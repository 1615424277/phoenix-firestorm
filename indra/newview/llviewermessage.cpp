/** 
 * @file llviewermessage.cpp
 * @brief Dumping ground for viewer-side message system callbacks.
 *
 * $LicenseInfo:firstyear=2002&license=viewerlgpl$
 * Second Life Viewer Source Code
 * Copyright (C) 2010, Linden Research, Inc.
 * 
 * This library is free software; you can redistribute it and/or
 * modify it under the terms of the GNU Lesser General Public
 * License as published by the Free Software Foundation;
 * version 2.1 of the License only.
 * 
 * This library is distributed in the hope that it will be useful,
 * but WITHOUT ANY WARRANTY; without even the implied warranty of
 * MERCHANTABILITY or FITNESS FOR A PARTICULAR PURPOSE.  See the GNU
 * Lesser General Public License for more details.
 * 
 * You should have received a copy of the GNU Lesser General Public
 * License along with this library; if not, write to the Free Software
 * Foundation, Inc., 51 Franklin Street, Fifth Floor, Boston, MA  02110-1301  USA
 * 
 * Linden Research, Inc., 945 Battery Street, San Francisco, CA  94111  USA
 * $/LicenseInfo$
 */

#include "llviewerprecompiledheaders.h"
#include "llviewermessage.h"
#include "boost/lexical_cast.hpp"

// Linden libraries
#include "llanimationstates.h"
#include "llaudioengine.h" 
#include "llavataractions.h"
#include "llavatarnamecache.h"		// IDEVO HACK
//#include "lscript_byteformat.h"
#include "fsscriptlibrary.h"
#include "lleconomy.h"
#include "lleventtimer.h"
#include "llfloaterreg.h"
#include "llfolderview.h"
#include "llfollowcamparams.h"
#include "llinventorydefines.h"
#include "lllslconstants.h"
#include "llregionhandle.h"
#include "llsd.h"
#include "llsdserialize.h"
#include "llteleportflags.h"
#include "lltoastnotifypanel.h"
#include "lltransactionflags.h"
#include "llvfile.h"
#include "llvfs.h"
#include "llxfermanager.h"
#include "mean_collision_data.h"

#include "llagent.h"
#include "llagentcamera.h"
#include "llcallingcard.h"
#include "llbuycurrencyhtml.h"
#include "llfirstuse.h"
#include "llfloaterbuyland.h"
#include "llfloaterland.h"
#include "llfloaterregioninfo.h"
#include "llfloaterlandholdings.h"
#include "llfloaterpreference.h"
#include "llfloatersidepanelcontainer.h"
#include "llfloatersnapshot.h"
#include "llhudeffecttrail.h"
#include "llhudmanager.h"
#include "llimview.h"
#include "llinventoryfunctions.h"
#include "llinventoryobserver.h"
#include "llinventorypanel.h"
// <FS:Ansariel> [FS communication UI]
//#include "llfloaterimnearbychat.h"
#include "fsfloaternearbychat.h"
// </FS:Ansariel> [FS communication UI]
#include "llnotifications.h"
#include "llnotificationsutil.h"
#include "llpanelgrouplandmoney.h"
#include "llrecentpeople.h"
#include "llscriptfloater.h"
#include "llselectmgr.h"
#include "llstartup.h"
#include "llsky.h"
#include "llslurl.h"
#include "llstatenums.h"
#include "llstatusbar.h"
#include "llimview.h"
#include "llspeakers.h"
#include "lltrans.h"
#include "lltranslate.h"
#include "llviewerfoldertype.h"
#include "llvoavatar.h"				// IDEVO HACK
#include "lluri.h"
#include "llviewergenericmessage.h"
#include "llviewermenu.h"
#include "llviewerinventory.h"
#include "llviewerjoystick.h"
#include "llviewernetwork.h" // <FS:AW opensim currency support>
#include "llviewerobjectlist.h"
#include "llviewerparcelmgr.h"
#include "llviewerstats.h"
#include "llviewertexteditor.h"
#include "llviewerthrottle.h"
#include "llviewerwindow.h"
#include "llvlmanager.h"
#include "llvoavatarself.h"
#include "llworld.h"
#include "llworldmap.h"
#include "pipeline.h"
#include "llfloaterworldmap.h"
#include "llviewerdisplay.h"
#include "llkeythrottle.h"
#include "llgroupactions.h"
#include "llagentui.h"
#include "llpanelblockedlist.h"
#include "llpanelplaceprofile.h"
#include "llviewerregion.h"
#include "llfloaterregionrestarting.h"

// Firestorm inclues
#include <boost/algorithm/string/split.hpp>
#include "animationexplorer.h"		// <FS:Zi> Animation Explorer
#include "fsareasearch.h"
#include "fscommon.h"
#include "fsdata.h"
#include "fsradar.h"
#include "fskeywords.h" // <FS:PP> FIRE-10178: Keyword Alerts in group IM do not work unless the group is in the foreground
#include "fslightshare.h" // <FS:CR> FIRE-5118 - Lightshare support
#include "fslslbridge.h"
#include "fsmoneytracker.h"
#include "fswsassetblacklist.h"
#include "llfloaterreg.h"
#include "llgiveinventory.h"
#include "llnotificationmanager.h"
#include "lltexturefetch.h"
#include "rlvactions.h"
#include "rlvhandler.h"
#include "rlvinventory.h"
#include "rlvui.h"
#include "sound_ids.h"
#include "tea.h" // <FS:AW opensim currency support>
#include "NACLantispam.h"

#if LL_MSVC
// disable boost::lexical_cast warning
#pragma warning (disable:4702)
#endif

extern void on_new_message(const LLSD& msg);

//
// Constants
//
const F32 BIRD_AUDIBLE_RADIUS = 32.0f;
const F32 SIT_DISTANCE_FROM_TARGET = 0.25f;
const F32 CAMERA_POSITION_THRESHOLD_SQUARED = 0.001f * 0.001f;
static const F32 LOGOUT_REPLY_TIME = 3.f;	// Wait this long after LogoutReply before quitting.

// Determine how quickly residents' scripts can issue question dialogs
// Allow bursts of up to 5 dialogs in 10 seconds. 10*2=20 seconds recovery if throttle kicks in
static const U32 LLREQUEST_PERMISSION_THROTTLE_LIMIT	= 5;     // requests
static const F32 LLREQUEST_PERMISSION_THROTTLE_INTERVAL	= 10.0f; // seconds

extern BOOL gDebugClicks;
extern bool gShiftFrame;

// function prototypes
bool check_offer_throttle(const std::string& from_name, bool check_only);
bool check_asset_previewable(const LLAssetType::EType asset_type);
static void process_money_balance_reply_extended(LLMessageSystem* msg);

//inventory offer throttle globals
LLFrameTimer gThrottleTimer;
const U32 OFFER_THROTTLE_MAX_COUNT=5; //number of items per time period
const F32 OFFER_THROTTLE_TIME=10.f; //time period in seconds

// Agent Update Flags (U8)
const U8 AU_FLAGS_NONE      		= 0x00;
const U8 AU_FLAGS_HIDETITLE      	= 0x01;
const U8 AU_FLAGS_CLIENT_AUTOPILOT	= 0x02;

//script permissions
const std::string SCRIPT_QUESTIONS[SCRIPT_PERMISSION_EOF] = 
	{ 
		"ScriptTakeMoney",
		"ActOnControlInputs",
		"RemapControlInputs",
		"AnimateYourAvatar",
		"AttachToYourAvatar",
		"ReleaseOwnership",
		"LinkAndDelink",
		"AddAndRemoveJoints",
		"ChangePermissions",
		"TrackYourCamera",
		"ControlYourCamera",
		"TeleportYourAgent",
		"JoinAnExperience",
		"SilentlyManageEstateAccess",
		"OverrideYourAnimations",
		"ScriptReturnObjects"
	};

const BOOL SCRIPT_QUESTION_IS_CAUTION[SCRIPT_PERMISSION_EOF] = 
{
	TRUE,	// ScriptTakeMoney,
	FALSE,	// ActOnControlInputs
	FALSE,	// RemapControlInputs
	FALSE,	// AnimateYourAvatar
	FALSE,	// AttachToYourAvatar
	FALSE,	// ReleaseOwnership,
	FALSE,	// LinkAndDelink,
	FALSE,	// AddAndRemoveJoints
	FALSE,	// ChangePermissions
	FALSE,	// TrackYourCamera,
	FALSE,	// ControlYourCamera
	FALSE,	// TeleportYourAgent
	FALSE,	// JoinAnExperience
	FALSE,	// SilentlyManageEstateAccess
	FALSE,	// OverrideYourAnimations
	FALSE,	// ScriptReturnObjects
};

bool friendship_offer_callback(const LLSD& notification, const LLSD& response)
{
	S32 option = LLNotificationsUtil::getSelectedOption(notification, response);
	LLMessageSystem* msg = gMessageSystem;
	const LLSD& payload = notification["payload"];
	LLNotificationPtr notification_ptr = LLNotifications::instance().find(notification["id"].asUUID());

    // this will be skipped if the user offering friendship is blocked
    if (notification_ptr)
    {
	    // add friend to recent people list
	    LLRecentPeople::instance().add(payload["from_id"]);

	    switch(option)
	    {
	    case 0:
	    {
		    // accept
		    LLAvatarTracker::formFriendship(payload["from_id"]);

		    const LLUUID fid = gInventory.findCategoryUUIDForType(LLFolderType::FT_CALLINGCARD);

		    // This will also trigger an onlinenotification if the user is online
		    msg->newMessageFast(_PREHASH_AcceptFriendship);
		    msg->nextBlockFast(_PREHASH_AgentData);
		    msg->addUUIDFast(_PREHASH_AgentID, gAgent.getID());
		    msg->addUUIDFast(_PREHASH_SessionID, gAgent.getSessionID());
		    msg->nextBlockFast(_PREHASH_TransactionBlock);
		    msg->addUUIDFast(_PREHASH_TransactionID, payload["session_id"]);
		    msg->nextBlockFast(_PREHASH_FolderData);
		    msg->addUUIDFast(_PREHASH_FolderID, fid);
		    msg->sendReliable(LLHost(payload["sender"].asString()));

		    LLSD payload = notification["payload"];
		    LLNotificationsUtil::add("FriendshipAcceptedByMe",
				    notification["substitutions"], payload);
		    break;
	    }
	    case 1: // Decline
	    {
		    LLSD payload = notification["payload"];
		    LLNotificationsUtil::add("FriendshipDeclinedByMe",
				    notification["substitutions"], payload);
	    }
	    // fall-through
	    case 2: // Send IM - decline and start IM session
		    {
			    // decline
			    // We no longer notify other viewers, but we DO still send
			    // the rejection to the simulator to delete the pending userop.
			    msg->newMessageFast(_PREHASH_DeclineFriendship);
			    msg->nextBlockFast(_PREHASH_AgentData);
			    msg->addUUIDFast(_PREHASH_AgentID, gAgent.getID());
			    msg->addUUIDFast(_PREHASH_SessionID, gAgent.getSessionID());
			    msg->nextBlockFast(_PREHASH_TransactionBlock);
			    msg->addUUIDFast(_PREHASH_TransactionID, payload["session_id"]);
			    msg->sendReliable(LLHost(payload["sender"].asString()));

			    // start IM session
			    if(2 == option)
			    {
				    LLAvatarActions::startIM(payload["from_id"].asUUID());
			    }
	    }
	    default:
		    // close button probably, possibly timed out
		    break;
	    }
		// TODO: this set of calls has undesirable behavior under Windows OS (CHUI-985):
		// here appears three additional toasts instead one modified
		// need investigation and fix

// <FS:Ansariel> [FS communication UI] Commenting out CHUI-112;
//               Reposting the notification form will squeeze it somewhere
//               within the IM floater and we don't need it for our comm. UI.
//	    // LLNotificationFormPtr modified_form(new LLNotificationForm(*notification_ptr->getForm()));
//	    // modified_form->setElementEnabled("Accept", false);
//	    // modified_form->setElementEnabled("Decline", false);
//	    // notification_ptr->updateForm(modified_form);
//	    // notification_ptr->repost();
//// [SL:KB] - Patch: UI-Notifications | Checked: 2013-05-09 (Catznip-3.5)
//		// Assume that any offer notification with "getCanBeStored() == true" is the result of RLVa routing it to the notifcation syswell
//		//*const*/ LLNotificationsUI::LLScreenChannel* pChannel = LLNotificationsUI::LLChannelManager::instance().getNotificationScreenChannel();
//		//*const*/ LLNotificationsUI::LLToast* pToast = (pChannel) ? pChannel->getToastByNotificationID(notification["id"].asUUID()) : NULL;
//		//if ( (!pToast) || (!pToast->getCanBeStored()) )
//		//{
//// [/SL:KB]
//		//	notification_ptr->repost();
// </FS:Ansariel>
    }

	return false;
}
static LLNotificationFunctorRegistration friendship_offer_callback_reg("OfferFriendship", friendship_offer_callback);
static LLNotificationFunctorRegistration friendship_offer_callback_reg_nm("OfferFriendshipNoMessage", friendship_offer_callback);

// Functions
//

void give_money(const LLUUID& uuid, LLViewerRegion* region, S32 amount, BOOL is_group,
				S32 trx_type, const std::string& desc)
{
	if(0 == amount || !region) return;
	amount = abs(amount);
	LL_INFOS("Messaging") << "give_money(" << uuid << "," << amount << ")"<< LL_ENDL;
	if(can_afford_transaction(amount))
	{
//		gStatusBar->debitBalance(amount);
		LLMessageSystem* msg = gMessageSystem;
		msg->newMessageFast(_PREHASH_MoneyTransferRequest);
		msg->nextBlockFast(_PREHASH_AgentData);
		msg->addUUIDFast(_PREHASH_AgentID, gAgent.getID());
        msg->addUUIDFast(_PREHASH_SessionID, gAgent.getSessionID());
		msg->nextBlockFast(_PREHASH_MoneyData);
		msg->addUUIDFast(_PREHASH_SourceID, gAgent.getID() );
		msg->addUUIDFast(_PREHASH_DestID, uuid);
		msg->addU8Fast(_PREHASH_Flags, pack_transaction_flags(FALSE, is_group));
		msg->addS32Fast(_PREHASH_Amount, amount);
		msg->addU8Fast(_PREHASH_AggregatePermNextOwner, (U8)LLAggregatePermissions::AP_EMPTY);
		msg->addU8Fast(_PREHASH_AggregatePermInventory, (U8)LLAggregatePermissions::AP_EMPTY);
		msg->addS32Fast(_PREHASH_TransactionType, trx_type );
		msg->addStringFast(_PREHASH_Description, desc);
		msg->sendReliable(region->getHost());
	}
	else
	{
		LLStringUtil::format_map_t args;
		args["AMOUNT"] = llformat("%d", amount);
		LLBuyCurrencyHTML::openCurrencyFloater( LLTrans::getString("giving", args), amount );
	}
}

void send_complete_agent_movement(const LLHost& sim_host)
{
	LLMessageSystem* msg = gMessageSystem;
	msg->newMessageFast(_PREHASH_CompleteAgentMovement);
	msg->nextBlockFast(_PREHASH_AgentData);
	msg->addUUIDFast(_PREHASH_AgentID, gAgent.getID());
	msg->addUUIDFast(_PREHASH_SessionID, gAgent.getSessionID());
	msg->addU32Fast(_PREHASH_CircuitCode, msg->mOurCircuitCode);
	msg->sendReliable(sim_host);
}

void process_logout_reply(LLMessageSystem* msg, void**)
{
	// The server has told us it's ok to quit.
	LL_DEBUGS("Messaging") << "process_logout_reply" << LL_ENDL;

	LLUUID agent_id;
	msg->getUUID("AgentData", "AgentID", agent_id);
	LLUUID session_id;
	msg->getUUID("AgentData", "SessionID", session_id);
	if((agent_id != gAgent.getID()) || (session_id != gAgent.getSessionID()))
	{
		LL_WARNS("Messaging") << "Bogus Logout Reply" << LL_ENDL;
	}

	LLInventoryModel::update_map_t parents;
	S32 count = msg->getNumberOfBlocksFast( _PREHASH_InventoryData );
	for(S32 i = 0; i < count; ++i)
	{
		LLUUID item_id;
		msg->getUUIDFast(_PREHASH_InventoryData, _PREHASH_ItemID, item_id, i);

		if( (1 == count) && item_id.isNull() )
		{
			// Detect dummy item.  Indicates an empty list.
			break;
		}

		// We do not need to track the asset ids, just account for an
		// updated inventory version.
		LL_INFOS("Messaging") << "process_logout_reply itemID=" << item_id << LL_ENDL;
		LLInventoryItem* item = gInventory.getItem( item_id );
		if( item )
		{
			parents[item->getParentUUID()] = 0;
			gInventory.addChangedMask(LLInventoryObserver::INTERNAL, item_id);
		}
		else
		{
			LL_INFOS("Messaging") << "process_logout_reply item not found: " << item_id << LL_ENDL;
		}
	}
    LLAppViewer::instance()->forceQuit();
}

void process_layer_data(LLMessageSystem *mesgsys, void **user_data)
{
	LLViewerRegion *regionp = LLWorld::getInstance()->getRegion(mesgsys->getSender());

	LL_DEBUGS_ONCE("SceneLoadTiming") << "Received layer data" << LL_ENDL;

	if(!regionp)
	{
		LL_WARNS() << "Invalid region for layer data." << LL_ENDL;
		return;
	}
	S32 size;
	S8 type;

	mesgsys->getS8Fast(_PREHASH_LayerID, _PREHASH_Type, type);
	size = mesgsys->getSizeFast(_PREHASH_LayerData, _PREHASH_Data);
	if (0 == size)
	{
		LL_WARNS("Messaging") << "Layer data has zero size." << LL_ENDL;
		return;
	}
	if (size < 0)
	{
		// getSizeFast() is probably trying to tell us about an error
		LL_WARNS("Messaging") << "getSizeFast() returned negative result: "
			<< size
			<< LL_ENDL;
		return;
	}
	U8 *datap = new U8[size];
	mesgsys->getBinaryDataFast(_PREHASH_LayerData, _PREHASH_Data, datap, size);
	LLVLData *vl_datap = new LLVLData(regionp, type, datap, size);
	if (mesgsys->getReceiveCompressedSize())
	{
		gVLManager.addLayerData(vl_datap, (S32Bytes)mesgsys->getReceiveCompressedSize());
	}
	else
	{
		gVLManager.addLayerData(vl_datap, (S32Bytes)mesgsys->getReceiveSize());
	}
}

// S32 exported_object_count = 0;
// S32 exported_image_count = 0;
// S32 current_object_count = 0;
// S32 current_image_count = 0;

// extern LLNotifyBox *gExporterNotify;
// extern LLUUID gExporterRequestID;
// extern std::string gExportDirectory;

// extern LLUploadDialog *gExportDialog;

// std::string gExportedFile;

// std::map<LLUUID, std::string> gImageChecksums;

// void export_complete()
// {
// 		LLUploadDialog::modalUploadFinished();
// 		gExporterRequestID.setNull();
// 		gExportDirectory = "";

// 		LLFILE* fXML = LLFile::fopen(gExportedFile, "rb");		/* Flawfinder: ignore */
// 		fseek(fXML, 0, SEEK_END);
// 		long length = ftell(fXML);
// 		fseek(fXML, 0, SEEK_SET);
// 		U8 *buffer = new U8[length + 1];
// 		size_t nread = fread(buffer, 1, length, fXML);
// 		if (nread < (size_t) length)
// 		{
// 			LL_WARNS("Messaging") << "Short read" << LL_ENDL;
// 		}
// 		buffer[nread] = '\0';
// 		fclose(fXML);

// 		char *pos = (char *)buffer;
// 		while ((pos = strstr(pos+1, "<sl:image ")) != 0)
// 		{
// 			char *pos_check = strstr(pos, "checksum=\"");

// 			if (pos_check)
// 			{
// 				char *pos_uuid = strstr(pos_check, "\">");

// 				if (pos_uuid)
// 				{
// 					char image_uuid_str[UUID_STR_SIZE];		/* Flawfinder: ignore */
// 					memcpy(image_uuid_str, pos_uuid+2, UUID_STR_SIZE-1);		/* Flawfinder: ignore */
// 					image_uuid_str[UUID_STR_SIZE-1] = 0;
					
// 					LLUUID image_uuid(image_uuid_str);

// 					LL_INFOS("Messaging") << "Found UUID: " << image_uuid << LL_ENDL;

// 					std::map<LLUUID, std::string>::iterator itor = gImageChecksums.find(image_uuid);
// 					if (itor != gImageChecksums.end())
// 					{
// 						LL_INFOS("Messaging") << "Replacing with checksum: " << itor->second << LL_ENDL;
// 						if (!itor->second.empty())
// 						{
// 							memcpy(&pos_check[10], itor->second.c_str(), 32);		/* Flawfinder: ignore */
// 						}
// 					}
// 				}
// 			}
// 		}

// 		LLFILE* fXMLOut = LLFile::fopen(gExportedFile, "wb");		/* Flawfinder: ignore */
// 		if (fwrite(buffer, 1, length, fXMLOut) != length)
// 		{
// 			LL_WARNS("Messaging") << "Short write" << LL_ENDL;
// 		}
// 		fclose(fXMLOut);

// 		delete [] buffer;
// }


// void exported_item_complete(const LLTSCode status, void *user_data)
// {
// 	//std::string *filename = (std::string *)user_data;

// 	if (status < LLTS_OK)
// 	{
// 		LL_WARNS("Messaging") << "Export failed!" << LL_ENDL;
// 	}
// 	else
// 	{
// 		++current_object_count;
// 		if (current_image_count == exported_image_count && current_object_count == exported_object_count)
// 		{
// 			LL_INFOS("Messaging") << "*** Export complete ***" << LL_ENDL;

// 			export_complete();
// 		}
// 		else
// 		{
// 			gExportDialog->setMessage(llformat("Exported %d/%d object files, %d/%d textures.", current_object_count, exported_object_count, current_image_count, exported_image_count));
// 		}
// 	}
// }

// struct exported_image_info
// {
// 	LLUUID image_id;
// 	std::string filename;
// 	U32 image_num;
// };

// void exported_j2c_complete(const LLTSCode status, void *user_data)
// {
// 	exported_image_info *info = (exported_image_info *)user_data;
// 	LLUUID image_id = info->image_id;
// 	U32 image_num = info->image_num;
// 	std::string filename = info->filename;
// 	delete info;

// 	if (status < LLTS_OK)
// 	{
// 		LL_WARNS("Messaging") << "Image download failed!" << LL_ENDL;
// 	}
// 	else
// 	{
// 		LLFILE* fIn = LLFile::fopen(filename, "rb");		/* Flawfinder: ignore */
// 		if (fIn) 
// 		{
// 			LLPointer<LLImageJ2C> ImageUtility = new LLImageJ2C;
// 			LLPointer<LLImageTGA> TargaUtility = new LLImageTGA;

// 			fseek(fIn, 0, SEEK_END);
// 			S32 length = ftell(fIn);
// 			fseek(fIn, 0, SEEK_SET);
// 			U8 *buffer = ImageUtility->allocateData(length);
// 			if (fread(buffer, 1, length, fIn) != length)
// 			{
// 				LL_WARNS("Messaging") << "Short read" << LL_ENDL;
// 			}
// 			fclose(fIn);
// 			LLFile::remove(filename);

// 			// Convert to TGA
// 			LLPointer<LLImageRaw> image = new LLImageRaw();

// 			ImageUtility->updateData();
// 			ImageUtility->decode(image, 100000.0f);
			
// 			TargaUtility->encode(image);
// 			U8 *data = TargaUtility->getData();
// 			S32 data_size = TargaUtility->getDataSize();

// 			std::string file_path = gDirUtilp->getDirName(filename);
			
// 			std::string output_file = llformat("%s/image-%03d.tga", file_path.c_str(), image_num);//filename;
// 			//S32 name_len = output_file.length();
// 			//strcpy(&output_file[name_len-3], "tga");
// 			LLFILE* fOut = LLFile::fopen(output_file, "wb");		/* Flawfinder: ignore */
// 			char md5_hash_string[33];		/* Flawfinder: ignore */
// 			strcpy(md5_hash_string, "00000000000000000000000000000000");		/* Flawfinder: ignore */
// 			if (fOut)
// 			{
// 				if (fwrite(data, 1, data_size, fOut) != data_size)
// 				{
// 					LL_WARNS("Messaging") << "Short write" << LL_ENDL;
// 				}
// 				fseek(fOut, 0, SEEK_SET);
// 				fclose(fOut);
// 				fOut = LLFile::fopen(output_file, "rb");		/* Flawfinder: ignore */
// 				LLMD5 my_md5_hash(fOut);
// 				my_md5_hash.hex_digest(md5_hash_string);
// 			}

// 			gImageChecksums.insert(std::pair<LLUUID, std::string>(image_id, md5_hash_string));
// 		}
// 	}

// 	++current_image_count;
// 	if (current_image_count == exported_image_count && current_object_count == exported_object_count)
// 	{
// 		LL_INFOS("Messaging") << "*** Export textures complete ***" << LL_ENDL;
// 			export_complete();
// 	}
// 	else
// 	{
// 		gExportDialog->setMessage(llformat("Exported %d/%d object files, %d/%d textures.", current_object_count, exported_object_count, current_image_count, exported_image_count));
// 	}
//}

void process_derez_ack(LLMessageSystem*, void**)
{
	if(gViewerWindow) gViewerWindow->getWindow()->decBusyCount();
}

void process_places_reply(LLMessageSystem* msg, void** data)
{
	LLUUID query_id;

	msg->getUUID("AgentData", "QueryID", query_id);
	if (query_id.isNull())
	{
		LLFloaterLandHoldings::processPlacesReply(msg, data);
	}
	else if(gAgent.isInGroup(query_id))
	{
		LLPanelGroupLandMoney::processPlacesReply(msg, data);
	}
	else
	{
		LL_WARNS("Messaging") << "Got invalid PlacesReply message" << LL_ENDL;
	}
}

void send_sound_trigger(const LLUUID& sound_id, F32 gain)
{
	if (sound_id.isNull() || gAgent.getRegion() == NULL)
	{
		// disconnected agent or zero guids don't get sent (no sound)
		return;
	}

	LLMessageSystem* msg = gMessageSystem;
	msg->newMessageFast(_PREHASH_SoundTrigger);
	msg->nextBlockFast(_PREHASH_SoundData);
	msg->addUUIDFast(_PREHASH_SoundID, sound_id);
	// Client untrusted, ids set on sim
	msg->addUUIDFast(_PREHASH_OwnerID, LLUUID::null );
	msg->addUUIDFast(_PREHASH_ObjectID, LLUUID::null );
	msg->addUUIDFast(_PREHASH_ParentID, LLUUID::null );

	msg->addU64Fast(_PREHASH_Handle, gAgent.getRegion()->getHandle());

	LLVector3 position = gAgent.getPositionAgent();
	msg->addVector3Fast(_PREHASH_Position, position);
	msg->addF32Fast(_PREHASH_Gain, gain);

	gAgent.sendMessage();
}

static LLSD sSavedGroupInvite;
static LLSD sSavedResponse;

bool join_group_response(const LLSD& notification, const LLSD& response)
{
//	A bit of variable saving and restoring is used to deal with the case where your group list is full and you
//	receive an invitation to another group.  The data from that invitation is stored in the sSaved
//	variables.  If you then drop a group and click on the Join button the stored data is restored and used
//	to join the group.
	LLSD notification_adjusted = notification;
	LLSD response_adjusted = response;

	std::string action = notification["name"];

//	Storing all the information by group id allows for the rare case of being at your maximum
//	group count and receiving more than one invitation.
	std::string id = notification_adjusted["payload"]["group_id"].asString();

	if ("JoinGroup" == action || "JoinGroupCanAfford" == action)
	{
		sSavedGroupInvite[id] = notification;
		sSavedResponse[id] = response;
	}
	else if ("JoinedTooManyGroupsMember" == action)
	{
		S32 opt = LLNotificationsUtil::getSelectedOption(notification, response);
		if (0 == opt) // Join button pressed
		{
			notification_adjusted = sSavedGroupInvite[id];
			response_adjusted = sSavedResponse[id];
		}
	}

	S32 option = LLNotificationsUtil::getSelectedOption(notification_adjusted, response_adjusted);
	bool accept_invite = false;

	LLUUID group_id = notification_adjusted["payload"]["group_id"].asUUID();
	LLUUID transaction_id = notification_adjusted["payload"]["transaction_id"].asUUID();
	std::string name = notification_adjusted["payload"]["name"].asString();
	std::string message = notification_adjusted["payload"]["message"].asString();
	S32 fee = notification_adjusted["payload"]["fee"].asInteger();

	if (option == 2 && !group_id.isNull())
	{
		LLGroupActions::show(group_id);
		LLSD args;
		args["MESSAGE"] = message;
<<<<<<< HEAD

		// <FS:PP> FIRE-11181: Option to remove the "Join" button from group invites that include enrollment fees
		// LLNotificationsUtil::add("JoinGroup", args, notification["payload"]);
		if(fee > 0 && gSavedSettings.getBOOL("FSAllowGroupInvitationOnlyWithoutFee"))
		{
			LLNotificationsUtil::add("JoinGroupProtectionNotice", args, notification["payload"]);
		}
		else
		{
			LLNotificationsUtil::add("JoinGroup", args, notification["payload"]);
		}
		// </FS:PP>

=======
		LLNotificationsUtil::add("JoinGroup", args, notification_adjusted["payload"]);
>>>>>>> d96af562
		return false;
	}

	if(option == 0 && !group_id.isNull())
	{
		// check for promotion or demotion.
		S32 max_groups = gMaxAgentGroups;
		if(gAgent.isInGroup(group_id)) ++max_groups;

		// [CR] FIRE-12229
		//if(gAgent.mGroups.size() < max_groups)
		if(!max_groups || gAgent.mGroups.size() < max_groups)
		// [/CR] FIRE-12229
		{
			accept_invite = true;
		}
		else
		{
			LLSD args;
			args["NAME"] = name;
			LLNotificationsUtil::add("JoinedTooManyGroupsMember", args, notification_adjusted["payload"]);
			return false;
		}
	}

	if (accept_invite)
	{
		// If there is a fee to join this group, make
		// sure the user is sure they want to join.
		if (fee > 0)
		{
			LLSD args;
			args["COST"] = llformat("%d", fee);
			// Set the fee for next time to 0, so that we don't keep
			// asking about a fee.
			LLSD next_payload = notification_adjusted["payload"];
			next_payload["fee"] = 0;
			LLNotificationsUtil::add("JoinGroupCanAfford",
									args,
									next_payload);
		}
		else
		{
			send_improved_im(group_id,
							 std::string("name"),
							 std::string("message"),
							IM_ONLINE,
							IM_GROUP_INVITATION_ACCEPT,
							transaction_id);
		}
	}
	else
	{
		send_improved_im(group_id,
						 std::string("name"),
						 std::string("message"),
						IM_ONLINE,
						IM_GROUP_INVITATION_DECLINE,
						transaction_id);
	}

	sSavedGroupInvite[id] = LLSD::emptyMap();
	sSavedResponse[id] = LLSD::emptyMap();

	return false;
}

static void highlight_inventory_objects_in_panel(const std::vector<LLUUID>& items, LLInventoryPanel *inventory_panel)
{
	if (NULL == inventory_panel) return;

	for (std::vector<LLUUID>::const_iterator item_iter = items.begin();
		item_iter != items.end();
		++item_iter)
	{
		const LLUUID& item_id = (*item_iter);
		if(!highlight_offered_object(item_id))
		{
			continue;
		}

		LLInventoryObject* item = gInventory.getObject(item_id);
		llassert(item);
		if (!item) {
			continue;
		}

		LL_DEBUGS("Inventory_Move") << "Highlighting inventory item: " << item->getName() << ", " << item_id  << LL_ENDL;
		LLFolderView* fv = inventory_panel->getRootFolder();
		if (fv)
		{
			LLFolderViewItem* fv_item = inventory_panel->getItemByID(item_id);
			if (fv_item)
			{
				LLFolderViewItem* fv_folder = fv_item->getParentFolder();
				if (fv_folder)
				{
					// Parent folders can be different in case of 2 consecutive drag and drop
					// operations when the second one is started before the first one completes.
					LL_DEBUGS("Inventory_Move") << "Open folder: " << fv_folder->getName() << LL_ENDL;
					fv_folder->setOpen(TRUE);
					if (fv_folder->isSelected())
					{
						fv->changeSelection(fv_folder, FALSE);
					}
				}
				fv->changeSelection(fv_item, TRUE);
			}
		}
	}
}

static LLNotificationFunctorRegistration jgr_1("JoinGroup", join_group_response);
static LLNotificationFunctorRegistration jgr_2("JoinedTooManyGroupsMember", join_group_response);
static LLNotificationFunctorRegistration jgr_3("JoinGroupCanAfford", join_group_response);
static LLNotificationFunctorRegistration jgr_4("JoinGroupProtectionNotice", join_group_response); // <FS:PP> FIRE-11181: Option to remove the "Join" button from group invites that include enrollment fees


//-----------------------------------------------------------------------------
// Instant Message
//-----------------------------------------------------------------------------
class LLOpenAgentOffer : public LLInventoryFetchItemsObserver
{
public:
	LLOpenAgentOffer(const LLUUID& object_id,
					 const std::string& from_name) : 
		LLInventoryFetchItemsObserver(object_id),
		mFromName(from_name) {}
	/*virtual*/ void startFetch()
	{
		for (uuid_vec_t::const_iterator it = mIDs.begin(); it < mIDs.end(); ++it)
		{
			LLViewerInventoryCategory* cat = gInventory.getCategory(*it);
			if (cat)
			{
				mComplete.push_back((*it));
			}
		}
		LLInventoryFetchItemsObserver::startFetch();
	}
	/*virtual*/ void done()
	{
		// <FS:Ansariel> FIRE-3234: Don't need a check for ShowNewInventory here;
		// This only gets called if the user explicity clicks "Show" or
		// AutoAcceptNewInventory and ShowNewInventory are TRUE.
		open_inventory_offer(mComplete, mFromName);
		gInventory.removeObserver(this);
		delete this;
	}
private:
	std::string mFromName;
};

/**
 * Class to observe adding of new items moved from the world to user's inventory to select them in inventory.
 *
 * We can't create it each time items are moved because "drop" event is sent separately for each
 * element even while multi-dragging. We have to have the only instance of the observer. See EXT-4347.
 */
class LLViewerInventoryMoveFromWorldObserver : public LLInventoryAddItemByAssetObserver
{
public:
	LLViewerInventoryMoveFromWorldObserver()
		: LLInventoryAddItemByAssetObserver()
	{

	}

	void setMoveIntoFolderID(const LLUUID& into_folder_uuid) {mMoveIntoFolderID = into_folder_uuid; }

private:
	/*virtual */void onAssetAdded(const LLUUID& asset_id)
	{
		// Store active Inventory panel.
		if (LLInventoryPanel::getActiveInventoryPanel())
		{
			mActivePanel = LLInventoryPanel::getActiveInventoryPanel()->getHandle();
		}

		// Store selected items (without destination folder)
		mSelectedItems.clear();
		if (LLInventoryPanel::getActiveInventoryPanel())
		{
			std::set<LLFolderViewItem*> selection =    LLInventoryPanel::getActiveInventoryPanel()->getRootFolder()->getSelectionList();
			for (std::set<LLFolderViewItem*>::iterator it = selection.begin(),    end_it = selection.end();
				it != end_it;
				++it)
			{
				mSelectedItems.insert(static_cast<LLFolderViewModelItemInventory*>((*it)->getViewModelItem())->getUUID());
			}
		}
		mSelectedItems.erase(mMoveIntoFolderID);
	}

	/**
	 * Selects added inventory items watched by their Asset UUIDs if selection was not changed since
	 * all items were started to watch (dropped into a folder).
	 */
	void done()
	{
		LLInventoryPanel* active_panel = dynamic_cast<LLInventoryPanel*>(mActivePanel.get());

		// if selection is not changed since watch started lets hightlight new items.
		if (active_panel && !isSelectionChanged())
		{
			LL_DEBUGS("Inventory_Move") << "Selecting new items..." << LL_ENDL;
			active_panel->clearSelection();
			highlight_inventory_objects_in_panel(mAddedItems, active_panel);
		}
	}

	/**
	 * Returns true if selected inventory items were changed since moved inventory items were started to watch.
	 */
	bool isSelectionChanged()
	{	
		LLInventoryPanel* active_panel = dynamic_cast<LLInventoryPanel*>(mActivePanel.get());

		if (NULL == active_panel)
		{
			return true;
		}

		// get selected items (without destination folder)
		selected_items_t selected_items;
 		
 		std::set<LLFolderViewItem*> selection =    LLInventoryPanel::getActiveInventoryPanel()->getRootFolder()->getSelectionList();
		for (std::set<LLFolderViewItem*>::iterator it = selection.begin(),    end_it = selection.end();
			it != end_it;
			++it)
		{
			selected_items.insert(static_cast<LLFolderViewModelItemInventory*>((*it)->getViewModelItem())->getUUID());
		}
		selected_items.erase(mMoveIntoFolderID);

		// compare stored & current sets of selected items
		selected_items_t different_items;
		std::set_symmetric_difference(mSelectedItems.begin(), mSelectedItems.end(),
			selected_items.begin(), selected_items.end(), std::inserter(different_items, different_items.begin()));

		LL_DEBUGS("Inventory_Move") << "Selected firstly: " << mSelectedItems.size()
			<< ", now: " << selected_items.size() << ", difference: " << different_items.size() << LL_ENDL;

		return different_items.size() > 0;
	}

	LLHandle<LLPanel> mActivePanel;
	typedef std::set<LLUUID> selected_items_t;
	selected_items_t mSelectedItems;

	/**
	 * UUID of FolderViewFolder into which watched items are moved.
	 *
	 * Destination FolderViewFolder becomes selected while mouse hovering (when dragged items are dropped).
	 * 
	 * If mouse is moved out it set unselected and number of selected items is changed 
	 * even if selected items in Inventory stay the same.
	 * So, it is used to update stored selection list.
	 *
	 * @see onAssetAdded()
	 * @see isSelectionChanged()
	 */
	LLUUID mMoveIntoFolderID;
};

LLViewerInventoryMoveFromWorldObserver* gInventoryMoveObserver = NULL;

void set_dad_inventory_item(LLInventoryItem* inv_item, const LLUUID& into_folder_uuid)
{
	start_new_inventory_observer();

	gInventoryMoveObserver->setMoveIntoFolderID(into_folder_uuid);
	gInventoryMoveObserver->watchAsset(inv_item->getAssetUUID());
}


/**
 * Class to observe moving of items and to select them in inventory.
 *
 * Used currently for dragging from inbox to regular inventory folders
 */

class LLViewerInventoryMoveObserver : public LLInventoryObserver
{
public:

	LLViewerInventoryMoveObserver(const LLUUID& object_id)
		: LLInventoryObserver()
		, mObjectID(object_id)
	{
		if (LLInventoryPanel::getActiveInventoryPanel())
		{
			mActivePanel = LLInventoryPanel::getActiveInventoryPanel()->getHandle();
		}
	}

	virtual ~LLViewerInventoryMoveObserver() {}
	virtual void changed(U32 mask);
	
private:
	LLUUID mObjectID;
	LLHandle<LLPanel> mActivePanel;

};

void LLViewerInventoryMoveObserver::changed(U32 mask)
{
	LLInventoryPanel* active_panel = dynamic_cast<LLInventoryPanel*>(mActivePanel.get());

	if (NULL == active_panel)
	{
		gInventory.removeObserver(this);
		return;
	}

	if((mask & (LLInventoryObserver::STRUCTURE)) != 0)
	{
		const std::set<LLUUID>& changed_items = gInventory.getChangedIDs();

		std::set<LLUUID>::const_iterator id_it = changed_items.begin();
		std::set<LLUUID>::const_iterator id_end = changed_items.end();
		for (;id_it != id_end; ++id_it)
		{
			if ((*id_it) == mObjectID)
			{
				active_panel->clearSelection();			
				std::vector<LLUUID> items;
				items.push_back(mObjectID);
				highlight_inventory_objects_in_panel(items, active_panel);
				active_panel->getRootFolder()->scrollToShowSelection();
				
				gInventory.removeObserver(this);
				break;
			}
		}
	}
}

void set_dad_inbox_object(const LLUUID& object_id)
{
	LLViewerInventoryMoveObserver* move_observer = new LLViewerInventoryMoveObserver(object_id);
	gInventory.addObserver(move_observer);
}

//unlike the FetchObserver for AgentOffer, we only make one 
//instance of the AddedObserver for TaskOffers
//and it never dies.  We do this because we don't know the UUID of 
//task offers until they are accepted, so we don't wouldn't 
//know what to watch for, so instead we just watch for all additions.
class LLOpenTaskOffer : public LLInventoryAddedObserver
{
protected:
	/*virtual*/ void done()
	{
		uuid_vec_t added;
		for(uuid_set_t::const_iterator it = gInventory.getAddedIDs().begin(); it != gInventory.getAddedIDs().end(); ++it)
		{
			added.push_back(*it);
		}
		for (uuid_vec_t::iterator it = added.begin(); it != added.end();)
		{
			const LLUUID& item_uuid = *it;
			bool was_moved = false;
			LLInventoryObject* added_object = gInventory.getObject(item_uuid);
			if (added_object)
			{
				// cast to item to get Asset UUID
				LLInventoryItem* added_item = dynamic_cast<LLInventoryItem*>(added_object);
				if (added_item)
				{
					const LLUUID& asset_uuid = added_item->getAssetUUID();
					if (gInventoryMoveObserver->isAssetWatched(asset_uuid))
					{
						LL_DEBUGS("Inventory_Move") << "Found asset UUID: " << asset_uuid << LL_ENDL;
						was_moved = true;
					}
				}
			}

			if (was_moved)
			{
				it = added.erase(it);
			}
			else ++it;
		}

		// <FS:Ansariel> Moved check out of check_offer_throttle
		//open_inventory_offer(added, "");
		if (gSavedSettings.getBOOL("ShowNewInventory"))
		{
			open_inventory_offer(added, "");
		}
		else if (!added.empty() && gSavedSettings.getBOOL("ShowInInventory") && highlight_offered_object(added.back()))
		{
			LLInventoryPanel::openInventoryPanelAndSetSelection(TRUE, added.back());
		}
		// </FS:Ansariel>
	}
 };

class LLOpenTaskGroupOffer : public LLInventoryAddedObserver
{
protected:
	/*virtual*/ void done()
	{
		uuid_vec_t added;
		for(uuid_set_t::const_iterator it = gInventory.getAddedIDs().begin(); it != gInventory.getAddedIDs().end(); ++it)
		{
			added.push_back(*it);
		}

		// <FS:Ansariel> Moved check out of check_offer_throttle
		//open_inventory_offer(added, "group_offer");
		if (gSavedSettings.getBOOL("ShowNewInventory"))
		{
			open_inventory_offer(added, "group_offer");
		}
		else if (!added.empty() && gSavedSettings.getBOOL("ShowInInventory"))
		{
			LLInventoryPanel::openInventoryPanelAndSetSelection(TRUE, added.back());
		}
		// </FS:Ansariel>
		gInventory.removeObserver(this);
		delete this;
	}
};

//one global instance to bind them
LLOpenTaskOffer* gNewInventoryObserver=NULL;
class LLNewInventoryHintObserver : public LLInventoryAddedObserver
{
protected:
	/*virtual*/ void done()
	{
		LLFirstUse::newInventory();
	}
};

LLNewInventoryHintObserver* gNewInventoryHintObserver=NULL;

void start_new_inventory_observer()
{
	if (!gNewInventoryObserver) //task offer observer 
	{
		// Observer is deleted by gInventory
		gNewInventoryObserver = new LLOpenTaskOffer;
		gInventory.addObserver(gNewInventoryObserver);
	}

	if (!gInventoryMoveObserver) //inventory move from the world observer 
	{
		// Observer is deleted by gInventory
		gInventoryMoveObserver = new LLViewerInventoryMoveFromWorldObserver;
		gInventory.addObserver(gInventoryMoveObserver);
	}

	if (!gNewInventoryHintObserver)
	{
		// Observer is deleted by gInventory
		gNewInventoryHintObserver = new LLNewInventoryHintObserver();
		gInventory.addObserver(gNewInventoryHintObserver);
	}
}

class LLDiscardAgentOffer : public LLInventoryFetchItemsObserver
{
	LOG_CLASS(LLDiscardAgentOffer);

public:
	LLDiscardAgentOffer(const LLUUID& folder_id, const LLUUID& object_id) :
		LLInventoryFetchItemsObserver(object_id),
		mFolderID(folder_id),
		mObjectID(object_id) {}

	virtual void done()
	{
		LL_DEBUGS("Messaging") << "LLDiscardAgentOffer::done()" << LL_ENDL;

		// We're invoked from LLInventoryModel::notifyObservers().
		// If we now try to remove the inventory item, it will cause a nested
		// notifyObservers() call, which won't work.
		// So defer moving the item to trash until viewer gets idle (in a moment).
		// Use removeObject() rather than removeItem() because at this level,
		// the object could be either an item or a folder.
		LLAppViewer::instance()->addOnIdleCallback(boost::bind(&LLInventoryModel::removeObject, &gInventory, mObjectID));
		gInventory.removeObserver(this);
		delete this;
	}

protected:
	LLUUID mFolderID;
	LLUUID mObjectID;
};


//Returns TRUE if we are OK, FALSE if we are throttled
//Set check_only true if you want to know the throttle status 
//without registering a hit
bool check_offer_throttle(const std::string& from_name, bool check_only)
{
	static U32 throttle_count;
	static bool throttle_logged;
	LLChat chat;
	std::string log_message;

	// <FS:Ansariel> This controls if items should be opened in open_inventory_offer()??? No way!
	//if (!gSavedSettings.getBOOL("ShowNewInventory"))
	//	return false;
	// </FS:Ansariel>

	if (check_only)
	{
		return gThrottleTimer.hasExpired();
	}
	
	if(gThrottleTimer.checkExpirationAndReset(OFFER_THROTTLE_TIME))
	{
		LL_DEBUGS("Messaging") << "Throttle Expired" << LL_ENDL;
		throttle_count=1;
		throttle_logged=false;
		return true;
	}
	else //has not expired
	{
		LL_DEBUGS("Messaging") << "Throttle Not Expired, Count: " << throttle_count << LL_ENDL;
		// When downloading the initial inventory we get a lot of new items
		// coming in and can't tell that from spam.

		// Ansariel: Customizable throttle!
		static LLCachedControl<U32> fsOfferThrottleMaxCount(gSavedSettings, "FSOfferThrottleMaxCount");
		if (LLStartUp::getStartupState() >= STATE_STARTED
			//&& throttle_count >= OFFER_THROTTLE_MAX_COUNT)
			&& throttle_count >= fsOfferThrottleMaxCount)
		{
			if (!throttle_logged)
			{
				// Use the name of the last item giver, who is probably the person
				// spamming you.

				LLStringUtil::format_map_t arg;
				std::string log_msg;
				std::ostringstream time ;
				time<<OFFER_THROTTLE_TIME;

				arg["APP_NAME"] = LLAppViewer::instance()->getSecondLifeTitle();
				arg["TIME"] = time.str();


				if (!from_name.empty())
				{
					// <FS:PP> gSavedSettings to LLCachedControl
					static LLCachedControl<bool> fsNotifyIncomingObjectSpamFrom(gSavedSettings, "FSNotifyIncomingObjectSpamFrom");
					if (fsNotifyIncomingObjectSpamFrom)
					// </FS:PP>
					{
						arg["FROM_NAME"] = from_name;
						log_msg = LLTrans::getString("ItemsComingInTooFastFrom", arg);
					}
				}
				else
				{
					// <FS:PP> gSavedSettings to LLCachedControl
					static LLCachedControl<bool> fsNotifyIncomingObjectSpam(gSavedSettings, "FSNotifyIncomingObjectSpam");
					if (fsNotifyIncomingObjectSpam)
					// </FS:PP>
					{
						log_msg = LLTrans::getString("ItemsComingInTooFast", arg);
					}
				}
				
				//this is kinda important, so actually put it on screen
				if (log_msg != "")
				{
					LLSD args;
					args["MESSAGE"] = log_msg;
					LLNotificationsUtil::add("SystemMessage", args);
				}

				throttle_logged=true;
			}
			return false;
		}
		else
		{
			throttle_count++;
			return true;
		}
	}
}
 
// Return "true" if we have a preview method for that asset type, "false" otherwise
bool check_asset_previewable(const LLAssetType::EType asset_type)
{
	return	(asset_type == LLAssetType::AT_NOTECARD)  || 
			(asset_type == LLAssetType::AT_LANDMARK)  ||
			(asset_type == LLAssetType::AT_TEXTURE)   ||
			(asset_type == LLAssetType::AT_ANIMATION) ||
			(asset_type == LLAssetType::AT_SCRIPT)    ||
			(asset_type == LLAssetType::AT_SOUND);
}

void open_inventory_offer(const uuid_vec_t& objects, const std::string& from_name)
{
	for (uuid_vec_t::const_iterator obj_iter = objects.begin();
		 obj_iter != objects.end();
		 ++obj_iter)
	{
		const LLUUID& obj_id = (*obj_iter);
		if(!highlight_offered_object(obj_id))
		{
			continue;
		}

		const LLInventoryObject *obj = gInventory.getObject(obj_id);
		if (!obj)
		{
			LL_WARNS() << "Cannot find object [ itemID:" << obj_id << " ] to open." << LL_ENDL;
			continue;
		}

		const LLAssetType::EType asset_type = obj->getActualType();

		// Either an inventory item or a category.
		const LLInventoryItem* item = dynamic_cast<const LLInventoryItem*>(obj);
		if (item && check_asset_previewable(asset_type))
		{
			////////////////////////////////////////////////////////////////////////////////
			// Special handling for various types.
			if (check_offer_throttle(from_name, false)) // If we are throttled, don't display
			{
				LL_DEBUGS("Messaging") << "Highlighting inventory item: " << item->getUUID()  << LL_ENDL;
				// If we opened this ourselves, focus it
				const BOOL take_focus = from_name.empty() ? TAKE_FOCUS_YES : TAKE_FOCUS_NO;
				switch(asset_type)
				{
					case LLAssetType::AT_NOTECARD:
					{
						LLFloaterReg::showInstance("preview_notecard", LLSD(obj_id), take_focus);
						break;
					}
					case LLAssetType::AT_LANDMARK:
					{
						LLInventoryCategory* parent_folder = gInventory.getCategory(item->getParentUUID());
						if ("inventory_handler" == from_name)
						{
							// <FS:Ansariel> FIRE-817: Separate place details floater
							//LLFloaterSidePanelContainer::showPanel("places", LLSD().with("type", "landmark").with("id", item->getUUID()));
							if (gSavedSettings.getBOOL("FSUseStandalonePlaceDetailsFloater"))
							{
								LLFloaterReg::showInstance("fs_placedetails", LLSD().with("type", "landmark").with("id", item->getUUID()));
							}
							else
							{
								LLFloaterSidePanelContainer::showPanel("places", LLSD().with("type", "landmark").with("id", item->getUUID()));
							}
							// </FS:Ansariel>
						}
						else if("group_offer" == from_name)
						{
							// "group_offer" is passed by LLOpenTaskGroupOffer
							// Notification about added landmark will be generated under the "from_name.empty()" called from LLOpenTaskOffer::done().
							LLSD args;
							args["type"] = "landmark";
							args["id"] = obj_id;

							// <FS:Ansariel> FIRE-817: Separate place details floater
							//LLFloaterSidePanelContainer::showPanel("places", args);
							if (gSavedSettings.getBOOL("FSUseStandalonePlaceDetailsFloater"))
							{
								LLFloaterReg::showInstance("fs_placedetails", args);
							}
							else
							{
								LLFloaterSidePanelContainer::showPanel("places", args);
							}
							// </FS:Ansariel>

							continue;
						}
						else if(from_name.empty() && gSavedSettings.getBOOL("FSLandmarkCreatedNotification")) // Ansariel: Make notification optional
						{
							std::string folder_name;
							if (parent_folder)
							{
								// Localize folder name.
								// *TODO: share this code?
								folder_name = parent_folder->getName();
								if (LLFolderType::lookupIsProtectedType(parent_folder->getPreferredType()))
								{
									LLTrans::findString(folder_name, "InvFolder " + folder_name);
								}
							}
							else
							{
								 folder_name = LLTrans::getString("Unknown");
							}

							// we receive a message from LLOpenTaskOffer, it mean that new landmark has been added.
							LLSD args;
							args["LANDMARK_NAME"] = item->getName();
							args["FOLDER_NAME"] = folder_name;
							LLNotificationsUtil::add("LandmarkCreated", args);
						}
					}
					break;
					case LLAssetType::AT_TEXTURE:
					{
						LLFloaterReg::showInstance("preview_texture", LLSD(obj_id), take_focus);
						break;
					}
					case LLAssetType::AT_ANIMATION:
						LLFloaterReg::showInstance("preview_anim", LLSD(obj_id), take_focus);
						break;
					case LLAssetType::AT_SCRIPT:
						LLFloaterReg::showInstance("preview_script", LLSD(obj_id), take_focus);
						break;
					case LLAssetType::AT_SOUND:
						LLFloaterReg::showInstance("preview_sound", LLSD(obj_id), take_focus);
						break;
					default:
						LL_DEBUGS("Messaging") << "No preview method for previewable asset type : " << LLAssetType::lookupHumanReadable(asset_type)  << LL_ENDL;
						break;
				}
			}
		}

		////////////////////////////////////////////////////////////////////////////////
		// Highlight item
		const BOOL auto_open = gSavedSettings.getBOOL("ShowInInventory"); // AO: don't open if showininventory is false, otherwise ignore from_name.
			//gSavedSettings.getBOOL("ShowInInventory") && // don't open if showininventory is false
			//!from_name.empty(); // don't open if it's not from anyone.
		// <FS:Ansariel> Don't mess with open inventory panels when ShowInInventory is FALSE
		if (auto_open)
		LLInventoryPanel::openInventoryPanelAndSetSelection(auto_open, obj_id);
	}
}

bool highlight_offered_object(const LLUUID& obj_id)
{
	const LLInventoryObject* obj = gInventory.getObject(obj_id);
	if(!obj)
	{
		LL_WARNS("Messaging") << "Unable to show inventory item: " << obj_id << LL_ENDL;
		return false;
	}

	////////////////////////////////////////////////////////////////////////////////
	// Don't highlight if it's in certain "quiet" folders which don't need UI
	// notification (e.g. trash, cof, lost-and-found).
	if(!gAgent.getAFK())
	{
		const LLViewerInventoryCategory *parent = gInventory.getFirstNondefaultParent(obj_id);
		if (parent)
		{
			const LLFolderType::EType parent_type = parent->getPreferredType();
			if (LLViewerFolderType::lookupIsQuietType(parent_type))
			{
				return false;
			}
		}
	}

	return true;
}

void inventory_offer_mute_callback(const LLUUID& blocked_id,
								   const std::string& full_name,
								   bool is_group)
{
	// *NOTE: blocks owner if the offer came from an object
	LLMute::EType mute_type = is_group ? LLMute::GROUP : LLMute::AGENT;

	LLMute mute(blocked_id, full_name, mute_type);
	if (LLMuteList::getInstance()->add(mute))
	{
		LLPanelBlockedList::showPanelAndSelect(blocked_id);
	}

	// purge the message queue of any previously queued inventory offers from the same source.
	class OfferMatcher : public LLNotificationsUI::LLScreenChannel::Matcher
	{
	public:
		OfferMatcher(const LLUUID& to_block) : blocked_id(to_block) {}
		bool matches(const LLNotificationPtr notification) const
		{
			if(notification->getName() == "ObjectGiveItem" 
				|| notification->getName() == "OwnObjectGiveItem"
				|| notification->getName() == "UserGiveItemLegacy" // <FS:Ansariel> FIRE-3832: Silent accept/decline of inventory offers
				|| notification->getName() == "UserGiveItem")
			{
				return (notification->getPayload()["from_id"].asUUID() == blocked_id);
			}
			return FALSE;
		}
	private:
		const LLUUID& blocked_id;
	};

	LLNotificationsUI::LLChannelManager::getInstance()->killToastsFromChannel(LLUUID(
			gSavedSettings.getString("NotificationChannelUUID")), OfferMatcher(blocked_id));
}

std::string LLOfferInfo::mResponderType = "offer_info";

LLOfferInfo::LLOfferInfo()
 : LLNotificationResponderInterface()
 , mFromGroup(FALSE)
 , mFromObject(FALSE)
 , mIM(IM_NOTHING_SPECIAL)
 , mType(LLAssetType::AT_NONE)
 , mPersist(false)
{
}

LLOfferInfo::LLOfferInfo(const LLSD& sd)
{
	mIM = (EInstantMessage)sd["im_type"].asInteger();
	mFromID = sd["from_id"].asUUID();
	mFromGroup = sd["from_group"].asBoolean();
	mFromObject = sd["from_object"].asBoolean();
	mTransactionID = sd["transaction_id"].asUUID();
	mFolderID = sd["folder_id"].asUUID();
	mObjectID = sd["object_id"].asUUID();
	mType = LLAssetType::lookup(sd["type"].asString().c_str());
	mFromName = sd["from_name"].asString();
	mDesc = sd["description"].asString();
	mHost = LLHost(sd["sender"].asString());
	mPersist = sd["persist"].asBoolean();
}

LLOfferInfo::LLOfferInfo(const LLOfferInfo& info)
{
	mIM = info.mIM;
	mFromID = info.mFromID;
	mFromGroup = info.mFromGroup;
	mFromObject = info.mFromObject;
	mTransactionID = info.mTransactionID;
	mFolderID = info.mFolderID;
	mObjectID = info.mObjectID;
	mType = info.mType;
	mFromName = info.mFromName;
	mDesc = info.mDesc;
	mHost = info.mHost;
	mPersist = info.mPersist;
}

LLSD LLOfferInfo::asLLSD()
{
	LLSD sd;
    sd["responder_type"] = mResponderType;
	sd["im_type"] = mIM;
	sd["from_id"] = mFromID;
	sd["from_group"] = mFromGroup;
	sd["from_object"] = mFromObject;
	sd["transaction_id"] = mTransactionID;
	sd["folder_id"] = mFolderID;
	sd["object_id"] = mObjectID;
	sd["type"] = LLAssetType::lookup(mType);
	sd["from_name"] = mFromName;
	sd["description"] = mDesc;
	sd["sender"] = mHost.getIPandPort();
	sd["persist"] = mPersist;
	return sd;
}

void LLOfferInfo::fromLLSD(const LLSD& params)
{
	*this = params;
}

void LLOfferInfo::send_auto_receive_response(void)
{	
	LLMessageSystem* msg = gMessageSystem;
	msg->newMessageFast(_PREHASH_ImprovedInstantMessage);
	msg->nextBlockFast(_PREHASH_AgentData);
	msg->addUUIDFast(_PREHASH_AgentID, gAgent.getID());
	msg->addUUIDFast(_PREHASH_SessionID, gAgent.getSessionID());
	msg->nextBlockFast(_PREHASH_MessageBlock);
	msg->addBOOLFast(_PREHASH_FromGroup, FALSE);
	msg->addUUIDFast(_PREHASH_ToAgentID, mFromID);
	msg->addU8Fast(_PREHASH_Offline, IM_ONLINE);
	msg->addUUIDFast(_PREHASH_ID, mTransactionID);
	msg->addU32Fast(_PREHASH_Timestamp, NO_TIMESTAMP); // no timestamp necessary
	std::string name;
	LLAgentUI::buildFullname(name);
	msg->addStringFast(_PREHASH_FromAgentName, name);
	msg->addStringFast(_PREHASH_Message, ""); 
	msg->addU32Fast(_PREHASH_ParentEstateID, 0);
	msg->addUUIDFast(_PREHASH_RegionID, LLUUID::null);
	msg->addVector3Fast(_PREHASH_Position, gAgent.getPositionAgent());
	
	// Auto Receive Message. The math for the dialog works, because the accept
	// for inventory_offered, task_inventory_offer or
	// group_notice_inventory is 1 greater than the offer integer value.
	// Generates IM_INVENTORY_ACCEPTED, IM_TASK_INVENTORY_ACCEPTED, 
	// or IM_GROUP_NOTICE_INVENTORY_ACCEPTED
	msg->addU8Fast(_PREHASH_Dialog, (U8)(mIM + 1));
	msg->addBinaryDataFast(_PREHASH_BinaryBucket, &(mFolderID.mData),
						   sizeof(mFolderID.mData));
	// send the message
	msg->sendReliable(mHost);
	
	if(IM_INVENTORY_OFFERED == mIM)
	{
		// add buddy to recent people list
//		LLRecentPeople::instance().add(mFromID);
// [RLVa:KB] - Checked: 2010-04-20 (RLVa-1.2.2a) | Added: RLVa-1.2.0f
		// RELEASE-RLVa: [RLVa-1.2.2] Make sure this stays in sync with the condition in inventory_offer_handler()
		if ( (!gRlvHandler.hasBehaviour(RLV_BHVR_SHOWNAMES)) || (!RlvUtil::isNearbyAgent(mFromID)) || 
			 (RlvUIEnabler::hasOpenIM(mFromID)) || ((RlvUIEnabler::hasOpenProfile(mFromID))) )
		{
			LLRecentPeople::instance().add(mFromID);
		}
// [/RLVa:KB]
	}
}

// <FS:Ansariel> Optional V1-like inventory accept messages
void LLOfferInfo::send_decline_response(void)
{	
	LLMessageSystem* msg = gMessageSystem;
	msg->newMessageFast(_PREHASH_ImprovedInstantMessage);
	msg->nextBlockFast(_PREHASH_AgentData);
	msg->addUUIDFast(_PREHASH_AgentID, gAgent.getID());
	msg->addUUIDFast(_PREHASH_SessionID, gAgent.getSessionID());
	msg->nextBlockFast(_PREHASH_MessageBlock);
	msg->addBOOLFast(_PREHASH_FromGroup, FALSE);
	msg->addUUIDFast(_PREHASH_ToAgentID, mFromID);
	msg->addU8Fast(_PREHASH_Offline, IM_ONLINE);
	msg->addUUIDFast(_PREHASH_ID, mTransactionID);
	msg->addU32Fast(_PREHASH_Timestamp, NO_TIMESTAMP); // no timestamp necessary
	std::string name;
	LLAgentUI::buildFullname(name);
	msg->addStringFast(_PREHASH_FromAgentName, name);
	msg->addStringFast(_PREHASH_Message, ""); 
	msg->addU32Fast(_PREHASH_ParentEstateID, 0);
	msg->addUUIDFast(_PREHASH_RegionID, LLUUID::null);
	msg->addVector3Fast(_PREHASH_Position, gAgent.getPositionAgent());
	msg->addU8Fast(_PREHASH_Dialog, (U8)(mIM + 2));
	msg->addBinaryDataFast(_PREHASH_BinaryBucket, EMPTY_BINARY_BUCKET, EMPTY_BINARY_BUCKET_SIZE);
	msg->sendReliable(mHost);
}
// </FS:Ansariel> Optional V1-like inventory accept messages

void LLOfferInfo::handleRespond(const LLSD& notification, const LLSD& response)
{
	initRespondFunctionMap();

	const std::string name = notification["name"].asString();
	if(mRespondFunctions.find(name) == mRespondFunctions.end())
	{
		LL_WARNS() << "Unexpected notification name : " << name << LL_ENDL;
		llassert(!"Unexpected notification name");
		return;
	}

	mRespondFunctions[name](notification, response);
}

bool LLOfferInfo::inventory_offer_callback(const LLSD& notification, const LLSD& response)
{
	LLChat chat;
	std::string log_message;
	S32 button = LLNotificationsUtil::getSelectedOption(notification, response);

	LLInventoryObserver* opener = NULL;
	LLViewerInventoryCategory* catp = NULL;
	catp = (LLViewerInventoryCategory*)gInventory.getCategory(mObjectID);
	LLViewerInventoryItem* itemp = NULL;
	if(!catp)
	{
		itemp = (LLViewerInventoryItem*)gInventory.getItem(mObjectID);
	}
	 
	LLNotificationPtr notification_ptr = LLNotifications::instance().find(notification["id"].asUUID());
	
	// For muting, we need to add the mute, then decline the offer.
	// This must be done here because:
	// * callback may be called immediately,
	// * adding the mute sends a message,
	// * we can't build two messages at once.
	if (IOR_MUTE == button) // Block
	{
		if (notification_ptr != NULL)
		{
			gCacheName->get(mFromID, mFromGroup, boost::bind(&inventory_offer_mute_callback, _1, _2, _3));
		}
	}

	std::string from_string; // Used in the pop-up.
	std::string chatHistory_string;  // Used in chat history.
	
	// TODO: when task inventory offers can also be handled the new way, migrate the code that sets these strings here:
	from_string = chatHistory_string = mFromName;
	
	LLNotificationFormPtr modified_form(notification_ptr ? new LLNotificationForm(*notification_ptr->getForm()) : new LLNotificationForm());

	switch(button)
	{
	case IOR_SHOW:
	case IOR_SHOW_SILENT: // <FS:Ansariel> FIRE-3832: Silent accept/decline of inventory offers
		// we will want to open this item when it comes back.
		LL_DEBUGS("Messaging") << "Initializing an opener for tid: " << mTransactionID
				 << LL_ENDL;
		switch (mIM)
		{
		case IM_INVENTORY_OFFERED:
			{
				// This is an offer from an agent. In this case, the back
				// end has already copied the items into your inventory,
				// so we can fetch it out of our inventory.
// [RLVa:KB] - Checked: 2010-04-18 (RLVa-1.2.0)
				if ( (rlv_handler_t::isEnabled()) && (!RlvSettings::getForbidGiveToRLV()) && (LLAssetType::AT_CATEGORY == mType) && (mDesc.find(RLV_PUTINV_PREFIX) == 0) )
				{
					RlvGiveToRLVAgentOffer* pOfferObserver = new RlvGiveToRLVAgentOffer(mObjectID);
					pOfferObserver->startFetch();
					if (pOfferObserver->isFinished())
						pOfferObserver->done();
					else
						gInventory.addObserver(pOfferObserver);
				}
// [/RLVa:KB]

				// <FS:Ansariel> FIRE-3234: Ask if items should be previewed;
				// ShowOfferedInventory is always true anyway - instead there is
				// ShowNewInventory that is actually changable by the user!
				//if (gSavedSettings.getBOOL("ShowOfferedInventory"))
				{
					LLOpenAgentOffer* open_agent_offer = new LLOpenAgentOffer(mObjectID, from_string);
					open_agent_offer->startFetch();
					if(catp || (itemp && itemp->isFinished()))
					{
						open_agent_offer->done();
					}
					else
					{
						opener = open_agent_offer;
					}
				}

				// <FS:Ansariel> Optional V1-like inventory accept messages
				if (gSavedSettings.getBOOL("FSUseLegacyInventoryAcceptMessages") && button == IOR_SHOW)
				{
					send_auto_receive_response();
				}
				// </FS:Ansariel> Optional V1-like inventory accept messages
			}
			break;
		case IM_GROUP_NOTICE:
			opener = new LLOpenTaskGroupOffer;
			send_auto_receive_response();
			break;
		case IM_TASK_INVENTORY_OFFERED:
		case IM_GROUP_NOTICE_REQUESTED:
			// This is an offer from a task or group.
			// We don't use a new instance of an opener
			// We instead use the singular observer gOpenTaskOffer
			// Since it already exists, we don't need to actually do anything
			break;
		default:
			LL_WARNS("Messaging") << "inventory_offer_callback: unknown offer type" << LL_ENDL;
			break;
		}

		if (modified_form != NULL)
		{
			modified_form->setElementEnabled("Show", false);
		}
		break;
		// end switch (mIM)
			
	case IOR_ACCEPT:
	case IOR_ACCEPT_SILENT: // <FS:Ansariel> FIRE-3832: Silent accept/decline of inventory offers
		//don't spam them if they are getting flooded
		if (check_offer_throttle(mFromName, true))
		{
			log_message = chatHistory_string + " " + LLTrans::getString("InvOfferGaveYou") + " " + mDesc + LLTrans::getString(".");
			LLSD args;
			args["MESSAGE"] = log_message;
			LLNotificationsUtil::add("SystemMessageTip", args);
		}

		// <FS:Ansariel> FIRE-3832: Silent accept/decline of inventory offers
		if (mIM == IM_GROUP_NOTICE)
		{
			opener = new LLOpenTaskGroupOffer;
			send_auto_receive_response();
		}
		else
		{
			if (gSavedSettings.getBOOL("FSUseLegacyInventoryAcceptMessages") && button == IOR_ACCEPT)
			{
				send_auto_receive_response();
			}
			if (gSavedSettings.getBOOL("ShowInInventory"))
			{
				LLInventoryPanel::openInventoryPanelAndSetSelection(TRUE, mObjectID);
			}
		}
		// </FS:Ansariel>

		break;

	case IOR_MUTE:
		if (modified_form != NULL)
		{
			modified_form->setElementEnabled("Mute", false);
		}
		// MUTE falls through to decline
	case IOR_DECLINE:
	case IOR_DECLINE_SILENT: // <FS:Ansariel> FIRE-3832: Silent accept/decline of inventory offers
		{
			{
				LLStringUtil::format_map_t log_message_args;
				log_message_args["DESC"] = mDesc;
				log_message_args["NAME"] = mFromName;
				log_message = LLTrans::getString("InvOfferDecline", log_message_args);
			}
			chat.mText = log_message;
			if( LLMuteList::getInstance()->isMuted(mFromID ) && ! LLMuteList::getInstance()->isLinden(mFromName) )  // muting for SL-42269
			{
				chat.mMuted = TRUE;
			}

			// *NOTE dzaporozhan
			// Disabled logging to old chat floater to fix crash in group notices - EXT-4149
			// LLFloaterChat::addChatHistory(chat);
			
			LLDiscardAgentOffer* discard_agent_offer = new LLDiscardAgentOffer(mFolderID, mObjectID);
			discard_agent_offer->startFetch();
			if (catp || (itemp && itemp->isFinished()))
			{
				discard_agent_offer->done();
			}
			else
			{
				opener = discard_agent_offer;
			}

			// <FS:Ansariel> Optional V1-like inventory accept messages
			if ((gSavedSettings.getBOOL("FSUseLegacyInventoryAcceptMessages") && button == IOR_DECLINE) && mIM == IM_INVENTORY_OFFERED)
			{
				send_decline_response();
			}
			// </FS:Ansariel> Optional V1-like inventory accept messages
			if (modified_form != NULL)
			{
				modified_form->setElementEnabled("Show", false);
				modified_form->setElementEnabled("Discard", false);
			}

			break;
		}
	default:
		// close button probably
		// The item has already been fetched and is in your inventory, we simply won't highlight it
		// OR delete it if the notification gets killed, since we don't want that to be a vector for 
		// losing inventory offers.
		break;
	}

	if(opener)
	{
		gInventory.addObserver(opener);
	}

	if(!mPersist)
	{
		delete this;
	}

	return false;
}

bool LLOfferInfo::inventory_task_offer_callback(const LLSD& notification, const LLSD& response)
{
	LLChat chat;
	std::string log_message;
	S32 button = LLNotification::getSelectedOption(notification, response);
	
	// For muting, we need to add the mute, then decline the offer.
	// This must be done here because:
	// * callback may be called immediately,
	// * adding the mute sends a message,
	// * we can't build two messages at once.
	if (2 == button)
	{
		LLNotificationPtr notification_ptr = LLNotifications::instance().find(notification["id"].asUUID());

		llassert(notification_ptr != NULL);
		if (notification_ptr != NULL)
		{
			gCacheName->get(mFromID, mFromGroup, boost::bind(&inventory_offer_mute_callback, _1, _2, _3));
		}
	}
	
	LLMessageSystem* msg = gMessageSystem;
	msg->newMessageFast(_PREHASH_ImprovedInstantMessage);
	msg->nextBlockFast(_PREHASH_AgentData);
	msg->addUUIDFast(_PREHASH_AgentID, gAgent.getID());
	msg->addUUIDFast(_PREHASH_SessionID, gAgent.getSessionID());
	msg->nextBlockFast(_PREHASH_MessageBlock);
	msg->addBOOLFast(_PREHASH_FromGroup, FALSE);
	msg->addUUIDFast(_PREHASH_ToAgentID, mFromID);
	msg->addU8Fast(_PREHASH_Offline, IM_ONLINE);
	msg->addUUIDFast(_PREHASH_ID, mTransactionID);
	msg->addU32Fast(_PREHASH_Timestamp, NO_TIMESTAMP); // no timestamp necessary
	std::string name;
	LLAgentUI::buildFullname(name);
	msg->addStringFast(_PREHASH_FromAgentName, name);
	msg->addStringFast(_PREHASH_Message, ""); 
	msg->addU32Fast(_PREHASH_ParentEstateID, 0);
	msg->addUUIDFast(_PREHASH_RegionID, LLUUID::null);
	msg->addVector3Fast(_PREHASH_Position, gAgent.getPositionAgent());
	LLInventoryObserver* opener = NULL;
	
	std::string from_string; // Used in the pop-up.
	std::string chatHistory_string;  // Used in chat history.
	if (mFromObject == TRUE)
	{
		if (mFromGroup)
		{
			std::string group_name;
			if (gCacheName->getGroupName(mFromID, group_name))
			{
				from_string = LLTrans::getString("InvOfferAnObjectNamed") + " "+"'" 
				+ mFromName + LLTrans::getString("'") +" " + LLTrans::getString("InvOfferOwnedByGroup") 
				+ " "+ "'" + group_name + "'";
				
				chatHistory_string = mFromName + " " + LLTrans::getString("InvOfferOwnedByGroup") 
				+ " " + group_name + "'";
			}
			else
			{
				from_string = LLTrans::getString("InvOfferAnObjectNamed") + " "+"'"
				+ mFromName +"'"+ " " + LLTrans::getString("InvOfferOwnedByUnknownGroup");
				chatHistory_string = mFromName + " " + LLTrans::getString("InvOfferOwnedByUnknownGroup");
			}
		}
		else
		{
/*
			std::string full_name;
			if (gCacheName->getFullName(mFromID, full_name))
			{
				from_string = LLTrans::getString("InvOfferAnObjectNamed") + " "+ LLTrans::getString("'") + mFromName 
					+ LLTrans::getString("'")+" " + LLTrans::getString("InvOfferOwnedBy") + full_name;
				chatHistory_string = mFromName + " " + LLTrans::getString("InvOfferOwnedBy") + " " + full_name;
			}
			else
			{
				from_string = LLTrans::getString("InvOfferAnObjectNamed") + " "+LLTrans::getString("'") 
				+ mFromName + LLTrans::getString("'")+" " + LLTrans::getString("InvOfferOwnedByUnknownUser");
				chatHistory_string = mFromName + " " + LLTrans::getString("InvOfferOwnedByUnknownUser");
			}
*/
// [SL:KB] - Checked: 2010-11-02 (RLVa-1.2.2a) | Added: RLVa-1.2.2a
			std::string name_slurl = LLSLURL("agent", mFromID, "about").getSLURLString();

// [RLVa:KB] - Checked: 2010-11-02 (RLVa-1.2.2a) | Modified: RLVa-1.2.2a
			// RELEASE-RLVa: [RLVa-1.2.2] Make sure this stays in sync with the condition in inventory_offer_handler()
			if ( (gRlvHandler.hasBehaviour(RLV_BHVR_SHOWNAMES)) && (RlvUtil::isNearbyAgent(mFromID)) )
				name_slurl = LLSLURL("agent", mFromID, "rlvanonym").getSLURLString();
// [/RLVa:KB]

			from_string = LLTrans::getString("InvOfferAnObjectNamed") + " "+ LLTrans::getString("'") + mFromName 
				+ LLTrans::getString("'")+" " + LLTrans::getString("InvOfferOwnedBy") + name_slurl;
			chatHistory_string = mFromName + " " + LLTrans::getString("InvOfferOwnedBy") + " " + name_slurl;
// [/SL:KB]
		}
	}
	else
	{
		from_string = chatHistory_string = mFromName;
	}
	
	bool is_do_not_disturb = gAgent.isDoNotDisturb();
	
// [RLVa:KB] - Checked: 2010-09-23 (RLVa-1.2.1)
	bool fRlvNotifyAccepted = false;
// [/RLVa:KB]
	switch(button)
	{
		case IOR_ACCEPT:
			// ACCEPT. The math for the dialog works, because the accept
			// for inventory_offered, task_inventory_offer or
			// group_notice_inventory is 1 greater than the offer integer value.

// [RLVa:KB] - Checked: 2010-09-23 (RLVa-1.2.1)
			// Only treat the offer as 'Give to #RLV' if:
			//   - the user has enabled the feature
			//   - the inventory offer came from a script (and specifies a folder)
			//   - the name starts with the prefix - mDesc format: '[OBJECTNAME]'  ( http://slurl.com/... )
			if ( (rlv_handler_t::isEnabled()) && (IM_TASK_INVENTORY_OFFERED == mIM) && (LLAssetType::AT_CATEGORY == mType) && (mDesc.find(RLV_PUTINV_PREFIX) == 1) )
			{
				fRlvNotifyAccepted = true;
				if (!RlvSettings::getForbidGiveToRLV())
				{
					const LLUUID& idRlvRoot = RlvInventory::instance().getSharedRootID();
					if (idRlvRoot.notNull())
						mFolderID = idRlvRoot;

					fRlvNotifyAccepted = false;		// "accepted_in_rlv" is sent from RlvGiveToRLVTaskOffer *after* we have the folder

					RlvGiveToRLVTaskOffer* pOfferObserver = new RlvGiveToRLVTaskOffer(mTransactionID);
					gInventory.addObserver(pOfferObserver);
				}
			}
// [/RLVa:KB]

			// Generates IM_INVENTORY_ACCEPTED, IM_TASK_INVENTORY_ACCEPTED, 
			// or IM_GROUP_NOTICE_INVENTORY_ACCEPTED
			msg->addU8Fast(_PREHASH_Dialog, (U8)(mIM + 1));
			msg->addBinaryDataFast(_PREHASH_BinaryBucket, &(mFolderID.mData),
								   sizeof(mFolderID.mData));
			// send the message
			msg->sendReliable(mHost);
			
// [RLVa:KB] - Checked: 2010-09-23 (RLVa-1.2.1)
			if (fRlvNotifyAccepted)
			{
				std::string::size_type idxToken = mDesc.find("'  ( http://");
				if (std::string::npos != idxToken)
					RlvBehaviourNotifyHandler::sendNotification("accepted_in_inv inv_offer " + mDesc.substr(1, idxToken - 1));
			}
// [/RLVa:KB]

			//don't spam them if they are getting flooded
			if (check_offer_throttle(mFromName, true))
			{
				log_message = chatHistory_string + " " + LLTrans::getString("InvOfferGaveYou") + " " + mDesc + LLTrans::getString(".");
				LLSD args;
				args["MESSAGE"] = log_message;
				LLNotificationsUtil::add("SystemMessageTip", args);
			}
			
			// we will want to open this item when it comes back.
			LL_DEBUGS("Messaging") << "Initializing an opener for tid: " << mTransactionID
			<< LL_ENDL;
			switch (mIM)
		{
			case IM_TASK_INVENTORY_OFFERED:
			case IM_GROUP_NOTICE:
			case IM_GROUP_NOTICE_REQUESTED:
			{
				// This is an offer from a task or group.
				// We don't use a new instance of an opener
				// We instead use the singular observer gOpenTaskOffer
				// Since it already exists, we don't need to actually do anything
			}
				break;
			default:
				LL_WARNS("Messaging") << "inventory_offer_callback: unknown offer type" << LL_ENDL;
				break;
		}	// end switch (mIM)
			break;
			
		case IOR_MUTE:
			// MUTE falls through to decline
		case IOR_DECLINE:
			// DECLINE. The math for the dialog works, because the decline
			// for inventory_offered, task_inventory_offer or
			// group_notice_inventory is 2 greater than the offer integer value.
			// Generates IM_INVENTORY_DECLINED, IM_TASK_INVENTORY_DECLINED,
			// or IM_GROUP_NOTICE_INVENTORY_DECLINED
		default:
			// close button probably (or any of the fall-throughs from above)
			msg->addU8Fast(_PREHASH_Dialog, (U8)(mIM + 2));
			msg->addBinaryDataFast(_PREHASH_BinaryBucket, EMPTY_BINARY_BUCKET, EMPTY_BINARY_BUCKET_SIZE);
			// send the message
			msg->sendReliable(mHost);
			
// [RLVa:KB] - Checked: 2010-09-23 (RLVa-1.2.1e) | Added: RLVa-1.2.1e
			if ( (rlv_handler_t::isEnabled()) && 
				 (IM_TASK_INVENTORY_OFFERED == mIM) && (LLAssetType::AT_CATEGORY == mType) && (mDesc.find(RLV_PUTINV_PREFIX) == 1) )
			{
				std::string::size_type idxToken = mDesc.find("'  ( http://");
				if (std::string::npos != idxToken)
					RlvBehaviourNotifyHandler::sendNotification("declined inv_offer " + mDesc.substr(1, idxToken - 1));
			}
// [/RLVa:KB]

			if (gSavedSettings.getBOOL("LogInventoryDecline"))
			{
				LLStringUtil::format_map_t log_message_args;
				log_message_args["DESC"] = mDesc;
				log_message_args["NAME"] = mFromName;
				log_message = LLTrans::getString("InvOfferDecline", log_message_args);


				LLSD args;
				args["MESSAGE"] = log_message;
				LLNotificationsUtil::add("SystemMessageTip", args);
			}
			
			if (is_do_not_disturb &&	(!mFromGroup && !mFromObject))
			{
				send_do_not_disturb_message(msg,mFromID);
			}
			break;
	}
	
	if(opener)
	{
		gInventory.addObserver(opener);
	}

	if(!mPersist)
	{
		delete this;
	}
	return false;
}

class LLPostponedOfferNotification: public LLPostponedNotification
{
protected:
	/* virtual */
	void modifyNotificationParams()
	{
		LLSD substitutions = mParams.substitutions;
		substitutions["NAME"] = mName;
		mParams.substitutions = substitutions;
	}
};

void LLOfferInfo::initRespondFunctionMap()
{
	if(mRespondFunctions.empty())
	{
		mRespondFunctions["ObjectGiveItem"] = boost::bind(&LLOfferInfo::inventory_task_offer_callback, this, _1, _2);
		mRespondFunctions["OwnObjectGiveItem"] = boost::bind(&LLOfferInfo::inventory_task_offer_callback, this, _1, _2);
		mRespondFunctions["UserGiveItem"] = boost::bind(&LLOfferInfo::inventory_offer_callback, this, _1, _2);
		// <FS:Ansariel> FIRE-3832: Silent accept/decline of inventory offers
		mRespondFunctions["UserGiveItemLegacy"] = boost::bind(&LLOfferInfo::inventory_offer_callback, this, _1, _2);
	}
}

void inventory_offer_handler(LLOfferInfo* info)
{
	// If muted, don't even go through the messaging stuff.  Just curtail the offer here.
	// Passing in a null UUID handles the case of where you have muted one of your own objects by_name.
	// The solution for STORM-1297 seems to handle the cases where the object is owned by someone else.
	if (LLMuteList::getInstance()->isMuted(info->mFromID, info->mFromName) ||
		LLMuteList::getInstance()->isMuted(LLUUID::null, info->mFromName))
	{
		info->forceResponse(IOR_MUTE);
		return;
	}

<<<<<<< HEAD

=======
>>>>>>> d96af562
	bool bAutoAccept(false);
	// Avoid the Accept/Discard dialog if the user so desires. JC
	// <FS:Ansariel> Auto-accept any kind of inventory (FIRE-4128)
	//if (gSavedSettings.getBOOL("AutoAcceptNewInventory")
	//	&& (info->mType == LLAssetType::AT_NOTECARD
	//		|| info->mType == LLAssetType::AT_LANDMARK
	//		|| info->mType == LLAssetType::AT_TEXTURE))
//	if (gSavedSettings.getBOOL("AutoAcceptNewInventory"))
	// </FS:Ansariel> Auto-accept any kind of inventory (FIRE-4128)
// [RLVa:KB]
	// Don't auto-accept give-to-RLV inventory offers
	if ( (gSavedSettings.getBOOL("AutoAcceptNewInventory")) &&
		 ( (!rlv_handler_t::isEnabled()) || (!RlvInventory::instance().isGiveToRLVOffer(*info)) ) )
// [/RLVa:KB]
	{
		// For certain types, just accept the items into the inventory,
		// and possibly open them on receipt depending upon "ShowNewInventory".
		bAutoAccept = true;
	}

	// Strip any SLURL from the message display. (DEV-2754)
	std::string msg = info->mDesc;
	int indx = msg.find(" ( http://slurl.com/secondlife/");
	if(indx == std::string::npos)
	{
		// try to find new slurl host
		indx = msg.find(" ( http://maps.secondlife.com/secondlife/");
	}
	if(indx >= 0)
	{
		LLStringUtil::truncate(msg, indx);
	}

	LLSD args;
	args["[OBJECTNAME]"] = msg;

	LLSD payload;

	// must protect against a NULL return from lookupHumanReadable()
	std::string typestr = ll_safe_string(LLAssetType::lookupHumanReadable(info->mType));
	if (!typestr.empty())
	{
		// human readable matches string name from strings.xml
		// lets get asset type localized name
		args["OBJECTTYPE"] = LLTrans::getString(typestr);
	}
	else
	{
		LL_WARNS("Messaging") << "LLAssetType::lookupHumanReadable() returned NULL - probably bad asset type: " << info->mType << LL_ENDL;
		args["OBJECTTYPE"] = "";

		// This seems safest, rather than propagating bogosity
		LL_WARNS("Messaging") << "Forcing an inventory-decline for probably-bad asset type." << LL_ENDL;
		info->forceResponse(IOR_DECLINE);
		return;
	}

	// If mObjectID is null then generate the object_id based on msg to prevent
	// multiple creation of chiclets for same object.
	LLUUID object_id = info->mObjectID;
	if (object_id.isNull())
		object_id.generate(msg);

	payload["from_id"] = info->mFromID;
	// Needed by LLScriptFloaterManager to bind original notification with 
	// faked for toast one.
	payload["object_id"] = object_id;
	// Flag indicating that this notification is faked for toast.
	payload["give_inventory_notification"] = FALSE;
	args["OBJECTFROMNAME"] = info->mFromName;
	args["NAME"] = info->mFromName;
	if (info->mFromGroup)
	{
		args["NAME_SLURL"] = LLSLURL("group", info->mFromID, "about").getSLURLString();
	}
	else
	{
// [SL:KB] - Patch: UI-Notifications | Checked: 2011-04-11 (Catznip-2.5.0a) | Added: Catznip-2.5.0a
		args["NAME_LABEL"] = LLSLURL("agent", info->mFromID, "completename").getSLURLString();
// [/SL:KB]
		args["NAME_SLURL"] = LLSLURL("agent", info->mFromID, "about").getSLURLString();
	}
	std::string verb = "select?name=" + LLURI::escape(msg);
	args["ITEM_SLURL"] = LLSLURL("inventory", info->mObjectID, verb.c_str()).getSLURLString();

	LLNotification::Params p;

	// Object -> Agent Inventory Offer
<<<<<<< HEAD
	if (info->mFromObject && !bAutoAccept ) // Nicky D. fall into the Avi->Avi branch for auto accepting items.
=======
	if (info->mFromObject && !bAutoAccept)
>>>>>>> d96af562
	{
// [RLVa:KB] - Checked: 2010-11-02 (RLVa-1.2.2a) | Modified: RLVa-1.2.2a
		// Only filter if the object owner is a nearby agent
		if ( (gRlvHandler.hasBehaviour(RLV_BHVR_SHOWNAMES)) && (RlvUtil::isNearbyAgent(info->mFromID)) )
		{
			payload["rlv_shownames"] = TRUE;
			args["NAME_SLURL"] = LLSLURL("agent", info->mFromID, "rlvanonym").getSLURLString();
		}
// [/RLVa:KB]

		// Inventory Slurls don't currently work for non agent transfers, so only display the object name.
		args["ITEM_SLURL"] = msg;
		// Note: sets inventory_task_offer_callback as the callback
		p.substitutions(args).payload(payload).functor.responder(LLNotificationResponderPtr(info));
		info->mPersist = true;

		// Offers from your own objects need a special notification template.
		p.name = info->mFromID == gAgentID ? "OwnObjectGiveItem" : "ObjectGiveItem";

		// Pop up inv offer chiclet and let the user accept (keep), or reject (and silently delete) the inventory.
	    LLPostponedNotification::add<LLPostponedOfferNotification>(p, info->mFromID, info->mFromGroup == TRUE);
	}
	else // Agent -> Agent Inventory Offer
	{
// [RLVa:KB] - Checked: 2010-11-02 (RLVa-1.2.2a) | Modified: RLVa-1.2.2a
		// Only filter if the offer is from a nearby agent and if there's no open IM session (doesn't necessarily have to be focused)
		if ( (gRlvHandler.hasBehaviour(RLV_BHVR_SHOWNAMES)) && (RlvUtil::isNearbyAgent(info->mFromID)) &&
			 (!RlvUIEnabler::hasOpenIM(info->mFromID)) )
		{
			payload["rlv_shownames"] = TRUE;
			args["NAME"] = RlvStrings::getAnonym(info->mFromName);
			args["NAME_SLURL"] = LLSLURL("agent", info->mFromID, "rlvanonym").getSLURLString();
		}
// [/RLVa:KB]

		p.responder = info;
		// Note: sets inventory_offer_callback as the callback
		// *TODO fix memory leak
		// inventory_offer_callback() is not invoked if user received notification and 
		// closes viewer(without responding the notification)
		p.substitutions(args).payload(payload).functor.responder(LLNotificationResponderPtr(info));
		info->mPersist = true;
		// <FS:Ansariel> FIRE-3832: Silent accept/decline of inventory offers
		//p.name = "UserGiveItem";
		p.name = (gSavedSettings.getBOOL("FSUseLegacyInventoryAcceptMessages") ? "UserGiveItemLegacy" : "UserGiveItem");
		// </FS:Ansariel>
		p.offer_from_agent = true;
		
		// Prefetch the item into your local inventory.
		LLInventoryFetchItemsObserver* fetch_item = new LLInventoryFetchItemsObserver(info->mObjectID);
		fetch_item->startFetch();
		if(fetch_item->isFinished())
		{
			fetch_item->done();
		}
		else
		{
			gInventory.addObserver(fetch_item);
		}
		
		// In viewer 2 we're now auto receiving inventory offers and messaging as such (not sending reject messages).
		// <FS:Ansariel> Optional V1-like inventory accept messages
		//info->send_auto_receive_response();
		// Also needs to be send on auto-accept so the item gets into the inventory!
		if (bAutoAccept || !gSavedSettings.getBOOL("FSUseLegacyInventoryAcceptMessages"))
		{
			info->send_auto_receive_response();
		}
		// </FS:Ansariel> Optional V1-like inventory accept messages

        if (gAgent.isDoNotDisturb()) 
        {
            send_do_not_disturb_message(gMessageSystem, info->mFromID);
        }
<<<<<<< HEAD
        
        if( !bAutoAccept ) // Nicky D. if we auto accept, do not pester the user with stuff in the chicklet.
		// Inform user that there is a script floater via toast system
=======

		if( !bAutoAccept ) // if we auto accept, do not pester the user
>>>>>>> d96af562
		{
			// Inform user that there is a script floater via toast system
			payload["give_inventory_notification"] = TRUE;
			p.payload = payload;
			LLPostponedNotification::add<LLPostponedOfferNotification>(p, info->mFromID, false);
		}

		// <FS:Ansariel> Show offered inventory also if auto-accept is enabled (FIRE-5101)
		if (bAutoAccept && gSavedSettings.getBOOL("ShowNewInventory"))
		{
			LLViewerInventoryCategory* catp = NULL;
			catp = (LLViewerInventoryCategory*)gInventory.getCategory(info->mObjectID);
			LLViewerInventoryItem* itemp = NULL;
			if(!catp)
			{
				itemp = (LLViewerInventoryItem*)gInventory.getItem(info->mObjectID);
			}

			LLOpenAgentOffer* open_agent_offer = new LLOpenAgentOffer(info->mObjectID, info->mFromName);
			open_agent_offer->startFetch();
			if(catp || (itemp && itemp->isFinished()))
			{
				open_agent_offer->done();
			}
			else
			{
				gInventory.addObserver(open_agent_offer);
			}
		}
		// </FS:Ansariel> Show offered inventory also if auto-accept is enabled (FIRE-5101)
	}

	LLFirstUse::newInventory();
}

bool lure_callback(const LLSD& notification, const LLSD& response)
{
	S32 option = 0;
	if (response.isInteger()) 
	{
		option = response.asInteger();
	}
	else
	{
		option = LLNotificationsUtil::getSelectedOption(notification, response);
	}
	
	LLUUID from_id = notification["payload"]["from_id"].asUUID();
	LLUUID lure_id = notification["payload"]["lure_id"].asUUID();
	BOOL godlike = notification["payload"]["godlike"].asBoolean();

	switch(option)
	{
	case 0:
		{
			// accept
			gAgent.teleportViaLure(lure_id, godlike);
		}
		break;
	case 1:
	default:
		// decline
		send_simple_im(from_id,
					   LLStringUtil::null,
					   IM_LURE_DECLINED,
					   lure_id);
		break;
	}

// <FS:Ansariel> [FS communication UI] FIRE-11536: Commenting out CHUI-112;
//               Reposting the notification form will squeeze it somewhere
//               within the IM floater and we don't need it for our comm. UI.
//	LLNotificationPtr notification_ptr = LLNotifications::instance().find(notification["id"].asUUID());
//
//	if (notification_ptr)
//	{
//		LLNotificationFormPtr modified_form(new LLNotificationForm(*notification_ptr->getForm()));
//		modified_form->setElementEnabled("Teleport", false);
//		modified_form->setElementEnabled("Cancel", false);
//		notification_ptr->updateForm(modified_form);
//		//notification_ptr->repost();
//// [SL:KB] - Patch: UI-Notifications | Checked: 2013-05-09 (Catznip-3.5)
//		// Assume that any offer notification with "getCanBeStored() == true" is the result of RLVa routing it to the notifcation syswell
//		/*const*/ LLNotificationsUI::LLScreenChannel* pChannel = LLNotificationsUI::LLChannelManager::instance().getNotificationScreenChannel();
//		/*const*/ LLNotificationsUI::LLToast* pToast = (pChannel) ? pChannel->getToastByNotificationID(notification["id"].asUUID()) : NULL;
//		if ( (!pToast) || (!pToast->getCanBeStored()) )
//		{
//// [/SL:KB]
//			notification_ptr->repost();
//	}
// </FS:Ansariel>

	return false;
}
static LLNotificationFunctorRegistration lure_callback_reg("TeleportOffered", lure_callback);

bool mature_lure_callback(const LLSD& notification, const LLSD& response)
{
	S32 option = 0;
	if (response.isInteger()) 
	{
		option = response.asInteger();
	}
	else
	{
		option = LLNotificationsUtil::getSelectedOption(notification, response);
	}
	
	LLUUID from_id = notification["payload"]["from_id"].asUUID();
	LLUUID lure_id = notification["payload"]["lure_id"].asUUID();
	BOOL godlike = notification["payload"]["godlike"].asBoolean();
	U8 region_access = static_cast<U8>(notification["payload"]["region_maturity"].asInteger());

	switch(option)
	{
	case 0:
		{
			// accept
			gSavedSettings.setU32("PreferredMaturity", static_cast<U32>(region_access));
			gAgent.setMaturityRatingChangeDuringTeleport(region_access);
			gAgent.teleportViaLure(lure_id, godlike);
		}
		break;
	case 1:
	default:
		// decline
		send_simple_im(from_id,
					   LLStringUtil::null,
					   IM_LURE_DECLINED,
					   lure_id);
		break;
	}
	return false;
}
static LLNotificationFunctorRegistration mature_lure_callback_reg("TeleportOffered_MaturityExceeded", mature_lure_callback);

bool goto_url_callback(const LLSD& notification, const LLSD& response)
{
	std::string url = notification["payload"]["url"].asString();
	S32 option = LLNotificationsUtil::getSelectedOption(notification, response);
	if(1 == option)
	{
		LLWeb::loadURL(url);
	}
	return false;
}
static LLNotificationFunctorRegistration goto_url_callback_reg("GotoURL", goto_url_callback);

bool inspect_remote_object_callback(const LLSD& notification, const LLSD& response)
{
	S32 option = LLNotificationsUtil::getSelectedOption(notification, response);
	if (0 == option)
	{
		LLFloaterReg::showInstance("inspect_remote_object", notification["payload"]);
	}
	return false;
}
static LLNotificationFunctorRegistration inspect_remote_object_callback_reg("ServerObjectMessage", inspect_remote_object_callback);

class LLPostponedServerObjectNotification: public LLPostponedNotification
{
protected:
	/* virtual */
	void modifyNotificationParams()
	{
		LLSD payload = mParams.payload;
		mParams.payload = payload;
	}
};

static bool parse_lure_bucket(const std::string& bucket,
							  U64& region_handle,
							  LLVector3& pos,
							  LLVector3& look_at,
							  U8& region_access)
{
	// tokenize the bucket
	typedef boost::tokenizer<boost::char_separator<char> > tokenizer;
	boost::char_separator<char> sep("|", "", boost::keep_empty_tokens);
	tokenizer tokens(bucket, sep);
	tokenizer::iterator iter = tokens.begin();

	S32 gx,gy,rx,ry,rz,lx,ly,lz;
	try
	{
		gx = boost::lexical_cast<S32>((*(iter)).c_str());
		gy = boost::lexical_cast<S32>((*(++iter)).c_str());
		rx = boost::lexical_cast<S32>((*(++iter)).c_str());
		ry = boost::lexical_cast<S32>((*(++iter)).c_str());
		rz = boost::lexical_cast<S32>((*(++iter)).c_str());
		lx = boost::lexical_cast<S32>((*(++iter)).c_str());
		ly = boost::lexical_cast<S32>((*(++iter)).c_str());
		lz = boost::lexical_cast<S32>((*(++iter)).c_str());
	}
	catch( boost::bad_lexical_cast& )
	{
		LL_WARNS("parse_lure_bucket")
			<< "Couldn't parse lure bucket."
			<< LL_ENDL;
		return false;
	}
	// Grab region access
	region_access = SIM_ACCESS_MIN;
	if (++iter != tokens.end())
	{
		std::string access_str((*iter).c_str());
		LLStringUtil::trim(access_str);
		if ( access_str == "A" )
		{
			region_access = SIM_ACCESS_ADULT;
		}
		else if ( access_str == "M" )
		{
			region_access = SIM_ACCESS_MATURE;
		}
		else if ( access_str == "PG" )
		{
			region_access = SIM_ACCESS_PG;
		}
	}

	pos.setVec((F32)rx, (F32)ry, (F32)rz);
	look_at.setVec((F32)lx, (F32)ly, (F32)lz);

	region_handle = to_region_handle(gx, gy);
	return true;
}

// Strip out "Resident" for display, but only if the message came from a user
// (rather than a script)
static std::string clean_name_from_im(const std::string& name, EInstantMessage type)
{
	switch(type)
	{
	case IM_NOTHING_SPECIAL:
	case IM_MESSAGEBOX:
	case IM_GROUP_INVITATION:
	case IM_INVENTORY_OFFERED:
	case IM_INVENTORY_ACCEPTED:
	case IM_INVENTORY_DECLINED:
	case IM_GROUP_VOTE:
	case IM_GROUP_MESSAGE_DEPRECATED:
	//IM_TASK_INVENTORY_OFFERED
	//IM_TASK_INVENTORY_ACCEPTED
	//IM_TASK_INVENTORY_DECLINED
	case IM_NEW_USER_DEFAULT:
	case IM_SESSION_INVITE:
	case IM_SESSION_P2P_INVITE:
	case IM_SESSION_GROUP_START:
	case IM_SESSION_CONFERENCE_START:
	case IM_SESSION_SEND:
	case IM_SESSION_LEAVE:
	//IM_FROM_TASK
	case IM_DO_NOT_DISTURB_AUTO_RESPONSE:
	case IM_CONSOLE_AND_CHAT_HISTORY:
	case IM_LURE_USER:
	case IM_LURE_ACCEPTED:
	case IM_LURE_DECLINED:
	case IM_GODLIKE_LURE_USER:
	case IM_TELEPORT_REQUEST:
	case IM_GROUP_ELECTION_DEPRECATED:
	//IM_GOTO_URL
	//IM_FROM_TASK_AS_ALERT
	case IM_GROUP_NOTICE:
	case IM_GROUP_NOTICE_INVENTORY_ACCEPTED:
	case IM_GROUP_NOTICE_INVENTORY_DECLINED:
	case IM_GROUP_INVITATION_ACCEPT:
	case IM_GROUP_INVITATION_DECLINE:
	case IM_GROUP_NOTICE_REQUESTED:
	case IM_FRIENDSHIP_OFFERED:
	case IM_FRIENDSHIP_ACCEPTED:
	case IM_FRIENDSHIP_DECLINED_DEPRECATED:
	//IM_TYPING_START
	//IM_TYPING_STOP
		return LLCacheName::cleanFullName(name);
	default:
		return name;
	}
}

static std::string clean_name_from_task_im(const std::string& msg,
										   BOOL from_group)
{
	boost::smatch match;
	static const boost::regex returned_exp(
		"(.*been returned to your inventory lost and found folder by )(.+)( (from|near).*)");
	if (boost::regex_match(msg, match, returned_exp))
	{
		// match objects are 1-based for groups
		std::string final = match[1].str();
		std::string name = match[2].str();
		// Don't try to clean up group names
		if (!from_group)
		{
			final += LLCacheName::buildUsername(name);
		}
		final += match[3].str();
		return final;
	}
	return msg;
}

static void notification_display_name_callback(const LLUUID& id,
					  const LLAvatarName& av_name,
					  const std::string& name, 
					  LLSD& substitutions, 
					  const LLSD& payload)
{
	substitutions["NAME"] = av_name.getDisplayName();
	LLNotificationsUtil::add(name, substitutions, payload);
}

class LLPostponedIMSystemTipNotification: public LLPostponedNotification
{
protected:
	/* virtual */
	void modifyNotificationParams()
	{
		LLSD payload = mParams.payload;
		payload["SESSION_NAME"] = mName;
		mParams.payload = payload;
	}

};

// Callback for name resolution of a god/estate message
static void god_message_name_cb(const LLAvatarName& av_name, LLChat chat, std::string message)
{	
	LLSD args;
	args["NAME"] = av_name.getCompleteName();
	args["MESSAGE"] = message;
	LLNotificationsUtil::add("GodMessage", args);

	// Treat like a system message and put in chat history.
	chat.mText = av_name.getCompleteName() + ": " + message;

	// <FS:Ansariel> [FS communication UI]
	//LLFloaterIMNearbyChat* nearby_chat = LLFloaterReg::getTypedInstance<LLFloaterIMNearbyChat>("nearby_chat");
	FSFloaterNearbyChat* nearby_chat = FSFloaterNearbyChat::getInstance();
	// </FS:Ansariel> [FS communication UI]
	if (nearby_chat)
	{
		nearby_chat->addMessage(chat);
	}
}

// <FS:Ansariel> FIRE-505: Group name not shown in notification well
static void notification_group_name_cb(const std::string& group_name,
										const std::string& sender,
										const std::string& subject,
										const std::string& message,
										const LLSD& payload,
										U32 timestamp)
{
	LLAvatarName av_name;
	av_name.fromString(sender);
	LLSD args;
	args["SENDER"] = av_name.getUserNameForDisplay();
	args["GROUP"] = group_name;
	args["SUBJECT"] = subject;
	args["MESSAGE"] = message;
	LLNotifications::instance().add(LLNotification::Params("GroupNotice").substitutions(args).payload(payload).time_stamp(LLDate(timestamp)));
	make_ui_sound("UISndGroupNotice"); // <FS:PP> Group notice sound
}
// </FS:Ansariel>

void process_improved_im(LLMessageSystem *msg, void **user_data)
{
	LLUUID from_id;
	BOOL from_group;
	LLUUID to_id;
	U8 offline;
	U8 d = 0;
	LLUUID session_id;
	U32 timestamp;
	std::string name;
	std::string message;
	U32 parent_estate_id = 0;
	LLUUID region_id;
	LLVector3 position;
	U8 binary_bucket[MTUBYTES];
	S32 binary_bucket_size;
	LLChat chat;
	std::string buffer;
	
	// *TODO: Translate - need to fix the full name to first/last (maybe)
	msg->getUUIDFast(_PREHASH_AgentData, _PREHASH_AgentID, from_id);
	msg->getBOOLFast(_PREHASH_MessageBlock, _PREHASH_FromGroup, from_group);
	msg->getUUIDFast(_PREHASH_MessageBlock, _PREHASH_ToAgentID, to_id);
	msg->getU8Fast(  _PREHASH_MessageBlock, _PREHASH_Offline, offline);
	msg->getU8Fast(  _PREHASH_MessageBlock, _PREHASH_Dialog, d);
	msg->getUUIDFast(_PREHASH_MessageBlock, _PREHASH_ID, session_id);
	msg->getU32Fast( _PREHASH_MessageBlock, _PREHASH_Timestamp, timestamp);
	//msg->getData("MessageBlock", "Count",		&count);
	msg->getStringFast(_PREHASH_MessageBlock, _PREHASH_FromAgentName, name);
	msg->getStringFast(_PREHASH_MessageBlock, _PREHASH_Message,		message);
	msg->getU32Fast(_PREHASH_MessageBlock, _PREHASH_ParentEstateID, parent_estate_id);
	msg->getUUIDFast(_PREHASH_MessageBlock, _PREHASH_RegionID, region_id);
	msg->getVector3Fast(_PREHASH_MessageBlock, _PREHASH_Position, position);
	msg->getBinaryDataFast(  _PREHASH_MessageBlock, _PREHASH_BinaryBucket, binary_bucket, 0, 0, MTUBYTES);
	binary_bucket_size = msg->getSizeFast(_PREHASH_MessageBlock, _PREHASH_BinaryBucket);
	EInstantMessage dialog = (EInstantMessage)d;

	// NaCl - Antispam Registry
	if (dialog != IM_TYPING_START && dialog != IM_TYPING_STOP &&											// Typing notifications
		!(dialog == IM_NOTHING_SPECIAL && offline == IM_OFFLINE && from_id.notNull() && to_id.notNull()) &&	// Saved offline IMs
		!(dialog == IM_FROM_TASK && offline == IM_OFFLINE)													// Saved offline IMs from objects
		)
	{
		if (NACLAntiSpamRegistry::instance().checkQueue(ANTISPAM_QUEUE_IM, from_id, ANTISPAM_SOURCE_AGENT))
		{
			return;
		}
	}
	// NaCl End

    // make sure that we don't have an empty or all-whitespace name
	LLStringUtil::trim(name);
	if (name.empty())
	{
        name = LLTrans::getString("Unnamed");
	}

	// Preserve the unaltered name for use in group notice mute checking.
	std::string original_name = name;

	// IDEVO convert new-style "Resident" names for display
	name = clean_name_from_im(name, dialog);

	BOOL is_do_not_disturb = gAgent.isDoNotDisturb();
	BOOL is_autorespond = gAgent.getAutorespond();
	BOOL is_autorespond_nonfriends = gAgent.getAutorespondNonFriends();
	BOOL is_rejecting_tp_offers = gAgent.getRejectTeleportOffers(); // <FS:PP> FIRE-1245: Option to block/reject teleport offers
	BOOL is_autorespond_muted = gSavedPerAccountSettings.getBOOL("FSSendMutedAvatarResponse");
	BOOL is_muted = LLMuteList::getInstance()->isMuted(from_id, name, LLMute::flagTextChat)
		// object IMs contain sender object id in session_id (STORM-1209)
		|| (dialog == IM_FROM_TASK && LLMuteList::getInstance()->isMuted(session_id));
	BOOL is_owned_by_me = FALSE;
	BOOL is_friend = (LLAvatarTracker::instance().getBuddyInfo(from_id) == NULL) ? false : true;
	static LLCachedControl<bool> accept_im_from_only_friend(gSavedSettings, "VoiceCallsFriendsOnly");
	//BOOL is_linden = chat.mSourceType != CHAT_SOURCE_OBJECT &&
	//		LLMuteList::getInstance()->isLinden(name); <:FS:TM> Bear compie fix - is_linden not referenced

	// <FS:PP> FIRE-10500: Autoresponse for (Away)
	static LLCachedControl<bool> FSSendAwayAvatarResponse(gSavedPerAccountSettings, "FSSendAwayAvatarResponse");
	BOOL is_afk = gAgent.getAFK();
	// </FS:PP>

	chat.mMuted = is_muted;
	chat.mFromID = from_id;
	chat.mFromName = name;
	chat.mSourceType = (from_id.isNull() || (name == std::string(SYSTEM_FROM))) ? CHAT_SOURCE_SYSTEM : CHAT_SOURCE_AGENT;

	LLViewerObject *source = gObjectList.findObject(session_id); //Session ID is probably the wrong thing.
	if (source)
	{
		is_owned_by_me = source->permYouOwner();
	}

	// NaCl - Newline flood protection
	static LLCachedControl<bool> useAntiSpam(gSavedSettings, "UseAntiSpam");
	if (useAntiSpam)
	{
		bool doCheck = true;
		if (from_id.isNull() || gAgentID == from_id)
		{
			doCheck = false;
		}
		if (doCheck && is_owned_by_me)
		{
			doCheck = false;
		}
		if (doCheck && NACLAntiSpamRegistry::instance().checkNewlineFlood(ANTISPAM_QUEUE_IM, from_id, message))
		{
			return;
		}
	}
	// NaCl End

	std::string separator_string(": ");

	LLSD args;
	LLSD payload;
	LLNotification::Params params;

	switch(dialog)
	{ 
	case IM_CONSOLE_AND_CHAT_HISTORY:
		args["MESSAGE"] = message;
		payload["from_id"] = from_id;

		params.name = "IMSystemMessageTip";
		params.substitutions = args;
		params.payload = payload;
	    LLPostponedNotification::add<LLPostponedIMSystemTipNotification>(params, from_id, false);
		break;

	case IM_NOTHING_SPECIAL:	// p2p IM
		// Don't show dialog, just do IM
		if (!gAgent.isGodlike()
				&& gAgent.getRegion()->isPrelude() 
				&& to_id.isNull() )
		{
			// do nothing -- don't distract newbies in
			// Prelude with global IMs
		}
// [RLVa:KB] - Checked: 2011-05-28 (RLVa-1.4.0)
		else if ( (rlv_handler_t::isEnabled()) && (offline == IM_ONLINE) && ("@version" == message) && 
		          (!is_muted) && ((!accept_im_from_only_friend) || (is_friend)) )
		{
			RlvUtil::sendBusyMessage(from_id, RlvStrings::getVersion(), session_id);
		}
// [/RLVa:KB]
//		else if (offline == IM_ONLINE 
//					&& is_do_not_disturb
//					&& from_id.notNull() //not a system message
//					&& to_id.notNull()) //not global message
// [RLVa:KB] - Checked: 2010-11-30 (RLVa-1.3.0)
		// <FS:Ansariel> Only send the busy reponse if either the sender is not
		//               muted OR the sender is muted and we explicitely want
		//               to inform him about that fact.
		else if (offline == IM_ONLINE
					&& (!accept_im_from_only_friend || is_friend)                                    // is friend or accept IMs from friend only disabled
					&& ((is_do_not_disturb && (!is_muted || (is_muted && !is_autorespond_muted))) || // do not disturb
						(is_autorespond && !is_muted) ||                                             // autorespond everyone
						(is_autorespond_nonfriends && !is_friend && !is_muted) ||                    // autorespond friends only
						(is_afk && FSSendAwayAvatarResponse && !is_muted))                           // away
					&& from_id.notNull() //not a system message
					&& to_id.notNull() //not global message
					&& RlvActions::canReceiveIM(from_id))
// [/RLVa:KB]
		{
			// <FS:Ansariel> Log autoresponse notification after initial message
			bool has_session = true;

			// return a standard "do not disturb" message, but only do it to online IM
			// (i.e. not other auto responses and not store-and-forward IM)
			// <FS:Ansariel> Old "do not disturb" message behavior: only send once if session not open
			// Session id will be null if avatar answers from offline IM via email
			if (!gIMMgr->hasSession(session_id) && session_id.notNull())
			{
			// </FS:Ansariel>
				// <FS:Ansariel> Log autoresponse notification after initial message
				has_session = false;

				// <FS:Ansariel> FS autoresponse feature
				//send_do_not_disturb_message(msg, from_id, session_id);
				std::string my_name;
				std::string response;
				LLAgentUI::buildFullname(my_name);
				if (is_do_not_disturb)
				{
					response = gSavedPerAccountSettings.getString("DoNotDisturbModeResponse");
				}
				else if (is_autorespond_nonfriends && !is_friend)
				{
					response = gSavedPerAccountSettings.getString("FSAutorespondNonFriendsResponse");
				}
				else if (is_autorespond)
				{
					response = gSavedPerAccountSettings.getString("FSAutorespondModeResponse");
				}
				// <FS:PP> FIRE-10500: Autoresponse for (Away)
				else if (is_afk && FSSendAwayAvatarResponse)
				{
					response = gSavedPerAccountSettings.getString("FSAwayAvatarResponse");
				}
				// </FS:PP>
				pack_instant_message(
					gMessageSystem,
					gAgent.getID(),
					FALSE,
					gAgent.getSessionID(),
					from_id,
					my_name,
					response,
					IM_ONLINE,
					IM_DO_NOT_DISTURB_AUTO_RESPONSE,
					session_id);
				gAgent.sendReliableMessage();
				// </FS:Ansariel> FS autoresponse feature
			// <FS:Ansariel> Old "do not disturb" message behavior: only send once if session not open
			}
			// </FS:Ansariel>

			// <FS:Ansariel> checkfor and process reqinfo
			if (has_session)
			{
				message = FSData::getInstance()->processRequestForInfo(from_id,message,name,session_id);
			}
			// </FS:Ansariel>

			// now store incoming IM in chat history

			buffer = message;
	
			LL_INFOS("Messaging") << "process_improved_im: session_id( " << session_id << " ), from_id( " << from_id << " )" << LL_ENDL;

			// <FS:PP> FIRE-10178: Keyword Alerts in group IM do not work unless the group is in the foreground (notification on receipt of IM)
			chat.mText = buffer;
			if (FSKeywords::getInstance()->chatContainsKeyword(chat, false))
			{
				FSKeywords::notify(chat);
			}
			// </FS:PP>

			// add to IM panel, but do not bother the user
			gIMMgr->addMessage(
				session_id,
				from_id,
				name,
				buffer,
				IM_OFFLINE == offline,
				LLStringUtil::null,
				dialog,
				parent_estate_id,
				region_id,
				position,
				true);

			if (!has_session)
			{
				// <FS:LO> Fire-5389 - "Autoresponse Sent" message added to Firestorm as was in Phoenix
				gIMMgr->addMessage(
					session_id,
					gAgentID,
					LLStringUtil::null, // Pass null value so no name gets prepended
					LLTrans::getString("IM_autoresponse_sent"),
					false,
					name,
					IM_NOTHING_SPECIAL,
					parent_estate_id,
					region_id,
					position,
					false, // <-- Wow! This parameter is never handled!!!
					TRUE
					);
				// </FS:LO>

				// <FS:Ansariel> Send inventory item on autoresponse
				LLUUID item_id(gSavedPerAccountSettings.getString("FSAutoresponseItemUUID"));
				if (item_id.notNull())
				{
					LLInventoryItem* item = dynamic_cast<LLInventoryItem*>(gInventory.getItem(item_id));
					if (item)
					{
						gIMMgr->addMessage(
								session_id,
								gAgentID,
								LLStringUtil::null, // Pass null value so no name gets prepended
								LLTrans::getString("IM_autoresponse_item_sent", LLSD().with("[ITEM_NAME]", item->getName())),
								false,
								name,
								IM_NOTHING_SPECIAL,
								parent_estate_id,
								region_id,
								position,
								false,
								TRUE);
						LLGiveInventory::doGiveInventoryItem(from_id, item, session_id);
					}
				}
				// </FS:Ansariel>
			}
		}
		else if (from_id.isNull())
		{
			LLSD args;
			args["MESSAGE"] = message;
			LLNotificationsUtil::add("SystemMessage", args);
		}
		else if (to_id.isNull())
		{
			// Message to everyone from GOD, look up the fullname since
			// server always slams name to legacy names
			LLAvatarNameCache::get(from_id, boost::bind(god_message_name_cb, _2, chat, message));
		}
		else
		{
			// standard message, not from system
			std::string saved;
			if(offline == IM_OFFLINE)
			{
				LLStringUtil::format_map_t args;
				args["[LONG_TIMESTAMP]"] = formatted_time(timestamp);
				saved = LLTrans::getString("Saved_message", args);
			}
			buffer = saved + message;

			LL_INFOS("Messaging") << "process_improved_im: session_id( " << session_id << " ), from_id( " << from_id << " )" << LL_ENDL;

			bool mute_im = is_muted;
			if(accept_im_from_only_friend&&!is_friend)
			{
				if (!gIMMgr->isNonFriendSessionNotified(session_id))
				{
					// <FS:Ansariel> Disable this - doesn't make sense it will be skipped by LLIMMgr::addMessage() anyway
					//std::string message = LLTrans::getString("IM_unblock_only_groups_friends");
					//gIMMgr->addMessage(session_id, from_id, name, message, IM_OFFLINE == offline);
					// </FS:Ansariel>
					gIMMgr->addNotifiedNonFriendSessionID(session_id);
				}

				mute_im = true;
			}

// [RLVa:KB] - Checked: 2010-11-30 (RLVa-1.3.0)
			// Don't block offline IMs, or IMs from Lindens
			if ( (rlv_handler_t::isEnabled()) && (offline != IM_OFFLINE) && (!RlvActions::canReceiveIM(from_id)) && (!LLMuteList::getInstance()->isLinden(original_name) ))
			{
				if (!mute_im)
					RlvUtil::sendBusyMessage(from_id, RlvStrings::getString(RLV_STRING_BLOCKED_RECVIM_REMOTE), session_id);
				message = RlvStrings::getString(RLV_STRING_BLOCKED_RECVIM);
			}
// [/RLVa:KB]

			if (!mute_im) 
			{
				// checkfor and process reqinfo
				message = FSData::getInstance()->processRequestForInfo(from_id, message, name, session_id);

				// <FS:PP> FIRE-10178: Keyword Alerts in group IM do not work unless the group is in the foreground (notification on receipt of IM)
				chat.mText = message;
				if (FSKeywords::getInstance()->chatContainsKeyword(chat, false))
				{
					FSKeywords::notify(chat);
				}
				// </FS:PP>

				buffer = saved + message;

				gIMMgr->addMessage(
					session_id,
					from_id,
					name,
					buffer,
					IM_OFFLINE == offline,
					LLStringUtil::null,
					dialog,
					parent_estate_id,
					region_id,
					position,
					true);
			}
			else
			{
				/*
				EXT-5099
				currently there is no way to store in history only...
				using  LLNotificationsUtil::add will add message to Nearby Chat

				// muted user, so don't start an IM session, just record line in chat
				// history.  Pretend the chat is from a local agent,
				// so it will go into the history but not be shown on screen.

				LLSD args;
				args["MESSAGE"] = buffer;
				LLNotificationsUtil::add("SystemMessageTip", args);
				*/
				static LLCachedControl<bool> fsSendMutedAvatarResponse(gSavedPerAccountSettings, "FSSendMutedAvatarResponse");
				if (fsSendMutedAvatarResponse && (!accept_im_from_only_friend || is_friend))
				{
					std::string my_name;
					LLAgentUI::buildFullname(my_name);
					std::string response = gSavedPerAccountSettings.getString("FSMutedAvatarResponse");
					pack_instant_message(
						gMessageSystem,
						gAgent.getID(),
						FALSE,
						gAgent.getSessionID(),
						from_id,
						my_name,
						response,
						IM_ONLINE,
						IM_DO_NOT_DISTURB_AUTO_RESPONSE,
						session_id);
					gAgent.sendReliableMessage();
				}
			}
		}
		break;

	case IM_TYPING_START:
		{
			LLPointer<LLIMInfo> im_info = new LLIMInfo(gMessageSystem);
			gIMMgr->processIMTypingStart(im_info);
		}
		break;

	case IM_TYPING_STOP:
		{
			LLPointer<LLIMInfo> im_info = new LLIMInfo(gMessageSystem);
			gIMMgr->processIMTypingStop(im_info);
		}
		break;

	case IM_MESSAGEBOX:
		{
			// This is a block, modeless dialog.
			//*TODO: Translate
			args["MESSAGE"] = message;
			LLNotificationsUtil::add("SystemMessageTip", args);
		}
		break;
	case IM_GROUP_NOTICE:
	case IM_GROUP_NOTICE_REQUESTED:
		{
			LL_INFOS("Messaging") << "Received IM_GROUP_NOTICE message." << LL_ENDL;
			// Read the binary bucket for more information.
			struct notice_bucket_header_t
			{
				U8 has_inventory;
				U8 asset_type;
				LLUUID group_id;
			};
			struct notice_bucket_full_t
			{
				struct notice_bucket_header_t header;
				U8 item_name[DB_INV_ITEM_NAME_BUF_SIZE];
			}* notice_bin_bucket;

			// Make sure the binary bucket is big enough to hold the header 
			// and a null terminated item name.
			if ( (binary_bucket_size < (S32)((sizeof(notice_bucket_header_t) + sizeof(U8))))
				|| (binary_bucket[binary_bucket_size - 1] != '\0') )
			{
				LL_WARNS("Messaging") << "Malformed group notice binary bucket" << LL_ENDL;
				break;
			}

			// The group notice packet does not have an AgentID.  Obtain one from the name cache.
			// If last name is "Resident" strip it out so the cache name lookup works.
			size_t index = original_name.find(" Resident");
			if (index != std::string::npos)
			{
				original_name = original_name.substr(0, index);
			}
			std::string legacy_name = gCacheName->buildLegacyName(original_name);
			LLUUID agent_id;
			gCacheName->getUUID(legacy_name, agent_id);

			if (agent_id.isNull())
			{
				LL_WARNS("Messaging") << "buildLegacyName returned null while processing " << original_name << LL_ENDL;
			}
			else if (LLMuteList::getInstance()->isMuted(agent_id))
			{
				break;
			}

			notice_bin_bucket = (struct notice_bucket_full_t*) &binary_bucket[0];
			U8 has_inventory = notice_bin_bucket->header.has_inventory;
			U8 asset_type = notice_bin_bucket->header.asset_type;
			LLUUID group_id = notice_bin_bucket->header.group_id;
			std::string item_name = ll_safe_string((const char*) notice_bin_bucket->item_name);

			// If there is inventory, give the user the inventory offer.
			LLOfferInfo* info = NULL;

			if (has_inventory)
			{
				info = new LLOfferInfo();
				
				info->mIM = IM_GROUP_NOTICE;
				info->mFromID = from_id;
				info->mFromGroup = from_group;
				info->mTransactionID = session_id;
				info->mType = (LLAssetType::EType) asset_type;
				info->mFolderID = gInventory.findCategoryUUIDForType(LLFolderType::assetTypeToFolderType(info->mType));
				std::string from_name;

				from_name += "A group member named ";
				from_name += name;

				info->mFromName = from_name;
				info->mDesc = item_name;
				info->mHost = msg->getSender();
			}
			
			std::string str(message);

			// Tokenize the string.
			// TODO: Support escaped tokens ("||" -> "|")
			typedef boost::tokenizer<boost::char_separator<char> > tokenizer;
			boost::char_separator<char> sep("|","",boost::keep_empty_tokens);
			tokenizer tokens(str, sep);
			tokenizer::iterator iter = tokens.begin();

			std::string subj(*iter++);
			std::string mes(*iter++);

			// Send the notification down the new path.
			// For requested notices, we don't want to send the popups.
			if (dialog != IM_GROUP_NOTICE_REQUESTED)
			{
				payload["subject"] = subj;
				payload["message"] = mes;
				payload["sender_name"] = name;
				payload["group_id"] = group_id;
				payload["inventory_name"] = item_name;
				if(info && info->asLLSD())
				{
					payload["inventory_offer"] = info->asLLSD();
				}

				// <FS:Ansariel> FIRE-505: Group name not shown in notification well
				//LLSD args;
				//args["SUBJECT"] = subj;
				//args["MESSAGE"] = mes;
				//LLNotifications::instance().add(LLNotification::Params("GroupNotice").substitutions(args).payload(payload).time_stamp(LLDate(timestamp)));
				//make_ui_sound("UISndGroupNotice"); // <FS:PP> Group notice sound
				if (group_id.isNull())
				{
					LL_WARNS() << "Received group notice with null id!" << LL_ENDL;
				}
				gCacheName->get(group_id, true, boost::bind(&notification_group_name_cb, _2, name, subj, mes, payload, timestamp));
				// </FS:Ansariel>
			}

			// Also send down the old path for now.
			if (IM_GROUP_NOTICE_REQUESTED == dialog)
			{
				
				LLPanelGroup::showNotice(subj,mes,group_id,has_inventory,item_name,info);
			}
			else
			{
				delete info;
			}
		}
		break;
	case IM_GROUP_INVITATION:
		{
			if (is_do_not_disturb || is_muted)
			{
				send_do_not_disturb_message(msg, from_id);
			}
			
			if (!is_muted)
			{
				LL_INFOS("Messaging") << "Received IM_GROUP_INVITATION message." << LL_ENDL;
				// Read the binary bucket for more information.
				struct invite_bucket_t
				{
					S32 membership_fee;
					LLUUID role_id;
				}* invite_bucket;

				// Make sure the binary bucket is the correct size.
				if (binary_bucket_size != sizeof(invite_bucket_t))
				{
					LL_WARNS("Messaging") << "Malformed group invite binary bucket" << LL_ENDL;
					break;
				}

				invite_bucket = (struct invite_bucket_t*) &binary_bucket[0];
				S32 membership_fee = ntohl(invite_bucket->membership_fee);

				LLSD payload;
				payload["transaction_id"] = session_id;
				payload["group_id"] = from_id;
				payload["name"] = name;
				payload["message"] = message;
				payload["fee"] = membership_fee;

				LLSD args;
				args["MESSAGE"] = message;
				// we shouldn't pass callback functor since it is registered in LLFunctorRegistration

				make_ui_sound("UISndGroupInvitation"); // <FS:PP> Group invitation sound

				// <FS:PP> FIRE-11181: Option to remove the "Join" button from group invites that include enrollment fees
				// LLNotificationsUtil::add("JoinGroup", args, payload);
				if(membership_fee > 0 && gSavedSettings.getBOOL("FSAllowGroupInvitationOnlyWithoutFee"))
				{
					LLNotificationsUtil::add("JoinGroupProtectionNotice", args, payload);
				}
				else
				{
					LLNotificationsUtil::add("JoinGroup", args, payload);
				}
				// </FS:PP>

			}
		}
		break;

	case IM_INVENTORY_OFFERED:
	case IM_TASK_INVENTORY_OFFERED:
		// Someone has offered us some inventory.
		{
			LLOfferInfo* info = new LLOfferInfo;
			if (IM_INVENTORY_OFFERED == dialog)
			{
				struct offer_agent_bucket_t
				{
					S8		asset_type;
					LLUUID	object_id;
				}* bucketp;

				if (sizeof(offer_agent_bucket_t) != binary_bucket_size)
				{
					LL_WARNS("Messaging") << "Malformed inventory offer from agent" << LL_ENDL;
					delete info;
					break;
				}
				bucketp = (struct offer_agent_bucket_t*) &binary_bucket[0];
				info->mType = (LLAssetType::EType) bucketp->asset_type;
				info->mObjectID = bucketp->object_id;
				info->mFromObject = FALSE;
			}
			else // IM_TASK_INVENTORY_OFFERED
			{
				if (sizeof(S8) != binary_bucket_size)
				{
					LL_WARNS("Messaging") << "Malformed inventory offer from object" << LL_ENDL;
					delete info;
					break;
				}
				info->mType = (LLAssetType::EType) binary_bucket[0];
				info->mObjectID = LLUUID::null;
				info->mFromObject = TRUE;
			}

			info->mIM = dialog;
			info->mFromID = from_id;
			info->mFromGroup = from_group;
			info->mTransactionID = session_id;
			info->mFolderID = gInventory.findCategoryUUIDForType(LLFolderType::assetTypeToFolderType(info->mType));

			info->mFromName = name;
			info->mDesc = message;
			info->mHost = msg->getSender();
			//if (((is_do_not_disturb && !is_owned_by_me) || is_muted))
			if (is_muted)
			{
				// Prefetch the offered item so that it can be discarded by the appropriate observer. (EXT-4331)
				LLInventoryFetchItemsObserver* fetch_item = new LLInventoryFetchItemsObserver(info->mObjectID);
				fetch_item->startFetch();
				delete fetch_item;

				// Same as closing window
				info->forceResponse(IOR_DECLINE);
			}
			// old logic: busy mode must not affect interaction with objects (STORM-565)
			// new logic: inventory offers from in-world objects should be auto-declined (CHUI-519)
			else if (is_do_not_disturb && dialog == IM_TASK_INVENTORY_OFFERED)
			{
				// Until throttling is implemented, do not disturb mode should reject inventory instead of silently
				// accepting it.  SEE SL-39554
				info->forceResponse(IOR_DECLINE);
			}
			else
			{
				inventory_offer_handler(info);
			}
		}
		break;

	case IM_INVENTORY_ACCEPTED:
	{
//		args["NAME"] = LLSLURL("agent", from_id, "completename").getSLURLString();;
// [RLVa:KB] - Checked: 2010-11-02 (RLVa-1.2.2a) | Modified: RLVa-1.2.2a
		// Only anonymize the name if the agent is nearby, there isn't an open IM session to them and their profile isn't open
		bool fRlvFilterName = (gRlvHandler.hasBehaviour(RLV_BHVR_SHOWNAMES)) && (RlvUtil::isNearbyAgent(from_id)) && 
			(!RlvUIEnabler::hasOpenProfile(from_id)) && (!RlvUIEnabler::hasOpenIM(from_id));
		args["NAME"] = LLSLURL("agent", from_id, (!fRlvFilterName) ? "completename" : "rlvanonym").getSLURLString();;
// [/RLVa:KB]
		LLSD payload;
		payload["from_id"] = from_id;
		// Passing the "SESSION_NAME" to use it for IM notification logging
		// in LLTipHandler::processNotification(). See STORM-941.
		payload["SESSION_NAME"] = name;
		LLNotificationsUtil::add("InventoryAccepted", args, payload);
		break;
	}
	case IM_INVENTORY_DECLINED:
	{
//		args["NAME"] = LLSLURL("agent", from_id, "completename").getSLURLString();;
// [RLVa:KB] - Checked: 2010-11-02 (RLVa-1.2.2a) | Modified: RLVa-1.2.2a
		// Only anonymize the name if the agent is nearby, there isn't an open IM session to them and their profile isn't open
		bool fRlvFilterName = (gRlvHandler.hasBehaviour(RLV_BHVR_SHOWNAMES)) && (RlvUtil::isNearbyAgent(from_id)) && 
			(!RlvUIEnabler::hasOpenProfile(from_id)) && (!RlvUIEnabler::hasOpenIM(from_id));
		args["NAME"] = LLSLURL("agent", from_id, (!fRlvFilterName) ? "completename" : "rlvanonym").getSLURLString();;
// [/RLVa:KB]
		LLSD payload;
		payload["from_id"] = from_id;
		LLNotificationsUtil::add("InventoryDeclined", args, payload);
		break;
	}
	// TODO: _DEPRECATED suffix as part of vote removal - DEV-24856
	case IM_GROUP_VOTE:
		{
			LL_WARNS("Messaging") << "Received IM: IM_GROUP_VOTE_DEPRECATED" << LL_ENDL;
		}
		break;

	case IM_GROUP_ELECTION_DEPRECATED:
	{
		LL_WARNS("Messaging") << "Received IM: IM_GROUP_ELECTION_DEPRECATED" << LL_ENDL;
	}
	break;
	
	case IM_FROM_TASK:
		{
			if (is_do_not_disturb && !is_owned_by_me)
			{
				return;
			}

			// <FS:PP> FIRE-6406: Feature to disable Object Return notification
			static LLCachedControl<bool> FSDisableReturnObjectNotification(gSavedSettings, "FSDisableReturnObjectNotification");
			if (FSDisableReturnObjectNotification)
			{
				if (message.find("been returned to your inventory") != -1)
				{
					return;
				}
			}
			// </FS:PP>

			// Build a link to open the object IM info window.
			std::string location = ll_safe_string((char*)binary_bucket, binary_bucket_size-1);

			if (session_id.notNull())
			{
				chat.mFromID = session_id;
			}
			else
			{
				// This message originated on a region without the updated code for task id and slurl information.
				// We just need a unique ID for this object that isn't the owner ID.
				// If it is the owner ID it will overwrite the style that contains the link to that owner's profile.
				// This isn't ideal - it will make 1 style for all objects owned by the the same person/group.
				// This works because the only thing we can really do in this case is show the owner name and link to their profile.
				chat.mFromID = from_id ^ gAgent.getSessionID();
			}

			chat.mSourceType = CHAT_SOURCE_OBJECT;
			chat.mChatType = CHAT_TYPE_IM;

			// To conclude that the source type of message is CHAT_SOURCE_SYSTEM it's not
			// enough to check only from name (i.e. fromName = "Second Life"). For example
			// source type of messages from objects called "Second Life" should not be CHAT_SOURCE_SYSTEM.
			bool chat_from_system = (SYSTEM_FROM == name) && region_id.isNull() && position.isNull();
			if(chat_from_system)
			{
				// System's UUID is NULL (fixes EXT-4766)
				chat.mFromID = LLUUID::null;
				chat.mSourceType = CHAT_SOURCE_SYSTEM;
			}

			// IDEVO Some messages have embedded resident names
			message = clean_name_from_task_im(message, from_group);

			LLSD query_string;
			query_string["owner"] = from_id;
// [RLVa:KB] - Checked: 2010-04-22 (RLVa-1.2.0f) | Added: RLVa-1.2.0f
			if (rlv_handler_t::isEnabled())
			{
				// NOTE: the chat message itself will be filtered in LLNearbyChatHandler::processChat()
				if ( (gRlvHandler.hasBehaviour(RLV_BHVR_SHOWNAMES)) && (!from_group) && (RlvUtil::isNearbyAgent(from_id)) )
				{
					query_string["rlv_shownames"] = TRUE;

					RlvUtil::filterNames(name);
					chat.mFromName = name;
				}
				if (gRlvHandler.hasBehaviour(RLV_BHVR_SHOWLOC))
				{
					std::string::size_type idxPos = location.find('/');
					if ( (std::string::npos != idxPos) && (RlvUtil::isNearbyRegion(location.substr(0, idxPos))) )
						location = RlvStrings::getString(RLV_STRING_HIDDEN_REGION);
				}
			}
// [/RLVa:KB]
			query_string["slurl"] = location;
			query_string["name"] = name;
			if (from_group)
			{
				query_string["groupowned"] = "true";
			}	

//			chat.mURL = LLSLURL("objectim", session_id, "").getSLURLString();
// [SL:KB] - Checked: 2010-11-02 (RLVa-1.2.2a) | Added: RLVa-1.2.2a
			chat.mURL = LLSLURL("objectim", session_id, LLURI::mapToQueryString(query_string)).getSLURLString();
// [/SL:KB]
			chat.mText = message;

			// <FS:PP> FIRE-10178: Keyword Alerts in group IM do not work unless the group is in the foreground (notification on receipt of Task IM)
			if (FSKeywords::getInstance()->chatContainsKeyword(chat, true))
			{
				FSKeywords::notify(chat);
			}
			// </FS:PP>

			// Note: lie to Nearby Chat, pretending that this is NOT an IM, because
			// IMs from obejcts don't open IM sessions.
			// <FS:Ansariel> [FS communication UI]
			//LLFloaterIMNearbyChat* nearby_chat = LLFloaterReg::getTypedInstance<LLFloaterIMNearbyChat>("nearby_chat");
			FSFloaterNearbyChat* nearby_chat = FSFloaterNearbyChat::getInstance();
			// </FS:Ansariel> [FS communication UI]
			if(!chat_from_system && nearby_chat)
			{
				chat.mOwnerID = from_id;
				LLSD args;
				args["slurl"] = location;

				// Look for IRC-style emotes here so object name formatting is correct
				std::string prefix = message.substr(0, 4);
				if (prefix == "/me " || prefix == "/me'")
				{
					chat.mChatStyle = CHAT_STYLE_IRC;
				}

				LLNotificationsUI::LLNotificationManager::instance().onChat(chat, args);
			}


			//Object IMs send with from name: 'Second Life' need to be displayed also in notification toasts (EXT-1590)
			if (!chat_from_system) break;
			
			LLSD substitutions;
			substitutions["NAME"] = name;
			substitutions["MSG"] = message;

			LLSD payload;
			payload["object_id"] = session_id;
			payload["owner_id"] = from_id;
			payload["from_id"] = from_id;
			payload["slurl"] = location;
			payload["name"] = name;
			std::string session_name;
			if (from_group)
			{
				payload["group_owned"] = "true";
			}

			LLNotification::Params params("ServerObjectMessage");
			params.substitutions = substitutions;
			params.payload = payload;

			LLPostponedNotification::add<LLPostponedServerObjectNotification>(params, from_id, from_group);
		}
		break;

	case IM_SESSION_SEND:		// ad-hoc or group IMs

		// Only show messages if we have a session open (which
		// should happen after you get an "invitation"
		if ( !gIMMgr->hasSession(session_id) )
		{
			return;
		}

		else if (offline == IM_ONLINE && is_do_not_disturb)
		{

			// return a standard "do not disturb" message, but only do it to online IM 
			// (i.e. not other auto responses and not store-and-forward IM)
			if (!gIMMgr->hasSession(session_id))
			{
				// if there is not a panel for this conversation (i.e. it is a new IM conversation
				// initiated by the other party) then...
				send_do_not_disturb_message(msg, from_id, session_id);
			}

			// now store incoming IM in chat history

			buffer = message;
	
			LL_INFOS("Messaging") << "process_improved_im: session_id( " << session_id << " ), from_id( " << from_id << " )" << LL_ENDL;

			// add to IM panel, but do not bother the user
			gIMMgr->addMessage(
				session_id,
				from_id,
				name,
				buffer,
				IM_OFFLINE == offline,
				ll_safe_string((char*)binary_bucket),
				IM_SESSION_INVITE,
				parent_estate_id,
				region_id,
				position,
				true);
		}
		else
		{

			// <FS:PP> FIRE-10178: Keyword Alerts in group IM do not work unless the group is in the foreground (notification on receipt of IM)
			chat.mText = message;
			if (FSKeywords::getInstance()->chatContainsKeyword(chat, false))
			{
				FSKeywords::notify(chat);
			}
			// </FS:PP>

			// standard message, not from system
			std::string saved;
			if(offline == IM_OFFLINE)
			{
				saved = llformat("(Saved %s) ", formatted_time(timestamp).c_str());
			}

			buffer = saved + message;

			LL_INFOS("Messaging") << "process_improved_im: session_id( " << session_id << " ), from_id( " << from_id << " )" << LL_ENDL;

			gIMMgr->addMessage(
				session_id,
				from_id,
				name,
				buffer,
				IM_OFFLINE == offline,
				ll_safe_string((char*)binary_bucket),
				IM_SESSION_INVITE,
				parent_estate_id,
				region_id,
				position,
				true);
		}
		break;

	case IM_FROM_TASK_AS_ALERT:
		if (is_do_not_disturb && !is_owned_by_me)
		{
			return;
		}
		{
			// Construct a viewer alert for this message.
			args["NAME"] = name;
			args["MESSAGE"] = message;
			LLNotificationsUtil::add("ObjectMessage", args);
		}
		break;
	case IM_DO_NOT_DISTURB_AUTO_RESPONSE:
		if (is_muted)
		{
			LL_DEBUGS("Messaging") << "Ignoring do-not-disturb response from " << from_id << LL_ENDL;
			return;
		}
		else
		{
			// <FS:Ansariel> FIRE-12908: Add busy response indicator back to busy messages
			//gIMMgr->addMessage(session_id, from_id, name, message);
			buffer = llformat("(%s): %s", LLTrans::getString("BusyResponse").c_str(), message.c_str());
			gIMMgr->addMessage(session_id, from_id, name, buffer);
			// </FS:Ansariel>
		}
		break;
		
	case IM_LURE_USER:
	case IM_TELEPORT_REQUEST:
		{
// [RLVa:KB] - Checked: 2013-11-08 (RLVa-1.4.9)
			// If we auto-accept the offer/request then this will override DnD status (but we'll still let the other party know later)
			bool fRlvAutoAccept = (rlv_handler_t::isEnabled()) &&
				( ((IM_LURE_USER == dialog) && (RlvActions::autoAcceptTeleportOffer(from_id))) ||
				  ((IM_TELEPORT_REQUEST == dialog) && (RlvActions::autoAcceptTeleportRequest(from_id))) );
// [/RLVa:KB]

			if (is_muted)
			{ 
				return;
			}
//			else if (is_do_not_disturb) 
// [RLVa:KB] - Checked: 2013-11-08 (RLVa-1.4.9)
			else if ( (is_do_not_disturb) && (!fRlvAutoAccept) )
// [/RLVa:KB]
			{
				send_do_not_disturb_message(msg, from_id);
			}
			// <FS:PP> FIRE-1245: Option to block/reject teleport offers
			else if ( (is_rejecting_tp_offers) && (!fRlvAutoAccept) )
			{
				send_rejecting_tp_offers_message(msg, from_id);
			}
			// </FS:PP>
			else
			{
				LLVector3 pos, look_at;
				U64 region_handle(0);
				U8 region_access(SIM_ACCESS_MIN);
				std::string region_info = ll_safe_string((char*)binary_bucket, binary_bucket_size);
				std::string region_access_str = LLStringUtil::null;
				std::string region_access_icn = LLStringUtil::null;
				std::string region_access_lc  = LLStringUtil::null;

				bool canUserAccessDstRegion = true;
				bool doesUserRequireMaturityIncrease = false;

				// Do not parse the (empty) lure bucket for TELEPORT_REQUEST
				if (IM_TELEPORT_REQUEST != dialog && parse_lure_bucket(region_info, region_handle, pos, look_at, region_access))
				{
					region_access_str = LLViewerRegion::accessToString(region_access);
					region_access_icn = LLViewerRegion::getAccessIcon(region_access);
					region_access_lc  = region_access_str;
					LLStringUtil::toLower(region_access_lc);

					if (!gAgent.isGodlike())
					{
						switch (region_access)
						{
						case SIM_ACCESS_MIN :
						case SIM_ACCESS_PG :
							break;
						case SIM_ACCESS_MATURE :
							if (gAgent.isTeen())
							{
								canUserAccessDstRegion = false;
							}
							else if (gAgent.prefersPG())
							{
								doesUserRequireMaturityIncrease = true;
							}
							break;
						case SIM_ACCESS_ADULT :
							if (!gAgent.isAdult())
							{
								canUserAccessDstRegion = false;
							}
							else if (!gAgent.prefersAdult())
							{
								doesUserRequireMaturityIncrease = true;
							}
							break;
						default :
							llassert(0);
							break;
						}
					}
				}

// [RLVa:KB] - Checked: 2013-11-08 (RLVa-1.4.9)
				if (rlv_handler_t::isEnabled())
				{
					if ( ((IM_LURE_USER == dialog) && (!RlvActions::canAcceptTpOffer(from_id))) ||
					     ((IM_TELEPORT_REQUEST == dialog) && (!RlvActions::canAcceptTpRequest(from_id))) )
					{
						RlvUtil::sendBusyMessage(from_id, RlvStrings::getString(RLV_STRING_BLOCKED_TPLUREREQ_REMOTE));
						if (is_do_not_disturb)
							send_do_not_disturb_message(msg, from_id);
						return;
					}

					// Censor lure message if: 1) restricted from receiving IMs from the sender, or 2) teleport offer and @showloc=n restricted
					if ( (!RlvActions::canReceiveIM(from_id)) || ((IM_LURE_USER == dialog) && (gRlvHandler.hasBehaviour(RLV_BHVR_SHOWLOC))) )
					{
						message = RlvStrings::getString(RLV_STRING_HIDDEN);
					}
				}
// [/RLVa:KB]

				LLSD args;
				// *TODO: Translate -> [FIRST] [LAST] (maybe)
// [SL:KB] - Patch: UI-Notifications | Checked: 2011-04-11 (Catznip-2.5.0a) | Added: Catznip-2.5.0a
				args["NAME_LABEL"] = LLSLURL("agent", from_id, "completename").getSLURLString();
// [/SL:KB]
				args["NAME_SLURL"] = LLSLURL("agent", from_id, "about").getSLURLString();
				args["MESSAGE"] = message;
				args["MATURITY_STR"] = region_access_str;
				args["MATURITY_ICON"] = region_access_icn;
				args["REGION_CONTENT_MATURITY"] = region_access_lc;
				LLSD payload;
				payload["from_id"] = from_id;
				payload["lure_id"] = session_id;
				payload["godlike"] = FALSE;
				payload["region_maturity"] = region_access;

				if (!canUserAccessDstRegion)
				{
					LLNotification::Params params("TeleportOffered_MaturityBlocked");
					params.substitutions = args;
					params.payload = payload;
					LLPostponedNotification::add<LLPostponedOfferNotification>(	params, from_id, false);
					send_simple_im(from_id, LLTrans::getString("TeleportMaturityExceeded"), IM_NOTHING_SPECIAL, session_id);
					send_simple_im(from_id, LLStringUtil::null, IM_LURE_DECLINED, session_id);
				}
				else if (doesUserRequireMaturityIncrease)
				{
					LLNotification::Params params("TeleportOffered_MaturityExceeded");
					params.substitutions = args;
					params.payload = payload;
					LLPostponedNotification::add<LLPostponedOfferNotification>(	params, from_id, false);
				}
				else
				{
					LLNotification::Params params;
					if (IM_LURE_USER == dialog)
					{
						params.name = "TeleportOffered";
						params.functor.name = "TeleportOffered";
					}
					else if (IM_TELEPORT_REQUEST == dialog)
					{
						params.name = "TeleportRequest";
						params.functor.name = "TeleportRequest";
					}

					params.substitutions = args;
					params.payload = payload;

// [RLVa:KB] - Checked: 20103-11-08 (RLVa-1.4.9)
					if ( (rlv_handler_t::isEnabled()) && (fRlvAutoAccept) )
					{
						if (IM_LURE_USER == dialog)
							gRlvHandler.setCanCancelTp(false);
						if (is_do_not_disturb)
							send_do_not_disturb_message(msg, from_id);
						LLNotifications::instance().forceResponse(LLNotification::Params(params.name).payload(payload), 0);
					}
					else
					{
						LLPostponedNotification::add<LLPostponedOfferNotification>(params, from_id, false);
					}
// [/RLVa:KB]
//					LLPostponedNotification::add<LLPostponedOfferNotification>(	params, from_id, false);
				}
			}
		}
		break;

	case IM_GODLIKE_LURE_USER:
		{
			LLVector3 pos, look_at;
			U64 region_handle(0);
			U8 region_access(SIM_ACCESS_MIN);
			std::string region_info = ll_safe_string((char*)binary_bucket, binary_bucket_size);
			std::string region_access_str = LLStringUtil::null;
			std::string region_access_icn = LLStringUtil::null;
			std::string region_access_lc  = LLStringUtil::null;

			bool canUserAccessDstRegion = true;
			bool doesUserRequireMaturityIncrease = false;

			if (parse_lure_bucket(region_info, region_handle, pos, look_at, region_access))
			{
				region_access_str = LLViewerRegion::accessToString(region_access);
				region_access_icn = LLViewerRegion::getAccessIcon(region_access);
				region_access_lc  = region_access_str;
				LLStringUtil::toLower(region_access_lc);

				if (!gAgent.isGodlike())
				{
					switch (region_access)
					{
					case SIM_ACCESS_MIN :
					case SIM_ACCESS_PG :
						break;
					case SIM_ACCESS_MATURE :
						if (gAgent.isTeen())
						{
							canUserAccessDstRegion = false;
						}
						else if (gAgent.prefersPG())
						{
							doesUserRequireMaturityIncrease = true;
						}
						break;
					case SIM_ACCESS_ADULT :
						if (!gAgent.isAdult())
						{
							canUserAccessDstRegion = false;
						}
						else if (!gAgent.prefersAdult())
						{
							doesUserRequireMaturityIncrease = true;
						}
						break;
					default :
						llassert(0);
						break;
					}
				}
			}

			LLSD args;
			// *TODO: Translate -> [FIRST] [LAST] (maybe)
			args["NAME_SLURL"] = LLSLURL("agent", from_id, "about").getSLURLString();
			args["MESSAGE"] = message;
			args["MATURITY_STR"] = region_access_str;
			args["MATURITY_ICON"] = region_access_icn;
			args["REGION_CONTENT_MATURITY"] = region_access_lc;
			LLSD payload;
			payload["from_id"] = from_id;
			payload["lure_id"] = session_id;
			payload["godlike"] = TRUE;
			payload["region_maturity"] = region_access;

			if (!canUserAccessDstRegion)
			{
				LLNotification::Params params("TeleportOffered_MaturityBlocked");
				params.substitutions = args;
				params.payload = payload;
				LLPostponedNotification::add<LLPostponedOfferNotification>(	params, from_id, false);
				send_simple_im(from_id, LLTrans::getString("TeleportMaturityExceeded"), IM_NOTHING_SPECIAL, session_id);
				send_simple_im(from_id, LLStringUtil::null, IM_LURE_DECLINED, session_id);
			}
			else if (doesUserRequireMaturityIncrease)
			{
				LLNotification::Params params("TeleportOffered_MaturityExceeded");
				params.substitutions = args;
				params.payload = payload;
				LLPostponedNotification::add<LLPostponedOfferNotification>(	params, from_id, false);
			}
			else
			{
			// do not show a message box, because you're about to be
			// teleported.
			LLNotifications::instance().forceResponse(LLNotification::Params("TeleportOffered").payload(payload), 0);
		}
		}
		break;

	case IM_GOTO_URL:
		{
			LLSD args;
			// n.b. this is for URLs sent by the system, not for
			// URLs sent by scripts (i.e. llLoadURL)
			if (binary_bucket_size <= 0)
			{
				LL_WARNS("Messaging") << "bad binary_bucket_size: "
					<< binary_bucket_size
					<< " - aborting function." << LL_ENDL;
				return;
			}

			std::string url;
			
			url.assign((char*)binary_bucket, binary_bucket_size-1);
			args["MESSAGE"] = message;
			args["URL"] = url;
			LLSD payload;
			payload["url"] = url;
			LLNotificationsUtil::add("GotoURL", args, payload );
		}
		break;

	case IM_FRIENDSHIP_OFFERED:
		{
			LLSD payload;
			payload["from_id"] = from_id;
			payload["session_id"] = session_id;
			payload["online"] = (offline == IM_ONLINE);
			payload["sender"] = msg->getSender().getIPandPort();

			bool add_notification = true;
			for (LLToastNotifyPanel::instance_iter ti(LLToastNotifyPanel::beginInstances())
				, tend(LLToastNotifyPanel::endInstances()); ti != tend; ++ti)
			{
				LLToastNotifyPanel& panel = *ti;
				const std::string& notification_name = panel.getNotificationName();
				if (notification_name == "OfferFriendship" && panel.isControlPanelEnabled())
				{
					add_notification = false;
					break;
				}
			}

			if (is_muted && add_notification)
			{
				LLNotifications::instance().forceResponse(LLNotification::Params("OfferFriendship").payload(payload), 1);
			}
			else
			{
				if (is_do_not_disturb)
				{
					send_do_not_disturb_message(msg, from_id);
				}
// [SL:KB] - Patch: UI-Notifications | Checked: 2011-04-11 (Catznip-2.5.0a) | Added: Catznip-2.5.0a
				args["NAME_LABEL"] = LLSLURL("agent", from_id, "completename").getSLURLString();
// [/SL:KB]
				args["NAME_SLURL"] = LLSLURL("agent", from_id, "about").getSLURLString();

				if (add_notification)
				{
				if(message.empty())
				{
					//support for frienship offers from clients before July 2008
				        LLNotificationsUtil::add("OfferFriendshipNoMessage", args, payload);
				        make_ui_sound("UISndFriendshipOffer"); // <FS:PP> Friendship offer sound
				}
				else
				{
					args["[MESSAGE]"] = message;
				    LLNotification::Params params("OfferFriendship");
				    params.substitutions = args;
				    params.payload = payload;
				    LLPostponedNotification::add<LLPostponedOfferNotification>(	params, from_id, false);
				    make_ui_sound("UISndFriendshipOffer"); // <FS:PP> Friendship offer sound
				}
			}
		}
		}
		break;

	case IM_FRIENDSHIP_ACCEPTED:
		{
			// In the case of an offline IM, the formFriendship() may be extraneous
			// as the database should already include the relationship.  But it
			// doesn't hurt for dupes.
			LLAvatarTracker::formFriendship(from_id);
			
			std::vector<std::string> strings;
			strings.push_back(from_id.asString());
			send_generic_message("requestonlinenotification", strings);
			
			args["NAME"] = name;
			LLSD payload;
			payload["from_id"] = from_id;
			LLAvatarNameCache::get(from_id, boost::bind(&notification_display_name_callback,_1,_2,"FriendshipAccepted",args,payload));
		}
		break;

	case IM_FRIENDSHIP_DECLINED_DEPRECATED:
	default:
		LL_WARNS("Messaging") << "Instant message calling for unknown dialog "
				<< (S32)dialog << LL_ENDL;
		break;
	}

	LLWindow* viewer_window = gViewerWindow->getWindow();
	// <FS:CR> Make osx dashboard icon bounce when window isn't in focus
	//if (viewer_window && viewer_window->getMinimized())
	static LLCachedControl<bool> sFlashIcon(gSavedSettings, "FSFlashOnMessage");
	if (viewer_window && sFlashIcon)
	{
		viewer_window->flashIcon(5.f);
	}
}

void send_do_not_disturb_message (LLMessageSystem* msg, const LLUUID& from_id, const LLUUID& session_id)
{
	if (gAgent.isDoNotDisturb())
	{
		std::string my_name;
		LLAgentUI::buildFullname(my_name);
		std::string response = gSavedPerAccountSettings.getString("DoNotDisturbModeResponse");
		pack_instant_message(
			msg,
			gAgent.getID(),
			FALSE,
			gAgent.getSessionID(),
			from_id,
			my_name,
			response,
			IM_ONLINE,
			IM_DO_NOT_DISTURB_AUTO_RESPONSE,
			session_id);
		gAgent.sendReliableMessage();
	}
}

// <FS:PP> FIRE-1245: Option to block/reject teleport offers
void send_rejecting_tp_offers_message (LLMessageSystem* msg, const LLUUID& from_id, const LLUUID& session_id)
{
	std::string my_name;
	LLAgentUI::buildFullname(my_name);
	std::string response = gSavedPerAccountSettings.getString("FSRejectTeleportOffersResponse");
	pack_instant_message(
		msg,
		gAgent.getID(),
		FALSE,
		gAgent.getSessionID(),
		from_id,
		my_name,
		response,
		IM_ONLINE,
		IM_DO_NOT_DISTURB_AUTO_RESPONSE,
		session_id);
	gAgent.sendReliableMessage();
}
// </FS:PP> FIRE-1245: Option to block/reject teleport offers

bool callingcard_offer_callback(const LLSD& notification, const LLSD& response)
{
	S32 option = LLNotificationsUtil::getSelectedOption(notification, response);
	LLUUID fid;
	LLUUID from_id;
	LLMessageSystem* msg = gMessageSystem;
	switch(option)
	{
	case 0:
		// accept
		msg->newMessageFast(_PREHASH_AcceptCallingCard);
		msg->nextBlockFast(_PREHASH_AgentData);
		msg->addUUIDFast(_PREHASH_AgentID, gAgent.getID());
		msg->addUUIDFast(_PREHASH_SessionID, gAgent.getSessionID());
		msg->nextBlockFast(_PREHASH_TransactionBlock);
		msg->addUUIDFast(_PREHASH_TransactionID, notification["payload"]["transaction_id"].asUUID());
		fid = gInventory.findCategoryUUIDForType(LLFolderType::FT_CALLINGCARD);
		msg->nextBlockFast(_PREHASH_FolderData);
		msg->addUUIDFast(_PREHASH_FolderID, fid);
		msg->sendReliable(LLHost(notification["payload"]["sender"].asString()));
		break;
	case 1:
		// decline		
		msg->newMessageFast(_PREHASH_DeclineCallingCard);
		msg->nextBlockFast(_PREHASH_AgentData);
		msg->addUUIDFast(_PREHASH_AgentID, gAgent.getID());
		msg->addUUIDFast(_PREHASH_SessionID, gAgent.getSessionID());
		msg->nextBlockFast(_PREHASH_TransactionBlock);
		msg->addUUIDFast(_PREHASH_TransactionID, notification["payload"]["transaction_id"].asUUID());
		msg->sendReliable(LLHost(notification["payload"]["sender"].asString()));
		send_do_not_disturb_message(msg, notification["payload"]["source_id"].asUUID());
		break;
	default:
		// close button probably, possibly timed out
		break;
	}

	return false;
}
static LLNotificationFunctorRegistration callingcard_offer_cb_reg("OfferCallingCard", callingcard_offer_callback);

void process_offer_callingcard(LLMessageSystem* msg, void**)
{
	// someone has offered to form a friendship
	LL_DEBUGS("Messaging") << "callingcard offer" << LL_ENDL;

	LLUUID source_id;
	msg->getUUIDFast(_PREHASH_AgentData, _PREHASH_AgentID, source_id);
	// NaCl - Antispam Registry
	if (NACLAntiSpamRegistry::instance().checkQueue(ANTISPAM_QUEUE_CALLING_CARD, source_id, ANTISPAM_SOURCE_AGENT))
	{
		return;
	}
	// NaCl End
	LLUUID tid;
	msg->getUUIDFast(_PREHASH_AgentBlock, _PREHASH_TransactionID, tid);

	LLSD payload;
	payload["transaction_id"] = tid;
	payload["source_id"] = source_id;
	payload["sender"] = msg->getSender().getIPandPort();

	LLViewerObject* source = gObjectList.findObject(source_id);
	LLSD args;
	std::string source_name;
	if(source && source->isAvatar())
	{
		LLNameValue* nvfirst = source->getNVPair("FirstName");
		LLNameValue* nvlast  = source->getNVPair("LastName");
		if (nvfirst && nvlast)
		{
			source_name = LLCacheName::buildFullName(
				nvfirst->getString(), nvlast->getString());
		}
	}

	if(!source_name.empty())
	{
		if (gAgent.isDoNotDisturb() 
			|| LLMuteList::getInstance()->isMuted(source_id, source_name, LLMute::flagTextChat))
		{
			// automatically decline offer
			LLNotifications::instance().forceResponse(LLNotification::Params("OfferCallingCard").payload(payload), 1);
		}
		else
		{
			args["NAME"] = source_name;
			LLNotificationsUtil::add("OfferCallingCard", args, payload);
		}
	}
	else
	{
		LL_WARNS("Messaging") << "Calling card offer from an unknown source." << LL_ENDL;
	}
}

void process_accept_callingcard(LLMessageSystem* msg, void**)
{
	LLNotificationsUtil::add("CallingCardAccepted");
}

void process_decline_callingcard(LLMessageSystem* msg, void**)
{
	LLNotificationsUtil::add("CallingCardDeclined");
}

class ChatTranslationReceiver : public LLTranslate::TranslationReceiver
{
public :
	ChatTranslationReceiver(const std::string &from_lang, const std::string &to_lang, const std::string &mesg,
							const LLChat &chat, const LLSD &toast_args)
		: LLTranslate::TranslationReceiver(from_lang, to_lang),
		m_chat(chat),
		m_toastArgs(toast_args),
		m_origMesg(mesg)
	{
	}

	static ChatTranslationReceiver* build(const std::string &from_lang, const std::string &to_lang, const std::string &mesg, const LLChat &chat, const LLSD &toast_args)
	{
		return new ChatTranslationReceiver(from_lang, to_lang, mesg, chat, toast_args);
	}

protected:
	void handleResponse(const std::string &translation, const std::string &detected_language)
	{
		// filter out non-interesting responeses
		if ( !translation.empty()
			&& (mToLang != detected_language)
			&& (LLStringUtil::compareInsensitive(translation, m_origMesg) != 0) )
		{
			m_chat.mText += " (" + translation + ")";
		}

		LLNotificationsUI::LLNotificationManager::instance().onChat(m_chat, m_toastArgs);
	}

	void handleFailure(int status, const std::string& err_msg)
	{
		// <FS:Ansariel> Don't include message text in the log (FIRE-6683)
		//LL_WARNS() << "Translation failed for mesg " << m_origMesg << " toLang " << mToLang << " fromLang " << mFromLang << LL_ENDL;
		LL_WARNS() << "Message translation toLang " << mToLang << " fromLang " << mFromLang << "failed" << LL_ENDL;

		//<FS:LO> Removing (useless?) annoying translation failed messages from local chat
		//std::string msg = LLTrans::getString("TranslationFailed", LLSD().with("[REASON]", err_msg));
		//LLStringUtil::replaceString(msg, "\n", " "); // we want one-line error messages
		//m_chat.mText += " (" + msg + ")";
		//</FS:LO>

		LLNotificationsUI::LLNotificationManager::instance().onChat(m_chat, m_toastArgs);
	}

private:
	LLChat m_chat;
	std::string m_origMesg;
	LLSD m_toastArgs;		
};
void process_chat_from_simulator(LLMessageSystem *msg, void **user_data)
{
	LLChat	chat;
	std::string		mesg;
	std::string		from_name;
	U8			source_temp;
	U8			type_temp;
	U8			audible_temp;
	LLColor4	color(1.0f, 1.0f, 1.0f, 1.0f);
	LLUUID		from_id;
	LLUUID		owner_id;
	LLViewerObject*	chatter;

	msg->getString("ChatData", "FromName", from_name);
	
	msg->getUUID("ChatData", "SourceID", from_id);
	chat.mFromID = from_id;
	
	// Object owner for objects
	msg->getUUID("ChatData", "OwnerID", owner_id);

	msg->getU8Fast(_PREHASH_ChatData, _PREHASH_SourceType, source_temp);
	chat.mSourceType = (EChatSourceType)source_temp;

	msg->getU8("ChatData", "ChatType", type_temp);
	chat.mChatType = (EChatType)type_temp;

	// NaCL - Antispam Registry
	if (chat.mChatType != CHAT_TYPE_START && chat.mChatType != CHAT_TYPE_STOP)
	{
		// owner_id = from_id for agents
		if (NACLAntiSpamRegistry::instance().checkQueue(ANTISPAM_QUEUE_CHAT, owner_id, ANTISPAM_SOURCE_AGENT))
		{
			return;
		}
	}
	// NaCl End

	msg->getU8Fast(_PREHASH_ChatData, _PREHASH_Audible, audible_temp);
	chat.mAudible = (EChatAudible)audible_temp;
	
	chat.mTime = LLFrameTimer::getElapsedSeconds();
	
	// IDEVO Correct for new-style "Resident" names
	if (chat.mSourceType == CHAT_SOURCE_AGENT)
	{
		// I don't know if it's OK to change this here, if 
		// anything downstream does lookups by name, for instance
		
		LLAvatarName av_name;
		if (LLAvatarNameCache::get(from_id, &av_name))
		{
			chat.mFromName = av_name.getDisplayName();
		}
		else
		{
			chat.mFromName = LLCacheName::cleanFullName(from_name);
		}
	}
	else
	{
		// make sure that we don't have an empty or all-whitespace name
		// <FS:KC> Objects with no name get renamed to NO_NAME_OBJECT so the object profile is still accessable
		//LLStringUtil::trim(from_name);
		//if (from_name.empty())
		//{
		//	from_name = LLTrans::getString("Unnamed");
		//}
		//chat.mFromName = from_name;
		static const boost::regex whitespace_exp("^\\s*$");
		if (chat.mSourceType == CHAT_SOURCE_OBJECT && boost::regex_search(from_name, whitespace_exp))
		{
			//[FIRE-2434 Mark Unamed Objects based on setting
			static LLCachedControl<bool> FSMarkObjects(gSavedSettings, "FSMarkObjects");
			if (FSMarkObjects)
			{
				chat.mFromName = LLTrans::getString("no_name_object");
			}
			else
			{
				chat.mFromName = "";
			}
		}
		else
		{
			chat.mFromName = from_name;
		}
		// </FS:KC>
	}

	BOOL is_do_not_disturb = gAgent.isDoNotDisturb();

	BOOL is_muted = FALSE;
	BOOL is_linden = FALSE;
	is_muted = LLMuteList::getInstance()->isMuted(
		from_id,
		from_name,
		LLMute::flagTextChat) 
		|| LLMuteList::getInstance()->isMuted(owner_id, LLMute::flagTextChat);
	is_linden = chat.mSourceType != CHAT_SOURCE_OBJECT &&
		LLMuteList::getInstance()->isLinden(from_name);

	BOOL is_audible = (CHAT_AUDIBLE_FULLY == chat.mAudible);
	chatter = gObjectList.findObject(from_id);
	if (chatter)
	{
		chat.mPosAgent = chatter->getPositionAgent();
		static LLCachedControl<bool> EffectScriptChatParticles(gSavedSettings, "EffectScriptChatParticles"); // <FS:PP> gSavedSettings to LLCachedControl

		// Make swirly things only for talking objects. (not script debug messages, though)
//		if (chat.mSourceType == CHAT_SOURCE_OBJECT 
//			&& chat.mChatType != CHAT_TYPE_DEBUG_MSG
//			&& gSavedSettings.getBOOL("EffectScriptChatParticles") )
// [RLVa:KB] - Checked: 2010-03-09 (RLVa-1.2.0b) | Modified: RLVa-1.0.0g
		if ( ((chat.mSourceType == CHAT_SOURCE_OBJECT) && (chat.mChatType != CHAT_TYPE_DEBUG_MSG)) && 
			 // <FS:PP> gSavedSettings to LLCachedControl
			 // (gSavedSettings.getBOOL("EffectScriptChatParticles")) &&
			 (EffectScriptChatParticles) &&
			 // </FS:PP>
			 ((!rlv_handler_t::isEnabled()) || (CHAT_TYPE_OWNER != chat.mChatType)) )
// [/RLVa:KB]
		{
			LLPointer<LLViewerPartSourceChat> psc = new LLViewerPartSourceChat(chatter->getPositionAgent());
			psc->setSourceObject(chatter);
			psc->setColor(color);
			//We set the particles to be owned by the object's owner, 
			//just in case they should be muted by the mute list
			psc->setOwnerUUID(owner_id);
			LLViewerPartSim::getInstance()->addPartSource(psc);
		}

		// record last audible utterance
		if (is_audible
			&& (is_linden || (!is_muted && !is_do_not_disturb)))
		{
			if (chat.mChatType != CHAT_TYPE_START 
				&& chat.mChatType != CHAT_TYPE_STOP)
			{
				gAgent.heardChat(chat.mFromID);
			}
		}
	}

	if (is_audible)
	{
		//BOOL visible_in_chat_bubble = FALSE;
		std::string verb;

		color.setVec(1.f,1.f,1.f,1.f);
		msg->getStringFast(_PREHASH_ChatData, _PREHASH_Message, mesg);

		// NaCl - Newline flood protection
		static LLCachedControl<bool> useAntiSpam(gSavedSettings, "UseAntiSpam");
		if (useAntiSpam)
		{
			bool doCheck = true;
			if (owner_id.isNull() || gAgentID == owner_id)
			{
				doCheck = false;
			}
			if (doCheck && chatter && chatter->permYouOwner())
			{
				doCheck = false;
			}
			if (doCheck && NACLAntiSpamRegistry::instance().checkNewlineFlood(ANTISPAM_QUEUE_CHAT, owner_id, mesg))
			{
				return;
			}
		}
		// NaCl End

// [RLVa:KB] - Checked: 2010-04-23 (RLVa-1.2.0f) | Modified: RLVa-1.2.0f
		if ( (rlv_handler_t::isEnabled()) && (CHAT_TYPE_START != chat.mChatType) && (CHAT_TYPE_STOP != chat.mChatType) )
		{
			// NOTE: chatter can be NULL (may not have rezzed yet, or could be another avie's HUD attachment)
			BOOL is_attachment = (chatter) ? chatter->isAttachment() : FALSE;
			BOOL is_owned_by_me = (chatter) ? chatter->permYouOwner() : FALSE;

			// Filtering "rules":
			//   avatar  => filter all avie text (unless it's this avie or they're an exemption)
			//   objects => filter everything except attachments this avie owns (never filter llOwnerSay or llRegionSayTo chat)
			if ( ( (CHAT_SOURCE_AGENT == chat.mSourceType) && (from_id != gAgent.getID()) ) || 
				 ( (CHAT_SOURCE_OBJECT == chat.mSourceType) && ((!is_owned_by_me) || (!is_attachment)) && 
				   (CHAT_TYPE_OWNER != chat.mChatType) && (CHAT_TYPE_DIRECT != chat.mChatType) ) )
			{
				bool fIsEmote = RlvUtil::isEmote(mesg);
				static LLCachedControl<bool> RestrainedLoveShowEllipsis(gSavedSettings, "RestrainedLoveShowEllipsis"); // <FS:PP> gSavedSettings to LLCachedControl
				if ((!fIsEmote) &&
					(((gRlvHandler.hasBehaviour(RLV_BHVR_RECVCHAT)) && (!gRlvHandler.isException(RLV_BHVR_RECVCHAT, from_id))) ||
					 ((gRlvHandler.hasBehaviour(RLV_BHVR_RECVCHATFROM)) && (gRlvHandler.isException(RLV_BHVR_RECVCHATFROM, from_id))) ))
				{
					// <FS:PP> gSavedSettings to LLCachedControl
					// if ( (gRlvHandler.filterChat(mesg, false)) && (!gSavedSettings.getBOOL("RestrainedLoveShowEllipsis")) )
					if ( (gRlvHandler.filterChat(mesg, false)) && (!RestrainedLoveShowEllipsis) )
					// </FS:PP>
						return;
				}
				else if ((fIsEmote) &&
					     (((gRlvHandler.hasBehaviour(RLV_BHVR_RECVEMOTE)) && (!gRlvHandler.isException(RLV_BHVR_RECVEMOTE, from_id))) ||
					      ((gRlvHandler.hasBehaviour(RLV_BHVR_RECVEMOTEFROM)) && (gRlvHandler.isException(RLV_BHVR_RECVEMOTEFROM, from_id))) ))
 				{
					// <FS:PP> gSavedSettings to LLCachedControl
					// if (!gSavedSettings.getBOOL("RestrainedLoveShowEllipsis"))
					if (!RestrainedLoveShowEllipsis)
					// </FS:PP>
						return;
					mesg = "/me ...";
				}
			}

			// Filtering "rules":
			//   avatar => filter only their name (unless it's this avie)
			//   other  => filter everything
			if (gRlvHandler.hasBehaviour(RLV_BHVR_SHOWNAMES))
			{
				if (CHAT_SOURCE_AGENT != chat.mSourceType)
				{
					RlvUtil::filterNames(chat.mFromName);
				}
				else if (chat.mFromID != gAgent.getID())
				{
					chat.mFromName = RlvStrings::getAnonym(chat.mFromName);
					chat.mRlvNamesFiltered = TRUE;
				} 
			}

			// Create an "objectim" URL for objects if we're either @shownames or @showloc restricted
			// (we need to do this now because we won't be have enough information to do it later on)
			if ( (CHAT_SOURCE_OBJECT == chat.mSourceType) && 
				 ((gRlvHandler.hasBehaviour(RLV_BHVR_SHOWNAMES)) || (gRlvHandler.hasBehaviour(RLV_BHVR_SHOWLOC))) )
			{
				LLSD sdQuery;
				sdQuery["name"] = chat.mFromName;
				sdQuery["owner"] = owner_id;

				if ( (gRlvHandler.hasBehaviour(RLV_BHVR_SHOWNAMES)) && (!is_owned_by_me) )
					sdQuery["rlv_shownames"] = true;

				const LLViewerRegion* pRegion = LLWorld::getInstance()->getRegionFromPosAgent(chat.mPosAgent);
				if (pRegion)
					sdQuery["slurl"] = LLSLURL(pRegion->getName(), chat.mPosAgent).getLocationString();

				chat.mURL = LLSLURL("objectim", from_id, LLURI::mapToQueryString(sdQuery)).getSLURLString();
			}
		}
// [/RLVa:KB]

		BOOL ircstyle = FALSE;

		// Look for IRC-style emotes here so chatbubbles work
		std::string prefix = mesg.substr(0, 4);
		if (prefix == "/me " || prefix == "/me'")
		{
			ircstyle = TRUE;
		}
		chat.mText = mesg;

		// Look for the start of typing so we can put "..." in the bubbles.
		if (CHAT_TYPE_START == chat.mChatType)
		{
			LLLocalSpeakerMgr::getInstance()->setSpeakerTyping(from_id, TRUE);

			// Might not have the avatar constructed yet, eg on login.
			if (chatter && chatter->isAvatar())
			{
				((LLVOAvatar*)chatter)->startTyping();
			}
			return;
		}
		else if (CHAT_TYPE_STOP == chat.mChatType)
		{
			LLLocalSpeakerMgr::getInstance()->setSpeakerTyping(from_id, FALSE);

			// Might not have the avatar constructed yet, eg on login.
			if (chatter && chatter->isAvatar())
			{
				((LLVOAvatar*)chatter)->stopTyping();
			}
			return;
		}

		// Look for IRC-style emotes
		if (ircstyle)
		{
			// set CHAT_STYLE_IRC to avoid adding Avatar Name as author of message. See EXT-656
			chat.mChatStyle = CHAT_STYLE_IRC;

			// Do nothing, ircstyle is fixed above for chat bubbles
		}
		else
		{
			chat.mText = "";
			switch(chat.mChatType)
			{
			case CHAT_TYPE_WHISPER:
				chat.mText = LLTrans::getString("whisper") + " ";
				break;
			case CHAT_TYPE_OWNER:
				// <FS:TT> Client LSL Bridge
				{
					if (FSLSLBridge::instance().lslToViewer(mesg, from_id, owner_id))
					{
						return;
					}
				}
				// </FS:TT>

// [RLVa:KB] - Checked: 2010-02-XX (RLVa-1.2.0a) | Modified: RLVa-1.1.0f
				// TODO-RLVa: [RLVa-1.2.0] consider rewriting this before a RLVa-1.2.0 release
				if ( (rlv_handler_t::isEnabled()) && (mesg.length() > 3) && (RLV_CMD_PREFIX == mesg[0]) && (CHAT_TYPE_OWNER == chat.mChatType) )
				{
					mesg.erase(0, 1);
					LLStringUtil::toLower(mesg);

					std::string strExecuted, strFailed, strRetained, *pstr;

					boost_tokenizer tokens(mesg, boost::char_separator<char>(",", "", boost::drop_empty_tokens));
					for (boost_tokenizer::iterator itToken = tokens.begin(); itToken != tokens.end(); ++itToken)
					{
						std::string strCmd = *itToken;

						ERlvCmdRet eRet = gRlvHandler.processCommand(from_id, strCmd, true);
						if ( (RlvSettings::getDebug()) &&
							 ( (!RlvSettings::getDebugHideUnsetDup()) || 
							   ((RLV_RET_SUCCESS_UNSET != eRet) && (RLV_RET_SUCCESS_DUPLICATE != eRet)) ) )
						{
							if ( RLV_RET_SUCCESS == (eRet & RLV_RET_SUCCESS) )	
								pstr = &strExecuted;
							else if ( RLV_RET_FAILED == (eRet & RLV_RET_FAILED) )
								pstr = &strFailed;
							else if (RLV_RET_RETAINED == eRet)
								pstr = &strRetained;
							else
							{
								RLV_ASSERT(false);
								pstr = &strFailed;
							}

							const char* pstrSuffix = RlvStrings::getStringFromReturnCode(eRet);
							if (pstrSuffix)
								strCmd.append(" (").append(pstrSuffix).append(")");

							if (!pstr->empty())
								pstr->push_back(',');
							pstr->append(strCmd);
						}
					}

					if (RlvForceWear::instanceExists())
						RlvForceWear::instance().done();

					if ( (!RlvSettings::getDebug()) || ((strExecuted.empty()) && (strFailed.empty()) && (strRetained.empty())) )
						return;

					// Silly people want comprehensive debug messages, blah :p
					if ( (!strExecuted.empty()) && (strFailed.empty()) && (strRetained.empty()) )
					{
						chat.mText = " executes: @";
						mesg = strExecuted;
					}
					else if ( (strExecuted.empty()) && (!strFailed.empty()) && (strRetained.empty()) )
					{
						chat.mText = " failed: @";
						mesg = strFailed;
					}
					else if ( (strExecuted.empty()) && (strFailed.empty()) && (!strRetained.empty()) )
					{
						chat.mText = " retained: @";
						mesg = strRetained;
					}
					else
					{
						chat.mText = ": @";
						if (!strExecuted.empty())
							mesg += "\n    - executed: @" + strExecuted;
						if (!strFailed.empty())
							mesg += "\n    - failed: @" + strFailed;
						if (!strRetained.empty())
							mesg += "\n    - retained: @" + strRetained;
					}

					break;
				}
// [/RLVa:KB]
// [RLVa:KB] - Checked: 2010-03-09 (RLVa-1.2.0b) | Modified: RLVa-1.0.0g
				// Copy/paste from above
				if  ( (rlv_handler_t::isEnabled()) && (chatter) && (chat.mSourceType == CHAT_SOURCE_OBJECT) &&
					  (gSavedSettings.getBOOL("EffectScriptChatParticles")) )
				{
					LLPointer<LLViewerPartSourceChat> psc = new LLViewerPartSourceChat(chatter->getPositionAgent());
					psc->setSourceObject(chatter);
					psc->setColor(color);
					//We set the particles to be owned by the object's owner, 
					//just in case they should be muted by the mute list
					psc->setOwnerUUID(owner_id);
					LLViewerPartSim::getInstance()->addPartSource(psc);
				}
// [/RLVa:KB]
			case CHAT_TYPE_DEBUG_MSG:
			case CHAT_TYPE_NORMAL:
			case CHAT_TYPE_DIRECT:
				break;
			case CHAT_TYPE_SHOUT:
				chat.mText = LLTrans::getString("shout") + " ";
				break;
			case CHAT_TYPE_START:
			case CHAT_TYPE_STOP:
				LL_WARNS("Messaging") << "Got chat type start/stop in main chat processing." << LL_ENDL;
				break;
			default:
				LL_WARNS("Messaging") << "Unknown type " << chat.mChatType << " in chat!" << LL_ENDL;
				break;
			}

			chat.mText += mesg;
		}

		// We have a real utterance now, so can stop showing "..." and proceed.
		if (chatter && chatter->isAvatar())
		{
			LLLocalSpeakerMgr::getInstance()->setSpeakerTyping(from_id, FALSE);
			((LLVOAvatar*)chatter)->stopTyping();
			
			if (!is_muted && !is_do_not_disturb)
			{
				//visible_in_chat_bubble = gSavedSettings.getBOOL("UseChatBubbles");
				std::string formated_msg = "";
				LLViewerChat::formatChatMsg(chat, formated_msg);
				LLChat chat_bubble = chat;

				chat_bubble.mText = formated_msg;
				((LLVOAvatar*)chatter)->addChat(chat_bubble);
			}
		}
		
		if (chatter)
		{
			chat.mPosAgent = chatter->getPositionAgent();
		}

		// truth table:
		// LINDEN	BUSY	MUTED	OWNED_BY_YOU	TASK		DISPLAY		STORE IN HISTORY
		// F		F		F		F				*			Yes			Yes
		// F		F		F		T				*			Yes			Yes
		// F		F		T		F				*			No			No
		// F		F		T		T				*			No			No
		// F		T		F		F				*			No			Yes
		// F		T		F		T				*			Yes			Yes
		// F		T		T		F				*			No			No
		// F		T		T		T				*			No			No
		// T		*		*		*				F			Yes			Yes

		chat.mMuted = is_muted && !is_linden;

		// pass owner_id to chat so that we can display the remote
		// object inspect for an object that is chatting with you
		LLSD args;
		chat.mOwnerID = owner_id;

		// <FS:PP> FIRE-10178: Keyword Alerts in group IM do not work unless the group is in the foreground (notification on receipt of local chat)
		if (FSKeywords::getInstance()->chatContainsKeyword(chat, true))
		{
			FSKeywords::notify(chat);
		}
		// </FS:PP>

		// <FS:PP> gSavedSettings to LLCachedControl
		// if (gSavedSettings.getBOOL("TranslateChat") && chat.mSourceType != CHAT_SOURCE_SYSTEM)
		static LLCachedControl<bool> TranslateChat(gSavedSettings, "TranslateChat");
		if (TranslateChat && chat.mSourceType != CHAT_SOURCE_SYSTEM)
		// </FS:PP>
		{
			if (chat.mChatStyle == CHAT_STYLE_IRC)
			{
				mesg = mesg.substr(4, std::string::npos);
			}
			const std::string from_lang = ""; // leave empty to trigger autodetect
			const std::string to_lang = LLTranslate::getTranslateLanguage();

			LLTranslate::TranslationReceiverPtr result = ChatTranslationReceiver::build(from_lang, to_lang, mesg, chat, args);
			LLTranslate::translateMessage(result, from_lang, to_lang, mesg);
		}
		else
		{
			LLNotificationsUI::LLNotificationManager::instance().onChat(chat, args);
		}

		LLSD msg_notify = LLSD(LLSD::emptyMap());
		msg_notify["session_id"] = LLUUID();
        msg_notify["from_id"] = chat.mFromID;
		msg_notify["source_type"] = chat.mSourceType;
        on_new_message(msg_notify);
	}
}


// Simulator we're on is informing the viewer that the agent
// is starting to teleport (perhaps to another sim, perhaps to the 
// same sim). If we initiated the teleport process by sending some kind 
// of TeleportRequest, then this info is redundant, but if the sim 
// initiated the teleport (via a script call, being killed, etc.) 
// then this info is news to us.
void process_teleport_start(LLMessageSystem *msg, void**)
{
	// on teleport, don't tell them about destination guide anymore
	LLFirstUse::notUsingDestinationGuide(false);
	U32 teleport_flags = 0x0;
	msg->getU32("Info", "TeleportFlags", teleport_flags);

	LL_DEBUGS("Messaging") << "Got TeleportStart with TeleportFlags=" << teleport_flags << ". gTeleportDisplay: " << gTeleportDisplay << ", gAgent.mTeleportState: " << gAgent.getTeleportState() << LL_ENDL;

	// *NOTE: The server sends two StartTeleport packets when you are teleporting to a LM
	LLViewerMessage::getInstance()->mTeleportStartedSignal();

//	if (teleport_flags & TELEPORT_FLAGS_DISABLE_CANCEL)
// [RLVa:KB] - Checked: 2010-04-07 (RLVa-1.2.0d) | Added: RLVa-0.2.0b
	if ( (teleport_flags & TELEPORT_FLAGS_DISABLE_CANCEL) || (!gRlvHandler.getCanCancelTp()) )
// [/RLVa:KB]
	{
		gViewerWindow->setProgressCancelButtonVisible(FALSE);
	}
	else
	{
		gViewerWindow->setProgressCancelButtonVisible(TRUE, LLTrans::getString("Cancel"));
	}

	// Freeze the UI and show progress bar
	// Note: could add data here to differentiate between normal teleport and death.

	if( gAgent.getTeleportState() == LLAgent::TELEPORT_NONE )
	{
		gTeleportDisplay = TRUE;
		gAgent.setTeleportState( LLAgent::TELEPORT_START );
		make_ui_sound("UISndTeleportOut");
		
		LL_INFOS("Messaging") << "Teleport initiated by remote TeleportStart message with TeleportFlags: " <<  teleport_flags << LL_ENDL;

		// Don't call LLFirstUse::useTeleport here because this could be
		// due to being killed, which would send you home, not to a Telehub
	}
}

boost::signals2::connection LLViewerMessage::setTeleportStartedCallback(teleport_started_callback_t cb)
{
	return mTeleportStartedSignal.connect(cb);
}

void process_teleport_progress(LLMessageSystem* msg, void**)
{
	LLUUID agent_id;
	msg->getUUID("AgentData", "AgentID", agent_id);
	if((gAgent.getID() != agent_id)
	   || (gAgent.getTeleportState() == LLAgent::TELEPORT_NONE))
	{
		LL_WARNS("Messaging") << "Unexpected teleport progress message." << LL_ENDL;
		return;
	}
	U32 teleport_flags = 0x0;
	msg->getU32("Info", "TeleportFlags", teleport_flags);
//	if (teleport_flags & TELEPORT_FLAGS_DISABLE_CANCEL)
// [RLVa:KB] - Checked: 2010-04-07 (RLVa-1.2.0d) | Added: RLVa-0.2.0b
	if ( (teleport_flags & TELEPORT_FLAGS_DISABLE_CANCEL) || (!gRlvHandler.getCanCancelTp()) )
// [/RLVa:KB]
	{
		gViewerWindow->setProgressCancelButtonVisible(FALSE);
	}
	else
	{
		gViewerWindow->setProgressCancelButtonVisible(TRUE, LLTrans::getString("Cancel"));
	}
	std::string buffer;
	msg->getString("Info", "Message", buffer);
	LL_DEBUGS("Messaging") << "teleport progress: " << buffer << LL_ENDL;

	//Sorta hacky...default to using simulator raw messages
	//if we don't find the coresponding mapping in our progress mappings
	std::string message = buffer;

	if (LLAgent::sTeleportProgressMessages.find(buffer) != 
		LLAgent::sTeleportProgressMessages.end() )
	{
		message = LLAgent::sTeleportProgressMessages[buffer];
	}

	gAgent.setTeleportMessage(LLAgent::sTeleportProgressMessages[message]);
}

class LLFetchInWelcomeArea : public LLInventoryFetchDescendentsObserver
{
public:
	LLFetchInWelcomeArea(const uuid_vec_t &ids) :
		LLInventoryFetchDescendentsObserver(ids)
	{}
	virtual void done()
	{
		LLIsType is_landmark(LLAssetType::AT_LANDMARK);
		LLIsType is_card(LLAssetType::AT_CALLINGCARD);

		LLInventoryModel::cat_array_t	card_cats;
		LLInventoryModel::item_array_t	card_items;
		LLInventoryModel::cat_array_t	land_cats;
		LLInventoryModel::item_array_t	land_items;

		uuid_vec_t::iterator it = mComplete.begin();
		uuid_vec_t::iterator end = mComplete.end();
		for(; it != end; ++it)
		{
			gInventory.collectDescendentsIf(
				(*it),
				land_cats,
				land_items,
				LLInventoryModel::EXCLUDE_TRASH,
				is_landmark);
			gInventory.collectDescendentsIf(
				(*it),
				card_cats,
				card_items,
				LLInventoryModel::EXCLUDE_TRASH,
				is_card);
		}

		gInventory.removeObserver(this);
		delete this;
	}
};



class LLPostTeleportNotifiers : public LLEventTimer 
{
public:
	LLPostTeleportNotifiers();
	virtual ~LLPostTeleportNotifiers();

	//function to be called at the supplied frequency
	virtual BOOL tick();
};

LLPostTeleportNotifiers::LLPostTeleportNotifiers() : LLEventTimer( 2.0 )
{
};

LLPostTeleportNotifiers::~LLPostTeleportNotifiers()
{
}

BOOL LLPostTeleportNotifiers::tick()
{
	BOOL all_done = FALSE;
	if ( gAgent.getTeleportState() == LLAgent::TELEPORT_NONE )
	{
		// get callingcards and landmarks available to the user arriving.
		uuid_vec_t folders;
		const LLUUID callingcard_id = gInventory.findCategoryUUIDForType(LLFolderType::FT_CALLINGCARD);
		if(callingcard_id.notNull()) 
			folders.push_back(callingcard_id);
		const LLUUID folder_id = gInventory.findCategoryUUIDForType(LLFolderType::FT_LANDMARK);
		if(folder_id.notNull()) 
			folders.push_back(folder_id);
		if(!folders.empty())
		{
			LLFetchInWelcomeArea* fetcher = new LLFetchInWelcomeArea(folders);
			fetcher->startFetch();
			if(fetcher->isFinished())
			{
				fetcher->done();
			}
			else
			{
				gInventory.addObserver(fetcher);
			}
		}
		all_done = TRUE;
	}

	return all_done;
}



// Teleport notification from the simulator
// We're going to pretend to be a new agent
void process_teleport_finish(LLMessageSystem* msg, void**)
{
	LL_DEBUGS("Messaging") << "Got teleport location message" << LL_ENDL;
	LLUUID agent_id;
	msg->getUUIDFast(_PREHASH_Info, _PREHASH_AgentID, agent_id);
	if (agent_id != gAgent.getID())
	{
		LL_WARNS("Messaging") << "Got teleport notification for wrong agent!" << LL_ENDL;
		return;
	}
	
	// Teleport is finished; it can't be cancelled now.
	gViewerWindow->setProgressCancelButtonVisible(FALSE);

	gPipeline.doResetVertexBuffers(true);

	// Do teleport effect for where you're leaving
	// VEFFECT: TeleportStart
	LLHUDEffectSpiral *effectp = (LLHUDEffectSpiral *)LLHUDManager::getInstance()->createViewerEffect(LLHUDObject::LL_HUD_EFFECT_POINT, TRUE);
	effectp->setPositionGlobal(gAgent.getPositionGlobal());
	effectp->setColor(LLColor4U(gAgent.getEffectColor()));
	LLHUDManager::getInstance()->sendEffects();

	U32 location_id;
	U32 sim_ip;
	U16 sim_port;
	LLVector3 pos, look_at;
	U64 region_handle;
	msg->getU32Fast(_PREHASH_Info, _PREHASH_LocationID, location_id);
	msg->getIPAddrFast(_PREHASH_Info, _PREHASH_SimIP, sim_ip);
	msg->getIPPortFast(_PREHASH_Info, _PREHASH_SimPort, sim_port);
	//msg->getVector3Fast(_PREHASH_Info, _PREHASH_Position, pos);
	//msg->getVector3Fast(_PREHASH_Info, _PREHASH_LookAt, look_at);
	msg->getU64Fast(_PREHASH_Info, _PREHASH_RegionHandle, region_handle);
	U32 teleport_flags;
	msg->getU32Fast(_PREHASH_Info, _PREHASH_TeleportFlags, teleport_flags);

// <FS:CR> Aurora Sim
	U32 region_size_x = 256;
	U32 region_size_y = 256;

#ifdef OPENSIM
	if (LLGridManager::getInstance()->isInOpenSim())
	{
		msg->getU32Fast(_PREHASH_Info, _PREHASH_RegionSizeX, region_size_x);
		msg->getU32Fast(_PREHASH_Info, _PREHASH_RegionSizeY, region_size_y);

		//and a little hack for Second Life compatibility
		if (region_size_y == 0 || region_size_x == 0)
		{
			region_size_x = 256;
			region_size_y = 256;
		}
	}
#endif
// </FS:CR> Aurora Sim
	
	std::string seedCap;
	msg->getStringFast(_PREHASH_Info, _PREHASH_SeedCapability, seedCap);

	// update home location if we are teleporting out of prelude - specific to teleporting to welcome area 
	if((teleport_flags & TELEPORT_FLAGS_SET_HOME_TO_TARGET)
	   && (!gAgent.isGodlike()))
	{
		gAgent.setHomePosRegion(region_handle, pos);

		// Create a timer that will send notices when teleporting is all finished.  Since this is 
		// based on the LLEventTimer class, it will be managed by that class and not orphaned or leaked.
		new LLPostTeleportNotifiers();
	}

	LLHost sim_host(sim_ip, sim_port);

	// Viewer trusts the simulator.
	gMessageSystem->enableCircuit(sim_host, TRUE);
// <FS:CR> Aurora Sim
	//LLViewerRegion* regionp =  LLWorld::getInstance()->addRegion(region_handle, sim_host);
	LLViewerRegion* regionp =  LLWorld::getInstance()->addRegion(region_handle, sim_host, region_size_x, region_size_y);
// </FS:CR> Aurora Sim
	
	// Ansariel: Disable teleport beacon after teleport
	if (gSavedSettings.getBOOL("FSDisableBeaconAfterTeleport"))
	{
		LLTracker::stopTracking((void *)(intptr_t)TRUE);
		LLWorldMap::getInstance()->cancelTracking();
	}

	// <FS:CR> FIRE-5118 - Lightshare support
	FSLightshare::getInstance()->processLightshareReset();
	// </FS:CR>
/*
	// send camera update to new region
	gAgentCamera.updateCamera();

	// likewise make sure the camera is behind the avatar
	gAgentCamera.resetView(TRUE);
	LLVector3 shift_vector = regionp->getPosRegionFromGlobal(gAgent.getRegion()->getOriginGlobal());
	gAgent.setRegion(regionp);
	gObjectList.shiftObjects(shift_vector);

	if (isAgentAvatarValid())
	{
		gAgentAvatarp->clearChatText();
		gAgentCamera.slamLookAt(look_at);
	}
	gAgent.setPositionAgent(pos);
	gAssetStorage->setUpstream(sim);
	gCacheName->setUpstream(sim);
*/

	// Make sure we're standing
	gAgent.standUp();

	// now, use the circuit info to tell simulator about us!
	LL_INFOS("Messaging") << "process_teleport_finish() Enabling "
			<< sim_host << " with code " << msg->mOurCircuitCode << LL_ENDL;
	msg->newMessageFast(_PREHASH_UseCircuitCode);
	msg->nextBlockFast(_PREHASH_CircuitCode);
	msg->addU32Fast(_PREHASH_Code, msg->getOurCircuitCode());
	msg->addUUIDFast(_PREHASH_SessionID, gAgent.getSessionID());
	msg->addUUIDFast(_PREHASH_ID, gAgent.getID());
	msg->sendReliable(sim_host);

	send_complete_agent_movement(sim_host);
	gAgent.setTeleportState( LLAgent::TELEPORT_MOVING );
	gAgent.setTeleportMessage(LLAgent::sTeleportProgressMessages["contacting"]);

	LL_DEBUGS("CrossingCaps") << "Calling setSeedCapability from process_teleport_finish(). Seed cap == "
			<< seedCap << LL_ENDL;
	regionp->setSeedCapability(seedCap);

	// Don't send camera updates to the new region until we're
	// actually there...

	// <FS:Ansariel> Copied from process_teleport_local: Keep us flying if we
	//               were flying before the teleport or we always want to fly
	//               after a TP.
	if (teleport_flags & TELEPORT_FLAGS_IS_FLYING || gSavedSettings.getBOOL("FSFlyAfterTeleport"))
	{
		gAgent.setFlying(TRUE);
	}
	else
	{
		gAgent.setFlying(FALSE);
	}
	// </FS:Ansariel>

	// <FS:Ansariel> Stop typing after teleport (possible fix for FIRE-7273)
	gAgent.stopTyping();

	// Now do teleport effect for where you're going.
	// VEFFECT: TeleportEnd
	effectp = (LLHUDEffectSpiral *)LLHUDManager::getInstance()->createViewerEffect(LLHUDObject::LL_HUD_EFFECT_POINT, TRUE);
	effectp->setPositionGlobal(gAgent.getPositionGlobal());

	effectp->setColor(LLColor4U(gAgent.getEffectColor()));
	LLHUDManager::getInstance()->sendEffects();

//	gTeleportDisplay = TRUE;
//	gTeleportDisplayTimer.reset();
//	gViewerWindow->setShowProgress(TRUE);
}

// stuff we have to do every time we get an AvatarInitComplete from a sim
/*
void process_avatar_init_complete(LLMessageSystem* msg, void**)
{
	LLVector3 agent_pos;
	msg->getVector3Fast(_PREHASH_AvatarData, _PREHASH_Position, agent_pos);
	agent_movement_complete(msg->getSender(), agent_pos);
}
*/

void process_agent_movement_complete(LLMessageSystem* msg, void**)
{
	gShiftFrame = true;
	gAgentMovementCompleted = true;

	LLUUID agent_id;
	msg->getUUIDFast(_PREHASH_AgentData, _PREHASH_AgentID, agent_id);
	LLUUID session_id;
	msg->getUUIDFast(_PREHASH_AgentData, _PREHASH_SessionID, session_id);
	if((gAgent.getID() != agent_id) || (gAgent.getSessionID() != session_id))
	{
		LL_WARNS("Messaging") << "Incorrect id in process_agent_movement_complete()"
				<< LL_ENDL;
		return;
	}

	LL_DEBUGS("Messaging") << "process_agent_movement_complete()" << LL_ENDL;

	// *TODO: check timestamp to make sure the movement compleation
	// makes sense.
	LLVector3 agent_pos;
	msg->getVector3Fast(_PREHASH_Data, _PREHASH_Position, agent_pos);
	LLVector3 look_at;
	msg->getVector3Fast(_PREHASH_Data, _PREHASH_LookAt, look_at);
	U64 region_handle;
	msg->getU64Fast(_PREHASH_Data, _PREHASH_RegionHandle, region_handle);
	
	std::string version_channel;
	msg->getString("SimData", "ChannelVersion", version_channel);

	if (!isAgentAvatarValid())
	{
		// Could happen if you were immediately god-teleported away on login,
		// maybe other cases.  Continue, but warn.
		LL_WARNS("Messaging") << "agent_movement_complete() with NULL avatarp." << LL_ENDL;
	}

	F32 x, y;
	from_region_handle(region_handle, &x, &y);
	LLViewerRegion* regionp = LLWorld::getInstance()->getRegionFromHandle(region_handle);
	if (!regionp)
	{
		if (gAgent.getRegion())
		{
			LL_WARNS("Messaging") << "current region " << gAgent.getRegion()->getOriginGlobal() << LL_ENDL;
		}

		LL_WARNS("Messaging") << "Agent being sent to invalid home region: " 
			<< x << ":" << y 
			<< " current pos " << gAgent.getPositionGlobal()
			<< LL_ENDL;
		LLAppViewer::instance()->forceDisconnect(LLTrans::getString("SentToInvalidRegion"));
		return;

	}

	LL_INFOS("Messaging") << "Changing home region to " << x << ":" << y << LL_ENDL;

	// set our upstream host the new simulator and shuffle things as
	// appropriate.
	LLVector3 shift_vector = regionp->getPosRegionFromGlobal(
		gAgent.getRegion()->getOriginGlobal());
	gAgent.setRegion(regionp);
	gObjectList.shiftObjects(shift_vector);
// <FS:CR> FIRE-11593: Opensim "4096 Bug" Fix by Latif Khalifa
#ifdef OPENSIM
	// Is this a really long jump?
	if (shift_vector.length() > 2048.f * 256.f)
	{
		regionp->reInitPartitions();
		gAgent.setRegion(regionp);
		// Kill objects in the regions we left behind
		for (LLWorld::region_list_t::const_iterator r = LLWorld::getInstance()->getRegionList().begin();
			r != LLWorld::getInstance()->getRegionList().end(); ++r)
		{
			if (*r != regionp)
			{
				gObjectList.killObjects(*r);
			}
		}
	}
#endif
// </FS:CR>
	gAssetStorage->setUpstream(msg->getSender());
	gCacheName->setUpstream(msg->getSender());
	gViewerThrottle.sendToSim();
	gViewerWindow->sendShapeToSim();

	bool is_teleport = gAgent.getTeleportState() == LLAgent::TELEPORT_MOVING;

	if( is_teleport )
	{
		if (gAgent.getTeleportKeepsLookAt())
		{
			// *NOTE: the LookAt data we get from the sim here doesn't
			// seem to be useful, so get it from the camera instead
			look_at = LLViewerCamera::getInstance()->getAtAxis();
		}
		// Force the camera back onto the agent, don't animate.
		gAgentCamera.setFocusOnAvatar(TRUE, FALSE);
		gAgentCamera.slamLookAt(look_at);
		gAgentCamera.updateCamera();

		gAgent.setTeleportState( LLAgent::TELEPORT_START_ARRIVAL );

		if (isAgentAvatarValid())
		{
			// [FS:CR] Reimplement DEV-4907 (Maybe we like long distracting messages?)
			if (gSavedSettings.getBOOL("FSShowBackSLURL"))
			{
				LLSLURL slurl;
				gAgent.getTeleportSourceSLURL(slurl);
				LLSD substitution = LLSD().with("[T_SLURL]", slurl.getSLURLString());
				std::string completed_from = LLAgent::sTeleportProgressMessages["completed_from"];
				LLStringUtil::format(completed_from, substitution);
				
				LLSD args;
				args["MESSAGE"] = completed_from;
				LLNotificationsUtil::add("ChatSystemMessageTip", args);
			}
			// [/FS:CR]
			// Set the new position
			gAgentAvatarp->setPositionAgent(agent_pos);
			gAgentAvatarp->clearChat();
			gAgentAvatarp->slamPosition();
		}
	}
	else
	{
		// This is initial log-in or a region crossing
		gAgent.setTeleportState( LLAgent::TELEPORT_NONE );

		if(LLStartUp::getStartupState() < STATE_STARTED)
		{	// This is initial log-in, not a region crossing:
			// Set the camera looking ahead of the AV so send_agent_update() below 
			// will report the correct location to the server.
			LLVector3 look_at_point = look_at;
			look_at_point = agent_pos + look_at_point.rotVec(gAgent.getQuat());

			static LLVector3 up_direction(0.0f, 0.0f, 1.0f);
			LLViewerCamera::getInstance()->lookAt(agent_pos, look_at_point, up_direction);
		}
	}

	if ( LLTracker::isTracking(NULL) )
	{
		// Check distance to beacon, if < 5m, remove beacon
		LLVector3d beacon_pos = LLTracker::getTrackedPositionGlobal();
		LLVector3 beacon_dir(agent_pos.mV[VX] - (F32)fmod(beacon_pos.mdV[VX], 256.0), agent_pos.mV[VY] - (F32)fmod(beacon_pos.mdV[VY], 256.0), 0);
		if (beacon_dir.magVecSquared() < 25.f)
		{
			LLTracker::stopTracking(NULL);
		}
		else if ( is_teleport && !gAgent.getTeleportKeepsLookAt() && look_at.isExactlyZero())
		{
			//look at the beacon
			LLVector3 global_agent_pos = agent_pos;
			global_agent_pos[0] += x;
			global_agent_pos[1] += y;
			look_at = (LLVector3)beacon_pos - global_agent_pos;
			look_at.normVec();
			gAgentCamera.slamLookAt(look_at);
		}
	}

	// TODO: Put back a check for flying status! DK 12/19/05
	// Sim tells us whether the new position is off the ground
	/*
	if (teleport_flags & TELEPORT_FLAGS_IS_FLYING)
	{
		gAgent.setFlying(TRUE);
	}
	else
	{
		gAgent.setFlying(FALSE);
	}
	*/

	send_agent_update(TRUE, TRUE);

	if (gAgent.getRegion()->getBlockFly())
	{
		gAgent.setFlying(gAgent.canFly());
	}

	// force simulator to recognize do not disturb state
	if (gAgent.isDoNotDisturb())
	{
		gAgent.setDoNotDisturb(true);
	}
	else
	{
		gAgent.setDoNotDisturb(false);
	}

	if (isAgentAvatarValid())
	{
		gAgentAvatarp->mFootPlane.clearVec();
	}
	
	// send walk-vs-run status
//	gAgent.sendWalkRun(gAgent.getRunning() || gAgent.getAlwaysRun());
// [RLVa:KB] - Checked: 2011-05-11 (RLVa-1.3.0i) | Added: RLVa-1.3.0i
	gAgent.sendWalkRun();
// [/RLVa:KB]

	// If the server version has changed, display an info box and offer
	// to display the release notes, unless this is the initial log in.
	if (gLastVersionChannel == version_channel)
	{
		return;
	}

	// <FS:Ansariel> Bring back simulator version changed messages after TP
	if (!gLastVersionChannel.empty() && gSavedSettings.getBOOL("FSShowServerVersionChangeNotice"))
	{
		LLSD args;
		args["OLDVERSION"] = gLastVersionChannel;
		args["NEWVERSION"] = version_channel;
		LLNotificationsUtil::add("ServerVersionChanged", args);
	}
	// </FS:Ansariel>

	gLastVersionChannel = version_channel;
}

void process_crossed_region(LLMessageSystem* msg, void**)
{
	LLUUID agent_id;
	msg->getUUIDFast(_PREHASH_AgentData, _PREHASH_AgentID, agent_id);
	LLUUID session_id;
	msg->getUUIDFast(_PREHASH_AgentData, _PREHASH_SessionID, session_id);
	if((gAgent.getID() != agent_id) || (gAgent.getSessionID() != session_id))
	{
		LL_WARNS("Messaging") << "Incorrect id in process_crossed_region()"
				<< LL_ENDL;
		return;
	}
	LL_INFOS("Messaging") << "process_crossed_region()" << LL_ENDL;
	gAgentAvatarp->resetRegionCrossingTimer();

	U32 sim_ip;
	msg->getIPAddrFast(_PREHASH_RegionData, _PREHASH_SimIP, sim_ip);
	U16 sim_port;
	msg->getIPPortFast(_PREHASH_RegionData, _PREHASH_SimPort, sim_port);
	LLHost sim_host(sim_ip, sim_port);
	U64 region_handle;
	msg->getU64Fast(_PREHASH_RegionData, _PREHASH_RegionHandle, region_handle);
	
	std::string seedCap;
	msg->getStringFast(_PREHASH_RegionData, _PREHASH_SeedCapability, seedCap);

// <FS:CR> Aurora Sim
	U32 region_size_x = 256;
	U32 region_size_y = 256;

#ifdef OPENSIM
	if (LLGridManager::getInstance()->isInOpenSim())
	{
		msg->getU32(_PREHASH_RegionData, _PREHASH_RegionSizeX, region_size_x);
		msg->getU32(_PREHASH_RegionData, _PREHASH_RegionSizeY, region_size_y);

		//and a little hack for Second Life compatibility	
		if (region_size_y == 0 || region_size_x == 0)
		{
			region_size_x = 256;
			region_size_y = 256;
		}
	}
#endif
// </FS:CR> Aurora Sim
	send_complete_agent_movement(sim_host);

// <FS:CR> Aurora Sim
	//LLViewerRegion* regionp = LLWorld::getInstance()->addRegion(region_handle, sim_host);
	LLViewerRegion* regionp = LLWorld::getInstance()->addRegion(region_handle, sim_host, region_size_x, region_size_y);
// </FS:CR> Aurora Sim
	LL_DEBUGS("CrossingCaps") << "Calling setSeedCapability from process_crossed_region(). Seed cap == "
			<< seedCap << LL_ENDL;
	regionp->setSeedCapability(seedCap);
}



// Sends avatar and camera information to simulator.
// Sent roughly once per frame, or 20 times per second, whichever is less often

const F32 THRESHOLD_HEAD_ROT_QDOT = 0.9997f;	// ~= 2.5 degrees -- if its less than this we need to update head_rot
const F32 MAX_HEAD_ROT_QDOT = 0.99999f;			// ~= 0.5 degrees -- if its greater than this then no need to update head_rot
												// between these values we delay the updates (but no more than one second)

static LLTrace::BlockTimerStatHandle FTM_AGENT_UPDATE_SEND("Send Message");

void send_agent_update(BOOL force_send, BOOL send_reliable)
{
	if (gAgent.getTeleportState() != LLAgent::TELEPORT_NONE)
	{
		// We don't care if they want to send an agent update, they're not allowed to until the simulator
		// that's the target is ready to receive them (after avatar_init_complete is received)
		return;
	}
	
	if(gAgent.getPhantom()) return; //Don't want to do this while phantom

	// We have already requested to log out.  Don't send agent updates.
	if(LLAppViewer::instance()->logoutRequestSent())
	{
		return;
	}

	// no region to send update to
	if(gAgent.getRegion() == NULL)
	{
		return;
	}

	const F32 TRANSLATE_THRESHOLD = 0.01f;

	// NOTA BENE: This is (intentionally?) using the small angle sine approximation to test for rotation
	//			  Plus, there is an extra 0.5 in the mix since the perpendicular between last_camera_at and getAtAxis() bisects cam_rot_change
	//			  Thus, we're actually testing against 0.2 degrees
	const F32 ROTATION_THRESHOLD = 0.1f * 2.f*F_PI/360.f;			//  Rotation thresh 0.2 deg, see note above

	const U8 DUP_MSGS = 1;				//  HACK!  number of times to repeat data on motionless agent

	//  Store data on last sent update so that if no changes, no send
	static LLVector3 last_camera_pos_agent, 
					 last_camera_at, 
					 last_camera_left,
					 last_camera_up;
	
	static LLVector3 cam_center_chg,
					 cam_rot_chg;

	static LLQuaternion last_head_rot;
	static U32 last_control_flags = 0;
	static U8 last_render_state;
	static U8 duplicate_count = 0;
	static F32 head_rot_chg = 1.0;
	static U8 last_flags;

	LLMessageSystem	*msg = gMessageSystem;
	LLVector3		camera_pos_agent;				// local to avatar's region
	U8				render_state;

	LLQuaternion body_rotation = gAgent.getFrameAgent().getQuaternion();
	LLQuaternion head_rotation = gAgent.getHeadRotation();

	camera_pos_agent = gAgentCamera.getCameraPositionAgent();

	render_state = gAgent.getRenderState();

	U32		control_flag_change = 0;
	U8		flag_change = 0;

	cam_center_chg = last_camera_pos_agent - camera_pos_agent;
	cam_rot_chg = last_camera_at - LLViewerCamera::getInstance()->getAtAxis();

	// If a modifier key is held down, turn off
	// LBUTTON and ML_LBUTTON so that using the camera (alt-key) doesn't
	// trigger a control event.
	U32 control_flags = gAgent.getControlFlags();

	MASK	key_mask = gKeyboard->currentMask(TRUE);

	if (key_mask & MASK_ALT || key_mask & MASK_CONTROL)
	{
		control_flags &= ~(	AGENT_CONTROL_LBUTTON_DOWN |
							AGENT_CONTROL_ML_LBUTTON_DOWN );
		control_flags |= 	AGENT_CONTROL_LBUTTON_UP |
							AGENT_CONTROL_ML_LBUTTON_UP ;
	}

	control_flag_change = last_control_flags ^ control_flags;

	U8 flags = AU_FLAGS_NONE;
	if (gAgent.isGroupTitleHidden())
	{
		flags |= AU_FLAGS_HIDETITLE;
	}
	if (gAgent.getAutoPilot())
	{
		flags |= AU_FLAGS_CLIENT_AUTOPILOT;
	}

	flag_change = last_flags ^ flags;

	head_rot_chg = dot(last_head_rot, head_rotation);

	//static S32 msg_number = 0;		// Used for diagnostic log messages

	if (force_send || 
		(cam_center_chg.magVec() > TRANSLATE_THRESHOLD) || 
		(head_rot_chg < THRESHOLD_HEAD_ROT_QDOT) ||	
		(last_render_state != render_state) ||
		(cam_rot_chg.magVec() > ROTATION_THRESHOLD) ||
		control_flag_change != 0 ||
		flag_change != 0)  
	{
		/* Diagnotics to show why we send the AgentUpdate message.  Also un-commment the msg_number code above and below this block
		msg_number += 1;
		if (head_rot_chg < THRESHOLD_HEAD_ROT_QDOT)
		{
			//LL_INFOS("Messaging") << "head rot " << head_rotation << LL_ENDL;
			LL_INFOS("Messaging") << "msg " << msg_number << ", frame " << LLFrameTimer::getFrameCount() << ", head_rot_chg " << head_rot_chg << LL_ENDL;
		}
		if (cam_rot_chg.magVec() > ROTATION_THRESHOLD) 
		{
			LL_INFOS("Messaging") << "msg " << msg_number << ", frame " << LLFrameTimer::getFrameCount() << ", cam rot " <<  cam_rot_chg.magVec() << LL_ENDL;
		}
		if (cam_center_chg.magVec() > TRANSLATE_THRESHOLD)
		{
			LL_INFOS("Messaging") << "msg " << msg_number << ", frame " << LLFrameTimer::getFrameCount() << ", cam center " << cam_center_chg.magVec() << LL_ENDL;
		}
//		if (drag_delta_chg.magVec() > TRANSLATE_THRESHOLD)
//		{
//			LL_INFOS("Messaging") << "drag delta " << drag_delta_chg.magVec() << LL_ENDL;
//		}
		if (control_flag_change)
		{
			LL_INFOS("Messaging") << "msg " << msg_number << ", frame " << LLFrameTimer::getFrameCount() << ", dcf = " << control_flag_change << LL_ENDL;
		}
*/

		duplicate_count = 0;
	}
	else
	{
		duplicate_count++;

		if (head_rot_chg < MAX_HEAD_ROT_QDOT  &&  duplicate_count < AGENT_UPDATES_PER_SECOND)
		{
			// The head_rotation is sent for updating things like attached guns.
			// We only trigger a new update when head_rotation deviates beyond
			// some threshold from the last update, however this can break fine
			// adjustments when trying to aim an attached gun, so what we do here
			// (where we would normally skip sending an update when nothing has changed)
			// is gradually reduce the threshold to allow a better update to 
			// eventually get sent... should update to within 0.5 degrees in less 
			// than a second.
			if (head_rot_chg < THRESHOLD_HEAD_ROT_QDOT + (MAX_HEAD_ROT_QDOT - THRESHOLD_HEAD_ROT_QDOT) * duplicate_count / AGENT_UPDATES_PER_SECOND)
			{
				duplicate_count = 0;
			}
			else
			{
				return;
			}
		}
		else
		{
			return;
		}
	}

	if (duplicate_count < DUP_MSGS && !gDisconnected)
	{
		/* More diagnostics to count AgentUpdate messages
		static S32 update_sec = 0;
		static S32 update_count = 0;
		static S32 max_update_count = 0;
		S32 cur_sec = lltrunc( LLTimer::getTotalSeconds() );
		update_count += 1;
		if (cur_sec != update_sec)
		{
			if (update_sec != 0)
			{
				update_sec = cur_sec;
				//msg_number = 0;
				max_update_count = llmax(max_update_count, update_count);
				LL_INFOS() << "Sent " << update_count << " AgentUpdate messages per second, max is " << max_update_count << LL_ENDL;
			}
			update_sec = cur_sec;
			update_count = 0;
		}
		*/

		LL_RECORD_BLOCK_TIME(FTM_AGENT_UPDATE_SEND);
		// Build the message
		msg->newMessageFast(_PREHASH_AgentUpdate);
		msg->nextBlockFast(_PREHASH_AgentData);
		msg->addUUIDFast(_PREHASH_AgentID, gAgent.getID());
		msg->addUUIDFast(_PREHASH_SessionID, gAgent.getSessionID());
		msg->addQuatFast(_PREHASH_BodyRotation, body_rotation);
		msg->addQuatFast(_PREHASH_HeadRotation, head_rotation);
		msg->addU8Fast(_PREHASH_State, render_state);
		msg->addU8Fast(_PREHASH_Flags, flags);

//		if (camera_pos_agent.mV[VY] > 255.f)
//		{
//			LL_INFOS("Messaging") << "Sending camera center " << camera_pos_agent << LL_ENDL;
//		}
		
		msg->addVector3Fast(_PREHASH_CameraCenter, camera_pos_agent);
		msg->addVector3Fast(_PREHASH_CameraAtAxis, LLViewerCamera::getInstance()->getAtAxis());
		msg->addVector3Fast(_PREHASH_CameraLeftAxis, LLViewerCamera::getInstance()->getLeftAxis());
		msg->addVector3Fast(_PREHASH_CameraUpAxis, LLViewerCamera::getInstance()->getUpAxis());
		msg->addF32Fast(_PREHASH_Far, gAgentCamera.mDrawDistance);
		
		msg->addU32Fast(_PREHASH_ControlFlags, control_flags);

		if (gDebugClicks)
		{
			if (control_flags & AGENT_CONTROL_LBUTTON_DOWN)
			{
				LL_INFOS("Messaging") << "AgentUpdate left button down" << LL_ENDL;
			}

			if (control_flags & AGENT_CONTROL_LBUTTON_UP)
			{
				LL_INFOS("Messaging") << "AgentUpdate left button up" << LL_ENDL;
			}
		}

		gAgent.enableControlFlagReset();

		if (!send_reliable)
		{
			gAgent.sendMessage();
		}
		else
		{
			gAgent.sendReliableMessage();
		}

//		LL_DEBUGS("Messaging") << "agent " << avatar_pos_agent << " cam " << camera_pos_agent << LL_ENDL;

		// Copy the old data 
		last_head_rot = head_rotation;
		last_render_state = render_state;
		last_camera_pos_agent = camera_pos_agent;
		last_camera_at = LLViewerCamera::getInstance()->getAtAxis();
		last_camera_left = LLViewerCamera::getInstance()->getLeftAxis();
		last_camera_up = LLViewerCamera::getInstance()->getUpAxis();
		last_control_flags = control_flags;
		last_flags = flags;
	}
}



// *TODO: Remove this dependency, or figure out a better way to handle
// this hack.
extern U32Bits gObjectData;

void process_object_update(LLMessageSystem *mesgsys, void **user_data)
{	
	// Update the data counters
	if (mesgsys->getReceiveCompressedSize())
	{
		gObjectData += (U32Bytes)mesgsys->getReceiveCompressedSize();
	}
	else
	{
		gObjectData += (U32Bytes)mesgsys->getReceiveSize();
	}

	// Update the object...
	gObjectList.processObjectUpdate(mesgsys, user_data, OUT_FULL);
}

void process_compressed_object_update(LLMessageSystem *mesgsys, void **user_data)
{
	// Update the data counters
	if (mesgsys->getReceiveCompressedSize())
	{
		gObjectData += (U32Bytes)mesgsys->getReceiveCompressedSize();
	}
	else
	{
		gObjectData += (U32Bytes)mesgsys->getReceiveSize();
	}

	// Update the object...
	gObjectList.processCompressedObjectUpdate(mesgsys, user_data, OUT_FULL_COMPRESSED);
}

void process_cached_object_update(LLMessageSystem *mesgsys, void **user_data)
{
	// Update the data counters
	if (mesgsys->getReceiveCompressedSize())
	{
		gObjectData += (U32Bytes)mesgsys->getReceiveCompressedSize();
	}
	else
	{
		gObjectData += (U32Bytes)mesgsys->getReceiveSize();
	}

	// Update the object...
	gObjectList.processCachedObjectUpdate(mesgsys, user_data, OUT_FULL_CACHED);
}


void process_terse_object_update_improved(LLMessageSystem *mesgsys, void **user_data)
{
	if (mesgsys->getReceiveCompressedSize())
	{
		gObjectData += (U32Bytes)mesgsys->getReceiveCompressedSize();
	}
	else
	{
		gObjectData += (U32Bytes)mesgsys->getReceiveSize();
	}

	gObjectList.processCompressedObjectUpdate(mesgsys, user_data, OUT_TERSE_IMPROVED);
}

static LLTrace::BlockTimerStatHandle FTM_PROCESS_OBJECTS("Process Kill Objects");

void process_kill_object(LLMessageSystem *mesgsys, void **user_data)
{
	LL_RECORD_BLOCK_TIME(FTM_PROCESS_OBJECTS);

	LLUUID		id;

	U32 ip = mesgsys->getSenderIP();
	U32 port = mesgsys->getSenderPort();
	LLViewerRegion* regionp = NULL;
	{
		LLHost host(ip, port);
		regionp = LLWorld::getInstance()->getRegion(host);
	}

	bool delete_object = LLViewerRegion::sVOCacheCullingEnabled;
	S32	num_objects = mesgsys->getNumberOfBlocksFast(_PREHASH_ObjectData);
	for (S32 i = 0; i < num_objects; ++i)
	{
		U32	local_id;
		mesgsys->getU32Fast(_PREHASH_ObjectData, _PREHASH_ID, local_id, i);

		LLViewerObjectList::getUUIDFromLocal(id, local_id, ip, port); 
		if (id == LLUUID::null)
		{
			LL_DEBUGS("Messaging") << "Unknown kill for local " << local_id << LL_ENDL;
			continue;
		}
		else
		{
			LL_DEBUGS("Messaging") << "Kill message for local " << local_id << LL_ENDL;
		}

		if (id == gAgentID)
		{
			// never kill our avatar
			continue;
		}

			LLViewerObject *objectp = gObjectList.findObject(id);
			if (objectp)
			{
				// Display green bubble on kill
				if ( gShowObjectUpdates )
				{
					LLColor4 color(0.f,1.f,0.f,1.f);
					gPipeline.addDebugBlip(objectp->getPositionAgent(), color);
				}

				// Do the kill
				gObjectList.killObject(objectp);
			}

			if(delete_object)
			{
				regionp->killCacheEntry(local_id);
		}

		// We should remove the object from selection after it is marked dead by gObjectList to make LLToolGrab,
        // which is using the object, release the mouse capture correctly when the object dies.
        // See LLToolGrab::handleHoverActive() and LLToolGrab::handleHoverNonPhysical().
		LLSelectMgr::getInstance()->removeObjectFromSelections(id);
	}
}

// <FS:Techwolf Lupindo> area search
void process_object_properties(LLMessageSystem *msg, void**user_data)
{
	// Send the result to the corresponding requesters.
	LLSelectMgr::processObjectProperties(msg, user_data);
	
	FSAreaSearch* area_search_floater = LLFloaterReg::findTypedInstance<FSAreaSearch>("area_search");
	if (area_search_floater)
	{
		area_search_floater->processObjectProperties(msg);
	}

	AnimationExplorer* explorer = LLFloaterReg::findTypedInstance<AnimationExplorer>("animation_explorer");
	if (explorer)
	{
		explorer->requestNameCallback(msg);
	}
}
// </FS:Techwolf Lupindo> area search

// <FS:Ansariel> Anti spam
void process_object_properties_family(LLMessageSystem *msg, void**user_data)
{
	// Send the result to the corresponding requesters.
	LLSelectMgr::processObjectPropertiesFamily(msg, user_data);

	if (NACLAntiSpamRegistry::instanceExists())
	{
		NACLAntiSpamRegistry::instance().processObjectPropertiesFamily(msg);
	}
}
// </FS:Ansariel>

void process_time_synch(LLMessageSystem *mesgsys, void **user_data)
{
	LLVector3 sun_direction;
	LLVector3 sun_ang_velocity;
	F32 phase;
	U64	space_time_usec;

    U32 seconds_per_day;
    U32 seconds_per_year;

	// "SimulatorViewerTimeMessage"
	mesgsys->getU64Fast(_PREHASH_TimeInfo, _PREHASH_UsecSinceStart, space_time_usec);
	mesgsys->getU32Fast(_PREHASH_TimeInfo, _PREHASH_SecPerDay, seconds_per_day);
	mesgsys->getU32Fast(_PREHASH_TimeInfo, _PREHASH_SecPerYear, seconds_per_year);

	// This should eventually be moved to an "UpdateHeavenlyBodies" message
	mesgsys->getF32Fast(_PREHASH_TimeInfo, _PREHASH_SunPhase, phase);
	mesgsys->getVector3Fast(_PREHASH_TimeInfo, _PREHASH_SunDirection, sun_direction);
	mesgsys->getVector3Fast(_PREHASH_TimeInfo, _PREHASH_SunAngVelocity, sun_ang_velocity);

	LLWorld::getInstance()->setSpaceTimeUSec(space_time_usec);

	LL_DEBUGS("Windlight Sync") << "Sun phase: " << phase << " rad = " << fmodf(phase / F_TWO_PI + 0.25, 1.f) * 24.f << " h" << LL_ENDL;

	gSky.setSunPhase(phase);
	gSky.setSunTargetDirection(sun_direction, sun_ang_velocity);
	if ( !(gSavedSettings.getBOOL("SkyOverrideSimSunPosition") || gSky.getOverrideSun()) )
	{
		gSky.setSunDirection(sun_direction, sun_ang_velocity);
	}
}

void process_sound_trigger(LLMessageSystem *msg, void **)
{
	if (!gAudiop)
	{
		LL_WARNS("AudioEngine") << "LLAudioEngine instance doesn't exist!" << LL_ENDL;
		return;
	}

	U64		region_handle = 0;
	F32		gain = 0;
	LLUUID	sound_id;
	LLUUID	owner_id;
	LLUUID	object_id;
	LLUUID	parent_id;
	LLVector3	pos_local;

	msg->getUUIDFast(_PREHASH_SoundData, _PREHASH_SoundID, sound_id);
	msg->getUUIDFast(_PREHASH_SoundData, _PREHASH_OwnerID, owner_id);
	msg->getUUIDFast(_PREHASH_SoundData, _PREHASH_ObjectID, object_id);

	// <FS:ND> Protect against corrupted sounds
	if( gAudiop->isCorruptSound( sound_id ) )
		return;
	// </FS:ND>

	// <FS> Asset blacklist
	if (FSWSAssetBlacklist::getInstance()->isBlacklisted(sound_id, LLAssetType::AT_SOUND))
	{
		return;
	}
	// </FS>

	// NaCl - Antispam Registry
 	static LLCachedControl<U32> _NACL_AntiSpamSoundMulti(gSavedSettings, "_NACL_AntiSpamSoundMulti");
	static LLCachedControl<bool> FSPlayCollisionSounds(gSavedSettings, "FSPlayCollisionSounds");
	if (NACLAntiSpamRegistry::instance().isCollisionSound(sound_id))
	{
		if (!FSPlayCollisionSounds)
		{
			return;
		}
	}
	else
	{
		if (NACLAntiSpamRegistry::instance().checkQueue(ANTISPAM_QUEUE_SOUND, object_id, ANTISPAM_SOURCE_OBJECT, _NACL_AntiSpamSoundMulti) ||
			NACLAntiSpamRegistry::instance().checkQueue(ANTISPAM_QUEUE_SOUND, owner_id, ANTISPAM_SOURCE_AGENT, _NACL_AntiSpamSoundMulti))
		{
			return;
		}
	}
	// NaCl End

	msg->getUUIDFast(_PREHASH_SoundData, _PREHASH_ParentID, parent_id);
	msg->getU64Fast(_PREHASH_SoundData, _PREHASH_Handle, region_handle);
	msg->getVector3Fast(_PREHASH_SoundData, _PREHASH_Position, pos_local);
	msg->getF32Fast(_PREHASH_SoundData, _PREHASH_Gain, gain);

	// adjust sound location to true global coords
	LLVector3d	pos_global = from_region_handle(region_handle);
	pos_global.mdV[VX] += pos_local.mV[VX];
	pos_global.mdV[VY] += pos_local.mV[VY];
	pos_global.mdV[VZ] += pos_local.mV[VZ];

	// Don't play a trigger sound if you can't hear it due
	// to parcel "local audio only" settings.
	if (!LLViewerParcelMgr::getInstance()->canHearSound(pos_global)) return;

	// Don't play sounds triggered by someone you muted.
	if (LLMuteList::getInstance()->isMuted(owner_id, LLMute::flagObjectSounds)) return;
	
	// Don't play sounds from an object you muted
	if (LLMuteList::getInstance()->isMuted(object_id)) return;

	// Don't play sounds from an object whose parent you muted
	if (parent_id.notNull()
		&& LLMuteList::getInstance()->isMuted(parent_id))
	{
		return;
	}

	// Don't play sounds from a region with maturity above current agent maturity
	if( !gAgent.canAccessMaturityInRegion( region_handle ) )
	{
		return;
	}
	
	// AO: Hack for legacy radar script interface compatibility. Interpret certain
	// sound assets as a request for a full radar update to a channel
	if ((owner_id == gAgent.getID()) && (sound_id.asString() == gSavedSettings.getString("RadarLegacyChannelAlertRefreshUUID")))
	{
		FSRadar* radar = FSRadar::getInstance();
		if (radar)
		{
			radar->requestRadarChannelAlertSync();
		}
		return;
	}
		
	// Don't play sounds from gestures if they are not enabled.
	// ...TS: Unless they're your own.
	if ((!gSavedSettings.getBOOL("EnableGestureSounds")) &&
		(owner_id != gAgent.getID()) &&
		(owner_id == object_id)) return;

  // NaCl - Sound Explorer
	gAudiop->triggerSound(sound_id, owner_id, gain, LLAudioEngine::AUDIO_TYPE_SFX, pos_global, object_id);
  // NaCl End
}

void process_preload_sound(LLMessageSystem *msg, void **user_data)
{
	if (!gAudiop)
	{
		LL_WARNS("AudioEngine") << "LLAudioEngine instance doesn't exist!" << LL_ENDL;
		return;
	}

	LLUUID sound_id;
	LLUUID object_id;
	LLUUID owner_id;

	msg->getUUIDFast(_PREHASH_DataBlock, _PREHASH_SoundID, sound_id);
	msg->getUUIDFast(_PREHASH_DataBlock, _PREHASH_ObjectID, object_id);
	msg->getUUIDFast(_PREHASH_DataBlock, _PREHASH_OwnerID, owner_id);

	// <FS> Asset blacklist
	if (FSWSAssetBlacklist::getInstance()->isBlacklisted(sound_id, LLAssetType::AT_SOUND))
	{
		return;
	}
	// </FS>

	// NaCl - Antispam Registry
	static LLCachedControl<U32> _NACL_AntiSpamSoundPreloadMulti(gSavedSettings, "_NACL_AntiSpamSoundPreloadMulti");
	if (NACLAntiSpamRegistry::instance().checkQueue(ANTISPAM_QUEUE_SOUND_PRELOAD, object_id, ANTISPAM_SOURCE_OBJECT, _NACL_AntiSpamSoundPreloadMulti) ||
		NACLAntiSpamRegistry::instance().checkQueue(ANTISPAM_QUEUE_SOUND_PRELOAD, owner_id, ANTISPAM_SOURCE_AGENT, _NACL_AntiSpamSoundPreloadMulti))
	{
		return;
	}
	// NaCl End

	// <FS:ND> Protect against corrupted sounds
	if( gAudiop->isCorruptSound( sound_id ) )
		return;
	// </FS:ND>

	LLViewerObject *objectp = gObjectList.findObject(object_id);
	if (!objectp) return;

	if (LLMuteList::getInstance()->isMuted(object_id)) return;
	if (LLMuteList::getInstance()->isMuted(owner_id, LLMute::flagObjectSounds)) return;
	
	LLAudioSource *sourcep = objectp->getAudioSource(owner_id);
	if (!sourcep) return;
	
	LLAudioData *datap = gAudiop->getAudioData(sound_id);

	// Note that I don't actually do any loading of the
	// audio data into a buffer at this point, as it won't actually
	// help us out.

	// Don't play sounds from a region with maturity above current agent maturity
	LLVector3d pos_global = objectp->getPositionGlobal();
	if (gAgent.canAccessMaturityAtGlobal(pos_global))
	{
		// Add audioData starts a transfer internally.
		sourcep->addAudioData(datap, FALSE);
	}
}

void process_attached_sound(LLMessageSystem *msg, void **user_data)
{
	F32 gain = 0;
	LLUUID sound_id;
	LLUUID object_id;
	LLUUID owner_id;
	U8 flags;

	msg->getUUIDFast(_PREHASH_DataBlock, _PREHASH_SoundID, sound_id);
	msg->getUUIDFast(_PREHASH_DataBlock, _PREHASH_ObjectID, object_id);
	msg->getUUIDFast(_PREHASH_DataBlock, _PREHASH_OwnerID, owner_id);

	// <FS> Asset blacklist
	if (FSWSAssetBlacklist::getInstance()->isBlacklisted(sound_id, LLAssetType::AT_SOUND))
	{
		return;
	}
	// </FS>

	// NaCl - Antispam Registry
	static LLCachedControl<U32> _NACL_AntiSpamSoundMulti(gSavedSettings, "_NACL_AntiSpamSoundMulti");
	if (NACLAntiSpamRegistry::instance().checkQueue(ANTISPAM_QUEUE_SOUND, object_id, ANTISPAM_SOURCE_OBJECT, _NACL_AntiSpamSoundMulti) ||
		NACLAntiSpamRegistry::instance().checkQueue(ANTISPAM_QUEUE_SOUND, owner_id, ANTISPAM_SOURCE_AGENT,_NACL_AntiSpamSoundMulti))
	{
		return;
	}
	// NaCl End

	msg->getF32Fast(_PREHASH_DataBlock, _PREHASH_Gain, gain);
	msg->getU8Fast(_PREHASH_DataBlock, _PREHASH_Flags, flags);

	LLViewerObject *objectp = gObjectList.findObject(object_id);
	if (!objectp)
	{
		// we don't know about this object, just bail
		return;
	}
	
	if (LLMuteList::getInstance()->isMuted(object_id)) return;
	
	if (LLMuteList::getInstance()->isMuted(owner_id, LLMute::flagObjectSounds)) return;
	
	// Don't play sounds from a region with maturity above current agent maturity
	LLVector3d pos = objectp->getPositionGlobal();
	if( !gAgent.canAccessMaturityAtGlobal(pos) )
	{
		return;
	}
	
	objectp->setAttachedSound(sound_id, owner_id, gain, flags);
}


void process_attached_sound_gain_change(LLMessageSystem *mesgsys, void **user_data)
{
	F32 gain = 0;
	LLUUID object_guid;
	LLViewerObject *objectp = NULL;

	mesgsys->getUUIDFast(_PREHASH_DataBlock, _PREHASH_ObjectID, object_guid);

	if (!((objectp = gObjectList.findObject(object_guid))))
	{
		// we don't know about this object, just bail
		return;
	}

 	mesgsys->getF32Fast(_PREHASH_DataBlock, _PREHASH_Gain, gain);

	objectp->adjustAudioGain(gain);
}


void process_health_message(LLMessageSystem *mesgsys, void **user_data)
{
	F32 health;

	mesgsys->getF32Fast(_PREHASH_HealthData, _PREHASH_Health, health);

	if (gStatusBar)
	{
		gStatusBar->setHealth((S32)health);
	}
}


void process_sim_stats(LLMessageSystem *msg, void **user_data)
{	
	S32 count = msg->getNumberOfBlocks("Stat");
	for (S32 i = 0; i < count; ++i)
	{
		U32 stat_id;
		F32 stat_value;
		msg->getU32("Stat", "StatID", stat_id, i);
		msg->getF32("Stat", "StatValue", stat_value, i);
		LLStatViewer::SimMeasurementSampler* measurementp = LLStatViewer::SimMeasurementSampler::getInstance((ESimStatID)stat_id);
		
		if (measurementp )
		{
			measurementp->sample(stat_value);

			// <FS:Ansariel> Report script count changes
			if ((ESimStatID)stat_id == LL_SIM_STAT_NUMSCRIPTSACTIVE)
			{
				static LLCachedControl<bool> fsReportTotalScriptCountChanges(gSavedSettings, "FSReportTotalScriptCountChanges");
				static LLCachedControl<U32> fsReportTotalScriptCountChangesThreshold(gSavedSettings, "FSReportTotalScriptCountChangesThreshold");
				static const std::string increase_message = LLTrans::getString("TotalScriptCountChangeIncrease");
				static const std::string decrease_message = LLTrans::getString("TotalScriptCountChangeDecrease");
				static S32 prev_total_scripts = -1;

				if (fsReportTotalScriptCountChanges)
				{
					S32 new_val = (S32)stat_value;
					S32 change_count = new_val - prev_total_scripts;
					if (llabs(change_count) >= fsReportTotalScriptCountChangesThreshold && prev_total_scripts > -1)
					{
						LLStringUtil::format_map_t args;
						args["NEW_VALUE"] = llformat("%d", new_val);
						args["OLD_VALUE"] = llformat("%d", prev_total_scripts);
						args["DIFFERENCE"] = llformat("%+d", change_count);

						if (change_count > 0)
						{
							reportToNearbyChat(formatString(increase_message, args));
						}
						else if (change_count < 0)
						{
							reportToNearbyChat(formatString(decrease_message, args));
						}
					}
				}
				prev_total_scripts = (S32)stat_value;
			}
			// </FS:Ansariel>
		}
		else
		{
			// <FS:Ansariel> Cut down logspam
			//LL_WARNS() << "Unknown sim stat identifier: " << stat_id << LL_ENDL;
			LL_WARNS_ONCE() << "Unknown sim stat identifier: " << stat_id << LL_ENDL;
			// </FS:Ansariel>
		}
	}

	//
	// Various hacks that aren't statistics, but are being handled here.
	//
	U32 max_tasks_per_region;
	U64 region_flags;
	msg->getU32("Region", "ObjectCapacity", max_tasks_per_region);

	if (msg->has(_PREHASH_RegionInfo))
	{
		msg->getU64("RegionInfo", "RegionFlagsExtended", region_flags);
	}
	else
	{
		U32 flags = 0;
		msg->getU32("Region", "RegionFlags", flags);
		region_flags = flags;
	}

	LLViewerRegion* regionp = gAgent.getRegion();
	if (regionp)
	{
		BOOL was_flying = gAgent.getFlying();
		regionp->setRegionFlags(region_flags);
		regionp->setMaxTasks(max_tasks_per_region);
		// HACK: This makes agents drop from the sky if the region is 
		// set to no fly while people are still in the sim.
		if (was_flying && regionp->getBlockFly())
		{
			gAgent.setFlying(gAgent.canFly());
		}
	}
}



void process_avatar_animation(LLMessageSystem *mesgsys, void **user_data)
{
	LLUUID	animation_id;
	LLUUID	uuid;
	S32		anim_sequence_id;
	LLVOAvatar *avatarp;
	
	mesgsys->getUUIDFast(_PREHASH_Sender, _PREHASH_ID, uuid);

	//clear animation flags
	avatarp = (LLVOAvatar *)gObjectList.findObject(uuid);

	if (!avatarp)
	{
		// no agent by this ID...error?
		LL_WARNS("Messaging") << "Received animation state for unknown avatar" << uuid << LL_ENDL;
		return;
	}

	S32 num_blocks = mesgsys->getNumberOfBlocksFast(_PREHASH_AnimationList);
	S32 num_source_blocks = mesgsys->getNumberOfBlocksFast(_PREHASH_AnimationSourceList);

	avatarp->mSignaledAnimations.clear();
	
	if (avatarp->isSelf())
	{
		LLUUID object_id;

		for( S32 i = 0; i < num_blocks; i++ )
		{
			mesgsys->getUUIDFast(_PREHASH_AnimationList, _PREHASH_AnimID, animation_id, i);
			mesgsys->getS32Fast(_PREHASH_AnimationList, _PREHASH_AnimSequenceID, anim_sequence_id, i);

			LL_DEBUGS("Messaging") << "Anim sequence ID: " << anim_sequence_id << LL_ENDL;

			avatarp->mSignaledAnimations[animation_id] = anim_sequence_id;

			// *HACK: Disabling flying mode if it has been enabled shortly before the agent
			// stand up animation is signaled. In this case we don't get a signal to start
			// flying animation from server, the AGENT_CONTROL_FLY flag remains set but the
			// avatar does not play flying animation, so we switch flying mode off.
			// See LLAgent::setFlying(). This may cause "Stop Flying" button to blink.
			// See EXT-2781.
			if (animation_id == ANIM_AGENT_STANDUP && gAgent.getFlying())
			{
				gAgent.setFlying(FALSE);
			}

			if (i < num_source_blocks)
			{
				mesgsys->getUUIDFast(_PREHASH_AnimationSourceList, _PREHASH_ObjectID, object_id, i);
			
				LLViewerObject* object = gObjectList.findObject(object_id);
				if (object)
				{
					object->setFlagsWithoutUpdate(FLAGS_ANIM_SOURCE, TRUE);

					BOOL anim_found = FALSE;
					LLVOAvatar::AnimSourceIterator anim_it = avatarp->mAnimationSources.find(object_id);
					for (;anim_it != avatarp->mAnimationSources.end(); ++anim_it)
					{
						if (anim_it->second == animation_id)
						{
							anim_found = TRUE;
							break;
						}
					}

					if (!anim_found)
					{
						avatarp->mAnimationSources.insert(LLVOAvatar::AnimationSourceMap::value_type(object_id, animation_id));
						// <FS:Zi> Animation Explorer
						if(avatarp==gAgentAvatarp)
						{
							RecentAnimationList::instance().addAnimation(animation_id,object_id);
						}
						// </FS:Zi>
					}
				}
			}
		}
	}
	else
	{
		for( S32 i = 0; i < num_blocks; i++ )
		{
			mesgsys->getUUIDFast(_PREHASH_AnimationList, _PREHASH_AnimID, animation_id, i);
			mesgsys->getS32Fast(_PREHASH_AnimationList, _PREHASH_AnimSequenceID, anim_sequence_id, i);
			avatarp->mSignaledAnimations[animation_id] = anim_sequence_id;
		}
	}

	if (num_blocks)
	{
		avatarp->processAnimationStateChanges();
	}
}

void process_avatar_appearance(LLMessageSystem *mesgsys, void **user_data)
{
	LLUUID uuid;
	mesgsys->getUUIDFast(_PREHASH_Sender, _PREHASH_ID, uuid);

	LLVOAvatar* avatarp = (LLVOAvatar *)gObjectList.findObject(uuid);
	if (avatarp)
	{
		avatarp->processAvatarAppearance( mesgsys );
	}
	else
	{
		LL_WARNS("Messaging") << "avatar_appearance sent for unknown avatar " << uuid << LL_ENDL;
	}
}

void process_camera_constraint(LLMessageSystem *mesgsys, void **user_data)
{
	//Freeing up the camera movement some more -KC
	if(gSavedSettings.getBOOL("FSIgnoreSimulatorCameraConstraints"))
		return;
	LLVector4 cameraCollidePlane;
	mesgsys->getVector4Fast(_PREHASH_CameraCollidePlane, _PREHASH_Plane, cameraCollidePlane);

	gAgentCamera.setCameraCollidePlane(cameraCollidePlane);
}

void near_sit_object(BOOL success, void *data)
{
	if (success)
	{
		// Send message to sit on object
		gMessageSystem->newMessageFast(_PREHASH_AgentSit);
		gMessageSystem->nextBlockFast(_PREHASH_AgentData);
		gMessageSystem->addUUIDFast(_PREHASH_AgentID, gAgent.getID());
		gMessageSystem->addUUIDFast(_PREHASH_SessionID, gAgent.getSessionID());
		gAgent.sendReliableMessage();
	}
}

void process_avatar_sit_response(LLMessageSystem *mesgsys, void **user_data)
{
	LLVector3 sitPosition;
	LLQuaternion sitRotation;
	LLUUID sitObjectID;
	BOOL use_autopilot;
	mesgsys->getUUIDFast(_PREHASH_SitObject, _PREHASH_ID, sitObjectID);
	mesgsys->getBOOLFast(_PREHASH_SitTransform, _PREHASH_AutoPilot, use_autopilot);
	mesgsys->getVector3Fast(_PREHASH_SitTransform, _PREHASH_SitPosition, sitPosition);
	mesgsys->getQuatFast(_PREHASH_SitTransform, _PREHASH_SitRotation, sitRotation);
	LLVector3 camera_eye;
	mesgsys->getVector3Fast(_PREHASH_SitTransform, _PREHASH_CameraEyeOffset, camera_eye);
	LLVector3 camera_at;
	mesgsys->getVector3Fast(_PREHASH_SitTransform, _PREHASH_CameraAtOffset, camera_at);
	BOOL force_mouselook;
	mesgsys->getBOOLFast(_PREHASH_SitTransform, _PREHASH_ForceMouselook, force_mouselook);

	if (isAgentAvatarValid() && dist_vec_squared(camera_eye, camera_at) > CAMERA_POSITION_THRESHOLD_SQUARED)
	{
		gAgentCamera.setSitCamera(sitObjectID, camera_eye, camera_at);
	}
	
	gAgentCamera.setForceMouselook(force_mouselook);
	// Forcing turning off flying here to prevent flying after pressing "Stand"
	// to stand up from an object. See EXT-1655.
	gAgent.setFlying(FALSE);

	LLViewerObject* object = gObjectList.findObject(sitObjectID);
	if (object)
	{
		LLVector3 sit_spot = object->getPositionAgent() + (sitPosition * object->getRotation());
		if (!use_autopilot || (isAgentAvatarValid() && gAgentAvatarp->isSitting() && gAgentAvatarp->getRoot() == object->getRoot()))
		{
			//we're already sitting on this object, so don't autopilot
		}
		else
		{
			gAgent.startAutoPilotGlobal(gAgent.getPosGlobalFromAgent(sit_spot), "Sit", &sitRotation, near_sit_object, NULL, 0.5f);
		}
	}
	else
	{
		LL_WARNS("Messaging") << "Received sit approval for unknown object " << sitObjectID << LL_ENDL;
	}
}

void process_clear_follow_cam_properties(LLMessageSystem *mesgsys, void **user_data)
{
	LLUUID		source_id;

	mesgsys->getUUIDFast(_PREHASH_ObjectData, _PREHASH_ObjectID, source_id);

	LLFollowCamMgr::removeFollowCamParams(source_id);
}

void process_set_follow_cam_properties(LLMessageSystem *mesgsys, void **user_data)
{
	S32			type;
	F32			value;
	bool		settingPosition = false;
	bool		settingFocus	= false;
	bool		settingFocusOffset = false;
	LLVector3	position;
	LLVector3	focus;
	LLVector3	focus_offset;

	LLUUID		source_id;

	mesgsys->getUUIDFast(_PREHASH_ObjectData, _PREHASH_ObjectID, source_id);

	LLViewerObject* objectp = gObjectList.findObject(source_id);
	if (objectp)
	{
		objectp->setFlagsWithoutUpdate(FLAGS_CAMERA_SOURCE, TRUE);
	}

	S32 num_objects = mesgsys->getNumberOfBlocks("CameraProperty");
	for (S32 block_index = 0; block_index < num_objects; block_index++)
	{
		mesgsys->getS32("CameraProperty", "Type", type, block_index);
		mesgsys->getF32("CameraProperty", "Value", value, block_index);
		switch(type)
		{
		case FOLLOWCAM_PITCH:
			LLFollowCamMgr::setPitch(source_id, value);
			break;
		case FOLLOWCAM_FOCUS_OFFSET_X:
			focus_offset.mV[VX] = value;
			settingFocusOffset = true;
			break;
		case FOLLOWCAM_FOCUS_OFFSET_Y:
			focus_offset.mV[VY] = value;
			settingFocusOffset = true;
			break;
		case FOLLOWCAM_FOCUS_OFFSET_Z:
			focus_offset.mV[VZ] = value;
			settingFocusOffset = true;
			break;
		case FOLLOWCAM_POSITION_LAG:
			LLFollowCamMgr::setPositionLag(source_id, value);
			break;
		case FOLLOWCAM_FOCUS_LAG:
			LLFollowCamMgr::setFocusLag(source_id, value);
			break;
		case FOLLOWCAM_DISTANCE:
			LLFollowCamMgr::setDistance(source_id, value);
			break;
		case FOLLOWCAM_BEHINDNESS_ANGLE:
			LLFollowCamMgr::setBehindnessAngle(source_id, value);
			break;
		case FOLLOWCAM_BEHINDNESS_LAG:
			LLFollowCamMgr::setBehindnessLag(source_id, value);
			break;
		case FOLLOWCAM_POSITION_THRESHOLD:
			LLFollowCamMgr::setPositionThreshold(source_id, value);
			break;
		case FOLLOWCAM_FOCUS_THRESHOLD:
			LLFollowCamMgr::setFocusThreshold(source_id, value);
			break;
		case FOLLOWCAM_ACTIVE:
			//if 1, set using followcam,. 
			LLFollowCamMgr::setCameraActive(source_id, value != 0.f);
			break;
		case FOLLOWCAM_POSITION_X:
			settingPosition = true;
			position.mV[ 0 ] = value;
			break;
		case FOLLOWCAM_POSITION_Y:
			settingPosition = true;
			position.mV[ 1 ] = value;
			break;
		case FOLLOWCAM_POSITION_Z:
			settingPosition = true;
			position.mV[ 2 ] = value;
			break;
		case FOLLOWCAM_FOCUS_X:
			settingFocus = true;
			focus.mV[ 0 ] = value;
			break;
		case FOLLOWCAM_FOCUS_Y:
			settingFocus = true;
			focus.mV[ 1 ] = value;
			break;
		case FOLLOWCAM_FOCUS_Z:
			settingFocus = true;
			focus.mV[ 2 ] = value;
			break;
		case FOLLOWCAM_POSITION_LOCKED:
			LLFollowCamMgr::setPositionLocked(source_id, value != 0.f);
			break;
		case FOLLOWCAM_FOCUS_LOCKED:
			LLFollowCamMgr::setFocusLocked(source_id, value != 0.f);
			break;

		default:
			break;
		}
	}

	if ( settingPosition )
	{
		LLFollowCamMgr::setPosition(source_id, position);
	}
	if ( settingFocus )
	{
		LLFollowCamMgr::setFocus(source_id, focus);
	}
	if ( settingFocusOffset )
	{
		LLFollowCamMgr::setFocusOffset(source_id, focus_offset);
	}
}
//end Ventrella 


// Culled from newsim lltask.cpp
void process_name_value(LLMessageSystem *mesgsys, void **user_data)
{
	std::string	temp_str;
	LLUUID	id;
	S32		i, num_blocks;

	mesgsys->getUUIDFast(_PREHASH_TaskData, _PREHASH_ID, id);

	LLViewerObject* object = gObjectList.findObject(id);

	if (object)
	{
		num_blocks = mesgsys->getNumberOfBlocksFast(_PREHASH_NameValueData);
		for (i = 0; i < num_blocks; i++)
		{
			mesgsys->getStringFast(_PREHASH_NameValueData, _PREHASH_NVPair, temp_str, i);
			LL_INFOS("Messaging") << "Added to object Name Value: " << temp_str << LL_ENDL;
			object->addNVPair(temp_str);
		}
	}
	else
	{
		LL_INFOS("Messaging") << "Can't find object " << id << " to add name value pair" << LL_ENDL;
	}
}

void process_remove_name_value(LLMessageSystem *mesgsys, void **user_data)
{
	std::string	temp_str;
	LLUUID	id;
	S32		i, num_blocks;

	mesgsys->getUUIDFast(_PREHASH_TaskData, _PREHASH_ID, id);

	LLViewerObject* object = gObjectList.findObject(id);

	if (object)
	{
		num_blocks = mesgsys->getNumberOfBlocksFast(_PREHASH_NameValueData);
		for (i = 0; i < num_blocks; i++)
		{
			mesgsys->getStringFast(_PREHASH_NameValueData, _PREHASH_NVPair, temp_str, i);
			LL_INFOS("Messaging") << "Removed from object Name Value: " << temp_str << LL_ENDL;
			object->removeNVPair(temp_str);
		}
	}
	else
	{
		LL_INFOS("Messaging") << "Can't find object " << id << " to remove name value pair" << LL_ENDL;
	}
}

void process_kick_user(LLMessageSystem *msg, void** /*user_data*/)
{
	std::string message;

	msg->getStringFast(_PREHASH_UserInfo, _PREHASH_Reason, message);

	LLAppViewer::instance()->forceDisconnect(message);
}


/*
void process_user_list_reply(LLMessageSystem *msg, void **user_data)
{
	LLUserList::processUserListReply(msg, user_data);
	return;
	char	firstname[MAX_STRING+1];
	char	lastname[MAX_STRING+1];
	U8		status;
	S32		user_count;

	user_count = msg->getNumberOfBlocks("UserBlock");

	for (S32 i = 0; i < user_count; i++)
	{
		msg->getData("UserBlock", i, "FirstName", firstname);
		msg->getData("UserBlock", i, "LastName", lastname);
		msg->getData("UserBlock", i, "Status", &status);

		if (status & 0x01)
		{
			dialog_friends_add_friend(buffer, TRUE);
		}
		else
		{
			dialog_friends_add_friend(buffer, FALSE);
		}
	}

	dialog_friends_done_adding();
}
*/

// this is not handled in processUpdateMessage
/*
void process_time_dilation(LLMessageSystem *msg, void **user_data)
{
	// get the time_dilation
	U16 foo;
	msg->getData("TimeDilation", "TimeDilation", &foo);
	F32 time_dilation = ((F32) foo) / 65535.f;

	// get the pointer to the right region
	U32 ip = msg->getSenderIP();
	U32 port = msg->getSenderPort();
	LLViewerRegion *regionp = LLWorld::getInstance()->getRegion(ip, port);
	if (regionp)
	{
		regionp->setTimeDilation(time_dilation);
	}
}
*/


void process_money_balance_reply( LLMessageSystem* msg, void** )
{
	S32 balance = 0;
	S32 credit = 0;
	S32 committed = 0;
	std::string desc;
	LLUUID tid;

	msg->getUUID("MoneyData", "TransactionID", tid);
	msg->getS32("MoneyData", "MoneyBalance", balance);
	msg->getS32("MoneyData", "SquareMetersCredit", credit);
	msg->getS32("MoneyData", "SquareMetersCommitted", committed);
	msg->getStringFast(_PREHASH_MoneyData, _PREHASH_Description, desc);
// <FS:AW opensim currency support>
//	LL_INFOS("Messaging") << "L$, credit, committed: " << balance << " " << credit << " "
	LL_INFOS("Messaging") << Tea::wrapCurrency("L$, credit, committed: ") << balance << " " << credit << " "
// <FS:AW opensim currency support>
			<< committed << LL_ENDL;

    
	if (gStatusBar)
	{
		gStatusBar->setBalance(balance);
		gStatusBar->setLandCredit(credit);
		gStatusBar->setLandCommitted(committed);
	}

	if (desc.empty()
		|| !gSavedSettings.getBOOL("NotifyMoneyChange"))
	{
		// ...nothing to display
		return;
	}

	// Suppress duplicate messages about the same transaction
	static std::deque<LLUUID> recent;
	if (std::find(recent.rbegin(), recent.rend(), tid) != recent.rend())
	{
		return;
	}

	// Once the 'recent' container gets large enough, chop some
	// off the beginning.
	const U32 MAX_LOOKBACK = 30;
	const S32 POP_FRONT_SIZE = 12;
	if(recent.size() > MAX_LOOKBACK)
	{
		LL_DEBUGS("Messaging") << "Removing oldest transaction records" << LL_ENDL;
		recent.erase(recent.begin(), recent.begin() + POP_FRONT_SIZE);
	}
	//LL_DEBUGS("Messaging") << "Pushing back transaction " << tid << LL_ENDL;
	recent.push_back(tid);

	if (msg->has("TransactionInfo"))
	{
		// ...message has extended info for localization
		process_money_balance_reply_extended(msg);
	}
	else
	{
		// Only old dev grids will not supply the TransactionInfo block,
		// so we can just use the hard-coded English string.
		LLSD args;
		args["MESSAGE"] = desc;
		LLNotificationsUtil::add("SystemMessage", args);
	}
}

static std::string reason_from_transaction_type(S32 transaction_type,
												const std::string& item_desc)
{
	// *NOTE: The keys for the reason strings are unusual because
	// an earlier version of the code used English language strings
	// extracted from hard-coded server English descriptions.
	// Keeping them so we don't have to re-localize them.
	switch (transaction_type)
	{
		case TRANS_OBJECT_SALE:
		{
			LLStringUtil::format_map_t arg;
			arg["ITEM"] = item_desc;
			return LLTrans::getString("for item", arg);
		}
		case TRANS_LAND_SALE:
			return LLTrans::getString("for a parcel of land");
			
		case TRANS_LAND_PASS_SALE:
			return LLTrans::getString("for a land access pass");
			
		case TRANS_GROUP_LAND_DEED:
			return LLTrans::getString("for deeding land");
			
		case TRANS_GROUP_CREATE:
			return LLTrans::getString("to create a group");
			
		case TRANS_GROUP_JOIN:
			return LLTrans::getString("to join a group");
			
		case TRANS_UPLOAD_CHARGE:
			return LLTrans::getString("to upload");

		case TRANS_CLASSIFIED_CHARGE:
			return LLTrans::getString("to publish a classified ad");
			
		// These have no reason to display, but are expected and should not
		// generate warnings
		case TRANS_GIFT:
		case TRANS_PAY_OBJECT:
		case TRANS_OBJECT_PAYS:
			return std::string();

		default:
			LL_WARNS() << "Unknown transaction type " 
				<< transaction_type << LL_ENDL;
			return std::string();
	}
}

static void money_balance_group_notify(const LLUUID& group_id,
									   const std::string& name,
									   bool is_group,
									   std::string notification,
									   LLSD args,
									   LLSD payload)
{
	static LLCachedControl<bool> balance_change_in_chat(gSavedSettings, "FSPaymentInfoInChat");

	if (balance_change_in_chat)
	{
		LLChat chat;
		chat.mText = args["SLURLMESSAGE"].asString();
		chat.mSourceType = CHAT_SOURCE_SYSTEM;
		LLSD chat_args;
		chat_args["money_tracker"] = true;
		chat_args["console_message"] = llformat(args["MESSAGE"].asString().c_str(), name.c_str());
		LLNotificationsUI::LLNotificationManager::instance().onChat(chat, chat_args);
	}
	else
	{
		// Message uses name SLURLs, don't actually have to substitute in
		// the name.  We're just making sure it's available.
		// Notification is either PaymentReceived or PaymentSent
		LLNotificationsUtil::add(notification, args, payload);
	}
}

static void money_balance_avatar_notify(const LLUUID& agent_id,
										const LLAvatarName& av_name,
									   	std::string notification,
									   	LLSD args,
									   	LLSD payload)
{
	static LLCachedControl<bool> balance_change_in_chat(gSavedSettings, "FSPaymentInfoInChat");

	if (balance_change_in_chat)
	{
		LLChat chat;
		chat.mText = args["SLURLMESSAGE"].asString();
		chat.mSourceType = CHAT_SOURCE_SYSTEM;
		LLSD chat_args;
		chat_args["money_tracker"] = true;
		chat_args["console_message"] = llformat(args["MESSAGE"].asString().c_str(), av_name.getCompleteName().c_str());
		LLNotificationsUI::LLNotificationManager::instance().onChat(chat, chat_args);
	}
	else
	{
		// Message uses name SLURLs, don't actually have to substitute in
		// the name.  We're just making sure it's available.
		// Notification is either PaymentReceived or PaymentSent
		LLNotificationsUtil::add(notification, args, payload);
	}
	
	//<AO> TipTracker Support
	FSMoneyTracker* tipTracker = (FSMoneyTracker*)LLFloaterReg::getInstance("money_tracker");
	if (tipTracker->isShown() || tipTracker->isMinimized())
	{
		args["MESSAGE"] = args["SLURLMESSAGE"]; // Always use slurl forms in money tracking
		
		LLChat chat;
		chat.mText = llformat(args["MESSAGE"].asString().c_str(), av_name.getCompleteName().c_str());
		chat.mSourceType = CHAT_SOURCE_SYSTEM;
		LLSD chat_args;
		tipTracker->addMessage(chat,false,chat_args);
	}
	//</AO>
	
}

static void process_money_balance_reply_extended(LLMessageSystem* msg)
{
    // Added in server 1.40 and viewer 2.1, support for localization
    // and agent ids for name lookup.
    S32 transaction_type = 0;
    LLUUID source_id;
	BOOL is_source_group = FALSE;
    LLUUID dest_id;
	BOOL is_dest_group = FALSE;
    S32 amount = 0;
    std::string item_description;
	BOOL success = FALSE;
	// Ansariel: If we output to chat history and probably console,
	//           don't create an SLURL for the name or we will end
	//           up with a SLURL in the console
	static LLCachedControl<bool> balance_change_in_chat(gSavedSettings, "FSPaymentInfoInChat");

    msg->getS32("TransactionInfo", "TransactionType", transaction_type);
    msg->getUUID("TransactionInfo", "SourceID", source_id);
	msg->getBOOL("TransactionInfo", "IsSourceGroup", is_source_group);
    msg->getUUID("TransactionInfo", "DestID", dest_id);
	msg->getBOOL("TransactionInfo", "IsDestGroup", is_dest_group);
    msg->getS32("TransactionInfo", "Amount", amount);
    msg->getString("TransactionInfo", "ItemDescription", item_description);
	msg->getBOOL("MoneyData", "TransactionSuccess", success);
    LL_INFOS("Money") << "MoneyBalanceReply source " << source_id 
		<< " dest " << dest_id
		<< " type " << transaction_type
		<< " item " << item_description << LL_ENDL;

	if (source_id.isNull() && dest_id.isNull())
	{
		// this is a pure balance update, no notification required
		return;
	}

	std::string source_slurl;
	if (is_source_group)
	{
		source_slurl =
			LLSLURL( "group", source_id, "inspect").getSLURLString();
	}
	else
	{
		//source_slurl =LLSLURL( "agent", source_id, "completename").getSLURLString();
		source_slurl =LLSLURL( "agent", source_id, "inspect").getSLURLString();
	}

	std::string dest_slurl;
	if (is_dest_group)
	{
		dest_slurl =
			LLSLURL( "group", dest_id, "inspect").getSLURLString();
	}
	else
	{
		//dest_slurl = LLSLURL( "agent", dest_id, "completename").getSLURLString();
		dest_slurl = LLSLURL( "agent", dest_id, "inspect").getSLURLString();
	}

	std::string reason =
		reason_from_transaction_type(transaction_type, item_description);
	
	LLStringUtil::format_map_t args;
	args["REASON"] = reason; // could be empty
	args["AMOUNT"] = llformat("%d", amount);
	
	// Need to delay until name looked up, so need to know whether or not
	// is group
	bool is_name_group = false;
	LLUUID name_id;
	std::string message;
	std::string notification;
	LLSD final_args;
	LLSD payload;
	
	bool you_paid_someone = (source_id == gAgentID);
	if (you_paid_someone)
	{
		args["NAME"] = balance_change_in_chat ? "%s" : dest_slurl;
		is_name_group = is_dest_group;
		name_id = dest_id;
		if (!reason.empty())
		{
			if (dest_id.notNull())
			{
				// <FS:Ansariel> FIRE-6901: Payment notifications show wrong message
				//message = LLTrans::getString("you_paid_ldollars", args);
				message = success ? LLTrans::getString("you_paid_ldollars", args) :
									LLTrans::getString("you_paid_failure_ldollars", args);
				// </FS:Ansariel>
			}
			else
			{
				// transaction fee to the system, eg, to create a group
				// <FS:Ansariel> FIRE-6901: Payment notifications show wrong message
				//message = LLTrans::getString("you_paid_ldollars_no_name", args);
				message = success ? LLTrans::getString("you_paid_ldollars_no_name", args) :
									LLTrans::getString("you_paid_failure_ldollars_no_name", args);
				// </FS:Ansariel>
			}
		}
		else
		{
			if (dest_id.notNull())
			{
				// <FS:Ansariel> FIRE-6901: Payment notifications show wrong message
				//message = LLTrans::getString("you_paid_ldollars_no_reason", args);
				message = success ? LLTrans::getString("you_paid_ldollars_no_reason", args) :
									LLTrans::getString("you_paid_failure_ldollars_no_reason", args);
				// </FS:Ansariel>
			}
			else
			{
				// no target, no reason, you just paid money
				// <FS:Ansariel> FIRE-6901: Payment notifications show wrong message
				//message = LLTrans::getString("you_paid_ldollars_no_info", args);
				message = success ? LLTrans::getString("you_paid_ldollars_no_info", args) :
									LLTrans::getString("you_paid_failure_ldollars_no_info", args);
				// </FS:Ansariel>
			}
		}
		
		final_args["MESSAGE"] = message;
		notification = "PaymentSent";

		//<AO>: Additionally, always add a SLURL-enabled form.
		args["NAME"] = dest_slurl;
		is_name_group = is_dest_group;
		name_id = dest_id;
		if (!reason.empty())
		{
			if (dest_id.notNull())
			{
				message = success ? LLTrans::getString("you_paid_ldollars", args) :
									LLTrans::getString("you_paid_failure_ldollars", args);
			}
			else
			{
				// transaction fee to the system, eg, to create a group
				message = success ? LLTrans::getString("you_paid_ldollars_no_name", args) :
									LLTrans::getString("you_paid_failure_ldollars_no_name", args);
			}
		}
		else
		{
			if (dest_id.notNull())
			{
				message = success ? LLTrans::getString("you_paid_ldollars_no_reason", args) :
									LLTrans::getString("you_paid_failure_ldollars_no_reason", args);
			}
			else
			{
				// no target, no reason, you just paid money
				message = success ? LLTrans::getString("you_paid_ldollars_no_info", args) :
									LLTrans::getString("you_paid_failure_ldollars_no_info", args);
			}
		}
		final_args["SLURLMESSAGE"] = message;
		notification = success ? "PaymentSent" : "PaymentFailure";
	}
	else 
	{
		// ...someone paid you
		args["NAME"] = balance_change_in_chat ? "%s" : source_slurl;
		is_name_group = is_source_group;
		name_id = source_id;
		if (!reason.empty())
		{
			message = LLTrans::getString("paid_you_ldollars", args);
		}
		else 
		{
			message = LLTrans::getString("paid_you_ldollars_no_reason", args);
		}
		final_args["MESSAGE"] = message;
		
		// make notification loggable
		payload["from_id"] = source_id;
		notification = "PaymentReceived";
		
		//<AO>: Additionally, always add a SLURL-enabled form.
		args["NAME"] = source_slurl;
		is_name_group = is_source_group;
		name_id = source_id;
		if (!reason.empty())
		{
			message = LLTrans::getString("paid_you_ldollars", args);
		}
		else 
		{
			message = LLTrans::getString("paid_you_ldollars_no_reason", args);
		}
		final_args["SLURLMESSAGE"] = message;
		//</AO>		
	}

	// Despite using SLURLs, wait until the name is available before
	// showing the notification, otherwise the UI layout is strange and
	// the user sees a "Loading..." message
	if (is_name_group)
	{
		gCacheName->getGroup(name_id,
						boost::bind(&money_balance_group_notify,
									_1, _2, _3,
									notification, final_args, payload));
	}
	else 
	{
		LLAvatarNameCache::get(name_id, boost::bind(&money_balance_avatar_notify, _1, _2, notification, final_args, payload));										   
	}
}

bool handle_prompt_for_maturity_level_change_callback(const LLSD& notification, const LLSD& response)
{
	S32 option = LLNotificationsUtil::getSelectedOption(notification, response);

	if (0 == option)
	{
		// set the preference to the maturity of the region we're calling
		U8 preferredMaturity = static_cast<U8>(notification["payload"]["_region_access"].asInteger());
		gSavedSettings.setU32("PreferredMaturity", static_cast<U32>(preferredMaturity));
	}

	return false;
}

bool handle_prompt_for_maturity_level_change_and_reteleport_callback(const LLSD& notification, const LLSD& response)
{
	S32 option = LLNotificationsUtil::getSelectedOption(notification, response);
	
	if (0 == option)
	{
		// set the preference to the maturity of the region we're calling
		U8 preferredMaturity = static_cast<U8>(notification["payload"]["_region_access"].asInteger());
		gSavedSettings.setU32("PreferredMaturity", static_cast<U32>(preferredMaturity));
		gAgent.setMaturityRatingChangeDuringTeleport(preferredMaturity);
		gAgent.restartFailedTeleportRequest();
	}
	else
	{
		gAgent.clearTeleportRequest();
	}
	
	return false;
}

// some of the server notifications need special handling. This is where we do that.
bool handle_special_notification(std::string notificationID, LLSD& llsdBlock)
{
	U8 regionAccess = static_cast<U8>(llsdBlock["_region_access"].asInteger());
	std::string regionMaturity = LLViewerRegion::accessToString(regionAccess);
	LLStringUtil::toLower(regionMaturity);
	llsdBlock["REGIONMATURITY"] = regionMaturity;
	bool returnValue = false;
	LLNotificationPtr maturityLevelNotification;
	std::string notifySuffix = "_Notify";
	if (regionAccess == SIM_ACCESS_MATURE)
	{
		if (gAgent.isTeen())
		{
			gAgent.clearTeleportRequest();
			maturityLevelNotification = LLNotificationsUtil::add(notificationID+"_AdultsOnlyContent", llsdBlock);
			returnValue = true;

			notifySuffix = "_NotifyAdultsOnly";
		}
		else if (gAgent.prefersPG())
		{
			maturityLevelNotification = LLNotificationsUtil::add(notificationID+"_Change", llsdBlock, llsdBlock, handle_prompt_for_maturity_level_change_callback);
			returnValue = true;
		}
		else if (LLStringUtil::compareStrings(notificationID, "RegionEntryAccessBlocked") == 0)
		{
			maturityLevelNotification = LLNotificationsUtil::add(notificationID+"_PreferencesOutOfSync", llsdBlock, llsdBlock);
			returnValue = true;
		}
	}
	else if (regionAccess == SIM_ACCESS_ADULT)
	{
		if (!gAgent.isAdult())
		{
			gAgent.clearTeleportRequest();
			maturityLevelNotification = LLNotificationsUtil::add(notificationID+"_AdultsOnlyContent", llsdBlock);
			returnValue = true;
	
			notifySuffix = "_NotifyAdultsOnly";
		}
		else if (gAgent.prefersPG() || gAgent.prefersMature())
		{
			maturityLevelNotification = LLNotificationsUtil::add(notificationID+"_Change", llsdBlock, llsdBlock, handle_prompt_for_maturity_level_change_callback);
			returnValue = true;
		}
		else if (LLStringUtil::compareStrings(notificationID, "RegionEntryAccessBlocked") == 0)
		{
			maturityLevelNotification = LLNotificationsUtil::add(notificationID+"_PreferencesOutOfSync", llsdBlock, llsdBlock);
			returnValue = true;
		}
	}

	if ((maturityLevelNotification == NULL) || maturityLevelNotification->isIgnored())
	{
		// Given a simple notification if no maturityLevelNotification is set or it is ignore
		LLNotificationsUtil::add(notificationID + notifySuffix, llsdBlock);
	}

	return returnValue;
}

// some of the server notifications need special handling. This is where we do that.
bool handle_teleport_access_blocked(LLSD& llsdBlock)
{
	std::string notificationID("TeleportEntryAccessBlocked");
	U8 regionAccess = static_cast<U8>(llsdBlock["_region_access"].asInteger());
	std::string regionMaturity = LLViewerRegion::accessToString(regionAccess);
	LLStringUtil::toLower(regionMaturity);
	llsdBlock["REGIONMATURITY"] = regionMaturity;
	
	bool returnValue = false;
	LLNotificationPtr maturityLevelNotification;
	std::string notifySuffix = "_Notify";
	if (regionAccess == SIM_ACCESS_MATURE)
	{
		if (gAgent.isTeen())
		{
			gAgent.clearTeleportRequest();
			maturityLevelNotification = LLNotificationsUtil::add(notificationID+"_AdultsOnlyContent", llsdBlock);
			returnValue = true;

			notifySuffix = "_NotifyAdultsOnly";
		}
		else if (gAgent.prefersPG())
		{
			if (gAgent.hasRestartableFailedTeleportRequest())
			{
				maturityLevelNotification = LLNotificationsUtil::add(notificationID+"_ChangeAndReTeleport", llsdBlock, llsdBlock, handle_prompt_for_maturity_level_change_and_reteleport_callback);
				returnValue = true;
			}
			else
			{
				gAgent.clearTeleportRequest();
				maturityLevelNotification = LLNotificationsUtil::add(notificationID+"_Change", llsdBlock, llsdBlock, handle_prompt_for_maturity_level_change_callback);
				returnValue = true;
			}
		}
		else
		{
			gAgent.clearTeleportRequest();
			maturityLevelNotification = LLNotificationsUtil::add(notificationID+"_PreferencesOutOfSync", llsdBlock, llsdBlock, handle_prompt_for_maturity_level_change_callback);
			returnValue = true;
		}
	}
	else if (regionAccess == SIM_ACCESS_ADULT)
	{
		if (!gAgent.isAdult())
		{
			gAgent.clearTeleportRequest();
			maturityLevelNotification = LLNotificationsUtil::add(notificationID+"_AdultsOnlyContent", llsdBlock);
			returnValue = true;

			notifySuffix = "_NotifyAdultsOnly";
		}
		else if (gAgent.prefersPG() || gAgent.prefersMature())
		{
			if (gAgent.hasRestartableFailedTeleportRequest())
			{
				maturityLevelNotification = LLNotificationsUtil::add(notificationID+"_ChangeAndReTeleport", llsdBlock, llsdBlock, handle_prompt_for_maturity_level_change_and_reteleport_callback);
				returnValue = true;
			}
			else
			{
				gAgent.clearTeleportRequest();
				maturityLevelNotification = LLNotificationsUtil::add(notificationID+"_Change", llsdBlock, llsdBlock, handle_prompt_for_maturity_level_change_callback);
				returnValue = true;
			}
		}
		else
		{
			gAgent.clearTeleportRequest();
			maturityLevelNotification = LLNotificationsUtil::add(notificationID+"_PreferencesOutOfSync", llsdBlock, llsdBlock, handle_prompt_for_maturity_level_change_callback);
			returnValue = true;
		}
		}

	if ((maturityLevelNotification == NULL) || maturityLevelNotification->isIgnored())
	{
		// Given a simple notification if no maturityLevelNotification is set or it is ignore
		LLNotificationsUtil::add(notificationID + notifySuffix, llsdBlock);
	}

	return returnValue;
}

bool attempt_standard_notification(LLMessageSystem* msgsystem)
{
	// if we have additional alert data
	if (msgsystem->has(_PREHASH_AlertInfo) && msgsystem->getNumberOfBlocksFast(_PREHASH_AlertInfo) > 0)
	{
		// notification was specified using the new mechanism, so we can just handle it here
		std::string notificationID;
		msgsystem->getStringFast(_PREHASH_AlertInfo, _PREHASH_Message, notificationID);
		if (!LLNotifications::getInstance()->templateExists(notificationID))
		{
			return false;
		}

		std::string llsdRaw;
		LLSD llsdBlock;
		// <FS:Ansariel> Remove dupe call
		//msgsystem->getStringFast(_PREHASH_AlertInfo, _PREHASH_Message, notificationID);
		msgsystem->getStringFast(_PREHASH_AlertInfo, _PREHASH_ExtraParams, llsdRaw);
		if (llsdRaw.length())
		{
			std::istringstream llsdData(llsdRaw);
			if (!LLSDSerialize::deserialize(llsdBlock, llsdData, llsdRaw.length()))
			{
				LL_WARNS() << "attempt_standard_notification: Attempted to read notification parameter data into LLSD but failed:" << llsdRaw << LL_ENDL;
			}
		}

		if (
			(notificationID == "RegionEntryAccessBlocked") ||
			(notificationID == "LandClaimAccessBlocked") ||
			(notificationID == "LandBuyAccessBlocked")

		   )
		{
			/*---------------------------------------------------------------------
			 (Commented so a grep will find the notification strings, since
			 we construct them on the fly; if you add additional notifications,
			 please update the comment.)
			 
			 Could throw any of the following notifications:
			 
				RegionEntryAccessBlocked
				RegionEntryAccessBlocked_Notify
				RegionEntryAccessBlocked_NotifyAdultsOnly
				RegionEntryAccessBlocked_Change
				RegionEntryAccessBlocked_AdultsOnlyContent
				RegionEntryAccessBlocked_ChangeAndReTeleport
				LandClaimAccessBlocked 
				LandClaimAccessBlocked_Notify 
				LandClaimAccessBlocked_NotifyAdultsOnly
				LandClaimAccessBlocked_Change 
				LandClaimAccessBlocked_AdultsOnlyContent 
				LandBuyAccessBlocked
				LandBuyAccessBlocked_Notify
				LandBuyAccessBlocked_NotifyAdultsOnly
				LandBuyAccessBlocked_Change
				LandBuyAccessBlocked_AdultsOnlyContent
			 
			-----------------------------------------------------------------------*/ 
			if (handle_special_notification(notificationID, llsdBlock))
			{
				return true;
			}
		}
		// HACK -- handle callbacks for specific alerts.
		if( notificationID == "HomePositionSet" )
		{
			// save the home location image to disk
			std::string snap_filename = gDirUtilp->getLindenUserDir();
			snap_filename += gDirUtilp->getDirDelimiter();
			snap_filename += SCREEN_HOME_FILENAME;
			gViewerWindow->saveSnapshot(snap_filename, gViewerWindow->getWindowWidthRaw(), gViewerWindow->getWindowHeightRaw(), FALSE, FALSE);
		}
		
		if (notificationID == "RegionRestartMinutes" ||
			notificationID == "RegionRestartSeconds")
		{
			S32 seconds;
			if (notificationID == "RegionRestartMinutes")
			{
				seconds = 60 * static_cast<S32>(llsdBlock["MINUTES"].asInteger());
			}
			else
			{
				seconds = static_cast<S32>(llsdBlock["SECONDS"].asInteger());
			}

			// <FS:Ansariel> Optional new region restart notification
			if (!gSavedSettings.getBOOL("FSUseNewRegionRestartNotification"))
			{
				notificationID += "Toast";
			}
			else
			{
			// </FS:Ansariel>
			LLFloaterRegionRestarting* floaterp = LLFloaterReg::findTypedInstance<LLFloaterRegionRestarting>("region_restarting");

			if (floaterp)
			{
				LLFloaterRegionRestarting::updateTime(seconds);
			}
			else
			{
				LLSD params;
				params["NAME"] = llsdBlock["NAME"];
				params["SECONDS"] = (LLSD::Integer)seconds;
				LLFloaterRegionRestarting* restarting_floater = dynamic_cast<LLFloaterRegionRestarting*>(LLFloaterReg::showInstance("region_restarting", params));
				if(restarting_floater)
				{
					restarting_floater->center();
				}
			}
			// <FS:Ansariel> Optional new region restart notification
			}
			// </FS:Ansariel>

<<<<<<< HEAD
			// <FS:Ansariel> Only play when we want
			//send_sound_trigger(LLUUID(gSavedSettings.getString("UISndRestart")), 1.0f);
			make_ui_sound("UISndRestart");
			// </FS:Ansariel>
			reportToNearbyChat(LLTrans::getString("FSRegionRestartInLocalChat")); // <FS:PP> FIRE-6307: Region restart notices in local chat
=======
			make_ui_sound("UISndRestart");
>>>>>>> d96af562
		}

		// <FS:Ansariel> FIRE-9858: Kill annoying "Autopilot canceled" toast
		if (notificationID == "AutopilotCanceled")
		{
			return true;
		}
		// </FS:Ansariel>
// <FS:CR> FIRE-9696 - Moved detection of HomePositionSet Alert hack to here where it's actually found now
		if (notificationID == "HomePositionSet")
		{
			// save the home location image to disk
			std::string snap_filename = gDirUtilp->getLindenUserDir();
			snap_filename += gDirUtilp->getDirDelimiter();
			snap_filename += SCREEN_HOME_FILENAME;
			if (gViewerWindow->saveSnapshot(snap_filename, gViewerWindow->getWindowWidthRaw(), gViewerWindow->getWindowHeightRaw(), FALSE, FALSE))
			{
				LL_INFOS() << SCREEN_HOME_FILENAME << " saved successfully." << LL_ENDL;
			}
			else
			{
				LL_WARNS() << SCREEN_HOME_FILENAME << " could not be saved." << LL_ENDL;
			}
		}
// </FS:CR>
		
		LLNotificationsUtil::add(notificationID, llsdBlock);
		return true;
	}	
	return false;
}


static void process_special_alert_messages(const std::string & message)
{
	// Do special handling for alert messages.   This is a legacy hack, and any actual displayed
	// text should be altered in the notifications.xml files.
	if ( message == "You died and have been teleported to your home location")
	{
		add(LLStatViewer::KILLED, 1);
	}
	else if( message == "Home position set." )
	{
		// save the home location image to disk
		std::string snap_filename = gDirUtilp->getLindenUserDir();
		snap_filename += gDirUtilp->getDirDelimiter();
		snap_filename += SCREEN_HOME_FILENAME;
		gViewerWindow->saveSnapshot(snap_filename, gViewerWindow->getWindowWidthRaw(), gViewerWindow->getWindowHeightRaw(), FALSE, FALSE);
	}
}



void process_agent_alert_message(LLMessageSystem* msgsystem, void** user_data)
{
	// make sure the cursor is back to the usual default since the
	// alert is probably due to some kind of error.
	gViewerWindow->getWindow()->resetBusyCount();
	
	std::string message;
	msgsystem->getStringFast(_PREHASH_AlertData, _PREHASH_Message, message);

	process_special_alert_messages(message);

	if (!attempt_standard_notification(msgsystem))
	{
		BOOL modal = FALSE;
		msgsystem->getBOOL("AlertData", "Modal", modal);
		process_alert_core(message, modal);
	}
}

// The only difference between this routine and the previous is the fact that
// for this routine, the modal parameter is always false. Sadly, for the message
// handled by this routine, there is no "Modal" parameter on the message, and
// there's no API to tell if a message has the given parameter or not.
// So we can't handle the messages with the same handler.
void process_alert_message(LLMessageSystem *msgsystem, void **user_data)
{
	// make sure the cursor is back to the usual default since the
	// alert is probably due to some kind of error.
	gViewerWindow->getWindow()->resetBusyCount();
		
	std::string message;
	msgsystem->getStringFast(_PREHASH_AlertData, _PREHASH_Message, message);
	process_special_alert_messages(message);

	if (!attempt_standard_notification(msgsystem))
	{
		BOOL modal = FALSE;
		process_alert_core(message, modal);
	}
}

bool handle_not_age_verified_alert(const std::string &pAlertName)
{
	LLNotificationPtr notification = LLNotificationsUtil::add(pAlertName);
	if ((notification == NULL) || notification->isIgnored())
	{
		LLNotificationsUtil::add(pAlertName + "_Notify");
	}

	return true;
}

bool handle_special_alerts(const std::string &pAlertName)
{
	bool isHandled = false;
	if (LLStringUtil::compareStrings(pAlertName, "NotAgeVerified") == 0)
	{
		
		isHandled = handle_not_age_verified_alert(pAlertName);
	}

	return isHandled;
}

void process_alert_core(const std::string& message, BOOL modal)
{
	const std::string ALERT_PREFIX("ALERT: ");
	const std::string NOTIFY_PREFIX("NOTIFY: ");
	if (message.find(ALERT_PREFIX) == 0)
	{
		// Allow the server to spawn a named alert so that server alerts can be
		// translated out of English.
		std::string alert_name(message.substr(ALERT_PREFIX.length()));
		if (!handle_special_alerts(alert_name))
		{
			LLNotificationsUtil::add(alert_name);
		}
	}
	else if (message.find(NOTIFY_PREFIX) == 0)
	{
		// Allow the server to spawn a named notification so that server notifications can be
		// translated out of English.
		std::string notify_name(message.substr(NOTIFY_PREFIX.length()));
		LLNotificationsUtil::add(notify_name);
	}
	else if (message[0] == '/')
	{
		// System message is important, show in upper-right box not tip
		std::string text(message.substr(1));
		LLSD args;

		// <FS:Ansariel> Let's hope this works for OpenSim...
		bool is_region_restart = false;
		S32 seconds = 0;
		if (text.substr(0,17) == "RESTART_X_MINUTES")
		{
			S32 mins = 0;
			LLStringUtil::convertToS32(text.substr(18), mins);
			seconds = mins * 60;
			is_region_restart = true;

			if (!gSavedSettings.getBOOL("FSUseNewRegionRestartNotification"))
			{
				LLSD args;
				args["MINUTES"] = llformat("%d", mins);
				LLNotificationsUtil::add("RegionRestartMinutesToast", args);
			}
		}
		else if (text.substr(0,17) == "RESTART_X_SECONDS")
		{
			LLStringUtil::convertToS32(text.substr(18), seconds);
			is_region_restart = true;

			if (!gSavedSettings.getBOOL("FSUseNewRegionRestartNotification"))
			{
				LLSD args;
				args["SECONDS"] = llformat("%d", seconds);
				LLNotificationsUtil::add("RegionRestartSecondsToast", args);
			}
		}
		if (is_region_restart)
		{
			if (gSavedSettings.getBOOL("FSUseNewRegionRestartNotification"))
			{
				LLFloaterRegionRestarting* floaterp = LLFloaterReg::findTypedInstance<LLFloaterRegionRestarting>("region_restarting");

				if (floaterp)
				{
					LLFloaterRegionRestarting::updateTime(seconds);
				}
				else
				{
					std::string region_name;
					if (gAgent.getRegion())
					{
						region_name = gAgent.getRegion()->getName();
					}
					else
					{
						region_name = LLTrans::getString("Unknown");
					}
					LLSD params;
					params["NAME"] = region_name;
					params["SECONDS"] = (LLSD::Integer)seconds;
					LLFloaterRegionRestarting* restarting_floater = dynamic_cast<LLFloaterRegionRestarting*>(LLFloaterReg::showInstance("region_restarting", params));
					if(restarting_floater)
					{
						restarting_floater->center();
					}
				}
			}

			make_ui_sound("UISndRestartOpenSim");
			reportToNearbyChat(LLTrans::getString("FSRegionRestartInLocalChat")); // <FS:PP> FIRE-6307: Region restart notices in local chat
			return;
		}
		// </FS:Ansariel>

		// *NOTE: If the text from the server ever changes this line will need to be adjusted.
		std::string restart_cancelled = "Region restart cancelled.";
		if (text.substr(0, restart_cancelled.length()) == restart_cancelled)
		{
			LLFloaterRegionRestarting::close();
		}

			std::string new_msg =LLNotifications::instance().getGlobalString(text);
// [RLVa:KB] - Checked: 2012-02-07 (RLVa-1.4.5) | Added: RLVa-1.4.5
		if ( (new_msg == text) && (rlv_handler_t::isEnabled()) )
		{
			if (gRlvHandler.hasBehaviour(RLV_BHVR_SHOWLOC))
				RlvUtil::filterLocation(new_msg);
			if (gRlvHandler.hasBehaviour(RLV_BHVR_SHOWNAMES))
				RlvUtil::filterNames(new_msg);
		}
// [/RLVa:KB]
			args["MESSAGE"] = new_msg;
			LLNotificationsUtil::add("SystemMessage", args);
		}
	else if (modal)
	{
		LLSD args;
		std::string new_msg =LLNotifications::instance().getGlobalString(message);
// [RLVa:KB] - Checked: 2012-02-07 (RLVa-1.4.5) | Added: RLVa-1.4.5
		if ( (new_msg == message) && (rlv_handler_t::isEnabled()) )
		{
			if (gRlvHandler.hasBehaviour(RLV_BHVR_SHOWLOC))
				RlvUtil::filterLocation(new_msg);
			if (gRlvHandler.hasBehaviour(RLV_BHVR_SHOWNAMES))
				RlvUtil::filterNames(new_msg);
		}
// [/RLVa:KB]
		args["ERROR_MESSAGE"] = new_msg;
		LLNotificationsUtil::add("ErrorMessage", args);
	}
	else
	{
		// Hack fix for EXP-623 (blame fix on RN :)) to avoid a sim deploy
		const std::string AUTOPILOT_CANCELED_MSG("Autopilot canceled");
		if (message.find(AUTOPILOT_CANCELED_MSG) == std::string::npos )
		{
			LLSD args;
			std::string new_msg =LLNotifications::instance().getGlobalString(message);

			std::string localized_msg;
			bool is_message_localized = LLTrans::findString(localized_msg, new_msg);

// [RLVa:KB] - Checked: 2012-02-07 (RLVa-1.4.5) | Added: RLVa-1.4.5
			if ( (new_msg == message) && (rlv_handler_t::isEnabled()) )
			{
				if (gRlvHandler.hasBehaviour(RLV_BHVR_SHOWLOC))
					RlvUtil::filterLocation(new_msg);
				if (gRlvHandler.hasBehaviour(RLV_BHVR_SHOWNAMES))
					RlvUtil::filterNames(new_msg);
			}
// [/RLVa:KB]

			args["MESSAGE"] = is_message_localized ? localized_msg : new_msg;
			LLNotificationsUtil::add("SystemMessageTip", args);
		}
	}
}

mean_collision_list_t				gMeanCollisionList;
time_t								gLastDisplayedTime = 0;

void handle_show_mean_events(void *)
{
	LLFloaterReg::showInstance("bumps");
	//LLFloaterBump::showInstance();
}

void mean_name_callback(const LLUUID &id, const std::string& full_name, bool is_group)
{
	static const U32 max_collision_list_size = 20;
	if (gMeanCollisionList.size() > max_collision_list_size)
	{
		mean_collision_list_t::iterator iter = gMeanCollisionList.begin();
		for (U32 i=0; i<max_collision_list_size; i++) iter++;
		for_each(iter, gMeanCollisionList.end(), DeletePointer());
		gMeanCollisionList.erase(iter, gMeanCollisionList.end());
	}

	for (mean_collision_list_t::iterator iter = gMeanCollisionList.begin();
		 iter != gMeanCollisionList.end(); ++iter)
	{
		LLMeanCollisionData *mcd = *iter;
		if (mcd->mPerp == id)
		{
			mcd->mFullName = full_name;
		}
	}
}

void process_mean_collision_alert_message(LLMessageSystem *msgsystem, void **user_data)
{
	if (gAgent.inPrelude())
	{
		// In prelude, bumping is OK.  This dialog is rather confusing to 
		// newbies, so we don't show it.  Drop the packet on the floor.
		return;
	}

	// make sure the cursor is back to the usual default since the
	// alert is probably due to some kind of error.
	gViewerWindow->getWindow()->resetBusyCount();

	LLUUID perp;
	U32	   time;
	U8	   u8type;
	EMeanCollisionType	   type;
	F32    mag;

	S32 i, num = msgsystem->getNumberOfBlocks(_PREHASH_MeanCollision);

	for (i = 0; i < num; i++)
	{
		msgsystem->getUUIDFast(_PREHASH_MeanCollision, _PREHASH_Perp, perp);
		msgsystem->getU32Fast(_PREHASH_MeanCollision, _PREHASH_Time, time);
		msgsystem->getF32Fast(_PREHASH_MeanCollision, _PREHASH_Mag, mag);
		msgsystem->getU8Fast(_PREHASH_MeanCollision, _PREHASH_Type, u8type);

		type = (EMeanCollisionType)u8type;

		// <FS:Ansariel> Nearby Chat Collision Messages
		if (gSavedSettings.getBOOL("FSCollisionMessagesInChat"))
		{
			std::string action;
			LLStringUtil::format_map_t args;
			args["NAME"] = llformat("secondlife:///app/agent/%s/inspect", perp.asString().c_str());

			switch (type)
			{
				case MEAN_BUMP:
					action = LLTrans::getString("Collision_Bump", args);
					break;
				case MEAN_LLPUSHOBJECT:
					action = LLTrans::getString("Collision_PushObject", args);
					break;
				case MEAN_SELECTED_OBJECT_COLLIDE:
					action = LLTrans::getString("Collision_ObjectCollide", args);
					break;
				case MEAN_SCRIPTED_OBJECT_COLLIDE:
					action = LLTrans::getString("Collision_ScriptedObject", args);
					break;
				case MEAN_PHYSICAL_OBJECT_COLLIDE:
					action = LLTrans::getString("Collision_PhysicalObject", args);
					break;
				default:
					action = LLTrans::getString("Collision_UnknownType", args);
					return;
			}
			reportToNearbyChat(action);
		}
		// </FS:Ansariel> Nearby Chat Collision Messages
		// <FS:Ansariel> Report Collision Messages to scripts
		if (gSavedSettings.getBOOL("FSReportCollisionMessages"))
		{
			std::string collision_data = llformat("%s,%.2f,%d", perp.asString().c_str(), mag, u8type);

			LLMessageSystem* msgs = gMessageSystem;
			msgs->newMessage(_PREHASH_ScriptDialogReply);
			msgs->nextBlock(_PREHASH_AgentData);
			msgs->addUUID(_PREHASH_AgentID, gAgent.getID());
			msgs->addUUID(_PREHASH_SessionID, gAgent.getSessionID());
			msgs->nextBlock(_PREHASH_Data);
			msgs->addUUID(_PREHASH_ObjectID, gAgent.getID());
			msgs->addS32(_PREHASH_ChatChannel, gSavedSettings.getS32("FSReportCollisionMessagesChannel"));
			msgs->addS32(_PREHASH_ButtonIndex, 1);
			msgs->addString(_PREHASH_ButtonLabel, collision_data.c_str());
			gAgent.sendReliableMessage();
		}
		// </FS:Ansariel> Report Collision Messages to scripts

		BOOL b_found = FALSE;

		for (mean_collision_list_t::iterator iter = gMeanCollisionList.begin();
			 iter != gMeanCollisionList.end(); ++iter)
		{
			LLMeanCollisionData *mcd = *iter;
			if ((mcd->mPerp == perp) && (mcd->mType == type))
			{
				mcd->mTime = time;
				mcd->mMag = mag;
				b_found = TRUE;
				break;
			}
		}

		if (!b_found)
		{
			LLMeanCollisionData *mcd = new LLMeanCollisionData(gAgentID, perp, time, type, mag);
			gMeanCollisionList.push_front(mcd);
			gCacheName->get(perp, false, boost::bind(&mean_name_callback, _1, _2, _3));
		}
	}
}

void process_frozen_message(LLMessageSystem *msgsystem, void **user_data)
{
	// make sure the cursor is back to the usual default since the
	// alert is probably due to some kind of error.
	gViewerWindow->getWindow()->resetBusyCount();
	BOOL b_frozen;
	
	msgsystem->getBOOL("FrozenData", "Data", b_frozen);

	// TODO: make being frozen change view
	if (b_frozen)
	{
	}
	else
	{
	}
}

// do some extra stuff once we get our economy data
void process_economy_data(LLMessageSystem *msg, void** /*user_data*/)
{
	LLGlobalEconomy::processEconomyData(msg, LLGlobalEconomy::Singleton::getInstance());
// <FS:AW opensim currency support> 
// AW: from this point anything is bogus because it's all replaced by the LLUploadCostCalculator in llviewermenu
//	S32 upload_cost = LLGlobalEconomy::Singleton::getInstance()->getPriceUpload();
//	LL_INFOS_ONCE("Messaging") << "EconomyData message arrived; upload cost is L$" << upload_cost << LL_ENDL;
// 	gMenuHolder->getChild<LLUICtrl>("Upload Image")->setLabelArg("[COST]", llformat("%d", upload_cost));
// 	gMenuHolder->getChild<LLUICtrl>("Upload Sound")->setLabelArg("[COST]", llformat("%d", upload_cost));
// 	gMenuHolder->getChild<LLUICtrl>("Upload Animation")->setLabelArg("[COST]", llformat("%d", upload_cost));
// 	gMenuHolder->getChild<LLUICtrl>("Bulk Upload")->setLabelArg("[COST]", llformat("%d", upload_cost));

	// update L$ substitution for "Buy and Sell L$", it was set before we knew the currency
	gMenuHolder->getChild<LLUICtrl>("Buy and Sell L$")->setLabelArg("L$", LLStringExplicit("L$"));

	// \0/ Copypasta! See llviewermessage, llviewermenu and llpanelmaininventory
	S32 cost = LLGlobalEconomy::Singleton::getInstance()->getPriceUpload();
	std::string upload_cost;
#ifdef OPENSIM // <FS:AW optional opensim support>
	bool in_opensim = LLGridManager::getInstance()->isInOpenSim();
	if(in_opensim)
	{
		upload_cost = cost > 0 ? llformat("%s%d", "L$", cost) : LLTrans::getString("free");
	}
	else
#endif // OPENSIM // <FS:AW optional opensim support>
	{
		upload_cost = cost > 0 ? llformat("%s%d", "L$", cost) : llformat("%d", gSavedSettings.getU32("DefaultUploadCost"));
	}

	LL_INFOS_ONCE("Messaging") << Tea::wrapCurrency("EconomyData message arrived; upload cost is L$") << upload_cost << LL_ENDL;

	gMenuHolder->getChild<LLUICtrl>("Upload Image")->setLabelArg("[COST]",  upload_cost);
	gMenuHolder->getChild<LLUICtrl>("Upload Sound")->setLabelArg("[COST]",  upload_cost);
	gMenuHolder->getChild<LLUICtrl>("Upload Animation")->setLabelArg("[COST]", upload_cost);
	gMenuHolder->getChild<LLUICtrl>("Bulk Upload")->setLabelArg("[COST]", upload_cost);
// <FS:AW opensim currency support>

}

void notify_cautioned_script_question(const LLSD& notification, const LLSD& response, S32 orig_questions, BOOL granted)
{
	// only continue if at least some permissions were requested
	if (orig_questions)
	{
		// check to see if the person we are asking

		// "'[OBJECTNAME]', an object owned by '[OWNERNAME]', 
		// located in [REGIONNAME] at [REGIONPOS], 
		// has been <granted|denied> permission to: [PERMISSIONS]."

		LLUIString notice(LLTrans::getString(granted ? "ScriptQuestionCautionChatGranted" : "ScriptQuestionCautionChatDenied"));

		// always include the object name and owner name 
		notice.setArg("[OBJECTNAME]", notification["payload"]["object_name"].asString());
		notice.setArg("[OWNERNAME]", notification["payload"]["owner_name"].asString());

		// try to lookup viewerobject that corresponds to the object that
		// requested permissions (here, taskid->requesting object id)
		BOOL foundpos = FALSE;
		LLViewerObject* viewobj = gObjectList.findObject(notification["payload"]["task_id"].asUUID());
		if (viewobj)
		{
			// found the viewerobject, get it's position in its region
			LLVector3 objpos(viewobj->getPosition());
			
			// try to lookup the name of the region the object is in
			LLViewerRegion* viewregion = viewobj->getRegion();
			if (viewregion)
			{
				// got the region, so include the region and 3d coordinates of the object
				notice.setArg("[REGIONNAME]", viewregion->getName());
				std::string formatpos = llformat("%.1f, %.1f,%.1f", objpos[VX], objpos[VY], objpos[VZ]);
				notice.setArg("[REGIONPOS]", formatpos);

				foundpos = TRUE;
			}
		}

// [RLVa:KB] - Checked: 2010-04-23 (RLVa-1.2.0g) | Modified: RLVa-1.0.0a
		if (gRlvHandler.hasBehaviour(RLV_BHVR_SHOWLOC))
		{
			notice.setArg("[REGIONNAME]", RlvStrings::getString(RLV_STRING_HIDDEN_REGION));
			notice.setArg("[REGIONPOS]", RlvStrings::getString(RLV_STRING_HIDDEN));
		}
		else if (!foundpos)
// [/RLVa:KB]
//		if (!foundpos)
		{
			// unable to determine location of the object
			// <FS:Ansariel> Made hardcoded strings localizable
			//notice.setArg("[REGIONNAME]", "(unknown region)");
			//notice.setArg("[REGIONPOS]", "(unknown position)");
			notice.setArg("[REGIONNAME]", LLTrans::getString("UnknownRegion"));
			notice.setArg("[REGIONPOS]", LLTrans::getString("UnknownPosition"));
			// </FS:Ansariel>
		}

		// check each permission that was requested, and list each 
		// permission that has been flagged as a caution permission
		BOOL caution = FALSE;
		S32 count = 0;
		std::string perms;
		for (S32 i = 0; i < SCRIPT_PERMISSION_EOF; i++)
		{
//			if ((orig_questions & LSCRIPTRunTimePermissionBits[i]) && SCRIPT_QUESTION_IS_CAUTION[i])
// [RLVa:KB] - Checked: 2012-07-28 (RLVa-1.4.7)
			if ( (orig_questions & LSCRIPTRunTimePermissionBits[i]) && 
				 ((SCRIPT_QUESTION_IS_CAUTION[i]) || (notification["payload"]["rlv_notify"].asBoolean())) )
// [/RLVa:KB]
			{
				count++;
				caution = TRUE;

				// add a comma before the permission description if it is not the first permission
				// added to the list or the last permission to check
				if ((count > 1) && (i < SCRIPT_PERMISSION_EOF))
				{
					perms.append(", ");
				}

				perms.append(LLTrans::getString(SCRIPT_QUESTIONS[i]));
			}
		}

		notice.setArg("[PERMISSIONS]", perms);

		// log a chat message as long as at least one requested permission
		// is a caution permission
// [RLVa:KB] - Checked: 2012-07-28 (RLVa-1.4.7)
		if (caution)
		{
			// <FS:Ansariel> [FS communication UI]
			//LLFloaterIMNearbyChat* nearby_chat = LLFloaterReg::getTypedInstance<LLFloaterIMNearbyChat>("nearby_chat");
			FSFloaterNearbyChat* nearby_chat = FSFloaterNearbyChat::getInstance();
			// </FS:Ansariel> [FS communication UI]
			if(nearby_chat)
			{
				LLChat chat_msg(notice.getString());
				chat_msg.mFromName = SYSTEM_FROM;
				chat_msg.mFromID = LLUUID::null;
				chat_msg.mSourceType = CHAT_SOURCE_SYSTEM;
				nearby_chat->addMessage(chat_msg);
			}
		}
// [/RLVa:KB]
//		if (caution)
//		{
//			LLChat chat(notice.getString());
//	//		LLFloaterChat::addChat(chat, FALSE, FALSE);
//		}
	}
}

void script_question_mute(const LLUUID& item_id, const std::string& object_name);

bool unknown_script_question_cb(const LLSD& notification, const LLSD& response)
{
	// Only care if they muted the object here.
	if ( response["Mute"] ) // mute
	{
		LLUUID task_id = notification["payload"]["task_id"].asUUID();
		script_question_mute(task_id,notification["payload"]["object_name"].asString());
	}
	return false;
}

bool script_question_cb(const LLSD& notification, const LLSD& response)
{
	S32 option = LLNotificationsUtil::getSelectedOption(notification, response);
	LLMessageSystem *msg = gMessageSystem;
	S32 orig = notification["payload"]["questions"].asInteger();
	S32 new_questions = orig;

	if (response["Details"])
	{
		// respawn notification...
		LLNotificationsUtil::add(notification["name"], notification["substitutions"], notification["payload"]);

		// ...with description on top
		LLNotificationsUtil::add("DebitPermissionDetails");
		return false;
	}

	// check whether permissions were granted or denied
	BOOL allowed = TRUE;
	// the "yes/accept" button is the first button in the template, making it button 0
	// if any other button was clicked, the permissions were denied
	if (option != 0)
	{
		new_questions = 0;
		allowed = FALSE;
	}	

	LLUUID task_id = notification["payload"]["task_id"].asUUID();
	LLUUID item_id = notification["payload"]["item_id"].asUUID();

	// reply with the permissions granted or denied
	msg->newMessageFast(_PREHASH_ScriptAnswerYes);
	msg->nextBlockFast(_PREHASH_AgentData);
	msg->addUUIDFast(_PREHASH_AgentID, gAgent.getID());
	msg->addUUIDFast(_PREHASH_SessionID, gAgent.getSessionID());
	msg->nextBlockFast(_PREHASH_Data);
	msg->addUUIDFast(_PREHASH_TaskID, task_id);
	msg->addUUIDFast(_PREHASH_ItemID, item_id);
	msg->addS32Fast(_PREHASH_Questions, new_questions);
	msg->sendReliable(LLHost(notification["payload"]["sender"].asString()));

	// only log a chat message if caution prompts are enabled
//	if (gSavedSettings.getBOOL("PermissionsCautionEnabled"))
// [RLVa:KB] - Checked: 2012-07-28 (RLVa-1.4.7)
	if ( (gSavedSettings.getBOOL("PermissionsCautionEnabled")) || (notification["payload"]["rlv_notify"].asBoolean()) )
// [/RLVa:KB]
	{
		// log a chat message, if appropriate
		notify_cautioned_script_question(notification, response, orig, allowed);
	}

// [RLVa:KB] - Checked: 2012-07-28 (RLVa-1.4.7)
	if ( (allowed) && (notification["payload"].has("rlv_blocked")) )
	{
		RlvUtil::notifyBlocked(notification["payload"]["rlv_blocked"], LLSD().with("OBJECT", notification["payload"]["object_name"]));
	}
// [/RLVa:KB]

	if ( response["Mute"] ) // mute
	{
		script_question_mute(task_id,notification["payload"]["object_name"].asString());
	}

	return false;
}

void script_question_mute(const LLUUID& task_id, const std::string& object_name)
{
	LLMuteList::getInstance()->add(LLMute(task_id, object_name, LLMute::OBJECT));

    // purge the message queue of any previously queued requests from the same source. DEV-4879
    class OfferMatcher : public LLNotificationsUI::LLScreenChannel::Matcher
    {
    public:
    	OfferMatcher(const LLUUID& to_block) : blocked_id(to_block) {}
      	bool matches(const LLNotificationPtr notification) const
        {
            if (notification->getName() == "ScriptQuestionCaution"
                || notification->getName() == "ScriptQuestion"
				|| notification->getName() == "UnknownScriptQuestion")
            {
                return (notification->getPayload()["task_id"].asUUID() == blocked_id);
            }
            return false;
        }
    private:
        const LLUUID& blocked_id;
    };

    LLNotificationsUI::LLChannelManager::getInstance()->killToastsFromChannel(LLUUID(
            gSavedSettings.getString("NotificationChannelUUID")), OfferMatcher(task_id));
}

static LLNotificationFunctorRegistration script_question_cb_reg_1("ScriptQuestion", script_question_cb);
static LLNotificationFunctorRegistration script_question_cb_reg_2("ScriptQuestionCaution", script_question_cb);
static LLNotificationFunctorRegistration unknown_script_question_cb_reg("UnknownScriptQuestion", unknown_script_question_cb);

void process_script_question(LLMessageSystem *msg, void **user_data)
{
	// *TODO: Translate owner name -> [FIRST] [LAST]

	LLHost sender = msg->getSender();

	LLUUID taskid;
	LLUUID itemid;
	S32		questions;
	std::string object_name;
	std::string owner_name;

	// taskid -> object key of object requesting permissions
	msg->getUUIDFast(_PREHASH_Data, _PREHASH_TaskID, taskid );
	// itemid -> script asset key of script requesting permissions
	msg->getUUIDFast(_PREHASH_Data, _PREHASH_ItemID, itemid );

	// NaCl - Antispam Registry
	if (NACLAntiSpamRegistry::instance().checkQueue(ANTISPAM_QUEUE_SCRIPT_DIALOG, taskid, ANTISPAM_SOURCE_OBJECT))
	{
		return;
	}
	// NaCl End

	msg->getStringFast(_PREHASH_Data, _PREHASH_ObjectName, object_name);
	msg->getStringFast(_PREHASH_Data, _PREHASH_ObjectOwner, owner_name);
	msg->getS32Fast(_PREHASH_Data, _PREHASH_Questions, questions );

	// Special case. If the objects are owned by this agent, throttle per-object instead
	// of per-owner. It's common for residents to reset a ton of scripts that re-request
	// permissions, as with tier boxes. UUIDs can't be valid agent names and vice-versa,
	// so we'll reuse the same namespace for both throttle types.
	std::string throttle_name = owner_name;
	std::string self_name;
	LLAgentUI::buildFullname( self_name );
	if( owner_name == self_name )
	{
		throttle_name = taskid.getString();
	}
	
	// don't display permission requests if this object is muted
	if (LLMuteList::getInstance()->isMuted(taskid)) return;
	
	// throttle excessive requests from any specific user's scripts
	typedef LLKeyThrottle<std::string> LLStringThrottle;
	static LLStringThrottle question_throttle( LLREQUEST_PERMISSION_THROTTLE_LIMIT, LLREQUEST_PERMISSION_THROTTLE_INTERVAL );

	switch (question_throttle.noteAction(throttle_name))
	{
		case LLStringThrottle::THROTTLE_NEWLY_BLOCKED:
			LL_INFOS("Messaging") << "process_script_question throttled"
					<< " owner_name:" << owner_name
					<< LL_ENDL;
			// Fall through

		case LLStringThrottle::THROTTLE_BLOCKED:
			// Escape altogether until we recover
			return;

		case LLStringThrottle::THROTTLE_OK:
			break;
	}

	std::string script_question;
	if (questions)
	{
		BOOL caution = FALSE;
		S32 count = 0;
		LLSD args;
		args["OBJECTNAME"] = object_name;
		args["NAME"] = LLCacheName::cleanFullName(owner_name);
		S32 known_questions = 0;
		BOOL has_not_only_debit = questions ^ LSCRIPTRunTimePermissionBits[SCRIPT_PERMISSION_DEBIT];
		// check the received permission flags against each permission
		for (S32 i = 0; i < SCRIPT_PERMISSION_EOF; i++)
		{
			if (questions & LSCRIPTRunTimePermissionBits[i])
			{
				count++;
				known_questions |= LSCRIPTRunTimePermissionBits[i];
				// check whether permission question should cause special caution dialog
				caution |= (SCRIPT_QUESTION_IS_CAUTION[i]);

				if (("ScriptTakeMoney" ==  SCRIPT_QUESTIONS[i]) && has_not_only_debit)
					continue;

				script_question += "    " + LLTrans::getString(SCRIPT_QUESTIONS[i]) + "\n";
			}
		}
	
		args["QUESTIONS"] = script_question;

		if (known_questions != questions)
		{	// This is in addition to the normal dialog.
			LLSD payload;
			payload["task_id"] = taskid;
			payload["item_id"] = itemid;
			payload["object_name"] = object_name;
			
			args["DOWNLOADURL"] = LLTrans::getString("ViewerDownloadURL");
			LLNotificationsUtil::add("UnknownScriptQuestion",args,payload);
		}
		
		if (known_questions)
		{
			LLSD payload;
			payload["task_id"] = taskid;
			payload["item_id"] = itemid;
			payload["sender"] = sender.getIPandPort();
			payload["questions"] = known_questions;
			payload["object_name"] = object_name;
			payload["owner_name"] = owner_name;

// [RLVa:KB] - Checked: 2012-07-28 (RLVa-1.4.7)
			if (rlv_handler_t::isEnabled())
			{
				RlvUtil::filterScriptQuestions(questions, payload);

				if ( (questions) && (gRlvHandler.hasBehaviour(RLV_BHVR_ACCEPTPERMISSION)) )
				{
					const LLViewerObject* pObj = gObjectList.findObject(taskid);
					if (pObj)
					{
						if ( (pObj->permYouOwner()) && (!pObj->isAttachment()) )
						{
							questions &= ~(LSCRIPTRunTimePermissionBits[SCRIPT_PERMISSION_TAKE_CONTROLS] | 
								LSCRIPTRunTimePermissionBits[SCRIPT_PERMISSION_ATTACH]);
						}
						else
						{
							questions &= ~(LSCRIPTRunTimePermissionBits[SCRIPT_PERMISSION_TAKE_CONTROLS]);
						}
						payload["rlv_notify"] = !pObj->permYouOwner();
					}
				}
			}

			if ( (!caution) && (!questions) )
			{
				LLNotifications::instance().forceResponse(
					LLNotification::Params("ScriptQuestion").substitutions(args).payload(payload), 0/*YES*/);
			}
			else if (gSavedSettings.getBOOL("PermissionsCautionEnabled"))
// [/RLVa:KB]
			// check whether cautions are even enabled or not
//			if (gSavedSettings.getBOOL("PermissionsCautionEnabled"))
			{
				if (caution)
				{
					args["FOOTERTEXT"] = (count > 1) ? LLTrans::getString("AdditionalPermissionsRequestHeader") + "\n\n" + script_question : "";
				}
				// display the caution permissions prompt
				LLNotificationsUtil::add(caution ? "ScriptQuestionCaution" : "ScriptQuestion", args, payload);
			}
			else
			{
				// fall back to default behavior if cautions are entirely disabled
				LLNotificationsUtil::add("ScriptQuestion", args, payload);
			}
		}
	}
}


void process_derez_container(LLMessageSystem *msg, void**)
{
	LL_WARNS("Messaging") << "call to deprecated process_derez_container" << LL_ENDL;
}

void container_inventory_arrived(LLViewerObject* object,
								 LLInventoryObject::object_list_t* inventory,
								 S32 serial_num,
								 void* data)
{
	LL_DEBUGS("Messaging") << "container_inventory_arrived()" << LL_ENDL;
	if( gAgentCamera.cameraMouselook() )
	{
		gAgentCamera.changeCameraToDefault();
	}

	LLInventoryPanel *active_panel = LLInventoryPanel::getActiveInventoryPanel();

	if (inventory->size() > 2)
	{
		// create a new inventory category to put this in
		LLUUID cat_id;
		cat_id = gInventory.createNewCategory(gInventory.getRootFolderID(),
											  LLFolderType::FT_NONE,
											  LLTrans::getString("AcquiredItems"));

		LLInventoryObject::object_list_t::const_iterator it = inventory->begin();
		LLInventoryObject::object_list_t::const_iterator end = inventory->end();
		for ( ; it != end; ++it)
		{
			if ((*it)->getType() != LLAssetType::AT_CATEGORY)
			{
				LLInventoryObject* obj = (LLInventoryObject*)(*it);
				LLInventoryItem* item = (LLInventoryItem*)(obj);
				LLUUID item_id;
				item_id.generate();
				time_t creation_date_utc = time_corrected();
				LLPointer<LLViewerInventoryItem> new_item
					= new LLViewerInventoryItem(item_id,
												cat_id,
												item->getPermissions(),
												item->getAssetUUID(),
												item->getType(),
												item->getInventoryType(),
												item->getName(),
												item->getDescription(),
												LLSaleInfo::DEFAULT,
												item->getFlags(),
												creation_date_utc);
				new_item->updateServer(TRUE);
				gInventory.updateItem(new_item);
			}
		}
		gInventory.notifyObservers();
		if(active_panel)
		{
			active_panel->setSelection(cat_id, TAKE_FOCUS_NO);
		}
	}
	else if (inventory->size() == 2)
	{
		// we're going to get one fake root category as well as the
		// one actual object
		LLInventoryObject::object_list_t::iterator it = inventory->begin();

		if ((*it)->getType() == LLAssetType::AT_CATEGORY)
		{
			++it;
		}

		LLInventoryItem* item = (LLInventoryItem*)((LLInventoryObject*)(*it));
		const LLUUID category = gInventory.findCategoryUUIDForType(LLFolderType::assetTypeToFolderType(item->getType()));

		LLUUID item_id;
		item_id.generate();
		time_t creation_date_utc = time_corrected();
		LLPointer<LLViewerInventoryItem> new_item
			= new LLViewerInventoryItem(item_id, category,
										item->getPermissions(),
										item->getAssetUUID(),
										item->getType(),
										item->getInventoryType(),
										item->getName(),
										item->getDescription(),
										LLSaleInfo::DEFAULT,
										item->getFlags(),
										creation_date_utc);
		new_item->updateServer(TRUE);
		gInventory.updateItem(new_item);
		gInventory.notifyObservers();
		if(active_panel)
		{
			active_panel->setSelection(item_id, TAKE_FOCUS_NO);
		}
	}

	// we've got the inventory, now delete this object if this was a take
	BOOL delete_object = (BOOL)(intptr_t)data;
	LLViewerRegion *region = gAgent.getRegion();
	if (delete_object && region)
	{
		gMessageSystem->newMessageFast(_PREHASH_ObjectDelete);
		gMessageSystem->nextBlockFast(_PREHASH_AgentData);
		gMessageSystem->addUUIDFast(_PREHASH_AgentID, gAgent.getID());
		gMessageSystem->addUUIDFast(_PREHASH_SessionID, gAgent.getSessionID());
		const U8 NO_FORCE = 0;
		gMessageSystem->addU8Fast(_PREHASH_Force, NO_FORCE);
		gMessageSystem->nextBlockFast(_PREHASH_ObjectData);
		gMessageSystem->addU32Fast(_PREHASH_ObjectLocalID, object->getLocalID());
		gMessageSystem->sendReliable(region->getHost());
	}
}

// method to format the time.
std::string formatted_time(const time_t& the_time)
{
	std::string dateStr = "["+LLTrans::getString("LTimeWeek")+"] ["
						+LLTrans::getString("LTimeMonth")+"] ["
						+LLTrans::getString("LTimeDay")+"] ["
						+LLTrans::getString("LTimeHour")+"]:["
						+LLTrans::getString("LTimeMin")+"]:["
						+LLTrans::getString("LTimeSec")+"] ["
						+LLTrans::getString("LTimeYear")+"]";

	LLSD substitution;
	substitution["datetime"] = (S32) the_time;
	LLStringUtil::format (dateStr, substitution);
	return dateStr;
}


void process_teleport_failed(LLMessageSystem *msg, void**)
{
	std::string reason;
	std::string big_reason;
	LLSD args;

	// Let the interested parties know that teleport failed.
	LLViewerParcelMgr::getInstance()->onTeleportFailed();

	// if we have additional alert data
	if (msg->has(_PREHASH_AlertInfo) && msg->getSizeFast(_PREHASH_AlertInfo, _PREHASH_Message) > 0)
	{
		// Get the message ID
		msg->getStringFast(_PREHASH_AlertInfo, _PREHASH_Message, reason);
		big_reason = LLAgent::sTeleportErrorMessages[reason];
		if ( big_reason.size() > 0 )
		{	// Substitute verbose reason from the local map
			args["REASON"] = big_reason;
		}
		else
		{	// Nothing found in the map - use what the server returned in the original message block
			msg->getStringFast(_PREHASH_Info, _PREHASH_Reason, reason);
			args["REASON"] = reason;
		}

		LLSD llsd_block;
		std::string llsd_raw;
		msg->getStringFast(_PREHASH_AlertInfo, _PREHASH_ExtraParams, llsd_raw);
		if (llsd_raw.length())
		{
			std::istringstream llsd_data(llsd_raw);
			if (!LLSDSerialize::deserialize(llsd_block, llsd_data, llsd_raw.length()))
			{
				LL_WARNS() << "process_teleport_failed: Attempted to read alert parameter data into LLSD but failed:" << llsd_raw << LL_ENDL;
			}
			else
			{
				// change notification name in this special case
				if (handle_teleport_access_blocked(llsd_block))
				{
					if( gAgent.getTeleportState() != LLAgent::TELEPORT_NONE )
					{
						gAgent.setTeleportState( LLAgent::TELEPORT_NONE );
					}
					return;
				}
			}
		}

	}
	else
	{
		msg->getStringFast(_PREHASH_Info, _PREHASH_Reason, reason);

		big_reason = LLAgent::sTeleportErrorMessages[reason];
		if ( big_reason.size() > 0 )
		{	// Substitute verbose reason from the local map
			args["REASON"] = big_reason;
		}
		else
		{	// Nothing found in the map - use what the server returned
			args["REASON"] = reason;
		}
	}

	// <FS:Ansariel> Stop typing after teleport (possible fix for FIRE-7273)
	gAgent.stopTyping();

	LL_INFOS() << "Teleport error, reason=" << reason << LL_ENDL;
	if (!FSLSLBridge::instance().canUseBridge() ||
		(reason != "Could not teleport closer to destination"))
	{
		LLNotificationsUtil::add("CouldNotTeleportReason", args);
	}

	if( gAgent.getTeleportState() != LLAgent::TELEPORT_NONE )
	{
		gAgent.setTeleportState( LLAgent::TELEPORT_NONE );
	}
}

void process_teleport_local(LLMessageSystem *msg,void**)
{
	LLUUID agent_id;
	msg->getUUIDFast(_PREHASH_Info, _PREHASH_AgentID, agent_id);
	if (agent_id != gAgent.getID())
	{
		LL_WARNS("Messaging") << "Got teleport notification for wrong agent!" << LL_ENDL;
		return;
	}

	U32 location_id;
	LLVector3 pos, look_at;
	U32 teleport_flags;
	msg->getU32Fast(_PREHASH_Info, _PREHASH_LocationID, location_id);
	msg->getVector3Fast(_PREHASH_Info, _PREHASH_Position, pos);
	msg->getVector3Fast(_PREHASH_Info, _PREHASH_LookAt, look_at);
	msg->getU32Fast(_PREHASH_Info, _PREHASH_TeleportFlags, teleport_flags);

	if( gAgent.getTeleportState() != LLAgent::TELEPORT_NONE )
	{
		if( gAgent.getTeleportState() == LLAgent::TELEPORT_LOCAL )
		{
			// To prevent TeleportStart messages re-activating the progress screen right
			// after tp, keep the teleport state and let progress screen clear it after a short delay
			// (progress screen is active but not visible)  *TODO: remove when SVC-5290 is fixed
			gTeleportDisplayTimer.reset();
			gTeleportDisplay = TRUE;
		}
		else
		{
			gAgent.setTeleportState( LLAgent::TELEPORT_NONE );
		}
	}

	// Sim tells us whether the new position is off the ground
	// <FS:Ansariel> Always fly after TP option
	//if (teleport_flags & TELEPORT_FLAGS_IS_FLYING)
	if (teleport_flags & TELEPORT_FLAGS_IS_FLYING || gSavedSettings.getBOOL("FSFlyAfterTeleport"))
	// </FS:Ansariel> Always fly after TP option
	{
		gAgent.setFlying(TRUE);
	}
	else
	{
		gAgent.setFlying(FALSE);
	}

	// <FS:Ansariel> Stop typing after teleport (possible fix for FIRE-7273)
	gAgent.stopTyping();

	gAgent.setPositionAgent(pos);
	gAgentCamera.slamLookAt(look_at);

	if ( !(gAgent.getTeleportKeepsLookAt() && LLViewerJoystick::getInstance()->getOverrideCamera()) && gSavedSettings.getBOOL("FSResetCameraOnTP") )
	{
		gAgentCamera.resetView(TRUE, TRUE);
	}

	// send camera update to new region
	gAgentCamera.updateCamera();

	send_agent_update(TRUE, TRUE);

	// Let the interested parties know we've teleported.
	// Vadim *HACK: Agent position seems to get reset (to render position?)
	//              on each frame, so we have to pass the new position manually.
	LLViewerParcelMgr::getInstance()->onTeleportFinished(true, gAgent.getPosGlobalFromAgent(pos));
}

void send_simple_im(const LLUUID& to_id,
					const std::string& message,
					EInstantMessage dialog,
					const LLUUID& id)
{
	std::string my_name;
	LLAgentUI::buildFullname(my_name);
	send_improved_im(to_id,
					 my_name,
					 message,
					 IM_ONLINE,
					 dialog,
					 id,
					 NO_TIMESTAMP,
					 (U8*)EMPTY_BINARY_BUCKET,
					 EMPTY_BINARY_BUCKET_SIZE);
}

void send_group_notice(const LLUUID& group_id,
					   const std::string& subject,
					   const std::string& message,
					   const LLInventoryItem* item)
{
	// Put this notice into an instant message form.
	// This will mean converting the item to a binary bucket,
	// and the subject/message into a single field.
	std::string my_name;
	LLAgentUI::buildFullname(my_name);

	// Combine subject + message into a single string.
	std::ostringstream subject_and_message;
	// TODO: turn all existing |'s into ||'s in subject and message.
	subject_and_message << subject << "|" << message;

	// Create an empty binary bucket.
	U8 bin_bucket[MAX_INVENTORY_BUFFER_SIZE];
	U8* bucket_to_send = bin_bucket;
	bin_bucket[0] = '\0';
	S32 bin_bucket_size = EMPTY_BINARY_BUCKET_SIZE;
	// If there is an item being sent, pack it into the binary bucket.
	if (item)
	{
		LLSD item_def;
		item_def["item_id"] = item->getUUID();
		item_def["owner_id"] = item->getPermissions().getOwner();
		std::ostringstream ostr;
		LLSDSerialize::serialize(item_def, ostr, LLSDSerialize::LLSD_XML);
		bin_bucket_size = ostr.str().copy(
			(char*)bin_bucket, ostr.str().size());
		bin_bucket[bin_bucket_size] = '\0';
	}
	else
	{
		bucket_to_send = (U8*) EMPTY_BINARY_BUCKET;
	}
   

	send_improved_im(
			group_id,
			my_name,
			subject_and_message.str(),
			IM_ONLINE,
			IM_GROUP_NOTICE,
			LLUUID::null,
			NO_TIMESTAMP,
			bucket_to_send,
			bin_bucket_size);
}

void send_lures(const LLSD& notification, const LLSD& response)
{
	std::string text = response["message"].asString();
	LLSLURL slurl;
	LLAgentUI::buildSLURL(slurl);
	text.append("\r\n").append(slurl.getSLURLString());

// [RLVa:KB] - Checked: 2010-11-30 (RLVa-1.3.0)
		if ( (RlvActions::hasBehaviour(RLV_BHVR_SENDIM)) || (RlvActions::hasBehaviour(RLV_BHVR_SENDIMTO)) )
		{
			// Filter the lure message if one of the recipients of the lure can't be sent an IM to
			for (LLSD::array_const_iterator it = notification["payload"]["ids"].beginArray(); 
					it != notification["payload"]["ids"].endArray(); ++it)
			{
				if (!RlvActions::canSendIM(it->asUUID()))
				{
					text = RlvStrings::getString(RLV_STRING_HIDDEN);
					break;
				}
			}
		}
// [/RLVa:KB]

	LLMessageSystem* msg = gMessageSystem;
	msg->newMessageFast(_PREHASH_StartLure);
	msg->nextBlockFast(_PREHASH_AgentData);
	msg->addUUIDFast(_PREHASH_AgentID, gAgent.getID());
	msg->addUUIDFast(_PREHASH_SessionID, gAgent.getSessionID());
	msg->nextBlockFast(_PREHASH_Info);
	msg->addU8Fast(_PREHASH_LureType, (U8)0); // sim will fill this in.
	msg->addStringFast(_PREHASH_Message, text);
	for(LLSD::array_const_iterator it = notification["payload"]["ids"].beginArray();
		it != notification["payload"]["ids"].endArray();
		++it)
	{
		LLUUID target_id = it->asUUID();

		msg->nextBlockFast(_PREHASH_TargetData);
		msg->addUUIDFast(_PREHASH_TargetID, target_id);

		// Record the offer.
		{
			// <FS:Ansariel> Show complete name for TP lures
			//std::string target_name;
			//gCacheName->getFullName(target_id, target_name);  // for im log filenames
			LLSD args;
			//args["TO_NAME"] = LLSLURL("agent", target_id, "displayname").getSLURLString();;
			args["TO_NAME"] = LLSLURL("agent", target_id, "completename").getSLURLString();
			// </FS:Ansariel>
	
			LLSD payload;
				
			//*TODO please rewrite all keys to the same case, lower or upper
			payload["from_id"] = target_id;
			payload["SUPPRESS_TOAST"] = true;
			LLNotificationsUtil::add("TeleportOfferSent", args, payload);

			// Add the recepient to the recent people list.
			LLRecentPeople::instance().add(target_id);
		}
	}
	gAgent.sendReliableMessage();
}

bool handle_lure_callback(const LLSD& notification, const LLSD& response)
{
	static const unsigned OFFER_RECIPIENT_LIMIT = 250;
	if(notification["payload"]["ids"].size() > OFFER_RECIPIENT_LIMIT) 
	{
		// More than OFFER_RECIPIENT_LIMIT targets will overload the message
		// producing an llerror.
		LLSD args;
		args["OFFERS"] = notification["payload"]["ids"].size();
		args["LIMIT"] = static_cast<int>(OFFER_RECIPIENT_LIMIT);
		LLNotificationsUtil::add("TooManyTeleportOffers", args);
		return false;
	}

	S32 option = LLNotificationsUtil::getSelectedOption(notification, response);

	if(0 == option)
	{
		send_lures(notification, response);
	}

	return false;
}

void handle_lure(const LLUUID& invitee)
{
	std::vector<LLUUID> ids;
	ids.push_back(invitee);
	handle_lure(ids);
}

// Prompt for a message to the invited user.
void handle_lure(const uuid_vec_t& ids)
{
	if (ids.empty()) return;

	if (!gAgent.getRegion()) return;

	LLSD edit_args;
// [RLVa:KB] - Checked: 2010-04-07 (RLVa-1.2.0d) | Modified: RLVa-1.0.0a
	edit_args["REGION"] = 
		(!gRlvHandler.hasBehaviour(RLV_BHVR_SHOWLOC)) ? gAgent.getRegion()->getName() : RlvStrings::getString(RLV_STRING_HIDDEN);
// [/RLVa:KB]
//	edit_args["REGION"] = gAgent.getRegion()->getName();

	LLSD payload;
	for (std::vector<LLUUID>::const_iterator it = ids.begin();
		it != ids.end();
		++it)
	{
// [RLVa:KB] - Checked: 2010-04-07 (RLVa-1.2.0d) | Modified: RLVa-1.0.0a
		// Only allow offering teleports if everyone is a @tplure exception or able to map this avie under @showloc=n
		if (gRlvHandler.hasBehaviour(RLV_BHVR_SHOWLOC))
		{
			const LLRelationship* pBuddyInfo = LLAvatarTracker::instance().getBuddyInfo(*it);
			if ( (!gRlvHandler.isException(RLV_BHVR_TPLURE, *it, RLV_CHECK_PERMISSIVE)) &&
				 ((!pBuddyInfo) || (!pBuddyInfo->isOnline()) || (!pBuddyInfo->isRightGrantedTo(LLRelationship::GRANT_MAP_LOCATION))) )
			{
				return;
			}
		}
// [/RLVa:KB]
		payload["ids"].append(*it);
	}
	if (gAgent.isGodlike())
	{
		LLNotificationsUtil::add("OfferTeleportFromGod", edit_args, payload, handle_lure_callback);
	}
	else
	{
		LLNotificationsUtil::add("OfferTeleport", edit_args, payload, handle_lure_callback);
	}
}

bool teleport_request_callback(const LLSD& notification, const LLSD& response)
{
	LLUUID from_id = notification["payload"]["from_id"].asUUID();
	if(from_id.isNull())
	{
		LL_WARNS() << "from_id is NULL" << LL_ENDL;
		return false;
	}

	std::string from_name;
	gCacheName->getFullName(from_id, from_name);

	if(LLMuteList::getInstance()->isMuted(from_id) && !LLMuteList::getInstance()->isLinden(from_name))
	{
		return false;
	}

	S32 option = 0;
	if (response.isInteger()) 
	{
		option = response.asInteger();
	}
	else
	{
		option = LLNotificationsUtil::getSelectedOption(notification, response);
	}

	switch(option)
	{
	// Yes
	case 0:
		{
			LLSD dummy_notification;
			dummy_notification["payload"]["ids"][0] = from_id;

			LLSD dummy_response;
			dummy_response["message"] = response["message"];

			send_lures(dummy_notification, dummy_response);
		}
		break;

	// No
	case 1:
	default:
		break;
	}

	return false;
}

static LLNotificationFunctorRegistration teleport_request_callback_reg("TeleportRequest", teleport_request_callback);

void send_improved_im(const LLUUID& to_id,
							const std::string& name,
							const std::string& message,
							U8 offline,
							EInstantMessage dialog,
							const LLUUID& id,
							U32 timestamp, 
							const U8* binary_bucket,
							S32 binary_bucket_size)
{
	pack_instant_message(
		gMessageSystem,
		gAgent.getID(),
		FALSE,
		gAgent.getSessionID(),
		to_id,
		name,
		message,
		offline,
		dialog,
		id,
		0,
		LLUUID::null,
		gAgent.getPositionAgent(),
		timestamp,
		binary_bucket,
		binary_bucket_size);
	gAgent.sendReliableMessage();
}


void send_places_query(const LLUUID& query_id,
					   const LLUUID& trans_id,
					   const std::string& query_text,
					   U32 query_flags,
					   S32 category,
					   const std::string& sim_name)
{
	LLMessageSystem* msg = gMessageSystem;

	msg->newMessage("PlacesQuery");
	msg->nextBlock("AgentData");
	msg->addUUID("AgentID", gAgent.getID());
	msg->addUUID("SessionID", gAgent.getSessionID());
	msg->addUUID("QueryID", query_id);
	msg->nextBlock("TransactionData");
	msg->addUUID("TransactionID", trans_id);
	msg->nextBlock("QueryData");
	msg->addString("QueryText", query_text);
	msg->addU32("QueryFlags", query_flags);
	msg->addS8("Category", (S8)category);
	msg->addString("SimName", sim_name);
	gAgent.sendReliableMessage();
}


void process_user_info_reply(LLMessageSystem* msg, void**)
{
	LLUUID agent_id;
	msg->getUUIDFast(_PREHASH_AgentData, _PREHASH_AgentID, agent_id);
	if(agent_id != gAgent.getID())
	{
		LL_WARNS("Messaging") << "process_user_info_reply - "
				<< "wrong agent id." << LL_ENDL;
	}
	
	BOOL im_via_email;
	msg->getBOOLFast(_PREHASH_UserData, _PREHASH_IMViaEMail, im_via_email);
	std::string email;
	msg->getStringFast(_PREHASH_UserData, _PREHASH_EMail, email);
	std::string dir_visibility;
	msg->getString( "UserData", "DirectoryVisibility", dir_visibility);

	// <FS:Ansariel> Show email address in preferences (FIRE-1071)
	//LLFloaterPreference::updateUserInfo(dir_visibility, im_via_email);
	LLFloaterPreference::updateUserInfo(dir_visibility, im_via_email, email);
	// </FS:Ansariel> Show email address in preferences (FIRE-1071)
	LLFloaterSnapshot::setAgentEmail(email);
}


//---------------------------------------------------------------------------
// Script Dialog
//---------------------------------------------------------------------------

const S32 SCRIPT_DIALOG_MAX_BUTTONS = 12;
const S32 SCRIPT_DIALOG_BUTTON_STR_SIZE = 24;
const S32 SCRIPT_DIALOG_MAX_MESSAGE_SIZE = 512;
const char* SCRIPT_DIALOG_HEADER = "Script Dialog:\n";

bool callback_script_dialog(const LLSD& notification, const LLSD& response)
{
	LLNotificationForm form(notification["form"]);

	std::string rtn_text;
	S32 button_idx;
	button_idx = LLNotification::getSelectedOption(notification, response);
	if (response[TEXTBOX_MAGIC_TOKEN].isDefined())
	{
		if (response[TEXTBOX_MAGIC_TOKEN].isString())
			rtn_text = response[TEXTBOX_MAGIC_TOKEN].asString();
		else
			rtn_text.clear(); // bool marks empty string
	}
	else
	{
		rtn_text = LLNotification::getSelectedOptionName(response);
	}

	// Button -2 = Mute
	// Button -1 = Ignore - no processing needed for this button
	// Buttons 0 and above = dialog choices

	if (-2 == button_idx)
	{
		std::string object_name = notification["payload"]["object_name"].asString();
		LLUUID object_id = notification["payload"]["object_id"].asUUID();
		LLMute mute(object_id, object_name, LLMute::OBJECT);
		if (LLMuteList::getInstance()->add(mute))
		{
			// This call opens the sidebar, displays the block list, and highlights the newly blocked
			// object in the list so the user can see that their block click has taken effect.
			LLPanelBlockedList::showPanelAndSelect(object_id);
		}
	}

	if (0 <= button_idx)
	{
		LLMessageSystem* msg = gMessageSystem;
		msg->newMessage("ScriptDialogReply");
		msg->nextBlock("AgentData");
		msg->addUUID("AgentID", gAgent.getID());
		msg->addUUID("SessionID", gAgent.getSessionID());
		msg->nextBlock("Data");
		msg->addUUID("ObjectID", notification["payload"]["object_id"].asUUID());
		msg->addS32("ChatChannel", notification["payload"]["chat_channel"].asInteger());
		msg->addS32("ButtonIndex", button_idx);
		msg->addString("ButtonLabel", rtn_text);
		msg->sendReliable(LLHost(notification["payload"]["sender"].asString()));
	}

	return false;
}
static LLNotificationFunctorRegistration callback_script_dialog_reg_1("ScriptDialog", callback_script_dialog);
static LLNotificationFunctorRegistration callback_script_dialog_reg_2("ScriptDialogGroup", callback_script_dialog);

void process_script_dialog(LLMessageSystem* msg, void**)
{
	S32 i;
	LLSD payload;

	LLUUID object_id;
	msg->getUUID("Data", "ObjectID", object_id);

	// NaCl - Antispam Registry
	if (NACLAntiSpamRegistry::instance().checkQueue(ANTISPAM_QUEUE_SCRIPT_DIALOG, object_id, ANTISPAM_SOURCE_OBJECT))
	{
		return;
	}
	// NaCl End

//	For compability with OS grids first check for presence of extended packet before fetching data.
    LLUUID owner_id;
	if (gMessageSystem->getNumberOfBlocks("OwnerData") > 0)
	{
    msg->getUUID("OwnerData", "OwnerID", owner_id);
	}

	if (LLMuteList::getInstance()->isMuted(object_id) || LLMuteList::getInstance()->isMuted(owner_id))
	{
		return;
	}

	std::string message; 
	std::string first_name;
	std::string last_name;
	std::string object_name;

	S32 chat_channel;
	msg->getString("Data", "FirstName", first_name);
	msg->getString("Data", "LastName", last_name);
	msg->getString("Data", "ObjectName", object_name);
	msg->getString("Data", "Message", message);
	msg->getS32("Data", "ChatChannel", chat_channel);

		// unused for now
	LLUUID image_id;
	msg->getUUID("Data", "ImageID", image_id);

	payload["sender"] = msg->getSender().getIPandPort();
	payload["object_id"] = object_id;
	payload["chat_channel"] = chat_channel;
	payload["object_name"] = object_name;

	// build up custom form
	S32 button_count = msg->getNumberOfBlocks("Buttons");
	if (button_count > SCRIPT_DIALOG_MAX_BUTTONS)
	{
		LL_WARNS() << "Too many script dialog buttons - omitting some" << LL_ENDL;
		button_count = SCRIPT_DIALOG_MAX_BUTTONS;
	}

	LLNotificationForm form;
	for (i = 0; i < button_count; i++)
	{
		std::string tdesc;
		msg->getString("Buttons", "ButtonLabel", tdesc, i);
		form.addElement("button", std::string(tdesc));
	}

	LLSD args;
	args["TITLE"] = object_name;
	args["MESSAGE"] = message;
	LLNotificationPtr notification;
	if (!first_name.empty())
	{
		args["NAME"] = LLCacheName::buildFullName(first_name, last_name);
		notification = LLNotifications::instance().add(
			LLNotification::Params("ScriptDialog").substitutions(args).payload(payload).form_elements(form.asLLSD()));
	}
	else
	{
		args["GROUPNAME"] = last_name;
		notification = LLNotifications::instance().add(
			LLNotification::Params("ScriptDialogGroup").substitutions(args).payload(payload).form_elements(form.asLLSD()));
	}
}

//---------------------------------------------------------------------------


std::vector<LLSD> gLoadUrlList;

bool callback_load_url(const LLSD& notification, const LLSD& response)
{
	S32 option = LLNotificationsUtil::getSelectedOption(notification, response);

	if (0 == option)
	{
		LLWeb::loadURL(notification["payload"]["url"].asString());
	}

	return false;
}
static LLNotificationFunctorRegistration callback_load_url_reg("LoadWebPage", callback_load_url);


// We've got the name of the person who owns the object hurling the url.
// Display confirmation dialog.
void callback_load_url_name(const LLUUID& id, const std::string& full_name, bool is_group)
{
	std::vector<LLSD>::iterator it;
	for (it = gLoadUrlList.begin(); it != gLoadUrlList.end(); )
	{
		LLSD load_url_info = *it;
		if (load_url_info["owner_id"].asUUID() == id)
		{
			it = gLoadUrlList.erase(it);

			std::string owner_name;
			if (is_group)
			{
				owner_name = full_name + LLTrans::getString("Group");
			}
			else
			{
				owner_name = full_name;
			}

			// For legacy name-only mutes.
			if (LLMuteList::getInstance()->isMuted(LLUUID::null, owner_name))
			{
				continue;
			}
			LLSD args;
			args["URL"] = load_url_info["url"].asString();
			args["MESSAGE"] = load_url_info["message"].asString();
			args["OBJECTNAME"] = load_url_info["object_name"].asString();
			args["NAME"] = owner_name;

			LLNotificationsUtil::add("LoadWebPage", args, load_url_info);
		}
		else
		{
			++it;
		}
	}
}

void process_load_url(LLMessageSystem* msg, void**)
{
	LLUUID object_id;
	LLUUID owner_id;
	BOOL owner_is_group;
	char object_name[256];		/* Flawfinder: ignore */
	char message[256];		/* Flawfinder: ignore */
	char url[256];		/* Flawfinder: ignore */

	msg->getString("Data", "ObjectName", 256, object_name);
	msg->getUUID(  "Data", "ObjectID", object_id);
	msg->getUUID(  "Data", "OwnerID", owner_id);
	msg->getBOOL(  "Data", "OwnerIsGroup", owner_is_group);
	msg->getString("Data", "Message", 256, message);
	msg->getString("Data", "URL", 256, url);

	// NaCl - Antispam Registry
	if (NACLAntiSpamRegistry::instance().checkQueue(ANTISPAM_QUEUE_SCRIPT_DIALOG, object_id, ANTISPAM_SOURCE_OBJECT))
	{
		return;
	}
	// NaCl End

	LLSD payload;
	payload["object_id"] = object_id;
	payload["owner_id"] = owner_id;
	payload["owner_is_group"] = owner_is_group;
	payload["object_name"] = object_name;
	payload["message"] = message;
	payload["url"] = url;

	// URL is safety checked in load_url above

	// Check if object or owner is muted
	if (LLMuteList::getInstance()->isMuted(object_id, object_name) ||
	    LLMuteList::getInstance()->isMuted(owner_id))
	{
		LL_INFOS("Messaging")<<"Ignoring load_url from muted object/owner."<<LL_ENDL;
		return;
	}

	// Add to list of pending name lookups
	gLoadUrlList.push_back(payload);

	gCacheName->get(owner_id, owner_is_group,
		boost::bind(&callback_load_url_name, _1, _2, _3));
}


void callback_download_complete(void** data, S32 result, LLExtStat ext_status)
{
	std::string* filepath = (std::string*)data;
	LLSD args;
	args["DOWNLOAD_PATH"] = *filepath;
	LLNotificationsUtil::add("FinishedRawDownload", args);
	delete filepath;
}


void process_initiate_download(LLMessageSystem* msg, void**)
{
	LLUUID agent_id;
	msg->getUUID("AgentData", "AgentID", agent_id);
	if (agent_id != gAgent.getID())
	{
		LL_WARNS("Messaging") << "Initiate download for wrong agent" << LL_ENDL;
		return;
	}

	std::string sim_filename;
	std::string viewer_filename;
	msg->getString("FileData", "SimFilename", sim_filename);
	msg->getString("FileData", "ViewerFilename", viewer_filename);

	if (!gXferManager->validateFileForRequest(viewer_filename))
	{
		LL_WARNS() << "SECURITY: Unauthorized download to local file " << viewer_filename << LL_ENDL;
		return;
	}
	gXferManager->requestFile(viewer_filename,
		sim_filename,
		LL_PATH_NONE,
		msg->getSender(),
		FALSE,	// don't delete remote
		callback_download_complete,
		(void**)new std::string(viewer_filename));
}


void process_script_teleport_request(LLMessageSystem* msg, void**)
{
	if (!gSavedSettings.getBOOL("ScriptsCanShowUI")) return;

	std::string object_name;
	std::string sim_name;
	LLVector3 pos;
	LLVector3 look_at;

	msg->getString("Data", "ObjectName", object_name);
	msg->getString("Data", "SimName", sim_name);
	msg->getVector3("Data", "SimPosition", pos);
	msg->getVector3("Data", "LookAt", look_at);

	LLFloaterWorldMap* instance = LLFloaterWorldMap::getInstance();
	if(instance)
	{
		LL_INFOS() << "Object named " << object_name 
			<< " is offering TP to region "
			<< sim_name << " position " << pos
			<< LL_ENDL;

		instance->trackURL(sim_name, (S32)pos.mV[VX], (S32)pos.mV[VY], (S32)pos.mV[VZ]);
		LLFloaterReg::showInstance("world_map", "center");
	}
	
	// remove above two lines and replace with below line
	// to re-enable parcel browser for llMapDestination()
	// LLURLDispatcher::dispatch(LLSLURL::buildSLURL(sim_name, (S32)pos.mV[VX], (S32)pos.mV[VY], (S32)pos.mV[VZ]), FALSE);
	
}

void process_covenant_reply(LLMessageSystem* msg, void**)
{
	LLUUID covenant_id, estate_owner_id;
	std::string estate_name;
	U32 covenant_timestamp;
	msg->getUUID("Data", "CovenantID", covenant_id);
	msg->getU32("Data", "CovenantTimestamp", covenant_timestamp);
	msg->getString("Data", "EstateName", estate_name);
	msg->getUUID("Data", "EstateOwnerID", estate_owner_id);

	LLPanelEstateCovenant::updateEstateName(estate_name);
	LLPanelLandCovenant::updateEstateName(estate_name);
	LLPanelEstateInfo::updateEstateName(estate_name);
	LLFloaterBuyLand::updateEstateName(estate_name);

	std::string owner_name =
		LLSLURL("agent", estate_owner_id, "inspect").getSLURLString();
	LLPanelEstateCovenant::updateEstateOwnerName(owner_name);
	LLPanelLandCovenant::updateEstateOwnerName(owner_name);
	LLPanelEstateInfo::updateEstateOwnerName(owner_name);
	LLFloaterBuyLand::updateEstateOwnerName(owner_name);

	LLPanelPlaceProfile* panel = LLFloaterSidePanelContainer::getPanel<LLPanelPlaceProfile>("places", "panel_place_profile");
	if (panel)
	{
		panel->updateEstateName(estate_name);
		panel->updateEstateOwnerName(owner_name);
	}

	// standard message, not from system
	std::string last_modified;
	if (covenant_timestamp == 0)
	{
		last_modified = LLTrans::getString("covenant_last_modified")+LLTrans::getString("never_text");
	}
	else
	{
		last_modified = LLTrans::getString("covenant_last_modified")+"["
						+LLTrans::getString("LTimeWeek")+"] ["
						+LLTrans::getString("LTimeMonth")+"] ["
						+LLTrans::getString("LTimeDay")+"] ["
						+LLTrans::getString("LTimeHour")+"]:["
						+LLTrans::getString("LTimeMin")+"]:["
						+LLTrans::getString("LTimeSec")+"] ["
						+LLTrans::getString("LTimeYear")+"]";
		LLSD substitution;
		substitution["datetime"] = (S32) covenant_timestamp;
		LLStringUtil::format (last_modified, substitution);
	}

	LLPanelEstateCovenant::updateLastModified(last_modified);
	LLPanelLandCovenant::updateLastModified(last_modified);
	LLFloaterBuyLand::updateLastModified(last_modified);

	// load the actual covenant asset data
	const BOOL high_priority = TRUE;
	if (covenant_id.notNull())
	{
		gAssetStorage->getEstateAsset(gAgent.getRegionHost(),
									gAgent.getID(),
									gAgent.getSessionID(),
									covenant_id,
                                    LLAssetType::AT_NOTECARD,
									ET_Covenant,
                                    onCovenantLoadComplete,
									NULL,
									high_priority);
	}
	else
	{
		std::string covenant_text;
		if (estate_owner_id.isNull())
		{
			// mainland
			covenant_text = LLTrans::getString("RegionNoCovenant");
		}
		else
		{
			covenant_text = LLTrans::getString("RegionNoCovenantOtherOwner");
		}
		LLPanelEstateCovenant::updateCovenantText(covenant_text, covenant_id);
		LLPanelLandCovenant::updateCovenantText(covenant_text);
		LLFloaterBuyLand::updateCovenantText(covenant_text, covenant_id);
		if (panel)
		{
			panel->updateCovenantText(covenant_text);
		}
	}
}

void onCovenantLoadComplete(LLVFS *vfs,
					const LLUUID& asset_uuid,
					LLAssetType::EType type,
					void* user_data, S32 status, LLExtStat ext_status)
{
	LL_DEBUGS("Messaging") << "onCovenantLoadComplete()" << LL_ENDL;
	std::string covenant_text;
	if(0 == status)
	{
		LLVFile file(vfs, asset_uuid, type, LLVFile::READ);
		
		S32 file_length = file.getSize();
		
		std::vector<char> buffer(file_length+1);
		file.read((U8*)&buffer[0], file_length);		
		// put a EOS at the end
		buffer[file_length] = '\0';
		
		if( (file_length > 19) && !strncmp( &buffer[0], "Linden text version", 19 ) )
		{
			LLViewerTextEditor::Params params;
			params.name("temp");
			params.max_text_length(file_length+1);
			LLViewerTextEditor * editor = LLUICtrlFactory::create<LLViewerTextEditor> (params);
			if( !editor->importBuffer( &buffer[0], file_length+1 ) )
			{
				LL_WARNS("Messaging") << "Problem importing estate covenant." << LL_ENDL;
				covenant_text = "Problem importing estate covenant.";
			}
			else
			{
				// Version 0 (just text, doesn't include version number)
				covenant_text = editor->getText();
			}
			delete editor;
		}
		else
		{
			LL_WARNS("Messaging") << "Problem importing estate covenant: Covenant file format error." << LL_ENDL;
			covenant_text = "Problem importing estate covenant: Covenant file format error.";
		}
	}
	else
	{
		if( LL_ERR_ASSET_REQUEST_NOT_IN_DATABASE == status ||
		    LL_ERR_FILE_EMPTY == status)
		{
			covenant_text = "Estate covenant notecard is missing from database.";
		}
		else if (LL_ERR_INSUFFICIENT_PERMISSIONS == status)
		{
			covenant_text = "Insufficient permissions to view estate covenant.";
		}
		else
		{
			covenant_text = "Unable to load estate covenant at this time.";
		}
		
		LL_WARNS("Messaging") << "Problem loading notecard: " << status << LL_ENDL;
	}
	LLPanelEstateCovenant::updateCovenantText(covenant_text, asset_uuid);
	LLPanelLandCovenant::updateCovenantText(covenant_text);
	LLFloaterBuyLand::updateCovenantText(covenant_text, asset_uuid);

	LLPanelPlaceProfile* panel = LLFloaterSidePanelContainer::getPanel<LLPanelPlaceProfile>("places", "panel_place_profile");
	if (panel)
	{
		panel->updateCovenantText(covenant_text);
	}
}


void process_feature_disabled_message(LLMessageSystem* msg, void**)
{
	// Handle Blacklisted feature simulator response...
	LLUUID	agentID;
	LLUUID	transactionID;
	std::string	messageText;
	msg->getStringFast(_PREHASH_FailureInfo,_PREHASH_ErrorMessage, messageText,0);
	msg->getUUIDFast(_PREHASH_FailureInfo,_PREHASH_AgentID,agentID);
	msg->getUUIDFast(_PREHASH_FailureInfo,_PREHASH_TransactionID,transactionID);
	
	LL_WARNS("Messaging") << "Blacklisted Feature Response:" << messageText << LL_ENDL;
}

// ------------------------------------------------------------
// Message system exception callbacks
// ------------------------------------------------------------

void invalid_message_callback(LLMessageSystem* msg,
								   void*,
								   EMessageException exception)
{
    LLAppViewer::instance()->badNetworkHandler();
}

// Please do not add more message handlers here. This file is huge.
// Put them in a file related to the functionality you are implementing.

void LLOfferInfo::forceResponse(InventoryOfferResponse response)
{
	// <FS:Ansariel> Now this is a hell of piece of... forceResponse() will look for the
	//               ELEMENT index, and NOT the button index. So if we want to force a
	//               response of IOR_ACCEPT, we need to pass the correct element
	//               index of the button.
	//LLNotification::Params params("UserGiveItem");
	//params.functor.function(boost::bind(&LLOfferInfo::inventory_offer_callback, this, _1, _2));
	//LLNotifications::instance().forceResponse(params, response);
	S32 element_index;
	switch (response)
	{
		case IOR_ACCEPT:
			element_index = 1;
			break;
		case IOR_DECLINE:
			element_index = 2;
			break;
		case IOR_MUTE:
			element_index = 3;
			break;
		default:
			element_index = -1;
			break;
	}
	LLNotification::Params params("UserGiveItem");
	params.functor.function(boost::bind(&LLOfferInfo::inventory_offer_callback, this, _1, _2));
	LLNotifications::instance().forceResponse(params, element_index);
	// </FS:Ansariel>
}
<|MERGE_RESOLUTION|>--- conflicted
+++ resolved
@@ -734,23 +734,19 @@
 		LLGroupActions::show(group_id);
 		LLSD args;
 		args["MESSAGE"] = message;
-<<<<<<< HEAD
 
 		// <FS:PP> FIRE-11181: Option to remove the "Join" button from group invites that include enrollment fees
-		// LLNotificationsUtil::add("JoinGroup", args, notification["payload"]);
+		// LLNotificationsUtil::add("JoinGroup", args, notification_adjusted["payload"]);
 		if(fee > 0 && gSavedSettings.getBOOL("FSAllowGroupInvitationOnlyWithoutFee"))
 		{
-			LLNotificationsUtil::add("JoinGroupProtectionNotice", args, notification["payload"]);
+			LLNotificationsUtil::add("JoinGroupProtectionNotice", args, notification_adjusted["payload"]);
 		}
 		else
 		{
-			LLNotificationsUtil::add("JoinGroup", args, notification["payload"]);
+			LLNotificationsUtil::add("JoinGroup", args, notification_adjusted["payload"]);
 		}
 		// </FS:PP>
 
-=======
-		LLNotificationsUtil::add("JoinGroup", args, notification_adjusted["payload"]);
->>>>>>> d96af562
 		return false;
 	}
 
@@ -2201,10 +2197,7 @@
 		return;
 	}
 
-<<<<<<< HEAD
-
-=======
->>>>>>> d96af562
+
 	bool bAutoAccept(false);
 	// Avoid the Accept/Discard dialog if the user so desires. JC
 	// <FS:Ansariel> Auto-accept any kind of inventory (FIRE-4128)
@@ -2293,11 +2286,7 @@
 	LLNotification::Params p;
 
 	// Object -> Agent Inventory Offer
-<<<<<<< HEAD
-	if (info->mFromObject && !bAutoAccept ) // Nicky D. fall into the Avi->Avi branch for auto accepting items.
-=======
 	if (info->mFromObject && !bAutoAccept)
->>>>>>> d96af562
 	{
 // [RLVa:KB] - Checked: 2010-11-02 (RLVa-1.2.2a) | Modified: RLVa-1.2.2a
 		// Only filter if the object owner is a nearby agent
@@ -2372,14 +2361,8 @@
         {
             send_do_not_disturb_message(gMessageSystem, info->mFromID);
         }
-<<<<<<< HEAD
         
-        if( !bAutoAccept ) // Nicky D. if we auto accept, do not pester the user with stuff in the chicklet.
-		// Inform user that there is a script floater via toast system
-=======
-
 		if( !bAutoAccept ) // if we auto accept, do not pester the user
->>>>>>> d96af562
 		{
 			// Inform user that there is a script floater via toast system
 			payload["give_inventory_notification"] = TRUE;
@@ -7381,15 +7364,8 @@
 			}
 			// </FS:Ansariel>
 
-<<<<<<< HEAD
-			// <FS:Ansariel> Only play when we want
-			//send_sound_trigger(LLUUID(gSavedSettings.getString("UISndRestart")), 1.0f);
 			make_ui_sound("UISndRestart");
-			// </FS:Ansariel>
 			reportToNearbyChat(LLTrans::getString("FSRegionRestartInLocalChat")); // <FS:PP> FIRE-6307: Region restart notices in local chat
-=======
-			make_ui_sound("UISndRestart");
->>>>>>> d96af562
 		}
 
 		// <FS:Ansariel> FIRE-9858: Kill annoying "Autopilot canceled" toast
