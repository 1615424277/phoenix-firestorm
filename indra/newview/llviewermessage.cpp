--- conflicted
+++ resolved
@@ -3838,19 +3838,16 @@
 			{
 				send_do_not_disturb_message(msg, from_id);
 			}
-<<<<<<< HEAD
 			// <FS:PP> FIRE-1245: Option to block/reject teleport offers
+			//else if (gSavedSettings.getBOOL("VoiceCallsFriendsOnly") && (LLAvatarTracker::instance().getBuddyInfo(from_id) == NULL))
+			//{
+			//	return;
+			//}
 			else if ( (is_rejecting_tp_offers && (!FSDontRejectTeleportOffersFromFriends || (FSDontRejectTeleportOffersFromFriends && !is_friend))) && (!fRlvAutoAccept) )
 			{
 				send_rejecting_tp_offers_message(msg, from_id);
 			}
 			// </FS:PP>
-=======
-			else if (gSavedSettings.getBOOL("VoiceCallsFriendsOnly") && (LLAvatarTracker::instance().getBuddyInfo(from_id) == NULL))
-			{
-				return;
-			}
->>>>>>> e349ad63
 			else
 			{
 				LLVector3 pos, look_at;
