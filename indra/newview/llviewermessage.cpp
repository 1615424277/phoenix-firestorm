/** 
 * @file llviewermessage.cpp
 * @brief Dumping ground for viewer-side message system callbacks.
 *
 * $LicenseInfo:firstyear=2002&license=viewerlgpl$
 * Second Life Viewer Source Code
 * Copyright (C) 2010, Linden Research, Inc.
 * 
 * This library is free software; you can redistribute it and/or
 * modify it under the terms of the GNU Lesser General Public
 * License as published by the Free Software Foundation;
 * version 2.1 of the License only.
 * 
 * This library is distributed in the hope that it will be useful,
 * but WITHOUT ANY WARRANTY; without even the implied warranty of
 * MERCHANTABILITY or FITNESS FOR A PARTICULAR PURPOSE.  See the GNU
 * Lesser General Public License for more details.
 * 
 * You should have received a copy of the GNU Lesser General Public
 * License along with this library; if not, write to the Free Software
 * Foundation, Inc., 51 Franklin Street, Fifth Floor, Boston, MA  02110-1301  USA
 * 
 * Linden Research, Inc., 945 Battery Street, San Francisco, CA  94111  USA
 * $/LicenseInfo$
 */

#include "llviewerprecompiledheaders.h"
#include "llviewermessage.h"

// Linden libraries
#include "llanimationstates.h"
#include "llaudioengine.h" 
#include "llavataractions.h"
#include "llavatarnamecache.h"		// IDEVO HACK
#include "lleconomy.h"
#include "lleventtimer.h"
#include "llfloaterreg.h"
#include "llfolderview.h"
#include "llfollowcamparams.h"
#include "llinventorydefines.h"
#include "lllslconstants.h"
#include "llregionhandle.h"
#include "llsd.h"
#include "llsdserialize.h"
#include "llteleportflags.h"
#include "lltoastnotifypanel.h"
#include "lltransactionflags.h"
#include "llvfile.h"
#include "llvfs.h"
#include "llxfermanager.h"
#include "mean_collision_data.h"

#include "llagent.h"
#include "llagentcamera.h"
#include "llcallingcard.h"
#include "llbuycurrencyhtml.h"
#include "llcontrolavatar.h"
#include "llfirstuse.h"
#include "llfloaterbump.h"
#include "llfloaterbuyland.h"
#include "llfloaterland.h"
#include "llfloaterregioninfo.h"
#include "llfloaterlandholdings.h"
#include "llfloaterpreference.h"
#include "llfloatersidepanelcontainer.h"
#include "llfloatersnapshot.h"
#include "llhudeffecttrail.h"
#include "llhudmanager.h"
#include "llimprocessing.h"
#include "llinventoryfunctions.h"
#include "llinventoryobserver.h"
#include "llinventorypanel.h"
#include "llfloaterimnearbychat.h"
#include "llmarketplacefunctions.h"
#include "llnotifications.h"
#include "llnotificationsutil.h"
#include "llpanelgrouplandmoney.h"
#include "llrecentpeople.h"
#include "llscriptfloater.h"
#include "llscriptruntimeperms.h"
#include "llselectmgr.h"
#include "llstartup.h"
#include "llsky.h"
#include "llslurl.h"
#include "llstatenums.h"
#include "llstatusbar.h"
#include "llimview.h"
#include "llspeakers.h"
#include "lltrans.h"
#include "lltranslate.h"
#include "llviewerfoldertype.h"
#include "llvoavatar.h"				// IDEVO HACK
#include "lluri.h"
#include "llviewergenericmessage.h"
#include "llviewermenu.h"
#include "llviewerinventory.h"
#include "llviewerjoystick.h"
#include "llviewerobjectlist.h"
#include "llviewerparcelmgr.h"
#include "llviewerstats.h"
#include "llviewertexteditor.h"
#include "llviewerthrottle.h"
#include "llviewerwindow.h"
#include "llvlmanager.h"
#include "llvoavatarself.h"
#include "llvovolume.h"
#include "llworld.h"
#include "pipeline.h"
#include "llfloaterworldmap.h"
#include "llviewerdisplay.h"
#include "llkeythrottle.h"
#include "llgroupactions.h"
#include "llagentui.h"
#include "llpanelblockedlist.h"
#include "llpanelplaceprofile.h"
#include "llviewerregion.h"
#include "llfloaterregionrestarting.h"
// [RLVa:KB] - Checked: 2010-03-09 (RLVa-1.2.0a)
#include "rlvactions.h"
#include "rlvhandler.h"
#include "rlvinventory.h"
#include "rlvui.h"
// [/RLVa:KB]

#include <boost/algorithm/string/split.hpp> //
#include <boost/foreach.hpp>

#include "llnotificationmanager.h" //
#include "llexperiencecache.h"

#include "llexperiencecache.h"

extern void on_new_message(const LLSD& msg);

//
// Constants
//
const F32 CAMERA_POSITION_THRESHOLD_SQUARED = 0.001f * 0.001f;

// Determine how quickly residents' scripts can issue question dialogs
// Allow bursts of up to 5 dialogs in 10 seconds. 10*2=20 seconds recovery if throttle kicks in
static const U32 LLREQUEST_PERMISSION_THROTTLE_LIMIT	= 5;     // requests
static const F32 LLREQUEST_PERMISSION_THROTTLE_INTERVAL	= 10.0f; // seconds

extern BOOL gDebugClicks;
extern bool gShiftFrame;

// function prototypes
bool check_offer_throttle(const std::string& from_name, bool check_only);
bool check_asset_previewable(const LLAssetType::EType asset_type);
static void process_money_balance_reply_extended(LLMessageSystem* msg);
bool handle_trusted_experiences_notification(const LLSD&);

//inventory offer throttle globals
LLFrameTimer gThrottleTimer;
const U32 OFFER_THROTTLE_MAX_COUNT=5; //number of items per time period
const F32 OFFER_THROTTLE_TIME=10.f; //time period in seconds

// Agent Update Flags (U8)
const U8 AU_FLAGS_NONE      		= 0x00;
const U8 AU_FLAGS_HIDETITLE      	= 0x01;
const U8 AU_FLAGS_CLIENT_AUTOPILOT	= 0x02;

void accept_friendship_coro(std::string url, LLSD notification)
{
    LLCore::HttpRequest::policy_t httpPolicy(LLCore::HttpRequest::DEFAULT_POLICY_ID);
    LLCoreHttpUtil::HttpCoroutineAdapter::ptr_t
        httpAdapter(new LLCoreHttpUtil::HttpCoroutineAdapter("friendshipResponceErrorProcessing", httpPolicy));
    LLCore::HttpRequest::ptr_t httpRequest(new LLCore::HttpRequest);
    if (url.empty())
    {
        LL_WARNS("Friendship") << "Empty capability!" << LL_ENDL;
        return;
    }

    LLSD payload = notification["payload"];
    url += "?from=" + payload["from_id"].asString();
    url += "&agent_name=\"" + LLURI::escape(gAgentAvatarp->getFullname()) + "\"";

    LLSD data;
    LLSD result = httpAdapter->postAndSuspend(httpRequest, url, data);

    LLSD httpResults = result[LLCoreHttpUtil::HttpCoroutineAdapter::HTTP_RESULTS];
    LLCore::HttpStatus status = LLCoreHttpUtil::HttpCoroutineAdapter::getStatusFromLLSD(httpResults);

    if (!status)
    {
        LL_WARNS("Friendship") << "HTTP status, " << status.toTerseString() <<
            ". friendship offer accept failed." << LL_ENDL;
    }
    else
    {
        if (!result.has("success") || result["success"].asBoolean() == false)
        {
            LL_WARNS("Friendship") << "Server failed to process accepted friendship. " << httpResults << LL_ENDL;
        }
        else
        {
            LL_DEBUGS("Friendship") << "Adding friend to list" << httpResults << LL_ENDL;
            // add friend to recent people list
            LLRecentPeople::instance().add(payload["from_id"]);

            LLNotificationsUtil::add("FriendshipAcceptedByMe",
                notification["substitutions"], payload);
        }
    }
}

void decline_friendship_coro(std::string url, LLSD notification, S32 option)
{
    if (url.empty())
    {
        LL_WARNS("Friendship") << "Empty capability!" << LL_ENDL;
        return;
    }
    LLCore::HttpRequest::policy_t httpPolicy(LLCore::HttpRequest::DEFAULT_POLICY_ID);
    LLCoreHttpUtil::HttpCoroutineAdapter::ptr_t
        httpAdapter(new LLCoreHttpUtil::HttpCoroutineAdapter("friendshipResponceErrorProcessing", httpPolicy));
    LLCore::HttpRequest::ptr_t httpRequest(new LLCore::HttpRequest);

    LLSD payload = notification["payload"];
    url += "?from=" + payload["from_id"].asString();

    LLSD result = httpAdapter->deleteAndSuspend(httpRequest, url);

    LLSD httpResults = result[LLCoreHttpUtil::HttpCoroutineAdapter::HTTP_RESULTS];
    LLCore::HttpStatus status = LLCoreHttpUtil::HttpCoroutineAdapter::getStatusFromLLSD(httpResults);

    if (!status)
    {
        LL_WARNS("Friendship") << "HTTP status, " << status.toTerseString() <<
            ". friendship offer decline failed." << LL_ENDL;
    }
    else
    {
        if (!result.has("success") || result["success"].asBoolean() == false)
        {
            LL_WARNS("Friendship") << "Server failed to process declined friendship. " << httpResults << LL_ENDL;
        }
        else
        {
            LL_DEBUGS("Friendship") << "Friendship declined" << httpResults << LL_ENDL;
            if (option == 1)
            {
                LLNotificationsUtil::add("FriendshipDeclinedByMe",
                    notification["substitutions"], payload);
            }
            else if (option == 2)
            {
                // start IM session
                LLAvatarActions::startIM(payload["from_id"].asUUID());
            }
        }
    }
}

bool friendship_offer_callback(const LLSD& notification, const LLSD& response)
{
	S32 option = LLNotificationsUtil::getSelectedOption(notification, response);
	LLMessageSystem* msg = gMessageSystem;
	const LLSD& payload = notification["payload"];
	LLNotificationPtr notification_ptr = LLNotifications::instance().find(notification["id"].asUUID());

    // this will be skipped if the user offering friendship is blocked
    if (notification_ptr)
    {
	    switch(option)
	    {
	    case 0:
	    {
		    // accept
		    LLAvatarTracker::formFriendship(payload["from_id"]);

		    const LLUUID fid = gInventory.findCategoryUUIDForType(LLFolderType::FT_CALLINGCARD);

		    // This will also trigger an onlinenotification if the user is online
            std::string url = gAgent.getRegionCapability("AcceptFriendship");
            LL_DEBUGS("Friendship") << "Cap string: " << url << LL_ENDL;
            if (!url.empty() && payload.has("online") && payload["online"].asBoolean() == false)
            {
                LL_DEBUGS("Friendship") << "Accepting friendship via capability" << LL_ENDL;
                LLCoros::instance().launch("LLMessageSystem::acceptFriendshipOffer",
                    boost::bind(accept_friendship_coro, url, notification));
            }
            else if (payload.has("session_id") && payload["session_id"].asUUID().notNull())
            {
                LL_DEBUGS("Friendship") << "Accepting friendship via viewer message" << LL_ENDL;
                msg->newMessageFast(_PREHASH_AcceptFriendship);
                msg->nextBlockFast(_PREHASH_AgentData);
                msg->addUUIDFast(_PREHASH_AgentID, gAgent.getID());
                msg->addUUIDFast(_PREHASH_SessionID, gAgent.getSessionID());
                msg->nextBlockFast(_PREHASH_TransactionBlock);
                msg->addUUIDFast(_PREHASH_TransactionID, payload["session_id"]);
                msg->nextBlockFast(_PREHASH_FolderData);
                msg->addUUIDFast(_PREHASH_FolderID, fid);
                msg->sendReliable(LLHost(payload["sender"].asString()));

                // add friend to recent people list
                LLRecentPeople::instance().add(payload["from_id"]);
                LLNotificationsUtil::add("FriendshipAcceptedByMe",
                    notification["substitutions"], payload);
            }
            else
            {
                LL_WARNS("Friendship") << "Failed to accept friendship offer, neither capability nor transaction id are accessible" << LL_ENDL;
            }
		    break;
	    }
	    case 1: // Decline
	    // fall-through
	    case 2: // Send IM - decline and start IM session
		    {
			    // decline
			    // We no longer notify other viewers, but we DO still send
                // the rejection to the simulator to delete the pending userop.
                std::string url = gAgent.getRegionCapability("DeclineFriendship");
                LL_DEBUGS("Friendship") << "Cap string: " << url << LL_ENDL;
                if (!url.empty() && payload.has("online") && payload["online"].asBoolean() == false)
                {
                    LL_DEBUGS("Friendship") << "Declining friendship via capability" << LL_ENDL;
                    LLCoros::instance().launch("LLMessageSystem::declineFriendshipOffer",
                        boost::bind(decline_friendship_coro, url, notification, option));
                }
                else if (payload.has("session_id") && payload["session_id"].asUUID().notNull())
                {
                    LL_DEBUGS("Friendship") << "Declining friendship via viewer message" << LL_ENDL;
                    msg->newMessageFast(_PREHASH_DeclineFriendship);
                    msg->nextBlockFast(_PREHASH_AgentData);
                    msg->addUUIDFast(_PREHASH_AgentID, gAgent.getID());
                    msg->addUUIDFast(_PREHASH_SessionID, gAgent.getSessionID());
                    msg->nextBlockFast(_PREHASH_TransactionBlock);
                    msg->addUUIDFast(_PREHASH_TransactionID, payload["session_id"]);
                    msg->sendReliable(LLHost(payload["sender"].asString()));

                    if (option == 1) // due to fall-through
                    {
                        LLNotificationsUtil::add("FriendshipDeclinedByMe",
                            notification["substitutions"], payload);
                    }
                    else if (option == 2)
                    {
                        // start IM session
                        LLAvatarActions::startIM(payload["from_id"].asUUID());
                    }
                }
                else
                {
                    LL_WARNS("Friendship") << "Failed to decline friendship offer, neither capability nor transaction id are accessible" << LL_ENDL;
                }
	    }
	    default:
		    // close button probably, possibly timed out
		    break;
	    }

		// TODO: this set of calls has undesirable behavior under Windows OS (CHUI-985):
		// here appears three additional toasts instead one modified
		// need investigation and fix

	    // LLNotificationFormPtr modified_form(new LLNotificationForm(*notification_ptr->getForm()));
	    // modified_form->setElementEnabled("Accept", false);
	    // modified_form->setElementEnabled("Decline", false);
	    // notification_ptr->updateForm(modified_form);
// [SL:KB] - Patch: UI-Notifications | Checked: 2013-05-09 (Catznip-3.5)
//		// Assume that any offer notification with "getCanBeStored() == true" is the result of RLVa routing it to the notifcation syswell
//		/*const*/ LLNotificationsUI::LLScreenChannel* pChannel = LLNotificationsUI::LLChannelManager::instance().getNotificationScreenChannel();
//		/*const*/ LLNotificationsUI::LLToast* pToast = (pChannel) ? pChannel->getToastByNotificationID(notification["id"].asUUID()) : NULL;
//		if ( (!pToast) || (!pToast->getCanBeStored()) )
//		{
// [/SL:KB]
//			notification_ptr->repost();
// [SL:KB] - Patch: UI-Notifications | Checked: 2013-05-09 (Catznip-3.5)
//		}
// [/SL:KB]

    }

	return false;
}
static LLNotificationFunctorRegistration friendship_offer_callback_reg("OfferFriendship", friendship_offer_callback);
static LLNotificationFunctorRegistration friendship_offer_callback_reg_nm("OfferFriendshipNoMessage", friendship_offer_callback);

// Functions
//

void give_money(const LLUUID& uuid, LLViewerRegion* region, S32 amount, BOOL is_group,
				S32 trx_type, const std::string& desc)
{
	if(0 == amount || !region) return;
	amount = abs(amount);
	LL_INFOS("Messaging") << "give_money(" << uuid << "," << amount << ")"<< LL_ENDL;
	if(can_afford_transaction(amount))
	{
//		gStatusBar->debitBalance(amount);
		LLMessageSystem* msg = gMessageSystem;
		msg->newMessageFast(_PREHASH_MoneyTransferRequest);
		msg->nextBlockFast(_PREHASH_AgentData);
		msg->addUUIDFast(_PREHASH_AgentID, gAgent.getID());
        msg->addUUIDFast(_PREHASH_SessionID, gAgent.getSessionID());
		msg->nextBlockFast(_PREHASH_MoneyData);
		msg->addUUIDFast(_PREHASH_SourceID, gAgent.getID() );
		msg->addUUIDFast(_PREHASH_DestID, uuid);
		msg->addU8Fast(_PREHASH_Flags, pack_transaction_flags(FALSE, is_group));
		msg->addS32Fast(_PREHASH_Amount, amount);
		msg->addU8Fast(_PREHASH_AggregatePermNextOwner, (U8)LLAggregatePermissions::AP_EMPTY);
		msg->addU8Fast(_PREHASH_AggregatePermInventory, (U8)LLAggregatePermissions::AP_EMPTY);
		msg->addS32Fast(_PREHASH_TransactionType, trx_type );
		msg->addStringFast(_PREHASH_Description, desc);
		msg->sendReliable(region->getHost());
	}
	else
	{
		LLStringUtil::format_map_t args;
		args["AMOUNT"] = llformat("%d", amount);
		LLBuyCurrencyHTML::openCurrencyFloater( LLTrans::getString("giving", args), amount );
	}
}

void send_complete_agent_movement(const LLHost& sim_host)
{
	LLMessageSystem* msg = gMessageSystem;
	msg->newMessageFast(_PREHASH_CompleteAgentMovement);
	msg->nextBlockFast(_PREHASH_AgentData);
	msg->addUUIDFast(_PREHASH_AgentID, gAgent.getID());
	msg->addUUIDFast(_PREHASH_SessionID, gAgent.getSessionID());
	msg->addU32Fast(_PREHASH_CircuitCode, msg->mOurCircuitCode);
	msg->sendReliable(sim_host);
}

void process_logout_reply(LLMessageSystem* msg, void**)
{
	// The server has told us it's ok to quit.
	LL_DEBUGS("Messaging") << "process_logout_reply" << LL_ENDL;

	LLUUID agent_id;
	msg->getUUID("AgentData", "AgentID", agent_id);
	LLUUID session_id;
	msg->getUUID("AgentData", "SessionID", session_id);
	if((agent_id != gAgent.getID()) || (session_id != gAgent.getSessionID()))
	{
		LL_WARNS("Messaging") << "Bogus Logout Reply" << LL_ENDL;
	}

	LLInventoryModel::update_map_t parents;
	S32 count = msg->getNumberOfBlocksFast( _PREHASH_InventoryData );
	for(S32 i = 0; i < count; ++i)
	{
		LLUUID item_id;
		msg->getUUIDFast(_PREHASH_InventoryData, _PREHASH_ItemID, item_id, i);

		if( (1 == count) && item_id.isNull() )
		{
			// Detect dummy item.  Indicates an empty list.
			break;
		}

		// We do not need to track the asset ids, just account for an
		// updated inventory version.
		LL_INFOS("Messaging") << "process_logout_reply itemID=" << item_id << LL_ENDL;
		LLInventoryItem* item = gInventory.getItem( item_id );
		if( item )
		{
			parents[item->getParentUUID()] = 0;
			gInventory.addChangedMask(LLInventoryObserver::INTERNAL, item_id);
		}
		else
		{
			LL_INFOS("Messaging") << "process_logout_reply item not found: " << item_id << LL_ENDL;
		}
	}
    LLAppViewer::instance()->forceQuit();
}

void process_layer_data(LLMessageSystem *mesgsys, void **user_data)
{
	LLViewerRegion *regionp = LLWorld::getInstance()->getRegion(mesgsys->getSender());

	LL_DEBUGS_ONCE("SceneLoadTiming") << "Received layer data" << LL_ENDL;

	if(!regionp)
	{
		LL_WARNS() << "Invalid region for layer data." << LL_ENDL;
		return;
	}
	S32 size;
	S8 type;

	mesgsys->getS8Fast(_PREHASH_LayerID, _PREHASH_Type, type);
	size = mesgsys->getSizeFast(_PREHASH_LayerData, _PREHASH_Data);
	if (0 == size)
	{
		LL_WARNS("Messaging") << "Layer data has zero size." << LL_ENDL;
		return;
	}
	if (size < 0)
	{
		// getSizeFast() is probably trying to tell us about an error
		LL_WARNS("Messaging") << "getSizeFast() returned negative result: "
			<< size
			<< LL_ENDL;
		return;
	}
	U8 *datap = new U8[size];
	mesgsys->getBinaryDataFast(_PREHASH_LayerData, _PREHASH_Data, datap, size);
	LLVLData *vl_datap = new LLVLData(regionp, type, datap, size);
	if (mesgsys->getReceiveCompressedSize())
	{
		gVLManager.addLayerData(vl_datap, (S32Bytes)mesgsys->getReceiveCompressedSize());
	}
	else
	{
		gVLManager.addLayerData(vl_datap, (S32Bytes)mesgsys->getReceiveSize());
	}
}

// S32 exported_object_count = 0;
// S32 exported_image_count = 0;
// S32 current_object_count = 0;
// S32 current_image_count = 0;

// extern LLNotifyBox *gExporterNotify;
// extern LLUUID gExporterRequestID;
// extern std::string gExportDirectory;

// extern LLUploadDialog *gExportDialog;

// std::string gExportedFile;

// std::map<LLUUID, std::string> gImageChecksums;

// void export_complete()
// {
// 		LLUploadDialog::modalUploadFinished();
// 		gExporterRequestID.setNull();
// 		gExportDirectory = "";

// 		LLFILE* fXML = LLFile::fopen(gExportedFile, "rb");		/* Flawfinder: ignore */
// 		fseek(fXML, 0, SEEK_END);
// 		long length = ftell(fXML);
// 		fseek(fXML, 0, SEEK_SET);
// 		U8 *buffer = new U8[length + 1];
// 		size_t nread = fread(buffer, 1, length, fXML);
// 		if (nread < (size_t) length)
// 		{
// 			LL_WARNS("Messaging") << "Short read" << LL_ENDL;
// 		}
// 		buffer[nread] = '\0';
// 		fclose(fXML);

// 		char *pos = (char *)buffer;
// 		while ((pos = strstr(pos+1, "<sl:image ")) != 0)
// 		{
// 			char *pos_check = strstr(pos, "checksum=\"");

// 			if (pos_check)
// 			{
// 				char *pos_uuid = strstr(pos_check, "\">");

// 				if (pos_uuid)
// 				{
// 					char image_uuid_str[UUID_STR_SIZE];		/* Flawfinder: ignore */
// 					memcpy(image_uuid_str, pos_uuid+2, UUID_STR_SIZE-1);		/* Flawfinder: ignore */
// 					image_uuid_str[UUID_STR_SIZE-1] = 0;
					
// 					LLUUID image_uuid(image_uuid_str);

// 					LL_INFOS("Messaging") << "Found UUID: " << image_uuid << LL_ENDL;

// 					std::map<LLUUID, std::string>::iterator itor = gImageChecksums.find(image_uuid);
// 					if (itor != gImageChecksums.end())
// 					{
// 						LL_INFOS("Messaging") << "Replacing with checksum: " << itor->second << LL_ENDL;
// 						if (!itor->second.empty())
// 						{
// 							memcpy(&pos_check[10], itor->second.c_str(), 32);		/* Flawfinder: ignore */
// 						}
// 					}
// 				}
// 			}
// 		}

// 		LLFILE* fXMLOut = LLFile::fopen(gExportedFile, "wb");		/* Flawfinder: ignore */
// 		if (fwrite(buffer, 1, length, fXMLOut) != length)
// 		{
// 			LL_WARNS("Messaging") << "Short write" << LL_ENDL;
// 		}
// 		fclose(fXMLOut);

// 		delete [] buffer;
// }


// void exported_item_complete(const LLTSCode status, void *user_data)
// {
// 	//std::string *filename = (std::string *)user_data;

// 	if (status < LLTS_OK)
// 	{
// 		LL_WARNS("Messaging") << "Export failed!" << LL_ENDL;
// 	}
// 	else
// 	{
// 		++current_object_count;
// 		if (current_image_count == exported_image_count && current_object_count == exported_object_count)
// 		{
// 			LL_INFOS("Messaging") << "*** Export complete ***" << LL_ENDL;

// 			export_complete();
// 		}
// 		else
// 		{
// 			gExportDialog->setMessage(llformat("Exported %d/%d object files, %d/%d textures.", current_object_count, exported_object_count, current_image_count, exported_image_count));
// 		}
// 	}
// }

// struct exported_image_info
// {
// 	LLUUID image_id;
// 	std::string filename;
// 	U32 image_num;
// };

// void exported_j2c_complete(const LLTSCode status, void *user_data)
// {
// 	exported_image_info *info = (exported_image_info *)user_data;
// 	LLUUID image_id = info->image_id;
// 	U32 image_num = info->image_num;
// 	std::string filename = info->filename;
// 	delete info;

// 	if (status < LLTS_OK)
// 	{
// 		LL_WARNS("Messaging") << "Image download failed!" << LL_ENDL;
// 	}
// 	else
// 	{
// 		LLFILE* fIn = LLFile::fopen(filename, "rb");		/* Flawfinder: ignore */
// 		if (fIn) 
// 		{
// 			LLPointer<LLImageJ2C> ImageUtility = new LLImageJ2C;
// 			LLPointer<LLImageTGA> TargaUtility = new LLImageTGA;

// 			fseek(fIn, 0, SEEK_END);
// 			S32 length = ftell(fIn);
// 			fseek(fIn, 0, SEEK_SET);
// 			U8 *buffer = ImageUtility->allocateData(length);
// 			if (fread(buffer, 1, length, fIn) != length)
// 			{
// 				LL_WARNS("Messaging") << "Short read" << LL_ENDL;
// 			}
// 			fclose(fIn);
// 			LLFile::remove(filename);

// 			// Convert to TGA
// 			LLPointer<LLImageRaw> image = new LLImageRaw();

// 			ImageUtility->updateData();
// 			ImageUtility->decode(image, 100000.0f);
			
// 			TargaUtility->encode(image);
// 			U8 *data = TargaUtility->getData();
// 			S32 data_size = TargaUtility->getDataSize();

// 			std::string file_path = gDirUtilp->getDirName(filename);
			
// 			std::string output_file = llformat("%s/image-%03d.tga", file_path.c_str(), image_num);//filename;
// 			//S32 name_len = output_file.length();
// 			//strcpy(&output_file[name_len-3], "tga");
// 			LLFILE* fOut = LLFile::fopen(output_file, "wb");		/* Flawfinder: ignore */
// 			char md5_hash_string[33];		/* Flawfinder: ignore */
// 			strcpy(md5_hash_string, "00000000000000000000000000000000");		/* Flawfinder: ignore */
// 			if (fOut)
// 			{
// 				if (fwrite(data, 1, data_size, fOut) != data_size)
// 				{
// 					LL_WARNS("Messaging") << "Short write" << LL_ENDL;
// 				}
// 				fseek(fOut, 0, SEEK_SET);
// 				fclose(fOut);
// 				fOut = LLFile::fopen(output_file, "rb");		/* Flawfinder: ignore */
// 				LLMD5 my_md5_hash(fOut);
// 				my_md5_hash.hex_digest(md5_hash_string);
// 			}

// 			gImageChecksums.insert(std::pair<LLUUID, std::string>(image_id, md5_hash_string));
// 		}
// 	}

// 	++current_image_count;
// 	if (current_image_count == exported_image_count && current_object_count == exported_object_count)
// 	{
// 		LL_INFOS("Messaging") << "*** Export textures complete ***" << LL_ENDL;
// 			export_complete();
// 	}
// 	else
// 	{
// 		gExportDialog->setMessage(llformat("Exported %d/%d object files, %d/%d textures.", current_object_count, exported_object_count, current_image_count, exported_image_count));
// 	}
//}

void process_derez_ack(LLMessageSystem*, void**)
{
	if(gViewerWindow) gViewerWindow->getWindow()->decBusyCount();
}

void process_places_reply(LLMessageSystem* msg, void** data)
{
	LLUUID query_id;

	msg->getUUID("AgentData", "QueryID", query_id);
	if (query_id.isNull())
	{
		LLFloaterLandHoldings::processPlacesReply(msg, data);
	}
	else if(gAgent.isInGroup(query_id))
	{
		LLPanelGroupLandMoney::processPlacesReply(msg, data);
	}
	else
	{
		LL_WARNS("Messaging") << "Got invalid PlacesReply message" << LL_ENDL;
	}
}

void send_sound_trigger(const LLUUID& sound_id, F32 gain)
{
	if (sound_id.isNull() || gAgent.getRegion() == NULL)
	{
		// disconnected agent or zero guids don't get sent (no sound)
		return;
	}

	LLMessageSystem* msg = gMessageSystem;
	msg->newMessageFast(_PREHASH_SoundTrigger);
	msg->nextBlockFast(_PREHASH_SoundData);
	msg->addUUIDFast(_PREHASH_SoundID, sound_id);
	// Client untrusted, ids set on sim
	msg->addUUIDFast(_PREHASH_OwnerID, LLUUID::null );
	msg->addUUIDFast(_PREHASH_ObjectID, LLUUID::null );
	msg->addUUIDFast(_PREHASH_ParentID, LLUUID::null );

	msg->addU64Fast(_PREHASH_Handle, gAgent.getRegion()->getHandle());

	LLVector3 position = gAgent.getPositionAgent();
	msg->addVector3Fast(_PREHASH_Position, position);
	msg->addF32Fast(_PREHASH_Gain, gain);

	gAgent.sendMessage();
}

static LLSD sSavedGroupInvite;
static LLSD sSavedResponse;

void response_group_invitation_coro(std::string url, LLUUID group_id, bool notify_and_update)
{
    if (url.empty())
    {
        LL_WARNS("GroupInvite") << "Empty capability!" << LL_ENDL;
        return;
    }

    LLCore::HttpRequest::policy_t httpPolicy(LLCore::HttpRequest::DEFAULT_POLICY_ID);
    LLCoreHttpUtil::HttpCoroutineAdapter::ptr_t
        httpAdapter(new LLCoreHttpUtil::HttpCoroutineAdapter("responseGroupInvitation", httpPolicy));
    LLCore::HttpRequest::ptr_t httpRequest(new LLCore::HttpRequest);

    LLSD payload;
    payload["group"] = group_id;

    LLSD result = httpAdapter->postAndSuspend(httpRequest, url, payload);

    LLSD httpResults = result[LLCoreHttpUtil::HttpCoroutineAdapter::HTTP_RESULTS];
    LLCore::HttpStatus status = LLCoreHttpUtil::HttpCoroutineAdapter::getStatusFromLLSD(httpResults);

    if (!status)
    {
        LL_WARNS("GroupInvite") << "HTTP status, " << status.toTerseString() <<
            ". Group " << group_id << " invitation response processing failed." << LL_ENDL;
    }
    else
    {
        if (!result.has("success") || result["success"].asBoolean() == false)
        {
            LL_WARNS("GroupInvite") << "Server failed to process group " << group_id << " invitation response. " << httpResults << LL_ENDL;
        }
        else
        {
            LL_DEBUGS("GroupInvite") << "Successfully sent response to group " << group_id << " invitation" << LL_ENDL;
            if (notify_and_update)
            {
                LLNotificationsUtil::add("JoinGroupSuccess");
                gAgent.sendAgentDataUpdateRequest();

                LLGroupMgr::getInstance()->clearGroupData(group_id);
                // refresh the floater for this group, if any.
                LLGroupActions::refresh(group_id);
            }
        }
    }
}

void send_join_group_response(LLUUID group_id, LLUUID transaction_id, bool accept_invite, S32 fee, bool use_offline_cap, LLSD &payload)
{
    if (accept_invite && fee > 0)
    {
        // If there is a fee to join this group, make
        // sure the user is sure they want to join.
            LLSD args;
            args["COST"] = llformat("%d", fee);
            // Set the fee for next time to 0, so that we don't keep
            // asking about a fee.
            LLSD next_payload = payload;
            next_payload["fee"] = 0;
            LLNotificationsUtil::add("JoinGroupCanAfford",
                args,
                next_payload);
    }
    else if (use_offline_cap)
    {
        std::string url;
        if (accept_invite)
        {
            url = gAgent.getRegionCapability("AcceptGroupInvite");
        }
        else
        {
            url = gAgent.getRegionCapability("DeclineGroupInvite");
        }

        if (!url.empty())
        {
            LL_DEBUGS("GroupInvite") << "Capability url: " << url << LL_ENDL;
            LLCoros::instance().launch("LLMessageSystem::acceptGroupInvitation",
                boost::bind(response_group_invitation_coro, url, group_id, accept_invite));
        }
        else
        {
            // if sim has no this cap, we can do nothing - regular request will fail
            LL_WARNS("GroupInvite") << "No capability, can't reply to offline invitation!" << LL_ENDL;
        }
    }
    else
    {
        LL_DEBUGS("GroupInvite") << "Replying to group invite via IM message" << LL_ENDL;

        EInstantMessage type = accept_invite ? IM_GROUP_INVITATION_ACCEPT : IM_GROUP_INVITATION_DECLINE;

        send_improved_im(group_id,
            std::string("name"),
            std::string("message"),
            IM_ONLINE,
            type,
            transaction_id);
    }
}

void send_join_group_response(LLUUID group_id, LLUUID transaction_id, bool accept_invite, S32 fee, bool use_offline_cap)
{
    LLSD payload;
    if (accept_invite)
    {
        payload["group_id"] = group_id;
        payload["transaction_id"] =  transaction_id;
        payload["fee"] =  fee;
        payload["use_offline_cap"] = use_offline_cap;
    }
    send_join_group_response(group_id, transaction_id, accept_invite, fee, use_offline_cap, payload);
}

bool join_group_response(const LLSD& notification, const LLSD& response)
{
//	A bit of variable saving and restoring is used to deal with the case where your group list is full and you
//	receive an invitation to another group.  The data from that invitation is stored in the sSaved
//	variables.  If you then drop a group and click on the Join button the stored data is restored and used
//	to join the group.
	LLSD notification_adjusted = notification;
	LLSD response_adjusted = response;

	std::string action = notification["name"];

//	Storing all the information by group id allows for the rare case of being at your maximum
//	group count and receiving more than one invitation.
	std::string id = notification_adjusted["payload"]["group_id"].asString();

	if ("JoinGroup" == action || "JoinGroupCanAfford" == action)
	{
		sSavedGroupInvite[id] = notification;
		sSavedResponse[id] = response;
	}
	else if ("JoinedTooManyGroupsMember" == action)
	{
		S32 opt = LLNotificationsUtil::getSelectedOption(notification, response);
		if (0 == opt) // Join button pressed
		{
			notification_adjusted = sSavedGroupInvite[id];
			response_adjusted = sSavedResponse[id];
		}
	}

	S32 option = LLNotificationsUtil::getSelectedOption(notification_adjusted, response_adjusted);
	bool accept_invite = false;

	LLUUID group_id = notification_adjusted["payload"]["group_id"].asUUID();
	LLUUID transaction_id = notification_adjusted["payload"]["transaction_id"].asUUID();
	std::string name = notification_adjusted["payload"]["name"].asString();
	std::string message = notification_adjusted["payload"]["message"].asString();
	S32 fee = notification_adjusted["payload"]["fee"].asInteger();
	U8 use_offline_cap = notification_adjusted["payload"]["use_offline_cap"].asInteger();

	if (option == 2 && !group_id.isNull())
	{
		LLGroupActions::show(group_id);
		LLSD args;
		args["MESSAGE"] = message;
		LLNotificationsUtil::add("JoinGroup", args, notification_adjusted["payload"]);
		return false;
	}

	if(option == 0 && !group_id.isNull())
	{
		// check for promotion or demotion.
		S32 max_groups = gMaxAgentGroups;
		if(gAgent.isInGroup(group_id)) ++max_groups;

		if(gAgent.mGroups.size() < max_groups)
		{
			accept_invite = true;
		}
		else
		{
			LLSD args;
			args["NAME"] = name;
			LLNotificationsUtil::add("JoinedTooManyGroupsMember", args, notification_adjusted["payload"]);
			return false;
		}
	}
	send_join_group_response(group_id, transaction_id, accept_invite, fee, use_offline_cap, notification_adjusted["payload"]);

	sSavedGroupInvite[id] = LLSD::emptyMap();
	sSavedResponse[id] = LLSD::emptyMap();

	return false;
}

static void highlight_inventory_objects_in_panel(const std::vector<LLUUID>& items, LLInventoryPanel *inventory_panel)
{
	if (NULL == inventory_panel) return;

	for (std::vector<LLUUID>::const_iterator item_iter = items.begin();
		item_iter != items.end();
		++item_iter)
	{
		const LLUUID& item_id = (*item_iter);
		if(!highlight_offered_object(item_id))
		{
			continue;
		}

		LLInventoryObject* item = gInventory.getObject(item_id);
		llassert(item);
		if (!item) {
			continue;
		}

		LL_DEBUGS("Inventory_Move") << "Highlighting inventory item: " << item->getName() << ", " << item_id  << LL_ENDL;
		LLFolderView* fv = inventory_panel->getRootFolder();
		if (fv)
		{
			LLFolderViewItem* fv_item = inventory_panel->getItemByID(item_id);
			if (fv_item)
			{
				LLFolderViewItem* fv_folder = fv_item->getParentFolder();
				if (fv_folder)
				{
					// Parent folders can be different in case of 2 consecutive drag and drop
					// operations when the second one is started before the first one completes.
					LL_DEBUGS("Inventory_Move") << "Open folder: " << fv_folder->getName() << LL_ENDL;
					fv_folder->setOpen(TRUE);
					if (fv_folder->isSelected())
					{
						fv->changeSelection(fv_folder, FALSE);
					}
				}
				fv->changeSelection(fv_item, TRUE);
			}
		}
	}
}

static LLNotificationFunctorRegistration jgr_1("JoinGroup", join_group_response);
static LLNotificationFunctorRegistration jgr_2("JoinedTooManyGroupsMember", join_group_response);
static LLNotificationFunctorRegistration jgr_3("JoinGroupCanAfford", join_group_response);


//-----------------------------------------------------------------------------
// Instant Message
//-----------------------------------------------------------------------------
class LLOpenAgentOffer : public LLInventoryFetchItemsObserver
{
public:
	LLOpenAgentOffer(const LLUUID& object_id,
					 const std::string& from_name) : 
		LLInventoryFetchItemsObserver(object_id),
		mFromName(from_name) {}
	/*virtual*/ void startFetch()
	{
		for (uuid_vec_t::const_iterator it = mIDs.begin(); it < mIDs.end(); ++it)
		{
			LLViewerInventoryCategory* cat = gInventory.getCategory(*it);
			if (cat)
			{
				mComplete.push_back((*it));
			}
		}
		LLInventoryFetchItemsObserver::startFetch();
	}
	/*virtual*/ void done()
	{
		open_inventory_offer(mComplete, mFromName);
		gInventory.removeObserver(this);
		delete this;
	}
private:
	std::string mFromName;
};

/**
 * Class to observe adding of new items moved from the world to user's inventory to select them in inventory.
 *
 * We can't create it each time items are moved because "drop" event is sent separately for each
 * element even while multi-dragging. We have to have the only instance of the observer. See EXT-4347.
 */
class LLViewerInventoryMoveFromWorldObserver : public LLInventoryAddItemByAssetObserver
{
public:
	LLViewerInventoryMoveFromWorldObserver()
		: LLInventoryAddItemByAssetObserver()
	{

	}

	void setMoveIntoFolderID(const LLUUID& into_folder_uuid) {mMoveIntoFolderID = into_folder_uuid; }

private:
	/*virtual */void onAssetAdded(const LLUUID& asset_id)
	{
		// Store active Inventory panel.
		if (LLInventoryPanel::getActiveInventoryPanel())
		{
			mActivePanel = LLInventoryPanel::getActiveInventoryPanel()->getHandle();
		}

		// Store selected items (without destination folder)
		mSelectedItems.clear();
		if (LLInventoryPanel::getActiveInventoryPanel())
		{
			std::set<LLFolderViewItem*> selection =    LLInventoryPanel::getActiveInventoryPanel()->getRootFolder()->getSelectionList();
			for (std::set<LLFolderViewItem*>::iterator it = selection.begin(),    end_it = selection.end();
				it != end_it;
				++it)
			{
				mSelectedItems.insert(static_cast<LLFolderViewModelItemInventory*>((*it)->getViewModelItem())->getUUID());
			}
		}
		mSelectedItems.erase(mMoveIntoFolderID);
	}

	/**
	 * Selects added inventory items watched by their Asset UUIDs if selection was not changed since
	 * all items were started to watch (dropped into a folder).
	 */
	void done()
	{
		LLInventoryPanel* active_panel = dynamic_cast<LLInventoryPanel*>(mActivePanel.get());

		// if selection is not changed since watch started lets hightlight new items.
		if (active_panel && !isSelectionChanged())
		{
			LL_DEBUGS("Inventory_Move") << "Selecting new items..." << LL_ENDL;
			active_panel->clearSelection();
			highlight_inventory_objects_in_panel(mAddedItems, active_panel);
		}
	}

	/**
	 * Returns true if selected inventory items were changed since moved inventory items were started to watch.
	 */
	bool isSelectionChanged()
	{	
		LLInventoryPanel* active_panel = LLInventoryPanel::getActiveInventoryPanel();

		if (NULL == active_panel)
		{
			return true;
		}

		// get selected items (without destination folder)
		selected_items_t selected_items;
 		
		std::set<LLFolderViewItem*> selection = active_panel->getRootFolder()->getSelectionList();
		for (std::set<LLFolderViewItem*>::iterator it = selection.begin(),    end_it = selection.end();
			it != end_it;
			++it)
		{
			selected_items.insert(static_cast<LLFolderViewModelItemInventory*>((*it)->getViewModelItem())->getUUID());
		}
		selected_items.erase(mMoveIntoFolderID);

		// compare stored & current sets of selected items
		selected_items_t different_items;
		std::set_symmetric_difference(mSelectedItems.begin(), mSelectedItems.end(),
			selected_items.begin(), selected_items.end(), std::inserter(different_items, different_items.begin()));

		LL_DEBUGS("Inventory_Move") << "Selected firstly: " << mSelectedItems.size()
			<< ", now: " << selected_items.size() << ", difference: " << different_items.size() << LL_ENDL;

		return different_items.size() > 0;
	}

	LLHandle<LLPanel> mActivePanel;
	typedef std::set<LLUUID> selected_items_t;
	selected_items_t mSelectedItems;

	/**
	 * UUID of FolderViewFolder into which watched items are moved.
	 *
	 * Destination FolderViewFolder becomes selected while mouse hovering (when dragged items are dropped).
	 * 
	 * If mouse is moved out it set unselected and number of selected items is changed 
	 * even if selected items in Inventory stay the same.
	 * So, it is used to update stored selection list.
	 *
	 * @see onAssetAdded()
	 * @see isSelectionChanged()
	 */
	LLUUID mMoveIntoFolderID;
};

LLViewerInventoryMoveFromWorldObserver* gInventoryMoveObserver = NULL;

void set_dad_inventory_item(LLInventoryItem* inv_item, const LLUUID& into_folder_uuid)
{
	start_new_inventory_observer();

	gInventoryMoveObserver->setMoveIntoFolderID(into_folder_uuid);
	gInventoryMoveObserver->watchAsset(inv_item->getAssetUUID());
}


/**
 * Class to observe moving of items and to select them in inventory.
 *
 * Used currently for dragging from inbox to regular inventory folders
 */

class LLViewerInventoryMoveObserver : public LLInventoryObserver
{
public:

	LLViewerInventoryMoveObserver(const LLUUID& object_id)
		: LLInventoryObserver()
		, mObjectID(object_id)
	{
		if (LLInventoryPanel::getActiveInventoryPanel())
		{
			mActivePanel = LLInventoryPanel::getActiveInventoryPanel()->getHandle();
		}
	}

	virtual ~LLViewerInventoryMoveObserver() {}
	virtual void changed(U32 mask);
	
private:
	LLUUID mObjectID;
	LLHandle<LLPanel> mActivePanel;

};

void LLViewerInventoryMoveObserver::changed(U32 mask)
{
	LLInventoryPanel* active_panel = dynamic_cast<LLInventoryPanel*>(mActivePanel.get());

	if (NULL == active_panel)
	{
		gInventory.removeObserver(this);
		return;
	}

	if((mask & (LLInventoryObserver::STRUCTURE)) != 0)
	{
		const std::set<LLUUID>& changed_items = gInventory.getChangedIDs();

		std::set<LLUUID>::const_iterator id_it = changed_items.begin();
		std::set<LLUUID>::const_iterator id_end = changed_items.end();
		for (;id_it != id_end; ++id_it)
		{
			if ((*id_it) == mObjectID)
			{
				active_panel->clearSelection();			
				std::vector<LLUUID> items;
				items.push_back(mObjectID);
				highlight_inventory_objects_in_panel(items, active_panel);
				active_panel->getRootFolder()->scrollToShowSelection();
				
				gInventory.removeObserver(this);
				break;
			}
		}
	}
}

void set_dad_inbox_object(const LLUUID& object_id)
{
	LLViewerInventoryMoveObserver* move_observer = new LLViewerInventoryMoveObserver(object_id);
	gInventory.addObserver(move_observer);
}

//unlike the FetchObserver for AgentOffer, we only make one 
//instance of the AddedObserver for TaskOffers
//and it never dies.  We do this because we don't know the UUID of 
//task offers until they are accepted, so we don't wouldn't 
//know what to watch for, so instead we just watch for all additions.
class LLOpenTaskOffer : public LLInventoryAddedObserver
{
protected:
	/*virtual*/ void done()
	{
		uuid_vec_t added;
		for(uuid_set_t::const_iterator it = gInventory.getAddedIDs().begin(); it != gInventory.getAddedIDs().end(); ++it)
		{
			added.push_back(*it);
		}
		for (uuid_vec_t::iterator it = added.begin(); it != added.end();)
		{
			const LLUUID& item_uuid = *it;
			bool was_moved = false;
			LLInventoryObject* added_object = gInventory.getObject(item_uuid);
			if (added_object)
			{
				// cast to item to get Asset UUID
				LLInventoryItem* added_item = dynamic_cast<LLInventoryItem*>(added_object);
				if (added_item)
				{
					const LLUUID& asset_uuid = added_item->getAssetUUID();
					if (gInventoryMoveObserver->isAssetWatched(asset_uuid))
					{
						LL_DEBUGS("Inventory_Move") << "Found asset UUID: " << asset_uuid << LL_ENDL;
						was_moved = true;
					}
				}
			}

			if (was_moved)
			{
				it = added.erase(it);
			}
			else ++it;
		}

		open_inventory_offer(added, "");
	}
 };

class LLOpenTaskGroupOffer : public LLInventoryAddedObserver
{
protected:
	/*virtual*/ void done()
	{
		uuid_vec_t added;
		for(uuid_set_t::const_iterator it = gInventory.getAddedIDs().begin(); it != gInventory.getAddedIDs().end(); ++it)
		{
			added.push_back(*it);
		}
		open_inventory_offer(added, "group_offer");
		gInventory.removeObserver(this);
		delete this;
	}
};

//one global instance to bind them
LLOpenTaskOffer* gNewInventoryObserver=NULL;
class LLNewInventoryHintObserver : public LLInventoryAddedObserver
{
protected:
	/*virtual*/ void done()
	{
		LLFirstUse::newInventory();
	}
};

LLNewInventoryHintObserver* gNewInventoryHintObserver=NULL;

void start_new_inventory_observer()
{
	if (!gNewInventoryObserver) //task offer observer 
	{
		// Observer is deleted by gInventory
		gNewInventoryObserver = new LLOpenTaskOffer;
		gInventory.addObserver(gNewInventoryObserver);
	}

	if (!gInventoryMoveObserver) //inventory move from the world observer 
	{
		// Observer is deleted by gInventory
		gInventoryMoveObserver = new LLViewerInventoryMoveFromWorldObserver;
		gInventory.addObserver(gInventoryMoveObserver);
	}

	if (!gNewInventoryHintObserver)
	{
		// Observer is deleted by gInventory
		gNewInventoryHintObserver = new LLNewInventoryHintObserver();
		gInventory.addObserver(gNewInventoryHintObserver);
	}
}

class LLDiscardAgentOffer : public LLInventoryFetchItemsObserver
{
	LOG_CLASS(LLDiscardAgentOffer);

public:
	LLDiscardAgentOffer(const LLUUID& folder_id, const LLUUID& object_id) :
		LLInventoryFetchItemsObserver(object_id),
		mFolderID(folder_id),
		mObjectID(object_id) {}

	virtual void done()
	{
		LL_DEBUGS("Messaging") << "LLDiscardAgentOffer::done()" << LL_ENDL;

		// We're invoked from LLInventoryModel::notifyObservers().
		// If we now try to remove the inventory item, it will cause a nested
		// notifyObservers() call, which won't work.
		// So defer moving the item to trash until viewer gets idle (in a moment).
		// Use removeObject() rather than removeItem() because at this level,
		// the object could be either an item or a folder.
		LLAppViewer::instance()->addOnIdleCallback(boost::bind(&LLInventoryModel::removeObject, &gInventory, mObjectID));
		gInventory.removeObserver(this);
		delete this;
	}

protected:
	LLUUID mFolderID;
	LLUUID mObjectID;
};


//Returns TRUE if we are OK, FALSE if we are throttled
//Set check_only true if you want to know the throttle status 
//without registering a hit
bool check_offer_throttle(const std::string& from_name, bool check_only)
{
	static U32 throttle_count;
	static bool throttle_logged;
	LLChat chat;
	std::string log_message;

	if (!gSavedSettings.getBOOL("ShowNewInventory"))
		return false;

	if (check_only)
	{
		return gThrottleTimer.hasExpired();
	}
	
	if(gThrottleTimer.checkExpirationAndReset(OFFER_THROTTLE_TIME))
	{
		LL_DEBUGS("Messaging") << "Throttle Expired" << LL_ENDL;
		throttle_count=1;
		throttle_logged=false;
		return true;
	}
	else //has not expired
	{
		LL_DEBUGS("Messaging") << "Throttle Not Expired, Count: " << throttle_count << LL_ENDL;
		// When downloading the initial inventory we get a lot of new items
		// coming in and can't tell that from spam.
		if (LLStartUp::getStartupState() >= STATE_STARTED
			&& throttle_count >= OFFER_THROTTLE_MAX_COUNT)
		{
			if (!throttle_logged)
			{
				// Use the name of the last item giver, who is probably the person
				// spamming you.

				LLStringUtil::format_map_t arg;
				std::string log_msg;
				std::ostringstream time ;
				time<<OFFER_THROTTLE_TIME;

				arg["APP_NAME"] = LLAppViewer::instance()->getSecondLifeTitle();
				arg["TIME"] = time.str();

				if (!from_name.empty())
				{
					arg["FROM_NAME"] = from_name;
					log_msg = LLTrans::getString("ItemsComingInTooFastFrom", arg);
				}
				else
				{
					log_msg = LLTrans::getString("ItemsComingInTooFast", arg);
				}
				
				//this is kinda important, so actually put it on screen
				LLSD args;
				args["MESSAGE"] = log_msg;
				LLNotificationsUtil::add("SystemMessage", args);

				throttle_logged=true;
			}
			return false;
		}
		else
		{
			throttle_count++;
			return true;
		}
	}
}
 
// Return "true" if we have a preview method for that asset type, "false" otherwise
bool check_asset_previewable(const LLAssetType::EType asset_type)
{
	return	(asset_type == LLAssetType::AT_NOTECARD)  || 
			(asset_type == LLAssetType::AT_LANDMARK)  ||
			(asset_type == LLAssetType::AT_TEXTURE)   ||
			(asset_type == LLAssetType::AT_ANIMATION) ||
			(asset_type == LLAssetType::AT_SCRIPT)    ||
			(asset_type == LLAssetType::AT_SOUND);
}

void open_inventory_offer(const uuid_vec_t& objects, const std::string& from_name)
{
	for (uuid_vec_t::const_iterator obj_iter = objects.begin();
		 obj_iter != objects.end();
		 ++obj_iter)
	{
		const LLUUID& obj_id = (*obj_iter);
		if(!highlight_offered_object(obj_id))
		{
			const LLViewerInventoryCategory *parent = gInventory.getFirstNondefaultParent(obj_id);
			if (parent && (parent->getPreferredType() == LLFolderType::FT_TRASH))
			{
				gInventory.checkTrashOverflow();
			}
			continue;
		}

		const LLInventoryObject *obj = gInventory.getObject(obj_id);
		if (!obj)
		{
			LL_WARNS() << "Cannot find object [ itemID:" << obj_id << " ] to open." << LL_ENDL;
			continue;
		}

		const LLAssetType::EType asset_type = obj->getActualType();

		// Either an inventory item or a category.
		const LLInventoryItem* item = dynamic_cast<const LLInventoryItem*>(obj);
		if (item && check_asset_previewable(asset_type))
		{
			////////////////////////////////////////////////////////////////////////////////
			// Special handling for various types.
			if (check_offer_throttle(from_name, false)) // If we are throttled, don't display
			{
				LL_DEBUGS("Messaging") << "Highlighting inventory item: " << item->getUUID()  << LL_ENDL;
				// If we opened this ourselves, focus it
				const BOOL take_focus = from_name.empty() ? TAKE_FOCUS_YES : TAKE_FOCUS_NO;
				switch(asset_type)
				{
					case LLAssetType::AT_NOTECARD:
					{
						LLFloaterReg::showInstance("preview_notecard", LLSD(obj_id), take_focus);
						break;
					}
					case LLAssetType::AT_LANDMARK:
					{
						LLInventoryCategory* parent_folder = gInventory.getCategory(item->getParentUUID());
						if ("inventory_handler" == from_name)
						{
							LLFloaterSidePanelContainer::showPanel("places", LLSD().with("type", "landmark").with("id", item->getUUID()));
						}
						else if("group_offer" == from_name)
						{
							// "group_offer" is passed by LLOpenTaskGroupOffer
							// Notification about added landmark will be generated under the "from_name.empty()" called from LLOpenTaskOffer::done().
							LLSD args;
							args["type"] = "landmark";
							args["id"] = obj_id;
							LLFloaterSidePanelContainer::showPanel("places", args);

							continue;
						}
						else if(from_name.empty())
						{
							std::string folder_name;
							if (parent_folder)
							{
								// Localize folder name.
								// *TODO: share this code?
								folder_name = parent_folder->getName();
								if (LLFolderType::lookupIsProtectedType(parent_folder->getPreferredType()))
								{
									LLTrans::findString(folder_name, "InvFolder " + folder_name);
								}
							}
							else
							{
								 folder_name = LLTrans::getString("Unknown");
							}

							// we receive a message from LLOpenTaskOffer, it mean that new landmark has been added.
							LLSD args;
							args["LANDMARK_NAME"] = item->getName();
							args["FOLDER_NAME"] = folder_name;
							LLNotificationsUtil::add("LandmarkCreated", args);
						}
					}
					break;
					case LLAssetType::AT_TEXTURE:
					{
						LLFloaterReg::showInstance("preview_texture", LLSD(obj_id), take_focus);
						break;
					}
					case LLAssetType::AT_ANIMATION:
						LLFloaterReg::showInstance("preview_anim", LLSD(obj_id), take_focus);
						break;
					case LLAssetType::AT_SCRIPT:
						LLFloaterReg::showInstance("preview_script", LLSD(obj_id), take_focus);
						break;
					case LLAssetType::AT_SOUND:
						LLFloaterReg::showInstance("preview_sound", LLSD(obj_id), take_focus);
						break;
					default:
						LL_DEBUGS("Messaging") << "No preview method for previewable asset type : " << LLAssetType::lookupHumanReadable(asset_type)  << LL_ENDL;
						break;
				}
			}
		}

		////////////////////////////////////////////////////////////////////////////////
		// Highlight item
		const BOOL auto_open = 
			gSavedSettings.getBOOL("ShowInInventory") && // don't open if showininventory is false
			!from_name.empty(); // don't open if it's not from anyone.
		LLInventoryPanel::openInventoryPanelAndSetSelection(auto_open, obj_id);
	}
}

bool highlight_offered_object(const LLUUID& obj_id)
{
	const LLInventoryObject* obj = gInventory.getObject(obj_id);
	if(!obj)
	{
		LL_WARNS("Messaging") << "Unable to show inventory item: " << obj_id << LL_ENDL;
		return false;
	}

	////////////////////////////////////////////////////////////////////////////////
	// Don't highlight if it's in certain "quiet" folders which don't need UI
	// notification (e.g. trash, cof, lost-and-found).
	if(!gAgent.getAFK())
	{
		const LLViewerInventoryCategory *parent = gInventory.getFirstNondefaultParent(obj_id);
		if (parent)
		{
			const LLFolderType::EType parent_type = parent->getPreferredType();
			if (LLViewerFolderType::lookupIsQuietType(parent_type))
			{
				return false;
			}
		}
	}

	return true;
}

void inventory_offer_mute_callback(const LLUUID& blocked_id,
								   const std::string& full_name,
								   bool is_group)
{
	// *NOTE: blocks owner if the offer came from an object
	LLMute::EType mute_type = is_group ? LLMute::GROUP : LLMute::AGENT;

	LLMute mute(blocked_id, full_name, mute_type);
	if (LLMuteList::getInstance()->add(mute))
	{
		LLPanelBlockedList::showPanelAndSelect(blocked_id);
	}

	// purge the message queue of any previously queued inventory offers from the same source.
	class OfferMatcher : public LLNotificationsUI::LLScreenChannel::Matcher
	{
	public:
		OfferMatcher(const LLUUID& to_block) : blocked_id(to_block) {}
		bool matches(const LLNotificationPtr notification) const
		{
			if(notification->getName() == "ObjectGiveItem" 
				|| notification->getName() == "OwnObjectGiveItem"
				|| notification->getName() == "UserGiveItem")
			{
				return (notification->getPayload()["from_id"].asUUID() == blocked_id);
			}
			return FALSE;
		}
	private:
		const LLUUID& blocked_id;
	};

	LLNotificationsUI::LLChannelManager::getInstance()->killToastsFromChannel(LLUUID(
			gSavedSettings.getString("NotificationChannelUUID")), OfferMatcher(blocked_id));
}


void inventory_offer_mute_avatar_callback(const LLUUID& blocked_id,
    const LLAvatarName& av_name)
{
    inventory_offer_mute_callback(blocked_id, av_name.getUserName(), false);
}


std::string LLOfferInfo::mResponderType = "offer_info";

LLOfferInfo::LLOfferInfo()
 : LLNotificationResponderInterface()
 , mFromGroup(FALSE)
 , mFromObject(FALSE)
 , mIM(IM_NOTHING_SPECIAL)
 , mType(LLAssetType::AT_NONE)
 , mPersist(false)
{
}

LLOfferInfo::LLOfferInfo(const LLSD& sd)
{
	mIM = (EInstantMessage)sd["im_type"].asInteger();
	mFromID = sd["from_id"].asUUID();
	mFromGroup = sd["from_group"].asBoolean();
	mFromObject = sd["from_object"].asBoolean();
	mTransactionID = sd["transaction_id"].asUUID();
	mFolderID = sd["folder_id"].asUUID();
	mObjectID = sd["object_id"].asUUID();
	mType = LLAssetType::lookup(sd["type"].asString().c_str());
	mFromName = sd["from_name"].asString();
	mDesc = sd["description"].asString();
	mHost = LLHost(sd["sender"].asString());
	mPersist = sd["persist"].asBoolean();
}

LLOfferInfo::LLOfferInfo(const LLOfferInfo& info)
{
	mIM = info.mIM;
	mFromID = info.mFromID;
	mFromGroup = info.mFromGroup;
	mFromObject = info.mFromObject;
	mTransactionID = info.mTransactionID;
	mFolderID = info.mFolderID;
	mObjectID = info.mObjectID;
	mType = info.mType;
	mFromName = info.mFromName;
	mDesc = info.mDesc;
	mHost = info.mHost;
	mPersist = info.mPersist;
}

LLSD LLOfferInfo::asLLSD()
{
	LLSD sd;
    sd["responder_type"] = mResponderType;
	sd["im_type"] = mIM;
	sd["from_id"] = mFromID;
	sd["from_group"] = mFromGroup;
	sd["from_object"] = mFromObject;
	sd["transaction_id"] = mTransactionID;
	sd["folder_id"] = mFolderID;
	sd["object_id"] = mObjectID;
	sd["type"] = LLAssetType::lookup(mType);
	sd["from_name"] = mFromName;
	sd["description"] = mDesc;
	sd["sender"] = mHost.getIPandPort();
	sd["persist"] = mPersist;
	return sd;
}

void LLOfferInfo::fromLLSD(const LLSD& params)
{
	*this = params;
}

void LLOfferInfo::sendReceiveResponse(bool accept, const LLUUID &destination_folder_id)
{
	if(IM_INVENTORY_OFFERED == mIM)
	{
		// add buddy to recent people list
		LLRecentPeople::instance().add(mFromID);
	}

	if (mTransactionID.isNull())
	{
		// Not provided, message won't work
		return;
	}

	LLMessageSystem* msg = gMessageSystem;
	msg->newMessageFast(_PREHASH_ImprovedInstantMessage);
	msg->nextBlockFast(_PREHASH_AgentData);
	msg->addUUIDFast(_PREHASH_AgentID, gAgent.getID());
	msg->addUUIDFast(_PREHASH_SessionID, gAgent.getSessionID());
	msg->nextBlockFast(_PREHASH_MessageBlock);
	msg->addBOOLFast(_PREHASH_FromGroup, FALSE);
	msg->addUUIDFast(_PREHASH_ToAgentID, mFromID);
	msg->addU8Fast(_PREHASH_Offline, IM_ONLINE);
	msg->addUUIDFast(_PREHASH_ID, mTransactionID);
	msg->addU32Fast(_PREHASH_Timestamp, NO_TIMESTAMP); // no timestamp necessary
	std::string name;
	LLAgentUI::buildFullname(name);
	msg->addStringFast(_PREHASH_FromAgentName, name);
	msg->addStringFast(_PREHASH_Message, ""); 
	msg->addU32Fast(_PREHASH_ParentEstateID, 0);
	msg->addUUIDFast(_PREHASH_RegionID, LLUUID::null);
	msg->addVector3Fast(_PREHASH_Position, gAgent.getPositionAgent());

	// ACCEPT. The math for the dialog works, because the accept
	// for inventory_offered, task_inventory_offer or
	// group_notice_inventory is 1 greater than the offer integer value.
	// Generates IM_INVENTORY_ACCEPTED, IM_TASK_INVENTORY_ACCEPTED, 
	// or IM_GROUP_NOTICE_INVENTORY_ACCEPTED
	// Decline for inventory_offered, task_inventory_offer or
	// group_notice_inventory is 2 greater than the offer integer value.

	EInstantMessage im = mIM;
	if (mIM == IM_GROUP_NOTICE_REQUESTED)
	{
<<<<<<< HEAD
		// add buddy to recent people list
//		LLRecentPeople::instance().add(mFromID);
// [RLVa:KB] - Checked: RLVa-2.0.1
		// RELEASE-RLVa: [RLVa-2.0.1] Make sure this stays in sync with the condition in inventory_offer_handler()
		bool fRlvCanShowName = (!RlvActions::isRlvEnabled()) ||
			(RlvActions::canShowName(RlvActions::SNC_DEFAULT, mFromID)) || (!RlvUtil::isNearbyAgent(mFromID)) || (RlvUIEnabler::hasOpenIM(mFromID)) || (RlvUIEnabler::hasOpenProfile(mFromID));
		if (fRlvCanShowName)
			LLRecentPeople::instance().add(mFromID);
// [/RLVa:KB]
=======
		// Request has no responder dialogs
		im = IM_GROUP_NOTICE;
	}

	if (accept)
	{
		msg->addU8Fast(_PREHASH_Dialog, (U8)(im + 1));
		msg->addBinaryDataFast(_PREHASH_BinaryBucket, &(destination_folder_id.mData),
								sizeof(destination_folder_id.mData));
	}
	else
	{
		msg->addU8Fast(_PREHASH_Dialog, (U8)(im + 2));
		msg->addBinaryDataFast(_PREHASH_BinaryBucket, EMPTY_BINARY_BUCKET, EMPTY_BINARY_BUCKET_SIZE);
>>>>>>> 82e378ce
	}
	// send the message
	msg->sendReliable(mHost);

	// transaction id is usable only once
	// Note: a bit of a hack, clicking group notice attachment will not close notice
	// so we reset no longer usable transaction id to know not to send message again
	// Once capabilities for responses will be implemented LLOfferInfo will have to
	// remember that it already responded in another way and ignore IOR_DECLINE
	mTransactionID.setNull();
}

void LLOfferInfo::handleRespond(const LLSD& notification, const LLSD& response)
{
	initRespondFunctionMap();

	const std::string name = notification["name"].asString();
	if(mRespondFunctions.find(name) == mRespondFunctions.end())
	{
		LL_WARNS() << "Unexpected notification name : " << name << LL_ENDL;
		llassert(!"Unexpected notification name");
		return;
	}

	mRespondFunctions[name](notification, response);
}

bool LLOfferInfo::inventory_offer_callback(const LLSD& notification, const LLSD& response)
{
	LLChat chat;
	std::string log_message;
	S32 button = LLNotificationsUtil::getSelectedOption(notification, response);

	LLInventoryObserver* opener = NULL;
	LLViewerInventoryCategory* catp = NULL;
	catp = (LLViewerInventoryCategory*)gInventory.getCategory(mObjectID);
	LLViewerInventoryItem* itemp = NULL;
	if(!catp)
	{
		itemp = (LLViewerInventoryItem*)gInventory.getItem(mObjectID);
	}
	 
	LLNotificationPtr notification_ptr = LLNotifications::instance().find(notification["id"].asUUID());
	
	// For muting, we need to add the mute, then decline the offer.
	// This must be done here because:
	// * callback may be called immediately,
	// * adding the mute sends a message,
	// * we can't build two messages at once.
	if (IOR_MUTE == button) // Block
	{
		if (notification_ptr != NULL)
		{
			if (mFromGroup)
			{
				gCacheName->getGroup(mFromID, boost::bind(&inventory_offer_mute_callback, _1, _2, _3));
			}
			else
			{
				LLAvatarNameCache::get(mFromID, boost::bind(&inventory_offer_mute_avatar_callback, _1, _2));
			}
		}
	}

	std::string from_string; // Used in the pop-up.
	std::string chatHistory_string;  // Used in chat history.
	
	// TODO: when task inventory offers can also be handled the new way, migrate the code that sets these strings here:
	from_string = chatHistory_string = mFromName;

	// accept goes to proper folder, decline gets accepted to trash, muted gets declined
	bool accept_to_trash = true;

	LLNotificationFormPtr modified_form(notification_ptr ? new LLNotificationForm(*notification_ptr->getForm()) : new LLNotificationForm());

	switch(button)
	{
	case IOR_SHOW:
		// we will want to open this item when it comes back.
		LL_DEBUGS("Messaging") << "Initializing an opener for tid: " << mTransactionID
				 << LL_ENDL;
		switch (mIM)
		{
		case IM_INVENTORY_OFFERED:
			{
				// This is an offer from an agent. In this case, the back
				// end has already copied the items into your inventory,
				// so we can fetch it out of our inventory.
// [RLVa:KB] - Checked: 2010-04-18 (RLVa-1.2.0)
				if ( (rlv_handler_t::isEnabled()) && (!RlvSettings::getForbidGiveToRLV()) && (LLAssetType::AT_CATEGORY == mType) && (mDesc.find(RLV_PUTINV_PREFIX) == 0) )
				{
					RlvGiveToRLVAgentOffer* pOfferObserver = new RlvGiveToRLVAgentOffer(mObjectID);
					pOfferObserver->startFetch();
					if (pOfferObserver->isFinished())
						pOfferObserver->done();
					else
						gInventory.addObserver(pOfferObserver);
				}
// [/RLVa:KB]

				if (gSavedSettings.getBOOL("ShowOfferedInventory"))
				{
					LLOpenAgentOffer* open_agent_offer = new LLOpenAgentOffer(mObjectID, from_string);
					open_agent_offer->startFetch();
					if(catp || (itemp && itemp->isFinished()))
					{
						open_agent_offer->done();
					}
					else
					{
						opener = open_agent_offer;
					}
				}
			}
			break;
		case IM_GROUP_NOTICE:
		case IM_GROUP_NOTICE_REQUESTED:
			opener = new LLOpenTaskGroupOffer;
			sendReceiveResponse(true, mFolderID);
			break;
		case IM_TASK_INVENTORY_OFFERED:
			// This is an offer from a task or group.
			// We don't use a new instance of an opener
			// We instead use the singular observer gOpenTaskOffer
			// Since it already exists, we don't need to actually do anything
			break;
		default:
			LL_WARNS("Messaging") << "inventory_offer_callback: unknown offer type" << LL_ENDL;
			break;
		}

		if (modified_form != NULL)
		{
			modified_form->setElementEnabled("Show", false);
		}
		break;
		// end switch (mIM)
			
	case IOR_ACCEPT:
		//don't spam them if they are getting flooded
		if (check_offer_throttle(mFromName, true))
		{
			log_message = "<nolink>" + chatHistory_string + "</nolink> " + LLTrans::getString("InvOfferGaveYou") + " " + getSanitizedDescription() + LLTrans::getString(".");
			LLSD args;
			args["MESSAGE"] = log_message;
			LLNotificationsUtil::add("SystemMessageTip", args);
		}

		break;

	case IOR_MUTE:
		if (modified_form != NULL)
		{
			modified_form->setElementEnabled("Mute", false);
		}
		accept_to_trash = false; // for notices, but IOR_MUTE normally doesn't happen for notices
		// MUTE falls through to decline
	case IOR_DECLINE:
		{
			{
				LLStringUtil::format_map_t log_message_args;
				log_message_args["DESC"] = mDesc;
				log_message_args["NAME"] = mFromName;
				log_message = LLTrans::getString("InvOfferDecline", log_message_args);
			}
			chat.mText = log_message;
			if( LLMuteList::getInstance()->isMuted(mFromID ) && ! LLMuteList::getInstance()->isLinden(mFromName) )  // muting for SL-42269
			{
				chat.mMuted = TRUE;
				accept_to_trash = false; // will send decline message
			}

			// *NOTE dzaporozhan
			// Disabled logging to old chat floater to fix crash in group notices - EXT-4149
			// LLFloaterChat::addChatHistory(chat);
			
			if (mObjectID.notNull()) //make sure we can discard
			{
				LLDiscardAgentOffer* discard_agent_offer = new LLDiscardAgentOffer(mFolderID, mObjectID);
				discard_agent_offer->startFetch();
				if ((catp && gInventory.isCategoryComplete(mObjectID)) || (itemp && itemp->isFinished()))
				{
					discard_agent_offer->done();
				}
				else
				{
					opener = discard_agent_offer;
				}
			}
			else if (mIM == IM_GROUP_NOTICE)
			{
				// group notice needs to request object to trash so that user will see it later
				// Note: muted agent offers go to trash, not sure if we should do same for notices
				LLUUID trash = gInventory.findCategoryUUIDForType(LLFolderType::FT_TRASH);
				sendReceiveResponse(accept_to_trash, trash);
			}

			if (modified_form != NULL)
			{
				modified_form->setElementEnabled("Show", false);
				modified_form->setElementEnabled("Discard", false);
			}

			break;
		}
	default:
		// close button probably
		// In case of agent offers item has already been fetched and is in your inventory, we simply won't highlight it
		// OR delete it if the notification gets killed, since we don't want that to be a vector for 
		// losing inventory offers.
		if (mIM == IM_GROUP_NOTICE)
		{
			LLUUID trash = gInventory.findCategoryUUIDForType(LLFolderType::FT_TRASH);
			sendReceiveResponse(true, trash);
		}
		break;
	}

	if(opener)
	{
		gInventory.addObserver(opener);
	}

	if(!mPersist)
	{
		delete this;
	}

	return false;
}

bool LLOfferInfo::inventory_task_offer_callback(const LLSD& notification, const LLSD& response)
{
	LLChat chat;
	std::string log_message;
	S32 button = LLNotification::getSelectedOption(notification, response);
	
	// For muting, we need to add the mute, then decline the offer.
	// This must be done here because:
	// * callback may be called immediately,
	// * adding the mute sends a message,
	// * we can't build two messages at once.
	if (2 == button)
	{
		LLNotificationPtr notification_ptr = LLNotifications::instance().find(notification["id"].asUUID());

		llassert(notification_ptr != NULL);
		if (notification_ptr != NULL)
		{
			if (mFromGroup)
			{
				gCacheName->getGroup(mFromID, boost::bind(&inventory_offer_mute_callback, _1, _2, _3));
			}
			else
			{
				LLAvatarNameCache::get(mFromID, boost::bind(&inventory_offer_mute_avatar_callback, _1, _2));
			}
		}
	}

	std::string from_string; // Used in the pop-up.
	std::string chatHistory_string;  // Used in chat history.

	if (mFromObject == TRUE)
	{
		if (mFromGroup)
		{
			std::string group_name;
			if (gCacheName->getGroupName(mFromID, group_name))
			{
				from_string = LLTrans::getString("InvOfferAnObjectNamed") + " "+"'" 
				+ mFromName + LLTrans::getString("'") +" " + LLTrans::getString("InvOfferOwnedByGroup") 
				+ " "+ "'" + group_name + "'";
				
				chatHistory_string = mFromName + " " + LLTrans::getString("InvOfferOwnedByGroup") 
				+ " " + group_name + "'";
			}
			else
			{
				from_string = LLTrans::getString("InvOfferAnObjectNamed") + " "+"'"
				+ mFromName +"'"+ " " + LLTrans::getString("InvOfferOwnedByUnknownGroup");
				chatHistory_string = mFromName + " " + LLTrans::getString("InvOfferOwnedByUnknownGroup");
			}
		}
		else
		{
/*
			LLAvatarName av_name;
			if (LLAvatarNameCache::get(mFromID, &av_name))
			{
				from_string = LLTrans::getString("InvOfferAnObjectNamed") + " "+ LLTrans::getString("'") + mFromName 
					+ LLTrans::getString("'")+" " + LLTrans::getString("InvOfferOwnedBy") + av_name.getUserName();
				chatHistory_string = mFromName + " " + LLTrans::getString("InvOfferOwnedBy") + " " + av_name.getUserName();
			}
			else
			{
				from_string = LLTrans::getString("InvOfferAnObjectNamed") + " "+LLTrans::getString("'") 
				+ mFromName + LLTrans::getString("'")+" " + LLTrans::getString("InvOfferOwnedByUnknownUser");
				chatHistory_string = mFromName + " " + LLTrans::getString("InvOfferOwnedByUnknownUser");
			}
*/
// [SL:KB] - Checked: 2010-11-02 (RLVa-1.2.2a) | Added: RLVa-1.2.2a
			std::string name_slurl = LLSLURL("agent", mFromID, "about").getSLURLString();

// [RLVa:KB] - Checked: RLVa-2.0.1
			// RELEASE-RLVa: [RLVa-2.0.1] Make sure this stays in sync with the condition in inventory_offer_handler()
			bool fRlvCanShowName = (!RlvActions::isRlvEnabled()) ||
				(RlvActions::canShowName(RlvActions::SNC_DEFAULT, mFromID)) || (!RlvUtil::isNearbyAgent(mFromID)) || (RlvUIEnabler::hasOpenIM(mFromID)) || (RlvUIEnabler::hasOpenProfile(mFromID));
			if (!fRlvCanShowName)
				name_slurl = LLSLURL("agent", mFromID, "rlvanonym").getSLURLString();
// [/RLVa:KB]

			from_string = LLTrans::getString("InvOfferAnObjectNamed") + " "+ LLTrans::getString("'") + mFromName 
				+ LLTrans::getString("'")+" " + LLTrans::getString("InvOfferOwnedBy") + name_slurl;
			chatHistory_string = mFromName + " " + LLTrans::getString("InvOfferOwnedBy") + " " + name_slurl;
// [/SL:KB]
		}
	}
	else
	{
		from_string = chatHistory_string = mFromName;
	}
	
<<<<<<< HEAD
	bool is_do_not_disturb = gAgent.isDoNotDisturb();
	
// [RLVa:KB] - Checked: 2010-09-23 (RLVa-1.2.1)
	bool fRlvNotifyAccepted = false;
// [/RLVa:KB]
	switch(button)
	{
		case IOR_ACCEPT:
			// ACCEPT. The math for the dialog works, because the accept
			// for inventory_offered, task_inventory_offer or
			// group_notice_inventory is 1 greater than the offer integer value.

// [RLVa:KB] - Checked: 2010-09-23 (RLVa-1.2.1)
			// Only treat the offer as 'Give to #RLV' if:
			//   - the user has enabled the feature
			//   - the inventory offer came from a script (and specifies a folder)
			//   - the name starts with the prefix - mDesc format: '[OBJECTNAME]'  ( http://slurl.com/... )
			if ( (rlv_handler_t::isEnabled()) && (IM_TASK_INVENTORY_OFFERED == mIM) && (LLAssetType::AT_CATEGORY == mType) && (mDesc.find(RLV_PUTINV_PREFIX) == 1) )
			{
				fRlvNotifyAccepted = true;
				if (!RlvSettings::getForbidGiveToRLV())
				{
					const LLUUID& idRlvRoot = RlvInventory::instance().getSharedRootID();
					if (idRlvRoot.notNull())
						mFolderID = idRlvRoot;

					fRlvNotifyAccepted = false;		// "accepted_in_rlv" is sent from RlvGiveToRLVTaskOffer *after* we have the folder

					RlvGiveToRLVTaskOffer* pOfferObserver = new RlvGiveToRLVTaskOffer(mTransactionID);
					gInventory.addObserver(pOfferObserver);
				}
			}
// [/RLVa:KB]

			// Generates IM_INVENTORY_ACCEPTED, IM_TASK_INVENTORY_ACCEPTED, 
			// or IM_GROUP_NOTICE_INVENTORY_ACCEPTED
			msg->addU8Fast(_PREHASH_Dialog, (U8)(mIM + 1));
			msg->addBinaryDataFast(_PREHASH_BinaryBucket, &(mFolderID.mData),
								   sizeof(mFolderID.mData));
			// send the message
			msg->sendReliable(mHost);
			
// [RLVa:KB] - Checked: 2010-09-23 (RLVa-1.2.1)
			if (fRlvNotifyAccepted)
			{
				std::string::size_type idxToken = mDesc.find("'  ( http://");
				if (std::string::npos != idxToken)
					RlvBehaviourNotifyHandler::sendNotification("accepted_in_inv inv_offer " + mDesc.substr(1, idxToken - 1));
			}
// [/RLVa:KB]

			//don't spam them if they are getting flooded
=======
	LLUUID destination;
	bool accept = true;

	// If user accepted, accept to proper folder, if user discarded, accept to trash.
	switch(button)
	{
		case IOR_ACCEPT:
			destination = mFolderID;
			//don't spam user if flooded
>>>>>>> 82e378ce
			if (check_offer_throttle(mFromName, true))
			{
				log_message = "<nolink>" + chatHistory_string + "</nolink> " + LLTrans::getString("InvOfferGaveYou") + " " + getSanitizedDescription() + LLTrans::getString(".");
				LLSD args;
				args["MESSAGE"] = log_message;
				LLNotificationsUtil::add("SystemMessageTip", args);
			}
			break;
		case IOR_MUTE:
			// MUTE falls through to decline
			accept = false;
		case IOR_DECLINE:
		default:
			// close button probably (or any of the fall-throughs from above)
<<<<<<< HEAD
			msg->addU8Fast(_PREHASH_Dialog, (U8)(mIM + 2));
			msg->addBinaryDataFast(_PREHASH_BinaryBucket, EMPTY_BINARY_BUCKET, EMPTY_BINARY_BUCKET_SIZE);
			// send the message
			msg->sendReliable(mHost);
			
// [RLVa:KB] - Checked: 2010-09-23 (RLVa-1.2.1e) | Added: RLVa-1.2.1e
			if ( (rlv_handler_t::isEnabled()) && 
				 (IM_TASK_INVENTORY_OFFERED == mIM) && (LLAssetType::AT_CATEGORY == mType) && (mDesc.find(RLV_PUTINV_PREFIX) == 1) )
			{
				std::string::size_type idxToken = mDesc.find("'  ( http://");
				if (std::string::npos != idxToken)
					RlvBehaviourNotifyHandler::sendNotification("declined inv_offer " + mDesc.substr(1, idxToken - 1));
			}
// [/RLVa:KB]

			if (gSavedSettings.getBOOL("LogInventoryDecline"))
			{
				LLStringUtil::format_map_t log_message_args;
				log_message_args["DESC"] = mDesc;
				log_message_args["NAME"] = mFromName;
				log_message = LLTrans::getString("InvOfferDecline", log_message_args);


				LLSD args;
				args["MESSAGE"] = log_message;
				LLNotificationsUtil::add("SystemMessageTip", args);
			}
			
			if (is_do_not_disturb &&	(!mFromGroup && !mFromObject))
=======
			destination = gInventory.findCategoryUUIDForType(LLFolderType::FT_TRASH);
			if (accept && LLMuteList::getInstance()->isMuted(mFromID, mFromName))
>>>>>>> 82e378ce
			{
				// Note: muted offers are usually declined automatically,
				// but user can mute object after receiving message
				accept = false;
			}
			break;
	}

	sendReceiveResponse(accept, destination);

	if(!mPersist)
	{
		delete this;
	}
	return false;
}

std::string LLOfferInfo::getSanitizedDescription()
{
	// currently we get description from server as: 'Object' ( Location )
	// object name shouldn't be shown as a hyperlink
	std::string description = mDesc;

	std::size_t start = mDesc.find_first_of("'");
	std::size_t end = mDesc.find_last_of("'");
	if ((start != std::string::npos) && (end != std::string::npos))
	{
		description.insert(start, "<nolink>");
		description.insert(end + 8, "</nolink>");
	}
	return description;
}


void LLOfferInfo::initRespondFunctionMap()
{
	if(mRespondFunctions.empty())
	{
		mRespondFunctions["ObjectGiveItem"] = boost::bind(&LLOfferInfo::inventory_task_offer_callback, this, _1, _2);
		mRespondFunctions["OwnObjectGiveItem"] = boost::bind(&LLOfferInfo::inventory_task_offer_callback, this, _1, _2);
		mRespondFunctions["UserGiveItem"] = boost::bind(&LLOfferInfo::inventory_offer_callback, this, _1, _2);
	}
}

bool lure_callback(const LLSD& notification, const LLSD& response)
{
	S32 option = 0;
	if (response.isInteger()) 
	{
		option = response.asInteger();
	}
	else
	{
		option = LLNotificationsUtil::getSelectedOption(notification, response);
	}
	
	LLUUID from_id = notification["payload"]["from_id"].asUUID();
	LLUUID lure_id = notification["payload"]["lure_id"].asUUID();
	BOOL godlike = notification["payload"]["godlike"].asBoolean();

	switch(option)
	{
	case 0:
		{
			// accept
			gAgent.teleportViaLure(lure_id, godlike);
		}
		break;
	case 1:
	default:
		// decline
		send_simple_im(from_id,
					   LLStringUtil::null,
					   IM_LURE_DECLINED,
					   lure_id);
		break;
	}

	LLNotificationPtr notification_ptr = LLNotifications::instance().find(notification["id"].asUUID());

	if (notification_ptr)
	{
		LLNotificationFormPtr modified_form(new LLNotificationForm(*notification_ptr->getForm()));
		modified_form->setElementEnabled("Teleport", false);
		modified_form->setElementEnabled("Cancel", false);
		notification_ptr->updateForm(modified_form);

// [SL:KB] - Patch: UI-Notifications | Checked: 2013-05-09 (Catznip-3.5)
		// Assume that any offer notification with "getCanBeStored() == true" is the result of RLVa routing it to the notifcation syswell
		/*const*/ LLNotificationsUI::LLScreenChannel* pChannel = LLNotificationsUI::LLChannelManager::instance().getNotificationScreenChannel();
		/*const*/ LLNotificationsUI::LLToast* pToast = (pChannel) ? pChannel->getToastByNotificationID(notification["id"].asUUID()) : NULL;
		if ( (!pToast) || (!pToast->getCanBeStored()) )
		{
// [/SL:KB]
			notification_ptr->repost();
// [SL:KB] - Patch: UI-Notifications | Checked: 2013-05-09 (Catznip-3.5)
		}
// [/SL:KB]
	}

	return false;
}
static LLNotificationFunctorRegistration lure_callback_reg("TeleportOffered", lure_callback);

bool mature_lure_callback(const LLSD& notification, const LLSD& response)
{
	S32 option = 0;
	if (response.isInteger()) 
	{
		option = response.asInteger();
	}
	else
	{
		option = LLNotificationsUtil::getSelectedOption(notification, response);
	}
	
	LLUUID from_id = notification["payload"]["from_id"].asUUID();
	LLUUID lure_id = notification["payload"]["lure_id"].asUUID();
	BOOL godlike = notification["payload"]["godlike"].asBoolean();
	U8 region_access = static_cast<U8>(notification["payload"]["region_maturity"].asInteger());

	switch(option)
	{
	case 0:
		{
			// accept
			gSavedSettings.setU32("PreferredMaturity", static_cast<U32>(region_access));
			gAgent.setMaturityRatingChangeDuringTeleport(region_access);
			gAgent.teleportViaLure(lure_id, godlike);
		}
		break;
	case 1:
	default:
		// decline
		send_simple_im(from_id,
					   LLStringUtil::null,
					   IM_LURE_DECLINED,
					   lure_id);
		break;
	}
	return false;
}
static LLNotificationFunctorRegistration mature_lure_callback_reg("TeleportOffered_MaturityExceeded", mature_lure_callback);

bool goto_url_callback(const LLSD& notification, const LLSD& response)
{
	std::string url = notification["payload"]["url"].asString();
	S32 option = LLNotificationsUtil::getSelectedOption(notification, response);
	if(1 == option)
	{
		LLWeb::loadURL(url);
	}
	return false;
}
static LLNotificationFunctorRegistration goto_url_callback_reg("GotoURL", goto_url_callback);

bool inspect_remote_object_callback(const LLSD& notification, const LLSD& response)
{
	S32 option = LLNotificationsUtil::getSelectedOption(notification, response);
	if (0 == option)
	{
		LLFloaterReg::showInstance("inspect_remote_object", notification["payload"]);
	}
	return false;
}
static LLNotificationFunctorRegistration inspect_remote_object_callback_reg("ServerObjectMessage", inspect_remote_object_callback);

class LLPostponedServerObjectNotification: public LLPostponedNotification
{
protected:
	/* virtual */
	void modifyNotificationParams()
	{
		LLSD payload = mParams.payload;
		mParams.payload = payload;
	}
};

void process_improved_im(LLMessageSystem *msg, void **user_data)
{
    LLUUID from_id;
    BOOL from_group;
    LLUUID to_id;
    U8 offline;
    U8 d = 0;
    LLUUID session_id;
    U32 timestamp;
    std::string agentName;
    std::string message;
    U32 parent_estate_id = 0;
    LLUUID region_id;
    LLVector3 position;
    U8 binary_bucket[MTUBYTES];
    S32 binary_bucket_size;

    // *TODO: Translate - need to fix the full name to first/last (maybe)
    msg->getUUIDFast(_PREHASH_AgentData, _PREHASH_AgentID, from_id);
    msg->getBOOLFast(_PREHASH_MessageBlock, _PREHASH_FromGroup, from_group);
    msg->getUUIDFast(_PREHASH_MessageBlock, _PREHASH_ToAgentID, to_id);
    msg->getU8Fast(_PREHASH_MessageBlock, _PREHASH_Offline, offline);
    msg->getU8Fast(_PREHASH_MessageBlock, _PREHASH_Dialog, d);
    msg->getUUIDFast(_PREHASH_MessageBlock, _PREHASH_ID, session_id);
    msg->getU32Fast(_PREHASH_MessageBlock, _PREHASH_Timestamp, timestamp);
    //msg->getData("MessageBlock", "Count",		&count);
    msg->getStringFast(_PREHASH_MessageBlock, _PREHASH_FromAgentName, agentName);
    msg->getStringFast(_PREHASH_MessageBlock, _PREHASH_Message, message);
    msg->getU32Fast(_PREHASH_MessageBlock, _PREHASH_ParentEstateID, parent_estate_id);
    msg->getUUIDFast(_PREHASH_MessageBlock, _PREHASH_RegionID, region_id);
    msg->getVector3Fast(_PREHASH_MessageBlock, _PREHASH_Position, position);
    msg->getBinaryDataFast(_PREHASH_MessageBlock, _PREHASH_BinaryBucket, binary_bucket, 0, 0, MTUBYTES);
    binary_bucket_size = msg->getSizeFast(_PREHASH_MessageBlock, _PREHASH_BinaryBucket);
    EInstantMessage dialog = (EInstantMessage)d;
    LLHost sender = msg->getSender();

    LLIMProcessing::processNewMessage(from_id,
        from_group,
        to_id,
        offline,
        dialog,
        session_id,
        timestamp,
        agentName,
        message,
        parent_estate_id,
        region_id,
        position,
        binary_bucket,
        binary_bucket_size,
        sender);
}

void send_do_not_disturb_message (LLMessageSystem* msg, const LLUUID& from_id, const LLUUID& session_id)
{
	if (gAgent.isDoNotDisturb())
	{
		std::string my_name;
		LLAgentUI::buildFullname(my_name);
		std::string response = gSavedPerAccountSettings.getString("DoNotDisturbModeResponse");
		pack_instant_message(
			msg,
			gAgent.getID(),
			FALSE,
			gAgent.getSessionID(),
			from_id,
			my_name,
			response,
			IM_ONLINE,
			IM_DO_NOT_DISTURB_AUTO_RESPONSE,
			session_id);
		gAgent.sendReliableMessage();
	}
}

bool callingcard_offer_callback(const LLSD& notification, const LLSD& response)
{
	S32 option = LLNotificationsUtil::getSelectedOption(notification, response);
	LLUUID fid;
	LLUUID from_id;
	LLMessageSystem* msg = gMessageSystem;
	switch(option)
	{
	case 0:
		// accept
		msg->newMessageFast(_PREHASH_AcceptCallingCard);
		msg->nextBlockFast(_PREHASH_AgentData);
		msg->addUUIDFast(_PREHASH_AgentID, gAgent.getID());
		msg->addUUIDFast(_PREHASH_SessionID, gAgent.getSessionID());
		msg->nextBlockFast(_PREHASH_TransactionBlock);
		msg->addUUIDFast(_PREHASH_TransactionID, notification["payload"]["transaction_id"].asUUID());
		fid = gInventory.findCategoryUUIDForType(LLFolderType::FT_CALLINGCARD);
		msg->nextBlockFast(_PREHASH_FolderData);
		msg->addUUIDFast(_PREHASH_FolderID, fid);
		msg->sendReliable(LLHost(notification["payload"]["sender"].asString()));
		break;
	case 1:
		// decline		
		msg->newMessageFast(_PREHASH_DeclineCallingCard);
		msg->nextBlockFast(_PREHASH_AgentData);
		msg->addUUIDFast(_PREHASH_AgentID, gAgent.getID());
		msg->addUUIDFast(_PREHASH_SessionID, gAgent.getSessionID());
		msg->nextBlockFast(_PREHASH_TransactionBlock);
		msg->addUUIDFast(_PREHASH_TransactionID, notification["payload"]["transaction_id"].asUUID());
		msg->sendReliable(LLHost(notification["payload"]["sender"].asString()));
		send_do_not_disturb_message(msg, notification["payload"]["source_id"].asUUID());
		break;
	default:
		// close button probably, possibly timed out
		break;
	}

	return false;
}
static LLNotificationFunctorRegistration callingcard_offer_cb_reg("OfferCallingCard", callingcard_offer_callback);

void process_offer_callingcard(LLMessageSystem* msg, void**)
{
	// someone has offered to form a friendship
	LL_DEBUGS("Messaging") << "callingcard offer" << LL_ENDL;

	LLUUID source_id;
	msg->getUUIDFast(_PREHASH_AgentData, _PREHASH_AgentID, source_id);
	LLUUID tid;
	msg->getUUIDFast(_PREHASH_AgentBlock, _PREHASH_TransactionID, tid);

	LLSD payload;
	payload["transaction_id"] = tid;
	payload["source_id"] = source_id;
	payload["sender"] = msg->getSender().getIPandPort();

	LLViewerObject* source = gObjectList.findObject(source_id);
	LLSD args;
	std::string source_name;
	if(source && source->isAvatar())
	{
		LLNameValue* nvfirst = source->getNVPair("FirstName");
		LLNameValue* nvlast  = source->getNVPair("LastName");
		if (nvfirst && nvlast)
		{
			source_name = LLCacheName::buildFullName(
				nvfirst->getString(), nvlast->getString());
		}
	}

	if(!source_name.empty())
	{
		if (gAgent.isDoNotDisturb() 
			|| LLMuteList::getInstance()->isMuted(source_id, source_name, LLMute::flagTextChat))
		{
			// automatically decline offer
			LLNotifications::instance().forceResponse(LLNotification::Params("OfferCallingCard").payload(payload), 1);
		}
		else
		{
			args["NAME"] = source_name;
			LLNotificationsUtil::add("OfferCallingCard", args, payload);
		}
	}
	else
	{
		LL_WARNS("Messaging") << "Calling card offer from an unknown source." << LL_ENDL;
	}
}

void process_accept_callingcard(LLMessageSystem* msg, void**)
{
	LLNotificationsUtil::add("CallingCardAccepted");
}

void process_decline_callingcard(LLMessageSystem* msg, void**)
{
	LLNotificationsUtil::add("CallingCardDeclined");
}

void translateSuccess(LLChat chat, LLSD toastArgs, std::string originalMsg, std::string expectLang, std::string translation, const std::string detected_language)
{
    // filter out non-interesting responses  
    if (!translation.empty()
        && ((detected_language.empty()) || (expectLang != detected_language))
        && (LLStringUtil::compareInsensitive(translation, originalMsg) != 0))
    {
        chat.mText += " (" + LLTranslate::removeNoTranslateTags(translation) + ")";
    }

    LLNotificationsUI::LLNotificationManager::instance().onChat(chat, toastArgs);
}

void translateFailure(LLChat chat, LLSD toastArgs, int status, const std::string err_msg)
{
    std::string msg = LLTrans::getString("TranslationFailed", LLSD().with("[REASON]", err_msg));
    LLStringUtil::replaceString(msg, "\n", " "); // we want one-line error messages
    chat.mText += " (" + msg + ")";

    LLNotificationsUI::LLNotificationManager::instance().onChat(chat, toastArgs);
}


void process_chat_from_simulator(LLMessageSystem *msg, void **user_data)
{
	LLChat	chat;
	std::string		mesg;
	std::string		from_name;
	U8			source_temp;
	U8			type_temp;
	U8			audible_temp;
	LLColor4	color(1.0f, 1.0f, 1.0f, 1.0f);
	LLUUID		from_id;
	LLUUID		owner_id;
	LLViewerObject*	chatter;

	msg->getString("ChatData", "FromName", from_name);
	
	msg->getUUID("ChatData", "SourceID", from_id);
	chat.mFromID = from_id;
	
	// Object owner for objects
	msg->getUUID("ChatData", "OwnerID", owner_id);

	msg->getU8Fast(_PREHASH_ChatData, _PREHASH_SourceType, source_temp);
	chat.mSourceType = (EChatSourceType)source_temp;

	msg->getU8("ChatData", "ChatType", type_temp);
	chat.mChatType = (EChatType)type_temp;

	msg->getU8Fast(_PREHASH_ChatData, _PREHASH_Audible, audible_temp);
	chat.mAudible = (EChatAudible)audible_temp;
	
	chat.mTime = LLFrameTimer::getElapsedSeconds();
	
	// IDEVO Correct for new-style "Resident" names
	if (chat.mSourceType == CHAT_SOURCE_AGENT)
	{
		// I don't know if it's OK to change this here, if 
		// anything downstream does lookups by name, for instance
		
		LLAvatarName av_name;
		if (LLAvatarNameCache::get(from_id, &av_name))
		{
			chat.mFromName = av_name.getCompleteName();
		}
		else
		{
			chat.mFromName = LLCacheName::cleanFullName(from_name);
		}
	}
	else
	{
		// make sure that we don't have an empty or all-whitespace name
		LLStringUtil::trim(from_name);
		if (from_name.empty())
		{
			from_name = LLTrans::getString("Unnamed");
		}
		chat.mFromName = from_name;
	}

	BOOL is_do_not_disturb = gAgent.isDoNotDisturb();

	BOOL is_muted = FALSE;
	BOOL is_linden = FALSE;
	is_muted = LLMuteList::getInstance()->isMuted(
		from_id,
		from_name,
		LLMute::flagTextChat) 
		|| LLMuteList::getInstance()->isMuted(owner_id, LLMute::flagTextChat);
	is_linden = chat.mSourceType != CHAT_SOURCE_OBJECT &&
		LLMuteList::getInstance()->isLinden(from_name);

	if (is_muted && (chat.mSourceType == CHAT_SOURCE_OBJECT))
	{
		return;
	}

	BOOL is_audible = (CHAT_AUDIBLE_FULLY == chat.mAudible);
	chatter = gObjectList.findObject(from_id);
	if (chatter)
	{
		chat.mPosAgent = chatter->getPositionAgent();

		// Make swirly things only for talking objects. (not script debug messages, though)
//		if (chat.mSourceType == CHAT_SOURCE_OBJECT 
//			&& chat.mChatType != CHAT_TYPE_DEBUG_MSG
//			&& gSavedSettings.getBOOL("EffectScriptChatParticles") )
// [RLVa:KB] - Checked: 2010-03-09 (RLVa-1.2.0b) | Modified: RLVa-1.0.0g
		if ( ((chat.mSourceType == CHAT_SOURCE_OBJECT) && (chat.mChatType != CHAT_TYPE_DEBUG_MSG)) && 
			 (gSavedSettings.getBOOL("EffectScriptChatParticles")) &&
			 ((!rlv_handler_t::isEnabled()) || (CHAT_TYPE_OWNER != chat.mChatType)) )
// [/RLVa:KB]
		{
			LLPointer<LLViewerPartSourceChat> psc = new LLViewerPartSourceChat(chatter->getPositionAgent());
			psc->setSourceObject(chatter);
			psc->setColor(color);
			//We set the particles to be owned by the object's owner, 
			//just in case they should be muted by the mute list
			psc->setOwnerUUID(owner_id);
			LLViewerPartSim::getInstance()->addPartSource(psc);
		}

		// record last audible utterance
		if (is_audible
			&& (is_linden || (!is_muted && !is_do_not_disturb)))
		{
			if (chat.mChatType != CHAT_TYPE_START 
				&& chat.mChatType != CHAT_TYPE_STOP)
			{
				gAgent.heardChat(chat.mFromID);
			}
		}
	}

	if (is_audible)
	{
		//BOOL visible_in_chat_bubble = FALSE;

		color.setVec(1.f,1.f,1.f,1.f);
		msg->getStringFast(_PREHASH_ChatData, _PREHASH_Message, mesg);

// [RLVa:KB] - Checked: 2010-04-23 (RLVa-1.2.0f) | Modified: RLVa-1.2.0f
		if ( (rlv_handler_t::isEnabled()) && (CHAT_TYPE_START != chat.mChatType) && (CHAT_TYPE_STOP != chat.mChatType) )
		{
			// NOTE: chatter can be NULL (may not have rezzed yet, or could be another avie's HUD attachment)
			BOOL is_attachment = (chatter) ? chatter->isAttachment() : FALSE;
			BOOL is_owned_by_me = (chatter) ? chatter->permYouOwner() : FALSE;

			// Filtering "rules":
			//   avatar  => filter all avie text (unless it's this avie or they're an exemption)
			//   objects => filter everything except attachments this avie owns (never filter llOwnerSay or llRegionSayTo chat)
			if ( ( (CHAT_SOURCE_AGENT == chat.mSourceType) && (from_id != gAgent.getID()) ) || 
				 ( (CHAT_SOURCE_OBJECT == chat.mSourceType) && ((!is_owned_by_me) || (!is_attachment)) && 
				   (CHAT_TYPE_OWNER != chat.mChatType) && (CHAT_TYPE_DIRECT != chat.mChatType) ) )
			{
				bool fIsEmote = RlvUtil::isEmote(mesg);
				if ((!fIsEmote) &&
					(((gRlvHandler.hasBehaviour(RLV_BHVR_RECVCHAT)) && (!gRlvHandler.isException(RLV_BHVR_RECVCHAT, from_id))) ||
					 ((gRlvHandler.hasBehaviour(RLV_BHVR_RECVCHATFROM)) && (gRlvHandler.isException(RLV_BHVR_RECVCHATFROM, from_id))) ))
				{
					if ( (gRlvHandler.filterChat(mesg, false)) && (!gSavedSettings.getBOOL("RestrainedLoveShowEllipsis")) )
						return;
				}
				else if ((fIsEmote) &&
					     (((gRlvHandler.hasBehaviour(RLV_BHVR_RECVEMOTE)) && (!gRlvHandler.isException(RLV_BHVR_RECVEMOTE, from_id))) ||
					      ((gRlvHandler.hasBehaviour(RLV_BHVR_RECVEMOTEFROM)) && (gRlvHandler.isException(RLV_BHVR_RECVEMOTEFROM, from_id))) ))
 				{
					if (!gSavedSettings.getBOOL("RestrainedLoveShowEllipsis"))
						return;
					mesg = "/me ...";
				}
			}

			// Filtering "rules":
			//   avatar => filter only their name (unless it's this avie)
			//   other  => filter everything
			if (!RlvActions::canShowName(RlvActions::SNC_DEFAULT))
			{
				if (CHAT_SOURCE_AGENT != chat.mSourceType)
				{
					RlvUtil::filterNames(chat.mFromName);
				}
				else if (!RlvActions::canShowName(RlvActions::SNC_DEFAULT, chat.mFromID))
				{
					chat.mFromName = RlvStrings::getAnonym(chat.mFromName);
					chat.mRlvNamesFiltered = TRUE;
				}
			}

			// Create an "objectim" URL for objects if we're either @shownames or @showloc restricted
			// (we need to do this now because we won't be have enough information to do it later on)
			if ( (CHAT_SOURCE_OBJECT == chat.mSourceType) &&
			     ( (!RlvActions::canShowName(RlvActions::SNC_DEFAULT)) || (!RlvActions::canShowLocation()) ) )
			{
				LLSD sdQuery;
				sdQuery["name"] = chat.mFromName;
				sdQuery["owner"] = owner_id;

				if ( (!RlvActions::canShowName(RlvActions::SNC_DEFAULT, owner_id)) && (!is_owned_by_me) )
					sdQuery["rlv_shownames"] = true;

				const LLViewerRegion* pRegion = LLWorld::getInstance()->getRegionFromPosAgent(chat.mPosAgent);
				if (pRegion)
					sdQuery["slurl"] = LLSLURL(pRegion->getName(), chat.mPosAgent).getLocationString();

				chat.mURL = LLSLURL("objectim", from_id, LLURI::mapToQueryString(sdQuery)).getSLURLString();
			}
		}
// [/RLVa:KB]

		BOOL ircstyle = FALSE;

		// Look for IRC-style emotes here so chatbubbles work
		std::string prefix = mesg.substr(0, 4);
		if (prefix == "/me " || prefix == "/me'")
		{
			ircstyle = TRUE;
		}
		chat.mText = mesg;

		// Look for the start of typing so we can put "..." in the bubbles.
		if (CHAT_TYPE_START == chat.mChatType)
		{
			LLLocalSpeakerMgr::getInstance()->setSpeakerTyping(from_id, TRUE);

			// Might not have the avatar constructed yet, eg on login.
			if (chatter && chatter->isAvatar())
			{
				((LLVOAvatar*)chatter)->startTyping();
			}
			return;
		}
		else if (CHAT_TYPE_STOP == chat.mChatType)
		{
			LLLocalSpeakerMgr::getInstance()->setSpeakerTyping(from_id, FALSE);

			// Might not have the avatar constructed yet, eg on login.
			if (chatter && chatter->isAvatar())
			{
				((LLVOAvatar*)chatter)->stopTyping();
			}
			return;
		}

		// Look for IRC-style emotes
		if (ircstyle)
		{
			// set CHAT_STYLE_IRC to avoid adding Avatar Name as author of message. See EXT-656
			chat.mChatStyle = CHAT_STYLE_IRC;

			// Do nothing, ircstyle is fixed above for chat bubbles
		}
		else
		{
			chat.mText = "";
			switch(chat.mChatType)
			{
			case CHAT_TYPE_WHISPER:
				chat.mText = LLTrans::getString("whisper") + " ";
				break;
			case CHAT_TYPE_OWNER:
// [RLVa:KB] - Checked: 2010-02-XX (RLVa-1.2.0a) | Modified: RLVa-1.1.0f
				// TODO-RLVa: [RLVa-1.2.0] consider rewriting this before a RLVa-1.2.0 release
				if ( (rlv_handler_t::isEnabled()) && (mesg.length() > 3) && (RLV_CMD_PREFIX == mesg[0]) && (CHAT_TYPE_OWNER == chat.mChatType) &&
					 ((!chatter) || (!chatter->isAttachment()) || (!chatter->isTempAttachment()) || (RlvSettings::getEnableTemporaryAttachments())) )
				{
					mesg.erase(0, 1);
					LLStringUtil::toLower(mesg);

					std::string strExecuted, strFailed, strRetained, *pstr;

					boost_tokenizer tokens(mesg, boost::char_separator<char>(",", "", boost::drop_empty_tokens));
					for (boost_tokenizer::iterator itToken = tokens.begin(); itToken != tokens.end(); ++itToken)
					{
						std::string strCmd = *itToken;

						ERlvCmdRet eRet = gRlvHandler.processCommand(from_id, strCmd, true);
						if ( (RlvSettings::getDebug()) &&
							 ( (!RlvSettings::getDebugHideUnsetDup()) || 
							   ((RLV_RET_SUCCESS_UNSET != eRet) && (RLV_RET_SUCCESS_DUPLICATE != eRet)) ) )
						{
							if ( RLV_RET_SUCCESS == (eRet & RLV_RET_SUCCESS) )	
								pstr = &strExecuted;
							else if ( RLV_RET_FAILED == (eRet & RLV_RET_FAILED) )
								pstr = &strFailed;
							else if (RLV_RET_RETAINED == eRet)
								pstr = &strRetained;
							else
							{
								RLV_ASSERT(false);
								pstr = &strFailed;
							}

							const char* pstrSuffix = RlvStrings::getStringFromReturnCode(eRet);
							if (pstrSuffix)
								strCmd.append(" (").append(pstrSuffix).append(")");

							if (!pstr->empty())
								pstr->push_back(',');
							pstr->append(strCmd);
						}
					}

					if (RlvForceWear::instanceExists())
						RlvForceWear::instance().done();

					if ( (!RlvSettings::getDebug()) || ((strExecuted.empty()) && (strFailed.empty()) && (strRetained.empty())) )
						return;

					// Silly people want comprehensive debug messages, blah :p
					if ( (!strExecuted.empty()) && (strFailed.empty()) && (strRetained.empty()) )
					{
						chat.mText = " executes: @";
						mesg = strExecuted;
					}
					else if ( (strExecuted.empty()) && (!strFailed.empty()) && (strRetained.empty()) )
					{
						chat.mText = " failed: @";
						mesg = strFailed;
					}
					else if ( (strExecuted.empty()) && (strFailed.empty()) && (!strRetained.empty()) )
					{
						chat.mText = " retained: @";
						mesg = strRetained;
					}
					else
					{
						chat.mText = ": @";
						if (!strExecuted.empty())
							mesg += "\n    - executed: @" + strExecuted;
						if (!strFailed.empty())
							mesg += "\n    - failed: @" + strFailed;
						if (!strRetained.empty())
							mesg += "\n    - retained: @" + strRetained;
					}

					break;
				}
// [/RLVa:KB]
// [RLVa:KB] - Checked: 2010-03-09 (RLVa-1.2.0b) | Modified: RLVa-1.0.0g
				// Copy/paste from above
				if  ( (rlv_handler_t::isEnabled()) && (chatter) && (chat.mSourceType == CHAT_SOURCE_OBJECT) &&
					  (gSavedSettings.getBOOL("EffectScriptChatParticles")) )
				{
					LLPointer<LLViewerPartSourceChat> psc = new LLViewerPartSourceChat(chatter->getPositionAgent());
					psc->setSourceObject(chatter);
					psc->setColor(color);
					//We set the particles to be owned by the object's owner, 
					//just in case they should be muted by the mute list
					psc->setOwnerUUID(owner_id);
					LLViewerPartSim::getInstance()->addPartSource(psc);
				}
// [/RLVa:KB]
			case CHAT_TYPE_DEBUG_MSG:
			case CHAT_TYPE_NORMAL:
			case CHAT_TYPE_DIRECT:
				break;
			case CHAT_TYPE_SHOUT:
				chat.mText = LLTrans::getString("shout") + " ";
				break;
			case CHAT_TYPE_START:
			case CHAT_TYPE_STOP:
				LL_WARNS("Messaging") << "Got chat type start/stop in main chat processing." << LL_ENDL;
				break;
			default:
				LL_WARNS("Messaging") << "Unknown type " << chat.mChatType << " in chat!" << LL_ENDL;
				break;
			}

			chat.mText += mesg;
		}
		
		// We have a real utterance now, so can stop showing "..." and proceed.
		if (chatter && chatter->isAvatar())
		{
			LLLocalSpeakerMgr::getInstance()->setSpeakerTyping(from_id, FALSE);
			((LLVOAvatar*)chatter)->stopTyping();
			
			if (!is_muted && !is_do_not_disturb)
			{
				//visible_in_chat_bubble = gSavedSettings.getBOOL("UseChatBubbles");
				std::string formated_msg = "";
				LLViewerChat::formatChatMsg(chat, formated_msg);
				LLChat chat_bubble = chat;
				chat_bubble.mText = formated_msg;
				((LLVOAvatar*)chatter)->addChat(chat_bubble);
			}
		}
		
		if (chatter)
		{
			chat.mPosAgent = chatter->getPositionAgent();
		}

		// truth table:
		// LINDEN	BUSY	MUTED	OWNED_BY_YOU	TASK		DISPLAY		STORE IN HISTORY
		// F		F		F		F				*			Yes			Yes
		// F		F		F		T				*			Yes			Yes
		// F		F		T		F				*			No			No
		// F		F		T		T				*			No			No
		// F		T		F		F				*			No			Yes
		// F		T		F		T				*			Yes			Yes
		// F		T		T		F				*			No			No
		// F		T		T		T				*			No			No
		// T		*		*		*				F			Yes			Yes

		chat.mMuted = is_muted && !is_linden;

		// pass owner_id to chat so that we can display the remote
		// object inspect for an object that is chatting with you
		LLSD args;
		chat.mOwnerID = owner_id;

		if (gSavedSettings.getBOOL("TranslateChat") && chat.mSourceType != CHAT_SOURCE_SYSTEM)
		{
			if (chat.mChatStyle == CHAT_STYLE_IRC)
			{
				mesg = mesg.substr(4, std::string::npos);
			}
			const std::string from_lang = ""; // leave empty to trigger autodetect
			const std::string to_lang = LLTranslate::getTranslateLanguage();

            LLTranslate::translateMessage(from_lang, to_lang, mesg,
                boost::bind(&translateSuccess, chat, args, mesg, from_lang, _1, _2),
                boost::bind(&translateFailure, chat, args, _1, _2));

		}
		else
		{
			LLNotificationsUI::LLNotificationManager::instance().onChat(chat, args);
		}

		// don't call notification for debug messages from not owned objects
		if (chat.mChatType == CHAT_TYPE_DEBUG_MSG)
		{
			if (gAgentID != chat.mOwnerID)
			{
				return;
			}
		}

		if (mesg != "")
		{
			LLSD msg_notify = LLSD(LLSD::emptyMap());
			msg_notify["session_id"] = LLUUID();
			msg_notify["from_id"] = chat.mFromID;
			msg_notify["source_type"] = chat.mSourceType;
			on_new_message(msg_notify);
		}

	}
}


// Simulator we're on is informing the viewer that the agent
// is starting to teleport (perhaps to another sim, perhaps to the 
// same sim). If we initiated the teleport process by sending some kind 
// of TeleportRequest, then this info is redundant, but if the sim 
// initiated the teleport (via a script call, being killed, etc.) 
// then this info is news to us.
void process_teleport_start(LLMessageSystem *msg, void**)
{
	// on teleport, don't tell them about destination guide anymore
	LLFirstUse::notUsingDestinationGuide(false);
	U32 teleport_flags = 0x0;
	msg->getU32("Info", "TeleportFlags", teleport_flags);

	if (gAgent.getTeleportState() == LLAgent::TELEPORT_MOVING)
	{
		// Race condition?
		LL_WARNS("Messaging") << "Got TeleportStart, but teleport already in progress. TeleportFlags=" << teleport_flags << LL_ENDL;
	}

	LL_DEBUGS("Messaging") << "Got TeleportStart with TeleportFlags=" << teleport_flags << ". gTeleportDisplay: " << gTeleportDisplay << ", gAgent.mTeleportState: " << gAgent.getTeleportState() << LL_ENDL;

	// *NOTE: The server sends two StartTeleport packets when you are teleporting to a LM
	LLViewerMessage::getInstance()->mTeleportStartedSignal();

//	if (teleport_flags & TELEPORT_FLAGS_DISABLE_CANCEL)
// [RLVa:KB] - Checked: 2010-04-07 (RLVa-1.2.0d) | Added: RLVa-0.2.0b
	if ( (teleport_flags & TELEPORT_FLAGS_DISABLE_CANCEL) || (!gRlvHandler.getCanCancelTp()) )
// [/RLVa:KB]
	{
		gViewerWindow->setProgressCancelButtonVisible(FALSE);
	}
	else
	{
		gViewerWindow->setProgressCancelButtonVisible(TRUE, LLTrans::getString("Cancel"));
	}

	// Freeze the UI and show progress bar
	// Note: could add data here to differentiate between normal teleport and death.

	if( gAgent.getTeleportState() == LLAgent::TELEPORT_NONE )
	{
		gTeleportDisplay = TRUE;
		gAgent.setTeleportState( LLAgent::TELEPORT_START );
		make_ui_sound("UISndTeleportOut");
		
		LL_INFOS("Messaging") << "Teleport initiated by remote TeleportStart message with TeleportFlags: " <<  teleport_flags << LL_ENDL;

		// Don't call LLFirstUse::useTeleport here because this could be
		// due to being killed, which would send you home, not to a Telehub
	}
}

boost::signals2::connection LLViewerMessage::setTeleportStartedCallback(teleport_started_callback_t cb)
{
	return mTeleportStartedSignal.connect(cb);
}

void process_teleport_progress(LLMessageSystem* msg, void**)
{
	LLUUID agent_id;
	msg->getUUID("AgentData", "AgentID", agent_id);
	if((gAgent.getID() != agent_id)
	   || (gAgent.getTeleportState() == LLAgent::TELEPORT_NONE))
	{
		LL_WARNS("Messaging") << "Unexpected teleport progress message." << LL_ENDL;
		return;
	}
	U32 teleport_flags = 0x0;
	msg->getU32("Info", "TeleportFlags", teleport_flags);
//	if (teleport_flags & TELEPORT_FLAGS_DISABLE_CANCEL)
// [RLVa:KB] - Checked: 2010-04-07 (RLVa-1.2.0d) | Added: RLVa-0.2.0b
	if ( (teleport_flags & TELEPORT_FLAGS_DISABLE_CANCEL) || (!gRlvHandler.getCanCancelTp()) )
// [/RLVa:KB]
	{
		gViewerWindow->setProgressCancelButtonVisible(FALSE);
	}
	else
	{
		gViewerWindow->setProgressCancelButtonVisible(TRUE, LLTrans::getString("Cancel"));
	}
	std::string buffer;
	msg->getString("Info", "Message", buffer);
	LL_DEBUGS("Messaging") << "teleport progress: " << buffer << " flags: " << teleport_flags << LL_ENDL;

	//Sorta hacky...default to using simulator raw messages
	//if we don't find the coresponding mapping in our progress mappings
	std::string message = buffer;

	if (LLAgent::sTeleportProgressMessages.find(buffer) != 
		LLAgent::sTeleportProgressMessages.end() )
	{
		message = LLAgent::sTeleportProgressMessages[buffer];
	}

	gAgent.setTeleportMessage(LLAgent::sTeleportProgressMessages[message]);
}

class LLFetchInWelcomeArea : public LLInventoryFetchDescendentsObserver
{
public:
	LLFetchInWelcomeArea(const uuid_vec_t &ids) :
		LLInventoryFetchDescendentsObserver(ids)
	{}
	virtual void done()
	{
		LLIsType is_landmark(LLAssetType::AT_LANDMARK);
		LLIsType is_card(LLAssetType::AT_CALLINGCARD);

		LLInventoryModel::cat_array_t	card_cats;
		LLInventoryModel::item_array_t	card_items;
		LLInventoryModel::cat_array_t	land_cats;
		LLInventoryModel::item_array_t	land_items;

		uuid_vec_t::iterator it = mComplete.begin();
		uuid_vec_t::iterator end = mComplete.end();
		for(; it != end; ++it)
		{
			gInventory.collectDescendentsIf(
				(*it),
				land_cats,
				land_items,
				LLInventoryModel::EXCLUDE_TRASH,
				is_landmark);
			gInventory.collectDescendentsIf(
				(*it),
				card_cats,
				card_items,
				LLInventoryModel::EXCLUDE_TRASH,
				is_card);
		}

		gInventory.removeObserver(this);
		delete this;
	}
};



class LLPostTeleportNotifiers : public LLEventTimer 
{
public:
	LLPostTeleportNotifiers();
	virtual ~LLPostTeleportNotifiers();

	//function to be called at the supplied frequency
	virtual BOOL tick();
};

LLPostTeleportNotifiers::LLPostTeleportNotifiers() : LLEventTimer( 2.0 )
{
};

LLPostTeleportNotifiers::~LLPostTeleportNotifiers()
{
}

BOOL LLPostTeleportNotifiers::tick()
{
	BOOL all_done = FALSE;
	if ( gAgent.getTeleportState() == LLAgent::TELEPORT_NONE )
	{
		// get callingcards and landmarks available to the user arriving.
		uuid_vec_t folders;
		const LLUUID callingcard_id = gInventory.findCategoryUUIDForType(LLFolderType::FT_CALLINGCARD);
		if(callingcard_id.notNull()) 
			folders.push_back(callingcard_id);
		const LLUUID folder_id = gInventory.findCategoryUUIDForType(LLFolderType::FT_LANDMARK);
		if(folder_id.notNull()) 
			folders.push_back(folder_id);
		if(!folders.empty())
		{
			LLFetchInWelcomeArea* fetcher = new LLFetchInWelcomeArea(folders);
			fetcher->startFetch();
			if(fetcher->isFinished())
			{
				fetcher->done();
			}
			else
			{
				gInventory.addObserver(fetcher);
			}
		}
		all_done = TRUE;
	}

	return all_done;
}



// Teleport notification from the simulator
// We're going to pretend to be a new agent
void process_teleport_finish(LLMessageSystem* msg, void**)
{
	LL_DEBUGS("Messaging") << "Got teleport location message" << LL_ENDL;
	LLUUID agent_id;
	msg->getUUIDFast(_PREHASH_Info, _PREHASH_AgentID, agent_id);
	if (agent_id != gAgent.getID())
	{
		LL_WARNS("Messaging") << "Got teleport notification for wrong agent!" << LL_ENDL;
		return;
	}

    if (gAgent.getTeleportState() == LLAgent::TELEPORT_NONE)
    {
        if (gAgent.canRestoreCanceledTeleport())
        {
            // Server either ignored teleport cancel message or did not receive it in time.
            // This message can't be ignored since teleport is complete at server side
            gAgent.restoreCanceledTeleportRequest();
        }
        else
        {
            // Race condition? Make sure all variables are set correctly for teleport to work
            LL_WARNS("Messaging") << "Teleport 'finish' message without 'start'" << LL_ENDL;
            gTeleportDisplay = TRUE;
            LLViewerMessage::getInstance()->mTeleportStartedSignal();
            gAgent.setTeleportState(LLAgent::TELEPORT_REQUESTED);
            make_ui_sound("UISndTeleportOut");
        }
    }
    else if (gAgent.getTeleportState() == LLAgent::TELEPORT_MOVING)
    {
        LL_WARNS("Messaging") << "Teleport message in the middle of other teleport" << LL_ENDL;
    }
	
	// Teleport is finished; it can't be cancelled now.
	gViewerWindow->setProgressCancelButtonVisible(FALSE);

	gPipeline.doResetVertexBuffers(true);

	// Do teleport effect for where you're leaving
	// VEFFECT: TeleportStart
	LLHUDEffectSpiral *effectp = (LLHUDEffectSpiral *)LLHUDManager::getInstance()->createViewerEffect(LLHUDObject::LL_HUD_EFFECT_POINT, TRUE);
	effectp->setPositionGlobal(gAgent.getPositionGlobal());
	effectp->setColor(LLColor4U(gAgent.getEffectColor()));
	LLHUDManager::getInstance()->sendEffects();

	U32 location_id;
	U32 sim_ip;
	U16 sim_port;
	LLVector3 pos, look_at;
	U64 region_handle;
	msg->getU32Fast(_PREHASH_Info, _PREHASH_LocationID, location_id);
	msg->getIPAddrFast(_PREHASH_Info, _PREHASH_SimIP, sim_ip);
	msg->getIPPortFast(_PREHASH_Info, _PREHASH_SimPort, sim_port);
	//msg->getVector3Fast(_PREHASH_Info, _PREHASH_Position, pos);
	//msg->getVector3Fast(_PREHASH_Info, _PREHASH_LookAt, look_at);
	msg->getU64Fast(_PREHASH_Info, _PREHASH_RegionHandle, region_handle);
	U32 teleport_flags;
	msg->getU32Fast(_PREHASH_Info, _PREHASH_TeleportFlags, teleport_flags);
	
	
	std::string seedCap;
	msg->getStringFast(_PREHASH_Info, _PREHASH_SeedCapability, seedCap);

	// update home location if we are teleporting out of prelude - specific to teleporting to welcome area 
	if((teleport_flags & TELEPORT_FLAGS_SET_HOME_TO_TARGET)
	   && (!gAgent.isGodlike()))
	{
		gAgent.setHomePosRegion(region_handle, pos);

		// Create a timer that will send notices when teleporting is all finished.  Since this is 
		// based on the LLEventTimer class, it will be managed by that class and not orphaned or leaked.
		new LLPostTeleportNotifiers();
	}

	LLHost sim_host(sim_ip, sim_port);

	// Viewer trusts the simulator.
	gMessageSystem->enableCircuit(sim_host, TRUE);
	LLViewerRegion* regionp =  LLWorld::getInstance()->addRegion(region_handle, sim_host);

/*
	// send camera update to new region
	gAgentCamera.updateCamera();

	// likewise make sure the camera is behind the avatar
	gAgentCamera.resetView(TRUE);
	LLVector3 shift_vector = regionp->getPosRegionFromGlobal(gAgent.getRegion()->getOriginGlobal());
	gAgent.setRegion(regionp);
	gObjectList.shiftObjects(shift_vector);

	if (isAgentAvatarValid())
	{
		gAgentAvatarp->clearChatText();
		gAgentCamera.slamLookAt(look_at);
	}
	gAgent.setPositionAgent(pos);
	gAssetStorage->setUpstream(sim);
	gCacheName->setUpstream(sim);
*/

	// Make sure we're standing
	gAgent.standUp();

	// now, use the circuit info to tell simulator about us!
	LL_INFOS("Messaging") << "process_teleport_finish() Enabling "
			<< sim_host << " with code " << msg->mOurCircuitCode << LL_ENDL;
	msg->newMessageFast(_PREHASH_UseCircuitCode);
	msg->nextBlockFast(_PREHASH_CircuitCode);
	msg->addU32Fast(_PREHASH_Code, msg->getOurCircuitCode());
	msg->addUUIDFast(_PREHASH_SessionID, gAgent.getSessionID());
	msg->addUUIDFast(_PREHASH_ID, gAgent.getID());
	msg->sendReliable(sim_host);

	send_complete_agent_movement(sim_host);
	gAgent.setTeleportState( LLAgent::TELEPORT_MOVING );
	gAgent.setTeleportMessage(LLAgent::sTeleportProgressMessages["contacting"]);

	LL_DEBUGS("CrossingCaps") << "Calling setSeedCapability from process_teleport_finish(). Seed cap == "
			<< seedCap << LL_ENDL;
	regionp->setSeedCapability(seedCap);

	// Don't send camera updates to the new region until we're
	// actually there...


	// Now do teleport effect for where you're going.
	// VEFFECT: TeleportEnd
	effectp = (LLHUDEffectSpiral *)LLHUDManager::getInstance()->createViewerEffect(LLHUDObject::LL_HUD_EFFECT_POINT, TRUE);
	effectp->setPositionGlobal(gAgent.getPositionGlobal());

	effectp->setColor(LLColor4U(gAgent.getEffectColor()));
	LLHUDManager::getInstance()->sendEffects();

//	gTeleportDisplay = TRUE;
//	gTeleportDisplayTimer.reset();
//	gViewerWindow->setShowProgress(TRUE);
}

// stuff we have to do every time we get an AvatarInitComplete from a sim
/*
void process_avatar_init_complete(LLMessageSystem* msg, void**)
{
	LLVector3 agent_pos;
	msg->getVector3Fast(_PREHASH_AvatarData, _PREHASH_Position, agent_pos);
	agent_movement_complete(msg->getSender(), agent_pos);
}
*/

void process_agent_movement_complete(LLMessageSystem* msg, void**)
{
	gShiftFrame = true;
	gAgentMovementCompleted = true;

	LLUUID agent_id;
	msg->getUUIDFast(_PREHASH_AgentData, _PREHASH_AgentID, agent_id);
	LLUUID session_id;
	msg->getUUIDFast(_PREHASH_AgentData, _PREHASH_SessionID, session_id);
	if((gAgent.getID() != agent_id) || (gAgent.getSessionID() != session_id))
	{
		LL_WARNS("Messaging") << "Incorrect id in process_agent_movement_complete()"
				<< LL_ENDL;
		return;
	}

	LL_DEBUGS("Messaging") << "process_agent_movement_complete()" << LL_ENDL;

	// *TODO: check timestamp to make sure the movement compleation
	// makes sense.
	LLVector3 agent_pos;
	msg->getVector3Fast(_PREHASH_Data, _PREHASH_Position, agent_pos);
	LLVector3 look_at;
	msg->getVector3Fast(_PREHASH_Data, _PREHASH_LookAt, look_at);
	U64 region_handle;
	msg->getU64Fast(_PREHASH_Data, _PREHASH_RegionHandle, region_handle);
	
	std::string version_channel;
	msg->getString("SimData", "ChannelVersion", version_channel);

	if (!isAgentAvatarValid())
	{
		// Could happen if you were immediately god-teleported away on login,
		// maybe other cases.  Continue, but warn.
		LL_WARNS("Messaging") << "agent_movement_complete() with NULL avatarp." << LL_ENDL;
	}

	F32 x, y;
	from_region_handle(region_handle, &x, &y);
	LLViewerRegion* regionp = LLWorld::getInstance()->getRegionFromHandle(region_handle);
	if (!regionp)
	{
		if (gAgent.getRegion())
		{
			LL_WARNS("Messaging") << "current region " << gAgent.getRegion()->getOriginGlobal() << LL_ENDL;
		}

		LL_WARNS("Messaging") << "Agent being sent to invalid home region: " 
			<< x << ":" << y 
			<< " current pos " << gAgent.getPositionGlobal()
			<< LL_ENDL;
		LLAppViewer::instance()->forceDisconnect(LLTrans::getString("SentToInvalidRegion"));
		return;

	}

	LL_INFOS("Messaging") << "Changing home region to " << x << ":" << y << LL_ENDL;

	// set our upstream host the new simulator and shuffle things as
	// appropriate.
	LLVector3 shift_vector = regionp->getPosRegionFromGlobal(
		gAgent.getRegion()->getOriginGlobal());
	gAgent.setRegion(regionp);
	gObjectList.shiftObjects(shift_vector);
	gAssetStorage->setUpstream(msg->getSender());
	gCacheName->setUpstream(msg->getSender());
	gViewerThrottle.sendToSim();
	gViewerWindow->sendShapeToSim();

	bool is_teleport = gAgent.getTeleportState() == LLAgent::TELEPORT_MOVING;

	if( is_teleport )
	{
		if (gAgent.getTeleportKeepsLookAt())
		{
			// *NOTE: the LookAt data we get from the sim here doesn't
			// seem to be useful, so get it from the camera instead
			look_at = LLViewerCamera::getInstance()->getAtAxis();
		}
		// Force the camera back onto the agent, don't animate.
		gAgentCamera.setFocusOnAvatar(TRUE, FALSE);
		gAgentCamera.slamLookAt(look_at);
		gAgentCamera.updateCamera();

		gAgent.setTeleportState( LLAgent::TELEPORT_START_ARRIVAL );

		if (isAgentAvatarValid())
		{
			// Set the new position
			gAgentAvatarp->setPositionAgent(agent_pos);
			gAgentAvatarp->clearChat();
			gAgentAvatarp->slamPosition();
		}
	}
	else
	{
		// This is initial log-in or a region crossing
		gAgent.setTeleportState( LLAgent::TELEPORT_NONE );

		if(LLStartUp::getStartupState() < STATE_STARTED)
		{	// This is initial log-in, not a region crossing:
			// Set the camera looking ahead of the AV so send_agent_update() below 
			// will report the correct location to the server.
			LLVector3 look_at_point = look_at;
			look_at_point = agent_pos + look_at_point.rotVec(gAgent.getQuat());

			static LLVector3 up_direction(0.0f, 0.0f, 1.0f);
			LLViewerCamera::getInstance()->lookAt(agent_pos, look_at_point, up_direction);
		}
	}

	if ( LLTracker::isTracking(NULL) )
	{
		// Check distance to beacon, if < 5m, remove beacon
		LLVector3d beacon_pos = LLTracker::getTrackedPositionGlobal();
		LLVector3 beacon_dir(agent_pos.mV[VX] - (F32)fmod(beacon_pos.mdV[VX], 256.0), agent_pos.mV[VY] - (F32)fmod(beacon_pos.mdV[VY], 256.0), 0);
		if (beacon_dir.magVecSquared() < 25.f)
		{
			LLTracker::stopTracking(false);
		}
		else if ( is_teleport && !gAgent.getTeleportKeepsLookAt() && look_at.isExactlyZero())
		{
			//look at the beacon
			LLVector3 global_agent_pos = agent_pos;
			global_agent_pos[0] += x;
			global_agent_pos[1] += y;
			look_at = (LLVector3)beacon_pos - global_agent_pos;
			look_at.normVec();
			gAgentCamera.slamLookAt(look_at);
		}
	}

	// TODO: Put back a check for flying status! DK 12/19/05
	// Sim tells us whether the new position is off the ground
	/*
	if (teleport_flags & TELEPORT_FLAGS_IS_FLYING)
	{
		gAgent.setFlying(TRUE);
	}
	else
	{
		gAgent.setFlying(FALSE);
	}
	*/

	send_agent_update(TRUE, TRUE);

	if (gAgent.getRegion()->getBlockFly())
	{
		gAgent.setFlying(gAgent.canFly());
	}

	// force simulator to recognize do not disturb state
	if (gAgent.isDoNotDisturb())
	{
		gAgent.setDoNotDisturb(true);
	}
	else
	{
		gAgent.setDoNotDisturb(false);
	}

	if (isAgentAvatarValid())
	{
		gAgentAvatarp->mFootPlane.clearVec();
	}
	
	// send walk-vs-run status
//	gAgent.sendWalkRun(gAgent.getRunning() || gAgent.getAlwaysRun());
// [RLVa:KB] - Checked: 2011-05-11 (RLVa-1.3.0i) | Added: RLVa-1.3.0i
	gAgent.sendWalkRun();
// [/RLVa:KB]

	// If the server version has changed, display an info box and offer
	// to display the release notes, unless this is the initial log in.
	if (gLastVersionChannel == version_channel)
	{
		return;
	}

	gLastVersionChannel = version_channel;
}

void process_crossed_region(LLMessageSystem* msg, void**)
{
	LLUUID agent_id;
	msg->getUUIDFast(_PREHASH_AgentData, _PREHASH_AgentID, agent_id);
	LLUUID session_id;
	msg->getUUIDFast(_PREHASH_AgentData, _PREHASH_SessionID, session_id);
	if((gAgent.getID() != agent_id) || (gAgent.getSessionID() != session_id))
	{
		LL_WARNS("Messaging") << "Incorrect id in process_crossed_region()"
				<< LL_ENDL;
		return;
	}
	LL_INFOS("Messaging") << "process_crossed_region()" << LL_ENDL;
	gAgentAvatarp->resetRegionCrossingTimer();

	U32 sim_ip;
	msg->getIPAddrFast(_PREHASH_RegionData, _PREHASH_SimIP, sim_ip);
	U16 sim_port;
	msg->getIPPortFast(_PREHASH_RegionData, _PREHASH_SimPort, sim_port);
	LLHost sim_host(sim_ip, sim_port);
	U64 region_handle;
	msg->getU64Fast(_PREHASH_RegionData, _PREHASH_RegionHandle, region_handle);
	
	std::string seedCap;
	msg->getStringFast(_PREHASH_RegionData, _PREHASH_SeedCapability, seedCap);

	send_complete_agent_movement(sim_host);

	LLViewerRegion* regionp = LLWorld::getInstance()->addRegion(region_handle, sim_host);

	LL_DEBUGS("CrossingCaps") << "Calling setSeedCapability from process_crossed_region(). Seed cap == "
			<< seedCap << LL_ENDL;
	regionp->setSeedCapability(seedCap);
}



// Sends avatar and camera information to simulator.
// Sent roughly once per frame, or 20 times per second, whichever is less often

const F32 THRESHOLD_HEAD_ROT_QDOT = 0.9997f;	// ~= 2.5 degrees -- if its less than this we need to update head_rot
const F32 MAX_HEAD_ROT_QDOT = 0.99999f;			// ~= 0.5 degrees -- if its greater than this then no need to update head_rot
												// between these values we delay the updates (but no more than one second)

static LLTrace::BlockTimerStatHandle FTM_AGENT_UPDATE_SEND("Send Message");

void send_agent_update(BOOL force_send, BOOL send_reliable)
{
	if (gAgent.getTeleportState() != LLAgent::TELEPORT_NONE)
	{
		// We don't care if they want to send an agent update, they're not allowed to until the simulator
		// that's the target is ready to receive them (after avatar_init_complete is received)
		return;
	}

	// We have already requested to log out.  Don't send agent updates.
	if(LLAppViewer::instance()->logoutRequestSent())
	{
		return;
	}

	// no region to send update to
	if(gAgent.getRegion() == NULL)
	{
		return;
	}

	const F32 TRANSLATE_THRESHOLD = 0.01f;

	// NOTA BENE: This is (intentionally?) using the small angle sine approximation to test for rotation
	//			  Plus, there is an extra 0.5 in the mix since the perpendicular between last_camera_at and getAtAxis() bisects cam_rot_change
	//			  Thus, we're actually testing against 0.2 degrees
	const F32 ROTATION_THRESHOLD = 0.1f * 2.f*F_PI/360.f;			//  Rotation thresh 0.2 deg, see note above

	const U8 DUP_MSGS = 1;				//  HACK!  number of times to repeat data on motionless agent

	//  Store data on last sent update so that if no changes, no send
	static LLVector3 last_camera_pos_agent, 
					 last_camera_at, 
					 last_camera_left,
					 last_camera_up;
	
	static LLVector3 cam_center_chg,
					 cam_rot_chg;

	static LLQuaternion last_head_rot;
	static U32 last_control_flags = 0;
	static U8 last_render_state;
	static U8 duplicate_count = 0;
	static F32 head_rot_chg = 1.0;
	static U8 last_flags;

	LLMessageSystem	*msg = gMessageSystem;
	LLVector3		camera_pos_agent;				// local to avatar's region
	U8				render_state;

	LLQuaternion body_rotation = gAgent.getFrameAgent().getQuaternion();
	LLQuaternion head_rotation = gAgent.getHeadRotation();

	camera_pos_agent = gAgentCamera.getCameraPositionAgent();

	render_state = gAgent.getRenderState();

	U32		control_flag_change = 0;
	U8		flag_change = 0;

	cam_center_chg = last_camera_pos_agent - camera_pos_agent;
	cam_rot_chg = last_camera_at - LLViewerCamera::getInstance()->getAtAxis();

	// If a modifier key is held down, turn off
	// LBUTTON and ML_LBUTTON so that using the camera (alt-key) doesn't
	// trigger a control event.
	U32 control_flags = gAgent.getControlFlags();

	MASK	key_mask = gKeyboard->currentMask(TRUE);

	if (key_mask & MASK_ALT || key_mask & MASK_CONTROL)
	{
		control_flags &= ~(	AGENT_CONTROL_LBUTTON_DOWN |
							AGENT_CONTROL_ML_LBUTTON_DOWN );
		control_flags |= 	AGENT_CONTROL_LBUTTON_UP |
							AGENT_CONTROL_ML_LBUTTON_UP ;
	}

	control_flag_change = last_control_flags ^ control_flags;

	U8 flags = AU_FLAGS_NONE;
	if (gAgent.isGroupTitleHidden())
	{
		flags |= AU_FLAGS_HIDETITLE;
	}
	if (gAgent.getAutoPilot())
	{
		flags |= AU_FLAGS_CLIENT_AUTOPILOT;
	}

	flag_change = last_flags ^ flags;

	head_rot_chg = dot(last_head_rot, head_rotation);

	//static S32 msg_number = 0;		// Used for diagnostic log messages

	if (force_send || 
		(cam_center_chg.magVec() > TRANSLATE_THRESHOLD) || 
		(head_rot_chg < THRESHOLD_HEAD_ROT_QDOT) ||	
		(last_render_state != render_state) ||
		(cam_rot_chg.magVec() > ROTATION_THRESHOLD) ||
		control_flag_change != 0 ||
		flag_change != 0)  
	{
		/* Diagnotics to show why we send the AgentUpdate message.  Also un-commment the msg_number code above and below this block
		msg_number += 1;
		if (head_rot_chg < THRESHOLD_HEAD_ROT_QDOT)
		{
			//LL_INFOS("Messaging") << "head rot " << head_rotation << LL_ENDL;
			LL_INFOS("Messaging") << "msg " << msg_number << ", frame " << LLFrameTimer::getFrameCount() << ", head_rot_chg " << head_rot_chg << LL_ENDL;
		}
		if (cam_rot_chg.magVec() > ROTATION_THRESHOLD) 
		{
			LL_INFOS("Messaging") << "msg " << msg_number << ", frame " << LLFrameTimer::getFrameCount() << ", cam rot " <<  cam_rot_chg.magVec() << LL_ENDL;
		}
		if (cam_center_chg.magVec() > TRANSLATE_THRESHOLD)
		{
			LL_INFOS("Messaging") << "msg " << msg_number << ", frame " << LLFrameTimer::getFrameCount() << ", cam center " << cam_center_chg.magVec() << LL_ENDL;
		}
//		if (drag_delta_chg.magVec() > TRANSLATE_THRESHOLD)
//		{
//			LL_INFOS("Messaging") << "drag delta " << drag_delta_chg.magVec() << LL_ENDL;
//		}
		if (control_flag_change)
		{
			LL_INFOS("Messaging") << "msg " << msg_number << ", frame " << LLFrameTimer::getFrameCount() << ", dcf = " << control_flag_change << LL_ENDL;
		}
*/

		duplicate_count = 0;
	}
	else
	{
		duplicate_count++;

		if (head_rot_chg < MAX_HEAD_ROT_QDOT  &&  duplicate_count < AGENT_UPDATES_PER_SECOND)
		{
			// The head_rotation is sent for updating things like attached guns.
			// We only trigger a new update when head_rotation deviates beyond
			// some threshold from the last update, however this can break fine
			// adjustments when trying to aim an attached gun, so what we do here
			// (where we would normally skip sending an update when nothing has changed)
			// is gradually reduce the threshold to allow a better update to 
			// eventually get sent... should update to within 0.5 degrees in less 
			// than a second.
			if (head_rot_chg < THRESHOLD_HEAD_ROT_QDOT + (MAX_HEAD_ROT_QDOT - THRESHOLD_HEAD_ROT_QDOT) * duplicate_count / AGENT_UPDATES_PER_SECOND)
			{
				duplicate_count = 0;
			}
			else
			{
				return;
			}
		}
		else
		{
			return;
		}
	}

	if (duplicate_count < DUP_MSGS && !gDisconnected)
	{
		/* More diagnostics to count AgentUpdate messages
		static S32 update_sec = 0;
		static S32 update_count = 0;
		static S32 max_update_count = 0;
		S32 cur_sec = lltrunc( LLTimer::getTotalSeconds() );
		update_count += 1;
		if (cur_sec != update_sec)
		{
			if (update_sec != 0)
			{
				update_sec = cur_sec;
				//msg_number = 0;
				max_update_count = llmax(max_update_count, update_count);
				LL_INFOS() << "Sent " << update_count << " AgentUpdate messages per second, max is " << max_update_count << LL_ENDL;
			}
			update_sec = cur_sec;
			update_count = 0;
		}
		*/

		LL_RECORD_BLOCK_TIME(FTM_AGENT_UPDATE_SEND);
		// Build the message
		msg->newMessageFast(_PREHASH_AgentUpdate);
		msg->nextBlockFast(_PREHASH_AgentData);
		msg->addUUIDFast(_PREHASH_AgentID, gAgent.getID());
		msg->addUUIDFast(_PREHASH_SessionID, gAgent.getSessionID());
		msg->addQuatFast(_PREHASH_BodyRotation, body_rotation);
		msg->addQuatFast(_PREHASH_HeadRotation, head_rotation);
		msg->addU8Fast(_PREHASH_State, render_state);
		msg->addU8Fast(_PREHASH_Flags, flags);

//		if (camera_pos_agent.mV[VY] > 255.f)
//		{
//			LL_INFOS("Messaging") << "Sending camera center " << camera_pos_agent << LL_ENDL;
//		}
		
		msg->addVector3Fast(_PREHASH_CameraCenter, camera_pos_agent);
		msg->addVector3Fast(_PREHASH_CameraAtAxis, LLViewerCamera::getInstance()->getAtAxis());
		msg->addVector3Fast(_PREHASH_CameraLeftAxis, LLViewerCamera::getInstance()->getLeftAxis());
		msg->addVector3Fast(_PREHASH_CameraUpAxis, LLViewerCamera::getInstance()->getUpAxis());
		msg->addF32Fast(_PREHASH_Far, gAgentCamera.mDrawDistance);
		
		msg->addU32Fast(_PREHASH_ControlFlags, control_flags);

		if (gDebugClicks)
		{
			if (control_flags & AGENT_CONTROL_LBUTTON_DOWN)
			{
				LL_INFOS("Messaging") << "AgentUpdate left button down" << LL_ENDL;
			}

			if (control_flags & AGENT_CONTROL_LBUTTON_UP)
			{
				LL_INFOS("Messaging") << "AgentUpdate left button up" << LL_ENDL;
			}
		}

		gAgent.enableControlFlagReset();

		if (!send_reliable)
		{
			gAgent.sendMessage();
		}
		else
		{
			gAgent.sendReliableMessage();
		}

//		LL_DEBUGS("Messaging") << "agent " << avatar_pos_agent << " cam " << camera_pos_agent << LL_ENDL;

		// Copy the old data 
		last_head_rot = head_rotation;
		last_render_state = render_state;
		last_camera_pos_agent = camera_pos_agent;
		last_camera_at = LLViewerCamera::getInstance()->getAtAxis();
		last_camera_left = LLViewerCamera::getInstance()->getLeftAxis();
		last_camera_up = LLViewerCamera::getInstance()->getUpAxis();
		last_control_flags = control_flags;
		last_flags = flags;
	}
}


// sounds can arrive before objects, store them for a short time
// Note: this is a workaround for MAINT-4743, real fix would be to make
// server send sound along with object update that creates (rezes) the object
class PostponedSoundData
{
public:
    PostponedSoundData() :
        mExpirationTime(0)
    {}
    PostponedSoundData(const LLUUID &object_id, const LLUUID &sound_id, const LLUUID& owner_id, const F32 gain, const U8 flags);
    bool hasExpired() { return LLFrameTimer::getTotalSeconds() > mExpirationTime; }

    LLUUID mObjectId;
    LLUUID mSoundId;
    LLUUID mOwnerId;
    F32 mGain;
    U8 mFlags;
    static const F64 MAXIMUM_PLAY_DELAY;

private:
    F64 mExpirationTime; //seconds since epoch
};
const F64 PostponedSoundData::MAXIMUM_PLAY_DELAY = 15.0;
static F64 postponed_sounds_update_expiration = 0.0;
static std::map<LLUUID, PostponedSoundData> postponed_sounds;

void set_attached_sound(LLViewerObject *objectp, const LLUUID &object_id, const LLUUID &sound_id, const LLUUID& owner_id, const F32 gain, const U8 flags)
{
    if (LLMuteList::getInstance()->isMuted(object_id)) return;

    if (LLMuteList::getInstance()->isMuted(owner_id, LLMute::flagObjectSounds)) return;

    // Don't play sounds from a region with maturity above current agent maturity
    LLVector3d pos = objectp->getPositionGlobal();
    if (!gAgent.canAccessMaturityAtGlobal(pos))
    {
        return;
    }

    objectp->setAttachedSound(sound_id, owner_id, gain, flags);
}

PostponedSoundData::PostponedSoundData(const LLUUID &object_id, const LLUUID &sound_id, const LLUUID& owner_id, const F32 gain, const U8 flags)
    :
    mObjectId(object_id),
    mSoundId(sound_id),
    mOwnerId(owner_id),
    mGain(gain),
    mFlags(flags),
    mExpirationTime(LLFrameTimer::getTotalSeconds() + MAXIMUM_PLAY_DELAY)
{
}

// static
void update_attached_sounds()
{
    if (postponed_sounds.empty())
    {
        return;
    }

    std::map<LLUUID, PostponedSoundData>::iterator iter = postponed_sounds.begin();
    std::map<LLUUID, PostponedSoundData>::iterator end = postponed_sounds.end();
    while (iter != end)
    {
        std::map<LLUUID, PostponedSoundData>::iterator cur_iter = iter++;
        PostponedSoundData* data = &cur_iter->second;
        if (data->hasExpired())
        {
            postponed_sounds.erase(cur_iter);
        }
        else
        {
            LLViewerObject *objectp = gObjectList.findObject(data->mObjectId);
            if (objectp)
            {
                set_attached_sound(objectp, data->mObjectId, data->mSoundId, data->mOwnerId, data->mGain, data->mFlags);
                postponed_sounds.erase(cur_iter);
            }
        }
    }
    postponed_sounds_update_expiration = LLFrameTimer::getTotalSeconds() + 2 * PostponedSoundData::MAXIMUM_PLAY_DELAY;
}

//static
void clear_expired_postponed_sounds()
{
    if (postponed_sounds_update_expiration > LLFrameTimer::getTotalSeconds())
    {
        return;
    }
    std::map<LLUUID, PostponedSoundData>::iterator iter = postponed_sounds.begin();
    std::map<LLUUID, PostponedSoundData>::iterator end = postponed_sounds.end();
    while (iter != end)
    {
        std::map<LLUUID, PostponedSoundData>::iterator cur_iter = iter++;
        PostponedSoundData* data = &cur_iter->second;
        if (data->hasExpired())
        {
            postponed_sounds.erase(cur_iter);
        }
    }
    postponed_sounds_update_expiration = LLFrameTimer::getTotalSeconds() + 2 * PostponedSoundData::MAXIMUM_PLAY_DELAY;
}

// *TODO: Remove this dependency, or figure out a better way to handle
// this hack.
extern U32Bits gObjectData;

void process_object_update(LLMessageSystem *mesgsys, void **user_data)
{	
	// Update the data counters
	if (mesgsys->getReceiveCompressedSize())
	{
		gObjectData += (U32Bytes)mesgsys->getReceiveCompressedSize();
	}
	else
	{
		gObjectData += (U32Bytes)mesgsys->getReceiveSize();
	}

	// Update the object...
	S32 old_num_objects = gObjectList.mNumNewObjects;
	gObjectList.processObjectUpdate(mesgsys, user_data, OUT_FULL);
	if (old_num_objects != gObjectList.mNumNewObjects)
	{
		update_attached_sounds();
	}
}

void process_compressed_object_update(LLMessageSystem *mesgsys, void **user_data)
{
	// Update the data counters
	if (mesgsys->getReceiveCompressedSize())
	{
		gObjectData += (U32Bytes)mesgsys->getReceiveCompressedSize();
	}
	else
	{
		gObjectData += (U32Bytes)mesgsys->getReceiveSize();
	}

	// Update the object...
	S32 old_num_objects = gObjectList.mNumNewObjects;
	gObjectList.processCompressedObjectUpdate(mesgsys, user_data, OUT_FULL_COMPRESSED);
	if (old_num_objects != gObjectList.mNumNewObjects)
	{
		update_attached_sounds();
	}
}

void process_cached_object_update(LLMessageSystem *mesgsys, void **user_data)
{
	// Update the data counters
	if (mesgsys->getReceiveCompressedSize())
	{
		gObjectData += (U32Bytes)mesgsys->getReceiveCompressedSize();
	}
	else
	{
		gObjectData += (U32Bytes)mesgsys->getReceiveSize();
	}

	// Update the object...
	gObjectList.processCachedObjectUpdate(mesgsys, user_data, OUT_FULL_CACHED);
}


void process_terse_object_update_improved(LLMessageSystem *mesgsys, void **user_data)
{
	if (mesgsys->getReceiveCompressedSize())
	{
		gObjectData += (U32Bytes)mesgsys->getReceiveCompressedSize();
	}
	else
	{
		gObjectData += (U32Bytes)mesgsys->getReceiveSize();
	}

	S32 old_num_objects = gObjectList.mNumNewObjects;
	gObjectList.processCompressedObjectUpdate(mesgsys, user_data, OUT_TERSE_IMPROVED);
	if (old_num_objects != gObjectList.mNumNewObjects)
	{
		update_attached_sounds();
	}
}

static LLTrace::BlockTimerStatHandle FTM_PROCESS_OBJECTS("Process Kill Objects");

void process_kill_object(LLMessageSystem *mesgsys, void **user_data)
{
	LL_RECORD_BLOCK_TIME(FTM_PROCESS_OBJECTS);

	LLUUID		id;

	U32 ip = mesgsys->getSenderIP();
	U32 port = mesgsys->getSenderPort();
	LLViewerRegion* regionp = NULL;
	{
		LLHost host(ip, port);
		regionp = LLWorld::getInstance()->getRegion(host);
	}

	bool delete_object = LLViewerRegion::sVOCacheCullingEnabled;
	S32	num_objects = mesgsys->getNumberOfBlocksFast(_PREHASH_ObjectData);
	for (S32 i = 0; i < num_objects; ++i)
	{
		U32	local_id;
		mesgsys->getU32Fast(_PREHASH_ObjectData, _PREHASH_ID, local_id, i);

		LLViewerObjectList::getUUIDFromLocal(id, local_id, ip, port); 
		if (id == LLUUID::null)
		{
			LL_DEBUGS("Messaging") << "Unknown kill for local " << local_id << LL_ENDL;
			continue;
		}
		else
		{
			LL_DEBUGS("Messaging") << "Kill message for local " << local_id << LL_ENDL;
		}

		if (id == gAgentID)
		{
			// never kill our avatar
			continue;
		}

			LLViewerObject *objectp = gObjectList.findObject(id);
			if (objectp)
			{
// [SL:KB] - Patch: Appearance-TeleportAttachKill | Checked: Catznip-4.0
				if ( (objectp->isAttachment()) && (!objectp->isTempAttachment()) && (LLAgent::TELEPORT_NONE != gAgent.getTeleportState()) &&
					 (gAgentAvatarp) && (objectp->permYouOwner()) && (gSavedSettings.getBOOL("BlockAttachmentKillsOnTeleport")) )
				{
					//gAgentAvatarp->addPendingDetach(objectp->getRootEdit()->getID());
					continue;
				}
// [/SL:KB]

				// Display green bubble on kill
				if ( gShowObjectUpdates )
				{
					LLColor4 color(0.f,1.f,0.f,1.f);
					gPipeline.addDebugBlip(objectp->getPositionAgent(), color);
				}

				// Do the kill
				gObjectList.killObject(objectp);
			}

			if(delete_object)
			{
				regionp->killCacheEntry(local_id);
		}

		// We should remove the object from selection after it is marked dead by gObjectList to make LLToolGrab,
        // which is using the object, release the mouse capture correctly when the object dies.
        // See LLToolGrab::handleHoverActive() and LLToolGrab::handleHoverNonPhysical().
		LLSelectMgr::getInstance()->removeObjectFromSelections(id);
	}
}

void process_time_synch(LLMessageSystem *mesgsys, void **user_data)
{
	LLVector3 sun_direction;
	LLVector3 sun_ang_velocity;
	F32 phase;
	U64	space_time_usec;

    U32 seconds_per_day;
    U32 seconds_per_year;

	// "SimulatorViewerTimeMessage"
	mesgsys->getU64Fast(_PREHASH_TimeInfo, _PREHASH_UsecSinceStart, space_time_usec);
	mesgsys->getU32Fast(_PREHASH_TimeInfo, _PREHASH_SecPerDay, seconds_per_day);
	mesgsys->getU32Fast(_PREHASH_TimeInfo, _PREHASH_SecPerYear, seconds_per_year);

	// This should eventually be moved to an "UpdateHeavenlyBodies" message
	mesgsys->getF32Fast(_PREHASH_TimeInfo, _PREHASH_SunPhase, phase);
	mesgsys->getVector3Fast(_PREHASH_TimeInfo, _PREHASH_SunDirection, sun_direction);
	mesgsys->getVector3Fast(_PREHASH_TimeInfo, _PREHASH_SunAngVelocity, sun_ang_velocity);

	LLWorld::getInstance()->setSpaceTimeUSec(space_time_usec);

	LL_DEBUGS("WindlightSync") << "Sun phase: " << phase << " rad = " << fmodf(phase / F_TWO_PI + 0.25, 1.f) * 24.f << " h" << LL_ENDL;

	gSky.setSunPhase(phase);
	gSky.setSunTargetDirection(sun_direction, sun_ang_velocity);
	if ( !(gSavedSettings.getBOOL("SkyOverrideSimSunPosition") || gSky.getOverrideSun()) )
	{
		gSky.setSunDirection(sun_direction, sun_ang_velocity);
	}
}

void process_sound_trigger(LLMessageSystem *msg, void **)
{
	if (!gAudiop)
	{
#if !LL_LINUX
		LL_WARNS("AudioEngine") << "LLAudioEngine instance doesn't exist!" << LL_ENDL;
#endif
		return;
	}

	U64		region_handle = 0;
	F32		gain = 0;
	LLUUID	sound_id;
	LLUUID	owner_id;
	LLUUID	object_id;
	LLUUID	parent_id;
	LLVector3	pos_local;

	msg->getUUIDFast(_PREHASH_SoundData, _PREHASH_SoundID, sound_id);
	msg->getUUIDFast(_PREHASH_SoundData, _PREHASH_OwnerID, owner_id);
	msg->getUUIDFast(_PREHASH_SoundData, _PREHASH_ObjectID, object_id);
	msg->getUUIDFast(_PREHASH_SoundData, _PREHASH_ParentID, parent_id);
	msg->getU64Fast(_PREHASH_SoundData, _PREHASH_Handle, region_handle);
	msg->getVector3Fast(_PREHASH_SoundData, _PREHASH_Position, pos_local);
	msg->getF32Fast(_PREHASH_SoundData, _PREHASH_Gain, gain);

	// adjust sound location to true global coords
	LLVector3d	pos_global = from_region_handle(region_handle);
	pos_global.mdV[VX] += pos_local.mV[VX];
	pos_global.mdV[VY] += pos_local.mV[VY];
	pos_global.mdV[VZ] += pos_local.mV[VZ];

	// Don't play a trigger sound if you can't hear it due
	// to parcel "local audio only" settings.
	if (!LLViewerParcelMgr::getInstance()->canHearSound(pos_global)) return;

	// Don't play sounds triggered by someone you muted.
	if (LLMuteList::getInstance()->isMuted(owner_id, LLMute::flagObjectSounds)) return;
	
	// Don't play sounds from an object you muted
	if (LLMuteList::getInstance()->isMuted(object_id)) return;

	// Don't play sounds from an object whose parent you muted
	if (parent_id.notNull()
		&& LLMuteList::getInstance()->isMuted(parent_id))
	{
		return;
	}

	// Don't play sounds from a region with maturity above current agent maturity
	if( !gAgent.canAccessMaturityInRegion( region_handle ) )
	{
		return;
	}
		
	// Don't play sounds from gestures if they are not enabled.
	if (object_id == owner_id && !gSavedSettings.getBOOL("EnableGestureSounds"))
	{
		return;
	}

	gAudiop->triggerSound(sound_id, owner_id, gain, LLAudioEngine::AUDIO_TYPE_SFX, pos_global);
}

void process_preload_sound(LLMessageSystem *msg, void **user_data)
{
	if (!gAudiop)
	{
#if !LL_LINUX
		LL_WARNS("AudioEngine") << "LLAudioEngine instance doesn't exist!" << LL_ENDL;
#endif
		return;
	}

	LLUUID sound_id;
	LLUUID object_id;
	LLUUID owner_id;

	msg->getUUIDFast(_PREHASH_DataBlock, _PREHASH_SoundID, sound_id);
	msg->getUUIDFast(_PREHASH_DataBlock, _PREHASH_ObjectID, object_id);
	msg->getUUIDFast(_PREHASH_DataBlock, _PREHASH_OwnerID, owner_id);

	LLViewerObject *objectp = gObjectList.findObject(object_id);
	if (!objectp) return;

	if (LLMuteList::getInstance()->isMuted(object_id)) return;
	if (LLMuteList::getInstance()->isMuted(owner_id, LLMute::flagObjectSounds)) return;
	
	LLAudioSource *sourcep = objectp->getAudioSource(owner_id);
	if (!sourcep) return;
	
	LLAudioData *datap = gAudiop->getAudioData(sound_id);

	// Note that I don't actually do any loading of the
	// audio data into a buffer at this point, as it won't actually
	// help us out.

	// Don't play sounds from a region with maturity above current agent maturity
	LLVector3d pos_global = objectp->getPositionGlobal();
	if (gAgent.canAccessMaturityAtGlobal(pos_global))
	{
		// Add audioData starts a transfer internally.
		sourcep->addAudioData(datap, FALSE);
	}
}

void process_attached_sound(LLMessageSystem *msg, void **user_data)
{
	F32 gain = 0;
	LLUUID sound_id;
	LLUUID object_id;
	LLUUID owner_id;
	U8 flags;

	msg->getUUIDFast(_PREHASH_DataBlock, _PREHASH_SoundID, sound_id);
	msg->getUUIDFast(_PREHASH_DataBlock, _PREHASH_ObjectID, object_id);
	msg->getUUIDFast(_PREHASH_DataBlock, _PREHASH_OwnerID, owner_id);
	msg->getF32Fast(_PREHASH_DataBlock, _PREHASH_Gain, gain);
	msg->getU8Fast(_PREHASH_DataBlock, _PREHASH_Flags, flags);

	LLViewerObject *objectp = gObjectList.findObject(object_id);
	if (objectp)
	{
		set_attached_sound(objectp, object_id, sound_id, owner_id, gain, flags);
	}
	else if (sound_id.notNull())
	{
		// we don't know about this object yet, probably it has yet to arrive
		// std::map for dupplicate prevention.
		postponed_sounds[object_id] = (PostponedSoundData(object_id, sound_id, owner_id, gain, flags));
		clear_expired_postponed_sounds();
	}
	else
	{
		std::map<LLUUID, PostponedSoundData>::iterator iter = postponed_sounds.find(object_id);
		if (iter != postponed_sounds.end())
		{
			postponed_sounds.erase(iter);
		}
	}
}

void process_attached_sound_gain_change(LLMessageSystem *mesgsys, void **user_data)
{
	F32 gain = 0;
	LLUUID object_guid;
	LLViewerObject *objectp = NULL;

	mesgsys->getUUIDFast(_PREHASH_DataBlock, _PREHASH_ObjectID, object_guid);

	if (!((objectp = gObjectList.findObject(object_guid))))
	{
		// we don't know about this object, just bail
		return;
	}

 	mesgsys->getF32Fast(_PREHASH_DataBlock, _PREHASH_Gain, gain);

	objectp->adjustAudioGain(gain);
}


void process_health_message(LLMessageSystem *mesgsys, void **user_data)
{
	F32 health;

	mesgsys->getF32Fast(_PREHASH_HealthData, _PREHASH_Health, health);

	if (gStatusBar)
	{
		gStatusBar->setHealth((S32)health);
	}
}


void process_sim_stats(LLMessageSystem *msg, void **user_data)
{	
	S32 count = msg->getNumberOfBlocks("Stat");
	for (S32 i = 0; i < count; ++i)
	{
		U32 stat_id;
		F32 stat_value;
		msg->getU32("Stat", "StatID", stat_id, i);
		msg->getF32("Stat", "StatValue", stat_value, i);
		LLStatViewer::SimMeasurementSampler* measurementp = LLStatViewer::SimMeasurementSampler::getInstance((ESimStatID)stat_id);
		
		if (measurementp )
		{
			measurementp->sample(stat_value);
		}
		else
		{
			LL_WARNS() << "Unknown sim stat identifier: " << stat_id << LL_ENDL;
		}
	}

	//
	// Various hacks that aren't statistics, but are being handled here.
	//
	U32 max_tasks_per_region;
	U64 region_flags;
	msg->getU32("Region", "ObjectCapacity", max_tasks_per_region);

	if (msg->has(_PREHASH_RegionInfo))
	{
		msg->getU64("RegionInfo", "RegionFlagsExtended", region_flags);
	}
	else
	{
		U32 flags = 0;
		msg->getU32("Region", "RegionFlags", flags);
		region_flags = flags;
	}

	LLViewerRegion* regionp = gAgent.getRegion();
	if (regionp)
	{
		BOOL was_flying = gAgent.getFlying();
		regionp->setRegionFlags(region_flags);
		regionp->setMaxTasks(max_tasks_per_region);
		// HACK: This makes agents drop from the sky if the region is 
		// set to no fly while people are still in the sim.
		if (was_flying && regionp->getBlockFly())
		{
			gAgent.setFlying(gAgent.canFly());
		}
	}
}



void process_avatar_animation(LLMessageSystem *mesgsys, void **user_data)
{
	LLUUID	animation_id;
	LLUUID	uuid;
	S32		anim_sequence_id;
	LLVOAvatar *avatarp = NULL;
	
	mesgsys->getUUIDFast(_PREHASH_Sender, _PREHASH_ID, uuid);

	LLViewerObject *objp = gObjectList.findObject(uuid);
    if (objp)
    {
        avatarp =  objp->asAvatar();
    }

	if (!avatarp)
	{
		// no agent by this ID...error?
		LL_WARNS("Messaging") << "Received animation state for unknown avatar " << uuid << LL_ENDL;
		return;
	}

	S32 num_blocks = mesgsys->getNumberOfBlocksFast(_PREHASH_AnimationList);
	S32 num_source_blocks = mesgsys->getNumberOfBlocksFast(_PREHASH_AnimationSourceList);

	LL_DEBUGS("Messaging", "Motion") << "Processing " << num_blocks << " Animations" << LL_ENDL;

	//clear animation flags
	avatarp->mSignaledAnimations.clear();
	
	if (avatarp->isSelf())
	{
		LLUUID object_id;

		for( S32 i = 0; i < num_blocks; i++ )
		{
			mesgsys->getUUIDFast(_PREHASH_AnimationList, _PREHASH_AnimID, animation_id, i);
			mesgsys->getS32Fast(_PREHASH_AnimationList, _PREHASH_AnimSequenceID, anim_sequence_id, i);

			avatarp->mSignaledAnimations[animation_id] = anim_sequence_id;

			// *HACK: Disabling flying mode if it has been enabled shortly before the agent
			// stand up animation is signaled. In this case we don't get a signal to start
			// flying animation from server, the AGENT_CONTROL_FLY flag remains set but the
			// avatar does not play flying animation, so we switch flying mode off.
			// See LLAgent::setFlying(). This may cause "Stop Flying" button to blink.
			// See EXT-2781.
			if (animation_id == ANIM_AGENT_STANDUP && gAgent.getFlying())
			{
				gAgent.setFlying(FALSE);
			}

			if (i < num_source_blocks)
			{
				mesgsys->getUUIDFast(_PREHASH_AnimationSourceList, _PREHASH_ObjectID, object_id, i);
			
				LLViewerObject* object = gObjectList.findObject(object_id);
				if (object)
				{
					object->setFlagsWithoutUpdate(FLAGS_ANIM_SOURCE, TRUE);

					BOOL anim_found = FALSE;
					LLVOAvatar::AnimSourceIterator anim_it = avatarp->mAnimationSources.find(object_id);
					for (;anim_it != avatarp->mAnimationSources.end(); ++anim_it)
					{
						if (anim_it->second == animation_id)
						{
							anim_found = TRUE;
							break;
						}
					}

					if (!anim_found)
					{
						avatarp->mAnimationSources.insert(LLVOAvatar::AnimationSourceMap::value_type(object_id, animation_id));
					}
				}
				LL_DEBUGS("Messaging", "Motion") << "Anim sequence ID: " << anim_sequence_id
									<< " Animation id: " << animation_id
									<< " From block: " << object_id << LL_ENDL;
			}
			else
			{
				LL_DEBUGS("Messaging", "Motion") << "Anim sequence ID: " << anim_sequence_id
									<< " Animation id: " << animation_id << LL_ENDL;
			}
		}
	}
	else
	{
		for( S32 i = 0; i < num_blocks; i++ )
		{
			mesgsys->getUUIDFast(_PREHASH_AnimationList, _PREHASH_AnimID, animation_id, i);
			mesgsys->getS32Fast(_PREHASH_AnimationList, _PREHASH_AnimSequenceID, anim_sequence_id, i);
			avatarp->mSignaledAnimations[animation_id] = anim_sequence_id;
		}
	}

	if (num_blocks)
	{
		avatarp->processAnimationStateChanges();
	}
}


void process_object_animation(LLMessageSystem *mesgsys, void **user_data)
{
	LLUUID	animation_id;
	LLUUID	uuid;
	S32		anim_sequence_id;
	
	mesgsys->getUUIDFast(_PREHASH_Sender, _PREHASH_ID, uuid);

    LL_DEBUGS("AnimatedObjectsNotify") << "Received animation state for object " << uuid << LL_ENDL;

    signaled_animation_map_t signaled_anims;
	S32 num_blocks = mesgsys->getNumberOfBlocksFast(_PREHASH_AnimationList);
	LL_DEBUGS("AnimatedObjectsNotify") << "processing object animation requests, num_blocks " << num_blocks << " uuid " << uuid << LL_ENDL;
    for( S32 i = 0; i < num_blocks; i++ )
    {
        mesgsys->getUUIDFast(_PREHASH_AnimationList, _PREHASH_AnimID, animation_id, i);
        mesgsys->getS32Fast(_PREHASH_AnimationList, _PREHASH_AnimSequenceID, anim_sequence_id, i);
        signaled_anims[animation_id] = anim_sequence_id;
        LL_DEBUGS("AnimatedObjectsNotify") << "added signaled_anims animation request for object " 
                                    << uuid << " animation id " << animation_id << LL_ENDL;
    }
    LLObjectSignaledAnimationMap::instance().getMap()[uuid] = signaled_anims;
    
    LLViewerObject *objp = gObjectList.findObject(uuid);
    if (!objp)
    {
		LL_DEBUGS("AnimatedObjectsNotify") << "Received animation state for unknown object " << uuid << LL_ENDL;
        return;
    }
    
	LLVOVolume *volp = dynamic_cast<LLVOVolume*>(objp);
    if (!volp)
    {
		LL_DEBUGS("AnimatedObjectsNotify") << "Received animation state for non-volume object " << uuid << LL_ENDL;
        return;
    }

    if (!volp->isAnimatedObject())
    {
		LL_DEBUGS("AnimatedObjectsNotify") << "Received animation state for non-animated object " << uuid << LL_ENDL;
        return;
    }

    volp->updateControlAvatar();
    LLControlAvatar *avatarp = volp->getControlAvatar();
    if (!avatarp)
    {
        LL_DEBUGS("AnimatedObjectsNotify") << "Received animation request for object with no control avatar, ignoring " << uuid << LL_ENDL;
        return;
    }
    
    if (!avatarp->mPlaying)
    {
        avatarp->mPlaying = true;
        //if (!avatarp->mRootVolp->isAnySelected())
        {
            avatarp->updateVolumeGeom();
            avatarp->mRootVolp->recursiveMarkForUpdate(TRUE);
        }
    }
        
    avatarp->updateAnimations();
}


void process_avatar_appearance(LLMessageSystem *mesgsys, void **user_data)
{
	LLUUID uuid;
	mesgsys->getUUIDFast(_PREHASH_Sender, _PREHASH_ID, uuid);

	LLVOAvatar* avatarp = (LLVOAvatar *)gObjectList.findObject(uuid);
	if (avatarp)
	{
		avatarp->processAvatarAppearance( mesgsys );
	}
	else
	{
		LL_WARNS("Messaging") << "avatar_appearance sent for unknown avatar " << uuid << LL_ENDL;
	}
}

void process_camera_constraint(LLMessageSystem *mesgsys, void **user_data)
{
	LLVector4 cameraCollidePlane;
	mesgsys->getVector4Fast(_PREHASH_CameraCollidePlane, _PREHASH_Plane, cameraCollidePlane);

	gAgentCamera.setCameraCollidePlane(cameraCollidePlane);
}

void near_sit_object(BOOL success, void *data)
{
	if (success)
	{
		// Send message to sit on object
		gMessageSystem->newMessageFast(_PREHASH_AgentSit);
		gMessageSystem->nextBlockFast(_PREHASH_AgentData);
		gMessageSystem->addUUIDFast(_PREHASH_AgentID, gAgent.getID());
		gMessageSystem->addUUIDFast(_PREHASH_SessionID, gAgent.getSessionID());
		gAgent.sendReliableMessage();
	}
}

void process_avatar_sit_response(LLMessageSystem *mesgsys, void **user_data)
{
	LLVector3 sitPosition;
	LLQuaternion sitRotation;
	LLUUID sitObjectID;
	BOOL use_autopilot;
	mesgsys->getUUIDFast(_PREHASH_SitObject, _PREHASH_ID, sitObjectID);
	mesgsys->getBOOLFast(_PREHASH_SitTransform, _PREHASH_AutoPilot, use_autopilot);
	mesgsys->getVector3Fast(_PREHASH_SitTransform, _PREHASH_SitPosition, sitPosition);
	mesgsys->getQuatFast(_PREHASH_SitTransform, _PREHASH_SitRotation, sitRotation);
	LLVector3 camera_eye;
	mesgsys->getVector3Fast(_PREHASH_SitTransform, _PREHASH_CameraEyeOffset, camera_eye);
	LLVector3 camera_at;
	mesgsys->getVector3Fast(_PREHASH_SitTransform, _PREHASH_CameraAtOffset, camera_at);
	BOOL force_mouselook;
	mesgsys->getBOOLFast(_PREHASH_SitTransform, _PREHASH_ForceMouselook, force_mouselook);

	if (isAgentAvatarValid() && dist_vec_squared(camera_eye, camera_at) > CAMERA_POSITION_THRESHOLD_SQUARED)
	{
		gAgentCamera.setSitCamera(sitObjectID, camera_eye, camera_at);
	}
	
	gAgentCamera.setForceMouselook(force_mouselook);
	// Forcing turning off flying here to prevent flying after pressing "Stand"
	// to stand up from an object. See EXT-1655.
	gAgent.setFlying(FALSE);

	LLViewerObject* object = gObjectList.findObject(sitObjectID);
	if (object)
	{
		LLVector3 sit_spot = object->getPositionAgent() + (sitPosition * object->getRotation());
		if (!use_autopilot || (isAgentAvatarValid() && gAgentAvatarp->isSitting() && gAgentAvatarp->getRoot() == object->getRoot()))
		{
			//we're already sitting on this object, so don't autopilot
		}
		else
		{
			gAgent.startAutoPilotGlobal(gAgent.getPosGlobalFromAgent(sit_spot), "Sit", &sitRotation, near_sit_object, NULL, 0.5f);
		}
	}
	else
	{
		LL_WARNS("Messaging") << "Received sit approval for unknown object " << sitObjectID << LL_ENDL;
	}
}

void process_clear_follow_cam_properties(LLMessageSystem *mesgsys, void **user_data)
{
	LLUUID		source_id;

	mesgsys->getUUIDFast(_PREHASH_ObjectData, _PREHASH_ObjectID, source_id);

	LLFollowCamMgr::getInstance()->removeFollowCamParams(source_id);
}

void process_set_follow_cam_properties(LLMessageSystem *mesgsys, void **user_data)
{
	S32			type;
	F32			value;
	bool		settingPosition = false;
	bool		settingFocus	= false;
	bool		settingFocusOffset = false;
	LLVector3	position;
	LLVector3	focus;
	LLVector3	focus_offset;

	LLUUID		source_id;

	mesgsys->getUUIDFast(_PREHASH_ObjectData, _PREHASH_ObjectID, source_id);

	LLViewerObject* objectp = gObjectList.findObject(source_id);
	if (objectp)
	{
		objectp->setFlagsWithoutUpdate(FLAGS_CAMERA_SOURCE, TRUE);
	}

	S32 num_objects = mesgsys->getNumberOfBlocks("CameraProperty");
	for (S32 block_index = 0; block_index < num_objects; block_index++)
	{
		mesgsys->getS32("CameraProperty", "Type", type, block_index);
		mesgsys->getF32("CameraProperty", "Value", value, block_index);
		switch(type)
		{
		case FOLLOWCAM_PITCH:
			LLFollowCamMgr::getInstance()->setPitch(source_id, value);
			break;
		case FOLLOWCAM_FOCUS_OFFSET_X:
			focus_offset.mV[VX] = value;
			settingFocusOffset = true;
			break;
		case FOLLOWCAM_FOCUS_OFFSET_Y:
			focus_offset.mV[VY] = value;
			settingFocusOffset = true;
			break;
		case FOLLOWCAM_FOCUS_OFFSET_Z:
			focus_offset.mV[VZ] = value;
			settingFocusOffset = true;
			break;
		case FOLLOWCAM_POSITION_LAG:
			LLFollowCamMgr::getInstance()->setPositionLag(source_id, value);
			break;
		case FOLLOWCAM_FOCUS_LAG:
			LLFollowCamMgr::getInstance()->setFocusLag(source_id, value);
			break;
		case FOLLOWCAM_DISTANCE:
			LLFollowCamMgr::getInstance()->setDistance(source_id, value);
			break;
		case FOLLOWCAM_BEHINDNESS_ANGLE:
			LLFollowCamMgr::getInstance()->setBehindnessAngle(source_id, value);
			break;
		case FOLLOWCAM_BEHINDNESS_LAG:
			LLFollowCamMgr::getInstance()->setBehindnessLag(source_id, value);
			break;
		case FOLLOWCAM_POSITION_THRESHOLD:
			LLFollowCamMgr::getInstance()->setPositionThreshold(source_id, value);
			break;
		case FOLLOWCAM_FOCUS_THRESHOLD:
			LLFollowCamMgr::getInstance()->setFocusThreshold(source_id, value);
			break;
		case FOLLOWCAM_ACTIVE:
			//if 1, set using followcam,. 
			LLFollowCamMgr::getInstance()->setCameraActive(source_id, value != 0.f);
			break;
		case FOLLOWCAM_POSITION_X:
			settingPosition = true;
			position.mV[ 0 ] = value;
			break;
		case FOLLOWCAM_POSITION_Y:
			settingPosition = true;
			position.mV[ 1 ] = value;
			break;
		case FOLLOWCAM_POSITION_Z:
			settingPosition = true;
			position.mV[ 2 ] = value;
			break;
		case FOLLOWCAM_FOCUS_X:
			settingFocus = true;
			focus.mV[ 0 ] = value;
			break;
		case FOLLOWCAM_FOCUS_Y:
			settingFocus = true;
			focus.mV[ 1 ] = value;
			break;
		case FOLLOWCAM_FOCUS_Z:
			settingFocus = true;
			focus.mV[ 2 ] = value;
			break;
		case FOLLOWCAM_POSITION_LOCKED:
			LLFollowCamMgr::getInstance()->setPositionLocked(source_id, value != 0.f);
			break;
		case FOLLOWCAM_FOCUS_LOCKED:
			LLFollowCamMgr::getInstance()->setFocusLocked(source_id, value != 0.f);
			break;

		default:
			break;
		}
	}

	if ( settingPosition )
	{
		LLFollowCamMgr::getInstance()->setPosition(source_id, position);
	}
	if ( settingFocus )
	{
		LLFollowCamMgr::getInstance()->setFocus(source_id, focus);
	}
	if ( settingFocusOffset )
	{
		LLFollowCamMgr::getInstance()->setFocusOffset(source_id, focus_offset);
	}
}
//end Ventrella 


// Culled from newsim lltask.cpp
void process_name_value(LLMessageSystem *mesgsys, void **user_data)
{
	std::string	temp_str;
	LLUUID	id;
	S32		i, num_blocks;

	mesgsys->getUUIDFast(_PREHASH_TaskData, _PREHASH_ID, id);

	LLViewerObject* object = gObjectList.findObject(id);

	if (object)
	{
		num_blocks = mesgsys->getNumberOfBlocksFast(_PREHASH_NameValueData);
		for (i = 0; i < num_blocks; i++)
		{
			mesgsys->getStringFast(_PREHASH_NameValueData, _PREHASH_NVPair, temp_str, i);
			LL_INFOS("Messaging") << "Added to object Name Value: " << temp_str << LL_ENDL;
			object->addNVPair(temp_str);
		}
	}
	else
	{
		LL_INFOS("Messaging") << "Can't find object " << id << " to add name value pair" << LL_ENDL;
	}
}

void process_remove_name_value(LLMessageSystem *mesgsys, void **user_data)
{
	std::string	temp_str;
	LLUUID	id;
	S32		i, num_blocks;

	mesgsys->getUUIDFast(_PREHASH_TaskData, _PREHASH_ID, id);

	LLViewerObject* object = gObjectList.findObject(id);

	if (object)
	{
		num_blocks = mesgsys->getNumberOfBlocksFast(_PREHASH_NameValueData);
		for (i = 0; i < num_blocks; i++)
		{
			mesgsys->getStringFast(_PREHASH_NameValueData, _PREHASH_NVPair, temp_str, i);
			LL_INFOS("Messaging") << "Removed from object Name Value: " << temp_str << LL_ENDL;
			object->removeNVPair(temp_str);
		}
	}
	else
	{
		LL_INFOS("Messaging") << "Can't find object " << id << " to remove name value pair" << LL_ENDL;
	}
}

void process_kick_user(LLMessageSystem *msg, void** /*user_data*/)
{
	std::string message;

	msg->getStringFast(_PREHASH_UserInfo, _PREHASH_Reason, message);

	LLAppViewer::instance()->forceDisconnect(message);
}


/*
void process_user_list_reply(LLMessageSystem *msg, void **user_data)
{
	LLUserList::processUserListReply(msg, user_data);
	return;
	char	firstname[MAX_STRING+1];
	char	lastname[MAX_STRING+1];
	U8		status;
	S32		user_count;

	user_count = msg->getNumberOfBlocks("UserBlock");

	for (S32 i = 0; i < user_count; i++)
	{
		msg->getData("UserBlock", i, "FirstName", firstname);
		msg->getData("UserBlock", i, "LastName", lastname);
		msg->getData("UserBlock", i, "Status", &status);

		if (status & 0x01)
		{
			dialog_friends_add_friend(buffer, TRUE);
		}
		else
		{
			dialog_friends_add_friend(buffer, FALSE);
		}
	}

	dialog_friends_done_adding();
}
*/

// this is not handled in processUpdateMessage
/*
void process_time_dilation(LLMessageSystem *msg, void **user_data)
{
	// get the time_dilation
	U16 foo;
	msg->getData("TimeDilation", "TimeDilation", &foo);
	F32 time_dilation = ((F32) foo) / 65535.f;

	// get the pointer to the right region
	U32 ip = msg->getSenderIP();
	U32 port = msg->getSenderPort();
	LLViewerRegion *regionp = LLWorld::getInstance()->getRegion(ip, port);
	if (regionp)
	{
		regionp->setTimeDilation(time_dilation);
	}
}
*/


void process_money_balance_reply( LLMessageSystem* msg, void** )
{
	S32 balance = 0;
	S32 credit = 0;
	S32 committed = 0;
	std::string desc;
	LLUUID tid;

	msg->getUUID("MoneyData", "TransactionID", tid);
	msg->getS32("MoneyData", "MoneyBalance", balance);
	msg->getS32("MoneyData", "SquareMetersCredit", credit);
	msg->getS32("MoneyData", "SquareMetersCommitted", committed);
	msg->getStringFast(_PREHASH_MoneyData, _PREHASH_Description, desc);
	LL_INFOS("Messaging") << "L$, credit, committed: " << balance << " " << credit << " "
			<< committed << LL_ENDL;
    
	if (gStatusBar)
	{
		gStatusBar->setBalance(balance);
		gStatusBar->setLandCredit(credit);
		gStatusBar->setLandCommitted(committed);
	}

	if (desc.empty()
		|| !gSavedSettings.getBOOL("NotifyMoneyChange"))
	{
		// ...nothing to display
		return;
	}

	// Suppress duplicate messages about the same transaction
	static std::deque<LLUUID> recent;
	if (std::find(recent.rbegin(), recent.rend(), tid) != recent.rend())
	{
		return;
	}

	// Once the 'recent' container gets large enough, chop some
	// off the beginning.
	const U32 MAX_LOOKBACK = 30;
	const S32 POP_FRONT_SIZE = 12;
	if(recent.size() > MAX_LOOKBACK)
	{
		LL_DEBUGS("Messaging") << "Removing oldest transaction records" << LL_ENDL;
		recent.erase(recent.begin(), recent.begin() + POP_FRONT_SIZE);
	}
	//LL_DEBUGS("Messaging") << "Pushing back transaction " << tid << LL_ENDL;
	recent.push_back(tid);

	if (msg->has("TransactionInfo"))
	{
		// ...message has extended info for localization
		process_money_balance_reply_extended(msg);
	}
	else
	{
		// Only old dev grids will not supply the TransactionInfo block,
		// so we can just use the hard-coded English string.
		LLSD args;
		args["MESSAGE"] = desc;
		LLNotificationsUtil::add("SystemMessage", args);
	}
}

static std::string reason_from_transaction_type(S32 transaction_type,
												const std::string& item_desc)
{
	// *NOTE: The keys for the reason strings are unusual because
	// an earlier version of the code used English language strings
	// extracted from hard-coded server English descriptions.
	// Keeping them so we don't have to re-localize them.
	switch (transaction_type)
	{
		case TRANS_OBJECT_SALE:
		{
			LLStringUtil::format_map_t arg;
			arg["ITEM"] = item_desc;
			return LLTrans::getString("for item", arg);
		}
		case TRANS_LAND_SALE:
			return LLTrans::getString("for a parcel of land");
			
		case TRANS_LAND_PASS_SALE:
			return LLTrans::getString("for a land access pass");
			
		case TRANS_GROUP_LAND_DEED:
			return LLTrans::getString("for deeding land");
			
		case TRANS_GROUP_CREATE:
			return LLTrans::getString("to create a group");
			
		case TRANS_GROUP_JOIN:
			return LLTrans::getString("to join a group");
			
		case TRANS_UPLOAD_CHARGE:
			return LLTrans::getString("to upload");

		case TRANS_CLASSIFIED_CHARGE:
			return LLTrans::getString("to publish a classified ad");
			
		case TRANS_GIFT:
			// Simulator returns "Payment" if no custom description has been entered
			return (item_desc == "Payment" ? std::string() : item_desc);

		// These have no reason to display, but are expected and should not
		// generate warnings
		case TRANS_PAY_OBJECT:
		case TRANS_OBJECT_PAYS:
			return std::string();

		default:
			LL_WARNS() << "Unknown transaction type " 
				<< transaction_type << LL_ENDL;
			return std::string();
	}
}

static void money_balance_group_notify(const LLUUID& group_id,
									   const std::string& name,
									   bool is_group,
									   std::string notification,
									   LLSD args,
									   LLSD payload)
{
	// Message uses name SLURLs, don't actually have to substitute in
	// the name.  We're just making sure it's available.
	// Notification is either PaymentReceived or PaymentSent
	LLNotificationsUtil::add(notification, args, payload);
}

static void money_balance_avatar_notify(const LLUUID& agent_id,
										const LLAvatarName& av_name,
									   	std::string notification,
									   	LLSD args,
									   	LLSD payload)
{
	// Message uses name SLURLs, don't actually have to substitute in
	// the name.  We're just making sure it's available.
	// Notification is either PaymentReceived or PaymentSent
	LLNotificationsUtil::add(notification, args, payload);
}

static void process_money_balance_reply_extended(LLMessageSystem* msg)
{
    // Added in server 1.40 and viewer 2.1, support for localization
    // and agent ids for name lookup.
    S32 transaction_type = 0;
    LLUUID source_id;
	BOOL is_source_group = FALSE;
    LLUUID dest_id;
	BOOL is_dest_group = FALSE;
    S32 amount = 0;
    std::string item_description;
	BOOL success = FALSE;

    msg->getS32("TransactionInfo", "TransactionType", transaction_type);
    msg->getUUID("TransactionInfo", "SourceID", source_id);
	msg->getBOOL("TransactionInfo", "IsSourceGroup", is_source_group);
    msg->getUUID("TransactionInfo", "DestID", dest_id);
	msg->getBOOL("TransactionInfo", "IsDestGroup", is_dest_group);
    msg->getS32("TransactionInfo", "Amount", amount);
    msg->getString("TransactionInfo", "ItemDescription", item_description);
	msg->getBOOL("MoneyData", "TransactionSuccess", success);
    LL_INFOS("Money") << "MoneyBalanceReply source " << source_id 
		<< " dest " << dest_id
		<< " type " << transaction_type
		<< " item " << item_description << LL_ENDL;

	if (source_id.isNull() && dest_id.isNull())
	{
		// this is a pure balance update, no notification required
		return;
	}

	std::string source_slurl;
	if (is_source_group)
	{
		source_slurl =
			LLSLURL( "group", source_id, "inspect").getSLURLString();
	}
	else
	{
		source_slurl =
			LLSLURL( "agent", source_id, "completename").getSLURLString();
	}

	std::string dest_slurl;
	if (is_dest_group)
	{
		dest_slurl =
			LLSLURL( "group", dest_id, "inspect").getSLURLString();
	}
	else
	{
		dest_slurl =
			LLSLURL( "agent", dest_id, "completename").getSLURLString();
	}

	std::string reason =
		reason_from_transaction_type(transaction_type, item_description);
	
	LLStringUtil::format_map_t args;
	args["REASON"] = reason; // could be empty
	args["AMOUNT"] = llformat("%d", amount);
	
	// Need to delay until name looked up, so need to know whether or not
	// is group
	bool is_name_group = false;
	LLUUID name_id;
	std::string message;
	std::string notification;
	LLSD final_args;
	LLSD payload;
	
	bool you_paid_someone = (source_id == gAgentID);
	std::string gift_suffix = (transaction_type == TRANS_GIFT ? "_gift" : "");
	if (you_paid_someone)
	{
		if(!gSavedSettings.getBOOL("NotifyMoneySpend"))
		{
			return;
		}
		args["NAME"] = dest_slurl;
		is_name_group = is_dest_group;
		name_id = dest_id;
		if (!reason.empty())
		{
			if (dest_id.notNull())
			{
				message = success ? LLTrans::getString("you_paid_ldollars" + gift_suffix, args) :
									LLTrans::getString("you_paid_failure_ldollars" + gift_suffix, args);
			}
			else
			{
				// transaction fee to the system, eg, to create a group
				message = success ? LLTrans::getString("you_paid_ldollars_no_name", args) :
									LLTrans::getString("you_paid_failure_ldollars_no_name", args);
			}
		}
		else
		{
			if (dest_id.notNull())
			{
				message = success ? LLTrans::getString("you_paid_ldollars_no_reason", args) :
									LLTrans::getString("you_paid_failure_ldollars_no_reason", args);
			}
			else
			{
				// no target, no reason, you just paid money
				message = success ? LLTrans::getString("you_paid_ldollars_no_info", args) :
									LLTrans::getString("you_paid_failure_ldollars_no_info", args);
			}
		}
		final_args["MESSAGE"] = message;
		payload["dest_id"] = dest_id;
		notification = success ? "PaymentSent" : "PaymentFailure";
	}
	else
	{
		// ...someone paid you
		if(!gSavedSettings.getBOOL("NotifyMoneyReceived"))
		{
			return;
		}
		args["NAME"] = source_slurl;
		is_name_group = is_source_group;
		name_id = source_id;

		if (!reason.empty() && !LLMuteList::getInstance()->isMuted(source_id))
		{
			message = LLTrans::getString("paid_you_ldollars" + gift_suffix, args);
		}
		else
		{
			message = LLTrans::getString("paid_you_ldollars_no_reason", args);
		}
		final_args["MESSAGE"] = message;

		// make notification loggable
		payload["from_id"] = source_id;
		notification = "PaymentReceived";
	}

	// Despite using SLURLs, wait until the name is available before
	// showing the notification, otherwise the UI layout is strange and
	// the user sees a "Loading..." message
	if (is_name_group)
	{
		gCacheName->getGroup(name_id,
						boost::bind(&money_balance_group_notify,
									_1, _2, _3,
									notification, final_args, payload));
	}
	else 
	{
		LLAvatarNameCache::get(name_id, boost::bind(&money_balance_avatar_notify, _1, _2, notification, final_args, payload));										   
	}
}

bool handle_prompt_for_maturity_level_change_callback(const LLSD& notification, const LLSD& response)
{
	S32 option = LLNotificationsUtil::getSelectedOption(notification, response);

	if (0 == option)
	{
		// set the preference to the maturity of the region we're calling
		U8 preferredMaturity = static_cast<U8>(notification["payload"]["_region_access"].asInteger());
		gSavedSettings.setU32("PreferredMaturity", static_cast<U32>(preferredMaturity));
	}

	return false;
}

bool handle_prompt_for_maturity_level_change_and_reteleport_callback(const LLSD& notification, const LLSD& response)
{
	S32 option = LLNotificationsUtil::getSelectedOption(notification, response);
	
	if (0 == option)
	{
		// set the preference to the maturity of the region we're calling
		U8 preferredMaturity = static_cast<U8>(notification["payload"]["_region_access"].asInteger());
		gSavedSettings.setU32("PreferredMaturity", static_cast<U32>(preferredMaturity));
		gAgent.setMaturityRatingChangeDuringTeleport(preferredMaturity);
		gAgent.restartFailedTeleportRequest();
	}
	else
	{
		gAgent.clearTeleportRequest();
	}
	
	return false;
}

// some of the server notifications need special handling. This is where we do that.
bool handle_special_notification(std::string notificationID, LLSD& llsdBlock)
{
	bool returnValue = false;
	if(llsdBlock.has("_region_access"))
	{
		U8 regionAccess = static_cast<U8>(llsdBlock["_region_access"].asInteger());
		std::string regionMaturity = LLViewerRegion::accessToString(regionAccess);
		LLStringUtil::toLower(regionMaturity);
		llsdBlock["REGIONMATURITY"] = regionMaturity;
		LLNotificationPtr maturityLevelNotification;
		std::string notifySuffix = "_Notify";
		if (regionAccess == SIM_ACCESS_MATURE)
		{
			if (gAgent.isTeen())
			{
				gAgent.clearTeleportRequest();
				maturityLevelNotification = LLNotificationsUtil::add(notificationID+"_AdultsOnlyContent", llsdBlock);
				returnValue = true;

				notifySuffix = "_NotifyAdultsOnly";
			}
			else if (gAgent.prefersPG())
			{
				maturityLevelNotification = LLNotificationsUtil::add(notificationID+"_Change", llsdBlock, llsdBlock, handle_prompt_for_maturity_level_change_callback);
				returnValue = true;
			}
			else if (LLStringUtil::compareStrings(notificationID, "RegionEntryAccessBlocked") == 0)
			{
				maturityLevelNotification = LLNotificationsUtil::add(notificationID+"_PreferencesOutOfSync", llsdBlock, llsdBlock);
				returnValue = true;
			}
		}
		else if (regionAccess == SIM_ACCESS_ADULT)
		{
			if (!gAgent.isAdult())
			{
				gAgent.clearTeleportRequest();
				maturityLevelNotification = LLNotificationsUtil::add(notificationID+"_AdultsOnlyContent", llsdBlock);
				returnValue = true;

				notifySuffix = "_NotifyAdultsOnly";
			}
			else if (gAgent.prefersPG() || gAgent.prefersMature())
			{
				maturityLevelNotification = LLNotificationsUtil::add(notificationID+"_Change", llsdBlock, llsdBlock, handle_prompt_for_maturity_level_change_callback);
				returnValue = true;
			}
			else if (LLStringUtil::compareStrings(notificationID, "RegionEntryAccessBlocked") == 0)
			{
				maturityLevelNotification = LLNotificationsUtil::add(notificationID+"_PreferencesOutOfSync", llsdBlock, llsdBlock);
				returnValue = true;
			}
		}

		if ((maturityLevelNotification == NULL) || maturityLevelNotification->isIgnored())
		{
			// Given a simple notification if no maturityLevelNotification is set or it is ignore
			LLNotificationsUtil::add(notificationID + notifySuffix, llsdBlock);
		}
	}

	return returnValue;
}

bool handle_trusted_experiences_notification(const LLSD& llsdBlock)
{
	if(llsdBlock.has("trusted_experiences"))
	{
		std::ostringstream str;
		const LLSD& experiences = llsdBlock["trusted_experiences"];
		LLSD::array_const_iterator it = experiences.beginArray();
		for(/**/; it != experiences.endArray(); ++it)
		{
			str<<LLSLURL("experience", it->asUUID(), "profile").getSLURLString() << "\n";
		}
		std::string str_list = str.str();
		if(!str_list.empty())
		{
			LLNotificationsUtil::add("TrustedExperiencesAvailable", LLSD::emptyMap().with("EXPERIENCE_LIST", (LLSD)str_list));
			return true;
		}
	}
	return false;
}

// some of the server notifications need special handling. This is where we do that.
bool handle_teleport_access_blocked(LLSD& llsdBlock, const std::string & notificationID, const std::string & defaultMessage)
{
	bool returnValue = false;
	if(llsdBlock.has("_region_access"))
	{
		U8 regionAccess = static_cast<U8>(llsdBlock["_region_access"].asInteger());
		std::string regionMaturity = LLViewerRegion::accessToString(regionAccess);
		LLStringUtil::toLower(regionMaturity);
		llsdBlock["REGIONMATURITY"] = regionMaturity;

		LLNotificationPtr tp_failure_notification;
		std::string notifySuffix;

		if (notificationID == std::string("TeleportEntryAccessBlocked"))
		{
			notifySuffix = "_Notify";
			if (regionAccess == SIM_ACCESS_MATURE)
			{
				if (gAgent.isTeen())
				{
					gAgent.clearTeleportRequest();
					tp_failure_notification = LLNotificationsUtil::add(notificationID+"_AdultsOnlyContent", llsdBlock);
					returnValue = true;

					notifySuffix = "_NotifyAdultsOnly";
				}
				else if (gAgent.prefersPG())
				{
					if (gAgent.hasRestartableFailedTeleportRequest())
					{
						tp_failure_notification = LLNotificationsUtil::add(notificationID+"_ChangeAndReTeleport", llsdBlock, llsdBlock, handle_prompt_for_maturity_level_change_and_reteleport_callback);
						returnValue = true;
					}
					else
					{
						gAgent.clearTeleportRequest();
						tp_failure_notification = LLNotificationsUtil::add(notificationID+"_Change", llsdBlock, llsdBlock, handle_prompt_for_maturity_level_change_callback);
						returnValue = true;
					}
				}
				else
				{
					gAgent.clearTeleportRequest();
					tp_failure_notification = LLNotificationsUtil::add(notificationID+"_PreferencesOutOfSync", llsdBlock, llsdBlock, handle_prompt_for_maturity_level_change_callback);
					returnValue = true;
				}
			}
			else if (regionAccess == SIM_ACCESS_ADULT)
			{
				if (!gAgent.isAdult())
				{
					gAgent.clearTeleportRequest();
					tp_failure_notification = LLNotificationsUtil::add(notificationID+"_AdultsOnlyContent", llsdBlock);
					returnValue = true;

					notifySuffix = "_NotifyAdultsOnly";
				}
				else if (gAgent.prefersPG() || gAgent.prefersMature())
				{
					if (gAgent.hasRestartableFailedTeleportRequest())
					{
						tp_failure_notification = LLNotificationsUtil::add(notificationID+"_ChangeAndReTeleport", llsdBlock, llsdBlock, handle_prompt_for_maturity_level_change_and_reteleport_callback);
						returnValue = true;
					}
					else
					{
						gAgent.clearTeleportRequest();
						tp_failure_notification = LLNotificationsUtil::add(notificationID+"_Change", llsdBlock, llsdBlock, handle_prompt_for_maturity_level_change_callback);
						returnValue = true;
					}
				}
				else
				{
					gAgent.clearTeleportRequest();
					tp_failure_notification = LLNotificationsUtil::add(notificationID+"_PreferencesOutOfSync", llsdBlock, llsdBlock, handle_prompt_for_maturity_level_change_callback);
					returnValue = true;
				}
			}
		}		// End of special handling for "TeleportEntryAccessBlocked"
		else
		{	// Normal case, no message munging
			gAgent.clearTeleportRequest();
			if (LLNotifications::getInstance()->templateExists(notificationID))
			{
				tp_failure_notification = LLNotificationsUtil::add(notificationID, llsdBlock, llsdBlock);
			}
			else
			{
				llsdBlock["MESSAGE"] = defaultMessage;
				tp_failure_notification = LLNotificationsUtil::add("GenericAlertOK", llsdBlock);
			}
			returnValue = true;
		}

		if ((tp_failure_notification == NULL) || tp_failure_notification->isIgnored())
		{
			// Given a simple notification if no tp_failure_notification is set or it is ignore
			LLNotificationsUtil::add(notificationID + notifySuffix, llsdBlock);
		}
	}

	handle_trusted_experiences_notification(llsdBlock);
	return returnValue;
}

bool attempt_standard_notification(LLMessageSystem* msgsystem)
{
	// if we have additional alert data
	if (msgsystem->has(_PREHASH_AlertInfo) && msgsystem->getNumberOfBlocksFast(_PREHASH_AlertInfo) > 0)
	{
		// notification was specified using the new mechanism, so we can just handle it here
		std::string notificationID;
		msgsystem->getStringFast(_PREHASH_AlertInfo, _PREHASH_Message, notificationID);
		if (!LLNotifications::getInstance()->templateExists(notificationID))
		{
			return false;
		}

		std::string llsdRaw;
		LLSD llsdBlock;
		msgsystem->getStringFast(_PREHASH_AlertInfo, _PREHASH_Message, notificationID);
		msgsystem->getStringFast(_PREHASH_AlertInfo, _PREHASH_ExtraParams, llsdRaw);
		if (llsdRaw.length())
		{
			std::istringstream llsdData(llsdRaw);
			if (!LLSDSerialize::deserialize(llsdBlock, llsdData, llsdRaw.length()))
			{
				LL_WARNS() << "attempt_standard_notification: Attempted to read notification parameter data into LLSD but failed:" << llsdRaw << LL_ENDL;
			}
		}


		handle_trusted_experiences_notification(llsdBlock);
		
		if (
			(notificationID == "RegionEntryAccessBlocked") ||
			(notificationID == "LandClaimAccessBlocked") ||
			(notificationID == "LandBuyAccessBlocked")

		   )
		{
			/*---------------------------------------------------------------------
			 (Commented so a grep will find the notification strings, since
			 we construct them on the fly; if you add additional notifications,
			 please update the comment.)
			 
			 Could throw any of the following notifications:
			 
				RegionEntryAccessBlocked
				RegionEntryAccessBlocked_Notify
				RegionEntryAccessBlocked_NotifyAdultsOnly
				RegionEntryAccessBlocked_Change
				RegionEntryAccessBlocked_AdultsOnlyContent
				RegionEntryAccessBlocked_ChangeAndReTeleport
				LandClaimAccessBlocked 
				LandClaimAccessBlocked_Notify 
				LandClaimAccessBlocked_NotifyAdultsOnly
				LandClaimAccessBlocked_Change 
				LandClaimAccessBlocked_AdultsOnlyContent 
				LandBuyAccessBlocked
				LandBuyAccessBlocked_Notify
				LandBuyAccessBlocked_NotifyAdultsOnly
				LandBuyAccessBlocked_Change
				LandBuyAccessBlocked_AdultsOnlyContent
			 
			-----------------------------------------------------------------------*/ 
			if (handle_special_notification(notificationID, llsdBlock))
			{
				return true;
			}
		}
		// HACK -- handle callbacks for specific alerts.
		if( notificationID == "HomePositionSet" )
		{
			// save the home location image to disk
			std::string snap_filename = gDirUtilp->getLindenUserDir();
			snap_filename += gDirUtilp->getDirDelimiter();
			snap_filename += LLStartUp::getScreenHomeFilename();
			gViewerWindow->saveSnapshot(snap_filename, gViewerWindow->getWindowWidthRaw(), gViewerWindow->getWindowHeightRaw(), FALSE, FALSE, LLSnapshotModel::SNAPSHOT_TYPE_COLOR, LLSnapshotModel::SNAPSHOT_FORMAT_PNG);
		}
		
		if (notificationID == "RegionRestartMinutes" ||
			notificationID == "RegionRestartSeconds")
		{
			S32 seconds;
			if (notificationID == "RegionRestartMinutes")
			{
				seconds = 60 * static_cast<S32>(llsdBlock["MINUTES"].asInteger());
			}
			else
			{
				seconds = static_cast<S32>(llsdBlock["SECONDS"].asInteger());
			}

			LLFloaterRegionRestarting* floaterp = LLFloaterReg::findTypedInstance<LLFloaterRegionRestarting>("region_restarting");

			if (floaterp)
			{
				LLFloaterRegionRestarting::updateTime(seconds);
			}
			else
			{
				LLSD params;
				params["NAME"] = llsdBlock["NAME"];
				params["SECONDS"] = (LLSD::Integer)seconds;
				LLFloaterRegionRestarting* restarting_floater = dynamic_cast<LLFloaterRegionRestarting*>(LLFloaterReg::showInstance("region_restarting", params));
				if(restarting_floater)
				{
					restarting_floater->center();
				}
			}

			make_ui_sound("UISndRestart");
		}
        
        // Special Marketplace update notification
		if (notificationID == "SLM_UPDATE_FOLDER")
        {
            std::string state = llsdBlock["state"].asString();
            if (state == "deleted")
            {
                // Perform the deletion viewer side, no alert shown in this case
                LLMarketplaceData::instance().deleteListing(llsdBlock["listing_id"].asInteger());
                return true;
            }
            else
            {
                // In general, no message will be displayed, all we want is to get the listing updated in the marketplace floater
                // If getListing() fails though, the message of the alert will be shown by the caller of attempt_standard_notification()
                return LLMarketplaceData::instance().getListing(llsdBlock["listing_id"].asInteger());
            }
        }

        // Error Notification can come with and without reason
        if (notificationID == "JoinGroupError")
        {
            if (llsdBlock.has("reason"))
            {
                LLNotificationsUtil::add("JoinGroupErrorReason", llsdBlock);
                return true;
            }
            if (llsdBlock.has("group_id"))
            {
                LLGroupData agent_gdatap;
                bool is_member = gAgent.getGroupData(llsdBlock["group_id"].asUUID(), agent_gdatap);
                if (is_member)
                {
                    LLSD args;
                    args["reason"] = LLTrans::getString("AlreadyInGroup");
                    LLNotificationsUtil::add("JoinGroupErrorReason", args);
                    return true;
                }
            }
        }

		LLNotificationsUtil::add(notificationID, llsdBlock);
		return true;
	}	
	return false;
}


static void process_special_alert_messages(const std::string & message)
{
	// Do special handling for alert messages.   This is a legacy hack, and any actual displayed
	// text should be altered in the notifications.xml files.
	if ( message == "You died and have been teleported to your home location")
	{
		add(LLStatViewer::KILLED, 1);
	}
	else if( message == "Home position set." )
	{
		// save the home location image to disk
		std::string snap_filename = gDirUtilp->getLindenUserDir();
		snap_filename += gDirUtilp->getDirDelimiter();
		snap_filename += LLStartUp::getScreenHomeFilename();
		gViewerWindow->saveSnapshot(snap_filename, gViewerWindow->getWindowWidthRaw(), gViewerWindow->getWindowHeightRaw(), FALSE, FALSE, LLSnapshotModel::SNAPSHOT_TYPE_COLOR, LLSnapshotModel::SNAPSHOT_FORMAT_PNG);
	}
}



void process_agent_alert_message(LLMessageSystem* msgsystem, void** user_data)
{
	// make sure the cursor is back to the usual default since the
	// alert is probably due to some kind of error.
	gViewerWindow->getWindow()->resetBusyCount();
	
	std::string message;
	msgsystem->getStringFast(_PREHASH_AlertData, _PREHASH_Message, message);

	process_special_alert_messages(message);

	if (!attempt_standard_notification(msgsystem))
	{
		BOOL modal = FALSE;
		msgsystem->getBOOL("AlertData", "Modal", modal);
		process_alert_core(message, modal);
	}
}

// The only difference between this routine and the previous is the fact that
// for this routine, the modal parameter is always false. Sadly, for the message
// handled by this routine, there is no "Modal" parameter on the message, and
// there's no API to tell if a message has the given parameter or not.
// So we can't handle the messages with the same handler.
void process_alert_message(LLMessageSystem *msgsystem, void **user_data)
{
	// make sure the cursor is back to the usual default since the
	// alert is probably due to some kind of error.
	gViewerWindow->getWindow()->resetBusyCount();
		
	std::string message;
	msgsystem->getStringFast(_PREHASH_AlertData, _PREHASH_Message, message);
	process_special_alert_messages(message);

	if (!attempt_standard_notification(msgsystem))
	{
		BOOL modal = FALSE;
		process_alert_core(message, modal);
	}
}

bool handle_not_age_verified_alert(const std::string &pAlertName)
{
	LLNotificationPtr notification = LLNotificationsUtil::add(pAlertName);
	if ((notification == NULL) || notification->isIgnored())
	{
		LLNotificationsUtil::add(pAlertName + "_Notify");
	}

	return true;
}

bool handle_special_alerts(const std::string &pAlertName)
{
	bool isHandled = false;
	if (LLStringUtil::compareStrings(pAlertName, "NotAgeVerified") == 0)
	{
		
		isHandled = handle_not_age_verified_alert(pAlertName);
	}

	return isHandled;
}

void process_alert_core(const std::string& message, BOOL modal)
{
	const std::string ALERT_PREFIX("ALERT: ");
	const std::string NOTIFY_PREFIX("NOTIFY: ");
	if (message.find(ALERT_PREFIX) == 0)
	{
		// Allow the server to spawn a named alert so that server alerts can be
		// translated out of English.
		std::string alert_name(message.substr(ALERT_PREFIX.length()));
		if (!handle_special_alerts(alert_name))
		{
		LLNotificationsUtil::add(alert_name);
	}
	}
	else if (message.find(NOTIFY_PREFIX) == 0)
	{
		// Allow the server to spawn a named notification so that server notifications can be
		// translated out of English.
		std::string notify_name(message.substr(NOTIFY_PREFIX.length()));
		LLNotificationsUtil::add(notify_name);
	}
	else if (message[0] == '/')
	{
		// System message is important, show in upper-right box not tip
		std::string text(message.substr(1));
		LLSD args;

		// *NOTE: If the text from the server ever changes this line will need to be adjusted.
		std::string restart_cancelled = "Region restart cancelled.";
		if (text.substr(0, restart_cancelled.length()) == restart_cancelled)
		{
			LLFloaterRegionRestarting::close();
		}

			std::string new_msg =LLNotifications::instance().getGlobalString(text);
// [RLVa:KB] - Checked: RLVa-1.4.5
			if ( (new_msg == text) && (RlvActions::isRlvEnabled()) )
			{
				if (!RlvActions::canShowLocation())
					RlvUtil::filterLocation(new_msg);
				if (!RlvActions::canShowName(RlvActions::SNC_DEFAULT))
					RlvUtil::filterNames(new_msg);
			}
// [/RLVa:KB]
			args["MESSAGE"] = new_msg;
			LLNotificationsUtil::add("SystemMessage", args);
		}
	else if (modal)
	{
		LLSD args;
		std::string new_msg =LLNotifications::instance().getGlobalString(message);
// [RLVa:KB] - Checked: RLVa-1.4.5
		if ( (new_msg == message) && (RlvActions::isRlvEnabled()) )
		{
			if (!RlvActions::canShowLocation())
				RlvUtil::filterLocation(new_msg);
			if (!RlvActions::canShowName(RlvActions::SNC_DEFAULT))
				RlvUtil::filterNames(new_msg);
		}
// [/RLVa:KB]
		args["ERROR_MESSAGE"] = new_msg;
		LLNotificationsUtil::add("ErrorMessage", args);
	}
	else
	{
		// Hack fix for EXP-623 (blame fix on RN :)) to avoid a sim deploy
		const std::string AUTOPILOT_CANCELED_MSG("Autopilot canceled");
		if (message.find(AUTOPILOT_CANCELED_MSG) == std::string::npos )
		{
			LLSD args;
			std::string new_msg =LLNotifications::instance().getGlobalString(message);

			std::string localized_msg;
			bool is_message_localized = LLTrans::findString(localized_msg, new_msg);

// [RLVa:KB] - Checked: RLVa-1.4.5
			if ( (new_msg == message) && (RlvActions::isRlvEnabled()) )
			{
				if (!RlvActions::canShowLocation())
					RlvUtil::filterLocation(new_msg);
				if (!RlvActions::canShowName(RlvActions::SNC_DEFAULT))
					RlvUtil::filterNames(new_msg);
			}
// [/RLVa:KB]

			args["MESSAGE"] = is_message_localized ? localized_msg : new_msg;
			LLNotificationsUtil::add("SystemMessageTip", args);
		}
	}
}

mean_collision_list_t				gMeanCollisionList;
time_t								gLastDisplayedTime = 0;

void handle_show_mean_events(void *)
{
	LLFloaterReg::showInstance("bumps");
	//LLFloaterBump::showInstance();
}

void mean_name_callback(const LLUUID &id, const LLAvatarName& av_name)
{
	static const U32 max_collision_list_size = 20;
	if (gMeanCollisionList.size() > max_collision_list_size)
	{
		mean_collision_list_t::iterator iter = gMeanCollisionList.begin();
		for (U32 i=0; i<max_collision_list_size; i++) iter++;
		for_each(iter, gMeanCollisionList.end(), DeletePointer());
		gMeanCollisionList.erase(iter, gMeanCollisionList.end());
	}

	for (mean_collision_list_t::iterator iter = gMeanCollisionList.begin();
		 iter != gMeanCollisionList.end(); ++iter)
	{
		LLMeanCollisionData *mcd = *iter;
		if (mcd->mPerp == id)
		{
			mcd->mFullName = av_name.getUserName();
		}
	}
}

void process_mean_collision_alert_message(LLMessageSystem *msgsystem, void **user_data)
{
	if (gAgent.inPrelude())
	{
		// In prelude, bumping is OK.  This dialog is rather confusing to 
		// newbies, so we don't show it.  Drop the packet on the floor.
		return;
	}

	// make sure the cursor is back to the usual default since the
	// alert is probably due to some kind of error.
	gViewerWindow->getWindow()->resetBusyCount();

	LLUUID perp;
	U32	   time;
	U8	   u8type;
	EMeanCollisionType	   type;
	F32    mag;

	S32 i, num = msgsystem->getNumberOfBlocks(_PREHASH_MeanCollision);

	for (i = 0; i < num; i++)
	{
		msgsystem->getUUIDFast(_PREHASH_MeanCollision, _PREHASH_Perp, perp);
		msgsystem->getU32Fast(_PREHASH_MeanCollision, _PREHASH_Time, time);
		msgsystem->getF32Fast(_PREHASH_MeanCollision, _PREHASH_Mag, mag);
		msgsystem->getU8Fast(_PREHASH_MeanCollision, _PREHASH_Type, u8type);

		type = (EMeanCollisionType)u8type;

		BOOL b_found = FALSE;

		for (mean_collision_list_t::iterator iter = gMeanCollisionList.begin();
			 iter != gMeanCollisionList.end(); ++iter)
		{
			LLMeanCollisionData *mcd = *iter;
			if ((mcd->mPerp == perp) && (mcd->mType == type))
			{
				mcd->mTime = time;
				mcd->mMag = mag;
				b_found = TRUE;
				break;
			}
		}

		if (!b_found)
		{
			LLMeanCollisionData *mcd = new LLMeanCollisionData(gAgentID, perp, time, type, mag);
			gMeanCollisionList.push_front(mcd);
			LLAvatarNameCache::get(perp, boost::bind(&mean_name_callback, _1, _2));
		}
	}
	LLFloaterBump* bumps_floater = LLFloaterBump::getInstance();
	if(bumps_floater && bumps_floater->isInVisibleChain())
	{
		bumps_floater->populateCollisionList();
	}
}

void process_frozen_message(LLMessageSystem *msgsystem, void **user_data)
{
	// make sure the cursor is back to the usual default since the
	// alert is probably due to some kind of error.
	gViewerWindow->getWindow()->resetBusyCount();
	BOOL b_frozen;
	
	msgsystem->getBOOL("FrozenData", "Data", b_frozen);

	// TODO: make being frozen change view
	if (b_frozen)
	{
	}
	else
	{
	}
}

// do some extra stuff once we get our economy data
void process_economy_data(LLMessageSystem *msg, void** /*user_data*/)
{
	LLGlobalEconomy::processEconomyData(msg, LLGlobalEconomy::getInstance());

	S32 upload_cost = LLGlobalEconomy::getInstance()->getPriceUpload();

	LL_INFOS_ONCE("Messaging") << "EconomyData message arrived; upload cost is L$" << upload_cost << LL_ENDL;

	gMenuHolder->getChild<LLUICtrl>("Upload Image")->setLabelArg("[COST]", llformat("%d", upload_cost));
	gMenuHolder->getChild<LLUICtrl>("Upload Sound")->setLabelArg("[COST]", llformat("%d", upload_cost));
	gMenuHolder->getChild<LLUICtrl>("Upload Animation")->setLabelArg("[COST]", llformat("%d", upload_cost));
	gMenuHolder->getChild<LLUICtrl>("Bulk Upload")->setLabelArg("[COST]", llformat("%d", upload_cost));
}

void notify_cautioned_script_question(const LLSD& notification, const LLSD& response, S32 orig_questions, BOOL granted)
{
	// only continue if at least some permissions were requested
	if (orig_questions)
	{
		// check to see if the person we are asking

		// "'[OBJECTNAME]', an object owned by '[OWNERNAME]', 
		// located in [REGIONNAME] at [REGIONPOS], 
		// has been <granted|denied> permission to: [PERMISSIONS]."

		LLUIString notice(LLTrans::getString(granted ? "ScriptQuestionCautionChatGranted" : "ScriptQuestionCautionChatDenied"));

		// always include the object name and owner name 
		notice.setArg("[OBJECTNAME]", notification["payload"]["object_name"].asString());
		notice.setArg("[OWNERNAME]", notification["payload"]["owner_name"].asString());

		// try to lookup viewerobject that corresponds to the object that
		// requested permissions (here, taskid->requesting object id)
		BOOL foundpos = FALSE;
		LLViewerObject* viewobj = gObjectList.findObject(notification["payload"]["task_id"].asUUID());
		if (viewobj)
		{
			// found the viewerobject, get it's position in its region
			LLVector3 objpos(viewobj->getPosition());
			
			// try to lookup the name of the region the object is in
			LLViewerRegion* viewregion = viewobj->getRegion();
			if (viewregion)
			{
				// got the region, so include the region and 3d coordinates of the object
				notice.setArg("[REGIONNAME]", viewregion->getName());
				std::string formatpos = llformat("%.1f, %.1f,%.1f", objpos[VX], objpos[VY], objpos[VZ]);
				notice.setArg("[REGIONPOS]", formatpos);

				foundpos = TRUE;
			}
		}

// [RLVa:KB] - Checked: 2010-04-23 (RLVa-1.2.0g) | Modified: RLVa-1.0.0a
		if (gRlvHandler.hasBehaviour(RLV_BHVR_SHOWLOC))
		{
			notice.setArg("[REGIONNAME]", RlvStrings::getString(RLV_STRING_HIDDEN_REGION));
			notice.setArg("[REGIONPOS]", RlvStrings::getString(RLV_STRING_HIDDEN));
		}
		else if (!foundpos)
// [/RLVa:KB]
//		if (!foundpos)
		{
			// unable to determine location of the object
			notice.setArg("[REGIONNAME]", "(unknown region)");
			notice.setArg("[REGIONPOS]", "(unknown position)");
		}

		// check each permission that was requested, and list each 
		// permission that has been flagged as a caution permission
		BOOL caution = FALSE;
		S32 count = 0;
		std::string perms;
		BOOST_FOREACH(script_perm_t script_perm, SCRIPT_PERMISSIONS)
		{
//			if ((orig_questions & script_perm.permbit)
//				&& script_perm.caution)
// [RLVa:KB] - Checked: 2012-07-28 (RLVa-1.4.7)
			if ( (orig_questions & script_perm.permbit) &&
 				 ((script_perm.caution) || (notification["payload"]["rlv_notify"].asBoolean())) )
// [/RLVa:KB]
			{
				count++;
				caution = TRUE;

				// add a comma before the permission description if it is not the first permission
				// added to the list or the last permission to check
				if (count > 1)
				{
					perms.append(", ");
				}

				perms.append(LLTrans::getString(script_perm.question));
			}
		}

		notice.setArg("[PERMISSIONS]", perms);

		// log a chat message as long as at least one requested permission
		// is a caution permission
// [RLVa:KB] - Checked: 2012-07-28 (RLVa-1.4.7)
		if (caution)
		{
			LLFloaterIMNearbyChat* nearby_chat = LLFloaterReg::getTypedInstance<LLFloaterIMNearbyChat>("nearby_chat");
			if(nearby_chat)
			{
				LLChat chat_msg(notice.getString());
				chat_msg.mFromName = SYSTEM_FROM;
				chat_msg.mFromID = LLUUID::null;
				chat_msg.mSourceType = CHAT_SOURCE_SYSTEM;
				nearby_chat->addMessage(chat_msg);
			}
		}
// [/RLVa:KB]
//		if (caution)
//		{
//			LLChat chat(notice.getString());
//	//		LLFloaterChat::addChat(chat, FALSE, FALSE);
//		}
	}
}

void script_question_mute(const LLUUID& item_id, const std::string& object_name);

void experiencePermissionBlock(LLUUID experience, LLSD result)
{
    LLSD permission;
    LLSD data;
    permission["permission"] = "Block";
    data[experience.asString()] = permission;
    data["experience"] = experience;
    LLEventPumps::instance().obtain("experience_permission").post(data);
}

bool script_question_cb(const LLSD& notification, const LLSD& response)
{
	S32 option = LLNotificationsUtil::getSelectedOption(notification, response);
	LLMessageSystem *msg = gMessageSystem;
	S32 orig = notification["payload"]["questions"].asInteger();
	S32 new_questions = orig;

	if (response["Details"])
	{
		// respawn notification...
		LLNotificationsUtil::add(notification["name"], notification["substitutions"], notification["payload"]);

		// ...with description on top
		LLNotificationsUtil::add("DebitPermissionDetails");
		return false;
	}

	LLUUID experience;
	if(notification["payload"].has("experience"))
	{
		experience = notification["payload"]["experience"].asUUID();
	}

	// check whether permissions were granted or denied
	BOOL allowed = TRUE;
	// the "yes/accept" button is the first button in the template, making it button 0
	// if any other button was clicked, the permissions were denied
	if (option != 0)
	{
		new_questions = 0;
		allowed = FALSE;
	}	
	else if(experience.notNull())
	{
		LLSD permission;
		LLSD data;
		permission["permission"]="Allow";

		data[experience.asString()]=permission;
		data["experience"]=experience;
		LLEventPumps::instance().obtain("experience_permission").post(data);
	}

	LLUUID task_id = notification["payload"]["task_id"].asUUID();
	LLUUID item_id = notification["payload"]["item_id"].asUUID();

	// reply with the permissions granted or denied
	msg->newMessageFast(_PREHASH_ScriptAnswerYes);
	msg->nextBlockFast(_PREHASH_AgentData);
	msg->addUUIDFast(_PREHASH_AgentID, gAgent.getID());
	msg->addUUIDFast(_PREHASH_SessionID, gAgent.getSessionID());
	msg->nextBlockFast(_PREHASH_Data);
	msg->addUUIDFast(_PREHASH_TaskID, task_id);
	msg->addUUIDFast(_PREHASH_ItemID, item_id);
	msg->addS32Fast(_PREHASH_Questions, new_questions);
	msg->sendReliable(LLHost(notification["payload"]["sender"].asString()));

	// only log a chat message if caution prompts are enabled
//	if (gSavedSettings.getBOOL("PermissionsCautionEnabled"))
// [RLVa:KB] - Checked: 2012-07-28 (RLVa-1.4.7)
	if ( (gSavedSettings.getBOOL("PermissionsCautionEnabled")) || (notification["payload"]["rlv_notify"].asBoolean()) )
// [/RLVa:KB]
	{
		// log a chat message, if appropriate
		notify_cautioned_script_question(notification, response, orig, allowed);
	}

// [RLVa:KB] - Checked: 2012-07-28 (RLVa-1.4.7)
	if ( (allowed) && (notification["payload"].has("rlv_blocked")) )
	{
		RlvUtil::notifyBlocked(notification["payload"]["rlv_blocked"], LLSD().with("OBJECT", notification["payload"]["object_name"]));
	}
// [/RLVa:KB]

	if ( response["Mute"] ) // mute
	{
		script_question_mute(task_id,notification["payload"]["object_name"].asString());
	}
	if ( response["BlockExperience"] )
	{
		if(experience.notNull())
		{
			LLViewerRegion* region = gAgent.getRegion();
			if (!region)
			    return false;

            LLExperienceCache::instance().setExperiencePermission(experience, std::string("Block"), boost::bind(&experiencePermissionBlock, experience, _1));

		}
}
	return false;
}

void script_question_mute(const LLUUID& task_id, const std::string& object_name)
{
	LLMuteList::getInstance()->add(LLMute(task_id, object_name, LLMute::OBJECT));

    // purge the message queue of any previously queued requests from the same source. DEV-4879
    class OfferMatcher : public LLNotificationsUI::LLScreenChannel::Matcher
    {
    public:
    	OfferMatcher(const LLUUID& to_block) : blocked_id(to_block) {}
      	bool matches(const LLNotificationPtr notification) const
        {
            if (notification->getName() == "ScriptQuestionCaution"
                || notification->getName() == "ScriptQuestion")
            {
                return (notification->getPayload()["task_id"].asUUID() == blocked_id);
            }
            return false;
        }
    private:
        const LLUUID& blocked_id;
    };

    LLNotificationsUI::LLChannelManager::getInstance()->killToastsFromChannel(LLUUID(
            gSavedSettings.getString("NotificationChannelUUID")), OfferMatcher(task_id));
}

static LLNotificationFunctorRegistration script_question_cb_reg_1("ScriptQuestion", script_question_cb);
static LLNotificationFunctorRegistration script_question_cb_reg_2("ScriptQuestionCaution", script_question_cb);
static LLNotificationFunctorRegistration script_question_cb_reg_3("ScriptQuestionExperience", script_question_cb);

void process_script_experience_details(const LLSD& experience_details, LLSD args, LLSD payload)
{
	if(experience_details[LLExperienceCache::PROPERTIES].asInteger() & LLExperienceCache::PROPERTY_GRID)
	{
		args["GRID_WIDE"] = LLTrans::getString("Grid-Scope");
	}
	else
	{
		args["GRID_WIDE"] = LLTrans::getString("Land-Scope");
	}
	args["EXPERIENCE"] = LLSLURL("experience", experience_details[LLExperienceCache::EXPERIENCE_ID].asUUID(), "profile").getSLURLString();

	LLNotificationsUtil::add("ScriptQuestionExperience", args, payload);
}

void process_script_question(LLMessageSystem *msg, void **user_data)
{
	// *TODO: Translate owner name -> [FIRST] [LAST]

	LLHost sender = msg->getSender();

	LLUUID taskid;
	LLUUID itemid;
	S32		questions;
	std::string object_name;
	std::string owner_name;
	LLUUID experienceid;

	// taskid -> object key of object requesting permissions
	msg->getUUIDFast(_PREHASH_Data, _PREHASH_TaskID, taskid );
	// itemid -> script asset key of script requesting permissions
	msg->getUUIDFast(_PREHASH_Data, _PREHASH_ItemID, itemid );
	msg->getStringFast(_PREHASH_Data, _PREHASH_ObjectName, object_name);
	msg->getStringFast(_PREHASH_Data, _PREHASH_ObjectOwner, owner_name);
	msg->getS32Fast(_PREHASH_Data, _PREHASH_Questions, questions );

	if(msg->has(_PREHASH_Experience))
	{
		msg->getUUIDFast(_PREHASH_Experience, _PREHASH_ExperienceID, experienceid);
	}

	// Special case. If the objects are owned by this agent, throttle per-object instead
	// of per-owner. It's common for residents to reset a ton of scripts that re-request
	// permissions, as with tier boxes. UUIDs can't be valid agent names and vice-versa,
	// so we'll reuse the same namespace for both throttle types.
	std::string throttle_name = owner_name;
	std::string self_name;
	LLAgentUI::buildFullname( self_name );
	if( owner_name == self_name )
	{
		throttle_name = taskid.getString();
	}
	
	// don't display permission requests if this object is muted
	if (LLMuteList::getInstance()->isMuted(taskid)) return;
	
	// throttle excessive requests from any specific user's scripts
	typedef LLKeyThrottle<std::string> LLStringThrottle;
	static LLStringThrottle question_throttle( LLREQUEST_PERMISSION_THROTTLE_LIMIT, LLREQUEST_PERMISSION_THROTTLE_INTERVAL );

	switch (question_throttle.noteAction(throttle_name))
	{
		case LLStringThrottle::THROTTLE_NEWLY_BLOCKED:
			LL_INFOS("Messaging") << "process_script_question throttled"
					<< " owner_name:" << owner_name
					<< LL_ENDL;
			// Fall through

		case LLStringThrottle::THROTTLE_BLOCKED:
			// Escape altogether until we recover
			return;

		case LLStringThrottle::THROTTLE_OK:
			break;
	}

	std::string script_question;
	if (questions)
	{
		bool caution = false;
		S32 count = 0;
		LLSD args;
		args["OBJECTNAME"] = object_name;
		args["NAME"] = LLCacheName::cleanFullName(owner_name);
		S32 known_questions = 0;
		bool has_not_only_debit = questions ^ SCRIPT_PERMISSIONS[SCRIPT_PERMISSION_DEBIT].permbit;
		// check the received permission flags against each permission
		BOOST_FOREACH(script_perm_t script_perm, SCRIPT_PERMISSIONS)
		{
			if (questions & script_perm.permbit)
			{
				count++;
				known_questions |= script_perm.permbit;
				// check whether permission question should cause special caution dialog
				caution |= (script_perm.caution);

				if (("ScriptTakeMoney" == script_perm.question) && has_not_only_debit)
					continue;

                if (script_perm.question == "JoinAnExperience")
                { // Some experience only permissions do not have an explicit permission bit.  Add them here.
                    script_question += "    " + LLTrans::getString("ForceSitAvatar") + "\n";
                }

				script_question += "    " + LLTrans::getString(script_perm.question) + "\n";
			}
		}
	
		args["QUESTIONS"] = script_question;

		if (known_questions != questions)
		{
			// This is in addition to the normal dialog.
			// Viewer got a request for not supported/implemented permission 
			LL_WARNS("Messaging") << "Object \"" << object_name << "\" requested " << script_question
								<< " permission. Permission is unknown and can't be granted. Item id: " << itemid
								<< " taskid:" << taskid << LL_ENDL;
		}
		
		if (known_questions)
		{
			LLSD payload;
			payload["task_id"] = taskid;
			payload["item_id"] = itemid;
			payload["sender"] = sender.getIPandPort();
			payload["questions"] = known_questions;
			payload["object_name"] = object_name;
			payload["owner_name"] = owner_name;

// [RLVa:KB] - Checked: 2012-07-28 (RLVa-1.4.7)
			if (rlv_handler_t::isEnabled())
			{
				RlvUtil::filterScriptQuestions(questions, payload);

				if ( (questions) && (gRlvHandler.hasBehaviour(RLV_BHVR_ACCEPTPERMISSION)) )
				{
					const LLViewerObject* pObj = gObjectList.findObject(taskid);
					if (pObj)
					{
						if ( (pObj->permYouOwner()) && (!pObj->isAttachment()) )
						{
 							questions &= ~(SCRIPT_PERMISSIONS[SCRIPT_PERMISSION_TAKE_CONTROLS].permbit | 
 								SCRIPT_PERMISSIONS[SCRIPT_PERMISSION_ATTACH].permbit);
						}
						else
						{
							questions &= ~(SCRIPT_PERMISSIONS[SCRIPT_PERMISSION_TAKE_CONTROLS].permbit);
						}
						payload["rlv_notify"] = !pObj->permYouOwner();
					}
				}
			}

			if ( (!caution) && (!questions) )
			{
				LLNotifications::instance().forceResponse(
					LLNotification::Params("ScriptQuestion").substitutions(args).payload(payload), 0/*YES*/);
				return;
			}
// [/RLVa:KB]

			// check whether cautions are even enabled or not
			const char* notification = "ScriptQuestion";

			if(caution && gSavedSettings.getBOOL("PermissionsCautionEnabled"))
			{
				args["FOOTERTEXT"] = (count > 1) ? LLTrans::getString("AdditionalPermissionsRequestHeader") + "\n\n" + script_question : "";
				notification = "ScriptQuestionCaution";
			}
			else if(experienceid.notNull())
			{
				payload["experience"]=experienceid;
                LLExperienceCache::instance().get(experienceid, boost::bind(process_script_experience_details, _1, args, payload));
				return;
			}

			LLNotificationsUtil::add(notification, args, payload);
		}
	}
}


void process_derez_container(LLMessageSystem *msg, void**)
{
	LL_WARNS("Messaging") << "call to deprecated process_derez_container" << LL_ENDL;
}

void container_inventory_arrived(LLViewerObject* object,
								 LLInventoryObject::object_list_t* inventory,
								 S32 serial_num,
								 void* data)
{
	LL_DEBUGS("Messaging") << "container_inventory_arrived()" << LL_ENDL;
	if( gAgentCamera.cameraMouselook() )
	{
		gAgentCamera.changeCameraToDefault();
	}

	LLInventoryPanel *active_panel = LLInventoryPanel::getActiveInventoryPanel();

	if (inventory->size() > 2)
	{
		// create a new inventory category to put this in
		LLUUID cat_id;
		cat_id = gInventory.createNewCategory(gInventory.getRootFolderID(),
											  LLFolderType::FT_NONE,
											  LLTrans::getString("AcquiredItems"));

		LLInventoryObject::object_list_t::const_iterator it = inventory->begin();
		LLInventoryObject::object_list_t::const_iterator end = inventory->end();
		for ( ; it != end; ++it)
		{
			if ((*it)->getType() != LLAssetType::AT_CATEGORY)
			{
				LLInventoryObject* obj = (LLInventoryObject*)(*it);
				LLInventoryItem* item = (LLInventoryItem*)(obj);
				LLUUID item_id;
				item_id.generate();
				time_t creation_date_utc = time_corrected();
				LLPointer<LLViewerInventoryItem> new_item
					= new LLViewerInventoryItem(item_id,
												cat_id,
												item->getPermissions(),
												item->getAssetUUID(),
												item->getType(),
												item->getInventoryType(),
												item->getName(),
												item->getDescription(),
												LLSaleInfo::DEFAULT,
												item->getFlags(),
												creation_date_utc);
				new_item->updateServer(TRUE);
				gInventory.updateItem(new_item);
			}
		}
		gInventory.notifyObservers();
		if(active_panel)
		{
			active_panel->setSelection(cat_id, TAKE_FOCUS_NO);
		}
	}
	else if (inventory->size() == 2)
	{
		// we're going to get one fake root category as well as the
		// one actual object
		LLInventoryObject::object_list_t::iterator it = inventory->begin();

		if ((*it)->getType() == LLAssetType::AT_CATEGORY)
		{
			++it;
		}

		LLInventoryItem* item = (LLInventoryItem*)((LLInventoryObject*)(*it));
		const LLUUID category = gInventory.findCategoryUUIDForType(LLFolderType::assetTypeToFolderType(item->getType()));

		LLUUID item_id;
		item_id.generate();
		time_t creation_date_utc = time_corrected();
		LLPointer<LLViewerInventoryItem> new_item
			= new LLViewerInventoryItem(item_id, category,
										item->getPermissions(),
										item->getAssetUUID(),
										item->getType(),
										item->getInventoryType(),
										item->getName(),
										item->getDescription(),
										LLSaleInfo::DEFAULT,
										item->getFlags(),
										creation_date_utc);
		new_item->updateServer(TRUE);
		gInventory.updateItem(new_item);
		gInventory.notifyObservers();
		if(active_panel)
		{
			active_panel->setSelection(item_id, TAKE_FOCUS_NO);
		}
	}

	// we've got the inventory, now delete this object if this was a take
	BOOL delete_object = (BOOL)(intptr_t)data;
	LLViewerRegion *region = gAgent.getRegion();
	if (delete_object && region)
	{
		gMessageSystem->newMessageFast(_PREHASH_ObjectDelete);
		gMessageSystem->nextBlockFast(_PREHASH_AgentData);
		gMessageSystem->addUUIDFast(_PREHASH_AgentID, gAgent.getID());
		gMessageSystem->addUUIDFast(_PREHASH_SessionID, gAgent.getSessionID());
		const U8 NO_FORCE = 0;
		gMessageSystem->addU8Fast(_PREHASH_Force, NO_FORCE);
		gMessageSystem->nextBlockFast(_PREHASH_ObjectData);
		gMessageSystem->addU32Fast(_PREHASH_ObjectLocalID, object->getLocalID());
		gMessageSystem->sendReliable(region->getHost());
	}
}

// method to format the time.
std::string formatted_time(const time_t& the_time)
{
	std::string dateStr = "["+LLTrans::getString("LTimeWeek")+"] ["
						+LLTrans::getString("LTimeMonth")+"] ["
						+LLTrans::getString("LTimeDay")+"] ["
						+LLTrans::getString("LTimeHour")+"]:["
						+LLTrans::getString("LTimeMin")+"]:["
						+LLTrans::getString("LTimeSec")+"] ["
						+LLTrans::getString("LTimeYear")+"]";

	LLSD substitution;
	substitution["datetime"] = (S32) the_time;
	LLStringUtil::format (dateStr, substitution);
	return dateStr;
}


void process_teleport_failed(LLMessageSystem *msg, void**)
{
	std::string message_id;		// Tag from server, like "RegionEntryAccessBlocked"
	std::string big_reason;		// Actual message to display
	LLSD args;

	// Let the interested parties know that teleport failed.
	LLViewerParcelMgr::getInstance()->onTeleportFailed();

	// if we have additional alert data
	if (msg->has(_PREHASH_AlertInfo) && msg->getSizeFast(_PREHASH_AlertInfo, _PREHASH_Message) > 0)
	{
		// Get the message ID
		msg->getStringFast(_PREHASH_AlertInfo, _PREHASH_Message, message_id);
		big_reason = LLAgent::sTeleportErrorMessages[message_id];
		if ( big_reason.size() <= 0 )
		{
			// Nothing found in the map - use what the server returned in the original message block
			msg->getStringFast(_PREHASH_Info, _PREHASH_Reason, big_reason);
		}

		LLSD llsd_block;
		std::string llsd_raw;
		msg->getStringFast(_PREHASH_AlertInfo, _PREHASH_ExtraParams, llsd_raw);
		if (llsd_raw.length())
		{
			std::istringstream llsd_data(llsd_raw);
			if (!LLSDSerialize::deserialize(llsd_block, llsd_data, llsd_raw.length()))
			{
				LL_WARNS() << "process_teleport_failed: Attempted to read alert parameter data into LLSD but failed:" << llsd_raw << LL_ENDL;
			}
			else
			{
				if(llsd_block.has("REGION_NAME"))
				{
					std::string region_name = llsd_block["REGION_NAME"].asString();
					if(!region_name.empty())
					{
						LLStringUtil::format_map_t name_args;
						name_args["[REGION_NAME]"] = region_name;
						LLStringUtil::format(big_reason, name_args);
					}
				}
				// change notification name in this special case
				if (handle_teleport_access_blocked(llsd_block, message_id, args["REASON"]))
				{
					if( gAgent.getTeleportState() != LLAgent::TELEPORT_NONE )
					{
						gAgent.setTeleportState( LLAgent::TELEPORT_NONE );
					}
					return;
				}
			}
		}
		args["REASON"] = big_reason;
	}
	else
	{	// Extra message payload not found - use what the simulator sent
		msg->getStringFast(_PREHASH_Info, _PREHASH_Reason, message_id);

		big_reason = LLAgent::sTeleportErrorMessages[message_id];
		if ( big_reason.size() > 0 )
		{	// Substitute verbose reason from the local map
			args["REASON"] = big_reason;
		}
		else
		{	// Nothing found in the map - use what the server returned
			args["REASON"] = message_id;
		}
	}

	LLNotificationsUtil::add("CouldNotTeleportReason", args);

	if( gAgent.getTeleportState() != LLAgent::TELEPORT_NONE )
	{
		gAgent.setTeleportState( LLAgent::TELEPORT_NONE );
	}
}

void process_teleport_local(LLMessageSystem *msg,void**)
{
	LLUUID agent_id;
	msg->getUUIDFast(_PREHASH_Info, _PREHASH_AgentID, agent_id);
	if (agent_id != gAgent.getID())
	{
		LL_WARNS("Messaging") << "Got teleport notification for wrong agent!" << LL_ENDL;
		return;
	}

	U32 location_id;
	LLVector3 pos, look_at;
	U32 teleport_flags;
	msg->getU32Fast(_PREHASH_Info, _PREHASH_LocationID, location_id);
	msg->getVector3Fast(_PREHASH_Info, _PREHASH_Position, pos);
	msg->getVector3Fast(_PREHASH_Info, _PREHASH_LookAt, look_at);
	msg->getU32Fast(_PREHASH_Info, _PREHASH_TeleportFlags, teleport_flags);

	if( gAgent.getTeleportState() != LLAgent::TELEPORT_NONE )
	{
		if( gAgent.getTeleportState() == LLAgent::TELEPORT_LOCAL )
		{
			// To prevent TeleportStart messages re-activating the progress screen right
			// after tp, keep the teleport state and let progress screen clear it after a short delay
			// (progress screen is active but not visible)  *TODO: remove when SVC-5290 is fixed
			gTeleportDisplayTimer.reset();
			gTeleportDisplay = TRUE;
		}
		else
		{
			gAgent.setTeleportState( LLAgent::TELEPORT_NONE );
		}
	}

	// Sim tells us whether the new position is off the ground
	if (teleport_flags & TELEPORT_FLAGS_IS_FLYING)
	{
		gAgent.setFlying(TRUE);
	}
	else
	{
		gAgent.setFlying(FALSE);
	}

	gAgent.setPositionAgent(pos);
	gAgentCamera.slamLookAt(look_at);

	if ( !(gAgent.getTeleportKeepsLookAt() && LLViewerJoystick::getInstance()->getOverrideCamera()) )
	{
		gAgentCamera.resetView(TRUE, TRUE);
	}

	// send camera update to new region
	gAgentCamera.updateCamera();

	send_agent_update(TRUE, TRUE);

	// Let the interested parties know we've teleported.
	// Vadim *HACK: Agent position seems to get reset (to render position?)
	//              on each frame, so we have to pass the new position manually.
	LLViewerParcelMgr::getInstance()->onTeleportFinished(true, gAgent.getPosGlobalFromAgent(pos));
}

void send_simple_im(const LLUUID& to_id,
					const std::string& message,
					EInstantMessage dialog,
					const LLUUID& id)
{
	std::string my_name;
	LLAgentUI::buildFullname(my_name);
	send_improved_im(to_id,
					 my_name,
					 message,
					 IM_ONLINE,
					 dialog,
					 id,
					 NO_TIMESTAMP,
					 (U8*)EMPTY_BINARY_BUCKET,
					 EMPTY_BINARY_BUCKET_SIZE);
}

void send_group_notice(const LLUUID& group_id,
					   const std::string& subject,
					   const std::string& message,
					   const LLInventoryItem* item)
{
	// Put this notice into an instant message form.
	// This will mean converting the item to a binary bucket,
	// and the subject/message into a single field.
	std::string my_name;
	LLAgentUI::buildFullname(my_name);

	// Combine subject + message into a single string.
	std::ostringstream subject_and_message;
	// TODO: turn all existing |'s into ||'s in subject and message.
	subject_and_message << subject << "|" << message;

	// Create an empty binary bucket.
	U8 bin_bucket[MAX_INVENTORY_BUFFER_SIZE];
	U8* bucket_to_send = bin_bucket;
	bin_bucket[0] = '\0';
	S32 bin_bucket_size = EMPTY_BINARY_BUCKET_SIZE;
	// If there is an item being sent, pack it into the binary bucket.
	if (item)
	{
		LLSD item_def;
		item_def["item_id"] = item->getUUID();
		item_def["owner_id"] = item->getPermissions().getOwner();
		std::ostringstream ostr;
		LLSDSerialize::serialize(item_def, ostr, LLSDSerialize::LLSD_XML);
		bin_bucket_size = ostr.str().copy(
			(char*)bin_bucket, ostr.str().size());
		bin_bucket[bin_bucket_size] = '\0';
	}
	else
	{
		bucket_to_send = (U8*) EMPTY_BINARY_BUCKET;
	}
   

	send_improved_im(
			group_id,
			my_name,
			subject_and_message.str(),
			IM_ONLINE,
			IM_GROUP_NOTICE,
			LLUUID::null,
			NO_TIMESTAMP,
			bucket_to_send,
			bin_bucket_size);
}

void send_lures(const LLSD& notification, const LLSD& response)
{
	std::string text = response["message"].asString();
	LLSLURL slurl;
	LLAgentUI::buildSLURL(slurl);
	text.append("\r\n").append(slurl.getSLURLString());

// [RLVa:KB] - Checked: RLVa-2.0.0
	// Filter the lure message if any of the recipients are IM-blocked
	const LLSD& sdRecipients = notification["payload"]["ids"];
	if ( (gRlvHandler.isEnabled()) && 
	     (std::any_of(sdRecipients.beginArray(), sdRecipients.endArray(), [](const LLSD& id) { return !RlvActions::canStartIM(id.asUUID()) || !RlvActions::canSendIM(id.asUUID()); })) )
	{
		text = RlvStrings::getString(RLV_STRING_HIDDEN);
	}
// [/RLVa:KB]

	LLMessageSystem* msg = gMessageSystem;
	msg->newMessageFast(_PREHASH_StartLure);
	msg->nextBlockFast(_PREHASH_AgentData);
	msg->addUUIDFast(_PREHASH_AgentID, gAgent.getID());
	msg->addUUIDFast(_PREHASH_SessionID, gAgent.getSessionID());
	msg->nextBlockFast(_PREHASH_Info);
	msg->addU8Fast(_PREHASH_LureType, (U8)0); // sim will fill this in.
	msg->addStringFast(_PREHASH_Message, text);
	for(LLSD::array_const_iterator it = notification["payload"]["ids"].beginArray();
		it != notification["payload"]["ids"].endArray();
		++it)
	{
		LLUUID target_id = it->asUUID();

		msg->nextBlockFast(_PREHASH_TargetData);
		msg->addUUIDFast(_PREHASH_TargetID, target_id);

		// Record the offer.
		{
// [RLVa:KB] - Checked: RLVa-2.0.1
			bool fRlvCanShowName = (!notification["payload"].has("rlv_shownames")) ? true : !notification["payload"]["rlv_shownames"].asBoolean();
// [/RLVa:KB]
			LLAvatarName av_name;
			LLAvatarNameCache::get(target_id, &av_name);  // for im log filenames
			LLSD args;
// [SL:KB] - Patch: Notification-Logging | Checked: 2012-08-23 (Catznip-3.3)
// [RLVa:KB] - Checked: RLVa-2.0.1
			args["TO_NAME"] = LLSLURL("agent", target_id, (fRlvCanShowName) ? "completename" : "rlvanonym").getSLURLString();;
// [/RLVa:KB]
//			args["TO_NAME"] = LLSLURL("agent", target_id, "completename").getSLURLString();;
// [/SL:KB]
//			args["TO_NAME"] = LLSLURL("agent", target_id, "displayname").getSLURLString();;

	
			LLSD payload;
				
			//*TODO please rewrite all keys to the same case, lower or upper
			payload["from_id"] = target_id;
			payload["SUPPRESS_TOAST"] = true;
			LLNotificationsUtil::add("TeleportOfferSent", args, payload);

			// Add the recepient to the recent people list.
// [RLVa:KB] - Checked: RLVa-2.0.1
			if (fRlvCanShowName)
				LLRecentPeople::instance().add(target_id);
// [/RLVa:KB]
//			LLRecentPeople::instance().add(target_id);
		}
	}
	gAgent.sendReliableMessage();
}

bool handle_lure_callback(const LLSD& notification, const LLSD& response)
{
	static const unsigned OFFER_RECIPIENT_LIMIT = 250;
	if(notification["payload"]["ids"].size() > OFFER_RECIPIENT_LIMIT) 
	{
		// More than OFFER_RECIPIENT_LIMIT targets will overload the message
		// producing an llerror.
		LLSD args;
		args["OFFERS"] = notification["payload"]["ids"].size();
		args["LIMIT"] = static_cast<int>(OFFER_RECIPIENT_LIMIT);
		LLNotificationsUtil::add("TooManyTeleportOffers", args);
		return false;
	}

	S32 option = LLNotificationsUtil::getSelectedOption(notification, response);

	if(0 == option)
	{
		send_lures(notification, response);
	}

	return false;
}

void handle_lure(const LLUUID& invitee)
{
	std::vector<LLUUID> ids;
	ids.push_back(invitee);
	handle_lure(ids);
}

// Prompt for a message to the invited user.
void handle_lure(const uuid_vec_t& ids)
{
	if (ids.empty()) return;

	if (!gAgent.getRegion()) return;

	LLSD edit_args;
// [RLVa:KB] - Checked: 2010-04-07 (RLVa-1.2.0d) | Modified: RLVa-1.0.0a
	edit_args["REGION"] = (!gRlvHandler.hasBehaviour(RLV_BHVR_SHOWLOC)) ? gAgent.getRegion()->getName() : RlvStrings::getString(RLV_STRING_HIDDEN);
// [/RLVa:KB]
//	edit_args["REGION"] = gAgent.getRegion()->getName();

	LLSD payload;
// [RLVa:KB] - Checked: RLVa-2.0.1
	bool fRlvShouldHideNames = false;
	for (const LLUUID& idAgent : ids)
	{
		// Only allow offering teleports if everyone is a @tplure exception or able to map this avie under @showloc=n
		if (gRlvHandler.hasBehaviour(RLV_BHVR_SHOWLOC))
		{
			const LLRelationship* pBuddyInfo = LLAvatarTracker::instance().getBuddyInfo(idAgent);
			if ( (!gRlvHandler.isException(RLV_BHVR_TPLURE, idAgent, RLV_CHECK_PERMISSIVE)) &&
				 ((!pBuddyInfo) || (!pBuddyInfo->isOnline()) || (!pBuddyInfo->isRightGrantedTo(LLRelationship::GRANT_MAP_LOCATION))) )
			{
				RlvUtil::notifyBlocked(RLV_STRING_BLOCKED_TELEPORT_OFFER);
				return;
			}
		}
		fRlvShouldHideNames |= !RlvActions::canShowName(RlvActions::SNC_TELEPORTOFFER, idAgent);
		payload["ids"].append(idAgent);
	}
	payload["rlv_shownames"] = fRlvShouldHideNames;
// [/RLVa:KB]
// 	for (std::vector<LLUUID>::const_iterator it = ids.begin();
// 		it != ids.end();
// 		++it)
// 	{
// 		payload["ids"].append(*it);
// 	}
	if (gAgent.isGodlike())
	{
		LLNotificationsUtil::add("OfferTeleportFromGod", edit_args, payload, handle_lure_callback);
	}
	else
	{
		LLNotificationsUtil::add("OfferTeleport", edit_args, payload, handle_lure_callback);
	}
}

bool teleport_request_callback(const LLSD& notification, const LLSD& response)
{
	LLUUID from_id = notification["payload"]["from_id"].asUUID();
	if(from_id.isNull())
	{
		LL_WARNS() << "from_id is NULL" << LL_ENDL;
		return false;
	}

	LLAvatarName av_name;
	LLAvatarNameCache::get(from_id, &av_name);

	if(LLMuteList::getInstance()->isMuted(from_id) && !LLMuteList::getInstance()->isLinden(av_name.getUserName()))
	{
		return false;
	}

	S32 option = 0;
	if (response.isInteger()) 
	{
		option = response.asInteger();
	}
	else
	{
		option = LLNotificationsUtil::getSelectedOption(notification, response);
	}

	switch(option)
	{
	// Yes
	case 0:
		{
			LLSD dummy_notification;
			dummy_notification["payload"]["ids"][0] = from_id;

			LLSD dummy_response;
			dummy_response["message"] = response["message"];

			send_lures(dummy_notification, dummy_response);
		}
		break;

	// No
	case 1:
	default:
		break;
	}

	return false;
}

static LLNotificationFunctorRegistration teleport_request_callback_reg("TeleportRequest", teleport_request_callback);

void send_improved_im(const LLUUID& to_id,
							const std::string& name,
							const std::string& message,
							U8 offline,
							EInstantMessage dialog,
							const LLUUID& id,
							U32 timestamp, 
							const U8* binary_bucket,
							S32 binary_bucket_size)
{
	pack_instant_message(
		gMessageSystem,
		gAgent.getID(),
		FALSE,
		gAgent.getSessionID(),
		to_id,
		name,
		message,
		offline,
		dialog,
		id,
		0,
		LLUUID::null,
		gAgent.getPositionAgent(),
		timestamp,
		binary_bucket,
		binary_bucket_size);
	gAgent.sendReliableMessage();
}


void send_places_query(const LLUUID& query_id,
					   const LLUUID& trans_id,
					   const std::string& query_text,
					   U32 query_flags,
					   S32 category,
					   const std::string& sim_name)
{
	LLMessageSystem* msg = gMessageSystem;

	msg->newMessage("PlacesQuery");
	msg->nextBlock("AgentData");
	msg->addUUID("AgentID", gAgent.getID());
	msg->addUUID("SessionID", gAgent.getSessionID());
	msg->addUUID("QueryID", query_id);
	msg->nextBlock("TransactionData");
	msg->addUUID("TransactionID", trans_id);
	msg->nextBlock("QueryData");
	msg->addString("QueryText", query_text);
	msg->addU32("QueryFlags", query_flags);
	msg->addS8("Category", (S8)category);
	msg->addString("SimName", sim_name);
	gAgent.sendReliableMessage();
}

// Deprecated in favor of cap "UserInfo"
void process_user_info_reply(LLMessageSystem* msg, void**)
{
	LLUUID agent_id;
	msg->getUUIDFast(_PREHASH_AgentData, _PREHASH_AgentID, agent_id);
	if(agent_id != gAgent.getID())
	{
		LL_WARNS("Messaging") << "process_user_info_reply - "
				<< "wrong agent id." << LL_ENDL;
	}
	
	BOOL im_via_email;
	msg->getBOOLFast(_PREHASH_UserData, _PREHASH_IMViaEMail, im_via_email);
	std::string email;
	msg->getStringFast(_PREHASH_UserData, _PREHASH_EMail, email);
	std::string dir_visibility;
	msg->getString( "UserData", "DirectoryVisibility", dir_visibility);

    // For Message based user info information the is_verified is assumed to be false.
	LLFloaterPreference::updateUserInfo(dir_visibility, im_via_email, false);   
	LLFloaterSnapshot::setAgentEmail(email);
}


//---------------------------------------------------------------------------
// Script Dialog
//---------------------------------------------------------------------------

const S32 SCRIPT_DIALOG_MAX_BUTTONS = 12;
const char* SCRIPT_DIALOG_HEADER = "Script Dialog:\n";

bool callback_script_dialog(const LLSD& notification, const LLSD& response)
{
	LLNotificationForm form(notification["form"]);

	std::string rtn_text;
	S32 button_idx;
	button_idx = LLNotification::getSelectedOption(notification, response);
	if (response[TEXTBOX_MAGIC_TOKEN].isDefined())
	{
		if (response[TEXTBOX_MAGIC_TOKEN].isString())
			rtn_text = response[TEXTBOX_MAGIC_TOKEN].asString();
		else
			rtn_text.clear(); // bool marks empty string
	}
	else
	{
		rtn_text = LLNotification::getSelectedOptionName(response);
	}

	// Button -2 = Mute
	// Button -1 = Ignore - no processing needed for this button
	// Buttons 0 and above = dialog choices

	if (-2 == button_idx)
	{
		std::string object_name = notification["payload"]["object_name"].asString();
		LLUUID object_id = notification["payload"]["object_id"].asUUID();
		LLMute mute(object_id, object_name, LLMute::OBJECT);
		if (LLMuteList::getInstance()->add(mute))
		{
			// This call opens the sidebar, displays the block list, and highlights the newly blocked
			// object in the list so the user can see that their block click has taken effect.
			LLPanelBlockedList::showPanelAndSelect(object_id);
		}
	}

	if (0 <= button_idx)
	{
		LLMessageSystem* msg = gMessageSystem;
		msg->newMessage("ScriptDialogReply");
		msg->nextBlock("AgentData");
		msg->addUUID("AgentID", gAgent.getID());
		msg->addUUID("SessionID", gAgent.getSessionID());
		msg->nextBlock("Data");
		msg->addUUID("ObjectID", notification["payload"]["object_id"].asUUID());
		msg->addS32("ChatChannel", notification["payload"]["chat_channel"].asInteger());
		msg->addS32("ButtonIndex", button_idx);
		msg->addString("ButtonLabel", rtn_text);
		msg->sendReliable(LLHost(notification["payload"]["sender"].asString()));
	}

	return false;
}
static LLNotificationFunctorRegistration callback_script_dialog_reg_1("ScriptDialog", callback_script_dialog);
static LLNotificationFunctorRegistration callback_script_dialog_reg_2("ScriptDialogGroup", callback_script_dialog);

void process_script_dialog(LLMessageSystem* msg, void**)
{
	S32 i;
	LLSD payload;

	LLUUID object_id;
	msg->getUUID("Data", "ObjectID", object_id);

//	For compability with OS grids first check for presence of extended packet before fetching data.
    LLUUID owner_id;
	if (gMessageSystem->getNumberOfBlocks("OwnerData") > 0)
	{
    msg->getUUID("OwnerData", "OwnerID", owner_id);
	}

	if (LLMuteList::getInstance()->isMuted(object_id) || LLMuteList::getInstance()->isMuted(owner_id))
	{
		return;
	}

	std::string message; 
	std::string first_name;
	std::string last_name;
	std::string object_name;

	S32 chat_channel;
	msg->getString("Data", "FirstName", first_name);
	msg->getString("Data", "LastName", last_name);
	msg->getString("Data", "ObjectName", object_name);
	msg->getString("Data", "Message", message);
	msg->getS32("Data", "ChatChannel", chat_channel);

		// unused for now
	LLUUID image_id;
	msg->getUUID("Data", "ImageID", image_id);

	payload["sender"] = msg->getSender().getIPandPort();
	payload["object_id"] = object_id;
	payload["chat_channel"] = chat_channel;
	payload["object_name"] = object_name;

	// build up custom form
	S32 button_count = msg->getNumberOfBlocks("Buttons");
	if (button_count > SCRIPT_DIALOG_MAX_BUTTONS)
	{
		LL_WARNS() << "Too many script dialog buttons - omitting some" << LL_ENDL;
		button_count = SCRIPT_DIALOG_MAX_BUTTONS;
	}

	LLNotificationForm form;
	for (i = 0; i < button_count; i++)
	{
		std::string tdesc;
		msg->getString("Buttons", "ButtonLabel", tdesc, i);
		form.addElement("button", std::string(tdesc));
	}

	LLSD args;
	args["TITLE"] = object_name;
	args["MESSAGE"] = message;
	LLNotificationPtr notification;
	if (!first_name.empty())
	{
		args["NAME"] = LLCacheName::buildFullName(first_name, last_name);
		notification = LLNotifications::instance().add(
			LLNotification::Params("ScriptDialog").substitutions(args).payload(payload).form_elements(form.asLLSD()));
	}
	else
	{
		args["GROUPNAME"] = last_name;
		notification = LLNotifications::instance().add(
			LLNotification::Params("ScriptDialogGroup").substitutions(args).payload(payload).form_elements(form.asLLSD()));
	}
}

//---------------------------------------------------------------------------


std::vector<LLSD> gLoadUrlList;

bool callback_load_url(const LLSD& notification, const LLSD& response)
{
	S32 option = LLNotificationsUtil::getSelectedOption(notification, response);

	if (0 == option)
	{
		LLWeb::loadURL(notification["payload"]["url"].asString());
	}

	return false;
}
static LLNotificationFunctorRegistration callback_load_url_reg("LoadWebPage", callback_load_url);

// We've got the name of the person or group that owns the object hurling the url.
// Display confirmation dialog.
void callback_load_url_name(const LLUUID& id, const std::string& full_name, bool is_group)
{
	std::vector<LLSD>::iterator it;
	for (it = gLoadUrlList.begin(); it != gLoadUrlList.end(); )
	{
		LLSD load_url_info = *it;
		if (load_url_info["owner_id"].asUUID() == id)
		{
			it = gLoadUrlList.erase(it);

			std::string owner_name;
			if (is_group)
			{
				owner_name = full_name + LLTrans::getString("Group");
			}
			else
			{
				owner_name = full_name;
			}

			// For legacy name-only mutes.
			if (LLMuteList::getInstance()->isMuted(LLUUID::null, owner_name))
			{
				continue;
			}
			LLSD args;
			args["URL"] = load_url_info["url"].asString();
			args["MESSAGE"] = load_url_info["message"].asString();;
			args["OBJECTNAME"] = load_url_info["object_name"].asString();
			args["NAME_SLURL"] = LLSLURL(is_group ? "group" : "agent", id, "about").getSLURLString();

			LLNotificationsUtil::add("LoadWebPage", args, load_url_info);
		}
		else
		{
			++it;
		}
	}
}

// We've got the name of the person who owns the object hurling the url.
void callback_load_url_avatar_name(const LLUUID& id, const LLAvatarName& av_name)
{
    callback_load_url_name(id, av_name.getUserName(), false);
}

void process_load_url(LLMessageSystem* msg, void**)
{
	LLUUID object_id;
	LLUUID owner_id;
	BOOL owner_is_group;
	char object_name[256];		/* Flawfinder: ignore */
	char message[256];		/* Flawfinder: ignore */
	char url[256];		/* Flawfinder: ignore */

	msg->getString("Data", "ObjectName", 256, object_name);
	msg->getUUID(  "Data", "ObjectID", object_id);
	msg->getUUID(  "Data", "OwnerID", owner_id);
	msg->getBOOL(  "Data", "OwnerIsGroup", owner_is_group);
	msg->getString("Data", "Message", 256, message);
	msg->getString("Data", "URL", 256, url);

	LLSD payload;
	payload["object_id"] = object_id;
	payload["owner_id"] = owner_id;
	payload["owner_is_group"] = owner_is_group;
	payload["object_name"] = object_name;
	payload["message"] = message;
	payload["url"] = url;

	// URL is safety checked in load_url above

	// Check if object or owner is muted
	if (LLMuteList::getInstance()->isMuted(object_id, object_name) ||
	    LLMuteList::getInstance()->isMuted(owner_id))
	{
		LL_INFOS("Messaging")<<"Ignoring load_url from muted object/owner."<<LL_ENDL;
		return;
	}

	// Add to list of pending name lookups
	gLoadUrlList.push_back(payload);

	if (owner_is_group)
	{
		gCacheName->getGroup(owner_id, boost::bind(&callback_load_url_name, _1, _2, _3));
	}
	else
	{
		LLAvatarNameCache::get(owner_id, boost::bind(&callback_load_url_avatar_name, _1, _2));
	}
}


void callback_download_complete(void** data, S32 result, LLExtStat ext_status)
{
	std::string* filepath = (std::string*)data;
	LLSD args;
	args["DOWNLOAD_PATH"] = *filepath;
	LLNotificationsUtil::add("FinishedRawDownload", args);
	delete filepath;
}


void process_initiate_download(LLMessageSystem* msg, void**)
{
	LLUUID agent_id;
	msg->getUUID("AgentData", "AgentID", agent_id);
	if (agent_id != gAgent.getID())
	{
		LL_WARNS("Messaging") << "Initiate download for wrong agent" << LL_ENDL;
		return;
	}

	std::string sim_filename;
	std::string viewer_filename;
	msg->getString("FileData", "SimFilename", sim_filename);
	msg->getString("FileData", "ViewerFilename", viewer_filename);

	if (!gXferManager->validateFileForRequest(viewer_filename))
	{
		LL_WARNS() << "SECURITY: Unauthorized download to local file " << viewer_filename << LL_ENDL;
		return;
	}
	gXferManager->requestFile(viewer_filename,
		sim_filename,
		LL_PATH_NONE,
		msg->getSender(),
		FALSE,	// don't delete remote
		callback_download_complete,
		(void**)new std::string(viewer_filename));
}


void process_script_teleport_request(LLMessageSystem* msg, void**)
{
	if (!gSavedSettings.getBOOL("ScriptsCanShowUI")) return;

	std::string object_name;
	std::string sim_name;
	LLVector3 pos;
	LLVector3 look_at;

	msg->getString("Data", "ObjectName", object_name);
	msg->getString("Data", "SimName", sim_name);
	msg->getVector3("Data", "SimPosition", pos);
	msg->getVector3("Data", "LookAt", look_at);

	LLFloaterWorldMap* instance = LLFloaterWorldMap::getInstance();
	if(instance)
	{
		LL_INFOS() << "Object named " << object_name 
			<< " is offering TP to region "
			<< sim_name << " position " << pos
			<< LL_ENDL;

		instance->trackURL(sim_name, (S32)pos.mV[VX], (S32)pos.mV[VY], (S32)pos.mV[VZ]);
		LLFloaterReg::showInstance("world_map", "center");
	}
	
	// remove above two lines and replace with below line
	// to re-enable parcel browser for llMapDestination()
	// LLURLDispatcher::dispatch(LLSLURL::buildSLURL(sim_name, (S32)pos.mV[VX], (S32)pos.mV[VY], (S32)pos.mV[VZ]), FALSE);
	
}

void process_covenant_reply(LLMessageSystem* msg, void**)
{
	LLUUID covenant_id, estate_owner_id;
	std::string estate_name;
	U32 covenant_timestamp;
	msg->getUUID("Data", "CovenantID", covenant_id);
	msg->getU32("Data", "CovenantTimestamp", covenant_timestamp);
	msg->getString("Data", "EstateName", estate_name);
	msg->getUUID("Data", "EstateOwnerID", estate_owner_id);

	LLPanelEstateCovenant::updateEstateName(estate_name);
	LLPanelLandCovenant::updateEstateName(estate_name);
	LLPanelEstateInfo::updateEstateName(estate_name);
	LLFloaterBuyLand::updateEstateName(estate_name);

	std::string owner_name =
		LLSLURL("agent", estate_owner_id, "inspect").getSLURLString();
	LLPanelEstateCovenant::updateEstateOwnerName(owner_name);
	LLPanelLandCovenant::updateEstateOwnerName(owner_name);
	LLPanelEstateInfo::updateEstateOwnerName(owner_name);
	LLFloaterBuyLand::updateEstateOwnerName(owner_name);

	LLPanelPlaceProfile* panel = LLFloaterSidePanelContainer::getPanel<LLPanelPlaceProfile>("places", "panel_place_profile");
	if (panel)
	{
		panel->updateEstateName(estate_name);
		panel->updateEstateOwnerName(owner_name);
	}

	// standard message, not from system
	std::string last_modified;
	if (covenant_timestamp == 0)
	{
		last_modified = LLTrans::getString("covenant_last_modified")+LLTrans::getString("never_text");
	}
	else
	{
		last_modified = LLTrans::getString("covenant_last_modified")+"["
						+LLTrans::getString("LTimeWeek")+"] ["
						+LLTrans::getString("LTimeMonth")+"] ["
						+LLTrans::getString("LTimeDay")+"] ["
						+LLTrans::getString("LTimeHour")+"]:["
						+LLTrans::getString("LTimeMin")+"]:["
						+LLTrans::getString("LTimeSec")+"] ["
						+LLTrans::getString("LTimeYear")+"]";
		LLSD substitution;
		substitution["datetime"] = (S32) covenant_timestamp;
		LLStringUtil::format (last_modified, substitution);
	}

	LLPanelEstateCovenant::updateLastModified(last_modified);
	LLPanelLandCovenant::updateLastModified(last_modified);
	LLFloaterBuyLand::updateLastModified(last_modified);

	// load the actual covenant asset data
	const BOOL high_priority = TRUE;
	if (covenant_id.notNull())
	{
		gAssetStorage->getEstateAsset(gAgent.getRegionHost(),
									gAgent.getID(),
									gAgent.getSessionID(),
									covenant_id,
                                    LLAssetType::AT_NOTECARD,
									ET_Covenant,
                                    onCovenantLoadComplete,
									NULL,
									high_priority);
	}
	else
	{
		std::string covenant_text;
		if (estate_owner_id.isNull())
		{
			// mainland
			covenant_text = LLTrans::getString("RegionNoCovenant");
		}
		else
		{
			covenant_text = LLTrans::getString("RegionNoCovenantOtherOwner");
		}
		LLPanelEstateCovenant::updateCovenantText(covenant_text, covenant_id);
		LLPanelLandCovenant::updateCovenantText(covenant_text);
		LLFloaterBuyLand::updateCovenantText(covenant_text, covenant_id);
		if (panel)
		{
			panel->updateCovenantText(covenant_text);
		}
	}
}

void onCovenantLoadComplete(LLVFS *vfs,
					const LLUUID& asset_uuid,
					LLAssetType::EType type,
					void* user_data, S32 status, LLExtStat ext_status)
{
	LL_DEBUGS("Messaging") << "onCovenantLoadComplete()" << LL_ENDL;
	std::string covenant_text;
	if(0 == status)
	{
		LLVFile file(vfs, asset_uuid, type, LLVFile::READ);
		
		S32 file_length = file.getSize();
		
		std::vector<char> buffer(file_length+1);
		file.read((U8*)&buffer[0], file_length);		
		// put a EOS at the end
		buffer[file_length] = '\0';
		
		if( (file_length > 19) && !strncmp( &buffer[0], "Linden text version", 19 ) )
		{
			LLViewerTextEditor::Params params;
			params.name("temp");
			params.max_text_length(file_length+1);
			LLViewerTextEditor * editor = LLUICtrlFactory::create<LLViewerTextEditor> (params);
			if( !editor->importBuffer( &buffer[0], file_length+1 ) )
			{
				LL_WARNS("Messaging") << "Problem importing estate covenant." << LL_ENDL;
				covenant_text = "Problem importing estate covenant.";
			}
			else
			{
				// Version 0 (just text, doesn't include version number)
				covenant_text = editor->getText();
			}
			delete editor;
		}
		else
		{
			LL_WARNS("Messaging") << "Problem importing estate covenant: Covenant file format error." << LL_ENDL;
			covenant_text = "Problem importing estate covenant: Covenant file format error.";
		}
	}
	else
	{
		if( LL_ERR_ASSET_REQUEST_NOT_IN_DATABASE == status ||
		    LL_ERR_FILE_EMPTY == status)
		{
			covenant_text = "Estate covenant notecard is missing from database.";
		}
		else if (LL_ERR_INSUFFICIENT_PERMISSIONS == status)
		{
			covenant_text = "Insufficient permissions to view estate covenant.";
		}
		else
		{
			covenant_text = "Unable to load estate covenant at this time.";
		}
		
		LL_WARNS("Messaging") << "Problem loading notecard: " << status << LL_ENDL;
	}
	LLPanelEstateCovenant::updateCovenantText(covenant_text, asset_uuid);
	LLPanelLandCovenant::updateCovenantText(covenant_text);
	LLFloaterBuyLand::updateCovenantText(covenant_text, asset_uuid);

	LLPanelPlaceProfile* panel = LLFloaterSidePanelContainer::getPanel<LLPanelPlaceProfile>("places", "panel_place_profile");
	if (panel)
	{
		panel->updateCovenantText(covenant_text);
	}
}


void process_feature_disabled_message(LLMessageSystem* msg, void**)
{
	// Handle Blacklisted feature simulator response...
	LLUUID	agentID;
	LLUUID	transactionID;
	std::string	messageText;
	msg->getStringFast(_PREHASH_FailureInfo,_PREHASH_ErrorMessage, messageText,0);
	msg->getUUIDFast(_PREHASH_FailureInfo,_PREHASH_AgentID,agentID);
	msg->getUUIDFast(_PREHASH_FailureInfo,_PREHASH_TransactionID,transactionID);
	
	LL_WARNS("Messaging") << "Blacklisted Feature Response:" << messageText << LL_ENDL;
}

// ------------------------------------------------------------
// Message system exception callbacks
// ------------------------------------------------------------

void invalid_message_callback(LLMessageSystem* msg,
								   void*,
								   EMessageException exception)
{
    LLAppViewer::instance()->badNetworkHandler();
}

// Please do not add more message handlers here. This file is huge.
// Put them in a file related to the functionality you are implementing.

void LLOfferInfo::forceResponse(InventoryOfferResponse response)
{
	LLNotification::Params params("UserGiveItem");
	params.functor.function(boost::bind(&LLOfferInfo::inventory_offer_callback, this, _1, _2));
	LLNotifications::instance().forceResponse(params, response);
}
<|MERGE_RESOLUTION|>--- conflicted
+++ resolved
@@ -1693,7 +1693,14 @@
 	if(IM_INVENTORY_OFFERED == mIM)
 	{
 		// add buddy to recent people list
-		LLRecentPeople::instance().add(mFromID);
+//		LLRecentPeople::instance().add(mFromID);
+// [RLVa:KB] - Checked: RLVa-2.0.1
+		// RELEASE-RLVa: [RLVa-2.0.1] Make sure this stays in sync with the condition in inventory_offer_handler()
+		bool fRlvCanShowName = (!RlvActions::isRlvEnabled()) ||
+			(RlvActions::canShowName(RlvActions::SNC_DEFAULT, mFromID)) || (!RlvUtil::isNearbyAgent(mFromID)) || (RlvUIEnabler::hasOpenIM(mFromID)) || (RlvUIEnabler::hasOpenProfile(mFromID));
+		if (fRlvCanShowName)
+			LLRecentPeople::instance().add(mFromID);
+// [/RLVa:KB]
 	}
 
 	if (mTransactionID.isNull())
@@ -1732,17 +1739,6 @@
 	EInstantMessage im = mIM;
 	if (mIM == IM_GROUP_NOTICE_REQUESTED)
 	{
-<<<<<<< HEAD
-		// add buddy to recent people list
-//		LLRecentPeople::instance().add(mFromID);
-// [RLVa:KB] - Checked: RLVa-2.0.1
-		// RELEASE-RLVa: [RLVa-2.0.1] Make sure this stays in sync with the condition in inventory_offer_handler()
-		bool fRlvCanShowName = (!RlvActions::isRlvEnabled()) ||
-			(RlvActions::canShowName(RlvActions::SNC_DEFAULT, mFromID)) || (!RlvUtil::isNearbyAgent(mFromID)) || (RlvUIEnabler::hasOpenIM(mFromID)) || (RlvUIEnabler::hasOpenProfile(mFromID));
-		if (fRlvCanShowName)
-			LLRecentPeople::instance().add(mFromID);
-// [/RLVa:KB]
-=======
 		// Request has no responder dialogs
 		im = IM_GROUP_NOTICE;
 	}
@@ -1757,7 +1753,6 @@
 	{
 		msg->addU8Fast(_PREHASH_Dialog, (U8)(im + 2));
 		msg->addBinaryDataFast(_PREHASH_BinaryBucket, EMPTY_BINARY_BUCKET, EMPTY_BINARY_BUCKET_SIZE);
->>>>>>> 82e378ce
 	}
 	// send the message
 	msg->sendReliable(mHost);
@@ -2081,19 +2076,13 @@
 		from_string = chatHistory_string = mFromName;
 	}
 	
-<<<<<<< HEAD
-	bool is_do_not_disturb = gAgent.isDoNotDisturb();
-	
-// [RLVa:KB] - Checked: 2010-09-23 (RLVa-1.2.1)
-	bool fRlvNotifyAccepted = false;
-// [/RLVa:KB]
+	LLUUID destination;
+	bool accept = true;
+
+	// If user accepted, accept to proper folder, if user discarded, accept to trash.
 	switch(button)
 	{
 		case IOR_ACCEPT:
-			// ACCEPT. The math for the dialog works, because the accept
-			// for inventory_offered, task_inventory_offer or
-			// group_notice_inventory is 1 greater than the offer integer value.
-
 // [RLVa:KB] - Checked: 2010-09-23 (RLVa-1.2.1)
 			// Only treat the offer as 'Give to #RLV' if:
 			//   - the user has enabled the feature
@@ -2101,50 +2090,29 @@
 			//   - the name starts with the prefix - mDesc format: '[OBJECTNAME]'  ( http://slurl.com/... )
 			if ( (rlv_handler_t::isEnabled()) && (IM_TASK_INVENTORY_OFFERED == mIM) && (LLAssetType::AT_CATEGORY == mType) && (mDesc.find(RLV_PUTINV_PREFIX) == 1) )
 			{
-				fRlvNotifyAccepted = true;
 				if (!RlvSettings::getForbidGiveToRLV())
 				{
 					const LLUUID& idRlvRoot = RlvInventory::instance().getSharedRootID();
 					if (idRlvRoot.notNull())
 						mFolderID = idRlvRoot;
 
-					fRlvNotifyAccepted = false;		// "accepted_in_rlv" is sent from RlvGiveToRLVTaskOffer *after* we have the folder
-
+					// "accepted_in_rlv" is sent from RlvGiveToRLVTaskOffer *after* we have the folder
 					RlvGiveToRLVTaskOffer* pOfferObserver = new RlvGiveToRLVTaskOffer(mTransactionID);
 					gInventory.addObserver(pOfferObserver);
 				}
+				else
+				{
+					std::string::size_type idxToken = mDesc.find("'  ( http://");
+					if (std::string::npos != idxToken)
+					{
+						RlvBehaviourNotifyHandler::sendNotification("accepted_in_inv inv_offer " + mDesc.substr(1, idxToken - 1));
+					}
+				}
 			}
 // [/RLVa:KB]
 
-			// Generates IM_INVENTORY_ACCEPTED, IM_TASK_INVENTORY_ACCEPTED, 
-			// or IM_GROUP_NOTICE_INVENTORY_ACCEPTED
-			msg->addU8Fast(_PREHASH_Dialog, (U8)(mIM + 1));
-			msg->addBinaryDataFast(_PREHASH_BinaryBucket, &(mFolderID.mData),
-								   sizeof(mFolderID.mData));
-			// send the message
-			msg->sendReliable(mHost);
-			
-// [RLVa:KB] - Checked: 2010-09-23 (RLVa-1.2.1)
-			if (fRlvNotifyAccepted)
-			{
-				std::string::size_type idxToken = mDesc.find("'  ( http://");
-				if (std::string::npos != idxToken)
-					RlvBehaviourNotifyHandler::sendNotification("accepted_in_inv inv_offer " + mDesc.substr(1, idxToken - 1));
-			}
-// [/RLVa:KB]
-
-			//don't spam them if they are getting flooded
-=======
-	LLUUID destination;
-	bool accept = true;
-
-	// If user accepted, accept to proper folder, if user discarded, accept to trash.
-	switch(button)
-	{
-		case IOR_ACCEPT:
 			destination = mFolderID;
 			//don't spam user if flooded
->>>>>>> 82e378ce
 			if (check_offer_throttle(mFromName, true))
 			{
 				log_message = "<nolink>" + chatHistory_string + "</nolink> " + LLTrans::getString("InvOfferGaveYou") + " " + getSanitizedDescription() + LLTrans::getString(".");
@@ -2159,12 +2127,14 @@
 		case IOR_DECLINE:
 		default:
 			// close button probably (or any of the fall-throughs from above)
-<<<<<<< HEAD
-			msg->addU8Fast(_PREHASH_Dialog, (U8)(mIM + 2));
-			msg->addBinaryDataFast(_PREHASH_BinaryBucket, EMPTY_BINARY_BUCKET, EMPTY_BINARY_BUCKET_SIZE);
-			// send the message
-			msg->sendReliable(mHost);
-			
+			destination = gInventory.findCategoryUUIDForType(LLFolderType::FT_TRASH);
+			if (accept && LLMuteList::getInstance()->isMuted(mFromID, mFromName))
+			{
+				// Note: muted offers are usually declined automatically,
+				// but user can mute object after receiving message
+				accept = false;
+			}
+
 // [RLVa:KB] - Checked: 2010-09-23 (RLVa-1.2.1e) | Added: RLVa-1.2.1e
 			if ( (rlv_handler_t::isEnabled()) && 
 				 (IM_TASK_INVENTORY_OFFERED == mIM) && (LLAssetType::AT_CATEGORY == mType) && (mDesc.find(RLV_PUTINV_PREFIX) == 1) )
@@ -2175,29 +2145,6 @@
 			}
 // [/RLVa:KB]
 
-			if (gSavedSettings.getBOOL("LogInventoryDecline"))
-			{
-				LLStringUtil::format_map_t log_message_args;
-				log_message_args["DESC"] = mDesc;
-				log_message_args["NAME"] = mFromName;
-				log_message = LLTrans::getString("InvOfferDecline", log_message_args);
-
-
-				LLSD args;
-				args["MESSAGE"] = log_message;
-				LLNotificationsUtil::add("SystemMessageTip", args);
-			}
-			
-			if (is_do_not_disturb &&	(!mFromGroup && !mFromObject))
-=======
-			destination = gInventory.findCategoryUUIDForType(LLFolderType::FT_TRASH);
-			if (accept && LLMuteList::getInstance()->isMuted(mFromID, mFromName))
->>>>>>> 82e378ce
-			{
-				// Note: muted offers are usually declined automatically,
-				// but user can mute object after receiving message
-				accept = false;
-			}
 			break;
 	}
 
