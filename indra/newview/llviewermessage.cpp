/** 
 * @file llviewermessage.cpp
 * @brief Dumping ground for viewer-side message system callbacks.
 *
 * $LicenseInfo:firstyear=2002&license=viewerlgpl$
 * Second Life Viewer Source Code
 * Copyright (C) 2010, Linden Research, Inc.
 * 
 * This library is free software; you can redistribute it and/or
 * modify it under the terms of the GNU Lesser General Public
 * License as published by the Free Software Foundation;
 * version 2.1 of the License only.
 * 
 * This library is distributed in the hope that it will be useful,
 * but WITHOUT ANY WARRANTY; without even the implied warranty of
 * MERCHANTABILITY or FITNESS FOR A PARTICULAR PURPOSE.  See the GNU
 * Lesser General Public License for more details.
 * 
 * You should have received a copy of the GNU Lesser General Public
 * License along with this library; if not, write to the Free Software
 * Foundation, Inc., 51 Franklin Street, Fifth Floor, Boston, MA  02110-1301  USA
 * 
 * Linden Research, Inc., 945 Battery Street, San Francisco, CA  94111  USA
 * $/LicenseInfo$
 */

#include "llviewerprecompiledheaders.h"
#include "llviewermessage.h"

// Linden libraries
#include "llanimationstates.h"
#include "llaudioengine.h" 
#include "llavataractions.h"
#include "llavatarnamecache.h"		// IDEVO HACK
#include "lleventtimer.h"
#include "llfloaterreg.h"
#include "llfolderview.h"
#include "llfollowcamparams.h"
#include "llinventorydefines.h"
#include "lllslconstants.h"
#include "llregionhandle.h"
#include "llsd.h"
#include "llsdserialize.h"
#include "llteleportflags.h"
#include "lltoastnotifypanel.h"
#include "lltransactionflags.h"
#include "llfilesystem.h"
#include "llxfermanager.h"
#include "mean_collision_data.h"

#include "llagent.h"
#include "llagentbenefits.h"
#include "llagentcamera.h"
#include "llcallingcard.h"
#include "llbuycurrencyhtml.h"
#include "llcontrolavatar.h"
#include "llfirstuse.h"
#include "llfloaterbump.h"
#include "llfloaterbuyland.h"
#include "llfloaterland.h"
#include "llfloaterregioninfo.h"
#include "llfloaterlandholdings.h"
#include "llfloaterpreference.h"
#include "llfloatersidepanelcontainer.h"
#include "llfloatersnapshot.h"
#include "llhudeffecttrail.h"
#include "llhudmanager.h"
#include "llimprocessing.h"
#include "llinventoryfunctions.h"
#include "llinventoryobserver.h"
#include "llinventorypanel.h"
// <FS:Ansariel> [FS communication UI]
//#include "llfloaterimnearbychat.h"
#include "fsfloaternearbychat.h"
// </FS:Ansariel> [FS communication UI]
#include "llmarketplacefunctions.h"
#include "llnotifications.h"
#include "llnotificationsutil.h"
#include "llpanelgrouplandmoney.h"
#include "llrecentpeople.h"
#include "llscriptfloater.h"
#include "llscriptruntimeperms.h"
#include "llselectmgr.h"
#include "llstartup.h"
#include "llsky.h"
#include "llslurl.h"
#include "llstatenums.h"
#include "llstatusbar.h"
#include "llimview.h"
#include "llspeakers.h"
#include "lltrans.h"
#include "lltranslate.h"
#include "llviewerfoldertype.h"
#include "llvoavatar.h"				// IDEVO HACK
#include "lluri.h"
#include "llviewergenericmessage.h"
#include "llviewermenu.h"
#include "llviewerinventory.h"
#include "llviewerjoystick.h"
#include "llviewernetwork.h" // <FS:AW opensim currency support>
#include "llviewerobjectlist.h"
#include "llviewerparcelmgr.h"
#include "llviewerstats.h"
#include "llviewertexteditor.h"
#include "llviewerthrottle.h"
#include "llviewerwindow.h"
#include "llvlmanager.h"
#include "llvoavatarself.h"
#include "llvovolume.h"
#include "llworld.h"
#include "llworldmap.h"
#include "pipeline.h"
#include "llfloaterworldmap.h"
#include "llviewerdisplay.h"
#include "llkeythrottle.h"
#include "llgroupactions.h"
#include "llagentui.h"
#include "llpanelblockedlist.h"
#include "llpanelplaceprofile.h"
#include "llviewerregion.h"
#include "llfloaterregionrestarting.h"
// [RLVa:KB] - Checked: 2010-03-09 (RLVa-1.2.0a)
#include "rlvactions.h"
#include "rlvhandler.h"
#include "rlvinventory.h"
#include "rlvui.h"
// [/RLVa:KB]

#include <boost/foreach.hpp>

#include "llnotificationmanager.h" //
#include "llexperiencecache.h"

#include "llexperiencecache.h"

// Firestorm includes
#include <boost/regex.hpp>
#include "animationexplorer.h"		// <FS:Zi> Animation Explorer
#include "fsareasearch.h"
#include "fsassetblacklist.h"
#include "fscommon.h"
#include "fsfloaterplacedetails.h"
#include "fsradar.h"
#include "fskeywords.h" // <FS:PP> FIRE-10178: Keyword Alerts in group IM do not work unless the group is in the foreground
#include "fslslbridge.h"
#include "fsmoneytracker.h"
#include "llattachmentsmgr.h"
#include "lleconomy.h"
#include "llfloaterbump.h"
#include "llfloaterreg.h"
#include "llfriendcard.h"
#include "tea.h" // <FS:AW opensim currency support>
#include "NACLantispam.h"
#include "chatbar_as_cmdline.h"

extern void on_new_message(const LLSD& msg);

//
// Constants
//
const F32 CAMERA_POSITION_THRESHOLD_SQUARED = 0.001f * 0.001f;

// Determine how quickly residents' scripts can issue question dialogs
// Allow bursts of up to 5 dialogs in 10 seconds. 10*2=20 seconds recovery if throttle kicks in
static const U32 LLREQUEST_PERMISSION_THROTTLE_LIMIT	= 5;     // requests
static const F32 LLREQUEST_PERMISSION_THROTTLE_INTERVAL	= 10.0f; // seconds

extern BOOL gDebugClicks;
extern bool gShiftFrame;

// function prototypes
bool check_offer_throttle(const std::string& from_name, bool check_only);
bool check_asset_previewable(const LLAssetType::EType asset_type);
static void process_money_balance_reply_extended(LLMessageSystem* msg);
bool handle_trusted_experiences_notification(const LLSD&);

//inventory offer throttle globals
LLFrameTimer gThrottleTimer;
const U32 OFFER_THROTTLE_MAX_COUNT=5; //number of items per time period
const F32 OFFER_THROTTLE_TIME=10.f; //time period in seconds

// Agent Update Flags (U8)
const U8 AU_FLAGS_NONE      		= 0x00;
const U8 AU_FLAGS_HIDETITLE      	= 0x01;
const U8 AU_FLAGS_CLIENT_AUTOPILOT	= 0x02;

// <FS:Ansariel> Trigger refresh attachments if attachments get detached after TP finished
class FSHelloToKokuaRefreshAttachmentsTimer : public LLEventTimer
{
public:
	FSHelloToKokuaRefreshAttachmentsTimer() : LLEventTimer(5.f)
	{
		mEventTimer.stop();
	}

	BOOL tick()
	{
		if (gSavedSettings.getBOOL("FSExperimentalLostAttachmentsFixReport"))
		{
			report_to_nearby_chat("Refreshing attachments...");
		}
		mEventTimer.stop();
		LLAttachmentsMgr::instance().refreshAttachments();
		return FALSE;
	}

	void triggerRefresh()
	{
		mEventTimer.start();
	}
};
FSHelloToKokuaRefreshAttachmentsTimer gFSRefreshAttachmentsTimer;
// </FS:Ansariel>

void accept_friendship_coro(std::string url, LLSD notification)
{
    LLCore::HttpRequest::policy_t httpPolicy(LLCore::HttpRequest::DEFAULT_POLICY_ID);
    LLCoreHttpUtil::HttpCoroutineAdapter::ptr_t
        httpAdapter(new LLCoreHttpUtil::HttpCoroutineAdapter("friendshipResponceErrorProcessing", httpPolicy));
    LLCore::HttpRequest::ptr_t httpRequest(new LLCore::HttpRequest);
    if (url.empty())
    {
        LL_WARNS("Friendship") << "Empty capability!" << LL_ENDL;
        return;
    }

    LLSD payload = notification["payload"];
    url += "?from=" + payload["from_id"].asString();
    url += "&agent_name=\"" + LLURI::escape(gAgentAvatarp->getFullname()) + "\"";

    LLSD data;
    LLSD result = httpAdapter->postAndSuspend(httpRequest, url, data);

    LLSD httpResults = result[LLCoreHttpUtil::HttpCoroutineAdapter::HTTP_RESULTS];
    LLCore::HttpStatus status = LLCoreHttpUtil::HttpCoroutineAdapter::getStatusFromLLSD(httpResults);

    if (!status)
    {
        LL_WARNS("Friendship") << "HTTP status, " << status.toTerseString() <<
            ". friendship offer accept failed." << LL_ENDL;
    }
    else
    {
        if (!result.has("success") || result["success"].asBoolean() == false)
        {
            LL_WARNS("Friendship") << "Server failed to process accepted friendship. " << httpResults << LL_ENDL;
        }
        else
        {
            LL_DEBUGS("Friendship") << "Adding friend to list" << httpResults << LL_ENDL;
            // add friend to recent people list
            LLRecentPeople::instance().add(payload["from_id"]);

            LLNotificationsUtil::add("FriendshipAcceptedByMe",
                notification["substitutions"], payload);
        }
    }
}

void decline_friendship_coro(std::string url, LLSD notification, S32 option)
{
    if (url.empty())
    {
        LL_WARNS("Friendship") << "Empty capability!" << LL_ENDL;
        return;
    }
    LLCore::HttpRequest::policy_t httpPolicy(LLCore::HttpRequest::DEFAULT_POLICY_ID);
    LLCoreHttpUtil::HttpCoroutineAdapter::ptr_t
        httpAdapter(new LLCoreHttpUtil::HttpCoroutineAdapter("friendshipResponceErrorProcessing", httpPolicy));
    LLCore::HttpRequest::ptr_t httpRequest(new LLCore::HttpRequest);

    LLSD payload = notification["payload"];
    url += "?from=" + payload["from_id"].asString();

    LLSD result = httpAdapter->deleteAndSuspend(httpRequest, url);

    LLSD httpResults = result[LLCoreHttpUtil::HttpCoroutineAdapter::HTTP_RESULTS];
    LLCore::HttpStatus status = LLCoreHttpUtil::HttpCoroutineAdapter::getStatusFromLLSD(httpResults);

    if (!status)
    {
        LL_WARNS("Friendship") << "HTTP status, " << status.toTerseString() <<
            ". friendship offer decline failed." << LL_ENDL;
    }
    else
    {
        if (!result.has("success") || result["success"].asBoolean() == false)
        {
            LL_WARNS("Friendship") << "Server failed to process declined friendship. " << httpResults << LL_ENDL;
        }
        else
        {
            LL_DEBUGS("Friendship") << "Friendship declined" << httpResults << LL_ENDL;
            if (option == 1)
            {
                LLNotificationsUtil::add("FriendshipDeclinedByMe",
                    notification["substitutions"], payload);
            }
            else if (option == 2)
            {
                // start IM session
                LLAvatarActions::startIM(payload["from_id"].asUUID());
            }
        }
    }
}

bool friendship_offer_callback(const LLSD& notification, const LLSD& response)
{
	S32 option = LLNotificationsUtil::getSelectedOption(notification, response);
	LLMessageSystem* msg = gMessageSystem;
	const LLSD& payload = notification["payload"];
	LLNotificationPtr notification_ptr = LLNotifications::instance().find(notification["id"].asUUID());

    // this will be skipped if the user offering friendship is blocked
    if (notification_ptr)
    {
	    switch(option)
	    {
	    case 0:
	    {
		    // accept
		    LLAvatarTracker::formFriendship(payload["from_id"]);

		    const LLUUID fid = gInventory.findCategoryUUIDForType(LLFolderType::FT_CALLINGCARD);

		    // This will also trigger an onlinenotification if the user is online
            std::string url = gAgent.getRegionCapability("AcceptFriendship");
            // <FS:Ansariel> This only seems to work for offline FRs if FSUseReadOfflineMsgsCap has been used
            if (!gSavedSettings.getBOOL("FSUseReadOfflineMsgsCap"))
            {
                url = "";
            }
            // </FS:Ansariel>
            LL_DEBUGS("Friendship") << "Cap string: " << url << LL_ENDL;
            if (!url.empty() && payload.has("online") && payload["online"].asBoolean() == false)
            {
                LL_DEBUGS("Friendship") << "Accepting friendship via capability" << LL_ENDL;
                LLCoros::instance().launch("LLMessageSystem::acceptFriendshipOffer",
                    boost::bind(accept_friendship_coro, url, notification));
            }
            else if (payload.has("session_id") && payload["session_id"].asUUID().notNull())
            {
                LL_DEBUGS("Friendship") << "Accepting friendship via viewer message" << LL_ENDL;
                msg->newMessageFast(_PREHASH_AcceptFriendship);
                msg->nextBlockFast(_PREHASH_AgentData);
                msg->addUUIDFast(_PREHASH_AgentID, gAgent.getID());
                msg->addUUIDFast(_PREHASH_SessionID, gAgent.getSessionID());
                msg->nextBlockFast(_PREHASH_TransactionBlock);
                msg->addUUIDFast(_PREHASH_TransactionID, payload["session_id"]);
                msg->nextBlockFast(_PREHASH_FolderData);
                msg->addUUIDFast(_PREHASH_FolderID, fid);
                msg->sendReliable(LLHost(payload["sender"].asString()));

                // add friend to recent people list
                LLRecentPeople::instance().add(payload["from_id"]);
                LLNotificationsUtil::add("FriendshipAcceptedByMe",
                    notification["substitutions"], payload);
            }
            else
            {
                LL_WARNS("Friendship") << "Failed to accept friendship offer, neither capability nor transaction id are accessible" << LL_ENDL;
            }
		    break;
	    }
	    case 1: // Decline
	    // fall-through
	    case 2: // Send IM - decline and start IM session
		    {
			    // decline
			    // We no longer notify other viewers, but we DO still send
                // the rejection to the simulator to delete the pending userop.
                std::string url = gAgent.getRegionCapability("DeclineFriendship");
                // <FS:Ansariel> This only seems to work for offline FRs if FSUseReadOfflineMsgsCap has been used
                if (!gSavedSettings.getBOOL("FSUseReadOfflineMsgsCap"))
                {
                    url = "";
                }
                // </FS:Ansariel>
                LL_DEBUGS("Friendship") << "Cap string: " << url << LL_ENDL;
                if (!url.empty() && payload.has("online") && payload["online"].asBoolean() == false)
                {
                    LL_DEBUGS("Friendship") << "Declining friendship via capability" << LL_ENDL;
                    LLCoros::instance().launch("LLMessageSystem::declineFriendshipOffer",
                        boost::bind(decline_friendship_coro, url, notification, option));
                }
                else if (payload.has("session_id") && payload["session_id"].asUUID().notNull())
                {
                    LL_DEBUGS("Friendship") << "Declining friendship via viewer message" << LL_ENDL;
                    msg->newMessageFast(_PREHASH_DeclineFriendship);
                    msg->nextBlockFast(_PREHASH_AgentData);
                    msg->addUUIDFast(_PREHASH_AgentID, gAgent.getID());
                    msg->addUUIDFast(_PREHASH_SessionID, gAgent.getSessionID());
                    msg->nextBlockFast(_PREHASH_TransactionBlock);
                    msg->addUUIDFast(_PREHASH_TransactionID, payload["session_id"]);
                    msg->sendReliable(LLHost(payload["sender"].asString()));

                    if (option == 1) // due to fall-through
                    {
                        LLNotificationsUtil::add("FriendshipDeclinedByMe",
                            notification["substitutions"], payload);
                    }
                    else if (option == 2)
                    {
                        // start IM session
                        LLAvatarActions::startIM(payload["from_id"].asUUID());
                    }
                }
                else
                {
                    LL_WARNS("Friendship") << "Failed to decline friendship offer, neither capability nor transaction id are accessible" << LL_ENDL;
                }
	    }
	    default:
		    // close button probably, possibly timed out
		    break;
	    }
		// TODO: this set of calls has undesirable behavior under Windows OS (CHUI-985):
		// here appears three additional toasts instead one modified
		// need investigation and fix

// <FS:Ansariel> [FS communication UI] Commenting out CHUI-112;
//               Reposting the notification form will squeeze it somewhere
//               within the IM floater and we don't need it for our comm. UI.
//	    // LLNotificationFormPtr modified_form(new LLNotificationForm(*notification_ptr->getForm()));
//	    // modified_form->setElementEnabled("Accept", false);
//	    // modified_form->setElementEnabled("Decline", false);
//	    // notification_ptr->updateForm(modified_form);
//	    // notification_ptr->repost();
//// [SL:KB] - Patch: UI-Notifications | Checked: 2013-05-09 (Catznip-3.5)
//		// Assume that any offer notification with "getCanBeStored() == true" is the result of RLVa routing it to the notifcation syswell
//		//*const*/ LLNotificationsUI::LLScreenChannel* pChannel = LLNotificationsUI::LLChannelManager::instance().getNotificationScreenChannel();
//		//*const*/ LLNotificationsUI::LLToast* pToast = (pChannel) ? pChannel->getToastByNotificationID(notification["id"].asUUID()) : NULL;
//		//if ( (!pToast) || (!pToast->getCanBeStored()) )
//		//{
//// [/SL:KB]
//		//	notification_ptr->repost();
// </FS:Ansariel>
    }

	return false;
}
static LLNotificationFunctorRegistration friendship_offer_callback_reg("OfferFriendship", friendship_offer_callback);
static LLNotificationFunctorRegistration friendship_offer_callback_reg_nm("OfferFriendshipNoMessage", friendship_offer_callback);

// Functions
//

void give_money(const LLUUID& uuid, LLViewerRegion* region, S32 amount, BOOL is_group,
				S32 trx_type, const std::string& desc)
{
	if(0 == amount || !region) return;
	amount = abs(amount);
	LL_INFOS("Messaging") << "give_money(" << uuid << "," << amount << ")"<< LL_ENDL;
	if(can_afford_transaction(amount))
	{
		if (uuid.isNull())
		{
			LL_WARNS() << "Failed to send L$ gift to to Null UUID." << LL_ENDL;
			return;
		}
//		gStatusBar->debitBalance(amount);
		LLMessageSystem* msg = gMessageSystem;
		msg->newMessageFast(_PREHASH_MoneyTransferRequest);
		msg->nextBlockFast(_PREHASH_AgentData);
		msg->addUUIDFast(_PREHASH_AgentID, gAgent.getID());
        msg->addUUIDFast(_PREHASH_SessionID, gAgent.getSessionID());
		msg->nextBlockFast(_PREHASH_MoneyData);
		msg->addUUIDFast(_PREHASH_SourceID, gAgent.getID() );
		msg->addUUIDFast(_PREHASH_DestID, uuid);
		msg->addU8Fast(_PREHASH_Flags, pack_transaction_flags(FALSE, is_group));
		msg->addS32Fast(_PREHASH_Amount, amount);
		msg->addU8Fast(_PREHASH_AggregatePermNextOwner, (U8)LLAggregatePermissions::AP_EMPTY);
		msg->addU8Fast(_PREHASH_AggregatePermInventory, (U8)LLAggregatePermissions::AP_EMPTY);
		msg->addS32Fast(_PREHASH_TransactionType, trx_type );
		msg->addStringFast(_PREHASH_Description, desc);
		msg->sendReliable(region->getHost());
	}
	else
	{
		LLStringUtil::format_map_t args;
		args["AMOUNT"] = llformat("%d", amount);
		LLBuyCurrencyHTML::openCurrencyFloater( LLTrans::getString("giving", args), amount );
	}
}

void send_complete_agent_movement(const LLHost& sim_host)
{
	LL_DEBUGS("Teleport", "Messaging") << "Sending CompleteAgentMovement to sim_host " << sim_host << LL_ENDL;
	LLMessageSystem* msg = gMessageSystem;
	msg->newMessageFast(_PREHASH_CompleteAgentMovement);
	msg->nextBlockFast(_PREHASH_AgentData);
	msg->addUUIDFast(_PREHASH_AgentID, gAgent.getID());
	msg->addUUIDFast(_PREHASH_SessionID, gAgent.getSessionID());
	msg->addU32Fast(_PREHASH_CircuitCode, msg->mOurCircuitCode);
	msg->sendReliable(sim_host);
}

void process_logout_reply(LLMessageSystem* msg, void**)
{
	// The server has told us it's ok to quit.
	LL_DEBUGS("Messaging") << "process_logout_reply" << LL_ENDL;

	LLUUID agent_id;
	msg->getUUID("AgentData", "AgentID", agent_id);
	LLUUID session_id;
	msg->getUUID("AgentData", "SessionID", session_id);
	if((agent_id != gAgent.getID()) || (session_id != gAgent.getSessionID()))
	{
		LL_WARNS("Messaging") << "Bogus Logout Reply" << LL_ENDL;
	}

	LLInventoryModel::update_map_t parents;
	S32 count = msg->getNumberOfBlocksFast( _PREHASH_InventoryData );
	for(S32 i = 0; i < count; ++i)
	{
		LLUUID item_id;
		msg->getUUIDFast(_PREHASH_InventoryData, _PREHASH_ItemID, item_id, i);

		if( (1 == count) && item_id.isNull() )
		{
			// Detect dummy item.  Indicates an empty list.
			break;
		}

		// We do not need to track the asset ids, just account for an
		// updated inventory version.
		LL_INFOS("Messaging") << "process_logout_reply itemID=" << item_id << LL_ENDL;
		LLInventoryItem* item = gInventory.getItem( item_id );
		if( item )
		{
			parents[item->getParentUUID()] = 0;
			gInventory.addChangedMask(LLInventoryObserver::INTERNAL, item_id);
		}
		else
		{
			LL_INFOS("Messaging") << "process_logout_reply item not found: " << item_id << LL_ENDL;
		}
	}
    LLAppViewer::instance()->forceQuit();
}

void process_layer_data(LLMessageSystem *mesgsys, void **user_data)
{
	LLViewerRegion *regionp = LLWorld::getInstance()->getRegion(mesgsys->getSender());

	LL_DEBUGS_ONCE("SceneLoadTiming") << "Received layer data" << LL_ENDL;

	if(!regionp)
	{
		LL_WARNS() << "Invalid region for layer data." << LL_ENDL;
		return;
	}
	S32 size;
	S8 type;

	mesgsys->getS8Fast(_PREHASH_LayerID, _PREHASH_Type, type);
	size = mesgsys->getSizeFast(_PREHASH_LayerData, _PREHASH_Data);
	if (0 == size)
	{
		LL_WARNS("Messaging") << "Layer data has zero size." << LL_ENDL;
		return;
	}
	if (size < 0)
	{
		// getSizeFast() is probably trying to tell us about an error
		LL_WARNS("Messaging") << "getSizeFast() returned negative result: "
			<< size
			<< LL_ENDL;
		return;
	}
	U8 *datap = new U8[size];
	mesgsys->getBinaryDataFast(_PREHASH_LayerData, _PREHASH_Data, datap, size);
	LLVLData *vl_datap = new LLVLData(regionp, type, datap, size);
	if (mesgsys->getReceiveCompressedSize())
	{
		gVLManager.addLayerData(vl_datap, (S32Bytes)mesgsys->getReceiveCompressedSize());
	}
	else
	{
		gVLManager.addLayerData(vl_datap, (S32Bytes)mesgsys->getReceiveSize());
	}
}

// S32 exported_object_count = 0;
// S32 exported_image_count = 0;
// S32 current_object_count = 0;
// S32 current_image_count = 0;

// extern LLNotifyBox *gExporterNotify;
// extern LLUUID gExporterRequestID;
// extern std::string gExportDirectory;

// extern LLUploadDialog *gExportDialog;

// std::string gExportedFile;

// std::map<LLUUID, std::string> gImageChecksums;

// void export_complete()
// {
// 		LLUploadDialog::modalUploadFinished();
// 		gExporterRequestID.setNull();
// 		gExportDirectory = "";

// 		LLFILE* fXML = LLFile::fopen(gExportedFile, "rb");		/* Flawfinder: ignore */
// 		fseek(fXML, 0, SEEK_END);
// 		long length = ftell(fXML);
// 		fseek(fXML, 0, SEEK_SET);
// 		U8 *buffer = new U8[length + 1];
// 		size_t nread = fread(buffer, 1, length, fXML);
// 		if (nread < (size_t) length)
// 		{
// 			LL_WARNS("Messaging") << "Short read" << LL_ENDL;
// 		}
// 		buffer[nread] = '\0';
// 		fclose(fXML);

// 		char *pos = (char *)buffer;
// 		while ((pos = strstr(pos+1, "<sl:image ")) != 0)
// 		{
// 			char *pos_check = strstr(pos, "checksum=\"");

// 			if (pos_check)
// 			{
// 				char *pos_uuid = strstr(pos_check, "\">");

// 				if (pos_uuid)
// 				{
// 					char image_uuid_str[UUID_STR_SIZE];		/* Flawfinder: ignore */
// 					memcpy(image_uuid_str, pos_uuid+2, UUID_STR_SIZE-1);		/* Flawfinder: ignore */
// 					image_uuid_str[UUID_STR_SIZE-1] = 0;
					
// 					LLUUID image_uuid(image_uuid_str);

// 					LL_INFOS("Messaging") << "Found UUID: " << image_uuid << LL_ENDL;

// 					std::map<LLUUID, std::string>::iterator itor = gImageChecksums.find(image_uuid);
// 					if (itor != gImageChecksums.end())
// 					{
// 						LL_INFOS("Messaging") << "Replacing with checksum: " << itor->second << LL_ENDL;
// 						if (!itor->second.empty())
// 						{
// 							memcpy(&pos_check[10], itor->second.c_str(), 32);		/* Flawfinder: ignore */
// 						}
// 					}
// 				}
// 			}
// 		}

// 		LLFILE* fXMLOut = LLFile::fopen(gExportedFile, "wb");		/* Flawfinder: ignore */
// 		if (fwrite(buffer, 1, length, fXMLOut) != length)
// 		{
// 			LL_WARNS("Messaging") << "Short write" << LL_ENDL;
// 		}
// 		fclose(fXMLOut);

// 		delete [] buffer;
// }


// void exported_item_complete(const LLTSCode status, void *user_data)
// {
// 	//std::string *filename = (std::string *)user_data;

// 	if (status < LLTS_OK)
// 	{
// 		LL_WARNS("Messaging") << "Export failed!" << LL_ENDL;
// 	}
// 	else
// 	{
// 		++current_object_count;
// 		if (current_image_count == exported_image_count && current_object_count == exported_object_count)
// 		{
// 			LL_INFOS("Messaging") << "*** Export complete ***" << LL_ENDL;

// 			export_complete();
// 		}
// 		else
// 		{
// 			gExportDialog->setMessage(llformat("Exported %d/%d object files, %d/%d textures.", current_object_count, exported_object_count, current_image_count, exported_image_count));
// 		}
// 	}
// }

// struct exported_image_info
// {
// 	LLUUID image_id;
// 	std::string filename;
// 	U32 image_num;
// };

// void exported_j2c_complete(const LLTSCode status, void *user_data)
// {
// 	exported_image_info *info = (exported_image_info *)user_data;
// 	LLUUID image_id = info->image_id;
// 	U32 image_num = info->image_num;
// 	std::string filename = info->filename;
// 	delete info;

// 	if (status < LLTS_OK)
// 	{
// 		LL_WARNS("Messaging") << "Image download failed!" << LL_ENDL;
// 	}
// 	else
// 	{
// 		LLFILE* fIn = LLFile::fopen(filename, "rb");		/* Flawfinder: ignore */
// 		if (fIn) 
// 		{
// 			LLPointer<LLImageJ2C> ImageUtility = new LLImageJ2C;
// 			LLPointer<LLImageTGA> TargaUtility = new LLImageTGA;

// 			fseek(fIn, 0, SEEK_END);
// 			S32 length = ftell(fIn);
// 			fseek(fIn, 0, SEEK_SET);
// 			U8 *buffer = ImageUtility->allocateData(length);
// 			if (fread(buffer, 1, length, fIn) != length)
// 			{
// 				LL_WARNS("Messaging") << "Short read" << LL_ENDL;
// 			}
// 			fclose(fIn);
// 			LLFile::remove(filename);

// 			// Convert to TGA
// 			LLPointer<LLImageRaw> image = new LLImageRaw();

// 			ImageUtility->updateData();
// 			ImageUtility->decode(image, 100000.0f);
			
// 			TargaUtility->encode(image);
// 			U8 *data = TargaUtility->getData();
// 			S32 data_size = TargaUtility->getDataSize();

// 			std::string file_path = gDirUtilp->getDirName(filename);
			
// 			std::string output_file = llformat("%s/image-%03d.tga", file_path.c_str(), image_num);//filename;
// 			//S32 name_len = output_file.length();
// 			//strcpy(&output_file[name_len-3], "tga");
// 			LLFILE* fOut = LLFile::fopen(output_file, "wb");		/* Flawfinder: ignore */
// 			char md5_hash_string[33];		/* Flawfinder: ignore */
// 			strcpy(md5_hash_string, "00000000000000000000000000000000");		/* Flawfinder: ignore */
// 			if (fOut)
// 			{
// 				if (fwrite(data, 1, data_size, fOut) != data_size)
// 				{
// 					LL_WARNS("Messaging") << "Short write" << LL_ENDL;
// 				}
// 				fseek(fOut, 0, SEEK_SET);
// 				fclose(fOut);
// 				fOut = LLFile::fopen(output_file, "rb");		/* Flawfinder: ignore */
// 				LLMD5 my_md5_hash(fOut);
// 				my_md5_hash.hex_digest(md5_hash_string);
// 			}

// 			gImageChecksums.insert(std::pair<LLUUID, std::string>(image_id, md5_hash_string));
// 		}
// 	}

// 	++current_image_count;
// 	if (current_image_count == exported_image_count && current_object_count == exported_object_count)
// 	{
// 		LL_INFOS("Messaging") << "*** Export textures complete ***" << LL_ENDL;
// 			export_complete();
// 	}
// 	else
// 	{
// 		gExportDialog->setMessage(llformat("Exported %d/%d object files, %d/%d textures.", current_object_count, exported_object_count, current_image_count, exported_image_count));
// 	}
//}

void process_derez_ack(LLMessageSystem*, void**)
{
	if(gViewerWindow) gViewerWindow->getWindow()->decBusyCount();
}

void process_places_reply(LLMessageSystem* msg, void** data)
{
	LLUUID query_id;

	msg->getUUID("AgentData", "QueryID", query_id);
	if (query_id.isNull())
	{
		LLFloaterLandHoldings::processPlacesReply(msg, data);
	}
	else if(gAgent.isInGroup(query_id))
	{
		LLPanelGroupLandMoney::processPlacesReply(msg, data);
	}
	else
	{
		LL_WARNS("Messaging") << "Got invalid PlacesReply message" << LL_ENDL;
	}
}

void send_sound_trigger(const LLUUID& sound_id, F32 gain)
{
	if (sound_id.isNull() || gAgent.getRegion() == NULL)
	{
		// disconnected agent or zero guids don't get sent (no sound)
		return;
	}

	LLMessageSystem* msg = gMessageSystem;
	msg->newMessageFast(_PREHASH_SoundTrigger);
	msg->nextBlockFast(_PREHASH_SoundData);
	msg->addUUIDFast(_PREHASH_SoundID, sound_id);
	// Client untrusted, ids set on sim
	msg->addUUIDFast(_PREHASH_OwnerID, LLUUID::null );
	msg->addUUIDFast(_PREHASH_ObjectID, LLUUID::null );
	msg->addUUIDFast(_PREHASH_ParentID, LLUUID::null );

	msg->addU64Fast(_PREHASH_Handle, gAgent.getRegion()->getHandle());

	LLVector3 position = gAgent.getPositionAgent();
	msg->addVector3Fast(_PREHASH_Position, position);
	msg->addF32Fast(_PREHASH_Gain, gain);

	gAgent.sendMessage();
}

static LLSD sSavedGroupInvite;
static LLSD sSavedResponse;

void response_group_invitation_coro(std::string url, LLUUID group_id, bool notify_and_update)
{
    if (url.empty())
    {
        LL_WARNS("GroupInvite") << "Empty capability!" << LL_ENDL;
        return;
    }

    LLCore::HttpRequest::policy_t httpPolicy(LLCore::HttpRequest::DEFAULT_POLICY_ID);
    LLCoreHttpUtil::HttpCoroutineAdapter::ptr_t
        httpAdapter(new LLCoreHttpUtil::HttpCoroutineAdapter("responseGroupInvitation", httpPolicy));
    LLCore::HttpRequest::ptr_t httpRequest(new LLCore::HttpRequest);

    LLSD payload;
    payload["group"] = group_id;

    LLSD result = httpAdapter->postAndSuspend(httpRequest, url, payload);

    LLSD httpResults = result[LLCoreHttpUtil::HttpCoroutineAdapter::HTTP_RESULTS];
    LLCore::HttpStatus status = LLCoreHttpUtil::HttpCoroutineAdapter::getStatusFromLLSD(httpResults);

    if (!status)
    {
        LL_WARNS("GroupInvite") << "HTTP status, " << status.toTerseString() <<
            ". Group " << group_id << " invitation response processing failed." << LL_ENDL;
    }
    else
    {
        if (!result.has("success") || result["success"].asBoolean() == false)
        {
            LL_WARNS("GroupInvite") << "Server failed to process group " << group_id << " invitation response. " << httpResults << LL_ENDL;
        }
        else
        {
            LL_DEBUGS("GroupInvite") << "Successfully sent response to group " << group_id << " invitation" << LL_ENDL;
            if (notify_and_update)
            {
                LLNotificationsUtil::add("JoinGroupSuccess");
                gAgent.sendAgentDataUpdateRequest();

                LLGroupMgr::getInstance()->clearGroupData(group_id);
                // refresh the floater for this group, if any.
                LLGroupActions::refresh(group_id);
            }
        }
    }
}

void send_join_group_response(LLUUID group_id, LLUUID transaction_id, bool accept_invite, S32 fee, bool use_offline_cap, LLSD &payload)
{
    if (accept_invite && fee > 0)
    {
        // If there is a fee to join this group, make
        // sure the user is sure they want to join.
            LLSD args;
            args["COST"] = llformat("%d", fee);
            // Set the fee for next time to 0, so that we don't keep
            // asking about a fee.
            LLSD next_payload = payload;
            next_payload["fee"] = 0;
            LLNotificationsUtil::add("JoinGroupCanAfford",
                args,
                next_payload);
    }
    else if (use_offline_cap)
    {
        std::string url;
        if (accept_invite)
        {
            url = gAgent.getRegionCapability("AcceptGroupInvite");
        }
        else
        {
            url = gAgent.getRegionCapability("DeclineGroupInvite");
        }

        if (!url.empty())
        {
            LL_DEBUGS("GroupInvite") << "Capability url: " << url << LL_ENDL;
            LLCoros::instance().launch("LLMessageSystem::acceptGroupInvitation",
                boost::bind(response_group_invitation_coro, url, group_id, accept_invite));
        }
        else
        {
            // if sim has no this cap, we can do nothing - regular request will fail
            LL_WARNS("GroupInvite") << "No capability, can't reply to offline invitation!" << LL_ENDL;
        }
    }
    else
    {
        LL_DEBUGS("GroupInvite") << "Replying to group invite via IM message" << LL_ENDL;

        EInstantMessage type = accept_invite ? IM_GROUP_INVITATION_ACCEPT : IM_GROUP_INVITATION_DECLINE;

        send_improved_im(group_id,
            std::string("name"),
            std::string("message"),
            IM_ONLINE,
            type,
            transaction_id);
    }
}

void send_join_group_response(LLUUID group_id, LLUUID transaction_id, bool accept_invite, S32 fee, bool use_offline_cap)
{
    LLSD payload;
    if (accept_invite)
    {
        payload["group_id"] = group_id;
        payload["transaction_id"] =  transaction_id;
        payload["fee"] =  fee;
        payload["use_offline_cap"] = use_offline_cap;
    }
    send_join_group_response(group_id, transaction_id, accept_invite, fee, use_offline_cap, payload);
}

bool join_group_response(const LLSD& notification, const LLSD& response)
{
//	A bit of variable saving and restoring is used to deal with the case where your group list is full and you
//	receive an invitation to another group.  The data from that invitation is stored in the sSaved
//	variables.  If you then drop a group and click on the Join button the stored data is restored and used
//	to join the group.
	LLSD notification_adjusted = notification;
	LLSD response_adjusted = response;

	std::string action = notification["name"];

//	Storing all the information by group id allows for the rare case of being at your maximum
//	group count and receiving more than one invitation.
	std::string id = notification_adjusted["payload"]["group_id"].asString();

	if ("JoinGroup" == action || "JoinGroupCanAfford" == action)
	{
		sSavedGroupInvite[id] = notification;
		sSavedResponse[id] = response;
	}
	else if ("JoinedTooManyGroupsMember" == action)
	{
		S32 opt = LLNotificationsUtil::getSelectedOption(notification, response);
		if (0 == opt) // Join button pressed
		{
			notification_adjusted = sSavedGroupInvite[id];
			response_adjusted = sSavedResponse[id];
		}
	}

	S32 option = LLNotificationsUtil::getSelectedOption(notification_adjusted, response_adjusted);
	bool accept_invite = false;

	LLUUID group_id = notification_adjusted["payload"]["group_id"].asUUID();
	LLUUID transaction_id = notification_adjusted["payload"]["transaction_id"].asUUID();
	std::string name = notification_adjusted["payload"]["name"].asString();
	std::string message = notification_adjusted["payload"]["message"].asString();
	S32 fee = notification_adjusted["payload"]["fee"].asInteger();
	U8 use_offline_cap = notification_adjusted["payload"]["use_offline_cap"].asInteger();

	if (option == 2 && !group_id.isNull())
	{
		LLGroupActions::show(group_id);
		LLSD args;
		args["MESSAGE"] = message;

		// <FS:PP> Option to block/reject all group invites
		// LLNotificationsUtil::add("JoinGroup", args, notification_adjusted["payload"]);
		if (gSavedPerAccountSettings.getBOOL("FSRejectAllGroupInvitesMode"))
		{
			LL_INFOS("Messaging") << "Group invite automatically rejected because of the user setting..." << LL_ENDL;
		}
		else
		{
			make_ui_sound("UISndGroupInvitation"); // <FS:PP> Group invitation sound
			LLNotificationsUtil::add("JoinGroup", args, notification_adjusted["payload"]);
		}
		// </FS:PP>

		return false;
	}

	if(option == 0 && !group_id.isNull())
	{
		// check for promotion or demotion.
		S32 max_groups = LLAgentBenefitsMgr::current().getGroupMembershipLimit();
		if(gAgent.isInGroup(group_id)) ++max_groups;

		// [CR] FIRE-12229
		//if(gAgent.mGroups.size() < max_groups)
		if(!max_groups || gAgent.mGroups.size() < max_groups)
		// [/CR] FIRE-12229
		{
			accept_invite = true;
		}
		else
		{
			LLSD args;
			args["NAME"] = name;
			LLNotificationsUtil::add("JoinedTooManyGroupsMember", args, notification_adjusted["payload"]);
			return false;
		}
	}
	send_join_group_response(group_id, transaction_id, accept_invite, fee, use_offline_cap, notification_adjusted["payload"]);

	sSavedGroupInvite[id] = LLSD::emptyMap();
	sSavedResponse[id] = LLSD::emptyMap();

	return false;
}

static void highlight_inventory_objects_in_panel(const std::vector<LLUUID>& items, LLInventoryPanel *inventory_panel)
{
	if (NULL == inventory_panel) return;

	for (std::vector<LLUUID>::const_iterator item_iter = items.begin();
		item_iter != items.end();
		++item_iter)
	{
		const LLUUID& item_id = (*item_iter);
		if(!highlight_offered_object(item_id))
		{
			continue;
		}

		LLInventoryObject* item = gInventory.getObject(item_id);
		llassert(item);
		if (!item) {
			continue;
		}

		LL_DEBUGS("Inventory_Move") << "Highlighting inventory item: " << item->getName() << ", " << item_id  << LL_ENDL;
		LLFolderView* fv = inventory_panel->getRootFolder();
		if (fv)
		{
			LLFolderViewItem* fv_item = inventory_panel->getItemByID(item_id);
			if (fv_item)
			{
				LLFolderViewItem* fv_folder = fv_item->getParentFolder();
				if (fv_folder)
				{
					// Parent folders can be different in case of 2 consecutive drag and drop
					// operations when the second one is started before the first one completes.
					LL_DEBUGS("Inventory_Move") << "Open folder: " << fv_folder->getName() << LL_ENDL;
					fv_folder->setOpen(TRUE);
					if (fv_folder->isSelected())
					{
						fv->changeSelection(fv_folder, FALSE);
					}
				}
				fv->changeSelection(fv_item, TRUE);
			}
		}
	}
}

static LLNotificationFunctorRegistration jgr_1("JoinGroup", join_group_response);
static LLNotificationFunctorRegistration jgr_2("JoinedTooManyGroupsMember", join_group_response);
static LLNotificationFunctorRegistration jgr_3("JoinGroupCanAfford", join_group_response);

//-----------------------------------------------------------------------------
// Instant Message
//-----------------------------------------------------------------------------
// <FS:Ansariel> Moved to header; needed in llimprocessing.cpp
//class LLOpenAgentOffer : public LLInventoryFetchItemsObserver
//{
//public:
//	LLOpenAgentOffer(const LLUUID& object_id,
//					 const std::string& from_name) : 
//		LLInventoryFetchItemsObserver(object_id),
//		mFromName(from_name) {}
//	/*virtual*/ void startFetch()
//	{
//		for (uuid_vec_t::const_iterator it = mIDs.begin(); it < mIDs.end(); ++it)
//		{
//			LLViewerInventoryCategory* cat = gInventory.getCategory(*it);
//			if (cat)
//			{
//				mComplete.push_back((*it));
//			}
//		}
//		LLInventoryFetchItemsObserver::startFetch();
//	}
//	/*virtual*/ void done()
//	{
//		open_inventory_offer(mComplete, mFromName);
//		gInventory.removeObserver(this);
//		delete this;
//	}
//private:
//	std::string mFromName;
//};
// </FS:Ansariel>

/**
 * Class to observe adding of new items moved from the world to user's inventory to select them in inventory.
 *
 * We can't create it each time items are moved because "drop" event is sent separately for each
 * element even while multi-dragging. We have to have the only instance of the observer. See EXT-4347.
 */
class LLViewerInventoryMoveFromWorldObserver : public LLInventoryAddItemByAssetObserver
{
public:
	LLViewerInventoryMoveFromWorldObserver()
		: LLInventoryAddItemByAssetObserver()
	{

	}

	void setMoveIntoFolderID(const LLUUID& into_folder_uuid) {mMoveIntoFolderID = into_folder_uuid; }

private:
	/*virtual */void onAssetAdded(const LLUUID& asset_id)
	{
		// Store active Inventory panel.
		if (LLInventoryPanel::getActiveInventoryPanel())
		{
			mActivePanel = LLInventoryPanel::getActiveInventoryPanel()->getHandle();
		}

		// Store selected items (without destination folder)
		mSelectedItems.clear();
		if (LLInventoryPanel::getActiveInventoryPanel())
		{
			std::set<LLFolderViewItem*> selection =    LLInventoryPanel::getActiveInventoryPanel()->getRootFolder()->getSelectionList();
			for (std::set<LLFolderViewItem*>::iterator it = selection.begin(),    end_it = selection.end();
				it != end_it;
				++it)
			{
				mSelectedItems.insert(static_cast<LLFolderViewModelItemInventory*>((*it)->getViewModelItem())->getUUID());
			}
		}
		mSelectedItems.erase(mMoveIntoFolderID);
	}

	/**
	 * Selects added inventory items watched by their Asset UUIDs if selection was not changed since
	 * all items were started to watch (dropped into a folder).
	 */
	void done()
	{
		LLInventoryPanel* active_panel = dynamic_cast<LLInventoryPanel*>(mActivePanel.get());

		// if selection is not changed since watch started lets hightlight new items.
		if (active_panel && !isSelectionChanged())
		{
			LL_DEBUGS("Inventory_Move") << "Selecting new items..." << LL_ENDL;
			active_panel->clearSelection();
			highlight_inventory_objects_in_panel(mAddedItems, active_panel);
		}
	}

	/**
	 * Returns true if selected inventory items were changed since moved inventory items were started to watch.
	 */
	bool isSelectionChanged()
	{	
		LLInventoryPanel* active_panel = LLInventoryPanel::getActiveInventoryPanel();

		if (NULL == active_panel)
		{
			return true;
		}

		// get selected items (without destination folder)
		selected_items_t selected_items;
 		
		std::set<LLFolderViewItem*> selection = active_panel->getRootFolder()->getSelectionList();
		for (std::set<LLFolderViewItem*>::iterator it = selection.begin(),    end_it = selection.end();
			it != end_it;
			++it)
		{
			selected_items.insert(static_cast<LLFolderViewModelItemInventory*>((*it)->getViewModelItem())->getUUID());
		}
		selected_items.erase(mMoveIntoFolderID);

		// compare stored & current sets of selected items
		selected_items_t different_items;
		std::set_symmetric_difference(mSelectedItems.begin(), mSelectedItems.end(),
			selected_items.begin(), selected_items.end(), std::inserter(different_items, different_items.begin()));

		LL_DEBUGS("Inventory_Move") << "Selected firstly: " << mSelectedItems.size()
			<< ", now: " << selected_items.size() << ", difference: " << different_items.size() << LL_ENDL;

		return different_items.size() > 0;
	}

	LLHandle<LLPanel> mActivePanel;
	typedef std::set<LLUUID> selected_items_t;
	selected_items_t mSelectedItems;

	/**
	 * UUID of FolderViewFolder into which watched items are moved.
	 *
	 * Destination FolderViewFolder becomes selected while mouse hovering (when dragged items are dropped).
	 * 
	 * If mouse is moved out it set unselected and number of selected items is changed 
	 * even if selected items in Inventory stay the same.
	 * So, it is used to update stored selection list.
	 *
	 * @see onAssetAdded()
	 * @see isSelectionChanged()
	 */
	LLUUID mMoveIntoFolderID;
};

LLViewerInventoryMoveFromWorldObserver* gInventoryMoveObserver = NULL;

void set_dad_inventory_item(LLInventoryItem* inv_item, const LLUUID& into_folder_uuid)
{
	start_new_inventory_observer();

	gInventoryMoveObserver->setMoveIntoFolderID(into_folder_uuid);
	gInventoryMoveObserver->watchAsset(inv_item->getAssetUUID());
}


/**
 * Class to observe moving of items and to select them in inventory.
 *
 * Used currently for dragging from inbox to regular inventory folders
 */

class LLViewerInventoryMoveObserver : public LLInventoryObserver
{
public:

	LLViewerInventoryMoveObserver(const LLUUID& object_id)
		: LLInventoryObserver()
		, mObjectID(object_id)
	{
		if (LLInventoryPanel::getActiveInventoryPanel())
		{
			mActivePanel = LLInventoryPanel::getActiveInventoryPanel()->getHandle();
		}
	}

	virtual ~LLViewerInventoryMoveObserver() {}
	virtual void changed(U32 mask);
	
private:
	LLUUID mObjectID;
	LLHandle<LLPanel> mActivePanel;

};

void LLViewerInventoryMoveObserver::changed(U32 mask)
{
	LLInventoryPanel* active_panel = dynamic_cast<LLInventoryPanel*>(mActivePanel.get());

	if (NULL == active_panel)
	{
		gInventory.removeObserver(this);
		return;
	}

	if((mask & (LLInventoryObserver::STRUCTURE)) != 0)
	{
		const std::set<LLUUID>& changed_items = gInventory.getChangedIDs();

		std::set<LLUUID>::const_iterator id_it = changed_items.begin();
		std::set<LLUUID>::const_iterator id_end = changed_items.end();
		for (;id_it != id_end; ++id_it)
		{
			if ((*id_it) == mObjectID)
			{
				active_panel->clearSelection();			
				std::vector<LLUUID> items;
				items.push_back(mObjectID);
				highlight_inventory_objects_in_panel(items, active_panel);
				active_panel->getRootFolder()->scrollToShowSelection();
				
				gInventory.removeObserver(this);
				break;
			}
		}
	}
}

void set_dad_inbox_object(const LLUUID& object_id)
{
	LLViewerInventoryMoveObserver* move_observer = new LLViewerInventoryMoveObserver(object_id);
	gInventory.addObserver(move_observer);
}

//unlike the FetchObserver for AgentOffer, we only make one 
//instance of the AddedObserver for TaskOffers
//and it never dies.  We do this because we don't know the UUID of 
//task offers until they are accepted, so we don't wouldn't 
//know what to watch for, so instead we just watch for all additions.
class LLOpenTaskOffer : public LLInventoryAddedObserver
{
protected:
	/*virtual*/ void done()
	{
		uuid_vec_t added;
		for(uuid_set_t::const_iterator it = gInventory.getAddedIDs().begin(); it != gInventory.getAddedIDs().end(); ++it)
		{
			added.push_back(*it);
		}
		for (uuid_vec_t::iterator it = added.begin(); it != added.end();)
		{
			const LLUUID& item_uuid = *it;
			bool was_moved = false;
			LLInventoryObject* added_object = gInventory.getObject(item_uuid);
			if (added_object)
			{
				// cast to item to get Asset UUID
				LLInventoryItem* added_item = dynamic_cast<LLInventoryItem*>(added_object);
				if (added_item)
				{
					const LLUUID& asset_uuid = added_item->getAssetUUID();
					if (gInventoryMoveObserver->isAssetWatched(asset_uuid))
					{
						LL_DEBUGS("Inventory_Move") << "Found asset UUID: " << asset_uuid << LL_ENDL;
						was_moved = true;
					}
					// <FS:Ansariel> We might end up here if LLFriendCardsManager tries to sync the friend cards at login
					//               and that might pop up the inventory window for extra annoyance -> silence this!
					else if (added_item->getActualType() == LLAssetType::AT_CALLINGCARD)
					{
						if (LLFriendCardsManager::instance().isAvatarDataStored(added_item->getCreatorUUID()))
						{
							LL_DEBUGS("FriendCard") << "Skipping added calling card from friend cards sync: " << added_item->getCreatorUUID().asString() << LL_ENDL;
							was_moved = true;
						}
					}
					// </FS:Ansariel>
				}
			}

			if (was_moved)
			{
				it = added.erase(it);
			}
			else ++it;
		}

		// <FS:Ansariel> Moved check out of check_offer_throttle
		//open_inventory_offer(added, "");
		if (gSavedSettings.getBOOL("ShowNewInventory"))
		{
			open_inventory_offer(added, "");
		}
		else if (!added.empty() && gSavedSettings.getBOOL("ShowInInventory") && highlight_offered_object(added.back()))
		{
			LLInventoryPanel::openInventoryPanelAndSetSelection(TRUE, added.back());
		}
		// </FS:Ansariel>
	}
 };

class LLOpenTaskGroupOffer : public LLInventoryAddedObserver
{
protected:
	/*virtual*/ void done()
	{
		uuid_vec_t added;
		for(uuid_set_t::const_iterator it = gInventory.getAddedIDs().begin(); it != gInventory.getAddedIDs().end(); ++it)
		{
			added.push_back(*it);
		}

		// <FS:Ansariel> Moved check out of check_offer_throttle
		//open_inventory_offer(added, "group_offer");
		if (gSavedSettings.getBOOL("ShowNewInventory"))
		{
			open_inventory_offer(added, "group_offer");
		}
		else if (!added.empty() && gSavedSettings.getBOOL("ShowInInventory"))
		{
			LLInventoryPanel::openInventoryPanelAndSetSelection(TRUE, added.back());
		}
		// </FS:Ansariel>
		gInventory.removeObserver(this);
		delete this;
	}
};

//one global instance to bind them
LLOpenTaskOffer* gNewInventoryObserver=NULL;
class LLNewInventoryHintObserver : public LLInventoryAddedObserver
{
protected:
	/*virtual*/ void done()
	{
		LLFirstUse::newInventory();
	}
};

LLNewInventoryHintObserver* gNewInventoryHintObserver=NULL;

void start_new_inventory_observer()
{
	if (!gNewInventoryObserver) //task offer observer 
	{
		// Observer is deleted by gInventory
		gNewInventoryObserver = new LLOpenTaskOffer;
		gInventory.addObserver(gNewInventoryObserver);
	}

	if (!gInventoryMoveObserver) //inventory move from the world observer 
	{
		// Observer is deleted by gInventory
		gInventoryMoveObserver = new LLViewerInventoryMoveFromWorldObserver;
		gInventory.addObserver(gInventoryMoveObserver);
	}

	if (!gNewInventoryHintObserver)
	{
		// Observer is deleted by gInventory
		gNewInventoryHintObserver = new LLNewInventoryHintObserver();
		gInventory.addObserver(gNewInventoryHintObserver);
	}
}

class LLDiscardAgentOffer : public LLInventoryFetchItemsObserver
{
	LOG_CLASS(LLDiscardAgentOffer);

public:
	LLDiscardAgentOffer(const LLUUID& folder_id, const LLUUID& object_id) :
		LLInventoryFetchItemsObserver(object_id),
		mFolderID(folder_id),
		mObjectID(object_id) {}

	virtual void done()
	{
		LL_DEBUGS("Messaging") << "LLDiscardAgentOffer::done()" << LL_ENDL;

		// We're invoked from LLInventoryModel::notifyObservers().
		// If we now try to remove the inventory item, it will cause a nested
		// notifyObservers() call, which won't work.
		// So defer moving the item to trash until viewer gets idle (in a moment).
		// Use removeObject() rather than removeItem() because at this level,
		// the object could be either an item or a folder.
		LLAppViewer::instance()->addOnIdleCallback(boost::bind(&LLInventoryModel::removeObject, &gInventory, mObjectID));
		gInventory.removeObserver(this);
		delete this;
	}

protected:
	LLUUID mFolderID;
	LLUUID mObjectID;
};


//Returns TRUE if we are OK, FALSE if we are throttled
//Set check_only true if you want to know the throttle status 
//without registering a hit
bool check_offer_throttle(const std::string& from_name, bool check_only)
{
	static U32 throttle_count;
	static bool throttle_logged;
	LLChat chat;
	std::string log_message;

	// <FS:Ansariel> This controls if items should be opened in open_inventory_offer()??? No way!
	//if (!gSavedSettings.getBOOL("ShowNewInventory"))
	//	return false;
	// </FS:Ansariel>

	if (check_only)
	{
		return gThrottleTimer.hasExpired();
	}
	
	if(gThrottleTimer.checkExpirationAndReset(OFFER_THROTTLE_TIME))
	{
		LL_DEBUGS("Messaging") << "Throttle Expired" << LL_ENDL;
		throttle_count=1;
		throttle_logged=false;
		return true;
	}
	else //has not expired
	{
		LL_DEBUGS("Messaging") << "Throttle Not Expired, Count: " << throttle_count << LL_ENDL;
		// When downloading the initial inventory we get a lot of new items
		// coming in and can't tell that from spam.

		// Ansariel: Customizable throttle!
		static LLCachedControl<U32> fsOfferThrottleMaxCount(gSavedSettings, "FSOfferThrottleMaxCount");
		if (LLStartUp::getStartupState() >= STATE_STARTED
			//&& throttle_count >= OFFER_THROTTLE_MAX_COUNT)
			&& throttle_count >= fsOfferThrottleMaxCount)
		{
			if (!throttle_logged)
			{
				// Use the name of the last item giver, who is probably the person
				// spamming you.

				LLStringUtil::format_map_t arg;
				std::string log_msg;
				std::ostringstream time ;
				time<<OFFER_THROTTLE_TIME;

				arg["APP_NAME"] = LLAppViewer::instance()->getSecondLifeTitle();
				arg["TIME"] = time.str();


				if (!from_name.empty())
				{
					// <FS:PP> gSavedSettings to LLCachedControl
					static LLCachedControl<bool> fsNotifyIncomingObjectSpamFrom(gSavedSettings, "FSNotifyIncomingObjectSpamFrom");
					if (fsNotifyIncomingObjectSpamFrom)
					// </FS:PP>
					{
						arg["FROM_NAME"] = from_name;
						log_msg = LLTrans::getString("ItemsComingInTooFastFrom", arg);
					}
				}
				else
				{
					// <FS:PP> gSavedSettings to LLCachedControl
					static LLCachedControl<bool> fsNotifyIncomingObjectSpam(gSavedSettings, "FSNotifyIncomingObjectSpam");
					if (fsNotifyIncomingObjectSpam)
					// </FS:PP>
					{
						log_msg = LLTrans::getString("ItemsComingInTooFast", arg);
					}
				}
				
				//this is kinda important, so actually put it on screen
				if (log_msg != "")
				{
					LLSD args;
					args["MESSAGE"] = log_msg;
					LLNotificationsUtil::add("SystemMessage", args);
				}

				throttle_logged=true;
			}
			return false;
		}
		else
		{
			throttle_count++;
			return true;
		}
	}
}
 
// Return "true" if we have a preview method for that asset type, "false" otherwise
bool check_asset_previewable(const LLAssetType::EType asset_type)
{
	return	(asset_type == LLAssetType::AT_NOTECARD)  || 
			(asset_type == LLAssetType::AT_LANDMARK)  ||
			(asset_type == LLAssetType::AT_TEXTURE)   ||
			(asset_type == LLAssetType::AT_ANIMATION) ||
			(asset_type == LLAssetType::AT_SCRIPT)    ||
			(asset_type == LLAssetType::AT_SOUND);
}

// <FS:Ansariel> FIRE-15886
//void open_inventory_offer(const uuid_vec_t& objects, const std::string& from_name)
void open_inventory_offer(const uuid_vec_t& objects, const std::string& from_name, bool from_agent_manual /* = false*/)
{
	for (uuid_vec_t::const_iterator obj_iter = objects.begin();
		 obj_iter != objects.end();
		 ++obj_iter)
	{
		const LLUUID& obj_id = (*obj_iter);
		if(!highlight_offered_object(obj_id))
		{
			const LLViewerInventoryCategory *parent = gInventory.getFirstNondefaultParent(obj_id);
			if (parent && (parent->getPreferredType() == LLFolderType::FT_TRASH))
			{
				gInventory.checkTrashOverflow();
			}
			continue;
		}

		const LLInventoryObject *obj = gInventory.getObject(obj_id);
		if (!obj)
		{
			LL_WARNS() << "Cannot find object [ itemID:" << obj_id << " ] to open." << LL_ENDL;
			continue;
		}

		const LLAssetType::EType asset_type = obj->getActualType();

		// Either an inventory item or a category.
		const LLInventoryItem* item = dynamic_cast<const LLInventoryItem*>(obj);
		if (item && check_asset_previewable(asset_type))
		{
			////////////////////////////////////////////////////////////////////////////////
			// Special handling for various types.
			if (check_offer_throttle(from_name, false)) // If we are throttled, don't display
			{
				LL_DEBUGS("Messaging") << "Highlighting inventory item: " << item->getUUID()  << LL_ENDL;
				// If we opened this ourselves, focus it
				const BOOL take_focus = from_name.empty() ? TAKE_FOCUS_YES : TAKE_FOCUS_NO;
				switch(asset_type)
				{
					case LLAssetType::AT_NOTECARD:
					{
						LLFloaterReg::showInstance("preview_notecard", LLSD(obj_id), take_focus);
						break;
					}
					case LLAssetType::AT_LANDMARK:
					{
						LLInventoryCategory* parent_folder = gInventory.getCategory(item->getParentUUID());
						if ("inventory_handler" == from_name)
						{
							// <FS:Ansariel> FIRE-817: Separate place details floater
							//LLFloaterSidePanelContainer::showPanel("places", LLSD().with("type", "landmark").with("id", item->getUUID()));
							FSFloaterPlaceDetails::showPlaceDetails(LLSD().with("type", "landmark").with("id", item->getUUID()));
							// </FS:Ansariel>
						}
						else if("group_offer" == from_name)
						{
							// "group_offer" is passed by LLOpenTaskGroupOffer
							// Notification about added landmark will be generated under the "from_name.empty()" called from LLOpenTaskOffer::done().
							LLSD args;
							args["type"] = "landmark";
							args["id"] = obj_id;

							// <FS:Ansariel> FIRE-817: Separate place details floater
							//LLFloaterSidePanelContainer::showPanel("places", args);
							FSFloaterPlaceDetails::showPlaceDetails(args);
							// </FS:Ansariel>

							continue;
						}
						else if(from_name.empty() && gSavedSettings.getBOOL("FSLandmarkCreatedNotification")) // Ansariel: Make notification optional
						{
							std::string folder_name;
							if (parent_folder)
							{
								// Localize folder name.
								// *TODO: share this code?
								folder_name = parent_folder->getName();
								if (LLFolderType::lookupIsProtectedType(parent_folder->getPreferredType()))
								{
									LLTrans::findString(folder_name, "InvFolder " + folder_name);
								}
							}
							else
							{
								 folder_name = LLTrans::getString("Unknown");
							}

							// we receive a message from LLOpenTaskOffer, it mean that new landmark has been added.
							LLSD args;
							args["LANDMARK_NAME"] = item->getName();
							args["FOLDER_NAME"] = folder_name;
							LLNotificationsUtil::add("LandmarkCreated", args);
						}
					}
					break;
					case LLAssetType::AT_TEXTURE:
					{
						LLFloaterReg::showInstance("preview_texture", LLSD(obj_id), take_focus);
						break;
					}
					case LLAssetType::AT_ANIMATION:
						LLFloaterReg::showInstance("preview_anim", LLSD(obj_id), take_focus);
						break;
					case LLAssetType::AT_SCRIPT:
						LLFloaterReg::showInstance("preview_script", LLSD(obj_id), take_focus);
						break;
					case LLAssetType::AT_SOUND:
						LLFloaterReg::showInstance("preview_sound", LLSD(obj_id), take_focus);
						break;
					default:
						LL_DEBUGS("Messaging") << "No preview method for previewable asset type : " << LLAssetType::lookupHumanReadable(asset_type)  << LL_ENDL;
						break;
				}
			}
		}

		////////////////////////////////////////////////////////////////////////////////
		// Highlight item
		// <FS:Ansariel> Only show if either ShowInInventory is true OR it is an inventory
		//               offer from an agent and the asset is not previewable
		const BOOL auto_open = gSavedSettings.getBOOL("ShowInInventory") || (from_agent_manual && !check_asset_previewable(asset_type));
			//gSavedSettings.getBOOL("ShowInInventory") && // don't open if showininventory is false
			//!from_name.empty(); // don't open if it's not from anyone.
		// <FS:Ansariel> Don't mess with open inventory panels when ShowInInventory is FALSE
		if (auto_open)
		LLInventoryPanel::openInventoryPanelAndSetSelection(auto_open, obj_id);
	}
}

bool highlight_offered_object(const LLUUID& obj_id)
{
	const LLInventoryObject* obj = gInventory.getObject(obj_id);
	if(!obj)
	{
		LL_WARNS("Messaging") << "Unable to show inventory item: " << obj_id << LL_ENDL;
		return false;
	}

	////////////////////////////////////////////////////////////////////////////////
	// Don't highlight if it's in certain "quiet" folders which don't need UI
	// notification (e.g. trash, cof, lost-and-found).
	if(!gAgent.getAFK())
	{
		const LLViewerInventoryCategory *parent = gInventory.getFirstNondefaultParent(obj_id);
		if (parent)
		{
			const LLFolderType::EType parent_type = parent->getPreferredType();
			if (LLViewerFolderType::lookupIsQuietType(parent_type))
			{
				return false;
			}
		}
	}

	return true;
}

void inventory_offer_mute_callback(const LLUUID& blocked_id,
								   const std::string& full_name,
								   bool is_group)
{
	// *NOTE: blocks owner if the offer came from an object
	LLMute::EType mute_type = is_group ? LLMute::GROUP : LLMute::AGENT;

	LLMute mute(blocked_id, full_name, mute_type);
	if (LLMuteList::getInstance()->add(mute))
	{
		LLPanelBlockedList::showPanelAndSelect(blocked_id);
	}

	// purge the message queue of any previously queued inventory offers from the same source.
	class OfferMatcher : public LLNotificationsUI::LLScreenChannel::Matcher
	{
	public:
		OfferMatcher(const LLUUID& to_block) : blocked_id(to_block) {}
		bool matches(const LLNotificationPtr notification) const
		{
			if(notification->getName() == "ObjectGiveItem" 
				|| notification->getName() == "OwnObjectGiveItem"
				|| notification->getName() == "UserGiveItemLegacy" // <FS:Ansariel> FIRE-3832: Silent accept/decline of inventory offers
				|| notification->getName() == "UserGiveItem")
			{
				return (notification->getPayload()["from_id"].asUUID() == blocked_id);
			}
			return FALSE;
		}
	private:
		const LLUUID& blocked_id;
	};

	LLNotificationsUI::LLChannelManager::getInstance()->killToastsFromChannel(LLUUID(
			gSavedSettings.getString("NotificationChannelUUID")), OfferMatcher(blocked_id));
}


void inventory_offer_mute_avatar_callback(const LLUUID& blocked_id,
    const LLAvatarName& av_name)
{
    inventory_offer_mute_callback(blocked_id, av_name.getUserName(), false);
}


std::string LLOfferInfo::mResponderType = "offer_info";

LLOfferInfo::LLOfferInfo()
 : LLNotificationResponderInterface()
 , mFromGroup(FALSE)
 , mFromObject(FALSE)
 , mIM(IM_NOTHING_SPECIAL)
 , mType(LLAssetType::AT_NONE)
 , mPersist(false)
{
}

LLOfferInfo::LLOfferInfo(const LLSD& sd)
{
	mIM = (EInstantMessage)sd["im_type"].asInteger();
	mFromID = sd["from_id"].asUUID();
	mFromGroup = sd["from_group"].asBoolean();
	mFromObject = sd["from_object"].asBoolean();
	mTransactionID = sd["transaction_id"].asUUID();
	mFolderID = sd["folder_id"].asUUID();
	mObjectID = sd["object_id"].asUUID();
	mType = LLAssetType::lookup(sd["type"].asString().c_str());
	mFromName = sd["from_name"].asString();
	mDesc = sd["description"].asString();
	mHost = LLHost(sd["sender"].asString());
	mPersist = sd["persist"].asBoolean();
}

LLOfferInfo::LLOfferInfo(const LLOfferInfo& info)
{
	mIM = info.mIM;
	mFromID = info.mFromID;
	mFromGroup = info.mFromGroup;
	mFromObject = info.mFromObject;
	mTransactionID = info.mTransactionID;
	mFolderID = info.mFolderID;
	mObjectID = info.mObjectID;
	mType = info.mType;
	mFromName = info.mFromName;
	mDesc = info.mDesc;
	mHost = info.mHost;
	mPersist = info.mPersist;
}

LLSD LLOfferInfo::asLLSD()
{
	LLSD sd;
    sd["responder_type"] = mResponderType;
	sd["im_type"] = mIM;
	sd["from_id"] = mFromID;
	sd["from_group"] = mFromGroup;
	sd["from_object"] = mFromObject;
	sd["transaction_id"] = mTransactionID;
	sd["folder_id"] = mFolderID;
	sd["object_id"] = mObjectID;
	sd["type"] = LLAssetType::lookup(mType);
	sd["from_name"] = mFromName;
	sd["description"] = mDesc;
	sd["sender"] = mHost.getIPandPort();
	sd["persist"] = mPersist;
	return sd;
}

void LLOfferInfo::fromLLSD(const LLSD& params)
{
	*this = params;
}

void LLOfferInfo::sendReceiveResponse(bool accept, const LLUUID &destination_folder_id)
{
	if(IM_INVENTORY_OFFERED == mIM)
	{
		// add buddy to recent people list
//		LLRecentPeople::instance().add(mFromID);
// [RLVa:KB] - Checked: RLVa-2.0.1
		// RELEASE-RLVa: [RLVa-2.0.1] Make sure this stays in sync with the condition in inventory_offer_handler()
		bool fRlvCanShowName = (!RlvActions::isRlvEnabled()) ||
			(RlvActions::canShowName(RlvActions::SNC_DEFAULT, mFromID)) || (!RlvUtil::isNearbyAgent(mFromID)) || (RlvUIEnabler::hasOpenIM(mFromID)) || (RlvUIEnabler::hasOpenProfile(mFromID));
		if (fRlvCanShowName)
			LLRecentPeople::instance().add(mFromID);
// [/RLVa:KB]
	}

	if (mTransactionID.isNull())
	{
		// Not provided, message won't work
		return;
	}

	LLMessageSystem* msg = gMessageSystem;
	msg->newMessageFast(_PREHASH_ImprovedInstantMessage);
	msg->nextBlockFast(_PREHASH_AgentData);
	msg->addUUIDFast(_PREHASH_AgentID, gAgent.getID());
	msg->addUUIDFast(_PREHASH_SessionID, gAgent.getSessionID());
	msg->nextBlockFast(_PREHASH_MessageBlock);
	msg->addBOOLFast(_PREHASH_FromGroup, FALSE);
	msg->addUUIDFast(_PREHASH_ToAgentID, mFromID);
	msg->addU8Fast(_PREHASH_Offline, IM_ONLINE);
	msg->addUUIDFast(_PREHASH_ID, mTransactionID);
	msg->addU32Fast(_PREHASH_Timestamp, NO_TIMESTAMP); // no timestamp necessary
	std::string name;
	LLAgentUI::buildFullname(name);
	msg->addStringFast(_PREHASH_FromAgentName, name);
	msg->addStringFast(_PREHASH_Message, ""); 
	msg->addU32Fast(_PREHASH_ParentEstateID, 0);
	msg->addUUIDFast(_PREHASH_RegionID, LLUUID::null);
	msg->addVector3Fast(_PREHASH_Position, gAgent.getPositionAgent());

	// ACCEPT. The math for the dialog works, because the accept
	// for inventory_offered, task_inventory_offer or
	// group_notice_inventory is 1 greater than the offer integer value.
	// Generates IM_INVENTORY_ACCEPTED, IM_TASK_INVENTORY_ACCEPTED, 
	// or IM_GROUP_NOTICE_INVENTORY_ACCEPTED
	// Decline for inventory_offered, task_inventory_offer or
	// group_notice_inventory is 2 greater than the offer integer value.

	EInstantMessage im = mIM;
	if (mIM == IM_GROUP_NOTICE_REQUESTED)
	{
		// Request has no responder dialogs
		im = IM_GROUP_NOTICE;
	}

	if (accept)
	{
		msg->addU8Fast(_PREHASH_Dialog, (U8)(im + 1));
		msg->addBinaryDataFast(_PREHASH_BinaryBucket, &(destination_folder_id.mData),
								sizeof(destination_folder_id.mData));
	}
	else
	{
		msg->addU8Fast(_PREHASH_Dialog, (U8)(im + 2));
		msg->addBinaryDataFast(_PREHASH_BinaryBucket, EMPTY_BINARY_BUCKET, EMPTY_BINARY_BUCKET_SIZE);
	}
	// send the message
	msg->sendReliable(mHost);

	// transaction id is usable only once
	// Note: a bit of a hack, clicking group notice attachment will not close notice
	// so we reset no longer usable transaction id to know not to send message again
	// Once capabilities for responses will be implemented LLOfferInfo will have to
	// remember that it already responded in another way and ignore IOR_DECLINE
	mTransactionID.setNull();
}

// <FS:Ansariel> Optional V1-like inventory accept messages
void LLOfferInfo::send_decline_response(void)
{
	LLUUID destination_folder_id = gInventory.findCategoryUUIDForType(LLFolderType::FT_TRASH);

	LLMessageSystem* msg = gMessageSystem;
	msg->newMessageFast(_PREHASH_ImprovedInstantMessage);
	msg->nextBlockFast(_PREHASH_AgentData);
	msg->addUUIDFast(_PREHASH_AgentID, gAgent.getID());
	msg->addUUIDFast(_PREHASH_SessionID, gAgent.getSessionID());
	msg->nextBlockFast(_PREHASH_MessageBlock);
	msg->addBOOLFast(_PREHASH_FromGroup, FALSE);
	msg->addUUIDFast(_PREHASH_ToAgentID, mFromID);
	msg->addU8Fast(_PREHASH_Offline, IM_ONLINE);
	msg->addUUIDFast(_PREHASH_ID, mTransactionID);
	msg->addU32Fast(_PREHASH_Timestamp, NO_TIMESTAMP); // no timestamp necessary
	std::string name;
	LLAgentUI::buildFullname(name);
	msg->addStringFast(_PREHASH_FromAgentName, name);
	msg->addStringFast(_PREHASH_Message, ""); 
	msg->addU32Fast(_PREHASH_ParentEstateID, 0);
	msg->addUUIDFast(_PREHASH_RegionID, LLUUID::null);
	msg->addVector3Fast(_PREHASH_Position, gAgent.getPositionAgent());
	msg->addU8Fast(_PREHASH_Dialog, (U8)(mIM + 2));
	msg->addBinaryDataFast(_PREHASH_BinaryBucket, &(destination_folder_id.mData), sizeof(destination_folder_id.mData));
	msg->sendReliable(mHost);
}
// </FS:Ansariel> Optional V1-like inventory accept messages

void LLOfferInfo::handleRespond(const LLSD& notification, const LLSD& response)
{
	initRespondFunctionMap();

	const std::string name = notification["name"].asString();
	if(mRespondFunctions.find(name) == mRespondFunctions.end())
	{
		LL_WARNS() << "Unexpected notification name : " << name << LL_ENDL;
		llassert(!"Unexpected notification name");
		return;
	}

	mRespondFunctions[name](notification, response);
}

void inventory_offer_name_callback(const LLAvatarName& av_name, std::string message)
{
	LLSD args;
	args["MESSAGE"] = llformat(message.c_str(), av_name.getUserName().c_str());
	LLNotificationsUtil::add("SystemMessageTip", args);
}

bool LLOfferInfo::inventory_offer_callback(const LLSD& notification, const LLSD& response)
{
	LLChat chat;
	std::string log_message;
	S32 button = LLNotificationsUtil::getSelectedOption(notification, response);

	LLInventoryObserver* opener = NULL;
	LLViewerInventoryCategory* catp = NULL;
	catp = (LLViewerInventoryCategory*)gInventory.getCategory(mObjectID);
	LLViewerInventoryItem* itemp = NULL;
	if(!catp)
	{
		itemp = (LLViewerInventoryItem*)gInventory.getItem(mObjectID);
	}
	 
	LLNotificationPtr notification_ptr = LLNotifications::instance().find(notification["id"].asUUID());
	
	// For muting, we need to add the mute, then decline the offer.
	// This must be done here because:
	// * callback may be called immediately,
	// * adding the mute sends a message,
	// * we can't build two messages at once.
	if (IOR_MUTE == button) // Block
	{
		if (notification_ptr != NULL)
		{
			if (mFromGroup)
			{
				gCacheName->getGroup(mFromID, boost::bind(&inventory_offer_mute_callback, _1, _2, _3));
			}
			else
			{
				LLAvatarNameCache::get(mFromID, boost::bind(&inventory_offer_mute_avatar_callback, _1, _2));
			}
		}
	}

	std::string from_string; // Used in the pop-up.
	std::string chatHistory_string;  // Used in chat history.
	
	// TODO: when task inventory offers can also be handled the new way, migrate the code that sets these strings here:
	from_string = chatHistory_string = mFromName;

	// accept goes to proper folder, decline gets accepted to trash, muted gets declined
	bool accept_to_trash = true;

	LLNotificationFormPtr modified_form(notification_ptr ? new LLNotificationForm(*notification_ptr->getForm()) : new LLNotificationForm());

	switch(button)
	{
	case IOR_SHOW:
	case IOR_SHOW_SILENT: // <FS:Ansariel> FIRE-3832: Silent accept/decline of inventory offers
		// we will want to open this item when it comes back.
		LL_DEBUGS("Messaging") << "Initializing an opener for tid: " << mTransactionID
				 << LL_ENDL;
		switch (mIM)
		{
		case IM_INVENTORY_OFFERED:
			{
				// This is an offer from an agent. In this case, the back
				// end has already copied the items into your inventory,
				// so we can fetch it out of our inventory.
// [RLVa:KB] - Checked: 2010-04-18 (RLVa-1.2.0)
				if ( (rlv_handler_t::isEnabled()) && (!RlvSettings::getForbidGiveToRLV()) && (LLAssetType::AT_CATEGORY == mType) && (mDesc.find(RLV_PUTINV_PREFIX) == 0) )
				{
					RlvGiveToRLVAgentOffer* pOfferObserver = new RlvGiveToRLVAgentOffer(mObjectID);
					pOfferObserver->startFetch();
					if (pOfferObserver->isFinished())
						pOfferObserver->done();
					else
						gInventory.addObserver(pOfferObserver);
				}
// [/RLVa:KB]

				// <FS:Ansariel> FIRE-3234: Ask if items should be previewed;
				// ShowOfferedInventory is always true anyway - instead there is
				// ShowNewInventory that is actually changable by the user!
				//if (gSavedSettings.getBOOL("ShowOfferedInventory"))
				{
					// <FS:Ansariel> FIRE-23476: Don't select inventory offer in inventory if AutoAcceptNewInventory && !ShowInInventory && ShowNewInventory
					//LLOpenAgentOffer* open_agent_offer = new LLOpenAgentOffer(mObjectID, from_string);
					LLOpenAgentOffer* open_agent_offer = new LLOpenAgentOffer(mObjectID, from_string, true);
					// </FS:Ansariel>
					open_agent_offer->startFetch();
					if(catp || (itemp && itemp->isFinished()))
					{
						open_agent_offer->done();
					}
					else
					{
						opener = open_agent_offer;
					}
				}

				// <FS:Ansariel> Optional V1-like inventory accept messages
				if (gSavedSettings.getBOOL("FSUseLegacyInventoryAcceptMessages") && button == IOR_SHOW)
				{
					send_auto_receive_response();
				}
				// </FS:Ansariel> Optional V1-like inventory accept messages
			}
			break;
		case IM_GROUP_NOTICE:
		case IM_GROUP_NOTICE_REQUESTED:
			opener = new LLOpenTaskGroupOffer;
			sendReceiveResponse(true, mFolderID);
			break;
		case IM_TASK_INVENTORY_OFFERED:
			// This is an offer from a task or group.
			// We don't use a new instance of an opener
			// We instead use the singular observer gOpenTaskOffer
			// Since it already exists, we don't need to actually do anything
			break;
		default:
			LL_WARNS("Messaging") << "inventory_offer_callback: unknown offer type" << LL_ENDL;
			break;
		}

		if (modified_form != NULL)
		{
			modified_form->setElementEnabled("Show", false);
		}
		break;
		// end switch (mIM)
			
	case IOR_ACCEPT:
	case IOR_ACCEPT_SILENT: // <FS:Ansariel> FIRE-3832: Silent accept/decline of inventory offers
		//don't spam them if they are getting flooded
		if (check_offer_throttle(mFromName, true))
		{
			// <FS:Ansariel> This breaks object owner name parsing
			//log_message = "<nolink>" + chatHistory_string + "</nolink> " + LLTrans::getString("InvOfferGaveYou") + " " + getSanitizedDescription() + LLTrans::getString(".");
			// <FS:Ansariel> FIRE-29677 / SL-13720 workaround
			//log_message = chatHistory_string + " " + LLTrans::getString("InvOfferGaveYou") + " " + getSanitizedDescription() + LLTrans::getString(".");
			// </FS:Ansariel>

			//LLSD args;
			//args["MESSAGE"] = log_message;
			//LLNotificationsUtil::add("SystemMessageTip", args);
			log_message = " " + LLTrans::getString("InvOfferGaveYou") + " " + getSanitizedDescription() + LLTrans::getString(".");

			LLUUID inv_sender_id;
			size_t separator_idx = mFromName.find('|');
			if (separator_idx != std::string::npos && LLUUID::parseUUID(mFromName.substr(0, separator_idx), &inv_sender_id) && mFromName.size() > (++separator_idx))
			{
				log_message = mFromName.substr(separator_idx) + log_message;
				LLAvatarNameCache::instance().get(inv_sender_id, boost::bind(&inventory_offer_name_callback, _2, log_message));
			}
			else
			{
				LLSD args;
				args["MESSAGE"] = chatHistory_string + log_message;
				LLNotificationsUtil::add("SystemMessageTip", args);
			}
			// </FS:Ansariel>
		}

		// <FS:Ansariel> FIRE-3832: Silent accept/decline of inventory offers
		if (mIM == IM_GROUP_NOTICE || mIM == IM_GROUP_NOTICE_REQUESTED)
		{
			opener = new LLOpenTaskGroupOffer;
			sendReceiveResponse(true, mFolderID);
		}
		else if (mIM == IM_INVENTORY_OFFERED)
		{
// [RLVa:KB] - Checked: 2010-04-18 (RLVa-1.2.0)
			if ( (rlv_handler_t::isEnabled()) && (!RlvSettings::getForbidGiveToRLV()) && (LLAssetType::AT_CATEGORY == mType) && (mDesc.find(RLV_PUTINV_PREFIX) == 0) )
			{
				RlvGiveToRLVAgentOffer* pOfferObserver = new RlvGiveToRLVAgentOffer(mObjectID);
				pOfferObserver->startFetch();
				if (pOfferObserver->isFinished())
					pOfferObserver->done();
				else
					gInventory.addObserver(pOfferObserver);
			}
// [/RLVa:KB]

			if (gSavedSettings.getBOOL("FSUseLegacyInventoryAcceptMessages") && button == IOR_ACCEPT)
			{
				send_auto_receive_response();
			}
			if (gSavedSettings.getBOOL("ShowInInventory"))
			{
				LLInventoryPanel::openInventoryPanelAndSetSelection(TRUE, mObjectID);
			}
		}
		// </FS:Ansariel>

		break;

	case IOR_MUTE:
		if (modified_form != NULL)
		{
			modified_form->setElementEnabled("Mute", false);
		}
		accept_to_trash = false; // for notices, but IOR_MUTE normally doesn't happen for notices
		// MUTE falls through to decline
	case IOR_DECLINE:
	case IOR_DECLINE_SILENT: // <FS:Ansariel> FIRE-3832: Silent accept/decline of inventory offers
		{
			{
				LLStringUtil::format_map_t log_message_args;
				log_message_args["DESC"] = mDesc;
				log_message_args["NAME"] = mFromName;
				log_message = LLTrans::getString("InvOfferDecline", log_message_args);
			}
			chat.mText = log_message;
			if( LLMuteList::getInstance()->isMuted(mFromID ) && ! LLMuteList::getInstance()->isLinden(mFromName) )  // muting for SL-42269
			{
				chat.mMuted = TRUE;
				accept_to_trash = false; // will send decline message
			}

			// *NOTE dzaporozhan
			// Disabled logging to old chat floater to fix crash in group notices - EXT-4149
			// LLFloaterChat::addChatHistory(chat);
			
			if (mObjectID.notNull()) //make sure we can discard
			{
				LLDiscardAgentOffer* discard_agent_offer = new LLDiscardAgentOffer(mFolderID, mObjectID);
				discard_agent_offer->startFetch();
				if ((catp && gInventory.isCategoryComplete(mObjectID)) || (itemp && itemp->isFinished()))
				{
					discard_agent_offer->done();
				}
				else
				{
					opener = discard_agent_offer;
				}
			}
			// <FS:Ansariel> Make group notice attachment move to trash optional
			//else if (mIM == IM_GROUP_NOTICE)
			else if (mIM == IM_GROUP_NOTICE && gSavedSettings.getBOOL("FSDismissGroupNoticeAttachmentsToTrash"))
			// </FS:Ansariel>
			{
				// group notice needs to request object to trash so that user will see it later
				// Note: muted agent offers go to trash, not sure if we should do same for notices
				LLUUID trash = gInventory.findCategoryUUIDForType(LLFolderType::FT_TRASH);
				sendReceiveResponse(accept_to_trash, trash);
			}

			// <FS:Ansariel> Optional V1-like inventory accept messages
			if ((gSavedSettings.getBOOL("FSUseLegacyInventoryAcceptMessages") && button == IOR_DECLINE) && mIM == IM_INVENTORY_OFFERED)
			{
				send_decline_response();
			}
			// </FS:Ansariel> Optional V1-like inventory accept messages
			if (modified_form != NULL)
			{
				modified_form->setElementEnabled("Show", false);
				modified_form->setElementEnabled("Discard", false);
			}

			break;
		}
	default:
		// close button probably
		// In case of agent offers item has already been fetched and is in your inventory, we simply won't highlight it
		// OR delete it if the notification gets killed, since we don't want that to be a vector for 
		// losing inventory offers.
		// <FS:Ansariel> Make group notice attachment move to trash optional
		//if (mIM == IM_GROUP_NOTICE)
		if (mIM == IM_GROUP_NOTICE && gSavedSettings.getBOOL("FSDismissGroupNoticeAttachmentsToTrash"))
		// </FS:Ansariel>
		{
			LLUUID trash = gInventory.findCategoryUUIDForType(LLFolderType::FT_TRASH);
			sendReceiveResponse(true, trash);
		}
		break;
	}

	if(opener)
	{
		gInventory.addObserver(opener);
	}

	if(!mPersist)
	{
		delete this;
	}

	return false;
}

bool LLOfferInfo::inventory_task_offer_callback(const LLSD& notification, const LLSD& response)
{
	LLChat chat;
	std::string log_message;
	S32 button = LLNotification::getSelectedOption(notification, response);
	
	// For muting, we need to add the mute, then decline the offer.
	// This must be done here because:
	// * callback may be called immediately,
	// * adding the mute sends a message,
	// * we can't build two messages at once.
	if (2 == button)
	{
		LLNotificationPtr notification_ptr = LLNotifications::instance().find(notification["id"].asUUID());

		llassert(notification_ptr != NULL);
		if (notification_ptr != NULL)
		{
			if (mFromGroup)
			{
				gCacheName->getGroup(mFromID, boost::bind(&inventory_offer_mute_callback, _1, _2, _3));
			}
			else
			{
				LLAvatarNameCache::get(mFromID, boost::bind(&inventory_offer_mute_avatar_callback, _1, _2));
			}
		}
	}

	std::string from_string; // Used in the pop-up.
	std::string chatHistory_string;  // Used in chat history.

	if (mFromObject == TRUE)
	{
		if (mFromGroup)
		{
			std::string group_name;
			if (gCacheName->getGroupName(mFromID, group_name))
			{
				from_string = LLTrans::getString("InvOfferAnObjectNamed") + " "+"'" 
				+ mFromName + LLTrans::getString("'") +" " + LLTrans::getString("InvOfferOwnedByGroup") 
				+ " "+ "'" + group_name + "'";
				
				chatHistory_string = mFromName + " " + LLTrans::getString("InvOfferOwnedByGroup") 
				+ " " + group_name + "'";
			}
			else
			{
				from_string = LLTrans::getString("InvOfferAnObjectNamed") + " "+"'"
				+ mFromName +"'"+ " " + LLTrans::getString("InvOfferOwnedByUnknownGroup");
				chatHistory_string = mFromName + " " + LLTrans::getString("InvOfferOwnedByUnknownGroup");
			}
		}
		else
		{
/*
			LLAvatarName av_name;
			if (LLAvatarNameCache::get(mFromID, &av_name))
			{
				from_string = LLTrans::getString("InvOfferAnObjectNamed") + " "+ LLTrans::getString("'") + mFromName 
					+ LLTrans::getString("'")+" " + LLTrans::getString("InvOfferOwnedBy") + av_name.getUserName();
				chatHistory_string = mFromName + " " + LLTrans::getString("InvOfferOwnedBy") + " " + av_name.getUserName();
			}
			else
			{
				from_string = LLTrans::getString("InvOfferAnObjectNamed") + " "+LLTrans::getString("'") 
				+ mFromName + LLTrans::getString("'")+" " + LLTrans::getString("InvOfferOwnedByUnknownUser");
				chatHistory_string = mFromName + " " + LLTrans::getString("InvOfferOwnedByUnknownUser");
			}
*/
// [SL:KB] - Checked: 2010-11-02 (RLVa-1.2.2a) | Added: RLVa-1.2.2a
			std::string name_slurl = LLSLURL("agent", mFromID, "about").getSLURLString();

// [RLVa:KB] - Checked: RLVa-2.0.1
			// RELEASE-RLVa: [RLVa-2.0.1] Make sure this stays in sync with the condition in inventory_offer_handler()
			bool fRlvCanShowName = (!RlvActions::isRlvEnabled()) ||
				(RlvActions::canShowName(RlvActions::SNC_DEFAULT, mFromID)) || (!RlvUtil::isNearbyAgent(mFromID)) || (RlvUIEnabler::hasOpenIM(mFromID)) || (RlvUIEnabler::hasOpenProfile(mFromID));
			if (!fRlvCanShowName)
				name_slurl = LLSLURL("agent", mFromID, "rlvanonym").getSLURLString();
// [/RLVa:KB]

			from_string = LLTrans::getString("InvOfferAnObjectNamed") + " "+ LLTrans::getString("'") + mFromName 
				+ LLTrans::getString("'")+" " + LLTrans::getString("InvOfferOwnedBy") + name_slurl;
			chatHistory_string = mFromName + " " + LLTrans::getString("InvOfferOwnedBy") + " " + name_slurl;
// [/SL:KB]
		}
	}
	else
	{
		from_string = chatHistory_string = mFromName;
	}
	
	LLUUID destination;
	bool accept = true;

	// If user accepted, accept to proper folder, if user discarded, accept to trash.
	switch(button)
	{
		case IOR_ACCEPT:
// [RLVa:KB] - Checked: 2010-09-23 (RLVa-1.2.1)
			// Only treat the offer as 'Give to #RLV' if:
			//   - the user has enabled the feature
			//   - the inventory offer came from a script (and specifies a folder)
			//   - the name starts with the prefix - mDesc format: '[OBJECTNAME]'  ( http://slurl.com/... )
			if ( (rlv_handler_t::isEnabled()) && (IM_TASK_INVENTORY_OFFERED == mIM) && (LLAssetType::AT_CATEGORY == mType) && (mDesc.find(RLV_PUTINV_PREFIX) == 1) )
			{
				if (!RlvSettings::getForbidGiveToRLV())
				{
					const LLUUID& idRlvRoot = RlvInventory::instance().getSharedRootID();
					if (idRlvRoot.notNull())
						mFolderID = idRlvRoot;

					// "accepted_in_rlv" is sent from RlvGiveToRLVTaskOffer *after* we have the folder
					RlvGiveToRLVTaskOffer* pOfferObserver = new RlvGiveToRLVTaskOffer(mTransactionID);
					gInventory.addObserver(pOfferObserver);
				}
				else
				{
					std::string::size_type idxToken = mDesc.find("'  ( http://");
					if (std::string::npos != idxToken)
					{
						RlvBehaviourNotifyHandler::sendNotification("accepted_in_inv inv_offer " + mDesc.substr(1, idxToken - 1));
					}
				}
			}
// [/RLVa:KB]

			destination = mFolderID;
			//don't spam user if flooded
			if (check_offer_throttle(mFromName, true))
			{
				// <FS:Ansariel> This breaks object owner name parsing
				//log_message = "<nolink>" + chatHistory_string + "</nolink> " + LLTrans::getString("InvOfferGaveYou") + " " + getSanitizedDescription() + LLTrans::getString(".");
				log_message = chatHistory_string + " " + LLTrans::getString("InvOfferGaveYou") + " " + getSanitizedDescription() + LLTrans::getString(".");
				// </FS:Ansariel>
				LLSD args;
				args["MESSAGE"] = log_message;
				LLNotificationsUtil::add("SystemMessageTip", args);
			}
			break;
		case IOR_MUTE:
			// MUTE falls through to decline
			accept = false;
		case IOR_DECLINE:
		default:
			// close button probably (or any of the fall-throughs from above)
			destination = gInventory.findCategoryUUIDForType(LLFolderType::FT_TRASH);
// [RLVa:KB] - Checked: 2010-09-23 (RLVa-1.2.1e) | Added: RLVa-1.2.1e
			if ( (rlv_handler_t::isEnabled()) && 
				 (IM_TASK_INVENTORY_OFFERED == mIM) && (LLAssetType::AT_CATEGORY == mType) && (mDesc.find(RLV_PUTINV_PREFIX) == 1) )
			{
				std::string::size_type idxToken = mDesc.find("'  ( http://");
				if (std::string::npos != idxToken)
					RlvBehaviourNotifyHandler::sendNotification("declined inv_offer " + mDesc.substr(1, idxToken - 1));
			}
// [/RLVa:KB]
			// <FS:Ansariel> Leave this notification in
			if (gSavedSettings.getBOOL("LogInventoryDecline"))
			{
				LLStringUtil::format_map_t log_message_args;
				log_message_args["DESC"] = mDesc;
				log_message_args["NAME"] = mFromName;
				log_message = LLTrans::getString("InvOfferDecline", log_message_args);


				LLSD args;
				args["MESSAGE"] = log_message;
				LLNotificationsUtil::add("SystemMessageTip", args);
			}
			// </FS:Ansariel>
			if (accept && LLMuteList::getInstance()->isMuted(mFromID, mFromName))
			{
				// Note: muted offers are usually declined automatically,
				// but user can mute object after receiving message
				accept = false;
			}
			break;
	}

	sendReceiveResponse(accept, destination);

	if(!mPersist)
	{
		delete this;
	}
	return false;
}

std::string LLOfferInfo::getSanitizedDescription()
{
	// currently we get description from server as: 'Object' ( Location )
	// object name shouldn't be shown as a hyperlink
	std::string description = mDesc;

	std::size_t start = mDesc.find_first_of("'");
	std::size_t end = mDesc.find_last_of("'");
	// <FS:Ansariel> FIRE-29194: <nolink> tags showing in offline inventory offer log
	//if ((start != std::string::npos) && (end != std::string::npos))
	if ((start != std::string::npos) && (end != std::string::npos) && start != end)
	// </FS:Ansariel>
	{
		description.insert(start, "<nolink>");
		description.insert(end + 8, "</nolink>");
	}
	return description;
}


void LLOfferInfo::initRespondFunctionMap()
{
	if(mRespondFunctions.empty())
	{
		mRespondFunctions["ObjectGiveItem"] = boost::bind(&LLOfferInfo::inventory_task_offer_callback, this, _1, _2);
		mRespondFunctions["OwnObjectGiveItem"] = boost::bind(&LLOfferInfo::inventory_task_offer_callback, this, _1, _2);
		mRespondFunctions["UserGiveItem"] = boost::bind(&LLOfferInfo::inventory_offer_callback, this, _1, _2);
		// <FS:Ansariel> FIRE-3832: Silent accept/decline of inventory offers
		mRespondFunctions["UserGiveItemLegacy"] = boost::bind(&LLOfferInfo::inventory_offer_callback, this, _1, _2);
	}
}

bool lure_callback(const LLSD& notification, const LLSD& response)
{
	S32 option = 0;
	if (response.isInteger()) 
	{
		option = response.asInteger();
	}
	else
	{
		option = LLNotificationsUtil::getSelectedOption(notification, response);
	}
	
	LLUUID from_id = notification["payload"]["from_id"].asUUID();
	LLUUID lure_id = notification["payload"]["lure_id"].asUUID();
	BOOL godlike = notification["payload"]["godlike"].asBoolean();

	switch(option)
	{
	case 0:
		{
			// accept
			gAgent.teleportViaLure(lure_id, godlike);
		}
		break;
	case 1:
	default:
		// decline
		send_simple_im(from_id,
					   LLStringUtil::null,
					   IM_LURE_DECLINED,
					   lure_id);
		break;
	}

// <FS:Ansariel> [FS communication UI] FIRE-11536: Commenting out CHUI-112;
//               Reposting the notification form will squeeze it somewhere
//               within the IM floater and we don't need it for our comm. UI.
//	LLNotificationPtr notification_ptr = LLNotifications::instance().find(notification["id"].asUUID());
//
//	if (notification_ptr)
//	{
//		LLNotificationFormPtr modified_form(new LLNotificationForm(*notification_ptr->getForm()));
//		modified_form->setElementEnabled("Teleport", false);
//		modified_form->setElementEnabled("Cancel", false);
//		notification_ptr->updateForm(modified_form);
//		//notification_ptr->repost();
//// [SL:KB] - Patch: UI-Notifications | Checked: 2013-05-09 (Catznip-3.5)
//		// Assume that any offer notification with "getCanBeStored() == true" is the result of RLVa routing it to the notifcation syswell
//		/*const*/ LLNotificationsUI::LLScreenChannel* pChannel = LLNotificationsUI::LLChannelManager::instance().getNotificationScreenChannel();
//		/*const*/ LLNotificationsUI::LLToast* pToast = (pChannel) ? pChannel->getToastByNotificationID(notification["id"].asUUID()) : NULL;
//		if ( (!pToast) || (!pToast->getCanBeStored()) )
//		{
//// [/SL:KB]
//			notification_ptr->repost();
//	}
// </FS:Ansariel>

	return false;
}
static LLNotificationFunctorRegistration lure_callback_reg("TeleportOffered", lure_callback);

bool mature_lure_callback(const LLSD& notification, const LLSD& response)
{
	S32 option = 0;
	if (response.isInteger()) 
	{
		option = response.asInteger();
	}
	else
	{
		option = LLNotificationsUtil::getSelectedOption(notification, response);
	}
	
	LLUUID from_id = notification["payload"]["from_id"].asUUID();
	LLUUID lure_id = notification["payload"]["lure_id"].asUUID();
	BOOL godlike = notification["payload"]["godlike"].asBoolean();
	U8 region_access = static_cast<U8>(notification["payload"]["region_maturity"].asInteger());

	switch(option)
	{
	case 0:
		{
			// accept
			gSavedSettings.setU32("PreferredMaturity", static_cast<U32>(region_access));
			gAgent.setMaturityRatingChangeDuringTeleport(region_access);
			gAgent.teleportViaLure(lure_id, godlike);
		}
		break;
	case 1:
	default:
		// decline
		send_simple_im(from_id,
					   LLStringUtil::null,
					   IM_LURE_DECLINED,
					   lure_id);
		break;
	}
	return false;
}
static LLNotificationFunctorRegistration mature_lure_callback_reg("TeleportOffered_MaturityExceeded", mature_lure_callback);

bool goto_url_callback(const LLSD& notification, const LLSD& response)
{
	std::string url = notification["payload"]["url"].asString();
	S32 option = LLNotificationsUtil::getSelectedOption(notification, response);
	if(1 == option)
	{
		LLWeb::loadURL(url);
	}
	return false;
}
static LLNotificationFunctorRegistration goto_url_callback_reg("GotoURL", goto_url_callback);

bool inspect_remote_object_callback(const LLSD& notification, const LLSD& response)
{
	S32 option = LLNotificationsUtil::getSelectedOption(notification, response);
	if (0 == option)
	{
		LLFloaterReg::showInstance("inspect_remote_object", notification["payload"]);
	}
	return false;
}
static LLNotificationFunctorRegistration inspect_remote_object_callback_reg("ServerObjectMessage", inspect_remote_object_callback);

class LLPostponedServerObjectNotification: public LLPostponedNotification
{
protected:
	/* virtual */
	void modifyNotificationParams()
	{
		LLSD payload = mParams.payload;
		mParams.payload = payload;
	}
};

static LLTrace::BlockTimerStatHandle FTM_PROCESS_IMPROVED_IM("Process IM");

void process_improved_im(LLMessageSystem *msg, void **user_data)
{
    LL_RECORD_BLOCK_TIME(FTM_PROCESS_IMPROVED_IM);

    LLUUID from_id;
    BOOL from_group;
    LLUUID to_id;
    U8 offline;
    U8 d = 0;
    LLUUID session_id;
    U32 timestamp;
    std::string agentName;
    std::string message;
    U32 parent_estate_id = 0;
    LLUUID region_id;
    LLVector3 position;
    U8 binary_bucket[MTUBYTES];
    S32 binary_bucket_size;

    // *TODO: Translate - need to fix the full name to first/last (maybe)
    msg->getUUIDFast(_PREHASH_AgentData, _PREHASH_AgentID, from_id);
    msg->getBOOLFast(_PREHASH_MessageBlock, _PREHASH_FromGroup, from_group);
    msg->getUUIDFast(_PREHASH_MessageBlock, _PREHASH_ToAgentID, to_id);
    msg->getU8Fast(_PREHASH_MessageBlock, _PREHASH_Offline, offline);
    msg->getU8Fast(_PREHASH_MessageBlock, _PREHASH_Dialog, d);
    msg->getUUIDFast(_PREHASH_MessageBlock, _PREHASH_ID, session_id);
    msg->getU32Fast(_PREHASH_MessageBlock, _PREHASH_Timestamp, timestamp);
    //msg->getData("MessageBlock", "Count",		&count);
    msg->getStringFast(_PREHASH_MessageBlock, _PREHASH_FromAgentName, agentName);
    msg->getStringFast(_PREHASH_MessageBlock, _PREHASH_Message, message);
    msg->getU32Fast(_PREHASH_MessageBlock, _PREHASH_ParentEstateID, parent_estate_id);
    msg->getUUIDFast(_PREHASH_MessageBlock, _PREHASH_RegionID, region_id);
    msg->getVector3Fast(_PREHASH_MessageBlock, _PREHASH_Position, position);
    msg->getBinaryDataFast(_PREHASH_MessageBlock, _PREHASH_BinaryBucket, binary_bucket, 0, 0, MTUBYTES);
    binary_bucket_size = msg->getSizeFast(_PREHASH_MessageBlock, _PREHASH_BinaryBucket);
    EInstantMessage dialog = (EInstantMessage)d;
    LLHost sender = msg->getSender();

    LLIMProcessing::processNewMessage(from_id,
        from_group,
        to_id,
        offline,
        dialog,
        session_id,
        timestamp,
        agentName,
        message,
        parent_estate_id,
        region_id,
        position,
        binary_bucket,
        binary_bucket_size,
        sender);
}

void send_do_not_disturb_message (LLMessageSystem* msg, const LLUUID& from_id, const LLUUID& session_id)
{
	if (gAgent.isDoNotDisturb())
	{
		std::string my_name;
		LLAgentUI::buildFullname(my_name);
		std::string response = gSavedPerAccountSettings.getString("DoNotDisturbModeResponse");
		pack_instant_message(
			msg,
			gAgent.getID(),
			FALSE,
			gAgent.getSessionID(),
			from_id,
			my_name,
			response,
			IM_ONLINE,
			IM_DO_NOT_DISTURB_AUTO_RESPONSE,
			session_id);
		gAgent.sendReliableMessage();
	}
}

// <FS:PP> FIRE-1245: Option to block/reject teleport offers
void send_rejecting_tp_offers_message (LLMessageSystem* msg, const LLUUID& from_id, const LLUUID& session_id)
{
	std::string my_name;
	LLAgentUI::buildFullname(my_name);
	std::string response = gSavedPerAccountSettings.getString("FSRejectTeleportOffersResponse");
	pack_instant_message(
		msg,
		gAgent.getID(),
		FALSE,
		gAgent.getSessionID(),
		from_id,
		my_name,
		response,
		IM_ONLINE,
		IM_DO_NOT_DISTURB_AUTO_RESPONSE,
		session_id);
	gAgent.sendReliableMessage();
}
// </FS:PP> FIRE-1245: Option to block/reject teleport offers

// <FS:PP> FIRE-15233: Automatic friendship request refusal
void send_rejecting_friendship_requests_message (LLMessageSystem* msg, const LLUUID& from_id, const LLUUID& session_id)
{
	std::string my_name;
	LLAgentUI::buildFullname(my_name);
	std::string response = gSavedPerAccountSettings.getString("FSRejectFriendshipRequestsResponse");
	pack_instant_message(
		msg,
		gAgent.getID(),
		FALSE,
		gAgent.getSessionID(),
		from_id,
		my_name,
		response,
		IM_ONLINE,
		IM_DO_NOT_DISTURB_AUTO_RESPONSE,
		session_id);
	gAgent.sendReliableMessage();
}
// </FS:PP> FIRE-15233: Automatic friendship request refusal

bool callingcard_offer_callback(const LLSD& notification, const LLSD& response)
{
	S32 option = LLNotificationsUtil::getSelectedOption(notification, response);
	LLUUID fid;
	LLUUID from_id;
	LLMessageSystem* msg = gMessageSystem;
	switch(option)
	{
	case 0:
		// accept
		msg->newMessageFast(_PREHASH_AcceptCallingCard);
		msg->nextBlockFast(_PREHASH_AgentData);
		msg->addUUIDFast(_PREHASH_AgentID, gAgent.getID());
		msg->addUUIDFast(_PREHASH_SessionID, gAgent.getSessionID());
		msg->nextBlockFast(_PREHASH_TransactionBlock);
		msg->addUUIDFast(_PREHASH_TransactionID, notification["payload"]["transaction_id"].asUUID());
		fid = gInventory.findCategoryUUIDForType(LLFolderType::FT_CALLINGCARD);
		msg->nextBlockFast(_PREHASH_FolderData);
		msg->addUUIDFast(_PREHASH_FolderID, fid);
		msg->sendReliable(LLHost(notification["payload"]["sender"].asString()));
		break;
	case 1:
		// decline		
		msg->newMessageFast(_PREHASH_DeclineCallingCard);
		msg->nextBlockFast(_PREHASH_AgentData);
		msg->addUUIDFast(_PREHASH_AgentID, gAgent.getID());
		msg->addUUIDFast(_PREHASH_SessionID, gAgent.getSessionID());
		msg->nextBlockFast(_PREHASH_TransactionBlock);
		msg->addUUIDFast(_PREHASH_TransactionID, notification["payload"]["transaction_id"].asUUID());
		msg->sendReliable(LLHost(notification["payload"]["sender"].asString()));
		send_do_not_disturb_message(msg, notification["payload"]["source_id"].asUUID());
		break;
	default:
		// close button probably, possibly timed out
		break;
	}

	return false;
}
static LLNotificationFunctorRegistration callingcard_offer_cb_reg("OfferCallingCard", callingcard_offer_callback);

void process_offer_callingcard(LLMessageSystem* msg, void**)
{
	// someone has offered to form a friendship
	LL_DEBUGS("Messaging") << "callingcard offer" << LL_ENDL;

	LLUUID source_id;
	msg->getUUIDFast(_PREHASH_AgentData, _PREHASH_AgentID, source_id);
	// NaCl - Antispam Registry
	if (NACLAntiSpamRegistry::instance().checkQueue(ANTISPAM_QUEUE_CALLING_CARD, source_id, ANTISPAM_SOURCE_AGENT))
	{
		return;
	}
	// NaCl End
	LLUUID tid;
	msg->getUUIDFast(_PREHASH_AgentBlock, _PREHASH_TransactionID, tid);

	LLSD payload;
	payload["transaction_id"] = tid;
	payload["source_id"] = source_id;
	payload["sender"] = msg->getSender().getIPandPort();

	LLViewerObject* source = gObjectList.findObject(source_id);
	LLSD args;
	std::string source_name;
	if(source && source->isAvatar())
	{
		LLNameValue* nvfirst = source->getNVPair("FirstName");
		LLNameValue* nvlast  = source->getNVPair("LastName");
		if (nvfirst && nvlast)
		{
			source_name = LLCacheName::buildFullName(
				nvfirst->getString(), nvlast->getString());
		}
	}

	if(!source_name.empty())
	{
		if (gAgent.isDoNotDisturb() 
			|| LLMuteList::getInstance()->isMuted(source_id, source_name, LLMute::flagTextChat))
		{
			// automatically decline offer
			LLNotifications::instance().forceResponse(LLNotification::Params("OfferCallingCard").payload(payload), 1);
		}
		else
		{
			args["NAME"] = source_name;
			LLNotificationsUtil::add("OfferCallingCard", args, payload);
		}
	}
	else
	{
		LL_WARNS("Messaging") << "Calling card offer from an unknown source." << LL_ENDL;
	}
}

void process_accept_callingcard(LLMessageSystem* msg, void**)
{
	LLNotificationsUtil::add("CallingCardAccepted");
}

void process_decline_callingcard(LLMessageSystem* msg, void**)
{
	LLNotificationsUtil::add("CallingCardDeclined");
}

void translateSuccess(LLChat chat, LLSD toastArgs, std::string originalMsg, std::string expectLang, std::string translation, const std::string detected_language)
{
    // filter out non-interesting responses  
    if (!translation.empty()
        && ((detected_language.empty()) || (expectLang != detected_language))
        && (LLStringUtil::compareInsensitive(translation, originalMsg) != 0))
    {
        chat.mText += " (" + LLTranslate::removeNoTranslateTags(translation) + ")";
    }

    LLNotificationsUI::LLNotificationManager::instance().onChat(chat, toastArgs);
}

void translateFailure(LLChat chat, LLSD toastArgs, int status, const std::string err_msg)
{
    std::string msg = LLTrans::getString("TranslationFailed", LLSD().with("[REASON]", err_msg));
    LLStringUtil::replaceString(msg, "\n", " "); // we want one-line error messages
    chat.mText += " (" + msg + ")";

    LLNotificationsUI::LLNotificationManager::instance().onChat(chat, toastArgs);
}


void process_chat_from_simulator(LLMessageSystem *msg, void **user_data)
{
	LLChat	chat;
	std::string		mesg;
	std::string		from_name;
	U8			source_temp;
	U8			type_temp;
	U8			audible_temp;
	LLColor4	color(1.0f, 1.0f, 1.0f, 1.0f);
	LLUUID		from_id;
	LLUUID		owner_id;
	LLViewerObject*	chatter;

	msg->getString("ChatData", "FromName", from_name);
	
	msg->getUUID("ChatData", "SourceID", from_id);
	chat.mFromID = from_id;
	
	// Object owner for objects
	msg->getUUID("ChatData", "OwnerID", owner_id);

	msg->getU8Fast(_PREHASH_ChatData, _PREHASH_SourceType, source_temp);
	chat.mSourceType = (EChatSourceType)source_temp;

	msg->getU8("ChatData", "ChatType", type_temp);
	chat.mChatType = (EChatType)type_temp;

	// NaCL - Antispam Registry
	static LLCachedControl<bool> useAntiSpam(gSavedSettings, "UseAntiSpam");
	static LLCachedControl<bool> useAntiSpamMine(gSavedSettings, "FSUseAntiSpamMine");
	bool deferred_spam_check = false;
	if (useAntiSpam && chat.mChatType != CHAT_TYPE_START && chat.mChatType != CHAT_TYPE_STOP)
	{
		if (chat.mSourceType == CHAT_SOURCE_OBJECT)
		{
			LLViewerObject* source = gObjectList.findObject(from_id);
			if (source)
			{
				if (source->permYouOwner() && useAntiSpamMine)
				{
					// Only check if not a debug message
					deferred_spam_check = chat.mChatType != CHAT_TYPE_DEBUG_MSG;
				}
				else if (!source->permYouOwner() && chat.mChatType != CHAT_TYPE_DEBUG_MSG && NACLAntiSpamRegistry::instance().checkQueue(ANTISPAM_QUEUE_CHAT, from_id, ANTISPAM_SOURCE_OBJECT))
				{
					return;
				}
			}
		}
		// owner_id = from_id for agents
		else if (NACLAntiSpamRegistry::instance().checkQueue(ANTISPAM_QUEUE_CHAT, owner_id, ANTISPAM_SOURCE_AGENT))
		{
			return;
		}
	}
	// NaCl End

	msg->getU8Fast(_PREHASH_ChatData, _PREHASH_Audible, audible_temp);
	chat.mAudible = (EChatAudible)audible_temp;
	
	chat.mTime = LLFrameTimer::getElapsedSeconds();
	
	// IDEVO Correct for new-style "Resident" names
	if (chat.mSourceType == CHAT_SOURCE_AGENT)
	{
		// I don't know if it's OK to change this here, if 
		// anything downstream does lookups by name, for instance
		
		LLAvatarName av_name;
		if (LLAvatarNameCache::get(from_id, &av_name))
		{
			chat.mFromName = av_name.getCompleteName();
		}
		else
		{
			chat.mFromName = LLCacheName::cleanFullName(from_name);
		}
	}
	else
	{
		// make sure that we don't have an empty or all-whitespace name
		// <FS:KC> Objects with no name get renamed to NO_NAME_OBJECT so the object profile is still accessable
		//LLStringUtil::trim(from_name);
		//if (from_name.empty())
		//{
		//	from_name = LLTrans::getString("Unnamed");
		//}
		//chat.mFromName = from_name;
		static const boost::regex whitespace_exp("^\\s*$");
		if (chat.mSourceType == CHAT_SOURCE_OBJECT && boost::regex_search(from_name, whitespace_exp))
		{
			//[FIRE-2434 Mark Unamed Objects based on setting
			static LLCachedControl<bool> FSMarkObjects(gSavedSettings, "FSMarkObjects");
			if (FSMarkObjects)
			{
				chat.mFromName = LLTrans::getString("no_name_object");
			}
			else
			{
				chat.mFromName = "";
			}
		}
		else
		{
			chat.mFromName = from_name;
		}
		// </FS:KC>
	}

	BOOL is_do_not_disturb = gAgent.isDoNotDisturb();

	BOOL is_muted = FALSE;
	BOOL is_linden = FALSE;
	is_muted = LLMuteList::getInstance()->isMuted(
		from_id,
		from_name,
		LLMute::flagTextChat) 
		|| LLMuteList::getInstance()->isMuted(owner_id, LLMute::flagTextChat);
	is_linden = chat.mSourceType != CHAT_SOURCE_OBJECT &&
		LLMuteList::getInstance()->isLinden(from_name);

	if (is_muted && (chat.mSourceType == CHAT_SOURCE_OBJECT))
	{
		return;
	}

	BOOL is_audible = (CHAT_AUDIBLE_FULLY == chat.mAudible);
	chatter = gObjectList.findObject(from_id);
	if (chatter)
	{
		chat.mPosAgent = chatter->getPositionAgent();
		static LLCachedControl<bool> EffectScriptChatParticles(gSavedSettings, "EffectScriptChatParticles"); // <FS:PP> gSavedSettings to LLCachedControl

		// Make swirly things only for talking objects. (not script debug messages, though)
//		if (chat.mSourceType == CHAT_SOURCE_OBJECT 
//			&& chat.mChatType != CHAT_TYPE_DEBUG_MSG
//			&& gSavedSettings.getBOOL("EffectScriptChatParticles") )
// [RLVa:KB] - Checked: 2010-03-09 (RLVa-1.2.0b) | Modified: RLVa-1.0.0g
		if ( ((chat.mSourceType == CHAT_SOURCE_OBJECT) && (chat.mChatType != CHAT_TYPE_DEBUG_MSG)) && 
			 // <FS:PP> gSavedSettings to LLCachedControl
			 // (gSavedSettings.getBOOL("EffectScriptChatParticles")) &&
			 (EffectScriptChatParticles) &&
			 // </FS:PP>
			 ((!rlv_handler_t::isEnabled()) || (CHAT_TYPE_OWNER != chat.mChatType)) )
// [/RLVa:KB]
		{
			LLPointer<LLViewerPartSourceChat> psc = new LLViewerPartSourceChat(chatter->getPositionAgent());
			psc->setSourceObject(chatter);
			psc->setColor(color);
			//We set the particles to be owned by the object's owner, 
			//just in case they should be muted by the mute list
			psc->setOwnerUUID(owner_id);
			LLViewerPartSim::getInstance()->addPartSource(psc);
		}

		// record last audible utterance
		if (is_audible
			&& (is_linden || (!is_muted && !is_do_not_disturb)))
		{
			if (chat.mChatType != CHAT_TYPE_START 
				&& chat.mChatType != CHAT_TYPE_STOP)
			{
				gAgent.heardChat(chat.mFromID);
			}
		}
	}

	if (is_audible)
	{
		//BOOL visible_in_chat_bubble = FALSE;
		std::string verb;

		color.setVec(1.f,1.f,1.f,1.f);
		msg->getStringFast(_PREHASH_ChatData, _PREHASH_Message, mesg);

		// NaCl - Newline flood protection
		static LLCachedControl<bool> useAntiSpam(gSavedSettings, "UseAntiSpam");
		// <FS:TS> FIRE-23138: Add option to antispam user's own objects
		bool deferred_newline_spam_check = false;
		if (useAntiSpam)
		{
			bool doCheck = true;
			if (owner_id.isNull())
			{
				doCheck = false;
			}
			if (doCheck && !useAntiSpamMine)
			{
				if (gAgentID == owner_id)
				{
					doCheck = false;
					}
				if (doCheck && chatter && chatter->permYouOwner())
				{
					doCheck = false;
				}
				if (doCheck && NACLAntiSpamRegistry::instance().checkNewlineFlood(ANTISPAM_QUEUE_CHAT, owner_id, mesg))
				{
					return;
				}
			}
			if (doCheck && useAntiSpamMine)
			{
				// If it's the user's object, defer the check so RLV commands still work
				deferred_newline_spam_check = true;
			}
			// </FS:TS> FIRE-23138
		}
		// NaCl End

// [RLVa:KB] - Checked: 2010-04-23 (RLVa-1.2.0f) | Modified: RLVa-1.2.0f
		if ( (rlv_handler_t::isEnabled()) && (CHAT_TYPE_START != chat.mChatType) && (CHAT_TYPE_STOP != chat.mChatType) )
		{
			// NOTE: chatter can be NULL (may not have rezzed yet, or could be another avie's HUD attachment)
			BOOL is_attachment = (chatter) ? chatter->isAttachment() : FALSE;
			BOOL is_owned_by_me = (chatter) ? chatter->permYouOwner() : FALSE;

			// Filtering "rules":
			//   avatar  => filter all avie text (unless it's this avie or they're an exemption)
			//   objects => filter everything except attachments this avie owns (never filter llOwnerSay or llRegionSayTo chat)
			if ( ( (CHAT_SOURCE_AGENT == chat.mSourceType) && (from_id != gAgent.getID()) ) || 
				 ( (CHAT_SOURCE_OBJECT == chat.mSourceType) && ((!is_owned_by_me) || (!is_attachment)) && 
				   (CHAT_TYPE_OWNER != chat.mChatType) && (CHAT_TYPE_DIRECT != chat.mChatType) ) )
			{
				bool fIsEmote = RlvUtil::isEmote(mesg);
				static LLCachedControl<bool> RestrainedLoveShowEllipsis(gSavedSettings, "RestrainedLoveShowEllipsis"); // <FS:PP> gSavedSettings to LLCachedControl
				if ((!fIsEmote) &&
					(((gRlvHandler.hasBehaviour(RLV_BHVR_RECVCHAT)) && (!gRlvHandler.isException(RLV_BHVR_RECVCHAT, from_id))) ||
					 ((gRlvHandler.hasBehaviour(RLV_BHVR_RECVCHATFROM)) && (gRlvHandler.isException(RLV_BHVR_RECVCHATFROM, from_id))) ))
				{
					// <FS:PP> gSavedSettings to LLCachedControl
					// if ( (gRlvHandler.filterChat(mesg, false)) && (!gSavedSettings.getBOOL("RestrainedLoveShowEllipsis")) )
					if ( (gRlvHandler.filterChat(mesg, false)) && (!RestrainedLoveShowEllipsis) )
					// </FS:PP>
						return;
				}
				else if ((fIsEmote) &&
					     (((gRlvHandler.hasBehaviour(RLV_BHVR_RECVEMOTE)) && (!gRlvHandler.isException(RLV_BHVR_RECVEMOTE, from_id))) ||
					      ((gRlvHandler.hasBehaviour(RLV_BHVR_RECVEMOTEFROM)) && (gRlvHandler.isException(RLV_BHVR_RECVEMOTEFROM, from_id))) ))
 				{
					// <FS:PP> gSavedSettings to LLCachedControl
					// if (!gSavedSettings.getBOOL("RestrainedLoveShowEllipsis"))
					if (!RestrainedLoveShowEllipsis)
					// </FS:PP>
						return;
					mesg = "/me ...";
				}
			}

			// Filtering "rules":
			//   avatar => filter only their name (unless it's this avie)
			//   other  => filter everything
			if (!RlvActions::canShowName(RlvActions::SNC_DEFAULT))
			{
				if (CHAT_SOURCE_AGENT != chat.mSourceType)
				{
					if (chat.mChatType != CHAT_TYPE_RADAR) // Radar messages are already correct anonymized
					{
						RlvUtil::filterNames(chat.mFromName);
					}
				}
				else if (!RlvActions::canShowName(RlvActions::SNC_DEFAULT, chat.mFromID))
				{
					LLAvatarName av_name;
					if (LLAvatarNameCache::get(chat.mFromID, &av_name))
					{
						chat.mFromName = RlvStrings::getAnonym(av_name);
					}
					else
					{
						chat.mFromName = RlvStrings::getAnonym(chat.mFromName);
					}
					chat.mRlvNamesFiltered = TRUE;
				}
			}

			// Create an "objectim" URL for objects if we're either @shownames or @showloc restricted
			// (we need to do this now because we won't be have enough information to do it later on)
			if ( (CHAT_SOURCE_OBJECT == chat.mSourceType) &&
			     ( (!RlvActions::canShowName(RlvActions::SNC_DEFAULT)) || (!RlvActions::canShowLocation()) ) )
			{
				LLSD sdQuery;
				sdQuery["name"] = chat.mFromName;
				sdQuery["owner"] = owner_id;

				if ( (!RlvActions::canShowName(RlvActions::SNC_DEFAULT, owner_id)) && (!is_owned_by_me) )
					sdQuery["rlv_shownames"] = true;

				const LLViewerRegion* pRegion = LLWorld::getInstance()->getRegionFromPosAgent(chat.mPosAgent);
				if (pRegion)
					sdQuery["slurl"] = LLSLURL(pRegion->getName(), chat.mPosAgent).getLocationString();

				chat.mURL = LLSLURL("objectim", from_id, LLURI::mapToQueryString(sdQuery)).getSLURLString();
			}
		}
// [/RLVa:KB]

		BOOL ircstyle = FALSE;

		// Look for IRC-style emotes here so chatbubbles work
		// <FS:Ansariel> Consolidate IRC /me prefix checks
		//std::string prefix = mesg.substr(0, 4);
		//if (prefix == "/me " || prefix == "/me'")
		if (is_irc_me_prefix(mesg))
		// </FS:Ansariel>
		{
			ircstyle = TRUE;
		}
		chat.mText = mesg;

		// Look for the start of typing so we can put "..." in the bubbles.
		if (CHAT_TYPE_START == chat.mChatType)
		{
			LLLocalSpeakerMgr::getInstance()->setSpeakerTyping(from_id, TRUE);

			// Might not have the avatar constructed yet, eg on login.
			if (chatter && chatter->isAvatar())
			{
				((LLVOAvatar*)chatter)->startTyping();
			}
			return;
		}
		else if (CHAT_TYPE_STOP == chat.mChatType)
		{
			LLLocalSpeakerMgr::getInstance()->setSpeakerTyping(from_id, FALSE);

			// Might not have the avatar constructed yet, eg on login.
			if (chatter && chatter->isAvatar())
			{
				((LLVOAvatar*)chatter)->stopTyping();
			}
			return;
		}

		// Look for IRC-style emotes
		if (ircstyle)
		{
			// set CHAT_STYLE_IRC to avoid adding Avatar Name as author of message. See EXT-656
			chat.mChatStyle = CHAT_STYLE_IRC;

			// Do nothing, ircstyle is fixed above for chat bubbles
		}
		else
		{
			chat.mText = "";
			switch(chat.mChatType)
			{
			case CHAT_TYPE_WHISPER:
				chat.mText = LLTrans::getString("whisper") + " ";
				break;
			case CHAT_TYPE_OWNER:
				// <FS:TT> Client LSL Bridge
				{
					if (FSLSLBridge::instance().lslToViewer(mesg, from_id, owner_id))
					{
						return;
					}
				}
				// </FS:TT>
				
				// <FS:KC> cmdline packager
				if (cmdline_packager(mesg, from_id, owner_id))
				{
					return;
				}
				// </FS:KC>

// [RLVa:KB] - Checked: 2010-02-XX (RLVa-1.2.0a) | Modified: RLVa-1.1.0f
				// TODO-RLVa: [RLVa-1.2.0] consider rewriting this before a RLVa-1.2.0 release
				if ( (rlv_handler_t::isEnabled()) && (mesg.length() > 3) && (RLV_CMD_PREFIX == mesg[0]) && (CHAT_TYPE_OWNER == chat.mChatType) &&
					 ((!chatter) || (!chatter->isAttachment()) || (!chatter->isTempAttachment()) || (RlvSettings::getEnableTemporaryAttachments())) )
				{
					mesg.erase(0, 1);
					LLStringUtil::toLower(mesg);

					std::string strExecuted, strFailed, strRetained, *pstr;

					boost_tokenizer tokens(mesg, boost::char_separator<char>(",", "", boost::drop_empty_tokens));
					for (boost_tokenizer::iterator itToken = tokens.begin(); itToken != tokens.end(); ++itToken)
					{
						std::string strCmd = *itToken;

						ERlvCmdRet eRet = gRlvHandler.processCommand(from_id, strCmd, true);
						if ( (RlvSettings::getDebug()) &&
							 ( (!RlvSettings::getDebugHideUnsetDup()) || 
							   ((RLV_RET_SUCCESS_UNSET != eRet) && (RLV_RET_SUCCESS_DUPLICATE != eRet)) ) )
						{
							if ( RLV_RET_SUCCESS == (eRet & RLV_RET_SUCCESS) )	
								pstr = &strExecuted;
							else if ( RLV_RET_FAILED == (eRet & RLV_RET_FAILED) )
								pstr = &strFailed;
							else if (RLV_RET_RETAINED == eRet)
								pstr = &strRetained;
							else
							{
								RLV_ASSERT(false);
								pstr = &strFailed;
							}

							const char* pstrSuffix = RlvStrings::getStringFromReturnCode(eRet);
							if (pstrSuffix)
								strCmd.append(" (").append(pstrSuffix).append(")");

							if (!pstr->empty())
								pstr->push_back(',');
							pstr->append(strCmd);
						}
					}

					if (RlvForceWear::instanceExists())
						RlvForceWear::instance().done();

					if ( (!RlvSettings::getDebug()) || ((strExecuted.empty()) && (strFailed.empty()) && (strRetained.empty())) )
						return;

					// Silly people want comprehensive debug messages, blah :p
					if ( (!strExecuted.empty()) && (strFailed.empty()) && (strRetained.empty()) )
					{
						chat.mText = " executes: @";
						mesg = strExecuted;
					}
					else if ( (strExecuted.empty()) && (!strFailed.empty()) && (strRetained.empty()) )
					{
						chat.mText = " failed: @";
						mesg = strFailed;
					}
					else if ( (strExecuted.empty()) && (strFailed.empty()) && (!strRetained.empty()) )
					{
						chat.mText = " retained: @";
						mesg = strRetained;
					}
					else
					{
						chat.mText = ": @";
						if (!strExecuted.empty())
							mesg += "\n    - executed: @" + strExecuted;
						if (!strFailed.empty())
							mesg += "\n    - failed: @" + strFailed;
						if (!strRetained.empty())
							mesg += "\n    - retained: @" + strRetained;
					}

					break;
				}
// [/RLVa:KB]
// [RLVa:KB] - Checked: 2010-03-09 (RLVa-1.2.0b) | Modified: RLVa-1.0.0g
				// Copy/paste from above
				if  ( (rlv_handler_t::isEnabled()) && (chatter) && (chat.mSourceType == CHAT_SOURCE_OBJECT) &&
					  (gSavedSettings.getBOOL("EffectScriptChatParticles")) )
				{
					LLPointer<LLViewerPartSourceChat> psc = new LLViewerPartSourceChat(chatter->getPositionAgent());
					psc->setSourceObject(chatter);
					psc->setColor(color);
					//We set the particles to be owned by the object's owner, 
					//just in case they should be muted by the mute list
					psc->setOwnerUUID(owner_id);
					LLViewerPartSim::getInstance()->addPartSource(psc);
				}
// [/RLVa:KB]
			case CHAT_TYPE_DEBUG_MSG:
			case CHAT_TYPE_NORMAL:
			case CHAT_TYPE_DIRECT:
				break;
			case CHAT_TYPE_SHOUT:
				chat.mText = LLTrans::getString("shout") + " ";
				break;
			case CHAT_TYPE_START:
			case CHAT_TYPE_STOP:
				LL_WARNS("Messaging") << "Got chat type start/stop in main chat processing." << LL_ENDL;
				break;
			default:
				LL_WARNS("Messaging") << "Unknown type " << chat.mChatType << " in chat!" << LL_ENDL;
				break;
			}
			// <FS:TS> FIRE-23138: Enable spam checking for user's own objects
			if (deferred_spam_check && NACLAntiSpamRegistry::instance().checkQueue(ANTISPAM_QUEUE_CHAT, from_id, ANTISPAM_SOURCE_OBJECT))
			{
				return;
			}
			if (deferred_newline_spam_check && NACLAntiSpamRegistry::instance().checkNewlineFlood(ANTISPAM_QUEUE_CHAT, from_id, mesg))
			{
				return;
			}
			// </FS:TS> FIRE-23138

			chat.mText += mesg;
		}

		// We have a real utterance now, so can stop showing "..." and proceed.
		if (chatter && chatter->isAvatar())
		{
			LLLocalSpeakerMgr::getInstance()->setSpeakerTyping(from_id, FALSE);
			((LLVOAvatar*)chatter)->stopTyping();
			
			if (!is_muted && !is_do_not_disturb)
			{
				//visible_in_chat_bubble = gSavedSettings.getBOOL("UseChatBubbles");
				std::string formated_msg = "";
				LLViewerChat::formatChatMsg(chat, formated_msg);
				LLChat chat_bubble = chat;

				chat_bubble.mText = formated_msg;
				((LLVOAvatar*)chatter)->addChat(chat_bubble);
			}
		}
		
		if (chatter)
		{
			chat.mPosAgent = chatter->getPositionAgent();
		}

		// truth table:
		// LINDEN	BUSY	MUTED	OWNED_BY_YOU	TASK		DISPLAY		STORE IN HISTORY
		// F		F		F		F				*			Yes			Yes
		// F		F		F		T				*			Yes			Yes
		// F		F		T		F				*			No			No
		// F		F		T		T				*			No			No
		// F		T		F		F				*			No			Yes
		// F		T		F		T				*			Yes			Yes
		// F		T		T		F				*			No			No
		// F		T		T		T				*			No			No
		// T		*		*		*				F			Yes			Yes

		chat.mMuted = is_muted && !is_linden;

		// pass owner_id to chat so that we can display the remote
		// object inspect for an object that is chatting with you
		LLSD args;
		chat.mOwnerID = owner_id;

		// <FS:PP> FIRE-10178: Keyword Alerts in group IM do not work unless the group is in the foreground (notification on receipt of local chat)
		if (FSKeywords::getInstance()->chatContainsKeyword(chat, true))
		{
			FSKeywords::notify(chat);
		}
		// </FS:PP>

		// <FS:PP> gSavedSettings to LLCachedControl
		// if (gSavedSettings.getBOOL("TranslateChat") && chat.mSourceType != CHAT_SOURCE_SYSTEM)
		static LLCachedControl<bool> TranslateChat(gSavedSettings, "TranslateChat");
		if (TranslateChat && chat.mSourceType != CHAT_SOURCE_SYSTEM)
		// </FS:PP>
		{
			if (chat.mChatStyle == CHAT_STYLE_IRC)
			{
				mesg = mesg.substr(4, std::string::npos);
			}
			const std::string from_lang = ""; // leave empty to trigger autodetect
			const std::string to_lang = LLTranslate::getTranslateLanguage();

            LLTranslate::translateMessage(from_lang, to_lang, mesg,
                boost::bind(&translateSuccess, chat, args, mesg, from_lang, _1, _2),
                boost::bind(&translateFailure, chat, args, _1, _2));

		}
		else
		{
			LLNotificationsUI::LLNotificationManager::instance().onChat(chat, args);
		}

		// don't call notification for debug messages from not owned objects
		if (chat.mChatType == CHAT_TYPE_DEBUG_MSG)
		{
			// <FS:Ansariel> FIRE-15014: [OpenSim] osMessageObject(target, message) fails silently
			//if (gAgentID != chat.mOwnerID)
#ifdef OPENSIM
			if (LLGridManager::getInstance()->isInSecondLife() && gAgentID != chat.mOwnerID)
#else
			if (gAgentID != chat.mOwnerID)
#endif
			// </FS:Ansariel>
			{
				return;
			}
		}

		if (mesg != "")
		{
			LLSD msg_notify = LLSD(LLSD::emptyMap());
			msg_notify["session_id"] = LLUUID();
			msg_notify["from_id"] = chat.mFromID;
			msg_notify["source_type"] = chat.mSourceType;
			on_new_message(msg_notify);
		}

	}
}


// Simulator we're on is informing the viewer that the agent
// is starting to teleport (perhaps to another sim, perhaps to the 
// same sim). If we initiated the teleport process by sending some kind 
// of TeleportRequest, then this info is redundant, but if the sim 
// initiated the teleport (via a script call, being killed, etc.) 
// then this info is news to us.
void process_teleport_start(LLMessageSystem *msg, void**)
{
	// on teleport, don't tell them about destination guide anymore
	LLFirstUse::notUsingDestinationGuide(false);
	U32 teleport_flags = 0x0;
	msg->getU32("Info", "TeleportFlags", teleport_flags);

	if (gAgent.getTeleportState() == LLAgent::TELEPORT_MOVING)
	{
		// Race condition?
		LL_WARNS("Messaging") << "Got TeleportStart, but teleport already in progress. TeleportFlags=" << teleport_flags << LL_ENDL;
	}

	LL_DEBUGS("Messaging") << "Got TeleportStart with TeleportFlags=" << teleport_flags << ". gTeleportDisplay: " << gTeleportDisplay << ", gAgent.mTeleportState: " << gAgent.getTeleportState() << LL_ENDL;

	// *NOTE: The server sends two StartTeleport packets when you are teleporting to a LM
	LLViewerMessage::getInstance()->mTeleportStartedSignal();

//	if (teleport_flags & TELEPORT_FLAGS_DISABLE_CANCEL)
// [RLVa:KB] - Checked: 2010-04-07 (RLVa-1.2.0d) | Added: RLVa-0.2.0b
	if ( ((teleport_flags & TELEPORT_FLAGS_DISABLE_CANCEL) && !gSavedSettings.getBOOL("FSAlwaysShowTPCancel")) || (!gRlvHandler.getCanCancelTp()) )
// [/RLVa:KB]
	{
		gViewerWindow->setProgressCancelButtonVisible(FALSE);
	}
	else
	{
		gViewerWindow->setProgressCancelButtonVisible(TRUE, LLTrans::getString("Cancel"));
	}

	// Freeze the UI and show progress bar
	// Note: could add data here to differentiate between normal teleport and death.

	if( gAgent.getTeleportState() == LLAgent::TELEPORT_NONE )
	{
		gTeleportDisplay = TRUE;
		gAgent.setTeleportState( LLAgent::TELEPORT_START );
		make_ui_sound("UISndTeleportOut");
		
		LL_INFOS("Messaging") << "Teleport initiated by remote TeleportStart message with TeleportFlags: " <<  teleport_flags << LL_ENDL;

		// Don't call LLFirstUse::useTeleport here because this could be
		// due to being killed, which would send you home, not to a Telehub
	}
}

boost::signals2::connection LLViewerMessage::setTeleportStartedCallback(teleport_started_callback_t cb)
{
	return mTeleportStartedSignal.connect(cb);
}

void process_teleport_progress(LLMessageSystem* msg, void**)
{
	LLUUID agent_id;
	msg->getUUID("AgentData", "AgentID", agent_id);
	if((gAgent.getID() != agent_id)
	   || (gAgent.getTeleportState() == LLAgent::TELEPORT_NONE))
	{
		LL_WARNS("Messaging") << "Unexpected teleport progress message." << LL_ENDL;
		return;
	}
	U32 teleport_flags = 0x0;
	msg->getU32("Info", "TeleportFlags", teleport_flags);
//	if (teleport_flags & TELEPORT_FLAGS_DISABLE_CANCEL)
// [RLVa:KB] - Checked: 2010-04-07 (RLVa-1.2.0d) | Added: RLVa-0.2.0b
	if ( ((teleport_flags & TELEPORT_FLAGS_DISABLE_CANCEL) && !gSavedSettings.getBOOL("FSAlwaysShowTPCancel")) || (!gRlvHandler.getCanCancelTp()) )
// [/RLVa:KB]
	{
		gViewerWindow->setProgressCancelButtonVisible(FALSE);
	}
	else
	{
		gViewerWindow->setProgressCancelButtonVisible(TRUE, LLTrans::getString("Cancel"));
	}
	std::string buffer;
	msg->getString("Info", "Message", buffer);
	LL_DEBUGS("Messaging") << "teleport progress: " << buffer << " flags: " << teleport_flags << LL_ENDL;

	//Sorta hacky...default to using simulator raw messages
	//if we don't find the coresponding mapping in our progress mappings
	std::string message = buffer;

	if (LLAgent::sTeleportProgressMessages.find(buffer) != 
		LLAgent::sTeleportProgressMessages.end() )
	{
		message = LLAgent::sTeleportProgressMessages[buffer];
	}

	gAgent.setTeleportMessage(LLAgent::sTeleportProgressMessages[message]);
}

class LLFetchInWelcomeArea : public LLInventoryFetchDescendentsObserver
{
public:
	LLFetchInWelcomeArea(const uuid_vec_t &ids) :
		LLInventoryFetchDescendentsObserver(ids)
	{}
	virtual void done()
	{
		LLIsType is_landmark(LLAssetType::AT_LANDMARK);
		LLIsType is_card(LLAssetType::AT_CALLINGCARD);

		LLInventoryModel::cat_array_t	card_cats;
		LLInventoryModel::item_array_t	card_items;
		LLInventoryModel::cat_array_t	land_cats;
		LLInventoryModel::item_array_t	land_items;

		uuid_vec_t::iterator it = mComplete.begin();
		uuid_vec_t::iterator end = mComplete.end();
		for(; it != end; ++it)
		{
			gInventory.collectDescendentsIf(
				(*it),
				land_cats,
				land_items,
				LLInventoryModel::EXCLUDE_TRASH,
				is_landmark);
			gInventory.collectDescendentsIf(
				(*it),
				card_cats,
				card_items,
				LLInventoryModel::EXCLUDE_TRASH,
				is_card);
		}

		gInventory.removeObserver(this);
		delete this;
	}
};



class LLPostTeleportNotifiers : public LLEventTimer 
{
public:
	LLPostTeleportNotifiers();
	virtual ~LLPostTeleportNotifiers();

	//function to be called at the supplied frequency
	virtual BOOL tick();
};

LLPostTeleportNotifiers::LLPostTeleportNotifiers() : LLEventTimer( 2.0 )
{
};

LLPostTeleportNotifiers::~LLPostTeleportNotifiers()
{
}

BOOL LLPostTeleportNotifiers::tick()
{
	BOOL all_done = FALSE;
	if ( gAgent.getTeleportState() == LLAgent::TELEPORT_NONE )
	{
		// get callingcards and landmarks available to the user arriving.
		uuid_vec_t folders;
		const LLUUID callingcard_id = gInventory.findCategoryUUIDForType(LLFolderType::FT_CALLINGCARD);
		if(callingcard_id.notNull()) 
			folders.push_back(callingcard_id);
		const LLUUID folder_id = gInventory.findCategoryUUIDForType(LLFolderType::FT_LANDMARK);
		if(folder_id.notNull()) 
			folders.push_back(folder_id);
		if(!folders.empty())
		{
			LLFetchInWelcomeArea* fetcher = new LLFetchInWelcomeArea(folders);
			fetcher->startFetch();
			if(fetcher->isFinished())
			{
				fetcher->done();
			}
			else
			{
				gInventory.addObserver(fetcher);
			}
		}
		all_done = TRUE;
	}

	return all_done;
}



// Teleport notification from the simulator
// We're going to pretend to be a new agent
void process_teleport_finish(LLMessageSystem* msg, void**)
{
	LL_DEBUGS("Teleport","Messaging") << "Received TeleportFinish message" << LL_ENDL;
	LLUUID agent_id;
	msg->getUUIDFast(_PREHASH_Info, _PREHASH_AgentID, agent_id);
	if (agent_id != gAgent.getID())
	{
		LL_WARNS("Teleport","Messaging") << "Got teleport notification for wrong agent " << agent_id << " expected " << gAgent.getID() << ", ignoring!" << LL_ENDL;
		return;
	}

    if (gAgent.getTeleportState() == LLAgent::TELEPORT_NONE)
    {
        if (gAgent.canRestoreCanceledTeleport())
        {
            // Server either ignored teleport cancel message or did not receive it in time.
            // This message can't be ignored since teleport is complete at server side
			LL_INFOS("Teleport") << "Restoring canceled teleport request" << LL_ENDL;
            gAgent.restoreCanceledTeleportRequest();
        }
        else
        {
            // Race condition? Make sure all variables are set correctly for teleport to work
            LL_WARNS("Teleport","Messaging") << "Teleport 'finish' message without 'start'. Setting state to TELEPORT_REQUESTED" << LL_ENDL;
            gTeleportDisplay = TRUE;
            LLViewerMessage::getInstance()->mTeleportStartedSignal();
            gAgent.setTeleportState(LLAgent::TELEPORT_REQUESTED);
            make_ui_sound("UISndTeleportOut");
        }
    }
    else if (gAgent.getTeleportState() == LLAgent::TELEPORT_MOVING)
    {
        LL_WARNS("Teleport","Messaging") << "Teleport message in the middle of other teleport" << LL_ENDL;
    }
	
	// Teleport is finished; it can't be cancelled now.
	gViewerWindow->setProgressCancelButtonVisible(FALSE);

	gPipeline.doResetVertexBuffers(true);

	// Do teleport effect for where you're leaving
	// VEFFECT: TeleportStart
	LLHUDEffectSpiral *effectp = (LLHUDEffectSpiral *)LLHUDManager::getInstance()->createViewerEffect(LLHUDObject::LL_HUD_EFFECT_POINT, TRUE);
	effectp->setPositionGlobal(gAgent.getPositionGlobal());
	effectp->setColor(LLColor4U(gAgent.getEffectColor()));
	LLHUDManager::getInstance()->sendEffects();

	U32 location_id;
	U32 sim_ip;
	U16 sim_port;
	LLVector3 pos, look_at;
	U64 region_handle;
	msg->getU32Fast(_PREHASH_Info, _PREHASH_LocationID, location_id);
	msg->getIPAddrFast(_PREHASH_Info, _PREHASH_SimIP, sim_ip);
	msg->getIPPortFast(_PREHASH_Info, _PREHASH_SimPort, sim_port);
	//msg->getVector3Fast(_PREHASH_Info, _PREHASH_Position, pos);
	//msg->getVector3Fast(_PREHASH_Info, _PREHASH_LookAt, look_at);
	msg->getU64Fast(_PREHASH_Info, _PREHASH_RegionHandle, region_handle);
	U32 teleport_flags;
	msg->getU32Fast(_PREHASH_Info, _PREHASH_TeleportFlags, teleport_flags);

// <FS:CR> Aurora Sim
	U32 region_size_x = 256;
	U32 region_size_y = 256;

#ifdef OPENSIM
	if (LLGridManager::getInstance()->isInOpenSim())
	{
		msg->getU32Fast(_PREHASH_Info, _PREHASH_RegionSizeX, region_size_x);
		msg->getU32Fast(_PREHASH_Info, _PREHASH_RegionSizeY, region_size_y);

		//and a little hack for Second Life compatibility
		if (region_size_y == 0 || region_size_x == 0)
		{
			region_size_x = 256;
			region_size_y = 256;
		}
	}
#endif
// </FS:CR> Aurora Sim
	
	std::string seedCap;
	msg->getStringFast(_PREHASH_Info, _PREHASH_SeedCapability, seedCap);

	LL_DEBUGS("Teleport") << "TeleportFinish message params are:"
						  << " sim_ip " << sim_ip
						  << " sim_port " << sim_port
						  << " region_handle " << region_handle
						  << " teleport_flags " << teleport_flags
						  << " seedCap " << seedCap
						  << LL_ENDL;
	
	// update home location if we are teleporting out of prelude - specific to teleporting to welcome area 
	if((teleport_flags & TELEPORT_FLAGS_SET_HOME_TO_TARGET)
	   && (!gAgent.isGodlike()))
	{
		gAgent.setHomePosRegion(region_handle, pos);

		// Create a timer that will send notices when teleporting is all finished.  Since this is 
		// based on the LLEventTimer class, it will be managed by that class and not orphaned or leaked.
		new LLPostTeleportNotifiers();
	}

	LLHost sim_host(sim_ip, sim_port);

	// Viewer trusts the simulator.
	gMessageSystem->enableCircuit(sim_host, TRUE);
// <FS:CR> Aurora Sim
	//LLViewerRegion* regionp =  LLWorld::getInstance()->addRegion(region_handle, sim_host);
	LLViewerRegion* regionp =  LLWorld::getInstance()->addRegion(region_handle, sim_host, region_size_x, region_size_y);
// </FS:CR> Aurora Sim
	
	// Ansariel: Disable teleport beacon after teleport
	if (gSavedSettings.getBOOL("FSDisableBeaconAfterTeleport"))
	{
		LLTracker::stopTracking((void *)(intptr_t)TRUE);
		LLWorldMap::getInstance()->cancelTracking();
	}

/*
	// send camera update to new region
	gAgentCamera.updateCamera();

	// likewise make sure the camera is behind the avatar
	gAgentCamera.resetView(TRUE);
	LLVector3 shift_vector = regionp->getPosRegionFromGlobal(gAgent.getRegion()->getOriginGlobal());
	gAgent.setRegion(regionp);
	gObjectList.shiftObjects(shift_vector);

	if (isAgentAvatarValid())
	{
		gAgentAvatarp->clearChatText();
		gAgentCamera.slamLookAt(look_at);
	}
	gAgent.setPositionAgent(pos);
	gAssetStorage->setUpstream(sim);
	gCacheName->setUpstream(sim);
*/

	// Make sure we're standing
	gAgent.standUp();

	// now, use the circuit info to tell simulator about us!
	LL_INFOS("Teleport","Messaging") << "process_teleport_finish() sending UseCircuitCode to enable sim_host "
			<< sim_host << " with code " << msg->mOurCircuitCode << LL_ENDL;
	msg->newMessageFast(_PREHASH_UseCircuitCode);
	msg->nextBlockFast(_PREHASH_CircuitCode);
	msg->addU32Fast(_PREHASH_Code, msg->getOurCircuitCode());
	msg->addUUIDFast(_PREHASH_SessionID, gAgent.getSessionID());
	msg->addUUIDFast(_PREHASH_ID, gAgent.getID());
	msg->sendReliable(sim_host);

	LL_INFOS("Teleport") << "Calling send_complete_agent_movement() and setting state to TELEPORT_MOVING" << LL_ENDL;
	send_complete_agent_movement(sim_host);
	gAgent.setTeleportState( LLAgent::TELEPORT_MOVING );
	gAgent.setTeleportMessage(LLAgent::sTeleportProgressMessages["contacting"]);

	LL_DEBUGS("CrossingCaps") << "Calling setSeedCapability(). Seed cap == "
			<< seedCap << LL_ENDL;
	regionp->setSeedCapability(seedCap);

	// Don't send camera updates to the new region until we're
	// actually there...

	// <FS:Ansariel> Copied from process_teleport_local: Keep us flying if we
	//               were flying before the teleport or we always want to fly
	//               after a TP.
	if (teleport_flags & TELEPORT_FLAGS_IS_FLYING || gSavedSettings.getBOOL("FSFlyAfterTeleport"))
	{
		gAgent.setFlying(TRUE);
	}
	else
	{
		gAgent.setFlying(FALSE);
	}
	// </FS:Ansariel>

	// <FS:Ansariel> Stop typing after teleport (possible fix for FIRE-7273)
	gAgent.stopTyping();

	// Now do teleport effect for where you're going.
	// VEFFECT: TeleportEnd
	effectp = (LLHUDEffectSpiral *)LLHUDManager::getInstance()->createViewerEffect(LLHUDObject::LL_HUD_EFFECT_POINT, TRUE);
	effectp->setPositionGlobal(gAgent.getPositionGlobal());

	effectp->setColor(LLColor4U(gAgent.getEffectColor()));
	LLHUDManager::getInstance()->sendEffects();

//	gTeleportDisplay = TRUE;
//	gTeleportDisplayTimer.reset();
//	gViewerWindow->setShowProgress(TRUE);
}

// stuff we have to do every time we get an AvatarInitComplete from a sim
/*
void process_avatar_init_complete(LLMessageSystem* msg, void**)
{
	LLVector3 agent_pos;
	msg->getVector3Fast(_PREHASH_AvatarData, _PREHASH_Position, agent_pos);
	agent_movement_complete(msg->getSender(), agent_pos);
}
*/

void process_agent_movement_complete(LLMessageSystem* msg, void**)
{
	LL_INFOS("Teleport","Messaging") << "Received ProcessAgentMovementComplete" << LL_ENDL;

	gShiftFrame = true;
	gAgentMovementCompleted = true;

	LLUUID agent_id;
	msg->getUUIDFast(_PREHASH_AgentData, _PREHASH_AgentID, agent_id);
	LLUUID session_id;
	msg->getUUIDFast(_PREHASH_AgentData, _PREHASH_SessionID, session_id);
	if((gAgent.getID() != agent_id) || (gAgent.getSessionID() != session_id))
	{
		LL_WARNS("Teleport", "Messaging") << "Incorrect agent or session id in process_agent_movement_complete()"
										  << " agent " << agent_id << " expected " << gAgent.getID() 
										  << " session " << session_id << " expected " << gAgent.getSessionID()
										  << ", ignoring" << LL_ENDL;
		return;
	}

	// *TODO: check timestamp to make sure the movement compleation
	// makes sense.
	LLVector3 agent_pos;
	msg->getVector3Fast(_PREHASH_Data, _PREHASH_Position, agent_pos);
	LLVector3 look_at;
	msg->getVector3Fast(_PREHASH_Data, _PREHASH_LookAt, look_at);
	U64 region_handle;
	msg->getU64Fast(_PREHASH_Data, _PREHASH_RegionHandle, region_handle);
	
	std::string version_channel;
	msg->getString("SimData", "ChannelVersion", version_channel);

	if (!isAgentAvatarValid())
	{
		// Could happen if you were immediately god-teleported away on login,
		// maybe other cases.  Continue, but warn.
		LL_WARNS("Teleport", "Messaging") << "agent_movement_complete() with NULL avatarp." << LL_ENDL;
	}

	F32 x, y;
	from_region_handle(region_handle, &x, &y);
	LLViewerRegion* regionp = LLWorld::getInstance()->getRegionFromHandle(region_handle);
	if (!regionp)
	{
		if (gAgent.getRegion())
		{
			LL_WARNS("Teleport", "Messaging") << "current region origin "
											  << gAgent.getRegion()->getOriginGlobal() << " id " << gAgent.getRegion()->getRegionID() << LL_ENDL;
		}

		LL_WARNS("Teleport", "Messaging") << "Agent being sent to invalid home region: " 
										  << x << ":" << y 
										  << " current pos " << gAgent.getPositionGlobal()
										  << ", calling forceDisconnect()"
										  << LL_ENDL;
		LLAppViewer::instance()->forceDisconnect(LLTrans::getString("SentToInvalidRegion"));
		return;

	}

	// <FS:Ansariel> Crash fix
	if (!gAgent.getRegion())
	{
		LL_WARNS("Teleport","Messaging") << "Agent was disconnected from the region" << LL_ENDL;
		LLAppViewer::instance()->forceDisconnect(LLTrans::getString("YouHaveBeenDisconnected"));
		return;
	}
	// </FS:Ansariel>

	LL_INFOS("Teleport","Messaging") << "Changing home region to region id " << regionp->getRegionID() << " handle " << region_handle << " == x,y " << x << "," << y << LL_ENDL;

	// set our upstream host the new simulator and shuffle things as
	// appropriate.
	LLVector3 shift_vector = regionp->getPosRegionFromGlobal(
		gAgent.getRegion()->getOriginGlobal());
	gAgent.setRegion(regionp);
	gObjectList.shiftObjects(shift_vector);
// <FS:CR> FIRE-11593: Opensim "4096 Bug" Fix by Latif Khalifa
#ifdef OPENSIM
	// Is this a really long jump?
	if (shift_vector.length() > 2048.f * 256.f)
	{
		regionp->reInitPartitions();
		gAgent.setRegion(regionp);
		// Kill objects in the regions we left behind
		for (LLWorld::region_list_t::const_iterator r = LLWorld::getInstance()->getRegionList().begin();
			r != LLWorld::getInstance()->getRegionList().end(); ++r)
		{
			if (*r != regionp)
			{
				gObjectList.killObjects(*r);
			}
		}
	}
#endif
// </FS:CR>
	gAssetStorage->setUpstream(msg->getSender());
	gCacheName->setUpstream(msg->getSender());
	gViewerThrottle.sendToSim();
	gViewerWindow->sendShapeToSim();

	bool is_teleport = gAgent.getTeleportState() == LLAgent::TELEPORT_MOVING;

	if( is_teleport )
	{
		// <FS:Beq> FIRE-20977: Render Only Friends changes for forgetful users
		if (!gSavedPerAccountSettings.getBOOL("FSRenderFriendsOnlyPersistsTP"))
		{
			// We need to turn off the RFO as we have TP'd away and have asked not to persist
			gSavedPerAccountSettings.setBOOL("FSRenderFriendsOnly", FALSE);
		}
		// </FS:Beq>
		if (gAgent.getTeleportKeepsLookAt())
		{
			// *NOTE: the LookAt data we get from the sim here doesn't
			// seem to be useful, so get it from the camera instead
			look_at = LLViewerCamera::getInstance()->getAtAxis();
		}
		// Force the camera back onto the agent, don't animate.
		gAgentCamera.setFocusOnAvatar(TRUE, FALSE);
		gAgentCamera.slamLookAt(look_at);
		gAgentCamera.updateCamera();

		LL_INFOS("Teleport") << "Agent movement complete, setting state to TELEPORT_START_ARRIVAL" << LL_ENDL;
		gAgent.setTeleportState( LLAgent::TELEPORT_START_ARRIVAL );

		// <FS:Ansariel> [Legacy Bake]
		// set the appearance on teleport since the new sim does not;
		// know what you look like.
		gAgent.sendAgentSetAppearance();
		// </FS:Ansariel> [Legacy Bake]

		if (isAgentAvatarValid())
		{
			// [FS:CR] Reimplement DEV-4907 (Maybe we like long distracting messages?)
			if (gSavedSettings.getBOOL("FSShowBackSLURL"))
			{
				LLSLURL slurl;
				gAgent.getTeleportSourceSLURL(slurl);
				LLSD substitution = LLSD().with("[T_SLURL]", slurl.getSLURLString());
				std::string completed_from = LLAgent::sTeleportProgressMessages["completed_from"];
				LLStringUtil::format(completed_from, substitution);
				
				LLSD args;
				args["MESSAGE"] = completed_from;
				LLNotificationsUtil::add("ChatSystemMessageTip", args);
			}
			// [/FS:CR]
			// Set the new position
			gAgentAvatarp->setPositionAgent(agent_pos);
			gAgentAvatarp->clearChat();
			gAgentAvatarp->slamPosition();
		}
	}
	else
	{
		// This is initial log-in or a region crossing
		LL_INFOS("Teleport") << "State is not TELEPORT_MOVING, so this is initial log-in or region crossing. "
							 << "Setting state to TELEPORT_NONE" << LL_ENDL;
		gAgent.setTeleportState( LLAgent::TELEPORT_NONE );

		if(LLStartUp::getStartupState() < STATE_STARTED)
		{	// This is initial log-in, not a region crossing:
			// Set the camera looking ahead of the AV so send_agent_update() below 
			// will report the correct location to the server.
			LLVector3 look_at_point = look_at;
			look_at_point = agent_pos + look_at_point.rotVec(gAgent.getQuat());

			static LLVector3 up_direction(0.0f, 0.0f, 1.0f);
			LLViewerCamera::getInstance()->lookAt(agent_pos, look_at_point, up_direction);
		}
	}

	if ( LLTracker::isTracking(NULL) )
	{
		// Check distance to beacon, if < 5m, remove beacon
		LLVector3d beacon_pos = LLTracker::getTrackedPositionGlobal();
		LLVector3 beacon_dir(agent_pos.mV[VX] - (F32)fmod(beacon_pos.mdV[VX], 256.0), agent_pos.mV[VY] - (F32)fmod(beacon_pos.mdV[VY], 256.0), 0);
		if (beacon_dir.magVecSquared() < 25.f)
		{
			LLTracker::stopTracking(false);
		}
		else if ( is_teleport && !gAgent.getTeleportKeepsLookAt() && look_at.isExactlyZero())
		{
			//look at the beacon
			LLVector3 global_agent_pos = agent_pos;
			global_agent_pos[0] += x;
			global_agent_pos[1] += y;
			look_at = (LLVector3)beacon_pos - global_agent_pos;
			look_at.normVec();
			gAgentCamera.slamLookAt(look_at);
		}
	}

	// TODO: Put back a check for flying status! DK 12/19/05
	// Sim tells us whether the new position is off the ground
	/*
	if (teleport_flags & TELEPORT_FLAGS_IS_FLYING)
	{
		gAgent.setFlying(TRUE);
	}
	else
	{
		gAgent.setFlying(FALSE);
	}
	*/

	send_agent_update(TRUE, TRUE);

	if (gAgent.getRegion()->getBlockFly())
	{
		gAgent.setFlying(gAgent.canFly());
	}

	// force simulator to recognize do not disturb state
	if (gAgent.isDoNotDisturb())
	{
		gAgent.setDoNotDisturb(true);
	}
	else
	{
		gAgent.setDoNotDisturb(false);
	}

	if (isAgentAvatarValid())
	{
		gAgentAvatarp->mFootPlane.clearVec();
	}
	
	// send walk-vs-run status
//	gAgent.sendWalkRun(gAgent.getRunning() || gAgent.getAlwaysRun());
// [RLVa:KB] - Checked: 2011-05-11 (RLVa-1.3.0i) | Added: RLVa-1.3.0i
	gAgent.sendWalkRun();
// [/RLVa:KB]

	// If the server version has changed, display an info box and offer
	// to display the release notes, unless this is the initial log in.
	if (gLastVersionChannel == version_channel)
	{
		return;
	}

	// <FS:Ansariel> Bring back simulator version changed messages after TP
	if (!gLastVersionChannel.empty() && gSavedSettings.getBOOL("FSShowServerVersionChangeNotice"))
	{
		LLSD args;
		args["OLDVERSION"] = gLastVersionChannel;
		args["NEWVERSION"] = version_channel;
		LLNotificationsUtil::add("ServerVersionChanged", args);
	}
	// </FS:Ansariel>

	gLastVersionChannel = version_channel;
}

void process_crossed_region(LLMessageSystem* msg, void**)
{
	LLUUID agent_id;
	msg->getUUIDFast(_PREHASH_AgentData, _PREHASH_AgentID, agent_id);
	LLUUID session_id;
	msg->getUUIDFast(_PREHASH_AgentData, _PREHASH_SessionID, session_id);
	if((gAgent.getID() != agent_id) || (gAgent.getSessionID() != session_id))
	{
		LL_WARNS("Messaging") << "Incorrect id in process_crossed_region()"
				<< LL_ENDL;
		return;
	}
	LL_INFOS("Messaging") << "process_crossed_region()" << LL_ENDL;
	gAgentAvatarp->resetRegionCrossingTimer();
	// <FS:Ansariel> FIRE-12004: Attachments getting lost on TP; this is apparently the place to
	//               hook in for region crossings - we get an info from the simulator that we
	//               crossed a region and then the viewer starts the handover process. We only
	//               receive this message if we can actually cross the region and aren't blocked
	//               for some reason (e.g. banned, group access...)
	gAgentAvatarp->setIsCrossingRegion(true);

	U32 sim_ip;
	msg->getIPAddrFast(_PREHASH_RegionData, _PREHASH_SimIP, sim_ip);
	U16 sim_port;
	msg->getIPPortFast(_PREHASH_RegionData, _PREHASH_SimPort, sim_port);
	LLHost sim_host(sim_ip, sim_port);
	U64 region_handle;
	msg->getU64Fast(_PREHASH_RegionData, _PREHASH_RegionHandle, region_handle);
	
	std::string seedCap;
	msg->getStringFast(_PREHASH_RegionData, _PREHASH_SeedCapability, seedCap);

// <FS:CR> Aurora Sim
	U32 region_size_x = 256;
	U32 region_size_y = 256;

#ifdef OPENSIM
	if (LLGridManager::getInstance()->isInOpenSim())
	{
		msg->getU32(_PREHASH_RegionData, _PREHASH_RegionSizeX, region_size_x);
		msg->getU32(_PREHASH_RegionData, _PREHASH_RegionSizeY, region_size_y);

		//and a little hack for Second Life compatibility	
		if (region_size_y == 0 || region_size_x == 0)
		{
			region_size_x = 256;
			region_size_y = 256;
		}
	}
#endif
// </FS:CR> Aurora Sim
	send_complete_agent_movement(sim_host);

// <FS:CR> Aurora Sim
	//LLViewerRegion* regionp = LLWorld::getInstance()->addRegion(region_handle, sim_host);
	LLViewerRegion* regionp = LLWorld::getInstance()->addRegion(region_handle, sim_host, region_size_x, region_size_y);
// </FS:CR> Aurora Sim
	LL_DEBUGS("CrossingCaps") << "Calling setSeedCapability from process_crossed_region(). Seed cap == "
			<< seedCap << LL_ENDL;
	regionp->setSeedCapability(seedCap);
}



// Sends avatar and camera information to simulator.
// Sent roughly once per frame, or 20 times per second, whichever is less often

const F32 THRESHOLD_HEAD_ROT_QDOT = 0.9997f;	// ~= 2.5 degrees -- if its less than this we need to update head_rot
const F32 MAX_HEAD_ROT_QDOT = 0.99999f;			// ~= 0.5 degrees -- if its greater than this then no need to update head_rot
												// between these values we delay the updates (but no more than one second)

static LLTrace::BlockTimerStatHandle FTM_AGENT_UPDATE_SEND("Send Message");

void send_agent_update(BOOL force_send, BOOL send_reliable)
{
	if (gAgent.getTeleportState() != LLAgent::TELEPORT_NONE)
	{
		// We don't care if they want to send an agent update, they're not allowed to until the simulator
		// that's the target is ready to receive them (after avatar_init_complete is received)
		return;
	}
	
	if(gAgent.getPhantom()) return; //Don't want to do this while phantom

	// We have already requested to log out.  Don't send agent updates.
	if(LLAppViewer::instance()->logoutRequestSent())
	{
		return;
	}

	// no region to send update to
	if(gAgent.getRegion() == NULL)
	{
		return;
	}

	const F32 TRANSLATE_THRESHOLD = 0.01f;

	// NOTA BENE: This is (intentionally?) using the small angle sine approximation to test for rotation
	//			  Plus, there is an extra 0.5 in the mix since the perpendicular between last_camera_at and getAtAxis() bisects cam_rot_change
	//			  Thus, we're actually testing against 0.2 degrees
	const F32 ROTATION_THRESHOLD = 0.1f * 2.f*F_PI/360.f;			//  Rotation thresh 0.2 deg, see note above

	const U8 DUP_MSGS = 1;				//  HACK!  number of times to repeat data on motionless agent

	//  Store data on last sent update so that if no changes, no send
	static LLVector3 last_camera_pos_agent, 
					 last_camera_at, 
					 last_camera_left,
					 last_camera_up;
	
	static LLVector3 cam_center_chg,
					 cam_rot_chg;

	static LLQuaternion last_head_rot;
	static U32 last_control_flags = 0;
	static U8 last_render_state;
	static U8 duplicate_count = 0;
	static F32 head_rot_chg = 1.0;
	static U8 last_flags;

	LLMessageSystem	*msg = gMessageSystem;
	LLVector3		camera_pos_agent;				// local to avatar's region
	U8				render_state;

	LLQuaternion body_rotation = gAgent.getFrameAgent().getQuaternion();
	LLQuaternion head_rotation = gAgent.getHeadRotation();

	camera_pos_agent = gAgentCamera.getCameraPositionAgent();

	render_state = gAgent.getRenderState();

	U32		control_flag_change = 0;
	U8		flag_change = 0;

	cam_center_chg = last_camera_pos_agent - camera_pos_agent;
	cam_rot_chg = last_camera_at - LLViewerCamera::getInstance()->getAtAxis();

	// If a modifier key is held down, turn off
	// LBUTTON and ML_LBUTTON so that using the camera (alt-key) doesn't
	// trigger a control event.
	U32 control_flags = gAgent.getControlFlags();

	MASK	key_mask = gKeyboard->currentMask(TRUE);

	if (key_mask & MASK_ALT || key_mask & MASK_CONTROL)
	{
		control_flags &= ~(	AGENT_CONTROL_LBUTTON_DOWN |
							AGENT_CONTROL_ML_LBUTTON_DOWN );
		control_flags |= 	AGENT_CONTROL_LBUTTON_UP |
							AGENT_CONTROL_ML_LBUTTON_UP ;
	}

	control_flag_change = last_control_flags ^ control_flags;

	U8 flags = AU_FLAGS_NONE;
	if (gAgent.isGroupTitleHidden())
	{
		flags |= AU_FLAGS_HIDETITLE;
	}
	if (gAgent.getAutoPilot())
	{
		flags |= AU_FLAGS_CLIENT_AUTOPILOT;
	}

	flag_change = last_flags ^ flags;

	head_rot_chg = dot(last_head_rot, head_rotation);

	//static S32 msg_number = 0;		// Used for diagnostic log messages

	if (force_send || 
		(cam_center_chg.magVec() > TRANSLATE_THRESHOLD) || 
		(head_rot_chg < THRESHOLD_HEAD_ROT_QDOT) ||	
		(last_render_state != render_state) ||
		(cam_rot_chg.magVec() > ROTATION_THRESHOLD) ||
		control_flag_change != 0 ||
		flag_change != 0)  
	{
		/* Diagnotics to show why we send the AgentUpdate message.  Also un-commment the msg_number code above and below this block
		msg_number += 1;
		if (head_rot_chg < THRESHOLD_HEAD_ROT_QDOT)
		{
			//LL_INFOS("Messaging") << "head rot " << head_rotation << LL_ENDL;
			LL_INFOS("Messaging") << "msg " << msg_number << ", frame " << LLFrameTimer::getFrameCount() << ", head_rot_chg " << head_rot_chg << LL_ENDL;
		}
		if (cam_rot_chg.magVec() > ROTATION_THRESHOLD) 
		{
			LL_INFOS("Messaging") << "msg " << msg_number << ", frame " << LLFrameTimer::getFrameCount() << ", cam rot " <<  cam_rot_chg.magVec() << LL_ENDL;
		}
		if (cam_center_chg.magVec() > TRANSLATE_THRESHOLD)
		{
			LL_INFOS("Messaging") << "msg " << msg_number << ", frame " << LLFrameTimer::getFrameCount() << ", cam center " << cam_center_chg.magVec() << LL_ENDL;
		}
//		if (drag_delta_chg.magVec() > TRANSLATE_THRESHOLD)
//		{
//			LL_INFOS("Messaging") << "drag delta " << drag_delta_chg.magVec() << LL_ENDL;
//		}
		if (control_flag_change)
		{
			LL_INFOS("Messaging") << "msg " << msg_number << ", frame " << LLFrameTimer::getFrameCount() << ", dcf = " << control_flag_change << LL_ENDL;
		}
*/

		duplicate_count = 0;
	}
	else
	{
		duplicate_count++;

		if (head_rot_chg < MAX_HEAD_ROT_QDOT  &&  duplicate_count < AGENT_UPDATES_PER_SECOND)
		{
			// The head_rotation is sent for updating things like attached guns.
			// We only trigger a new update when head_rotation deviates beyond
			// some threshold from the last update, however this can break fine
			// adjustments when trying to aim an attached gun, so what we do here
			// (where we would normally skip sending an update when nothing has changed)
			// is gradually reduce the threshold to allow a better update to 
			// eventually get sent... should update to within 0.5 degrees in less 
			// than a second.
			if (head_rot_chg < THRESHOLD_HEAD_ROT_QDOT + (MAX_HEAD_ROT_QDOT - THRESHOLD_HEAD_ROT_QDOT) * duplicate_count / AGENT_UPDATES_PER_SECOND)
			{
				duplicate_count = 0;
			}
			else
			{
				return;
			}
		}
		else
		{
			return;
		}
	}

	if (duplicate_count < DUP_MSGS && !gDisconnected)
	{
		/* More diagnostics to count AgentUpdate messages
		static S32 update_sec = 0;
		static S32 update_count = 0;
		static S32 max_update_count = 0;
		S32 cur_sec = lltrunc( LLTimer::getTotalSeconds() );
		update_count += 1;
		if (cur_sec != update_sec)
		{
			if (update_sec != 0)
			{
				update_sec = cur_sec;
				//msg_number = 0;
				max_update_count = llmax(max_update_count, update_count);
				LL_INFOS() << "Sent " << update_count << " AgentUpdate messages per second, max is " << max_update_count << LL_ENDL;
			}
			update_sec = cur_sec;
			update_count = 0;
		}
		*/

		LL_RECORD_BLOCK_TIME(FTM_AGENT_UPDATE_SEND);
		// Build the message
		msg->newMessageFast(_PREHASH_AgentUpdate);
		msg->nextBlockFast(_PREHASH_AgentData);
		msg->addUUIDFast(_PREHASH_AgentID, gAgent.getID());
		msg->addUUIDFast(_PREHASH_SessionID, gAgent.getSessionID());
		msg->addQuatFast(_PREHASH_BodyRotation, body_rotation);
		msg->addQuatFast(_PREHASH_HeadRotation, head_rotation);
		msg->addU8Fast(_PREHASH_State, render_state);
		msg->addU8Fast(_PREHASH_Flags, flags);

//		if (camera_pos_agent.mV[VY] > 255.f)
//		{
//			LL_INFOS("Messaging") << "Sending camera center " << camera_pos_agent << LL_ENDL;
//		}
		
		msg->addVector3Fast(_PREHASH_CameraCenter, camera_pos_agent);
		msg->addVector3Fast(_PREHASH_CameraAtAxis, LLViewerCamera::getInstance()->getAtAxis());
		msg->addVector3Fast(_PREHASH_CameraLeftAxis, LLViewerCamera::getInstance()->getLeftAxis());
		msg->addVector3Fast(_PREHASH_CameraUpAxis, LLViewerCamera::getInstance()->getUpAxis());
		msg->addF32Fast(_PREHASH_Far, gAgentCamera.mDrawDistance);
		
		msg->addU32Fast(_PREHASH_ControlFlags, control_flags);

		if (gDebugClicks)
		{
			if (control_flags & AGENT_CONTROL_LBUTTON_DOWN)
			{
				LL_INFOS("Messaging") << "AgentUpdate left button down" << LL_ENDL;
			}

			if (control_flags & AGENT_CONTROL_LBUTTON_UP)
			{
				LL_INFOS("Messaging") << "AgentUpdate left button up" << LL_ENDL;
			}
		}

		gAgent.enableControlFlagReset();

		if (!send_reliable)
		{
			gAgent.sendMessage();
		}
		else
		{
			gAgent.sendReliableMessage();
		}

//		LL_DEBUGS("Messaging") << "agent " << avatar_pos_agent << " cam " << camera_pos_agent << LL_ENDL;

		// Copy the old data 
		last_head_rot = head_rotation;
		last_render_state = render_state;
		last_camera_pos_agent = camera_pos_agent;
		last_camera_at = LLViewerCamera::getInstance()->getAtAxis();
		last_camera_left = LLViewerCamera::getInstance()->getLeftAxis();
		last_camera_up = LLViewerCamera::getInstance()->getUpAxis();
		last_control_flags = control_flags;
		last_flags = flags;
	}
}


// sounds can arrive before objects, store them for a short time
// Note: this is a workaround for MAINT-4743, real fix would be to make
// server send sound along with object update that creates (rezes) the object
class PostponedSoundData
{
public:
    PostponedSoundData() :
        mExpirationTime(0)
    {}
    PostponedSoundData(const LLUUID &object_id, const LLUUID &sound_id, const LLUUID& owner_id, const F32 gain, const U8 flags);
    bool hasExpired() { return LLFrameTimer::getTotalSeconds() > mExpirationTime; }

    LLUUID mObjectId;
    LLUUID mSoundId;
    LLUUID mOwnerId;
    F32 mGain;
    U8 mFlags;
    static const F64 MAXIMUM_PLAY_DELAY;

private:
    F64 mExpirationTime; //seconds since epoch
};
const F64 PostponedSoundData::MAXIMUM_PLAY_DELAY = 15.0;
static F64 postponed_sounds_update_expiration = 0.0;
static std::map<LLUUID, PostponedSoundData> postponed_sounds;

void set_attached_sound(LLViewerObject *objectp, const LLUUID &object_id, const LLUUID &sound_id, const LLUUID& owner_id, const F32 gain, const U8 flags)
{
    if (LLMuteList::getInstance()->isMuted(object_id)) return;

    if (LLMuteList::getInstance()->isMuted(owner_id, LLMute::flagObjectSounds)) return;

    // Don't play sounds from a region with maturity above current agent maturity
    LLVector3d pos = objectp->getPositionGlobal();
    if (!gAgent.canAccessMaturityAtGlobal(pos))
    {
        return;
    }

    objectp->setAttachedSound(sound_id, owner_id, gain, flags);
}

PostponedSoundData::PostponedSoundData(const LLUUID &object_id, const LLUUID &sound_id, const LLUUID& owner_id, const F32 gain, const U8 flags)
    :
    mObjectId(object_id),
    mSoundId(sound_id),
    mOwnerId(owner_id),
    mGain(gain),
    mFlags(flags),
    mExpirationTime(LLFrameTimer::getTotalSeconds() + MAXIMUM_PLAY_DELAY)
{
}

// static
void update_attached_sounds()
{
    if (postponed_sounds.empty())
    {
        return;
    }

    std::map<LLUUID, PostponedSoundData>::iterator iter = postponed_sounds.begin();
    std::map<LLUUID, PostponedSoundData>::iterator end = postponed_sounds.end();
    while (iter != end)
    {
        std::map<LLUUID, PostponedSoundData>::iterator cur_iter = iter++;
        PostponedSoundData* data = &cur_iter->second;
        if (data->hasExpired())
        {
            postponed_sounds.erase(cur_iter);
        }
        else
        {
            LLViewerObject *objectp = gObjectList.findObject(data->mObjectId);
            if (objectp)
            {
                set_attached_sound(objectp, data->mObjectId, data->mSoundId, data->mOwnerId, data->mGain, data->mFlags);
                postponed_sounds.erase(cur_iter);
            }
        }
    }
    postponed_sounds_update_expiration = LLFrameTimer::getTotalSeconds() + 2 * PostponedSoundData::MAXIMUM_PLAY_DELAY;
}

//static
void clear_expired_postponed_sounds()
{
    if (postponed_sounds_update_expiration > LLFrameTimer::getTotalSeconds())
    {
        return;
    }
    std::map<LLUUID, PostponedSoundData>::iterator iter = postponed_sounds.begin();
    std::map<LLUUID, PostponedSoundData>::iterator end = postponed_sounds.end();
    while (iter != end)
    {
        std::map<LLUUID, PostponedSoundData>::iterator cur_iter = iter++;
        PostponedSoundData* data = &cur_iter->second;
        if (data->hasExpired())
        {
            postponed_sounds.erase(cur_iter);
        }
    }
    postponed_sounds_update_expiration = LLFrameTimer::getTotalSeconds() + 2 * PostponedSoundData::MAXIMUM_PLAY_DELAY;
}

// *TODO: Remove this dependency, or figure out a better way to handle
// this hack.
extern U32Bits gObjectData;

void process_object_update(LLMessageSystem *mesgsys, void **user_data)
{	
	// Update the data counters
	if (mesgsys->getReceiveCompressedSize())
	{
		gObjectData += (U32Bytes)mesgsys->getReceiveCompressedSize();
	}
	else
	{
		gObjectData += (U32Bytes)mesgsys->getReceiveSize();
	}

	// Update the object...
	S32 old_num_objects = gObjectList.mNumNewObjects;
	gObjectList.processObjectUpdate(mesgsys, user_data, OUT_FULL);
	if (old_num_objects != gObjectList.mNumNewObjects)
	{
		update_attached_sounds();
	}
}

void process_compressed_object_update(LLMessageSystem *mesgsys, void **user_data)
{
	// Update the data counters
	if (mesgsys->getReceiveCompressedSize())
	{
		gObjectData += (U32Bytes)mesgsys->getReceiveCompressedSize();
	}
	else
	{
		gObjectData += (U32Bytes)mesgsys->getReceiveSize();
	}

	// Update the object...
	S32 old_num_objects = gObjectList.mNumNewObjects;
	gObjectList.processCompressedObjectUpdate(mesgsys, user_data, OUT_FULL_COMPRESSED);
	if (old_num_objects != gObjectList.mNumNewObjects)
	{
		update_attached_sounds();
	}
}

void process_cached_object_update(LLMessageSystem *mesgsys, void **user_data)
{
	// Update the data counters
	if (mesgsys->getReceiveCompressedSize())
	{
		gObjectData += (U32Bytes)mesgsys->getReceiveCompressedSize();
	}
	else
	{
		gObjectData += (U32Bytes)mesgsys->getReceiveSize();
	}

	// Update the object...
	gObjectList.processCachedObjectUpdate(mesgsys, user_data, OUT_FULL_CACHED);
}


void process_terse_object_update_improved(LLMessageSystem *mesgsys, void **user_data)
{
	if (mesgsys->getReceiveCompressedSize())
	{
		gObjectData += (U32Bytes)mesgsys->getReceiveCompressedSize();
	}
	else
	{
		gObjectData += (U32Bytes)mesgsys->getReceiveSize();
	}

	S32 old_num_objects = gObjectList.mNumNewObjects;
	gObjectList.processCompressedObjectUpdate(mesgsys, user_data, OUT_TERSE_IMPROVED);
	if (old_num_objects != gObjectList.mNumNewObjects)
	{
		update_attached_sounds();
	}
}

static LLTrace::BlockTimerStatHandle FTM_PROCESS_OBJECTS("Process Kill Objects");

void process_kill_object(LLMessageSystem *mesgsys, void **user_data)
{
	LL_RECORD_BLOCK_TIME(FTM_PROCESS_OBJECTS);

	LLUUID		id;

	U32 ip = mesgsys->getSenderIP();
	U32 port = mesgsys->getSenderPort();
	LLViewerRegion* regionp = NULL;
	{
		LLHost host(ip, port);
		regionp = LLWorld::getInstance()->getRegion(host);
	}

	bool delete_object = LLViewerRegion::sVOCacheCullingEnabled;
	S32	num_objects = mesgsys->getNumberOfBlocksFast(_PREHASH_ObjectData);
	for (S32 i = 0; i < num_objects; ++i)
	{
		U32	local_id;
		mesgsys->getU32Fast(_PREHASH_ObjectData, _PREHASH_ID, local_id, i);

		LLViewerObjectList::getUUIDFromLocal(id, local_id, ip, port); 
		if (id == LLUUID::null)
		{
			LL_DEBUGS("Messaging") << "Unknown kill for local " << local_id << LL_ENDL;
			continue;
		}
		else
		{
			LL_DEBUGS("Messaging") << "Kill message for local " << local_id << LL_ENDL;
		}

		if (id == gAgentID)
		{
			// never kill our avatar
			continue;
		}

			LLViewerObject *objectp = gObjectList.findObject(id);
			if (objectp)
			{
				// <FS:Ansariel> FIRE-12004: Attachments getting lost on TP
				static LLCachedControl<bool> fsExperimentalLostAttachmentsFix(gSavedSettings, "FSExperimentalLostAttachmentsFix");
				static LLCachedControl<F32> fsExperimentalLostAttachmentsFixKillDelay(gSavedSettings, "FSExperimentalLostAttachmentsFixKillDelay");
				if (fsExperimentalLostAttachmentsFix &&
					isAgentAvatarValid() &&
					(gAgent.getTeleportState() != LLAgent::TELEPORT_NONE || gPostTeleportFinishKillObjectDelayTimer.getElapsedTimeF32() <= fsExperimentalLostAttachmentsFixKillDelay || gAgentAvatarp->isCrossingRegion()) && 
					(objectp->isAttachment() || objectp->isTempAttachment()) &&
					objectp->permYouOwner())
				{
					// Simply ignore the request and don't kill the object - this should work...

					std::string reason;
					if (gAgent.getTeleportState() != LLAgent::TELEPORT_NONE)
					{
						reason = "tp";
					}
					else if (gAgentAvatarp->isCrossingRegion())
					{
						reason = "crossing";
					}
					else
					{
						reason = "timer";
						gFSRefreshAttachmentsTimer.triggerRefresh();
					}
					std::string message = "Region \"" + regionp->getName() + "\" tried to kill attachment: " + objectp->getAttachmentItemName() + " (" + reason + ") - Agent region: \"" + gAgent.getRegion()->getName() + "\"";
					LL_WARNS("Messaging") << message << LL_ENDL;

					if (gSavedSettings.getBOOL("FSExperimentalLostAttachmentsFixReport"))
					{
						report_to_nearby_chat(message);
					}

					continue;
				}
				// </FS:Ansariel>

				// Display green bubble on kill
				if ( gShowObjectUpdates )
				{
					LLColor4 color(0.f,1.f,0.f,1.f);
					gPipeline.addDebugBlip(objectp->getPositionAgent(), color);
				}

				// Do the kill
				gObjectList.killObject(objectp);
			}

			if(delete_object)
			{
				regionp->killCacheEntry(local_id);
		}

		// We should remove the object from selection after it is marked dead by gObjectList to make LLToolGrab,
        // which is using the object, release the mouse capture correctly when the object dies.
        // See LLToolGrab::handleHoverActive() and LLToolGrab::handleHoverNonPhysical().
		LLSelectMgr::getInstance()->removeObjectFromSelections(id);
	}
}

// <FS:Techwolf Lupindo> area search
void process_object_properties(LLMessageSystem *msg, void**user_data)
{
	// Send the result to the corresponding requesters.
	LLSelectMgr::processObjectProperties(msg, user_data);
	
	FSAreaSearch* area_search_floater = LLFloaterReg::findTypedInstance<FSAreaSearch>("area_search");
	if (area_search_floater)
	{
		area_search_floater->processObjectProperties(msg);
	}

	AnimationExplorer* explorer = LLFloaterReg::findTypedInstance<AnimationExplorer>("animation_explorer");
	if (explorer)
	{
		explorer->requestNameCallback(msg);
	}
}
// </FS:Techwolf Lupindo> area search

// <FS:Ansariel> Anti spam
void process_object_properties_family(LLMessageSystem *msg, void**user_data)
{
	// Send the result to the corresponding requesters.
	LLSelectMgr::processObjectPropertiesFamily(msg, user_data);

	if (NACLAntiSpamRegistry::instanceExists())
	{
		NACLAntiSpamRegistry::instance().processObjectPropertiesFamily(msg);
	}
}
// </FS:Ansariel>

void process_time_synch(LLMessageSystem *mesgsys, void **user_data)
{
	LLVector3 sun_direction;
    LLVector3 moon_direction;
	LLVector3 sun_ang_velocity;
	F32 phase;
	U64	space_time_usec;

    U32 seconds_per_day;
    U32 seconds_per_year;

	// "SimulatorViewerTimeMessage"
	mesgsys->getU64Fast(_PREHASH_TimeInfo, _PREHASH_UsecSinceStart, space_time_usec);
	mesgsys->getU32Fast(_PREHASH_TimeInfo, _PREHASH_SecPerDay, seconds_per_day);
	mesgsys->getU32Fast(_PREHASH_TimeInfo, _PREHASH_SecPerYear, seconds_per_year);

	// This should eventually be moved to an "UpdateHeavenlyBodies" message
	mesgsys->getF32Fast(_PREHASH_TimeInfo, _PREHASH_SunPhase, phase);
	mesgsys->getVector3Fast(_PREHASH_TimeInfo, _PREHASH_SunDirection, sun_direction);
	mesgsys->getVector3Fast(_PREHASH_TimeInfo, _PREHASH_SunAngVelocity, sun_ang_velocity);

	LLWorld::getInstance()->setSpaceTimeUSec(space_time_usec);

	LL_DEBUGS("ENVIRONMENT") << "Sun phase: " << phase << " rad = " << fmodf(phase / F_TWO_PI + 0.25, 1.f) * 24.f << " h" << LL_ENDL;

    F32 region_phase = LLEnvironment::instance().getRegionProgress();
    if (region_phase >= 0.0)
    {
        F32 adjusted_phase = fmodf(phase / F_TWO_PI + 0.25, 1.f);
        F32 delta_phase = adjusted_phase - region_phase;

        LL_DEBUGS("ENVIRONMENT") << "adjusted phase = " << adjusted_phase << " local phase = " << region_phase << " delta = " << delta_phase << LL_ENDL;

        if (!LLEnvironment::instance().isExtendedEnvironmentEnabled() && (fabs(delta_phase) > 0.125))
        {
            LL_INFOS("ENVIRONMENT") << "Adjusting environment to match region. adjustment=" << delta_phase << LL_ENDL;
            LLEnvironment::instance().adjustRegionOffset(delta_phase);
        }
    }

	/* We decode these parts of the message but ignore them
        as the real values are provided elsewhere. */
    (void)sun_direction, (void)moon_direction, (void)phase;
}

void process_sound_trigger(LLMessageSystem *msg, void **)
{
	if (!gAudiop)
	{
#if !LL_LINUX
		LL_WARNS("AudioEngine") << "LLAudioEngine instance doesn't exist!" << LL_ENDL;
#endif
		return;
	}

	U64		region_handle = 0;
	F32		gain = 0;
	LLUUID	sound_id;
	LLUUID	owner_id;
	LLUUID	object_id;
	LLUUID	parent_id;
	LLVector3	pos_local;

	msg->getUUIDFast(_PREHASH_SoundData, _PREHASH_SoundID, sound_id);
	msg->getUUIDFast(_PREHASH_SoundData, _PREHASH_OwnerID, owner_id);
	msg->getUUIDFast(_PREHASH_SoundData, _PREHASH_ObjectID, object_id);

	// <FS:ND> Protect against corrupted sounds
	if( gAudiop->isCorruptSound( sound_id ) )
		return;
	// </FS:ND>

	// <FS> Asset blacklist
	if (FSAssetBlacklist::getInstance()->isBlacklisted(sound_id, LLAssetType::AT_SOUND))
	{
		return;
	}
	// </FS>

	// NaCl - Antispam Registry
 	static LLCachedControl<U32> _NACL_AntiSpamSoundMulti(gSavedSettings, "_NACL_AntiSpamSoundMulti");
	static LLCachedControl<bool> FSPlayCollisionSounds(gSavedSettings, "FSPlayCollisionSounds");
	if (NACLAntiSpamRegistry::instance().isCollisionSound(sound_id))
	{
		if (!FSPlayCollisionSounds)
		{
			return;
		}
	}
	else
	{
		if (NACLAntiSpamRegistry::instance().checkQueue(ANTISPAM_QUEUE_SOUND, object_id, ANTISPAM_SOURCE_OBJECT, _NACL_AntiSpamSoundMulti) ||
			NACLAntiSpamRegistry::instance().checkQueue(ANTISPAM_QUEUE_SOUND, owner_id, ANTISPAM_SOURCE_AGENT, _NACL_AntiSpamSoundMulti))
		{
			return;
		}
	}
	// NaCl End

	msg->getUUIDFast(_PREHASH_SoundData, _PREHASH_ParentID, parent_id);
	msg->getU64Fast(_PREHASH_SoundData, _PREHASH_Handle, region_handle);
	msg->getVector3Fast(_PREHASH_SoundData, _PREHASH_Position, pos_local);
	msg->getF32Fast(_PREHASH_SoundData, _PREHASH_Gain, gain);
	gain = llclampf(gain); // <FS> INT-141: Clamp gain to valid range

	// adjust sound location to true global coords
	LLVector3d	pos_global = from_region_handle(region_handle);
	pos_global.mdV[VX] += pos_local.mV[VX];
	pos_global.mdV[VY] += pos_local.mV[VY];
	pos_global.mdV[VZ] += pos_local.mV[VZ];

	// Don't play a trigger sound if you can't hear it due
	// to parcel "local audio only" settings.
	if (!LLViewerParcelMgr::getInstance()->canHearSound(pos_global)) return;

	// Don't play sounds triggered by someone you muted.
	if (LLMuteList::getInstance()->isMuted(owner_id, LLMute::flagObjectSounds)) return;
	
	// Don't play sounds from an object you muted
	if (LLMuteList::getInstance()->isMuted(object_id)) return;

	// Don't play sounds from an object whose parent you muted
	if (parent_id.notNull()
		&& LLMuteList::getInstance()->isMuted(parent_id))
	{
		return;
	}

	// Don't play sounds from a region with maturity above current agent maturity
	if( !gAgent.canAccessMaturityInRegion( region_handle ) )
	{
		return;
	}
<<<<<<< HEAD
	
	// AO: Hack for legacy radar script interface compatibility. Interpret certain
	// sound assets as a request for a full radar update to a channel
	if ((owner_id == gAgent.getID()) && (sound_id.asString() == gSavedSettings.getString("RadarLegacyChannelAlertRefreshUUID")))
=======
		
	// Don't play sounds from gestures if they are not enabled.
	// Do play sounds triggered by avatar, since muting your own
	// gesture sounds and your own sounds played inworld from 
	// Inventory can cause confusion.
	if (object_id == owner_id
        && owner_id != gAgentID
        && !gSavedSettings.getBOOL("EnableGestureSounds"))
>>>>>>> 4bab66a4
	{
		FSRadar* radar = FSRadar::getInstance();
		if (radar)
		{
			radar->requestRadarChannelAlertSync();
		}
		return;
	}
		
	// Don't play sounds from gestures if they are not enabled.
	// ...TS: Unless they're your own.
	if ((!gSavedSettings.getBOOL("EnableGestureSounds")) &&
		(owner_id != gAgent.getID()) &&
		(owner_id == object_id)) return;

  // NaCl - Sound Explorer
	gAudiop->triggerSound(sound_id, owner_id, gain, LLAudioEngine::AUDIO_TYPE_SFX, pos_global, object_id);
  // NaCl End
}

void process_preload_sound(LLMessageSystem *msg, void **user_data)
{
	if (!gAudiop)
	{
#if !LL_LINUX
		LL_WARNS("AudioEngine") << "LLAudioEngine instance doesn't exist!" << LL_ENDL;
#endif
		return;
	}

	LLUUID sound_id;
	LLUUID object_id;
	LLUUID owner_id;

	msg->getUUIDFast(_PREHASH_DataBlock, _PREHASH_SoundID, sound_id);
	msg->getUUIDFast(_PREHASH_DataBlock, _PREHASH_ObjectID, object_id);
	msg->getUUIDFast(_PREHASH_DataBlock, _PREHASH_OwnerID, owner_id);

	// <FS> Asset blacklist
	if (FSAssetBlacklist::getInstance()->isBlacklisted(sound_id, LLAssetType::AT_SOUND))
	{
		return;
	}
	// </FS>

	// NaCl - Antispam Registry
	static LLCachedControl<U32> _NACL_AntiSpamSoundPreloadMulti(gSavedSettings, "_NACL_AntiSpamSoundPreloadMulti");
	if (NACLAntiSpamRegistry::instance().checkQueue(ANTISPAM_QUEUE_SOUND_PRELOAD, object_id, ANTISPAM_SOURCE_OBJECT, _NACL_AntiSpamSoundPreloadMulti) ||
		NACLAntiSpamRegistry::instance().checkQueue(ANTISPAM_QUEUE_SOUND_PRELOAD, owner_id, ANTISPAM_SOURCE_AGENT, _NACL_AntiSpamSoundPreloadMulti))
	{
		return;
	}
	// NaCl End

	// <FS:ND> Protect against corrupted sounds
	if( gAudiop->isCorruptSound( sound_id ) )
		return;
	// </FS:ND>

	LLViewerObject *objectp = gObjectList.findObject(object_id);
	if (!objectp) return;

	if (LLMuteList::getInstance()->isMuted(object_id)) return;
	if (LLMuteList::getInstance()->isMuted(owner_id, LLMute::flagObjectSounds)) return;
	
	LLAudioSource *sourcep = objectp->getAudioSource(owner_id);
	if (!sourcep) return;
	
	LLAudioData *datap = gAudiop->getAudioData(sound_id);

	// Note that I don't actually do any loading of the
	// audio data into a buffer at this point, as it won't actually
	// help us out.

	// Don't play sounds from a region with maturity above current agent maturity
	LLVector3d pos_global = objectp->getPositionGlobal();
	if (gAgent.canAccessMaturityAtGlobal(pos_global))
	{
		// Add audioData starts a transfer internally.
		sourcep->addAudioData(datap, FALSE);
	}
}

void process_attached_sound(LLMessageSystem *msg, void **user_data)
{
	F32 gain = 0;
	LLUUID sound_id;
	LLUUID object_id;
	LLUUID owner_id;
	U8 flags;

	msg->getUUIDFast(_PREHASH_DataBlock, _PREHASH_SoundID, sound_id);
	msg->getUUIDFast(_PREHASH_DataBlock, _PREHASH_ObjectID, object_id);
	msg->getUUIDFast(_PREHASH_DataBlock, _PREHASH_OwnerID, owner_id);

	// <FS> Asset blacklist
	if (FSAssetBlacklist::getInstance()->isBlacklisted(sound_id, LLAssetType::AT_SOUND))
	{
		return;
	}
	// </FS>

	// NaCl - Antispam Registry
	static LLCachedControl<U32> _NACL_AntiSpamSoundMulti(gSavedSettings, "_NACL_AntiSpamSoundMulti");
	if (NACLAntiSpamRegistry::instance().checkQueue(ANTISPAM_QUEUE_SOUND, object_id, ANTISPAM_SOURCE_OBJECT, _NACL_AntiSpamSoundMulti) ||
		NACLAntiSpamRegistry::instance().checkQueue(ANTISPAM_QUEUE_SOUND, owner_id, ANTISPAM_SOURCE_AGENT,_NACL_AntiSpamSoundMulti))
	{
		return;
	}
	// NaCl End

	msg->getF32Fast(_PREHASH_DataBlock, _PREHASH_Gain, gain);
	msg->getU8Fast(_PREHASH_DataBlock, _PREHASH_Flags, flags);
	gain = llclampf(gain); // <FS> INT-141: Clamp gain to valid range

	LLViewerObject *objectp = gObjectList.findObject(object_id);
	if (objectp)
	{
		set_attached_sound(objectp, object_id, sound_id, owner_id, gain, flags);
	}
	else if (sound_id.notNull())
	{
		// we don't know about this object yet, probably it has yet to arrive
		// std::map for dupplicate prevention.
		postponed_sounds[object_id] = (PostponedSoundData(object_id, sound_id, owner_id, gain, flags));
		clear_expired_postponed_sounds();
	}
	else
	{
		std::map<LLUUID, PostponedSoundData>::iterator iter = postponed_sounds.find(object_id);
		if (iter != postponed_sounds.end())
		{
			postponed_sounds.erase(iter);
		}
	}
}

void process_attached_sound_gain_change(LLMessageSystem *mesgsys, void **user_data)
{
	F32 gain = 0;
	LLUUID object_guid;
	LLViewerObject *objectp = NULL;

	mesgsys->getUUIDFast(_PREHASH_DataBlock, _PREHASH_ObjectID, object_guid);

	if (!((objectp = gObjectList.findObject(object_guid))))
	{
		// we don't know about this object, just bail
		return;
	}

 	mesgsys->getF32Fast(_PREHASH_DataBlock, _PREHASH_Gain, gain);
	gain = llclampf(gain); // <FS> INT-141: Clamp gain to valid range

	objectp->adjustAudioGain(gain);
}


void process_health_message(LLMessageSystem *mesgsys, void **user_data)
{
	F32 health;

	mesgsys->getF32Fast(_PREHASH_HealthData, _PREHASH_Health, health);

	if (gStatusBar)
	{
		gStatusBar->setHealth((S32)health);
	}
}


void process_sim_stats(LLMessageSystem *msg, void **user_data)
{	
	S32 count = msg->getNumberOfBlocks("Stat");
	for (S32 i = 0; i < count; ++i)
	{
		U32 stat_id;
		F32 stat_value;
		msg->getU32("Stat", "StatID", stat_id, i);
		msg->getF32("Stat", "StatValue", stat_value, i);
		LLStatViewer::SimMeasurementSampler* measurementp = LLStatViewer::SimMeasurementSampler::getInstance((ESimStatID)stat_id);
		
		if (measurementp )
		{
			measurementp->sample(stat_value);

			// <FS:Ansariel> Report script count changes
			if ((ESimStatID)stat_id == LL_SIM_STAT_NUMSCRIPTSACTIVE)
			{
				static LLCachedControl<bool> fsReportTotalScriptCountChanges(gSavedSettings, "FSReportTotalScriptCountChanges");
				static LLCachedControl<U32> fsReportTotalScriptCountChangesThreshold(gSavedSettings, "FSReportTotalScriptCountChangesThreshold");
				static const std::string increase_message = LLTrans::getString("TotalScriptCountChangeIncrease");
				static const std::string decrease_message = LLTrans::getString("TotalScriptCountChangeDecrease");
				static S32 prev_total_scripts = -1;

				if (fsReportTotalScriptCountChanges)
				{
					S32 new_val = (S32)stat_value;
					S32 change_count = new_val - prev_total_scripts;
					if (llabs(change_count) >= fsReportTotalScriptCountChangesThreshold && prev_total_scripts > -1)
					{
						LLStringUtil::format_map_t args;
						args["NEW_VALUE"] = llformat("%d", new_val);
						args["OLD_VALUE"] = llformat("%d", prev_total_scripts);
						args["DIFFERENCE"] = llformat("%+d", change_count);

						if (change_count > 0)
						{
							report_to_nearby_chat(format_string(increase_message, args));
						}
						else if (change_count < 0)
						{
							report_to_nearby_chat(format_string(decrease_message, args));
						}
					}
				}
				prev_total_scripts = (S32)stat_value;
			}
			// </FS:Ansariel>
		}
		else
		{
			// <FS:Ansariel> Cut down logspam
			//LL_WARNS() << "Unknown sim stat identifier: " << stat_id << LL_ENDL;
		}
	}

	//
	// Various hacks that aren't statistics, but are being handled here.
	//
	U32 max_tasks_per_region;
	U64 region_flags;
	msg->getU32("Region", "ObjectCapacity", max_tasks_per_region);

	if (msg->has(_PREHASH_RegionInfo))
	{
		msg->getU64("RegionInfo", "RegionFlagsExtended", region_flags);
	}
	else
	{
		U32 flags = 0;
		msg->getU32("Region", "RegionFlags", flags);
		region_flags = flags;
	}

	LLViewerRegion* regionp = gAgent.getRegion();
	if (regionp)
	{
		BOOL was_flying = gAgent.getFlying();
		regionp->setRegionFlags(region_flags);
		regionp->setMaxTasks(max_tasks_per_region);
		// HACK: This makes agents drop from the sky if the region is 
		// set to no fly while people are still in the sim.
		if (was_flying && regionp->getBlockFly())
		{
			gAgent.setFlying(gAgent.canFly());
		}
	}
}



void process_avatar_animation(LLMessageSystem *mesgsys, void **user_data)
{
	LLUUID	animation_id;
	LLUUID	uuid;
	S32		anim_sequence_id;
	LLVOAvatar *avatarp = NULL;
	
	mesgsys->getUUIDFast(_PREHASH_Sender, _PREHASH_ID, uuid);

	LLViewerObject *objp = gObjectList.findObject(uuid);
    if (objp)
    {
        avatarp =  objp->asAvatar();
    }

	if (!avatarp)
	{
		// no agent by this ID...error?
		LL_WARNS("Messaging") << "Received animation state for unknown avatar " << uuid << LL_ENDL;
		return;
	}

	S32 num_blocks = mesgsys->getNumberOfBlocksFast(_PREHASH_AnimationList);
	S32 num_source_blocks = mesgsys->getNumberOfBlocksFast(_PREHASH_AnimationSourceList);

	LL_DEBUGS("Messaging", "Motion") << "Processing " << num_blocks << " Animations" << LL_ENDL;

	//clear animation flags
	avatarp->mSignaledAnimations.clear();
	
	if (avatarp->isSelf())
	{
		LLUUID object_id;

		for( S32 i = 0; i < num_blocks; i++ )
		{
			mesgsys->getUUIDFast(_PREHASH_AnimationList, _PREHASH_AnimID, animation_id, i);
			mesgsys->getS32Fast(_PREHASH_AnimationList, _PREHASH_AnimSequenceID, anim_sequence_id, i);

			avatarp->mSignaledAnimations[animation_id] = anim_sequence_id;

			// *HACK: Disabling flying mode if it has been enabled shortly before the agent
			// stand up animation is signaled. In this case we don't get a signal to start
			// flying animation from server, the AGENT_CONTROL_FLY flag remains set but the
			// avatar does not play flying animation, so we switch flying mode off.
			// See LLAgent::setFlying(). This may cause "Stop Flying" button to blink.
			// See EXT-2781.
			if (animation_id == ANIM_AGENT_STANDUP && gAgent.getFlying())
			{
				gAgent.setFlying(FALSE);
			}

			if (i < num_source_blocks)
			{
				mesgsys->getUUIDFast(_PREHASH_AnimationSourceList, _PREHASH_ObjectID, object_id, i);
			
				LLViewerObject* object = gObjectList.findObject(object_id);
				if (object)
				{
					object->setFlagsWithoutUpdate(FLAGS_ANIM_SOURCE, TRUE);

					BOOL anim_found = FALSE;
					LLVOAvatar::AnimSourceIterator anim_it = avatarp->mAnimationSources.find(object_id);
					for (;anim_it != avatarp->mAnimationSources.end(); ++anim_it)
					{
						if (anim_it->second == animation_id)
						{
							anim_found = TRUE;
							break;
						}
					}

					if (!anim_found)
					{
						avatarp->mAnimationSources.insert(LLVOAvatar::AnimationSourceMap::value_type(object_id, animation_id));
						// <FS:Zi> Animation Explorer
						if (avatarp == gAgentAvatarp)
						{
							RecentAnimationList::instance().addAnimation(animation_id, object_id);
						}
						// </FS:Zi>
					}
				}
				LL_DEBUGS("Messaging", "Motion") << "Anim sequence ID: " << anim_sequence_id
									<< " Animation id: " << animation_id
									<< " From block: " << object_id << LL_ENDL;
			}
			else
			{
				LL_DEBUGS("Messaging", "Motion") << "Anim sequence ID: " << anim_sequence_id
									<< " Animation id: " << animation_id << LL_ENDL;
			}
		}
	}
	else
	{
		for( S32 i = 0; i < num_blocks; i++ )
		{
			mesgsys->getUUIDFast(_PREHASH_AnimationList, _PREHASH_AnimID, animation_id, i);
			mesgsys->getS32Fast(_PREHASH_AnimationList, _PREHASH_AnimSequenceID, anim_sequence_id, i);
			avatarp->mSignaledAnimations[animation_id] = anim_sequence_id;
		}
	}

	if (num_blocks)
	{
		avatarp->processAnimationStateChanges();
	}
}


void process_object_animation(LLMessageSystem *mesgsys, void **user_data)
{
	LLUUID	animation_id;
	LLUUID	uuid;
	S32		anim_sequence_id;
	
	mesgsys->getUUIDFast(_PREHASH_Sender, _PREHASH_ID, uuid);

    LL_DEBUGS("AnimatedObjectsNotify") << "Received animation state for object " << uuid << LL_ENDL;

    signaled_animation_map_t signaled_anims;
	S32 num_blocks = mesgsys->getNumberOfBlocksFast(_PREHASH_AnimationList);
	LL_DEBUGS("AnimatedObjectsNotify") << "processing object animation requests, num_blocks " << num_blocks << " uuid " << uuid << LL_ENDL;
    for( S32 i = 0; i < num_blocks; i++ )
    {
        mesgsys->getUUIDFast(_PREHASH_AnimationList, _PREHASH_AnimID, animation_id, i);
        mesgsys->getS32Fast(_PREHASH_AnimationList, _PREHASH_AnimSequenceID, anim_sequence_id, i);
        signaled_anims[animation_id] = anim_sequence_id;
        LL_DEBUGS("AnimatedObjectsNotify") << "added signaled_anims animation request for object " 
                                    << uuid << " animation id " << animation_id << LL_ENDL;
    }
    LLObjectSignaledAnimationMap::instance().getMap()[uuid] = signaled_anims;
    
    LLViewerObject *objp = gObjectList.findObject(uuid);
    if (!objp)
    {
		LL_DEBUGS("AnimatedObjectsNotify") << "Received animation state for unknown object " << uuid << LL_ENDL;
        return;
    }
    
	LLVOVolume *volp = dynamic_cast<LLVOVolume*>(objp);
    if (!volp)
    {
		LL_DEBUGS("AnimatedObjectsNotify") << "Received animation state for non-volume object " << uuid << LL_ENDL;
        return;
    }

    if (!volp->isAnimatedObject())
    {
		LL_DEBUGS("AnimatedObjectsNotify") << "Received animation state for non-animated object " << uuid << LL_ENDL;
        return;
    }

    volp->updateControlAvatar();
    LLControlAvatar *avatarp = volp->getControlAvatar();
    if (!avatarp)
    {
        LL_DEBUGS("AnimatedObjectsNotify") << "Received animation request for object with no control avatar, ignoring " << uuid << LL_ENDL;
        return;
    }
    
    if (!avatarp->mPlaying)
    {
        avatarp->mPlaying = true;
        //if (!avatarp->mRootVolp->isAnySelected())
        {
            avatarp->updateVolumeGeom();
            avatarp->mRootVolp->recursiveMarkForUpdate(TRUE);
        }
    }
        
    avatarp->updateAnimations();
}


void process_avatar_appearance(LLMessageSystem *mesgsys, void **user_data)
{
	LLUUID uuid;
	mesgsys->getUUIDFast(_PREHASH_Sender, _PREHASH_ID, uuid);

	LLVOAvatar* avatarp = (LLVOAvatar *)gObjectList.findObject(uuid);
	if (avatarp)
	{
		avatarp->processAvatarAppearance( mesgsys );
	}
	else
	{
		LL_WARNS("Messaging") << "avatar_appearance sent for unknown avatar " << uuid << LL_ENDL;
	}
}

void process_camera_constraint(LLMessageSystem *mesgsys, void **user_data)
{
	//Freeing up the camera movement some more -KC
	if(gSavedSettings.getBOOL("FSIgnoreSimulatorCameraConstraints"))
		return;
	LLVector4 cameraCollidePlane;
	mesgsys->getVector4Fast(_PREHASH_CameraCollidePlane, _PREHASH_Plane, cameraCollidePlane);

	gAgentCamera.setCameraCollidePlane(cameraCollidePlane);
}

void near_sit_object(BOOL success, void *data)
{
	if (success)
	{
		// Send message to sit on object
		gMessageSystem->newMessageFast(_PREHASH_AgentSit);
		gMessageSystem->nextBlockFast(_PREHASH_AgentData);
		gMessageSystem->addUUIDFast(_PREHASH_AgentID, gAgent.getID());
		gMessageSystem->addUUIDFast(_PREHASH_SessionID, gAgent.getSessionID());
		gAgent.sendReliableMessage();
	}
}

void process_avatar_sit_response(LLMessageSystem *mesgsys, void **user_data)
{
	LLVector3 sitPosition;
	LLQuaternion sitRotation;
	LLUUID sitObjectID;
	BOOL use_autopilot;
	mesgsys->getUUIDFast(_PREHASH_SitObject, _PREHASH_ID, sitObjectID);
	mesgsys->getBOOLFast(_PREHASH_SitTransform, _PREHASH_AutoPilot, use_autopilot);
	mesgsys->getVector3Fast(_PREHASH_SitTransform, _PREHASH_SitPosition, sitPosition);
	mesgsys->getQuatFast(_PREHASH_SitTransform, _PREHASH_SitRotation, sitRotation);
	LLVector3 camera_eye;
	mesgsys->getVector3Fast(_PREHASH_SitTransform, _PREHASH_CameraEyeOffset, camera_eye);
	LLVector3 camera_at;
	mesgsys->getVector3Fast(_PREHASH_SitTransform, _PREHASH_CameraAtOffset, camera_at);
	BOOL force_mouselook;
	mesgsys->getBOOLFast(_PREHASH_SitTransform, _PREHASH_ForceMouselook, force_mouselook);

	if (isAgentAvatarValid() && dist_vec_squared(camera_eye, camera_at) > CAMERA_POSITION_THRESHOLD_SQUARED)
	{
		gAgentCamera.setSitCamera(sitObjectID, camera_eye, camera_at);
	}
	
	gAgentCamera.setForceMouselook(force_mouselook);
	// Forcing turning off flying here to prevent flying after pressing "Stand"
	// to stand up from an object. See EXT-1655.
	gAgent.setFlying(FALSE);

	LLViewerObject* object = gObjectList.findObject(sitObjectID);
	if (object)
	{
		LLVector3 sit_spot = object->getPositionAgent() + (sitPosition * object->getRotation());
		if (!use_autopilot || (isAgentAvatarValid() && gAgentAvatarp->isSitting() && gAgentAvatarp->getRoot() == object->getRoot()))
		{
			//we're already sitting on this object, so don't autopilot
		}
		else
		{
			gAgent.startAutoPilotGlobal(gAgent.getPosGlobalFromAgent(sit_spot), "Sit", &sitRotation, near_sit_object, NULL, 0.5f);
		}
	}
	else
	{
		LL_WARNS("Messaging") << "Received sit approval for unknown object " << sitObjectID << LL_ENDL;
	}
}

void process_clear_follow_cam_properties(LLMessageSystem *mesgsys, void **user_data)
{
	LLUUID		source_id;

	mesgsys->getUUIDFast(_PREHASH_ObjectData, _PREHASH_ObjectID, source_id);

	LLFollowCamMgr::getInstance()->removeFollowCamParams(source_id);
}

void process_set_follow_cam_properties(LLMessageSystem *mesgsys, void **user_data)
{
	S32			type;
	F32			value;
	bool		settingPosition = false;
	bool		settingFocus	= false;
	bool		settingFocusOffset = false;
	LLVector3	position;
	LLVector3	focus;
	LLVector3	focus_offset;

	LLUUID		source_id;

	mesgsys->getUUIDFast(_PREHASH_ObjectData, _PREHASH_ObjectID, source_id);

	LLViewerObject* objectp = gObjectList.findObject(source_id);
	if (objectp)
	{
		objectp->setFlagsWithoutUpdate(FLAGS_CAMERA_SOURCE, TRUE);
	}

	S32 num_objects = mesgsys->getNumberOfBlocks("CameraProperty");
	for (S32 block_index = 0; block_index < num_objects; block_index++)
	{
		mesgsys->getS32("CameraProperty", "Type", type, block_index);
		mesgsys->getF32("CameraProperty", "Value", value, block_index);
		switch(type)
		{
		case FOLLOWCAM_PITCH:
			LLFollowCamMgr::getInstance()->setPitch(source_id, value);
			break;
		case FOLLOWCAM_FOCUS_OFFSET_X:
			focus_offset.mV[VX] = value;
			settingFocusOffset = true;
			break;
		case FOLLOWCAM_FOCUS_OFFSET_Y:
			focus_offset.mV[VY] = value;
			settingFocusOffset = true;
			break;
		case FOLLOWCAM_FOCUS_OFFSET_Z:
			focus_offset.mV[VZ] = value;
			settingFocusOffset = true;
			break;
		case FOLLOWCAM_POSITION_LAG:
			LLFollowCamMgr::getInstance()->setPositionLag(source_id, value);
			break;
		case FOLLOWCAM_FOCUS_LAG:
			LLFollowCamMgr::getInstance()->setFocusLag(source_id, value);
			break;
		case FOLLOWCAM_DISTANCE:
			LLFollowCamMgr::getInstance()->setDistance(source_id, value);
			break;
		case FOLLOWCAM_BEHINDNESS_ANGLE:
			LLFollowCamMgr::getInstance()->setBehindnessAngle(source_id, value);
			break;
		case FOLLOWCAM_BEHINDNESS_LAG:
			LLFollowCamMgr::getInstance()->setBehindnessLag(source_id, value);
			break;
		case FOLLOWCAM_POSITION_THRESHOLD:
			LLFollowCamMgr::getInstance()->setPositionThreshold(source_id, value);
			break;
		case FOLLOWCAM_FOCUS_THRESHOLD:
			LLFollowCamMgr::getInstance()->setFocusThreshold(source_id, value);
			break;
		case FOLLOWCAM_ACTIVE:
			//if 1, set using followcam,. 
			LLFollowCamMgr::getInstance()->setCameraActive(source_id, value != 0.f);
			break;
		case FOLLOWCAM_POSITION_X:
			settingPosition = true;
			position.mV[ 0 ] = value;
			break;
		case FOLLOWCAM_POSITION_Y:
			settingPosition = true;
			position.mV[ 1 ] = value;
			break;
		case FOLLOWCAM_POSITION_Z:
			settingPosition = true;
			position.mV[ 2 ] = value;
			break;
		case FOLLOWCAM_FOCUS_X:
			settingFocus = true;
			focus.mV[ 0 ] = value;
			break;
		case FOLLOWCAM_FOCUS_Y:
			settingFocus = true;
			focus.mV[ 1 ] = value;
			break;
		case FOLLOWCAM_FOCUS_Z:
			settingFocus = true;
			focus.mV[ 2 ] = value;
			break;
		case FOLLOWCAM_POSITION_LOCKED:
			LLFollowCamMgr::getInstance()->setPositionLocked(source_id, value != 0.f);
			break;
		case FOLLOWCAM_FOCUS_LOCKED:
			LLFollowCamMgr::getInstance()->setFocusLocked(source_id, value != 0.f);
			break;

		default:
			break;
		}
	}

	if ( settingPosition )
	{
		LLFollowCamMgr::getInstance()->setPosition(source_id, position);
	}
	if ( settingFocus )
	{
		LLFollowCamMgr::getInstance()->setFocus(source_id, focus);
	}
	if ( settingFocusOffset )
	{
		LLFollowCamMgr::getInstance()->setFocusOffset(source_id, focus_offset);
	}
}
//end Ventrella 


// Culled from newsim lltask.cpp
void process_name_value(LLMessageSystem *mesgsys, void **user_data)
{
	std::string	temp_str;
	LLUUID	id;
	S32		i, num_blocks;

	mesgsys->getUUIDFast(_PREHASH_TaskData, _PREHASH_ID, id);

	LLViewerObject* object = gObjectList.findObject(id);

	if (object)
	{
		num_blocks = mesgsys->getNumberOfBlocksFast(_PREHASH_NameValueData);
		for (i = 0; i < num_blocks; i++)
		{
			mesgsys->getStringFast(_PREHASH_NameValueData, _PREHASH_NVPair, temp_str, i);
			LL_INFOS("Messaging") << "Added to object Name Value: " << temp_str << LL_ENDL;
			object->addNVPair(temp_str);
		}
	}
	else
	{
		LL_INFOS("Messaging") << "Can't find object " << id << " to add name value pair" << LL_ENDL;
	}
}

void process_remove_name_value(LLMessageSystem *mesgsys, void **user_data)
{
	std::string	temp_str;
	LLUUID	id;
	S32		i, num_blocks;

	mesgsys->getUUIDFast(_PREHASH_TaskData, _PREHASH_ID, id);

	LLViewerObject* object = gObjectList.findObject(id);

	if (object)
	{
		num_blocks = mesgsys->getNumberOfBlocksFast(_PREHASH_NameValueData);
		for (i = 0; i < num_blocks; i++)
		{
			mesgsys->getStringFast(_PREHASH_NameValueData, _PREHASH_NVPair, temp_str, i);
			LL_INFOS("Messaging") << "Removed from object Name Value: " << temp_str << LL_ENDL;
			object->removeNVPair(temp_str);
		}
	}
	else
	{
		LL_INFOS("Messaging") << "Can't find object " << id << " to remove name value pair" << LL_ENDL;
	}
}

void process_kick_user(LLMessageSystem *msg, void** /*user_data*/)
{
	std::string message;

	msg->getStringFast(_PREHASH_UserInfo, _PREHASH_Reason, message);

	LLAppViewer::instance()->forceDisconnect(message);
}


/*
void process_user_list_reply(LLMessageSystem *msg, void **user_data)
{
	LLUserList::processUserListReply(msg, user_data);
	return;
	char	firstname[MAX_STRING+1];
	char	lastname[MAX_STRING+1];
	U8		status;
	S32		user_count;

	user_count = msg->getNumberOfBlocks("UserBlock");

	for (S32 i = 0; i < user_count; i++)
	{
		msg->getData("UserBlock", i, "FirstName", firstname);
		msg->getData("UserBlock", i, "LastName", lastname);
		msg->getData("UserBlock", i, "Status", &status);

		if (status & 0x01)
		{
			dialog_friends_add_friend(buffer, TRUE);
		}
		else
		{
			dialog_friends_add_friend(buffer, FALSE);
		}
	}

	dialog_friends_done_adding();
}
*/

// this is not handled in processUpdateMessage
/*
void process_time_dilation(LLMessageSystem *msg, void **user_data)
{
	// get the time_dilation
	U16 foo;
	msg->getData("TimeDilation", "TimeDilation", &foo);
	F32 time_dilation = ((F32) foo) / 65535.f;

	// get the pointer to the right region
	U32 ip = msg->getSenderIP();
	U32 port = msg->getSenderPort();
	LLViewerRegion *regionp = LLWorld::getInstance()->getRegion(ip, port);
	if (regionp)
	{
		regionp->setTimeDilation(time_dilation);
	}
}
*/


void process_money_balance_reply( LLMessageSystem* msg, void** )
{
	S32 balance = 0;
	S32 credit = 0;
	S32 committed = 0;
	std::string desc;
	LLUUID tid;

	msg->getUUID("MoneyData", "TransactionID", tid);
	msg->getS32("MoneyData", "MoneyBalance", balance);
	msg->getS32("MoneyData", "SquareMetersCredit", credit);
	msg->getS32("MoneyData", "SquareMetersCommitted", committed);
	msg->getStringFast(_PREHASH_MoneyData, _PREHASH_Description, desc);
// <FS:AW opensim currency support>
//	LL_INFOS("Messaging") << "L$, credit, committed: " << balance << " " << credit << " "
	LL_INFOS("Messaging") << Tea::wrapCurrency("L$, credit, committed: ") << balance << " " << credit << " "
// <FS:AW opensim currency support>
			<< committed << LL_ENDL;

    
	if (gStatusBar)
	{
		gStatusBar->setBalance(balance);
		gStatusBar->setLandCredit(credit);
		gStatusBar->setLandCommitted(committed);
	}

	if (desc.empty()
		|| !gSavedSettings.getBOOL("NotifyMoneyChange"))
	{
		// ...nothing to display
		return;
	}

	// Suppress duplicate messages about the same transaction
	static std::deque<LLUUID> recent;
	if (std::find(recent.rbegin(), recent.rend(), tid) != recent.rend())
	{
		return;
	}

	// Once the 'recent' container gets large enough, chop some
	// off the beginning.
	const U32 MAX_LOOKBACK = 30;
	const S32 POP_FRONT_SIZE = 12;
	if(recent.size() > MAX_LOOKBACK)
	{
		LL_DEBUGS("Messaging") << "Removing oldest transaction records" << LL_ENDL;
		recent.erase(recent.begin(), recent.begin() + POP_FRONT_SIZE);
	}
	//LL_DEBUGS("Messaging") << "Pushing back transaction " << tid << LL_ENDL;
	recent.push_back(tid);

	if (msg->has("TransactionInfo"))
	{
		// ...message has extended info for localization
		process_money_balance_reply_extended(msg);
	}
	else
	{
		// Only old dev grids will not supply the TransactionInfo block,
		// so we can just use the hard-coded English string.
		LLSD args;
		args["MESSAGE"] = desc;
		LLNotificationsUtil::add("SystemMessage", args);
	}
}

static std::string reason_from_transaction_type(S32 transaction_type,
												const std::string& item_desc)
{
	// *NOTE: The keys for the reason strings are unusual because
	// an earlier version of the code used English language strings
	// extracted from hard-coded server English descriptions.
	// Keeping them so we don't have to re-localize them.
	switch (transaction_type)
	{
		case TRANS_OBJECT_SALE:
		{
			LLStringUtil::format_map_t arg;
			arg["ITEM"] = item_desc;
			return LLTrans::getString("for item", arg);
		}
		case TRANS_LAND_SALE:
			return LLTrans::getString("for a parcel of land");
			
		case TRANS_LAND_PASS_SALE:
			return LLTrans::getString("for a land access pass");
			
		case TRANS_GROUP_LAND_DEED:
			return LLTrans::getString("for deeding land");
			
		case TRANS_GROUP_CREATE:
			return LLTrans::getString("to create a group");
			
		case TRANS_GROUP_JOIN:
			return LLTrans::getString("to join a group");
			
		case TRANS_UPLOAD_CHARGE:
			return LLTrans::getString("to upload");

		case TRANS_CLASSIFIED_CHARGE:
			return LLTrans::getString("to publish a classified ad");
			
		case TRANS_GIFT:
			// Simulator returns "Payment" if no custom description has been entered
			return (item_desc == "Payment" ? std::string() : item_desc);

		// These have no reason to display, but are expected and should not
		// generate warnings
		case TRANS_PAY_OBJECT:
		case TRANS_OBJECT_PAYS:
			return std::string();

		default:
			LL_WARNS() << "Unknown transaction type " 
				<< transaction_type << LL_ENDL;
			return std::string();
	}
}

static void money_balance_group_notify(const LLUUID& group_id,
									   const std::string& name,
									   bool is_group,
									   std::string notification,
									   LLSD args,
									   LLSD payload)
{
	static LLCachedControl<bool> balance_change_in_chat(gSavedSettings, "FSPaymentInfoInChat");

	if (balance_change_in_chat)
	{
		LLChat chat;
		chat.mText = args["SLURLMESSAGE"].asString();
		chat.mSourceType = CHAT_SOURCE_SYSTEM;
		LLSD chat_args;
		chat_args["money_tracker"] = true;
		chat_args["console_message"] = llformat(args["MESSAGE"].asString().c_str(), name.c_str());
		LLNotificationsUI::LLNotificationManager::instance().onChat(chat, chat_args);
	}
	else
	{
		// Message uses name SLURLs, don't actually have to substitute in
		// the name.  We're just making sure it's available.
		// Notification is either PaymentReceived or PaymentSent
		LLNotificationsUtil::add(notification, args, payload);
	}
}

static void money_balance_avatar_notify(const LLUUID& agent_id,
										const LLAvatarName& av_name,
									   	std::string notification,
									   	LLSD args,
									   	LLSD payload)
{
	static LLCachedControl<bool> balance_change_in_chat(gSavedSettings, "FSPaymentInfoInChat");

	if (balance_change_in_chat)
	{
		LLChat chat;
		chat.mText = args["SLURLMESSAGE"].asString();
		chat.mSourceType = CHAT_SOURCE_SYSTEM;
		LLSD chat_args;
		chat_args["money_tracker"] = true;
		chat_args["console_message"] = llformat(args["MESSAGE"].asString().c_str(), av_name.getCompleteName().c_str());
		LLNotificationsUI::LLNotificationManager::instance().onChat(chat, chat_args);
	}
	else
	{
		// Message uses name SLURLs, don't actually have to substitute in
		// the name.  We're just making sure it's available.
		// Notification is either PaymentReceived or PaymentSent
		LLNotificationsUtil::add(notification, args, payload);
	}
}

static void process_money_balance_reply_extended(LLMessageSystem* msg)
{
    // Added in server 1.40 and viewer 2.1, support for localization
    // and agent ids for name lookup.
    S32 transaction_type = 0;
    LLUUID source_id;
	BOOL is_source_group = FALSE;
    LLUUID dest_id;
	BOOL is_dest_group = FALSE;
    S32 amount = 0;
    std::string item_description;
	BOOL success = FALSE;
	// <FS:Ansariel> If we output to chat history and probably console,
	//               don't create an SLURL for the name or we will end
	//               up with a SLURL in the console
	static LLCachedControl<bool> balance_change_in_chat(gSavedSettings, "FSPaymentInfoInChat");

    msg->getS32("TransactionInfo", "TransactionType", transaction_type);
    msg->getUUID("TransactionInfo", "SourceID", source_id);
	msg->getBOOL("TransactionInfo", "IsSourceGroup", is_source_group);
    msg->getUUID("TransactionInfo", "DestID", dest_id);
	msg->getBOOL("TransactionInfo", "IsDestGroup", is_dest_group);
    msg->getS32("TransactionInfo", "Amount", amount);
    msg->getString("TransactionInfo", "ItemDescription", item_description);
	msg->getBOOL("MoneyData", "TransactionSuccess", success);
    LL_INFOS("Money") << "MoneyBalanceReply source " << source_id 
		<< " dest " << dest_id
		<< " type " << transaction_type
		<< " item " << item_description << LL_ENDL;

	if (source_id.isNull() && dest_id.isNull())
	{
		// this is a pure balance update, no notification required
		return;
	}

	std::string source_slurl;
	std::string source_slurl_name;
	if (is_source_group)
	{
		source_slurl =
			LLSLURL( "group", source_id, "inspect").getSLURLString();
		source_slurl_name = source_slurl;
	}
	else
	{
		source_slurl_name =LLSLURL( "agent", source_id, "completename").getSLURLString();
		source_slurl =LLSLURL( "agent", source_id, "inspect").getSLURLString();
	}

	std::string dest_slurl;
	std::string dest_slurl_name;
	if (is_dest_group)
	{
		dest_slurl =
			LLSLURL( "group", dest_id, "inspect").getSLURLString();
		dest_slurl_name = dest_slurl;
	}
	else
	{
		dest_slurl_name = LLSLURL( "agent", dest_id, "completename").getSLURLString();
		dest_slurl = LLSLURL( "agent", dest_id, "inspect").getSLURLString();
	}

	std::string reason =
		reason_from_transaction_type(transaction_type, item_description);
	
	LLStringUtil::format_map_t args;
	args["REASON"] = reason; // could be empty
	args["AMOUNT"] = llformat("%d", amount);
	
	// Need to delay until name looked up, so need to know whether or not
	// is group
	bool is_name_group = false;
	LLUUID name_id;
	std::string message;
	std::string message_notification_well;
	std::string notification;
	LLSD final_args;
	LLSD payload;
	
	bool you_paid_someone = (source_id == gAgentID);
	std::string gift_suffix = (transaction_type == TRANS_GIFT ? "_gift" : "");
	if (you_paid_someone)
	{
		if(!gSavedSettings.getBOOL("NotifyMoneySpend"))
		{
			return;
		}
		args["NAME"] = balance_change_in_chat ? "%s" : dest_slurl;
		is_name_group = is_dest_group;
		name_id = dest_id;
		if (!reason.empty())
		{
			if (dest_id.notNull())
			{
				message = success ? LLTrans::getString("you_paid_ldollars" + gift_suffix, args) :
									LLTrans::getString("you_paid_failure_ldollars" + gift_suffix, args);
			}
			else
			{
				// transaction fee to the system, eg, to create a group
				message = success ? LLTrans::getString("you_paid_ldollars_no_name", args) :
									LLTrans::getString("you_paid_failure_ldollars_no_name", args);
			}
		}
		else
		{
			if (dest_id.notNull())
			{
				message = success ? LLTrans::getString("you_paid_ldollars_no_reason", args) :
									LLTrans::getString("you_paid_failure_ldollars_no_reason", args);
			}
			else
			{
				// no target, no reason, you just paid money
				message = success ? LLTrans::getString("you_paid_ldollars_no_info", args) :
									LLTrans::getString("you_paid_failure_ldollars_no_info", args);
			}
		}
		
		final_args["MESSAGE"] = message;
		payload["dest_id"] = dest_id;
		notification = success ? "PaymentSent" : "PaymentFailure";

		// <FS:AO> Additionally, always add a SLURL-enabled form.
		is_name_group = is_dest_group;
		name_id = dest_id;

		args["NAME"] = dest_slurl;
		if (!reason.empty())
		{
			if (dest_id.notNull())
			{
				message = success ? LLTrans::getString("you_paid_ldollars" + gift_suffix, args) :
									LLTrans::getString("you_paid_failure_ldollars" + gift_suffix, args);
			}
			else
			{
				// transaction fee to the system, eg, to create a group
				message = success ? LLTrans::getString("you_paid_ldollars_no_name", args) :
									LLTrans::getString("you_paid_failure_ldollars_no_name", args);
			}
		}
		else
		{
			if (dest_id.notNull())
			{
				message = success ? LLTrans::getString("you_paid_ldollars_no_reason", args) :
									LLTrans::getString("you_paid_failure_ldollars_no_reason", args);
			}
			else
			{
				// no target, no reason, you just paid money
				message = success ? LLTrans::getString("you_paid_ldollars_no_info", args) :
									LLTrans::getString("you_paid_failure_ldollars_no_info", args);
			}
		}
		final_args["SLURLMESSAGE"] = message;
		payload["dest_id"] = dest_id;

		args["NAME"] = dest_slurl_name;
		if (!reason.empty())
		{
			if (dest_id.notNull())
			{
				message_notification_well = success ? LLTrans::getString("you_paid_ldollars" + gift_suffix, args) :
													  LLTrans::getString("you_paid_failure_ldollars" + gift_suffix, args);
			}
			else
			{
				// transaction fee to the system, eg, to create a group
				message_notification_well = success ? LLTrans::getString("you_paid_ldollars_no_name", args) :
													  LLTrans::getString("you_paid_failure_ldollars_no_name", args);
			}
		}
		else
		{
			if (dest_id.notNull())
			{
				message_notification_well = success ? LLTrans::getString("you_paid_ldollars_no_reason", args) :
													  LLTrans::getString("you_paid_failure_ldollars_no_reason", args);
			}
			else
			{
				// no target, no reason, you just paid money
				message_notification_well = success ? LLTrans::getString("you_paid_ldollars_no_info", args) :
													  LLTrans::getString("you_paid_failure_ldollars_no_info", args);
			}
		}
	}
	else 
	{
		// ...someone paid you
		if(!gSavedSettings.getBOOL("NotifyMoneyReceived"))
		{
			return;
		}
		args["NAME"] = balance_change_in_chat ? "%s" : source_slurl;
		is_name_group = is_source_group;
		name_id = source_id;

		// <FS:Ansariel> FIRE-21803: Prevent cheating IM restriction via pay message
		//if (!reason.empty() && !LLMuteList::getInstance()->isMuted(source_id))
		bool is_muted = LLMuteList::getInstance()->isMuted(source_id);
		if (!reason.empty() && !is_muted && RlvActions::canReceiveIM(source_id))
		// </FS:Ansariel>
		{
			message = LLTrans::getString("paid_you_ldollars" + gift_suffix, args);
		}
		else
		{
			message = LLTrans::getString("paid_you_ldollars_no_reason", args);
		}
		final_args["MESSAGE"] = message;
		
		// make notification loggable
		payload["from_id"] = source_id;
		notification = "PaymentReceived";
		
		// <FS:AO> Additionally, always add a SLURL-enabled form.
		is_name_group = is_source_group;
		name_id = source_id;

		args["NAME"] = source_slurl;
		if (!reason.empty() && !is_muted && RlvActions::canReceiveIM(source_id))
		{
			message = LLTrans::getString("paid_you_ldollars" + gift_suffix, args);
		}
		else 
		{
			message = LLTrans::getString("paid_you_ldollars_no_reason", args);
		}
		final_args["SLURLMESSAGE"] = message;

		args["NAME"] = source_slurl_name;
		if (!reason.empty() && !is_muted && RlvActions::canReceiveIM(source_id))
		{
			message_notification_well = LLTrans::getString("paid_you_ldollars" + gift_suffix, args);
		}
		else 
		{
			message_notification_well = LLTrans::getString("paid_you_ldollars_no_reason", args);
		}
		// </FS:AO>
	}

	payload["payment_is_group"] = is_name_group;
	payload["payment_message"] = message_notification_well;

	// <FS:Ansariel> TipTracker Support
	FSMoneyTracker* tipTracker = LLFloaterReg::getTypedInstance<FSMoneyTracker>("money_tracker");
	if (success && ((tipTracker->isShown() || tipTracker->isMinimized()) || gSavedSettings.getBOOL("FSAlwaysTrackPayments")))
	{
		tipTracker->addPayment(name_id, is_name_group, amount, !you_paid_someone);
	}
	// </FS:Ansariel>>

	// Despite using SLURLs, wait until the name is available before
	// showing the notification, otherwise the UI layout is strange and
	// the user sees a "Loading..." message
	if (is_name_group)
	{
		gCacheName->getGroup(name_id,
						boost::bind(&money_balance_group_notify,
									_1, _2, _3,
									notification, final_args, payload));
	}
	else 
	{
		LLAvatarNameCache::get(name_id, boost::bind(&money_balance_avatar_notify, _1, _2, notification, final_args, payload));										   
	}
}

bool handle_prompt_for_maturity_level_change_callback(const LLSD& notification, const LLSD& response)
{
	S32 option = LLNotificationsUtil::getSelectedOption(notification, response);

	if (0 == option)
	{
		// set the preference to the maturity of the region we're calling
		U8 preferredMaturity = static_cast<U8>(notification["payload"]["_region_access"].asInteger());
		gSavedSettings.setU32("PreferredMaturity", static_cast<U32>(preferredMaturity));
	}

	return false;
}

bool handle_prompt_for_maturity_level_change_and_reteleport_callback(const LLSD& notification, const LLSD& response)
{
	S32 option = LLNotificationsUtil::getSelectedOption(notification, response);
	
	if (0 == option)
	{
		// set the preference to the maturity of the region we're calling
		U8 preferredMaturity = static_cast<U8>(notification["payload"]["_region_access"].asInteger());
		gSavedSettings.setU32("PreferredMaturity", static_cast<U32>(preferredMaturity));
		gAgent.setMaturityRatingChangeDuringTeleport(preferredMaturity);
		gAgent.restartFailedTeleportRequest();
	}
	else
	{
		gAgent.clearTeleportRequest();
	}
	
	return false;
}

// some of the server notifications need special handling. This is where we do that.
bool handle_special_notification(std::string notificationID, LLSD& llsdBlock)
{
	bool returnValue = false;
	if(llsdBlock.has("_region_access"))
	{
		U8 regionAccess = static_cast<U8>(llsdBlock["_region_access"].asInteger());
		std::string regionMaturity = LLViewerRegion::accessToString(regionAccess);
		LLStringUtil::toLower(regionMaturity);
		llsdBlock["REGIONMATURITY"] = regionMaturity;
		LLNotificationPtr maturityLevelNotification;
		std::string notifySuffix = "_Notify";
		if (regionAccess == SIM_ACCESS_MATURE)
		{
			if (gAgent.isTeen())
			{
				gAgent.clearTeleportRequest();
				maturityLevelNotification = LLNotificationsUtil::add(notificationID+"_AdultsOnlyContent", llsdBlock);
				returnValue = true;

				notifySuffix = "_NotifyAdultsOnly";
			}
			else if (gAgent.prefersPG())
			{
				maturityLevelNotification = LLNotificationsUtil::add(notificationID+"_Change", llsdBlock, llsdBlock, handle_prompt_for_maturity_level_change_callback);
				returnValue = true;
			}
			else if (LLStringUtil::compareStrings(notificationID, "RegionEntryAccessBlocked") == 0)
			{
				maturityLevelNotification = LLNotificationsUtil::add(notificationID+"_PreferencesOutOfSync", llsdBlock, llsdBlock);
				returnValue = true;
			}
		}
		else if (regionAccess == SIM_ACCESS_ADULT)
		{
			if (!gAgent.isAdult())
			{
				gAgent.clearTeleportRequest();
				maturityLevelNotification = LLNotificationsUtil::add(notificationID+"_AdultsOnlyContent", llsdBlock);
				returnValue = true;

				notifySuffix = "_NotifyAdultsOnly";
			}
			else if (gAgent.prefersPG() || gAgent.prefersMature())
			{
				maturityLevelNotification = LLNotificationsUtil::add(notificationID+"_Change", llsdBlock, llsdBlock, handle_prompt_for_maturity_level_change_callback);
				returnValue = true;
			}
			else if (LLStringUtil::compareStrings(notificationID, "RegionEntryAccessBlocked") == 0)
			{
				maturityLevelNotification = LLNotificationsUtil::add(notificationID+"_PreferencesOutOfSync", llsdBlock, llsdBlock);
				returnValue = true;
			}
		}

		if ((maturityLevelNotification == NULL) || maturityLevelNotification->isIgnored())
		{
			// Given a simple notification if no maturityLevelNotification is set or it is ignore
			LLNotificationsUtil::add(notificationID + notifySuffix, llsdBlock);
		}
	}

	return returnValue;
}

bool handle_trusted_experiences_notification(const LLSD& llsdBlock)
{
	if(llsdBlock.has("trusted_experiences"))
	{
		std::ostringstream str;
		const LLSD& experiences = llsdBlock["trusted_experiences"];
		LLSD::array_const_iterator it = experiences.beginArray();
		for(/**/; it != experiences.endArray(); ++it)
		{
			str<<LLSLURL("experience", it->asUUID(), "profile").getSLURLString() << "\n";
		}
		std::string str_list = str.str();
		if(!str_list.empty())
		{
			LLNotificationsUtil::add("TrustedExperiencesAvailable", LLSD::emptyMap().with("EXPERIENCE_LIST", (LLSD)str_list));
			return true;
		}
	}
	return false;
}

// some of the server notifications need special handling. This is where we do that.
bool handle_teleport_access_blocked(LLSD& llsdBlock, const std::string & notificationID, const std::string & defaultMessage)
{
	bool returnValue = false;
	if(llsdBlock.has("_region_access"))
	{
		U8 regionAccess = static_cast<U8>(llsdBlock["_region_access"].asInteger());
		std::string regionMaturity = LLViewerRegion::accessToString(regionAccess);
		LLStringUtil::toLower(regionMaturity);
		llsdBlock["REGIONMATURITY"] = regionMaturity;

		LLNotificationPtr tp_failure_notification;
		std::string notifySuffix;

		if (notificationID == std::string("TeleportEntryAccessBlocked"))
		{
			notifySuffix = "_Notify";
			if (regionAccess == SIM_ACCESS_MATURE)
			{
				if (gAgent.isTeen())
				{
					gAgent.clearTeleportRequest();
					tp_failure_notification = LLNotificationsUtil::add(notificationID+"_AdultsOnlyContent", llsdBlock);
					returnValue = true;

					notifySuffix = "_NotifyAdultsOnly";
				}
				else if (gAgent.prefersPG())
				{
					if (gAgent.hasRestartableFailedTeleportRequest())
					{
						tp_failure_notification = LLNotificationsUtil::add(notificationID+"_ChangeAndReTeleport", llsdBlock, llsdBlock, handle_prompt_for_maturity_level_change_and_reteleport_callback);
						returnValue = true;
					}
					else
					{
						gAgent.clearTeleportRequest();
						tp_failure_notification = LLNotificationsUtil::add(notificationID+"_Change", llsdBlock, llsdBlock, handle_prompt_for_maturity_level_change_callback);
						returnValue = true;
					}
				}
				else
				{
					gAgent.clearTeleportRequest();
					tp_failure_notification = LLNotificationsUtil::add(notificationID+"_PreferencesOutOfSync", llsdBlock, llsdBlock, handle_prompt_for_maturity_level_change_callback);
					returnValue = true;
				}
			}
			else if (regionAccess == SIM_ACCESS_ADULT)
			{
				if (!gAgent.isAdult())
				{
					gAgent.clearTeleportRequest();
					tp_failure_notification = LLNotificationsUtil::add(notificationID+"_AdultsOnlyContent", llsdBlock);
					returnValue = true;

					notifySuffix = "_NotifyAdultsOnly";
				}
				else if (gAgent.prefersPG() || gAgent.prefersMature())
				{
					if (gAgent.hasRestartableFailedTeleportRequest())
					{
						tp_failure_notification = LLNotificationsUtil::add(notificationID+"_ChangeAndReTeleport", llsdBlock, llsdBlock, handle_prompt_for_maturity_level_change_and_reteleport_callback);
						returnValue = true;
					}
					else
					{
						gAgent.clearTeleportRequest();
						tp_failure_notification = LLNotificationsUtil::add(notificationID+"_Change", llsdBlock, llsdBlock, handle_prompt_for_maturity_level_change_callback);
						returnValue = true;
					}
				}
				else
				{
					gAgent.clearTeleportRequest();
					tp_failure_notification = LLNotificationsUtil::add(notificationID+"_PreferencesOutOfSync", llsdBlock, llsdBlock, handle_prompt_for_maturity_level_change_callback);
					returnValue = true;
				}
			}
		}		// End of special handling for "TeleportEntryAccessBlocked"
		else
		{	// Normal case, no message munging
			gAgent.clearTeleportRequest();
			if (LLNotifications::getInstance()->templateExists(notificationID))
			{
				tp_failure_notification = LLNotificationsUtil::add(notificationID, llsdBlock, llsdBlock);
			}
			else
			{
				llsdBlock["MESSAGE"] = defaultMessage;
				tp_failure_notification = LLNotificationsUtil::add("GenericAlertOK", llsdBlock);
			}
			returnValue = true;
		}

		if ((tp_failure_notification == NULL) || tp_failure_notification->isIgnored())
		{
			// Given a simple notification if no tp_failure_notification is set or it is ignore
			LLNotificationsUtil::add(notificationID + notifySuffix, llsdBlock);
		}
	}

	handle_trusted_experiences_notification(llsdBlock);
	return returnValue;
}

bool attempt_standard_notification(LLMessageSystem* msgsystem)
{
	// if we have additional alert data
	if (msgsystem->has(_PREHASH_AlertInfo) && msgsystem->getNumberOfBlocksFast(_PREHASH_AlertInfo) > 0)
	{
		// notification was specified using the new mechanism, so we can just handle it here
		std::string notificationID;
		msgsystem->getStringFast(_PREHASH_AlertInfo, _PREHASH_Message, notificationID);
		if (!LLNotifications::getInstance()->templateExists(notificationID))
		{
			return false;
		}

		// <FS:Ansariel> FIRE-12004: Attachments getting lost on TP; Not clear if these messages are actually
		//               used if a region crossing timeout happens and if this is the correct place to handle
		//               them, but it seems the most likely way it would probably happen and I don't have a
		//               borked region at hand for testing.
		if (notificationID == "expired_region_handoff" || notificationID == "invalid_region_handoff")
		{
			LL_WARNS("Messaging") << "Region crossing failed. Resetting region crossing state." << LL_ENDL;
			if (isAgentAvatarValid())
			{
				gAgentAvatarp->setIsCrossingRegion(false);
			}
		}
		// </FS:Ansariel>

		std::string llsdRaw;
		LLSD llsdBlock;
		// <FS:Ansariel> Remove dupe call
		//msgsystem->getStringFast(_PREHASH_AlertInfo, _PREHASH_Message, notificationID);
		msgsystem->getStringFast(_PREHASH_AlertInfo, _PREHASH_ExtraParams, llsdRaw);
		if (llsdRaw.length())
		{
			std::istringstream llsdData(llsdRaw);
			if (!LLSDSerialize::deserialize(llsdBlock, llsdData, llsdRaw.length()))
			{
				LL_WARNS() << "attempt_standard_notification: Attempted to read notification parameter data into LLSD but failed:" << llsdRaw << LL_ENDL;
			}
		}


		handle_trusted_experiences_notification(llsdBlock);
		
		if (
			(notificationID == "RegionEntryAccessBlocked") ||
			(notificationID == "LandClaimAccessBlocked") ||
			(notificationID == "LandBuyAccessBlocked")

		   )
		{
			/*---------------------------------------------------------------------
			 (Commented so a grep will find the notification strings, since
			 we construct them on the fly; if you add additional notifications,
			 please update the comment.)
			 
			 Could throw any of the following notifications:
			 
				RegionEntryAccessBlocked
				RegionEntryAccessBlocked_Notify
				RegionEntryAccessBlocked_NotifyAdultsOnly
				RegionEntryAccessBlocked_Change
				RegionEntryAccessBlocked_AdultsOnlyContent
				RegionEntryAccessBlocked_ChangeAndReTeleport
				LandClaimAccessBlocked 
				LandClaimAccessBlocked_Notify 
				LandClaimAccessBlocked_NotifyAdultsOnly
				LandClaimAccessBlocked_Change 
				LandClaimAccessBlocked_AdultsOnlyContent 
				LandBuyAccessBlocked
				LandBuyAccessBlocked_Notify
				LandBuyAccessBlocked_NotifyAdultsOnly
				LandBuyAccessBlocked_Change
				LandBuyAccessBlocked_AdultsOnlyContent
			 
			-----------------------------------------------------------------------*/ 
			if (handle_special_notification(notificationID, llsdBlock))
			{
				return true;
			}
		}
		// HACK -- handle callbacks for specific alerts.
		if( notificationID == "HomePositionSet" )
		{
			// save the home location image to disk
			std::string snap_filename = gDirUtilp->getLindenUserDir();
			snap_filename += gDirUtilp->getDirDelimiter();
			snap_filename += LLStartUp::getScreenHomeFilename();
            gViewerWindow->saveSnapshot(snap_filename,
                                        gViewerWindow->getWindowWidthRaw(),
                                        gViewerWindow->getWindowHeightRaw(),
                                        FALSE, //UI
                                        gSavedSettings.getBOOL("RenderHUDInSnapshot"),
                                        FALSE,
                                        LLSnapshotModel::SNAPSHOT_TYPE_COLOR,
                                        LLSnapshotModel::SNAPSHOT_FORMAT_PNG);
		}
		
		if (notificationID == "RegionRestartMinutes" ||
			notificationID == "RegionRestartSeconds")
		{
			S32 seconds;
			if (notificationID == "RegionRestartMinutes")
			{
				seconds = 60 * static_cast<S32>(llsdBlock["MINUTES"].asInteger());
			}
			else
			{
				seconds = static_cast<S32>(llsdBlock["SECONDS"].asInteger());
			}

			// <FS:Ansariel> Optional new region restart notification
			if (!gSavedSettings.getBOOL("FSUseNewRegionRestartNotification"))
			{
				notificationID += "Toast";
			}
			else
			{
			// </FS:Ansariel>
			LLFloaterRegionRestarting* floaterp = LLFloaterReg::findTypedInstance<LLFloaterRegionRestarting>("region_restarting");

			if (floaterp)
			{
				LLFloaterRegionRestarting::updateTime(seconds);
			}
			else
			{
				LLSD params;
				params["NAME"] = llsdBlock["NAME"];
				params["SECONDS"] = (LLSD::Integer)seconds;
				LLFloaterRegionRestarting* restarting_floater = dynamic_cast<LLFloaterRegionRestarting*>(LLFloaterReg::showInstance("region_restarting", params));
				if(restarting_floater)
				{
					restarting_floater->center();
				}
			}
			// <FS:Ansariel> Optional new region restart notification
			}
			// </FS:Ansariel>

			make_ui_sound("UISndRestart");
			report_to_nearby_chat(LLTrans::getString("FSRegionRestartInLocalChat")); // <FS:PP> FIRE-6307: Region restart notices in local chat
		}

		// <FS:Ansariel> FIRE-9858: Kill annoying "Autopilot canceled" toast
		if (notificationID == "AutopilotCanceled")
		{
			return true;
		}
		// </FS:Ansariel>
// <FS:CR> FIRE-9696 - Moved detection of HomePositionSet Alert hack to here where it's actually found now
		if (notificationID == "HomePositionSet")
		{
			// save the home location image to disk
			std::string snap_filename = gDirUtilp->getLindenUserDir();
			snap_filename += gDirUtilp->getDirDelimiter();
			snap_filename += LLStartUp::getScreenHomeFilename();
			if (gViewerWindow->saveSnapshot(snap_filename, gViewerWindow->getWindowWidthRaw(), gViewerWindow->getWindowHeightRaw(), FALSE, gSavedSettings.getBOOL("RenderHUDInSnapshot"), FALSE, LLSnapshotModel::SNAPSHOT_TYPE_COLOR, LLSnapshotModel::SNAPSHOT_FORMAT_PNG))
			{
				LL_INFOS() << LLStartUp::getScreenHomeFilename() << " saved successfully." << LL_ENDL;
			}
			else
			{
				LL_WARNS() << LLStartUp::getScreenHomeFilename() << " could not be saved." << LL_ENDL;
			}
		}
// </FS:CR>
        
        // Special Marketplace update notification
		if (notificationID == "SLM_UPDATE_FOLDER")
        {
            std::string state = llsdBlock["state"].asString();
            if (state == "deleted")
            {
                // Perform the deletion viewer side, no alert shown in this case
                LLMarketplaceData::instance().deleteListing(llsdBlock["listing_id"].asInteger());
                return true;
            }
            else
            {
                // In general, no message will be displayed, all we want is to get the listing updated in the marketplace floater
                // If getListing() fails though, the message of the alert will be shown by the caller of attempt_standard_notification()
                return LLMarketplaceData::instance().getListing(llsdBlock["listing_id"].asInteger());
            }
        }

        // Error Notification can come with and without reason
        if (notificationID == "JoinGroupError")
        {
            if (llsdBlock.has("reason"))
            {
                LLNotificationsUtil::add("JoinGroupErrorReason", llsdBlock);
                return true;
            }
            if (llsdBlock.has("group_id"))
            {
                LLGroupData agent_gdatap;
                bool is_member = gAgent.getGroupData(llsdBlock["group_id"].asUUID(), agent_gdatap);
                if (is_member)
                {
                    LLSD args;
                    args["reason"] = LLTrans::getString("AlreadyInGroup");
                    LLNotificationsUtil::add("JoinGroupErrorReason", args);
                    return true;
                }
            }
        }

		LLNotificationsUtil::add(notificationID, llsdBlock);
		return true;
	}	
	return false;
}


static void process_special_alert_messages(const std::string & message)
{
	// Do special handling for alert messages.   This is a legacy hack, and any actual displayed
	// text should be altered in the notifications.xml files.
	if ( message == "You died and have been teleported to your home location")
	{
		add(LLStatViewer::KILLED, 1);
	}
	else if( message == "Home position set." )
	{
		// save the home location image to disk
		std::string snap_filename = gDirUtilp->getLindenUserDir();
		snap_filename += gDirUtilp->getDirDelimiter();
		snap_filename += LLStartUp::getScreenHomeFilename();
		gViewerWindow->saveSnapshot(snap_filename,
                                    gViewerWindow->getWindowWidthRaw(),
                                    gViewerWindow->getWindowHeightRaw(),
                                    FALSE,
                                    gSavedSettings.getBOOL("RenderHUDInSnapshot"),
                                    FALSE,
                                    LLSnapshotModel::SNAPSHOT_TYPE_COLOR,
                                    LLSnapshotModel::SNAPSHOT_FORMAT_PNG);
	}
}



void process_agent_alert_message(LLMessageSystem* msgsystem, void** user_data)
{
	// make sure the cursor is back to the usual default since the
	// alert is probably due to some kind of error.
	gViewerWindow->getWindow()->resetBusyCount();
	
	std::string message;
	msgsystem->getStringFast(_PREHASH_AlertData, _PREHASH_Message, message);

	process_special_alert_messages(message);

	if (!attempt_standard_notification(msgsystem))
	{
		BOOL modal = FALSE;
		msgsystem->getBOOL("AlertData", "Modal", modal);
		process_alert_core(message, modal);
	}
}

// The only difference between this routine and the previous is the fact that
// for this routine, the modal parameter is always false. Sadly, for the message
// handled by this routine, there is no "Modal" parameter on the message, and
// there's no API to tell if a message has the given parameter or not.
// So we can't handle the messages with the same handler.
void process_alert_message(LLMessageSystem *msgsystem, void **user_data)
{
	// make sure the cursor is back to the usual default since the
	// alert is probably due to some kind of error.
	gViewerWindow->getWindow()->resetBusyCount();
		
	std::string message;
	msgsystem->getStringFast(_PREHASH_AlertData, _PREHASH_Message, message);
	process_special_alert_messages(message);

	if (!attempt_standard_notification(msgsystem))
	{
		BOOL modal = FALSE;
		process_alert_core(message, modal);
	}
}

bool handle_not_age_verified_alert(const std::string &pAlertName)
{
	LLNotificationPtr notification = LLNotificationsUtil::add(pAlertName);
	if ((notification == NULL) || notification->isIgnored())
	{
		LLNotificationsUtil::add(pAlertName + "_Notify");
	}

	return true;
}

bool handle_special_alerts(const std::string &pAlertName)
{
	bool isHandled = false;
	if (LLStringUtil::compareStrings(pAlertName, "NotAgeVerified") == 0)
	{
		
		isHandled = handle_not_age_verified_alert(pAlertName);
	}

	return isHandled;
}

void process_alert_core(const std::string& message, BOOL modal)
{
	const std::string ALERT_PREFIX("ALERT: ");
	const std::string NOTIFY_PREFIX("NOTIFY: ");
	if (message.find(ALERT_PREFIX) == 0)
	{
		// Allow the server to spawn a named alert so that server alerts can be
		// translated out of English.
		std::string alert_name(message.substr(ALERT_PREFIX.length()));
		if (!handle_special_alerts(alert_name))
		{
		LLNotificationsUtil::add(alert_name);
	}
	}
	else if (message.find(NOTIFY_PREFIX) == 0)
	{
		// Allow the server to spawn a named notification so that server notifications can be
		// translated out of English.
		std::string notify_name(message.substr(NOTIFY_PREFIX.length()));
		LLNotificationsUtil::add(notify_name);
	}
	else if (message[0] == '/')
	{
		// System message is important, show in upper-right box not tip
		std::string text(message.substr(1));
		LLSD args;

		// <FS:Ansariel> Let's hope this works for OpenSim...
		bool is_region_restart = false;
		S32 seconds = 0;
		if (text.substr(0,17) == "RESTART_X_MINUTES")
		{
			S32 mins = 0;
			LLStringUtil::convertToS32(text.substr(18), mins);
			seconds = mins * 60;
			is_region_restart = true;

			if (!gSavedSettings.getBOOL("FSUseNewRegionRestartNotification"))
			{
				LLSD args;
				args["MINUTES"] = llformat("%d", mins);
				LLNotificationsUtil::add("RegionRestartMinutesToast", args);
			}
		}
		else if (text.substr(0,17) == "RESTART_X_SECONDS")
		{
			LLStringUtil::convertToS32(text.substr(18), seconds);
			is_region_restart = true;

			if (!gSavedSettings.getBOOL("FSUseNewRegionRestartNotification"))
			{
				LLSD args;
				args["SECONDS"] = llformat("%d", seconds);
				LLNotificationsUtil::add("RegionRestartSecondsToast", args);
			}
		}
		if (is_region_restart)
		{
			if (gSavedSettings.getBOOL("FSUseNewRegionRestartNotification"))
			{
				LLFloaterRegionRestarting* floaterp = LLFloaterReg::findTypedInstance<LLFloaterRegionRestarting>("region_restarting");

				if (floaterp)
				{
					LLFloaterRegionRestarting::updateTime(seconds);
				}
				else
				{
					std::string region_name;
					if (gAgent.getRegion())
					{
						region_name = gAgent.getRegion()->getName();
					}
					else
					{
						region_name = LLTrans::getString("Unknown");
					}
					LLSD params;
					params["NAME"] = region_name;
					params["SECONDS"] = (LLSD::Integer)seconds;
					LLFloaterRegionRestarting* restarting_floater = dynamic_cast<LLFloaterRegionRestarting*>(LLFloaterReg::showInstance("region_restarting", params));
					if(restarting_floater)
					{
						restarting_floater->center();
					}
				}
			}

			make_ui_sound("UISndRestartOpenSim");
			report_to_nearby_chat(LLTrans::getString("FSRegionRestartInLocalChat")); // <FS:PP> FIRE-6307: Region restart notices in local chat
			return;
		}
		// </FS:Ansariel>

		// *NOTE: If the text from the server ever changes this line will need to be adjusted.
		std::string restart_cancelled = "Region restart cancelled.";
		if (text.substr(0, restart_cancelled.length()) == restart_cancelled)
		{
			LLFloaterRegionRestarting::close();
		}

			std::string new_msg =LLNotifications::instance().getGlobalString(text);
// [RLVa:KB] - Checked: RLVa-1.4.5
			if ( (new_msg == text) && (RlvActions::isRlvEnabled()) )
			{
				if (!RlvActions::canShowLocation())
					RlvUtil::filterLocation(new_msg);
				if (!RlvActions::canShowName(RlvActions::SNC_DEFAULT))
					RlvUtil::filterNames(new_msg);
			}
// [/RLVa:KB]
			args["MESSAGE"] = new_msg;
			LLNotificationsUtil::add("SystemMessage", args);
		}
	else if (modal)
	{
		LLSD args;
		std::string new_msg =LLNotifications::instance().getGlobalString(message);
// [RLVa:KB] - Checked: RLVa-1.4.5
		if ( (new_msg == message) && (RlvActions::isRlvEnabled()) )
		{
			if (!RlvActions::canShowLocation())
				RlvUtil::filterLocation(new_msg);
			if (!RlvActions::canShowName(RlvActions::SNC_DEFAULT))
				RlvUtil::filterNames(new_msg);
		}
// [/RLVa:KB]
		args["ERROR_MESSAGE"] = new_msg;
		LLNotificationsUtil::add("ErrorMessage", args);
	}
	else
	{
		// Hack fix for EXP-623 (blame fix on RN :)) to avoid a sim deploy
		const std::string AUTOPILOT_CANCELED_MSG("Autopilot canceled");
		if (message.find(AUTOPILOT_CANCELED_MSG) == std::string::npos )
		{
			LLSD args;
			std::string new_msg =LLNotifications::instance().getGlobalString(message);

			std::string localized_msg;
			bool is_message_localized = LLTrans::findString(localized_msg, new_msg);

// [RLVa:KB] - Checked: RLVa-1.4.5
			if ( (new_msg == message) && (RlvActions::isRlvEnabled()) )
			{
				if (!RlvActions::canShowLocation())
					RlvUtil::filterLocation(new_msg);
				if (!RlvActions::canShowName(RlvActions::SNC_DEFAULT))
					RlvUtil::filterNames(new_msg);
			}
// [/RLVa:KB]

			args["MESSAGE"] = is_message_localized ? localized_msg : new_msg;
			LLNotificationsUtil::add("SystemMessageTip", args);
		}
	}
}

mean_collision_list_t				gMeanCollisionList;
time_t								gLastDisplayedTime = 0;

void handle_show_mean_events(void *)
{
	LLFloaterReg::showInstance("bumps");
	//LLFloaterBump::showInstance();
}

void mean_name_callback(const LLUUID &id, const LLAvatarName& av_name)
{
	static const U32 max_collision_list_size = 20;
	if (gMeanCollisionList.size() > max_collision_list_size)
	{
		mean_collision_list_t::iterator iter = gMeanCollisionList.begin();
		for (U32 i=0; i<max_collision_list_size; i++) iter++;
		for_each(iter, gMeanCollisionList.end(), DeletePointer());
		gMeanCollisionList.erase(iter, gMeanCollisionList.end());
	}

	for (mean_collision_list_t::iterator iter = gMeanCollisionList.begin();
		 iter != gMeanCollisionList.end(); ++iter)
	{
		LLMeanCollisionData *mcd = *iter;
		if (mcd->mPerp == id)
		{
			mcd->mFullName = av_name.getUserName();
		}
	}
	// <FS:Ansariel> Instant bump list floater update
	LLFloaterBump* floater = LLFloaterReg::findTypedInstance<LLFloaterBump>("bumps");
	if (floater)
	{
		floater->setDirty();
	}
	// </FS:Ansariel>
}

void process_mean_collision_alert_message(LLMessageSystem *msgsystem, void **user_data)
{
	if (gAgent.inPrelude())
	{
		// In prelude, bumping is OK.  This dialog is rather confusing to 
		// newbies, so we don't show it.  Drop the packet on the floor.
		return;
	}

	// make sure the cursor is back to the usual default since the
	// alert is probably due to some kind of error.
	gViewerWindow->getWindow()->resetBusyCount();

	LLUUID perp;
	U32	   time;
	U8	   u8type;
	EMeanCollisionType	   type;
	F32    mag;

	S32 i, num = msgsystem->getNumberOfBlocks(_PREHASH_MeanCollision);

	for (i = 0; i < num; i++)
	{
		msgsystem->getUUIDFast(_PREHASH_MeanCollision, _PREHASH_Perp, perp);
		msgsystem->getU32Fast(_PREHASH_MeanCollision, _PREHASH_Time, time);
		msgsystem->getF32Fast(_PREHASH_MeanCollision, _PREHASH_Mag, mag);
		msgsystem->getU8Fast(_PREHASH_MeanCollision, _PREHASH_Type, u8type);

		type = (EMeanCollisionType)u8type;

		// <FS:Ansariel> Nearby Chat Collision Messages
		if (gSavedSettings.getBOOL("FSCollisionMessagesInChat"))
		{
			std::string action;
			LLStringUtil::format_map_t args;
			args["NAME"] = llformat("secondlife:///app/agent/%s/inspect", perp.asString().c_str());

			switch (type)
			{
				case MEAN_BUMP:
					action = LLTrans::getString("Collision_Bump", args);
					break;
				case MEAN_LLPUSHOBJECT:
					action = LLTrans::getString("Collision_PushObject", args);
					break;
				case MEAN_SELECTED_OBJECT_COLLIDE:
					action = LLTrans::getString("Collision_ObjectCollide", args);
					break;
				case MEAN_SCRIPTED_OBJECT_COLLIDE:
					action = LLTrans::getString("Collision_ScriptedObject", args);
					break;
				case MEAN_PHYSICAL_OBJECT_COLLIDE:
					action = LLTrans::getString("Collision_PhysicalObject", args);
					break;
				default:
					action = LLTrans::getString("Collision_UnknownType", args);
					return;
			}
			report_to_nearby_chat(action);
		}
		// </FS:Ansariel> Nearby Chat Collision Messages
		// <FS:Ansariel> Report Collision Messages to scripts
		if (gSavedSettings.getBOOL("FSReportCollisionMessages"))
		{
			std::string collision_data = llformat("%s,%.2f,%d", perp.asString().c_str(), mag, u8type);

			LLMessageSystem* msgs = gMessageSystem;
			msgs->newMessage(_PREHASH_ScriptDialogReply);
			msgs->nextBlock(_PREHASH_AgentData);
			msgs->addUUID(_PREHASH_AgentID, gAgent.getID());
			msgs->addUUID(_PREHASH_SessionID, gAgent.getSessionID());
			msgs->nextBlock(_PREHASH_Data);
			msgs->addUUID(_PREHASH_ObjectID, gAgent.getID());
			msgs->addS32(_PREHASH_ChatChannel, gSavedSettings.getS32("FSReportCollisionMessagesChannel"));
			msgs->addS32(_PREHASH_ButtonIndex, 1);
			msgs->addString(_PREHASH_ButtonLabel, collision_data.c_str());
			gAgent.sendReliableMessage();
		}
		// </FS:Ansariel> Report Collision Messages to scripts

		BOOL b_found = FALSE;

		for (mean_collision_list_t::iterator iter = gMeanCollisionList.begin();
			 iter != gMeanCollisionList.end(); ++iter)
		{
			LLMeanCollisionData *mcd = *iter;
			if ((mcd->mPerp == perp) && (mcd->mType == type))
			{
				mcd->mTime = time;
				mcd->mMag = mag;
				b_found = TRUE;
				break;
			}
		}

		if (!b_found)
		{
			LLMeanCollisionData *mcd = new LLMeanCollisionData(gAgentID, perp, time, type, mag);
			gMeanCollisionList.push_front(mcd);
			LLAvatarNameCache::get(perp, boost::bind(&mean_name_callback, _1, _2));
		}
		// <FS:Ansariel> Instant bump list floater update
		else
		{
			LLFloaterBump* floater = LLFloaterReg::findTypedInstance<LLFloaterBump>("bumps");
			if (floater)
			{
				floater->setDirty();
			}
		}
		// </FS:Ansariel>
	}
	// <FS:Ansariel> Instant bump list floater update
	//LLFloaterBump* bumps_floater = LLFloaterBump::getInstance();
	//if(bumps_floater && bumps_floater->isInVisibleChain())
	//{
	//	bumps_floater->populateCollisionList();
	//}
	// </FS:Ansariel>
}

void process_frozen_message(LLMessageSystem *msgsystem, void **user_data)
{
	// make sure the cursor is back to the usual default since the
	// alert is probably due to some kind of error.
	gViewerWindow->getWindow()->resetBusyCount();
	BOOL b_frozen;
	
	msgsystem->getBOOL("FrozenData", "Data", b_frozen);

	// TODO: make being frozen change view
	if (b_frozen)
	{
	}
	else
	{
	}
}

// do some extra stuff once we get our economy data
void process_economy_data(LLMessageSystem *msg, void** /*user_data*/)
{
	// <FS:AW opensim currency support> 
	//LL_DEBUGS("Benefits") << "Received economy data, not currently used" << LL_ENDL;
#ifdef OPENSIM
	if (LLGridManager::getInstance()->isInOpenSim())
	{
		LLGlobalEconomy::processEconomyData(msg, LLGlobalEconomy::getInstance());

		const std::string texture_upload_cost_str = std::to_string(LLAgentBenefitsMgr::current().getTextureUploadCost());
		const std::string sound_upload_cost_str = std::to_string(LLAgentBenefitsMgr::current().getSoundUploadCost());
		const std::string animation_upload_cost_str = std::to_string(LLAgentBenefitsMgr::current().getAnimationUploadCost());
		gMenuHolder->getChild<LLUICtrl>("Upload Image")->setLabelArg("[COST]",  texture_upload_cost_str);
		gMenuHolder->getChild<LLUICtrl>("Upload Sound")->setLabelArg("[COST]",  sound_upload_cost_str);
		gMenuHolder->getChild<LLUICtrl>("Upload Animation")->setLabelArg("[COST]", animation_upload_cost_str);
	}
	else
#endif
	{
		LL_DEBUGS("Benefits") << "Received economy data, not currently used" << LL_ENDL;
	}
// <FS:AW opensim currency support>

	// update L$ substitution for "Buy and Sell L$", it was set before we knew the currency
	gMenuHolder->getChild<LLUICtrl>("Buy and Sell L$")->setLabelArg("L$", LLStringExplicit("L$"));
}

void notify_cautioned_script_question(const LLSD& notification, const LLSD& response, S32 orig_questions, BOOL granted)
{
	// only continue if at least some permissions were requested
	if (orig_questions)
	{
		// check to see if the person we are asking

		// "'[OBJECTNAME]', an object owned by '[OWNERNAME]', 
		// located in [REGIONNAME] at [REGIONPOS], 
		// has been <granted|denied> permission to: [PERMISSIONS]."

		LLUIString notice(LLTrans::getString(granted ? "ScriptQuestionCautionChatGranted" : "ScriptQuestionCautionChatDenied"));

		// always include the object name and owner name 
		notice.setArg("[OBJECTNAME]", notification["payload"]["object_name"].asString());
		notice.setArg("[OWNERNAME]", notification["payload"]["owner_name"].asString());

		// try to lookup viewerobject that corresponds to the object that
		// requested permissions (here, taskid->requesting object id)
		BOOL foundpos = FALSE;
		LLViewerObject* viewobj = gObjectList.findObject(notification["payload"]["task_id"].asUUID());
		if (viewobj)
		{
			// found the viewerobject, get it's position in its region
			LLVector3 objpos(viewobj->getPosition());
			
			// try to lookup the name of the region the object is in
			LLViewerRegion* viewregion = viewobj->getRegion();
			if (viewregion)
			{
				// got the region, so include the region and 3d coordinates of the object
				notice.setArg("[REGIONNAME]", viewregion->getName());
				std::string formatpos = llformat("%.1f, %.1f,%.1f", objpos[VX], objpos[VY], objpos[VZ]);
				notice.setArg("[REGIONPOS]", formatpos);

				foundpos = TRUE;
			}
		}

// [RLVa:KB] - Checked: 2010-04-23 (RLVa-1.2.0g) | Modified: RLVa-1.0.0a
		if (gRlvHandler.hasBehaviour(RLV_BHVR_SHOWLOC))
		{
			notice.setArg("[REGIONNAME]", RlvStrings::getString(RlvStringKeys::Hidden::Region));
			notice.setArg("[REGIONPOS]", RlvStrings::getString(RlvStringKeys::Hidden::Generic));
		}
		else if (!foundpos)
// [/RLVa:KB]
//		if (!foundpos)
		{
			// unable to determine location of the object
			// <FS:Ansariel> Made hardcoded strings localizable
			//notice.setArg("[REGIONNAME]", "(unknown region)");
			//notice.setArg("[REGIONPOS]", "(unknown position)");
			notice.setArg("[REGIONNAME]", LLTrans::getString("UnknownRegion"));
			notice.setArg("[REGIONPOS]", LLTrans::getString("UnknownPosition"));
			// </FS:Ansariel>
		}

		// check each permission that was requested, and list each 
		// permission that has been flagged as a caution permission
		BOOL caution = FALSE;
		S32 count = 0;
		std::string perms;
		BOOST_FOREACH(script_perm_t script_perm, SCRIPT_PERMISSIONS)
		{
//			if ((orig_questions & script_perm.permbit)
//				&& script_perm.caution)
// [RLVa:KB] - Checked: 2012-07-28 (RLVa-1.4.7)
			if ((orig_questions & script_perm.permbit)
				&& ((script_perm.caution) || (notification["payload"]["rlv_notify"].asBoolean())) )
// [/RLVa:KB]
			{
				count++;
				caution = TRUE;

				// add a comma before the permission description if it is not the first permission
				// added to the list or the last permission to check
				if (count > 1)
				{
					perms.append(", ");
				}

				perms.append(LLTrans::getString(script_perm.question));
			}
		}

		notice.setArg("[PERMISSIONS]", perms);

		// log a chat message as long as at least one requested permission
		// is a caution permission
// [RLVa:KB] - Checked: 2012-07-28 (RLVa-1.4.7)
		if (caution)
		{
			// <FS:Ansariel> [FS communication UI]
			//LLFloaterIMNearbyChat* nearby_chat = LLFloaterReg::getTypedInstance<LLFloaterIMNearbyChat>("nearby_chat");
			FSFloaterNearbyChat* nearby_chat = FSFloaterNearbyChat::getInstance();
			// </FS:Ansariel> [FS communication UI]
			if(nearby_chat)
			{
				LLChat chat_msg(notice.getString());
				chat_msg.mFromName = SYSTEM_FROM;
				chat_msg.mFromID = LLUUID::null;
				chat_msg.mSourceType = CHAT_SOURCE_SYSTEM;
				nearby_chat->addMessage(chat_msg);
			}
		}
// [/RLVa:KB]
//		if (caution)
//		{
//			LLChat chat(notice.getString());
//	//		LLFloaterChat::addChat(chat, FALSE, FALSE);
//		}
	}
}

void script_question_mute(const LLUUID& item_id, const std::string& object_name);

void experiencePermissionBlock(LLUUID experience, LLSD result)
{
    LLSD permission;
    LLSD data;
    permission["permission"] = "Block";
    data[experience.asString()] = permission;
    data["experience"] = experience;
    LLEventPumps::instance().obtain("experience_permission").post(data);
}

bool script_question_cb(const LLSD& notification, const LLSD& response)
{
	S32 option = LLNotificationsUtil::getSelectedOption(notification, response);
	LLMessageSystem *msg = gMessageSystem;
	S32 orig = notification["payload"]["questions"].asInteger();
	S32 new_questions = orig;

	if (response["Details"])
	{
		// respawn notification...
		LLNotificationsUtil::add(notification["name"], notification["substitutions"], notification["payload"]);

		// ...with description on top
		LLNotificationsUtil::add("DebitPermissionDetails");
		return false;
	}

	LLUUID experience;
	if(notification["payload"].has("experience"))
	{
		experience = notification["payload"]["experience"].asUUID();
	}

	// check whether permissions were granted or denied
	BOOL allowed = TRUE;
	// the "yes/accept" button is the first button in the template, making it button 0
	// if any other button was clicked, the permissions were denied
	if (option != 0)
	{
		new_questions = 0;
		allowed = FALSE;
	}	
	else if(experience.notNull())
	{
		LLSD permission;
		LLSD data;
		permission["permission"]="Allow";

		data[experience.asString()]=permission;
		data["experience"]=experience;
		LLEventPumps::instance().obtain("experience_permission").post(data);
	}

	LLUUID task_id = notification["payload"]["task_id"].asUUID();
	LLUUID item_id = notification["payload"]["item_id"].asUUID();

	// reply with the permissions granted or denied
	msg->newMessageFast(_PREHASH_ScriptAnswerYes);
	msg->nextBlockFast(_PREHASH_AgentData);
	msg->addUUIDFast(_PREHASH_AgentID, gAgent.getID());
	msg->addUUIDFast(_PREHASH_SessionID, gAgent.getSessionID());
	msg->nextBlockFast(_PREHASH_Data);
	msg->addUUIDFast(_PREHASH_TaskID, task_id);
	msg->addUUIDFast(_PREHASH_ItemID, item_id);
	msg->addS32Fast(_PREHASH_Questions, new_questions);
	msg->sendReliable(LLHost(notification["payload"]["sender"].asString()));

	// only log a chat message if caution prompts are enabled
//	if (gSavedSettings.getBOOL("PermissionsCautionEnabled"))
// [RLVa:KB] - Checked: 2012-07-28 (RLVa-1.4.7)
	if ( (gSavedSettings.getBOOL("PermissionsCautionEnabled")) || (notification["payload"]["rlv_notify"].asBoolean()) )
// [/RLVa:KB]
	{
		// log a chat message, if appropriate
		notify_cautioned_script_question(notification, response, orig, allowed);
	}

// [RLVa:KB] - Checked: 2012-07-28 (RLVa-1.4.7)
	if ( (allowed) && (notification["payload"].has("rlv_blocked")) )
	{
		RlvUtil::notifyBlocked(notification["payload"]["rlv_blocked"], LLSD().with("OBJECT", notification["payload"]["object_name"]));
	}
// [/RLVa:KB]

	if ( response["Mute"] ) // mute
	{
		script_question_mute(task_id,notification["payload"]["object_name"].asString());
	}
	if ( response["BlockExperience"] )
	{
		if(experience.notNull())
		{
			LLViewerRegion* region = gAgent.getRegion();
			if (!region)
			    return false;

            LLExperienceCache::instance().setExperiencePermission(experience, std::string("Block"), boost::bind(&experiencePermissionBlock, experience, _1));

		}
}
	return false;
}

void script_question_mute(const LLUUID& task_id, const std::string& object_name)
{
	LLMuteList::getInstance()->add(LLMute(task_id, object_name, LLMute::OBJECT));

    // purge the message queue of any previously queued requests from the same source. DEV-4879
    class OfferMatcher : public LLNotificationsUI::LLScreenChannel::Matcher
    {
    public:
    	OfferMatcher(const LLUUID& to_block) : blocked_id(to_block) {}
      	bool matches(const LLNotificationPtr notification) const
        {
            if (notification->getName() == "ScriptQuestionCaution"
                || notification->getName() == "ScriptQuestion")
            {
                return (notification->getPayload()["task_id"].asUUID() == blocked_id);
            }
            return false;
        }
    private:
        const LLUUID& blocked_id;
    };

    LLNotificationsUI::LLChannelManager::getInstance()->killToastsFromChannel(LLUUID(
            gSavedSettings.getString("NotificationChannelUUID")), OfferMatcher(task_id));
}

static LLNotificationFunctorRegistration script_question_cb_reg_1("ScriptQuestion", script_question_cb);
static LLNotificationFunctorRegistration script_question_cb_reg_2("ScriptQuestionCaution", script_question_cb);
static LLNotificationFunctorRegistration script_question_cb_reg_3("ScriptQuestionExperience", script_question_cb);

void process_script_experience_details(const LLSD& experience_details, LLSD args, LLSD payload)
{
	if(experience_details[LLExperienceCache::PROPERTIES].asInteger() & LLExperienceCache::PROPERTY_GRID)
	{
		args["GRID_WIDE"] = LLTrans::getString("Grid-Scope");
	}
	else
	{
		args["GRID_WIDE"] = LLTrans::getString("Land-Scope");
	}
	args["EXPERIENCE"] = LLSLURL("experience", experience_details[LLExperienceCache::EXPERIENCE_ID].asUUID(), "profile").getSLURLString();

	LLNotificationsUtil::add("ScriptQuestionExperience", args, payload);
	make_ui_sound("UISndQuestionExperience"); // <FS:PP> New Experience notification sound
}

void process_script_question(LLMessageSystem *msg, void **user_data)
{
	// *TODO: Translate owner name -> [FIRST] [LAST]

	LLHost sender = msg->getSender();

	LLUUID taskid;
	LLUUID itemid;
	S32		questions;
	std::string object_name;
	std::string owner_name;
	LLUUID experienceid;

	// taskid -> object key of object requesting permissions
	msg->getUUIDFast(_PREHASH_Data, _PREHASH_TaskID, taskid );
	// itemid -> script asset key of script requesting permissions
	msg->getUUIDFast(_PREHASH_Data, _PREHASH_ItemID, itemid );
	msg->getStringFast(_PREHASH_Data, _PREHASH_ObjectName, object_name);
	msg->getStringFast(_PREHASH_Data, _PREHASH_ObjectOwner, owner_name);
	msg->getS32Fast(_PREHASH_Data, _PREHASH_Questions, questions );

	if(msg->has(_PREHASH_Experience))
	{
		msg->getUUIDFast(_PREHASH_Experience, _PREHASH_ExperienceID, experienceid);
	}

	// Special case. If the objects are owned by this agent, throttle per-object instead
	// of per-owner. It's common for residents to reset a ton of scripts that re-request
	// permissions, as with tier boxes. UUIDs can't be valid agent names and vice-versa,
	// so we'll reuse the same namespace for both throttle types.
	std::string throttle_name = owner_name;
	std::string self_name;
	LLAgentUI::buildFullname( self_name ); // does not include ' Resident'
	std::string clean_owner_name = LLCacheName::cleanFullName(owner_name); // removes ' Resident'
	if( clean_owner_name == self_name )
	{
		throttle_name = taskid.getString();
	}
	
	// don't display permission requests if this object is muted
	if (LLMuteList::getInstance()->isMuted(taskid)) return;
	
	// throttle excessive requests from any specific user's scripts
	typedef LLKeyThrottle<std::string> LLStringThrottle;
	static LLStringThrottle question_throttle( LLREQUEST_PERMISSION_THROTTLE_LIMIT, LLREQUEST_PERMISSION_THROTTLE_INTERVAL );

	// <FS:Ansariel> FIRE-7374: Moved spam/throttle check after RLVa check
	//switch (question_throttle.noteAction(throttle_name))
	//{
	//	case LLStringThrottle::THROTTLE_NEWLY_BLOCKED:
	//		LL_INFOS("Messaging") << "process_script_question throttled"
	//				<< " owner_name:" << owner_name
	//				<< LL_ENDL;
	//		// Fall through

	//	case LLStringThrottle::THROTTLE_BLOCKED:
	//		// Escape altogether until we recover
	//		return;

	//	case LLStringThrottle::THROTTLE_OK:
	//		break;
	//}
	// </FS:Ansariel>

	std::string script_question;
	if (questions)
	{
		bool caution = false;
		S32 count = 0;
		LLSD args;
		args["OBJECTNAME"] = object_name;
		args["NAME"] = clean_owner_name;
		S32 known_questions = 0;
		bool has_not_only_debit = questions ^ SCRIPT_PERMISSIONS[SCRIPT_PERMISSION_DEBIT].permbit;
		// check the received permission flags against each permission
		BOOST_FOREACH(script_perm_t script_perm, SCRIPT_PERMISSIONS)
		{
			if (questions & script_perm.permbit)
			{
				count++;
				known_questions |= script_perm.permbit;
				// check whether permission question should cause special caution dialog
				caution |= (script_perm.caution);

				if (("ScriptTakeMoney" == script_perm.question) && has_not_only_debit)
					continue;

                if (script_perm.question == "JoinAnExperience")
                { // Some experience only permissions do not have an explicit permission bit.  Add them here.
                    script_question += "    " + LLTrans::getString("ForceSitAvatar") + "\n";
                }

				script_question += "    " + LLTrans::getString(script_perm.question) + "\n";
			}
		}
	

		args["QUESTIONS"] = script_question;

		if (known_questions != questions)
		{
			// This is in addition to the normal dialog.
			// Viewer got a request for not supported/implemented permission 
			LL_WARNS("Messaging") << "Object \"" << object_name << "\" requested " << script_question
								<< " permission. Permission is unknown and can't be granted. Item id: " << itemid
								<< " taskid:" << taskid << LL_ENDL;
		}
		
		if (known_questions)
		{
			LLSD payload;
			payload["task_id"] = taskid;
			payload["item_id"] = itemid;
			payload["sender"] = sender.getIPandPort();
			payload["questions"] = known_questions;
			payload["object_name"] = object_name;
			payload["owner_name"] = owner_name;

// [RLVa:KB] - Checked: 2012-07-28 (RLVa-1.4.7)
			if (rlv_handler_t::isEnabled())
			{
				RlvUtil::filterScriptQuestions(questions, payload);

				if ( (questions) && (gRlvHandler.hasBehaviour(RLV_BHVR_ACCEPTPERMISSION)) )
				{
					const LLViewerObject* pObj = gObjectList.findObject(taskid);
					if (pObj)
					{
						if ( (pObj->permYouOwner()) && (!pObj->isAttachment()) )
						{
							questions &= ~(SCRIPT_PERMISSIONS[SCRIPT_PERMISSION_TAKE_CONTROLS].permbit | 
								SCRIPT_PERMISSIONS[SCRIPT_PERMISSION_ATTACH].permbit);
						}
						else
						{
							questions &= ~(SCRIPT_PERMISSIONS[SCRIPT_PERMISSION_TAKE_CONTROLS].permbit);
						}
						payload["rlv_notify"] = !pObj->permYouOwner();
					}
				}
			}

			if ( (!caution) && (!questions) && (experienceid.isNull()) )
			{
				LLNotifications::instance().forceResponse(
					LLNotification::Params("ScriptQuestion").substitutions(args).payload(payload), 0/*YES*/);
				return;
			}

			// <FS:Ansariel> FIRE-7374: Moved spam/throttle check after RLVa check
			// NaCl - Antispam Registry
			if (NACLAntiSpamRegistry::instance().checkQueue(ANTISPAM_QUEUE_SCRIPT_DIALOG, taskid, ANTISPAM_SOURCE_OBJECT))
			{
				return;
			}
			// NaCl End

			switch (question_throttle.noteAction(throttle_name))
			{
				case LLStringThrottle::THROTTLE_NEWLY_BLOCKED:
					LL_INFOS("Messaging") << "process_script_question throttled"
							<< " owner_name:" << owner_name
							<< LL_ENDL;
					// Fall through

				case LLStringThrottle::THROTTLE_BLOCKED:
					// Escape altogether until we recover
					return;

				case LLStringThrottle::THROTTLE_OK:
					break;
			}
			// </FS:Ansariel>
// [/RLVa:KB]

			// check whether cautions are even enabled or not
			const char* notification = "ScriptQuestion";

			if(caution && gSavedSettings.getBOOL("PermissionsCautionEnabled"))
			{
				args["FOOTERTEXT"] = (count > 1) ? LLTrans::getString("AdditionalPermissionsRequestHeader") + "\n\n" + script_question : "";
				notification = "ScriptQuestionCaution";
			}
			else if(experienceid.notNull())
			{
				payload["experience"]=experienceid;
                LLExperienceCache::instance().get(experienceid, boost::bind(process_script_experience_details, _1, args, payload));
				return;
			}

			LLNotificationsUtil::add(notification, args, payload);
			make_ui_sound("UISndScriptFloaterOpen"); // <FS:PP> FIRE-16958: Incoming script permission request doesn't trigger a sound
		}
	}
	// <FS:Ansariel> FIRE-7374: Moved spam/throttle check after RLVa check
	else
	{
		// Throttle permission requests from scripts requesting no permission at all!?!?

		// NaCl - Antispam Registry
		if (NACLAntiSpamRegistry::instance().checkQueue(ANTISPAM_QUEUE_SCRIPT_DIALOG, taskid, ANTISPAM_SOURCE_OBJECT))
		{
			return;
		}
		// NaCl End

		switch (question_throttle.noteAction(throttle_name))
		{
			case LLStringThrottle::THROTTLE_NEWLY_BLOCKED:
				LL_INFOS("Messaging") << "process_script_question throttled"
						<< " owner_name:" << owner_name
						<< LL_ENDL;
				// Fall through

			case LLStringThrottle::THROTTLE_BLOCKED:
				// Escape altogether until we recover
				return;

			case LLStringThrottle::THROTTLE_OK:
				break;
		}
	}
	// </FS:Ansariel>
}


void process_derez_container(LLMessageSystem *msg, void**)
{
	LL_WARNS("Messaging") << "call to deprecated process_derez_container" << LL_ENDL;
}

void container_inventory_arrived(LLViewerObject* object,
								 LLInventoryObject::object_list_t* inventory,
								 S32 serial_num,
								 void* data)
{
	LL_DEBUGS("Messaging") << "container_inventory_arrived()" << LL_ENDL;
	if( gAgentCamera.cameraMouselook() )
	{
		gAgentCamera.changeCameraToDefault();
	}

	LLInventoryPanel *active_panel = LLInventoryPanel::getActiveInventoryPanel();

	if (inventory->size() > 2)
	{
		// create a new inventory category to put this in
		LLUUID cat_id;
		cat_id = gInventory.createNewCategory(gInventory.getRootFolderID(),
											  LLFolderType::FT_NONE,
											  LLTrans::getString("AcquiredItems"));

		LLInventoryObject::object_list_t::const_iterator it = inventory->begin();
		LLInventoryObject::object_list_t::const_iterator end = inventory->end();
		for ( ; it != end; ++it)
		{
			if ((*it)->getType() != LLAssetType::AT_CATEGORY)
			{
				LLInventoryObject* obj = (LLInventoryObject*)(*it);
				LLInventoryItem* item = (LLInventoryItem*)(obj);
				LLUUID item_id;
				item_id.generate();
				time_t creation_date_utc = time_corrected();
				LLPointer<LLViewerInventoryItem> new_item
					= new LLViewerInventoryItem(item_id,
												cat_id,
												item->getPermissions(),
												item->getAssetUUID(),
												item->getType(),
												item->getInventoryType(),
												item->getName(),
												item->getDescription(),
												LLSaleInfo::DEFAULT,
												item->getFlags(),
												creation_date_utc);
				new_item->updateServer(TRUE);
				gInventory.updateItem(new_item);
			}
		}
		gInventory.notifyObservers();
		if(active_panel)
		{
			active_panel->setSelection(cat_id, TAKE_FOCUS_NO);
		}
	}
	else if (inventory->size() == 2)
	{
		// we're going to get one fake root category as well as the
		// one actual object
		LLInventoryObject::object_list_t::iterator it = inventory->begin();

		if ((*it)->getType() == LLAssetType::AT_CATEGORY)
		{
			++it;
		}

		LLInventoryItem* item = (LLInventoryItem*)((LLInventoryObject*)(*it));
		const LLUUID category = gInventory.findCategoryUUIDForType(LLFolderType::assetTypeToFolderType(item->getType()));

		LLUUID item_id;
		item_id.generate();
		time_t creation_date_utc = time_corrected();
		LLPointer<LLViewerInventoryItem> new_item
			= new LLViewerInventoryItem(item_id, category,
										item->getPermissions(),
										item->getAssetUUID(),
										item->getType(),
										item->getInventoryType(),
										item->getName(),
										item->getDescription(),
										LLSaleInfo::DEFAULT,
										item->getFlags(),
										creation_date_utc);
		new_item->updateServer(TRUE);
		gInventory.updateItem(new_item);
		gInventory.notifyObservers();
		if(active_panel)
		{
			active_panel->setSelection(item_id, TAKE_FOCUS_NO);
		}
	}

	// we've got the inventory, now delete this object if this was a take
	BOOL delete_object = (BOOL)(intptr_t)data;
	LLViewerRegion *region = gAgent.getRegion();
	if (delete_object && region)
	{
		gMessageSystem->newMessageFast(_PREHASH_ObjectDelete);
		gMessageSystem->nextBlockFast(_PREHASH_AgentData);
		gMessageSystem->addUUIDFast(_PREHASH_AgentID, gAgent.getID());
		gMessageSystem->addUUIDFast(_PREHASH_SessionID, gAgent.getSessionID());
		const U8 NO_FORCE = 0;
		gMessageSystem->addU8Fast(_PREHASH_Force, NO_FORCE);
		gMessageSystem->nextBlockFast(_PREHASH_ObjectData);
		gMessageSystem->addU32Fast(_PREHASH_ObjectLocalID, object->getLocalID());
		gMessageSystem->sendReliable(region->getHost());
	}
}

// method to format the time.
std::string formatted_time(const time_t& the_time)
{
	std::string dateStr = "["+LLTrans::getString("LTimeWeek")+"] ["
						+LLTrans::getString("LTimeMonth")+"] ["
						+LLTrans::getString("LTimeDay")+"] ["
						+LLTrans::getString("LTimeHour")+"]:["
						+LLTrans::getString("LTimeMin")+"]:["
						+LLTrans::getString("LTimeSec")+"] ["
						+LLTrans::getString("LTimeYear")+"]";

	LLSD substitution;
	substitution["datetime"] = (S32) the_time;
	LLStringUtil::format (dateStr, substitution);
	return dateStr;
}


void process_teleport_failed(LLMessageSystem *msg, void**)
{
	LL_WARNS("Teleport","Messaging") << "Received TeleportFailed message" << LL_ENDL;

	std::string message_id;		// Tag from server, like "RegionEntryAccessBlocked"
	std::string big_reason;		// Actual message to display
	LLSD args;

	// Let the interested parties know that teleport failed.
	LLViewerParcelMgr::getInstance()->onTeleportFailed();

	// if we have additional alert data
	if (msg->has(_PREHASH_AlertInfo) && msg->getSizeFast(_PREHASH_AlertInfo, _PREHASH_Message) > 0)
	{
		// Get the message ID
		msg->getStringFast(_PREHASH_AlertInfo, _PREHASH_Message, message_id);
		big_reason = LLAgent::sTeleportErrorMessages[message_id];
		if ( big_reason.size() <= 0 )
		{
			// Nothing found in the map - use what the server returned in the original message block
			msg->getStringFast(_PREHASH_Info, _PREHASH_Reason, big_reason);
		}
		LL_WARNS("Teleport") << "AlertInfo message_id " << message_id << " reason: " << big_reason << LL_ENDL;

		LLSD llsd_block;
		std::string llsd_raw;
		msg->getStringFast(_PREHASH_AlertInfo, _PREHASH_ExtraParams, llsd_raw);
		if (llsd_raw.length())
		{
			std::istringstream llsd_data(llsd_raw);
			if (!LLSDSerialize::deserialize(llsd_block, llsd_data, llsd_raw.length()))
			{
				LL_WARNS("Teleport") << "process_teleport_failed: Attempted to read alert parameter data into LLSD but failed:" << llsd_raw << LL_ENDL;
			}
			else
			{
				LL_WARNS("Teleport") << "AlertInfo llsd block received: " << llsd_block << LL_ENDL;
				if(llsd_block.has("REGION_NAME"))
				{
					std::string region_name = llsd_block["REGION_NAME"].asString();
					if(!region_name.empty())
					{
						LLStringUtil::format_map_t name_args;
						name_args["[REGION_NAME]"] = region_name;
						LLStringUtil::format(big_reason, name_args);
					}
				}
				// change notification name in this special case
				if (handle_teleport_access_blocked(llsd_block, message_id, args["REASON"]))
				{
					if( gAgent.getTeleportState() != LLAgent::TELEPORT_NONE )
					{
						LL_WARNS("Teleport") << "called handle_teleport_access_blocked, setting state to TELEPORT_NONE" << LL_ENDL;
						gAgent.setTeleportState( LLAgent::TELEPORT_NONE );
					}
					return;
				}
			}
		}
		args["REASON"] = big_reason;
	}
	else
	{	// Extra message payload not found - use what the simulator sent
		msg->getStringFast(_PREHASH_Info, _PREHASH_Reason, message_id);

		big_reason = LLAgent::sTeleportErrorMessages[message_id];
		if ( big_reason.size() > 0 )
		{	// Substitute verbose reason from the local map
			args["REASON"] = big_reason;
		}
		else
		{	// Nothing found in the map - use what the server returned
			args["REASON"] = message_id;
		}
	}
	LL_WARNS("Teleport") << "Displaying CouldNotTeleportReason string, REASON= " << args["REASON"] << LL_ENDL;

	// <FS:Ansariel> Stop typing after teleport (possible fix for FIRE-7273)
	gAgent.stopTyping();

	LL_INFOS() << "Teleport error, message_id=" << message_id << LL_ENDL;
	if (!FSLSLBridge::instance().canUseBridge() ||
		(message_id != "Could not teleport closer to destination"))
	{
		LLNotificationsUtil::add("CouldNotTeleportReason", args);
	}

	if( gAgent.getTeleportState() != LLAgent::TELEPORT_NONE )
	{
		LL_WARNS("Teleport") << "End of process_teleport_failed(). Reason message arg is " << args["REASON"]
							 << ". Setting state to TELEPORT_NONE" << LL_ENDL;
		gAgent.setTeleportState( LLAgent::TELEPORT_NONE );
	}
}

void process_teleport_local(LLMessageSystem *msg,void**)
{
	LL_INFOS("Teleport","Messaging") << "Received TeleportLocal message" << LL_ENDL;
	
	LLUUID agent_id;
	msg->getUUIDFast(_PREHASH_Info, _PREHASH_AgentID, agent_id);
	if (agent_id != gAgent.getID())
	{
		LL_WARNS("Teleport", "Messaging") << "Got teleport notification for wrong agent " << agent_id << " expected " << gAgent.getID() << ", ignoring!" << LL_ENDL;
		return;
	}

	U32 location_id;
	LLVector3 pos, look_at;
	U32 teleport_flags;
	msg->getU32Fast(_PREHASH_Info, _PREHASH_LocationID, location_id);
	msg->getVector3Fast(_PREHASH_Info, _PREHASH_Position, pos);
	msg->getVector3Fast(_PREHASH_Info, _PREHASH_LookAt, look_at);
	msg->getU32Fast(_PREHASH_Info, _PREHASH_TeleportFlags, teleport_flags);

	LL_INFOS("Teleport") << "Message params are location_id " << location_id << " teleport_flags " << teleport_flags << LL_ENDL;
	if( gAgent.getTeleportState() != LLAgent::TELEPORT_NONE )
	{
		if( gAgent.getTeleportState() == LLAgent::TELEPORT_LOCAL )
		{
			// To prevent TeleportStart messages re-activating the progress screen right
			// after tp, keep the teleport state and let progress screen clear it after a short delay
			// (progress screen is active but not visible)  *TODO: remove when SVC-5290 is fixed
			gTeleportDisplayTimer.reset();
			gTeleportDisplay = TRUE;
		}
		else
		{
			LL_WARNS("Teleport") << "State is not TELEPORT_LOCAL: " << gAgent.getTeleportStateName()
								 << ", setting state to TELEPORT_NONE" << LL_ENDL;
			gAgent.setTeleportState( LLAgent::TELEPORT_NONE );
		}
	}

	// Sim tells us whether the new position is off the ground
	// <FS:Ansariel> Always fly after TP option
	//if (teleport_flags & TELEPORT_FLAGS_IS_FLYING)
	if (teleport_flags & TELEPORT_FLAGS_IS_FLYING || gSavedSettings.getBOOL("FSFlyAfterTeleport"))
	// </FS:Ansariel> Always fly after TP option
	{
		gAgent.setFlying(TRUE);
	}
	else
	{
		gAgent.setFlying(FALSE);
	}

	// <FS:Ansariel> Stop typing after teleport (possible fix for FIRE-7273)
	gAgent.stopTyping();

	gAgent.setPositionAgent(pos);
	gAgentCamera.slamLookAt(look_at);

	if ( !(gAgent.getTeleportKeepsLookAt() && LLViewerJoystick::getInstance()->getOverrideCamera()) && gSavedSettings.getBOOL("FSResetCameraOnTP") )
	{
		gAgentCamera.resetView(TRUE, TRUE);
	}

	// send camera update to new region
	gAgentCamera.updateCamera();

	send_agent_update(TRUE, TRUE);

	// Let the interested parties know we've teleported.
	// Vadim *HACK: Agent position seems to get reset (to render position?)
	//              on each frame, so we have to pass the new position manually.
	LLViewerParcelMgr::getInstance()->onTeleportFinished(true, gAgent.getPosGlobalFromAgent(pos));
}

void send_simple_im(const LLUUID& to_id,
					const std::string& message,
					EInstantMessage dialog,
					const LLUUID& id)
{
	std::string my_name;
	LLAgentUI::buildFullname(my_name);
	send_improved_im(to_id,
					 my_name,
					 message,
					 IM_ONLINE,
					 dialog,
					 id,
					 NO_TIMESTAMP,
					 (U8*)EMPTY_BINARY_BUCKET,
					 EMPTY_BINARY_BUCKET_SIZE);
}

void send_group_notice(const LLUUID& group_id,
					   const std::string& subject,
					   const std::string& message,
					   const LLInventoryItem* item)
{
	// Put this notice into an instant message form.
	// This will mean converting the item to a binary bucket,
	// and the subject/message into a single field.
	std::string my_name;
	LLAgentUI::buildFullname(my_name);

	// Combine subject + message into a single string.
	std::ostringstream subject_and_message;
	// TODO: turn all existing |'s into ||'s in subject and message.
	subject_and_message << subject << "|" << message;

	// Create an empty binary bucket.
	U8 bin_bucket[MAX_INVENTORY_BUFFER_SIZE];
	U8* bucket_to_send = bin_bucket;
	bin_bucket[0] = '\0';
	S32 bin_bucket_size = EMPTY_BINARY_BUCKET_SIZE;
	// If there is an item being sent, pack it into the binary bucket.
	if (item)
	{
		LLSD item_def;
		item_def["item_id"] = item->getUUID();
		item_def["owner_id"] = item->getPermissions().getOwner();
		std::ostringstream ostr;
		LLSDSerialize::serialize(item_def, ostr, LLSDSerialize::LLSD_XML);
		bin_bucket_size = ostr.str().copy(
			(char*)bin_bucket, ostr.str().size());
		bin_bucket[bin_bucket_size] = '\0';
	}
	else
	{
		bucket_to_send = (U8*) EMPTY_BINARY_BUCKET;
	}
   

	send_improved_im(
			group_id,
			my_name,
			subject_and_message.str(),
			IM_ONLINE,
			IM_GROUP_NOTICE,
			LLUUID::null,
			NO_TIMESTAMP,
			bucket_to_send,
			bin_bucket_size);
}

void send_lures(const LLSD& notification, const LLSD& response)
{
	std::string text = response["message"].asString();
	LLSLURL slurl;
	LLAgentUI::buildSLURL(slurl);
	text.append("\r\n").append(slurl.getSLURLString());

// [RLVa:KB] - Checked: RLVa-2.0.0
	// Filter the lure message if any of the recipients are IM-blocked
	const LLSD& sdRecipients = notification["payload"]["ids"];
	if ( (gRlvHandler.isEnabled()) && 
	     (std::any_of(sdRecipients.beginArray(), sdRecipients.endArray(), [](const LLSD& id) { return !RlvActions::canStartIM(id.asUUID()) || !RlvActions::canSendIM(id.asUUID()); })) )
	{
		text = RlvStrings::getString(RlvStringKeys::Hidden::Generic);
	}
// [/RLVa:KB]

	LLMessageSystem* msg = gMessageSystem;
	msg->newMessageFast(_PREHASH_StartLure);
	msg->nextBlockFast(_PREHASH_AgentData);
	msg->addUUIDFast(_PREHASH_AgentID, gAgent.getID());
	msg->addUUIDFast(_PREHASH_SessionID, gAgent.getSessionID());
	msg->nextBlockFast(_PREHASH_Info);
	msg->addU8Fast(_PREHASH_LureType, (U8)0); // sim will fill this in.
	msg->addStringFast(_PREHASH_Message, text);
	for(LLSD::array_const_iterator it = notification["payload"]["ids"].beginArray();
		it != notification["payload"]["ids"].endArray();
		++it)
	{
		LLUUID target_id = it->asUUID();

		msg->nextBlockFast(_PREHASH_TargetData);
		msg->addUUIDFast(_PREHASH_TargetID, target_id);

		// Record the offer.
		{
// [RLVa:KB] - Checked: RLVa-2.0.1
			bool fRlvCanShowName = (!notification["payload"].has("rlv_shownames")) ? true : !notification["payload"]["rlv_shownames"].asBoolean();
// [/RLVa:KB]
			LLAvatarName av_name;
			LLAvatarNameCache::get(target_id, &av_name);  // for im log filenames
			LLSD args;
// [RLVa:KB] - Checked: 2014-03-31 (Catznip-3.6)
			args["TO_NAME"] = LLSLURL("agent", target_id, (fRlvCanShowName) ? "completename" : "rlvanonym").getSLURLString();;
// [/RLVa:KB]
//			args["TO_NAME"] = LLSLURL("agent", target_id, "completename").getSLURLString();
	
			LLSD payload;
				
			//*TODO please rewrite all keys to the same case, lower or upper
			payload["from_id"] = target_id;
			payload["SUPPRESS_TOAST"] = true;
			LLNotificationsUtil::add("TeleportOfferSent", args, payload);

			// Add the recepient to the recent people list.
// [RLVa:KB] - Checked: RLVa-2.0.1
			if (fRlvCanShowName)
				LLRecentPeople::instance().add(target_id);
// [/RLVa:KB]
//			LLRecentPeople::instance().add(target_id);
		}
	}
	gAgent.sendReliableMessage();
}

bool handle_lure_callback(const LLSD& notification, const LLSD& response)
{
	static const unsigned OFFER_RECIPIENT_LIMIT = 250;
	if(notification["payload"]["ids"].size() > OFFER_RECIPIENT_LIMIT) 
	{
		// More than OFFER_RECIPIENT_LIMIT targets will overload the message
		// producing an llerror.
		LLSD args;
		args["OFFERS"] = notification["payload"]["ids"].size();
		args["LIMIT"] = static_cast<int>(OFFER_RECIPIENT_LIMIT);
		LLNotificationsUtil::add("TooManyTeleportOffers", args);
		return false;
	}

	S32 option = LLNotificationsUtil::getSelectedOption(notification, response);

	if(0 == option)
	{
		send_lures(notification, response);
	}

	return false;
}

void handle_lure(const LLUUID& invitee)
{
	std::vector<LLUUID> ids;
	ids.push_back(invitee);
	handle_lure(ids);
}

// Prompt for a message to the invited user.
void handle_lure(const uuid_vec_t& ids)
{
	if (ids.empty()) return;

	if (!gAgent.getRegion()) return;

	LLSD edit_args;
// [RLVa:KB] - Checked: 2010-04-07 (RLVa-1.2.0d) | Modified: RLVa-1.0.0a
	edit_args["REGION"] = (!gRlvHandler.hasBehaviour(RLV_BHVR_SHOWLOC)) ? gAgent.getRegion()->getName() : RlvStrings::getString(RlvStringKeys::Hidden::Generic);
// [/RLVa:KB]
//	edit_args["REGION"] = gAgent.getRegion()->getName();

	LLSD payload;
// [RLVa:KB] - Checked: RLVa-2.0.1
	bool fRlvShouldHideNames = false;
	for (const LLUUID& idAgent : ids)
	{
		// Only allow offering teleports if everyone is a @tplure exception or able to map this avie under @showloc=n
		if (gRlvHandler.hasBehaviour(RLV_BHVR_SHOWLOC))
		{
			const LLRelationship* pBuddyInfo = LLAvatarTracker::instance().getBuddyInfo(idAgent);
			if ( (!gRlvHandler.isException(RLV_BHVR_TPLURE, idAgent, ERlvExceptionCheck::Permissive)) &&
				 ((!pBuddyInfo) || (!pBuddyInfo->isOnline()) || (!pBuddyInfo->isRightGrantedTo(LLRelationship::GRANT_MAP_LOCATION))) )
			{
				RlvUtil::notifyBlocked(RlvStringKeys::Blocked::TeleportOffer);
				return;
			}
		}
		fRlvShouldHideNames |= !RlvActions::canShowName(RlvActions::SNC_TELEPORTOFFER, idAgent);
		payload["ids"].append(idAgent);
	}
	payload["rlv_shownames"] = fRlvShouldHideNames;
// [/RLVa:KB]
// 	for (std::vector<LLUUID>::const_iterator it = ids.begin();
// 		it != ids.end();
// 		++it)
// 	{
// 		payload["ids"].append(*it);
// 	}
	if (gAgent.isGodlike())
	{
		LLNotificationsUtil::add("OfferTeleportFromGod", edit_args, payload, handle_lure_callback);
	}
	else
	{
		LLNotificationsUtil::add("OfferTeleport", edit_args, payload, handle_lure_callback);
	}
}

bool teleport_request_callback(const LLSD& notification, const LLSD& response)
{
	LLUUID from_id = notification["payload"]["from_id"].asUUID();
	if(from_id.isNull())
	{
		LL_WARNS() << "from_id is NULL" << LL_ENDL;
		return false;
	}

	LLAvatarName av_name;
	LLAvatarNameCache::get(from_id, &av_name);

	if(LLMuteList::getInstance()->isMuted(from_id) && !LLMuteList::getInstance()->isLinden(av_name.getUserName()))
	{
		return false;
	}

	S32 option = 0;
	if (response.isInteger()) 
	{
		option = response.asInteger();
	}
	else
	{
		option = LLNotificationsUtil::getSelectedOption(notification, response);
	}

	switch(option)
	{
	// Yes
	case 0:
		{
			LLSD dummy_notification;
			dummy_notification["payload"]["ids"][0] = from_id;

			LLSD dummy_response;
			dummy_response["message"] = response["message"];

			send_lures(dummy_notification, dummy_response);
		}
		break;

	// No
	case 1:
	default:
		break;
	}

	return false;
}

static LLNotificationFunctorRegistration teleport_request_callback_reg("TeleportRequest", teleport_request_callback);

void send_improved_im(const LLUUID& to_id,
							const std::string& name,
							const std::string& message,
							U8 offline,
							EInstantMessage dialog,
							const LLUUID& id,
							U32 timestamp, 
							const U8* binary_bucket,
							S32 binary_bucket_size)
{
	pack_instant_message(
		gMessageSystem,
		gAgent.getID(),
		FALSE,
		gAgent.getSessionID(),
		to_id,
		name,
		message,
		offline,
		dialog,
		id,
		0,
		LLUUID::null,
		gAgent.getPositionAgent(),
		timestamp,
		binary_bucket,
		binary_bucket_size);
	gAgent.sendReliableMessage();
}


void send_places_query(const LLUUID& query_id,
					   const LLUUID& trans_id,
					   const std::string& query_text,
					   U32 query_flags,
					   S32 category,
					   const std::string& sim_name)
{
	LLMessageSystem* msg = gMessageSystem;

	msg->newMessage("PlacesQuery");
	msg->nextBlock("AgentData");
	msg->addUUID("AgentID", gAgent.getID());
	msg->addUUID("SessionID", gAgent.getSessionID());
	msg->addUUID("QueryID", query_id);
	msg->nextBlock("TransactionData");
	msg->addUUID("TransactionID", trans_id);
	msg->nextBlock("QueryData");
	msg->addString("QueryText", query_text);
	msg->addU32("QueryFlags", query_flags);
	msg->addS8("Category", (S8)category);
	msg->addString("SimName", sim_name);
	gAgent.sendReliableMessage();
}

// Deprecated in favor of cap "UserInfo"
void process_user_info_reply(LLMessageSystem* msg, void**)
{
	LLUUID agent_id;
	msg->getUUIDFast(_PREHASH_AgentData, _PREHASH_AgentID, agent_id);
	if(agent_id != gAgent.getID())
	{
		LL_WARNS("Messaging") << "process_user_info_reply - "
				<< "wrong agent id." << LL_ENDL;
	}
	
	BOOL im_via_email;
	msg->getBOOLFast(_PREHASH_UserData, _PREHASH_IMViaEMail, im_via_email);
	std::string email;
	msg->getStringFast(_PREHASH_UserData, _PREHASH_EMail, email);
	std::string dir_visibility;
	msg->getString( "UserData", "DirectoryVisibility", dir_visibility);

    // For Message based user info information the is_verified is assumed to be false.
	// <FS:Ansariel> Show email address in preferences (FIRE-1071)
	//LLFloaterPreference::updateUserInfo(dir_visibility, im_via_email, false);   
	LLFloaterPreference::updateUserInfo(dir_visibility, im_via_email, !LLGridManager::instance().isInSecondLife(), email); // Assume verified in OpenSim
	// </FS:Ansariel> Show email address in preferences (FIRE-1071)
	LLFloaterSnapshot::setAgentEmail(email);
}


//---------------------------------------------------------------------------
// Script Dialog
//---------------------------------------------------------------------------

const S32 SCRIPT_DIALOG_MAX_BUTTONS = 12;
const char* SCRIPT_DIALOG_HEADER = "Script Dialog:\n";

bool callback_script_dialog(const LLSD& notification, const LLSD& response)
{
	LLNotificationForm form(notification["form"]);

	std::string rtn_text;
	S32 button_idx;
	button_idx = LLNotification::getSelectedOption(notification, response);
	if (response[TEXTBOX_MAGIC_TOKEN].isDefined())
	{
		if (response[TEXTBOX_MAGIC_TOKEN].isString())
			rtn_text = response[TEXTBOX_MAGIC_TOKEN].asString();
		else
			rtn_text.clear(); // bool marks empty string
	}
	else
	{
		rtn_text = LLNotification::getSelectedOptionName(response);
	}

	// Button -2 = Mute
	// Button -1 = Ignore - no processing needed for this button
	// Buttons 0 and above = dialog choices

	if (-2 == button_idx)
	{
		std::string object_name = notification["payload"]["object_name"].asString();
		LLUUID object_id = notification["payload"]["object_id"].asUUID();
		LLMute mute(object_id, object_name, LLMute::OBJECT);
		if (LLMuteList::getInstance()->add(mute))
		{
			// This call opens the sidebar, displays the block list, and highlights the newly blocked
			// object in the list so the user can see that their block click has taken effect.
			LLPanelBlockedList::showPanelAndSelect(object_id);
		}
	}

// [RLVa:KB] - @sendchat and @sendchannel/sendchannelexcept
	if ( (RlvActions::isRlvEnabled()) && (0 <= button_idx) )
	{
		const S32 nChannel = notification["payload"]["chat_channel"].asInteger();

		// *TODO-RLVa: it's too late into the release cycle to block all script interactions so just take care of the nearby chat loophole for now
		bool fBlock = (0 == nChannel) ? RlvActions::hasBehaviour(RLV_BHVR_SENDCHAT) : /*!RlvActions::canSendChannel(nChannel)*/false;
		if (fBlock)
		{
			button_idx = -1;
		}
	}
// [/RLVa:KB]

	if (0 <= button_idx)
	{
		LLMessageSystem* msg = gMessageSystem;
		msg->newMessage("ScriptDialogReply");
		msg->nextBlock("AgentData");
		msg->addUUID("AgentID", gAgent.getID());
		msg->addUUID("SessionID", gAgent.getSessionID());
		msg->nextBlock("Data");
		msg->addUUID("ObjectID", notification["payload"]["object_id"].asUUID());
		msg->addS32("ChatChannel", notification["payload"]["chat_channel"].asInteger());
		msg->addS32("ButtonIndex", button_idx);
		msg->addString("ButtonLabel", rtn_text);
		msg->sendReliable(LLHost(notification["payload"]["sender"].asString()));
	}

	return false;
}
static LLNotificationFunctorRegistration callback_script_dialog_reg_1("ScriptDialog", callback_script_dialog);
static LLNotificationFunctorRegistration callback_script_dialog_reg_2("ScriptDialogGroup", callback_script_dialog);

void process_script_dialog(LLMessageSystem* msg, void**)
{
	S32 i;
	LLSD payload;

	LLUUID object_id;
	msg->getUUID("Data", "ObjectID", object_id);

	// NaCl - Antispam Registry
	if (NACLAntiSpamRegistry::instance().checkQueue(ANTISPAM_QUEUE_SCRIPT_DIALOG, object_id, ANTISPAM_SOURCE_OBJECT))
	{
		return;
	}
	// NaCl End

//	For compability with OS grids first check for presence of extended packet before fetching data.
    LLUUID owner_id;
	if (gMessageSystem->getNumberOfBlocks("OwnerData") > 0)
	{
    msg->getUUID("OwnerData", "OwnerID", owner_id);
	}

	if (LLMuteList::getInstance()->isMuted(object_id) || LLMuteList::getInstance()->isMuted(owner_id))
	{
		return;
	}

	std::string message; 
	std::string first_name;
	std::string last_name;
	std::string object_name;

	S32 chat_channel;
	msg->getString("Data", "FirstName", first_name);
	msg->getString("Data", "LastName", last_name);
	msg->getString("Data", "ObjectName", object_name);
	msg->getString("Data", "Message", message);
	msg->getS32("Data", "ChatChannel", chat_channel);

		// unused for now
	LLUUID image_id;
	msg->getUUID("Data", "ImageID", image_id);

	payload["sender"] = msg->getSender().getIPandPort();
	payload["object_id"] = object_id;
	payload["chat_channel"] = chat_channel;
	payload["object_name"] = object_name;

	// <FS:Ansariel> FIRE-17158: Remove "block" button for script dialog of own objects
	bool own_object = false;
	std::string self_name;
	LLAgentUI::buildFullname(self_name);
	if (LLCacheName::buildFullName(first_name, last_name) == self_name)
	{
		own_object = true;
	}
	payload["own_object"] = own_object;
	// </FS:Ansariel>

	// build up custom form
	S32 button_count = msg->getNumberOfBlocks("Buttons");
	if (button_count > SCRIPT_DIALOG_MAX_BUTTONS)
	{
		LL_WARNS() << "Too many script dialog buttons - omitting some" << LL_ENDL;
		button_count = SCRIPT_DIALOG_MAX_BUTTONS;
	}

	LLNotificationForm form;
	for (i = 0; i < button_count; i++)
	{
		std::string tdesc;
		msg->getString("Buttons", "ButtonLabel", tdesc, i);
		form.addElement("button", std::string(tdesc));
	}

	LLSD args;
	args["TITLE"] = object_name;
	args["MESSAGE"] = message;
	LLNotificationPtr notification;
	if (!first_name.empty())
	{
		args["NAME"] = LLCacheName::buildFullName(first_name, last_name);
		notification = LLNotifications::instance().add(
			LLNotification::Params("ScriptDialog").substitutions(args).payload(payload).form_elements(form.asLLSD()));
	}
	else
	{
		args["GROUPNAME"] = last_name;
		notification = LLNotifications::instance().add(
			LLNotification::Params("ScriptDialogGroup").substitutions(args).payload(payload).form_elements(form.asLLSD()));
	}
}

//---------------------------------------------------------------------------


std::vector<LLSD> gLoadUrlList;

bool callback_load_url(const LLSD& notification, const LLSD& response)
{
	S32 option = LLNotificationsUtil::getSelectedOption(notification, response);

	if (0 == option)
	{
		LLWeb::loadURL(notification["payload"]["url"].asString());
	}

	return false;
}
static LLNotificationFunctorRegistration callback_load_url_reg("LoadWebPage", callback_load_url);

// We've got the name of the person or group that owns the object hurling the url.
// Display confirmation dialog.
void callback_load_url_name(const LLUUID& id, const std::string& full_name, bool is_group)
{
	std::vector<LLSD>::iterator it;
	for (it = gLoadUrlList.begin(); it != gLoadUrlList.end(); )
	{
		LLSD load_url_info = *it;
		if (load_url_info["owner_id"].asUUID() == id)
		{
			it = gLoadUrlList.erase(it);

			std::string owner_name;
			if (is_group)
			{
				owner_name = full_name + LLTrans::getString("Group");
			}
			else
			{
				owner_name = full_name;
			}

			// For legacy name-only mutes.
			if (LLMuteList::getInstance()->isMuted(LLUUID::null, owner_name))
			{
				continue;
			}
			LLSD args;
			args["URL"] = load_url_info["url"].asString();
			args["MESSAGE"] = load_url_info["message"].asString();
			args["OBJECTNAME"] = load_url_info["object_name"].asString();
			args["NAME_SLURL"] = LLSLURL(is_group ? "group" : "agent", id, "about").getSLURLString();

			LLNotificationsUtil::add("LoadWebPage", args, load_url_info);
		}
		else
		{
			++it;
		}
	}
}

// We've got the name of the person who owns the object hurling the url.
void callback_load_url_avatar_name(const LLUUID& id, const LLAvatarName& av_name)
{
    callback_load_url_name(id, av_name.getUserName(), false);
}

void process_load_url(LLMessageSystem* msg, void**)
{
	LLUUID object_id;
	LLUUID owner_id;
	BOOL owner_is_group;
	char object_name[256];		/* Flawfinder: ignore */
	char message[256];		/* Flawfinder: ignore */
	char url[256];		/* Flawfinder: ignore */

	msg->getString("Data", "ObjectName", 256, object_name);
	msg->getUUID(  "Data", "ObjectID", object_id);
	msg->getUUID(  "Data", "OwnerID", owner_id);
	msg->getBOOL(  "Data", "OwnerIsGroup", owner_is_group);
	msg->getString("Data", "Message", 256, message);
	msg->getString("Data", "URL", 256, url);

	// NaCl - Antispam Registry
	if (NACLAntiSpamRegistry::instance().checkQueue(ANTISPAM_QUEUE_SCRIPT_DIALOG, object_id, ANTISPAM_SOURCE_OBJECT))
	{
		return;
	}
	// NaCl End

	LLSD payload;
	payload["object_id"] = object_id;
	payload["owner_id"] = owner_id;
	payload["owner_is_group"] = owner_is_group;
	payload["object_name"] = object_name;
	payload["message"] = message;
	payload["url"] = url;

	// URL is safety checked in load_url above

	// Check if object or owner is muted
	if (LLMuteList::getInstance()->isMuted(object_id, object_name) ||
	    LLMuteList::getInstance()->isMuted(owner_id))
	{
		LL_INFOS("Messaging")<<"Ignoring load_url from muted object/owner."<<LL_ENDL;
		return;
	}

	// Add to list of pending name lookups
	gLoadUrlList.push_back(payload);

	if (owner_is_group)
	{
		gCacheName->getGroup(owner_id, boost::bind(&callback_load_url_name, _1, _2, _3));
	}
	else
	{
		LLAvatarNameCache::get(owner_id, boost::bind(&callback_load_url_avatar_name, _1, _2));
	}
}


void callback_download_complete(void** data, S32 result, LLExtStat ext_status)
{
	std::string* filepath = (std::string*)data;
	LLSD args;
	args["DOWNLOAD_PATH"] = *filepath;
	LLNotificationsUtil::add("FinishedRawDownload", args);
	delete filepath;
}


void process_initiate_download(LLMessageSystem* msg, void**)
{
	LLUUID agent_id;
	msg->getUUID("AgentData", "AgentID", agent_id);
	if (agent_id != gAgent.getID())
	{
		LL_WARNS("Messaging") << "Initiate download for wrong agent" << LL_ENDL;
		return;
	}

	std::string sim_filename;
	std::string viewer_filename;
	msg->getString("FileData", "SimFilename", sim_filename);
	msg->getString("FileData", "ViewerFilename", viewer_filename);

	if (!gXferManager->validateFileForRequest(viewer_filename))
	{
		LL_WARNS() << "SECURITY: Unauthorized download to local file " << viewer_filename << LL_ENDL;
		return;
	}
	gXferManager->requestFile(viewer_filename,
		sim_filename,
		LL_PATH_NONE,
		msg->getSender(),
		FALSE,	// don't delete remote
		callback_download_complete,
		(void**)new std::string(viewer_filename));
}


void process_script_teleport_request(LLMessageSystem* msg, void**)
{
	if (!gSavedSettings.getBOOL("ScriptsCanShowUI")) return;

	std::string object_name;
	std::string sim_name;
	LLVector3 pos;
	LLVector3 look_at;

	msg->getString("Data", "ObjectName", object_name);
	msg->getString("Data", "SimName", sim_name);
	msg->getVector3("Data", "SimPosition", pos);
	msg->getVector3("Data", "LookAt", look_at);

	LLFloaterWorldMap* instance = LLFloaterWorldMap::getInstance();
	if(instance)
	{
		LL_INFOS() << "Object named " << object_name 
			<< " is offering TP to region "
			<< sim_name << " position " << pos
			<< LL_ENDL;

		instance->trackURL(sim_name, (S32)pos.mV[VX], (S32)pos.mV[VY], (S32)pos.mV[VZ]);
		LLFloaterReg::showInstance("world_map", "center");
	}
	
	// remove above two lines and replace with below line
	// to re-enable parcel browser for llMapDestination()
	// LLURLDispatcher::dispatch(LLSLURL::buildSLURL(sim_name, (S32)pos.mV[VX], (S32)pos.mV[VY], (S32)pos.mV[VZ]), FALSE);
	
}

void process_covenant_reply(LLMessageSystem* msg, void**)
{
	LLUUID covenant_id, estate_owner_id;
	std::string estate_name;
	U32 covenant_timestamp;
	msg->getUUID("Data", "CovenantID", covenant_id);
	msg->getU32("Data", "CovenantTimestamp", covenant_timestamp);
	msg->getString("Data", "EstateName", estate_name);
	msg->getUUID("Data", "EstateOwnerID", estate_owner_id);

	LLPanelEstateCovenant::updateEstateName(estate_name);
	LLPanelLandCovenant::updateEstateName(estate_name);
	LLPanelEstateInfo::updateEstateName(estate_name);
	LLFloaterBuyLand::updateEstateName(estate_name);

	std::string owner_name =
		LLSLURL("agent", estate_owner_id, "inspect").getSLURLString();
	LLPanelEstateCovenant::updateEstateOwnerName(owner_name);
	LLPanelLandCovenant::updateEstateOwnerName(owner_name);
	LLPanelEstateInfo::updateEstateOwnerName(owner_name);
	LLFloaterBuyLand::updateEstateOwnerName(owner_name);

	// <FS:Ansariel> Don't create places floater if we don't need it
	//LLPanelPlaceProfile* panel = LLFloaterSidePanelContainer::getPanel<LLPanelPlaceProfile>("places", "panel_place_profile");
	LLPanelPlaceProfile* panel = LLFloaterSidePanelContainer::findPanel<LLPanelPlaceProfile>("places", "panel_place_profile");
	// </FS:Ansariel>
	if (panel)
	{
		panel->updateEstateName(estate_name);
		panel->updateEstateOwnerName(owner_name);
	}

	// <FS:Ansariel> Standalone location profile floater
	FSFloaterPlaceDetails* fs_floater = LLFloaterReg::findTypedInstance<FSFloaterPlaceDetails>("fs_placedetails", LLSD().with("type", "agent"));
	if (fs_floater)
	{
		fs_floater->updateEstateName(estate_name);
		fs_floater->updateEstateOwnerName(owner_name);
	}
	// </FS:Ansariel>

	// standard message, not from system
	std::string last_modified;
	if (covenant_timestamp == 0)
	{
		last_modified = LLTrans::getString("covenant_last_modified")+LLTrans::getString("never_text");
	}
	else
	{
		last_modified = LLTrans::getString("covenant_last_modified")+"["
						+LLTrans::getString("LTimeWeek")+"] ["
						+LLTrans::getString("LTimeMonth")+"] ["
						+LLTrans::getString("LTimeDay")+"] ["
						+LLTrans::getString("LTimeHour")+"]:["
						+LLTrans::getString("LTimeMin")+"]:["
						+LLTrans::getString("LTimeSec")+"] ["
						+LLTrans::getString("LTimeYear")+"]";
		LLSD substitution;
		substitution["datetime"] = (S32) covenant_timestamp;
		LLStringUtil::format (last_modified, substitution);
	}

	LLPanelEstateCovenant::updateLastModified(last_modified);
	LLPanelLandCovenant::updateLastModified(last_modified);
	LLFloaterBuyLand::updateLastModified(last_modified);

	// load the actual covenant asset data
	const BOOL high_priority = TRUE;
	if (covenant_id.notNull())
	{
		gAssetStorage->getEstateAsset(gAgent.getRegionHost(),
									gAgent.getID(),
									gAgent.getSessionID(),
									covenant_id,
                                    LLAssetType::AT_NOTECARD,
									ET_Covenant,
                                    onCovenantLoadComplete,
									NULL,
									high_priority);
	}
	else
	{
		std::string covenant_text;
		if (estate_owner_id.isNull())
		{
			// mainland
			covenant_text = LLTrans::getString("RegionNoCovenant");
		}
		else
		{
			covenant_text = LLTrans::getString("RegionNoCovenantOtherOwner");
		}
		LLPanelEstateCovenant::updateCovenantText(covenant_text, covenant_id);
		LLPanelLandCovenant::updateCovenantText(covenant_text);
		LLFloaterBuyLand::updateCovenantText(covenant_text, covenant_id);
		if (panel)
		{
			panel->updateCovenantText(covenant_text);
		}
		// <FS:Ansariel> Standalone location profile floater
		if (fs_floater)
		{
			fs_floater->updateCovenantText(covenant_text);
		}
		// </FS:Ansariel>
	}
}

void onCovenantLoadComplete(const LLUUID& asset_uuid,
							LLAssetType::EType type,
							void* user_data, S32 status, LLExtStat ext_status)
{
	LL_DEBUGS("Messaging") << "onCovenantLoadComplete()" << LL_ENDL;
	std::string covenant_text;
	if(0 == status)
	{
		LLFileSystem file(asset_uuid, type, LLFileSystem::READ);
		
		S32 file_length = file.getSize();
		
		std::vector<char> buffer(file_length+1);
		file.read((U8*)&buffer[0], file_length);		
		// put a EOS at the end
		buffer[file_length] = '\0';
		
		if( (file_length > 19) && !strncmp( &buffer[0], "Linden text version", 19 ) )
		{
			LLViewerTextEditor::Params params;
			params.name("temp");
			params.max_text_length(file_length+1);
			LLViewerTextEditor * editor = LLUICtrlFactory::create<LLViewerTextEditor> (params);
			if( !editor->importBuffer( &buffer[0], file_length+1 ) )
			{
				LL_WARNS("Messaging") << "Problem importing estate covenant." << LL_ENDL;
				covenant_text = "Problem importing estate covenant.";
			}
			else
			{
				// Version 0 (just text, doesn't include version number)
				covenant_text = editor->getText();
			}
			delete editor;
		}
		else
		{
			LL_WARNS("Messaging") << "Problem importing estate covenant: Covenant file format error." << LL_ENDL;
			covenant_text = "Problem importing estate covenant: Covenant file format error.";
		}
	}
	else
	{
		if( LL_ERR_ASSET_REQUEST_NOT_IN_DATABASE == status ||
		    LL_ERR_FILE_EMPTY == status)
		{
			covenant_text = "Estate covenant notecard is missing from database.";
		}
		else if (LL_ERR_INSUFFICIENT_PERMISSIONS == status)
		{
			covenant_text = "Insufficient permissions to view estate covenant.";
		}
		else
		{
			covenant_text = "Unable to load estate covenant at this time.";
		}
		
		LL_WARNS("Messaging") << "Problem loading notecard: " << status << LL_ENDL;
	}
	LLPanelEstateCovenant::updateCovenantText(covenant_text, asset_uuid);
	LLPanelLandCovenant::updateCovenantText(covenant_text);
	LLFloaterBuyLand::updateCovenantText(covenant_text, asset_uuid);

	LLPanelPlaceProfile* panel = LLFloaterSidePanelContainer::getPanel<LLPanelPlaceProfile>("places", "panel_place_profile");
	if (panel)
	{
		panel->updateCovenantText(covenant_text);
	}

	// <FS:Ansariel> Standalone location profile floater
	FSFloaterPlaceDetails* fs_floater = LLFloaterReg::findTypedInstance<FSFloaterPlaceDetails>("fs_placedetails", LLSD().with("type", "agent"));
	if (fs_floater)
	{
		fs_floater->updateCovenantText(covenant_text);
	}
	// </FS:Ansariel>
}


void process_feature_disabled_message(LLMessageSystem* msg, void**)
{
	// Handle Blacklisted feature simulator response...
	LLUUID	agentID;
	LLUUID	transactionID;
	std::string	messageText;
	msg->getStringFast(_PREHASH_FailureInfo,_PREHASH_ErrorMessage, messageText,0);
	msg->getUUIDFast(_PREHASH_FailureInfo,_PREHASH_AgentID,agentID);
	msg->getUUIDFast(_PREHASH_FailureInfo,_PREHASH_TransactionID,transactionID);
	
	LL_WARNS("Messaging") << "Blacklisted Feature Response:" << messageText << LL_ENDL;
}

// ------------------------------------------------------------
// Message system exception callbacks
// ------------------------------------------------------------

void invalid_message_callback(LLMessageSystem* msg,
								   void*,
								   EMessageException exception)
{
    LLAppViewer::instance()->badNetworkHandler();
}

// Please do not add more message handlers here. This file is huge.
// Put them in a file related to the functionality you are implementing.

void LLOfferInfo::forceResponse(InventoryOfferResponse response)
{
	// <FS:Ansariel> Now this is a hell of piece of... forceResponse() will look for the
	//               ELEMENT index, and NOT the button index. So if we want to force a
	//               response of IOR_ACCEPT, we need to pass the correct element
	//               index of the button.
	//LLNotification::Params params("UserGiveItem");
	//params.functor.function(boost::bind(&LLOfferInfo::inventory_offer_callback, this, _1, _2));
	//LLNotifications::instance().forceResponse(params, response);
	S32 element_index;
	switch (response)
	{
		case IOR_ACCEPT:
			element_index = 1;
			break;
		case IOR_DECLINE:
			element_index = 2;
			break;
		case IOR_MUTE:
			element_index = 3;
			break;
		default:
			element_index = -1;
			break;
	}
	LLNotification::Params params("UserGiveItem");
	params.functor.function(boost::bind(&LLOfferInfo::inventory_offer_callback, this, _1, _2));
	LLNotifications::instance().forceResponse(params, element_index);
	// </FS:Ansariel>
}
<|MERGE_RESOLUTION|>--- conflicted
+++ resolved
@@ -4874,39 +4874,32 @@
 	{
 		return;
 	}
-<<<<<<< HEAD
 	
 	// AO: Hack for legacy radar script interface compatibility. Interpret certain
 	// sound assets as a request for a full radar update to a channel
 	if ((owner_id == gAgent.getID()) && (sound_id.asString() == gSavedSettings.getString("RadarLegacyChannelAlertRefreshUUID")))
-=======
-		
-	// Don't play sounds from gestures if they are not enabled.
+	{
+		FSRadar* radar = FSRadar::getInstance();
+		if (radar)
+		{
+			radar->requestRadarChannelAlertSync();
+		}
+		return;
+	}
+
 	// Do play sounds triggered by avatar, since muting your own
 	// gesture sounds and your own sounds played inworld from 
 	// Inventory can cause confusion.
 	if (object_id == owner_id
         && owner_id != gAgentID
         && !gSavedSettings.getBOOL("EnableGestureSounds"))
->>>>>>> 4bab66a4
-	{
-		FSRadar* radar = FSRadar::getInstance();
-		if (radar)
-		{
-			radar->requestRadarChannelAlertSync();
-		}
+	{
 		return;
 	}
-		
-	// Don't play sounds from gestures if they are not enabled.
-	// ...TS: Unless they're your own.
-	if ((!gSavedSettings.getBOOL("EnableGestureSounds")) &&
-		(owner_id != gAgent.getID()) &&
-		(owner_id == object_id)) return;
-
-  // NaCl - Sound Explorer
+
+	// NaCl - Sound Explorer
 	gAudiop->triggerSound(sound_id, owner_id, gain, LLAudioEngine::AUDIO_TYPE_SFX, pos_global, object_id);
-  // NaCl End
+	// NaCl End
 }
 
 void process_preload_sound(LLMessageSystem *msg, void **user_data)
