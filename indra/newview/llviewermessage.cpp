/** 
 * @file llviewermessage.cpp
 * @brief Dumping ground for viewer-side message system callbacks.
 *
 * $LicenseInfo:firstyear=2002&license=viewerlgpl$
 * Second Life Viewer Source Code
 * Copyright (C) 2010, Linden Research, Inc.
 * 
 * This library is free software; you can redistribute it and/or
 * modify it under the terms of the GNU Lesser General Public
 * License as published by the Free Software Foundation;
 * version 2.1 of the License only.
 * 
 * This library is distributed in the hope that it will be useful,
 * but WITHOUT ANY WARRANTY; without even the implied warranty of
 * MERCHANTABILITY or FITNESS FOR A PARTICULAR PURPOSE.  See the GNU
 * Lesser General Public License for more details.
 * 
 * You should have received a copy of the GNU Lesser General Public
 * License along with this library; if not, write to the Free Software
 * Foundation, Inc., 51 Franklin Street, Fifth Floor, Boston, MA  02110-1301  USA
 * 
 * Linden Research, Inc., 945 Battery Street, San Francisco, CA  94111  USA
 * $/LicenseInfo$
 */

#include "llviewerprecompiledheaders.h"
#include "llviewermessage.h"
#include "boost/lexical_cast.hpp"

// Linden libraries
#include "llanimationstates.h"
#include "llaudioengine.h" 
#include "llavataractions.h"
#include "llavatarnamecache.h"		// IDEVO HACK
#include "lscript_byteformat.h"
#include "lleconomy.h"
#include "lleventtimer.h"
#include "llfloaterreg.h"
#include "llfollowcamparams.h"
#include "llinventorydefines.h"
#include "llregionhandle.h"
#include "llsdserialize.h"
#include "llteleportflags.h"
#include "lltransactionflags.h"
#include "llvfile.h"
#include "llvfs.h"
#include "llxfermanager.h"
#include "mean_collision_data.h"

#include "llagent.h"
#include "llagentcamera.h"
#include "llcallingcard.h"
#include "llbuycurrencyhtml.h"
#include "llfirstuse.h"
#include "llfloaterbuyland.h"
#include "llfloaterland.h"
#include "llfloaterregioninfo.h"
#include "llfloaterlandholdings.h"
#include "llfloaterpostcard.h"
#include "llfloaterpreference.h"
#include "llhudeffecttrail.h"
#include "llhudmanager.h"
#include "llinventoryfunctions.h"
#include "llinventoryobserver.h"
#include "llinventorypanel.h"
#include "llnearbychat.h"
#include "llnotifications.h"
#include "llnotificationsutil.h"
#include "llpanelgrouplandmoney.h"
#include "llrecentpeople.h"
#include "llscriptfloater.h"
#include "llselectmgr.h"
#include "llsidetray.h"
#include "llstartup.h"
#include "llsky.h"
#include "llslurl.h"
#include "llstatenums.h"
#include "llstatusbar.h"
#include "llimview.h"
#include "llspeakers.h"
#include "lltrans.h"
#include "lltranslate.h"
#include "llviewerfoldertype.h"
#include "llvoavatar.h"				// IDEVO HACK
#include "lluri.h"
#include "llviewergenericmessage.h"
#include "llviewermenu.h"
#include "llviewerjoystick.h"
#include "llviewerobjectlist.h"
#include "llviewerparcelmgr.h"
#include "llviewerstats.h"
#include "llviewertexteditor.h"
#include "llviewerthrottle.h"
#include "llviewerwindow.h"
#include "llvlmanager.h"
#include "llvoavatarself.h"
#include "llvotextbubble.h"
#include "llworld.h"
#include "pipeline.h"
#include "llfloaterworldmap.h"
#include "llviewerdisplay.h"
#include "llkeythrottle.h"
#include "llgroupactions.h"
#include "llagentui.h"
#include "llpanelblockedlist.h"
#include "llpanelplaceprofile.h"
// [RLVa:KB] - Checked: 2010-03-09 (RLVa-1.2.0a)
#include "rlvhandler.h"
#include "rlvinventory.h"
#include "rlvui.h"
// [/RLVa:KB]

#include <boost/algorithm/string/split.hpp> //
#include <boost/regex.hpp>

#include "llnotificationmanager.h" //

#if LL_MSVC
// disable boost::lexical_cast warning
#pragma warning (disable:4702)
#endif

//
// Constants
//
const F32 BIRD_AUDIBLE_RADIUS = 32.0f;
const F32 SIT_DISTANCE_FROM_TARGET = 0.25f;
static const F32 LOGOUT_REPLY_TIME = 3.f;	// Wait this long after LogoutReply before quitting.

// Determine how quickly residents' scripts can issue question dialogs
// Allow bursts of up to 5 dialogs in 10 seconds. 10*2=20 seconds recovery if throttle kicks in
static const U32 LLREQUEST_PERMISSION_THROTTLE_LIMIT	= 5;     // requests
static const F32 LLREQUEST_PERMISSION_THROTTLE_INTERVAL	= 10.0f; // seconds

extern BOOL gDebugClicks;

// function prototypes
bool check_offer_throttle(const std::string& from_name, bool check_only);
static void process_money_balance_reply_extended(LLMessageSystem* msg);

//inventory offer throttle globals
LLFrameTimer gThrottleTimer;
const U32 OFFER_THROTTLE_MAX_COUNT=5; //number of items per time period
const F32 OFFER_THROTTLE_TIME=10.f; //time period in seconds

//script permissions
const std::string SCRIPT_QUESTIONS[SCRIPT_PERMISSION_EOF] = 
	{ 
		"ScriptTakeMoney",
		"ActOnControlInputs",
		"RemapControlInputs",
		"AnimateYourAvatar",
		"AttachToYourAvatar",
		"ReleaseOwnership",
		"LinkAndDelink",
		"AddAndRemoveJoints",
		"ChangePermissions",
		"TrackYourCamera",
		"ControlYourCamera"
	};

const BOOL SCRIPT_QUESTION_IS_CAUTION[SCRIPT_PERMISSION_EOF] = 
{
	TRUE,	// ScriptTakeMoney,
	FALSE,	// ActOnControlInputs
	FALSE,	// RemapControlInputs
	FALSE,	// AnimateYourAvatar
	FALSE,	// AttachToYourAvatar
	FALSE,	// ReleaseOwnership,
	FALSE,	// LinkAndDelink,
	FALSE,	// AddAndRemoveJoints
	FALSE,	// ChangePermissions
	FALSE,	// TrackYourCamera,
	FALSE	// ControlYourCamera
};

bool friendship_offer_callback(const LLSD& notification, const LLSD& response)
{
	S32 option = LLNotificationsUtil::getSelectedOption(notification, response);
	LLMessageSystem* msg = gMessageSystem;
	const LLSD& payload = notification["payload"];

	// add friend to recent people list
	LLRecentPeople::instance().add(payload["from_id"]);

	switch(option)
	{
	case 0:
	{
		// accept
		LLAvatarTracker::formFriendship(payload["from_id"]);

		const LLUUID fid = gInventory.findCategoryUUIDForType(LLFolderType::FT_CALLINGCARD);

		// This will also trigger an onlinenotification if the user is online
		msg->newMessageFast(_PREHASH_AcceptFriendship);
		msg->nextBlockFast(_PREHASH_AgentData);
		msg->addUUIDFast(_PREHASH_AgentID, gAgent.getID());
		msg->addUUIDFast(_PREHASH_SessionID, gAgent.getSessionID());
		msg->nextBlockFast(_PREHASH_TransactionBlock);
		msg->addUUIDFast(_PREHASH_TransactionID, payload["session_id"]);
		msg->nextBlockFast(_PREHASH_FolderData);
		msg->addUUIDFast(_PREHASH_FolderID, fid);
		msg->sendReliable(LLHost(payload["sender"].asString()));

		LLSD payload = notification["payload"];
		payload["SUPPRESS_TOAST"] = true;
		LLNotificationsUtil::add("FriendshipAcceptedByMe",
				notification["substitutions"], payload);
		break;
	}
	case 1: // Decline
	{
		LLSD payload = notification["payload"];
		payload["SUPPRESS_TOAST"] = true;
		LLNotificationsUtil::add("FriendshipDeclinedByMe",
				notification["substitutions"], payload);
	}
	// fall-through
	case 2: // Send IM - decline and start IM session
		{
			// decline
			// We no longer notify other viewers, but we DO still send
			// the rejection to the simulator to delete the pending userop.
			msg->newMessageFast(_PREHASH_DeclineFriendship);
			msg->nextBlockFast(_PREHASH_AgentData);
			msg->addUUIDFast(_PREHASH_AgentID, gAgent.getID());
			msg->addUUIDFast(_PREHASH_SessionID, gAgent.getSessionID());
			msg->nextBlockFast(_PREHASH_TransactionBlock);
			msg->addUUIDFast(_PREHASH_TransactionID, payload["session_id"]);
			msg->sendReliable(LLHost(payload["sender"].asString()));

			// start IM session
			if(2 == option)
			{
				LLAvatarActions::startIM(payload["from_id"].asUUID());
			}
	}
	default:
		// close button probably, possibly timed out
		break;
	}

	return false;
}
static LLNotificationFunctorRegistration friendship_offer_callback_reg("OfferFriendship", friendship_offer_callback);
static LLNotificationFunctorRegistration friendship_offer_callback_reg_nm("OfferFriendshipNoMessage", friendship_offer_callback);

//const char BUSY_AUTO_RESPONSE[] =	"The Resident you messaged is in 'busy mode' which means they have "
//									"requested not to be disturbed. Your message will still be shown in their IM "
//									"panel for later viewing.";

//
// Functions
//

void give_money(const LLUUID& uuid, LLViewerRegion* region, S32 amount, BOOL is_group,
				S32 trx_type, const std::string& desc)
{
	if(0 == amount || !region) return;
	amount = abs(amount);
	LL_INFOS("Messaging") << "give_money(" << uuid << "," << amount << ")"<< LL_ENDL;
	if(can_afford_transaction(amount))
	{
//		gStatusBar->debitBalance(amount);
		LLMessageSystem* msg = gMessageSystem;
		msg->newMessageFast(_PREHASH_MoneyTransferRequest);
		msg->nextBlockFast(_PREHASH_AgentData);
		msg->addUUIDFast(_PREHASH_AgentID, gAgent.getID());
        msg->addUUIDFast(_PREHASH_SessionID, gAgent.getSessionID());
		msg->nextBlockFast(_PREHASH_MoneyData);
		msg->addUUIDFast(_PREHASH_SourceID, gAgent.getID() );
		msg->addUUIDFast(_PREHASH_DestID, uuid);
		msg->addU8Fast(_PREHASH_Flags, pack_transaction_flags(FALSE, is_group));
		msg->addS32Fast(_PREHASH_Amount, amount);
		msg->addU8Fast(_PREHASH_AggregatePermNextOwner, (U8)LLAggregatePermissions::AP_EMPTY);
		msg->addU8Fast(_PREHASH_AggregatePermInventory, (U8)LLAggregatePermissions::AP_EMPTY);
		msg->addS32Fast(_PREHASH_TransactionType, trx_type );
		msg->addStringFast(_PREHASH_Description, desc);
		msg->sendReliable(region->getHost());
	}
	else
	{
		LLStringUtil::format_map_t args;
		args["AMOUNT"] = llformat("%d", amount);
		LLBuyCurrencyHTML::openCurrencyFloater( LLTrans::getString("giving", args), amount );
	}
}

void send_complete_agent_movement(const LLHost& sim_host)
{
	LLMessageSystem* msg = gMessageSystem;
	msg->newMessageFast(_PREHASH_CompleteAgentMovement);
	msg->nextBlockFast(_PREHASH_AgentData);
	msg->addUUIDFast(_PREHASH_AgentID, gAgent.getID());
	msg->addUUIDFast(_PREHASH_SessionID, gAgent.getSessionID());
	msg->addU32Fast(_PREHASH_CircuitCode, msg->mOurCircuitCode);
	msg->sendReliable(sim_host);
}

void process_logout_reply(LLMessageSystem* msg, void**)
{
	// The server has told us it's ok to quit.
	LL_DEBUGS("Messaging") << "process_logout_reply" << LL_ENDL;

	LLUUID agent_id;
	msg->getUUID("AgentData", "AgentID", agent_id);
	LLUUID session_id;
	msg->getUUID("AgentData", "SessionID", session_id);
	if((agent_id != gAgent.getID()) || (session_id != gAgent.getSessionID()))
	{
		LL_WARNS("Messaging") << "Bogus Logout Reply" << LL_ENDL;
	}

	LLInventoryModel::update_map_t parents;
	S32 count = msg->getNumberOfBlocksFast( _PREHASH_InventoryData );
	for(S32 i = 0; i < count; ++i)
	{
		LLUUID item_id;
		msg->getUUIDFast(_PREHASH_InventoryData, _PREHASH_ItemID, item_id, i);

		if( (1 == count) && item_id.isNull() )
		{
			// Detect dummy item.  Indicates an empty list.
			break;
		}

		// We do not need to track the asset ids, just account for an
		// updated inventory version.
		LL_INFOS("Messaging") << "process_logout_reply itemID=" << item_id << LL_ENDL;
		LLInventoryItem* item = gInventory.getItem( item_id );
		if( item )
		{
			parents[item->getParentUUID()] = 0;
			gInventory.addChangedMask(LLInventoryObserver::INTERNAL, item_id);
		}
		else
		{
			LL_INFOS("Messaging") << "process_logout_reply item not found: " << item_id << LL_ENDL;
		}
	}
    LLAppViewer::instance()->forceQuit();
}

void process_layer_data(LLMessageSystem *mesgsys, void **user_data)
{
	LLViewerRegion *regionp = LLWorld::getInstance()->getRegion(mesgsys->getSender());

	if (!regionp || gNoRender)
	{
		return;
	}


	S32 size;
	S8 type;

	mesgsys->getS8Fast(_PREHASH_LayerID, _PREHASH_Type, type);
	size = mesgsys->getSizeFast(_PREHASH_LayerData, _PREHASH_Data);
	if (0 == size)
	{
		LL_WARNS("Messaging") << "Layer data has zero size." << LL_ENDL;
		return;
	}
	if (size < 0)
	{
		// getSizeFast() is probably trying to tell us about an error
		LL_WARNS("Messaging") << "getSizeFast() returned negative result: "
			<< size
			<< LL_ENDL;
		return;
	}
	U8 *datap = new U8[size];
	mesgsys->getBinaryDataFast(_PREHASH_LayerData, _PREHASH_Data, datap, size);
	LLVLData *vl_datap = new LLVLData(regionp, type, datap, size);
	if (mesgsys->getReceiveCompressedSize())
	{
		gVLManager.addLayerData(vl_datap, mesgsys->getReceiveCompressedSize());
	}
	else
	{
		gVLManager.addLayerData(vl_datap, mesgsys->getReceiveSize());
	}
}

// S32 exported_object_count = 0;
// S32 exported_image_count = 0;
// S32 current_object_count = 0;
// S32 current_image_count = 0;

// extern LLNotifyBox *gExporterNotify;
// extern LLUUID gExporterRequestID;
// extern std::string gExportDirectory;

// extern LLUploadDialog *gExportDialog;

// std::string gExportedFile;

// std::map<LLUUID, std::string> gImageChecksums;

// void export_complete()
// {
// 		LLUploadDialog::modalUploadFinished();
// 		gExporterRequestID.setNull();
// 		gExportDirectory = "";

// 		LLFILE* fXML = LLFile::fopen(gExportedFile, "rb");		/* Flawfinder: ignore */
// 		fseek(fXML, 0, SEEK_END);
// 		long length = ftell(fXML);
// 		fseek(fXML, 0, SEEK_SET);
// 		U8 *buffer = new U8[length + 1];
// 		size_t nread = fread(buffer, 1, length, fXML);
// 		if (nread < (size_t) length)
// 		{
// 			LL_WARNS("Messaging") << "Short read" << LL_ENDL;
// 		}
// 		buffer[nread] = '\0';
// 		fclose(fXML);

// 		char *pos = (char *)buffer;
// 		while ((pos = strstr(pos+1, "<sl:image ")) != 0)
// 		{
// 			char *pos_check = strstr(pos, "checksum=\"");

// 			if (pos_check)
// 			{
// 				char *pos_uuid = strstr(pos_check, "\">");

// 				if (pos_uuid)
// 				{
// 					char image_uuid_str[UUID_STR_SIZE];		/* Flawfinder: ignore */
// 					memcpy(image_uuid_str, pos_uuid+2, UUID_STR_SIZE-1);		/* Flawfinder: ignore */
// 					image_uuid_str[UUID_STR_SIZE-1] = 0;
					
// 					LLUUID image_uuid(image_uuid_str);

// 					LL_INFOS("Messaging") << "Found UUID: " << image_uuid << LL_ENDL;

// 					std::map<LLUUID, std::string>::iterator itor = gImageChecksums.find(image_uuid);
// 					if (itor != gImageChecksums.end())
// 					{
// 						LL_INFOS("Messaging") << "Replacing with checksum: " << itor->second << LL_ENDL;
// 						if (!itor->second.empty())
// 						{
// 							memcpy(&pos_check[10], itor->second.c_str(), 32);		/* Flawfinder: ignore */
// 						}
// 					}
// 				}
// 			}
// 		}

// 		LLFILE* fXMLOut = LLFile::fopen(gExportedFile, "wb");		/* Flawfinder: ignore */
// 		if (fwrite(buffer, 1, length, fXMLOut) != length)
// 		{
// 			LL_WARNS("Messaging") << "Short write" << LL_ENDL;
// 		}
// 		fclose(fXMLOut);

// 		delete [] buffer;
// }


// void exported_item_complete(const LLTSCode status, void *user_data)
// {
// 	//std::string *filename = (std::string *)user_data;

// 	if (status < LLTS_OK)
// 	{
// 		LL_WARNS("Messaging") << "Export failed!" << LL_ENDL;
// 	}
// 	else
// 	{
// 		++current_object_count;
// 		if (current_image_count == exported_image_count && current_object_count == exported_object_count)
// 		{
// 			LL_INFOS("Messaging") << "*** Export complete ***" << LL_ENDL;

// 			export_complete();
// 		}
// 		else
// 		{
// 			gExportDialog->setMessage(llformat("Exported %d/%d object files, %d/%d textures.", current_object_count, exported_object_count, current_image_count, exported_image_count));
// 		}
// 	}
// }

// struct exported_image_info
// {
// 	LLUUID image_id;
// 	std::string filename;
// 	U32 image_num;
// };

// void exported_j2c_complete(const LLTSCode status, void *user_data)
// {
// 	exported_image_info *info = (exported_image_info *)user_data;
// 	LLUUID image_id = info->image_id;
// 	U32 image_num = info->image_num;
// 	std::string filename = info->filename;
// 	delete info;

// 	if (status < LLTS_OK)
// 	{
// 		LL_WARNS("Messaging") << "Image download failed!" << LL_ENDL;
// 	}
// 	else
// 	{
// 		LLFILE* fIn = LLFile::fopen(filename, "rb");		/* Flawfinder: ignore */
// 		if (fIn) 
// 		{
// 			LLPointer<LLImageJ2C> ImageUtility = new LLImageJ2C;
// 			LLPointer<LLImageTGA> TargaUtility = new LLImageTGA;

// 			fseek(fIn, 0, SEEK_END);
// 			S32 length = ftell(fIn);
// 			fseek(fIn, 0, SEEK_SET);
// 			U8 *buffer = ImageUtility->allocateData(length);
// 			if (fread(buffer, 1, length, fIn) != length)
// 			{
// 				LL_WARNS("Messaging") << "Short read" << LL_ENDL;
// 			}
// 			fclose(fIn);
// 			LLFile::remove(filename);

// 			// Convert to TGA
// 			LLPointer<LLImageRaw> image = new LLImageRaw();

// 			ImageUtility->updateData();
// 			ImageUtility->decode(image, 100000.0f);
			
// 			TargaUtility->encode(image);
// 			U8 *data = TargaUtility->getData();
// 			S32 data_size = TargaUtility->getDataSize();

// 			std::string file_path = gDirUtilp->getDirName(filename);
			
// 			std::string output_file = llformat("%s/image-%03d.tga", file_path.c_str(), image_num);//filename;
// 			//S32 name_len = output_file.length();
// 			//strcpy(&output_file[name_len-3], "tga");
// 			LLFILE* fOut = LLFile::fopen(output_file, "wb");		/* Flawfinder: ignore */
// 			char md5_hash_string[33];		/* Flawfinder: ignore */
// 			strcpy(md5_hash_string, "00000000000000000000000000000000");		/* Flawfinder: ignore */
// 			if (fOut)
// 			{
// 				if (fwrite(data, 1, data_size, fOut) != data_size)
// 				{
// 					LL_WARNS("Messaging") << "Short write" << LL_ENDL;
// 				}
// 				fseek(fOut, 0, SEEK_SET);
// 				fclose(fOut);
// 				fOut = LLFile::fopen(output_file, "rb");		/* Flawfinder: ignore */
// 				LLMD5 my_md5_hash(fOut);
// 				my_md5_hash.hex_digest(md5_hash_string);
// 			}

// 			gImageChecksums.insert(std::pair<LLUUID, std::string>(image_id, md5_hash_string));
// 		}
// 	}

// 	++current_image_count;
// 	if (current_image_count == exported_image_count && current_object_count == exported_object_count)
// 	{
// 		LL_INFOS("Messaging") << "*** Export textures complete ***" << LL_ENDL;
// 			export_complete();
// 	}
// 	else
// 	{
// 		gExportDialog->setMessage(llformat("Exported %d/%d object files, %d/%d textures.", current_object_count, exported_object_count, current_image_count, exported_image_count));
// 	}
//}

void process_derez_ack(LLMessageSystem*, void**)
{
	if(gViewerWindow) gViewerWindow->getWindow()->decBusyCount();
}

void process_places_reply(LLMessageSystem* msg, void** data)
{
	LLUUID query_id;

	msg->getUUID("AgentData", "QueryID", query_id);
	if (query_id.isNull())
	{
		LLFloaterLandHoldings::processPlacesReply(msg, data);
	}
	else if(gAgent.isInGroup(query_id))
	{
		LLPanelGroupLandMoney::processPlacesReply(msg, data);
	}
	else
	{
		LL_WARNS("Messaging") << "Got invalid PlacesReply message" << LL_ENDL;
	}
}

void send_sound_trigger(const LLUUID& sound_id, F32 gain)
{
	if (sound_id.isNull() || gAgent.getRegion() == NULL)
	{
		// disconnected agent or zero guids don't get sent (no sound)
		return;
	}

	LLMessageSystem* msg = gMessageSystem;
	msg->newMessageFast(_PREHASH_SoundTrigger);
	msg->nextBlockFast(_PREHASH_SoundData);
	msg->addUUIDFast(_PREHASH_SoundID, sound_id);
	// Client untrusted, ids set on sim
	msg->addUUIDFast(_PREHASH_OwnerID, LLUUID::null );
	msg->addUUIDFast(_PREHASH_ObjectID, LLUUID::null );
	msg->addUUIDFast(_PREHASH_ParentID, LLUUID::null );

	msg->addU64Fast(_PREHASH_Handle, gAgent.getRegion()->getHandle());

	LLVector3 position = gAgent.getPositionAgent();
	msg->addVector3Fast(_PREHASH_Position, position);
	msg->addF32Fast(_PREHASH_Gain, gain);

	gAgent.sendMessage();
}

bool join_group_response(const LLSD& notification, const LLSD& response)
{
	S32 option = LLNotificationsUtil::getSelectedOption(notification, response);
	BOOL delete_context_data = TRUE;
	bool accept_invite = false;

	LLUUID group_id = notification["payload"]["group_id"].asUUID();
	LLUUID transaction_id = notification["payload"]["transaction_id"].asUUID();
	std::string name = notification["payload"]["name"].asString();
	std::string message = notification["payload"]["message"].asString();
	S32 fee = notification["payload"]["fee"].asInteger();

	if (option == 2 && !group_id.isNull())
	{
		LLGroupActions::show(group_id);
		LLSD args;
		args["MESSAGE"] = message;
		LLNotificationsUtil::add("JoinGroup", args, notification["payload"]);
		return false;
	}
	if(option == 0 && !group_id.isNull())
	{
		// check for promotion or demotion.
		S32 max_groups = MAX_AGENT_GROUPS;
		if(gAgent.isInGroup(group_id)) ++max_groups;

		if(gAgent.mGroups.count() < max_groups)
		{
			accept_invite = true;
		}
		else
		{
			delete_context_data = FALSE;
			LLSD args;
			args["NAME"] = name;
			LLNotificationsUtil::add("JoinedTooManyGroupsMember", args, notification["payload"]);
		}
	}

	if (accept_invite)
	{
		// If there is a fee to join this group, make
		// sure the user is sure they want to join.
		if (fee > 0)
		{
			delete_context_data = FALSE;
			LLSD args;
			args["COST"] = llformat("%d", fee);
			// Set the fee for next time to 0, so that we don't keep
			// asking about a fee.
			LLSD next_payload = notification["payload"];
			next_payload["fee"] = 0;
			LLNotificationsUtil::add("JoinGroupCanAfford",
									args,
									next_payload);
		}
		else
		{
			send_improved_im(group_id,
							 std::string("name"),
							 std::string("message"),
							IM_ONLINE,
							IM_GROUP_INVITATION_ACCEPT,
							transaction_id);
		}
	}
	else
	{
		send_improved_im(group_id,
						 std::string("name"),
						 std::string("message"),
						IM_ONLINE,
						IM_GROUP_INVITATION_DECLINE,
						transaction_id);
	}

	return false;
}

static void highlight_inventory_items_in_panel(const std::vector<LLUUID>& items, LLInventoryPanel *inventory_panel)
{
	if (NULL == inventory_panel) return;

	for (std::vector<LLUUID>::const_iterator item_iter = items.begin();
		item_iter != items.end();
		++item_iter)
	{
		const LLUUID& item_id = (*item_iter);
		if(!highlight_offered_object(item_id))
		{
			continue;
		}

		LLInventoryItem* item = gInventory.getItem(item_id);
		llassert(item);
		if (!item) {
			continue;
		}

		LL_DEBUGS("Inventory_Move") << "Highlighting inventory item: " << item->getName() << ", " << item_id  << LL_ENDL;
		LLFolderView* fv = inventory_panel->getRootFolder();
		if (fv)
		{
			LLFolderViewItem* fv_item = fv->getItemByID(item_id);
			if (fv_item)
			{
				LLFolderViewItem* fv_folder = fv_item->getParentFolder();
				if (fv_folder)
				{
					// Parent folders can be different in case of 2 consecutive drag and drop
					// operations when the second one is started before the first one completes.
					LL_DEBUGS("Inventory_Move") << "Open folder: " << fv_folder->getName() << LL_ENDL;
					fv_folder->setOpen(TRUE);
					if (fv_folder->isSelected())
					{
						fv->changeSelection(fv_folder, FALSE);
					}
				}
				fv->changeSelection(fv_item, TRUE);
			}
		}
	}
}

static LLNotificationFunctorRegistration jgr_1("JoinGroup", join_group_response);
static LLNotificationFunctorRegistration jgr_2("JoinedTooManyGroupsMember", join_group_response);
static LLNotificationFunctorRegistration jgr_3("JoinGroupCanAfford", join_group_response);


//-----------------------------------------------------------------------------
// Instant Message
//-----------------------------------------------------------------------------
class LLOpenAgentOffer : public LLInventoryFetchItemsObserver
{
public:
	LLOpenAgentOffer(const LLUUID& object_id,
					 const std::string& from_name) : 
		LLInventoryFetchItemsObserver(object_id),
		mFromName(from_name) {}
	/*virtual*/ void startFetch()
	{
		for (uuid_vec_t::const_iterator it = mIDs.begin(); it < mIDs.end(); ++it)
		{
			LLViewerInventoryCategory* cat = gInventory.getCategory(*it);
			if (cat)
			{
				mComplete.push_back((*it));
			}
		}
		LLInventoryFetchItemsObserver::startFetch();
	}
	/*virtual*/ void done()
	{
		open_inventory_offer(mComplete, mFromName);
		gInventory.removeObserver(this);
		delete this;
	}
private:
	std::string mFromName;
};

/**
 * Class to observe adding of new items moved from the world to user's inventory to select them in inventory.
 *
 * We can't create it each time items are moved because "drop" event is sent separately for each
 * element even while multi-dragging. We have to have the only instance of the observer. See EXT-4347.
 */
class LLViewerInventoryMoveFromWorldObserver : public LLInventoryAddItemByAssetObserver
{
public:
	LLViewerInventoryMoveFromWorldObserver()
		: LLInventoryAddItemByAssetObserver()
		, mActivePanel(NULL)
	{

	}

	void setMoveIntoFolderID(const LLUUID& into_folder_uuid) {mMoveIntoFolderID = into_folder_uuid; }

private:
	/*virtual */void onAssetAdded(const LLUUID& asset_id)
	{
		// Store active Inventory panel.
		mActivePanel = LLInventoryPanel::getActiveInventoryPanel();

		// Store selected items (without destination folder)
		mSelectedItems.clear();
		if (mActivePanel)
		{
			mSelectedItems = mActivePanel->getRootFolder()->getSelectionList();
		}
		mSelectedItems.erase(mMoveIntoFolderID);
	}

	/**
	 * Selects added inventory items watched by their Asset UUIDs if selection was not changed since
	 * all items were started to watch (dropped into a folder).
	 */
	void done()
	{
		// if selection is not changed since watch started lets hightlight new items.
		if (mActivePanel && !isSelectionChanged())
		{
			LL_DEBUGS("Inventory_Move") << "Selecting new items..." << LL_ENDL;
			mActivePanel->clearSelection();
			highlight_inventory_items_in_panel(mAddedItems, mActivePanel);
		}
	}

	/**
	 * Returns true if selected inventory items were changed since moved inventory items were started to watch.
	 */
	bool isSelectionChanged()
	{
		const LLInventoryPanel * const current_active_panel = LLInventoryPanel::getActiveInventoryPanel();

		if (NULL == mActivePanel || current_active_panel != mActivePanel)
		{
			return true;
		}

		// get selected items (without destination folder)
		selected_items_t selected_items = mActivePanel->getRootFolder()->getSelectionList();
		selected_items.erase(mMoveIntoFolderID);

		// compare stored & current sets of selected items
		selected_items_t different_items;
		std::set_symmetric_difference(mSelectedItems.begin(), mSelectedItems.end(),
			selected_items.begin(), selected_items.end(), std::inserter(different_items, different_items.begin()));

		LL_DEBUGS("Inventory_Move") << "Selected firstly: " << mSelectedItems.size()
			<< ", now: " << selected_items.size() << ", difference: " << different_items.size() << LL_ENDL;

		return different_items.size() > 0;
	}

	LLInventoryPanel *mActivePanel;
	typedef std::set<LLUUID> selected_items_t;
	selected_items_t mSelectedItems;

	/**
	 * UUID of FolderViewFolder into which watched items are moved.
	 *
	 * Destination FolderViewFolder becomes selected while mouse hovering (when dragged items are dropped).
	 * 
	 * If mouse is moved out it set unselected and number of selected items is changed 
	 * even if selected items in Inventory stay the same.
	 * So, it is used to update stored selection list.
	 *
	 * @see onAssetAdded()
	 * @see isSelectionChanged()
	 */
	LLUUID mMoveIntoFolderID;
};

LLViewerInventoryMoveFromWorldObserver* gInventoryMoveObserver = NULL;

void set_dad_inventory_item(LLInventoryItem* inv_item, const LLUUID& into_folder_uuid)
{
	start_new_inventory_observer();

	gInventoryMoveObserver->setMoveIntoFolderID(into_folder_uuid);
	gInventoryMoveObserver->watchAsset(inv_item->getAssetUUID());
}

//unlike the FetchObserver for AgentOffer, we only make one 
//instance of the AddedObserver for TaskOffers
//and it never dies.  We do this because we don't know the UUID of 
//task offers until they are accepted, so we don't wouldn't 
//know what to watch for, so instead we just watch for all additions.
class LLOpenTaskOffer : public LLInventoryAddedObserver
{
protected:
	/*virtual*/ void done()
	{
		for (uuid_vec_t::iterator it = mAdded.begin(); it != mAdded.end();)
		{
			const LLUUID& item_uuid = *it;
			bool was_moved = false;
			LLInventoryObject* added_object = gInventory.getObject(item_uuid);
			if (added_object)
			{
				// cast to item to get Asset UUID
				LLInventoryItem* added_item = dynamic_cast<LLInventoryItem*>(added_object);
				if (added_item)
				{
					const LLUUID& asset_uuid = added_item->getAssetUUID();
					if (gInventoryMoveObserver->isAssetWatched(asset_uuid))
					{
						LL_DEBUGS("Inventory_Move") << "Found asset UUID: " << asset_uuid << LL_ENDL;
						was_moved = true;
					}
				}
			}

			if (was_moved)
			{
				it = mAdded.erase(it);
			}
			else ++it;
		}

		open_inventory_offer(mAdded, "");
		mAdded.clear();
	}
 };

class LLOpenTaskGroupOffer : public LLInventoryAddedObserver
{
protected:
	/*virtual*/ void done()
	{
		open_inventory_offer(mAdded, "group_offer");
		mAdded.clear();
		gInventory.removeObserver(this);
		delete this;
	}
};

//one global instance to bind them
LLOpenTaskOffer* gNewInventoryObserver=NULL;

class LLNewInventoryHintObserver : public LLInventoryAddedObserver
{
protected:
	/*virtual*/ void done()
	{
		LLFirstUse::newInventory();
	}
};

void start_new_inventory_observer()
{
	if (!gNewInventoryObserver) //task offer observer 
	{
		// Observer is deleted by gInventory
		gNewInventoryObserver = new LLOpenTaskOffer;
		gInventory.addObserver(gNewInventoryObserver);
	}

	if (!gInventoryMoveObserver) //inventory move from the world observer 
	{
		// Observer is deleted by gInventory
		gInventoryMoveObserver = new LLViewerInventoryMoveFromWorldObserver;
		gInventory.addObserver(gInventoryMoveObserver);
	}

	gInventory.addObserver(new LLNewInventoryHintObserver());
}

class LLDiscardAgentOffer : public LLInventoryFetchItemsObserver
{
	LOG_CLASS(LLDiscardAgentOffer);
public:
	LLDiscardAgentOffer(const LLUUID& folder_id, const LLUUID& object_id) :
		LLInventoryFetchItemsObserver(object_id),
		mFolderID(folder_id),
		mObjectID(object_id) {}
	virtual ~LLDiscardAgentOffer() {}
	virtual void done()
	{
		LL_DEBUGS("Messaging") << "LLDiscardAgentOffer::done()" << LL_ENDL;
		const LLUUID trash_id = gInventory.findCategoryUUIDForType(LLFolderType::FT_TRASH);
		bool notify = false;
		if(trash_id.notNull() && mObjectID.notNull())
		{
			LLInventoryModel::update_list_t update;
			LLInventoryModel::LLCategoryUpdate old_folder(mFolderID, -1);
			update.push_back(old_folder);
			LLInventoryModel::LLCategoryUpdate new_folder(trash_id, 1);
			update.push_back(new_folder);
			gInventory.accountForUpdate(update);
			gInventory.moveObject(mObjectID, trash_id);
			LLInventoryObject* obj = gInventory.getObject(mObjectID);
			if(obj)
			{
				// no need to restamp since this is already a freshly
				// stamped item.
				obj->updateParentOnServer(FALSE);
				notify = true;
			}
		}
		else
		{
			LL_WARNS("Messaging") << "DiscardAgentOffer unable to find: "
					<< (trash_id.isNull() ? "trash " : "")
					<< (mObjectID.isNull() ? "object" : "") << LL_ENDL;
		}
		gInventory.removeObserver(this);
		if(notify)
		{
			gInventory.notifyObservers();
		}
		delete this;
	}
protected:
	LLUUID mFolderID;
	LLUUID mObjectID;
};


//Returns TRUE if we are OK, FALSE if we are throttled
//Set check_only true if you want to know the throttle status 
//without registering a hit
bool check_offer_throttle(const std::string& from_name, bool check_only)
{
	static U32 throttle_count;
	static bool throttle_logged;
	LLChat chat;
	std::string log_message;

	if (!gSavedSettings.getBOOL("ShowNewInventory"))
		return false;

	if (check_only)
	{
		return gThrottleTimer.hasExpired();
	}
	
	if(gThrottleTimer.checkExpirationAndReset(OFFER_THROTTLE_TIME))
	{
		LL_DEBUGS("Messaging") << "Throttle Expired" << LL_ENDL;
		throttle_count=1;
		throttle_logged=false;
		return true;
	}
	else //has not expired
	{
		LL_DEBUGS("Messaging") << "Throttle Not Expired, Count: " << throttle_count << LL_ENDL;
		// When downloading the initial inventory we get a lot of new items
		// coming in and can't tell that from spam.
		if (LLStartUp::getStartupState() >= STATE_STARTED
			&& throttle_count >= OFFER_THROTTLE_MAX_COUNT)
		{
			if (!throttle_logged)
			{
				// Use the name of the last item giver, who is probably the person
				// spamming you.

				LLStringUtil::format_map_t arg;
				std::string log_msg;
				std::ostringstream time ;
				time<<OFFER_THROTTLE_TIME;

				arg["APP_NAME"] = LLAppViewer::instance()->getSecondLifeTitle();
				arg["TIME"] = time.str();

				if (!from_name.empty())
				{
					arg["FROM_NAME"] = from_name;
					log_msg = LLTrans::getString("ItemsComingInTooFastFrom", arg);
				}
				else
				{
					log_msg = LLTrans::getString("ItemsComingInTooFast", arg);
				}
				
				//this is kinda important, so actually put it on screen
				LLSD args;
				args["MESSAGE"] = log_msg;
				LLNotificationsUtil::add("SystemMessage", args);

				throttle_logged=true;
			}
			return false;
		}
		else
		{
			throttle_count++;
			return true;
		}
	}
}
 
void open_inventory_offer(const uuid_vec_t& objects, const std::string& from_name)
{
	for (uuid_vec_t::const_iterator obj_iter = objects.begin();
		 obj_iter != objects.end();
		 ++obj_iter)
	{
		const LLUUID& obj_id = (*obj_iter);
		if(!highlight_offered_object(obj_id))
		{
			continue;
		}

		const LLInventoryObject *obj = gInventory.getObject(obj_id);
		if (!obj)
		{
			llwarns << "Cannot find object [ itemID:" << obj_id << " ] to open." << llendl;
			continue;
		}

		const LLAssetType::EType asset_type = obj->getActualType();

		// Either an inventory item or a category.
		const LLInventoryItem* item = dynamic_cast<const LLInventoryItem*>(obj);
		if (item)
		{
			////////////////////////////////////////////////////////////////////////////////
			// Special handling for various types.
			if (check_offer_throttle(from_name, false)) // If we are throttled, don't display
			{
				LL_DEBUGS("Messaging") << "Highlighting inventory item: " << item->getUUID()  << LL_ENDL;
				// If we opened this ourselves, focus it
				const BOOL take_focus = from_name.empty() ? TAKE_FOCUS_YES : TAKE_FOCUS_NO;
				switch(asset_type)
				{
					case LLAssetType::AT_NOTECARD:
					{
						LLFloaterReg::showInstance("preview_notecard", LLSD(obj_id), take_focus);
						break;
					}
					case LLAssetType::AT_LANDMARK:
					{
						LLInventoryCategory* parent_folder = gInventory.getCategory(item->getParentUUID());
						if ("inventory_handler" == from_name)
						{
							//we have to filter inventory_handler messages to avoid notification displaying
							LLSideTray::getInstance()->showPanel("panel_places",
																 LLSD().with("type", "landmark").with("id", item->getUUID()));
						}
						else if("group_offer" == from_name)
						{
							// "group_offer" is passed by LLOpenTaskGroupOffer
							// Notification about added landmark will be generated under the "from_name.empty()" called from LLOpenTaskOffer::done().
							LLSD args;
							args["type"] = "landmark";
							args["id"] = obj_id;
							LLSideTray::getInstance()->showPanel("panel_places", args);

							continue;
						}
						else if(from_name.empty())
						{
							std::string folder_name;
							if (parent_folder)
							{
								// Localize folder name.
								// *TODO: share this code?
								folder_name = parent_folder->getName();
								if (LLFolderType::lookupIsProtectedType(parent_folder->getPreferredType()))
								{
									LLTrans::findString(folder_name, "InvFolder " + folder_name);
								}
							}
							else
							{
								 folder_name = LLTrans::getString("Unknown");
							}

							// we receive a message from LLOpenTaskOffer, it mean that new landmark has been added.
							LLSD args;
							args["LANDMARK_NAME"] = item->getName();
							args["FOLDER_NAME"] = folder_name;
							LLNotificationsUtil::add("LandmarkCreated", args);
						}
					}
					break;
					case LLAssetType::AT_TEXTURE:
					{
						LLFloaterReg::showInstance("preview_texture", LLSD(obj_id), take_focus);
						break;
					}
					case LLAssetType::AT_ANIMATION:
						LLFloaterReg::showInstance("preview_anim", LLSD(obj_id), take_focus);
						break;
					case LLAssetType::AT_SCRIPT:
						LLFloaterReg::showInstance("preview_script", LLSD(obj_id), take_focus);
						break;
					case LLAssetType::AT_SOUND:
						LLFloaterReg::showInstance("preview_sound", LLSD(obj_id), take_focus);
						break;
					default:
						break;
				}
			}
		}

		////////////////////////////////////////////////////////////////////////////////
		// Highlight item
		const BOOL auto_open = 
			gSavedSettings.getBOOL("ShowInInventory") && // don't open if showininventory is false
			!(asset_type == LLAssetType::AT_CALLINGCARD) && // don't open if it's a calling card
			!(item && (item->getInventoryType() == LLInventoryType::IT_ATTACHMENT)) && // don't open if it's an item that's an attachment
			!from_name.empty(); // don't open if it's not from anyone.
		LLInventoryPanel *active_panel = LLInventoryPanel::getActiveInventoryPanel(auto_open);
		if(active_panel)
		{
			LL_DEBUGS("Messaging") << "Highlighting" << obj_id  << LL_ENDL;
			LLFocusableElement* focus_ctrl = gFocusMgr.getKeyboardFocus();
			active_panel->setSelection(obj_id, TAKE_FOCUS_NO);
			gFocusMgr.setKeyboardFocus(focus_ctrl);
		}
	}
}

bool highlight_offered_object(const LLUUID& obj_id)
{
	const LLInventoryObject* obj = gInventory.getObject(obj_id);
	if(!obj)
	{
		LL_WARNS("Messaging") << "Unable to show inventory item: " << obj_id << LL_ENDL;
		return false;
	}

	////////////////////////////////////////////////////////////////////////////////
	// Don't highlight if it's in certain "quiet" folders which don't need UI
	// notification (e.g. trash, cof, lost-and-found).
	if(!gAgent.getAFK())
	{
		const LLViewerInventoryCategory *parent = gInventory.getFirstNondefaultParent(obj_id);
		if (parent)
		{
			const LLFolderType::EType parent_type = parent->getPreferredType();
			if (LLViewerFolderType::lookupIsQuietType(parent_type))
			{
				return false;
			}
		}
	}

	return true;
}

void inventory_offer_mute_callback(const LLUUID& blocked_id,
								   const std::string& full_name,
								   bool is_group,
								   boost::shared_ptr<LLNotificationResponderInterface> offer_ptr)
{
	LLOfferInfo* offer =  dynamic_cast<LLOfferInfo*>(offer_ptr.get());
	
	std::string from_name = full_name;
	LLMute::EType type;
	if (is_group)
	{
		type = LLMute::GROUP;
	}
	else if(offer && offer->mFromObject)
	{
		//we have to block object by name because blocked_id is an id of owner
		type = LLMute::BY_NAME;
	}
	else
	{
		type = LLMute::AGENT;
	}

	// id should be null for BY_NAME mute, see  LLMuteList::add for details  
	LLMute mute(type == LLMute::BY_NAME ? LLUUID::null : blocked_id, from_name, type);
	if (LLMuteList::getInstance()->add(mute))
	{
		LLPanelBlockedList::showPanelAndSelect(blocked_id);
	}

	// purge the message queue of any previously queued inventory offers from the same source.
	class OfferMatcher : public LLNotificationsUI::LLScreenChannel::Matcher
	{
	public:
		OfferMatcher(const LLUUID& to_block) : blocked_id(to_block) {}
		bool matches(const LLNotificationPtr notification) const
		{
			if(notification->getName() == "ObjectGiveItem" 
				|| notification->getName() == "UserGiveItem")
			{
				return (notification->getPayload()["from_id"].asUUID() == blocked_id);
			}
			return FALSE;
		}
	private:
		const LLUUID& blocked_id;
	};

	LLNotificationsUI::LLChannelManager::getInstance()->killToastsFromChannel(LLUUID(
			gSavedSettings.getString("NotificationChannelUUID")), OfferMatcher(blocked_id));
}

LLOfferInfo::LLOfferInfo()
 : LLNotificationResponderInterface()
 , mFromGroup(FALSE)
 , mFromObject(FALSE)
 , mIM(IM_NOTHING_SPECIAL)
 , mType(LLAssetType::AT_NONE)
 , mPersist(false)
{
}

LLOfferInfo::LLOfferInfo(const LLSD& sd)
{
	mIM = (EInstantMessage)sd["im_type"].asInteger();
	mFromID = sd["from_id"].asUUID();
	mFromGroup = sd["from_group"].asBoolean();
	mFromObject = sd["from_object"].asBoolean();
	mTransactionID = sd["transaction_id"].asUUID();
	mFolderID = sd["folder_id"].asUUID();
	mObjectID = sd["object_id"].asUUID();
	mType = LLAssetType::lookup(sd["type"].asString().c_str());
	mFromName = sd["from_name"].asString();
	mDesc = sd["description"].asString();
	mHost = LLHost(sd["sender"].asString());
	mPersist = sd["persist"].asBoolean();
}

LLOfferInfo::LLOfferInfo(const LLOfferInfo& info)
{
	mIM = info.mIM;
	mFromID = info.mFromID;
	mFromGroup = info.mFromGroup;
	mFromObject = info.mFromObject;
	mTransactionID = info.mTransactionID;
	mFolderID = info.mFolderID;
	mObjectID = info.mObjectID;
	mType = info.mType;
	mFromName = info.mFromName;
	mDesc = info.mDesc;
	mHost = info.mHost;
	mPersist = info.mPersist;
}

LLSD LLOfferInfo::asLLSD()
{
	LLSD sd;
	sd["im_type"] = mIM;
	sd["from_id"] = mFromID;
	sd["from_group"] = mFromGroup;
	sd["from_object"] = mFromObject;
	sd["transaction_id"] = mTransactionID;
	sd["folder_id"] = mFolderID;
	sd["object_id"] = mObjectID;
	sd["type"] = LLAssetType::lookup(mType);
	sd["from_name"] = mFromName;
	sd["description"] = mDesc;
	sd["sender"] = mHost.getIPandPort();
	sd["persist"] = mPersist;
	return sd;
}

void LLOfferInfo::fromLLSD(const LLSD& params)
{
	*this = params;
}

void LLOfferInfo::send_auto_receive_response(void)
{	
	LLMessageSystem* msg = gMessageSystem;
	msg->newMessageFast(_PREHASH_ImprovedInstantMessage);
	msg->nextBlockFast(_PREHASH_AgentData);
	msg->addUUIDFast(_PREHASH_AgentID, gAgent.getID());
	msg->addUUIDFast(_PREHASH_SessionID, gAgent.getSessionID());
	msg->nextBlockFast(_PREHASH_MessageBlock);
	msg->addBOOLFast(_PREHASH_FromGroup, FALSE);
	msg->addUUIDFast(_PREHASH_ToAgentID, mFromID);
	msg->addU8Fast(_PREHASH_Offline, IM_ONLINE);
	msg->addUUIDFast(_PREHASH_ID, mTransactionID);
	msg->addU32Fast(_PREHASH_Timestamp, NO_TIMESTAMP); // no timestamp necessary
	std::string name;
	LLAgentUI::buildFullname(name);
	msg->addStringFast(_PREHASH_FromAgentName, name);
	msg->addStringFast(_PREHASH_Message, ""); 
	msg->addU32Fast(_PREHASH_ParentEstateID, 0);
	msg->addUUIDFast(_PREHASH_RegionID, LLUUID::null);
	msg->addVector3Fast(_PREHASH_Position, gAgent.getPositionAgent());
	
	// Auto Receive Message. The math for the dialog works, because the accept
	// for inventory_offered, task_inventory_offer or
	// group_notice_inventory is 1 greater than the offer integer value.
	// Generates IM_INVENTORY_ACCEPTED, IM_TASK_INVENTORY_ACCEPTED, 
	// or IM_GROUP_NOTICE_INVENTORY_ACCEPTED
	msg->addU8Fast(_PREHASH_Dialog, (U8)(mIM + 1));
	msg->addBinaryDataFast(_PREHASH_BinaryBucket, &(mFolderID.mData),
						   sizeof(mFolderID.mData));
	// send the message
	msg->sendReliable(mHost);
	
	if(IM_INVENTORY_OFFERED == mIM)
	{
		// add buddy to recent people list
//		LLRecentPeople::instance().add(mFromID);
// [RLVa:KB] - Checked: 2010-04-20 (RLVa-1.2.2a) | Added: RLVa-1.2.0f
		// RELEASE-RLVa: [RLVa-1.2.2] Make sure this stays in sync with the condition in inventory_offer_handler()
		if ( (!gRlvHandler.hasBehaviour(RLV_BHVR_SHOWNAMES)) || (!RlvUtil::isNearbyAgent(mFromID)) || 
			 (RlvUIEnabler::hasOpenIM(mFromID)) || ((RlvUIEnabler::hasOpenProfile(mFromID))) )
		{
			LLRecentPeople::instance().add(mFromID);
		}
// [/RLVa:KB]
	}
}

void LLOfferInfo::handleRespond(const LLSD& notification, const LLSD& response)
{
	initRespondFunctionMap();

	const std::string name = notification["name"].asString();
	if(mRespondFunctions.find(name) == mRespondFunctions.end())
	{
		llwarns << "Unexpected notification name : " << name << llendl;
		llassert(!"Unexpected notification name");
		return;
	}

	mRespondFunctions[name](notification, response);
}

bool LLOfferInfo::inventory_offer_callback(const LLSD& notification, const LLSD& response)
{
	LLChat chat;
	std::string log_message;
	S32 button = LLNotificationsUtil::getSelectedOption(notification, response);
	
	LLInventoryObserver* opener = NULL;
	LLViewerInventoryCategory* catp = NULL;
	catp = (LLViewerInventoryCategory*)gInventory.getCategory(mObjectID);
	LLViewerInventoryItem* itemp = NULL;
	if(!catp)
	{
		itemp = (LLViewerInventoryItem*)gInventory.getItem(mObjectID);
	}
	 
	// For muting, we need to add the mute, then decline the offer.
	// This must be done here because:
	// * callback may be called immediately,
	// * adding the mute sends a message,
	// * we can't build two messages at once.
	if (2 == button) // Block
	{
		LLNotificationPtr notification_ptr = LLNotifications::instance().find(notification["id"].asUUID());

		llassert(notification_ptr != NULL);
		if (notification_ptr != NULL)
		{
			gCacheName->get(mFromID, mFromGroup, boost::bind(&inventory_offer_mute_callback,_1,_2,_3,notification_ptr->getResponderPtr()));
		}
	}

	std::string from_string; // Used in the pop-up.
	std::string chatHistory_string;  // Used in chat history.
	
	// TODO: when task inventory offers can also be handled the new way, migrate the code that sets these strings here:
	from_string = chatHistory_string = mFromName;
	
	bool busy=FALSE;
	
	switch(button)
	{
	case IOR_SHOW:
		// we will want to open this item when it comes back.
		LL_DEBUGS("Messaging") << "Initializing an opener for tid: " << mTransactionID
				 << LL_ENDL;
		switch (mIM)
		{
		case IM_INVENTORY_OFFERED:
			{
				// This is an offer from an agent. In this case, the back
				// end has already copied the items into your inventory,
				// so we can fetch it out of our inventory.
// [RLVa:KB] - Checked: 2010-04-18 (RLVa-1.2.0e) | Modified: RLVa-1.2.0e
#ifdef RLV_EXTENSION_GIVETORLV_A2A
				if ( (rlv_handler_t::isEnabled()) && (!RlvSettings::getForbidGiveToRLV()) && (LLAssetType::AT_CATEGORY == mType) && 
					 (RlvInventory::instance().getSharedRoot()) && (mDesc.find(RLV_PUTINV_PREFIX) == 0) )
				{
					RlvGiveToRLVAgentOffer* pOfferObserver = new RlvGiveToRLVAgentOffer(mObjectID);
					pOfferObserver->startFetch();
					if (pOfferObserver->isFinished())
						pOfferObserver->done();
					else
						gInventory.addObserver(pOfferObserver);
				}
#endif // RLV_EXTENSION_GIVETORLV_A2A
// [/RLVa:KB]

				LLOpenAgentOffer* open_agent_offer = new LLOpenAgentOffer(mObjectID, from_string);
				open_agent_offer->startFetch();
				if(catp || (itemp && itemp->isFinished()))
				{
					open_agent_offer->done();
				}
				else
				{
					opener = open_agent_offer;
				}
			}
			break;
		case IM_GROUP_NOTICE:
			opener = new LLOpenTaskGroupOffer;
			send_auto_receive_response();
			break;
		case IM_TASK_INVENTORY_OFFERED:
		case IM_GROUP_NOTICE_REQUESTED:
			// This is an offer from a task or group.
			// We don't use a new instance of an opener
			// We instead use the singular observer gOpenTaskOffer
			// Since it already exists, we don't need to actually do anything
			break;
		default:
			LL_WARNS("Messaging") << "inventory_offer_callback: unknown offer type" << LL_ENDL;
			break;
		}
		break;
		// end switch (mIM)
			
	case IOR_ACCEPT:
		//don't spam them if they are getting flooded
		if (check_offer_throttle(mFromName, true))
		{
			log_message = chatHistory_string + " " + LLTrans::getString("InvOfferGaveYou") + " " + mDesc + LLTrans::getString(".");
			LLSD args;
			args["MESSAGE"] = log_message;
			LLNotificationsUtil::add("SystemMessage", args);
		}
		break;

	case IOR_BUSY:
		//Busy falls through to decline.  Says to make busy message.
		busy=TRUE;
	case IOR_MUTE:
		// MUTE falls through to decline
	case IOR_DECLINE:
		{
			log_message = LLTrans::getString("InvOfferYouDecline") + " " + mDesc + " " + LLTrans::getString("InvOfferFrom") + " " + mFromName +".";
			chat.mText = log_message;
			if( LLMuteList::getInstance()->isMuted(mFromID ) && ! LLMuteList::getInstance()->isLinden(mFromName) )  // muting for SL-42269
			{
				chat.mMuted = TRUE;
			}

			// *NOTE dzaporozhan
			// Disabled logging to old chat floater to fix crash in group notices - EXT-4149
			// LLFloaterChat::addChatHistory(chat);
			
			LLDiscardAgentOffer* discard_agent_offer = new LLDiscardAgentOffer(mFolderID, mObjectID);
			discard_agent_offer->startFetch();
			if (catp || (itemp && itemp->isFinished()))
			{
				discard_agent_offer->done();
			}
			else
			{
				opener = discard_agent_offer;
			}
			
			
			if (busy &&	(!mFromGroup && !mFromObject))
			{
				busy_message(gMessageSystem, mFromID);
			}
			break;
		}
	default:
		// close button probably
		// The item has already been fetched and is in your inventory, we simply won't highlight it
		// OR delete it if the notification gets killed, since we don't want that to be a vector for 
		// losing inventory offers.
		break;
	}

	if(opener)
	{
		gInventory.addObserver(opener);
	}

	if(!mPersist)
	{
		delete this;
	}
	return false;
}

bool LLOfferInfo::inventory_task_offer_callback(const LLSD& notification, const LLSD& response)
{
	LLChat chat;
	std::string log_message;
	S32 button = LLNotification::getSelectedOption(notification, response);
	
	// For muting, we need to add the mute, then decline the offer.
	// This must be done here because:
	// * callback may be called immediately,
	// * adding the mute sends a message,
	// * we can't build two messages at once.
	if (2 == button)
	{
		LLNotificationPtr notification_ptr = LLNotifications::instance().find(notification["id"].asUUID());

		llassert(notification_ptr != NULL);
		if (notification_ptr != NULL)
		{
			gCacheName->get(mFromID, mFromGroup, boost::bind(&inventory_offer_mute_callback,_1,_2,_3,notification_ptr->getResponderPtr()));
		}
	}
	
	LLMessageSystem* msg = gMessageSystem;
	msg->newMessageFast(_PREHASH_ImprovedInstantMessage);
	msg->nextBlockFast(_PREHASH_AgentData);
	msg->addUUIDFast(_PREHASH_AgentID, gAgent.getID());
	msg->addUUIDFast(_PREHASH_SessionID, gAgent.getSessionID());
	msg->nextBlockFast(_PREHASH_MessageBlock);
	msg->addBOOLFast(_PREHASH_FromGroup, FALSE);
	msg->addUUIDFast(_PREHASH_ToAgentID, mFromID);
	msg->addU8Fast(_PREHASH_Offline, IM_ONLINE);
	msg->addUUIDFast(_PREHASH_ID, mTransactionID);
	msg->addU32Fast(_PREHASH_Timestamp, NO_TIMESTAMP); // no timestamp necessary
	std::string name;
	LLAgentUI::buildFullname(name);
	msg->addStringFast(_PREHASH_FromAgentName, name);
	msg->addStringFast(_PREHASH_Message, ""); 
	msg->addU32Fast(_PREHASH_ParentEstateID, 0);
	msg->addUUIDFast(_PREHASH_RegionID, LLUUID::null);
	msg->addVector3Fast(_PREHASH_Position, gAgent.getPositionAgent());
	LLInventoryObserver* opener = NULL;
	
	std::string from_string; // Used in the pop-up.
	std::string chatHistory_string;  // Used in chat history.
	if (mFromObject == TRUE)
	{
		if (mFromGroup)
		{
			std::string group_name;
			if (gCacheName->getGroupName(mFromID, group_name))
			{
				from_string = LLTrans::getString("InvOfferAnObjectNamed") + " "+"'" 
				+ mFromName + LLTrans::getString("'") +" " + LLTrans::getString("InvOfferOwnedByGroup") 
				+ " "+ "'" + group_name + "'";
				
				chatHistory_string = mFromName + " " + LLTrans::getString("InvOfferOwnedByGroup") 
				+ " " + group_name + "'";
			}
			else
			{
				from_string = LLTrans::getString("InvOfferAnObjectNamed") + " "+"'"
				+ mFromName +"'"+ " " + LLTrans::getString("InvOfferOwnedByUnknownGroup");
				chatHistory_string = mFromName + " " + LLTrans::getString("InvOfferOwnedByUnknownGroup");
			}
		}
		else
		{
/*
			std::string full_name;
			if (gCacheName->getFullName(mFromID, full_name))
			{
				from_string = LLTrans::getString("InvOfferAnObjectNamed") + " "+ LLTrans::getString("'") + mFromName 
					+ LLTrans::getString("'")+" " + LLTrans::getString("InvOfferOwnedBy") + full_name;
				chatHistory_string = mFromName + " " + LLTrans::getString("InvOfferOwnedBy") + " " + full_name;
			}
			else
			{
				from_string = LLTrans::getString("InvOfferAnObjectNamed") + " "+LLTrans::getString("'") 
				+ mFromName + LLTrans::getString("'")+" " + LLTrans::getString("InvOfferOwnedByUnknownUser");
				chatHistory_string = mFromName + " " + LLTrans::getString("InvOfferOwnedByUnknownUser");
			}
*/
// [SL:KB] - Checked: 2010-11-02 (RLVa-1.2.2a) | Added: RLVa-1.2.2a
			std::string name_slurl = LLSLURL("agent", mFromID, "about").getSLURLString();

// [RLVa:KB] - Checked: 2010-11-02 (RLVa-1.2.2a) | Modified: RLVa-1.2.2a
			// RELEASE-RLVa: [RLVa-1.2.2] Make sure this stays in sync with the condition in inventory_offer_handler()
			if ( (gRlvHandler.hasBehaviour(RLV_BHVR_SHOWNAMES)) && (RlvUtil::isNearbyAgent(mFromID)) )
				name_slurl = LLSLURL("agent", mFromID, "rlvanonym").getSLURLString();
// [/RLVa:KB]

			from_string = LLTrans::getString("InvOfferAnObjectNamed") + " "+ LLTrans::getString("'") + mFromName 
				+ LLTrans::getString("'")+" " + LLTrans::getString("InvOfferOwnedBy") + name_slurl;
			chatHistory_string = mFromName + " " + LLTrans::getString("InvOfferOwnedBy") + " " + name_slurl;
// [/SL:KB]
		}
	}
	else
	{
		from_string = chatHistory_string = mFromName;
	}
	
	bool busy=FALSE;
	
// [RLVa:KB] - Checked: 2010-09-23 (RLVa-1.2.1e) | Added: RLVa-1.2.1e
	bool fRlvNotifyAccepted = false;
// [/RLVa:KB]
	switch(button)
	{
		case IOR_ACCEPT:
			// ACCEPT. The math for the dialog works, because the accept
			// for inventory_offered, task_inventory_offer or
			// group_notice_inventory is 1 greater than the offer integer value.

// [RLVa:KB] - Checked: 2010-09-23 (RLVa-1.2.1e) | Modified: RLVa-1.2.1e
			// Only change the inventory offer's destination folder to the shared root if:
			//   - the user has enabled the feature
			//   - the inventory offer came from a script (and specifies a folder)
			//   - the name starts with the prefix - mDesc format: '[OBJECTNAME]'  ( http://slurl.com/... )
			if ( (rlv_handler_t::isEnabled()) && 
				 (IM_TASK_INVENTORY_OFFERED == mIM) && (LLAssetType::AT_CATEGORY == mType) && (mDesc.find(RLV_PUTINV_PREFIX) == 1) )
			{
				fRlvNotifyAccepted = true;
				if (!RlvSettings::getForbidGiveToRLV())
				{
					const LLViewerInventoryCategory* pRlvRoot = RlvInventory::instance().getSharedRoot();
					if (pRlvRoot)
					{
						fRlvNotifyAccepted = false;		// "accepted_in_rlv" is sent from RlvGiveToRLVTaskOffer *after* we have the folder
						mFolderID = pRlvRoot->getUUID();

						RlvGiveToRLVTaskOffer* pOfferObserver = new RlvGiveToRLVTaskOffer(mTransactionID);
						gInventory.addObserver(pOfferObserver);
					}
				}
			}
// [/RLVa:KB]

			// Generates IM_INVENTORY_ACCEPTED, IM_TASK_INVENTORY_ACCEPTED, 
			// or IM_GROUP_NOTICE_INVENTORY_ACCEPTED
			msg->addU8Fast(_PREHASH_Dialog, (U8)(mIM + 1));
			msg->addBinaryDataFast(_PREHASH_BinaryBucket, &(mFolderID.mData),
								   sizeof(mFolderID.mData));
			// send the message
			msg->sendReliable(mHost);
			
// [RLVa:KB] - Checked: 2010-09-23 (RLVa-1.2.1e) | Added: RLVa-1.2.1e
			if (fRlvNotifyAccepted)
			{
				std::string::size_type idxToken = mDesc.find("'  ( http://");
				if (std::string::npos != idxToken)
					RlvBehaviourNotifyHandler::instance().sendNotification("accepted_in_inv inv_offer " + mDesc.substr(1, idxToken - 1));
			}
// [/RLVa:KB]

			//don't spam them if they are getting flooded
			if (check_offer_throttle(mFromName, true))
			{
				log_message = chatHistory_string + " " + LLTrans::getString("InvOfferGaveYou") + " " + mDesc + LLTrans::getString(".");
				LLSD args;
				args["MESSAGE"] = log_message;
				LLNotificationsUtil::add("SystemMessage", args);
			}
			
			// we will want to open this item when it comes back.
			LL_DEBUGS("Messaging") << "Initializing an opener for tid: " << mTransactionID
			<< LL_ENDL;
			switch (mIM)
		{
			case IM_TASK_INVENTORY_OFFERED:
			case IM_GROUP_NOTICE:
			case IM_GROUP_NOTICE_REQUESTED:
			{
				// This is an offer from a task or group.
				// We don't use a new instance of an opener
				// We instead use the singular observer gOpenTaskOffer
				// Since it already exists, we don't need to actually do anything
			}
				break;
			default:
				LL_WARNS("Messaging") << "inventory_offer_callback: unknown offer type" << LL_ENDL;
				break;
		}	// end switch (mIM)
			break;
			
		case IOR_BUSY:
			//Busy falls through to decline.  Says to make busy message.
			busy=TRUE;
		case IOR_MUTE:
			// MUTE falls through to decline
		case IOR_DECLINE:
			// DECLINE. The math for the dialog works, because the decline
			// for inventory_offered, task_inventory_offer or
			// group_notice_inventory is 2 greater than the offer integer value.
			// Generates IM_INVENTORY_DECLINED, IM_TASK_INVENTORY_DECLINED,
			// or IM_GROUP_NOTICE_INVENTORY_DECLINED
		default:
			// close button probably (or any of the fall-throughs from above)
			msg->addU8Fast(_PREHASH_Dialog, (U8)(mIM + 2));
			msg->addBinaryDataFast(_PREHASH_BinaryBucket, EMPTY_BINARY_BUCKET, EMPTY_BINARY_BUCKET_SIZE);
			// send the message
			msg->sendReliable(mHost);
			
<<<<<<< HEAD
			log_message = LLTrans::getString("InvOfferYouDecline") + " " + mDesc + " " + LLTrans::getString("InvOfferFrom") + " " + mFromName +".";
=======
// [RLVa:KB] - Checked: 2010-09-23 (RLVa-1.2.1e) | Added: RLVa-1.2.1e
			if ( (rlv_handler_t::isEnabled()) && 
				 (IM_TASK_INVENTORY_OFFERED == mIM) && (LLAssetType::AT_CATEGORY == mType) && (mDesc.find(RLV_PUTINV_PREFIX) == 1) )
			{
				std::string::size_type idxToken = mDesc.find("'  ( http://");
				if (std::string::npos != idxToken)
					RlvBehaviourNotifyHandler::instance().sendNotification("declined inv_offer " + mDesc.substr(1, idxToken - 1));
			}
// [/RLVa:KB]

			{
				LLStringUtil::format_map_t log_message_args;
				log_message_args["DESC"] = mDesc;
				log_message_args["NAME"] = mFromName;
				log_message = LLTrans::getString("InvOfferDecline", log_message_args);
			}

>>>>>>> c8ce7ff7
			LLSD args;
			args["MESSAGE"] = log_message;
			LLNotificationsUtil::add("SystemMessage", args);
			
			if (busy &&	(!mFromGroup && !mFromObject))
			{
				busy_message(msg,mFromID);
			}
			break;
	}
	
	if(opener)
	{
		gInventory.addObserver(opener);
	}

	if(!mPersist)
	{
		delete this;
	}
	return false;
}

class LLPostponedOfferNotification: public LLPostponedNotification
{
protected:
	/* virtual */
	void modifyNotificationParams()
	{
		LLSD substitutions = mParams.substitutions;
		substitutions["NAME"] = mName;
		mParams.substitutions = substitutions;
	}
};

void LLOfferInfo::initRespondFunctionMap()
{
	if(mRespondFunctions.empty())
	{
		mRespondFunctions["ObjectGiveItem"] = boost::bind(&LLOfferInfo::inventory_task_offer_callback, this, _1, _2);
		mRespondFunctions["UserGiveItem"] = boost::bind(&LLOfferInfo::inventory_offer_callback, this, _1, _2);
	}
}

void inventory_offer_handler(LLOfferInfo* info)
{
	//Until throttling is implmented, busy mode should reject inventory instead of silently
	//accepting it.  SEE SL-39554
	if (gAgent.getBusy())
	{
		info->forceResponse(IOR_BUSY);
		return;
	}
	
	//If muted, don't even go through the messaging stuff.  Just curtail the offer here.
	if (LLMuteList::getInstance()->isMuted(info->mFromID, info->mFromName))
	{
		info->forceResponse(IOR_MUTE);
		return;
	}

	// Avoid the Accept/Discard dialog if the user so desires. JC
	if (gSavedSettings.getBOOL("AutoAcceptNewInventory")
		&& (info->mType == LLAssetType::AT_NOTECARD
			|| info->mType == LLAssetType::AT_LANDMARK
			|| info->mType == LLAssetType::AT_TEXTURE))
	{
		// For certain types, just accept the items into the inventory,
		// and possibly open them on receipt depending upon "ShowNewInventory".
		info->forceResponse(IOR_ACCEPT);
		return;
	}

	// Strip any SLURL from the message display. (DEV-2754)
	std::string msg = info->mDesc;
	int indx = msg.find(" ( http://slurl.com/secondlife/");
	if(indx == std::string::npos)
	{
		// try to find new slurl host
		indx = msg.find(" ( http://maps.secondlife.com/secondlife/");
	}
	if(indx >= 0)
	{
		LLStringUtil::truncate(msg, indx);
	}

	LLSD args;
	args["[OBJECTNAME]"] = msg;

	LLSD payload;

	// must protect against a NULL return from lookupHumanReadable()
	std::string typestr = ll_safe_string(LLAssetType::lookupHumanReadable(info->mType));
	if (!typestr.empty())
	{
		// human readable matches string name from strings.xml
		// lets get asset type localized name
		args["OBJECTTYPE"] = LLTrans::getString(typestr);
	}
	else
	{
		LL_WARNS("Messaging") << "LLAssetType::lookupHumanReadable() returned NULL - probably bad asset type: " << info->mType << LL_ENDL;
		args["OBJECTTYPE"] = "";

		// This seems safest, rather than propagating bogosity
		LL_WARNS("Messaging") << "Forcing an inventory-decline for probably-bad asset type." << LL_ENDL;
		info->forceResponse(IOR_DECLINE);
		return;
	}

	// If mObjectID is null then generate the object_id based on msg to prevent
	// multiple creation of chiclets for same object.
	LLUUID object_id = info->mObjectID;
	if (object_id.isNull())
		object_id.generate(msg);

	payload["from_id"] = info->mFromID;
	// Needed by LLScriptFloaterManager to bind original notification with 
	// faked for toast one.
	payload["object_id"] = object_id;
	// Flag indicating that this notification is faked for toast.
	payload["give_inventory_notification"] = FALSE;
	args["OBJECTFROMNAME"] = info->mFromName;
	args["NAME"] = info->mFromName;
	if (info->mFromGroup)
	{
		args["NAME_SLURL"] = LLSLURL("group", info->mFromID, "about").getSLURLString();
	}
	else
	{
		args["NAME_SLURL"] = LLSLURL("agent", info->mFromID, "about").getSLURLString();
	}
	std::string verb = "select?name=" + LLURI::escape(msg);
	args["ITEM_SLURL"] = LLSLURL("inventory", info->mObjectID, verb.c_str()).getSLURLString();

	LLNotification::Params p("ObjectGiveItem");

	// Object -> Agent Inventory Offer
	if (info->mFromObject)
	{
// [RLVa:KB] - Checked: 2010-11-02 (RLVa-1.2.2a) | Modified: RLVa-1.2.2a
		// Only filter if the object owner is a nearby agent
		if ( (gRlvHandler.hasBehaviour(RLV_BHVR_SHOWNAMES)) && (RlvUtil::isNearbyAgent(info->mFromID)) )
		{
			payload["rlv_shownames"] = TRUE;
			args["NAME_SLURL"] = LLSLURL("agent", info->mFromID, "rlvanonym").getSLURLString();
		}
// [/RLVa:KB]

		// Inventory Slurls don't currently work for non agent transfers, so only display the object name.
		args["ITEM_SLURL"] = msg;
		// Note: sets inventory_task_offer_callback as the callback
		p.substitutions(args).payload(payload).functor.responder(LLNotificationResponderPtr(info));
		info->mPersist = true;
		p.name = "ObjectGiveItem";
		// Pop up inv offer chiclet and let the user accept (keep), or reject (and silently delete) the inventory.
	    LLPostponedNotification::add<LLPostponedOfferNotification>(p, info->mFromID, info->mFromGroup == TRUE);
	}
	else // Agent -> Agent Inventory Offer
	{
// [RLVa:KB] - Checked: 2010-11-02 (RLVa-1.2.2a) | Modified: RLVa-1.2.2a
		// Only filter if the offer is from a nearby agent and if there's no open IM session (doesn't necessarily have to be focused)
		if ( (gRlvHandler.hasBehaviour(RLV_BHVR_SHOWNAMES)) && (RlvUtil::isNearbyAgent(info->mFromID)) &&
			 (!RlvUIEnabler::hasOpenIM(info->mFromID)) )
		{
			payload["rlv_shownames"] = TRUE;
			args["NAME"] = RlvStrings::getAnonym(info->mFromName);
			args["NAME_SLURL"] = LLSLURL("agent", info->mFromID, "rlvanonym").getSLURLString();
		}
// [/RLVa:KB]

		p.responder = info;
		// Note: sets inventory_offer_callback as the callback
		// *TODO fix memory leak
		// inventory_offer_callback() is not invoked if user received notification and 
		// closes viewer(without responding the notification)
		p.substitutions(args).payload(payload).functor.responder(LLNotificationResponderPtr(info));
		info->mPersist = true;
		p.name = "UserGiveItem";
		
		// Prefetch the item into your local inventory.
		LLInventoryFetchItemsObserver* fetch_item = new LLInventoryFetchItemsObserver(info->mObjectID);
		fetch_item->startFetch();
		if(fetch_item->isFinished())
		{
			fetch_item->done();
		}
		else
		{
			gInventory.addObserver(fetch_item);
		}
		
		// In viewer 2 we're now auto receiving inventory offers and messaging as such (not sending reject messages).
		info->send_auto_receive_response();

		// Inform user that there is a script floater via toast system
		{
			payload["give_inventory_notification"] = TRUE;
		    p.payload = payload;
		    LLPostponedNotification::add<LLPostponedOfferNotification>(p, info->mFromID, false);
		}
	}

	LLFirstUse::newInventory();
}

bool lure_callback(const LLSD& notification, const LLSD& response)
{
	S32 option = 0;
	if (response.isInteger()) 
	{
		option = response.asInteger();
	}
	else
	{
		option = LLNotificationsUtil::getSelectedOption(notification, response);
	}
	
	LLUUID from_id = notification["payload"]["from_id"].asUUID();
	LLUUID lure_id = notification["payload"]["lure_id"].asUUID();
	BOOL godlike = notification["payload"]["godlike"].asBoolean();

	switch(option)
	{
	case 0:
		{
			// accept
			gAgent.teleportViaLure(lure_id, godlike);
		}
		break;
	case 1:
	default:
		// decline
		send_simple_im(from_id,
					   LLStringUtil::null,
					   IM_LURE_DECLINED,
					   lure_id);
		break;
	}
	return false;
}
static LLNotificationFunctorRegistration lure_callback_reg("TeleportOffered", lure_callback);

bool goto_url_callback(const LLSD& notification, const LLSD& response)
{
	std::string url = notification["payload"]["url"].asString();
	S32 option = LLNotificationsUtil::getSelectedOption(notification, response);
	if(1 == option)
	{
		LLWeb::loadURL(url);
	}
	return false;
}
static LLNotificationFunctorRegistration goto_url_callback_reg("GotoURL", goto_url_callback);

bool inspect_remote_object_callback(const LLSD& notification, const LLSD& response)
{
	S32 option = LLNotificationsUtil::getSelectedOption(notification, response);
	if (0 == option)
	{
		LLFloaterReg::showInstance("inspect_remote_object", notification["payload"]);
	}
	return false;
}
static LLNotificationFunctorRegistration inspect_remote_object_callback_reg("ServerObjectMessage", inspect_remote_object_callback);

class LLPostponedServerObjectNotification: public LLPostponedNotification
{
protected:
	/* virtual */
	void modifyNotificationParams()
	{
		LLSD payload = mParams.payload;
		mParams.payload = payload;
	}
};

static bool parse_lure_bucket(const std::string& bucket,
							  U64& region_handle,
							  LLVector3& pos,
							  LLVector3& look_at,
							  U8& region_access)
{
	// tokenize the bucket
	typedef boost::tokenizer<boost::char_separator<char> > tokenizer;
	boost::char_separator<char> sep("|", "", boost::keep_empty_tokens);
	tokenizer tokens(bucket, sep);
	tokenizer::iterator iter = tokens.begin();

	S32 gx,gy,rx,ry,rz,lx,ly,lz;
	try
	{
		gx = boost::lexical_cast<S32>((*(iter)).c_str());
		gy = boost::lexical_cast<S32>((*(++iter)).c_str());
		rx = boost::lexical_cast<S32>((*(++iter)).c_str());
		ry = boost::lexical_cast<S32>((*(++iter)).c_str());
		rz = boost::lexical_cast<S32>((*(++iter)).c_str());
		lx = boost::lexical_cast<S32>((*(++iter)).c_str());
		ly = boost::lexical_cast<S32>((*(++iter)).c_str());
		lz = boost::lexical_cast<S32>((*(++iter)).c_str());
	}
	catch( boost::bad_lexical_cast& )
	{
		LL_WARNS("parse_lure_bucket")
			<< "Couldn't parse lure bucket."
			<< LL_ENDL;
		return false;
	}
	// Grab region access
	region_access = SIM_ACCESS_MIN;
	if (++iter != tokens.end())
	{
		std::string access_str((*iter).c_str());
		LLStringUtil::trim(access_str);
		if ( access_str == "A" )
		{
			region_access = SIM_ACCESS_ADULT;
		}
		else if ( access_str == "M" )
		{
			region_access = SIM_ACCESS_MATURE;
		}
		else if ( access_str == "PG" )
		{
			region_access = SIM_ACCESS_PG;
		}
	}

	pos.setVec((F32)rx, (F32)ry, (F32)rz);
	look_at.setVec((F32)lx, (F32)ly, (F32)lz);

	region_handle = to_region_handle(gx, gy);
	return true;
}

// Strip out "Resident" for display, but only if the message came from a user
// (rather than a script)
static std::string clean_name_from_im(const std::string& name, EInstantMessage type)
{
	switch(type)
	{
	case IM_NOTHING_SPECIAL:
	case IM_MESSAGEBOX:
	case IM_GROUP_INVITATION:
	case IM_INVENTORY_OFFERED:
	case IM_INVENTORY_ACCEPTED:
	case IM_INVENTORY_DECLINED:
	case IM_GROUP_VOTE:
	case IM_GROUP_MESSAGE_DEPRECATED:
	//IM_TASK_INVENTORY_OFFERED
	//IM_TASK_INVENTORY_ACCEPTED
	//IM_TASK_INVENTORY_DECLINED
	case IM_NEW_USER_DEFAULT:
	case IM_SESSION_INVITE:
	case IM_SESSION_P2P_INVITE:
	case IM_SESSION_GROUP_START:
	case IM_SESSION_CONFERENCE_START:
	case IM_SESSION_SEND:
	case IM_SESSION_LEAVE:
	//IM_FROM_TASK
	case IM_BUSY_AUTO_RESPONSE:
	case IM_CONSOLE_AND_CHAT_HISTORY:
	case IM_LURE_USER:
	case IM_LURE_ACCEPTED:
	case IM_LURE_DECLINED:
	case IM_GODLIKE_LURE_USER:
	case IM_YET_TO_BE_USED:
	case IM_GROUP_ELECTION_DEPRECATED:
	//IM_GOTO_URL
	//IM_FROM_TASK_AS_ALERT
	case IM_GROUP_NOTICE:
	case IM_GROUP_NOTICE_INVENTORY_ACCEPTED:
	case IM_GROUP_NOTICE_INVENTORY_DECLINED:
	case IM_GROUP_INVITATION_ACCEPT:
	case IM_GROUP_INVITATION_DECLINE:
	case IM_GROUP_NOTICE_REQUESTED:
	case IM_FRIENDSHIP_OFFERED:
	case IM_FRIENDSHIP_ACCEPTED:
	case IM_FRIENDSHIP_DECLINED_DEPRECATED:
	//IM_TYPING_START
	//IM_TYPING_STOP
		return LLCacheName::cleanFullName(name);
	default:
		return name;
	}
}

static std::string clean_name_from_task_im(const std::string& msg,
										   BOOL from_group)
{
	boost::smatch match;
	static const boost::regex returned_exp(
		"(.*been returned to your inventory lost and found folder by )(.+)( (from|near).*)");
	if (boost::regex_match(msg, match, returned_exp))
	{
		// match objects are 1-based for groups
		std::string final = match[1].str();
		std::string name = match[2].str();
		// Don't try to clean up group names
		if (!from_group)
		{
			if (LLAvatarNameCache::useDisplayNames())
			{
				// ...just convert to username
				final += LLCacheName::buildUsername(name);
			}
			else
			{
				// ...strip out legacy "Resident" name
				final += LLCacheName::cleanFullName(name);
			}
		}
		final += match[3].str();
		return final;
	}
	return msg;
}

void notification_display_name_callback(const LLUUID& id,
					  const LLAvatarName& av_name,
					  const std::string& name, 
					  LLSD& substitutions, 
					  const LLSD& payload)
{
	substitutions["NAME"] = av_name.mDisplayName;
	LLNotificationsUtil::add(name, substitutions, payload);
}

class LLPostponedIMSystemTipNotification: public LLPostponedNotification
{
protected:
	/* virtual */
	void modifyNotificationParams()
	{
		LLSD payload = mParams.payload;
		payload["SESSION_NAME"] = mName;
		mParams.payload = payload;
	}

};

// Callback for name resolution of a god/estate message
void god_message_name_cb(const LLAvatarName& av_name, LLChat chat, std::string message)
{	
	LLSD args;
	args["NAME"] = av_name.getCompleteName();
	args["MESSAGE"] = message;
	LLNotificationsUtil::add("GodMessage", args);

	// Treat like a system message and put in chat history.
	chat.mText = av_name.getCompleteName() + ": " + message;

	LLNearbyChat* nearby_chat = LLFloaterReg::getTypedInstance<LLNearbyChat>("nearby_chat", LLSD());
	if(nearby_chat)
	{
		nearby_chat->addMessage(chat);
	}

}

void process_improved_im(LLMessageSystem *msg, void **user_data)
{
	if (gNoRender)
	{
		return;
	}
	LLUUID from_id;
	BOOL from_group;
	LLUUID to_id;
	U8 offline;
	U8 d = 0;
	LLUUID session_id;
	U32 timestamp;
	std::string name;
	std::string message;
	U32 parent_estate_id = 0;
	LLUUID region_id;
	LLVector3 position;
	U8 binary_bucket[MTUBYTES];
	S32 binary_bucket_size;
	LLChat chat;
	std::string buffer;
	
	// *TODO: Translate - need to fix the full name to first/last (maybe)
	msg->getUUIDFast(_PREHASH_AgentData, _PREHASH_AgentID, from_id);
	msg->getBOOLFast(_PREHASH_MessageBlock, _PREHASH_FromGroup, from_group);
	msg->getUUIDFast(_PREHASH_MessageBlock, _PREHASH_ToAgentID, to_id);
	msg->getU8Fast(  _PREHASH_MessageBlock, _PREHASH_Offline, offline);
	msg->getU8Fast(  _PREHASH_MessageBlock, _PREHASH_Dialog, d);
	msg->getUUIDFast(_PREHASH_MessageBlock, _PREHASH_ID, session_id);
	msg->getU32Fast( _PREHASH_MessageBlock, _PREHASH_Timestamp, timestamp);
	//msg->getData("MessageBlock", "Count",		&count);
	msg->getStringFast(_PREHASH_MessageBlock, _PREHASH_FromAgentName, name);
	msg->getStringFast(_PREHASH_MessageBlock, _PREHASH_Message,		message);
	msg->getU32Fast(_PREHASH_MessageBlock, _PREHASH_ParentEstateID, parent_estate_id);
	msg->getUUIDFast(_PREHASH_MessageBlock, _PREHASH_RegionID, region_id);
	msg->getVector3Fast(_PREHASH_MessageBlock, _PREHASH_Position, position);
	msg->getBinaryDataFast(  _PREHASH_MessageBlock, _PREHASH_BinaryBucket, binary_bucket, 0, 0, MTUBYTES);
	binary_bucket_size = msg->getSizeFast(_PREHASH_MessageBlock, _PREHASH_BinaryBucket);
	EInstantMessage dialog = (EInstantMessage)d;

    // make sure that we don't have an empty or all-whitespace name
	LLStringUtil::trim(name);
	if (name.empty())
	{
        name = LLTrans::getString("Unnamed");
	}
	// IDEVO convert new-style "Resident" names for display
	name = clean_name_from_im(name, dialog);

	BOOL is_busy = gAgent.getBusy();
	BOOL is_muted = LLMuteList::getInstance()->isMuted(from_id, name, LLMute::flagTextChat);
	BOOL is_linden = LLMuteList::getInstance()->isLinden(name);
	BOOL is_owned_by_me = FALSE;
	BOOL is_friend = (LLAvatarTracker::instance().getBuddyInfo(from_id) == NULL) ? false : true;
	BOOL accept_im_from_only_friend = gSavedSettings.getBOOL("VoiceCallsFriendsOnly");
	
	chat.mMuted = is_muted && !is_linden;
	chat.mFromID = from_id;
	chat.mFromName = name;
	chat.mSourceType = (from_id.isNull() || (name == std::string(SYSTEM_FROM))) ? CHAT_SOURCE_SYSTEM : CHAT_SOURCE_AGENT;

	LLViewerObject *source = gObjectList.findObject(session_id); //Session ID is probably the wrong thing.
	if (source)
	{
		is_owned_by_me = source->permYouOwner();
	}

	std::string separator_string(": ");

	LLSD args;
	LLSD payload;
	LLNotification::Params params;

	switch(dialog)
	{
	case IM_CONSOLE_AND_CHAT_HISTORY:
		args["MESSAGE"] = message;
		payload["from_id"] = from_id;

		params.name = "IMSystemMessageTip";
		params.substitutions = args;
		params.payload = payload;
	    LLPostponedNotification::add<LLPostponedIMSystemTipNotification>(params, from_id, false);
		break;

	case IM_NOTHING_SPECIAL: 
		// Don't show dialog, just do IM
		if (!gAgent.isGodlike()
				&& gAgent.getRegion()->isPrelude() 
				&& to_id.isNull() )
		{
			// do nothing -- don't distract newbies in
			// Prelude with global IMs
		}
// [RLVa:KB] - Checked: 2010-03-27 (RLVa-1.2.0b) | Modified: RLVa-1.2.0b
		else if ( (rlv_handler_t::isEnabled()) && (offline == IM_ONLINE) && ("@version" == message) )
		{
			// TODO-RLVa: [RLVa-1.2.1] Should we send our version string if the other party is muted?
			RlvUtil::sendBusyMessage(from_id, RlvStrings::getVersion(), session_id);
		}
// [/RLVa:KB]
//		else if (offline == IM_ONLINE && !is_linden && is_busy && name != SYSTEM_FROM)
// [RLVa:KB] - Checked: 2010-03-23 (RLVa-1.2.0a) | Modified: RLVa-1.0.0g
		else if ( (offline == IM_ONLINE && !is_linden && is_busy && name != SYSTEM_FROM) && 
			      ( (!gRlvHandler.hasBehaviour(RLV_BHVR_RECVIM)) || (gRlvHandler.isException(RLV_BHVR_RECVIM, from_id))) )
// [/RLVa:KB]
		{
			// return a standard "busy" message, but only do it to online IM 
			// (i.e. not other auto responses and not store-and-forward IM)
			if (!gIMMgr->hasSession(session_id))
			{
				// if there is not a panel for this conversation (i.e. it is a new IM conversation
				// initiated by the other party) then...
				std::string my_name;
				LLAgentUI::buildFullname(my_name);
				std::string response = gSavedPerAccountSettings.getString("BusyModeResponse");
				pack_instant_message(
					gMessageSystem,
					gAgent.getID(),
					FALSE,
					gAgent.getSessionID(),
					from_id,
					my_name,
					response,
					IM_ONLINE,
					IM_BUSY_AUTO_RESPONSE,
					session_id);
				gAgent.sendReliableMessage();
			}

			// now store incoming IM in chat history

			buffer = message;
	
			LL_INFOS("Messaging") << "process_improved_im: session_id( " << session_id << " ), from_id( " << from_id << " )" << LL_ENDL;

			// add to IM panel, but do not bother the user
			gIMMgr->addMessage(
				session_id,
				from_id,
				name,
				buffer,
				LLStringUtil::null,
				dialog,
				parent_estate_id,
				region_id,
				position,
				true);
		}
		else if (from_id.isNull())
		{
			LLSD args;
			args["MESSAGE"] = message;
			LLNotificationsUtil::add("SystemMessage", args);
		}
		else if (to_id.isNull())
		{
			// Message to everyone from GOD, look up the fullname since
			// server always slams name to legacy names
			LLAvatarNameCache::get(from_id, boost::bind(god_message_name_cb, _2, chat, message));
		}
		else
		{
			// standard message, not from system
			bool mute_im = is_muted;
			if(accept_im_from_only_friend&&!is_friend)
			{
				mute_im = true;
			}

// [RLVa:KB] - Checked: 2010-03-23 (RLVa-1.2.0e) | Modified: RLVa-1.2.0a
			// Don't block offline IMs, or IMs from Lindens
			if ( (rlv_handler_t::isEnabled()) && (offline != IM_OFFLINE) && (!is_linden) &&
				 (gRlvHandler.hasBehaviour(RLV_BHVR_RECVIM)) && (!gRlvHandler.isException(RLV_BHVR_RECVIM, from_id)) )
			{
				if (!mute_im)
					RlvUtil::sendBusyMessage(from_id, RlvStrings::getString(RLV_STRING_BLOCKED_RECVIM_REMOTE), session_id);
				message = RlvStrings::getString(RLV_STRING_BLOCKED_RECVIM);
			}
// [/RLVa:KB]

			std::string saved;
			if(offline == IM_OFFLINE)
			{
				LLStringUtil::format_map_t args;
				args["[LONG_TIMESTAMP]"] = formatted_time(timestamp);
				saved = LLTrans::getString("Saved_message", args);
			}
			buffer = saved + message;

			LL_INFOS("Messaging") << "process_improved_im: session_id( " << session_id << " ), from_id( " << from_id << " )" << LL_ENDL;

/*
			bool mute_im = is_muted;
			if(accept_im_from_only_friend&&!is_friend)
			{
				mute_im = true;
			}
*/
			if (!mute_im || is_linden) 
			{
				gIMMgr->addMessage(
					session_id,
					from_id,
					name,
					buffer,
					LLStringUtil::null,
					dialog,
					parent_estate_id,
					region_id,
					position,
					true);
			}
			else
			{
				/*
				EXT-5099
				currently there is no way to store in history only...
				using  LLNotificationsUtil::add will add message to Nearby Chat

				// muted user, so don't start an IM session, just record line in chat
				// history.  Pretend the chat is from a local agent,
				// so it will go into the history but not be shown on screen.

				LLSD args;
				args["MESSAGE"] = buffer;
				LLNotificationsUtil::add("SystemMessageTip", args);
				*/
			}
		}
		break;

	case IM_TYPING_START:
		{
			LLPointer<LLIMInfo> im_info = new LLIMInfo(gMessageSystem);
			gIMMgr->processIMTypingStart(im_info);
		}
		break;

	case IM_TYPING_STOP:
		{
			LLPointer<LLIMInfo> im_info = new LLIMInfo(gMessageSystem);
			gIMMgr->processIMTypingStop(im_info);
		}
		break;

	case IM_MESSAGEBOX:
		{
			// This is a block, modeless dialog.
			//*TODO: Translate
			args["MESSAGE"] = message;
			LLNotificationsUtil::add("SystemMessageTip", args);
		}
		break;
	case IM_GROUP_NOTICE:
	case IM_GROUP_NOTICE_REQUESTED:
		{
			LL_INFOS("Messaging") << "Received IM_GROUP_NOTICE message." << LL_ENDL;
			// Read the binary bucket for more information.
			struct notice_bucket_header_t
			{
				U8 has_inventory;
				U8 asset_type;
				LLUUID group_id;
			};
			struct notice_bucket_full_t
			{
				struct notice_bucket_header_t header;
				U8 item_name[DB_INV_ITEM_NAME_BUF_SIZE];
			}* notice_bin_bucket;

			// Make sure the binary bucket is big enough to hold the header 
			// and a null terminated item name.
			if ( (binary_bucket_size < (S32)((sizeof(notice_bucket_header_t) + sizeof(U8))))
				|| (binary_bucket[binary_bucket_size - 1] != '\0') )
			{
				LL_WARNS("Messaging") << "Malformed group notice binary bucket" << LL_ENDL;
				break;
			}

			notice_bin_bucket = (struct notice_bucket_full_t*) &binary_bucket[0];
			U8 has_inventory = notice_bin_bucket->header.has_inventory;
			U8 asset_type = notice_bin_bucket->header.asset_type;
			LLUUID group_id = notice_bin_bucket->header.group_id;
			std::string item_name = ll_safe_string((const char*) notice_bin_bucket->item_name);

			// If there is inventory, give the user the inventory offer.
			LLOfferInfo* info = NULL;

			if (has_inventory)
			{
				info = new LLOfferInfo();
				
				info->mIM = IM_GROUP_NOTICE;
				info->mFromID = from_id;
				info->mFromGroup = from_group;
				info->mTransactionID = session_id;
				info->mType = (LLAssetType::EType) asset_type;
				info->mFolderID = gInventory.findCategoryUUIDForType(LLFolderType::assetTypeToFolderType(info->mType));
				std::string from_name;

				from_name += "A group member named ";
				from_name += name;

				info->mFromName = from_name;
				info->mDesc = item_name;
				info->mHost = msg->getSender();
			}
			
			std::string str(message);

			// Tokenize the string.
			// TODO: Support escaped tokens ("||" -> "|")
			typedef boost::tokenizer<boost::char_separator<char> > tokenizer;
			boost::char_separator<char> sep("|","",boost::keep_empty_tokens);
			tokenizer tokens(str, sep);
			tokenizer::iterator iter = tokens.begin();

			std::string subj(*iter++);
			std::string mes(*iter++);

			// Send the notification down the new path.
			// For requested notices, we don't want to send the popups.
			if (dialog != IM_GROUP_NOTICE_REQUESTED)
			{
				payload["subject"] = subj;
				payload["message"] = mes;
				payload["sender_name"] = name;
				payload["group_id"] = group_id;
				payload["inventory_name"] = item_name;
				payload["inventory_offer"] = info ? info->asLLSD() : LLSD();

				LLSD args;
				args["SUBJECT"] = subj;
				args["MESSAGE"] = mes;
				LLNotifications::instance().add(LLNotification::Params("GroupNotice").substitutions(args).payload(payload).time_stamp(timestamp));
			}

			// Also send down the old path for now.
			if (IM_GROUP_NOTICE_REQUESTED == dialog)
			{
				
				LLPanelGroup::showNotice(subj,mes,group_id,has_inventory,item_name,info);
			}
			else
			{
				delete info;
			}
		}
		break;
	case IM_GROUP_INVITATION:
		{
			//if (!is_linden && (is_busy || is_muted))
			if ((is_busy || is_muted))
			{
				LLMessageSystem *msg = gMessageSystem;
				busy_message(msg,from_id);
			}
			else
			{
				LL_INFOS("Messaging") << "Received IM_GROUP_INVITATION message." << LL_ENDL;
				// Read the binary bucket for more information.
				struct invite_bucket_t
				{
					S32 membership_fee;
					LLUUID role_id;
				}* invite_bucket;

				// Make sure the binary bucket is the correct size.
				if (binary_bucket_size != sizeof(invite_bucket_t))
				{
					LL_WARNS("Messaging") << "Malformed group invite binary bucket" << LL_ENDL;
					break;
				}

				invite_bucket = (struct invite_bucket_t*) &binary_bucket[0];
				S32 membership_fee = ntohl(invite_bucket->membership_fee);

				// IDEVO Clean up legacy name "Resident" in message constructed in
				// lldatagroups.cpp
				U32 pos = message.find(" has invited you to join a group.\n");
				if (pos != std::string::npos)
				{
					// use cleaned-up name from above
					message = name + message.substr(pos);
				}

				LLSD payload;
				payload["transaction_id"] = session_id;
				payload["group_id"] = from_id;
				payload["name"] = name;
				payload["message"] = message;
				payload["fee"] = membership_fee;

				LLSD args;
				args["MESSAGE"] = message;
				// we shouldn't pass callback functor since it is registered in LLFunctorRegistration
				LLNotificationsUtil::add("JoinGroup", args, payload);
			}
		}
		break;

	case IM_INVENTORY_OFFERED:
	case IM_TASK_INVENTORY_OFFERED:
		// Someone has offered us some inventory.
		{
			LLOfferInfo* info = new LLOfferInfo;
			if (IM_INVENTORY_OFFERED == dialog)
			{
				struct offer_agent_bucket_t
				{
					S8		asset_type;
					LLUUID	object_id;
				}* bucketp;

				if (sizeof(offer_agent_bucket_t) != binary_bucket_size)
				{
					LL_WARNS("Messaging") << "Malformed inventory offer from agent" << LL_ENDL;
					delete info;
					break;
				}
				bucketp = (struct offer_agent_bucket_t*) &binary_bucket[0];
				info->mType = (LLAssetType::EType) bucketp->asset_type;
				info->mObjectID = bucketp->object_id;
			}
			else
			{
				if (sizeof(S8) != binary_bucket_size)
				{
					LL_WARNS("Messaging") << "Malformed inventory offer from object" << LL_ENDL;
					delete info;
					break;
				}
				info->mType = (LLAssetType::EType) binary_bucket[0];
				info->mObjectID = LLUUID::null;
			}

			info->mIM = dialog;
			info->mFromID = from_id;
			info->mFromGroup = from_group;
			info->mTransactionID = session_id;
			info->mFolderID = gInventory.findCategoryUUIDForType(LLFolderType::assetTypeToFolderType(info->mType));

			if (dialog == IM_TASK_INVENTORY_OFFERED)
			{
				info->mFromObject = TRUE;
			}
			else
			{
				info->mFromObject = FALSE;
			}
			info->mFromName = name;
			info->mDesc = message;
			info->mHost = msg->getSender();
			//if (((is_busy && !is_owned_by_me) || is_muted))
			if (is_muted)
			{
				// Prefetch the offered item so that it can be discarded by the appropriate observer. (EXT-4331)
				LLInventoryFetchItemsObserver* fetch_item = new LLInventoryFetchItemsObserver(info->mObjectID);
				fetch_item->startFetch();
				delete fetch_item;

				// Same as closing window
				info->forceResponse(IOR_DECLINE);
			}
			else
			{
				inventory_offer_handler(info);
			}
		}
		break;

	case IM_INVENTORY_ACCEPTED:
	{
//		args["NAME"] = LLSLURL("agent", from_id, "completename").getSLURLString();;
// [RLVa:KB] - Checked: 2010-11-02 (RLVa-1.2.2a) | Modified: RLVa-1.2.2a
		// Only anonymize the name if the agent is nearby, there isn't an open IM session to them and their profile isn't open
		bool fRlvFilterName = (gRlvHandler.hasBehaviour(RLV_BHVR_SHOWNAMES)) && (RlvUtil::isNearbyAgent(from_id)) && 
			(!RlvUIEnabler::hasOpenProfile(from_id)) && (!RlvUIEnabler::hasOpenIM(from_id));
		args["NAME"] = LLSLURL("agent", from_id, (!fRlvFilterName) ? "completename" : "rlvanonym").getSLURLString();;
// [/RLVa:KB]
		LLSD payload;
		payload["from_id"] = from_id;
		LLNotificationsUtil::add("InventoryAccepted", args, payload);
		break;
	}
	case IM_INVENTORY_DECLINED:
	{
//		args["NAME"] = LLSLURL("agent", from_id, "completename").getSLURLString();;
// [RLVa:KB] - Checked: 2010-11-02 (RLVa-1.2.2a) | Modified: RLVa-1.2.2a
		// Only anonymize the name if the agent is nearby, there isn't an open IM session to them and their profile isn't open
		bool fRlvFilterName = (gRlvHandler.hasBehaviour(RLV_BHVR_SHOWNAMES)) && (RlvUtil::isNearbyAgent(from_id)) && 
			(!RlvUIEnabler::hasOpenProfile(from_id)) && (!RlvUIEnabler::hasOpenIM(from_id));
		args["NAME"] = LLSLURL("agent", from_id, (!fRlvFilterName) ? "completename" : "rlvanonym").getSLURLString();;
// [/RLVa:KB]
		LLSD payload;
		payload["from_id"] = from_id;
		LLNotificationsUtil::add("InventoryDeclined", args, payload);
		break;
	}
	// TODO: _DEPRECATED suffix as part of vote removal - DEV-24856
	case IM_GROUP_VOTE:
		{
			LL_WARNS("Messaging") << "Received IM: IM_GROUP_VOTE_DEPRECATED" << LL_ENDL;
		}
		break;

	case IM_GROUP_ELECTION_DEPRECATED:
	{
		LL_WARNS("Messaging") << "Received IM: IM_GROUP_ELECTION_DEPRECATED" << LL_ENDL;
	}
	break;
	
	case IM_SESSION_SEND:
	{
		if (!is_linden && is_busy)
		{
			return;
		}

		// Only show messages if we have a session open (which
		// should happen after you get an "invitation"
/*
		if ( !gIMMgr->hasSession(session_id) )
		{
			return;
		}
*/
// [RLVa:KB] - Checked: 2010-03-23 (RLVa-1.2.0e) | Modified: RLVa-1.2.0a
		LLIMModel::LLIMSession* pIMSession = LLIMModel::instance().findIMSession(session_id);
		if (!pIMSession)
		{
			return;
		}

		if (gRlvHandler.hasBehaviour(RLV_BHVR_RECVIM))
		{
			switch (pIMSession->mSessionType)
			{
				case LLIMModel::LLIMSession::GROUP_SESSION:	// Group chat: allow if group is a sendim exception
					if ( (from_id != gAgent.getID()) && (!gRlvHandler.isException(RLV_BHVR_RECVIM, session_id)) )
						return;
					break;
				case LLIMModel::LLIMSession::ADHOC_SESSION:	// Conference chat: allow if the sender is a sendim exception
					if ( (from_id != gAgent.getID()) && (!gRlvHandler.isException(RLV_BHVR_RECVIM, from_id)) )
						message = RlvStrings::getString(RLV_STRING_BLOCKED_RECVIM);
					break;
				default:
					RLV_ASSERT(false);
					return;
			}
		}
// [/RLVa:KB]

		// standard message, not from system
		std::string saved;
		if(offline == IM_OFFLINE)
		{
			saved = llformat("(Saved %s) ", formatted_time(timestamp).c_str());
		}
		buffer = saved + message;
		BOOL is_this_agent = FALSE;
		if(from_id == gAgentID)
		{
			is_this_agent = TRUE;
		}
		gIMMgr->addMessage(
			session_id,
			from_id,
			name,
			buffer,
			ll_safe_string((char*)binary_bucket),
			IM_SESSION_INVITE,
			parent_estate_id,
			region_id,
			position,
			true);
	}
	break;

	case IM_FROM_TASK:
		{
			if (is_busy && !is_owned_by_me)
			{
				return;
			}

			// Build a link to open the object IM info window.
			std::string location = ll_safe_string((char*)binary_bucket, binary_bucket_size-1);

			if (session_id.notNull())
			{
				chat.mFromID = session_id;
			}
			else
			{
				// This message originated on a region without the updated code for task id and slurl information.
				// We just need a unique ID for this object that isn't the owner ID.
				// If it is the owner ID it will overwrite the style that contains the link to that owner's profile.
				// This isn't ideal - it will make 1 style for all objects owned by the the same person/group.
				// This works because the only thing we can really do in this case is show the owner name and link to their profile.
				chat.mFromID = from_id ^ gAgent.getSessionID();
			}

			chat.mSourceType = CHAT_SOURCE_OBJECT;

			if(SYSTEM_FROM == name)
			{
				// System's UUID is NULL (fixes EXT-4766)
				chat.mFromID = LLUUID::null;
				chat.mSourceType = CHAT_SOURCE_SYSTEM;
			}

			// IDEVO Some messages have embedded resident names
			message = clean_name_from_task_im(message, from_group);

			LLSD query_string;
			query_string["owner"] = from_id;
// [RLVa:KB] - Checked: 2010-04-22 (RLVa-1.2.0f) | Added: RLVa-1.2.0f
			if (rlv_handler_t::isEnabled())
			{
				// NOTE: the chat message itself will be filtered in LLNearbyChatHandler::processChat()
				if ( (gRlvHandler.hasBehaviour(RLV_BHVR_SHOWNAMES)) && (!from_group) && (RlvUtil::isNearbyAgent(from_id)) )
				{
					query_string["rlv_shownames"] = TRUE;

					RlvUtil::filterNames(name);
					chat.mFromName = name;
				}
				if (gRlvHandler.hasBehaviour(RLV_BHVR_SHOWLOC))
				{
					std::string::size_type idxPos = location.find('/');
					if ( (std::string::npos != idxPos) && (RlvUtil::isNearbyRegion(location.substr(0, idxPos))) )
						location = RlvStrings::getString(RLV_STRING_HIDDEN_REGION);
				}
			}
// [/RLVa:KB]
			query_string["slurl"] = location;
			query_string["name"] = name;
			if (from_group)
			{
				query_string["groupowned"] = "true";
			}	

//			chat.mURL = LLSLURL("objectim", session_id, "").getSLURLString();
// [SL:KB] - Checked: 2010-11-02 (RLVa-1.2.2a) | Added: RLVa-1.2.2a
			chat.mURL = LLSLURL("objectim", session_id, LLURI::mapToQueryString(query_string)).getSLURLString();
// [/SL:KB]
			chat.mText = message;

			// Note: lie to Nearby Chat, pretending that this is NOT an IM, because
			// IMs from obejcts don't open IM sessions.
			LLNearbyChat* nearby_chat = LLFloaterReg::getTypedInstance<LLNearbyChat>("nearby_chat", LLSD());
			if(SYSTEM_FROM != name && nearby_chat)
			{
				chat.mOwnerID = from_id;
				LLSD args;
				args["slurl"] = location;
				args["type"] = LLNotificationsUI::NT_NEARBYCHAT;
				LLNotificationsUI::LLNotificationManager::instance().onChat(chat, args);
			}


			//Object IMs send with from name: 'Second Life' need to be displayed also in notification toasts (EXT-1590)
			if (SYSTEM_FROM != name) break;
			
			LLSD substitutions;
			substitutions["NAME"] = name;
			substitutions["MSG"] = message;

			LLSD payload;
			payload["object_id"] = session_id;
			payload["owner_id"] = from_id;
			payload["from_id"] = from_id;
			payload["slurl"] = location;
			payload["name"] = name;
			std::string session_name;
			if (from_group)
			{
				payload["group_owned"] = "true";
			}

			LLNotification::Params params("ServerObjectMessage");
			params.substitutions = substitutions;
			params.payload = payload;

			LLPostponedNotification::add<LLPostponedServerObjectNotification>(params, from_id, from_group);
		}
		break;
	case IM_FROM_TASK_AS_ALERT:
		if (is_busy && !is_owned_by_me)
		{
			return;
		}
		{
			// Construct a viewer alert for this message.
			args["NAME"] = name;
			args["MESSAGE"] = message;
			LLNotificationsUtil::add("ObjectMessage", args);
		}
		break;
	case IM_BUSY_AUTO_RESPONSE:
		if (is_muted)
		{
			LL_DEBUGS("Messaging") << "Ignoring busy response from " << from_id << LL_ENDL;
			return;
		}
		else
		{
			// TODO: after LLTrans hits release, get "busy response" into translatable file
			buffer = llformat("%s (%s): %s", name.c_str(), "busy response", message.c_str());
			gIMMgr->addMessage(session_id, from_id, name, buffer);
		}
		break;
		
	case IM_LURE_USER:
		{
			if (is_muted)
			{ 
				return;
			}
			else if (is_busy) 
			{
				busy_message(msg,from_id);
			}
			else
			{
				LLVector3 pos, look_at;
				U64 region_handle;
				U8 region_access = SIM_ACCESS_MIN;
				std::string region_info = ll_safe_string((char*)binary_bucket, binary_bucket_size);
				std::string region_access_str = LLStringUtil::null;
				std::string region_access_icn = LLStringUtil::null;

				if (parse_lure_bucket(region_info, region_handle, pos, look_at, region_access))
				{
					region_access_str = LLViewerRegion::accessToString(region_access);
					region_access_icn = LLViewerRegion::getAccessIcon(region_access);
				}

// [RLVa:KB] - Checked: 2010-04-01 (RLVa-1.2.0c) | Modified: RLVa-1.0.0d
				if (rlv_handler_t::isEnabled())
				{
					// Block if: 1) @tplure=n restricted (and sender isn't an exception), or 2) @unsit=n restricted and currently sitting
					if ( ( (gRlvHandler.hasBehaviour(RLV_BHVR_TPLURE)) && (!gRlvHandler.isException(RLV_BHVR_TPLURE, from_id)) ) || 
						 ( (gRlvHandler.hasBehaviour(RLV_BHVR_UNSIT)) && (isAgentAvatarValid()) && (gAgentAvatarp->isSitting()) ) )
					{
						RlvUtil::sendBusyMessage(from_id, RlvStrings::getString(RLV_STRING_BLOCKED_TPLURE_REMOTE));
						return;
					}

					// Censor lure message if: 1) @revcim=n restricted (and sender isn't an exception), or 2) @showloc=n restricted
					if ( ( (gRlvHandler.hasBehaviour(RLV_BHVR_RECVIM)) && (!gRlvHandler.isException(RLV_BHVR_RECVIM, from_id)) ) ||
						 (gRlvHandler.hasBehaviour(RLV_BHVR_SHOWLOC)) )
					{
						message = RlvStrings::getString(RLV_STRING_HIDDEN);
					}
				}
// [/RLVa:KB]

				LLSD args;
				// *TODO: Translate -> [FIRST] [LAST] (maybe)
				args["NAME_SLURL"] = LLSLURL("agent", from_id, "about").getSLURLString();
				args["MESSAGE"] = message;
				args["MATURITY_STR"] = region_access_str;
				args["MATURITY_ICON"] = region_access_icn;
				LLSD payload;
				payload["from_id"] = from_id;
				payload["lure_id"] = session_id;
				payload["godlike"] = FALSE;

				LLNotification::Params params("TeleportOffered");
				params.substitutions = args;
				params.payload = payload;

// [RLVa:KB] - Checked: 2010-04-07 (RLVa-1.2.0d) | Modified: RLVa-0.2.0b
				if ( (rlv_handler_t::isEnabled()) &&
					 ((gRlvHandler.hasBehaviour(RLV_BHVR_ACCEPTTP)) || (gRlvHandler.isException(RLV_BHVR_ACCEPTTP, from_id))) )
				{
					gRlvHandler.setCanCancelTp(false);
					LLNotifications::instance().forceResponse(LLNotification::Params("TeleportOffered").payload(payload), 0);
				}
				else
				{
					LLPostponedNotification::add<LLPostponedOfferNotification>(	params, from_id, false);
				}
// [/RLVa:KB]
//				LLPostponedNotification::add<LLPostponedOfferNotification>(	params, from_id, false);
			}
		}
		break;

	case IM_GODLIKE_LURE_USER:
		{
			LLSD payload;
			payload["from_id"] = from_id;
			payload["lure_id"] = session_id;
			payload["godlike"] = TRUE;
			// do not show a message box, because you're about to be
			// teleported.
			LLNotifications::instance().forceResponse(LLNotification::Params("TeleportOffered").payload(payload), 0);
		}
		break;

	case IM_GOTO_URL:
		{
			LLSD args;
			// n.b. this is for URLs sent by the system, not for
			// URLs sent by scripts (i.e. llLoadURL)
			if (binary_bucket_size <= 0)
			{
				LL_WARNS("Messaging") << "bad binary_bucket_size: "
					<< binary_bucket_size
					<< " - aborting function." << LL_ENDL;
				return;
			}

			std::string url;
			
			url.assign((char*)binary_bucket, binary_bucket_size-1);
			args["MESSAGE"] = message;
			args["URL"] = url;
			LLSD payload;
			payload["url"] = url;
			LLNotificationsUtil::add("GotoURL", args, payload );
		}
		break;

	case IM_FRIENDSHIP_OFFERED:
		{
			LLSD payload;
			payload["from_id"] = from_id;
			payload["session_id"] = session_id;;
			payload["online"] = (offline == IM_ONLINE);
			payload["sender"] = msg->getSender().getIPandPort();

			if (is_busy)
			{
				busy_message(msg, from_id);
				LLNotifications::instance().forceResponse(LLNotification::Params("OfferFriendship").payload(payload), 1);
			}
			else if (is_muted)
			{
				LLNotifications::instance().forceResponse(LLNotification::Params("OfferFriendship").payload(payload), 1);
			}
			else
			{
				args["NAME_SLURL"] = LLSLURL("agent", from_id, "about").getSLURLString();
				if(message.empty())
				{
					//support for frienship offers from clients before July 2008
				        LLNotificationsUtil::add("OfferFriendshipNoMessage", args, payload);
				}
				else
				{
					args["[MESSAGE]"] = message;
				    LLNotification::Params params("OfferFriendship");
				    params.substitutions = args;
				    params.payload = payload;
				    LLPostponedNotification::add<LLPostponedOfferNotification>(	params, from_id, false);
				}
			}
		}
		break;

	case IM_FRIENDSHIP_ACCEPTED:
		{
			// In the case of an offline IM, the formFriendship() may be extraneous
			// as the database should already include the relationship.  But it
			// doesn't hurt for dupes.
			LLAvatarTracker::formFriendship(from_id);
			
			std::vector<std::string> strings;
			strings.push_back(from_id.asString());
			send_generic_message("requestonlinenotification", strings);
			
			args["NAME"] = name;
			LLSD payload;
			payload["from_id"] = from_id;
			LLAvatarNameCache::get(from_id, boost::bind(&notification_display_name_callback,
														 _1,
														 _2,
														 "FriendshipAccepted",
														 args,
														 payload));
		}
		break;

	case IM_FRIENDSHIP_DECLINED_DEPRECATED:
	default:
		LL_WARNS("Messaging") << "Instant message calling for unknown dialog "
				<< (S32)dialog << LL_ENDL;
		break;
	}

	LLWindow* viewer_window = gViewerWindow->getWindow();
	if (viewer_window && viewer_window->getMinimized())
	{
		viewer_window->flashIcon(5.f);
	}
}

void busy_message (LLMessageSystem* msg, LLUUID from_id) 
{
	if (gAgent.getBusy())
	{
		std::string my_name;
		LLAgentUI::buildFullname(my_name);
		std::string response = gSavedPerAccountSettings.getString("BusyModeResponse");
		pack_instant_message(
			gMessageSystem,
			gAgent.getID(),
			FALSE,
			gAgent.getSessionID(),
			from_id,
			my_name,
			response,
			IM_ONLINE,
			IM_BUSY_AUTO_RESPONSE);
		gAgent.sendReliableMessage();
	}
}

bool callingcard_offer_callback(const LLSD& notification, const LLSD& response)
{
	S32 option = LLNotificationsUtil::getSelectedOption(notification, response);
	LLUUID fid;
	LLUUID from_id;
	LLMessageSystem* msg = gMessageSystem;
	switch(option)
	{
	case 0:
		// accept
		msg->newMessageFast(_PREHASH_AcceptCallingCard);
		msg->nextBlockFast(_PREHASH_AgentData);
		msg->addUUIDFast(_PREHASH_AgentID, gAgent.getID());
		msg->addUUIDFast(_PREHASH_SessionID, gAgent.getSessionID());
		msg->nextBlockFast(_PREHASH_TransactionBlock);
		msg->addUUIDFast(_PREHASH_TransactionID, notification["payload"]["transaction_id"].asUUID());
		fid = gInventory.findCategoryUUIDForType(LLFolderType::FT_CALLINGCARD);
		msg->nextBlockFast(_PREHASH_FolderData);
		msg->addUUIDFast(_PREHASH_FolderID, fid);
		msg->sendReliable(LLHost(notification["payload"]["sender"].asString()));
		break;
	case 1:
		// decline		
		msg->newMessageFast(_PREHASH_DeclineCallingCard);
		msg->nextBlockFast(_PREHASH_AgentData);
		msg->addUUIDFast(_PREHASH_AgentID, gAgent.getID());
		msg->addUUIDFast(_PREHASH_SessionID, gAgent.getSessionID());
		msg->nextBlockFast(_PREHASH_TransactionBlock);
		msg->addUUIDFast(_PREHASH_TransactionID, notification["payload"]["transaction_id"].asUUID());
		msg->sendReliable(LLHost(notification["payload"]["sender"].asString()));
		busy_message(msg, notification["payload"]["source_id"].asUUID());
		break;
	default:
		// close button probably, possibly timed out
		break;
	}

	return false;
}
static LLNotificationFunctorRegistration callingcard_offer_cb_reg("OfferCallingCard", callingcard_offer_callback);

void process_offer_callingcard(LLMessageSystem* msg, void**)
{
	// someone has offered to form a friendship
	LL_DEBUGS("Messaging") << "callingcard offer" << LL_ENDL;

	LLUUID source_id;
	msg->getUUIDFast(_PREHASH_AgentData, _PREHASH_AgentID, source_id);
	LLUUID tid;
	msg->getUUIDFast(_PREHASH_AgentBlock, _PREHASH_TransactionID, tid);

	LLSD payload;
	payload["transaction_id"] = tid;
	payload["source_id"] = source_id;
	payload["sender"] = msg->getSender().getIPandPort();

	LLViewerObject* source = gObjectList.findObject(source_id);
	LLSD args;
	std::string source_name;
	if(source && source->isAvatar())
	{
		LLNameValue* nvfirst = source->getNVPair("FirstName");
		LLNameValue* nvlast  = source->getNVPair("LastName");
		if (nvfirst && nvlast)
		{
			source_name = LLCacheName::buildFullName(
				nvfirst->getString(), nvlast->getString());
		}
	}

	if(!source_name.empty())
	{
		if (gAgent.getBusy() 
			|| LLMuteList::getInstance()->isMuted(source_id, source_name, LLMute::flagTextChat))
		{
			// automatically decline offer
			LLNotifications::instance().forceResponse(LLNotification::Params("OfferCallingCard").payload(payload), 1);
		}
		else
		{
			LLNotificationsUtil::add("OfferCallingCard", args, payload);
		}
	}
	else
	{
		LL_WARNS("Messaging") << "Calling card offer from an unknown source." << LL_ENDL;
	}
}

void process_accept_callingcard(LLMessageSystem* msg, void**)
{
	LLNotificationsUtil::add("CallingCardAccepted");
}

void process_decline_callingcard(LLMessageSystem* msg, void**)
{
	LLNotificationsUtil::add("CallingCardDeclined");
}

class ChatTranslationReceiver : public LLTranslate::TranslationReceiver
{
public :
	ChatTranslationReceiver(const std::string &from_lang, const std::string &to_lang, const std::string &mesg,
							const LLChat &chat, const LLSD &toast_args)
		: LLTranslate::TranslationReceiver(from_lang, to_lang),
		m_chat(chat),
		m_toastArgs(toast_args),
		m_origMesg(mesg)
	{
	}

	static boost::intrusive_ptr<ChatTranslationReceiver> build(const std::string &from_lang, const std::string &to_lang, const std::string &mesg, const LLChat &chat, const LLSD &toast_args)
	{
		return boost::intrusive_ptr<ChatTranslationReceiver>(new ChatTranslationReceiver(from_lang, to_lang, mesg, chat, toast_args));
	}

protected:
	void handleResponse(const std::string &translation, const std::string &detected_language)
	{
		// filter out non-interesting responeses
		if ( !translation.empty()
			&& (m_toLang != detected_language)
			&& (LLStringUtil::compareInsensitive(translation, m_origMesg) != 0) )
		{
			m_chat.mText += " (" + translation + ")";
		}

		LLNotificationsUI::LLNotificationManager::instance().onChat(m_chat, m_toastArgs);
	}

	void handleFailure()
	{
		LLTranslate::TranslationReceiver::handleFailure();
		m_chat.mText += " (?)";

		LLNotificationsUI::LLNotificationManager::instance().onChat(m_chat, m_toastArgs);
	}

private:
	LLChat m_chat;
	std::string m_origMesg;
	LLSD m_toastArgs;		
};
void process_chat_from_simulator(LLMessageSystem *msg, void **user_data)
{
	LLChat	chat;
	std::string		mesg;
	std::string		from_name;
	U8			source_temp;
	U8			type_temp;
	U8			audible_temp;
	LLColor4	color(1.0f, 1.0f, 1.0f, 1.0f);
	LLUUID		from_id;
	LLUUID		owner_id;
	BOOL		is_owned_by_me = FALSE;
	LLViewerObject*	chatter;

	msg->getString("ChatData", "FromName", from_name);
	
	msg->getUUID("ChatData", "SourceID", from_id);
	chat.mFromID = from_id;
	
	// Object owner for objects
	msg->getUUID("ChatData", "OwnerID", owner_id);

	msg->getU8Fast(_PREHASH_ChatData, _PREHASH_SourceType, source_temp);
	chat.mSourceType = (EChatSourceType)source_temp;

	msg->getU8("ChatData", "ChatType", type_temp);
	chat.mChatType = (EChatType)type_temp;

	msg->getU8Fast(_PREHASH_ChatData, _PREHASH_Audible, audible_temp);
	chat.mAudible = (EChatAudible)audible_temp;
	
	chat.mTime = LLFrameTimer::getElapsedSeconds();
	
	// IDEVO Correct for new-style "Resident" names
	if (chat.mSourceType == CHAT_SOURCE_AGENT)
	{
		// I don't know if it's OK to change this here, if 
		// anything downstream does lookups by name, for instance
		
		LLAvatarName av_name;
		if (LLAvatarNameCache::get(from_id, &av_name))
		{
			chat.mFromName = av_name.mDisplayName;
		}
		else
		{
			chat.mFromName = LLCacheName::cleanFullName(from_name);
		}
	}
	else
	{
		chat.mFromName = from_name;
	}

	BOOL is_busy = gAgent.getBusy();

	BOOL is_muted = FALSE;
	BOOL is_linden = FALSE;
	is_muted = LLMuteList::getInstance()->isMuted(
		from_id,
		from_name,
		LLMute::flagTextChat) 
		|| LLMuteList::getInstance()->isMuted(owner_id, LLMute::flagTextChat);
	is_linden = chat.mSourceType != CHAT_SOURCE_OBJECT &&
		LLMuteList::getInstance()->isLinden(from_name);

	BOOL is_audible = (CHAT_AUDIBLE_FULLY == chat.mAudible);
	chatter = gObjectList.findObject(from_id);
	if (chatter)
	{
		chat.mPosAgent = chatter->getPositionAgent();

		// Make swirly things only for talking objects. (not script debug messages, though)
//		if (chat.mSourceType == CHAT_SOURCE_OBJECT 
//			&& chat.mChatType != CHAT_TYPE_DEBUG_MSG
//			&& gSavedSettings.getBOOL("EffectScriptChatParticles") )
// [RLVa:KB] - Checked: 2010-03-09 (RLVa-1.2.0b) | Modified: RLVa-1.0.0g
		if ( ((chat.mSourceType == CHAT_SOURCE_OBJECT) && (chat.mChatType != CHAT_TYPE_DEBUG_MSG)) && 
			 (gSavedSettings.getBOOL("EffectScriptChatParticles")) &&
			 ((!rlv_handler_t::isEnabled()) || (CHAT_TYPE_OWNER != chat.mChatType)) )
// [/RLVa:KB]
		{
			LLPointer<LLViewerPartSourceChat> psc = new LLViewerPartSourceChat(chatter->getPositionAgent());
			psc->setSourceObject(chatter);
			psc->setColor(color);
			//We set the particles to be owned by the object's owner, 
			//just in case they should be muted by the mute list
			psc->setOwnerUUID(owner_id);
			LLViewerPartSim::getInstance()->addPartSource(psc);
		}

		// record last audible utterance
		if (is_audible
			&& (is_linden || (!is_muted && !is_busy)))
		{
			if (chat.mChatType != CHAT_TYPE_START 
				&& chat.mChatType != CHAT_TYPE_STOP)
			{
				gAgent.heardChat(chat.mFromID);
			}
		}

		is_owned_by_me = chatter->permYouOwner();
	}

	if (is_audible)
	{
		BOOL visible_in_chat_bubble = FALSE;
		std::string verb;

		color.setVec(1.f,1.f,1.f,1.f);
		msg->getStringFast(_PREHASH_ChatData, _PREHASH_Message, mesg);

// [RLVa:KB] - Checked: 2010-04-23 (RLVa-1.2.0f) | Modified: RLVa-1.2.0f
		if ( (rlv_handler_t::isEnabled()) && (CHAT_TYPE_START != chat.mChatType) && (CHAT_TYPE_STOP != chat.mChatType) )
		{
			// NOTE: chatter can be NULL (may not have rezzed yet, or could be another avie's HUD attachment)
			BOOL is_attachment = (chatter) ? chatter->isAttachment() : FALSE;

			// Filtering "rules":
			//   avatar  => filter all avie text (unless it's this avie or they're an exemption)
			//   objects => filter everything except attachments this avie owns (never filter llOwnerSay chat)
			if ( ( (CHAT_SOURCE_AGENT == chat.mSourceType) && (from_id != gAgent.getID()) ) || 
				 ( (CHAT_SOURCE_OBJECT == chat.mSourceType) && ((!is_owned_by_me) || (!is_attachment)) && 
				   (CHAT_TYPE_OWNER != chat.mChatType) ) )
			{
				if (!RlvUtil::isEmote(mesg))
				{
					if ( (gRlvHandler.hasBehaviour(RLV_BHVR_RECVCHAT)) && (!gRlvHandler.isException(RLV_BHVR_RECVCHAT, from_id)) )
						gRlvHandler.filterChat(mesg, false);
				}
				else if ( (gRlvHandler.hasBehaviour(RLV_BHVR_RECVEMOTE)) && (!gRlvHandler.isException(RLV_BHVR_RECVEMOTE, from_id)) )
				{
					mesg = "/me ...";
				}
			}

			// Filtering "rules":
			//   avatar => filter only their name (unless it's this avie)
			//   other  => filter everything except attachments this avie owns but then we still do filter their text
			if ( (gRlvHandler.hasBehaviour(RLV_BHVR_SHOWNAMES)) &&
				 ((CHAT_SOURCE_AGENT != chat.mSourceType) || (chat.mFromID != gAgent.getID())) )
			{
				if (CHAT_SOURCE_AGENT == chat.mSourceType)
				{
					chat.mFromName = RlvStrings::getAnonym(chat.mFromName);
					chat.mRlvNamesFiltered = TRUE;
				} 
				else if ( (!is_owned_by_me) || (!is_attachment) )
				{
					RlvUtil::filterNames(chat.mFromName);
				}
			}

			// Create an "objectim" URL for objects if we're either @shownames or @showloc restricted
			// (we need to do this now because we won't be have enough information to do it later on)
			if ( (CHAT_SOURCE_OBJECT == chat.mSourceType) && 
				 ((gRlvHandler.hasBehaviour(RLV_BHVR_SHOWNAMES)) || (gRlvHandler.hasBehaviour(RLV_BHVR_SHOWLOC))) )
			{
				LLSD sdQuery;
				sdQuery["name"] = chat.mFromName;
				sdQuery["owner"] = owner_id;

				if ( (gRlvHandler.hasBehaviour(RLV_BHVR_SHOWNAMES)) && (!is_owned_by_me) )
					sdQuery["rlv_shownames"] = true;

				const LLViewerRegion* pRegion = LLWorld::getInstance()->getRegionFromPosAgent(chat.mPosAgent);
				if (pRegion)
					sdQuery["slurl"] = LLSLURL(pRegion->getName(), chat.mPosAgent).getLocationString();

				chat.mURL = LLSLURL("objectim", from_id, LLURI::mapToQueryString(sdQuery)).getSLURLString();
			}
		}
// [/RLVa:KB]

		BOOL ircstyle = FALSE;

		// Look for IRC-style emotes here so chatbubbles work
		std::string prefix = mesg.substr(0, 4);
		if (prefix == "/me " || prefix == "/me'")
		{
			ircstyle = TRUE;
		}
		chat.mText = mesg;

		// Look for the start of typing so we can put "..." in the bubbles.
		if (CHAT_TYPE_START == chat.mChatType)
		{
			LLLocalSpeakerMgr::getInstance()->setSpeakerTyping(from_id, TRUE);

			// Might not have the avatar constructed yet, eg on login.
			if (chatter && chatter->isAvatar())
			{
				((LLVOAvatar*)chatter)->startTyping();
			}
			return;
		}
		else if (CHAT_TYPE_STOP == chat.mChatType)
		{
			LLLocalSpeakerMgr::getInstance()->setSpeakerTyping(from_id, FALSE);

			// Might not have the avatar constructed yet, eg on login.
			if (chatter && chatter->isAvatar())
			{
				((LLVOAvatar*)chatter)->stopTyping();
			}
			return;
		}

		// Look for IRC-style emotes
		if (ircstyle)
		{
			// set CHAT_STYLE_IRC to avoid adding Avatar Name as author of message. See EXT-656
			chat.mChatStyle = CHAT_STYLE_IRC;

			// Do nothing, ircstyle is fixed above for chat bubbles
		}
		else
		{
			switch(chat.mChatType)
			{
			case CHAT_TYPE_WHISPER:
				verb = LLTrans::getString("whisper") + " ";
				break;
			case CHAT_TYPE_OWNER:
// [RLVa:KB] - Checked: 2010-02-XX (RLVa-1.2.0a) | Modified: RLVa-1.1.0f
				// TODO-RLVa: [RLVa-1.2.0] consider rewriting this before a RLVa-1.2.0 release
				if ( (rlv_handler_t::isEnabled()) && (mesg.length() > 3) && (RLV_CMD_PREFIX == mesg[0]) && (CHAT_TYPE_OWNER == chat.mChatType) )
				{
					mesg.erase(0, 1);
					LLStringUtil::toLower(mesg);

					std::string strExecuted, strFailed, strRetained, *pstr;

					boost_tokenizer tokens(mesg, boost::char_separator<char>(",", "", boost::drop_empty_tokens));
					for (boost_tokenizer::iterator itToken = tokens.begin(); itToken != tokens.end(); ++itToken)
					{
						std::string strCmd = *itToken;

						ERlvCmdRet eRet = gRlvHandler.processCommand(from_id, strCmd, true);
						if ( (RlvSettings::getDebug()) &&
							 ( (!RlvSettings::getDebugHideUnsetDup()) || 
							   ((RLV_RET_SUCCESS_UNSET != eRet) && (RLV_RET_SUCCESS_DUPLICATE != eRet)) ) )
						{
							if ( RLV_RET_SUCCESS == (eRet & RLV_RET_SUCCESS) )	
								pstr = &strExecuted;
							else if ( RLV_RET_FAILED == (eRet & RLV_RET_FAILED) )
								pstr = &strFailed;
							else if (RLV_RET_RETAINED == eRet)
								pstr = &strRetained;
							else
							{
								RLV_ASSERT(false);
								pstr = &strFailed;
							}

							const char* pstrSuffix = RlvStrings::getStringFromReturnCode(eRet);
							if (pstrSuffix)
								strCmd.append(" (").append(pstrSuffix).append(")");

							if (!pstr->empty())
								pstr->push_back(',');
							pstr->append(strCmd);
						}
					}

					if (RlvForceWear::instanceExists())
						RlvForceWear::instance().done();

					if ( (!RlvSettings::getDebug()) || ((strExecuted.empty()) && (strFailed.empty()) && (strRetained.empty())) )
						return;

					// Silly people want comprehensive debug messages, blah :p
					if ( (!strExecuted.empty()) && (strFailed.empty()) && (strRetained.empty()) )
					{
						verb = " executes: @";
						mesg = strExecuted;
					}
					else if ( (strExecuted.empty()) && (!strFailed.empty()) && (strRetained.empty()) )
					{
						verb = " failed: @";
						mesg = strFailed;
					}
					else if ( (strExecuted.empty()) && (strFailed.empty()) && (!strRetained.empty()) )
					{
						verb = " retained: @";
						mesg = strRetained;
					}
					else
					{
						verb = ": @";
						if (!strExecuted.empty())
							mesg += "\n    - executed: @" + strExecuted;
						if (!strFailed.empty())
							mesg += "\n    - failed: @" + strFailed;
						if (!strRetained.empty())
							mesg += "\n    - retained: @" + strRetained;
					}

					break;
				}
// [/RLVa:KB]
// [RLVa:KB] - Checked: 2010-03-09 (RLVa-1.2.0b) | Modified: RLVa-1.0.0g
				// Copy/paste from above
				if  ( (rlv_handler_t::isEnabled()) && (chatter) && (chat.mSourceType == CHAT_SOURCE_OBJECT) &&
					  (gSavedSettings.getBOOL("EffectScriptChatParticles")) )
				{
					LLPointer<LLViewerPartSourceChat> psc = new LLViewerPartSourceChat(chatter->getPositionAgent());
					psc->setSourceObject(chatter);
					psc->setColor(color);
					//We set the particles to be owned by the object's owner, 
					//just in case they should be muted by the mute list
					psc->setOwnerUUID(owner_id);
					LLViewerPartSim::getInstance()->addPartSource(psc);
				}
// [/RLVa:KB]
			case CHAT_TYPE_DEBUG_MSG:
			case CHAT_TYPE_NORMAL:
				verb = "";
				break;
			case CHAT_TYPE_SHOUT:
				verb = LLTrans::getString("shout") + " ";
				break;
			case CHAT_TYPE_START:
			case CHAT_TYPE_STOP:
				LL_WARNS("Messaging") << "Got chat type start/stop in main chat processing." << LL_ENDL;
				break;
			default:
				LL_WARNS("Messaging") << "Unknown type " << chat.mChatType << " in chat!" << LL_ENDL;
				verb = "";
				break;
			}


			chat.mText = "";
			chat.mText += verb;
			chat.mText += mesg;
		}
		
		// We have a real utterance now, so can stop showing "..." and proceed.
		if (chatter && chatter->isAvatar())
		{
			LLLocalSpeakerMgr::getInstance()->setSpeakerTyping(from_id, FALSE);
			((LLVOAvatar*)chatter)->stopTyping();
			
			if (!is_muted && !is_busy)
			{
				visible_in_chat_bubble = gSavedSettings.getBOOL("UseChatBubbles");
				std::string formated_msg = "";
				LLViewerChat::formatChatMsg(chat, formated_msg);
				LLChat chat_bubble = chat;
				chat_bubble.mText = formated_msg;
				((LLVOAvatar*)chatter)->addChat(chat_bubble);
			}
		}
		
		if (chatter)
		{
			chat.mPosAgent = chatter->getPositionAgent();
		}

		// truth table:
		// LINDEN	BUSY	MUTED	OWNED_BY_YOU	TASK		DISPLAY		STORE IN HISTORY
		// F		F		F		F				*			Yes			Yes
		// F		F		F		T				*			Yes			Yes
		// F		F		T		F				*			No			No
		// F		F		T		T				*			No			No
		// F		T		F		F				*			No			Yes
		// F		T		F		T				*			Yes			Yes
		// F		T		T		F				*			No			No
		// F		T		T		T				*			No			No
		// T		*		*		*				F			Yes			Yes

		chat.mMuted = is_muted && !is_linden;

		// pass owner_id to chat so that we can display the remote
		// object inspect for an object that is chatting with you
		LLSD args;
		args["type"] = LLNotificationsUI::NT_NEARBYCHAT;
		chat.mOwnerID = owner_id;

		if (gSavedSettings.getBOOL("TranslateChat") && chat.mSourceType != CHAT_SOURCE_SYSTEM)
		{
			if (chat.mChatStyle == CHAT_STYLE_IRC)
			{
				mesg = mesg.substr(4, std::string::npos);
			}
			const std::string from_lang = ""; // leave empty to trigger autodetect
			const std::string to_lang = LLTranslate::getTranslateLanguage();

			LLHTTPClient::ResponderPtr result = ChatTranslationReceiver::build(from_lang, to_lang, mesg, chat, args);
			LLTranslate::translateMessage(result, from_lang, to_lang, mesg);
		}
		else
		{
			LLNotificationsUI::LLNotificationManager::instance().onChat(chat, args);
		}
	}
}


// Simulator we're on is informing the viewer that the agent
// is starting to teleport (perhaps to another sim, perhaps to the 
// same sim). If we initiated the teleport process by sending some kind 
// of TeleportRequest, then this info is redundant, but if the sim 
// initiated the teleport (via a script call, being killed, etc.) 
// then this info is news to us.
void process_teleport_start(LLMessageSystem *msg, void**)
{
	U32 teleport_flags = 0x0;
	msg->getU32("Info", "TeleportFlags", teleport_flags);

	LL_DEBUGS("Messaging") << "Got TeleportStart with TeleportFlags=" << teleport_flags << ". gTeleportDisplay: " << gTeleportDisplay << ", gAgent.mTeleportState: " << gAgent.getTeleportState() << LL_ENDL;

//	if (teleport_flags & TELEPORT_FLAGS_DISABLE_CANCEL)
// [RLVa:KB] - Checked: 2010-04-07 (RLVa-1.2.0d) | Added: RLVa-0.2.0b
	if ( (teleport_flags & TELEPORT_FLAGS_DISABLE_CANCEL) || (!gRlvHandler.getCanCancelTp()) )
// [/RLVa:KB]
	{
		gViewerWindow->setProgressCancelButtonVisible(FALSE);
	}
	else
	{
		gViewerWindow->setProgressCancelButtonVisible(TRUE, LLTrans::getString("Cancel"));
	}

	// Freeze the UI and show progress bar
	// Note: could add data here to differentiate between normal teleport and death.

	if( gAgent.getTeleportState() == LLAgent::TELEPORT_NONE )
	{
		gTeleportDisplay = TRUE;
		gAgent.setTeleportState( LLAgent::TELEPORT_START );
		make_ui_sound("UISndTeleportOut");
		
		LL_INFOS("Messaging") << "Teleport initiated by remote TeleportStart message with TeleportFlags: " <<  teleport_flags << LL_ENDL;
		// Don't call LLFirstUse::useTeleport here because this could be
		// due to being killed, which would send you home, not to a Telehub
	}
}

void process_teleport_progress(LLMessageSystem* msg, void**)
{
	LLUUID agent_id;
	msg->getUUID("AgentData", "AgentID", agent_id);
	if((gAgent.getID() != agent_id)
	   || (gAgent.getTeleportState() == LLAgent::TELEPORT_NONE))
	{
		LL_WARNS("Messaging") << "Unexpected teleport progress message." << LL_ENDL;
		return;
	}
	U32 teleport_flags = 0x0;
	msg->getU32("Info", "TeleportFlags", teleport_flags);
//	if (teleport_flags & TELEPORT_FLAGS_DISABLE_CANCEL)
// [RLVa:KB] - Checked: 2010-04-07 (RLVa-1.2.0d) | Added: RLVa-0.2.0b
	if ( (teleport_flags & TELEPORT_FLAGS_DISABLE_CANCEL) || (!gRlvHandler.getCanCancelTp()) )
// [/RLVa:KB]
	{
		gViewerWindow->setProgressCancelButtonVisible(FALSE);
	}
	else
	{
		gViewerWindow->setProgressCancelButtonVisible(TRUE, LLTrans::getString("Cancel"));
	}
	std::string buffer;
	msg->getString("Info", "Message", buffer);
	LL_DEBUGS("Messaging") << "teleport progress: " << buffer << LL_ENDL;

	//Sorta hacky...default to using simulator raw messages
	//if we don't find the coresponding mapping in our progress mappings
	std::string message = buffer;

	if (LLAgent::sTeleportProgressMessages.find(buffer) != 
		LLAgent::sTeleportProgressMessages.end() )
	{
		message = LLAgent::sTeleportProgressMessages[buffer];
	}

	gAgent.setTeleportMessage(LLAgent::sTeleportProgressMessages[message]);
}

class LLFetchInWelcomeArea : public LLInventoryFetchDescendentsObserver
{
public:
	LLFetchInWelcomeArea(const uuid_vec_t &ids) :
		LLInventoryFetchDescendentsObserver(ids)
	{}
	virtual void done()
	{
		LLIsType is_landmark(LLAssetType::AT_LANDMARK);
		LLIsType is_card(LLAssetType::AT_CALLINGCARD);

		LLInventoryModel::cat_array_t	card_cats;
		LLInventoryModel::item_array_t	card_items;
		LLInventoryModel::cat_array_t	land_cats;
		LLInventoryModel::item_array_t	land_items;

		uuid_vec_t::iterator it = mComplete.begin();
		uuid_vec_t::iterator end = mComplete.end();
		for(; it != end; ++it)
		{
			gInventory.collectDescendentsIf(
				(*it),
				land_cats,
				land_items,
				LLInventoryModel::EXCLUDE_TRASH,
				is_landmark);
			gInventory.collectDescendentsIf(
				(*it),
				card_cats,
				card_items,
				LLInventoryModel::EXCLUDE_TRASH,
				is_card);
		}
		LLSD args;
		if ( land_items.count() > 0 )
		{	// Show notification that they can now teleport to landmarks.  Use a random landmark from the inventory
			S32 random_land = ll_rand( land_items.count() - 1 );
			args["NAME"] = land_items[random_land]->getName();
			LLNotificationsUtil::add("TeleportToLandmark",args);
		}
		if ( card_items.count() > 0 )
		{	// Show notification that they can now contact people.  Use a random calling card from the inventory
			S32 random_card = ll_rand( card_items.count() - 1 );
			args["NAME"] = card_items[random_card]->getName();
			LLNotificationsUtil::add("TeleportToPerson",args);
		}

		gInventory.removeObserver(this);
		delete this;
	}
};



class LLPostTeleportNotifiers : public LLEventTimer 
{
public:
	LLPostTeleportNotifiers();
	virtual ~LLPostTeleportNotifiers();

	//function to be called at the supplied frequency
	virtual BOOL tick();
};

LLPostTeleportNotifiers::LLPostTeleportNotifiers() : LLEventTimer( 2.0 )
{
};

LLPostTeleportNotifiers::~LLPostTeleportNotifiers()
{
}

BOOL LLPostTeleportNotifiers::tick()
{
	BOOL all_done = FALSE;
	if ( gAgent.getTeleportState() == LLAgent::TELEPORT_NONE )
	{
		// get callingcards and landmarks available to the user arriving.
		uuid_vec_t folders;
		const LLUUID callingcard_id = gInventory.findCategoryUUIDForType(LLFolderType::FT_CALLINGCARD);
		if(callingcard_id.notNull()) 
			folders.push_back(callingcard_id);
		const LLUUID folder_id = gInventory.findCategoryUUIDForType(LLFolderType::FT_LANDMARK);
		if(folder_id.notNull()) 
			folders.push_back(folder_id);
		if(!folders.empty())
		{
			LLFetchInWelcomeArea* fetcher = new LLFetchInWelcomeArea(folders);
			fetcher->startFetch();
			if(fetcher->isFinished())
			{
				fetcher->done();
			}
			else
			{
				gInventory.addObserver(fetcher);
			}
		}
		all_done = TRUE;
	}

	return all_done;
}



// Teleport notification from the simulator
// We're going to pretend to be a new agent
void process_teleport_finish(LLMessageSystem* msg, void**)
{
	LL_DEBUGS("Messaging") << "Got teleport location message" << LL_ENDL;
	LLUUID agent_id;
	msg->getUUIDFast(_PREHASH_Info, _PREHASH_AgentID, agent_id);
	if (agent_id != gAgent.getID())
	{
		LL_WARNS("Messaging") << "Got teleport notification for wrong agent!" << LL_ENDL;
		return;
	}
	
	// Teleport is finished; it can't be cancelled now.
	gViewerWindow->setProgressCancelButtonVisible(FALSE);

	// Do teleport effect for where you're leaving
	// VEFFECT: TeleportStart
	LLHUDEffectSpiral *effectp = (LLHUDEffectSpiral *)LLHUDManager::getInstance()->createViewerEffect(LLHUDObject::LL_HUD_EFFECT_POINT, TRUE);
	effectp->setPositionGlobal(gAgent.getPositionGlobal());
	effectp->setColor(LLColor4U(gAgent.getEffectColor()));
	LLHUDManager::getInstance()->sendEffects();

	U32 location_id;
	U32 sim_ip;
	U16 sim_port;
	LLVector3 pos, look_at;
	U64 region_handle;
	msg->getU32Fast(_PREHASH_Info, _PREHASH_LocationID, location_id);
	msg->getIPAddrFast(_PREHASH_Info, _PREHASH_SimIP, sim_ip);
	msg->getIPPortFast(_PREHASH_Info, _PREHASH_SimPort, sim_port);
	//msg->getVector3Fast(_PREHASH_Info, _PREHASH_Position, pos);
	//msg->getVector3Fast(_PREHASH_Info, _PREHASH_LookAt, look_at);
	msg->getU64Fast(_PREHASH_Info, _PREHASH_RegionHandle, region_handle);
	U32 teleport_flags;
	msg->getU32Fast(_PREHASH_Info, _PREHASH_TeleportFlags, teleport_flags);
	
	
	std::string seedCap;
	msg->getStringFast(_PREHASH_Info, _PREHASH_SeedCapability, seedCap);

	// update home location if we are teleporting out of prelude - specific to teleporting to welcome area 
	if((teleport_flags & TELEPORT_FLAGS_SET_HOME_TO_TARGET)
	   && (!gAgent.isGodlike()))
	{
		gAgent.setHomePosRegion(region_handle, pos);

		// Create a timer that will send notices when teleporting is all finished.  Since this is 
		// based on the LLEventTimer class, it will be managed by that class and not orphaned or leaked.
		new LLPostTeleportNotifiers();
	}

	LLHost sim_host(sim_ip, sim_port);

	// Viewer trusts the simulator.
	gMessageSystem->enableCircuit(sim_host, TRUE);
	LLViewerRegion* regionp =  LLWorld::getInstance()->addRegion(region_handle, sim_host);

/*
	// send camera update to new region
	gAgentCamera.updateCamera();

	// likewise make sure the camera is behind the avatar
	gAgentCamera.resetView(TRUE);
	LLVector3 shift_vector = regionp->getPosRegionFromGlobal(gAgent.getRegion()->getOriginGlobal());
	gAgent.setRegion(regionp);
	gObjectList.shiftObjects(shift_vector);

	if (isAgentAvatarValid())
	{
		gAgentAvatarp->clearChatText();
		gAgentCamera.slamLookAt(look_at);
	}
	gAgent.setPositionAgent(pos);
	gAssetStorage->setUpstream(sim);
	gCacheName->setUpstream(sim);
*/

	// now, use the circuit info to tell simulator about us!
	LL_INFOS("Messaging") << "process_teleport_finish() Enabling "
			<< sim_host << " with code " << msg->mOurCircuitCode << LL_ENDL;
	msg->newMessageFast(_PREHASH_UseCircuitCode);
	msg->nextBlockFast(_PREHASH_CircuitCode);
	msg->addU32Fast(_PREHASH_Code, msg->getOurCircuitCode());
	msg->addUUIDFast(_PREHASH_SessionID, gAgent.getSessionID());
	msg->addUUIDFast(_PREHASH_ID, gAgent.getID());
	msg->sendReliable(sim_host);

	send_complete_agent_movement(sim_host);
	gAgent.setTeleportState( LLAgent::TELEPORT_MOVING );
	gAgent.setTeleportMessage(LLAgent::sTeleportProgressMessages["contacting"]);

	regionp->setSeedCapability(seedCap);

	// Don't send camera updates to the new region until we're
	// actually there...


	// Now do teleport effect for where you're going.
	// VEFFECT: TeleportEnd
	effectp = (LLHUDEffectSpiral *)LLHUDManager::getInstance()->createViewerEffect(LLHUDObject::LL_HUD_EFFECT_POINT, TRUE);
	effectp->setPositionGlobal(gAgent.getPositionGlobal());

	effectp->setColor(LLColor4U(gAgent.getEffectColor()));
	LLHUDManager::getInstance()->sendEffects();

//	gTeleportDisplay = TRUE;
//	gTeleportDisplayTimer.reset();
//	gViewerWindow->setShowProgress(TRUE);
}

// stuff we have to do every time we get an AvatarInitComplete from a sim
/*
void process_avatar_init_complete(LLMessageSystem* msg, void**)
{
	LLVector3 agent_pos;
	msg->getVector3Fast(_PREHASH_AvatarData, _PREHASH_Position, agent_pos);
	agent_movement_complete(msg->getSender(), agent_pos);
}
*/

void process_agent_movement_complete(LLMessageSystem* msg, void**)
{
	gAgentMovementCompleted = true;

	LLUUID agent_id;
	msg->getUUIDFast(_PREHASH_AgentData, _PREHASH_AgentID, agent_id);
	LLUUID session_id;
	msg->getUUIDFast(_PREHASH_AgentData, _PREHASH_SessionID, session_id);
	if((gAgent.getID() != agent_id) || (gAgent.getSessionID() != session_id))
	{
		LL_WARNS("Messaging") << "Incorrect id in process_agent_movement_complete()"
				<< LL_ENDL;
		return;
	}

	LL_DEBUGS("Messaging") << "process_agent_movement_complete()" << LL_ENDL;

	// *TODO: check timestamp to make sure the movement compleation
	// makes sense.
	LLVector3 agent_pos;
	msg->getVector3Fast(_PREHASH_Data, _PREHASH_Position, agent_pos);
	LLVector3 look_at;
	msg->getVector3Fast(_PREHASH_Data, _PREHASH_LookAt, look_at);
	U64 region_handle;
	msg->getU64Fast(_PREHASH_Data, _PREHASH_RegionHandle, region_handle);
	
	std::string version_channel;
	msg->getString("SimData", "ChannelVersion", version_channel);

	if (!isAgentAvatarValid())
	{
		// Could happen if you were immediately god-teleported away on login,
		// maybe other cases.  Continue, but warn.
		LL_WARNS("Messaging") << "agent_movement_complete() with NULL avatarp." << LL_ENDL;
	}

	F32 x, y;
	from_region_handle(region_handle, &x, &y);
	LLViewerRegion* regionp = LLWorld::getInstance()->getRegionFromHandle(region_handle);
	if (!regionp)
	{
		if (gAgent.getRegion())
		{
			LL_WARNS("Messaging") << "current region " << gAgent.getRegion()->getOriginGlobal() << LL_ENDL;
		}

		LL_WARNS("Messaging") << "Agent being sent to invalid home region: " 
			<< x << ":" << y 
			<< " current pos " << gAgent.getPositionGlobal()
			<< LL_ENDL;
		LLAppViewer::instance()->forceDisconnect(LLTrans::getString("SentToInvalidRegion"));
		return;

	}

	LL_INFOS("Messaging") << "Changing home region to " << x << ":" << y << LL_ENDL;

	// set our upstream host the new simulator and shuffle things as
	// appropriate.
	LLVector3 shift_vector = regionp->getPosRegionFromGlobal(
		gAgent.getRegion()->getOriginGlobal());
	gAgent.setRegion(regionp);
	gObjectList.shiftObjects(shift_vector);
	gAssetStorage->setUpstream(msg->getSender());
	gCacheName->setUpstream(msg->getSender());
	gViewerThrottle.sendToSim();
	gViewerWindow->sendShapeToSim();

	bool is_teleport = gAgent.getTeleportState() == LLAgent::TELEPORT_MOVING;

	if( is_teleport )
	{
		if (gAgent.getTeleportKeepsLookAt())
		{
			// *NOTE: the LookAt data we get from the sim here doesn't
			// seem to be useful, so get it from the camera instead
			look_at = LLViewerCamera::getInstance()->getAtAxis();
		}
		// Force the camera back onto the agent, don't animate.
		gAgentCamera.setFocusOnAvatar(TRUE, FALSE);
		gAgentCamera.slamLookAt(look_at);
		gAgentCamera.updateCamera();

		gAgent.setTeleportState( LLAgent::TELEPORT_START_ARRIVAL );

		// set the appearance on teleport since the new sim does not
		// know what you look like.
		gAgent.sendAgentSetAppearance();

		if (isAgentAvatarValid())
		{
			// Chat the "back" SLURL. (DEV-4907)

			LLSLURL slurl;
			gAgent.getTeleportSourceSLURL(slurl);
			LLSD substitution = LLSD().with("[T_SLURL]", slurl.getSLURLString());
			std::string completed_from = LLAgent::sTeleportProgressMessages["completed_from"];
			LLStringUtil::format(completed_from, substitution);

			LLSD args;
			args["MESSAGE"] = completed_from;
			LLNotificationsUtil::add("SystemMessageTip", args);

			// Set the new position
			gAgentAvatarp->setPositionAgent(agent_pos);
			gAgentAvatarp->clearChat();
			gAgentAvatarp->slamPosition();
		}
	}
	else
	{
		// This is likely just the initial logging in phase.
		gAgent.setTeleportState( LLAgent::TELEPORT_NONE );
	}

	if ( LLTracker::isTracking(NULL) )
	{
		// Check distance to beacon, if < 5m, remove beacon
		LLVector3d beacon_pos = LLTracker::getTrackedPositionGlobal();
		LLVector3 beacon_dir(agent_pos.mV[VX] - (F32)fmod(beacon_pos.mdV[VX], 256.0), agent_pos.mV[VY] - (F32)fmod(beacon_pos.mdV[VY], 256.0), 0);
		if (beacon_dir.magVecSquared() < 25.f)
		{
			LLTracker::stopTracking(NULL);
		}
		else if ( is_teleport && !gAgent.getTeleportKeepsLookAt() )
		{
			//look at the beacon
			LLVector3 global_agent_pos = agent_pos;
			global_agent_pos[0] += x;
			global_agent_pos[1] += y;
			look_at = (LLVector3)beacon_pos - global_agent_pos;
			look_at.normVec();
			gAgentCamera.slamLookAt(look_at);
		}
	}

	// TODO: Put back a check for flying status! DK 12/19/05
	// Sim tells us whether the new position is off the ground
	/*
	if (teleport_flags & TELEPORT_FLAGS_IS_FLYING)
	{
		gAgent.setFlying(TRUE);
	}
	else
	{
		gAgent.setFlying(FALSE);
	}
	*/

	send_agent_update(TRUE, TRUE);

	if (gAgent.getRegion()->getBlockFly())
	{
		gAgent.setFlying(gAgent.canFly());
	}

	// force simulator to recognize busy state
	if (gAgent.getBusy())
	{
		gAgent.setBusy();
	}
	else
	{
		gAgent.clearBusy();
	}

	if (isAgentAvatarValid())
	{
		gAgentAvatarp->mFootPlane.clearVec();
	}
	
	// send walk-vs-run status
	gAgent.sendWalkRun(gAgent.getRunning() || gAgent.getAlwaysRun());

	// If the server version has changed, display an info box and offer
	// to display the release notes, unless this is the initial log in.
	if (gLastVersionChannel == version_channel)
	{
		return;
	}

	if (!gLastVersionChannel.empty())
	{
		// work out the URL for this server's Release Notes
		std::string url ="http://wiki.secondlife.com/wiki/Release_Notes/";
		std::string server_version = version_channel;
		std::vector<std::string> s_vect;
		boost::algorithm::split(s_vect, server_version, isspace);
		for(U32 i = 0; i < s_vect.size(); i++)
		{
			if (i != (s_vect.size() - 1))
			{
				if(i != (s_vect.size() - 2))
				{
				   url += s_vect[i] + "_";
				}
				else
				{
					url += s_vect[i] + "/";
				}
			}
			else
			{
				url += s_vect[i].substr(0,4);
			}
		}

		LLSD args;
		args["URL"] = url;
		LLNotificationsUtil::add("ServerVersionChanged", args);
	}

	gLastVersionChannel = version_channel;
}

void process_crossed_region(LLMessageSystem* msg, void**)
{
	LLUUID agent_id;
	msg->getUUIDFast(_PREHASH_AgentData, _PREHASH_AgentID, agent_id);
	LLUUID session_id;
	msg->getUUIDFast(_PREHASH_AgentData, _PREHASH_SessionID, session_id);
	if((gAgent.getID() != agent_id) || (gAgent.getSessionID() != session_id))
	{
		LL_WARNS("Messaging") << "Incorrect id in process_crossed_region()"
				<< LL_ENDL;
		return;
	}
	LL_INFOS("Messaging") << "process_crossed_region()" << LL_ENDL;

	U32 sim_ip;
	msg->getIPAddrFast(_PREHASH_RegionData, _PREHASH_SimIP, sim_ip);
	U16 sim_port;
	msg->getIPPortFast(_PREHASH_RegionData, _PREHASH_SimPort, sim_port);
	LLHost sim_host(sim_ip, sim_port);
	U64 region_handle;
	msg->getU64Fast(_PREHASH_RegionData, _PREHASH_RegionHandle, region_handle);
	
	std::string seedCap;
	msg->getStringFast(_PREHASH_RegionData, _PREHASH_SeedCapability, seedCap);

	send_complete_agent_movement(sim_host);

	LLViewerRegion* regionp = LLWorld::getInstance()->addRegion(region_handle, sim_host);
	regionp->setSeedCapability(seedCap);
}



// Sends avatar and camera information to simulator.
// Sent roughly once per frame, or 20 times per second, whichever is less often

const F32 THRESHOLD_HEAD_ROT_QDOT = 0.9997f;	// ~= 2.5 degrees -- if its less than this we need to update head_rot
const F32 MAX_HEAD_ROT_QDOT = 0.99999f;			// ~= 0.5 degrees -- if its greater than this then no need to update head_rot
												// between these values we delay the updates (but no more than one second)

static LLFastTimer::DeclareTimer FTM_AGENT_UPDATE_SEND("Send Message");

void send_agent_update(BOOL force_send, BOOL send_reliable)
{
	if (gAgent.getTeleportState() != LLAgent::TELEPORT_NONE)
	{
		// We don't care if they want to send an agent update, they're not allowed to until the simulator
		// that's the target is ready to receive them (after avatar_init_complete is received)
		return;
	}

	// We have already requested to log out.  Don't send agent updates.
	if(LLAppViewer::instance()->logoutRequestSent())
	{
		return;
	}

	// no region to send update to
	if(gAgent.getRegion() == NULL)
	{
		return;
	}

	const F32 TRANSLATE_THRESHOLD = 0.01f;

	// NOTA BENE: This is (intentionally?) using the small angle sine approximation to test for rotation
	//			  Plus, there is an extra 0.5 in the mix since the perpendicular between last_camera_at and getAtAxis() bisects cam_rot_change
	//			  Thus, we're actually testing against 0.2 degrees
	const F32 ROTATION_THRESHOLD = 0.1f * 2.f*F_PI/360.f;			//  Rotation thresh 0.2 deg, see note above

	const U8 DUP_MSGS = 1;				//  HACK!  number of times to repeat data on motionless agent

	//  Store data on last sent update so that if no changes, no send
	static LLVector3 last_camera_pos_agent, 
					 last_camera_at, 
					 last_camera_left,
					 last_camera_up;
	
	static LLVector3 cam_center_chg,
					 cam_rot_chg;

	static LLQuaternion last_head_rot;
	static U32 last_control_flags = 0;
	static U8 last_render_state;
	static U8 duplicate_count = 0;
	static F32 head_rot_chg = 1.0;
	static U8 last_flags;

	LLMessageSystem	*msg = gMessageSystem;
	LLVector3		camera_pos_agent;				// local to avatar's region
	U8				render_state;

	LLQuaternion body_rotation = gAgent.getFrameAgent().getQuaternion();
	LLQuaternion head_rotation = gAgent.getHeadRotation();

	camera_pos_agent = gAgentCamera.getCameraPositionAgent();

	render_state = gAgent.getRenderState();

	U32		control_flag_change = 0;
	U8		flag_change = 0;

	cam_center_chg = last_camera_pos_agent - camera_pos_agent;
	cam_rot_chg = last_camera_at - LLViewerCamera::getInstance()->getAtAxis();

	// If a modifier key is held down, turn off
	// LBUTTON and ML_LBUTTON so that using the camera (alt-key) doesn't
	// trigger a control event.
	U32 control_flags = gAgent.getControlFlags();
	MASK	key_mask = gKeyboard->currentMask(TRUE);
	if (key_mask & MASK_ALT || key_mask & MASK_CONTROL)
	{
		control_flags &= ~(	AGENT_CONTROL_LBUTTON_DOWN |
							AGENT_CONTROL_ML_LBUTTON_DOWN );
		control_flags |= 	AGENT_CONTROL_LBUTTON_UP |
							AGENT_CONTROL_ML_LBUTTON_UP ;
	}

	control_flag_change = last_control_flags ^ control_flags;

	U8 flags = AU_FLAGS_NONE;
	if (gAgent.isGroupTitleHidden())
	{
		flags |= AU_FLAGS_HIDETITLE;
	}
	if (gAgent.getAutoPilot())
	{
		flags |= AU_FLAGS_CLIENT_AUTOPILOT;
	}

	flag_change = last_flags ^ flags;

	head_rot_chg = dot(last_head_rot, head_rotation);

	if (force_send || 
		(cam_center_chg.magVec() > TRANSLATE_THRESHOLD) || 
		(head_rot_chg < THRESHOLD_HEAD_ROT_QDOT) ||	
		(last_render_state != render_state) ||
		(cam_rot_chg.magVec() > ROTATION_THRESHOLD) ||
		control_flag_change != 0 ||
		flag_change != 0)  
	{
/*
		if (head_rot_chg < THRESHOLD_HEAD_ROT_QDOT)
		{
			//LL_INFOS("Messaging") << "head rot " << head_rotation << LL_ENDL;
			LL_INFOS("Messaging") << "head_rot_chg = " << head_rot_chg << LL_ENDL;
		}
		if (cam_rot_chg.magVec() > ROTATION_THRESHOLD) 
		{
			LL_INFOS("Messaging") << "cam rot " <<  cam_rot_chg.magVec() << LL_ENDL;
		}
		if (cam_center_chg.magVec() > TRANSLATE_THRESHOLD)
		{
			LL_INFOS("Messaging") << "cam center " << cam_center_chg.magVec() << LL_ENDL;
		}
//		if (drag_delta_chg.magVec() > TRANSLATE_THRESHOLD)
//		{
//			LL_INFOS("Messaging") << "drag delta " << drag_delta_chg.magVec() << LL_ENDL;
//		}
		if (control_flag_change)
		{
			LL_INFOS("Messaging") << "dcf = " << control_flag_change << LL_ENDL;
		}
*/

		duplicate_count = 0;
	}
	else
	{
		duplicate_count++;

		if (head_rot_chg < MAX_HEAD_ROT_QDOT  &&  duplicate_count < AGENT_UPDATES_PER_SECOND)
		{
			// The head_rotation is sent for updating things like attached guns.
			// We only trigger a new update when head_rotation deviates beyond
			// some threshold from the last update, however this can break fine
			// adjustments when trying to aim an attached gun, so what we do here
			// (where we would normally skip sending an update when nothing has changed)
			// is gradually reduce the threshold to allow a better update to 
			// eventually get sent... should update to within 0.5 degrees in less 
			// than a second.
			if (head_rot_chg < THRESHOLD_HEAD_ROT_QDOT + (MAX_HEAD_ROT_QDOT - THRESHOLD_HEAD_ROT_QDOT) * duplicate_count / AGENT_UPDATES_PER_SECOND)
			{
				duplicate_count = 0;
			}
			else
			{
				return;
			}
		}
		else
		{
			return;
		}
	}

	if (duplicate_count < DUP_MSGS && !gDisconnected)
	{
		LLFastTimer t(FTM_AGENT_UPDATE_SEND);
		// Build the message
		msg->newMessageFast(_PREHASH_AgentUpdate);
		msg->nextBlockFast(_PREHASH_AgentData);
		msg->addUUIDFast(_PREHASH_AgentID, gAgent.getID());
		msg->addUUIDFast(_PREHASH_SessionID, gAgent.getSessionID());
		msg->addQuatFast(_PREHASH_BodyRotation, body_rotation);
		msg->addQuatFast(_PREHASH_HeadRotation, head_rotation);
		msg->addU8Fast(_PREHASH_State, render_state);
		msg->addU8Fast(_PREHASH_Flags, flags);

//		if (camera_pos_agent.mV[VY] > 255.f)
//		{
//			LL_INFOS("Messaging") << "Sending camera center " << camera_pos_agent << LL_ENDL;
//		}
		
		msg->addVector3Fast(_PREHASH_CameraCenter, camera_pos_agent);
		msg->addVector3Fast(_PREHASH_CameraAtAxis, LLViewerCamera::getInstance()->getAtAxis());
		msg->addVector3Fast(_PREHASH_CameraLeftAxis, LLViewerCamera::getInstance()->getLeftAxis());
		msg->addVector3Fast(_PREHASH_CameraUpAxis, LLViewerCamera::getInstance()->getUpAxis());
		msg->addF32Fast(_PREHASH_Far, gAgentCamera.mDrawDistance);
		
		msg->addU32Fast(_PREHASH_ControlFlags, control_flags);

		if (gDebugClicks)
		{
			if (control_flags & AGENT_CONTROL_LBUTTON_DOWN)
			{
				LL_INFOS("Messaging") << "AgentUpdate left button down" << LL_ENDL;
			}

			if (control_flags & AGENT_CONTROL_LBUTTON_UP)
			{
				LL_INFOS("Messaging") << "AgentUpdate left button up" << LL_ENDL;
			}
		}

		gAgent.enableControlFlagReset();

		if (!send_reliable)
		{
			gAgent.sendMessage();
		}
		else
		{
			gAgent.sendReliableMessage();
		}

//		LL_DEBUGS("Messaging") << "agent " << avatar_pos_agent << " cam " << camera_pos_agent << LL_ENDL;

		// Copy the old data 
		last_head_rot = head_rotation;
		last_render_state = render_state;
		last_camera_pos_agent = camera_pos_agent;
		last_camera_at = LLViewerCamera::getInstance()->getAtAxis();
		last_camera_left = LLViewerCamera::getInstance()->getLeftAxis();
		last_camera_up = LLViewerCamera::getInstance()->getUpAxis();
		last_control_flags = control_flags;
		last_flags = flags;
	}
}



// *TODO: Remove this dependency, or figure out a better way to handle
// this hack.
extern U32 gObjectBits;

void process_object_update(LLMessageSystem *mesgsys, void **user_data)
{	
	LLMemType mt(LLMemType::MTYPE_OBJECT);
	// Update the data counters
	if (mesgsys->getReceiveCompressedSize())
	{
		gObjectBits += mesgsys->getReceiveCompressedSize() * 8;
	}
	else
	{
		gObjectBits += mesgsys->getReceiveSize() * 8;
	}

	// Update the object...
	gObjectList.processObjectUpdate(mesgsys, user_data, OUT_FULL);
}

void process_compressed_object_update(LLMessageSystem *mesgsys, void **user_data)
{
	LLMemType mt(LLMemType::MTYPE_OBJECT);
	// Update the data counters
	if (mesgsys->getReceiveCompressedSize())
	{
		gObjectBits += mesgsys->getReceiveCompressedSize() * 8;
	}
	else
	{
		gObjectBits += mesgsys->getReceiveSize() * 8;
	}

	// Update the object...
	gObjectList.processCompressedObjectUpdate(mesgsys, user_data, OUT_FULL_COMPRESSED);
}

void process_cached_object_update(LLMessageSystem *mesgsys, void **user_data)
{
	LLMemType mt(LLMemType::MTYPE_OBJECT);
	// Update the data counters
	if (mesgsys->getReceiveCompressedSize())
	{
		gObjectBits += mesgsys->getReceiveCompressedSize() * 8;
	}
	else
	{
		gObjectBits += mesgsys->getReceiveSize() * 8;
	}

	// Update the object...
	gObjectList.processCachedObjectUpdate(mesgsys, user_data, OUT_FULL_CACHED);
}


void process_terse_object_update_improved(LLMessageSystem *mesgsys, void **user_data)
{
	LLMemType mt(LLMemType::MTYPE_OBJECT);
	if (mesgsys->getReceiveCompressedSize())
	{
		gObjectBits += mesgsys->getReceiveCompressedSize() * 8;
	}
	else
	{
		gObjectBits += mesgsys->getReceiveSize() * 8;
	}

	gObjectList.processCompressedObjectUpdate(mesgsys, user_data, OUT_TERSE_IMPROVED);
}

static LLFastTimer::DeclareTimer FTM_PROCESS_OBJECTS("Process Objects");


void process_kill_object(LLMessageSystem *mesgsys, void **user_data)
{
	LLFastTimer t(FTM_PROCESS_OBJECTS);

	LLUUID		id;
	U32			local_id;
	S32			i;
	S32			num_objects;

	num_objects = mesgsys->getNumberOfBlocksFast(_PREHASH_ObjectData);

	for (i = 0; i < num_objects; i++)
	{
		mesgsys->getU32Fast(_PREHASH_ObjectData, _PREHASH_ID, local_id, i);

		LLViewerObjectList::getUUIDFromLocal(id,
											local_id,
											gMessageSystem->getSenderIP(),
											gMessageSystem->getSenderPort());
		if (id == LLUUID::null)
		{
			LL_DEBUGS("Messaging") << "Unknown kill for local " << local_id << LL_ENDL;
			gObjectList.mNumUnknownKills++;
			continue;
		}
		else
		{
			LL_DEBUGS("Messaging") << "Kill message for local " << local_id << LL_ENDL;
		}

		LLSelectMgr::getInstance()->removeObjectFromSelections(id);

		// ...don't kill the avatar
		if (!(id == gAgentID))
		{
			LLViewerObject *objectp = gObjectList.findObject(id);
			if (objectp)
			{
				// Display green bubble on kill
				if ( gShowObjectUpdates )
				{
					LLViewerObject* newobject;
					newobject = gObjectList.createObjectViewer(LL_PCODE_LEGACY_TEXT_BUBBLE, objectp->getRegion());

					LLVOTextBubble* bubble = (LLVOTextBubble*) newobject;

					bubble->mColor.setVec(0.f, 1.f, 0.f, 1.f);
					bubble->setScale( 2.0f * bubble->getScale() );
					bubble->setPositionGlobal(objectp->getPositionGlobal());
					gPipeline.addObject(bubble);
				}

				// Do the kill
				gObjectList.killObject(objectp);
			}
			else
			{
				LL_WARNS("Messaging") << "Object in UUID lookup, but not on object list in kill!" << LL_ENDL;
				gObjectList.mNumUnknownKills++;
			}
		}
	}
}

void process_time_synch(LLMessageSystem *mesgsys, void **user_data)
{
	LLVector3 sun_direction;
	LLVector3 sun_ang_velocity;
	F32 phase;
	U64	space_time_usec;

    U32 seconds_per_day;
    U32 seconds_per_year;

	// "SimulatorViewerTimeMessage"
	mesgsys->getU64Fast(_PREHASH_TimeInfo, _PREHASH_UsecSinceStart, space_time_usec);
	mesgsys->getU32Fast(_PREHASH_TimeInfo, _PREHASH_SecPerDay, seconds_per_day);
	mesgsys->getU32Fast(_PREHASH_TimeInfo, _PREHASH_SecPerYear, seconds_per_year);

	// This should eventually be moved to an "UpdateHeavenlyBodies" message
	mesgsys->getF32Fast(_PREHASH_TimeInfo, _PREHASH_SunPhase, phase);
	mesgsys->getVector3Fast(_PREHASH_TimeInfo, _PREHASH_SunDirection, sun_direction);
	mesgsys->getVector3Fast(_PREHASH_TimeInfo, _PREHASH_SunAngVelocity, sun_ang_velocity);

	LLWorld::getInstance()->setSpaceTimeUSec(space_time_usec);

	//LL_DEBUGS("Messaging") << "time_synch() - " << sun_direction << ", " << sun_ang_velocity
	//		 << ", " << phase << LL_ENDL;

	gSky.setSunPhase(phase);
	gSky.setSunTargetDirection(sun_direction, sun_ang_velocity);
	if (!gNoRender && !(gSavedSettings.getBOOL("SkyOverrideSimSunPosition") || gSky.getOverrideSun()))
	{
		gSky.setSunDirection(sun_direction, sun_ang_velocity);
	}
}

void process_sound_trigger(LLMessageSystem *msg, void **)
{
	if (!gAudiop) return;

	U64		region_handle = 0;
	F32		gain = 0;
	LLUUID	sound_id;
	LLUUID	owner_id;
	LLUUID	object_id;
	LLUUID	parent_id;
	LLVector3	pos_local;

	msg->getUUIDFast(_PREHASH_SoundData, _PREHASH_SoundID, sound_id);
	msg->getUUIDFast(_PREHASH_SoundData, _PREHASH_OwnerID, owner_id);
	msg->getUUIDFast(_PREHASH_SoundData, _PREHASH_ObjectID, object_id);
	msg->getUUIDFast(_PREHASH_SoundData, _PREHASH_ParentID, parent_id);
	msg->getU64Fast(_PREHASH_SoundData, _PREHASH_Handle, region_handle);
	msg->getVector3Fast(_PREHASH_SoundData, _PREHASH_Position, pos_local);
	msg->getF32Fast(_PREHASH_SoundData, _PREHASH_Gain, gain);

	// adjust sound location to true global coords
	LLVector3d	pos_global = from_region_handle(region_handle);
	pos_global.mdV[VX] += pos_local.mV[VX];
	pos_global.mdV[VY] += pos_local.mV[VY];
	pos_global.mdV[VZ] += pos_local.mV[VZ];

	// Don't play a trigger sound if you can't hear it due
	// to parcel "local audio only" settings.
	if (!LLViewerParcelMgr::getInstance()->canHearSound(pos_global)) return;

	// Don't play sounds triggered by someone you muted.
	if (LLMuteList::getInstance()->isMuted(owner_id, LLMute::flagObjectSounds)) return;
	
	// Don't play sounds from an object you muted
	if (LLMuteList::getInstance()->isMuted(object_id)) return;

	// Don't play sounds from an object whose parent you muted
	if (parent_id.notNull()
		&& LLMuteList::getInstance()->isMuted(parent_id))
	{
		return;
	}

	// Don't play sounds from a region with maturity above current agent maturity
	if( !gAgent.canAccessMaturityInRegion( region_handle ) )
	{
		return;
	}
		
	gAudiop->triggerSound(sound_id, owner_id, gain, LLAudioEngine::AUDIO_TYPE_SFX, pos_global);
}

void process_preload_sound(LLMessageSystem *msg, void **user_data)
{
	if (!gAudiop)
	{
		return;
	}

	LLUUID sound_id;
	LLUUID object_id;
	LLUUID owner_id;

	msg->getUUIDFast(_PREHASH_DataBlock, _PREHASH_SoundID, sound_id);
	msg->getUUIDFast(_PREHASH_DataBlock, _PREHASH_ObjectID, object_id);
	msg->getUUIDFast(_PREHASH_DataBlock, _PREHASH_OwnerID, owner_id);

	LLViewerObject *objectp = gObjectList.findObject(object_id);
	if (!objectp) return;

	if (LLMuteList::getInstance()->isMuted(object_id)) return;
	if (LLMuteList::getInstance()->isMuted(owner_id, LLMute::flagObjectSounds)) return;
	
	LLAudioSource *sourcep = objectp->getAudioSource(owner_id);
	if (!sourcep) return;
	
	LLAudioData *datap = gAudiop->getAudioData(sound_id);

	// Note that I don't actually do any loading of the
	// audio data into a buffer at this point, as it won't actually
	// help us out.

	// Don't play sounds from a region with maturity above current agent maturity
	LLVector3d pos_global = objectp->getPositionGlobal();
	if (gAgent.canAccessMaturityAtGlobal(pos_global))
	{
	// Add audioData starts a transfer internally.
	sourcep->addAudioData(datap, FALSE);
}
}

void process_attached_sound(LLMessageSystem *msg, void **user_data)
{
	F32 gain = 0;
	LLUUID sound_id;
	LLUUID object_id;
	LLUUID owner_id;
	U8 flags;

	msg->getUUIDFast(_PREHASH_DataBlock, _PREHASH_SoundID, sound_id);
	msg->getUUIDFast(_PREHASH_DataBlock, _PREHASH_ObjectID, object_id);
	msg->getUUIDFast(_PREHASH_DataBlock, _PREHASH_OwnerID, owner_id);
	msg->getF32Fast(_PREHASH_DataBlock, _PREHASH_Gain, gain);
	msg->getU8Fast(_PREHASH_DataBlock, _PREHASH_Flags, flags);

	LLViewerObject *objectp = gObjectList.findObject(object_id);
	if (!objectp)
	{
		// we don't know about this object, just bail
		return;
	}
	
	if (LLMuteList::getInstance()->isMuted(object_id)) return;
	
	if (LLMuteList::getInstance()->isMuted(owner_id, LLMute::flagObjectSounds)) return;

	
	// Don't play sounds from a region with maturity above current agent maturity
	LLVector3d pos = objectp->getPositionGlobal();
	if( !gAgent.canAccessMaturityAtGlobal(pos) )
	{
		return;
	}
	
	objectp->setAttachedSound(sound_id, owner_id, gain, flags);
}


void process_attached_sound_gain_change(LLMessageSystem *mesgsys, void **user_data)
{
	F32 gain = 0;
	LLUUID object_guid;
	LLViewerObject *objectp = NULL;

	mesgsys->getUUIDFast(_PREHASH_DataBlock, _PREHASH_ObjectID, object_guid);

	if (!((objectp = gObjectList.findObject(object_guid))))
	{
		// we don't know about this object, just bail
		return;
	}

 	mesgsys->getF32Fast(_PREHASH_DataBlock, _PREHASH_Gain, gain);

	objectp->adjustAudioGain(gain);
}


void process_health_message(LLMessageSystem *mesgsys, void **user_data)
{
	F32 health;

	mesgsys->getF32Fast(_PREHASH_HealthData, _PREHASH_Health, health);

	if (gStatusBar)
	{
		gStatusBar->setHealth((S32)health);
	}
}


void process_sim_stats(LLMessageSystem *msg, void **user_data)
{	
	S32 count = msg->getNumberOfBlocks("Stat");
	for (S32 i = 0; i < count; ++i)
	{
		U32 stat_id;
		F32 stat_value;
		msg->getU32("Stat", "StatID", stat_id, i);
		msg->getF32("Stat", "StatValue", stat_value, i);
		switch (stat_id)
		{
		case LL_SIM_STAT_TIME_DILATION:
			LLViewerStats::getInstance()->mSimTimeDilation.addValue(stat_value);
			break;
		case LL_SIM_STAT_FPS:
			LLViewerStats::getInstance()->mSimFPS.addValue(stat_value);
			break;
		case LL_SIM_STAT_PHYSFPS:
			LLViewerStats::getInstance()->mSimPhysicsFPS.addValue(stat_value);
			break;
		case LL_SIM_STAT_AGENTUPS:
			LLViewerStats::getInstance()->mSimAgentUPS.addValue(stat_value);
			break;
		case LL_SIM_STAT_FRAMEMS:
			LLViewerStats::getInstance()->mSimFrameMsec.addValue(stat_value);
			break;
		case LL_SIM_STAT_NETMS:
			LLViewerStats::getInstance()->mSimNetMsec.addValue(stat_value);
			break;
		case LL_SIM_STAT_SIMOTHERMS:
			LLViewerStats::getInstance()->mSimSimOtherMsec.addValue(stat_value);
			break;
		case LL_SIM_STAT_SIMPHYSICSMS:
			LLViewerStats::getInstance()->mSimSimPhysicsMsec.addValue(stat_value);
			break;
		case LL_SIM_STAT_AGENTMS:
			LLViewerStats::getInstance()->mSimAgentMsec.addValue(stat_value);
			break;
		case LL_SIM_STAT_IMAGESMS:
			LLViewerStats::getInstance()->mSimImagesMsec.addValue(stat_value);
			break;
		case LL_SIM_STAT_SCRIPTMS:
			LLViewerStats::getInstance()->mSimScriptMsec.addValue(stat_value);
			break;
		case LL_SIM_STAT_NUMTASKS:
			LLViewerStats::getInstance()->mSimObjects.addValue(stat_value);
			break;
		case LL_SIM_STAT_NUMTASKSACTIVE:
			LLViewerStats::getInstance()->mSimActiveObjects.addValue(stat_value);
			break;
		case LL_SIM_STAT_NUMAGENTMAIN:
			LLViewerStats::getInstance()->mSimMainAgents.addValue(stat_value);
			break;
		case LL_SIM_STAT_NUMAGENTCHILD:
			LLViewerStats::getInstance()->mSimChildAgents.addValue(stat_value);
			break;
		case LL_SIM_STAT_NUMSCRIPTSACTIVE:
			LLViewerStats::getInstance()->mSimActiveScripts.addValue(stat_value);
			break;
		case LL_SIM_STAT_SCRIPT_EPS:
			LLViewerStats::getInstance()->mSimScriptEPS.addValue(stat_value);
			break;
		case LL_SIM_STAT_INPPS:
			LLViewerStats::getInstance()->mSimInPPS.addValue(stat_value);
			break;
		case LL_SIM_STAT_OUTPPS:
			LLViewerStats::getInstance()->mSimOutPPS.addValue(stat_value);
			break;
		case LL_SIM_STAT_PENDING_DOWNLOADS:
			LLViewerStats::getInstance()->mSimPendingDownloads.addValue(stat_value);
			break;
		case LL_SIM_STAT_PENDING_UPLOADS:
			LLViewerStats::getInstance()->mSimPendingUploads.addValue(stat_value);
			break;
		case LL_SIM_STAT_PENDING_LOCAL_UPLOADS:
			LLViewerStats::getInstance()->mSimPendingLocalUploads.addValue(stat_value);
			break;
		case LL_SIM_STAT_TOTAL_UNACKED_BYTES:
			LLViewerStats::getInstance()->mSimTotalUnackedBytes.addValue(stat_value / 1024.f);
			break;
		case LL_SIM_STAT_PHYSICS_PINNED_TASKS:
			LLViewerStats::getInstance()->mPhysicsPinnedTasks.addValue(stat_value);
			break;
		case LL_SIM_STAT_PHYSICS_LOD_TASKS:
			LLViewerStats::getInstance()->mPhysicsLODTasks.addValue(stat_value);
			break;
		case LL_SIM_STAT_SIMPHYSICSSTEPMS:
			LLViewerStats::getInstance()->mSimSimPhysicsStepMsec.addValue(stat_value);
			break;
		case LL_SIM_STAT_SIMPHYSICSSHAPEMS:
			LLViewerStats::getInstance()->mSimSimPhysicsShapeUpdateMsec.addValue(stat_value);
			break;
		case LL_SIM_STAT_SIMPHYSICSOTHERMS:
			LLViewerStats::getInstance()->mSimSimPhysicsOtherMsec.addValue(stat_value);
			break;
		case LL_SIM_STAT_SIMPHYSICSMEMORY:
			LLViewerStats::getInstance()->mPhysicsMemoryAllocated.addValue(stat_value);
			break;
		case LL_SIM_STAT_SIMSPARETIME:
			LLViewerStats::getInstance()->mSimSpareMsec.addValue(stat_value);
			break;
		case LL_SIM_STAT_SIMSLEEPTIME:
			LLViewerStats::getInstance()->mSimSleepMsec.addValue(stat_value);
			break;
		case LL_SIM_STAT_IOPUMPTIME:
			LLViewerStats::getInstance()->mSimPumpIOMsec.addValue(stat_value);
			break;
		default:
			// Used to be a commented out warning.
 			LL_DEBUGS("Messaging") << "Unknown stat id" << stat_id << LL_ENDL;
		  break;
		}
	}

	/*
	msg->getF32Fast(_PREHASH_Statistics, _PREHASH_PhysicsTimeDilation, time_dilation);
	LLViewerStats::getInstance()->mSimTDStat.addValue(time_dilation);

	// Process information
	//	{	CpuUsage			F32				}
	//	{	SimMemTotal			F32				}
	//	{	SimMemRSS			F32				}
	//	{	ProcessUptime		F32				}
	F32 cpu_usage;
	F32 sim_mem_total;
	F32 sim_mem_rss;
	F32 process_uptime;
	msg->getF32Fast(_PREHASH_Statistics, _PREHASH_CpuUsage, cpu_usage);
	msg->getF32Fast(_PREHASH_Statistics, _PREHASH_SimMemTotal, sim_mem_total);
	msg->getF32Fast(_PREHASH_Statistics, _PREHASH_SimMemRSS, sim_mem_rss);
	msg->getF32Fast(_PREHASH_Statistics, _PREHASH_ProcessUptime, process_uptime);
	LLViewerStats::getInstance()->mSimCPUUsageStat.addValue(cpu_usage);
	LLViewerStats::getInstance()->mSimMemTotalStat.addValue(sim_mem_total);
	LLViewerStats::getInstance()->mSimMemRSSStat.addValue(sim_mem_rss);
	*/

	//
	// Various hacks that aren't statistics, but are being handled here.
	//
	U32 max_tasks_per_region;
	U32 region_flags;
	msg->getU32("Region", "ObjectCapacity", max_tasks_per_region);
	msg->getU32("Region", "RegionFlags", region_flags);

	LLViewerRegion* regionp = gAgent.getRegion();
	if (regionp)
	{
		BOOL was_flying = gAgent.getFlying();
		regionp->setRegionFlags(region_flags);
		regionp->setMaxTasks(max_tasks_per_region);
		// HACK: This makes agents drop from the sky if the region is 
		// set to no fly while people are still in the sim.
		if (was_flying && regionp->getBlockFly())
		{
			gAgent.setFlying(gAgent.canFly());
		}
	}
}



void process_avatar_animation(LLMessageSystem *mesgsys, void **user_data)
{
	LLUUID	animation_id;
	LLUUID	uuid;
	S32		anim_sequence_id;
	LLVOAvatar *avatarp;
	
	mesgsys->getUUIDFast(_PREHASH_Sender, _PREHASH_ID, uuid);

	//clear animation flags
	avatarp = (LLVOAvatar *)gObjectList.findObject(uuid);

	if (!avatarp)
	{
		// no agent by this ID...error?
		LL_WARNS("Messaging") << "Received animation state for unknown avatar" << uuid << LL_ENDL;
		return;
	}

	S32 num_blocks = mesgsys->getNumberOfBlocksFast(_PREHASH_AnimationList);
	S32 num_source_blocks = mesgsys->getNumberOfBlocksFast(_PREHASH_AnimationSourceList);

	avatarp->mSignaledAnimations.clear();
	
	if (avatarp->isSelf())
	{
		LLUUID object_id;

		for( S32 i = 0; i < num_blocks; i++ )
		{
			mesgsys->getUUIDFast(_PREHASH_AnimationList, _PREHASH_AnimID, animation_id, i);
			mesgsys->getS32Fast(_PREHASH_AnimationList, _PREHASH_AnimSequenceID, anim_sequence_id, i);

			LL_DEBUGS("Messaging") << "Anim sequence ID: " << anim_sequence_id << LL_ENDL;

			avatarp->mSignaledAnimations[animation_id] = anim_sequence_id;

			// *HACK: Disabling flying mode if it has been enabled shortly before the agent
			// stand up animation is signaled. In this case we don't get a signal to start
			// flying animation from server, the AGENT_CONTROL_FLY flag remains set but the
			// avatar does not play flying animation, so we switch flying mode off.
			// See LLAgent::setFlying(). This may cause "Stop Flying" button to blink.
			// See EXT-2781.
			if (animation_id == ANIM_AGENT_STANDUP && gAgent.getFlying())
			{
				gAgent.setFlying(FALSE);
			}

			if (i < num_source_blocks)
			{
				mesgsys->getUUIDFast(_PREHASH_AnimationSourceList, _PREHASH_ObjectID, object_id, i);
			
				LLViewerObject* object = gObjectList.findObject(object_id);
				if (object)
				{
					object->mFlags |= FLAGS_ANIM_SOURCE;

					BOOL anim_found = FALSE;
					LLVOAvatar::AnimSourceIterator anim_it = avatarp->mAnimationSources.find(object_id);
					for (;anim_it != avatarp->mAnimationSources.end(); ++anim_it)
					{
						if (anim_it->second == animation_id)
						{
							anim_found = TRUE;
							break;
						}
					}

					if (!anim_found)
					{
						avatarp->mAnimationSources.insert(LLVOAvatar::AnimationSourceMap::value_type(object_id, animation_id));
					}
				}
			}
		}
	}
	else
	{
		for( S32 i = 0; i < num_blocks; i++ )
		{
			mesgsys->getUUIDFast(_PREHASH_AnimationList, _PREHASH_AnimID, animation_id, i);
			mesgsys->getS32Fast(_PREHASH_AnimationList, _PREHASH_AnimSequenceID, anim_sequence_id, i);
			avatarp->mSignaledAnimations[animation_id] = anim_sequence_id;
		}
	}

	if (num_blocks)
	{
		avatarp->processAnimationStateChanges();
	}
}

void process_avatar_appearance(LLMessageSystem *mesgsys, void **user_data)
{
	LLUUID uuid;
	mesgsys->getUUIDFast(_PREHASH_Sender, _PREHASH_ID, uuid);

	LLVOAvatar* avatarp = (LLVOAvatar *)gObjectList.findObject(uuid);
	if (avatarp)
	{
		avatarp->processAvatarAppearance( mesgsys );
	}
	else
	{
		LL_WARNS("Messaging") << "avatar_appearance sent for unknown avatar " << uuid << LL_ENDL;
	}
}

void process_camera_constraint(LLMessageSystem *mesgsys, void **user_data)
{
	LLVector4 cameraCollidePlane;
	mesgsys->getVector4Fast(_PREHASH_CameraCollidePlane, _PREHASH_Plane, cameraCollidePlane);

	gAgentCamera.setCameraCollidePlane(cameraCollidePlane);
}

void near_sit_object(BOOL success, void *data)
{
	if (success)
	{
		// Send message to sit on object
		gMessageSystem->newMessageFast(_PREHASH_AgentSit);
		gMessageSystem->nextBlockFast(_PREHASH_AgentData);
		gMessageSystem->addUUIDFast(_PREHASH_AgentID, gAgent.getID());
		gMessageSystem->addUUIDFast(_PREHASH_SessionID, gAgent.getSessionID());
		gAgent.sendReliableMessage();
	}
}

void process_avatar_sit_response(LLMessageSystem *mesgsys, void **user_data)
{
	LLVector3 sitPosition;
	LLQuaternion sitRotation;
	LLUUID sitObjectID;
	BOOL use_autopilot;
	mesgsys->getUUIDFast(_PREHASH_SitObject, _PREHASH_ID, sitObjectID);
	mesgsys->getBOOLFast(_PREHASH_SitTransform, _PREHASH_AutoPilot, use_autopilot);
	mesgsys->getVector3Fast(_PREHASH_SitTransform, _PREHASH_SitPosition, sitPosition);
	mesgsys->getQuatFast(_PREHASH_SitTransform, _PREHASH_SitRotation, sitRotation);
	LLVector3 camera_eye;
	mesgsys->getVector3Fast(_PREHASH_SitTransform, _PREHASH_CameraEyeOffset, camera_eye);
	LLVector3 camera_at;
	mesgsys->getVector3Fast(_PREHASH_SitTransform, _PREHASH_CameraAtOffset, camera_at);
	BOOL force_mouselook;
	mesgsys->getBOOLFast(_PREHASH_SitTransform, _PREHASH_ForceMouselook, force_mouselook);

	if (isAgentAvatarValid() && dist_vec_squared(camera_eye, camera_at) > 0.0001f)
	{
		gAgentCamera.setSitCamera(sitObjectID, camera_eye, camera_at);
	}
	
	gAgentCamera.setForceMouselook(force_mouselook);
	// Forcing turning off flying here to prevent flying after pressing "Stand"
	// to stand up from an object. See EXT-1655.
	gAgent.setFlying(FALSE);

	LLViewerObject* object = gObjectList.findObject(sitObjectID);
	if (object)
	{
		LLVector3 sit_spot = object->getPositionAgent() + (sitPosition * object->getRotation());
		if (!use_autopilot || isAgentAvatarValid() && gAgentAvatarp->isSitting() && gAgentAvatarp->getRoot() == object->getRoot())
		{
			//we're already sitting on this object, so don't autopilot
		}
		else
		{
			gAgent.startAutoPilotGlobal(gAgent.getPosGlobalFromAgent(sit_spot), "Sit", &sitRotation, near_sit_object, NULL, 0.5f);
		}
	}
	else
	{
		LL_WARNS("Messaging") << "Received sit approval for unknown object " << sitObjectID << LL_ENDL;
	}
}

void process_clear_follow_cam_properties(LLMessageSystem *mesgsys, void **user_data)
{
	LLUUID		source_id;

	mesgsys->getUUIDFast(_PREHASH_ObjectData, _PREHASH_ObjectID, source_id);

	LLFollowCamMgr::removeFollowCamParams(source_id);
}

void process_set_follow_cam_properties(LLMessageSystem *mesgsys, void **user_data)
{
	S32			type;
	F32			value;
	bool		settingPosition = false;
	bool		settingFocus	= false;
	bool		settingFocusOffset = false;
	LLVector3	position;
	LLVector3	focus;
	LLVector3	focus_offset;

	LLUUID		source_id;

	mesgsys->getUUIDFast(_PREHASH_ObjectData, _PREHASH_ObjectID, source_id);

	LLViewerObject* objectp = gObjectList.findObject(source_id);
	if (objectp)
	{
		objectp->mFlags |= FLAGS_CAMERA_SOURCE;
	}

	S32 num_objects = mesgsys->getNumberOfBlocks("CameraProperty");
	for (S32 block_index = 0; block_index < num_objects; block_index++)
	{
		mesgsys->getS32("CameraProperty", "Type", type, block_index);
		mesgsys->getF32("CameraProperty", "Value", value, block_index);
		switch(type)
		{
		case FOLLOWCAM_PITCH:
			LLFollowCamMgr::setPitch(source_id, value);
			break;
		case FOLLOWCAM_FOCUS_OFFSET_X:
			focus_offset.mV[VX] = value;
			settingFocusOffset = true;
			break;
		case FOLLOWCAM_FOCUS_OFFSET_Y:
			focus_offset.mV[VY] = value;
			settingFocusOffset = true;
			break;
		case FOLLOWCAM_FOCUS_OFFSET_Z:
			focus_offset.mV[VZ] = value;
			settingFocusOffset = true;
			break;
		case FOLLOWCAM_POSITION_LAG:
			LLFollowCamMgr::setPositionLag(source_id, value);
			break;
		case FOLLOWCAM_FOCUS_LAG:
			LLFollowCamMgr::setFocusLag(source_id, value);
			break;
		case FOLLOWCAM_DISTANCE:
			LLFollowCamMgr::setDistance(source_id, value);
			break;
		case FOLLOWCAM_BEHINDNESS_ANGLE:
			LLFollowCamMgr::setBehindnessAngle(source_id, value);
			break;
		case FOLLOWCAM_BEHINDNESS_LAG:
			LLFollowCamMgr::setBehindnessLag(source_id, value);
			break;
		case FOLLOWCAM_POSITION_THRESHOLD:
			LLFollowCamMgr::setPositionThreshold(source_id, value);
			break;
		case FOLLOWCAM_FOCUS_THRESHOLD:
			LLFollowCamMgr::setFocusThreshold(source_id, value);
			break;
		case FOLLOWCAM_ACTIVE:
			//if 1, set using followcam,. 
			LLFollowCamMgr::setCameraActive(source_id, value != 0.f);
			break;
		case FOLLOWCAM_POSITION_X:
			settingPosition = true;
			position.mV[ 0 ] = value;
			break;
		case FOLLOWCAM_POSITION_Y:
			settingPosition = true;
			position.mV[ 1 ] = value;
			break;
		case FOLLOWCAM_POSITION_Z:
			settingPosition = true;
			position.mV[ 2 ] = value;
			break;
		case FOLLOWCAM_FOCUS_X:
			settingFocus = true;
			focus.mV[ 0 ] = value;
			break;
		case FOLLOWCAM_FOCUS_Y:
			settingFocus = true;
			focus.mV[ 1 ] = value;
			break;
		case FOLLOWCAM_FOCUS_Z:
			settingFocus = true;
			focus.mV[ 2 ] = value;
			break;
		case FOLLOWCAM_POSITION_LOCKED:
			LLFollowCamMgr::setPositionLocked(source_id, value != 0.f);
			break;
		case FOLLOWCAM_FOCUS_LOCKED:
			LLFollowCamMgr::setFocusLocked(source_id, value != 0.f);
			break;

		default:
			break;
		}
	}

	if ( settingPosition )
	{
		LLFollowCamMgr::setPosition(source_id, position);
	}
	if ( settingFocus )
	{
		LLFollowCamMgr::setFocus(source_id, focus);
	}
	if ( settingFocusOffset )
	{
		LLFollowCamMgr::setFocusOffset(source_id, focus_offset);
	}
}
//end Ventrella 


// Culled from newsim lltask.cpp
void process_name_value(LLMessageSystem *mesgsys, void **user_data)
{
	std::string	temp_str;
	LLUUID	id;
	S32		i, num_blocks;

	mesgsys->getUUIDFast(_PREHASH_TaskData, _PREHASH_ID, id);

	LLViewerObject* object = gObjectList.findObject(id);

	if (object)
	{
		num_blocks = mesgsys->getNumberOfBlocksFast(_PREHASH_NameValueData);
		for (i = 0; i < num_blocks; i++)
		{
			mesgsys->getStringFast(_PREHASH_NameValueData, _PREHASH_NVPair, temp_str, i);
			LL_INFOS("Messaging") << "Added to object Name Value: " << temp_str << LL_ENDL;
			object->addNVPair(temp_str);
		}
	}
	else
	{
		LL_INFOS("Messaging") << "Can't find object " << id << " to add name value pair" << LL_ENDL;
	}
}

void process_remove_name_value(LLMessageSystem *mesgsys, void **user_data)
{
	std::string	temp_str;
	LLUUID	id;
	S32		i, num_blocks;

	mesgsys->getUUIDFast(_PREHASH_TaskData, _PREHASH_ID, id);

	LLViewerObject* object = gObjectList.findObject(id);

	if (object)
	{
		num_blocks = mesgsys->getNumberOfBlocksFast(_PREHASH_NameValueData);
		for (i = 0; i < num_blocks; i++)
		{
			mesgsys->getStringFast(_PREHASH_NameValueData, _PREHASH_NVPair, temp_str, i);
			LL_INFOS("Messaging") << "Removed from object Name Value: " << temp_str << LL_ENDL;
			object->removeNVPair(temp_str);
		}
	}
	else
	{
		LL_INFOS("Messaging") << "Can't find object " << id << " to remove name value pair" << LL_ENDL;
	}
}

void process_kick_user(LLMessageSystem *msg, void** /*user_data*/)
{
	std::string message;

	msg->getStringFast(_PREHASH_UserInfo, _PREHASH_Reason, message);

	LLAppViewer::instance()->forceDisconnect(message);
}


/*
void process_user_list_reply(LLMessageSystem *msg, void **user_data)
{
	LLUserList::processUserListReply(msg, user_data);
	return;
	char	firstname[MAX_STRING+1];
	char	lastname[MAX_STRING+1];
	U8		status;
	S32		user_count;

	user_count = msg->getNumberOfBlocks("UserBlock");

	for (S32 i = 0; i < user_count; i++)
	{
		msg->getData("UserBlock", i, "FirstName", firstname);
		msg->getData("UserBlock", i, "LastName", lastname);
		msg->getData("UserBlock", i, "Status", &status);

		if (status & 0x01)
		{
			dialog_friends_add_friend(buffer, TRUE);
		}
		else
		{
			dialog_friends_add_friend(buffer, FALSE);
		}
	}

	dialog_friends_done_adding();
}
*/

// this is not handled in processUpdateMessage
/*
void process_time_dilation(LLMessageSystem *msg, void **user_data)
{
	// get the time_dilation
	U16 foo;
	msg->getData("TimeDilation", "TimeDilation", &foo);
	F32 time_dilation = ((F32) foo) / 65535.f;

	// get the pointer to the right region
	U32 ip = msg->getSenderIP();
	U32 port = msg->getSenderPort();
	LLViewerRegion *regionp = LLWorld::getInstance()->getRegion(ip, port);
	if (regionp)
	{
		regionp->setTimeDilation(time_dilation);
	}
}
*/


void process_money_balance_reply( LLMessageSystem* msg, void** )
{
	S32 balance = 0;
	S32 credit = 0;
	S32 committed = 0;
	std::string desc;
	LLUUID tid;

	msg->getUUID("MoneyData", "TransactionID", tid);
	msg->getS32("MoneyData", "MoneyBalance", balance);
	msg->getS32("MoneyData", "SquareMetersCredit", credit);
	msg->getS32("MoneyData", "SquareMetersCommitted", committed);
	msg->getStringFast(_PREHASH_MoneyData, _PREHASH_Description, desc);
	LL_INFOS("Messaging") << "L$, credit, committed: " << balance << " " << credit << " "
			<< committed << LL_ENDL;
    
	if (gStatusBar)
	{
		gStatusBar->setBalance(balance);
		gStatusBar->setLandCredit(credit);
		gStatusBar->setLandCommitted(committed);
	}

	if (desc.empty()
		|| !gSavedSettings.getBOOL("NotifyMoneyChange"))
	{
		// ...nothing to display
		return;
	}

	// Suppress duplicate messages about the same transaction
	static std::deque<LLUUID> recent;
	if (std::find(recent.rbegin(), recent.rend(), tid) != recent.rend())
	{
		return;
	}

	// Once the 'recent' container gets large enough, chop some
	// off the beginning.
	const U32 MAX_LOOKBACK = 30;
	const S32 POP_FRONT_SIZE = 12;
	if(recent.size() > MAX_LOOKBACK)
	{
		LL_DEBUGS("Messaging") << "Removing oldest transaction records" << LL_ENDL;
		recent.erase(recent.begin(), recent.begin() + POP_FRONT_SIZE);
	}
	//LL_DEBUGS("Messaging") << "Pushing back transaction " << tid << LL_ENDL;
	recent.push_back(tid);

	if (msg->has("TransactionInfo"))
	{
		// ...message has extended info for localization
		process_money_balance_reply_extended(msg);
	}
	else
	{
		// Only old dev grids will not supply the TransactionInfo block,
		// so we can just use the hard-coded English string.
		LLSD args;
		args["MESSAGE"] = desc;
		LLNotificationsUtil::add("SystemMessage", args);
	}
}

static std::string reason_from_transaction_type(S32 transaction_type,
												const std::string& item_desc)
{
	// *NOTE: The keys for the reason strings are unusual because
	// an earlier version of the code used English language strings
	// extracted from hard-coded server English descriptions.
	// Keeping them so we don't have to re-localize them.
	switch (transaction_type)
	{
		case TRANS_OBJECT_SALE:
		{
			LLStringUtil::format_map_t arg;
			arg["ITEM"] = item_desc;
			return LLTrans::getString("for item", arg);
		}
		case TRANS_LAND_SALE:
			return LLTrans::getString("for a parcel of land");
			
		case TRANS_LAND_PASS_SALE:
			return LLTrans::getString("for a land access pass");
			
		case TRANS_GROUP_LAND_DEED:
			return LLTrans::getString("for deeding land");
			
		case TRANS_GROUP_CREATE:
			return LLTrans::getString("to create a group");
			
		case TRANS_GROUP_JOIN:
			return LLTrans::getString("to join a group");
			
		case TRANS_UPLOAD_CHARGE:
			return LLTrans::getString("to upload");

		case TRANS_CLASSIFIED_CHARGE:
			return LLTrans::getString("to publish a classified ad");
			
		// These have no reason to display, but are expected and should not
		// generate warnings
		case TRANS_GIFT:
		case TRANS_PAY_OBJECT:
		case TRANS_OBJECT_PAYS:
			return std::string();

		default:
			llwarns << "Unknown transaction type " 
				<< transaction_type << llendl;
			return std::string();
	}
}

static void money_balance_group_notify(const LLUUID& group_id,
									   const std::string& name,
									   bool is_group,
									   std::string notification,
									   LLSD args,
									   LLSD payload)
{
	// Message uses name SLURLs, don't actually have to substitute in
	// the name.  We're just making sure it's available.
	// Notification is either PaymentReceived or PaymentSent
	LLNotificationsUtil::add(notification, args, payload);
}

static void money_balance_avatar_notify(const LLUUID& agent_id,
										const LLAvatarName& av_name,
									   	std::string notification,
									   	LLSD args,
									   	LLSD payload)
{
	// Message uses name SLURLs, don't actually have to substitute in
	// the name.  We're just making sure it's available.
	// Notification is either PaymentReceived or PaymentSent
	LLNotificationsUtil::add(notification, args, payload);
}

static void process_money_balance_reply_extended(LLMessageSystem* msg)
{
    // Added in server 1.40 and viewer 2.1, support for localization
    // and agent ids for name lookup.
    S32 transaction_type = 0;
    LLUUID source_id;
	BOOL is_source_group = FALSE;
    LLUUID dest_id;
	BOOL is_dest_group = FALSE;
    S32 amount = 0;
    std::string item_description;

    msg->getS32("TransactionInfo", "TransactionType", transaction_type);
    msg->getUUID("TransactionInfo", "SourceID", source_id);
	msg->getBOOL("TransactionInfo", "IsSourceGroup", is_source_group);
    msg->getUUID("TransactionInfo", "DestID", dest_id);
	msg->getBOOL("TransactionInfo", "IsDestGroup", is_dest_group);
    msg->getS32("TransactionInfo", "Amount", amount);
    msg->getString("TransactionInfo", "ItemDescription", item_description);
    LL_INFOS("Money") << "MoneyBalanceReply source " << source_id 
		<< " dest " << dest_id
		<< " type " << transaction_type
		<< " item " << item_description << LL_ENDL;

	if (source_id.isNull() && dest_id.isNull())
	{
		// this is a pure balance update, no notification required
		return;
	}

	std::string source_slurl;
	if (is_source_group)
	{
		source_slurl =
			LLSLURL( "group", source_id, "inspect").getSLURLString();
	}
	else
	{
		source_slurl =
			LLSLURL( "agent", source_id, "completename").getSLURLString();
	}

	std::string dest_slurl;
	if (is_dest_group)
	{
		dest_slurl =
			LLSLURL( "group", dest_id, "inspect").getSLURLString();
	}
	else
	{
		dest_slurl =
			LLSLURL( "agent", dest_id, "completename").getSLURLString();
	}

	std::string reason =
		reason_from_transaction_type(transaction_type, item_description);
	
	LLStringUtil::format_map_t args;
	args["REASON"] = reason; // could be empty
	args["AMOUNT"] = llformat("%d", amount);
	
	// Need to delay until name looked up, so need to know whether or not
	// is group
	bool is_name_group = false;
	LLUUID name_id;
	std::string message;
	std::string notification;
	LLSD final_args;
	LLSD payload;
	
	bool you_paid_someone = (source_id == gAgentID);
	if (you_paid_someone)
	{
		args["NAME"] = dest_slurl;
		is_name_group = is_dest_group;
		name_id = dest_id;
		if (!reason.empty())
		{
			if (dest_id.notNull())
			{
				message = LLTrans::getString("you_paid_ldollars", args);
			}
			else
			{
				// transaction fee to the system, eg, to create a group
				message = LLTrans::getString("you_paid_ldollars_no_name", args);
			}
		}
		else
		{
			if (dest_id.notNull())
			{
				message = LLTrans::getString("you_paid_ldollars_no_reason", args);
			}
			else
			{
				// no target, no reason, you just paid money
				message = LLTrans::getString("you_paid_ldollars_no_info", args);
			}
		}
		final_args["MESSAGE"] = message;
		notification = "PaymentSent";
	}
	else {
		// ...someone paid you
		args["NAME"] = source_slurl;
		is_name_group = is_source_group;
		name_id = source_id;
		if (!reason.empty())
		{
			message = LLTrans::getString("paid_you_ldollars", args);
		}
		else {
			message = LLTrans::getString("paid_you_ldollars_no_reason", args);
		}
		final_args["MESSAGE"] = message;

		// make notification loggable
		payload["from_id"] = source_id;
		notification = "PaymentReceived";
	}

	// Despite using SLURLs, wait until the name is available before
	// showing the notification, otherwise the UI layout is strange and
	// the user sees a "Loading..." message
	if (is_name_group)
	{
		gCacheName->getGroup(name_id,
						boost::bind(&money_balance_group_notify,
									_1, _2, _3,
									notification, final_args, payload));
	}
	else {
		LLAvatarNameCache::get(name_id,
							   boost::bind(&money_balance_avatar_notify,
										   _1, _2,
										   notification, final_args, payload));										   
	}
}



bool handle_special_notification_callback(const LLSD& notification, const LLSD& response)
{
	S32 option = LLNotificationsUtil::getSelectedOption(notification, response);
	
	if (0 == option)
	{
		// set the preference to the maturity of the region we're calling
		int preferredMaturity = notification["payload"]["_region_access"].asInteger();
		gSavedSettings.setU32("PreferredMaturity", preferredMaturity);
		gAgent.sendMaturityPreferenceToServer(preferredMaturity);

		// notify user that the maturity preference has been changed
		LLSD args;
		args["RATING"] = LLViewerRegion::accessToString(preferredMaturity);
		LLNotificationsUtil::add("PreferredMaturityChanged", args);
	}
	
	return false;
}

// some of the server notifications need special handling. This is where we do that.
bool handle_special_notification(std::string notificationID, LLSD& llsdBlock)
{
	int regionAccess = llsdBlock["_region_access"].asInteger();
	llsdBlock["REGIONMATURITY"] = LLViewerRegion::accessToString(regionAccess);
	
	// we're going to throw the LLSD in there in case anyone ever wants to use it
	LLNotificationsUtil::add(notificationID+"_Notify", llsdBlock);
	
	if (regionAccess == SIM_ACCESS_MATURE)
	{
		if (gAgent.isTeen())
		{
			LLNotificationsUtil::add(notificationID+"_KB", llsdBlock);
			return true;
		}
		else if (gAgent.prefersPG())
		{
			LLNotificationsUtil::add(notificationID+"_Change", llsdBlock, llsdBlock, handle_special_notification_callback);
			return true;
		}
	}
	else if (regionAccess == SIM_ACCESS_ADULT)
	{
		if (!gAgent.isAdult())
		{
			LLNotificationsUtil::add(notificationID+"_KB", llsdBlock);
			return true;
		}
		else if (gAgent.prefersPG() || gAgent.prefersMature())
		{
			LLNotificationsUtil::add(notificationID+"_Change", llsdBlock, llsdBlock, handle_special_notification_callback);
			return true;
		}
	}
	return false;
}

bool attempt_standard_notification(LLMessageSystem* msgsystem)
{
	// if we have additional alert data
	if (msgsystem->has(_PREHASH_AlertInfo) && msgsystem->getNumberOfBlocksFast(_PREHASH_AlertInfo) > 0)
	{
		// notification was specified using the new mechanism, so we can just handle it here
		std::string notificationID;
		std::string llsdRaw;
		LLSD llsdBlock;
		msgsystem->getStringFast(_PREHASH_AlertInfo, _PREHASH_Message, notificationID);
		msgsystem->getStringFast(_PREHASH_AlertInfo, _PREHASH_ExtraParams, llsdRaw);
		if (llsdRaw.length())
		{
			std::istringstream llsdData(llsdRaw);
			if (!LLSDSerialize::deserialize(llsdBlock, llsdData, llsdRaw.length()))
			{
				llwarns << "attempt_standard_notification: Attempted to read notification parameter data into LLSD but failed:" << llsdRaw << llendl;
			}
		}
		
		if (
			(notificationID == "RegionEntryAccessBlocked") ||
			(notificationID == "LandClaimAccessBlocked") ||
			(notificationID == "LandBuyAccessBlocked")
		   )
		{
			/*---------------------------------------------------------------------
			 (Commented so a grep will find the notification strings, since
			 we construct them on the fly; if you add additional notifications,
			 please update the comment.)
			 
			 Could throw any of the following notifications:
			 
				RegionEntryAccessBlocked
				RegionEntryAccessBlocked_Notify
				RegionEntryAccessBlocked_Change
				RegionEntryAccessBlocked_KB
				LandClaimAccessBlocked 
				LandClaimAccessBlocked_Notify 
				LandClaimAccessBlocked_Change 
				LandClaimAccessBlocked_KB 
				LandBuyAccessBlocked
				LandBuyAccessBlocked_Notify
				LandBuyAccessBlocked_Change
				LandBuyAccessBlocked_KB
			 
			-----------------------------------------------------------------------*/ 
			if (handle_special_notification(notificationID, llsdBlock))
			{
				return true;
			}
		}
		
		LLNotificationsUtil::add(notificationID, llsdBlock);
		return true;
	}	
	return false;
}


void process_agent_alert_message(LLMessageSystem* msgsystem, void** user_data)
{
	// make sure the cursor is back to the usual default since the
	// alert is probably due to some kind of error.
	gViewerWindow->getWindow()->resetBusyCount();
	
	if (!attempt_standard_notification(msgsystem))
	{
		BOOL modal = FALSE;
		msgsystem->getBOOL("AlertData", "Modal", modal);
		std::string buffer;
		msgsystem->getStringFast(_PREHASH_AlertData, _PREHASH_Message, buffer);
		process_alert_core(buffer, modal);
	}
}

// The only difference between this routine and the previous is the fact that
// for this routine, the modal parameter is always false. Sadly, for the message
// handled by this routine, there is no "Modal" parameter on the message, and
// there's no API to tell if a message has the given parameter or not.
// So we can't handle the messages with the same handler.
void process_alert_message(LLMessageSystem *msgsystem, void **user_data)
{
	// make sure the cursor is back to the usual default since the
	// alert is probably due to some kind of error.
	gViewerWindow->getWindow()->resetBusyCount();
		
	if (!attempt_standard_notification(msgsystem))
	{
		BOOL modal = FALSE;
		std::string buffer;
		msgsystem->getStringFast(_PREHASH_AlertData, _PREHASH_Message, buffer);
		process_alert_core(buffer, modal);
	}
}

void process_alert_core(const std::string& message, BOOL modal)
{
	// HACK -- handle callbacks for specific alerts. It also is localized in notifications.xml
	if ( message == "You died and have been teleported to your home location")
	{
		LLViewerStats::getInstance()->incStat(LLViewerStats::ST_KILLED_COUNT);
	}
	else if( message == "Home position set." )
	{
		// save the home location image to disk
		std::string snap_filename = gDirUtilp->getLindenUserDir();
		snap_filename += gDirUtilp->getDirDelimiter();
		snap_filename += SCREEN_HOME_FILENAME;
		gViewerWindow->saveSnapshot(snap_filename, gViewerWindow->getWindowWidthRaw(), gViewerWindow->getWindowHeightRaw(), FALSE, FALSE);
	}

	const std::string ALERT_PREFIX("ALERT: ");
	const std::string NOTIFY_PREFIX("NOTIFY: ");
	if (message.find(ALERT_PREFIX) == 0)
	{
		// Allow the server to spawn a named alert so that server alerts can be
		// translated out of English.
		std::string alert_name(message.substr(ALERT_PREFIX.length()));
		LLNotificationsUtil::add(alert_name);
	}
	else if (message.find(NOTIFY_PREFIX) == 0)
	{
		// Allow the server to spawn a named notification so that server notifications can be
		// translated out of English.
		std::string notify_name(message.substr(NOTIFY_PREFIX.length()));
		LLNotificationsUtil::add(notify_name);
	}
	else if (message[0] == '/')
	{
		// System message is important, show in upper-right box not tip
		std::string text(message.substr(1));
		LLSD args;
		if (text.substr(0,17) == "RESTART_X_MINUTES")
		{
			S32 mins = 0;
			LLStringUtil::convertToS32(text.substr(18), mins);
			args["MINUTES"] = llformat("%d",mins);
			LLNotificationsUtil::add("RegionRestartMinutes", args);
		}
		else if (text.substr(0,17) == "RESTART_X_SECONDS")
		{
			S32 secs = 0;
			LLStringUtil::convertToS32(text.substr(18), secs);
			args["SECONDS"] = llformat("%d",secs);
			LLNotificationsUtil::add("RegionRestartSeconds", args);
		}
		else
		{
			std::string new_msg =LLNotifications::instance().getGlobalString(text);
			args["MESSAGE"] = new_msg;
			LLNotificationsUtil::add("SystemMessage", args);
		}
	}
	else if (modal)
	{
		LLSD args;
		std::string new_msg =LLNotifications::instance().getGlobalString(message);
		args["ERROR_MESSAGE"] = new_msg;
		LLNotificationsUtil::add("ErrorMessage", args);
	}
	else
	{
		LLSD args;
		std::string new_msg =LLNotifications::instance().getGlobalString(message);
		args["MESSAGE"] = new_msg;
		LLNotificationsUtil::add("SystemMessageTip", args);
	}
}

mean_collision_list_t				gMeanCollisionList;
time_t								gLastDisplayedTime = 0;

void handle_show_mean_events(void *)
{
	if (gNoRender)
	{
		return;
	}
	LLFloaterReg::showInstance("bumps");
	//LLFloaterBump::showInstance();
}

void mean_name_callback(const LLUUID &id, const std::string& full_name, bool is_group)
{
	if (gNoRender)
	{
		return;
	}

	static const U32 max_collision_list_size = 20;
	if (gMeanCollisionList.size() > max_collision_list_size)
	{
		mean_collision_list_t::iterator iter = gMeanCollisionList.begin();
		for (U32 i=0; i<max_collision_list_size; i++) iter++;
		for_each(iter, gMeanCollisionList.end(), DeletePointer());
		gMeanCollisionList.erase(iter, gMeanCollisionList.end());
	}

	for (mean_collision_list_t::iterator iter = gMeanCollisionList.begin();
		 iter != gMeanCollisionList.end(); ++iter)
	{
		LLMeanCollisionData *mcd = *iter;
		if (mcd->mPerp == id)
		{
			mcd->mFullName = full_name;
		}
	}
}

void process_mean_collision_alert_message(LLMessageSystem *msgsystem, void **user_data)
{
	if (gAgent.inPrelude())
	{
		// In prelude, bumping is OK.  This dialog is rather confusing to 
		// newbies, so we don't show it.  Drop the packet on the floor.
		return;
	}

	// make sure the cursor is back to the usual default since the
	// alert is probably due to some kind of error.
	gViewerWindow->getWindow()->resetBusyCount();

	LLUUID perp;
	U32	   time;
	U8	   u8type;
	EMeanCollisionType	   type;
	F32    mag;

	S32 i, num = msgsystem->getNumberOfBlocks(_PREHASH_MeanCollision);

	for (i = 0; i < num; i++)
	{
		msgsystem->getUUIDFast(_PREHASH_MeanCollision, _PREHASH_Perp, perp);
		msgsystem->getU32Fast(_PREHASH_MeanCollision, _PREHASH_Time, time);
		msgsystem->getF32Fast(_PREHASH_MeanCollision, _PREHASH_Mag, mag);
		msgsystem->getU8Fast(_PREHASH_MeanCollision, _PREHASH_Type, u8type);

		type = (EMeanCollisionType)u8type;

		BOOL b_found = FALSE;

		for (mean_collision_list_t::iterator iter = gMeanCollisionList.begin();
			 iter != gMeanCollisionList.end(); ++iter)
		{
			LLMeanCollisionData *mcd = *iter;
			if ((mcd->mPerp == perp) && (mcd->mType == type))
			{
				mcd->mTime = time;
				mcd->mMag = mag;
				b_found = TRUE;
				break;
			}
		}

		if (!b_found)
		{
			LLMeanCollisionData *mcd = new LLMeanCollisionData(gAgentID, perp, time, type, mag);
			gMeanCollisionList.push_front(mcd);
			gCacheName->get(perp, false, boost::bind(&mean_name_callback, _1, _2, _3));
		}
	}
}

void process_frozen_message(LLMessageSystem *msgsystem, void **user_data)
{
	// make sure the cursor is back to the usual default since the
	// alert is probably due to some kind of error.
	gViewerWindow->getWindow()->resetBusyCount();
	BOOL b_frozen;
	
	msgsystem->getBOOL("FrozenData", "Data", b_frozen);

	// TODO: make being frozen change view
	if (b_frozen)
	{
	}
	else
	{
	}
}

// do some extra stuff once we get our economy data
void process_economy_data(LLMessageSystem *msg, void** /*user_data*/)
{
	LLGlobalEconomy::processEconomyData(msg, LLGlobalEconomy::Singleton::getInstance());

	S32 upload_cost = LLGlobalEconomy::Singleton::getInstance()->getPriceUpload();

	LL_INFOS_ONCE("Messaging") << "EconomyData message arrived; upload cost is L$" << upload_cost << LL_ENDL;

	gMenuHolder->getChild<LLUICtrl>("Upload Image")->setLabelArg("[COST]", llformat("%d", upload_cost));
	gMenuHolder->getChild<LLUICtrl>("Upload Sound")->setLabelArg("[COST]", llformat("%d", upload_cost));
	gMenuHolder->getChild<LLUICtrl>("Upload Animation")->setLabelArg("[COST]", llformat("%d", upload_cost));
	gMenuHolder->getChild<LLUICtrl>("Bulk Upload")->setLabelArg("[COST]", llformat("%d", upload_cost));
}

void notify_cautioned_script_question(const LLSD& notification, const LLSD& response, S32 orig_questions, BOOL granted)
{
	// only continue if at least some permissions were requested
	if (orig_questions)
	{
		// check to see if the person we are asking

		// "'[OBJECTNAME]', an object owned by '[OWNERNAME]', 
		// located in [REGIONNAME] at [REGIONPOS], 
		// has been <granted|denied> permission to: [PERMISSIONS]."

		LLUIString notice(LLTrans::getString(granted ? "ScriptQuestionCautionChatGranted" : "ScriptQuestionCautionChatDenied"));

		// always include the object name and owner name 
		notice.setArg("[OBJECTNAME]", notification["payload"]["object_name"].asString());
		notice.setArg("[OWNERNAME]", notification["payload"]["owner_name"].asString());

		// try to lookup viewerobject that corresponds to the object that
		// requested permissions (here, taskid->requesting object id)
		BOOL foundpos = FALSE;
		LLViewerObject* viewobj = gObjectList.findObject(notification["payload"]["task_id"].asUUID());
		if (viewobj)
		{
			// found the viewerobject, get it's position in its region
			LLVector3 objpos(viewobj->getPosition());
			
			// try to lookup the name of the region the object is in
			LLViewerRegion* viewregion = viewobj->getRegion();
			if (viewregion)
			{
				// got the region, so include the region and 3d coordinates of the object
				notice.setArg("[REGIONNAME]", viewregion->getName());
				std::string formatpos = llformat("%.1f, %.1f,%.1f", objpos[VX], objpos[VY], objpos[VZ]);
				notice.setArg("[REGIONPOS]", formatpos);

				foundpos = TRUE;
			}
		}

// [RLVa:KB] - Checked: 2010-04-23 (RLVa-1.2.0g) | Modified: RLVa-1.0.0a
		if (gRlvHandler.hasBehaviour(RLV_BHVR_SHOWLOC))
		{
			notice.setArg("[REGIONNAME]", RlvStrings::getString(RLV_STRING_HIDDEN_REGION));
			notice.setArg("[REGIONPOS]", RlvStrings::getString(RLV_STRING_HIDDEN));
		}
		else if (!foundpos)
// [/RLVa:KB]
//		if (!foundpos)
		{
			// unable to determine location of the object
			notice.setArg("[REGIONNAME]", "(unknown region)");
			notice.setArg("[REGIONPOS]", "(unknown position)");
		}

		// check each permission that was requested, and list each 
		// permission that has been flagged as a caution permission
		BOOL caution = FALSE;
		S32 count = 0;
		std::string perms;
		for (S32 i = 0; i < SCRIPT_PERMISSION_EOF; i++)
		{
			if ((orig_questions & LSCRIPTRunTimePermissionBits[i]) && SCRIPT_QUESTION_IS_CAUTION[i])
			{
				count++;
				caution = TRUE;

				// add a comma before the permission description if it is not the first permission
				// added to the list or the last permission to check
				if ((count > 1) && (i < SCRIPT_PERMISSION_EOF))
				{
					perms.append(", ");
				}

				perms.append(LLTrans::getString(SCRIPT_QUESTIONS[i]));
			}
		}

		notice.setArg("[PERMISSIONS]", perms);

		// log a chat message as long as at least one requested permission
		// is a caution permission
		if (caution)
		{
			LLChat chat(notice.getString());
	//		LLFloaterChat::addChat(chat, FALSE, FALSE);
		}
	}
}

bool script_question_cb(const LLSD& notification, const LLSD& response)
{
	S32 option = LLNotificationsUtil::getSelectedOption(notification, response);
	LLMessageSystem *msg = gMessageSystem;
	S32 orig = notification["payload"]["questions"].asInteger();
	S32 new_questions = orig;

	// check whether permissions were granted or denied
	BOOL allowed = TRUE;
	// the "yes/accept" button is the first button in the template, making it button 0
	// if any other button was clicked, the permissions were denied
	if (option != 0)
	{
		new_questions = 0;
		allowed = FALSE;
	}	

	LLUUID task_id = notification["payload"]["task_id"].asUUID();
	LLUUID item_id = notification["payload"]["item_id"].asUUID();

	// reply with the permissions granted or denied
	msg->newMessageFast(_PREHASH_ScriptAnswerYes);
	msg->nextBlockFast(_PREHASH_AgentData);
	msg->addUUIDFast(_PREHASH_AgentID, gAgent.getID());
	msg->addUUIDFast(_PREHASH_SessionID, gAgent.getSessionID());
	msg->nextBlockFast(_PREHASH_Data);
	msg->addUUIDFast(_PREHASH_TaskID, task_id);
	msg->addUUIDFast(_PREHASH_ItemID, item_id);
	msg->addS32Fast(_PREHASH_Questions, new_questions);
	msg->sendReliable(LLHost(notification["payload"]["sender"].asString()));

	// only log a chat message if caution prompts are enabled
	if (gSavedSettings.getBOOL("PermissionsCautionEnabled"))
	{
		// log a chat message, if appropriate
		notify_cautioned_script_question(notification, response, orig, allowed);
	}

	if ( response["Mute"] ) // mute
	{
		LLMuteList::getInstance()->add(LLMute(item_id, notification["payload"]["object_name"].asString(), LLMute::OBJECT));

		// purge the message queue of any previously queued requests from the same source. DEV-4879
		class OfferMatcher : public LLNotificationsUI::LLScreenChannel::Matcher
		{
		public:
			OfferMatcher(const LLUUID& to_block) : blocked_id(to_block) {}
			bool matches(const LLNotificationPtr notification) const
			{
				if (notification->getName() == "ScriptQuestionCaution"
					|| notification->getName() == "ScriptQuestion")
				{
					return (notification->getPayload()["item_id"].asUUID() == blocked_id);
				}
				return false;
			}
		private:
			const LLUUID& blocked_id;
		};

		LLNotificationsUI::LLChannelManager::getInstance()->killToastsFromChannel(LLUUID(
				gSavedSettings.getString("NotificationChannelUUID")), OfferMatcher(item_id));
	}

	if (response["Details"])
	{
		// respawn notification...
		LLNotificationsUtil::add(notification["name"], notification["substitutions"], notification["payload"]);

		// ...with description on top
		LLNotificationsUtil::add("DebitPermissionDetails");
	}
	return false;
}
static LLNotificationFunctorRegistration script_question_cb_reg_1("ScriptQuestion", script_question_cb);
static LLNotificationFunctorRegistration script_question_cb_reg_2("ScriptQuestionCaution", script_question_cb);

void process_script_question(LLMessageSystem *msg, void **user_data)
{
	// *TODO: Translate owner name -> [FIRST] [LAST]

	LLHost sender = msg->getSender();

	LLUUID taskid;
	LLUUID itemid;
	S32		questions;
	std::string object_name;
	std::string owner_name;

	// taskid -> object key of object requesting permissions
	msg->getUUIDFast(_PREHASH_Data, _PREHASH_TaskID, taskid );
	// itemid -> script asset key of script requesting permissions
	msg->getUUIDFast(_PREHASH_Data, _PREHASH_ItemID, itemid );
	msg->getStringFast(_PREHASH_Data, _PREHASH_ObjectName, object_name);
	msg->getStringFast(_PREHASH_Data, _PREHASH_ObjectOwner, owner_name);
	msg->getS32Fast(_PREHASH_Data, _PREHASH_Questions, questions );

	// Special case. If the objects are owned by this agent, throttle per-object instead
	// of per-owner. It's common for residents to reset a ton of scripts that re-request
	// permissions, as with tier boxes. UUIDs can't be valid agent names and vice-versa,
	// so we'll reuse the same namespace for both throttle types.
	std::string throttle_name = owner_name;
	std::string self_name;
	LLAgentUI::buildFullname( self_name );
	if( owner_name == self_name )
	{
		throttle_name = taskid.getString();
	}
	
	// don't display permission requests if this object is muted
	if (LLMuteList::getInstance()->isMuted(taskid)) return;
	
	// throttle excessive requests from any specific user's scripts
	typedef LLKeyThrottle<std::string> LLStringThrottle;
	static LLStringThrottle question_throttle( LLREQUEST_PERMISSION_THROTTLE_LIMIT, LLREQUEST_PERMISSION_THROTTLE_INTERVAL );

	switch (question_throttle.noteAction(throttle_name))
	{
		case LLStringThrottle::THROTTLE_NEWLY_BLOCKED:
			LL_INFOS("Messaging") << "process_script_question throttled"
					<< " owner_name:" << owner_name
					<< LL_ENDL;
			// Fall through

		case LLStringThrottle::THROTTLE_BLOCKED:
			// Escape altogether until we recover
			return;

		case LLStringThrottle::THROTTLE_OK:
			break;
	}

	std::string script_question;
	if (questions)
	{
		BOOL caution = FALSE;
		S32 count = 0;
		LLSD args;
		args["OBJECTNAME"] = object_name;
		args["NAME"] = LLCacheName::cleanFullName(owner_name);

		// check the received permission flags against each permission
		for (S32 i = 0; i < SCRIPT_PERMISSION_EOF; i++)
		{
			if (questions & LSCRIPTRunTimePermissionBits[i])
			{
				count++;
				script_question += "    " + LLTrans::getString(SCRIPT_QUESTIONS[i]) + "\n";

				// check whether permission question should cause special caution dialog
				caution |= (SCRIPT_QUESTION_IS_CAUTION[i]);
			}
		}
		args["QUESTIONS"] = script_question;

		LLSD payload;
		payload["task_id"] = taskid;
		payload["item_id"] = itemid;
		payload["sender"] = sender.getIPandPort();
		payload["questions"] = questions;
		payload["object_name"] = object_name;
		payload["owner_name"] = owner_name;

// [RLVa:KB] - Checked: 2009-07-10 (RLVa-1.0.0g) | Modified: RLVa-0.2.0e
		S32 rlvQuestionsOther = questions;

		if (gRlvHandler.hasBehaviour(RLV_BHVR_ACCEPTPERMISSION))
		{
			const LLViewerObject* pObj = gObjectList.findObject(taskid);
			if (pObj)
			{
//				if (pObj->permYouOwner())
//				{
					// PERMISSION_TAKE_CONTROLS and PERMISSION_ATTACH are only auto-granted to objects this avie owns
					rlvQuestionsOther &= ~(LSCRIPTRunTimePermissionBits[SCRIPT_PERMISSION_TAKE_CONTROLS] | 
						LSCRIPTRunTimePermissionBits[SCRIPT_PERMISSION_ATTACH]);
//				}
			}
		}

		if ( (!caution) && (!rlvQuestionsOther) )
		{
			LLNotifications::instance().forceResponse(
				LLNotification::Params("ScriptQuestion").substitutions(args).payload(payload), 0/*YES*/);
		}
		else if (gSavedSettings.getBOOL("PermissionsCautionEnabled"))
// [/RLVa:KB]
		// check whether cautions are even enabled or not
//		if (gSavedSettings.getBOOL("PermissionsCautionEnabled"))
		{
			// display the caution permissions prompt
			LLNotificationsUtil::add(caution ? "ScriptQuestionCaution" : "ScriptQuestion", args, payload);
		}
		else
		{
			// fall back to default behavior if cautions are entirely disabled
			LLNotificationsUtil::add("ScriptQuestion", args, payload);
		}

	}
}


void process_derez_container(LLMessageSystem *msg, void**)
{
	LL_WARNS("Messaging") << "call to deprecated process_derez_container" << LL_ENDL;
}

void container_inventory_arrived(LLViewerObject* object,
								 LLInventoryObject::object_list_t* inventory,
								 S32 serial_num,
								 void* data)
{
	LL_DEBUGS("Messaging") << "container_inventory_arrived()" << LL_ENDL;
	if( gAgentCamera.cameraMouselook() )
	{
		gAgentCamera.changeCameraToDefault();
	}

	LLInventoryPanel *active_panel = LLInventoryPanel::getActiveInventoryPanel();

	if (inventory->size() > 2)
	{
		// create a new inventory category to put this in
		LLUUID cat_id;
		cat_id = gInventory.createNewCategory(gInventory.getRootFolderID(),
											  LLFolderType::FT_NONE,
											  LLTrans::getString("AcquiredItems"));

		LLInventoryObject::object_list_t::const_iterator it = inventory->begin();
		LLInventoryObject::object_list_t::const_iterator end = inventory->end();
		for ( ; it != end; ++it)
		{
			if ((*it)->getType() != LLAssetType::AT_CATEGORY)
			{
				LLInventoryObject* obj = (LLInventoryObject*)(*it);
				LLInventoryItem* item = (LLInventoryItem*)(obj);
				LLUUID item_id;
				item_id.generate();
				time_t creation_date_utc = time_corrected();
				LLPointer<LLViewerInventoryItem> new_item
					= new LLViewerInventoryItem(item_id,
												cat_id,
												item->getPermissions(),
												item->getAssetUUID(),
												item->getType(),
												item->getInventoryType(),
												item->getName(),
												item->getDescription(),
												LLSaleInfo::DEFAULT,
												item->getFlags(),
												creation_date_utc);
				new_item->updateServer(TRUE);
				gInventory.updateItem(new_item);
			}
		}
		gInventory.notifyObservers();
		if(active_panel)
		{
			active_panel->setSelection(cat_id, TAKE_FOCUS_NO);
		}
	}
	else if (inventory->size() == 2)
	{
		// we're going to get one fake root category as well as the
		// one actual object
		LLInventoryObject::object_list_t::iterator it = inventory->begin();

		if ((*it)->getType() == LLAssetType::AT_CATEGORY)
		{
			++it;
		}

		LLInventoryItem* item = (LLInventoryItem*)((LLInventoryObject*)(*it));
		const LLUUID category = gInventory.findCategoryUUIDForType(LLFolderType::assetTypeToFolderType(item->getType()));

		LLUUID item_id;
		item_id.generate();
		time_t creation_date_utc = time_corrected();
		LLPointer<LLViewerInventoryItem> new_item
			= new LLViewerInventoryItem(item_id, category,
										item->getPermissions(),
										item->getAssetUUID(),
										item->getType(),
										item->getInventoryType(),
										item->getName(),
										item->getDescription(),
										LLSaleInfo::DEFAULT,
										item->getFlags(),
										creation_date_utc);
		new_item->updateServer(TRUE);
		gInventory.updateItem(new_item);
		gInventory.notifyObservers();
		if(active_panel)
		{
			active_panel->setSelection(item_id, TAKE_FOCUS_NO);
		}
	}

	// we've got the inventory, now delete this object if this was a take
	BOOL delete_object = (BOOL)(intptr_t)data;
	LLViewerRegion *region = gAgent.getRegion();
	if (delete_object && region)
	{
		gMessageSystem->newMessageFast(_PREHASH_ObjectDelete);
		gMessageSystem->nextBlockFast(_PREHASH_AgentData);
		gMessageSystem->addUUIDFast(_PREHASH_AgentID, gAgent.getID());
		gMessageSystem->addUUIDFast(_PREHASH_SessionID, gAgent.getSessionID());
		const U8 NO_FORCE = 0;
		gMessageSystem->addU8Fast(_PREHASH_Force, NO_FORCE);
		gMessageSystem->nextBlockFast(_PREHASH_ObjectData);
		gMessageSystem->addU32Fast(_PREHASH_ObjectLocalID, object->getLocalID());
		gMessageSystem->sendReliable(region->getHost());
	}
}

// method to format the time.
std::string formatted_time(const time_t& the_time)
{
	std::string dateStr = "["+LLTrans::getString("LTimeWeek")+"] ["
						+LLTrans::getString("LTimeMonth")+"] ["
						+LLTrans::getString("LTimeDay")+"] ["
						+LLTrans::getString("LTimeHour")+"]:["
						+LLTrans::getString("LTimeMin")+"]:["
						+LLTrans::getString("LTimeSec")+"] ["
						+LLTrans::getString("LTimeYear")+"]";

	LLSD substitution;
	substitution["datetime"] = (S32) the_time;
	LLStringUtil::format (dateStr, substitution);
	return dateStr;
}


void process_teleport_failed(LLMessageSystem *msg, void**)
{
	std::string reason;
	std::string big_reason;
	LLSD args;

	// if we have additional alert data
	if (msg->has(_PREHASH_AlertInfo) && msg->getSizeFast(_PREHASH_AlertInfo, _PREHASH_Message) > 0)
	{
		// Get the message ID
		msg->getStringFast(_PREHASH_AlertInfo, _PREHASH_Message, reason);
		big_reason = LLAgent::sTeleportErrorMessages[reason];
		if ( big_reason.size() > 0 )
		{	// Substitute verbose reason from the local map
			args["REASON"] = big_reason;
		}
		else
		{	// Nothing found in the map - use what the server returned in the original message block
			msg->getStringFast(_PREHASH_Info, _PREHASH_Reason, reason);
			args["REASON"] = reason;
		}

		LLSD llsd_block;
		std::string llsd_raw;
		msg->getStringFast(_PREHASH_AlertInfo, _PREHASH_ExtraParams, llsd_raw);
		if (llsd_raw.length())
		{
			std::istringstream llsd_data(llsd_raw);
			if (!LLSDSerialize::deserialize(llsd_block, llsd_data, llsd_raw.length()))
			{
				llwarns << "process_teleport_failed: Attempted to read alert parameter data into LLSD but failed:" << llsd_raw << llendl;
			}
			else
			{
				// change notification name in this special case
				if (handle_special_notification("RegionEntryAccessBlocked", llsd_block))
				{
					if( gAgent.getTeleportState() != LLAgent::TELEPORT_NONE )
					{
						gAgent.setTeleportState( LLAgent::TELEPORT_NONE );
					}
					return;
				}
			}
		}

	}
	else
	{
		msg->getStringFast(_PREHASH_Info, _PREHASH_Reason, reason);

		big_reason = LLAgent::sTeleportErrorMessages[reason];
		if ( big_reason.size() > 0 )
		{	// Substitute verbose reason from the local map
			args["REASON"] = big_reason;
		}
		else
		{	// Nothing found in the map - use what the server returned
			args["REASON"] = reason;
		}
	}

	LLNotificationsUtil::add("CouldNotTeleportReason", args);

	// Let the interested parties know that teleport failed.
	LLViewerParcelMgr::getInstance()->onTeleportFailed();

	if( gAgent.getTeleportState() != LLAgent::TELEPORT_NONE )
	{
		gAgent.setTeleportState( LLAgent::TELEPORT_NONE );
	}
}

void process_teleport_local(LLMessageSystem *msg,void**)
{
	LLUUID agent_id;
	msg->getUUIDFast(_PREHASH_Info, _PREHASH_AgentID, agent_id);
	if (agent_id != gAgent.getID())
	{
		LL_WARNS("Messaging") << "Got teleport notification for wrong agent!" << LL_ENDL;
		return;
	}

	U32 location_id;
	LLVector3 pos, look_at;
	U32 teleport_flags;
	msg->getU32Fast(_PREHASH_Info, _PREHASH_LocationID, location_id);
	msg->getVector3Fast(_PREHASH_Info, _PREHASH_Position, pos);
	msg->getVector3Fast(_PREHASH_Info, _PREHASH_LookAt, look_at);
	msg->getU32Fast(_PREHASH_Info, _PREHASH_TeleportFlags, teleport_flags);

	if( gAgent.getTeleportState() != LLAgent::TELEPORT_NONE )
	{
		if( gAgent.getTeleportState() == LLAgent::TELEPORT_LOCAL )
		{
			// To prevent TeleportStart messages re-activating the progress screen right
			// after tp, keep the teleport state and let progress screen clear it after a short delay
			// (progress screen is active but not visible)  *TODO: remove when SVC-5290 is fixed
			gTeleportDisplayTimer.reset();
			gTeleportDisplay = TRUE;
		}
		else
		{
			gAgent.setTeleportState( LLAgent::TELEPORT_NONE );
		}
	}

	// Sim tells us whether the new position is off the ground
	if (teleport_flags & TELEPORT_FLAGS_IS_FLYING)
	{
		gAgent.setFlying(TRUE);
	}
	else
	{
		gAgent.setFlying(FALSE);
	}

	gAgent.setPositionAgent(pos);
	gAgentCamera.slamLookAt(look_at);

	if ( !(gAgent.getTeleportKeepsLookAt() && LLViewerJoystick::getInstance()->getOverrideCamera()) )
	{
		gAgentCamera.resetView(TRUE, TRUE);
	}

	// send camera update to new region
	gAgentCamera.updateCamera();

	send_agent_update(TRUE, TRUE);

	// Let the interested parties know we've teleported.
	// Vadim *HACK: Agent position seems to get reset (to render position?)
	//              on each frame, so we have to pass the new position manually.
	LLViewerParcelMgr::getInstance()->onTeleportFinished(true, gAgent.getPosGlobalFromAgent(pos));
}

void send_simple_im(const LLUUID& to_id,
					const std::string& message,
					EInstantMessage dialog,
					const LLUUID& id)
{
	std::string my_name;
	LLAgentUI::buildFullname(my_name);
	send_improved_im(to_id,
					 my_name,
					 message,
					 IM_ONLINE,
					 dialog,
					 id,
					 NO_TIMESTAMP,
					 (U8*)EMPTY_BINARY_BUCKET,
					 EMPTY_BINARY_BUCKET_SIZE);
}

void send_group_notice(const LLUUID& group_id,
					   const std::string& subject,
					   const std::string& message,
					   const LLInventoryItem* item)
{
	// Put this notice into an instant message form.
	// This will mean converting the item to a binary bucket,
	// and the subject/message into a single field.
	std::string my_name;
	LLAgentUI::buildFullname(my_name);

	// Combine subject + message into a single string.
	std::ostringstream subject_and_message;
	// TODO: turn all existing |'s into ||'s in subject and message.
	subject_and_message << subject << "|" << message;

	// Create an empty binary bucket.
	U8 bin_bucket[MAX_INVENTORY_BUFFER_SIZE];
	U8* bucket_to_send = bin_bucket;
	bin_bucket[0] = '\0';
	S32 bin_bucket_size = EMPTY_BINARY_BUCKET_SIZE;
	// If there is an item being sent, pack it into the binary bucket.
	if (item)
	{
		LLSD item_def;
		item_def["item_id"] = item->getUUID();
		item_def["owner_id"] = item->getPermissions().getOwner();
		std::ostringstream ostr;
		LLSDSerialize::serialize(item_def, ostr, LLSDSerialize::LLSD_XML);
		bin_bucket_size = ostr.str().copy(
			(char*)bin_bucket, ostr.str().size());
		bin_bucket[bin_bucket_size] = '\0';
	}
	else
	{
		bucket_to_send = (U8*) EMPTY_BINARY_BUCKET;
	}
   

	send_improved_im(
			group_id,
			my_name,
			subject_and_message.str(),
			IM_ONLINE,
			IM_GROUP_NOTICE,
			LLUUID::null,
			NO_TIMESTAMP,
			bucket_to_send,
			bin_bucket_size);
}

bool handle_lure_callback(const LLSD& notification, const LLSD& response)
{
	std::string text = response["message"].asString();
	LLSLURL slurl;
	LLAgentUI::buildSLURL(slurl);
	text.append("\r\n").append(slurl.getSLURLString());
	S32 option = LLNotificationsUtil::getSelectedOption(notification, response);

	if(0 == option)
	{
// [RLVa:KB] - Checked: 2010-04-09 (RLVa-1.2.0e) | Modified: RLVa-0.2.0b
		if (gRlvHandler.hasBehaviour(RLV_BHVR_SENDIM))
		{
			// Filter the teleport offer text unless everyone is a sendim exception
			for (LLSD::array_const_iterator it = notification["payload"]["ids"].beginArray(); 
					it != notification["payload"]["ids"].endArray(); ++it)
			{
				if (!gRlvHandler.isException(RLV_BHVR_SENDIM, it->asUUID()))
				{
					text = RlvStrings::getString(RLV_STRING_HIDDEN);
					break;
				}
			}
		}
// [/RLVa:KB]

		LLMessageSystem* msg = gMessageSystem;
		msg->newMessageFast(_PREHASH_StartLure);
		msg->nextBlockFast(_PREHASH_AgentData);
		msg->addUUIDFast(_PREHASH_AgentID, gAgent.getID());
		msg->addUUIDFast(_PREHASH_SessionID, gAgent.getSessionID());
		msg->nextBlockFast(_PREHASH_Info);
		msg->addU8Fast(_PREHASH_LureType, (U8)0); // sim will fill this in.
		msg->addStringFast(_PREHASH_Message, text);
		for(LLSD::array_const_iterator it = notification["payload"]["ids"].beginArray();
			it != notification["payload"]["ids"].endArray();
			++it)
		{
			LLUUID target_id = it->asUUID();

			msg->nextBlockFast(_PREHASH_TargetData);
			msg->addUUIDFast(_PREHASH_TargetID, target_id);

			// Record the offer.
			{
				std::string target_name;
				gCacheName->getFullName(target_id, target_name);  // for im log filenames
				LLSD args;
				args["TO_NAME"] = LLSLURL("agent", target_id, "displayname").getSLURLString();;
	
				LLSD payload;
				
				//*TODO please rewrite all keys to the same case, lower or upper
				payload["from_id"] = target_id;
				payload["SUPPRESS_TOAST"] = true;
				LLNotificationsUtil::add("TeleportOfferSent", args, payload);
			}
		}
		gAgent.sendReliableMessage();
	}

	return false;
}

void handle_lure(const LLUUID& invitee)
{
	LLDynamicArray<LLUUID> ids;
	ids.push_back(invitee);
	handle_lure(ids);
}

// Prompt for a message to the invited user.
void handle_lure(const uuid_vec_t& ids)
{
	if (ids.empty()) return;

	if (!gAgent.getRegion()) return;

	LLSD edit_args;
// [RLVa:KB] - Checked: 2010-04-07 (RLVa-1.2.0d) | Modified: RLVa-1.0.0a
	edit_args["REGION"] = 
		(!gRlvHandler.hasBehaviour(RLV_BHVR_SHOWLOC)) ? gAgent.getRegion()->getName() : RlvStrings::getString(RLV_STRING_HIDDEN);
// [/RLVa:KB]
//	edit_args["REGION"] = gAgent.getRegion()->getName();

	LLSD payload;
	for (LLDynamicArray<LLUUID>::const_iterator it = ids.begin();
		it != ids.end();
		++it)
	{
// [RLVa:KB] - Checked: 2010-04-07 (RLVa-1.2.0d) | Modified: RLVa-1.0.0a
		// Only allow offering teleports if everyone is a @tplure exception or able to map this avie under @showloc=n
		if (gRlvHandler.hasBehaviour(RLV_BHVR_SHOWLOC))
		{
			const LLRelationship* pBuddyInfo = LLAvatarTracker::instance().getBuddyInfo(*it);
			if ( (!gRlvHandler.isException(RLV_BHVR_TPLURE, *it, RLV_CHECK_PERMISSIVE)) &&
				 ((!pBuddyInfo) || (!pBuddyInfo->isOnline()) || (!pBuddyInfo->isRightGrantedTo(LLRelationship::GRANT_MAP_LOCATION))) )
			{
				return;
			}
		}
// [/RLVa:KB]
		payload["ids"].append(*it);
	}
	if (gAgent.isGodlike())
	{
		LLNotificationsUtil::add("OfferTeleportFromGod", edit_args, payload, handle_lure_callback);
	}
	else
	{
		LLNotificationsUtil::add("OfferTeleport", edit_args, payload, handle_lure_callback);
	}
}


void send_improved_im(const LLUUID& to_id,
							const std::string& name,
							const std::string& message,
							U8 offline,
							EInstantMessage dialog,
							const LLUUID& id,
							U32 timestamp, 
							const U8* binary_bucket,
							S32 binary_bucket_size)
{
	pack_instant_message(
		gMessageSystem,
		gAgent.getID(),
		FALSE,
		gAgent.getSessionID(),
		to_id,
		name,
		message,
		offline,
		dialog,
		id,
		0,
		LLUUID::null,
		gAgent.getPositionAgent(),
		timestamp,
		binary_bucket,
		binary_bucket_size);
	gAgent.sendReliableMessage();
}


void send_places_query(const LLUUID& query_id,
					   const LLUUID& trans_id,
					   const std::string& query_text,
					   U32 query_flags,
					   S32 category,
					   const std::string& sim_name)
{
	LLMessageSystem* msg = gMessageSystem;

	msg->newMessage("PlacesQuery");
	msg->nextBlock("AgentData");
	msg->addUUID("AgentID", gAgent.getID());
	msg->addUUID("SessionID", gAgent.getSessionID());
	msg->addUUID("QueryID", query_id);
	msg->nextBlock("TransactionData");
	msg->addUUID("TransactionID", trans_id);
	msg->nextBlock("QueryData");
	msg->addString("QueryText", query_text);
	msg->addU32("QueryFlags", query_flags);
	msg->addS8("Category", (S8)category);
	msg->addString("SimName", sim_name);
	gAgent.sendReliableMessage();
}


void process_user_info_reply(LLMessageSystem* msg, void**)
{
	LLUUID agent_id;
	msg->getUUIDFast(_PREHASH_AgentData, _PREHASH_AgentID, agent_id);
	if(agent_id != gAgent.getID())
	{
		LL_WARNS("Messaging") << "process_user_info_reply - "
				<< "wrong agent id." << LL_ENDL;
	}
	
	BOOL im_via_email;
	msg->getBOOLFast(_PREHASH_UserData, _PREHASH_IMViaEMail, im_via_email);
	std::string email;
	msg->getStringFast(_PREHASH_UserData, _PREHASH_EMail, email);
	std::string dir_visibility;
	msg->getString( "UserData", "DirectoryVisibility", dir_visibility);

	LLFloaterPreference::updateUserInfo(dir_visibility, im_via_email, email);
	LLFloaterPostcard::updateUserInfo(email);
}


//---------------------------------------------------------------------------
// Script Dialog
//---------------------------------------------------------------------------

const S32 SCRIPT_DIALOG_MAX_BUTTONS = 12;
const S32 SCRIPT_DIALOG_BUTTON_STR_SIZE = 24;
const S32 SCRIPT_DIALOG_MAX_MESSAGE_SIZE = 512;
const char* SCRIPT_DIALOG_HEADER = "Script Dialog:\n";

bool callback_script_dialog(const LLSD& notification, const LLSD& response)
{
	LLNotificationForm form(notification["form"]);
	std::string button = LLNotification::getSelectedOptionName(response);
	S32 button_idx = LLNotification::getSelectedOption(notification, response);
	// Didn't click "Ignore"
	if (button_idx != -1)
	{
		LLMessageSystem* msg = gMessageSystem;
		msg->newMessage("ScriptDialogReply");
		msg->nextBlock("AgentData");
		msg->addUUID("AgentID", gAgent.getID());
		msg->addUUID("SessionID", gAgent.getSessionID());
		msg->nextBlock("Data");
		msg->addUUID("ObjectID", notification["payload"]["object_id"].asUUID());
		msg->addS32("ChatChannel", notification["payload"]["chat_channel"].asInteger());
		msg->addS32("ButtonIndex", button_idx);
		msg->addString("ButtonLabel", button);
		msg->sendReliable(LLHost(notification["payload"]["sender"].asString()));
	}

	return false;
}
static LLNotificationFunctorRegistration callback_script_dialog_reg_1("ScriptDialog", callback_script_dialog);
static LLNotificationFunctorRegistration callback_script_dialog_reg_2("ScriptDialogGroup", callback_script_dialog);

void process_script_dialog(LLMessageSystem* msg, void**)
{
	S32 i;
	LLSD payload;

	LLUUID object_id;
	msg->getUUID("Data", "ObjectID", object_id);

	if (LLMuteList::getInstance()->isMuted(object_id))
	{
		return;
	}

	std::string message; 
	std::string first_name;
	std::string last_name;
	std::string title;

	S32 chat_channel;
	msg->getString("Data", "FirstName", first_name);
	msg->getString("Data", "LastName", last_name);
	msg->getString("Data", "ObjectName", title);
	msg->getString("Data", "Message", message);
	msg->getS32("Data", "ChatChannel", chat_channel);

		// unused for now
	LLUUID image_id;
	msg->getUUID("Data", "ImageID", image_id);

	payload["sender"] = msg->getSender().getIPandPort();
	payload["object_id"] = object_id;
	payload["chat_channel"] = chat_channel;

	// build up custom form
	S32 button_count = msg->getNumberOfBlocks("Buttons");
	if (button_count > SCRIPT_DIALOG_MAX_BUTTONS)
	{
		llwarns << "Too many script dialog buttons - omitting some" << llendl;
		button_count = SCRIPT_DIALOG_MAX_BUTTONS;
	}

	LLNotificationForm form;
	for (i = 0; i < button_count; i++)
	{
		std::string tdesc;
		msg->getString("Buttons", "ButtonLabel", tdesc, i);
		form.addElement("button", std::string(tdesc));
	}

	LLSD args;
	args["TITLE"] = title;
	args["MESSAGE"] = message;
	LLNotificationPtr notification;
	if (!first_name.empty())
	{
		args["NAME"] = LLCacheName::buildFullName(first_name, last_name);
		notification = LLNotifications::instance().add(
			LLNotification::Params("ScriptDialog").substitutions(args).payload(payload).form_elements(form.asLLSD()));
	}
	else
	{
		args["GROUPNAME"] = last_name;
		notification = LLNotifications::instance().add(
			LLNotification::Params("ScriptDialogGroup").substitutions(args).payload(payload).form_elements(form.asLLSD()));
	}
}

//---------------------------------------------------------------------------


std::vector<LLSD> gLoadUrlList;

bool callback_load_url(const LLSD& notification, const LLSD& response)
{
	S32 option = LLNotificationsUtil::getSelectedOption(notification, response);

	if (0 == option)
	{
		LLWeb::loadURL(notification["payload"]["url"].asString());
	}

	return false;
}
static LLNotificationFunctorRegistration callback_load_url_reg("LoadWebPage", callback_load_url);


// We've got the name of the person who owns the object hurling the url.
// Display confirmation dialog.
void callback_load_url_name(const LLUUID& id, const std::string& full_name, bool is_group)
{
	std::vector<LLSD>::iterator it;
	for (it = gLoadUrlList.begin(); it != gLoadUrlList.end(); )
	{
		LLSD load_url_info = *it;
		if (load_url_info["owner_id"].asUUID() == id)
		{
			it = gLoadUrlList.erase(it);

			std::string owner_name;
			if (is_group)
			{
				owner_name = full_name + LLTrans::getString("Group");
			}
			else
			{
				owner_name = full_name;
			}

			// For legacy name-only mutes.
			if (LLMuteList::getInstance()->isMuted(LLUUID::null, owner_name))
			{
				continue;
			}
			LLSD args;
			args["URL"] = load_url_info["url"].asString();
			args["MESSAGE"] = load_url_info["message"].asString();;
			args["OBJECTNAME"] = load_url_info["object_name"].asString();
			args["NAME"] = owner_name;

			LLNotificationsUtil::add("LoadWebPage", args, load_url_info);
		}
		else
		{
			++it;
		}
	}
}

void process_load_url(LLMessageSystem* msg, void**)
{
	LLUUID object_id;
	LLUUID owner_id;
	BOOL owner_is_group;
	char object_name[256];		/* Flawfinder: ignore */
	char message[256];		/* Flawfinder: ignore */
	char url[256];		/* Flawfinder: ignore */

	msg->getString("Data", "ObjectName", 256, object_name);
	msg->getUUID(  "Data", "ObjectID", object_id);
	msg->getUUID(  "Data", "OwnerID", owner_id);
	msg->getBOOL(  "Data", "OwnerIsGroup", owner_is_group);
	msg->getString("Data", "Message", 256, message);
	msg->getString("Data", "URL", 256, url);

	LLSD payload;
	payload["object_id"] = object_id;
	payload["owner_id"] = owner_id;
	payload["owner_is_group"] = owner_is_group;
	payload["object_name"] = object_name;
	payload["message"] = message;
	payload["url"] = url;

	// URL is safety checked in load_url above

	// Check if object or owner is muted
	if (LLMuteList::getInstance()->isMuted(object_id, object_name) ||
	    LLMuteList::getInstance()->isMuted(owner_id))
	{
		LL_INFOS("Messaging")<<"Ignoring load_url from muted object/owner."<<LL_ENDL;
		return;
	}

	// Add to list of pending name lookups
	gLoadUrlList.push_back(payload);

	gCacheName->get(owner_id, owner_is_group,
		boost::bind(&callback_load_url_name, _1, _2, _3));
}


void callback_download_complete(void** data, S32 result, LLExtStat ext_status)
{
	std::string* filepath = (std::string*)data;
	LLSD args;
	args["DOWNLOAD_PATH"] = *filepath;
	LLNotificationsUtil::add("FinishedRawDownload", args);
	delete filepath;
}


void process_initiate_download(LLMessageSystem* msg, void**)
{
	LLUUID agent_id;
	msg->getUUID("AgentData", "AgentID", agent_id);
	if (agent_id != gAgent.getID())
	{
		LL_WARNS("Messaging") << "Initiate download for wrong agent" << LL_ENDL;
		return;
	}

	std::string sim_filename;
	std::string viewer_filename;
	msg->getString("FileData", "SimFilename", sim_filename);
	msg->getString("FileData", "ViewerFilename", viewer_filename);

	if (!gXferManager->validateFileForRequest(viewer_filename))
	{
		llwarns << "SECURITY: Unauthorized download to local file " << viewer_filename << llendl;
		return;
	}
	gXferManager->requestFile(viewer_filename,
		sim_filename,
		LL_PATH_NONE,
		msg->getSender(),
		FALSE,	// don't delete remote
		callback_download_complete,
		(void**)new std::string(viewer_filename));
}


void process_script_teleport_request(LLMessageSystem* msg, void**)
{
	std::string object_name;
	std::string sim_name;
	LLVector3 pos;
	LLVector3 look_at;

	msg->getString("Data", "ObjectName", object_name);
	msg->getString("Data", "SimName", sim_name);
	msg->getVector3("Data", "SimPosition", pos);
	msg->getVector3("Data", "LookAt", look_at);

	LLFloaterWorldMap* instance = LLFloaterWorldMap::getInstance();
	if(instance)
	{
		instance->trackURL(
						   sim_name, (S32)pos.mV[VX], (S32)pos.mV[VY], (S32)pos.mV[VZ]);
		LLFloaterReg::showInstance("world_map", "center");
	}
	
	// remove above two lines and replace with below line
	// to re-enable parcel browser for llMapDestination()
	// LLURLDispatcher::dispatch(LLSLURL::buildSLURL(sim_name, (S32)pos.mV[VX], (S32)pos.mV[VY], (S32)pos.mV[VZ]), FALSE);
	
}

void process_covenant_reply(LLMessageSystem* msg, void**)
{
	LLUUID covenant_id, estate_owner_id;
	std::string estate_name;
	U32 covenant_timestamp;
	msg->getUUID("Data", "CovenantID", covenant_id);
	msg->getU32("Data", "CovenantTimestamp", covenant_timestamp);
	msg->getString("Data", "EstateName", estate_name);
	msg->getUUID("Data", "EstateOwnerID", estate_owner_id);

	LLPanelEstateCovenant::updateEstateName(estate_name);
	LLPanelLandCovenant::updateEstateName(estate_name);
	LLFloaterBuyLand::updateEstateName(estate_name);

	std::string owner_name =
		LLSLURL("agent", estate_owner_id, "inspect").getSLURLString();
	LLPanelEstateCovenant::updateEstateOwnerName(owner_name);
	LLPanelLandCovenant::updateEstateOwnerName(owner_name);
	LLFloaterBuyLand::updateEstateOwnerName(owner_name);

	LLPanelPlaceProfile* panel = LLSideTray::getInstance()->getPanel<LLPanelPlaceProfile>("panel_place_profile");
	if (panel)
	{
		panel->updateEstateName(estate_name);
		panel->updateEstateOwnerName(owner_name);
	}

	// standard message, not from system
	std::string last_modified;
	if (covenant_timestamp == 0)
	{
		last_modified = LLTrans::getString("covenant_last_modified")+LLTrans::getString("never_text");
	}
	else
	{
		last_modified = LLTrans::getString("covenant_last_modified")+"["
						+LLTrans::getString("LTimeWeek")+"] ["
						+LLTrans::getString("LTimeMonth")+"] ["
						+LLTrans::getString("LTimeDay")+"] ["
						+LLTrans::getString("LTimeHour")+"]:["
						+LLTrans::getString("LTimeMin")+"]:["
						+LLTrans::getString("LTimeSec")+"] ["
						+LLTrans::getString("LTimeYear")+"]";
		LLSD substitution;
		substitution["datetime"] = (S32) covenant_timestamp;
		LLStringUtil::format (last_modified, substitution);
	}

	LLPanelEstateCovenant::updateLastModified(last_modified);
	LLPanelLandCovenant::updateLastModified(last_modified);
	LLFloaterBuyLand::updateLastModified(last_modified);

	// load the actual covenant asset data
	const BOOL high_priority = TRUE;
	if (covenant_id.notNull())
	{
		gAssetStorage->getEstateAsset(gAgent.getRegionHost(),
									gAgent.getID(),
									gAgent.getSessionID(),
									covenant_id,
                                    LLAssetType::AT_NOTECARD,
									ET_Covenant,
                                    onCovenantLoadComplete,
									NULL,
									high_priority);
	}
	else
	{
		std::string covenant_text;
		if (estate_owner_id.isNull())
		{
			// mainland
			covenant_text = LLTrans::getString("RegionNoCovenant");
		}
		else
		{
			covenant_text = LLTrans::getString("RegionNoCovenantOtherOwner");
		}
		LLPanelEstateCovenant::updateCovenantText(covenant_text, covenant_id);
		LLPanelLandCovenant::updateCovenantText(covenant_text);
		LLFloaterBuyLand::updateCovenantText(covenant_text, covenant_id);
		if (panel)
		{
			panel->updateCovenantText(covenant_text);
		}
	}
}

void onCovenantLoadComplete(LLVFS *vfs,
					const LLUUID& asset_uuid,
					LLAssetType::EType type,
					void* user_data, S32 status, LLExtStat ext_status)
{
	LL_DEBUGS("Messaging") << "onCovenantLoadComplete()" << LL_ENDL;
	std::string covenant_text;
	if(0 == status)
	{
		LLVFile file(vfs, asset_uuid, type, LLVFile::READ);
		
		S32 file_length = file.getSize();
		
		std::vector<char> buffer(file_length+1);
		file.read((U8*)&buffer[0], file_length);		
		// put a EOS at the end
		buffer[file_length] = '\0';
		
		if( (file_length > 19) && !strncmp( &buffer[0], "Linden text version", 19 ) )
		{
			LLViewerTextEditor::Params params;
			params.name("temp");
			params.max_text_length(file_length+1);
			LLViewerTextEditor * editor = LLUICtrlFactory::create<LLViewerTextEditor> (params);
			if( !editor->importBuffer( &buffer[0], file_length+1 ) )
			{
				LL_WARNS("Messaging") << "Problem importing estate covenant." << LL_ENDL;
				covenant_text = "Problem importing estate covenant.";
			}
			else
			{
				// Version 0 (just text, doesn't include version number)
				covenant_text = editor->getText();
			}
			delete editor;
		}
		else
		{
			LL_WARNS("Messaging") << "Problem importing estate covenant: Covenant file format error." << LL_ENDL;
			covenant_text = "Problem importing estate covenant: Covenant file format error.";
		}
	}
	else
	{
		LLViewerStats::getInstance()->incStat( LLViewerStats::ST_DOWNLOAD_FAILED );
		
		if( LL_ERR_ASSET_REQUEST_NOT_IN_DATABASE == status ||
		    LL_ERR_FILE_EMPTY == status)
		{
			covenant_text = "Estate covenant notecard is missing from database.";
		}
		else if (LL_ERR_INSUFFICIENT_PERMISSIONS == status)
		{
			covenant_text = "Insufficient permissions to view estate covenant.";
		}
		else
		{
			covenant_text = "Unable to load estate covenant at this time.";
		}
		
		LL_WARNS("Messaging") << "Problem loading notecard: " << status << LL_ENDL;
	}
	LLPanelEstateCovenant::updateCovenantText(covenant_text, asset_uuid);
	LLPanelLandCovenant::updateCovenantText(covenant_text);
	LLFloaterBuyLand::updateCovenantText(covenant_text, asset_uuid);

	LLPanelPlaceProfile* panel = LLSideTray::getInstance()->getPanel<LLPanelPlaceProfile>("panel_place_profile");
	if (panel)
	{
		panel->updateCovenantText(covenant_text);
	}
}


void process_feature_disabled_message(LLMessageSystem* msg, void**)
{
	// Handle Blacklisted feature simulator response...
	LLUUID	agentID;
	LLUUID	transactionID;
	std::string	messageText;
	msg->getStringFast(_PREHASH_FailureInfo,_PREHASH_ErrorMessage, messageText,0);
	msg->getUUIDFast(_PREHASH_FailureInfo,_PREHASH_AgentID,agentID);
	msg->getUUIDFast(_PREHASH_FailureInfo,_PREHASH_TransactionID,transactionID);
	
	LL_WARNS("Messaging") << "Blacklisted Feature Response:" << messageText << LL_ENDL;
}

// ------------------------------------------------------------
// Message system exception callbacks
// ------------------------------------------------------------

void invalid_message_callback(LLMessageSystem* msg,
								   void*,
								   EMessageException exception)
{
    LLAppViewer::instance()->badNetworkHandler();
}

// Please do not add more message handlers here. This file is huge.
// Put them in a file related to the functionality you are implementing.

void LLOfferInfo::forceResponse(InventoryOfferResponse response)
{
	LLNotification::Params params("UserGiveItem");
	params.functor.function(boost::bind(&LLOfferInfo::inventory_offer_callback, this, _1, _2));
	LLNotifications::instance().forceResponse(params, response);
}
<|MERGE_RESOLUTION|>--- conflicted
+++ resolved
@@ -1791,9 +1791,6 @@
 			// send the message
 			msg->sendReliable(mHost);
 			
-<<<<<<< HEAD
-			log_message = LLTrans::getString("InvOfferYouDecline") + " " + mDesc + " " + LLTrans::getString("InvOfferFrom") + " " + mFromName +".";
-=======
 // [RLVa:KB] - Checked: 2010-09-23 (RLVa-1.2.1e) | Added: RLVa-1.2.1e
 			if ( (rlv_handler_t::isEnabled()) && 
 				 (IM_TASK_INVENTORY_OFFERED == mIM) && (LLAssetType::AT_CATEGORY == mType) && (mDesc.find(RLV_PUTINV_PREFIX) == 1) )
@@ -1811,7 +1808,6 @@
 				log_message = LLTrans::getString("InvOfferDecline", log_message_args);
 			}
 
->>>>>>> c8ce7ff7
 			LLSD args;
 			args["MESSAGE"] = log_message;
 			LLNotificationsUtil::add("SystemMessage", args);
