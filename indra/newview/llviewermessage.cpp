--- conflicted
+++ resolved
@@ -6041,15 +6041,6 @@
 
 void process_alert_core(const std::string& message, BOOL modal)
 {
-<<<<<<< HEAD
-=======
-	// HACK -- handle callbacks for specific alerts. It also is localized in notifications.xml
-	if ( message == "You died and have been teleported to your home location")
-	{
-		LLViewerStats::getInstance()->incStat(LLViewerStats::ST_KILLED_COUNT);
-	}
-
->>>>>>> 6e113858
 	const std::string ALERT_PREFIX("ALERT: ");
 	const std::string NOTIFY_PREFIX("NOTIFY: ");
 	if (message.find(ALERT_PREFIX) == 0)
