--- conflicted
+++ resolved
@@ -1,102 +1,90 @@
-/**
- * @file llvowlsky.h
- * @brief LLVOWLSky class definition
- *
- * $LicenseInfo:firstyear=2007&license=viewerlgpl$
- * Second Life Viewer Source Code
- * Copyright (C) 2010, Linden Research, Inc.
- *
- * This library is free software; you can redistribute it and/or
- * modify it under the terms of the GNU Lesser General Public
- * License as published by the Free Software Foundation;
- * version 2.1 of the License only.
- *
- * This library is distributed in the hope that it will be useful,
- * but WITHOUT ANY WARRANTY; without even the implied warranty of
- * MERCHANTABILITY or FITNESS FOR A PARTICULAR PURPOSE.  See the GNU
- * Lesser General Public License for more details.
- *
- * You should have received a copy of the GNU Lesser General Public
- * License along with this library; if not, write to the Free Software
- * Foundation, Inc., 51 Franklin Street, Fifth Floor, Boston, MA  02110-1301  USA
- *
- * Linden Research, Inc., 945 Battery Street, San Francisco, CA  94111  USA
- * $/LicenseInfo$
- */
-
-#ifndef LL_VOWLSKY_H
-#define LL_VOWLSKY_H
-
-#include "llviewerobject.h"
-
-class LLVOWLSky : public LLStaticViewerObject {
-private:
-    inline static U32 getNumStacks(void);
-    inline static U32 getNumSlices(void);
-    inline static U32 getStripsNumVerts(void);
-    inline static U32 getStripsNumIndices(void);
-    inline static U32 getStarsNumVerts(void);
-    inline static U32 getStarsNumIndices(void);
-
-public:
-    LLVOWLSky(const LLUUID &id, const LLPCode pcode, LLViewerRegion *regionp);
-
-<<<<<<< HEAD
-	/*virtual*/ void		 idleUpdate(LLAgent &agent, const F64 &time);
-	/*virtual*/ bool		 isActive(void) const;
-	/*virtual*/ LLDrawable * createDrawable(LLPipeline *pipeline);
-	/*virtual*/ bool		 updateGeometry(LLDrawable *drawable);
-=======
-    /*virtual*/ void         idleUpdate(LLAgent &agent, const F64 &time);
-    /*virtual*/ BOOL         isActive(void) const;
-    /*virtual*/ LLDrawable * createDrawable(LLPipeline *pipeline);
-    /*virtual*/ BOOL         updateGeometry(LLDrawable *drawable);
->>>>>>> e1623bb2
-
-    void drawStars(void);
-    void drawDome(void);
-    void drawFsSky(void); // fullscreen sky for advanced atmo
-    void resetVertexBuffers(void);
-
-    void cleanupGL();
-    void restoreGL();
-
-private:
-
-    // helper function for initializing the stars.
-    void initStars();
-
-    // helper function for building the strips vertex buffer.
-    // note begin_stack and end_stack follow stl iterator conventions,
-    // begin_stack is the first stack to be included, end_stack is the first
-    // stack not to be included.
-    static void buildStripsBuffer(U32 begin_stack, U32 end_stack,
-                                  LLStrider<LLVector3> & vertices,
-                                  LLStrider<LLVector2> & texCoords,
-                                  LLStrider<U16> & indices,
-                                  const F32 RADIUS,
-                                  const U32& num_slices,
-                                  const U32& num_stacks);
-
-    // helper function for updating the stars colors.
-    void updateStarColors();
-
-<<<<<<< HEAD
-	// helper function for updating the stars geometry.
-	bool updateStarGeometry(LLDrawable *drawable);
-=======
-    // helper function for updating the stars geometry.
-    BOOL updateStarGeometry(LLDrawable *drawable);
->>>>>>> e1623bb2
-
-private:
-    LLPointer<LLVertexBuffer>                   mFsSkyVerts;
-    std::vector< LLPointer<LLVertexBuffer> >    mStripsVerts;
-    LLPointer<LLVertexBuffer>                   mStarsVerts;
-
-    std::vector<LLVector3>  mStarVertices;              // Star verticies
-    std::vector<LLColor4>   mStarColors;                // Star colors
-    std::vector<F32>        mStarIntensities;           // Star intensities
-};
-
-#endif // LL_VOWLSKY_H+/**
+ * @file llvowlsky.h
+ * @brief LLVOWLSky class definition
+ *
+ * $LicenseInfo:firstyear=2007&license=viewerlgpl$
+ * Second Life Viewer Source Code
+ * Copyright (C) 2010, Linden Research, Inc.
+ *
+ * This library is free software; you can redistribute it and/or
+ * modify it under the terms of the GNU Lesser General Public
+ * License as published by the Free Software Foundation;
+ * version 2.1 of the License only.
+ *
+ * This library is distributed in the hope that it will be useful,
+ * but WITHOUT ANY WARRANTY; without even the implied warranty of
+ * MERCHANTABILITY or FITNESS FOR A PARTICULAR PURPOSE.  See the GNU
+ * Lesser General Public License for more details.
+ *
+ * You should have received a copy of the GNU Lesser General Public
+ * License along with this library; if not, write to the Free Software
+ * Foundation, Inc., 51 Franklin Street, Fifth Floor, Boston, MA  02110-1301  USA
+ *
+ * Linden Research, Inc., 945 Battery Street, San Francisco, CA  94111  USA
+ * $/LicenseInfo$
+ */
+
+#ifndef LL_VOWLSKY_H
+#define LL_VOWLSKY_H
+
+#include "llviewerobject.h"
+
+class LLVOWLSky : public LLStaticViewerObject {
+private:
+    inline static U32 getNumStacks(void);
+    inline static U32 getNumSlices(void);
+    inline static U32 getStripsNumVerts(void);
+    inline static U32 getStripsNumIndices(void);
+    inline static U32 getStarsNumVerts(void);
+    inline static U32 getStarsNumIndices(void);
+
+public:
+    LLVOWLSky(const LLUUID &id, const LLPCode pcode, LLViewerRegion *regionp);
+
+    /*virtual*/ void         idleUpdate(LLAgent &agent, const F64 &time);
+    /*virtual*/ bool         isActive(void) const;
+    /*virtual*/ LLDrawable * createDrawable(LLPipeline *pipeline);
+    /*virtual*/ bool         updateGeometry(LLDrawable *drawable);
+
+    void drawStars(void);
+    void drawDome(void);
+    void drawFsSky(void); // fullscreen sky for advanced atmo
+    void resetVertexBuffers(void);
+
+    void cleanupGL();
+    void restoreGL();
+
+private:
+
+    // helper function for initializing the stars.
+    void initStars();
+
+    // helper function for building the strips vertex buffer.
+    // note begin_stack and end_stack follow stl iterator conventions,
+    // begin_stack is the first stack to be included, end_stack is the first
+    // stack not to be included.
+    static void buildStripsBuffer(U32 begin_stack, U32 end_stack,
+                                  LLStrider<LLVector3> & vertices,
+                                  LLStrider<LLVector2> & texCoords,
+                                  LLStrider<U16> & indices,
+                                  const F32 RADIUS,
+                                  const U32& num_slices,
+                                  const U32& num_stacks);
+
+    // helper function for updating the stars colors.
+    void updateStarColors();
+
+    // helper function for updating the stars geometry.
+    bool updateStarGeometry(LLDrawable *drawable);
+
+private:
+    LLPointer<LLVertexBuffer>                   mFsSkyVerts;
+    std::vector< LLPointer<LLVertexBuffer> >    mStripsVerts;
+    LLPointer<LLVertexBuffer>                   mStarsVerts;
+
+    std::vector<LLVector3>  mStarVertices;              // Star verticies
+    std::vector<LLColor4>   mStarColors;                // Star colors
+    std::vector<F32>        mStarIntensities;           // Star intensities
+};
+
+#endif // LL_VOWLSKY_H