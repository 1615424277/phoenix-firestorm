/**
 * @file llvowlsky.h
 * @brief LLVOWLSky class definition
 *
 * $LicenseInfo:firstyear=2007&license=viewerlgpl$
 * Second Life Viewer Source Code
 * Copyright (C) 2010, Linden Research, Inc.
 *
 * This library is free software; you can redistribute it and/or
 * modify it under the terms of the GNU Lesser General Public
 * License as published by the Free Software Foundation;
 * version 2.1 of the License only.
 *
 * This library is distributed in the hope that it will be useful,
 * but WITHOUT ANY WARRANTY; without even the implied warranty of
 * MERCHANTABILITY or FITNESS FOR A PARTICULAR PURPOSE.  See the GNU
 * Lesser General Public License for more details.
 *
 * You should have received a copy of the GNU Lesser General Public
 * License along with this library; if not, write to the Free Software
 * Foundation, Inc., 51 Franklin Street, Fifth Floor, Boston, MA  02110-1301  USA
 *
 * Linden Research, Inc., 945 Battery Street, San Francisco, CA  94111  USA
 * $/LicenseInfo$
 */

#ifndef LL_VOWLSKY_H
#define LL_VOWLSKY_H

#include "llviewerobject.h"

class LLVOWLSky : public LLStaticViewerObject {
private:
    inline static U32 getNumStacks(void);
    inline static U32 getNumSlices(void);
    inline static U32 getStripsNumVerts(void);
    inline static U32 getStripsNumIndices(void);
    inline static U32 getStarsNumVerts(void);
    inline static U32 getStarsNumIndices(void);

public:
    LLVOWLSky(const LLUUID &id, const LLPCode pcode, LLViewerRegion *regionp);

<<<<<<< HEAD
	/*virtual*/ void		 idleUpdate(LLAgent &agent, const F64 &time);
	/*virtual*/ bool		 isActive(void) const;
	/*virtual*/ LLDrawable * createDrawable(LLPipeline *pipeline);
	/*virtual*/ bool		 updateGeometry(LLDrawable *drawable);
=======
    /*virtual*/ void         idleUpdate(LLAgent &agent, const F64 &time);
    /*virtual*/ bool         isActive(void) const;
    /*virtual*/ LLDrawable * createDrawable(LLPipeline *pipeline);
    /*virtual*/ bool         updateGeometry(LLDrawable *drawable);
>>>>>>> 1a8a5404

    void drawStars(void);
    void drawDome(void);
    void drawFsSky(void); // fullscreen sky for advanced atmo
    void resetVertexBuffers(void);

    void cleanupGL();
    void restoreGL();

private:

    // helper function for initializing the stars.
    void initStars();

    // helper function for building the strips vertex buffer.
    // note begin_stack and end_stack follow stl iterator conventions,
    // begin_stack is the first stack to be included, end_stack is the first
    // stack not to be included.
    static void buildStripsBuffer(U32 begin_stack, U32 end_stack,
                                  LLStrider<LLVector3> & vertices,
                                  LLStrider<LLVector2> & texCoords,
                                  LLStrider<U16> & indices,
                                  const F32 RADIUS,
                                  const U32& num_slices,
                                  const U32& num_stacks);

    // helper function for updating the stars colors.
    void updateStarColors();

<<<<<<< HEAD
	// helper function for updating the stars geometry.
	bool updateStarGeometry(LLDrawable *drawable);
=======
    // helper function for updating the stars geometry.
    bool updateStarGeometry(LLDrawable *drawable);
>>>>>>> 1a8a5404

private:
    LLPointer<LLVertexBuffer>                   mFsSkyVerts;
    std::vector< LLPointer<LLVertexBuffer> >    mStripsVerts;
    LLPointer<LLVertexBuffer>                   mStarsVerts;

    std::vector<LLVector3>  mStarVertices;              // Star verticies
    std::vector<LLColor4>   mStarColors;                // Star colors
    std::vector<F32>        mStarIntensities;           // Star intensities
};

#endif // LL_VOWLSKY_H<|MERGE_RESOLUTION|>--- conflicted
+++ resolved
@@ -41,17 +41,10 @@
 public:
     LLVOWLSky(const LLUUID &id, const LLPCode pcode, LLViewerRegion *regionp);
 
-<<<<<<< HEAD
-	/*virtual*/ void		 idleUpdate(LLAgent &agent, const F64 &time);
-	/*virtual*/ bool		 isActive(void) const;
-	/*virtual*/ LLDrawable * createDrawable(LLPipeline *pipeline);
-	/*virtual*/ bool		 updateGeometry(LLDrawable *drawable);
-=======
     /*virtual*/ void         idleUpdate(LLAgent &agent, const F64 &time);
     /*virtual*/ bool         isActive(void) const;
     /*virtual*/ LLDrawable * createDrawable(LLPipeline *pipeline);
     /*virtual*/ bool         updateGeometry(LLDrawable *drawable);
->>>>>>> 1a8a5404
 
     void drawStars(void);
     void drawDome(void);
@@ -81,13 +74,8 @@
     // helper function for updating the stars colors.
     void updateStarColors();
 
-<<<<<<< HEAD
-	// helper function for updating the stars geometry.
-	bool updateStarGeometry(LLDrawable *drawable);
-=======
     // helper function for updating the stars geometry.
     bool updateStarGeometry(LLDrawable *drawable);
->>>>>>> 1a8a5404
 
 private:
     LLPointer<LLVertexBuffer>                   mFsSkyVerts;
