--- conflicted
+++ resolved
@@ -321,10 +321,6 @@
 	mLoadingStreamList.clear();
 	mCreateTextureList.clear();
 	mFastCacheList.clear();
-
-	// <FS:ND> FIRE-30851, need to clear this cache too, so static dtor will not do it
-	mImagesWithChangedPriorities.clear();
-	// </FS:ND>
 	
 	mUUIDMap.clear();
 	
@@ -467,10 +463,16 @@
 
 		if (boost_priority != 0)
 		{
-			if (boost_priority == LLViewerFetchedTexture::BOOST_UI
-				|| boost_priority == LLViewerFetchedTexture::BOOST_ICON)
+			if (boost_priority == LLViewerFetchedTexture::BOOST_UI)
 			{
 				imagep->dontDiscard();
+			}
+			if (boost_priority == LLViewerFetchedTexture::BOOST_ICON)
+			{
+				// Agent and group Icons are downloadable content, nothing manages
+				// icon deletion yet, so they should not persist
+				imagep->dontDiscard();
+				imagep->forceActive();
 			}
 			imagep->setBoostLevel(boost_priority);
 		}
@@ -579,10 +581,16 @@
 
 	if (boost_priority != 0)
 	{
-		if (boost_priority == LLViewerFetchedTexture::BOOST_UI
-			|| boost_priority == LLViewerFetchedTexture::BOOST_ICON)
+		if (boost_priority == LLViewerFetchedTexture::BOOST_UI)
 		{
 			imagep->dontDiscard();
+		}
+		if (boost_priority == LLViewerFetchedTexture::BOOST_ICON)
+		{
+			// Agent and group Icons are downloadable content, nothing manages
+			// icon deletion yet, so they should not persist.
+			imagep->dontDiscard();
+			imagep->forceActive();
 		}
 		imagep->setBoostLevel(boost_priority);
 	}
@@ -720,8 +728,6 @@
 	addImageToList(new_image);
 	mUUIDMap[key] = new_image;
 	new_image->setTextureListType(tex_type);
-	// <FS:Beq/> FIRE-30559 texture fetch speedup for user previews (based on patches from Oren Hurvitz)
-	gTextureList.recalcImageDecodePriority(new_image);
 }
 
 
@@ -734,9 +740,6 @@
 		{
 			mCallbackList.erase(image);
 		}
-		// <FS:Beq/> FIRE-30559 texture fetch speedup for user previews (based on patches from Oren Hurvitz)
-		mImagesWithChangedPriorities.erase(image);
-
 		LLTextureKey key(image->getID(), (ETexListType)image->getTextureListType());
 		llverify(mUUIDMap.erase(key) == 1);
 		sNumImages--;
@@ -781,7 +784,6 @@
 		sample(FORMATTED_MEM, F64Bytes(LLImageFormatted::sGlobalFormattedMemory));
 	}
 
-<<<<<<< HEAD
 		//loading from fast cache 
 	// <FS:Ansariel> Don't let the fast cache choke image processing
 	//max_time -= updateImagesLoadingFastCache(max_time);
@@ -789,12 +791,6 @@
 	max_time = llmax(max_time * 2/3, max_time - fastcache_time); // at least 66% for update fetch & create
 	// </FS:Ansariel>
 
-	updateImagesDecodePriorities();
-=======
-	//loading from fast cache 
-	max_time -= updateImagesLoadingFastCache(max_time);
->>>>>>> f4473528
-	
     F32 total_max_time = max_time;
 
 	max_time -= updateImagesFetchTextures(max_time);
@@ -847,252 +843,6 @@
 	}
 }
 
-<<<<<<< HEAD
-// <FS:Beq> FIRE-30559 texture fetch speedup for user previews (based on patches from Oren Hurvitz)
-// NOTE: previous version retained as single block comment, changes extend to the end of updateOneImageDecodePriority
-// void LLViewerTextureList::updateImagesDecodePriorities()
-// {
-// 	// Update the decode priority for N images each frame
-// 	{
-// 		F32 lazy_flush_timeout = 30.f; // stop decoding
-// 		F32 max_inactive_time  = 20.f; // actually delete
-// 		S32 min_refs = 3; // 1 for mImageList, 1 for mUUIDMap, 1 for local reference
-
-// 		//reset imagep->getLastReferencedTimer() when screen is showing the progress view to avoid removing pre-fetched textures too soon.
-// 		bool reset_timer = gViewerWindow->getProgressView()->getVisible();
-        
-//         static const S32 MAX_PRIO_UPDATES = gSavedSettings.getS32("TextureFetchUpdatePriorities");         // default: 32
-// 		const size_t max_update_count = llmin((S32) (MAX_PRIO_UPDATES*MAX_PRIO_UPDATES*gFrameIntervalSeconds.value()) + 1, MAX_PRIO_UPDATES);
-// 		S32 update_counter = llmin(max_update_count, mUUIDMap.size());
-// 		uuid_map_t::iterator iter = mUUIDMap.upper_bound(mLastUpdateKey);
-// 		while ((update_counter-- > 0) && !mUUIDMap.empty())
-// 		{
-// 			if (iter == mUUIDMap.end())
-// 			{
-// 				iter = mUUIDMap.begin();
-//             }
-//             mLastUpdateKey = iter->first;
-// 			LLPointer<LLViewerFetchedTexture> imagep = iter->second;
-// 			++iter; // safe to increment now
-
-// 			if(imagep->isInDebug() || imagep->isUnremovable())
-// 			{
-// 				update_counter--;
-// 				continue; //is in debug, ignore.
-// 			}
-
-// 			//
-// 			// Flush formatted images using a lazy flush
-// 			//
-// 			S32 num_refs = imagep->getNumRefs();
-// 			if (num_refs == min_refs)
-// 			{
-// 				if(reset_timer)
-// 				{
-// 					imagep->getLastReferencedTimer()->reset();
-// 				}
-// 				else if (imagep->getLastReferencedTimer()->getElapsedTimeF32() > lazy_flush_timeout)
-// 				{
-// 					// Remove the unused image from the image list
-// 					deleteImage(imagep);
-// 					imagep = NULL; // should destroy the image								
-// 				}
-// 				continue;
-// 			}
-// 			else
-// 			{
-// 				if(imagep->hasSavedRawImage())
-// 				{
-// 					if(imagep->getElapsedLastReferencedSavedRawImageTime() > max_inactive_time)
-// 					{
-// 						imagep->destroySavedRawImage() ;
-// 					}
-// 				}
-
-// 				if(imagep->isDeleted())
-// 				{
-// 					continue ;
-// 				}
-// 				else if(imagep->isDeletionCandidate())
-// 				{
-// 					imagep->destroyTexture() ;																
-// 					continue ;
-// 				}
-// 				else if(imagep->isInactive())
-// 				{
-// 					if(reset_timer)
-// 					{
-// 						imagep->getLastReferencedTimer()->reset();
-// 					}
-// 					else if (imagep->getLastReferencedTimer()->getElapsedTimeF32() > max_inactive_time)
-// 					{
-// 						imagep->setDeletionCandidate() ;
-// 					}
-// 					continue ;
-// 				}
-// 				else
-// 				{
-// 					imagep->getLastReferencedTimer()->reset();
-
-// 					//reset texture state.
-// 					imagep->setInactive() ;										
-// 				}
-// 			}
-
-// 			if (!imagep->isInImageList())
-// 			{
-// 				continue;
-// 			}
-// 			if(imagep->isInFastCacheList())
-// 			{
-// 				continue; //wait for loading from the fast cache.
-// 			}
-
-// 			imagep->processTextureStats();
-// 			F32 old_priority = imagep->getDecodePriority();
-// 			F32 old_priority_test = llmax(old_priority, 0.0f);
-// 			F32 decode_priority = imagep->calcDecodePriority();
-// 			F32 decode_priority_test = llmax(decode_priority, 0.0f);
-// 			// Ignore < 20% difference
-// 			if ((decode_priority_test < old_priority_test * .8f) ||
-// 				(decode_priority_test > old_priority_test * 1.25f))
-// 			{
-// 				mImageList.erase(imagep) ;
-// 				imagep->setDecodePriority(decode_priority);
-// 				mImageList.insert(imagep);
-// 			}
-// 		}
-// 	}
-// }
-
-void LLViewerTextureList::recalcImageDecodePriority(LLPointer<LLViewerFetchedTexture> image)
-{
-	mImagesWithChangedPriorities.insert(image);
-}
-
-void LLViewerTextureList::updateImagesDecodePriorities()
-{
-    LL_PROFILE_ZONE_SCOPED_CATEGORY_TEXTURE;
-	// Update the decode priority for N images each frame
-	static const S32 MAX_PRIO_UPDATES = gSavedSettings.getS32("TextureFetchUpdatePriorities");         // default: 32
-	const size_t max_update_count = llmin((S32)(MAX_PRIO_UPDATES*MAX_PRIO_UPDATES*gFrameIntervalSeconds.value()) + 1, MAX_PRIO_UPDATES);
-	S32 update_counter = llmin(max_update_count, (mImagesWithChangedPriorities.size() + mUUIDMap.size()));
-
-	// First, process images whose decode priorities may have changed recently
-	image_list_t::iterator iter2 = mImagesWithChangedPriorities.begin();
-	while ((update_counter-- > 0) && (iter2 != mImagesWithChangedPriorities.end()))
-	{
-		LLPointer<LLViewerFetchedTexture> imagep = *iter2;
-		iter2 = mImagesWithChangedPriorities.erase(iter2);
-		updateOneImageDecodePriority(imagep);
-	}
-
-	// Second, process all of the images
-	uuid_map_t::iterator iter = mUUIDMap.upper_bound(mLastUpdateKey);
-	while ((update_counter-- > 0) && !mUUIDMap.empty())
-	{
-		if (iter == mUUIDMap.end())
-		{
-			iter = mUUIDMap.begin();
-		}
-		mLastUpdateKey = iter->first;
-		LLPointer<LLViewerFetchedTexture> imagep = iter->second;
-		++iter; // safe to increment now
-		updateOneImageDecodePriority(imagep);
-	}
-}
-
-void LLViewerTextureList::updateOneImageDecodePriority(LLPointer<LLViewerFetchedTexture> imagep)
-{
-	const F32 lazy_flush_timeout = 30.f; // stop decoding
-	const F32 max_inactive_time = 20.f; // actually delete
-	const S32 min_refs = 4; // 1 for mImageList, 1 for mUUIDMap, 2 for local references
-
-	bool reset_timer = gViewerWindow->getProgressView()->getVisible();
-
-	if(imagep->isInDebug() || imagep->isUnremovable())
-	{
-		return; //is in debug, ignore.
-	}
-	//
-	// Flush formatted images using a lazy flush
-	//
-	S32 num_refs = imagep->getNumRefs();
-	if (num_refs == min_refs)
-	{
-		if(reset_timer)
-		{
-			imagep->getLastReferencedTimer()->reset();
-		}
-		else if (imagep->getLastReferencedTimer()->getElapsedTimeF32() > lazy_flush_timeout)
-		{
-			// Remove the unused image from the image list
-			deleteImage(imagep);
-			imagep = NULL; // should destroy the image								
-		}
-		return;
-	}
-	else
-	{
-		if(imagep->hasSavedRawImage())
-		{
-			if(imagep->getElapsedLastReferencedSavedRawImageTime() > max_inactive_time)
-			{
-				imagep->destroySavedRawImage() ;
-			}
-		}
-
-		if(imagep->isDeleted())
-		{
-			return;
-		}
-		else if(imagep->isDeletionCandidate())
-		{
-			imagep->destroyTexture() ;																
-			return;
-		}
-		else if(imagep->isInactive())
-		{
-			if(reset_timer)
-			{
-				imagep->getLastReferencedTimer()->reset();
-			}
-			else if (imagep->getLastReferencedTimer()->getElapsedTimeF32() > max_inactive_time)
-			{
-				imagep->setDeletionCandidate() ;
-			}
-			return;
-		}
-		else
-		{
-			imagep->getLastReferencedTimer()->reset();
-			//reset texture state.
-			imagep->setInactive() ;
-		}
-	}
-	if (!imagep->isInImageList())
-	{
-		return;
-	}
-	if(imagep->isInFastCacheList())
-	{
-		return; //wait for loading from the fast cache.
-	}
-
-	imagep->processTextureStats();
-	F32 old_priority = imagep->getDecodePriority();
-	F32 old_priority_test = llmax(old_priority, 0.0f);
-	F32 decode_priority = imagep->calcDecodePriority();
-	F32 decode_priority_test = llmax(decode_priority, 0.0f);
-	// Ignore < 20% difference
-	if ((decode_priority_test < old_priority_test * .8f) ||
-		(decode_priority_test > old_priority_test * 1.25f))
-	{
-		mImageList.erase(imagep) ;
-		imagep->setDecodePriority(decode_priority);
-		mImageList.insert(imagep);
-	}
-=======
 void LLViewerTextureList::updateImageDecodePriority(LLViewerFetchedTexture* imagep)
 {
     if (imagep->isInDebug() || imagep->isUnremovable())
@@ -1165,9 +915,7 @@
     }
 
     imagep->processTextureStats();
->>>>>>> f4473528
-}
-// </FS:Beq> FIRE-30559 
+}
 
 void LLViewerTextureList::setDebugFetching(LLViewerFetchedTexture* tex, S32 debug_level)
 {
@@ -1257,16 +1005,9 @@
 		enditer = iter;
 		LLViewerFetchedTexture *imagep = *curiter;
 		imagep->loadFromFastCache();
-<<<<<<< HEAD
 		// <FS:Ansariel> Fast cache stats
 		sNumFastCacheReads++;
 		// </FS:Ansariel>
-		if (timer.getElapsedTimeF32() > max_time)
-		{
-			break;
-		}
-=======
->>>>>>> f4473528
 	}
 	mFastCacheList.erase(mFastCacheList.begin(), enditer);
 	return timer.getElapsedTimeF32();
@@ -1522,278 +1263,6 @@
 	return compressedImage;
 }
 
-<<<<<<< HEAD
-// Returns min setting for TextureMemory (in MB)
-S32Megabytes LLViewerTextureList::getMinVideoRamSetting()
-{
-    LL_PROFILE_ZONE_SCOPED_CATEGORY_TEXTURE;
-	U32Megabytes system_ram = gSysMemory.getPhysicalMemoryKB();
-	//min texture mem sets to 64M if total physical mem is more than 1.5GB
-	return (system_ram > U32Megabytes(1500)) ? S32Megabytes(64) : gMinVideoRam ;
-}
-
-//static
-// Returns max setting for TextureMemory (in MB)
-// <FS:Ansariel> Proper texture memory calculation
-//S32Megabytes LLViewerTextureList::getMaxVideoRamSetting(bool get_recommended, float mem_multiplier)
-S32Megabytes LLViewerTextureList::getMaxVideoRamSetting(bool get_recommended, float mem_multiplier, bool clamp_upper_limit /* = true */)
-// </FS:Ansariel>
-{
-    LL_PROFILE_ZONE_SCOPED_CATEGORY_TEXTURE;
-	S32Megabytes max_texmem;
-	if (gGLManager.mVRAM != 0)
-	{
-		// Treat any card with < 32 MB (shudder) as having 32 MB
-		//  - it's going to be swapping constantly regardless
-		S32Megabytes max_vram(gGLManager.mVRAM);
-
-		if(gGLManager.mIsAMD)
-		{
-			//shrink the availabe vram for ATI cards because some of them do not handel texture swapping well.
-			//<FS:TS> Add debug to not shrink
-			//max_vram = max_vram * 0.75f; 
-			if (!gSavedSettings.getBOOL("FSATIFullTextureMem"))
-			{  
-				max_vram = max_vram * 0.75f; 
-			}
-			//</FS:TS>
-		}
-
-		max_vram = llmax(max_vram, getMinVideoRamSetting());
-		max_texmem = max_vram;
-		if (!get_recommended)
-			max_texmem *= 2;
-	}
-	else
-	{
-		if (!get_recommended)
-		{
-			max_texmem = (S32Megabytes)512;
-		}
-		else if (gSavedSettings.getBOOL("NoHardwareProbe")) //did not do hardware detection at startup
-		{
-			max_texmem = (S32Megabytes)512;
-		}
-		else
-		{
-			max_texmem = (S32Megabytes)128;
-		}
-	}
-
-	S32Megabytes system_ram = gSysMemory.getPhysicalMemoryKB(); // In MB
-	//LL_INFOS() << "*** DETECTED " << system_ram << " MB of system memory." << LL_ENDL;
-	if (get_recommended)
-		max_texmem = llmin(max_texmem, system_ram/2);
-	else
-		max_texmem = llmin(max_texmem, system_ram);
-		
-    // limit the texture memory to a multiple of the default if we've found some cards to behave poorly otherwise
-	max_texmem = llmin(max_texmem, (S32Megabytes) (mem_multiplier * max_texmem));
-
-	// <FS:Ansariel> Proper texture memory calculation
-	//max_texmem = llclamp(max_texmem, getMinVideoRamSetting(), gMaxVideoRam);
-	if (clamp_upper_limit)
-	{
-		max_texmem = llclamp(max_texmem, getMinVideoRamSetting(), gMaxVideoRam);
-	}
-	else
-	{
-		max_texmem = llmax(max_texmem, getMinVideoRamSetting());
-	}
-	// </FS:Ansariel>
-	
-	return max_texmem;
-}
-
-bool LLViewerTextureList::isPrioRequestsFetched()
-{
-	static LLCachedControl<F32> prio_threshold(gSavedSettings, "TextureFetchUpdatePriorityThreshold", 0.0f);
-	static LLCachedControl<F32> fetching_textures_threshold(gSavedSettings, "TextureListFetchingThreshold", 0.97f);
-	S32 fetching_tex_count = 0;
-	S32 tex_count_threshold = gTextureList.mImageList.size() * (1 - fetching_textures_threshold);
-
-	for (LLViewerTextureList::image_priority_list_t::iterator iter = gTextureList.mImageList.begin();
-		iter != gTextureList.mImageList.end(); )
-	{
-		LLPointer<LLViewerFetchedTexture> imagep = *iter++;
-		if (imagep->getDecodePriority() > prio_threshold)
-		{
-			if (imagep->hasFetcher() || imagep->isFetching())
-			{
-				fetching_tex_count++;
-				if (fetching_tex_count >= tex_count_threshold)
-				{
-					return false;
-				}
-			}
-		}
-	}
-
-	return true;
-}
-
-const S32Megabytes VIDEO_CARD_FRAMEBUFFER_MEM(12);
-const S32Megabytes MIN_MEM_FOR_NON_TEXTURE(512);
-void LLViewerTextureList::updateMaxResidentTexMem(S32Megabytes mem)
-{
-    LL_PROFILE_ZONE_SCOPED_CATEGORY_TEXTURE;
-	// Initialize the image pipeline VRAM settings
-	S32Megabytes cur_mem(gSavedSettings.getS32("TextureMemory"));
-	F32 mem_multiplier = gSavedSettings.getF32("RenderTextureMemoryMultiple");
-	S32Megabytes default_mem = getMaxVideoRamSetting(true, mem_multiplier); // recommended default
-	if (mem == (S32Bytes)0)
-	{
-		mem = cur_mem > (S32Bytes)0 ? cur_mem : default_mem;
-	}
-	else if (mem < (S32Bytes)0)
-	{
-		mem = default_mem;
-	}
-
-	mem = llclamp(mem, getMinVideoRamSetting(), getMaxVideoRamSetting(false, mem_multiplier));
-	if (mem != cur_mem)
-	{
-		gSavedSettings.setS32("TextureMemory", mem.value());
-		return; //listener will re-enter this function
-	}
-
-	if (gGLManager.mVRAM == 0)
-	{
-		LL_WARNS() << "VRAM amount not detected, defaulting to " << mem << " MB" << LL_ENDL;
-	}
-
-	// TODO: set available resident texture mem based on use by other subsystems
-	// currently max(12MB, VRAM/4) assumed...
-	
-	S32Megabytes vb_mem = mem;
-
-	// <FS:Ansariel> Proper texture memory calculation
-	S32Megabytes total_mem = getMaxVideoRamSetting(true, mem_multiplier, false);
-
-	if ((vb_mem / 3) > VIDEO_CARD_FRAMEBUFFER_MEM)
-	{
-		vb_mem = vb_mem * 4 / 3;
-	}
-	else
-	{
-		vb_mem += VIDEO_CARD_FRAMEBUFFER_MEM;
-	}
-
-	vb_mem = llmin (vb_mem, total_mem);
-	// </FS:Ansariel>
-
-	S32Megabytes fb_mem = llmax(VIDEO_CARD_FRAMEBUFFER_MEM, vb_mem/4);
-	//<FS:TS> The memory reported by AMD cards is actually the texture
-	//	memory in use, already corrected for the framebuffer and
-	//	VBO pools. Don't back it out a second time.
-	//mMaxResidentTexMemInMegaBytes = (vb_mem - fb_mem) ; //in MB
-	mMaxResidentTexMemInMegaBytes = vb_mem; //in MB
-	if(!gGLManager.mIsAMD)
-	{
-		mMaxResidentTexMemInMegaBytes -= fb_mem; //in MB
-	}
-	//</FS:TS>
-	
-// <FS:Ansariel> Texture memory management
-	//mMaxTotalTextureMemInMegaBytes = mMaxResidentTexMemInMegaBytes * 2;
-#if ADDRESS_SIZE == 32
-	// </FS:Ansariel>
-	mMaxTotalTextureMemInMegaBytes = mMaxResidentTexMemInMegaBytes * 2;
-
-	if (mMaxResidentTexMemInMegaBytes > (S32Megabytes)640)
-	{
-		mMaxTotalTextureMemInMegaBytes -= (mMaxResidentTexMemInMegaBytes / 4);
-	}
-// <FS:Ansariel> Texture memory management
-	mMaxTotalTextureMemInMegaBytes = llclamp(mMaxTotalTextureMemInMegaBytes, (S32Megabytes)0, (S32Megabytes)768);
-#else
-	if (mMaxResidentTexMemInMegaBytes > gMaxVideoRam / 2)
-	{
-		mMaxTotalTextureMemInMegaBytes = gMaxVideoRam + (S32Megabytes)(mMaxResidentTexMemInMegaBytes * 0.25f);
-	}
-	else
-	{
-		mMaxTotalTextureMemInMegaBytes = mMaxResidentTexMemInMegaBytes * 2;
-	}
-#endif
-// </FS:Ansariel>
-
-	//system mem
-	S32Megabytes system_ram = gSysMemory.getPhysicalMemoryKB();
-
-	//minimum memory reserved for non-texture use.
-	//if system_raw >= 1GB, reserve at least 512MB for non-texture use;
-	//otherwise reserve half of the system_ram for non-texture use.
-	S32Megabytes min_non_texture_mem = llmin(system_ram / 2, MIN_MEM_FOR_NON_TEXTURE) ; 
-
-	if (mMaxTotalTextureMemInMegaBytes > system_ram - min_non_texture_mem)
-	{
-		mMaxTotalTextureMemInMegaBytes = system_ram - min_non_texture_mem ;
-	}
-	
-	LL_INFOS() << "Total Video Memory set to: " << vb_mem << " MB" << LL_ENDL;
-	//LL_INFOS() << "Available Texture Memory set to: " << (vb_mem - fb_mem) << " MB" << LL_ENDL;
-	LL_INFOS() << "Available Texture Memory set to: " << mMaxResidentTexMemInMegaBytes << " MB" << LL_ENDL;
-}
-
-// <FS:Ansariel> Dynamic texture memory calculation
-//static
-bool LLViewerTextureList::canUseDynamicTextureMemory()
-{
-#if ADDRESS_SIZE == 64
-	return (gGLManager.mHasATIMemInfo || gGLManager.mHasNVXMemInfo) && gGLManager.mVRAM >= 512;
-#else
-	return false;
-#endif
-}
-
-void LLViewerTextureList::updateTexMemDynamic()
-{
-	if (!canUseDynamicTextureMemory())
-	{
-		return;
-	}
-
-	static LLCachedControl<bool> fsDynamicTexMem(gSavedSettings, "FSDynamicTextureMemory");
-	if (!fsDynamicTexMem)
-	{
-		return;
-	}
-
-	static LLCachedControl<S32> fsDynamicTexMemCacheReserve(gSavedSettings, "FSDynamicTextureMemoryCacheReserve");
-	static LLCachedControl<S32> fsDynamicTexMemGPUReserve(gSavedSettings, "FSDynamicTextureMemoryGPUReserve");
-	static LLCachedControl<S32> fsDynamicTexMemMinTextureMemory(gSavedSettings, "FSDynamicTextureMemoryMinTextureMemory");
-
-	// Make sure to keep the percentages within sane limits
-	S32 cache_reserve_perc = llclamp(fsDynamicTexMemCacheReserve(), 5, 30);
-	S32 gpu_reserve_perc = llclamp(fsDynamicTexMemGPUReserve(), 5, 30);
-
-	// Percentage-based memory reserves
-	S32Megabytes cache_reserve = S32Megabytes((gGLManager.mVRAM / 100) * cache_reserve_perc);
-	S32Megabytes gpu_reserve = S32Megabytes((gGLManager.mVRAM / 100) * gpu_reserve_perc);
-
-	S32Megabytes gpu_available;
-	S32Megabytes system_available;
-	LLViewerTexture::getGPUMemoryForTextures(gpu_available, system_available);
-
-	// Maximum texture memory is remaining available memory + what's already used for textures by the viewer
-	S32Megabytes max_tex_mem_in_gpu = gpu_available + LLImageGL::sGlobalTextureMemory;
-
-	// Don't let the minimum texture memory + reserves exceed the total phyiscal memory of the GPU
-	S32Megabytes min_texture_mem = llmin(S32Megabytes(gGLManager.mVRAM), S32Megabytes(fsDynamicTexMemMinTextureMemory()) + cache_reserve + gpu_reserve);
-
-	// Always use at least the specified minimum amount of texture memory, even if it would exceed available
-	// GPU memory, but always take the GPU memory reserve into account.
-	// We need to set MaxTotalTextureMem first, since it contains all textures currently in GPU memory
-	// (displayed = bound AND cached = loaded, but currently not displayed). The cached textures will
-	// get evicted from GPU memory, if available memory gets low (see LLViewerFetchedTexture::destroyTexture()).
-	mMaxTotalTextureMemInMegaBytes = llmax(max_tex_mem_in_gpu, min_texture_mem) - gpu_reserve;
-	mMaxResidentTexMemInMegaBytes = mMaxTotalTextureMemInMegaBytes - cache_reserve;
-}
-// </FS:Ansariel>
-
-=======
->>>>>>> f4473528
 ///////////////////////////////////////////////////////////////////////////////
 
 // static
