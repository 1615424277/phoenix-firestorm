/** 
 * @file llviewertexturelist.cpp
 * @brief Object for managing the list of images within a region
 *
 * $LicenseInfo:firstyear=2000&license=viewerlgpl$
 * Second Life Viewer Source Code
 * Copyright (C) 2010, Linden Research, Inc.
 * 
 * This library is free software; you can redistribute it and/or
 * modify it under the terms of the GNU Lesser General Public
 * License as published by the Free Software Foundation;
 * version 2.1 of the License only.
 * 
 * This library is distributed in the hope that it will be useful,
 * but WITHOUT ANY WARRANTY; without even the implied warranty of
 * MERCHANTABILITY or FITNESS FOR A PARTICULAR PURPOSE.  See the GNU
 * Lesser General Public License for more details.
 * 
 * You should have received a copy of the GNU Lesser General Public
 * License along with this library; if not, write to the Free Software
 * Foundation, Inc., 51 Franklin Street, Fifth Floor, Boston, MA  02110-1301  USA
 * 
 * Linden Research, Inc., 945 Battery Street, San Francisco, CA  94111  USA
 * $/LicenseInfo$
 */

#include "llviewerprecompiledheaders.h"

#include <sys/stat.h>

#include "llviewertexturelist.h"

#include "llgl.h" // fot gathering stats from GL
#include "llimagegl.h"
#include "llimagebmp.h"
#include "llimagej2c.h"
#include "llimagetga.h"
#include "llimagejpeg.h"
#include "llimagepng.h"
#include "llimageworker.h"

#include "llsdserialize.h"
#include "llsys.h"
#include "llfilesystem.h"
#include "llxmltree.h"
#include "message.h"

#include "lldrawpoolbump.h" // to init bumpmap images
#include "lltexturecache.h"
#include "lltexturefetch.h"
#include "llviewercontrol.h"
#include "llviewertexture.h"
#include "llviewermedia.h"
#include "llviewernetwork.h"
#include "llviewerregion.h"
#include "llviewerstats.h"
#include "pipeline.h"
#include "llappviewer.h"
#include "llxuiparser.h"
#include "lltracerecording.h"
#include "llviewerdisplay.h"
#include "llviewerwindow.h"
#include "llprogressview.h"

////////////////////////////////////////////////////////////////////////////

void (*LLViewerTextureList::sUUIDCallback)(void **, const LLUUID&) = NULL;

S32 LLViewerTextureList::sNumImages = 0;

// <FS:Ansariel> Fast cache stats
U32 LLViewerTextureList::sNumFastCacheReads = 0;

LLViewerTextureList gTextureList;

ETexListType get_element_type(S32 priority)
{
    return (priority == LLViewerFetchedTexture::BOOST_ICON || priority == LLViewerFetchedTexture::BOOST_THUMBNAIL) ? TEX_LIST_SCALE : TEX_LIST_STANDARD;
}

///////////////////////////////////////////////////////////////////////////////

LLTextureKey::LLTextureKey()
: textureId(LLUUID::null),
textureType(TEX_LIST_STANDARD)
{
}

LLTextureKey::LLTextureKey(LLUUID id, ETexListType tex_type)
: textureId(id), textureType(tex_type)
{
}

///////////////////////////////////////////////////////////////////////////////

LLViewerTextureList::LLViewerTextureList() 
	: mForceResetTextureStats(FALSE),
	mInitialized(FALSE)
{
}

void LLViewerTextureList::init()
{			
	mInitialized = TRUE ;
	sNumImages = 0;
	doPreloadImages();
}


void LLViewerTextureList::doPreloadImages()
{
    LL_PROFILE_ZONE_SCOPED_CATEGORY_TEXTURE;
	LL_DEBUGS("ViewerImages") << "Preloading images..." << LL_ENDL;
	
	llassert_always(mInitialized) ;
	llassert_always(mImageList.empty()) ;
	llassert_always(mUUIDMap.empty()) ;

	// Set the "missing asset" image
	LLViewerFetchedTexture::sMissingAssetImagep = LLViewerTextureManager::getFetchedTextureFromFile("missing_asset.tga", FTT_LOCAL_FILE, MIPMAP_NO, LLViewerFetchedTexture::BOOST_UI);
	
	// Set the "white" image
	LLViewerFetchedTexture::sWhiteImagep = LLViewerTextureManager::getFetchedTextureFromFile("white.tga", FTT_LOCAL_FILE, MIPMAP_NO, LLViewerFetchedTexture::BOOST_UI);
	LLTexUnit::sWhiteTexture = LLViewerFetchedTexture::sWhiteImagep->getTexName();
	LLUIImageList* image_list = LLUIImageList::getInstance();

    // Set the default flat normal map
    // BLANK_OBJECT_NORMAL has a version on dataserver, but it has compression artifacts
    LLViewerFetchedTexture::sFlatNormalImagep =
        LLViewerTextureManager::getFetchedTextureFromFile("flatnormal.tga",
                                                          FTT_LOCAL_FILE,
                                                          MIPMAP_NO,
                                                          LLViewerFetchedTexture::BOOST_BUMP,
                                                          LLViewerTexture::FETCHED_TEXTURE,
                                                          0,
                                                          0,
                                                          BLANK_OBJECT_NORMAL);

	// PBR: irradiance
	LLViewerFetchedTexture::sDefaultIrradiancePBRp = LLViewerTextureManager::getFetchedTextureFromFile("default_irradiance.png", FTT_LOCAL_FILE, MIPMAP_YES, LLViewerFetchedTexture::BOOST_UI);

	image_list->initFromFile();
	
	// turn off clamping and bilinear filtering for uv picking images
	//LLViewerFetchedTexture* uv_test = preloadUIImage("uv_test1.tga", LLUUID::null, FALSE);
	//uv_test->setClamp(FALSE, FALSE);
	//uv_test->setMipFilterNearest(TRUE, TRUE);
	//uv_test = preloadUIImage("uv_test2.tga", LLUUID::null, FALSE);
	//uv_test->setClamp(FALSE, FALSE);
	//uv_test->setMipFilterNearest(TRUE, TRUE);

	LLViewerFetchedTexture* image = LLViewerTextureManager::getFetchedTextureFromFile("silhouette.j2c", FTT_LOCAL_FILE, MIPMAP_YES, LLViewerFetchedTexture::BOOST_UI);
	if (image) 
	{
		image->setAddressMode(LLTexUnit::TAM_WRAP);
		mImagePreloads.insert(image);
	}
	image = LLViewerTextureManager::getFetchedTextureFromFile("world/NoEntryLines.png", FTT_LOCAL_FILE, MIPMAP_YES, LLViewerFetchedTexture::BOOST_UI);
	if (image) 
	{
		image->setAddressMode(LLTexUnit::TAM_WRAP);	
		mImagePreloads.insert(image);
	}
	image = LLViewerTextureManager::getFetchedTextureFromFile("world/NoEntryPassLines.png", FTT_LOCAL_FILE, MIPMAP_YES, LLViewerFetchedTexture::BOOST_UI);
	if (image) 
	{
		image->setAddressMode(LLTexUnit::TAM_WRAP);
		mImagePreloads.insert(image);
	}
	image = LLViewerTextureManager::getFetchedTextureFromFile("transparent.j2c", FTT_LOCAL_FILE, MIPMAP_YES, LLViewerFetchedTexture::BOOST_UI, LLViewerTexture::FETCHED_TEXTURE,
		0, 0, IMG_TRANSPARENT);
	if (image) 
	{
		image->setAddressMode(LLTexUnit::TAM_WRAP);
		mImagePreloads.insert(image);
	}
	image = LLViewerTextureManager::getFetchedTextureFromFile("alpha_gradient.tga", FTT_LOCAL_FILE, MIPMAP_YES, LLViewerFetchedTexture::BOOST_UI, LLViewerTexture::FETCHED_TEXTURE,
		GL_ALPHA8, GL_ALPHA, IMG_ALPHA_GRAD);
	if (image)
	{
		image->setAddressMode(LLTexUnit::TAM_CLAMP);
		mImagePreloads.insert(image);
	}
	image = LLViewerTextureManager::getFetchedTextureFromFile("alpha_gradient_2d.j2c", FTT_LOCAL_FILE, MIPMAP_YES, LLViewerFetchedTexture::BOOST_UI, LLViewerTexture::FETCHED_TEXTURE,
		GL_ALPHA8, GL_ALPHA, IMG_ALPHA_GRAD_2D);
	if (image)
	{
		image->setAddressMode(LLTexUnit::TAM_CLAMP);
		mImagePreloads.insert(image);
	}

	LLPointer<LLImageRaw> img_blak_square_tex(new LLImageRaw(2, 2, 3));
	memset(img_blak_square_tex->getData(), 0, img_blak_square_tex->getDataSize());
	LLPointer<LLViewerFetchedTexture> img_blak_square(new LLViewerFetchedTexture(img_blak_square_tex, FTT_DEFAULT, FALSE));
	gBlackSquareID = img_blak_square->getID();
	img_blak_square->setUnremovable(TRUE);
	addImage(img_blak_square, TEX_LIST_STANDARD);
}

static std::string get_texture_list_name()
{
    // <FS:Ansariel> OpenSim compatibility
    //if (LLGridManager::getInstance()->isInProductionGrid())
    if (LLGridManager::getInstance()->isInSLMain())
    // </FS:Ansariel>
    {
        return gDirUtilp->getExpandedFilename(LL_PATH_CACHE,
            "texture_list_" + gSavedSettings.getString("LoginLocation") + "." + gDirUtilp->getUserName() + ".xml");
    }
    else
    {
        const std::string& grid_id_str = LLGridManager::getInstance()->getGridId();
        const std::string& grid_id_lower = utf8str_tolower(grid_id_str);
        return gDirUtilp->getExpandedFilename(LL_PATH_CACHE,
            "texture_list_" + gSavedSettings.getString("LoginLocation") + "." + gDirUtilp->getUserName() + "." + grid_id_lower + ".xml");
    }
}

void LLViewerTextureList::doPrefetchImages()
{
    LL_PROFILE_ZONE_SCOPED_CATEGORY_TEXTURE;

    // todo: do not load without getViewerAssetUrl()
    // either fail login without caps or provide this
    // in some other way, textures won't load otherwise
    LLViewerFetchedTexture *imagep = findImage(DEFAULT_WATER_NORMAL, TEX_LIST_STANDARD);
    if (!imagep)
    {
        // add it to mImagePreloads only once
        imagep = LLViewerTextureManager::getFetchedTexture(DEFAULT_WATER_NORMAL, FTT_DEFAULT, MIPMAP_YES, LLViewerFetchedTexture::BOOST_UI);
        if (imagep)
        {
            imagep->setAddressMode(LLTexUnit::TAM_WRAP);
            mImagePreloads.insert(imagep);
        }
    }

    LLViewerTextureManager::getFetchedTexture(IMG_SHOT);
    LLViewerTextureManager::getFetchedTexture(IMG_SMOKE_POOF);
    LLViewerFetchedTexture::sSmokeImagep = LLViewerTextureManager::getFetchedTexture(IMG_SMOKE, FTT_DEFAULT, TRUE, LLGLTexture::BOOST_UI);
    LLViewerFetchedTexture::sSmokeImagep->setNoDelete();

    LLStandardBumpmap::addstandard();

	if (LLAppViewer::instance()->getPurgeCache())
	{
		// cache was purged, no point
		return;
	}
	
	// Pre-fetch textures from last logout
	LLSD imagelist;
	std::string filename = get_texture_list_name();
	llifstream file;
	file.open(filename.c_str());
	if (file.is_open())
	{
		if ( ! LLSDSerialize::fromXML(imagelist, file) )
        {
            file.close();
            LL_WARNS() << "XML parse error reading texture list '" << filename << "'" << LL_ENDL;
            LL_WARNS() << "Removing invalid texture list '" << filename << "'" << LL_ENDL;
            LLFile::remove(filename);
            return;
        }
        file.close();
	}
    S32 texture_count = 0;
	for (LLSD::array_iterator iter = imagelist.beginArray();
		 iter != imagelist.endArray(); ++iter)
	{
		LLSD imagesd = *iter;
		LLUUID uuid = imagesd["uuid"];
		S32 pixel_area = imagesd["area"];
		S32 texture_type = imagesd["type"];

		if((LLViewerTexture::FETCHED_TEXTURE == texture_type || LLViewerTexture::LOD_TEXTURE == texture_type) && !LLViewerTexture::isInvisiprim(uuid))
		{
			LLViewerFetchedTexture* image = LLViewerTextureManager::getFetchedTexture(uuid, FTT_DEFAULT, MIPMAP_TRUE, LLGLTexture::BOOST_NONE, texture_type);
			if (image)
			{
                texture_count += 1;
				image->addTextureStats((F32)pixel_area);
			}
		}
	}
    LL_DEBUGS() << "fetched " << texture_count << " images from " << filename << LL_ENDL;
}

///////////////////////////////////////////////////////////////////////////////

LLViewerTextureList::~LLViewerTextureList()
{
}

void LLViewerTextureList::shutdown()
{
    LL_PROFILE_ZONE_SCOPED_CATEGORY_TEXTURE;
	LL_WARNS() << "Shutdown called" << LL_ENDL;
	// clear out preloads
	mImagePreloads.clear();

	// Write out list of currently loaded textures for precaching on startup
	typedef std::set<std::pair<S32,LLViewerFetchedTexture*> > image_area_list_t;
	image_area_list_t image_area_list;
	for (image_priority_list_t::iterator iter = mImageList.begin();
		 iter != mImageList.end(); ++iter)
	{
		LLViewerFetchedTexture* image = *iter;
		if (!image->hasGLTexture() ||
			!image->getUseDiscard() ||
			image->needsAux() ||
			!image->getTargetHost().isInvalid() ||
			!image->getUrl().empty() ||
			image->isInvisiprim()
			)
		{
			continue; // avoid UI, baked, and other special images
		}
		if(!image->getBoundRecently())
		{
			continue ;
		}
		S32 desired = image->getDesiredDiscardLevel();
		if (desired >= 0 && desired < MAX_DISCARD_LEVEL)
		{
			S32 pixel_area = image->getWidth(desired) * image->getHeight(desired);
			image_area_list.insert(std::make_pair(pixel_area, image));
		}
	}
	
	LLSD imagelist;
	const S32 max_count = 1000;
	S32 count = 0;
	S32 image_type ;
	for (image_area_list_t::reverse_iterator riter = image_area_list.rbegin();
		 riter != image_area_list.rend(); ++riter)
	{
		LLViewerFetchedTexture* image = riter->second;
		image_type = (S32)image->getType() ;
		imagelist[count]["area"] = riter->first;
		imagelist[count]["uuid"] = image->getID();
		imagelist[count]["type"] = image_type;
		if (++count >= max_count)
			break;
	}
	
	if (count > 0 && !gDirUtilp->getExpandedFilename(LL_PATH_CACHE, "").empty())
	{
		std::string filename = get_texture_list_name();
		llofstream file;
		file.open(filename.c_str());
        LL_DEBUGS() << "saving " << imagelist.size() << " image list entries" << LL_ENDL;
		LLSDSerialize::toPrettyXML(imagelist, file);
	}
	
	//
	// Clean up "loaded" callbacks.
	//
	mCallbackList.clear();
	
	// Flush all of the references
	mLoadingStreamList.clear();
	mCreateTextureList.clear();
	mFastCacheList.clear();
	
	mUUIDMap.clear();
	
	mImageList.clear();

	mInitialized = FALSE ; //prevent loading textures again.
}

void LLViewerTextureList::dump()
{
    LL_PROFILE_ZONE_SCOPED_CATEGORY_TEXTURE;
	LL_INFOS() << "LLViewerTextureList::dump()" << LL_ENDL;
	for (image_priority_list_t::iterator it = mImageList.begin(); it != mImageList.end(); ++it)
	{
		LLViewerFetchedTexture* image = *it;

		LL_INFOS() << "priority " << image->getMaxVirtualSize()
		<< " boost " << image->getBoostLevel()
		<< " size " << image->getWidth() << "x" << image->getHeight()
		<< " discard " << image->getDiscardLevel()
		<< " desired " << image->getDesiredDiscardLevel()
		<< " http://asset.siva.lindenlab.com/" << image->getID() << ".texture"
		<< LL_ENDL;
	}
}

void LLViewerTextureList::destroyGL(BOOL save_state)
{
	LLImageGL::destroyGL(save_state);
}

void LLViewerTextureList::restoreGL()
{
	llassert_always(mInitialized) ;
	LLImageGL::restoreGL();
}

/* Vertical tab container button image IDs
 Seem to not decode when running app in debug.
 
 const LLUUID BAD_IMG_ONE("1097dcb3-aef9-8152-f471-431d840ea89e");
 const LLUUID BAD_IMG_TWO("bea77041-5835-1661-f298-47e2d32b7a70");
 */

///////////////////////////////////////////////////////////////////////////////

LLViewerFetchedTexture* LLViewerTextureList::getImageFromFile(const std::string& filename,
												   FTType f_type,
												   BOOL usemipmaps,
												   LLViewerTexture::EBoostLevel boost_priority,
												   S8 texture_type,
												   LLGLint internal_format,
												   LLGLenum primary_format, 
												   const LLUUID& force_id)
{
    LL_PROFILE_ZONE_SCOPED_CATEGORY_TEXTURE;
	if(!mInitialized)
	{
		return NULL ;
	}

	std::string full_path = gDirUtilp->findSkinnedFilename("textures", filename);
	if (full_path.empty())
	{
		LL_WARNS() << "Failed to find local image file: " << filename << LL_ENDL;
		LLViewerTexture::EBoostLevel priority = LLGLTexture::BOOST_UI;
		return LLViewerTextureManager::getFetchedTexture(IMG_DEFAULT, FTT_DEFAULT, TRUE, priority);
	}

	std::string url = "file://" + full_path;

	return getImageFromUrl(url, f_type, usemipmaps, boost_priority, texture_type, internal_format, primary_format, force_id);
}

LLViewerFetchedTexture* LLViewerTextureList::getImageFromUrl(const std::string& url,
												   FTType f_type,
												   BOOL usemipmaps,
												   LLViewerTexture::EBoostLevel boost_priority,
												   S8 texture_type,
												   LLGLint internal_format,
												   LLGLenum primary_format, 
												   const LLUUID& force_id)
{
    LL_PROFILE_ZONE_SCOPED_CATEGORY_TEXTURE;
	if(!mInitialized)
	{
		return NULL ;
	}

	// generate UUID based on hash of filename
	LLUUID new_id;
	if (force_id.notNull())
	{
		new_id = force_id;
	}
	else
	{
		new_id.generate(url);
	}

	LLPointer<LLViewerFetchedTexture> imagep = findImage(new_id, get_element_type(boost_priority));

	if (!imagep.isNull())
	{
		LLViewerFetchedTexture *texture = imagep.get();
		if (texture->getUrl().empty())
		{
			LL_WARNS() << "Requested texture " << new_id << " already exists but does not have a URL" << LL_ENDL;
		}
		else if (texture->getUrl() != url)
		{
			// This is not an error as long as the images really match -
			// e.g. could be two avatars wearing the same outfit.
			LL_DEBUGS("Avatar") << "Requested texture " << new_id
								<< " already exists with a different url, requested: " << url
								<< " current: " << texture->getUrl() << LL_ENDL;
		}
		
	}
	if (imagep.isNull())
	{
		switch(texture_type)
		{
		case LLViewerTexture::FETCHED_TEXTURE:
			imagep = new LLViewerFetchedTexture(url, f_type, new_id, usemipmaps);
			break ;
		case LLViewerTexture::LOD_TEXTURE:
			imagep = new LLViewerLODTexture(url, f_type, new_id, usemipmaps);
			break ;
		default:
			LL_ERRS() << "Invalid texture type " << texture_type << LL_ENDL ;
		}		
		
		if (internal_format && primary_format)
		{
			imagep->setExplicitFormat(internal_format, primary_format);
		}

		addImage(imagep, get_element_type(boost_priority));

		if (boost_priority != 0)
		{
			if (boost_priority == LLViewerFetchedTexture::BOOST_UI)
			{
				imagep->dontDiscard();
			}
			if (boost_priority == LLViewerFetchedTexture::BOOST_ICON
                || boost_priority == LLViewerFetchedTexture::BOOST_THUMBNAIL)
			{
				// Agent and group Icons are downloadable content, nothing manages
				// icon deletion yet, so they should not persist
				imagep->dontDiscard();
				imagep->forceActive();
			}
			imagep->setBoostLevel(boost_priority);
		}
	}

	imagep->setGLTextureCreated(true);

	return imagep;
}


LLViewerFetchedTexture* LLViewerTextureList::getImage(const LLUUID &image_id,
												   FTType f_type,
												   BOOL usemipmaps,
												   LLViewerTexture::EBoostLevel boost_priority,
												   S8 texture_type,
												   LLGLint internal_format,
												   LLGLenum primary_format,
												   LLHost request_from_host)
{
    LL_PROFILE_ZONE_SCOPED_CATEGORY_TEXTURE;
	if(!mInitialized)
	{
		return NULL ;
	}

	// Return the image with ID image_id
	// If the image is not found, creates new image and
	// enqueues a request for transmission
	
	if (image_id.isNull())
	{
		return (LLViewerTextureManager::getFetchedTexture(IMG_DEFAULT, FTT_DEFAULT, TRUE, LLGLTexture::BOOST_UI));
	}
	
	LLPointer<LLViewerFetchedTexture> imagep = findImage(image_id, get_element_type(boost_priority));
	if (!imagep.isNull())
	{
		LLViewerFetchedTexture *texture = imagep.get();
		if (request_from_host.isOk() &&
			!texture->getTargetHost().isOk())
		{
			LL_WARNS() << "Requested texture " << image_id << " already exists but does not have a host" << LL_ENDL;
		}
		else if (request_from_host.isOk() &&
				 texture->getTargetHost().isOk() &&
				 request_from_host != texture->getTargetHost())
		{
			LL_WARNS() << "Requested texture " << image_id << " already exists with a different target host, requested: " 
					<< request_from_host << " current: " << texture->getTargetHost() << LL_ENDL;
		}
		if (f_type != FTT_DEFAULT && imagep->getFTType() != f_type)
		{
			LL_WARNS() << "FTType mismatch: requested " << f_type << " image has " << imagep->getFTType() << LL_ENDL;
		}
		
	}
	if (imagep.isNull())
	{
		imagep = createImage(image_id, f_type, usemipmaps, boost_priority, texture_type, internal_format, primary_format, request_from_host) ;
	}

	imagep->setGLTextureCreated(true);
	
	return imagep;
}

//when this function is called, there is no such texture in the gTextureList with image_id.
LLViewerFetchedTexture* LLViewerTextureList::createImage(const LLUUID &image_id,
												   FTType f_type,
												   BOOL usemipmaps,
												   LLViewerTexture::EBoostLevel boost_priority,
												   S8 texture_type,
												   LLGLint internal_format,
												   LLGLenum primary_format,
												   LLHost request_from_host)
{
    LL_PROFILE_ZONE_SCOPED_CATEGORY_TEXTURE;
<<<<<<< HEAD
	static LLCachedControl<bool> fast_cache_fetching_enabled(gSavedSettings, "FastCacheFetchEnabled", true); // <FS:Ansariel> Keep Fast Cache option
=======
>>>>>>> 9bc190c8

	LLPointer<LLViewerFetchedTexture> imagep ;
	switch(texture_type)
	{
	case LLViewerTexture::FETCHED_TEXTURE:
		imagep = new LLViewerFetchedTexture(image_id, f_type, request_from_host, usemipmaps);
		break ;
	case LLViewerTexture::LOD_TEXTURE:
		imagep = new LLViewerLODTexture(image_id, f_type, request_from_host, usemipmaps);
		break ;
	default:
		LL_ERRS() << "Invalid texture type " << texture_type << LL_ENDL ;
	}
	
	if (internal_format && primary_format)
	{
		imagep->setExplicitFormat(internal_format, primary_format);
	}

	addImage(imagep, get_element_type(boost_priority));

	if (boost_priority != 0)
	{
		if (boost_priority == LLViewerFetchedTexture::BOOST_UI)
		{
			imagep->dontDiscard();
		}
		if (boost_priority == LLViewerFetchedTexture::BOOST_ICON
            || boost_priority == LLViewerFetchedTexture::BOOST_THUMBNAIL)
		{
			// Agent and group Icons are downloadable content, nothing manages
			// icon deletion yet, so they should not persist.
			imagep->dontDiscard();
			imagep->forceActive();
		}
		imagep->setBoostLevel(boost_priority);
	}
	else
	{
		//by default, the texture can not be removed from memory even if it is not used.
		//here turn this off
		//if this texture should be set to NO_DELETE, call setNoDelete() afterwards.
		imagep->forceActive() ;
	}

<<<<<<< HEAD
	// <FS:Ansariel> Keep Fast Cache option
	if(fast_cache_fetching_enabled)
	{
		mFastCacheList.insert(imagep);
		imagep->setInFastCacheList(true);
	}
	// </FS:Ansariel>
=======
    mFastCacheList.insert(imagep);
    imagep->setInFastCacheList(true);

>>>>>>> 9bc190c8
	return imagep ;
}

void LLViewerTextureList::findTexturesByID(const LLUUID &image_id, std::vector<LLViewerFetchedTexture*> &output)
{
    LL_PROFILE_ZONE_SCOPED_CATEGORY_TEXTURE;
    LLTextureKey search_key(image_id, TEX_LIST_STANDARD);
    uuid_map_t::iterator iter = mUUIDMap.lower_bound(search_key);
    while (iter != mUUIDMap.end() && iter->first.textureId == image_id)
    {
        output.push_back(iter->second);
        iter++;
    }
}

LLViewerFetchedTexture *LLViewerTextureList::findImage(const LLTextureKey &search_key)
{
    LL_PROFILE_ZONE_SCOPED_CATEGORY_TEXTURE;
    uuid_map_t::iterator iter = mUUIDMap.find(search_key);
    if (iter == mUUIDMap.end())
        return NULL;
    return iter->second;
}

LLViewerFetchedTexture *LLViewerTextureList::findImage(const LLUUID &image_id, ETexListType tex_type)
{
    return findImage(LLTextureKey(image_id, tex_type));
}

void LLViewerTextureList::addImageToList(LLViewerFetchedTexture *image)
{
    LL_PROFILE_ZONE_SCOPED_CATEGORY_TEXTURE;
	assert_main_thread();
	llassert_always(mInitialized) ;
	llassert(image);
	if (image->isInImageList())
	{	// Flag is already set?
		LL_WARNS() << "LLViewerTextureList::addImageToList - image " << image->getID()  << " already in list" << LL_ENDL;
	}
	else
	{
	if((mImageList.insert(image)).second != true) 
	{
			LL_WARNS() << "Error happens when insert image " << image->getID()  << " into mImageList!" << LL_ENDL ;
	}
	image->setInImageList(TRUE) ;
}
}

void LLViewerTextureList::removeImageFromList(LLViewerFetchedTexture *image)
{
    LL_PROFILE_ZONE_SCOPED_CATEGORY_TEXTURE;
	assert_main_thread();
	llassert_always(mInitialized) ;
	llassert(image);

	S32 count = 0;
	if (image->isInImageList())
	{
		count = mImageList.erase(image) ;
		if(count != 1) 
	    {
			LL_INFOS() << "Image  " << image->getID() 
				<< " had mInImageList set but mImageList.erase() returned " << count
				<< LL_ENDL;
		}
	}
	else
	{	// Something is wrong, image is expected in list or callers should check first
		LL_INFOS() << "Calling removeImageFromList() for " << image->getID() 
			<< " but doesn't have mInImageList set"
			<< " ref count is " << image->getNumRefs()
			<< LL_ENDL;
		uuid_map_t::iterator iter = mUUIDMap.find(LLTextureKey(image->getID(), (ETexListType)image->getTextureListType()));
		if(iter == mUUIDMap.end())
		{
			LL_INFOS() << "Image  " << image->getID() << " is also not in mUUIDMap!" << LL_ENDL ;
		}
		else if (iter->second != image)
		{
			LL_INFOS() << "Image  " << image->getID() << " was in mUUIDMap but with different pointer" << LL_ENDL ;
	}
		else
	{
			LL_INFOS() << "Image  " << image->getID() << " was in mUUIDMap with same pointer" << LL_ENDL ;
		}
		count = mImageList.erase(image) ;
        llassert(count != 0);
		if(count != 0) 
		{	// it was in the list already?
			LL_WARNS() << "Image  " << image->getID() 
				<< " had mInImageList false but mImageList.erase() returned " << count
				<< LL_ENDL;
		}
	}
      
	image->setInImageList(FALSE) ;
}

void LLViewerTextureList::addImage(LLViewerFetchedTexture *new_image, ETexListType tex_type)
{
    LL_PROFILE_ZONE_SCOPED_CATEGORY_TEXTURE;
	if (!new_image)
	{
		return;
	}
	//llassert(new_image);
	LLUUID image_id = new_image->getID();
	LLTextureKey key(image_id, tex_type);
	
	LLViewerFetchedTexture *image = findImage(key);
	if (image)
	{
		LL_INFOS() << "Image with ID " << image_id << " already in list" << LL_ENDL;
	}
	sNumImages++;

	addImageToList(new_image);
	mUUIDMap[key] = new_image;
	new_image->setTextureListType(tex_type);
}


void LLViewerTextureList::deleteImage(LLViewerFetchedTexture *image)
{
    LL_PROFILE_ZONE_SCOPED_CATEGORY_TEXTURE;
	if( image)
	{
		if (image->hasCallbacks())
		{
			mCallbackList.erase(image);
		}
		LLTextureKey key(image->getID(), (ETexListType)image->getTextureListType());
		llverify(mUUIDMap.erase(key) == 1);
		sNumImages--;
		removeImageFromList(image);
	}
}

///////////////////////////////////////////////////////////////////////////////


////////////////////////////////////////////////////////////////////////////

void LLViewerTextureList::dirtyImage(LLViewerFetchedTexture *image)
{
	mDirtyTextureList.insert(image);
}

////////////////////////////////////////////////////////////////////////////

void LLViewerTextureList::updateImages(F32 max_time)
{
    LL_PROFILE_ZONE_SCOPED_CATEGORY_TEXTURE;
	static BOOL cleared = FALSE;
	if(gTeleportDisplay)
	{
		if(!cleared)
		{
			clearFetchingRequests();
			gPipeline.clearRebuildGroups();
			cleared = TRUE;
		}
		return;
	}
	cleared = FALSE;

	LLAppViewer::getTextureFetch()->setTextureBandwidth(LLTrace::get_frame_recording().getPeriodMeanPerSec(LLStatViewer::TEXTURE_NETWORK_DATA_RECEIVED).value());

	{
		using namespace LLStatViewer;
		sample(NUM_IMAGES, sNumImages);
		sample(NUM_RAW_IMAGES, LLImageRaw::sRawImageCount);
		sample(FORMATTED_MEM, F64Bytes(LLImageFormatted::sGlobalFormattedMemory));
	}

    // make sure each call below gets at least its "fair share" of time
    F32 min_time = max_time * 0.33f;
    F32 remaining_time = max_time;

	//loading from fast cache
	remaining_time -= updateImagesLoadingFastCache(remaining_time);
    remaining_time = llmax(remaining_time, min_time);

    //dispatch to texture fetch threads
	remaining_time -= updateImagesFetchTextures(remaining_time);
    remaining_time = llmax(remaining_time, min_time);

    //handle results from decode threads
	updateImagesCreateTextures(remaining_time);
	
	if (!mDirtyTextureList.empty())
	{
		gPipeline.dirtyPoolObjectTextures(mDirtyTextureList);
		mDirtyTextureList.clear();
	}

	bool didone = false;
	for (image_list_t::iterator iter = mCallbackList.begin();
		iter != mCallbackList.end(); )
	{
		//trigger loaded callbacks on local textures immediately
		LLViewerFetchedTexture* image = *iter++;
		if (!image->getUrl().empty())
		{
			// Do stuff to handle callbacks, update priorities, etc.
			didone = image->doLoadedCallbacks();
		}
		else if (!didone)
		{
			// Do stuff to handle callbacks, update priorities, etc.
			didone = image->doLoadedCallbacks();
		}
	}

	updateImagesUpdateStats();
}

void LLViewerTextureList::clearFetchingRequests()
{
    LL_PROFILE_ZONE_SCOPED_CATEGORY_TEXTURE;
	if (LLAppViewer::getTextureFetch()->getNumRequests() == 0)
	{
		return;
	}

	LLAppViewer::getTextureFetch()->deleteAllRequests();

	for (image_priority_list_t::iterator iter = mImageList.begin();
		 iter != mImageList.end(); ++iter)
	{
		LLViewerFetchedTexture* imagep = *iter;
		imagep->forceToDeleteRequest() ;
	}
}

static void touch_texture(LLViewerFetchedTexture* tex, F32 vsize)
{
    if (tex)
    {
        tex->addTextureStats(vsize);
    }
}

extern BOOL gCubeSnapshot;

void LLViewerTextureList::updateImageDecodePriority(LLViewerFetchedTexture* imagep)
{
    if (imagep->isInDebug() || imagep->isUnremovable())
    {
        //update_counter--;
        return; //is in debug, ignore.
    }

    llassert(!gCubeSnapshot);

    static LLCachedControl<F32> bias_distance_scale(gSavedSettings, "TextureBiasDistanceScale", 1.f);

    LL_PROFILE_ZONE_SCOPED_CATEGORY_TEXTURE
    {
        for (U32 i = 0; i < LLRender::NUM_TEXTURE_CHANNELS; ++i)
        {
            for (U32 fi = 0; fi < imagep->getNumFaces(i); ++fi)
            {
                LLFace* face = (*(imagep->getFaceList(i)))[fi];

                if (face && face->getViewerObject() && face->getTextureEntry())
                {
                    F32 vsize = face->getPixelArea();

                    // scale desired texture resolution higher or lower depending on texture scale
                    const LLTextureEntry* te = face->getTextureEntry();
                    F32 min_scale = te ? llmin(fabsf(te->getScaleS()), fabsf(te->getScaleT())) : 1.f;
                    min_scale = llmax(min_scale*min_scale, 0.1f);

                    vsize /= min_scale;
// <FS:Beq> Fix Blurry texture on Mac
// #if LL_DARWIN
//                     vsize /= 1.f + LLViewerTexture::sDesiredDiscardBias*(1.f+face->getDrawable()->mDistanceWRTCamera*bias_distance_scale);
// #else
// </FS:Beq>
                    vsize /= LLViewerTexture::sDesiredDiscardBias;
                    vsize /= llmax(1.f, (LLViewerTexture::sDesiredDiscardBias-1.f) * (1.f + face->getDrawable()->mDistanceWRTCamera * bias_distance_scale));

                    F32 radius;
                    F32 cos_angle_to_view_dir;
                    BOOL in_frustum = face->calcPixelArea(cos_angle_to_view_dir, radius);
                    if (!in_frustum || !face->getDrawable()->isVisible())
                    { // further reduce by discard bias when off screen or occluded
                        vsize /= LLViewerTexture::sDesiredDiscardBias;
                    }
// #endif // <FS:Beq/>
                    // if a GLTF material is present, ignore that face
                    // as far as this texture stats go, but update the GLTF material 
                    // stats
                    LLFetchedGLTFMaterial* mat = te ? (LLFetchedGLTFMaterial*)te->getGLTFRenderMaterial() : nullptr;
                    llassert(mat == nullptr || dynamic_cast<LLFetchedGLTFMaterial*>(te->getGLTFRenderMaterial()) != nullptr);
                    if (mat)
                    {
                        touch_texture(mat->mBaseColorTexture, vsize);
                        touch_texture(mat->mNormalTexture, vsize);
                        touch_texture(mat->mMetallicRoughnessTexture, vsize);
                        touch_texture(mat->mEmissiveTexture, vsize);
                    }
                    else
                    {
                        imagep->addTextureStats(vsize);
                    }
                }
            }
        }
    }

    //imagep->setDebugText(llformat("%.3f - %d", sqrtf(imagep->getMaxVirtualSize()), imagep->getBoostLevel()));

    F32 lazy_flush_timeout = 30.f; // stop decoding
    F32 max_inactive_time = 20.f; // actually delete
    S32 min_refs = 3; // 1 for mImageList, 1 for mUUIDMap, 1 for local reference

    //
    // Flush formatted images using a lazy flush
    //
    S32 num_refs = imagep->getNumRefs();
    if (num_refs == min_refs)
    {
        if (imagep->getLastReferencedTimer()->getElapsedTimeF32() > lazy_flush_timeout)
        {
            // Remove the unused image from the image list
            deleteImage(imagep);
            imagep = NULL; // should destroy the image								
        }
        return;
    }
    else
    {
        if (imagep->hasSavedRawImage())
        {
            if (imagep->getElapsedLastReferencedSavedRawImageTime() > max_inactive_time)
            {
                imagep->destroySavedRawImage();
            }
        }

        if (imagep->isDeleted())
        {
            return;
        }
        else if (imagep->isDeletionCandidate())
        {
            imagep->destroyTexture();
            return;
        }
        else if (imagep->isInactive())
        {
            if (imagep->getLastReferencedTimer()->getElapsedTimeF32() > max_inactive_time)
            {
                imagep->setDeletionCandidate();
            }
            return;
        }
        else
        {
            imagep->getLastReferencedTimer()->reset();

            //reset texture state.
            imagep->setInactive();
        }
    }

    if (!imagep->isInImageList())
    {
        return;
    }
    if (imagep->isInFastCacheList())
    {
        return; //wait for loading from the fast cache.
    }

    imagep->processTextureStats();
}

void LLViewerTextureList::setDebugFetching(LLViewerFetchedTexture* tex, S32 debug_level)
{
    LL_PROFILE_ZONE_SCOPED_CATEGORY_TEXTURE;
	if(!tex->setDebugFetching(debug_level))
	{
		return;
	}

	const F32 DEBUG_PRIORITY = 100000.f;
	removeImageFromList(tex);
    tex->mMaxVirtualSize = DEBUG_PRIORITY;
	addImageToList(tex);
}

F32 LLViewerTextureList::updateImagesCreateTextures(F32 max_time)
{
    LL_PROFILE_ZONE_SCOPED_CATEGORY_TEXTURE;
	if (gGLManager.mIsDisabled) return 0.0f;
	
	//
	// Create GL textures for all textures that need them (images which have been
	// decoded, but haven't been pushed into GL).
	//
		
	LLTimer create_timer;
	image_list_t::iterator enditer = mCreateTextureList.begin();
	for (image_list_t::iterator iter = mCreateTextureList.begin();
		 iter != mCreateTextureList.end();)
	{
		image_list_t::iterator curiter = iter++;
		enditer = iter;
		LLViewerFetchedTexture *imagep = *curiter;
		imagep->createTexture();
        imagep->postCreateTexture();

        if (create_timer.getElapsedTimeF32() > max_time)
        {
            break;
        }
	}
	mCreateTextureList.erase(mCreateTextureList.begin(), enditer);
	return create_timer.getElapsedTimeF32();
}

F32 LLViewerTextureList::updateImagesLoadingFastCache(F32 max_time)
{
    LL_PROFILE_ZONE_SCOPED_CATEGORY_TEXTURE;
	if (gGLManager.mIsDisabled) return 0.0f;
	if(mFastCacheList.empty())
	{
		return 0.f;
	}
	
	//
	// loading texture raw data from the fast cache directly.
	//
		
	LLTimer timer;
	image_list_t::iterator enditer = mFastCacheList.begin();
	for (image_list_t::iterator iter = mFastCacheList.begin();
		 iter != mFastCacheList.end();)
	{
		image_list_t::iterator curiter = iter++;
		enditer = iter;
		LLViewerFetchedTexture *imagep = *curiter;
		imagep->loadFromFastCache();
		// <FS:Ansariel> Fast cache stats
		sNumFastCacheReads++;
		// </FS:Ansariel>
	}
	mFastCacheList.erase(mFastCacheList.begin(), enditer);
	return timer.getElapsedTimeF32();
}

void LLViewerTextureList::forceImmediateUpdate(LLViewerFetchedTexture* imagep)
{
    LL_PROFILE_ZONE_SCOPED_CATEGORY_TEXTURE;
	if(!imagep)
	{
		return ;
	}
	if(imagep->isInImageList())
	{
		removeImageFromList(imagep);
	}

	imagep->processTextureStats();
    imagep->sMaxVirtualSize = LLViewerFetchedTexture::sMaxVirtualSize;
	addImageToList(imagep);
	
	return ;
}

F32 LLViewerTextureList::updateImagesFetchTextures(F32 max_time)
{
    LL_PROFILE_ZONE_SCOPED_CATEGORY_TEXTURE;
    typedef std::vector<LLPointer<LLViewerFetchedTexture> > entries_list_t;
    entries_list_t entries;

    // update N textures at beginning of mImageList
    U32 update_count = 0;
    static const S32 MIN_UPDATE_COUNT = gSavedSettings.getS32("TextureFetchUpdateMinCount");       // default: 32
    // WIP -- dumb code here
    //update MIN_UPDATE_COUNT or 5% of other textures, whichever is greater
    update_count = llmax((U32) MIN_UPDATE_COUNT, (U32) mUUIDMap.size()/20);
    update_count = llmin(update_count, (U32) mUUIDMap.size());
    
    {
        LL_PROFILE_ZONE_NAMED_CATEGORY_TEXTURE("vtluift - copy");

        // copy entries out of UUID map for updating
        entries.reserve(update_count);
        uuid_map_t::iterator iter = mUUIDMap.upper_bound(mLastUpdateKey);
        while (update_count-- > 0)
        {
            if (iter == mUUIDMap.end())
            {
                iter = mUUIDMap.begin();
            }
            
            if (iter->second->getGLTexture())
            {
                entries.push_back(iter->second);
            }
            ++iter;
        }
    }

    LLTimer timer;

    LLPointer<LLViewerTexture> last_imagep = nullptr;

    for (auto& imagep : entries)
    {
        if (imagep->getNumRefs() > 1) // make sure this image hasn't been deleted before attempting to update (may happen as a side effect of some other image updating)

        {
            updateImageDecodePriority(imagep);
            imagep->updateFetch();
        }

        last_imagep = imagep;

        if (timer.getElapsedTimeF32() > max_time)
        {
            break;
        }
    }

    if (last_imagep)
    {
        mLastUpdateKey = LLTextureKey(last_imagep->getID(), (ETexListType)last_imagep->getTextureListType());
    }

	return timer.getElapsedTimeF32();
}

void LLViewerTextureList::updateImagesUpdateStats()
{
    LL_PROFILE_ZONE_SCOPED_CATEGORY_TEXTURE;
	if (mForceResetTextureStats)
	{
		for (image_priority_list_t::iterator iter = mImageList.begin();
			 iter != mImageList.end(); )
		{
			LLViewerFetchedTexture* imagep = *iter++;
			imagep->resetTextureStats();
		}
		mForceResetTextureStats = FALSE;
	}
}

void LLViewerTextureList::decodeAllImages(F32 max_time)
{
    LL_PROFILE_ZONE_SCOPED_CATEGORY_TEXTURE;
	LLTimer timer;

	//loading from fast cache 
	updateImagesLoadingFastCache(max_time);

	// Update texture stats and priorities
	std::vector<LLPointer<LLViewerFetchedTexture> > image_list;
	for (image_priority_list_t::iterator iter = mImageList.begin();
		 iter != mImageList.end(); )
	{
		LLViewerFetchedTexture* imagep = *iter++;
		image_list.push_back(imagep);
		imagep->setInImageList(FALSE) ;
	}

	llassert_always(image_list.size() == mImageList.size()) ;
	mImageList.clear();
	for (std::vector<LLPointer<LLViewerFetchedTexture> >::iterator iter = image_list.begin();
		 iter != image_list.end(); ++iter)
	{
		LLViewerFetchedTexture* imagep = *iter;
		imagep->processTextureStats();
		addImageToList(imagep);
	}
	image_list.clear();
	
	// Update fetch (decode)
	for (image_priority_list_t::iterator iter = mImageList.begin();
		 iter != mImageList.end(); )
	{
		LLViewerFetchedTexture* imagep = *iter++;
		imagep->updateFetch();
	}
    std::shared_ptr<LL::WorkQueue> main_queue = LLImageGLThread::sEnabledTextures ? LL::WorkQueue::getInstance("mainloop") : NULL;
	// Run threads
	S32 fetch_pending = 0;
	while (1)
	{
		LLAppViewer::instance()->getTextureCache()->update(1); // unpauses the texture cache thread
		LLAppViewer::instance()->getImageDecodeThread()->update(1); // unpauses the image thread
		fetch_pending = LLAppViewer::instance()->getTextureFetch()->update(1); // unpauses the texture fetch thread

        if (LLImageGLThread::sEnabledTextures)
        {
            main_queue->runFor(std::chrono::milliseconds(1));
            fetch_pending += main_queue->size();
        }

		if (fetch_pending == 0 || timer.getElapsedTimeF32() > max_time)
		{
			break;
		}
	}
	// Update fetch again
	for (image_priority_list_t::iterator iter = mImageList.begin();
		 iter != mImageList.end(); )
	{
		LLViewerFetchedTexture* imagep = *iter++;
		imagep->updateFetch();
	}
	max_time -= timer.getElapsedTimeF32();
	max_time = llmax(max_time, .001f);
	F32 create_time = updateImagesCreateTextures(max_time);
	
	LL_DEBUGS("ViewerImages") << "decodeAllImages() took " << timer.getElapsedTimeF32() << " seconds. " 
	<< " fetch_pending " << fetch_pending
	<< " create_time " << create_time
	<< LL_ENDL;
}

bool LLViewerTextureList::createUploadFile(LLPointer<LLImageRaw> raw_image,
                                           const std::string& out_filename,
                                           const S32 max_image_dimentions,
                                           const S32 min_image_dimentions)
{
    LL_PROFILE_ZONE_SCOPED_CATEGORY_TEXTURE;

    // make a copy, since convertToUploadFile scales raw image
    LLPointer<LLImageRaw> scale_image = new LLImageRaw(
        raw_image->getData(),
        raw_image->getWidth(),
        raw_image->getHeight(),
        raw_image->getComponents());

    LLPointer<LLImageJ2C> compressedImage = LLViewerTextureList::convertToUploadFile(scale_image, max_image_dimentions);
    if (compressedImage->getWidth() < min_image_dimentions || compressedImage->getHeight() < min_image_dimentions)
    {
        std::string reason = llformat("Images below %d x %d pixels are not allowed. Actual size: %d x %dpx",
                                      min_image_dimentions,
                                      min_image_dimentions,
                                      compressedImage->getWidth(),
                                      compressedImage->getHeight());
        compressedImage->setLastError(reason);
        return false;
    }
    if (compressedImage.isNull())
    {
        compressedImage->setLastError("Couldn't convert the image to jpeg2000.");
        LL_INFOS() << "Couldn't convert to j2c, file : " << out_filename << LL_ENDL;
        return false;
    }
    if (!compressedImage->save(out_filename))
    {
        compressedImage->setLastError("Couldn't create the jpeg2000 image for upload.");
        LL_INFOS() << "Couldn't create output file : " << out_filename << LL_ENDL;
        return false;
    }
    return true;
}

bool LLViewerTextureList::createUploadFile(const std::string& filename,
										 const std::string& out_filename,
										 const U8 codec,
										 const S32 max_image_dimentions,
										 const S32 min_image_dimentions,
										 bool force_square)
{	
    LL_PROFILE_ZONE_SCOPED_CATEGORY_TEXTURE;
    try
    {
        // Load the image
        LLPointer<LLImageFormatted> image = LLImageFormatted::createFromType(codec);
        if (image.isNull())
        {
            LL_WARNS() << "Couldn't open the image to be uploaded." << LL_ENDL;
            return false;
        }
        if (!image->load(filename))
        {
            image->setLastError("Couldn't load the image to be uploaded.");
            return false;
        }
        // Decompress or expand it in a raw image structure
        LLPointer<LLImageRaw> raw_image = new LLImageRaw;
        if (!image->decode(raw_image, 0.0f))
        {
            image->setLastError("Couldn't decode the image to be uploaded.");
            return false;
        }
        // Check the image constraints
        if ((image->getComponents() != 3) && (image->getComponents() != 4))
        {
            image->setLastError("Image files with less than 3 or more than 4 components are not supported.");
            return false;
        }
        if (image->getWidth() < min_image_dimentions || image->getHeight() < min_image_dimentions)
        {
            std::string reason = llformat("Images below %d x %d pixels are not allowed. Actual size: %d x %dpx",
                                          min_image_dimentions,
                                          min_image_dimentions,
                                          image->getWidth(),
                                          image->getHeight());
            image->setLastError(reason);
            return false;
        }
        // Convert to j2c (JPEG2000) and save the file locally
        LLPointer<LLImageJ2C> compressedImage = convertToUploadFile(raw_image, max_image_dimentions, force_square);
        if (compressedImage.isNull())
        {
            image->setLastError("Couldn't convert the image to jpeg2000.");
            LL_INFOS() << "Couldn't convert to j2c, file : " << filename << LL_ENDL;
            return false;
        }
        if (!compressedImage->save(out_filename))
        {
            image->setLastError("Couldn't create the jpeg2000 image for upload.");
            LL_INFOS() << "Couldn't create output file : " << out_filename << LL_ENDL;
            return false;
        }
        // Test to see if the encode and save worked
        LLPointer<LLImageJ2C> integrity_test = new LLImageJ2C;
        if (!integrity_test->loadAndValidate(out_filename))
        {
            image->setLastError("The created jpeg2000 image is corrupt.");
            LL_INFOS() << "Image file : " << out_filename << " is corrupt" << LL_ENDL;
            return false;
        }
    }
    catch (...)
    {
        LOG_UNHANDLED_EXCEPTION("");
        return false;
    }
	return true;
}

// note: modifies the argument raw_image!!!!
LLPointer<LLImageJ2C> LLViewerTextureList::convertToUploadFile(LLPointer<LLImageRaw> raw_image, const S32 max_image_dimentions, bool force_square, bool force_lossless)
{
	LL_PROFILE_ZONE_SCOPED_CATEGORY_TEXTURE;
    if (force_square)
    {
        S32 biggest_side = llmax(raw_image->getWidth(), raw_image->getHeight());
        S32 square_size = raw_image->biasedDimToPowerOfTwo(biggest_side, max_image_dimentions);

        raw_image->scale(square_size, square_size);
    }
    else
    {
        raw_image->biasedScaleToPowerOfTwo(max_image_dimentions);
    }
	LLPointer<LLImageJ2C> compressedImage = new LLImageJ2C();
	
    if (force_lossless ||
        (gSavedSettings.getBOOL("LosslessJ2CUpload") &&
            (raw_image->getWidth() * raw_image->getHeight() <= LL_IMAGE_REZ_LOSSLESS_CUTOFF * LL_IMAGE_REZ_LOSSLESS_CUTOFF)))
    {
        compressedImage->setReversible(TRUE);
    }
	

	if (gSavedSettings.getBOOL("Jpeg2000AdvancedCompression"))
	{
		// This test option will create jpeg2000 images with precincts for each level, RPCL ordering
		// and PLT markers. The block size is also optionally modifiable.
		// Note: the images hence created are compatible with older versions of the viewer.
		// Read the blocks and precincts size settings
		S32 block_size = gSavedSettings.getS32("Jpeg2000BlocksSize");
		S32 precinct_size = gSavedSettings.getS32("Jpeg2000PrecinctsSize");
		LL_INFOS() << "Advanced JPEG2000 Compression: precinct = " << precinct_size << ", block = " << block_size << LL_ENDL;
		compressedImage->initEncode(*raw_image, block_size, precinct_size, 0);
	}
	
	if (!compressedImage->encode(raw_image, 0.0f))
	{
		LL_INFOS() << "convertToUploadFile : encode returns with error!!" << LL_ENDL;
		// Clear up the pointer so we don't leak that one
		compressedImage = NULL;
	}
	
	return compressedImage;
}

///////////////////////////////////////////////////////////////////////////////

// <FS:Ansariel> OpenSim compatibility
// static
void LLViewerTextureList::receiveImageHeader(LLMessageSystem *msg, void **user_data)
{
	static LLCachedControl<bool> log_texture_traffic(gSavedSettings,"LogTextureNetworkTraffic", false) ;

    LL_PROFILE_ZONE_SCOPED_CATEGORY_TEXTURE;

	// Receive image header, copy into image object and decompresses 
	// if this is a one-packet image. 
	
	LLUUID id;
	
	char ip_string[256];
	u32_to_ip_string(msg->getSenderIP(),ip_string);
	
	U32Bytes received_size ;
	if (msg->getReceiveCompressedSize())
	{
		received_size = (U32Bytes)msg->getReceiveCompressedSize() ;		
	}
	else
	{
		received_size = (U32Bytes)msg->getReceiveSize() ;		
	}
	add(LLStatViewer::TEXTURE_NETWORK_DATA_RECEIVED, received_size);
	add(LLStatViewer::TEXTURE_PACKETS, 1);
	
	U8 codec;
	U16 packets;
	U32 totalbytes;
	msg->getUUIDFast(_PREHASH_ImageID, _PREHASH_ID, id);
	msg->getU8Fast(_PREHASH_ImageID, _PREHASH_Codec, codec);
	msg->getU16Fast(_PREHASH_ImageID, _PREHASH_Packets, packets);
	msg->getU32Fast(_PREHASH_ImageID, _PREHASH_Size, totalbytes);
	
	S32 data_size = msg->getSizeFast(_PREHASH_ImageData, _PREHASH_Data); 
	if (!data_size)
	{
		return;
	}
	if (data_size < 0)
	{
		// msg->getSizeFast() is probably trying to tell us there
		// was an error.
		LL_ERRS() << "image header chunk size was negative: "
		<< data_size << LL_ENDL;
		return;
	}
	
	// this buffer gets saved off in the packet list
	U8 *data = new U8[data_size];
	msg->getBinaryDataFast(_PREHASH_ImageData, _PREHASH_Data, data, data_size);
	
	LLViewerFetchedTexture *image = LLViewerTextureManager::getFetchedTexture(id, FTT_DEFAULT, TRUE, LLGLTexture::BOOST_NONE, LLViewerTexture::LOD_TEXTURE);
	if (!image)
	{
		delete [] data;
		return;
	}
	if(log_texture_traffic)
	{
		gTotalTextureBytesPerBoostLevel[image->getBoostLevel()] += received_size ;
	}

	//image->getLastPacketTimer()->reset();
	bool res = LLAppViewer::getTextureFetch()->receiveImageHeader(msg->getSender(), id, codec, packets, totalbytes, data_size, data);
	if (!res)
	{
		delete[] data;
	}
}

// static
void LLViewerTextureList::receiveImagePacket(LLMessageSystem *msg, void **user_data)
{
	static LLCachedControl<bool> log_texture_traffic(gSavedSettings,"LogTextureNetworkTraffic", false) ;

    LL_PROFILE_ZONE_SCOPED_CATEGORY_TEXTURE;
	
	// Receives image packet, copy into image object,
	// checks if all packets received, decompresses if so. 
	
	LLUUID id;
	U16 packet_num;
	
	char ip_string[256];
	u32_to_ip_string(msg->getSenderIP(),ip_string);
	
	U32Bytes received_size ;
	if (msg->getReceiveCompressedSize())
	{
		received_size = (U32Bytes)msg->getReceiveCompressedSize() ;
	}
	else
	{
		received_size = (U32Bytes)msg->getReceiveSize() ;		
	}

	add(LLStatViewer::TEXTURE_NETWORK_DATA_RECEIVED, F64Bytes(received_size));
	add(LLStatViewer::TEXTURE_PACKETS, 1);
	
	//llprintline("Start decode, image header...");
	msg->getUUIDFast(_PREHASH_ImageID, _PREHASH_ID, id);
	msg->getU16Fast(_PREHASH_ImageID, _PREHASH_Packet, packet_num);
	S32 data_size = msg->getSizeFast(_PREHASH_ImageData, _PREHASH_Data); 
	
	if (!data_size)
	{
		return;
	}
	if (data_size < 0)
	{
		// msg->getSizeFast() is probably trying to tell us there
		// was an error.
		LL_ERRS() << "image data chunk size was negative: "
		<< data_size << LL_ENDL;
		return;
	}
	if (data_size > MTUBYTES)
	{
		LL_ERRS() << "image data chunk too large: " << data_size << " bytes" << LL_ENDL;
		return;
	}
	U8 *data = new U8[data_size];
	msg->getBinaryDataFast(_PREHASH_ImageData, _PREHASH_Data, data, data_size);
	
	LLViewerFetchedTexture *image = LLViewerTextureManager::getFetchedTexture(id, FTT_DEFAULT, TRUE, LLGLTexture::BOOST_NONE, LLViewerTexture::LOD_TEXTURE);
	if (!image)
	{
		delete [] data;
		return;
	}
	if(log_texture_traffic)
	{
		gTotalTextureBytesPerBoostLevel[image->getBoostLevel()] += received_size ;
	}

	//image->getLastPacketTimer()->reset();
	bool res = LLAppViewer::getTextureFetch()->receiveImagePacket(msg->getSender(), id, packet_num, data_size, data);
	if (!res)
	{
		delete[] data;
	}
}
// </FS:Ansariel>

// We've been that the asset server does not contain the requested image id.
// static
void LLViewerTextureList::processImageNotInDatabase(LLMessageSystem *msg,void **user_data)
{
    LL_PROFILE_ZONE_SCOPED_CATEGORY_TEXTURE;
	LLUUID image_id;
	msg->getUUIDFast(_PREHASH_ImageID, _PREHASH_ID, image_id);
	
	LLViewerFetchedTexture* image = gTextureList.findImage( image_id, TEX_LIST_STANDARD);
	if( image )
	{
		LL_WARNS() << "Image not in db" << LL_ENDL;
		image->setIsMissingAsset();
	}

    image = gTextureList.findImage(image_id, TEX_LIST_SCALE);
    if (image)
    {
        LL_WARNS() << "Icon not in db" << LL_ENDL;
        image->setIsMissingAsset();
    }
}


///////////////////////////////////////////////////////////////////////////////

// explicitly cleanup resources, as this is a singleton class with process
// lifetime so ability to perform std::map operations in destructor is not
// guaranteed.
void LLUIImageList::cleanUp()
{
	mUIImages.clear();
	mUITextureList.clear() ;
}

LLUIImagePtr LLUIImageList::getUIImageByID(const LLUUID& image_id, S32 priority)
{
    LL_PROFILE_ZONE_SCOPED_CATEGORY_TEXTURE;
	// use id as image name
	std::string image_name = image_id.asString();

	// look for existing image
	uuid_ui_image_map_t::iterator found_it = mUIImages.find(image_name);
	if (found_it != mUIImages.end())
	{
		return found_it->second;
	}

	const BOOL use_mips = FALSE;
	const LLRect scale_rect = LLRect::null;
	const LLRect clip_rect = LLRect::null;
	return loadUIImageByID(image_id, use_mips, scale_rect, clip_rect, (LLViewerTexture::EBoostLevel)priority);
}

LLUIImagePtr LLUIImageList::getUIImage(const std::string& image_name, S32 priority)
{
    LL_PROFILE_ZONE_SCOPED_CATEGORY_TEXTURE;
	// look for existing image
	uuid_ui_image_map_t::iterator found_it = mUIImages.find(image_name);
	if (found_it != mUIImages.end())
	{
		return found_it->second;
	}

	const BOOL use_mips = FALSE;
	const LLRect scale_rect = LLRect::null;
	const LLRect clip_rect = LLRect::null;
	return loadUIImageByName(image_name, image_name, use_mips, scale_rect, clip_rect, (LLViewerTexture::EBoostLevel)priority);
}

LLUIImagePtr LLUIImageList::loadUIImageByName(const std::string& name, const std::string& filename,
											  BOOL use_mips, const LLRect& scale_rect, const LLRect& clip_rect, LLViewerTexture::EBoostLevel boost_priority,
											  LLUIImage::EScaleStyle scale_style)
{
    LL_PROFILE_ZONE_SCOPED_CATEGORY_TEXTURE;
	if (boost_priority == LLGLTexture::BOOST_NONE)
	{
		boost_priority = LLGLTexture::BOOST_UI;
	}
	LLViewerFetchedTexture* imagep = LLViewerTextureManager::getFetchedTextureFromFile(filename, FTT_LOCAL_FILE, MIPMAP_NO, boost_priority);
	return loadUIImage(imagep, name, use_mips, scale_rect, clip_rect, scale_style);
}

LLUIImagePtr LLUIImageList::loadUIImageByID(const LLUUID& id,
											BOOL use_mips, const LLRect& scale_rect, const LLRect& clip_rect, LLViewerTexture::EBoostLevel boost_priority,
											LLUIImage::EScaleStyle scale_style)
{
    LL_PROFILE_ZONE_SCOPED_CATEGORY_TEXTURE;
	if (boost_priority == LLGLTexture::BOOST_NONE)
	{
		boost_priority = LLGLTexture::BOOST_UI;
	}
	LLViewerFetchedTexture* imagep = LLViewerTextureManager::getFetchedTexture(id, FTT_DEFAULT, MIPMAP_NO, boost_priority);
	return loadUIImage(imagep, id.asString(), use_mips, scale_rect, clip_rect, scale_style);
}

LLUIImagePtr LLUIImageList::loadUIImage(LLViewerFetchedTexture* imagep, const std::string& name, BOOL use_mips, const LLRect& scale_rect, const LLRect& clip_rect,
										LLUIImage::EScaleStyle scale_style)
{
    LL_PROFILE_ZONE_SCOPED_CATEGORY_TEXTURE;
	if (!imagep) return NULL;

	imagep->setAddressMode(LLTexUnit::TAM_CLAMP);

	//don't compress UI images
	imagep->getGLTexture()->setAllowCompression(false);

	LLUIImagePtr new_imagep = new LLUIImage(name, imagep);
	new_imagep->setScaleStyle(scale_style);

	if (imagep->getBoostLevel() != LLGLTexture::BOOST_ICON
        && imagep->getBoostLevel() != LLGLTexture::BOOST_THUMBNAIL
		&& imagep->getBoostLevel() != LLGLTexture::BOOST_PREVIEW)
	{
		// Don't add downloadable content into this list
		// all UI images are non-deletable and list does not support deletion
		imagep->setNoDelete();
		mUIImages.insert(std::make_pair(name, new_imagep));
		mUITextureList.push_back(imagep);
	}

	//Note:
	//Some other textures such as ICON also through this flow to be fetched.
	//But only UI textures need to set this callback.
	if(imagep->getBoostLevel() == LLGLTexture::BOOST_UI)
	{
		LLUIImageLoadData* datap = new LLUIImageLoadData;
		datap->mImageName = name;
		datap->mImageScaleRegion = scale_rect;
		datap->mImageClipRegion = clip_rect;

		imagep->setLoadedCallback(onUIImageLoaded, 0, FALSE, FALSE, datap, NULL);
	}
	return new_imagep;
}

LLUIImagePtr LLUIImageList::preloadUIImage(const std::string& name, const std::string& filename, BOOL use_mips, const LLRect& scale_rect, const LLRect& clip_rect, LLUIImage::EScaleStyle scale_style)
{
    LL_PROFILE_ZONE_SCOPED_CATEGORY_TEXTURE;
	// look for existing image
	uuid_ui_image_map_t::iterator found_it = mUIImages.find(name);
	if (found_it != mUIImages.end())
	{
		// image already loaded!
		LL_ERRS() << "UI Image " << name << " already loaded." << LL_ENDL;
	}

	return loadUIImageByName(name, filename, use_mips, scale_rect, clip_rect, LLGLTexture::BOOST_UI, scale_style);
}

//static 
void LLUIImageList::onUIImageLoaded( BOOL success, LLViewerFetchedTexture *src_vi, LLImageRaw* src, LLImageRaw* src_aux, S32 discard_level, BOOL final, void* user_data )
{
    LL_PROFILE_ZONE_SCOPED_CATEGORY_TEXTURE;
	if(!success || !user_data) 
	{
		return;
	}

	LLUIImageLoadData* image_datap = (LLUIImageLoadData*)user_data;
	std::string ui_image_name = image_datap->mImageName;
	LLRect scale_rect = image_datap->mImageScaleRegion;
	LLRect clip_rect = image_datap->mImageClipRegion;
	if (final)
	{
		delete image_datap;
	}

	LLUIImageList* instance = getInstance();

	uuid_ui_image_map_t::iterator found_it = instance->mUIImages.find(ui_image_name);
	if (found_it != instance->mUIImages.end())
	{
		LLUIImagePtr imagep = found_it->second;

		// for images grabbed from local files, apply clipping rectangle to restore original dimensions
		// from power-of-2 gl image
		if (success && imagep.notNull() && src_vi && (src_vi->getUrl().compare(0, 7, "file://")==0))
		{
			F32 full_width = (F32)src_vi->getFullWidth();
			F32 full_height = (F32)src_vi->getFullHeight();
			F32 clip_x = (F32)src_vi->getOriginalWidth() / full_width;
			F32 clip_y = (F32)src_vi->getOriginalHeight() / full_height;
			if (clip_rect != LLRect::null)
			{
				imagep->setClipRegion(LLRectf(llclamp((F32)clip_rect.mLeft / full_width, 0.f, 1.f),
											llclamp((F32)clip_rect.mTop / full_height, 0.f, 1.f),
											llclamp((F32)clip_rect.mRight / full_width, 0.f, 1.f),
											llclamp((F32)clip_rect.mBottom / full_height, 0.f, 1.f)));
			}
			else
			{
				imagep->setClipRegion(LLRectf(0.f, clip_y, clip_x, 0.f));
			}
			if (scale_rect != LLRect::null)
			{
				imagep->setScaleRegion(
					LLRectf(llclamp((F32)scale_rect.mLeft / (F32)imagep->getWidth(), 0.f, 1.f),
						llclamp((F32)scale_rect.mTop / (F32)imagep->getHeight(), 0.f, 1.f),
						llclamp((F32)scale_rect.mRight / (F32)imagep->getWidth(), 0.f, 1.f),
						llclamp((F32)scale_rect.mBottom / (F32)imagep->getHeight(), 0.f, 1.f)));
			}

			imagep->onImageLoaded();
		}
	}
}

namespace LLInitParam
{
	template<>
	struct TypeValues<LLUIImage::EScaleStyle> : public TypeValuesHelper<LLUIImage::EScaleStyle>
	{
		static void declareValues()
		{
			declare("scale_inner",	LLUIImage::SCALE_INNER);
			declare("scale_outer",	LLUIImage::SCALE_OUTER);
		}
	};
}

struct UIImageDeclaration : public LLInitParam::Block<UIImageDeclaration>
{
	Mandatory<std::string>		name;
	Optional<std::string>		file_name;
	Optional<bool>				preload;
	Optional<LLRect>			scale;
	Optional<LLRect>			clip;
	Optional<bool>				use_mips;
	Optional<LLUIImage::EScaleStyle> scale_type;

	UIImageDeclaration()
	:	name("name"),
		file_name("file_name"),
		preload("preload", false),
		scale("scale"),
		clip("clip"),
		use_mips("use_mips", false),
		scale_type("scale_type", LLUIImage::SCALE_INNER)
	{}
};

struct UIImageDeclarations : public LLInitParam::Block<UIImageDeclarations>
{
	Mandatory<S32>	version;
	Multiple<UIImageDeclaration> textures;

	UIImageDeclarations()
	:	version("version"),
		textures("texture")
	{}
};

bool LLUIImageList::initFromFile()
{
    LL_PROFILE_ZONE_SCOPED_CATEGORY_TEXTURE;
	// Look for textures.xml in all the right places. Pass
	// constraint=LLDir::ALL_SKINS because we want to overlay textures.xml
	// from all the skins directories.
	std::vector<std::string> textures_paths =
		gDirUtilp->findSkinnedFilenames(LLDir::TEXTURES, "textures.xml", LLDir::ALL_SKINS);
	std::vector<std::string>::const_iterator pi(textures_paths.begin()), pend(textures_paths.end());
	if (pi == pend)
	{
		LL_WARNS() << "No textures.xml found in skins directories" << LL_ENDL;
		return false;
	}

	// The first (most generic) file gets special validations
	LLXMLNodePtr root;
	if (!LLXMLNode::parseFile(*pi, root, NULL))
	{
		LL_WARNS() << "Unable to parse UI image list file " << *pi << LL_ENDL;
		return false;
	}
	if (!root->hasAttribute("version"))
	{
		LL_WARNS() << "No valid version number in UI image list file " << *pi << LL_ENDL;
		return false;
	}

	UIImageDeclarations images;
	LLXUIParser parser;
	parser.readXUI(root, images, *pi);

	// add components defined in the rest of the skin paths
	while (++pi != pend)
	{
		LLXMLNodePtr update_root;
		if (LLXMLNode::parseFile(*pi, update_root, NULL))
		{
			parser.readXUI(update_root, images, *pi);
		}
	}

	if (!images.validateBlock()) return false;

	std::map<std::string, UIImageDeclaration> merged_declarations;
	for (LLInitParam::ParamIterator<UIImageDeclaration>::const_iterator image_it = images.textures.begin();
		image_it != images.textures.end();
		++image_it)
	{
		merged_declarations[image_it->name].overwriteFrom(*image_it);
	}

	enum e_decode_pass
	{
		PASS_DECODE_NOW,
		PASS_DECODE_LATER,
		NUM_PASSES
	};

	for (S32 cur_pass = PASS_DECODE_NOW; cur_pass < NUM_PASSES; cur_pass++)
	{
		for (std::map<std::string, UIImageDeclaration>::const_iterator image_it = merged_declarations.begin();
			image_it != merged_declarations.end();
			++image_it)
		{
			const UIImageDeclaration& image = image_it->second;
			std::string file_name = image.file_name.isProvided() ? image.file_name() : image.name();

			// load high priority textures on first pass (to kick off decode)
			enum e_decode_pass decode_pass = image.preload ? PASS_DECODE_NOW : PASS_DECODE_LATER;
			if (decode_pass != cur_pass)
			{
				continue;
			}
			preloadUIImage(image.name, file_name, image.use_mips, image.scale, image.clip, image.scale_type);
		}

		if (!gSavedSettings.getBOOL("NoPreload"))
		{
            if (cur_pass == PASS_DECODE_NOW)
            {
                // init fetching and decoding of preloaded images
                gTextureList.decodeAllImages(9.f);
            }
            else
            {
                // decodeAllImages needs two passes to refresh stats and priorities on second pass
                gTextureList.decodeAllImages(1.f);
            }
		}
	}
	return true;
}

<|MERGE_RESOLUTION|>--- conflicted
+++ resolved
@@ -594,10 +594,7 @@
 												   LLHost request_from_host)
 {
     LL_PROFILE_ZONE_SCOPED_CATEGORY_TEXTURE;
-<<<<<<< HEAD
 	static LLCachedControl<bool> fast_cache_fetching_enabled(gSavedSettings, "FastCacheFetchEnabled", true); // <FS:Ansariel> Keep Fast Cache option
-=======
->>>>>>> 9bc190c8
 
 	LLPointer<LLViewerFetchedTexture> imagep ;
 	switch(texture_type)
@@ -643,7 +640,6 @@
 		imagep->forceActive() ;
 	}
 
-<<<<<<< HEAD
 	// <FS:Ansariel> Keep Fast Cache option
 	if(fast_cache_fetching_enabled)
 	{
@@ -651,11 +647,6 @@
 		imagep->setInFastCacheList(true);
 	}
 	// </FS:Ansariel>
-=======
-    mFastCacheList.insert(imagep);
-    imagep->setInFastCacheList(true);
-
->>>>>>> 9bc190c8
 	return imagep ;
 }
 
