--- conflicted
+++ resolved
@@ -1394,14 +1394,10 @@
 		LL_WARNS() << "VRAM amount not detected, defaulting to " << max_texmem << " MB" << LL_ENDL;
 	}
 
-<<<<<<< HEAD
 	// <FS:Ansariel> Texture memory management
 	//S32Megabytes system_ram = gSysMemory.getPhysicalMemoryClamped(); // In MB
 	S32Megabytes system_ram = gSysMemory.getPhysicalMemoryKB(); // In MB
 	// </FS:Ansariel>
-=======
-	S32Megabytes system_ram = gSysMemory.getPhysicalMemoryKB(); // In MB
->>>>>>> b92ab8f7
 	//LL_INFOS() << "*** DETECTED " << system_ram << " MB of system memory." << LL_ENDL;
 	if (get_recommended)
 		max_texmem = llmin(max_texmem, system_ram/2);
@@ -1507,14 +1503,7 @@
 // </FS:Ansariel>
 
 	//system mem
-<<<<<<< HEAD
-	// <FS:Ansariel> Texture memory management
-	//S32Megabytes system_ram = gSysMemory.getPhysicalMemoryClamped();
 	S32Megabytes system_ram = gSysMemory.getPhysicalMemoryKB();
-	// </FS:Ansariel>
-=======
-	S32Megabytes system_ram = gSysMemory.getPhysicalMemoryKB();
->>>>>>> b92ab8f7
 
 	//minimum memory reserved for non-texture use.
 	//if system_raw >= 1GB, reserve at least 512MB for non-texture use;
