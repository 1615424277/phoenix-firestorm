--- conflicted
+++ resolved
@@ -1280,15 +1280,6 @@
 	return compressedImage;
 }
 
-<<<<<<< HEAD
-//<FS:TS> These constants aren't actually used. See {MIN,MAX}_VIDEO_RAM_IN_MEGA_BYTES
-//	in llviewertexturelist.h for the real values.
-//const S32 MIN_VIDEO_RAM = 32;
-//const S32 MAX_VIDEO_RAM = 512; // 512MB max for performance reasons.
-//</FS:TS>
-
-=======
->>>>>>> fde08682
 // Returns min setting for TextureMemory (in MB)
 S32Megabytes LLViewerTextureList::getMinVideoRamSetting()
 {
