--- conflicted
+++ resolved
@@ -193,42 +193,6 @@
 		mImagePreloads.insert(image);
 	}
 
-<<<<<<< HEAD
-// <FS:Ansariel> [Progress Logos] Show logos on "About" floater instead
-//    // Normally images are located in 'skins' folder in working directory,
-//    // but 3p images were added from packages and had to stay in separate folder
-//    // with path relative to exe.
-//
-//#ifdef LL_FMODSTUDIO
-//#ifdef LL_WINDOWS
-//    std::string full_path = gDirUtilp->getExpandedFilename(LL_PATH_EXECUTABLE, "3p_icons", "fmod.png");
-//#elif LL_DARWIN
-//    // On MAC use resource directory
-//    std::string full_path = gDirUtilp->add(gDirUtilp->getAppRODataDir(), "3p_icons", "fmod.png");
-//#else
-//    std::string full_path = gDirUtilp->getExpandedFilename(LL_PATH_EXECUTABLE, "3p_icons", "fmod.png");
-//#endif
-//    image = LLViewerTextureManager::getFetchedTextureFromUrl("file://" + full_path, FTT_LOCAL_FILE, MIPMAP_YES, LLViewerFetchedTexture::BOOST_UI, LLViewerTexture::FETCHED_TEXTURE,
-//        0, 0, IMG_LOGO_FMOD);
-//    if (image)
-//    {
-//        image->setAddressMode(LLTexUnit::TAM_WRAP);
-//        mImagePreloads.insert(image);
-//        // Speed up load (this texture will be used early)
-//        image->setKnownDrawSize(364, 98);
-//        image->processTextureStats();
-//        image->setDecodePriority(LLViewerFetchedTexture::maxDecodePriority());
-//        image->updateFetch();
-//        // Fmod logo is only needed at startup, if we will get more logos
-//        // for startup, might be good idea to save resources and do loading
-//        // in scope of llprogressview and then unload everything once no
-//        // longer needed
-//    }
-//#endif
-// </FS:Ansariel>
-
-=======
->>>>>>> 347c5385
 	LLPointer<LLImageRaw> img_blak_square_tex(new LLImageRaw(2, 2, 3));
 	memset(img_blak_square_tex->getData(), 0, img_blak_square_tex->getDataSize());
 	LLPointer<LLViewerFetchedTexture> img_blak_square(new LLViewerFetchedTexture(img_blak_square_tex, FTT_DEFAULT, FALSE));
