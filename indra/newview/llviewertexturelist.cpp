/** 
 * @file llviewertexturelist.cpp
 * @brief Object for managing the list of images within a region
 *
 * $LicenseInfo:firstyear=2000&license=viewerlgpl$
 * Second Life Viewer Source Code
 * Copyright (C) 2010, Linden Research, Inc.
 * 
 * This library is free software; you can redistribute it and/or
 * modify it under the terms of the GNU Lesser General Public
 * License as published by the Free Software Foundation;
 * version 2.1 of the License only.
 * 
 * This library is distributed in the hope that it will be useful,
 * but WITHOUT ANY WARRANTY; without even the implied warranty of
 * MERCHANTABILITY or FITNESS FOR A PARTICULAR PURPOSE.  See the GNU
 * Lesser General Public License for more details.
 * 
 * You should have received a copy of the GNU Lesser General Public
 * License along with this library; if not, write to the Free Software
 * Foundation, Inc., 51 Franklin Street, Fifth Floor, Boston, MA  02110-1301  USA
 * 
 * Linden Research, Inc., 945 Battery Street, San Francisco, CA  94111  USA
 * $/LicenseInfo$
 */

#include "llviewerprecompiledheaders.h"

#include <sys/stat.h>

#include "llviewertexturelist.h"

#include "llgl.h" // fot gathering stats from GL
#include "llimagegl.h"
#include "llimagebmp.h"
#include "llimagej2c.h"
#include "llimagetga.h"
#include "llimagejpeg.h"
#include "llimagepng.h"
#include "llimageworker.h"

#include "llsdserialize.h"
#include "llsys.h"
#include "llfilesystem.h"
#include "llxmltree.h"
#include "message.h"

#include "lldrawpoolbump.h" // to init bumpmap images
#include "lltexturecache.h"
#include "lltexturefetch.h"
#include "llviewercontrol.h"
#include "llviewertexture.h"
#include "llviewermedia.h"
#include "llviewernetwork.h"
#include "llviewerregion.h"
#include "llviewerstats.h"
#include "pipeline.h"
#include "llappviewer.h"
#include "llxuiparser.h"
#include "lltracerecording.h"
#include "llviewerdisplay.h"
#include "llviewerwindow.h"
#include "llprogressview.h"
////////////////////////////////////////////////////////////////////////////

void (*LLViewerTextureList::sUUIDCallback)(void **, const LLUUID&) = NULL;

S32 LLViewerTextureList::sNumImages = 0;

LLViewerTextureList gTextureList;

ETexListType get_element_type(S32 priority)
{
    return (priority == LLViewerFetchedTexture::BOOST_ICON) ? TEX_LIST_SCALE : TEX_LIST_STANDARD;
}

///////////////////////////////////////////////////////////////////////////////

LLTextureKey::LLTextureKey()
: textureId(LLUUID::null),
textureType(TEX_LIST_STANDARD)
{
}

LLTextureKey::LLTextureKey(LLUUID id, ETexListType tex_type)
: textureId(id), textureType(tex_type)
{
}

///////////////////////////////////////////////////////////////////////////////

LLViewerTextureList::LLViewerTextureList() 
	: mForceResetTextureStats(FALSE),
	mMaxResidentTexMemInMegaBytes(0),
	mMaxTotalTextureMemInMegaBytes(0),
	mInitialized(FALSE)
{
}

void LLViewerTextureList::init()
{			
	mInitialized = TRUE ;
	sNumImages = 0;
	mMaxResidentTexMemInMegaBytes = (U32Bytes)0;
	mMaxTotalTextureMemInMegaBytes = (U32Bytes)0;
	
	// Update how much texture RAM we're allowed to use.
	updateMaxResidentTexMem(S32Megabytes(0)); // 0 = use current
	
	doPreloadImages();
}


void LLViewerTextureList::doPreloadImages()
{
    LL_PROFILE_ZONE_SCOPED_CATEGORY_TEXTURE;
	LL_DEBUGS("ViewerImages") << "Preloading images..." << LL_ENDL;
	
	llassert_always(mInitialized) ;
	llassert_always(mImageList.empty()) ;
	llassert_always(mUUIDMap.empty()) ;

	// Set the "missing asset" image
	LLViewerFetchedTexture::sMissingAssetImagep = LLViewerTextureManager::getFetchedTextureFromFile("missing_asset.tga", FTT_LOCAL_FILE, MIPMAP_NO, LLViewerFetchedTexture::BOOST_UI);
	
	// Set the "white" image
	LLViewerFetchedTexture::sWhiteImagep = LLViewerTextureManager::getFetchedTextureFromFile("white.tga", FTT_LOCAL_FILE, MIPMAP_NO, LLViewerFetchedTexture::BOOST_UI);
	LLTexUnit::sWhiteTexture = LLViewerFetchedTexture::sWhiteImagep->getTexName();
	LLUIImageList* image_list = LLUIImageList::getInstance();

	// Set the default flat normal map
	LLViewerFetchedTexture::sFlatNormalImagep = LLViewerTextureManager::getFetchedTextureFromFile("flatnormal.tga", FTT_LOCAL_FILE, MIPMAP_NO, LLViewerFetchedTexture::BOOST_BUMP);
	
	image_list->initFromFile();
	
	// turn off clamping and bilinear filtering for uv picking images
	//LLViewerFetchedTexture* uv_test = preloadUIImage("uv_test1.tga", LLUUID::null, FALSE);
	//uv_test->setClamp(FALSE, FALSE);
	//uv_test->setMipFilterNearest(TRUE, TRUE);
	//uv_test = preloadUIImage("uv_test2.tga", LLUUID::null, FALSE);
	//uv_test->setClamp(FALSE, FALSE);
	//uv_test->setMipFilterNearest(TRUE, TRUE);

	LLViewerFetchedTexture* image = LLViewerTextureManager::getFetchedTextureFromFile("silhouette.j2c", FTT_LOCAL_FILE, MIPMAP_YES, LLViewerFetchedTexture::BOOST_UI);
	if (image) 
	{
		image->setAddressMode(LLTexUnit::TAM_WRAP);
		mImagePreloads.insert(image);
	}
	image = LLViewerTextureManager::getFetchedTextureFromFile("world/NoEntryLines.png", FTT_LOCAL_FILE, MIPMAP_YES, LLViewerFetchedTexture::BOOST_UI);
	if (image) 
	{
		image->setAddressMode(LLTexUnit::TAM_WRAP);	
		mImagePreloads.insert(image);
	}
	image = LLViewerTextureManager::getFetchedTextureFromFile("world/NoEntryPassLines.png", FTT_LOCAL_FILE, MIPMAP_YES, LLViewerFetchedTexture::BOOST_UI);
	if (image) 
	{
		image->setAddressMode(LLTexUnit::TAM_WRAP);
		mImagePreloads.insert(image);
	}
	image = LLViewerTextureManager::getFetchedTextureFromFile("transparent.j2c", FTT_LOCAL_FILE, MIPMAP_YES, LLViewerFetchedTexture::BOOST_UI, LLViewerTexture::FETCHED_TEXTURE,
		0, 0, IMG_TRANSPARENT);
	if (image) 
	{
		image->setAddressMode(LLTexUnit::TAM_WRAP);
		mImagePreloads.insert(image);
	}
	image = LLViewerTextureManager::getFetchedTextureFromFile("alpha_gradient.tga", FTT_LOCAL_FILE, MIPMAP_YES, LLViewerFetchedTexture::BOOST_UI, LLViewerTexture::FETCHED_TEXTURE,
		GL_ALPHA8, GL_ALPHA, IMG_ALPHA_GRAD);
	if (image)
	{
		image->setAddressMode(LLTexUnit::TAM_CLAMP);
		mImagePreloads.insert(image);
	}
	image = LLViewerTextureManager::getFetchedTextureFromFile("alpha_gradient_2d.j2c", FTT_LOCAL_FILE, MIPMAP_YES, LLViewerFetchedTexture::BOOST_UI, LLViewerTexture::FETCHED_TEXTURE,
		GL_ALPHA8, GL_ALPHA, IMG_ALPHA_GRAD_2D);
	if (image)
	{
		image->setAddressMode(LLTexUnit::TAM_CLAMP);
		mImagePreloads.insert(image);
	}

	LLPointer<LLImageRaw> img_blak_square_tex(new LLImageRaw(2, 2, 3));
	memset(img_blak_square_tex->getData(), 0, img_blak_square_tex->getDataSize());
	LLPointer<LLViewerFetchedTexture> img_blak_square(new LLViewerFetchedTexture(img_blak_square_tex, FTT_DEFAULT, FALSE));
	gBlackSquareID = img_blak_square->getID();
	img_blak_square->setUnremovable(TRUE);
	addImage(img_blak_square, TEX_LIST_STANDARD);
}

static std::string get_texture_list_name()
{
    if (LLGridManager::getInstance()->isInProductionGrid())
    {
        return gDirUtilp->getExpandedFilename(LL_PATH_CACHE,
            "texture_list_" + gSavedSettings.getString("LoginLocation") + "." + gDirUtilp->getUserName() + ".xml");
    }
    else
    {
        const std::string& grid_id_str = LLGridManager::getInstance()->getGridId();
        const std::string& grid_id_lower = utf8str_tolower(grid_id_str);
        return gDirUtilp->getExpandedFilename(LL_PATH_CACHE,
            "texture_list_" + gSavedSettings.getString("LoginLocation") + "." + gDirUtilp->getUserName() + "." + grid_id_lower + ".xml");
    }
}

void LLViewerTextureList::doPrefetchImages()
{
    LL_PROFILE_ZONE_SCOPED_CATEGORY_TEXTURE;
	gTextureTimer.start();
	gTextureTimer.pause();

    // todo: do not load without getViewerAssetUrl()
    // either fail login without caps or provide this
    // in some other way, textures won't load otherwise
    LLViewerFetchedTexture *imagep = findImage(DEFAULT_WATER_NORMAL, TEX_LIST_STANDARD);
    if (!imagep)
    {
        // add it to mImagePreloads only once
        imagep = LLViewerTextureManager::getFetchedTexture(DEFAULT_WATER_NORMAL, FTT_DEFAULT, MIPMAP_YES, LLViewerFetchedTexture::BOOST_UI);
        if (imagep)
        {
            imagep->setAddressMode(LLTexUnit::TAM_WRAP);
            mImagePreloads.insert(imagep);
        }
    }

    LLViewerTextureManager::getFetchedTexture(IMG_SHOT);
    LLViewerTextureManager::getFetchedTexture(IMG_SMOKE_POOF);

    LLStandardBumpmap::addstandard();

	if (LLAppViewer::instance()->getPurgeCache())
	{
		// cache was purged, no point
		return;
	}
	
	// Pre-fetch textures from last logout
	LLSD imagelist;
	std::string filename = get_texture_list_name();
	llifstream file;
	file.open(filename.c_str());
	if (file.is_open())
	{
		if ( ! LLSDSerialize::fromXML(imagelist, file) )
        {
            file.close();
            LL_WARNS() << "XML parse error reading texture list '" << filename << "'" << LL_ENDL;
            LL_WARNS() << "Removing invalid texture list '" << filename << "'" << LL_ENDL;
            LLFile::remove(filename);
            return;
        }
        file.close();
	}
    S32 texture_count = 0;
	for (LLSD::array_iterator iter = imagelist.beginArray();
		 iter != imagelist.endArray(); ++iter)
	{
		LLSD imagesd = *iter;
		LLUUID uuid = imagesd["uuid"];
		S32 pixel_area = imagesd["area"];
		S32 texture_type = imagesd["type"];

		if(LLViewerTexture::FETCHED_TEXTURE == texture_type || LLViewerTexture::LOD_TEXTURE == texture_type)
		{
			LLViewerFetchedTexture* image = LLViewerTextureManager::getFetchedTexture(uuid, FTT_DEFAULT, MIPMAP_TRUE, LLGLTexture::BOOST_NONE, texture_type);
			if (image)
			{
                texture_count += 1;
				image->addTextureStats((F32)pixel_area);
			}
		}
	}
    LL_DEBUGS() << "fetched " << texture_count << " images from " << filename << LL_ENDL;
}

///////////////////////////////////////////////////////////////////////////////

LLViewerTextureList::~LLViewerTextureList()
{
}

void LLViewerTextureList::shutdown()
{
    LL_PROFILE_ZONE_SCOPED_CATEGORY_TEXTURE;
	// clear out preloads
	mImagePreloads.clear();

	// Write out list of currently loaded textures for precaching on startup
	typedef std::set<std::pair<S32,LLViewerFetchedTexture*> > image_area_list_t;
	image_area_list_t image_area_list;
	for (image_priority_list_t::iterator iter = mImageList.begin();
		 iter != mImageList.end(); ++iter)
	{
		LLViewerFetchedTexture* image = *iter;
		if (!image->hasGLTexture() ||
			!image->getUseDiscard() ||
			image->needsAux() ||
			!image->getTargetHost().isInvalid() ||
			!image->getUrl().empty()
			)
		{
			continue; // avoid UI, baked, and other special images
		}
		if(!image->getBoundRecently())
		{
			continue ;
		}
		S32 desired = image->getDesiredDiscardLevel();
		if (desired >= 0 && desired < MAX_DISCARD_LEVEL)
		{
			S32 pixel_area = image->getWidth(desired) * image->getHeight(desired);
			image_area_list.insert(std::make_pair(pixel_area, image));
		}
	}
	
	LLSD imagelist;
	const S32 max_count = 1000;
	S32 count = 0;
	S32 image_type ;
	for (image_area_list_t::reverse_iterator riter = image_area_list.rbegin();
		 riter != image_area_list.rend(); ++riter)
	{
		LLViewerFetchedTexture* image = riter->second;
		image_type = (S32)image->getType() ;
		imagelist[count]["area"] = riter->first;
		imagelist[count]["uuid"] = image->getID();
		imagelist[count]["type"] = image_type;
		if (++count >= max_count)
			break;
	}
	
	if (count > 0 && !gDirUtilp->getExpandedFilename(LL_PATH_CACHE, "").empty())
	{
		std::string filename = get_texture_list_name();
		llofstream file;
		file.open(filename.c_str());
        LL_DEBUGS() << "saving " << imagelist.size() << " image list entries" << LL_ENDL;
		LLSDSerialize::toPrettyXML(imagelist, file);
	}
	
	//
	// Clean up "loaded" callbacks.
	//
	mCallbackList.clear();
	
	// Flush all of the references
	mLoadingStreamList.clear();
	mCreateTextureList.clear();
	mFastCacheList.clear();
	
	mUUIDMap.clear();
	
	mImageList.clear();

	mInitialized = FALSE ; //prevent loading textures again.
}

void LLViewerTextureList::dump()
{
    LL_PROFILE_ZONE_SCOPED_CATEGORY_TEXTURE;
	LL_INFOS() << "LLViewerTextureList::dump()" << LL_ENDL;
	for (image_priority_list_t::iterator it = mImageList.begin(); it != mImageList.end(); ++it)
	{
		LLViewerFetchedTexture* image = *it;

		LL_INFOS() << "priority " << image->getDecodePriority()
		<< " boost " << image->getBoostLevel()
		<< " size " << image->getWidth() << "x" << image->getHeight()
		<< " discard " << image->getDiscardLevel()
		<< " desired " << image->getDesiredDiscardLevel()
		<< " http://asset.siva.lindenlab.com/" << image->getID() << ".texture"
		<< LL_ENDL;
	}
}

void LLViewerTextureList::destroyGL(BOOL save_state)
{
	LLImageGL::destroyGL(save_state);
}

void LLViewerTextureList::restoreGL()
{
	llassert_always(mInitialized) ;
	LLImageGL::restoreGL();
}

/* Vertical tab container button image IDs
 Seem to not decode when running app in debug.
 
 const LLUUID BAD_IMG_ONE("1097dcb3-aef9-8152-f471-431d840ea89e");
 const LLUUID BAD_IMG_TWO("bea77041-5835-1661-f298-47e2d32b7a70");
 */

///////////////////////////////////////////////////////////////////////////////

LLViewerFetchedTexture* LLViewerTextureList::getImageFromFile(const std::string& filename,
												   FTType f_type,
												   BOOL usemipmaps,
												   LLViewerTexture::EBoostLevel boost_priority,
												   S8 texture_type,
												   LLGLint internal_format,
												   LLGLenum primary_format, 
												   const LLUUID& force_id)
{
    LL_PROFILE_ZONE_SCOPED_CATEGORY_TEXTURE;
	if(!mInitialized)
	{
		return NULL ;
	}

	std::string full_path = gDirUtilp->findSkinnedFilename("textures", filename);
	if (full_path.empty())
	{
		LL_WARNS() << "Failed to find local image file: " << filename << LL_ENDL;
		LLViewerTexture::EBoostLevel priority = LLGLTexture::BOOST_UI;
		return LLViewerTextureManager::getFetchedTexture(IMG_DEFAULT, FTT_DEFAULT, TRUE, priority);
	}

	std::string url = "file://" + full_path;

	return getImageFromUrl(url, f_type, usemipmaps, boost_priority, texture_type, internal_format, primary_format, force_id);
}

LLViewerFetchedTexture* LLViewerTextureList::getImageFromUrl(const std::string& url,
												   FTType f_type,
												   BOOL usemipmaps,
												   LLViewerTexture::EBoostLevel boost_priority,
												   S8 texture_type,
												   LLGLint internal_format,
												   LLGLenum primary_format, 
												   const LLUUID& force_id)
{
    LL_PROFILE_ZONE_SCOPED_CATEGORY_TEXTURE;
	if(!mInitialized)
	{
		return NULL ;
	}

	// generate UUID based on hash of filename
	LLUUID new_id;
	if (force_id.notNull())
	{
		new_id = force_id;
	}
	else
	{
		new_id.generate(url);
	}

	LLPointer<LLViewerFetchedTexture> imagep = findImage(new_id, get_element_type(boost_priority));

	if (!imagep.isNull())
	{
		LLViewerFetchedTexture *texture = imagep.get();
		if (texture->getUrl().empty())
		{
			LL_WARNS() << "Requested texture " << new_id << " already exists but does not have a URL" << LL_ENDL;
		}
		else if (texture->getUrl() != url)
		{
			// This is not an error as long as the images really match -
			// e.g. could be two avatars wearing the same outfit.
			LL_DEBUGS("Avatar") << "Requested texture " << new_id
								<< " already exists with a different url, requested: " << url
								<< " current: " << texture->getUrl() << LL_ENDL;
		}
		
	}
	if (imagep.isNull())
	{
		switch(texture_type)
		{
		case LLViewerTexture::FETCHED_TEXTURE:
			imagep = new LLViewerFetchedTexture(url, f_type, new_id, usemipmaps);
			break ;
		case LLViewerTexture::LOD_TEXTURE:
			imagep = new LLViewerLODTexture(url, f_type, new_id, usemipmaps);
			break ;
		default:
			LL_ERRS() << "Invalid texture type " << texture_type << LL_ENDL ;
		}		
		
		if (internal_format && primary_format)
		{
			imagep->setExplicitFormat(internal_format, primary_format);
		}

		addImage(imagep, get_element_type(boost_priority));

		if (boost_priority != 0)
		{
			if (boost_priority == LLViewerFetchedTexture::BOOST_UI)
			{
				imagep->dontDiscard();
			}
			if (boost_priority == LLViewerFetchedTexture::BOOST_ICON)
			{
				// Agent and group Icons are downloadable content, nothing manages
				// icon deletion yet, so they should not persist
				imagep->dontDiscard();
				imagep->forceActive();
			}
			imagep->setBoostLevel(boost_priority);
		}
	}

	imagep->setGLTextureCreated(true);

	return imagep;
}


LLViewerFetchedTexture* LLViewerTextureList::getImage(const LLUUID &image_id,
												   FTType f_type,
												   BOOL usemipmaps,
												   LLViewerTexture::EBoostLevel boost_priority,
												   S8 texture_type,
												   LLGLint internal_format,
												   LLGLenum primary_format,
												   LLHost request_from_host)
{
    LL_PROFILE_ZONE_SCOPED_CATEGORY_TEXTURE;
	if(!mInitialized)
	{
		return NULL ;
	}

	// Return the image with ID image_id
	// If the image is not found, creates new image and
	// enqueues a request for transmission
	
	if (image_id.isNull())
	{
		return (LLViewerTextureManager::getFetchedTexture(IMG_DEFAULT, FTT_DEFAULT, TRUE, LLGLTexture::BOOST_UI));
	}
	
	LLPointer<LLViewerFetchedTexture> imagep = findImage(image_id, get_element_type(boost_priority));
	if (!imagep.isNull())
	{
		if (boost_priority != LLViewerTexture::BOOST_ALM && imagep->getBoostLevel() == LLViewerTexture::BOOST_ALM)
		{
			// Workaround: we need BOOST_ALM texture for something, 'rise' to NONE
			imagep->setBoostLevel(LLViewerTexture::BOOST_NONE);
		}

		LLViewerFetchedTexture *texture = imagep.get();
		if (request_from_host.isOk() &&
			!texture->getTargetHost().isOk())
		{
			LL_WARNS() << "Requested texture " << image_id << " already exists but does not have a host" << LL_ENDL;
		}
		else if (request_from_host.isOk() &&
				 texture->getTargetHost().isOk() &&
				 request_from_host != texture->getTargetHost())
		{
			LL_WARNS() << "Requested texture " << image_id << " already exists with a different target host, requested: " 
					<< request_from_host << " current: " << texture->getTargetHost() << LL_ENDL;
		}
		if (f_type != FTT_DEFAULT && imagep->getFTType() != f_type)
		{
			LL_WARNS() << "FTType mismatch: requested " << f_type << " image has " << imagep->getFTType() << LL_ENDL;
		}
		
	}
	if (imagep.isNull())
	{
		imagep = createImage(image_id, f_type, usemipmaps, boost_priority, texture_type, internal_format, primary_format, request_from_host) ;
	}

	imagep->setGLTextureCreated(true);
	
	return imagep;
}

//when this function is called, there is no such texture in the gTextureList with image_id.
LLViewerFetchedTexture* LLViewerTextureList::createImage(const LLUUID &image_id,
												   FTType f_type,
												   BOOL usemipmaps,
												   LLViewerTexture::EBoostLevel boost_priority,
												   S8 texture_type,
												   LLGLint internal_format,
												   LLGLenum primary_format,
												   LLHost request_from_host)
{
    LL_PROFILE_ZONE_SCOPED_CATEGORY_TEXTURE;
	static LLCachedControl<bool> fast_cache_fetching_enabled(gSavedSettings, "FastCacheFetchEnabled", true);

	LLPointer<LLViewerFetchedTexture> imagep ;
	switch(texture_type)
	{
	case LLViewerTexture::FETCHED_TEXTURE:
		imagep = new LLViewerFetchedTexture(image_id, f_type, request_from_host, usemipmaps);
		break ;
	case LLViewerTexture::LOD_TEXTURE:
		imagep = new LLViewerLODTexture(image_id, f_type, request_from_host, usemipmaps);
		break ;
	default:
		LL_ERRS() << "Invalid texture type " << texture_type << LL_ENDL ;
	}
	
	if (internal_format && primary_format)
	{
		imagep->setExplicitFormat(internal_format, primary_format);
	}

	addImage(imagep, get_element_type(boost_priority));

	if (boost_priority != 0)
	{
		if (boost_priority == LLViewerFetchedTexture::BOOST_UI)
		{
			imagep->dontDiscard();
		}
		if (boost_priority == LLViewerFetchedTexture::BOOST_ICON)
		{
			// Agent and group Icons are downloadable content, nothing manages
			// icon deletion yet, so they should not persist.
			imagep->dontDiscard();
			imagep->forceActive();
		}
		imagep->setBoostLevel(boost_priority);
	}
	else
	{
		//by default, the texture can not be removed from memory even if it is not used.
		//here turn this off
		//if this texture should be set to NO_DELETE, call setNoDelete() afterwards.
		imagep->forceActive() ;
	}

	if(fast_cache_fetching_enabled)
	{
		mFastCacheList.insert(imagep);
		imagep->setInFastCacheList(true);
	}
	return imagep ;
}

void LLViewerTextureList::findTexturesByID(const LLUUID &image_id, std::vector<LLViewerFetchedTexture*> &output)
{
    LL_PROFILE_ZONE_SCOPED_CATEGORY_TEXTURE;
    LLTextureKey search_key(image_id, TEX_LIST_STANDARD);
    uuid_map_t::iterator iter = mUUIDMap.lower_bound(search_key);
    while (iter != mUUIDMap.end() && iter->first.textureId == image_id)
    {
        output.push_back(iter->second);
        iter++;
    }
}

LLViewerFetchedTexture *LLViewerTextureList::findImage(const LLTextureKey &search_key)
{
    LL_PROFILE_ZONE_SCOPED_CATEGORY_TEXTURE;
    uuid_map_t::iterator iter = mUUIDMap.find(search_key);
    if (iter == mUUIDMap.end())
        return NULL;
    return iter->second;
}

LLViewerFetchedTexture *LLViewerTextureList::findImage(const LLUUID &image_id, ETexListType tex_type)
{
    return findImage(LLTextureKey(image_id, tex_type));
}

void LLViewerTextureList::addImageToList(LLViewerFetchedTexture *image)
{
    LL_PROFILE_ZONE_SCOPED_CATEGORY_TEXTURE;
	assert_main_thread();
	llassert_always(mInitialized) ;
	llassert(image);
	if (image->isInImageList())
	{	// Flag is already set?
		LL_WARNS() << "LLViewerTextureList::addImageToList - image " << image->getID()  << " already in list" << LL_ENDL;
	}
	else
	{
	if((mImageList.insert(image)).second != true) 
	{
			LL_WARNS() << "Error happens when insert image " << image->getID()  << " into mImageList!" << LL_ENDL ;
	}
	image->setInImageList(TRUE) ;
}
}

void LLViewerTextureList::removeImageFromList(LLViewerFetchedTexture *image)
{
    LL_PROFILE_ZONE_SCOPED_CATEGORY_TEXTURE;
	assert_main_thread();
	llassert_always(mInitialized) ;
	llassert(image);

	S32 count = 0;
	if (image->isInImageList())
	{
		count = mImageList.erase(image) ;
		if(count != 1) 
	{
			LL_INFOS() << "Image  " << image->getID() 
				<< " had mInImageList set but mImageList.erase() returned " << count
				<< LL_ENDL;
		}
	}
	else
	{	// Something is wrong, image is expected in list or callers should check first
		LL_INFOS() << "Calling removeImageFromList() for " << image->getID() 
			<< " but doesn't have mInImageList set"
			<< " ref count is " << image->getNumRefs()
			<< LL_ENDL;
		uuid_map_t::iterator iter = mUUIDMap.find(LLTextureKey(image->getID(), (ETexListType)image->getTextureListType()));
		if(iter == mUUIDMap.end())
		{
			LL_INFOS() << "Image  " << image->getID() << " is also not in mUUIDMap!" << LL_ENDL ;
		}
		else if (iter->second != image)
		{
			LL_INFOS() << "Image  " << image->getID() << " was in mUUIDMap but with different pointer" << LL_ENDL ;
	}
		else
	{
			LL_INFOS() << "Image  " << image->getID() << " was in mUUIDMap with same pointer" << LL_ENDL ;
		}
		count = mImageList.erase(image) ;
		if(count != 0) 
		{	// it was in the list already?
			LL_WARNS() << "Image  " << image->getID() 
				<< " had mInImageList false but mImageList.erase() returned " << count
				<< LL_ENDL;
		}
	}
      
	image->setInImageList(FALSE) ;
}

void LLViewerTextureList::addImage(LLViewerFetchedTexture *new_image, ETexListType tex_type)
{
    LL_PROFILE_ZONE_SCOPED_CATEGORY_TEXTURE;
	if (!new_image)
	{
		return;
	}
	//llassert(new_image);
	LLUUID image_id = new_image->getID();
	LLTextureKey key(image_id, tex_type);
	
	LLViewerFetchedTexture *image = findImage(key);
	if (image)
	{
		LL_INFOS() << "Image with ID " << image_id << " already in list" << LL_ENDL;
	}
	sNumImages++;

	addImageToList(new_image);
	mUUIDMap[key] = new_image;
	new_image->setTextureListType(tex_type);
}


void LLViewerTextureList::deleteImage(LLViewerFetchedTexture *image)
{
    LL_PROFILE_ZONE_SCOPED_CATEGORY_TEXTURE;
	if( image)
	{
		if (image->hasCallbacks())
		{
			mCallbackList.erase(image);
		}
		LLTextureKey key(image->getID(), (ETexListType)image->getTextureListType());
		llverify(mUUIDMap.erase(key) == 1);
		sNumImages--;
		removeImageFromList(image);
	}
}

///////////////////////////////////////////////////////////////////////////////


////////////////////////////////////////////////////////////////////////////

void LLViewerTextureList::dirtyImage(LLViewerFetchedTexture *image)
{
	mDirtyTextureList.insert(image);
}

////////////////////////////////////////////////////////////////////////////

void LLViewerTextureList::updateImages(F32 max_time)
{
    LL_PROFILE_ZONE_SCOPED_CATEGORY_TEXTURE;
	static BOOL cleared = FALSE;
	if(gTeleportDisplay)
	{
		if(!cleared)
		{
			clearFetchingRequests();
			gPipeline.clearRebuildGroups();
			cleared = TRUE;
		}
		return;
	}
	cleared = FALSE;

	LLAppViewer::getTextureFetch()->setTextureBandwidth(LLTrace::get_frame_recording().getPeriodMeanPerSec(LLStatViewer::TEXTURE_NETWORK_DATA_RECEIVED).value());

	{
		using namespace LLStatViewer;
		sample(NUM_IMAGES, sNumImages);
		sample(NUM_RAW_IMAGES, LLImageRaw::sRawImageCount);
		sample(GL_TEX_MEM, LLImageGL::sGlobalTextureMemory);
		sample(GL_BOUND_MEM, LLImageGL::sBoundTextureMemory);
		sample(RAW_MEM, F64Bytes(LLImageRaw::sGlobalRawMemory));
		sample(FORMATTED_MEM, F64Bytes(LLImageFormatted::sGlobalFormattedMemory));
	}

	//loading from fast cache 
	max_time -= updateImagesLoadingFastCache(max_time);
	
	updateImagesDecodePriorities();
	
    F32 total_max_time = max_time;

	max_time -= updateImagesFetchTextures(max_time);
		
	max_time = llmax(max_time, total_max_time*.50f); // at least 50% of max_time
	max_time -= updateImagesCreateTextures(max_time);
	
	if (!mDirtyTextureList.empty())
	{
		gPipeline.dirtyPoolObjectTextures(mDirtyTextureList);
		mDirtyTextureList.clear();
	}

	bool didone = false;
	for (image_list_t::iterator iter = mCallbackList.begin();
		iter != mCallbackList.end(); )
	{
		//trigger loaded callbacks on local textures immediately
		LLViewerFetchedTexture* image = *iter++;
		if (!image->getUrl().empty())
		{
			// Do stuff to handle callbacks, update priorities, etc.
			didone = image->doLoadedCallbacks();
		}
		else if (!didone)
		{
			// Do stuff to handle callbacks, update priorities, etc.
			didone = image->doLoadedCallbacks();
		}
	}
	

	updateImagesUpdateStats();
}

void LLViewerTextureList::clearFetchingRequests()
{
    LL_PROFILE_ZONE_SCOPED_CATEGORY_TEXTURE;
	if (LLAppViewer::getTextureFetch()->getNumRequests() == 0)
	{
		return;
	}

	LLAppViewer::getTextureFetch()->deleteAllRequests();

	for (image_priority_list_t::iterator iter = mImageList.begin();
		 iter != mImageList.end(); ++iter)
	{
		LLViewerFetchedTexture* imagep = *iter;
		imagep->forceToDeleteRequest() ;
	}
}

void LLViewerTextureList::updateImagesDecodePriorities()
{
    LL_PROFILE_ZONE_SCOPED_CATEGORY_TEXTURE;
	// Update the decode priority for N images each frame
	{
		F32 lazy_flush_timeout = 30.f; // stop decoding
		F32 max_inactive_time  = 20.f; // actually delete
		S32 min_refs = 3; // 1 for mImageList, 1 for mUUIDMap, 1 for local reference

		//reset imagep->getLastReferencedTimer() when screen is showing the progress view to avoid removing pre-fetched textures too soon.
		bool reset_timer = gViewerWindow->getProgressView()->getVisible();
        
        static const S32 MAX_PRIO_UPDATES = gSavedSettings.getS32("TextureFetchUpdatePriorities");         // default: 32
		const size_t max_update_count = llmin((S32) (MAX_PRIO_UPDATES*MAX_PRIO_UPDATES*gFrameIntervalSeconds.value()) + 1, MAX_PRIO_UPDATES);
		S32 update_counter = llmin(max_update_count, mUUIDMap.size());
		uuid_map_t::iterator iter = mUUIDMap.upper_bound(mLastUpdateKey);
		while ((update_counter-- > 0) && !mUUIDMap.empty())
		{
			if (iter == mUUIDMap.end())
			{
				iter = mUUIDMap.begin();
            }
            mLastUpdateKey = iter->first;
			LLPointer<LLViewerFetchedTexture> imagep = iter->second;
			++iter; // safe to increment now

			if(imagep->isInDebug() || imagep->isUnremovable())
			{
				update_counter--;
				continue; //is in debug, ignore.
			}

			//
			// Flush formatted images using a lazy flush
			//
			S32 num_refs = imagep->getNumRefs();
			if (num_refs == min_refs)
			{
				if(reset_timer)
				{
					imagep->getLastReferencedTimer()->reset();
				}
				else if (imagep->getLastReferencedTimer()->getElapsedTimeF32() > lazy_flush_timeout)
				{
					// Remove the unused image from the image list
					deleteImage(imagep);
					imagep = NULL; // should destroy the image								
				}
				continue;
			}
			else
			{
				if(imagep->hasSavedRawImage())
				{
					if(imagep->getElapsedLastReferencedSavedRawImageTime() > max_inactive_time)
					{
						imagep->destroySavedRawImage() ;
					}
				}

				if(imagep->isDeleted())
				{
					continue ;
				}
				else if(imagep->isDeletionCandidate())
				{
					imagep->destroyTexture() ;																
					continue ;
				}
				else if(imagep->isInactive())
				{
					if(reset_timer)
					{
						imagep->getLastReferencedTimer()->reset();
					}
					else if (imagep->getLastReferencedTimer()->getElapsedTimeF32() > max_inactive_time)
					{
						imagep->setDeletionCandidate() ;
					}
					continue ;
				}
				else
				{
					imagep->getLastReferencedTimer()->reset();

					//reset texture state.
					imagep->setInactive() ;										
				}
			}

			if (!imagep->isInImageList())
			{
				continue;
			}
			if(imagep->isInFastCacheList())
			{
				continue; //wait for loading from the fast cache.
			}

			imagep->processTextureStats();
			F32 old_priority = imagep->getDecodePriority();
			F32 old_priority_test = llmax(old_priority, 0.0f);
			F32 decode_priority = imagep->calcDecodePriority();
			F32 decode_priority_test = llmax(decode_priority, 0.0f);
			// Ignore < 20% difference
			if ((decode_priority_test < old_priority_test * .8f) ||
				(decode_priority_test > old_priority_test * 1.25f))
			{
				mImageList.erase(imagep) ;
				imagep->setDecodePriority(decode_priority);
				mImageList.insert(imagep);
			}
		}
	}
}

void LLViewerTextureList::setDebugFetching(LLViewerFetchedTexture* tex, S32 debug_level)
{
    LL_PROFILE_ZONE_SCOPED_CATEGORY_TEXTURE;
	if(!tex->setDebugFetching(debug_level))
	{
		return;
	}

	const F32 DEBUG_PRIORITY = 100000.f;
	F32 old_priority_test = llmax(tex->getDecodePriority(), 0.0f);
	F32 decode_priority_test = DEBUG_PRIORITY;
	
	// Ignore < 20% difference
	if ((decode_priority_test < old_priority_test * .8f) ||
		(decode_priority_test > old_priority_test * 1.25f))
	{
		removeImageFromList(tex);
		tex->setDecodePriority(decode_priority_test);
		addImageToList(tex);
	}
}

/*
 static U8 get_image_type(LLViewerFetchedTexture* imagep, LLHost target_host)
 {
 // Having a target host implies this is a baked image.  I don't
 // believe that boost level has been set at this point. JC
 U8 type_from_host = (target_host.isOk() 
 ? LLImageBase::TYPE_AVATAR_BAKE 
 : LLImageBase::TYPE_NORMAL);
 S32 boost_level = imagep->getBoostLevel();
 U8 type_from_boost = ( (boost_level == LLViewerFetchedTexture::BOOST_AVATAR_BAKED 
 || boost_level == LLViewerFetchedTexture::BOOST_AVATAR_BAKED_SELF)
 ? LLImageBase::TYPE_AVATAR_BAKE 
 : LLImageBase::TYPE_NORMAL);
 if (type_from_host == LLImageBase::TYPE_NORMAL
 && type_from_boost == LLImageBase::TYPE_AVATAR_BAKE)
 {
 LL_WARNS() << "TAT: get_image_type() type_from_host doesn't match type_from_boost"
 << " host " << target_host
 << " boost " << imagep->getBoostLevel()
 << " imageid " << imagep->getID()
 << LL_ENDL;
 imagep->dump();
 }
 return type_from_host;
 }
 */

F32 LLViewerTextureList::updateImagesCreateTextures(F32 max_time)
{
    LL_PROFILE_ZONE_SCOPED_CATEGORY_TEXTURE;
	if (gGLManager.mIsDisabled) return 0.0f;
	
	//
	// Create GL textures for all textures that need them (images which have been
	// decoded, but haven't been pushed into GL).
	//
		
	LLTimer create_timer;
	image_list_t::iterator enditer = mCreateTextureList.begin();
	for (image_list_t::iterator iter = mCreateTextureList.begin();
		 iter != mCreateTextureList.end();)
	{
		image_list_t::iterator curiter = iter++;
		enditer = iter;
		LLViewerFetchedTexture *imagep = *curiter;
		imagep->createTexture();
        imagep->postCreateTexture();
		if (create_timer.getElapsedTimeF32() > max_time)
		{
			break;
		}
	}
	mCreateTextureList.erase(mCreateTextureList.begin(), enditer);
	return create_timer.getElapsedTimeF32();
}

F32 LLViewerTextureList::updateImagesLoadingFastCache(F32 max_time)
{
    LL_PROFILE_ZONE_SCOPED_CATEGORY_TEXTURE;
	if (gGLManager.mIsDisabled) return 0.0f;
	if(mFastCacheList.empty())
	{
		return 0.f;
	}
	
	//
	// loading texture raw data from the fast cache directly.
	//
		
	LLTimer timer;
	image_list_t::iterator enditer = mFastCacheList.begin();
	for (image_list_t::iterator iter = mFastCacheList.begin();
		 iter != mFastCacheList.end();)
	{
		image_list_t::iterator curiter = iter++;
		enditer = iter;
		LLViewerFetchedTexture *imagep = *curiter;
		imagep->loadFromFastCache();
		if (timer.getElapsedTimeF32() > max_time)
		{
			break;
		}
	}
	mFastCacheList.erase(mFastCacheList.begin(), enditer);
	return timer.getElapsedTimeF32();
}

void LLViewerTextureList::forceImmediateUpdate(LLViewerFetchedTexture* imagep)
{
    LL_PROFILE_ZONE_SCOPED_CATEGORY_TEXTURE;
	if(!imagep)
	{
		return ;
	}
	if(imagep->isInImageList())
	{
		removeImageFromList(imagep);
	}

	imagep->processTextureStats();
	F32 decode_priority = LLViewerFetchedTexture::maxDecodePriority() ;
	imagep->setDecodePriority(decode_priority);
	addImageToList(imagep);
	
	return ;
}

F32 LLViewerTextureList::updateImagesFetchTextures(F32 max_time)
{
    LL_PROFILE_ZONE_SCOPED_CATEGORY_TEXTURE;
	LLTimer image_op_timer;
	
	// Update fetch for N images each frame
	static const S32 MAX_HIGH_PRIO_COUNT = gSavedSettings.getS32("TextureFetchUpdateHighPriority");         // default: 32
	static const S32 MAX_UPDATE_COUNT = gSavedSettings.getS32("TextureFetchUpdateMaxMediumPriority");       // default: 256
	static const S32 MIN_UPDATE_COUNT = gSavedSettings.getS32("TextureFetchUpdateMinMediumPriority");       // default: 32
	static const F32 MIN_PRIORITY_THRESHOLD = gSavedSettings.getF32("TextureFetchUpdatePriorityThreshold"); // default: 0.0
	static const bool SKIP_LOW_PRIO = gSavedSettings.getBOOL("TextureFetchUpdateSkipLowPriority");          // default: false

	size_t max_priority_count = llmin((S32) (MAX_HIGH_PRIO_COUNT*MAX_HIGH_PRIO_COUNT*gFrameIntervalSeconds.value())+1, MAX_HIGH_PRIO_COUNT);
	max_priority_count = llmin(max_priority_count, mImageList.size());
	
	size_t total_update_count = mUUIDMap.size();
	size_t max_update_count = llmin((S32) (MAX_UPDATE_COUNT*MAX_UPDATE_COUNT*gFrameIntervalSeconds.value())+1, MAX_UPDATE_COUNT);
	max_update_count = llmin(max_update_count, total_update_count);	
	
	// MAX_HIGH_PRIO_COUNT high priority entries
	typedef std::vector<LLViewerFetchedTexture*> entries_list_t;
	entries_list_t entries;
	size_t update_counter = max_priority_count;
	image_priority_list_t::iterator iter1 = mImageList.begin();
	while(update_counter > 0)
	{
		entries.push_back(*iter1);
		
		++iter1;
		update_counter--;
	}
	
	// MAX_UPDATE_COUNT cycled entries
	update_counter = max_update_count;	
	if(update_counter > 0)
	{
		uuid_map_t::iterator iter2 = mUUIDMap.upper_bound(mLastFetchKey);
		while ((update_counter > 0) && (total_update_count > 0))
		{
			if (iter2 == mUUIDMap.end())
			{
				iter2 = mUUIDMap.begin();
			}
			LLViewerFetchedTexture* imagep = iter2->second;
            // Skip the textures where there's really nothing to do so to give some times to others. Also skip the texture if it's already in the high prio set.
            if (!SKIP_LOW_PRIO || (SKIP_LOW_PRIO && ((imagep->getDecodePriority() > MIN_PRIORITY_THRESHOLD) || imagep->hasFetcher())))
            {
                entries.push_back(imagep);
                update_counter--;
            }

			iter2++;
			total_update_count--;
		}
	}

	size_t min_update_count = llmin(MIN_UPDATE_COUNT,(S32)(entries.size()-max_priority_count));
	S32 min_count = max_priority_count + min_update_count;
	for (entries_list_t::iterator iter3 = entries.begin();
		 iter3 != entries.end(); )
	{
		LLViewerFetchedTexture* imagep = *iter3++;
<<<<<<< HEAD
		imagep->updateFetch();
=======
        imagep->updateFetch();

>>>>>>> c7053a69
		if (min_count <= min_update_count)
		{
			mLastFetchKey = LLTextureKey(imagep->getID(), (ETexListType)imagep->getTextureListType());
		}
		if ((min_count-- <= 0) && (image_op_timer.getElapsedTimeF32() > max_time))
		{
			break;
		}
	}
	return image_op_timer.getElapsedTimeF32();
}

void LLViewerTextureList::updateImagesUpdateStats()
{
    LL_PROFILE_ZONE_SCOPED_CATEGORY_TEXTURE;
	if (mForceResetTextureStats)
	{
		for (image_priority_list_t::iterator iter = mImageList.begin();
			 iter != mImageList.end(); )
		{
			LLViewerFetchedTexture* imagep = *iter++;
			imagep->resetTextureStats();
		}
		mForceResetTextureStats = FALSE;
	}
}

void LLViewerTextureList::decodeAllImages(F32 max_time)
{
    LL_PROFILE_ZONE_SCOPED_CATEGORY_TEXTURE;
	LLTimer timer;

	//loading from fast cache 
	updateImagesLoadingFastCache(max_time);

	// Update texture stats and priorities
	std::vector<LLPointer<LLViewerFetchedTexture> > image_list;
	for (image_priority_list_t::iterator iter = mImageList.begin();
		 iter != mImageList.end(); )
	{
		LLViewerFetchedTexture* imagep = *iter++;
		image_list.push_back(imagep);
		imagep->setInImageList(FALSE) ;
	}

	llassert_always(image_list.size() == mImageList.size()) ;
	mImageList.clear();
	for (std::vector<LLPointer<LLViewerFetchedTexture> >::iterator iter = image_list.begin();
		 iter != image_list.end(); ++iter)
	{
		LLViewerFetchedTexture* imagep = *iter;
		imagep->processTextureStats();
		F32 decode_priority = imagep->calcDecodePriority();
		imagep->setDecodePriority(decode_priority);
		addImageToList(imagep);
	}
	image_list.clear();
	
	// Update fetch (decode)
	for (image_priority_list_t::iterator iter = mImageList.begin();
		 iter != mImageList.end(); )
	{
		LLViewerFetchedTexture* imagep = *iter++;
		imagep->updateFetch();
	}
    std::shared_ptr<LL::WorkQueue> main_queue = LLImageGLThread::sEnabled ? LL::WorkQueue::getInstance("mainloop") : NULL;
	// Run threads
	S32 fetch_pending = 0;
	while (1)
	{
		LLAppViewer::instance()->getTextureCache()->update(1); // unpauses the texture cache thread
		LLAppViewer::instance()->getImageDecodeThread()->update(1); // unpauses the image thread
		fetch_pending = LLAppViewer::instance()->getTextureFetch()->update(1); // unpauses the texture fetch thread

        if (LLImageGLThread::sEnabled)
        {
            main_queue->runFor(std::chrono::milliseconds(1));
            fetch_pending += main_queue->size();
        }

		if (fetch_pending == 0 || timer.getElapsedTimeF32() > max_time)
		{
			break;
		}
	}
	// Update fetch again
	for (image_priority_list_t::iterator iter = mImageList.begin();
		 iter != mImageList.end(); )
	{
		LLViewerFetchedTexture* imagep = *iter++;
		imagep->updateFetch();
	}
	max_time -= timer.getElapsedTimeF32();
	max_time = llmax(max_time, .001f);
	F32 create_time = updateImagesCreateTextures(max_time);
	
	LL_DEBUGS("ViewerImages") << "decodeAllImages() took " << timer.getElapsedTimeF32() << " seconds. " 
	<< " fetch_pending " << fetch_pending
	<< " create_time " << create_time
	<< LL_ENDL;
}


BOOL LLViewerTextureList::createUploadFile(const std::string& filename,
										 const std::string& out_filename,
										 const U8 codec,
										 const S32 max_image_dimentions)
{	
    LL_PROFILE_ZONE_SCOPED_CATEGORY_TEXTURE;
	// Load the image
	LLPointer<LLImageFormatted> image = LLImageFormatted::createFromType(codec);
	if (image.isNull())
	{
		LL_WARNS() << "Couldn't open the image to be uploaded." << LL_ENDL;
		return FALSE;
	}	
	if (!image->load(filename))
	{
		image->setLastError("Couldn't load the image to be uploaded.");
		return FALSE;
	}
	// Decompress or expand it in a raw image structure
	LLPointer<LLImageRaw> raw_image = new LLImageRaw;
	if (!image->decode(raw_image, 0.0f))
	{
		image->setLastError("Couldn't decode the image to be uploaded.");
		return FALSE;
	}
	// Check the image constraints
	if ((image->getComponents() != 3) && (image->getComponents() != 4))
	{
		image->setLastError("Image files with less than 3 or more than 4 components are not supported.");
		return FALSE;
	}
	// Convert to j2c (JPEG2000) and save the file locally
	LLPointer<LLImageJ2C> compressedImage = convertToUploadFile(raw_image, max_image_dimentions);
	if (compressedImage.isNull())
	{
		image->setLastError("Couldn't convert the image to jpeg2000.");
		LL_INFOS() << "Couldn't convert to j2c, file : " << filename << LL_ENDL;
		return FALSE;
	}
	if (!compressedImage->save(out_filename))
	{
		image->setLastError("Couldn't create the jpeg2000 image for upload.");
		LL_INFOS() << "Couldn't create output file : " << out_filename << LL_ENDL;
		return FALSE;
	}
	// Test to see if the encode and save worked
	LLPointer<LLImageJ2C> integrity_test = new LLImageJ2C;
	if (!integrity_test->loadAndValidate( out_filename ))
	{
		image->setLastError("The created jpeg2000 image is corrupt.");
		LL_INFOS() << "Image file : " << out_filename << " is corrupt" << LL_ENDL;
		return FALSE;
	}
	return TRUE;
}

// note: modifies the argument raw_image!!!!
LLPointer<LLImageJ2C> LLViewerTextureList::convertToUploadFile(LLPointer<LLImageRaw> raw_image, const S32 max_image_dimentions)
{
	LL_PROFILE_ZONE_SCOPED_CATEGORY_TEXTURE;
	raw_image->biasedScaleToPowerOfTwo(max_image_dimentions);
	LLPointer<LLImageJ2C> compressedImage = new LLImageJ2C();
	
	if (gSavedSettings.getBOOL("LosslessJ2CUpload") &&
		(raw_image->getWidth() * raw_image->getHeight() <= LL_IMAGE_REZ_LOSSLESS_CUTOFF * LL_IMAGE_REZ_LOSSLESS_CUTOFF))
		compressedImage->setReversible(TRUE);
	

	if (gSavedSettings.getBOOL("Jpeg2000AdvancedCompression"))
	{
		// This test option will create jpeg2000 images with precincts for each level, RPCL ordering
		// and PLT markers. The block size is also optionally modifiable.
		// Note: the images hence created are compatible with older versions of the viewer.
		// Read the blocks and precincts size settings
		S32 block_size = gSavedSettings.getS32("Jpeg2000BlocksSize");
		S32 precinct_size = gSavedSettings.getS32("Jpeg2000PrecinctsSize");
		LL_INFOS() << "Advanced JPEG2000 Compression: precinct = " << precinct_size << ", block = " << block_size << LL_ENDL;
		compressedImage->initEncode(*raw_image, block_size, precinct_size, 0);
	}
	
	if (!compressedImage->encode(raw_image, 0.0f))
	{
		LL_INFOS() << "convertToUploadFile : encode returns with error!!" << LL_ENDL;
		// Clear up the pointer so we don't leak that one
		compressedImage = NULL;
	}
	
	return compressedImage;
}

// Returns min setting for TextureMemory (in MB)
S32Megabytes LLViewerTextureList::getMinVideoRamSetting()
{
    LL_PROFILE_ZONE_SCOPED_CATEGORY_TEXTURE;
	U32Megabytes system_ram = gSysMemory.getPhysicalMemoryKB();
	//min texture mem sets to 64M if total physical mem is more than 1.5GB
	return (system_ram > U32Megabytes(1500)) ? S32Megabytes(64) : gMinVideoRam ;
}

//static
// Returns max setting for TextureMemory (in MB)
S32Megabytes LLViewerTextureList::getMaxVideoRamSetting(bool get_recommended, float mem_multiplier)
{
    LL_PROFILE_ZONE_SCOPED_CATEGORY_TEXTURE;
	S32Megabytes max_texmem;
	if (gGLManager.mVRAM != 0)
	{
		// Treat any card with < 32 MB (shudder) as having 32 MB
		//  - it's going to be swapping constantly regardless
		S32Megabytes max_vram(gGLManager.mVRAM);

		if(gGLManager.mIsAMD)
		{
			//shrink the availabe vram for ATI cards because some of them do not handel texture swapping well.
			max_vram = max_vram * 0.75f; 
		}

		max_vram = llmax(max_vram, getMinVideoRamSetting());
		max_texmem = max_vram;
		if (!get_recommended)
			max_texmem *= 2;
	}
	else
	{
		if (!get_recommended)
		{
			max_texmem = (S32Megabytes)512;
		}
		else if (gSavedSettings.getBOOL("NoHardwareProbe")) //did not do hardware detection at startup
		{
			max_texmem = (S32Megabytes)512;
		}
		else
		{
			max_texmem = (S32Megabytes)128;
		}
	}

	S32Megabytes system_ram = gSysMemory.getPhysicalMemoryKB(); // In MB
	//LL_INFOS() << "*** DETECTED " << system_ram << " MB of system memory." << LL_ENDL;
	if (get_recommended)
		max_texmem = llmin(max_texmem, system_ram/2);
	else
		max_texmem = llmin(max_texmem, system_ram);
		
    // limit the texture memory to a multiple of the default if we've found some cards to behave poorly otherwise
	max_texmem = llmin(max_texmem, (S32Megabytes) (mem_multiplier * max_texmem));

	max_texmem = llclamp(max_texmem, getMinVideoRamSetting(), gMaxVideoRam); 
	
	return max_texmem;
}

bool LLViewerTextureList::isPrioRequestsFetched()
{
	static LLCachedControl<F32> prio_threshold(gSavedSettings, "TextureFetchUpdatePriorityThreshold", 0.0f);
	static LLCachedControl<F32> fetching_textures_threshold(gSavedSettings, "TextureListFetchingThreshold", 0.97f);
	S32 fetching_tex_count = 0;
	S32 tex_count_threshold = gTextureList.mImageList.size() * (1 - fetching_textures_threshold);

	for (LLViewerTextureList::image_priority_list_t::iterator iter = gTextureList.mImageList.begin();
		iter != gTextureList.mImageList.end(); )
	{
		LLPointer<LLViewerFetchedTexture> imagep = *iter++;
		if (imagep->getDecodePriority() > prio_threshold)
		{
			if (imagep->hasFetcher() || imagep->isFetching())
			{
				fetching_tex_count++;
				if (fetching_tex_count >= tex_count_threshold)
				{
					return false;
				}
			}
		}
	}

	return true;
}

const S32Megabytes VIDEO_CARD_FRAMEBUFFER_MEM(12);
const S32Megabytes MIN_MEM_FOR_NON_TEXTURE(512);
void LLViewerTextureList::updateMaxResidentTexMem(S32Megabytes mem)
{
    LL_PROFILE_ZONE_SCOPED_CATEGORY_TEXTURE;
	// Initialize the image pipeline VRAM settings
	S32Megabytes cur_mem(gSavedSettings.getS32("TextureMemory"));
	F32 mem_multiplier = gSavedSettings.getF32("RenderTextureMemoryMultiple");
	S32Megabytes default_mem = getMaxVideoRamSetting(true, mem_multiplier); // recommended default
	if (mem == (S32Bytes)0)
	{
		mem = cur_mem > (S32Bytes)0 ? cur_mem : default_mem;
	}
	else if (mem < (S32Bytes)0)
	{
		mem = default_mem;
	}

	mem = llclamp(mem, getMinVideoRamSetting(), getMaxVideoRamSetting(false, mem_multiplier));
	if (mem != cur_mem)
	{
		gSavedSettings.setS32("TextureMemory", mem.value());
		return; //listener will re-enter this function
	}

	if (gGLManager.mVRAM == 0)
	{
		LL_WARNS() << "VRAM amount not detected, defaulting to " << mem << " MB" << LL_ENDL;
	}

	// TODO: set available resident texture mem based on use by other subsystems
	// currently max(12MB, VRAM/4) assumed...
	
	S32Megabytes vb_mem = mem;
	S32Megabytes fb_mem = llmax(VIDEO_CARD_FRAMEBUFFER_MEM, vb_mem/4);
	mMaxResidentTexMemInMegaBytes = (vb_mem - fb_mem) ; //in MB
	
	mMaxTotalTextureMemInMegaBytes = mMaxResidentTexMemInMegaBytes * 2;
	if (mMaxResidentTexMemInMegaBytes > (S32Megabytes)640)
	{
		mMaxTotalTextureMemInMegaBytes -= (mMaxResidentTexMemInMegaBytes / 4);
	}

	//system mem
	S32Megabytes system_ram = gSysMemory.getPhysicalMemoryKB();

	//minimum memory reserved for non-texture use.
	//if system_raw >= 1GB, reserve at least 512MB for non-texture use;
	//otherwise reserve half of the system_ram for non-texture use.
	S32Megabytes min_non_texture_mem = llmin(system_ram / 2, MIN_MEM_FOR_NON_TEXTURE) ; 

	if (mMaxTotalTextureMemInMegaBytes > system_ram - min_non_texture_mem)
	{
		mMaxTotalTextureMemInMegaBytes = system_ram - min_non_texture_mem ;
	}
	
	LL_INFOS() << "Total Video Memory set to: " << vb_mem << " MB" << LL_ENDL;
	LL_INFOS() << "Available Texture Memory set to: " << (vb_mem - fb_mem) << " MB" << LL_ENDL;
}

///////////////////////////////////////////////////////////////////////////////

// We've been that the asset server does not contain the requested image id.
// static
void LLViewerTextureList::processImageNotInDatabase(LLMessageSystem *msg,void **user_data)
{
    LL_PROFILE_ZONE_SCOPED_CATEGORY_TEXTURE;
	LLUUID image_id;
	msg->getUUIDFast(_PREHASH_ImageID, _PREHASH_ID, image_id);
	
	LLViewerFetchedTexture* image = gTextureList.findImage( image_id, TEX_LIST_STANDARD);
	if( image )
	{
		LL_WARNS() << "Image not in db" << LL_ENDL;
		image->setIsMissingAsset();
	}

    image = gTextureList.findImage(image_id, TEX_LIST_SCALE);
    if (image)
    {
        LL_WARNS() << "Icon not in db" << LL_ENDL;
        image->setIsMissingAsset();
    }
}


///////////////////////////////////////////////////////////////////////////////

// explicitly cleanup resources, as this is a singleton class with process
// lifetime so ability to perform std::map operations in destructor is not
// guaranteed.
void LLUIImageList::cleanUp()
{
	mUIImages.clear();
	mUITextureList.clear() ;
}

LLUIImagePtr LLUIImageList::getUIImageByID(const LLUUID& image_id, S32 priority)
{
    LL_PROFILE_ZONE_SCOPED_CATEGORY_TEXTURE;
	// use id as image name
	std::string image_name = image_id.asString();

	// look for existing image
	uuid_ui_image_map_t::iterator found_it = mUIImages.find(image_name);
	if (found_it != mUIImages.end())
	{
		return found_it->second;
	}

	const BOOL use_mips = FALSE;
	const LLRect scale_rect = LLRect::null;
	const LLRect clip_rect = LLRect::null;
	return loadUIImageByID(image_id, use_mips, scale_rect, clip_rect, (LLViewerTexture::EBoostLevel)priority);
}

LLUIImagePtr LLUIImageList::getUIImage(const std::string& image_name, S32 priority)
{
    LL_PROFILE_ZONE_SCOPED_CATEGORY_TEXTURE;
	// look for existing image
	uuid_ui_image_map_t::iterator found_it = mUIImages.find(image_name);
	if (found_it != mUIImages.end())
	{
		return found_it->second;
	}

	const BOOL use_mips = FALSE;
	const LLRect scale_rect = LLRect::null;
	const LLRect clip_rect = LLRect::null;
	return loadUIImageByName(image_name, image_name, use_mips, scale_rect, clip_rect, (LLViewerTexture::EBoostLevel)priority);
}

LLUIImagePtr LLUIImageList::loadUIImageByName(const std::string& name, const std::string& filename,
											  BOOL use_mips, const LLRect& scale_rect, const LLRect& clip_rect, LLViewerTexture::EBoostLevel boost_priority,
											  LLUIImage::EScaleStyle scale_style)
{
    LL_PROFILE_ZONE_SCOPED_CATEGORY_TEXTURE;
	if (boost_priority == LLGLTexture::BOOST_NONE)
	{
		boost_priority = LLGLTexture::BOOST_UI;
	}
	LLViewerFetchedTexture* imagep = LLViewerTextureManager::getFetchedTextureFromFile(filename, FTT_LOCAL_FILE, MIPMAP_NO, boost_priority);
	return loadUIImage(imagep, name, use_mips, scale_rect, clip_rect, scale_style);
}

LLUIImagePtr LLUIImageList::loadUIImageByID(const LLUUID& id,
											BOOL use_mips, const LLRect& scale_rect, const LLRect& clip_rect, LLViewerTexture::EBoostLevel boost_priority,
											LLUIImage::EScaleStyle scale_style)
{
    LL_PROFILE_ZONE_SCOPED_CATEGORY_TEXTURE;
	if (boost_priority == LLGLTexture::BOOST_NONE)
	{
		boost_priority = LLGLTexture::BOOST_UI;
	}
	LLViewerFetchedTexture* imagep = LLViewerTextureManager::getFetchedTexture(id, FTT_DEFAULT, MIPMAP_NO, boost_priority);
	return loadUIImage(imagep, id.asString(), use_mips, scale_rect, clip_rect, scale_style);
}

LLUIImagePtr LLUIImageList::loadUIImage(LLViewerFetchedTexture* imagep, const std::string& name, BOOL use_mips, const LLRect& scale_rect, const LLRect& clip_rect,
										LLUIImage::EScaleStyle scale_style)
{
    LL_PROFILE_ZONE_SCOPED_CATEGORY_TEXTURE;
	if (!imagep) return NULL;

	imagep->setAddressMode(LLTexUnit::TAM_CLAMP);

	//don't compress UI images
	imagep->getGLTexture()->setAllowCompression(false);

	LLUIImagePtr new_imagep = new LLUIImage(name, imagep);
	new_imagep->setScaleStyle(scale_style);

	if (imagep->getBoostLevel() != LLGLTexture::BOOST_ICON &&
		imagep->getBoostLevel() != LLGLTexture::BOOST_PREVIEW)
	{
		// Don't add downloadable content into this list
		// all UI images are non-deletable and list does not support deletion
		imagep->setNoDelete();
		mUIImages.insert(std::make_pair(name, new_imagep));
		mUITextureList.push_back(imagep);
	}

	//Note:
	//Some other textures such as ICON also through this flow to be fetched.
	//But only UI textures need to set this callback.
	if(imagep->getBoostLevel() == LLGLTexture::BOOST_UI)
	{
		LLUIImageLoadData* datap = new LLUIImageLoadData;
		datap->mImageName = name;
		datap->mImageScaleRegion = scale_rect;
		datap->mImageClipRegion = clip_rect;

		imagep->setLoadedCallback(onUIImageLoaded, 0, FALSE, FALSE, datap, NULL);
	}
	return new_imagep;
}

LLUIImagePtr LLUIImageList::preloadUIImage(const std::string& name, const std::string& filename, BOOL use_mips, const LLRect& scale_rect, const LLRect& clip_rect, LLUIImage::EScaleStyle scale_style)
{
    LL_PROFILE_ZONE_SCOPED_CATEGORY_TEXTURE;
	// look for existing image
	uuid_ui_image_map_t::iterator found_it = mUIImages.find(name);
	if (found_it != mUIImages.end())
	{
		// image already loaded!
		LL_ERRS() << "UI Image " << name << " already loaded." << LL_ENDL;
	}

	return loadUIImageByName(name, filename, use_mips, scale_rect, clip_rect, LLGLTexture::BOOST_UI, scale_style);
}

//static 
void LLUIImageList::onUIImageLoaded( BOOL success, LLViewerFetchedTexture *src_vi, LLImageRaw* src, LLImageRaw* src_aux, S32 discard_level, BOOL final, void* user_data )
{
    LL_PROFILE_ZONE_SCOPED_CATEGORY_TEXTURE;
	if(!success || !user_data) 
	{
		return;
	}

	LLUIImageLoadData* image_datap = (LLUIImageLoadData*)user_data;
	std::string ui_image_name = image_datap->mImageName;
	LLRect scale_rect = image_datap->mImageScaleRegion;
	LLRect clip_rect = image_datap->mImageClipRegion;
	if (final)
	{
		delete image_datap;
	}

	LLUIImageList* instance = getInstance();

	uuid_ui_image_map_t::iterator found_it = instance->mUIImages.find(ui_image_name);
	if (found_it != instance->mUIImages.end())
	{
		LLUIImagePtr imagep = found_it->second;

		// for images grabbed from local files, apply clipping rectangle to restore original dimensions
		// from power-of-2 gl image
		if (success && imagep.notNull() && src_vi && (src_vi->getUrl().compare(0, 7, "file://")==0))
		{
			F32 full_width = (F32)src_vi->getFullWidth();
			F32 full_height = (F32)src_vi->getFullHeight();
			F32 clip_x = (F32)src_vi->getOriginalWidth() / full_width;
			F32 clip_y = (F32)src_vi->getOriginalHeight() / full_height;
			if (clip_rect != LLRect::null)
			{
				imagep->setClipRegion(LLRectf(llclamp((F32)clip_rect.mLeft / full_width, 0.f, 1.f),
											llclamp((F32)clip_rect.mTop / full_height, 0.f, 1.f),
											llclamp((F32)clip_rect.mRight / full_width, 0.f, 1.f),
											llclamp((F32)clip_rect.mBottom / full_height, 0.f, 1.f)));
			}
			else
			{
				imagep->setClipRegion(LLRectf(0.f, clip_y, clip_x, 0.f));
			}
			if (scale_rect != LLRect::null)
			{
				imagep->setScaleRegion(
					LLRectf(llclamp((F32)scale_rect.mLeft / (F32)imagep->getWidth(), 0.f, 1.f),
						llclamp((F32)scale_rect.mTop / (F32)imagep->getHeight(), 0.f, 1.f),
						llclamp((F32)scale_rect.mRight / (F32)imagep->getWidth(), 0.f, 1.f),
						llclamp((F32)scale_rect.mBottom / (F32)imagep->getHeight(), 0.f, 1.f)));
			}

			imagep->onImageLoaded();
		}
	}
}

namespace LLInitParam
{
	template<>
	struct TypeValues<LLUIImage::EScaleStyle> : public TypeValuesHelper<LLUIImage::EScaleStyle>
	{
		static void declareValues()
		{
			declare("scale_inner",	LLUIImage::SCALE_INNER);
			declare("scale_outer",	LLUIImage::SCALE_OUTER);
		}
	};
}

struct UIImageDeclaration : public LLInitParam::Block<UIImageDeclaration>
{
	Mandatory<std::string>		name;
	Optional<std::string>		file_name;
	Optional<bool>				preload;
	Optional<LLRect>			scale;
	Optional<LLRect>			clip;
	Optional<bool>				use_mips;
	Optional<LLUIImage::EScaleStyle> scale_type;

	UIImageDeclaration()
	:	name("name"),
		file_name("file_name"),
		preload("preload", false),
		scale("scale"),
		clip("clip"),
		use_mips("use_mips", false),
		scale_type("scale_type", LLUIImage::SCALE_INNER)
	{}
};

struct UIImageDeclarations : public LLInitParam::Block<UIImageDeclarations>
{
	Mandatory<S32>	version;
	Multiple<UIImageDeclaration> textures;

	UIImageDeclarations()
	:	version("version"),
		textures("texture")
	{}
};

bool LLUIImageList::initFromFile()
{
    LL_PROFILE_ZONE_SCOPED_CATEGORY_TEXTURE;
	// Look for textures.xml in all the right places. Pass
	// constraint=LLDir::ALL_SKINS because we want to overlay textures.xml
	// from all the skins directories.
	std::vector<std::string> textures_paths =
		gDirUtilp->findSkinnedFilenames(LLDir::TEXTURES, "textures.xml", LLDir::ALL_SKINS);
	std::vector<std::string>::const_iterator pi(textures_paths.begin()), pend(textures_paths.end());
	if (pi == pend)
	{
		LL_WARNS() << "No textures.xml found in skins directories" << LL_ENDL;
		return false;
	}

	// The first (most generic) file gets special validations
	LLXMLNodePtr root;
	if (!LLXMLNode::parseFile(*pi, root, NULL))
	{
		LL_WARNS() << "Unable to parse UI image list file " << *pi << LL_ENDL;
		return false;
	}
	if (!root->hasAttribute("version"))
	{
		LL_WARNS() << "No valid version number in UI image list file " << *pi << LL_ENDL;
		return false;
	}

	UIImageDeclarations images;
	LLXUIParser parser;
	parser.readXUI(root, images, *pi);

	// add components defined in the rest of the skin paths
	while (++pi != pend)
	{
		LLXMLNodePtr update_root;
		if (LLXMLNode::parseFile(*pi, update_root, NULL))
		{
			parser.readXUI(update_root, images, *pi);
		}
	}

	if (!images.validateBlock()) return false;

	std::map<std::string, UIImageDeclaration> merged_declarations;
	for (LLInitParam::ParamIterator<UIImageDeclaration>::const_iterator image_it = images.textures.begin();
		image_it != images.textures.end();
		++image_it)
	{
		merged_declarations[image_it->name].overwriteFrom(*image_it);
	}

	enum e_decode_pass
	{
		PASS_DECODE_NOW,
		PASS_DECODE_LATER,
		NUM_PASSES
	};

	for (S32 cur_pass = PASS_DECODE_NOW; cur_pass < NUM_PASSES; cur_pass++)
	{
		for (std::map<std::string, UIImageDeclaration>::const_iterator image_it = merged_declarations.begin();
			image_it != merged_declarations.end();
			++image_it)
		{
			const UIImageDeclaration& image = image_it->second;
			std::string file_name = image.file_name.isProvided() ? image.file_name() : image.name();

			// load high priority textures on first pass (to kick off decode)
			enum e_decode_pass decode_pass = image.preload ? PASS_DECODE_NOW : PASS_DECODE_LATER;
			if (decode_pass != cur_pass)
			{
				continue;
			}
			preloadUIImage(image.name, file_name, image.use_mips, image.scale, image.clip, image.scale_type);
		}

		if (!gSavedSettings.getBOOL("NoPreload"))
		{
            if (cur_pass == PASS_DECODE_NOW)
            {
                // init fetching and decoding of preloaded images
                gTextureList.decodeAllImages(9.f);
            }
            else
            {
                // decodeAllImages needs two passes to refresh stats and priorities on second pass
                gTextureList.decodeAllImages(1.f);
            }
		}
	}
	return true;
}

<|MERGE_RESOLUTION|>--- conflicted
+++ resolved
@@ -1179,12 +1179,8 @@
 		 iter3 != entries.end(); )
 	{
 		LLViewerFetchedTexture* imagep = *iter3++;
-<<<<<<< HEAD
-		imagep->updateFetch();
-=======
         imagep->updateFetch();
 
->>>>>>> c7053a69
 		if (min_count <= min_update_count)
 		{
 			mLastFetchKey = LLTextureKey(imagep->getID(), (ETexListType)imagep->getTextureListType());
