--- conflicted
+++ resolved
@@ -261,11 +261,8 @@
 
 void LLViewerTextureList::shutdown()
 {
-<<<<<<< HEAD
+    LL_PROFILE_ZONE_SCOPED;
 	LL_WARNS() << "Shutdown called" << LL_ENDL;
-=======
-    LL_PROFILE_ZONE_SCOPED;
->>>>>>> aa7ca0ae
 	// clear out preloads
 	mImagePreloads.clear();
 
