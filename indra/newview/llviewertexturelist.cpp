--- conflicted
+++ resolved
@@ -555,19 +555,11 @@
 	llassert(image);
 	if (image->isInImageList())
 	{
-<<<<<<< HEAD
-		llinfos << "LLViewerTextureList::addImageToList - Image already in list" << llendl;
+		LL_INFOS() << "LLViewerTextureList::addImageToList - Image already in list" << LL_ENDL;
 	}
 	if((mImageList.insert(image)).second != true) 
 	{
-		llinfos << "Error happens when insert image to mImageList!" << llendl ;
-=======
-		LL_ERRS() << "LLViewerTextureList::addImageToList - Image already in list" << LL_ENDL;
-	}
-	if((mImageList.insert(image)).second != true) 
-	{
-		LL_ERRS() << "Error happens when insert image to mImageList!" << LL_ENDL ;
->>>>>>> 9e486f6c
+		LL_INFOS() << "Error happens when insert image to mImageList!" << LL_ENDL ;
 	}
 	
 	image->setInImageList(TRUE) ;
@@ -586,23 +578,14 @@
 		{
 			LL_INFOS() << "Image is not in mUUIDMap!" << LL_ENDL ;
 		}
-<<<<<<< HEAD
-		llinfos << "LLViewerTextureList::removeImageFromList - Image not in list" << llendl;
-=======
-		LL_ERRS() << "LLViewerTextureList::removeImageFromList - Image not in list" << LL_ENDL;
->>>>>>> 9e486f6c
+		LL_INFOS() << "LLViewerTextureList::removeImageFromList - Image not in list" << LL_ENDL;
 	}
 
 	S32 count = mImageList.erase(image) ;
 	llassert(count == 1);
 	if(count != 1) 
 	{
-<<<<<<< HEAD
-		llinfos << image->getID() << " removed with non-one count of " << count << llendl;
-=======
-		LL_INFOS() << image->getID() << LL_ENDL ;
-		LL_ERRS() << "Error happens when remove image from mImageList: " << count << LL_ENDL ;
->>>>>>> 9e486f6c
+		LL_INFOS() << image->getID() << " removed with non-one count of " << count << LL_ENDL;
 	}
       
 	image->setInImageList(FALSE) ;
@@ -612,10 +595,6 @@
 {
 	if (!new_image)
 	{
-<<<<<<< HEAD
-=======
-		LL_WARNS() << "No image to add to image list" << LL_ENDL;
->>>>>>> 9e486f6c
 		return;
 	}
 	llassert(new_image);
@@ -624,11 +603,7 @@
 	LLViewerFetchedTexture *image = findImage(image_id);
 	if (image)
 	{
-<<<<<<< HEAD
-		llinfos << "Image with ID " << image_id << " already in list" << llendl;
-=======
-		LL_WARNS() << "Image with ID " << image_id << " already in list" << LL_ENDL;
->>>>>>> 9e486f6c
+		LL_INFOS() << "Image with ID " << image_id << " already in list" << LL_ENDL;
 	}
 	sNumImages++;
 	
@@ -1314,13 +1289,8 @@
 	if (get_recommended)
 		max_texmem = llmin(max_texmem, system_ram/2);
 	else
-<<<<<<< HEAD
-		max_texmem = llmin(max_texmem, (S32)(system_ram));
+		max_texmem = llmin(max_texmem, system_ram);
 		
-=======
-		max_texmem = llmin(max_texmem, system_ram);
-    
->>>>>>> 9e486f6c
     // limit the texture memory to a multiple of the default if we've found some cards to behave poorly otherwise
 	max_texmem = llmin(max_texmem, (S32Megabytes) (mem_multiplier * max_texmem));
 
