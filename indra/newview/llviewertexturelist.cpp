/** 
 * @file llviewertexturelist.cpp
 * @brief Object for managing the list of images within a region
 *
 * $LicenseInfo:firstyear=2000&license=viewerlgpl$
 * Second Life Viewer Source Code
 * Copyright (C) 2010, Linden Research, Inc.
 * 
 * This library is free software; you can redistribute it and/or
 * modify it under the terms of the GNU Lesser General Public
 * License as published by the Free Software Foundation;
 * version 2.1 of the License only.
 * 
 * This library is distributed in the hope that it will be useful,
 * but WITHOUT ANY WARRANTY; without even the implied warranty of
 * MERCHANTABILITY or FITNESS FOR A PARTICULAR PURPOSE.  See the GNU
 * Lesser General Public License for more details.
 * 
 * You should have received a copy of the GNU Lesser General Public
 * License along with this library; if not, write to the Free Software
 * Foundation, Inc., 51 Franklin Street, Fifth Floor, Boston, MA  02110-1301  USA
 * 
 * Linden Research, Inc., 945 Battery Street, San Francisco, CA  94111  USA
 * $/LicenseInfo$
 */

#include "llviewerprecompiledheaders.h"

#include <sys/stat.h>

#include "llviewertexturelist.h"

#include "llgl.h" // fot gathering stats from GL
#include "llimagegl.h"
#include "llimagebmp.h"
#include "llimagej2c.h"
#include "llimagetga.h"
#include "llimagejpeg.h"
#include "llimagepng.h"
#include "llimageworker.h"

#include "llsdserialize.h"
#include "llsys.h"
#include "llfilesystem.h"
#include "llxmltree.h"
#include "message.h"

#include "lltexturecache.h"
#include "lltexturefetch.h"
#include "llviewercontrol.h"
#include "llviewertexture.h"
#include "llviewermedia.h"
#include "llviewerregion.h"
#include "llviewerstats.h"
#include "pipeline.h"
#include "llappviewer.h"
#include "llxuiparser.h"
#include "lltracerecording.h"
#include "llviewerdisplay.h"
#include "llviewerwindow.h"
#include "llprogressview.h"
////////////////////////////////////////////////////////////////////////////

void (*LLViewerTextureList::sUUIDCallback)(void **, const LLUUID&) = NULL;

S32 LLViewerTextureList::sNumImages = 0;

// <FS:Ansariel> Fast cache stats
U32 LLViewerTextureList::sNumFastCacheReads = 0;

LLViewerTextureList gTextureList;

ETexListType get_element_type(S32 priority)
{
    return (priority == LLViewerFetchedTexture::BOOST_ICON) ? TEX_LIST_SCALE : TEX_LIST_STANDARD;
}

///////////////////////////////////////////////////////////////////////////////

LLTextureKey::LLTextureKey()
: textureId(LLUUID::null),
textureType(TEX_LIST_STANDARD)
{
}

LLTextureKey::LLTextureKey(LLUUID id, ETexListType tex_type)
: textureId(id), textureType(tex_type)
{
}

///////////////////////////////////////////////////////////////////////////////

LLViewerTextureList::LLViewerTextureList() 
	: mForceResetTextureStats(FALSE),
	mMaxResidentTexMemInMegaBytes(0),
	mMaxTotalTextureMemInMegaBytes(0),
	mInitialized(FALSE)
{
}

void LLViewerTextureList::init()
{			
	mInitialized = TRUE ;
	sNumImages = 0;
	mMaxResidentTexMemInMegaBytes = (U32Bytes)0;
	mMaxTotalTextureMemInMegaBytes = (U32Bytes)0;
	
	// Update how much texture RAM we're allowed to use.
	updateMaxResidentTexMem(S32Megabytes(0)); // 0 = use current
	
	doPreloadImages();
}


void LLViewerTextureList::doPreloadImages()
{
    LL_PROFILE_ZONE_SCOPED_CATEGORY_TEXTURE;
	LL_DEBUGS("ViewerImages") << "Preloading images..." << LL_ENDL;
	
	llassert_always(mInitialized) ;
	llassert_always(mImageList.empty()) ;
	llassert_always(mUUIDMap.empty()) ;

	// Set the "missing asset" image
	LLViewerFetchedTexture::sMissingAssetImagep = LLViewerTextureManager::getFetchedTextureFromFile("missing_asset.tga", FTT_LOCAL_FILE, MIPMAP_NO, LLViewerFetchedTexture::BOOST_UI);
	
	// Set the "white" image
	LLViewerFetchedTexture::sWhiteImagep = LLViewerTextureManager::getFetchedTextureFromFile("white.tga", FTT_LOCAL_FILE, MIPMAP_NO, LLViewerFetchedTexture::BOOST_UI);
	LLTexUnit::sWhiteTexture = LLViewerFetchedTexture::sWhiteImagep->getTexName();
	LLUIImageList* image_list = LLUIImageList::getInstance();

	// Set the default flat normal map
	LLViewerFetchedTexture::sFlatNormalImagep = LLViewerTextureManager::getFetchedTextureFromFile("flatnormal.tga", FTT_LOCAL_FILE, MIPMAP_NO, LLViewerFetchedTexture::BOOST_BUMP);
	
	image_list->initFromFile();
	
	// turn off clamping and bilinear filtering for uv picking images
	//LLViewerFetchedTexture* uv_test = preloadUIImage("uv_test1.tga", LLUUID::null, FALSE);
	//uv_test->setClamp(FALSE, FALSE);
	//uv_test->setMipFilterNearest(TRUE, TRUE);
	//uv_test = preloadUIImage("uv_test2.tga", LLUUID::null, FALSE);
	//uv_test->setClamp(FALSE, FALSE);
	//uv_test->setMipFilterNearest(TRUE, TRUE);

	// prefetch specific UUIDs
	LLViewerTextureManager::getFetchedTexture(IMG_SHOT);
	LLViewerTextureManager::getFetchedTexture(IMG_SMOKE_POOF);
	LLViewerFetchedTexture* image = LLViewerTextureManager::getFetchedTextureFromFile("silhouette.j2c", FTT_LOCAL_FILE, MIPMAP_YES, LLViewerFetchedTexture::BOOST_UI);
	if (image) 
	{
		image->setAddressMode(LLTexUnit::TAM_WRAP);
		mImagePreloads.insert(image);
	}
	image = LLViewerTextureManager::getFetchedTextureFromFile("world/NoEntryLines.png", FTT_LOCAL_FILE, MIPMAP_YES, LLViewerFetchedTexture::BOOST_UI);
	if (image) 
	{
		image->setAddressMode(LLTexUnit::TAM_WRAP);	
		mImagePreloads.insert(image);
	}
	image = LLViewerTextureManager::getFetchedTextureFromFile("world/NoEntryPassLines.png", FTT_LOCAL_FILE, MIPMAP_YES, LLViewerFetchedTexture::BOOST_UI);
	if (image) 
	{
		image->setAddressMode(LLTexUnit::TAM_WRAP);
		mImagePreloads.insert(image);
	}
	image = LLViewerTextureManager::getFetchedTexture(DEFAULT_WATER_NORMAL, FTT_DEFAULT, MIPMAP_YES, LLViewerFetchedTexture::BOOST_UI);
	if (image) 
	{
		image->setAddressMode(LLTexUnit::TAM_WRAP);	
		mImagePreloads.insert(image);
	}
	image = LLViewerTextureManager::getFetchedTextureFromFile("transparent.j2c", FTT_LOCAL_FILE, MIPMAP_YES, LLViewerFetchedTexture::BOOST_UI, LLViewerTexture::FETCHED_TEXTURE,
		0, 0, IMG_TRANSPARENT);
	if (image) 
	{
		image->setAddressMode(LLTexUnit::TAM_WRAP);
		mImagePreloads.insert(image);
	}
	image = LLViewerTextureManager::getFetchedTextureFromFile("alpha_gradient.tga", FTT_LOCAL_FILE, MIPMAP_YES, LLViewerFetchedTexture::BOOST_UI, LLViewerTexture::FETCHED_TEXTURE,
		GL_ALPHA8, GL_ALPHA, IMG_ALPHA_GRAD);
	if (image)
	{
		image->setAddressMode(LLTexUnit::TAM_CLAMP);
		mImagePreloads.insert(image);
	}
	image = LLViewerTextureManager::getFetchedTextureFromFile("alpha_gradient_2d.j2c", FTT_LOCAL_FILE, MIPMAP_YES, LLViewerFetchedTexture::BOOST_UI, LLViewerTexture::FETCHED_TEXTURE,
		GL_ALPHA8, GL_ALPHA, IMG_ALPHA_GRAD_2D);
	if (image)
	{
		image->setAddressMode(LLTexUnit::TAM_CLAMP);
		mImagePreloads.insert(image);
	}

	LLPointer<LLImageRaw> img_blak_square_tex(new LLImageRaw(2, 2, 3));
	memset(img_blak_square_tex->getData(), 0, img_blak_square_tex->getDataSize());
	LLPointer<LLViewerFetchedTexture> img_blak_square(new LLViewerFetchedTexture(img_blak_square_tex, FTT_DEFAULT, FALSE));
	gBlackSquareID = img_blak_square->getID();
	img_blak_square->setUnremovable(TRUE);
	addImage(img_blak_square, TEX_LIST_STANDARD);
}

static std::string get_texture_list_name()
{
	return gDirUtilp->getExpandedFilename(LL_PATH_CACHE, "texture_list_" + gSavedSettings.getString("LoginLocation") + "." + gDirUtilp->getUserName() + ".xml");
}

void LLViewerTextureList::doPrefetchImages()
{
    LL_PROFILE_ZONE_SCOPED_CATEGORY_TEXTURE;
	gTextureTimer.start();
	gTextureTimer.pause();

	if (LLAppViewer::instance()->getPurgeCache())
	{
		// cache was purged, no point
		return;
	}
	
	// Pre-fetch textures from last logout
	LLSD imagelist;
	std::string filename = get_texture_list_name();
	llifstream file;
	file.open(filename.c_str());
	if (file.is_open())
	{
		if ( ! LLSDSerialize::fromXML(imagelist, file) )
        {
            file.close();
            LL_WARNS() << "XML parse error reading texture list '" << filename << "'" << LL_ENDL;
            LL_WARNS() << "Removing invalid texture list '" << filename << "'" << LL_ENDL;
            LLFile::remove(filename);
            return;
        }
        file.close();
	}
    S32 texture_count = 0;
	for (LLSD::array_iterator iter = imagelist.beginArray();
		 iter != imagelist.endArray(); ++iter)
	{
		LLSD imagesd = *iter;
		LLUUID uuid = imagesd["uuid"];
		S32 pixel_area = imagesd["area"];
		S32 texture_type = imagesd["type"];

		if((LLViewerTexture::FETCHED_TEXTURE == texture_type || LLViewerTexture::LOD_TEXTURE == texture_type) && !LLViewerTexture::isInvisiprim(uuid))
		{
			LLViewerFetchedTexture* image = LLViewerTextureManager::getFetchedTexture(uuid, FTT_DEFAULT, MIPMAP_TRUE, LLGLTexture::BOOST_NONE, texture_type);
			if (image)
			{
                texture_count += 1;
				image->addTextureStats((F32)pixel_area);
			}
		}
	}
    LL_DEBUGS() << "fetched " << texture_count << " images from " << filename << LL_ENDL;
}

///////////////////////////////////////////////////////////////////////////////

LLViewerTextureList::~LLViewerTextureList()
{
}

void LLViewerTextureList::shutdown()
{
    LL_PROFILE_ZONE_SCOPED_CATEGORY_TEXTURE;
<<<<<<< HEAD
	LL_WARNS() << "Shutdown called" << LL_ENDL;
=======
>>>>>>> ce4c694b
	// clear out preloads
	mImagePreloads.clear();

	// Write out list of currently loaded textures for precaching on startup
	typedef std::set<std::pair<S32,LLViewerFetchedTexture*> > image_area_list_t;
	image_area_list_t image_area_list;
	for (image_priority_list_t::iterator iter = mImageList.begin();
		 iter != mImageList.end(); ++iter)
	{
		LLViewerFetchedTexture* image = *iter;
		if (!image->hasGLTexture() ||
			!image->getUseDiscard() ||
			image->needsAux() ||
			!image->getTargetHost().isInvalid() ||
			!image->getUrl().empty() ||
			image->isInvisiprim()
			)
		{
			continue; // avoid UI, baked, and other special images
		}
		if(!image->getBoundRecently())
		{
			continue ;
		}
		S32 desired = image->getDesiredDiscardLevel();
		if (desired >= 0 && desired < MAX_DISCARD_LEVEL)
		{
			S32 pixel_area = image->getWidth(desired) * image->getHeight(desired);
			image_area_list.insert(std::make_pair(pixel_area, image));
		}
	}
	
	LLSD imagelist;
	const S32 max_count = 1000;
	S32 count = 0;
	S32 image_type ;
	for (image_area_list_t::reverse_iterator riter = image_area_list.rbegin();
		 riter != image_area_list.rend(); ++riter)
	{
		LLViewerFetchedTexture* image = riter->second;
		image_type = (S32)image->getType() ;
		imagelist[count]["area"] = riter->first;
		imagelist[count]["uuid"] = image->getID();
		imagelist[count]["type"] = image_type;
		if (++count >= max_count)
			break;
	}
	
	if (count > 0 && !gDirUtilp->getExpandedFilename(LL_PATH_CACHE, "").empty())
	{
		std::string filename = get_texture_list_name();
		llofstream file;
		file.open(filename.c_str());
        LL_DEBUGS() << "saving " << imagelist.size() << " image list entries" << LL_ENDL;
		LLSDSerialize::toPrettyXML(imagelist, file);
	}
	
	//
	// Clean up "loaded" callbacks.
	//
	mCallbackList.clear();
	
	// Flush all of the references
	mLoadingStreamList.clear();
	mCreateTextureList.clear();
	mFastCacheList.clear();

	// <FS:ND> FIRE-30851, need to clear this cache too, so static dtor will not do it
	mImagesWithChangedPriorities.clear();
	// </FS:ND>
	
	mUUIDMap.clear();
	
	mImageList.clear();

	mInitialized = FALSE ; //prevent loading textures again.
}

void LLViewerTextureList::dump()
{
    LL_PROFILE_ZONE_SCOPED_CATEGORY_TEXTURE;
	LL_INFOS() << "LLViewerTextureList::dump()" << LL_ENDL;
	for (image_priority_list_t::iterator it = mImageList.begin(); it != mImageList.end(); ++it)
	{
		LLViewerFetchedTexture* image = *it;

		LL_INFOS() << "priority " << image->getDecodePriority()
		<< " boost " << image->getBoostLevel()
		<< " size " << image->getWidth() << "x" << image->getHeight()
		<< " discard " << image->getDiscardLevel()
		<< " desired " << image->getDesiredDiscardLevel()
		<< " http://asset.siva.lindenlab.com/" << image->getID() << ".texture"
		<< LL_ENDL;
	}
}

void LLViewerTextureList::destroyGL(BOOL save_state)
{
	LLImageGL::destroyGL(save_state);
}

void LLViewerTextureList::restoreGL()
{
	llassert_always(mInitialized) ;
	LLImageGL::restoreGL();
}

/* Vertical tab container button image IDs
 Seem to not decode when running app in debug.
 
 const LLUUID BAD_IMG_ONE("1097dcb3-aef9-8152-f471-431d840ea89e");
 const LLUUID BAD_IMG_TWO("bea77041-5835-1661-f298-47e2d32b7a70");
 */

///////////////////////////////////////////////////////////////////////////////

LLViewerFetchedTexture* LLViewerTextureList::getImageFromFile(const std::string& filename,
												   FTType f_type,
												   BOOL usemipmaps,
												   LLViewerTexture::EBoostLevel boost_priority,
												   S8 texture_type,
												   LLGLint internal_format,
												   LLGLenum primary_format, 
												   const LLUUID& force_id)
{
    LL_PROFILE_ZONE_SCOPED_CATEGORY_TEXTURE;
	if(!mInitialized)
	{
		return NULL ;
	}

	std::string full_path = gDirUtilp->findSkinnedFilename("textures", filename);
	if (full_path.empty())
	{
		LL_WARNS() << "Failed to find local image file: " << filename << LL_ENDL;
		LLViewerTexture::EBoostLevel priority = LLGLTexture::BOOST_UI;
		return LLViewerTextureManager::getFetchedTexture(IMG_DEFAULT, FTT_DEFAULT, TRUE, priority);
	}

	std::string url = "file://" + full_path;

	return getImageFromUrl(url, f_type, usemipmaps, boost_priority, texture_type, internal_format, primary_format, force_id);
}

LLViewerFetchedTexture* LLViewerTextureList::getImageFromUrl(const std::string& url,
												   FTType f_type,
												   BOOL usemipmaps,
												   LLViewerTexture::EBoostLevel boost_priority,
												   S8 texture_type,
												   LLGLint internal_format,
												   LLGLenum primary_format, 
												   const LLUUID& force_id)
{
    LL_PROFILE_ZONE_SCOPED_CATEGORY_TEXTURE;
	if(!mInitialized)
	{
		return NULL ;
	}

	// generate UUID based on hash of filename
	LLUUID new_id;
	if (force_id.notNull())
	{
		new_id = force_id;
	}
	else
	{
		new_id.generate(url);
	}

	LLPointer<LLViewerFetchedTexture> imagep = findImage(new_id, get_element_type(boost_priority));

	if (!imagep.isNull())
	{
		LLViewerFetchedTexture *texture = imagep.get();
		if (texture->getUrl().empty())
		{
			LL_WARNS() << "Requested texture " << new_id << " already exists but does not have a URL" << LL_ENDL;
		}
		else if (texture->getUrl() != url)
		{
			// This is not an error as long as the images really match -
			// e.g. could be two avatars wearing the same outfit.
			LL_DEBUGS("Avatar") << "Requested texture " << new_id
								<< " already exists with a different url, requested: " << url
								<< " current: " << texture->getUrl() << LL_ENDL;
		}
		
	}
	if (imagep.isNull())
	{
		switch(texture_type)
		{
		case LLViewerTexture::FETCHED_TEXTURE:
			imagep = new LLViewerFetchedTexture(url, f_type, new_id, usemipmaps);
			break ;
		case LLViewerTexture::LOD_TEXTURE:
			imagep = new LLViewerLODTexture(url, f_type, new_id, usemipmaps);
			break ;
		default:
			LL_ERRS() << "Invalid texture type " << texture_type << LL_ENDL ;
		}		
		
		if (internal_format && primary_format)
		{
			imagep->setExplicitFormat(internal_format, primary_format);
		}

		addImage(imagep, get_element_type(boost_priority));

		if (boost_priority != 0)
		{
			if (boost_priority == LLViewerFetchedTexture::BOOST_UI
				|| boost_priority == LLViewerFetchedTexture::BOOST_ICON)
			{
				imagep->dontDiscard();
			}
			imagep->setBoostLevel(boost_priority);
		}
	}

	imagep->setGLTextureCreated(true);

	return imagep;
}


LLViewerFetchedTexture* LLViewerTextureList::getImage(const LLUUID &image_id,
												   FTType f_type,
												   BOOL usemipmaps,
												   LLViewerTexture::EBoostLevel boost_priority,
												   S8 texture_type,
												   LLGLint internal_format,
												   LLGLenum primary_format,
												   LLHost request_from_host)
{
    LL_PROFILE_ZONE_SCOPED_CATEGORY_TEXTURE;
	if(!mInitialized)
	{
		return NULL ;
	}

	// Return the image with ID image_id
	// If the image is not found, creates new image and
	// enqueues a request for transmission
	
	if (image_id.isNull())
	{
		return (LLViewerTextureManager::getFetchedTexture(IMG_DEFAULT, FTT_DEFAULT, TRUE, LLGLTexture::BOOST_UI));
	}
	
	LLPointer<LLViewerFetchedTexture> imagep = findImage(image_id, get_element_type(boost_priority));
	if (!imagep.isNull())
	{
		if (boost_priority != LLViewerTexture::BOOST_ALM && imagep->getBoostLevel() == LLViewerTexture::BOOST_ALM)
		{
			// Workaround: we need BOOST_ALM texture for something, 'rise' to NONE
			imagep->setBoostLevel(LLViewerTexture::BOOST_NONE);
		}

		LLViewerFetchedTexture *texture = imagep.get();
		if (request_from_host.isOk() &&
			!texture->getTargetHost().isOk())
		{
			LL_WARNS() << "Requested texture " << image_id << " already exists but does not have a host" << LL_ENDL;
		}
		else if (request_from_host.isOk() &&
				 texture->getTargetHost().isOk() &&
				 request_from_host != texture->getTargetHost())
		{
			LL_WARNS() << "Requested texture " << image_id << " already exists with a different target host, requested: " 
					<< request_from_host << " current: " << texture->getTargetHost() << LL_ENDL;
		}
		if (f_type != FTT_DEFAULT && imagep->getFTType() != f_type)
		{
			LL_WARNS() << "FTType mismatch: requested " << f_type << " image has " << imagep->getFTType() << LL_ENDL;
		}
		
	}
	if (imagep.isNull())
	{
		imagep = createImage(image_id, f_type, usemipmaps, boost_priority, texture_type, internal_format, primary_format, request_from_host) ;
	}

	imagep->setGLTextureCreated(true);
	
	return imagep;
}

//when this function is called, there is no such texture in the gTextureList with image_id.
LLViewerFetchedTexture* LLViewerTextureList::createImage(const LLUUID &image_id,
												   FTType f_type,
												   BOOL usemipmaps,
												   LLViewerTexture::EBoostLevel boost_priority,
												   S8 texture_type,
												   LLGLint internal_format,
												   LLGLenum primary_format,
												   LLHost request_from_host)
{
    LL_PROFILE_ZONE_SCOPED_CATEGORY_TEXTURE;
	static LLCachedControl<bool> fast_cache_fetching_enabled(gSavedSettings, "FastCacheFetchEnabled", true);

	LLPointer<LLViewerFetchedTexture> imagep ;
	switch(texture_type)
	{
	case LLViewerTexture::FETCHED_TEXTURE:
		imagep = new LLViewerFetchedTexture(image_id, f_type, request_from_host, usemipmaps);
		break ;
	case LLViewerTexture::LOD_TEXTURE:
		imagep = new LLViewerLODTexture(image_id, f_type, request_from_host, usemipmaps);
		break ;
	default:
		LL_ERRS() << "Invalid texture type " << texture_type << LL_ENDL ;
	}
	
	if (internal_format && primary_format)
	{
		imagep->setExplicitFormat(internal_format, primary_format);
	}

	addImage(imagep, get_element_type(boost_priority));

	if (boost_priority != 0)
	{
		if (boost_priority == LLViewerFetchedTexture::BOOST_UI
			|| boost_priority == LLViewerFetchedTexture::BOOST_ICON)
		{
			imagep->dontDiscard();
		}
		imagep->setBoostLevel(boost_priority);
	}
	else
	{
		//by default, the texture can not be removed from memory even if it is not used.
		//here turn this off
		//if this texture should be set to NO_DELETE, call setNoDelete() afterwards.
		imagep->forceActive() ;
	}

	if(fast_cache_fetching_enabled)
	{
		mFastCacheList.insert(imagep);
		imagep->setInFastCacheList(true);
	}
	return imagep ;
}

void LLViewerTextureList::findTexturesByID(const LLUUID &image_id, std::vector<LLViewerFetchedTexture*> &output)
{
    LL_PROFILE_ZONE_SCOPED_CATEGORY_TEXTURE;
    LLTextureKey search_key(image_id, TEX_LIST_STANDARD);
    uuid_map_t::iterator iter = mUUIDMap.lower_bound(search_key);
    while (iter != mUUIDMap.end() && iter->first.textureId == image_id)
    {
        output.push_back(iter->second);
        iter++;
    }
}

LLViewerFetchedTexture *LLViewerTextureList::findImage(const LLTextureKey &search_key)
{
    LL_PROFILE_ZONE_SCOPED_CATEGORY_TEXTURE;
    uuid_map_t::iterator iter = mUUIDMap.find(search_key);
    if (iter == mUUIDMap.end())
        return NULL;
    return iter->second;
}

LLViewerFetchedTexture *LLViewerTextureList::findImage(const LLUUID &image_id, ETexListType tex_type)
{
    return findImage(LLTextureKey(image_id, tex_type));
}

void LLViewerTextureList::addImageToList(LLViewerFetchedTexture *image)
{
    LL_PROFILE_ZONE_SCOPED_CATEGORY_TEXTURE;
	assert_main_thread();
	llassert_always(mInitialized) ;
	llassert(image);
	if (image->isInImageList())
	{	// Flag is already set?
		LL_WARNS() << "LLViewerTextureList::addImageToList - image " << image->getID()  << " already in list" << LL_ENDL;
	}
	else
	{
	if((mImageList.insert(image)).second != true) 
	{
			LL_WARNS() << "Error happens when insert image " << image->getID()  << " into mImageList!" << LL_ENDL ;
	}
	image->setInImageList(TRUE) ;
}
}

void LLViewerTextureList::removeImageFromList(LLViewerFetchedTexture *image)
{
    LL_PROFILE_ZONE_SCOPED_CATEGORY_TEXTURE;
	assert_main_thread();
	llassert_always(mInitialized) ;
	llassert(image);

	S32 count = 0;
	if (image->isInImageList())
	{
		count = mImageList.erase(image) ;
		if(count != 1) 
	{
			LL_INFOS() << "Image  " << image->getID() 
				<< " had mInImageList set but mImageList.erase() returned " << count
				<< LL_ENDL;
		}
	}
	else
	{	// Something is wrong, image is expected in list or callers should check first
		LL_INFOS() << "Calling removeImageFromList() for " << image->getID() 
			<< " but doesn't have mInImageList set"
			<< " ref count is " << image->getNumRefs()
			<< LL_ENDL;
		uuid_map_t::iterator iter = mUUIDMap.find(LLTextureKey(image->getID(), (ETexListType)image->getTextureListType()));
		if(iter == mUUIDMap.end())
		{
			LL_INFOS() << "Image  " << image->getID() << " is also not in mUUIDMap!" << LL_ENDL ;
		}
		else if (iter->second != image)
		{
			LL_INFOS() << "Image  " << image->getID() << " was in mUUIDMap but with different pointer" << LL_ENDL ;
	}
		else
	{
			LL_INFOS() << "Image  " << image->getID() << " was in mUUIDMap with same pointer" << LL_ENDL ;
		}
		count = mImageList.erase(image) ;
		if(count != 0) 
		{	// it was in the list already?
			LL_WARNS() << "Image  " << image->getID() 
				<< " had mInImageList false but mImageList.erase() returned " << count
				<< LL_ENDL;
		}
	}
      
	image->setInImageList(FALSE) ;
}

void LLViewerTextureList::addImage(LLViewerFetchedTexture *new_image, ETexListType tex_type)
{
    LL_PROFILE_ZONE_SCOPED_CATEGORY_TEXTURE;
	if (!new_image)
	{
		return;
	}
	//llassert(new_image);
	LLUUID image_id = new_image->getID();
	LLTextureKey key(image_id, tex_type);
	
	LLViewerFetchedTexture *image = findImage(key);
	if (image)
	{
		LL_INFOS() << "Image with ID " << image_id << " already in list" << LL_ENDL;
	}
	sNumImages++;

	addImageToList(new_image);
	mUUIDMap[key] = new_image;
	new_image->setTextureListType(tex_type);
	// <FS:Beq/> FIRE-30559 texture fetch speedup for user previews (based on patches from Oren Hurvitz)
	gTextureList.recalcImageDecodePriority(new_image);
}


void LLViewerTextureList::deleteImage(LLViewerFetchedTexture *image)
{
    LL_PROFILE_ZONE_SCOPED_CATEGORY_TEXTURE;
	if( image)
	{
		if (image->hasCallbacks())
		{
			mCallbackList.erase(image);
		}
		// <FS:Beq/> FIRE-30559 texture fetch speedup for user previews (based on patches from Oren Hurvitz)
		mImagesWithChangedPriorities.erase(image);

		LLTextureKey key(image->getID(), (ETexListType)image->getTextureListType());
		llverify(mUUIDMap.erase(key) == 1);
		sNumImages--;
		removeImageFromList(image);
	}
}

///////////////////////////////////////////////////////////////////////////////


////////////////////////////////////////////////////////////////////////////

void LLViewerTextureList::dirtyImage(LLViewerFetchedTexture *image)
{
	mDirtyTextureList.insert(image);
}

////////////////////////////////////////////////////////////////////////////

void LLViewerTextureList::updateImages(F32 max_time)
{
    LL_PROFILE_ZONE_SCOPED_CATEGORY_TEXTURE;
	static BOOL cleared = FALSE;
	if(gTeleportDisplay)
	{
		if(!cleared)
		{
			clearFetchingRequests();
			gPipeline.clearRebuildGroups();
			cleared = TRUE;
		}
		return;
	}
	cleared = FALSE;

	LLAppViewer::getTextureFetch()->setTextureBandwidth(LLTrace::get_frame_recording().getPeriodMeanPerSec(LLStatViewer::TEXTURE_NETWORK_DATA_RECEIVED).value());

	{
		using namespace LLStatViewer;
		sample(NUM_IMAGES, sNumImages);
		sample(NUM_RAW_IMAGES, LLImageRaw::sRawImageCount);
		sample(GL_TEX_MEM, LLImageGL::sGlobalTextureMemory);
		sample(GL_BOUND_MEM, LLImageGL::sBoundTextureMemory);
		sample(RAW_MEM, F64Bytes(LLImageRaw::sGlobalRawMemory));
		sample(FORMATTED_MEM, F64Bytes(LLImageFormatted::sGlobalFormattedMemory));
	}

<<<<<<< HEAD
		//loading from fast cache 
	// <FS:Ansariel> Don't let the fast cache choke image processing
	//max_time -= updateImagesLoadingFastCache(max_time);
	F32 fastcache_time = updateImagesLoadingFastCache(max_time / 3);
	max_time = llmax(max_time * 2/3, max_time - fastcache_time); // at least 66% for update fetch & create
	// </FS:Ansariel>

	updateImagesDecodePriorities();
	
=======
	//loading from fast cache 
	max_time -= updateImagesLoadingFastCache(max_time);
	
	updateImagesDecodePriorities();
	
>>>>>>> ce4c694b
    F32 total_max_time = max_time;

	max_time -= updateImagesFetchTextures(max_time);
		
	max_time = llmax(max_time, total_max_time*.50f); // at least 50% of max_time
	max_time -= updateImagesCreateTextures(max_time);
	
	if (!mDirtyTextureList.empty())
	{
		gPipeline.dirtyPoolObjectTextures(mDirtyTextureList);
		mDirtyTextureList.clear();
	}

	bool didone = false;
	for (image_list_t::iterator iter = mCallbackList.begin();
		iter != mCallbackList.end(); )
	{
		//trigger loaded callbacks on local textures immediately
		LLViewerFetchedTexture* image = *iter++;
		if (!image->getUrl().empty())
		{
			// Do stuff to handle callbacks, update priorities, etc.
			didone = image->doLoadedCallbacks();
		}
		else if (!didone)
		{
			// Do stuff to handle callbacks, update priorities, etc.
			didone = image->doLoadedCallbacks();
		}
	}
	

	updateImagesUpdateStats();
}

void LLViewerTextureList::clearFetchingRequests()
{
    LL_PROFILE_ZONE_SCOPED_CATEGORY_TEXTURE;
	if (LLAppViewer::getTextureFetch()->getNumRequests() == 0)
	{
		return;
	}

	LLAppViewer::getTextureFetch()->deleteAllRequests();

	for (image_priority_list_t::iterator iter = mImageList.begin();
		 iter != mImageList.end(); ++iter)
	{
		LLViewerFetchedTexture* imagep = *iter;
		imagep->forceToDeleteRequest() ;
	}
}

// <FS:Beq> FIRE-30559 texture fetch speedup for user previews (based on patches from Oren Hurvitz)
// NOTE: previous version retained as single block comment, changes extend to the end of updateOneImageDecodePriority
// void LLViewerTextureList::updateImagesDecodePriorities()
// {
// 	// Update the decode priority for N images each frame
// 	{
// 		F32 lazy_flush_timeout = 30.f; // stop decoding
// 		F32 max_inactive_time  = 20.f; // actually delete
// 		S32 min_refs = 3; // 1 for mImageList, 1 for mUUIDMap, 1 for local reference

// 		//reset imagep->getLastReferencedTimer() when screen is showing the progress view to avoid removing pre-fetched textures too soon.
// 		bool reset_timer = gViewerWindow->getProgressView()->getVisible();
        
//         static const S32 MAX_PRIO_UPDATES = gSavedSettings.getS32("TextureFetchUpdatePriorities");         // default: 32
// 		const size_t max_update_count = llmin((S32) (MAX_PRIO_UPDATES*MAX_PRIO_UPDATES*gFrameIntervalSeconds.value()) + 1, MAX_PRIO_UPDATES);
// 		S32 update_counter = llmin(max_update_count, mUUIDMap.size());
// 		uuid_map_t::iterator iter = mUUIDMap.upper_bound(mLastUpdateKey);
// 		while ((update_counter-- > 0) && !mUUIDMap.empty())
// 		{
// 			if (iter == mUUIDMap.end())
// 			{
// 				iter = mUUIDMap.begin();
//             }
//             mLastUpdateKey = iter->first;
// 			LLPointer<LLViewerFetchedTexture> imagep = iter->second;
// 			++iter; // safe to increment now

// 			if(imagep->isInDebug() || imagep->isUnremovable())
// 			{
// 				update_counter--;
// 				continue; //is in debug, ignore.
// 			}

// 			//
// 			// Flush formatted images using a lazy flush
// 			//
// 			S32 num_refs = imagep->getNumRefs();
// 			if (num_refs == min_refs)
// 			{
// 				if(reset_timer)
// 				{
// 					imagep->getLastReferencedTimer()->reset();
// 				}
// 				else if (imagep->getLastReferencedTimer()->getElapsedTimeF32() > lazy_flush_timeout)
// 				{
// 					// Remove the unused image from the image list
// 					deleteImage(imagep);
// 					imagep = NULL; // should destroy the image								
// 				}
// 				continue;
// 			}
// 			else
// 			{
// 				if(imagep->hasSavedRawImage())
// 				{
// 					if(imagep->getElapsedLastReferencedSavedRawImageTime() > max_inactive_time)
// 					{
// 						imagep->destroySavedRawImage() ;
// 					}
// 				}

// 				if(imagep->isDeleted())
// 				{
// 					continue ;
// 				}
// 				else if(imagep->isDeletionCandidate())
// 				{
// 					imagep->destroyTexture() ;																
// 					continue ;
// 				}
// 				else if(imagep->isInactive())
// 				{
// 					if(reset_timer)
// 					{
// 						imagep->getLastReferencedTimer()->reset();
// 					}
// 					else if (imagep->getLastReferencedTimer()->getElapsedTimeF32() > max_inactive_time)
// 					{
// 						imagep->setDeletionCandidate() ;
// 					}
// 					continue ;
// 				}
// 				else
// 				{
// 					imagep->getLastReferencedTimer()->reset();

// 					//reset texture state.
// 					imagep->setInactive() ;										
// 				}
// 			}

// 			if (!imagep->isInImageList())
// 			{
// 				continue;
// 			}
// 			if(imagep->isInFastCacheList())
// 			{
// 				continue; //wait for loading from the fast cache.
// 			}

// 			imagep->processTextureStats();
// 			F32 old_priority = imagep->getDecodePriority();
// 			F32 old_priority_test = llmax(old_priority, 0.0f);
// 			F32 decode_priority = imagep->calcDecodePriority();
// 			F32 decode_priority_test = llmax(decode_priority, 0.0f);
// 			// Ignore < 20% difference
// 			if ((decode_priority_test < old_priority_test * .8f) ||
// 				(decode_priority_test > old_priority_test * 1.25f))
// 			{
// 				mImageList.erase(imagep) ;
// 				imagep->setDecodePriority(decode_priority);
// 				mImageList.insert(imagep);
// 			}
// 		}
// 	}
// }

void LLViewerTextureList::recalcImageDecodePriority(LLPointer<LLViewerFetchedTexture> image)
{
	mImagesWithChangedPriorities.insert(image);
}

void LLViewerTextureList::updateImagesDecodePriorities()
{
    LL_PROFILE_ZONE_SCOPED_CATEGORY_TEXTURE;
	// Update the decode priority for N images each frame
	static const S32 MAX_PRIO_UPDATES = gSavedSettings.getS32("TextureFetchUpdatePriorities");         // default: 32
	const size_t max_update_count = llmin((S32)(MAX_PRIO_UPDATES*MAX_PRIO_UPDATES*gFrameIntervalSeconds.value()) + 1, MAX_PRIO_UPDATES);
	S32 update_counter = llmin(max_update_count, (mImagesWithChangedPriorities.size() + mUUIDMap.size()));

	// First, process images whose decode priorities may have changed recently
	image_list_t::iterator iter2 = mImagesWithChangedPriorities.begin();
	while ((update_counter-- > 0) && (iter2 != mImagesWithChangedPriorities.end()))
	{
		LLPointer<LLViewerFetchedTexture> imagep = *iter2;
		iter2 = mImagesWithChangedPriorities.erase(iter2);
		updateOneImageDecodePriority(imagep);
	}

	// Second, process all of the images
	uuid_map_t::iterator iter = mUUIDMap.upper_bound(mLastUpdateKey);
	while ((update_counter-- > 0) && !mUUIDMap.empty())
	{
		if (iter == mUUIDMap.end())
		{
			iter = mUUIDMap.begin();
		}
		mLastUpdateKey = iter->first;
		LLPointer<LLViewerFetchedTexture> imagep = iter->second;
		++iter; // safe to increment now
		updateOneImageDecodePriority(imagep);
	}
}

void LLViewerTextureList::updateOneImageDecodePriority(LLPointer<LLViewerFetchedTexture> imagep)
{
	const F32 lazy_flush_timeout = 30.f; // stop decoding
	const F32 max_inactive_time = 20.f; // actually delete
	const S32 min_refs = 4; // 1 for mImageList, 1 for mUUIDMap, 2 for local references

	bool reset_timer = gViewerWindow->getProgressView()->getVisible();

	if(imagep->isInDebug() || imagep->isUnremovable())
	{
		return; //is in debug, ignore.
	}
	//
	// Flush formatted images using a lazy flush
	//
	S32 num_refs = imagep->getNumRefs();
	if (num_refs == min_refs)
	{
		if(reset_timer)
		{
			imagep->getLastReferencedTimer()->reset();
		}
		else if (imagep->getLastReferencedTimer()->getElapsedTimeF32() > lazy_flush_timeout)
		{
			// Remove the unused image from the image list
			deleteImage(imagep);
			imagep = NULL; // should destroy the image								
		}
		return;
	}
	else
	{
		if(imagep->hasSavedRawImage())
		{
			if(imagep->getElapsedLastReferencedSavedRawImageTime() > max_inactive_time)
			{
				imagep->destroySavedRawImage() ;
			}
		}

		if(imagep->isDeleted())
		{
			return;
		}
		else if(imagep->isDeletionCandidate())
		{
			imagep->destroyTexture() ;																
			return;
		}
		else if(imagep->isInactive())
		{
			if(reset_timer)
			{
				imagep->getLastReferencedTimer()->reset();
			}
			else if (imagep->getLastReferencedTimer()->getElapsedTimeF32() > max_inactive_time)
			{
				imagep->setDeletionCandidate() ;
			}
			return;
		}
		else
		{
			imagep->getLastReferencedTimer()->reset();
			//reset texture state.
			imagep->setInactive() ;
		}
	}
	if (!imagep->isInImageList())
	{
		return;
	}
	if(imagep->isInFastCacheList())
	{
		return; //wait for loading from the fast cache.
	}

	imagep->processTextureStats();
	F32 old_priority = imagep->getDecodePriority();
	F32 old_priority_test = llmax(old_priority, 0.0f);
	F32 decode_priority = imagep->calcDecodePriority();
	F32 decode_priority_test = llmax(decode_priority, 0.0f);
	// Ignore < 20% difference
	if ((decode_priority_test < old_priority_test * .8f) ||
		(decode_priority_test > old_priority_test * 1.25f))
	{
		mImageList.erase(imagep) ;
		imagep->setDecodePriority(decode_priority);
		mImageList.insert(imagep);
	}
}
// </FS:Beq> FIRE-30559 

void LLViewerTextureList::setDebugFetching(LLViewerFetchedTexture* tex, S32 debug_level)
{
    LL_PROFILE_ZONE_SCOPED_CATEGORY_TEXTURE;
	if(!tex->setDebugFetching(debug_level))
	{
		return;
	}

	const F32 DEBUG_PRIORITY = 100000.f;
	F32 old_priority_test = llmax(tex->getDecodePriority(), 0.0f);
	F32 decode_priority_test = DEBUG_PRIORITY;
	
	// Ignore < 20% difference
	if ((decode_priority_test < old_priority_test * .8f) ||
		(decode_priority_test > old_priority_test * 1.25f))
	{
		removeImageFromList(tex);
		tex->setDecodePriority(decode_priority_test);
		addImageToList(tex);
	}
}

/*
 static U8 get_image_type(LLViewerFetchedTexture* imagep, LLHost target_host)
 {
 // Having a target host implies this is a baked image.  I don't
 // believe that boost level has been set at this point. JC
 U8 type_from_host = (target_host.isOk() 
 ? LLImageBase::TYPE_AVATAR_BAKE 
 : LLImageBase::TYPE_NORMAL);
 S32 boost_level = imagep->getBoostLevel();
 U8 type_from_boost = ( (boost_level == LLViewerFetchedTexture::BOOST_AVATAR_BAKED 
 || boost_level == LLViewerFetchedTexture::BOOST_AVATAR_BAKED_SELF)
 ? LLImageBase::TYPE_AVATAR_BAKE 
 : LLImageBase::TYPE_NORMAL);
 if (type_from_host == LLImageBase::TYPE_NORMAL
 && type_from_boost == LLImageBase::TYPE_AVATAR_BAKE)
 {
 LL_WARNS() << "TAT: get_image_type() type_from_host doesn't match type_from_boost"
 << " host " << target_host
 << " boost " << imagep->getBoostLevel()
 << " imageid " << imagep->getID()
 << LL_ENDL;
 imagep->dump();
 }
 return type_from_host;
 }
 */

F32 LLViewerTextureList::updateImagesCreateTextures(F32 max_time)
{
    LL_PROFILE_ZONE_SCOPED_CATEGORY_TEXTURE;
	if (gGLManager.mIsDisabled) return 0.0f;
	
	//
	// Create GL textures for all textures that need them (images which have been
	// decoded, but haven't been pushed into GL).
	//
		
	LLTimer create_timer;
	image_list_t::iterator enditer = mCreateTextureList.begin();
	for (image_list_t::iterator iter = mCreateTextureList.begin();
		 iter != mCreateTextureList.end();)
	{
		image_list_t::iterator curiter = iter++;
		enditer = iter;
		LLViewerFetchedTexture *imagep = *curiter;
		imagep->createTexture();
        imagep->postCreateTexture();
		if (create_timer.getElapsedTimeF32() > max_time)
		{
			break;
		}
	}
	mCreateTextureList.erase(mCreateTextureList.begin(), enditer);
	return create_timer.getElapsedTimeF32();
}

F32 LLViewerTextureList::updateImagesLoadingFastCache(F32 max_time)
{
    LL_PROFILE_ZONE_SCOPED_CATEGORY_TEXTURE;
	if (gGLManager.mIsDisabled) return 0.0f;
	if(mFastCacheList.empty())
	{
		return 0.f;
	}
	
	//
	// loading texture raw data from the fast cache directly.
	//
		
	LLTimer timer;
	image_list_t::iterator enditer = mFastCacheList.begin();
	for (image_list_t::iterator iter = mFastCacheList.begin();
		 iter != mFastCacheList.end();)
	{
		image_list_t::iterator curiter = iter++;
		enditer = iter;
		LLViewerFetchedTexture *imagep = *curiter;
		imagep->loadFromFastCache();
		// <FS:Ansariel> Fast cache stats
		sNumFastCacheReads++;
		// </FS:Ansariel>
		if (timer.getElapsedTimeF32() > max_time)
		{
			break;
		}
	}
	mFastCacheList.erase(mFastCacheList.begin(), enditer);
	return timer.getElapsedTimeF32();
}

void LLViewerTextureList::forceImmediateUpdate(LLViewerFetchedTexture* imagep)
{
    LL_PROFILE_ZONE_SCOPED_CATEGORY_TEXTURE;
	if(!imagep)
	{
		return ;
	}
	if(imagep->isInImageList())
	{
		removeImageFromList(imagep);
	}

	imagep->processTextureStats();
	F32 decode_priority = LLViewerFetchedTexture::maxDecodePriority() ;
	imagep->setDecodePriority(decode_priority);
	addImageToList(imagep);
	
	return ;
}

F32 LLViewerTextureList::updateImagesFetchTextures(F32 max_time)
{
    LL_PROFILE_ZONE_SCOPED_CATEGORY_TEXTURE;
	LLTimer image_op_timer;
	
	// Update fetch for N images each frame
	static const S32 MAX_HIGH_PRIO_COUNT = gSavedSettings.getS32("TextureFetchUpdateHighPriority");         // default: 32
	static const S32 MAX_UPDATE_COUNT = gSavedSettings.getS32("TextureFetchUpdateMaxMediumPriority");       // default: 256
	static const S32 MIN_UPDATE_COUNT = gSavedSettings.getS32("TextureFetchUpdateMinMediumPriority");       // default: 32
	static const F32 MIN_PRIORITY_THRESHOLD = gSavedSettings.getF32("TextureFetchUpdatePriorityThreshold"); // default: 0.0
	static const bool SKIP_LOW_PRIO = gSavedSettings.getBOOL("TextureFetchUpdateSkipLowPriority");          // default: false

	size_t max_priority_count = llmin((S32) (MAX_HIGH_PRIO_COUNT*MAX_HIGH_PRIO_COUNT*gFrameIntervalSeconds.value())+1, MAX_HIGH_PRIO_COUNT);
	max_priority_count = llmin(max_priority_count, mImageList.size());
	
	size_t total_update_count = mUUIDMap.size();
	size_t max_update_count = llmin((S32) (MAX_UPDATE_COUNT*MAX_UPDATE_COUNT*gFrameIntervalSeconds.value())+1, MAX_UPDATE_COUNT);
	max_update_count = llmin(max_update_count, total_update_count);	
	
	// MAX_HIGH_PRIO_COUNT high priority entries
	typedef std::vector<LLViewerFetchedTexture*> entries_list_t;
	entries_list_t entries;
	size_t update_counter = max_priority_count;
	image_priority_list_t::iterator iter1 = mImageList.begin();
	while(update_counter > 0)
	{
		entries.push_back(*iter1);
		
		++iter1;
		update_counter--;
	}
	
	// MAX_UPDATE_COUNT cycled entries
	update_counter = max_update_count;	
	if(update_counter > 0)
	{
		uuid_map_t::iterator iter2 = mUUIDMap.upper_bound(mLastFetchKey);
		while ((update_counter > 0) && (total_update_count > 0))
		{
			if (iter2 == mUUIDMap.end())
			{
				iter2 = mUUIDMap.begin();
			}
			LLViewerFetchedTexture* imagep = iter2->second;
            // Skip the textures where there's really nothing to do so to give some times to others. Also skip the texture if it's already in the high prio set.
            if (!SKIP_LOW_PRIO || (SKIP_LOW_PRIO && ((imagep->getDecodePriority() > MIN_PRIORITY_THRESHOLD) || imagep->hasFetcher())))
            {
                entries.push_back(imagep);
                update_counter--;
            }

			iter2++;
			total_update_count--;
		}
	}
	
	S32 fetch_count = 0;
	size_t min_update_count = llmin(MIN_UPDATE_COUNT,(S32)(entries.size()-max_priority_count));
	S32 min_count = max_priority_count + min_update_count;
	for (entries_list_t::iterator iter3 = entries.begin();
		 iter3 != entries.end(); )
	{
		LLViewerFetchedTexture* imagep = *iter3++;
		fetch_count += (imagep->updateFetch() ? 1 : 0);
		if (min_count <= min_update_count)
		{
			mLastFetchKey = LLTextureKey(imagep->getID(), (ETexListType)imagep->getTextureListType());
		}
		if ((min_count-- <= 0) && (image_op_timer.getElapsedTimeF32() > max_time))
		{
			break;
		}
	}
	return image_op_timer.getElapsedTimeF32();
}

void LLViewerTextureList::updateImagesUpdateStats()
{
    LL_PROFILE_ZONE_SCOPED_CATEGORY_TEXTURE;
	if (mForceResetTextureStats)
	{
		for (image_priority_list_t::iterator iter = mImageList.begin();
			 iter != mImageList.end(); )
		{
			LLViewerFetchedTexture* imagep = *iter++;
			imagep->resetTextureStats();
		}
		mForceResetTextureStats = FALSE;
	}
}

void LLViewerTextureList::decodeAllImages(F32 max_time)
{
    LL_PROFILE_ZONE_SCOPED_CATEGORY_TEXTURE;
	LLTimer timer;

	//loading from fast cache 
	updateImagesLoadingFastCache(max_time);

	// Update texture stats and priorities
	std::vector<LLPointer<LLViewerFetchedTexture> > image_list;
	for (image_priority_list_t::iterator iter = mImageList.begin();
		 iter != mImageList.end(); )
	{
		LLViewerFetchedTexture* imagep = *iter++;
		image_list.push_back(imagep);
		imagep->setInImageList(FALSE) ;
	}

	llassert_always(image_list.size() == mImageList.size()) ;
	mImageList.clear();
	for (std::vector<LLPointer<LLViewerFetchedTexture> >::iterator iter = image_list.begin();
		 iter != image_list.end(); ++iter)
	{
		LLViewerFetchedTexture* imagep = *iter;
		imagep->processTextureStats();
		F32 decode_priority = imagep->calcDecodePriority();
		imagep->setDecodePriority(decode_priority);
		addImageToList(imagep);
	}
	image_list.clear();
	
	// Update fetch (decode)
	for (image_priority_list_t::iterator iter = mImageList.begin();
		 iter != mImageList.end(); )
	{
		LLViewerFetchedTexture* imagep = *iter++;
		imagep->updateFetch();
	}
    std::shared_ptr<LL::WorkQueue> main_queue = LLImageGLThread::sEnabled ? LL::WorkQueue::getInstance("mainloop") : NULL;
	// Run threads
	S32 fetch_pending = 0;
	while (1)
	{
		LLAppViewer::instance()->getTextureCache()->update(1); // unpauses the texture cache thread
		LLAppViewer::instance()->getImageDecodeThread()->update(1); // unpauses the image thread
		fetch_pending = LLAppViewer::instance()->getTextureFetch()->update(1); // unpauses the texture fetch thread

        if (LLImageGLThread::sEnabled)
        {
            main_queue->runFor(std::chrono::milliseconds(1));
            fetch_pending += main_queue->size();
        }

		if (fetch_pending == 0 || timer.getElapsedTimeF32() > max_time)
		{
			break;
		}
	}
	// Update fetch again
	for (image_priority_list_t::iterator iter = mImageList.begin();
		 iter != mImageList.end(); )
	{
		LLViewerFetchedTexture* imagep = *iter++;
		imagep->updateFetch();
	}
	max_time -= timer.getElapsedTimeF32();
	max_time = llmax(max_time, .001f);
	F32 create_time = updateImagesCreateTextures(max_time);
	
	LL_DEBUGS("ViewerImages") << "decodeAllImages() took " << timer.getElapsedTimeF32() << " seconds. " 
	<< " fetch_pending " << fetch_pending
	<< " create_time " << create_time
	<< LL_ENDL;
}


BOOL LLViewerTextureList::createUploadFile(const std::string& filename,
										 const std::string& out_filename,
										 const U8 codec)
{	
    LL_PROFILE_ZONE_SCOPED_CATEGORY_TEXTURE;
	// Load the image
	LLPointer<LLImageFormatted> image = LLImageFormatted::createFromType(codec);
	if (image.isNull())
	{
        // <FS:ND> Pointer is null!
		//image->setLastError("Couldn't open the image to be uploaded.");
		return FALSE;
	}	
	if (!image->load(filename))
	{
		image->setLastError("Couldn't load the image to be uploaded.");
		return FALSE;
	}
	// Decompress or expand it in a raw image structure
	LLPointer<LLImageRaw> raw_image = new LLImageRaw;
	if (!image->decode(raw_image, 0.0f))
	{
		image->setLastError("Couldn't decode the image to be uploaded.");
		return FALSE;
	}
	// Check the image constraints
	if ((image->getComponents() != 3) && (image->getComponents() != 4))
	{
		image->setLastError("Image files with less than 3 or more than 4 components are not supported.");
		return FALSE;
	}
	// Convert to j2c (JPEG2000) and save the file locally
	LLPointer<LLImageJ2C> compressedImage = convertToUploadFile(raw_image);	
	if (compressedImage.isNull())
	{
		image->setLastError("Couldn't convert the image to jpeg2000.");
		LL_INFOS() << "Couldn't convert to j2c, file : " << filename << LL_ENDL;
		return FALSE;
	}
	if (!compressedImage->save(out_filename))
	{
		image->setLastError("Couldn't create the jpeg2000 image for upload.");
		LL_INFOS() << "Couldn't create output file : " << out_filename << LL_ENDL;
		return FALSE;
	}
	// Test to see if the encode and save worked
	LLPointer<LLImageJ2C> integrity_test = new LLImageJ2C;
	if (!integrity_test->loadAndValidate( out_filename ))
	{
		image->setLastError("The created jpeg2000 image is corrupt.");
		LL_INFOS() << "Image file : " << out_filename << " is corrupt" << LL_ENDL;
		return FALSE;
	}
	return TRUE;
}

// note: modifies the argument raw_image!!!!
LLPointer<LLImageJ2C> LLViewerTextureList::convertToUploadFile(LLPointer<LLImageRaw> raw_image)
{
    LL_PROFILE_ZONE_SCOPED_CATEGORY_TEXTURE;
	raw_image->biasedScaleToPowerOfTwo(LLViewerFetchedTexture::MAX_IMAGE_SIZE_DEFAULT);
	LLPointer<LLImageJ2C> compressedImage = new LLImageJ2C();
	
	if (gSavedSettings.getBOOL("LosslessJ2CUpload") &&
		(raw_image->getWidth() * raw_image->getHeight() <= LL_IMAGE_REZ_LOSSLESS_CUTOFF * LL_IMAGE_REZ_LOSSLESS_CUTOFF))
		compressedImage->setReversible(TRUE);
	

	if (gSavedSettings.getBOOL("Jpeg2000AdvancedCompression"))
	{
		// This test option will create jpeg2000 images with precincts for each level, RPCL ordering
		// and PLT markers. The block size is also optionally modifiable.
		// Note: the images hence created are compatible with older versions of the viewer.
		// Read the blocks and precincts size settings
		S32 block_size = gSavedSettings.getS32("Jpeg2000BlocksSize");
		S32 precinct_size = gSavedSettings.getS32("Jpeg2000PrecinctsSize");
		LL_INFOS() << "Advanced JPEG2000 Compression: precinct = " << precinct_size << ", block = " << block_size << LL_ENDL;
		compressedImage->initEncode(*raw_image, block_size, precinct_size, 0);
	}
	
	if (!compressedImage->encode(raw_image, 0.0f))
	{
		LL_INFOS() << "convertToUploadFile : encode returns with error!!" << LL_ENDL;
		// Clear up the pointer so we don't leak that one
		compressedImage = NULL;
	}
	
	return compressedImage;
}

// Returns min setting for TextureMemory (in MB)
S32Megabytes LLViewerTextureList::getMinVideoRamSetting()
{
    LL_PROFILE_ZONE_SCOPED_CATEGORY_TEXTURE;
	U32Megabytes system_ram = gSysMemory.getPhysicalMemoryKB();
	//min texture mem sets to 64M if total physical mem is more than 1.5GB
	return (system_ram > U32Megabytes(1500)) ? S32Megabytes(64) : gMinVideoRam ;
}

//static
// Returns max setting for TextureMemory (in MB)
// <FS:Ansariel> Proper texture memory calculation
//S32Megabytes LLViewerTextureList::getMaxVideoRamSetting(bool get_recommended, float mem_multiplier)
S32Megabytes LLViewerTextureList::getMaxVideoRamSetting(bool get_recommended, float mem_multiplier, bool clamp_upper_limit /* = true */)
// </FS:Ansariel>
{
    LL_PROFILE_ZONE_SCOPED_CATEGORY_TEXTURE;
	S32Megabytes max_texmem;
	if (gGLManager.mVRAM != 0)
	{
		// Treat any card with < 32 MB (shudder) as having 32 MB
		//  - it's going to be swapping constantly regardless
		S32Megabytes max_vram(gGLManager.mVRAM);

		if(gGLManager.mIsAMD)
		{
			//shrink the availabe vram for ATI cards because some of them do not handel texture swapping well.
			//<FS:TS> Add debug to not shrink
			//max_vram = max_vram * 0.75f; 
			if (!gSavedSettings.getBOOL("FSATIFullTextureMem"))
			{  
				max_vram = max_vram * 0.75f; 
			}
			//</FS:TS>
		}

		max_vram = llmax(max_vram, getMinVideoRamSetting());
		max_texmem = max_vram;
		if (!get_recommended)
			max_texmem *= 2;
	}
	else
	{
		if (!get_recommended)
		{
			max_texmem = (S32Megabytes)512;
		}
		else if (gSavedSettings.getBOOL("NoHardwareProbe")) //did not do hardware detection at startup
		{
			max_texmem = (S32Megabytes)512;
		}
		else
		{
			max_texmem = (S32Megabytes)128;
		}
	}

	S32Megabytes system_ram = gSysMemory.getPhysicalMemoryKB(); // In MB
	//LL_INFOS() << "*** DETECTED " << system_ram << " MB of system memory." << LL_ENDL;
	if (get_recommended)
		max_texmem = llmin(max_texmem, system_ram/2);
	else
		max_texmem = llmin(max_texmem, system_ram);
		
    // limit the texture memory to a multiple of the default if we've found some cards to behave poorly otherwise
	max_texmem = llmin(max_texmem, (S32Megabytes) (mem_multiplier * max_texmem));

	// <FS:Ansariel> Proper texture memory calculation
	//max_texmem = llclamp(max_texmem, getMinVideoRamSetting(), gMaxVideoRam);
	if (clamp_upper_limit)
	{
		max_texmem = llclamp(max_texmem, getMinVideoRamSetting(), gMaxVideoRam);
	}
	else
	{
		max_texmem = llmax(max_texmem, getMinVideoRamSetting());
	}
	// </FS:Ansariel>
	
	return max_texmem;
}

bool LLViewerTextureList::isPrioRequestsFetched()
{
	static LLCachedControl<F32> prio_threshold(gSavedSettings, "TextureFetchUpdatePriorityThreshold", 0.0f);
	static LLCachedControl<F32> fetching_textures_threshold(gSavedSettings, "TextureListFetchingThreshold", 0.97f);
	S32 fetching_tex_count = 0;
	S32 tex_count_threshold = gTextureList.mImageList.size() * (1 - fetching_textures_threshold);

	for (LLViewerTextureList::image_priority_list_t::iterator iter = gTextureList.mImageList.begin();
		iter != gTextureList.mImageList.end(); )
	{
		LLPointer<LLViewerFetchedTexture> imagep = *iter++;
		if (imagep->getDecodePriority() > prio_threshold)
		{
			if (imagep->hasFetcher() || imagep->isFetching())
			{
				fetching_tex_count++;
				if (fetching_tex_count >= tex_count_threshold)
				{
					return false;
				}
			}
		}
	}

	return true;
}

const S32Megabytes VIDEO_CARD_FRAMEBUFFER_MEM(12);
const S32Megabytes MIN_MEM_FOR_NON_TEXTURE(512);
void LLViewerTextureList::updateMaxResidentTexMem(S32Megabytes mem)
{
    LL_PROFILE_ZONE_SCOPED_CATEGORY_TEXTURE;
	// Initialize the image pipeline VRAM settings
	S32Megabytes cur_mem(gSavedSettings.getS32("TextureMemory"));
	F32 mem_multiplier = gSavedSettings.getF32("RenderTextureMemoryMultiple");
	S32Megabytes default_mem = getMaxVideoRamSetting(true, mem_multiplier); // recommended default
	if (mem == (S32Bytes)0)
	{
		mem = cur_mem > (S32Bytes)0 ? cur_mem : default_mem;
	}
	else if (mem < (S32Bytes)0)
	{
		mem = default_mem;
	}

	mem = llclamp(mem, getMinVideoRamSetting(), getMaxVideoRamSetting(false, mem_multiplier));
	if (mem != cur_mem)
	{
		gSavedSettings.setS32("TextureMemory", mem.value());
		return; //listener will re-enter this function
	}

	if (gGLManager.mVRAM == 0)
	{
		LL_WARNS() << "VRAM amount not detected, defaulting to " << mem << " MB" << LL_ENDL;
	}

	// TODO: set available resident texture mem based on use by other subsystems
	// currently max(12MB, VRAM/4) assumed...
	
	S32Megabytes vb_mem = mem;

	// <FS:Ansariel> Proper texture memory calculation
	S32Megabytes total_mem = getMaxVideoRamSetting(true, mem_multiplier, false);

	if ((vb_mem / 3) > VIDEO_CARD_FRAMEBUFFER_MEM)
	{
		vb_mem = vb_mem * 4 / 3;
	}
	else
	{
		vb_mem += VIDEO_CARD_FRAMEBUFFER_MEM;
	}

	vb_mem = llmin (vb_mem, total_mem);
	// </FS:Ansariel>

	S32Megabytes fb_mem = llmax(VIDEO_CARD_FRAMEBUFFER_MEM, vb_mem/4);
	//<FS:TS> The memory reported by AMD cards is actually the texture
	//	memory in use, already corrected for the framebuffer and
	//	VBO pools. Don't back it out a second time.
	//mMaxResidentTexMemInMegaBytes = (vb_mem - fb_mem) ; //in MB
	mMaxResidentTexMemInMegaBytes = vb_mem; //in MB
	if(!gGLManager.mIsAMD)
	{
		mMaxResidentTexMemInMegaBytes -= fb_mem; //in MB
	}
	//</FS:TS>
	
// <FS:Ansariel> Texture memory management
	//mMaxTotalTextureMemInMegaBytes = mMaxResidentTexMemInMegaBytes * 2;
#if ADDRESS_SIZE == 32
	// </FS:Ansariel>
	mMaxTotalTextureMemInMegaBytes = mMaxResidentTexMemInMegaBytes * 2;

	if (mMaxResidentTexMemInMegaBytes > (S32Megabytes)640)
	{
		mMaxTotalTextureMemInMegaBytes -= (mMaxResidentTexMemInMegaBytes / 4);
	}
// <FS:Ansariel> Texture memory management
	mMaxTotalTextureMemInMegaBytes = llclamp(mMaxTotalTextureMemInMegaBytes, (S32Megabytes)0, (S32Megabytes)768);
#else
	if (mMaxResidentTexMemInMegaBytes > gMaxVideoRam / 2)
	{
		mMaxTotalTextureMemInMegaBytes = gMaxVideoRam + (S32Megabytes)(mMaxResidentTexMemInMegaBytes * 0.25f);
	}
	else
	{
		mMaxTotalTextureMemInMegaBytes = mMaxResidentTexMemInMegaBytes * 2;
	}
#endif
// </FS:Ansariel>

	//system mem
	S32Megabytes system_ram = gSysMemory.getPhysicalMemoryKB();

	//minimum memory reserved for non-texture use.
	//if system_raw >= 1GB, reserve at least 512MB for non-texture use;
	//otherwise reserve half of the system_ram for non-texture use.
	S32Megabytes min_non_texture_mem = llmin(system_ram / 2, MIN_MEM_FOR_NON_TEXTURE) ; 

	if (mMaxTotalTextureMemInMegaBytes > system_ram - min_non_texture_mem)
	{
		mMaxTotalTextureMemInMegaBytes = system_ram - min_non_texture_mem ;
	}
	
	LL_INFOS() << "Total Video Memory set to: " << vb_mem << " MB" << LL_ENDL;
	//LL_INFOS() << "Available Texture Memory set to: " << (vb_mem - fb_mem) << " MB" << LL_ENDL;
	LL_INFOS() << "Available Texture Memory set to: " << mMaxResidentTexMemInMegaBytes << " MB" << LL_ENDL;
}

// <FS:Ansariel> Dynamic texture memory calculation
//static
bool LLViewerTextureList::canUseDynamicTextureMemory()
{
#if ADDRESS_SIZE == 64
	return (gGLManager.mHasATIMemInfo || gGLManager.mHasNVXMemInfo) && gGLManager.mVRAM >= 512;
#else
	return false;
#endif
}

void LLViewerTextureList::updateTexMemDynamic()
{
	if (!canUseDynamicTextureMemory())
	{
		return;
	}

	static LLCachedControl<bool> fsDynamicTexMem(gSavedSettings, "FSDynamicTextureMemory");
	if (!fsDynamicTexMem)
	{
		return;
	}

	static LLCachedControl<S32> fsDynamicTexMemCacheReserve(gSavedSettings, "FSDynamicTextureMemoryCacheReserve");
	static LLCachedControl<S32> fsDynamicTexMemGPUReserve(gSavedSettings, "FSDynamicTextureMemoryGPUReserve");
	static LLCachedControl<S32> fsDynamicTexMemMinTextureMemory(gSavedSettings, "FSDynamicTextureMemoryMinTextureMemory");

	// Make sure to keep the percentages within sane limits
	S32 cache_reserve_perc = llclamp(fsDynamicTexMemCacheReserve(), 5, 30);
	S32 gpu_reserve_perc = llclamp(fsDynamicTexMemGPUReserve(), 5, 30);

	// Percentage-based memory reserves
	S32Megabytes cache_reserve = S32Megabytes((gGLManager.mVRAM / 100) * cache_reserve_perc);
	S32Megabytes gpu_reserve = S32Megabytes((gGLManager.mVRAM / 100) * gpu_reserve_perc);

	S32Megabytes gpu_available;
	S32Megabytes system_available;
	LLViewerTexture::getGPUMemoryForTextures(gpu_available, system_available);

	// Maximum texture memory is remaining available memory + what's already used for textures by the viewer
	S32Megabytes max_tex_mem_in_gpu = gpu_available + LLImageGL::sGlobalTextureMemory;

	// Don't let the minimum texture memory + reserves exceed the total phyiscal memory of the GPU
	S32Megabytes min_texture_mem = llmin(S32Megabytes(gGLManager.mVRAM), S32Megabytes(fsDynamicTexMemMinTextureMemory()) + cache_reserve + gpu_reserve);

	// Always use at least the specified minimum amount of texture memory, even if it would exceed available
	// GPU memory, but always take the GPU memory reserve into account.
	// We need to set MaxTotalTextureMem first, since it contains all textures currently in GPU memory
	// (displayed = bound AND cached = loaded, but currently not displayed). The cached textures will
	// get evicted from GPU memory, if available memory gets low (see LLViewerFetchedTexture::destroyTexture()).
	mMaxTotalTextureMemInMegaBytes = llmax(max_tex_mem_in_gpu, min_texture_mem) - gpu_reserve;
	mMaxResidentTexMemInMegaBytes = mMaxTotalTextureMemInMegaBytes - cache_reserve;
}
// </FS:Ansariel>

///////////////////////////////////////////////////////////////////////////////

// static
void LLViewerTextureList::receiveImageHeader(LLMessageSystem *msg, void **user_data)
{
	static LLCachedControl<bool> log_texture_traffic(gSavedSettings,"LogTextureNetworkTraffic", false) ;

    LL_PROFILE_ZONE_SCOPED_CATEGORY_TEXTURE;

	// Receive image header, copy into image object and decompresses 
	// if this is a one-packet image. 
	
	LLUUID id;
	
	char ip_string[256];
	u32_to_ip_string(msg->getSenderIP(),ip_string);
	
	U32Bytes received_size ;
	if (msg->getReceiveCompressedSize())
	{
		received_size = (U32Bytes)msg->getReceiveCompressedSize() ;		
	}
	else
	{
		received_size = (U32Bytes)msg->getReceiveSize() ;		
	}
	add(LLStatViewer::TEXTURE_NETWORK_DATA_RECEIVED, received_size);
	add(LLStatViewer::TEXTURE_PACKETS, 1);
	
	U8 codec;
	U16 packets;
	U32 totalbytes;
	msg->getUUIDFast(_PREHASH_ImageID, _PREHASH_ID, id);
	msg->getU8Fast(_PREHASH_ImageID, _PREHASH_Codec, codec);
	msg->getU16Fast(_PREHASH_ImageID, _PREHASH_Packets, packets);
	msg->getU32Fast(_PREHASH_ImageID, _PREHASH_Size, totalbytes);
	
	S32 data_size = msg->getSizeFast(_PREHASH_ImageData, _PREHASH_Data); 
	if (!data_size)
	{
		return;
	}
	if (data_size < 0)
	{
		// msg->getSizeFast() is probably trying to tell us there
		// was an error.
		LL_ERRS() << "image header chunk size was negative: "
		<< data_size << LL_ENDL;
		return;
	}
	
	// this buffer gets saved off in the packet list
	U8 *data = new U8[data_size];
	msg->getBinaryDataFast(_PREHASH_ImageData, _PREHASH_Data, data, data_size);
	
	LLViewerFetchedTexture *image = LLViewerTextureManager::getFetchedTexture(id, FTT_DEFAULT, TRUE, LLGLTexture::BOOST_NONE, LLViewerTexture::LOD_TEXTURE);
	if (!image)
	{
		delete [] data;
		return;
	}
	if(log_texture_traffic)
	{
		gTotalTextureBytesPerBoostLevel[image->getBoostLevel()] += received_size ;
	}

	//image->getLastPacketTimer()->reset();
	bool res = LLAppViewer::getTextureFetch()->receiveImageHeader(msg->getSender(), id, codec, packets, totalbytes, data_size, data);
	if (!res)
	{
		delete[] data;
	}
}

// static
void LLViewerTextureList::receiveImagePacket(LLMessageSystem *msg, void **user_data)
{
	static LLCachedControl<bool> log_texture_traffic(gSavedSettings,"LogTextureNetworkTraffic", false) ;

    LL_PROFILE_ZONE_SCOPED_CATEGORY_TEXTURE;
	
	// Receives image packet, copy into image object,
	// checks if all packets received, decompresses if so. 
	
	LLUUID id;
	U16 packet_num;
	
	char ip_string[256];
	u32_to_ip_string(msg->getSenderIP(),ip_string);
	
	U32Bytes received_size ;
	if (msg->getReceiveCompressedSize())
	{
		received_size = (U32Bytes)msg->getReceiveCompressedSize() ;
	}
	else
	{
		received_size = (U32Bytes)msg->getReceiveSize() ;		
	}

	add(LLStatViewer::TEXTURE_NETWORK_DATA_RECEIVED, F64Bytes(received_size));
	add(LLStatViewer::TEXTURE_PACKETS, 1);
	
	//llprintline("Start decode, image header...");
	msg->getUUIDFast(_PREHASH_ImageID, _PREHASH_ID, id);
	msg->getU16Fast(_PREHASH_ImageID, _PREHASH_Packet, packet_num);
	S32 data_size = msg->getSizeFast(_PREHASH_ImageData, _PREHASH_Data); 
	
	if (!data_size)
	{
		return;
	}
	if (data_size < 0)
	{
		// msg->getSizeFast() is probably trying to tell us there
		// was an error.
		LL_ERRS() << "image data chunk size was negative: "
		<< data_size << LL_ENDL;
		return;
	}
	if (data_size > MTUBYTES)
	{
		LL_ERRS() << "image data chunk too large: " << data_size << " bytes" << LL_ENDL;
		return;
	}
	U8 *data = new U8[data_size];
	msg->getBinaryDataFast(_PREHASH_ImageData, _PREHASH_Data, data, data_size);
	
	LLViewerFetchedTexture *image = LLViewerTextureManager::getFetchedTexture(id, FTT_DEFAULT, TRUE, LLGLTexture::BOOST_NONE, LLViewerTexture::LOD_TEXTURE);
	if (!image)
	{
		delete [] data;
		return;
	}
	if(log_texture_traffic)
	{
		gTotalTextureBytesPerBoostLevel[image->getBoostLevel()] += received_size ;
	}

	//image->getLastPacketTimer()->reset();
	bool res = LLAppViewer::getTextureFetch()->receiveImagePacket(msg->getSender(), id, packet_num, data_size, data);
	if (!res)
	{
		delete[] data;
	}
}


// We've been that the asset server does not contain the requested image id.
// static
void LLViewerTextureList::processImageNotInDatabase(LLMessageSystem *msg,void **user_data)
{
    LL_PROFILE_ZONE_SCOPED_CATEGORY_TEXTURE;
	LLUUID image_id;
	msg->getUUIDFast(_PREHASH_ImageID, _PREHASH_ID, image_id);
	
	LLViewerFetchedTexture* image = gTextureList.findImage( image_id, TEX_LIST_STANDARD);
	if( image )
	{
		LL_WARNS() << "Image not in db" << LL_ENDL;
		image->setIsMissingAsset();
	}

    image = gTextureList.findImage(image_id, TEX_LIST_SCALE);
    if (image)
    {
        LL_WARNS() << "Icon not in db" << LL_ENDL;
        image->setIsMissingAsset();
    }
}


///////////////////////////////////////////////////////////////////////////////

// explicitly cleanup resources, as this is a singleton class with process
// lifetime so ability to perform std::map operations in destructor is not
// guaranteed.
void LLUIImageList::cleanUp()
{
	mUIImages.clear();
	mUITextureList.clear() ;
}

LLUIImagePtr LLUIImageList::getUIImageByID(const LLUUID& image_id, S32 priority)
{
    LL_PROFILE_ZONE_SCOPED_CATEGORY_TEXTURE;
	// use id as image name
	std::string image_name = image_id.asString();

	// look for existing image
	uuid_ui_image_map_t::iterator found_it = mUIImages.find(image_name);
	if (found_it != mUIImages.end())
	{
		return found_it->second;
	}

	const BOOL use_mips = FALSE;
	const LLRect scale_rect = LLRect::null;
	const LLRect clip_rect = LLRect::null;
	return loadUIImageByID(image_id, use_mips, scale_rect, clip_rect, (LLViewerTexture::EBoostLevel)priority);
}

LLUIImagePtr LLUIImageList::getUIImage(const std::string& image_name, S32 priority)
{
    LL_PROFILE_ZONE_SCOPED_CATEGORY_TEXTURE;
	// look for existing image
	uuid_ui_image_map_t::iterator found_it = mUIImages.find(image_name);
	if (found_it != mUIImages.end())
	{
		return found_it->second;
	}

	const BOOL use_mips = FALSE;
	const LLRect scale_rect = LLRect::null;
	const LLRect clip_rect = LLRect::null;
	return loadUIImageByName(image_name, image_name, use_mips, scale_rect, clip_rect, (LLViewerTexture::EBoostLevel)priority);
}

LLUIImagePtr LLUIImageList::loadUIImageByName(const std::string& name, const std::string& filename,
											  BOOL use_mips, const LLRect& scale_rect, const LLRect& clip_rect, LLViewerTexture::EBoostLevel boost_priority,
											  LLUIImage::EScaleStyle scale_style)
{
    LL_PROFILE_ZONE_SCOPED_CATEGORY_TEXTURE;
	if (boost_priority == LLGLTexture::BOOST_NONE)
	{
		boost_priority = LLGLTexture::BOOST_UI;
	}
	LLViewerFetchedTexture* imagep = LLViewerTextureManager::getFetchedTextureFromFile(filename, FTT_LOCAL_FILE, MIPMAP_NO, boost_priority);
	return loadUIImage(imagep, name, use_mips, scale_rect, clip_rect, scale_style);
}

LLUIImagePtr LLUIImageList::loadUIImageByID(const LLUUID& id,
											BOOL use_mips, const LLRect& scale_rect, const LLRect& clip_rect, LLViewerTexture::EBoostLevel boost_priority,
											LLUIImage::EScaleStyle scale_style)
{
    LL_PROFILE_ZONE_SCOPED_CATEGORY_TEXTURE;
	if (boost_priority == LLGLTexture::BOOST_NONE)
	{
		boost_priority = LLGLTexture::BOOST_UI;
	}
	LLViewerFetchedTexture* imagep = LLViewerTextureManager::getFetchedTexture(id, FTT_DEFAULT, MIPMAP_NO, boost_priority);
	return loadUIImage(imagep, id.asString(), use_mips, scale_rect, clip_rect, scale_style);
}

LLUIImagePtr LLUIImageList::loadUIImage(LLViewerFetchedTexture* imagep, const std::string& name, BOOL use_mips, const LLRect& scale_rect, const LLRect& clip_rect,
										LLUIImage::EScaleStyle scale_style)
{
    LL_PROFILE_ZONE_SCOPED_CATEGORY_TEXTURE;
	if (!imagep) return NULL;

	imagep->setAddressMode(LLTexUnit::TAM_CLAMP);

	//don't compress UI images
	imagep->getGLTexture()->setAllowCompression(false);

	LLUIImagePtr new_imagep = new LLUIImage(name, imagep);
	new_imagep->setScaleStyle(scale_style);

	if (imagep->getBoostLevel() != LLGLTexture::BOOST_ICON &&
		imagep->getBoostLevel() != LLGLTexture::BOOST_PREVIEW)
	{
		// Don't add downloadable content into this list
		// all UI images are non-deletable and list does not support deletion
		imagep->setNoDelete();
		mUIImages.insert(std::make_pair(name, new_imagep));
		mUITextureList.push_back(imagep);
	}

	//Note:
	//Some other textures such as ICON also through this flow to be fetched.
	//But only UI textures need to set this callback.
	if(imagep->getBoostLevel() == LLGLTexture::BOOST_UI)
	{
		LLUIImageLoadData* datap = new LLUIImageLoadData;
		datap->mImageName = name;
		datap->mImageScaleRegion = scale_rect;
		datap->mImageClipRegion = clip_rect;

		imagep->setLoadedCallback(onUIImageLoaded, 0, FALSE, FALSE, datap, NULL);
	}
	return new_imagep;
}

LLUIImagePtr LLUIImageList::preloadUIImage(const std::string& name, const std::string& filename, BOOL use_mips, const LLRect& scale_rect, const LLRect& clip_rect, LLUIImage::EScaleStyle scale_style)
{
    LL_PROFILE_ZONE_SCOPED_CATEGORY_TEXTURE;
	// look for existing image
	uuid_ui_image_map_t::iterator found_it = mUIImages.find(name);
	if (found_it != mUIImages.end())
	{
		// image already loaded!
		LL_ERRS() << "UI Image " << name << " already loaded." << LL_ENDL;
	}

	return loadUIImageByName(name, filename, use_mips, scale_rect, clip_rect, LLGLTexture::BOOST_UI, scale_style);
}

//static 
void LLUIImageList::onUIImageLoaded( BOOL success, LLViewerFetchedTexture *src_vi, LLImageRaw* src, LLImageRaw* src_aux, S32 discard_level, BOOL final, void* user_data )
{
    LL_PROFILE_ZONE_SCOPED_CATEGORY_TEXTURE;
	if(!success || !user_data) 
	{
		return;
	}

	LLUIImageLoadData* image_datap = (LLUIImageLoadData*)user_data;
	std::string ui_image_name = image_datap->mImageName;
	LLRect scale_rect = image_datap->mImageScaleRegion;
	LLRect clip_rect = image_datap->mImageClipRegion;
	if (final)
	{
		delete image_datap;
	}

	LLUIImageList* instance = getInstance();

	uuid_ui_image_map_t::iterator found_it = instance->mUIImages.find(ui_image_name);
	if (found_it != instance->mUIImages.end())
	{
		LLUIImagePtr imagep = found_it->second;

		// for images grabbed from local files, apply clipping rectangle to restore original dimensions
		// from power-of-2 gl image
		if (success && imagep.notNull() && src_vi && (src_vi->getUrl().compare(0, 7, "file://")==0))
		{
			F32 full_width = (F32)src_vi->getFullWidth();
			F32 full_height = (F32)src_vi->getFullHeight();
			F32 clip_x = (F32)src_vi->getOriginalWidth() / full_width;
			F32 clip_y = (F32)src_vi->getOriginalHeight() / full_height;
			if (clip_rect != LLRect::null)
			{
				imagep->setClipRegion(LLRectf(llclamp((F32)clip_rect.mLeft / full_width, 0.f, 1.f),
											llclamp((F32)clip_rect.mTop / full_height, 0.f, 1.f),
											llclamp((F32)clip_rect.mRight / full_width, 0.f, 1.f),
											llclamp((F32)clip_rect.mBottom / full_height, 0.f, 1.f)));
			}
			else
			{
				imagep->setClipRegion(LLRectf(0.f, clip_y, clip_x, 0.f));
			}
			if (scale_rect != LLRect::null)
			{
				imagep->setScaleRegion(
					LLRectf(llclamp((F32)scale_rect.mLeft / (F32)imagep->getWidth(), 0.f, 1.f),
						llclamp((F32)scale_rect.mTop / (F32)imagep->getHeight(), 0.f, 1.f),
						llclamp((F32)scale_rect.mRight / (F32)imagep->getWidth(), 0.f, 1.f),
						llclamp((F32)scale_rect.mBottom / (F32)imagep->getHeight(), 0.f, 1.f)));
			}

			imagep->onImageLoaded();
		}
	}
}

namespace LLInitParam
{
	template<>
	struct TypeValues<LLUIImage::EScaleStyle> : public TypeValuesHelper<LLUIImage::EScaleStyle>
	{
		static void declareValues()
		{
			declare("scale_inner",	LLUIImage::SCALE_INNER);
			declare("scale_outer",	LLUIImage::SCALE_OUTER);
		}
	};
}

struct UIImageDeclaration : public LLInitParam::Block<UIImageDeclaration>
{
	Mandatory<std::string>		name;
	Optional<std::string>		file_name;
	Optional<bool>				preload;
	Optional<LLRect>			scale;
	Optional<LLRect>			clip;
	Optional<bool>				use_mips;
	Optional<LLUIImage::EScaleStyle> scale_type;

	UIImageDeclaration()
	:	name("name"),
		file_name("file_name"),
		preload("preload", false),
		scale("scale"),
		clip("clip"),
		use_mips("use_mips", false),
		scale_type("scale_type", LLUIImage::SCALE_INNER)
	{}
};

struct UIImageDeclarations : public LLInitParam::Block<UIImageDeclarations>
{
	Mandatory<S32>	version;
	Multiple<UIImageDeclaration> textures;

	UIImageDeclarations()
	:	version("version"),
		textures("texture")
	{}
};

bool LLUIImageList::initFromFile()
{
    LL_PROFILE_ZONE_SCOPED_CATEGORY_TEXTURE;
	// Look for textures.xml in all the right places. Pass
	// constraint=LLDir::ALL_SKINS because we want to overlay textures.xml
	// from all the skins directories.
	std::vector<std::string> textures_paths =
		gDirUtilp->findSkinnedFilenames(LLDir::TEXTURES, "textures.xml", LLDir::ALL_SKINS);
	std::vector<std::string>::const_iterator pi(textures_paths.begin()), pend(textures_paths.end());
	if (pi == pend)
	{
		LL_WARNS() << "No textures.xml found in skins directories" << LL_ENDL;
		return false;
	}

	// The first (most generic) file gets special validations
	LLXMLNodePtr root;
	if (!LLXMLNode::parseFile(*pi, root, NULL))
	{
		LL_WARNS() << "Unable to parse UI image list file " << *pi << LL_ENDL;
		return false;
	}
	if (!root->hasAttribute("version"))
	{
		LL_WARNS() << "No valid version number in UI image list file " << *pi << LL_ENDL;
		return false;
	}

	UIImageDeclarations images;
	LLXUIParser parser;
	parser.readXUI(root, images, *pi);

	// add components defined in the rest of the skin paths
	while (++pi != pend)
	{
		LLXMLNodePtr update_root;
		if (LLXMLNode::parseFile(*pi, update_root, NULL))
		{
			parser.readXUI(update_root, images, *pi);
		}
	}

	if (!images.validateBlock()) return false;

	std::map<std::string, UIImageDeclaration> merged_declarations;
	for (LLInitParam::ParamIterator<UIImageDeclaration>::const_iterator image_it = images.textures.begin();
		image_it != images.textures.end();
		++image_it)
	{
		merged_declarations[image_it->name].overwriteFrom(*image_it);
	}

	enum e_decode_pass
	{
		PASS_DECODE_NOW,
		PASS_DECODE_LATER,
		NUM_PASSES
	};

	for (S32 cur_pass = PASS_DECODE_NOW; cur_pass < NUM_PASSES; cur_pass++)
	{
		for (std::map<std::string, UIImageDeclaration>::const_iterator image_it = merged_declarations.begin();
			image_it != merged_declarations.end();
			++image_it)
		{
			const UIImageDeclaration& image = image_it->second;
			std::string file_name = image.file_name.isProvided() ? image.file_name() : image.name();

			// load high priority textures on first pass (to kick off decode)
			enum e_decode_pass decode_pass = image.preload ? PASS_DECODE_NOW : PASS_DECODE_LATER;
			if (decode_pass != cur_pass)
			{
				continue;
			}
			preloadUIImage(image.name, file_name, image.use_mips, image.scale, image.clip, image.scale_type);
		}

		if (!gSavedSettings.getBOOL("NoPreload"))
		{
            if (cur_pass == PASS_DECODE_NOW)
            {
                // init fetching and decoding of preloaded images
                gTextureList.decodeAllImages(9.f);
            }
            else
            {
                // decodeAllImages needs two passes to refresh stats and priorities on second pass
                gTextureList.decodeAllImages(1.f);
            }
		}
	}
	return true;
}

<|MERGE_RESOLUTION|>--- conflicted
+++ resolved
@@ -264,10 +264,7 @@
 void LLViewerTextureList::shutdown()
 {
     LL_PROFILE_ZONE_SCOPED_CATEGORY_TEXTURE;
-<<<<<<< HEAD
 	LL_WARNS() << "Shutdown called" << LL_ENDL;
-=======
->>>>>>> ce4c694b
 	// clear out preloads
 	mImagePreloads.clear();
 
@@ -795,7 +792,6 @@
 		sample(FORMATTED_MEM, F64Bytes(LLImageFormatted::sGlobalFormattedMemory));
 	}
 
-<<<<<<< HEAD
 		//loading from fast cache 
 	// <FS:Ansariel> Don't let the fast cache choke image processing
 	//max_time -= updateImagesLoadingFastCache(max_time);
@@ -805,13 +801,6 @@
 
 	updateImagesDecodePriorities();
 	
-=======
-	//loading from fast cache 
-	max_time -= updateImagesLoadingFastCache(max_time);
-	
-	updateImagesDecodePriorities();
-	
->>>>>>> ce4c694b
     F32 total_max_time = max_time;
 
 	max_time -= updateImagesFetchTextures(max_time);
