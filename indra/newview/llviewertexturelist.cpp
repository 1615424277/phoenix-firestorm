--- conflicted
+++ resolved
@@ -814,20 +814,9 @@
 		sample(FORMATTED_MEM, F64Bytes(LLImageFormatted::sGlobalFormattedMemory));
 	}
 
-<<<<<<< HEAD
-		//loading from fast cache 
-	// <FS:Ansariel> Don't let the fast cache choke image processing
-	//max_time -= updateImagesLoadingFastCache(max_time);
-	F32 fastcache_time = updateImagesLoadingFastCache(max_time / 3);
-	max_time = llmax(max_time * 2/3, max_time - fastcache_time); // at least 66% for update fetch & create
-	// </FS:Ansariel>
-
-    F32 total_max_time = max_time;
-=======
     // make sure each call below gets at least its "fair share" of time
     F32 min_time = max_time * 0.33f;
     F32 remaining_time = max_time;
->>>>>>> 8b39e0e1
 
 	//loading from fast cache
 	remaining_time -= updateImagesLoadingFastCache(remaining_time);
