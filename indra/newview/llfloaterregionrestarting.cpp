/**
 * @file llfloaterregionrestarting.cpp
 * @brief Shows countdown timer during region restart
 *
 * $LicenseInfo:firstyear=2006&license=viewerlgpl$
 * Second Life Viewer Source Code
 * Copyright (C) 2010, Linden Research, Inc.
 *
 * This library is free software; you can redistribute it and/or
 * modify it under the terms of the GNU Lesser General Public
 * License as published by the Free Software Foundation;
 * version 2.1 of the License only.
 *
 * This library is distributed in the hope that it will be useful,
 * but WITHOUT ANY WARRANTY; without even the implied warranty of
 * MERCHANTABILITY or FITNESS FOR A PARTICULAR PURPOSE.  See the GNU
 * Lesser General Public License for more details.
 *
 * You should have received a copy of the GNU Lesser General Public
 * License along with this library; if not, write to the Free Software
 * Foundation, Inc., 51 Franklin Street, Fifth Floor, Boston, MA  02110-1301  USA
 *
 * Linden Research, Inc., 945 Battery Street, San Francisco, CA  94111  USA
 * $/LicenseInfo$
 */

#include "llviewerprecompiledheaders.h"

#include "llfloaterregionrestarting.h"

#include "llfloaterreg.h"
#include "lluictrl.h"
#include "llagent.h"
#include "llagentcamera.h"
#include "llviewercontrol.h" // <FS:PP> FIRE-12900, FIRE-12901: gSavedSettings, make screen shaking optional
#include "llviewerwindow.h"

// [SL:KB] - Patch: UI-RegionRestart | Checked: 2014-03-15 (Catznip-3.6)
#include "llcombobox.h"
#include "llinventoryfunctions.h"
#include "llinventorymodel.h"
#include "llinventorymodelbackgroundfetch.h"
#include "llviewercontrol.h"
#include "llviewerinventory.h"
// [/SL:KB]
#include "llwindow.h"

static S32 sSeconds;
static U32 sShakeState;

LLFloaterRegionRestarting::LLFloaterRegionRestarting(const LLSD& key) :
<<<<<<< HEAD
	LLFloater(key),
	LLEventTimer(1.f)
=======
    LLFloater(key),
    LLEventTimer(1)
>>>>>>> 38c2a5bd
{
    mName = (std::string)key["NAME"];
    sSeconds = (LLSD::Integer)key["SECONDS"];
}

LLFloaterRegionRestarting::~LLFloaterRegionRestarting()
{
    mRegionChangedConnection.disconnect();
}

BOOL LLFloaterRegionRestarting::postBuild()
{
    mRegionChangedConnection = gAgent.addRegionChangedCallback(boost::bind(&LLFloaterRegionRestarting::regionChange, this));

<<<<<<< HEAD
// [SL:KB] - Patch: UI-RegionRestart | Checked: 2014-03-15 (Catznip-3.6)
	const LLUUID idLandmarks = gInventory.findCategoryUUIDForType(LLFolderType::FT_LANDMARK);
	LLInventoryModelBackgroundFetch::instance().start(idLandmarks);

	getChild<LLComboBox>("landmark combo")->setPrearrangeCallback(boost::bind(&LLFloaterRegionRestarting::refreshLandmarkList, this));
	getChild<LLUICtrl>("teleport_btn")->setCommitCallback(boost::bind(&LLFloaterRegionRestarting::onTeleportClicked, this));
// [/SL:KB]

	LLStringUtil::format_map_t args;
	std::string text;
=======
    LLStringUtil::format_map_t args;
    std::string text;
>>>>>>> 38c2a5bd

    args["[NAME]"] = mName;
    text = getString("RegionName", args);
    LLTextBox* textbox = getChild<LLTextBox>("region_name");
    textbox->setValue(text);

    sShakeState = SHAKE_START;

    refresh();

    return TRUE;
}

void LLFloaterRegionRestarting::regionChange()
{
    close();
}

BOOL LLFloaterRegionRestarting::tick()
{
    refresh();

    return FALSE;
}

void LLFloaterRegionRestarting::refresh()
{
    LLStringUtil::format_map_t args;
    std::string text;

    args["[SECONDS]"] = llformat("%d", sSeconds);
    getChild<LLTextBox>("restart_seconds")->setValue(getString("RestartSeconds", args));

<<<<<<< HEAD
	sSeconds = sSeconds - 1;
	if(sSeconds < 0)
	{
		sSeconds = 0;
	}
=======
    sSeconds = sSeconds - 1;
    if(sSeconds < 0.0)
    {
        sSeconds = 0;
    }
>>>>>>> 38c2a5bd
}

// [SL:KB] - Patch: UI-RegionRestart | Checked: 2014-03-15 (Catznip-3.6)
void LLFloaterRegionRestarting::onOpen(const LLSD& key)
{
	LLFloater::onOpen(key);

	refreshLandmarkList();

	LLWindow* viewer_window = gViewerWindow->getWindow();
	if (viewer_window)
	{
		viewer_window->flashIcon(5.f);
	}
}

void LLFloaterRegionRestarting::onTeleportClicked()
{
	LLComboBox* pCombo = findChild<LLComboBox>("landmark combo");
	if (pCombo)
	{
		const LLUUID idAsset = pCombo->getSelectedValue().asUUID();
		if (idAsset.notNull())
			gAgent.teleportViaLandmark(idAsset);
	}
}

void LLFloaterRegionRestarting::refreshLandmarkList()
{
	LLComboBox* pCombo = findChild<LLComboBox>("landmark combo");
	if (!pCombo)
		return;

	// Delete all but the placehold entry
	S32 cntItem = pCombo->getItemCount();
	if (cntItem > 1)
	{
		pCombo->selectItemRange(1, -1);
		pCombo->operateOnSelection(LLCtrlListInterface::OP_DELETE);
	}
	
	// Add landmarks from inventory (match the logic from the world map floater)
	LLInventoryModel::cat_array_t cats;
	LLInventoryModel::item_array_t items;
	LLFindLandmarks is_landmark(true, false /*gSavedSettings.getBOOL("WorldMapFilterSelfLandmarks")*/);
	gInventory.collectDescendentsIf(gInventory.getRootFolderID(), cats, items, LLInventoryModel::EXCLUDE_TRASH, is_landmark);
	
	std::sort(items.begin(), items.end(), LLViewerInventoryItem::comparePointers());

	for (LLInventoryModel::item_array_t::const_iterator itItem = items.begin(); itItem != items.end(); ++itItem)
	{
		const LLViewerInventoryItem* pItem = *itItem;
		pCombo->addSimpleElement(pItem->getName(), ADD_BOTTOM, pItem->getAssetUUID());
	}

	pCombo->selectFirstItem();
}
// [/SL:KB]

void LLFloaterRegionRestarting::draw()
{
<<<<<<< HEAD
	LLFloater::draw();

	// <FS:PP> FIRE-12900, FIRE-12901: Make screen shaking optional
	static LLCachedControl<bool> fsNoScreenShakeOnRegionRestart(gSavedSettings, "FSNoScreenShakeOnRegionRestart");
	if (fsNoScreenShakeOnRegionRestart)
	{
		return;
	}
	// </FS:PP>

	double SHAKE_INTERVAL = 0.025;
	double SHAKE_TOTAL_DURATION = 1.8; // the length of the default alert tone for this
	const F32 SHAKE_INITIAL_MAGNITUDE = 1.5f;
	const F32 SHAKE_HORIZONTAL_BIAS = 0.25f;
	F32 time_shaking;
	
	if(SHAKE_START == sShakeState)
	{
			mShakeTimer.setTimerExpirySec(SHAKE_INTERVAL);
			sShakeState = SHAKE_LEFT;
			mShakeIterations = 0;
			mShakeMagnitude = SHAKE_INITIAL_MAGNITUDE;
	}

	if(SHAKE_DONE != sShakeState && mShakeTimer.hasExpired())
	{
		gAgentCamera.unlockView();

		switch(sShakeState)
		{
			case SHAKE_LEFT:
				gAgentCamera.setPanLeftKey(mShakeMagnitude * SHAKE_HORIZONTAL_BIAS);
				sShakeState = SHAKE_UP;
				break;

			case SHAKE_UP:
				gAgentCamera.setPanUpKey(mShakeMagnitude);
				sShakeState = SHAKE_RIGHT;
				break;

			case SHAKE_RIGHT:
				gAgentCamera.setPanRightKey(mShakeMagnitude * SHAKE_HORIZONTAL_BIAS);
				sShakeState = SHAKE_DOWN;
				break;

			case SHAKE_DOWN:
				gAgentCamera.setPanDownKey(mShakeMagnitude);
				mShakeIterations++;
				time_shaking = SHAKE_INTERVAL * (mShakeIterations * 4 /* left, up, right, down */);
				if(SHAKE_TOTAL_DURATION <= time_shaking)
				{
					sShakeState = SHAKE_DONE;
					mShakeMagnitude = 0.0f;
				}
				else
				{
					sShakeState = SHAKE_LEFT;
					F32 percent_done_shaking = (SHAKE_TOTAL_DURATION - time_shaking) / SHAKE_TOTAL_DURATION;
					mShakeMagnitude = SHAKE_INITIAL_MAGNITUDE * (percent_done_shaking * percent_done_shaking); // exponential decay
				}
				break;

			default:
				break;
		}
		mShakeTimer.setTimerExpirySec(SHAKE_INTERVAL);
	}
=======
    LLFloater::draw();

    const F32 SHAKE_INTERVAL = 0.025;
    const F32 SHAKE_TOTAL_DURATION = 1.8; // the length of the default alert tone for this
    const F32 SHAKE_INITIAL_MAGNITUDE = 1.5;
    const F32 SHAKE_HORIZONTAL_BIAS = 0.25;
    F32 time_shaking;

    if(SHAKE_START == sShakeState)
    {
            mShakeTimer.setTimerExpirySec(SHAKE_INTERVAL);
            sShakeState = SHAKE_LEFT;
            mShakeIterations = 0;
            mShakeMagnitude = SHAKE_INITIAL_MAGNITUDE;
    }

    if(SHAKE_DONE != sShakeState && mShakeTimer.hasExpired())
    {
        gAgentCamera.unlockView();

        switch(sShakeState)
        {
            case SHAKE_LEFT:
                gAgentCamera.setPanLeftKey(mShakeMagnitude * SHAKE_HORIZONTAL_BIAS);
                sShakeState = SHAKE_UP;
                break;

            case SHAKE_UP:
                gAgentCamera.setPanUpKey(mShakeMagnitude);
                sShakeState = SHAKE_RIGHT;
                break;

            case SHAKE_RIGHT:
                gAgentCamera.setPanRightKey(mShakeMagnitude * SHAKE_HORIZONTAL_BIAS);
                sShakeState = SHAKE_DOWN;
                break;

            case SHAKE_DOWN:
                gAgentCamera.setPanDownKey(mShakeMagnitude);
                mShakeIterations++;
                time_shaking = SHAKE_INTERVAL * (mShakeIterations * 4 /* left, up, right, down */);
                if(SHAKE_TOTAL_DURATION <= time_shaking)
                {
                    sShakeState = SHAKE_DONE;
                    mShakeMagnitude = 0.0;
                }
                else
                {
                    sShakeState = SHAKE_LEFT;
                    F32 percent_done_shaking = (SHAKE_TOTAL_DURATION - time_shaking) / SHAKE_TOTAL_DURATION;
                    mShakeMagnitude = SHAKE_INITIAL_MAGNITUDE * (percent_done_shaking * percent_done_shaking); // exponential decay
                }
                break;

            default:
                break;
        }
        mShakeTimer.setTimerExpirySec(SHAKE_INTERVAL);
    }
>>>>>>> 38c2a5bd
}

void LLFloaterRegionRestarting::close()
{
    LLFloaterRegionRestarting* floaterp = LLFloaterReg::findTypedInstance<LLFloaterRegionRestarting>("region_restarting");

    if (floaterp)
    {
        floaterp->closeFloater();
    }
}

void LLFloaterRegionRestarting::updateTime(S32 time)
{
    sSeconds = time;
    sShakeState = SHAKE_START;
}<|MERGE_RESOLUTION|>--- conflicted
+++ resolved
@@ -49,13 +49,8 @@
 static U32 sShakeState;
 
 LLFloaterRegionRestarting::LLFloaterRegionRestarting(const LLSD& key) :
-<<<<<<< HEAD
-	LLFloater(key),
-	LLEventTimer(1.f)
-=======
     LLFloater(key),
-    LLEventTimer(1)
->>>>>>> 38c2a5bd
+    LLEventTimer(1.f)
 {
     mName = (std::string)key["NAME"];
     sSeconds = (LLSD::Integer)key["SECONDS"];
@@ -70,21 +65,16 @@
 {
     mRegionChangedConnection = gAgent.addRegionChangedCallback(boost::bind(&LLFloaterRegionRestarting::regionChange, this));
 
-<<<<<<< HEAD
 // [SL:KB] - Patch: UI-RegionRestart | Checked: 2014-03-15 (Catznip-3.6)
-	const LLUUID idLandmarks = gInventory.findCategoryUUIDForType(LLFolderType::FT_LANDMARK);
-	LLInventoryModelBackgroundFetch::instance().start(idLandmarks);
-
-	getChild<LLComboBox>("landmark combo")->setPrearrangeCallback(boost::bind(&LLFloaterRegionRestarting::refreshLandmarkList, this));
-	getChild<LLUICtrl>("teleport_btn")->setCommitCallback(boost::bind(&LLFloaterRegionRestarting::onTeleportClicked, this));
+    const LLUUID idLandmarks = gInventory.findCategoryUUIDForType(LLFolderType::FT_LANDMARK);
+    LLInventoryModelBackgroundFetch::instance().start(idLandmarks);
+
+    getChild<LLComboBox>("landmark combo")->setPrearrangeCallback(boost::bind(&LLFloaterRegionRestarting::refreshLandmarkList, this));
+    getChild<LLUICtrl>("teleport_btn")->setCommitCallback(boost::bind(&LLFloaterRegionRestarting::onTeleportClicked, this));
 // [/SL:KB]
 
-	LLStringUtil::format_map_t args;
-	std::string text;
-=======
     LLStringUtil::format_map_t args;
     std::string text;
->>>>>>> 38c2a5bd
 
     args["[NAME]"] = mName;
     text = getString("RegionName", args);
@@ -118,155 +108,86 @@
     args["[SECONDS]"] = llformat("%d", sSeconds);
     getChild<LLTextBox>("restart_seconds")->setValue(getString("RestartSeconds", args));
 
-<<<<<<< HEAD
-	sSeconds = sSeconds - 1;
-	if(sSeconds < 0)
-	{
-		sSeconds = 0;
-	}
-=======
     sSeconds = sSeconds - 1;
-    if(sSeconds < 0.0)
+    if(sSeconds < 0)
     {
         sSeconds = 0;
     }
->>>>>>> 38c2a5bd
 }
 
 // [SL:KB] - Patch: UI-RegionRestart | Checked: 2014-03-15 (Catznip-3.6)
 void LLFloaterRegionRestarting::onOpen(const LLSD& key)
 {
-	LLFloater::onOpen(key);
-
-	refreshLandmarkList();
-
-	LLWindow* viewer_window = gViewerWindow->getWindow();
-	if (viewer_window)
-	{
-		viewer_window->flashIcon(5.f);
-	}
+    LLFloater::onOpen(key);
+
+    refreshLandmarkList();
+
+    LLWindow* viewer_window = gViewerWindow->getWindow();
+    if (viewer_window)
+    {
+        viewer_window->flashIcon(5.f);
+    }
 }
 
 void LLFloaterRegionRestarting::onTeleportClicked()
 {
-	LLComboBox* pCombo = findChild<LLComboBox>("landmark combo");
-	if (pCombo)
-	{
-		const LLUUID idAsset = pCombo->getSelectedValue().asUUID();
-		if (idAsset.notNull())
-			gAgent.teleportViaLandmark(idAsset);
-	}
+    LLComboBox* pCombo = findChild<LLComboBox>("landmark combo");
+    if (pCombo)
+    {
+        const LLUUID idAsset = pCombo->getSelectedValue().asUUID();
+        if (idAsset.notNull())
+            gAgent.teleportViaLandmark(idAsset);
+    }
 }
 
 void LLFloaterRegionRestarting::refreshLandmarkList()
 {
-	LLComboBox* pCombo = findChild<LLComboBox>("landmark combo");
-	if (!pCombo)
-		return;
-
-	// Delete all but the placehold entry
-	S32 cntItem = pCombo->getItemCount();
-	if (cntItem > 1)
-	{
-		pCombo->selectItemRange(1, -1);
-		pCombo->operateOnSelection(LLCtrlListInterface::OP_DELETE);
-	}
-	
-	// Add landmarks from inventory (match the logic from the world map floater)
-	LLInventoryModel::cat_array_t cats;
-	LLInventoryModel::item_array_t items;
-	LLFindLandmarks is_landmark(true, false /*gSavedSettings.getBOOL("WorldMapFilterSelfLandmarks")*/);
-	gInventory.collectDescendentsIf(gInventory.getRootFolderID(), cats, items, LLInventoryModel::EXCLUDE_TRASH, is_landmark);
-	
-	std::sort(items.begin(), items.end(), LLViewerInventoryItem::comparePointers());
-
-	for (LLInventoryModel::item_array_t::const_iterator itItem = items.begin(); itItem != items.end(); ++itItem)
-	{
-		const LLViewerInventoryItem* pItem = *itItem;
-		pCombo->addSimpleElement(pItem->getName(), ADD_BOTTOM, pItem->getAssetUUID());
-	}
-
-	pCombo->selectFirstItem();
+    LLComboBox* pCombo = findChild<LLComboBox>("landmark combo");
+    if (!pCombo)
+        return;
+
+    // Delete all but the placehold entry
+    S32 cntItem = pCombo->getItemCount();
+    if (cntItem > 1)
+    {
+        pCombo->selectItemRange(1, -1);
+        pCombo->operateOnSelection(LLCtrlListInterface::OP_DELETE);
+    }
+
+    // Add landmarks from inventory (match the logic from the world map floater)
+    LLInventoryModel::cat_array_t cats;
+    LLInventoryModel::item_array_t items;
+    LLFindLandmarks is_landmark(true, false /*gSavedSettings.getBOOL("WorldMapFilterSelfLandmarks")*/);
+    gInventory.collectDescendentsIf(gInventory.getRootFolderID(), cats, items, LLInventoryModel::EXCLUDE_TRASH, is_landmark);
+
+    std::sort(items.begin(), items.end(), LLViewerInventoryItem::comparePointers());
+
+    for (LLInventoryModel::item_array_t::const_iterator itItem = items.begin(); itItem != items.end(); ++itItem)
+    {
+        const LLViewerInventoryItem* pItem = *itItem;
+        pCombo->addSimpleElement(pItem->getName(), ADD_BOTTOM, pItem->getAssetUUID());
+    }
+
+    pCombo->selectFirstItem();
 }
 // [/SL:KB]
 
 void LLFloaterRegionRestarting::draw()
 {
-<<<<<<< HEAD
-	LLFloater::draw();
-
-	// <FS:PP> FIRE-12900, FIRE-12901: Make screen shaking optional
-	static LLCachedControl<bool> fsNoScreenShakeOnRegionRestart(gSavedSettings, "FSNoScreenShakeOnRegionRestart");
-	if (fsNoScreenShakeOnRegionRestart)
-	{
-		return;
-	}
-	// </FS:PP>
-
-	double SHAKE_INTERVAL = 0.025;
-	double SHAKE_TOTAL_DURATION = 1.8; // the length of the default alert tone for this
-	const F32 SHAKE_INITIAL_MAGNITUDE = 1.5f;
-	const F32 SHAKE_HORIZONTAL_BIAS = 0.25f;
-	F32 time_shaking;
-	
-	if(SHAKE_START == sShakeState)
-	{
-			mShakeTimer.setTimerExpirySec(SHAKE_INTERVAL);
-			sShakeState = SHAKE_LEFT;
-			mShakeIterations = 0;
-			mShakeMagnitude = SHAKE_INITIAL_MAGNITUDE;
-	}
-
-	if(SHAKE_DONE != sShakeState && mShakeTimer.hasExpired())
-	{
-		gAgentCamera.unlockView();
-
-		switch(sShakeState)
-		{
-			case SHAKE_LEFT:
-				gAgentCamera.setPanLeftKey(mShakeMagnitude * SHAKE_HORIZONTAL_BIAS);
-				sShakeState = SHAKE_UP;
-				break;
-
-			case SHAKE_UP:
-				gAgentCamera.setPanUpKey(mShakeMagnitude);
-				sShakeState = SHAKE_RIGHT;
-				break;
-
-			case SHAKE_RIGHT:
-				gAgentCamera.setPanRightKey(mShakeMagnitude * SHAKE_HORIZONTAL_BIAS);
-				sShakeState = SHAKE_DOWN;
-				break;
-
-			case SHAKE_DOWN:
-				gAgentCamera.setPanDownKey(mShakeMagnitude);
-				mShakeIterations++;
-				time_shaking = SHAKE_INTERVAL * (mShakeIterations * 4 /* left, up, right, down */);
-				if(SHAKE_TOTAL_DURATION <= time_shaking)
-				{
-					sShakeState = SHAKE_DONE;
-					mShakeMagnitude = 0.0f;
-				}
-				else
-				{
-					sShakeState = SHAKE_LEFT;
-					F32 percent_done_shaking = (SHAKE_TOTAL_DURATION - time_shaking) / SHAKE_TOTAL_DURATION;
-					mShakeMagnitude = SHAKE_INITIAL_MAGNITUDE * (percent_done_shaking * percent_done_shaking); // exponential decay
-				}
-				break;
-
-			default:
-				break;
-		}
-		mShakeTimer.setTimerExpirySec(SHAKE_INTERVAL);
-	}
-=======
     LLFloater::draw();
 
-    const F32 SHAKE_INTERVAL = 0.025;
-    const F32 SHAKE_TOTAL_DURATION = 1.8; // the length of the default alert tone for this
-    const F32 SHAKE_INITIAL_MAGNITUDE = 1.5;
-    const F32 SHAKE_HORIZONTAL_BIAS = 0.25;
+    // <FS:PP> FIRE-12900, FIRE-12901: Make screen shaking optional
+    static LLCachedControl<bool> fsNoScreenShakeOnRegionRestart(gSavedSettings, "FSNoScreenShakeOnRegionRestart");
+    if (fsNoScreenShakeOnRegionRestart)
+    {
+        return;
+    }
+    // </FS:PP>
+
+    double SHAKE_INTERVAL = 0.025;
+    double SHAKE_TOTAL_DURATION = 1.8; // the length of the default alert tone for this
+    const F32 SHAKE_INITIAL_MAGNITUDE = 1.5f;
+    const F32 SHAKE_HORIZONTAL_BIAS = 0.25f;
     F32 time_shaking;
 
     if(SHAKE_START == sShakeState)
@@ -305,7 +226,7 @@
                 if(SHAKE_TOTAL_DURATION <= time_shaking)
                 {
                     sShakeState = SHAKE_DONE;
-                    mShakeMagnitude = 0.0;
+                    mShakeMagnitude = 0.0f;
                 }
                 else
                 {
@@ -320,7 +241,6 @@
         }
         mShakeTimer.setTimerExpirySec(SHAKE_INTERVAL);
     }
->>>>>>> 38c2a5bd
 }
 
 void LLFloaterRegionRestarting::close()
