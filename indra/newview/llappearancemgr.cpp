--- conflicted
+++ resolved
@@ -1383,7 +1383,7 @@
     // encountered, so we actually keep the *last* of each duplicate
     // item.  This is needed to give the right priority when adding
     // duplicate items to an existing outfit.
-    for (auto i=items.size()-1; i>=0; i--)
+    for (S32 i = static_cast<S32>(items.size()) - 1; i >= 0; i--)
     {
         LLViewerInventoryItem *item = items.at(i);
         LLUUID item_id = item->getLinkedUUID();
@@ -2210,16 +2210,11 @@
             auto size = items_by_type[i].size();
             if (size <= 0)
                 continue;
-<<<<<<< HEAD
-//            S32 start_index = llmax(0,size-max_per_type);
+//            for (size_t j = start_index; j<size; j++);
 // [SL:KB] - Patch: Appearance-Misc | Checked: 2010-05-11 (Catznip-2.0)
-            S32 start_index = llmax(0, size - ((LLWearableType::getInstance()->getAllowMultiwear((LLWearableType::EType)i)) ? max_per_type : 1));
+            auto start_index = llmax(0, size - ((LLWearableType::getInstance()->getAllowMultiwear((LLWearableType::EType)i)) ? max_per_type : 1));
 // [/SL:KB[
-            for (S32 j = start_index; j<size; j++)
-=======
-            auto start_index = llmax(0,size-max_per_type);
             for (size_t j = start_index; j<size; j++)
->>>>>>> 22d3ea34
             {
                 items.push_back(items_by_type[i][j]);
             }
@@ -2542,7 +2537,7 @@
             if (pWearable)
                 RlvBehaviourNotifyHandler::onTakeOff(pWearable->getType(), true);
         }
-        for (S32 idxItem = 0, cntItem = itemsNew.size(); idxItem < cntItem; idxItem++)
+        for (size_t idxItem = 0, cntItem = itemsNew.size(); idxItem < cntItem; idxItem++)
         {
             RlvBehaviourNotifyHandler::onWear(itemsNew.at(idxItem)->getWearableType(), true);
         }
