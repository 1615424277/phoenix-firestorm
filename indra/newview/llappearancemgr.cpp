--- conflicted
+++ resolved
@@ -124,31 +124,6 @@
 class LLOutfitUnLockTimer: public LLEventTimer
 {
 public:
-<<<<<<< HEAD
-	LLOutfitUnLockTimer(F32 period) : LLEventTimer(period)
-	{
-		// restart timer on BOF changed event
-		LLOutfitObserver::instance().addBOFChangedCallback(boost::bind(
-				&LLOutfitUnLockTimer::reset, this));
-		stop();
-	}
-
-	/*virtual*/
-	bool tick()
-	{
-		if(mEventTimer.hasExpired())
-		{
-			LLAppearanceMgr::instance().setOutfitLocked(false);
-		}
-		return false;
-	}
-	void stop() { mEventTimer.stop(); }
-	void start() { mEventTimer.start(); }
-	void reset() { mEventTimer.reset(); }
-	bool getStarted() { return mEventTimer.getStarted(); }
-
-	LLTimer&  getEventTimer() { return mEventTimer;}
-=======
     LLOutfitUnLockTimer(F32 period) : LLEventTimer(period)
     {
         // restart timer on BOF changed event
@@ -172,7 +147,6 @@
     bool getStarted() { return mEventTimer.getStarted(); }
 
     LLTimer&  getEventTimer() { return mEventTimer;}
->>>>>>> 1a8a5404
 };
 
 // support for secondlife:///app/appearance SLapps
@@ -241,196 +215,6 @@
 class LLCallAfterInventoryBatchMgr: public LLEventTimer
 {
 public:
-<<<<<<< HEAD
-	LLCallAfterInventoryBatchMgr(const LLUUID& dst_cat_id,
-								 const std::string& phase_name,
-								 nullary_func_t on_completion_func,
-								 nullary_func_t on_failure_func = no_op,
-								 F32 retry_after = DEFAULT_RETRY_AFTER_INTERVAL,
-								 S32 max_retries = DEFAULT_MAX_RETRIES
-		):
-		mDstCatID(dst_cat_id),
-		mTrackingPhase(phase_name),
-		mOnCompletionFunc(on_completion_func),
-		mOnFailureFunc(on_failure_func),
-		mRetryAfter(retry_after),
-		mMaxRetries(max_retries),
-		mPendingRequests(0),
-		mFailCount(0),
-		mCompletionOrFailureCalled(false),
-		mRetryCount(0),
-		LLEventTimer(5.0)
-	{
-		if (!mTrackingPhase.empty())
-		{
-			selfStartPhase(mTrackingPhase);
-		}
-	}
-
-	void addItems(LLInventoryModel::item_array_t& src_items)
-	{
-		for (LLInventoryModel::item_array_t::const_iterator it = src_items.begin();
-			 it != src_items.end();
-			 ++it)
-		{
-			LLViewerInventoryItem* item = *it;
-			llassert(item);
-			addItem(item->getUUID());
-		}
-	}
-
-	// Request or re-request operation for specified item.
-	void addItem(const LLUUID& item_id)
-	{
-		LL_DEBUGS("Avatar") << "item_id " << item_id << LL_ENDL;
-		if (!requestOperation(item_id))
-		{
-			LL_DEBUGS("Avatar") << "item_id " << item_id << " requestOperation false, skipping" << LL_ENDL;
-			return;
-		}
-
-		mPendingRequests++;
-		// On a re-request, this will reset the timer.
-		mWaitTimes[item_id] = LLTimer();
-		if (mRetryCounts.find(item_id) == mRetryCounts.end())
-		{
-			mRetryCounts[item_id] = 0;
-		}
-		else
-		{
-			mRetryCounts[item_id]++;
-		}
-	}
-
-	virtual bool requestOperation(const LLUUID& item_id) = 0;
-
-	void onOp(const LLUUID& src_id, const LLUUID& dst_id, LLTimer timestamp)
-	{
-		if (ll_frand() < gSavedSettings.getF32("InventoryDebugSimulateLateOpRate"))
-		{
-			LL_WARNS() << "Simulating late operation by punting handling to later" << LL_ENDL;
-			doAfterInterval(boost::bind(&LLCallAfterInventoryBatchMgr::onOp,this,src_id,dst_id,timestamp),
-							mRetryAfter);
-			return;
-		}
-		mPendingRequests--;
-		F32 elapsed = timestamp.getElapsedTimeF32();
-		LL_DEBUGS("Avatar") << "op done, src_id " << src_id << " dst_id " << dst_id << " after " << elapsed << " seconds" << LL_ENDL;
-		if (mWaitTimes.find(src_id) == mWaitTimes.end())
-		{
-			// No longer waiting for this item - either serviced
-			// already or gave up after too many retries.
-			LL_WARNS() << "duplicate or late operation, src_id " << src_id << "dst_id " << dst_id
-					<< " elapsed " << elapsed << " after end " << (S32) mCompletionOrFailureCalled << LL_ENDL;
-		}
-		mTimeStats.push(elapsed);
-		mWaitTimes.erase(src_id);
-		if (mWaitTimes.empty() && !mCompletionOrFailureCalled)
-		{
-			onCompletionOrFailure();
-		}
-	}
-
-	void onCompletionOrFailure()
-	{
-		assert (!mCompletionOrFailureCalled);
-		mCompletionOrFailureCalled = true;
-		
-		// Will never call onCompletion() if any item has been flagged as
-		// a failure - otherwise could wind up with corrupted
-		// outfit, involuntary nudity, etc.
-		reportStats();
-		if (!mTrackingPhase.empty())
-		{
-			selfStopPhase(mTrackingPhase);
-		}
-		if (!mFailCount)
-		{
-			onCompletion();
-		}
-		else
-		{
-			onFailure();
-		}
-	}
-
-	void onFailure()
-	{
-		LL_INFOS() << "failed" << LL_ENDL;
-		mOnFailureFunc();
-	}
-
-	void onCompletion()
-	{
-		LL_INFOS() << "done" << LL_ENDL;
-		mOnCompletionFunc();
-	}
-	
-	// virtual
-	// Will be deleted after returning true - only safe to do this if all callbacks have fired.
-	bool tick()
-	{
-		// mPendingRequests will be zero if all requests have been
-		// responded to.  mWaitTimes.empty() will be true if we have
-		// received at least one reply for each UUID.  If requests
-		// have been dropped and retried, these will not necessarily
-		// be the same.  Only safe to return true if all requests have
-		// been serviced, since it will result in this object being
-		// deleted.
-		bool all_done = (mPendingRequests==0);
-
-		if (!mWaitTimes.empty())
-		{
-			LL_WARNS() << "still waiting on " << mWaitTimes.size() << " items" << LL_ENDL;
-			for (std::map<LLUUID,LLTimer>::iterator it = mWaitTimes.begin();
-				 it != mWaitTimes.end();)
-			{
-				// Use a copy of iterator because it may be erased/invalidated.
-				std::map<LLUUID,LLTimer>::iterator curr_it = it;
-				++it;
-				
-				F32 time_waited = curr_it->second.getElapsedTimeF32();
-				S32 retries = mRetryCounts[curr_it->first];
-				if (time_waited > mRetryAfter)
-				{
-					if (retries < mMaxRetries)
-					{
-						LL_DEBUGS("Avatar") << "Waited " << time_waited <<
-							" for " << curr_it->first << ", retrying" << LL_ENDL;
-						mRetryCount++;
-						addItem(curr_it->first);
-					}
-					else
-					{
-						LL_WARNS() << "Giving up on " << curr_it->first << " after too many retries" << LL_ENDL;
-						mWaitTimes.erase(curr_it);
-						mFailCount++;
-					}
-				}
-				if (mWaitTimes.empty())
-				{
-					onCompletionOrFailure();
-				}
-
-			}
-		}
-		return all_done;
-	}
-
-	void reportStats()
-	{
-		LL_DEBUGS("Avatar") << "Phase: " << mTrackingPhase << LL_ENDL;
-		LL_DEBUGS("Avatar") << "mFailCount: " << mFailCount << LL_ENDL;
-		LL_DEBUGS("Avatar") << "mRetryCount: " << mRetryCount << LL_ENDL;
-		LL_DEBUGS("Avatar") << "Times: n " << mTimeStats.getCount() << " min " << mTimeStats.getMinValue() << " max " << mTimeStats.getMaxValue() << LL_ENDL;
-		LL_DEBUGS("Avatar") << "Mean " << mTimeStats.getMean() << " stddev " << mTimeStats.getStdDev() << LL_ENDL;
-	}
-	
-	virtual ~LLCallAfterInventoryBatchMgr()
-	{
-		LL_DEBUGS("Avatar") << "deleting" << LL_ENDL;
-	}
-=======
     LLCallAfterInventoryBatchMgr(const LLUUID& dst_cat_id,
                                  const std::string& phase_name,
                                  nullary_func_t on_completion_func,
@@ -619,7 +403,6 @@
     {
         LL_DEBUGS("Avatar") << "deleting" << LL_ENDL;
     }
->>>>>>> 1a8a5404
 
 protected:
     std::string mTrackingPhase;
@@ -1495,95 +1278,6 @@
 
 void LLWearableHoldingPattern::onWearableAssetFetch(LLViewerWearable *wearable)
 {
-<<<<<<< HEAD
-	if (!isMostRecent())
-	{
-		LL_WARNS() << self_av_string() << "skipping because LLWearableHolding pattern is invalid (superceded by later outfit request)" << LL_ENDL;
-	}
-	
-	mResolved += 1;  // just counting callbacks, not successes.
-	LL_DEBUGS("Avatar") << self_av_string() << "HP " << index() << " resolved " << mResolved << "/" << getFoundList().size() << LL_ENDL;
-	if (!wearable)
-	{
-		LL_WARNS() << self_av_string() << "no wearable found" << LL_ENDL;
-	}
-
-	if (mFired)
-	{
-		LL_WARNS() << self_av_string() << "called after holder fired" << LL_ENDL;
-		if (wearable)
-		{
-			mLateArrivals.insert(wearable);
-			if (mIsAllComplete)
-			{
-				handleLateArrivals();
-			}
-		}
-		return;
-	}
-
-	if (!wearable)
-	{
-		return;
-	}
-
-	U32 use_count = 0;
-	for (LLWearableHoldingPattern::found_list_t::iterator iter = getFoundList().begin();
-		iter != getFoundList().end(); ++iter)
-	{
-		LLFoundData& data = *iter;
-		if (wearable->getAssetID() == data.mAssetID)
-		{
-			// Failing this means inventory or asset server are corrupted in a way we don't handle.
-			if ((data.mWearableType >= LLWearableType::WT_COUNT) || (wearable->getType() != data.mWearableType))
-			{
-				LL_WARNS() << self_av_string() << "recovered wearable but type invalid. inventory wearable type: " << data.mWearableType << " asset wearable type: " << wearable->getType() << LL_ENDL;
-				break;
-			}
-
-			if (use_count == 0)
-			{
-				data.mWearable = wearable;
-				use_count++;
-			}
-			else
-			{
-				LLViewerInventoryItem* wearable_item = gInventory.getItem(data.mItemID);
-				if (wearable_item && wearable_item->isFinished() && wearable_item->getPermissions().allowModifyBy(gAgentID))
-				{
-					// We can't edit and do some other interactions with same asset twice, copy it
-					// Note: can't update incomplete items. Usually attached from previous viewer build, but
-					// consider adding fetch and completion callback
-					LLViewerWearable* new_wearable = LLWearableList::instance().createCopy(wearable, wearable->getName());
-					data.mWearable = new_wearable;
-					data.mAssetID = new_wearable->getAssetID();
-
-					// Update existing inventory item
-					wearable_item->setAssetUUID(new_wearable->getAssetID());
-					wearable_item->setTransactionID(new_wearable->getTransactionID());
-					gInventory.updateItem(wearable_item, LLInventoryObserver::INTERNAL);
-					wearable_item->updateServer(false);
-
-					use_count++;
-				}
-				else
-				{
-					// Note: technically a bug, LLViewerWearable can identify only one item id at a time,
-					// yet we are tying it to multiple items here.
-					// LLViewerWearable need to support more then one item.
-					LL_WARNS() << "Same LLViewerWearable is used by multiple items! " << wearable->getAssetID() << LL_ENDL;
-					data.mWearable = wearable;
-				}
-			}
-		}
-	}
-
-	if (use_count > 1)
-	{
-		LL_WARNS() << "Copying wearable, multiple asset id uses! " << wearable->getAssetID() << LL_ENDL;
-		gInventory.notifyObservers();
-	}
-=======
     if (!isMostRecent())
     {
         LL_WARNS() << self_av_string() << "skipping because LLWearableHolding pattern is invalid (superceded by later outfit request)" << LL_ENDL;
@@ -1671,7 +1365,6 @@
         LL_WARNS() << "Copying wearable, multiple asset id uses! " << wearable->getAssetID() << LL_ENDL;
         gInventory.notifyObservers();
     }
->>>>>>> 1a8a5404
 }
 
 static void onWearableAssetFetch(LLViewerWearable* wearable, void* data)
@@ -2059,52 +1752,6 @@
 
 void LLAppearanceMgr::takeOffOutfit(const LLUUID& cat_id)
 {
-<<<<<<< HEAD
-	LLInventoryModel::cat_array_t cats;
-	LLInventoryModel::item_array_t items;
-	LLFindWearablesEx collector(/*is_worn=*/ true, /*include_body_parts=*/ false);
-
-	gInventory.collectDescendentsIf(cat_id, cats, items, false, collector);
-
-// <FS:TT> Client LSL Bridge
-	if (FSLSLBridge::instance().canUseBridge())
-	{
-		LL_INFOS("FSLSLBridge") << "reinserting bridge at outfit remove" << LL_ENDL;
-		for (LLInventoryModel::item_array_t::iterator i = items.begin(); i != items.end(); ++i)
-		{
-			const LLViewerInventoryItem* item = *i;
-				
-			if (item->getName() == FSLSLBridge::instance().currentFullName())
-			{
-				items.erase(i);
-				break;
-			}
-		}
-	}
-// </FS:TT>
-
-	LLInventoryModel::item_array_t::const_iterator it = items.begin();
-	const LLInventoryModel::item_array_t::const_iterator it_end = items.end();
-	uuid_vec_t uuids_to_remove;
-	for( ; it_end != it; ++it)
-	{
-		LLViewerInventoryItem* item = *it;
-		uuids_to_remove.push_back(item->getUUID());
-	}
-	removeItemsFromAvatar(uuids_to_remove);
-
-	// deactivate all gestures in the outfit folder
-	LLInventoryModel::item_array_t gest_items;
-	getDescendentsOfAssetType(cat_id, gest_items, LLAssetType::AT_GESTURE);
-	for(S32 i = 0; i  < gest_items.size(); ++i)
-	{
-		LLViewerInventoryItem *gest_item = gest_items[i];
-		if ( LLGestureMgr::instance().isGestureActive( gest_item->getLinkedUUID()) )
-		{
-			LLGestureMgr::instance().deactivateGesture( gest_item->getLinkedUUID() );
-		}
-	}
-=======
     LLInventoryModel::cat_array_t cats;
     LLInventoryModel::item_array_t items;
     LLFindWearablesEx collector(/*is_worn=*/ true, /*include_body_parts=*/ false);
@@ -2149,7 +1796,6 @@
             LLGestureMgr::instance().deactivateGesture( gest_item->getLinkedUUID() );
         }
     }
->>>>>>> 1a8a5404
 }
 
 // Create a copy of src_id + contents as a subfolder of dst_id.
@@ -2183,147 +1829,6 @@
 }
 
 void LLAppearanceMgr::slamCategoryLinks(const LLUUID& src_id, const LLUUID& dst_id,
-<<<<<<< HEAD
-										bool include_folder_links, LLPointer<LLInventoryCallback> cb)
-{
-	LLInventoryModel::cat_array_t* cats;
-	LLInventoryModel::item_array_t* items;
-	LLSD contents = LLSD::emptyArray();
-	gInventory.getDirectDescendentsOf(src_id, cats, items);
-	if (!cats || !items)
-	{
-		// NULL means the call failed -- cats/items map doesn't exist (note: this does NOT mean
-		// that the cat just doesn't have any items or subfolders).
-		LLViewerInventoryCategory* category = gInventory.getCategory(src_id);
-		if (category)
-		{
-			LL_WARNS() << "Category '" << category->getName() << "' descendents corrupted, linking content failed." << LL_ENDL;
-		}
-		else
-		{
-			LL_WARNS() << "Category could not be retrieved, linking content failed." << LL_ENDL;
-		}
-		llassert(cats != NULL && items != NULL);
-
-		return;
-	}
-
-	LL_INFOS() << "copying " << items->size() << " items" << LL_ENDL;
-	for (LLInventoryModel::item_array_t::const_iterator iter = items->begin();
-		 iter != items->end();
-		 ++iter)
-	{
-		const LLViewerInventoryItem* item = (*iter);
-
-		// <FS:Ansariel> Don't add LSL bridge to outfit
-		if (item->getName() == FSLSLBridge::instance().currentFullName())
-		{
-			continue;
-		}
-		// </FS:Ansariel>
-
-		switch (item->getActualType())
-		{
-			case LLAssetType::AT_LINK:
-			{
-				LL_DEBUGS("Avatar") << "linking inventory item " << item->getName() << LL_ENDL;
-				//getActualDescription() is used for a new description 
-				//to propagate ordering information saved in descriptions of links
-				LLSD item_contents;
-				item_contents["name"] = item->getName();
-				item_contents["desc"] = item->getActualDescription();
-				item_contents["linked_id"] = item->getLinkedUUID();
-				item_contents["type"] = LLAssetType::AT_LINK; 
-				contents.append(item_contents);
-				break;
-			}
-			case LLAssetType::AT_LINK_FOLDER:
-			{
-				LLViewerInventoryCategory *catp = item->getLinkedCategory();
-				if (catp && include_folder_links)
-				{
-					LL_DEBUGS("Avatar") << "linking inventory folder " << item->getName() << LL_ENDL;
-					LLSD base_contents;
-					base_contents["name"] = catp->getName();
-					base_contents["desc"] = ""; // categories don't have descriptions.
-					base_contents["linked_id"] = catp->getLinkedUUID();
-					base_contents["type"] = LLAssetType::AT_LINK_FOLDER; 
-					contents.append(base_contents);
-				}
-				break;
-			}
-			default:
-			{
-				// Linux refuses to compile unless all possible enums are handled. Really, Linux?
-				break;
-			}
-		}
-	}
-	slam_inventory_folder(dst_id, contents, cb);
-}
-// Copy contents of src_id to dst_id.
-void LLAppearanceMgr::shallowCopyCategoryContents(const LLUUID& src_id, const LLUUID& dst_id,
-													  LLPointer<LLInventoryCallback> cb)
-{
-	LLInventoryModel::cat_array_t* cats;
-	LLInventoryModel::item_array_t* items;
-	gInventory.getDirectDescendentsOf(src_id, cats, items);
-	LL_INFOS() << "copying " << items->size() << " items" << LL_ENDL;
-	LLInventoryObject::const_object_list_t link_array;
-	for (LLInventoryModel::item_array_t::const_iterator iter = items->begin();
-		 iter != items->end();
-		 ++iter)
-	{
-		const LLViewerInventoryItem* item = (*iter);
-		// <FS:Ansariel> Skip LSL bridge
-		if (item->getName() == FSLSLBridge::instance().currentFullName())
-		{
-			continue;
-		}
-		// </FS:Ansariel>
-		switch (item->getActualType())
-		{
-			case LLAssetType::AT_LINK:
-			{
-				LL_DEBUGS("Avatar") << "linking inventory item " << item->getName() << LL_ENDL;
-				link_array.push_back(LLConstPointer<LLInventoryObject>(item));
-				break;
-			}
-			case LLAssetType::AT_LINK_FOLDER:
-			{
-				LLViewerInventoryCategory *catp = item->getLinkedCategory();
-				// Skip copying outfit links.
-				if (catp && catp->getPreferredType() != LLFolderType::FT_OUTFIT)
-				{
-					LL_DEBUGS("Avatar") << "linking inventory folder " << item->getName() << LL_ENDL;
-					link_array.push_back(LLConstPointer<LLInventoryObject>(item));
-				}
-				break;
-			}
-			case LLAssetType::AT_CLOTHING:
-			case LLAssetType::AT_OBJECT:
-			case LLAssetType::AT_BODYPART:
-			case LLAssetType::AT_GESTURE:
-			{
-				LL_DEBUGS("Avatar") << "copying inventory item " << item->getName() << LL_ENDL;
-				copy_inventory_item(gAgent.getID(),
-									item->getPermissions().getOwner(),
-									item->getUUID(),
-									dst_id,
-									item->getName(),
-									cb);
-				break;
-			}
-			default:
-				// Ignore non-outfit asset types
-				break;
-		}
-	}
-	if (!link_array.empty())
-	{
-		link_inventory_array(dst_id, link_array, cb);
-	}
-=======
                                         bool include_folder_links, LLPointer<LLInventoryCallback> cb)
 {
     LLInventoryModel::cat_array_t* cats;
@@ -2463,40 +1968,10 @@
     {
         link_inventory_array(dst_id, link_array, cb);
     }
->>>>>>> 1a8a5404
 }
 
 bool LLAppearanceMgr::getCanMakeFolderIntoOutfit(const LLUUID& folder_id)
 {
-<<<<<<< HEAD
-	// These are the wearable items that are required for considering this
-	// folder as containing a complete outfit.
-	U32 required_wearables = 0;
-	required_wearables |= 1LL << LLWearableType::WT_SHAPE;
-	required_wearables |= 1LL << LLWearableType::WT_SKIN;
-	required_wearables |= 1LL << LLWearableType::WT_HAIR;
-	required_wearables |= 1LL << LLWearableType::WT_EYES;
-
-	// These are the wearables that the folder actually contains.
-	U32 folder_wearables = 0;
-	LLInventoryModel::cat_array_t* cats;
-	LLInventoryModel::item_array_t* items;
-	gInventory.getDirectDescendentsOf(folder_id, cats, items);
-	for (LLInventoryModel::item_array_t::const_iterator iter = items->begin();
-		 iter != items->end();
-		 ++iter)
-	{
-		const LLViewerInventoryItem* item = (*iter);
-		if (item->isWearableType())
-		{
-			const LLWearableType::EType wearable_type = item->getWearableType();
-			folder_wearables |= 1LL << wearable_type;
-		}
-	}
-
-	// If the folder contains the required wearables, return true.
-	return ((required_wearables & folder_wearables) == required_wearables);
-=======
     // These are the wearable items that are required for considering this
     // folder as containing a complete outfit.
     U32 required_wearables = 0;
@@ -2524,7 +1999,6 @@
 
     // If the folder contains the required wearables, return true.
     return ((required_wearables & folder_wearables) == required_wearables);
->>>>>>> 1a8a5404
 }
 
 bool LLAppearanceMgr::getCanRemoveOutfit(const LLUUID& outfit_cat_id)
@@ -2557,28 +2031,6 @@
 // static
 bool LLAppearanceMgr::getCanRemoveFromCOF(const LLUUID& outfit_cat_id)
 {
-<<<<<<< HEAD
-	if (gAgentWearables.isCOFChangeInProgress())
-	{
-		return false;
-	}
-// [RLVa:KB] - Checked: RLVa-2.0.3
-	if ( (RlvActions::isRlvEnabled()) && (RlvFolderLocks::instance().isLockedFolder(outfit_cat_id, RLV_LOCK_REMOVE)) )
-	{
-		return false;
-	}
-// [/RLVa:KB]
-
-	LLInventoryModel::cat_array_t cats;
-	LLInventoryModel::item_array_t items;
-	LLFindWearablesEx is_worn(/*is_worn=*/ true, /*include_body_parts=*/ false);
-	gInventory.collectDescendentsIf(outfit_cat_id,
-		cats,
-		items,
-		LLInventoryModel::EXCLUDE_TRASH,
-		is_worn);
-	return items.size() > 0;
-=======
     if (gAgentWearables.isCOFChangeInProgress())
     {
         return false;
@@ -2599,7 +2051,6 @@
         LLInventoryModel::EXCLUDE_TRASH,
         is_worn);
     return items.size() > 0;
->>>>>>> 1a8a5404
 }
 
 // static
@@ -2617,23 +2068,6 @@
     }
 // [/RLVa:KB]
 
-<<<<<<< HEAD
-// [RLVa:KB] - Checked: RLVa-2.0.3
-	if ( (RlvActions::isRlvEnabled()) && (RlvFolderLocks::instance().isLockedFolder(outfit_cat_id, RLV_LOCK_ADD)) )
-	{
-		return false;
-	}
-// [/RLVa:KB]
-
-	LLInventoryModel::cat_array_t cats;
-	LLInventoryModel::item_array_t items;
-	LLFindWearablesEx not_worn(/*is_worn=*/ false, /*include_body_parts=*/ false);
-	gInventory.collectDescendentsIf(outfit_cat_id,
-		cats,
-		items,
-		LLInventoryModel::EXCLUDE_TRASH,
-		not_worn);
-=======
     LLInventoryModel::cat_array_t cats;
     LLInventoryModel::item_array_t items;
     LLFindWearablesEx not_worn(/*is_worn=*/ false, /*include_body_parts=*/ false);
@@ -2642,7 +2076,6 @@
         items,
         LLInventoryModel::EXCLUDE_TRASH,
         not_worn);
->>>>>>> 1a8a5404
 
     return items.size() > 0;
 }
@@ -2656,20 +2089,6 @@
     }
 
 // [RLVa:KB] - Checked: RLVa-2.0.3
-<<<<<<< HEAD
-	// Block "Replace Current Outfit" if the user can't wear the new folder
-	if ( (RlvActions::isRlvEnabled()) && (RlvFolderLocks::instance().isLockedFolder(outfit_cat_id, RLV_LOCK_ADD)) )
-	{
-		return false;
-	}
-// [/RLVa:KB]
-
-	// Check whether it's the base outfit.
-	if (outfit_cat_id.isNull())
-	{
-		return false;
-	}
-=======
     // Block "Replace Current Outfit" if the user can't wear the new folder
     if ( (RlvActions::isRlvEnabled()) && (RlvFolderLocks::instance().isLockedFolder(outfit_cat_id, RLV_LOCK_ADD)) )
     {
@@ -2682,7 +2101,6 @@
     {
         return false;
     }
->>>>>>> 1a8a5404
 
     // Check whether the outfit contains any wearables
     LLInventoryModel::cat_array_t cats;
@@ -2794,11 +2212,7 @@
                 continue;
 //            S32 start_index = llmax(0,size-max_per_type);
 // [SL:KB] - Patch: Appearance-Misc | Checked: 2010-05-11 (Catznip-2.0)
-<<<<<<< HEAD
-			S32 start_index = llmax(0, size - ((LLWearableType::getInstance()->getAllowMultiwear((LLWearableType::EType)i)) ? max_per_type : 1));
-=======
             S32 start_index = llmax(0, size - ((LLWearableType::getInstance()->getAllowMultiwear((LLWearableType::EType)i)) ? max_per_type : 1));
->>>>>>> 1a8a5404
 // [/SL:KB[
             for (S32 j = start_index; j<size; j++)
             {
@@ -2812,215 +2226,6 @@
 // [RLVa:KB] - Checked: 2010-03-05 (RLVa-1.2.0)
 void LLAppearanceMgr::updateCOF(const LLUUID& category, bool append)
 {
-<<<<<<< HEAD
-	LLViewerInventoryCategory *pcat = gInventory.getCategory(category);
-	if (!pcat)
-	{
-		LL_WARNS() << "no category found for id " << category << LL_ENDL;
-		return;
-	}
-	LL_INFOS("Avatar") << self_av_string() << "starting, cat '" << (pcat ? pcat->getName() : "[UNKNOWN]") << "'" << LL_ENDL;
-
-	LLInventoryModel::item_array_t body_items_new, wear_items_new, obj_items_new, gest_items_new;
-	getDescendentsOfAssetType(category, body_items_new, LLAssetType::AT_BODYPART);
-	getDescendentsOfAssetType(category, wear_items_new, LLAssetType::AT_CLOTHING);
-	getDescendentsOfAssetType(category, obj_items_new, LLAssetType::AT_OBJECT);
-	getDescendentsOfAssetType(category, gest_items_new, LLAssetType::AT_GESTURE);
-	updateCOF(body_items_new, wear_items_new, obj_items_new, gest_items_new, append, category);
-}
-
-void LLAppearanceMgr::updateCOF(LLInventoryModel::item_array_t& body_items_new, 
-								LLInventoryModel::item_array_t& wear_items_new, 
-								LLInventoryModel::item_array_t& obj_items_new,
-								LLInventoryModel::item_array_t& gest_items_new,
-								bool append /*=false*/, const LLUUID& idOutfit /*=LLUUID::null*/, LLPointer<LLInventoryCallback> link_waiter /*= NULL*/)
-// [/RLVa:KB]
-{
-//	LLViewerInventoryCategory *pcat = gInventory.getCategory(category);
-//	if (!pcat)
-//	{
-//		LL_WARNS() << "no category found for id " << category << LL_ENDL;
-//		return;
-//	}
-//	LL_INFOS("Avatar") << self_av_string() << "starting, cat '" << (pcat ? pcat->getName() : "[UNKNOWN]") << "'" << LL_ENDL;
-// [RLVa:KB] - Checked: 2010-03-26 (RLVa-1.2.0)
-	LL_INFOS("Avatar") << "starting" << LL_ENDL;
-// [/RLVa:KB]
-
-	const LLUUID cof = getCOF();
-
-	// Deactivate currently active gestures in the COF, if replacing outfit
-	if (!append)
-	{
-		LLInventoryModel::item_array_t gest_items;
-		getDescendentsOfAssetType(cof, gest_items, LLAssetType::AT_GESTURE);
-		for(S32 i = 0; i  < gest_items.size(); ++i)
-		{
-			LLViewerInventoryItem *gest_item = gest_items.at(i);
-			if ( LLGestureMgr::instance().isGestureActive( gest_item->getLinkedUUID()) )
-			{
-				LLGestureMgr::instance().deactivateGesture( gest_item->getLinkedUUID() );
-			}
-		}
-	}
-	
-	// Collect and filter descendents to determine new COF contents.
-
-	// - Body parts: always include COF contents as a fallback in case any
-	// required parts are missing.
-	// Preserve body parts from COF if appending.
-	LLInventoryModel::item_array_t body_items;
-	getDescendentsOfAssetType(cof, body_items, LLAssetType::AT_BODYPART);
-//	getDescendentsOfAssetType(category, body_items, LLAssetType::AT_BODYPART);
-// [RLVa:KB] - Checked: RLVa-2.0.3
-	// Filter out any new body parts that can't be worn before adding them
-	if ( (RlvActions::isRlvEnabled()) && ((gRlvWearableLocks.hasLockedWearableType(RLV_LOCK_ANY)) || (RlvFolderLocks::instance().hasLockedFolder(RLV_LOCK_ADD))) )
-		body_items_new.erase(std::remove_if(body_items_new.begin(), body_items_new.end(), RlvPredCanNotWearItem(RLV_WEAR_REPLACE)), body_items_new.end());
-	body_items.insert(body_items.end(), body_items_new.begin(), body_items_new.end());
-// [/RLVa:KB]
-	// NOTE-RLVa: we don't actually want to favour COF body parts over the folder's body parts (if only because it breaks force wear)
-//	if (append)
-//		reverse(body_items.begin(), body_items.end());
-	// Reduce body items to max of one per type.
-	removeDuplicateItems(body_items);
-	filterWearableItems(body_items, 1, 0);
-
-	// - Wearables: include COF contents only if appending.
-	LLInventoryModel::item_array_t wear_items;
-	if (append)
-		getDescendentsOfAssetType(cof, wear_items, LLAssetType::AT_CLOTHING);
-// [RLVa:KB] - Checked: RLVa-2.0.3
-	else if ( (RlvActions::isRlvEnabled()) && ((gRlvWearableLocks.hasLockedWearableType(RLV_LOCK_ANY)) || (RlvFolderLocks::instance().hasLockedFolder(RLV_LOCK_REMOVE))) )
-	{
-		// Make sure that all currently locked clothing layers remain in COF when replacing
-		getDescendentsOfAssetType(cof, wear_items, LLAssetType::AT_CLOTHING);
-		wear_items.erase(std::remove_if(wear_items.begin(), wear_items.end(), RlvPredCanRemoveItem()), wear_items.end());
-	}
-// [/RLVa:KB]
-//	getDescendentsOfAssetType(category, wear_items, LLAssetType::AT_CLOTHING);
-// [RLVa:KB] - Checked: RLVa-2.0.3
-	// Filter out any new wearables that can't be worn before adding them
-	if ( (RlvActions::isRlvEnabled()) && ((gRlvWearableLocks.hasLockedWearableType(RLV_LOCK_ANY)) || (RlvFolderLocks::instance().hasLockedFolder(RLV_LOCK_ADD))) )
-		wear_items_new.erase(std::remove_if(wear_items_new.begin(), wear_items_new.end(), RlvPredCanNotWearItem(RLV_WEAR)), wear_items_new.end());
-	wear_items.insert(wear_items.end(), wear_items_new.begin(), wear_items_new.end());
-// [/RLVa:KB]
-	// Reduce wearables to max of one per type.
-	removeDuplicateItems(wear_items);
-	filterWearableItems(wear_items, 0, LLAgentWearables::MAX_CLOTHING_LAYERS);
-
-	// - Attachments: include COF contents only if appending.
-	LLInventoryModel::item_array_t obj_items;
-	if (append)
-		getDescendentsOfAssetType(cof, obj_items, LLAssetType::AT_OBJECT);
-// [RLVa:KB] - Checked: RLVa-2.0.3
-	else if ( (RlvActions::isRlvEnabled()) && ((gRlvAttachmentLocks.hasLockedAttachmentPoint(RLV_LOCK_ANY)) || (RlvFolderLocks::instance().hasLockedFolder(RLV_LOCK_REMOVE))) )
-	{
-		// Make sure that all currently locked attachments remain in COF when replacing
-		getDescendentsOfAssetType(cof, obj_items, LLAssetType::AT_OBJECT);
-		obj_items.erase(std::remove_if(obj_items.begin(), obj_items.end(), RlvPredCanRemoveItem()), obj_items.end());
-	}
-// [/RLVa:KB]
-//	getDescendentsOfAssetType(category, obj_items, LLAssetType::AT_OBJECT);
-// [RLVa:KB] - Checked: RLVa-2.0.3
-	// Filter out any new attachments that can't be worn before adding them
-	if ( (RlvActions::isRlvEnabled()) && ((gRlvAttachmentLocks.hasLockedAttachmentPoint(RLV_LOCK_ANY)) || (RlvFolderLocks::instance().hasLockedFolder(RLV_LOCK_ADD))) )
-		obj_items_new.erase(std::remove_if(obj_items_new.begin(), obj_items_new.end(), RlvPredCanNotWearItem(RLV_WEAR)), obj_items_new.end());
-	obj_items.insert(obj_items.end(), obj_items_new.begin(), obj_items_new.end());
-// [/RLVa:KB]
-
-	// <FS:TT> Client LSL Bridge
-	if (FSLSLBridge::instance().canUseBridge())
-	{
-		//if replacing - make sure bridge stays.
-		if (!append && FSLSLBridge::instance().getBridge())
-		{
-			LL_INFOS("FSLSLBridge") << "Reinserting bridge at outfit replace" << LL_ENDL;
-			obj_items.insert(obj_items.end(), FSLSLBridge::instance().getBridge());
-			LL_INFOS("FSLSLBridge") << "Bridge reinserted" << LL_ENDL;
-		}
-	}
-	// </FS:TT>
-
-	removeDuplicateItems(obj_items);
-
-	// - Gestures: include COF contents only if appending.
-	LLInventoryModel::item_array_t gest_items;
-	if (append)
-		getDescendentsOfAssetType(cof, gest_items, LLAssetType::AT_GESTURE);
-//	getDescendentsOfAssetType(category, gest_items, LLAssetType::AT_GESTURE);
-// [RLVa:KB] - Checked: 2010-03-05 (RLVa-1.2.0)
-	gest_items.insert(gest_items.end(), gest_items_new.begin(), gest_items_new.end());
-// [/RLVa:KB]
-	removeDuplicateItems(gest_items);
-	
-	// Create links to new COF contents.
-	LLInventoryModel::item_array_t all_items;
-	std::copy(body_items.begin(), body_items.end(), std::back_inserter(all_items));
-	std::copy(wear_items.begin(), wear_items.end(), std::back_inserter(all_items));
-	std::copy(obj_items.begin(), obj_items.end(), std::back_inserter(all_items));
-	std::copy(gest_items.begin(), gest_items.end(), std::back_inserter(all_items));
-
-	// Find any wearables that need description set to enforce ordering.
-	desc_map_t desc_map;
-	getWearableOrderingDescUpdates(wear_items, desc_map);
-
-	// Will link all the above items.
-	// link_waiter enforce flags are false because we've already fixed everything up in updateCOF().
-//	LLPointer<LLInventoryCallback> link_waiter = new LLUpdateAppearanceOnDestroy(false,false);
-// [RLVa:KB] Checked: 2015-05-05 (RLVa-1.4.12)
-	if (!link_waiter)
-		link_waiter = new LLUpdateAppearanceOnDestroy(false, false);
-// [/RLVa:KB]
-	LLSD contents = LLSD::emptyArray();
-
-	for (LLInventoryModel::item_array_t::const_iterator it = all_items.begin();
-		 it != all_items.end(); ++it)
-	{
-		LLSD item_contents;
-		LLInventoryItem *item = *it;
-
-		std::string desc;
-		desc_map_t::const_iterator desc_iter = desc_map.find(item->getUUID());
-		if (desc_iter != desc_map.end())
-		{
-			desc = desc_iter->second;
-			LL_DEBUGS("Avatar") << item->getName() << " overriding desc to: " << desc
-								<< " (was: " << item->getActualDescription() << ")" << LL_ENDL;
-		}
-		else
-		{
-			desc = item->getActualDescription();
-		}
-
-		item_contents["name"] = item->getName();
-		item_contents["desc"] = desc;
-		item_contents["linked_id"] = item->getLinkedUUID();
-		item_contents["type"] = LLAssetType::AT_LINK; 
-		contents.append(item_contents);
-	}
-//	const LLUUID& base_id = append ? getBaseOutfitUUID() : category;
-//	LLViewerInventoryCategory *base_cat = gInventory.getCategory(base_id);
-// [RLVa:KB] - Checked: 2014-11-02 (RLVa-1.4.11)
-	const LLUUID& base_id = (append) ? getBaseOutfitUUID() : idOutfit;
-	LLViewerInventoryCategory* base_cat = (base_id.notNull()) ? gInventory.getCategory(base_id) : NULL;
-// [/RLVa:KB]
-	if (base_cat && (base_cat->getPreferredType() == LLFolderType::FT_OUTFIT))
-	{
-		LLSD base_contents;
-		base_contents["name"] = base_cat->getName();
-		base_contents["desc"] = "";
-		base_contents["linked_id"] = base_cat->getLinkedUUID();
-		base_contents["type"] = LLAssetType::AT_LINK_FOLDER; 
-		contents.append(base_contents);
-	}
-	if (gSavedSettings.getBOOL("DebugAvatarAppearanceMessage"))
-	{
-		dump_sequential_xml(gAgentAvatarp->getFullname() + "_slam_request", contents);
-	}
-	slam_inventory_folder(getCOF(), contents, link_waiter);
-
-	LL_DEBUGS("Avatar") << self_av_string() << "waiting for LLUpdateAppearanceOnDestroy" << LL_ENDL;
-=======
     LLViewerInventoryCategory *pcat = gInventory.getCategory(category);
     if (!pcat)
     {
@@ -3228,7 +2433,6 @@
     slam_inventory_folder(getCOF(), contents, link_waiter);
 
     LL_DEBUGS("Avatar") << self_av_string() << "waiting for LLUpdateAppearanceOnDestroy" << LL_ENDL;
->>>>>>> 1a8a5404
 }
 
 void LLAppearanceMgr::updatePanelOutfitName(const std::string& name)
@@ -3260,92 +2464,6 @@
 
 void LLAppearanceMgr::updateAgentWearables(LLWearableHoldingPattern* holder)
 {
-<<<<<<< HEAD
-	LL_DEBUGS("Avatar") << "updateAgentWearables()" << LL_ENDL;
-	LLInventoryItem::item_array_t items;
-	std::vector< LLViewerWearable* > wearables;
-	wearables.reserve(32);
-// [RLVa:KB] - Checked: 2011-03-31 (RLVa-1.3.0)
-	uuid_vec_t idsCurrent; LLInventoryModel::item_array_t itemsNew;
-	if (rlv_handler_t::isEnabled())
-	{
-		// Collect the item UUIDs of all currently worn wearables
-		gAgentWearables.getWearableItemIDs(idsCurrent);
-	}
-// [/RLVa:KB]
-
-	// For each wearable type, find the wearables of that type.
-	for( S32 i = 0; i < LLWearableType::WT_COUNT; i++ )
-	{
-		for (LLWearableHoldingPattern::found_list_t::iterator iter = holder->getFoundList().begin();
-			 iter != holder->getFoundList().end(); ++iter)
-		{
-			LLFoundData& data = *iter;
-			LLViewerWearable* wearable = data.mWearable;
-			if( wearable && ((S32)wearable->getType() == i) )
-			{
-				LLViewerInventoryItem* item = (LLViewerInventoryItem*)gInventory.getItem(data.mItemID);
-				if( item && (item->getAssetUUID() == wearable->getAssetID()) )
-				{
-// [RLVa:KB] - Checked: 2010-03-19 (RLVa-1.2.0)
-					// TODO-RLVa: [RLVa-1.2.1] This is fall-back code so if we don't ever trigger this code it can just be removed
-					//   -> one way to trigger the assertion:
-					//			1) "Replace Outfit" on a folder with clothing and an attachment that goes @addoutfit=n
-					//			2) updateCOF will add/link the items into COF => no @addoutfit=n present yet => allowed
-					//			3) llOwnerSay("@addoutfit=n") executes
-					//			4) code below runs => @addoutfit=n conflicts with adding new wearables
-					//     => if it's left as-is then the wearables won't get worn (but remain in COF which causes issues of its own)
-					//     => if it's changed to debug-only then we make tge assumption that anything that makes it into COF is always OK
-#ifdef RLV_DEBUG
-					// NOTE: make sure we don't accidentally block setting the initial wearables
-					if ( (rlv_handler_t::isEnabled()) && (RLV_WEAR_LOCKED == gRlvWearableLocks.canWear(wearable->getType())) &&
-						 (!gAgentWearables.getWearableFromItemID(item->getUUID())) && (gAgentWearables.areWearablesLoaded()) )
-					{
-						RLV_VERIFY(RLV_WEAR_LOCKED == gRlvWearableLocks.canWear(wearable->getType()));
-						continue;
-					}
-#endif // RLV_DEBUG
-// [/RLVa:KB]
-					items.push_back(item);
-					wearables.push_back(wearable);
-// [RLVa:KB] - Checked: 2011-03-31 (RLVa-1.3.0)
-					if ( (rlv_handler_t::isEnabled()) && (gAgentWearables.areInitalWearablesLoaded()) )
-					{
-						// Remove the wearable from current item UUIDs if currently worn and requested, otherwise mark it as a new item
-						uuid_vec_t::iterator itItemID = std::find(idsCurrent.begin(), idsCurrent.end(), item->getUUID());
-						if (idsCurrent.end() != itItemID)
-							idsCurrent.erase(itItemID);
-						else
-							itemsNew.push_back(item);
-					}
-// [/RLVa:KB]
-				}
-			}
-		}
-	}
-
-// [RLVa:KB] - Checked: 2011-03-31 (RLVa-1.3.0)
-	if ( (rlv_handler_t::isEnabled()) && (gAgentWearables.areInitalWearablesLoaded()) )
-	{
-		// We need to report removals before additions or scripts will get confused
-		for (uuid_vec_t::const_iterator itItemID = idsCurrent.begin(); itItemID != idsCurrent.end(); ++itItemID)
-		{
-			const LLWearable* pWearable = gAgentWearables.getWearableFromItemID(*itItemID);
-			if (pWearable)
-				RlvBehaviourNotifyHandler::onTakeOff(pWearable->getType(), true);
-		}
-		for (S32 idxItem = 0, cntItem = itemsNew.size(); idxItem < cntItem; idxItem++)
-		{
-			RlvBehaviourNotifyHandler::onWear(itemsNew.at(idxItem)->getWearableType(), true);
-		}
-	}
-// [/RLVa:KB]
-
-	if(wearables.size() > 0)
-	{
-		gAgentWearables.setWearableOutfit(items, wearables);
-	}
-=======
     LL_DEBUGS("Avatar") << "updateAgentWearables()" << LL_ENDL;
     LLInventoryItem::item_array_t items;
     std::vector< LLViewerWearable* > wearables;
@@ -3430,7 +2548,6 @@
     {
         gAgentWearables.setWearableOutfit(items, wearables);
     }
->>>>>>> 1a8a5404
 }
 
 S32 LLAppearanceMgr::countActiveHoldingPatterns()
@@ -3626,229 +2743,6 @@
         }
     }
 
-<<<<<<< HEAD
-	if (enforce_item_restrictions)
-	{
-		// The point here is just to call
-		// updateAppearanceFromCOF() again after excess items
-		// have been removed. That time we will set
-		// enforce_item_restrictions to false so we don't get
-		// caught in a perpetual loop.
-		LLPointer<LLInventoryCallback> cb(
-			new LLUpdateAppearanceOnDestroy(false, enforce_ordering, post_update_func));
-		enforceCOFItemRestrictions(cb);
-		return;
-	}
-
-	if (enforce_ordering)
-	{
-		//checking integrity of the COF in terms of ordering of wearables, 
-		//checking and updating links' descriptions of wearables in the COF (before analyzed for "dirty" state)
-// [SL:KB] - Patch: Appearance-AISFilter | Checked: 2015-03-01 (Catznip-3.7)
-		// Ordering information is pre-applied locally so no reason to reason to wait on the inventory backend
-		updateClothingOrderingInfo(LLUUID::null);
-// [/SL:KB]
-
-//		// As with enforce_item_restrictions handling above, we want
-//		// to wait for the update callbacks, then (finally!) call
-//		// updateAppearanceFromCOF() with no additional COF munging needed.
-//		LLPointer<LLInventoryCallback> cb(
-//			new LLUpdateAppearanceOnDestroy(false, false, post_update_func));
-//		updateClothingOrderingInfo(LLUUID::null, cb);
-//		return;
-	}
-
-	if (!validateClothingOrderingInfo())
-	{
-			
-		LLInventoryModel::item_array_t outfit_item_array;
-		LLInventoryModel::item_array_t cof_item_array;
-		get_sorted_base_and_cof_items(cof_item_array, outfit_item_array);
-
-		// <FS:Ansariel> Exclude LSL bridge or the following size check will always fail!
-		for (LLInventoryModel::item_array_t::iterator i = cof_item_array.begin(); i != cof_item_array.end(); ++i)
-		{
-			LLViewerInventoryItem *item = *i;
-
-			if (FSLSLBridge::instance().isBridgeValid() && item && item->getLinkedUUID() == FSLSLBridge::instance().getBridge()->getUUID())
-			{
-				cof_item_array.erase(i);
-				break;
-			}
-		}
-		// </FS:Ansariel>
-
-		if (outfit_item_array.size() == cof_item_array.size())
-		{
-			for (U32 i = 0; i < cof_item_array.size(); ++i)
-			{
-				LLViewerInventoryItem *cof_it = cof_item_array.at(i);
-				LLViewerInventoryItem *base_it = outfit_item_array.at(i);
-
-				if (cof_it->getActualDescription() != base_it->getActualDescription())
-				{
-					if (cof_it->getLinkedUUID() == base_it->getLinkedUUID())
-					{
-						cof_it->setDescription(base_it->getActualDescription());
-						gInventory.updateItem(cof_it);
-					}
-				}
-			}
-			LLAppearanceMgr::getInstance()->updateIsDirty();
-		}
-
-	}
-
-	BoolSetter setIsInUpdateAppearanceFromCOF(mIsInUpdateAppearanceFromCOF);
-	selfStartPhase("update_appearance_from_cof");
-
-	// update dirty flag to see if the state of the COF matches
-	// the saved outfit stored as a folder link
-	updateIsDirty();
-
-	// Send server request for appearance update
-	if (gAgent.getRegion() && gAgent.getRegion()->getCentralBakeVersion())
-	{
-		requestServerAppearanceUpdate();
-	}
-
-	LLUUID current_outfit_id = getCOF();
-
-	// Find all the wearables that are in the COF's subtree.
-	LL_DEBUGS() << "LLAppearanceMgr::updateFromCOF()" << LL_ENDL;
-	LLInventoryModel::item_array_t wear_items;
-	LLInventoryModel::item_array_t obj_items;
-	LLInventoryModel::item_array_t gest_items;
-	getUserDescendents(current_outfit_id, wear_items, obj_items, gest_items);
-	// Get rid of non-links in case somehow the COF was corrupted.
-	remove_non_link_items(wear_items);
-	remove_non_link_items(obj_items);
-	remove_non_link_items(gest_items);
-// [SL:KB] - Patch: Apperance-Misc | Checked: 2010-11-24 (Catznip-2.4)
-	// Since we're following folder links we might have picked up new duplicates, or exceeded MAX_CLOTHING_LAYERS
-	removeDuplicateItems(wear_items);
-	removeDuplicateItems(obj_items);
-	removeDuplicateItems(gest_items);
-	filterWearableItems(wear_items, LLAgentWearables::MAX_CLOTHING_LAYERS, LLAgentWearables::MAX_CLOTHING_LAYERS);
-// [/SL:KB]
-
-	dumpItemArray(wear_items,"asset_dump: wear_item");
-	dumpItemArray(obj_items,"asset_dump: obj_item");
-
-	LLViewerInventoryCategory *cof = gInventory.getCategory(current_outfit_id);
-	if (!gInventory.isCategoryComplete(current_outfit_id))
-	{
-		LL_WARNS() << "COF info is not complete. Version " << cof->getVersion()
-				<< " descendent_count " << cof->getDescendentCount()
-				<< " viewer desc count " << cof->getViewerDescendentCount() << LL_ENDL;
-	}
-	if(!wear_items.size())
-	{
-		LLNotificationsUtil::add("CouldNotPutOnOutfit");
-		return;
-	}
-
-	//preparing the list of wearables in the correct order for LLAgentWearables
-	sortItemsByActualDescription(wear_items);
-
-
-	LL_DEBUGS("Avatar") << "HP block starts" << LL_ENDL;
-	LLTimer hp_block_timer;
-	LLWearableHoldingPattern* holder = new LLWearableHoldingPattern;
-
-	holder->setObjItems(obj_items);
-	holder->setGestItems(gest_items);
-		
-	// Note: can't do normal iteration, because if all the
-	// wearables can be resolved immediately, then the
-	// callback will be called (and this object deleted)
-	// before the final getNextData().
-
-	for(S32 i = 0; i  < wear_items.size(); ++i)
-	{
-		LLViewerInventoryItem *item = wear_items.at(i);
-		LLViewerInventoryItem *linked_item = item ? item->getLinkedItem() : NULL;
-
-		// Fault injection: use debug setting to test asset 
-		// fetch failures (should be replaced by new defaults in
-		// lost&found).
-		U32 skip_type = gSavedSettings.getU32("ForceAssetFail");
-// [RLVa:KB] - Checked: 2010-12-11 (RLVa-1.2.2)
-		U32 missing_type = gSavedSettings.getU32("ForceMissingType");
-// [/RLVa:KB]
-
-		if (item && item->getIsLinkType() && linked_item)
-		{
-			LLFoundData found(linked_item->getUUID(),
-							  linked_item->getAssetUUID(),
-							  linked_item->getName(),
-							  linked_item->getType(),
-							  linked_item->isWearableType() ? linked_item->getWearableType() : LLWearableType::WT_INVALID
-				);
-
-// [RLVa:KB] - Checked: 2010-12-15 (RLVa-1.2.2)
-#ifdef LL_RELEASE_FOR_DOWNLOAD
-			// Don't allow forcing an invalid wearable if the initial wearables aren't set yet, or if any wearable type is currently locked
-			if ( (!rlv_handler_t::isEnabled()) || 
-				 ((gAgentWearables.areInitalWearablesLoaded()) && (!gRlvWearableLocks.hasLockedWearableType(RLV_LOCK_REMOVE))) )
-#endif // LL_RELEASE_FOR_DOWNLOAD
-			{
-				if (missing_type != LLWearableType::WT_INVALID && missing_type == found.mWearableType)
-				{
-					continue;
-				}
-// [/RLVa:KB]
-				if (skip_type != LLWearableType::WT_INVALID && skip_type == found.mWearableType)
-				{
-					found.mAssetID.generate(); // Replace with new UUID, guaranteed not to exist in DB
-				}
-// [RLVa:KB] - Checked: 2010-12-15 (RLVa-1.2.2)
-			}
-// [/RLVa:KB]
-			//pushing back, not front, to preserve order of wearables for LLAgentWearables
-			holder->getFoundList().push_back(found);
-		}
-		else
-		{
-			if (!item)
-			{
-				LL_WARNS() << "Attempt to wear a null item " << LL_ENDL;
-			}
-			else if (!linked_item)
-			{
-				LL_WARNS() << "Attempt to wear a broken link [ name:" << item->getName() << " ] " << LL_ENDL;
-			}
-		}
-	}
-
-	selfStartPhase("get_wearables_2");
-
-	for (LLWearableHoldingPattern::found_list_t::iterator it = holder->getFoundList().begin();
-		 it != holder->getFoundList().end(); ++it)
-	{
-		LLFoundData& found = *it;
-
-		LL_DEBUGS() << self_av_string() << "waiting for onWearableAssetFetch callback, asset " << found.mAssetID.asString() << LL_ENDL;
-
-		// Fetch the wearables about to be worn.
-		LLWearableList::instance().getAsset(found.mAssetID,
-											found.mName,
-											gAgentAvatarp,
-											found.mAssetType,
-											onWearableAssetFetch,
-											(void*)holder);
-
-	}
-
-	holder->resetTime(gSavedSettings.getF32("MaxWearableWaitTime"));
-	if (!holder->pollFetchCompletion())
-	{
-		doOnIdleRepeating(boost::bind(&LLWearableHoldingPattern::pollFetchCompletion,holder));
-	}
-	post_update_func();
-
-	LL_DEBUGS("Avatar") << "HP block ends, elapsed " << hp_block_timer.getElapsedTimeF32() << LL_ENDL;
-=======
     if (enforce_item_restrictions)
     {
         // The point here is just to call
@@ -4070,7 +2964,6 @@
     post_update_func();
 
     LL_DEBUGS("Avatar") << "HP block ends, elapsed " << hp_block_timer.getElapsedTimeF32() << LL_ENDL;
->>>>>>> 1a8a5404
 }
 
 void LLAppearanceMgr::getDescendentsOfAssetType(const LLUUID& category,
@@ -4121,19 +3014,6 @@
 {
     if(!category) return;
 
-<<<<<<< HEAD
-	// <FS:Ansariel> FIRE-12004: Attachments getting lost on TP; assume we're not changing outfits
-	//               during a region crossing and set no region crossing state as a way to unstuck
-	//               a stucked region crossing by changing outfits
-	if (isAgentAvatarValid())
-	{
-		gAgentAvatarp->setIsCrossingRegion(false);
-	}
-	// </FS:Ansariel>
-
-	selfClearPhases();
-	selfStartPhase("wear_inventory_category");
-=======
     // <FS:Ansariel> FIRE-12004: Attachments getting lost on TP; assume we're not changing outfits
     //               during a region crossing and set no region crossing state as a way to unstuck
     //               a stucked region crossing by changing outfits
@@ -4142,7 +3022,6 @@
         gAgentAvatarp->setIsCrossingRegion(false);
     }
     // </FS:Ansariel>
->>>>>>> 1a8a5404
 
     selfClearPhases();
     selfStartPhase("wear_inventory_category");
@@ -4300,11 +3179,7 @@
         LLFloaterSidePanelContainer::showPanel("appearance", LLSD().with("type", "edit_outfit"));
     }
 
-<<<<<<< HEAD
-	LLAppearanceMgr::changeOutfit(true, category->getUUID(), append);
-=======
     LLAppearanceMgr::changeOutfit(true, category->getUUID(), append);
->>>>>>> 1a8a5404
 }
 
 // FIXME do we really want to search entire inventory for matching name?
@@ -4579,44 +3454,6 @@
 void LLAppearanceMgr::removeCOFItemLinks(const LLUUID& item_id, LLPointer<LLInventoryCallback> cb, bool immediate_delete)
 // [/SL:KB]
 {
-<<<<<<< HEAD
-	gInventory.addChangedMask(LLInventoryObserver::LABEL, item_id);
-
-	LLInventoryModel::cat_array_t cat_array;
-	LLInventoryModel::item_array_t item_array;
-	gInventory.collectDescendents(LLAppearanceMgr::getCOF(),
-								  cat_array,
-								  item_array,
-								  LLInventoryModel::EXCLUDE_TRASH);
-	for (S32 i=0; i<item_array.size(); i++)
-	{
-		const LLViewerInventoryItem* item = item_array.at(i).get();
-		if (item->getIsLinkType() && item->getLinkedUUID() == item_id)
-		{
-// [RLVa:KB] - Checked: 2013-02-12 (RLVa-1.4.8)
-			if (rlv_handler_t::isEnabled())
-			{
-				RLV_ASSERT(rlvPredCanRemoveItem(item));
-			}
-			remove_inventory_item(item->getUUID(), cb, immediate_delete);
-// [/RLVa:KB]
-//			if (item->getType() == LLAssetType::AT_OBJECT)
-//			{
-//				// Immediate delete
-//				remove_inventory_item(item->getUUID(), cb, true);
-//				gInventory.addChangedMask(LLInventoryObserver::LABEL, item_id);
-//			}
-//			else
-//			{
-//				// Delayed delete
-//				// Pointless to update item_id label here since link still exists and first notifyObservers
-//				// call will restore (wear) suffix, mark for update after deletion
-//				LLPointer<LLUpdateOnCOFLinkRemove> cb_label = new LLUpdateOnCOFLinkRemove(item_id, cb);
-//				remove_inventory_item(item->getUUID(), cb_label, false);
-//			}
-		}
-	}
-=======
     gInventory.addChangedMask(LLInventoryObserver::LABEL, item_id);
 
     LLInventoryModel::cat_array_t cat_array;
@@ -4653,7 +3490,6 @@
 //          }
         }
     }
->>>>>>> 1a8a5404
 }
 
 void LLAppearanceMgr::removeCOFLinksOfType(LLWearableType::EType type, LLPointer<LLInventoryCallback> cb)
@@ -4663,23 +3499,6 @@
     LLInventoryModel::item_array_t items;
     LLInventoryModel::item_array_t::const_iterator it;
 
-<<<<<<< HEAD
-	gInventory.collectDescendentsIf(getCOF(), cats, items, true, filter_wearables_of_type);
-	for (it = items.begin(); it != items.end(); ++it)
-	{
-		const LLViewerInventoryItem* item = *it;
-		if (item->getIsLinkType()) // we must operate on links only
-		{
-// [RLVa:KB] - Checked: 2013-02-12 (RLVa-1.4.8)
-			if (rlv_handler_t::isEnabled())
-			{
-				RLV_ASSERT(rlvPredCanRemoveItem(item));
-			}
-// [/RLVa:KB]
-			remove_inventory_item(item->getUUID(), cb);
-		}
-	}
-=======
     gInventory.collectDescendentsIf(getCOF(), cats, items, true, filter_wearables_of_type);
     for (it = items.begin(); it != items.end(); ++it)
     {
@@ -4695,115 +3514,10 @@
             remove_inventory_item(item->getUUID(), cb);
         }
     }
->>>>>>> 1a8a5404
 }
 
 void LLAppearanceMgr::updateIsDirty()
 {
-<<<<<<< HEAD
-	LLUUID cof = getCOF();
-	LLUUID base_outfit;
-
-	// find base outfit link 
-	const LLViewerInventoryItem* base_outfit_item = getBaseOutfitLink();
-	LLViewerInventoryCategory* catp = NULL;
-	if (base_outfit_item && base_outfit_item->getIsLinkType())
-	{
-		catp = base_outfit_item->getLinkedCategory();
-	}
-	if(catp && catp->getPreferredType() == LLFolderType::FT_OUTFIT)
-	{
-		base_outfit = catp->getUUID();
-	}
-
-	// Set dirty to "false" if no base outfit found to disable "Save"
-	// and leave only "Save As" enabled in My Outfits.
-	mOutfitIsDirty = false;
-
-	if (base_outfit.notNull())
-	{
-		LLIsValidItemLink collector;
-
-		LLInventoryModel::cat_array_t cof_cats;
-		LLInventoryModel::item_array_t cof_items;
-		gInventory.collectDescendentsIf(cof, cof_cats, cof_items,
-									  LLInventoryModel::EXCLUDE_TRASH, collector);
-
-		LLInventoryModel::cat_array_t outfit_cats;
-		LLInventoryModel::item_array_t outfit_items;
-		gInventory.collectDescendentsIf(base_outfit, outfit_cats, outfit_items,
-									  LLInventoryModel::EXCLUDE_TRASH, collector);
-
-		for (U32 i = 0; i < outfit_items.size(); ++i)
-		{
-			LLViewerInventoryItem* linked_item = outfit_items.at(i)->getLinkedItem();
-			if (linked_item != NULL && linked_item->getActualType() == LLAssetType::AT_TEXTURE)
-			{
-				outfit_items.erase(outfit_items.begin() + i);
-				break;
-			}
-		}
-
-		// <FS:TS> FIRE-3018: Ignore the bridge when checking for dirty.
-		for (LLInventoryModel::item_array_t::iterator i = cof_items.begin(); i != cof_items.end(); ++i)
-		{
-			LLViewerInventoryItem *item = *i;
-
-			if (FSLSLBridge::instance().isBridgeValid() && item && item->getLinkedUUID() == FSLSLBridge::instance().getBridge()->getUUID())
-			{
-				cof_items.erase( i );
-				break;
-			}
-		}
-		// </FS:TS>
-
-		if(outfit_items.size() != cof_items.size())
-		{
-			LL_DEBUGS("Avatar") << "item count different - base " << outfit_items.size() << " cof " << cof_items.size() << LL_ENDL;
-			// Current outfit folder should have one more item than the outfit folder.
-			// this one item is the link back to the outfit folder itself.
-			mOutfitIsDirty = true;
-			return;
-		}
-
-		//"dirty" - also means a difference in linked UUIDs and/or a difference in wearables order (links' descriptions)
-		std::sort(cof_items.begin(), cof_items.end(), sort_by_linked_uuid);
-		std::sort(outfit_items.begin(), outfit_items.end(), sort_by_linked_uuid);
-
-		for (U32 i = 0; i < cof_items.size(); ++i)
-		{
-			LLViewerInventoryItem *item1 = cof_items.at(i);
-			LLViewerInventoryItem *item2 = outfit_items.at(i);
-
-			if (item1->getLinkedUUID() != item2->getLinkedUUID() || 
-				item1->getName() != item2->getName() ||
-				item1->getActualDescription() != item2->getActualDescription())
-			{
-				if (item1->getLinkedUUID() != item2->getLinkedUUID())
-				{
-					LL_DEBUGS("Avatar") << "link id different " << LL_ENDL;
-				}
-				else
-				{
-					if (item1->getName() != item2->getName())
-					{
-						LL_DEBUGS("Avatar") << "name different " << item1->getName() << " " << item2->getName() << LL_ENDL;
-					}
-					if (item1->getActualDescription() != item2->getActualDescription())
-					{
-						LL_DEBUGS("Avatar") << "desc different " << item1->getActualDescription()
-											<< " " << item2->getActualDescription() 
-											<< " names " << item1->getName() << " " << item2->getName() << LL_ENDL;
-					}
-				}
-				mOutfitIsDirty = true;
-				return;
-			}
-		}
-	}
-	llassert(!mOutfitIsDirty);
-	LL_DEBUGS("Avatar") << "clean" << LL_ENDL;
-=======
     LLUUID cof = getCOF();
     LLUUID base_outfit;
 
@@ -4906,7 +3620,6 @@
     }
     llassert(!mOutfitIsDirty);
     LL_DEBUGS("Avatar") << "clean" << LL_ENDL;
->>>>>>> 1a8a5404
 }
 
 // *HACK: Must match name in Library or agent inventory
@@ -5569,105 +4282,12 @@
 // Bad hack but if the viewer and server COF versions get out of sync all appearance requests will start to fail from that point on and require a relog to fix
 void LLAppearanceMgr::syncCofVersionAndRefresh()
 {
-<<<<<<< HEAD
-	LLCoros::instance().launch("syncCofVersionAndRefreshCoro", 
-		boost::bind(&LLAppearanceMgr::syncCofVersionAndRefreshCoro, this));
-=======
     LLCoros::instance().launch("syncCofVersionAndRefreshCoro",
         boost::bind(&LLAppearanceMgr::syncCofVersionAndRefreshCoro, this));
->>>>>>> 1a8a5404
 }
 
 void LLAppearanceMgr::syncCofVersionAndRefreshCoro()
 {
-<<<<<<< HEAD
-	// If we don't have a region, report it as an error
-	if (gAgent.getRegion() == NULL)
-	{
-		LL_WARNS("Avatar") << "Region not set, cannot request cof_version increment" << LL_ENDL;
-		return;
-	}
-
-	std::string url = gAgent.getRegion()->getCapability("IncrementCOFVersion");
-	if (url.empty())
-	{
-		LL_WARNS("Avatar") << "No cap for IncrementCofVersion." << LL_ENDL;
-		return;
-	}
-
-	LL_INFOS("Avatar") << "Requesting cof_version be incremented via capability to: " << url << LL_ENDL;
-
-	LLCoreHttpUtil::HttpCoroutineAdapter::ptr_t httpAdapter(
-		new LLCoreHttpUtil::HttpCoroutineAdapter("syncCofVersionAndRefreshCoro", LLCore::HttpRequest::DEFAULT_POLICY_ID));
-
-	llcoro::suspend();
-	S32 retryCount(0);
-	bool bRetry;
-	do
-	{
-		// Actually send the request.
-		LL_DEBUGS("Avatar") << "Will send request COF sync" << LL_ENDL;
-
-		bRetry = false;
-		LLCore::HttpRequest::ptr_t httpRequest(new LLCore::HttpRequest());
-
-		LLSD result = httpAdapter->getAndSuspend(httpRequest, url);
-
-		LLSD httpResults = result[LLCoreHttpUtil::HttpCoroutineAdapter::HTTP_RESULTS];
-		LLCore::HttpStatus status = LLCoreHttpUtil::HttpCoroutineAdapter::getStatusFromLLSD(httpResults);
-
-		if (!status)
-		{
-			std::string message = (result.has("error")) ? result["error"].asString() : status.toString();
-			LL_WARNS("Avatar") << "Appearance Failure. server responded with \"" << message << "\"" << LL_ENDL;
-
-			// Wait for a 1/2 second before trying again.  Just to keep from asking too quickly.
-			if (++retryCount > BAKE_RETRY_MAX_COUNT)
-			{
-				LL_WARNS("Avatar") << "COF increment retry count exceeded!" << LL_ENDL;
-				break;
-			}
-			F32 timeout = pow(BAKE_RETRY_TIMEOUT, static_cast<float>(retryCount)) - 1.0f;
-
-			LL_WARNS("Avatar") << "COF increment retry #" << retryCount << " in " << timeout << " seconds." << LL_ENDL;
-
-			llcoro::suspendUntilTimeout(timeout); 
-			bRetry = true;
-		}
-		else
-		{
-			LL_INFOS("Avatar") << "Successfully incremented agent's COF." << LL_ENDL;
-
-			result.erase(LLCoreHttpUtil::HttpCoroutineAdapter::HTTP_RESULTS);
-
-			if (!result.isMap())
-			{
-				LL_WARNS("Avatar") << "Malformed response contents" << LL_ENDL;
-				bRetry = true;
-				continue;
-			}
-
-			// Slam the server version onto the local version
-			LLViewerInventoryCategory* pCOF = gInventory.getCategory(LLAppearanceMgr::instance().getCOF());
-			if (pCOF)
-			{
-				S32 cofVersion = result["version"].asInteger();
-				LL_INFOS("Avatar") << "Slamming server COF version: was " << pCOF->getVersion() << " now " << cofVersion << LL_ENDL;
-				pCOF->setVersion(cofVersion);
-				llassert(gAgentAvatarp->mLastUpdateReceivedCOFVersion < cofVersion);
-				gAgentAvatarp->mLastUpdateReceivedCOFVersion = cofVersion;
-			}
-
-			// The viewer version tends to be ahead of the server version so make sure our new request doesn't appear to be stale
-			gAgentAvatarp->mLastUpdateRequestCOFVersion = gAgentAvatarp->mLastUpdateReceivedCOFVersion;
-
-		}
-
-	} while (bRetry);
-
-	// Try and request an update even if we fail
-	LLAppearanceMgr::instance().requestServerAppearanceUpdate();
-=======
     // If we don't have a region, report it as an error
     if (gAgent.getRegion() == NULL)
     {
@@ -5754,7 +4374,6 @@
 
     // Try and request an update even if we fail
     LLAppearanceMgr::instance().requestServerAppearanceUpdate();
->>>>>>> 1a8a5404
 }
 // [/SL:KB]
 
@@ -5941,88 +4560,12 @@
 
 //void LLAppearanceMgr::removeItemsFromAvatar(const uuid_vec_t& ids_to_remove)
 // [SL:KB] - Patch: Appearance-Misc | Checked: 2015-05-05 (Catznip-3.7)
-<<<<<<< HEAD
-void LLAppearanceMgr::removeItemsFromAvatar(const uuid_vec_t& ids_to_remove, LLPointer<LLInventoryCallback> cb /*= NULL*/, bool immediate_delete /*= false*/)
-=======
 void LLAppearanceMgr::removeItemsFromAvatar(const uuid_vec_t& ids_to_remove, nullary_func_t post_update_func, LLPointer<LLInventoryCallback> cb /*= NULL*/, bool immediate_delete /*= false*/)
->>>>>>> 1a8a5404
 // [/SL:KB]
 {
     LL_DEBUGS("UIUsage") << "removeItemsFromAvatar" << LL_ENDL;
     LLUIUsage::instance().logCommand("Avatar.RemoveItem");
 
-<<<<<<< HEAD
-	if (ids_to_remove.empty())
-	{
-		LL_WARNS() << "called with empty list, nothing to do" << LL_ENDL;
-		return;
-	}
-// [RLVa:KB] - Checked: 2013-02-12 (RLVa-1.4.8)
-//	LLPointer<LLInventoryCallback> cb = new LLUpdateAppearanceOnDestroy;
-	for (uuid_vec_t::const_iterator it = ids_to_remove.begin(); it != ids_to_remove.end(); ++it)
-	{
-		const LLUUID& id_to_remove = *it;
-		const LLUUID& linked_item_id = gInventory.getLinkedItemID(id_to_remove);
-
-		if ( (rlv_handler_t::isEnabled()) && (!rlvPredCanRemoveItem(linked_item_id)) )
-		{
-			continue;
-		}
-
-		// <FS:Ansariel> LSL Bridge
-		if (FSLSLBridge::instance().canUseBridge() && linked_item_id == FSLSLBridge::instance().getBridge()->getUUID())
-		{
-			continue;
-		}
-		// </FS:Ansariel>
-
-		LLViewerInventoryItem *item = gInventory.getItem(linked_item_id);
-		if (item && item->getType() == LLAssetType::AT_OBJECT)
-		{
-			LL_DEBUGS("Avatar") << "ATT removing attachment " << item->getName() << " id " << item->getUUID() << LL_ENDL;
-		}
-		if (item && item->getType() == LLAssetType::AT_BODYPART)
-		{
-		    continue;
-		}
-
-		if (!cb)
-			cb = new LLUpdateAppearanceOnDestroy();
-		removeCOFItemLinks(linked_item_id, cb, immediate_delete);
-		addDoomedTempAttachment(linked_item_id);
-	}
-// [/RLVa:KB]
-////	LLPointer<LLInventoryCallback> cb = new LLUpdateAppearanceOnDestroy;
-//// [SL:KB] - Patch: Appearance-Misc | Checked: 2015-05-05 (Catznip-3.7)
-//	if (!cb)
-//	{
-//		cb = new LLUpdateAppearanceOnDestroy;
-//	}
-//// [/SL:KB]
-//	for (uuid_vec_t::const_iterator it = ids_to_remove.begin(); it != ids_to_remove.end(); ++it)
-//	{
-//		const LLUUID& id_to_remove = *it;
-//		const LLUUID& linked_item_id = gInventory.getLinkedItemID(id_to_remove);
-//// [SL:KB] - Patch: Appearance-Misc | Checked: 2015-05-05 (Catznip-3.7)
-//		removeCOFItemLinks(linked_item_id, cb, immediate_delete);
-//// [/SL:KB]
-////		removeCOFItemLinks(linked_item_id, cb);
-//		addDoomedTempAttachment(linked_item_id);
-//	}
-}
-
-//void LLAppearanceMgr::removeItemFromAvatar(const LLUUID& id_to_remove)
-// [SL:KB] - Patch: Appearance-Misc | Checked: 2015-05-05 (Catznip-3.7)
-void LLAppearanceMgr::removeItemFromAvatar(const LLUUID& id_to_remove, LLPointer<LLInventoryCallback> cb /*= NULL*/, bool immediate_delete /*= false*/)
-// [/SL:KB]
-{
-	uuid_vec_t ids_to_remove;
-	ids_to_remove.push_back(id_to_remove);
-// [SL:KB] - Patch: Appearance-Misc | Checked: 2015-05-05 (Catznip-3.7)
-	removeItemsFromAvatar(ids_to_remove, cb, immediate_delete);
-// [/SL:KB]
-//	removeItemsFromAvatar(ids_to_remove);
-=======
     if (ids_to_remove.empty())
     {
         LL_WARNS() << "called with empty list, nothing to do" << LL_ENDL;
@@ -6093,7 +4636,6 @@
     removeItemsFromAvatar(ids_to_remove, post_update_func, cb, immediate_delete);
 // [/SL:KB]
 //  removeItemsFromAvatar(ids_to_remove);
->>>>>>> 1a8a5404
 }
 
 
@@ -6158,26 +4700,6 @@
     //                     << " swap_item "
     //                     << ll_pretty_print_sd(swap_item->asLLSD()) << LL_ENDL;
 
-<<<<<<< HEAD
-	// FIXME switch to use AISv3 where supported.
-	//items need to be updated on a dataserver
-	item->setComplete(true);
-	item->updateServer(false);
-	gInventory.updateItem(item);
-
-	swap_item->setComplete(true);
-	swap_item->updateServer(false);
-	gInventory.updateItem(swap_item);
-
-	//to cause appearance of the agent to be updated
-	bool result = false;
-	if ((result = gAgentWearables.moveWearable(item, closer_to_body)))
-	{
-		// <FS:Ansariel> [Legacy Bake]
-		//gAgentAvatarp->wearableUpdated(item->getWearableType());
-		gAgentAvatarp->wearableUpdated(item->getWearableType(), false);
-	}
-=======
     // FIXME switch to use AISv3 where supported.
     //items need to be updated on a dataserver
     item->setComplete(true);
@@ -6196,7 +4718,6 @@
         //gAgentAvatarp->wearableUpdated(item->getWearableType());
         gAgentAvatarp->wearableUpdated(item->getWearableType(), false);
     }
->>>>>>> 1a8a5404
 
     setOutfitDirty(true);
 
@@ -6317,15 +4838,9 @@
 
     LLAttachmentsMgr::instance().onAttachmentArrived(item_id);
 
-<<<<<<< HEAD
-	// <FS:Ansariel> Better attachment list
-	//mAttachmentsChangeSignal();
-	mAttachmentsChangeSignal(item_id);
-=======
     // <FS:Ansariel> Better attachment list
     //mAttachmentsChangeSignal();
     mAttachmentsChangeSignal(item_id);
->>>>>>> 1a8a5404
 }
 
 void LLAppearanceMgr::unregisterAttachment(const LLUUID& item_id)
@@ -6363,38 +4878,6 @@
     return false;
 }
 
-<<<<<<< HEAD
-	// <FS:Ansariel> Better attachment list
-	//mAttachmentsChangeSignal();
-	mAttachmentsChangeSignal(item_id);
-}
-
-bool LLAppearanceMgr::getIsInCOF(const LLUUID& obj_id) const
-{
-	const LLUUID& cof = getCOF();
-	if (obj_id == cof)
-		return true;
-	const LLInventoryObject* obj = gInventory.getObject(obj_id);
-	if (obj && obj->getParentUUID() == cof)
-		return true;
-	return false;
-}
-
-bool LLAppearanceMgr::getIsProtectedCOFItem(const LLUUID& obj_id) const
-{
-	if (!getIsInCOF(obj_id)) return false;
-
-	// If a non-link somehow ended up in COF, allow deletion.
-	const LLInventoryObject *obj = gInventory.getObject(obj_id);
-	if (obj && !obj->getIsLinkType())
-	{
-		return false;
-	}
-
-	// For now, don't allow direct deletion from the COF.  Instead, force users
-	// to choose "Detach" or "Take Off".
-	return true;
-=======
 bool LLAppearanceMgr::getIsInCOF(const LLInventoryObject* obj) const
 {
     const LLUUID& cof = getCOF();
@@ -6434,7 +4917,6 @@
     // For now, don't allow direct deletion from the COF.  Instead, force users
     // to choose "Detach" or "Take Off".
     return true;
->>>>>>> 1a8a5404
 }
 
 class CallAfterCategoryFetchStage2: public LLInventoryFetchItemsObserver
@@ -6717,45 +5199,6 @@
                 const LLSD& query_map,
                 const std::string& grid,
                 LLMediaCtrl* web)
-<<<<<<< HEAD
-	{
-		LLSD::UUID folder_uuid;
-
-		if (folder_uuid.isNull() && query_map.has("folder_name"))
-		{
-			std::string outfit_folder_name = query_map["folder_name"];
-			folder_uuid = findDescendentCategoryIDByName(
-				gInventory.getLibraryRootFolderID(),
-				outfit_folder_name);	
-		}
-		if (folder_uuid.isNull() && query_map.has("folder_id"))
-		{
-			folder_uuid = query_map["folder_id"].asUUID();
-		}
-		
-		if (folder_uuid.notNull())
-		{
-			LLPointer<LLInventoryCategory> category = new LLInventoryCategory(folder_uuid,
-																			  LLUUID::null,
-																			  LLFolderType::FT_CLOTHING,
-																			  "Quick Appearance");
-			if ( gInventory.getCategory( folder_uuid ) != NULL )
-			{
-				// Assume this is coming from the predefined avatars web floater
-				LLUIUsage::instance().logCommand("Avatar.WearPredefinedAppearance");
-				LLAppearanceMgr::getInstance()->wearInventoryCategory(category, true, false);
-				
-				// *TODOw: This may not be necessary if initial outfit is chosen already -- josh
-				gAgent.setOutfitChosen(true);
-			}
-		}
-
-		// release avatar picker keyboard focus
-		gFocusMgr.setKeyboardFocus( NULL );
-
-		return true;
-	}
-=======
     {
         LLSD::UUID folder_uuid;
 
@@ -6793,7 +5236,6 @@
 
         return true;
     }
->>>>>>> 1a8a5404
 };
 
 LLWearFolderHandler gWearFolderHandler;