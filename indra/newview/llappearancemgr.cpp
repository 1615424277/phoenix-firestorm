/**
 * @file llappearancemgr.cpp
 * @brief Manager for initiating appearance changes on the viewer
 *
 * $LicenseInfo:firstyear=2004&license=viewerlgpl$
 * Second Life Viewer Source Code
 * Copyright (C) 2010, Linden Research, Inc.
 *
 * This library is free software; you can redistribute it and/or
 * modify it under the terms of the GNU Lesser General Public
 * License as published by the Free Software Foundation;
 * version 2.1 of the License only.
 *
 * This library is distributed in the hope that it will be useful,
 * but WITHOUT ANY WARRANTY; without even the implied warranty of
 * MERCHANTABILITY or FITNESS FOR A PARTICULAR PURPOSE.  See the GNU
 * Lesser General Public License for more details.
 *
 * You should have received a copy of the GNU Lesser General Public
 * License along with this library; if not, write to the Free Software
 * Foundation, Inc., 51 Franklin Street, Fifth Floor, Boston, MA  02110-1301  USA
 *
 * Linden Research, Inc., 945 Battery Street, San Francisco, CA  94111  USA
 * $/LicenseInfo$
 */

#include "llviewerprecompiledheaders.h"

#include <boost/lexical_cast.hpp>
#include "llaccordionctrltab.h"
#include "llagent.h"
#include "llagentcamera.h"
#include "llagentwearables.h"
#include "llappearancemgr.h"
#include "llattachmentsmgr.h"
#include "llcommandhandler.h"
#include "lleventtimer.h"
#include "llfloatersidepanelcontainer.h"
#include "llgesturemgr.h"
#include "llinventorybridge.h"
#include "llinventoryfunctions.h"
#include "llinventorymodelbackgroundfetch.h"
#include "llinventoryobserver.h"
#include "llmd5.h"
#include "llnotificationsutil.h"
#include "llmd5.h"
#include "lloutfitobserver.h"
#include "lloutfitslist.h"
#include "llselectmgr.h"
#include "llsidepanelappearance.h"
#include "llviewerobjectlist.h"
#include "llvoavatar.h"
#include "llvoavatarself.h"
#include "llviewerregion.h"
#include "llwearablelist.h"
#include "llsdutil.h"
#include "llsdserialize.h"
#include "llhttpretrypolicy.h"
#include "llaisapi.h"
#include "llhttpsdhandler.h"
#include "llcorehttputil.h"
#include "llappviewer.h"
#include "llcoros.h"
#include "lleventcoro.h"
#include "lluiusage.h"

#include "llavatarpropertiesprocessor.h"

#if LL_MSVC
// disable boost::lexical_cast warning
#pragma warning (disable:4702)
#endif

namespace
{
    const S32   BAKE_RETRY_MAX_COUNT = 5;
    const F32   BAKE_RETRY_TIMEOUT = 2.0F;
}

// *TODO$: LLInventoryCallback should be deprecated to conform to the new boost::bind/coroutine model.
// temp code in transition
void doAppearanceCb(LLPointer<LLInventoryCallback> cb, LLUUID id)
{
    if (cb.notNull())
        cb->fire(id);
}

std::string self_av_string()
{
    // On logout gAgentAvatarp can already be invalid
    return isAgentAvatarValid() ? gAgentAvatarp->avString() : "";
}

// RAII thingy to guarantee that a variable gets reset when the Setter
// goes out of scope.  More general utility would be handy - TODO:
// check boost.
class BoolSetter
{
public:
    BoolSetter(bool& var):
        mVar(var)
    {
        mVar = true;
    }
    ~BoolSetter()
    {
        mVar = false;
    }
private:
    bool& mVar;
};

char ORDER_NUMBER_SEPARATOR('@');

class LLOutfitUnLockTimer: public LLEventTimer
{
public:
<<<<<<< HEAD
	LLOutfitUnLockTimer(F32 period) : LLEventTimer(period)
	{
		// restart timer on BOF changed event
		LLOutfitObserver::instance().addBOFChangedCallback(boost::bind(
				&LLOutfitUnLockTimer::reset, this));
		stop();
	}

	/*virtual*/
	bool tick()
	{
		if(mEventTimer.hasExpired())
		{
			LLAppearanceMgr::instance().setOutfitLocked(false);
		}
		return false;
	}
	void stop() { mEventTimer.stop(); }
	void start() { mEventTimer.start(); }
	void reset() { mEventTimer.reset(); }
	bool getStarted() { return mEventTimer.getStarted(); }

	LLTimer&  getEventTimer() { return mEventTimer;}
=======
    LLOutfitUnLockTimer(F32 period) : LLEventTimer(period)
    {
        // restart timer on BOF changed event
        LLOutfitObserver::instance().addBOFChangedCallback(boost::bind(
                &LLOutfitUnLockTimer::reset, this));
        stop();
    }

    /*virtual*/
    BOOL tick()
    {
        if(mEventTimer.hasExpired())
        {
            LLAppearanceMgr::instance().setOutfitLocked(false);
        }
        return FALSE;
    }
    void stop() { mEventTimer.stop(); }
    void start() { mEventTimer.start(); }
    void reset() { mEventTimer.reset(); }
    BOOL getStarted() { return mEventTimer.getStarted(); }

    LLTimer&  getEventTimer() { return mEventTimer;}
>>>>>>> e1623bb2
};

// support for secondlife:///app/appearance SLapps
class LLAppearanceHandler : public LLCommandHandler
{
public:
    // requests will be throttled from a non-trusted browser
    LLAppearanceHandler() : LLCommandHandler("appearance", UNTRUSTED_THROTTLE) {}

    bool handle(const LLSD& params,
                const LLSD& query_map,
                const std::string& grid,
                LLMediaCtrl* web)
    {
        // support secondlife:///app/appearance/show, but for now we just
        // make all secondlife:///app/appearance SLapps behave this way
        if (!LLUI::getInstance()->mSettingGroups["config"]->getBOOL("EnableAppearance"))
        {
            LLNotificationsUtil::add("NoAppearance", LLSD(), LLSD(), std::string("SwitchToStandardSkinAndQuit"));
            return true;
        }

        LLFloaterSidePanelContainer::showPanel("appearance", LLSD());
        return true;
    }
};

LLAppearanceHandler gAppearanceHandler;


LLUUID findDescendentCategoryIDByName(const LLUUID& parent_id, const std::string& name)
{
    LLInventoryModel::cat_array_t cat_array;
    LLInventoryModel::item_array_t item_array;
    LLNameCategoryCollector has_name(name);
    gInventory.collectDescendentsIf(parent_id,
                                    cat_array,
                                    item_array,
                                    LLInventoryModel::EXCLUDE_TRASH,
                                    has_name);
    if (0 == cat_array.size())
        return LLUUID();
    else
    {
        LLViewerInventoryCategory *cat = cat_array.at(0);
        if (cat)
            return cat->getUUID();
        else
        {
            LL_WARNS() << "null cat" << LL_ENDL;
            return LLUUID();
        }
    }
}

// We want this to be much lower (e.g. 15.0 is usually fine), bumping
// up for now until we can diagnose some cases of very slow response
// to requests.
const F32 DEFAULT_RETRY_AFTER_INTERVAL = 300.0;

// Given the current back-end problems, retrying is causing too many
// duplicate items. Bump this back to 2 once they are resolved (or can
// leave at 0 if the operations become actually reliable).
const S32 DEFAULT_MAX_RETRIES = 0;

class LLCallAfterInventoryBatchMgr: public LLEventTimer
{
public:
<<<<<<< HEAD
	LLCallAfterInventoryBatchMgr(const LLUUID& dst_cat_id,
								 const std::string& phase_name,
								 nullary_func_t on_completion_func,
								 nullary_func_t on_failure_func = no_op,
								 F32 retry_after = DEFAULT_RETRY_AFTER_INTERVAL,
								 S32 max_retries = DEFAULT_MAX_RETRIES
		):
		mDstCatID(dst_cat_id),
		mTrackingPhase(phase_name),
		mOnCompletionFunc(on_completion_func),
		mOnFailureFunc(on_failure_func),
		mRetryAfter(retry_after),
		mMaxRetries(max_retries),
		mPendingRequests(0),
		mFailCount(0),
		mCompletionOrFailureCalled(false),
		mRetryCount(0),
		LLEventTimer(5.0)
	{
		if (!mTrackingPhase.empty())
		{
			selfStartPhase(mTrackingPhase);
		}
	}

	void addItems(LLInventoryModel::item_array_t& src_items)
	{
		for (LLInventoryModel::item_array_t::const_iterator it = src_items.begin();
			 it != src_items.end();
			 ++it)
		{
			LLViewerInventoryItem* item = *it;
			llassert(item);
			addItem(item->getUUID());
		}
	}

	// Request or re-request operation for specified item.
	void addItem(const LLUUID& item_id)
	{
		LL_DEBUGS("Avatar") << "item_id " << item_id << LL_ENDL;
		if (!requestOperation(item_id))
		{
			LL_DEBUGS("Avatar") << "item_id " << item_id << " requestOperation false, skipping" << LL_ENDL;
			return;
		}

		mPendingRequests++;
		// On a re-request, this will reset the timer.
		mWaitTimes[item_id] = LLTimer();
		if (mRetryCounts.find(item_id) == mRetryCounts.end())
		{
			mRetryCounts[item_id] = 0;
		}
		else
		{
			mRetryCounts[item_id]++;
		}
	}

	virtual bool requestOperation(const LLUUID& item_id) = 0;

	void onOp(const LLUUID& src_id, const LLUUID& dst_id, LLTimer timestamp)
	{
		if (ll_frand() < gSavedSettings.getF32("InventoryDebugSimulateLateOpRate"))
		{
			LL_WARNS() << "Simulating late operation by punting handling to later" << LL_ENDL;
			doAfterInterval(boost::bind(&LLCallAfterInventoryBatchMgr::onOp,this,src_id,dst_id,timestamp),
							mRetryAfter);
			return;
		}
		mPendingRequests--;
		F32 elapsed = timestamp.getElapsedTimeF32();
		LL_DEBUGS("Avatar") << "op done, src_id " << src_id << " dst_id " << dst_id << " after " << elapsed << " seconds" << LL_ENDL;
		if (mWaitTimes.find(src_id) == mWaitTimes.end())
		{
			// No longer waiting for this item - either serviced
			// already or gave up after too many retries.
			LL_WARNS() << "duplicate or late operation, src_id " << src_id << "dst_id " << dst_id
					<< " elapsed " << elapsed << " after end " << (S32) mCompletionOrFailureCalled << LL_ENDL;
		}
		mTimeStats.push(elapsed);
		mWaitTimes.erase(src_id);
		if (mWaitTimes.empty() && !mCompletionOrFailureCalled)
		{
			onCompletionOrFailure();
		}
	}

	void onCompletionOrFailure()
	{
		assert (!mCompletionOrFailureCalled);
		mCompletionOrFailureCalled = true;
		
		// Will never call onCompletion() if any item has been flagged as
		// a failure - otherwise could wind up with corrupted
		// outfit, involuntary nudity, etc.
		reportStats();
		if (!mTrackingPhase.empty())
		{
			selfStopPhase(mTrackingPhase);
		}
		if (!mFailCount)
		{
			onCompletion();
		}
		else
		{
			onFailure();
		}
	}

	void onFailure()
	{
		LL_INFOS() << "failed" << LL_ENDL;
		mOnFailureFunc();
	}

	void onCompletion()
	{
		LL_INFOS() << "done" << LL_ENDL;
		mOnCompletionFunc();
	}
	
	// virtual
	// Will be deleted after returning true - only safe to do this if all callbacks have fired.
	bool tick()
	{
		// mPendingRequests will be zero if all requests have been
		// responded to.  mWaitTimes.empty() will be true if we have
		// received at least one reply for each UUID.  If requests
		// have been dropped and retried, these will not necessarily
		// be the same.  Only safe to return true if all requests have
		// been serviced, since it will result in this object being
		// deleted.
		bool all_done = (mPendingRequests==0);

		if (!mWaitTimes.empty())
		{
			LL_WARNS() << "still waiting on " << mWaitTimes.size() << " items" << LL_ENDL;
			for (std::map<LLUUID,LLTimer>::iterator it = mWaitTimes.begin();
				 it != mWaitTimes.end();)
			{
				// Use a copy of iterator because it may be erased/invalidated.
				std::map<LLUUID,LLTimer>::iterator curr_it = it;
				++it;
				
				F32 time_waited = curr_it->second.getElapsedTimeF32();
				S32 retries = mRetryCounts[curr_it->first];
				if (time_waited > mRetryAfter)
				{
					if (retries < mMaxRetries)
					{
						LL_DEBUGS("Avatar") << "Waited " << time_waited <<
							" for " << curr_it->first << ", retrying" << LL_ENDL;
						mRetryCount++;
						addItem(curr_it->first);
					}
					else
					{
						LL_WARNS() << "Giving up on " << curr_it->first << " after too many retries" << LL_ENDL;
						mWaitTimes.erase(curr_it);
						mFailCount++;
					}
				}
				if (mWaitTimes.empty())
				{
					onCompletionOrFailure();
				}

			}
		}
		return all_done;
	}

	void reportStats()
	{
		LL_DEBUGS("Avatar") << "Phase: " << mTrackingPhase << LL_ENDL;
		LL_DEBUGS("Avatar") << "mFailCount: " << mFailCount << LL_ENDL;
		LL_DEBUGS("Avatar") << "mRetryCount: " << mRetryCount << LL_ENDL;
		LL_DEBUGS("Avatar") << "Times: n " << mTimeStats.getCount() << " min " << mTimeStats.getMinValue() << " max " << mTimeStats.getMaxValue() << LL_ENDL;
		LL_DEBUGS("Avatar") << "Mean " << mTimeStats.getMean() << " stddev " << mTimeStats.getStdDev() << LL_ENDL;
	}
	
	virtual ~LLCallAfterInventoryBatchMgr()
	{
		LL_DEBUGS("Avatar") << "deleting" << LL_ENDL;
	}
=======
    LLCallAfterInventoryBatchMgr(const LLUUID& dst_cat_id,
                                 const std::string& phase_name,
                                 nullary_func_t on_completion_func,
                                 nullary_func_t on_failure_func = no_op,
                                 F32 retry_after = DEFAULT_RETRY_AFTER_INTERVAL,
                                 S32 max_retries = DEFAULT_MAX_RETRIES
        ):
        mDstCatID(dst_cat_id),
        mTrackingPhase(phase_name),
        mOnCompletionFunc(on_completion_func),
        mOnFailureFunc(on_failure_func),
        mRetryAfter(retry_after),
        mMaxRetries(max_retries),
        mPendingRequests(0),
        mFailCount(0),
        mCompletionOrFailureCalled(false),
        mRetryCount(0),
        LLEventTimer(5.0)
    {
        if (!mTrackingPhase.empty())
        {
            selfStartPhase(mTrackingPhase);
        }
    }

    void addItems(LLInventoryModel::item_array_t& src_items)
    {
        for (LLInventoryModel::item_array_t::const_iterator it = src_items.begin();
             it != src_items.end();
             ++it)
        {
            LLViewerInventoryItem* item = *it;
            llassert(item);
            addItem(item->getUUID());
        }
    }

    // Request or re-request operation for specified item.
    void addItem(const LLUUID& item_id)
    {
        LL_DEBUGS("Avatar") << "item_id " << item_id << LL_ENDL;
        if (!requestOperation(item_id))
        {
            LL_DEBUGS("Avatar") << "item_id " << item_id << " requestOperation false, skipping" << LL_ENDL;
            return;
        }

        mPendingRequests++;
        // On a re-request, this will reset the timer.
        mWaitTimes[item_id] = LLTimer();
        if (mRetryCounts.find(item_id) == mRetryCounts.end())
        {
            mRetryCounts[item_id] = 0;
        }
        else
        {
            mRetryCounts[item_id]++;
        }
    }

    virtual bool requestOperation(const LLUUID& item_id) = 0;

    void onOp(const LLUUID& src_id, const LLUUID& dst_id, LLTimer timestamp)
    {
        if (ll_frand() < gSavedSettings.getF32("InventoryDebugSimulateLateOpRate"))
        {
            LL_WARNS() << "Simulating late operation by punting handling to later" << LL_ENDL;
            doAfterInterval(boost::bind(&LLCallAfterInventoryBatchMgr::onOp,this,src_id,dst_id,timestamp),
                            mRetryAfter);
            return;
        }
        mPendingRequests--;
        F32 elapsed = timestamp.getElapsedTimeF32();
        LL_DEBUGS("Avatar") << "op done, src_id " << src_id << " dst_id " << dst_id << " after " << elapsed << " seconds" << LL_ENDL;
        if (mWaitTimes.find(src_id) == mWaitTimes.end())
        {
            // No longer waiting for this item - either serviced
            // already or gave up after too many retries.
            LL_WARNS() << "duplicate or late operation, src_id " << src_id << "dst_id " << dst_id
                    << " elapsed " << elapsed << " after end " << (S32) mCompletionOrFailureCalled << LL_ENDL;
        }
        mTimeStats.push(elapsed);
        mWaitTimes.erase(src_id);
        if (mWaitTimes.empty() && !mCompletionOrFailureCalled)
        {
            onCompletionOrFailure();
        }
    }

    void onCompletionOrFailure()
    {
        assert (!mCompletionOrFailureCalled);
        mCompletionOrFailureCalled = true;

        // Will never call onCompletion() if any item has been flagged as
        // a failure - otherwise could wind up with corrupted
        // outfit, involuntary nudity, etc.
        reportStats();
        if (!mTrackingPhase.empty())
        {
            selfStopPhase(mTrackingPhase);
        }
        if (!mFailCount)
        {
            onCompletion();
        }
        else
        {
            onFailure();
        }
    }

    void onFailure()
    {
        LL_INFOS() << "failed" << LL_ENDL;
        mOnFailureFunc();
    }

    void onCompletion()
    {
        LL_INFOS() << "done" << LL_ENDL;
        mOnCompletionFunc();
    }

    // virtual
    // Will be deleted after returning true - only safe to do this if all callbacks have fired.
    BOOL tick()
    {
        // mPendingRequests will be zero if all requests have been
        // responded to.  mWaitTimes.empty() will be true if we have
        // received at least one reply for each UUID.  If requests
        // have been dropped and retried, these will not necessarily
        // be the same.  Only safe to return true if all requests have
        // been serviced, since it will result in this object being
        // deleted.
        bool all_done = (mPendingRequests==0);

        if (!mWaitTimes.empty())
        {
            LL_WARNS() << "still waiting on " << mWaitTimes.size() << " items" << LL_ENDL;
            for (std::map<LLUUID,LLTimer>::iterator it = mWaitTimes.begin();
                 it != mWaitTimes.end();)
            {
                // Use a copy of iterator because it may be erased/invalidated.
                std::map<LLUUID,LLTimer>::iterator curr_it = it;
                ++it;

                F32 time_waited = curr_it->second.getElapsedTimeF32();
                S32 retries = mRetryCounts[curr_it->first];
                if (time_waited > mRetryAfter)
                {
                    if (retries < mMaxRetries)
                    {
                        LL_DEBUGS("Avatar") << "Waited " << time_waited <<
                            " for " << curr_it->first << ", retrying" << LL_ENDL;
                        mRetryCount++;
                        addItem(curr_it->first);
                    }
                    else
                    {
                        LL_WARNS() << "Giving up on " << curr_it->first << " after too many retries" << LL_ENDL;
                        mWaitTimes.erase(curr_it);
                        mFailCount++;
                    }
                }
                if (mWaitTimes.empty())
                {
                    onCompletionOrFailure();
                }

            }
        }
        return all_done;
    }

    void reportStats()
    {
        LL_DEBUGS("Avatar") << "Phase: " << mTrackingPhase << LL_ENDL;
        LL_DEBUGS("Avatar") << "mFailCount: " << mFailCount << LL_ENDL;
        LL_DEBUGS("Avatar") << "mRetryCount: " << mRetryCount << LL_ENDL;
        LL_DEBUGS("Avatar") << "Times: n " << mTimeStats.getCount() << " min " << mTimeStats.getMinValue() << " max " << mTimeStats.getMaxValue() << LL_ENDL;
        LL_DEBUGS("Avatar") << "Mean " << mTimeStats.getMean() << " stddev " << mTimeStats.getStdDev() << LL_ENDL;
    }

    virtual ~LLCallAfterInventoryBatchMgr()
    {
        LL_DEBUGS("Avatar") << "deleting" << LL_ENDL;
    }
>>>>>>> e1623bb2

protected:
    std::string mTrackingPhase;
    std::map<LLUUID,LLTimer> mWaitTimes;
    std::map<LLUUID,S32> mRetryCounts;
    LLUUID mDstCatID;
    nullary_func_t mOnCompletionFunc;
    nullary_func_t mOnFailureFunc;
    F32 mRetryAfter;
    S32 mMaxRetries;
    S32 mPendingRequests;
    S32 mFailCount;
    S32 mRetryCount;
    bool mCompletionOrFailureCalled;
    LLViewerStats::StatsAccumulator mTimeStats;
};

class LLCallAfterInventoryCopyMgr: public LLCallAfterInventoryBatchMgr
{
public:
    LLCallAfterInventoryCopyMgr(LLInventoryModel::item_array_t& src_items,
                                const LLUUID& dst_cat_id,
                                const std::string& phase_name,
                                nullary_func_t on_completion_func,
                                nullary_func_t on_failure_func = no_op,
                                 F32 retry_after = DEFAULT_RETRY_AFTER_INTERVAL,
                                 S32 max_retries = DEFAULT_MAX_RETRIES
        ):
        LLCallAfterInventoryBatchMgr(dst_cat_id, phase_name, on_completion_func, on_failure_func, retry_after, max_retries)
    {
        addItems(src_items);
        sInstanceCount++;
    }

    ~LLCallAfterInventoryCopyMgr()
    {
        sInstanceCount--;
    }

    virtual bool requestOperation(const LLUUID& item_id)
    {
        LLViewerInventoryItem *item = gInventory.getItem(item_id);
        llassert(item);
        LL_DEBUGS("Avatar") << "copying item " << item_id << LL_ENDL;
        if (ll_frand() < gSavedSettings.getF32("InventoryDebugSimulateOpFailureRate"))
        {
            LL_DEBUGS("Avatar") << "simulating failure by not sending request for item " << item_id << LL_ENDL;
            return true;
        }
        copy_inventory_item(
            gAgent.getID(),
            item->getPermissions().getOwner(),
            item->getUUID(),
            mDstCatID,
            std::string(),
            new LLBoostFuncInventoryCallback(boost::bind(&LLCallAfterInventoryBatchMgr::onOp,this,item_id,_1,LLTimer()))
            );
        return true;
    }

    static S32 getInstanceCount() { return sInstanceCount; }

private:
    static S32 sInstanceCount;
};

S32 LLCallAfterInventoryCopyMgr::sInstanceCount = 0;

class LLWearCategoryAfterCopy: public LLInventoryCallback
{
public:
    LLWearCategoryAfterCopy(bool append):
        mAppend(append)
    {}

    // virtual
    void fire(const LLUUID& id)
    {
        // Wear the inventory category.
        LLInventoryCategory* cat = gInventory.getCategory(id);
        LLAppearanceMgr::instance().wearInventoryCategoryOnAvatar(cat, mAppend);
    }

private:
    bool mAppend;
};

class LLTrackPhaseWrapper : public LLInventoryCallback
{
public:
    LLTrackPhaseWrapper(const std::string& phase_name, LLPointer<LLInventoryCallback> cb = NULL):
        mTrackingPhase(phase_name),
        mCB(cb)
    {
        selfStartPhase(mTrackingPhase);
    }

    // virtual
    void fire(const LLUUID& id)
    {
        if (mCB)
        {
            mCB->fire(id);
        }
    }

    // virtual
    ~LLTrackPhaseWrapper()
    {
        selfStopPhase(mTrackingPhase);
    }

protected:
    std::string mTrackingPhase;
    LLPointer<LLInventoryCallback> mCB;
};

LLUpdateAppearanceOnDestroy::LLUpdateAppearanceOnDestroy(bool enforce_item_restrictions,
                                                         bool enforce_ordering,
                                                         nullary_func_t post_update_func
    ):
    mFireCount(0),
    mEnforceItemRestrictions(enforce_item_restrictions),
    mEnforceOrdering(enforce_ordering),
    mPostUpdateFunc(post_update_func)
{
    selfStartPhase("update_appearance_on_destroy");
}

void LLUpdateAppearanceOnDestroy::fire(const LLUUID& inv_item)
{
    LLViewerInventoryItem* item = (LLViewerInventoryItem*)gInventory.getItem(inv_item);
    const std::string item_name = item ? item->getName() : "ITEM NOT FOUND";
#ifndef LL_RELEASE_FOR_DOWNLOAD
    LL_DEBUGS("Avatar") << self_av_string() << "callback fired [ name:" << item_name << " UUID:" << inv_item << " count:" << mFireCount << " ] " << LL_ENDL;
#endif
    mFireCount++;
}

LLUpdateAppearanceOnDestroy::~LLUpdateAppearanceOnDestroy()
{
    if (!LLApp::isExiting())
    {
        // speculative fix for MAINT-1150
        LL_INFOS("Avatar") << self_av_string() << "done update appearance on destroy" << LL_ENDL;

        selfStopPhase("update_appearance_on_destroy");

        LLAppearanceMgr::instance().updateAppearanceFromCOF(mEnforceItemRestrictions,
                                                            mEnforceOrdering,
                                                            mPostUpdateFunc);
    }
}

LLUpdateAppearanceAndEditWearableOnDestroy::LLUpdateAppearanceAndEditWearableOnDestroy(const LLUUID& item_id):
    mItemID(item_id)
{
}

LLRequestServerAppearanceUpdateOnDestroy::~LLRequestServerAppearanceUpdateOnDestroy()
{
    LL_DEBUGS("Avatar") << "ATT requesting server appearance update" << LL_ENDL;
    if (!LLApp::isExiting())
    {
        LLAppearanceMgr::instance().requestServerAppearanceUpdate();
    }
}

void edit_wearable_and_customize_avatar(LLUUID item_id)
{
    // Start editing the item if previously requested.
    gAgentWearables.editWearableIfRequested(item_id);

    // TODO: camera mode may not be changed if a debug setting is tweaked
    if( gAgentCamera.cameraCustomizeAvatar() )
    {
        // If we're in appearance editing mode, the current tab may need to be refreshed
        LLSidepanelAppearance *panel = dynamic_cast<LLSidepanelAppearance*>(
            LLFloaterSidePanelContainer::getPanel("appearance"));
        if (panel)
        {
            panel->showDefaultSubpart();
        }
    }
}

LLUpdateAppearanceAndEditWearableOnDestroy::~LLUpdateAppearanceAndEditWearableOnDestroy()
{
    if (!LLApp::isExiting())
    {
        LLAppearanceMgr::instance().updateAppearanceFromCOF(
            true,true,
            boost::bind(edit_wearable_and_customize_avatar, mItemID));
    }
}

class LLBrokenLinkObserver : public LLInventoryObserver
{
public:
    LLUUID mUUID;
    bool mEnforceItemRestrictions;
    bool mEnforceOrdering;
    nullary_func_t mPostUpdateFunc;

    LLBrokenLinkObserver(const LLUUID& uuid,
                          bool enforce_item_restrictions ,
                          bool enforce_ordering ,
                          nullary_func_t post_update_func) :
        mUUID(uuid),
        mEnforceItemRestrictions(enforce_item_restrictions),
        mEnforceOrdering(enforce_ordering),
        mPostUpdateFunc(post_update_func)
    {
    }
    /* virtual */ void changed(U32 mask);
    void postProcess();
};

void LLBrokenLinkObserver::changed(U32 mask)
{
    if (mask & LLInventoryObserver::REBUILD)
    {
        // This observer should be executed after LLInventoryPanel::itemChanged(),
        // but if it isn't, consider calling updateAppearanceFromCOF with a delay
        const uuid_set_t& changed_item_ids = gInventory.getChangedIDs();
        for (uuid_set_t::const_iterator it = changed_item_ids.begin(); it != changed_item_ids.end(); ++it)
        {
            const LLUUID& id = *it;
            if (id == mUUID)
            {
                // Might not be processed yet and it is not a
                // good idea to update appearane here, postpone.
                doOnIdleOneTime([this]()
                                {
                                    postProcess();
                                });

                gInventory.removeObserver(this);
                return;
            }
        }
    }
}

void LLBrokenLinkObserver::postProcess()
{
    LLViewerInventoryItem* item = gInventory.getItem(mUUID);
    llassert(item && !item->getIsBrokenLink()); // the whole point was to get a correct link
    if (item && item->getIsBrokenLink())
    {
        LL_INFOS_ONCE("Avatar") << "Outfit link broken despite being regenerated" << LL_ENDL;
        LL_DEBUGS("Avatar", "Inventory") << "Outfit link " << mUUID << " \"" << item->getName() << "\" is broken despite being regenerated" << LL_ENDL;
    }

    LLAppearanceMgr::instance().updateAppearanceFromCOF(
        mEnforceItemRestrictions ,
        mEnforceOrdering ,
        mPostUpdateFunc);
    delete this;
}


struct LLFoundData
{
    LLFoundData() :
        mAssetType(LLAssetType::AT_NONE),
        mWearableType(LLWearableType::WT_INVALID),
        mWearable(NULL) {}

    LLFoundData(const LLUUID& item_id,
                const LLUUID& asset_id,
                const std::string& name,
                const LLAssetType::EType& asset_type,
                const LLWearableType::EType& wearable_type,
                const bool is_replacement = false
        ) :
        mItemID(item_id),
        mAssetID(asset_id),
        mName(name),
        mAssetType(asset_type),
        mWearableType(wearable_type),
        mIsReplacement(is_replacement),
        mWearable( NULL ) {}

    LLUUID mItemID;
    LLUUID mAssetID;
    std::string mName;
    LLAssetType::EType mAssetType;
    LLWearableType::EType mWearableType;
    LLViewerWearable* mWearable;
    bool mIsReplacement;
};


class LLWearableHoldingPattern
{
    LOG_CLASS(LLWearableHoldingPattern);

public:
    LLWearableHoldingPattern();
    ~LLWearableHoldingPattern();

    bool pollFetchCompletion();
    void onFetchCompletion();
    bool isFetchCompleted();
    bool isTimedOut();

    void checkMissingWearables();
    bool pollMissingWearables();
    bool isMissingCompleted();
    void recoverMissingWearable(LLWearableType::EType type);
    void clearCOFLinksForMissingWearables();

    void onWearableAssetFetch(LLViewerWearable *wearable);
    void onAllComplete();

    typedef std::list<LLFoundData> found_list_t;
    found_list_t& getFoundList();
    void eraseTypeToLink(LLWearableType::EType type);
    void eraseTypeToRecover(LLWearableType::EType type);
    void setObjItems(const LLInventoryModel::item_array_t& items);
    void setGestItems(const LLInventoryModel::item_array_t& items);
    bool isMostRecent();
    void handleLateArrivals();
    void resetTime(F32 timeout);
    static S32 countActive() { return sActiveHoldingPatterns.size(); }
    S32 index() { return mIndex; }

private:
    found_list_t mFoundList;
    LLInventoryModel::item_array_t mObjItems;
    LLInventoryModel::item_array_t mGestItems;
    typedef std::set<S32> type_set_t;
    type_set_t mTypesToRecover;
    type_set_t mTypesToLink;
    S32 mResolved;
    LLTimer mWaitTime;
    bool mFired;
    typedef std::set<LLWearableHoldingPattern*> type_set_hp;
    static type_set_hp sActiveHoldingPatterns;
    static S32 sNextIndex;
    S32 mIndex;
    bool mIsMostRecent;
    std::set<LLViewerWearable*> mLateArrivals;
    bool mIsAllComplete;
};

LLWearableHoldingPattern::type_set_hp LLWearableHoldingPattern::sActiveHoldingPatterns;
S32 LLWearableHoldingPattern::sNextIndex = 0;

LLWearableHoldingPattern::LLWearableHoldingPattern():
    mResolved(0),
    mFired(false),
    mIsMostRecent(true),
    mIsAllComplete(false)
{
    if (countActive()>0)
    {
        LL_INFOS() << "Creating LLWearableHoldingPattern when "
                   << countActive()
                   << " other attempts are active."
                   << " Flagging others as invalid."
                   << LL_ENDL;
        for (type_set_hp::iterator it = sActiveHoldingPatterns.begin();
             it != sActiveHoldingPatterns.end();
             ++it)
        {
            (*it)->mIsMostRecent = false;
        }

    }
    mIndex = sNextIndex++;
    sActiveHoldingPatterns.insert(this);
    LL_DEBUGS("Avatar") << "HP " << index() << " created" << LL_ENDL;
    selfStartPhase("holding_pattern");
}

LLWearableHoldingPattern::~LLWearableHoldingPattern()
{
    sActiveHoldingPatterns.erase(this);
    if (isMostRecent())
    {
        selfStopPhase("holding_pattern");
    }
    LL_DEBUGS("Avatar") << "HP " << index() << " deleted" << LL_ENDL;
}

bool LLWearableHoldingPattern::isMostRecent()
{
    return mIsMostRecent;
}

LLWearableHoldingPattern::found_list_t& LLWearableHoldingPattern::getFoundList()
{
    return mFoundList;
}

void LLWearableHoldingPattern::eraseTypeToLink(LLWearableType::EType type)
{
    mTypesToLink.erase(type);
}

void LLWearableHoldingPattern::eraseTypeToRecover(LLWearableType::EType type)
{
    mTypesToRecover.erase(type);
}

void LLWearableHoldingPattern::setObjItems(const LLInventoryModel::item_array_t& items)
{
    mObjItems = items;
}

void LLWearableHoldingPattern::setGestItems(const LLInventoryModel::item_array_t& items)
{
    mGestItems = items;
}

bool LLWearableHoldingPattern::isFetchCompleted()
{
    return (mResolved >= (S32)getFoundList().size()); // have everything we were waiting for?
}

bool LLWearableHoldingPattern::isTimedOut()
{
    return mWaitTime.hasExpired();
}

void LLWearableHoldingPattern::checkMissingWearables()
{
    if (!isMostRecent())
    {
        // runway why don't we actually skip here?
        LL_WARNS() << self_av_string() << "skipping because LLWearableHolding pattern is invalid (superceded by later outfit request)" << LL_ENDL;
    }

    std::vector<S32> found_by_type(LLWearableType::WT_COUNT,0);
    std::vector<S32> requested_by_type(LLWearableType::WT_COUNT,0);
    for (found_list_t::iterator it = getFoundList().begin(); it != getFoundList().end(); ++it)
    {
        LLFoundData &data = *it;
        if (data.mWearableType < LLWearableType::WT_COUNT)
            requested_by_type[data.mWearableType]++;
        if (data.mWearable)
            found_by_type[data.mWearableType]++;
    }

    for (S32 type = 0; type < LLWearableType::WT_COUNT; ++type)
    {
        if (requested_by_type[type] > found_by_type[type])
        {
            LL_WARNS() << self_av_string() << "got fewer wearables than requested, type " << type << ": requested " << requested_by_type[type] << ", found " << found_by_type[type] << LL_ENDL;
        }
        if (found_by_type[type] > 0)
            continue;
        if (
            // If at least one wearable of certain types (pants/shirt/skirt)
            // was requested but none was found, create a default asset as a replacement.
            // In all other cases, don't do anything.
            // For critical types (shape/hair/skin/eyes), this will keep the avatar as a cloud
            // due to logic in LLVOAvatarSelf::getIsCloud().
            // For non-critical types (tatoo, socks, etc.) the wearable will just be missing.
            (requested_by_type[type] > 0) &&
            ((type == LLWearableType::WT_PANTS) || (type == LLWearableType::WT_SHIRT) || (type == LLWearableType::WT_SKIRT)))
        {
            mTypesToRecover.insert(type);
            mTypesToLink.insert(type);
            recoverMissingWearable((LLWearableType::EType)type);
            LL_WARNS() << self_av_string() << "need to replace " << type << LL_ENDL;
        }
    }

    resetTime(60.0F);

    if (isMostRecent())
    {
        selfStartPhase("get_missing_wearables_2");
    }
    if (!pollMissingWearables())
    {
        doOnIdleRepeating(boost::bind(&LLWearableHoldingPattern::pollMissingWearables,this));
    }
}

void LLWearableHoldingPattern::onAllComplete()
{
    if (isAgentAvatarValid())
    {
        gAgentAvatarp->outputRezTiming("Agent wearables fetch complete");
    }

    if (!isMostRecent())
    {
        // runway need to skip here?
        LL_WARNS() << self_av_string() << "skipping because LLWearableHolding pattern is invalid (superceded by later outfit request)" << LL_ENDL;
    }

    // Activate all gestures in this folder
    if (mGestItems.size() > 0)
    {
        LL_DEBUGS("Avatar") << self_av_string() << "Activating " << mGestItems.size() << " gestures" << LL_ENDL;

        LLGestureMgr::instance().activateGestures(mGestItems);

        // Update the inventory item labels to reflect the fact
        // they are active.
        LLViewerInventoryCategory* catp =
            gInventory.getCategory(LLAppearanceMgr::instance().getCOF());

        if (catp)
        {
            gInventory.updateCategory(catp);
            gInventory.notifyObservers();
        }
    }

    if (isAgentAvatarValid())
    {
        LL_DEBUGS("Avatar") << self_av_string() << "Updating " << mObjItems.size() << " attachments" << LL_ENDL;
        LLAgentWearables::llvo_vec_t objects_to_remove;
        LLAgentWearables::llvo_vec_t objects_to_retain;
        LLInventoryModel::item_array_t items_to_add;

        LLAgentWearables::findAttachmentsAddRemoveInfo(mObjItems,
                                                       objects_to_remove,
                                                       objects_to_retain,
                                                       items_to_add);

        LL_DEBUGS("Avatar") << self_av_string() << "Removing " << objects_to_remove.size()
                            << " attachments" << LL_ENDL;

        // Here we remove the attachment pos overrides for *all*
        // attachments, even those that are not being removed. This is
        // needed to get joint positions all slammed down to their
        // pre-attachment states.
        gAgentAvatarp->clearAttachmentOverrides();

        if (objects_to_remove.size() || items_to_add.size())
        {
            LL_DEBUGS("Avatar") << "ATT will remove " << objects_to_remove.size()
                                << " and add " << items_to_add.size() << " items" << LL_ENDL;
        }

        // Take off the attachments that will no longer be in the outfit.
        LLAgentWearables::userRemoveMultipleAttachments(objects_to_remove);

        // Update wearables.
        LL_INFOS("Avatar") << self_av_string() << "HP " << index() << " updating agent wearables with "
                           << mResolved << " wearable items " << LL_ENDL;
        LLAppearanceMgr::instance().updateAgentWearables(this);

        // Restore attachment pos overrides for the attachments that
        // are remaining in the outfit.
        for (LLAgentWearables::llvo_vec_t::iterator it = objects_to_retain.begin();
             it != objects_to_retain.end();
             ++it)
        {
            LLViewerObject *objectp = *it;
            if (!objectp->isAnimatedObject())
            {
                gAgentAvatarp->addAttachmentOverridesForObject(objectp);
            }
        }

        // Add new attachments to match those requested.
        LL_DEBUGS("Avatar") << self_av_string() << "Adding " << items_to_add.size() << " attachments" << LL_ENDL;
        LLAgentWearables::userAttachMultipleAttachments(items_to_add);
    }

    if (isFetchCompleted() && isMissingCompleted())
    {
        // Only safe to delete if all wearable callbacks and all missing wearables completed.
        delete this;
    }
    else
    {
        mIsAllComplete = true;
        handleLateArrivals();
    }
}

void LLWearableHoldingPattern::onFetchCompletion()
{
    if (isMostRecent())
    {
        selfStopPhase("get_wearables_2");
    }

    if (!isMostRecent())
    {
        // runway skip here?
        LL_WARNS() << self_av_string() << "skipping because LLWearableHolding pattern is invalid (superceded by later outfit request)" << LL_ENDL;
    }

    checkMissingWearables();
}

// Runs as an idle callback until all wearables are fetched (or we time out).
bool LLWearableHoldingPattern::pollFetchCompletion()
{
    if (!isMostRecent())
    {
        // runway skip here?
        LL_WARNS() << self_av_string() << "skipping because LLWearableHolding pattern is invalid (superceded by later outfit request)" << LL_ENDL;
    }

    bool completed = isFetchCompleted();
    bool timed_out = isTimedOut();
    bool done = completed || timed_out;

    if (done)
    {
        LL_INFOS("Avatar") << self_av_string() << "HP " << index() << " polling, done status: " << completed << " timed out " << timed_out
                << " elapsed " << mWaitTime.getElapsedTimeF32() << LL_ENDL;

        mFired = true;

        if (timed_out)
        {
            LL_WARNS() << self_av_string() << "Exceeded max wait time for wearables, updating appearance based on what has arrived" << LL_ENDL;
        }

        onFetchCompletion();
    }
    return done;
}

void recovered_item_link_cb(const LLUUID& item_id, LLWearableType::EType type, LLViewerWearable *wearable, LLWearableHoldingPattern* holder)
{
    if (!holder->isMostRecent())
    {
        LL_WARNS() << "HP " << holder->index() << " skipping because LLWearableHolding pattern is invalid (superceded by later outfit request)" << LL_ENDL;
        // runway skip here?
    }

    LL_INFOS("Avatar") << "HP " << holder->index() << " recovered item link for type " << type << LL_ENDL;
    holder->eraseTypeToLink(type);
    // Add wearable to FoundData for actual wearing
    LLViewerInventoryItem *item = gInventory.getItem(item_id);
    LLViewerInventoryItem *linked_item = item ? item->getLinkedItem() : NULL;

    if (linked_item)
    {
        gInventory.addChangedMask(LLInventoryObserver::LABEL, linked_item->getUUID());

        if (item)
        {
            LLFoundData found(linked_item->getUUID(),
                              linked_item->getAssetUUID(),
                              linked_item->getName(),
                              linked_item->getType(),
                              linked_item->isWearableType() ? linked_item->getWearableType() : LLWearableType::WT_INVALID,
                              true // is replacement
                );
            found.mWearable = wearable;
            holder->getFoundList().push_front(found);
        }
        else
        {
            LL_WARNS() << self_av_string() << "inventory link not found for recovered wearable" << LL_ENDL;
        }
    }
    else
    {
        LL_WARNS() << self_av_string() << "HP " << holder->index() << " inventory link not found for recovered wearable" << LL_ENDL;
    }
}

void recovered_item_cb(const LLUUID& item_id, LLWearableType::EType type, LLViewerWearable *wearable, LLWearableHoldingPattern* holder)
{
    if (!holder->isMostRecent())
    {
        // runway skip here?
        LL_WARNS() << self_av_string() << "skipping because LLWearableHolding pattern is invalid (superceded by later outfit request)" << LL_ENDL;
    }

    LL_DEBUGS("Avatar") << self_av_string() << "Recovered item for type " << type << LL_ENDL;
    LLConstPointer<LLInventoryObject> itemp = gInventory.getItem(item_id);
    wearable->setItemID(item_id);
    holder->eraseTypeToRecover(type);
    llassert(itemp);
    if (itemp)
    {
        LLPointer<LLInventoryCallback> cb = new LLBoostFuncInventoryCallback(boost::bind(recovered_item_link_cb,_1,type,wearable,holder));

        link_inventory_object(LLAppearanceMgr::instance().getCOF(), itemp, cb);
    }
}

void LLWearableHoldingPattern::recoverMissingWearable(LLWearableType::EType type)
{
    if (!isMostRecent())
    {
        // runway skip here?
        LL_WARNS() << self_av_string() << "skipping because LLWearableHolding pattern is invalid (superceded by later outfit request)" << LL_ENDL;
    }

        // Try to recover by replacing missing wearable with a new one.
    LLNotificationsUtil::add("ReplacedMissingWearable");
    LL_DEBUGS("Avatar") << "Wearable of type '" << LLWearableType::getInstance()->getTypeName(type)
                << "' could not be downloaded.  Replaced inventory item with default wearable." << LL_ENDL;
    LLViewerWearable* wearable = LLWearableList::instance().createNewWearable(type, gAgentAvatarp);

    // Add a new one in the lost and found folder.
    const LLUUID lost_and_found_id = gInventory.findCategoryUUIDForType(LLFolderType::FT_LOST_AND_FOUND);
    LLPointer<LLInventoryCallback> cb = new LLBoostFuncInventoryCallback(boost::bind(recovered_item_cb,_1,type,wearable,this));

    create_inventory_wearable(gAgent.getID(),
                          gAgent.getSessionID(),
                          lost_and_found_id,
                          wearable->getTransactionID(),
                          wearable->getName(),
                          wearable->getDescription(),
                          wearable->getAssetType(),
                          wearable->getType(),
                          wearable->getPermissions().getMaskNextOwner(),
                          cb);
}

bool LLWearableHoldingPattern::isMissingCompleted()
{
    return mTypesToLink.size()==0 && mTypesToRecover.size()==0;
}

void LLWearableHoldingPattern::clearCOFLinksForMissingWearables()
{
    for (found_list_t::iterator it = getFoundList().begin(); it != getFoundList().end(); ++it)
    {
        LLFoundData &data = *it;
        if ((data.mWearableType < LLWearableType::WT_COUNT) && (!data.mWearable))
        {
            // Wearable link that was never resolved; remove links to it from COF
            LL_INFOS("Avatar") << self_av_string() << "HP " << index() << " removing link for unresolved item " << data.mItemID.asString() << LL_ENDL;
            LLAppearanceMgr::instance().removeCOFItemLinks(data.mItemID);
        }
    }
}

bool LLWearableHoldingPattern::pollMissingWearables()
{
    if (!isMostRecent())
    {
        // runway skip here?
        LL_WARNS() << self_av_string() << "skipping because LLWearableHolding pattern is invalid (superceded by later outfit request)" << LL_ENDL;
    }

    bool timed_out = isTimedOut();
    bool missing_completed = isMissingCompleted();
    bool done = timed_out || missing_completed;

    if (!done)
    {
        LL_INFOS("Avatar") << self_av_string() << "HP " << index() << " polling missing wearables, waiting for items " << mTypesToRecover.size()
                << " links " << mTypesToLink.size()
                << " wearables, timed out " << timed_out
                << " elapsed " << mWaitTime.getElapsedTimeF32()
                << " done " << done << LL_ENDL;
    }

    if (done)
    {
        if (isMostRecent())
        {
            selfStopPhase("get_missing_wearables_2");
        }

        gAgentAvatarp->debugWearablesLoaded();

        // BAP - if we don't call clearCOFLinksForMissingWearables()
        // here, we won't have to add the link back in later if the
        // wearable arrives late.  This is to avoid corruption of
        // wearable ordering info.  Also has the effect of making
        // unworn item links visible in the COF under some
        // circumstances.

        //clearCOFLinksForMissingWearables();
        onAllComplete();
    }
    return done;
}

// Handle wearables that arrived after the timeout period expired.
void LLWearableHoldingPattern::handleLateArrivals()
{
    // Only safe to run if we have previously finished the missing
    // wearables and other processing - otherwise we could be in some
    // intermediate state - but have not been superceded by a later
    // outfit change request.
    if (mLateArrivals.size() == 0)
    {
        // Nothing to process.
        return;
    }
    if (!isMostRecent())
    {
        LL_WARNS() << self_av_string() << "Late arrivals not handled - outfit change no longer valid" << LL_ENDL;
    }
    if (!mIsAllComplete)
    {
        LL_WARNS() << self_av_string() << "Late arrivals not handled - in middle of missing wearables processing" << LL_ENDL;
    }

    LL_INFOS("Avatar") << self_av_string() << "HP " << index() << " need to handle " << mLateArrivals.size() << " late arriving wearables" << LL_ENDL;

    // Update mFoundList using late-arriving wearables.
    std::set<LLWearableType::EType> replaced_types;
    for (LLWearableHoldingPattern::found_list_t::iterator iter = getFoundList().begin();
         iter != getFoundList().end(); ++iter)
    {
        LLFoundData& data = *iter;
        for (std::set<LLViewerWearable*>::iterator wear_it = mLateArrivals.begin();
             wear_it != mLateArrivals.end();
             ++wear_it)
        {
            LLViewerWearable *wearable = *wear_it;

            if(wearable->getAssetID() == data.mAssetID)
            {
                data.mWearable = wearable;

                replaced_types.insert(data.mWearableType);

                // BAP - if we didn't call
                // clearCOFLinksForMissingWearables() earlier, we
                // don't need to restore the link here.  Fixes
                // wearable ordering problems.

                // LLAppearanceMgr::instance().addCOFItemLink(data.mItemID,false);

                // BAP failing this means inventory or asset server
                // are corrupted in a way we don't handle.
                llassert((data.mWearableType < LLWearableType::WT_COUNT) && (wearable->getType() == data.mWearableType));
                break;
            }
        }
    }

    // Remove COF links for any default wearables previously used to replace the late arrivals.
    // All this pussyfooting around with a while loop and explicit
    // iterator incrementing is to allow removing items from the list
    // without clobbering the iterator we're using to navigate.
    LLWearableHoldingPattern::found_list_t::iterator iter = getFoundList().begin();
    while (iter != getFoundList().end())
    {
        LLFoundData& data = *iter;

        // If an item of this type has recently shown up, removed the corresponding replacement wearable from COF.
        if (data.mWearable && data.mIsReplacement &&
            replaced_types.find(data.mWearableType) != replaced_types.end())
        {
            LLAppearanceMgr::instance().removeCOFItemLinks(data.mItemID);
            std::list<LLFoundData>::iterator clobber_ator = iter;
            ++iter;
            getFoundList().erase(clobber_ator);
        }
        else
        {
            ++iter;
        }
    }

    // Clear contents of late arrivals.
    mLateArrivals.clear();

    // Update appearance based on mFoundList
    LLAppearanceMgr::instance().updateAgentWearables(this);
}

void LLWearableHoldingPattern::resetTime(F32 timeout)
{
    mWaitTime.reset();
    mWaitTime.setTimerExpirySec(timeout);
}

void LLWearableHoldingPattern::onWearableAssetFetch(LLViewerWearable *wearable)
{
<<<<<<< HEAD
	if (!isMostRecent())
	{
		LL_WARNS() << self_av_string() << "skipping because LLWearableHolding pattern is invalid (superceded by later outfit request)" << LL_ENDL;
	}
	
	mResolved += 1;  // just counting callbacks, not successes.
	LL_DEBUGS("Avatar") << self_av_string() << "HP " << index() << " resolved " << mResolved << "/" << getFoundList().size() << LL_ENDL;
	if (!wearable)
	{
		LL_WARNS() << self_av_string() << "no wearable found" << LL_ENDL;
	}

	if (mFired)
	{
		LL_WARNS() << self_av_string() << "called after holder fired" << LL_ENDL;
		if (wearable)
		{
			mLateArrivals.insert(wearable);
			if (mIsAllComplete)
			{
				handleLateArrivals();
			}
		}
		return;
	}

	if (!wearable)
	{
		return;
	}

	U32 use_count = 0;
	for (LLWearableHoldingPattern::found_list_t::iterator iter = getFoundList().begin();
		iter != getFoundList().end(); ++iter)
	{
		LLFoundData& data = *iter;
		if (wearable->getAssetID() == data.mAssetID)
		{
			// Failing this means inventory or asset server are corrupted in a way we don't handle.
			if ((data.mWearableType >= LLWearableType::WT_COUNT) || (wearable->getType() != data.mWearableType))
			{
				LL_WARNS() << self_av_string() << "recovered wearable but type invalid. inventory wearable type: " << data.mWearableType << " asset wearable type: " << wearable->getType() << LL_ENDL;
				break;
			}

			if (use_count == 0)
			{
				data.mWearable = wearable;
				use_count++;
			}
			else
			{
				LLViewerInventoryItem* wearable_item = gInventory.getItem(data.mItemID);
				if (wearable_item && wearable_item->isFinished() && wearable_item->getPermissions().allowModifyBy(gAgentID))
				{
					// We can't edit and do some other interactions with same asset twice, copy it
					// Note: can't update incomplete items. Usually attached from previous viewer build, but
					// consider adding fetch and completion callback
					LLViewerWearable* new_wearable = LLWearableList::instance().createCopy(wearable, wearable->getName());
					data.mWearable = new_wearable;
					data.mAssetID = new_wearable->getAssetID();

					// Update existing inventory item
					wearable_item->setAssetUUID(new_wearable->getAssetID());
					wearable_item->setTransactionID(new_wearable->getTransactionID());
					gInventory.updateItem(wearable_item, LLInventoryObserver::INTERNAL);
					wearable_item->updateServer(false);

					use_count++;
				}
				else
				{
					// Note: technically a bug, LLViewerWearable can identify only one item id at a time,
					// yet we are tying it to multiple items here.
					// LLViewerWearable need to support more then one item.
					LL_WARNS() << "Same LLViewerWearable is used by multiple items! " << wearable->getAssetID() << LL_ENDL;
					data.mWearable = wearable;
				}
			}
		}
	}

	if (use_count > 1)
	{
		LL_WARNS() << "Copying wearable, multiple asset id uses! " << wearable->getAssetID() << LL_ENDL;
		gInventory.notifyObservers();
	}
=======
    if (!isMostRecent())
    {
        LL_WARNS() << self_av_string() << "skipping because LLWearableHolding pattern is invalid (superceded by later outfit request)" << LL_ENDL;
    }

    mResolved += 1;  // just counting callbacks, not successes.
    LL_DEBUGS("Avatar") << self_av_string() << "HP " << index() << " resolved " << mResolved << "/" << getFoundList().size() << LL_ENDL;
    if (!wearable)
    {
        LL_WARNS() << self_av_string() << "no wearable found" << LL_ENDL;
    }

    if (mFired)
    {
        LL_WARNS() << self_av_string() << "called after holder fired" << LL_ENDL;
        if (wearable)
        {
            mLateArrivals.insert(wearable);
            if (mIsAllComplete)
            {
                handleLateArrivals();
            }
        }
        return;
    }

    if (!wearable)
    {
        return;
    }

    U32 use_count = 0;
    for (LLWearableHoldingPattern::found_list_t::iterator iter = getFoundList().begin();
        iter != getFoundList().end(); ++iter)
    {
        LLFoundData& data = *iter;
        if (wearable->getAssetID() == data.mAssetID)
        {
            // Failing this means inventory or asset server are corrupted in a way we don't handle.
            if ((data.mWearableType >= LLWearableType::WT_COUNT) || (wearable->getType() != data.mWearableType))
            {
                LL_WARNS() << self_av_string() << "recovered wearable but type invalid. inventory wearable type: " << data.mWearableType << " asset wearable type: " << wearable->getType() << LL_ENDL;
                break;
            }

            if (use_count == 0)
            {
                data.mWearable = wearable;
                use_count++;
            }
            else
            {
                LLViewerInventoryItem* wearable_item = gInventory.getItem(data.mItemID);
                if (wearable_item && wearable_item->isFinished() && wearable_item->getPermissions().allowModifyBy(gAgentID))
                {
                    // We can't edit and do some other interactions with same asset twice, copy it
                    // Note: can't update incomplete items. Usually attached from previous viewer build, but
                    // consider adding fetch and completion callback
                    LLViewerWearable* new_wearable = LLWearableList::instance().createCopy(wearable, wearable->getName());
                    data.mWearable = new_wearable;
                    data.mAssetID = new_wearable->getAssetID();

                    // Update existing inventory item
                    wearable_item->setAssetUUID(new_wearable->getAssetID());
                    wearable_item->setTransactionID(new_wearable->getTransactionID());
                    gInventory.updateItem(wearable_item, LLInventoryObserver::INTERNAL);
                    wearable_item->updateServer(FALSE);

                    use_count++;
                }
                else
                {
                    // Note: technically a bug, LLViewerWearable can identify only one item id at a time,
                    // yet we are tying it to multiple items here.
                    // LLViewerWearable need to support more then one item.
                    LL_WARNS() << "Same LLViewerWearable is used by multiple items! " << wearable->getAssetID() << LL_ENDL;
                    data.mWearable = wearable;
                }
            }
        }
    }

    if (use_count > 1)
    {
        LL_WARNS() << "Copying wearable, multiple asset id uses! " << wearable->getAssetID() << LL_ENDL;
        gInventory.notifyObservers();
    }
>>>>>>> e1623bb2
}

static void onWearableAssetFetch(LLViewerWearable* wearable, void* data)
{
    LLWearableHoldingPattern* holder = (LLWearableHoldingPattern*)data;
    holder->onWearableAssetFetch(wearable);
}


static void removeDuplicateItems(LLInventoryModel::item_array_t& items)
{
    LLInventoryModel::item_array_t new_items;
    std::set<LLUUID> items_seen;
    std::deque<LLViewerInventoryItem*> tmp_list;
    // Traverse from the front and keep the first of each item
    // encountered, so we actually keep the *last* of each duplicate
    // item.  This is needed to give the right priority when adding
    // duplicate items to an existing outfit.
    for (S32 i=items.size()-1; i>=0; i--)
    {
        LLViewerInventoryItem *item = items.at(i);
        LLUUID item_id = item->getLinkedUUID();
        if (items_seen.find(item_id)!=items_seen.end())
            continue;
        items_seen.insert(item_id);
        tmp_list.push_front(item);
    }
    for (std::deque<LLViewerInventoryItem*>::iterator it = tmp_list.begin();
         it != tmp_list.end();
         ++it)
    {
        new_items.push_back(*it);
    }
    items = new_items;
}

//=========================================================================

const std::string LLAppearanceMgr::sExpectedTextureName = "OutfitPreview";

const LLUUID LLAppearanceMgr::getCOF() const
{
    return mCOFID;
}

S32 LLAppearanceMgr::getCOFVersion() const
{
    LLViewerInventoryCategory *cof = gInventory.getCategory(getCOF());
    if (cof)
    {
        return cof->getVersion();
    }
    else
    {
        return LLViewerInventoryCategory::VERSION_UNKNOWN;
    }
}

void LLAppearanceMgr::initCOFID()
{
    mCOFID = gInventory.findCategoryUUIDForType(LLFolderType::FT_CURRENT_OUTFIT);
}

const LLViewerInventoryItem* LLAppearanceMgr::getBaseOutfitLink()
{
    const LLUUID& current_outfit_cat = getCOF();
    LLInventoryModel::cat_array_t cat_array;
    LLInventoryModel::item_array_t item_array;
    // Can't search on FT_OUTFIT since links to categories return FT_CATEGORY for type since they don't
    // return preferred type.
    LLIsType is_category( LLAssetType::AT_CATEGORY );
    gInventory.collectDescendentsIf(current_outfit_cat,
                                    cat_array,
                                    item_array,
                                    false,
                                    is_category);
    for (LLInventoryModel::item_array_t::const_iterator iter = item_array.begin();
         iter != item_array.end();
         iter++)
    {
        const LLViewerInventoryItem *item = (*iter);
        const LLViewerInventoryCategory *cat = item->getLinkedCategory();
        if (cat && cat->getPreferredType() == LLFolderType::FT_OUTFIT)
        {
            const LLUUID parent_id = cat->getParentUUID();
            LLViewerInventoryCategory*  parent_cat =  gInventory.getCategory(parent_id);
            // if base outfit moved to trash it means that we don't have base outfit
            if (parent_cat != NULL && parent_cat->getPreferredType() == LLFolderType::FT_TRASH)
            {
                return NULL;
            }
            return item;
        }
    }
    return NULL;
}

bool LLAppearanceMgr::getBaseOutfitName(std::string& name)
{
    const LLViewerInventoryItem* outfit_link = getBaseOutfitLink();
    if(outfit_link)
    {
        const LLViewerInventoryCategory *cat = outfit_link->getLinkedCategory();
        if (cat)
        {
            name = cat->getName();
            return true;
        }
    }
    return false;
}

const LLUUID LLAppearanceMgr::getBaseOutfitUUID()
{
    const LLViewerInventoryItem* outfit_link = getBaseOutfitLink();
    if (!outfit_link || !outfit_link->getIsLinkType()) return LLUUID::null;

    const LLViewerInventoryCategory* outfit_cat = outfit_link->getLinkedCategory();
    if (!outfit_cat) return LLUUID::null;

    if (outfit_cat->getPreferredType() != LLFolderType::FT_OUTFIT)
    {
        LL_WARNS() << "Expected outfit type:" << LLFolderType::FT_OUTFIT << " but got type:" << outfit_cat->getType() << " for folder name:" << outfit_cat->getName() << LL_ENDL;
        return LLUUID::null;
    }

    return outfit_cat->getUUID();
}

void wear_on_avatar_cb(const LLUUID& inv_item, bool do_replace = false)
{
    if (inv_item.isNull())
        return;

    LLViewerInventoryItem *item = gInventory.getItem(inv_item);
    if (item)
    {
        LLAppearanceMgr::instance().wearItemOnAvatar(inv_item, true, do_replace);
    }
}

void LLAppearanceMgr::wearItemsOnAvatar(const uuid_vec_t& item_ids_to_wear,
                                        bool do_update,
                                        bool replace,
                                        LLPointer<LLInventoryCallback> cb)
{
    LL_DEBUGS("UIUsage") << "wearItemsOnAvatar" << LL_ENDL;
    LLUIUsage::instance().logCommand("Avatar.WearItem");

    bool first = true;

    LLInventoryObject::const_object_list_t items_to_link;

    for (uuid_vec_t::const_iterator it = item_ids_to_wear.begin();
         it != item_ids_to_wear.end();
         ++it)
    {
        replace = first && replace;
        first = false;

        const LLUUID& item_id_to_wear = *it;

        if (item_id_to_wear.isNull())
        {
            LL_DEBUGS("Avatar") << "null id " << item_id_to_wear << LL_ENDL;
            continue;
        }

        LLViewerInventoryItem* item_to_wear = gInventory.getItem(item_id_to_wear);
        if (!item_to_wear)
        {
            LL_DEBUGS("Avatar") << "inventory item not found for id " << item_id_to_wear << LL_ENDL;
            continue;
        }

        if (gInventory.isObjectDescendentOf(item_to_wear->getUUID(), gInventory.getLibraryRootFolderID()))
        {
            LL_DEBUGS("Avatar") << "inventory item in library, will copy and wear "
                                << item_to_wear->getName() << " id " << item_id_to_wear << LL_ENDL;
            LLPointer<LLInventoryCallback> cb = new LLBoostFuncInventoryCallback(boost::bind(wear_on_avatar_cb,_1,replace));
            copy_inventory_item(gAgent.getID(), item_to_wear->getPermissions().getOwner(),
                                item_to_wear->getUUID(), LLUUID::null, std::string(), cb);
            continue;
        }
        else if (!gInventory.isObjectDescendentOf(item_to_wear->getUUID(), gInventory.getRootFolderID()))
        {
            // not in library and not in agent's inventory
            LL_DEBUGS("Avatar") << "inventory item not in user inventory or library, skipping "
                                << item_to_wear->getName() << " id " << item_id_to_wear << LL_ENDL;
            continue;
        }
        else if (gInventory.isObjectDescendentOf(item_to_wear->getUUID(), gInventory.findCategoryUUIDForType(LLFolderType::FT_TRASH)))
        {
            LLNotificationsUtil::add("CannotWearTrash");
            LL_DEBUGS("Avatar") << "inventory item is in trash, skipping "
                                << item_to_wear->getName() << " id " << item_id_to_wear << LL_ENDL;
            continue;
        }
        else if (isLinkedInCOF(item_to_wear->getUUID())) // EXT-84911
        {
            LL_DEBUGS("Avatar") << "inventory item is already in COF, skipping "
                                << item_to_wear->getName() << " id " << item_id_to_wear << LL_ENDL;
            continue;
        }

        switch (item_to_wear->getType())
        {
            case LLAssetType::AT_CLOTHING:
            {
                if (gAgentWearables.areWearablesLoaded())
                {
                    if (!cb && do_update)
                    {
                        cb = new LLUpdateAppearanceAndEditWearableOnDestroy(item_id_to_wear);
                    }
                    LLWearableType::EType type = item_to_wear->getWearableType();
                    S32 wearable_count = gAgentWearables.getWearableCount(type);
                    if ((replace && wearable_count != 0) || !gAgentWearables.canAddWearable(type))
                    {
                        LLUUID item_id = gAgentWearables.getWearableItemID(item_to_wear->getWearableType(),
                                                                           wearable_count-1);
                        removeCOFItemLinks(item_id, cb);
                    }

                    items_to_link.push_back(item_to_wear);
                }
            }
            break;

            case LLAssetType::AT_BODYPART:
            {
                // TODO: investigate wearables may not be loaded at this point EXT-8231

                // Remove the existing wearables of the same type.
                // Remove existing body parts anyway because we must not be able to wear e.g. two skins.
                removeCOFLinksOfType(item_to_wear->getWearableType());
                if (!cb && do_update)
                {
                    cb = new LLUpdateAppearanceAndEditWearableOnDestroy(item_id_to_wear);
                }
                items_to_link.push_back(item_to_wear);
            }
            break;

            case LLAssetType::AT_OBJECT:
            {
                rez_attachment(item_to_wear, NULL, replace);
            }
            break;

            default: continue;
        }
    }

    // Batch up COF link creation - more efficient if using AIS.
    if (items_to_link.size())
    {
        link_inventory_array(getCOF(), items_to_link, cb);
    }
}

void LLAppearanceMgr::wearItemOnAvatar(const LLUUID& item_id_to_wear,
                                       bool do_update,
                                       bool replace,
                                       LLPointer<LLInventoryCallback> cb)
{
    uuid_vec_t ids;
    ids.push_back(item_id_to_wear);
    wearItemsOnAvatar(ids, do_update, replace, cb);
}

// Update appearance from outfit folder.
void LLAppearanceMgr::changeOutfit(bool proceed, const LLUUID& category, bool append)
{
    if (!proceed)
        return;
    LLAppearanceMgr::instance().updateCOF(category,append);
}

void LLAppearanceMgr::replaceCurrentOutfit(const LLUUID& new_outfit)
{
    LLViewerInventoryCategory* cat = gInventory.getCategory(new_outfit);
    wearInventoryCategory(cat, false, false);
}

// Remove existing photo link from outfit folder.
void LLAppearanceMgr::removeOutfitPhoto(const LLUUID& outfit_id)
{
    LLInventoryModel::cat_array_t sub_cat_array;
    LLInventoryModel::item_array_t outfit_item_array;
    gInventory.collectDescendents(
        outfit_id,
        sub_cat_array,
        outfit_item_array,
        LLInventoryModel::EXCLUDE_TRASH);
    for (LLViewerInventoryItem* outfit_item : outfit_item_array)
    {
        LLViewerInventoryItem* linked_item = outfit_item->getLinkedItem();
        if (linked_item != NULL)
        {
            if (linked_item->getActualType() == LLAssetType::AT_TEXTURE)
            {
                gInventory.removeItem(outfit_item->getUUID());
            }
        }
        else if (outfit_item->getActualType() == LLAssetType::AT_TEXTURE)
        {
            gInventory.removeItem(outfit_item->getUUID());
        }
    }
}

// Open outfit renaming dialog.
void LLAppearanceMgr::renameOutfit(const LLUUID& outfit_id)
{
    LLViewerInventoryCategory* cat = gInventory.getCategory(outfit_id);
    if (!cat)
    {
        return;
    }

    LLSD args;
    args["NAME"] = cat->getName();

    LLSD payload;
    payload["cat_id"] = outfit_id;

    LLNotificationsUtil::add("RenameOutfit", args, payload, boost::bind(onOutfitRename, _1, _2));
}

// User typed new outfit name.
// static
void LLAppearanceMgr::onOutfitRename(const LLSD& notification, const LLSD& response)
{
    S32 option = LLNotificationsUtil::getSelectedOption(notification, response);
    if (option != 0) return; // canceled

    std::string outfit_name = response["new_name"].asString();
    LLStringUtil::trim(outfit_name);
    if (!outfit_name.empty())
    {
        LLUUID cat_id = notification["payload"]["cat_id"].asUUID();
        rename_category(&gInventory, cat_id, outfit_name);
    }
}

void LLAppearanceMgr::setOutfitLocked(bool locked)
{
    if (mOutfitLocked == locked)
    {
        return;
    }

    mOutfitLocked = locked;
    if (locked)
    {
        mUnlockOutfitTimer->reset();
        mUnlockOutfitTimer->start();
    }
    else
    {
        mUnlockOutfitTimer->stop();
    }

    LLOutfitObserver::instance().notifyOutfitLockChanged();
}

void LLAppearanceMgr::addCategoryToCurrentOutfit(const LLUUID& cat_id)
{
    LLViewerInventoryCategory* cat = gInventory.getCategory(cat_id);
    wearInventoryCategory(cat, false, true);
}

void LLAppearanceMgr::takeOffOutfit(const LLUUID& cat_id)
{
<<<<<<< HEAD
	LLInventoryModel::cat_array_t cats;
	LLInventoryModel::item_array_t items;
	LLFindWearablesEx collector(/*is_worn=*/ true, /*include_body_parts=*/ false);

	gInventory.collectDescendentsIf(cat_id, cats, items, false, collector);

	LLInventoryModel::item_array_t::const_iterator it = items.begin();
	const LLInventoryModel::item_array_t::const_iterator it_end = items.end();
	uuid_vec_t uuids_to_remove;
	for( ; it_end != it; ++it)
	{
		LLViewerInventoryItem* item = *it;
		uuids_to_remove.push_back(item->getUUID());
	}
	removeItemsFromAvatar(uuids_to_remove);

	// deactivate all gestures in the outfit folder
	LLInventoryModel::item_array_t gest_items;
	getDescendentsOfAssetType(cat_id, gest_items, LLAssetType::AT_GESTURE);
	for(S32 i = 0; i  < gest_items.size(); ++i)
	{
		LLViewerInventoryItem *gest_item = gest_items[i];
		if ( LLGestureMgr::instance().isGestureActive( gest_item->getLinkedUUID()) )
		{
			LLGestureMgr::instance().deactivateGesture( gest_item->getLinkedUUID() );
		}
	}
=======
    LLInventoryModel::cat_array_t cats;
    LLInventoryModel::item_array_t items;
    LLFindWearablesEx collector(/*is_worn=*/ true, /*include_body_parts=*/ false);

    gInventory.collectDescendentsIf(cat_id, cats, items, FALSE, collector);

    LLInventoryModel::item_array_t::const_iterator it = items.begin();
    const LLInventoryModel::item_array_t::const_iterator it_end = items.end();
    uuid_vec_t uuids_to_remove;
    for( ; it_end != it; ++it)
    {
        LLViewerInventoryItem* item = *it;
        uuids_to_remove.push_back(item->getUUID());
    }
    removeItemsFromAvatar(uuids_to_remove);

    // deactivate all gestures in the outfit folder
    LLInventoryModel::item_array_t gest_items;
    getDescendentsOfAssetType(cat_id, gest_items, LLAssetType::AT_GESTURE);
    for(S32 i = 0; i  < gest_items.size(); ++i)
    {
        LLViewerInventoryItem *gest_item = gest_items[i];
        if ( LLGestureMgr::instance().isGestureActive( gest_item->getLinkedUUID()) )
        {
            LLGestureMgr::instance().deactivateGesture( gest_item->getLinkedUUID() );
        }
    }
>>>>>>> e1623bb2
}

// Create a copy of src_id + contents as a subfolder of dst_id.
void LLAppearanceMgr::shallowCopyCategory(const LLUUID& src_id, const LLUUID& dst_id,
                                              LLPointer<LLInventoryCallback> cb)
{
    LLInventoryCategory *src_cat = gInventory.getCategory(src_id);
    if (!src_cat)
    {
        LL_WARNS() << "folder not found for src " << src_id.asString() << LL_ENDL;
        return;
    }
    LL_INFOS() << "starting, src_id " << src_id << " name " << src_cat->getName() << " dst_id " << dst_id << LL_ENDL;
    LLUUID parent_id = dst_id;
    if(parent_id.isNull())
    {
        parent_id = gInventory.getRootFolderID();
    }
    gInventory.createNewCategory(
        parent_id,
        LLFolderType::FT_NONE,
        src_cat->getName(),
        [src_id, cb](const LLUUID &new_id)
    {
        LLAppearanceMgr::getInstance()->shallowCopyCategoryContents(src_id, new_id, cb);

        gInventory.notifyObservers();
    },
        src_cat->getThumbnailUUID()
    );
}

void LLAppearanceMgr::slamCategoryLinks(const LLUUID& src_id, const LLUUID& dst_id,
                                        bool include_folder_links, LLPointer<LLInventoryCallback> cb)
{
    LLInventoryModel::cat_array_t* cats;
    LLInventoryModel::item_array_t* items;
    LLSD contents = LLSD::emptyArray();
    gInventory.getDirectDescendentsOf(src_id, cats, items);
    if (!cats || !items)
    {
        // NULL means the call failed -- cats/items map doesn't exist (note: this does NOT mean
        // that the cat just doesn't have any items or subfolders).
        LLViewerInventoryCategory* category = gInventory.getCategory(src_id);
        if (category)
        {
            LL_WARNS() << "Category '" << category->getName() << "' descendents corrupted, linking content failed." << LL_ENDL;
        }
        else
        {
            LL_WARNS() << "Category could not be retrieved, linking content failed." << LL_ENDL;
        }
        llassert(cats != NULL && items != NULL);

        return;
    }

    LL_INFOS() << "copying " << items->size() << " items" << LL_ENDL;
    for (LLInventoryModel::item_array_t::const_iterator iter = items->begin();
         iter != items->end();
         ++iter)
    {
        const LLViewerInventoryItem* item = (*iter);
        switch (item->getActualType())
        {
            case LLAssetType::AT_LINK:
            {
                LL_DEBUGS("Avatar") << "linking inventory item " << item->getName() << LL_ENDL;
                //getActualDescription() is used for a new description
                //to propagate ordering information saved in descriptions of links
                LLSD item_contents;
                item_contents["name"] = item->getName();
                item_contents["desc"] = item->getActualDescription();
                item_contents["linked_id"] = item->getLinkedUUID();
                item_contents["type"] = LLAssetType::AT_LINK;
                contents.append(item_contents);
                break;
            }
            case LLAssetType::AT_LINK_FOLDER:
            {
                LLViewerInventoryCategory *catp = item->getLinkedCategory();
                if (catp && include_folder_links)
                {
                    LL_DEBUGS("Avatar") << "linking inventory folder " << item->getName() << LL_ENDL;
                    LLSD base_contents;
                    base_contents["name"] = catp->getName();
                    base_contents["desc"] = ""; // categories don't have descriptions.
                    base_contents["linked_id"] = catp->getLinkedUUID();
                    base_contents["type"] = LLAssetType::AT_LINK_FOLDER;
                    contents.append(base_contents);
                }
                break;
            }
            default:
            {
                // Linux refuses to compile unless all possible enums are handled. Really, Linux?
                break;
            }
        }
    }
    slam_inventory_folder(dst_id, contents, cb);
}
// Copy contents of src_id to dst_id.
void LLAppearanceMgr::shallowCopyCategoryContents(const LLUUID& src_id, const LLUUID& dst_id,
                                                      LLPointer<LLInventoryCallback> cb)
{
    LLInventoryModel::cat_array_t* cats;
    LLInventoryModel::item_array_t* items;
    gInventory.getDirectDescendentsOf(src_id, cats, items);
    LL_INFOS() << "copying " << items->size() << " items" << LL_ENDL;
    LLInventoryObject::const_object_list_t link_array;
    for (LLInventoryModel::item_array_t::const_iterator iter = items->begin();
         iter != items->end();
         ++iter)
    {
        const LLViewerInventoryItem* item = (*iter);
        switch (item->getActualType())
        {
            case LLAssetType::AT_LINK:
            {
                LL_DEBUGS("Avatar") << "linking inventory item " << item->getName() << LL_ENDL;
                link_array.push_back(LLConstPointer<LLInventoryObject>(item));
                break;
            }
            case LLAssetType::AT_LINK_FOLDER:
            {
                LLViewerInventoryCategory *catp = item->getLinkedCategory();
                // Skip copying outfit links.
                if (catp && catp->getPreferredType() != LLFolderType::FT_OUTFIT)
                {
                    LL_DEBUGS("Avatar") << "linking inventory folder " << item->getName() << LL_ENDL;
                    link_array.push_back(LLConstPointer<LLInventoryObject>(item));
                }
                break;
            }
            case LLAssetType::AT_CLOTHING:
            case LLAssetType::AT_OBJECT:
            case LLAssetType::AT_BODYPART:
            case LLAssetType::AT_GESTURE:
            {
                LL_DEBUGS("Avatar") << "copying inventory item " << item->getName() << LL_ENDL;
                copy_inventory_item(gAgent.getID(),
                                    item->getPermissions().getOwner(),
                                    item->getUUID(),
                                    dst_id,
                                    item->getName(),
                                    cb);
                break;
            }
            default:
                // Ignore non-outfit asset types
                break;
        }
    }
    if (!link_array.empty())
    {
        link_inventory_array(dst_id, link_array, cb);
    }
}

bool LLAppearanceMgr::getCanMakeFolderIntoOutfit(const LLUUID& folder_id)
{
<<<<<<< HEAD
	// These are the wearable items that are required for considering this
	// folder as containing a complete outfit.
	U32 required_wearables = 0;
	required_wearables |= 1LL << LLWearableType::WT_SHAPE;
	required_wearables |= 1LL << LLWearableType::WT_SKIN;
	required_wearables |= 1LL << LLWearableType::WT_HAIR;
	required_wearables |= 1LL << LLWearableType::WT_EYES;

	// These are the wearables that the folder actually contains.
	U32 folder_wearables = 0;
	LLInventoryModel::cat_array_t* cats;
	LLInventoryModel::item_array_t* items;
	gInventory.getDirectDescendentsOf(folder_id, cats, items);
	for (LLInventoryModel::item_array_t::const_iterator iter = items->begin();
		 iter != items->end();
		 ++iter)
	{
		const LLViewerInventoryItem* item = (*iter);
		if (item->isWearableType())
		{
			const LLWearableType::EType wearable_type = item->getWearableType();
			folder_wearables |= 1LL << wearable_type;
		}
	}

	// If the folder contains the required wearables, return true.
	return ((required_wearables & folder_wearables) == required_wearables);
=======
    // These are the wearable items that are required for considering this
    // folder as containing a complete outfit.
    U32 required_wearables = 0;
    required_wearables |= 1LL << LLWearableType::WT_SHAPE;
    required_wearables |= 1LL << LLWearableType::WT_SKIN;
    required_wearables |= 1LL << LLWearableType::WT_HAIR;
    required_wearables |= 1LL << LLWearableType::WT_EYES;

    // These are the wearables that the folder actually contains.
    U32 folder_wearables = 0;
    LLInventoryModel::cat_array_t* cats;
    LLInventoryModel::item_array_t* items;
    gInventory.getDirectDescendentsOf(folder_id, cats, items);
    for (LLInventoryModel::item_array_t::const_iterator iter = items->begin();
         iter != items->end();
         ++iter)
    {
        const LLViewerInventoryItem* item = (*iter);
        if (item->isWearableType())
        {
            const LLWearableType::EType wearable_type = item->getWearableType();
            folder_wearables |= 1LL << wearable_type;
        }
    }

    // If the folder contains the required wearables, return TRUE.
    return ((required_wearables & folder_wearables) == required_wearables);
>>>>>>> e1623bb2
}

bool LLAppearanceMgr::getCanRemoveOutfit(const LLUUID& outfit_cat_id)
{
    // Disallow removing the base outfit.
    if (outfit_cat_id == getBaseOutfitUUID())
    {
        return false;
    }

    // Check if the outfit folder itself is removable.
    if (!get_is_category_removable(&gInventory, outfit_cat_id))
    {
        return false;
    }

    // Check for the folder's non-removable descendants.
    LLFindNonRemovableObjects filter_non_removable;
    LLInventoryModel::cat_array_t cats;
    LLInventoryModel::item_array_t items;
    gInventory.collectDescendentsIf(outfit_cat_id, cats, items, false, filter_non_removable);
    if (!cats.empty() || !items.empty())
    {
        return false;
    }

    return true;
}

// static
bool LLAppearanceMgr::getCanRemoveFromCOF(const LLUUID& outfit_cat_id)
{
    if (gAgentWearables.isCOFChangeInProgress())
    {
        return false;
    }
    LLInventoryModel::cat_array_t cats;
    LLInventoryModel::item_array_t items;
    LLFindWearablesEx is_worn(/*is_worn=*/ true, /*include_body_parts=*/ false);
    gInventory.collectDescendentsIf(outfit_cat_id,
        cats,
        items,
        LLInventoryModel::EXCLUDE_TRASH,
        is_worn);
    return items.size() > 0;
}

// static
bool LLAppearanceMgr::getCanAddToCOF(const LLUUID& outfit_cat_id)
{
    if (gAgentWearables.isCOFChangeInProgress())
    {
        return false;
    }

    LLInventoryModel::cat_array_t cats;
    LLInventoryModel::item_array_t items;
    LLFindWearablesEx not_worn(/*is_worn=*/ false, /*include_body_parts=*/ false);
    gInventory.collectDescendentsIf(outfit_cat_id,
        cats,
        items,
        LLInventoryModel::EXCLUDE_TRASH,
        not_worn);

    return items.size() > 0;
}

bool LLAppearanceMgr::getCanReplaceCOF(const LLUUID& outfit_cat_id)
{
    // Don't allow wearing anything while we're changing appearance.
    if (gAgentWearables.isCOFChangeInProgress())
    {
        return false;
    }

    // Check whether it's the base outfit.
    if (outfit_cat_id.isNull())
    {
        return false;
    }

    // Check whether the outfit contains any wearables
    LLInventoryModel::cat_array_t cats;
    LLInventoryModel::item_array_t items;
    LLFindWearables is_wearable;
    gInventory.collectDescendentsIf(outfit_cat_id,
        cats,
        items,
        LLInventoryModel::EXCLUDE_TRASH,
        is_wearable);

    return items.size() > 0;
}

// Moved from LLWearableList::ContextMenu for wider utility.
bool LLAppearanceMgr::canAddWearables(const uuid_vec_t& item_ids) const
{
    // TODO: investigate wearables may not be loaded at this point EXT-8231

    U32 n_objects = 0;
    U32 n_clothes = 0;

    // Count given clothes (by wearable type) and objects.
    for (uuid_vec_t::const_iterator it = item_ids.begin(); it != item_ids.end(); ++it)
    {
        const LLViewerInventoryItem* item = gInventory.getItem(*it);
        if (!item)
        {
            return false;
        }

        if (item->getType() == LLAssetType::AT_OBJECT)
        {
            ++n_objects;
        }
        else if (item->getType() == LLAssetType::AT_CLOTHING)
        {
            ++n_clothes;
        }
        else if (item->getType() == LLAssetType::AT_BODYPART || item->getType() == LLAssetType::AT_GESTURE)
        {
            return isAgentAvatarValid();
        }
        else
        {
            LL_WARNS() << "Unexpected wearable type" << LL_ENDL;
            return false;
        }
    }

    // Check whether we can add all the objects.
    if (!isAgentAvatarValid() || !gAgentAvatarp->canAttachMoreObjects(n_objects))
    {
        return false;
    }

    // Check whether we can add all the clothes.
    U32 sum_clothes = n_clothes + gAgentWearables.getClothingLayerCount();
    return sum_clothes <= LLAgentWearables::MAX_CLOTHING_LAYERS;
}

void LLAppearanceMgr::purgeBaseOutfitLink(const LLUUID& category, LLPointer<LLInventoryCallback> cb)
{
    LLInventoryModel::cat_array_t cats;
    LLInventoryModel::item_array_t items;
    gInventory.collectDescendents(category, cats, items,
                                  LLInventoryModel::EXCLUDE_TRASH);
    for (S32 i = 0; i < items.size(); ++i)
    {
        LLViewerInventoryItem *item = items.at(i);
        if (item->getActualType() != LLAssetType::AT_LINK_FOLDER)
            continue;
        LLViewerInventoryCategory* catp = item->getLinkedCategory();
        if(catp && catp->getPreferredType() == LLFolderType::FT_OUTFIT)
        {
            remove_inventory_item(item->getUUID(), cb);
        }
    }
}

// Keep the last N wearables of each type.  For viewer 2.0, N is 1 for
// both body parts and clothing items.
void LLAppearanceMgr::filterWearableItems(
    LLInventoryModel::item_array_t& items, S32 max_per_type, S32 max_total)
{
    // Restrict by max total items first.
    if ((max_total > 0) && (items.size() > max_total))
    {
        LLInventoryModel::item_array_t items_to_keep;
        for (S32 i=0; i<max_total; i++)
        {
            items_to_keep.push_back(items[i]);
        }
        items = items_to_keep;
    }

    if (max_per_type > 0)
    {
        // Divvy items into arrays by wearable type.
        std::vector<LLInventoryModel::item_array_t> items_by_type(LLWearableType::WT_COUNT);
        divvyWearablesByType(items, items_by_type);

        // rebuild items list, retaining the last max_per_type of each array
        items.clear();
        for (S32 i=0; i<LLWearableType::WT_COUNT; i++)
        {
            S32 size = items_by_type[i].size();
            if (size <= 0)
                continue;
            S32 start_index = llmax(0,size-max_per_type);
            for (S32 j = start_index; j<size; j++)
            {
                items.push_back(items_by_type[i][j]);
            }
        }
    }
}

void LLAppearanceMgr::updateCOF(const LLUUID& category, bool append)
{
    LLViewerInventoryCategory *pcat = gInventory.getCategory(category);
    if (!pcat)
    {
        LL_WARNS() << "no category found for id " << category << LL_ENDL;
        return;
    }
    LL_INFOS("Avatar") << self_av_string() << "starting, cat '" << (pcat ? pcat->getName() : "[UNKNOWN]") << "'" << LL_ENDL;

    const LLUUID cof = getCOF();

    // Deactivate currently active gestures in the COF, if replacing outfit
    if (!append)
    {
        LLInventoryModel::item_array_t gest_items;
        getDescendentsOfAssetType(cof, gest_items, LLAssetType::AT_GESTURE);
        for(S32 i = 0; i  < gest_items.size(); ++i)
        {
            LLViewerInventoryItem *gest_item = gest_items.at(i);
            if ( LLGestureMgr::instance().isGestureActive( gest_item->getLinkedUUID()) )
            {
                LLGestureMgr::instance().deactivateGesture( gest_item->getLinkedUUID() );
            }
        }
    }

    // Collect and filter descendents to determine new COF contents.

    // - Body parts: always include COF contents as a fallback in case any
    // required parts are missing.
    // Preserve body parts from COF if appending.
    LLInventoryModel::item_array_t body_items;
    getDescendentsOfAssetType(cof, body_items, LLAssetType::AT_BODYPART);
    getDescendentsOfAssetType(category, body_items, LLAssetType::AT_BODYPART);
    if (append)
        reverse(body_items.begin(), body_items.end());
    // Reduce body items to max of one per type.
    removeDuplicateItems(body_items);
    filterWearableItems(body_items, 1, 0);

    // - Wearables: include COF contents only if appending.
    LLInventoryModel::item_array_t wear_items;
    if (append)
        getDescendentsOfAssetType(cof, wear_items, LLAssetType::AT_CLOTHING);
    getDescendentsOfAssetType(category, wear_items, LLAssetType::AT_CLOTHING);
    // Reduce wearables to max of one per type.
    removeDuplicateItems(wear_items);
    filterWearableItems(wear_items, 0, LLAgentWearables::MAX_CLOTHING_LAYERS);

    // - Attachments: include COF contents only if appending.
    LLInventoryModel::item_array_t obj_items;
    if (append)
        getDescendentsOfAssetType(cof, obj_items, LLAssetType::AT_OBJECT);
    getDescendentsOfAssetType(category, obj_items, LLAssetType::AT_OBJECT);
    removeDuplicateItems(obj_items);

    // - Gestures: include COF contents only if appending.
    LLInventoryModel::item_array_t gest_items;
    if (append)
        getDescendentsOfAssetType(cof, gest_items, LLAssetType::AT_GESTURE);
    getDescendentsOfAssetType(category, gest_items, LLAssetType::AT_GESTURE);
    removeDuplicateItems(gest_items);

    // Create links to new COF contents.
    LLInventoryModel::item_array_t all_items;
    std::copy(body_items.begin(), body_items.end(), std::back_inserter(all_items));
    std::copy(wear_items.begin(), wear_items.end(), std::back_inserter(all_items));
    std::copy(obj_items.begin(), obj_items.end(), std::back_inserter(all_items));
    std::copy(gest_items.begin(), gest_items.end(), std::back_inserter(all_items));

    // Find any wearables that need description set to enforce ordering.
    desc_map_t desc_map;
    getWearableOrderingDescUpdates(wear_items, desc_map);

    // Will link all the above items.
    // link_waiter enforce flags are false because we've already fixed everything up in updateCOF().
    LLPointer<LLInventoryCallback> link_waiter = new LLUpdateAppearanceOnDestroy(false,false);
    LLSD contents = LLSD::emptyArray();

    for (LLInventoryModel::item_array_t::const_iterator it = all_items.begin();
         it != all_items.end(); ++it)
    {
        LLSD item_contents;
        LLInventoryItem *item = *it;

        std::string desc;
        desc_map_t::const_iterator desc_iter = desc_map.find(item->getUUID());
        if (desc_iter != desc_map.end())
        {
            desc = desc_iter->second;
            LL_DEBUGS("Avatar") << item->getName() << " overriding desc to: " << desc
                                << " (was: " << item->getActualDescription() << ")" << LL_ENDL;
        }
        else
        {
            desc = item->getActualDescription();
        }

        item_contents["name"] = item->getName();
        item_contents["desc"] = desc;
        item_contents["linked_id"] = item->getLinkedUUID();
        item_contents["type"] = LLAssetType::AT_LINK;
        contents.append(item_contents);
    }
    const LLUUID& base_id = append ? getBaseOutfitUUID() : category;
    LLViewerInventoryCategory *base_cat = gInventory.getCategory(base_id);
    if (base_cat && (base_cat->getPreferredType() == LLFolderType::FT_OUTFIT))
    {
        LLSD base_contents;
        base_contents["name"] = base_cat->getName();
        base_contents["desc"] = "";
        base_contents["linked_id"] = base_cat->getLinkedUUID();
        base_contents["type"] = LLAssetType::AT_LINK_FOLDER;
        contents.append(base_contents);
    }
    if (gSavedSettings.getBOOL("DebugAvatarAppearanceMessage"))
    {
        dump_sequential_xml(gAgentAvatarp->getFullname() + "_slam_request", contents);
    }
    slam_inventory_folder(getCOF(), contents, link_waiter);

    LL_DEBUGS("Avatar") << self_av_string() << "waiting for LLUpdateAppearanceOnDestroy" << LL_ENDL;
}

void LLAppearanceMgr::updatePanelOutfitName(const std::string& name)
{
    LLSidepanelAppearance* panel_appearance =
        dynamic_cast<LLSidepanelAppearance *>(LLFloaterSidePanelContainer::getPanel("appearance"));
    if (panel_appearance)
    {
        panel_appearance->refreshCurrentOutfitName(name);
    }
}

void LLAppearanceMgr::createBaseOutfitLink(const LLUUID& category, LLPointer<LLInventoryCallback> link_waiter)
{
    const LLUUID cof = getCOF();
    LLViewerInventoryCategory* catp = gInventory.getCategory(category);
    std::string new_outfit_name = "";

    purgeBaseOutfitLink(cof, link_waiter);

    if (catp && catp->getPreferredType() == LLFolderType::FT_OUTFIT)
    {
        link_inventory_object(cof, catp, link_waiter);
        new_outfit_name = catp->getName();
    }

    updatePanelOutfitName(new_outfit_name);
}

void LLAppearanceMgr::updateAgentWearables(LLWearableHoldingPattern* holder)
{
    LL_DEBUGS("Avatar") << "updateAgentWearables()" << LL_ENDL;
    LLInventoryItem::item_array_t items;
    std::vector< LLViewerWearable* > wearables;
    wearables.reserve(32);

    // For each wearable type, find the wearables of that type.
    for( S32 i = 0; i < LLWearableType::WT_COUNT; i++ )
    {
        for (LLWearableHoldingPattern::found_list_t::iterator iter = holder->getFoundList().begin();
             iter != holder->getFoundList().end(); ++iter)
        {
            LLFoundData& data = *iter;
            LLViewerWearable* wearable = data.mWearable;
            if( wearable && ((S32)wearable->getType() == i) )
            {
                LLViewerInventoryItem* item = (LLViewerInventoryItem*)gInventory.getItem(data.mItemID);
                if( item && (item->getAssetUUID() == wearable->getAssetID()) )
                {
                    items.push_back(item);
                    wearables.push_back(wearable);
                }
            }
        }
    }

    if(wearables.size() > 0)
    {
        gAgentWearables.setWearableOutfit(items, wearables);
    }
}

S32 LLAppearanceMgr::countActiveHoldingPatterns()
{
    return LLWearableHoldingPattern::countActive();
}

static void remove_non_link_items(LLInventoryModel::item_array_t &items)
{
    LLInventoryModel::item_array_t pruned_items;
    for (LLInventoryModel::item_array_t::const_iterator iter = items.begin();
         iter != items.end();
         ++iter)
    {
        const LLViewerInventoryItem *item = (*iter);
        if (item && item->getIsLinkType())
        {
            pruned_items.push_back((*iter));
        }
    }
    items = pruned_items;
}

//a predicate for sorting inventory items by actual descriptions
bool sort_by_actual_description(const LLInventoryItem* item1, const LLInventoryItem* item2)
{
    if (!item1 || !item2)
    {
        LL_WARNS() << "either item1 or item2 is NULL" << LL_ENDL;
        return true;
    }

    return item1->getActualDescription() < item2->getActualDescription();
}

void item_array_diff(LLInventoryModel::item_array_t& full_list,
                     LLInventoryModel::item_array_t& keep_list,
                     LLInventoryModel::item_array_t& kill_list)

{
    for (LLInventoryModel::item_array_t::iterator it = full_list.begin();
         it != full_list.end();
         ++it)
    {
        LLViewerInventoryItem *item = *it;
        if (std::find(keep_list.begin(), keep_list.end(), item) == keep_list.end())
        {
            kill_list.push_back(item);
        }
    }
}

S32 LLAppearanceMgr::findExcessOrDuplicateItems(const LLUUID& cat_id,
                                                 LLAssetType::EType type,
                                                 S32 max_items_per_type,
                                                 S32 max_items_total,
                                                 LLInventoryObject::object_list_t& items_to_kill)
{
    S32 to_kill_count = 0;

    LLInventoryModel::item_array_t items;
    getDescendentsOfAssetType(cat_id, items, type);
    LLInventoryModel::item_array_t curr_items = items;
    removeDuplicateItems(items);
    if (max_items_per_type > 0 || max_items_total > 0)
    {
        filterWearableItems(items, max_items_per_type, max_items_total);
    }
    LLInventoryModel::item_array_t kill_items;
    item_array_diff(curr_items,items,kill_items);
    for (LLInventoryModel::item_array_t::iterator it = kill_items.begin();
         it != kill_items.end();
         ++it)
    {
        items_to_kill.push_back(LLPointer<LLInventoryObject>(*it));
        to_kill_count++;
    }
    return to_kill_count;
}


void LLAppearanceMgr::findAllExcessOrDuplicateItems(const LLUUID& cat_id,
                                                    LLInventoryObject::object_list_t& items_to_kill)
{
    findExcessOrDuplicateItems(cat_id,LLAssetType::AT_BODYPART,
                               1, 0, items_to_kill);
    findExcessOrDuplicateItems(cat_id,LLAssetType::AT_CLOTHING,
                               0, LLAgentWearables::MAX_CLOTHING_LAYERS, items_to_kill);
    findExcessOrDuplicateItems(cat_id,LLAssetType::AT_OBJECT,
                               0, 0, items_to_kill);
}

void LLAppearanceMgr::enforceCOFItemRestrictions(LLPointer<LLInventoryCallback> cb)
{
    LLInventoryObject::object_list_t items_to_kill;
    findAllExcessOrDuplicateItems(getCOF(), items_to_kill);
    if (items_to_kill.size()>0)
    {
        // Remove duplicate or excess wearables. Should normally be enforced at the UI level, but
        // this should catch anything that gets through.
        remove_inventory_items(items_to_kill, cb);
    }
}

bool sort_by_linked_uuid(const LLViewerInventoryItem* item1, const LLViewerInventoryItem* item2)
{
    if (!item1 || !item2)
    {
        LL_WARNS() << "item1, item2 cannot be null, something is very wrong" << LL_ENDL;
        return true;
    }

    return item1->getLinkedUUID() < item2->getLinkedUUID();
}

void get_sorted_base_and_cof_items(LLInventoryModel::item_array_t& cof_item_array, LLInventoryModel::item_array_t& outfit_item_array)
{
    LLUUID base_outfit_id = LLAppearanceMgr::instance().getBaseOutfitUUID();

    if (base_outfit_id.notNull())
    {
        LLIsValidItemLink collector;
        LLInventoryModel::cat_array_t sub_cat_array;

        gInventory.collectDescendents(base_outfit_id,
            sub_cat_array,
            outfit_item_array,
            LLInventoryModel::EXCLUDE_TRASH);

        LLInventoryModel::cat_array_t cof_cats;

        gInventory.collectDescendentsIf(LLAppearanceMgr::instance().getCOF(), cof_cats, cof_item_array,
            LLInventoryModel::EXCLUDE_TRASH, collector);

        for (U32 i = 0; i < outfit_item_array.size(); ++i)
        {
            LLViewerInventoryItem* linked_item = outfit_item_array.at(i)->getLinkedItem();
            if (linked_item != NULL && linked_item->getActualType() == LLAssetType::AT_TEXTURE)
            {
                outfit_item_array.erase(outfit_item_array.begin() + i);
                break;
            }
        }

        std::sort(cof_item_array.begin(), cof_item_array.end(), sort_by_linked_uuid);
        std::sort(outfit_item_array.begin(), outfit_item_array.end(), sort_by_linked_uuid);
    }
}


void LLAppearanceMgr::updateAppearanceFromCOF(bool enforce_item_restrictions,
                                              bool enforce_ordering,
                                              nullary_func_t post_update_func)
{
    if (mIsInUpdateAppearanceFromCOF)
    {
        LL_WARNS() << "Called updateAppearanceFromCOF inside updateAppearanceFromCOF, skipping" << LL_ENDL;
        return;
    }

    LL_DEBUGS("Avatar") << self_av_string() << "starting" << LL_ENDL;

    if (gInventory.hasPosiblyBrockenLinks())
    {
        // Inventory has either broken links or links that
        // haven't loaded yet.
        // Check if LLAppearanceMgr needs to wait.
        LLUUID current_outfit_id = getCOF();
        LLInventoryModel::item_array_t cof_items;
        LLInventoryModel::cat_array_t cof_cats;
        LLFindBrokenLinks is_brocken_link;
        gInventory.collectDescendentsIf(current_outfit_id,
            cof_cats,
            cof_items,
            LLInventoryModel::EXCLUDE_TRASH,
            is_brocken_link);

        if (cof_items.size() > 0)
        {
            // Some links haven't loaded yet, but fetch isn't complete so
            // links are likely fine and we will have to wait for them to
            // load
            if (LLInventoryModelBackgroundFetch::getInstance()->folderFetchActive())
            {

                LLBrokenLinkObserver* observer = new LLBrokenLinkObserver(cof_items.front()->getUUID(),
                                                                            enforce_item_restrictions,
                                                                            enforce_ordering,
                                                                            post_update_func);
                gInventory.addObserver(observer);
                return;
            }
        }
    }

    if (enforce_item_restrictions)
    {
        // The point here is just to call
        // updateAppearanceFromCOF() again after excess items
        // have been removed. That time we will set
        // enforce_item_restrictions to false so we don't get
        // caught in a perpetual loop.
        LLPointer<LLInventoryCallback> cb(
            new LLUpdateAppearanceOnDestroy(false, enforce_ordering, post_update_func));
        enforceCOFItemRestrictions(cb);
        return;
    }

    if (enforce_ordering)
    {
        //checking integrity of the COF in terms of ordering of wearables,
        //checking and updating links' descriptions of wearables in the COF (before analyzed for "dirty" state)

        // As with enforce_item_restrictions handling above, we want
        // to wait for the update callbacks, then (finally!) call
        // updateAppearanceFromCOF() with no additional COF munging needed.
        LLPointer<LLInventoryCallback> cb(
            new LLUpdateAppearanceOnDestroy(false, false, post_update_func));
        updateClothingOrderingInfo(LLUUID::null, cb);
        return;
    }

    if (!validateClothingOrderingInfo())
    {

        LLInventoryModel::item_array_t outfit_item_array;
        LLInventoryModel::item_array_t cof_item_array;
        get_sorted_base_and_cof_items(cof_item_array, outfit_item_array);

        if (outfit_item_array.size() == cof_item_array.size())
        {
            for (U32 i = 0; i < cof_item_array.size(); ++i)
            {
                LLViewerInventoryItem *cof_it = cof_item_array.at(i);
                LLViewerInventoryItem *base_it = outfit_item_array.at(i);

                if (cof_it->getActualDescription() != base_it->getActualDescription())
                {
                    if (cof_it->getLinkedUUID() == base_it->getLinkedUUID())
                    {
                        cof_it->setDescription(base_it->getActualDescription());
                        gInventory.updateItem(cof_it);
                    }
                }
            }
            LLAppearanceMgr::getInstance()->updateIsDirty();
        }

    }

    BoolSetter setIsInUpdateAppearanceFromCOF(mIsInUpdateAppearanceFromCOF);
    selfStartPhase("update_appearance_from_cof");

    // update dirty flag to see if the state of the COF matches
    // the saved outfit stored as a folder link
    updateIsDirty();

    // Send server request for appearance update
    if (gAgent.getRegion() && gAgent.getRegion()->getCentralBakeVersion())
    {
        requestServerAppearanceUpdate();
    }

    LLUUID current_outfit_id = getCOF();

    // Find all the wearables that are in the COF's subtree.
    LL_DEBUGS() << "LLAppearanceMgr::updateFromCOF()" << LL_ENDL;
    LLInventoryModel::item_array_t wear_items;
    LLInventoryModel::item_array_t obj_items;
    LLInventoryModel::item_array_t gest_items;
    getUserDescendents(current_outfit_id, wear_items, obj_items, gest_items);
    // Get rid of non-links in case somehow the COF was corrupted.
    remove_non_link_items(wear_items);
    remove_non_link_items(obj_items);
    remove_non_link_items(gest_items);

    dumpItemArray(wear_items,"asset_dump: wear_item");
    dumpItemArray(obj_items,"asset_dump: obj_item");

    LLViewerInventoryCategory *cof = gInventory.getCategory(current_outfit_id);
    if (!gInventory.isCategoryComplete(current_outfit_id))
    {
        LL_WARNS() << "COF info is not complete. Version " << cof->getVersion()
                << " descendent_count " << cof->getDescendentCount()
                << " viewer desc count " << cof->getViewerDescendentCount() << LL_ENDL;
    }
    if(!wear_items.size())
    {
        LLNotificationsUtil::add("CouldNotPutOnOutfit");
        return;
    }

    //preparing the list of wearables in the correct order for LLAgentWearables
    sortItemsByActualDescription(wear_items);


    LL_DEBUGS("Avatar") << "HP block starts" << LL_ENDL;
    LLTimer hp_block_timer;
    LLWearableHoldingPattern* holder = new LLWearableHoldingPattern;

    holder->setObjItems(obj_items);
    holder->setGestItems(gest_items);

    // Note: can't do normal iteration, because if all the
    // wearables can be resolved immediately, then the
    // callback will be called (and this object deleted)
    // before the final getNextData().

    for(S32 i = 0; i  < wear_items.size(); ++i)
    {
        LLViewerInventoryItem *item = wear_items.at(i);
        LLViewerInventoryItem *linked_item = item ? item->getLinkedItem() : NULL;

        // Fault injection: use debug setting to test asset
        // fetch failures (should be replaced by new defaults in
        // lost&found).
        U32 skip_type = gSavedSettings.getU32("ForceAssetFail");

        if (item && item->getIsLinkType() && linked_item)
        {
            LLFoundData found(linked_item->getUUID(),
                              linked_item->getAssetUUID(),
                              linked_item->getName(),
                              linked_item->getType(),
                              linked_item->isWearableType() ? linked_item->getWearableType() : LLWearableType::WT_INVALID
                );

            if (skip_type != LLWearableType::WT_INVALID && skip_type == found.mWearableType)
            {
                found.mAssetID.generate(); // Replace with new UUID, guaranteed not to exist in DB
            }
            //pushing back, not front, to preserve order of wearables for LLAgentWearables
            holder->getFoundList().push_back(found);
        }
        else
        {
            if (!item)
            {
                LL_WARNS() << "Attempt to wear a null item " << LL_ENDL;
            }
            else if (!linked_item)
            {
                LL_WARNS() << "Attempt to wear a broken link [ name:" << item->getName() << " ] " << LL_ENDL;
            }
        }
    }

    selfStartPhase("get_wearables_2");

    for (LLWearableHoldingPattern::found_list_t::iterator it = holder->getFoundList().begin();
         it != holder->getFoundList().end(); ++it)
    {
        LLFoundData& found = *it;

        LL_DEBUGS() << self_av_string() << "waiting for onWearableAssetFetch callback, asset " << found.mAssetID.asString() << LL_ENDL;

        // Fetch the wearables about to be worn.
        LLWearableList::instance().getAsset(found.mAssetID,
                                            found.mName,
                                            gAgentAvatarp,
                                            found.mAssetType,
                                            onWearableAssetFetch,
                                            (void*)holder);

    }

    holder->resetTime(gSavedSettings.getF32("MaxWearableWaitTime"));
    if (!holder->pollFetchCompletion())
    {
        doOnIdleRepeating(boost::bind(&LLWearableHoldingPattern::pollFetchCompletion,holder));
    }
    post_update_func();

    LL_DEBUGS("Avatar") << "HP block ends, elapsed " << hp_block_timer.getElapsedTimeF32() << LL_ENDL;
}

void LLAppearanceMgr::getDescendentsOfAssetType(const LLUUID& category,
                                                    LLInventoryModel::item_array_t& items,
                                                    LLAssetType::EType type)
{
    LLInventoryModel::cat_array_t cats;
    LLIsType is_of_type(type);
    gInventory.collectDescendentsIf(category,
                                    cats,
                                    items,
                                    LLInventoryModel::EXCLUDE_TRASH,
                                    is_of_type);
}

void LLAppearanceMgr::getUserDescendents(const LLUUID& category,
                                             LLInventoryModel::item_array_t& wear_items,
                                             LLInventoryModel::item_array_t& obj_items,
                                             LLInventoryModel::item_array_t& gest_items)
{
    LLInventoryModel::cat_array_t wear_cats;
    LLFindWearables is_wearable;
    gInventory.collectDescendentsIf(category,
                                    wear_cats,
                                    wear_items,
                                    LLInventoryModel::EXCLUDE_TRASH,
                                    is_wearable);

    LLInventoryModel::cat_array_t obj_cats;
    LLIsType is_object( LLAssetType::AT_OBJECT );
    gInventory.collectDescendentsIf(category,
                                    obj_cats,
                                    obj_items,
                                    LLInventoryModel::EXCLUDE_TRASH,
                                    is_object);

    // Find all gestures in this folder
    LLInventoryModel::cat_array_t gest_cats;
    LLIsType is_gesture( LLAssetType::AT_GESTURE );
    gInventory.collectDescendentsIf(category,
                                    gest_cats,
                                    gest_items,
                                    LLInventoryModel::EXCLUDE_TRASH,
                                    is_gesture);
}

void LLAppearanceMgr::wearInventoryCategory(LLInventoryCategory* category, bool copy, bool append)
{
    if(!category) return;

    selfClearPhases();
    selfStartPhase("wear_inventory_category");

    gAgentWearables.notifyLoadingStarted();

    LL_INFOS("Avatar") << self_av_string() << "wearInventoryCategory( " << category->getName()
             << " )" << LL_ENDL;

    // If we are copying from library, attempt to use AIS to copy the category.
    if (copy && AISAPI::isAvailable())
    {
        LLUUID parent_id;
        parent_id = gInventory.findCategoryUUIDForType(LLFolderType::FT_CLOTHING);
        if (parent_id.isNull())
        {
            parent_id = gInventory.getRootFolderID();
        }

        LLPointer<LLInventoryCallback> copy_cb = new LLWearCategoryAfterCopy(append);
        LLPointer<LLInventoryCallback> track_cb = new LLTrackPhaseWrapper(
                                                    std::string("wear_inventory_category_callback"), copy_cb);

        AISAPI::completion_t cr = boost::bind(&doAppearanceCb, track_cb, _1);
        AISAPI::CopyLibraryCategory(category->getUUID(), parent_id, false, cr);
    }
    else
    {
        selfStartPhase("wear_inventory_category_fetch");
        if (AISAPI::isAvailable() && category->getPreferredType() == LLFolderType::FT_OUTFIT)
        {
            // for reliability just fetch it whole, linked items included
            LLUUID cat_id = category->getUUID();
            LLInventoryModelBackgroundFetch::getInstance()->fetchFolderAndLinks(
                                cat_id,
                                [cat_id, copy, append]
                                {
                                    LLAppearanceMgr::instance().wearCategoryFinal(cat_id, copy, append);
                                });
        }
        else
        {
            callAfterCategoryFetch(category->getUUID(), boost::bind(&LLAppearanceMgr::wearCategoryFinal,
                                                                    &LLAppearanceMgr::instance(),
                                                                    category->getUUID(), copy, append));
        }
    }
}

S32 LLAppearanceMgr::getActiveCopyOperations() const
{
    return LLCallAfterInventoryCopyMgr::getInstanceCount();
}

void LLAppearanceMgr::wearCategoryFinal(const LLUUID& cat_id, bool copy_items, bool append)
{
    LL_INFOS("Avatar") << self_av_string() << "starting" << LL_ENDL;

    selfStopPhase("wear_inventory_category_fetch");

    // We now have an outfit ready to be copied to agent inventory. Do
    // it, and wear that outfit normally.
    LLInventoryCategory* cat = gInventory.getCategory(cat_id);
    if(copy_items)
    {
        LLInventoryModel::cat_array_t* cats;
        LLInventoryModel::item_array_t* items;
        gInventory.getDirectDescendentsOf(cat_id, cats, items);
        std::string name;
        if(!cat)
        {
            // should never happen.
            name = "New Outfit";
        }
        else
        {
            name = cat->getName();
        }
        LLViewerInventoryItem* item = NULL;
        LLInventoryModel::item_array_t::const_iterator it = items->begin();
        LLInventoryModel::item_array_t::const_iterator end = items->end();
        LLUUID pid;
        for(; it < end; ++it)
        {
            item = *it;
            if(item)
            {
                if(LLInventoryType::IT_GESTURE == item->getInventoryType())
                {
                    pid = gInventory.findCategoryUUIDForType(LLFolderType::FT_GESTURE);
                }
                else
                {
                    pid = gInventory.findCategoryUUIDForType(LLFolderType::FT_CLOTHING);
                }
                break;
            }
        }
        if(pid.isNull())
        {
            pid = gInventory.getRootFolderID();
        }

        gInventory.createNewCategory(
            pid,
            LLFolderType::FT_NONE,
            name,
            [cat_id, append](const LLUUID& new_cat_id)
        {
            LLInventoryModel::cat_array_t* cats;
            LLInventoryModel::item_array_t* items;
            gInventory.getDirectDescendentsOf(cat_id, cats, items);
            // Create a CopyMgr that will copy items, manage its own destruction
            new LLCallAfterInventoryCopyMgr(
                *items, new_cat_id, std::string("wear_inventory_category_callback"),
                boost::bind(&LLAppearanceMgr::wearInventoryCategoryOnAvatar,
                    LLAppearanceMgr::getInstance(),
                    gInventory.getCategory(new_cat_id),
                    append));

            // BAP fixes a lag in display of created dir.
            gInventory.notifyObservers();
        },
            cat->getThumbnailUUID()
        );
    }
    else
    {
        // Wear the inventory category.
        LLAppearanceMgr::instance().wearInventoryCategoryOnAvatar(cat, append);
    }
}

// *NOTE: hack to get from avatar inventory to avatar
void LLAppearanceMgr::wearInventoryCategoryOnAvatar( LLInventoryCategory* category, bool append )
{
    // Avoid unintentionally overwriting old wearables.  We have to do
    // this up front to avoid having to deal with the case of multiple
    // wearables being dirty.
    if (!category) return;

    if ( !LLInventoryCallbackManager::is_instantiated() )
    {
        // shutting down, ignore.
        return;
    }

    LL_INFOS("Avatar") << self_av_string() << "wearInventoryCategoryOnAvatar '" << category->getName()
             << "'" << LL_ENDL;
    LLUIUsage::instance().logCommand("Avatar.WearCategory");

    if (gAgentCamera.cameraCustomizeAvatar())
    {
        // switching to outfit editor should automagically save any currently edited wearable
        LLFloaterSidePanelContainer::showPanel("appearance", LLSD().with("type", "edit_outfit"));
    }

<<<<<<< HEAD
	LLAppearanceMgr::changeOutfit(true, category->getUUID(), append);
=======
    LLAppearanceMgr::changeOutfit(TRUE, category->getUUID(), append);
>>>>>>> e1623bb2
}

// FIXME do we really want to search entire inventory for matching name?
void LLAppearanceMgr::wearOutfitByName(const std::string& name)
{
    LL_INFOS("Avatar") << self_av_string() << "Wearing category " << name << LL_ENDL;

    LLInventoryModel::cat_array_t cat_array;
    LLInventoryModel::item_array_t item_array;
    LLNameCategoryCollector has_name(name);
    gInventory.collectDescendentsIf(gInventory.getRootFolderID(),
                                    cat_array,
                                    item_array,
                                    LLInventoryModel::EXCLUDE_TRASH,
                                    has_name);
    bool copy_items = false;
    LLInventoryCategory* cat = NULL;
    if (cat_array.size() > 0)
    {
        // Just wear the first one that matches
        cat = cat_array.at(0);
    }
    else
    {
        gInventory.collectDescendentsIf(LLUUID::null,
                                        cat_array,
                                        item_array,
                                        LLInventoryModel::EXCLUDE_TRASH,
                                        has_name);
        if(cat_array.size() > 0)
        {
            cat = cat_array.at(0);
            copy_items = true;
        }
    }

    if(cat)
    {
        LLAppearanceMgr::wearInventoryCategory(cat, copy_items, false);
    }
    else
    {
        LL_WARNS() << "Couldn't find outfit " <<name<< " in wearOutfitByName()"
                << LL_ENDL;
    }
}

bool areMatchingWearables(const LLViewerInventoryItem *a, const LLViewerInventoryItem *b)
{
    return (a->isWearableType() && b->isWearableType() &&
            (a->getWearableType() == b->getWearableType()));
}

class LLDeferredCOFLinkObserver: public LLInventoryObserver
{
public:
    LLDeferredCOFLinkObserver(const LLUUID& item_id, LLPointer<LLInventoryCallback> cb, const std::string& description):
        mItemID(item_id),
        mCallback(cb),
        mDescription(description)
    {
    }

    ~LLDeferredCOFLinkObserver()
    {
    }

    /* virtual */ void changed(U32 mask)
    {
        const LLInventoryItem *item = gInventory.getItem(mItemID);
        if (item)
        {
            gInventory.removeObserver(this);
            LLAppearanceMgr::instance().addCOFItemLink(item, mCallback, mDescription);
            delete this;
        }
    }

private:
    const LLUUID mItemID;
    std::string mDescription;
    LLPointer<LLInventoryCallback> mCallback;
};


// BAP - note that this runs asynchronously if the item is not already loaded from inventory.
// Dangerous if caller assumes link will exist after calling the function.
void LLAppearanceMgr::addCOFItemLink(const LLUUID &item_id,
                                     LLPointer<LLInventoryCallback> cb,
                                     const std::string description)
{
    const LLInventoryItem *item = gInventory.getItem(item_id);
    if (!item)
    {
        LLDeferredCOFLinkObserver *observer = new LLDeferredCOFLinkObserver(item_id, cb, description);
        gInventory.addObserver(observer);
    }
    else
    {
        addCOFItemLink(item, cb, description);
    }
}

void LLAppearanceMgr::addCOFItemLink(const LLInventoryItem *item,
                                     LLPointer<LLInventoryCallback> cb,
                                     const std::string description)
{
    const LLViewerInventoryItem *vitem = dynamic_cast<const LLViewerInventoryItem*>(item);
    if (!vitem)
    {
        LL_WARNS() << "not an llviewerinventoryitem, failed" << LL_ENDL;
        return;
    }

    gInventory.addChangedMask(LLInventoryObserver::LABEL, vitem->getLinkedUUID());

    LLInventoryModel::cat_array_t cat_array;
    LLInventoryModel::item_array_t item_array;
    gInventory.collectDescendents(LLAppearanceMgr::getCOF(),
                                  cat_array,
                                  item_array,
                                  LLInventoryModel::EXCLUDE_TRASH);
    bool linked_already = false;
    for (S32 i=0; i<item_array.size(); i++)
    {
        // Are these links to the same object?
        const LLViewerInventoryItem* inv_item = item_array.at(i).get();
        const LLWearableType::EType wearable_type = inv_item->getWearableType();

        const bool is_body_part =    (wearable_type == LLWearableType::WT_SHAPE)
                                  || (wearable_type == LLWearableType::WT_HAIR)
                                  || (wearable_type == LLWearableType::WT_EYES)
                                  || (wearable_type == LLWearableType::WT_SKIN);

        if (inv_item->getLinkedUUID() == vitem->getLinkedUUID())
        {
            linked_already = true;
        }
        // Are these links to different items of the same body part
        // type? If so, new item will replace old.
        else if ((vitem->isWearableType()) && (vitem->getWearableType() == wearable_type))
        {
            if (is_body_part && inv_item->getIsLinkType())
            {
                remove_inventory_item(inv_item->getUUID(), cb);
            }
            else if (!gAgentWearables.canAddWearable(wearable_type))
            {
                // MULTI-WEARABLES: make sure we don't go over clothing limits
                remove_inventory_item(inv_item->getUUID(), cb);
            }
        }
    }

    if (!linked_already)
    {
        LLViewerInventoryItem *copy_item = new LLViewerInventoryItem;
        copy_item->copyViewerItem(vitem);
        copy_item->setDescription(description);
        link_inventory_object(getCOF(), copy_item, cb);
    }
}

LLInventoryModel::item_array_t LLAppearanceMgr::findCOFItemLinks(const LLUUID& item_id)
{
    LLInventoryModel::item_array_t result;

    LLUUID linked_id = gInventory.getLinkedItemID(item_id);
    LLInventoryModel::cat_array_t cat_array;
    LLInventoryModel::item_array_t item_array;
    gInventory.collectDescendents(LLAppearanceMgr::getCOF(),
                                  cat_array,
                                  item_array,
                                  LLInventoryModel::EXCLUDE_TRASH);
    for (S32 i=0; i<item_array.size(); i++)
    {
        const LLViewerInventoryItem* inv_item = item_array.at(i).get();
        if (inv_item->getLinkedUUID() == linked_id)
        {
            result.push_back(item_array.at(i));
        }
    }
    return result;
}

bool LLAppearanceMgr::isLinkedInCOF(const LLUUID& item_id)
{
    LLInventoryModel::item_array_t links = LLAppearanceMgr::instance().findCOFItemLinks(item_id);
    return links.size() > 0;
}

void LLAppearanceMgr::removeAllClothesFromAvatar()
{
    // Fetch worn clothes (i.e. the ones in COF).
    LLInventoryModel::item_array_t clothing_items;
    LLInventoryModel::cat_array_t dummy;
    LLIsType is_clothing(LLAssetType::AT_CLOTHING);
    gInventory.collectDescendentsIf(getCOF(),
                                    dummy,
                                    clothing_items,
                                    LLInventoryModel::EXCLUDE_TRASH,
                                    is_clothing);
    uuid_vec_t item_ids;
    for (LLInventoryModel::item_array_t::iterator it = clothing_items.begin();
        it != clothing_items.end(); ++it)
    {
        item_ids.push_back((*it).get()->getLinkedUUID());
    }

    // Take them off by removing from COF.
    removeItemsFromAvatar(item_ids);
}

void LLAppearanceMgr::removeAllAttachmentsFromAvatar()
{
    if (!isAgentAvatarValid()) return;

    LLAgentWearables::llvo_vec_t objects_to_remove;

    for (LLVOAvatar::attachment_map_t::iterator iter = gAgentAvatarp->mAttachmentPoints.begin();
         iter != gAgentAvatarp->mAttachmentPoints.end();)
    {
        LLVOAvatar::attachment_map_t::iterator curiter = iter++;
        LLViewerJointAttachment* attachment = curiter->second;
        for (LLViewerJointAttachment::attachedobjs_vec_t::iterator attachment_iter = attachment->mAttachedObjects.begin();
             attachment_iter != attachment->mAttachedObjects.end();
             ++attachment_iter)
        {
            LLViewerObject *attached_object = attachment_iter->get();
            if (attached_object)
            {
                objects_to_remove.push_back(attached_object);
            }
        }
    }
    uuid_vec_t ids_to_remove;
    for (LLAgentWearables::llvo_vec_t::iterator it = objects_to_remove.begin();
         it != objects_to_remove.end();
         ++it)
    {
        ids_to_remove.push_back((*it)->getAttachmentItemID());
    }
    removeItemsFromAvatar(ids_to_remove);
}

class LLUpdateOnCOFLinkRemove : public LLInventoryCallback
{
public:
    LLUpdateOnCOFLinkRemove(const LLUUID& remove_item_id, LLPointer<LLInventoryCallback> cb = NULL):
        mItemID(remove_item_id),
        mCB(cb)
    {
    }

    /* virtual */ void fire(const LLUUID& item_id)
    {
        // just removed cof link, "(wear)" suffix depends on presence of link, so update label
        gInventory.addChangedMask(LLInventoryObserver::LABEL, mItemID);
        if (mCB.notNull())
        {
            mCB->fire(item_id);
        }
    }

private:
    LLUUID mItemID;
    LLPointer<LLInventoryCallback> mCB;
};

void LLAppearanceMgr::removeCOFItemLinks(const LLUUID& item_id, LLPointer<LLInventoryCallback> cb)
{   LLInventoryModel::cat_array_t cat_array;
    LLInventoryModel::item_array_t item_array;
    gInventory.collectDescendents(LLAppearanceMgr::getCOF(),
                                  cat_array,
                                  item_array,
                                  LLInventoryModel::EXCLUDE_TRASH);
    for (S32 i=0; i<item_array.size(); i++)
    {
        const LLInventoryItem* item = item_array.at(i).get();
        if (item->getIsLinkType() && item->getLinkedUUID() == item_id)
        {
            if (item->getType() == LLAssetType::AT_OBJECT)
            {
                // Immediate delete
                remove_inventory_item(item->getUUID(), cb, true);
                gInventory.addChangedMask(LLInventoryObserver::LABEL, item_id);
            }
            else
            {
                // Delayed delete
                // Pointless to update item_id label here since link still exists and first notifyObservers
                // call will restore (wear) suffix, mark for update after deletion
                LLPointer<LLUpdateOnCOFLinkRemove> cb_label = new LLUpdateOnCOFLinkRemove(item_id, cb);
                remove_inventory_item(item->getUUID(), cb_label, false);
            }
        }
    }
}

void LLAppearanceMgr::removeCOFLinksOfType(LLWearableType::EType type, LLPointer<LLInventoryCallback> cb)
{
    LLFindWearablesOfType filter_wearables_of_type(type);
    LLInventoryModel::cat_array_t cats;
    LLInventoryModel::item_array_t items;
    LLInventoryModel::item_array_t::const_iterator it;

    gInventory.collectDescendentsIf(getCOF(), cats, items, true, filter_wearables_of_type);
    for (it = items.begin(); it != items.end(); ++it)
    {
        const LLViewerInventoryItem* item = *it;
        if (item->getIsLinkType()) // we must operate on links only
        {
            remove_inventory_item(item->getUUID(), cb);
        }
    }
}

void LLAppearanceMgr::updateIsDirty()
{
    LLUUID cof = getCOF();
    LLUUID base_outfit;

    // find base outfit link
    const LLViewerInventoryItem* base_outfit_item = getBaseOutfitLink();
    LLViewerInventoryCategory* catp = NULL;
    if (base_outfit_item && base_outfit_item->getIsLinkType())
    {
        catp = base_outfit_item->getLinkedCategory();
    }
    if(catp && catp->getPreferredType() == LLFolderType::FT_OUTFIT)
    {
        base_outfit = catp->getUUID();
    }

    // Set dirty to "false" if no base outfit found to disable "Save"
    // and leave only "Save As" enabled in My Outfits.
    mOutfitIsDirty = false;

    if (base_outfit.notNull())
    {
        LLIsValidItemLink collector;

        LLInventoryModel::cat_array_t cof_cats;
        LLInventoryModel::item_array_t cof_items;
        gInventory.collectDescendentsIf(cof, cof_cats, cof_items,
                                      LLInventoryModel::EXCLUDE_TRASH, collector);

        LLInventoryModel::cat_array_t outfit_cats;
        LLInventoryModel::item_array_t outfit_items;
        gInventory.collectDescendentsIf(base_outfit, outfit_cats, outfit_items,
                                      LLInventoryModel::EXCLUDE_TRASH, collector);

        for (U32 i = 0; i < outfit_items.size(); ++i)
        {
            LLViewerInventoryItem* linked_item = outfit_items.at(i)->getLinkedItem();
            if (linked_item != NULL && linked_item->getActualType() == LLAssetType::AT_TEXTURE)
            {
                outfit_items.erase(outfit_items.begin() + i);
                break;
            }
        }

        if(outfit_items.size() != cof_items.size())
        {
            LL_DEBUGS("Avatar") << "item count different - base " << outfit_items.size() << " cof " << cof_items.size() << LL_ENDL;
            // Current outfit folder should have one more item than the outfit folder.
            // this one item is the link back to the outfit folder itself.
            mOutfitIsDirty = true;
            return;
        }

        //"dirty" - also means a difference in linked UUIDs and/or a difference in wearables order (links' descriptions)
        std::sort(cof_items.begin(), cof_items.end(), sort_by_linked_uuid);
        std::sort(outfit_items.begin(), outfit_items.end(), sort_by_linked_uuid);

        for (U32 i = 0; i < cof_items.size(); ++i)
        {
            LLViewerInventoryItem *item1 = cof_items.at(i);
            LLViewerInventoryItem *item2 = outfit_items.at(i);

            if (item1->getLinkedUUID() != item2->getLinkedUUID() ||
                item1->getName() != item2->getName() ||
                item1->getActualDescription() != item2->getActualDescription())
            {
                if (item1->getLinkedUUID() != item2->getLinkedUUID())
                {
                    LL_DEBUGS("Avatar") << "link id different " << LL_ENDL;
                }
                else
                {
                    if (item1->getName() != item2->getName())
                    {
                        LL_DEBUGS("Avatar") << "name different " << item1->getName() << " " << item2->getName() << LL_ENDL;
                    }
                    if (item1->getActualDescription() != item2->getActualDescription())
                    {
                        LL_DEBUGS("Avatar") << "desc different " << item1->getActualDescription()
                                            << " " << item2->getActualDescription()
                                            << " names " << item1->getName() << " " << item2->getName() << LL_ENDL;
                    }
                }
                mOutfitIsDirty = true;
                return;
            }
        }
    }
    llassert(!mOutfitIsDirty);
    LL_DEBUGS("Avatar") << "clean" << LL_ENDL;
}

// *HACK: Must match name in Library or agent inventory
const std::string ROOT_GESTURES_FOLDER = "Gestures";
const std::string COMMON_GESTURES_FOLDER = "Common Gestures";
const std::string MALE_GESTURES_FOLDER = "Male Gestures";
const std::string FEMALE_GESTURES_FOLDER = "Female Gestures";
const std::string SPEECH_GESTURES_FOLDER = "Speech Gestures";
const std::string OTHER_GESTURES_FOLDER = "Other Gestures";

void LLAppearanceMgr::copyLibraryGestures()
{
    LL_INFOS("Avatar") << self_av_string() << "Copying library gestures" << LL_ENDL;

    // Copy gestures
    LLUUID lib_gesture_cat_id =
        gInventory.findLibraryCategoryUUIDForType(LLFolderType::FT_GESTURE);
    if (lib_gesture_cat_id.isNull())
    {
        LL_WARNS() << "Unable to copy gestures, source category not found" << LL_ENDL;
    }
    LLUUID dst_id = gInventory.findCategoryUUIDForType(LLFolderType::FT_GESTURE);

    std::vector<std::string> gesture_folders_to_copy;
    gesture_folders_to_copy.push_back(MALE_GESTURES_FOLDER);
    gesture_folders_to_copy.push_back(FEMALE_GESTURES_FOLDER);
    gesture_folders_to_copy.push_back(COMMON_GESTURES_FOLDER);
    gesture_folders_to_copy.push_back(SPEECH_GESTURES_FOLDER);
    gesture_folders_to_copy.push_back(OTHER_GESTURES_FOLDER);

    for(std::vector<std::string>::iterator it = gesture_folders_to_copy.begin();
        it != gesture_folders_to_copy.end();
        ++it)
    {
        std::string& folder_name = *it;

        LLPointer<LLInventoryCallback> cb(NULL);

        // After copying gestures, activate Common, Other, plus
        // Male and/or Female, depending upon the initial outfit gender.
        ESex gender = gAgentAvatarp->getSex();

        std::string activate_male_gestures;
        std::string activate_female_gestures;
        switch (gender) {
            case SEX_MALE:
                activate_male_gestures = MALE_GESTURES_FOLDER;
                break;
            case SEX_FEMALE:
                activate_female_gestures = FEMALE_GESTURES_FOLDER;
                break;
            case SEX_BOTH:
                activate_male_gestures = MALE_GESTURES_FOLDER;
                activate_female_gestures = FEMALE_GESTURES_FOLDER;
                break;
        }

        if (folder_name == activate_male_gestures ||
            folder_name == activate_female_gestures ||
            folder_name == COMMON_GESTURES_FOLDER ||
            folder_name == OTHER_GESTURES_FOLDER)
        {
            cb = new LLBoostFuncInventoryCallback(activate_gesture_cb);
        }

        LLUUID cat_id = findDescendentCategoryIDByName(lib_gesture_cat_id,folder_name);
        if (cat_id.isNull())
        {
            LL_WARNS() << self_av_string() << "failed to find gesture folder for " << folder_name << LL_ENDL;
        }
        else
        {
            LL_DEBUGS("Avatar") << self_av_string() << "initiating fetch and copy for " << folder_name << " cat_id " << cat_id << LL_ENDL;
            callAfterCategoryFetch(cat_id,
                                   boost::bind(&LLAppearanceMgr::shallowCopyCategory,
                                               &LLAppearanceMgr::instance(),
                                               cat_id, dst_id, cb));
        }
    }
}

// Handler for anything that's deferred until avatar de-clouds.
void LLAppearanceMgr::onFirstFullyVisible()
{
    gAgentAvatarp->outputRezTiming("Avatar fully loaded");
    gAgentAvatarp->reportAvatarRezTime();
    gAgentAvatarp->debugAvatarVisible();

    // If this is the first time we've ever logged in,
    // then copy default gestures from the library.
    if (gAgent.isFirstLogin()) {
        copyLibraryGestures();
    }
}

// update "dirty" state - defined outside class to allow for calling
// after appearance mgr instance has been destroyed.
void appearance_mgr_update_dirty_state()
{
    if (LLAppearanceMgr::instanceExists())
    {
        LLAppearanceMgr& app_mgr = LLAppearanceMgr::instance();
        LLUUID image_id = app_mgr.getOutfitImage();
        if(image_id.notNull())
        {
            LLPointer<LLInventoryCallback> cb = NULL;
            link_inventory_object(app_mgr.getBaseOutfitUUID(), image_id, cb);
        }

        LLAppearanceMgr::getInstance()->updateIsDirty();
        LLAppearanceMgr::getInstance()->setOutfitLocked(false);
        gAgentWearables.notifyLoadingFinished();
    }
}

void update_base_outfit_after_ordering()
{
    LLAppearanceMgr& app_mgr = LLAppearanceMgr::instance();
    app_mgr.setOutfitImage(LLUUID());
    LLInventoryModel::cat_array_t sub_cat_array;
    LLInventoryModel::item_array_t outfit_item_array;
    gInventory.collectDescendents(app_mgr.getBaseOutfitUUID(),
                                sub_cat_array,
                                outfit_item_array,
                                LLInventoryModel::EXCLUDE_TRASH);
    for (LLViewerInventoryItem* outfit_item : outfit_item_array)
    {
        LLViewerInventoryItem* linked_item = outfit_item->getLinkedItem();
        if (linked_item != NULL)
        {
            if (linked_item->getActualType() == LLAssetType::AT_TEXTURE)
            {
                app_mgr.setOutfitImage(linked_item->getLinkedUUID());
                if (linked_item->getName() == LLAppearanceMgr::sExpectedTextureName)
                {
                    // Images with "appropriate" name take priority
                    break;
                }
            }
        }
        else if (outfit_item->getActualType() == LLAssetType::AT_TEXTURE)
        {
            app_mgr.setOutfitImage(outfit_item->getUUID());
            if (outfit_item->getName() == LLAppearanceMgr::sExpectedTextureName)
            {
                // Images with "appropriate" name take priority
                break;
            }
        }
    }

    LLPointer<LLInventoryCallback> dirty_state_updater =
        new LLBoostFuncInventoryCallback(no_op_inventory_func, appearance_mgr_update_dirty_state);

    //COF contains only links so we copy to the Base Outfit only links
    const LLUUID base_outfit_id = app_mgr.getBaseOutfitUUID();
    bool copy_folder_links = false;
    app_mgr.slamCategoryLinks(app_mgr.getCOF(), base_outfit_id, copy_folder_links, dirty_state_updater);

    if (base_outfit_id.notNull())
    {
        LLIsValidItemLink collector;

        LLInventoryModel::cat_array_t cof_cats;
        LLInventoryModel::item_array_t cof_item_array;
        gInventory.collectDescendentsIf(app_mgr.getCOF(), cof_cats, cof_item_array,
            LLInventoryModel::EXCLUDE_TRASH, collector);

        for (U32 i = 0; i < outfit_item_array.size(); ++i)
        {
            LLViewerInventoryItem* linked_item = outfit_item_array.at(i)->getLinkedItem();
            if (linked_item != NULL && linked_item->getActualType() == LLAssetType::AT_TEXTURE)
            {
                outfit_item_array.erase(outfit_item_array.begin() + i);
                break;
            }
        }

        if (outfit_item_array.size() != cof_item_array.size())
        {
            return;
        }

        std::sort(cof_item_array.begin(), cof_item_array.end(), sort_by_linked_uuid);
        std::sort(outfit_item_array.begin(), outfit_item_array.end(), sort_by_linked_uuid);

        for (U32 i = 0; i < cof_item_array.size(); ++i)
        {
            LLViewerInventoryItem *cof_it = cof_item_array.at(i);
            LLViewerInventoryItem *base_it = outfit_item_array.at(i);

            if (cof_it->getActualDescription() != base_it->getActualDescription())
            {
                if (cof_it->getLinkedUUID() == base_it->getLinkedUUID())
                {
                    base_it->setDescription(cof_it->getActualDescription());
                    gInventory.updateItem(base_it);
                }
            }
        }
        LLAppearanceMgr::getInstance()->updateIsDirty();
    }

}

// Save COF changes - update the contents of the current base outfit
// to match the current COF. Fails if no current base outfit is set.
bool LLAppearanceMgr::updateBaseOutfit()
{
    if (isOutfitLocked())
    {
        // don't allow modify locked outfit
        llassert(!isOutfitLocked());
        return false;
    }

    setOutfitLocked(true);

    gAgentWearables.notifyLoadingStarted();

    const LLUUID base_outfit_id = getBaseOutfitUUID();
    if (base_outfit_id.isNull()) return false;
    LL_DEBUGS("Avatar") << "saving cof to base outfit " << base_outfit_id << LL_ENDL;

    LLPointer<LLInventoryCallback> cb =
        new LLBoostFuncInventoryCallback(no_op_inventory_func, update_base_outfit_after_ordering);
    // Really shouldn't be needed unless there's a race condition -
    // updateAppearanceFromCOF() already calls updateClothingOrderingInfo.
    updateClothingOrderingInfo(LLUUID::null, cb);

    return true;
}

void LLAppearanceMgr::divvyWearablesByType(const LLInventoryModel::item_array_t& items, wearables_by_type_t& items_by_type)
{
    items_by_type.resize(LLWearableType::WT_COUNT);
    if (items.empty()) return;

    for (S32 i=0; i<items.size(); i++)
    {
        LLViewerInventoryItem *item = items.at(i);
        if (!item)
        {
            LL_WARNS("Appearance") << "NULL item found" << LL_ENDL;
            continue;
        }
        // Ignore non-wearables.
        if (!item->isWearableType())
            continue;
        LLWearableType::EType type = item->getWearableType();
        if(type < 0 || type >= LLWearableType::WT_COUNT)
        {
            LL_WARNS("Appearance") << "Invalid wearable type. Inventory type does not match wearable flag bitfield." << LL_ENDL;
            continue;
        }
        items_by_type[type].push_back(item);
    }
}

std::string build_order_string(LLWearableType::EType type, U32 i)
{
        std::ostringstream order_num;
        order_num << ORDER_NUMBER_SEPARATOR << type * 100 + i;
        return order_num.str();
}

struct WearablesOrderComparator
{
    LOG_CLASS(WearablesOrderComparator);
    WearablesOrderComparator(const LLWearableType::EType type)
    {
        mControlSize = build_order_string(type, 0).size();
    };

    bool operator()(const LLInventoryItem* item1, const LLInventoryItem* item2)
    {
        const std::string& desc1 = item1->getActualDescription();
        const std::string& desc2 = item2->getActualDescription();

        bool item1_valid = (desc1.size() == mControlSize) && (ORDER_NUMBER_SEPARATOR == desc1[0]);
        bool item2_valid = (desc2.size() == mControlSize) && (ORDER_NUMBER_SEPARATOR == desc2[0]);

        if (item1_valid && item2_valid)
            return desc1 < desc2;

        //we need to sink down invalid items: items with empty descriptions, items with "Broken link" descriptions,
        //items with ordering information but not for the associated wearables type
        if (!item1_valid && item2_valid)
            return false;
        else if (item1_valid && !item2_valid)
            return true;

        return item1->getName() < item2->getName();
    }

    U32 mControlSize;
};

void LLAppearanceMgr::getWearableOrderingDescUpdates(LLInventoryModel::item_array_t& wear_items,
                                                     desc_map_t& desc_map)
{
    wearables_by_type_t items_by_type(LLWearableType::WT_COUNT);
    divvyWearablesByType(wear_items, items_by_type);

    for (U32 type = LLWearableType::WT_SHIRT; type < LLWearableType::WT_COUNT; type++)
    {
        U32 size = items_by_type[type].size();
        if (!size) continue;

        //sinking down invalid items which need reordering
        std::sort(items_by_type[type].begin(), items_by_type[type].end(), WearablesOrderComparator((LLWearableType::EType) type));

        //requesting updates only for those links which don't have "valid" descriptions
        for (U32 i = 0; i < size; i++)
        {
            LLViewerInventoryItem* item = items_by_type[type][i];
            if (!item) continue;

            std::string new_order_str = build_order_string((LLWearableType::EType)type, i);
            if (new_order_str == item->getActualDescription()) continue;

            desc_map[item->getUUID()] = new_order_str;
        }
    }
}

bool LLAppearanceMgr::validateClothingOrderingInfo(LLUUID cat_id)
{
    // COF is processed if cat_id is not specified
    if (cat_id.isNull())
    {
        cat_id = getCOF();
    }

    LLInventoryModel::item_array_t wear_items;
    getDescendentsOfAssetType(cat_id, wear_items, LLAssetType::AT_CLOTHING);

    // Identify items for which desc needs to change.
    desc_map_t desc_map;
    getWearableOrderingDescUpdates(wear_items, desc_map);

    for (desc_map_t::const_iterator it = desc_map.begin();
         it != desc_map.end(); ++it)
    {
        const LLUUID& item_id = it->first;
        const std::string& new_order_str = it->second;
        LLViewerInventoryItem *item = gInventory.getItem(item_id);
        LL_WARNS() << "Order validation fails: " << item->getName()
                << " needs to update desc to: " << new_order_str
                << " (from: " << item->getActualDescription() << ")" << LL_ENDL;
    }

    return desc_map.size() == 0;
}

void LLAppearanceMgr::updateClothingOrderingInfo(LLUUID cat_id,
                                                 LLPointer<LLInventoryCallback> cb)
{
    // COF is processed if cat_id is not specified
    if (cat_id.isNull())
    {
        cat_id = getCOF();
    }

    LLInventoryModel::item_array_t wear_items;
    getDescendentsOfAssetType(cat_id, wear_items, LLAssetType::AT_CLOTHING);

    // Identify items for which desc needs to change.
    desc_map_t desc_map;
    getWearableOrderingDescUpdates(wear_items, desc_map);

    for (desc_map_t::const_iterator it = desc_map.begin();
         it != desc_map.end(); ++it)
    {
        LLSD updates;
        const LLUUID& item_id = it->first;
        const std::string& new_order_str = it->second;
        LLViewerInventoryItem *item = gInventory.getItem(item_id);
        LL_DEBUGS("Avatar") << item->getName() << " updating desc to: " << new_order_str
            << " (was: " << item->getActualDescription() << ")" << LL_ENDL;
        updates["desc"] = new_order_str;
        update_inventory_item(item_id,updates,cb);
    }

}


LLSD LLAppearanceMgr::dumpCOF() const
{
    LLSD links = LLSD::emptyArray();
    LLMD5 md5;

    LLInventoryModel::cat_array_t cat_array;
    LLInventoryModel::item_array_t item_array;
    gInventory.collectDescendents(getCOF(),cat_array,item_array,LLInventoryModel::EXCLUDE_TRASH);
    for (S32 i=0; i<item_array.size(); i++)
    {
        const LLViewerInventoryItem* inv_item = item_array.at(i).get();
        LLSD item;
        LLUUID item_id(inv_item->getUUID());
        md5.update((unsigned char*)item_id.mData, 16);
        item["description"] = inv_item->getActualDescription();
        md5.update(inv_item->getActualDescription());
        item["asset_type"] = inv_item->getActualType();
        LLUUID linked_id(inv_item->getLinkedUUID());
        item["linked_id"] = linked_id;
        md5.update((unsigned char*)linked_id.mData, 16);

        if (LLAssetType::AT_LINK == inv_item->getActualType())
        {
            const LLViewerInventoryItem* linked_item = inv_item->getLinkedItem();
            if (NULL == linked_item)
            {
                LL_WARNS() << "Broken link for item '" << inv_item->getName()
                        << "' (" << inv_item->getUUID()
                        << ") during requestServerAppearanceUpdate" << LL_ENDL;
                continue;
            }
            // Some assets may be 'hidden' and show up as null in the viewer.
            //if (linked_item->getAssetUUID().isNull())
            //{
            //  LL_WARNS() << "Broken link (null asset) for item '" << inv_item->getName()
            //          << "' (" << inv_item->getUUID()
            //          << ") during requestServerAppearanceUpdate" << LL_ENDL;
            //  continue;
            //}
            LLUUID linked_asset_id(linked_item->getAssetUUID());
            md5.update((unsigned char*)linked_asset_id.mData, 16);
            U32 flags = linked_item->getFlags();
            md5.update(std::to_string(flags));
        }
        else if (LLAssetType::AT_LINK_FOLDER != inv_item->getActualType())
        {
            LL_WARNS() << "Non-link item '" << inv_item->getName()
                    << "' (" << inv_item->getUUID()
                    << ") type " << (S32) inv_item->getActualType()
                    << " during requestServerAppearanceUpdate" << LL_ENDL;
            continue;
        }
        links.append(item);
    }
    LLSD result = LLSD::emptyMap();
    result["cof_contents"] = links;
    char cof_md5sum[MD5HEX_STR_SIZE];
    md5.finalize();
    md5.hex_digest(cof_md5sum);
    result["cof_md5sum"] = std::string(cof_md5sum);
    return result;
}

void LLAppearanceMgr::cleanup()
{
    mIsInUpdateAppearanceFromCOF = false;
    mOutstandingAppearanceBakeRequest = false;
    mRerequestAppearanceBake = false;
    mCOFID.setNull();
}

// static
void LLAppearanceMgr::onIdle(void *)
{
    LLAppearanceMgr* mgr = LLAppearanceMgr::getInstance();
    if (mgr->mRerequestAppearanceBake)
    {
        mgr->requestServerAppearanceUpdate();
    }
}

void LLAppearanceMgr::requestServerAppearanceUpdate()
{
    // Workaround: we shouldn't request update from server prior to uploading all attachments, but it is
    // complicated to check for pending attachment uploads, so we are just waiting for uploads to complete
    if (!mOutstandingAppearanceBakeRequest && gAssetStorage->getNumPendingUploads() == 0)
    {
        mRerequestAppearanceBake = false;
        LLCoprocedureManager::CoProcedure_t proc = boost::bind(&LLAppearanceMgr::serverAppearanceUpdateCoro, this, _1);
        LLCoprocedureManager::instance().enqueueCoprocedure("AIS", "LLAppearanceMgr::serverAppearanceUpdateCoro", proc);
    }
    else
    {
        // Shedule update
        mRerequestAppearanceBake = true;
    }
}

void LLAppearanceMgr::serverAppearanceUpdateCoro(LLCoreHttpUtil::HttpCoroutineAdapter::ptr_t &httpAdapter)
{
    BoolSetter outstanding(mOutstandingAppearanceBakeRequest);
    if (!gAgent.getRegion())
    {
        LL_WARNS("Avatar") << "Region not set, cannot request server appearance update" << LL_ENDL;
        return;
    }
    if (gAgent.getRegion()->getCentralBakeVersion() == 0)
    {
        LL_WARNS("Avatar") << "Region does not support baking" << LL_ENDL;
        return;
    }

    std::string url = gAgent.getRegion()->getCapability("UpdateAvatarAppearance");
    if (url.empty())
    {
        LL_WARNS("Agent") << "Could not retrieve region capability \"UpdateAvatarAppearance\"" << LL_ENDL;
        return;
    }

    //----------------
    if (gAgentAvatarp->isEditingAppearance())
    {
        LL_WARNS("Avatar") << "Avatar editing appearance, not sending request." << LL_ENDL;
        // don't send out appearance updates if in appearance editing mode
        return;
    }

    llcoro::suspend();
    if (LLApp::isExiting())
    {
        return;
    }
    S32 retryCount(0);
    bool bRetry;
    do
    {
        // If we have already received an update for this or higher cof version,
        // put a warning in the log and cancel the request.
        S32 cofVersion = getCOFVersion();
        S32 lastRcv = gAgentAvatarp->mLastUpdateReceivedCOFVersion;
        S32 lastReq = gAgentAvatarp->mLastUpdateRequestCOFVersion;

        LL_INFOS("Avatar") << "Requesting COF version " << cofVersion <<
            " (Last Received:" << lastRcv << ")" <<
            " (Last Requested:" << lastReq << ")" << LL_ENDL;

        if (cofVersion == LLViewerInventoryCategory::VERSION_UNKNOWN)
        {
            LL_INFOS("AVatar") << "COF version is unknown... not requesting until COF version is known." << LL_ENDL;
            return;
        }
        else
        {
            if (cofVersion <= lastRcv)
            {
                LL_WARNS("Avatar") << "Have already received update for cof version " << lastRcv
                    << " but requesting for " << cofVersion << LL_ENDL;
                return;
            }
            if (lastReq >= cofVersion)
            {
                LL_WARNS("Avatar") << "Request already in flight for cof version " << lastReq
                    << " but requesting for " << cofVersion << LL_ENDL;
                return;
            }
        }

        // Actually send the request.
        LL_DEBUGS("Avatar") << "Will send request for cof_version " << cofVersion << LL_ENDL;

        bRetry = false;
        LLCore::HttpRequest::ptr_t httpRequest(new LLCore::HttpRequest());

        if (gSavedSettings.getBOOL("DebugForceAppearanceRequestFailure"))
        {
            cofVersion += 999;
            LL_WARNS("Avatar") << "Forcing version failure on COF Baking" << LL_ENDL;
        }

        LL_INFOS("Avatar") << "Requesting bake for COF version " << cofVersion << LL_ENDL;

        LLSD postData;
        if (gSavedSettings.getBOOL("DebugAvatarExperimentalServerAppearanceUpdate"))
        {
            postData = dumpCOF();
        }
        else
        {
            postData["cof_version"] = cofVersion;
        }

        gAgentAvatarp->mLastUpdateRequestCOFVersion = cofVersion;

        LLSD result = httpAdapter->postAndSuspend(httpRequest, url, postData);

        if (LLApp::isExiting())
        {
            return;
        }

        LLSD httpResults = result[LLCoreHttpUtil::HttpCoroutineAdapter::HTTP_RESULTS];
        LLCore::HttpStatus status = LLCoreHttpUtil::HttpCoroutineAdapter::getStatusFromLLSD(httpResults);

        if (!status || !result["success"].asBoolean())
        {
            std::string message = (result.has("error")) ? result["error"].asString() : status.toString();
            LL_WARNS("Avatar") << "Appearance Failure. server responded with \"" << message << "\"" << LL_ENDL;

            // We may have requested a bake for a stale COF (especially if the inventory
            // is still updating.  If that is the case re send the request with the
            // corrected COF version.  (This may also be the case if the viewer is running
            // on multiple machines.
            if (result.has("expected"))
            {
                S32 expectedCofVersion = result["expected"].asInteger();
                LL_WARNS("Avatar") << "Server expected " << expectedCofVersion << " as COF version" << LL_ENDL;

                // Force an update texture request for ourself.  The message will return
                // through the UDP and be handled in LLVOAvatar::processAvatarAppearance
                // this should ensure that we receive a new canonical COF from the sim
                // host. Hopefully it will return before the timeout.
                LLAvatarPropertiesProcessor::getInstance()->sendAvatarTexturesRequest(gAgent.getID());

                bRetry = true;
                // Wait for a 1/2 second before trying again.  Just to keep from asking too quickly.
                if (++retryCount > BAKE_RETRY_MAX_COUNT)
                {
                    LL_WARNS("Avatar") << "Bake retry count exceeded!" << LL_ENDL;
                    break;
                }
                F32 timeout = pow(BAKE_RETRY_TIMEOUT, static_cast<float>(retryCount)) - 1.0;

                LL_WARNS("Avatar") << "Bake retry #" << retryCount << " in " << timeout << " seconds." << LL_ENDL;

                llcoro::suspendUntilTimeout(timeout);
                if (LLApp::isExiting())
                {
                    return;
                }
                bRetry = true;
                continue;
            }
            else
            {
                LL_WARNS("Avatar") << "No retry attempted." << LL_ENDL;
                break;
            }
        }

        LL_DEBUGS("Avatar") << "succeeded" << LL_ENDL;
        if (gSavedSettings.getBOOL("DebugAvatarAppearanceMessage"))
        {
            dump_sequential_xml(gAgentAvatarp->getFullname() + "_appearance_request_ok", result);
        }

    } while (bRetry);
}

/*static*/
void LLAppearanceMgr::debugAppearanceUpdateCOF(const LLSD& content)
{
    dump_sequential_xml(gAgentAvatarp->getFullname() + "_appearance_request_error", content);

    LL_INFOS("Avatar") << "AIS COF, version received: " << content["expected"].asInteger()
        << " ================================= " << LL_ENDL;
    std::set<LLUUID> ais_items, local_items;
    const LLSD& cof_raw = content["cof_raw"];
    for (LLSD::array_const_iterator it = cof_raw.beginArray();
        it != cof_raw.endArray(); ++it)
    {
        const LLSD& item = *it;
        if (item["parent_id"].asUUID() == LLAppearanceMgr::instance().getCOF())
        {
            ais_items.insert(item["item_id"].asUUID());
            if (item["type"].asInteger() == 24) // link
            {
                LL_INFOS("Avatar") << "AIS Link: item_id: " << item["item_id"].asUUID()
                    << " linked_item_id: " << item["asset_id"].asUUID()
                    << " name: " << item["name"].asString()
                    << LL_ENDL;
            }
            else if (item["type"].asInteger() == 25) // folder link
            {
                LL_INFOS("Avatar") << "AIS Folder link: item_id: " << item["item_id"].asUUID()
                    << " linked_item_id: " << item["asset_id"].asUUID()
                    << " name: " << item["name"].asString()
                    << LL_ENDL;
            }
            else
            {
                LL_INFOS("Avatar") << "AIS Other: item_id: " << item["item_id"].asUUID()
                    << " linked_item_id: " << item["asset_id"].asUUID()
                    << " name: " << item["name"].asString()
                    << " type: " << item["type"].asInteger()
                    << LL_ENDL;
            }
        }
    }
    LL_INFOS("Avatar") << LL_ENDL;
    LL_INFOS("Avatar") << "Local COF, version requested: " << content["observed"].asInteger()
        << " ================================= " << LL_ENDL;
    LLInventoryModel::cat_array_t cat_array;
    LLInventoryModel::item_array_t item_array;
    gInventory.collectDescendents(LLAppearanceMgr::instance().getCOF(),
        cat_array, item_array, LLInventoryModel::EXCLUDE_TRASH);
    for (S32 i = 0; i < item_array.size(); i++)
    {
        const LLViewerInventoryItem* inv_item = item_array.at(i).get();
        local_items.insert(inv_item->getUUID());
        LL_INFOS("Avatar") << "LOCAL: item_id: " << inv_item->getUUID()
            << " linked_item_id: " << inv_item->getLinkedUUID()
            << " name: " << inv_item->getName()
            << " parent: " << inv_item->getParentUUID()
            << LL_ENDL;
    }
    LL_INFOS("Avatar") << " ================================= " << LL_ENDL;
    S32 local_only = 0, ais_only = 0;
    for (std::set<LLUUID>::iterator it = local_items.begin(); it != local_items.end(); ++it)
    {
        if (ais_items.find(*it) == ais_items.end())
        {
            LL_INFOS("Avatar") << "LOCAL ONLY: " << *it << LL_ENDL;
            local_only++;
        }
    }
    for (std::set<LLUUID>::iterator it = ais_items.begin(); it != ais_items.end(); ++it)
    {
        if (local_items.find(*it) == local_items.end())
        {
            LL_INFOS("Avatar") << "AIS ONLY: " << *it << LL_ENDL;
            ais_only++;
        }
    }
    if (local_only == 0 && ais_only == 0)
    {
        LL_INFOS("Avatar") << "COF contents identical, only version numbers differ (req "
            << content["observed"].asInteger()
            << " rcv " << content["expected"].asInteger()
            << ")" << LL_ENDL;
    }
}


std::string LLAppearanceMgr::getAppearanceServiceURL() const
{
    if (gSavedSettings.getString("DebugAvatarAppearanceServiceURLOverride").empty())
    {
        return mAppearanceServiceURL;
    }
    return gSavedSettings.getString("DebugAvatarAppearanceServiceURLOverride");
}

void show_created_outfit(LLUUID& folder_id, bool show_panel = true)
{
    if (!LLApp::isRunning())
    {
        LL_WARNS() << "called during shutdown, skipping" << LL_ENDL;
        return;
    }

    LL_DEBUGS("Avatar") << "called" << LL_ENDL;
    LLSD key;

    //EXT-7727. For new accounts inventory callback is created during login process
    // and may be processed after login process is finished
    if (show_panel)
    {
        LL_DEBUGS("Avatar") << "showing panel" << LL_ENDL;
        LLFloaterSidePanelContainer::showPanel("appearance", "panel_outfits_inventory", key);

    }
    LLOutfitsList *outfits_list =
        dynamic_cast<LLOutfitsList*>(LLFloaterSidePanelContainer::getPanel("appearance", "outfitslist_tab"));
    if (outfits_list)
    {
        outfits_list->setSelectedOutfitByUUID(folder_id);
    }

    LLAppearanceMgr::getInstance()->updateIsDirty();
    gAgentWearables.notifyLoadingFinished(); // New outfit is saved.
    LLAppearanceMgr::getInstance()->updatePanelOutfitName("");

    // For SSB, need to update appearance after we add a base outfit
    // link, since, the COF version has changed. There is a race
    // condition in initial outfit setup which can lead to rez
    // failures - SH-3860.
    LL_DEBUGS("Avatar") << "requesting appearance update after createBaseOutfitLink" << LL_ENDL;
    LLPointer<LLInventoryCallback> cb = new LLUpdateAppearanceOnDestroy;
    LLAppearanceMgr::getInstance()->createBaseOutfitLink(folder_id, cb);
}

void LLAppearanceMgr::onOutfitFolderCreated(const LLUUID& folder_id, bool show_panel)
{
    LLPointer<LLInventoryCallback> cb =
        new LLBoostFuncInventoryCallback(no_op_inventory_func,
                                         boost::bind(&LLAppearanceMgr::onOutfitFolderCreatedAndClothingOrdered,this,folder_id,show_panel));
    updateClothingOrderingInfo(LLUUID::null, cb);
}

void LLAppearanceMgr::onOutfitFolderCreatedAndClothingOrdered(const LLUUID& folder_id, bool show_panel)
{
    LLPointer<LLInventoryCallback> cb =
        new LLBoostFuncInventoryCallback(no_op_inventory_func,
                                         boost::bind(show_created_outfit,folder_id,show_panel));
    bool copy_folder_links = false;
    slamCategoryLinks(getCOF(), folder_id, copy_folder_links, cb);
}

void LLAppearanceMgr::makeNewOutfitLinks(const std::string& new_folder_name, bool show_panel)
{
    if (!isAgentAvatarValid()) return;

    LLUIUsage::instance().logCommand("Avatar.CreateNewOutfit");

    LL_DEBUGS("Avatar") << "creating new outfit" << LL_ENDL;

    gAgentWearables.notifyLoadingStarted();

    // First, make a folder in the My Outfits directory.
    const LLUUID parent_id = gInventory.findCategoryUUIDForType(LLFolderType::FT_MY_OUTFITS);

    gInventory.createNewCategory(
        parent_id,
        LLFolderType::FT_OUTFIT,
        new_folder_name,
        [show_panel](const LLUUID &new_cat_id)
        {
            LLAppearanceMgr::getInstance()->onOutfitFolderCreated(new_cat_id, show_panel);
        });
}

void LLAppearanceMgr::wearBaseOutfit()
{
    const LLUUID& base_outfit_id = getBaseOutfitUUID();
    if (base_outfit_id.isNull()) return;

    updateCOF(base_outfit_id);
}

void LLAppearanceMgr::removeItemsFromAvatar(const uuid_vec_t& ids_to_remove, nullary_func_t post_update_func)
{
    LL_DEBUGS("UIUsage") << "removeItemsFromAvatar" << LL_ENDL;
    LLUIUsage::instance().logCommand("Avatar.RemoveItem");

    if (ids_to_remove.empty())
    {
        LL_WARNS() << "called with empty list, nothing to do" << LL_ENDL;
        return;
    }
    LLPointer<LLInventoryCallback> cb = new LLUpdateAppearanceOnDestroy(true, true, post_update_func);
    for (uuid_vec_t::const_iterator it = ids_to_remove.begin(); it != ids_to_remove.end(); ++it)
    {
        const LLUUID& id_to_remove = *it;
        const LLUUID& linked_item_id = gInventory.getLinkedItemID(id_to_remove);
        LLViewerInventoryItem *item = gInventory.getItem(linked_item_id);
        if (item && item->getType() == LLAssetType::AT_OBJECT)
        {
            LL_DEBUGS("Avatar") << "ATT removing attachment " << item->getName() << " id " << item->getUUID() << LL_ENDL;
        }
        if (item && item->getType() == LLAssetType::AT_BODYPART)
        {
            continue;
        }
        removeCOFItemLinks(linked_item_id, cb);
        addDoomedTempAttachment(linked_item_id);
    }
}

void LLAppearanceMgr::removeItemFromAvatar(const LLUUID& id_to_remove, nullary_func_t post_update_func)
{
    uuid_vec_t ids_to_remove;
    ids_to_remove.push_back(id_to_remove);
    removeItemsFromAvatar(ids_to_remove, post_update_func);
}


// Adds the given item ID to mDoomedTempAttachmentIDs iff it's a temp attachment
void LLAppearanceMgr::addDoomedTempAttachment(const LLUUID& id_to_remove)
{
    LLViewerObject * attachmentp = gAgentAvatarp->findAttachmentByID(id_to_remove);
    if (attachmentp &&
        attachmentp->isTempAttachment())
    {   // If this is a temp attachment and we want to remove it, record the ID
        // so it will be deleted when attachments are synced up with COF
        mDoomedTempAttachmentIDs.insert(id_to_remove);
        //LL_INFOS() << "Will remove temp attachment id " << id_to_remove << LL_ENDL;
    }
}

// Find AND REMOVES the given UUID from mDoomedTempAttachmentIDs
bool LLAppearanceMgr::shouldRemoveTempAttachment(const LLUUID& item_id)
{
    doomed_temp_attachments_t::iterator iter = mDoomedTempAttachmentIDs.find(item_id);
    if (iter != mDoomedTempAttachmentIDs.end())
    {
        mDoomedTempAttachmentIDs.erase(iter);
        return true;
    }
    return false;
}


bool LLAppearanceMgr::moveWearable(LLViewerInventoryItem* item, bool closer_to_body)
{
    if (!item || !item->isWearableType()) return false;
    if (item->getType() != LLAssetType::AT_CLOTHING) return false;
    if (!gInventory.isObjectDescendentOf(item->getUUID(), getCOF())) return false;

    LLInventoryModel::cat_array_t cats;
    LLInventoryModel::item_array_t items;
    LLFindWearablesOfType filter_wearables_of_type(item->getWearableType());
    gInventory.collectDescendentsIf(getCOF(), cats, items, true, filter_wearables_of_type);
    if (items.empty()) return false;

    // We assume that the items have valid descriptions.
    std::sort(items.begin(), items.end(), WearablesOrderComparator(item->getWearableType()));

    if (closer_to_body && items.front() == item) return false;
    if (!closer_to_body && items.back() == item) return false;

    LLInventoryModel::item_array_t::iterator it = std::find(items.begin(), items.end(), item);
    if (items.end() == it) return false;


    //swapping descriptions
    closer_to_body ? --it : ++it;
    LLViewerInventoryItem* swap_item = *it;
    if (!swap_item) return false;
    std::string tmp = swap_item->getActualDescription();
    swap_item->setDescription(item->getActualDescription());
    item->setDescription(tmp);

    // LL_DEBUGS("Inventory") << "swap, item "
    //                     << ll_pretty_print_sd(item->asLLSD())
    //                     << " swap_item "
    //                     << ll_pretty_print_sd(swap_item->asLLSD()) << LL_ENDL;

<<<<<<< HEAD
	// FIXME switch to use AISv3 where supported.
	//items need to be updated on a dataserver
	item->setComplete(true);
	item->updateServer(false);
	gInventory.updateItem(item);

	swap_item->setComplete(true);
	swap_item->updateServer(false);
	gInventory.updateItem(swap_item);
=======
    // FIXME switch to use AISv3 where supported.
    //items need to be updated on a dataserver
    item->setComplete(TRUE);
    item->updateServer(FALSE);
    gInventory.updateItem(item);

    swap_item->setComplete(TRUE);
    swap_item->updateServer(FALSE);
    gInventory.updateItem(swap_item);
>>>>>>> e1623bb2

    //to cause appearance of the agent to be updated
    bool result = false;
    if ((result = gAgentWearables.moveWearable(item, closer_to_body)))
    {
        gAgentAvatarp->wearableUpdated(item->getWearableType());
    }

    setOutfitDirty(true);

    //*TODO do we need to notify observers here in such a way?
    gInventory.notifyObservers();

    return result;
}

//static
void LLAppearanceMgr::sortItemsByActualDescription(LLInventoryModel::item_array_t& items)
{
    if (items.size() < 2) return;

    std::sort(items.begin(), items.end(), sort_by_actual_description);
}

//#define DUMP_CAT_VERBOSE

void LLAppearanceMgr::dumpCat(const LLUUID& cat_id, const std::string& msg)
{
    LLInventoryModel::cat_array_t cats;
    LLInventoryModel::item_array_t items;
    gInventory.collectDescendents(cat_id, cats, items, LLInventoryModel::EXCLUDE_TRASH);

#ifdef DUMP_CAT_VERBOSE
    LL_INFOS() << LL_ENDL;
    LL_INFOS() << str << LL_ENDL;
    S32 hitcount = 0;
    for(S32 i=0; i<items.size(); i++)
    {
        LLViewerInventoryItem *item = items.get(i);
        if (item)
            hitcount++;
        LL_INFOS() << i <<" "<< item->getName() <<LL_ENDL;
    }
#endif
    LL_INFOS() << msg << " count " << items.size() << LL_ENDL;
}

void LLAppearanceMgr::dumpItemArray(const LLInventoryModel::item_array_t& items,
                                    const std::string& msg)
{
    for (S32 i=0; i<items.size(); i++)
    {
        LLViewerInventoryItem *item = items.at(i);
        LLViewerInventoryItem *linked_item = item ? item->getLinkedItem() : NULL;
        LLUUID asset_id;
        if (linked_item)
        {
            asset_id = linked_item->getAssetUUID();
        }
        LL_DEBUGS("Avatar") << self_av_string() << msg << " " << i <<" " << (item ? item->getName() : "(nullitem)") << " " << asset_id.asString() << LL_ENDL;
    }
}

bool LLAppearanceMgr::mActive = true;

LLAppearanceMgr::LLAppearanceMgr():
    mAttachmentInvLinkEnabled(false),
    mOutfitIsDirty(false),
    mOutfitLocked(false),
    mInFlightTimer(),
    mIsInUpdateAppearanceFromCOF(false),
    mOutstandingAppearanceBakeRequest(false),
    mRerequestAppearanceBake(false)
{
    LLOutfitObserver& outfit_observer = LLOutfitObserver::instance();
    // unlock outfit on save operation completed
    outfit_observer.addCOFSavedCallback(boost::bind(
            &LLAppearanceMgr::setOutfitLocked, this, false));

    mUnlockOutfitTimer.reset(new LLOutfitUnLockTimer(gSavedSettings.getS32(
            "OutfitOperationsTimeout")));

    gIdleCallbacks.addFunction(&LLAttachmentsMgr::onIdle, NULL);
    gIdleCallbacks.addFunction(&LLAppearanceMgr::onIdle, NULL); //sheduling appearance update requests
}

LLAppearanceMgr::~LLAppearanceMgr()
{
    mActive = false;
}

void LLAppearanceMgr::setAttachmentInvLinkEnable(bool val)
{
    LL_DEBUGS("Avatar") << "setAttachmentInvLinkEnable => " << (int) val << LL_ENDL;
    mAttachmentInvLinkEnabled = val;
}
boost::signals2::connection LLAppearanceMgr::setAttachmentsChangedCallback(attachments_changed_callback_t cb)
{
    return mAttachmentsChangeSignal.connect(cb);
}

void dumpAttachmentSet(const std::set<LLUUID>& atts, const std::string& msg)
{
       LL_INFOS() << msg << LL_ENDL;
       for (std::set<LLUUID>::const_iterator it = atts.begin();
               it != atts.end();
               ++it)
       {
               LLUUID item_id = *it;
               LLViewerInventoryItem *item = gInventory.getItem(item_id);
               if (item)
                       LL_INFOS() << "atts " << item->getName() << LL_ENDL;
               else
                       LL_INFOS() << "atts " << "UNKNOWN[" << item_id.asString() << "]" << LL_ENDL;
       }
       LL_INFOS() << LL_ENDL;
}

void LLAppearanceMgr::registerAttachment(const LLUUID& item_id)
{
    LLViewerInventoryItem *item = gInventory.getItem(item_id);
    LL_DEBUGS("Avatar") << "ATT registering attachment "
                        << (item ? item->getName() : "UNKNOWN") << " " << item_id << LL_ENDL;
    gInventory.addChangedMask(LLInventoryObserver::LABEL, item_id);

    LLAttachmentsMgr::instance().onAttachmentArrived(item_id);

    mAttachmentsChangeSignal();
}

void LLAppearanceMgr::unregisterAttachment(const LLUUID& item_id)
{
    LLViewerInventoryItem *item = gInventory.getItem(item_id);
    LL_DEBUGS("Avatar") << "ATT unregistering attachment "
                        << (item ? item->getName() : "UNKNOWN") << " " << item_id << LL_ENDL;
    gInventory.addChangedMask(LLInventoryObserver::LABEL, item_id);

    LLAttachmentsMgr::instance().onDetachCompleted(item_id);
    if (mAttachmentInvLinkEnabled && isLinkedInCOF(item_id))
    {
        LL_DEBUGS("Avatar") << "ATT removing COF link for attachment "
                            << (item ? item->getName() : "UNKNOWN") << " " << item_id << LL_ENDL;
        LLAppearanceMgr::removeCOFItemLinks(item_id);
    }
    else
    {
        //LL_INFOS() << "no link changes, inv link not enabled" << LL_ENDL;
    }

    mAttachmentsChangeSignal();
}

bool LLAppearanceMgr::getIsInCOF(const LLUUID& obj_id) const
{
<<<<<<< HEAD
	const LLUUID& cof = getCOF();
	if (obj_id == cof)
		return true;
	const LLInventoryObject* obj = gInventory.getObject(obj_id);
	if (obj && obj->getParentUUID() == cof)
		return true;
	return false;
}

bool LLAppearanceMgr::getIsProtectedCOFItem(const LLUUID& obj_id) const
{
	if (!getIsInCOF(obj_id)) return false;

	// If a non-link somehow ended up in COF, allow deletion.
	const LLInventoryObject *obj = gInventory.getObject(obj_id);
	if (obj && !obj->getIsLinkType())
	{
		return false;
	}

	// For now, don't allow direct deletion from the COF.  Instead, force users
	// to choose "Detach" or "Take Off".
	return true;
=======
    const LLUUID& cof = getCOF();
    if (obj_id == cof)
        return TRUE;
    const LLInventoryObject* obj = gInventory.getObject(obj_id);
    if (obj && obj->getParentUUID() == cof)
        return TRUE;
    return FALSE;
}

bool LLAppearanceMgr::getIsInCOF(const LLInventoryObject* obj) const
{
    const LLUUID& cof = getCOF();
    if (obj->getUUID() == cof)
        return true;
    if (obj && obj->getParentUUID() == cof)
        return true;
    return false;
}

bool LLAppearanceMgr::getIsProtectedCOFItem(const LLUUID& obj_id) const
{
    if (!getIsInCOF(obj_id)) return false;

    // If a non-link somehow ended up in COF, allow deletion.
    const LLInventoryObject *obj = gInventory.getObject(obj_id);
    if (obj && !obj->getIsLinkType())
    {
        return false;
    }

    // For now, don't allow direct deletion from the COF.  Instead, force users
    // to choose "Detach" or "Take Off".
    return true;
}

bool LLAppearanceMgr::getIsProtectedCOFItem(const LLInventoryObject* obj) const
{
    if (!getIsInCOF(obj)) return false;

    // If a non-link somehow ended up in COF, allow deletion.
    if (obj && !obj->getIsLinkType())
    {
        return false;
    }

    // For now, don't allow direct deletion from the COF.  Instead, force users
    // to choose "Detach" or "Take Off".
    return true;
>>>>>>> e1623bb2
}

class CallAfterCategoryFetchStage2: public LLInventoryFetchItemsObserver
{
public:
    CallAfterCategoryFetchStage2(const uuid_vec_t& ids,
                                 nullary_func_t callable) :
        LLInventoryFetchItemsObserver(ids),
        mCallable(callable)
    {
    }
    ~CallAfterCategoryFetchStage2()
    {
    }
    virtual void done()
    {
        LL_INFOS() << this << " done with incomplete " << mIncomplete.size()
                << " complete " << mComplete.size() <<  " calling callable" << LL_ENDL;

        gInventory.removeObserver(this);
        doOnIdleOneTime(mCallable);
        delete this;
    }
protected:
    nullary_func_t mCallable;
};

class CallAfterCategoryFetchStage1: public LLInventoryFetchDescendentsObserver
{
public:
    CallAfterCategoryFetchStage1(const LLUUID& cat_id, nullary_func_t callable) :
        LLInventoryFetchDescendentsObserver(cat_id),
        mCallable(callable)
    {
    }
    ~CallAfterCategoryFetchStage1()
    {
    }
    /*virtual*/ void startFetch()
    {
        bool ais3 = AISAPI::isAvailable();
        for (uuid_vec_t::const_iterator it = mIDs.begin(); it != mIDs.end(); ++it)
        {
            LLViewerInventoryCategory* cat = gInventory.getCategory(*it);
            if (!cat) continue;
            if (cat->getVersion() == LLViewerInventoryCategory::VERSION_UNKNOWN)
            {
                // CHECK IT: isCategoryComplete() checks both version and descendant count but
                // fetch() only works for Unknown version and doesn't care about descentants,
                // as result fetch won't start and folder will potentially get stuck as
                // incomplete in observer.
                // Likely either both should use only version or both should check descendants.
                cat->fetch();       //blindly fetch it without seeing if anything else is fetching it.
                mIncomplete.push_back(*it); //Add to list of things being downloaded for this observer.
            }
            else if (!isCategoryComplete(cat))
            {
                LL_DEBUGS("Inventory") << "Categoty " << *it << " incomplete despite having version" << LL_ENDL;
                LLInventoryModelBackgroundFetch::instance().scheduleFolderFetch(*it, true);
                mIncomplete.push_back(*it);
            }
            else if (ais3)
            {
                LLInventoryModel::cat_array_t* cats;
                LLInventoryModel::item_array_t* items;
                gInventory.getDirectDescendentsOf(cat->getUUID(), cats, items);

                if (items)
                {
                    S32 complete_count = 0;
                    S32 incomplete_count = 0;
                    for (LLInventoryModel::item_array_t::const_iterator it = items->begin(); it < items->end(); ++it)
                    {
                        if (!(*it)->isFinished())
                        {
                            incomplete_count++;
                        }
                        else
                        {
                            complete_count++;
                        }
                    }
                    // AIS can fetch couple items, but if there
                    // is more than a dozen it will be very slow
                    // it's faster to get whole folder in such case
                    if (incomplete_count > LLInventoryFetchItemsObserver::MAX_INDIVIDUAL_ITEM_REQUESTS
                        || (incomplete_count > 1 && complete_count == 0))
                    {
                        LLInventoryModelBackgroundFetch::instance().scheduleFolderFetch(*it, true);
                        mIncomplete.push_back(*it);
                    }
                    else
                    {
                        // let stage2 handle incomplete ones
                        mComplete.push_back(*it);
                    }
                }
                // else should have been handled by isCategoryComplete
            }
            else
            {
                mComplete.push_back(*it);
            }
        }
    }
    virtual void done()
    {
        if (mComplete.size() <= 0)
        {
            // Ex: timeout
            LL_WARNS() << "Failed to load data. Removing observer " << LL_ENDL;
            gInventory.removeObserver(this);
            doOnIdleOneTime(mCallable);

            delete this;
            return;
        }

        // What we do here is get the complete information on the
        // items in the requested category, and set up an observer
        // that will wait for that to happen.
        LLInventoryModel::cat_array_t* cats;
        LLInventoryModel::item_array_t* items;
        gInventory.getDirectDescendentsOf(mComplete.front(), cats, items);

        S32 count = items->size();
        if(!count)
        {
            LL_WARNS() << "Nothing fetched in category " << mComplete.front()
                    << LL_ENDL;
            gInventory.removeObserver(this);
            doOnIdleOneTime(mCallable);

            delete this;
            return;
        }

        LLViewerInventoryCategory* cat = gInventory.getCategory(mComplete.front());
        S32 version = cat ? cat->getVersion() : -2;
        LL_INFOS() << "stage1, category " << mComplete.front() << " got " << count << " items, version " << version << " passing to stage2 " << LL_ENDL;
        uuid_vec_t ids;
        for(S32 i = 0; i < count; ++i)
        {
            ids.push_back(items->at(i)->getUUID());
        }

        gInventory.removeObserver(this);

        // do the fetch
        CallAfterCategoryFetchStage2 *stage2 = new CallAfterCategoryFetchStage2(ids, mCallable);
        stage2->startFetch();
        if(stage2->isFinished())
        {
            // everything is already here - call done.
            stage2->done();
        }
        else
        {
            // it's all on it's way - add an observer, and the inventory
            // will call done for us when everything is here.
            gInventory.addObserver(stage2);
        }
        delete this;
    }
protected:
    nullary_func_t mCallable;
};

void callAfterCOFFetch(nullary_func_t cb)
{
    if (AISAPI::isAvailable())
    {
        // For reliability assume that we have no relevant cache, so
        // fetch cof along with items cof's links point to.
        LLInventoryModelBackgroundFetch::getInstance()->fetchCOF(cb);
    }
    else
    {
        LL_INFOS() << "AIS API v3 not available, using callAfterCategoryFetch" << LL_ENDL;
        LLUUID cat_id = LLAppearanceMgr::instance().getCOF();
        LLViewerInventoryCategory* cat = gInventory.getCategory(cat_id);

        // Special case, startup should have marked cof as FETCH_RECURSIVE
        // to prevent dupplicate request, remove that
        cat->setFetching(LLViewerInventoryCategory::FETCH_NONE);
        callAfterCategoryFetch(cat_id, cb);
    }
}

void callAfterCategoryFetch(const LLUUID& cat_id, nullary_func_t cb)
{
    CallAfterCategoryFetchStage1* stage1 = new CallAfterCategoryFetchStage1(cat_id, cb);
    stage1->startFetch();
    if (stage1->isFinished())
    {
        stage1->done();
    }
    else
    {
        gInventory.addObserver(stage1);
    }
}

void callAfterCategoryLinksFetch(const LLUUID &cat_id, nullary_func_t cb)
{
    if (AISAPI::isAvailable())
    {
        // Assume that we have no relevant cache. Fetch folder, and items folder's links point to.
        LLInventoryModelBackgroundFetch::getInstance()->fetchFolderAndLinks(cat_id, cb);
    }
    else
    {
        LL_WARNS() << "AIS API v3 not available, can't use AISAPI::FetchCOF" << LL_ENDL;
        callAfterCategoryFetch(cat_id, cb);
    }

}

void add_wearable_type_counts(const uuid_vec_t& ids,
                              S32& clothing_count,
                              S32& bodypart_count,
                              S32& object_count,
                              S32& other_count)
{
    for (uuid_vec_t::const_iterator it = ids.begin(); it != ids.end(); ++it)
    {
        const LLUUID& item_id_to_wear = *it;
        LLViewerInventoryItem* item_to_wear = gInventory.getItem(item_id_to_wear);
        if (item_to_wear)
        {
            if (item_to_wear->getType() == LLAssetType::AT_CLOTHING)
            {
                clothing_count++;
            }
            else if (item_to_wear->getType() == LLAssetType::AT_BODYPART)
            {
                bodypart_count++;
            }
            else if (item_to_wear->getType() == LLAssetType::AT_OBJECT)
            {
                object_count++;
            }
            else
            {
                other_count++;
            }
        }
        else
        {
            other_count++;
        }
    }
}

void wear_multiple(const uuid_vec_t& ids, bool replace)
{
    S32 clothing_count = 0;
    S32 bodypart_count = 0;
    S32 object_count = 0;
    S32 other_count = 0;
    add_wearable_type_counts(ids, clothing_count, bodypart_count, object_count, other_count);

    LLPointer<LLInventoryCallback> cb = NULL;
    if (clothing_count > 0 || bodypart_count > 0)
    {
        cb = new LLUpdateAppearanceOnDestroy;
    }
    LLAppearanceMgr::instance().wearItemsOnAvatar(ids, true, replace, cb);
}

// SLapp for easy-wearing of a stock (library) avatar
//
class LLWearFolderHandler : public LLCommandHandler
{
public:
    // not allowed from outside the app
    LLWearFolderHandler() : LLCommandHandler("wear_folder", UNTRUSTED_BLOCK) { }

    bool handle(const LLSD& tokens,
                const LLSD& query_map,
                const std::string& grid,
                LLMediaCtrl* web)
<<<<<<< HEAD
	{
		LLSD::UUID folder_uuid;

		if (folder_uuid.isNull() && query_map.has("folder_name"))
		{
			std::string outfit_folder_name = query_map["folder_name"];
			folder_uuid = findDescendentCategoryIDByName(
				gInventory.getLibraryRootFolderID(),
				outfit_folder_name);	
		}
		if (folder_uuid.isNull() && query_map.has("folder_id"))
		{
			folder_uuid = query_map["folder_id"].asUUID();
		}
		
		if (folder_uuid.notNull())
		{
			LLPointer<LLInventoryCategory> category = new LLInventoryCategory(folder_uuid,
																			  LLUUID::null,
																			  LLFolderType::FT_CLOTHING,
																			  "Quick Appearance");
			if ( gInventory.getCategory( folder_uuid ) != NULL )
			{
				// Assume this is coming from the predefined avatars web floater
				LLUIUsage::instance().logCommand("Avatar.WearPredefinedAppearance");
				LLAppearanceMgr::getInstance()->wearInventoryCategory(category, true, false);
				
				// *TODOw: This may not be necessary if initial outfit is chosen already -- josh
				gAgent.setOutfitChosen(true);
			}
		}

		// release avatar picker keyboard focus
		gFocusMgr.setKeyboardFocus( NULL );

		return true;
	}
=======
    {
        LLSD::UUID folder_uuid;

        if (folder_uuid.isNull() && query_map.has("folder_name"))
        {
            std::string outfit_folder_name = query_map["folder_name"];
            folder_uuid = findDescendentCategoryIDByName(
                gInventory.getLibraryRootFolderID(),
                outfit_folder_name);
        }
        if (folder_uuid.isNull() && query_map.has("folder_id"))
        {
            folder_uuid = query_map["folder_id"].asUUID();
        }

        if (folder_uuid.notNull())
        {
            LLPointer<LLInventoryCategory> category = new LLInventoryCategory(folder_uuid,
                                                                              LLUUID::null,
                                                                              LLFolderType::FT_CLOTHING,
                                                                              "Quick Appearance");
            if ( gInventory.getCategory( folder_uuid ) != NULL )
            {
                // Assume this is coming from the predefined avatars web floater
                LLUIUsage::instance().logCommand("Avatar.WearPredefinedAppearance");
                LLAppearanceMgr::getInstance()->wearInventoryCategory(category, true, false);

                // *TODOw: This may not be necessary if initial outfit is chosen already -- josh
                gAgent.setOutfitChosen(TRUE);
            }
        }

        // release avatar picker keyboard focus
        gFocusMgr.setKeyboardFocus( NULL );

        return true;
    }
>>>>>>> e1623bb2
};

LLWearFolderHandler gWearFolderHandler;<|MERGE_RESOLUTION|>--- conflicted
+++ resolved
@@ -1,5225 +1,4776 @@
-/**
- * @file llappearancemgr.cpp
- * @brief Manager for initiating appearance changes on the viewer
- *
- * $LicenseInfo:firstyear=2004&license=viewerlgpl$
- * Second Life Viewer Source Code
- * Copyright (C) 2010, Linden Research, Inc.
- *
- * This library is free software; you can redistribute it and/or
- * modify it under the terms of the GNU Lesser General Public
- * License as published by the Free Software Foundation;
- * version 2.1 of the License only.
- *
- * This library is distributed in the hope that it will be useful,
- * but WITHOUT ANY WARRANTY; without even the implied warranty of
- * MERCHANTABILITY or FITNESS FOR A PARTICULAR PURPOSE.  See the GNU
- * Lesser General Public License for more details.
- *
- * You should have received a copy of the GNU Lesser General Public
- * License along with this library; if not, write to the Free Software
- * Foundation, Inc., 51 Franklin Street, Fifth Floor, Boston, MA  02110-1301  USA
- *
- * Linden Research, Inc., 945 Battery Street, San Francisco, CA  94111  USA
- * $/LicenseInfo$
- */
-
-#include "llviewerprecompiledheaders.h"
-
-#include <boost/lexical_cast.hpp>
-#include "llaccordionctrltab.h"
-#include "llagent.h"
-#include "llagentcamera.h"
-#include "llagentwearables.h"
-#include "llappearancemgr.h"
-#include "llattachmentsmgr.h"
-#include "llcommandhandler.h"
-#include "lleventtimer.h"
-#include "llfloatersidepanelcontainer.h"
-#include "llgesturemgr.h"
-#include "llinventorybridge.h"
-#include "llinventoryfunctions.h"
-#include "llinventorymodelbackgroundfetch.h"
-#include "llinventoryobserver.h"
-#include "llmd5.h"
-#include "llnotificationsutil.h"
-#include "llmd5.h"
-#include "lloutfitobserver.h"
-#include "lloutfitslist.h"
-#include "llselectmgr.h"
-#include "llsidepanelappearance.h"
-#include "llviewerobjectlist.h"
-#include "llvoavatar.h"
-#include "llvoavatarself.h"
-#include "llviewerregion.h"
-#include "llwearablelist.h"
-#include "llsdutil.h"
-#include "llsdserialize.h"
-#include "llhttpretrypolicy.h"
-#include "llaisapi.h"
-#include "llhttpsdhandler.h"
-#include "llcorehttputil.h"
-#include "llappviewer.h"
-#include "llcoros.h"
-#include "lleventcoro.h"
-#include "lluiusage.h"
-
-#include "llavatarpropertiesprocessor.h"
-
-#if LL_MSVC
-// disable boost::lexical_cast warning
-#pragma warning (disable:4702)
-#endif
-
-namespace
-{
-    const S32   BAKE_RETRY_MAX_COUNT = 5;
-    const F32   BAKE_RETRY_TIMEOUT = 2.0F;
-}
-
-// *TODO$: LLInventoryCallback should be deprecated to conform to the new boost::bind/coroutine model.
-// temp code in transition
-void doAppearanceCb(LLPointer<LLInventoryCallback> cb, LLUUID id)
-{
-    if (cb.notNull())
-        cb->fire(id);
-}
-
-std::string self_av_string()
-{
-    // On logout gAgentAvatarp can already be invalid
-    return isAgentAvatarValid() ? gAgentAvatarp->avString() : "";
-}
-
-// RAII thingy to guarantee that a variable gets reset when the Setter
-// goes out of scope.  More general utility would be handy - TODO:
-// check boost.
-class BoolSetter
-{
-public:
-    BoolSetter(bool& var):
-        mVar(var)
-    {
-        mVar = true;
-    }
-    ~BoolSetter()
-    {
-        mVar = false;
-    }
-private:
-    bool& mVar;
-};
-
-char ORDER_NUMBER_SEPARATOR('@');
-
-class LLOutfitUnLockTimer: public LLEventTimer
-{
-public:
-<<<<<<< HEAD
-	LLOutfitUnLockTimer(F32 period) : LLEventTimer(period)
-	{
-		// restart timer on BOF changed event
-		LLOutfitObserver::instance().addBOFChangedCallback(boost::bind(
-				&LLOutfitUnLockTimer::reset, this));
-		stop();
-	}
-
-	/*virtual*/
-	bool tick()
-	{
-		if(mEventTimer.hasExpired())
-		{
-			LLAppearanceMgr::instance().setOutfitLocked(false);
-		}
-		return false;
-	}
-	void stop() { mEventTimer.stop(); }
-	void start() { mEventTimer.start(); }
-	void reset() { mEventTimer.reset(); }
-	bool getStarted() { return mEventTimer.getStarted(); }
-
-	LLTimer&  getEventTimer() { return mEventTimer;}
-=======
-    LLOutfitUnLockTimer(F32 period) : LLEventTimer(period)
-    {
-        // restart timer on BOF changed event
-        LLOutfitObserver::instance().addBOFChangedCallback(boost::bind(
-                &LLOutfitUnLockTimer::reset, this));
-        stop();
-    }
-
-    /*virtual*/
-    BOOL tick()
-    {
-        if(mEventTimer.hasExpired())
-        {
-            LLAppearanceMgr::instance().setOutfitLocked(false);
-        }
-        return FALSE;
-    }
-    void stop() { mEventTimer.stop(); }
-    void start() { mEventTimer.start(); }
-    void reset() { mEventTimer.reset(); }
-    BOOL getStarted() { return mEventTimer.getStarted(); }
-
-    LLTimer&  getEventTimer() { return mEventTimer;}
->>>>>>> e1623bb2
-};
-
-// support for secondlife:///app/appearance SLapps
-class LLAppearanceHandler : public LLCommandHandler
-{
-public:
-    // requests will be throttled from a non-trusted browser
-    LLAppearanceHandler() : LLCommandHandler("appearance", UNTRUSTED_THROTTLE) {}
-
-    bool handle(const LLSD& params,
-                const LLSD& query_map,
-                const std::string& grid,
-                LLMediaCtrl* web)
-    {
-        // support secondlife:///app/appearance/show, but for now we just
-        // make all secondlife:///app/appearance SLapps behave this way
-        if (!LLUI::getInstance()->mSettingGroups["config"]->getBOOL("EnableAppearance"))
-        {
-            LLNotificationsUtil::add("NoAppearance", LLSD(), LLSD(), std::string("SwitchToStandardSkinAndQuit"));
-            return true;
-        }
-
-        LLFloaterSidePanelContainer::showPanel("appearance", LLSD());
-        return true;
-    }
-};
-
-LLAppearanceHandler gAppearanceHandler;
-
-
-LLUUID findDescendentCategoryIDByName(const LLUUID& parent_id, const std::string& name)
-{
-    LLInventoryModel::cat_array_t cat_array;
-    LLInventoryModel::item_array_t item_array;
-    LLNameCategoryCollector has_name(name);
-    gInventory.collectDescendentsIf(parent_id,
-                                    cat_array,
-                                    item_array,
-                                    LLInventoryModel::EXCLUDE_TRASH,
-                                    has_name);
-    if (0 == cat_array.size())
-        return LLUUID();
-    else
-    {
-        LLViewerInventoryCategory *cat = cat_array.at(0);
-        if (cat)
-            return cat->getUUID();
-        else
-        {
-            LL_WARNS() << "null cat" << LL_ENDL;
-            return LLUUID();
-        }
-    }
-}
-
-// We want this to be much lower (e.g. 15.0 is usually fine), bumping
-// up for now until we can diagnose some cases of very slow response
-// to requests.
-const F32 DEFAULT_RETRY_AFTER_INTERVAL = 300.0;
-
-// Given the current back-end problems, retrying is causing too many
-// duplicate items. Bump this back to 2 once they are resolved (or can
-// leave at 0 if the operations become actually reliable).
-const S32 DEFAULT_MAX_RETRIES = 0;
-
-class LLCallAfterInventoryBatchMgr: public LLEventTimer
-{
-public:
-<<<<<<< HEAD
-	LLCallAfterInventoryBatchMgr(const LLUUID& dst_cat_id,
-								 const std::string& phase_name,
-								 nullary_func_t on_completion_func,
-								 nullary_func_t on_failure_func = no_op,
-								 F32 retry_after = DEFAULT_RETRY_AFTER_INTERVAL,
-								 S32 max_retries = DEFAULT_MAX_RETRIES
-		):
-		mDstCatID(dst_cat_id),
-		mTrackingPhase(phase_name),
-		mOnCompletionFunc(on_completion_func),
-		mOnFailureFunc(on_failure_func),
-		mRetryAfter(retry_after),
-		mMaxRetries(max_retries),
-		mPendingRequests(0),
-		mFailCount(0),
-		mCompletionOrFailureCalled(false),
-		mRetryCount(0),
-		LLEventTimer(5.0)
-	{
-		if (!mTrackingPhase.empty())
-		{
-			selfStartPhase(mTrackingPhase);
-		}
-	}
-
-	void addItems(LLInventoryModel::item_array_t& src_items)
-	{
-		for (LLInventoryModel::item_array_t::const_iterator it = src_items.begin();
-			 it != src_items.end();
-			 ++it)
-		{
-			LLViewerInventoryItem* item = *it;
-			llassert(item);
-			addItem(item->getUUID());
-		}
-	}
-
-	// Request or re-request operation for specified item.
-	void addItem(const LLUUID& item_id)
-	{
-		LL_DEBUGS("Avatar") << "item_id " << item_id << LL_ENDL;
-		if (!requestOperation(item_id))
-		{
-			LL_DEBUGS("Avatar") << "item_id " << item_id << " requestOperation false, skipping" << LL_ENDL;
-			return;
-		}
-
-		mPendingRequests++;
-		// On a re-request, this will reset the timer.
-		mWaitTimes[item_id] = LLTimer();
-		if (mRetryCounts.find(item_id) == mRetryCounts.end())
-		{
-			mRetryCounts[item_id] = 0;
-		}
-		else
-		{
-			mRetryCounts[item_id]++;
-		}
-	}
-
-	virtual bool requestOperation(const LLUUID& item_id) = 0;
-
-	void onOp(const LLUUID& src_id, const LLUUID& dst_id, LLTimer timestamp)
-	{
-		if (ll_frand() < gSavedSettings.getF32("InventoryDebugSimulateLateOpRate"))
-		{
-			LL_WARNS() << "Simulating late operation by punting handling to later" << LL_ENDL;
-			doAfterInterval(boost::bind(&LLCallAfterInventoryBatchMgr::onOp,this,src_id,dst_id,timestamp),
-							mRetryAfter);
-			return;
-		}
-		mPendingRequests--;
-		F32 elapsed = timestamp.getElapsedTimeF32();
-		LL_DEBUGS("Avatar") << "op done, src_id " << src_id << " dst_id " << dst_id << " after " << elapsed << " seconds" << LL_ENDL;
-		if (mWaitTimes.find(src_id) == mWaitTimes.end())
-		{
-			// No longer waiting for this item - either serviced
-			// already or gave up after too many retries.
-			LL_WARNS() << "duplicate or late operation, src_id " << src_id << "dst_id " << dst_id
-					<< " elapsed " << elapsed << " after end " << (S32) mCompletionOrFailureCalled << LL_ENDL;
-		}
-		mTimeStats.push(elapsed);
-		mWaitTimes.erase(src_id);
-		if (mWaitTimes.empty() && !mCompletionOrFailureCalled)
-		{
-			onCompletionOrFailure();
-		}
-	}
-
-	void onCompletionOrFailure()
-	{
-		assert (!mCompletionOrFailureCalled);
-		mCompletionOrFailureCalled = true;
-		
-		// Will never call onCompletion() if any item has been flagged as
-		// a failure - otherwise could wind up with corrupted
-		// outfit, involuntary nudity, etc.
-		reportStats();
-		if (!mTrackingPhase.empty())
-		{
-			selfStopPhase(mTrackingPhase);
-		}
-		if (!mFailCount)
-		{
-			onCompletion();
-		}
-		else
-		{
-			onFailure();
-		}
-	}
-
-	void onFailure()
-	{
-		LL_INFOS() << "failed" << LL_ENDL;
-		mOnFailureFunc();
-	}
-
-	void onCompletion()
-	{
-		LL_INFOS() << "done" << LL_ENDL;
-		mOnCompletionFunc();
-	}
-	
-	// virtual
-	// Will be deleted after returning true - only safe to do this if all callbacks have fired.
-	bool tick()
-	{
-		// mPendingRequests will be zero if all requests have been
-		// responded to.  mWaitTimes.empty() will be true if we have
-		// received at least one reply for each UUID.  If requests
-		// have been dropped and retried, these will not necessarily
-		// be the same.  Only safe to return true if all requests have
-		// been serviced, since it will result in this object being
-		// deleted.
-		bool all_done = (mPendingRequests==0);
-
-		if (!mWaitTimes.empty())
-		{
-			LL_WARNS() << "still waiting on " << mWaitTimes.size() << " items" << LL_ENDL;
-			for (std::map<LLUUID,LLTimer>::iterator it = mWaitTimes.begin();
-				 it != mWaitTimes.end();)
-			{
-				// Use a copy of iterator because it may be erased/invalidated.
-				std::map<LLUUID,LLTimer>::iterator curr_it = it;
-				++it;
-				
-				F32 time_waited = curr_it->second.getElapsedTimeF32();
-				S32 retries = mRetryCounts[curr_it->first];
-				if (time_waited > mRetryAfter)
-				{
-					if (retries < mMaxRetries)
-					{
-						LL_DEBUGS("Avatar") << "Waited " << time_waited <<
-							" for " << curr_it->first << ", retrying" << LL_ENDL;
-						mRetryCount++;
-						addItem(curr_it->first);
-					}
-					else
-					{
-						LL_WARNS() << "Giving up on " << curr_it->first << " after too many retries" << LL_ENDL;
-						mWaitTimes.erase(curr_it);
-						mFailCount++;
-					}
-				}
-				if (mWaitTimes.empty())
-				{
-					onCompletionOrFailure();
-				}
-
-			}
-		}
-		return all_done;
-	}
-
-	void reportStats()
-	{
-		LL_DEBUGS("Avatar") << "Phase: " << mTrackingPhase << LL_ENDL;
-		LL_DEBUGS("Avatar") << "mFailCount: " << mFailCount << LL_ENDL;
-		LL_DEBUGS("Avatar") << "mRetryCount: " << mRetryCount << LL_ENDL;
-		LL_DEBUGS("Avatar") << "Times: n " << mTimeStats.getCount() << " min " << mTimeStats.getMinValue() << " max " << mTimeStats.getMaxValue() << LL_ENDL;
-		LL_DEBUGS("Avatar") << "Mean " << mTimeStats.getMean() << " stddev " << mTimeStats.getStdDev() << LL_ENDL;
-	}
-	
-	virtual ~LLCallAfterInventoryBatchMgr()
-	{
-		LL_DEBUGS("Avatar") << "deleting" << LL_ENDL;
-	}
-=======
-    LLCallAfterInventoryBatchMgr(const LLUUID& dst_cat_id,
-                                 const std::string& phase_name,
-                                 nullary_func_t on_completion_func,
-                                 nullary_func_t on_failure_func = no_op,
-                                 F32 retry_after = DEFAULT_RETRY_AFTER_INTERVAL,
-                                 S32 max_retries = DEFAULT_MAX_RETRIES
-        ):
-        mDstCatID(dst_cat_id),
-        mTrackingPhase(phase_name),
-        mOnCompletionFunc(on_completion_func),
-        mOnFailureFunc(on_failure_func),
-        mRetryAfter(retry_after),
-        mMaxRetries(max_retries),
-        mPendingRequests(0),
-        mFailCount(0),
-        mCompletionOrFailureCalled(false),
-        mRetryCount(0),
-        LLEventTimer(5.0)
-    {
-        if (!mTrackingPhase.empty())
-        {
-            selfStartPhase(mTrackingPhase);
-        }
-    }
-
-    void addItems(LLInventoryModel::item_array_t& src_items)
-    {
-        for (LLInventoryModel::item_array_t::const_iterator it = src_items.begin();
-             it != src_items.end();
-             ++it)
-        {
-            LLViewerInventoryItem* item = *it;
-            llassert(item);
-            addItem(item->getUUID());
-        }
-    }
-
-    // Request or re-request operation for specified item.
-    void addItem(const LLUUID& item_id)
-    {
-        LL_DEBUGS("Avatar") << "item_id " << item_id << LL_ENDL;
-        if (!requestOperation(item_id))
-        {
-            LL_DEBUGS("Avatar") << "item_id " << item_id << " requestOperation false, skipping" << LL_ENDL;
-            return;
-        }
-
-        mPendingRequests++;
-        // On a re-request, this will reset the timer.
-        mWaitTimes[item_id] = LLTimer();
-        if (mRetryCounts.find(item_id) == mRetryCounts.end())
-        {
-            mRetryCounts[item_id] = 0;
-        }
-        else
-        {
-            mRetryCounts[item_id]++;
-        }
-    }
-
-    virtual bool requestOperation(const LLUUID& item_id) = 0;
-
-    void onOp(const LLUUID& src_id, const LLUUID& dst_id, LLTimer timestamp)
-    {
-        if (ll_frand() < gSavedSettings.getF32("InventoryDebugSimulateLateOpRate"))
-        {
-            LL_WARNS() << "Simulating late operation by punting handling to later" << LL_ENDL;
-            doAfterInterval(boost::bind(&LLCallAfterInventoryBatchMgr::onOp,this,src_id,dst_id,timestamp),
-                            mRetryAfter);
-            return;
-        }
-        mPendingRequests--;
-        F32 elapsed = timestamp.getElapsedTimeF32();
-        LL_DEBUGS("Avatar") << "op done, src_id " << src_id << " dst_id " << dst_id << " after " << elapsed << " seconds" << LL_ENDL;
-        if (mWaitTimes.find(src_id) == mWaitTimes.end())
-        {
-            // No longer waiting for this item - either serviced
-            // already or gave up after too many retries.
-            LL_WARNS() << "duplicate or late operation, src_id " << src_id << "dst_id " << dst_id
-                    << " elapsed " << elapsed << " after end " << (S32) mCompletionOrFailureCalled << LL_ENDL;
-        }
-        mTimeStats.push(elapsed);
-        mWaitTimes.erase(src_id);
-        if (mWaitTimes.empty() && !mCompletionOrFailureCalled)
-        {
-            onCompletionOrFailure();
-        }
-    }
-
-    void onCompletionOrFailure()
-    {
-        assert (!mCompletionOrFailureCalled);
-        mCompletionOrFailureCalled = true;
-
-        // Will never call onCompletion() if any item has been flagged as
-        // a failure - otherwise could wind up with corrupted
-        // outfit, involuntary nudity, etc.
-        reportStats();
-        if (!mTrackingPhase.empty())
-        {
-            selfStopPhase(mTrackingPhase);
-        }
-        if (!mFailCount)
-        {
-            onCompletion();
-        }
-        else
-        {
-            onFailure();
-        }
-    }
-
-    void onFailure()
-    {
-        LL_INFOS() << "failed" << LL_ENDL;
-        mOnFailureFunc();
-    }
-
-    void onCompletion()
-    {
-        LL_INFOS() << "done" << LL_ENDL;
-        mOnCompletionFunc();
-    }
-
-    // virtual
-    // Will be deleted after returning true - only safe to do this if all callbacks have fired.
-    BOOL tick()
-    {
-        // mPendingRequests will be zero if all requests have been
-        // responded to.  mWaitTimes.empty() will be true if we have
-        // received at least one reply for each UUID.  If requests
-        // have been dropped and retried, these will not necessarily
-        // be the same.  Only safe to return true if all requests have
-        // been serviced, since it will result in this object being
-        // deleted.
-        bool all_done = (mPendingRequests==0);
-
-        if (!mWaitTimes.empty())
-        {
-            LL_WARNS() << "still waiting on " << mWaitTimes.size() << " items" << LL_ENDL;
-            for (std::map<LLUUID,LLTimer>::iterator it = mWaitTimes.begin();
-                 it != mWaitTimes.end();)
-            {
-                // Use a copy of iterator because it may be erased/invalidated.
-                std::map<LLUUID,LLTimer>::iterator curr_it = it;
-                ++it;
-
-                F32 time_waited = curr_it->second.getElapsedTimeF32();
-                S32 retries = mRetryCounts[curr_it->first];
-                if (time_waited > mRetryAfter)
-                {
-                    if (retries < mMaxRetries)
-                    {
-                        LL_DEBUGS("Avatar") << "Waited " << time_waited <<
-                            " for " << curr_it->first << ", retrying" << LL_ENDL;
-                        mRetryCount++;
-                        addItem(curr_it->first);
-                    }
-                    else
-                    {
-                        LL_WARNS() << "Giving up on " << curr_it->first << " after too many retries" << LL_ENDL;
-                        mWaitTimes.erase(curr_it);
-                        mFailCount++;
-                    }
-                }
-                if (mWaitTimes.empty())
-                {
-                    onCompletionOrFailure();
-                }
-
-            }
-        }
-        return all_done;
-    }
-
-    void reportStats()
-    {
-        LL_DEBUGS("Avatar") << "Phase: " << mTrackingPhase << LL_ENDL;
-        LL_DEBUGS("Avatar") << "mFailCount: " << mFailCount << LL_ENDL;
-        LL_DEBUGS("Avatar") << "mRetryCount: " << mRetryCount << LL_ENDL;
-        LL_DEBUGS("Avatar") << "Times: n " << mTimeStats.getCount() << " min " << mTimeStats.getMinValue() << " max " << mTimeStats.getMaxValue() << LL_ENDL;
-        LL_DEBUGS("Avatar") << "Mean " << mTimeStats.getMean() << " stddev " << mTimeStats.getStdDev() << LL_ENDL;
-    }
-
-    virtual ~LLCallAfterInventoryBatchMgr()
-    {
-        LL_DEBUGS("Avatar") << "deleting" << LL_ENDL;
-    }
->>>>>>> e1623bb2
-
-protected:
-    std::string mTrackingPhase;
-    std::map<LLUUID,LLTimer> mWaitTimes;
-    std::map<LLUUID,S32> mRetryCounts;
-    LLUUID mDstCatID;
-    nullary_func_t mOnCompletionFunc;
-    nullary_func_t mOnFailureFunc;
-    F32 mRetryAfter;
-    S32 mMaxRetries;
-    S32 mPendingRequests;
-    S32 mFailCount;
-    S32 mRetryCount;
-    bool mCompletionOrFailureCalled;
-    LLViewerStats::StatsAccumulator mTimeStats;
-};
-
-class LLCallAfterInventoryCopyMgr: public LLCallAfterInventoryBatchMgr
-{
-public:
-    LLCallAfterInventoryCopyMgr(LLInventoryModel::item_array_t& src_items,
-                                const LLUUID& dst_cat_id,
-                                const std::string& phase_name,
-                                nullary_func_t on_completion_func,
-                                nullary_func_t on_failure_func = no_op,
-                                 F32 retry_after = DEFAULT_RETRY_AFTER_INTERVAL,
-                                 S32 max_retries = DEFAULT_MAX_RETRIES
-        ):
-        LLCallAfterInventoryBatchMgr(dst_cat_id, phase_name, on_completion_func, on_failure_func, retry_after, max_retries)
-    {
-        addItems(src_items);
-        sInstanceCount++;
-    }
-
-    ~LLCallAfterInventoryCopyMgr()
-    {
-        sInstanceCount--;
-    }
-
-    virtual bool requestOperation(const LLUUID& item_id)
-    {
-        LLViewerInventoryItem *item = gInventory.getItem(item_id);
-        llassert(item);
-        LL_DEBUGS("Avatar") << "copying item " << item_id << LL_ENDL;
-        if (ll_frand() < gSavedSettings.getF32("InventoryDebugSimulateOpFailureRate"))
-        {
-            LL_DEBUGS("Avatar") << "simulating failure by not sending request for item " << item_id << LL_ENDL;
-            return true;
-        }
-        copy_inventory_item(
-            gAgent.getID(),
-            item->getPermissions().getOwner(),
-            item->getUUID(),
-            mDstCatID,
-            std::string(),
-            new LLBoostFuncInventoryCallback(boost::bind(&LLCallAfterInventoryBatchMgr::onOp,this,item_id,_1,LLTimer()))
-            );
-        return true;
-    }
-
-    static S32 getInstanceCount() { return sInstanceCount; }
-
-private:
-    static S32 sInstanceCount;
-};
-
-S32 LLCallAfterInventoryCopyMgr::sInstanceCount = 0;
-
-class LLWearCategoryAfterCopy: public LLInventoryCallback
-{
-public:
-    LLWearCategoryAfterCopy(bool append):
-        mAppend(append)
-    {}
-
-    // virtual
-    void fire(const LLUUID& id)
-    {
-        // Wear the inventory category.
-        LLInventoryCategory* cat = gInventory.getCategory(id);
-        LLAppearanceMgr::instance().wearInventoryCategoryOnAvatar(cat, mAppend);
-    }
-
-private:
-    bool mAppend;
-};
-
-class LLTrackPhaseWrapper : public LLInventoryCallback
-{
-public:
-    LLTrackPhaseWrapper(const std::string& phase_name, LLPointer<LLInventoryCallback> cb = NULL):
-        mTrackingPhase(phase_name),
-        mCB(cb)
-    {
-        selfStartPhase(mTrackingPhase);
-    }
-
-    // virtual
-    void fire(const LLUUID& id)
-    {
-        if (mCB)
-        {
-            mCB->fire(id);
-        }
-    }
-
-    // virtual
-    ~LLTrackPhaseWrapper()
-    {
-        selfStopPhase(mTrackingPhase);
-    }
-
-protected:
-    std::string mTrackingPhase;
-    LLPointer<LLInventoryCallback> mCB;
-};
-
-LLUpdateAppearanceOnDestroy::LLUpdateAppearanceOnDestroy(bool enforce_item_restrictions,
-                                                         bool enforce_ordering,
-                                                         nullary_func_t post_update_func
-    ):
-    mFireCount(0),
-    mEnforceItemRestrictions(enforce_item_restrictions),
-    mEnforceOrdering(enforce_ordering),
-    mPostUpdateFunc(post_update_func)
-{
-    selfStartPhase("update_appearance_on_destroy");
-}
-
-void LLUpdateAppearanceOnDestroy::fire(const LLUUID& inv_item)
-{
-    LLViewerInventoryItem* item = (LLViewerInventoryItem*)gInventory.getItem(inv_item);
-    const std::string item_name = item ? item->getName() : "ITEM NOT FOUND";
-#ifndef LL_RELEASE_FOR_DOWNLOAD
-    LL_DEBUGS("Avatar") << self_av_string() << "callback fired [ name:" << item_name << " UUID:" << inv_item << " count:" << mFireCount << " ] " << LL_ENDL;
-#endif
-    mFireCount++;
-}
-
-LLUpdateAppearanceOnDestroy::~LLUpdateAppearanceOnDestroy()
-{
-    if (!LLApp::isExiting())
-    {
-        // speculative fix for MAINT-1150
-        LL_INFOS("Avatar") << self_av_string() << "done update appearance on destroy" << LL_ENDL;
-
-        selfStopPhase("update_appearance_on_destroy");
-
-        LLAppearanceMgr::instance().updateAppearanceFromCOF(mEnforceItemRestrictions,
-                                                            mEnforceOrdering,
-                                                            mPostUpdateFunc);
-    }
-}
-
-LLUpdateAppearanceAndEditWearableOnDestroy::LLUpdateAppearanceAndEditWearableOnDestroy(const LLUUID& item_id):
-    mItemID(item_id)
-{
-}
-
-LLRequestServerAppearanceUpdateOnDestroy::~LLRequestServerAppearanceUpdateOnDestroy()
-{
-    LL_DEBUGS("Avatar") << "ATT requesting server appearance update" << LL_ENDL;
-    if (!LLApp::isExiting())
-    {
-        LLAppearanceMgr::instance().requestServerAppearanceUpdate();
-    }
-}
-
-void edit_wearable_and_customize_avatar(LLUUID item_id)
-{
-    // Start editing the item if previously requested.
-    gAgentWearables.editWearableIfRequested(item_id);
-
-    // TODO: camera mode may not be changed if a debug setting is tweaked
-    if( gAgentCamera.cameraCustomizeAvatar() )
-    {
-        // If we're in appearance editing mode, the current tab may need to be refreshed
-        LLSidepanelAppearance *panel = dynamic_cast<LLSidepanelAppearance*>(
-            LLFloaterSidePanelContainer::getPanel("appearance"));
-        if (panel)
-        {
-            panel->showDefaultSubpart();
-        }
-    }
-}
-
-LLUpdateAppearanceAndEditWearableOnDestroy::~LLUpdateAppearanceAndEditWearableOnDestroy()
-{
-    if (!LLApp::isExiting())
-    {
-        LLAppearanceMgr::instance().updateAppearanceFromCOF(
-            true,true,
-            boost::bind(edit_wearable_and_customize_avatar, mItemID));
-    }
-}
-
-class LLBrokenLinkObserver : public LLInventoryObserver
-{
-public:
-    LLUUID mUUID;
-    bool mEnforceItemRestrictions;
-    bool mEnforceOrdering;
-    nullary_func_t mPostUpdateFunc;
-
-    LLBrokenLinkObserver(const LLUUID& uuid,
-                          bool enforce_item_restrictions ,
-                          bool enforce_ordering ,
-                          nullary_func_t post_update_func) :
-        mUUID(uuid),
-        mEnforceItemRestrictions(enforce_item_restrictions),
-        mEnforceOrdering(enforce_ordering),
-        mPostUpdateFunc(post_update_func)
-    {
-    }
-    /* virtual */ void changed(U32 mask);
-    void postProcess();
-};
-
-void LLBrokenLinkObserver::changed(U32 mask)
-{
-    if (mask & LLInventoryObserver::REBUILD)
-    {
-        // This observer should be executed after LLInventoryPanel::itemChanged(),
-        // but if it isn't, consider calling updateAppearanceFromCOF with a delay
-        const uuid_set_t& changed_item_ids = gInventory.getChangedIDs();
-        for (uuid_set_t::const_iterator it = changed_item_ids.begin(); it != changed_item_ids.end(); ++it)
-        {
-            const LLUUID& id = *it;
-            if (id == mUUID)
-            {
-                // Might not be processed yet and it is not a
-                // good idea to update appearane here, postpone.
-                doOnIdleOneTime([this]()
-                                {
-                                    postProcess();
-                                });
-
-                gInventory.removeObserver(this);
-                return;
-            }
-        }
-    }
-}
-
-void LLBrokenLinkObserver::postProcess()
-{
-    LLViewerInventoryItem* item = gInventory.getItem(mUUID);
-    llassert(item && !item->getIsBrokenLink()); // the whole point was to get a correct link
-    if (item && item->getIsBrokenLink())
-    {
-        LL_INFOS_ONCE("Avatar") << "Outfit link broken despite being regenerated" << LL_ENDL;
-        LL_DEBUGS("Avatar", "Inventory") << "Outfit link " << mUUID << " \"" << item->getName() << "\" is broken despite being regenerated" << LL_ENDL;
-    }
-
-    LLAppearanceMgr::instance().updateAppearanceFromCOF(
-        mEnforceItemRestrictions ,
-        mEnforceOrdering ,
-        mPostUpdateFunc);
-    delete this;
-}
-
-
-struct LLFoundData
-{
-    LLFoundData() :
-        mAssetType(LLAssetType::AT_NONE),
-        mWearableType(LLWearableType::WT_INVALID),
-        mWearable(NULL) {}
-
-    LLFoundData(const LLUUID& item_id,
-                const LLUUID& asset_id,
-                const std::string& name,
-                const LLAssetType::EType& asset_type,
-                const LLWearableType::EType& wearable_type,
-                const bool is_replacement = false
-        ) :
-        mItemID(item_id),
-        mAssetID(asset_id),
-        mName(name),
-        mAssetType(asset_type),
-        mWearableType(wearable_type),
-        mIsReplacement(is_replacement),
-        mWearable( NULL ) {}
-
-    LLUUID mItemID;
-    LLUUID mAssetID;
-    std::string mName;
-    LLAssetType::EType mAssetType;
-    LLWearableType::EType mWearableType;
-    LLViewerWearable* mWearable;
-    bool mIsReplacement;
-};
-
-
-class LLWearableHoldingPattern
-{
-    LOG_CLASS(LLWearableHoldingPattern);
-
-public:
-    LLWearableHoldingPattern();
-    ~LLWearableHoldingPattern();
-
-    bool pollFetchCompletion();
-    void onFetchCompletion();
-    bool isFetchCompleted();
-    bool isTimedOut();
-
-    void checkMissingWearables();
-    bool pollMissingWearables();
-    bool isMissingCompleted();
-    void recoverMissingWearable(LLWearableType::EType type);
-    void clearCOFLinksForMissingWearables();
-
-    void onWearableAssetFetch(LLViewerWearable *wearable);
-    void onAllComplete();
-
-    typedef std::list<LLFoundData> found_list_t;
-    found_list_t& getFoundList();
-    void eraseTypeToLink(LLWearableType::EType type);
-    void eraseTypeToRecover(LLWearableType::EType type);
-    void setObjItems(const LLInventoryModel::item_array_t& items);
-    void setGestItems(const LLInventoryModel::item_array_t& items);
-    bool isMostRecent();
-    void handleLateArrivals();
-    void resetTime(F32 timeout);
-    static S32 countActive() { return sActiveHoldingPatterns.size(); }
-    S32 index() { return mIndex; }
-
-private:
-    found_list_t mFoundList;
-    LLInventoryModel::item_array_t mObjItems;
-    LLInventoryModel::item_array_t mGestItems;
-    typedef std::set<S32> type_set_t;
-    type_set_t mTypesToRecover;
-    type_set_t mTypesToLink;
-    S32 mResolved;
-    LLTimer mWaitTime;
-    bool mFired;
-    typedef std::set<LLWearableHoldingPattern*> type_set_hp;
-    static type_set_hp sActiveHoldingPatterns;
-    static S32 sNextIndex;
-    S32 mIndex;
-    bool mIsMostRecent;
-    std::set<LLViewerWearable*> mLateArrivals;
-    bool mIsAllComplete;
-};
-
-LLWearableHoldingPattern::type_set_hp LLWearableHoldingPattern::sActiveHoldingPatterns;
-S32 LLWearableHoldingPattern::sNextIndex = 0;
-
-LLWearableHoldingPattern::LLWearableHoldingPattern():
-    mResolved(0),
-    mFired(false),
-    mIsMostRecent(true),
-    mIsAllComplete(false)
-{
-    if (countActive()>0)
-    {
-        LL_INFOS() << "Creating LLWearableHoldingPattern when "
-                   << countActive()
-                   << " other attempts are active."
-                   << " Flagging others as invalid."
-                   << LL_ENDL;
-        for (type_set_hp::iterator it = sActiveHoldingPatterns.begin();
-             it != sActiveHoldingPatterns.end();
-             ++it)
-        {
-            (*it)->mIsMostRecent = false;
-        }
-
-    }
-    mIndex = sNextIndex++;
-    sActiveHoldingPatterns.insert(this);
-    LL_DEBUGS("Avatar") << "HP " << index() << " created" << LL_ENDL;
-    selfStartPhase("holding_pattern");
-}
-
-LLWearableHoldingPattern::~LLWearableHoldingPattern()
-{
-    sActiveHoldingPatterns.erase(this);
-    if (isMostRecent())
-    {
-        selfStopPhase("holding_pattern");
-    }
-    LL_DEBUGS("Avatar") << "HP " << index() << " deleted" << LL_ENDL;
-}
-
-bool LLWearableHoldingPattern::isMostRecent()
-{
-    return mIsMostRecent;
-}
-
-LLWearableHoldingPattern::found_list_t& LLWearableHoldingPattern::getFoundList()
-{
-    return mFoundList;
-}
-
-void LLWearableHoldingPattern::eraseTypeToLink(LLWearableType::EType type)
-{
-    mTypesToLink.erase(type);
-}
-
-void LLWearableHoldingPattern::eraseTypeToRecover(LLWearableType::EType type)
-{
-    mTypesToRecover.erase(type);
-}
-
-void LLWearableHoldingPattern::setObjItems(const LLInventoryModel::item_array_t& items)
-{
-    mObjItems = items;
-}
-
-void LLWearableHoldingPattern::setGestItems(const LLInventoryModel::item_array_t& items)
-{
-    mGestItems = items;
-}
-
-bool LLWearableHoldingPattern::isFetchCompleted()
-{
-    return (mResolved >= (S32)getFoundList().size()); // have everything we were waiting for?
-}
-
-bool LLWearableHoldingPattern::isTimedOut()
-{
-    return mWaitTime.hasExpired();
-}
-
-void LLWearableHoldingPattern::checkMissingWearables()
-{
-    if (!isMostRecent())
-    {
-        // runway why don't we actually skip here?
-        LL_WARNS() << self_av_string() << "skipping because LLWearableHolding pattern is invalid (superceded by later outfit request)" << LL_ENDL;
-    }
-
-    std::vector<S32> found_by_type(LLWearableType::WT_COUNT,0);
-    std::vector<S32> requested_by_type(LLWearableType::WT_COUNT,0);
-    for (found_list_t::iterator it = getFoundList().begin(); it != getFoundList().end(); ++it)
-    {
-        LLFoundData &data = *it;
-        if (data.mWearableType < LLWearableType::WT_COUNT)
-            requested_by_type[data.mWearableType]++;
-        if (data.mWearable)
-            found_by_type[data.mWearableType]++;
-    }
-
-    for (S32 type = 0; type < LLWearableType::WT_COUNT; ++type)
-    {
-        if (requested_by_type[type] > found_by_type[type])
-        {
-            LL_WARNS() << self_av_string() << "got fewer wearables than requested, type " << type << ": requested " << requested_by_type[type] << ", found " << found_by_type[type] << LL_ENDL;
-        }
-        if (found_by_type[type] > 0)
-            continue;
-        if (
-            // If at least one wearable of certain types (pants/shirt/skirt)
-            // was requested but none was found, create a default asset as a replacement.
-            // In all other cases, don't do anything.
-            // For critical types (shape/hair/skin/eyes), this will keep the avatar as a cloud
-            // due to logic in LLVOAvatarSelf::getIsCloud().
-            // For non-critical types (tatoo, socks, etc.) the wearable will just be missing.
-            (requested_by_type[type] > 0) &&
-            ((type == LLWearableType::WT_PANTS) || (type == LLWearableType::WT_SHIRT) || (type == LLWearableType::WT_SKIRT)))
-        {
-            mTypesToRecover.insert(type);
-            mTypesToLink.insert(type);
-            recoverMissingWearable((LLWearableType::EType)type);
-            LL_WARNS() << self_av_string() << "need to replace " << type << LL_ENDL;
-        }
-    }
-
-    resetTime(60.0F);
-
-    if (isMostRecent())
-    {
-        selfStartPhase("get_missing_wearables_2");
-    }
-    if (!pollMissingWearables())
-    {
-        doOnIdleRepeating(boost::bind(&LLWearableHoldingPattern::pollMissingWearables,this));
-    }
-}
-
-void LLWearableHoldingPattern::onAllComplete()
-{
-    if (isAgentAvatarValid())
-    {
-        gAgentAvatarp->outputRezTiming("Agent wearables fetch complete");
-    }
-
-    if (!isMostRecent())
-    {
-        // runway need to skip here?
-        LL_WARNS() << self_av_string() << "skipping because LLWearableHolding pattern is invalid (superceded by later outfit request)" << LL_ENDL;
-    }
-
-    // Activate all gestures in this folder
-    if (mGestItems.size() > 0)
-    {
-        LL_DEBUGS("Avatar") << self_av_string() << "Activating " << mGestItems.size() << " gestures" << LL_ENDL;
-
-        LLGestureMgr::instance().activateGestures(mGestItems);
-
-        // Update the inventory item labels to reflect the fact
-        // they are active.
-        LLViewerInventoryCategory* catp =
-            gInventory.getCategory(LLAppearanceMgr::instance().getCOF());
-
-        if (catp)
-        {
-            gInventory.updateCategory(catp);
-            gInventory.notifyObservers();
-        }
-    }
-
-    if (isAgentAvatarValid())
-    {
-        LL_DEBUGS("Avatar") << self_av_string() << "Updating " << mObjItems.size() << " attachments" << LL_ENDL;
-        LLAgentWearables::llvo_vec_t objects_to_remove;
-        LLAgentWearables::llvo_vec_t objects_to_retain;
-        LLInventoryModel::item_array_t items_to_add;
-
-        LLAgentWearables::findAttachmentsAddRemoveInfo(mObjItems,
-                                                       objects_to_remove,
-                                                       objects_to_retain,
-                                                       items_to_add);
-
-        LL_DEBUGS("Avatar") << self_av_string() << "Removing " << objects_to_remove.size()
-                            << " attachments" << LL_ENDL;
-
-        // Here we remove the attachment pos overrides for *all*
-        // attachments, even those that are not being removed. This is
-        // needed to get joint positions all slammed down to their
-        // pre-attachment states.
-        gAgentAvatarp->clearAttachmentOverrides();
-
-        if (objects_to_remove.size() || items_to_add.size())
-        {
-            LL_DEBUGS("Avatar") << "ATT will remove " << objects_to_remove.size()
-                                << " and add " << items_to_add.size() << " items" << LL_ENDL;
-        }
-
-        // Take off the attachments that will no longer be in the outfit.
-        LLAgentWearables::userRemoveMultipleAttachments(objects_to_remove);
-
-        // Update wearables.
-        LL_INFOS("Avatar") << self_av_string() << "HP " << index() << " updating agent wearables with "
-                           << mResolved << " wearable items " << LL_ENDL;
-        LLAppearanceMgr::instance().updateAgentWearables(this);
-
-        // Restore attachment pos overrides for the attachments that
-        // are remaining in the outfit.
-        for (LLAgentWearables::llvo_vec_t::iterator it = objects_to_retain.begin();
-             it != objects_to_retain.end();
-             ++it)
-        {
-            LLViewerObject *objectp = *it;
-            if (!objectp->isAnimatedObject())
-            {
-                gAgentAvatarp->addAttachmentOverridesForObject(objectp);
-            }
-        }
-
-        // Add new attachments to match those requested.
-        LL_DEBUGS("Avatar") << self_av_string() << "Adding " << items_to_add.size() << " attachments" << LL_ENDL;
-        LLAgentWearables::userAttachMultipleAttachments(items_to_add);
-    }
-
-    if (isFetchCompleted() && isMissingCompleted())
-    {
-        // Only safe to delete if all wearable callbacks and all missing wearables completed.
-        delete this;
-    }
-    else
-    {
-        mIsAllComplete = true;
-        handleLateArrivals();
-    }
-}
-
-void LLWearableHoldingPattern::onFetchCompletion()
-{
-    if (isMostRecent())
-    {
-        selfStopPhase("get_wearables_2");
-    }
-
-    if (!isMostRecent())
-    {
-        // runway skip here?
-        LL_WARNS() << self_av_string() << "skipping because LLWearableHolding pattern is invalid (superceded by later outfit request)" << LL_ENDL;
-    }
-
-    checkMissingWearables();
-}
-
-// Runs as an idle callback until all wearables are fetched (or we time out).
-bool LLWearableHoldingPattern::pollFetchCompletion()
-{
-    if (!isMostRecent())
-    {
-        // runway skip here?
-        LL_WARNS() << self_av_string() << "skipping because LLWearableHolding pattern is invalid (superceded by later outfit request)" << LL_ENDL;
-    }
-
-    bool completed = isFetchCompleted();
-    bool timed_out = isTimedOut();
-    bool done = completed || timed_out;
-
-    if (done)
-    {
-        LL_INFOS("Avatar") << self_av_string() << "HP " << index() << " polling, done status: " << completed << " timed out " << timed_out
-                << " elapsed " << mWaitTime.getElapsedTimeF32() << LL_ENDL;
-
-        mFired = true;
-
-        if (timed_out)
-        {
-            LL_WARNS() << self_av_string() << "Exceeded max wait time for wearables, updating appearance based on what has arrived" << LL_ENDL;
-        }
-
-        onFetchCompletion();
-    }
-    return done;
-}
-
-void recovered_item_link_cb(const LLUUID& item_id, LLWearableType::EType type, LLViewerWearable *wearable, LLWearableHoldingPattern* holder)
-{
-    if (!holder->isMostRecent())
-    {
-        LL_WARNS() << "HP " << holder->index() << " skipping because LLWearableHolding pattern is invalid (superceded by later outfit request)" << LL_ENDL;
-        // runway skip here?
-    }
-
-    LL_INFOS("Avatar") << "HP " << holder->index() << " recovered item link for type " << type << LL_ENDL;
-    holder->eraseTypeToLink(type);
-    // Add wearable to FoundData for actual wearing
-    LLViewerInventoryItem *item = gInventory.getItem(item_id);
-    LLViewerInventoryItem *linked_item = item ? item->getLinkedItem() : NULL;
-
-    if (linked_item)
-    {
-        gInventory.addChangedMask(LLInventoryObserver::LABEL, linked_item->getUUID());
-
-        if (item)
-        {
-            LLFoundData found(linked_item->getUUID(),
-                              linked_item->getAssetUUID(),
-                              linked_item->getName(),
-                              linked_item->getType(),
-                              linked_item->isWearableType() ? linked_item->getWearableType() : LLWearableType::WT_INVALID,
-                              true // is replacement
-                );
-            found.mWearable = wearable;
-            holder->getFoundList().push_front(found);
-        }
-        else
-        {
-            LL_WARNS() << self_av_string() << "inventory link not found for recovered wearable" << LL_ENDL;
-        }
-    }
-    else
-    {
-        LL_WARNS() << self_av_string() << "HP " << holder->index() << " inventory link not found for recovered wearable" << LL_ENDL;
-    }
-}
-
-void recovered_item_cb(const LLUUID& item_id, LLWearableType::EType type, LLViewerWearable *wearable, LLWearableHoldingPattern* holder)
-{
-    if (!holder->isMostRecent())
-    {
-        // runway skip here?
-        LL_WARNS() << self_av_string() << "skipping because LLWearableHolding pattern is invalid (superceded by later outfit request)" << LL_ENDL;
-    }
-
-    LL_DEBUGS("Avatar") << self_av_string() << "Recovered item for type " << type << LL_ENDL;
-    LLConstPointer<LLInventoryObject> itemp = gInventory.getItem(item_id);
-    wearable->setItemID(item_id);
-    holder->eraseTypeToRecover(type);
-    llassert(itemp);
-    if (itemp)
-    {
-        LLPointer<LLInventoryCallback> cb = new LLBoostFuncInventoryCallback(boost::bind(recovered_item_link_cb,_1,type,wearable,holder));
-
-        link_inventory_object(LLAppearanceMgr::instance().getCOF(), itemp, cb);
-    }
-}
-
-void LLWearableHoldingPattern::recoverMissingWearable(LLWearableType::EType type)
-{
-    if (!isMostRecent())
-    {
-        // runway skip here?
-        LL_WARNS() << self_av_string() << "skipping because LLWearableHolding pattern is invalid (superceded by later outfit request)" << LL_ENDL;
-    }
-
-        // Try to recover by replacing missing wearable with a new one.
-    LLNotificationsUtil::add("ReplacedMissingWearable");
-    LL_DEBUGS("Avatar") << "Wearable of type '" << LLWearableType::getInstance()->getTypeName(type)
-                << "' could not be downloaded.  Replaced inventory item with default wearable." << LL_ENDL;
-    LLViewerWearable* wearable = LLWearableList::instance().createNewWearable(type, gAgentAvatarp);
-
-    // Add a new one in the lost and found folder.
-    const LLUUID lost_and_found_id = gInventory.findCategoryUUIDForType(LLFolderType::FT_LOST_AND_FOUND);
-    LLPointer<LLInventoryCallback> cb = new LLBoostFuncInventoryCallback(boost::bind(recovered_item_cb,_1,type,wearable,this));
-
-    create_inventory_wearable(gAgent.getID(),
-                          gAgent.getSessionID(),
-                          lost_and_found_id,
-                          wearable->getTransactionID(),
-                          wearable->getName(),
-                          wearable->getDescription(),
-                          wearable->getAssetType(),
-                          wearable->getType(),
-                          wearable->getPermissions().getMaskNextOwner(),
-                          cb);
-}
-
-bool LLWearableHoldingPattern::isMissingCompleted()
-{
-    return mTypesToLink.size()==0 && mTypesToRecover.size()==0;
-}
-
-void LLWearableHoldingPattern::clearCOFLinksForMissingWearables()
-{
-    for (found_list_t::iterator it = getFoundList().begin(); it != getFoundList().end(); ++it)
-    {
-        LLFoundData &data = *it;
-        if ((data.mWearableType < LLWearableType::WT_COUNT) && (!data.mWearable))
-        {
-            // Wearable link that was never resolved; remove links to it from COF
-            LL_INFOS("Avatar") << self_av_string() << "HP " << index() << " removing link for unresolved item " << data.mItemID.asString() << LL_ENDL;
-            LLAppearanceMgr::instance().removeCOFItemLinks(data.mItemID);
-        }
-    }
-}
-
-bool LLWearableHoldingPattern::pollMissingWearables()
-{
-    if (!isMostRecent())
-    {
-        // runway skip here?
-        LL_WARNS() << self_av_string() << "skipping because LLWearableHolding pattern is invalid (superceded by later outfit request)" << LL_ENDL;
-    }
-
-    bool timed_out = isTimedOut();
-    bool missing_completed = isMissingCompleted();
-    bool done = timed_out || missing_completed;
-
-    if (!done)
-    {
-        LL_INFOS("Avatar") << self_av_string() << "HP " << index() << " polling missing wearables, waiting for items " << mTypesToRecover.size()
-                << " links " << mTypesToLink.size()
-                << " wearables, timed out " << timed_out
-                << " elapsed " << mWaitTime.getElapsedTimeF32()
-                << " done " << done << LL_ENDL;
-    }
-
-    if (done)
-    {
-        if (isMostRecent())
-        {
-            selfStopPhase("get_missing_wearables_2");
-        }
-
-        gAgentAvatarp->debugWearablesLoaded();
-
-        // BAP - if we don't call clearCOFLinksForMissingWearables()
-        // here, we won't have to add the link back in later if the
-        // wearable arrives late.  This is to avoid corruption of
-        // wearable ordering info.  Also has the effect of making
-        // unworn item links visible in the COF under some
-        // circumstances.
-
-        //clearCOFLinksForMissingWearables();
-        onAllComplete();
-    }
-    return done;
-}
-
-// Handle wearables that arrived after the timeout period expired.
-void LLWearableHoldingPattern::handleLateArrivals()
-{
-    // Only safe to run if we have previously finished the missing
-    // wearables and other processing - otherwise we could be in some
-    // intermediate state - but have not been superceded by a later
-    // outfit change request.
-    if (mLateArrivals.size() == 0)
-    {
-        // Nothing to process.
-        return;
-    }
-    if (!isMostRecent())
-    {
-        LL_WARNS() << self_av_string() << "Late arrivals not handled - outfit change no longer valid" << LL_ENDL;
-    }
-    if (!mIsAllComplete)
-    {
-        LL_WARNS() << self_av_string() << "Late arrivals not handled - in middle of missing wearables processing" << LL_ENDL;
-    }
-
-    LL_INFOS("Avatar") << self_av_string() << "HP " << index() << " need to handle " << mLateArrivals.size() << " late arriving wearables" << LL_ENDL;
-
-    // Update mFoundList using late-arriving wearables.
-    std::set<LLWearableType::EType> replaced_types;
-    for (LLWearableHoldingPattern::found_list_t::iterator iter = getFoundList().begin();
-         iter != getFoundList().end(); ++iter)
-    {
-        LLFoundData& data = *iter;
-        for (std::set<LLViewerWearable*>::iterator wear_it = mLateArrivals.begin();
-             wear_it != mLateArrivals.end();
-             ++wear_it)
-        {
-            LLViewerWearable *wearable = *wear_it;
-
-            if(wearable->getAssetID() == data.mAssetID)
-            {
-                data.mWearable = wearable;
-
-                replaced_types.insert(data.mWearableType);
-
-                // BAP - if we didn't call
-                // clearCOFLinksForMissingWearables() earlier, we
-                // don't need to restore the link here.  Fixes
-                // wearable ordering problems.
-
-                // LLAppearanceMgr::instance().addCOFItemLink(data.mItemID,false);
-
-                // BAP failing this means inventory or asset server
-                // are corrupted in a way we don't handle.
-                llassert((data.mWearableType < LLWearableType::WT_COUNT) && (wearable->getType() == data.mWearableType));
-                break;
-            }
-        }
-    }
-
-    // Remove COF links for any default wearables previously used to replace the late arrivals.
-    // All this pussyfooting around with a while loop and explicit
-    // iterator incrementing is to allow removing items from the list
-    // without clobbering the iterator we're using to navigate.
-    LLWearableHoldingPattern::found_list_t::iterator iter = getFoundList().begin();
-    while (iter != getFoundList().end())
-    {
-        LLFoundData& data = *iter;
-
-        // If an item of this type has recently shown up, removed the corresponding replacement wearable from COF.
-        if (data.mWearable && data.mIsReplacement &&
-            replaced_types.find(data.mWearableType) != replaced_types.end())
-        {
-            LLAppearanceMgr::instance().removeCOFItemLinks(data.mItemID);
-            std::list<LLFoundData>::iterator clobber_ator = iter;
-            ++iter;
-            getFoundList().erase(clobber_ator);
-        }
-        else
-        {
-            ++iter;
-        }
-    }
-
-    // Clear contents of late arrivals.
-    mLateArrivals.clear();
-
-    // Update appearance based on mFoundList
-    LLAppearanceMgr::instance().updateAgentWearables(this);
-}
-
-void LLWearableHoldingPattern::resetTime(F32 timeout)
-{
-    mWaitTime.reset();
-    mWaitTime.setTimerExpirySec(timeout);
-}
-
-void LLWearableHoldingPattern::onWearableAssetFetch(LLViewerWearable *wearable)
-{
-<<<<<<< HEAD
-	if (!isMostRecent())
-	{
-		LL_WARNS() << self_av_string() << "skipping because LLWearableHolding pattern is invalid (superceded by later outfit request)" << LL_ENDL;
-	}
-	
-	mResolved += 1;  // just counting callbacks, not successes.
-	LL_DEBUGS("Avatar") << self_av_string() << "HP " << index() << " resolved " << mResolved << "/" << getFoundList().size() << LL_ENDL;
-	if (!wearable)
-	{
-		LL_WARNS() << self_av_string() << "no wearable found" << LL_ENDL;
-	}
-
-	if (mFired)
-	{
-		LL_WARNS() << self_av_string() << "called after holder fired" << LL_ENDL;
-		if (wearable)
-		{
-			mLateArrivals.insert(wearable);
-			if (mIsAllComplete)
-			{
-				handleLateArrivals();
-			}
-		}
-		return;
-	}
-
-	if (!wearable)
-	{
-		return;
-	}
-
-	U32 use_count = 0;
-	for (LLWearableHoldingPattern::found_list_t::iterator iter = getFoundList().begin();
-		iter != getFoundList().end(); ++iter)
-	{
-		LLFoundData& data = *iter;
-		if (wearable->getAssetID() == data.mAssetID)
-		{
-			// Failing this means inventory or asset server are corrupted in a way we don't handle.
-			if ((data.mWearableType >= LLWearableType::WT_COUNT) || (wearable->getType() != data.mWearableType))
-			{
-				LL_WARNS() << self_av_string() << "recovered wearable but type invalid. inventory wearable type: " << data.mWearableType << " asset wearable type: " << wearable->getType() << LL_ENDL;
-				break;
-			}
-
-			if (use_count == 0)
-			{
-				data.mWearable = wearable;
-				use_count++;
-			}
-			else
-			{
-				LLViewerInventoryItem* wearable_item = gInventory.getItem(data.mItemID);
-				if (wearable_item && wearable_item->isFinished() && wearable_item->getPermissions().allowModifyBy(gAgentID))
-				{
-					// We can't edit and do some other interactions with same asset twice, copy it
-					// Note: can't update incomplete items. Usually attached from previous viewer build, but
-					// consider adding fetch and completion callback
-					LLViewerWearable* new_wearable = LLWearableList::instance().createCopy(wearable, wearable->getName());
-					data.mWearable = new_wearable;
-					data.mAssetID = new_wearable->getAssetID();
-
-					// Update existing inventory item
-					wearable_item->setAssetUUID(new_wearable->getAssetID());
-					wearable_item->setTransactionID(new_wearable->getTransactionID());
-					gInventory.updateItem(wearable_item, LLInventoryObserver::INTERNAL);
-					wearable_item->updateServer(false);
-
-					use_count++;
-				}
-				else
-				{
-					// Note: technically a bug, LLViewerWearable can identify only one item id at a time,
-					// yet we are tying it to multiple items here.
-					// LLViewerWearable need to support more then one item.
-					LL_WARNS() << "Same LLViewerWearable is used by multiple items! " << wearable->getAssetID() << LL_ENDL;
-					data.mWearable = wearable;
-				}
-			}
-		}
-	}
-
-	if (use_count > 1)
-	{
-		LL_WARNS() << "Copying wearable, multiple asset id uses! " << wearable->getAssetID() << LL_ENDL;
-		gInventory.notifyObservers();
-	}
-=======
-    if (!isMostRecent())
-    {
-        LL_WARNS() << self_av_string() << "skipping because LLWearableHolding pattern is invalid (superceded by later outfit request)" << LL_ENDL;
-    }
-
-    mResolved += 1;  // just counting callbacks, not successes.
-    LL_DEBUGS("Avatar") << self_av_string() << "HP " << index() << " resolved " << mResolved << "/" << getFoundList().size() << LL_ENDL;
-    if (!wearable)
-    {
-        LL_WARNS() << self_av_string() << "no wearable found" << LL_ENDL;
-    }
-
-    if (mFired)
-    {
-        LL_WARNS() << self_av_string() << "called after holder fired" << LL_ENDL;
-        if (wearable)
-        {
-            mLateArrivals.insert(wearable);
-            if (mIsAllComplete)
-            {
-                handleLateArrivals();
-            }
-        }
-        return;
-    }
-
-    if (!wearable)
-    {
-        return;
-    }
-
-    U32 use_count = 0;
-    for (LLWearableHoldingPattern::found_list_t::iterator iter = getFoundList().begin();
-        iter != getFoundList().end(); ++iter)
-    {
-        LLFoundData& data = *iter;
-        if (wearable->getAssetID() == data.mAssetID)
-        {
-            // Failing this means inventory or asset server are corrupted in a way we don't handle.
-            if ((data.mWearableType >= LLWearableType::WT_COUNT) || (wearable->getType() != data.mWearableType))
-            {
-                LL_WARNS() << self_av_string() << "recovered wearable but type invalid. inventory wearable type: " << data.mWearableType << " asset wearable type: " << wearable->getType() << LL_ENDL;
-                break;
-            }
-
-            if (use_count == 0)
-            {
-                data.mWearable = wearable;
-                use_count++;
-            }
-            else
-            {
-                LLViewerInventoryItem* wearable_item = gInventory.getItem(data.mItemID);
-                if (wearable_item && wearable_item->isFinished() && wearable_item->getPermissions().allowModifyBy(gAgentID))
-                {
-                    // We can't edit and do some other interactions with same asset twice, copy it
-                    // Note: can't update incomplete items. Usually attached from previous viewer build, but
-                    // consider adding fetch and completion callback
-                    LLViewerWearable* new_wearable = LLWearableList::instance().createCopy(wearable, wearable->getName());
-                    data.mWearable = new_wearable;
-                    data.mAssetID = new_wearable->getAssetID();
-
-                    // Update existing inventory item
-                    wearable_item->setAssetUUID(new_wearable->getAssetID());
-                    wearable_item->setTransactionID(new_wearable->getTransactionID());
-                    gInventory.updateItem(wearable_item, LLInventoryObserver::INTERNAL);
-                    wearable_item->updateServer(FALSE);
-
-                    use_count++;
-                }
-                else
-                {
-                    // Note: technically a bug, LLViewerWearable can identify only one item id at a time,
-                    // yet we are tying it to multiple items here.
-                    // LLViewerWearable need to support more then one item.
-                    LL_WARNS() << "Same LLViewerWearable is used by multiple items! " << wearable->getAssetID() << LL_ENDL;
-                    data.mWearable = wearable;
-                }
-            }
-        }
-    }
-
-    if (use_count > 1)
-    {
-        LL_WARNS() << "Copying wearable, multiple asset id uses! " << wearable->getAssetID() << LL_ENDL;
-        gInventory.notifyObservers();
-    }
->>>>>>> e1623bb2
-}
-
-static void onWearableAssetFetch(LLViewerWearable* wearable, void* data)
-{
-    LLWearableHoldingPattern* holder = (LLWearableHoldingPattern*)data;
-    holder->onWearableAssetFetch(wearable);
-}
-
-
-static void removeDuplicateItems(LLInventoryModel::item_array_t& items)
-{
-    LLInventoryModel::item_array_t new_items;
-    std::set<LLUUID> items_seen;
-    std::deque<LLViewerInventoryItem*> tmp_list;
-    // Traverse from the front and keep the first of each item
-    // encountered, so we actually keep the *last* of each duplicate
-    // item.  This is needed to give the right priority when adding
-    // duplicate items to an existing outfit.
-    for (S32 i=items.size()-1; i>=0; i--)
-    {
-        LLViewerInventoryItem *item = items.at(i);
-        LLUUID item_id = item->getLinkedUUID();
-        if (items_seen.find(item_id)!=items_seen.end())
-            continue;
-        items_seen.insert(item_id);
-        tmp_list.push_front(item);
-    }
-    for (std::deque<LLViewerInventoryItem*>::iterator it = tmp_list.begin();
-         it != tmp_list.end();
-         ++it)
-    {
-        new_items.push_back(*it);
-    }
-    items = new_items;
-}
-
-//=========================================================================
-
-const std::string LLAppearanceMgr::sExpectedTextureName = "OutfitPreview";
-
-const LLUUID LLAppearanceMgr::getCOF() const
-{
-    return mCOFID;
-}
-
-S32 LLAppearanceMgr::getCOFVersion() const
-{
-    LLViewerInventoryCategory *cof = gInventory.getCategory(getCOF());
-    if (cof)
-    {
-        return cof->getVersion();
-    }
-    else
-    {
-        return LLViewerInventoryCategory::VERSION_UNKNOWN;
-    }
-}
-
-void LLAppearanceMgr::initCOFID()
-{
-    mCOFID = gInventory.findCategoryUUIDForType(LLFolderType::FT_CURRENT_OUTFIT);
-}
-
-const LLViewerInventoryItem* LLAppearanceMgr::getBaseOutfitLink()
-{
-    const LLUUID& current_outfit_cat = getCOF();
-    LLInventoryModel::cat_array_t cat_array;
-    LLInventoryModel::item_array_t item_array;
-    // Can't search on FT_OUTFIT since links to categories return FT_CATEGORY for type since they don't
-    // return preferred type.
-    LLIsType is_category( LLAssetType::AT_CATEGORY );
-    gInventory.collectDescendentsIf(current_outfit_cat,
-                                    cat_array,
-                                    item_array,
-                                    false,
-                                    is_category);
-    for (LLInventoryModel::item_array_t::const_iterator iter = item_array.begin();
-         iter != item_array.end();
-         iter++)
-    {
-        const LLViewerInventoryItem *item = (*iter);
-        const LLViewerInventoryCategory *cat = item->getLinkedCategory();
-        if (cat && cat->getPreferredType() == LLFolderType::FT_OUTFIT)
-        {
-            const LLUUID parent_id = cat->getParentUUID();
-            LLViewerInventoryCategory*  parent_cat =  gInventory.getCategory(parent_id);
-            // if base outfit moved to trash it means that we don't have base outfit
-            if (parent_cat != NULL && parent_cat->getPreferredType() == LLFolderType::FT_TRASH)
-            {
-                return NULL;
-            }
-            return item;
-        }
-    }
-    return NULL;
-}
-
-bool LLAppearanceMgr::getBaseOutfitName(std::string& name)
-{
-    const LLViewerInventoryItem* outfit_link = getBaseOutfitLink();
-    if(outfit_link)
-    {
-        const LLViewerInventoryCategory *cat = outfit_link->getLinkedCategory();
-        if (cat)
-        {
-            name = cat->getName();
-            return true;
-        }
-    }
-    return false;
-}
-
-const LLUUID LLAppearanceMgr::getBaseOutfitUUID()
-{
-    const LLViewerInventoryItem* outfit_link = getBaseOutfitLink();
-    if (!outfit_link || !outfit_link->getIsLinkType()) return LLUUID::null;
-
-    const LLViewerInventoryCategory* outfit_cat = outfit_link->getLinkedCategory();
-    if (!outfit_cat) return LLUUID::null;
-
-    if (outfit_cat->getPreferredType() != LLFolderType::FT_OUTFIT)
-    {
-        LL_WARNS() << "Expected outfit type:" << LLFolderType::FT_OUTFIT << " but got type:" << outfit_cat->getType() << " for folder name:" << outfit_cat->getName() << LL_ENDL;
-        return LLUUID::null;
-    }
-
-    return outfit_cat->getUUID();
-}
-
-void wear_on_avatar_cb(const LLUUID& inv_item, bool do_replace = false)
-{
-    if (inv_item.isNull())
-        return;
-
-    LLViewerInventoryItem *item = gInventory.getItem(inv_item);
-    if (item)
-    {
-        LLAppearanceMgr::instance().wearItemOnAvatar(inv_item, true, do_replace);
-    }
-}
-
-void LLAppearanceMgr::wearItemsOnAvatar(const uuid_vec_t& item_ids_to_wear,
-                                        bool do_update,
-                                        bool replace,
-                                        LLPointer<LLInventoryCallback> cb)
-{
-    LL_DEBUGS("UIUsage") << "wearItemsOnAvatar" << LL_ENDL;
-    LLUIUsage::instance().logCommand("Avatar.WearItem");
-
-    bool first = true;
-
-    LLInventoryObject::const_object_list_t items_to_link;
-
-    for (uuid_vec_t::const_iterator it = item_ids_to_wear.begin();
-         it != item_ids_to_wear.end();
-         ++it)
-    {
-        replace = first && replace;
-        first = false;
-
-        const LLUUID& item_id_to_wear = *it;
-
-        if (item_id_to_wear.isNull())
-        {
-            LL_DEBUGS("Avatar") << "null id " << item_id_to_wear << LL_ENDL;
-            continue;
-        }
-
-        LLViewerInventoryItem* item_to_wear = gInventory.getItem(item_id_to_wear);
-        if (!item_to_wear)
-        {
-            LL_DEBUGS("Avatar") << "inventory item not found for id " << item_id_to_wear << LL_ENDL;
-            continue;
-        }
-
-        if (gInventory.isObjectDescendentOf(item_to_wear->getUUID(), gInventory.getLibraryRootFolderID()))
-        {
-            LL_DEBUGS("Avatar") << "inventory item in library, will copy and wear "
-                                << item_to_wear->getName() << " id " << item_id_to_wear << LL_ENDL;
-            LLPointer<LLInventoryCallback> cb = new LLBoostFuncInventoryCallback(boost::bind(wear_on_avatar_cb,_1,replace));
-            copy_inventory_item(gAgent.getID(), item_to_wear->getPermissions().getOwner(),
-                                item_to_wear->getUUID(), LLUUID::null, std::string(), cb);
-            continue;
-        }
-        else if (!gInventory.isObjectDescendentOf(item_to_wear->getUUID(), gInventory.getRootFolderID()))
-        {
-            // not in library and not in agent's inventory
-            LL_DEBUGS("Avatar") << "inventory item not in user inventory or library, skipping "
-                                << item_to_wear->getName() << " id " << item_id_to_wear << LL_ENDL;
-            continue;
-        }
-        else if (gInventory.isObjectDescendentOf(item_to_wear->getUUID(), gInventory.findCategoryUUIDForType(LLFolderType::FT_TRASH)))
-        {
-            LLNotificationsUtil::add("CannotWearTrash");
-            LL_DEBUGS("Avatar") << "inventory item is in trash, skipping "
-                                << item_to_wear->getName() << " id " << item_id_to_wear << LL_ENDL;
-            continue;
-        }
-        else if (isLinkedInCOF(item_to_wear->getUUID())) // EXT-84911
-        {
-            LL_DEBUGS("Avatar") << "inventory item is already in COF, skipping "
-                                << item_to_wear->getName() << " id " << item_id_to_wear << LL_ENDL;
-            continue;
-        }
-
-        switch (item_to_wear->getType())
-        {
-            case LLAssetType::AT_CLOTHING:
-            {
-                if (gAgentWearables.areWearablesLoaded())
-                {
-                    if (!cb && do_update)
-                    {
-                        cb = new LLUpdateAppearanceAndEditWearableOnDestroy(item_id_to_wear);
-                    }
-                    LLWearableType::EType type = item_to_wear->getWearableType();
-                    S32 wearable_count = gAgentWearables.getWearableCount(type);
-                    if ((replace && wearable_count != 0) || !gAgentWearables.canAddWearable(type))
-                    {
-                        LLUUID item_id = gAgentWearables.getWearableItemID(item_to_wear->getWearableType(),
-                                                                           wearable_count-1);
-                        removeCOFItemLinks(item_id, cb);
-                    }
-
-                    items_to_link.push_back(item_to_wear);
-                }
-            }
-            break;
-
-            case LLAssetType::AT_BODYPART:
-            {
-                // TODO: investigate wearables may not be loaded at this point EXT-8231
-
-                // Remove the existing wearables of the same type.
-                // Remove existing body parts anyway because we must not be able to wear e.g. two skins.
-                removeCOFLinksOfType(item_to_wear->getWearableType());
-                if (!cb && do_update)
-                {
-                    cb = new LLUpdateAppearanceAndEditWearableOnDestroy(item_id_to_wear);
-                }
-                items_to_link.push_back(item_to_wear);
-            }
-            break;
-
-            case LLAssetType::AT_OBJECT:
-            {
-                rez_attachment(item_to_wear, NULL, replace);
-            }
-            break;
-
-            default: continue;
-        }
-    }
-
-    // Batch up COF link creation - more efficient if using AIS.
-    if (items_to_link.size())
-    {
-        link_inventory_array(getCOF(), items_to_link, cb);
-    }
-}
-
-void LLAppearanceMgr::wearItemOnAvatar(const LLUUID& item_id_to_wear,
-                                       bool do_update,
-                                       bool replace,
-                                       LLPointer<LLInventoryCallback> cb)
-{
-    uuid_vec_t ids;
-    ids.push_back(item_id_to_wear);
-    wearItemsOnAvatar(ids, do_update, replace, cb);
-}
-
-// Update appearance from outfit folder.
-void LLAppearanceMgr::changeOutfit(bool proceed, const LLUUID& category, bool append)
-{
-    if (!proceed)
-        return;
-    LLAppearanceMgr::instance().updateCOF(category,append);
-}
-
-void LLAppearanceMgr::replaceCurrentOutfit(const LLUUID& new_outfit)
-{
-    LLViewerInventoryCategory* cat = gInventory.getCategory(new_outfit);
-    wearInventoryCategory(cat, false, false);
-}
-
-// Remove existing photo link from outfit folder.
-void LLAppearanceMgr::removeOutfitPhoto(const LLUUID& outfit_id)
-{
-    LLInventoryModel::cat_array_t sub_cat_array;
-    LLInventoryModel::item_array_t outfit_item_array;
-    gInventory.collectDescendents(
-        outfit_id,
-        sub_cat_array,
-        outfit_item_array,
-        LLInventoryModel::EXCLUDE_TRASH);
-    for (LLViewerInventoryItem* outfit_item : outfit_item_array)
-    {
-        LLViewerInventoryItem* linked_item = outfit_item->getLinkedItem();
-        if (linked_item != NULL)
-        {
-            if (linked_item->getActualType() == LLAssetType::AT_TEXTURE)
-            {
-                gInventory.removeItem(outfit_item->getUUID());
-            }
-        }
-        else if (outfit_item->getActualType() == LLAssetType::AT_TEXTURE)
-        {
-            gInventory.removeItem(outfit_item->getUUID());
-        }
-    }
-}
-
-// Open outfit renaming dialog.
-void LLAppearanceMgr::renameOutfit(const LLUUID& outfit_id)
-{
-    LLViewerInventoryCategory* cat = gInventory.getCategory(outfit_id);
-    if (!cat)
-    {
-        return;
-    }
-
-    LLSD args;
-    args["NAME"] = cat->getName();
-
-    LLSD payload;
-    payload["cat_id"] = outfit_id;
-
-    LLNotificationsUtil::add("RenameOutfit", args, payload, boost::bind(onOutfitRename, _1, _2));
-}
-
-// User typed new outfit name.
-// static
-void LLAppearanceMgr::onOutfitRename(const LLSD& notification, const LLSD& response)
-{
-    S32 option = LLNotificationsUtil::getSelectedOption(notification, response);
-    if (option != 0) return; // canceled
-
-    std::string outfit_name = response["new_name"].asString();
-    LLStringUtil::trim(outfit_name);
-    if (!outfit_name.empty())
-    {
-        LLUUID cat_id = notification["payload"]["cat_id"].asUUID();
-        rename_category(&gInventory, cat_id, outfit_name);
-    }
-}
-
-void LLAppearanceMgr::setOutfitLocked(bool locked)
-{
-    if (mOutfitLocked == locked)
-    {
-        return;
-    }
-
-    mOutfitLocked = locked;
-    if (locked)
-    {
-        mUnlockOutfitTimer->reset();
-        mUnlockOutfitTimer->start();
-    }
-    else
-    {
-        mUnlockOutfitTimer->stop();
-    }
-
-    LLOutfitObserver::instance().notifyOutfitLockChanged();
-}
-
-void LLAppearanceMgr::addCategoryToCurrentOutfit(const LLUUID& cat_id)
-{
-    LLViewerInventoryCategory* cat = gInventory.getCategory(cat_id);
-    wearInventoryCategory(cat, false, true);
-}
-
-void LLAppearanceMgr::takeOffOutfit(const LLUUID& cat_id)
-{
-<<<<<<< HEAD
-	LLInventoryModel::cat_array_t cats;
-	LLInventoryModel::item_array_t items;
-	LLFindWearablesEx collector(/*is_worn=*/ true, /*include_body_parts=*/ false);
-
-	gInventory.collectDescendentsIf(cat_id, cats, items, false, collector);
-
-	LLInventoryModel::item_array_t::const_iterator it = items.begin();
-	const LLInventoryModel::item_array_t::const_iterator it_end = items.end();
-	uuid_vec_t uuids_to_remove;
-	for( ; it_end != it; ++it)
-	{
-		LLViewerInventoryItem* item = *it;
-		uuids_to_remove.push_back(item->getUUID());
-	}
-	removeItemsFromAvatar(uuids_to_remove);
-
-	// deactivate all gestures in the outfit folder
-	LLInventoryModel::item_array_t gest_items;
-	getDescendentsOfAssetType(cat_id, gest_items, LLAssetType::AT_GESTURE);
-	for(S32 i = 0; i  < gest_items.size(); ++i)
-	{
-		LLViewerInventoryItem *gest_item = gest_items[i];
-		if ( LLGestureMgr::instance().isGestureActive( gest_item->getLinkedUUID()) )
-		{
-			LLGestureMgr::instance().deactivateGesture( gest_item->getLinkedUUID() );
-		}
-	}
-=======
-    LLInventoryModel::cat_array_t cats;
-    LLInventoryModel::item_array_t items;
-    LLFindWearablesEx collector(/*is_worn=*/ true, /*include_body_parts=*/ false);
-
-    gInventory.collectDescendentsIf(cat_id, cats, items, FALSE, collector);
-
-    LLInventoryModel::item_array_t::const_iterator it = items.begin();
-    const LLInventoryModel::item_array_t::const_iterator it_end = items.end();
-    uuid_vec_t uuids_to_remove;
-    for( ; it_end != it; ++it)
-    {
-        LLViewerInventoryItem* item = *it;
-        uuids_to_remove.push_back(item->getUUID());
-    }
-    removeItemsFromAvatar(uuids_to_remove);
-
-    // deactivate all gestures in the outfit folder
-    LLInventoryModel::item_array_t gest_items;
-    getDescendentsOfAssetType(cat_id, gest_items, LLAssetType::AT_GESTURE);
-    for(S32 i = 0; i  < gest_items.size(); ++i)
-    {
-        LLViewerInventoryItem *gest_item = gest_items[i];
-        if ( LLGestureMgr::instance().isGestureActive( gest_item->getLinkedUUID()) )
-        {
-            LLGestureMgr::instance().deactivateGesture( gest_item->getLinkedUUID() );
-        }
-    }
->>>>>>> e1623bb2
-}
-
-// Create a copy of src_id + contents as a subfolder of dst_id.
-void LLAppearanceMgr::shallowCopyCategory(const LLUUID& src_id, const LLUUID& dst_id,
-                                              LLPointer<LLInventoryCallback> cb)
-{
-    LLInventoryCategory *src_cat = gInventory.getCategory(src_id);
-    if (!src_cat)
-    {
-        LL_WARNS() << "folder not found for src " << src_id.asString() << LL_ENDL;
-        return;
-    }
-    LL_INFOS() << "starting, src_id " << src_id << " name " << src_cat->getName() << " dst_id " << dst_id << LL_ENDL;
-    LLUUID parent_id = dst_id;
-    if(parent_id.isNull())
-    {
-        parent_id = gInventory.getRootFolderID();
-    }
-    gInventory.createNewCategory(
-        parent_id,
-        LLFolderType::FT_NONE,
-        src_cat->getName(),
-        [src_id, cb](const LLUUID &new_id)
-    {
-        LLAppearanceMgr::getInstance()->shallowCopyCategoryContents(src_id, new_id, cb);
-
-        gInventory.notifyObservers();
-    },
-        src_cat->getThumbnailUUID()
-    );
-}
-
-void LLAppearanceMgr::slamCategoryLinks(const LLUUID& src_id, const LLUUID& dst_id,
-                                        bool include_folder_links, LLPointer<LLInventoryCallback> cb)
-{
-    LLInventoryModel::cat_array_t* cats;
-    LLInventoryModel::item_array_t* items;
-    LLSD contents = LLSD::emptyArray();
-    gInventory.getDirectDescendentsOf(src_id, cats, items);
-    if (!cats || !items)
-    {
-        // NULL means the call failed -- cats/items map doesn't exist (note: this does NOT mean
-        // that the cat just doesn't have any items or subfolders).
-        LLViewerInventoryCategory* category = gInventory.getCategory(src_id);
-        if (category)
-        {
-            LL_WARNS() << "Category '" << category->getName() << "' descendents corrupted, linking content failed." << LL_ENDL;
-        }
-        else
-        {
-            LL_WARNS() << "Category could not be retrieved, linking content failed." << LL_ENDL;
-        }
-        llassert(cats != NULL && items != NULL);
-
-        return;
-    }
-
-    LL_INFOS() << "copying " << items->size() << " items" << LL_ENDL;
-    for (LLInventoryModel::item_array_t::const_iterator iter = items->begin();
-         iter != items->end();
-         ++iter)
-    {
-        const LLViewerInventoryItem* item = (*iter);
-        switch (item->getActualType())
-        {
-            case LLAssetType::AT_LINK:
-            {
-                LL_DEBUGS("Avatar") << "linking inventory item " << item->getName() << LL_ENDL;
-                //getActualDescription() is used for a new description
-                //to propagate ordering information saved in descriptions of links
-                LLSD item_contents;
-                item_contents["name"] = item->getName();
-                item_contents["desc"] = item->getActualDescription();
-                item_contents["linked_id"] = item->getLinkedUUID();
-                item_contents["type"] = LLAssetType::AT_LINK;
-                contents.append(item_contents);
-                break;
-            }
-            case LLAssetType::AT_LINK_FOLDER:
-            {
-                LLViewerInventoryCategory *catp = item->getLinkedCategory();
-                if (catp && include_folder_links)
-                {
-                    LL_DEBUGS("Avatar") << "linking inventory folder " << item->getName() << LL_ENDL;
-                    LLSD base_contents;
-                    base_contents["name"] = catp->getName();
-                    base_contents["desc"] = ""; // categories don't have descriptions.
-                    base_contents["linked_id"] = catp->getLinkedUUID();
-                    base_contents["type"] = LLAssetType::AT_LINK_FOLDER;
-                    contents.append(base_contents);
-                }
-                break;
-            }
-            default:
-            {
-                // Linux refuses to compile unless all possible enums are handled. Really, Linux?
-                break;
-            }
-        }
-    }
-    slam_inventory_folder(dst_id, contents, cb);
-}
-// Copy contents of src_id to dst_id.
-void LLAppearanceMgr::shallowCopyCategoryContents(const LLUUID& src_id, const LLUUID& dst_id,
-                                                      LLPointer<LLInventoryCallback> cb)
-{
-    LLInventoryModel::cat_array_t* cats;
-    LLInventoryModel::item_array_t* items;
-    gInventory.getDirectDescendentsOf(src_id, cats, items);
-    LL_INFOS() << "copying " << items->size() << " items" << LL_ENDL;
-    LLInventoryObject::const_object_list_t link_array;
-    for (LLInventoryModel::item_array_t::const_iterator iter = items->begin();
-         iter != items->end();
-         ++iter)
-    {
-        const LLViewerInventoryItem* item = (*iter);
-        switch (item->getActualType())
-        {
-            case LLAssetType::AT_LINK:
-            {
-                LL_DEBUGS("Avatar") << "linking inventory item " << item->getName() << LL_ENDL;
-                link_array.push_back(LLConstPointer<LLInventoryObject>(item));
-                break;
-            }
-            case LLAssetType::AT_LINK_FOLDER:
-            {
-                LLViewerInventoryCategory *catp = item->getLinkedCategory();
-                // Skip copying outfit links.
-                if (catp && catp->getPreferredType() != LLFolderType::FT_OUTFIT)
-                {
-                    LL_DEBUGS("Avatar") << "linking inventory folder " << item->getName() << LL_ENDL;
-                    link_array.push_back(LLConstPointer<LLInventoryObject>(item));
-                }
-                break;
-            }
-            case LLAssetType::AT_CLOTHING:
-            case LLAssetType::AT_OBJECT:
-            case LLAssetType::AT_BODYPART:
-            case LLAssetType::AT_GESTURE:
-            {
-                LL_DEBUGS("Avatar") << "copying inventory item " << item->getName() << LL_ENDL;
-                copy_inventory_item(gAgent.getID(),
-                                    item->getPermissions().getOwner(),
-                                    item->getUUID(),
-                                    dst_id,
-                                    item->getName(),
-                                    cb);
-                break;
-            }
-            default:
-                // Ignore non-outfit asset types
-                break;
-        }
-    }
-    if (!link_array.empty())
-    {
-        link_inventory_array(dst_id, link_array, cb);
-    }
-}
-
-bool LLAppearanceMgr::getCanMakeFolderIntoOutfit(const LLUUID& folder_id)
-{
-<<<<<<< HEAD
-	// These are the wearable items that are required for considering this
-	// folder as containing a complete outfit.
-	U32 required_wearables = 0;
-	required_wearables |= 1LL << LLWearableType::WT_SHAPE;
-	required_wearables |= 1LL << LLWearableType::WT_SKIN;
-	required_wearables |= 1LL << LLWearableType::WT_HAIR;
-	required_wearables |= 1LL << LLWearableType::WT_EYES;
-
-	// These are the wearables that the folder actually contains.
-	U32 folder_wearables = 0;
-	LLInventoryModel::cat_array_t* cats;
-	LLInventoryModel::item_array_t* items;
-	gInventory.getDirectDescendentsOf(folder_id, cats, items);
-	for (LLInventoryModel::item_array_t::const_iterator iter = items->begin();
-		 iter != items->end();
-		 ++iter)
-	{
-		const LLViewerInventoryItem* item = (*iter);
-		if (item->isWearableType())
-		{
-			const LLWearableType::EType wearable_type = item->getWearableType();
-			folder_wearables |= 1LL << wearable_type;
-		}
-	}
-
-	// If the folder contains the required wearables, return true.
-	return ((required_wearables & folder_wearables) == required_wearables);
-=======
-    // These are the wearable items that are required for considering this
-    // folder as containing a complete outfit.
-    U32 required_wearables = 0;
-    required_wearables |= 1LL << LLWearableType::WT_SHAPE;
-    required_wearables |= 1LL << LLWearableType::WT_SKIN;
-    required_wearables |= 1LL << LLWearableType::WT_HAIR;
-    required_wearables |= 1LL << LLWearableType::WT_EYES;
-
-    // These are the wearables that the folder actually contains.
-    U32 folder_wearables = 0;
-    LLInventoryModel::cat_array_t* cats;
-    LLInventoryModel::item_array_t* items;
-    gInventory.getDirectDescendentsOf(folder_id, cats, items);
-    for (LLInventoryModel::item_array_t::const_iterator iter = items->begin();
-         iter != items->end();
-         ++iter)
-    {
-        const LLViewerInventoryItem* item = (*iter);
-        if (item->isWearableType())
-        {
-            const LLWearableType::EType wearable_type = item->getWearableType();
-            folder_wearables |= 1LL << wearable_type;
-        }
-    }
-
-    // If the folder contains the required wearables, return TRUE.
-    return ((required_wearables & folder_wearables) == required_wearables);
->>>>>>> e1623bb2
-}
-
-bool LLAppearanceMgr::getCanRemoveOutfit(const LLUUID& outfit_cat_id)
-{
-    // Disallow removing the base outfit.
-    if (outfit_cat_id == getBaseOutfitUUID())
-    {
-        return false;
-    }
-
-    // Check if the outfit folder itself is removable.
-    if (!get_is_category_removable(&gInventory, outfit_cat_id))
-    {
-        return false;
-    }
-
-    // Check for the folder's non-removable descendants.
-    LLFindNonRemovableObjects filter_non_removable;
-    LLInventoryModel::cat_array_t cats;
-    LLInventoryModel::item_array_t items;
-    gInventory.collectDescendentsIf(outfit_cat_id, cats, items, false, filter_non_removable);
-    if (!cats.empty() || !items.empty())
-    {
-        return false;
-    }
-
-    return true;
-}
-
-// static
-bool LLAppearanceMgr::getCanRemoveFromCOF(const LLUUID& outfit_cat_id)
-{
-    if (gAgentWearables.isCOFChangeInProgress())
-    {
-        return false;
-    }
-    LLInventoryModel::cat_array_t cats;
-    LLInventoryModel::item_array_t items;
-    LLFindWearablesEx is_worn(/*is_worn=*/ true, /*include_body_parts=*/ false);
-    gInventory.collectDescendentsIf(outfit_cat_id,
-        cats,
-        items,
-        LLInventoryModel::EXCLUDE_TRASH,
-        is_worn);
-    return items.size() > 0;
-}
-
-// static
-bool LLAppearanceMgr::getCanAddToCOF(const LLUUID& outfit_cat_id)
-{
-    if (gAgentWearables.isCOFChangeInProgress())
-    {
-        return false;
-    }
-
-    LLInventoryModel::cat_array_t cats;
-    LLInventoryModel::item_array_t items;
-    LLFindWearablesEx not_worn(/*is_worn=*/ false, /*include_body_parts=*/ false);
-    gInventory.collectDescendentsIf(outfit_cat_id,
-        cats,
-        items,
-        LLInventoryModel::EXCLUDE_TRASH,
-        not_worn);
-
-    return items.size() > 0;
-}
-
-bool LLAppearanceMgr::getCanReplaceCOF(const LLUUID& outfit_cat_id)
-{
-    // Don't allow wearing anything while we're changing appearance.
-    if (gAgentWearables.isCOFChangeInProgress())
-    {
-        return false;
-    }
-
-    // Check whether it's the base outfit.
-    if (outfit_cat_id.isNull())
-    {
-        return false;
-    }
-
-    // Check whether the outfit contains any wearables
-    LLInventoryModel::cat_array_t cats;
-    LLInventoryModel::item_array_t items;
-    LLFindWearables is_wearable;
-    gInventory.collectDescendentsIf(outfit_cat_id,
-        cats,
-        items,
-        LLInventoryModel::EXCLUDE_TRASH,
-        is_wearable);
-
-    return items.size() > 0;
-}
-
-// Moved from LLWearableList::ContextMenu for wider utility.
-bool LLAppearanceMgr::canAddWearables(const uuid_vec_t& item_ids) const
-{
-    // TODO: investigate wearables may not be loaded at this point EXT-8231
-
-    U32 n_objects = 0;
-    U32 n_clothes = 0;
-
-    // Count given clothes (by wearable type) and objects.
-    for (uuid_vec_t::const_iterator it = item_ids.begin(); it != item_ids.end(); ++it)
-    {
-        const LLViewerInventoryItem* item = gInventory.getItem(*it);
-        if (!item)
-        {
-            return false;
-        }
-
-        if (item->getType() == LLAssetType::AT_OBJECT)
-        {
-            ++n_objects;
-        }
-        else if (item->getType() == LLAssetType::AT_CLOTHING)
-        {
-            ++n_clothes;
-        }
-        else if (item->getType() == LLAssetType::AT_BODYPART || item->getType() == LLAssetType::AT_GESTURE)
-        {
-            return isAgentAvatarValid();
-        }
-        else
-        {
-            LL_WARNS() << "Unexpected wearable type" << LL_ENDL;
-            return false;
-        }
-    }
-
-    // Check whether we can add all the objects.
-    if (!isAgentAvatarValid() || !gAgentAvatarp->canAttachMoreObjects(n_objects))
-    {
-        return false;
-    }
-
-    // Check whether we can add all the clothes.
-    U32 sum_clothes = n_clothes + gAgentWearables.getClothingLayerCount();
-    return sum_clothes <= LLAgentWearables::MAX_CLOTHING_LAYERS;
-}
-
-void LLAppearanceMgr::purgeBaseOutfitLink(const LLUUID& category, LLPointer<LLInventoryCallback> cb)
-{
-    LLInventoryModel::cat_array_t cats;
-    LLInventoryModel::item_array_t items;
-    gInventory.collectDescendents(category, cats, items,
-                                  LLInventoryModel::EXCLUDE_TRASH);
-    for (S32 i = 0; i < items.size(); ++i)
-    {
-        LLViewerInventoryItem *item = items.at(i);
-        if (item->getActualType() != LLAssetType::AT_LINK_FOLDER)
-            continue;
-        LLViewerInventoryCategory* catp = item->getLinkedCategory();
-        if(catp && catp->getPreferredType() == LLFolderType::FT_OUTFIT)
-        {
-            remove_inventory_item(item->getUUID(), cb);
-        }
-    }
-}
-
-// Keep the last N wearables of each type.  For viewer 2.0, N is 1 for
-// both body parts and clothing items.
-void LLAppearanceMgr::filterWearableItems(
-    LLInventoryModel::item_array_t& items, S32 max_per_type, S32 max_total)
-{
-    // Restrict by max total items first.
-    if ((max_total > 0) && (items.size() > max_total))
-    {
-        LLInventoryModel::item_array_t items_to_keep;
-        for (S32 i=0; i<max_total; i++)
-        {
-            items_to_keep.push_back(items[i]);
-        }
-        items = items_to_keep;
-    }
-
-    if (max_per_type > 0)
-    {
-        // Divvy items into arrays by wearable type.
-        std::vector<LLInventoryModel::item_array_t> items_by_type(LLWearableType::WT_COUNT);
-        divvyWearablesByType(items, items_by_type);
-
-        // rebuild items list, retaining the last max_per_type of each array
-        items.clear();
-        for (S32 i=0; i<LLWearableType::WT_COUNT; i++)
-        {
-            S32 size = items_by_type[i].size();
-            if (size <= 0)
-                continue;
-            S32 start_index = llmax(0,size-max_per_type);
-            for (S32 j = start_index; j<size; j++)
-            {
-                items.push_back(items_by_type[i][j]);
-            }
-        }
-    }
-}
-
-void LLAppearanceMgr::updateCOF(const LLUUID& category, bool append)
-{
-    LLViewerInventoryCategory *pcat = gInventory.getCategory(category);
-    if (!pcat)
-    {
-        LL_WARNS() << "no category found for id " << category << LL_ENDL;
-        return;
-    }
-    LL_INFOS("Avatar") << self_av_string() << "starting, cat '" << (pcat ? pcat->getName() : "[UNKNOWN]") << "'" << LL_ENDL;
-
-    const LLUUID cof = getCOF();
-
-    // Deactivate currently active gestures in the COF, if replacing outfit
-    if (!append)
-    {
-        LLInventoryModel::item_array_t gest_items;
-        getDescendentsOfAssetType(cof, gest_items, LLAssetType::AT_GESTURE);
-        for(S32 i = 0; i  < gest_items.size(); ++i)
-        {
-            LLViewerInventoryItem *gest_item = gest_items.at(i);
-            if ( LLGestureMgr::instance().isGestureActive( gest_item->getLinkedUUID()) )
-            {
-                LLGestureMgr::instance().deactivateGesture( gest_item->getLinkedUUID() );
-            }
-        }
-    }
-
-    // Collect and filter descendents to determine new COF contents.
-
-    // - Body parts: always include COF contents as a fallback in case any
-    // required parts are missing.
-    // Preserve body parts from COF if appending.
-    LLInventoryModel::item_array_t body_items;
-    getDescendentsOfAssetType(cof, body_items, LLAssetType::AT_BODYPART);
-    getDescendentsOfAssetType(category, body_items, LLAssetType::AT_BODYPART);
-    if (append)
-        reverse(body_items.begin(), body_items.end());
-    // Reduce body items to max of one per type.
-    removeDuplicateItems(body_items);
-    filterWearableItems(body_items, 1, 0);
-
-    // - Wearables: include COF contents only if appending.
-    LLInventoryModel::item_array_t wear_items;
-    if (append)
-        getDescendentsOfAssetType(cof, wear_items, LLAssetType::AT_CLOTHING);
-    getDescendentsOfAssetType(category, wear_items, LLAssetType::AT_CLOTHING);
-    // Reduce wearables to max of one per type.
-    removeDuplicateItems(wear_items);
-    filterWearableItems(wear_items, 0, LLAgentWearables::MAX_CLOTHING_LAYERS);
-
-    // - Attachments: include COF contents only if appending.
-    LLInventoryModel::item_array_t obj_items;
-    if (append)
-        getDescendentsOfAssetType(cof, obj_items, LLAssetType::AT_OBJECT);
-    getDescendentsOfAssetType(category, obj_items, LLAssetType::AT_OBJECT);
-    removeDuplicateItems(obj_items);
-
-    // - Gestures: include COF contents only if appending.
-    LLInventoryModel::item_array_t gest_items;
-    if (append)
-        getDescendentsOfAssetType(cof, gest_items, LLAssetType::AT_GESTURE);
-    getDescendentsOfAssetType(category, gest_items, LLAssetType::AT_GESTURE);
-    removeDuplicateItems(gest_items);
-
-    // Create links to new COF contents.
-    LLInventoryModel::item_array_t all_items;
-    std::copy(body_items.begin(), body_items.end(), std::back_inserter(all_items));
-    std::copy(wear_items.begin(), wear_items.end(), std::back_inserter(all_items));
-    std::copy(obj_items.begin(), obj_items.end(), std::back_inserter(all_items));
-    std::copy(gest_items.begin(), gest_items.end(), std::back_inserter(all_items));
-
-    // Find any wearables that need description set to enforce ordering.
-    desc_map_t desc_map;
-    getWearableOrderingDescUpdates(wear_items, desc_map);
-
-    // Will link all the above items.
-    // link_waiter enforce flags are false because we've already fixed everything up in updateCOF().
-    LLPointer<LLInventoryCallback> link_waiter = new LLUpdateAppearanceOnDestroy(false,false);
-    LLSD contents = LLSD::emptyArray();
-
-    for (LLInventoryModel::item_array_t::const_iterator it = all_items.begin();
-         it != all_items.end(); ++it)
-    {
-        LLSD item_contents;
-        LLInventoryItem *item = *it;
-
-        std::string desc;
-        desc_map_t::const_iterator desc_iter = desc_map.find(item->getUUID());
-        if (desc_iter != desc_map.end())
-        {
-            desc = desc_iter->second;
-            LL_DEBUGS("Avatar") << item->getName() << " overriding desc to: " << desc
-                                << " (was: " << item->getActualDescription() << ")" << LL_ENDL;
-        }
-        else
-        {
-            desc = item->getActualDescription();
-        }
-
-        item_contents["name"] = item->getName();
-        item_contents["desc"] = desc;
-        item_contents["linked_id"] = item->getLinkedUUID();
-        item_contents["type"] = LLAssetType::AT_LINK;
-        contents.append(item_contents);
-    }
-    const LLUUID& base_id = append ? getBaseOutfitUUID() : category;
-    LLViewerInventoryCategory *base_cat = gInventory.getCategory(base_id);
-    if (base_cat && (base_cat->getPreferredType() == LLFolderType::FT_OUTFIT))
-    {
-        LLSD base_contents;
-        base_contents["name"] = base_cat->getName();
-        base_contents["desc"] = "";
-        base_contents["linked_id"] = base_cat->getLinkedUUID();
-        base_contents["type"] = LLAssetType::AT_LINK_FOLDER;
-        contents.append(base_contents);
-    }
-    if (gSavedSettings.getBOOL("DebugAvatarAppearanceMessage"))
-    {
-        dump_sequential_xml(gAgentAvatarp->getFullname() + "_slam_request", contents);
-    }
-    slam_inventory_folder(getCOF(), contents, link_waiter);
-
-    LL_DEBUGS("Avatar") << self_av_string() << "waiting for LLUpdateAppearanceOnDestroy" << LL_ENDL;
-}
-
-void LLAppearanceMgr::updatePanelOutfitName(const std::string& name)
-{
-    LLSidepanelAppearance* panel_appearance =
-        dynamic_cast<LLSidepanelAppearance *>(LLFloaterSidePanelContainer::getPanel("appearance"));
-    if (panel_appearance)
-    {
-        panel_appearance->refreshCurrentOutfitName(name);
-    }
-}
-
-void LLAppearanceMgr::createBaseOutfitLink(const LLUUID& category, LLPointer<LLInventoryCallback> link_waiter)
-{
-    const LLUUID cof = getCOF();
-    LLViewerInventoryCategory* catp = gInventory.getCategory(category);
-    std::string new_outfit_name = "";
-
-    purgeBaseOutfitLink(cof, link_waiter);
-
-    if (catp && catp->getPreferredType() == LLFolderType::FT_OUTFIT)
-    {
-        link_inventory_object(cof, catp, link_waiter);
-        new_outfit_name = catp->getName();
-    }
-
-    updatePanelOutfitName(new_outfit_name);
-}
-
-void LLAppearanceMgr::updateAgentWearables(LLWearableHoldingPattern* holder)
-{
-    LL_DEBUGS("Avatar") << "updateAgentWearables()" << LL_ENDL;
-    LLInventoryItem::item_array_t items;
-    std::vector< LLViewerWearable* > wearables;
-    wearables.reserve(32);
-
-    // For each wearable type, find the wearables of that type.
-    for( S32 i = 0; i < LLWearableType::WT_COUNT; i++ )
-    {
-        for (LLWearableHoldingPattern::found_list_t::iterator iter = holder->getFoundList().begin();
-             iter != holder->getFoundList().end(); ++iter)
-        {
-            LLFoundData& data = *iter;
-            LLViewerWearable* wearable = data.mWearable;
-            if( wearable && ((S32)wearable->getType() == i) )
-            {
-                LLViewerInventoryItem* item = (LLViewerInventoryItem*)gInventory.getItem(data.mItemID);
-                if( item && (item->getAssetUUID() == wearable->getAssetID()) )
-                {
-                    items.push_back(item);
-                    wearables.push_back(wearable);
-                }
-            }
-        }
-    }
-
-    if(wearables.size() > 0)
-    {
-        gAgentWearables.setWearableOutfit(items, wearables);
-    }
-}
-
-S32 LLAppearanceMgr::countActiveHoldingPatterns()
-{
-    return LLWearableHoldingPattern::countActive();
-}
-
-static void remove_non_link_items(LLInventoryModel::item_array_t &items)
-{
-    LLInventoryModel::item_array_t pruned_items;
-    for (LLInventoryModel::item_array_t::const_iterator iter = items.begin();
-         iter != items.end();
-         ++iter)
-    {
-        const LLViewerInventoryItem *item = (*iter);
-        if (item && item->getIsLinkType())
-        {
-            pruned_items.push_back((*iter));
-        }
-    }
-    items = pruned_items;
-}
-
-//a predicate for sorting inventory items by actual descriptions
-bool sort_by_actual_description(const LLInventoryItem* item1, const LLInventoryItem* item2)
-{
-    if (!item1 || !item2)
-    {
-        LL_WARNS() << "either item1 or item2 is NULL" << LL_ENDL;
-        return true;
-    }
-
-    return item1->getActualDescription() < item2->getActualDescription();
-}
-
-void item_array_diff(LLInventoryModel::item_array_t& full_list,
-                     LLInventoryModel::item_array_t& keep_list,
-                     LLInventoryModel::item_array_t& kill_list)
-
-{
-    for (LLInventoryModel::item_array_t::iterator it = full_list.begin();
-         it != full_list.end();
-         ++it)
-    {
-        LLViewerInventoryItem *item = *it;
-        if (std::find(keep_list.begin(), keep_list.end(), item) == keep_list.end())
-        {
-            kill_list.push_back(item);
-        }
-    }
-}
-
-S32 LLAppearanceMgr::findExcessOrDuplicateItems(const LLUUID& cat_id,
-                                                 LLAssetType::EType type,
-                                                 S32 max_items_per_type,
-                                                 S32 max_items_total,
-                                                 LLInventoryObject::object_list_t& items_to_kill)
-{
-    S32 to_kill_count = 0;
-
-    LLInventoryModel::item_array_t items;
-    getDescendentsOfAssetType(cat_id, items, type);
-    LLInventoryModel::item_array_t curr_items = items;
-    removeDuplicateItems(items);
-    if (max_items_per_type > 0 || max_items_total > 0)
-    {
-        filterWearableItems(items, max_items_per_type, max_items_total);
-    }
-    LLInventoryModel::item_array_t kill_items;
-    item_array_diff(curr_items,items,kill_items);
-    for (LLInventoryModel::item_array_t::iterator it = kill_items.begin();
-         it != kill_items.end();
-         ++it)
-    {
-        items_to_kill.push_back(LLPointer<LLInventoryObject>(*it));
-        to_kill_count++;
-    }
-    return to_kill_count;
-}
-
-
-void LLAppearanceMgr::findAllExcessOrDuplicateItems(const LLUUID& cat_id,
-                                                    LLInventoryObject::object_list_t& items_to_kill)
-{
-    findExcessOrDuplicateItems(cat_id,LLAssetType::AT_BODYPART,
-                               1, 0, items_to_kill);
-    findExcessOrDuplicateItems(cat_id,LLAssetType::AT_CLOTHING,
-                               0, LLAgentWearables::MAX_CLOTHING_LAYERS, items_to_kill);
-    findExcessOrDuplicateItems(cat_id,LLAssetType::AT_OBJECT,
-                               0, 0, items_to_kill);
-}
-
-void LLAppearanceMgr::enforceCOFItemRestrictions(LLPointer<LLInventoryCallback> cb)
-{
-    LLInventoryObject::object_list_t items_to_kill;
-    findAllExcessOrDuplicateItems(getCOF(), items_to_kill);
-    if (items_to_kill.size()>0)
-    {
-        // Remove duplicate or excess wearables. Should normally be enforced at the UI level, but
-        // this should catch anything that gets through.
-        remove_inventory_items(items_to_kill, cb);
-    }
-}
-
-bool sort_by_linked_uuid(const LLViewerInventoryItem* item1, const LLViewerInventoryItem* item2)
-{
-    if (!item1 || !item2)
-    {
-        LL_WARNS() << "item1, item2 cannot be null, something is very wrong" << LL_ENDL;
-        return true;
-    }
-
-    return item1->getLinkedUUID() < item2->getLinkedUUID();
-}
-
-void get_sorted_base_and_cof_items(LLInventoryModel::item_array_t& cof_item_array, LLInventoryModel::item_array_t& outfit_item_array)
-{
-    LLUUID base_outfit_id = LLAppearanceMgr::instance().getBaseOutfitUUID();
-
-    if (base_outfit_id.notNull())
-    {
-        LLIsValidItemLink collector;
-        LLInventoryModel::cat_array_t sub_cat_array;
-
-        gInventory.collectDescendents(base_outfit_id,
-            sub_cat_array,
-            outfit_item_array,
-            LLInventoryModel::EXCLUDE_TRASH);
-
-        LLInventoryModel::cat_array_t cof_cats;
-
-        gInventory.collectDescendentsIf(LLAppearanceMgr::instance().getCOF(), cof_cats, cof_item_array,
-            LLInventoryModel::EXCLUDE_TRASH, collector);
-
-        for (U32 i = 0; i < outfit_item_array.size(); ++i)
-        {
-            LLViewerInventoryItem* linked_item = outfit_item_array.at(i)->getLinkedItem();
-            if (linked_item != NULL && linked_item->getActualType() == LLAssetType::AT_TEXTURE)
-            {
-                outfit_item_array.erase(outfit_item_array.begin() + i);
-                break;
-            }
-        }
-
-        std::sort(cof_item_array.begin(), cof_item_array.end(), sort_by_linked_uuid);
-        std::sort(outfit_item_array.begin(), outfit_item_array.end(), sort_by_linked_uuid);
-    }
-}
-
-
-void LLAppearanceMgr::updateAppearanceFromCOF(bool enforce_item_restrictions,
-                                              bool enforce_ordering,
-                                              nullary_func_t post_update_func)
-{
-    if (mIsInUpdateAppearanceFromCOF)
-    {
-        LL_WARNS() << "Called updateAppearanceFromCOF inside updateAppearanceFromCOF, skipping" << LL_ENDL;
-        return;
-    }
-
-    LL_DEBUGS("Avatar") << self_av_string() << "starting" << LL_ENDL;
-
-    if (gInventory.hasPosiblyBrockenLinks())
-    {
-        // Inventory has either broken links or links that
-        // haven't loaded yet.
-        // Check if LLAppearanceMgr needs to wait.
-        LLUUID current_outfit_id = getCOF();
-        LLInventoryModel::item_array_t cof_items;
-        LLInventoryModel::cat_array_t cof_cats;
-        LLFindBrokenLinks is_brocken_link;
-        gInventory.collectDescendentsIf(current_outfit_id,
-            cof_cats,
-            cof_items,
-            LLInventoryModel::EXCLUDE_TRASH,
-            is_brocken_link);
-
-        if (cof_items.size() > 0)
-        {
-            // Some links haven't loaded yet, but fetch isn't complete so
-            // links are likely fine and we will have to wait for them to
-            // load
-            if (LLInventoryModelBackgroundFetch::getInstance()->folderFetchActive())
-            {
-
-                LLBrokenLinkObserver* observer = new LLBrokenLinkObserver(cof_items.front()->getUUID(),
-                                                                            enforce_item_restrictions,
-                                                                            enforce_ordering,
-                                                                            post_update_func);
-                gInventory.addObserver(observer);
-                return;
-            }
-        }
-    }
-
-    if (enforce_item_restrictions)
-    {
-        // The point here is just to call
-        // updateAppearanceFromCOF() again after excess items
-        // have been removed. That time we will set
-        // enforce_item_restrictions to false so we don't get
-        // caught in a perpetual loop.
-        LLPointer<LLInventoryCallback> cb(
-            new LLUpdateAppearanceOnDestroy(false, enforce_ordering, post_update_func));
-        enforceCOFItemRestrictions(cb);
-        return;
-    }
-
-    if (enforce_ordering)
-    {
-        //checking integrity of the COF in terms of ordering of wearables,
-        //checking and updating links' descriptions of wearables in the COF (before analyzed for "dirty" state)
-
-        // As with enforce_item_restrictions handling above, we want
-        // to wait for the update callbacks, then (finally!) call
-        // updateAppearanceFromCOF() with no additional COF munging needed.
-        LLPointer<LLInventoryCallback> cb(
-            new LLUpdateAppearanceOnDestroy(false, false, post_update_func));
-        updateClothingOrderingInfo(LLUUID::null, cb);
-        return;
-    }
-
-    if (!validateClothingOrderingInfo())
-    {
-
-        LLInventoryModel::item_array_t outfit_item_array;
-        LLInventoryModel::item_array_t cof_item_array;
-        get_sorted_base_and_cof_items(cof_item_array, outfit_item_array);
-
-        if (outfit_item_array.size() == cof_item_array.size())
-        {
-            for (U32 i = 0; i < cof_item_array.size(); ++i)
-            {
-                LLViewerInventoryItem *cof_it = cof_item_array.at(i);
-                LLViewerInventoryItem *base_it = outfit_item_array.at(i);
-
-                if (cof_it->getActualDescription() != base_it->getActualDescription())
-                {
-                    if (cof_it->getLinkedUUID() == base_it->getLinkedUUID())
-                    {
-                        cof_it->setDescription(base_it->getActualDescription());
-                        gInventory.updateItem(cof_it);
-                    }
-                }
-            }
-            LLAppearanceMgr::getInstance()->updateIsDirty();
-        }
-
-    }
-
-    BoolSetter setIsInUpdateAppearanceFromCOF(mIsInUpdateAppearanceFromCOF);
-    selfStartPhase("update_appearance_from_cof");
-
-    // update dirty flag to see if the state of the COF matches
-    // the saved outfit stored as a folder link
-    updateIsDirty();
-
-    // Send server request for appearance update
-    if (gAgent.getRegion() && gAgent.getRegion()->getCentralBakeVersion())
-    {
-        requestServerAppearanceUpdate();
-    }
-
-    LLUUID current_outfit_id = getCOF();
-
-    // Find all the wearables that are in the COF's subtree.
-    LL_DEBUGS() << "LLAppearanceMgr::updateFromCOF()" << LL_ENDL;
-    LLInventoryModel::item_array_t wear_items;
-    LLInventoryModel::item_array_t obj_items;
-    LLInventoryModel::item_array_t gest_items;
-    getUserDescendents(current_outfit_id, wear_items, obj_items, gest_items);
-    // Get rid of non-links in case somehow the COF was corrupted.
-    remove_non_link_items(wear_items);
-    remove_non_link_items(obj_items);
-    remove_non_link_items(gest_items);
-
-    dumpItemArray(wear_items,"asset_dump: wear_item");
-    dumpItemArray(obj_items,"asset_dump: obj_item");
-
-    LLViewerInventoryCategory *cof = gInventory.getCategory(current_outfit_id);
-    if (!gInventory.isCategoryComplete(current_outfit_id))
-    {
-        LL_WARNS() << "COF info is not complete. Version " << cof->getVersion()
-                << " descendent_count " << cof->getDescendentCount()
-                << " viewer desc count " << cof->getViewerDescendentCount() << LL_ENDL;
-    }
-    if(!wear_items.size())
-    {
-        LLNotificationsUtil::add("CouldNotPutOnOutfit");
-        return;
-    }
-
-    //preparing the list of wearables in the correct order for LLAgentWearables
-    sortItemsByActualDescription(wear_items);
-
-
-    LL_DEBUGS("Avatar") << "HP block starts" << LL_ENDL;
-    LLTimer hp_block_timer;
-    LLWearableHoldingPattern* holder = new LLWearableHoldingPattern;
-
-    holder->setObjItems(obj_items);
-    holder->setGestItems(gest_items);
-
-    // Note: can't do normal iteration, because if all the
-    // wearables can be resolved immediately, then the
-    // callback will be called (and this object deleted)
-    // before the final getNextData().
-
-    for(S32 i = 0; i  < wear_items.size(); ++i)
-    {
-        LLViewerInventoryItem *item = wear_items.at(i);
-        LLViewerInventoryItem *linked_item = item ? item->getLinkedItem() : NULL;
-
-        // Fault injection: use debug setting to test asset
-        // fetch failures (should be replaced by new defaults in
-        // lost&found).
-        U32 skip_type = gSavedSettings.getU32("ForceAssetFail");
-
-        if (item && item->getIsLinkType() && linked_item)
-        {
-            LLFoundData found(linked_item->getUUID(),
-                              linked_item->getAssetUUID(),
-                              linked_item->getName(),
-                              linked_item->getType(),
-                              linked_item->isWearableType() ? linked_item->getWearableType() : LLWearableType::WT_INVALID
-                );
-
-            if (skip_type != LLWearableType::WT_INVALID && skip_type == found.mWearableType)
-            {
-                found.mAssetID.generate(); // Replace with new UUID, guaranteed not to exist in DB
-            }
-            //pushing back, not front, to preserve order of wearables for LLAgentWearables
-            holder->getFoundList().push_back(found);
-        }
-        else
-        {
-            if (!item)
-            {
-                LL_WARNS() << "Attempt to wear a null item " << LL_ENDL;
-            }
-            else if (!linked_item)
-            {
-                LL_WARNS() << "Attempt to wear a broken link [ name:" << item->getName() << " ] " << LL_ENDL;
-            }
-        }
-    }
-
-    selfStartPhase("get_wearables_2");
-
-    for (LLWearableHoldingPattern::found_list_t::iterator it = holder->getFoundList().begin();
-         it != holder->getFoundList().end(); ++it)
-    {
-        LLFoundData& found = *it;
-
-        LL_DEBUGS() << self_av_string() << "waiting for onWearableAssetFetch callback, asset " << found.mAssetID.asString() << LL_ENDL;
-
-        // Fetch the wearables about to be worn.
-        LLWearableList::instance().getAsset(found.mAssetID,
-                                            found.mName,
-                                            gAgentAvatarp,
-                                            found.mAssetType,
-                                            onWearableAssetFetch,
-                                            (void*)holder);
-
-    }
-
-    holder->resetTime(gSavedSettings.getF32("MaxWearableWaitTime"));
-    if (!holder->pollFetchCompletion())
-    {
-        doOnIdleRepeating(boost::bind(&LLWearableHoldingPattern::pollFetchCompletion,holder));
-    }
-    post_update_func();
-
-    LL_DEBUGS("Avatar") << "HP block ends, elapsed " << hp_block_timer.getElapsedTimeF32() << LL_ENDL;
-}
-
-void LLAppearanceMgr::getDescendentsOfAssetType(const LLUUID& category,
-                                                    LLInventoryModel::item_array_t& items,
-                                                    LLAssetType::EType type)
-{
-    LLInventoryModel::cat_array_t cats;
-    LLIsType is_of_type(type);
-    gInventory.collectDescendentsIf(category,
-                                    cats,
-                                    items,
-                                    LLInventoryModel::EXCLUDE_TRASH,
-                                    is_of_type);
-}
-
-void LLAppearanceMgr::getUserDescendents(const LLUUID& category,
-                                             LLInventoryModel::item_array_t& wear_items,
-                                             LLInventoryModel::item_array_t& obj_items,
-                                             LLInventoryModel::item_array_t& gest_items)
-{
-    LLInventoryModel::cat_array_t wear_cats;
-    LLFindWearables is_wearable;
-    gInventory.collectDescendentsIf(category,
-                                    wear_cats,
-                                    wear_items,
-                                    LLInventoryModel::EXCLUDE_TRASH,
-                                    is_wearable);
-
-    LLInventoryModel::cat_array_t obj_cats;
-    LLIsType is_object( LLAssetType::AT_OBJECT );
-    gInventory.collectDescendentsIf(category,
-                                    obj_cats,
-                                    obj_items,
-                                    LLInventoryModel::EXCLUDE_TRASH,
-                                    is_object);
-
-    // Find all gestures in this folder
-    LLInventoryModel::cat_array_t gest_cats;
-    LLIsType is_gesture( LLAssetType::AT_GESTURE );
-    gInventory.collectDescendentsIf(category,
-                                    gest_cats,
-                                    gest_items,
-                                    LLInventoryModel::EXCLUDE_TRASH,
-                                    is_gesture);
-}
-
-void LLAppearanceMgr::wearInventoryCategory(LLInventoryCategory* category, bool copy, bool append)
-{
-    if(!category) return;
-
-    selfClearPhases();
-    selfStartPhase("wear_inventory_category");
-
-    gAgentWearables.notifyLoadingStarted();
-
-    LL_INFOS("Avatar") << self_av_string() << "wearInventoryCategory( " << category->getName()
-             << " )" << LL_ENDL;
-
-    // If we are copying from library, attempt to use AIS to copy the category.
-    if (copy && AISAPI::isAvailable())
-    {
-        LLUUID parent_id;
-        parent_id = gInventory.findCategoryUUIDForType(LLFolderType::FT_CLOTHING);
-        if (parent_id.isNull())
-        {
-            parent_id = gInventory.getRootFolderID();
-        }
-
-        LLPointer<LLInventoryCallback> copy_cb = new LLWearCategoryAfterCopy(append);
-        LLPointer<LLInventoryCallback> track_cb = new LLTrackPhaseWrapper(
-                                                    std::string("wear_inventory_category_callback"), copy_cb);
-
-        AISAPI::completion_t cr = boost::bind(&doAppearanceCb, track_cb, _1);
-        AISAPI::CopyLibraryCategory(category->getUUID(), parent_id, false, cr);
-    }
-    else
-    {
-        selfStartPhase("wear_inventory_category_fetch");
-        if (AISAPI::isAvailable() && category->getPreferredType() == LLFolderType::FT_OUTFIT)
-        {
-            // for reliability just fetch it whole, linked items included
-            LLUUID cat_id = category->getUUID();
-            LLInventoryModelBackgroundFetch::getInstance()->fetchFolderAndLinks(
-                                cat_id,
-                                [cat_id, copy, append]
-                                {
-                                    LLAppearanceMgr::instance().wearCategoryFinal(cat_id, copy, append);
-                                });
-        }
-        else
-        {
-            callAfterCategoryFetch(category->getUUID(), boost::bind(&LLAppearanceMgr::wearCategoryFinal,
-                                                                    &LLAppearanceMgr::instance(),
-                                                                    category->getUUID(), copy, append));
-        }
-    }
-}
-
-S32 LLAppearanceMgr::getActiveCopyOperations() const
-{
-    return LLCallAfterInventoryCopyMgr::getInstanceCount();
-}
-
-void LLAppearanceMgr::wearCategoryFinal(const LLUUID& cat_id, bool copy_items, bool append)
-{
-    LL_INFOS("Avatar") << self_av_string() << "starting" << LL_ENDL;
-
-    selfStopPhase("wear_inventory_category_fetch");
-
-    // We now have an outfit ready to be copied to agent inventory. Do
-    // it, and wear that outfit normally.
-    LLInventoryCategory* cat = gInventory.getCategory(cat_id);
-    if(copy_items)
-    {
-        LLInventoryModel::cat_array_t* cats;
-        LLInventoryModel::item_array_t* items;
-        gInventory.getDirectDescendentsOf(cat_id, cats, items);
-        std::string name;
-        if(!cat)
-        {
-            // should never happen.
-            name = "New Outfit";
-        }
-        else
-        {
-            name = cat->getName();
-        }
-        LLViewerInventoryItem* item = NULL;
-        LLInventoryModel::item_array_t::const_iterator it = items->begin();
-        LLInventoryModel::item_array_t::const_iterator end = items->end();
-        LLUUID pid;
-        for(; it < end; ++it)
-        {
-            item = *it;
-            if(item)
-            {
-                if(LLInventoryType::IT_GESTURE == item->getInventoryType())
-                {
-                    pid = gInventory.findCategoryUUIDForType(LLFolderType::FT_GESTURE);
-                }
-                else
-                {
-                    pid = gInventory.findCategoryUUIDForType(LLFolderType::FT_CLOTHING);
-                }
-                break;
-            }
-        }
-        if(pid.isNull())
-        {
-            pid = gInventory.getRootFolderID();
-        }
-
-        gInventory.createNewCategory(
-            pid,
-            LLFolderType::FT_NONE,
-            name,
-            [cat_id, append](const LLUUID& new_cat_id)
-        {
-            LLInventoryModel::cat_array_t* cats;
-            LLInventoryModel::item_array_t* items;
-            gInventory.getDirectDescendentsOf(cat_id, cats, items);
-            // Create a CopyMgr that will copy items, manage its own destruction
-            new LLCallAfterInventoryCopyMgr(
-                *items, new_cat_id, std::string("wear_inventory_category_callback"),
-                boost::bind(&LLAppearanceMgr::wearInventoryCategoryOnAvatar,
-                    LLAppearanceMgr::getInstance(),
-                    gInventory.getCategory(new_cat_id),
-                    append));
-
-            // BAP fixes a lag in display of created dir.
-            gInventory.notifyObservers();
-        },
-            cat->getThumbnailUUID()
-        );
-    }
-    else
-    {
-        // Wear the inventory category.
-        LLAppearanceMgr::instance().wearInventoryCategoryOnAvatar(cat, append);
-    }
-}
-
-// *NOTE: hack to get from avatar inventory to avatar
-void LLAppearanceMgr::wearInventoryCategoryOnAvatar( LLInventoryCategory* category, bool append )
-{
-    // Avoid unintentionally overwriting old wearables.  We have to do
-    // this up front to avoid having to deal with the case of multiple
-    // wearables being dirty.
-    if (!category) return;
-
-    if ( !LLInventoryCallbackManager::is_instantiated() )
-    {
-        // shutting down, ignore.
-        return;
-    }
-
-    LL_INFOS("Avatar") << self_av_string() << "wearInventoryCategoryOnAvatar '" << category->getName()
-             << "'" << LL_ENDL;
-    LLUIUsage::instance().logCommand("Avatar.WearCategory");
-
-    if (gAgentCamera.cameraCustomizeAvatar())
-    {
-        // switching to outfit editor should automagically save any currently edited wearable
-        LLFloaterSidePanelContainer::showPanel("appearance", LLSD().with("type", "edit_outfit"));
-    }
-
-<<<<<<< HEAD
-	LLAppearanceMgr::changeOutfit(true, category->getUUID(), append);
-=======
-    LLAppearanceMgr::changeOutfit(TRUE, category->getUUID(), append);
->>>>>>> e1623bb2
-}
-
-// FIXME do we really want to search entire inventory for matching name?
-void LLAppearanceMgr::wearOutfitByName(const std::string& name)
-{
-    LL_INFOS("Avatar") << self_av_string() << "Wearing category " << name << LL_ENDL;
-
-    LLInventoryModel::cat_array_t cat_array;
-    LLInventoryModel::item_array_t item_array;
-    LLNameCategoryCollector has_name(name);
-    gInventory.collectDescendentsIf(gInventory.getRootFolderID(),
-                                    cat_array,
-                                    item_array,
-                                    LLInventoryModel::EXCLUDE_TRASH,
-                                    has_name);
-    bool copy_items = false;
-    LLInventoryCategory* cat = NULL;
-    if (cat_array.size() > 0)
-    {
-        // Just wear the first one that matches
-        cat = cat_array.at(0);
-    }
-    else
-    {
-        gInventory.collectDescendentsIf(LLUUID::null,
-                                        cat_array,
-                                        item_array,
-                                        LLInventoryModel::EXCLUDE_TRASH,
-                                        has_name);
-        if(cat_array.size() > 0)
-        {
-            cat = cat_array.at(0);
-            copy_items = true;
-        }
-    }
-
-    if(cat)
-    {
-        LLAppearanceMgr::wearInventoryCategory(cat, copy_items, false);
-    }
-    else
-    {
-        LL_WARNS() << "Couldn't find outfit " <<name<< " in wearOutfitByName()"
-                << LL_ENDL;
-    }
-}
-
-bool areMatchingWearables(const LLViewerInventoryItem *a, const LLViewerInventoryItem *b)
-{
-    return (a->isWearableType() && b->isWearableType() &&
-            (a->getWearableType() == b->getWearableType()));
-}
-
-class LLDeferredCOFLinkObserver: public LLInventoryObserver
-{
-public:
-    LLDeferredCOFLinkObserver(const LLUUID& item_id, LLPointer<LLInventoryCallback> cb, const std::string& description):
-        mItemID(item_id),
-        mCallback(cb),
-        mDescription(description)
-    {
-    }
-
-    ~LLDeferredCOFLinkObserver()
-    {
-    }
-
-    /* virtual */ void changed(U32 mask)
-    {
-        const LLInventoryItem *item = gInventory.getItem(mItemID);
-        if (item)
-        {
-            gInventory.removeObserver(this);
-            LLAppearanceMgr::instance().addCOFItemLink(item, mCallback, mDescription);
-            delete this;
-        }
-    }
-
-private:
-    const LLUUID mItemID;
-    std::string mDescription;
-    LLPointer<LLInventoryCallback> mCallback;
-};
-
-
-// BAP - note that this runs asynchronously if the item is not already loaded from inventory.
-// Dangerous if caller assumes link will exist after calling the function.
-void LLAppearanceMgr::addCOFItemLink(const LLUUID &item_id,
-                                     LLPointer<LLInventoryCallback> cb,
-                                     const std::string description)
-{
-    const LLInventoryItem *item = gInventory.getItem(item_id);
-    if (!item)
-    {
-        LLDeferredCOFLinkObserver *observer = new LLDeferredCOFLinkObserver(item_id, cb, description);
-        gInventory.addObserver(observer);
-    }
-    else
-    {
-        addCOFItemLink(item, cb, description);
-    }
-}
-
-void LLAppearanceMgr::addCOFItemLink(const LLInventoryItem *item,
-                                     LLPointer<LLInventoryCallback> cb,
-                                     const std::string description)
-{
-    const LLViewerInventoryItem *vitem = dynamic_cast<const LLViewerInventoryItem*>(item);
-    if (!vitem)
-    {
-        LL_WARNS() << "not an llviewerinventoryitem, failed" << LL_ENDL;
-        return;
-    }
-
-    gInventory.addChangedMask(LLInventoryObserver::LABEL, vitem->getLinkedUUID());
-
-    LLInventoryModel::cat_array_t cat_array;
-    LLInventoryModel::item_array_t item_array;
-    gInventory.collectDescendents(LLAppearanceMgr::getCOF(),
-                                  cat_array,
-                                  item_array,
-                                  LLInventoryModel::EXCLUDE_TRASH);
-    bool linked_already = false;
-    for (S32 i=0; i<item_array.size(); i++)
-    {
-        // Are these links to the same object?
-        const LLViewerInventoryItem* inv_item = item_array.at(i).get();
-        const LLWearableType::EType wearable_type = inv_item->getWearableType();
-
-        const bool is_body_part =    (wearable_type == LLWearableType::WT_SHAPE)
-                                  || (wearable_type == LLWearableType::WT_HAIR)
-                                  || (wearable_type == LLWearableType::WT_EYES)
-                                  || (wearable_type == LLWearableType::WT_SKIN);
-
-        if (inv_item->getLinkedUUID() == vitem->getLinkedUUID())
-        {
-            linked_already = true;
-        }
-        // Are these links to different items of the same body part
-        // type? If so, new item will replace old.
-        else if ((vitem->isWearableType()) && (vitem->getWearableType() == wearable_type))
-        {
-            if (is_body_part && inv_item->getIsLinkType())
-            {
-                remove_inventory_item(inv_item->getUUID(), cb);
-            }
-            else if (!gAgentWearables.canAddWearable(wearable_type))
-            {
-                // MULTI-WEARABLES: make sure we don't go over clothing limits
-                remove_inventory_item(inv_item->getUUID(), cb);
-            }
-        }
-    }
-
-    if (!linked_already)
-    {
-        LLViewerInventoryItem *copy_item = new LLViewerInventoryItem;
-        copy_item->copyViewerItem(vitem);
-        copy_item->setDescription(description);
-        link_inventory_object(getCOF(), copy_item, cb);
-    }
-}
-
-LLInventoryModel::item_array_t LLAppearanceMgr::findCOFItemLinks(const LLUUID& item_id)
-{
-    LLInventoryModel::item_array_t result;
-
-    LLUUID linked_id = gInventory.getLinkedItemID(item_id);
-    LLInventoryModel::cat_array_t cat_array;
-    LLInventoryModel::item_array_t item_array;
-    gInventory.collectDescendents(LLAppearanceMgr::getCOF(),
-                                  cat_array,
-                                  item_array,
-                                  LLInventoryModel::EXCLUDE_TRASH);
-    for (S32 i=0; i<item_array.size(); i++)
-    {
-        const LLViewerInventoryItem* inv_item = item_array.at(i).get();
-        if (inv_item->getLinkedUUID() == linked_id)
-        {
-            result.push_back(item_array.at(i));
-        }
-    }
-    return result;
-}
-
-bool LLAppearanceMgr::isLinkedInCOF(const LLUUID& item_id)
-{
-    LLInventoryModel::item_array_t links = LLAppearanceMgr::instance().findCOFItemLinks(item_id);
-    return links.size() > 0;
-}
-
-void LLAppearanceMgr::removeAllClothesFromAvatar()
-{
-    // Fetch worn clothes (i.e. the ones in COF).
-    LLInventoryModel::item_array_t clothing_items;
-    LLInventoryModel::cat_array_t dummy;
-    LLIsType is_clothing(LLAssetType::AT_CLOTHING);
-    gInventory.collectDescendentsIf(getCOF(),
-                                    dummy,
-                                    clothing_items,
-                                    LLInventoryModel::EXCLUDE_TRASH,
-                                    is_clothing);
-    uuid_vec_t item_ids;
-    for (LLInventoryModel::item_array_t::iterator it = clothing_items.begin();
-        it != clothing_items.end(); ++it)
-    {
-        item_ids.push_back((*it).get()->getLinkedUUID());
-    }
-
-    // Take them off by removing from COF.
-    removeItemsFromAvatar(item_ids);
-}
-
-void LLAppearanceMgr::removeAllAttachmentsFromAvatar()
-{
-    if (!isAgentAvatarValid()) return;
-
-    LLAgentWearables::llvo_vec_t objects_to_remove;
-
-    for (LLVOAvatar::attachment_map_t::iterator iter = gAgentAvatarp->mAttachmentPoints.begin();
-         iter != gAgentAvatarp->mAttachmentPoints.end();)
-    {
-        LLVOAvatar::attachment_map_t::iterator curiter = iter++;
-        LLViewerJointAttachment* attachment = curiter->second;
-        for (LLViewerJointAttachment::attachedobjs_vec_t::iterator attachment_iter = attachment->mAttachedObjects.begin();
-             attachment_iter != attachment->mAttachedObjects.end();
-             ++attachment_iter)
-        {
-            LLViewerObject *attached_object = attachment_iter->get();
-            if (attached_object)
-            {
-                objects_to_remove.push_back(attached_object);
-            }
-        }
-    }
-    uuid_vec_t ids_to_remove;
-    for (LLAgentWearables::llvo_vec_t::iterator it = objects_to_remove.begin();
-         it != objects_to_remove.end();
-         ++it)
-    {
-        ids_to_remove.push_back((*it)->getAttachmentItemID());
-    }
-    removeItemsFromAvatar(ids_to_remove);
-}
-
-class LLUpdateOnCOFLinkRemove : public LLInventoryCallback
-{
-public:
-    LLUpdateOnCOFLinkRemove(const LLUUID& remove_item_id, LLPointer<LLInventoryCallback> cb = NULL):
-        mItemID(remove_item_id),
-        mCB(cb)
-    {
-    }
-
-    /* virtual */ void fire(const LLUUID& item_id)
-    {
-        // just removed cof link, "(wear)" suffix depends on presence of link, so update label
-        gInventory.addChangedMask(LLInventoryObserver::LABEL, mItemID);
-        if (mCB.notNull())
-        {
-            mCB->fire(item_id);
-        }
-    }
-
-private:
-    LLUUID mItemID;
-    LLPointer<LLInventoryCallback> mCB;
-};
-
-void LLAppearanceMgr::removeCOFItemLinks(const LLUUID& item_id, LLPointer<LLInventoryCallback> cb)
-{   LLInventoryModel::cat_array_t cat_array;
-    LLInventoryModel::item_array_t item_array;
-    gInventory.collectDescendents(LLAppearanceMgr::getCOF(),
-                                  cat_array,
-                                  item_array,
-                                  LLInventoryModel::EXCLUDE_TRASH);
-    for (S32 i=0; i<item_array.size(); i++)
-    {
-        const LLInventoryItem* item = item_array.at(i).get();
-        if (item->getIsLinkType() && item->getLinkedUUID() == item_id)
-        {
-            if (item->getType() == LLAssetType::AT_OBJECT)
-            {
-                // Immediate delete
-                remove_inventory_item(item->getUUID(), cb, true);
-                gInventory.addChangedMask(LLInventoryObserver::LABEL, item_id);
-            }
-            else
-            {
-                // Delayed delete
-                // Pointless to update item_id label here since link still exists and first notifyObservers
-                // call will restore (wear) suffix, mark for update after deletion
-                LLPointer<LLUpdateOnCOFLinkRemove> cb_label = new LLUpdateOnCOFLinkRemove(item_id, cb);
-                remove_inventory_item(item->getUUID(), cb_label, false);
-            }
-        }
-    }
-}
-
-void LLAppearanceMgr::removeCOFLinksOfType(LLWearableType::EType type, LLPointer<LLInventoryCallback> cb)
-{
-    LLFindWearablesOfType filter_wearables_of_type(type);
-    LLInventoryModel::cat_array_t cats;
-    LLInventoryModel::item_array_t items;
-    LLInventoryModel::item_array_t::const_iterator it;
-
-    gInventory.collectDescendentsIf(getCOF(), cats, items, true, filter_wearables_of_type);
-    for (it = items.begin(); it != items.end(); ++it)
-    {
-        const LLViewerInventoryItem* item = *it;
-        if (item->getIsLinkType()) // we must operate on links only
-        {
-            remove_inventory_item(item->getUUID(), cb);
-        }
-    }
-}
-
-void LLAppearanceMgr::updateIsDirty()
-{
-    LLUUID cof = getCOF();
-    LLUUID base_outfit;
-
-    // find base outfit link
-    const LLViewerInventoryItem* base_outfit_item = getBaseOutfitLink();
-    LLViewerInventoryCategory* catp = NULL;
-    if (base_outfit_item && base_outfit_item->getIsLinkType())
-    {
-        catp = base_outfit_item->getLinkedCategory();
-    }
-    if(catp && catp->getPreferredType() == LLFolderType::FT_OUTFIT)
-    {
-        base_outfit = catp->getUUID();
-    }
-
-    // Set dirty to "false" if no base outfit found to disable "Save"
-    // and leave only "Save As" enabled in My Outfits.
-    mOutfitIsDirty = false;
-
-    if (base_outfit.notNull())
-    {
-        LLIsValidItemLink collector;
-
-        LLInventoryModel::cat_array_t cof_cats;
-        LLInventoryModel::item_array_t cof_items;
-        gInventory.collectDescendentsIf(cof, cof_cats, cof_items,
-                                      LLInventoryModel::EXCLUDE_TRASH, collector);
-
-        LLInventoryModel::cat_array_t outfit_cats;
-        LLInventoryModel::item_array_t outfit_items;
-        gInventory.collectDescendentsIf(base_outfit, outfit_cats, outfit_items,
-                                      LLInventoryModel::EXCLUDE_TRASH, collector);
-
-        for (U32 i = 0; i < outfit_items.size(); ++i)
-        {
-            LLViewerInventoryItem* linked_item = outfit_items.at(i)->getLinkedItem();
-            if (linked_item != NULL && linked_item->getActualType() == LLAssetType::AT_TEXTURE)
-            {
-                outfit_items.erase(outfit_items.begin() + i);
-                break;
-            }
-        }
-
-        if(outfit_items.size() != cof_items.size())
-        {
-            LL_DEBUGS("Avatar") << "item count different - base " << outfit_items.size() << " cof " << cof_items.size() << LL_ENDL;
-            // Current outfit folder should have one more item than the outfit folder.
-            // this one item is the link back to the outfit folder itself.
-            mOutfitIsDirty = true;
-            return;
-        }
-
-        //"dirty" - also means a difference in linked UUIDs and/or a difference in wearables order (links' descriptions)
-        std::sort(cof_items.begin(), cof_items.end(), sort_by_linked_uuid);
-        std::sort(outfit_items.begin(), outfit_items.end(), sort_by_linked_uuid);
-
-        for (U32 i = 0; i < cof_items.size(); ++i)
-        {
-            LLViewerInventoryItem *item1 = cof_items.at(i);
-            LLViewerInventoryItem *item2 = outfit_items.at(i);
-
-            if (item1->getLinkedUUID() != item2->getLinkedUUID() ||
-                item1->getName() != item2->getName() ||
-                item1->getActualDescription() != item2->getActualDescription())
-            {
-                if (item1->getLinkedUUID() != item2->getLinkedUUID())
-                {
-                    LL_DEBUGS("Avatar") << "link id different " << LL_ENDL;
-                }
-                else
-                {
-                    if (item1->getName() != item2->getName())
-                    {
-                        LL_DEBUGS("Avatar") << "name different " << item1->getName() << " " << item2->getName() << LL_ENDL;
-                    }
-                    if (item1->getActualDescription() != item2->getActualDescription())
-                    {
-                        LL_DEBUGS("Avatar") << "desc different " << item1->getActualDescription()
-                                            << " " << item2->getActualDescription()
-                                            << " names " << item1->getName() << " " << item2->getName() << LL_ENDL;
-                    }
-                }
-                mOutfitIsDirty = true;
-                return;
-            }
-        }
-    }
-    llassert(!mOutfitIsDirty);
-    LL_DEBUGS("Avatar") << "clean" << LL_ENDL;
-}
-
-// *HACK: Must match name in Library or agent inventory
-const std::string ROOT_GESTURES_FOLDER = "Gestures";
-const std::string COMMON_GESTURES_FOLDER = "Common Gestures";
-const std::string MALE_GESTURES_FOLDER = "Male Gestures";
-const std::string FEMALE_GESTURES_FOLDER = "Female Gestures";
-const std::string SPEECH_GESTURES_FOLDER = "Speech Gestures";
-const std::string OTHER_GESTURES_FOLDER = "Other Gestures";
-
-void LLAppearanceMgr::copyLibraryGestures()
-{
-    LL_INFOS("Avatar") << self_av_string() << "Copying library gestures" << LL_ENDL;
-
-    // Copy gestures
-    LLUUID lib_gesture_cat_id =
-        gInventory.findLibraryCategoryUUIDForType(LLFolderType::FT_GESTURE);
-    if (lib_gesture_cat_id.isNull())
-    {
-        LL_WARNS() << "Unable to copy gestures, source category not found" << LL_ENDL;
-    }
-    LLUUID dst_id = gInventory.findCategoryUUIDForType(LLFolderType::FT_GESTURE);
-
-    std::vector<std::string> gesture_folders_to_copy;
-    gesture_folders_to_copy.push_back(MALE_GESTURES_FOLDER);
-    gesture_folders_to_copy.push_back(FEMALE_GESTURES_FOLDER);
-    gesture_folders_to_copy.push_back(COMMON_GESTURES_FOLDER);
-    gesture_folders_to_copy.push_back(SPEECH_GESTURES_FOLDER);
-    gesture_folders_to_copy.push_back(OTHER_GESTURES_FOLDER);
-
-    for(std::vector<std::string>::iterator it = gesture_folders_to_copy.begin();
-        it != gesture_folders_to_copy.end();
-        ++it)
-    {
-        std::string& folder_name = *it;
-
-        LLPointer<LLInventoryCallback> cb(NULL);
-
-        // After copying gestures, activate Common, Other, plus
-        // Male and/or Female, depending upon the initial outfit gender.
-        ESex gender = gAgentAvatarp->getSex();
-
-        std::string activate_male_gestures;
-        std::string activate_female_gestures;
-        switch (gender) {
-            case SEX_MALE:
-                activate_male_gestures = MALE_GESTURES_FOLDER;
-                break;
-            case SEX_FEMALE:
-                activate_female_gestures = FEMALE_GESTURES_FOLDER;
-                break;
-            case SEX_BOTH:
-                activate_male_gestures = MALE_GESTURES_FOLDER;
-                activate_female_gestures = FEMALE_GESTURES_FOLDER;
-                break;
-        }
-
-        if (folder_name == activate_male_gestures ||
-            folder_name == activate_female_gestures ||
-            folder_name == COMMON_GESTURES_FOLDER ||
-            folder_name == OTHER_GESTURES_FOLDER)
-        {
-            cb = new LLBoostFuncInventoryCallback(activate_gesture_cb);
-        }
-
-        LLUUID cat_id = findDescendentCategoryIDByName(lib_gesture_cat_id,folder_name);
-        if (cat_id.isNull())
-        {
-            LL_WARNS() << self_av_string() << "failed to find gesture folder for " << folder_name << LL_ENDL;
-        }
-        else
-        {
-            LL_DEBUGS("Avatar") << self_av_string() << "initiating fetch and copy for " << folder_name << " cat_id " << cat_id << LL_ENDL;
-            callAfterCategoryFetch(cat_id,
-                                   boost::bind(&LLAppearanceMgr::shallowCopyCategory,
-                                               &LLAppearanceMgr::instance(),
-                                               cat_id, dst_id, cb));
-        }
-    }
-}
-
-// Handler for anything that's deferred until avatar de-clouds.
-void LLAppearanceMgr::onFirstFullyVisible()
-{
-    gAgentAvatarp->outputRezTiming("Avatar fully loaded");
-    gAgentAvatarp->reportAvatarRezTime();
-    gAgentAvatarp->debugAvatarVisible();
-
-    // If this is the first time we've ever logged in,
-    // then copy default gestures from the library.
-    if (gAgent.isFirstLogin()) {
-        copyLibraryGestures();
-    }
-}
-
-// update "dirty" state - defined outside class to allow for calling
-// after appearance mgr instance has been destroyed.
-void appearance_mgr_update_dirty_state()
-{
-    if (LLAppearanceMgr::instanceExists())
-    {
-        LLAppearanceMgr& app_mgr = LLAppearanceMgr::instance();
-        LLUUID image_id = app_mgr.getOutfitImage();
-        if(image_id.notNull())
-        {
-            LLPointer<LLInventoryCallback> cb = NULL;
-            link_inventory_object(app_mgr.getBaseOutfitUUID(), image_id, cb);
-        }
-
-        LLAppearanceMgr::getInstance()->updateIsDirty();
-        LLAppearanceMgr::getInstance()->setOutfitLocked(false);
-        gAgentWearables.notifyLoadingFinished();
-    }
-}
-
-void update_base_outfit_after_ordering()
-{
-    LLAppearanceMgr& app_mgr = LLAppearanceMgr::instance();
-    app_mgr.setOutfitImage(LLUUID());
-    LLInventoryModel::cat_array_t sub_cat_array;
-    LLInventoryModel::item_array_t outfit_item_array;
-    gInventory.collectDescendents(app_mgr.getBaseOutfitUUID(),
-                                sub_cat_array,
-                                outfit_item_array,
-                                LLInventoryModel::EXCLUDE_TRASH);
-    for (LLViewerInventoryItem* outfit_item : outfit_item_array)
-    {
-        LLViewerInventoryItem* linked_item = outfit_item->getLinkedItem();
-        if (linked_item != NULL)
-        {
-            if (linked_item->getActualType() == LLAssetType::AT_TEXTURE)
-            {
-                app_mgr.setOutfitImage(linked_item->getLinkedUUID());
-                if (linked_item->getName() == LLAppearanceMgr::sExpectedTextureName)
-                {
-                    // Images with "appropriate" name take priority
-                    break;
-                }
-            }
-        }
-        else if (outfit_item->getActualType() == LLAssetType::AT_TEXTURE)
-        {
-            app_mgr.setOutfitImage(outfit_item->getUUID());
-            if (outfit_item->getName() == LLAppearanceMgr::sExpectedTextureName)
-            {
-                // Images with "appropriate" name take priority
-                break;
-            }
-        }
-    }
-
-    LLPointer<LLInventoryCallback> dirty_state_updater =
-        new LLBoostFuncInventoryCallback(no_op_inventory_func, appearance_mgr_update_dirty_state);
-
-    //COF contains only links so we copy to the Base Outfit only links
-    const LLUUID base_outfit_id = app_mgr.getBaseOutfitUUID();
-    bool copy_folder_links = false;
-    app_mgr.slamCategoryLinks(app_mgr.getCOF(), base_outfit_id, copy_folder_links, dirty_state_updater);
-
-    if (base_outfit_id.notNull())
-    {
-        LLIsValidItemLink collector;
-
-        LLInventoryModel::cat_array_t cof_cats;
-        LLInventoryModel::item_array_t cof_item_array;
-        gInventory.collectDescendentsIf(app_mgr.getCOF(), cof_cats, cof_item_array,
-            LLInventoryModel::EXCLUDE_TRASH, collector);
-
-        for (U32 i = 0; i < outfit_item_array.size(); ++i)
-        {
-            LLViewerInventoryItem* linked_item = outfit_item_array.at(i)->getLinkedItem();
-            if (linked_item != NULL && linked_item->getActualType() == LLAssetType::AT_TEXTURE)
-            {
-                outfit_item_array.erase(outfit_item_array.begin() + i);
-                break;
-            }
-        }
-
-        if (outfit_item_array.size() != cof_item_array.size())
-        {
-            return;
-        }
-
-        std::sort(cof_item_array.begin(), cof_item_array.end(), sort_by_linked_uuid);
-        std::sort(outfit_item_array.begin(), outfit_item_array.end(), sort_by_linked_uuid);
-
-        for (U32 i = 0; i < cof_item_array.size(); ++i)
-        {
-            LLViewerInventoryItem *cof_it = cof_item_array.at(i);
-            LLViewerInventoryItem *base_it = outfit_item_array.at(i);
-
-            if (cof_it->getActualDescription() != base_it->getActualDescription())
-            {
-                if (cof_it->getLinkedUUID() == base_it->getLinkedUUID())
-                {
-                    base_it->setDescription(cof_it->getActualDescription());
-                    gInventory.updateItem(base_it);
-                }
-            }
-        }
-        LLAppearanceMgr::getInstance()->updateIsDirty();
-    }
-
-}
-
-// Save COF changes - update the contents of the current base outfit
-// to match the current COF. Fails if no current base outfit is set.
-bool LLAppearanceMgr::updateBaseOutfit()
-{
-    if (isOutfitLocked())
-    {
-        // don't allow modify locked outfit
-        llassert(!isOutfitLocked());
-        return false;
-    }
-
-    setOutfitLocked(true);
-
-    gAgentWearables.notifyLoadingStarted();
-
-    const LLUUID base_outfit_id = getBaseOutfitUUID();
-    if (base_outfit_id.isNull()) return false;
-    LL_DEBUGS("Avatar") << "saving cof to base outfit " << base_outfit_id << LL_ENDL;
-
-    LLPointer<LLInventoryCallback> cb =
-        new LLBoostFuncInventoryCallback(no_op_inventory_func, update_base_outfit_after_ordering);
-    // Really shouldn't be needed unless there's a race condition -
-    // updateAppearanceFromCOF() already calls updateClothingOrderingInfo.
-    updateClothingOrderingInfo(LLUUID::null, cb);
-
-    return true;
-}
-
-void LLAppearanceMgr::divvyWearablesByType(const LLInventoryModel::item_array_t& items, wearables_by_type_t& items_by_type)
-{
-    items_by_type.resize(LLWearableType::WT_COUNT);
-    if (items.empty()) return;
-
-    for (S32 i=0; i<items.size(); i++)
-    {
-        LLViewerInventoryItem *item = items.at(i);
-        if (!item)
-        {
-            LL_WARNS("Appearance") << "NULL item found" << LL_ENDL;
-            continue;
-        }
-        // Ignore non-wearables.
-        if (!item->isWearableType())
-            continue;
-        LLWearableType::EType type = item->getWearableType();
-        if(type < 0 || type >= LLWearableType::WT_COUNT)
-        {
-            LL_WARNS("Appearance") << "Invalid wearable type. Inventory type does not match wearable flag bitfield." << LL_ENDL;
-            continue;
-        }
-        items_by_type[type].push_back(item);
-    }
-}
-
-std::string build_order_string(LLWearableType::EType type, U32 i)
-{
-        std::ostringstream order_num;
-        order_num << ORDER_NUMBER_SEPARATOR << type * 100 + i;
-        return order_num.str();
-}
-
-struct WearablesOrderComparator
-{
-    LOG_CLASS(WearablesOrderComparator);
-    WearablesOrderComparator(const LLWearableType::EType type)
-    {
-        mControlSize = build_order_string(type, 0).size();
-    };
-
-    bool operator()(const LLInventoryItem* item1, const LLInventoryItem* item2)
-    {
-        const std::string& desc1 = item1->getActualDescription();
-        const std::string& desc2 = item2->getActualDescription();
-
-        bool item1_valid = (desc1.size() == mControlSize) && (ORDER_NUMBER_SEPARATOR == desc1[0]);
-        bool item2_valid = (desc2.size() == mControlSize) && (ORDER_NUMBER_SEPARATOR == desc2[0]);
-
-        if (item1_valid && item2_valid)
-            return desc1 < desc2;
-
-        //we need to sink down invalid items: items with empty descriptions, items with "Broken link" descriptions,
-        //items with ordering information but not for the associated wearables type
-        if (!item1_valid && item2_valid)
-            return false;
-        else if (item1_valid && !item2_valid)
-            return true;
-
-        return item1->getName() < item2->getName();
-    }
-
-    U32 mControlSize;
-};
-
-void LLAppearanceMgr::getWearableOrderingDescUpdates(LLInventoryModel::item_array_t& wear_items,
-                                                     desc_map_t& desc_map)
-{
-    wearables_by_type_t items_by_type(LLWearableType::WT_COUNT);
-    divvyWearablesByType(wear_items, items_by_type);
-
-    for (U32 type = LLWearableType::WT_SHIRT; type < LLWearableType::WT_COUNT; type++)
-    {
-        U32 size = items_by_type[type].size();
-        if (!size) continue;
-
-        //sinking down invalid items which need reordering
-        std::sort(items_by_type[type].begin(), items_by_type[type].end(), WearablesOrderComparator((LLWearableType::EType) type));
-
-        //requesting updates only for those links which don't have "valid" descriptions
-        for (U32 i = 0; i < size; i++)
-        {
-            LLViewerInventoryItem* item = items_by_type[type][i];
-            if (!item) continue;
-
-            std::string new_order_str = build_order_string((LLWearableType::EType)type, i);
-            if (new_order_str == item->getActualDescription()) continue;
-
-            desc_map[item->getUUID()] = new_order_str;
-        }
-    }
-}
-
-bool LLAppearanceMgr::validateClothingOrderingInfo(LLUUID cat_id)
-{
-    // COF is processed if cat_id is not specified
-    if (cat_id.isNull())
-    {
-        cat_id = getCOF();
-    }
-
-    LLInventoryModel::item_array_t wear_items;
-    getDescendentsOfAssetType(cat_id, wear_items, LLAssetType::AT_CLOTHING);
-
-    // Identify items for which desc needs to change.
-    desc_map_t desc_map;
-    getWearableOrderingDescUpdates(wear_items, desc_map);
-
-    for (desc_map_t::const_iterator it = desc_map.begin();
-         it != desc_map.end(); ++it)
-    {
-        const LLUUID& item_id = it->first;
-        const std::string& new_order_str = it->second;
-        LLViewerInventoryItem *item = gInventory.getItem(item_id);
-        LL_WARNS() << "Order validation fails: " << item->getName()
-                << " needs to update desc to: " << new_order_str
-                << " (from: " << item->getActualDescription() << ")" << LL_ENDL;
-    }
-
-    return desc_map.size() == 0;
-}
-
-void LLAppearanceMgr::updateClothingOrderingInfo(LLUUID cat_id,
-                                                 LLPointer<LLInventoryCallback> cb)
-{
-    // COF is processed if cat_id is not specified
-    if (cat_id.isNull())
-    {
-        cat_id = getCOF();
-    }
-
-    LLInventoryModel::item_array_t wear_items;
-    getDescendentsOfAssetType(cat_id, wear_items, LLAssetType::AT_CLOTHING);
-
-    // Identify items for which desc needs to change.
-    desc_map_t desc_map;
-    getWearableOrderingDescUpdates(wear_items, desc_map);
-
-    for (desc_map_t::const_iterator it = desc_map.begin();
-         it != desc_map.end(); ++it)
-    {
-        LLSD updates;
-        const LLUUID& item_id = it->first;
-        const std::string& new_order_str = it->second;
-        LLViewerInventoryItem *item = gInventory.getItem(item_id);
-        LL_DEBUGS("Avatar") << item->getName() << " updating desc to: " << new_order_str
-            << " (was: " << item->getActualDescription() << ")" << LL_ENDL;
-        updates["desc"] = new_order_str;
-        update_inventory_item(item_id,updates,cb);
-    }
-
-}
-
-
-LLSD LLAppearanceMgr::dumpCOF() const
-{
-    LLSD links = LLSD::emptyArray();
-    LLMD5 md5;
-
-    LLInventoryModel::cat_array_t cat_array;
-    LLInventoryModel::item_array_t item_array;
-    gInventory.collectDescendents(getCOF(),cat_array,item_array,LLInventoryModel::EXCLUDE_TRASH);
-    for (S32 i=0; i<item_array.size(); i++)
-    {
-        const LLViewerInventoryItem* inv_item = item_array.at(i).get();
-        LLSD item;
-        LLUUID item_id(inv_item->getUUID());
-        md5.update((unsigned char*)item_id.mData, 16);
-        item["description"] = inv_item->getActualDescription();
-        md5.update(inv_item->getActualDescription());
-        item["asset_type"] = inv_item->getActualType();
-        LLUUID linked_id(inv_item->getLinkedUUID());
-        item["linked_id"] = linked_id;
-        md5.update((unsigned char*)linked_id.mData, 16);
-
-        if (LLAssetType::AT_LINK == inv_item->getActualType())
-        {
-            const LLViewerInventoryItem* linked_item = inv_item->getLinkedItem();
-            if (NULL == linked_item)
-            {
-                LL_WARNS() << "Broken link for item '" << inv_item->getName()
-                        << "' (" << inv_item->getUUID()
-                        << ") during requestServerAppearanceUpdate" << LL_ENDL;
-                continue;
-            }
-            // Some assets may be 'hidden' and show up as null in the viewer.
-            //if (linked_item->getAssetUUID().isNull())
-            //{
-            //  LL_WARNS() << "Broken link (null asset) for item '" << inv_item->getName()
-            //          << "' (" << inv_item->getUUID()
-            //          << ") during requestServerAppearanceUpdate" << LL_ENDL;
-            //  continue;
-            //}
-            LLUUID linked_asset_id(linked_item->getAssetUUID());
-            md5.update((unsigned char*)linked_asset_id.mData, 16);
-            U32 flags = linked_item->getFlags();
-            md5.update(std::to_string(flags));
-        }
-        else if (LLAssetType::AT_LINK_FOLDER != inv_item->getActualType())
-        {
-            LL_WARNS() << "Non-link item '" << inv_item->getName()
-                    << "' (" << inv_item->getUUID()
-                    << ") type " << (S32) inv_item->getActualType()
-                    << " during requestServerAppearanceUpdate" << LL_ENDL;
-            continue;
-        }
-        links.append(item);
-    }
-    LLSD result = LLSD::emptyMap();
-    result["cof_contents"] = links;
-    char cof_md5sum[MD5HEX_STR_SIZE];
-    md5.finalize();
-    md5.hex_digest(cof_md5sum);
-    result["cof_md5sum"] = std::string(cof_md5sum);
-    return result;
-}
-
-void LLAppearanceMgr::cleanup()
-{
-    mIsInUpdateAppearanceFromCOF = false;
-    mOutstandingAppearanceBakeRequest = false;
-    mRerequestAppearanceBake = false;
-    mCOFID.setNull();
-}
-
-// static
-void LLAppearanceMgr::onIdle(void *)
-{
-    LLAppearanceMgr* mgr = LLAppearanceMgr::getInstance();
-    if (mgr->mRerequestAppearanceBake)
-    {
-        mgr->requestServerAppearanceUpdate();
-    }
-}
-
-void LLAppearanceMgr::requestServerAppearanceUpdate()
-{
-    // Workaround: we shouldn't request update from server prior to uploading all attachments, but it is
-    // complicated to check for pending attachment uploads, so we are just waiting for uploads to complete
-    if (!mOutstandingAppearanceBakeRequest && gAssetStorage->getNumPendingUploads() == 0)
-    {
-        mRerequestAppearanceBake = false;
-        LLCoprocedureManager::CoProcedure_t proc = boost::bind(&LLAppearanceMgr::serverAppearanceUpdateCoro, this, _1);
-        LLCoprocedureManager::instance().enqueueCoprocedure("AIS", "LLAppearanceMgr::serverAppearanceUpdateCoro", proc);
-    }
-    else
-    {
-        // Shedule update
-        mRerequestAppearanceBake = true;
-    }
-}
-
-void LLAppearanceMgr::serverAppearanceUpdateCoro(LLCoreHttpUtil::HttpCoroutineAdapter::ptr_t &httpAdapter)
-{
-    BoolSetter outstanding(mOutstandingAppearanceBakeRequest);
-    if (!gAgent.getRegion())
-    {
-        LL_WARNS("Avatar") << "Region not set, cannot request server appearance update" << LL_ENDL;
-        return;
-    }
-    if (gAgent.getRegion()->getCentralBakeVersion() == 0)
-    {
-        LL_WARNS("Avatar") << "Region does not support baking" << LL_ENDL;
-        return;
-    }
-
-    std::string url = gAgent.getRegion()->getCapability("UpdateAvatarAppearance");
-    if (url.empty())
-    {
-        LL_WARNS("Agent") << "Could not retrieve region capability \"UpdateAvatarAppearance\"" << LL_ENDL;
-        return;
-    }
-
-    //----------------
-    if (gAgentAvatarp->isEditingAppearance())
-    {
-        LL_WARNS("Avatar") << "Avatar editing appearance, not sending request." << LL_ENDL;
-        // don't send out appearance updates if in appearance editing mode
-        return;
-    }
-
-    llcoro::suspend();
-    if (LLApp::isExiting())
-    {
-        return;
-    }
-    S32 retryCount(0);
-    bool bRetry;
-    do
-    {
-        // If we have already received an update for this or higher cof version,
-        // put a warning in the log and cancel the request.
-        S32 cofVersion = getCOFVersion();
-        S32 lastRcv = gAgentAvatarp->mLastUpdateReceivedCOFVersion;
-        S32 lastReq = gAgentAvatarp->mLastUpdateRequestCOFVersion;
-
-        LL_INFOS("Avatar") << "Requesting COF version " << cofVersion <<
-            " (Last Received:" << lastRcv << ")" <<
-            " (Last Requested:" << lastReq << ")" << LL_ENDL;
-
-        if (cofVersion == LLViewerInventoryCategory::VERSION_UNKNOWN)
-        {
-            LL_INFOS("AVatar") << "COF version is unknown... not requesting until COF version is known." << LL_ENDL;
-            return;
-        }
-        else
-        {
-            if (cofVersion <= lastRcv)
-            {
-                LL_WARNS("Avatar") << "Have already received update for cof version " << lastRcv
-                    << " but requesting for " << cofVersion << LL_ENDL;
-                return;
-            }
-            if (lastReq >= cofVersion)
-            {
-                LL_WARNS("Avatar") << "Request already in flight for cof version " << lastReq
-                    << " but requesting for " << cofVersion << LL_ENDL;
-                return;
-            }
-        }
-
-        // Actually send the request.
-        LL_DEBUGS("Avatar") << "Will send request for cof_version " << cofVersion << LL_ENDL;
-
-        bRetry = false;
-        LLCore::HttpRequest::ptr_t httpRequest(new LLCore::HttpRequest());
-
-        if (gSavedSettings.getBOOL("DebugForceAppearanceRequestFailure"))
-        {
-            cofVersion += 999;
-            LL_WARNS("Avatar") << "Forcing version failure on COF Baking" << LL_ENDL;
-        }
-
-        LL_INFOS("Avatar") << "Requesting bake for COF version " << cofVersion << LL_ENDL;
-
-        LLSD postData;
-        if (gSavedSettings.getBOOL("DebugAvatarExperimentalServerAppearanceUpdate"))
-        {
-            postData = dumpCOF();
-        }
-        else
-        {
-            postData["cof_version"] = cofVersion;
-        }
-
-        gAgentAvatarp->mLastUpdateRequestCOFVersion = cofVersion;
-
-        LLSD result = httpAdapter->postAndSuspend(httpRequest, url, postData);
-
-        if (LLApp::isExiting())
-        {
-            return;
-        }
-
-        LLSD httpResults = result[LLCoreHttpUtil::HttpCoroutineAdapter::HTTP_RESULTS];
-        LLCore::HttpStatus status = LLCoreHttpUtil::HttpCoroutineAdapter::getStatusFromLLSD(httpResults);
-
-        if (!status || !result["success"].asBoolean())
-        {
-            std::string message = (result.has("error")) ? result["error"].asString() : status.toString();
-            LL_WARNS("Avatar") << "Appearance Failure. server responded with \"" << message << "\"" << LL_ENDL;
-
-            // We may have requested a bake for a stale COF (especially if the inventory
-            // is still updating.  If that is the case re send the request with the
-            // corrected COF version.  (This may also be the case if the viewer is running
-            // on multiple machines.
-            if (result.has("expected"))
-            {
-                S32 expectedCofVersion = result["expected"].asInteger();
-                LL_WARNS("Avatar") << "Server expected " << expectedCofVersion << " as COF version" << LL_ENDL;
-
-                // Force an update texture request for ourself.  The message will return
-                // through the UDP and be handled in LLVOAvatar::processAvatarAppearance
-                // this should ensure that we receive a new canonical COF from the sim
-                // host. Hopefully it will return before the timeout.
-                LLAvatarPropertiesProcessor::getInstance()->sendAvatarTexturesRequest(gAgent.getID());
-
-                bRetry = true;
-                // Wait for a 1/2 second before trying again.  Just to keep from asking too quickly.
-                if (++retryCount > BAKE_RETRY_MAX_COUNT)
-                {
-                    LL_WARNS("Avatar") << "Bake retry count exceeded!" << LL_ENDL;
-                    break;
-                }
-                F32 timeout = pow(BAKE_RETRY_TIMEOUT, static_cast<float>(retryCount)) - 1.0;
-
-                LL_WARNS("Avatar") << "Bake retry #" << retryCount << " in " << timeout << " seconds." << LL_ENDL;
-
-                llcoro::suspendUntilTimeout(timeout);
-                if (LLApp::isExiting())
-                {
-                    return;
-                }
-                bRetry = true;
-                continue;
-            }
-            else
-            {
-                LL_WARNS("Avatar") << "No retry attempted." << LL_ENDL;
-                break;
-            }
-        }
-
-        LL_DEBUGS("Avatar") << "succeeded" << LL_ENDL;
-        if (gSavedSettings.getBOOL("DebugAvatarAppearanceMessage"))
-        {
-            dump_sequential_xml(gAgentAvatarp->getFullname() + "_appearance_request_ok", result);
-        }
-
-    } while (bRetry);
-}
-
-/*static*/
-void LLAppearanceMgr::debugAppearanceUpdateCOF(const LLSD& content)
-{
-    dump_sequential_xml(gAgentAvatarp->getFullname() + "_appearance_request_error", content);
-
-    LL_INFOS("Avatar") << "AIS COF, version received: " << content["expected"].asInteger()
-        << " ================================= " << LL_ENDL;
-    std::set<LLUUID> ais_items, local_items;
-    const LLSD& cof_raw = content["cof_raw"];
-    for (LLSD::array_const_iterator it = cof_raw.beginArray();
-        it != cof_raw.endArray(); ++it)
-    {
-        const LLSD& item = *it;
-        if (item["parent_id"].asUUID() == LLAppearanceMgr::instance().getCOF())
-        {
-            ais_items.insert(item["item_id"].asUUID());
-            if (item["type"].asInteger() == 24) // link
-            {
-                LL_INFOS("Avatar") << "AIS Link: item_id: " << item["item_id"].asUUID()
-                    << " linked_item_id: " << item["asset_id"].asUUID()
-                    << " name: " << item["name"].asString()
-                    << LL_ENDL;
-            }
-            else if (item["type"].asInteger() == 25) // folder link
-            {
-                LL_INFOS("Avatar") << "AIS Folder link: item_id: " << item["item_id"].asUUID()
-                    << " linked_item_id: " << item["asset_id"].asUUID()
-                    << " name: " << item["name"].asString()
-                    << LL_ENDL;
-            }
-            else
-            {
-                LL_INFOS("Avatar") << "AIS Other: item_id: " << item["item_id"].asUUID()
-                    << " linked_item_id: " << item["asset_id"].asUUID()
-                    << " name: " << item["name"].asString()
-                    << " type: " << item["type"].asInteger()
-                    << LL_ENDL;
-            }
-        }
-    }
-    LL_INFOS("Avatar") << LL_ENDL;
-    LL_INFOS("Avatar") << "Local COF, version requested: " << content["observed"].asInteger()
-        << " ================================= " << LL_ENDL;
-    LLInventoryModel::cat_array_t cat_array;
-    LLInventoryModel::item_array_t item_array;
-    gInventory.collectDescendents(LLAppearanceMgr::instance().getCOF(),
-        cat_array, item_array, LLInventoryModel::EXCLUDE_TRASH);
-    for (S32 i = 0; i < item_array.size(); i++)
-    {
-        const LLViewerInventoryItem* inv_item = item_array.at(i).get();
-        local_items.insert(inv_item->getUUID());
-        LL_INFOS("Avatar") << "LOCAL: item_id: " << inv_item->getUUID()
-            << " linked_item_id: " << inv_item->getLinkedUUID()
-            << " name: " << inv_item->getName()
-            << " parent: " << inv_item->getParentUUID()
-            << LL_ENDL;
-    }
-    LL_INFOS("Avatar") << " ================================= " << LL_ENDL;
-    S32 local_only = 0, ais_only = 0;
-    for (std::set<LLUUID>::iterator it = local_items.begin(); it != local_items.end(); ++it)
-    {
-        if (ais_items.find(*it) == ais_items.end())
-        {
-            LL_INFOS("Avatar") << "LOCAL ONLY: " << *it << LL_ENDL;
-            local_only++;
-        }
-    }
-    for (std::set<LLUUID>::iterator it = ais_items.begin(); it != ais_items.end(); ++it)
-    {
-        if (local_items.find(*it) == local_items.end())
-        {
-            LL_INFOS("Avatar") << "AIS ONLY: " << *it << LL_ENDL;
-            ais_only++;
-        }
-    }
-    if (local_only == 0 && ais_only == 0)
-    {
-        LL_INFOS("Avatar") << "COF contents identical, only version numbers differ (req "
-            << content["observed"].asInteger()
-            << " rcv " << content["expected"].asInteger()
-            << ")" << LL_ENDL;
-    }
-}
-
-
-std::string LLAppearanceMgr::getAppearanceServiceURL() const
-{
-    if (gSavedSettings.getString("DebugAvatarAppearanceServiceURLOverride").empty())
-    {
-        return mAppearanceServiceURL;
-    }
-    return gSavedSettings.getString("DebugAvatarAppearanceServiceURLOverride");
-}
-
-void show_created_outfit(LLUUID& folder_id, bool show_panel = true)
-{
-    if (!LLApp::isRunning())
-    {
-        LL_WARNS() << "called during shutdown, skipping" << LL_ENDL;
-        return;
-    }
-
-    LL_DEBUGS("Avatar") << "called" << LL_ENDL;
-    LLSD key;
-
-    //EXT-7727. For new accounts inventory callback is created during login process
-    // and may be processed after login process is finished
-    if (show_panel)
-    {
-        LL_DEBUGS("Avatar") << "showing panel" << LL_ENDL;
-        LLFloaterSidePanelContainer::showPanel("appearance", "panel_outfits_inventory", key);
-
-    }
-    LLOutfitsList *outfits_list =
-        dynamic_cast<LLOutfitsList*>(LLFloaterSidePanelContainer::getPanel("appearance", "outfitslist_tab"));
-    if (outfits_list)
-    {
-        outfits_list->setSelectedOutfitByUUID(folder_id);
-    }
-
-    LLAppearanceMgr::getInstance()->updateIsDirty();
-    gAgentWearables.notifyLoadingFinished(); // New outfit is saved.
-    LLAppearanceMgr::getInstance()->updatePanelOutfitName("");
-
-    // For SSB, need to update appearance after we add a base outfit
-    // link, since, the COF version has changed. There is a race
-    // condition in initial outfit setup which can lead to rez
-    // failures - SH-3860.
-    LL_DEBUGS("Avatar") << "requesting appearance update after createBaseOutfitLink" << LL_ENDL;
-    LLPointer<LLInventoryCallback> cb = new LLUpdateAppearanceOnDestroy;
-    LLAppearanceMgr::getInstance()->createBaseOutfitLink(folder_id, cb);
-}
-
-void LLAppearanceMgr::onOutfitFolderCreated(const LLUUID& folder_id, bool show_panel)
-{
-    LLPointer<LLInventoryCallback> cb =
-        new LLBoostFuncInventoryCallback(no_op_inventory_func,
-                                         boost::bind(&LLAppearanceMgr::onOutfitFolderCreatedAndClothingOrdered,this,folder_id,show_panel));
-    updateClothingOrderingInfo(LLUUID::null, cb);
-}
-
-void LLAppearanceMgr::onOutfitFolderCreatedAndClothingOrdered(const LLUUID& folder_id, bool show_panel)
-{
-    LLPointer<LLInventoryCallback> cb =
-        new LLBoostFuncInventoryCallback(no_op_inventory_func,
-                                         boost::bind(show_created_outfit,folder_id,show_panel));
-    bool copy_folder_links = false;
-    slamCategoryLinks(getCOF(), folder_id, copy_folder_links, cb);
-}
-
-void LLAppearanceMgr::makeNewOutfitLinks(const std::string& new_folder_name, bool show_panel)
-{
-    if (!isAgentAvatarValid()) return;
-
-    LLUIUsage::instance().logCommand("Avatar.CreateNewOutfit");
-
-    LL_DEBUGS("Avatar") << "creating new outfit" << LL_ENDL;
-
-    gAgentWearables.notifyLoadingStarted();
-
-    // First, make a folder in the My Outfits directory.
-    const LLUUID parent_id = gInventory.findCategoryUUIDForType(LLFolderType::FT_MY_OUTFITS);
-
-    gInventory.createNewCategory(
-        parent_id,
-        LLFolderType::FT_OUTFIT,
-        new_folder_name,
-        [show_panel](const LLUUID &new_cat_id)
-        {
-            LLAppearanceMgr::getInstance()->onOutfitFolderCreated(new_cat_id, show_panel);
-        });
-}
-
-void LLAppearanceMgr::wearBaseOutfit()
-{
-    const LLUUID& base_outfit_id = getBaseOutfitUUID();
-    if (base_outfit_id.isNull()) return;
-
-    updateCOF(base_outfit_id);
-}
-
-void LLAppearanceMgr::removeItemsFromAvatar(const uuid_vec_t& ids_to_remove, nullary_func_t post_update_func)
-{
-    LL_DEBUGS("UIUsage") << "removeItemsFromAvatar" << LL_ENDL;
-    LLUIUsage::instance().logCommand("Avatar.RemoveItem");
-
-    if (ids_to_remove.empty())
-    {
-        LL_WARNS() << "called with empty list, nothing to do" << LL_ENDL;
-        return;
-    }
-    LLPointer<LLInventoryCallback> cb = new LLUpdateAppearanceOnDestroy(true, true, post_update_func);
-    for (uuid_vec_t::const_iterator it = ids_to_remove.begin(); it != ids_to_remove.end(); ++it)
-    {
-        const LLUUID& id_to_remove = *it;
-        const LLUUID& linked_item_id = gInventory.getLinkedItemID(id_to_remove);
-        LLViewerInventoryItem *item = gInventory.getItem(linked_item_id);
-        if (item && item->getType() == LLAssetType::AT_OBJECT)
-        {
-            LL_DEBUGS("Avatar") << "ATT removing attachment " << item->getName() << " id " << item->getUUID() << LL_ENDL;
-        }
-        if (item && item->getType() == LLAssetType::AT_BODYPART)
-        {
-            continue;
-        }
-        removeCOFItemLinks(linked_item_id, cb);
-        addDoomedTempAttachment(linked_item_id);
-    }
-}
-
-void LLAppearanceMgr::removeItemFromAvatar(const LLUUID& id_to_remove, nullary_func_t post_update_func)
-{
-    uuid_vec_t ids_to_remove;
-    ids_to_remove.push_back(id_to_remove);
-    removeItemsFromAvatar(ids_to_remove, post_update_func);
-}
-
-
-// Adds the given item ID to mDoomedTempAttachmentIDs iff it's a temp attachment
-void LLAppearanceMgr::addDoomedTempAttachment(const LLUUID& id_to_remove)
-{
-    LLViewerObject * attachmentp = gAgentAvatarp->findAttachmentByID(id_to_remove);
-    if (attachmentp &&
-        attachmentp->isTempAttachment())
-    {   // If this is a temp attachment and we want to remove it, record the ID
-        // so it will be deleted when attachments are synced up with COF
-        mDoomedTempAttachmentIDs.insert(id_to_remove);
-        //LL_INFOS() << "Will remove temp attachment id " << id_to_remove << LL_ENDL;
-    }
-}
-
-// Find AND REMOVES the given UUID from mDoomedTempAttachmentIDs
-bool LLAppearanceMgr::shouldRemoveTempAttachment(const LLUUID& item_id)
-{
-    doomed_temp_attachments_t::iterator iter = mDoomedTempAttachmentIDs.find(item_id);
-    if (iter != mDoomedTempAttachmentIDs.end())
-    {
-        mDoomedTempAttachmentIDs.erase(iter);
-        return true;
-    }
-    return false;
-}
-
-
-bool LLAppearanceMgr::moveWearable(LLViewerInventoryItem* item, bool closer_to_body)
-{
-    if (!item || !item->isWearableType()) return false;
-    if (item->getType() != LLAssetType::AT_CLOTHING) return false;
-    if (!gInventory.isObjectDescendentOf(item->getUUID(), getCOF())) return false;
-
-    LLInventoryModel::cat_array_t cats;
-    LLInventoryModel::item_array_t items;
-    LLFindWearablesOfType filter_wearables_of_type(item->getWearableType());
-    gInventory.collectDescendentsIf(getCOF(), cats, items, true, filter_wearables_of_type);
-    if (items.empty()) return false;
-
-    // We assume that the items have valid descriptions.
-    std::sort(items.begin(), items.end(), WearablesOrderComparator(item->getWearableType()));
-
-    if (closer_to_body && items.front() == item) return false;
-    if (!closer_to_body && items.back() == item) return false;
-
-    LLInventoryModel::item_array_t::iterator it = std::find(items.begin(), items.end(), item);
-    if (items.end() == it) return false;
-
-
-    //swapping descriptions
-    closer_to_body ? --it : ++it;
-    LLViewerInventoryItem* swap_item = *it;
-    if (!swap_item) return false;
-    std::string tmp = swap_item->getActualDescription();
-    swap_item->setDescription(item->getActualDescription());
-    item->setDescription(tmp);
-
-    // LL_DEBUGS("Inventory") << "swap, item "
-    //                     << ll_pretty_print_sd(item->asLLSD())
-    //                     << " swap_item "
-    //                     << ll_pretty_print_sd(swap_item->asLLSD()) << LL_ENDL;
-
-<<<<<<< HEAD
-	// FIXME switch to use AISv3 where supported.
-	//items need to be updated on a dataserver
-	item->setComplete(true);
-	item->updateServer(false);
-	gInventory.updateItem(item);
-
-	swap_item->setComplete(true);
-	swap_item->updateServer(false);
-	gInventory.updateItem(swap_item);
-=======
-    // FIXME switch to use AISv3 where supported.
-    //items need to be updated on a dataserver
-    item->setComplete(TRUE);
-    item->updateServer(FALSE);
-    gInventory.updateItem(item);
-
-    swap_item->setComplete(TRUE);
-    swap_item->updateServer(FALSE);
-    gInventory.updateItem(swap_item);
->>>>>>> e1623bb2
-
-    //to cause appearance of the agent to be updated
-    bool result = false;
-    if ((result = gAgentWearables.moveWearable(item, closer_to_body)))
-    {
-        gAgentAvatarp->wearableUpdated(item->getWearableType());
-    }
-
-    setOutfitDirty(true);
-
-    //*TODO do we need to notify observers here in such a way?
-    gInventory.notifyObservers();
-
-    return result;
-}
-
-//static
-void LLAppearanceMgr::sortItemsByActualDescription(LLInventoryModel::item_array_t& items)
-{
-    if (items.size() < 2) return;
-
-    std::sort(items.begin(), items.end(), sort_by_actual_description);
-}
-
-//#define DUMP_CAT_VERBOSE
-
-void LLAppearanceMgr::dumpCat(const LLUUID& cat_id, const std::string& msg)
-{
-    LLInventoryModel::cat_array_t cats;
-    LLInventoryModel::item_array_t items;
-    gInventory.collectDescendents(cat_id, cats, items, LLInventoryModel::EXCLUDE_TRASH);
-
-#ifdef DUMP_CAT_VERBOSE
-    LL_INFOS() << LL_ENDL;
-    LL_INFOS() << str << LL_ENDL;
-    S32 hitcount = 0;
-    for(S32 i=0; i<items.size(); i++)
-    {
-        LLViewerInventoryItem *item = items.get(i);
-        if (item)
-            hitcount++;
-        LL_INFOS() << i <<" "<< item->getName() <<LL_ENDL;
-    }
-#endif
-    LL_INFOS() << msg << " count " << items.size() << LL_ENDL;
-}
-
-void LLAppearanceMgr::dumpItemArray(const LLInventoryModel::item_array_t& items,
-                                    const std::string& msg)
-{
-    for (S32 i=0; i<items.size(); i++)
-    {
-        LLViewerInventoryItem *item = items.at(i);
-        LLViewerInventoryItem *linked_item = item ? item->getLinkedItem() : NULL;
-        LLUUID asset_id;
-        if (linked_item)
-        {
-            asset_id = linked_item->getAssetUUID();
-        }
-        LL_DEBUGS("Avatar") << self_av_string() << msg << " " << i <<" " << (item ? item->getName() : "(nullitem)") << " " << asset_id.asString() << LL_ENDL;
-    }
-}
-
-bool LLAppearanceMgr::mActive = true;
-
-LLAppearanceMgr::LLAppearanceMgr():
-    mAttachmentInvLinkEnabled(false),
-    mOutfitIsDirty(false),
-    mOutfitLocked(false),
-    mInFlightTimer(),
-    mIsInUpdateAppearanceFromCOF(false),
-    mOutstandingAppearanceBakeRequest(false),
-    mRerequestAppearanceBake(false)
-{
-    LLOutfitObserver& outfit_observer = LLOutfitObserver::instance();
-    // unlock outfit on save operation completed
-    outfit_observer.addCOFSavedCallback(boost::bind(
-            &LLAppearanceMgr::setOutfitLocked, this, false));
-
-    mUnlockOutfitTimer.reset(new LLOutfitUnLockTimer(gSavedSettings.getS32(
-            "OutfitOperationsTimeout")));
-
-    gIdleCallbacks.addFunction(&LLAttachmentsMgr::onIdle, NULL);
-    gIdleCallbacks.addFunction(&LLAppearanceMgr::onIdle, NULL); //sheduling appearance update requests
-}
-
-LLAppearanceMgr::~LLAppearanceMgr()
-{
-    mActive = false;
-}
-
-void LLAppearanceMgr::setAttachmentInvLinkEnable(bool val)
-{
-    LL_DEBUGS("Avatar") << "setAttachmentInvLinkEnable => " << (int) val << LL_ENDL;
-    mAttachmentInvLinkEnabled = val;
-}
-boost::signals2::connection LLAppearanceMgr::setAttachmentsChangedCallback(attachments_changed_callback_t cb)
-{
-    return mAttachmentsChangeSignal.connect(cb);
-}
-
-void dumpAttachmentSet(const std::set<LLUUID>& atts, const std::string& msg)
-{
-       LL_INFOS() << msg << LL_ENDL;
-       for (std::set<LLUUID>::const_iterator it = atts.begin();
-               it != atts.end();
-               ++it)
-       {
-               LLUUID item_id = *it;
-               LLViewerInventoryItem *item = gInventory.getItem(item_id);
-               if (item)
-                       LL_INFOS() << "atts " << item->getName() << LL_ENDL;
-               else
-                       LL_INFOS() << "atts " << "UNKNOWN[" << item_id.asString() << "]" << LL_ENDL;
-       }
-       LL_INFOS() << LL_ENDL;
-}
-
-void LLAppearanceMgr::registerAttachment(const LLUUID& item_id)
-{
-    LLViewerInventoryItem *item = gInventory.getItem(item_id);
-    LL_DEBUGS("Avatar") << "ATT registering attachment "
-                        << (item ? item->getName() : "UNKNOWN") << " " << item_id << LL_ENDL;
-    gInventory.addChangedMask(LLInventoryObserver::LABEL, item_id);
-
-    LLAttachmentsMgr::instance().onAttachmentArrived(item_id);
-
-    mAttachmentsChangeSignal();
-}
-
-void LLAppearanceMgr::unregisterAttachment(const LLUUID& item_id)
-{
-    LLViewerInventoryItem *item = gInventory.getItem(item_id);
-    LL_DEBUGS("Avatar") << "ATT unregistering attachment "
-                        << (item ? item->getName() : "UNKNOWN") << " " << item_id << LL_ENDL;
-    gInventory.addChangedMask(LLInventoryObserver::LABEL, item_id);
-
-    LLAttachmentsMgr::instance().onDetachCompleted(item_id);
-    if (mAttachmentInvLinkEnabled && isLinkedInCOF(item_id))
-    {
-        LL_DEBUGS("Avatar") << "ATT removing COF link for attachment "
-                            << (item ? item->getName() : "UNKNOWN") << " " << item_id << LL_ENDL;
-        LLAppearanceMgr::removeCOFItemLinks(item_id);
-    }
-    else
-    {
-        //LL_INFOS() << "no link changes, inv link not enabled" << LL_ENDL;
-    }
-
-    mAttachmentsChangeSignal();
-}
-
-bool LLAppearanceMgr::getIsInCOF(const LLUUID& obj_id) const
-{
-<<<<<<< HEAD
-	const LLUUID& cof = getCOF();
-	if (obj_id == cof)
-		return true;
-	const LLInventoryObject* obj = gInventory.getObject(obj_id);
-	if (obj && obj->getParentUUID() == cof)
-		return true;
-	return false;
-}
-
-bool LLAppearanceMgr::getIsProtectedCOFItem(const LLUUID& obj_id) const
-{
-	if (!getIsInCOF(obj_id)) return false;
-
-	// If a non-link somehow ended up in COF, allow deletion.
-	const LLInventoryObject *obj = gInventory.getObject(obj_id);
-	if (obj && !obj->getIsLinkType())
-	{
-		return false;
-	}
-
-	// For now, don't allow direct deletion from the COF.  Instead, force users
-	// to choose "Detach" or "Take Off".
-	return true;
-=======
-    const LLUUID& cof = getCOF();
-    if (obj_id == cof)
-        return TRUE;
-    const LLInventoryObject* obj = gInventory.getObject(obj_id);
-    if (obj && obj->getParentUUID() == cof)
-        return TRUE;
-    return FALSE;
-}
-
-bool LLAppearanceMgr::getIsInCOF(const LLInventoryObject* obj) const
-{
-    const LLUUID& cof = getCOF();
-    if (obj->getUUID() == cof)
-        return true;
-    if (obj && obj->getParentUUID() == cof)
-        return true;
-    return false;
-}
-
-bool LLAppearanceMgr::getIsProtectedCOFItem(const LLUUID& obj_id) const
-{
-    if (!getIsInCOF(obj_id)) return false;
-
-    // If a non-link somehow ended up in COF, allow deletion.
-    const LLInventoryObject *obj = gInventory.getObject(obj_id);
-    if (obj && !obj->getIsLinkType())
-    {
-        return false;
-    }
-
-    // For now, don't allow direct deletion from the COF.  Instead, force users
-    // to choose "Detach" or "Take Off".
-    return true;
-}
-
-bool LLAppearanceMgr::getIsProtectedCOFItem(const LLInventoryObject* obj) const
-{
-    if (!getIsInCOF(obj)) return false;
-
-    // If a non-link somehow ended up in COF, allow deletion.
-    if (obj && !obj->getIsLinkType())
-    {
-        return false;
-    }
-
-    // For now, don't allow direct deletion from the COF.  Instead, force users
-    // to choose "Detach" or "Take Off".
-    return true;
->>>>>>> e1623bb2
-}
-
-class CallAfterCategoryFetchStage2: public LLInventoryFetchItemsObserver
-{
-public:
-    CallAfterCategoryFetchStage2(const uuid_vec_t& ids,
-                                 nullary_func_t callable) :
-        LLInventoryFetchItemsObserver(ids),
-        mCallable(callable)
-    {
-    }
-    ~CallAfterCategoryFetchStage2()
-    {
-    }
-    virtual void done()
-    {
-        LL_INFOS() << this << " done with incomplete " << mIncomplete.size()
-                << " complete " << mComplete.size() <<  " calling callable" << LL_ENDL;
-
-        gInventory.removeObserver(this);
-        doOnIdleOneTime(mCallable);
-        delete this;
-    }
-protected:
-    nullary_func_t mCallable;
-};
-
-class CallAfterCategoryFetchStage1: public LLInventoryFetchDescendentsObserver
-{
-public:
-    CallAfterCategoryFetchStage1(const LLUUID& cat_id, nullary_func_t callable) :
-        LLInventoryFetchDescendentsObserver(cat_id),
-        mCallable(callable)
-    {
-    }
-    ~CallAfterCategoryFetchStage1()
-    {
-    }
-    /*virtual*/ void startFetch()
-    {
-        bool ais3 = AISAPI::isAvailable();
-        for (uuid_vec_t::const_iterator it = mIDs.begin(); it != mIDs.end(); ++it)
-        {
-            LLViewerInventoryCategory* cat = gInventory.getCategory(*it);
-            if (!cat) continue;
-            if (cat->getVersion() == LLViewerInventoryCategory::VERSION_UNKNOWN)
-            {
-                // CHECK IT: isCategoryComplete() checks both version and descendant count but
-                // fetch() only works for Unknown version and doesn't care about descentants,
-                // as result fetch won't start and folder will potentially get stuck as
-                // incomplete in observer.
-                // Likely either both should use only version or both should check descendants.
-                cat->fetch();       //blindly fetch it without seeing if anything else is fetching it.
-                mIncomplete.push_back(*it); //Add to list of things being downloaded for this observer.
-            }
-            else if (!isCategoryComplete(cat))
-            {
-                LL_DEBUGS("Inventory") << "Categoty " << *it << " incomplete despite having version" << LL_ENDL;
-                LLInventoryModelBackgroundFetch::instance().scheduleFolderFetch(*it, true);
-                mIncomplete.push_back(*it);
-            }
-            else if (ais3)
-            {
-                LLInventoryModel::cat_array_t* cats;
-                LLInventoryModel::item_array_t* items;
-                gInventory.getDirectDescendentsOf(cat->getUUID(), cats, items);
-
-                if (items)
-                {
-                    S32 complete_count = 0;
-                    S32 incomplete_count = 0;
-                    for (LLInventoryModel::item_array_t::const_iterator it = items->begin(); it < items->end(); ++it)
-                    {
-                        if (!(*it)->isFinished())
-                        {
-                            incomplete_count++;
-                        }
-                        else
-                        {
-                            complete_count++;
-                        }
-                    }
-                    // AIS can fetch couple items, but if there
-                    // is more than a dozen it will be very slow
-                    // it's faster to get whole folder in such case
-                    if (incomplete_count > LLInventoryFetchItemsObserver::MAX_INDIVIDUAL_ITEM_REQUESTS
-                        || (incomplete_count > 1 && complete_count == 0))
-                    {
-                        LLInventoryModelBackgroundFetch::instance().scheduleFolderFetch(*it, true);
-                        mIncomplete.push_back(*it);
-                    }
-                    else
-                    {
-                        // let stage2 handle incomplete ones
-                        mComplete.push_back(*it);
-                    }
-                }
-                // else should have been handled by isCategoryComplete
-            }
-            else
-            {
-                mComplete.push_back(*it);
-            }
-        }
-    }
-    virtual void done()
-    {
-        if (mComplete.size() <= 0)
-        {
-            // Ex: timeout
-            LL_WARNS() << "Failed to load data. Removing observer " << LL_ENDL;
-            gInventory.removeObserver(this);
-            doOnIdleOneTime(mCallable);
-
-            delete this;
-            return;
-        }
-
-        // What we do here is get the complete information on the
-        // items in the requested category, and set up an observer
-        // that will wait for that to happen.
-        LLInventoryModel::cat_array_t* cats;
-        LLInventoryModel::item_array_t* items;
-        gInventory.getDirectDescendentsOf(mComplete.front(), cats, items);
-
-        S32 count = items->size();
-        if(!count)
-        {
-            LL_WARNS() << "Nothing fetched in category " << mComplete.front()
-                    << LL_ENDL;
-            gInventory.removeObserver(this);
-            doOnIdleOneTime(mCallable);
-
-            delete this;
-            return;
-        }
-
-        LLViewerInventoryCategory* cat = gInventory.getCategory(mComplete.front());
-        S32 version = cat ? cat->getVersion() : -2;
-        LL_INFOS() << "stage1, category " << mComplete.front() << " got " << count << " items, version " << version << " passing to stage2 " << LL_ENDL;
-        uuid_vec_t ids;
-        for(S32 i = 0; i < count; ++i)
-        {
-            ids.push_back(items->at(i)->getUUID());
-        }
-
-        gInventory.removeObserver(this);
-
-        // do the fetch
-        CallAfterCategoryFetchStage2 *stage2 = new CallAfterCategoryFetchStage2(ids, mCallable);
-        stage2->startFetch();
-        if(stage2->isFinished())
-        {
-            // everything is already here - call done.
-            stage2->done();
-        }
-        else
-        {
-            // it's all on it's way - add an observer, and the inventory
-            // will call done for us when everything is here.
-            gInventory.addObserver(stage2);
-        }
-        delete this;
-    }
-protected:
-    nullary_func_t mCallable;
-};
-
-void callAfterCOFFetch(nullary_func_t cb)
-{
-    if (AISAPI::isAvailable())
-    {
-        // For reliability assume that we have no relevant cache, so
-        // fetch cof along with items cof's links point to.
-        LLInventoryModelBackgroundFetch::getInstance()->fetchCOF(cb);
-    }
-    else
-    {
-        LL_INFOS() << "AIS API v3 not available, using callAfterCategoryFetch" << LL_ENDL;
-        LLUUID cat_id = LLAppearanceMgr::instance().getCOF();
-        LLViewerInventoryCategory* cat = gInventory.getCategory(cat_id);
-
-        // Special case, startup should have marked cof as FETCH_RECURSIVE
-        // to prevent dupplicate request, remove that
-        cat->setFetching(LLViewerInventoryCategory::FETCH_NONE);
-        callAfterCategoryFetch(cat_id, cb);
-    }
-}
-
-void callAfterCategoryFetch(const LLUUID& cat_id, nullary_func_t cb)
-{
-    CallAfterCategoryFetchStage1* stage1 = new CallAfterCategoryFetchStage1(cat_id, cb);
-    stage1->startFetch();
-    if (stage1->isFinished())
-    {
-        stage1->done();
-    }
-    else
-    {
-        gInventory.addObserver(stage1);
-    }
-}
-
-void callAfterCategoryLinksFetch(const LLUUID &cat_id, nullary_func_t cb)
-{
-    if (AISAPI::isAvailable())
-    {
-        // Assume that we have no relevant cache. Fetch folder, and items folder's links point to.
-        LLInventoryModelBackgroundFetch::getInstance()->fetchFolderAndLinks(cat_id, cb);
-    }
-    else
-    {
-        LL_WARNS() << "AIS API v3 not available, can't use AISAPI::FetchCOF" << LL_ENDL;
-        callAfterCategoryFetch(cat_id, cb);
-    }
-
-}
-
-void add_wearable_type_counts(const uuid_vec_t& ids,
-                              S32& clothing_count,
-                              S32& bodypart_count,
-                              S32& object_count,
-                              S32& other_count)
-{
-    for (uuid_vec_t::const_iterator it = ids.begin(); it != ids.end(); ++it)
-    {
-        const LLUUID& item_id_to_wear = *it;
-        LLViewerInventoryItem* item_to_wear = gInventory.getItem(item_id_to_wear);
-        if (item_to_wear)
-        {
-            if (item_to_wear->getType() == LLAssetType::AT_CLOTHING)
-            {
-                clothing_count++;
-            }
-            else if (item_to_wear->getType() == LLAssetType::AT_BODYPART)
-            {
-                bodypart_count++;
-            }
-            else if (item_to_wear->getType() == LLAssetType::AT_OBJECT)
-            {
-                object_count++;
-            }
-            else
-            {
-                other_count++;
-            }
-        }
-        else
-        {
-            other_count++;
-        }
-    }
-}
-
-void wear_multiple(const uuid_vec_t& ids, bool replace)
-{
-    S32 clothing_count = 0;
-    S32 bodypart_count = 0;
-    S32 object_count = 0;
-    S32 other_count = 0;
-    add_wearable_type_counts(ids, clothing_count, bodypart_count, object_count, other_count);
-
-    LLPointer<LLInventoryCallback> cb = NULL;
-    if (clothing_count > 0 || bodypart_count > 0)
-    {
-        cb = new LLUpdateAppearanceOnDestroy;
-    }
-    LLAppearanceMgr::instance().wearItemsOnAvatar(ids, true, replace, cb);
-}
-
-// SLapp for easy-wearing of a stock (library) avatar
-//
-class LLWearFolderHandler : public LLCommandHandler
-{
-public:
-    // not allowed from outside the app
-    LLWearFolderHandler() : LLCommandHandler("wear_folder", UNTRUSTED_BLOCK) { }
-
-    bool handle(const LLSD& tokens,
-                const LLSD& query_map,
-                const std::string& grid,
-                LLMediaCtrl* web)
-<<<<<<< HEAD
-	{
-		LLSD::UUID folder_uuid;
-
-		if (folder_uuid.isNull() && query_map.has("folder_name"))
-		{
-			std::string outfit_folder_name = query_map["folder_name"];
-			folder_uuid = findDescendentCategoryIDByName(
-				gInventory.getLibraryRootFolderID(),
-				outfit_folder_name);	
-		}
-		if (folder_uuid.isNull() && query_map.has("folder_id"))
-		{
-			folder_uuid = query_map["folder_id"].asUUID();
-		}
-		
-		if (folder_uuid.notNull())
-		{
-			LLPointer<LLInventoryCategory> category = new LLInventoryCategory(folder_uuid,
-																			  LLUUID::null,
-																			  LLFolderType::FT_CLOTHING,
-																			  "Quick Appearance");
-			if ( gInventory.getCategory( folder_uuid ) != NULL )
-			{
-				// Assume this is coming from the predefined avatars web floater
-				LLUIUsage::instance().logCommand("Avatar.WearPredefinedAppearance");
-				LLAppearanceMgr::getInstance()->wearInventoryCategory(category, true, false);
-				
-				// *TODOw: This may not be necessary if initial outfit is chosen already -- josh
-				gAgent.setOutfitChosen(true);
-			}
-		}
-
-		// release avatar picker keyboard focus
-		gFocusMgr.setKeyboardFocus( NULL );
-
-		return true;
-	}
-=======
-    {
-        LLSD::UUID folder_uuid;
-
-        if (folder_uuid.isNull() && query_map.has("folder_name"))
-        {
-            std::string outfit_folder_name = query_map["folder_name"];
-            folder_uuid = findDescendentCategoryIDByName(
-                gInventory.getLibraryRootFolderID(),
-                outfit_folder_name);
-        }
-        if (folder_uuid.isNull() && query_map.has("folder_id"))
-        {
-            folder_uuid = query_map["folder_id"].asUUID();
-        }
-
-        if (folder_uuid.notNull())
-        {
-            LLPointer<LLInventoryCategory> category = new LLInventoryCategory(folder_uuid,
-                                                                              LLUUID::null,
-                                                                              LLFolderType::FT_CLOTHING,
-                                                                              "Quick Appearance");
-            if ( gInventory.getCategory( folder_uuid ) != NULL )
-            {
-                // Assume this is coming from the predefined avatars web floater
-                LLUIUsage::instance().logCommand("Avatar.WearPredefinedAppearance");
-                LLAppearanceMgr::getInstance()->wearInventoryCategory(category, true, false);
-
-                // *TODOw: This may not be necessary if initial outfit is chosen already -- josh
-                gAgent.setOutfitChosen(TRUE);
-            }
-        }
-
-        // release avatar picker keyboard focus
-        gFocusMgr.setKeyboardFocus( NULL );
-
-        return true;
-    }
->>>>>>> e1623bb2
-};
-
-LLWearFolderHandler gWearFolderHandler;+/**
+ * @file llappearancemgr.cpp
+ * @brief Manager for initiating appearance changes on the viewer
+ *
+ * $LicenseInfo:firstyear=2004&license=viewerlgpl$
+ * Second Life Viewer Source Code
+ * Copyright (C) 2010, Linden Research, Inc.
+ *
+ * This library is free software; you can redistribute it and/or
+ * modify it under the terms of the GNU Lesser General Public
+ * License as published by the Free Software Foundation;
+ * version 2.1 of the License only.
+ *
+ * This library is distributed in the hope that it will be useful,
+ * but WITHOUT ANY WARRANTY; without even the implied warranty of
+ * MERCHANTABILITY or FITNESS FOR A PARTICULAR PURPOSE.  See the GNU
+ * Lesser General Public License for more details.
+ *
+ * You should have received a copy of the GNU Lesser General Public
+ * License along with this library; if not, write to the Free Software
+ * Foundation, Inc., 51 Franklin Street, Fifth Floor, Boston, MA  02110-1301  USA
+ *
+ * Linden Research, Inc., 945 Battery Street, San Francisco, CA  94111  USA
+ * $/LicenseInfo$
+ */
+
+#include "llviewerprecompiledheaders.h"
+
+#include <boost/lexical_cast.hpp>
+#include "llaccordionctrltab.h"
+#include "llagent.h"
+#include "llagentcamera.h"
+#include "llagentwearables.h"
+#include "llappearancemgr.h"
+#include "llattachmentsmgr.h"
+#include "llcommandhandler.h"
+#include "lleventtimer.h"
+#include "llfloatersidepanelcontainer.h"
+#include "llgesturemgr.h"
+#include "llinventorybridge.h"
+#include "llinventoryfunctions.h"
+#include "llinventorymodelbackgroundfetch.h"
+#include "llinventoryobserver.h"
+#include "llmd5.h"
+#include "llnotificationsutil.h"
+#include "llmd5.h"
+#include "lloutfitobserver.h"
+#include "lloutfitslist.h"
+#include "llselectmgr.h"
+#include "llsidepanelappearance.h"
+#include "llviewerobjectlist.h"
+#include "llvoavatar.h"
+#include "llvoavatarself.h"
+#include "llviewerregion.h"
+#include "llwearablelist.h"
+#include "llsdutil.h"
+#include "llsdserialize.h"
+#include "llhttpretrypolicy.h"
+#include "llaisapi.h"
+#include "llhttpsdhandler.h"
+#include "llcorehttputil.h"
+#include "llappviewer.h"
+#include "llcoros.h"
+#include "lleventcoro.h"
+#include "lluiusage.h"
+
+#include "llavatarpropertiesprocessor.h"
+
+#if LL_MSVC
+// disable boost::lexical_cast warning
+#pragma warning (disable:4702)
+#endif
+
+namespace
+{
+    const S32   BAKE_RETRY_MAX_COUNT = 5;
+    const F32   BAKE_RETRY_TIMEOUT = 2.0F;
+}
+
+// *TODO$: LLInventoryCallback should be deprecated to conform to the new boost::bind/coroutine model.
+// temp code in transition
+void doAppearanceCb(LLPointer<LLInventoryCallback> cb, LLUUID id)
+{
+    if (cb.notNull())
+        cb->fire(id);
+}
+
+std::string self_av_string()
+{
+    // On logout gAgentAvatarp can already be invalid
+    return isAgentAvatarValid() ? gAgentAvatarp->avString() : "";
+}
+
+// RAII thingy to guarantee that a variable gets reset when the Setter
+// goes out of scope.  More general utility would be handy - TODO:
+// check boost.
+class BoolSetter
+{
+public:
+    BoolSetter(bool& var):
+        mVar(var)
+    {
+        mVar = true;
+    }
+    ~BoolSetter()
+    {
+        mVar = false;
+    }
+private:
+    bool& mVar;
+};
+
+char ORDER_NUMBER_SEPARATOR('@');
+
+class LLOutfitUnLockTimer: public LLEventTimer
+{
+public:
+    LLOutfitUnLockTimer(F32 period) : LLEventTimer(period)
+    {
+        // restart timer on BOF changed event
+        LLOutfitObserver::instance().addBOFChangedCallback(boost::bind(
+                &LLOutfitUnLockTimer::reset, this));
+        stop();
+    }
+
+    /*virtual*/
+    bool tick()
+    {
+        if(mEventTimer.hasExpired())
+        {
+            LLAppearanceMgr::instance().setOutfitLocked(false);
+        }
+        return false;
+    }
+    void stop() { mEventTimer.stop(); }
+    void start() { mEventTimer.start(); }
+    void reset() { mEventTimer.reset(); }
+    bool getStarted() { return mEventTimer.getStarted(); }
+
+    LLTimer&  getEventTimer() { return mEventTimer;}
+};
+
+// support for secondlife:///app/appearance SLapps
+class LLAppearanceHandler : public LLCommandHandler
+{
+public:
+    // requests will be throttled from a non-trusted browser
+    LLAppearanceHandler() : LLCommandHandler("appearance", UNTRUSTED_THROTTLE) {}
+
+    bool handle(const LLSD& params,
+                const LLSD& query_map,
+                const std::string& grid,
+                LLMediaCtrl* web)
+    {
+        // support secondlife:///app/appearance/show, but for now we just
+        // make all secondlife:///app/appearance SLapps behave this way
+        if (!LLUI::getInstance()->mSettingGroups["config"]->getBOOL("EnableAppearance"))
+        {
+            LLNotificationsUtil::add("NoAppearance", LLSD(), LLSD(), std::string("SwitchToStandardSkinAndQuit"));
+            return true;
+        }
+
+        LLFloaterSidePanelContainer::showPanel("appearance", LLSD());
+        return true;
+    }
+};
+
+LLAppearanceHandler gAppearanceHandler;
+
+
+LLUUID findDescendentCategoryIDByName(const LLUUID& parent_id, const std::string& name)
+{
+    LLInventoryModel::cat_array_t cat_array;
+    LLInventoryModel::item_array_t item_array;
+    LLNameCategoryCollector has_name(name);
+    gInventory.collectDescendentsIf(parent_id,
+                                    cat_array,
+                                    item_array,
+                                    LLInventoryModel::EXCLUDE_TRASH,
+                                    has_name);
+    if (0 == cat_array.size())
+        return LLUUID();
+    else
+    {
+        LLViewerInventoryCategory *cat = cat_array.at(0);
+        if (cat)
+            return cat->getUUID();
+        else
+        {
+            LL_WARNS() << "null cat" << LL_ENDL;
+            return LLUUID();
+        }
+    }
+}
+
+// We want this to be much lower (e.g. 15.0 is usually fine), bumping
+// up for now until we can diagnose some cases of very slow response
+// to requests.
+const F32 DEFAULT_RETRY_AFTER_INTERVAL = 300.0;
+
+// Given the current back-end problems, retrying is causing too many
+// duplicate items. Bump this back to 2 once they are resolved (or can
+// leave at 0 if the operations become actually reliable).
+const S32 DEFAULT_MAX_RETRIES = 0;
+
+class LLCallAfterInventoryBatchMgr: public LLEventTimer
+{
+public:
+    LLCallAfterInventoryBatchMgr(const LLUUID& dst_cat_id,
+                                 const std::string& phase_name,
+                                 nullary_func_t on_completion_func,
+                                 nullary_func_t on_failure_func = no_op,
+                                 F32 retry_after = DEFAULT_RETRY_AFTER_INTERVAL,
+                                 S32 max_retries = DEFAULT_MAX_RETRIES
+        ):
+        mDstCatID(dst_cat_id),
+        mTrackingPhase(phase_name),
+        mOnCompletionFunc(on_completion_func),
+        mOnFailureFunc(on_failure_func),
+        mRetryAfter(retry_after),
+        mMaxRetries(max_retries),
+        mPendingRequests(0),
+        mFailCount(0),
+        mCompletionOrFailureCalled(false),
+        mRetryCount(0),
+        LLEventTimer(5.0)
+    {
+        if (!mTrackingPhase.empty())
+        {
+            selfStartPhase(mTrackingPhase);
+        }
+    }
+
+    void addItems(LLInventoryModel::item_array_t& src_items)
+    {
+        for (LLInventoryModel::item_array_t::const_iterator it = src_items.begin();
+             it != src_items.end();
+             ++it)
+        {
+            LLViewerInventoryItem* item = *it;
+            llassert(item);
+            addItem(item->getUUID());
+        }
+    }
+
+    // Request or re-request operation for specified item.
+    void addItem(const LLUUID& item_id)
+    {
+        LL_DEBUGS("Avatar") << "item_id " << item_id << LL_ENDL;
+        if (!requestOperation(item_id))
+        {
+            LL_DEBUGS("Avatar") << "item_id " << item_id << " requestOperation false, skipping" << LL_ENDL;
+            return;
+        }
+
+        mPendingRequests++;
+        // On a re-request, this will reset the timer.
+        mWaitTimes[item_id] = LLTimer();
+        if (mRetryCounts.find(item_id) == mRetryCounts.end())
+        {
+            mRetryCounts[item_id] = 0;
+        }
+        else
+        {
+            mRetryCounts[item_id]++;
+        }
+    }
+
+    virtual bool requestOperation(const LLUUID& item_id) = 0;
+
+    void onOp(const LLUUID& src_id, const LLUUID& dst_id, LLTimer timestamp)
+    {
+        if (ll_frand() < gSavedSettings.getF32("InventoryDebugSimulateLateOpRate"))
+        {
+            LL_WARNS() << "Simulating late operation by punting handling to later" << LL_ENDL;
+            doAfterInterval(boost::bind(&LLCallAfterInventoryBatchMgr::onOp,this,src_id,dst_id,timestamp),
+                            mRetryAfter);
+            return;
+        }
+        mPendingRequests--;
+        F32 elapsed = timestamp.getElapsedTimeF32();
+        LL_DEBUGS("Avatar") << "op done, src_id " << src_id << " dst_id " << dst_id << " after " << elapsed << " seconds" << LL_ENDL;
+        if (mWaitTimes.find(src_id) == mWaitTimes.end())
+        {
+            // No longer waiting for this item - either serviced
+            // already or gave up after too many retries.
+            LL_WARNS() << "duplicate or late operation, src_id " << src_id << "dst_id " << dst_id
+                    << " elapsed " << elapsed << " after end " << (S32) mCompletionOrFailureCalled << LL_ENDL;
+        }
+        mTimeStats.push(elapsed);
+        mWaitTimes.erase(src_id);
+        if (mWaitTimes.empty() && !mCompletionOrFailureCalled)
+        {
+            onCompletionOrFailure();
+        }
+    }
+
+    void onCompletionOrFailure()
+    {
+        assert (!mCompletionOrFailureCalled);
+        mCompletionOrFailureCalled = true;
+
+        // Will never call onCompletion() if any item has been flagged as
+        // a failure - otherwise could wind up with corrupted
+        // outfit, involuntary nudity, etc.
+        reportStats();
+        if (!mTrackingPhase.empty())
+        {
+            selfStopPhase(mTrackingPhase);
+        }
+        if (!mFailCount)
+        {
+            onCompletion();
+        }
+        else
+        {
+            onFailure();
+        }
+    }
+
+    void onFailure()
+    {
+        LL_INFOS() << "failed" << LL_ENDL;
+        mOnFailureFunc();
+    }
+
+    void onCompletion()
+    {
+        LL_INFOS() << "done" << LL_ENDL;
+        mOnCompletionFunc();
+    }
+
+    // virtual
+    // Will be deleted after returning true - only safe to do this if all callbacks have fired.
+    bool tick()
+    {
+        // mPendingRequests will be zero if all requests have been
+        // responded to.  mWaitTimes.empty() will be true if we have
+        // received at least one reply for each UUID.  If requests
+        // have been dropped and retried, these will not necessarily
+        // be the same.  Only safe to return true if all requests have
+        // been serviced, since it will result in this object being
+        // deleted.
+        bool all_done = (mPendingRequests==0);
+
+        if (!mWaitTimes.empty())
+        {
+            LL_WARNS() << "still waiting on " << mWaitTimes.size() << " items" << LL_ENDL;
+            for (std::map<LLUUID,LLTimer>::iterator it = mWaitTimes.begin();
+                 it != mWaitTimes.end();)
+            {
+                // Use a copy of iterator because it may be erased/invalidated.
+                std::map<LLUUID,LLTimer>::iterator curr_it = it;
+                ++it;
+
+                F32 time_waited = curr_it->second.getElapsedTimeF32();
+                S32 retries = mRetryCounts[curr_it->first];
+                if (time_waited > mRetryAfter)
+                {
+                    if (retries < mMaxRetries)
+                    {
+                        LL_DEBUGS("Avatar") << "Waited " << time_waited <<
+                            " for " << curr_it->first << ", retrying" << LL_ENDL;
+                        mRetryCount++;
+                        addItem(curr_it->first);
+                    }
+                    else
+                    {
+                        LL_WARNS() << "Giving up on " << curr_it->first << " after too many retries" << LL_ENDL;
+                        mWaitTimes.erase(curr_it);
+                        mFailCount++;
+                    }
+                }
+                if (mWaitTimes.empty())
+                {
+                    onCompletionOrFailure();
+                }
+
+            }
+        }
+        return all_done;
+    }
+
+    void reportStats()
+    {
+        LL_DEBUGS("Avatar") << "Phase: " << mTrackingPhase << LL_ENDL;
+        LL_DEBUGS("Avatar") << "mFailCount: " << mFailCount << LL_ENDL;
+        LL_DEBUGS("Avatar") << "mRetryCount: " << mRetryCount << LL_ENDL;
+        LL_DEBUGS("Avatar") << "Times: n " << mTimeStats.getCount() << " min " << mTimeStats.getMinValue() << " max " << mTimeStats.getMaxValue() << LL_ENDL;
+        LL_DEBUGS("Avatar") << "Mean " << mTimeStats.getMean() << " stddev " << mTimeStats.getStdDev() << LL_ENDL;
+    }
+
+    virtual ~LLCallAfterInventoryBatchMgr()
+    {
+        LL_DEBUGS("Avatar") << "deleting" << LL_ENDL;
+    }
+
+protected:
+    std::string mTrackingPhase;
+    std::map<LLUUID,LLTimer> mWaitTimes;
+    std::map<LLUUID,S32> mRetryCounts;
+    LLUUID mDstCatID;
+    nullary_func_t mOnCompletionFunc;
+    nullary_func_t mOnFailureFunc;
+    F32 mRetryAfter;
+    S32 mMaxRetries;
+    S32 mPendingRequests;
+    S32 mFailCount;
+    S32 mRetryCount;
+    bool mCompletionOrFailureCalled;
+    LLViewerStats::StatsAccumulator mTimeStats;
+};
+
+class LLCallAfterInventoryCopyMgr: public LLCallAfterInventoryBatchMgr
+{
+public:
+    LLCallAfterInventoryCopyMgr(LLInventoryModel::item_array_t& src_items,
+                                const LLUUID& dst_cat_id,
+                                const std::string& phase_name,
+                                nullary_func_t on_completion_func,
+                                nullary_func_t on_failure_func = no_op,
+                                 F32 retry_after = DEFAULT_RETRY_AFTER_INTERVAL,
+                                 S32 max_retries = DEFAULT_MAX_RETRIES
+        ):
+        LLCallAfterInventoryBatchMgr(dst_cat_id, phase_name, on_completion_func, on_failure_func, retry_after, max_retries)
+    {
+        addItems(src_items);
+        sInstanceCount++;
+    }
+
+    ~LLCallAfterInventoryCopyMgr()
+    {
+        sInstanceCount--;
+    }
+
+    virtual bool requestOperation(const LLUUID& item_id)
+    {
+        LLViewerInventoryItem *item = gInventory.getItem(item_id);
+        llassert(item);
+        LL_DEBUGS("Avatar") << "copying item " << item_id << LL_ENDL;
+        if (ll_frand() < gSavedSettings.getF32("InventoryDebugSimulateOpFailureRate"))
+        {
+            LL_DEBUGS("Avatar") << "simulating failure by not sending request for item " << item_id << LL_ENDL;
+            return true;
+        }
+        copy_inventory_item(
+            gAgent.getID(),
+            item->getPermissions().getOwner(),
+            item->getUUID(),
+            mDstCatID,
+            std::string(),
+            new LLBoostFuncInventoryCallback(boost::bind(&LLCallAfterInventoryBatchMgr::onOp,this,item_id,_1,LLTimer()))
+            );
+        return true;
+    }
+
+    static S32 getInstanceCount() { return sInstanceCount; }
+
+private:
+    static S32 sInstanceCount;
+};
+
+S32 LLCallAfterInventoryCopyMgr::sInstanceCount = 0;
+
+class LLWearCategoryAfterCopy: public LLInventoryCallback
+{
+public:
+    LLWearCategoryAfterCopy(bool append):
+        mAppend(append)
+    {}
+
+    // virtual
+    void fire(const LLUUID& id)
+    {
+        // Wear the inventory category.
+        LLInventoryCategory* cat = gInventory.getCategory(id);
+        LLAppearanceMgr::instance().wearInventoryCategoryOnAvatar(cat, mAppend);
+    }
+
+private:
+    bool mAppend;
+};
+
+class LLTrackPhaseWrapper : public LLInventoryCallback
+{
+public:
+    LLTrackPhaseWrapper(const std::string& phase_name, LLPointer<LLInventoryCallback> cb = NULL):
+        mTrackingPhase(phase_name),
+        mCB(cb)
+    {
+        selfStartPhase(mTrackingPhase);
+    }
+
+    // virtual
+    void fire(const LLUUID& id)
+    {
+        if (mCB)
+        {
+            mCB->fire(id);
+        }
+    }
+
+    // virtual
+    ~LLTrackPhaseWrapper()
+    {
+        selfStopPhase(mTrackingPhase);
+    }
+
+protected:
+    std::string mTrackingPhase;
+    LLPointer<LLInventoryCallback> mCB;
+};
+
+LLUpdateAppearanceOnDestroy::LLUpdateAppearanceOnDestroy(bool enforce_item_restrictions,
+                                                         bool enforce_ordering,
+                                                         nullary_func_t post_update_func
+    ):
+    mFireCount(0),
+    mEnforceItemRestrictions(enforce_item_restrictions),
+    mEnforceOrdering(enforce_ordering),
+    mPostUpdateFunc(post_update_func)
+{
+    selfStartPhase("update_appearance_on_destroy");
+}
+
+void LLUpdateAppearanceOnDestroy::fire(const LLUUID& inv_item)
+{
+    LLViewerInventoryItem* item = (LLViewerInventoryItem*)gInventory.getItem(inv_item);
+    const std::string item_name = item ? item->getName() : "ITEM NOT FOUND";
+#ifndef LL_RELEASE_FOR_DOWNLOAD
+    LL_DEBUGS("Avatar") << self_av_string() << "callback fired [ name:" << item_name << " UUID:" << inv_item << " count:" << mFireCount << " ] " << LL_ENDL;
+#endif
+    mFireCount++;
+}
+
+LLUpdateAppearanceOnDestroy::~LLUpdateAppearanceOnDestroy()
+{
+    if (!LLApp::isExiting())
+    {
+        // speculative fix for MAINT-1150
+        LL_INFOS("Avatar") << self_av_string() << "done update appearance on destroy" << LL_ENDL;
+
+        selfStopPhase("update_appearance_on_destroy");
+
+        LLAppearanceMgr::instance().updateAppearanceFromCOF(mEnforceItemRestrictions,
+                                                            mEnforceOrdering,
+                                                            mPostUpdateFunc);
+    }
+}
+
+LLUpdateAppearanceAndEditWearableOnDestroy::LLUpdateAppearanceAndEditWearableOnDestroy(const LLUUID& item_id):
+    mItemID(item_id)
+{
+}
+
+LLRequestServerAppearanceUpdateOnDestroy::~LLRequestServerAppearanceUpdateOnDestroy()
+{
+    LL_DEBUGS("Avatar") << "ATT requesting server appearance update" << LL_ENDL;
+    if (!LLApp::isExiting())
+    {
+        LLAppearanceMgr::instance().requestServerAppearanceUpdate();
+    }
+}
+
+void edit_wearable_and_customize_avatar(LLUUID item_id)
+{
+    // Start editing the item if previously requested.
+    gAgentWearables.editWearableIfRequested(item_id);
+
+    // TODO: camera mode may not be changed if a debug setting is tweaked
+    if( gAgentCamera.cameraCustomizeAvatar() )
+    {
+        // If we're in appearance editing mode, the current tab may need to be refreshed
+        LLSidepanelAppearance *panel = dynamic_cast<LLSidepanelAppearance*>(
+            LLFloaterSidePanelContainer::getPanel("appearance"));
+        if (panel)
+        {
+            panel->showDefaultSubpart();
+        }
+    }
+}
+
+LLUpdateAppearanceAndEditWearableOnDestroy::~LLUpdateAppearanceAndEditWearableOnDestroy()
+{
+    if (!LLApp::isExiting())
+    {
+        LLAppearanceMgr::instance().updateAppearanceFromCOF(
+            true,true,
+            boost::bind(edit_wearable_and_customize_avatar, mItemID));
+    }
+}
+
+class LLBrokenLinkObserver : public LLInventoryObserver
+{
+public:
+    LLUUID mUUID;
+    bool mEnforceItemRestrictions;
+    bool mEnforceOrdering;
+    nullary_func_t mPostUpdateFunc;
+
+    LLBrokenLinkObserver(const LLUUID& uuid,
+                          bool enforce_item_restrictions ,
+                          bool enforce_ordering ,
+                          nullary_func_t post_update_func) :
+        mUUID(uuid),
+        mEnforceItemRestrictions(enforce_item_restrictions),
+        mEnforceOrdering(enforce_ordering),
+        mPostUpdateFunc(post_update_func)
+    {
+    }
+    /* virtual */ void changed(U32 mask);
+    void postProcess();
+};
+
+void LLBrokenLinkObserver::changed(U32 mask)
+{
+    if (mask & LLInventoryObserver::REBUILD)
+    {
+        // This observer should be executed after LLInventoryPanel::itemChanged(),
+        // but if it isn't, consider calling updateAppearanceFromCOF with a delay
+        const uuid_set_t& changed_item_ids = gInventory.getChangedIDs();
+        for (uuid_set_t::const_iterator it = changed_item_ids.begin(); it != changed_item_ids.end(); ++it)
+        {
+            const LLUUID& id = *it;
+            if (id == mUUID)
+            {
+                // Might not be processed yet and it is not a
+                // good idea to update appearane here, postpone.
+                doOnIdleOneTime([this]()
+                                {
+                                    postProcess();
+                                });
+
+                gInventory.removeObserver(this);
+                return;
+            }
+        }
+    }
+}
+
+void LLBrokenLinkObserver::postProcess()
+{
+    LLViewerInventoryItem* item = gInventory.getItem(mUUID);
+    llassert(item && !item->getIsBrokenLink()); // the whole point was to get a correct link
+    if (item && item->getIsBrokenLink())
+    {
+        LL_INFOS_ONCE("Avatar") << "Outfit link broken despite being regenerated" << LL_ENDL;
+        LL_DEBUGS("Avatar", "Inventory") << "Outfit link " << mUUID << " \"" << item->getName() << "\" is broken despite being regenerated" << LL_ENDL;
+    }
+
+    LLAppearanceMgr::instance().updateAppearanceFromCOF(
+        mEnforceItemRestrictions ,
+        mEnforceOrdering ,
+        mPostUpdateFunc);
+    delete this;
+}
+
+
+struct LLFoundData
+{
+    LLFoundData() :
+        mAssetType(LLAssetType::AT_NONE),
+        mWearableType(LLWearableType::WT_INVALID),
+        mWearable(NULL) {}
+
+    LLFoundData(const LLUUID& item_id,
+                const LLUUID& asset_id,
+                const std::string& name,
+                const LLAssetType::EType& asset_type,
+                const LLWearableType::EType& wearable_type,
+                const bool is_replacement = false
+        ) :
+        mItemID(item_id),
+        mAssetID(asset_id),
+        mName(name),
+        mAssetType(asset_type),
+        mWearableType(wearable_type),
+        mIsReplacement(is_replacement),
+        mWearable( NULL ) {}
+
+    LLUUID mItemID;
+    LLUUID mAssetID;
+    std::string mName;
+    LLAssetType::EType mAssetType;
+    LLWearableType::EType mWearableType;
+    LLViewerWearable* mWearable;
+    bool mIsReplacement;
+};
+
+
+class LLWearableHoldingPattern
+{
+    LOG_CLASS(LLWearableHoldingPattern);
+
+public:
+    LLWearableHoldingPattern();
+    ~LLWearableHoldingPattern();
+
+    bool pollFetchCompletion();
+    void onFetchCompletion();
+    bool isFetchCompleted();
+    bool isTimedOut();
+
+    void checkMissingWearables();
+    bool pollMissingWearables();
+    bool isMissingCompleted();
+    void recoverMissingWearable(LLWearableType::EType type);
+    void clearCOFLinksForMissingWearables();
+
+    void onWearableAssetFetch(LLViewerWearable *wearable);
+    void onAllComplete();
+
+    typedef std::list<LLFoundData> found_list_t;
+    found_list_t& getFoundList();
+    void eraseTypeToLink(LLWearableType::EType type);
+    void eraseTypeToRecover(LLWearableType::EType type);
+    void setObjItems(const LLInventoryModel::item_array_t& items);
+    void setGestItems(const LLInventoryModel::item_array_t& items);
+    bool isMostRecent();
+    void handleLateArrivals();
+    void resetTime(F32 timeout);
+    static S32 countActive() { return sActiveHoldingPatterns.size(); }
+    S32 index() { return mIndex; }
+
+private:
+    found_list_t mFoundList;
+    LLInventoryModel::item_array_t mObjItems;
+    LLInventoryModel::item_array_t mGestItems;
+    typedef std::set<S32> type_set_t;
+    type_set_t mTypesToRecover;
+    type_set_t mTypesToLink;
+    S32 mResolved;
+    LLTimer mWaitTime;
+    bool mFired;
+    typedef std::set<LLWearableHoldingPattern*> type_set_hp;
+    static type_set_hp sActiveHoldingPatterns;
+    static S32 sNextIndex;
+    S32 mIndex;
+    bool mIsMostRecent;
+    std::set<LLViewerWearable*> mLateArrivals;
+    bool mIsAllComplete;
+};
+
+LLWearableHoldingPattern::type_set_hp LLWearableHoldingPattern::sActiveHoldingPatterns;
+S32 LLWearableHoldingPattern::sNextIndex = 0;
+
+LLWearableHoldingPattern::LLWearableHoldingPattern():
+    mResolved(0),
+    mFired(false),
+    mIsMostRecent(true),
+    mIsAllComplete(false)
+{
+    if (countActive()>0)
+    {
+        LL_INFOS() << "Creating LLWearableHoldingPattern when "
+                   << countActive()
+                   << " other attempts are active."
+                   << " Flagging others as invalid."
+                   << LL_ENDL;
+        for (type_set_hp::iterator it = sActiveHoldingPatterns.begin();
+             it != sActiveHoldingPatterns.end();
+             ++it)
+        {
+            (*it)->mIsMostRecent = false;
+        }
+
+    }
+    mIndex = sNextIndex++;
+    sActiveHoldingPatterns.insert(this);
+    LL_DEBUGS("Avatar") << "HP " << index() << " created" << LL_ENDL;
+    selfStartPhase("holding_pattern");
+}
+
+LLWearableHoldingPattern::~LLWearableHoldingPattern()
+{
+    sActiveHoldingPatterns.erase(this);
+    if (isMostRecent())
+    {
+        selfStopPhase("holding_pattern");
+    }
+    LL_DEBUGS("Avatar") << "HP " << index() << " deleted" << LL_ENDL;
+}
+
+bool LLWearableHoldingPattern::isMostRecent()
+{
+    return mIsMostRecent;
+}
+
+LLWearableHoldingPattern::found_list_t& LLWearableHoldingPattern::getFoundList()
+{
+    return mFoundList;
+}
+
+void LLWearableHoldingPattern::eraseTypeToLink(LLWearableType::EType type)
+{
+    mTypesToLink.erase(type);
+}
+
+void LLWearableHoldingPattern::eraseTypeToRecover(LLWearableType::EType type)
+{
+    mTypesToRecover.erase(type);
+}
+
+void LLWearableHoldingPattern::setObjItems(const LLInventoryModel::item_array_t& items)
+{
+    mObjItems = items;
+}
+
+void LLWearableHoldingPattern::setGestItems(const LLInventoryModel::item_array_t& items)
+{
+    mGestItems = items;
+}
+
+bool LLWearableHoldingPattern::isFetchCompleted()
+{
+    return (mResolved >= (S32)getFoundList().size()); // have everything we were waiting for?
+}
+
+bool LLWearableHoldingPattern::isTimedOut()
+{
+    return mWaitTime.hasExpired();
+}
+
+void LLWearableHoldingPattern::checkMissingWearables()
+{
+    if (!isMostRecent())
+    {
+        // runway why don't we actually skip here?
+        LL_WARNS() << self_av_string() << "skipping because LLWearableHolding pattern is invalid (superceded by later outfit request)" << LL_ENDL;
+    }
+
+    std::vector<S32> found_by_type(LLWearableType::WT_COUNT,0);
+    std::vector<S32> requested_by_type(LLWearableType::WT_COUNT,0);
+    for (found_list_t::iterator it = getFoundList().begin(); it != getFoundList().end(); ++it)
+    {
+        LLFoundData &data = *it;
+        if (data.mWearableType < LLWearableType::WT_COUNT)
+            requested_by_type[data.mWearableType]++;
+        if (data.mWearable)
+            found_by_type[data.mWearableType]++;
+    }
+
+    for (S32 type = 0; type < LLWearableType::WT_COUNT; ++type)
+    {
+        if (requested_by_type[type] > found_by_type[type])
+        {
+            LL_WARNS() << self_av_string() << "got fewer wearables than requested, type " << type << ": requested " << requested_by_type[type] << ", found " << found_by_type[type] << LL_ENDL;
+        }
+        if (found_by_type[type] > 0)
+            continue;
+        if (
+            // If at least one wearable of certain types (pants/shirt/skirt)
+            // was requested but none was found, create a default asset as a replacement.
+            // In all other cases, don't do anything.
+            // For critical types (shape/hair/skin/eyes), this will keep the avatar as a cloud
+            // due to logic in LLVOAvatarSelf::getIsCloud().
+            // For non-critical types (tatoo, socks, etc.) the wearable will just be missing.
+            (requested_by_type[type] > 0) &&
+            ((type == LLWearableType::WT_PANTS) || (type == LLWearableType::WT_SHIRT) || (type == LLWearableType::WT_SKIRT)))
+        {
+            mTypesToRecover.insert(type);
+            mTypesToLink.insert(type);
+            recoverMissingWearable((LLWearableType::EType)type);
+            LL_WARNS() << self_av_string() << "need to replace " << type << LL_ENDL;
+        }
+    }
+
+    resetTime(60.0F);
+
+    if (isMostRecent())
+    {
+        selfStartPhase("get_missing_wearables_2");
+    }
+    if (!pollMissingWearables())
+    {
+        doOnIdleRepeating(boost::bind(&LLWearableHoldingPattern::pollMissingWearables,this));
+    }
+}
+
+void LLWearableHoldingPattern::onAllComplete()
+{
+    if (isAgentAvatarValid())
+    {
+        gAgentAvatarp->outputRezTiming("Agent wearables fetch complete");
+    }
+
+    if (!isMostRecent())
+    {
+        // runway need to skip here?
+        LL_WARNS() << self_av_string() << "skipping because LLWearableHolding pattern is invalid (superceded by later outfit request)" << LL_ENDL;
+    }
+
+    // Activate all gestures in this folder
+    if (mGestItems.size() > 0)
+    {
+        LL_DEBUGS("Avatar") << self_av_string() << "Activating " << mGestItems.size() << " gestures" << LL_ENDL;
+
+        LLGestureMgr::instance().activateGestures(mGestItems);
+
+        // Update the inventory item labels to reflect the fact
+        // they are active.
+        LLViewerInventoryCategory* catp =
+            gInventory.getCategory(LLAppearanceMgr::instance().getCOF());
+
+        if (catp)
+        {
+            gInventory.updateCategory(catp);
+            gInventory.notifyObservers();
+        }
+    }
+
+    if (isAgentAvatarValid())
+    {
+        LL_DEBUGS("Avatar") << self_av_string() << "Updating " << mObjItems.size() << " attachments" << LL_ENDL;
+        LLAgentWearables::llvo_vec_t objects_to_remove;
+        LLAgentWearables::llvo_vec_t objects_to_retain;
+        LLInventoryModel::item_array_t items_to_add;
+
+        LLAgentWearables::findAttachmentsAddRemoveInfo(mObjItems,
+                                                       objects_to_remove,
+                                                       objects_to_retain,
+                                                       items_to_add);
+
+        LL_DEBUGS("Avatar") << self_av_string() << "Removing " << objects_to_remove.size()
+                            << " attachments" << LL_ENDL;
+
+        // Here we remove the attachment pos overrides for *all*
+        // attachments, even those that are not being removed. This is
+        // needed to get joint positions all slammed down to their
+        // pre-attachment states.
+        gAgentAvatarp->clearAttachmentOverrides();
+
+        if (objects_to_remove.size() || items_to_add.size())
+        {
+            LL_DEBUGS("Avatar") << "ATT will remove " << objects_to_remove.size()
+                                << " and add " << items_to_add.size() << " items" << LL_ENDL;
+        }
+
+        // Take off the attachments that will no longer be in the outfit.
+        LLAgentWearables::userRemoveMultipleAttachments(objects_to_remove);
+
+        // Update wearables.
+        LL_INFOS("Avatar") << self_av_string() << "HP " << index() << " updating agent wearables with "
+                           << mResolved << " wearable items " << LL_ENDL;
+        LLAppearanceMgr::instance().updateAgentWearables(this);
+
+        // Restore attachment pos overrides for the attachments that
+        // are remaining in the outfit.
+        for (LLAgentWearables::llvo_vec_t::iterator it = objects_to_retain.begin();
+             it != objects_to_retain.end();
+             ++it)
+        {
+            LLViewerObject *objectp = *it;
+            if (!objectp->isAnimatedObject())
+            {
+                gAgentAvatarp->addAttachmentOverridesForObject(objectp);
+            }
+        }
+
+        // Add new attachments to match those requested.
+        LL_DEBUGS("Avatar") << self_av_string() << "Adding " << items_to_add.size() << " attachments" << LL_ENDL;
+        LLAgentWearables::userAttachMultipleAttachments(items_to_add);
+    }
+
+    if (isFetchCompleted() && isMissingCompleted())
+    {
+        // Only safe to delete if all wearable callbacks and all missing wearables completed.
+        delete this;
+    }
+    else
+    {
+        mIsAllComplete = true;
+        handleLateArrivals();
+    }
+}
+
+void LLWearableHoldingPattern::onFetchCompletion()
+{
+    if (isMostRecent())
+    {
+        selfStopPhase("get_wearables_2");
+    }
+
+    if (!isMostRecent())
+    {
+        // runway skip here?
+        LL_WARNS() << self_av_string() << "skipping because LLWearableHolding pattern is invalid (superceded by later outfit request)" << LL_ENDL;
+    }
+
+    checkMissingWearables();
+}
+
+// Runs as an idle callback until all wearables are fetched (or we time out).
+bool LLWearableHoldingPattern::pollFetchCompletion()
+{
+    if (!isMostRecent())
+    {
+        // runway skip here?
+        LL_WARNS() << self_av_string() << "skipping because LLWearableHolding pattern is invalid (superceded by later outfit request)" << LL_ENDL;
+    }
+
+    bool completed = isFetchCompleted();
+    bool timed_out = isTimedOut();
+    bool done = completed || timed_out;
+
+    if (done)
+    {
+        LL_INFOS("Avatar") << self_av_string() << "HP " << index() << " polling, done status: " << completed << " timed out " << timed_out
+                << " elapsed " << mWaitTime.getElapsedTimeF32() << LL_ENDL;
+
+        mFired = true;
+
+        if (timed_out)
+        {
+            LL_WARNS() << self_av_string() << "Exceeded max wait time for wearables, updating appearance based on what has arrived" << LL_ENDL;
+        }
+
+        onFetchCompletion();
+    }
+    return done;
+}
+
+void recovered_item_link_cb(const LLUUID& item_id, LLWearableType::EType type, LLViewerWearable *wearable, LLWearableHoldingPattern* holder)
+{
+    if (!holder->isMostRecent())
+    {
+        LL_WARNS() << "HP " << holder->index() << " skipping because LLWearableHolding pattern is invalid (superceded by later outfit request)" << LL_ENDL;
+        // runway skip here?
+    }
+
+    LL_INFOS("Avatar") << "HP " << holder->index() << " recovered item link for type " << type << LL_ENDL;
+    holder->eraseTypeToLink(type);
+    // Add wearable to FoundData for actual wearing
+    LLViewerInventoryItem *item = gInventory.getItem(item_id);
+    LLViewerInventoryItem *linked_item = item ? item->getLinkedItem() : NULL;
+
+    if (linked_item)
+    {
+        gInventory.addChangedMask(LLInventoryObserver::LABEL, linked_item->getUUID());
+
+        if (item)
+        {
+            LLFoundData found(linked_item->getUUID(),
+                              linked_item->getAssetUUID(),
+                              linked_item->getName(),
+                              linked_item->getType(),
+                              linked_item->isWearableType() ? linked_item->getWearableType() : LLWearableType::WT_INVALID,
+                              true // is replacement
+                );
+            found.mWearable = wearable;
+            holder->getFoundList().push_front(found);
+        }
+        else
+        {
+            LL_WARNS() << self_av_string() << "inventory link not found for recovered wearable" << LL_ENDL;
+        }
+    }
+    else
+    {
+        LL_WARNS() << self_av_string() << "HP " << holder->index() << " inventory link not found for recovered wearable" << LL_ENDL;
+    }
+}
+
+void recovered_item_cb(const LLUUID& item_id, LLWearableType::EType type, LLViewerWearable *wearable, LLWearableHoldingPattern* holder)
+{
+    if (!holder->isMostRecent())
+    {
+        // runway skip here?
+        LL_WARNS() << self_av_string() << "skipping because LLWearableHolding pattern is invalid (superceded by later outfit request)" << LL_ENDL;
+    }
+
+    LL_DEBUGS("Avatar") << self_av_string() << "Recovered item for type " << type << LL_ENDL;
+    LLConstPointer<LLInventoryObject> itemp = gInventory.getItem(item_id);
+    wearable->setItemID(item_id);
+    holder->eraseTypeToRecover(type);
+    llassert(itemp);
+    if (itemp)
+    {
+        LLPointer<LLInventoryCallback> cb = new LLBoostFuncInventoryCallback(boost::bind(recovered_item_link_cb,_1,type,wearable,holder));
+
+        link_inventory_object(LLAppearanceMgr::instance().getCOF(), itemp, cb);
+    }
+}
+
+void LLWearableHoldingPattern::recoverMissingWearable(LLWearableType::EType type)
+{
+    if (!isMostRecent())
+    {
+        // runway skip here?
+        LL_WARNS() << self_av_string() << "skipping because LLWearableHolding pattern is invalid (superceded by later outfit request)" << LL_ENDL;
+    }
+
+        // Try to recover by replacing missing wearable with a new one.
+    LLNotificationsUtil::add("ReplacedMissingWearable");
+    LL_DEBUGS("Avatar") << "Wearable of type '" << LLWearableType::getInstance()->getTypeName(type)
+                << "' could not be downloaded.  Replaced inventory item with default wearable." << LL_ENDL;
+    LLViewerWearable* wearable = LLWearableList::instance().createNewWearable(type, gAgentAvatarp);
+
+    // Add a new one in the lost and found folder.
+    const LLUUID lost_and_found_id = gInventory.findCategoryUUIDForType(LLFolderType::FT_LOST_AND_FOUND);
+    LLPointer<LLInventoryCallback> cb = new LLBoostFuncInventoryCallback(boost::bind(recovered_item_cb,_1,type,wearable,this));
+
+    create_inventory_wearable(gAgent.getID(),
+                          gAgent.getSessionID(),
+                          lost_and_found_id,
+                          wearable->getTransactionID(),
+                          wearable->getName(),
+                          wearable->getDescription(),
+                          wearable->getAssetType(),
+                          wearable->getType(),
+                          wearable->getPermissions().getMaskNextOwner(),
+                          cb);
+}
+
+bool LLWearableHoldingPattern::isMissingCompleted()
+{
+    return mTypesToLink.size()==0 && mTypesToRecover.size()==0;
+}
+
+void LLWearableHoldingPattern::clearCOFLinksForMissingWearables()
+{
+    for (found_list_t::iterator it = getFoundList().begin(); it != getFoundList().end(); ++it)
+    {
+        LLFoundData &data = *it;
+        if ((data.mWearableType < LLWearableType::WT_COUNT) && (!data.mWearable))
+        {
+            // Wearable link that was never resolved; remove links to it from COF
+            LL_INFOS("Avatar") << self_av_string() << "HP " << index() << " removing link for unresolved item " << data.mItemID.asString() << LL_ENDL;
+            LLAppearanceMgr::instance().removeCOFItemLinks(data.mItemID);
+        }
+    }
+}
+
+bool LLWearableHoldingPattern::pollMissingWearables()
+{
+    if (!isMostRecent())
+    {
+        // runway skip here?
+        LL_WARNS() << self_av_string() << "skipping because LLWearableHolding pattern is invalid (superceded by later outfit request)" << LL_ENDL;
+    }
+
+    bool timed_out = isTimedOut();
+    bool missing_completed = isMissingCompleted();
+    bool done = timed_out || missing_completed;
+
+    if (!done)
+    {
+        LL_INFOS("Avatar") << self_av_string() << "HP " << index() << " polling missing wearables, waiting for items " << mTypesToRecover.size()
+                << " links " << mTypesToLink.size()
+                << " wearables, timed out " << timed_out
+                << " elapsed " << mWaitTime.getElapsedTimeF32()
+                << " done " << done << LL_ENDL;
+    }
+
+    if (done)
+    {
+        if (isMostRecent())
+        {
+            selfStopPhase("get_missing_wearables_2");
+        }
+
+        gAgentAvatarp->debugWearablesLoaded();
+
+        // BAP - if we don't call clearCOFLinksForMissingWearables()
+        // here, we won't have to add the link back in later if the
+        // wearable arrives late.  This is to avoid corruption of
+        // wearable ordering info.  Also has the effect of making
+        // unworn item links visible in the COF under some
+        // circumstances.
+
+        //clearCOFLinksForMissingWearables();
+        onAllComplete();
+    }
+    return done;
+}
+
+// Handle wearables that arrived after the timeout period expired.
+void LLWearableHoldingPattern::handleLateArrivals()
+{
+    // Only safe to run if we have previously finished the missing
+    // wearables and other processing - otherwise we could be in some
+    // intermediate state - but have not been superceded by a later
+    // outfit change request.
+    if (mLateArrivals.size() == 0)
+    {
+        // Nothing to process.
+        return;
+    }
+    if (!isMostRecent())
+    {
+        LL_WARNS() << self_av_string() << "Late arrivals not handled - outfit change no longer valid" << LL_ENDL;
+    }
+    if (!mIsAllComplete)
+    {
+        LL_WARNS() << self_av_string() << "Late arrivals not handled - in middle of missing wearables processing" << LL_ENDL;
+    }
+
+    LL_INFOS("Avatar") << self_av_string() << "HP " << index() << " need to handle " << mLateArrivals.size() << " late arriving wearables" << LL_ENDL;
+
+    // Update mFoundList using late-arriving wearables.
+    std::set<LLWearableType::EType> replaced_types;
+    for (LLWearableHoldingPattern::found_list_t::iterator iter = getFoundList().begin();
+         iter != getFoundList().end(); ++iter)
+    {
+        LLFoundData& data = *iter;
+        for (std::set<LLViewerWearable*>::iterator wear_it = mLateArrivals.begin();
+             wear_it != mLateArrivals.end();
+             ++wear_it)
+        {
+            LLViewerWearable *wearable = *wear_it;
+
+            if(wearable->getAssetID() == data.mAssetID)
+            {
+                data.mWearable = wearable;
+
+                replaced_types.insert(data.mWearableType);
+
+                // BAP - if we didn't call
+                // clearCOFLinksForMissingWearables() earlier, we
+                // don't need to restore the link here.  Fixes
+                // wearable ordering problems.
+
+                // LLAppearanceMgr::instance().addCOFItemLink(data.mItemID,false);
+
+                // BAP failing this means inventory or asset server
+                // are corrupted in a way we don't handle.
+                llassert((data.mWearableType < LLWearableType::WT_COUNT) && (wearable->getType() == data.mWearableType));
+                break;
+            }
+        }
+    }
+
+    // Remove COF links for any default wearables previously used to replace the late arrivals.
+    // All this pussyfooting around with a while loop and explicit
+    // iterator incrementing is to allow removing items from the list
+    // without clobbering the iterator we're using to navigate.
+    LLWearableHoldingPattern::found_list_t::iterator iter = getFoundList().begin();
+    while (iter != getFoundList().end())
+    {
+        LLFoundData& data = *iter;
+
+        // If an item of this type has recently shown up, removed the corresponding replacement wearable from COF.
+        if (data.mWearable && data.mIsReplacement &&
+            replaced_types.find(data.mWearableType) != replaced_types.end())
+        {
+            LLAppearanceMgr::instance().removeCOFItemLinks(data.mItemID);
+            std::list<LLFoundData>::iterator clobber_ator = iter;
+            ++iter;
+            getFoundList().erase(clobber_ator);
+        }
+        else
+        {
+            ++iter;
+        }
+    }
+
+    // Clear contents of late arrivals.
+    mLateArrivals.clear();
+
+    // Update appearance based on mFoundList
+    LLAppearanceMgr::instance().updateAgentWearables(this);
+}
+
+void LLWearableHoldingPattern::resetTime(F32 timeout)
+{
+    mWaitTime.reset();
+    mWaitTime.setTimerExpirySec(timeout);
+}
+
+void LLWearableHoldingPattern::onWearableAssetFetch(LLViewerWearable *wearable)
+{
+    if (!isMostRecent())
+    {
+        LL_WARNS() << self_av_string() << "skipping because LLWearableHolding pattern is invalid (superceded by later outfit request)" << LL_ENDL;
+    }
+
+    mResolved += 1;  // just counting callbacks, not successes.
+    LL_DEBUGS("Avatar") << self_av_string() << "HP " << index() << " resolved " << mResolved << "/" << getFoundList().size() << LL_ENDL;
+    if (!wearable)
+    {
+        LL_WARNS() << self_av_string() << "no wearable found" << LL_ENDL;
+    }
+
+    if (mFired)
+    {
+        LL_WARNS() << self_av_string() << "called after holder fired" << LL_ENDL;
+        if (wearable)
+        {
+            mLateArrivals.insert(wearable);
+            if (mIsAllComplete)
+            {
+                handleLateArrivals();
+            }
+        }
+        return;
+    }
+
+    if (!wearable)
+    {
+        return;
+    }
+
+    U32 use_count = 0;
+    for (LLWearableHoldingPattern::found_list_t::iterator iter = getFoundList().begin();
+        iter != getFoundList().end(); ++iter)
+    {
+        LLFoundData& data = *iter;
+        if (wearable->getAssetID() == data.mAssetID)
+        {
+            // Failing this means inventory or asset server are corrupted in a way we don't handle.
+            if ((data.mWearableType >= LLWearableType::WT_COUNT) || (wearable->getType() != data.mWearableType))
+            {
+                LL_WARNS() << self_av_string() << "recovered wearable but type invalid. inventory wearable type: " << data.mWearableType << " asset wearable type: " << wearable->getType() << LL_ENDL;
+                break;
+            }
+
+            if (use_count == 0)
+            {
+                data.mWearable = wearable;
+                use_count++;
+            }
+            else
+            {
+                LLViewerInventoryItem* wearable_item = gInventory.getItem(data.mItemID);
+                if (wearable_item && wearable_item->isFinished() && wearable_item->getPermissions().allowModifyBy(gAgentID))
+                {
+                    // We can't edit and do some other interactions with same asset twice, copy it
+                    // Note: can't update incomplete items. Usually attached from previous viewer build, but
+                    // consider adding fetch and completion callback
+                    LLViewerWearable* new_wearable = LLWearableList::instance().createCopy(wearable, wearable->getName());
+                    data.mWearable = new_wearable;
+                    data.mAssetID = new_wearable->getAssetID();
+
+                    // Update existing inventory item
+                    wearable_item->setAssetUUID(new_wearable->getAssetID());
+                    wearable_item->setTransactionID(new_wearable->getTransactionID());
+                    gInventory.updateItem(wearable_item, LLInventoryObserver::INTERNAL);
+                    wearable_item->updateServer(false);
+
+                    use_count++;
+                }
+                else
+                {
+                    // Note: technically a bug, LLViewerWearable can identify only one item id at a time,
+                    // yet we are tying it to multiple items here.
+                    // LLViewerWearable need to support more then one item.
+                    LL_WARNS() << "Same LLViewerWearable is used by multiple items! " << wearable->getAssetID() << LL_ENDL;
+                    data.mWearable = wearable;
+                }
+            }
+        }
+    }
+
+    if (use_count > 1)
+    {
+        LL_WARNS() << "Copying wearable, multiple asset id uses! " << wearable->getAssetID() << LL_ENDL;
+        gInventory.notifyObservers();
+    }
+}
+
+static void onWearableAssetFetch(LLViewerWearable* wearable, void* data)
+{
+    LLWearableHoldingPattern* holder = (LLWearableHoldingPattern*)data;
+    holder->onWearableAssetFetch(wearable);
+}
+
+
+static void removeDuplicateItems(LLInventoryModel::item_array_t& items)
+{
+    LLInventoryModel::item_array_t new_items;
+    std::set<LLUUID> items_seen;
+    std::deque<LLViewerInventoryItem*> tmp_list;
+    // Traverse from the front and keep the first of each item
+    // encountered, so we actually keep the *last* of each duplicate
+    // item.  This is needed to give the right priority when adding
+    // duplicate items to an existing outfit.
+    for (S32 i=items.size()-1; i>=0; i--)
+    {
+        LLViewerInventoryItem *item = items.at(i);
+        LLUUID item_id = item->getLinkedUUID();
+        if (items_seen.find(item_id)!=items_seen.end())
+            continue;
+        items_seen.insert(item_id);
+        tmp_list.push_front(item);
+    }
+    for (std::deque<LLViewerInventoryItem*>::iterator it = tmp_list.begin();
+         it != tmp_list.end();
+         ++it)
+    {
+        new_items.push_back(*it);
+    }
+    items = new_items;
+}
+
+//=========================================================================
+
+const std::string LLAppearanceMgr::sExpectedTextureName = "OutfitPreview";
+
+const LLUUID LLAppearanceMgr::getCOF() const
+{
+    return mCOFID;
+}
+
+S32 LLAppearanceMgr::getCOFVersion() const
+{
+    LLViewerInventoryCategory *cof = gInventory.getCategory(getCOF());
+    if (cof)
+    {
+        return cof->getVersion();
+    }
+    else
+    {
+        return LLViewerInventoryCategory::VERSION_UNKNOWN;
+    }
+}
+
+void LLAppearanceMgr::initCOFID()
+{
+    mCOFID = gInventory.findCategoryUUIDForType(LLFolderType::FT_CURRENT_OUTFIT);
+}
+
+const LLViewerInventoryItem* LLAppearanceMgr::getBaseOutfitLink()
+{
+    const LLUUID& current_outfit_cat = getCOF();
+    LLInventoryModel::cat_array_t cat_array;
+    LLInventoryModel::item_array_t item_array;
+    // Can't search on FT_OUTFIT since links to categories return FT_CATEGORY for type since they don't
+    // return preferred type.
+    LLIsType is_category( LLAssetType::AT_CATEGORY );
+    gInventory.collectDescendentsIf(current_outfit_cat,
+                                    cat_array,
+                                    item_array,
+                                    false,
+                                    is_category);
+    for (LLInventoryModel::item_array_t::const_iterator iter = item_array.begin();
+         iter != item_array.end();
+         iter++)
+    {
+        const LLViewerInventoryItem *item = (*iter);
+        const LLViewerInventoryCategory *cat = item->getLinkedCategory();
+        if (cat && cat->getPreferredType() == LLFolderType::FT_OUTFIT)
+        {
+            const LLUUID parent_id = cat->getParentUUID();
+            LLViewerInventoryCategory*  parent_cat =  gInventory.getCategory(parent_id);
+            // if base outfit moved to trash it means that we don't have base outfit
+            if (parent_cat != NULL && parent_cat->getPreferredType() == LLFolderType::FT_TRASH)
+            {
+                return NULL;
+            }
+            return item;
+        }
+    }
+    return NULL;
+}
+
+bool LLAppearanceMgr::getBaseOutfitName(std::string& name)
+{
+    const LLViewerInventoryItem* outfit_link = getBaseOutfitLink();
+    if(outfit_link)
+    {
+        const LLViewerInventoryCategory *cat = outfit_link->getLinkedCategory();
+        if (cat)
+        {
+            name = cat->getName();
+            return true;
+        }
+    }
+    return false;
+}
+
+const LLUUID LLAppearanceMgr::getBaseOutfitUUID()
+{
+    const LLViewerInventoryItem* outfit_link = getBaseOutfitLink();
+    if (!outfit_link || !outfit_link->getIsLinkType()) return LLUUID::null;
+
+    const LLViewerInventoryCategory* outfit_cat = outfit_link->getLinkedCategory();
+    if (!outfit_cat) return LLUUID::null;
+
+    if (outfit_cat->getPreferredType() != LLFolderType::FT_OUTFIT)
+    {
+        LL_WARNS() << "Expected outfit type:" << LLFolderType::FT_OUTFIT << " but got type:" << outfit_cat->getType() << " for folder name:" << outfit_cat->getName() << LL_ENDL;
+        return LLUUID::null;
+    }
+
+    return outfit_cat->getUUID();
+}
+
+void wear_on_avatar_cb(const LLUUID& inv_item, bool do_replace = false)
+{
+    if (inv_item.isNull())
+        return;
+
+    LLViewerInventoryItem *item = gInventory.getItem(inv_item);
+    if (item)
+    {
+        LLAppearanceMgr::instance().wearItemOnAvatar(inv_item, true, do_replace);
+    }
+}
+
+void LLAppearanceMgr::wearItemsOnAvatar(const uuid_vec_t& item_ids_to_wear,
+                                        bool do_update,
+                                        bool replace,
+                                        LLPointer<LLInventoryCallback> cb)
+{
+    LL_DEBUGS("UIUsage") << "wearItemsOnAvatar" << LL_ENDL;
+    LLUIUsage::instance().logCommand("Avatar.WearItem");
+
+    bool first = true;
+
+    LLInventoryObject::const_object_list_t items_to_link;
+
+    for (uuid_vec_t::const_iterator it = item_ids_to_wear.begin();
+         it != item_ids_to_wear.end();
+         ++it)
+    {
+        replace = first && replace;
+        first = false;
+
+        const LLUUID& item_id_to_wear = *it;
+
+        if (item_id_to_wear.isNull())
+        {
+            LL_DEBUGS("Avatar") << "null id " << item_id_to_wear << LL_ENDL;
+            continue;
+        }
+
+        LLViewerInventoryItem* item_to_wear = gInventory.getItem(item_id_to_wear);
+        if (!item_to_wear)
+        {
+            LL_DEBUGS("Avatar") << "inventory item not found for id " << item_id_to_wear << LL_ENDL;
+            continue;
+        }
+
+        if (gInventory.isObjectDescendentOf(item_to_wear->getUUID(), gInventory.getLibraryRootFolderID()))
+        {
+            LL_DEBUGS("Avatar") << "inventory item in library, will copy and wear "
+                                << item_to_wear->getName() << " id " << item_id_to_wear << LL_ENDL;
+            LLPointer<LLInventoryCallback> cb = new LLBoostFuncInventoryCallback(boost::bind(wear_on_avatar_cb,_1,replace));
+            copy_inventory_item(gAgent.getID(), item_to_wear->getPermissions().getOwner(),
+                                item_to_wear->getUUID(), LLUUID::null, std::string(), cb);
+            continue;
+        }
+        else if (!gInventory.isObjectDescendentOf(item_to_wear->getUUID(), gInventory.getRootFolderID()))
+        {
+            // not in library and not in agent's inventory
+            LL_DEBUGS("Avatar") << "inventory item not in user inventory or library, skipping "
+                                << item_to_wear->getName() << " id " << item_id_to_wear << LL_ENDL;
+            continue;
+        }
+        else if (gInventory.isObjectDescendentOf(item_to_wear->getUUID(), gInventory.findCategoryUUIDForType(LLFolderType::FT_TRASH)))
+        {
+            LLNotificationsUtil::add("CannotWearTrash");
+            LL_DEBUGS("Avatar") << "inventory item is in trash, skipping "
+                                << item_to_wear->getName() << " id " << item_id_to_wear << LL_ENDL;
+            continue;
+        }
+        else if (isLinkedInCOF(item_to_wear->getUUID())) // EXT-84911
+        {
+            LL_DEBUGS("Avatar") << "inventory item is already in COF, skipping "
+                                << item_to_wear->getName() << " id " << item_id_to_wear << LL_ENDL;
+            continue;
+        }
+
+        switch (item_to_wear->getType())
+        {
+            case LLAssetType::AT_CLOTHING:
+            {
+                if (gAgentWearables.areWearablesLoaded())
+                {
+                    if (!cb && do_update)
+                    {
+                        cb = new LLUpdateAppearanceAndEditWearableOnDestroy(item_id_to_wear);
+                    }
+                    LLWearableType::EType type = item_to_wear->getWearableType();
+                    S32 wearable_count = gAgentWearables.getWearableCount(type);
+                    if ((replace && wearable_count != 0) || !gAgentWearables.canAddWearable(type))
+                    {
+                        LLUUID item_id = gAgentWearables.getWearableItemID(item_to_wear->getWearableType(),
+                                                                           wearable_count-1);
+                        removeCOFItemLinks(item_id, cb);
+                    }
+
+                    items_to_link.push_back(item_to_wear);
+                }
+            }
+            break;
+
+            case LLAssetType::AT_BODYPART:
+            {
+                // TODO: investigate wearables may not be loaded at this point EXT-8231
+
+                // Remove the existing wearables of the same type.
+                // Remove existing body parts anyway because we must not be able to wear e.g. two skins.
+                removeCOFLinksOfType(item_to_wear->getWearableType());
+                if (!cb && do_update)
+                {
+                    cb = new LLUpdateAppearanceAndEditWearableOnDestroy(item_id_to_wear);
+                }
+                items_to_link.push_back(item_to_wear);
+            }
+            break;
+
+            case LLAssetType::AT_OBJECT:
+            {
+                rez_attachment(item_to_wear, NULL, replace);
+            }
+            break;
+
+            default: continue;
+        }
+    }
+
+    // Batch up COF link creation - more efficient if using AIS.
+    if (items_to_link.size())
+    {
+        link_inventory_array(getCOF(), items_to_link, cb);
+    }
+}
+
+void LLAppearanceMgr::wearItemOnAvatar(const LLUUID& item_id_to_wear,
+                                       bool do_update,
+                                       bool replace,
+                                       LLPointer<LLInventoryCallback> cb)
+{
+    uuid_vec_t ids;
+    ids.push_back(item_id_to_wear);
+    wearItemsOnAvatar(ids, do_update, replace, cb);
+}
+
+// Update appearance from outfit folder.
+void LLAppearanceMgr::changeOutfit(bool proceed, const LLUUID& category, bool append)
+{
+    if (!proceed)
+        return;
+    LLAppearanceMgr::instance().updateCOF(category,append);
+}
+
+void LLAppearanceMgr::replaceCurrentOutfit(const LLUUID& new_outfit)
+{
+    LLViewerInventoryCategory* cat = gInventory.getCategory(new_outfit);
+    wearInventoryCategory(cat, false, false);
+}
+
+// Remove existing photo link from outfit folder.
+void LLAppearanceMgr::removeOutfitPhoto(const LLUUID& outfit_id)
+{
+    LLInventoryModel::cat_array_t sub_cat_array;
+    LLInventoryModel::item_array_t outfit_item_array;
+    gInventory.collectDescendents(
+        outfit_id,
+        sub_cat_array,
+        outfit_item_array,
+        LLInventoryModel::EXCLUDE_TRASH);
+    for (LLViewerInventoryItem* outfit_item : outfit_item_array)
+    {
+        LLViewerInventoryItem* linked_item = outfit_item->getLinkedItem();
+        if (linked_item != NULL)
+        {
+            if (linked_item->getActualType() == LLAssetType::AT_TEXTURE)
+            {
+                gInventory.removeItem(outfit_item->getUUID());
+            }
+        }
+        else if (outfit_item->getActualType() == LLAssetType::AT_TEXTURE)
+        {
+            gInventory.removeItem(outfit_item->getUUID());
+        }
+    }
+}
+
+// Open outfit renaming dialog.
+void LLAppearanceMgr::renameOutfit(const LLUUID& outfit_id)
+{
+    LLViewerInventoryCategory* cat = gInventory.getCategory(outfit_id);
+    if (!cat)
+    {
+        return;
+    }
+
+    LLSD args;
+    args["NAME"] = cat->getName();
+
+    LLSD payload;
+    payload["cat_id"] = outfit_id;
+
+    LLNotificationsUtil::add("RenameOutfit", args, payload, boost::bind(onOutfitRename, _1, _2));
+}
+
+// User typed new outfit name.
+// static
+void LLAppearanceMgr::onOutfitRename(const LLSD& notification, const LLSD& response)
+{
+    S32 option = LLNotificationsUtil::getSelectedOption(notification, response);
+    if (option != 0) return; // canceled
+
+    std::string outfit_name = response["new_name"].asString();
+    LLStringUtil::trim(outfit_name);
+    if (!outfit_name.empty())
+    {
+        LLUUID cat_id = notification["payload"]["cat_id"].asUUID();
+        rename_category(&gInventory, cat_id, outfit_name);
+    }
+}
+
+void LLAppearanceMgr::setOutfitLocked(bool locked)
+{
+    if (mOutfitLocked == locked)
+    {
+        return;
+    }
+
+    mOutfitLocked = locked;
+    if (locked)
+    {
+        mUnlockOutfitTimer->reset();
+        mUnlockOutfitTimer->start();
+    }
+    else
+    {
+        mUnlockOutfitTimer->stop();
+    }
+
+    LLOutfitObserver::instance().notifyOutfitLockChanged();
+}
+
+void LLAppearanceMgr::addCategoryToCurrentOutfit(const LLUUID& cat_id)
+{
+    LLViewerInventoryCategory* cat = gInventory.getCategory(cat_id);
+    wearInventoryCategory(cat, false, true);
+}
+
+void LLAppearanceMgr::takeOffOutfit(const LLUUID& cat_id)
+{
+    LLInventoryModel::cat_array_t cats;
+    LLInventoryModel::item_array_t items;
+    LLFindWearablesEx collector(/*is_worn=*/ true, /*include_body_parts=*/ false);
+
+    gInventory.collectDescendentsIf(cat_id, cats, items, false, collector);
+
+    LLInventoryModel::item_array_t::const_iterator it = items.begin();
+    const LLInventoryModel::item_array_t::const_iterator it_end = items.end();
+    uuid_vec_t uuids_to_remove;
+    for( ; it_end != it; ++it)
+    {
+        LLViewerInventoryItem* item = *it;
+        uuids_to_remove.push_back(item->getUUID());
+    }
+    removeItemsFromAvatar(uuids_to_remove);
+
+    // deactivate all gestures in the outfit folder
+    LLInventoryModel::item_array_t gest_items;
+    getDescendentsOfAssetType(cat_id, gest_items, LLAssetType::AT_GESTURE);
+    for(S32 i = 0; i  < gest_items.size(); ++i)
+    {
+        LLViewerInventoryItem *gest_item = gest_items[i];
+        if ( LLGestureMgr::instance().isGestureActive( gest_item->getLinkedUUID()) )
+        {
+            LLGestureMgr::instance().deactivateGesture( gest_item->getLinkedUUID() );
+        }
+    }
+}
+
+// Create a copy of src_id + contents as a subfolder of dst_id.
+void LLAppearanceMgr::shallowCopyCategory(const LLUUID& src_id, const LLUUID& dst_id,
+                                              LLPointer<LLInventoryCallback> cb)
+{
+    LLInventoryCategory *src_cat = gInventory.getCategory(src_id);
+    if (!src_cat)
+    {
+        LL_WARNS() << "folder not found for src " << src_id.asString() << LL_ENDL;
+        return;
+    }
+    LL_INFOS() << "starting, src_id " << src_id << " name " << src_cat->getName() << " dst_id " << dst_id << LL_ENDL;
+    LLUUID parent_id = dst_id;
+    if(parent_id.isNull())
+    {
+        parent_id = gInventory.getRootFolderID();
+    }
+    gInventory.createNewCategory(
+        parent_id,
+        LLFolderType::FT_NONE,
+        src_cat->getName(),
+        [src_id, cb](const LLUUID &new_id)
+    {
+        LLAppearanceMgr::getInstance()->shallowCopyCategoryContents(src_id, new_id, cb);
+
+        gInventory.notifyObservers();
+    },
+        src_cat->getThumbnailUUID()
+    );
+}
+
+void LLAppearanceMgr::slamCategoryLinks(const LLUUID& src_id, const LLUUID& dst_id,
+                                        bool include_folder_links, LLPointer<LLInventoryCallback> cb)
+{
+    LLInventoryModel::cat_array_t* cats;
+    LLInventoryModel::item_array_t* items;
+    LLSD contents = LLSD::emptyArray();
+    gInventory.getDirectDescendentsOf(src_id, cats, items);
+    if (!cats || !items)
+    {
+        // NULL means the call failed -- cats/items map doesn't exist (note: this does NOT mean
+        // that the cat just doesn't have any items or subfolders).
+        LLViewerInventoryCategory* category = gInventory.getCategory(src_id);
+        if (category)
+        {
+            LL_WARNS() << "Category '" << category->getName() << "' descendents corrupted, linking content failed." << LL_ENDL;
+        }
+        else
+        {
+            LL_WARNS() << "Category could not be retrieved, linking content failed." << LL_ENDL;
+        }
+        llassert(cats != NULL && items != NULL);
+
+        return;
+    }
+
+    LL_INFOS() << "copying " << items->size() << " items" << LL_ENDL;
+    for (LLInventoryModel::item_array_t::const_iterator iter = items->begin();
+         iter != items->end();
+         ++iter)
+    {
+        const LLViewerInventoryItem* item = (*iter);
+        switch (item->getActualType())
+        {
+            case LLAssetType::AT_LINK:
+            {
+                LL_DEBUGS("Avatar") << "linking inventory item " << item->getName() << LL_ENDL;
+                //getActualDescription() is used for a new description
+                //to propagate ordering information saved in descriptions of links
+                LLSD item_contents;
+                item_contents["name"] = item->getName();
+                item_contents["desc"] = item->getActualDescription();
+                item_contents["linked_id"] = item->getLinkedUUID();
+                item_contents["type"] = LLAssetType::AT_LINK;
+                contents.append(item_contents);
+                break;
+            }
+            case LLAssetType::AT_LINK_FOLDER:
+            {
+                LLViewerInventoryCategory *catp = item->getLinkedCategory();
+                if (catp && include_folder_links)
+                {
+                    LL_DEBUGS("Avatar") << "linking inventory folder " << item->getName() << LL_ENDL;
+                    LLSD base_contents;
+                    base_contents["name"] = catp->getName();
+                    base_contents["desc"] = ""; // categories don't have descriptions.
+                    base_contents["linked_id"] = catp->getLinkedUUID();
+                    base_contents["type"] = LLAssetType::AT_LINK_FOLDER;
+                    contents.append(base_contents);
+                }
+                break;
+            }
+            default:
+            {
+                // Linux refuses to compile unless all possible enums are handled. Really, Linux?
+                break;
+            }
+        }
+    }
+    slam_inventory_folder(dst_id, contents, cb);
+}
+// Copy contents of src_id to dst_id.
+void LLAppearanceMgr::shallowCopyCategoryContents(const LLUUID& src_id, const LLUUID& dst_id,
+                                                      LLPointer<LLInventoryCallback> cb)
+{
+    LLInventoryModel::cat_array_t* cats;
+    LLInventoryModel::item_array_t* items;
+    gInventory.getDirectDescendentsOf(src_id, cats, items);
+    LL_INFOS() << "copying " << items->size() << " items" << LL_ENDL;
+    LLInventoryObject::const_object_list_t link_array;
+    for (LLInventoryModel::item_array_t::const_iterator iter = items->begin();
+         iter != items->end();
+         ++iter)
+    {
+        const LLViewerInventoryItem* item = (*iter);
+        switch (item->getActualType())
+        {
+            case LLAssetType::AT_LINK:
+            {
+                LL_DEBUGS("Avatar") << "linking inventory item " << item->getName() << LL_ENDL;
+                link_array.push_back(LLConstPointer<LLInventoryObject>(item));
+                break;
+            }
+            case LLAssetType::AT_LINK_FOLDER:
+            {
+                LLViewerInventoryCategory *catp = item->getLinkedCategory();
+                // Skip copying outfit links.
+                if (catp && catp->getPreferredType() != LLFolderType::FT_OUTFIT)
+                {
+                    LL_DEBUGS("Avatar") << "linking inventory folder " << item->getName() << LL_ENDL;
+                    link_array.push_back(LLConstPointer<LLInventoryObject>(item));
+                }
+                break;
+            }
+            case LLAssetType::AT_CLOTHING:
+            case LLAssetType::AT_OBJECT:
+            case LLAssetType::AT_BODYPART:
+            case LLAssetType::AT_GESTURE:
+            {
+                LL_DEBUGS("Avatar") << "copying inventory item " << item->getName() << LL_ENDL;
+                copy_inventory_item(gAgent.getID(),
+                                    item->getPermissions().getOwner(),
+                                    item->getUUID(),
+                                    dst_id,
+                                    item->getName(),
+                                    cb);
+                break;
+            }
+            default:
+                // Ignore non-outfit asset types
+                break;
+        }
+    }
+    if (!link_array.empty())
+    {
+        link_inventory_array(dst_id, link_array, cb);
+    }
+}
+
+bool LLAppearanceMgr::getCanMakeFolderIntoOutfit(const LLUUID& folder_id)
+{
+    // These are the wearable items that are required for considering this
+    // folder as containing a complete outfit.
+    U32 required_wearables = 0;
+    required_wearables |= 1LL << LLWearableType::WT_SHAPE;
+    required_wearables |= 1LL << LLWearableType::WT_SKIN;
+    required_wearables |= 1LL << LLWearableType::WT_HAIR;
+    required_wearables |= 1LL << LLWearableType::WT_EYES;
+
+    // These are the wearables that the folder actually contains.
+    U32 folder_wearables = 0;
+    LLInventoryModel::cat_array_t* cats;
+    LLInventoryModel::item_array_t* items;
+    gInventory.getDirectDescendentsOf(folder_id, cats, items);
+    for (LLInventoryModel::item_array_t::const_iterator iter = items->begin();
+         iter != items->end();
+         ++iter)
+    {
+        const LLViewerInventoryItem* item = (*iter);
+        if (item->isWearableType())
+        {
+            const LLWearableType::EType wearable_type = item->getWearableType();
+            folder_wearables |= 1LL << wearable_type;
+        }
+    }
+
+    // If the folder contains the required wearables, return true.
+    return ((required_wearables & folder_wearables) == required_wearables);
+}
+
+bool LLAppearanceMgr::getCanRemoveOutfit(const LLUUID& outfit_cat_id)
+{
+    // Disallow removing the base outfit.
+    if (outfit_cat_id == getBaseOutfitUUID())
+    {
+        return false;
+    }
+
+    // Check if the outfit folder itself is removable.
+    if (!get_is_category_removable(&gInventory, outfit_cat_id))
+    {
+        return false;
+    }
+
+    // Check for the folder's non-removable descendants.
+    LLFindNonRemovableObjects filter_non_removable;
+    LLInventoryModel::cat_array_t cats;
+    LLInventoryModel::item_array_t items;
+    gInventory.collectDescendentsIf(outfit_cat_id, cats, items, false, filter_non_removable);
+    if (!cats.empty() || !items.empty())
+    {
+        return false;
+    }
+
+    return true;
+}
+
+// static
+bool LLAppearanceMgr::getCanRemoveFromCOF(const LLUUID& outfit_cat_id)
+{
+    if (gAgentWearables.isCOFChangeInProgress())
+    {
+        return false;
+    }
+    LLInventoryModel::cat_array_t cats;
+    LLInventoryModel::item_array_t items;
+    LLFindWearablesEx is_worn(/*is_worn=*/ true, /*include_body_parts=*/ false);
+    gInventory.collectDescendentsIf(outfit_cat_id,
+        cats,
+        items,
+        LLInventoryModel::EXCLUDE_TRASH,
+        is_worn);
+    return items.size() > 0;
+}
+
+// static
+bool LLAppearanceMgr::getCanAddToCOF(const LLUUID& outfit_cat_id)
+{
+    if (gAgentWearables.isCOFChangeInProgress())
+    {
+        return false;
+    }
+
+    LLInventoryModel::cat_array_t cats;
+    LLInventoryModel::item_array_t items;
+    LLFindWearablesEx not_worn(/*is_worn=*/ false, /*include_body_parts=*/ false);
+    gInventory.collectDescendentsIf(outfit_cat_id,
+        cats,
+        items,
+        LLInventoryModel::EXCLUDE_TRASH,
+        not_worn);
+
+    return items.size() > 0;
+}
+
+bool LLAppearanceMgr::getCanReplaceCOF(const LLUUID& outfit_cat_id)
+{
+    // Don't allow wearing anything while we're changing appearance.
+    if (gAgentWearables.isCOFChangeInProgress())
+    {
+        return false;
+    }
+
+    // Check whether it's the base outfit.
+    if (outfit_cat_id.isNull())
+    {
+        return false;
+    }
+
+    // Check whether the outfit contains any wearables
+    LLInventoryModel::cat_array_t cats;
+    LLInventoryModel::item_array_t items;
+    LLFindWearables is_wearable;
+    gInventory.collectDescendentsIf(outfit_cat_id,
+        cats,
+        items,
+        LLInventoryModel::EXCLUDE_TRASH,
+        is_wearable);
+
+    return items.size() > 0;
+}
+
+// Moved from LLWearableList::ContextMenu for wider utility.
+bool LLAppearanceMgr::canAddWearables(const uuid_vec_t& item_ids) const
+{
+    // TODO: investigate wearables may not be loaded at this point EXT-8231
+
+    U32 n_objects = 0;
+    U32 n_clothes = 0;
+
+    // Count given clothes (by wearable type) and objects.
+    for (uuid_vec_t::const_iterator it = item_ids.begin(); it != item_ids.end(); ++it)
+    {
+        const LLViewerInventoryItem* item = gInventory.getItem(*it);
+        if (!item)
+        {
+            return false;
+        }
+
+        if (item->getType() == LLAssetType::AT_OBJECT)
+        {
+            ++n_objects;
+        }
+        else if (item->getType() == LLAssetType::AT_CLOTHING)
+        {
+            ++n_clothes;
+        }
+        else if (item->getType() == LLAssetType::AT_BODYPART || item->getType() == LLAssetType::AT_GESTURE)
+        {
+            return isAgentAvatarValid();
+        }
+        else
+        {
+            LL_WARNS() << "Unexpected wearable type" << LL_ENDL;
+            return false;
+        }
+    }
+
+    // Check whether we can add all the objects.
+    if (!isAgentAvatarValid() || !gAgentAvatarp->canAttachMoreObjects(n_objects))
+    {
+        return false;
+    }
+
+    // Check whether we can add all the clothes.
+    U32 sum_clothes = n_clothes + gAgentWearables.getClothingLayerCount();
+    return sum_clothes <= LLAgentWearables::MAX_CLOTHING_LAYERS;
+}
+
+void LLAppearanceMgr::purgeBaseOutfitLink(const LLUUID& category, LLPointer<LLInventoryCallback> cb)
+{
+    LLInventoryModel::cat_array_t cats;
+    LLInventoryModel::item_array_t items;
+    gInventory.collectDescendents(category, cats, items,
+                                  LLInventoryModel::EXCLUDE_TRASH);
+    for (S32 i = 0; i < items.size(); ++i)
+    {
+        LLViewerInventoryItem *item = items.at(i);
+        if (item->getActualType() != LLAssetType::AT_LINK_FOLDER)
+            continue;
+        LLViewerInventoryCategory* catp = item->getLinkedCategory();
+        if(catp && catp->getPreferredType() == LLFolderType::FT_OUTFIT)
+        {
+            remove_inventory_item(item->getUUID(), cb);
+        }
+    }
+}
+
+// Keep the last N wearables of each type.  For viewer 2.0, N is 1 for
+// both body parts and clothing items.
+void LLAppearanceMgr::filterWearableItems(
+    LLInventoryModel::item_array_t& items, S32 max_per_type, S32 max_total)
+{
+    // Restrict by max total items first.
+    if ((max_total > 0) && (items.size() > max_total))
+    {
+        LLInventoryModel::item_array_t items_to_keep;
+        for (S32 i=0; i<max_total; i++)
+        {
+            items_to_keep.push_back(items[i]);
+        }
+        items = items_to_keep;
+    }
+
+    if (max_per_type > 0)
+    {
+        // Divvy items into arrays by wearable type.
+        std::vector<LLInventoryModel::item_array_t> items_by_type(LLWearableType::WT_COUNT);
+        divvyWearablesByType(items, items_by_type);
+
+        // rebuild items list, retaining the last max_per_type of each array
+        items.clear();
+        for (S32 i=0; i<LLWearableType::WT_COUNT; i++)
+        {
+            S32 size = items_by_type[i].size();
+            if (size <= 0)
+                continue;
+            S32 start_index = llmax(0,size-max_per_type);
+            for (S32 j = start_index; j<size; j++)
+            {
+                items.push_back(items_by_type[i][j]);
+            }
+        }
+    }
+}
+
+void LLAppearanceMgr::updateCOF(const LLUUID& category, bool append)
+{
+    LLViewerInventoryCategory *pcat = gInventory.getCategory(category);
+    if (!pcat)
+    {
+        LL_WARNS() << "no category found for id " << category << LL_ENDL;
+        return;
+    }
+    LL_INFOS("Avatar") << self_av_string() << "starting, cat '" << (pcat ? pcat->getName() : "[UNKNOWN]") << "'" << LL_ENDL;
+
+    const LLUUID cof = getCOF();
+
+    // Deactivate currently active gestures in the COF, if replacing outfit
+    if (!append)
+    {
+        LLInventoryModel::item_array_t gest_items;
+        getDescendentsOfAssetType(cof, gest_items, LLAssetType::AT_GESTURE);
+        for(S32 i = 0; i  < gest_items.size(); ++i)
+        {
+            LLViewerInventoryItem *gest_item = gest_items.at(i);
+            if ( LLGestureMgr::instance().isGestureActive( gest_item->getLinkedUUID()) )
+            {
+                LLGestureMgr::instance().deactivateGesture( gest_item->getLinkedUUID() );
+            }
+        }
+    }
+
+    // Collect and filter descendents to determine new COF contents.
+
+    // - Body parts: always include COF contents as a fallback in case any
+    // required parts are missing.
+    // Preserve body parts from COF if appending.
+    LLInventoryModel::item_array_t body_items;
+    getDescendentsOfAssetType(cof, body_items, LLAssetType::AT_BODYPART);
+    getDescendentsOfAssetType(category, body_items, LLAssetType::AT_BODYPART);
+    if (append)
+        reverse(body_items.begin(), body_items.end());
+    // Reduce body items to max of one per type.
+    removeDuplicateItems(body_items);
+    filterWearableItems(body_items, 1, 0);
+
+    // - Wearables: include COF contents only if appending.
+    LLInventoryModel::item_array_t wear_items;
+    if (append)
+        getDescendentsOfAssetType(cof, wear_items, LLAssetType::AT_CLOTHING);
+    getDescendentsOfAssetType(category, wear_items, LLAssetType::AT_CLOTHING);
+    // Reduce wearables to max of one per type.
+    removeDuplicateItems(wear_items);
+    filterWearableItems(wear_items, 0, LLAgentWearables::MAX_CLOTHING_LAYERS);
+
+    // - Attachments: include COF contents only if appending.
+    LLInventoryModel::item_array_t obj_items;
+    if (append)
+        getDescendentsOfAssetType(cof, obj_items, LLAssetType::AT_OBJECT);
+    getDescendentsOfAssetType(category, obj_items, LLAssetType::AT_OBJECT);
+    removeDuplicateItems(obj_items);
+
+    // - Gestures: include COF contents only if appending.
+    LLInventoryModel::item_array_t gest_items;
+    if (append)
+        getDescendentsOfAssetType(cof, gest_items, LLAssetType::AT_GESTURE);
+    getDescendentsOfAssetType(category, gest_items, LLAssetType::AT_GESTURE);
+    removeDuplicateItems(gest_items);
+
+    // Create links to new COF contents.
+    LLInventoryModel::item_array_t all_items;
+    std::copy(body_items.begin(), body_items.end(), std::back_inserter(all_items));
+    std::copy(wear_items.begin(), wear_items.end(), std::back_inserter(all_items));
+    std::copy(obj_items.begin(), obj_items.end(), std::back_inserter(all_items));
+    std::copy(gest_items.begin(), gest_items.end(), std::back_inserter(all_items));
+
+    // Find any wearables that need description set to enforce ordering.
+    desc_map_t desc_map;
+    getWearableOrderingDescUpdates(wear_items, desc_map);
+
+    // Will link all the above items.
+    // link_waiter enforce flags are false because we've already fixed everything up in updateCOF().
+    LLPointer<LLInventoryCallback> link_waiter = new LLUpdateAppearanceOnDestroy(false,false);
+    LLSD contents = LLSD::emptyArray();
+
+    for (LLInventoryModel::item_array_t::const_iterator it = all_items.begin();
+         it != all_items.end(); ++it)
+    {
+        LLSD item_contents;
+        LLInventoryItem *item = *it;
+
+        std::string desc;
+        desc_map_t::const_iterator desc_iter = desc_map.find(item->getUUID());
+        if (desc_iter != desc_map.end())
+        {
+            desc = desc_iter->second;
+            LL_DEBUGS("Avatar") << item->getName() << " overriding desc to: " << desc
+                                << " (was: " << item->getActualDescription() << ")" << LL_ENDL;
+        }
+        else
+        {
+            desc = item->getActualDescription();
+        }
+
+        item_contents["name"] = item->getName();
+        item_contents["desc"] = desc;
+        item_contents["linked_id"] = item->getLinkedUUID();
+        item_contents["type"] = LLAssetType::AT_LINK;
+        contents.append(item_contents);
+    }
+    const LLUUID& base_id = append ? getBaseOutfitUUID() : category;
+    LLViewerInventoryCategory *base_cat = gInventory.getCategory(base_id);
+    if (base_cat && (base_cat->getPreferredType() == LLFolderType::FT_OUTFIT))
+    {
+        LLSD base_contents;
+        base_contents["name"] = base_cat->getName();
+        base_contents["desc"] = "";
+        base_contents["linked_id"] = base_cat->getLinkedUUID();
+        base_contents["type"] = LLAssetType::AT_LINK_FOLDER;
+        contents.append(base_contents);
+    }
+    if (gSavedSettings.getBOOL("DebugAvatarAppearanceMessage"))
+    {
+        dump_sequential_xml(gAgentAvatarp->getFullname() + "_slam_request", contents);
+    }
+    slam_inventory_folder(getCOF(), contents, link_waiter);
+
+    LL_DEBUGS("Avatar") << self_av_string() << "waiting for LLUpdateAppearanceOnDestroy" << LL_ENDL;
+}
+
+void LLAppearanceMgr::updatePanelOutfitName(const std::string& name)
+{
+    LLSidepanelAppearance* panel_appearance =
+        dynamic_cast<LLSidepanelAppearance *>(LLFloaterSidePanelContainer::getPanel("appearance"));
+    if (panel_appearance)
+    {
+        panel_appearance->refreshCurrentOutfitName(name);
+    }
+}
+
+void LLAppearanceMgr::createBaseOutfitLink(const LLUUID& category, LLPointer<LLInventoryCallback> link_waiter)
+{
+    const LLUUID cof = getCOF();
+    LLViewerInventoryCategory* catp = gInventory.getCategory(category);
+    std::string new_outfit_name = "";
+
+    purgeBaseOutfitLink(cof, link_waiter);
+
+    if (catp && catp->getPreferredType() == LLFolderType::FT_OUTFIT)
+    {
+        link_inventory_object(cof, catp, link_waiter);
+        new_outfit_name = catp->getName();
+    }
+
+    updatePanelOutfitName(new_outfit_name);
+}
+
+void LLAppearanceMgr::updateAgentWearables(LLWearableHoldingPattern* holder)
+{
+    LL_DEBUGS("Avatar") << "updateAgentWearables()" << LL_ENDL;
+    LLInventoryItem::item_array_t items;
+    std::vector< LLViewerWearable* > wearables;
+    wearables.reserve(32);
+
+    // For each wearable type, find the wearables of that type.
+    for( S32 i = 0; i < LLWearableType::WT_COUNT; i++ )
+    {
+        for (LLWearableHoldingPattern::found_list_t::iterator iter = holder->getFoundList().begin();
+             iter != holder->getFoundList().end(); ++iter)
+        {
+            LLFoundData& data = *iter;
+            LLViewerWearable* wearable = data.mWearable;
+            if( wearable && ((S32)wearable->getType() == i) )
+            {
+                LLViewerInventoryItem* item = (LLViewerInventoryItem*)gInventory.getItem(data.mItemID);
+                if( item && (item->getAssetUUID() == wearable->getAssetID()) )
+                {
+                    items.push_back(item);
+                    wearables.push_back(wearable);
+                }
+            }
+        }
+    }
+
+    if(wearables.size() > 0)
+    {
+        gAgentWearables.setWearableOutfit(items, wearables);
+    }
+}
+
+S32 LLAppearanceMgr::countActiveHoldingPatterns()
+{
+    return LLWearableHoldingPattern::countActive();
+}
+
+static void remove_non_link_items(LLInventoryModel::item_array_t &items)
+{
+    LLInventoryModel::item_array_t pruned_items;
+    for (LLInventoryModel::item_array_t::const_iterator iter = items.begin();
+         iter != items.end();
+         ++iter)
+    {
+        const LLViewerInventoryItem *item = (*iter);
+        if (item && item->getIsLinkType())
+        {
+            pruned_items.push_back((*iter));
+        }
+    }
+    items = pruned_items;
+}
+
+//a predicate for sorting inventory items by actual descriptions
+bool sort_by_actual_description(const LLInventoryItem* item1, const LLInventoryItem* item2)
+{
+    if (!item1 || !item2)
+    {
+        LL_WARNS() << "either item1 or item2 is NULL" << LL_ENDL;
+        return true;
+    }
+
+    return item1->getActualDescription() < item2->getActualDescription();
+}
+
+void item_array_diff(LLInventoryModel::item_array_t& full_list,
+                     LLInventoryModel::item_array_t& keep_list,
+                     LLInventoryModel::item_array_t& kill_list)
+
+{
+    for (LLInventoryModel::item_array_t::iterator it = full_list.begin();
+         it != full_list.end();
+         ++it)
+    {
+        LLViewerInventoryItem *item = *it;
+        if (std::find(keep_list.begin(), keep_list.end(), item) == keep_list.end())
+        {
+            kill_list.push_back(item);
+        }
+    }
+}
+
+S32 LLAppearanceMgr::findExcessOrDuplicateItems(const LLUUID& cat_id,
+                                                 LLAssetType::EType type,
+                                                 S32 max_items_per_type,
+                                                 S32 max_items_total,
+                                                 LLInventoryObject::object_list_t& items_to_kill)
+{
+    S32 to_kill_count = 0;
+
+    LLInventoryModel::item_array_t items;
+    getDescendentsOfAssetType(cat_id, items, type);
+    LLInventoryModel::item_array_t curr_items = items;
+    removeDuplicateItems(items);
+    if (max_items_per_type > 0 || max_items_total > 0)
+    {
+        filterWearableItems(items, max_items_per_type, max_items_total);
+    }
+    LLInventoryModel::item_array_t kill_items;
+    item_array_diff(curr_items,items,kill_items);
+    for (LLInventoryModel::item_array_t::iterator it = kill_items.begin();
+         it != kill_items.end();
+         ++it)
+    {
+        items_to_kill.push_back(LLPointer<LLInventoryObject>(*it));
+        to_kill_count++;
+    }
+    return to_kill_count;
+}
+
+
+void LLAppearanceMgr::findAllExcessOrDuplicateItems(const LLUUID& cat_id,
+                                                    LLInventoryObject::object_list_t& items_to_kill)
+{
+    findExcessOrDuplicateItems(cat_id,LLAssetType::AT_BODYPART,
+                               1, 0, items_to_kill);
+    findExcessOrDuplicateItems(cat_id,LLAssetType::AT_CLOTHING,
+                               0, LLAgentWearables::MAX_CLOTHING_LAYERS, items_to_kill);
+    findExcessOrDuplicateItems(cat_id,LLAssetType::AT_OBJECT,
+                               0, 0, items_to_kill);
+}
+
+void LLAppearanceMgr::enforceCOFItemRestrictions(LLPointer<LLInventoryCallback> cb)
+{
+    LLInventoryObject::object_list_t items_to_kill;
+    findAllExcessOrDuplicateItems(getCOF(), items_to_kill);
+    if (items_to_kill.size()>0)
+    {
+        // Remove duplicate or excess wearables. Should normally be enforced at the UI level, but
+        // this should catch anything that gets through.
+        remove_inventory_items(items_to_kill, cb);
+    }
+}
+
+bool sort_by_linked_uuid(const LLViewerInventoryItem* item1, const LLViewerInventoryItem* item2)
+{
+    if (!item1 || !item2)
+    {
+        LL_WARNS() << "item1, item2 cannot be null, something is very wrong" << LL_ENDL;
+        return true;
+    }
+
+    return item1->getLinkedUUID() < item2->getLinkedUUID();
+}
+
+void get_sorted_base_and_cof_items(LLInventoryModel::item_array_t& cof_item_array, LLInventoryModel::item_array_t& outfit_item_array)
+{
+    LLUUID base_outfit_id = LLAppearanceMgr::instance().getBaseOutfitUUID();
+
+    if (base_outfit_id.notNull())
+    {
+        LLIsValidItemLink collector;
+        LLInventoryModel::cat_array_t sub_cat_array;
+
+        gInventory.collectDescendents(base_outfit_id,
+            sub_cat_array,
+            outfit_item_array,
+            LLInventoryModel::EXCLUDE_TRASH);
+
+        LLInventoryModel::cat_array_t cof_cats;
+
+        gInventory.collectDescendentsIf(LLAppearanceMgr::instance().getCOF(), cof_cats, cof_item_array,
+            LLInventoryModel::EXCLUDE_TRASH, collector);
+
+        for (U32 i = 0; i < outfit_item_array.size(); ++i)
+        {
+            LLViewerInventoryItem* linked_item = outfit_item_array.at(i)->getLinkedItem();
+            if (linked_item != NULL && linked_item->getActualType() == LLAssetType::AT_TEXTURE)
+            {
+                outfit_item_array.erase(outfit_item_array.begin() + i);
+                break;
+            }
+        }
+
+        std::sort(cof_item_array.begin(), cof_item_array.end(), sort_by_linked_uuid);
+        std::sort(outfit_item_array.begin(), outfit_item_array.end(), sort_by_linked_uuid);
+    }
+}
+
+
+void LLAppearanceMgr::updateAppearanceFromCOF(bool enforce_item_restrictions,
+                                              bool enforce_ordering,
+                                              nullary_func_t post_update_func)
+{
+    if (mIsInUpdateAppearanceFromCOF)
+    {
+        LL_WARNS() << "Called updateAppearanceFromCOF inside updateAppearanceFromCOF, skipping" << LL_ENDL;
+        return;
+    }
+
+    LL_DEBUGS("Avatar") << self_av_string() << "starting" << LL_ENDL;
+
+    if (gInventory.hasPosiblyBrockenLinks())
+    {
+        // Inventory has either broken links or links that
+        // haven't loaded yet.
+        // Check if LLAppearanceMgr needs to wait.
+        LLUUID current_outfit_id = getCOF();
+        LLInventoryModel::item_array_t cof_items;
+        LLInventoryModel::cat_array_t cof_cats;
+        LLFindBrokenLinks is_brocken_link;
+        gInventory.collectDescendentsIf(current_outfit_id,
+            cof_cats,
+            cof_items,
+            LLInventoryModel::EXCLUDE_TRASH,
+            is_brocken_link);
+
+        if (cof_items.size() > 0)
+        {
+            // Some links haven't loaded yet, but fetch isn't complete so
+            // links are likely fine and we will have to wait for them to
+            // load
+            if (LLInventoryModelBackgroundFetch::getInstance()->folderFetchActive())
+            {
+
+                LLBrokenLinkObserver* observer = new LLBrokenLinkObserver(cof_items.front()->getUUID(),
+                                                                            enforce_item_restrictions,
+                                                                            enforce_ordering,
+                                                                            post_update_func);
+                gInventory.addObserver(observer);
+                return;
+            }
+        }
+    }
+
+    if (enforce_item_restrictions)
+    {
+        // The point here is just to call
+        // updateAppearanceFromCOF() again after excess items
+        // have been removed. That time we will set
+        // enforce_item_restrictions to false so we don't get
+        // caught in a perpetual loop.
+        LLPointer<LLInventoryCallback> cb(
+            new LLUpdateAppearanceOnDestroy(false, enforce_ordering, post_update_func));
+        enforceCOFItemRestrictions(cb);
+        return;
+    }
+
+    if (enforce_ordering)
+    {
+        //checking integrity of the COF in terms of ordering of wearables,
+        //checking and updating links' descriptions of wearables in the COF (before analyzed for "dirty" state)
+
+        // As with enforce_item_restrictions handling above, we want
+        // to wait for the update callbacks, then (finally!) call
+        // updateAppearanceFromCOF() with no additional COF munging needed.
+        LLPointer<LLInventoryCallback> cb(
+            new LLUpdateAppearanceOnDestroy(false, false, post_update_func));
+        updateClothingOrderingInfo(LLUUID::null, cb);
+        return;
+    }
+
+    if (!validateClothingOrderingInfo())
+    {
+
+        LLInventoryModel::item_array_t outfit_item_array;
+        LLInventoryModel::item_array_t cof_item_array;
+        get_sorted_base_and_cof_items(cof_item_array, outfit_item_array);
+
+        if (outfit_item_array.size() == cof_item_array.size())
+        {
+            for (U32 i = 0; i < cof_item_array.size(); ++i)
+            {
+                LLViewerInventoryItem *cof_it = cof_item_array.at(i);
+                LLViewerInventoryItem *base_it = outfit_item_array.at(i);
+
+                if (cof_it->getActualDescription() != base_it->getActualDescription())
+                {
+                    if (cof_it->getLinkedUUID() == base_it->getLinkedUUID())
+                    {
+                        cof_it->setDescription(base_it->getActualDescription());
+                        gInventory.updateItem(cof_it);
+                    }
+                }
+            }
+            LLAppearanceMgr::getInstance()->updateIsDirty();
+        }
+
+    }
+
+    BoolSetter setIsInUpdateAppearanceFromCOF(mIsInUpdateAppearanceFromCOF);
+    selfStartPhase("update_appearance_from_cof");
+
+    // update dirty flag to see if the state of the COF matches
+    // the saved outfit stored as a folder link
+    updateIsDirty();
+
+    // Send server request for appearance update
+    if (gAgent.getRegion() && gAgent.getRegion()->getCentralBakeVersion())
+    {
+        requestServerAppearanceUpdate();
+    }
+
+    LLUUID current_outfit_id = getCOF();
+
+    // Find all the wearables that are in the COF's subtree.
+    LL_DEBUGS() << "LLAppearanceMgr::updateFromCOF()" << LL_ENDL;
+    LLInventoryModel::item_array_t wear_items;
+    LLInventoryModel::item_array_t obj_items;
+    LLInventoryModel::item_array_t gest_items;
+    getUserDescendents(current_outfit_id, wear_items, obj_items, gest_items);
+    // Get rid of non-links in case somehow the COF was corrupted.
+    remove_non_link_items(wear_items);
+    remove_non_link_items(obj_items);
+    remove_non_link_items(gest_items);
+
+    dumpItemArray(wear_items,"asset_dump: wear_item");
+    dumpItemArray(obj_items,"asset_dump: obj_item");
+
+    LLViewerInventoryCategory *cof = gInventory.getCategory(current_outfit_id);
+    if (!gInventory.isCategoryComplete(current_outfit_id))
+    {
+        LL_WARNS() << "COF info is not complete. Version " << cof->getVersion()
+                << " descendent_count " << cof->getDescendentCount()
+                << " viewer desc count " << cof->getViewerDescendentCount() << LL_ENDL;
+    }
+    if(!wear_items.size())
+    {
+        LLNotificationsUtil::add("CouldNotPutOnOutfit");
+        return;
+    }
+
+    //preparing the list of wearables in the correct order for LLAgentWearables
+    sortItemsByActualDescription(wear_items);
+
+
+    LL_DEBUGS("Avatar") << "HP block starts" << LL_ENDL;
+    LLTimer hp_block_timer;
+    LLWearableHoldingPattern* holder = new LLWearableHoldingPattern;
+
+    holder->setObjItems(obj_items);
+    holder->setGestItems(gest_items);
+
+    // Note: can't do normal iteration, because if all the
+    // wearables can be resolved immediately, then the
+    // callback will be called (and this object deleted)
+    // before the final getNextData().
+
+    for(S32 i = 0; i  < wear_items.size(); ++i)
+    {
+        LLViewerInventoryItem *item = wear_items.at(i);
+        LLViewerInventoryItem *linked_item = item ? item->getLinkedItem() : NULL;
+
+        // Fault injection: use debug setting to test asset
+        // fetch failures (should be replaced by new defaults in
+        // lost&found).
+        U32 skip_type = gSavedSettings.getU32("ForceAssetFail");
+
+        if (item && item->getIsLinkType() && linked_item)
+        {
+            LLFoundData found(linked_item->getUUID(),
+                              linked_item->getAssetUUID(),
+                              linked_item->getName(),
+                              linked_item->getType(),
+                              linked_item->isWearableType() ? linked_item->getWearableType() : LLWearableType::WT_INVALID
+                );
+
+            if (skip_type != LLWearableType::WT_INVALID && skip_type == found.mWearableType)
+            {
+                found.mAssetID.generate(); // Replace with new UUID, guaranteed not to exist in DB
+            }
+            //pushing back, not front, to preserve order of wearables for LLAgentWearables
+            holder->getFoundList().push_back(found);
+        }
+        else
+        {
+            if (!item)
+            {
+                LL_WARNS() << "Attempt to wear a null item " << LL_ENDL;
+            }
+            else if (!linked_item)
+            {
+                LL_WARNS() << "Attempt to wear a broken link [ name:" << item->getName() << " ] " << LL_ENDL;
+            }
+        }
+    }
+
+    selfStartPhase("get_wearables_2");
+
+    for (LLWearableHoldingPattern::found_list_t::iterator it = holder->getFoundList().begin();
+         it != holder->getFoundList().end(); ++it)
+    {
+        LLFoundData& found = *it;
+
+        LL_DEBUGS() << self_av_string() << "waiting for onWearableAssetFetch callback, asset " << found.mAssetID.asString() << LL_ENDL;
+
+        // Fetch the wearables about to be worn.
+        LLWearableList::instance().getAsset(found.mAssetID,
+                                            found.mName,
+                                            gAgentAvatarp,
+                                            found.mAssetType,
+                                            onWearableAssetFetch,
+                                            (void*)holder);
+
+    }
+
+    holder->resetTime(gSavedSettings.getF32("MaxWearableWaitTime"));
+    if (!holder->pollFetchCompletion())
+    {
+        doOnIdleRepeating(boost::bind(&LLWearableHoldingPattern::pollFetchCompletion,holder));
+    }
+    post_update_func();
+
+    LL_DEBUGS("Avatar") << "HP block ends, elapsed " << hp_block_timer.getElapsedTimeF32() << LL_ENDL;
+}
+
+void LLAppearanceMgr::getDescendentsOfAssetType(const LLUUID& category,
+                                                    LLInventoryModel::item_array_t& items,
+                                                    LLAssetType::EType type)
+{
+    LLInventoryModel::cat_array_t cats;
+    LLIsType is_of_type(type);
+    gInventory.collectDescendentsIf(category,
+                                    cats,
+                                    items,
+                                    LLInventoryModel::EXCLUDE_TRASH,
+                                    is_of_type);
+}
+
+void LLAppearanceMgr::getUserDescendents(const LLUUID& category,
+                                             LLInventoryModel::item_array_t& wear_items,
+                                             LLInventoryModel::item_array_t& obj_items,
+                                             LLInventoryModel::item_array_t& gest_items)
+{
+    LLInventoryModel::cat_array_t wear_cats;
+    LLFindWearables is_wearable;
+    gInventory.collectDescendentsIf(category,
+                                    wear_cats,
+                                    wear_items,
+                                    LLInventoryModel::EXCLUDE_TRASH,
+                                    is_wearable);
+
+    LLInventoryModel::cat_array_t obj_cats;
+    LLIsType is_object( LLAssetType::AT_OBJECT );
+    gInventory.collectDescendentsIf(category,
+                                    obj_cats,
+                                    obj_items,
+                                    LLInventoryModel::EXCLUDE_TRASH,
+                                    is_object);
+
+    // Find all gestures in this folder
+    LLInventoryModel::cat_array_t gest_cats;
+    LLIsType is_gesture( LLAssetType::AT_GESTURE );
+    gInventory.collectDescendentsIf(category,
+                                    gest_cats,
+                                    gest_items,
+                                    LLInventoryModel::EXCLUDE_TRASH,
+                                    is_gesture);
+}
+
+void LLAppearanceMgr::wearInventoryCategory(LLInventoryCategory* category, bool copy, bool append)
+{
+    if(!category) return;
+
+    selfClearPhases();
+    selfStartPhase("wear_inventory_category");
+
+    gAgentWearables.notifyLoadingStarted();
+
+    LL_INFOS("Avatar") << self_av_string() << "wearInventoryCategory( " << category->getName()
+             << " )" << LL_ENDL;
+
+    // If we are copying from library, attempt to use AIS to copy the category.
+    if (copy && AISAPI::isAvailable())
+    {
+        LLUUID parent_id;
+        parent_id = gInventory.findCategoryUUIDForType(LLFolderType::FT_CLOTHING);
+        if (parent_id.isNull())
+        {
+            parent_id = gInventory.getRootFolderID();
+        }
+
+        LLPointer<LLInventoryCallback> copy_cb = new LLWearCategoryAfterCopy(append);
+        LLPointer<LLInventoryCallback> track_cb = new LLTrackPhaseWrapper(
+                                                    std::string("wear_inventory_category_callback"), copy_cb);
+
+        AISAPI::completion_t cr = boost::bind(&doAppearanceCb, track_cb, _1);
+        AISAPI::CopyLibraryCategory(category->getUUID(), parent_id, false, cr);
+    }
+    else
+    {
+        selfStartPhase("wear_inventory_category_fetch");
+        if (AISAPI::isAvailable() && category->getPreferredType() == LLFolderType::FT_OUTFIT)
+        {
+            // for reliability just fetch it whole, linked items included
+            LLUUID cat_id = category->getUUID();
+            LLInventoryModelBackgroundFetch::getInstance()->fetchFolderAndLinks(
+                                cat_id,
+                                [cat_id, copy, append]
+                                {
+                                    LLAppearanceMgr::instance().wearCategoryFinal(cat_id, copy, append);
+                                });
+        }
+        else
+        {
+            callAfterCategoryFetch(category->getUUID(), boost::bind(&LLAppearanceMgr::wearCategoryFinal,
+                                                                    &LLAppearanceMgr::instance(),
+                                                                    category->getUUID(), copy, append));
+        }
+    }
+}
+
+S32 LLAppearanceMgr::getActiveCopyOperations() const
+{
+    return LLCallAfterInventoryCopyMgr::getInstanceCount();
+}
+
+void LLAppearanceMgr::wearCategoryFinal(const LLUUID& cat_id, bool copy_items, bool append)
+{
+    LL_INFOS("Avatar") << self_av_string() << "starting" << LL_ENDL;
+
+    selfStopPhase("wear_inventory_category_fetch");
+
+    // We now have an outfit ready to be copied to agent inventory. Do
+    // it, and wear that outfit normally.
+    LLInventoryCategory* cat = gInventory.getCategory(cat_id);
+    if(copy_items)
+    {
+        LLInventoryModel::cat_array_t* cats;
+        LLInventoryModel::item_array_t* items;
+        gInventory.getDirectDescendentsOf(cat_id, cats, items);
+        std::string name;
+        if(!cat)
+        {
+            // should never happen.
+            name = "New Outfit";
+        }
+        else
+        {
+            name = cat->getName();
+        }
+        LLViewerInventoryItem* item = NULL;
+        LLInventoryModel::item_array_t::const_iterator it = items->begin();
+        LLInventoryModel::item_array_t::const_iterator end = items->end();
+        LLUUID pid;
+        for(; it < end; ++it)
+        {
+            item = *it;
+            if(item)
+            {
+                if(LLInventoryType::IT_GESTURE == item->getInventoryType())
+                {
+                    pid = gInventory.findCategoryUUIDForType(LLFolderType::FT_GESTURE);
+                }
+                else
+                {
+                    pid = gInventory.findCategoryUUIDForType(LLFolderType::FT_CLOTHING);
+                }
+                break;
+            }
+        }
+        if(pid.isNull())
+        {
+            pid = gInventory.getRootFolderID();
+        }
+
+        gInventory.createNewCategory(
+            pid,
+            LLFolderType::FT_NONE,
+            name,
+            [cat_id, append](const LLUUID& new_cat_id)
+        {
+            LLInventoryModel::cat_array_t* cats;
+            LLInventoryModel::item_array_t* items;
+            gInventory.getDirectDescendentsOf(cat_id, cats, items);
+            // Create a CopyMgr that will copy items, manage its own destruction
+            new LLCallAfterInventoryCopyMgr(
+                *items, new_cat_id, std::string("wear_inventory_category_callback"),
+                boost::bind(&LLAppearanceMgr::wearInventoryCategoryOnAvatar,
+                    LLAppearanceMgr::getInstance(),
+                    gInventory.getCategory(new_cat_id),
+                    append));
+
+            // BAP fixes a lag in display of created dir.
+            gInventory.notifyObservers();
+        },
+            cat->getThumbnailUUID()
+        );
+    }
+    else
+    {
+        // Wear the inventory category.
+        LLAppearanceMgr::instance().wearInventoryCategoryOnAvatar(cat, append);
+    }
+}
+
+// *NOTE: hack to get from avatar inventory to avatar
+void LLAppearanceMgr::wearInventoryCategoryOnAvatar( LLInventoryCategory* category, bool append )
+{
+    // Avoid unintentionally overwriting old wearables.  We have to do
+    // this up front to avoid having to deal with the case of multiple
+    // wearables being dirty.
+    if (!category) return;
+
+    if ( !LLInventoryCallbackManager::is_instantiated() )
+    {
+        // shutting down, ignore.
+        return;
+    }
+
+    LL_INFOS("Avatar") << self_av_string() << "wearInventoryCategoryOnAvatar '" << category->getName()
+             << "'" << LL_ENDL;
+    LLUIUsage::instance().logCommand("Avatar.WearCategory");
+
+    if (gAgentCamera.cameraCustomizeAvatar())
+    {
+        // switching to outfit editor should automagically save any currently edited wearable
+        LLFloaterSidePanelContainer::showPanel("appearance", LLSD().with("type", "edit_outfit"));
+    }
+
+    LLAppearanceMgr::changeOutfit(true, category->getUUID(), append);
+}
+
+// FIXME do we really want to search entire inventory for matching name?
+void LLAppearanceMgr::wearOutfitByName(const std::string& name)
+{
+    LL_INFOS("Avatar") << self_av_string() << "Wearing category " << name << LL_ENDL;
+
+    LLInventoryModel::cat_array_t cat_array;
+    LLInventoryModel::item_array_t item_array;
+    LLNameCategoryCollector has_name(name);
+    gInventory.collectDescendentsIf(gInventory.getRootFolderID(),
+                                    cat_array,
+                                    item_array,
+                                    LLInventoryModel::EXCLUDE_TRASH,
+                                    has_name);
+    bool copy_items = false;
+    LLInventoryCategory* cat = NULL;
+    if (cat_array.size() > 0)
+    {
+        // Just wear the first one that matches
+        cat = cat_array.at(0);
+    }
+    else
+    {
+        gInventory.collectDescendentsIf(LLUUID::null,
+                                        cat_array,
+                                        item_array,
+                                        LLInventoryModel::EXCLUDE_TRASH,
+                                        has_name);
+        if(cat_array.size() > 0)
+        {
+            cat = cat_array.at(0);
+            copy_items = true;
+        }
+    }
+
+    if(cat)
+    {
+        LLAppearanceMgr::wearInventoryCategory(cat, copy_items, false);
+    }
+    else
+    {
+        LL_WARNS() << "Couldn't find outfit " <<name<< " in wearOutfitByName()"
+                << LL_ENDL;
+    }
+}
+
+bool areMatchingWearables(const LLViewerInventoryItem *a, const LLViewerInventoryItem *b)
+{
+    return (a->isWearableType() && b->isWearableType() &&
+            (a->getWearableType() == b->getWearableType()));
+}
+
+class LLDeferredCOFLinkObserver: public LLInventoryObserver
+{
+public:
+    LLDeferredCOFLinkObserver(const LLUUID& item_id, LLPointer<LLInventoryCallback> cb, const std::string& description):
+        mItemID(item_id),
+        mCallback(cb),
+        mDescription(description)
+    {
+    }
+
+    ~LLDeferredCOFLinkObserver()
+    {
+    }
+
+    /* virtual */ void changed(U32 mask)
+    {
+        const LLInventoryItem *item = gInventory.getItem(mItemID);
+        if (item)
+        {
+            gInventory.removeObserver(this);
+            LLAppearanceMgr::instance().addCOFItemLink(item, mCallback, mDescription);
+            delete this;
+        }
+    }
+
+private:
+    const LLUUID mItemID;
+    std::string mDescription;
+    LLPointer<LLInventoryCallback> mCallback;
+};
+
+
+// BAP - note that this runs asynchronously if the item is not already loaded from inventory.
+// Dangerous if caller assumes link will exist after calling the function.
+void LLAppearanceMgr::addCOFItemLink(const LLUUID &item_id,
+                                     LLPointer<LLInventoryCallback> cb,
+                                     const std::string description)
+{
+    const LLInventoryItem *item = gInventory.getItem(item_id);
+    if (!item)
+    {
+        LLDeferredCOFLinkObserver *observer = new LLDeferredCOFLinkObserver(item_id, cb, description);
+        gInventory.addObserver(observer);
+    }
+    else
+    {
+        addCOFItemLink(item, cb, description);
+    }
+}
+
+void LLAppearanceMgr::addCOFItemLink(const LLInventoryItem *item,
+                                     LLPointer<LLInventoryCallback> cb,
+                                     const std::string description)
+{
+    const LLViewerInventoryItem *vitem = dynamic_cast<const LLViewerInventoryItem*>(item);
+    if (!vitem)
+    {
+        LL_WARNS() << "not an llviewerinventoryitem, failed" << LL_ENDL;
+        return;
+    }
+
+    gInventory.addChangedMask(LLInventoryObserver::LABEL, vitem->getLinkedUUID());
+
+    LLInventoryModel::cat_array_t cat_array;
+    LLInventoryModel::item_array_t item_array;
+    gInventory.collectDescendents(LLAppearanceMgr::getCOF(),
+                                  cat_array,
+                                  item_array,
+                                  LLInventoryModel::EXCLUDE_TRASH);
+    bool linked_already = false;
+    for (S32 i=0; i<item_array.size(); i++)
+    {
+        // Are these links to the same object?
+        const LLViewerInventoryItem* inv_item = item_array.at(i).get();
+        const LLWearableType::EType wearable_type = inv_item->getWearableType();
+
+        const bool is_body_part =    (wearable_type == LLWearableType::WT_SHAPE)
+                                  || (wearable_type == LLWearableType::WT_HAIR)
+                                  || (wearable_type == LLWearableType::WT_EYES)
+                                  || (wearable_type == LLWearableType::WT_SKIN);
+
+        if (inv_item->getLinkedUUID() == vitem->getLinkedUUID())
+        {
+            linked_already = true;
+        }
+        // Are these links to different items of the same body part
+        // type? If so, new item will replace old.
+        else if ((vitem->isWearableType()) && (vitem->getWearableType() == wearable_type))
+        {
+            if (is_body_part && inv_item->getIsLinkType())
+            {
+                remove_inventory_item(inv_item->getUUID(), cb);
+            }
+            else if (!gAgentWearables.canAddWearable(wearable_type))
+            {
+                // MULTI-WEARABLES: make sure we don't go over clothing limits
+                remove_inventory_item(inv_item->getUUID(), cb);
+            }
+        }
+    }
+
+    if (!linked_already)
+    {
+        LLViewerInventoryItem *copy_item = new LLViewerInventoryItem;
+        copy_item->copyViewerItem(vitem);
+        copy_item->setDescription(description);
+        link_inventory_object(getCOF(), copy_item, cb);
+    }
+}
+
+LLInventoryModel::item_array_t LLAppearanceMgr::findCOFItemLinks(const LLUUID& item_id)
+{
+    LLInventoryModel::item_array_t result;
+
+    LLUUID linked_id = gInventory.getLinkedItemID(item_id);
+    LLInventoryModel::cat_array_t cat_array;
+    LLInventoryModel::item_array_t item_array;
+    gInventory.collectDescendents(LLAppearanceMgr::getCOF(),
+                                  cat_array,
+                                  item_array,
+                                  LLInventoryModel::EXCLUDE_TRASH);
+    for (S32 i=0; i<item_array.size(); i++)
+    {
+        const LLViewerInventoryItem* inv_item = item_array.at(i).get();
+        if (inv_item->getLinkedUUID() == linked_id)
+        {
+            result.push_back(item_array.at(i));
+        }
+    }
+    return result;
+}
+
+bool LLAppearanceMgr::isLinkedInCOF(const LLUUID& item_id)
+{
+    LLInventoryModel::item_array_t links = LLAppearanceMgr::instance().findCOFItemLinks(item_id);
+    return links.size() > 0;
+}
+
+void LLAppearanceMgr::removeAllClothesFromAvatar()
+{
+    // Fetch worn clothes (i.e. the ones in COF).
+    LLInventoryModel::item_array_t clothing_items;
+    LLInventoryModel::cat_array_t dummy;
+    LLIsType is_clothing(LLAssetType::AT_CLOTHING);
+    gInventory.collectDescendentsIf(getCOF(),
+                                    dummy,
+                                    clothing_items,
+                                    LLInventoryModel::EXCLUDE_TRASH,
+                                    is_clothing);
+    uuid_vec_t item_ids;
+    for (LLInventoryModel::item_array_t::iterator it = clothing_items.begin();
+        it != clothing_items.end(); ++it)
+    {
+        item_ids.push_back((*it).get()->getLinkedUUID());
+    }
+
+    // Take them off by removing from COF.
+    removeItemsFromAvatar(item_ids);
+}
+
+void LLAppearanceMgr::removeAllAttachmentsFromAvatar()
+{
+    if (!isAgentAvatarValid()) return;
+
+    LLAgentWearables::llvo_vec_t objects_to_remove;
+
+    for (LLVOAvatar::attachment_map_t::iterator iter = gAgentAvatarp->mAttachmentPoints.begin();
+         iter != gAgentAvatarp->mAttachmentPoints.end();)
+    {
+        LLVOAvatar::attachment_map_t::iterator curiter = iter++;
+        LLViewerJointAttachment* attachment = curiter->second;
+        for (LLViewerJointAttachment::attachedobjs_vec_t::iterator attachment_iter = attachment->mAttachedObjects.begin();
+             attachment_iter != attachment->mAttachedObjects.end();
+             ++attachment_iter)
+        {
+            LLViewerObject *attached_object = attachment_iter->get();
+            if (attached_object)
+            {
+                objects_to_remove.push_back(attached_object);
+            }
+        }
+    }
+    uuid_vec_t ids_to_remove;
+    for (LLAgentWearables::llvo_vec_t::iterator it = objects_to_remove.begin();
+         it != objects_to_remove.end();
+         ++it)
+    {
+        ids_to_remove.push_back((*it)->getAttachmentItemID());
+    }
+    removeItemsFromAvatar(ids_to_remove);
+}
+
+class LLUpdateOnCOFLinkRemove : public LLInventoryCallback
+{
+public:
+    LLUpdateOnCOFLinkRemove(const LLUUID& remove_item_id, LLPointer<LLInventoryCallback> cb = NULL):
+        mItemID(remove_item_id),
+        mCB(cb)
+    {
+    }
+
+    /* virtual */ void fire(const LLUUID& item_id)
+    {
+        // just removed cof link, "(wear)" suffix depends on presence of link, so update label
+        gInventory.addChangedMask(LLInventoryObserver::LABEL, mItemID);
+        if (mCB.notNull())
+        {
+            mCB->fire(item_id);
+        }
+    }
+
+private:
+    LLUUID mItemID;
+    LLPointer<LLInventoryCallback> mCB;
+};
+
+void LLAppearanceMgr::removeCOFItemLinks(const LLUUID& item_id, LLPointer<LLInventoryCallback> cb)
+{   LLInventoryModel::cat_array_t cat_array;
+    LLInventoryModel::item_array_t item_array;
+    gInventory.collectDescendents(LLAppearanceMgr::getCOF(),
+                                  cat_array,
+                                  item_array,
+                                  LLInventoryModel::EXCLUDE_TRASH);
+    for (S32 i=0; i<item_array.size(); i++)
+    {
+        const LLInventoryItem* item = item_array.at(i).get();
+        if (item->getIsLinkType() && item->getLinkedUUID() == item_id)
+        {
+            if (item->getType() == LLAssetType::AT_OBJECT)
+            {
+                // Immediate delete
+                remove_inventory_item(item->getUUID(), cb, true);
+                gInventory.addChangedMask(LLInventoryObserver::LABEL, item_id);
+            }
+            else
+            {
+                // Delayed delete
+                // Pointless to update item_id label here since link still exists and first notifyObservers
+                // call will restore (wear) suffix, mark for update after deletion
+                LLPointer<LLUpdateOnCOFLinkRemove> cb_label = new LLUpdateOnCOFLinkRemove(item_id, cb);
+                remove_inventory_item(item->getUUID(), cb_label, false);
+            }
+        }
+    }
+}
+
+void LLAppearanceMgr::removeCOFLinksOfType(LLWearableType::EType type, LLPointer<LLInventoryCallback> cb)
+{
+    LLFindWearablesOfType filter_wearables_of_type(type);
+    LLInventoryModel::cat_array_t cats;
+    LLInventoryModel::item_array_t items;
+    LLInventoryModel::item_array_t::const_iterator it;
+
+    gInventory.collectDescendentsIf(getCOF(), cats, items, true, filter_wearables_of_type);
+    for (it = items.begin(); it != items.end(); ++it)
+    {
+        const LLViewerInventoryItem* item = *it;
+        if (item->getIsLinkType()) // we must operate on links only
+        {
+            remove_inventory_item(item->getUUID(), cb);
+        }
+    }
+}
+
+void LLAppearanceMgr::updateIsDirty()
+{
+    LLUUID cof = getCOF();
+    LLUUID base_outfit;
+
+    // find base outfit link
+    const LLViewerInventoryItem* base_outfit_item = getBaseOutfitLink();
+    LLViewerInventoryCategory* catp = NULL;
+    if (base_outfit_item && base_outfit_item->getIsLinkType())
+    {
+        catp = base_outfit_item->getLinkedCategory();
+    }
+    if(catp && catp->getPreferredType() == LLFolderType::FT_OUTFIT)
+    {
+        base_outfit = catp->getUUID();
+    }
+
+    // Set dirty to "false" if no base outfit found to disable "Save"
+    // and leave only "Save As" enabled in My Outfits.
+    mOutfitIsDirty = false;
+
+    if (base_outfit.notNull())
+    {
+        LLIsValidItemLink collector;
+
+        LLInventoryModel::cat_array_t cof_cats;
+        LLInventoryModel::item_array_t cof_items;
+        gInventory.collectDescendentsIf(cof, cof_cats, cof_items,
+                                      LLInventoryModel::EXCLUDE_TRASH, collector);
+
+        LLInventoryModel::cat_array_t outfit_cats;
+        LLInventoryModel::item_array_t outfit_items;
+        gInventory.collectDescendentsIf(base_outfit, outfit_cats, outfit_items,
+                                      LLInventoryModel::EXCLUDE_TRASH, collector);
+
+        for (U32 i = 0; i < outfit_items.size(); ++i)
+        {
+            LLViewerInventoryItem* linked_item = outfit_items.at(i)->getLinkedItem();
+            if (linked_item != NULL && linked_item->getActualType() == LLAssetType::AT_TEXTURE)
+            {
+                outfit_items.erase(outfit_items.begin() + i);
+                break;
+            }
+        }
+
+        if(outfit_items.size() != cof_items.size())
+        {
+            LL_DEBUGS("Avatar") << "item count different - base " << outfit_items.size() << " cof " << cof_items.size() << LL_ENDL;
+            // Current outfit folder should have one more item than the outfit folder.
+            // this one item is the link back to the outfit folder itself.
+            mOutfitIsDirty = true;
+            return;
+        }
+
+        //"dirty" - also means a difference in linked UUIDs and/or a difference in wearables order (links' descriptions)
+        std::sort(cof_items.begin(), cof_items.end(), sort_by_linked_uuid);
+        std::sort(outfit_items.begin(), outfit_items.end(), sort_by_linked_uuid);
+
+        for (U32 i = 0; i < cof_items.size(); ++i)
+        {
+            LLViewerInventoryItem *item1 = cof_items.at(i);
+            LLViewerInventoryItem *item2 = outfit_items.at(i);
+
+            if (item1->getLinkedUUID() != item2->getLinkedUUID() ||
+                item1->getName() != item2->getName() ||
+                item1->getActualDescription() != item2->getActualDescription())
+            {
+                if (item1->getLinkedUUID() != item2->getLinkedUUID())
+                {
+                    LL_DEBUGS("Avatar") << "link id different " << LL_ENDL;
+                }
+                else
+                {
+                    if (item1->getName() != item2->getName())
+                    {
+                        LL_DEBUGS("Avatar") << "name different " << item1->getName() << " " << item2->getName() << LL_ENDL;
+                    }
+                    if (item1->getActualDescription() != item2->getActualDescription())
+                    {
+                        LL_DEBUGS("Avatar") << "desc different " << item1->getActualDescription()
+                                            << " " << item2->getActualDescription()
+                                            << " names " << item1->getName() << " " << item2->getName() << LL_ENDL;
+                    }
+                }
+                mOutfitIsDirty = true;
+                return;
+            }
+        }
+    }
+    llassert(!mOutfitIsDirty);
+    LL_DEBUGS("Avatar") << "clean" << LL_ENDL;
+}
+
+// *HACK: Must match name in Library or agent inventory
+const std::string ROOT_GESTURES_FOLDER = "Gestures";
+const std::string COMMON_GESTURES_FOLDER = "Common Gestures";
+const std::string MALE_GESTURES_FOLDER = "Male Gestures";
+const std::string FEMALE_GESTURES_FOLDER = "Female Gestures";
+const std::string SPEECH_GESTURES_FOLDER = "Speech Gestures";
+const std::string OTHER_GESTURES_FOLDER = "Other Gestures";
+
+void LLAppearanceMgr::copyLibraryGestures()
+{
+    LL_INFOS("Avatar") << self_av_string() << "Copying library gestures" << LL_ENDL;
+
+    // Copy gestures
+    LLUUID lib_gesture_cat_id =
+        gInventory.findLibraryCategoryUUIDForType(LLFolderType::FT_GESTURE);
+    if (lib_gesture_cat_id.isNull())
+    {
+        LL_WARNS() << "Unable to copy gestures, source category not found" << LL_ENDL;
+    }
+    LLUUID dst_id = gInventory.findCategoryUUIDForType(LLFolderType::FT_GESTURE);
+
+    std::vector<std::string> gesture_folders_to_copy;
+    gesture_folders_to_copy.push_back(MALE_GESTURES_FOLDER);
+    gesture_folders_to_copy.push_back(FEMALE_GESTURES_FOLDER);
+    gesture_folders_to_copy.push_back(COMMON_GESTURES_FOLDER);
+    gesture_folders_to_copy.push_back(SPEECH_GESTURES_FOLDER);
+    gesture_folders_to_copy.push_back(OTHER_GESTURES_FOLDER);
+
+    for(std::vector<std::string>::iterator it = gesture_folders_to_copy.begin();
+        it != gesture_folders_to_copy.end();
+        ++it)
+    {
+        std::string& folder_name = *it;
+
+        LLPointer<LLInventoryCallback> cb(NULL);
+
+        // After copying gestures, activate Common, Other, plus
+        // Male and/or Female, depending upon the initial outfit gender.
+        ESex gender = gAgentAvatarp->getSex();
+
+        std::string activate_male_gestures;
+        std::string activate_female_gestures;
+        switch (gender) {
+            case SEX_MALE:
+                activate_male_gestures = MALE_GESTURES_FOLDER;
+                break;
+            case SEX_FEMALE:
+                activate_female_gestures = FEMALE_GESTURES_FOLDER;
+                break;
+            case SEX_BOTH:
+                activate_male_gestures = MALE_GESTURES_FOLDER;
+                activate_female_gestures = FEMALE_GESTURES_FOLDER;
+                break;
+        }
+
+        if (folder_name == activate_male_gestures ||
+            folder_name == activate_female_gestures ||
+            folder_name == COMMON_GESTURES_FOLDER ||
+            folder_name == OTHER_GESTURES_FOLDER)
+        {
+            cb = new LLBoostFuncInventoryCallback(activate_gesture_cb);
+        }
+
+        LLUUID cat_id = findDescendentCategoryIDByName(lib_gesture_cat_id,folder_name);
+        if (cat_id.isNull())
+        {
+            LL_WARNS() << self_av_string() << "failed to find gesture folder for " << folder_name << LL_ENDL;
+        }
+        else
+        {
+            LL_DEBUGS("Avatar") << self_av_string() << "initiating fetch and copy for " << folder_name << " cat_id " << cat_id << LL_ENDL;
+            callAfterCategoryFetch(cat_id,
+                                   boost::bind(&LLAppearanceMgr::shallowCopyCategory,
+                                               &LLAppearanceMgr::instance(),
+                                               cat_id, dst_id, cb));
+        }
+    }
+}
+
+// Handler for anything that's deferred until avatar de-clouds.
+void LLAppearanceMgr::onFirstFullyVisible()
+{
+    gAgentAvatarp->outputRezTiming("Avatar fully loaded");
+    gAgentAvatarp->reportAvatarRezTime();
+    gAgentAvatarp->debugAvatarVisible();
+
+    // If this is the first time we've ever logged in,
+    // then copy default gestures from the library.
+    if (gAgent.isFirstLogin()) {
+        copyLibraryGestures();
+    }
+}
+
+// update "dirty" state - defined outside class to allow for calling
+// after appearance mgr instance has been destroyed.
+void appearance_mgr_update_dirty_state()
+{
+    if (LLAppearanceMgr::instanceExists())
+    {
+        LLAppearanceMgr& app_mgr = LLAppearanceMgr::instance();
+        LLUUID image_id = app_mgr.getOutfitImage();
+        if(image_id.notNull())
+        {
+            LLPointer<LLInventoryCallback> cb = NULL;
+            link_inventory_object(app_mgr.getBaseOutfitUUID(), image_id, cb);
+        }
+
+        LLAppearanceMgr::getInstance()->updateIsDirty();
+        LLAppearanceMgr::getInstance()->setOutfitLocked(false);
+        gAgentWearables.notifyLoadingFinished();
+    }
+}
+
+void update_base_outfit_after_ordering()
+{
+    LLAppearanceMgr& app_mgr = LLAppearanceMgr::instance();
+    app_mgr.setOutfitImage(LLUUID());
+    LLInventoryModel::cat_array_t sub_cat_array;
+    LLInventoryModel::item_array_t outfit_item_array;
+    gInventory.collectDescendents(app_mgr.getBaseOutfitUUID(),
+                                sub_cat_array,
+                                outfit_item_array,
+                                LLInventoryModel::EXCLUDE_TRASH);
+    for (LLViewerInventoryItem* outfit_item : outfit_item_array)
+    {
+        LLViewerInventoryItem* linked_item = outfit_item->getLinkedItem();
+        if (linked_item != NULL)
+        {
+            if (linked_item->getActualType() == LLAssetType::AT_TEXTURE)
+            {
+                app_mgr.setOutfitImage(linked_item->getLinkedUUID());
+                if (linked_item->getName() == LLAppearanceMgr::sExpectedTextureName)
+                {
+                    // Images with "appropriate" name take priority
+                    break;
+                }
+            }
+        }
+        else if (outfit_item->getActualType() == LLAssetType::AT_TEXTURE)
+        {
+            app_mgr.setOutfitImage(outfit_item->getUUID());
+            if (outfit_item->getName() == LLAppearanceMgr::sExpectedTextureName)
+            {
+                // Images with "appropriate" name take priority
+                break;
+            }
+        }
+    }
+
+    LLPointer<LLInventoryCallback> dirty_state_updater =
+        new LLBoostFuncInventoryCallback(no_op_inventory_func, appearance_mgr_update_dirty_state);
+
+    //COF contains only links so we copy to the Base Outfit only links
+    const LLUUID base_outfit_id = app_mgr.getBaseOutfitUUID();
+    bool copy_folder_links = false;
+    app_mgr.slamCategoryLinks(app_mgr.getCOF(), base_outfit_id, copy_folder_links, dirty_state_updater);
+
+    if (base_outfit_id.notNull())
+    {
+        LLIsValidItemLink collector;
+
+        LLInventoryModel::cat_array_t cof_cats;
+        LLInventoryModel::item_array_t cof_item_array;
+        gInventory.collectDescendentsIf(app_mgr.getCOF(), cof_cats, cof_item_array,
+            LLInventoryModel::EXCLUDE_TRASH, collector);
+
+        for (U32 i = 0; i < outfit_item_array.size(); ++i)
+        {
+            LLViewerInventoryItem* linked_item = outfit_item_array.at(i)->getLinkedItem();
+            if (linked_item != NULL && linked_item->getActualType() == LLAssetType::AT_TEXTURE)
+            {
+                outfit_item_array.erase(outfit_item_array.begin() + i);
+                break;
+            }
+        }
+
+        if (outfit_item_array.size() != cof_item_array.size())
+        {
+            return;
+        }
+
+        std::sort(cof_item_array.begin(), cof_item_array.end(), sort_by_linked_uuid);
+        std::sort(outfit_item_array.begin(), outfit_item_array.end(), sort_by_linked_uuid);
+
+        for (U32 i = 0; i < cof_item_array.size(); ++i)
+        {
+            LLViewerInventoryItem *cof_it = cof_item_array.at(i);
+            LLViewerInventoryItem *base_it = outfit_item_array.at(i);
+
+            if (cof_it->getActualDescription() != base_it->getActualDescription())
+            {
+                if (cof_it->getLinkedUUID() == base_it->getLinkedUUID())
+                {
+                    base_it->setDescription(cof_it->getActualDescription());
+                    gInventory.updateItem(base_it);
+                }
+            }
+        }
+        LLAppearanceMgr::getInstance()->updateIsDirty();
+    }
+
+}
+
+// Save COF changes - update the contents of the current base outfit
+// to match the current COF. Fails if no current base outfit is set.
+bool LLAppearanceMgr::updateBaseOutfit()
+{
+    if (isOutfitLocked())
+    {
+        // don't allow modify locked outfit
+        llassert(!isOutfitLocked());
+        return false;
+    }
+
+    setOutfitLocked(true);
+
+    gAgentWearables.notifyLoadingStarted();
+
+    const LLUUID base_outfit_id = getBaseOutfitUUID();
+    if (base_outfit_id.isNull()) return false;
+    LL_DEBUGS("Avatar") << "saving cof to base outfit " << base_outfit_id << LL_ENDL;
+
+    LLPointer<LLInventoryCallback> cb =
+        new LLBoostFuncInventoryCallback(no_op_inventory_func, update_base_outfit_after_ordering);
+    // Really shouldn't be needed unless there's a race condition -
+    // updateAppearanceFromCOF() already calls updateClothingOrderingInfo.
+    updateClothingOrderingInfo(LLUUID::null, cb);
+
+    return true;
+}
+
+void LLAppearanceMgr::divvyWearablesByType(const LLInventoryModel::item_array_t& items, wearables_by_type_t& items_by_type)
+{
+    items_by_type.resize(LLWearableType::WT_COUNT);
+    if (items.empty()) return;
+
+    for (S32 i=0; i<items.size(); i++)
+    {
+        LLViewerInventoryItem *item = items.at(i);
+        if (!item)
+        {
+            LL_WARNS("Appearance") << "NULL item found" << LL_ENDL;
+            continue;
+        }
+        // Ignore non-wearables.
+        if (!item->isWearableType())
+            continue;
+        LLWearableType::EType type = item->getWearableType();
+        if(type < 0 || type >= LLWearableType::WT_COUNT)
+        {
+            LL_WARNS("Appearance") << "Invalid wearable type. Inventory type does not match wearable flag bitfield." << LL_ENDL;
+            continue;
+        }
+        items_by_type[type].push_back(item);
+    }
+}
+
+std::string build_order_string(LLWearableType::EType type, U32 i)
+{
+        std::ostringstream order_num;
+        order_num << ORDER_NUMBER_SEPARATOR << type * 100 + i;
+        return order_num.str();
+}
+
+struct WearablesOrderComparator
+{
+    LOG_CLASS(WearablesOrderComparator);
+    WearablesOrderComparator(const LLWearableType::EType type)
+    {
+        mControlSize = build_order_string(type, 0).size();
+    };
+
+    bool operator()(const LLInventoryItem* item1, const LLInventoryItem* item2)
+    {
+        const std::string& desc1 = item1->getActualDescription();
+        const std::string& desc2 = item2->getActualDescription();
+
+        bool item1_valid = (desc1.size() == mControlSize) && (ORDER_NUMBER_SEPARATOR == desc1[0]);
+        bool item2_valid = (desc2.size() == mControlSize) && (ORDER_NUMBER_SEPARATOR == desc2[0]);
+
+        if (item1_valid && item2_valid)
+            return desc1 < desc2;
+
+        //we need to sink down invalid items: items with empty descriptions, items with "Broken link" descriptions,
+        //items with ordering information but not for the associated wearables type
+        if (!item1_valid && item2_valid)
+            return false;
+        else if (item1_valid && !item2_valid)
+            return true;
+
+        return item1->getName() < item2->getName();
+    }
+
+    U32 mControlSize;
+};
+
+void LLAppearanceMgr::getWearableOrderingDescUpdates(LLInventoryModel::item_array_t& wear_items,
+                                                     desc_map_t& desc_map)
+{
+    wearables_by_type_t items_by_type(LLWearableType::WT_COUNT);
+    divvyWearablesByType(wear_items, items_by_type);
+
+    for (U32 type = LLWearableType::WT_SHIRT; type < LLWearableType::WT_COUNT; type++)
+    {
+        U32 size = items_by_type[type].size();
+        if (!size) continue;
+
+        //sinking down invalid items which need reordering
+        std::sort(items_by_type[type].begin(), items_by_type[type].end(), WearablesOrderComparator((LLWearableType::EType) type));
+
+        //requesting updates only for those links which don't have "valid" descriptions
+        for (U32 i = 0; i < size; i++)
+        {
+            LLViewerInventoryItem* item = items_by_type[type][i];
+            if (!item) continue;
+
+            std::string new_order_str = build_order_string((LLWearableType::EType)type, i);
+            if (new_order_str == item->getActualDescription()) continue;
+
+            desc_map[item->getUUID()] = new_order_str;
+        }
+    }
+}
+
+bool LLAppearanceMgr::validateClothingOrderingInfo(LLUUID cat_id)
+{
+    // COF is processed if cat_id is not specified
+    if (cat_id.isNull())
+    {
+        cat_id = getCOF();
+    }
+
+    LLInventoryModel::item_array_t wear_items;
+    getDescendentsOfAssetType(cat_id, wear_items, LLAssetType::AT_CLOTHING);
+
+    // Identify items for which desc needs to change.
+    desc_map_t desc_map;
+    getWearableOrderingDescUpdates(wear_items, desc_map);
+
+    for (desc_map_t::const_iterator it = desc_map.begin();
+         it != desc_map.end(); ++it)
+    {
+        const LLUUID& item_id = it->first;
+        const std::string& new_order_str = it->second;
+        LLViewerInventoryItem *item = gInventory.getItem(item_id);
+        LL_WARNS() << "Order validation fails: " << item->getName()
+                << " needs to update desc to: " << new_order_str
+                << " (from: " << item->getActualDescription() << ")" << LL_ENDL;
+    }
+
+    return desc_map.size() == 0;
+}
+
+void LLAppearanceMgr::updateClothingOrderingInfo(LLUUID cat_id,
+                                                 LLPointer<LLInventoryCallback> cb)
+{
+    // COF is processed if cat_id is not specified
+    if (cat_id.isNull())
+    {
+        cat_id = getCOF();
+    }
+
+    LLInventoryModel::item_array_t wear_items;
+    getDescendentsOfAssetType(cat_id, wear_items, LLAssetType::AT_CLOTHING);
+
+    // Identify items for which desc needs to change.
+    desc_map_t desc_map;
+    getWearableOrderingDescUpdates(wear_items, desc_map);
+
+    for (desc_map_t::const_iterator it = desc_map.begin();
+         it != desc_map.end(); ++it)
+    {
+        LLSD updates;
+        const LLUUID& item_id = it->first;
+        const std::string& new_order_str = it->second;
+        LLViewerInventoryItem *item = gInventory.getItem(item_id);
+        LL_DEBUGS("Avatar") << item->getName() << " updating desc to: " << new_order_str
+            << " (was: " << item->getActualDescription() << ")" << LL_ENDL;
+        updates["desc"] = new_order_str;
+        update_inventory_item(item_id,updates,cb);
+    }
+
+}
+
+
+LLSD LLAppearanceMgr::dumpCOF() const
+{
+    LLSD links = LLSD::emptyArray();
+    LLMD5 md5;
+
+    LLInventoryModel::cat_array_t cat_array;
+    LLInventoryModel::item_array_t item_array;
+    gInventory.collectDescendents(getCOF(),cat_array,item_array,LLInventoryModel::EXCLUDE_TRASH);
+    for (S32 i=0; i<item_array.size(); i++)
+    {
+        const LLViewerInventoryItem* inv_item = item_array.at(i).get();
+        LLSD item;
+        LLUUID item_id(inv_item->getUUID());
+        md5.update((unsigned char*)item_id.mData, 16);
+        item["description"] = inv_item->getActualDescription();
+        md5.update(inv_item->getActualDescription());
+        item["asset_type"] = inv_item->getActualType();
+        LLUUID linked_id(inv_item->getLinkedUUID());
+        item["linked_id"] = linked_id;
+        md5.update((unsigned char*)linked_id.mData, 16);
+
+        if (LLAssetType::AT_LINK == inv_item->getActualType())
+        {
+            const LLViewerInventoryItem* linked_item = inv_item->getLinkedItem();
+            if (NULL == linked_item)
+            {
+                LL_WARNS() << "Broken link for item '" << inv_item->getName()
+                        << "' (" << inv_item->getUUID()
+                        << ") during requestServerAppearanceUpdate" << LL_ENDL;
+                continue;
+            }
+            // Some assets may be 'hidden' and show up as null in the viewer.
+            //if (linked_item->getAssetUUID().isNull())
+            //{
+            //  LL_WARNS() << "Broken link (null asset) for item '" << inv_item->getName()
+            //          << "' (" << inv_item->getUUID()
+            //          << ") during requestServerAppearanceUpdate" << LL_ENDL;
+            //  continue;
+            //}
+            LLUUID linked_asset_id(linked_item->getAssetUUID());
+            md5.update((unsigned char*)linked_asset_id.mData, 16);
+            U32 flags = linked_item->getFlags();
+            md5.update(std::to_string(flags));
+        }
+        else if (LLAssetType::AT_LINK_FOLDER != inv_item->getActualType())
+        {
+            LL_WARNS() << "Non-link item '" << inv_item->getName()
+                    << "' (" << inv_item->getUUID()
+                    << ") type " << (S32) inv_item->getActualType()
+                    << " during requestServerAppearanceUpdate" << LL_ENDL;
+            continue;
+        }
+        links.append(item);
+    }
+    LLSD result = LLSD::emptyMap();
+    result["cof_contents"] = links;
+    char cof_md5sum[MD5HEX_STR_SIZE];
+    md5.finalize();
+    md5.hex_digest(cof_md5sum);
+    result["cof_md5sum"] = std::string(cof_md5sum);
+    return result;
+}
+
+void LLAppearanceMgr::cleanup()
+{
+    mIsInUpdateAppearanceFromCOF = false;
+    mOutstandingAppearanceBakeRequest = false;
+    mRerequestAppearanceBake = false;
+    mCOFID.setNull();
+}
+
+// static
+void LLAppearanceMgr::onIdle(void *)
+{
+    LLAppearanceMgr* mgr = LLAppearanceMgr::getInstance();
+    if (mgr->mRerequestAppearanceBake)
+    {
+        mgr->requestServerAppearanceUpdate();
+    }
+}
+
+void LLAppearanceMgr::requestServerAppearanceUpdate()
+{
+    // Workaround: we shouldn't request update from server prior to uploading all attachments, but it is
+    // complicated to check for pending attachment uploads, so we are just waiting for uploads to complete
+    if (!mOutstandingAppearanceBakeRequest && gAssetStorage->getNumPendingUploads() == 0)
+    {
+        mRerequestAppearanceBake = false;
+        LLCoprocedureManager::CoProcedure_t proc = boost::bind(&LLAppearanceMgr::serverAppearanceUpdateCoro, this, _1);
+        LLCoprocedureManager::instance().enqueueCoprocedure("AIS", "LLAppearanceMgr::serverAppearanceUpdateCoro", proc);
+    }
+    else
+    {
+        // Shedule update
+        mRerequestAppearanceBake = true;
+    }
+}
+
+void LLAppearanceMgr::serverAppearanceUpdateCoro(LLCoreHttpUtil::HttpCoroutineAdapter::ptr_t &httpAdapter)
+{
+    BoolSetter outstanding(mOutstandingAppearanceBakeRequest);
+    if (!gAgent.getRegion())
+    {
+        LL_WARNS("Avatar") << "Region not set, cannot request server appearance update" << LL_ENDL;
+        return;
+    }
+    if (gAgent.getRegion()->getCentralBakeVersion() == 0)
+    {
+        LL_WARNS("Avatar") << "Region does not support baking" << LL_ENDL;
+        return;
+    }
+
+    std::string url = gAgent.getRegion()->getCapability("UpdateAvatarAppearance");
+    if (url.empty())
+    {
+        LL_WARNS("Agent") << "Could not retrieve region capability \"UpdateAvatarAppearance\"" << LL_ENDL;
+        return;
+    }
+
+    //----------------
+    if (gAgentAvatarp->isEditingAppearance())
+    {
+        LL_WARNS("Avatar") << "Avatar editing appearance, not sending request." << LL_ENDL;
+        // don't send out appearance updates if in appearance editing mode
+        return;
+    }
+
+    llcoro::suspend();
+    if (LLApp::isExiting())
+    {
+        return;
+    }
+    S32 retryCount(0);
+    bool bRetry;
+    do
+    {
+        // If we have already received an update for this or higher cof version,
+        // put a warning in the log and cancel the request.
+        S32 cofVersion = getCOFVersion();
+        S32 lastRcv = gAgentAvatarp->mLastUpdateReceivedCOFVersion;
+        S32 lastReq = gAgentAvatarp->mLastUpdateRequestCOFVersion;
+
+        LL_INFOS("Avatar") << "Requesting COF version " << cofVersion <<
+            " (Last Received:" << lastRcv << ")" <<
+            " (Last Requested:" << lastReq << ")" << LL_ENDL;
+
+        if (cofVersion == LLViewerInventoryCategory::VERSION_UNKNOWN)
+        {
+            LL_INFOS("AVatar") << "COF version is unknown... not requesting until COF version is known." << LL_ENDL;
+            return;
+        }
+        else
+        {
+            if (cofVersion <= lastRcv)
+            {
+                LL_WARNS("Avatar") << "Have already received update for cof version " << lastRcv
+                    << " but requesting for " << cofVersion << LL_ENDL;
+                return;
+            }
+            if (lastReq >= cofVersion)
+            {
+                LL_WARNS("Avatar") << "Request already in flight for cof version " << lastReq
+                    << " but requesting for " << cofVersion << LL_ENDL;
+                return;
+            }
+        }
+
+        // Actually send the request.
+        LL_DEBUGS("Avatar") << "Will send request for cof_version " << cofVersion << LL_ENDL;
+
+        bRetry = false;
+        LLCore::HttpRequest::ptr_t httpRequest(new LLCore::HttpRequest());
+
+        if (gSavedSettings.getBOOL("DebugForceAppearanceRequestFailure"))
+        {
+            cofVersion += 999;
+            LL_WARNS("Avatar") << "Forcing version failure on COF Baking" << LL_ENDL;
+        }
+
+        LL_INFOS("Avatar") << "Requesting bake for COF version " << cofVersion << LL_ENDL;
+
+        LLSD postData;
+        if (gSavedSettings.getBOOL("DebugAvatarExperimentalServerAppearanceUpdate"))
+        {
+            postData = dumpCOF();
+        }
+        else
+        {
+            postData["cof_version"] = cofVersion;
+        }
+
+        gAgentAvatarp->mLastUpdateRequestCOFVersion = cofVersion;
+
+        LLSD result = httpAdapter->postAndSuspend(httpRequest, url, postData);
+
+        if (LLApp::isExiting())
+        {
+            return;
+        }
+
+        LLSD httpResults = result[LLCoreHttpUtil::HttpCoroutineAdapter::HTTP_RESULTS];
+        LLCore::HttpStatus status = LLCoreHttpUtil::HttpCoroutineAdapter::getStatusFromLLSD(httpResults);
+
+        if (!status || !result["success"].asBoolean())
+        {
+            std::string message = (result.has("error")) ? result["error"].asString() : status.toString();
+            LL_WARNS("Avatar") << "Appearance Failure. server responded with \"" << message << "\"" << LL_ENDL;
+
+            // We may have requested a bake for a stale COF (especially if the inventory
+            // is still updating.  If that is the case re send the request with the
+            // corrected COF version.  (This may also be the case if the viewer is running
+            // on multiple machines.
+            if (result.has("expected"))
+            {
+                S32 expectedCofVersion = result["expected"].asInteger();
+                LL_WARNS("Avatar") << "Server expected " << expectedCofVersion << " as COF version" << LL_ENDL;
+
+                // Force an update texture request for ourself.  The message will return
+                // through the UDP and be handled in LLVOAvatar::processAvatarAppearance
+                // this should ensure that we receive a new canonical COF from the sim
+                // host. Hopefully it will return before the timeout.
+                LLAvatarPropertiesProcessor::getInstance()->sendAvatarTexturesRequest(gAgent.getID());
+
+                bRetry = true;
+                // Wait for a 1/2 second before trying again.  Just to keep from asking too quickly.
+                if (++retryCount > BAKE_RETRY_MAX_COUNT)
+                {
+                    LL_WARNS("Avatar") << "Bake retry count exceeded!" << LL_ENDL;
+                    break;
+                }
+                F32 timeout = pow(BAKE_RETRY_TIMEOUT, static_cast<float>(retryCount)) - 1.0;
+
+                LL_WARNS("Avatar") << "Bake retry #" << retryCount << " in " << timeout << " seconds." << LL_ENDL;
+
+                llcoro::suspendUntilTimeout(timeout);
+                if (LLApp::isExiting())
+                {
+                    return;
+                }
+                bRetry = true;
+                continue;
+            }
+            else
+            {
+                LL_WARNS("Avatar") << "No retry attempted." << LL_ENDL;
+                break;
+            }
+        }
+
+        LL_DEBUGS("Avatar") << "succeeded" << LL_ENDL;
+        if (gSavedSettings.getBOOL("DebugAvatarAppearanceMessage"))
+        {
+            dump_sequential_xml(gAgentAvatarp->getFullname() + "_appearance_request_ok", result);
+        }
+
+    } while (bRetry);
+}
+
+/*static*/
+void LLAppearanceMgr::debugAppearanceUpdateCOF(const LLSD& content)
+{
+    dump_sequential_xml(gAgentAvatarp->getFullname() + "_appearance_request_error", content);
+
+    LL_INFOS("Avatar") << "AIS COF, version received: " << content["expected"].asInteger()
+        << " ================================= " << LL_ENDL;
+    std::set<LLUUID> ais_items, local_items;
+    const LLSD& cof_raw = content["cof_raw"];
+    for (LLSD::array_const_iterator it = cof_raw.beginArray();
+        it != cof_raw.endArray(); ++it)
+    {
+        const LLSD& item = *it;
+        if (item["parent_id"].asUUID() == LLAppearanceMgr::instance().getCOF())
+        {
+            ais_items.insert(item["item_id"].asUUID());
+            if (item["type"].asInteger() == 24) // link
+            {
+                LL_INFOS("Avatar") << "AIS Link: item_id: " << item["item_id"].asUUID()
+                    << " linked_item_id: " << item["asset_id"].asUUID()
+                    << " name: " << item["name"].asString()
+                    << LL_ENDL;
+            }
+            else if (item["type"].asInteger() == 25) // folder link
+            {
+                LL_INFOS("Avatar") << "AIS Folder link: item_id: " << item["item_id"].asUUID()
+                    << " linked_item_id: " << item["asset_id"].asUUID()
+                    << " name: " << item["name"].asString()
+                    << LL_ENDL;
+            }
+            else
+            {
+                LL_INFOS("Avatar") << "AIS Other: item_id: " << item["item_id"].asUUID()
+                    << " linked_item_id: " << item["asset_id"].asUUID()
+                    << " name: " << item["name"].asString()
+                    << " type: " << item["type"].asInteger()
+                    << LL_ENDL;
+            }
+        }
+    }
+    LL_INFOS("Avatar") << LL_ENDL;
+    LL_INFOS("Avatar") << "Local COF, version requested: " << content["observed"].asInteger()
+        << " ================================= " << LL_ENDL;
+    LLInventoryModel::cat_array_t cat_array;
+    LLInventoryModel::item_array_t item_array;
+    gInventory.collectDescendents(LLAppearanceMgr::instance().getCOF(),
+        cat_array, item_array, LLInventoryModel::EXCLUDE_TRASH);
+    for (S32 i = 0; i < item_array.size(); i++)
+    {
+        const LLViewerInventoryItem* inv_item = item_array.at(i).get();
+        local_items.insert(inv_item->getUUID());
+        LL_INFOS("Avatar") << "LOCAL: item_id: " << inv_item->getUUID()
+            << " linked_item_id: " << inv_item->getLinkedUUID()
+            << " name: " << inv_item->getName()
+            << " parent: " << inv_item->getParentUUID()
+            << LL_ENDL;
+    }
+    LL_INFOS("Avatar") << " ================================= " << LL_ENDL;
+    S32 local_only = 0, ais_only = 0;
+    for (std::set<LLUUID>::iterator it = local_items.begin(); it != local_items.end(); ++it)
+    {
+        if (ais_items.find(*it) == ais_items.end())
+        {
+            LL_INFOS("Avatar") << "LOCAL ONLY: " << *it << LL_ENDL;
+            local_only++;
+        }
+    }
+    for (std::set<LLUUID>::iterator it = ais_items.begin(); it != ais_items.end(); ++it)
+    {
+        if (local_items.find(*it) == local_items.end())
+        {
+            LL_INFOS("Avatar") << "AIS ONLY: " << *it << LL_ENDL;
+            ais_only++;
+        }
+    }
+    if (local_only == 0 && ais_only == 0)
+    {
+        LL_INFOS("Avatar") << "COF contents identical, only version numbers differ (req "
+            << content["observed"].asInteger()
+            << " rcv " << content["expected"].asInteger()
+            << ")" << LL_ENDL;
+    }
+}
+
+
+std::string LLAppearanceMgr::getAppearanceServiceURL() const
+{
+    if (gSavedSettings.getString("DebugAvatarAppearanceServiceURLOverride").empty())
+    {
+        return mAppearanceServiceURL;
+    }
+    return gSavedSettings.getString("DebugAvatarAppearanceServiceURLOverride");
+}
+
+void show_created_outfit(LLUUID& folder_id, bool show_panel = true)
+{
+    if (!LLApp::isRunning())
+    {
+        LL_WARNS() << "called during shutdown, skipping" << LL_ENDL;
+        return;
+    }
+
+    LL_DEBUGS("Avatar") << "called" << LL_ENDL;
+    LLSD key;
+
+    //EXT-7727. For new accounts inventory callback is created during login process
+    // and may be processed after login process is finished
+    if (show_panel)
+    {
+        LL_DEBUGS("Avatar") << "showing panel" << LL_ENDL;
+        LLFloaterSidePanelContainer::showPanel("appearance", "panel_outfits_inventory", key);
+
+    }
+    LLOutfitsList *outfits_list =
+        dynamic_cast<LLOutfitsList*>(LLFloaterSidePanelContainer::getPanel("appearance", "outfitslist_tab"));
+    if (outfits_list)
+    {
+        outfits_list->setSelectedOutfitByUUID(folder_id);
+    }
+
+    LLAppearanceMgr::getInstance()->updateIsDirty();
+    gAgentWearables.notifyLoadingFinished(); // New outfit is saved.
+    LLAppearanceMgr::getInstance()->updatePanelOutfitName("");
+
+    // For SSB, need to update appearance after we add a base outfit
+    // link, since, the COF version has changed. There is a race
+    // condition in initial outfit setup which can lead to rez
+    // failures - SH-3860.
+    LL_DEBUGS("Avatar") << "requesting appearance update after createBaseOutfitLink" << LL_ENDL;
+    LLPointer<LLInventoryCallback> cb = new LLUpdateAppearanceOnDestroy;
+    LLAppearanceMgr::getInstance()->createBaseOutfitLink(folder_id, cb);
+}
+
+void LLAppearanceMgr::onOutfitFolderCreated(const LLUUID& folder_id, bool show_panel)
+{
+    LLPointer<LLInventoryCallback> cb =
+        new LLBoostFuncInventoryCallback(no_op_inventory_func,
+                                         boost::bind(&LLAppearanceMgr::onOutfitFolderCreatedAndClothingOrdered,this,folder_id,show_panel));
+    updateClothingOrderingInfo(LLUUID::null, cb);
+}
+
+void LLAppearanceMgr::onOutfitFolderCreatedAndClothingOrdered(const LLUUID& folder_id, bool show_panel)
+{
+    LLPointer<LLInventoryCallback> cb =
+        new LLBoostFuncInventoryCallback(no_op_inventory_func,
+                                         boost::bind(show_created_outfit,folder_id,show_panel));
+    bool copy_folder_links = false;
+    slamCategoryLinks(getCOF(), folder_id, copy_folder_links, cb);
+}
+
+void LLAppearanceMgr::makeNewOutfitLinks(const std::string& new_folder_name, bool show_panel)
+{
+    if (!isAgentAvatarValid()) return;
+
+    LLUIUsage::instance().logCommand("Avatar.CreateNewOutfit");
+
+    LL_DEBUGS("Avatar") << "creating new outfit" << LL_ENDL;
+
+    gAgentWearables.notifyLoadingStarted();
+
+    // First, make a folder in the My Outfits directory.
+    const LLUUID parent_id = gInventory.findCategoryUUIDForType(LLFolderType::FT_MY_OUTFITS);
+
+    gInventory.createNewCategory(
+        parent_id,
+        LLFolderType::FT_OUTFIT,
+        new_folder_name,
+        [show_panel](const LLUUID &new_cat_id)
+        {
+            LLAppearanceMgr::getInstance()->onOutfitFolderCreated(new_cat_id, show_panel);
+        });
+}
+
+void LLAppearanceMgr::wearBaseOutfit()
+{
+    const LLUUID& base_outfit_id = getBaseOutfitUUID();
+    if (base_outfit_id.isNull()) return;
+
+    updateCOF(base_outfit_id);
+}
+
+void LLAppearanceMgr::removeItemsFromAvatar(const uuid_vec_t& ids_to_remove, nullary_func_t post_update_func)
+{
+    LL_DEBUGS("UIUsage") << "removeItemsFromAvatar" << LL_ENDL;
+    LLUIUsage::instance().logCommand("Avatar.RemoveItem");
+
+    if (ids_to_remove.empty())
+    {
+        LL_WARNS() << "called with empty list, nothing to do" << LL_ENDL;
+        return;
+    }
+    LLPointer<LLInventoryCallback> cb = new LLUpdateAppearanceOnDestroy(true, true, post_update_func);
+    for (uuid_vec_t::const_iterator it = ids_to_remove.begin(); it != ids_to_remove.end(); ++it)
+    {
+        const LLUUID& id_to_remove = *it;
+        const LLUUID& linked_item_id = gInventory.getLinkedItemID(id_to_remove);
+        LLViewerInventoryItem *item = gInventory.getItem(linked_item_id);
+        if (item && item->getType() == LLAssetType::AT_OBJECT)
+        {
+            LL_DEBUGS("Avatar") << "ATT removing attachment " << item->getName() << " id " << item->getUUID() << LL_ENDL;
+        }
+        if (item && item->getType() == LLAssetType::AT_BODYPART)
+        {
+            continue;
+        }
+        removeCOFItemLinks(linked_item_id, cb);
+        addDoomedTempAttachment(linked_item_id);
+    }
+}
+
+void LLAppearanceMgr::removeItemFromAvatar(const LLUUID& id_to_remove, nullary_func_t post_update_func)
+{
+    uuid_vec_t ids_to_remove;
+    ids_to_remove.push_back(id_to_remove);
+    removeItemsFromAvatar(ids_to_remove, post_update_func);
+}
+
+
+// Adds the given item ID to mDoomedTempAttachmentIDs iff it's a temp attachment
+void LLAppearanceMgr::addDoomedTempAttachment(const LLUUID& id_to_remove)
+{
+    LLViewerObject * attachmentp = gAgentAvatarp->findAttachmentByID(id_to_remove);
+    if (attachmentp &&
+        attachmentp->isTempAttachment())
+    {   // If this is a temp attachment and we want to remove it, record the ID
+        // so it will be deleted when attachments are synced up with COF
+        mDoomedTempAttachmentIDs.insert(id_to_remove);
+        //LL_INFOS() << "Will remove temp attachment id " << id_to_remove << LL_ENDL;
+    }
+}
+
+// Find AND REMOVES the given UUID from mDoomedTempAttachmentIDs
+bool LLAppearanceMgr::shouldRemoveTempAttachment(const LLUUID& item_id)
+{
+    doomed_temp_attachments_t::iterator iter = mDoomedTempAttachmentIDs.find(item_id);
+    if (iter != mDoomedTempAttachmentIDs.end())
+    {
+        mDoomedTempAttachmentIDs.erase(iter);
+        return true;
+    }
+    return false;
+}
+
+
+bool LLAppearanceMgr::moveWearable(LLViewerInventoryItem* item, bool closer_to_body)
+{
+    if (!item || !item->isWearableType()) return false;
+    if (item->getType() != LLAssetType::AT_CLOTHING) return false;
+    if (!gInventory.isObjectDescendentOf(item->getUUID(), getCOF())) return false;
+
+    LLInventoryModel::cat_array_t cats;
+    LLInventoryModel::item_array_t items;
+    LLFindWearablesOfType filter_wearables_of_type(item->getWearableType());
+    gInventory.collectDescendentsIf(getCOF(), cats, items, true, filter_wearables_of_type);
+    if (items.empty()) return false;
+
+    // We assume that the items have valid descriptions.
+    std::sort(items.begin(), items.end(), WearablesOrderComparator(item->getWearableType()));
+
+    if (closer_to_body && items.front() == item) return false;
+    if (!closer_to_body && items.back() == item) return false;
+
+    LLInventoryModel::item_array_t::iterator it = std::find(items.begin(), items.end(), item);
+    if (items.end() == it) return false;
+
+
+    //swapping descriptions
+    closer_to_body ? --it : ++it;
+    LLViewerInventoryItem* swap_item = *it;
+    if (!swap_item) return false;
+    std::string tmp = swap_item->getActualDescription();
+    swap_item->setDescription(item->getActualDescription());
+    item->setDescription(tmp);
+
+    // LL_DEBUGS("Inventory") << "swap, item "
+    //                     << ll_pretty_print_sd(item->asLLSD())
+    //                     << " swap_item "
+    //                     << ll_pretty_print_sd(swap_item->asLLSD()) << LL_ENDL;
+
+    // FIXME switch to use AISv3 where supported.
+    //items need to be updated on a dataserver
+    item->setComplete(true);
+    item->updateServer(false);
+    gInventory.updateItem(item);
+
+    swap_item->setComplete(true);
+    swap_item->updateServer(false);
+    gInventory.updateItem(swap_item);
+
+    //to cause appearance of the agent to be updated
+    bool result = false;
+    if ((result = gAgentWearables.moveWearable(item, closer_to_body)))
+    {
+        gAgentAvatarp->wearableUpdated(item->getWearableType());
+    }
+
+    setOutfitDirty(true);
+
+    //*TODO do we need to notify observers here in such a way?
+    gInventory.notifyObservers();
+
+    return result;
+}
+
+//static
+void LLAppearanceMgr::sortItemsByActualDescription(LLInventoryModel::item_array_t& items)
+{
+    if (items.size() < 2) return;
+
+    std::sort(items.begin(), items.end(), sort_by_actual_description);
+}
+
+//#define DUMP_CAT_VERBOSE
+
+void LLAppearanceMgr::dumpCat(const LLUUID& cat_id, const std::string& msg)
+{
+    LLInventoryModel::cat_array_t cats;
+    LLInventoryModel::item_array_t items;
+    gInventory.collectDescendents(cat_id, cats, items, LLInventoryModel::EXCLUDE_TRASH);
+
+#ifdef DUMP_CAT_VERBOSE
+    LL_INFOS() << LL_ENDL;
+    LL_INFOS() << str << LL_ENDL;
+    S32 hitcount = 0;
+    for(S32 i=0; i<items.size(); i++)
+    {
+        LLViewerInventoryItem *item = items.get(i);
+        if (item)
+            hitcount++;
+        LL_INFOS() << i <<" "<< item->getName() <<LL_ENDL;
+    }
+#endif
+    LL_INFOS() << msg << " count " << items.size() << LL_ENDL;
+}
+
+void LLAppearanceMgr::dumpItemArray(const LLInventoryModel::item_array_t& items,
+                                    const std::string& msg)
+{
+    for (S32 i=0; i<items.size(); i++)
+    {
+        LLViewerInventoryItem *item = items.at(i);
+        LLViewerInventoryItem *linked_item = item ? item->getLinkedItem() : NULL;
+        LLUUID asset_id;
+        if (linked_item)
+        {
+            asset_id = linked_item->getAssetUUID();
+        }
+        LL_DEBUGS("Avatar") << self_av_string() << msg << " " << i <<" " << (item ? item->getName() : "(nullitem)") << " " << asset_id.asString() << LL_ENDL;
+    }
+}
+
+bool LLAppearanceMgr::mActive = true;
+
+LLAppearanceMgr::LLAppearanceMgr():
+    mAttachmentInvLinkEnabled(false),
+    mOutfitIsDirty(false),
+    mOutfitLocked(false),
+    mInFlightTimer(),
+    mIsInUpdateAppearanceFromCOF(false),
+    mOutstandingAppearanceBakeRequest(false),
+    mRerequestAppearanceBake(false)
+{
+    LLOutfitObserver& outfit_observer = LLOutfitObserver::instance();
+    // unlock outfit on save operation completed
+    outfit_observer.addCOFSavedCallback(boost::bind(
+            &LLAppearanceMgr::setOutfitLocked, this, false));
+
+    mUnlockOutfitTimer.reset(new LLOutfitUnLockTimer(gSavedSettings.getS32(
+            "OutfitOperationsTimeout")));
+
+    gIdleCallbacks.addFunction(&LLAttachmentsMgr::onIdle, NULL);
+    gIdleCallbacks.addFunction(&LLAppearanceMgr::onIdle, NULL); //sheduling appearance update requests
+}
+
+LLAppearanceMgr::~LLAppearanceMgr()
+{
+    mActive = false;
+}
+
+void LLAppearanceMgr::setAttachmentInvLinkEnable(bool val)
+{
+    LL_DEBUGS("Avatar") << "setAttachmentInvLinkEnable => " << (int) val << LL_ENDL;
+    mAttachmentInvLinkEnabled = val;
+}
+boost::signals2::connection LLAppearanceMgr::setAttachmentsChangedCallback(attachments_changed_callback_t cb)
+{
+    return mAttachmentsChangeSignal.connect(cb);
+}
+
+void dumpAttachmentSet(const std::set<LLUUID>& atts, const std::string& msg)
+{
+       LL_INFOS() << msg << LL_ENDL;
+       for (std::set<LLUUID>::const_iterator it = atts.begin();
+               it != atts.end();
+               ++it)
+       {
+               LLUUID item_id = *it;
+               LLViewerInventoryItem *item = gInventory.getItem(item_id);
+               if (item)
+                       LL_INFOS() << "atts " << item->getName() << LL_ENDL;
+               else
+                       LL_INFOS() << "atts " << "UNKNOWN[" << item_id.asString() << "]" << LL_ENDL;
+       }
+       LL_INFOS() << LL_ENDL;
+}
+
+void LLAppearanceMgr::registerAttachment(const LLUUID& item_id)
+{
+    LLViewerInventoryItem *item = gInventory.getItem(item_id);
+    LL_DEBUGS("Avatar") << "ATT registering attachment "
+                        << (item ? item->getName() : "UNKNOWN") << " " << item_id << LL_ENDL;
+    gInventory.addChangedMask(LLInventoryObserver::LABEL, item_id);
+
+    LLAttachmentsMgr::instance().onAttachmentArrived(item_id);
+
+    mAttachmentsChangeSignal();
+}
+
+void LLAppearanceMgr::unregisterAttachment(const LLUUID& item_id)
+{
+    LLViewerInventoryItem *item = gInventory.getItem(item_id);
+    LL_DEBUGS("Avatar") << "ATT unregistering attachment "
+                        << (item ? item->getName() : "UNKNOWN") << " " << item_id << LL_ENDL;
+    gInventory.addChangedMask(LLInventoryObserver::LABEL, item_id);
+
+    LLAttachmentsMgr::instance().onDetachCompleted(item_id);
+    if (mAttachmentInvLinkEnabled && isLinkedInCOF(item_id))
+    {
+        LL_DEBUGS("Avatar") << "ATT removing COF link for attachment "
+                            << (item ? item->getName() : "UNKNOWN") << " " << item_id << LL_ENDL;
+        LLAppearanceMgr::removeCOFItemLinks(item_id);
+    }
+    else
+    {
+        //LL_INFOS() << "no link changes, inv link not enabled" << LL_ENDL;
+    }
+
+    mAttachmentsChangeSignal();
+}
+
+bool LLAppearanceMgr::getIsInCOF(const LLUUID& obj_id) const
+{
+    const LLUUID& cof = getCOF();
+    if (obj_id == cof)
+        return true;
+    const LLInventoryObject* obj = gInventory.getObject(obj_id);
+    if (obj && obj->getParentUUID() == cof)
+        return true;
+    return false;
+}
+
+bool LLAppearanceMgr::getIsInCOF(const LLInventoryObject* obj) const
+{
+    const LLUUID& cof = getCOF();
+    if (obj->getUUID() == cof)
+        return true;
+    if (obj && obj->getParentUUID() == cof)
+        return true;
+    return false;
+}
+
+bool LLAppearanceMgr::getIsProtectedCOFItem(const LLUUID& obj_id) const
+{
+    if (!getIsInCOF(obj_id)) return false;
+
+    // If a non-link somehow ended up in COF, allow deletion.
+    const LLInventoryObject *obj = gInventory.getObject(obj_id);
+    if (obj && !obj->getIsLinkType())
+    {
+        return false;
+    }
+
+    // For now, don't allow direct deletion from the COF.  Instead, force users
+    // to choose "Detach" or "Take Off".
+    return true;
+}
+
+bool LLAppearanceMgr::getIsProtectedCOFItem(const LLInventoryObject* obj) const
+{
+    if (!getIsInCOF(obj)) return false;
+
+    // If a non-link somehow ended up in COF, allow deletion.
+    if (obj && !obj->getIsLinkType())
+    {
+        return false;
+    }
+
+    // For now, don't allow direct deletion from the COF.  Instead, force users
+    // to choose "Detach" or "Take Off".
+    return true;
+}
+
+class CallAfterCategoryFetchStage2: public LLInventoryFetchItemsObserver
+{
+public:
+    CallAfterCategoryFetchStage2(const uuid_vec_t& ids,
+                                 nullary_func_t callable) :
+        LLInventoryFetchItemsObserver(ids),
+        mCallable(callable)
+    {
+    }
+    ~CallAfterCategoryFetchStage2()
+    {
+    }
+    virtual void done()
+    {
+        LL_INFOS() << this << " done with incomplete " << mIncomplete.size()
+                << " complete " << mComplete.size() <<  " calling callable" << LL_ENDL;
+
+        gInventory.removeObserver(this);
+        doOnIdleOneTime(mCallable);
+        delete this;
+    }
+protected:
+    nullary_func_t mCallable;
+};
+
+class CallAfterCategoryFetchStage1: public LLInventoryFetchDescendentsObserver
+{
+public:
+    CallAfterCategoryFetchStage1(const LLUUID& cat_id, nullary_func_t callable) :
+        LLInventoryFetchDescendentsObserver(cat_id),
+        mCallable(callable)
+    {
+    }
+    ~CallAfterCategoryFetchStage1()
+    {
+    }
+    /*virtual*/ void startFetch()
+    {
+        bool ais3 = AISAPI::isAvailable();
+        for (uuid_vec_t::const_iterator it = mIDs.begin(); it != mIDs.end(); ++it)
+        {
+            LLViewerInventoryCategory* cat = gInventory.getCategory(*it);
+            if (!cat) continue;
+            if (cat->getVersion() == LLViewerInventoryCategory::VERSION_UNKNOWN)
+            {
+                // CHECK IT: isCategoryComplete() checks both version and descendant count but
+                // fetch() only works for Unknown version and doesn't care about descentants,
+                // as result fetch won't start and folder will potentially get stuck as
+                // incomplete in observer.
+                // Likely either both should use only version or both should check descendants.
+                cat->fetch();       //blindly fetch it without seeing if anything else is fetching it.
+                mIncomplete.push_back(*it); //Add to list of things being downloaded for this observer.
+            }
+            else if (!isCategoryComplete(cat))
+            {
+                LL_DEBUGS("Inventory") << "Categoty " << *it << " incomplete despite having version" << LL_ENDL;
+                LLInventoryModelBackgroundFetch::instance().scheduleFolderFetch(*it, true);
+                mIncomplete.push_back(*it);
+            }
+            else if (ais3)
+            {
+                LLInventoryModel::cat_array_t* cats;
+                LLInventoryModel::item_array_t* items;
+                gInventory.getDirectDescendentsOf(cat->getUUID(), cats, items);
+
+                if (items)
+                {
+                    S32 complete_count = 0;
+                    S32 incomplete_count = 0;
+                    for (LLInventoryModel::item_array_t::const_iterator it = items->begin(); it < items->end(); ++it)
+                    {
+                        if (!(*it)->isFinished())
+                        {
+                            incomplete_count++;
+                        }
+                        else
+                        {
+                            complete_count++;
+                        }
+                    }
+                    // AIS can fetch couple items, but if there
+                    // is more than a dozen it will be very slow
+                    // it's faster to get whole folder in such case
+                    if (incomplete_count > LLInventoryFetchItemsObserver::MAX_INDIVIDUAL_ITEM_REQUESTS
+                        || (incomplete_count > 1 && complete_count == 0))
+                    {
+                        LLInventoryModelBackgroundFetch::instance().scheduleFolderFetch(*it, true);
+                        mIncomplete.push_back(*it);
+                    }
+                    else
+                    {
+                        // let stage2 handle incomplete ones
+                        mComplete.push_back(*it);
+                    }
+                }
+                // else should have been handled by isCategoryComplete
+            }
+            else
+            {
+                mComplete.push_back(*it);
+            }
+        }
+    }
+    virtual void done()
+    {
+        if (mComplete.size() <= 0)
+        {
+            // Ex: timeout
+            LL_WARNS() << "Failed to load data. Removing observer " << LL_ENDL;
+            gInventory.removeObserver(this);
+            doOnIdleOneTime(mCallable);
+
+            delete this;
+            return;
+        }
+
+        // What we do here is get the complete information on the
+        // items in the requested category, and set up an observer
+        // that will wait for that to happen.
+        LLInventoryModel::cat_array_t* cats;
+        LLInventoryModel::item_array_t* items;
+        gInventory.getDirectDescendentsOf(mComplete.front(), cats, items);
+
+        S32 count = items->size();
+        if(!count)
+        {
+            LL_WARNS() << "Nothing fetched in category " << mComplete.front()
+                    << LL_ENDL;
+            gInventory.removeObserver(this);
+            doOnIdleOneTime(mCallable);
+
+            delete this;
+            return;
+        }
+
+        LLViewerInventoryCategory* cat = gInventory.getCategory(mComplete.front());
+        S32 version = cat ? cat->getVersion() : -2;
+        LL_INFOS() << "stage1, category " << mComplete.front() << " got " << count << " items, version " << version << " passing to stage2 " << LL_ENDL;
+        uuid_vec_t ids;
+        for(S32 i = 0; i < count; ++i)
+        {
+            ids.push_back(items->at(i)->getUUID());
+        }
+
+        gInventory.removeObserver(this);
+
+        // do the fetch
+        CallAfterCategoryFetchStage2 *stage2 = new CallAfterCategoryFetchStage2(ids, mCallable);
+        stage2->startFetch();
+        if(stage2->isFinished())
+        {
+            // everything is already here - call done.
+            stage2->done();
+        }
+        else
+        {
+            // it's all on it's way - add an observer, and the inventory
+            // will call done for us when everything is here.
+            gInventory.addObserver(stage2);
+        }
+        delete this;
+    }
+protected:
+    nullary_func_t mCallable;
+};
+
+void callAfterCOFFetch(nullary_func_t cb)
+{
+    if (AISAPI::isAvailable())
+    {
+        // For reliability assume that we have no relevant cache, so
+        // fetch cof along with items cof's links point to.
+        LLInventoryModelBackgroundFetch::getInstance()->fetchCOF(cb);
+    }
+    else
+    {
+        LL_INFOS() << "AIS API v3 not available, using callAfterCategoryFetch" << LL_ENDL;
+        LLUUID cat_id = LLAppearanceMgr::instance().getCOF();
+        LLViewerInventoryCategory* cat = gInventory.getCategory(cat_id);
+
+        // Special case, startup should have marked cof as FETCH_RECURSIVE
+        // to prevent dupplicate request, remove that
+        cat->setFetching(LLViewerInventoryCategory::FETCH_NONE);
+        callAfterCategoryFetch(cat_id, cb);
+    }
+}
+
+void callAfterCategoryFetch(const LLUUID& cat_id, nullary_func_t cb)
+{
+    CallAfterCategoryFetchStage1* stage1 = new CallAfterCategoryFetchStage1(cat_id, cb);
+    stage1->startFetch();
+    if (stage1->isFinished())
+    {
+        stage1->done();
+    }
+    else
+    {
+        gInventory.addObserver(stage1);
+    }
+}
+
+void callAfterCategoryLinksFetch(const LLUUID &cat_id, nullary_func_t cb)
+{
+    if (AISAPI::isAvailable())
+    {
+        // Assume that we have no relevant cache. Fetch folder, and items folder's links point to.
+        LLInventoryModelBackgroundFetch::getInstance()->fetchFolderAndLinks(cat_id, cb);
+    }
+    else
+    {
+        LL_WARNS() << "AIS API v3 not available, can't use AISAPI::FetchCOF" << LL_ENDL;
+        callAfterCategoryFetch(cat_id, cb);
+    }
+
+}
+
+void add_wearable_type_counts(const uuid_vec_t& ids,
+                              S32& clothing_count,
+                              S32& bodypart_count,
+                              S32& object_count,
+                              S32& other_count)
+{
+    for (uuid_vec_t::const_iterator it = ids.begin(); it != ids.end(); ++it)
+    {
+        const LLUUID& item_id_to_wear = *it;
+        LLViewerInventoryItem* item_to_wear = gInventory.getItem(item_id_to_wear);
+        if (item_to_wear)
+        {
+            if (item_to_wear->getType() == LLAssetType::AT_CLOTHING)
+            {
+                clothing_count++;
+            }
+            else if (item_to_wear->getType() == LLAssetType::AT_BODYPART)
+            {
+                bodypart_count++;
+            }
+            else if (item_to_wear->getType() == LLAssetType::AT_OBJECT)
+            {
+                object_count++;
+            }
+            else
+            {
+                other_count++;
+            }
+        }
+        else
+        {
+            other_count++;
+        }
+    }
+}
+
+void wear_multiple(const uuid_vec_t& ids, bool replace)
+{
+    S32 clothing_count = 0;
+    S32 bodypart_count = 0;
+    S32 object_count = 0;
+    S32 other_count = 0;
+    add_wearable_type_counts(ids, clothing_count, bodypart_count, object_count, other_count);
+
+    LLPointer<LLInventoryCallback> cb = NULL;
+    if (clothing_count > 0 || bodypart_count > 0)
+    {
+        cb = new LLUpdateAppearanceOnDestroy;
+    }
+    LLAppearanceMgr::instance().wearItemsOnAvatar(ids, true, replace, cb);
+}
+
+// SLapp for easy-wearing of a stock (library) avatar
+//
+class LLWearFolderHandler : public LLCommandHandler
+{
+public:
+    // not allowed from outside the app
+    LLWearFolderHandler() : LLCommandHandler("wear_folder", UNTRUSTED_BLOCK) { }
+
+    bool handle(const LLSD& tokens,
+                const LLSD& query_map,
+                const std::string& grid,
+                LLMediaCtrl* web)
+    {
+        LLSD::UUID folder_uuid;
+
+        if (folder_uuid.isNull() && query_map.has("folder_name"))
+        {
+            std::string outfit_folder_name = query_map["folder_name"];
+            folder_uuid = findDescendentCategoryIDByName(
+                gInventory.getLibraryRootFolderID(),
+                outfit_folder_name);
+        }
+        if (folder_uuid.isNull() && query_map.has("folder_id"))
+        {
+            folder_uuid = query_map["folder_id"].asUUID();
+        }
+
+        if (folder_uuid.notNull())
+        {
+            LLPointer<LLInventoryCategory> category = new LLInventoryCategory(folder_uuid,
+                                                                              LLUUID::null,
+                                                                              LLFolderType::FT_CLOTHING,
+                                                                              "Quick Appearance");
+            if ( gInventory.getCategory( folder_uuid ) != NULL )
+            {
+                // Assume this is coming from the predefined avatars web floater
+                LLUIUsage::instance().logCommand("Avatar.WearPredefinedAppearance");
+                LLAppearanceMgr::getInstance()->wearInventoryCategory(category, true, false);
+
+                // *TODOw: This may not be necessary if initial outfit is chosen already -- josh
+                gAgent.setOutfitChosen(true);
+            }
+        }
+
+        // release avatar picker keyboard focus
+        gFocusMgr.setKeyboardFocus( NULL );
+
+        return true;
+    }
+};
+
+LLWearFolderHandler gWearFolderHandler;