/** 
 * @file llappearancemgr.cpp
 * @brief Manager for initiating appearance changes on the viewer
 *
 * $LicenseInfo:firstyear=2004&license=viewerlgpl$
 * Second Life Viewer Source Code
 * Copyright (C) 2010, Linden Research, Inc.
 * 
 * This library is free software; you can redistribute it and/or
 * modify it under the terms of the GNU Lesser General Public
 * License as published by the Free Software Foundation;
 * version 2.1 of the License only.
 * 
 * This library is distributed in the hope that it will be useful,
 * but WITHOUT ANY WARRANTY; without even the implied warranty of
 * MERCHANTABILITY or FITNESS FOR A PARTICULAR PURPOSE.  See the GNU
 * Lesser General Public License for more details.
 * 
 * You should have received a copy of the GNU Lesser General Public
 * License along with this library; if not, write to the Free Software
 * Foundation, Inc., 51 Franklin Street, Fifth Floor, Boston, MA  02110-1301  USA
 * 
 * Linden Research, Inc., 945 Battery Street, San Francisco, CA  94111  USA
 * $/LicenseInfo$
 */
 
#include "llviewerprecompiledheaders.h"

#include <boost/lexical_cast.hpp>
#include <boost/foreach.hpp>
#include "llaccordionctrltab.h"
#include "llagent.h"
#include "llagentcamera.h"
#include "llagentwearables.h"
#include "llappearancemgr.h"
#include "llattachmentsmgr.h"
#include "llcommandhandler.h"
#include "lleventtimer.h"
#include "llfloatersidepanelcontainer.h"
#include "llgesturemgr.h"
#include "llinventorybridge.h"
#include "llinventoryfunctions.h"
#include "llinventoryobserver.h"
#include "llnotificationsutil.h"
#include "lloutfitobserver.h"
#include "lloutfitslist.h"
#include "llselectmgr.h"
#include "llsidepanelappearance.h"
#include "llviewerobjectlist.h"
#include "llvoavatar.h"
#include "llvoavatarself.h"
#include "llviewerregion.h"
#include "llwearablelist.h"
#include "llsdutil.h"
#include "llsdserialize.h"
#include "llhttpretrypolicy.h"
#include "llaisapi.h"
#include "llhttpsdhandler.h"
#include "llcorehttputil.h"
#include "llappviewer.h"
#include "llcoros.h"
#include "lleventcoro.h"
<<<<<<< HEAD
=======
// [RLVa:KB] - Checked: 2011-05-22 (RLVa-1.3.1)
#include "rlvactions.h"
#include "rlvhandler.h"
#include "rlvhelper.h"
#include "rlvlocks.h"
// [/RLVa:KB]

>>>>>>> b98e2123
#include "llavatarpropertiesprocessor.h"

// [RLVa:KB] - Checked: 2011-05-22 (RLVa-1.3.1)
#include "rlvactions.h"
#include "rlvhandler.h"
#include "rlvhelper.h"
#include "rlvlocks.h"
// [/RLVa:KB]

#include "fslslbridge.h"

#if LL_MSVC
// disable boost::lexical_cast warning
#pragma warning (disable:4702)
#endif

namespace 
{
    const S32   BAKE_RETRY_MAX_COUNT = 5;
    const F32   BAKE_RETRY_TIMEOUT = 2.0F;
}

// *TODO$: LLInventoryCallback should be deprecated to conform to the new boost::bind/coroutine model.
// temp code in transition
void doAppearanceCb(LLPointer<LLInventoryCallback> cb, LLUUID id)
{
    if (cb.notNull())
        cb->fire(id);
}

std::string self_av_string()
{
	// On logout gAgentAvatarp can already be invalid
	return isAgentAvatarValid() ? gAgentAvatarp->avString() : "";
}

// RAII thingy to guarantee that a variable gets reset when the Setter
// goes out of scope.  More general utility would be handy - TODO:
// check boost.
class BoolSetter
{
public:
	BoolSetter(bool& var):
		mVar(var)
	{
		mVar = true;
	}
	~BoolSetter()
	{
		mVar = false; 
	}
private:
	bool& mVar;
};

char ORDER_NUMBER_SEPARATOR('@');

class LLOutfitUnLockTimer: public LLEventTimer
{
public:
	LLOutfitUnLockTimer(F32 period) : LLEventTimer(period)
	{
		// restart timer on BOF changed event
		LLOutfitObserver::instance().addBOFChangedCallback(boost::bind(
				&LLOutfitUnLockTimer::reset, this));
		stop();
	}

	/*virtual*/
	BOOL tick()
	{
		if(mEventTimer.hasExpired())
		{
			LLAppearanceMgr::instance().setOutfitLocked(false);
		}
		return FALSE;
	}
	void stop() { mEventTimer.stop(); }
	void start() { mEventTimer.start(); }
	void reset() { mEventTimer.reset(); }
	BOOL getStarted() { return mEventTimer.getStarted(); }

	LLTimer&  getEventTimer() { return mEventTimer;}
};

// support for secondlife:///app/appearance SLapps
class LLAppearanceHandler : public LLCommandHandler
{
public:
	// requests will be throttled from a non-trusted browser
	LLAppearanceHandler() : LLCommandHandler("appearance", UNTRUSTED_THROTTLE) {}

	bool handle(const LLSD& params, const LLSD& query_map, LLMediaCtrl* web)
	{
		// support secondlife:///app/appearance/show, but for now we just
		// make all secondlife:///app/appearance SLapps behave this way
		if (!LLUI::sSettingGroups["config"]->getBOOL("EnableAppearance"))
		{
			LLNotificationsUtil::add("NoAppearance", LLSD(), LLSD(), std::string("SwitchToStandardSkinAndQuit"));
			return true;
		}

		LLFloaterSidePanelContainer::showPanel("appearance", LLSD());
		return true;
	}
};

LLAppearanceHandler gAppearanceHandler;


LLUUID findDescendentCategoryIDByName(const LLUUID& parent_id, const std::string& name)
{
	LLInventoryModel::cat_array_t cat_array;
	LLInventoryModel::item_array_t item_array;
	LLNameCategoryCollector has_name(name);
	gInventory.collectDescendentsIf(parent_id,
									cat_array,
									item_array,
									LLInventoryModel::EXCLUDE_TRASH,
									has_name);
	if (0 == cat_array.size())
		return LLUUID();
	else
	{
		LLViewerInventoryCategory *cat = cat_array.at(0);
		if (cat)
			return cat->getUUID();
		else
		{
			LL_WARNS() << "null cat" << LL_ENDL;
			return LLUUID();
		}
	}
}

// We want this to be much lower (e.g. 15.0 is usually fine), bumping
// up for now until we can diagnose some cases of very slow response
// to requests.
const F32 DEFAULT_RETRY_AFTER_INTERVAL = 300.0;

// Given the current back-end problems, retrying is causing too many
// duplicate items. Bump this back to 2 once they are resolved (or can
// leave at 0 if the operations become actually reliable).
const S32 DEFAULT_MAX_RETRIES = 0;

class LLCallAfterInventoryBatchMgr: public LLEventTimer 
{
public:
	LLCallAfterInventoryBatchMgr(const LLUUID& dst_cat_id,
								 const std::string& phase_name,
								 nullary_func_t on_completion_func,
								 nullary_func_t on_failure_func = no_op,
								 F32 retry_after = DEFAULT_RETRY_AFTER_INTERVAL,
								 S32 max_retries = DEFAULT_MAX_RETRIES
		):
		mDstCatID(dst_cat_id),
		mTrackingPhase(phase_name),
		mOnCompletionFunc(on_completion_func),
		mOnFailureFunc(on_failure_func),
		mRetryAfter(retry_after),
		mMaxRetries(max_retries),
		mPendingRequests(0),
		mFailCount(0),
		mCompletionOrFailureCalled(false),
		mRetryCount(0),
		LLEventTimer(5.0)
	{
		if (!mTrackingPhase.empty())
		{
			selfStartPhase(mTrackingPhase);
		}
	}

	void addItems(LLInventoryModel::item_array_t& src_items)
	{
		for (LLInventoryModel::item_array_t::const_iterator it = src_items.begin();
			 it != src_items.end();
			 ++it)
		{
			LLViewerInventoryItem* item = *it;
			llassert(item);
			addItem(item->getUUID());
		}
	}

	// Request or re-request operation for specified item.
	void addItem(const LLUUID& item_id)
	{
		LL_DEBUGS("Avatar") << "item_id " << item_id << LL_ENDL;
		if (!requestOperation(item_id))
		{
			LL_DEBUGS("Avatar") << "item_id " << item_id << " requestOperation false, skipping" << LL_ENDL;
			return;
		}

		mPendingRequests++;
		// On a re-request, this will reset the timer.
		mWaitTimes[item_id] = LLTimer();
		if (mRetryCounts.find(item_id) == mRetryCounts.end())
		{
			mRetryCounts[item_id] = 0;
		}
		else
		{
			mRetryCounts[item_id]++;
		}
	}

	virtual bool requestOperation(const LLUUID& item_id) = 0;

	void onOp(const LLUUID& src_id, const LLUUID& dst_id, LLTimer timestamp)
	{
		if (ll_frand() < gSavedSettings.getF32("InventoryDebugSimulateLateOpRate"))
		{
			LL_WARNS() << "Simulating late operation by punting handling to later" << LL_ENDL;
			doAfterInterval(boost::bind(&LLCallAfterInventoryBatchMgr::onOp,this,src_id,dst_id,timestamp),
							mRetryAfter);
			return;
		}
		mPendingRequests--;
		F32 elapsed = timestamp.getElapsedTimeF32();
		LL_DEBUGS("Avatar") << "op done, src_id " << src_id << " dst_id " << dst_id << " after " << elapsed << " seconds" << LL_ENDL;
		if (mWaitTimes.find(src_id) == mWaitTimes.end())
		{
			// No longer waiting for this item - either serviced
			// already or gave up after too many retries.
			LL_WARNS() << "duplicate or late operation, src_id " << src_id << "dst_id " << dst_id
					<< " elapsed " << elapsed << " after end " << (S32) mCompletionOrFailureCalled << LL_ENDL;
		}
		mTimeStats.push(elapsed);
		mWaitTimes.erase(src_id);
		if (mWaitTimes.empty() && !mCompletionOrFailureCalled)
		{
			onCompletionOrFailure();
		}
	}

	void onCompletionOrFailure()
	{
		assert (!mCompletionOrFailureCalled);
		mCompletionOrFailureCalled = true;
		
		// Will never call onCompletion() if any item has been flagged as
		// a failure - otherwise could wind up with corrupted
		// outfit, involuntary nudity, etc.
		reportStats();
		if (!mTrackingPhase.empty())
		{
			selfStopPhase(mTrackingPhase);
		}
		if (!mFailCount)
		{
			onCompletion();
		}
		else
		{
			onFailure();
		}
	}

	void onFailure()
	{
		LL_INFOS() << "failed" << LL_ENDL;
		mOnFailureFunc();
	}

	void onCompletion()
	{
		LL_INFOS() << "done" << LL_ENDL;
		mOnCompletionFunc();
	}
	
	// virtual
	// Will be deleted after returning true - only safe to do this if all callbacks have fired.
	BOOL tick()
	{
		// mPendingRequests will be zero if all requests have been
		// responded to.  mWaitTimes.empty() will be true if we have
		// received at least one reply for each UUID.  If requests
		// have been dropped and retried, these will not necessarily
		// be the same.  Only safe to return true if all requests have
		// been serviced, since it will result in this object being
		// deleted.
		bool all_done = (mPendingRequests==0);

		if (!mWaitTimes.empty())
		{
			LL_WARNS() << "still waiting on " << mWaitTimes.size() << " items" << LL_ENDL;
			for (std::map<LLUUID,LLTimer>::iterator it = mWaitTimes.begin();
				 it != mWaitTimes.end();)
			{
				// Use a copy of iterator because it may be erased/invalidated.
				std::map<LLUUID,LLTimer>::iterator curr_it = it;
				++it;
				
				F32 time_waited = curr_it->second.getElapsedTimeF32();
				S32 retries = mRetryCounts[curr_it->first];
				if (time_waited > mRetryAfter)
				{
					if (retries < mMaxRetries)
					{
						LL_DEBUGS("Avatar") << "Waited " << time_waited <<
							" for " << curr_it->first << ", retrying" << LL_ENDL;
						mRetryCount++;
						addItem(curr_it->first);
					}
					else
					{
						LL_WARNS() << "Giving up on " << curr_it->first << " after too many retries" << LL_ENDL;
						mWaitTimes.erase(curr_it);
						mFailCount++;
					}
				}
				if (mWaitTimes.empty())
				{
					onCompletionOrFailure();
				}

			}
		}
		return all_done;
	}

	void reportStats()
	{
		LL_DEBUGS("Avatar") << "Phase: " << mTrackingPhase << LL_ENDL;
		LL_DEBUGS("Avatar") << "mFailCount: " << mFailCount << LL_ENDL;
		LL_DEBUGS("Avatar") << "mRetryCount: " << mRetryCount << LL_ENDL;
		LL_DEBUGS("Avatar") << "Times: n " << mTimeStats.getCount() << " min " << mTimeStats.getMinValue() << " max " << mTimeStats.getMaxValue() << LL_ENDL;
		LL_DEBUGS("Avatar") << "Mean " << mTimeStats.getMean() << " stddev " << mTimeStats.getStdDev() << LL_ENDL;
	}
	
	virtual ~LLCallAfterInventoryBatchMgr()
	{
		LL_DEBUGS("Avatar") << "deleting" << LL_ENDL;
	}

protected:
	std::string mTrackingPhase;
	std::map<LLUUID,LLTimer> mWaitTimes;
	std::map<LLUUID,S32> mRetryCounts;
	LLUUID mDstCatID;
	nullary_func_t mOnCompletionFunc;
	nullary_func_t mOnFailureFunc;
	F32 mRetryAfter;
	S32 mMaxRetries;
	S32 mPendingRequests;
	S32 mFailCount;
	S32 mRetryCount;
	bool mCompletionOrFailureCalled;
	LLViewerStats::StatsAccumulator mTimeStats;
};

class LLCallAfterInventoryCopyMgr: public LLCallAfterInventoryBatchMgr
{
public:
	LLCallAfterInventoryCopyMgr(LLInventoryModel::item_array_t& src_items,
								const LLUUID& dst_cat_id,
								const std::string& phase_name,
								nullary_func_t on_completion_func,
								nullary_func_t on_failure_func = no_op,
								 F32 retry_after = DEFAULT_RETRY_AFTER_INTERVAL,
								 S32 max_retries = DEFAULT_MAX_RETRIES
		):
		LLCallAfterInventoryBatchMgr(dst_cat_id, phase_name, on_completion_func, on_failure_func, retry_after, max_retries)
	{
		addItems(src_items);
		sInstanceCount++;
	}

	~LLCallAfterInventoryCopyMgr()
	{
		sInstanceCount--;
	}
	
	virtual bool requestOperation(const LLUUID& item_id)
	{
		LLViewerInventoryItem *item = gInventory.getItem(item_id);
		llassert(item);
		LL_DEBUGS("Avatar") << "copying item " << item_id << LL_ENDL;
		if (ll_frand() < gSavedSettings.getF32("InventoryDebugSimulateOpFailureRate"))
		{
			LL_DEBUGS("Avatar") << "simulating failure by not sending request for item " << item_id << LL_ENDL;
			return true;
		}
		copy_inventory_item(
			gAgent.getID(),
			item->getPermissions().getOwner(),
			item->getUUID(),
			mDstCatID,
			std::string(),
			new LLBoostFuncInventoryCallback(boost::bind(&LLCallAfterInventoryBatchMgr::onOp,this,item_id,_1,LLTimer()))
			);
		return true;
	}

	static S32 getInstanceCount() { return sInstanceCount; }
	
private:
	static S32 sInstanceCount;
};

S32 LLCallAfterInventoryCopyMgr::sInstanceCount = 0;

class LLWearCategoryAfterCopy: public LLInventoryCallback
{
public:
	LLWearCategoryAfterCopy(bool append):
		mAppend(append)
	{}

	// virtual
	void fire(const LLUUID& id)
	{
		// Wear the inventory category.
		LLInventoryCategory* cat = gInventory.getCategory(id);
		LLAppearanceMgr::instance().wearInventoryCategoryOnAvatar(cat, mAppend);
	}

private:
	bool mAppend;
};

class LLTrackPhaseWrapper : public LLInventoryCallback
{
public:
	LLTrackPhaseWrapper(const std::string& phase_name, LLPointer<LLInventoryCallback> cb = NULL):
		mTrackingPhase(phase_name),
		mCB(cb)
	{
		selfStartPhase(mTrackingPhase);
	}

	// virtual
	void fire(const LLUUID& id)
	{
		if (mCB)
		{
			mCB->fire(id);
		}
	}

	// virtual
	~LLTrackPhaseWrapper()
	{
		selfStopPhase(mTrackingPhase);
	}

protected:
	std::string mTrackingPhase;
	LLPointer<LLInventoryCallback> mCB;
};

LLUpdateAppearanceOnDestroy::LLUpdateAppearanceOnDestroy(bool enforce_item_restrictions,
														 bool enforce_ordering,
														 nullary_func_t post_update_func 
	):
	mFireCount(0),
	mEnforceItemRestrictions(enforce_item_restrictions),
	mEnforceOrdering(enforce_ordering),
	mPostUpdateFunc(post_update_func)
{
	selfStartPhase("update_appearance_on_destroy");
}

void LLUpdateAppearanceOnDestroy::fire(const LLUUID& inv_item)
{
	LLViewerInventoryItem* item = (LLViewerInventoryItem*)gInventory.getItem(inv_item);
	const std::string item_name = item ? item->getName() : "ITEM NOT FOUND";
#ifndef LL_RELEASE_FOR_DOWNLOAD
	LL_DEBUGS("Avatar") << self_av_string() << "callback fired [ name:" << item_name << " UUID:" << inv_item << " count:" << mFireCount << " ] " << LL_ENDL;
#endif
	mFireCount++;
}

LLUpdateAppearanceOnDestroy::~LLUpdateAppearanceOnDestroy()
{
	if (!LLApp::isExiting())
	{
		// speculative fix for MAINT-1150
		LL_INFOS("Avatar") << self_av_string() << "done update appearance on destroy" << LL_ENDL;

		selfStopPhase("update_appearance_on_destroy");

		LLAppearanceMgr::instance().updateAppearanceFromCOF(mEnforceItemRestrictions,
															mEnforceOrdering,
															mPostUpdateFunc);
	}
}

LLUpdateAppearanceAndEditWearableOnDestroy::LLUpdateAppearanceAndEditWearableOnDestroy(const LLUUID& item_id):
	mItemID(item_id)
{
}

LLRequestServerAppearanceUpdateOnDestroy::~LLRequestServerAppearanceUpdateOnDestroy()
{
	LL_DEBUGS("Avatar") << "ATT requesting server appearance update" << LL_ENDL;
    if (!LLApp::isExiting())
    {
        LLAppearanceMgr::instance().requestServerAppearanceUpdate();
    }
}

void edit_wearable_and_customize_avatar(LLUUID item_id)
{
	// Start editing the item if previously requested.
	gAgentWearables.editWearableIfRequested(item_id);
	
	// TODO: camera mode may not be changed if a debug setting is tweaked
	if( gAgentCamera.cameraCustomizeAvatar() )
	{
		// If we're in appearance editing mode, the current tab may need to be refreshed
		LLSidepanelAppearance *panel = dynamic_cast<LLSidepanelAppearance*>(
			LLFloaterSidePanelContainer::getPanel("appearance"));
		if (panel)
		{
			panel->showDefaultSubpart();
		}
	}
}

LLUpdateAppearanceAndEditWearableOnDestroy::~LLUpdateAppearanceAndEditWearableOnDestroy()
{
	if (!LLApp::isExiting())
	{
		LLAppearanceMgr::instance().updateAppearanceFromCOF(
			true,true,
			boost::bind(edit_wearable_and_customize_avatar, mItemID));
	}
}


struct LLFoundData
{
	LLFoundData() :
		mAssetType(LLAssetType::AT_NONE),
		mWearableType(LLWearableType::WT_INVALID),
		mWearable(NULL) {}

	LLFoundData(const LLUUID& item_id,
				const LLUUID& asset_id,
				const std::string& name,
				const LLAssetType::EType& asset_type,
				const LLWearableType::EType& wearable_type,
				const bool is_replacement = false
		) :
		mItemID(item_id),
		mAssetID(asset_id),
		mName(name),
		mAssetType(asset_type),
		mWearableType(wearable_type),
		mIsReplacement(is_replacement),
		mWearable( NULL ) {}
	
	LLUUID mItemID;
	LLUUID mAssetID;
	std::string mName;
	LLAssetType::EType mAssetType;
	LLWearableType::EType mWearableType;
	LLViewerWearable* mWearable;
	bool mIsReplacement;
};

	
class LLWearableHoldingPattern
{
	LOG_CLASS(LLWearableHoldingPattern);

public:
	LLWearableHoldingPattern();
	~LLWearableHoldingPattern();

	bool pollFetchCompletion();
	void onFetchCompletion();
	bool isFetchCompleted();
	bool isTimedOut();

	void checkMissingWearables();
	bool pollMissingWearables();
	bool isMissingCompleted();
	void recoverMissingWearable(LLWearableType::EType type);
//	void clearCOFLinksForMissingWearables();
	
	void onWearableAssetFetch(LLViewerWearable *wearable);
	void onAllComplete();

// [SL:KB] - Patch: Appearance-COFCorruption | Checked: 2010-04-14 (Catznip-2.0)
	bool pollStopped();
// [/SL:KB]

	typedef std::list<LLFoundData> found_list_t;
	found_list_t& getFoundList();
	void eraseTypeToLink(LLWearableType::EType type);
	void eraseTypeToRecover(LLWearableType::EType type);
//	void setObjItems(const LLInventoryModel::item_array_t& items);
	void setGestItems(const LLInventoryModel::item_array_t& items);
	bool isMostRecent();
	void handleLateArrivals();
	void resetTime(F32 timeout);
	static S32 countActive() { return sActiveHoldingPatterns.size(); }
	S32 index() { return mIndex; }
	
private:
	found_list_t mFoundList;
//	LLInventoryModel::item_array_t mObjItems;
	LLInventoryModel::item_array_t mGestItems;
	typedef std::set<S32> type_set_t;
	type_set_t mTypesToRecover;
	type_set_t mTypesToLink;
	S32 mResolved;
	LLTimer mWaitTime;
	bool mFired;
	typedef std::set<LLWearableHoldingPattern*> type_set_hp;
	static type_set_hp sActiveHoldingPatterns;
	static S32 sNextIndex;
	S32 mIndex;
	bool mIsMostRecent;
	std::set<LLViewerWearable*> mLateArrivals;
	bool mIsAllComplete;
};

LLWearableHoldingPattern::type_set_hp LLWearableHoldingPattern::sActiveHoldingPatterns;
S32 LLWearableHoldingPattern::sNextIndex = 0;

LLWearableHoldingPattern::LLWearableHoldingPattern():
	mResolved(0),
	mFired(false),
	mIsMostRecent(true),
	mIsAllComplete(false)
{
	if (countActive()>0)
	{
		LL_INFOS() << "Creating LLWearableHoldingPattern when "
				   << countActive()
				   << " other attempts are active."
				   << " Flagging others as invalid."
				   << LL_ENDL;
		for (type_set_hp::iterator it = sActiveHoldingPatterns.begin();
			 it != sActiveHoldingPatterns.end();
			 ++it)
		{
			(*it)->mIsMostRecent = false;
		}
			 
	}
	mIndex = sNextIndex++;
	sActiveHoldingPatterns.insert(this);
	LL_DEBUGS("Avatar") << "HP " << index() << " created" << LL_ENDL;
	selfStartPhase("holding_pattern");
}

LLWearableHoldingPattern::~LLWearableHoldingPattern()
{
	sActiveHoldingPatterns.erase(this);
	if (isMostRecent())
	{
		selfStopPhase("holding_pattern");
	}
	LL_DEBUGS("Avatar") << "HP " << index() << " deleted" << LL_ENDL;
}

bool LLWearableHoldingPattern::isMostRecent()
{
	return mIsMostRecent;
}

LLWearableHoldingPattern::found_list_t& LLWearableHoldingPattern::getFoundList()
{
	return mFoundList;
}

void LLWearableHoldingPattern::eraseTypeToLink(LLWearableType::EType type)
{
	mTypesToLink.erase(type);
}

void LLWearableHoldingPattern::eraseTypeToRecover(LLWearableType::EType type)
{
	mTypesToRecover.erase(type);
}

// [SL:KB] - Patch: Appearance-SyncAttach | Checked: Catznip-2.1
//void LLWearableHoldingPattern::setObjItems(const LLInventoryModel::item_array_t& items)
//{
//	mObjItems = items;
//}

void LLWearableHoldingPattern::setGestItems(const LLInventoryModel::item_array_t& items)
{
	mGestItems = items;
}

bool LLWearableHoldingPattern::isFetchCompleted()
{
	return (mResolved >= (S32)getFoundList().size()); // have everything we were waiting for?
}

bool LLWearableHoldingPattern::isTimedOut()
{
	return mWaitTime.hasExpired();
}

void LLWearableHoldingPattern::checkMissingWearables()
{
	if (!isMostRecent())
	{
		// runway why don't we actually skip here?
		LL_WARNS() << self_av_string() << "skipping because LLWearableHolding pattern is invalid (superceded by later outfit request)" << LL_ENDL;
	}

	std::vector<S32> found_by_type(LLWearableType::WT_COUNT,0);
	std::vector<S32> requested_by_type(LLWearableType::WT_COUNT,0);
	for (found_list_t::iterator it = getFoundList().begin(); it != getFoundList().end(); ++it)
	{
		LLFoundData &data = *it;
		if (data.mWearableType < LLWearableType::WT_COUNT)
			requested_by_type[data.mWearableType]++;
		if (data.mWearable)
			found_by_type[data.mWearableType]++;
	}

	for (S32 type = 0; type < LLWearableType::WT_COUNT; ++type)
	{
		if (requested_by_type[type] > found_by_type[type])
		{
			LL_WARNS() << self_av_string() << "got fewer wearables than requested, type " << type << ": requested " << requested_by_type[type] << ", found " << found_by_type[type] << LL_ENDL;
		}
		if (found_by_type[type] > 0)
			continue;
		if (
			// If at least one wearable of certain types (pants/shirt/skirt)
			// was requested but none was found, create a default asset as a replacement.
			// In all other cases, don't do anything.
			// For critical types (shape/hair/skin/eyes), this will keep the avatar as a cloud 
			// due to logic in LLVOAvatarSelf::getIsCloud().
			// For non-critical types (tatoo, socks, etc.) the wearable will just be missing.
			(requested_by_type[type] > 0) &&  
			((type == LLWearableType::WT_PANTS) || (type == LLWearableType::WT_SHIRT) || (type == LLWearableType::WT_SKIRT)))
		{
			mTypesToRecover.insert(type);
			mTypesToLink.insert(type);
			recoverMissingWearable((LLWearableType::EType)type);
			LL_WARNS() << self_av_string() << "need to replace " << type << LL_ENDL; 
		}
	}

	resetTime(60.0F);

	if (isMostRecent())
	{
		selfStartPhase("get_missing_wearables_2");
	}
	if (!pollMissingWearables())
	{
		doOnIdleRepeating(boost::bind(&LLWearableHoldingPattern::pollMissingWearables,this));
	}
}

void LLWearableHoldingPattern::onAllComplete()
{
	if (isAgentAvatarValid())
	{
		gAgentAvatarp->outputRezTiming("Agent wearables fetch complete");
	}

	if (!isMostRecent())
	{
		// runway need to skip here?
		LL_WARNS() << self_av_string() << "skipping because LLWearableHolding pattern is invalid (superceded by later outfit request)" << LL_ENDL;
	}

	// Activate all gestures in this folder
	if (mGestItems.size() > 0)
	{
		LL_DEBUGS("Avatar") << self_av_string() << "Activating " << mGestItems.size() << " gestures" << LL_ENDL;
		
		LLGestureMgr::instance().activateGestures(mGestItems);
		
		// Update the inventory item labels to reflect the fact
		// they are active.
		LLViewerInventoryCategory* catp =
			gInventory.getCategory(LLAppearanceMgr::instance().getCOF());
		
		if (catp)
		{
			gInventory.updateCategory(catp);
			gInventory.notifyObservers();
		}
	}

	if (isAgentAvatarValid())
	{
//		LL_DEBUGS("Avatar") << self_av_string() << "Updating " << mObjItems.size() << " attachments" << LL_ENDL;
//		LLAgentWearables::llvo_vec_t objects_to_remove;
//		LLAgentWearables::llvo_vec_t objects_to_retain;
//		LLInventoryModel::item_array_t items_to_add;
//
//		LLAgentWearables::findAttachmentsAddRemoveInfo(mObjItems,
//													   objects_to_remove,
//													   objects_to_retain,
//													   items_to_add);
//
//		LL_DEBUGS("Avatar") << self_av_string() << "Removing " << objects_to_remove.size()
//							<< " attachments" << LL_ENDL;
//
//		// Here we remove the attachment pos overrides for *all*
//		// attachments, even those that are not being removed. This is
//		// needed to get joint positions all slammed down to their
//		// pre-attachment states.
//		gAgentAvatarp->clearAttachmentOverrides();
//
//		if (objects_to_remove.size() || items_to_add.size())
//		{
//			LL_DEBUGS("Avatar") << "ATT will remove " << objects_to_remove.size()
//								<< " and add " << items_to_add.size() << " items" << LL_ENDL;
//		}
//
//		// Take off the attachments that will no longer be in the outfit.
//		LLAgentWearables::userRemoveMultipleAttachments(objects_to_remove);
 		
		// Update wearables.
		LL_INFOS("Avatar") << self_av_string() << "HP " << index() << " updating agent wearables with "
						   << mResolved << " wearable items " << LL_ENDL;
		LLAppearanceMgr::instance().updateAgentWearables(this);
		
//		// Restore attachment pos overrides for the attachments that
//		// are remaining in the outfit.
//		for (LLAgentWearables::llvo_vec_t::iterator it = objects_to_retain.begin();
//			 it != objects_to_retain.end();
//			 ++it)
//		{
//			LLViewerObject *objectp = *it;
//			gAgentAvatarp->addAttachmentOverridesForObject(objectp);
//		}
//		
//		// Add new attachments to match those requested.
//		LL_DEBUGS("Avatar") << self_av_string() << "Adding " << items_to_add.size() << " attachments" << LL_ENDL;
//		LLAgentWearables::userAttachMultipleAttachments(items_to_add);
	}

	if (isFetchCompleted() && isMissingCompleted())
	{
		// Only safe to delete if all wearable callbacks and all missing wearables completed.
		delete this;
	}
	else
	{
		mIsAllComplete = true;
		handleLateArrivals();
	}
}

void LLWearableHoldingPattern::onFetchCompletion()
{
	if (isMostRecent())
	{
		selfStopPhase("get_wearables_2");
	}
		
	if (!isMostRecent())
	{
		// runway skip here?
		LL_WARNS() << self_av_string() << "skipping because LLWearableHolding pattern is invalid (superceded by later outfit request)" << LL_ENDL;
	}

	checkMissingWearables();
}

// Runs as an idle callback until all wearables are fetched (or we time out).
bool LLWearableHoldingPattern::pollFetchCompletion()
{
	if (!isMostRecent())
	{
		// runway skip here?
		LL_WARNS() << self_av_string() << "skipping because LLWearableHolding pattern is invalid (superceded by later outfit request)" << LL_ENDL;

// [SL:KB] - Patch: Appearance-COFCorruption | Checked: 2010-04-14 (Catznip-2.0)
		// If we were signalled to stop then we shouldn't do anything else except poll for when it's safe to delete ourselves
		doOnIdleRepeating(boost::bind(&LLWearableHoldingPattern::pollStopped, this));
		return true;
// [/SL:KB]
	}

	bool completed = isFetchCompleted();
	bool timed_out = isTimedOut();
	bool done = completed || timed_out;

	if (done)
	{
		LL_INFOS("Avatar") << self_av_string() << "HP " << index() << " polling, done status: " << completed << " timed out " << timed_out
				<< " elapsed " << mWaitTime.getElapsedTimeF32() << LL_ENDL;

		mFired = true;
		
		if (timed_out)
		{
			LL_WARNS() << self_av_string() << "Exceeded max wait time for wearables, updating appearance based on what has arrived" << LL_ENDL;
		}

		onFetchCompletion();
	}
	return done;
}

void recovered_item_link_cb(const LLUUID& item_id, LLWearableType::EType type, LLViewerWearable *wearable, LLWearableHoldingPattern* holder)
{
	if (!holder->isMostRecent())
	{
		LL_WARNS() << "HP " << holder->index() << " skipping because LLWearableHolding pattern is invalid (superceded by later outfit request)" << LL_ENDL;
		// runway skip here?
	}

	LL_INFOS() << "HP " << holder->index() << " recovered item link for type " << type << LL_ENDL;
	holder->eraseTypeToLink(type);
	// Add wearable to FoundData for actual wearing
	LLViewerInventoryItem *item = gInventory.getItem(item_id);
	LLViewerInventoryItem *linked_item = item ? item->getLinkedItem() : NULL;

	if (linked_item)
	{
		gInventory.addChangedMask(LLInventoryObserver::LABEL, linked_item->getUUID());
			
		if (item)
		{
			LLFoundData found(linked_item->getUUID(),
							  linked_item->getAssetUUID(),
							  linked_item->getName(),
							  linked_item->getType(),
							  linked_item->isWearableType() ? linked_item->getWearableType() : LLWearableType::WT_INVALID,
							  true // is replacement
				);
			found.mWearable = wearable;
			holder->getFoundList().push_front(found);
		}
		else
		{
			LL_WARNS() << self_av_string() << "inventory link not found for recovered wearable" << LL_ENDL;
		}
	}
	else
	{
		LL_WARNS() << self_av_string() << "HP " << holder->index() << " inventory link not found for recovered wearable" << LL_ENDL;
	}
}

void recovered_item_cb(const LLUUID& item_id, LLWearableType::EType type, LLViewerWearable *wearable, LLWearableHoldingPattern* holder)
{
	if (!holder->isMostRecent())
	{
		// runway skip here?
		LL_WARNS() << self_av_string() << "skipping because LLWearableHolding pattern is invalid (superceded by later outfit request)" << LL_ENDL;

// [SL:KB] - Patch: Appearance-COFCorruption | Checked: 2010-04-14 (Catznip-2.0)
		// If we were signalled to stop then we shouldn't do anything else except poll for when it's safe to delete ourselves
		return;
// [/SL:KB]
	}

	LL_DEBUGS("Avatar") << self_av_string() << "Recovered item for type " << type << LL_ENDL;
	LLConstPointer<LLInventoryObject> itemp = gInventory.getItem(item_id);
	wearable->setItemID(item_id);
	holder->eraseTypeToRecover(type);
	llassert(itemp);
	if (itemp)
	{
		LLPointer<LLInventoryCallback> cb = new LLBoostFuncInventoryCallback(boost::bind(recovered_item_link_cb,_1,type,wearable,holder));

		link_inventory_object(LLAppearanceMgr::instance().getCOF(), itemp, cb);
	}
}

void LLWearableHoldingPattern::recoverMissingWearable(LLWearableType::EType type)
{
	if (!isMostRecent())
	{
		// runway skip here?
		LL_WARNS() << self_av_string() << "skipping because LLWearableHolding pattern is invalid (superceded by later outfit request)" << LL_ENDL;
	}
	
		// Try to recover by replacing missing wearable with a new one.
	LLNotificationsUtil::add("ReplacedMissingWearable");
	LL_DEBUGS() << "Wearable " << LLWearableType::getTypeLabel(type)
				<< " could not be downloaded.  Replaced inventory item with default wearable." << LL_ENDL;
	LLViewerWearable* wearable = LLWearableList::instance().createNewWearable(type, gAgentAvatarp);

	// Add a new one in the lost and found folder.
	const LLUUID lost_and_found_id = gInventory.findCategoryUUIDForType(LLFolderType::FT_LOST_AND_FOUND);
	LLPointer<LLInventoryCallback> cb = new LLBoostFuncInventoryCallback(boost::bind(recovered_item_cb,_1,type,wearable,this));

	create_inventory_item(gAgent.getID(),
						  gAgent.getSessionID(),
						  lost_and_found_id,
						  wearable->getTransactionID(),
						  wearable->getName(),
						  wearable->getDescription(),
						  wearable->getAssetType(),
						  LLInventoryType::IT_WEARABLE,
						  wearable->getType(),
						  wearable->getPermissions().getMaskNextOwner(),
						  cb);
}

bool LLWearableHoldingPattern::isMissingCompleted()
{
	return mTypesToLink.size()==0 && mTypesToRecover.size()==0;
}

//void LLWearableHoldingPattern::clearCOFLinksForMissingWearables()
//{
//	for (found_list_t::iterator it = getFoundList().begin(); it != getFoundList().end(); ++it)
//	{
//		LLFoundData &data = *it;
//		if ((data.mWearableType < LLWearableType::WT_COUNT) && (!data.mWearable))
//		{
//			// Wearable link that was never resolved; remove links to it from COF
//			LL_INFOS("Avatar") << self_av_string() << "HP " << index() << " removing link for unresolved item " << data.mItemID.asString() << LL_ENDL;
//			LLAppearanceMgr::instance().removeCOFItemLinks(data.mItemID);
//		}
//	}
//}

// [SL:KB] - Patch: Appearance-COFCorruption | Checked: 2010-04-14 (Catznip-2.0)
bool LLWearableHoldingPattern::pollStopped()
{
	// We have to keep on polling until we're sure that all callbacks have completed or they'll cause a crash
	if ( (isFetchCompleted()) && (isMissingCompleted()) )
	{
		delete this;
		return true;
	}
	return false;
}
// [/SL:KB]

bool LLWearableHoldingPattern::pollMissingWearables()
{
	if (!isMostRecent())
	{
		// runway skip here?
		LL_WARNS() << self_av_string() << "skipping because LLWearableHolding pattern is invalid (superceded by later outfit request)" << LL_ENDL;

// [SL:KB] - Patch: Appearance-COFCorruption | Checked: 2010-04-14 (Catznip-2.0)
		// If we were signalled to stop then we shouldn't do anything else except poll for when it's safe to delete ourselves
		doOnIdleRepeating(boost::bind(&LLWearableHoldingPattern::pollStopped, this));
		return true;
// [/SL:KB]
	}
	
	bool timed_out = isTimedOut();
	bool missing_completed = isMissingCompleted();
	bool done = timed_out || missing_completed;

	if (!done)
	{
		LL_INFOS("Avatar") << self_av_string() << "HP " << index() << " polling missing wearables, waiting for items " << mTypesToRecover.size()
				<< " links " << mTypesToLink.size()
				<< " wearables, timed out " << timed_out
				<< " elapsed " << mWaitTime.getElapsedTimeF32()
				<< " done " << done << LL_ENDL;
	}

	if (done)
	{
		if (isMostRecent())
		{
			selfStopPhase("get_missing_wearables_2");
		}

		gAgentAvatarp->debugWearablesLoaded();

		// BAP - if we don't call clearCOFLinksForMissingWearables()
		// here, we won't have to add the link back in later if the
		// wearable arrives late.  This is to avoid corruption of
		// wearable ordering info.  Also has the effect of making
		// unworn item links visible in the COF under some
		// circumstances.

		//clearCOFLinksForMissingWearables();
		onAllComplete();
	}
	return done;
}

// Handle wearables that arrived after the timeout period expired.
void LLWearableHoldingPattern::handleLateArrivals()
{
	// Only safe to run if we have previously finished the missing
	// wearables and other processing - otherwise we could be in some
	// intermediate state - but have not been superceded by a later
	// outfit change request.
	if (mLateArrivals.size() == 0)
	{
		// Nothing to process.
		return;
	}
	if (!isMostRecent())
	{
		LL_WARNS() << self_av_string() << "Late arrivals not handled - outfit change no longer valid" << LL_ENDL;
	}
	if (!mIsAllComplete)
	{
		LL_WARNS() << self_av_string() << "Late arrivals not handled - in middle of missing wearables processing" << LL_ENDL;
	}

	LL_INFOS("Avatar") << self_av_string() << "HP " << index() << " need to handle " << mLateArrivals.size() << " late arriving wearables" << LL_ENDL;

	// Update mFoundList using late-arriving wearables.
	std::set<LLWearableType::EType> replaced_types;
	for (LLWearableHoldingPattern::found_list_t::iterator iter = getFoundList().begin();
		 iter != getFoundList().end(); ++iter)
	{
		LLFoundData& data = *iter;
		for (std::set<LLViewerWearable*>::iterator wear_it = mLateArrivals.begin();
			 wear_it != mLateArrivals.end();
			 ++wear_it)
		{
			LLViewerWearable *wearable = *wear_it;

			if(wearable->getAssetID() == data.mAssetID)
			{
				data.mWearable = wearable;

				replaced_types.insert(data.mWearableType);

				// BAP - if we didn't call
				// clearCOFLinksForMissingWearables() earlier, we
				// don't need to restore the link here.  Fixes
				// wearable ordering problems.

				// LLAppearanceMgr::instance().addCOFItemLink(data.mItemID,false);

				// BAP failing this means inventory or asset server
				// are corrupted in a way we don't handle.
				llassert((data.mWearableType < LLWearableType::WT_COUNT) && (wearable->getType() == data.mWearableType));
				break;
			}
		}
	}

	// Remove COF links for any default wearables previously used to replace the late arrivals.
	// All this pussyfooting around with a while loop and explicit
	// iterator incrementing is to allow removing items from the list
	// without clobbering the iterator we're using to navigate.
	LLWearableHoldingPattern::found_list_t::iterator iter = getFoundList().begin();
	while (iter != getFoundList().end())
	{
		LLFoundData& data = *iter;

		// If an item of this type has recently shown up, removed the corresponding replacement wearable from COF.
		if (data.mWearable && data.mIsReplacement &&
			replaced_types.find(data.mWearableType) != replaced_types.end())
		{
			LLAppearanceMgr::instance().removeCOFItemLinks(data.mItemID);
			std::list<LLFoundData>::iterator clobber_ator = iter;
			++iter;
			getFoundList().erase(clobber_ator);
		}
		else
		{
			++iter;
		}
	}

	// Clear contents of late arrivals.
	mLateArrivals.clear();

	// Update appearance based on mFoundList
	LLAppearanceMgr::instance().updateAgentWearables(this);
}

void LLWearableHoldingPattern::resetTime(F32 timeout)
{
	mWaitTime.reset();
	mWaitTime.setTimerExpirySec(timeout);
}

void LLWearableHoldingPattern::onWearableAssetFetch(LLViewerWearable *wearable)
{
	if (!isMostRecent())
	{
		LL_WARNS() << self_av_string() << "skipping because LLWearableHolding pattern is invalid (superceded by later outfit request)" << LL_ENDL;
	}
	
	mResolved += 1;  // just counting callbacks, not successes.
	LL_DEBUGS("Avatar") << self_av_string() << "HP " << index() << " resolved " << mResolved << "/" << getFoundList().size() << LL_ENDL;
	if (!wearable)
	{
		LL_WARNS() << self_av_string() << "no wearable found" << LL_ENDL;
	}

	if (mFired)
	{
		LL_WARNS() << self_av_string() << "called after holder fired" << LL_ENDL;
		if (wearable)
		{
			mLateArrivals.insert(wearable);
			if (mIsAllComplete)
			{
				handleLateArrivals();
			}
		}
		return;
	}

	if (!wearable)
	{
		return;
	}

	U32 use_count = 0;
	for (LLWearableHoldingPattern::found_list_t::iterator iter = getFoundList().begin();
		iter != getFoundList().end(); ++iter)
	{
		LLFoundData& data = *iter;
		if (wearable->getAssetID() == data.mAssetID)
		{
			// Failing this means inventory or asset server are corrupted in a way we don't handle.
			if ((data.mWearableType >= LLWearableType::WT_COUNT) || (wearable->getType() != data.mWearableType))
			{
				LL_WARNS() << self_av_string() << "recovered wearable but type invalid. inventory wearable type: " << data.mWearableType << " asset wearable type: " << wearable->getType() << LL_ENDL;
				break;
			}

			if (use_count == 0)
			{
				data.mWearable = wearable;
				use_count++;
			}
			else
			{
				LLViewerInventoryItem* wearable_item = gInventory.getItem(data.mItemID);
				if (wearable_item && wearable_item->isFinished() && wearable_item->getPermissions().allowModifyBy(gAgentID))
				{
					// We can't edit and do some other interactions with same asset twice, copy it
					// Note: can't update incomplete items. Usually attached from previous viewer build, but
					// consider adding fetch and completion callback
					LLViewerWearable* new_wearable = LLWearableList::instance().createCopy(wearable, wearable->getName());
					data.mWearable = new_wearable;
					data.mAssetID = new_wearable->getAssetID();

					// Update existing inventory item
					wearable_item->setAssetUUID(new_wearable->getAssetID());
					wearable_item->setTransactionID(new_wearable->getTransactionID());
					gInventory.updateItem(wearable_item, LLInventoryObserver::INTERNAL);
					wearable_item->updateServer(FALSE);

					use_count++;
				}
				else
				{
					// Note: technically a bug, LLViewerWearable can identify only one item id at a time,
					// yet we are tying it to multiple items here.
					// LLViewerWearable need to support more then one item.
					LL_WARNS() << "Same LLViewerWearable is used by multiple items! " << wearable->getAssetID() << LL_ENDL;
					data.mWearable = wearable;
				}
			}
		}
	}

	if (use_count > 1)
	{
		LL_WARNS() << "Copying wearable, multiple asset id uses! " << wearable->getAssetID() << LL_ENDL;
		gInventory.notifyObservers();
	}
}

static void onWearableAssetFetch(LLViewerWearable* wearable, void* data)
{
	LLWearableHoldingPattern* holder = (LLWearableHoldingPattern*)data;
	holder->onWearableAssetFetch(wearable);
}


static void removeDuplicateItems(LLInventoryModel::item_array_t& items)
{
	LLInventoryModel::item_array_t new_items;
	std::set<LLUUID> items_seen;
	std::deque<LLViewerInventoryItem*> tmp_list;
	// Traverse from the front and keep the first of each item
	// encountered, so we actually keep the *last* of each duplicate
	// item.  This is needed to give the right priority when adding
	// duplicate items to an existing outfit.
	for (S32 i=items.size()-1; i>=0; i--)
	{
		LLViewerInventoryItem *item = items.at(i);
		LLUUID item_id = item->getLinkedUUID();
		if (items_seen.find(item_id)!=items_seen.end())
			continue;
		items_seen.insert(item_id);
		tmp_list.push_front(item);
	}
	for (std::deque<LLViewerInventoryItem*>::iterator it = tmp_list.begin();
		 it != tmp_list.end();
		 ++it)
	{
		new_items.push_back(*it);
	}
	items = new_items;
}

// [SL:KB] - Patch: Appearance-WearableDuplicateAssets | Checked: 2015-06-30 (Catznip-3.7)
static void removeDuplicateWearableItemsByAssetID(LLInventoryModel::item_array_t& items)
{
	std::set<LLUUID> idsAsset;
	items.erase(std::remove_if(items.begin(), items.end(), 
		[&idsAsset](const LLViewerInventoryItem* pItem)
		{
			if (pItem->isWearableType())
			{
				const LLUUID& idAsset = pItem->getAssetUUID();
				if ( (idAsset.notNull()) &&  (idsAsset.end() != idsAsset.find(idAsset)) )
					return true;
				idsAsset.insert(idAsset);
			}
			return false;
		}), items.end());
}
// [/SL:KB]

//=========================================================================

const std::string LLAppearanceMgr::sExpectedTextureName = "OutfitPreview";

// [SL:KB] - Patch: Appearance-WearableDuplicateAssets | Checked: 2015-06-30 (Catznip-3.7)
static void removeDuplicateWearableItemsByAssetID(LLInventoryModel::item_array_t& items)
{
	std::set<LLUUID> idsAsset;
	items.erase(std::remove_if(items.begin(), items.end(), 
		[&idsAsset](const LLViewerInventoryItem* pItem)
		{
			if (pItem->isWearableType())
			{
				const LLUUID& idAsset = pItem->getAssetUUID();
				if ( (idAsset.notNull()) &&  (idsAsset.end() != idsAsset.find(idAsset)) )
					return true;
				idsAsset.insert(idAsset);
			}
			return false;
		}), items.end());
}
// [/SL:KB]

const LLUUID LLAppearanceMgr::getCOF() const
{
	return gInventory.findCategoryUUIDForType(LLFolderType::FT_CURRENT_OUTFIT);
}

S32 LLAppearanceMgr::getCOFVersion() const
{
	LLViewerInventoryCategory *cof = gInventory.getCategory(getCOF());
	if (cof)
	{
		return cof->getVersion();
	}
	else
	{
		return LLViewerInventoryCategory::VERSION_UNKNOWN;
	}
}

const LLViewerInventoryItem* LLAppearanceMgr::getBaseOutfitLink()
{
	const LLUUID& current_outfit_cat = getCOF();
	LLInventoryModel::cat_array_t cat_array;
	LLInventoryModel::item_array_t item_array;
	// Can't search on FT_OUTFIT since links to categories return FT_CATEGORY for type since they don't
	// return preferred type.
	LLIsType is_category( LLAssetType::AT_CATEGORY ); 
	gInventory.collectDescendentsIf(current_outfit_cat,
									cat_array,
									item_array,
									false,
									is_category);
	for (LLInventoryModel::item_array_t::const_iterator iter = item_array.begin();
		 iter != item_array.end();
		 iter++)
	{
		const LLViewerInventoryItem *item = (*iter);
		const LLViewerInventoryCategory *cat = item->getLinkedCategory();
		if (cat && cat->getPreferredType() == LLFolderType::FT_OUTFIT)
		{
			const LLUUID parent_id = cat->getParentUUID();
			LLViewerInventoryCategory*  parent_cat =  gInventory.getCategory(parent_id);
			// if base outfit moved to trash it means that we don't have base outfit
			if (parent_cat != NULL && parent_cat->getPreferredType() == LLFolderType::FT_TRASH)
			{
				return NULL;
			}
			return item;
		}
	}
	return NULL;
}

bool LLAppearanceMgr::getBaseOutfitName(std::string& name)
{
	const LLViewerInventoryItem* outfit_link = getBaseOutfitLink();
	if(outfit_link)
	{
		const LLViewerInventoryCategory *cat = outfit_link->getLinkedCategory();
		if (cat)
		{
			name = cat->getName();
			return true;
		}
	}
	return false;
}

const LLUUID LLAppearanceMgr::getBaseOutfitUUID()
{
	const LLViewerInventoryItem* outfit_link = getBaseOutfitLink();
	if (!outfit_link || !outfit_link->getIsLinkType()) return LLUUID::null;

	const LLViewerInventoryCategory* outfit_cat = outfit_link->getLinkedCategory();
	if (!outfit_cat) return LLUUID::null;

	if (outfit_cat->getPreferredType() != LLFolderType::FT_OUTFIT)
	{
		LL_WARNS() << "Expected outfit type:" << LLFolderType::FT_OUTFIT << " but got type:" << outfit_cat->getType() << " for folder name:" << outfit_cat->getName() << LL_ENDL;
		return LLUUID::null;
	}

	return outfit_cat->getUUID();
}

void wear_on_avatar_cb(const LLUUID& inv_item, bool do_replace = false)
{
	if (inv_item.isNull())
		return;
	
	LLViewerInventoryItem *item = gInventory.getItem(inv_item);
	if (item)
	{
		LLAppearanceMgr::instance().wearItemOnAvatar(inv_item, true, do_replace);
	}
}

void LLAppearanceMgr::wearItemsOnAvatar(const uuid_vec_t& item_ids_to_wear,
                                        bool do_update,
                                        bool replace,
                                        LLPointer<LLInventoryCallback> cb)
{
    bool first = true;

    LLInventoryObject::const_object_list_t items_to_link;

    for (uuid_vec_t::const_iterator it = item_ids_to_wear.begin();
         it != item_ids_to_wear.end();
         ++it)
    {
        replace = first && replace;
        first = false;

        const LLUUID& item_id_to_wear = *it;

        if (item_id_to_wear.isNull())
        {
            LL_DEBUGS("Avatar") << "null id " << item_id_to_wear << LL_ENDL;
            continue;
        }

        LLViewerInventoryItem* item_to_wear = gInventory.getItem(item_id_to_wear);
        if (!item_to_wear)
        {
            LL_DEBUGS("Avatar") << "inventory item not found for id " << item_id_to_wear << LL_ENDL;
            continue;
        }

        if (gInventory.isObjectDescendentOf(item_to_wear->getUUID(), gInventory.getLibraryRootFolderID()))
        {
            LL_DEBUGS("Avatar") << "inventory item in library, will copy and wear "
                                << item_to_wear->getName() << " id " << item_id_to_wear << LL_ENDL;
            LLPointer<LLInventoryCallback> cb = new LLBoostFuncInventoryCallback(boost::bind(wear_on_avatar_cb,_1,replace));
            copy_inventory_item(gAgent.getID(), item_to_wear->getPermissions().getOwner(),
                                item_to_wear->getUUID(), LLUUID::null, std::string(), cb);
            continue;
        } 
        else if (!gInventory.isObjectDescendentOf(item_to_wear->getUUID(), gInventory.getRootFolderID()))
        {
			// not in library and not in agent's inventory
            LL_DEBUGS("Avatar") << "inventory item not in user inventory or library, skipping "
                                << item_to_wear->getName() << " id " << item_id_to_wear << LL_ENDL;
            continue; 
        }
        else if (gInventory.isObjectDescendentOf(item_to_wear->getUUID(), gInventory.findCategoryUUIDForType(LLFolderType::FT_TRASH)))
        {
            LLNotificationsUtil::add("CannotWearTrash");
            LL_DEBUGS("Avatar") << "inventory item is in trash, skipping "
                                << item_to_wear->getName() << " id " << item_id_to_wear << LL_ENDL;
            continue;
        }
        else if (isLinkedInCOF(item_to_wear->getUUID())) // EXT-84911
        {
            LL_DEBUGS("Avatar") << "inventory item is already in COF, skipping "
                                << item_to_wear->getName() << " id " << item_id_to_wear << LL_ENDL;
            continue;
        }

// [RLVa:KB] - Checked: 2013-02-12 (RLVa-1.4.8)
<<<<<<< HEAD
        if ( (rlv_handler_t::isEnabled()) && (!rlvPredCanWearItem(item_to_wear, (item_to_wear->getType() == LLAssetType::AT_BODYPART || replace) ? RLV_WEAR_REPLACE : RLV_WEAR_ADD)) )
        {
            LL_DEBUGS("Avatar") << "inventory item cannot be worn because of RLV restriction, skipping "
                                << item_to_wear->getName() << " id " << item_id_to_wear << LL_ENDL;
            continue;
        }
=======
		if ( (rlv_handler_t::isEnabled()) && (!rlvPredCanWearItem(item_to_wear, (replace) ? RLV_WEAR_REPLACE : RLV_WEAR_ADD)) )
		{
			continue;
		}
>>>>>>> b98e2123
// [/RLVa:KB]

        switch (item_to_wear->getType())
        {
            case LLAssetType::AT_CLOTHING:
            {
                if (gAgentWearables.areWearablesLoaded())
                {
                    if (!cb && do_update)
                    {
                        cb = new LLUpdateAppearanceAndEditWearableOnDestroy(item_id_to_wear);
                    }
                    LLWearableType::EType type = item_to_wear->getWearableType();
                    S32 wearable_count = gAgentWearables.getWearableCount(type);
                    if ((replace && wearable_count != 0) || !gAgentWearables.canAddWearable(type))
                    {
                        LLUUID item_id = gAgentWearables.getWearableItemID(item_to_wear->getWearableType(),
                                                                           wearable_count-1);
// [SL:KB] - Patch: Appearance-AISFilter | Checked: 2015-05-02 (Catznip-3.7)
<<<<<<< HEAD
                        removeCOFItemLinks(item_id, NULL, true);
// [/SL:KB]
//                      removeCOFItemLinks(item_id, cb);
=======
						removeCOFItemLinks(item_id, NULL, true);
// [/SL:KB]
//						removeCOFItemLinks(item_id, cb);
>>>>>>> b98e2123
                    }
                    
                    items_to_link.push_back(item_to_wear);
                } 
            }
            break;

            case LLAssetType::AT_BODYPART:
            {
                // TODO: investigate wearables may not be loaded at this point EXT-8231
                
                // Remove the existing wearables of the same type.
                // Remove existing body parts anyway because we must not be able to wear e.g. two skins.
                removeCOFLinksOfType(item_to_wear->getWearableType());
                if (!cb && do_update)
                {
                    cb = new LLUpdateAppearanceAndEditWearableOnDestroy(item_id_to_wear);
                }
                items_to_link.push_back(item_to_wear);
            }
            break;
                
            case LLAssetType::AT_OBJECT:
            {
                rez_attachment(item_to_wear, NULL, replace);
            }
            break;

            default: continue;
        }
    }

    // Batch up COF link creation - more efficient if using AIS.
    if (items_to_link.size())
    {
        link_inventory_array(getCOF(), items_to_link, cb); 
    }
}

void LLAppearanceMgr::wearItemOnAvatar(const LLUUID& item_id_to_wear,
									   bool do_update,
									   bool replace,
									   LLPointer<LLInventoryCallback> cb)
{
    uuid_vec_t ids;
    ids.push_back(item_id_to_wear);
    wearItemsOnAvatar(ids, do_update, replace, cb);
}

// Update appearance from outfit folder.
void LLAppearanceMgr::changeOutfit(bool proceed, const LLUUID& category, bool append)
{
	if (!proceed)
		return;
	LLAppearanceMgr::instance().updateCOF(category,append);
}

void LLAppearanceMgr::replaceCurrentOutfit(const LLUUID& new_outfit)
{
	LLViewerInventoryCategory* cat = gInventory.getCategory(new_outfit);
	wearInventoryCategory(cat, false, false);
}

// Remove existing photo link from outfit folder.
void LLAppearanceMgr::removeOutfitPhoto(const LLUUID& outfit_id)
{
    LLInventoryModel::cat_array_t sub_cat_array;
    LLInventoryModel::item_array_t outfit_item_array;
    gInventory.collectDescendents(
        outfit_id,
        sub_cat_array,
        outfit_item_array,
        LLInventoryModel::EXCLUDE_TRASH);
    BOOST_FOREACH(LLViewerInventoryItem* outfit_item, outfit_item_array)
    {
        LLViewerInventoryItem* linked_item = outfit_item->getLinkedItem();
        if (linked_item != NULL)
        {
            if (linked_item->getActualType() == LLAssetType::AT_TEXTURE)
            {
                gInventory.removeItem(outfit_item->getUUID());
            }
        }
        else if (outfit_item->getActualType() == LLAssetType::AT_TEXTURE)
        {
            gInventory.removeItem(outfit_item->getUUID());
        }
    }
}

// Open outfit renaming dialog.
void LLAppearanceMgr::renameOutfit(const LLUUID& outfit_id)
{
	LLViewerInventoryCategory* cat = gInventory.getCategory(outfit_id);
	if (!cat)
	{
		return;
	}

	LLSD args;
	args["NAME"] = cat->getName();

	LLSD payload;
	payload["cat_id"] = outfit_id;

	LLNotificationsUtil::add("RenameOutfit", args, payload, boost::bind(onOutfitRename, _1, _2));
}

// User typed new outfit name.
// static
void LLAppearanceMgr::onOutfitRename(const LLSD& notification, const LLSD& response)
{
	S32 option = LLNotificationsUtil::getSelectedOption(notification, response);
	if (option != 0) return; // canceled

	std::string outfit_name = response["new_name"].asString();
	LLStringUtil::trim(outfit_name);
	if (!outfit_name.empty())
	{
		LLUUID cat_id = notification["payload"]["cat_id"].asUUID();
		rename_category(&gInventory, cat_id, outfit_name);
	}
}

void LLAppearanceMgr::setOutfitLocked(bool locked)
{
	if (mOutfitLocked == locked)
	{
		return;
	}

	mOutfitLocked = locked;
	if (locked)
	{
		mUnlockOutfitTimer->reset();
		mUnlockOutfitTimer->start();
	}
	else
	{
		mUnlockOutfitTimer->stop();
	}

	LLOutfitObserver::instance().notifyOutfitLockChanged();
}

void LLAppearanceMgr::addCategoryToCurrentOutfit(const LLUUID& cat_id)
{
	LLViewerInventoryCategory* cat = gInventory.getCategory(cat_id);
	wearInventoryCategory(cat, false, true);
}

void LLAppearanceMgr::takeOffOutfit(const LLUUID& cat_id)
{
	LLInventoryModel::cat_array_t cats;
	LLInventoryModel::item_array_t items;
	LLFindWearablesEx collector(/*is_worn=*/ true, /*include_body_parts=*/ false);

	gInventory.collectDescendentsIf(cat_id, cats, items, FALSE, collector);

// <FS:TT> Client LSL Bridge
	if (FSLSLBridge::instance().canUseBridge())
	{
		LL_INFOS("FSLSLBridge") << "reinserting bridge at outfit remove" << LL_ENDL;
		for (LLInventoryModel::item_array_t::iterator i = items.begin(); i != items.end(); ++i)
		{
			const LLViewerInventoryItem* item = *i;
				
			if (item->getName() == FSLSLBridge::instance().currentFullName())
			{
				items.erase(i);
				break;
			}
		}
	}
// </FS:TT>

	LLInventoryModel::item_array_t::const_iterator it = items.begin();
	const LLInventoryModel::item_array_t::const_iterator it_end = items.end();
	uuid_vec_t uuids_to_remove;
	for( ; it_end != it; ++it)
	{
		LLViewerInventoryItem* item = *it;
		uuids_to_remove.push_back(item->getUUID());
	}
	removeItemsFromAvatar(uuids_to_remove);

	// deactivate all gestures in the outfit folder
	LLInventoryModel::item_array_t gest_items;
	getDescendentsOfAssetType(cat_id, gest_items, LLAssetType::AT_GESTURE);
	for(S32 i = 0; i  < gest_items.size(); ++i)
	{
		LLViewerInventoryItem *gest_item = gest_items[i];
		if ( LLGestureMgr::instance().isGestureActive( gest_item->getLinkedUUID()) )
		{
			LLGestureMgr::instance().deactivateGesture( gest_item->getLinkedUUID() );
		}
	}
}

// Create a copy of src_id + contents as a subfolder of dst_id.
void LLAppearanceMgr::shallowCopyCategory(const LLUUID& src_id, const LLUUID& dst_id,
											  LLPointer<LLInventoryCallback> cb)
{
	LLInventoryCategory *src_cat = gInventory.getCategory(src_id);
	if (!src_cat)
	{
		LL_WARNS() << "folder not found for src " << src_id.asString() << LL_ENDL;
		return;
	}
	LL_INFOS() << "starting, src_id " << src_id << " name " << src_cat->getName() << " dst_id " << dst_id << LL_ENDL;
	LLUUID parent_id = dst_id;
	if(parent_id.isNull())
	{
		parent_id = gInventory.getRootFolderID();
	}
	LLUUID subfolder_id = gInventory.createNewCategory( parent_id,
														LLFolderType::FT_NONE,
														src_cat->getName());
	shallowCopyCategoryContents(src_id, subfolder_id, cb);

	gInventory.notifyObservers();
}

void LLAppearanceMgr::slamCategoryLinks(const LLUUID& src_id, const LLUUID& dst_id,
										bool include_folder_links, LLPointer<LLInventoryCallback> cb)
{
	LLInventoryModel::cat_array_t* cats;
	LLInventoryModel::item_array_t* items;
	LLSD contents = LLSD::emptyArray();
	gInventory.getDirectDescendentsOf(src_id, cats, items);
	LL_INFOS() << "copying " << items->size() << " items" << LL_ENDL;
	for (LLInventoryModel::item_array_t::const_iterator iter = items->begin();
		 iter != items->end();
		 ++iter)
	{
		const LLViewerInventoryItem* item = (*iter);

		// <FS:Ansariel> Don't add LSL bridge to outfit
		if (item->getName() == FSLSLBridge::instance().currentFullName())
		{
			continue;
		}
		// </FS:Ansariel>

		switch (item->getActualType())
		{
			case LLAssetType::AT_LINK:
			{
				LL_DEBUGS("Avatar") << "linking inventory item " << item->getName() << LL_ENDL;
				//getActualDescription() is used for a new description 
				//to propagate ordering information saved in descriptions of links
				LLSD item_contents;
				item_contents["name"] = item->getName();
				item_contents["desc"] = item->getActualDescription();
				item_contents["linked_id"] = item->getLinkedUUID();
				item_contents["type"] = LLAssetType::AT_LINK; 
				contents.append(item_contents);
				break;
			}
			case LLAssetType::AT_LINK_FOLDER:
			{
				LLViewerInventoryCategory *catp = item->getLinkedCategory();
				if (catp && include_folder_links)
				{
					LL_DEBUGS("Avatar") << "linking inventory folder " << item->getName() << LL_ENDL;
					LLSD base_contents;
					base_contents["name"] = catp->getName();
					base_contents["desc"] = ""; // categories don't have descriptions.
					base_contents["linked_id"] = catp->getLinkedUUID();
					base_contents["type"] = LLAssetType::AT_LINK_FOLDER; 
					contents.append(base_contents);
				}
				break;
			}
			default:
			{
				// Linux refuses to compile unless all possible enums are handled. Really, Linux?
				break;
			}
		}
	}
	slam_inventory_folder(dst_id, contents, cb);
}
// Copy contents of src_id to dst_id.
void LLAppearanceMgr::shallowCopyCategoryContents(const LLUUID& src_id, const LLUUID& dst_id,
													  LLPointer<LLInventoryCallback> cb)
{
	LLInventoryModel::cat_array_t* cats;
	LLInventoryModel::item_array_t* items;
	gInventory.getDirectDescendentsOf(src_id, cats, items);
	LL_INFOS() << "copying " << items->size() << " items" << LL_ENDL;
	LLInventoryObject::const_object_list_t link_array;
	for (LLInventoryModel::item_array_t::const_iterator iter = items->begin();
		 iter != items->end();
		 ++iter)
	{
		const LLViewerInventoryItem* item = (*iter);
		// <FS:Ansariel> Skip LSL bridge
		if (item->getName() == FSLSLBridge::instance().currentFullName())
		{
			continue;
		}
		// </FS:Ansariel>
		switch (item->getActualType())
		{
			case LLAssetType::AT_LINK:
			{
				LL_DEBUGS("Avatar") << "linking inventory item " << item->getName() << LL_ENDL;
				link_array.push_back(LLConstPointer<LLInventoryObject>(item));
				break;
			}
			case LLAssetType::AT_LINK_FOLDER:
			{
				LLViewerInventoryCategory *catp = item->getLinkedCategory();
				// Skip copying outfit links.
				if (catp && catp->getPreferredType() != LLFolderType::FT_OUTFIT)
				{
					LL_DEBUGS("Avatar") << "linking inventory folder " << item->getName() << LL_ENDL;
					link_array.push_back(LLConstPointer<LLInventoryObject>(item));
				}
				break;
			}
			case LLAssetType::AT_CLOTHING:
			case LLAssetType::AT_OBJECT:
			case LLAssetType::AT_BODYPART:
			case LLAssetType::AT_GESTURE:
			{
				LL_DEBUGS("Avatar") << "copying inventory item " << item->getName() << LL_ENDL;
				copy_inventory_item(gAgent.getID(),
									item->getPermissions().getOwner(),
									item->getUUID(),
									dst_id,
									item->getName(),
									cb);
				break;
			}
			default:
				// Ignore non-outfit asset types
				break;
		}
	}
	if (!link_array.empty())
	{
		link_inventory_array(dst_id, link_array, cb);
	}
}

BOOL LLAppearanceMgr::getCanMakeFolderIntoOutfit(const LLUUID& folder_id)
{
	// These are the wearable items that are required for considering this
	// folder as containing a complete outfit.
	U32 required_wearables = 0;
	required_wearables |= 1LL << LLWearableType::WT_SHAPE;
	required_wearables |= 1LL << LLWearableType::WT_SKIN;
	required_wearables |= 1LL << LLWearableType::WT_HAIR;
	required_wearables |= 1LL << LLWearableType::WT_EYES;

	// These are the wearables that the folder actually contains.
	U32 folder_wearables = 0;
	LLInventoryModel::cat_array_t* cats;
	LLInventoryModel::item_array_t* items;
	gInventory.getDirectDescendentsOf(folder_id, cats, items);
	for (LLInventoryModel::item_array_t::const_iterator iter = items->begin();
		 iter != items->end();
		 ++iter)
	{
		const LLViewerInventoryItem* item = (*iter);
		if (item->isWearableType())
		{
			const LLWearableType::EType wearable_type = item->getWearableType();
			folder_wearables |= 1LL << wearable_type;
		}
	}

	// If the folder contains the required wearables, return TRUE.
	return ((required_wearables & folder_wearables) == required_wearables);
}

bool LLAppearanceMgr::getCanRemoveOutfit(const LLUUID& outfit_cat_id)
{
	// Disallow removing the base outfit.
	if (outfit_cat_id == getBaseOutfitUUID())
	{
		return false;
	}

	// Check if the outfit folder itself is removable.
	if (!get_is_category_removable(&gInventory, outfit_cat_id))
	{
		return false;
	}

	// Check for the folder's non-removable descendants.
	LLFindNonRemovableObjects filter_non_removable;
	LLInventoryModel::cat_array_t cats;
	LLInventoryModel::item_array_t items;
	LLInventoryModel::item_array_t::const_iterator it;
	gInventory.collectDescendentsIf(outfit_cat_id, cats, items, false, filter_non_removable);
	if (!cats.empty() || !items.empty())
	{
		return false;
	}

	return true;
}

// static
bool LLAppearanceMgr::getCanRemoveFromCOF(const LLUUID& outfit_cat_id)
{
	if (gAgentWearables.isCOFChangeInProgress())
	{
		return false;
	}
// [RLVa:KB] - Checked: RLVa-2.0.3
	if ( (RlvActions::isRlvEnabled()) && (RlvFolderLocks::instance().isLockedFolder(outfit_cat_id, RLV_LOCK_REMOVE)) )
	{
		return false;
	}
// [/RLVa:KB]

	LLInventoryModel::cat_array_t cats;
	LLInventoryModel::item_array_t items;
	LLFindWearablesEx is_worn(/*is_worn=*/ true, /*include_body_parts=*/ false);
	gInventory.collectDescendentsIf(outfit_cat_id,
		cats,
		items,
		LLInventoryModel::EXCLUDE_TRASH,
		is_worn);
	return items.size() > 0;
}

// static
bool LLAppearanceMgr::getCanAddToCOF(const LLUUID& outfit_cat_id)
{
	if (gAgentWearables.isCOFChangeInProgress())
	{
		return false;
	}

// [RLVa:KB] - Checked: RLVa-2.0.3
	if ( (RlvActions::isRlvEnabled()) && (RlvFolderLocks::instance().isLockedFolder(outfit_cat_id, RLV_LOCK_ADD)) )
	{
		return false;
	}
// [/RLVa:KB]

	LLInventoryModel::cat_array_t cats;
	LLInventoryModel::item_array_t items;
	LLFindWearablesEx not_worn(/*is_worn=*/ false, /*include_body_parts=*/ false);
	gInventory.collectDescendentsIf(outfit_cat_id,
		cats,
		items,
		LLInventoryModel::EXCLUDE_TRASH,
		not_worn);

	return items.size() > 0;
}

bool LLAppearanceMgr::getCanReplaceCOF(const LLUUID& outfit_cat_id)
{
	// Don't allow wearing anything while we're changing appearance.
	if (gAgentWearables.isCOFChangeInProgress())
	{
		return false;
	}

// [RLVa:KB] - Checked: RLVa-2.0.3
	// Block "Replace Current Outfit" if the user can't wear the new folder
	if ( (RlvActions::isRlvEnabled()) && (RlvFolderLocks::instance().isLockedFolder(outfit_cat_id, RLV_LOCK_ADD)) )
	{
		return false;
	}
// [/RLVa:KB]

	// Check whether it's the base outfit.
	if (outfit_cat_id.isNull())
	{
		return false;
	}

	// Check whether the outfit contains any wearables
	LLInventoryModel::cat_array_t cats;
	LLInventoryModel::item_array_t items;
	LLFindWearables is_wearable;
	gInventory.collectDescendentsIf(outfit_cat_id,
		cats,
		items,
		LLInventoryModel::EXCLUDE_TRASH,
		is_wearable);

	return items.size() > 0;
}

// Moved from LLWearableList::ContextMenu for wider utility.
bool LLAppearanceMgr::canAddWearables(const uuid_vec_t& item_ids)
{
	// TODO: investigate wearables may not be loaded at this point EXT-8231

	U32 n_objects = 0;
	U32 n_clothes = 0;

	// Count given clothes (by wearable type) and objects.
	for (uuid_vec_t::const_iterator it = item_ids.begin(); it != item_ids.end(); ++it)
	{
		LLViewerInventoryItem* item = gInventory.getItem(*it);
		if (!item)
		{
			return false;
		}

		if (item->getType() == LLAssetType::AT_OBJECT)
		{
			++n_objects;
		}
		else if (item->getType() == LLAssetType::AT_CLOTHING)
		{
			++n_clothes;
		}
		else if (item->getType() == LLAssetType::AT_BODYPART || item->getType() == LLAssetType::AT_GESTURE)
		{
			return isAgentAvatarValid();
		}
		else
		{
			LL_WARNS() << "Unexpected wearable type" << LL_ENDL;
			return false;
		}
	}

	// Check whether we can add all the objects.
	if (!isAgentAvatarValid() || !gAgentAvatarp->canAttachMoreObjects(n_objects))
	{
		return false;
	}

	// Check whether we can add all the clothes.
    U32 sum_clothes = n_clothes + gAgentWearables.getClothingLayerCount();
    return sum_clothes <= LLAgentWearables::MAX_CLOTHING_LAYERS;
}

void LLAppearanceMgr::purgeBaseOutfitLink(const LLUUID& category, LLPointer<LLInventoryCallback> cb)
{
	LLInventoryModel::cat_array_t cats;
	LLInventoryModel::item_array_t items;
	gInventory.collectDescendents(category, cats, items,
								  LLInventoryModel::EXCLUDE_TRASH);
	for (S32 i = 0; i < items.size(); ++i)
	{
		LLViewerInventoryItem *item = items.at(i);
		if (item->getActualType() != LLAssetType::AT_LINK_FOLDER)
			continue;
		LLViewerInventoryCategory* catp = item->getLinkedCategory();
		if(catp && catp->getPreferredType() == LLFolderType::FT_OUTFIT)
		{
			remove_inventory_item(item->getUUID(), cb);
		}
	}
}

// Keep the last N wearables of each type.  For viewer 2.0, N is 1 for
// both body parts and clothing items.
void LLAppearanceMgr::filterWearableItems(
	LLInventoryModel::item_array_t& items, S32 max_per_type, S32 max_total)
{
    // Restrict by max total items first.
    if ((max_total > 0) && (items.size() > max_total))
    {
        LLInventoryModel::item_array_t items_to_keep;
        for (S32 i=0; i<max_total; i++)
        {
            items_to_keep.push_back(items[i]);
        }
        items = items_to_keep;
    }

    if (max_per_type > 0)
    {
        // Divvy items into arrays by wearable type.
        std::vector<LLInventoryModel::item_array_t> items_by_type(LLWearableType::WT_COUNT);
        divvyWearablesByType(items, items_by_type);

        // rebuild items list, retaining the last max_per_type of each array
        items.clear();
        for (S32 i=0; i<LLWearableType::WT_COUNT; i++)
        {
            S32 size = items_by_type[i].size();
            if (size <= 0)
                continue;
//            S32 start_index = llmax(0,size-max_per_type);
// [SL:KB] - Patch: Appearance-Misc | Checked: 2010-05-11 (Catznip-2.0)
			S32 start_index = llmax(0, size - ((LLWearableType::getAllowMultiwear((LLWearableType::EType)i)) ? max_per_type : 1));
// [/SL:KB[
            for (S32 j = start_index; j<size; j++)
            {
                items.push_back(items_by_type[i][j]);
            }
        }
    }
}

//void LLAppearanceMgr::updateCOF(const LLUUID& category, bool append)
// [RLVa:KB] - Checked: 2010-03-05 (RLVa-1.2.0)
void LLAppearanceMgr::updateCOF(const LLUUID& category, bool append)
{
	LLViewerInventoryCategory *pcat = gInventory.getCategory(category);
	if (!pcat)
	{
		LL_WARNS() << "no category found for id " << category << LL_ENDL;
		return;
	}
	LL_INFOS("Avatar") << self_av_string() << "starting, cat '" << (pcat ? pcat->getName() : "[UNKNOWN]") << "'" << LL_ENDL;

	LLInventoryModel::item_array_t body_items_new, wear_items_new, obj_items_new, gest_items_new;
	getDescendentsOfAssetType(category, body_items_new, LLAssetType::AT_BODYPART);
	getDescendentsOfAssetType(category, wear_items_new, LLAssetType::AT_CLOTHING);
	getDescendentsOfAssetType(category, obj_items_new, LLAssetType::AT_OBJECT);
	getDescendentsOfAssetType(category, gest_items_new, LLAssetType::AT_GESTURE);
	updateCOF(body_items_new, wear_items_new, obj_items_new, gest_items_new, append, category);
}

void LLAppearanceMgr::updateCOF(LLInventoryModel::item_array_t& body_items_new, 
								LLInventoryModel::item_array_t& wear_items_new, 
								LLInventoryModel::item_array_t& obj_items_new,
								LLInventoryModel::item_array_t& gest_items_new,
								bool append /*=false*/, const LLUUID& idOutfit /*=LLUUID::null*/, LLPointer<LLInventoryCallback> link_waiter /*= NULL*/)
// [/RLVa:KB]
{
//	LLViewerInventoryCategory *pcat = gInventory.getCategory(category);
//	if (!pcat)
//	{
//		LL_WARNS() << "no category found for id " << category << LL_ENDL;
//		return;
//	}
//	LL_INFOS("Avatar") << self_av_string() << "starting, cat '" << (pcat ? pcat->getName() : "[UNKNOWN]") << "'" << LL_ENDL;
// [RLVa:KB] - Checked: 2010-03-26 (RLVa-1.2.0)
	LL_INFOS("Avatar") << "starting" << LL_ENDL;
// [/RLVa:KB]

	const LLUUID cof = getCOF();

	// Deactivate currently active gestures in the COF, if replacing outfit
	if (!append)
	{
		LLInventoryModel::item_array_t gest_items;
		getDescendentsOfAssetType(cof, gest_items, LLAssetType::AT_GESTURE);
		for(S32 i = 0; i  < gest_items.size(); ++i)
		{
			LLViewerInventoryItem *gest_item = gest_items.at(i);
			if ( LLGestureMgr::instance().isGestureActive( gest_item->getLinkedUUID()) )
			{
				LLGestureMgr::instance().deactivateGesture( gest_item->getLinkedUUID() );
			}
		}
	}
	
	// Collect and filter descendents to determine new COF contents.

	//
	// - Body parts: always include COF contents as a fallback in case any required parts are missing.
	//
	// Preserve body parts from COF if appending.
	LLInventoryModel::item_array_t body_items;
	getDescendentsOfAssetType(cof, body_items, LLAssetType::AT_BODYPART);
//	getDescendentsOfAssetType(category, body_items, LLAssetType::AT_BODYPART);
// [RLVa:KB] - Checked: RLVa-2.0.3
	// Filter out any new body parts that can't be worn before adding them
	if ( (RlvActions::isRlvEnabled()) && ((gRlvWearableLocks.hasLockedWearableType(RLV_LOCK_ANY)) || (RlvFolderLocks::instance().hasLockedFolder(RLV_LOCK_ADD))) )
		body_items_new.erase(std::remove_if(body_items_new.begin(), body_items_new.end(), RlvPredCanNotWearItem(RLV_WEAR_REPLACE)), body_items_new.end());
	body_items.insert(body_items.end(), body_items_new.begin(), body_items_new.end());
// [/RLVa:KB]
	// NOTE-RLVa: we don't actually want to favour COF body parts over the folder's body parts (if only because it breaks force wear)
//	if (append)
//		reverse(body_items.begin(), body_items.end());
	// Reduce body items to max of one per type.
	removeDuplicateItems(body_items);
	filterWearableItems(body_items, 1, 0);

	//
	// - Wearables: include COF contents only if appending.
	//
	LLInventoryModel::item_array_t wear_items;
	if (append)
		getDescendentsOfAssetType(cof, wear_items, LLAssetType::AT_CLOTHING);
// [RLVa:KB] - Checked: RLVa-2.0.3
	else if ( (RlvActions::isRlvEnabled()) && ((gRlvWearableLocks.hasLockedWearableType(RLV_LOCK_ANY)) || (RlvFolderLocks::instance().hasLockedFolder(RLV_LOCK_REMOVE))) )
	{
		// Make sure that all currently locked clothing layers remain in COF when replacing
		getDescendentsOfAssetType(cof, wear_items, LLAssetType::AT_CLOTHING);
		wear_items.erase(std::remove_if(wear_items.begin(), wear_items.end(), RlvPredCanRemoveItem()), wear_items.end());
	}
// [/RLVa:KB]
//	getDescendentsOfAssetType(category, wear_items, LLAssetType::AT_CLOTHING);
// [RLVa:KB] - Checked: RLVa-2.0.3
	// Filter out any new wearables that can't be worn before adding them
	if ( (RlvActions::isRlvEnabled()) && ((gRlvWearableLocks.hasLockedWearableType(RLV_LOCK_ANY)) || (RlvFolderLocks::instance().hasLockedFolder(RLV_LOCK_ADD))) )
		wear_items_new.erase(std::remove_if(wear_items_new.begin(), wear_items_new.end(), RlvPredCanNotWearItem(RLV_WEAR)), wear_items_new.end());
	wear_items.insert(wear_items.end(), wear_items_new.begin(), wear_items_new.end());
// [/RLVa:KB]
	// Reduce wearables to max of one per type.
	removeDuplicateItems(wear_items);
// [SL:KB] - Patch: Appearance-WearableDuplicateAssets | Checked: 2011-07-24 (Catznip-2.6.0e) | Added: Catznip-2.6.0e
	removeDuplicateWearableItemsByAssetID(wear_items);
// [/SL:KB]
	filterWearableItems(wear_items, 0, LLAgentWearables::MAX_CLOTHING_LAYERS);

	//
	// - Attachments: include COF contents only if appending.
	//
	LLInventoryModel::item_array_t obj_items;
	if (append)
		getDescendentsOfAssetType(cof, obj_items, LLAssetType::AT_OBJECT);
// [RLVa:KB] - Checked: RLVa-2.0.3
	else if ( (RlvActions::isRlvEnabled()) && ((gRlvAttachmentLocks.hasLockedAttachmentPoint(RLV_LOCK_ANY)) || (RlvFolderLocks::instance().hasLockedFolder(RLV_LOCK_REMOVE))) )
	{
		// Make sure that all currently locked attachments remain in COF when replacing
		getDescendentsOfAssetType(cof, obj_items, LLAssetType::AT_OBJECT);
		obj_items.erase(std::remove_if(obj_items.begin(), obj_items.end(), RlvPredCanRemoveItem()), obj_items.end());
	}
// [/RLVa:KB]
//	getDescendentsOfAssetType(category, obj_items, LLAssetType::AT_OBJECT);
// [RLVa:KB] - Checked: RLVa-2.0.3
	// Filter out any new attachments that can't be worn before adding them
	if ( (RlvActions::isRlvEnabled()) && ((gRlvAttachmentLocks.hasLockedAttachmentPoint(RLV_LOCK_ANY)) || (RlvFolderLocks::instance().hasLockedFolder(RLV_LOCK_ADD))) )
		obj_items_new.erase(std::remove_if(obj_items_new.begin(), obj_items_new.end(), RlvPredCanNotWearItem(RLV_WEAR)), obj_items_new.end());
	obj_items.insert(obj_items.end(), obj_items_new.begin(), obj_items_new.end());
// [/RLVa:KB]
<<<<<<< HEAD

	// <FS:TT> Client LSL Bridge
	if (FSLSLBridge::instance().canUseBridge())
	{
		//if replacing - make sure bridge stays.
		if (!append && FSLSLBridge::instance().getBridge())
		{
			LL_INFOS("FSLSLBridge") << "Reinserting bridge at outfit replace" << LL_ENDL;
			obj_items.insert(obj_items.end(), FSLSLBridge::instance().getBridge());
			LL_INFOS("FSLSLBridge") << "Bridge reinserted" << LL_ENDL;
		}
	}
	// </FS:TT>

=======
>>>>>>> b98e2123
	removeDuplicateItems(obj_items);

	//
	// - Gestures: include COF contents only if appending.
	//
	LLInventoryModel::item_array_t gest_items;
	if (append)
		getDescendentsOfAssetType(cof, gest_items, LLAssetType::AT_GESTURE);
//	getDescendentsOfAssetType(category, gest_items, LLAssetType::AT_GESTURE);
// [RLVa:KB] - Checked: 2010-03-05 (RLVa-1.2.0)
	gest_items.insert(gest_items.end(), gest_items_new.begin(), gest_items_new.end());
// [/RLVa:KB]
	removeDuplicateItems(gest_items);
	
	// Create links to new COF contents.
	LLInventoryModel::item_array_t all_items;
	std::copy(body_items.begin(), body_items.end(), std::back_inserter(all_items));
	std::copy(wear_items.begin(), wear_items.end(), std::back_inserter(all_items));
	std::copy(obj_items.begin(), obj_items.end(), std::back_inserter(all_items));
	std::copy(gest_items.begin(), gest_items.end(), std::back_inserter(all_items));

	// Find any wearables that need description set to enforce ordering.
	desc_map_t desc_map;
	getWearableOrderingDescUpdates(wear_items, desc_map);

	// Will link all the above items.
	// link_waiter enforce flags are false because we've already fixed everything up in updateCOF().
//	LLPointer<LLInventoryCallback> link_waiter = new LLUpdateAppearanceOnDestroy(false,false);
// [RLVa:KB] Checked: 2015-05-05 (RLVa-1.4.12)
	if (!link_waiter)
		link_waiter = new LLUpdateAppearanceOnDestroy(false, false);
// [/RLVa:KB]
	LLSD contents = LLSD::emptyArray();

	for (LLInventoryModel::item_array_t::const_iterator it = all_items.begin();
		 it != all_items.end(); ++it)
	{
		LLSD item_contents;
		LLInventoryItem *item = *it;

		std::string desc;
		desc_map_t::const_iterator desc_iter = desc_map.find(item->getUUID());
		if (desc_iter != desc_map.end())
		{
			desc = desc_iter->second;
			LL_DEBUGS("Avatar") << item->getName() << " overriding desc to: " << desc
								<< " (was: " << item->getActualDescription() << ")" << LL_ENDL;
		}
		else
		{
			desc = item->getActualDescription();
		}

		item_contents["name"] = item->getName();
		item_contents["desc"] = desc;
		item_contents["linked_id"] = item->getLinkedUUID();
		item_contents["type"] = LLAssetType::AT_LINK; 
		contents.append(item_contents);
	}
//	const LLUUID& base_id = append ? getBaseOutfitUUID() : category;
//	LLViewerInventoryCategory *base_cat = gInventory.getCategory(base_id);
// [RLVa:KB] - Checked: 2014-11-02 (RLVa-1.4.11)
	const LLUUID& base_id = (append) ? getBaseOutfitUUID() : idOutfit;
	LLViewerInventoryCategory* base_cat = (base_id.notNull()) ? gInventory.getCategory(base_id) : NULL;
// [/RLVa:KB]
	if (base_cat && (base_cat->getPreferredType() == LLFolderType::FT_OUTFIT))
	{
		LLSD base_contents;
		base_contents["name"] = base_cat->getName();
		base_contents["desc"] = "";
		base_contents["linked_id"] = base_cat->getLinkedUUID();
		base_contents["type"] = LLAssetType::AT_LINK_FOLDER; 
		contents.append(base_contents);
	}
	if (gSavedSettings.getBOOL("DebugAvatarAppearanceMessage"))
	{
		dump_sequential_xml(gAgentAvatarp->getFullname() + "_slam_request", contents);
	}
	slam_inventory_folder(getCOF(), contents, link_waiter);

	LL_DEBUGS("Avatar") << self_av_string() << "waiting for LLUpdateAppearanceOnDestroy" << LL_ENDL;
}

void LLAppearanceMgr::updatePanelOutfitName(const std::string& name)
{
	LLSidepanelAppearance* panel_appearance =
		dynamic_cast<LLSidepanelAppearance *>(LLFloaterSidePanelContainer::getPanel("appearance"));
	if (panel_appearance)
	{
		panel_appearance->refreshCurrentOutfitName(name);
	}
}

void LLAppearanceMgr::createBaseOutfitLink(const LLUUID& category, LLPointer<LLInventoryCallback> link_waiter)
{
	const LLUUID cof = getCOF();
	LLViewerInventoryCategory* catp = gInventory.getCategory(category);
	std::string new_outfit_name = "";

	purgeBaseOutfitLink(cof, link_waiter);

	if (catp && catp->getPreferredType() == LLFolderType::FT_OUTFIT)
	{
		link_inventory_object(cof, catp, link_waiter);
		new_outfit_name = catp->getName();
	}
	
	updatePanelOutfitName(new_outfit_name);
}

void LLAppearanceMgr::updateAgentWearables(LLWearableHoldingPattern* holder)
{
	LL_DEBUGS("Avatar") << "updateAgentWearables()" << LL_ENDL;
	LLInventoryItem::item_array_t items;
	std::vector< LLViewerWearable* > wearables;
	wearables.reserve(32);
// [RLVa:KB] - Checked: 2011-03-31 (RLVa-1.3.0)
	uuid_vec_t idsCurrent; LLInventoryModel::item_array_t itemsNew;
	if (rlv_handler_t::isEnabled())
	{
		// Collect the item UUIDs of all currently worn wearables
		gAgentWearables.getWearableItemIDs(idsCurrent);
	}
// [/RLVa:KB]

	// For each wearable type, find the wearables of that type.
	for( S32 i = 0; i < LLWearableType::WT_COUNT; i++ )
	{
		for (LLWearableHoldingPattern::found_list_t::iterator iter = holder->getFoundList().begin();
			 iter != holder->getFoundList().end(); ++iter)
		{
			LLFoundData& data = *iter;
			LLViewerWearable* wearable = data.mWearable;
			if( wearable && ((S32)wearable->getType() == i) )
			{
				LLViewerInventoryItem* item = (LLViewerInventoryItem*)gInventory.getItem(data.mItemID);
				if( item && (item->getAssetUUID() == wearable->getAssetID()) )
				{
// [RLVa:KB] - Checked: 2010-03-19 (RLVa-1.2.0)
					// TODO-RLVa: [RLVa-1.2.1] This is fall-back code so if we don't ever trigger this code it can just be removed
					//   -> one way to trigger the assertion:
					//			1) "Replace Outfit" on a folder with clothing and an attachment that goes @addoutfit=n
					//			2) updateCOF will add/link the items into COF => no @addoutfit=n present yet => allowed
					//			3) llOwnerSay("@addoutfit=n") executes
					//			4) code below runs => @addoutfit=n conflicts with adding new wearables
					//     => if it's left as-is then the wearables won't get worn (but remain in COF which causes issues of its own)
					//     => if it's changed to debug-only then we make tge assumption that anything that makes it into COF is always OK
#ifdef RLV_DEBUG
					// NOTE: make sure we don't accidentally block setting the initial wearables
					if ( (rlv_handler_t::isEnabled()) && (RLV_WEAR_LOCKED == gRlvWearableLocks.canWear(wearable->getType())) &&
						 (!gAgentWearables.getWearableFromItemID(item->getUUID())) && (gAgentWearables.areWearablesLoaded()) )
					{
						RLV_VERIFY(RLV_WEAR_LOCKED == gRlvWearableLocks.canWear(wearable->getType()));
						continue;
					}
#endif // RLV_DEBUG
// [/RLVa:KB]
					items.push_back(item);
					wearables.push_back(wearable);
// [RLVa:KB] - Checked: 2011-03-31 (RLVa-1.3.0)
					if ( (rlv_handler_t::isEnabled()) && (gAgentWearables.areInitalWearablesLoaded()) )
					{
						// Remove the wearable from current item UUIDs if currently worn and requested, otherwise mark it as a new item
						uuid_vec_t::iterator itItemID = std::find(idsCurrent.begin(), idsCurrent.end(), item->getUUID());
						if (idsCurrent.end() != itItemID)
							idsCurrent.erase(itItemID);
						else
							itemsNew.push_back(item);
					}
// [/RLVa:KB]
				}
			}
		}
	}

// [RLVa:KB] - Checked: 2011-03-31 (RLVa-1.3.0)
	if ( (rlv_handler_t::isEnabled()) && (gAgentWearables.areInitalWearablesLoaded()) )
	{
		// We need to report removals before additions or scripts will get confused
		for (uuid_vec_t::const_iterator itItemID = idsCurrent.begin(); itItemID != idsCurrent.end(); ++itItemID)
		{
			const LLWearable* pWearable = gAgentWearables.getWearableFromItemID(*itItemID);
			if (pWearable)
				RlvBehaviourNotifyHandler::onTakeOff(pWearable->getType(), true);
		}
		for (S32 idxItem = 0, cntItem = itemsNew.size(); idxItem < cntItem; idxItem++)
		{
			RlvBehaviourNotifyHandler::onWear(itemsNew.at(idxItem)->getWearableType(), true);
		}
	}
// [/RLVa:KB]

	if(wearables.size() > 0)
	{
		gAgentWearables.setWearableOutfit(items, wearables);
	}
}

S32 LLAppearanceMgr::countActiveHoldingPatterns()
{
	return LLWearableHoldingPattern::countActive();
}

static void remove_non_link_items(LLInventoryModel::item_array_t &items)
{
	LLInventoryModel::item_array_t pruned_items;
	for (LLInventoryModel::item_array_t::const_iterator iter = items.begin();
		 iter != items.end();
		 ++iter)
	{
 		const LLViewerInventoryItem *item = (*iter);
		if (item && item->getIsLinkType())
		{
			pruned_items.push_back((*iter));
		}
	}
	items = pruned_items;
}

//a predicate for sorting inventory items by actual descriptions
bool sort_by_actual_description(const LLInventoryItem* item1, const LLInventoryItem* item2)
{
	if (!item1 || !item2) 
	{
		LL_WARNS() << "either item1 or item2 is NULL" << LL_ENDL;
		return true;
	}

	return item1->getActualDescription() < item2->getActualDescription();
}

void item_array_diff(LLInventoryModel::item_array_t& full_list,
					 LLInventoryModel::item_array_t& keep_list,
					 LLInventoryModel::item_array_t& kill_list)
	
{
	for (LLInventoryModel::item_array_t::iterator it = full_list.begin();
		 it != full_list.end();
		 ++it)
	{
		LLViewerInventoryItem *item = *it;
		if (std::find(keep_list.begin(), keep_list.end(), item) == keep_list.end())
		{
			kill_list.push_back(item);
		}
	}
}

S32 LLAppearanceMgr::findExcessOrDuplicateItems(const LLUUID& cat_id,
												 LLAssetType::EType type,
												 S32 max_items_per_type,
												 S32 max_items_total,
												 LLInventoryObject::object_list_t& items_to_kill)
{
	S32 to_kill_count = 0;

	LLInventoryModel::item_array_t items;
	getDescendentsOfAssetType(cat_id, items, type);
	LLInventoryModel::item_array_t curr_items = items;
	removeDuplicateItems(items);
	if (max_items_per_type > 0 || max_items_total > 0)
	{
		filterWearableItems(items, max_items_per_type, max_items_total);
	}
	LLInventoryModel::item_array_t kill_items;
	item_array_diff(curr_items,items,kill_items);
	for (LLInventoryModel::item_array_t::iterator it = kill_items.begin();
		 it != kill_items.end();
		 ++it)
	{
		items_to_kill.push_back(LLPointer<LLInventoryObject>(*it));
		to_kill_count++;
	}
	return to_kill_count;
}
	

void LLAppearanceMgr::findAllExcessOrDuplicateItems(const LLUUID& cat_id,
													LLInventoryObject::object_list_t& items_to_kill)
{
	findExcessOrDuplicateItems(cat_id,LLAssetType::AT_BODYPART,
							   1, 0, items_to_kill);
	findExcessOrDuplicateItems(cat_id,LLAssetType::AT_CLOTHING,
							   0, LLAgentWearables::MAX_CLOTHING_LAYERS, items_to_kill);
	findExcessOrDuplicateItems(cat_id,LLAssetType::AT_OBJECT,
							   0, 0, items_to_kill);
}

void LLAppearanceMgr::enforceCOFItemRestrictions(LLPointer<LLInventoryCallback> cb)
{
	LLInventoryObject::object_list_t items_to_kill;
	findAllExcessOrDuplicateItems(getCOF(), items_to_kill);
	if (items_to_kill.size()>0)
	{
		// Remove duplicate or excess wearables. Should normally be enforced at the UI level, but
		// this should catch anything that gets through.
		remove_inventory_items(items_to_kill, cb);
	}
}

void LLAppearanceMgr::updateAppearanceFromCOF(bool enforce_item_restrictions,
											  bool enforce_ordering,
											  nullary_func_t post_update_func)
{
	if (mIsInUpdateAppearanceFromCOF)
	{
		LL_WARNS() << "Called updateAppearanceFromCOF inside updateAppearanceFromCOF, skipping" << LL_ENDL;
		return;
	}

	LL_DEBUGS("Avatar") << self_av_string() << "starting" << LL_ENDL;

	if (enforce_item_restrictions)
	{
		// The point here is just to call
		// updateAppearanceFromCOF() again after excess items
		// have been removed. That time we will set
		// enforce_item_restrictions to false so we don't get
		// caught in a perpetual loop.
		LLPointer<LLInventoryCallback> cb(
			new LLUpdateAppearanceOnDestroy(false, enforce_ordering, post_update_func));
		enforceCOFItemRestrictions(cb);
		return;
	}

	if (enforce_ordering)
	{
		//checking integrity of the COF in terms of ordering of wearables, 
		//checking and updating links' descriptions of wearables in the COF (before analyzed for "dirty" state)
// [SL:KB] - Patch: Appearance-AISFilter | Checked: 2015-03-01 (Catznip-3.7)
		// Ordering information is pre-applied locally so no reason to reason to wait on the inventory backend
		updateClothingOrderingInfo(LLUUID::null);
// [/SL:KB]

//		// As with enforce_item_restrictions handling above, we want
//		// to wait for the update callbacks, then (finally!) call
//		// updateAppearanceFromCOF() with no additional COF munging needed.
//		LLPointer<LLInventoryCallback> cb(
//			new LLUpdateAppearanceOnDestroy(false, false, post_update_func));
//		updateClothingOrderingInfo(LLUUID::null, cb);
//		return;
	}

	if (!validateClothingOrderingInfo())
	{
		LL_WARNS() << "Clothing ordering error" << LL_ENDL;
	}

	BoolSetter setIsInUpdateAppearanceFromCOF(mIsInUpdateAppearanceFromCOF);
	selfStartPhase("update_appearance_from_cof");

	// update dirty flag to see if the state of the COF matches
	// the saved outfit stored as a folder link
	updateIsDirty();

	// Send server request for appearance update
	if (gAgent.getRegion() && gAgent.getRegion()->getCentralBakeVersion())
	{
		requestServerAppearanceUpdate();
	}

	LLUUID current_outfit_id = getCOF();

	// Find all the wearables that are in the COF's subtree.
	LL_DEBUGS() << "LLAppearanceMgr::updateFromCOF()" << LL_ENDL;
	LLInventoryModel::item_array_t wear_items;
	LLInventoryModel::item_array_t obj_items;
	LLInventoryModel::item_array_t gest_items;
	getUserDescendents(current_outfit_id, wear_items, obj_items, gest_items);
	// Get rid of non-links in case somehow the COF was corrupted.
	remove_non_link_items(wear_items);
	remove_non_link_items(obj_items);
	remove_non_link_items(gest_items);
// [SL:KB] - Patch: Apperance-Misc | Checked: 2010-11-24 (Catznip-2.4)
	// Since we're following folder links we might have picked up new duplicates, or exceeded MAX_CLOTHING_LAYERS
	removeDuplicateItems(wear_items);
	removeDuplicateItems(obj_items);
	removeDuplicateItems(gest_items);
	filterWearableItems(wear_items, LLAgentWearables::MAX_CLOTHING_LAYERS, LLAgentWearables::MAX_CLOTHING_LAYERS);
// [/SL:KB]
// [SL:KB] - Patch: Appearance-WearableDuplicateAssets | Checked: 2011-07-24 (Catznip-2.6.0e) | Added: Catznip-2.6.0e
	// Wearing two wearables that share the same asset causes some issues
	removeDuplicateWearableItemsByAssetID(wear_items);
// [/SL:KB]

	dumpItemArray(wear_items,"asset_dump: wear_item");
	dumpItemArray(obj_items,"asset_dump: obj_item");

	LLViewerInventoryCategory *cof = gInventory.getCategory(current_outfit_id);
	if (!gInventory.isCategoryComplete(current_outfit_id))
	{
		LL_WARNS() << "COF info is not complete. Version " << cof->getVersion()
				<< " descendent_count " << cof->getDescendentCount()
				<< " viewer desc count " << cof->getViewerDescendentCount() << LL_ENDL;
	}
	
// [SL:KB] - Patch: Appearance-SyncAttach | Checked: Catznip-2.2
	// Update attachments to match those requested.
	if (isAgentAvatarValid())
	{
		// Include attachments which should be in COF but don't have their link created yet
		std::set<LLUUID> pendingAttachments;
		if (LLAttachmentsMgr::instance().getPendingAttachments(pendingAttachments))
		{
			for (const LLUUID& idAttachItem : pendingAttachments)
			{
				if ( (!gAgentAvatarp->isWearingAttachment(idAttachItem)) || (isLinkedInCOF(idAttachItem)) )
				{
					LLAttachmentsMgr::instance().clearPendingAttachmentLink(idAttachItem);
					continue;
				}

				LLViewerInventoryItem* pAttachItem = gInventory.getItem(idAttachItem);
				if (pAttachItem)
				{
					obj_items.push_back(pAttachItem);
				}
			}
		}

		// (Start of LL code from LLWearableHoldingPattern::onAllComplete())
		LL_DEBUGS("Avatar") << self_av_string() << "Updating " << obj_items.size() << " attachments" << LL_ENDL;

		LLAgentWearables::llvo_vec_t objects_to_remove;
		LLAgentWearables::llvo_vec_t objects_to_retain;
		LLInventoryModel::item_array_t items_to_add;
		LLAgentWearables::findAttachmentsAddRemoveInfo(obj_items, objects_to_remove, objects_to_retain, items_to_add);

		// Here we remove the attachment pos overrides for *all*
		// attachments, even those that are not being removed. This is
		// needed to get joint positions all slammed down to their
		// pre-attachment states.
		gAgentAvatarp->clearAttachmentOverrides();
		// (End of LL code)

		// Take off the attachments that will no longer be in the outfit.
		// (but don't remove attachments until avatar is fully loaded - should reduce random attaching/detaching/reattaching at log-on)
		if (gAgentAvatarp->isFullyLoaded())
		{
			LL_DEBUGS("Avatar") << self_av_string() << "Removing " << objects_to_remove.size() << " attachments" << LL_ENDL;
			LLAgentWearables::userRemoveMultipleAttachments(objects_to_remove);
		}

		// (Start of LL code from LLWearableHoldingPattern::onAllComplete())
		// Restore attachment pos overrides for the attachments that are remaining in the outfit.
		for (LLAgentWearables::llvo_vec_t::iterator it = objects_to_retain.begin(); it != objects_to_retain.end(); ++it)
		{
			LLViewerObject *objectp = *it;
			gAgentAvatarp->addAttachmentOverridesForObject(objectp);
		}

		// Add new attachments to match those requested.
		LL_DEBUGS("Avatar") << self_av_string() << "Adding " << items_to_add.size() << " attachments" << LL_ENDL;
		LLAgentWearables::userAttachMultipleAttachments(items_to_add);
		// (End of LL code)
	}
// [/SL:KB]

	if(!wear_items.size())
	{
		LLNotificationsUtil::add("CouldNotPutOnOutfit");
		return;
	}

	//preparing the list of wearables in the correct order for LLAgentWearables
	sortItemsByActualDescription(wear_items);


	LL_DEBUGS("Avatar") << "HP block starts" << LL_ENDL;
	LLTimer hp_block_timer;
	LLWearableHoldingPattern* holder = new LLWearableHoldingPattern;

//	holder->setObjItems(obj_items);
	holder->setGestItems(gest_items);
		
	// Note: can't do normal iteration, because if all the
	// wearables can be resolved immediately, then the
	// callback will be called (and this object deleted)
	// before the final getNextData().

	for(S32 i = 0; i  < wear_items.size(); ++i)
	{
		LLViewerInventoryItem *item = wear_items.at(i);
		LLViewerInventoryItem *linked_item = item ? item->getLinkedItem() : NULL;

		// Fault injection: use debug setting to test asset 
		// fetch failures (should be replaced by new defaults in
		// lost&found).
		U32 skip_type = gSavedSettings.getU32("ForceAssetFail");
// [RLVa:KB] - Checked: 2010-12-11 (RLVa-1.2.2)
		U32 missing_type = gSavedSettings.getU32("ForceMissingType");
// [/RLVa:KB]

		if (item && item->getIsLinkType() && linked_item)
		{
			LLFoundData found(linked_item->getUUID(),
							  linked_item->getAssetUUID(),
							  linked_item->getName(),
							  linked_item->getType(),
							  linked_item->isWearableType() ? linked_item->getWearableType() : LLWearableType::WT_INVALID
				);

// [RLVa:KB] - Checked: 2010-12-15 (RLVa-1.2.2)
#ifdef LL_RELEASE_FOR_DOWNLOAD
			// Don't allow forcing an invalid wearable if the initial wearables aren't set yet, or if any wearable type is currently locked
			if ( (!rlv_handler_t::isEnabled()) || 
				 ((gAgentWearables.areInitalWearablesLoaded()) && (!gRlvWearableLocks.hasLockedWearableType(RLV_LOCK_REMOVE))) )
#endif // LL_RELEASE_FOR_DOWNLOAD
			{
				if (missing_type != LLWearableType::WT_INVALID && missing_type == found.mWearableType)
				{
					continue;
				}
// [/RLVa:KB]
				if (skip_type != LLWearableType::WT_INVALID && skip_type == found.mWearableType)
				{
					found.mAssetID.generate(); // Replace with new UUID, guaranteed not to exist in DB
				}
// [RLVa:KB] - Checked: 2010-12-15 (RLVa-1.2.2)
			}
// [/RLVa:KB]
			//pushing back, not front, to preserve order of wearables for LLAgentWearables
			holder->getFoundList().push_back(found);
		}
		else
		{
			if (!item)
			{
				LL_WARNS() << "Attempt to wear a null item " << LL_ENDL;
			}
			else if (!linked_item)
			{
				LL_WARNS() << "Attempt to wear a broken link [ name:" << item->getName() << " ] " << LL_ENDL;
			}
		}
	}

	selfStartPhase("get_wearables_2");

	for (LLWearableHoldingPattern::found_list_t::iterator it = holder->getFoundList().begin();
		 it != holder->getFoundList().end(); ++it)
	{
		LLFoundData& found = *it;

		LL_DEBUGS() << self_av_string() << "waiting for onWearableAssetFetch callback, asset " << found.mAssetID.asString() << LL_ENDL;

		// Fetch the wearables about to be worn.
		LLWearableList::instance().getAsset(found.mAssetID,
											found.mName,
											gAgentAvatarp,
											found.mAssetType,
											onWearableAssetFetch,
											(void*)holder);

	}

	holder->resetTime(gSavedSettings.getF32("MaxWearableWaitTime"));
	if (!holder->pollFetchCompletion())
	{
		doOnIdleRepeating(boost::bind(&LLWearableHoldingPattern::pollFetchCompletion,holder));
	}
	post_update_func();

	LL_DEBUGS("Avatar") << "HP block ends, elapsed " << hp_block_timer.getElapsedTimeF32() << LL_ENDL;
}

void LLAppearanceMgr::getDescendentsOfAssetType(const LLUUID& category,
													LLInventoryModel::item_array_t& items,
													LLAssetType::EType type)
{
	LLInventoryModel::cat_array_t cats;
	LLIsType is_of_type(type);
	gInventory.collectDescendentsIf(category,
									cats,
									items,
									LLInventoryModel::EXCLUDE_TRASH,
									is_of_type);
}

void LLAppearanceMgr::getUserDescendents(const LLUUID& category, 
											 LLInventoryModel::item_array_t& wear_items,
											 LLInventoryModel::item_array_t& obj_items,
											 LLInventoryModel::item_array_t& gest_items)
{
	LLInventoryModel::cat_array_t wear_cats;
	LLFindWearables is_wearable;
	gInventory.collectDescendentsIf(category,
									wear_cats,
									wear_items,
									LLInventoryModel::EXCLUDE_TRASH,
									is_wearable);

	LLInventoryModel::cat_array_t obj_cats;
	LLIsType is_object( LLAssetType::AT_OBJECT );
	gInventory.collectDescendentsIf(category,
									obj_cats,
									obj_items,
									LLInventoryModel::EXCLUDE_TRASH,
									is_object);

	// Find all gestures in this folder
	LLInventoryModel::cat_array_t gest_cats;
	LLIsType is_gesture( LLAssetType::AT_GESTURE );
	gInventory.collectDescendentsIf(category,
									gest_cats,
									gest_items,
									LLInventoryModel::EXCLUDE_TRASH,
									is_gesture);
}

void LLAppearanceMgr::wearInventoryCategory(LLInventoryCategory* category, bool copy, bool append)
{
	if(!category) return;

	// <FS:Ansariel> FIRE-12004: Attachments getting lost on TP; assume we're not changing outfits
	//               during a region crossing and set no region crossing state as a way to unstuck
	//               a stucked region crossing by changing outfits
	if (isAgentAvatarValid())
	{
		gAgentAvatarp->setIsCrossingRegion(false);
	}
	// </FS:Ansariel>

	selfClearPhases();
	selfStartPhase("wear_inventory_category");

	gAgentWearables.notifyLoadingStarted();

	LL_INFOS("Avatar") << self_av_string() << "wearInventoryCategory( " << category->getName()
			 << " )" << LL_ENDL;

	// If we are copying from library, attempt to use AIS to copy the category.
    if (copy && AISAPI::isAvailable())
	{
		LLUUID parent_id;
		parent_id = gInventory.findCategoryUUIDForType(LLFolderType::FT_CLOTHING);
		if (parent_id.isNull())
		{
			parent_id = gInventory.getRootFolderID();
		}

		LLPointer<LLInventoryCallback> copy_cb = new LLWearCategoryAfterCopy(append);
		LLPointer<LLInventoryCallback> track_cb = new LLTrackPhaseWrapper(
													std::string("wear_inventory_category_callback"), copy_cb);

        AISAPI::completion_t cr = boost::bind(&doAppearanceCb, track_cb, _1);
        AISAPI::CopyLibraryCategory(category->getUUID(), parent_id, false, cr);
	}
    else
	{
		selfStartPhase("wear_inventory_category_fetch");
		callAfterCategoryFetch(category->getUUID(),boost::bind(&LLAppearanceMgr::wearCategoryFinal,
															   &LLAppearanceMgr::instance(),
															   category->getUUID(), copy, append));
	}
}

S32 LLAppearanceMgr::getActiveCopyOperations() const
{
	return LLCallAfterInventoryCopyMgr::getInstanceCount(); 
}

void LLAppearanceMgr::wearCategoryFinal(LLUUID& cat_id, bool copy_items, bool append)
{
	LL_INFOS("Avatar") << self_av_string() << "starting" << LL_ENDL;

	selfStopPhase("wear_inventory_category_fetch");
	
	// We now have an outfit ready to be copied to agent inventory. Do
	// it, and wear that outfit normally.
	LLInventoryCategory* cat = gInventory.getCategory(cat_id);
	if(copy_items)
	{
		LLInventoryModel::cat_array_t* cats;
		LLInventoryModel::item_array_t* items;
		gInventory.getDirectDescendentsOf(cat_id, cats, items);
		std::string name;
		if(!cat)
		{
			// should never happen.
			name = "New Outfit";
		}
		else
		{
			name = cat->getName();
		}
		LLViewerInventoryItem* item = NULL;
		LLInventoryModel::item_array_t::const_iterator it = items->begin();
		LLInventoryModel::item_array_t::const_iterator end = items->end();
		LLUUID pid;
		for(; it < end; ++it)
		{
			item = *it;
			if(item)
			{
				if(LLInventoryType::IT_GESTURE == item->getInventoryType())
				{
					pid = gInventory.findCategoryUUIDForType(LLFolderType::FT_GESTURE);
				}
				else
				{
					pid = gInventory.findCategoryUUIDForType(LLFolderType::FT_CLOTHING);
				}
				break;
			}
		}
		if(pid.isNull())
		{
			pid = gInventory.getRootFolderID();
		}
		
		LLUUID new_cat_id = gInventory.createNewCategory(
			pid,
			LLFolderType::FT_NONE,
			name);

		// Create a CopyMgr that will copy items, manage its own destruction
		new LLCallAfterInventoryCopyMgr(
			*items, new_cat_id, std::string("wear_inventory_category_callback"),
			boost::bind(&LLAppearanceMgr::wearInventoryCategoryOnAvatar,
						LLAppearanceMgr::getInstance(),
						gInventory.getCategory(new_cat_id),
						append));

		// BAP fixes a lag in display of created dir.
		gInventory.notifyObservers();
	}
	else
	{
		// Wear the inventory category.
		LLAppearanceMgr::instance().wearInventoryCategoryOnAvatar(cat, append);
	}
}

// *NOTE: hack to get from avatar inventory to avatar
void LLAppearanceMgr::wearInventoryCategoryOnAvatar( LLInventoryCategory* category, bool append )
{
	// Avoid unintentionally overwriting old wearables.  We have to do
	// this up front to avoid having to deal with the case of multiple
	// wearables being dirty.
	if (!category) return;

	if ( !LLInventoryCallbackManager::is_instantiated() )
	{
		// shutting down, ignore.
		return;
	}

	LL_INFOS("Avatar") << self_av_string() << "wearInventoryCategoryOnAvatar '" << category->getName()
			 << "'" << LL_ENDL;
			 	
	if (gAgentCamera.cameraCustomizeAvatar())
	{
		// switching to outfit editor should automagically save any currently edited wearable
		LLFloaterSidePanelContainer::showPanel("appearance", LLSD().with("type", "edit_outfit"));
	}

	LLAppearanceMgr::changeOutfit(TRUE, category->getUUID(), append);
}

// FIXME do we really want to search entire inventory for matching name?
void LLAppearanceMgr::wearOutfitByName(const std::string& name)
{
	LL_INFOS("Avatar") << self_av_string() << "Wearing category " << name << LL_ENDL;

	LLInventoryModel::cat_array_t cat_array;
	LLInventoryModel::item_array_t item_array;
	LLNameCategoryCollector has_name(name);
	gInventory.collectDescendentsIf(gInventory.getRootFolderID(),
									cat_array,
									item_array,
									LLInventoryModel::EXCLUDE_TRASH,
									has_name);
	bool copy_items = false;
	LLInventoryCategory* cat = NULL;
	if (cat_array.size() > 0)
	{
		// Just wear the first one that matches
		cat = cat_array.at(0);
	}
	else
	{
		gInventory.collectDescendentsIf(LLUUID::null,
										cat_array,
										item_array,
										LLInventoryModel::EXCLUDE_TRASH,
										has_name);
		if(cat_array.size() > 0)
		{
			cat = cat_array.at(0);
			copy_items = true;
		}
	}

	if(cat)
	{
		LLAppearanceMgr::wearInventoryCategory(cat, copy_items, false);
	}
	else
	{
		LL_WARNS() << "Couldn't find outfit " <<name<< " in wearOutfitByName()"
				<< LL_ENDL;
	}
}

bool areMatchingWearables(const LLViewerInventoryItem *a, const LLViewerInventoryItem *b)
{
	return (a->isWearableType() && b->isWearableType() &&
			(a->getWearableType() == b->getWearableType()));
}

class LLDeferredCOFLinkObserver: public LLInventoryObserver
{
public:
	LLDeferredCOFLinkObserver(const LLUUID& item_id, LLPointer<LLInventoryCallback> cb, const std::string& description):
		mItemID(item_id),
		mCallback(cb),
		mDescription(description)
	{
	}

	~LLDeferredCOFLinkObserver()
	{
	}
	
	/* virtual */ void changed(U32 mask)
	{
		const LLInventoryItem *item = gInventory.getItem(mItemID);
		if (item)
		{
			gInventory.removeObserver(this);
			LLAppearanceMgr::instance().addCOFItemLink(item, mCallback, mDescription);
			delete this;
		}
	}

private:
	const LLUUID mItemID;
	std::string mDescription;
	LLPointer<LLInventoryCallback> mCallback;
};


// BAP - note that this runs asynchronously if the item is not already loaded from inventory.
// Dangerous if caller assumes link will exist after calling the function.
void LLAppearanceMgr::addCOFItemLink(const LLUUID &item_id,
									 LLPointer<LLInventoryCallback> cb,
									 const std::string description)
{
	const LLInventoryItem *item = gInventory.getItem(item_id);
	if (!item)
	{
		LLDeferredCOFLinkObserver *observer = new LLDeferredCOFLinkObserver(item_id, cb, description);
		gInventory.addObserver(observer);
	}
	else
	{
		addCOFItemLink(item, cb, description);
	}
}

void LLAppearanceMgr::addCOFItemLink(const LLInventoryItem *item,
									 LLPointer<LLInventoryCallback> cb,
									 const std::string description)
{
	const LLViewerInventoryItem *vitem = dynamic_cast<const LLViewerInventoryItem*>(item);
	if (!vitem)
	{
		LL_WARNS() << "not an llviewerinventoryitem, failed" << LL_ENDL;
		return;
	}

	gInventory.addChangedMask(LLInventoryObserver::LABEL, vitem->getLinkedUUID());

	LLInventoryModel::cat_array_t cat_array;
	LLInventoryModel::item_array_t item_array;
	gInventory.collectDescendents(LLAppearanceMgr::getCOF(),
								  cat_array,
								  item_array,
								  LLInventoryModel::EXCLUDE_TRASH);
	bool linked_already = false;
	for (S32 i=0; i<item_array.size(); i++)
	{
		// Are these links to the same object?
		const LLViewerInventoryItem* inv_item = item_array.at(i).get();
		const LLWearableType::EType wearable_type = inv_item->getWearableType();

		const bool is_body_part =    (wearable_type == LLWearableType::WT_SHAPE) 
								  || (wearable_type == LLWearableType::WT_HAIR) 
								  || (wearable_type == LLWearableType::WT_EYES)
								  || (wearable_type == LLWearableType::WT_SKIN);

		if (inv_item->getLinkedUUID() == vitem->getLinkedUUID())
		{
			linked_already = true;
		}
		// Are these links to different items of the same body part
		// type? If so, new item will replace old.
		else if ((vitem->isWearableType()) && (vitem->getWearableType() == wearable_type))
		{
			if (is_body_part && inv_item->getIsLinkType())
			{
				remove_inventory_item(inv_item->getUUID(), cb);
			}
			else if (!gAgentWearables.canAddWearable(wearable_type))
			{
				// MULTI-WEARABLES: make sure we don't go over clothing limits
				remove_inventory_item(inv_item->getUUID(), cb);
			}
// [SL:KB] - Patch: Appearance-WearableDuplicateAssets | Checked: 2011-07-24 (Catznip-2.6.0e) | Added: Catznip-2.6.0e
			else if ( (vitem->getWearableType() == wearable_type) && (vitem->getAssetUUID() == inv_item->getAssetUUID()) )
			{
				// Only allow one wearable per unique asset
				linked_already = true;
			}
// [/SL:KB]
		}
	}

	if (!linked_already)
	{
		LLViewerInventoryItem *copy_item = new LLViewerInventoryItem;
		copy_item->copyViewerItem(vitem);
		copy_item->setDescription(description);
		link_inventory_object(getCOF(), copy_item, cb);
	}
}

LLInventoryModel::item_array_t LLAppearanceMgr::findCOFItemLinks(const LLUUID& item_id)
{
	LLInventoryModel::item_array_t result;

    LLUUID linked_id = gInventory.getLinkedItemID(item_id);
    LLInventoryModel::cat_array_t cat_array;
    LLInventoryModel::item_array_t item_array;
    gInventory.collectDescendents(LLAppearanceMgr::getCOF(),
                                  cat_array,
                                  item_array,
                                  LLInventoryModel::EXCLUDE_TRASH);
    for (S32 i=0; i<item_array.size(); i++)
    {
        const LLViewerInventoryItem* inv_item = item_array.at(i).get();
        if (inv_item->getLinkedUUID() == linked_id)
        {
            result.push_back(item_array.at(i));
        }
    }
	return result;
}

bool LLAppearanceMgr::isLinkedInCOF(const LLUUID& item_id)
{
	LLInventoryModel::item_array_t links = LLAppearanceMgr::instance().findCOFItemLinks(item_id);
	return links.size() > 0;
}

void LLAppearanceMgr::removeAllClothesFromAvatar()
{
	// Fetch worn clothes (i.e. the ones in COF).
	LLInventoryModel::item_array_t clothing_items;
	LLInventoryModel::cat_array_t dummy;
	LLIsType is_clothing(LLAssetType::AT_CLOTHING);
	gInventory.collectDescendentsIf(getCOF(),
									dummy,
									clothing_items,
									LLInventoryModel::EXCLUDE_TRASH,
									is_clothing);
	uuid_vec_t item_ids;
	for (LLInventoryModel::item_array_t::iterator it = clothing_items.begin();
		it != clothing_items.end(); ++it)
	{
		item_ids.push_back((*it).get()->getLinkedUUID());
	}

	// Take them off by removing from COF.
	removeItemsFromAvatar(item_ids);
}

void LLAppearanceMgr::removeAllAttachmentsFromAvatar()
{
	if (!isAgentAvatarValid()) return;

	LLAgentWearables::llvo_vec_t objects_to_remove;
	
	for (LLVOAvatar::attachment_map_t::iterator iter = gAgentAvatarp->mAttachmentPoints.begin(); 
		 iter != gAgentAvatarp->mAttachmentPoints.end();)
	{
		LLVOAvatar::attachment_map_t::iterator curiter = iter++;
		LLViewerJointAttachment* attachment = curiter->second;
		for (LLViewerJointAttachment::attachedobjs_vec_t::iterator attachment_iter = attachment->mAttachedObjects.begin();
			 attachment_iter != attachment->mAttachedObjects.end();
			 ++attachment_iter)
		{
			LLViewerObject *attached_object = (*attachment_iter);
			if (attached_object)
			{
				objects_to_remove.push_back(attached_object);
			}
		}
	}
	uuid_vec_t ids_to_remove;
	for (LLAgentWearables::llvo_vec_t::iterator it = objects_to_remove.begin();
		 it != objects_to_remove.end();
		 ++it)
	{
		ids_to_remove.push_back((*it)->getAttachmentItemID());
	}
	removeItemsFromAvatar(ids_to_remove);
}

class LLUpdateOnCOFLinkRemove : public LLInventoryCallback
{
public:
	LLUpdateOnCOFLinkRemove(const LLUUID& remove_item_id, LLPointer<LLInventoryCallback> cb = NULL):
		mItemID(remove_item_id),
		mCB(cb)
	{
	}

	/* virtual */ void fire(const LLUUID& item_id)
	{
		// just removed cof link, "(wear)" suffix depends on presence of link, so update label
		gInventory.addChangedMask(LLInventoryObserver::LABEL, mItemID);
		if (mCB.notNull())
		{
			mCB->fire(item_id);
		}
	}

private:
	LLUUID mItemID;
	LLPointer<LLInventoryCallback> mCB;
};

//void LLAppearanceMgr::removeCOFItemLinks(const LLUUID& item_id, LLPointer<LLInventoryCallback> cb)
// [SL:KB] - Patch: Appearance-AISFilter | Checked: 2015-05-02 (Catznip-3.7)
void LLAppearanceMgr::removeCOFItemLinks(const LLUUID& item_id, LLPointer<LLInventoryCallback> cb, bool immediate_delete)
// [/SL:KB]
{
	gInventory.addChangedMask(LLInventoryObserver::LABEL, item_id);

	LLInventoryModel::cat_array_t cat_array;
	LLInventoryModel::item_array_t item_array;
	gInventory.collectDescendents(LLAppearanceMgr::getCOF(),
								  cat_array,
								  item_array,
								  LLInventoryModel::EXCLUDE_TRASH);
	for (S32 i=0; i<item_array.size(); i++)
	{
		const LLViewerInventoryItem* item = item_array.at(i).get();
		if (item->getIsLinkType() && item->getLinkedUUID() == item_id)
		{
// [RLVa:KB] - Checked: 2013-02-12 (RLVa-1.4.8)
			if (rlv_handler_t::isEnabled())
			{
				RLV_ASSERT(rlvPredCanRemoveItem(item));
			}
			remove_inventory_item(item->getUUID(), cb, immediate_delete);
// [/RLVa:KB]
//			if (item->getType() == LLAssetType::AT_OBJECT)
//			{
//				// Immediate delete
//				remove_inventory_item(item->getUUID(), cb, true);
//				gInventory.addChangedMask(LLInventoryObserver::LABEL, item_id);
//			}
//			else
//			{
//				// Delayed delete
//				// Pointless to update item_id label here since link still exists and first notifyObservers
//				// call will restore (wear) suffix, mark for update after deletion
//				LLPointer<LLUpdateOnCOFLinkRemove> cb_label = new LLUpdateOnCOFLinkRemove(item_id, cb);
//				remove_inventory_item(item->getUUID(), cb_label, false);
//			}
		}
	}
}

void LLAppearanceMgr::removeCOFLinksOfType(LLWearableType::EType type, LLPointer<LLInventoryCallback> cb)
{
	LLFindWearablesOfType filter_wearables_of_type(type);
	LLInventoryModel::cat_array_t cats;
	LLInventoryModel::item_array_t items;
	LLInventoryModel::item_array_t::const_iterator it;

	gInventory.collectDescendentsIf(getCOF(), cats, items, true, filter_wearables_of_type);
	for (it = items.begin(); it != items.end(); ++it)
	{
		const LLViewerInventoryItem* item = *it;
		if (item->getIsLinkType()) // we must operate on links only
		{
// [RLVa:KB] - Checked: 2013-02-12 (RLVa-1.4.8)
			if (rlv_handler_t::isEnabled())
			{
				RLV_ASSERT(rlvPredCanRemoveItem(item));
			}
// [/RLVa:KB]
			remove_inventory_item(item->getUUID(), cb);
		}
	}
}

bool sort_by_linked_uuid(const LLViewerInventoryItem* item1, const LLViewerInventoryItem* item2)
{
	if (!item1 || !item2)
	{
		LL_WARNS() << "item1, item2 cannot be null, something is very wrong" << LL_ENDL;
		return true;
	}

	return item1->getLinkedUUID() < item2->getLinkedUUID();
}

void LLAppearanceMgr::updateIsDirty()
{
	LLUUID cof = getCOF();
	LLUUID base_outfit;

	// find base outfit link 
	const LLViewerInventoryItem* base_outfit_item = getBaseOutfitLink();
	LLViewerInventoryCategory* catp = NULL;
	if (base_outfit_item && base_outfit_item->getIsLinkType())
	{
		catp = base_outfit_item->getLinkedCategory();
	}
	if(catp && catp->getPreferredType() == LLFolderType::FT_OUTFIT)
	{
		base_outfit = catp->getUUID();
	}

	// Set dirty to "false" if no base outfit found to disable "Save"
	// and leave only "Save As" enabled in My Outfits.
	mOutfitIsDirty = false;

	if (base_outfit.notNull())
	{
		LLIsValidItemLink collector;

		LLInventoryModel::cat_array_t cof_cats;
		LLInventoryModel::item_array_t cof_items;
		gInventory.collectDescendentsIf(cof, cof_cats, cof_items,
									  LLInventoryModel::EXCLUDE_TRASH, collector);

		LLInventoryModel::cat_array_t outfit_cats;
		LLInventoryModel::item_array_t outfit_items;
		gInventory.collectDescendentsIf(base_outfit, outfit_cats, outfit_items,
									  LLInventoryModel::EXCLUDE_TRASH, collector);

		for (U32 i = 0; i < outfit_items.size(); ++i)
		{
			LLViewerInventoryItem* linked_item = outfit_items.at(i)->getLinkedItem();
			if (linked_item != NULL && linked_item->getActualType() == LLAssetType::AT_TEXTURE)
			{
				outfit_items.erase(outfit_items.begin() + i);
				break;
			}
		}

		// <FS:TS> FIRE-3018: Ignore the bridge when checking for dirty.
		for (LLInventoryModel::item_array_t::iterator i = cof_items.begin(); i != cof_items.end(); ++i)
		{
			LLViewerInventoryItem *item = *i;

			if (item->getName() == FSLSLBridge::instance().currentFullName())
			{
				cof_items.erase( i );
				break;
			}
		}
		// </FS:TS>

		if(outfit_items.size() != cof_items.size())
		{
			LL_DEBUGS("Avatar") << "item count different - base " << outfit_items.size() << " cof " << cof_items.size() << LL_ENDL;
			// Current outfit folder should have one more item than the outfit folder.
			// this one item is the link back to the outfit folder itself.
			mOutfitIsDirty = true;
			return;
		}

		//"dirty" - also means a difference in linked UUIDs and/or a difference in wearables order (links' descriptions)
		std::sort(cof_items.begin(), cof_items.end(), sort_by_linked_uuid);
		std::sort(outfit_items.begin(), outfit_items.end(), sort_by_linked_uuid);

		for (U32 i = 0; i < cof_items.size(); ++i)
		{
			LLViewerInventoryItem *item1 = cof_items.at(i);
			LLViewerInventoryItem *item2 = outfit_items.at(i);

			if (item1->getLinkedUUID() != item2->getLinkedUUID() || 
				item1->getName() != item2->getName() ||
				item1->getActualDescription() != item2->getActualDescription())
			{
				if (item1->getLinkedUUID() != item2->getLinkedUUID())
				{
					LL_DEBUGS("Avatar") << "link id different " << LL_ENDL;
				}
				else
				{
					if (item1->getName() != item2->getName())
					{
						LL_DEBUGS("Avatar") << "name different " << item1->getName() << " " << item2->getName() << LL_ENDL;
					}
					if (item1->getActualDescription() != item2->getActualDescription())
					{
						LL_DEBUGS("Avatar") << "desc different " << item1->getActualDescription()
											<< " " << item2->getActualDescription() 
											<< " names " << item1->getName() << " " << item2->getName() << LL_ENDL;
					}
				}
				mOutfitIsDirty = true;
				return;
			}
		}
	}
	llassert(!mOutfitIsDirty);
	LL_DEBUGS("Avatar") << "clean" << LL_ENDL;
}

// *HACK: Must match name in Library or agent inventory
const std::string ROOT_GESTURES_FOLDER = "Gestures";
const std::string COMMON_GESTURES_FOLDER = "Common Gestures";
const std::string MALE_GESTURES_FOLDER = "Male Gestures";
const std::string FEMALE_GESTURES_FOLDER = "Female Gestures";
const std::string SPEECH_GESTURES_FOLDER = "Speech Gestures";
const std::string OTHER_GESTURES_FOLDER = "Other Gestures";

void LLAppearanceMgr::copyLibraryGestures()
{
	LL_INFOS("Avatar") << self_av_string() << "Copying library gestures" << LL_ENDL;

	// Copy gestures
	LLUUID lib_gesture_cat_id =
		gInventory.findLibraryCategoryUUIDForType(LLFolderType::FT_GESTURE,false);
	if (lib_gesture_cat_id.isNull())
	{
		LL_WARNS() << "Unable to copy gestures, source category not found" << LL_ENDL;
	}
	LLUUID dst_id = gInventory.findCategoryUUIDForType(LLFolderType::FT_GESTURE);

	std::vector<std::string> gesture_folders_to_copy;
	gesture_folders_to_copy.push_back(MALE_GESTURES_FOLDER);
	gesture_folders_to_copy.push_back(FEMALE_GESTURES_FOLDER);
	gesture_folders_to_copy.push_back(COMMON_GESTURES_FOLDER);
	gesture_folders_to_copy.push_back(SPEECH_GESTURES_FOLDER);
	gesture_folders_to_copy.push_back(OTHER_GESTURES_FOLDER);

	for(std::vector<std::string>::iterator it = gesture_folders_to_copy.begin();
		it != gesture_folders_to_copy.end();
		++it)
	{
		std::string& folder_name = *it;

		LLPointer<LLInventoryCallback> cb(NULL);

		// After copying gestures, activate Common, Other, plus
		// Male and/or Female, depending upon the initial outfit gender.
		ESex gender = gAgentAvatarp->getSex();

		std::string activate_male_gestures;
		std::string activate_female_gestures;
		switch (gender) {
			case SEX_MALE:
				activate_male_gestures = MALE_GESTURES_FOLDER;
				break;
			case SEX_FEMALE:
				activate_female_gestures = FEMALE_GESTURES_FOLDER;
				break;
			case SEX_BOTH:
				activate_male_gestures = MALE_GESTURES_FOLDER;
				activate_female_gestures = FEMALE_GESTURES_FOLDER;
				break;
		}

		if (folder_name == activate_male_gestures ||
			folder_name == activate_female_gestures ||
			folder_name == COMMON_GESTURES_FOLDER ||
			folder_name == OTHER_GESTURES_FOLDER)
		{
			cb = new LLBoostFuncInventoryCallback(activate_gesture_cb);
		}

		LLUUID cat_id = findDescendentCategoryIDByName(lib_gesture_cat_id,folder_name);
		if (cat_id.isNull())
		{
			LL_WARNS() << self_av_string() << "failed to find gesture folder for " << folder_name << LL_ENDL;
		}
		else
		{
			LL_DEBUGS("Avatar") << self_av_string() << "initiating fetch and copy for " << folder_name << " cat_id " << cat_id << LL_ENDL;
			callAfterCategoryFetch(cat_id,
								   boost::bind(&LLAppearanceMgr::shallowCopyCategory,
											   &LLAppearanceMgr::instance(),
											   cat_id, dst_id, cb));
		}
	}
}

// Handler for anything that's deferred until avatar de-clouds.
void LLAppearanceMgr::onFirstFullyVisible()
{
	gAgentAvatarp->outputRezTiming("Avatar fully loaded");
	gAgentAvatarp->reportAvatarRezTime();
	gAgentAvatarp->debugAvatarVisible();

	// If this is the first time we've ever logged in,
	// then copy default gestures from the library.
	if (gAgent.isFirstLogin()) {
		copyLibraryGestures();
	}
}

// update "dirty" state - defined outside class to allow for calling
// after appearance mgr instance has been destroyed.
void appearance_mgr_update_dirty_state()
{
	if (LLAppearanceMgr::instanceExists())
	{
		LLAppearanceMgr& app_mgr = LLAppearanceMgr::instance();
		LLUUID image_id = app_mgr.getOutfitImage();
		if(image_id.notNull())
		{
			LLPointer<LLInventoryCallback> cb = NULL;
			link_inventory_object(app_mgr.getBaseOutfitUUID(), image_id, cb);
		}

		LLAppearanceMgr::getInstance()->updateIsDirty();
		LLAppearanceMgr::getInstance()->setOutfitLocked(false);
		gAgentWearables.notifyLoadingFinished();
	}
}

void update_base_outfit_after_ordering()
{
	LLAppearanceMgr& app_mgr = LLAppearanceMgr::instance();
	app_mgr.setOutfitImage(LLUUID());
	LLInventoryModel::cat_array_t sub_cat_array;
	LLInventoryModel::item_array_t outfit_item_array;
	gInventory.collectDescendents(app_mgr.getBaseOutfitUUID(),
								sub_cat_array,
								outfit_item_array,
								LLInventoryModel::EXCLUDE_TRASH);
	BOOST_FOREACH(LLViewerInventoryItem* outfit_item, outfit_item_array)
	{
		LLViewerInventoryItem* linked_item = outfit_item->getLinkedItem();
		if (linked_item != NULL)
		{
			if (linked_item->getActualType() == LLAssetType::AT_TEXTURE)
			{
				app_mgr.setOutfitImage(linked_item->getLinkedUUID());
				if (linked_item->getName() == LLAppearanceMgr::sExpectedTextureName)
				{
					// Images with "appropriate" name take priority
					break;
				}
			}
		}
		else if (outfit_item->getActualType() == LLAssetType::AT_TEXTURE)
		{
			app_mgr.setOutfitImage(outfit_item->getUUID());
			if (outfit_item->getName() == LLAppearanceMgr::sExpectedTextureName)
			{
				// Images with "appropriate" name take priority
				break;
			}
		}
	}

	LLPointer<LLInventoryCallback> dirty_state_updater =
		new LLBoostFuncInventoryCallback(no_op_inventory_func, appearance_mgr_update_dirty_state);

	//COF contains only links so we copy to the Base Outfit only links
	const LLUUID base_outfit_id = app_mgr.getBaseOutfitUUID();
	bool copy_folder_links = false;
	app_mgr.slamCategoryLinks(app_mgr.getCOF(), base_outfit_id, copy_folder_links, dirty_state_updater);

}

// Save COF changes - update the contents of the current base outfit
// to match the current COF. Fails if no current base outfit is set.
bool LLAppearanceMgr::updateBaseOutfit()
{
	if (isOutfitLocked())
	{
		// don't allow modify locked outfit
		llassert(!isOutfitLocked());
		return false;
	}

	setOutfitLocked(true);

	gAgentWearables.notifyLoadingStarted();

	const LLUUID base_outfit_id = getBaseOutfitUUID();
	if (base_outfit_id.isNull()) return false;
	LL_DEBUGS("Avatar") << "saving cof to base outfit " << base_outfit_id << LL_ENDL;

	LLPointer<LLInventoryCallback> cb =
		new LLBoostFuncInventoryCallback(no_op_inventory_func, update_base_outfit_after_ordering);
	// Really shouldn't be needed unless there's a race condition -
	// updateAppearanceFromCOF() already calls updateClothingOrderingInfo.
	updateClothingOrderingInfo(LLUUID::null, cb);

	return true;
}

void LLAppearanceMgr::divvyWearablesByType(const LLInventoryModel::item_array_t& items, wearables_by_type_t& items_by_type)
{
	items_by_type.resize(LLWearableType::WT_COUNT);
	if (items.empty()) return;

	for (S32 i=0; i<items.size(); i++)
	{
		LLViewerInventoryItem *item = items.at(i);
		if (!item)
		{
			LL_WARNS("Appearance") << "NULL item found" << LL_ENDL;
			continue;
		}
		// Ignore non-wearables.
		if (!item->isWearableType())
			continue;
		LLWearableType::EType type = item->getWearableType();
		if(type < 0 || type >= LLWearableType::WT_COUNT)
		{
			LL_WARNS("Appearance") << "Invalid wearable type. Inventory type does not match wearable flag bitfield." << LL_ENDL;
			continue;
		}
		items_by_type[type].push_back(item);
	}
}

std::string build_order_string(LLWearableType::EType type, U32 i)
{
		std::ostringstream order_num;
		order_num << ORDER_NUMBER_SEPARATOR << type * 100 + i;
		return order_num.str();
}

struct WearablesOrderComparator
{
	LOG_CLASS(WearablesOrderComparator);
	WearablesOrderComparator(const LLWearableType::EType type)
	{
		mControlSize = build_order_string(type, 0).size();
	};

	bool operator()(const LLInventoryItem* item1, const LLInventoryItem* item2)
	{
		const std::string& desc1 = item1->getActualDescription();
		const std::string& desc2 = item2->getActualDescription();
		
		bool item1_valid = (desc1.size() == mControlSize) && (ORDER_NUMBER_SEPARATOR == desc1[0]);
		bool item2_valid = (desc2.size() == mControlSize) && (ORDER_NUMBER_SEPARATOR == desc2[0]);

		if (item1_valid && item2_valid)
			return desc1 < desc2;

		//we need to sink down invalid items: items with empty descriptions, items with "Broken link" descriptions,
		//items with ordering information but not for the associated wearables type
		if (!item1_valid && item2_valid) 
			return false;
		else if (item1_valid && !item2_valid)
			return true;

		return item1->getName() < item2->getName();
	}

	U32 mControlSize;
};

void LLAppearanceMgr::getWearableOrderingDescUpdates(LLInventoryModel::item_array_t& wear_items,
													 desc_map_t& desc_map)
{
	wearables_by_type_t items_by_type(LLWearableType::WT_COUNT);
	divvyWearablesByType(wear_items, items_by_type);

	for (U32 type = LLWearableType::WT_SHIRT; type < LLWearableType::WT_COUNT; type++)
	{
		U32 size = items_by_type[type].size();
		if (!size) continue;
		
		//sinking down invalid items which need reordering
		std::sort(items_by_type[type].begin(), items_by_type[type].end(), WearablesOrderComparator((LLWearableType::EType) type));
		
		//requesting updates only for those links which don't have "valid" descriptions
		for (U32 i = 0; i < size; i++)
		{
			LLViewerInventoryItem* item = items_by_type[type][i];
			if (!item) continue;
			
			std::string new_order_str = build_order_string((LLWearableType::EType)type, i);
			if (new_order_str == item->getActualDescription()) continue;
			
			desc_map[item->getUUID()] = new_order_str;
		}
	}
}

bool LLAppearanceMgr::validateClothingOrderingInfo(LLUUID cat_id)
{
	// COF is processed if cat_id is not specified
	if (cat_id.isNull())
	{
		cat_id = getCOF();
	}

	LLInventoryModel::item_array_t wear_items;
	getDescendentsOfAssetType(cat_id, wear_items, LLAssetType::AT_CLOTHING);

	// Identify items for which desc needs to change.
	desc_map_t desc_map;
	getWearableOrderingDescUpdates(wear_items, desc_map);

	for (desc_map_t::const_iterator it = desc_map.begin();
		 it != desc_map.end(); ++it)
	{
		const LLUUID& item_id = it->first;
		const std::string& new_order_str = it->second;
		LLViewerInventoryItem *item = gInventory.getItem(item_id);
		LL_WARNS() << "Order validation fails: " << item->getName()
				<< " needs to update desc to: " << new_order_str
				<< " (from: " << item->getActualDescription() << ")" << LL_ENDL;
	}
	
	return desc_map.size() == 0;
}

void LLAppearanceMgr::updateClothingOrderingInfo(LLUUID cat_id,
												 LLPointer<LLInventoryCallback> cb)
{
	// COF is processed if cat_id is not specified
	if (cat_id.isNull())
	{
		cat_id = getCOF();
	}

	LLInventoryModel::item_array_t wear_items;
	getDescendentsOfAssetType(cat_id, wear_items, LLAssetType::AT_CLOTHING);

	// Identify items for which desc needs to change.
	desc_map_t desc_map;
	getWearableOrderingDescUpdates(wear_items, desc_map);

	for (desc_map_t::const_iterator it = desc_map.begin();
		 it != desc_map.end(); ++it)
	{
		LLSD updates;
		const LLUUID& item_id = it->first;
		const std::string& new_order_str = it->second;
		LLViewerInventoryItem *item = gInventory.getItem(item_id);
		LL_DEBUGS("Avatar") << item->getName() << " updating desc to: " << new_order_str
			<< " (was: " << item->getActualDescription() << ")" << LL_ENDL;
		updates["desc"] = new_order_str;
		update_inventory_item(item_id,updates,cb);
	}
		
}


LLSD LLAppearanceMgr::dumpCOF() const
{
	LLSD links = LLSD::emptyArray();
	LLMD5 md5;
	
	LLInventoryModel::cat_array_t cat_array;
	LLInventoryModel::item_array_t item_array;
	gInventory.collectDescendents(getCOF(),cat_array,item_array,LLInventoryModel::EXCLUDE_TRASH);
	for (S32 i=0; i<item_array.size(); i++)
	{
		const LLViewerInventoryItem* inv_item = item_array.at(i).get();
		LLSD item;
		LLUUID item_id(inv_item->getUUID());
		md5.update((unsigned char*)item_id.mData, 16);
		item["description"] = inv_item->getActualDescription();
		md5.update(inv_item->getActualDescription());
		item["asset_type"] = inv_item->getActualType();
		LLUUID linked_id(inv_item->getLinkedUUID());
		item["linked_id"] = linked_id;
		md5.update((unsigned char*)linked_id.mData, 16);

		if (LLAssetType::AT_LINK == inv_item->getActualType())
		{
			const LLViewerInventoryItem* linked_item = inv_item->getLinkedItem();
			if (NULL == linked_item)
			{
				LL_WARNS() << "Broken link for item '" << inv_item->getName()
						<< "' (" << inv_item->getUUID()
						<< ") during requestServerAppearanceUpdate" << LL_ENDL;
				continue;
			}
			// Some assets may be 'hidden' and show up as null in the viewer.
			//if (linked_item->getAssetUUID().isNull())
			//{
			//	LL_WARNS() << "Broken link (null asset) for item '" << inv_item->getName()
			//			<< "' (" << inv_item->getUUID()
			//			<< ") during requestServerAppearanceUpdate" << LL_ENDL;
			//	continue;
			//}
			LLUUID linked_asset_id(linked_item->getAssetUUID());
			md5.update((unsigned char*)linked_asset_id.mData, 16);
			U32 flags = linked_item->getFlags();
			md5.update(boost::lexical_cast<std::string>(flags));
		}
		else if (LLAssetType::AT_LINK_FOLDER != inv_item->getActualType())
		{
			LL_WARNS() << "Non-link item '" << inv_item->getName()
					<< "' (" << inv_item->getUUID()
					<< ") type " << (S32) inv_item->getActualType()
					<< " during requestServerAppearanceUpdate" << LL_ENDL;
			continue;
		}
		links.append(item);
	}
	LLSD result = LLSD::emptyMap();
	result["cof_contents"] = links;
	char cof_md5sum[MD5HEX_STR_SIZE];
	md5.finalize();
	md5.hex_digest(cof_md5sum);
	result["cof_md5sum"] = std::string(cof_md5sum);
	return result;
}

// static
void LLAppearanceMgr::onIdle(void *)
{
    LLAppearanceMgr* mgr = LLAppearanceMgr::getInstance();
    if (mgr->mRerequestAppearanceBake)
    {
        mgr->requestServerAppearanceUpdate();
    }
}

void LLAppearanceMgr::requestServerAppearanceUpdate()
{
    // Workaround: we shouldn't request update from server prior to uploading all attachments, but it is
    // complicated to check for pending attachment uploads, so we are just waiting for uploads to complete
    if (!mOutstandingAppearanceBakeRequest && gAssetStorage->getNumPendingUploads() == 0)
    {
        mRerequestAppearanceBake = false;
        LLCoprocedureManager::CoProcedure_t proc = boost::bind(&LLAppearanceMgr::serverAppearanceUpdateCoro, this, _1);
        LLCoprocedureManager::instance().enqueueCoprocedure("AIS", "LLAppearanceMgr::serverAppearanceUpdateCoro", proc);
    }
    else
    {
        // Shedule update
        mRerequestAppearanceBake = true;
    }
}

void LLAppearanceMgr::serverAppearanceUpdateCoro(LLCoreHttpUtil::HttpCoroutineAdapter::ptr_t &httpAdapter)
{
    BoolSetter outstanding(mOutstandingAppearanceBakeRequest);
    if (!gAgent.getRegion())
    {
        LL_WARNS("Avatar") << "Region not set, cannot request server appearance update" << LL_ENDL;
        return;
    }
    if (gAgent.getRegion()->getCentralBakeVersion() == 0)
    {
        LL_WARNS("Avatar") << "Region does not support baking" << LL_ENDL;
        return;
    }

    std::string url = gAgent.getRegion()->getCapability("UpdateAvatarAppearance");
    if (url.empty())
    {
        LL_WARNS("Agent") << "Could not retrieve region capability \"UpdateAvatarAppearance\"" << LL_ENDL;
        return;
    }

    //----------------
    if (gAgentAvatarp->isEditingAppearance())
    {
        LL_WARNS("Avatar") << "Avatar editing appearance, not sending request." << LL_ENDL;
        // don't send out appearance updates if in appearance editing mode
        return;
    }

    llcoro::suspend();
    S32 retryCount(0);
    bool bRetry;
    do
    {
        // If we have already received an update for this or higher cof version, 
        // put a warning in the log and cancel the request.
        S32 cofVersion = getCOFVersion();
        S32 lastRcv = gAgentAvatarp->mLastUpdateReceivedCOFVersion;
        S32 lastReq = gAgentAvatarp->mLastUpdateRequestCOFVersion;

        LL_INFOS("Avatar") << "Requesting COF version " << cofVersion <<
            " (Last Received:" << lastRcv << ")" <<
            " (Last Requested:" << lastReq << ")" << LL_ENDL;

        if (cofVersion == LLViewerInventoryCategory::VERSION_UNKNOWN)
        {
            LL_WARNS("AVatar") << "COF version is unknown... not requesting until COF version is known." << LL_ENDL;
            return;
        }
        else
        {
            if (cofVersion <= lastRcv)
            {
                LL_WARNS("Avatar") << "Have already received update for cof version " << lastRcv
                    << " but requesting for " << cofVersion << LL_ENDL;
                return;
            }
            if (lastReq >= cofVersion)
            {
                LL_WARNS("Avatar") << "Request already in flight for cof version " << lastReq
                    << " but requesting for " << cofVersion << LL_ENDL;
                return;
            }
        }

        // Actually send the request.
        LL_DEBUGS("Avatar") << "Will send request for cof_version " << cofVersion << LL_ENDL;

        bRetry = false;
        LLCore::HttpRequest::ptr_t httpRequest(new LLCore::HttpRequest());

        if (gSavedSettings.getBOOL("DebugForceAppearanceRequestFailure"))
        {
            cofVersion += 999;
            LL_WARNS("Avatar") << "Forcing version failure on COF Baking" << LL_ENDL;
        }

        LL_INFOS("Avatar") << "Requesting bake for COF version " << cofVersion << LL_ENDL;

        LLSD postData;
        if (gSavedSettings.getBOOL("DebugAvatarExperimentalServerAppearanceUpdate"))
        {
            postData = dumpCOF();
        }
        else
        {
            postData["cof_version"] = cofVersion;
        }

        gAgentAvatarp->mLastUpdateRequestCOFVersion = cofVersion;

        LLSD result = httpAdapter->postAndSuspend(httpRequest, url, postData);

        LLSD httpResults = result[LLCoreHttpUtil::HttpCoroutineAdapter::HTTP_RESULTS];
        LLCore::HttpStatus status = LLCoreHttpUtil::HttpCoroutineAdapter::getStatusFromLLSD(httpResults);

        if (!status || !result["success"].asBoolean())
        {
            std::string message = (result.has("error")) ? result["error"].asString() : status.toString();
            LL_WARNS("Avatar") << "Appearance Failure. server responded with \"" << message << "\"" << LL_ENDL;

            // We may have requested a bake for a stale COF (especially if the inventory 
            // is still updating.  If that is the case re send the request with the 
            // corrected COF version.  (This may also be the case if the viewer is running 
            // on multiple machines.
            if (result.has("expected"))
            {
                S32 expectedCofVersion = result["expected"].asInteger();
                LL_WARNS("Avatar") << "Server expected " << expectedCofVersion << " as COF version" << LL_ENDL;

                // Force an update texture request for ourself.  The message will return
                // through the UDP and be handled in LLVOAvatar::processAvatarAppearance
                // this should ensure that we receive a new canonical COF from the sim
                // host. Hopefully it will return before the timeout.
                LLAvatarPropertiesProcessor::getInstance()->sendAvatarTexturesRequest(gAgent.getID());

                bRetry = true;
                // Wait for a 1/2 second before trying again.  Just to keep from asking too quickly.
                if (++retryCount > BAKE_RETRY_MAX_COUNT)
                {
                    LL_WARNS("Avatar") << "Bake retry count exceeded!" << LL_ENDL;
                    break;
                }
                F32 timeout = pow(BAKE_RETRY_TIMEOUT, static_cast<float>(retryCount)) - 1.0;

                LL_WARNS("Avatar") << "Bake retry #" << retryCount << " in " << timeout << " seconds." << LL_ENDL;

                llcoro::suspendUntilTimeout(timeout); 
                bRetry = true;
                continue;
            }
            else
            {
                LL_WARNS("Avatar") << "No retry attempted." << LL_ENDL;
                break;
            }
        }

        LL_DEBUGS("Avatar") << "succeeded" << LL_ENDL;
        if (gSavedSettings.getBOOL("DebugAvatarAppearanceMessage"))
        {
            dump_sequential_xml(gAgentAvatarp->getFullname() + "_appearance_request_ok", result);
        }

    } while (bRetry);
}

// [SL:KB] - Patch: Appearance-Misc
// Bad hack but if the viewer and server COF versions get out of sync all appearance requests will start to fail from that point on and require a relog to fix
void LLAppearanceMgr::syncCofVersionAndRefresh()
{
	LLCoros::instance().launch("syncCofVersionAndRefreshCoro", 
		boost::bind(&LLAppearanceMgr::syncCofVersionAndRefreshCoro, this));
}

void LLAppearanceMgr::syncCofVersionAndRefreshCoro()
{
	// If we don't have a region, report it as an error
	if (gAgent.getRegion() == NULL)
	{
		LL_WARNS("Avatar") << "Region not set, cannot request cof_version increment" << LL_ENDL;
		return;
	}

	std::string url = gAgent.getRegion()->getCapability("IncrementCOFVersion");
	if (url.empty())
	{
		LL_WARNS("Avatar") << "No cap for IncrementCofVersion." << LL_ENDL;
		return;
	}

	LL_INFOS("Avatar") << "Requesting cof_version be incremented via capability to: " << url << LL_ENDL;

	LLCoreHttpUtil::HttpCoroutineAdapter::ptr_t httpAdapter(
		new LLCoreHttpUtil::HttpCoroutineAdapter("syncCofVersionAndRefreshCoro", LLCore::HttpRequest::DEFAULT_POLICY_ID));

	llcoro::suspend();
	S32 retryCount(0);
	bool bRetry;
	do
	{
		// Actually send the request.
		LL_DEBUGS("Avatar") << "Will send request COF sync" << LL_ENDL;

		bRetry = false;
		LLCore::HttpRequest::ptr_t httpRequest(new LLCore::HttpRequest());

		LLSD result = httpAdapter->getAndSuspend(httpRequest, url);

		LLSD httpResults = result[LLCoreHttpUtil::HttpCoroutineAdapter::HTTP_RESULTS];
		LLCore::HttpStatus status = LLCoreHttpUtil::HttpCoroutineAdapter::getStatusFromLLSD(httpResults);

		if (!status)
		{
			std::string message = (result.has("error")) ? result["error"].asString() : status.toString();
			LL_WARNS("Avatar") << "Appearance Failure. server responded with \"" << message << "\"" << LL_ENDL;

			// Wait for a 1/2 second before trying again.  Just to keep from asking too quickly.
			if (++retryCount > BAKE_RETRY_MAX_COUNT)
			{
				LL_WARNS("Avatar") << "COF increment retry count exceeded!" << LL_ENDL;
				break;
			}
			F32 timeout = pow(BAKE_RETRY_TIMEOUT, static_cast<float>(retryCount)) - 1.0f;

			LL_WARNS("Avatar") << "COF increment retry #" << retryCount << " in " << timeout << " seconds." << LL_ENDL;

			llcoro::suspendUntilTimeout(timeout); 
			bRetry = true;
		}
		else
		{
			LL_INFOS("Avatar") << "Successfully incremented agent's COF." << LL_ENDL;

			result.erase(LLCoreHttpUtil::HttpCoroutineAdapter::HTTP_RESULTS);

			if (!result.isMap())
			{
				LL_WARNS("Avatar") << "Malformed response contents" << LL_ENDL;
				bRetry = true;
				continue;
			}

			// Slam the server version onto the local version
			LLViewerInventoryCategory* pCOF = gInventory.getCategory(LLAppearanceMgr::instance().getCOF());
			if (pCOF)
			{
				S32 cofVersion = result["version"].asInteger();
				LL_INFOS("Avatar") << "Slamming server COF version: was " << pCOF->getVersion() << " now " << cofVersion << LL_ENDL;
				pCOF->setVersion(cofVersion);
				llassert(gAgentAvatarp->mLastUpdateReceivedCOFVersion < cofVersion);
				gAgentAvatarp->mLastUpdateReceivedCOFVersion = cofVersion;
			}

			// The viewer version tends to be ahead of the server version so make sure our new request doesn't appear to be stale
			gAgentAvatarp->mLastUpdateRequestCOFVersion = gAgentAvatarp->mLastUpdateReceivedCOFVersion;

		}

	} while (bRetry);

	// Try and request an update even if we fail
	LLAppearanceMgr::instance().requestServerAppearanceUpdate();
}
// [/SL:KB]

/*static*/
void LLAppearanceMgr::debugAppearanceUpdateCOF(const LLSD& content)
{
    dump_sequential_xml(gAgentAvatarp->getFullname() + "_appearance_request_error", content);

    LL_INFOS("Avatar") << "AIS COF, version received: " << content["expected"].asInteger()
        << " ================================= " << LL_ENDL;
    std::set<LLUUID> ais_items, local_items;
    const LLSD& cof_raw = content["cof_raw"];
    for (LLSD::array_const_iterator it = cof_raw.beginArray();
        it != cof_raw.endArray(); ++it)
    {
        const LLSD& item = *it;
        if (item["parent_id"].asUUID() == LLAppearanceMgr::instance().getCOF())
        {
            ais_items.insert(item["item_id"].asUUID());
            if (item["type"].asInteger() == 24) // link
            {
                LL_INFOS("Avatar") << "AIS Link: item_id: " << item["item_id"].asUUID()
                    << " linked_item_id: " << item["asset_id"].asUUID()
                    << " name: " << item["name"].asString()
                    << LL_ENDL;
            }
            else if (item["type"].asInteger() == 25) // folder link
            {
                LL_INFOS("Avatar") << "AIS Folder link: item_id: " << item["item_id"].asUUID()
                    << " linked_item_id: " << item["asset_id"].asUUID()
                    << " name: " << item["name"].asString()
                    << LL_ENDL;
            }
            else
            {
                LL_INFOS("Avatar") << "AIS Other: item_id: " << item["item_id"].asUUID()
                    << " linked_item_id: " << item["asset_id"].asUUID()
                    << " name: " << item["name"].asString()
                    << " type: " << item["type"].asInteger()
                    << LL_ENDL;
            }
        }
    }
    LL_INFOS("Avatar") << LL_ENDL;
    LL_INFOS("Avatar") << "Local COF, version requested: " << content["observed"].asInteger()
        << " ================================= " << LL_ENDL;
    LLInventoryModel::cat_array_t cat_array;
    LLInventoryModel::item_array_t item_array;
    gInventory.collectDescendents(LLAppearanceMgr::instance().getCOF(),
        cat_array, item_array, LLInventoryModel::EXCLUDE_TRASH);
    for (S32 i = 0; i < item_array.size(); i++)
    {
        const LLViewerInventoryItem* inv_item = item_array.at(i).get();
        local_items.insert(inv_item->getUUID());
        LL_INFOS("Avatar") << "LOCAL: item_id: " << inv_item->getUUID()
            << " linked_item_id: " << inv_item->getLinkedUUID()
            << " name: " << inv_item->getName()
            << " parent: " << inv_item->getParentUUID()
            << LL_ENDL;
    }
    LL_INFOS("Avatar") << " ================================= " << LL_ENDL;
    S32 local_only = 0, ais_only = 0;
    for (std::set<LLUUID>::iterator it = local_items.begin(); it != local_items.end(); ++it)
    {
        if (ais_items.find(*it) == ais_items.end())
        {
            LL_INFOS("Avatar") << "LOCAL ONLY: " << *it << LL_ENDL;
            local_only++;
        }
    }
    for (std::set<LLUUID>::iterator it = ais_items.begin(); it != ais_items.end(); ++it)
    {
        if (local_items.find(*it) == local_items.end())
        {
            LL_INFOS("Avatar") << "AIS ONLY: " << *it << LL_ENDL;
            ais_only++;
        }
    }
    if (local_only == 0 && ais_only == 0)
    {
        LL_INFOS("Avatar") << "COF contents identical, only version numbers differ (req "
            << content["observed"].asInteger()
            << " rcv " << content["expected"].asInteger()
            << ")" << LL_ENDL;
    }
}


std::string LLAppearanceMgr::getAppearanceServiceURL() const
{
	if (gSavedSettings.getString("DebugAvatarAppearanceServiceURLOverride").empty())
	{
		return mAppearanceServiceURL;
	}
	return gSavedSettings.getString("DebugAvatarAppearanceServiceURLOverride");
}

void show_created_outfit(LLUUID& folder_id, bool show_panel = true)
{
	if (!LLApp::isRunning())
	{
		LL_WARNS() << "called during shutdown, skipping" << LL_ENDL;
		return;
	}
	
	LL_DEBUGS("Avatar") << "called" << LL_ENDL;
	LLSD key;
	
	//EXT-7727. For new accounts inventory callback is created during login process
	// and may be processed after login process is finished
	if (show_panel)
	{
		LL_DEBUGS("Avatar") << "showing panel" << LL_ENDL;
		LLFloaterSidePanelContainer::showPanel("appearance", "panel_outfits_inventory", key);
		
	}
	LLOutfitsList *outfits_list =
		dynamic_cast<LLOutfitsList*>(LLFloaterSidePanelContainer::getPanel("appearance", "outfitslist_tab"));
	if (outfits_list)
	{
		outfits_list->setSelectedOutfitByUUID(folder_id);
	}
	
	LLAppearanceMgr::getInstance()->updateIsDirty();
	gAgentWearables.notifyLoadingFinished(); // New outfit is saved.
	LLAppearanceMgr::getInstance()->updatePanelOutfitName("");

	// For SSB, need to update appearance after we add a base outfit
	// link, since, the COF version has changed. There is a race
	// condition in initial outfit setup which can lead to rez
	// failures - SH-3860.
	LL_DEBUGS("Avatar") << "requesting appearance update after createBaseOutfitLink" << LL_ENDL;
	LLPointer<LLInventoryCallback> cb = new LLUpdateAppearanceOnDestroy;
	LLAppearanceMgr::getInstance()->createBaseOutfitLink(folder_id, cb);
}

void LLAppearanceMgr::onOutfitFolderCreated(const LLUUID& folder_id, bool show_panel)
{
	LLPointer<LLInventoryCallback> cb =
		new LLBoostFuncInventoryCallback(no_op_inventory_func,
										 boost::bind(&LLAppearanceMgr::onOutfitFolderCreatedAndClothingOrdered,this,folder_id,show_panel));
	updateClothingOrderingInfo(LLUUID::null, cb);
}

void LLAppearanceMgr::onOutfitFolderCreatedAndClothingOrdered(const LLUUID& folder_id, bool show_panel)
{
	LLPointer<LLInventoryCallback> cb =
		new LLBoostFuncInventoryCallback(no_op_inventory_func,
										 boost::bind(show_created_outfit,folder_id,show_panel));
	bool copy_folder_links = false;
	slamCategoryLinks(getCOF(), folder_id, copy_folder_links, cb);
}

void LLAppearanceMgr::makeNewOutfitLinks(const std::string& new_folder_name, bool show_panel)
{
	if (!isAgentAvatarValid()) return;

	LL_DEBUGS("Avatar") << "creating new outfit" << LL_ENDL;

	gAgentWearables.notifyLoadingStarted();

	// First, make a folder in the My Outfits directory.
	const LLUUID parent_id = gInventory.findCategoryUUIDForType(LLFolderType::FT_MY_OUTFITS);
    if (AISAPI::isAvailable())
	{
		// cap-based category creation was buggy until recently. use
		// existence of AIS as an indicator the fix is present. Does
		// not actually use AIS to create the category.
		inventory_func_type func = boost::bind(&LLAppearanceMgr::onOutfitFolderCreated,this,_1,show_panel);
		LLUUID folder_id = gInventory.createNewCategory(
			parent_id,
			LLFolderType::FT_OUTFIT,
			new_folder_name,
			func);
	}
	else
	{		
		LLUUID folder_id = gInventory.createNewCategory(
			parent_id,
			LLFolderType::FT_OUTFIT,
			new_folder_name);
		onOutfitFolderCreated(folder_id, show_panel);
	}
}

void LLAppearanceMgr::wearBaseOutfit()
{
	const LLUUID& base_outfit_id = getBaseOutfitUUID();
	if (base_outfit_id.isNull()) return;
	
	updateCOF(base_outfit_id);
}

//void LLAppearanceMgr::removeItemsFromAvatar(const uuid_vec_t& ids_to_remove)
// [SL:KB] - Patch: Appearance-Misc | Checked: 2015-05-05 (Catznip-3.7)
void LLAppearanceMgr::removeItemsFromAvatar(const uuid_vec_t& ids_to_remove, LLPointer<LLInventoryCallback> cb /*= NULL*/, bool immediate_delete /*= false*/)
// [/SL:KB]
{
	if (ids_to_remove.empty())
	{
		LL_WARNS() << "called with empty list, nothing to do" << LL_ENDL;
		return;
	}
// [RLVa:KB] - Checked: 2013-02-12 (RLVa-1.4.8)
<<<<<<< HEAD
//	LLPointer<LLInventoryCallback> cb = new LLUpdateAppearanceOnDestroy;
=======
//	LLPointer<LLInventoryCallback> cb = NULL;
>>>>>>> b98e2123
	for (uuid_vec_t::const_iterator it = ids_to_remove.begin(); it != ids_to_remove.end(); ++it)
	{
		const LLUUID& id_to_remove = *it;
		const LLUUID& linked_item_id = gInventory.getLinkedItemID(id_to_remove);

		if ( (rlv_handler_t::isEnabled()) && (!rlvPredCanRemoveItem(linked_item_id)) )
		{
			continue;
		}

<<<<<<< HEAD
		// <FS:Ansariel> LSL Bridge
		if (FSLSLBridge::instance().canUseBridge() && linked_item_id == FSLSLBridge::instance().getBridge()->getUUID())
		{
			continue;
		}
		// </FS:Ansariel>

=======
>>>>>>> b98e2123
		LLViewerInventoryItem *item = gInventory.getItem(linked_item_id);
		if (item && item->getType() == LLAssetType::AT_OBJECT)
		{
			LL_DEBUGS("Avatar") << "ATT removing attachment " << item->getName() << " id " << item->getUUID() << LL_ENDL;
		}
		if (item && item->getType() == LLAssetType::AT_BODYPART)
		{
		    continue;
		}

		if (!cb)
			cb = new LLUpdateAppearanceOnDestroy();
		removeCOFItemLinks(linked_item_id, cb, immediate_delete);
// [SL:KB] - Patch: Appearance-SyncAttach | Checked: Catznip-3.7
		LLAttachmentsMgr::instance().clearPendingAttachmentLink(linked_item_id);
// [/SL:KB]
		addDoomedTempAttachment(linked_item_id);
	}
// [/RLVa:KB]
////	LLPointer<LLInventoryCallback> cb = new LLUpdateAppearanceOnDestroy;
//// [SL:KB] - Patch: Appearance-Misc | Checked: 2015-05-05 (Catznip-3.7)
//	if (!cb)
//	{
//		cb = new LLUpdateAppearanceOnDestroy;
//	}
//// [/SL:KB]
//	for (uuid_vec_t::const_iterator it = ids_to_remove.begin(); it != ids_to_remove.end(); ++it)
//	{
//		const LLUUID& id_to_remove = *it;
//		const LLUUID& linked_item_id = gInventory.getLinkedItemID(id_to_remove);
//// [SL:KB] - Patch: Appearance-Misc | Checked: 2015-05-05 (Catznip-3.7)
//		removeCOFItemLinks(linked_item_id, cb, immediate_delete);
//// [/SL:KB]
////		removeCOFItemLinks(linked_item_id, cb);
//		addDoomedTempAttachment(linked_item_id);
//	}
}

//void LLAppearanceMgr::removeItemFromAvatar(const LLUUID& id_to_remove)
// [SL:KB] - Patch: Appearance-Misc | Checked: 2015-05-05 (Catznip-3.7)
void LLAppearanceMgr::removeItemFromAvatar(const LLUUID& id_to_remove, LLPointer<LLInventoryCallback> cb /*= NULL*/, bool immediate_delete /*= false*/)
// [/SL:KB]
{
	uuid_vec_t ids_to_remove;
	ids_to_remove.push_back(id_to_remove);
// [SL:KB] - Patch: Appearance-Misc | Checked: 2015-05-05 (Catznip-3.7)
	removeItemsFromAvatar(ids_to_remove, cb, immediate_delete);
// [/SL:KB]
//	removeItemsFromAvatar(ids_to_remove);
}


// Adds the given item ID to mDoomedTempAttachmentIDs iff it's a temp attachment
void LLAppearanceMgr::addDoomedTempAttachment(const LLUUID& id_to_remove)
{
	LLViewerObject * attachmentp = gAgentAvatarp->findAttachmentByID(id_to_remove);
	if (attachmentp &&
		attachmentp->isTempAttachment())
	{	// If this is a temp attachment and we want to remove it, record the ID 
		// so it will be deleted when attachments are synced up with COF
		mDoomedTempAttachmentIDs.insert(id_to_remove);
		//LL_INFOS() << "Will remove temp attachment id " << id_to_remove << LL_ENDL;
	}
}

// Find AND REMOVES the given UUID from mDoomedTempAttachmentIDs
bool LLAppearanceMgr::shouldRemoveTempAttachment(const LLUUID& item_id)
{
	doomed_temp_attachments_t::iterator iter = mDoomedTempAttachmentIDs.find(item_id);
	if (iter != mDoomedTempAttachmentIDs.end())
	{
		mDoomedTempAttachmentIDs.erase(iter);
		return true;
	}
	return false;
}


bool LLAppearanceMgr::moveWearable(LLViewerInventoryItem* item, bool closer_to_body)
{
	if (!item || !item->isWearableType()) return false;
	if (item->getType() != LLAssetType::AT_CLOTHING) return false;
	if (!gInventory.isObjectDescendentOf(item->getUUID(), getCOF())) return false;

	LLInventoryModel::cat_array_t cats;
	LLInventoryModel::item_array_t items;
	LLFindWearablesOfType filter_wearables_of_type(item->getWearableType());
	gInventory.collectDescendentsIf(getCOF(), cats, items, true, filter_wearables_of_type);
	if (items.empty()) return false;

	// We assume that the items have valid descriptions.
	std::sort(items.begin(), items.end(), WearablesOrderComparator(item->getWearableType()));

	if (closer_to_body && items.front() == item) return false;
	if (!closer_to_body && items.back() == item) return false;
	
	LLInventoryModel::item_array_t::iterator it = std::find(items.begin(), items.end(), item);
	if (items.end() == it) return false;


	//swapping descriptions
	closer_to_body ? --it : ++it;
	LLViewerInventoryItem* swap_item = *it;
	if (!swap_item) return false;
	std::string tmp = swap_item->getActualDescription();
	swap_item->setDescription(item->getActualDescription());
	item->setDescription(tmp);

	// LL_DEBUGS("Inventory") << "swap, item "
	// 					   << ll_pretty_print_sd(item->asLLSD())
	// 					   << " swap_item "
	// 					   << ll_pretty_print_sd(swap_item->asLLSD()) << LL_ENDL;

	// FIXME switch to use AISv3 where supported.
	//items need to be updated on a dataserver
	item->setComplete(TRUE);
	item->updateServer(FALSE);
	gInventory.updateItem(item);

	swap_item->setComplete(TRUE);
	swap_item->updateServer(FALSE);
	gInventory.updateItem(swap_item);

	//to cause appearance of the agent to be updated
	bool result = false;
	if ((result = gAgentWearables.moveWearable(item, closer_to_body)))
	{
		// <FS:Ansariel> [Legacy Bake]
		//gAgentAvatarp->wearableUpdated(item->getWearableType());
		gAgentAvatarp->wearableUpdated(item->getWearableType(), FALSE);
	}

	setOutfitDirty(true);

	//*TODO do we need to notify observers here in such a way?
	gInventory.notifyObservers();

	return result;
}

//static
void LLAppearanceMgr::sortItemsByActualDescription(LLInventoryModel::item_array_t& items)
{
	if (items.size() < 2) return;

	std::sort(items.begin(), items.end(), sort_by_actual_description);
}

//#define DUMP_CAT_VERBOSE

void LLAppearanceMgr::dumpCat(const LLUUID& cat_id, const std::string& msg)
{
	LLInventoryModel::cat_array_t cats;
	LLInventoryModel::item_array_t items;
	gInventory.collectDescendents(cat_id, cats, items, LLInventoryModel::EXCLUDE_TRASH);

#ifdef DUMP_CAT_VERBOSE
	LL_INFOS() << LL_ENDL;
	LL_INFOS() << str << LL_ENDL;
	S32 hitcount = 0;
	for(S32 i=0; i<items.size(); i++)
	{
		LLViewerInventoryItem *item = items.get(i);
		if (item)
			hitcount++;
		LL_INFOS() << i <<" "<< item->getName() <<LL_ENDL;
	}
#endif
	LL_INFOS() << msg << " count " << items.size() << LL_ENDL;
}

void LLAppearanceMgr::dumpItemArray(const LLInventoryModel::item_array_t& items,
									const std::string& msg)
{
	for (S32 i=0; i<items.size(); i++)
	{
		LLViewerInventoryItem *item = items.at(i);
		LLViewerInventoryItem *linked_item = item ? item->getLinkedItem() : NULL;
		LLUUID asset_id;
		if (linked_item)
		{
			asset_id = linked_item->getAssetUUID();
		}
		LL_DEBUGS("Avatar") << self_av_string() << msg << " " << i <<" " << (item ? item->getName() : "(nullitem)") << " " << asset_id.asString() << LL_ENDL;
	}
}

bool LLAppearanceMgr::mActive = true;

LLAppearanceMgr::LLAppearanceMgr():
	mAttachmentInvLinkEnabled(false),
	mOutfitIsDirty(false),
	mOutfitLocked(false),
	mInFlightTimer(),
	mIsInUpdateAppearanceFromCOF(false),
    mOutstandingAppearanceBakeRequest(false),
    mRerequestAppearanceBake(false)
{
	LLOutfitObserver& outfit_observer = LLOutfitObserver::instance();
	// unlock outfit on save operation completed
	outfit_observer.addCOFSavedCallback(boost::bind(
			&LLAppearanceMgr::setOutfitLocked, this, false));

	mUnlockOutfitTimer.reset(new LLOutfitUnLockTimer(gSavedSettings.getS32(
			"OutfitOperationsTimeout")));

	gIdleCallbacks.addFunction(&LLAttachmentsMgr::onIdle, NULL);
	gIdleCallbacks.addFunction(&LLAppearanceMgr::onIdle, NULL); //sheduling appearance update requests
}

LLAppearanceMgr::~LLAppearanceMgr()
{
	mActive = false;
}

void LLAppearanceMgr::setAttachmentInvLinkEnable(bool val)
{
	LL_DEBUGS("Avatar") << "setAttachmentInvLinkEnable => " << (int) val << LL_ENDL;
	mAttachmentInvLinkEnabled = val;
}
boost::signals2::connection LLAppearanceMgr::setAttachmentsChangedCallback(attachments_changed_callback_t cb)
{
	return mAttachmentsChangeSignal.connect(cb);
}

void dumpAttachmentSet(const std::set<LLUUID>& atts, const std::string& msg)
{
       LL_INFOS() << msg << LL_ENDL;
       for (std::set<LLUUID>::const_iterator it = atts.begin();
               it != atts.end();
               ++it)
       {
               LLUUID item_id = *it;
               LLViewerInventoryItem *item = gInventory.getItem(item_id);
               if (item)
                       LL_INFOS() << "atts " << item->getName() << LL_ENDL;
               else
                       LL_INFOS() << "atts " << "UNKNOWN[" << item_id.asString() << "]" << LL_ENDL;
       }
       LL_INFOS() << LL_ENDL;
}

void LLAppearanceMgr::registerAttachment(const LLUUID& item_id)
{
	LLViewerInventoryItem *item = gInventory.getItem(item_id);
	LL_DEBUGS("Avatar") << "ATT registering attachment "
						<< (item ? item->getName() : "UNKNOWN") << " " << item_id << LL_ENDL;
	gInventory.addChangedMask(LLInventoryObserver::LABEL, item_id);

	LLAttachmentsMgr::instance().onAttachmentArrived(item_id);

	mAttachmentsChangeSignal();
}

void LLAppearanceMgr::unregisterAttachment(const LLUUID& item_id)
{
	LLViewerInventoryItem *item = gInventory.getItem(item_id);
	LL_DEBUGS("Avatar") << "ATT unregistering attachment "
						<< (item ? item->getName() : "UNKNOWN") << " " << item_id << LL_ENDL;
	gInventory.addChangedMask(LLInventoryObserver::LABEL, item_id);

    LLAttachmentsMgr::instance().onDetachCompleted(item_id);
	if (mAttachmentInvLinkEnabled && isLinkedInCOF(item_id))
	{
		LL_DEBUGS("Avatar") << "ATT removing COF link for attachment "
							<< (item ? item->getName() : "UNKNOWN") << " " << item_id << LL_ENDL;
		LLAppearanceMgr::removeCOFItemLinks(item_id);
	}
	else
	{
		//LL_INFOS() << "no link changes, inv link not enabled" << LL_ENDL;
	}

	mAttachmentsChangeSignal();
}

BOOL LLAppearanceMgr::getIsInCOF(const LLUUID& obj_id) const
{
	const LLUUID& cof = getCOF();
	if (obj_id == cof)
		return TRUE;
	const LLInventoryObject* obj = gInventory.getObject(obj_id);
	if (obj && obj->getParentUUID() == cof)
		return TRUE;
	return FALSE;
}

BOOL LLAppearanceMgr::getIsProtectedCOFItem(const LLUUID& obj_id) const
{
	if (!getIsInCOF(obj_id)) return FALSE;

	// If a non-link somehow ended up in COF, allow deletion.
	const LLInventoryObject *obj = gInventory.getObject(obj_id);
	if (obj && !obj->getIsLinkType())
	{
		return FALSE;
	}

	// For now, don't allow direct deletion from the COF.  Instead, force users
	// to choose "Detach" or "Take Off".
	return TRUE;
}

class CallAfterCategoryFetchStage2: public LLInventoryFetchItemsObserver
{
public:
	CallAfterCategoryFetchStage2(const uuid_vec_t& ids,
								 nullary_func_t callable) :
		LLInventoryFetchItemsObserver(ids),
		mCallable(callable)
	{
	}
	~CallAfterCategoryFetchStage2()
	{
	}
	virtual void done()
	{
		LL_INFOS() << this << " done with incomplete " << mIncomplete.size()
				<< " complete " << mComplete.size() <<  " calling callable" << LL_ENDL;

		gInventory.removeObserver(this);
		doOnIdleOneTime(mCallable);
		delete this;
	}
protected:
	nullary_func_t mCallable;
};

class CallAfterCategoryFetchStage1: public LLInventoryFetchDescendentsObserver
{
public:
	CallAfterCategoryFetchStage1(const LLUUID& cat_id, nullary_func_t callable) :
		LLInventoryFetchDescendentsObserver(cat_id),
		mCallable(callable)
	{
	}
	~CallAfterCategoryFetchStage1()
	{
	}
	virtual void done()
	{
		// What we do here is get the complete information on the
		// items in the requested category, and set up an observer
		// that will wait for that to happen.
		LLInventoryModel::cat_array_t cat_array;
		LLInventoryModel::item_array_t item_array;
		gInventory.collectDescendents(mComplete.front(),
									  cat_array,
									  item_array,
									  LLInventoryModel::EXCLUDE_TRASH);
		S32 count = item_array.size();
		if(!count)
		{
			LL_WARNS() << "Nothing fetched in category " << mComplete.front()
					<< LL_ENDL;
			gInventory.removeObserver(this);
			doOnIdleOneTime(mCallable);

			delete this;
			return;
		}

		LL_INFOS() << "stage1 got " << item_array.size() << " items, passing to stage2 " << LL_ENDL;
		uuid_vec_t ids;
		for(S32 i = 0; i < count; ++i)
		{
			ids.push_back(item_array.at(i)->getUUID());
		}
		
		gInventory.removeObserver(this);
		
		// do the fetch
		CallAfterCategoryFetchStage2 *stage2 = new CallAfterCategoryFetchStage2(ids, mCallable);
		stage2->startFetch();
		if(stage2->isFinished())
		{
			// everything is already here - call done.
			stage2->done();
		}
		else
		{
			// it's all on it's way - add an observer, and the inventory
			// will call done for us when everything is here.
			gInventory.addObserver(stage2);
		}
		delete this;
	}
protected:
	nullary_func_t mCallable;
};

void callAfterCategoryFetch(const LLUUID& cat_id, nullary_func_t cb)
{
	CallAfterCategoryFetchStage1 *stage1 = new CallAfterCategoryFetchStage1(cat_id, cb);
	stage1->startFetch();
	if (stage1->isFinished())
	{
		stage1->done();
	}
	else
	{
		gInventory.addObserver(stage1);
	}
}

void add_wearable_type_counts(const uuid_vec_t& ids,
                              S32& clothing_count,
                              S32& bodypart_count,
                              S32& object_count,
                              S32& other_count)
{
    for (uuid_vec_t::const_iterator it = ids.begin(); it != ids.end(); ++it)
    {
        const LLUUID& item_id_to_wear = *it;
        LLViewerInventoryItem* item_to_wear = gInventory.getItem(item_id_to_wear);
        if (item_to_wear)
        {
            if (item_to_wear->getType() == LLAssetType::AT_CLOTHING)
            {
                clothing_count++;
            }
            else if (item_to_wear->getType() == LLAssetType::AT_BODYPART)
            {
                bodypart_count++;
            }
            else if (item_to_wear->getType() == LLAssetType::AT_OBJECT)
            {
                object_count++;
            }
            else
            {
                other_count++;
            }
        }
        else
        {
            other_count++;
        }
    }
}

void wear_multiple(const uuid_vec_t& ids, bool replace)
{
    S32 clothing_count = 0;
    S32 bodypart_count = 0;
    S32 object_count = 0;
    S32 other_count = 0;
    add_wearable_type_counts(ids, clothing_count, bodypart_count, object_count, other_count);

    LLPointer<LLInventoryCallback> cb = NULL;
    if (clothing_count > 0 || bodypart_count > 0)
    {
        cb = new LLUpdateAppearanceOnDestroy;
    }
	LLAppearanceMgr::instance().wearItemsOnAvatar(ids, true, replace, cb);
}

// SLapp for easy-wearing of a stock (library) avatar
//
class LLWearFolderHandler : public LLCommandHandler
{
public:
	// not allowed from outside the app
	LLWearFolderHandler() : LLCommandHandler("wear_folder", UNTRUSTED_BLOCK) { }

	bool handle(const LLSD& tokens, const LLSD& query_map,
				LLMediaCtrl* web)
	{
		LLSD::UUID folder_uuid;

		if (folder_uuid.isNull() && query_map.has("folder_name"))
		{
			std::string outfit_folder_name = query_map["folder_name"];
			folder_uuid = findDescendentCategoryIDByName(
				gInventory.getLibraryRootFolderID(),
				outfit_folder_name);	
		}
		if (folder_uuid.isNull() && query_map.has("folder_id"))
		{
			folder_uuid = query_map["folder_id"].asUUID();
		}
		
		if (folder_uuid.notNull())
		{
			LLPointer<LLInventoryCategory> category = new LLInventoryCategory(folder_uuid,
																			  LLUUID::null,
																			  LLFolderType::FT_CLOTHING,
																			  "Quick Appearance");
			if ( gInventory.getCategory( folder_uuid ) != NULL )
			{
				LLAppearanceMgr::getInstance()->wearInventoryCategory(category, true, false);
				
				// *TODOw: This may not be necessary if initial outfit is chosen already -- josh
				gAgent.setOutfitChosen(TRUE);
			}
		}

		// release avatar picker keyboard focus
		gFocusMgr.setKeyboardFocus( NULL );

		return true;
	}
};

LLWearFolderHandler gWearFolderHandler;<|MERGE_RESOLUTION|>--- conflicted
+++ resolved
@@ -60,16 +60,6 @@
 #include "llappviewer.h"
 #include "llcoros.h"
 #include "lleventcoro.h"
-<<<<<<< HEAD
-=======
-// [RLVa:KB] - Checked: 2011-05-22 (RLVa-1.3.1)
-#include "rlvactions.h"
-#include "rlvhandler.h"
-#include "rlvhelper.h"
-#include "rlvlocks.h"
-// [/RLVa:KB]
-
->>>>>>> b98e2123
 #include "llavatarpropertiesprocessor.h"
 
 // [RLVa:KB] - Checked: 2011-05-22 (RLVa-1.3.1)
@@ -1395,25 +1385,6 @@
 
 const std::string LLAppearanceMgr::sExpectedTextureName = "OutfitPreview";
 
-// [SL:KB] - Patch: Appearance-WearableDuplicateAssets | Checked: 2015-06-30 (Catznip-3.7)
-static void removeDuplicateWearableItemsByAssetID(LLInventoryModel::item_array_t& items)
-{
-	std::set<LLUUID> idsAsset;
-	items.erase(std::remove_if(items.begin(), items.end(), 
-		[&idsAsset](const LLViewerInventoryItem* pItem)
-		{
-			if (pItem->isWearableType())
-			{
-				const LLUUID& idAsset = pItem->getAssetUUID();
-				if ( (idAsset.notNull()) &&  (idsAsset.end() != idsAsset.find(idAsset)) )
-					return true;
-				idsAsset.insert(idAsset);
-			}
-			return false;
-		}), items.end());
-}
-// [/SL:KB]
-
 const LLUUID LLAppearanceMgr::getCOF() const
 {
 	return gInventory.findCategoryUUIDForType(LLFolderType::FT_CURRENT_OUTFIT);
@@ -1572,19 +1543,12 @@
         }
 
 // [RLVa:KB] - Checked: 2013-02-12 (RLVa-1.4.8)
-<<<<<<< HEAD
         if ( (rlv_handler_t::isEnabled()) && (!rlvPredCanWearItem(item_to_wear, (item_to_wear->getType() == LLAssetType::AT_BODYPART || replace) ? RLV_WEAR_REPLACE : RLV_WEAR_ADD)) )
         {
             LL_DEBUGS("Avatar") << "inventory item cannot be worn because of RLV restriction, skipping "
                                 << item_to_wear->getName() << " id " << item_id_to_wear << LL_ENDL;
             continue;
         }
-=======
-		if ( (rlv_handler_t::isEnabled()) && (!rlvPredCanWearItem(item_to_wear, (replace) ? RLV_WEAR_REPLACE : RLV_WEAR_ADD)) )
-		{
-			continue;
-		}
->>>>>>> b98e2123
 // [/RLVa:KB]
 
         switch (item_to_wear->getType())
@@ -1604,15 +1568,9 @@
                         LLUUID item_id = gAgentWearables.getWearableItemID(item_to_wear->getWearableType(),
                                                                            wearable_count-1);
 // [SL:KB] - Patch: Appearance-AISFilter | Checked: 2015-05-02 (Catznip-3.7)
-<<<<<<< HEAD
                         removeCOFItemLinks(item_id, NULL, true);
 // [/SL:KB]
 //                      removeCOFItemLinks(item_id, cb);
-=======
-						removeCOFItemLinks(item_id, NULL, true);
-// [/SL:KB]
-//						removeCOFItemLinks(item_id, cb);
->>>>>>> b98e2123
                     }
                     
                     items_to_link.push_back(item_to_wear);
@@ -2339,7 +2297,6 @@
 		obj_items_new.erase(std::remove_if(obj_items_new.begin(), obj_items_new.end(), RlvPredCanNotWearItem(RLV_WEAR)), obj_items_new.end());
 	obj_items.insert(obj_items.end(), obj_items_new.begin(), obj_items_new.end());
 // [/RLVa:KB]
-<<<<<<< HEAD
 
 	// <FS:TT> Client LSL Bridge
 	if (FSLSLBridge::instance().canUseBridge())
@@ -2354,8 +2311,6 @@
 	}
 	// </FS:TT>
 
-=======
->>>>>>> b98e2123
 	removeDuplicateItems(obj_items);
 
 	//
@@ -4452,11 +4407,7 @@
 		return;
 	}
 // [RLVa:KB] - Checked: 2013-02-12 (RLVa-1.4.8)
-<<<<<<< HEAD
-//	LLPointer<LLInventoryCallback> cb = new LLUpdateAppearanceOnDestroy;
-=======
 //	LLPointer<LLInventoryCallback> cb = NULL;
->>>>>>> b98e2123
 	for (uuid_vec_t::const_iterator it = ids_to_remove.begin(); it != ids_to_remove.end(); ++it)
 	{
 		const LLUUID& id_to_remove = *it;
@@ -4467,7 +4418,6 @@
 			continue;
 		}
 
-<<<<<<< HEAD
 		// <FS:Ansariel> LSL Bridge
 		if (FSLSLBridge::instance().canUseBridge() && linked_item_id == FSLSLBridge::instance().getBridge()->getUUID())
 		{
@@ -4475,8 +4425,6 @@
 		}
 		// </FS:Ansariel>
 
-=======
->>>>>>> b98e2123
 		LLViewerInventoryItem *item = gInventory.getItem(linked_item_id);
 		if (item && item->getType() == LLAssetType::AT_OBJECT)
 		{
