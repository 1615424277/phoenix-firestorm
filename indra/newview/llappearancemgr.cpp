/**
 * @file llappearancemgr.cpp
 * @brief Manager for initiating appearance changes on the viewer
 *
 * $LicenseInfo:firstyear=2004&license=viewerlgpl$
 * Second Life Viewer Source Code
 * Copyright (C) 2010, Linden Research, Inc.
 *
 * This library is free software; you can redistribute it and/or
 * modify it under the terms of the GNU Lesser General Public
 * License as published by the Free Software Foundation;
 * version 2.1 of the License only.
 *
 * This library is distributed in the hope that it will be useful,
 * but WITHOUT ANY WARRANTY; without even the implied warranty of
 * MERCHANTABILITY or FITNESS FOR A PARTICULAR PURPOSE.  See the GNU
 * Lesser General Public License for more details.
 *
 * You should have received a copy of the GNU Lesser General Public
 * License along with this library; if not, write to the Free Software
 * Foundation, Inc., 51 Franklin Street, Fifth Floor, Boston, MA  02110-1301  USA
 *
 * Linden Research, Inc., 945 Battery Street, San Francisco, CA  94111  USA
 * $/LicenseInfo$
 */

#include "llviewerprecompiledheaders.h"

#include <boost/lexical_cast.hpp>
#include "llaccordionctrltab.h"
#include "llagent.h"
#include "llagentcamera.h"
#include "llagentwearables.h"
#include "llappearancemgr.h"
#include "llattachmentsmgr.h"
#include "llcommandhandler.h"
#include "lleventtimer.h"
#include "llfloatersidepanelcontainer.h"
#include "llgesturemgr.h"
#include "llinventorybridge.h"
#include "llinventoryfunctions.h"
#include "llinventorymodelbackgroundfetch.h"
#include "llinventoryobserver.h"
#include "llmd5.h"
#include "llnotificationsutil.h"
#include "llmd5.h"
#include "lloutfitobserver.h"
#include "lloutfitslist.h"
#include "llselectmgr.h"
#include "llsidepanelappearance.h"
#include "llviewerobjectlist.h"
#include "llvoavatar.h"
#include "llvoavatarself.h"
#include "llviewerregion.h"
#include "llwearablelist.h"
#include "llsdutil.h"
#include "llsdserialize.h"
#include "llhttpretrypolicy.h"
#include "llaisapi.h"
#include "llhttpsdhandler.h"
#include "llcorehttputil.h"
#include "llappviewer.h"
#include "llcoros.h"
#include "lleventcoro.h"
#include "lluiusage.h"

#include "llavatarpropertiesprocessor.h"

// [RLVa:KB] - Checked: 2011-05-22 (RLVa-1.3.1)
#include "rlvactions.h"
#include "rlvhandler.h"
#include "rlvhelper.h"
#include "rlvlocks.h"
// [/RLVa:KB]

#include "fslslbridge.h"

#if LL_MSVC
// disable boost::lexical_cast warning
#pragma warning (disable:4702)
#endif

namespace
{
    const S32   BAKE_RETRY_MAX_COUNT = 5;
    const F32   BAKE_RETRY_TIMEOUT = 2.0F;
}

// *TODO$: LLInventoryCallback should be deprecated to conform to the new boost::bind/coroutine model.
// temp code in transition
void doAppearanceCb(LLPointer<LLInventoryCallback> cb, LLUUID id)
{
    if (cb.notNull())
        cb->fire(id);
}

std::string self_av_string()
{
    // On logout gAgentAvatarp can already be invalid
    return isAgentAvatarValid() ? gAgentAvatarp->avString() : "";
}

// RAII thingy to guarantee that a variable gets reset when the Setter
// goes out of scope.  More general utility would be handy - TODO:
// check boost.
class BoolSetter
{
public:
    BoolSetter(bool& var):
        mVar(var)
    {
        mVar = true;
    }
    ~BoolSetter()
    {
        mVar = false;
    }
private:
    bool& mVar;
};

char ORDER_NUMBER_SEPARATOR('@');

class LLOutfitUnLockTimer: public LLEventTimer
{
public:
<<<<<<< HEAD
	LLOutfitUnLockTimer(F32 period) : LLEventTimer(period)
	{
		// restart timer on BOF changed event
		LLOutfitObserver::instance().addBOFChangedCallback(boost::bind(
				&LLOutfitUnLockTimer::reset, this));
		stop();
	}

	/*virtual*/
	bool tick()
	{
		if(mEventTimer.hasExpired())
		{
			LLAppearanceMgr::instance().setOutfitLocked(false);
		}
		return false;
	}
	void stop() { mEventTimer.stop(); }
	void start() { mEventTimer.start(); }
	void reset() { mEventTimer.reset(); }
	bool getStarted() { return mEventTimer.getStarted(); }

	LLTimer&  getEventTimer() { return mEventTimer;}
=======
    LLOutfitUnLockTimer(F32 period) : LLEventTimer(period)
    {
        // restart timer on BOF changed event
        LLOutfitObserver::instance().addBOFChangedCallback(boost::bind(
                &LLOutfitUnLockTimer::reset, this));
        stop();
    }

    /*virtual*/
    BOOL tick()
    {
        if(mEventTimer.hasExpired())
        {
            LLAppearanceMgr::instance().setOutfitLocked(false);
        }
        return FALSE;
    }
    void stop() { mEventTimer.stop(); }
    void start() { mEventTimer.start(); }
    void reset() { mEventTimer.reset(); }
    BOOL getStarted() { return mEventTimer.getStarted(); }

    LLTimer&  getEventTimer() { return mEventTimer;}
>>>>>>> c06fb4e0
};

// support for secondlife:///app/appearance SLapps
class LLAppearanceHandler : public LLCommandHandler
{
public:
    // requests will be throttled from a non-trusted browser
    LLAppearanceHandler() : LLCommandHandler("appearance", UNTRUSTED_THROTTLE) {}

    bool handle(const LLSD& params,
                const LLSD& query_map,
                const std::string& grid,
                LLMediaCtrl* web)
    {
        // support secondlife:///app/appearance/show, but for now we just
        // make all secondlife:///app/appearance SLapps behave this way
        if (!LLUI::getInstance()->mSettingGroups["config"]->getBOOL("EnableAppearance"))
        {
            LLNotificationsUtil::add("NoAppearance", LLSD(), LLSD(), std::string("SwitchToStandardSkinAndQuit"));
            return true;
        }

        LLFloaterSidePanelContainer::showPanel("appearance", LLSD());
        return true;
    }
};

LLAppearanceHandler gAppearanceHandler;


LLUUID findDescendentCategoryIDByName(const LLUUID& parent_id, const std::string& name)
{
    LLInventoryModel::cat_array_t cat_array;
    LLInventoryModel::item_array_t item_array;
    LLNameCategoryCollector has_name(name);
    gInventory.collectDescendentsIf(parent_id,
                                    cat_array,
                                    item_array,
                                    LLInventoryModel::EXCLUDE_TRASH,
                                    has_name);
    if (0 == cat_array.size())
        return LLUUID();
    else
    {
        LLViewerInventoryCategory *cat = cat_array.at(0);
        if (cat)
            return cat->getUUID();
        else
        {
            LL_WARNS() << "null cat" << LL_ENDL;
            return LLUUID();
        }
    }
}

// We want this to be much lower (e.g. 15.0 is usually fine), bumping
// up for now until we can diagnose some cases of very slow response
// to requests.
const F32 DEFAULT_RETRY_AFTER_INTERVAL = 300.0;

// Given the current back-end problems, retrying is causing too many
// duplicate items. Bump this back to 2 once they are resolved (or can
// leave at 0 if the operations become actually reliable).
const S32 DEFAULT_MAX_RETRIES = 0;

class LLCallAfterInventoryBatchMgr: public LLEventTimer
{
public:
<<<<<<< HEAD
	LLCallAfterInventoryBatchMgr(const LLUUID& dst_cat_id,
								 const std::string& phase_name,
								 nullary_func_t on_completion_func,
								 nullary_func_t on_failure_func = no_op,
								 F32 retry_after = DEFAULT_RETRY_AFTER_INTERVAL,
								 S32 max_retries = DEFAULT_MAX_RETRIES
		):
		mDstCatID(dst_cat_id),
		mTrackingPhase(phase_name),
		mOnCompletionFunc(on_completion_func),
		mOnFailureFunc(on_failure_func),
		mRetryAfter(retry_after),
		mMaxRetries(max_retries),
		mPendingRequests(0),
		mFailCount(0),
		mCompletionOrFailureCalled(false),
		mRetryCount(0),
		LLEventTimer(5.0)
	{
		if (!mTrackingPhase.empty())
		{
			selfStartPhase(mTrackingPhase);
		}
	}

	void addItems(LLInventoryModel::item_array_t& src_items)
	{
		for (LLInventoryModel::item_array_t::const_iterator it = src_items.begin();
			 it != src_items.end();
			 ++it)
		{
			LLViewerInventoryItem* item = *it;
			llassert(item);
			addItem(item->getUUID());
		}
	}

	// Request or re-request operation for specified item.
	void addItem(const LLUUID& item_id)
	{
		LL_DEBUGS("Avatar") << "item_id " << item_id << LL_ENDL;
		if (!requestOperation(item_id))
		{
			LL_DEBUGS("Avatar") << "item_id " << item_id << " requestOperation false, skipping" << LL_ENDL;
			return;
		}

		mPendingRequests++;
		// On a re-request, this will reset the timer.
		mWaitTimes[item_id] = LLTimer();
		if (mRetryCounts.find(item_id) == mRetryCounts.end())
		{
			mRetryCounts[item_id] = 0;
		}
		else
		{
			mRetryCounts[item_id]++;
		}
	}

	virtual bool requestOperation(const LLUUID& item_id) = 0;

	void onOp(const LLUUID& src_id, const LLUUID& dst_id, LLTimer timestamp)
	{
		if (ll_frand() < gSavedSettings.getF32("InventoryDebugSimulateLateOpRate"))
		{
			LL_WARNS() << "Simulating late operation by punting handling to later" << LL_ENDL;
			doAfterInterval(boost::bind(&LLCallAfterInventoryBatchMgr::onOp,this,src_id,dst_id,timestamp),
							mRetryAfter);
			return;
		}
		mPendingRequests--;
		F32 elapsed = timestamp.getElapsedTimeF32();
		LL_DEBUGS("Avatar") << "op done, src_id " << src_id << " dst_id " << dst_id << " after " << elapsed << " seconds" << LL_ENDL;
		if (mWaitTimes.find(src_id) == mWaitTimes.end())
		{
			// No longer waiting for this item - either serviced
			// already or gave up after too many retries.
			LL_WARNS() << "duplicate or late operation, src_id " << src_id << "dst_id " << dst_id
					<< " elapsed " << elapsed << " after end " << (S32) mCompletionOrFailureCalled << LL_ENDL;
		}
		mTimeStats.push(elapsed);
		mWaitTimes.erase(src_id);
		if (mWaitTimes.empty() && !mCompletionOrFailureCalled)
		{
			onCompletionOrFailure();
		}
	}

	void onCompletionOrFailure()
	{
		assert (!mCompletionOrFailureCalled);
		mCompletionOrFailureCalled = true;
		
		// Will never call onCompletion() if any item has been flagged as
		// a failure - otherwise could wind up with corrupted
		// outfit, involuntary nudity, etc.
		reportStats();
		if (!mTrackingPhase.empty())
		{
			selfStopPhase(mTrackingPhase);
		}
		if (!mFailCount)
		{
			onCompletion();
		}
		else
		{
			onFailure();
		}
	}

	void onFailure()
	{
		LL_INFOS() << "failed" << LL_ENDL;
		mOnFailureFunc();
	}

	void onCompletion()
	{
		LL_INFOS() << "done" << LL_ENDL;
		mOnCompletionFunc();
	}
	
	// virtual
	// Will be deleted after returning true - only safe to do this if all callbacks have fired.
	bool tick()
	{
		// mPendingRequests will be zero if all requests have been
		// responded to.  mWaitTimes.empty() will be true if we have
		// received at least one reply for each UUID.  If requests
		// have been dropped and retried, these will not necessarily
		// be the same.  Only safe to return true if all requests have
		// been serviced, since it will result in this object being
		// deleted.
		bool all_done = (mPendingRequests==0);

		if (!mWaitTimes.empty())
		{
			LL_WARNS() << "still waiting on " << mWaitTimes.size() << " items" << LL_ENDL;
			for (std::map<LLUUID,LLTimer>::iterator it = mWaitTimes.begin();
				 it != mWaitTimes.end();)
			{
				// Use a copy of iterator because it may be erased/invalidated.
				std::map<LLUUID,LLTimer>::iterator curr_it = it;
				++it;
				
				F32 time_waited = curr_it->second.getElapsedTimeF32();
				S32 retries = mRetryCounts[curr_it->first];
				if (time_waited > mRetryAfter)
				{
					if (retries < mMaxRetries)
					{
						LL_DEBUGS("Avatar") << "Waited " << time_waited <<
							" for " << curr_it->first << ", retrying" << LL_ENDL;
						mRetryCount++;
						addItem(curr_it->first);
					}
					else
					{
						LL_WARNS() << "Giving up on " << curr_it->first << " after too many retries" << LL_ENDL;
						mWaitTimes.erase(curr_it);
						mFailCount++;
					}
				}
				if (mWaitTimes.empty())
				{
					onCompletionOrFailure();
				}

			}
		}
		return all_done;
	}

	void reportStats()
	{
		LL_DEBUGS("Avatar") << "Phase: " << mTrackingPhase << LL_ENDL;
		LL_DEBUGS("Avatar") << "mFailCount: " << mFailCount << LL_ENDL;
		LL_DEBUGS("Avatar") << "mRetryCount: " << mRetryCount << LL_ENDL;
		LL_DEBUGS("Avatar") << "Times: n " << mTimeStats.getCount() << " min " << mTimeStats.getMinValue() << " max " << mTimeStats.getMaxValue() << LL_ENDL;
		LL_DEBUGS("Avatar") << "Mean " << mTimeStats.getMean() << " stddev " << mTimeStats.getStdDev() << LL_ENDL;
	}
	
	virtual ~LLCallAfterInventoryBatchMgr()
	{
		LL_DEBUGS("Avatar") << "deleting" << LL_ENDL;
	}
=======
    LLCallAfterInventoryBatchMgr(const LLUUID& dst_cat_id,
                                 const std::string& phase_name,
                                 nullary_func_t on_completion_func,
                                 nullary_func_t on_failure_func = no_op,
                                 F32 retry_after = DEFAULT_RETRY_AFTER_INTERVAL,
                                 S32 max_retries = DEFAULT_MAX_RETRIES
        ):
        mDstCatID(dst_cat_id),
        mTrackingPhase(phase_name),
        mOnCompletionFunc(on_completion_func),
        mOnFailureFunc(on_failure_func),
        mRetryAfter(retry_after),
        mMaxRetries(max_retries),
        mPendingRequests(0),
        mFailCount(0),
        mCompletionOrFailureCalled(false),
        mRetryCount(0),
        LLEventTimer(5.0)
    {
        if (!mTrackingPhase.empty())
        {
            selfStartPhase(mTrackingPhase);
        }
    }

    void addItems(LLInventoryModel::item_array_t& src_items)
    {
        for (LLInventoryModel::item_array_t::const_iterator it = src_items.begin();
             it != src_items.end();
             ++it)
        {
            LLViewerInventoryItem* item = *it;
            llassert(item);
            addItem(item->getUUID());
        }
    }

    // Request or re-request operation for specified item.
    void addItem(const LLUUID& item_id)
    {
        LL_DEBUGS("Avatar") << "item_id " << item_id << LL_ENDL;
        if (!requestOperation(item_id))
        {
            LL_DEBUGS("Avatar") << "item_id " << item_id << " requestOperation false, skipping" << LL_ENDL;
            return;
        }

        mPendingRequests++;
        // On a re-request, this will reset the timer.
        mWaitTimes[item_id] = LLTimer();
        if (mRetryCounts.find(item_id) == mRetryCounts.end())
        {
            mRetryCounts[item_id] = 0;
        }
        else
        {
            mRetryCounts[item_id]++;
        }
    }

    virtual bool requestOperation(const LLUUID& item_id) = 0;

    void onOp(const LLUUID& src_id, const LLUUID& dst_id, LLTimer timestamp)
    {
        if (ll_frand() < gSavedSettings.getF32("InventoryDebugSimulateLateOpRate"))
        {
            LL_WARNS() << "Simulating late operation by punting handling to later" << LL_ENDL;
            doAfterInterval(boost::bind(&LLCallAfterInventoryBatchMgr::onOp,this,src_id,dst_id,timestamp),
                            mRetryAfter);
            return;
        }
        mPendingRequests--;
        F32 elapsed = timestamp.getElapsedTimeF32();
        LL_DEBUGS("Avatar") << "op done, src_id " << src_id << " dst_id " << dst_id << " after " << elapsed << " seconds" << LL_ENDL;
        if (mWaitTimes.find(src_id) == mWaitTimes.end())
        {
            // No longer waiting for this item - either serviced
            // already or gave up after too many retries.
            LL_WARNS() << "duplicate or late operation, src_id " << src_id << "dst_id " << dst_id
                    << " elapsed " << elapsed << " after end " << (S32) mCompletionOrFailureCalled << LL_ENDL;
        }
        mTimeStats.push(elapsed);
        mWaitTimes.erase(src_id);
        if (mWaitTimes.empty() && !mCompletionOrFailureCalled)
        {
            onCompletionOrFailure();
        }
    }

    void onCompletionOrFailure()
    {
        assert (!mCompletionOrFailureCalled);
        mCompletionOrFailureCalled = true;

        // Will never call onCompletion() if any item has been flagged as
        // a failure - otherwise could wind up with corrupted
        // outfit, involuntary nudity, etc.
        reportStats();
        if (!mTrackingPhase.empty())
        {
            selfStopPhase(mTrackingPhase);
        }
        if (!mFailCount)
        {
            onCompletion();
        }
        else
        {
            onFailure();
        }
    }

    void onFailure()
    {
        LL_INFOS() << "failed" << LL_ENDL;
        mOnFailureFunc();
    }

    void onCompletion()
    {
        LL_INFOS() << "done" << LL_ENDL;
        mOnCompletionFunc();
    }

    // virtual
    // Will be deleted after returning true - only safe to do this if all callbacks have fired.
    BOOL tick()
    {
        // mPendingRequests will be zero if all requests have been
        // responded to.  mWaitTimes.empty() will be true if we have
        // received at least one reply for each UUID.  If requests
        // have been dropped and retried, these will not necessarily
        // be the same.  Only safe to return true if all requests have
        // been serviced, since it will result in this object being
        // deleted.
        bool all_done = (mPendingRequests==0);

        if (!mWaitTimes.empty())
        {
            LL_WARNS() << "still waiting on " << mWaitTimes.size() << " items" << LL_ENDL;
            for (std::map<LLUUID,LLTimer>::iterator it = mWaitTimes.begin();
                 it != mWaitTimes.end();)
            {
                // Use a copy of iterator because it may be erased/invalidated.
                std::map<LLUUID,LLTimer>::iterator curr_it = it;
                ++it;

                F32 time_waited = curr_it->second.getElapsedTimeF32();
                S32 retries = mRetryCounts[curr_it->first];
                if (time_waited > mRetryAfter)
                {
                    if (retries < mMaxRetries)
                    {
                        LL_DEBUGS("Avatar") << "Waited " << time_waited <<
                            " for " << curr_it->first << ", retrying" << LL_ENDL;
                        mRetryCount++;
                        addItem(curr_it->first);
                    }
                    else
                    {
                        LL_WARNS() << "Giving up on " << curr_it->first << " after too many retries" << LL_ENDL;
                        mWaitTimes.erase(curr_it);
                        mFailCount++;
                    }
                }
                if (mWaitTimes.empty())
                {
                    onCompletionOrFailure();
                }

            }
        }
        return all_done;
    }

    void reportStats()
    {
        LL_DEBUGS("Avatar") << "Phase: " << mTrackingPhase << LL_ENDL;
        LL_DEBUGS("Avatar") << "mFailCount: " << mFailCount << LL_ENDL;
        LL_DEBUGS("Avatar") << "mRetryCount: " << mRetryCount << LL_ENDL;
        LL_DEBUGS("Avatar") << "Times: n " << mTimeStats.getCount() << " min " << mTimeStats.getMinValue() << " max " << mTimeStats.getMaxValue() << LL_ENDL;
        LL_DEBUGS("Avatar") << "Mean " << mTimeStats.getMean() << " stddev " << mTimeStats.getStdDev() << LL_ENDL;
    }

    virtual ~LLCallAfterInventoryBatchMgr()
    {
        LL_DEBUGS("Avatar") << "deleting" << LL_ENDL;
    }
>>>>>>> c06fb4e0

protected:
    std::string mTrackingPhase;
    std::map<LLUUID,LLTimer> mWaitTimes;
    std::map<LLUUID,S32> mRetryCounts;
    LLUUID mDstCatID;
    nullary_func_t mOnCompletionFunc;
    nullary_func_t mOnFailureFunc;
    F32 mRetryAfter;
    S32 mMaxRetries;
    S32 mPendingRequests;
    S32 mFailCount;
    S32 mRetryCount;
    bool mCompletionOrFailureCalled;
    LLViewerStats::StatsAccumulator mTimeStats;
};

class LLCallAfterInventoryCopyMgr: public LLCallAfterInventoryBatchMgr
{
public:
    LLCallAfterInventoryCopyMgr(LLInventoryModel::item_array_t& src_items,
                                const LLUUID& dst_cat_id,
                                const std::string& phase_name,
                                nullary_func_t on_completion_func,
                                nullary_func_t on_failure_func = no_op,
                                 F32 retry_after = DEFAULT_RETRY_AFTER_INTERVAL,
                                 S32 max_retries = DEFAULT_MAX_RETRIES
        ):
        LLCallAfterInventoryBatchMgr(dst_cat_id, phase_name, on_completion_func, on_failure_func, retry_after, max_retries)
    {
        addItems(src_items);
        sInstanceCount++;
    }

    ~LLCallAfterInventoryCopyMgr()
    {
        sInstanceCount--;
    }

    virtual bool requestOperation(const LLUUID& item_id)
    {
        LLViewerInventoryItem *item = gInventory.getItem(item_id);
        llassert(item);
        LL_DEBUGS("Avatar") << "copying item " << item_id << LL_ENDL;
        if (ll_frand() < gSavedSettings.getF32("InventoryDebugSimulateOpFailureRate"))
        {
            LL_DEBUGS("Avatar") << "simulating failure by not sending request for item " << item_id << LL_ENDL;
            return true;
        }
        copy_inventory_item(
            gAgent.getID(),
            item->getPermissions().getOwner(),
            item->getUUID(),
            mDstCatID,
            std::string(),
            new LLBoostFuncInventoryCallback(boost::bind(&LLCallAfterInventoryBatchMgr::onOp,this,item_id,_1,LLTimer()))
            );
        return true;
    }

    static S32 getInstanceCount() { return sInstanceCount; }

private:
    static S32 sInstanceCount;
};

S32 LLCallAfterInventoryCopyMgr::sInstanceCount = 0;

class LLWearCategoryAfterCopy: public LLInventoryCallback
{
public:
    LLWearCategoryAfterCopy(bool append):
        mAppend(append)
    {}

    // virtual
    void fire(const LLUUID& id)
    {
        // Wear the inventory category.
        LLInventoryCategory* cat = gInventory.getCategory(id);
        LLAppearanceMgr::instance().wearInventoryCategoryOnAvatar(cat, mAppend);
    }

private:
    bool mAppend;
};

class LLTrackPhaseWrapper : public LLInventoryCallback
{
public:
    LLTrackPhaseWrapper(const std::string& phase_name, LLPointer<LLInventoryCallback> cb = NULL):
        mTrackingPhase(phase_name),
        mCB(cb)
    {
        selfStartPhase(mTrackingPhase);
    }

    // virtual
    void fire(const LLUUID& id)
    {
        if (mCB)
        {
            mCB->fire(id);
        }
    }

    // virtual
    ~LLTrackPhaseWrapper()
    {
        selfStopPhase(mTrackingPhase);
    }

protected:
    std::string mTrackingPhase;
    LLPointer<LLInventoryCallback> mCB;
};

LLUpdateAppearanceOnDestroy::LLUpdateAppearanceOnDestroy(bool enforce_item_restrictions,
                                                         bool enforce_ordering,
                                                         nullary_func_t post_update_func
    ):
    mFireCount(0),
    mEnforceItemRestrictions(enforce_item_restrictions),
    mEnforceOrdering(enforce_ordering),
    mPostUpdateFunc(post_update_func)
{
    selfStartPhase("update_appearance_on_destroy");
}

void LLUpdateAppearanceOnDestroy::fire(const LLUUID& inv_item)
{
    LLViewerInventoryItem* item = (LLViewerInventoryItem*)gInventory.getItem(inv_item);
    const std::string item_name = item ? item->getName() : "ITEM NOT FOUND";
#ifndef LL_RELEASE_FOR_DOWNLOAD
    LL_DEBUGS("Avatar") << self_av_string() << "callback fired [ name:" << item_name << " UUID:" << inv_item << " count:" << mFireCount << " ] " << LL_ENDL;
#endif
    mFireCount++;
}

LLUpdateAppearanceOnDestroy::~LLUpdateAppearanceOnDestroy()
{
    if (!LLApp::isExiting())
    {
        // speculative fix for MAINT-1150
        LL_INFOS("Avatar") << self_av_string() << "done update appearance on destroy" << LL_ENDL;

        selfStopPhase("update_appearance_on_destroy");

        LLAppearanceMgr::instance().updateAppearanceFromCOF(mEnforceItemRestrictions,
                                                            mEnforceOrdering,
                                                            mPostUpdateFunc);
    }
}

LLUpdateAppearanceAndEditWearableOnDestroy::LLUpdateAppearanceAndEditWearableOnDestroy(const LLUUID& item_id):
    mItemID(item_id)
{
}

LLRequestServerAppearanceUpdateOnDestroy::~LLRequestServerAppearanceUpdateOnDestroy()
{
    LL_DEBUGS("Avatar") << "ATT requesting server appearance update" << LL_ENDL;
    if (!LLApp::isExiting())
    {
        LLAppearanceMgr::instance().requestServerAppearanceUpdate();
    }
}

void edit_wearable_and_customize_avatar(LLUUID item_id)
{
    // Start editing the item if previously requested.
    gAgentWearables.editWearableIfRequested(item_id);

    // TODO: camera mode may not be changed if a debug setting is tweaked
    if( gAgentCamera.cameraCustomizeAvatar() )
    {
        // If we're in appearance editing mode, the current tab may need to be refreshed
        LLSidepanelAppearance *panel = dynamic_cast<LLSidepanelAppearance*>(
            LLFloaterSidePanelContainer::getPanel("appearance"));
        if (panel)
        {
            panel->showDefaultSubpart();
        }
    }
}

LLUpdateAppearanceAndEditWearableOnDestroy::~LLUpdateAppearanceAndEditWearableOnDestroy()
{
    if (!LLApp::isExiting())
    {
        LLAppearanceMgr::instance().updateAppearanceFromCOF(
            true,true,
            boost::bind(edit_wearable_and_customize_avatar, mItemID));
    }
}

class LLBrokenLinkObserver : public LLInventoryObserver
{
public:
    LLUUID mUUID;
    bool mEnforceItemRestrictions;
    bool mEnforceOrdering;
    nullary_func_t mPostUpdateFunc;

    LLBrokenLinkObserver(const LLUUID& uuid,
                          bool enforce_item_restrictions ,
                          bool enforce_ordering ,
                          nullary_func_t post_update_func) :
        mUUID(uuid),
        mEnforceItemRestrictions(enforce_item_restrictions),
        mEnforceOrdering(enforce_ordering),
        mPostUpdateFunc(post_update_func)
    {
    }
    /* virtual */ void changed(U32 mask);
    void postProcess();
};

void LLBrokenLinkObserver::changed(U32 mask)
{
    if (mask & LLInventoryObserver::REBUILD)
    {
        // This observer should be executed after LLInventoryPanel::itemChanged(),
        // but if it isn't, consider calling updateAppearanceFromCOF with a delay
        const uuid_set_t& changed_item_ids = gInventory.getChangedIDs();
        for (uuid_set_t::const_iterator it = changed_item_ids.begin(); it != changed_item_ids.end(); ++it)
        {
            const LLUUID& id = *it;
            if (id == mUUID)
            {
                // Might not be processed yet and it is not a
                // good idea to update appearane here, postpone.
                doOnIdleOneTime([this]()
                                {
                                    postProcess();
                                });

                gInventory.removeObserver(this);
                return;
            }
        }
    }
}

void LLBrokenLinkObserver::postProcess()
{
    LLViewerInventoryItem* item = gInventory.getItem(mUUID);
    llassert(item && !item->getIsBrokenLink()); // the whole point was to get a correct link
    if (item && item->getIsBrokenLink())
    {
        LL_INFOS_ONCE("Avatar") << "Outfit link broken despite being regenerated" << LL_ENDL;
        LL_DEBUGS("Avatar", "Inventory") << "Outfit link " << mUUID << " \"" << item->getName() << "\" is broken despite being regenerated" << LL_ENDL;
    }

    LLAppearanceMgr::instance().updateAppearanceFromCOF(
        mEnforceItemRestrictions ,
        mEnforceOrdering ,
        mPostUpdateFunc);
    delete this;
}


struct LLFoundData
{
    LLFoundData() :
        mAssetType(LLAssetType::AT_NONE),
        mWearableType(LLWearableType::WT_INVALID),
        mWearable(NULL) {}

    LLFoundData(const LLUUID& item_id,
                const LLUUID& asset_id,
                const std::string& name,
                const LLAssetType::EType& asset_type,
                const LLWearableType::EType& wearable_type,
                const bool is_replacement = false
        ) :
        mItemID(item_id),
        mAssetID(asset_id),
        mName(name),
        mAssetType(asset_type),
        mWearableType(wearable_type),
        mIsReplacement(is_replacement),
        mWearable( NULL ) {}

    LLUUID mItemID;
    LLUUID mAssetID;
    std::string mName;
    LLAssetType::EType mAssetType;
    LLWearableType::EType mWearableType;
    LLViewerWearable* mWearable;
    bool mIsReplacement;
};


class LLWearableHoldingPattern
{
    LOG_CLASS(LLWearableHoldingPattern);

public:
    LLWearableHoldingPattern();
    ~LLWearableHoldingPattern();

    bool pollFetchCompletion();
    void onFetchCompletion();
    bool isFetchCompleted();
    bool isTimedOut();

    void checkMissingWearables();
    bool pollMissingWearables();
    bool isMissingCompleted();
    void recoverMissingWearable(LLWearableType::EType type);
    void clearCOFLinksForMissingWearables();

    void onWearableAssetFetch(LLViewerWearable *wearable);
    void onAllComplete();

    typedef std::list<LLFoundData> found_list_t;
    found_list_t& getFoundList();
    void eraseTypeToLink(LLWearableType::EType type);
    void eraseTypeToRecover(LLWearableType::EType type);
    void setObjItems(const LLInventoryModel::item_array_t& items);
    void setGestItems(const LLInventoryModel::item_array_t& items);
    bool isMostRecent();
    void handleLateArrivals();
    void resetTime(F32 timeout);
    static S32 countActive() { return sActiveHoldingPatterns.size(); }
    S32 index() { return mIndex; }

private:
    found_list_t mFoundList;
    LLInventoryModel::item_array_t mObjItems;
    LLInventoryModel::item_array_t mGestItems;
    typedef std::set<S32> type_set_t;
    type_set_t mTypesToRecover;
    type_set_t mTypesToLink;
    S32 mResolved;
    LLTimer mWaitTime;
    bool mFired;
    typedef std::set<LLWearableHoldingPattern*> type_set_hp;
    static type_set_hp sActiveHoldingPatterns;
    static S32 sNextIndex;
    S32 mIndex;
    bool mIsMostRecent;
    std::set<LLViewerWearable*> mLateArrivals;
    bool mIsAllComplete;
};

LLWearableHoldingPattern::type_set_hp LLWearableHoldingPattern::sActiveHoldingPatterns;
S32 LLWearableHoldingPattern::sNextIndex = 0;

LLWearableHoldingPattern::LLWearableHoldingPattern():
    mResolved(0),
    mFired(false),
    mIsMostRecent(true),
    mIsAllComplete(false)
{
    if (countActive()>0)
    {
        LL_INFOS() << "Creating LLWearableHoldingPattern when "
                   << countActive()
                   << " other attempts are active."
                   << " Flagging others as invalid."
                   << LL_ENDL;
        for (type_set_hp::iterator it = sActiveHoldingPatterns.begin();
             it != sActiveHoldingPatterns.end();
             ++it)
        {
            (*it)->mIsMostRecent = false;
        }

    }
    mIndex = sNextIndex++;
    sActiveHoldingPatterns.insert(this);
    LL_DEBUGS("Avatar") << "HP " << index() << " created" << LL_ENDL;
    selfStartPhase("holding_pattern");
}

LLWearableHoldingPattern::~LLWearableHoldingPattern()
{
    sActiveHoldingPatterns.erase(this);
    if (isMostRecent())
    {
        selfStopPhase("holding_pattern");
    }
    LL_DEBUGS("Avatar") << "HP " << index() << " deleted" << LL_ENDL;
}

bool LLWearableHoldingPattern::isMostRecent()
{
    return mIsMostRecent;
}

LLWearableHoldingPattern::found_list_t& LLWearableHoldingPattern::getFoundList()
{
    return mFoundList;
}

void LLWearableHoldingPattern::eraseTypeToLink(LLWearableType::EType type)
{
    mTypesToLink.erase(type);
}

void LLWearableHoldingPattern::eraseTypeToRecover(LLWearableType::EType type)
{
    mTypesToRecover.erase(type);
}

void LLWearableHoldingPattern::setObjItems(const LLInventoryModel::item_array_t& items)
{
    mObjItems = items;
}

void LLWearableHoldingPattern::setGestItems(const LLInventoryModel::item_array_t& items)
{
    mGestItems = items;
}

bool LLWearableHoldingPattern::isFetchCompleted()
{
    return (mResolved >= (S32)getFoundList().size()); // have everything we were waiting for?
}

bool LLWearableHoldingPattern::isTimedOut()
{
    return mWaitTime.hasExpired();
}

void LLWearableHoldingPattern::checkMissingWearables()
{
    if (!isMostRecent())
    {
        // runway why don't we actually skip here?
        LL_WARNS() << self_av_string() << "skipping because LLWearableHolding pattern is invalid (superceded by later outfit request)" << LL_ENDL;
    }

    std::vector<S32> found_by_type(LLWearableType::WT_COUNT,0);
    std::vector<S32> requested_by_type(LLWearableType::WT_COUNT,0);
    for (found_list_t::iterator it = getFoundList().begin(); it != getFoundList().end(); ++it)
    {
        LLFoundData &data = *it;
        if (data.mWearableType < LLWearableType::WT_COUNT)
            requested_by_type[data.mWearableType]++;
        if (data.mWearable)
            found_by_type[data.mWearableType]++;
    }

    for (S32 type = 0; type < LLWearableType::WT_COUNT; ++type)
    {
        if (requested_by_type[type] > found_by_type[type])
        {
            LL_WARNS() << self_av_string() << "got fewer wearables than requested, type " << type << ": requested " << requested_by_type[type] << ", found " << found_by_type[type] << LL_ENDL;
        }
        if (found_by_type[type] > 0)
            continue;
        if (
            // If at least one wearable of certain types (pants/shirt/skirt)
            // was requested but none was found, create a default asset as a replacement.
            // In all other cases, don't do anything.
            // For critical types (shape/hair/skin/eyes), this will keep the avatar as a cloud
            // due to logic in LLVOAvatarSelf::getIsCloud().
            // For non-critical types (tatoo, socks, etc.) the wearable will just be missing.
            (requested_by_type[type] > 0) &&
            ((type == LLWearableType::WT_PANTS) || (type == LLWearableType::WT_SHIRT) || (type == LLWearableType::WT_SKIRT)))
        {
            mTypesToRecover.insert(type);
            mTypesToLink.insert(type);
            recoverMissingWearable((LLWearableType::EType)type);
            LL_WARNS() << self_av_string() << "need to replace " << type << LL_ENDL;
        }
    }

    resetTime(60.0F);

    if (isMostRecent())
    {
        selfStartPhase("get_missing_wearables_2");
    }
    if (!pollMissingWearables())
    {
        doOnIdleRepeating(boost::bind(&LLWearableHoldingPattern::pollMissingWearables,this));
    }
}

void LLWearableHoldingPattern::onAllComplete()
{
    if (isAgentAvatarValid())
    {
        gAgentAvatarp->outputRezTiming("Agent wearables fetch complete");
    }

    if (!isMostRecent())
    {
        // runway need to skip here?
        LL_WARNS() << self_av_string() << "skipping because LLWearableHolding pattern is invalid (superceded by later outfit request)" << LL_ENDL;
    }

    // Activate all gestures in this folder
    if (mGestItems.size() > 0)
    {
        LL_DEBUGS("Avatar") << self_av_string() << "Activating " << mGestItems.size() << " gestures" << LL_ENDL;

        LLGestureMgr::instance().activateGestures(mGestItems);

        // Update the inventory item labels to reflect the fact
        // they are active.
        LLViewerInventoryCategory* catp =
            gInventory.getCategory(LLAppearanceMgr::instance().getCOF());

        if (catp)
        {
            gInventory.updateCategory(catp);
            gInventory.notifyObservers();
        }
    }

    if (isAgentAvatarValid())
    {
        LL_DEBUGS("Avatar") << self_av_string() << "Updating " << mObjItems.size() << " attachments" << LL_ENDL;
        LLAgentWearables::llvo_vec_t objects_to_remove;
        LLAgentWearables::llvo_vec_t objects_to_retain;
        LLInventoryModel::item_array_t items_to_add;

        LLAgentWearables::findAttachmentsAddRemoveInfo(mObjItems,
                                                       objects_to_remove,
                                                       objects_to_retain,
                                                       items_to_add);

        LL_DEBUGS("Avatar") << self_av_string() << "Removing " << objects_to_remove.size()
                            << " attachments" << LL_ENDL;

        // Here we remove the attachment pos overrides for *all*
        // attachments, even those that are not being removed. This is
        // needed to get joint positions all slammed down to their
        // pre-attachment states.
        gAgentAvatarp->clearAttachmentOverrides();

        if (objects_to_remove.size() || items_to_add.size())
        {
            LL_DEBUGS("Avatar") << "ATT will remove " << objects_to_remove.size()
                                << " and add " << items_to_add.size() << " items" << LL_ENDL;
        }

        // Take off the attachments that will no longer be in the outfit.
        LLAgentWearables::userRemoveMultipleAttachments(objects_to_remove);

        // Update wearables.
        LL_INFOS("Avatar") << self_av_string() << "HP " << index() << " updating agent wearables with "
                           << mResolved << " wearable items " << LL_ENDL;
        LLAppearanceMgr::instance().updateAgentWearables(this);

        // Restore attachment pos overrides for the attachments that
        // are remaining in the outfit.
        for (LLAgentWearables::llvo_vec_t::iterator it = objects_to_retain.begin();
             it != objects_to_retain.end();
             ++it)
        {
            LLViewerObject *objectp = *it;
            if (!objectp->isAnimatedObject())
            {
                gAgentAvatarp->addAttachmentOverridesForObject(objectp);
            }
        }

        // Add new attachments to match those requested.
        LL_DEBUGS("Avatar") << self_av_string() << "Adding " << items_to_add.size() << " attachments" << LL_ENDL;
        LLAgentWearables::userAttachMultipleAttachments(items_to_add);
    }

    if (isFetchCompleted() && isMissingCompleted())
    {
        // Only safe to delete if all wearable callbacks and all missing wearables completed.
        delete this;
    }
    else
    {
        mIsAllComplete = true;
        handleLateArrivals();
    }
}

void LLWearableHoldingPattern::onFetchCompletion()
{
    if (isMostRecent())
    {
        selfStopPhase("get_wearables_2");
    }

    if (!isMostRecent())
    {
        // runway skip here?
        LL_WARNS() << self_av_string() << "skipping because LLWearableHolding pattern is invalid (superceded by later outfit request)" << LL_ENDL;
    }

    checkMissingWearables();
}

// Runs as an idle callback until all wearables are fetched (or we time out).
bool LLWearableHoldingPattern::pollFetchCompletion()
{
    if (!isMostRecent())
    {
        // runway skip here?
        LL_WARNS() << self_av_string() << "skipping because LLWearableHolding pattern is invalid (superceded by later outfit request)" << LL_ENDL;
    }

    bool completed = isFetchCompleted();
    bool timed_out = isTimedOut();
    bool done = completed || timed_out;

    if (done)
    {
        LL_INFOS("Avatar") << self_av_string() << "HP " << index() << " polling, done status: " << completed << " timed out " << timed_out
                << " elapsed " << mWaitTime.getElapsedTimeF32() << LL_ENDL;

        mFired = true;

        if (timed_out)
        {
            LL_WARNS() << self_av_string() << "Exceeded max wait time for wearables, updating appearance based on what has arrived" << LL_ENDL;
        }

        onFetchCompletion();
    }
    return done;
}

void recovered_item_link_cb(const LLUUID& item_id, LLWearableType::EType type, LLViewerWearable *wearable, LLWearableHoldingPattern* holder)
{
    if (!holder->isMostRecent())
    {
        LL_WARNS() << "HP " << holder->index() << " skipping because LLWearableHolding pattern is invalid (superceded by later outfit request)" << LL_ENDL;
        // runway skip here?
    }

    LL_INFOS("Avatar") << "HP " << holder->index() << " recovered item link for type " << type << LL_ENDL;
    holder->eraseTypeToLink(type);
    // Add wearable to FoundData for actual wearing
    LLViewerInventoryItem *item = gInventory.getItem(item_id);
    LLViewerInventoryItem *linked_item = item ? item->getLinkedItem() : NULL;

    if (linked_item)
    {
        gInventory.addChangedMask(LLInventoryObserver::LABEL, linked_item->getUUID());

        if (item)
        {
            LLFoundData found(linked_item->getUUID(),
                              linked_item->getAssetUUID(),
                              linked_item->getName(),
                              linked_item->getType(),
                              linked_item->isWearableType() ? linked_item->getWearableType() : LLWearableType::WT_INVALID,
                              true // is replacement
                );
            found.mWearable = wearable;
            holder->getFoundList().push_front(found);
        }
        else
        {
            LL_WARNS() << self_av_string() << "inventory link not found for recovered wearable" << LL_ENDL;
        }
    }
    else
    {
        LL_WARNS() << self_av_string() << "HP " << holder->index() << " inventory link not found for recovered wearable" << LL_ENDL;
    }
}

void recovered_item_cb(const LLUUID& item_id, LLWearableType::EType type, LLViewerWearable *wearable, LLWearableHoldingPattern* holder)
{
    if (!holder->isMostRecent())
    {
        // runway skip here?
        LL_WARNS() << self_av_string() << "skipping because LLWearableHolding pattern is invalid (superceded by later outfit request)" << LL_ENDL;
    }

    LL_DEBUGS("Avatar") << self_av_string() << "Recovered item for type " << type << LL_ENDL;
    LLConstPointer<LLInventoryObject> itemp = gInventory.getItem(item_id);
    wearable->setItemID(item_id);
    holder->eraseTypeToRecover(type);
    llassert(itemp);
    if (itemp)
    {
        LLPointer<LLInventoryCallback> cb = new LLBoostFuncInventoryCallback(boost::bind(recovered_item_link_cb,_1,type,wearable,holder));

        link_inventory_object(LLAppearanceMgr::instance().getCOF(), itemp, cb);
    }
}

void LLWearableHoldingPattern::recoverMissingWearable(LLWearableType::EType type)
{
    if (!isMostRecent())
    {
        // runway skip here?
        LL_WARNS() << self_av_string() << "skipping because LLWearableHolding pattern is invalid (superceded by later outfit request)" << LL_ENDL;
    }

        // Try to recover by replacing missing wearable with a new one.
    LLNotificationsUtil::add("ReplacedMissingWearable");
    LL_DEBUGS("Avatar") << "Wearable of type '" << LLWearableType::getInstance()->getTypeName(type)
                << "' could not be downloaded.  Replaced inventory item with default wearable." << LL_ENDL;
    LLViewerWearable* wearable = LLWearableList::instance().createNewWearable(type, gAgentAvatarp);

    // Add a new one in the lost and found folder.
    const LLUUID lost_and_found_id = gInventory.findCategoryUUIDForType(LLFolderType::FT_LOST_AND_FOUND);
    LLPointer<LLInventoryCallback> cb = new LLBoostFuncInventoryCallback(boost::bind(recovered_item_cb,_1,type,wearable,this));

    create_inventory_wearable(gAgent.getID(),
                          gAgent.getSessionID(),
                          lost_and_found_id,
                          wearable->getTransactionID(),
                          wearable->getName(),
                          wearable->getDescription(),
                          wearable->getAssetType(),
                          wearable->getType(),
                          wearable->getPermissions().getMaskNextOwner(),
                          cb);
}

bool LLWearableHoldingPattern::isMissingCompleted()
{
    return mTypesToLink.size()==0 && mTypesToRecover.size()==0;
}

void LLWearableHoldingPattern::clearCOFLinksForMissingWearables()
{
    for (found_list_t::iterator it = getFoundList().begin(); it != getFoundList().end(); ++it)
    {
        LLFoundData &data = *it;
        if ((data.mWearableType < LLWearableType::WT_COUNT) && (!data.mWearable))
        {
            // Wearable link that was never resolved; remove links to it from COF
            LL_INFOS("Avatar") << self_av_string() << "HP " << index() << " removing link for unresolved item " << data.mItemID.asString() << LL_ENDL;
            LLAppearanceMgr::instance().removeCOFItemLinks(data.mItemID);
        }
    }
}

bool LLWearableHoldingPattern::pollMissingWearables()
{
    if (!isMostRecent())
    {
        // runway skip here?
        LL_WARNS() << self_av_string() << "skipping because LLWearableHolding pattern is invalid (superceded by later outfit request)" << LL_ENDL;
    }

    bool timed_out = isTimedOut();
    bool missing_completed = isMissingCompleted();
    bool done = timed_out || missing_completed;

    if (!done)
    {
        LL_INFOS("Avatar") << self_av_string() << "HP " << index() << " polling missing wearables, waiting for items " << mTypesToRecover.size()
                << " links " << mTypesToLink.size()
                << " wearables, timed out " << timed_out
                << " elapsed " << mWaitTime.getElapsedTimeF32()
                << " done " << done << LL_ENDL;
    }

    if (done)
    {
        if (isMostRecent())
        {
            selfStopPhase("get_missing_wearables_2");
        }

        gAgentAvatarp->debugWearablesLoaded();

        // BAP - if we don't call clearCOFLinksForMissingWearables()
        // here, we won't have to add the link back in later if the
        // wearable arrives late.  This is to avoid corruption of
        // wearable ordering info.  Also has the effect of making
        // unworn item links visible in the COF under some
        // circumstances.

        //clearCOFLinksForMissingWearables();
        onAllComplete();
    }
    return done;
}

// Handle wearables that arrived after the timeout period expired.
void LLWearableHoldingPattern::handleLateArrivals()
{
    // Only safe to run if we have previously finished the missing
    // wearables and other processing - otherwise we could be in some
    // intermediate state - but have not been superceded by a later
    // outfit change request.
    if (mLateArrivals.size() == 0)
    {
        // Nothing to process.
        return;
    }
    if (!isMostRecent())
    {
        LL_WARNS() << self_av_string() << "Late arrivals not handled - outfit change no longer valid" << LL_ENDL;
    }
    if (!mIsAllComplete)
    {
        LL_WARNS() << self_av_string() << "Late arrivals not handled - in middle of missing wearables processing" << LL_ENDL;
    }

    LL_INFOS("Avatar") << self_av_string() << "HP " << index() << " need to handle " << mLateArrivals.size() << " late arriving wearables" << LL_ENDL;

    // Update mFoundList using late-arriving wearables.
    std::set<LLWearableType::EType> replaced_types;
    for (LLWearableHoldingPattern::found_list_t::iterator iter = getFoundList().begin();
         iter != getFoundList().end(); ++iter)
    {
        LLFoundData& data = *iter;
        for (std::set<LLViewerWearable*>::iterator wear_it = mLateArrivals.begin();
             wear_it != mLateArrivals.end();
             ++wear_it)
        {
            LLViewerWearable *wearable = *wear_it;

            if(wearable->getAssetID() == data.mAssetID)
            {
                data.mWearable = wearable;

                replaced_types.insert(data.mWearableType);

                // BAP - if we didn't call
                // clearCOFLinksForMissingWearables() earlier, we
                // don't need to restore the link here.  Fixes
                // wearable ordering problems.

                // LLAppearanceMgr::instance().addCOFItemLink(data.mItemID,false);

                // BAP failing this means inventory or asset server
                // are corrupted in a way we don't handle.
                llassert((data.mWearableType < LLWearableType::WT_COUNT) && (wearable->getType() == data.mWearableType));
                break;
            }
        }
    }

    // Remove COF links for any default wearables previously used to replace the late arrivals.
    // All this pussyfooting around with a while loop and explicit
    // iterator incrementing is to allow removing items from the list
    // without clobbering the iterator we're using to navigate.
    LLWearableHoldingPattern::found_list_t::iterator iter = getFoundList().begin();
    while (iter != getFoundList().end())
    {
        LLFoundData& data = *iter;

        // If an item of this type has recently shown up, removed the corresponding replacement wearable from COF.
        if (data.mWearable && data.mIsReplacement &&
            replaced_types.find(data.mWearableType) != replaced_types.end())
        {
            LLAppearanceMgr::instance().removeCOFItemLinks(data.mItemID);
            std::list<LLFoundData>::iterator clobber_ator = iter;
            ++iter;
            getFoundList().erase(clobber_ator);
        }
        else
        {
            ++iter;
        }
    }

    // Clear contents of late arrivals.
    mLateArrivals.clear();

    // Update appearance based on mFoundList
    LLAppearanceMgr::instance().updateAgentWearables(this);
}

void LLWearableHoldingPattern::resetTime(F32 timeout)
{
    mWaitTime.reset();
    mWaitTime.setTimerExpirySec(timeout);
}

void LLWearableHoldingPattern::onWearableAssetFetch(LLViewerWearable *wearable)
{
<<<<<<< HEAD
	if (!isMostRecent())
	{
		LL_WARNS() << self_av_string() << "skipping because LLWearableHolding pattern is invalid (superceded by later outfit request)" << LL_ENDL;
	}
	
	mResolved += 1;  // just counting callbacks, not successes.
	LL_DEBUGS("Avatar") << self_av_string() << "HP " << index() << " resolved " << mResolved << "/" << getFoundList().size() << LL_ENDL;
	if (!wearable)
	{
		LL_WARNS() << self_av_string() << "no wearable found" << LL_ENDL;
	}

	if (mFired)
	{
		LL_WARNS() << self_av_string() << "called after holder fired" << LL_ENDL;
		if (wearable)
		{
			mLateArrivals.insert(wearable);
			if (mIsAllComplete)
			{
				handleLateArrivals();
			}
		}
		return;
	}

	if (!wearable)
	{
		return;
	}

	U32 use_count = 0;
	for (LLWearableHoldingPattern::found_list_t::iterator iter = getFoundList().begin();
		iter != getFoundList().end(); ++iter)
	{
		LLFoundData& data = *iter;
		if (wearable->getAssetID() == data.mAssetID)
		{
			// Failing this means inventory or asset server are corrupted in a way we don't handle.
			if ((data.mWearableType >= LLWearableType::WT_COUNT) || (wearable->getType() != data.mWearableType))
			{
				LL_WARNS() << self_av_string() << "recovered wearable but type invalid. inventory wearable type: " << data.mWearableType << " asset wearable type: " << wearable->getType() << LL_ENDL;
				break;
			}

			if (use_count == 0)
			{
				data.mWearable = wearable;
				use_count++;
			}
			else
			{
				LLViewerInventoryItem* wearable_item = gInventory.getItem(data.mItemID);
				if (wearable_item && wearable_item->isFinished() && wearable_item->getPermissions().allowModifyBy(gAgentID))
				{
					// We can't edit and do some other interactions with same asset twice, copy it
					// Note: can't update incomplete items. Usually attached from previous viewer build, but
					// consider adding fetch and completion callback
					LLViewerWearable* new_wearable = LLWearableList::instance().createCopy(wearable, wearable->getName());
					data.mWearable = new_wearable;
					data.mAssetID = new_wearable->getAssetID();

					// Update existing inventory item
					wearable_item->setAssetUUID(new_wearable->getAssetID());
					wearable_item->setTransactionID(new_wearable->getTransactionID());
					gInventory.updateItem(wearable_item, LLInventoryObserver::INTERNAL);
					wearable_item->updateServer(false);

					use_count++;
				}
				else
				{
					// Note: technically a bug, LLViewerWearable can identify only one item id at a time,
					// yet we are tying it to multiple items here.
					// LLViewerWearable need to support more then one item.
					LL_WARNS() << "Same LLViewerWearable is used by multiple items! " << wearable->getAssetID() << LL_ENDL;
					data.mWearable = wearable;
				}
			}
		}
	}

	if (use_count > 1)
	{
		LL_WARNS() << "Copying wearable, multiple asset id uses! " << wearable->getAssetID() << LL_ENDL;
		gInventory.notifyObservers();
	}
=======
    if (!isMostRecent())
    {
        LL_WARNS() << self_av_string() << "skipping because LLWearableHolding pattern is invalid (superceded by later outfit request)" << LL_ENDL;
    }

    mResolved += 1;  // just counting callbacks, not successes.
    LL_DEBUGS("Avatar") << self_av_string() << "HP " << index() << " resolved " << mResolved << "/" << getFoundList().size() << LL_ENDL;
    if (!wearable)
    {
        LL_WARNS() << self_av_string() << "no wearable found" << LL_ENDL;
    }

    if (mFired)
    {
        LL_WARNS() << self_av_string() << "called after holder fired" << LL_ENDL;
        if (wearable)
        {
            mLateArrivals.insert(wearable);
            if (mIsAllComplete)
            {
                handleLateArrivals();
            }
        }
        return;
    }

    if (!wearable)
    {
        return;
    }

    U32 use_count = 0;
    for (LLWearableHoldingPattern::found_list_t::iterator iter = getFoundList().begin();
        iter != getFoundList().end(); ++iter)
    {
        LLFoundData& data = *iter;
        if (wearable->getAssetID() == data.mAssetID)
        {
            // Failing this means inventory or asset server are corrupted in a way we don't handle.
            if ((data.mWearableType >= LLWearableType::WT_COUNT) || (wearable->getType() != data.mWearableType))
            {
                LL_WARNS() << self_av_string() << "recovered wearable but type invalid. inventory wearable type: " << data.mWearableType << " asset wearable type: " << wearable->getType() << LL_ENDL;
                break;
            }

            if (use_count == 0)
            {
                data.mWearable = wearable;
                use_count++;
            }
            else
            {
                LLViewerInventoryItem* wearable_item = gInventory.getItem(data.mItemID);
                if (wearable_item && wearable_item->isFinished() && wearable_item->getPermissions().allowModifyBy(gAgentID))
                {
                    // We can't edit and do some other interactions with same asset twice, copy it
                    // Note: can't update incomplete items. Usually attached from previous viewer build, but
                    // consider adding fetch and completion callback
                    LLViewerWearable* new_wearable = LLWearableList::instance().createCopy(wearable, wearable->getName());
                    data.mWearable = new_wearable;
                    data.mAssetID = new_wearable->getAssetID();

                    // Update existing inventory item
                    wearable_item->setAssetUUID(new_wearable->getAssetID());
                    wearable_item->setTransactionID(new_wearable->getTransactionID());
                    gInventory.updateItem(wearable_item, LLInventoryObserver::INTERNAL);
                    wearable_item->updateServer(FALSE);

                    use_count++;
                }
                else
                {
                    // Note: technically a bug, LLViewerWearable can identify only one item id at a time,
                    // yet we are tying it to multiple items here.
                    // LLViewerWearable need to support more then one item.
                    LL_WARNS() << "Same LLViewerWearable is used by multiple items! " << wearable->getAssetID() << LL_ENDL;
                    data.mWearable = wearable;
                }
            }
        }
    }

    if (use_count > 1)
    {
        LL_WARNS() << "Copying wearable, multiple asset id uses! " << wearable->getAssetID() << LL_ENDL;
        gInventory.notifyObservers();
    }
>>>>>>> c06fb4e0
}

static void onWearableAssetFetch(LLViewerWearable* wearable, void* data)
{
    LLWearableHoldingPattern* holder = (LLWearableHoldingPattern*)data;
    holder->onWearableAssetFetch(wearable);
}


static void removeDuplicateItems(LLInventoryModel::item_array_t& items)
{
    LLInventoryModel::item_array_t new_items;
    std::set<LLUUID> items_seen;
    std::deque<LLViewerInventoryItem*> tmp_list;
    // Traverse from the front and keep the first of each item
    // encountered, so we actually keep the *last* of each duplicate
    // item.  This is needed to give the right priority when adding
    // duplicate items to an existing outfit.
    for (S32 i=items.size()-1; i>=0; i--)
    {
        LLViewerInventoryItem *item = items.at(i);
        LLUUID item_id = item->getLinkedUUID();
        if (items_seen.find(item_id)!=items_seen.end())
            continue;
        items_seen.insert(item_id);
        tmp_list.push_front(item);
    }
    for (std::deque<LLViewerInventoryItem*>::iterator it = tmp_list.begin();
         it != tmp_list.end();
         ++it)
    {
        new_items.push_back(*it);
    }
    items = new_items;
}

//=========================================================================

const std::string LLAppearanceMgr::sExpectedTextureName = "OutfitPreview";

const LLUUID LLAppearanceMgr::getCOF() const
{
    return mCOFID;
}

S32 LLAppearanceMgr::getCOFVersion() const
{
    LLViewerInventoryCategory *cof = gInventory.getCategory(getCOF());
    if (cof)
    {
        return cof->getVersion();
    }
    else
    {
        return LLViewerInventoryCategory::VERSION_UNKNOWN;
    }
}

void LLAppearanceMgr::initCOFID()
{
    mCOFID = gInventory.findCategoryUUIDForType(LLFolderType::FT_CURRENT_OUTFIT);
}

const LLViewerInventoryItem* LLAppearanceMgr::getBaseOutfitLink()
{
    const LLUUID& current_outfit_cat = getCOF();
    LLInventoryModel::cat_array_t cat_array;
    LLInventoryModel::item_array_t item_array;
    // Can't search on FT_OUTFIT since links to categories return FT_CATEGORY for type since they don't
    // return preferred type.
    LLIsType is_category( LLAssetType::AT_CATEGORY );
    gInventory.collectDescendentsIf(current_outfit_cat,
                                    cat_array,
                                    item_array,
                                    false,
                                    is_category);
    for (LLInventoryModel::item_array_t::const_iterator iter = item_array.begin();
         iter != item_array.end();
         iter++)
    {
        const LLViewerInventoryItem *item = (*iter);
        const LLViewerInventoryCategory *cat = item->getLinkedCategory();
        if (cat && cat->getPreferredType() == LLFolderType::FT_OUTFIT)
        {
            const LLUUID parent_id = cat->getParentUUID();
            LLViewerInventoryCategory*  parent_cat =  gInventory.getCategory(parent_id);
            // if base outfit moved to trash it means that we don't have base outfit
            if (parent_cat != NULL && parent_cat->getPreferredType() == LLFolderType::FT_TRASH)
            {
                return NULL;
            }
            return item;
        }
    }
    return NULL;
}

bool LLAppearanceMgr::getBaseOutfitName(std::string& name)
{
    const LLViewerInventoryItem* outfit_link = getBaseOutfitLink();
    if(outfit_link)
    {
        const LLViewerInventoryCategory *cat = outfit_link->getLinkedCategory();
        if (cat)
        {
            name = cat->getName();
            return true;
        }
    }
    return false;
}

const LLUUID LLAppearanceMgr::getBaseOutfitUUID()
{
    const LLViewerInventoryItem* outfit_link = getBaseOutfitLink();
    if (!outfit_link || !outfit_link->getIsLinkType()) return LLUUID::null;

    const LLViewerInventoryCategory* outfit_cat = outfit_link->getLinkedCategory();
    if (!outfit_cat) return LLUUID::null;

    if (outfit_cat->getPreferredType() != LLFolderType::FT_OUTFIT)
    {
        LL_WARNS() << "Expected outfit type:" << LLFolderType::FT_OUTFIT << " but got type:" << outfit_cat->getType() << " for folder name:" << outfit_cat->getName() << LL_ENDL;
        return LLUUID::null;
    }

    return outfit_cat->getUUID();
}

void wear_on_avatar_cb(const LLUUID& inv_item, bool do_replace = false)
{
    if (inv_item.isNull())
        return;

    LLViewerInventoryItem *item = gInventory.getItem(inv_item);
    if (item)
    {
        LLAppearanceMgr::instance().wearItemOnAvatar(inv_item, true, do_replace);
    }
}

void LLAppearanceMgr::wearItemsOnAvatar(const uuid_vec_t& item_ids_to_wear,
                                        bool do_update,
                                        bool replace,
                                        LLPointer<LLInventoryCallback> cb)
{
    LL_DEBUGS("UIUsage") << "wearItemsOnAvatar" << LL_ENDL;
    LLUIUsage::instance().logCommand("Avatar.WearItem");

    bool first = true;

    LLInventoryObject::const_object_list_t items_to_link;

    for (uuid_vec_t::const_iterator it = item_ids_to_wear.begin();
         it != item_ids_to_wear.end();
         ++it)
    {
        replace = first && replace;
        first = false;

        const LLUUID& item_id_to_wear = *it;

        if (item_id_to_wear.isNull())
        {
            LL_DEBUGS("Avatar") << "null id " << item_id_to_wear << LL_ENDL;
            continue;
        }

        LLViewerInventoryItem* item_to_wear = gInventory.getItem(item_id_to_wear);
        if (!item_to_wear)
        {
            LL_DEBUGS("Avatar") << "inventory item not found for id " << item_id_to_wear << LL_ENDL;
            continue;
        }

        if (gInventory.isObjectDescendentOf(item_to_wear->getUUID(), gInventory.getLibraryRootFolderID()))
        {
            LL_DEBUGS("Avatar") << "inventory item in library, will copy and wear "
                                << item_to_wear->getName() << " id " << item_id_to_wear << LL_ENDL;
            LLPointer<LLInventoryCallback> cb = new LLBoostFuncInventoryCallback(boost::bind(wear_on_avatar_cb,_1,replace));
            copy_inventory_item(gAgent.getID(), item_to_wear->getPermissions().getOwner(),
                                item_to_wear->getUUID(), LLUUID::null, std::string(), cb);
            continue;
        }
        else if (!gInventory.isObjectDescendentOf(item_to_wear->getUUID(), gInventory.getRootFolderID()))
        {
            // not in library and not in agent's inventory
            LL_DEBUGS("Avatar") << "inventory item not in user inventory or library, skipping "
                                << item_to_wear->getName() << " id " << item_id_to_wear << LL_ENDL;
            continue;
        }
        else if (gInventory.isObjectDescendentOf(item_to_wear->getUUID(), gInventory.findCategoryUUIDForType(LLFolderType::FT_TRASH)))
        {
            LLNotificationsUtil::add("CannotWearTrash");
            LL_DEBUGS("Avatar") << "inventory item is in trash, skipping "
                                << item_to_wear->getName() << " id " << item_id_to_wear << LL_ENDL;
            continue;
        }
        else if (isLinkedInCOF(item_to_wear->getUUID())) // EXT-84911
        {
            LL_DEBUGS("Avatar") << "inventory item is already in COF, skipping "
                                << item_to_wear->getName() << " id " << item_id_to_wear << LL_ENDL;
            continue;
        }

// [RLVa:KB] - Checked: 2013-02-12 (RLVa-1.4.8)
        if ( (rlv_handler_t::isEnabled()) && (!rlvPredCanWearItem(item_to_wear, (item_to_wear->getType() == LLAssetType::AT_BODYPART || replace) ? RLV_WEAR_REPLACE : RLV_WEAR_ADD)) )
        {
            LL_DEBUGS("Avatar") << "inventory item cannot be worn because of RLV restriction, skipping "
                                << item_to_wear->getName() << " id " << item_id_to_wear << LL_ENDL;
            continue;
        }
// [/RLVa:KB]

        switch (item_to_wear->getType())
        {
            case LLAssetType::AT_CLOTHING:
            {
                if (gAgentWearables.areWearablesLoaded())
                {
                    if (!cb && do_update)
                    {
                        cb = new LLUpdateAppearanceAndEditWearableOnDestroy(item_id_to_wear);
                    }
                    LLWearableType::EType type = item_to_wear->getWearableType();
                    S32 wearable_count = gAgentWearables.getWearableCount(type);
                    if ((replace && wearable_count != 0) || !gAgentWearables.canAddWearable(type))
                    {
                        LLUUID item_id = gAgentWearables.getWearableItemID(item_to_wear->getWearableType(),
                                                                           wearable_count-1);
// [SL:KB] - Patch: Appearance-AISFilter | Checked: 2015-05-02 (Catznip-3.7)
                        removeCOFItemLinks(item_id, NULL, true);
// [/SL:KB]
//                      removeCOFItemLinks(item_id, cb);
                    }

                    items_to_link.push_back(item_to_wear);
                }
            }
            break;

            case LLAssetType::AT_BODYPART:
            {
                // TODO: investigate wearables may not be loaded at this point EXT-8231

                // Remove the existing wearables of the same type.
                // Remove existing body parts anyway because we must not be able to wear e.g. two skins.
                removeCOFLinksOfType(item_to_wear->getWearableType());
                if (!cb && do_update)
                {
                    cb = new LLUpdateAppearanceAndEditWearableOnDestroy(item_id_to_wear);
                }
                items_to_link.push_back(item_to_wear);
            }
            break;

            case LLAssetType::AT_OBJECT:
            {
                rez_attachment(item_to_wear, NULL, replace);
            }
            break;

            default: continue;
        }
    }

    // Batch up COF link creation - more efficient if using AIS.
    if (items_to_link.size())
    {
        link_inventory_array(getCOF(), items_to_link, cb);
    }
}

void LLAppearanceMgr::wearItemOnAvatar(const LLUUID& item_id_to_wear,
                                       bool do_update,
                                       bool replace,
                                       LLPointer<LLInventoryCallback> cb)
{
    uuid_vec_t ids;
    ids.push_back(item_id_to_wear);
    wearItemsOnAvatar(ids, do_update, replace, cb);
}

// Update appearance from outfit folder.
void LLAppearanceMgr::changeOutfit(bool proceed, const LLUUID& category, bool append)
{
    if (!proceed)
        return;
    LLAppearanceMgr::instance().updateCOF(category,append);
}

void LLAppearanceMgr::replaceCurrentOutfit(const LLUUID& new_outfit)
{
    LLViewerInventoryCategory* cat = gInventory.getCategory(new_outfit);
    wearInventoryCategory(cat, false, false);
}

// Remove existing photo link from outfit folder.
void LLAppearanceMgr::removeOutfitPhoto(const LLUUID& outfit_id)
{
    LLInventoryModel::cat_array_t sub_cat_array;
    LLInventoryModel::item_array_t outfit_item_array;
    gInventory.collectDescendents(
        outfit_id,
        sub_cat_array,
        outfit_item_array,
        LLInventoryModel::EXCLUDE_TRASH);
    for (LLViewerInventoryItem* outfit_item : outfit_item_array)
    {
        LLViewerInventoryItem* linked_item = outfit_item->getLinkedItem();
        if (linked_item != NULL)
        {
            if (linked_item->getActualType() == LLAssetType::AT_TEXTURE)
            {
                gInventory.removeItem(outfit_item->getUUID());
            }
        }
        else if (outfit_item->getActualType() == LLAssetType::AT_TEXTURE)
        {
            gInventory.removeItem(outfit_item->getUUID());
        }
    }
}

// Open outfit renaming dialog.
void LLAppearanceMgr::renameOutfit(const LLUUID& outfit_id)
{
    LLViewerInventoryCategory* cat = gInventory.getCategory(outfit_id);
    if (!cat)
    {
        return;
    }

    LLSD args;
    args["NAME"] = cat->getName();

    LLSD payload;
    payload["cat_id"] = outfit_id;

    LLNotificationsUtil::add("RenameOutfit", args, payload, boost::bind(onOutfitRename, _1, _2));
}

// User typed new outfit name.
// static
void LLAppearanceMgr::onOutfitRename(const LLSD& notification, const LLSD& response)
{
    S32 option = LLNotificationsUtil::getSelectedOption(notification, response);
    if (option != 0) return; // canceled

    std::string outfit_name = response["new_name"].asString();
    LLStringUtil::trim(outfit_name);
    if (!outfit_name.empty())
    {
        LLUUID cat_id = notification["payload"]["cat_id"].asUUID();
        rename_category(&gInventory, cat_id, outfit_name);
    }
}

void LLAppearanceMgr::setOutfitLocked(bool locked)
{
    if (mOutfitLocked == locked)
    {
        return;
    }

    mOutfitLocked = locked;
    if (locked)
    {
        mUnlockOutfitTimer->reset();
        mUnlockOutfitTimer->start();
    }
    else
    {
        mUnlockOutfitTimer->stop();
    }

    LLOutfitObserver::instance().notifyOutfitLockChanged();
}

void LLAppearanceMgr::addCategoryToCurrentOutfit(const LLUUID& cat_id)
{
    LLViewerInventoryCategory* cat = gInventory.getCategory(cat_id);
    wearInventoryCategory(cat, false, true);
}

void LLAppearanceMgr::takeOffOutfit(const LLUUID& cat_id)
{
    LLInventoryModel::cat_array_t cats;
    LLInventoryModel::item_array_t items;
    LLFindWearablesEx collector(/*is_worn=*/ true, /*include_body_parts=*/ false);

<<<<<<< HEAD
	gInventory.collectDescendentsIf(cat_id, cats, items, false, collector);
=======
    gInventory.collectDescendentsIf(cat_id, cats, items, FALSE, collector);
>>>>>>> c06fb4e0

// <FS:TT> Client LSL Bridge
    if (FSLSLBridge::instance().canUseBridge())
    {
        LL_INFOS("FSLSLBridge") << "reinserting bridge at outfit remove" << LL_ENDL;
        for (LLInventoryModel::item_array_t::iterator i = items.begin(); i != items.end(); ++i)
        {
            const LLViewerInventoryItem* item = *i;

            if (item->getName() == FSLSLBridge::instance().currentFullName())
            {
                items.erase(i);
                break;
            }
        }
    }
// </FS:TT>

    LLInventoryModel::item_array_t::const_iterator it = items.begin();
    const LLInventoryModel::item_array_t::const_iterator it_end = items.end();
    uuid_vec_t uuids_to_remove;
    for( ; it_end != it; ++it)
    {
        LLViewerInventoryItem* item = *it;
        uuids_to_remove.push_back(item->getUUID());
    }
    removeItemsFromAvatar(uuids_to_remove);

    // deactivate all gestures in the outfit folder
    LLInventoryModel::item_array_t gest_items;
    getDescendentsOfAssetType(cat_id, gest_items, LLAssetType::AT_GESTURE);
    for(S32 i = 0; i  < gest_items.size(); ++i)
    {
        LLViewerInventoryItem *gest_item = gest_items[i];
        if ( LLGestureMgr::instance().isGestureActive( gest_item->getLinkedUUID()) )
        {
            LLGestureMgr::instance().deactivateGesture( gest_item->getLinkedUUID() );
        }
    }
}

// Create a copy of src_id + contents as a subfolder of dst_id.
void LLAppearanceMgr::shallowCopyCategory(const LLUUID& src_id, const LLUUID& dst_id,
                                              LLPointer<LLInventoryCallback> cb)
{
    LLInventoryCategory *src_cat = gInventory.getCategory(src_id);
    if (!src_cat)
    {
        LL_WARNS() << "folder not found for src " << src_id.asString() << LL_ENDL;
        return;
    }
    LL_INFOS() << "starting, src_id " << src_id << " name " << src_cat->getName() << " dst_id " << dst_id << LL_ENDL;
    LLUUID parent_id = dst_id;
    if(parent_id.isNull())
    {
        parent_id = gInventory.getRootFolderID();
    }
    gInventory.createNewCategory(
        parent_id,
        LLFolderType::FT_NONE,
        src_cat->getName(),
        [src_id, cb](const LLUUID &new_id)
    {
        LLAppearanceMgr::getInstance()->shallowCopyCategoryContents(src_id, new_id, cb);

        gInventory.notifyObservers();
    },
        src_cat->getThumbnailUUID()
    );
}

void LLAppearanceMgr::slamCategoryLinks(const LLUUID& src_id, const LLUUID& dst_id,
                                        bool include_folder_links, LLPointer<LLInventoryCallback> cb)
{
    LLInventoryModel::cat_array_t* cats;
    LLInventoryModel::item_array_t* items;
    LLSD contents = LLSD::emptyArray();
    gInventory.getDirectDescendentsOf(src_id, cats, items);
    if (!cats || !items)
    {
        // NULL means the call failed -- cats/items map doesn't exist (note: this does NOT mean
        // that the cat just doesn't have any items or subfolders).
        LLViewerInventoryCategory* category = gInventory.getCategory(src_id);
        if (category)
        {
            LL_WARNS() << "Category '" << category->getName() << "' descendents corrupted, linking content failed." << LL_ENDL;
        }
        else
        {
            LL_WARNS() << "Category could not be retrieved, linking content failed." << LL_ENDL;
        }
        llassert(cats != NULL && items != NULL);

        return;
    }

    LL_INFOS() << "copying " << items->size() << " items" << LL_ENDL;
    for (LLInventoryModel::item_array_t::const_iterator iter = items->begin();
         iter != items->end();
         ++iter)
    {
        const LLViewerInventoryItem* item = (*iter);

        // <FS:Ansariel> Don't add LSL bridge to outfit
        if (item->getName() == FSLSLBridge::instance().currentFullName())
        {
            continue;
        }
        // </FS:Ansariel>

        switch (item->getActualType())
        {
            case LLAssetType::AT_LINK:
            {
                LL_DEBUGS("Avatar") << "linking inventory item " << item->getName() << LL_ENDL;
                //getActualDescription() is used for a new description
                //to propagate ordering information saved in descriptions of links
                LLSD item_contents;
                item_contents["name"] = item->getName();
                item_contents["desc"] = item->getActualDescription();
                item_contents["linked_id"] = item->getLinkedUUID();
                item_contents["type"] = LLAssetType::AT_LINK;
                contents.append(item_contents);
                break;
            }
            case LLAssetType::AT_LINK_FOLDER:
            {
                LLViewerInventoryCategory *catp = item->getLinkedCategory();
                if (catp && include_folder_links)
                {
                    LL_DEBUGS("Avatar") << "linking inventory folder " << item->getName() << LL_ENDL;
                    LLSD base_contents;
                    base_contents["name"] = catp->getName();
                    base_contents["desc"] = ""; // categories don't have descriptions.
                    base_contents["linked_id"] = catp->getLinkedUUID();
                    base_contents["type"] = LLAssetType::AT_LINK_FOLDER;
                    contents.append(base_contents);
                }
                break;
            }
            default:
            {
                // Linux refuses to compile unless all possible enums are handled. Really, Linux?
                break;
            }
        }
    }
    slam_inventory_folder(dst_id, contents, cb);
}
// Copy contents of src_id to dst_id.
void LLAppearanceMgr::shallowCopyCategoryContents(const LLUUID& src_id, const LLUUID& dst_id,
                                                      LLPointer<LLInventoryCallback> cb)
{
    LLInventoryModel::cat_array_t* cats;
    LLInventoryModel::item_array_t* items;
    gInventory.getDirectDescendentsOf(src_id, cats, items);
    LL_INFOS() << "copying " << items->size() << " items" << LL_ENDL;
    LLInventoryObject::const_object_list_t link_array;
    for (LLInventoryModel::item_array_t::const_iterator iter = items->begin();
         iter != items->end();
         ++iter)
    {
        const LLViewerInventoryItem* item = (*iter);
        // <FS:Ansariel> Skip LSL bridge
        if (item->getName() == FSLSLBridge::instance().currentFullName())
        {
            continue;
        }
        // </FS:Ansariel>
        switch (item->getActualType())
        {
            case LLAssetType::AT_LINK:
            {
                LL_DEBUGS("Avatar") << "linking inventory item " << item->getName() << LL_ENDL;
                link_array.push_back(LLConstPointer<LLInventoryObject>(item));
                break;
            }
            case LLAssetType::AT_LINK_FOLDER:
            {
                LLViewerInventoryCategory *catp = item->getLinkedCategory();
                // Skip copying outfit links.
                if (catp && catp->getPreferredType() != LLFolderType::FT_OUTFIT)
                {
                    LL_DEBUGS("Avatar") << "linking inventory folder " << item->getName() << LL_ENDL;
                    link_array.push_back(LLConstPointer<LLInventoryObject>(item));
                }
                break;
            }
            case LLAssetType::AT_CLOTHING:
            case LLAssetType::AT_OBJECT:
            case LLAssetType::AT_BODYPART:
            case LLAssetType::AT_GESTURE:
            {
                LL_DEBUGS("Avatar") << "copying inventory item " << item->getName() << LL_ENDL;
                copy_inventory_item(gAgent.getID(),
                                    item->getPermissions().getOwner(),
                                    item->getUUID(),
                                    dst_id,
                                    item->getName(),
                                    cb);
                break;
            }
            default:
                // Ignore non-outfit asset types
                break;
        }
    }
    if (!link_array.empty())
    {
        link_inventory_array(dst_id, link_array, cb);
    }
}

bool LLAppearanceMgr::getCanMakeFolderIntoOutfit(const LLUUID& folder_id)
{
<<<<<<< HEAD
	// These are the wearable items that are required for considering this
	// folder as containing a complete outfit.
	U32 required_wearables = 0;
	required_wearables |= 1LL << LLWearableType::WT_SHAPE;
	required_wearables |= 1LL << LLWearableType::WT_SKIN;
	required_wearables |= 1LL << LLWearableType::WT_HAIR;
	required_wearables |= 1LL << LLWearableType::WT_EYES;

	// These are the wearables that the folder actually contains.
	U32 folder_wearables = 0;
	LLInventoryModel::cat_array_t* cats;
	LLInventoryModel::item_array_t* items;
	gInventory.getDirectDescendentsOf(folder_id, cats, items);
	for (LLInventoryModel::item_array_t::const_iterator iter = items->begin();
		 iter != items->end();
		 ++iter)
	{
		const LLViewerInventoryItem* item = (*iter);
		if (item->isWearableType())
		{
			const LLWearableType::EType wearable_type = item->getWearableType();
			folder_wearables |= 1LL << wearable_type;
		}
	}

	// If the folder contains the required wearables, return true.
	return ((required_wearables & folder_wearables) == required_wearables);
=======
    // These are the wearable items that are required for considering this
    // folder as containing a complete outfit.
    U32 required_wearables = 0;
    required_wearables |= 1LL << LLWearableType::WT_SHAPE;
    required_wearables |= 1LL << LLWearableType::WT_SKIN;
    required_wearables |= 1LL << LLWearableType::WT_HAIR;
    required_wearables |= 1LL << LLWearableType::WT_EYES;

    // These are the wearables that the folder actually contains.
    U32 folder_wearables = 0;
    LLInventoryModel::cat_array_t* cats;
    LLInventoryModel::item_array_t* items;
    gInventory.getDirectDescendentsOf(folder_id, cats, items);
    for (LLInventoryModel::item_array_t::const_iterator iter = items->begin();
         iter != items->end();
         ++iter)
    {
        const LLViewerInventoryItem* item = (*iter);
        if (item->isWearableType())
        {
            const LLWearableType::EType wearable_type = item->getWearableType();
            folder_wearables |= 1LL << wearable_type;
        }
    }

    // If the folder contains the required wearables, return TRUE.
    return ((required_wearables & folder_wearables) == required_wearables);
>>>>>>> c06fb4e0
}

bool LLAppearanceMgr::getCanRemoveOutfit(const LLUUID& outfit_cat_id)
{
    // Disallow removing the base outfit.
    if (outfit_cat_id == getBaseOutfitUUID())
    {
        return false;
    }

    // Check if the outfit folder itself is removable.
    if (!get_is_category_removable(&gInventory, outfit_cat_id))
    {
        return false;
    }

    // Check for the folder's non-removable descendants.
    LLFindNonRemovableObjects filter_non_removable;
    LLInventoryModel::cat_array_t cats;
    LLInventoryModel::item_array_t items;
    gInventory.collectDescendentsIf(outfit_cat_id, cats, items, false, filter_non_removable);
    if (!cats.empty() || !items.empty())
    {
        return false;
    }

    return true;
}

// static
bool LLAppearanceMgr::getCanRemoveFromCOF(const LLUUID& outfit_cat_id)
{
    if (gAgentWearables.isCOFChangeInProgress())
    {
        return false;
    }
// [RLVa:KB] - Checked: RLVa-2.0.3
    if ( (RlvActions::isRlvEnabled()) && (RlvFolderLocks::instance().isLockedFolder(outfit_cat_id, RLV_LOCK_REMOVE)) )
    {
        return false;
    }
// [/RLVa:KB]

    LLInventoryModel::cat_array_t cats;
    LLInventoryModel::item_array_t items;
    LLFindWearablesEx is_worn(/*is_worn=*/ true, /*include_body_parts=*/ false);
    gInventory.collectDescendentsIf(outfit_cat_id,
        cats,
        items,
        LLInventoryModel::EXCLUDE_TRASH,
        is_worn);
    return items.size() > 0;
}

// static
bool LLAppearanceMgr::getCanAddToCOF(const LLUUID& outfit_cat_id)
{
    if (gAgentWearables.isCOFChangeInProgress())
    {
        return false;
    }

// [RLVa:KB] - Checked: RLVa-2.0.3
    if ( (RlvActions::isRlvEnabled()) && (RlvFolderLocks::instance().isLockedFolder(outfit_cat_id, RLV_LOCK_ADD)) )
    {
        return false;
    }
// [/RLVa:KB]

    LLInventoryModel::cat_array_t cats;
    LLInventoryModel::item_array_t items;
    LLFindWearablesEx not_worn(/*is_worn=*/ false, /*include_body_parts=*/ false);
    gInventory.collectDescendentsIf(outfit_cat_id,
        cats,
        items,
        LLInventoryModel::EXCLUDE_TRASH,
        not_worn);

    return items.size() > 0;
}

bool LLAppearanceMgr::getCanReplaceCOF(const LLUUID& outfit_cat_id)
{
    // Don't allow wearing anything while we're changing appearance.
    if (gAgentWearables.isCOFChangeInProgress())
    {
        return false;
    }

// [RLVa:KB] - Checked: RLVa-2.0.3
    // Block "Replace Current Outfit" if the user can't wear the new folder
    if ( (RlvActions::isRlvEnabled()) && (RlvFolderLocks::instance().isLockedFolder(outfit_cat_id, RLV_LOCK_ADD)) )
    {
        return false;
    }
// [/RLVa:KB]

    // Check whether it's the base outfit.
    if (outfit_cat_id.isNull())
    {
        return false;
    }

    // Check whether the outfit contains any wearables
    LLInventoryModel::cat_array_t cats;
    LLInventoryModel::item_array_t items;
    LLFindWearables is_wearable;
    gInventory.collectDescendentsIf(outfit_cat_id,
        cats,
        items,
        LLInventoryModel::EXCLUDE_TRASH,
        is_wearable);

    return items.size() > 0;
}

// Moved from LLWearableList::ContextMenu for wider utility.
bool LLAppearanceMgr::canAddWearables(const uuid_vec_t& item_ids) const
{
    // TODO: investigate wearables may not be loaded at this point EXT-8231

    U32 n_objects = 0;
    U32 n_clothes = 0;

    // Count given clothes (by wearable type) and objects.
    for (uuid_vec_t::const_iterator it = item_ids.begin(); it != item_ids.end(); ++it)
    {
        const LLViewerInventoryItem* item = gInventory.getItem(*it);
        if (!item)
        {
            return false;
        }

        if (item->getType() == LLAssetType::AT_OBJECT)
        {
            ++n_objects;
        }
        else if (item->getType() == LLAssetType::AT_CLOTHING)
        {
            ++n_clothes;
        }
        else if (item->getType() == LLAssetType::AT_BODYPART || item->getType() == LLAssetType::AT_GESTURE)
        {
            return isAgentAvatarValid();
        }
        else
        {
            LL_WARNS() << "Unexpected wearable type" << LL_ENDL;
            return false;
        }
    }

    // Check whether we can add all the objects.
    if (!isAgentAvatarValid() || !gAgentAvatarp->canAttachMoreObjects(n_objects))
    {
        return false;
    }

    // Check whether we can add all the clothes.
    U32 sum_clothes = n_clothes + gAgentWearables.getClothingLayerCount();
    return sum_clothes <= LLAgentWearables::MAX_CLOTHING_LAYERS;
}

void LLAppearanceMgr::purgeBaseOutfitLink(const LLUUID& category, LLPointer<LLInventoryCallback> cb)
{
    LLInventoryModel::cat_array_t cats;
    LLInventoryModel::item_array_t items;
    gInventory.collectDescendents(category, cats, items,
                                  LLInventoryModel::EXCLUDE_TRASH);
    for (S32 i = 0; i < items.size(); ++i)
    {
        LLViewerInventoryItem *item = items.at(i);
        if (item->getActualType() != LLAssetType::AT_LINK_FOLDER)
            continue;
        LLViewerInventoryCategory* catp = item->getLinkedCategory();
        if(catp && catp->getPreferredType() == LLFolderType::FT_OUTFIT)
        {
            remove_inventory_item(item->getUUID(), cb);
        }
    }
}

// Keep the last N wearables of each type.  For viewer 2.0, N is 1 for
// both body parts and clothing items.
void LLAppearanceMgr::filterWearableItems(
    LLInventoryModel::item_array_t& items, S32 max_per_type, S32 max_total)
{
    // Restrict by max total items first.
    if ((max_total > 0) && (items.size() > max_total))
    {
        LLInventoryModel::item_array_t items_to_keep;
        for (S32 i=0; i<max_total; i++)
        {
            items_to_keep.push_back(items[i]);
        }
        items = items_to_keep;
    }

    if (max_per_type > 0)
    {
        // Divvy items into arrays by wearable type.
        std::vector<LLInventoryModel::item_array_t> items_by_type(LLWearableType::WT_COUNT);
        divvyWearablesByType(items, items_by_type);

        // rebuild items list, retaining the last max_per_type of each array
        items.clear();
        for (S32 i=0; i<LLWearableType::WT_COUNT; i++)
        {
            S32 size = items_by_type[i].size();
            if (size <= 0)
                continue;
//            S32 start_index = llmax(0,size-max_per_type);
// [SL:KB] - Patch: Appearance-Misc | Checked: 2010-05-11 (Catznip-2.0)
            S32 start_index = llmax(0, size - ((LLWearableType::getInstance()->getAllowMultiwear((LLWearableType::EType)i)) ? max_per_type : 1));
// [/SL:KB[
            for (S32 j = start_index; j<size; j++)
            {
                items.push_back(items_by_type[i][j]);
            }
        }
    }
}

//void LLAppearanceMgr::updateCOF(const LLUUID& category, bool append)
// [RLVa:KB] - Checked: 2010-03-05 (RLVa-1.2.0)
void LLAppearanceMgr::updateCOF(const LLUUID& category, bool append)
{
    LLViewerInventoryCategory *pcat = gInventory.getCategory(category);
    if (!pcat)
    {
        LL_WARNS() << "no category found for id " << category << LL_ENDL;
        return;
    }
    LL_INFOS("Avatar") << self_av_string() << "starting, cat '" << (pcat ? pcat->getName() : "[UNKNOWN]") << "'" << LL_ENDL;

    LLInventoryModel::item_array_t body_items_new, wear_items_new, obj_items_new, gest_items_new;
    getDescendentsOfAssetType(category, body_items_new, LLAssetType::AT_BODYPART);
    getDescendentsOfAssetType(category, wear_items_new, LLAssetType::AT_CLOTHING);
    getDescendentsOfAssetType(category, obj_items_new, LLAssetType::AT_OBJECT);
    getDescendentsOfAssetType(category, gest_items_new, LLAssetType::AT_GESTURE);
    updateCOF(body_items_new, wear_items_new, obj_items_new, gest_items_new, append, category);
}

void LLAppearanceMgr::updateCOF(LLInventoryModel::item_array_t& body_items_new,
                                LLInventoryModel::item_array_t& wear_items_new,
                                LLInventoryModel::item_array_t& obj_items_new,
                                LLInventoryModel::item_array_t& gest_items_new,
                                bool append /*=false*/, const LLUUID& idOutfit /*=LLUUID::null*/, LLPointer<LLInventoryCallback> link_waiter /*= NULL*/)
// [/RLVa:KB]
{
//  LLViewerInventoryCategory *pcat = gInventory.getCategory(category);
//  if (!pcat)
//  {
//      LL_WARNS() << "no category found for id " << category << LL_ENDL;
//      return;
//  }
//  LL_INFOS("Avatar") << self_av_string() << "starting, cat '" << (pcat ? pcat->getName() : "[UNKNOWN]") << "'" << LL_ENDL;
// [RLVa:KB] - Checked: 2010-03-26 (RLVa-1.2.0)
    LL_INFOS("Avatar") << "starting" << LL_ENDL;
// [/RLVa:KB]

    const LLUUID cof = getCOF();

    // Deactivate currently active gestures in the COF, if replacing outfit
    if (!append)
    {
        LLInventoryModel::item_array_t gest_items;
        getDescendentsOfAssetType(cof, gest_items, LLAssetType::AT_GESTURE);
        for(S32 i = 0; i  < gest_items.size(); ++i)
        {
            LLViewerInventoryItem *gest_item = gest_items.at(i);
            if ( LLGestureMgr::instance().isGestureActive( gest_item->getLinkedUUID()) )
            {
                LLGestureMgr::instance().deactivateGesture( gest_item->getLinkedUUID() );
            }
        }
    }

    // Collect and filter descendents to determine new COF contents.

    // - Body parts: always include COF contents as a fallback in case any
    // required parts are missing.
    // Preserve body parts from COF if appending.
    LLInventoryModel::item_array_t body_items;
    getDescendentsOfAssetType(cof, body_items, LLAssetType::AT_BODYPART);
//  getDescendentsOfAssetType(category, body_items, LLAssetType::AT_BODYPART);
// [RLVa:KB] - Checked: RLVa-2.0.3
    // Filter out any new body parts that can't be worn before adding them
    if ( (RlvActions::isRlvEnabled()) && ((gRlvWearableLocks.hasLockedWearableType(RLV_LOCK_ANY)) || (RlvFolderLocks::instance().hasLockedFolder(RLV_LOCK_ADD))) )
        body_items_new.erase(std::remove_if(body_items_new.begin(), body_items_new.end(), RlvPredCanNotWearItem(RLV_WEAR_REPLACE)), body_items_new.end());
    body_items.insert(body_items.end(), body_items_new.begin(), body_items_new.end());
// [/RLVa:KB]
    // NOTE-RLVa: we don't actually want to favour COF body parts over the folder's body parts (if only because it breaks force wear)
//  if (append)
//      reverse(body_items.begin(), body_items.end());
    // Reduce body items to max of one per type.
    removeDuplicateItems(body_items);
    filterWearableItems(body_items, 1, 0);

    // - Wearables: include COF contents only if appending.
    LLInventoryModel::item_array_t wear_items;
    if (append)
        getDescendentsOfAssetType(cof, wear_items, LLAssetType::AT_CLOTHING);
// [RLVa:KB] - Checked: RLVa-2.0.3
    else if ( (RlvActions::isRlvEnabled()) && ((gRlvWearableLocks.hasLockedWearableType(RLV_LOCK_ANY)) || (RlvFolderLocks::instance().hasLockedFolder(RLV_LOCK_REMOVE))) )
    {
        // Make sure that all currently locked clothing layers remain in COF when replacing
        getDescendentsOfAssetType(cof, wear_items, LLAssetType::AT_CLOTHING);
        wear_items.erase(std::remove_if(wear_items.begin(), wear_items.end(), RlvPredCanRemoveItem()), wear_items.end());
    }
// [/RLVa:KB]
//  getDescendentsOfAssetType(category, wear_items, LLAssetType::AT_CLOTHING);
// [RLVa:KB] - Checked: RLVa-2.0.3
    // Filter out any new wearables that can't be worn before adding them
    if ( (RlvActions::isRlvEnabled()) && ((gRlvWearableLocks.hasLockedWearableType(RLV_LOCK_ANY)) || (RlvFolderLocks::instance().hasLockedFolder(RLV_LOCK_ADD))) )
        wear_items_new.erase(std::remove_if(wear_items_new.begin(), wear_items_new.end(), RlvPredCanNotWearItem(RLV_WEAR)), wear_items_new.end());
    wear_items.insert(wear_items.end(), wear_items_new.begin(), wear_items_new.end());
// [/RLVa:KB]
    // Reduce wearables to max of one per type.
    removeDuplicateItems(wear_items);
    filterWearableItems(wear_items, 0, LLAgentWearables::MAX_CLOTHING_LAYERS);

    // - Attachments: include COF contents only if appending.
    LLInventoryModel::item_array_t obj_items;
    if (append)
        getDescendentsOfAssetType(cof, obj_items, LLAssetType::AT_OBJECT);
// [RLVa:KB] - Checked: RLVa-2.0.3
    else if ( (RlvActions::isRlvEnabled()) && ((gRlvAttachmentLocks.hasLockedAttachmentPoint(RLV_LOCK_ANY)) || (RlvFolderLocks::instance().hasLockedFolder(RLV_LOCK_REMOVE))) )
    {
        // Make sure that all currently locked attachments remain in COF when replacing
        getDescendentsOfAssetType(cof, obj_items, LLAssetType::AT_OBJECT);
        obj_items.erase(std::remove_if(obj_items.begin(), obj_items.end(), RlvPredCanRemoveItem()), obj_items.end());
    }
// [/RLVa:KB]
//  getDescendentsOfAssetType(category, obj_items, LLAssetType::AT_OBJECT);
// [RLVa:KB] - Checked: RLVa-2.0.3
    // Filter out any new attachments that can't be worn before adding them
    if ( (RlvActions::isRlvEnabled()) && ((gRlvAttachmentLocks.hasLockedAttachmentPoint(RLV_LOCK_ANY)) || (RlvFolderLocks::instance().hasLockedFolder(RLV_LOCK_ADD))) )
        obj_items_new.erase(std::remove_if(obj_items_new.begin(), obj_items_new.end(), RlvPredCanNotWearItem(RLV_WEAR)), obj_items_new.end());
    obj_items.insert(obj_items.end(), obj_items_new.begin(), obj_items_new.end());
// [/RLVa:KB]

    // <FS:TT> Client LSL Bridge
    if (FSLSLBridge::instance().canUseBridge())
    {
        //if replacing - make sure bridge stays.
        if (!append && FSLSLBridge::instance().getBridge())
        {
            LL_INFOS("FSLSLBridge") << "Reinserting bridge at outfit replace" << LL_ENDL;
            obj_items.insert(obj_items.end(), FSLSLBridge::instance().getBridge());
            LL_INFOS("FSLSLBridge") << "Bridge reinserted" << LL_ENDL;
        }
    }
    // </FS:TT>

    removeDuplicateItems(obj_items);

    // - Gestures: include COF contents only if appending.
    LLInventoryModel::item_array_t gest_items;
    if (append)
        getDescendentsOfAssetType(cof, gest_items, LLAssetType::AT_GESTURE);
//  getDescendentsOfAssetType(category, gest_items, LLAssetType::AT_GESTURE);
// [RLVa:KB] - Checked: 2010-03-05 (RLVa-1.2.0)
    gest_items.insert(gest_items.end(), gest_items_new.begin(), gest_items_new.end());
// [/RLVa:KB]
    removeDuplicateItems(gest_items);

    // Create links to new COF contents.
    LLInventoryModel::item_array_t all_items;
    std::copy(body_items.begin(), body_items.end(), std::back_inserter(all_items));
    std::copy(wear_items.begin(), wear_items.end(), std::back_inserter(all_items));
    std::copy(obj_items.begin(), obj_items.end(), std::back_inserter(all_items));
    std::copy(gest_items.begin(), gest_items.end(), std::back_inserter(all_items));

    // Find any wearables that need description set to enforce ordering.
    desc_map_t desc_map;
    getWearableOrderingDescUpdates(wear_items, desc_map);

    // Will link all the above items.
    // link_waiter enforce flags are false because we've already fixed everything up in updateCOF().
//  LLPointer<LLInventoryCallback> link_waiter = new LLUpdateAppearanceOnDestroy(false,false);
// [RLVa:KB] Checked: 2015-05-05 (RLVa-1.4.12)
    if (!link_waiter)
        link_waiter = new LLUpdateAppearanceOnDestroy(false, false);
// [/RLVa:KB]
    LLSD contents = LLSD::emptyArray();

    for (LLInventoryModel::item_array_t::const_iterator it = all_items.begin();
         it != all_items.end(); ++it)
    {
        LLSD item_contents;
        LLInventoryItem *item = *it;

        std::string desc;
        desc_map_t::const_iterator desc_iter = desc_map.find(item->getUUID());
        if (desc_iter != desc_map.end())
        {
            desc = desc_iter->second;
            LL_DEBUGS("Avatar") << item->getName() << " overriding desc to: " << desc
                                << " (was: " << item->getActualDescription() << ")" << LL_ENDL;
        }
        else
        {
            desc = item->getActualDescription();
        }

        item_contents["name"] = item->getName();
        item_contents["desc"] = desc;
        item_contents["linked_id"] = item->getLinkedUUID();
        item_contents["type"] = LLAssetType::AT_LINK;
        contents.append(item_contents);
    }
//  const LLUUID& base_id = append ? getBaseOutfitUUID() : category;
//  LLViewerInventoryCategory *base_cat = gInventory.getCategory(base_id);
// [RLVa:KB] - Checked: 2014-11-02 (RLVa-1.4.11)
    const LLUUID& base_id = (append) ? getBaseOutfitUUID() : idOutfit;
    LLViewerInventoryCategory* base_cat = (base_id.notNull()) ? gInventory.getCategory(base_id) : NULL;
// [/RLVa:KB]
    if (base_cat && (base_cat->getPreferredType() == LLFolderType::FT_OUTFIT))
    {
        LLSD base_contents;
        base_contents["name"] = base_cat->getName();
        base_contents["desc"] = "";
        base_contents["linked_id"] = base_cat->getLinkedUUID();
        base_contents["type"] = LLAssetType::AT_LINK_FOLDER;
        contents.append(base_contents);
    }
    if (gSavedSettings.getBOOL("DebugAvatarAppearanceMessage"))
    {
        dump_sequential_xml(gAgentAvatarp->getFullname() + "_slam_request", contents);
    }
    slam_inventory_folder(getCOF(), contents, link_waiter);

    LL_DEBUGS("Avatar") << self_av_string() << "waiting for LLUpdateAppearanceOnDestroy" << LL_ENDL;
}

void LLAppearanceMgr::updatePanelOutfitName(const std::string& name)
{
    LLSidepanelAppearance* panel_appearance =
        dynamic_cast<LLSidepanelAppearance *>(LLFloaterSidePanelContainer::getPanel("appearance"));
    if (panel_appearance)
    {
        panel_appearance->refreshCurrentOutfitName(name);
    }
}

void LLAppearanceMgr::createBaseOutfitLink(const LLUUID& category, LLPointer<LLInventoryCallback> link_waiter)
{
    const LLUUID cof = getCOF();
    LLViewerInventoryCategory* catp = gInventory.getCategory(category);
    std::string new_outfit_name = "";

    purgeBaseOutfitLink(cof, link_waiter);

    if (catp && catp->getPreferredType() == LLFolderType::FT_OUTFIT)
    {
        link_inventory_object(cof, catp, link_waiter);
        new_outfit_name = catp->getName();
    }

    updatePanelOutfitName(new_outfit_name);
}

void LLAppearanceMgr::updateAgentWearables(LLWearableHoldingPattern* holder)
{
    LL_DEBUGS("Avatar") << "updateAgentWearables()" << LL_ENDL;
    LLInventoryItem::item_array_t items;
    std::vector< LLViewerWearable* > wearables;
    wearables.reserve(32);
// [RLVa:KB] - Checked: 2011-03-31 (RLVa-1.3.0)
    uuid_vec_t idsCurrent; LLInventoryModel::item_array_t itemsNew;
    if (rlv_handler_t::isEnabled())
    {
        // Collect the item UUIDs of all currently worn wearables
        gAgentWearables.getWearableItemIDs(idsCurrent);
    }
// [/RLVa:KB]

    // For each wearable type, find the wearables of that type.
    for( S32 i = 0; i < LLWearableType::WT_COUNT; i++ )
    {
        for (LLWearableHoldingPattern::found_list_t::iterator iter = holder->getFoundList().begin();
             iter != holder->getFoundList().end(); ++iter)
        {
            LLFoundData& data = *iter;
            LLViewerWearable* wearable = data.mWearable;
            if( wearable && ((S32)wearable->getType() == i) )
            {
                LLViewerInventoryItem* item = (LLViewerInventoryItem*)gInventory.getItem(data.mItemID);
                if( item && (item->getAssetUUID() == wearable->getAssetID()) )
                {
// [RLVa:KB] - Checked: 2010-03-19 (RLVa-1.2.0)
                    // TODO-RLVa: [RLVa-1.2.1] This is fall-back code so if we don't ever trigger this code it can just be removed
                    //   -> one way to trigger the assertion:
                    //          1) "Replace Outfit" on a folder with clothing and an attachment that goes @addoutfit=n
                    //          2) updateCOF will add/link the items into COF => no @addoutfit=n present yet => allowed
                    //          3) llOwnerSay("@addoutfit=n") executes
                    //          4) code below runs => @addoutfit=n conflicts with adding new wearables
                    //     => if it's left as-is then the wearables won't get worn (but remain in COF which causes issues of its own)
                    //     => if it's changed to debug-only then we make tge assumption that anything that makes it into COF is always OK
#ifdef RLV_DEBUG
                    // NOTE: make sure we don't accidentally block setting the initial wearables
                    if ( (rlv_handler_t::isEnabled()) && (RLV_WEAR_LOCKED == gRlvWearableLocks.canWear(wearable->getType())) &&
                         (!gAgentWearables.getWearableFromItemID(item->getUUID())) && (gAgentWearables.areWearablesLoaded()) )
                    {
                        RLV_VERIFY(RLV_WEAR_LOCKED == gRlvWearableLocks.canWear(wearable->getType()));
                        continue;
                    }
#endif // RLV_DEBUG
// [/RLVa:KB]
                    items.push_back(item);
                    wearables.push_back(wearable);
// [RLVa:KB] - Checked: 2011-03-31 (RLVa-1.3.0)
                    if ( (rlv_handler_t::isEnabled()) && (gAgentWearables.areInitalWearablesLoaded()) )
                    {
                        // Remove the wearable from current item UUIDs if currently worn and requested, otherwise mark it as a new item
                        uuid_vec_t::iterator itItemID = std::find(idsCurrent.begin(), idsCurrent.end(), item->getUUID());
                        if (idsCurrent.end() != itItemID)
                            idsCurrent.erase(itItemID);
                        else
                            itemsNew.push_back(item);
                    }
// [/RLVa:KB]
                }
            }
        }
    }

// [RLVa:KB] - Checked: 2011-03-31 (RLVa-1.3.0)
    if ( (rlv_handler_t::isEnabled()) && (gAgentWearables.areInitalWearablesLoaded()) )
    {
        // We need to report removals before additions or scripts will get confused
        for (uuid_vec_t::const_iterator itItemID = idsCurrent.begin(); itItemID != idsCurrent.end(); ++itItemID)
        {
            const LLWearable* pWearable = gAgentWearables.getWearableFromItemID(*itItemID);
            if (pWearable)
                RlvBehaviourNotifyHandler::onTakeOff(pWearable->getType(), true);
        }
        for (S32 idxItem = 0, cntItem = itemsNew.size(); idxItem < cntItem; idxItem++)
        {
            RlvBehaviourNotifyHandler::onWear(itemsNew.at(idxItem)->getWearableType(), true);
        }
    }
// [/RLVa:KB]

    if(wearables.size() > 0)
    {
        gAgentWearables.setWearableOutfit(items, wearables);
    }
}

S32 LLAppearanceMgr::countActiveHoldingPatterns()
{
    return LLWearableHoldingPattern::countActive();
}

static void remove_non_link_items(LLInventoryModel::item_array_t &items)
{
    LLInventoryModel::item_array_t pruned_items;
    for (LLInventoryModel::item_array_t::const_iterator iter = items.begin();
         iter != items.end();
         ++iter)
    {
        const LLViewerInventoryItem *item = (*iter);
        if (item && item->getIsLinkType())
        {
            pruned_items.push_back((*iter));
        }
    }
    items = pruned_items;
}

//a predicate for sorting inventory items by actual descriptions
bool sort_by_actual_description(const LLInventoryItem* item1, const LLInventoryItem* item2)
{
    if (!item1 || !item2)
    {
        LL_WARNS() << "either item1 or item2 is NULL" << LL_ENDL;
        return true;
    }

    return item1->getActualDescription() < item2->getActualDescription();
}

void item_array_diff(LLInventoryModel::item_array_t& full_list,
                     LLInventoryModel::item_array_t& keep_list,
                     LLInventoryModel::item_array_t& kill_list)

{
    for (LLInventoryModel::item_array_t::iterator it = full_list.begin();
         it != full_list.end();
         ++it)
    {
        LLViewerInventoryItem *item = *it;
        if (std::find(keep_list.begin(), keep_list.end(), item) == keep_list.end())
        {
            kill_list.push_back(item);
        }
    }
}

S32 LLAppearanceMgr::findExcessOrDuplicateItems(const LLUUID& cat_id,
                                                 LLAssetType::EType type,
                                                 S32 max_items_per_type,
                                                 S32 max_items_total,
                                                 LLInventoryObject::object_list_t& items_to_kill)
{
    S32 to_kill_count = 0;

    LLInventoryModel::item_array_t items;
    getDescendentsOfAssetType(cat_id, items, type);
    LLInventoryModel::item_array_t curr_items = items;
    removeDuplicateItems(items);
    if (max_items_per_type > 0 || max_items_total > 0)
    {
        filterWearableItems(items, max_items_per_type, max_items_total);
    }
    LLInventoryModel::item_array_t kill_items;
    item_array_diff(curr_items,items,kill_items);
    for (LLInventoryModel::item_array_t::iterator it = kill_items.begin();
         it != kill_items.end();
         ++it)
    {
        items_to_kill.push_back(LLPointer<LLInventoryObject>(*it));
        to_kill_count++;
    }
    return to_kill_count;
}


void LLAppearanceMgr::findAllExcessOrDuplicateItems(const LLUUID& cat_id,
                                                    LLInventoryObject::object_list_t& items_to_kill)
{
    findExcessOrDuplicateItems(cat_id,LLAssetType::AT_BODYPART,
                               1, 0, items_to_kill);
    findExcessOrDuplicateItems(cat_id,LLAssetType::AT_CLOTHING,
                               0, LLAgentWearables::MAX_CLOTHING_LAYERS, items_to_kill);
    findExcessOrDuplicateItems(cat_id,LLAssetType::AT_OBJECT,
                               0, 0, items_to_kill);
}

void LLAppearanceMgr::enforceCOFItemRestrictions(LLPointer<LLInventoryCallback> cb)
{
    LLInventoryObject::object_list_t items_to_kill;
    findAllExcessOrDuplicateItems(getCOF(), items_to_kill);
    if (items_to_kill.size()>0)
    {
        // Remove duplicate or excess wearables. Should normally be enforced at the UI level, but
        // this should catch anything that gets through.
        remove_inventory_items(items_to_kill, cb);
    }
}

bool sort_by_linked_uuid(const LLViewerInventoryItem* item1, const LLViewerInventoryItem* item2)
{
    if (!item1 || !item2)
    {
        LL_WARNS() << "item1, item2 cannot be null, something is very wrong" << LL_ENDL;
        return true;
    }

    return item1->getLinkedUUID() < item2->getLinkedUUID();
}

void get_sorted_base_and_cof_items(LLInventoryModel::item_array_t& cof_item_array, LLInventoryModel::item_array_t& outfit_item_array)
{
    LLUUID base_outfit_id = LLAppearanceMgr::instance().getBaseOutfitUUID();

    if (base_outfit_id.notNull())
    {
        LLIsValidItemLink collector;
        LLInventoryModel::cat_array_t sub_cat_array;

        gInventory.collectDescendents(base_outfit_id,
            sub_cat_array,
            outfit_item_array,
            LLInventoryModel::EXCLUDE_TRASH);

        LLInventoryModel::cat_array_t cof_cats;

        gInventory.collectDescendentsIf(LLAppearanceMgr::instance().getCOF(), cof_cats, cof_item_array,
            LLInventoryModel::EXCLUDE_TRASH, collector);

        for (U32 i = 0; i < outfit_item_array.size(); ++i)
        {
            LLViewerInventoryItem* linked_item = outfit_item_array.at(i)->getLinkedItem();
            if (linked_item != NULL && linked_item->getActualType() == LLAssetType::AT_TEXTURE)
            {
                outfit_item_array.erase(outfit_item_array.begin() + i);
                break;
            }
        }

        std::sort(cof_item_array.begin(), cof_item_array.end(), sort_by_linked_uuid);
        std::sort(outfit_item_array.begin(), outfit_item_array.end(), sort_by_linked_uuid);
    }
}


void LLAppearanceMgr::updateAppearanceFromCOF(bool enforce_item_restrictions,
                                              bool enforce_ordering,
                                              nullary_func_t post_update_func)
{
    if (mIsInUpdateAppearanceFromCOF)
    {
        LL_WARNS() << "Called updateAppearanceFromCOF inside updateAppearanceFromCOF, skipping" << LL_ENDL;
        return;
    }

    LL_DEBUGS("Avatar") << self_av_string() << "starting" << LL_ENDL;

    if (gInventory.hasPosiblyBrockenLinks())
    {
        // Inventory has either broken links or links that
        // haven't loaded yet.
        // Check if LLAppearanceMgr needs to wait.
        LLUUID current_outfit_id = getCOF();
        LLInventoryModel::item_array_t cof_items;
        LLInventoryModel::cat_array_t cof_cats;
        LLFindBrokenLinks is_brocken_link;
        gInventory.collectDescendentsIf(current_outfit_id,
            cof_cats,
            cof_items,
            LLInventoryModel::EXCLUDE_TRASH,
            is_brocken_link);

        if (cof_items.size() > 0)
        {
            // Some links haven't loaded yet, but fetch isn't complete so
            // links are likely fine and we will have to wait for them to
            // load
            if (LLInventoryModelBackgroundFetch::getInstance()->folderFetchActive())
            {

                LLBrokenLinkObserver* observer = new LLBrokenLinkObserver(cof_items.front()->getUUID(),
                                                                            enforce_item_restrictions,
                                                                            enforce_ordering,
                                                                            post_update_func);
                gInventory.addObserver(observer);
                return;
            }
        }
    }

    if (enforce_item_restrictions)
    {
        // The point here is just to call
        // updateAppearanceFromCOF() again after excess items
        // have been removed. That time we will set
        // enforce_item_restrictions to false so we don't get
        // caught in a perpetual loop.
        LLPointer<LLInventoryCallback> cb(
            new LLUpdateAppearanceOnDestroy(false, enforce_ordering, post_update_func));
        enforceCOFItemRestrictions(cb);
        return;
    }

    if (enforce_ordering)
    {
        //checking integrity of the COF in terms of ordering of wearables,
        //checking and updating links' descriptions of wearables in the COF (before analyzed for "dirty" state)
// [SL:KB] - Patch: Appearance-AISFilter | Checked: 2015-03-01 (Catznip-3.7)
        // Ordering information is pre-applied locally so no reason to reason to wait on the inventory backend
        updateClothingOrderingInfo(LLUUID::null);
// [/SL:KB]

//      // As with enforce_item_restrictions handling above, we want
//      // to wait for the update callbacks, then (finally!) call
//      // updateAppearanceFromCOF() with no additional COF munging needed.
//      LLPointer<LLInventoryCallback> cb(
//          new LLUpdateAppearanceOnDestroy(false, false, post_update_func));
//      updateClothingOrderingInfo(LLUUID::null, cb);
//      return;
    }

    if (!validateClothingOrderingInfo())
    {

        LLInventoryModel::item_array_t outfit_item_array;
        LLInventoryModel::item_array_t cof_item_array;
        get_sorted_base_and_cof_items(cof_item_array, outfit_item_array);

        // <FS:Ansariel> Exclude LSL bridge or the following size check will always fail!
        for (LLInventoryModel::item_array_t::iterator i = cof_item_array.begin(); i != cof_item_array.end(); ++i)
        {
            LLViewerInventoryItem *item = *i;

            if (FSLSLBridge::instance().isBridgeValid() && item && item->getLinkedUUID() == FSLSLBridge::instance().getBridge()->getUUID())
            {
                cof_item_array.erase(i);
                break;
            }
        }
        // </FS:Ansariel>

        if (outfit_item_array.size() == cof_item_array.size())
        {
            for (U32 i = 0; i < cof_item_array.size(); ++i)
            {
                LLViewerInventoryItem *cof_it = cof_item_array.at(i);
                LLViewerInventoryItem *base_it = outfit_item_array.at(i);

                if (cof_it->getActualDescription() != base_it->getActualDescription())
                {
                    if (cof_it->getLinkedUUID() == base_it->getLinkedUUID())
                    {
                        cof_it->setDescription(base_it->getActualDescription());
                        gInventory.updateItem(cof_it);
                    }
                }
            }
            LLAppearanceMgr::getInstance()->updateIsDirty();
        }

    }

    BoolSetter setIsInUpdateAppearanceFromCOF(mIsInUpdateAppearanceFromCOF);
    selfStartPhase("update_appearance_from_cof");

    // update dirty flag to see if the state of the COF matches
    // the saved outfit stored as a folder link
    updateIsDirty();

    // Send server request for appearance update
    if (gAgent.getRegion() && gAgent.getRegion()->getCentralBakeVersion())
    {
        requestServerAppearanceUpdate();
    }

    LLUUID current_outfit_id = getCOF();

    // Find all the wearables that are in the COF's subtree.
    LL_DEBUGS() << "LLAppearanceMgr::updateFromCOF()" << LL_ENDL;
    LLInventoryModel::item_array_t wear_items;
    LLInventoryModel::item_array_t obj_items;
    LLInventoryModel::item_array_t gest_items;
    getUserDescendents(current_outfit_id, wear_items, obj_items, gest_items);
    // Get rid of non-links in case somehow the COF was corrupted.
    remove_non_link_items(wear_items);
    remove_non_link_items(obj_items);
    remove_non_link_items(gest_items);
// [SL:KB] - Patch: Apperance-Misc | Checked: 2010-11-24 (Catznip-2.4)
    // Since we're following folder links we might have picked up new duplicates, or exceeded MAX_CLOTHING_LAYERS
    removeDuplicateItems(wear_items);
    removeDuplicateItems(obj_items);
    removeDuplicateItems(gest_items);
    filterWearableItems(wear_items, LLAgentWearables::MAX_CLOTHING_LAYERS, LLAgentWearables::MAX_CLOTHING_LAYERS);
// [/SL:KB]

    dumpItemArray(wear_items,"asset_dump: wear_item");
    dumpItemArray(obj_items,"asset_dump: obj_item");

    LLViewerInventoryCategory *cof = gInventory.getCategory(current_outfit_id);
    if (!gInventory.isCategoryComplete(current_outfit_id))
    {
        LL_WARNS() << "COF info is not complete. Version " << cof->getVersion()
                << " descendent_count " << cof->getDescendentCount()
                << " viewer desc count " << cof->getViewerDescendentCount() << LL_ENDL;
    }
    if(!wear_items.size())
    {
        LLNotificationsUtil::add("CouldNotPutOnOutfit");
        return;
    }

    //preparing the list of wearables in the correct order for LLAgentWearables
    sortItemsByActualDescription(wear_items);


    LL_DEBUGS("Avatar") << "HP block starts" << LL_ENDL;
    LLTimer hp_block_timer;
    LLWearableHoldingPattern* holder = new LLWearableHoldingPattern;

    holder->setObjItems(obj_items);
    holder->setGestItems(gest_items);

    // Note: can't do normal iteration, because if all the
    // wearables can be resolved immediately, then the
    // callback will be called (and this object deleted)
    // before the final getNextData().

    for(S32 i = 0; i  < wear_items.size(); ++i)
    {
        LLViewerInventoryItem *item = wear_items.at(i);
        LLViewerInventoryItem *linked_item = item ? item->getLinkedItem() : NULL;

        // Fault injection: use debug setting to test asset
        // fetch failures (should be replaced by new defaults in
        // lost&found).
        U32 skip_type = gSavedSettings.getU32("ForceAssetFail");
// [RLVa:KB] - Checked: 2010-12-11 (RLVa-1.2.2)
        U32 missing_type = gSavedSettings.getU32("ForceMissingType");
// [/RLVa:KB]

        if (item && item->getIsLinkType() && linked_item)
        {
            LLFoundData found(linked_item->getUUID(),
                              linked_item->getAssetUUID(),
                              linked_item->getName(),
                              linked_item->getType(),
                              linked_item->isWearableType() ? linked_item->getWearableType() : LLWearableType::WT_INVALID
                );

// [RLVa:KB] - Checked: 2010-12-15 (RLVa-1.2.2)
#ifdef LL_RELEASE_FOR_DOWNLOAD
            // Don't allow forcing an invalid wearable if the initial wearables aren't set yet, or if any wearable type is currently locked
            if ( (!rlv_handler_t::isEnabled()) ||
                 ((gAgentWearables.areInitalWearablesLoaded()) && (!gRlvWearableLocks.hasLockedWearableType(RLV_LOCK_REMOVE))) )
#endif // LL_RELEASE_FOR_DOWNLOAD
            {
                if (missing_type != LLWearableType::WT_INVALID && missing_type == found.mWearableType)
                {
                    continue;
                }
// [/RLVa:KB]
                if (skip_type != LLWearableType::WT_INVALID && skip_type == found.mWearableType)
                {
                    found.mAssetID.generate(); // Replace with new UUID, guaranteed not to exist in DB
                }
// [RLVa:KB] - Checked: 2010-12-15 (RLVa-1.2.2)
            }
// [/RLVa:KB]
            //pushing back, not front, to preserve order of wearables for LLAgentWearables
            holder->getFoundList().push_back(found);
        }
        else
        {
            if (!item)
            {
                LL_WARNS() << "Attempt to wear a null item " << LL_ENDL;
            }
            else if (!linked_item)
            {
                LL_WARNS() << "Attempt to wear a broken link [ name:" << item->getName() << " ] " << LL_ENDL;
            }
        }
    }

    selfStartPhase("get_wearables_2");

    for (LLWearableHoldingPattern::found_list_t::iterator it = holder->getFoundList().begin();
         it != holder->getFoundList().end(); ++it)
    {
        LLFoundData& found = *it;

        LL_DEBUGS() << self_av_string() << "waiting for onWearableAssetFetch callback, asset " << found.mAssetID.asString() << LL_ENDL;

        // Fetch the wearables about to be worn.
        LLWearableList::instance().getAsset(found.mAssetID,
                                            found.mName,
                                            gAgentAvatarp,
                                            found.mAssetType,
                                            onWearableAssetFetch,
                                            (void*)holder);

    }

    holder->resetTime(gSavedSettings.getF32("MaxWearableWaitTime"));
    if (!holder->pollFetchCompletion())
    {
        doOnIdleRepeating(boost::bind(&LLWearableHoldingPattern::pollFetchCompletion,holder));
    }
    post_update_func();

    LL_DEBUGS("Avatar") << "HP block ends, elapsed " << hp_block_timer.getElapsedTimeF32() << LL_ENDL;
}

void LLAppearanceMgr::getDescendentsOfAssetType(const LLUUID& category,
                                                    LLInventoryModel::item_array_t& items,
                                                    LLAssetType::EType type)
{
    LLInventoryModel::cat_array_t cats;
    LLIsType is_of_type(type);
    gInventory.collectDescendentsIf(category,
                                    cats,
                                    items,
                                    LLInventoryModel::EXCLUDE_TRASH,
                                    is_of_type);
}

void LLAppearanceMgr::getUserDescendents(const LLUUID& category,
                                             LLInventoryModel::item_array_t& wear_items,
                                             LLInventoryModel::item_array_t& obj_items,
                                             LLInventoryModel::item_array_t& gest_items)
{
    LLInventoryModel::cat_array_t wear_cats;
    LLFindWearables is_wearable;
    gInventory.collectDescendentsIf(category,
                                    wear_cats,
                                    wear_items,
                                    LLInventoryModel::EXCLUDE_TRASH,
                                    is_wearable);

    LLInventoryModel::cat_array_t obj_cats;
    LLIsType is_object( LLAssetType::AT_OBJECT );
    gInventory.collectDescendentsIf(category,
                                    obj_cats,
                                    obj_items,
                                    LLInventoryModel::EXCLUDE_TRASH,
                                    is_object);

    // Find all gestures in this folder
    LLInventoryModel::cat_array_t gest_cats;
    LLIsType is_gesture( LLAssetType::AT_GESTURE );
    gInventory.collectDescendentsIf(category,
                                    gest_cats,
                                    gest_items,
                                    LLInventoryModel::EXCLUDE_TRASH,
                                    is_gesture);
}

void LLAppearanceMgr::wearInventoryCategory(LLInventoryCategory* category, bool copy, bool append)
{
    if(!category) return;

    // <FS:Ansariel> FIRE-12004: Attachments getting lost on TP; assume we're not changing outfits
    //               during a region crossing and set no region crossing state as a way to unstuck
    //               a stucked region crossing by changing outfits
    if (isAgentAvatarValid())
    {
        gAgentAvatarp->setIsCrossingRegion(false);
    }
    // </FS:Ansariel>

    selfClearPhases();
    selfStartPhase("wear_inventory_category");

    gAgentWearables.notifyLoadingStarted();

    LL_INFOS("Avatar") << self_av_string() << "wearInventoryCategory( " << category->getName()
             << " )" << LL_ENDL;

    // If we are copying from library, attempt to use AIS to copy the category.
    if (copy && AISAPI::isAvailable())
    {
        LLUUID parent_id;
        parent_id = gInventory.findCategoryUUIDForType(LLFolderType::FT_CLOTHING);
        if (parent_id.isNull())
        {
            parent_id = gInventory.getRootFolderID();
        }

        LLPointer<LLInventoryCallback> copy_cb = new LLWearCategoryAfterCopy(append);
        LLPointer<LLInventoryCallback> track_cb = new LLTrackPhaseWrapper(
                                                    std::string("wear_inventory_category_callback"), copy_cb);

        AISAPI::completion_t cr = boost::bind(&doAppearanceCb, track_cb, _1);
        AISAPI::CopyLibraryCategory(category->getUUID(), parent_id, false, cr);
    }
    else
    {
        selfStartPhase("wear_inventory_category_fetch");
        if (AISAPI::isAvailable() && category->getPreferredType() == LLFolderType::FT_OUTFIT)
        {
            // for reliability just fetch it whole, linked items included
            LLUUID cat_id = category->getUUID();
            LLInventoryModelBackgroundFetch::getInstance()->fetchFolderAndLinks(
                                cat_id,
                                [cat_id, copy, append]
                                {
                                    LLAppearanceMgr::instance().wearCategoryFinal(cat_id, copy, append);
                                });
        }
        else
        {
            callAfterCategoryFetch(category->getUUID(), boost::bind(&LLAppearanceMgr::wearCategoryFinal,
                                                                    &LLAppearanceMgr::instance(),
                                                                    category->getUUID(), copy, append));
        }
    }
}

S32 LLAppearanceMgr::getActiveCopyOperations() const
{
    return LLCallAfterInventoryCopyMgr::getInstanceCount();
}

void LLAppearanceMgr::wearCategoryFinal(const LLUUID& cat_id, bool copy_items, bool append)
{
    LL_INFOS("Avatar") << self_av_string() << "starting" << LL_ENDL;

    selfStopPhase("wear_inventory_category_fetch");

    // We now have an outfit ready to be copied to agent inventory. Do
    // it, and wear that outfit normally.
    LLInventoryCategory* cat = gInventory.getCategory(cat_id);
    if(copy_items)
    {
        LLInventoryModel::cat_array_t* cats;
        LLInventoryModel::item_array_t* items;
        gInventory.getDirectDescendentsOf(cat_id, cats, items);
        std::string name;
        if(!cat)
        {
            // should never happen.
            name = "New Outfit";
        }
        else
        {
            name = cat->getName();
        }
        LLViewerInventoryItem* item = NULL;
        LLInventoryModel::item_array_t::const_iterator it = items->begin();
        LLInventoryModel::item_array_t::const_iterator end = items->end();
        LLUUID pid;
        for(; it < end; ++it)
        {
            item = *it;
            if(item)
            {
                if(LLInventoryType::IT_GESTURE == item->getInventoryType())
                {
                    pid = gInventory.findCategoryUUIDForType(LLFolderType::FT_GESTURE);
                }
                else
                {
                    pid = gInventory.findCategoryUUIDForType(LLFolderType::FT_CLOTHING);
                }
                break;
            }
        }
        if(pid.isNull())
        {
            pid = gInventory.getRootFolderID();
        }

        gInventory.createNewCategory(
            pid,
            LLFolderType::FT_NONE,
            name,
            [cat_id, append](const LLUUID& new_cat_id)
        {
            LLInventoryModel::cat_array_t* cats;
            LLInventoryModel::item_array_t* items;
            gInventory.getDirectDescendentsOf(cat_id, cats, items);
            // Create a CopyMgr that will copy items, manage its own destruction
            new LLCallAfterInventoryCopyMgr(
                *items, new_cat_id, std::string("wear_inventory_category_callback"),
                boost::bind(&LLAppearanceMgr::wearInventoryCategoryOnAvatar,
                    LLAppearanceMgr::getInstance(),
                    gInventory.getCategory(new_cat_id),
                    append));

            // BAP fixes a lag in display of created dir.
            gInventory.notifyObservers();
        },
            cat->getThumbnailUUID()
        );
    }
    else
    {
        // Wear the inventory category.
        LLAppearanceMgr::instance().wearInventoryCategoryOnAvatar(cat, append);
    }
}

// *NOTE: hack to get from avatar inventory to avatar
void LLAppearanceMgr::wearInventoryCategoryOnAvatar( LLInventoryCategory* category, bool append )
{
    // Avoid unintentionally overwriting old wearables.  We have to do
    // this up front to avoid having to deal with the case of multiple
    // wearables being dirty.
    if (!category) return;

    if ( !LLInventoryCallbackManager::is_instantiated() )
    {
        // shutting down, ignore.
        return;
    }

    LL_INFOS("Avatar") << self_av_string() << "wearInventoryCategoryOnAvatar '" << category->getName()
             << "'" << LL_ENDL;
    LLUIUsage::instance().logCommand("Avatar.WearCategory");

    if (gAgentCamera.cameraCustomizeAvatar())
    {
        // switching to outfit editor should automagically save any currently edited wearable
        LLFloaterSidePanelContainer::showPanel("appearance", LLSD().with("type", "edit_outfit"));
    }

<<<<<<< HEAD
	LLAppearanceMgr::changeOutfit(true, category->getUUID(), append);
=======
    LLAppearanceMgr::changeOutfit(TRUE, category->getUUID(), append);
>>>>>>> c06fb4e0
}

// FIXME do we really want to search entire inventory for matching name?
void LLAppearanceMgr::wearOutfitByName(const std::string& name)
{
    LL_INFOS("Avatar") << self_av_string() << "Wearing category " << name << LL_ENDL;

    LLInventoryModel::cat_array_t cat_array;
    LLInventoryModel::item_array_t item_array;
    LLNameCategoryCollector has_name(name);
    gInventory.collectDescendentsIf(gInventory.getRootFolderID(),
                                    cat_array,
                                    item_array,
                                    LLInventoryModel::EXCLUDE_TRASH,
                                    has_name);
    bool copy_items = false;
    LLInventoryCategory* cat = NULL;
    if (cat_array.size() > 0)
    {
        // Just wear the first one that matches
        cat = cat_array.at(0);
    }
    else
    {
        gInventory.collectDescendentsIf(LLUUID::null,
                                        cat_array,
                                        item_array,
                                        LLInventoryModel::EXCLUDE_TRASH,
                                        has_name);
        if(cat_array.size() > 0)
        {
            cat = cat_array.at(0);
            copy_items = true;
        }
    }

    if(cat)
    {
        LLAppearanceMgr::wearInventoryCategory(cat, copy_items, false);
    }
    else
    {
        LL_WARNS() << "Couldn't find outfit " <<name<< " in wearOutfitByName()"
                << LL_ENDL;
    }
}

bool areMatchingWearables(const LLViewerInventoryItem *a, const LLViewerInventoryItem *b)
{
    return (a->isWearableType() && b->isWearableType() &&
            (a->getWearableType() == b->getWearableType()));
}

class LLDeferredCOFLinkObserver: public LLInventoryObserver
{
public:
    LLDeferredCOFLinkObserver(const LLUUID& item_id, LLPointer<LLInventoryCallback> cb, const std::string& description):
        mItemID(item_id),
        mCallback(cb),
        mDescription(description)
    {
    }

    ~LLDeferredCOFLinkObserver()
    {
    }

    /* virtual */ void changed(U32 mask)
    {
        const LLInventoryItem *item = gInventory.getItem(mItemID);
        if (item)
        {
            gInventory.removeObserver(this);
            LLAppearanceMgr::instance().addCOFItemLink(item, mCallback, mDescription);
            delete this;
        }
    }

private:
    const LLUUID mItemID;
    std::string mDescription;
    LLPointer<LLInventoryCallback> mCallback;
};


// BAP - note that this runs asynchronously if the item is not already loaded from inventory.
// Dangerous if caller assumes link will exist after calling the function.
void LLAppearanceMgr::addCOFItemLink(const LLUUID &item_id,
                                     LLPointer<LLInventoryCallback> cb,
                                     const std::string description)
{
    const LLInventoryItem *item = gInventory.getItem(item_id);
    if (!item)
    {
        LLDeferredCOFLinkObserver *observer = new LLDeferredCOFLinkObserver(item_id, cb, description);
        gInventory.addObserver(observer);
    }
    else
    {
        addCOFItemLink(item, cb, description);
    }
}

void LLAppearanceMgr::addCOFItemLink(const LLInventoryItem *item,
                                     LLPointer<LLInventoryCallback> cb,
                                     const std::string description)
{
    const LLViewerInventoryItem *vitem = dynamic_cast<const LLViewerInventoryItem*>(item);
    if (!vitem)
    {
        LL_WARNS() << "not an llviewerinventoryitem, failed" << LL_ENDL;
        return;
    }

    gInventory.addChangedMask(LLInventoryObserver::LABEL, vitem->getLinkedUUID());

    LLInventoryModel::cat_array_t cat_array;
    LLInventoryModel::item_array_t item_array;
    gInventory.collectDescendents(LLAppearanceMgr::getCOF(),
                                  cat_array,
                                  item_array,
                                  LLInventoryModel::EXCLUDE_TRASH);
    bool linked_already = false;
    for (S32 i=0; i<item_array.size(); i++)
    {
        // Are these links to the same object?
        const LLViewerInventoryItem* inv_item = item_array.at(i).get();
        const LLWearableType::EType wearable_type = inv_item->getWearableType();

        const bool is_body_part =    (wearable_type == LLWearableType::WT_SHAPE)
                                  || (wearable_type == LLWearableType::WT_HAIR)
                                  || (wearable_type == LLWearableType::WT_EYES)
                                  || (wearable_type == LLWearableType::WT_SKIN);

        if (inv_item->getLinkedUUID() == vitem->getLinkedUUID())
        {
            linked_already = true;
        }
        // Are these links to different items of the same body part
        // type? If so, new item will replace old.
        else if ((vitem->isWearableType()) && (vitem->getWearableType() == wearable_type))
        {
            if (is_body_part && inv_item->getIsLinkType())
            {
                remove_inventory_item(inv_item->getUUID(), cb);
            }
            else if (!gAgentWearables.canAddWearable(wearable_type))
            {
                // MULTI-WEARABLES: make sure we don't go over clothing limits
                remove_inventory_item(inv_item->getUUID(), cb);
            }
        }
    }

    if (!linked_already)
    {
        LLViewerInventoryItem *copy_item = new LLViewerInventoryItem;
        copy_item->copyViewerItem(vitem);
        copy_item->setDescription(description);
        link_inventory_object(getCOF(), copy_item, cb);
    }
}

LLInventoryModel::item_array_t LLAppearanceMgr::findCOFItemLinks(const LLUUID& item_id)
{
    LLInventoryModel::item_array_t result;

    LLUUID linked_id = gInventory.getLinkedItemID(item_id);
    LLInventoryModel::cat_array_t cat_array;
    LLInventoryModel::item_array_t item_array;
    gInventory.collectDescendents(LLAppearanceMgr::getCOF(),
                                  cat_array,
                                  item_array,
                                  LLInventoryModel::EXCLUDE_TRASH);
    for (S32 i=0; i<item_array.size(); i++)
    {
        const LLViewerInventoryItem* inv_item = item_array.at(i).get();
        if (inv_item->getLinkedUUID() == linked_id)
        {
            result.push_back(item_array.at(i));
        }
    }
    return result;
}

bool LLAppearanceMgr::isLinkedInCOF(const LLUUID& item_id)
{
    LLInventoryModel::item_array_t links = LLAppearanceMgr::instance().findCOFItemLinks(item_id);
    return links.size() > 0;
}

void LLAppearanceMgr::removeAllClothesFromAvatar()
{
    // Fetch worn clothes (i.e. the ones in COF).
    LLInventoryModel::item_array_t clothing_items;
    LLInventoryModel::cat_array_t dummy;
    LLIsType is_clothing(LLAssetType::AT_CLOTHING);
    gInventory.collectDescendentsIf(getCOF(),
                                    dummy,
                                    clothing_items,
                                    LLInventoryModel::EXCLUDE_TRASH,
                                    is_clothing);
    uuid_vec_t item_ids;
    for (LLInventoryModel::item_array_t::iterator it = clothing_items.begin();
        it != clothing_items.end(); ++it)
    {
        item_ids.push_back((*it).get()->getLinkedUUID());
    }

    // Take them off by removing from COF.
    removeItemsFromAvatar(item_ids);
}

void LLAppearanceMgr::removeAllAttachmentsFromAvatar()
{
    if (!isAgentAvatarValid()) return;

    LLAgentWearables::llvo_vec_t objects_to_remove;

    for (LLVOAvatar::attachment_map_t::iterator iter = gAgentAvatarp->mAttachmentPoints.begin();
         iter != gAgentAvatarp->mAttachmentPoints.end();)
    {
        LLVOAvatar::attachment_map_t::iterator curiter = iter++;
        LLViewerJointAttachment* attachment = curiter->second;
        for (LLViewerJointAttachment::attachedobjs_vec_t::iterator attachment_iter = attachment->mAttachedObjects.begin();
             attachment_iter != attachment->mAttachedObjects.end();
             ++attachment_iter)
        {
            LLViewerObject *attached_object = attachment_iter->get();
            if (attached_object)
            {
                objects_to_remove.push_back(attached_object);
            }
        }
    }
    uuid_vec_t ids_to_remove;
    for (LLAgentWearables::llvo_vec_t::iterator it = objects_to_remove.begin();
         it != objects_to_remove.end();
         ++it)
    {
        ids_to_remove.push_back((*it)->getAttachmentItemID());
    }
    removeItemsFromAvatar(ids_to_remove);
}

class LLUpdateOnCOFLinkRemove : public LLInventoryCallback
{
public:
    LLUpdateOnCOFLinkRemove(const LLUUID& remove_item_id, LLPointer<LLInventoryCallback> cb = NULL):
        mItemID(remove_item_id),
        mCB(cb)
    {
    }

    /* virtual */ void fire(const LLUUID& item_id)
    {
        // just removed cof link, "(wear)" suffix depends on presence of link, so update label
        gInventory.addChangedMask(LLInventoryObserver::LABEL, mItemID);
        if (mCB.notNull())
        {
            mCB->fire(item_id);
        }
    }

private:
    LLUUID mItemID;
    LLPointer<LLInventoryCallback> mCB;
};

//void LLAppearanceMgr::removeCOFItemLinks(const LLUUID& item_id, LLPointer<LLInventoryCallback> cb)
// [SL:KB] - Patch: Appearance-AISFilter | Checked: 2015-05-02 (Catznip-3.7)
void LLAppearanceMgr::removeCOFItemLinks(const LLUUID& item_id, LLPointer<LLInventoryCallback> cb, bool immediate_delete)
// [/SL:KB]
{
    gInventory.addChangedMask(LLInventoryObserver::LABEL, item_id);

    LLInventoryModel::cat_array_t cat_array;
    LLInventoryModel::item_array_t item_array;
    gInventory.collectDescendents(LLAppearanceMgr::getCOF(),
                                  cat_array,
                                  item_array,
                                  LLInventoryModel::EXCLUDE_TRASH);
    for (S32 i=0; i<item_array.size(); i++)
    {
        const LLViewerInventoryItem* item = item_array.at(i).get();
        if (item->getIsLinkType() && item->getLinkedUUID() == item_id)
        {
// [RLVa:KB] - Checked: 2013-02-12 (RLVa-1.4.8)
            if (rlv_handler_t::isEnabled())
            {
                RLV_ASSERT(rlvPredCanRemoveItem(item));
            }
            remove_inventory_item(item->getUUID(), cb, immediate_delete);
// [/RLVa:KB]
//          if (item->getType() == LLAssetType::AT_OBJECT)
//          {
//              // Immediate delete
//              remove_inventory_item(item->getUUID(), cb, true);
//              gInventory.addChangedMask(LLInventoryObserver::LABEL, item_id);
//          }
//          else
//          {
//              // Delayed delete
//              // Pointless to update item_id label here since link still exists and first notifyObservers
//              // call will restore (wear) suffix, mark for update after deletion
//              LLPointer<LLUpdateOnCOFLinkRemove> cb_label = new LLUpdateOnCOFLinkRemove(item_id, cb);
//              remove_inventory_item(item->getUUID(), cb_label, false);
//          }
        }
    }
}

void LLAppearanceMgr::removeCOFLinksOfType(LLWearableType::EType type, LLPointer<LLInventoryCallback> cb)
{
    LLFindWearablesOfType filter_wearables_of_type(type);
    LLInventoryModel::cat_array_t cats;
    LLInventoryModel::item_array_t items;
    LLInventoryModel::item_array_t::const_iterator it;

    gInventory.collectDescendentsIf(getCOF(), cats, items, true, filter_wearables_of_type);
    for (it = items.begin(); it != items.end(); ++it)
    {
        const LLViewerInventoryItem* item = *it;
        if (item->getIsLinkType()) // we must operate on links only
        {
// [RLVa:KB] - Checked: 2013-02-12 (RLVa-1.4.8)
            if (rlv_handler_t::isEnabled())
            {
                RLV_ASSERT(rlvPredCanRemoveItem(item));
            }
// [/RLVa:KB]
            remove_inventory_item(item->getUUID(), cb);
        }
    }
}

void LLAppearanceMgr::updateIsDirty()
{
    LLUUID cof = getCOF();
    LLUUID base_outfit;

    // find base outfit link
    const LLViewerInventoryItem* base_outfit_item = getBaseOutfitLink();
    LLViewerInventoryCategory* catp = NULL;
    if (base_outfit_item && base_outfit_item->getIsLinkType())
    {
        catp = base_outfit_item->getLinkedCategory();
    }
    if(catp && catp->getPreferredType() == LLFolderType::FT_OUTFIT)
    {
        base_outfit = catp->getUUID();
    }

    // Set dirty to "false" if no base outfit found to disable "Save"
    // and leave only "Save As" enabled in My Outfits.
    mOutfitIsDirty = false;

    if (base_outfit.notNull())
    {
        LLIsValidItemLink collector;

        LLInventoryModel::cat_array_t cof_cats;
        LLInventoryModel::item_array_t cof_items;
        gInventory.collectDescendentsIf(cof, cof_cats, cof_items,
                                      LLInventoryModel::EXCLUDE_TRASH, collector);

        LLInventoryModel::cat_array_t outfit_cats;
        LLInventoryModel::item_array_t outfit_items;
        gInventory.collectDescendentsIf(base_outfit, outfit_cats, outfit_items,
                                      LLInventoryModel::EXCLUDE_TRASH, collector);

        for (U32 i = 0; i < outfit_items.size(); ++i)
        {
            LLViewerInventoryItem* linked_item = outfit_items.at(i)->getLinkedItem();
            if (linked_item != NULL && linked_item->getActualType() == LLAssetType::AT_TEXTURE)
            {
                outfit_items.erase(outfit_items.begin() + i);
                break;
            }
        }

        // <FS:TS> FIRE-3018: Ignore the bridge when checking for dirty.
        for (LLInventoryModel::item_array_t::iterator i = cof_items.begin(); i != cof_items.end(); ++i)
        {
            LLViewerInventoryItem *item = *i;

            if (FSLSLBridge::instance().isBridgeValid() && item && item->getLinkedUUID() == FSLSLBridge::instance().getBridge()->getUUID())
            {
                cof_items.erase( i );
                break;
            }
        }
        // </FS:TS>

        if(outfit_items.size() != cof_items.size())
        {
            LL_DEBUGS("Avatar") << "item count different - base " << outfit_items.size() << " cof " << cof_items.size() << LL_ENDL;
            // Current outfit folder should have one more item than the outfit folder.
            // this one item is the link back to the outfit folder itself.
            mOutfitIsDirty = true;
            return;
        }

        //"dirty" - also means a difference in linked UUIDs and/or a difference in wearables order (links' descriptions)
        std::sort(cof_items.begin(), cof_items.end(), sort_by_linked_uuid);
        std::sort(outfit_items.begin(), outfit_items.end(), sort_by_linked_uuid);

        for (U32 i = 0; i < cof_items.size(); ++i)
        {
            LLViewerInventoryItem *item1 = cof_items.at(i);
            LLViewerInventoryItem *item2 = outfit_items.at(i);

            if (item1->getLinkedUUID() != item2->getLinkedUUID() ||
                item1->getName() != item2->getName() ||
                item1->getActualDescription() != item2->getActualDescription())
            {
                if (item1->getLinkedUUID() != item2->getLinkedUUID())
                {
                    LL_DEBUGS("Avatar") << "link id different " << LL_ENDL;
                }
                else
                {
                    if (item1->getName() != item2->getName())
                    {
                        LL_DEBUGS("Avatar") << "name different " << item1->getName() << " " << item2->getName() << LL_ENDL;
                    }
                    if (item1->getActualDescription() != item2->getActualDescription())
                    {
                        LL_DEBUGS("Avatar") << "desc different " << item1->getActualDescription()
                                            << " " << item2->getActualDescription()
                                            << " names " << item1->getName() << " " << item2->getName() << LL_ENDL;
                    }
                }
                mOutfitIsDirty = true;
                return;
            }
        }
    }
    llassert(!mOutfitIsDirty);
    LL_DEBUGS("Avatar") << "clean" << LL_ENDL;
}

// *HACK: Must match name in Library or agent inventory
const std::string ROOT_GESTURES_FOLDER = "Gestures";
const std::string COMMON_GESTURES_FOLDER = "Common Gestures";
const std::string MALE_GESTURES_FOLDER = "Male Gestures";
const std::string FEMALE_GESTURES_FOLDER = "Female Gestures";
const std::string SPEECH_GESTURES_FOLDER = "Speech Gestures";
const std::string OTHER_GESTURES_FOLDER = "Other Gestures";

void LLAppearanceMgr::copyLibraryGestures()
{
    LL_INFOS("Avatar") << self_av_string() << "Copying library gestures" << LL_ENDL;

    // Copy gestures
    LLUUID lib_gesture_cat_id =
        gInventory.findLibraryCategoryUUIDForType(LLFolderType::FT_GESTURE);
    if (lib_gesture_cat_id.isNull())
    {
        LL_WARNS() << "Unable to copy gestures, source category not found" << LL_ENDL;
    }
    LLUUID dst_id = gInventory.findCategoryUUIDForType(LLFolderType::FT_GESTURE);

    std::vector<std::string> gesture_folders_to_copy;
    gesture_folders_to_copy.push_back(MALE_GESTURES_FOLDER);
    gesture_folders_to_copy.push_back(FEMALE_GESTURES_FOLDER);
    gesture_folders_to_copy.push_back(COMMON_GESTURES_FOLDER);
    gesture_folders_to_copy.push_back(SPEECH_GESTURES_FOLDER);
    gesture_folders_to_copy.push_back(OTHER_GESTURES_FOLDER);

    for(std::vector<std::string>::iterator it = gesture_folders_to_copy.begin();
        it != gesture_folders_to_copy.end();
        ++it)
    {
        std::string& folder_name = *it;

        LLPointer<LLInventoryCallback> cb(NULL);

        // After copying gestures, activate Common, Other, plus
        // Male and/or Female, depending upon the initial outfit gender.
        ESex gender = gAgentAvatarp->getSex();

        std::string activate_male_gestures;
        std::string activate_female_gestures;
        switch (gender) {
            case SEX_MALE:
                activate_male_gestures = MALE_GESTURES_FOLDER;
                break;
            case SEX_FEMALE:
                activate_female_gestures = FEMALE_GESTURES_FOLDER;
                break;
            case SEX_BOTH:
                activate_male_gestures = MALE_GESTURES_FOLDER;
                activate_female_gestures = FEMALE_GESTURES_FOLDER;
                break;
        }

        if (folder_name == activate_male_gestures ||
            folder_name == activate_female_gestures ||
            folder_name == COMMON_GESTURES_FOLDER ||
            folder_name == OTHER_GESTURES_FOLDER)
        {
            cb = new LLBoostFuncInventoryCallback(activate_gesture_cb);
        }

        LLUUID cat_id = findDescendentCategoryIDByName(lib_gesture_cat_id,folder_name);
        if (cat_id.isNull())
        {
            LL_WARNS() << self_av_string() << "failed to find gesture folder for " << folder_name << LL_ENDL;
        }
        else
        {
            LL_DEBUGS("Avatar") << self_av_string() << "initiating fetch and copy for " << folder_name << " cat_id " << cat_id << LL_ENDL;
            callAfterCategoryFetch(cat_id,
                                   boost::bind(&LLAppearanceMgr::shallowCopyCategory,
                                               &LLAppearanceMgr::instance(),
                                               cat_id, dst_id, cb));
        }
    }
}

// Handler for anything that's deferred until avatar de-clouds.
void LLAppearanceMgr::onFirstFullyVisible()
{
    gAgentAvatarp->outputRezTiming("Avatar fully loaded");
    gAgentAvatarp->reportAvatarRezTime();
    gAgentAvatarp->debugAvatarVisible();

    // If this is the first time we've ever logged in,
    // then copy default gestures from the library.
    if (gAgent.isFirstLogin()) {
        copyLibraryGestures();
    }
}

// update "dirty" state - defined outside class to allow for calling
// after appearance mgr instance has been destroyed.
void appearance_mgr_update_dirty_state()
{
    if (LLAppearanceMgr::instanceExists())
    {
        LLAppearanceMgr& app_mgr = LLAppearanceMgr::instance();
        LLUUID image_id = app_mgr.getOutfitImage();
        if(image_id.notNull())
        {
            LLPointer<LLInventoryCallback> cb = NULL;
            link_inventory_object(app_mgr.getBaseOutfitUUID(), image_id, cb);
        }

        LLAppearanceMgr::getInstance()->updateIsDirty();
        LLAppearanceMgr::getInstance()->setOutfitLocked(false);
        gAgentWearables.notifyLoadingFinished();
    }
}

void update_base_outfit_after_ordering()
{
    LLAppearanceMgr& app_mgr = LLAppearanceMgr::instance();
    app_mgr.setOutfitImage(LLUUID());
    LLInventoryModel::cat_array_t sub_cat_array;
    LLInventoryModel::item_array_t outfit_item_array;
    gInventory.collectDescendents(app_mgr.getBaseOutfitUUID(),
                                sub_cat_array,
                                outfit_item_array,
                                LLInventoryModel::EXCLUDE_TRASH);
    for (LLViewerInventoryItem* outfit_item : outfit_item_array)
    {
        LLViewerInventoryItem* linked_item = outfit_item->getLinkedItem();
        if (linked_item != NULL)
        {
            if (linked_item->getActualType() == LLAssetType::AT_TEXTURE)
            {
                app_mgr.setOutfitImage(linked_item->getLinkedUUID());
                if (linked_item->getName() == LLAppearanceMgr::sExpectedTextureName)
                {
                    // Images with "appropriate" name take priority
                    break;
                }
            }
        }
        else if (outfit_item->getActualType() == LLAssetType::AT_TEXTURE)
        {
            app_mgr.setOutfitImage(outfit_item->getUUID());
            if (outfit_item->getName() == LLAppearanceMgr::sExpectedTextureName)
            {
                // Images with "appropriate" name take priority
                break;
            }
        }
    }

    LLPointer<LLInventoryCallback> dirty_state_updater =
        new LLBoostFuncInventoryCallback(no_op_inventory_func, appearance_mgr_update_dirty_state);

    //COF contains only links so we copy to the Base Outfit only links
    const LLUUID base_outfit_id = app_mgr.getBaseOutfitUUID();
    bool copy_folder_links = false;
    app_mgr.slamCategoryLinks(app_mgr.getCOF(), base_outfit_id, copy_folder_links, dirty_state_updater);

    if (base_outfit_id.notNull())
    {
        LLIsValidItemLink collector;

        LLInventoryModel::cat_array_t cof_cats;
        LLInventoryModel::item_array_t cof_item_array;
        gInventory.collectDescendentsIf(app_mgr.getCOF(), cof_cats, cof_item_array,
            LLInventoryModel::EXCLUDE_TRASH, collector);

        for (U32 i = 0; i < outfit_item_array.size(); ++i)
        {
            LLViewerInventoryItem* linked_item = outfit_item_array.at(i)->getLinkedItem();
            if (linked_item != NULL && linked_item->getActualType() == LLAssetType::AT_TEXTURE)
            {
                outfit_item_array.erase(outfit_item_array.begin() + i);
                break;
            }
        }

        // <FS:Ansariel> Exclude LSL bridge or the following size check will always fail!
        for (LLInventoryModel::item_array_t::iterator i = cof_item_array.begin(); i != cof_item_array.end(); ++i)
        {
            LLViewerInventoryItem *item = *i;

            if (FSLSLBridge::instance().isBridgeValid() && item && item->getLinkedUUID() == FSLSLBridge::instance().getBridge()->getUUID())
            {
                cof_item_array.erase(i);
                break;
            }
        }
        // </FS:Ansariel>

        if (outfit_item_array.size() != cof_item_array.size())
        {
            return;
        }

        std::sort(cof_item_array.begin(), cof_item_array.end(), sort_by_linked_uuid);
        std::sort(outfit_item_array.begin(), outfit_item_array.end(), sort_by_linked_uuid);

        for (U32 i = 0; i < cof_item_array.size(); ++i)
        {
            LLViewerInventoryItem *cof_it = cof_item_array.at(i);
            LLViewerInventoryItem *base_it = outfit_item_array.at(i);

            if (cof_it->getActualDescription() != base_it->getActualDescription())
            {
                if (cof_it->getLinkedUUID() == base_it->getLinkedUUID())
                {
                    base_it->setDescription(cof_it->getActualDescription());
                    gInventory.updateItem(base_it);
                }
            }
        }
        LLAppearanceMgr::getInstance()->updateIsDirty();
    }

}

// Save COF changes - update the contents of the current base outfit
// to match the current COF. Fails if no current base outfit is set.
bool LLAppearanceMgr::updateBaseOutfit()
{
    if (isOutfitLocked())
    {
        // don't allow modify locked outfit
        llassert(!isOutfitLocked());
        return false;
    }

    setOutfitLocked(true);

    gAgentWearables.notifyLoadingStarted();

    const LLUUID base_outfit_id = getBaseOutfitUUID();
    if (base_outfit_id.isNull()) return false;
    LL_DEBUGS("Avatar") << "saving cof to base outfit " << base_outfit_id << LL_ENDL;

    LLPointer<LLInventoryCallback> cb =
        new LLBoostFuncInventoryCallback(no_op_inventory_func, update_base_outfit_after_ordering);
    // Really shouldn't be needed unless there's a race condition -
    // updateAppearanceFromCOF() already calls updateClothingOrderingInfo.
    updateClothingOrderingInfo(LLUUID::null, cb);

    return true;
}

void LLAppearanceMgr::divvyWearablesByType(const LLInventoryModel::item_array_t& items, wearables_by_type_t& items_by_type)
{
    items_by_type.resize(LLWearableType::WT_COUNT);
    if (items.empty()) return;

    for (S32 i=0; i<items.size(); i++)
    {
        LLViewerInventoryItem *item = items.at(i);
        if (!item)
        {
            LL_WARNS("Appearance") << "NULL item found" << LL_ENDL;
            continue;
        }
        // Ignore non-wearables.
        if (!item->isWearableType())
            continue;
        LLWearableType::EType type = item->getWearableType();
        if(type < 0 || type >= LLWearableType::WT_COUNT)
        {
            LL_WARNS("Appearance") << "Invalid wearable type. Inventory type does not match wearable flag bitfield." << LL_ENDL;
            continue;
        }
        items_by_type[type].push_back(item);
    }
}

std::string build_order_string(LLWearableType::EType type, U32 i)
{
        std::ostringstream order_num;
        order_num << ORDER_NUMBER_SEPARATOR << type * 100 + i;
        return order_num.str();
}

struct WearablesOrderComparator
{
    LOG_CLASS(WearablesOrderComparator);
    WearablesOrderComparator(const LLWearableType::EType type)
    {
        mControlSize = build_order_string(type, 0).size();
    };

    bool operator()(const LLInventoryItem* item1, const LLInventoryItem* item2)
    {
        const std::string& desc1 = item1->getActualDescription();
        const std::string& desc2 = item2->getActualDescription();

        bool item1_valid = (desc1.size() == mControlSize) && (ORDER_NUMBER_SEPARATOR == desc1[0]);
        bool item2_valid = (desc2.size() == mControlSize) && (ORDER_NUMBER_SEPARATOR == desc2[0]);

        if (item1_valid && item2_valid)
            return desc1 < desc2;

        //we need to sink down invalid items: items with empty descriptions, items with "Broken link" descriptions,
        //items with ordering information but not for the associated wearables type
        if (!item1_valid && item2_valid)
            return false;
        else if (item1_valid && !item2_valid)
            return true;

        return item1->getName() < item2->getName();
    }

    U32 mControlSize;
};

void LLAppearanceMgr::getWearableOrderingDescUpdates(LLInventoryModel::item_array_t& wear_items,
                                                     desc_map_t& desc_map)
{
    wearables_by_type_t items_by_type(LLWearableType::WT_COUNT);
    divvyWearablesByType(wear_items, items_by_type);

    for (U32 type = LLWearableType::WT_SHIRT; type < LLWearableType::WT_COUNT; type++)
    {
        U32 size = items_by_type[type].size();
        if (!size) continue;

        //sinking down invalid items which need reordering
        std::sort(items_by_type[type].begin(), items_by_type[type].end(), WearablesOrderComparator((LLWearableType::EType) type));

        //requesting updates only for those links which don't have "valid" descriptions
        for (U32 i = 0; i < size; i++)
        {
            LLViewerInventoryItem* item = items_by_type[type][i];
            if (!item) continue;

            std::string new_order_str = build_order_string((LLWearableType::EType)type, i);
            if (new_order_str == item->getActualDescription()) continue;

            desc_map[item->getUUID()] = new_order_str;
        }
    }
}

bool LLAppearanceMgr::validateClothingOrderingInfo(LLUUID cat_id)
{
    // COF is processed if cat_id is not specified
    if (cat_id.isNull())
    {
        cat_id = getCOF();
    }

    LLInventoryModel::item_array_t wear_items;
    getDescendentsOfAssetType(cat_id, wear_items, LLAssetType::AT_CLOTHING);

    // Identify items for which desc needs to change.
    desc_map_t desc_map;
    getWearableOrderingDescUpdates(wear_items, desc_map);

    for (desc_map_t::const_iterator it = desc_map.begin();
         it != desc_map.end(); ++it)
    {
        const LLUUID& item_id = it->first;
        const std::string& new_order_str = it->second;
        LLViewerInventoryItem *item = gInventory.getItem(item_id);
        LL_WARNS() << "Order validation fails: " << item->getName()
                << " needs to update desc to: " << new_order_str
                << " (from: " << item->getActualDescription() << ")" << LL_ENDL;
    }

    return desc_map.size() == 0;
}

void LLAppearanceMgr::updateClothingOrderingInfo(LLUUID cat_id,
                                                 LLPointer<LLInventoryCallback> cb)
{
    // COF is processed if cat_id is not specified
    if (cat_id.isNull())
    {
        cat_id = getCOF();
    }

    LLInventoryModel::item_array_t wear_items;
    getDescendentsOfAssetType(cat_id, wear_items, LLAssetType::AT_CLOTHING);

    // Identify items for which desc needs to change.
    desc_map_t desc_map;
    getWearableOrderingDescUpdates(wear_items, desc_map);

    for (desc_map_t::const_iterator it = desc_map.begin();
         it != desc_map.end(); ++it)
    {
        LLSD updates;
        const LLUUID& item_id = it->first;
        const std::string& new_order_str = it->second;
        LLViewerInventoryItem *item = gInventory.getItem(item_id);
        LL_DEBUGS("Avatar") << item->getName() << " updating desc to: " << new_order_str
            << " (was: " << item->getActualDescription() << ")" << LL_ENDL;
        updates["desc"] = new_order_str;
        update_inventory_item(item_id,updates,cb);
    }

}


LLSD LLAppearanceMgr::dumpCOF() const
{
    LLSD links = LLSD::emptyArray();
    LLMD5 md5;

    LLInventoryModel::cat_array_t cat_array;
    LLInventoryModel::item_array_t item_array;
    gInventory.collectDescendents(getCOF(),cat_array,item_array,LLInventoryModel::EXCLUDE_TRASH);
    for (S32 i=0; i<item_array.size(); i++)
    {
        const LLViewerInventoryItem* inv_item = item_array.at(i).get();
        LLSD item;
        LLUUID item_id(inv_item->getUUID());
        md5.update((unsigned char*)item_id.mData, 16);
        item["description"] = inv_item->getActualDescription();
        md5.update(inv_item->getActualDescription());
        item["asset_type"] = inv_item->getActualType();
        LLUUID linked_id(inv_item->getLinkedUUID());
        item["linked_id"] = linked_id;
        md5.update((unsigned char*)linked_id.mData, 16);

        if (LLAssetType::AT_LINK == inv_item->getActualType())
        {
            const LLViewerInventoryItem* linked_item = inv_item->getLinkedItem();
            if (NULL == linked_item)
            {
                LL_WARNS() << "Broken link for item '" << inv_item->getName()
                        << "' (" << inv_item->getUUID()
                        << ") during requestServerAppearanceUpdate" << LL_ENDL;
                continue;
            }
            // Some assets may be 'hidden' and show up as null in the viewer.
            //if (linked_item->getAssetUUID().isNull())
            //{
            //  LL_WARNS() << "Broken link (null asset) for item '" << inv_item->getName()
            //          << "' (" << inv_item->getUUID()
            //          << ") during requestServerAppearanceUpdate" << LL_ENDL;
            //  continue;
            //}
            LLUUID linked_asset_id(linked_item->getAssetUUID());
            md5.update((unsigned char*)linked_asset_id.mData, 16);
            U32 flags = linked_item->getFlags();
            md5.update(std::to_string(flags));
        }
        else if (LLAssetType::AT_LINK_FOLDER != inv_item->getActualType())
        {
            LL_WARNS() << "Non-link item '" << inv_item->getName()
                    << "' (" << inv_item->getUUID()
                    << ") type " << (S32) inv_item->getActualType()
                    << " during requestServerAppearanceUpdate" << LL_ENDL;
            continue;
        }
        links.append(item);
    }
    LLSD result = LLSD::emptyMap();
    result["cof_contents"] = links;
    char cof_md5sum[MD5HEX_STR_SIZE];
    md5.finalize();
    md5.hex_digest(cof_md5sum);
    result["cof_md5sum"] = std::string(cof_md5sum);
    return result;
}

void LLAppearanceMgr::cleanup()
{
    mIsInUpdateAppearanceFromCOF = false;
    mOutstandingAppearanceBakeRequest = false;
    mRerequestAppearanceBake = false;
    mCOFID.setNull();
}

// static
void LLAppearanceMgr::onIdle(void *)
{
    LLAppearanceMgr* mgr = LLAppearanceMgr::getInstance();
    if (mgr->mRerequestAppearanceBake)
    {
        mgr->requestServerAppearanceUpdate();
    }
}

void LLAppearanceMgr::requestServerAppearanceUpdate()
{
    // Workaround: we shouldn't request update from server prior to uploading all attachments, but it is
    // complicated to check for pending attachment uploads, so we are just waiting for uploads to complete
    if (!mOutstandingAppearanceBakeRequest && gAssetStorage->getNumPendingUploads() == 0)
    {
        mRerequestAppearanceBake = false;
        LLCoprocedureManager::CoProcedure_t proc = boost::bind(&LLAppearanceMgr::serverAppearanceUpdateCoro, this, _1);
        LLCoprocedureManager::instance().enqueueCoprocedure("AIS", "LLAppearanceMgr::serverAppearanceUpdateCoro", proc);
    }
    else
    {
        // Shedule update
        mRerequestAppearanceBake = true;
    }
}

void LLAppearanceMgr::serverAppearanceUpdateCoro(LLCoreHttpUtil::HttpCoroutineAdapter::ptr_t &httpAdapter)
{
    BoolSetter outstanding(mOutstandingAppearanceBakeRequest);
    if (!gAgent.getRegion())
    {
        LL_WARNS("Avatar") << "Region not set, cannot request server appearance update" << LL_ENDL;
        return;
    }
    if (gAgent.getRegion()->getCentralBakeVersion() == 0)
    {
        LL_WARNS("Avatar") << "Region does not support baking" << LL_ENDL;
        return;
    }

    std::string url = gAgent.getRegion()->getCapability("UpdateAvatarAppearance");
    if (url.empty())
    {
        LL_WARNS("Agent") << "Could not retrieve region capability \"UpdateAvatarAppearance\"" << LL_ENDL;
        return;
    }

    //----------------
    if (gAgentAvatarp->isEditingAppearance())
    {
        LL_WARNS("Avatar") << "Avatar editing appearance, not sending request." << LL_ENDL;
        // don't send out appearance updates if in appearance editing mode
        return;
    }

    llcoro::suspend();
    if (LLApp::isExiting())
    {
        return;
    }
    S32 retryCount(0);
    bool bRetry;
    do
    {
        // If we have already received an update for this or higher cof version,
        // put a warning in the log and cancel the request.
        S32 cofVersion = getCOFVersion();
        S32 lastRcv = gAgentAvatarp->mLastUpdateReceivedCOFVersion;
        S32 lastReq = gAgentAvatarp->mLastUpdateRequestCOFVersion;

        LL_INFOS("Avatar") << "Requesting COF version " << cofVersion <<
            " (Last Received:" << lastRcv << ")" <<
            " (Last Requested:" << lastReq << ")" << LL_ENDL;

        if (cofVersion == LLViewerInventoryCategory::VERSION_UNKNOWN)
        {
            LL_INFOS("AVatar") << "COF version is unknown... not requesting until COF version is known." << LL_ENDL;
            return;
        }
        else
        {
            if (cofVersion <= lastRcv)
            {
                LL_WARNS("Avatar") << "Have already received update for cof version " << lastRcv
                    << " but requesting for " << cofVersion << LL_ENDL;
                return;
            }
            if (lastReq >= cofVersion)
            {
                LL_WARNS("Avatar") << "Request already in flight for cof version " << lastReq
                    << " but requesting for " << cofVersion << LL_ENDL;
                return;
            }
        }

        // Actually send the request.
        LL_DEBUGS("Avatar") << "Will send request for cof_version " << cofVersion << LL_ENDL;

        bRetry = false;
        LLCore::HttpRequest::ptr_t httpRequest(new LLCore::HttpRequest());

        if (gSavedSettings.getBOOL("DebugForceAppearanceRequestFailure"))
        {
            cofVersion += 999;
            LL_WARNS("Avatar") << "Forcing version failure on COF Baking" << LL_ENDL;
        }

        LL_INFOS("Avatar") << "Requesting bake for COF version " << cofVersion << LL_ENDL;

        LLSD postData;
        if (gSavedSettings.getBOOL("DebugAvatarExperimentalServerAppearanceUpdate"))
        {
            postData = dumpCOF();
        }
        else
        {
            postData["cof_version"] = cofVersion;
        }

        gAgentAvatarp->mLastUpdateRequestCOFVersion = cofVersion;

        LLSD result = httpAdapter->postAndSuspend(httpRequest, url, postData);

        if (LLApp::isExiting())
        {
            return;
        }

        LLSD httpResults = result[LLCoreHttpUtil::HttpCoroutineAdapter::HTTP_RESULTS];
        LLCore::HttpStatus status = LLCoreHttpUtil::HttpCoroutineAdapter::getStatusFromLLSD(httpResults);

        if (!status || !result["success"].asBoolean())
        {
            std::string message = (result.has("error")) ? result["error"].asString() : status.toString();
            LL_WARNS("Avatar") << "Appearance Failure. server responded with \"" << message << "\"" << LL_ENDL;

            // We may have requested a bake for a stale COF (especially if the inventory
            // is still updating.  If that is the case re send the request with the
            // corrected COF version.  (This may also be the case if the viewer is running
            // on multiple machines.
            if (result.has("expected"))
            {
                S32 expectedCofVersion = result["expected"].asInteger();
                LL_WARNS("Avatar") << "Server expected " << expectedCofVersion << " as COF version" << LL_ENDL;

                // Force an update texture request for ourself.  The message will return
                // through the UDP and be handled in LLVOAvatar::processAvatarAppearance
                // this should ensure that we receive a new canonical COF from the sim
                // host. Hopefully it will return before the timeout.
                LLAvatarPropertiesProcessor::getInstance()->sendAvatarTexturesRequest(gAgent.getID());

                bRetry = true;
                // Wait for a 1/2 second before trying again.  Just to keep from asking too quickly.
                if (++retryCount > BAKE_RETRY_MAX_COUNT)
                {
                    LL_WARNS("Avatar") << "Bake retry count exceeded!" << LL_ENDL;
                    break;
                }
                F32 timeout = pow(BAKE_RETRY_TIMEOUT, static_cast<float>(retryCount)) - 1.0;

                LL_WARNS("Avatar") << "Bake retry #" << retryCount << " in " << timeout << " seconds." << LL_ENDL;

                llcoro::suspendUntilTimeout(timeout);
                if (LLApp::isExiting())
                {
                    return;
                }
                bRetry = true;
                continue;
            }
            else
            {
                LL_WARNS("Avatar") << "No retry attempted." << LL_ENDL;
                break;
            }
        }

        LL_DEBUGS("Avatar") << "succeeded" << LL_ENDL;
        if (gSavedSettings.getBOOL("DebugAvatarAppearanceMessage"))
        {
            dump_sequential_xml(gAgentAvatarp->getFullname() + "_appearance_request_ok", result);
        }

    } while (bRetry);
}

// [SL:KB] - Patch: Appearance-Misc
// Bad hack but if the viewer and server COF versions get out of sync all appearance requests will start to fail from that point on and require a relog to fix
void LLAppearanceMgr::syncCofVersionAndRefresh()
{
    LLCoros::instance().launch("syncCofVersionAndRefreshCoro",
        boost::bind(&LLAppearanceMgr::syncCofVersionAndRefreshCoro, this));
}

void LLAppearanceMgr::syncCofVersionAndRefreshCoro()
{
    // If we don't have a region, report it as an error
    if (gAgent.getRegion() == NULL)
    {
        LL_WARNS("Avatar") << "Region not set, cannot request cof_version increment" << LL_ENDL;
        return;
    }

    std::string url = gAgent.getRegion()->getCapability("IncrementCOFVersion");
    if (url.empty())
    {
        LL_WARNS("Avatar") << "No cap for IncrementCofVersion." << LL_ENDL;
        return;
    }

    LL_INFOS("Avatar") << "Requesting cof_version be incremented via capability to: " << url << LL_ENDL;

    LLCoreHttpUtil::HttpCoroutineAdapter::ptr_t httpAdapter(
        new LLCoreHttpUtil::HttpCoroutineAdapter("syncCofVersionAndRefreshCoro", LLCore::HttpRequest::DEFAULT_POLICY_ID));

    llcoro::suspend();
    S32 retryCount(0);
    bool bRetry;
    do
    {
        // Actually send the request.
        LL_DEBUGS("Avatar") << "Will send request COF sync" << LL_ENDL;

        bRetry = false;
        LLCore::HttpRequest::ptr_t httpRequest(new LLCore::HttpRequest());

        LLSD result = httpAdapter->getAndSuspend(httpRequest, url);

        LLSD httpResults = result[LLCoreHttpUtil::HttpCoroutineAdapter::HTTP_RESULTS];
        LLCore::HttpStatus status = LLCoreHttpUtil::HttpCoroutineAdapter::getStatusFromLLSD(httpResults);

        if (!status)
        {
            std::string message = (result.has("error")) ? result["error"].asString() : status.toString();
            LL_WARNS("Avatar") << "Appearance Failure. server responded with \"" << message << "\"" << LL_ENDL;

            // Wait for a 1/2 second before trying again.  Just to keep from asking too quickly.
            if (++retryCount > BAKE_RETRY_MAX_COUNT)
            {
                LL_WARNS("Avatar") << "COF increment retry count exceeded!" << LL_ENDL;
                break;
            }
            F32 timeout = pow(BAKE_RETRY_TIMEOUT, static_cast<float>(retryCount)) - 1.0f;

            LL_WARNS("Avatar") << "COF increment retry #" << retryCount << " in " << timeout << " seconds." << LL_ENDL;

            llcoro::suspendUntilTimeout(timeout);
            bRetry = true;
        }
        else
        {
            LL_INFOS("Avatar") << "Successfully incremented agent's COF." << LL_ENDL;

            result.erase(LLCoreHttpUtil::HttpCoroutineAdapter::HTTP_RESULTS);

            if (!result.isMap())
            {
                LL_WARNS("Avatar") << "Malformed response contents" << LL_ENDL;
                bRetry = true;
                continue;
            }

            // Slam the server version onto the local version
            LLViewerInventoryCategory* pCOF = gInventory.getCategory(LLAppearanceMgr::instance().getCOF());
            if (pCOF)
            {
                S32 cofVersion = result["version"].asInteger();
                LL_INFOS("Avatar") << "Slamming server COF version: was " << pCOF->getVersion() << " now " << cofVersion << LL_ENDL;
                pCOF->setVersion(cofVersion);
                llassert(gAgentAvatarp->mLastUpdateReceivedCOFVersion < cofVersion);
                gAgentAvatarp->mLastUpdateReceivedCOFVersion = cofVersion;
            }

            // The viewer version tends to be ahead of the server version so make sure our new request doesn't appear to be stale
            gAgentAvatarp->mLastUpdateRequestCOFVersion = gAgentAvatarp->mLastUpdateReceivedCOFVersion;

        }

    } while (bRetry);

    // Try and request an update even if we fail
    LLAppearanceMgr::instance().requestServerAppearanceUpdate();
}
// [/SL:KB]

/*static*/
void LLAppearanceMgr::debugAppearanceUpdateCOF(const LLSD& content)
{
    dump_sequential_xml(gAgentAvatarp->getFullname() + "_appearance_request_error", content);

    LL_INFOS("Avatar") << "AIS COF, version received: " << content["expected"].asInteger()
        << " ================================= " << LL_ENDL;
    std::set<LLUUID> ais_items, local_items;
    const LLSD& cof_raw = content["cof_raw"];
    for (LLSD::array_const_iterator it = cof_raw.beginArray();
        it != cof_raw.endArray(); ++it)
    {
        const LLSD& item = *it;
        if (item["parent_id"].asUUID() == LLAppearanceMgr::instance().getCOF())
        {
            ais_items.insert(item["item_id"].asUUID());
            if (item["type"].asInteger() == 24) // link
            {
                LL_INFOS("Avatar") << "AIS Link: item_id: " << item["item_id"].asUUID()
                    << " linked_item_id: " << item["asset_id"].asUUID()
                    << " name: " << item["name"].asString()
                    << LL_ENDL;
            }
            else if (item["type"].asInteger() == 25) // folder link
            {
                LL_INFOS("Avatar") << "AIS Folder link: item_id: " << item["item_id"].asUUID()
                    << " linked_item_id: " << item["asset_id"].asUUID()
                    << " name: " << item["name"].asString()
                    << LL_ENDL;
            }
            else
            {
                LL_INFOS("Avatar") << "AIS Other: item_id: " << item["item_id"].asUUID()
                    << " linked_item_id: " << item["asset_id"].asUUID()
                    << " name: " << item["name"].asString()
                    << " type: " << item["type"].asInteger()
                    << LL_ENDL;
            }
        }
    }
    LL_INFOS("Avatar") << LL_ENDL;
    LL_INFOS("Avatar") << "Local COF, version requested: " << content["observed"].asInteger()
        << " ================================= " << LL_ENDL;
    LLInventoryModel::cat_array_t cat_array;
    LLInventoryModel::item_array_t item_array;
    gInventory.collectDescendents(LLAppearanceMgr::instance().getCOF(),
        cat_array, item_array, LLInventoryModel::EXCLUDE_TRASH);
    for (S32 i = 0; i < item_array.size(); i++)
    {
        const LLViewerInventoryItem* inv_item = item_array.at(i).get();
        local_items.insert(inv_item->getUUID());
        LL_INFOS("Avatar") << "LOCAL: item_id: " << inv_item->getUUID()
            << " linked_item_id: " << inv_item->getLinkedUUID()
            << " name: " << inv_item->getName()
            << " parent: " << inv_item->getParentUUID()
            << LL_ENDL;
    }
    LL_INFOS("Avatar") << " ================================= " << LL_ENDL;
    S32 local_only = 0, ais_only = 0;
    for (std::set<LLUUID>::iterator it = local_items.begin(); it != local_items.end(); ++it)
    {
        if (ais_items.find(*it) == ais_items.end())
        {
            LL_INFOS("Avatar") << "LOCAL ONLY: " << *it << LL_ENDL;
            local_only++;
        }
    }
    for (std::set<LLUUID>::iterator it = ais_items.begin(); it != ais_items.end(); ++it)
    {
        if (local_items.find(*it) == local_items.end())
        {
            LL_INFOS("Avatar") << "AIS ONLY: " << *it << LL_ENDL;
            ais_only++;
        }
    }
    if (local_only == 0 && ais_only == 0)
    {
        LL_INFOS("Avatar") << "COF contents identical, only version numbers differ (req "
            << content["observed"].asInteger()
            << " rcv " << content["expected"].asInteger()
            << ")" << LL_ENDL;
    }
}


std::string LLAppearanceMgr::getAppearanceServiceURL() const
{
    if (gSavedSettings.getString("DebugAvatarAppearanceServiceURLOverride").empty())
    {
        return mAppearanceServiceURL;
    }
    return gSavedSettings.getString("DebugAvatarAppearanceServiceURLOverride");
}

void show_created_outfit(LLUUID& folder_id, bool show_panel = true)
{
    if (!LLApp::isRunning())
    {
        LL_WARNS() << "called during shutdown, skipping" << LL_ENDL;
        return;
    }

    LL_DEBUGS("Avatar") << "called" << LL_ENDL;
    LLSD key;

    //EXT-7727. For new accounts inventory callback is created during login process
    // and may be processed after login process is finished
    if (show_panel)
    {
        LL_DEBUGS("Avatar") << "showing panel" << LL_ENDL;
        LLFloaterSidePanelContainer::showPanel("appearance", "panel_outfits_inventory", key);

    }
    LLOutfitsList *outfits_list =
        dynamic_cast<LLOutfitsList*>(LLFloaterSidePanelContainer::getPanel("appearance", "outfitslist_tab"));
    if (outfits_list)
    {
        outfits_list->setSelectedOutfitByUUID(folder_id);
    }

    LLAppearanceMgr::getInstance()->updateIsDirty();
    gAgentWearables.notifyLoadingFinished(); // New outfit is saved.
    LLAppearanceMgr::getInstance()->updatePanelOutfitName("");

    // For SSB, need to update appearance after we add a base outfit
    // link, since, the COF version has changed. There is a race
    // condition in initial outfit setup which can lead to rez
    // failures - SH-3860.
    LL_DEBUGS("Avatar") << "requesting appearance update after createBaseOutfitLink" << LL_ENDL;
    LLPointer<LLInventoryCallback> cb = new LLUpdateAppearanceOnDestroy;
    LLAppearanceMgr::getInstance()->createBaseOutfitLink(folder_id, cb);
}

void LLAppearanceMgr::onOutfitFolderCreated(const LLUUID& folder_id, bool show_panel)
{
    LLPointer<LLInventoryCallback> cb =
        new LLBoostFuncInventoryCallback(no_op_inventory_func,
                                         boost::bind(&LLAppearanceMgr::onOutfitFolderCreatedAndClothingOrdered,this,folder_id,show_panel));
    updateClothingOrderingInfo(LLUUID::null, cb);
}

void LLAppearanceMgr::onOutfitFolderCreatedAndClothingOrdered(const LLUUID& folder_id, bool show_panel)
{
    LLPointer<LLInventoryCallback> cb =
        new LLBoostFuncInventoryCallback(no_op_inventory_func,
                                         boost::bind(show_created_outfit,folder_id,show_panel));
    bool copy_folder_links = false;
    slamCategoryLinks(getCOF(), folder_id, copy_folder_links, cb);
}

void LLAppearanceMgr::makeNewOutfitLinks(const std::string& new_folder_name, bool show_panel)
{
    if (!isAgentAvatarValid()) return;

    LLUIUsage::instance().logCommand("Avatar.CreateNewOutfit");

    LL_DEBUGS("Avatar") << "creating new outfit" << LL_ENDL;

    gAgentWearables.notifyLoadingStarted();

    // First, make a folder in the My Outfits directory.
    const LLUUID parent_id = gInventory.findCategoryUUIDForType(LLFolderType::FT_MY_OUTFITS);

    gInventory.createNewCategory(
        parent_id,
        LLFolderType::FT_OUTFIT,
        new_folder_name,
        [show_panel](const LLUUID &new_cat_id)
        {
            LLAppearanceMgr::getInstance()->onOutfitFolderCreated(new_cat_id, show_panel);
        });
}

void LLAppearanceMgr::wearBaseOutfit()
{
    const LLUUID& base_outfit_id = getBaseOutfitUUID();
    if (base_outfit_id.isNull()) return;

    updateCOF(base_outfit_id);
}

//void LLAppearanceMgr::removeItemsFromAvatar(const uuid_vec_t& ids_to_remove)
// [SL:KB] - Patch: Appearance-Misc | Checked: 2015-05-05 (Catznip-3.7)
void LLAppearanceMgr::removeItemsFromAvatar(const uuid_vec_t& ids_to_remove, nullary_func_t post_update_func, LLPointer<LLInventoryCallback> cb /*= NULL*/, bool immediate_delete /*= false*/)
// [/SL:KB]
{
    LL_DEBUGS("UIUsage") << "removeItemsFromAvatar" << LL_ENDL;
    LLUIUsage::instance().logCommand("Avatar.RemoveItem");

    if (ids_to_remove.empty())
    {
        LL_WARNS() << "called with empty list, nothing to do" << LL_ENDL;
        return;
    }
// [RLVa:KB] - Checked: 2013-02-12 (RLVa-1.4.8)
//  LLPointer<LLInventoryCallback> cb = new LLUpdateAppearanceOnDestroy(true, true, post_update_func);
    for (uuid_vec_t::const_iterator it = ids_to_remove.begin(); it != ids_to_remove.end(); ++it)
    {
        const LLUUID& id_to_remove = *it;
        const LLUUID& linked_item_id = gInventory.getLinkedItemID(id_to_remove);

        if ( (rlv_handler_t::isEnabled()) && (!rlvPredCanRemoveItem(linked_item_id)) )
        {
            continue;
        }

        // <FS:Ansariel> LSL Bridge
        if (FSLSLBridge::instance().canUseBridge() && linked_item_id == FSLSLBridge::instance().getBridge()->getUUID())
        {
            continue;
        }
        // </FS:Ansariel>

        LLViewerInventoryItem *item = gInventory.getItem(linked_item_id);
        if (item && item->getType() == LLAssetType::AT_OBJECT)
        {
            LL_DEBUGS("Avatar") << "ATT removing attachment " << item->getName() << " id " << item->getUUID() << LL_ENDL;
        }
        if (item && item->getType() == LLAssetType::AT_BODYPART)
        {
            continue;
        }

        if (!cb)
            cb = new LLUpdateAppearanceOnDestroy(true, true, post_update_func);
        removeCOFItemLinks(linked_item_id, cb, immediate_delete);
        addDoomedTempAttachment(linked_item_id);
    }
// [/RLVa:KB]
////    LLPointer<LLInventoryCallback> cb = new LLUpdateAppearanceOnDestroy;
//// [SL:KB] - Patch: Appearance-Misc | Checked: 2015-05-05 (Catznip-3.7)
//  if (!cb)
//  {
//      cb = new LLUpdateAppearanceOnDestroy;
//  }
//// [/SL:KB]
//  for (uuid_vec_t::const_iterator it = ids_to_remove.begin(); it != ids_to_remove.end(); ++it)
//  {
//      const LLUUID& id_to_remove = *it;
//      const LLUUID& linked_item_id = gInventory.getLinkedItemID(id_to_remove);
//// [SL:KB] - Patch: Appearance-Misc | Checked: 2015-05-05 (Catznip-3.7)
//      removeCOFItemLinks(linked_item_id, cb, immediate_delete);
//// [/SL:KB]
////        removeCOFItemLinks(linked_item_id, cb);
//      addDoomedTempAttachment(linked_item_id);
//  }
}

//void LLAppearanceMgr::removeItemFromAvatar(const LLUUID& id_to_remove, nullary_func_t post_update_func)
// [SL:KB] - Patch: Appearance-Misc | Checked: 2015-05-05 (Catznip-3.7)
void LLAppearanceMgr::removeItemFromAvatar(const LLUUID& id_to_remove, nullary_func_t post_update_func, LLPointer<LLInventoryCallback> cb /*= NULL*/, bool immediate_delete /*= false*/)
// [/SL:KB]
{
    uuid_vec_t ids_to_remove;
    ids_to_remove.push_back(id_to_remove);
// [SL:KB] - Patch: Appearance-Misc | Checked: 2015-05-05 (Catznip-3.7)
    removeItemsFromAvatar(ids_to_remove, post_update_func, cb, immediate_delete);
// [/SL:KB]
//  removeItemsFromAvatar(ids_to_remove);
}


// Adds the given item ID to mDoomedTempAttachmentIDs iff it's a temp attachment
void LLAppearanceMgr::addDoomedTempAttachment(const LLUUID& id_to_remove)
{
    LLViewerObject * attachmentp = gAgentAvatarp->findAttachmentByID(id_to_remove);
    if (attachmentp &&
        attachmentp->isTempAttachment())
    {   // If this is a temp attachment and we want to remove it, record the ID
        // so it will be deleted when attachments are synced up with COF
        mDoomedTempAttachmentIDs.insert(id_to_remove);
        //LL_INFOS() << "Will remove temp attachment id " << id_to_remove << LL_ENDL;
    }
}

// Find AND REMOVES the given UUID from mDoomedTempAttachmentIDs
bool LLAppearanceMgr::shouldRemoveTempAttachment(const LLUUID& item_id)
{
    doomed_temp_attachments_t::iterator iter = mDoomedTempAttachmentIDs.find(item_id);
    if (iter != mDoomedTempAttachmentIDs.end())
    {
        mDoomedTempAttachmentIDs.erase(iter);
        return true;
    }
    return false;
}


bool LLAppearanceMgr::moveWearable(LLViewerInventoryItem* item, bool closer_to_body)
{
    if (!item || !item->isWearableType()) return false;
    if (item->getType() != LLAssetType::AT_CLOTHING) return false;
    if (!gInventory.isObjectDescendentOf(item->getUUID(), getCOF())) return false;

    LLInventoryModel::cat_array_t cats;
    LLInventoryModel::item_array_t items;
    LLFindWearablesOfType filter_wearables_of_type(item->getWearableType());
    gInventory.collectDescendentsIf(getCOF(), cats, items, true, filter_wearables_of_type);
    if (items.empty()) return false;

    // We assume that the items have valid descriptions.
    std::sort(items.begin(), items.end(), WearablesOrderComparator(item->getWearableType()));

    if (closer_to_body && items.front() == item) return false;
    if (!closer_to_body && items.back() == item) return false;

    LLInventoryModel::item_array_t::iterator it = std::find(items.begin(), items.end(), item);
    if (items.end() == it) return false;


    //swapping descriptions
    closer_to_body ? --it : ++it;
    LLViewerInventoryItem* swap_item = *it;
    if (!swap_item) return false;
    std::string tmp = swap_item->getActualDescription();
    swap_item->setDescription(item->getActualDescription());
    item->setDescription(tmp);

<<<<<<< HEAD
	// FIXME switch to use AISv3 where supported.
	//items need to be updated on a dataserver
	item->setComplete(true);
	item->updateServer(false);
	gInventory.updateItem(item);

	swap_item->setComplete(true);
	swap_item->updateServer(false);
	gInventory.updateItem(swap_item);

	//to cause appearance of the agent to be updated
	bool result = false;
	if ((result = gAgentWearables.moveWearable(item, closer_to_body)))
	{
		// <FS:Ansariel> [Legacy Bake]
		//gAgentAvatarp->wearableUpdated(item->getWearableType());
		gAgentAvatarp->wearableUpdated(item->getWearableType(), false);
	}
=======
    // LL_DEBUGS("Inventory") << "swap, item "
    //                     << ll_pretty_print_sd(item->asLLSD())
    //                     << " swap_item "
    //                     << ll_pretty_print_sd(swap_item->asLLSD()) << LL_ENDL;

    // FIXME switch to use AISv3 where supported.
    //items need to be updated on a dataserver
    item->setComplete(TRUE);
    item->updateServer(FALSE);
    gInventory.updateItem(item);

    swap_item->setComplete(TRUE);
    swap_item->updateServer(FALSE);
    gInventory.updateItem(swap_item);
>>>>>>> c06fb4e0

    //to cause appearance of the agent to be updated
    bool result = false;
    if ((result = gAgentWearables.moveWearable(item, closer_to_body)))
    {
        // <FS:Ansariel> [Legacy Bake]
        //gAgentAvatarp->wearableUpdated(item->getWearableType());
        gAgentAvatarp->wearableUpdated(item->getWearableType(), FALSE);
    }

    setOutfitDirty(true);

    //*TODO do we need to notify observers here in such a way?
    gInventory.notifyObservers();

    return result;
}

//static
void LLAppearanceMgr::sortItemsByActualDescription(LLInventoryModel::item_array_t& items)
{
    if (items.size() < 2) return;

    std::sort(items.begin(), items.end(), sort_by_actual_description);
}

//#define DUMP_CAT_VERBOSE

void LLAppearanceMgr::dumpCat(const LLUUID& cat_id, const std::string& msg)
{
    LLInventoryModel::cat_array_t cats;
    LLInventoryModel::item_array_t items;
    gInventory.collectDescendents(cat_id, cats, items, LLInventoryModel::EXCLUDE_TRASH);

#ifdef DUMP_CAT_VERBOSE
    LL_INFOS() << LL_ENDL;
    LL_INFOS() << str << LL_ENDL;
    S32 hitcount = 0;
    for(S32 i=0; i<items.size(); i++)
    {
        LLViewerInventoryItem *item = items.get(i);
        if (item)
            hitcount++;
        LL_INFOS() << i <<" "<< item->getName() <<LL_ENDL;
    }
#endif
    LL_INFOS() << msg << " count " << items.size() << LL_ENDL;
}

void LLAppearanceMgr::dumpItemArray(const LLInventoryModel::item_array_t& items,
                                    const std::string& msg)
{
    for (S32 i=0; i<items.size(); i++)
    {
        LLViewerInventoryItem *item = items.at(i);
        LLViewerInventoryItem *linked_item = item ? item->getLinkedItem() : NULL;
        LLUUID asset_id;
        if (linked_item)
        {
            asset_id = linked_item->getAssetUUID();
        }
        LL_DEBUGS("Avatar") << self_av_string() << msg << " " << i <<" " << (item ? item->getName() : "(nullitem)") << " " << asset_id.asString() << LL_ENDL;
    }
}

bool LLAppearanceMgr::mActive = true;

LLAppearanceMgr::LLAppearanceMgr():
    mAttachmentInvLinkEnabled(false),
    mOutfitIsDirty(false),
    mOutfitLocked(false),
    mInFlightTimer(),
    mIsInUpdateAppearanceFromCOF(false),
    mOutstandingAppearanceBakeRequest(false),
    mRerequestAppearanceBake(false)
{
    LLOutfitObserver& outfit_observer = LLOutfitObserver::instance();
    // unlock outfit on save operation completed
    outfit_observer.addCOFSavedCallback(boost::bind(
            &LLAppearanceMgr::setOutfitLocked, this, false));

    mUnlockOutfitTimer.reset(new LLOutfitUnLockTimer(gSavedSettings.getS32(
            "OutfitOperationsTimeout")));

    gIdleCallbacks.addFunction(&LLAttachmentsMgr::onIdle, NULL);
    gIdleCallbacks.addFunction(&LLAppearanceMgr::onIdle, NULL); //sheduling appearance update requests
}

LLAppearanceMgr::~LLAppearanceMgr()
{
    mActive = false;
}

void LLAppearanceMgr::setAttachmentInvLinkEnable(bool val)
{
    LL_DEBUGS("Avatar") << "setAttachmentInvLinkEnable => " << (int) val << LL_ENDL;
    mAttachmentInvLinkEnabled = val;
}
boost::signals2::connection LLAppearanceMgr::setAttachmentsChangedCallback(attachments_changed_callback_t cb)
{
    return mAttachmentsChangeSignal.connect(cb);
}

void dumpAttachmentSet(const std::set<LLUUID>& atts, const std::string& msg)
{
       LL_INFOS() << msg << LL_ENDL;
       for (std::set<LLUUID>::const_iterator it = atts.begin();
               it != atts.end();
               ++it)
       {
               LLUUID item_id = *it;
               LLViewerInventoryItem *item = gInventory.getItem(item_id);
               if (item)
                       LL_INFOS() << "atts " << item->getName() << LL_ENDL;
               else
                       LL_INFOS() << "atts " << "UNKNOWN[" << item_id.asString() << "]" << LL_ENDL;
       }
       LL_INFOS() << LL_ENDL;
}

void LLAppearanceMgr::registerAttachment(const LLUUID& item_id)
{
    LLViewerInventoryItem *item = gInventory.getItem(item_id);
    LL_DEBUGS("Avatar") << "ATT registering attachment "
                        << (item ? item->getName() : "UNKNOWN") << " " << item_id << LL_ENDL;
    gInventory.addChangedMask(LLInventoryObserver::LABEL, item_id);

    LLAttachmentsMgr::instance().onAttachmentArrived(item_id);

    // <FS:Ansariel> Better attachment list
    //mAttachmentsChangeSignal();
    mAttachmentsChangeSignal(item_id);
}

void LLAppearanceMgr::unregisterAttachment(const LLUUID& item_id)
{
    LLViewerInventoryItem *item = gInventory.getItem(item_id);
    LL_DEBUGS("Avatar") << "ATT unregistering attachment "
                        << (item ? item->getName() : "UNKNOWN") << " " << item_id << LL_ENDL;
    gInventory.addChangedMask(LLInventoryObserver::LABEL, item_id);

    LLAttachmentsMgr::instance().onDetachCompleted(item_id);
    if (mAttachmentInvLinkEnabled && isLinkedInCOF(item_id))
    {
        LL_DEBUGS("Avatar") << "ATT removing COF link for attachment "
                            << (item ? item->getName() : "UNKNOWN") << " " << item_id << LL_ENDL;
        LLAppearanceMgr::removeCOFItemLinks(item_id);
    }
    else
    {
        //LL_INFOS() << "no link changes, inv link not enabled" << LL_ENDL;
    }

    // <FS:Ansariel> Better attachment list
    //mAttachmentsChangeSignal();
    mAttachmentsChangeSignal(item_id);
}

bool LLAppearanceMgr::getIsInCOF(const LLUUID& obj_id) const
{
<<<<<<< HEAD
	const LLUUID& cof = getCOF();
	if (obj_id == cof)
		return true;
	const LLInventoryObject* obj = gInventory.getObject(obj_id);
	if (obj && obj->getParentUUID() == cof)
		return true;
	return false;
}

bool LLAppearanceMgr::getIsProtectedCOFItem(const LLUUID& obj_id) const
{
	if (!getIsInCOF(obj_id)) return false;

	// If a non-link somehow ended up in COF, allow deletion.
	const LLInventoryObject *obj = gInventory.getObject(obj_id);
	if (obj && !obj->getIsLinkType())
	{
		return false;
	}

	// For now, don't allow direct deletion from the COF.  Instead, force users
	// to choose "Detach" or "Take Off".
	return true;
=======
    const LLUUID& cof = getCOF();
    if (obj_id == cof)
        return TRUE;
    const LLInventoryObject* obj = gInventory.getObject(obj_id);
    if (obj && obj->getParentUUID() == cof)
        return TRUE;
    return FALSE;
}

bool LLAppearanceMgr::getIsInCOF(const LLInventoryObject* obj) const
{
    const LLUUID& cof = getCOF();
    if (obj->getUUID() == cof)
        return true;
    if (obj && obj->getParentUUID() == cof)
        return true;
    return false;
}

bool LLAppearanceMgr::getIsProtectedCOFItem(const LLUUID& obj_id) const
{
    if (!getIsInCOF(obj_id)) return false;

    // If a non-link somehow ended up in COF, allow deletion.
    const LLInventoryObject *obj = gInventory.getObject(obj_id);
    if (obj && !obj->getIsLinkType())
    {
        return false;
    }

    // For now, don't allow direct deletion from the COF.  Instead, force users
    // to choose "Detach" or "Take Off".
    return true;
}

bool LLAppearanceMgr::getIsProtectedCOFItem(const LLInventoryObject* obj) const
{
    if (!getIsInCOF(obj)) return false;

    // If a non-link somehow ended up in COF, allow deletion.
    if (obj && !obj->getIsLinkType())
    {
        return false;
    }

    // For now, don't allow direct deletion from the COF.  Instead, force users
    // to choose "Detach" or "Take Off".
    return true;
>>>>>>> c06fb4e0
}

class CallAfterCategoryFetchStage2: public LLInventoryFetchItemsObserver
{
public:
    CallAfterCategoryFetchStage2(const uuid_vec_t& ids,
                                 nullary_func_t callable) :
        LLInventoryFetchItemsObserver(ids),
        mCallable(callable)
    {
    }
    ~CallAfterCategoryFetchStage2()
    {
    }
    virtual void done()
    {
        LL_INFOS() << this << " done with incomplete " << mIncomplete.size()
                << " complete " << mComplete.size() <<  " calling callable" << LL_ENDL;

        gInventory.removeObserver(this);
        doOnIdleOneTime(mCallable);
        delete this;
    }
protected:
    nullary_func_t mCallable;
};

class CallAfterCategoryFetchStage1: public LLInventoryFetchDescendentsObserver
{
public:
    CallAfterCategoryFetchStage1(const LLUUID& cat_id, nullary_func_t callable) :
        LLInventoryFetchDescendentsObserver(cat_id),
        mCallable(callable)
    {
    }
    ~CallAfterCategoryFetchStage1()
    {
    }
    /*virtual*/ void startFetch()
    {
        bool ais3 = AISAPI::isAvailable();
        for (uuid_vec_t::const_iterator it = mIDs.begin(); it != mIDs.end(); ++it)
        {
            LLViewerInventoryCategory* cat = gInventory.getCategory(*it);
            if (!cat) continue;
            if (cat->getVersion() == LLViewerInventoryCategory::VERSION_UNKNOWN)
            {
                // CHECK IT: isCategoryComplete() checks both version and descendant count but
                // fetch() only works for Unknown version and doesn't care about descentants,
                // as result fetch won't start and folder will potentially get stuck as
                // incomplete in observer.
                // Likely either both should use only version or both should check descendants.
                cat->fetch();       //blindly fetch it without seeing if anything else is fetching it.
                mIncomplete.push_back(*it); //Add to list of things being downloaded for this observer.
            }
            else if (!isCategoryComplete(cat))
            {
                LL_DEBUGS("Inventory") << "Categoty " << *it << " incomplete despite having version" << LL_ENDL;
                LLInventoryModelBackgroundFetch::instance().scheduleFolderFetch(*it, true);
                mIncomplete.push_back(*it);
            }
            else if (ais3)
            {
                LLInventoryModel::cat_array_t* cats;
                LLInventoryModel::item_array_t* items;
                gInventory.getDirectDescendentsOf(cat->getUUID(), cats, items);

                if (items)
                {
                    S32 complete_count = 0;
                    S32 incomplete_count = 0;
                    for (LLInventoryModel::item_array_t::const_iterator it = items->begin(); it < items->end(); ++it)
                    {
                        if (!(*it)->isFinished())
                        {
                            incomplete_count++;
                        }
                        else
                        {
                            complete_count++;
                        }
                    }
                    // AIS can fetch couple items, but if there
                    // is more than a dozen it will be very slow
                    // it's faster to get whole folder in such case
                    if (incomplete_count > LLInventoryFetchItemsObserver::MAX_INDIVIDUAL_ITEM_REQUESTS
                        || (incomplete_count > 1 && complete_count == 0))
                    {
                        LLInventoryModelBackgroundFetch::instance().scheduleFolderFetch(*it, true);
                        mIncomplete.push_back(*it);
                    }
                    else
                    {
                        // let stage2 handle incomplete ones
                        mComplete.push_back(*it);
                    }
                }
                // else should have been handled by isCategoryComplete
            }
            else
            {
                mComplete.push_back(*it);
            }
        }
    }
    virtual void done()
    {
        if (mComplete.size() <= 0)
        {
            // Ex: timeout
            LL_WARNS() << "Failed to load data. Removing observer " << LL_ENDL;
            gInventory.removeObserver(this);
            doOnIdleOneTime(mCallable);

            delete this;
            return;
        }

        // What we do here is get the complete information on the
        // items in the requested category, and set up an observer
        // that will wait for that to happen.
        LLInventoryModel::cat_array_t* cats;
        LLInventoryModel::item_array_t* items;
        gInventory.getDirectDescendentsOf(mComplete.front(), cats, items);

        S32 count = items->size();
        if(!count)
        {
            LL_WARNS() << "Nothing fetched in category " << mComplete.front()
                    << LL_ENDL;
            gInventory.removeObserver(this);
            doOnIdleOneTime(mCallable);

            delete this;
            return;
        }

        LLViewerInventoryCategory* cat = gInventory.getCategory(mComplete.front());
        S32 version = cat ? cat->getVersion() : -2;
        LL_INFOS() << "stage1, category " << mComplete.front() << " got " << count << " items, version " << version << " passing to stage2 " << LL_ENDL;
        uuid_vec_t ids;
        for(S32 i = 0; i < count; ++i)
        {
            ids.push_back(items->at(i)->getUUID());
        }

        gInventory.removeObserver(this);

        // do the fetch
        CallAfterCategoryFetchStage2 *stage2 = new CallAfterCategoryFetchStage2(ids, mCallable);
        stage2->startFetch();
        if(stage2->isFinished())
        {
            // everything is already here - call done.
            stage2->done();
        }
        else
        {
            // it's all on it's way - add an observer, and the inventory
            // will call done for us when everything is here.
            gInventory.addObserver(stage2);
        }
        delete this;
    }
protected:
    nullary_func_t mCallable;
};

void callAfterCOFFetch(nullary_func_t cb)
{
    if (AISAPI::isAvailable())
    {
        // For reliability assume that we have no relevant cache, so
        // fetch cof along with items cof's links point to.
        LLInventoryModelBackgroundFetch::getInstance()->fetchCOF(cb);
    }
    else
    {
        LL_INFOS() << "AIS API v3 not available, using callAfterCategoryFetch" << LL_ENDL;
        LLUUID cat_id = LLAppearanceMgr::instance().getCOF();
        LLViewerInventoryCategory* cat = gInventory.getCategory(cat_id);

        // Special case, startup should have marked cof as FETCH_RECURSIVE
        // to prevent dupplicate request, remove that
        cat->setFetching(LLViewerInventoryCategory::FETCH_NONE);
        callAfterCategoryFetch(cat_id, cb);
    }
}

void callAfterCategoryFetch(const LLUUID& cat_id, nullary_func_t cb)
{
    CallAfterCategoryFetchStage1* stage1 = new CallAfterCategoryFetchStage1(cat_id, cb);
    stage1->startFetch();
    if (stage1->isFinished())
    {
        stage1->done();
    }
    else
    {
        gInventory.addObserver(stage1);
    }
}

void callAfterCategoryLinksFetch(const LLUUID &cat_id, nullary_func_t cb)
{
    if (AISAPI::isAvailable())
    {
        // Assume that we have no relevant cache. Fetch folder, and items folder's links point to.
        LLInventoryModelBackgroundFetch::getInstance()->fetchFolderAndLinks(cat_id, cb);
    }
    else
    {
        LL_WARNS() << "AIS API v3 not available, can't use AISAPI::FetchCOF" << LL_ENDL;
        callAfterCategoryFetch(cat_id, cb);
    }

}

void add_wearable_type_counts(const uuid_vec_t& ids,
                              S32& clothing_count,
                              S32& bodypart_count,
                              S32& object_count,
                              S32& other_count)
{
    for (uuid_vec_t::const_iterator it = ids.begin(); it != ids.end(); ++it)
    {
        const LLUUID& item_id_to_wear = *it;
        LLViewerInventoryItem* item_to_wear = gInventory.getItem(item_id_to_wear);
        if (item_to_wear)
        {
            if (item_to_wear->getType() == LLAssetType::AT_CLOTHING)
            {
                clothing_count++;
            }
            else if (item_to_wear->getType() == LLAssetType::AT_BODYPART)
            {
                bodypart_count++;
            }
            else if (item_to_wear->getType() == LLAssetType::AT_OBJECT)
            {
                object_count++;
            }
            else
            {
                other_count++;
            }
        }
        else
        {
            other_count++;
        }
    }
}

void wear_multiple(const uuid_vec_t& ids, bool replace)
{
    S32 clothing_count = 0;
    S32 bodypart_count = 0;
    S32 object_count = 0;
    S32 other_count = 0;
    add_wearable_type_counts(ids, clothing_count, bodypart_count, object_count, other_count);

    LLPointer<LLInventoryCallback> cb = NULL;
    if (clothing_count > 0 || bodypart_count > 0)
    {
        cb = new LLUpdateAppearanceOnDestroy;
    }
    LLAppearanceMgr::instance().wearItemsOnAvatar(ids, true, replace, cb);
}

// SLapp for easy-wearing of a stock (library) avatar
//
class LLWearFolderHandler : public LLCommandHandler
{
public:
    // not allowed from outside the app
    LLWearFolderHandler() : LLCommandHandler("wear_folder", UNTRUSTED_BLOCK) { }

    bool handle(const LLSD& tokens,
                const LLSD& query_map,
                const std::string& grid,
                LLMediaCtrl* web)
<<<<<<< HEAD
	{
		LLSD::UUID folder_uuid;

		if (folder_uuid.isNull() && query_map.has("folder_name"))
		{
			std::string outfit_folder_name = query_map["folder_name"];
			folder_uuid = findDescendentCategoryIDByName(
				gInventory.getLibraryRootFolderID(),
				outfit_folder_name);	
		}
		if (folder_uuid.isNull() && query_map.has("folder_id"))
		{
			folder_uuid = query_map["folder_id"].asUUID();
		}
		
		if (folder_uuid.notNull())
		{
			LLPointer<LLInventoryCategory> category = new LLInventoryCategory(folder_uuid,
																			  LLUUID::null,
																			  LLFolderType::FT_CLOTHING,
																			  "Quick Appearance");
			if ( gInventory.getCategory( folder_uuid ) != NULL )
			{
				// Assume this is coming from the predefined avatars web floater
				LLUIUsage::instance().logCommand("Avatar.WearPredefinedAppearance");
				LLAppearanceMgr::getInstance()->wearInventoryCategory(category, true, false);
				
				// *TODOw: This may not be necessary if initial outfit is chosen already -- josh
				gAgent.setOutfitChosen(true);
			}
		}

		// release avatar picker keyboard focus
		gFocusMgr.setKeyboardFocus( NULL );

		return true;
	}
=======
    {
        LLSD::UUID folder_uuid;

        if (folder_uuid.isNull() && query_map.has("folder_name"))
        {
            std::string outfit_folder_name = query_map["folder_name"];
            folder_uuid = findDescendentCategoryIDByName(
                gInventory.getLibraryRootFolderID(),
                outfit_folder_name);
        }
        if (folder_uuid.isNull() && query_map.has("folder_id"))
        {
            folder_uuid = query_map["folder_id"].asUUID();
        }

        if (folder_uuid.notNull())
        {
            LLPointer<LLInventoryCategory> category = new LLInventoryCategory(folder_uuid,
                                                                              LLUUID::null,
                                                                              LLFolderType::FT_CLOTHING,
                                                                              "Quick Appearance");
            if ( gInventory.getCategory( folder_uuid ) != NULL )
            {
                // Assume this is coming from the predefined avatars web floater
                LLUIUsage::instance().logCommand("Avatar.WearPredefinedAppearance");
                LLAppearanceMgr::getInstance()->wearInventoryCategory(category, true, false);

                // *TODOw: This may not be necessary if initial outfit is chosen already -- josh
                gAgent.setOutfitChosen(TRUE);
            }
        }

        // release avatar picker keyboard focus
        gFocusMgr.setKeyboardFocus( NULL );

        return true;
    }
>>>>>>> c06fb4e0
};

LLWearFolderHandler gWearFolderHandler;<|MERGE_RESOLUTION|>--- conflicted
+++ resolved
@@ -124,31 +124,6 @@
 class LLOutfitUnLockTimer: public LLEventTimer
 {
 public:
-<<<<<<< HEAD
-	LLOutfitUnLockTimer(F32 period) : LLEventTimer(period)
-	{
-		// restart timer on BOF changed event
-		LLOutfitObserver::instance().addBOFChangedCallback(boost::bind(
-				&LLOutfitUnLockTimer::reset, this));
-		stop();
-	}
-
-	/*virtual*/
-	bool tick()
-	{
-		if(mEventTimer.hasExpired())
-		{
-			LLAppearanceMgr::instance().setOutfitLocked(false);
-		}
-		return false;
-	}
-	void stop() { mEventTimer.stop(); }
-	void start() { mEventTimer.start(); }
-	void reset() { mEventTimer.reset(); }
-	bool getStarted() { return mEventTimer.getStarted(); }
-
-	LLTimer&  getEventTimer() { return mEventTimer;}
-=======
     LLOutfitUnLockTimer(F32 period) : LLEventTimer(period)
     {
         // restart timer on BOF changed event
@@ -158,21 +133,20 @@
     }
 
     /*virtual*/
-    BOOL tick()
+    bool tick()
     {
         if(mEventTimer.hasExpired())
         {
             LLAppearanceMgr::instance().setOutfitLocked(false);
         }
-        return FALSE;
+        return false;
     }
     void stop() { mEventTimer.stop(); }
     void start() { mEventTimer.start(); }
     void reset() { mEventTimer.reset(); }
-    BOOL getStarted() { return mEventTimer.getStarted(); }
+    bool getStarted() { return mEventTimer.getStarted(); }
 
     LLTimer&  getEventTimer() { return mEventTimer;}
->>>>>>> c06fb4e0
 };
 
 // support for secondlife:///app/appearance SLapps
@@ -241,196 +215,6 @@
 class LLCallAfterInventoryBatchMgr: public LLEventTimer
 {
 public:
-<<<<<<< HEAD
-	LLCallAfterInventoryBatchMgr(const LLUUID& dst_cat_id,
-								 const std::string& phase_name,
-								 nullary_func_t on_completion_func,
-								 nullary_func_t on_failure_func = no_op,
-								 F32 retry_after = DEFAULT_RETRY_AFTER_INTERVAL,
-								 S32 max_retries = DEFAULT_MAX_RETRIES
-		):
-		mDstCatID(dst_cat_id),
-		mTrackingPhase(phase_name),
-		mOnCompletionFunc(on_completion_func),
-		mOnFailureFunc(on_failure_func),
-		mRetryAfter(retry_after),
-		mMaxRetries(max_retries),
-		mPendingRequests(0),
-		mFailCount(0),
-		mCompletionOrFailureCalled(false),
-		mRetryCount(0),
-		LLEventTimer(5.0)
-	{
-		if (!mTrackingPhase.empty())
-		{
-			selfStartPhase(mTrackingPhase);
-		}
-	}
-
-	void addItems(LLInventoryModel::item_array_t& src_items)
-	{
-		for (LLInventoryModel::item_array_t::const_iterator it = src_items.begin();
-			 it != src_items.end();
-			 ++it)
-		{
-			LLViewerInventoryItem* item = *it;
-			llassert(item);
-			addItem(item->getUUID());
-		}
-	}
-
-	// Request or re-request operation for specified item.
-	void addItem(const LLUUID& item_id)
-	{
-		LL_DEBUGS("Avatar") << "item_id " << item_id << LL_ENDL;
-		if (!requestOperation(item_id))
-		{
-			LL_DEBUGS("Avatar") << "item_id " << item_id << " requestOperation false, skipping" << LL_ENDL;
-			return;
-		}
-
-		mPendingRequests++;
-		// On a re-request, this will reset the timer.
-		mWaitTimes[item_id] = LLTimer();
-		if (mRetryCounts.find(item_id) == mRetryCounts.end())
-		{
-			mRetryCounts[item_id] = 0;
-		}
-		else
-		{
-			mRetryCounts[item_id]++;
-		}
-	}
-
-	virtual bool requestOperation(const LLUUID& item_id) = 0;
-
-	void onOp(const LLUUID& src_id, const LLUUID& dst_id, LLTimer timestamp)
-	{
-		if (ll_frand() < gSavedSettings.getF32("InventoryDebugSimulateLateOpRate"))
-		{
-			LL_WARNS() << "Simulating late operation by punting handling to later" << LL_ENDL;
-			doAfterInterval(boost::bind(&LLCallAfterInventoryBatchMgr::onOp,this,src_id,dst_id,timestamp),
-							mRetryAfter);
-			return;
-		}
-		mPendingRequests--;
-		F32 elapsed = timestamp.getElapsedTimeF32();
-		LL_DEBUGS("Avatar") << "op done, src_id " << src_id << " dst_id " << dst_id << " after " << elapsed << " seconds" << LL_ENDL;
-		if (mWaitTimes.find(src_id) == mWaitTimes.end())
-		{
-			// No longer waiting for this item - either serviced
-			// already or gave up after too many retries.
-			LL_WARNS() << "duplicate or late operation, src_id " << src_id << "dst_id " << dst_id
-					<< " elapsed " << elapsed << " after end " << (S32) mCompletionOrFailureCalled << LL_ENDL;
-		}
-		mTimeStats.push(elapsed);
-		mWaitTimes.erase(src_id);
-		if (mWaitTimes.empty() && !mCompletionOrFailureCalled)
-		{
-			onCompletionOrFailure();
-		}
-	}
-
-	void onCompletionOrFailure()
-	{
-		assert (!mCompletionOrFailureCalled);
-		mCompletionOrFailureCalled = true;
-		
-		// Will never call onCompletion() if any item has been flagged as
-		// a failure - otherwise could wind up with corrupted
-		// outfit, involuntary nudity, etc.
-		reportStats();
-		if (!mTrackingPhase.empty())
-		{
-			selfStopPhase(mTrackingPhase);
-		}
-		if (!mFailCount)
-		{
-			onCompletion();
-		}
-		else
-		{
-			onFailure();
-		}
-	}
-
-	void onFailure()
-	{
-		LL_INFOS() << "failed" << LL_ENDL;
-		mOnFailureFunc();
-	}
-
-	void onCompletion()
-	{
-		LL_INFOS() << "done" << LL_ENDL;
-		mOnCompletionFunc();
-	}
-	
-	// virtual
-	// Will be deleted after returning true - only safe to do this if all callbacks have fired.
-	bool tick()
-	{
-		// mPendingRequests will be zero if all requests have been
-		// responded to.  mWaitTimes.empty() will be true if we have
-		// received at least one reply for each UUID.  If requests
-		// have been dropped and retried, these will not necessarily
-		// be the same.  Only safe to return true if all requests have
-		// been serviced, since it will result in this object being
-		// deleted.
-		bool all_done = (mPendingRequests==0);
-
-		if (!mWaitTimes.empty())
-		{
-			LL_WARNS() << "still waiting on " << mWaitTimes.size() << " items" << LL_ENDL;
-			for (std::map<LLUUID,LLTimer>::iterator it = mWaitTimes.begin();
-				 it != mWaitTimes.end();)
-			{
-				// Use a copy of iterator because it may be erased/invalidated.
-				std::map<LLUUID,LLTimer>::iterator curr_it = it;
-				++it;
-				
-				F32 time_waited = curr_it->second.getElapsedTimeF32();
-				S32 retries = mRetryCounts[curr_it->first];
-				if (time_waited > mRetryAfter)
-				{
-					if (retries < mMaxRetries)
-					{
-						LL_DEBUGS("Avatar") << "Waited " << time_waited <<
-							" for " << curr_it->first << ", retrying" << LL_ENDL;
-						mRetryCount++;
-						addItem(curr_it->first);
-					}
-					else
-					{
-						LL_WARNS() << "Giving up on " << curr_it->first << " after too many retries" << LL_ENDL;
-						mWaitTimes.erase(curr_it);
-						mFailCount++;
-					}
-				}
-				if (mWaitTimes.empty())
-				{
-					onCompletionOrFailure();
-				}
-
-			}
-		}
-		return all_done;
-	}
-
-	void reportStats()
-	{
-		LL_DEBUGS("Avatar") << "Phase: " << mTrackingPhase << LL_ENDL;
-		LL_DEBUGS("Avatar") << "mFailCount: " << mFailCount << LL_ENDL;
-		LL_DEBUGS("Avatar") << "mRetryCount: " << mRetryCount << LL_ENDL;
-		LL_DEBUGS("Avatar") << "Times: n " << mTimeStats.getCount() << " min " << mTimeStats.getMinValue() << " max " << mTimeStats.getMaxValue() << LL_ENDL;
-		LL_DEBUGS("Avatar") << "Mean " << mTimeStats.getMean() << " stddev " << mTimeStats.getStdDev() << LL_ENDL;
-	}
-	
-	virtual ~LLCallAfterInventoryBatchMgr()
-	{
-		LL_DEBUGS("Avatar") << "deleting" << LL_ENDL;
-	}
-=======
     LLCallAfterInventoryBatchMgr(const LLUUID& dst_cat_id,
                                  const std::string& phase_name,
                                  nullary_func_t on_completion_func,
@@ -557,7 +341,7 @@
 
     // virtual
     // Will be deleted after returning true - only safe to do this if all callbacks have fired.
-    BOOL tick()
+    bool tick()
     {
         // mPendingRequests will be zero if all requests have been
         // responded to.  mWaitTimes.empty() will be true if we have
@@ -619,7 +403,6 @@
     {
         LL_DEBUGS("Avatar") << "deleting" << LL_ENDL;
     }
->>>>>>> c06fb4e0
 
 protected:
     std::string mTrackingPhase;
@@ -1495,95 +1278,6 @@
 
 void LLWearableHoldingPattern::onWearableAssetFetch(LLViewerWearable *wearable)
 {
-<<<<<<< HEAD
-	if (!isMostRecent())
-	{
-		LL_WARNS() << self_av_string() << "skipping because LLWearableHolding pattern is invalid (superceded by later outfit request)" << LL_ENDL;
-	}
-	
-	mResolved += 1;  // just counting callbacks, not successes.
-	LL_DEBUGS("Avatar") << self_av_string() << "HP " << index() << " resolved " << mResolved << "/" << getFoundList().size() << LL_ENDL;
-	if (!wearable)
-	{
-		LL_WARNS() << self_av_string() << "no wearable found" << LL_ENDL;
-	}
-
-	if (mFired)
-	{
-		LL_WARNS() << self_av_string() << "called after holder fired" << LL_ENDL;
-		if (wearable)
-		{
-			mLateArrivals.insert(wearable);
-			if (mIsAllComplete)
-			{
-				handleLateArrivals();
-			}
-		}
-		return;
-	}
-
-	if (!wearable)
-	{
-		return;
-	}
-
-	U32 use_count = 0;
-	for (LLWearableHoldingPattern::found_list_t::iterator iter = getFoundList().begin();
-		iter != getFoundList().end(); ++iter)
-	{
-		LLFoundData& data = *iter;
-		if (wearable->getAssetID() == data.mAssetID)
-		{
-			// Failing this means inventory or asset server are corrupted in a way we don't handle.
-			if ((data.mWearableType >= LLWearableType::WT_COUNT) || (wearable->getType() != data.mWearableType))
-			{
-				LL_WARNS() << self_av_string() << "recovered wearable but type invalid. inventory wearable type: " << data.mWearableType << " asset wearable type: " << wearable->getType() << LL_ENDL;
-				break;
-			}
-
-			if (use_count == 0)
-			{
-				data.mWearable = wearable;
-				use_count++;
-			}
-			else
-			{
-				LLViewerInventoryItem* wearable_item = gInventory.getItem(data.mItemID);
-				if (wearable_item && wearable_item->isFinished() && wearable_item->getPermissions().allowModifyBy(gAgentID))
-				{
-					// We can't edit and do some other interactions with same asset twice, copy it
-					// Note: can't update incomplete items. Usually attached from previous viewer build, but
-					// consider adding fetch and completion callback
-					LLViewerWearable* new_wearable = LLWearableList::instance().createCopy(wearable, wearable->getName());
-					data.mWearable = new_wearable;
-					data.mAssetID = new_wearable->getAssetID();
-
-					// Update existing inventory item
-					wearable_item->setAssetUUID(new_wearable->getAssetID());
-					wearable_item->setTransactionID(new_wearable->getTransactionID());
-					gInventory.updateItem(wearable_item, LLInventoryObserver::INTERNAL);
-					wearable_item->updateServer(false);
-
-					use_count++;
-				}
-				else
-				{
-					// Note: technically a bug, LLViewerWearable can identify only one item id at a time,
-					// yet we are tying it to multiple items here.
-					// LLViewerWearable need to support more then one item.
-					LL_WARNS() << "Same LLViewerWearable is used by multiple items! " << wearable->getAssetID() << LL_ENDL;
-					data.mWearable = wearable;
-				}
-			}
-		}
-	}
-
-	if (use_count > 1)
-	{
-		LL_WARNS() << "Copying wearable, multiple asset id uses! " << wearable->getAssetID() << LL_ENDL;
-		gInventory.notifyObservers();
-	}
-=======
     if (!isMostRecent())
     {
         LL_WARNS() << self_av_string() << "skipping because LLWearableHolding pattern is invalid (superceded by later outfit request)" << LL_ENDL;
@@ -1650,7 +1344,7 @@
                     wearable_item->setAssetUUID(new_wearable->getAssetID());
                     wearable_item->setTransactionID(new_wearable->getTransactionID());
                     gInventory.updateItem(wearable_item, LLInventoryObserver::INTERNAL);
-                    wearable_item->updateServer(FALSE);
+                    wearable_item->updateServer(false);
 
                     use_count++;
                 }
@@ -1671,7 +1365,6 @@
         LL_WARNS() << "Copying wearable, multiple asset id uses! " << wearable->getAssetID() << LL_ENDL;
         gInventory.notifyObservers();
     }
->>>>>>> c06fb4e0
 }
 
 static void onWearableAssetFetch(LLViewerWearable* wearable, void* data)
@@ -2063,11 +1756,7 @@
     LLInventoryModel::item_array_t items;
     LLFindWearablesEx collector(/*is_worn=*/ true, /*include_body_parts=*/ false);
 
-<<<<<<< HEAD
-	gInventory.collectDescendentsIf(cat_id, cats, items, false, collector);
-=======
-    gInventory.collectDescendentsIf(cat_id, cats, items, FALSE, collector);
->>>>>>> c06fb4e0
+    gInventory.collectDescendentsIf(cat_id, cats, items, false, collector);
 
 // <FS:TT> Client LSL Bridge
     if (FSLSLBridge::instance().canUseBridge())
@@ -2283,35 +1972,6 @@
 
 bool LLAppearanceMgr::getCanMakeFolderIntoOutfit(const LLUUID& folder_id)
 {
-<<<<<<< HEAD
-	// These are the wearable items that are required for considering this
-	// folder as containing a complete outfit.
-	U32 required_wearables = 0;
-	required_wearables |= 1LL << LLWearableType::WT_SHAPE;
-	required_wearables |= 1LL << LLWearableType::WT_SKIN;
-	required_wearables |= 1LL << LLWearableType::WT_HAIR;
-	required_wearables |= 1LL << LLWearableType::WT_EYES;
-
-	// These are the wearables that the folder actually contains.
-	U32 folder_wearables = 0;
-	LLInventoryModel::cat_array_t* cats;
-	LLInventoryModel::item_array_t* items;
-	gInventory.getDirectDescendentsOf(folder_id, cats, items);
-	for (LLInventoryModel::item_array_t::const_iterator iter = items->begin();
-		 iter != items->end();
-		 ++iter)
-	{
-		const LLViewerInventoryItem* item = (*iter);
-		if (item->isWearableType())
-		{
-			const LLWearableType::EType wearable_type = item->getWearableType();
-			folder_wearables |= 1LL << wearable_type;
-		}
-	}
-
-	// If the folder contains the required wearables, return true.
-	return ((required_wearables & folder_wearables) == required_wearables);
-=======
     // These are the wearable items that are required for considering this
     // folder as containing a complete outfit.
     U32 required_wearables = 0;
@@ -2337,9 +1997,8 @@
         }
     }
 
-    // If the folder contains the required wearables, return TRUE.
+    // If the folder contains the required wearables, return true.
     return ((required_wearables & folder_wearables) == required_wearables);
->>>>>>> c06fb4e0
 }
 
 bool LLAppearanceMgr::getCanRemoveOutfit(const LLUUID& outfit_cat_id)
@@ -3520,11 +3179,7 @@
         LLFloaterSidePanelContainer::showPanel("appearance", LLSD().with("type", "edit_outfit"));
     }
 
-<<<<<<< HEAD
-	LLAppearanceMgr::changeOutfit(true, category->getUUID(), append);
-=======
-    LLAppearanceMgr::changeOutfit(TRUE, category->getUUID(), append);
->>>>>>> c06fb4e0
+    LLAppearanceMgr::changeOutfit(true, category->getUUID(), append);
 }
 
 // FIXME do we really want to search entire inventory for matching name?
@@ -5040,26 +4695,6 @@
     swap_item->setDescription(item->getActualDescription());
     item->setDescription(tmp);
 
-<<<<<<< HEAD
-	// FIXME switch to use AISv3 where supported.
-	//items need to be updated on a dataserver
-	item->setComplete(true);
-	item->updateServer(false);
-	gInventory.updateItem(item);
-
-	swap_item->setComplete(true);
-	swap_item->updateServer(false);
-	gInventory.updateItem(swap_item);
-
-	//to cause appearance of the agent to be updated
-	bool result = false;
-	if ((result = gAgentWearables.moveWearable(item, closer_to_body)))
-	{
-		// <FS:Ansariel> [Legacy Bake]
-		//gAgentAvatarp->wearableUpdated(item->getWearableType());
-		gAgentAvatarp->wearableUpdated(item->getWearableType(), false);
-	}
-=======
     // LL_DEBUGS("Inventory") << "swap, item "
     //                     << ll_pretty_print_sd(item->asLLSD())
     //                     << " swap_item "
@@ -5067,14 +4702,13 @@
 
     // FIXME switch to use AISv3 where supported.
     //items need to be updated on a dataserver
-    item->setComplete(TRUE);
-    item->updateServer(FALSE);
+    item->setComplete(true);
+    item->updateServer(false);
     gInventory.updateItem(item);
 
-    swap_item->setComplete(TRUE);
-    swap_item->updateServer(FALSE);
+    swap_item->setComplete(true);
+    swap_item->updateServer(false);
     gInventory.updateItem(swap_item);
->>>>>>> c06fb4e0
 
     //to cause appearance of the agent to be updated
     bool result = false;
@@ -5082,7 +4716,7 @@
     {
         // <FS:Ansariel> [Legacy Bake]
         //gAgentAvatarp->wearableUpdated(item->getWearableType());
-        gAgentAvatarp->wearableUpdated(item->getWearableType(), FALSE);
+        gAgentAvatarp->wearableUpdated(item->getWearableType(), false);
     }
 
     setOutfitDirty(true);
@@ -5235,38 +4869,13 @@
 
 bool LLAppearanceMgr::getIsInCOF(const LLUUID& obj_id) const
 {
-<<<<<<< HEAD
-	const LLUUID& cof = getCOF();
-	if (obj_id == cof)
-		return true;
-	const LLInventoryObject* obj = gInventory.getObject(obj_id);
-	if (obj && obj->getParentUUID() == cof)
-		return true;
-	return false;
-}
-
-bool LLAppearanceMgr::getIsProtectedCOFItem(const LLUUID& obj_id) const
-{
-	if (!getIsInCOF(obj_id)) return false;
-
-	// If a non-link somehow ended up in COF, allow deletion.
-	const LLInventoryObject *obj = gInventory.getObject(obj_id);
-	if (obj && !obj->getIsLinkType())
-	{
-		return false;
-	}
-
-	// For now, don't allow direct deletion from the COF.  Instead, force users
-	// to choose "Detach" or "Take Off".
-	return true;
-=======
     const LLUUID& cof = getCOF();
     if (obj_id == cof)
-        return TRUE;
+        return true;
     const LLInventoryObject* obj = gInventory.getObject(obj_id);
     if (obj && obj->getParentUUID() == cof)
-        return TRUE;
-    return FALSE;
+        return true;
+    return false;
 }
 
 bool LLAppearanceMgr::getIsInCOF(const LLInventoryObject* obj) const
@@ -5308,7 +4917,6 @@
     // For now, don't allow direct deletion from the COF.  Instead, force users
     // to choose "Detach" or "Take Off".
     return true;
->>>>>>> c06fb4e0
 }
 
 class CallAfterCategoryFetchStage2: public LLInventoryFetchItemsObserver
@@ -5591,45 +5199,6 @@
                 const LLSD& query_map,
                 const std::string& grid,
                 LLMediaCtrl* web)
-<<<<<<< HEAD
-	{
-		LLSD::UUID folder_uuid;
-
-		if (folder_uuid.isNull() && query_map.has("folder_name"))
-		{
-			std::string outfit_folder_name = query_map["folder_name"];
-			folder_uuid = findDescendentCategoryIDByName(
-				gInventory.getLibraryRootFolderID(),
-				outfit_folder_name);	
-		}
-		if (folder_uuid.isNull() && query_map.has("folder_id"))
-		{
-			folder_uuid = query_map["folder_id"].asUUID();
-		}
-		
-		if (folder_uuid.notNull())
-		{
-			LLPointer<LLInventoryCategory> category = new LLInventoryCategory(folder_uuid,
-																			  LLUUID::null,
-																			  LLFolderType::FT_CLOTHING,
-																			  "Quick Appearance");
-			if ( gInventory.getCategory( folder_uuid ) != NULL )
-			{
-				// Assume this is coming from the predefined avatars web floater
-				LLUIUsage::instance().logCommand("Avatar.WearPredefinedAppearance");
-				LLAppearanceMgr::getInstance()->wearInventoryCategory(category, true, false);
-				
-				// *TODOw: This may not be necessary if initial outfit is chosen already -- josh
-				gAgent.setOutfitChosen(true);
-			}
-		}
-
-		// release avatar picker keyboard focus
-		gFocusMgr.setKeyboardFocus( NULL );
-
-		return true;
-	}
-=======
     {
         LLSD::UUID folder_uuid;
 
@@ -5658,7 +5227,7 @@
                 LLAppearanceMgr::getInstance()->wearInventoryCategory(category, true, false);
 
                 // *TODOw: This may not be necessary if initial outfit is chosen already -- josh
-                gAgent.setOutfitChosen(TRUE);
+                gAgent.setOutfitChosen(true);
             }
         }
 
@@ -5667,7 +5236,6 @@
 
         return true;
     }
->>>>>>> c06fb4e0
 };
 
 LLWearFolderHandler gWearFolderHandler;