--- conflicted
+++ resolved
@@ -283,11 +283,7 @@
 	void onWearableAssetFetch(LLWearable *wearable);
 	void onAllComplete();
 
-<<<<<<< HEAD
-// [SL:KB] - Patch: Appearance-COFCorruption | Checked: 2010-04-14 (Catznip-2.2.0a) | Added: Catznip-2.0.0a
-=======
 // [SL:KB] - Patch: Appearance-COFCorruption | Checked: 2010-04-14 (Catznip-2.5.0a) | Added: Catznip-2.0.0a
->>>>>>> 7b0455ba
 	bool pollStopped();
 // [/SL:KB]
 
@@ -369,11 +365,7 @@
 	mTypesToRecover.erase(type);
 }
 
-<<<<<<< HEAD
-// [SL:KB] - Patch: Appearance-SyncAttach | Checked: 2010-06-19 (Catznip-2.2.0a) | Added: Catznip-2.1.2a
-=======
 // [SL:KB] - Patch: Appearance-SyncAttach | Checked: 2010-06-19 (Catznip-2.5.0a) | Added: Catznip-2.1.2a
->>>>>>> 7b0455ba
 // Fix for http://jira.secondlife.com/browse/VWR-18512
 /*
 void LLWearableHoldingPattern::setObjItems(const LLInventoryModel::item_array_t& items)
@@ -478,11 +470,7 @@
 	llinfos << "Updating agent wearables with " << mResolved << " wearable items " << llendl;
 	LLAppearanceMgr::instance().updateAgentWearables(this, false);
 	
-<<<<<<< HEAD
-// [SL:KB] - Patch: Appearance-SyncAttach | Checked: 2010-03-22 (Catznip-2.2.0a) | Added: Catznip-2.1.2a
-=======
 // [SL:KB] - Patch: Appearance-SyncAttach | Checked: 2010-03-22 (Catznip-2.5.0a) | Added: Catznip-2.1.2a
->>>>>>> 7b0455ba
 	// Fix for http://jira.secondlife.com/browse/VWR-18512
 /*
 	// Update attachments to match those requested.
@@ -523,11 +511,7 @@
 	{
 		llwarns << "skipping because LLWearableHolding pattern is invalid (superceded by later outfit request)" << llendl;
 
-<<<<<<< HEAD
-// [SL:KB] - Patch: Appearance-COFCorruption | Checked: 2010-04-14 (Catznip-2.2.0a) | Added: Catznip-2.0.0a
-=======
 // [SL:KB] - Patch: Appearance-COFCorruption | Checked: 2010-04-14 (Catznip-2.5.0a) | Added: Catznip-2.0.0a
->>>>>>> 7b0455ba
 		// If we were signalled to stop then we shouldn't do anything else except poll for when it's safe to delete ourselves
 		doOnIdleRepeating(boost::bind(&LLWearableHoldingPattern::pollStopped, this));
 		return true;
@@ -624,11 +608,7 @@
 		{
 			llwarns << "skipping because LLWearableHolding pattern is invalid (superceded by later outfit request)" << llendl;
 
-<<<<<<< HEAD
-// [SL:KB] - Patch: Appearance-COFCorruption | Checked: 2010-04-14 (Catznip-2.2.0a) | Added: Catznip-2.0.0a
-=======
 // [SL:KB] - Patch: Appearance-COFCorruption | Checked: 2010-04-14 (Catznip-2.5.0a) | Added: Catznip-2.0.0a
->>>>>>> 7b0455ba
 			// If we were signalled to stop then we shouldn't do anything else except poll for when it's safe to delete ourselves
 			return;
 // [/SL:KB]
@@ -706,11 +686,7 @@
 	}
 }
 
-<<<<<<< HEAD
-// [SL:KB] - Patch: Appearance-COFCorruption | Checked: 2010-04-14 (Catznip-2.2.0a) | Added: Catznip-2.0.0a
-=======
 // [SL:KB] - Patch: Appearance-COFCorruption | Checked: 2010-04-14 (Catznip-2.5.0a) | Added: Catznip-2.0.0a
->>>>>>> 7b0455ba
 bool LLWearableHoldingPattern::pollStopped()
 {
 	// We have to keep on polling until we're sure that all callbacks have completed or they'll cause a crash
@@ -729,11 +705,7 @@
 	{
 		llwarns << "skipping because LLWearableHolding pattern is invalid (superceded by later outfit request)" << llendl;
 
-<<<<<<< HEAD
-// [SL:KB] - Patch: Appearance-COFCorruption | Checked: 2010-04-14 (Catznip-2.2.0a) | Added: Catznip-2.0.0a
-=======
 // [SL:KB] - Patch: Appearance-COFCorruption | Checked: 2010-04-14 (Catznip-2.5.0a) | Added: Catznip-2.0.0a
->>>>>>> 7b0455ba
 		// If we were signalled to stop then we shouldn't do anything else except poll for when it's safe to delete ourselves
 		doOnIdleRepeating(boost::bind(&LLWearableHoldingPattern::pollStopped, this));
 		return true;
@@ -1398,11 +1370,7 @@
 
 	// Check whether it's the base outfit.
 //	if (outfit_cat_id.isNull() || outfit_cat_id == getBaseOutfitUUID())
-<<<<<<< HEAD
-// [SL:KB] - Patch: Appearance-Misc | Checked: 2010-09-21 (Catznip-2.2.0a) | Added: Catznip-2.1.2d
-=======
 // [SL:KB] - Patch: Appearance-Misc | Checked: 2010-09-21 (Catznip-2.5.0a) | Added: Catznip-2.1.2d
->>>>>>> 7b0455ba
 	if ( (outfit_cat_id.isNull()) || ((outfit_cat_id == getBaseOutfitUUID()) && (!isOutfitDirty())) )
 // [/SL:KB]
 	{
@@ -1517,11 +1485,7 @@
 		if (size <= 0)
 			continue;
 //		S32 start_index = llmax(0,size-max_per_type);
-<<<<<<< HEAD
-// [SL:KB] - Patch: Appearance-Misc | Checked: 2010-05-11 (Catznip-2.2.0a) | Added: Catznip-2.0.0h
-=======
 // [SL:KB] - Patch: Appearance-Misc | Checked: 2010-05-11 (Catznip-2.5.0a) | Added: Catznip-2.0.0h
->>>>>>> 7b0455ba
 		S32 start_index = 
 			llmax(0, size - ((LLAssetType::AT_BODYPART == LLWearableType::getAssetType((LLWearableType::EType)i)) ? 1 : max_per_type));
 // [/SL:KB[
@@ -1960,11 +1924,7 @@
 	remove_non_link_items(wear_items);
 	remove_non_link_items(obj_items);
 	remove_non_link_items(gest_items);
-<<<<<<< HEAD
-// [SL:KB] - Patch: Apperance-Misc | Checked: 2010-11-24 (Catznip-2.4.0f) | Added: Catzip-2.4.0f
-=======
 // [SL:KB] - Patch: Apperance-Misc | Checked: 2010-11-24 (Catznip-2.5.0a) | Added: Catzip-2.4.0f
->>>>>>> 7b0455ba
 	// Since we're following folder links we might have picked up new duplicates, or exceeded MAX_CLOTHING_PER_TYPE
 	removeDuplicateItems(wear_items);
 	removeDuplicateItems(obj_items);
@@ -1975,11 +1935,7 @@
 	dumpItemArray(wear_items,"asset_dump: wear_item");
 	dumpItemArray(obj_items,"asset_dump: obj_item");
 
-<<<<<<< HEAD
-// [SL:KB] - Patch: Appearance-SyncAttach | Checked: 2010-09-22 (Catznip-2.2.0a) | Added: Catznip-2.2.0a
-=======
 // [SL:KB] - Patch: Appearance-SyncAttach | Checked: 2010-09-22 (Catznip-2.5.0a) | Added: Catznip-2.2.0a
->>>>>>> 7b0455ba
 	// Update attachments to match those requested.
 	if (isAgentAvatarValid())
 	{
@@ -2107,11 +2063,7 @@
 	}
 }
 
-<<<<<<< HEAD
-// [SL:KB] - Patch: Appearance-MixedViewers | Checked: 2010-04-02 (Catznip-2.2.0a) | Added: Catznip-2.0.0a
-=======
 // [SL:KB] - Patch: Appearance-MixedViewers | Checked: 2010-04-02 (Catznip-2.5.0a) | Added: Catznip-2.0.0a
->>>>>>> 7b0455ba
 void LLAppearanceMgr::updateAppearanceFromInitialWearables(LLInventoryModel::item_array_t& initial_items)
 {
 	const LLUUID& idCOF = getCOF();
@@ -2177,7 +2129,7 @@
 }
 
 void LLAppearanceMgr::wearInventoryCategory(LLInventoryCategory* category, bool copy, bool append)
-//-TT Patch: ReplaceWornItemsOnly
+//-TT Patch: ReplaceWornItemsOnly
 {
 	wearInventoryCategory(category, copy, append, false);
 }
@@ -2194,26 +2146,26 @@
 	callAfterCategoryFetch(category->getUUID(),boost::bind(&LLAppearanceMgr::wearCategoryFinal,
 														   &LLAppearanceMgr::instance(),
 														   category->getUUID(), copy, append));
-//-TT Patch: ReplaceWornItemsOnly
+//-TT Patch: ReplaceWornItemsOnly
 														   //category->getUUID(), copy, append, replace));
 //-TT 
 }
-//-TT Patch: ReplaceWornItemsOnly
+//-TT Patch: ReplaceWornItemsOnly
 void LLAppearanceMgr::replaceCategoryInCurrentOutfit(const LLUUID& cat_id)
-{
-	LLViewerInventoryCategory* cat = gInventory.getCategory(cat_id);
-	wearInventoryCategory(cat, false, true);
-}
+{
+	LLViewerInventoryCategory* cat = gInventory.getCategory(cat_id);
+	wearInventoryCategory(cat, false, true);
+}
 //-TT
 
 void LLAppearanceMgr::wearCategoryFinal(LLUUID& cat_id, bool copy_items, bool append)
-//-TT Patch: ReplaceWornItemsOnly
+//-TT Patch: ReplaceWornItemsOnly
 {
 	wearCategoryFinal(cat_id, copy_items, append, false);
 }
 
 void LLAppearanceMgr::wearCategoryFinal(LLUUID& cat_id, bool copy_items, bool append, bool replace)
-//-TT 
+//-TT 
 {
 	llinfos << "starting" << llendl;
 	
@@ -2891,11 +2843,7 @@
 //				//*TODO move here the exact removing code from LLWearableBridge::removeItemFromAvatar in the future
 //				LLWearableBridge::removeItemFromAvatar(item_to_remove);
 //			}
-<<<<<<< HEAD
-// [SL:KB] - Patch: Appearance-RemoveWearableFromAvatar | Checked: 2010-08-13 (Catznip-2.2.0a) | Added: Catznip-2.1.1d
-=======
 // [SL:KB] - Patch: Appearance-RemoveWearableFromAvatar | Checked: 2010-08-13 (Catznip-2.5.0a) | Added: Catznip-2.1.1d
->>>>>>> 7b0455ba
 // [RLVa:KB] - Checked: 2010-09-04 (RLVa-1.2.1c) | Added: RLVa-1.2.1c
 			if ( (!rlv_handler_t::isEnabled()) || (gRlvWearableLocks.canRemove(item_to_remove)) )
 // [/RLVa:KB]
@@ -3059,11 +3007,7 @@
 {
 	llinfos << "setAttachmentInvLinkEnable => " << (int) val << llendl;
 	mAttachmentInvLinkEnabled = val;
-<<<<<<< HEAD
-// [SL:KB] - Patch: Appearance-SyncAttach | Checked: 2010-10-05 (Catznip-2.2.0a) | Added: Catznip-2.2.0a
-=======
 // [SL:KB] - Patch: Appearance-SyncAttach | Checked: 2010-10-05 (Catznip-2.5.0a) | Added: Catznip-2.2.0a
->>>>>>> 7b0455ba
 	if (mAttachmentInvLinkEnabled)
 	{
 		linkPendingAttachments();
@@ -3091,11 +3035,7 @@
 void LLAppearanceMgr::registerAttachment(const LLUUID& item_id)
 {
 	   gInventory.addChangedMask(LLInventoryObserver::LABEL, item_id);
-<<<<<<< HEAD
-// [SL:KB] - Patch: Appearance-SyncAttach | Checked: 2010-10-05 (Catznip-2.2.0a) | Added: Catznip-2.2.0a
-=======
 // [SL:KB] - Patch: Appearance-SyncAttach | Checked: 2010-10-05 (Catznip-2.5.0a) | Added: Catznip-2.2.0a
->>>>>>> 7b0455ba
 	   if (isLinkInCOF(item_id))
 	   {
 		   return;
@@ -3109,11 +3049,7 @@
 		   // it will trigger gAgentWariables.notifyLoadingFinished()
 		   // But it is not acceptable solution. See EXT-7777
 //		   LLAppearanceMgr::addCOFItemLink(item_id, false);  // Add COF link for item.
-<<<<<<< HEAD
-// [SL:KB] - Patch: Appearance-SyncAttach | Checked: 2010-10-05 (Catznip-2.2.0a) | Modified: Catznip-2.2.0a
-=======
 // [SL:KB] - Patch: Appearance-SyncAttach | Checked: 2010-10-05 (Catznip-2.5.0a) | Modified: Catznip-2.2.0a
->>>>>>> 7b0455ba
 		   LLPointer<LLInventoryCallback> cb = new LLRegisterAttachmentCallback();
 		   LLAppearanceMgr::addCOFItemLink(item_id, false, cb);  // Add COF link for item.
 // [/SL:KB]
@@ -3127,11 +3063,7 @@
 void LLAppearanceMgr::unregisterAttachment(const LLUUID& item_id)
 {
 	   gInventory.addChangedMask(LLInventoryObserver::LABEL, item_id);
-<<<<<<< HEAD
-// [SL:KB] - Patch: Appearance-SyncAttach | Checked: 2010-10-05 (Catznip-2.2.0a) | Added: Catznip-2.2.0a
-=======
 // [SL:KB] - Patch: Appearance-SyncAttach | Checked: 2010-10-05 (Catznip-2.5.0a) | Added: Catznip-2.2.0a
->>>>>>> 7b0455ba
 		uuid_vec_t::iterator itPendingAttachLink = std::find(mPendingAttachLinks.begin(), mPendingAttachLinks.end(), item_id);
 		if (itPendingAttachLink != mPendingAttachLinks.end())
 		{
@@ -3149,11 +3081,7 @@
 	   }
 }
 
-<<<<<<< HEAD
-// [SL:KB] - Patch: Appearance-SyncAttach | Checked: 2010-09-18 (Catznip-2.2.0a) | Modified: Catznip-2.2.0a
-=======
 // [SL:KB] - Patch: Appearance-SyncAttach | Checked: 2010-09-18 (Catznip-2.5.0a) | Modified: Catznip-2.2.0a
->>>>>>> 7b0455ba
 void LLAppearanceMgr::linkPendingAttachments()
 {
    LLPointer<LLInventoryCallback> cb = NULL;
