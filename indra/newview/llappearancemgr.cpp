/** 
 * @file llappearancemgr.cpp
 * @brief Manager for initiating appearance changes on the viewer
 *
 * $LicenseInfo:firstyear=2004&license=viewerlgpl$
 * Second Life Viewer Source Code
 * Copyright (C) 2010, Linden Research, Inc.
 * 
 * This library is free software; you can redistribute it and/or
 * modify it under the terms of the GNU Lesser General Public
 * License as published by the Free Software Foundation;
 * version 2.1 of the License only.
 * 
 * This library is distributed in the hope that it will be useful,
 * but WITHOUT ANY WARRANTY; without even the implied warranty of
 * MERCHANTABILITY or FITNESS FOR A PARTICULAR PURPOSE.  See the GNU
 * Lesser General Public License for more details.
 * 
 * You should have received a copy of the GNU Lesser General Public
 * License along with this library; if not, write to the Free Software
 * Foundation, Inc., 51 Franklin Street, Fifth Floor, Boston, MA  02110-1301  USA
 * 
 * Linden Research, Inc., 945 Battery Street, San Francisco, CA  94111  USA
 * $/LicenseInfo$
 */

#include "llviewerprecompiledheaders.h"

#include <boost/lexical_cast.hpp>
#include "llaccordionctrltab.h"
#include "llagent.h"
#include "llagentcamera.h"
#include "llagentwearables.h"
#include "llappearancemgr.h"
#include "llattachmentsmgr.h"
#include "llcommandhandler.h"
#include "lleventtimer.h"
#include "llfloatersidepanelcontainer.h"
#include "llgesturemgr.h"
#include "llinventorybridge.h"
#include "llinventoryfunctions.h"
#include "llinventoryobserver.h"
#include "llnotificationsutil.h"
#include "lloutfitobserver.h"
#include "lloutfitslist.h"
#include "llselectmgr.h"
#include "llsidepanelappearance.h"
#include "llviewerobjectlist.h"
#include "llvoavatar.h"
#include "llvoavatarself.h"
#include "llviewerregion.h"
#include "llwearablelist.h"
#include "llsdutil.h"
#include "llsdserialize.h"
#include "llhttpretrypolicy.h"
#include "llaisapi.h"
<<<<<<< HEAD
// [RLVa:KB] - Checked: 2011-05-22 (RLVa-1.3.1a)
=======
// [RLVa:KB] - Checked: 2011-05-22 (RLVa-1.3.1)
>>>>>>> 88c4c832
#include "rlvhandler.h"
#include "rlvhelper.h"
#include "rlvlocks.h"
// [/RLVa:KB]
<<<<<<< HEAD
#include "fslslbridge.h"
=======
>>>>>>> 88c4c832

#if LL_MSVC
// disable boost::lexical_cast warning
#pragma warning (disable:4702)
#endif

std::string self_av_string()
{
	// On logout gAgentAvatarp can already be invalid
	return isAgentAvatarValid() ? gAgentAvatarp->avString() : "";
}

// RAII thingy to guarantee that a variable gets reset when the Setter
// goes out of scope.  More general utility would be handy - TODO:
// check boost.
class BoolSetter
{
public:
	BoolSetter(bool& var):
		mVar(var)
	{
		mVar = true;
	}
	~BoolSetter()
	{
		mVar = false; 
	}
private:
	bool& mVar;
};

char ORDER_NUMBER_SEPARATOR('@');

class LLOutfitUnLockTimer: public LLEventTimer
{
public:
	LLOutfitUnLockTimer(F32 period) : LLEventTimer(period)
	{
		// restart timer on BOF changed event
		LLOutfitObserver::instance().addBOFChangedCallback(boost::bind(
				&LLOutfitUnLockTimer::reset, this));
		stop();
	}

	/*virtual*/
	BOOL tick()
	{
		if(mEventTimer.hasExpired())
		{
			LLAppearanceMgr::instance().setOutfitLocked(false);
		}
		return FALSE;
	}
	void stop() { mEventTimer.stop(); }
	void start() { mEventTimer.start(); }
	void reset() { mEventTimer.reset(); }
	BOOL getStarted() { return mEventTimer.getStarted(); }

	LLTimer&  getEventTimer() { return mEventTimer;}
};

// support for secondlife:///app/appearance SLapps
class LLAppearanceHandler : public LLCommandHandler
{
public:
	// requests will be throttled from a non-trusted browser
	LLAppearanceHandler() : LLCommandHandler("appearance", UNTRUSTED_THROTTLE) {}

	bool handle(const LLSD& params, const LLSD& query_map, LLMediaCtrl* web)
	{
		// support secondlife:///app/appearance/show, but for now we just
		// make all secondlife:///app/appearance SLapps behave this way
		if (!LLUI::sSettingGroups["config"]->getBOOL("EnableAppearance"))
		{
			LLNotificationsUtil::add("NoAppearance", LLSD(), LLSD(), std::string("SwitchToStandardSkinAndQuit"));
			return true;
		}

		LLFloaterSidePanelContainer::showPanel("appearance", LLSD());
		return true;
	}
};

LLAppearanceHandler gAppearanceHandler;


LLUUID findDescendentCategoryIDByName(const LLUUID& parent_id, const std::string& name)
{
	LLInventoryModel::cat_array_t cat_array;
	LLInventoryModel::item_array_t item_array;
	LLNameCategoryCollector has_name(name);
	gInventory.collectDescendentsIf(parent_id,
									cat_array,
									item_array,
									LLInventoryModel::EXCLUDE_TRASH,
									has_name);
	if (0 == cat_array.size())
		return LLUUID();
	else
	{
		LLViewerInventoryCategory *cat = cat_array.at(0);
		if (cat)
			return cat->getUUID();
		else
		{
			LL_WARNS() << "null cat" << LL_ENDL;
			return LLUUID();
		}
	}
}

// We want this to be much lower (e.g. 15.0 is usually fine), bumping
// up for now until we can diagnose some cases of very slow response
// to requests.
const F32 DEFAULT_RETRY_AFTER_INTERVAL = 300.0;

// Given the current back-end problems, retrying is causing too many
// duplicate items. Bump this back to 2 once they are resolved (or can
// leave at 0 if the operations become actually reliable).
const S32 DEFAULT_MAX_RETRIES = 0;

class LLCallAfterInventoryBatchMgr: public LLEventTimer 
{
public:
	LLCallAfterInventoryBatchMgr(const LLUUID& dst_cat_id,
								 const std::string& phase_name,
								 nullary_func_t on_completion_func,
								 nullary_func_t on_failure_func = no_op,
								 F32 retry_after = DEFAULT_RETRY_AFTER_INTERVAL,
								 S32 max_retries = DEFAULT_MAX_RETRIES
		):
		mDstCatID(dst_cat_id),
		mTrackingPhase(phase_name),
		mOnCompletionFunc(on_completion_func),
		mOnFailureFunc(on_failure_func),
		mRetryAfter(retry_after),
		mMaxRetries(max_retries),
		mPendingRequests(0),
		mFailCount(0),
		mCompletionOrFailureCalled(false),
		mRetryCount(0),
		LLEventTimer(5.0)
	{
		if (!mTrackingPhase.empty())
		{
			selfStartPhase(mTrackingPhase);
		}
	}

	void addItems(LLInventoryModel::item_array_t& src_items)
	{
		for (LLInventoryModel::item_array_t::const_iterator it = src_items.begin();
			 it != src_items.end();
			 ++it)
		{
			LLViewerInventoryItem* item = *it;
			llassert(item);
			addItem(item->getUUID());
		}
	}

	// Request or re-request operation for specified item.
	void addItem(const LLUUID& item_id)
	{
		LL_DEBUGS("Avatar") << "item_id " << item_id << LL_ENDL;
		if (!requestOperation(item_id))
		{
			LL_DEBUGS("Avatar") << "item_id " << item_id << " requestOperation false, skipping" << LL_ENDL;
			return;
		}

		mPendingRequests++;
		// On a re-request, this will reset the timer.
		mWaitTimes[item_id] = LLTimer();
		if (mRetryCounts.find(item_id) == mRetryCounts.end())
		{
			mRetryCounts[item_id] = 0;
		}
		else
		{
			mRetryCounts[item_id]++;
		}
	}

	virtual bool requestOperation(const LLUUID& item_id) = 0;

	void onOp(const LLUUID& src_id, const LLUUID& dst_id, LLTimer timestamp)
	{
		if (ll_frand() < gSavedSettings.getF32("InventoryDebugSimulateLateOpRate"))
		{
			LL_WARNS() << "Simulating late operation by punting handling to later" << LL_ENDL;
			doAfterInterval(boost::bind(&LLCallAfterInventoryBatchMgr::onOp,this,src_id,dst_id,timestamp),
							mRetryAfter);
			return;
		}
		mPendingRequests--;
		F32 elapsed = timestamp.getElapsedTimeF32();
		LL_DEBUGS("Avatar") << "op done, src_id " << src_id << " dst_id " << dst_id << " after " << elapsed << " seconds" << LL_ENDL;
		if (mWaitTimes.find(src_id) == mWaitTimes.end())
		{
			// No longer waiting for this item - either serviced
			// already or gave up after too many retries.
			LL_WARNS() << "duplicate or late operation, src_id " << src_id << "dst_id " << dst_id
					<< " elapsed " << elapsed << " after end " << (S32) mCompletionOrFailureCalled << LL_ENDL;
		}
		mTimeStats.push(elapsed);
		mWaitTimes.erase(src_id);
		if (mWaitTimes.empty() && !mCompletionOrFailureCalled)
		{
			onCompletionOrFailure();
		}
	}

	void onCompletionOrFailure()
	{
		assert (!mCompletionOrFailureCalled);
		mCompletionOrFailureCalled = true;
		
		// Will never call onCompletion() if any item has been flagged as
		// a failure - otherwise could wind up with corrupted
		// outfit, involuntary nudity, etc.
		reportStats();
		if (!mTrackingPhase.empty())
		{
			selfStopPhase(mTrackingPhase);
		}
		if (!mFailCount)
		{
			onCompletion();
		}
		else
		{
			onFailure();
		}
	}

	void onFailure()
	{
		LL_INFOS() << "failed" << LL_ENDL;
		mOnFailureFunc();
	}

	void onCompletion()
	{
		LL_INFOS() << "done" << LL_ENDL;
		mOnCompletionFunc();
	}
	
	// virtual
	// Will be deleted after returning true - only safe to do this if all callbacks have fired.
	BOOL tick()
	{
		// mPendingRequests will be zero if all requests have been
		// responded to.  mWaitTimes.empty() will be true if we have
		// received at least one reply for each UUID.  If requests
		// have been dropped and retried, these will not necessarily
		// be the same.  Only safe to return true if all requests have
		// been serviced, since it will result in this object being
		// deleted.
		bool all_done = (mPendingRequests==0);

		if (!mWaitTimes.empty())
		{
			LL_WARNS() << "still waiting on " << mWaitTimes.size() << " items" << LL_ENDL;
			for (std::map<LLUUID,LLTimer>::iterator it = mWaitTimes.begin();
				 it != mWaitTimes.end();)
			{
				// Use a copy of iterator because it may be erased/invalidated.
				std::map<LLUUID,LLTimer>::iterator curr_it = it;
				++it;
				
				F32 time_waited = curr_it->second.getElapsedTimeF32();
				S32 retries = mRetryCounts[curr_it->first];
				if (time_waited > mRetryAfter)
				{
					if (retries < mMaxRetries)
					{
						LL_DEBUGS("Avatar") << "Waited " << time_waited <<
							" for " << curr_it->first << ", retrying" << LL_ENDL;
						mRetryCount++;
						addItem(curr_it->first);
					}
					else
					{
						LL_WARNS() << "Giving up on " << curr_it->first << " after too many retries" << LL_ENDL;
						mWaitTimes.erase(curr_it);
						mFailCount++;
					}
				}
				if (mWaitTimes.empty())
				{
					onCompletionOrFailure();
				}

			}
		}
		return all_done;
	}

	void reportStats()
	{
		LL_DEBUGS("Avatar") << "Phase: " << mTrackingPhase << LL_ENDL;
		LL_DEBUGS("Avatar") << "mFailCount: " << mFailCount << LL_ENDL;
		LL_DEBUGS("Avatar") << "mRetryCount: " << mRetryCount << LL_ENDL;
		LL_DEBUGS("Avatar") << "Times: n " << mTimeStats.getCount() << " min " << mTimeStats.getMinValue() << " max " << mTimeStats.getMaxValue() << LL_ENDL;
		LL_DEBUGS("Avatar") << "Mean " << mTimeStats.getMean() << " stddev " << mTimeStats.getStdDev() << LL_ENDL;
	}
	
	virtual ~LLCallAfterInventoryBatchMgr()
	{
		LL_DEBUGS("Avatar") << "deleting" << LL_ENDL;
	}

protected:
	std::string mTrackingPhase;
	std::map<LLUUID,LLTimer> mWaitTimes;
	std::map<LLUUID,S32> mRetryCounts;
	LLUUID mDstCatID;
	nullary_func_t mOnCompletionFunc;
	nullary_func_t mOnFailureFunc;
	F32 mRetryAfter;
	S32 mMaxRetries;
	S32 mPendingRequests;
	S32 mFailCount;
	S32 mRetryCount;
	bool mCompletionOrFailureCalled;
	LLViewerStats::StatsAccumulator mTimeStats;
};

class LLCallAfterInventoryCopyMgr: public LLCallAfterInventoryBatchMgr
{
public:
	LLCallAfterInventoryCopyMgr(LLInventoryModel::item_array_t& src_items,
								const LLUUID& dst_cat_id,
								const std::string& phase_name,
								nullary_func_t on_completion_func,
								nullary_func_t on_failure_func = no_op,
								 F32 retry_after = DEFAULT_RETRY_AFTER_INTERVAL,
								 S32 max_retries = DEFAULT_MAX_RETRIES
		):
		LLCallAfterInventoryBatchMgr(dst_cat_id, phase_name, on_completion_func, on_failure_func, retry_after, max_retries)
	{
		addItems(src_items);
		sInstanceCount++;
	}

	~LLCallAfterInventoryCopyMgr()
	{
		sInstanceCount--;
	}
	
	virtual bool requestOperation(const LLUUID& item_id)
	{
		LLViewerInventoryItem *item = gInventory.getItem(item_id);
		llassert(item);
		LL_DEBUGS("Avatar") << "copying item " << item_id << LL_ENDL;
		if (ll_frand() < gSavedSettings.getF32("InventoryDebugSimulateOpFailureRate"))
		{
			LL_DEBUGS("Avatar") << "simulating failure by not sending request for item " << item_id << LL_ENDL;
			return true;
		}
		copy_inventory_item(
			gAgent.getID(),
			item->getPermissions().getOwner(),
			item->getUUID(),
			mDstCatID,
			std::string(),
			new LLBoostFuncInventoryCallback(boost::bind(&LLCallAfterInventoryBatchMgr::onOp,this,item_id,_1,LLTimer()))
			);
		return true;
	}

	static S32 getInstanceCount() { return sInstanceCount; }
	
private:
	static S32 sInstanceCount;
};

S32 LLCallAfterInventoryCopyMgr::sInstanceCount = 0;

class LLWearCategoryAfterCopy: public LLInventoryCallback
{
public:
	LLWearCategoryAfterCopy(bool append):
		mAppend(append)
	{}

	// virtual
	void fire(const LLUUID& id)
	{
		// Wear the inventory category.
		LLInventoryCategory* cat = gInventory.getCategory(id);
		LLAppearanceMgr::instance().wearInventoryCategoryOnAvatar(cat, mAppend);
	}

private:
	bool mAppend;
};

class LLTrackPhaseWrapper : public LLInventoryCallback
{
public:
	LLTrackPhaseWrapper(const std::string& phase_name, LLPointer<LLInventoryCallback> cb = NULL):
		mTrackingPhase(phase_name),
		mCB(cb)
	{
		selfStartPhase(mTrackingPhase);
	}

	// virtual
	void fire(const LLUUID& id)
	{
		if (mCB)
		{
			mCB->fire(id);
		}
	}

	// virtual
	~LLTrackPhaseWrapper()
	{
		selfStopPhase(mTrackingPhase);
	}

protected:
	std::string mTrackingPhase;
	LLPointer<LLInventoryCallback> mCB;
};

LLUpdateAppearanceOnDestroy::LLUpdateAppearanceOnDestroy(bool enforce_item_restrictions,
														 bool enforce_ordering,
														 nullary_func_t post_update_func 
	):
	mFireCount(0),
	mEnforceItemRestrictions(enforce_item_restrictions),
	mEnforceOrdering(enforce_ordering),
	mPostUpdateFunc(post_update_func)
{
	selfStartPhase("update_appearance_on_destroy");
}

void LLUpdateAppearanceOnDestroy::fire(const LLUUID& inv_item)
{
	LLViewerInventoryItem* item = (LLViewerInventoryItem*)gInventory.getItem(inv_item);
	const std::string item_name = item ? item->getName() : "ITEM NOT FOUND";
#ifndef LL_RELEASE_FOR_DOWNLOAD
	LL_DEBUGS("Avatar") << self_av_string() << "callback fired [ name:" << item_name << " UUID:" << inv_item << " count:" << mFireCount << " ] " << LL_ENDL;
#endif
	mFireCount++;
}

LLUpdateAppearanceOnDestroy::~LLUpdateAppearanceOnDestroy()
{
	if (!LLApp::isExiting())
	{
		// speculative fix for MAINT-1150
		LL_INFOS("Avatar") << self_av_string() << "done update appearance on destroy" << LL_ENDL;

		selfStopPhase("update_appearance_on_destroy");

		LLAppearanceMgr::instance().updateAppearanceFromCOF(mEnforceItemRestrictions,
															mEnforceOrdering,
															mPostUpdateFunc);
	}
}

LLUpdateAppearanceAndEditWearableOnDestroy::LLUpdateAppearanceAndEditWearableOnDestroy(const LLUUID& item_id):
	mItemID(item_id)
{
}

LLRequestServerAppearanceUpdateOnDestroy::~LLRequestServerAppearanceUpdateOnDestroy()
{
	LL_DEBUGS("Avatar") << "ATT requesting server appearance update" << LL_ENDL;
    if (!LLApp::isExiting())
    {
        LLAppearanceMgr::instance().requestServerAppearanceUpdate();
    }
}

void edit_wearable_and_customize_avatar(LLUUID item_id)
{
	// Start editing the item if previously requested.
	gAgentWearables.editWearableIfRequested(item_id);
	
	// TODO: camera mode may not be changed if a debug setting is tweaked
	if( gAgentCamera.cameraCustomizeAvatar() )
	{
		// If we're in appearance editing mode, the current tab may need to be refreshed
		LLSidepanelAppearance *panel = dynamic_cast<LLSidepanelAppearance*>(
			LLFloaterSidePanelContainer::getPanel("appearance"));
		if (panel)
		{
			panel->showDefaultSubpart();
		}
	}
}

LLUpdateAppearanceAndEditWearableOnDestroy::~LLUpdateAppearanceAndEditWearableOnDestroy()
{
	if (!LLApp::isExiting())
	{
		LLAppearanceMgr::instance().updateAppearanceFromCOF(
			true,true,
			boost::bind(edit_wearable_and_customize_avatar, mItemID));
	}
}


struct LLFoundData
{
	LLFoundData() :
		mAssetType(LLAssetType::AT_NONE),
		mWearableType(LLWearableType::WT_INVALID),
		mWearable(NULL) {}

	LLFoundData(const LLUUID& item_id,
				const LLUUID& asset_id,
				const std::string& name,
				const LLAssetType::EType& asset_type,
				const LLWearableType::EType& wearable_type,
				const bool is_replacement = false
		) :
		mItemID(item_id),
		mAssetID(asset_id),
		mName(name),
		mAssetType(asset_type),
		mWearableType(wearable_type),
		mIsReplacement(is_replacement),
		mWearable( NULL ) {}
	
	LLUUID mItemID;
	LLUUID mAssetID;
	std::string mName;
	LLAssetType::EType mAssetType;
	LLWearableType::EType mWearableType;
	LLViewerWearable* mWearable;
	bool mIsReplacement;
};

	
class LLWearableHoldingPattern
{
	LOG_CLASS(LLWearableHoldingPattern);

public:
	LLWearableHoldingPattern();
	~LLWearableHoldingPattern();

	bool pollFetchCompletion();
	void onFetchCompletion();
	bool isFetchCompleted();
	bool isTimedOut();

	void checkMissingWearables();
	bool pollMissingWearables();
	bool isMissingCompleted();
	void recoverMissingWearable(LLWearableType::EType type);
//	void clearCOFLinksForMissingWearables();
	
	void onWearableAssetFetch(LLViewerWearable *wearable);
	void onAllComplete();

// [SL:KB] - Patch: Appearance-COFCorruption | Checked: 2010-04-14 (Catznip-2.0)
	bool pollStopped();
// [/SL:KB]

	typedef std::list<LLFoundData> found_list_t;
	found_list_t& getFoundList();
	void eraseTypeToLink(LLWearableType::EType type);
	void eraseTypeToRecover(LLWearableType::EType type);
//	void setObjItems(const LLInventoryModel::item_array_t& items);
	void setGestItems(const LLInventoryModel::item_array_t& items);
	bool isMostRecent();
	void handleLateArrivals();
	void resetTime(F32 timeout);
	static S32 countActive() { return sActiveHoldingPatterns.size(); }
	S32 index() { return mIndex; }
	
private:
	found_list_t mFoundList;
//	LLInventoryModel::item_array_t mObjItems;
	LLInventoryModel::item_array_t mGestItems;
	typedef std::set<S32> type_set_t;
	type_set_t mTypesToRecover;
	type_set_t mTypesToLink;
	S32 mResolved;
	LLTimer mWaitTime;
	bool mFired;
	typedef std::set<LLWearableHoldingPattern*> type_set_hp;
	static type_set_hp sActiveHoldingPatterns;
	static S32 sNextIndex;
	S32 mIndex;
	bool mIsMostRecent;
	std::set<LLViewerWearable*> mLateArrivals;
	bool mIsAllComplete;
};

LLWearableHoldingPattern::type_set_hp LLWearableHoldingPattern::sActiveHoldingPatterns;
S32 LLWearableHoldingPattern::sNextIndex = 0;

LLWearableHoldingPattern::LLWearableHoldingPattern():
	mResolved(0),
	mFired(false),
	mIsMostRecent(true),
	mIsAllComplete(false)
{
	if (countActive()>0)
	{
		LL_INFOS() << "Creating LLWearableHoldingPattern when "
				   << countActive()
				   << " other attempts are active."
				   << " Flagging others as invalid."
				   << LL_ENDL;
		for (type_set_hp::iterator it = sActiveHoldingPatterns.begin();
			 it != sActiveHoldingPatterns.end();
			 ++it)
		{
			(*it)->mIsMostRecent = false;
		}
			 
	}
	mIndex = sNextIndex++;
	sActiveHoldingPatterns.insert(this);
	LL_DEBUGS("Avatar") << "HP " << index() << " created" << LL_ENDL;
	selfStartPhase("holding_pattern");
}

LLWearableHoldingPattern::~LLWearableHoldingPattern()
{
	sActiveHoldingPatterns.erase(this);
	if (isMostRecent())
	{
		selfStopPhase("holding_pattern");
	}
	LL_DEBUGS("Avatar") << "HP " << index() << " deleted" << LL_ENDL;
}

bool LLWearableHoldingPattern::isMostRecent()
{
	return mIsMostRecent;
}

LLWearableHoldingPattern::found_list_t& LLWearableHoldingPattern::getFoundList()
{
	return mFoundList;
}

void LLWearableHoldingPattern::eraseTypeToLink(LLWearableType::EType type)
{
	mTypesToLink.erase(type);
}

void LLWearableHoldingPattern::eraseTypeToRecover(LLWearableType::EType type)
{
	mTypesToRecover.erase(type);
}

// [SL:KB] - Patch: Appearance-SyncAttach | Checked: 2010-06-19 (Catznip-2.1)
//void LLWearableHoldingPattern::setObjItems(const LLInventoryModel::item_array_t& items)
//{
//	mObjItems = items;
//}

void LLWearableHoldingPattern::setGestItems(const LLInventoryModel::item_array_t& items)
{
	mGestItems = items;
}

bool LLWearableHoldingPattern::isFetchCompleted()
{
	return (mResolved >= (S32)getFoundList().size()); // have everything we were waiting for?
}

bool LLWearableHoldingPattern::isTimedOut()
{
	return mWaitTime.hasExpired();
}

void LLWearableHoldingPattern::checkMissingWearables()
{
	if (!isMostRecent())
	{
		// runway why don't we actually skip here?
		LL_WARNS() << self_av_string() << "skipping because LLWearableHolding pattern is invalid (superceded by later outfit request)" << LL_ENDL;
	}

	std::vector<S32> found_by_type(LLWearableType::WT_COUNT,0);
	std::vector<S32> requested_by_type(LLWearableType::WT_COUNT,0);
	for (found_list_t::iterator it = getFoundList().begin(); it != getFoundList().end(); ++it)
	{
		LLFoundData &data = *it;
		if (data.mWearableType < LLWearableType::WT_COUNT)
			requested_by_type[data.mWearableType]++;
		if (data.mWearable)
			found_by_type[data.mWearableType]++;
	}

	for (S32 type = 0; type < LLWearableType::WT_COUNT; ++type)
	{
		if (requested_by_type[type] > found_by_type[type])
		{
			LL_WARNS() << self_av_string() << "got fewer wearables than requested, type " << type << ": requested " << requested_by_type[type] << ", found " << found_by_type[type] << LL_ENDL;
		}
		if (found_by_type[type] > 0)
			continue;
		if (
			// If at least one wearable of certain types (pants/shirt/skirt)
			// was requested but none was found, create a default asset as a replacement.
			// In all other cases, don't do anything.
			// For critical types (shape/hair/skin/eyes), this will keep the avatar as a cloud 
			// due to logic in LLVOAvatarSelf::getIsCloud().
			// For non-critical types (tatoo, socks, etc.) the wearable will just be missing.
			(requested_by_type[type] > 0) &&  
			((type == LLWearableType::WT_PANTS) || (type == LLWearableType::WT_SHIRT) || (type == LLWearableType::WT_SKIRT)))
		{
			mTypesToRecover.insert(type);
			mTypesToLink.insert(type);
			recoverMissingWearable((LLWearableType::EType)type);
			LL_WARNS() << self_av_string() << "need to replace " << type << LL_ENDL; 
		}
	}

	resetTime(60.0F);

	if (isMostRecent())
	{
		selfStartPhase("get_missing_wearables_2");
	}
	if (!pollMissingWearables())
	{
		doOnIdleRepeating(boost::bind(&LLWearableHoldingPattern::pollMissingWearables,this));
	}
}

void LLWearableHoldingPattern::onAllComplete()
{
	if (isAgentAvatarValid())
	{
		gAgentAvatarp->outputRezTiming("Agent wearables fetch complete");
	}

	if (!isMostRecent())
	{
		// runway need to skip here?
		LL_WARNS() << self_av_string() << "skipping because LLWearableHolding pattern is invalid (superceded by later outfit request)" << LL_ENDL;
	}

	// Activate all gestures in this folder
	if (mGestItems.size() > 0)
	{
		LL_DEBUGS("Avatar") << self_av_string() << "Activating " << mGestItems.size() << " gestures" << LL_ENDL;
		
		LLGestureMgr::instance().activateGestures(mGestItems);
		
		// Update the inventory item labels to reflect the fact
		// they are active.
		LLViewerInventoryCategory* catp =
			gInventory.getCategory(LLAppearanceMgr::instance().getCOF());
		
		if (catp)
		{
			gInventory.updateCategory(catp);
			gInventory.notifyObservers();
		}
	}

	if (isAgentAvatarValid())
	{
//		LL_DEBUGS("Avatar") << self_av_string() << "Updating " << mObjItems.size() << " attachments" << LL_ENDL;
//		LLAgentWearables::llvo_vec_t objects_to_remove;
//		LLAgentWearables::llvo_vec_t objects_to_retain;
//		LLInventoryModel::item_array_t items_to_add;
//
//		LLAgentWearables::findAttachmentsAddRemoveInfo(mObjItems,
//													   objects_to_remove,
//													   objects_to_retain,
//													   items_to_add);
//
//		LL_DEBUGS("Avatar") << self_av_string() << "Removing " << objects_to_remove.size()
//							<< " attachments" << LL_ENDL;
//
//		// Here we remove the attachment pos overrides for *all*
//		// attachments, even those that are not being removed. This is
//		// needed to get joint positions all slammed down to their
//		// pre-attachment states.
//		gAgentAvatarp->clearAttachmentPosOverrides();
//
//		if (objects_to_remove.size() || items_to_add.size())
//		{
//			LL_DEBUGS("Avatar") << "ATT will remove " << objects_to_remove.size()
//								<< " and add " << items_to_add.size() << " items" << LL_ENDL;
//		}
//
//		// Take off the attachments that will no longer be in the outfit.
//		LLAgentWearables::userRemoveMultipleAttachments(objects_to_remove);
		
		// Update wearables.
		LL_INFOS("Avatar") << self_av_string() << "HP " << index() << " updating agent wearables with "
						   << mResolved << " wearable items " << LL_ENDL;
		LLAppearanceMgr::instance().updateAgentWearables(this);
		
//		// Restore attachment pos overrides for the attachments that
//		// are remaining in the outfit.
//		for (LLAgentWearables::llvo_vec_t::iterator it = objects_to_retain.begin();
//			 it != objects_to_retain.end();
//			 ++it)
//		{
//			LLViewerObject *objectp = *it;
//			gAgentAvatarp->addAttachmentPosOverridesForObject(objectp);
//		}
		
//		// Add new attachments to match those requested.
//		LL_DEBUGS("Avatar") << self_av_string() << "Adding " << items_to_add.size() << " attachments" << LL_ENDL;
//		LLAgentWearables::userAttachMultipleAttachments(items_to_add);
	}

	if (isFetchCompleted() && isMissingCompleted())
	{
		// Only safe to delete if all wearable callbacks and all missing wearables completed.
		delete this;
	}
	else
	{
		mIsAllComplete = true;
		handleLateArrivals();
	}
}

void LLWearableHoldingPattern::onFetchCompletion()
{
	if (isMostRecent())
	{
		selfStopPhase("get_wearables_2");
	}
		
	if (!isMostRecent())
	{
		// runway skip here?
		LL_WARNS() << self_av_string() << "skipping because LLWearableHolding pattern is invalid (superceded by later outfit request)" << LL_ENDL;
	}

	checkMissingWearables();
}

// Runs as an idle callback until all wearables are fetched (or we time out).
bool LLWearableHoldingPattern::pollFetchCompletion()
{
	if (!isMostRecent())
	{
		// runway skip here?
		LL_WARNS() << self_av_string() << "skipping because LLWearableHolding pattern is invalid (superceded by later outfit request)" << LL_ENDL;

// [SL:KB] - Patch: Appearance-COFCorruption | Checked: 2010-04-14 (Catznip-2.0)
		// If we were signalled to stop then we shouldn't do anything else except poll for when it's safe to delete ourselves
		doOnIdleRepeating(boost::bind(&LLWearableHoldingPattern::pollStopped, this));
		return true;
// [/SL:KB]
	}

	bool completed = isFetchCompleted();
	bool timed_out = isTimedOut();
	bool done = completed || timed_out;

	if (done)
	{
		LL_INFOS("Avatar") << self_av_string() << "HP " << index() << " polling, done status: " << completed << " timed out " << timed_out
				<< " elapsed " << mWaitTime.getElapsedTimeF32() << LL_ENDL;

		mFired = true;
		
		if (timed_out)
		{
			LL_WARNS() << self_av_string() << "Exceeded max wait time for wearables, updating appearance based on what has arrived" << LL_ENDL;
		}

		onFetchCompletion();
	}
	return done;
}

void recovered_item_link_cb(const LLUUID& item_id, LLWearableType::EType type, LLViewerWearable *wearable, LLWearableHoldingPattern* holder)
{
	if (!holder->isMostRecent())
	{
		LL_WARNS() << "HP " << holder->index() << " skipping because LLWearableHolding pattern is invalid (superceded by later outfit request)" << LL_ENDL;
		// runway skip here?
	}

	LL_INFOS() << "HP " << holder->index() << " recovered item link for type " << type << LL_ENDL;
	holder->eraseTypeToLink(type);
	// Add wearable to FoundData for actual wearing
	LLViewerInventoryItem *item = gInventory.getItem(item_id);
	LLViewerInventoryItem *linked_item = item ? item->getLinkedItem() : NULL;

	if (linked_item)
	{
		gInventory.addChangedMask(LLInventoryObserver::LABEL, linked_item->getUUID());
			
		if (item)
		{
			LLFoundData found(linked_item->getUUID(),
							  linked_item->getAssetUUID(),
							  linked_item->getName(),
							  linked_item->getType(),
							  linked_item->isWearableType() ? linked_item->getWearableType() : LLWearableType::WT_INVALID,
							  true // is replacement
				);
			found.mWearable = wearable;
			holder->getFoundList().push_front(found);
		}
		else
		{
			LL_WARNS() << self_av_string() << "inventory link not found for recovered wearable" << LL_ENDL;
		}
	}
	else
	{
		LL_WARNS() << self_av_string() << "HP " << holder->index() << " inventory link not found for recovered wearable" << LL_ENDL;
	}
}

void recovered_item_cb(const LLUUID& item_id, LLWearableType::EType type, LLViewerWearable *wearable, LLWearableHoldingPattern* holder)
{
	if (!holder->isMostRecent())
	{
		// runway skip here?
		LL_WARNS() << self_av_string() << "skipping because LLWearableHolding pattern is invalid (superceded by later outfit request)" << LL_ENDL;

// [SL:KB] - Patch: Appearance-COFCorruption | Checked: 2010-04-14 (Catznip-2.0)
		// If we were signalled to stop then we shouldn't do anything else except poll for when it's safe to delete ourselves
		return;
// [/SL:KB]
	}

	LL_DEBUGS("Avatar") << self_av_string() << "Recovered item for type " << type << LL_ENDL;
	LLConstPointer<LLInventoryObject> itemp = gInventory.getItem(item_id);
	wearable->setItemID(item_id);
	holder->eraseTypeToRecover(type);
	llassert(itemp);
	if (itemp)
	{
		LLPointer<LLInventoryCallback> cb = new LLBoostFuncInventoryCallback(boost::bind(recovered_item_link_cb,_1,type,wearable,holder));

		link_inventory_object(LLAppearanceMgr::instance().getCOF(), itemp, cb);
	}
}

void LLWearableHoldingPattern::recoverMissingWearable(LLWearableType::EType type)
{
	if (!isMostRecent())
	{
		// runway skip here?
		LL_WARNS() << self_av_string() << "skipping because LLWearableHolding pattern is invalid (superceded by later outfit request)" << LL_ENDL;
	}
	
		// Try to recover by replacing missing wearable with a new one.
	LLNotificationsUtil::add("ReplacedMissingWearable");
	LL_DEBUGS() << "Wearable " << LLWearableType::getTypeLabel(type)
				<< " could not be downloaded.  Replaced inventory item with default wearable." << LL_ENDL;
	LLViewerWearable* wearable = LLWearableList::instance().createNewWearable(type, gAgentAvatarp);

	// Add a new one in the lost and found folder.
	const LLUUID lost_and_found_id = gInventory.findCategoryUUIDForType(LLFolderType::FT_LOST_AND_FOUND);
	LLPointer<LLInventoryCallback> cb = new LLBoostFuncInventoryCallback(boost::bind(recovered_item_cb,_1,type,wearable,this));

	create_inventory_item(gAgent.getID(),
						  gAgent.getSessionID(),
						  lost_and_found_id,
						  wearable->getTransactionID(),
						  wearable->getName(),
						  wearable->getDescription(),
						  wearable->getAssetType(),
						  LLInventoryType::IT_WEARABLE,
						  wearable->getType(),
						  wearable->getPermissions().getMaskNextOwner(),
						  cb);
}

bool LLWearableHoldingPattern::isMissingCompleted()
{
	return mTypesToLink.size()==0 && mTypesToRecover.size()==0;
}

//void LLWearableHoldingPattern::clearCOFLinksForMissingWearables()
//{
//	for (found_list_t::iterator it = getFoundList().begin(); it != getFoundList().end(); ++it)
//	{
//		LLFoundData &data = *it;
//		if ((data.mWearableType < LLWearableType::WT_COUNT) && (!data.mWearable))
//		{
//			// Wearable link that was never resolved; remove links to it from COF
//			LL_INFOS("Avatar") << self_av_string() << "HP " << index() << " removing link for unresolved item " << data.mItemID.asString() << LL_ENDL;
//			LLAppearanceMgr::instance().removeCOFItemLinks(data.mItemID);
//		}
//	}
//}

// [SL:KB] - Patch: Appearance-COFCorruption | Checked: 2010-04-14 (Catznip-2.0)
bool LLWearableHoldingPattern::pollStopped()
{
	// We have to keep on polling until we're sure that all callbacks have completed or they'll cause a crash
	if ( (isFetchCompleted()) && (isMissingCompleted()) )
	{
		delete this;
		return true;
	}
	return false;
}
// [/SL:KB]

bool LLWearableHoldingPattern::pollMissingWearables()
{
	if (!isMostRecent())
	{
		// runway skip here?
		LL_WARNS() << self_av_string() << "skipping because LLWearableHolding pattern is invalid (superceded by later outfit request)" << LL_ENDL;

// [SL:KB] - Patch: Appearance-COFCorruption | Checked: 2010-04-14 (Catznip-2.0)
		// If we were signalled to stop then we shouldn't do anything else except poll for when it's safe to delete ourselves
		doOnIdleRepeating(boost::bind(&LLWearableHoldingPattern::pollStopped, this));
		return true;
// [/SL:KB]
	}
	
	bool timed_out = isTimedOut();
	bool missing_completed = isMissingCompleted();
	bool done = timed_out || missing_completed;

	if (!done)
	{
		LL_INFOS("Avatar") << self_av_string() << "HP " << index() << " polling missing wearables, waiting for items " << mTypesToRecover.size()
				<< " links " << mTypesToLink.size()
				<< " wearables, timed out " << timed_out
				<< " elapsed " << mWaitTime.getElapsedTimeF32()
				<< " done " << done << LL_ENDL;
	}

	if (done)
	{
		if (isMostRecent())
		{
			selfStopPhase("get_missing_wearables_2");
		}

		gAgentAvatarp->debugWearablesLoaded();

		// BAP - if we don't call clearCOFLinksForMissingWearables()
		// here, we won't have to add the link back in later if the
		// wearable arrives late.  This is to avoid corruption of
		// wearable ordering info.  Also has the effect of making
		// unworn item links visible in the COF under some
		// circumstances.

		//clearCOFLinksForMissingWearables();
		onAllComplete();
	}
	return done;
}

// Handle wearables that arrived after the timeout period expired.
void LLWearableHoldingPattern::handleLateArrivals()
{
	// Only safe to run if we have previously finished the missing
	// wearables and other processing - otherwise we could be in some
	// intermediate state - but have not been superceded by a later
	// outfit change request.
	if (mLateArrivals.size() == 0)
	{
		// Nothing to process.
		return;
	}
	if (!isMostRecent())
	{
		LL_WARNS() << self_av_string() << "Late arrivals not handled - outfit change no longer valid" << LL_ENDL;
	}
	if (!mIsAllComplete)
	{
		LL_WARNS() << self_av_string() << "Late arrivals not handled - in middle of missing wearables processing" << LL_ENDL;
	}

	LL_INFOS("Avatar") << self_av_string() << "HP " << index() << " need to handle " << mLateArrivals.size() << " late arriving wearables" << LL_ENDL;

	// Update mFoundList using late-arriving wearables.
	std::set<LLWearableType::EType> replaced_types;
	for (LLWearableHoldingPattern::found_list_t::iterator iter = getFoundList().begin();
		 iter != getFoundList().end(); ++iter)
	{
		LLFoundData& data = *iter;
		for (std::set<LLViewerWearable*>::iterator wear_it = mLateArrivals.begin();
			 wear_it != mLateArrivals.end();
			 ++wear_it)
		{
			LLViewerWearable *wearable = *wear_it;

			if(wearable->getAssetID() == data.mAssetID)
			{
				data.mWearable = wearable;

				replaced_types.insert(data.mWearableType);

				// BAP - if we didn't call
				// clearCOFLinksForMissingWearables() earlier, we
				// don't need to restore the link here.  Fixes
				// wearable ordering problems.

				// LLAppearanceMgr::instance().addCOFItemLink(data.mItemID,false);

				// BAP failing this means inventory or asset server
				// are corrupted in a way we don't handle.
				llassert((data.mWearableType < LLWearableType::WT_COUNT) && (wearable->getType() == data.mWearableType));
				break;
			}
		}
	}

	// Remove COF links for any default wearables previously used to replace the late arrivals.
	// All this pussyfooting around with a while loop and explicit
	// iterator incrementing is to allow removing items from the list
	// without clobbering the iterator we're using to navigate.
	LLWearableHoldingPattern::found_list_t::iterator iter = getFoundList().begin();
	while (iter != getFoundList().end())
	{
		LLFoundData& data = *iter;

		// If an item of this type has recently shown up, removed the corresponding replacement wearable from COF.
		if (data.mWearable && data.mIsReplacement &&
			replaced_types.find(data.mWearableType) != replaced_types.end())
		{
			LLAppearanceMgr::instance().removeCOFItemLinks(data.mItemID);
			std::list<LLFoundData>::iterator clobber_ator = iter;
			++iter;
			getFoundList().erase(clobber_ator);
		}
		else
		{
			++iter;
		}
	}

	// Clear contents of late arrivals.
	mLateArrivals.clear();

	// Update appearance based on mFoundList
	LLAppearanceMgr::instance().updateAgentWearables(this);
}

void LLWearableHoldingPattern::resetTime(F32 timeout)
{
	mWaitTime.reset();
	mWaitTime.setTimerExpirySec(timeout);
}

void LLWearableHoldingPattern::onWearableAssetFetch(LLViewerWearable *wearable)
{
	if (!isMostRecent())
	{
		LL_WARNS() << self_av_string() << "skipping because LLWearableHolding pattern is invalid (superceded by later outfit request)" << LL_ENDL;
	}
	
	mResolved += 1;  // just counting callbacks, not successes.
	LL_DEBUGS("Avatar") << self_av_string() << "HP " << index() << " resolved " << mResolved << "/" << getFoundList().size() << LL_ENDL;
	if (!wearable)
	{
		LL_WARNS() << self_av_string() << "no wearable found" << LL_ENDL;
	}

	if (mFired)
	{
		LL_WARNS() << self_av_string() << "called after holder fired" << LL_ENDL;
		if (wearable)
		{
			mLateArrivals.insert(wearable);
			if (mIsAllComplete)
			{
				handleLateArrivals();
			}
		}
		return;
	}

	if (!wearable)
	{
		return;
	}

	for (LLWearableHoldingPattern::found_list_t::iterator iter = getFoundList().begin();
		 iter != getFoundList().end(); ++iter)
	{
		LLFoundData& data = *iter;
		if(wearable->getAssetID() == data.mAssetID)
		{
			// Failing this means inventory or asset server are corrupted in a way we don't handle.
			if ((data.mWearableType >= LLWearableType::WT_COUNT) || (wearable->getType() != data.mWearableType))
			{
				LL_WARNS() << self_av_string() << "recovered wearable but type invalid. inventory wearable type: " << data.mWearableType << " asset wearable type: " << wearable->getType() << LL_ENDL;
				break;
			}

			data.mWearable = wearable;
		}
	}
}

static void onWearableAssetFetch(LLViewerWearable* wearable, void* data)
{
	LLWearableHoldingPattern* holder = (LLWearableHoldingPattern*)data;
	holder->onWearableAssetFetch(wearable);
}


static void removeDuplicateItems(LLInventoryModel::item_array_t& items)
{
	LLInventoryModel::item_array_t new_items;
	std::set<LLUUID> items_seen;
	std::deque<LLViewerInventoryItem*> tmp_list;
	// Traverse from the front and keep the first of each item
	// encountered, so we actually keep the *last* of each duplicate
	// item.  This is needed to give the right priority when adding
	// duplicate items to an existing outfit.
	for (S32 i=items.size()-1; i>=0; i--)
	{
		LLViewerInventoryItem *item = items.at(i);
		LLUUID item_id = item->getLinkedUUID();
		if (items_seen.find(item_id)!=items_seen.end())
			continue;
		items_seen.insert(item_id);
		tmp_list.push_front(item);
	}
	for (std::deque<LLViewerInventoryItem*>::iterator it = tmp_list.begin();
		 it != tmp_list.end();
		 ++it)
	{
		new_items.push_back(*it);
	}
	items = new_items;
}

// [SL:KB] - Patch: Appearance-WearableDuplicateAssets | Checked: 2011-07-24 (Catznip-2.6.0e) | Added: Catznip-2.6.0e
static void removeDuplicateWearableItemsByAssetID(LLInventoryModel::item_array_t& items)
{
	std::set<LLUUID> idsAsset;
<<<<<<< HEAD
	for (S32 idxItem = items.size() - 1; idxItem >= 0; idxItem--)
	{
		const LLViewerInventoryItem* pItem = items.at(idxItem);
		if (!pItem->isWearableType())
			continue;
		if (idsAsset.end() == idsAsset.find(pItem->getAssetUUID()))
			idsAsset.insert(pItem->getAssetUUID());
		else
			items.erase(items.begin()+idxItem);
=======

	LLInventoryModel::item_array_t::const_iterator itItem = items.begin();
	while (itItem != items.end())
	{
		const LLViewerInventoryItem* pItem = *itItem;
		if (pItem->isWearableType())
		{
			if (idsAsset.end() == idsAsset.find(pItem->getAssetUUID()))
				idsAsset.insert(pItem->getAssetUUID());
			else
				itItem = items.erase(itItem);
		}
		++itItem;
>>>>>>> 88c4c832
	}
}
// [/SL:KB]

const LLUUID LLAppearanceMgr::getCOF() const
{
	return gInventory.findCategoryUUIDForType(LLFolderType::FT_CURRENT_OUTFIT);
}

S32 LLAppearanceMgr::getCOFVersion() const
{
	LLViewerInventoryCategory *cof = gInventory.getCategory(getCOF());
	if (cof)
	{
		return cof->getVersion();
	}
	else
	{
		return LLViewerInventoryCategory::VERSION_UNKNOWN;
	}
}

const LLViewerInventoryItem* LLAppearanceMgr::getBaseOutfitLink()
{
	const LLUUID& current_outfit_cat = getCOF();
	LLInventoryModel::cat_array_t cat_array;
	LLInventoryModel::item_array_t item_array;
	// Can't search on FT_OUTFIT since links to categories return FT_CATEGORY for type since they don't
	// return preferred type.
	LLIsType is_category( LLAssetType::AT_CATEGORY ); 
	gInventory.collectDescendentsIf(current_outfit_cat,
									cat_array,
									item_array,
									false,
									is_category);
	for (LLInventoryModel::item_array_t::const_iterator iter = item_array.begin();
		 iter != item_array.end();
		 iter++)
	{
		const LLViewerInventoryItem *item = (*iter);
		const LLViewerInventoryCategory *cat = item->getLinkedCategory();
		if (cat && cat->getPreferredType() == LLFolderType::FT_OUTFIT)
		{
			const LLUUID parent_id = cat->getParentUUID();
			LLViewerInventoryCategory*  parent_cat =  gInventory.getCategory(parent_id);
			// if base outfit moved to trash it means that we don't have base outfit
			if (parent_cat != NULL && parent_cat->getPreferredType() == LLFolderType::FT_TRASH)
			{
				return NULL;
			}
			return item;
		}
	}
	return NULL;
}

bool LLAppearanceMgr::getBaseOutfitName(std::string& name)
{
	const LLViewerInventoryItem* outfit_link = getBaseOutfitLink();
	if(outfit_link)
	{
		const LLViewerInventoryCategory *cat = outfit_link->getLinkedCategory();
		if (cat)
		{
			name = cat->getName();
			return true;
		}
	}
	return false;
}

const LLUUID LLAppearanceMgr::getBaseOutfitUUID()
{
	const LLViewerInventoryItem* outfit_link = getBaseOutfitLink();
	if (!outfit_link || !outfit_link->getIsLinkType()) return LLUUID::null;

	const LLViewerInventoryCategory* outfit_cat = outfit_link->getLinkedCategory();
	if (!outfit_cat) return LLUUID::null;

	if (outfit_cat->getPreferredType() != LLFolderType::FT_OUTFIT)
	{
		LL_WARNS() << "Expected outfit type:" << LLFolderType::FT_OUTFIT << " but got type:" << outfit_cat->getType() << " for folder name:" << outfit_cat->getName() << LL_ENDL;
		return LLUUID::null;
	}

	return outfit_cat->getUUID();
}

void wear_on_avatar_cb(const LLUUID& inv_item, bool do_replace = false)
{
	if (inv_item.isNull())
		return;
	
	LLViewerInventoryItem *item = gInventory.getItem(inv_item);
	if (item)
	{
		LLAppearanceMgr::instance().wearItemOnAvatar(inv_item, true, do_replace);
	}
}

void LLAppearanceMgr::wearItemsOnAvatar(const uuid_vec_t& item_ids_to_wear,
                                        bool do_update,
                                        bool replace,
                                        LLPointer<LLInventoryCallback> cb)
{
    bool first = true;

    LLInventoryObject::const_object_list_t items_to_link;

    for (uuid_vec_t::const_iterator it = item_ids_to_wear.begin();
         it != item_ids_to_wear.end();
         ++it)
    {
        replace = first && replace;
        first = false;

        const LLUUID& item_id_to_wear = *it;

        if (item_id_to_wear.isNull())
        {
            LL_DEBUGS("Avatar") << "null id " << item_id_to_wear << LL_ENDL;
            continue;
        }

        LLViewerInventoryItem* item_to_wear = gInventory.getItem(item_id_to_wear);
        if (!item_to_wear)
        {
            LL_DEBUGS("Avatar") << "inventory item not found for id " << item_id_to_wear << LL_ENDL;
            continue;
        }

        if (gInventory.isObjectDescendentOf(item_to_wear->getUUID(), gInventory.getLibraryRootFolderID()))
        {
            LL_DEBUGS("Avatar") << "inventory item in library, will copy and wear "
                                << item_to_wear->getName() << " id " << item_id_to_wear << LL_ENDL;
            LLPointer<LLInventoryCallback> cb = new LLBoostFuncInventoryCallback(boost::bind(wear_on_avatar_cb,_1,replace));
            copy_inventory_item(gAgent.getID(), item_to_wear->getPermissions().getOwner(),
                                item_to_wear->getUUID(), LLUUID::null, std::string(), cb);
            continue;
        } 
        else if (!gInventory.isObjectDescendentOf(item_to_wear->getUUID(), gInventory.getRootFolderID()))
        {
			// not in library and not in agent's inventory
            LL_DEBUGS("Avatar") << "inventory item not in user inventory or library, skipping "
                                << item_to_wear->getName() << " id " << item_id_to_wear << LL_ENDL;
            continue; 
        }
        else if (gInventory.isObjectDescendentOf(item_to_wear->getUUID(), gInventory.findCategoryUUIDForType(LLFolderType::FT_TRASH)))
        {
            LLNotificationsUtil::add("CannotWearTrash");
            LL_DEBUGS("Avatar") << "inventory item is in trash, skipping "
                                << item_to_wear->getName() << " id " << item_id_to_wear << LL_ENDL;
            continue;
        }
        else if (isLinkedInCOF(item_to_wear->getUUID())) // EXT-84911
        {
            LL_DEBUGS("Avatar") << "inventory item is already in COF, skipping "
                                << item_to_wear->getName() << " id " << item_id_to_wear << LL_ENDL;
            continue;
        }

// [RLVa:KB] - Checked: 2013-02-12 (RLVa-1.4.8)
<<<<<<< HEAD
		replace |= (LLAssetType::AT_BODYPART == item_to_wear->getType()); // Body parts should always replace
=======
>>>>>>> 88c4c832
		if ( (rlv_handler_t::isEnabled()) && (!rlvPredCanWearItem(item_to_wear, (replace) ? RLV_WEAR_REPLACE : RLV_WEAR_ADD)) )
		{
			continue;
		}
// [/RLVa:KB]

        switch (item_to_wear->getType())
        {
            case LLAssetType::AT_CLOTHING:
            {
                if (gAgentWearables.areWearablesLoaded())
                {
                    if (!cb && do_update)
                    {
                        cb = new LLUpdateAppearanceAndEditWearableOnDestroy(item_id_to_wear);
                    }
                    LLWearableType::EType type = item_to_wear->getWearableType();
                    S32 wearable_count = gAgentWearables.getWearableCount(type);
                    if ((replace && wearable_count != 0) || !gAgentWearables.canAddWearable(type))
                    {
                        LLUUID item_id = gAgentWearables.getWearableItemID(item_to_wear->getWearableType(),
                                                                           wearable_count-1);
// [SL:KB] - Patch: Appearance-AISFilter | Checked: 2015-05-02 (Catznip-3.7)
						removeCOFItemLinks(item_id, NULL, true);
// [/SL:KB]
//						removeCOFItemLinks(item_id, cb);
                    }
                    
                    items_to_link.push_back(item_to_wear);
                } 
            }
            break;

            case LLAssetType::AT_BODYPART:
            {
                // TODO: investigate wearables may not be loaded at this point EXT-8231
                
                // Remove the existing wearables of the same type.
                // Remove existing body parts anyway because we must not be able to wear e.g. two skins.
                removeCOFLinksOfType(item_to_wear->getWearableType());
                if (!cb && do_update)
                {
                    cb = new LLUpdateAppearanceAndEditWearableOnDestroy(item_id_to_wear);
                }
                items_to_link.push_back(item_to_wear);
            }
            break;
                
            case LLAssetType::AT_OBJECT:
            {
                rez_attachment(item_to_wear, NULL, replace);
            }
            break;

            default: continue;
        }
    }

    // Batch up COF link creation - more efficient if using AIS.
    if (items_to_link.size())
    {
        link_inventory_array(getCOF(), items_to_link, cb); 
    }
}

void LLAppearanceMgr::wearItemOnAvatar(const LLUUID& item_id_to_wear,
									   bool do_update,
									   bool replace,
									   LLPointer<LLInventoryCallback> cb)
{
    uuid_vec_t ids;
    ids.push_back(item_id_to_wear);
    wearItemsOnAvatar(ids, do_update, replace, cb);
}

// Update appearance from outfit folder.
void LLAppearanceMgr::changeOutfit(bool proceed, const LLUUID& category, bool append)
{
	if (!proceed)
		return;
	LLAppearanceMgr::instance().updateCOF(category,append);
}

void LLAppearanceMgr::replaceCurrentOutfit(const LLUUID& new_outfit)
{
	LLViewerInventoryCategory* cat = gInventory.getCategory(new_outfit);
	wearInventoryCategory(cat, false, false);
}

// Open outfit renaming dialog.
void LLAppearanceMgr::renameOutfit(const LLUUID& outfit_id)
{
	LLViewerInventoryCategory* cat = gInventory.getCategory(outfit_id);
	if (!cat)
	{
		return;
	}

	LLSD args;
	args["NAME"] = cat->getName();

	LLSD payload;
	payload["cat_id"] = outfit_id;

	LLNotificationsUtil::add("RenameOutfit", args, payload, boost::bind(onOutfitRename, _1, _2));
}

// User typed new outfit name.
// static
void LLAppearanceMgr::onOutfitRename(const LLSD& notification, const LLSD& response)
{
	S32 option = LLNotificationsUtil::getSelectedOption(notification, response);
	if (option != 0) return; // canceled

	std::string outfit_name = response["new_name"].asString();
	LLStringUtil::trim(outfit_name);
	if (!outfit_name.empty())
	{
		// <FS:Ansariel> Debug code for FIRE-15571
		LL_INFOS() << "OUTFIT RENAME: Invoking rename_category()" << LL_ENDL;

		LLUUID cat_id = notification["payload"]["cat_id"].asUUID();
		rename_category(&gInventory, cat_id, outfit_name);
	}
}

void LLAppearanceMgr::setOutfitLocked(bool locked)
{
	if (mOutfitLocked == locked)
	{
		return;
	}

	mOutfitLocked = locked;
	if (locked)
	{
		mUnlockOutfitTimer->reset();
		mUnlockOutfitTimer->start();
	}
	else
	{
		mUnlockOutfitTimer->stop();
	}

	LLOutfitObserver::instance().notifyOutfitLockChanged();
}

void LLAppearanceMgr::addCategoryToCurrentOutfit(const LLUUID& cat_id)
{
	LLViewerInventoryCategory* cat = gInventory.getCategory(cat_id);
	wearInventoryCategory(cat, false, true);
}

void LLAppearanceMgr::takeOffOutfit(const LLUUID& cat_id)
{
	LLInventoryModel::cat_array_t cats;
	LLInventoryModel::item_array_t items;
	LLFindWearablesEx collector(/*is_worn=*/ true, /*include_body_parts=*/ false);

	gInventory.collectDescendentsIf(cat_id, cats, items, FALSE, collector);

// <FS:TT> Client LSL Bridge
	if (FSLSLBridge::instance().canUseBridge())
	{
		LL_INFOS("FSLSLBridge") << "reinserting bridge at outfit remove" << LL_ENDL;
		for (LLInventoryModel::item_array_t::iterator i = items.begin(); i != items.end(); ++i)
		{
			const LLViewerInventoryItem* item = *i;
				
			if (item->getName() == FSLSLBridge::instance().currentFullName())
			{
				items.erase(i);
				break;
			}
		}
	}
// </FS:TT>

	LLInventoryModel::item_array_t::const_iterator it = items.begin();
	const LLInventoryModel::item_array_t::const_iterator it_end = items.end();
	uuid_vec_t uuids_to_remove;
	for( ; it_end != it; ++it)
	{
		LLViewerInventoryItem* item = *it;
		uuids_to_remove.push_back(item->getUUID());
	}
	removeItemsFromAvatar(uuids_to_remove);

	// deactivate all gestures in the outfit folder
	LLInventoryModel::item_array_t gest_items;
	getDescendentsOfAssetType(cat_id, gest_items, LLAssetType::AT_GESTURE);
	for(S32 i = 0; i  < gest_items.size(); ++i)
	{
		LLViewerInventoryItem *gest_item = gest_items[i];
		if ( LLGestureMgr::instance().isGestureActive( gest_item->getLinkedUUID()) )
		{
			LLGestureMgr::instance().deactivateGesture( gest_item->getLinkedUUID() );
		}
	}
}

// Create a copy of src_id + contents as a subfolder of dst_id.
void LLAppearanceMgr::shallowCopyCategory(const LLUUID& src_id, const LLUUID& dst_id,
											  LLPointer<LLInventoryCallback> cb)
{
	LLInventoryCategory *src_cat = gInventory.getCategory(src_id);
	if (!src_cat)
	{
		LL_WARNS() << "folder not found for src " << src_id.asString() << LL_ENDL;
		return;
	}
	LL_INFOS() << "starting, src_id " << src_id << " name " << src_cat->getName() << " dst_id " << dst_id << LL_ENDL;
	LLUUID parent_id = dst_id;
	if(parent_id.isNull())
	{
		parent_id = gInventory.getRootFolderID();
	}
	LLUUID subfolder_id = gInventory.createNewCategory( parent_id,
														LLFolderType::FT_NONE,
														src_cat->getName());
	shallowCopyCategoryContents(src_id, subfolder_id, cb);

	gInventory.notifyObservers();
}

void LLAppearanceMgr::slamCategoryLinks(const LLUUID& src_id, const LLUUID& dst_id,
										bool include_folder_links, LLPointer<LLInventoryCallback> cb)
{
	LLInventoryModel::cat_array_t* cats;
	LLInventoryModel::item_array_t* items;
	LLSD contents = LLSD::emptyArray();
	gInventory.getDirectDescendentsOf(src_id, cats, items);
	LL_INFOS() << "copying " << items->size() << " items" << LL_ENDL;
	for (LLInventoryModel::item_array_t::const_iterator iter = items->begin();
		 iter != items->end();
		 ++iter)
	{
		const LLViewerInventoryItem* item = (*iter);

		// <FS:Ansariel> Don't add LSL bridge to outfit
		if (item->getName() == FSLSLBridge::instance().currentFullName())
		{
			continue;
		}
		// </FS:Ansariel>

		switch (item->getActualType())
		{
			case LLAssetType::AT_LINK:
			{
				LL_DEBUGS("Avatar") << "linking inventory item " << item->getName() << LL_ENDL;
				//getActualDescription() is used for a new description 
				//to propagate ordering information saved in descriptions of links
				LLSD item_contents;
				item_contents["name"] = item->getName();
				item_contents["desc"] = item->getActualDescription();
				item_contents["linked_id"] = item->getLinkedUUID();
				item_contents["type"] = LLAssetType::AT_LINK; 
				contents.append(item_contents);
				break;
			}
			case LLAssetType::AT_LINK_FOLDER:
			{
				LLViewerInventoryCategory *catp = item->getLinkedCategory();
				if (catp && include_folder_links)
				{
					LL_DEBUGS("Avatar") << "linking inventory folder " << item->getName() << LL_ENDL;
					LLSD base_contents;
					base_contents["name"] = catp->getName();
					base_contents["desc"] = ""; // categories don't have descriptions.
					base_contents["linked_id"] = catp->getLinkedUUID();
					base_contents["type"] = LLAssetType::AT_LINK_FOLDER; 
					contents.append(base_contents);
				}
				break;
			}
			default:
			{
				// Linux refuses to compile unless all possible enums are handled. Really, Linux?
				break;
			}
		}
	}
	slam_inventory_folder(dst_id, contents, cb);
}
// Copy contents of src_id to dst_id.
void LLAppearanceMgr::shallowCopyCategoryContents(const LLUUID& src_id, const LLUUID& dst_id,
													  LLPointer<LLInventoryCallback> cb)
{
	LLInventoryModel::cat_array_t* cats;
	LLInventoryModel::item_array_t* items;
	gInventory.getDirectDescendentsOf(src_id, cats, items);
	LL_INFOS() << "copying " << items->size() << " items" << LL_ENDL;
	LLInventoryObject::const_object_list_t link_array;
	for (LLInventoryModel::item_array_t::const_iterator iter = items->begin();
		 iter != items->end();
		 ++iter)
	{
		const LLViewerInventoryItem* item = (*iter);
		// <FS:Ansariel> Skip LSL bridge
		if (item->getName() == FSLSLBridge::instance().currentFullName())
		{
			continue;
		}
		// </FS:Ansariel>
		switch (item->getActualType())
		{
			case LLAssetType::AT_LINK:
			{
				LL_DEBUGS("Avatar") << "linking inventory item " << item->getName() << LL_ENDL;
				link_array.push_back(LLConstPointer<LLInventoryObject>(item));
				break;
			}
			case LLAssetType::AT_LINK_FOLDER:
			{
				LLViewerInventoryCategory *catp = item->getLinkedCategory();
				// Skip copying outfit links.
				if (catp && catp->getPreferredType() != LLFolderType::FT_OUTFIT)
				{
					LL_DEBUGS("Avatar") << "linking inventory folder " << item->getName() << LL_ENDL;
					link_array.push_back(LLConstPointer<LLInventoryObject>(item));
				}
				break;
			}
			case LLAssetType::AT_CLOTHING:
			case LLAssetType::AT_OBJECT:
			case LLAssetType::AT_BODYPART:
			case LLAssetType::AT_GESTURE:
			{
				LL_DEBUGS("Avatar") << "copying inventory item " << item->getName() << LL_ENDL;
				copy_inventory_item(gAgent.getID(),
									item->getPermissions().getOwner(),
									item->getUUID(),
									dst_id,
									item->getName(),
									cb);
				break;
			}
			default:
				// Ignore non-outfit asset types
				break;
		}
	}
	if (!link_array.empty())
	{
		link_inventory_array(dst_id, link_array, cb);
	}
}

BOOL LLAppearanceMgr::getCanMakeFolderIntoOutfit(const LLUUID& folder_id)
{
	// These are the wearable items that are required for considering this
	// folder as containing a complete outfit.
	U32 required_wearables = 0;
	required_wearables |= 1LL << LLWearableType::WT_SHAPE;
	required_wearables |= 1LL << LLWearableType::WT_SKIN;
	required_wearables |= 1LL << LLWearableType::WT_HAIR;
	required_wearables |= 1LL << LLWearableType::WT_EYES;

	// These are the wearables that the folder actually contains.
	U32 folder_wearables = 0;
	LLInventoryModel::cat_array_t* cats;
	LLInventoryModel::item_array_t* items;
	gInventory.getDirectDescendentsOf(folder_id, cats, items);
	for (LLInventoryModel::item_array_t::const_iterator iter = items->begin();
		 iter != items->end();
		 ++iter)
	{
		const LLViewerInventoryItem* item = (*iter);
		if (item->isWearableType())
		{
			const LLWearableType::EType wearable_type = item->getWearableType();
			folder_wearables |= 1LL << wearable_type;
		}
	}

	// If the folder contains the required wearables, return TRUE.
	return ((required_wearables & folder_wearables) == required_wearables);
}

bool LLAppearanceMgr::getCanRemoveOutfit(const LLUUID& outfit_cat_id)
{
	// Disallow removing the base outfit.
	if (outfit_cat_id == getBaseOutfitUUID())
	{
		return false;
	}

	// Check if the outfit folder itself is removable.
	if (!get_is_category_removable(&gInventory, outfit_cat_id))
	{
		return false;
	}

	// Check for the folder's non-removable descendants.
	LLFindNonRemovableObjects filter_non_removable;
	LLInventoryModel::cat_array_t cats;
	LLInventoryModel::item_array_t items;
	LLInventoryModel::item_array_t::const_iterator it;
	gInventory.collectDescendentsIf(outfit_cat_id, cats, items, false, filter_non_removable);
	if (!cats.empty() || !items.empty())
	{
		return false;
	}

	return true;
}

// static
bool LLAppearanceMgr::getCanRemoveFromCOF(const LLUUID& outfit_cat_id)
{
	if (gAgentWearables.isCOFChangeInProgress())
	{
		return false;
	}

	LLFindWearablesEx is_worn(/*is_worn=*/ true, /*include_body_parts=*/ false);
	// <FS:Ansariel> FIRE-15516 / BUG-8431: Allow removing from outfits for folder hierarchy
	//return gInventory.hasMatchingDirectDescendent(outfit_cat_id, is_worn);
	LLInventoryModel::cat_array_t cats;
	LLInventoryModel::item_array_t items;
	gInventory.collectDescendentsIf(outfit_cat_id,
		cats,
		items,
		LLInventoryModel::EXCLUDE_TRASH,
		is_worn);
	return items.size() > 0;
	// </FS:Ansariel>
}

// static
bool LLAppearanceMgr::getCanAddToCOF(const LLUUID& outfit_cat_id)
{
	if (gAgentWearables.isCOFChangeInProgress())
	{
		return false;
	}

	LLInventoryModel::cat_array_t cats;
	LLInventoryModel::item_array_t items;
	LLFindWearablesEx not_worn(/*is_worn=*/ false, /*include_body_parts=*/ false);
	gInventory.collectDescendentsIf(outfit_cat_id,
		cats,
		items,
		LLInventoryModel::EXCLUDE_TRASH,
		not_worn);

	return items.size() > 0;
}

bool LLAppearanceMgr::getCanReplaceCOF(const LLUUID& outfit_cat_id)
{
	// Don't allow wearing anything while we're changing appearance.
	if (gAgentWearables.isCOFChangeInProgress())
	{
		return false;
	}

	// Check whether it's the base outfit.
//	if (outfit_cat_id.isNull() || outfit_cat_id == getBaseOutfitUUID())
// [SL:KB] - Patch: Appearance-Misc | Checked: 2010-09-21 (Catznip-2.1)
	if ( (outfit_cat_id.isNull()) || ((outfit_cat_id == getBaseOutfitUUID()) && (!isOutfitDirty())) )
// [/SL:KB]
	{
		return false;
	}

	// Check whether the outfit contains any wearables we aren't wearing already (STORM-702).
	LLInventoryModel::cat_array_t cats;
	LLInventoryModel::item_array_t items;
	LLFindWearablesEx is_worn(/*is_worn=*/ false, /*include_body_parts=*/ true);
	gInventory.collectDescendentsIf(outfit_cat_id,
		cats,
		items,
		LLInventoryModel::EXCLUDE_TRASH,
		is_worn);

	return items.size() > 0;
}

// Moved from LLWearableList::ContextMenu for wider utility.
bool LLAppearanceMgr::canAddWearables(const uuid_vec_t& item_ids)
{
	// TODO: investigate wearables may not be loaded at this point EXT-8231

	U32 n_objects = 0;
	U32 n_clothes = 0;

	// Count given clothes (by wearable type) and objects.
	for (uuid_vec_t::const_iterator it = item_ids.begin(); it != item_ids.end(); ++it)
	{
		LLViewerInventoryItem* item = gInventory.getItem(*it);
		if (!item)
		{
			return false;
		}

		if (item->getType() == LLAssetType::AT_OBJECT)
		{
			++n_objects;
		}
		else if (item->getType() == LLAssetType::AT_CLOTHING)
		{
			++n_clothes;
		}
		else
		{
			LL_WARNS() << "Unexpected wearable type" << LL_ENDL;
			return false;
		}
	}

	// Check whether we can add all the objects.
	if (!isAgentAvatarValid() || !gAgentAvatarp->canAttachMoreObjects(n_objects))
	{
		return false;
	}

	// Check whether we can add all the clothes.
    U32 sum_clothes = n_clothes + gAgentWearables.getClothingLayerCount();
    return sum_clothes <= LLAgentWearables::MAX_CLOTHING_LAYERS;
}

void LLAppearanceMgr::purgeBaseOutfitLink(const LLUUID& category, LLPointer<LLInventoryCallback> cb)
{
	LLInventoryModel::cat_array_t cats;
	LLInventoryModel::item_array_t items;
	gInventory.collectDescendents(category, cats, items,
								  LLInventoryModel::EXCLUDE_TRASH);
	for (S32 i = 0; i < items.size(); ++i)
	{
		LLViewerInventoryItem *item = items.at(i);
		if (item->getActualType() != LLAssetType::AT_LINK_FOLDER)
			continue;
		LLViewerInventoryCategory* catp = item->getLinkedCategory();
		if(catp && catp->getPreferredType() == LLFolderType::FT_OUTFIT)
		{
			remove_inventory_item(item->getUUID(), cb);
		}
	}
}

// [SL:KB] - Checked: 2010-04-24 (RLVa-1.2.0f) | Added: RLVa-1.2.0f
void LLAppearanceMgr::purgeItems(const LLInventoryModel::item_array_t& items)
{
	for (LLInventoryModel::item_array_t::const_iterator itItem = items.begin(); itItem != items.end(); ++itItem)
	{
		const LLViewerInventoryItem* pItem = *itItem;
		if (pItem->getIsLinkType())
		{
			remove_inventory_object(pItem->getUUID(), NULL);
		}
	}
}

void LLAppearanceMgr::purgeItemsOfType(LLAssetType::EType asset_type)
{
	LLInventoryModel::cat_array_t cats;
	LLInventoryModel::item_array_t items;
	gInventory.collectDescendents(getCOF(), cats, items, LLInventoryModel::EXCLUDE_TRASH);
	for (LLInventoryModel::item_array_t::const_iterator itItem = items.begin(); itItem != items.end(); ++itItem)
	{
		const LLInventoryItem* pItem = *itItem;
		if ( (pItem->getIsLinkType()) && (asset_type == pItem->getType()) )
		{
			remove_inventory_object(pItem->getUUID(), NULL);
		}
	}
}
// [/SL:KB]

// Keep the last N wearables of each type.  For viewer 2.0, N is 1 for
// both body parts and clothing items.
void LLAppearanceMgr::filterWearableItems(
	LLInventoryModel::item_array_t& items, S32 max_per_type, S32 max_total)
{
    // Restrict by max total items first.
    if ((max_total > 0) && (items.size() > max_total))
    {
        LLInventoryModel::item_array_t items_to_keep;
        for (S32 i=0; i<max_total; i++)
        {
            items_to_keep.push_back(items[i]);
        }
        items = items_to_keep;
    }

    if (max_per_type > 0)
    {
        // Divvy items into arrays by wearable type.
        std::vector<LLInventoryModel::item_array_t> items_by_type(LLWearableType::WT_COUNT);
        divvyWearablesByType(items, items_by_type);

        // rebuild items list, retaining the last max_per_type of each array
        items.clear();
        for (S32 i=0; i<LLWearableType::WT_COUNT; i++)
        {
            S32 size = items_by_type[i].size();
            if (size <= 0)
                continue;
//            S32 start_index = llmax(0,size-max_per_type);
// [SL:KB] - Patch: Appearance-Misc | Checked: 2010-05-11 (Catznip-2.0)
<<<<<<< HEAD
		S32 start_index = llmax(0, size - ((LLAssetType::AT_BODYPART == LLWearableType::getAssetType((LLWearableType::EType)i)) ? 1 : max_per_type));
=======
			S32 start_index = llmax(0, size - ((LLWearableType::getAllowMultiwear((LLWearableType::EType)i)) ? max_per_type : 1));
>>>>>>> 88c4c832
// [/SL:KB[
            for (S32 j = start_index; j<size; j++)
            {
                items.push_back(items_by_type[i][j]);
            }
        }
    }
}

//void LLAppearanceMgr::updateCOF(const LLUUID& category, bool append)
<<<<<<< HEAD
// [RLVa:KB] - Checked: 2010-03-05 (RLVa-1.2.0b) | Added: RLVa-1.2.0b
=======
// [RLVa:KB] - Checked: 2010-03-05 (RLVa-1.2.0)
>>>>>>> 88c4c832
void LLAppearanceMgr::updateCOF(const LLUUID& category, bool append)
{
	LLInventoryModel::item_array_t body_items_new, wear_items_new, obj_items_new, gest_items_new;
	getDescendentsOfAssetType(category, body_items_new, LLAssetType::AT_BODYPART);
	getDescendentsOfAssetType(category, wear_items_new, LLAssetType::AT_CLOTHING);
	getDescendentsOfAssetType(category, obj_items_new, LLAssetType::AT_OBJECT);
	getDescendentsOfAssetType(category, gest_items_new, LLAssetType::AT_GESTURE);
	updateCOF(body_items_new, wear_items_new, obj_items_new, gest_items_new, append, category);
}

void LLAppearanceMgr::updateCOF(LLInventoryModel::item_array_t& body_items_new, 
								LLInventoryModel::item_array_t& wear_items_new, 
								LLInventoryModel::item_array_t& obj_items_new,
								LLInventoryModel::item_array_t& gest_items_new,
								bool append /*=false*/, const LLUUID& category /*=LLUUID::null*/)
// [/RLVa:KB]
{
//	LLViewerInventoryCategory *pcat = gInventory.getCategory(category);
//	if (!pcat)
//	{
//		LL_WARNS() << "no category found for id " << category << LL_ENDL;
//		return;
//	}
//	LL_INFOS("Avatar") << self_av_string() << "starting, cat '" << (pcat ? pcat->getName() : "[UNKNOWN]") << "'" << LL_ENDL;
// [RLVa:KB] - Checked: 2010-03-26 (RLVa-1.2.0b) | Added: RLVa-1.2.0b
	// RELEASE-RLVa: [SL-2.0.0] If pcat ever gets used for anything further down the beta we'll know about it
	LL_INFOS() << "starting" << LL_ENDL;
// [/RLVa:KB]

	LLInventoryModel::item_array_t body_items_new, wear_items_new, obj_items_new, gest_items_new;
	getDescendentsOfAssetType(category, body_items_new, LLAssetType::AT_BODYPART);
	getDescendentsOfAssetType(category, wear_items_new, LLAssetType::AT_CLOTHING);
	getDescendentsOfAssetType(category, obj_items_new, LLAssetType::AT_OBJECT);
	getDescendentsOfAssetType(category, gest_items_new, LLAssetType::AT_GESTURE);
	updateCOF(body_items_new, wear_items_new, obj_items_new, gest_items_new, append, category);
}

void LLAppearanceMgr::updateCOF(LLInventoryModel::item_array_t& body_items_new, 
								LLInventoryModel::item_array_t& wear_items_new, 
								LLInventoryModel::item_array_t& obj_items_new,
								LLInventoryModel::item_array_t& gest_items_new,
								bool append /*=false*/, const LLUUID& idOutfit /*=LLUUID::null*/, LLPointer<LLInventoryCallback> link_waiter /*= NULL*/)
// [/RLVa:KB]
{
//	LLViewerInventoryCategory *pcat = gInventory.getCategory(category);
//	if (!pcat)
//	{
//		LL_WARNS() << "no category found for id " << category << LL_ENDL;
//		return;
//	}
//	LL_INFOS("Avatar") << self_av_string() << "starting, cat '" << (pcat ? pcat->getName() : "[UNKNOWN]") << "'" << LL_ENDL;
// [RLVa:KB] - Checked: 2010-03-26 (RLVa-1.2.0)
	LL_INFOS("Avatar") << "starting" << LL_ENDL;
// [/RLVa:KB]

	const LLUUID cof = getCOF();

	// Deactivate currently active gestures in the COF, if replacing outfit
	if (!append)
	{
		LLInventoryModel::item_array_t gest_items;
		getDescendentsOfAssetType(cof, gest_items, LLAssetType::AT_GESTURE);
		for(S32 i = 0; i  < gest_items.size(); ++i)
		{
			LLViewerInventoryItem *gest_item = gest_items.at(i);
			if ( LLGestureMgr::instance().isGestureActive( gest_item->getLinkedUUID()) )
			{
				LLGestureMgr::instance().deactivateGesture( gest_item->getLinkedUUID() );
			}
		}
	}
	
	// Collect and filter descendents to determine new COF contents.

	//
	// - Body parts: always include COF contents as a fallback in case any required parts are missing.
	//
	// Preserve body parts from COF if appending.
	LLInventoryModel::item_array_t body_items;
	getDescendentsOfAssetType(cof, body_items, LLAssetType::AT_BODYPART);
//	getDescendentsOfAssetType(category, body_items, LLAssetType::AT_BODYPART);
<<<<<<< HEAD
// [RLVa:KB] - Checked: 2010-03-19 (RLVa-1.2.0c) | Modified: RLVa-1.2.0b
=======
// [RLVa:KB] - Checked: 2010-03-19 (RLVa-1.2.0)
>>>>>>> 88c4c832
	// Filter out any new body parts that can't be worn before adding them
	if ( (rlv_handler_t::isEnabled()) && (gRlvWearableLocks.hasLockedWearableType(RLV_LOCK_ANY)) )
		body_items_new.erase(std::remove_if(body_items_new.begin(), body_items_new.end(), RlvPredCanNotWearItem(RLV_WEAR_REPLACE)), body_items_new.end());
	body_items.insert(body_items.end(), body_items_new.begin(), body_items_new.end());
// [/RLVa:KB]
	// NOTE-RLVa: we don't actually want to favour COF body parts over the folder's body parts (if only because it breaks force wear)
//	if (append)
//		reverse(body_items.begin(), body_items.end());
	// Reduce body items to max of one per type.
	removeDuplicateItems(body_items);
	filterWearableItems(body_items, 1, 0);

	//
	// - Wearables: include COF contents only if appending.
	//
	LLInventoryModel::item_array_t wear_items;
	if (append)
		getDescendentsOfAssetType(cof, wear_items, LLAssetType::AT_CLOTHING);
<<<<<<< HEAD
// [RLVa:KB] - Checked: 2010-03-19 (RLVa-1.2.0c) | Modified: RLVa-1.2.0b
=======
// [RLVa:KB] - Checked: 2010-03-19 (RLVa-1.2.0)
>>>>>>> 88c4c832
	else if ( (rlv_handler_t::isEnabled()) && (gRlvWearableLocks.hasLockedWearableType(RLV_LOCK_ANY)) )
	{
		// Make sure that all currently locked clothing layers remain in COF when replacing
		getDescendentsOfAssetType(cof, wear_items, LLAssetType::AT_CLOTHING);
<<<<<<< HEAD
		wear_items.erase(std::remove_if(wear_items.begin(), wear_items.end(), rlvPredCanRemoveItem), wear_items.end());
	}
// [/RLVa:KB]
//	getDescendentsOfAssetType(category, wear_items, LLAssetType::AT_CLOTHING);
// [RLVa:KB] - Checked: 2010-03-19 (RLVa-1.2.0c) | Modified: RLVa-1.2.0b
=======
		wear_items.erase(std::remove_if(wear_items.begin(), wear_items.end(), RlvPredCanRemoveItem()), wear_items.end());
	}
// [/RLVa:KB]
//	getDescendentsOfAssetType(category, wear_items, LLAssetType::AT_CLOTHING);
// [RLVa:KB] - Checked: 2010-03-19 (RLVa-1.2.0)
>>>>>>> 88c4c832
	// Filter out any new wearables that can't be worn before adding them
	if ( (rlv_handler_t::isEnabled()) && (gRlvWearableLocks.hasLockedWearableType(RLV_LOCK_ANY)) )
		wear_items_new.erase(std::remove_if(wear_items_new.begin(), wear_items_new.end(), RlvPredCanNotWearItem(RLV_WEAR)), wear_items_new.end());
	wear_items.insert(wear_items.end(), wear_items_new.begin(), wear_items_new.end());
// [/RLVa:KB]
	// Reduce wearables to max of one per type.
	removeDuplicateItems(wear_items);
// [SL:KB] - Patch: Appearance-WearableDuplicateAssets | Checked: 2011-07-24 (Catznip-2.6.0e) | Added: Catznip-2.6.0e
	removeDuplicateWearableItemsByAssetID(wear_items);
// [/SL:KB]
	filterWearableItems(wear_items, 0, LLAgentWearables::MAX_CLOTHING_LAYERS);

	//
	// - Attachments: include COF contents only if appending.
	//
	LLInventoryModel::item_array_t obj_items;
	if (append)
		getDescendentsOfAssetType(cof, obj_items, LLAssetType::AT_OBJECT);
// [RLVa:KB] - Checked: 2010-03-05 (RLVa-1.2.0z) | Modified: RLVa-1.2.0b
	else if ( (rlv_handler_t::isEnabled()) && (gRlvAttachmentLocks.hasLockedAttachmentPoint(RLV_LOCK_ANY)) )
	{
		// Make sure that all currently locked attachments remain in COF when replacing
		getDescendentsOfAssetType(cof, obj_items, LLAssetType::AT_OBJECT);
<<<<<<< HEAD
		obj_items.erase(std::remove_if(obj_items.begin(), obj_items.end(), rlvPredCanRemoveItem), obj_items.end());
	}
// [/RLVa:KB]
//	getDescendentsOfAssetType(category, obj_items, LLAssetType::AT_OBJECT);
// [RLVa:KB] - Checked: 2010-03-05 (RLVa-1.2.0z) | Modified: RLVa-1.2.0b
=======
		obj_items.erase(std::remove_if(obj_items.begin(), obj_items.end(), RlvPredCanRemoveItem()), obj_items.end());
	}
// [/RLVa:KB]
//	getDescendentsOfAssetType(category, obj_items, LLAssetType::AT_OBJECT);
// [RLVa:KB] - Checked: 2010-03-05 (RLVa-1.2.0)
>>>>>>> 88c4c832
	// Filter out any new attachments that can't be worn before adding them
	if ( (rlv_handler_t::isEnabled()) && (gRlvAttachmentLocks.hasLockedAttachmentPoint(RLV_LOCK_ANY)) )
		obj_items_new.erase(std::remove_if(obj_items_new.begin(), obj_items_new.end(), RlvPredCanNotWearItem(RLV_WEAR)), obj_items_new.end());
	obj_items.insert(obj_items.end(), obj_items_new.begin(), obj_items_new.end());
// [/RLVa:KB]
<<<<<<< HEAD

	// <FS:TT> Client LSL Bridge
	if (FSLSLBridge::instance().canUseBridge())
	{
		//if replacing - make sure bridge stays.
		if (!append && FSLSLBridge::instance().getBridge())
		{
			LL_INFOS("FSLSLBridge") << "reinserting bridge at outfit replace" << LL_ENDL;
			obj_items.insert(obj_items.end(), FSLSLBridge::instance().getBridge());
		}
	}
	// </FS:TT>

=======
>>>>>>> 88c4c832
	removeDuplicateItems(obj_items);

	//
	// - Gestures: include COF contents only if appending.
	//
	LLInventoryModel::item_array_t gest_items;
	if (append)
		getDescendentsOfAssetType(cof, gest_items, LLAssetType::AT_GESTURE);
//	getDescendentsOfAssetType(category, gest_items, LLAssetType::AT_GESTURE);
<<<<<<< HEAD
// [RLVa:KB] - Checked: 2010-03-05 (RLVa-1.2.0z) | Added: RLVa-1.2.0b
=======
// [RLVa:KB] - Checked: 2010-03-05 (RLVa-1.2.0)
>>>>>>> 88c4c832
	gest_items.insert(gest_items.end(), gest_items_new.begin(), gest_items_new.end());
// [/RLVa:KB]
	removeDuplicateItems(gest_items);
	
	// Create links to new COF contents.
	LLInventoryModel::item_array_t all_items;
	std::copy(body_items.begin(), body_items.end(), std::back_inserter(all_items));
	std::copy(wear_items.begin(), wear_items.end(), std::back_inserter(all_items));
	std::copy(obj_items.begin(), obj_items.end(), std::back_inserter(all_items));
	std::copy(gest_items.begin(), gest_items.end(), std::back_inserter(all_items));

	// Find any wearables that need description set to enforce ordering.
	desc_map_t desc_map;
	getWearableOrderingDescUpdates(wear_items, desc_map);

	// Will link all the above items.
	// link_waiter enforce flags are false because we've already fixed everything up in updateCOF().
//	LLPointer<LLInventoryCallback> link_waiter = new LLUpdateAppearanceOnDestroy(false,false);
// [RLVa:KB] Checked: 2015-05-05 (RLVa-1.4.12)
	if (!link_waiter)
		link_waiter = new LLUpdateAppearanceOnDestroy(false, false);
// [/RLVa:KB]
	LLSD contents = LLSD::emptyArray();

	for (LLInventoryModel::item_array_t::const_iterator it = all_items.begin();
		 it != all_items.end(); ++it)
	{
		LLSD item_contents;
		LLInventoryItem *item = *it;

		std::string desc;
		desc_map_t::const_iterator desc_iter = desc_map.find(item->getUUID());
		if (desc_iter != desc_map.end())
		{
			desc = desc_iter->second;
			LL_DEBUGS("Avatar") << item->getName() << " overriding desc to: " << desc
								<< " (was: " << item->getActualDescription() << ")" << LL_ENDL;
		}
		else
		{
			desc = item->getActualDescription();
		}

		item_contents["name"] = item->getName();
		item_contents["desc"] = desc;
		item_contents["linked_id"] = item->getLinkedUUID();
		item_contents["type"] = LLAssetType::AT_LINK; 
		contents.append(item_contents);
	}
//	const LLUUID& base_id = append ? getBaseOutfitUUID() : category;
//	LLViewerInventoryCategory *base_cat = gInventory.getCategory(base_id);
// [RLVa:KB] - Checked: 2014-11-02 (RLVa-1.4.11)
	const LLUUID& base_id = (append) ? getBaseOutfitUUID() : idOutfit;
	LLViewerInventoryCategory* base_cat = (base_id.notNull()) ? gInventory.getCategory(base_id) : NULL;
// [/RLVa:KB]
//	if (base_cat)
// [SL:KB] - Patch: Appearance-Misc | Checked: 2015-06-27 (Catznip-3.7)
	if ((base_cat) && (base_cat->getPreferredType() == LLFolderType::FT_OUTFIT))
// [/SL:KB]
	{
		LLSD base_contents;
		base_contents["name"] = base_cat->getName();
		base_contents["desc"] = "";
		base_contents["linked_id"] = base_cat->getLinkedUUID();
		base_contents["type"] = LLAssetType::AT_LINK_FOLDER; 
		contents.append(base_contents);
	}
	if (gSavedSettings.getBOOL("DebugAvatarAppearanceMessage"))
	{
		dump_sequential_xml(gAgentAvatarp->getFullname() + "_slam_request", contents);
	}
	slam_inventory_folder(getCOF(), contents, link_waiter);

	LL_DEBUGS("Avatar") << self_av_string() << "waiting for LLUpdateAppearanceOnDestroy" << LL_ENDL;
}

void LLAppearanceMgr::updatePanelOutfitName(const std::string& name)
{
	LLSidepanelAppearance* panel_appearance =
		dynamic_cast<LLSidepanelAppearance *>(LLFloaterSidePanelContainer::getPanel("appearance"));
	if (panel_appearance)
	{
		panel_appearance->refreshCurrentOutfitName(name);
	}
}

void LLAppearanceMgr::createBaseOutfitLink(const LLUUID& category, LLPointer<LLInventoryCallback> link_waiter)
{
	const LLUUID cof = getCOF();
	LLViewerInventoryCategory* catp = gInventory.getCategory(category);
	std::string new_outfit_name = "";

	purgeBaseOutfitLink(cof, link_waiter);

	if (catp && catp->getPreferredType() == LLFolderType::FT_OUTFIT)
	{
		link_inventory_object(cof, catp, link_waiter);
		new_outfit_name = catp->getName();
	}
	
	updatePanelOutfitName(new_outfit_name);
}

void LLAppearanceMgr::updateAgentWearables(LLWearableHoldingPattern* holder)
{
	LL_DEBUGS("Avatar") << "updateAgentWearables()" << LL_ENDL;
	LLInventoryItem::item_array_t items;
	std::vector< LLViewerWearable* > wearables;
	wearables.reserve(32);
<<<<<<< HEAD
// [RLVa:KB] - Checked: 2011-03-31 (RLVa-1.3.0f) | Added: RLVa-1.3.0f
=======
// [RLVa:KB] - Checked: 2011-03-31 (RLVa-1.3.0)
>>>>>>> 88c4c832
	uuid_vec_t idsCurrent; LLInventoryModel::item_array_t itemsNew;
	if (rlv_handler_t::isEnabled())
	{
		// Collect the item UUIDs of all currently worn wearables
		gAgentWearables.getWearableItemIDs(idsCurrent);
	}
// [/RLVa:KB]

	// For each wearable type, find the wearables of that type.
	for( S32 i = 0; i < LLWearableType::WT_COUNT; i++ )
	{
		for (LLWearableHoldingPattern::found_list_t::iterator iter = holder->getFoundList().begin();
			 iter != holder->getFoundList().end(); ++iter)
		{
			LLFoundData& data = *iter;
			LLViewerWearable* wearable = data.mWearable;
			if( wearable && ((S32)wearable->getType() == i) )
			{
				LLViewerInventoryItem* item = (LLViewerInventoryItem*)gInventory.getItem(data.mItemID);
				if( item && (item->getAssetUUID() == wearable->getAssetID()) )
				{
<<<<<<< HEAD
// [RLVa:KB] - Checked: 2010-03-19 (RLVa-1.2.0g) | Modified: RLVa-1.2.0g
=======
// [RLVa:KB] - Checked: 2010-03-19 (RLVa-1.2.0)
>>>>>>> 88c4c832
					// TODO-RLVa: [RLVa-1.2.1] This is fall-back code so if we don't ever trigger this code it can just be removed
					//   -> one way to trigger the assertion:
					//			1) "Replace Outfit" on a folder with clothing and an attachment that goes @addoutfit=n
					//			2) updateCOF will add/link the items into COF => no @addoutfit=n present yet => allowed
					//			3) llOwnerSay("@addoutfit=n") executes
					//			4) code below runs => @addoutfit=n conflicts with adding new wearables
					//     => if it's left as-is then the wearables won't get worn (but remain in COF which causes issues of its own)
					//     => if it's changed to debug-only then we make tge assumption that anything that makes it into COF is always OK
#ifdef RLV_DEBUG
					// NOTE: make sure we don't accidentally block setting the initial wearables
					if ( (rlv_handler_t::isEnabled()) && (RLV_WEAR_LOCKED == gRlvWearableLocks.canWear(wearable->getType())) &&
						 (!gAgentWearables.getWearableFromItemID(item->getUUID())) && (gAgentWearables.areWearablesLoaded()) )
					{
						RLV_VERIFY(RLV_WEAR_LOCKED == gRlvWearableLocks.canWear(wearable->getType()));
						continue;
					}
#endif // RLV_DEBUG
// [/RLVa:KB]
					items.push_back(item);
					wearables.push_back(wearable);
<<<<<<< HEAD
// [RLVa:KB] - Checked: 2011-03-31 (RLVa-1.3.0f) | Added: RLVa-1.3.0f
=======
// [RLVa:KB] - Checked: 2011-03-31 (RLVa-1.3.0)
>>>>>>> 88c4c832
					if ( (rlv_handler_t::isEnabled()) && (gAgentWearables.areInitalWearablesLoaded()) )
					{
						// Remove the wearable from current item UUIDs if currently worn and requested, otherwise mark it as a new item
						uuid_vec_t::iterator itItemID = std::find(idsCurrent.begin(), idsCurrent.end(), item->getUUID());
						if (idsCurrent.end() != itItemID)
							idsCurrent.erase(itItemID);
						else
							itemsNew.push_back(item);
					}
// [/RLVa:KB]
				}
			}
		}
	}

<<<<<<< HEAD
// [RLVa:KB] - Checked: 2011-03-31 (RLVa-1.3.0f) | Added: RLVa-1.3.0f
=======
// [RLVa:KB] - Checked: 2011-03-31 (RLVa-1.3.0)
>>>>>>> 88c4c832
	if ( (rlv_handler_t::isEnabled()) && (gAgentWearables.areInitalWearablesLoaded()) )
	{
		// We need to report removals before additions or scripts will get confused
		for (uuid_vec_t::const_iterator itItemID = idsCurrent.begin(); itItemID != idsCurrent.end(); ++itItemID)
		{
			const LLWearable* pWearable = gAgentWearables.getWearableFromItemID(*itItemID);
			if (pWearable)
				RlvBehaviourNotifyHandler::onTakeOff(pWearable->getType(), true);
		}
		for (S32 idxItem = 0, cntItem = itemsNew.size(); idxItem < cntItem; idxItem++)
		{
			RlvBehaviourNotifyHandler::onWear(itemsNew.at(idxItem)->getWearableType(), true);
		}
	}
// [/RLVa:KB]

	if(wearables.size() > 0)
	{
		gAgentWearables.setWearableOutfit(items, wearables);
	}
}

S32 LLAppearanceMgr::countActiveHoldingPatterns()
{
	return LLWearableHoldingPattern::countActive();
}

static void remove_non_link_items(LLInventoryModel::item_array_t &items)
{
	LLInventoryModel::item_array_t pruned_items;
	for (LLInventoryModel::item_array_t::const_iterator iter = items.begin();
		 iter != items.end();
		 ++iter)
	{
 		const LLViewerInventoryItem *item = (*iter);
		if (item && item->getIsLinkType())
		{
			pruned_items.push_back((*iter));
		}
	}
	items = pruned_items;
}

//a predicate for sorting inventory items by actual descriptions
bool sort_by_actual_description(const LLInventoryItem* item1, const LLInventoryItem* item2)
{
	if (!item1 || !item2) 
	{
		LL_WARNS() << "either item1 or item2 is NULL" << LL_ENDL;
		return true;
	}

	return item1->getActualDescription() < item2->getActualDescription();
}

void item_array_diff(LLInventoryModel::item_array_t& full_list,
					 LLInventoryModel::item_array_t& keep_list,
					 LLInventoryModel::item_array_t& kill_list)
	
{
	for (LLInventoryModel::item_array_t::iterator it = full_list.begin();
		 it != full_list.end();
		 ++it)
	{
		LLViewerInventoryItem *item = *it;
		if (std::find(keep_list.begin(), keep_list.end(), item) == keep_list.end())
		{
			kill_list.push_back(item);
		}
	}
}

S32 LLAppearanceMgr::findExcessOrDuplicateItems(const LLUUID& cat_id,
												 LLAssetType::EType type,
												 S32 max_items_per_type,
												 S32 max_items_total,
												 LLInventoryObject::object_list_t& items_to_kill)
{
	S32 to_kill_count = 0;

	LLInventoryModel::item_array_t items;
	getDescendentsOfAssetType(cat_id, items, type);
	LLInventoryModel::item_array_t curr_items = items;
	removeDuplicateItems(items);
	if (max_items_per_type > 0 || max_items_total > 0)
	{
		filterWearableItems(items, max_items_per_type, max_items_total);
	}
	LLInventoryModel::item_array_t kill_items;
	item_array_diff(curr_items,items,kill_items);
	for (LLInventoryModel::item_array_t::iterator it = kill_items.begin();
		 it != kill_items.end();
		 ++it)
	{
		items_to_kill.push_back(LLPointer<LLInventoryObject>(*it));
		to_kill_count++;
	}
	return to_kill_count;
}
	

void LLAppearanceMgr::findAllExcessOrDuplicateItems(const LLUUID& cat_id,
													LLInventoryObject::object_list_t& items_to_kill)
{
	findExcessOrDuplicateItems(cat_id,LLAssetType::AT_BODYPART,
							   1, 0, items_to_kill);
	findExcessOrDuplicateItems(cat_id,LLAssetType::AT_CLOTHING,
							   0, LLAgentWearables::MAX_CLOTHING_LAYERS, items_to_kill);
	findExcessOrDuplicateItems(cat_id,LLAssetType::AT_OBJECT,
							   0, 0, items_to_kill);
}

void LLAppearanceMgr::enforceCOFItemRestrictions(LLPointer<LLInventoryCallback> cb)
{
	LLInventoryObject::object_list_t items_to_kill;
	findAllExcessOrDuplicateItems(getCOF(), items_to_kill);
	if (items_to_kill.size()>0)
	{
		// Remove duplicate or excess wearables. Should normally be enforced at the UI level, but
		// this should catch anything that gets through.
		remove_inventory_items(items_to_kill, cb);
	}
}

void LLAppearanceMgr::updateAppearanceFromCOF(bool enforce_item_restrictions,
											  bool enforce_ordering,
											  nullary_func_t post_update_func)
{
	if (mIsInUpdateAppearanceFromCOF)
	{
		LL_WARNS() << "Called updateAppearanceFromCOF inside updateAppearanceFromCOF, skipping" << LL_ENDL;
		return;
	}

	LL_DEBUGS("Avatar") << self_av_string() << "starting" << LL_ENDL;

	if (enforce_item_restrictions)
	{
		// The point here is just to call
		// updateAppearanceFromCOF() again after excess items
		// have been removed. That time we will set
		// enforce_item_restrictions to false so we don't get
		// caught in a perpetual loop.
		LLPointer<LLInventoryCallback> cb(
			new LLUpdateAppearanceOnDestroy(false, enforce_ordering, post_update_func));
		enforceCOFItemRestrictions(cb);
		return;
	}

	if (enforce_ordering)
	{
		//checking integrity of the COF in terms of ordering of wearables, 
		//checking and updating links' descriptions of wearables in the COF (before analyzed for "dirty" state)
// [SL:KB] - Patch: Appearance-AISFilter | Checked: 2015-03-01 (Catznip-3.7)
		// Ordering information is pre-applied locally so no reason to reason to wait on the inventory backend
		updateClothingOrderingInfo(LLUUID::null);
// [/SL:KB]

//		// As with enforce_item_restrictions handling above, we want
//		// to wait for the update callbacks, then (finally!) call
//		// updateAppearanceFromCOF() with no additional COF munging needed.
//		LLPointer<LLInventoryCallback> cb(
//			new LLUpdateAppearanceOnDestroy(false, false, post_update_func));
//		updateClothingOrderingInfo(LLUUID::null, cb);
//		return;
	}

	if (!validateClothingOrderingInfo())
	{
		LL_WARNS() << "Clothing ordering error" << LL_ENDL;
	}

	BoolSetter setIsInUpdateAppearanceFromCOF(mIsInUpdateAppearanceFromCOF);
	selfStartPhase("update_appearance_from_cof");

	// update dirty flag to see if the state of the COF matches
	// the saved outfit stored as a folder link
	updateIsDirty();

	// Send server request for appearance update
	if (gAgent.getRegion() && gAgent.getRegion()->getCentralBakeVersion())
	{
		requestServerAppearanceUpdate();
	}

	LLUUID current_outfit_id = getCOF();

	// Find all the wearables that are in the COF's subtree.
	LL_DEBUGS() << "LLAppearanceMgr::updateFromCOF()" << LL_ENDL;
	LLInventoryModel::item_array_t wear_items;
	LLInventoryModel::item_array_t obj_items;
	LLInventoryModel::item_array_t gest_items;
	getUserDescendents(current_outfit_id, wear_items, obj_items, gest_items);
	// Get rid of non-links in case somehow the COF was corrupted.
	remove_non_link_items(wear_items);
	remove_non_link_items(obj_items);
	remove_non_link_items(gest_items);
// [SL:KB] - Patch: Apperance-Misc | Checked: 2010-11-24 (Catznip-2.4)
	// Since we're following folder links we might have picked up new duplicates, or exceeded MAX_CLOTHING_LAYERS
	removeDuplicateItems(wear_items);
	removeDuplicateItems(obj_items);
	removeDuplicateItems(gest_items);
<<<<<<< HEAD
	filterWearableItems(wear_items, 0, LLAgentWearables::MAX_CLOTHING_LAYERS);
=======
	filterWearableItems(wear_items, LLAgentWearables::MAX_CLOTHING_LAYERS, LLAgentWearables::MAX_CLOTHING_LAYERS);
>>>>>>> 88c4c832
// [/SL:KB]
// [SL:KB] - Patch: Appearance-WearableDuplicateAssets | Checked: 2011-07-24 (Catznip-2.6.0e) | Added: Catznip-2.6.0e
	// Wearing two wearables that share the same asset causes some issues
	removeDuplicateWearableItemsByAssetID(wear_items);
// [/SL:KB]

	dumpItemArray(wear_items,"asset_dump: wear_item");
	dumpItemArray(obj_items,"asset_dump: obj_item");

	LLViewerInventoryCategory *cof = gInventory.getCategory(current_outfit_id);
	if (!gInventory.isCategoryComplete(current_outfit_id))
	{
		LL_WARNS() << "COF info is not complete. Version " << cof->getVersion()
				<< " descendent_count " << cof->getDescendentCount()
				<< " viewer desc count " << cof->getViewerDescendentCount() << LL_ENDL;
	}
	
// [SL:KB] - Patch: Appearance-SyncAttach | Checked: 2010-09-22 (Catznip-2.2)
	// Update attachments to match those requested.
	if (isAgentAvatarValid())
	{
		// Include attachments which should be in COF but don't have their link created yet
		std::set<LLUUID> pendingAttachments;
		if (LLAttachmentsMgr::instance().getPendingAttachments(pendingAttachments))
		{
			for (const LLUUID& idAttachItem : pendingAttachments)
			{
				if ( (!gAgentAvatarp->isWearingAttachment(idAttachItem)) || (isLinkedInCOF(idAttachItem)) )
				{
					LLAttachmentsMgr::instance().clearPendingAttachmentLink(idAttachItem);
					continue;
				}

				LLViewerInventoryItem* pAttachItem = gInventory.getItem(idAttachItem);
				if (pAttachItem)
				{
					obj_items.push_back(pAttachItem);
				}
			}
		}

		LL_DEBUGS("Avatar") << self_av_string() << "Updating " << obj_items.size() << " attachments" << LL_ENDL;

		LLAgentWearables::llvo_vec_t objects_to_remove;
		LLAgentWearables::llvo_vec_t objects_to_retain;
		LLInventoryModel::item_array_t items_to_add;
		LLAgentWearables::findAttachmentsAddRemoveInfo(obj_items, objects_to_remove, objects_to_retain, items_to_add);

		// Here we remove the attachment pos overrides for *all*
		// attachments, even those that are not being removed. This is
		// needed to get joint positions all slammed down to their
		// pre-attachment states.
		gAgentAvatarp->clearAttachmentPosOverrides();

		// Take off the attachments that will no longer be in the outfit.
		// (but don't remove attachments until avatar is fully loaded - should reduce random attaching/detaching/reattaching at log-on)
		if (gAgentAvatarp->isFullyLoaded())
		{
			LL_DEBUGS("Avatar") << self_av_string() << "Removing " << objects_to_remove.size() << " attachments" << LL_ENDL;
			LLAgentWearables::userRemoveMultipleAttachments(objects_to_remove);
		}
		
		// Restore attachment pos overrides for the attachments that are remaining in the outfit.
		for (LLAgentWearables::llvo_vec_t::iterator it = objects_to_retain.begin(); it != objects_to_retain.end(); ++it)
		{
			LLViewerObject *objectp = *it;
			gAgentAvatarp->addAttachmentPosOverridesForObject(objectp);
		}
		
		// Add new attachments to match those requested.
		LL_DEBUGS("Avatar") << self_av_string() << "Adding " << items_to_add.size() << " attachments" << LL_ENDL;
		LLAgentWearables::userAttachMultipleAttachments(items_to_add);
	}
// [/SL:KB]

	if(!wear_items.size())
	{
		LLNotificationsUtil::add("CouldNotPutOnOutfit");
		return;
	}

	//preparing the list of wearables in the correct order for LLAgentWearables
	sortItemsByActualDescription(wear_items);


	LL_DEBUGS("Avatar") << "HP block starts" << LL_ENDL;
	LLTimer hp_block_timer;
	LLWearableHoldingPattern* holder = new LLWearableHoldingPattern;

//	holder->setObjItems(obj_items);
	holder->setGestItems(gest_items);
		
	// Note: can't do normal iteration, because if all the
	// wearables can be resolved immediately, then the
	// callback will be called (and this object deleted)
	// before the final getNextData().

	for(S32 i = 0; i  < wear_items.size(); ++i)
	{
		LLViewerInventoryItem *item = wear_items.at(i);
		LLViewerInventoryItem *linked_item = item ? item->getLinkedItem() : NULL;

		// Fault injection: use debug setting to test asset 
		// fetch failures (should be replaced by new defaults in
		// lost&found).
		U32 skip_type = gSavedSettings.getU32("ForceAssetFail");
<<<<<<< HEAD
// [RLVa:KB] - Checked: 2010-12-11 (RLVa-1.2.2c) | Added: RLVa-1.2.2c
=======
// [RLVa:KB] - Checked: 2010-12-11 (RLVa-1.2.2)
>>>>>>> 88c4c832
		U32 missing_type = gSavedSettings.getU32("ForceMissingType");
// [/RLVa:KB]

		if (item && item->getIsLinkType() && linked_item)
		{
			LLFoundData found(linked_item->getUUID(),
							  linked_item->getAssetUUID(),
							  linked_item->getName(),
							  linked_item->getType(),
							  linked_item->isWearableType() ? linked_item->getWearableType() : LLWearableType::WT_INVALID
				);

<<<<<<< HEAD
// [RLVa:KB] - Checked: 2010-12-15 (RLVa-1.2.2c) | Modified: RLVa-1.2.2c
=======
// [RLVa:KB] - Checked: 2010-12-15 (RLVa-1.2.2)
>>>>>>> 88c4c832
#ifdef LL_RELEASE_FOR_DOWNLOAD
			// Don't allow forcing an invalid wearable if the initial wearables aren't set yet, or if any wearable type is currently locked
			if ( (!rlv_handler_t::isEnabled()) || 
				 ((gAgentWearables.areInitalWearablesLoaded()) && (!gRlvWearableLocks.hasLockedWearableType(RLV_LOCK_REMOVE))) )
#endif // LL_RELEASE_FOR_DOWNLOAD
			{
				if (missing_type != LLWearableType::WT_INVALID && missing_type == found.mWearableType)
				{
					continue;
				}
// [/RLVa:KB]
				if (skip_type != LLWearableType::WT_INVALID && skip_type == found.mWearableType)
				{
					found.mAssetID.generate(); // Replace with new UUID, guaranteed not to exist in DB
				}
<<<<<<< HEAD
// [RLVa:KB] - Checked: 2010-12-15 (RLVa-1.2.2c) | Modified: RLVa-1.2.2c
=======
// [RLVa:KB] - Checked: 2010-12-15 (RLVa-1.2.2)
>>>>>>> 88c4c832
			}
// [/RLVa:KB]
			//pushing back, not front, to preserve order of wearables for LLAgentWearables
			holder->getFoundList().push_back(found);
		}
		else
		{
			if (!item)
			{
				LL_WARNS() << "Attempt to wear a null item " << LL_ENDL;
			}
			else if (!linked_item)
			{
				LL_WARNS() << "Attempt to wear a broken link [ name:" << item->getName() << " ] " << LL_ENDL;
			}
		}
	}

	selfStartPhase("get_wearables_2");

	for (LLWearableHoldingPattern::found_list_t::iterator it = holder->getFoundList().begin();
		 it != holder->getFoundList().end(); ++it)
	{
		LLFoundData& found = *it;

		LL_DEBUGS() << self_av_string() << "waiting for onWearableAssetFetch callback, asset " << found.mAssetID.asString() << LL_ENDL;

		// Fetch the wearables about to be worn.
		LLWearableList::instance().getAsset(found.mAssetID,
											found.mName,
											gAgentAvatarp,
											found.mAssetType,
											onWearableAssetFetch,
											(void*)holder);

	}

	holder->resetTime(gSavedSettings.getF32("MaxWearableWaitTime"));
	if (!holder->pollFetchCompletion())
	{
		doOnIdleRepeating(boost::bind(&LLWearableHoldingPattern::pollFetchCompletion,holder));
	}
	post_update_func();

	LL_DEBUGS("Avatar") << "HP block ends, elapsed " << hp_block_timer.getElapsedTimeF32() << LL_ENDL;
}

void LLAppearanceMgr::getDescendentsOfAssetType(const LLUUID& category,
													LLInventoryModel::item_array_t& items,
													LLAssetType::EType type)
{
	LLInventoryModel::cat_array_t cats;
	LLIsType is_of_type(type);
	gInventory.collectDescendentsIf(category,
									cats,
									items,
									LLInventoryModel::EXCLUDE_TRASH,
									is_of_type);
}

void LLAppearanceMgr::getUserDescendents(const LLUUID& category, 
											 LLInventoryModel::item_array_t& wear_items,
											 LLInventoryModel::item_array_t& obj_items,
											 LLInventoryModel::item_array_t& gest_items)
{
	LLInventoryModel::cat_array_t wear_cats;
	LLFindWearables is_wearable;
	gInventory.collectDescendentsIf(category,
									wear_cats,
									wear_items,
									LLInventoryModel::EXCLUDE_TRASH,
									is_wearable);

	LLInventoryModel::cat_array_t obj_cats;
	LLIsType is_object( LLAssetType::AT_OBJECT );
	gInventory.collectDescendentsIf(category,
									obj_cats,
									obj_items,
									LLInventoryModel::EXCLUDE_TRASH,
									is_object);

	// Find all gestures in this folder
	LLInventoryModel::cat_array_t gest_cats;
	LLIsType is_gesture( LLAssetType::AT_GESTURE );
	gInventory.collectDescendentsIf(category,
									gest_cats,
									gest_items,
									LLInventoryModel::EXCLUDE_TRASH,
									is_gesture);
}

void LLAppearanceMgr::wearInventoryCategory(LLInventoryCategory* category, bool copy, bool append)
// <FS:TT> ReplaceWornItemsOnly
{
	wearInventoryCategory(category, copy, append, false);
}
void LLAppearanceMgr::wearInventoryCategory(LLInventoryCategory* category, bool copy, bool append, bool replace)
// </FS:TT>
{
	if(!category) return;

	selfClearPhases();
	selfStartPhase("wear_inventory_category");

	gAgentWearables.notifyLoadingStarted();

	LL_INFOS("Avatar") << self_av_string() << "wearInventoryCategory( " << category->getName()
			 << " )" << LL_ENDL;

	// If we are copying from library, attempt to use AIS to copy the category.
	bool ais_ran=false;
	if (copy && AISCommand::isAPIAvailable())
	{
		LLUUID parent_id;
		parent_id = gInventory.findCategoryUUIDForType(LLFolderType::FT_CLOTHING);
		if (parent_id.isNull())
		{
			parent_id = gInventory.getRootFolderID();
		}

		LLPointer<LLInventoryCallback> copy_cb = new LLWearCategoryAfterCopy(append);
		LLPointer<LLInventoryCallback> track_cb = new LLTrackPhaseWrapper(
													std::string("wear_inventory_category_callback"), copy_cb);
		LLPointer<AISCommand> cmd_ptr = new CopyLibraryCategoryCommand(category->getUUID(), parent_id, track_cb);
		ais_ran=cmd_ptr->run_command();
	}

	if (!ais_ran)
	{
		selfStartPhase("wear_inventory_category_fetch");
		callAfterCategoryFetch(category->getUUID(),boost::bind(&LLAppearanceMgr::wearCategoryFinal,
															   &LLAppearanceMgr::instance(),
															   category->getUUID(), copy, append));
// <FS:TT> ReplaceWornItemsOnly
														   //category->getUUID(), copy, append, replace));
// <FS:TT>
	}
}

// <FS:TT> ReplaceWornItemsOnly
void LLAppearanceMgr::replaceCategoryInCurrentOutfit(const LLUUID& cat_id)
{
	LLViewerInventoryCategory* cat = gInventory.getCategory(cat_id);
	wearInventoryCategory(cat, false, true);
}
// </FS:TT>

S32 LLAppearanceMgr::getActiveCopyOperations() const
{
	return LLCallAfterInventoryCopyMgr::getInstanceCount(); 
}

void LLAppearanceMgr::wearCategoryFinal(LLUUID& cat_id, bool copy_items, bool append)
// <FS:TT> ReplaceWornItemsOnly
{
	wearCategoryFinal(cat_id, copy_items, append, false);
}

void LLAppearanceMgr::wearCategoryFinal(LLUUID& cat_id, bool copy_items, bool append, bool replace)
// </FS:TT>
{
	LL_INFOS("Avatar") << self_av_string() << "starting" << LL_ENDL;

	selfStopPhase("wear_inventory_category_fetch");
	
	// We now have an outfit ready to be copied to agent inventory. Do
	// it, and wear that outfit normally.
	LLInventoryCategory* cat = gInventory.getCategory(cat_id);
	if(copy_items)
	{
		LLInventoryModel::cat_array_t* cats;
		LLInventoryModel::item_array_t* items;
		gInventory.getDirectDescendentsOf(cat_id, cats, items);
		std::string name;
		if(!cat)
		{
			// should never happen.
			name = "New Outfit";
		}
		else
		{
			name = cat->getName();
		}
		LLViewerInventoryItem* item = NULL;
		LLInventoryModel::item_array_t::const_iterator it = items->begin();
		LLInventoryModel::item_array_t::const_iterator end = items->end();
		LLUUID pid;
		for(; it < end; ++it)
		{
			item = *it;
			if(item)
			{
				if(LLInventoryType::IT_GESTURE == item->getInventoryType())
				{
					pid = gInventory.findCategoryUUIDForType(LLFolderType::FT_GESTURE);
				}
				else
				{
					pid = gInventory.findCategoryUUIDForType(LLFolderType::FT_CLOTHING);
				}
				break;
			}
		}
		if(pid.isNull())
		{
			pid = gInventory.getRootFolderID();
		}
		
		LLUUID new_cat_id = gInventory.createNewCategory(
			pid,
			LLFolderType::FT_NONE,
			name);

		// Create a CopyMgr that will copy items, manage its own destruction
		new LLCallAfterInventoryCopyMgr(
			*items, new_cat_id, std::string("wear_inventory_category_callback"),
			boost::bind(&LLAppearanceMgr::wearInventoryCategoryOnAvatar,
						LLAppearanceMgr::getInstance(),
						gInventory.getCategory(new_cat_id),
						append));

		// BAP fixes a lag in display of created dir.
		gInventory.notifyObservers();
	}
	else
	{
		// Wear the inventory category.
		LLAppearanceMgr::instance().wearInventoryCategoryOnAvatar(cat, append);
	}
}

// *NOTE: hack to get from avatar inventory to avatar
void LLAppearanceMgr::wearInventoryCategoryOnAvatar( LLInventoryCategory* category, bool append )
{
	// Avoid unintentionally overwriting old wearables.  We have to do
	// this up front to avoid having to deal with the case of multiple
	// wearables being dirty.
	if (!category) return;

	if ( !LLInventoryCallbackManager::is_instantiated() )
	{
		// shutting down, ignore.
		return;
	}

	LL_INFOS("Avatar") << self_av_string() << "wearInventoryCategoryOnAvatar '" << category->getName()
			 << "'" << LL_ENDL;
			 	
	if (gAgentCamera.cameraCustomizeAvatar())
	{
		// switching to outfit editor should automagically save any currently edited wearable
		LLFloaterSidePanelContainer::showPanel("appearance", LLSD().with("type", "edit_outfit"));
	}

	LLAppearanceMgr::changeOutfit(TRUE, category->getUUID(), append);
}

// FIXME do we really want to search entire inventory for matching name?
void LLAppearanceMgr::wearOutfitByName(const std::string& name)
{
	LL_INFOS("Avatar") << self_av_string() << "Wearing category " << name << LL_ENDL;

	LLInventoryModel::cat_array_t cat_array;
	LLInventoryModel::item_array_t item_array;
	LLNameCategoryCollector has_name(name);
	gInventory.collectDescendentsIf(gInventory.getRootFolderID(),
									cat_array,
									item_array,
									LLInventoryModel::EXCLUDE_TRASH,
									has_name);
	bool copy_items = false;
	LLInventoryCategory* cat = NULL;
	if (cat_array.size() > 0)
	{
		// Just wear the first one that matches
		cat = cat_array.at(0);
	}
	else
	{
		gInventory.collectDescendentsIf(LLUUID::null,
										cat_array,
										item_array,
										LLInventoryModel::EXCLUDE_TRASH,
										has_name);
		if(cat_array.size() > 0)
		{
			cat = cat_array.at(0);
			copy_items = true;
		}
	}

	if(cat)
	{
		LLAppearanceMgr::wearInventoryCategory(cat, copy_items, false);
	}
	else
	{
		LL_WARNS() << "Couldn't find outfit " <<name<< " in wearOutfitByName()"
				<< LL_ENDL;
	}
}

bool areMatchingWearables(const LLViewerInventoryItem *a, const LLViewerInventoryItem *b)
{
	return (a->isWearableType() && b->isWearableType() &&
			(a->getWearableType() == b->getWearableType()));
}

class LLDeferredCOFLinkObserver: public LLInventoryObserver
{
public:
	LLDeferredCOFLinkObserver(const LLUUID& item_id, LLPointer<LLInventoryCallback> cb, const std::string& description):
		mItemID(item_id),
		mCallback(cb),
		mDescription(description)
	{
	}

	~LLDeferredCOFLinkObserver()
	{
	}
	
	/* virtual */ void changed(U32 mask)
	{
		const LLInventoryItem *item = gInventory.getItem(mItemID);
		if (item)
		{
			gInventory.removeObserver(this);
			LLAppearanceMgr::instance().addCOFItemLink(item, mCallback, mDescription);
			delete this;
		}
	}

private:
	const LLUUID mItemID;
	std::string mDescription;
	LLPointer<LLInventoryCallback> mCallback;
};


// BAP - note that this runs asynchronously if the item is not already loaded from inventory.
// Dangerous if caller assumes link will exist after calling the function.
void LLAppearanceMgr::addCOFItemLink(const LLUUID &item_id,
									 LLPointer<LLInventoryCallback> cb,
									 const std::string description)
{
	const LLInventoryItem *item = gInventory.getItem(item_id);
	if (!item)
	{
		LLDeferredCOFLinkObserver *observer = new LLDeferredCOFLinkObserver(item_id, cb, description);
		gInventory.addObserver(observer);
	}
	else
	{
		addCOFItemLink(item, cb, description);
	}
}

void LLAppearanceMgr::addCOFItemLink(const LLInventoryItem *item,
									 LLPointer<LLInventoryCallback> cb,
									 const std::string description)
{
	const LLViewerInventoryItem *vitem = dynamic_cast<const LLViewerInventoryItem*>(item);
	if (!vitem)
	{
		LL_WARNS() << "not an llviewerinventoryitem, failed" << LL_ENDL;
		return;
	}

	gInventory.addChangedMask(LLInventoryObserver::LABEL, vitem->getLinkedUUID());

	LLInventoryModel::cat_array_t cat_array;
	LLInventoryModel::item_array_t item_array;
	gInventory.collectDescendents(LLAppearanceMgr::getCOF(),
								  cat_array,
								  item_array,
								  LLInventoryModel::EXCLUDE_TRASH);
	bool linked_already = false;
	for (S32 i=0; i<item_array.size(); i++)
	{
		// Are these links to the same object?
		const LLViewerInventoryItem* inv_item = item_array.at(i).get();
		const LLWearableType::EType wearable_type = inv_item->getWearableType();

		const bool is_body_part =    (wearable_type == LLWearableType::WT_SHAPE) 
								  || (wearable_type == LLWearableType::WT_HAIR) 
								  || (wearable_type == LLWearableType::WT_EYES)
								  || (wearable_type == LLWearableType::WT_SKIN);

		if (inv_item->getLinkedUUID() == vitem->getLinkedUUID())
		{
			linked_already = true;
		}
		// Are these links to different items of the same body part
		// type? If so, new item will replace old.
		else if ((vitem->isWearableType()) && (vitem->getWearableType() == wearable_type))
		{
			if (is_body_part && inv_item->getIsLinkType())
			{
				remove_inventory_item(inv_item->getUUID(), cb);
			}
			else if (!gAgentWearables.canAddWearable(wearable_type))
			{
				// MULTI-WEARABLES: make sure we don't go over clothing limits
				remove_inventory_item(inv_item->getUUID(), cb);
			}
// [SL:KB] - Patch: Appearance-WearableDuplicateAssets | Checked: 2011-07-24 (Catznip-2.6.0e) | Added: Catznip-2.6.0e
			else if ( (vitem->getWearableType() == wearable_type) && (vitem->getAssetUUID() == inv_item->getAssetUUID()) )
			{
				// Only allow one wearable per unique asset
				linked_already = true;
			}
// [/SL:KB]
		}
	}

	if (!linked_already)
	{
		LLViewerInventoryItem *copy_item = new LLViewerInventoryItem;
		copy_item->copyViewerItem(vitem);
		copy_item->setDescription(description);
		link_inventory_object(getCOF(), copy_item, cb);
	}
}

LLInventoryModel::item_array_t LLAppearanceMgr::findCOFItemLinks(const LLUUID& item_id)
{
	LLInventoryModel::item_array_t result;

    LLUUID linked_id = gInventory.getLinkedItemID(item_id);
    LLInventoryModel::cat_array_t cat_array;
    LLInventoryModel::item_array_t item_array;
    gInventory.collectDescendents(LLAppearanceMgr::getCOF(),
                                  cat_array,
                                  item_array,
                                  LLInventoryModel::EXCLUDE_TRASH);
    for (S32 i=0; i<item_array.size(); i++)
    {
        const LLViewerInventoryItem* inv_item = item_array.at(i).get();
        if (inv_item->getLinkedUUID() == linked_id)
        {
            result.push_back(item_array.at(i));
        }
    }
	return result;
}

bool LLAppearanceMgr::isLinkedInCOF(const LLUUID& item_id)
{
	LLInventoryModel::item_array_t links = LLAppearanceMgr::instance().findCOFItemLinks(item_id);
	return links.size() > 0;
}

void LLAppearanceMgr::removeAllClothesFromAvatar()
{
	// Fetch worn clothes (i.e. the ones in COF).
	LLInventoryModel::item_array_t clothing_items;
	LLInventoryModel::cat_array_t dummy;
	LLIsType is_clothing(LLAssetType::AT_CLOTHING);
	gInventory.collectDescendentsIf(getCOF(),
									dummy,
									clothing_items,
									LLInventoryModel::EXCLUDE_TRASH,
									is_clothing);
	uuid_vec_t item_ids;
	for (LLInventoryModel::item_array_t::iterator it = clothing_items.begin();
		it != clothing_items.end(); ++it)
	{
		item_ids.push_back((*it).get()->getLinkedUUID());
	}

	// Take them off by removing from COF.
	removeItemsFromAvatar(item_ids);
}

void LLAppearanceMgr::removeAllAttachmentsFromAvatar()
{
	if (!isAgentAvatarValid()) return;

	LLAgentWearables::llvo_vec_t objects_to_remove;
	
	for (LLVOAvatar::attachment_map_t::iterator iter = gAgentAvatarp->mAttachmentPoints.begin(); 
		 iter != gAgentAvatarp->mAttachmentPoints.end();)
	{
		LLVOAvatar::attachment_map_t::iterator curiter = iter++;
		LLViewerJointAttachment* attachment = curiter->second;
		for (LLViewerJointAttachment::attachedobjs_vec_t::iterator attachment_iter = attachment->mAttachedObjects.begin();
			 attachment_iter != attachment->mAttachedObjects.end();
			 ++attachment_iter)
		{
			LLViewerObject *attached_object = (*attachment_iter);
			if (attached_object)
			{
				objects_to_remove.push_back(attached_object);
			}
		}
	}
	uuid_vec_t ids_to_remove;
	for (LLAgentWearables::llvo_vec_t::iterator it = objects_to_remove.begin();
		 it != objects_to_remove.end();
		 ++it)
	{
		ids_to_remove.push_back((*it)->getAttachmentItemID());
	}
	removeItemsFromAvatar(ids_to_remove);
}

//void LLAppearanceMgr::removeCOFItemLinks(const LLUUID& item_id, LLPointer<LLInventoryCallback> cb)
// [SL:KB] - Patch: Appearance-AISFilter | Checked: 2015-05-02 (Catznip-3.7)
void LLAppearanceMgr::removeCOFItemLinks(const LLUUID& item_id, LLPointer<LLInventoryCallback> cb, bool immediate_delete)
// [/SL:KB]
{
	gInventory.addChangedMask(LLInventoryObserver::LABEL, item_id);

	LLInventoryModel::cat_array_t cat_array;
	LLInventoryModel::item_array_t item_array;
	gInventory.collectDescendents(LLAppearanceMgr::getCOF(),
								  cat_array,
								  item_array,
								  LLInventoryModel::EXCLUDE_TRASH);
	for (S32 i=0; i<item_array.size(); i++)
	{
<<<<<<< HEAD
// [RLVa:KB] - Checked: 2013-02-12 (RLVa-1.4.8)
=======
>>>>>>> 88c4c832
		const LLViewerInventoryItem* item = item_array.at(i).get();
		if (item->getIsLinkType() && item->getLinkedUUID() == item_id)
		{
// [RLVa:KB] - Checked: 2013-02-12 (RLVa-1.4.8)
			if (rlv_handler_t::isEnabled())
			{
				RLV_ASSERT(rlvPredCanRemoveItem(item));
			}
// [/RLVa:KB]
//			bool immediate_delete = false;
//			if (item->getType() == LLAssetType::AT_OBJECT)
//			{
//				immediate_delete = true;
//			}
			remove_inventory_item(item->getUUID(), cb, immediate_delete);
		}
// [/RLVa:KB]
// <FS:Ansariel> Only difference here is item is of type LLInventoryItem.
//               This has been changed because of former rlvPredCanRemoveItem()
//               debug code.
//		const LLInventoryItem* item = item_array.get(i).get();
//		if (item->getIsLinkType() && item->getLinkedUUID() == item_id)
//		{
//			bool immediate_delete = false;
//			if (item->getType() == LLAssetType::AT_OBJECT)
//			{
//				immediate_delete = true;
//			}
//			remove_inventory_item(item->getUUID(), cb, immediate_delete);
//		}
	}
}

void LLAppearanceMgr::removeCOFLinksOfType(LLWearableType::EType type, LLPointer<LLInventoryCallback> cb)
{
	LLFindWearablesOfType filter_wearables_of_type(type);
	LLInventoryModel::cat_array_t cats;
	LLInventoryModel::item_array_t items;
	LLInventoryModel::item_array_t::const_iterator it;

	gInventory.collectDescendentsIf(getCOF(), cats, items, true, filter_wearables_of_type);
	for (it = items.begin(); it != items.end(); ++it)
	{
		const LLViewerInventoryItem* item = *it;
		if (item->getIsLinkType()) // we must operate on links only
		{
// [RLVa:KB] - Checked: 2013-02-12 (RLVa-1.4.8)
			if (rlv_handler_t::isEnabled())
			{
				RLV_ASSERT(rlvPredCanRemoveItem(item));
			}
// [/RLVa:KB]
			remove_inventory_item(item->getUUID(), cb);
		}
	}
}

bool sort_by_linked_uuid(const LLViewerInventoryItem* item1, const LLViewerInventoryItem* item2)
{
	if (!item1 || !item2)
	{
		LL_WARNS() << "item1, item2 cannot be null, something is very wrong" << LL_ENDL;
		return true;
	}

	return item1->getLinkedUUID() < item2->getLinkedUUID();
}

void LLAppearanceMgr::updateIsDirty()
{
	LLUUID cof = getCOF();
	LLUUID base_outfit;

	// find base outfit link 
	const LLViewerInventoryItem* base_outfit_item = getBaseOutfitLink();
	LLViewerInventoryCategory* catp = NULL;
	if (base_outfit_item && base_outfit_item->getIsLinkType())
	{
		catp = base_outfit_item->getLinkedCategory();
	}
	if(catp && catp->getPreferredType() == LLFolderType::FT_OUTFIT)
	{
		base_outfit = catp->getUUID();
	}

	// Set dirty to "false" if no base outfit found to disable "Save"
	// and leave only "Save As" enabled in My Outfits.
	mOutfitIsDirty = false;

	if (base_outfit.notNull())
	{
		LLIsValidItemLink collector;

		LLInventoryModel::cat_array_t cof_cats;
		LLInventoryModel::item_array_t cof_items;
		gInventory.collectDescendentsIf(cof, cof_cats, cof_items,
									  LLInventoryModel::EXCLUDE_TRASH, collector);

		LLInventoryModel::cat_array_t outfit_cats;
		LLInventoryModel::item_array_t outfit_items;
		gInventory.collectDescendentsIf(base_outfit, outfit_cats, outfit_items,
									  LLInventoryModel::EXCLUDE_TRASH, collector);

		// <FS:TS> FIRE-3018: Ignore the bridge when checking for dirty.
		for (LLInventoryModel::item_array_t::iterator i = cof_items.begin(); i != cof_items.end(); ++i)
		{
			LLViewerInventoryItem *item = *i;

			if (item->getName() == FSLSLBridge::instance().currentFullName())
			{
				cof_items.erase( i );
				break;
			}
		}
		// </FS:TS>

		if(outfit_items.size() != cof_items.size())
		{
			// <FS:Ansariel> Change log tag for easier debugging
			//LL_DEBUGS("Avatar") << "item count different - base " << outfit_items.size() << " cof " << cof_items.size() << LL_ENDL;
			LL_DEBUGS("Outfit") << "item count different - base " << outfit_items.size() << " cof " << cof_items.size() << LL_ENDL;
			// Current outfit folder should have one more item than the outfit folder.
			// this one item is the link back to the outfit folder itself.
			mOutfitIsDirty = true;
			return;
		}

		//"dirty" - also means a difference in linked UUIDs and/or a difference in wearables order (links' descriptions)
		std::sort(cof_items.begin(), cof_items.end(), sort_by_linked_uuid);
		std::sort(outfit_items.begin(), outfit_items.end(), sort_by_linked_uuid);

		for (U32 i = 0; i < cof_items.size(); ++i)
		{
			LLViewerInventoryItem *item1 = cof_items.at(i);
			LLViewerInventoryItem *item2 = outfit_items.at(i);

			if (item1->getLinkedUUID() != item2->getLinkedUUID() || 
				item1->getName() != item2->getName() ||
				item1->getActualDescription() != item2->getActualDescription())
			{
				if (item1->getLinkedUUID() != item2->getLinkedUUID())
				{
					// <FS:Ansariel> Change log tag for easier debugging
					//LL_DEBUGS("Avatar") << "link id different " << LL_ENDL;
					LL_DEBUGS("Outfit") << "link id different for " << item1->getName() << " " << item2->getName() << LL_ENDL;
				}
				else
				{
					if (item1->getName() != item2->getName())
					{
						// <FS:Ansariel> Change log tag for easier debugging
						//LL_DEBUGS("Avatar") << "name different " << item1->getName() << " " << item2->getName() << LL_ENDL;
						LL_DEBUGS("Outfit") << "name different " << item1->getName() << " " << item2->getName() << LL_ENDL;
					}
					if (item1->getActualDescription() != item2->getActualDescription())
					{
						// <FS:Ansariel> Change log tag for easier debugging
						//LL_DEBUGS("Avatar") << "desc different " << item1->getActualDescription()
						LL_DEBUGS("Outfit") << "desc different " << item1->getActualDescription()
											<< " " << item2->getActualDescription() 
											<< " names " << item1->getName() << " " << item2->getName() << LL_ENDL;
					}
				}
				mOutfitIsDirty = true;
				return;
			}
		}
	}
	llassert(!mOutfitIsDirty);
	// <FS:Ansariel> Change log tag for easier debugging
	//LL_DEBUGS("Avatar") << "clean" << LL_ENDL;
	LL_DEBUGS("Outfit") << "clean" << LL_ENDL;
}

// *HACK: Must match name in Library or agent inventory
const std::string ROOT_GESTURES_FOLDER = "Gestures";
const std::string COMMON_GESTURES_FOLDER = "Common Gestures";
const std::string MALE_GESTURES_FOLDER = "Male Gestures";
const std::string FEMALE_GESTURES_FOLDER = "Female Gestures";
const std::string SPEECH_GESTURES_FOLDER = "Speech Gestures";
const std::string OTHER_GESTURES_FOLDER = "Other Gestures";

void LLAppearanceMgr::copyLibraryGestures()
{
	LL_INFOS("Avatar") << self_av_string() << "Copying library gestures" << LL_ENDL;

	// Copy gestures
	LLUUID lib_gesture_cat_id =
		gInventory.findLibraryCategoryUUIDForType(LLFolderType::FT_GESTURE,false);
	if (lib_gesture_cat_id.isNull())
	{
		LL_WARNS() << "Unable to copy gestures, source category not found" << LL_ENDL;
	}
	LLUUID dst_id = gInventory.findCategoryUUIDForType(LLFolderType::FT_GESTURE);

	std::vector<std::string> gesture_folders_to_copy;
	gesture_folders_to_copy.push_back(MALE_GESTURES_FOLDER);
	gesture_folders_to_copy.push_back(FEMALE_GESTURES_FOLDER);
	gesture_folders_to_copy.push_back(COMMON_GESTURES_FOLDER);
	gesture_folders_to_copy.push_back(SPEECH_GESTURES_FOLDER);
	gesture_folders_to_copy.push_back(OTHER_GESTURES_FOLDER);

	for(std::vector<std::string>::iterator it = gesture_folders_to_copy.begin();
		it != gesture_folders_to_copy.end();
		++it)
	{
		std::string& folder_name = *it;

		LLPointer<LLInventoryCallback> cb(NULL);

		// After copying gestures, activate Common, Other, plus
		// Male and/or Female, depending upon the initial outfit gender.
		ESex gender = gAgentAvatarp->getSex();

		std::string activate_male_gestures;
		std::string activate_female_gestures;
		switch (gender) {
			case SEX_MALE:
				activate_male_gestures = MALE_GESTURES_FOLDER;
				break;
			case SEX_FEMALE:
				activate_female_gestures = FEMALE_GESTURES_FOLDER;
				break;
			case SEX_BOTH:
				activate_male_gestures = MALE_GESTURES_FOLDER;
				activate_female_gestures = FEMALE_GESTURES_FOLDER;
				break;
		}

		if (folder_name == activate_male_gestures ||
			folder_name == activate_female_gestures ||
			folder_name == COMMON_GESTURES_FOLDER ||
			folder_name == OTHER_GESTURES_FOLDER)
		{
			cb = new LLBoostFuncInventoryCallback(activate_gesture_cb);
		}

		LLUUID cat_id = findDescendentCategoryIDByName(lib_gesture_cat_id,folder_name);
		if (cat_id.isNull())
		{
			LL_WARNS() << self_av_string() << "failed to find gesture folder for " << folder_name << LL_ENDL;
		}
		else
		{
			LL_DEBUGS("Avatar") << self_av_string() << "initiating fetch and copy for " << folder_name << " cat_id " << cat_id << LL_ENDL;
			callAfterCategoryFetch(cat_id,
								   boost::bind(&LLAppearanceMgr::shallowCopyCategory,
											   &LLAppearanceMgr::instance(),
											   cat_id, dst_id, cb));
		}
	}
}

// Handler for anything that's deferred until avatar de-clouds.
void LLAppearanceMgr::onFirstFullyVisible()
{
	gAgentAvatarp->outputRezTiming("Avatar fully loaded");
	gAgentAvatarp->reportAvatarRezTime();
	gAgentAvatarp->debugAvatarVisible();

	// If this is the first time we've ever logged in,
	// then copy default gestures from the library.
	if (gAgent.isFirstLogin()) {
		copyLibraryGestures();
	}
}

// update "dirty" state - defined outside class to allow for calling
// after appearance mgr instance has been destroyed.
void appearance_mgr_update_dirty_state()
{
	if (LLAppearanceMgr::instanceExists())
	{
		LLAppearanceMgr::getInstance()->updateIsDirty();
		LLAppearanceMgr::getInstance()->setOutfitLocked(false);
		gAgentWearables.notifyLoadingFinished();
	}
}

void update_base_outfit_after_ordering()
{
	LLAppearanceMgr& app_mgr = LLAppearanceMgr::instance();
	
	LLPointer<LLInventoryCallback> dirty_state_updater =
		new LLBoostFuncInventoryCallback(no_op_inventory_func, appearance_mgr_update_dirty_state);

	//COF contains only links so we copy to the Base Outfit only links
	const LLUUID base_outfit_id = app_mgr.getBaseOutfitUUID();
	bool copy_folder_links = false;
	app_mgr.slamCategoryLinks(app_mgr.getCOF(), base_outfit_id, copy_folder_links, dirty_state_updater);

}

// Save COF changes - update the contents of the current base outfit
// to match the current COF. Fails if no current base outfit is set.
bool LLAppearanceMgr::updateBaseOutfit()
{
	if (isOutfitLocked())
	{
		// don't allow modify locked outfit
		llassert(!isOutfitLocked());
		return false;
	}

	setOutfitLocked(true);

	gAgentWearables.notifyLoadingStarted();

	const LLUUID base_outfit_id = getBaseOutfitUUID();
	if (base_outfit_id.isNull()) return false;
	LL_DEBUGS("Avatar") << "saving cof to base outfit " << base_outfit_id << LL_ENDL;

	LLPointer<LLInventoryCallback> cb =
		new LLBoostFuncInventoryCallback(no_op_inventory_func, update_base_outfit_after_ordering);
	// Really shouldn't be needed unless there's a race condition -
	// updateAppearanceFromCOF() already calls updateClothingOrderingInfo.
	updateClothingOrderingInfo(LLUUID::null, cb);

	return true;
}

void LLAppearanceMgr::divvyWearablesByType(const LLInventoryModel::item_array_t& items, wearables_by_type_t& items_by_type)
{
	items_by_type.resize(LLWearableType::WT_COUNT);
	if (items.empty()) return;

	for (S32 i=0; i<items.size(); i++)
	{
		LLViewerInventoryItem *item = items.at(i);
		if (!item)
		{
			LL_WARNS("Appearance") << "NULL item found" << LL_ENDL;
			continue;
		}
		// Ignore non-wearables.
		if (!item->isWearableType())
			continue;
		LLWearableType::EType type = item->getWearableType();
		if(type < 0 || type >= LLWearableType::WT_COUNT)
		{
			LL_WARNS("Appearance") << "Invalid wearable type. Inventory type does not match wearable flag bitfield." << LL_ENDL;
			continue;
		}
		items_by_type[type].push_back(item);
	}
}

std::string build_order_string(LLWearableType::EType type, U32 i)
{
		std::ostringstream order_num;
		order_num << ORDER_NUMBER_SEPARATOR << type * 100 + i;
		return order_num.str();
}

struct WearablesOrderComparator
{
	LOG_CLASS(WearablesOrderComparator);
	WearablesOrderComparator(const LLWearableType::EType type)
	{
		mControlSize = build_order_string(type, 0).size();
	};

	bool operator()(const LLInventoryItem* item1, const LLInventoryItem* item2)
	{
		const std::string& desc1 = item1->getActualDescription();
		const std::string& desc2 = item2->getActualDescription();
		
		bool item1_valid = (desc1.size() == mControlSize) && (ORDER_NUMBER_SEPARATOR == desc1[0]);
		bool item2_valid = (desc2.size() == mControlSize) && (ORDER_NUMBER_SEPARATOR == desc2[0]);

		if (item1_valid && item2_valid)
			return desc1 < desc2;

		//we need to sink down invalid items: items with empty descriptions, items with "Broken link" descriptions,
		//items with ordering information but not for the associated wearables type
		if (!item1_valid && item2_valid) 
			return false;
		else if (item1_valid && !item2_valid)
			return true;

		return item1->getName() < item2->getName();
	}

	U32 mControlSize;
};

void LLAppearanceMgr::getWearableOrderingDescUpdates(LLInventoryModel::item_array_t& wear_items,
													 desc_map_t& desc_map)
{
	wearables_by_type_t items_by_type(LLWearableType::WT_COUNT);
	divvyWearablesByType(wear_items, items_by_type);

	for (U32 type = LLWearableType::WT_SHIRT; type < LLWearableType::WT_COUNT; type++)
	{
		U32 size = items_by_type[type].size();
		if (!size) continue;
		
		//sinking down invalid items which need reordering
		std::sort(items_by_type[type].begin(), items_by_type[type].end(), WearablesOrderComparator((LLWearableType::EType) type));
		
		//requesting updates only for those links which don't have "valid" descriptions
		for (U32 i = 0; i < size; i++)
		{
			LLViewerInventoryItem* item = items_by_type[type][i];
			if (!item) continue;
			
			std::string new_order_str = build_order_string((LLWearableType::EType)type, i);
			if (new_order_str == item->getActualDescription()) continue;
			
			desc_map[item->getUUID()] = new_order_str;
		}
	}
}

bool LLAppearanceMgr::validateClothingOrderingInfo(LLUUID cat_id)
{
	// COF is processed if cat_id is not specified
	if (cat_id.isNull())
	{
		cat_id = getCOF();
	}

	LLInventoryModel::item_array_t wear_items;
	getDescendentsOfAssetType(cat_id, wear_items, LLAssetType::AT_CLOTHING);

	// Identify items for which desc needs to change.
	desc_map_t desc_map;
	getWearableOrderingDescUpdates(wear_items, desc_map);

	for (desc_map_t::const_iterator it = desc_map.begin();
		 it != desc_map.end(); ++it)
	{
		const LLUUID& item_id = it->first;
		const std::string& new_order_str = it->second;
		LLViewerInventoryItem *item = gInventory.getItem(item_id);
		LL_WARNS() << "Order validation fails: " << item->getName()
				<< " needs to update desc to: " << new_order_str
				<< " (from: " << item->getActualDescription() << ")" << LL_ENDL;
	}
	
	return desc_map.size() == 0;
}

void LLAppearanceMgr::updateClothingOrderingInfo(LLUUID cat_id,
												 LLPointer<LLInventoryCallback> cb)
{
	// COF is processed if cat_id is not specified
	if (cat_id.isNull())
	{
		cat_id = getCOF();
	}

	LLInventoryModel::item_array_t wear_items;
	getDescendentsOfAssetType(cat_id, wear_items, LLAssetType::AT_CLOTHING);

	// Identify items for which desc needs to change.
	desc_map_t desc_map;
	getWearableOrderingDescUpdates(wear_items, desc_map);

	for (desc_map_t::const_iterator it = desc_map.begin();
		 it != desc_map.end(); ++it)
	{
		LLSD updates;
		const LLUUID& item_id = it->first;
		const std::string& new_order_str = it->second;
		LLViewerInventoryItem *item = gInventory.getItem(item_id);
		LL_DEBUGS("Avatar") << item->getName() << " updating desc to: " << new_order_str
			<< " (was: " << item->getActualDescription() << ")" << LL_ENDL;
		updates["desc"] = new_order_str;
		update_inventory_item(item_id,updates,cb);
	}
		
}

class RequestAgentUpdateAppearanceResponder: public LLHTTPClient::Responder
{
	LOG_CLASS(RequestAgentUpdateAppearanceResponder);

	friend class LLAppearanceMgr;
	
public:
	RequestAgentUpdateAppearanceResponder();

	virtual ~RequestAgentUpdateAppearanceResponder();

private:
	// Called when sendServerAppearanceUpdate called. May or may not
	// trigger a request depending on various bits of state.
	void onRequestRequested();

	// Post the actual appearance request to cap.
	void sendRequest();

	void debugCOF(const LLSD& content);

protected:
	// Successful completion.
	/* virtual */ void httpSuccess();

	// Error
	/*virtual*/ void httpFailure();

	void onFailure();
	void onSuccess();

	S32 mInFlightCounter;
	LLTimer mInFlightTimer;
	LLPointer<LLHTTPRetryPolicy> mRetryPolicy;
};

RequestAgentUpdateAppearanceResponder::RequestAgentUpdateAppearanceResponder()
{
	bool retry_on_4xx = true;
	mRetryPolicy = new LLAdaptiveRetryPolicy(1.0, 32.0, 2.0, 10, retry_on_4xx);
	mInFlightCounter = 0;
}

RequestAgentUpdateAppearanceResponder::~RequestAgentUpdateAppearanceResponder()
{
}

void RequestAgentUpdateAppearanceResponder::onRequestRequested()
{
	// If we have already received an update for this or higher cof version, ignore.
	S32 cof_version = LLAppearanceMgr::instance().getCOFVersion();
	S32 last_rcv = gAgentAvatarp->mLastUpdateReceivedCOFVersion;
	S32 last_req = gAgentAvatarp->mLastUpdateRequestCOFVersion;
	LL_DEBUGS("Avatar") << "cof_version " << cof_version
						<< " last_rcv " << last_rcv
						<< " last_req " << last_req
						<< " in flight " << mInFlightCounter << LL_ENDL;
	if ((mInFlightCounter>0) && (mInFlightTimer.hasExpired()))
	{
		LL_WARNS("Avatar") << "in flight timer expired, resetting " << LL_ENDL;
		mInFlightCounter = 0;
	}
	if (cof_version < last_rcv)
	{
		LL_DEBUGS("Avatar") << "Have already received update for cof version " << last_rcv
							<< " will not request for " << cof_version << LL_ENDL;
		return;
	}
	if (mInFlightCounter>0 && last_req >= cof_version)
	{
		LL_DEBUGS("Avatar") << "Request already in flight for cof version " << last_req 
							<< " will not request for " << cof_version << LL_ENDL;
		return;
	}

	// Actually send the request.
	LL_DEBUGS("Avatar") << "ATT sending bake request for cof_version " << cof_version << LL_ENDL;
	mRetryPolicy->reset();
	sendRequest();
}
	
void RequestAgentUpdateAppearanceResponder::sendRequest()
{
	if (gAgentAvatarp->isEditingAppearance()) 
	{
		// don't send out appearance updates if in appearance editing mode
		return;
	}

	if (!gAgent.getRegion())
	{
		LL_WARNS() << "Region not set, cannot request server appearance update" << LL_ENDL;
		return;
	}
	if (gAgent.getRegion()->getCentralBakeVersion()==0)
	{
		LL_WARNS() << "Region does not support baking" << LL_ENDL;
	}
	std::string url = gAgent.getRegion()->getCapability("UpdateAvatarAppearance");	
	if (url.empty())
	{
		LL_WARNS() << "No cap for UpdateAvatarAppearance." << LL_ENDL;
		return;
	}
	
	LLSD body;
	S32 cof_version = LLAppearanceMgr::instance().getCOFVersion();
	if (gSavedSettings.getBOOL("DebugAvatarExperimentalServerAppearanceUpdate"))
	{
		body = LLAppearanceMgr::instance().dumpCOF();
	}
	else
	{
		body["cof_version"] = cof_version;
		if (gSavedSettings.getBOOL("DebugForceAppearanceRequestFailure"))
		{
			body["cof_version"] = cof_version+999;
		}
	}
	LL_DEBUGS("Avatar") << "request url " << url << " my_cof_version " << cof_version << LL_ENDL;

	mInFlightCounter++;
	mInFlightTimer.setTimerExpirySec(60.0);
	LLHTTPClient::post(url, body, this);
	llassert(cof_version >= gAgentAvatarp->mLastUpdateRequestCOFVersion);
	gAgentAvatarp->mLastUpdateRequestCOFVersion = cof_version;
}

void RequestAgentUpdateAppearanceResponder::debugCOF(const LLSD& content)
{
	LL_INFOS("Avatar") << "AIS COF, version received: " << content["expected"].asInteger()
					   << " ================================= " << LL_ENDL;
	std::set<LLUUID> ais_items, local_items;
	const LLSD& cof_raw = content["cof_raw"];
	for (LLSD::array_const_iterator it = cof_raw.beginArray();
		 it != cof_raw.endArray(); ++it)
	{
		const LLSD& item = *it;
		if (item["parent_id"].asUUID() == LLAppearanceMgr::instance().getCOF())
		{
			ais_items.insert(item["item_id"].asUUID());
			if (item["type"].asInteger() == 24) // link
			{
				LL_INFOS("Avatar") << "AIS Link: item_id: " << item["item_id"].asUUID()
								   << " linked_item_id: " << item["asset_id"].asUUID()
								   << " name: " << item["name"].asString()
								   << LL_ENDL; 
			}
			else if (item["type"].asInteger() == 25) // folder link
			{
				LL_INFOS("Avatar") << "AIS Folder link: item_id: " << item["item_id"].asUUID()
								   << " linked_item_id: " << item["asset_id"].asUUID()
								   << " name: " << item["name"].asString()
								   << LL_ENDL; 
			}
			else
			{
				LL_INFOS("Avatar") << "AIS Other: item_id: " << item["item_id"].asUUID()
								   << " linked_item_id: " << item["asset_id"].asUUID()
								   << " name: " << item["name"].asString()
								   << " type: " << item["type"].asInteger()
								   << LL_ENDL; 
			}
		}
	}
	LL_INFOS("Avatar") << LL_ENDL;
	LL_INFOS("Avatar") << "Local COF, version requested: " << content["observed"].asInteger() 
					   << " ================================= " << LL_ENDL;
	LLInventoryModel::cat_array_t cat_array;
	LLInventoryModel::item_array_t item_array;
	gInventory.collectDescendents(LLAppearanceMgr::instance().getCOF(),
								  cat_array,item_array,LLInventoryModel::EXCLUDE_TRASH);
	for (S32 i=0; i<item_array.size(); i++)
	{
		const LLViewerInventoryItem* inv_item = item_array.at(i).get();
		local_items.insert(inv_item->getUUID());
		LL_INFOS("Avatar") << "LOCAL: item_id: " << inv_item->getUUID()
						   << " linked_item_id: " << inv_item->getLinkedUUID()
						   << " name: " << inv_item->getName()
						   << " parent: " << inv_item->getParentUUID()
						   << LL_ENDL;
	}
	LL_INFOS("Avatar") << " ================================= " << LL_ENDL;
	S32 local_only = 0, ais_only = 0;
	for (std::set<LLUUID>::iterator it = local_items.begin(); it != local_items.end(); ++it)
	{
		if (ais_items.find(*it) == ais_items.end())
		{
			LL_INFOS("Avatar") << "LOCAL ONLY: " << *it << LL_ENDL;
			local_only++;
		}
	}
	for (std::set<LLUUID>::iterator it = ais_items.begin(); it != ais_items.end(); ++it)
	{
		if (local_items.find(*it) == local_items.end())
		{
			LL_INFOS("Avatar") << "AIS ONLY: " << *it << LL_ENDL;
			ais_only++;
		}
	}
	if (local_only==0 && ais_only==0)
	{
		LL_INFOS("Avatar") << "COF contents identical, only version numbers differ (req "
						   << content["observed"].asInteger()
						   << " rcv " << content["expected"].asInteger()
						   << ")" << LL_ENDL;
	}
}

/* virtual */ void RequestAgentUpdateAppearanceResponder::httpSuccess()
{
	const LLSD& content = getContent();
	if (!content.isMap())
	{
		failureResult(HTTP_INTERNAL_ERROR, "Malformed response contents", content);
		return;
	}
	if (content["success"].asBoolean())
	{
		LL_DEBUGS("Avatar") << "succeeded" << LL_ENDL;
		if (gSavedSettings.getBOOL("DebugAvatarAppearanceMessage"))
		{
			dump_sequential_xml(gAgentAvatarp->getFullname() + "_appearance_request_ok", content);
		}

		onSuccess();
	}
	else
	{
		failureResult(HTTP_INTERNAL_ERROR, "Non-success response", content);
	}
}

void RequestAgentUpdateAppearanceResponder::onSuccess()
{
	mInFlightCounter = llmax(mInFlightCounter-1,0);
}

/*virtual*/ void RequestAgentUpdateAppearanceResponder::httpFailure()
{
	LL_WARNS("Avatar") << "appearance update request failed, status "
					   << getStatus() << " reason " << getReason() << LL_ENDL;

	if (gSavedSettings.getBOOL("DebugAvatarAppearanceMessage"))
	{
		const LLSD& content = getContent();
		dump_sequential_xml(gAgentAvatarp->getFullname() + "_appearance_request_error", content);
		debugCOF(content);
	}
	onFailure();
}

void RequestAgentUpdateAppearanceResponder::onFailure()
{
	mInFlightCounter = llmax(mInFlightCounter-1,0);

	F32 seconds_to_wait;
	mRetryPolicy->onFailure(getStatus(), getResponseHeaders());
	if (mRetryPolicy->shouldRetry(seconds_to_wait))
	{
		LL_INFOS() << "retrying" << LL_ENDL;
		doAfterInterval(boost::bind(&RequestAgentUpdateAppearanceResponder::sendRequest,this),
						seconds_to_wait);
	}
	else
	{
		LL_WARNS() << "giving up after too many retries" << LL_ENDL;
	}
}	


LLSD LLAppearanceMgr::dumpCOF() const
{
	LLSD links = LLSD::emptyArray();
	LLMD5 md5;
	
	LLInventoryModel::cat_array_t cat_array;
	LLInventoryModel::item_array_t item_array;
	gInventory.collectDescendents(getCOF(),cat_array,item_array,LLInventoryModel::EXCLUDE_TRASH);
	for (S32 i=0; i<item_array.size(); i++)
	{
		const LLViewerInventoryItem* inv_item = item_array.at(i).get();
		LLSD item;
		LLUUID item_id(inv_item->getUUID());
		md5.update((unsigned char*)item_id.mData, 16);
		item["description"] = inv_item->getActualDescription();
		md5.update(inv_item->getActualDescription());
		item["asset_type"] = inv_item->getActualType();
		LLUUID linked_id(inv_item->getLinkedUUID());
		item["linked_id"] = linked_id;
		md5.update((unsigned char*)linked_id.mData, 16);

		if (LLAssetType::AT_LINK == inv_item->getActualType())
		{
			const LLViewerInventoryItem* linked_item = inv_item->getLinkedItem();
			if (NULL == linked_item)
			{
				LL_WARNS() << "Broken link for item '" << inv_item->getName()
						<< "' (" << inv_item->getUUID()
						<< ") during requestServerAppearanceUpdate" << LL_ENDL;
				continue;
			}
			// Some assets may be 'hidden' and show up as null in the viewer.
			//if (linked_item->getAssetUUID().isNull())
			//{
			//	LL_WARNS() << "Broken link (null asset) for item '" << inv_item->getName()
			//			<< "' (" << inv_item->getUUID()
			//			<< ") during requestServerAppearanceUpdate" << LL_ENDL;
			//	continue;
			//}
			LLUUID linked_asset_id(linked_item->getAssetUUID());
			md5.update((unsigned char*)linked_asset_id.mData, 16);
			U32 flags = linked_item->getFlags();
			md5.update(boost::lexical_cast<std::string>(flags));
		}
		else if (LLAssetType::AT_LINK_FOLDER != inv_item->getActualType())
		{
			LL_WARNS() << "Non-link item '" << inv_item->getName()
					<< "' (" << inv_item->getUUID()
					<< ") type " << (S32) inv_item->getActualType()
					<< " during requestServerAppearanceUpdate" << LL_ENDL;
			continue;
		}
		links.append(item);
	}
	LLSD result = LLSD::emptyMap();
	result["cof_contents"] = links;
	char cof_md5sum[MD5HEX_STR_SIZE];
	md5.finalize();
	md5.hex_digest(cof_md5sum);
	result["cof_md5sum"] = std::string(cof_md5sum);
	return result;
}

void LLAppearanceMgr::requestServerAppearanceUpdate()
{
	mAppearanceResponder->onRequestRequested();
}

class LLIncrementCofVersionResponder : public LLHTTPClient::Responder
{
	LOG_CLASS(LLIncrementCofVersionResponder);
public:
	LLIncrementCofVersionResponder() : LLHTTPClient::Responder()
	{
		mRetryPolicy = new LLAdaptiveRetryPolicy(1.0, 16.0, 2.0, 5);
	}

	virtual ~LLIncrementCofVersionResponder()
	{
	}

protected:
	virtual void httpSuccess()
	{
		LL_INFOS() << "Successfully incremented agent's COF." << LL_ENDL;
		const LLSD& content = getContent();
		if (!content.isMap())
		{
			failureResult(HTTP_INTERNAL_ERROR, "Malformed response contents", content);
			return;
		}
		S32 new_version = content["category"]["version"].asInteger();

		// cof_version should have increased
		llassert(new_version > gAgentAvatarp->mLastUpdateRequestCOFVersion);

		gAgentAvatarp->mLastUpdateRequestCOFVersion = new_version;
	}

	virtual void httpFailure()
	{
		LL_WARNS("Avatar") << "While attempting to increment the agent's cof we got an error "
						   << dumpResponse() << LL_ENDL;
		F32 seconds_to_wait;
		mRetryPolicy->onFailure(getStatus(), getResponseHeaders());
		if (mRetryPolicy->shouldRetry(seconds_to_wait))
		{
			LL_INFOS() << "retrying" << LL_ENDL;
			doAfterInterval(boost::bind(&LLAppearanceMgr::incrementCofVersion,
										LLAppearanceMgr::getInstance(),
										LLHTTPClient::ResponderPtr(this)),
										seconds_to_wait);
		}
		else
		{
			LL_WARNS() << "giving up after too many retries" << LL_ENDL;
		}
	}

private:
	LLPointer<LLHTTPRetryPolicy> mRetryPolicy;
};

// [SL:KB] - Patch: Appearance-Misc | Checked: 2015-06-27 (Catznip-3.7)
// Bad hack but if the viewer and server COF versions get out of sync all appearance requests will start to fail from that point on and require a relog to fix
class LLSyncCofVersionResponder : public LLHTTPClient::Responder
{
	LOG_CLASS(LLSyncCofVersionResponder);
public:
	LLSyncCofVersionResponder() : LLHTTPClient::Responder()
	{
		mRetryPolicy = new LLAdaptiveRetryPolicy(1.0, 16.0, 2.0, 3);
	}

	virtual ~LLSyncCofVersionResponder()
	{
		// Try and request an update even if we fail
		LLAppearanceMgr::instance().requestServerAppearanceUpdate();
	}

protected:
	virtual void httpSuccess()
	{
		LL_INFOS() << "Successfully incremented agent's COF." << LL_ENDL;

		const LLSD& sdContent = getContent();
		if (!sdContent.isMap())
		{
			failureResult(HTTP_INTERNAL_ERROR, "Malformed response contents", sdContent);
			return;
		}

		// Slam the server version onto the local version
		LLViewerInventoryCategory* pCOF = gInventory.getCategory(LLAppearanceMgr::instance().getCOF());
		if (pCOF)
		{
			S32 cofVersion = sdContent["version"].asInteger();
			LL_INFOS() << "Slamming server COF version: was " << pCOF->getVersion() << " now " << cofVersion << LL_ENDL;
			pCOF->setVersion(cofVersion);
			llassert(gAgentAvatarp->mLastUpdateReceivedCOFVersion < cofVersion);
		}

		// The viewer version tends to be ahead of the server version so make sure our new request doesn't appear to be stale
		gAgentAvatarp->mLastUpdateRequestCOFVersion = gAgentAvatarp->mLastUpdateReceivedCOFVersion;
	}

	virtual void httpFailure()
	{
		LL_WARNS("Avatar") << "While attempting to increment the agent's cof we got an error " << dumpResponse() << LL_ENDL;

		F32 seconds_to_wait;
		mRetryPolicy->onFailure(getStatus(), getResponseHeaders());
		if (mRetryPolicy->shouldRetry(seconds_to_wait))
		{
			LL_INFOS() << "retrying" << LL_ENDL;
			doAfterInterval(boost::bind(&LLAppearanceMgr::incrementCofVersion, LLAppearanceMgr::getInstance(), LLHTTPClient::ResponderPtr(this)), seconds_to_wait);
		}
		else
		{
			LL_WARNS() << "giving up after too many retries" << LL_ENDL;
		}
	}

private:
	LLPointer<LLHTTPRetryPolicy> mRetryPolicy;
};

void LLAppearanceMgr::syncCofVersionAndRefresh()
{
	incrementCofVersion(LLHTTPClient::ResponderPtr(new LLSyncCofVersionResponder()));
}
// [/SL:KB]

void LLAppearanceMgr::incrementCofVersion(LLHTTPClient::ResponderPtr responder_ptr)
{
	// If we don't have a region, report it as an error
	if (gAgent.getRegion() == NULL)
	{
		LL_WARNS() << "Region not set, cannot request cof_version increment" << LL_ENDL;
		return;
	}

//	std::string url = gAgent.getRegion()->getCapability("IncrementCofVersion");
// [SL:KB] - Patch: Appearance-Misc | Checked: 2015-06-27 (Catznip-3.7)
	std::string url = gAgent.getRegion()->getCapability("IncrementCOFVersion");
// [/SL:KB]
	if (url.empty())
	{
		LL_WARNS() << "No cap for IncrementCofVersion." << LL_ENDL;
		return;
	}

	LL_INFOS() << "Requesting cof_version be incremented via capability to: "
			<< url << LL_ENDL;
	LLSD headers;
	LLSD body = LLSD::emptyMap();

	if (!responder_ptr.get())
	{
		responder_ptr = LLHTTPClient::ResponderPtr(new LLIncrementCofVersionResponder());
	}

	LLHTTPClient::get(url, body, responder_ptr, headers, 30.0f);
}

U32 LLAppearanceMgr::getNumAttachmentsInCOF()
{
	const LLUUID cof = getCOF();
	LLInventoryModel::item_array_t obj_items;
	getDescendentsOfAssetType(cof, obj_items, LLAssetType::AT_OBJECT);
	return obj_items.size();
}


std::string LLAppearanceMgr::getAppearanceServiceURL() const
{
	if (gSavedSettings.getString("DebugAvatarAppearanceServiceURLOverride").empty())
	{
		return mAppearanceServiceURL;
	}
	return gSavedSettings.getString("DebugAvatarAppearanceServiceURLOverride");
}

void show_created_outfit(LLUUID& folder_id, bool show_panel = true)
{
	if (!LLApp::isRunning())
	{
		LL_WARNS() << "called during shutdown, skipping" << LL_ENDL;
		return;
	}
	
	LL_DEBUGS("Avatar") << "called" << LL_ENDL;
	LLSD key;
	
	//EXT-7727. For new accounts inventory callback is created during login process
	// and may be processed after login process is finished
	if (show_panel)
	{
		LL_DEBUGS("Avatar") << "showing panel" << LL_ENDL;
		LLFloaterSidePanelContainer::showPanel("appearance", "panel_outfits_inventory", key);
		
	}
	LLOutfitsList *outfits_list =
		dynamic_cast<LLOutfitsList*>(LLFloaterSidePanelContainer::getPanel("appearance", "outfitslist_tab"));
	if (outfits_list)
	{
		outfits_list->setSelectedOutfitByUUID(folder_id);
	}
	
	LLAppearanceMgr::getInstance()->updateIsDirty();
	gAgentWearables.notifyLoadingFinished(); // New outfit is saved.
	LLAppearanceMgr::getInstance()->updatePanelOutfitName("");

	// For SSB, need to update appearance after we add a base outfit
	// link, since, the COF version has changed. There is a race
	// condition in initial outfit setup which can lead to rez
	// failures - SH-3860.
	LL_DEBUGS("Avatar") << "requesting appearance update after createBaseOutfitLink" << LL_ENDL;
	LLPointer<LLInventoryCallback> cb = new LLUpdateAppearanceOnDestroy;
	LLAppearanceMgr::getInstance()->createBaseOutfitLink(folder_id, cb);
}

void LLAppearanceMgr::onOutfitFolderCreated(const LLUUID& folder_id, bool show_panel)
{
	LLPointer<LLInventoryCallback> cb =
		new LLBoostFuncInventoryCallback(no_op_inventory_func,
										 boost::bind(&LLAppearanceMgr::onOutfitFolderCreatedAndClothingOrdered,this,folder_id,show_panel));
	updateClothingOrderingInfo(LLUUID::null, cb);
}

void LLAppearanceMgr::onOutfitFolderCreatedAndClothingOrdered(const LLUUID& folder_id, bool show_panel)
{
	LLPointer<LLInventoryCallback> cb =
		new LLBoostFuncInventoryCallback(no_op_inventory_func,
										 boost::bind(show_created_outfit,folder_id,show_panel));
	bool copy_folder_links = false;
	slamCategoryLinks(getCOF(), folder_id, copy_folder_links, cb);
}

void LLAppearanceMgr::makeNewOutfitLinks(const std::string& new_folder_name, bool show_panel)
{
	if (!isAgentAvatarValid()) return;

	LL_DEBUGS("Avatar") << "creating new outfit" << LL_ENDL;

	gAgentWearables.notifyLoadingStarted();

	// First, make a folder in the My Outfits directory.
	const LLUUID parent_id = gInventory.findCategoryUUIDForType(LLFolderType::FT_MY_OUTFITS);
	if (AISCommand::isAPIAvailable())
	{
		// cap-based category creation was buggy until recently. use
		// existence of AIS as an indicator the fix is present. Does
		// not actually use AIS to create the category.
		inventory_func_type func = boost::bind(&LLAppearanceMgr::onOutfitFolderCreated,this,_1,show_panel);
		LLUUID folder_id = gInventory.createNewCategory(
			parent_id,
			LLFolderType::FT_OUTFIT,
			new_folder_name,
			func);
	}
	else
	{		
		LLUUID folder_id = gInventory.createNewCategory(
			parent_id,
			LLFolderType::FT_OUTFIT,
			new_folder_name);
		onOutfitFolderCreated(folder_id, show_panel);
	}
}

void LLAppearanceMgr::wearBaseOutfit()
{
	const LLUUID& base_outfit_id = getBaseOutfitUUID();
	if (base_outfit_id.isNull()) return;
	
	updateCOF(base_outfit_id);
}

//void LLAppearanceMgr::removeItemsFromAvatar(const uuid_vec_t& ids_to_remove)
// [SL:KB] - Patch: Appearance-Misc | Checked: 2015-05-05 (Catznip-3.7)
void LLAppearanceMgr::removeItemsFromAvatar(const uuid_vec_t& ids_to_remove, LLPointer<LLInventoryCallback> cb /*= NULL*/, bool immediate_delete /*= false*/)
// [/SL:KB]
{
	if (ids_to_remove.empty())
	{
		LL_WARNS() << "called with empty list, nothing to do" << LL_ENDL;
		return;
	}
<<<<<<< HEAD
	
	LLPointer<LLInventoryCallback> cb = new LLUpdateAppearanceOnDestroy;
=======
// [RLVa:KB] - Checked: 2013-02-12 (RLVa-1.4.8)
//	LLPointer<LLInventoryCallback> cb = NULL;
>>>>>>> 88c4c832
	for (uuid_vec_t::const_iterator it = ids_to_remove.begin(); it != ids_to_remove.end(); ++it)
	{
		const LLUUID& id_to_remove = *it;
// [RLVa:KB] - Checked: 2013-02-12 (RLVa-1.4.8) - Adjusted after AIS3 merge by Ansariel
		const LLViewerInventoryItem* linked_item = gInventory.getLinkedItem(id_to_remove);
		if (linked_item && (rlv_handler_t::isEnabled()) && (!rlvPredCanRemoveItem(linked_item)) )
		{
			continue;
		}
// [/RLVa:KB]
		// <FS:Ansariel> LSL Bridge
		if (FSLSLBridge::instance().canUseBridge() && linked_item == FSLSLBridge::instance().getBridge())
		{
			continue;
		}
		// </FS:Ansariel>

		const LLUUID& linked_item_id = gInventory.getLinkedItemID(id_to_remove);

		if ( (rlv_handler_t::isEnabled()) && (!rlvPredCanRemoveItem(linked_item_id)) )
		{
			continue;
		}

		LLViewerInventoryItem *item = gInventory.getItem(linked_item_id);
		if (item && item->getType() == LLAssetType::AT_OBJECT)
		{
			LL_DEBUGS("Avatar") << "ATT removing attachment " << item->getName() << " id " << item->getUUID() << LL_ENDL;
		}

		if (!cb)
			cb = new LLUpdateAppearanceOnDestroy();
		removeCOFItemLinks(linked_item_id, cb, immediate_delete);
// [SL:KB] - Patch: Appearance-SyncAttach | Checked: 2015-03-01 (Catznip-3.7)
		LLAttachmentsMgr::instance().clearPendingAttachmentLink(linked_item_id);
// [/SL:KB]
		addDoomedTempAttachment(linked_item_id);
	}
// [/RLVa:KB]
////	LLPointer<LLInventoryCallback> cb = new LLUpdateAppearanceOnDestroy;
//// [SL:KB] - Patch: Appearance-Misc | Checked: 2015-05-05 (Catznip-3.7)
//	if (!cb)
//	{
//		cb = new LLUpdateAppearanceOnDestroy;
//	}
//// [/SL:KB]
//	for (uuid_vec_t::const_iterator it = ids_to_remove.begin(); it != ids_to_remove.end(); ++it)
//	{
//		const LLUUID& id_to_remove = *it;
//		const LLUUID& linked_item_id = gInventory.getLinkedItemID(id_to_remove);
//// [SL:KB] - Patch: Appearance-Misc | Checked: 2015-05-05 (Catznip-3.7)
//		removeCOFItemLinks(linked_item_id, cb, immediate_delete);
//// [/SL:KB]
////		removeCOFItemLinks(linked_item_id, cb);
//		addDoomedTempAttachment(linked_item_id);
//	}
}

//void LLAppearanceMgr::removeItemFromAvatar(const LLUUID& id_to_remove)
// [SL:KB] - Patch: Appearance-Misc | Checked: 2015-05-05 (Catznip-3.7)
void LLAppearanceMgr::removeItemFromAvatar(const LLUUID& id_to_remove, LLPointer<LLInventoryCallback> cb /*= NULL*/, bool immediate_delete /*= false*/)
// [/SL:KB]
{
// [RLVa:KB] - Checked: 2013-02-12 (RLVa-1.4.8)
	const LLViewerInventoryItem* linked_item = gInventory.getLinkedItem(id_to_remove);

	if (linked_item && (rlv_handler_t::isEnabled()) && (!rlvPredCanRemoveItem(linked_item)) )
	{
		return;
	}
// [/RLVA:KB]
	uuid_vec_t ids_to_remove;
	ids_to_remove.push_back(id_to_remove);
// [SL:KB] - Patch: Appearance-Misc | Checked: 2015-05-05 (Catznip-3.7)
	removeItemsFromAvatar(ids_to_remove, cb, immediate_delete);
// [/SL:KB]
//	removeItemsFromAvatar(ids_to_remove);
}


// Adds the given item ID to mDoomedTempAttachmentIDs iff it's a temp attachment
void LLAppearanceMgr::addDoomedTempAttachment(const LLUUID& id_to_remove)
{
	LLViewerObject * attachmentp = gAgentAvatarp->findAttachmentByID(id_to_remove);
	if (attachmentp &&
		attachmentp->isTempAttachment())
	{	// If this is a temp attachment and we want to remove it, record the ID 
		// so it will be deleted when attachments are synced up with COF
		mDoomedTempAttachmentIDs.insert(id_to_remove);
		//LL_INFOS() << "Will remove temp attachment id " << id_to_remove << LL_ENDL;
	}
}

// Find AND REMOVES the given UUID from mDoomedTempAttachmentIDs
bool LLAppearanceMgr::shouldRemoveTempAttachment(const LLUUID& item_id)
{
	doomed_temp_attachments_t::iterator iter = mDoomedTempAttachmentIDs.find(item_id);
	if (iter != mDoomedTempAttachmentIDs.end())
	{
		mDoomedTempAttachmentIDs.erase(iter);
		return true;
	}
	return false;
}


bool LLAppearanceMgr::moveWearable(LLViewerInventoryItem* item, bool closer_to_body)
{
	if (!item || !item->isWearableType()) return false;
	if (item->getType() != LLAssetType::AT_CLOTHING) return false;
	if (!gInventory.isObjectDescendentOf(item->getUUID(), getCOF())) return false;

	LLInventoryModel::cat_array_t cats;
	LLInventoryModel::item_array_t items;
	LLFindWearablesOfType filter_wearables_of_type(item->getWearableType());
	gInventory.collectDescendentsIf(getCOF(), cats, items, true, filter_wearables_of_type);
	if (items.empty()) return false;

	// We assume that the items have valid descriptions.
	std::sort(items.begin(), items.end(), WearablesOrderComparator(item->getWearableType()));

	if (closer_to_body && items.front() == item) return false;
	if (!closer_to_body && items.back() == item) return false;
	
	LLInventoryModel::item_array_t::iterator it = std::find(items.begin(), items.end(), item);
	if (items.end() == it) return false;


	//swapping descriptions
	closer_to_body ? --it : ++it;
	LLViewerInventoryItem* swap_item = *it;
	if (!swap_item) return false;
	std::string tmp = swap_item->getActualDescription();
	swap_item->setDescription(item->getActualDescription());
	item->setDescription(tmp);

	// LL_DEBUGS("Inventory") << "swap, item "
	// 					   << ll_pretty_print_sd(item->asLLSD())
	// 					   << " swap_item "
	// 					   << ll_pretty_print_sd(swap_item->asLLSD()) << LL_ENDL;

	// FIXME switch to use AISv3 where supported.
	//items need to be updated on a dataserver
	item->setComplete(TRUE);
	item->updateServer(FALSE);
	gInventory.updateItem(item);

	swap_item->setComplete(TRUE);
	swap_item->updateServer(FALSE);
	gInventory.updateItem(swap_item);

	//to cause appearance of the agent to be updated
	bool result = false;
	// <FS> Compiler appeasement by Cinder Roxley
	//if (result = gAgentWearables.moveWearable(item, closer_to_body))
	if ((result = gAgentWearables.moveWearable(item, closer_to_body)))
	// </FS>
	{
		// <FS:Ansariel> [Legacy Bake]
		//gAgentAvatarp->wearableUpdated(item->getWearableType());
		gAgentAvatarp->wearableUpdated(item->getWearableType(), FALSE);
	}

	setOutfitDirty(true);

	//*TODO do we need to notify observers here in such a way?
	gInventory.notifyObservers();

	return result;
}

//static
void LLAppearanceMgr::sortItemsByActualDescription(LLInventoryModel::item_array_t& items)
{
	if (items.size() < 2) return;

	std::sort(items.begin(), items.end(), sort_by_actual_description);
}

//#define DUMP_CAT_VERBOSE

void LLAppearanceMgr::dumpCat(const LLUUID& cat_id, const std::string& msg)
{
	LLInventoryModel::cat_array_t cats;
	LLInventoryModel::item_array_t items;
	gInventory.collectDescendents(cat_id, cats, items, LLInventoryModel::EXCLUDE_TRASH);

#ifdef DUMP_CAT_VERBOSE
	LL_INFOS() << LL_ENDL;
	LL_INFOS() << str << LL_ENDL;
	S32 hitcount = 0;
	for(S32 i=0; i<items.size(); i++)
	{
		LLViewerInventoryItem *item = items.get(i);
		if (item)
			hitcount++;
		LL_INFOS() << i <<" "<< item->getName() <<LL_ENDL;
	}
#endif
	LL_INFOS() << msg << " count " << items.size() << LL_ENDL;
}

void LLAppearanceMgr::dumpItemArray(const LLInventoryModel::item_array_t& items,
									const std::string& msg)
{
	for (S32 i=0; i<items.size(); i++)
	{
		LLViewerInventoryItem *item = items.at(i);
		LLViewerInventoryItem *linked_item = item ? item->getLinkedItem() : NULL;
		LLUUID asset_id;
		if (linked_item)
		{
			asset_id = linked_item->getAssetUUID();
		}
		LL_DEBUGS("Avatar") << self_av_string() << msg << " " << i <<" " << (item ? item->getName() : "(nullitem)") << " " << asset_id.asString() << LL_ENDL;
	}
}

LLAppearanceMgr::LLAppearanceMgr():
	mAttachmentInvLinkEnabled(false),
	mOutfitIsDirty(false),
	mOutfitLocked(false),
	mIsInUpdateAppearanceFromCOF(false),
	mAppearanceResponder(new RequestAgentUpdateAppearanceResponder)
{
	LLOutfitObserver& outfit_observer = LLOutfitObserver::instance();

	// unlock outfit on save operation completed
	outfit_observer.addCOFSavedCallback(boost::bind(
			&LLAppearanceMgr::setOutfitLocked, this, false));

	mUnlockOutfitTimer.reset(new LLOutfitUnLockTimer(gSavedSettings.getS32(
			"OutfitOperationsTimeout")));

	gIdleCallbacks.addFunction(&LLAttachmentsMgr::onIdle,NULL);
}

LLAppearanceMgr::~LLAppearanceMgr()
{
}

void LLAppearanceMgr::setAttachmentInvLinkEnable(bool val)
{
	LL_DEBUGS("Avatar") << "setAttachmentInvLinkEnable => " << (int) val << LL_ENDL;
	mAttachmentInvLinkEnabled = val;
}

void dumpAttachmentSet(const std::set<LLUUID>& atts, const std::string& msg)
{
       LL_INFOS() << msg << LL_ENDL;
       for (std::set<LLUUID>::const_iterator it = atts.begin();
               it != atts.end();
               ++it)
       {
               LLUUID item_id = *it;
               LLViewerInventoryItem *item = gInventory.getItem(item_id);
               if (item)
                       LL_INFOS() << "atts " << item->getName() << LL_ENDL;
               else
                       LL_INFOS() << "atts " << "UNKNOWN[" << item_id.asString() << "]" << LL_ENDL;
       }
       LL_INFOS() << LL_ENDL;
}

void LLAppearanceMgr::registerAttachment(const LLUUID& item_id)
{
	LLViewerInventoryItem *item = gInventory.getItem(item_id);
	LL_DEBUGS("Avatar") << "ATT registering attachment "
						<< (item ? item->getName() : "UNKNOWN") << " " << item_id << LL_ENDL;
	gInventory.addChangedMask(LLInventoryObserver::LABEL, item_id);

	LLAttachmentsMgr::instance().onAttachmentArrived(item_id);
}

void LLAppearanceMgr::unregisterAttachment(const LLUUID& item_id)
{
	LLViewerInventoryItem *item = gInventory.getItem(item_id);
	LL_DEBUGS("Avatar") << "ATT unregistering attachment "
						<< (item ? item->getName() : "UNKNOWN") << " " << item_id << LL_ENDL;
	gInventory.addChangedMask(LLInventoryObserver::LABEL, item_id);

    LLAttachmentsMgr::instance().onDetachCompleted(item_id);
	if (mAttachmentInvLinkEnabled && isLinkedInCOF(item_id))
	{
		LL_DEBUGS("Avatar") << "ATT removing COF link for attachment "
							<< (item ? item->getName() : "UNKNOWN") << " " << item_id << LL_ENDL;
		LLAppearanceMgr::removeCOFItemLinks(item_id);
	}
	else
	{
		//LL_INFOS() << "no link changes, inv link not enabled" << LL_ENDL;
	}
}

BOOL LLAppearanceMgr::getIsInCOF(const LLUUID& obj_id) const
{
	const LLUUID& cof = getCOF();
	if (obj_id == cof)
		return TRUE;
	const LLInventoryObject* obj = gInventory.getObject(obj_id);
	if (obj && obj->getParentUUID() == cof)
		return TRUE;
	return FALSE;
}

BOOL LLAppearanceMgr::getIsProtectedCOFItem(const LLUUID& obj_id) const
{
	if (!getIsInCOF(obj_id)) return FALSE;

	// If a non-link somehow ended up in COF, allow deletion.
	const LLInventoryObject *obj = gInventory.getObject(obj_id);
	if (obj && !obj->getIsLinkType())
	{
		return FALSE;
	}

	// For now, don't allow direct deletion from the COF.  Instead, force users
	// to choose "Detach" or "Take Off".
	return TRUE;
}

class CallAfterCategoryFetchStage2: public LLInventoryFetchItemsObserver
{
public:
	CallAfterCategoryFetchStage2(const uuid_vec_t& ids,
								 nullary_func_t callable) :
		LLInventoryFetchItemsObserver(ids),
		mCallable(callable)
	{
	}
	~CallAfterCategoryFetchStage2()
	{
	}
	virtual void done()
	{
		LL_INFOS() << this << " done with incomplete " << mIncomplete.size()
				<< " complete " << mComplete.size() <<  " calling callable" << LL_ENDL;

		gInventory.removeObserver(this);
		doOnIdleOneTime(mCallable);
		delete this;
	}
protected:
	nullary_func_t mCallable;
};

class CallAfterCategoryFetchStage1: public LLInventoryFetchDescendentsObserver
{
public:
	CallAfterCategoryFetchStage1(const LLUUID& cat_id, nullary_func_t callable) :
		LLInventoryFetchDescendentsObserver(cat_id),
		mCallable(callable)
	{
	}
	~CallAfterCategoryFetchStage1()
	{
	}
	virtual void done()
	{
		// What we do here is get the complete information on the
		// items in the requested category, and set up an observer
		// that will wait for that to happen.
		LLInventoryModel::cat_array_t cat_array;
		LLInventoryModel::item_array_t item_array;
		gInventory.collectDescendents(mComplete.front(),
									  cat_array,
									  item_array,
									  LLInventoryModel::EXCLUDE_TRASH);
		S32 count = item_array.size();
		if(!count)
		{
			LL_WARNS() << "Nothing fetched in category " << mComplete.front()
					<< LL_ENDL;
			gInventory.removeObserver(this);
			doOnIdleOneTime(mCallable);

			delete this;
			return;
		}

		LL_INFOS() << "stage1 got " << item_array.size() << " items, passing to stage2 " << LL_ENDL;
		uuid_vec_t ids;
		for(S32 i = 0; i < count; ++i)
		{
			ids.push_back(item_array.at(i)->getUUID());
		}
		
		gInventory.removeObserver(this);
		
		// do the fetch
		CallAfterCategoryFetchStage2 *stage2 = new CallAfterCategoryFetchStage2(ids, mCallable);
		stage2->startFetch();
		if(stage2->isFinished())
		{
			// everything is already here - call done.
			stage2->done();
		}
		else
		{
			// it's all on it's way - add an observer, and the inventory
			// will call done for us when everything is here.
			gInventory.addObserver(stage2);
		}
		delete this;
	}
protected:
	nullary_func_t mCallable;
};

void callAfterCategoryFetch(const LLUUID& cat_id, nullary_func_t cb)
{
	CallAfterCategoryFetchStage1 *stage1 = new CallAfterCategoryFetchStage1(cat_id, cb);
	stage1->startFetch();
	if (stage1->isFinished())
	{
		stage1->done();
	}
	else
	{
		gInventory.addObserver(stage1);
	}
}

void add_wearable_type_counts(const uuid_vec_t& ids,
                              S32& clothing_count,
                              S32& bodypart_count,
                              S32& object_count,
                              S32& other_count)
{
    for (uuid_vec_t::const_iterator it = ids.begin(); it != ids.end(); ++it)
    {
        const LLUUID& item_id_to_wear = *it;
        LLViewerInventoryItem* item_to_wear = gInventory.getItem(item_id_to_wear);
        if (item_to_wear)
        {
            if (item_to_wear->getType() == LLAssetType::AT_CLOTHING)
            {
                clothing_count++;
            }
            else if (item_to_wear->getType() == LLAssetType::AT_BODYPART)
            {
                bodypart_count++;
            }
            else if (item_to_wear->getType() == LLAssetType::AT_OBJECT)
            {
                object_count++;
            }
            else
            {
                other_count++;
            }
        }
        else
        {
            other_count++;
        }
    }
}

void wear_multiple(const uuid_vec_t& ids, bool replace)
{
    S32 clothing_count = 0;
    S32 bodypart_count = 0;
    S32 object_count = 0;
    S32 other_count = 0;
    add_wearable_type_counts(ids, clothing_count, bodypart_count, object_count, other_count);

    LLPointer<LLInventoryCallback> cb = NULL;
    if (clothing_count > 0 || bodypart_count > 0)
    {
        cb = new LLUpdateAppearanceOnDestroy;
    }
	LLAppearanceMgr::instance().wearItemsOnAvatar(ids, true, replace, cb);
}

// SLapp for easy-wearing of a stock (library) avatar
//
class LLWearFolderHandler : public LLCommandHandler
{
public:
	// not allowed from outside the app
	LLWearFolderHandler() : LLCommandHandler("wear_folder", UNTRUSTED_BLOCK) { }

	bool handle(const LLSD& tokens, const LLSD& query_map,
				LLMediaCtrl* web)
	{
		LLSD::UUID folder_uuid;

		if (folder_uuid.isNull() && query_map.has("folder_name"))
		{
			std::string outfit_folder_name = query_map["folder_name"];
			folder_uuid = findDescendentCategoryIDByName(
				gInventory.getLibraryRootFolderID(),
				outfit_folder_name);	
		}
		if (folder_uuid.isNull() && query_map.has("folder_id"))
		{
			folder_uuid = query_map["folder_id"].asUUID();
		}
		
		if (folder_uuid.notNull())
		{
			LLPointer<LLInventoryCategory> category = new LLInventoryCategory(folder_uuid,
																			  LLUUID::null,
																			  LLFolderType::FT_CLOTHING,
																			  "Quick Appearance");
			if ( gInventory.getCategory( folder_uuid ) != NULL )
			{
				LLAppearanceMgr::getInstance()->wearInventoryCategory(category, true, false);
				
				// *TODOw: This may not be necessary if initial outfit is chosen already -- josh
				gAgent.setOutfitChosen(TRUE);
			}
		}

		// release avatar picker keyboard focus
		gFocusMgr.setKeyboardFocus( NULL );

		return true;
	}
};

LLWearFolderHandler gWearFolderHandler;
<|MERGE_RESOLUTION|>--- conflicted
+++ resolved
@@ -54,19 +54,12 @@
 #include "llsdserialize.h"
 #include "llhttpretrypolicy.h"
 #include "llaisapi.h"
-<<<<<<< HEAD
-// [RLVa:KB] - Checked: 2011-05-22 (RLVa-1.3.1a)
-=======
 // [RLVa:KB] - Checked: 2011-05-22 (RLVa-1.3.1)
->>>>>>> 88c4c832
 #include "rlvhandler.h"
 #include "rlvhelper.h"
 #include "rlvlocks.h"
 // [/RLVa:KB]
-<<<<<<< HEAD
 #include "fslslbridge.h"
-=======
->>>>>>> 88c4c832
 
 #if LL_MSVC
 // disable boost::lexical_cast warning
@@ -1309,17 +1302,6 @@
 static void removeDuplicateWearableItemsByAssetID(LLInventoryModel::item_array_t& items)
 {
 	std::set<LLUUID> idsAsset;
-<<<<<<< HEAD
-	for (S32 idxItem = items.size() - 1; idxItem >= 0; idxItem--)
-	{
-		const LLViewerInventoryItem* pItem = items.at(idxItem);
-		if (!pItem->isWearableType())
-			continue;
-		if (idsAsset.end() == idsAsset.find(pItem->getAssetUUID()))
-			idsAsset.insert(pItem->getAssetUUID());
-		else
-			items.erase(items.begin()+idxItem);
-=======
 
 	LLInventoryModel::item_array_t::const_iterator itItem = items.begin();
 	while (itItem != items.end())
@@ -1333,7 +1315,6 @@
 				itItem = items.erase(itItem);
 		}
 		++itItem;
->>>>>>> 88c4c832
 	}
 }
 // [/SL:KB]
@@ -1496,10 +1477,6 @@
         }
 
 // [RLVa:KB] - Checked: 2013-02-12 (RLVa-1.4.8)
-<<<<<<< HEAD
-		replace |= (LLAssetType::AT_BODYPART == item_to_wear->getType()); // Body parts should always replace
-=======
->>>>>>> 88c4c832
 		if ( (rlv_handler_t::isEnabled()) && (!rlvPredCanWearItem(item_to_wear, (replace) ? RLV_WEAR_REPLACE : RLV_WEAR_ADD)) )
 		{
 			continue;
@@ -2042,35 +2019,6 @@
 	}
 }
 
-// [SL:KB] - Checked: 2010-04-24 (RLVa-1.2.0f) | Added: RLVa-1.2.0f
-void LLAppearanceMgr::purgeItems(const LLInventoryModel::item_array_t& items)
-{
-	for (LLInventoryModel::item_array_t::const_iterator itItem = items.begin(); itItem != items.end(); ++itItem)
-	{
-		const LLViewerInventoryItem* pItem = *itItem;
-		if (pItem->getIsLinkType())
-		{
-			remove_inventory_object(pItem->getUUID(), NULL);
-		}
-	}
-}
-
-void LLAppearanceMgr::purgeItemsOfType(LLAssetType::EType asset_type)
-{
-	LLInventoryModel::cat_array_t cats;
-	LLInventoryModel::item_array_t items;
-	gInventory.collectDescendents(getCOF(), cats, items, LLInventoryModel::EXCLUDE_TRASH);
-	for (LLInventoryModel::item_array_t::const_iterator itItem = items.begin(); itItem != items.end(); ++itItem)
-	{
-		const LLInventoryItem* pItem = *itItem;
-		if ( (pItem->getIsLinkType()) && (asset_type == pItem->getType()) )
-		{
-			remove_inventory_object(pItem->getUUID(), NULL);
-		}
-	}
-}
-// [/SL:KB]
-
 // Keep the last N wearables of each type.  For viewer 2.0, N is 1 for
 // both body parts and clothing items.
 void LLAppearanceMgr::filterWearableItems(
@@ -2102,11 +2050,7 @@
                 continue;
 //            S32 start_index = llmax(0,size-max_per_type);
 // [SL:KB] - Patch: Appearance-Misc | Checked: 2010-05-11 (Catznip-2.0)
-<<<<<<< HEAD
-		S32 start_index = llmax(0, size - ((LLAssetType::AT_BODYPART == LLWearableType::getAssetType((LLWearableType::EType)i)) ? 1 : max_per_type));
-=======
 			S32 start_index = llmax(0, size - ((LLWearableType::getAllowMultiwear((LLWearableType::EType)i)) ? max_per_type : 1));
->>>>>>> 88c4c832
 // [/SL:KB[
             for (S32 j = start_index; j<size; j++)
             {
@@ -2117,39 +2061,16 @@
 }
 
 //void LLAppearanceMgr::updateCOF(const LLUUID& category, bool append)
-<<<<<<< HEAD
-// [RLVa:KB] - Checked: 2010-03-05 (RLVa-1.2.0b) | Added: RLVa-1.2.0b
-=======
 // [RLVa:KB] - Checked: 2010-03-05 (RLVa-1.2.0)
->>>>>>> 88c4c832
 void LLAppearanceMgr::updateCOF(const LLUUID& category, bool append)
 {
-	LLInventoryModel::item_array_t body_items_new, wear_items_new, obj_items_new, gest_items_new;
-	getDescendentsOfAssetType(category, body_items_new, LLAssetType::AT_BODYPART);
-	getDescendentsOfAssetType(category, wear_items_new, LLAssetType::AT_CLOTHING);
-	getDescendentsOfAssetType(category, obj_items_new, LLAssetType::AT_OBJECT);
-	getDescendentsOfAssetType(category, gest_items_new, LLAssetType::AT_GESTURE);
-	updateCOF(body_items_new, wear_items_new, obj_items_new, gest_items_new, append, category);
-}
-
-void LLAppearanceMgr::updateCOF(LLInventoryModel::item_array_t& body_items_new, 
-								LLInventoryModel::item_array_t& wear_items_new, 
-								LLInventoryModel::item_array_t& obj_items_new,
-								LLInventoryModel::item_array_t& gest_items_new,
-								bool append /*=false*/, const LLUUID& category /*=LLUUID::null*/)
-// [/RLVa:KB]
-{
-//	LLViewerInventoryCategory *pcat = gInventory.getCategory(category);
-//	if (!pcat)
-//	{
-//		LL_WARNS() << "no category found for id " << category << LL_ENDL;
-//		return;
-//	}
-//	LL_INFOS("Avatar") << self_av_string() << "starting, cat '" << (pcat ? pcat->getName() : "[UNKNOWN]") << "'" << LL_ENDL;
-// [RLVa:KB] - Checked: 2010-03-26 (RLVa-1.2.0b) | Added: RLVa-1.2.0b
-	// RELEASE-RLVa: [SL-2.0.0] If pcat ever gets used for anything further down the beta we'll know about it
-	LL_INFOS() << "starting" << LL_ENDL;
-// [/RLVa:KB]
+	LLViewerInventoryCategory *pcat = gInventory.getCategory(category);
+	if (!pcat)
+	{
+		LL_WARNS() << "no category found for id " << category << LL_ENDL;
+		return;
+	}
+	LL_INFOS("Avatar") << self_av_string() << "starting, cat '" << (pcat ? pcat->getName() : "[UNKNOWN]") << "'" << LL_ENDL;
 
 	LLInventoryModel::item_array_t body_items_new, wear_items_new, obj_items_new, gest_items_new;
 	getDescendentsOfAssetType(category, body_items_new, LLAssetType::AT_BODYPART);
@@ -2203,11 +2124,7 @@
 	LLInventoryModel::item_array_t body_items;
 	getDescendentsOfAssetType(cof, body_items, LLAssetType::AT_BODYPART);
 //	getDescendentsOfAssetType(category, body_items, LLAssetType::AT_BODYPART);
-<<<<<<< HEAD
-// [RLVa:KB] - Checked: 2010-03-19 (RLVa-1.2.0c) | Modified: RLVa-1.2.0b
-=======
 // [RLVa:KB] - Checked: 2010-03-19 (RLVa-1.2.0)
->>>>>>> 88c4c832
 	// Filter out any new body parts that can't be worn before adding them
 	if ( (rlv_handler_t::isEnabled()) && (gRlvWearableLocks.hasLockedWearableType(RLV_LOCK_ANY)) )
 		body_items_new.erase(std::remove_if(body_items_new.begin(), body_items_new.end(), RlvPredCanNotWearItem(RLV_WEAR_REPLACE)), body_items_new.end());
@@ -2226,28 +2143,16 @@
 	LLInventoryModel::item_array_t wear_items;
 	if (append)
 		getDescendentsOfAssetType(cof, wear_items, LLAssetType::AT_CLOTHING);
-<<<<<<< HEAD
-// [RLVa:KB] - Checked: 2010-03-19 (RLVa-1.2.0c) | Modified: RLVa-1.2.0b
-=======
 // [RLVa:KB] - Checked: 2010-03-19 (RLVa-1.2.0)
->>>>>>> 88c4c832
 	else if ( (rlv_handler_t::isEnabled()) && (gRlvWearableLocks.hasLockedWearableType(RLV_LOCK_ANY)) )
 	{
 		// Make sure that all currently locked clothing layers remain in COF when replacing
 		getDescendentsOfAssetType(cof, wear_items, LLAssetType::AT_CLOTHING);
-<<<<<<< HEAD
-		wear_items.erase(std::remove_if(wear_items.begin(), wear_items.end(), rlvPredCanRemoveItem), wear_items.end());
-	}
-// [/RLVa:KB]
-//	getDescendentsOfAssetType(category, wear_items, LLAssetType::AT_CLOTHING);
-// [RLVa:KB] - Checked: 2010-03-19 (RLVa-1.2.0c) | Modified: RLVa-1.2.0b
-=======
 		wear_items.erase(std::remove_if(wear_items.begin(), wear_items.end(), RlvPredCanRemoveItem()), wear_items.end());
 	}
 // [/RLVa:KB]
 //	getDescendentsOfAssetType(category, wear_items, LLAssetType::AT_CLOTHING);
 // [RLVa:KB] - Checked: 2010-03-19 (RLVa-1.2.0)
->>>>>>> 88c4c832
 	// Filter out any new wearables that can't be worn before adding them
 	if ( (rlv_handler_t::isEnabled()) && (gRlvWearableLocks.hasLockedWearableType(RLV_LOCK_ANY)) )
 		wear_items_new.erase(std::remove_if(wear_items_new.begin(), wear_items_new.end(), RlvPredCanNotWearItem(RLV_WEAR)), wear_items_new.end());
@@ -2271,25 +2176,16 @@
 	{
 		// Make sure that all currently locked attachments remain in COF when replacing
 		getDescendentsOfAssetType(cof, obj_items, LLAssetType::AT_OBJECT);
-<<<<<<< HEAD
-		obj_items.erase(std::remove_if(obj_items.begin(), obj_items.end(), rlvPredCanRemoveItem), obj_items.end());
-	}
-// [/RLVa:KB]
-//	getDescendentsOfAssetType(category, obj_items, LLAssetType::AT_OBJECT);
-// [RLVa:KB] - Checked: 2010-03-05 (RLVa-1.2.0z) | Modified: RLVa-1.2.0b
-=======
 		obj_items.erase(std::remove_if(obj_items.begin(), obj_items.end(), RlvPredCanRemoveItem()), obj_items.end());
 	}
 // [/RLVa:KB]
 //	getDescendentsOfAssetType(category, obj_items, LLAssetType::AT_OBJECT);
 // [RLVa:KB] - Checked: 2010-03-05 (RLVa-1.2.0)
->>>>>>> 88c4c832
 	// Filter out any new attachments that can't be worn before adding them
 	if ( (rlv_handler_t::isEnabled()) && (gRlvAttachmentLocks.hasLockedAttachmentPoint(RLV_LOCK_ANY)) )
 		obj_items_new.erase(std::remove_if(obj_items_new.begin(), obj_items_new.end(), RlvPredCanNotWearItem(RLV_WEAR)), obj_items_new.end());
 	obj_items.insert(obj_items.end(), obj_items_new.begin(), obj_items_new.end());
 // [/RLVa:KB]
-<<<<<<< HEAD
 
 	// <FS:TT> Client LSL Bridge
 	if (FSLSLBridge::instance().canUseBridge())
@@ -2303,8 +2199,6 @@
 	}
 	// </FS:TT>
 
-=======
->>>>>>> 88c4c832
 	removeDuplicateItems(obj_items);
 
 	//
@@ -2314,11 +2208,7 @@
 	if (append)
 		getDescendentsOfAssetType(cof, gest_items, LLAssetType::AT_GESTURE);
 //	getDescendentsOfAssetType(category, gest_items, LLAssetType::AT_GESTURE);
-<<<<<<< HEAD
-// [RLVa:KB] - Checked: 2010-03-05 (RLVa-1.2.0z) | Added: RLVa-1.2.0b
-=======
 // [RLVa:KB] - Checked: 2010-03-05 (RLVa-1.2.0)
->>>>>>> 88c4c832
 	gest_items.insert(gest_items.end(), gest_items_new.begin(), gest_items_new.end());
 // [/RLVa:KB]
 	removeDuplicateItems(gest_items);
@@ -2428,11 +2318,7 @@
 	LLInventoryItem::item_array_t items;
 	std::vector< LLViewerWearable* > wearables;
 	wearables.reserve(32);
-<<<<<<< HEAD
-// [RLVa:KB] - Checked: 2011-03-31 (RLVa-1.3.0f) | Added: RLVa-1.3.0f
-=======
 // [RLVa:KB] - Checked: 2011-03-31 (RLVa-1.3.0)
->>>>>>> 88c4c832
 	uuid_vec_t idsCurrent; LLInventoryModel::item_array_t itemsNew;
 	if (rlv_handler_t::isEnabled())
 	{
@@ -2454,11 +2340,7 @@
 				LLViewerInventoryItem* item = (LLViewerInventoryItem*)gInventory.getItem(data.mItemID);
 				if( item && (item->getAssetUUID() == wearable->getAssetID()) )
 				{
-<<<<<<< HEAD
-// [RLVa:KB] - Checked: 2010-03-19 (RLVa-1.2.0g) | Modified: RLVa-1.2.0g
-=======
 // [RLVa:KB] - Checked: 2010-03-19 (RLVa-1.2.0)
->>>>>>> 88c4c832
 					// TODO-RLVa: [RLVa-1.2.1] This is fall-back code so if we don't ever trigger this code it can just be removed
 					//   -> one way to trigger the assertion:
 					//			1) "Replace Outfit" on a folder with clothing and an attachment that goes @addoutfit=n
@@ -2479,11 +2361,7 @@
 // [/RLVa:KB]
 					items.push_back(item);
 					wearables.push_back(wearable);
-<<<<<<< HEAD
-// [RLVa:KB] - Checked: 2011-03-31 (RLVa-1.3.0f) | Added: RLVa-1.3.0f
-=======
 // [RLVa:KB] - Checked: 2011-03-31 (RLVa-1.3.0)
->>>>>>> 88c4c832
 					if ( (rlv_handler_t::isEnabled()) && (gAgentWearables.areInitalWearablesLoaded()) )
 					{
 						// Remove the wearable from current item UUIDs if currently worn and requested, otherwise mark it as a new item
@@ -2499,11 +2377,7 @@
 		}
 	}
 
-<<<<<<< HEAD
-// [RLVa:KB] - Checked: 2011-03-31 (RLVa-1.3.0f) | Added: RLVa-1.3.0f
-=======
 // [RLVa:KB] - Checked: 2011-03-31 (RLVa-1.3.0)
->>>>>>> 88c4c832
 	if ( (rlv_handler_t::isEnabled()) && (gAgentWearables.areInitalWearablesLoaded()) )
 	{
 		// We need to report removals before additions or scripts will get confused
@@ -2706,11 +2580,7 @@
 	removeDuplicateItems(wear_items);
 	removeDuplicateItems(obj_items);
 	removeDuplicateItems(gest_items);
-<<<<<<< HEAD
-	filterWearableItems(wear_items, 0, LLAgentWearables::MAX_CLOTHING_LAYERS);
-=======
 	filterWearableItems(wear_items, LLAgentWearables::MAX_CLOTHING_LAYERS, LLAgentWearables::MAX_CLOTHING_LAYERS);
->>>>>>> 88c4c832
 // [/SL:KB]
 // [SL:KB] - Patch: Appearance-WearableDuplicateAssets | Checked: 2011-07-24 (Catznip-2.6.0e) | Added: Catznip-2.6.0e
 	// Wearing two wearables that share the same asset causes some issues
@@ -2817,11 +2687,7 @@
 		// fetch failures (should be replaced by new defaults in
 		// lost&found).
 		U32 skip_type = gSavedSettings.getU32("ForceAssetFail");
-<<<<<<< HEAD
-// [RLVa:KB] - Checked: 2010-12-11 (RLVa-1.2.2c) | Added: RLVa-1.2.2c
-=======
 // [RLVa:KB] - Checked: 2010-12-11 (RLVa-1.2.2)
->>>>>>> 88c4c832
 		U32 missing_type = gSavedSettings.getU32("ForceMissingType");
 // [/RLVa:KB]
 
@@ -2834,11 +2700,7 @@
 							  linked_item->isWearableType() ? linked_item->getWearableType() : LLWearableType::WT_INVALID
 				);
 
-<<<<<<< HEAD
-// [RLVa:KB] - Checked: 2010-12-15 (RLVa-1.2.2c) | Modified: RLVa-1.2.2c
-=======
 // [RLVa:KB] - Checked: 2010-12-15 (RLVa-1.2.2)
->>>>>>> 88c4c832
 #ifdef LL_RELEASE_FOR_DOWNLOAD
 			// Don't allow forcing an invalid wearable if the initial wearables aren't set yet, or if any wearable type is currently locked
 			if ( (!rlv_handler_t::isEnabled()) || 
@@ -2854,11 +2716,7 @@
 				{
 					found.mAssetID.generate(); // Replace with new UUID, guaranteed not to exist in DB
 				}
-<<<<<<< HEAD
-// [RLVa:KB] - Checked: 2010-12-15 (RLVa-1.2.2c) | Modified: RLVa-1.2.2c
-=======
 // [RLVa:KB] - Checked: 2010-12-15 (RLVa-1.2.2)
->>>>>>> 88c4c832
 			}
 // [/RLVa:KB]
 			//pushing back, not front, to preserve order of wearables for LLAgentWearables
@@ -3381,10 +3239,6 @@
 								  LLInventoryModel::EXCLUDE_TRASH);
 	for (S32 i=0; i<item_array.size(); i++)
 	{
-<<<<<<< HEAD
-// [RLVa:KB] - Checked: 2013-02-12 (RLVa-1.4.8)
-=======
->>>>>>> 88c4c832
 		const LLViewerInventoryItem* item = item_array.at(i).get();
 		if (item->getIsLinkType() && item->getLinkedUUID() == item_id)
 		{
@@ -3401,20 +3255,6 @@
 //			}
 			remove_inventory_item(item->getUUID(), cb, immediate_delete);
 		}
-// [/RLVa:KB]
-// <FS:Ansariel> Only difference here is item is of type LLInventoryItem.
-//               This has been changed because of former rlvPredCanRemoveItem()
-//               debug code.
-//		const LLInventoryItem* item = item_array.get(i).get();
-//		if (item->getIsLinkType() && item->getLinkedUUID() == item_id)
-//		{
-//			bool immediate_delete = false;
-//			if (item->getType() == LLAssetType::AT_OBJECT)
-//			{
-//				immediate_delete = true;
-//			}
-//			remove_inventory_item(item->getUUID(), cb, immediate_delete);
-//		}
 	}
 }
 
@@ -4479,36 +4319,24 @@
 		LL_WARNS() << "called with empty list, nothing to do" << LL_ENDL;
 		return;
 	}
-<<<<<<< HEAD
-	
-	LLPointer<LLInventoryCallback> cb = new LLUpdateAppearanceOnDestroy;
-=======
 // [RLVa:KB] - Checked: 2013-02-12 (RLVa-1.4.8)
 //	LLPointer<LLInventoryCallback> cb = NULL;
->>>>>>> 88c4c832
 	for (uuid_vec_t::const_iterator it = ids_to_remove.begin(); it != ids_to_remove.end(); ++it)
 	{
 		const LLUUID& id_to_remove = *it;
-// [RLVa:KB] - Checked: 2013-02-12 (RLVa-1.4.8) - Adjusted after AIS3 merge by Ansariel
-		const LLViewerInventoryItem* linked_item = gInventory.getLinkedItem(id_to_remove);
-		if (linked_item && (rlv_handler_t::isEnabled()) && (!rlvPredCanRemoveItem(linked_item)) )
+		const LLUUID& linked_item_id = gInventory.getLinkedItemID(id_to_remove);
+
+		if ( (rlv_handler_t::isEnabled()) && (!rlvPredCanRemoveItem(linked_item_id)) )
 		{
 			continue;
 		}
-// [/RLVa:KB]
+
 		// <FS:Ansariel> LSL Bridge
-		if (FSLSLBridge::instance().canUseBridge() && linked_item == FSLSLBridge::instance().getBridge())
+		if (FSLSLBridge::instance().canUseBridge() && linked_item_id == FSLSLBridge::instance().getBridge()->getUUID())
 		{
 			continue;
 		}
 		// </FS:Ansariel>
-
-		const LLUUID& linked_item_id = gInventory.getLinkedItemID(id_to_remove);
-
-		if ( (rlv_handler_t::isEnabled()) && (!rlvPredCanRemoveItem(linked_item_id)) )
-		{
-			continue;
-		}
 
 		LLViewerInventoryItem *item = gInventory.getItem(linked_item_id);
 		if (item && item->getType() == LLAssetType::AT_OBJECT)
@@ -4549,14 +4377,6 @@
 void LLAppearanceMgr::removeItemFromAvatar(const LLUUID& id_to_remove, LLPointer<LLInventoryCallback> cb /*= NULL*/, bool immediate_delete /*= false*/)
 // [/SL:KB]
 {
-// [RLVa:KB] - Checked: 2013-02-12 (RLVa-1.4.8)
-	const LLViewerInventoryItem* linked_item = gInventory.getLinkedItem(id_to_remove);
-
-	if (linked_item && (rlv_handler_t::isEnabled()) && (!rlvPredCanRemoveItem(linked_item)) )
-	{
-		return;
-	}
-// [/RLVA:KB]
 	uuid_vec_t ids_to_remove;
 	ids_to_remove.push_back(id_to_remove);
 // [SL:KB] - Patch: Appearance-Misc | Checked: 2015-05-05 (Catznip-3.7)
