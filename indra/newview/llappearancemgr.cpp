--- conflicted
+++ resolved
@@ -1398,11 +1398,7 @@
 
 const LLUUID LLAppearanceMgr::getCOF() const
 {
-<<<<<<< HEAD
-    return gInventory.findCategoryUUIDForType(LLFolderType::FT_CURRENT_OUTFIT);
-=======
     return mCOFID;
->>>>>>> 33ad8db7
 }
 
 S32 LLAppearanceMgr::getCOFVersion() const
@@ -1416,14 +1412,11 @@
     {
         return LLViewerInventoryCategory::VERSION_UNKNOWN;
     }
-<<<<<<< HEAD
-=======
 }
 
 void LLAppearanceMgr::initCOFID()
 {
     mCOFID = gInventory.findCategoryUUIDForType(LLFolderType::FT_CURRENT_OUTFIT);
->>>>>>> 33ad8db7
 }
 
 const LLViewerInventoryItem* LLAppearanceMgr::getBaseOutfitLink()
@@ -2161,7 +2154,6 @@
         return;
     }
     LL_INFOS("Avatar") << self_av_string() << "starting, cat '" << (pcat ? pcat->getName() : "[UNKNOWN]") << "'" << LL_ENDL;
-<<<<<<< HEAD
 
     const LLUUID cof = getCOF();
 
@@ -2252,98 +2244,6 @@
             desc = item->getActualDescription();
         }
 
-=======
-
-    const LLUUID cof = getCOF();
-
-    // Deactivate currently active gestures in the COF, if replacing outfit
-    if (!append)
-    {
-        LLInventoryModel::item_array_t gest_items;
-        getDescendentsOfAssetType(cof, gest_items, LLAssetType::AT_GESTURE);
-        for(S32 i = 0; i  < gest_items.size(); ++i)
-        {
-            LLViewerInventoryItem *gest_item = gest_items.at(i);
-            if ( LLGestureMgr::instance().isGestureActive( gest_item->getLinkedUUID()) )
-            {
-                LLGestureMgr::instance().deactivateGesture( gest_item->getLinkedUUID() );
-            }
-        }
-    }
-
-    // Collect and filter descendents to determine new COF contents.
-
-    // - Body parts: always include COF contents as a fallback in case any
-    // required parts are missing.
-    // Preserve body parts from COF if appending.
-    LLInventoryModel::item_array_t body_items;
-    getDescendentsOfAssetType(cof, body_items, LLAssetType::AT_BODYPART);
-    getDescendentsOfAssetType(category, body_items, LLAssetType::AT_BODYPART);
-    if (append)
-        reverse(body_items.begin(), body_items.end());
-    // Reduce body items to max of one per type.
-    removeDuplicateItems(body_items);
-    filterWearableItems(body_items, 1, 0);
-
-    // - Wearables: include COF contents only if appending.
-    LLInventoryModel::item_array_t wear_items;
-    if (append)
-        getDescendentsOfAssetType(cof, wear_items, LLAssetType::AT_CLOTHING);
-    getDescendentsOfAssetType(category, wear_items, LLAssetType::AT_CLOTHING);
-    // Reduce wearables to max of one per type.
-    removeDuplicateItems(wear_items);
-    filterWearableItems(wear_items, 0, LLAgentWearables::MAX_CLOTHING_LAYERS);
-
-    // - Attachments: include COF contents only if appending.
-    LLInventoryModel::item_array_t obj_items;
-    if (append)
-        getDescendentsOfAssetType(cof, obj_items, LLAssetType::AT_OBJECT);
-    getDescendentsOfAssetType(category, obj_items, LLAssetType::AT_OBJECT);
-    removeDuplicateItems(obj_items);
-
-    // - Gestures: include COF contents only if appending.
-    LLInventoryModel::item_array_t gest_items;
-    if (append)
-        getDescendentsOfAssetType(cof, gest_items, LLAssetType::AT_GESTURE);
-    getDescendentsOfAssetType(category, gest_items, LLAssetType::AT_GESTURE);
-    removeDuplicateItems(gest_items);
-
-    // Create links to new COF contents.
-    LLInventoryModel::item_array_t all_items;
-    std::copy(body_items.begin(), body_items.end(), std::back_inserter(all_items));
-    std::copy(wear_items.begin(), wear_items.end(), std::back_inserter(all_items));
-    std::copy(obj_items.begin(), obj_items.end(), std::back_inserter(all_items));
-    std::copy(gest_items.begin(), gest_items.end(), std::back_inserter(all_items));
-
-    // Find any wearables that need description set to enforce ordering.
-    desc_map_t desc_map;
-    getWearableOrderingDescUpdates(wear_items, desc_map);
-
-    // Will link all the above items.
-    // link_waiter enforce flags are false because we've already fixed everything up in updateCOF().
-    LLPointer<LLInventoryCallback> link_waiter = new LLUpdateAppearanceOnDestroy(false,false);
-    LLSD contents = LLSD::emptyArray();
-
-    for (LLInventoryModel::item_array_t::const_iterator it = all_items.begin();
-         it != all_items.end(); ++it)
-    {
-        LLSD item_contents;
-        LLInventoryItem *item = *it;
-
-        std::string desc;
-        desc_map_t::const_iterator desc_iter = desc_map.find(item->getUUID());
-        if (desc_iter != desc_map.end())
-        {
-            desc = desc_iter->second;
-            LL_DEBUGS("Avatar") << item->getName() << " overriding desc to: " << desc
-                                << " (was: " << item->getActualDescription() << ")" << LL_ENDL;
-        }
-        else
-        {
-            desc = item->getActualDescription();
-        }
-
->>>>>>> 33ad8db7
         item_contents["name"] = item->getName();
         item_contents["desc"] = desc;
         item_contents["linked_id"] = item->getLinkedUUID();
@@ -3324,15 +3224,10 @@
             remove_inventory_item(item->getUUID(), cb);
         }
     }
-<<<<<<< HEAD
-=======
-    return result;
->>>>>>> 33ad8db7
 }
 
 void LLAppearanceMgr::updateIsDirty()
 {
-<<<<<<< HEAD
     LLUUID cof = getCOF();
     LLUUID base_outfit;
 
@@ -3385,192 +3280,6 @@
             return;
         }
 
-=======
-    LLInventoryModel::item_array_t links = LLAppearanceMgr::instance().findCOFItemLinks(item_id);
-    return links.size() > 0;
-}
-
-void LLAppearanceMgr::removeAllClothesFromAvatar()
-{
-    // Fetch worn clothes (i.e. the ones in COF).
-    LLInventoryModel::item_array_t clothing_items;
-    LLInventoryModel::cat_array_t dummy;
-    LLIsType is_clothing(LLAssetType::AT_CLOTHING);
-    gInventory.collectDescendentsIf(getCOF(),
-                                    dummy,
-                                    clothing_items,
-                                    LLInventoryModel::EXCLUDE_TRASH,
-                                    is_clothing);
-    uuid_vec_t item_ids;
-    for (LLInventoryModel::item_array_t::iterator it = clothing_items.begin();
-        it != clothing_items.end(); ++it)
-    {
-        item_ids.push_back((*it).get()->getLinkedUUID());
-    }
-
-    // Take them off by removing from COF.
-    removeItemsFromAvatar(item_ids);
-}
-
-void LLAppearanceMgr::removeAllAttachmentsFromAvatar()
-{
-    if (!isAgentAvatarValid()) return;
-
-    LLAgentWearables::llvo_vec_t objects_to_remove;
-
-    for (LLVOAvatar::attachment_map_t::iterator iter = gAgentAvatarp->mAttachmentPoints.begin();
-         iter != gAgentAvatarp->mAttachmentPoints.end();)
-    {
-        LLVOAvatar::attachment_map_t::iterator curiter = iter++;
-        LLViewerJointAttachment* attachment = curiter->second;
-        for (LLViewerJointAttachment::attachedobjs_vec_t::iterator attachment_iter = attachment->mAttachedObjects.begin();
-             attachment_iter != attachment->mAttachedObjects.end();
-             ++attachment_iter)
-        {
-            LLViewerObject *attached_object = attachment_iter->get();
-            if (attached_object)
-            {
-                objects_to_remove.push_back(attached_object);
-            }
-        }
-    }
-    uuid_vec_t ids_to_remove;
-    for (LLAgentWearables::llvo_vec_t::iterator it = objects_to_remove.begin();
-         it != objects_to_remove.end();
-         ++it)
-    {
-        ids_to_remove.push_back((*it)->getAttachmentItemID());
-    }
-    removeItemsFromAvatar(ids_to_remove);
-}
-
-class LLUpdateOnCOFLinkRemove : public LLInventoryCallback
-{
-public:
-    LLUpdateOnCOFLinkRemove(const LLUUID& remove_item_id, LLPointer<LLInventoryCallback> cb = NULL):
-        mItemID(remove_item_id),
-        mCB(cb)
-    {
-    }
-
-    /* virtual */ void fire(const LLUUID& item_id)
-    {
-        // just removed cof link, "(wear)" suffix depends on presence of link, so update label
-        gInventory.addChangedMask(LLInventoryObserver::LABEL, mItemID);
-        if (mCB.notNull())
-        {
-            mCB->fire(item_id);
-        }
-    }
-
-private:
-    LLUUID mItemID;
-    LLPointer<LLInventoryCallback> mCB;
-};
-
-void LLAppearanceMgr::removeCOFItemLinks(const LLUUID& item_id, LLPointer<LLInventoryCallback> cb)
-{   LLInventoryModel::cat_array_t cat_array;
-    LLInventoryModel::item_array_t item_array;
-    gInventory.collectDescendents(LLAppearanceMgr::getCOF(),
-                                  cat_array,
-                                  item_array,
-                                  LLInventoryModel::EXCLUDE_TRASH);
-    for (S32 i=0; i<item_array.size(); i++)
-    {
-        const LLInventoryItem* item = item_array.at(i).get();
-        if (item->getIsLinkType() && item->getLinkedUUID() == item_id)
-        {
-            if (item->getType() == LLAssetType::AT_OBJECT)
-            {
-                // Immediate delete
-                remove_inventory_item(item->getUUID(), cb, true);
-                gInventory.addChangedMask(LLInventoryObserver::LABEL, item_id);
-            }
-            else
-            {
-                // Delayed delete
-                // Pointless to update item_id label here since link still exists and first notifyObservers
-                // call will restore (wear) suffix, mark for update after deletion
-                LLPointer<LLUpdateOnCOFLinkRemove> cb_label = new LLUpdateOnCOFLinkRemove(item_id, cb);
-                remove_inventory_item(item->getUUID(), cb_label, false);
-            }
-        }
-    }
-}
-
-void LLAppearanceMgr::removeCOFLinksOfType(LLWearableType::EType type, LLPointer<LLInventoryCallback> cb)
-{
-    LLFindWearablesOfType filter_wearables_of_type(type);
-    LLInventoryModel::cat_array_t cats;
-    LLInventoryModel::item_array_t items;
-    LLInventoryModel::item_array_t::const_iterator it;
-
-    gInventory.collectDescendentsIf(getCOF(), cats, items, true, filter_wearables_of_type);
-    for (it = items.begin(); it != items.end(); ++it)
-    {
-        const LLViewerInventoryItem* item = *it;
-        if (item->getIsLinkType()) // we must operate on links only
-        {
-            remove_inventory_item(item->getUUID(), cb);
-        }
-    }
-}
-
-void LLAppearanceMgr::updateIsDirty()
-{
-    LLUUID cof = getCOF();
-    LLUUID base_outfit;
-
-    // find base outfit link
-    const LLViewerInventoryItem* base_outfit_item = getBaseOutfitLink();
-    LLViewerInventoryCategory* catp = NULL;
-    if (base_outfit_item && base_outfit_item->getIsLinkType())
-    {
-        catp = base_outfit_item->getLinkedCategory();
-    }
-    if(catp && catp->getPreferredType() == LLFolderType::FT_OUTFIT)
-    {
-        base_outfit = catp->getUUID();
-    }
-
-    // Set dirty to "false" if no base outfit found to disable "Save"
-    // and leave only "Save As" enabled in My Outfits.
-    mOutfitIsDirty = false;
-
-    if (base_outfit.notNull())
-    {
-        LLIsValidItemLink collector;
-
-        LLInventoryModel::cat_array_t cof_cats;
-        LLInventoryModel::item_array_t cof_items;
-        gInventory.collectDescendentsIf(cof, cof_cats, cof_items,
-                                      LLInventoryModel::EXCLUDE_TRASH, collector);
-
-        LLInventoryModel::cat_array_t outfit_cats;
-        LLInventoryModel::item_array_t outfit_items;
-        gInventory.collectDescendentsIf(base_outfit, outfit_cats, outfit_items,
-                                      LLInventoryModel::EXCLUDE_TRASH, collector);
-
-        for (U32 i = 0; i < outfit_items.size(); ++i)
-        {
-            LLViewerInventoryItem* linked_item = outfit_items.at(i)->getLinkedItem();
-            if (linked_item != NULL && linked_item->getActualType() == LLAssetType::AT_TEXTURE)
-            {
-                outfit_items.erase(outfit_items.begin() + i);
-                break;
-            }
-        }
-
-        if(outfit_items.size() != cof_items.size())
-        {
-            LL_DEBUGS("Avatar") << "item count different - base " << outfit_items.size() << " cof " << cof_items.size() << LL_ENDL;
-            // Current outfit folder should have one more item than the outfit folder.
-            // this one item is the link back to the outfit folder itself.
-            mOutfitIsDirty = true;
-            return;
-        }
-
->>>>>>> 33ad8db7
         //"dirty" - also means a difference in linked UUIDs and/or a difference in wearables order (links' descriptions)
         std::sort(cof_items.begin(), cof_items.end(), sort_by_linked_uuid);
         std::sort(outfit_items.begin(), outfit_items.end(), sort_by_linked_uuid);
@@ -4056,8 +3765,6 @@
     md5.hex_digest(cof_md5sum);
     result["cof_md5sum"] = std::string(cof_md5sum);
     return result;
-<<<<<<< HEAD
-=======
 }
 
 void LLAppearanceMgr::cleanup()
@@ -4066,7 +3773,6 @@
     mOutstandingAppearanceBakeRequest = false;
     mRerequestAppearanceBake = false;
     mCOFID.setNull();
->>>>>>> 33ad8db7
 }
 
 // static
@@ -4447,11 +4153,7 @@
         LL_WARNS() << "called with empty list, nothing to do" << LL_ENDL;
         return;
     }
-<<<<<<< HEAD
-    LLPointer<LLInventoryCallback> cb = new LLUpdateAppearanceOnDestroy;
-=======
     LLPointer<LLInventoryCallback> cb = new LLUpdateAppearanceOnDestroy(true, true, post_update_func);
->>>>>>> 33ad8db7
     for (uuid_vec_t::const_iterator it = ids_to_remove.begin(); it != ids_to_remove.end(); ++it)
     {
         const LLUUID& id_to_remove = *it;
@@ -4474,11 +4176,7 @@
 {
     uuid_vec_t ids_to_remove;
     ids_to_remove.push_back(id_to_remove);
-<<<<<<< HEAD
-    removeItemsFromAvatar(ids_to_remove);
-=======
     removeItemsFromAvatar(ids_to_remove, post_update_func);
->>>>>>> 33ad8db7
 }
 
 
@@ -4713,8 +4411,6 @@
     if (obj && obj->getParentUUID() == cof)
         return TRUE;
     return FALSE;
-<<<<<<< HEAD
-=======
 }
 
 bool LLAppearanceMgr::getIsInCOF(const LLInventoryObject* obj) const
@@ -4741,36 +4437,21 @@
     // For now, don't allow direct deletion from the COF.  Instead, force users
     // to choose "Detach" or "Take Off".
     return true;
->>>>>>> 33ad8db7
 }
 
 bool LLAppearanceMgr::getIsProtectedCOFItem(const LLInventoryObject* obj) const
 {
-<<<<<<< HEAD
-    if (!getIsInCOF(obj_id)) return FALSE;
-
-    // If a non-link somehow ended up in COF, allow deletion.
-    const LLInventoryObject *obj = gInventory.getObject(obj_id);
-    if (obj && !obj->getIsLinkType())
-    {
-        return FALSE;
-=======
     if (!getIsInCOF(obj)) return false;
 
     // If a non-link somehow ended up in COF, allow deletion.
     if (obj && !obj->getIsLinkType())
     {
         return false;
->>>>>>> 33ad8db7
     }
 
     // For now, don't allow direct deletion from the COF.  Instead, force users
     // to choose "Detach" or "Take Off".
-<<<<<<< HEAD
-    return TRUE;
-=======
     return true;
->>>>>>> 33ad8db7
 }
 
 class CallAfterCategoryFetchStage2: public LLInventoryFetchItemsObserver
