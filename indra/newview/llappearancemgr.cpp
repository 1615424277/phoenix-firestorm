--- conflicted
+++ resolved
@@ -3103,14 +3103,6 @@
 		const LLViewerInventoryItem* item = item_array.at(i).get();
 		if (item->getIsLinkType() && item->getLinkedUUID() == item_id)
 		{
-<<<<<<< HEAD
-			bool immediate_delete = false;
-			if (item->getType() == LLAssetType::AT_OBJECT)
-			{
-				immediate_delete = true;
-			}
-			remove_inventory_item(item->getUUID(), cb, immediate_delete);
-=======
 #if LL_RELEASE_WITH_DEBUG_INFO || LL_DEBUG
 			// NOTE-RLVa: debug-only, can be removed down the line
 			if (rlv_handler_t::isEnabled())
@@ -3118,8 +3110,12 @@
 				RLV_ASSERT(rlvPredCanRemoveItem(item));
 			}
 #endif // LL_RELEASE_WITH_DEBUG_INFO || LL_DEBUG
+			bool immediate_delete = false;
+			if (item->getType() == LLAssetType::AT_OBJECT)
+			{
+				immediate_delete = true;
+			}
 			remove_inventory_item(item->getUUID(), cb);
->>>>>>> ff4b3925
 		}
 // [/RLVa:KB]
 //		const LLInventoryItem* item = item_array.at(i).get();
