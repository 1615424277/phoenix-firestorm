--- conflicted
+++ resolved
@@ -2046,14 +2046,7 @@
 // [/RLVa:KB]
 
 	// Check whether it's the base outfit.
-<<<<<<< HEAD
-//	if (outfit_cat_id.isNull() || outfit_cat_id == getBaseOutfitUUID())
-// [SL:KB] - Patch: Appearance-Misc | Checked: 2010-09-21 (Catznip-2.1)
-	if ( (outfit_cat_id.isNull()) || ((outfit_cat_id == getBaseOutfitUUID()) && (!isOutfitDirty())) )
-// [/SL:KB]
-=======
 	if (outfit_cat_id.isNull())
->>>>>>> b0950991
 	{
 		return false;
 	}
