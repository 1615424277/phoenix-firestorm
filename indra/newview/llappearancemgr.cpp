--- conflicted
+++ resolved
@@ -1866,11 +1866,7 @@
 	}
 }
 
-<<<<<<< HEAD
-// [SL:KB] - Patch: Appearance-MixedViewers | Checked: 2010-04-02 (Catznip-2.6.0a) | Added: Catznip-2.0.0a
-=======
 // [SL:KB] - Patch: Appearance-MixedViewers | Checked: 2010-04-02 (Catznip-3.0.0a) | Added: Catznip-2.0.0a
->>>>>>> 3e1a18b3
 void LLAppearanceMgr::updateAppearanceFromInitialWearables(LLInventoryModel::item_array_t& initial_items)
 {
 	const LLUUID& idCOF = getCOF();
