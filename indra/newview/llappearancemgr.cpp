/** 
 * @file llappearancemgr.cpp
 * @brief Manager for initiating appearance changes on the viewer
 *
 * $LicenseInfo:firstyear=2004&license=viewerlgpl$
 * Second Life Viewer Source Code
 * Copyright (C) 2010, Linden Research, Inc.
 * 
 * This library is free software; you can redistribute it and/or
 * modify it under the terms of the GNU Lesser General Public
 * License as published by the Free Software Foundation;
 * version 2.1 of the License only.
 * 
 * This library is distributed in the hope that it will be useful,
 * but WITHOUT ANY WARRANTY; without even the implied warranty of
 * MERCHANTABILITY or FITNESS FOR A PARTICULAR PURPOSE.  See the GNU
 * Lesser General Public License for more details.
 * 
 * You should have received a copy of the GNU Lesser General Public
 * License along with this library; if not, write to the Free Software
 * Foundation, Inc., 51 Franklin Street, Fifth Floor, Boston, MA  02110-1301  USA
 * 
 * Linden Research, Inc., 945 Battery Street, San Francisco, CA  94111  USA
 * $/LicenseInfo$
 */

#include "llviewerprecompiledheaders.h"

#include "llaccordionctrltab.h"
#include "llagent.h"
#include "llagentcamera.h"
#include "llagentwearables.h"
#include "llappearancemgr.h"
#include "llattachmentsmgr.h"
#include "llcommandhandler.h"
#include "lleventtimer.h"
#include "llgesturemgr.h"
#include "llinventorybridge.h"
#include "llinventoryfunctions.h"
#include "llinventoryobserver.h"
#include "llnotificationsutil.h"
#include "lloutfitobserver.h"
#include "lloutfitslist.h"
#include "llselectmgr.h"
#include "llsidepanelappearance.h"
#include "llsidetray.h"
#include "llviewerobjectlist.h"
#include "llvoavatar.h"
#include "llvoavatarself.h"
#include "llviewerregion.h"
#include "llwearablelist.h"

// RAII thingy to guarantee that a variable gets reset when the Setter
// goes out of scope.  More general utility would be handy - TODO:
// check boost.
class BoolSetter
{
public:
	BoolSetter(bool& var):
		mVar(var)
	{
		mVar = true;
	}
	~BoolSetter()
	{
		mVar = false; 
	}
private:
	bool& mVar;
};

char ORDER_NUMBER_SEPARATOR('@');

class LLOutfitUnLockTimer: public LLEventTimer
{
public:
	LLOutfitUnLockTimer(F32 period) : LLEventTimer(period)
	{
		// restart timer on BOF changed event
		LLOutfitObserver::instance().addBOFChangedCallback(boost::bind(
				&LLOutfitUnLockTimer::reset, this));
		stop();
	}

	/*virtual*/
	BOOL tick()
	{
		if(mEventTimer.hasExpired())
		{
			LLAppearanceMgr::instance().setOutfitLocked(false);
		}
		return FALSE;
	}
	void stop() { mEventTimer.stop(); }
	void start() { mEventTimer.start(); }
	void reset() { mEventTimer.reset(); }
	BOOL getStarted() { return mEventTimer.getStarted(); }

	LLTimer&  getEventTimer() { return mEventTimer;}
};

// support for secondlife:///app/appearance SLapps
class LLAppearanceHandler : public LLCommandHandler
{
public:
	// requests will be throttled from a non-trusted browser
	LLAppearanceHandler() : LLCommandHandler("appearance", UNTRUSTED_THROTTLE) {}

	bool handle(const LLSD& params, const LLSD& query_map, LLMediaCtrl* web)
	{
		// support secondlife:///app/appearance/show, but for now we just
		// make all secondlife:///app/appearance SLapps behave this way
		LLSideTray::getInstance()->showPanel("sidepanel_appearance", LLSD());
		return true;
	}
};

LLAppearanceHandler gAppearanceHandler;


LLUUID findDescendentCategoryIDByName(const LLUUID& parent_id, const std::string& name)
{
	LLInventoryModel::cat_array_t cat_array;
	LLInventoryModel::item_array_t item_array;
	LLNameCategoryCollector has_name(name);
	gInventory.collectDescendentsIf(parent_id,
									cat_array,
									item_array,
									LLInventoryModel::EXCLUDE_TRASH,
									has_name);
	if (0 == cat_array.count())
		return LLUUID();
	else
	{
		LLViewerInventoryCategory *cat = cat_array.get(0);
		if (cat)
			return cat->getUUID();
		else
		{
			llwarns << "null cat" << llendl;
			return LLUUID();
		}
	}
}

class LLWearInventoryCategoryCallback : public LLInventoryCallback
{
public:
	LLWearInventoryCategoryCallback(const LLUUID& cat_id, bool append)
	{
		mCatID = cat_id;
		mAppend = append;
	}
	void fire(const LLUUID& item_id)
	{
		/*
		 * Do nothing.  We only care about the destructor
		 *
		 * The reason for this is that this callback is used in a hack where the
		 * same callback is given to dozens of items, and the destructor is called
		 * after the last item has fired the event and dereferenced it -- if all
		 * the events actually fire!
		 */
	}

protected:
	~LLWearInventoryCategoryCallback()
	{
		llinfos << "done all inventory callbacks" << llendl;
		
		// Is the destructor called by ordinary dereference, or because the app's shutting down?
		// If the inventory callback manager goes away, we're shutting down, no longer want the callback.
		if( LLInventoryCallbackManager::is_instantiated() )
		{
			LLAppearanceMgr::instance().wearInventoryCategoryOnAvatar(gInventory.getCategory(mCatID), mAppend);
		}
		else
		{
			llwarns << "Dropping unhandled LLWearInventoryCategoryCallback" << llendl;
		}
	}

private:
	LLUUID mCatID;
	bool mAppend;
};


//Inventory callback updating "dirty" state when destroyed
class LLUpdateDirtyState: public LLInventoryCallback
{
public:
	LLUpdateDirtyState() {}
	virtual ~LLUpdateDirtyState()
	{
		if (LLAppearanceMgr::instanceExists())
		{
			LLAppearanceMgr::getInstance()->updateIsDirty();
		}
	}
	virtual void fire(const LLUUID&) {}
};


LLUpdateAppearanceOnDestroy::LLUpdateAppearanceOnDestroy(bool update_base_outfit_ordering):
	mFireCount(0),
	mUpdateBaseOrder(update_base_outfit_ordering)
{
}

LLUpdateAppearanceOnDestroy::~LLUpdateAppearanceOnDestroy()
{
	llinfos << "done update appearance on destroy" << llendl;
	
	if (!LLApp::isExiting())
	{
		LLAppearanceMgr::instance().updateAppearanceFromCOF(mUpdateBaseOrder);
	}
}

void LLUpdateAppearanceOnDestroy::fire(const LLUUID& inv_item)
{
	LLViewerInventoryItem* item = (LLViewerInventoryItem*)gInventory.getItem(inv_item);
	const std::string item_name = item ? item->getName() : "ITEM NOT FOUND";
#ifndef LL_RELEASE_FOR_DOWNLOAD
	llinfos << "callback fired [ name:" << item_name << " UUID:" << inv_item << " count:" << mFireCount << " ] " << llendl;
#endif
	mFireCount++;
}

struct LLFoundData
{
	LLFoundData() :
		mAssetType(LLAssetType::AT_NONE),
		mWearableType(LLWearableType::WT_INVALID),
		mWearable(NULL) {}

	LLFoundData(const LLUUID& item_id,
				const LLUUID& asset_id,
				const std::string& name,
				const LLAssetType::EType& asset_type,
				const LLWearableType::EType& wearable_type,
				const bool is_replacement = false
		) :
		mItemID(item_id),
		mAssetID(asset_id),
		mName(name),
		mAssetType(asset_type),
		mWearableType(wearable_type),
		mIsReplacement(is_replacement),
		mWearable( NULL ) {}
	
	LLUUID mItemID;
	LLUUID mAssetID;
	std::string mName;
	LLAssetType::EType mAssetType;
	LLWearableType::EType mWearableType;
	LLWearable* mWearable;
	bool mIsReplacement;
};

	
class LLWearableHoldingPattern
{
public:
	LLWearableHoldingPattern();
	~LLWearableHoldingPattern();

	bool pollFetchCompletion();
	void onFetchCompletion();
	bool isFetchCompleted();
	bool isTimedOut();

	void checkMissingWearables();
	bool pollMissingWearables();
	bool isMissingCompleted();
	void recoverMissingWearable(LLWearableType::EType type);
	void clearCOFLinksForMissingWearables();
	
	void onWearableAssetFetch(LLWearable *wearable);
	void onAllComplete();

// [SL:KB] - Patch: Appearance-COFCorruption | Checked: 2010-04-14 (Catznip-2.2.0a) | Added: Catznip-2.0.0a
	bool pollStopped();
// [/SL:KB]

	typedef std::list<LLFoundData> found_list_t;
	found_list_t& getFoundList();
	void eraseTypeToLink(LLWearableType::EType type);
	void eraseTypeToRecover(LLWearableType::EType type);
//	void setObjItems(const LLInventoryModel::item_array_t& items);
	void setGestItems(const LLInventoryModel::item_array_t& items);
	bool isMostRecent();
	void handleLateArrivals();
	void resetTime(F32 timeout);
	
private:
	found_list_t mFoundList;
//	LLInventoryModel::item_array_t mObjItems;
	LLInventoryModel::item_array_t mGestItems;
	typedef std::set<S32> type_set_t;
	type_set_t mTypesToRecover;
	type_set_t mTypesToLink;
	S32 mResolved;
	LLTimer mWaitTime;
	bool mFired;
	typedef std::set<LLWearableHoldingPattern*> type_set_hp;
	static type_set_hp sActiveHoldingPatterns;
	bool mIsMostRecent;
	std::set<LLWearable*> mLateArrivals;
	bool mIsAllComplete;
};

LLWearableHoldingPattern::type_set_hp LLWearableHoldingPattern::sActiveHoldingPatterns;

LLWearableHoldingPattern::LLWearableHoldingPattern():
	mResolved(0),
	mFired(false),
	mIsMostRecent(true),
	mIsAllComplete(false)
{
	if (sActiveHoldingPatterns.size()>0)
	{
		llinfos << "Creating LLWearableHoldingPattern when "
				<< sActiveHoldingPatterns.size()
				<< " other attempts are active."
				<< " Flagging others as invalid."
				<< llendl;
		for (type_set_hp::iterator it = sActiveHoldingPatterns.begin();
			 it != sActiveHoldingPatterns.end();
			 ++it)
		{
			(*it)->mIsMostRecent = false;
		}
			 
	}
	sActiveHoldingPatterns.insert(this);
}

LLWearableHoldingPattern::~LLWearableHoldingPattern()
{
	sActiveHoldingPatterns.erase(this);
}

bool LLWearableHoldingPattern::isMostRecent()
{
	return mIsMostRecent;
}

LLWearableHoldingPattern::found_list_t& LLWearableHoldingPattern::getFoundList()
{
	return mFoundList;
}

void LLWearableHoldingPattern::eraseTypeToLink(LLWearableType::EType type)
{
	mTypesToLink.erase(type);
}

void LLWearableHoldingPattern::eraseTypeToRecover(LLWearableType::EType type)
{
	mTypesToRecover.erase(type);
}

// [SL:KB] - Patch: Appearance-SyncAttach | Checked: 2010-06-19 (Catznip-2.2.0a) | Added: Catznip-2.1.2a
// Fix for http://jira.secondlife.com/browse/VWR-18512
/*
void LLWearableHoldingPattern::setObjItems(const LLInventoryModel::item_array_t& items)
{
	mObjItems = items;
}
*/
// [/SL:KB]

void LLWearableHoldingPattern::setGestItems(const LLInventoryModel::item_array_t& items)
{
	mGestItems = items;
}

bool LLWearableHoldingPattern::isFetchCompleted()
{
	return (mResolved >= (S32)getFoundList().size()); // have everything we were waiting for?
}

bool LLWearableHoldingPattern::isTimedOut()
{
	return mWaitTime.hasExpired();
}

void LLWearableHoldingPattern::checkMissingWearables()
{
	if (!isMostRecent())
	{
		llwarns << "skipping because LLWearableHolding pattern is invalid (superceded by later outfit request)" << llendl;
	}
		
	std::vector<S32> found_by_type(LLWearableType::WT_COUNT,0);
	std::vector<S32> requested_by_type(LLWearableType::WT_COUNT,0);
	for (found_list_t::iterator it = getFoundList().begin(); it != getFoundList().end(); ++it)
	{
		LLFoundData &data = *it;
		if (data.mWearableType < LLWearableType::WT_COUNT)
			requested_by_type[data.mWearableType]++;
		if (data.mWearable)
			found_by_type[data.mWearableType]++;
	}

	for (S32 type = 0; type < LLWearableType::WT_COUNT; ++type)
	{
		if (requested_by_type[type] > found_by_type[type])
		{
			llwarns << "got fewer wearables than requested, type " << type << ": requested " << requested_by_type[type] << ", found " << found_by_type[type] << llendl;
		}
		if (found_by_type[type] > 0)
			continue;
		if (
			// If at least one wearable of certain types (pants/shirt/skirt)
			// was requested but none was found, create a default asset as a replacement.
			// In all other cases, don't do anything.
			// For critical types (shape/hair/skin/eyes), this will keep the avatar as a cloud 
			// due to logic in LLVOAvatarSelf::getIsCloud().
			// For non-critical types (tatoo, socks, etc.) the wearable will just be missing.
			(requested_by_type[type] > 0) &&  
			((type == LLWearableType::WT_PANTS) || (type == LLWearableType::WT_SHIRT) || (type == LLWearableType::WT_SKIRT)))
		{
			mTypesToRecover.insert(type);
			mTypesToLink.insert(type);
			recoverMissingWearable((LLWearableType::EType)type);
			llwarns << "need to replace " << type << llendl; 
		}
	}

	resetTime(60.0F);
	if (!pollMissingWearables())
	{
		doOnIdleRepeating(boost::bind(&LLWearableHoldingPattern::pollMissingWearables,this));
	}
}

void LLWearableHoldingPattern::onAllComplete()
{
	if (!isMostRecent())
	{
		llwarns << "skipping because LLWearableHolding pattern is invalid (superceded by later outfit request)" << llendl;
	}

	// Activate all gestures in this folder
	if (mGestItems.count() > 0)
	{
		llinfos << "Activating " << mGestItems.count() << " gestures" << llendl;
		
		LLGestureMgr::instance().activateGestures(mGestItems);
		
		// Update the inventory item labels to reflect the fact
		// they are active.
		LLViewerInventoryCategory* catp =
			gInventory.getCategory(LLAppearanceMgr::instance().getCOF());
		
		if (catp)
		{
			gInventory.updateCategory(catp);
			gInventory.notifyObservers();
		}
	}

	// Update wearables.
	llinfos << "Updating agent wearables with " << mResolved << " wearable items " << llendl;
	LLAppearanceMgr::instance().updateAgentWearables(this, false);
	
// [SL:KB] - Patch: Appearance-SyncAttach | Checked: 2010-03-22 (Catznip-2.2.0a) | Added: Catznip-2.1.2a
	// Fix for http://jira.secondlife.com/browse/VWR-18512
/*
	// Update attachments to match those requested.
	if (isAgentAvatarValid())
	{
		llinfos << "Updating " << mObjItems.count() << " attachments" << llendl;
		LLAgentWearables::userUpdateAttachments(mObjItems);
	}
*/
// [/SL:KB]

	if (isFetchCompleted() && isMissingCompleted())
	{
		// Only safe to delete if all wearable callbacks and all missing wearables completed.
		delete this;
	}
	else
	{
		mIsAllComplete = true;
		handleLateArrivals();
	}
}

void LLWearableHoldingPattern::onFetchCompletion()
{
	if (!isMostRecent())
	{
		llwarns << "skipping because LLWearableHolding pattern is invalid (superceded by later outfit request)" << llendl;
	}

	checkMissingWearables();
}

// Runs as an idle callback until all wearables are fetched (or we time out).
bool LLWearableHoldingPattern::pollFetchCompletion()
{
	if (!isMostRecent())
	{
		llwarns << "skipping because LLWearableHolding pattern is invalid (superceded by later outfit request)" << llendl;

// [SL:KB] - Patch: Appearance-COFCorruption | Checked: 2010-04-14 (Catznip-2.2.0a) | Added: Catznip-2.0.0a
		// If we were signalled to stop then we shouldn't do anything else except poll for when it's safe to delete ourselves
		doOnIdleRepeating(boost::bind(&LLWearableHoldingPattern::pollStopped, this));
		return true;
// [/SL:KB]
	}

	bool completed = isFetchCompleted();
	bool timed_out = isTimedOut();
	bool done = completed || timed_out;

	if (done)
	{
		llinfos << "polling, done status: " << completed << " timed out " << timed_out
				<< " elapsed " << mWaitTime.getElapsedTimeF32() << llendl;

		mFired = true;
		
		if (timed_out)
		{
			llwarns << "Exceeded max wait time for wearables, updating appearance based on what has arrived" << llendl;
		}

		onFetchCompletion();
	}
	return done;
}

class RecoveredItemLinkCB: public LLInventoryCallback
{
public:
	RecoveredItemLinkCB(LLWearableType::EType type, LLWearable *wearable, LLWearableHoldingPattern* holder):
		mHolder(holder),
		mWearable(wearable),
		mType(type)
	{
	}
	void fire(const LLUUID& item_id)
	{
		if (!mHolder->isMostRecent())
		{
			llwarns << "skipping because LLWearableHolding pattern is invalid (superceded by later outfit request)" << llendl;
		}

		llinfos << "Recovered item link for type " << mType << llendl;
		mHolder->eraseTypeToLink(mType);
		// Add wearable to FoundData for actual wearing
		LLViewerInventoryItem *item = gInventory.getItem(item_id);
		LLViewerInventoryItem *linked_item = item ? item->getLinkedItem() : NULL;

		if (linked_item)
		{
			gInventory.addChangedMask(LLInventoryObserver::LABEL, linked_item->getUUID());
			
			if (item)
			{
				LLFoundData found(linked_item->getUUID(),
								  linked_item->getAssetUUID(),
								  linked_item->getName(),
								  linked_item->getType(),
								  linked_item->isWearableType() ? linked_item->getWearableType() : LLWearableType::WT_INVALID,
								  true // is replacement
					);
				found.mWearable = mWearable;
				mHolder->getFoundList().push_front(found);
			}
			else
			{
				llwarns << "inventory item not found for recovered wearable" << llendl;
			}
		}
		else
		{
			llwarns << "inventory link not found for recovered wearable" << llendl;
		}
	}
private:
	LLWearableHoldingPattern* mHolder;
	LLWearable *mWearable;
	LLWearableType::EType mType;
};

class RecoveredItemCB: public LLInventoryCallback
{
public:
	RecoveredItemCB(LLWearableType::EType type, LLWearable *wearable, LLWearableHoldingPattern* holder):
		mHolder(holder),
		mWearable(wearable),
		mType(type)
	{
	}
	void fire(const LLUUID& item_id)
	{
		if (!mHolder->isMostRecent())
		{
			llwarns << "skipping because LLWearableHolding pattern is invalid (superceded by later outfit request)" << llendl;

// [SL:KB] - Patch: Appearance-COFCorruption | Checked: 2010-04-14 (Catznip-2.2.0a) | Added: Catznip-2.0.0a
			// If we were signalled to stop then we shouldn't do anything else except poll for when it's safe to delete ourselves
			return;
// [/SL:KB]
		}

		llinfos << "Recovered item for type " << mType << llendl;
		LLViewerInventoryItem *itemp = gInventory.getItem(item_id);
		mWearable->setItemID(item_id);
		LLPointer<LLInventoryCallback> cb = new RecoveredItemLinkCB(mType,mWearable,mHolder);
		mHolder->eraseTypeToRecover(mType);
		llassert(itemp);
		if (itemp)
		{
			link_inventory_item( gAgent.getID(),
					     item_id,
					     LLAppearanceMgr::instance().getCOF(),
					     itemp->getName(),
						 itemp->getDescription(),
					     LLAssetType::AT_LINK,
					     cb);
		}
	}
private:
	LLWearableHoldingPattern* mHolder;
	LLWearable *mWearable;
	LLWearableType::EType mType;
};

void LLWearableHoldingPattern::recoverMissingWearable(LLWearableType::EType type)
{
	if (!isMostRecent())
	{
		llwarns << "skipping because LLWearableHolding pattern is invalid (superceded by later outfit request)" << llendl;
	}
	
		// Try to recover by replacing missing wearable with a new one.
	LLNotificationsUtil::add("ReplacedMissingWearable");
	lldebugs << "Wearable " << LLWearableType::getTypeLabel(type)
			 << " could not be downloaded.  Replaced inventory item with default wearable." << llendl;
	LLWearable* wearable = LLWearableList::instance().createNewWearable(type);

	// Add a new one in the lost and found folder.
	const LLUUID lost_and_found_id = gInventory.findCategoryUUIDForType(LLFolderType::FT_LOST_AND_FOUND);
	LLPointer<LLInventoryCallback> cb = new RecoveredItemCB(type,wearable,this);

	create_inventory_item(gAgent.getID(),
						  gAgent.getSessionID(),
						  lost_and_found_id,
						  wearable->getTransactionID(),
						  wearable->getName(),
						  wearable->getDescription(),
						  wearable->getAssetType(),
						  LLInventoryType::IT_WEARABLE,
						  wearable->getType(),
						  wearable->getPermissions().getMaskNextOwner(),
						  cb);
}

bool LLWearableHoldingPattern::isMissingCompleted()
{
	return mTypesToLink.size()==0 && mTypesToRecover.size()==0;
}

void LLWearableHoldingPattern::clearCOFLinksForMissingWearables()
{
	for (found_list_t::iterator it = getFoundList().begin(); it != getFoundList().end(); ++it)
	{
		LLFoundData &data = *it;
		if ((data.mWearableType < LLWearableType::WT_COUNT) && (!data.mWearable))
		{
			// Wearable link that was never resolved; remove links to it from COF
			llinfos << "removing link for unresolved item " << data.mItemID.asString() << llendl;
			LLAppearanceMgr::instance().removeCOFItemLinks(data.mItemID,false);
		}
	}
}

// [SL:KB] - Patch: Appearance-COFCorruption | Checked: 2010-04-14 (Catznip-2.2.0a) | Added: Catznip-2.0.0a
bool LLWearableHoldingPattern::pollStopped()
{
	// We have to keep on polling until we're sure that all callbacks have completed or they'll cause a crash
	if ( (isFetchCompleted()) && (isMissingCompleted()) )
	{
		delete this;
		return true;
	}
	return false;
}
// [/SL:KB]

bool LLWearableHoldingPattern::pollMissingWearables()
{
	if (!isMostRecent())
	{
		llwarns << "skipping because LLWearableHolding pattern is invalid (superceded by later outfit request)" << llendl;

// [SL:KB] - Patch: Appearance-COFCorruption | Checked: 2010-04-14 (Catznip-2.2.0a) | Added: Catznip-2.0.0a
		// If we were signalled to stop then we shouldn't do anything else except poll for when it's safe to delete ourselves
		doOnIdleRepeating(boost::bind(&LLWearableHoldingPattern::pollStopped, this));
		return true;
// [/SL:KB]
	}
	
	bool timed_out = isTimedOut();
	bool missing_completed = isMissingCompleted();
	bool done = timed_out || missing_completed;

	if (!done)
	{
		llinfos << "polling missing wearables, waiting for items " << mTypesToRecover.size()
				<< " links " << mTypesToLink.size()
				<< " wearables, timed out " << timed_out
				<< " elapsed " << mWaitTime.getElapsedTimeF32()
				<< " done " << done << llendl;
	}

	if (done)
	{
		gAgentAvatarp->debugWearablesLoaded();

		// BAP - if we don't call clearCOFLinksForMissingWearables()
		// here, we won't have to add the link back in later if the
		// wearable arrives late.  This is to avoid corruption of
		// wearable ordering info.  Also has the effect of making
		// unworn item links visible in the COF under some
		// circumstances.

		//clearCOFLinksForMissingWearables();
		onAllComplete();
	}
	return done;
}

// Handle wearables that arrived after the timeout period expired.
void LLWearableHoldingPattern::handleLateArrivals()
{
	// Only safe to run if we have previously finished the missing
	// wearables and other processing - otherwise we could be in some
	// intermediate state - but have not been superceded by a later
	// outfit change request.
	if (mLateArrivals.size() == 0)
	{
		// Nothing to process.
		return;
	}
	if (!isMostRecent())
	{
		llwarns << "Late arrivals not handled - outfit change no longer valid" << llendl;
	}
	if (!mIsAllComplete)
	{
		llwarns << "Late arrivals not handled - in middle of missing wearables processing" << llendl;
	}

	llinfos << "Need to handle " << mLateArrivals.size() << " late arriving wearables" << llendl;

	// Update mFoundList using late-arriving wearables.
	std::set<LLWearableType::EType> replaced_types;
	for (LLWearableHoldingPattern::found_list_t::iterator iter = getFoundList().begin();
		 iter != getFoundList().end(); ++iter)
	{
		LLFoundData& data = *iter;
		for (std::set<LLWearable*>::iterator wear_it = mLateArrivals.begin();
			 wear_it != mLateArrivals.end();
			 ++wear_it)
		{
			LLWearable *wearable = *wear_it;

			if(wearable->getAssetID() == data.mAssetID)
			{
				data.mWearable = wearable;

				replaced_types.insert(data.mWearableType);

				// BAP - if we didn't call
				// clearCOFLinksForMissingWearables() earlier, we
				// don't need to restore the link here.  Fixes
				// wearable ordering problems.

				// LLAppearanceMgr::instance().addCOFItemLink(data.mItemID,false);

				// BAP failing this means inventory or asset server
				// are corrupted in a way we don't handle.
				llassert((data.mWearableType < LLWearableType::WT_COUNT) && (wearable->getType() == data.mWearableType));
				break;
			}
		}
	}

	// Remove COF links for any default wearables previously used to replace the late arrivals.
	// All this pussyfooting around with a while loop and explicit
	// iterator incrementing is to allow removing items from the list
	// without clobbering the iterator we're using to navigate.
	LLWearableHoldingPattern::found_list_t::iterator iter = getFoundList().begin();
	while (iter != getFoundList().end())
	{
		LLFoundData& data = *iter;

		// If an item of this type has recently shown up, removed the corresponding replacement wearable from COF.
		if (data.mWearable && data.mIsReplacement &&
			replaced_types.find(data.mWearableType) != replaced_types.end())
		{
			LLAppearanceMgr::instance().removeCOFItemLinks(data.mItemID,false);
			std::list<LLFoundData>::iterator clobber_ator = iter;
			++iter;
			getFoundList().erase(clobber_ator);
		}
		else
		{
			++iter;
		}
	}

	// Clear contents of late arrivals.
	mLateArrivals.clear();

	// Update appearance based on mFoundList
	LLAppearanceMgr::instance().updateAgentWearables(this, false);
}

void LLWearableHoldingPattern::resetTime(F32 timeout)
{
	mWaitTime.reset();
	mWaitTime.setTimerExpirySec(timeout);
}

void LLWearableHoldingPattern::onWearableAssetFetch(LLWearable *wearable)
{
	if (!isMostRecent())
	{
		llwarns << "skipping because LLWearableHolding pattern is invalid (superceded by later outfit request)" << llendl;
	}
	
	mResolved += 1;  // just counting callbacks, not successes.
	llinfos << "resolved " << mResolved << "/" << getFoundList().size() << llendl;
	if (!wearable)
	{
		llwarns << "no wearable found" << llendl;
	}

	if (mFired)
	{
		llwarns << "called after holder fired" << llendl;
		if (wearable)
		{
			mLateArrivals.insert(wearable);
			if (mIsAllComplete)
			{
				handleLateArrivals();
			}
		}
		return;
	}

	if (!wearable)
	{
		return;
	}

	for (LLWearableHoldingPattern::found_list_t::iterator iter = getFoundList().begin();
		 iter != getFoundList().end(); ++iter)
	{
		LLFoundData& data = *iter;
		if(wearable->getAssetID() == data.mAssetID)
		{
			// Failing this means inventory or asset server are corrupted in a way we don't handle.
			if ((data.mWearableType >= LLWearableType::WT_COUNT) || (wearable->getType() != data.mWearableType))
			{
				llwarns << "recovered wearable but type invalid. inventory wearable type: " << data.mWearableType << " asset wearable type: " << wearable->getType() << llendl;
				break;
			}

			data.mWearable = wearable;
		}
	}
}

static void onWearableAssetFetch(LLWearable* wearable, void* data)
{
	LLWearableHoldingPattern* holder = (LLWearableHoldingPattern*)data;
	holder->onWearableAssetFetch(wearable);
}


static void removeDuplicateItems(LLInventoryModel::item_array_t& items)
{
	LLInventoryModel::item_array_t new_items;
	std::set<LLUUID> items_seen;
	std::deque<LLViewerInventoryItem*> tmp_list;
	// Traverse from the front and keep the first of each item
	// encountered, so we actually keep the *last* of each duplicate
	// item.  This is needed to give the right priority when adding
	// duplicate items to an existing outfit.
	for (S32 i=items.count()-1; i>=0; i--)
	{
		LLViewerInventoryItem *item = items.get(i);
		LLUUID item_id = item->getLinkedUUID();
		if (items_seen.find(item_id)!=items_seen.end())
			continue;
		items_seen.insert(item_id);
		tmp_list.push_front(item);
	}
	for (std::deque<LLViewerInventoryItem*>::iterator it = tmp_list.begin();
		 it != tmp_list.end();
		 ++it)
	{
		new_items.put(*it);
	}
	items = new_items;
}

const LLUUID LLAppearanceMgr::getCOF() const
{
	return gInventory.findCategoryUUIDForType(LLFolderType::FT_CURRENT_OUTFIT);
}


const LLViewerInventoryItem* LLAppearanceMgr::getBaseOutfitLink()
{
	const LLUUID& current_outfit_cat = getCOF();
	LLInventoryModel::cat_array_t cat_array;
	LLInventoryModel::item_array_t item_array;
	// Can't search on FT_OUTFIT since links to categories return FT_CATEGORY for type since they don't
	// return preferred type.
	LLIsType is_category( LLAssetType::AT_CATEGORY ); 
	gInventory.collectDescendentsIf(current_outfit_cat,
									cat_array,
									item_array,
									false,
									is_category,
									false);
	for (LLInventoryModel::item_array_t::const_iterator iter = item_array.begin();
		 iter != item_array.end();
		 iter++)
	{
		const LLViewerInventoryItem *item = (*iter);
		const LLViewerInventoryCategory *cat = item->getLinkedCategory();
		if (cat && cat->getPreferredType() == LLFolderType::FT_OUTFIT)
		{
			const LLUUID parent_id = cat->getParentUUID();
			LLViewerInventoryCategory*  parent_cat =  gInventory.getCategory(parent_id);
			// if base outfit moved to trash it means that we don't have base outfit
			if (parent_cat != NULL && parent_cat->getPreferredType() == LLFolderType::FT_TRASH)
			{
				return NULL;
			}
			return item;
		}
	}
	return NULL;
}

bool LLAppearanceMgr::getBaseOutfitName(std::string& name)
{
	const LLViewerInventoryItem* outfit_link = getBaseOutfitLink();
	if(outfit_link)
	{
		const LLViewerInventoryCategory *cat = outfit_link->getLinkedCategory();
		if (cat)
		{
			name = cat->getName();
			return true;
		}
	}
	return false;
}

const LLUUID LLAppearanceMgr::getBaseOutfitUUID()
{
	const LLViewerInventoryItem* outfit_link = getBaseOutfitLink();
	if (!outfit_link || !outfit_link->getIsLinkType()) return LLUUID::null;

	const LLViewerInventoryCategory* outfit_cat = outfit_link->getLinkedCategory();
	if (!outfit_cat) return LLUUID::null;

	if (outfit_cat->getPreferredType() != LLFolderType::FT_OUTFIT)
	{
		llwarns << "Expected outfit type:" << LLFolderType::FT_OUTFIT << " but got type:" << outfit_cat->getType() << " for folder name:" << outfit_cat->getName() << llendl;
		return LLUUID::null;
	}

	return outfit_cat->getUUID();
}

bool LLAppearanceMgr::wearItemOnAvatar(const LLUUID& item_id_to_wear, bool do_update, bool replace, LLPointer<LLInventoryCallback> cb)
{
	if (item_id_to_wear.isNull()) return false;

	// *TODO: issue with multi-wearable should be fixed:
	// in this case this method will be called N times - loading started for each item
	// and than N times will be called - loading completed for each item.
	// That means subscribers will be notified that loading is done after first item in a batch is worn.
	// (loading indicator disappears for example before all selected items are worn)
	// Have not fix this issue for 2.1 because of stability reason. EXT-7777.

	// Disabled for now because it is *not* acceptable to call updateAppearanceFromCOF() multiple times
//	gAgentWearables.notifyLoadingStarted();

	LLViewerInventoryItem* item_to_wear = gInventory.getItem(item_id_to_wear);
	if (!item_to_wear) return false;

	if (gInventory.isObjectDescendentOf(item_to_wear->getUUID(), gInventory.getLibraryRootFolderID()))
	{
		LLPointer<LLInventoryCallback> cb = new WearOnAvatarCallback(replace);
		copy_inventory_item(gAgent.getID(), item_to_wear->getPermissions().getOwner(), item_to_wear->getUUID(), LLUUID::null, std::string(),cb);
		return false;
	} 
	else if (!gInventory.isObjectDescendentOf(item_to_wear->getUUID(), gInventory.getRootFolderID()))
	{
		return false; // not in library and not in agent's inventory
	}
	else if (gInventory.isObjectDescendentOf(item_to_wear->getUUID(), gInventory.findCategoryUUIDForType(LLFolderType::FT_TRASH)))
	{
		LLNotificationsUtil::add("CannotWearTrash");
		return false;
	}
	else if (gInventory.isObjectDescendentOf(item_to_wear->getUUID(), LLAppearanceMgr::instance().getCOF())) // EXT-84911
	{
		return false;
	}

	switch (item_to_wear->getType())
	{
	case LLAssetType::AT_CLOTHING:
		if (gAgentWearables.areWearablesLoaded())
		{
			S32 wearable_count = gAgentWearables.getWearableCount(item_to_wear->getWearableType());
			if ((replace && wearable_count != 0) ||
				(wearable_count >= LLAgentWearables::MAX_CLOTHING_PER_TYPE) )
			{
				removeCOFItemLinks(gAgentWearables.getWearableItemID(item_to_wear->getWearableType(), wearable_count-1), false);
			}
			addCOFItemLink(item_to_wear, do_update, cb);
		} 
		break;
	case LLAssetType::AT_BODYPART:
		// TODO: investigate wearables may not be loaded at this point EXT-8231
		
		// Remove the existing wearables of the same type.
		// Remove existing body parts anyway because we must not be able to wear e.g. two skins.
		removeCOFLinksOfType(item_to_wear->getWearableType(), false);

		addCOFItemLink(item_to_wear, do_update, cb);
		break;
	case LLAssetType::AT_OBJECT:
		rez_attachment(item_to_wear, NULL, replace);
		break;
	default: return false;;
	}

	return true;
}

// Update appearance from outfit folder.
void LLAppearanceMgr::changeOutfit(bool proceed, const LLUUID& category, bool append)
{
	if (!proceed)
		return;
	LLAppearanceMgr::instance().updateCOF(category,append);
}

void LLAppearanceMgr::replaceCurrentOutfit(const LLUUID& new_outfit)
{
	LLViewerInventoryCategory* cat = gInventory.getCategory(new_outfit);
	wearInventoryCategory(cat, false, false);
}

// Open outfit renaming dialog.
void LLAppearanceMgr::renameOutfit(const LLUUID& outfit_id)
{
	LLViewerInventoryCategory* cat = gInventory.getCategory(outfit_id);
	if (!cat)
	{
		return;
	}

	LLSD args;
	args["NAME"] = cat->getName();

	LLSD payload;
	payload["cat_id"] = outfit_id;

	LLNotificationsUtil::add("RenameOutfit", args, payload, boost::bind(onOutfitRename, _1, _2));
}

// User typed new outfit name.
// static
void LLAppearanceMgr::onOutfitRename(const LLSD& notification, const LLSD& response)
{
	S32 option = LLNotificationsUtil::getSelectedOption(notification, response);
	if (option != 0) return; // canceled

	std::string outfit_name = response["new_name"].asString();
	LLStringUtil::trim(outfit_name);
	if (!outfit_name.empty())
	{
		LLUUID cat_id = notification["payload"]["cat_id"].asUUID();
		rename_category(&gInventory, cat_id, outfit_name);
	}
}

void LLAppearanceMgr::setOutfitLocked(bool locked)
{
	if (mOutfitLocked == locked)
	{
		return;
	}

	mOutfitLocked = locked;
	if (locked)
	{
		mUnlockOutfitTimer->reset();
		mUnlockOutfitTimer->start();
	}
	else
	{
		mUnlockOutfitTimer->stop();
	}

	LLOutfitObserver::instance().notifyOutfitLockChanged();
}

void LLAppearanceMgr::addCategoryToCurrentOutfit(const LLUUID& cat_id)
{
	LLViewerInventoryCategory* cat = gInventory.getCategory(cat_id);
	wearInventoryCategory(cat, false, true);
}

void LLAppearanceMgr::takeOffOutfit(const LLUUID& cat_id)
{
	LLInventoryModel::cat_array_t cats;
	LLInventoryModel::item_array_t items;
	LLFindWearablesEx collector(/*is_worn=*/ true, /*include_body_parts=*/ false);

	gInventory.collectDescendentsIf(cat_id, cats, items, FALSE, collector);

	LLInventoryModel::item_array_t::const_iterator it = items.begin();
	const LLInventoryModel::item_array_t::const_iterator it_end = items.end();
	for( ; it_end != it; ++it)
	{
		LLViewerInventoryItem* item = *it;
		removeItemFromAvatar(item->getUUID());
	}
}

// Create a copy of src_id + contents as a subfolder of dst_id.
void LLAppearanceMgr::shallowCopyCategory(const LLUUID& src_id, const LLUUID& dst_id,
											  LLPointer<LLInventoryCallback> cb)
{
	LLInventoryCategory *src_cat = gInventory.getCategory(src_id);
	if (!src_cat)
	{
		llwarns << "folder not found for src " << src_id.asString() << llendl;
		return;
	}
	llinfos << "starting, src_id " << src_id << " name " << src_cat->getName() << " dst_id " << dst_id << llendl;
	LLUUID parent_id = dst_id;
	if(parent_id.isNull())
	{
		parent_id = gInventory.getRootFolderID();
	}
	LLUUID subfolder_id = gInventory.createNewCategory( parent_id,
														LLFolderType::FT_NONE,
														src_cat->getName());
	shallowCopyCategoryContents(src_id, subfolder_id, cb);

	gInventory.notifyObservers();
}

// Copy contents of src_id to dst_id.
void LLAppearanceMgr::shallowCopyCategoryContents(const LLUUID& src_id, const LLUUID& dst_id,
													  LLPointer<LLInventoryCallback> cb)
{
	LLInventoryModel::cat_array_t* cats;
	LLInventoryModel::item_array_t* items;
	gInventory.getDirectDescendentsOf(src_id, cats, items);
	llinfos << "copying " << items->count() << " items" << llendl;
	for (LLInventoryModel::item_array_t::const_iterator iter = items->begin();
		 iter != items->end();
		 ++iter)
	{
		const LLViewerInventoryItem* item = (*iter);
		switch (item->getActualType())
		{
			case LLAssetType::AT_LINK:
			{
				//LLInventoryItem::getDescription() is used for a new description 
				//to propagate ordering information saved in descriptions of links
				link_inventory_item(gAgent.getID(),
									item->getLinkedUUID(),
									dst_id,
									item->getName(),
									item->LLInventoryItem::getDescription(),
									LLAssetType::AT_LINK, cb);
				break;
			}
			case LLAssetType::AT_LINK_FOLDER:
			{
				LLViewerInventoryCategory *catp = item->getLinkedCategory();
				// Skip copying outfit links.
				if (catp && catp->getPreferredType() != LLFolderType::FT_OUTFIT)
				{
					link_inventory_item(gAgent.getID(),
										item->getLinkedUUID(),
										dst_id,
										item->getName(),
										item->getDescription(),
										LLAssetType::AT_LINK_FOLDER, cb);
				}
				break;
			}
			case LLAssetType::AT_CLOTHING:
			case LLAssetType::AT_OBJECT:
			case LLAssetType::AT_BODYPART:
			case LLAssetType::AT_GESTURE:
			{
				llinfos << "copying inventory item " << item->getName() << llendl;
				copy_inventory_item(gAgent.getID(),
									item->getPermissions().getOwner(),
									item->getUUID(),
									dst_id,
									item->getName(),
									cb);
				break;
			}
			default:
				// Ignore non-outfit asset types
				break;
		}
	}
}

BOOL LLAppearanceMgr::getCanMakeFolderIntoOutfit(const LLUUID& folder_id)
{
	// These are the wearable items that are required for considering this
	// folder as containing a complete outfit.
	U32 required_wearables = 0;
	required_wearables |= 1LL << LLWearableType::WT_SHAPE;
	required_wearables |= 1LL << LLWearableType::WT_SKIN;
	required_wearables |= 1LL << LLWearableType::WT_HAIR;
	required_wearables |= 1LL << LLWearableType::WT_EYES;

	// These are the wearables that the folder actually contains.
	U32 folder_wearables = 0;
	LLInventoryModel::cat_array_t* cats;
	LLInventoryModel::item_array_t* items;
	gInventory.getDirectDescendentsOf(folder_id, cats, items);
	for (LLInventoryModel::item_array_t::const_iterator iter = items->begin();
		 iter != items->end();
		 ++iter)
	{
		const LLViewerInventoryItem* item = (*iter);
		if (item->isWearableType())
		{
			const LLWearableType::EType wearable_type = item->getWearableType();
			folder_wearables |= 1LL << wearable_type;
		}
	}

	// If the folder contains the required wearables, return TRUE.
	return ((required_wearables & folder_wearables) == required_wearables);
}

bool LLAppearanceMgr::getCanRemoveOutfit(const LLUUID& outfit_cat_id)
{
	// Disallow removing the base outfit.
	if (outfit_cat_id == getBaseOutfitUUID())
	{
		return false;
	}

	// Check if the outfit folder itself is removable.
	if (!get_is_category_removable(&gInventory, outfit_cat_id))
	{
		return false;
	}

	// Check for the folder's non-removable descendants.
	LLFindNonRemovableObjects filter_non_removable;
	LLInventoryModel::cat_array_t cats;
	LLInventoryModel::item_array_t items;
	LLInventoryModel::item_array_t::const_iterator it;
	gInventory.collectDescendentsIf(outfit_cat_id, cats, items, false, filter_non_removable);
	if (!cats.empty() || !items.empty())
	{
		return false;
	}

	return true;
}

// static
bool LLAppearanceMgr::getCanRemoveFromCOF(const LLUUID& outfit_cat_id)
{
	LLInventoryModel::cat_array_t cats;
	LLInventoryModel::item_array_t items;
	LLFindWearablesEx is_worn(/*is_worn=*/ true, /*include_body_parts=*/ false);
	gInventory.collectDescendentsIf(outfit_cat_id,
		cats,
		items,
		LLInventoryModel::EXCLUDE_TRASH,
		is_worn);
	return items.size() > 0;
}

// static
bool LLAppearanceMgr::getCanAddToCOF(const LLUUID& outfit_cat_id)
{
	if (gAgentWearables.isCOFChangeInProgress())
	{
		return false;
	}

	LLInventoryModel::cat_array_t cats;
	LLInventoryModel::item_array_t items;
	LLFindWearablesEx not_worn(/*is_worn=*/ false, /*include_body_parts=*/ false);
	gInventory.collectDescendentsIf(outfit_cat_id,
		cats,
		items,
		LLInventoryModel::EXCLUDE_TRASH,
		not_worn);
	return items.size() > 0;
}

bool LLAppearanceMgr::getCanReplaceCOF(const LLUUID& outfit_cat_id)
{
	// Don't allow wearing anything while we're changing appearance.
	if (gAgentWearables.isCOFChangeInProgress())
	{
		return false;
	}

	// Check whether it's the base outfit.
//	if (outfit_cat_id.isNull() || outfit_cat_id == getBaseOutfitUUID())
// [SL:KB] - Patch: Appearance-Misc | Checked: 2010-09-21 (Catznip-2.2.0a) | Added: Catznip-2.1.2d
	if ( (outfit_cat_id.isNull()) || ((outfit_cat_id == getBaseOutfitUUID()) && (!isOutfitDirty())) )
// [/SL:KB]
	{
		return false;
	}

	// Check whether the outfit contains the full set of body parts (shape+skin+hair+eyes).
	return getCanMakeFolderIntoOutfit(outfit_cat_id);
}

void LLAppearanceMgr::purgeBaseOutfitLink(const LLUUID& category)
{
	LLInventoryModel::cat_array_t cats;
	LLInventoryModel::item_array_t items;
	gInventory.collectDescendents(category, cats, items,
								  LLInventoryModel::EXCLUDE_TRASH);
	for (S32 i = 0; i < items.count(); ++i)
	{
		LLViewerInventoryItem *item = items.get(i);
		if (item->getActualType() != LLAssetType::AT_LINK_FOLDER)
			continue;
		if (item->getIsLinkType())
		{
			LLViewerInventoryCategory* catp = item->getLinkedCategory();
			if(catp && catp->getPreferredType() == LLFolderType::FT_OUTFIT)
			{
				gInventory.purgeObject(item->getUUID());
			}
		}
	}
}

void LLAppearanceMgr::purgeCategory(const LLUUID& category, bool keep_outfit_links)
{
	LLInventoryModel::cat_array_t cats;
	LLInventoryModel::item_array_t items;
	gInventory.collectDescendents(category, cats, items,
								  LLInventoryModel::EXCLUDE_TRASH);
	for (S32 i = 0; i < items.count(); ++i)
	{
		LLViewerInventoryItem *item = items.get(i);
		if (keep_outfit_links && (item->getActualType() == LLAssetType::AT_LINK_FOLDER))
			continue;
		if (item->getIsLinkType())
		{
			gInventory.purgeObject(item->getUUID());
		}
	}
}

// Keep the last N wearables of each type.  For viewer 2.0, N is 1 for
// both body parts and clothing items.
void LLAppearanceMgr::filterWearableItems(
	LLInventoryModel::item_array_t& items, S32 max_per_type)
{
	// Divvy items into arrays by wearable type.
	std::vector<LLInventoryModel::item_array_t> items_by_type(LLWearableType::WT_COUNT);
	divvyWearablesByType(items, items_by_type);

	// rebuild items list, retaining the last max_per_type of each array
	items.clear();
	for (S32 i=0; i<LLWearableType::WT_COUNT; i++)
	{
		S32 size = items_by_type[i].size();
		if (size <= 0)
			continue;
//		S32 start_index = llmax(0,size-max_per_type);
// [SL:KB] - Patch: Appearance-Misc | Checked: 2010-05-11 (Catznip-2.2.0a) | Added: Catznip-2.0.0h
		S32 start_index = 
			llmax(0, size - ((LLAssetType::AT_BODYPART == LLWearableType::getAssetType((LLWearableType::EType)i)) ? 1 : max_per_type));
// [/SL:KB[
		for (S32 j = start_index; j<size; j++)
		{
			items.push_back(items_by_type[i][j]);
		}
	}
}

// Create links to all listed items.
void LLAppearanceMgr::linkAll(const LLUUID& cat_uuid,
								  LLInventoryModel::item_array_t& items,
								  LLPointer<LLInventoryCallback> cb)
{
	for (S32 i=0; i<items.count(); i++)
	{
		const LLInventoryItem* item = items.get(i).get();
		link_inventory_item(gAgent.getID(),
							item->getLinkedUUID(),
							cat_uuid,
							item->getName(),
							item->LLInventoryItem::getDescription(),
							LLAssetType::AT_LINK,
							cb);

		const LLViewerInventoryCategory *cat = gInventory.getCategory(cat_uuid);
		const std::string cat_name = cat ? cat->getName() : "CAT NOT FOUND";
#ifndef LL_RELEASE_FOR_DOWNLOAD
		llinfos << "Linking Item [ name:" << item->getName() << " UUID:" << item->getUUID() << " ] to Category [ name:" << cat_name << " UUID:" << cat_uuid << " ] " << llendl;
#endif
	}
}

void LLAppearanceMgr::updateCOF(const LLUUID& category, bool append)
{
	LLViewerInventoryCategory *pcat = gInventory.getCategory(category);
	llinfos << "starting, cat " << (pcat ? pcat->getName() : "[UNKNOWN]") << llendl;

	const LLUUID cof = getCOF();

	// Deactivate currently active gestures in the COF, if replacing outfit
	if (!append)
	{
		LLInventoryModel::item_array_t gest_items;
		getDescendentsOfAssetType(cof, gest_items, LLAssetType::AT_GESTURE, false);
		for(S32 i = 0; i  < gest_items.count(); ++i)
		{
			LLViewerInventoryItem *gest_item = gest_items.get(i);
			if ( LLGestureMgr::instance().isGestureActive( gest_item->getLinkedUUID()) )
			{
				LLGestureMgr::instance().deactivateGesture( gest_item->getLinkedUUID() );
			}
		}
	}
	
	// Collect and filter descendents to determine new COF contents.

	// - Body parts: always include COF contents as a fallback in case any
	// required parts are missing.
	// Preserve body parts from COF if appending.
	LLInventoryModel::item_array_t body_items;
	getDescendentsOfAssetType(cof, body_items, LLAssetType::AT_BODYPART, false);
	getDescendentsOfAssetType(category, body_items, LLAssetType::AT_BODYPART, false);
	if (append)
		reverse(body_items.begin(), body_items.end());
	// Reduce body items to max of one per type.
	removeDuplicateItems(body_items);
	filterWearableItems(body_items, 1);

	// - Wearables: include COF contents only if appending.
	LLInventoryModel::item_array_t wear_items;
	if (append)
		getDescendentsOfAssetType(cof, wear_items, LLAssetType::AT_CLOTHING, false);
	getDescendentsOfAssetType(category, wear_items, LLAssetType::AT_CLOTHING, false);
	// Reduce wearables to max of one per type.
	removeDuplicateItems(wear_items);
	filterWearableItems(wear_items, LLAgentWearables::MAX_CLOTHING_PER_TYPE);

	// - Attachments: include COF contents only if appending.
	LLInventoryModel::item_array_t obj_items;
	if (append)
		getDescendentsOfAssetType(cof, obj_items, LLAssetType::AT_OBJECT, false);
	getDescendentsOfAssetType(category, obj_items, LLAssetType::AT_OBJECT, false);
	removeDuplicateItems(obj_items);

	// - Gestures: include COF contents only if appending.
	LLInventoryModel::item_array_t gest_items;
	if (append)
		getDescendentsOfAssetType(cof, gest_items, LLAssetType::AT_GESTURE, false);
	getDescendentsOfAssetType(category, gest_items, LLAssetType::AT_GESTURE, false);
	removeDuplicateItems(gest_items);
	
	// Remove current COF contents.
	bool keep_outfit_links = append;
	purgeCategory(cof, keep_outfit_links);
	gInventory.notifyObservers();

	// Create links to new COF contents.
	llinfos << "creating LLUpdateAppearanceOnDestroy" << llendl;
	LLPointer<LLInventoryCallback> link_waiter = new LLUpdateAppearanceOnDestroy(!append);

#ifndef LL_RELEASE_FOR_DOWNLOAD
	llinfos << "Linking body items" << llendl;
#endif
	linkAll(cof, body_items, link_waiter);

#ifndef LL_RELEASE_FOR_DOWNLOAD
	llinfos << "Linking wear items" << llendl;
#endif
	linkAll(cof, wear_items, link_waiter);

#ifndef LL_RELEASE_FOR_DOWNLOAD
	llinfos << "Linking obj items" << llendl;
#endif
	linkAll(cof, obj_items, link_waiter);

#ifndef LL_RELEASE_FOR_DOWNLOAD
	llinfos << "Linking gesture items" << llendl;
#endif
	linkAll(cof, gest_items, link_waiter);

	// Add link to outfit if category is an outfit. 
	if (!append)
	{
		createBaseOutfitLink(category, link_waiter);
	}
	llinfos << "waiting for LLUpdateAppearanceOnDestroy" << llendl;
}

void LLAppearanceMgr::updatePanelOutfitName(const std::string& name)
{
	LLSidepanelAppearance* panel_appearance =
		dynamic_cast<LLSidepanelAppearance *>(LLSideTray::getInstance()->getPanel("sidepanel_appearance"));
	if (panel_appearance)
	{
		panel_appearance->refreshCurrentOutfitName(name);
	}
}

void LLAppearanceMgr::createBaseOutfitLink(const LLUUID& category, LLPointer<LLInventoryCallback> link_waiter)
{
	const LLUUID cof = getCOF();
	LLViewerInventoryCategory* catp = gInventory.getCategory(category);
	std::string new_outfit_name = "";

	purgeBaseOutfitLink(cof);

	if (catp && catp->getPreferredType() == LLFolderType::FT_OUTFIT)
	{
		link_inventory_item(gAgent.getID(), category, cof, catp->getName(), "",
							LLAssetType::AT_LINK_FOLDER, link_waiter);
		new_outfit_name = catp->getName();
	}
	
	updatePanelOutfitName(new_outfit_name);
}

void LLAppearanceMgr::updateAgentWearables(LLWearableHoldingPattern* holder, bool append)
{
	lldebugs << "updateAgentWearables()" << llendl;
	LLInventoryItem::item_array_t items;
	LLDynamicArray< LLWearable* > wearables;

	// For each wearable type, find the wearables of that type.
	for( S32 i = 0; i < LLWearableType::WT_COUNT; i++ )
	{
		for (LLWearableHoldingPattern::found_list_t::iterator iter = holder->getFoundList().begin();
			 iter != holder->getFoundList().end(); ++iter)
		{
			LLFoundData& data = *iter;
			LLWearable* wearable = data.mWearable;
			if( wearable && ((S32)wearable->getType() == i) )
			{
				LLViewerInventoryItem* item = (LLViewerInventoryItem*)gInventory.getItem(data.mItemID);
				if( item && (item->getAssetUUID() == wearable->getAssetID()) )
				{
					items.put(item);
					wearables.put(wearable);
				}
			}
		}
	}

	if(wearables.count() > 0)
	{
		gAgentWearables.setWearableOutfit(items, wearables, !append);
	}

//	dec_busy_count();
}

static void remove_non_link_items(LLInventoryModel::item_array_t &items)
{
	LLInventoryModel::item_array_t pruned_items;
	for (LLInventoryModel::item_array_t::const_iterator iter = items.begin();
		 iter != items.end();
		 ++iter)
	{
 		const LLViewerInventoryItem *item = (*iter);
		if (item && item->getIsLinkType())
		{
			pruned_items.push_back((*iter));
		}
	}
	items = pruned_items;
}

//a predicate for sorting inventory items by actual descriptions
bool sort_by_description(const LLInventoryItem* item1, const LLInventoryItem* item2)
{
	if (!item1 || !item2) 
	{
		llwarning("either item1 or item2 is NULL", 0);
		return true;
	}

	return item1->LLInventoryItem::getDescription() < item2->LLInventoryItem::getDescription();
}

void item_array_diff(LLInventoryModel::item_array_t& full_list,
					 LLInventoryModel::item_array_t& keep_list,
					 LLInventoryModel::item_array_t& kill_list)
	
{
	for (LLInventoryModel::item_array_t::iterator it = full_list.begin();
		 it != full_list.end();
		 ++it)
	{
		LLViewerInventoryItem *item = *it;
		if (keep_list.find(item) < 0) // Why on earth does LLDynamicArray need to redefine find()?
		{
			kill_list.push_back(item);
		}
	}
}

S32 LLAppearanceMgr::findExcessOrDuplicateItems(const LLUUID& cat_id,
												 LLAssetType::EType type,
												 S32 max_items,
												 LLInventoryModel::item_array_t& items_to_kill)
{
	S32 to_kill_count = 0;

	LLInventoryModel::item_array_t items;
	getDescendentsOfAssetType(cat_id, items, type, false);
	LLInventoryModel::item_array_t curr_items = items;
	removeDuplicateItems(items);
	if (max_items > 0)
	{
		filterWearableItems(items, max_items);
	}
	LLInventoryModel::item_array_t kill_items;
	item_array_diff(curr_items,items,kill_items);
	for (LLInventoryModel::item_array_t::iterator it = kill_items.begin();
		 it != kill_items.end();
		 ++it)
	{
		items_to_kill.push_back(*it);
		to_kill_count++;
	}
	return to_kill_count;
}
	
												 
void LLAppearanceMgr::enforceItemRestrictions()
{
	S32 purge_count = 0;
	LLInventoryModel::item_array_t items_to_kill;

	purge_count += findExcessOrDuplicateItems(getCOF(),LLAssetType::AT_BODYPART,
											  1, items_to_kill);
	purge_count += findExcessOrDuplicateItems(getCOF(),LLAssetType::AT_CLOTHING,
											  LLAgentWearables::MAX_CLOTHING_PER_TYPE, items_to_kill);
	purge_count += findExcessOrDuplicateItems(getCOF(),LLAssetType::AT_OBJECT,
											  -1, items_to_kill);

	if (items_to_kill.size()>0)
	{
		for (LLInventoryModel::item_array_t::iterator it = items_to_kill.begin();
			 it != items_to_kill.end();
			 ++it)
		{
			LLViewerInventoryItem *item = *it;
			llinfos << "purging duplicate or excess item " << item->getName() << llendl;
			gInventory.purgeObject(item->getUUID());
		}
		gInventory.notifyObservers();
	}
}

void LLAppearanceMgr::updateAppearanceFromCOF(bool update_base_outfit_ordering)
{
	if (mIsInUpdateAppearanceFromCOF)
	{
		llwarns << "Called updateAppearanceFromCOF inside updateAppearanceFromCOF, skipping" << llendl;
		return;
	}

	BoolSetter setIsInUpdateAppearanceFromCOF(mIsInUpdateAppearanceFromCOF);

	llinfos << "starting" << llendl;

	//checking integrity of the COF in terms of ordering of wearables, 
	//checking and updating links' descriptions of wearables in the COF (before analyzed for "dirty" state)
	updateClothingOrderingInfo(LLUUID::null, update_base_outfit_ordering);

	// Remove duplicate or excess wearables. Should normally be enforced at the UI level, but
	// this should catch anything that gets through.
	enforceItemRestrictions();
	
	// update dirty flag to see if the state of the COF matches
	// the saved outfit stored as a folder link
	updateIsDirty();

	//dumpCat(getCOF(),"COF, start");

	bool follow_folder_links = true;
	LLUUID current_outfit_id = getCOF();

	// Find all the wearables that are in the COF's subtree.
	lldebugs << "LLAppearanceMgr::updateFromCOF()" << llendl;
	LLInventoryModel::item_array_t wear_items;
	LLInventoryModel::item_array_t obj_items;
	LLInventoryModel::item_array_t gest_items;
	getUserDescendents(current_outfit_id, wear_items, obj_items, gest_items, follow_folder_links);
	// Get rid of non-links in case somehow the COF was corrupted.
	remove_non_link_items(wear_items);
	remove_non_link_items(obj_items);
	remove_non_link_items(gest_items);

	dumpItemArray(wear_items,"asset_dump: wear_item");
	dumpItemArray(obj_items,"asset_dump: obj_item");

// [SL:KB] - Patch: Appearance-SyncAttach | Checked: 2010-09-22 (Catznip-2.2.0a) | Added: Catznip-2.2.0a
	// Update attachments to match those requested.
	if (isAgentAvatarValid())
	{
		// Include attachments which should be in COF but don't have their link created yet
		uuid_vec_t::iterator itPendingObjLink = mPendingObjLinks.begin();
		while (itPendingObjLink != mPendingObjLinks.end())
		{
			const LLUUID& idItem = *itPendingObjLink;
			if (!gAgentAvatarp->isWearingAttachment(idItem))
			{
				itPendingObjLink = mPendingObjLinks.erase(itPendingObjLink);
				continue;
			}

			LLViewerInventoryItem* pItem = gInventory.getItem(idItem);
			if (pItem)
				obj_items.push_back(pItem);

			++itPendingObjLink;
		}

		// Don't remove attachments until avatar is fully loaded (should reduce random attaching/detaching/reattaching at log-on)
		llinfos << "Updating " << obj_items.count() << " attachments" << llendl;
		LLAgentWearables::userUpdateAttachments(obj_items, !gAgentAvatarp->isFullyLoaded());
	}
// [/SL:KB]

	if(!wear_items.count())
	{
		LLNotificationsUtil::add("CouldNotPutOnOutfit");
		return;
	}

	//preparing the list of wearables in the correct order for LLAgentWearables
	sortItemsByActualDescription(wear_items);


	LLWearableHoldingPattern* holder = new LLWearableHoldingPattern;

//	holder->setObjItems(obj_items);
	holder->setGestItems(gest_items);
		
	// Note: can't do normal iteration, because if all the
	// wearables can be resolved immediately, then the
	// callback will be called (and this object deleted)
	// before the final getNextData().

	for(S32 i = 0; i  < wear_items.count(); ++i)
	{
		LLViewerInventoryItem *item = wear_items.get(i);
		LLViewerInventoryItem *linked_item = item ? item->getLinkedItem() : NULL;

		// Fault injection: use debug setting to test asset 
		// fetch failures (should be replaced by new defaults in
		// lost&found).
		U32 skip_type = gSavedSettings.getU32("ForceAssetFail");

		if (item && item->getIsLinkType() && linked_item)
		{
			LLFoundData found(linked_item->getUUID(),
							  linked_item->getAssetUUID(),
							  linked_item->getName(),
							  linked_item->getType(),
							  linked_item->isWearableType() ? linked_item->getWearableType() : LLWearableType::WT_INVALID
				);

			if (skip_type != LLWearableType::WT_INVALID && skip_type == found.mWearableType)
			{
				found.mAssetID.generate(); // Replace with new UUID, guaranteed not to exist in DB
			}
			//pushing back, not front, to preserve order of wearables for LLAgentWearables
			holder->getFoundList().push_back(found);
		}
		else
		{
			if (!item)
			{
				llwarns << "Attempt to wear a null item " << llendl;
			}
			else if (!linked_item)
			{
				llwarns << "Attempt to wear a broken link [ name:" << item->getName() << " ] " << llendl;
			}
		}
	}

	for (LLWearableHoldingPattern::found_list_t::iterator it = holder->getFoundList().begin();
		 it != holder->getFoundList().end(); ++it)
	{
		LLFoundData& found = *it;

		lldebugs << "waiting for onWearableAssetFetch callback, asset " << found.mAssetID.asString() << llendl;

		// Fetch the wearables about to be worn.
		LLWearableList::instance().getAsset(found.mAssetID,
											found.mName,
											found.mAssetType,
											onWearableAssetFetch,
											(void*)holder);

	}

	holder->resetTime(gSavedSettings.getF32("MaxWearableWaitTime"));
	if (!holder->pollFetchCompletion())
	{
		doOnIdleRepeating(boost::bind(&LLWearableHoldingPattern::pollFetchCompletion,holder));
	}
}

<<<<<<< HEAD
// [SL:KB] - Patch: Appearance-MixedViewers | Checked: 2010-04-02 (Catznip-2.1.2a) | Added: Catznip-2.0.0a
=======
// [SL:KB] - Patch: Appearance-MixedViewers | Checked: 2010-04-02 (Catznip-2.2.0a) | Added: Catznip-2.0.0a
>>>>>>> a0f8962f
void LLAppearanceMgr::updateAppearanceFromInitialWearables(LLInventoryModel::item_array_t& initial_items)
{
	const LLUUID& idCOF = getCOF();

	// Remove current COF contents
	purgeCategory(idCOF, false);
	gInventory.notifyObservers();

	// Create links to new COF contents
<<<<<<< HEAD
	LLPointer<LLInventoryCallback> link_waiter = new LLUpdateAppearanceOnDestroy;
=======
	LLPointer<LLInventoryCallback> link_waiter = new LLUpdateAppearanceOnDestroy();
>>>>>>> a0f8962f
	linkAll(idCOF, initial_items, link_waiter);
}
// [/SL:KB]

void LLAppearanceMgr::getDescendentsOfAssetType(const LLUUID& category,
													LLInventoryModel::item_array_t& items,
													LLAssetType::EType type,
													bool follow_folder_links)
{
	LLInventoryModel::cat_array_t cats;
	LLIsType is_of_type(type);
	gInventory.collectDescendentsIf(category,
									cats,
									items,
									LLInventoryModel::EXCLUDE_TRASH,
									is_of_type,
									follow_folder_links);
}

void LLAppearanceMgr::getUserDescendents(const LLUUID& category, 
											 LLInventoryModel::item_array_t& wear_items,
											 LLInventoryModel::item_array_t& obj_items,
											 LLInventoryModel::item_array_t& gest_items,
											 bool follow_folder_links)
{
	LLInventoryModel::cat_array_t wear_cats;
	LLFindWearables is_wearable;
	gInventory.collectDescendentsIf(category,
									wear_cats,
									wear_items,
									LLInventoryModel::EXCLUDE_TRASH,
									is_wearable,
									follow_folder_links);

	LLInventoryModel::cat_array_t obj_cats;
	LLIsType is_object( LLAssetType::AT_OBJECT );
	gInventory.collectDescendentsIf(category,
									obj_cats,
									obj_items,
									LLInventoryModel::EXCLUDE_TRASH,
									is_object,
									follow_folder_links);

	// Find all gestures in this folder
	LLInventoryModel::cat_array_t gest_cats;
	LLIsType is_gesture( LLAssetType::AT_GESTURE );
	gInventory.collectDescendentsIf(category,
									gest_cats,
									gest_items,
									LLInventoryModel::EXCLUDE_TRASH,
									is_gesture,
									follow_folder_links);
}

void LLAppearanceMgr::wearInventoryCategory(LLInventoryCategory* category, bool copy, bool append)
{
	if(!category) return;

	gAgentWearables.notifyLoadingStarted();

	llinfos << "wearInventoryCategory( " << category->getName()
			 << " )" << llendl;

	callAfterCategoryFetch(category->getUUID(),boost::bind(&LLAppearanceMgr::wearCategoryFinal,
														   &LLAppearanceMgr::instance(),
														   category->getUUID(), copy, append));
}

void LLAppearanceMgr::wearCategoryFinal(LLUUID& cat_id, bool copy_items, bool append)
{
	llinfos << "starting" << llendl;
	
	// We now have an outfit ready to be copied to agent inventory. Do
	// it, and wear that outfit normally.
	LLInventoryCategory* cat = gInventory.getCategory(cat_id);
	if(copy_items)
	{
		LLInventoryModel::cat_array_t* cats;
		LLInventoryModel::item_array_t* items;
		gInventory.getDirectDescendentsOf(cat_id, cats, items);
		std::string name;
		if(!cat)
		{
			// should never happen.
			name = "New Outfit";
		}
		else
		{
			name = cat->getName();
		}
		LLViewerInventoryItem* item = NULL;
		LLInventoryModel::item_array_t::const_iterator it = items->begin();
		LLInventoryModel::item_array_t::const_iterator end = items->end();
		LLUUID pid;
		for(; it < end; ++it)
		{
			item = *it;
			if(item)
			{
				if(LLInventoryType::IT_GESTURE == item->getInventoryType())
				{
					pid = gInventory.findCategoryUUIDForType(LLFolderType::FT_GESTURE);
				}
				else
				{
					pid = gInventory.findCategoryUUIDForType(LLFolderType::FT_CLOTHING);
				}
				break;
			}
		}
		if(pid.isNull())
		{
			pid = gInventory.getRootFolderID();
		}
		
		LLUUID new_cat_id = gInventory.createNewCategory(
			pid,
			LLFolderType::FT_NONE,
			name);
		LLPointer<LLInventoryCallback> cb = new LLWearInventoryCategoryCallback(new_cat_id, append);
		it = items->begin();
		for(; it < end; ++it)
		{
			item = *it;
			if(item)
			{
				copy_inventory_item(
					gAgent.getID(),
					item->getPermissions().getOwner(),
					item->getUUID(),
					new_cat_id,
					std::string(),
					cb);
			}
		}
		// BAP fixes a lag in display of created dir.
		gInventory.notifyObservers();
	}
	else
	{
		// Wear the inventory category.
		LLAppearanceMgr::instance().wearInventoryCategoryOnAvatar(cat, append);
	}
}

// *NOTE: hack to get from avatar inventory to avatar
void LLAppearanceMgr::wearInventoryCategoryOnAvatar( LLInventoryCategory* category, bool append )
{
	// Avoid unintentionally overwriting old wearables.  We have to do
	// this up front to avoid having to deal with the case of multiple
	// wearables being dirty.
	if(!category) return;

	llinfos << "wearInventoryCategoryOnAvatar( " << category->getName()
			 << " )" << llendl;
			 	
	if (gAgentCamera.cameraCustomizeAvatar())
	{
		// switching to outfit editor should automagically save any currently edited wearable
		LLSideTray::getInstance()->showPanel("sidepanel_appearance", LLSD().with("type", "edit_outfit"));
	}

	LLAppearanceMgr::changeOutfit(TRUE, category->getUUID(), append);
}

void LLAppearanceMgr::wearOutfitByName(const std::string& name)
{
	llinfos << "Wearing category " << name << llendl;
	//inc_busy_count();

	LLInventoryModel::cat_array_t cat_array;
	LLInventoryModel::item_array_t item_array;
	LLNameCategoryCollector has_name(name);
	gInventory.collectDescendentsIf(gInventory.getRootFolderID(),
									cat_array,
									item_array,
									LLInventoryModel::EXCLUDE_TRASH,
									has_name);
	bool copy_items = false;
	LLInventoryCategory* cat = NULL;
	if (cat_array.count() > 0)
	{
		// Just wear the first one that matches
		cat = cat_array.get(0);
	}
	else
	{
		gInventory.collectDescendentsIf(LLUUID::null,
										cat_array,
										item_array,
										LLInventoryModel::EXCLUDE_TRASH,
										has_name);
		if(cat_array.count() > 0)
		{
			cat = cat_array.get(0);
			copy_items = true;
		}
	}

	if(cat)
	{
		LLAppearanceMgr::wearInventoryCategory(cat, copy_items, false);
	}
	else
	{
		llwarns << "Couldn't find outfit " <<name<< " in wearOutfitByName()"
				<< llendl;
	}

	//dec_busy_count();
}

bool areMatchingWearables(const LLViewerInventoryItem *a, const LLViewerInventoryItem *b)
{
	return (a->isWearableType() && b->isWearableType() &&
			(a->getWearableType() == b->getWearableType()));
}

class LLDeferredCOFLinkObserver: public LLInventoryObserver
{
public:
	LLDeferredCOFLinkObserver(const LLUUID& item_id, bool do_update, LLPointer<LLInventoryCallback> cb = NULL):
		mItemID(item_id),
		mDoUpdate(do_update),
		mCallback(cb)
	{
	}

	~LLDeferredCOFLinkObserver()
	{
	}
	
	/* virtual */ void changed(U32 mask)
	{
		const LLInventoryItem *item = gInventory.getItem(mItemID);
		if (item)
		{
			gInventory.removeObserver(this);
			LLAppearanceMgr::instance().addCOFItemLink(item,mDoUpdate,mCallback);
			delete this;
		}
	}

private:
	const LLUUID mItemID;
	bool mDoUpdate;
	LLPointer<LLInventoryCallback> mCallback;
};


// BAP - note that this runs asynchronously if the item is not already loaded from inventory.
// Dangerous if caller assumes link will exist after calling the function.
void LLAppearanceMgr::addCOFItemLink(const LLUUID &item_id, bool do_update, LLPointer<LLInventoryCallback> cb)
{
	const LLInventoryItem *item = gInventory.getItem(item_id);
	if (!item)
	{
		LLDeferredCOFLinkObserver *observer = new LLDeferredCOFLinkObserver(item_id, do_update, cb);
		gInventory.addObserver(observer);
	}
	else
	{
		addCOFItemLink(item, do_update, cb);
	}
}

void LLAppearanceMgr::addCOFItemLink(const LLInventoryItem *item, bool do_update, LLPointer<LLInventoryCallback> cb)
{		
	const LLViewerInventoryItem *vitem = dynamic_cast<const LLViewerInventoryItem*>(item);
	if (!vitem)
	{
		llwarns << "not an llviewerinventoryitem, failed" << llendl;
		return;
	}

	gInventory.addChangedMask(LLInventoryObserver::LABEL, vitem->getLinkedUUID());

	LLInventoryModel::cat_array_t cat_array;
	LLInventoryModel::item_array_t item_array;
	gInventory.collectDescendents(LLAppearanceMgr::getCOF(),
								  cat_array,
								  item_array,
								  LLInventoryModel::EXCLUDE_TRASH);
	bool linked_already = false;
	U32 count = 0;
	for (S32 i=0; i<item_array.count(); i++)
	{
		// Are these links to the same object?
		const LLViewerInventoryItem* inv_item = item_array.get(i).get();
		const LLWearableType::EType wearable_type = inv_item->getWearableType();

		const bool is_body_part =    (wearable_type == LLWearableType::WT_SHAPE) 
								  || (wearable_type == LLWearableType::WT_HAIR) 
								  || (wearable_type == LLWearableType::WT_EYES)
								  || (wearable_type == LLWearableType::WT_SKIN);

		if (inv_item->getLinkedUUID() == vitem->getLinkedUUID())
		{
			linked_already = true;
		}
		// Are these links to different items of the same body part
		// type? If so, new item will replace old.
		else if ((vitem->isWearableType()) && (vitem->getWearableType() == wearable_type))
		{
			++count;
			if (is_body_part && inv_item->getIsLinkType()  && (vitem->getWearableType() == wearable_type))
			{
				gInventory.purgeObject(inv_item->getUUID());
			}
			else if (count >= LLAgentWearables::MAX_CLOTHING_PER_TYPE)
			{
				// MULTI-WEARABLES: make sure we don't go over MAX_CLOTHING_PER_TYPE
				gInventory.purgeObject(inv_item->getUUID());
			}
		}
	}

	if (linked_already)
	{
		if (do_update)
		{	
			LLAppearanceMgr::updateAppearanceFromCOF();
		}
		return;
	}
	else
	{
		if(do_update && cb.isNull())
		{
			cb = new ModifiedCOFCallback;
		}
		const std::string description = vitem->getIsLinkType() ? vitem->getDescription() : "";
		link_inventory_item( gAgent.getID(),
							 vitem->getLinkedUUID(),
							 getCOF(),
							 vitem->getName(),
							 description,
							 LLAssetType::AT_LINK,
							 cb);
	}
	return;
}

// BAP remove ensemble code for 2.1?
void LLAppearanceMgr::addEnsembleLink( LLInventoryCategory* cat, bool do_update )
{
#if SUPPORT_ENSEMBLES
	// BAP add check for already in COF.
	LLPointer<LLInventoryCallback> cb = do_update ? new ModifiedCOFCallback : 0;
	link_inventory_item( gAgent.getID(),
						 cat->getLinkedUUID(),
						 getCOF(),
						 cat->getName(),
						 cat->getDescription(),
						 LLAssetType::AT_LINK_FOLDER,
						 cb);
#endif
}

void LLAppearanceMgr::removeCOFItemLinks(const LLUUID& item_id, bool do_update)
{
	gInventory.addChangedMask(LLInventoryObserver::LABEL, item_id);

	LLInventoryModel::cat_array_t cat_array;
	LLInventoryModel::item_array_t item_array;
	gInventory.collectDescendents(LLAppearanceMgr::getCOF(),
								  cat_array,
								  item_array,
								  LLInventoryModel::EXCLUDE_TRASH);
	for (S32 i=0; i<item_array.count(); i++)
	{
		const LLInventoryItem* item = item_array.get(i).get();
		if (item->getIsLinkType() && item->getLinkedUUID() == item_id)
		{
			gInventory.purgeObject(item->getUUID());
		}
	}
	if (do_update)
	{
		LLAppearanceMgr::updateAppearanceFromCOF();
	}
}

void LLAppearanceMgr::removeCOFLinksOfType(LLWearableType::EType type, bool do_update)
{
	LLFindWearablesOfType filter_wearables_of_type(type);
	LLInventoryModel::cat_array_t cats;
	LLInventoryModel::item_array_t items;
	LLInventoryModel::item_array_t::const_iterator it;

	gInventory.collectDescendentsIf(getCOF(), cats, items, true, filter_wearables_of_type);
	for (it = items.begin(); it != items.end(); ++it)
	{
		const LLViewerInventoryItem* item = *it;
		if (item->getIsLinkType()) // we must operate on links only
		{
			gInventory.purgeObject(item->getUUID());
		}
	}

	if (do_update)
	{
		updateAppearanceFromCOF();
	}
}

bool sort_by_linked_uuid(const LLViewerInventoryItem* item1, const LLViewerInventoryItem* item2)
{
	if (!item1 || !item2)
	{
		llwarning("item1, item2 cannot be null, something is very wrong", 0);
		return true;
	}

	return item1->getLinkedUUID() < item2->getLinkedUUID();
}

void LLAppearanceMgr::updateIsDirty()
{
	LLUUID cof = getCOF();
	LLUUID base_outfit;

	// find base outfit link 
	const LLViewerInventoryItem* base_outfit_item = getBaseOutfitLink();
	LLViewerInventoryCategory* catp = NULL;
	if (base_outfit_item && base_outfit_item->getIsLinkType())
	{
		catp = base_outfit_item->getLinkedCategory();
	}
	if(catp && catp->getPreferredType() == LLFolderType::FT_OUTFIT)
	{
		base_outfit = catp->getUUID();
	}

	if(base_outfit.isNull())
	{
		// no outfit link found, display "unsaved outfit"
		mOutfitIsDirty = true;
	}
	else
	{
		LLIsOfAssetType collector = LLIsOfAssetType(LLAssetType::AT_LINK);

		LLInventoryModel::cat_array_t cof_cats;
		LLInventoryModel::item_array_t cof_items;
		gInventory.collectDescendentsIf(cof, cof_cats, cof_items,
									  LLInventoryModel::EXCLUDE_TRASH, collector);

		LLInventoryModel::cat_array_t outfit_cats;
		LLInventoryModel::item_array_t outfit_items;
		gInventory.collectDescendentsIf(base_outfit, outfit_cats, outfit_items,
									  LLInventoryModel::EXCLUDE_TRASH, collector);

		if(outfit_items.count() != cof_items.count())
		{
			// Current outfit folder should have one more item than the outfit folder.
			// this one item is the link back to the outfit folder itself.
			mOutfitIsDirty = true;
			return;
		}

		//"dirty" - also means a difference in linked UUIDs and/or a difference in wearables order (links' descriptions)
		std::sort(cof_items.begin(), cof_items.end(), sort_by_linked_uuid);
		std::sort(outfit_items.begin(), outfit_items.end(), sort_by_linked_uuid);

		for (U32 i = 0; i < cof_items.size(); ++i)
		{
			LLViewerInventoryItem *item1 = cof_items.get(i);
			LLViewerInventoryItem *item2 = outfit_items.get(i);

			if (item1->getLinkedUUID() != item2->getLinkedUUID() || 
				item1->getName() != item2->getName() ||
				item1->LLInventoryItem::getDescription() != item2->LLInventoryItem::getDescription())
			{
				mOutfitIsDirty = true;
				return;
			}
		}

		mOutfitIsDirty = false;
	}
}

void LLAppearanceMgr::autopopulateOutfits()
{
	// If this is the very first time the user has logged into viewer2+ (from a legacy viewer, or new account)
	// then auto-populate outfits from the library into the My Outfits folder.

	llinfos << "avatar fully visible" << llendl;

	static bool check_populate_my_outfits = true;
	if (check_populate_my_outfits && 
		(LLInventoryModel::getIsFirstTimeInViewer2() 
		 || gSavedSettings.getBOOL("MyOutfitsAutofill")))
	{
		gAgentWearables.populateMyOutfitsFolder();
	}
	check_populate_my_outfits = false;
}

// Handler for anything that's deferred until avatar de-clouds.
void LLAppearanceMgr::onFirstFullyVisible()
{
	gAgentAvatarp->debugAvatarVisible();
	autopopulateOutfits();
}

bool LLAppearanceMgr::updateBaseOutfit()
{
	if (isOutfitLocked())
	{
		// don't allow modify locked outfit
		llassert(!isOutfitLocked());
		return false;
	}
	setOutfitLocked(true);

	gAgentWearables.notifyLoadingStarted();

	const LLUUID base_outfit_id = getBaseOutfitUUID();
	if (base_outfit_id.isNull()) return false;

	updateClothingOrderingInfo();

	// in a Base Outfit we do not remove items, only links
	purgeCategory(base_outfit_id, false);


	LLPointer<LLInventoryCallback> dirty_state_updater = new LLUpdateDirtyState();

	//COF contains only links so we copy to the Base Outfit only links
	shallowCopyCategoryContents(getCOF(), base_outfit_id, dirty_state_updater);

	return true;
}

void LLAppearanceMgr::divvyWearablesByType(const LLInventoryModel::item_array_t& items, wearables_by_type_t& items_by_type)
{
	items_by_type.resize(LLWearableType::WT_COUNT);
	if (items.empty()) return;

	for (S32 i=0; i<items.count(); i++)
	{
		LLViewerInventoryItem *item = items.get(i);
		if (!item)
		{
			LL_WARNS("Appearance") << "NULL item found" << llendl;
			continue;
		}
		// Ignore non-wearables.
		if (!item->isWearableType())
			continue;
		LLWearableType::EType type = item->getWearableType();
		if(type < 0 || type >= LLWearableType::WT_COUNT)
		{
			LL_WARNS("Appearance") << "Invalid wearable type. Inventory type does not match wearable flag bitfield." << LL_ENDL;
			continue;
		}
		items_by_type[type].push_back(item);
	}
}

std::string build_order_string(LLWearableType::EType type, U32 i)
{
		std::ostringstream order_num;
		order_num << ORDER_NUMBER_SEPARATOR << type * 100 + i;
		return order_num.str();
}

struct WearablesOrderComparator
{
	LOG_CLASS(WearablesOrderComparator);
	WearablesOrderComparator(const LLWearableType::EType type)
	{
		mControlSize = build_order_string(type, 0).size();
	};

	bool operator()(const LLInventoryItem* item1, const LLInventoryItem* item2)
	{
		if (!item1 || !item2)
		{
			llwarning("either item1 or item2 is NULL", 0);
			return true;
		}
		
		const std::string& desc1 = item1->LLInventoryItem::getDescription();
		const std::string& desc2 = item2->LLInventoryItem::getDescription();
		
		bool item1_valid = (desc1.size() == mControlSize) && (ORDER_NUMBER_SEPARATOR == desc1[0]);
		bool item2_valid = (desc2.size() == mControlSize) && (ORDER_NUMBER_SEPARATOR == desc2[0]);

		if (item1_valid && item2_valid)
			return desc1 < desc2;

		//we need to sink down invalid items: items with empty descriptions, items with "Broken link" descriptions,
		//items with ordering information but not for the associated wearables type
		if (!item1_valid && item2_valid) 
			return false;

		return true;
	}

	U32 mControlSize;
};

void LLAppearanceMgr::updateClothingOrderingInfo(LLUUID cat_id, bool update_base_outfit_ordering)
{
	if (cat_id.isNull())
	{
		cat_id = getCOF();
		if (update_base_outfit_ordering)
		{
			const LLUUID base_outfit_id = getBaseOutfitUUID();
			if (base_outfit_id.notNull())
			{
				updateClothingOrderingInfo(base_outfit_id,false);
			}
		}
	}

	// COF is processed if cat_id is not specified
	LLInventoryModel::item_array_t wear_items;
	getDescendentsOfAssetType(cat_id, wear_items, LLAssetType::AT_CLOTHING, false);

	wearables_by_type_t items_by_type(LLWearableType::WT_COUNT);
	divvyWearablesByType(wear_items, items_by_type);

	bool inventory_changed = false;
	for (U32 type = LLWearableType::WT_SHIRT; type < LLWearableType::WT_COUNT; type++)
	{
		
		U32 size = items_by_type[type].size();
		if (!size) continue;

		//sinking down invalid items which need reordering
		std::sort(items_by_type[type].begin(), items_by_type[type].end(), WearablesOrderComparator((LLWearableType::EType) type));

		//requesting updates only for those links which don't have "valid" descriptions
		for (U32 i = 0; i < size; i++)
		{
			LLViewerInventoryItem* item = items_by_type[type][i];
			if (!item) continue;

			std::string new_order_str = build_order_string((LLWearableType::EType)type, i);
			if (new_order_str == item->LLInventoryItem::getDescription()) continue;

			item->setDescription(new_order_str);
			item->setComplete(TRUE);
 			item->updateServer(FALSE);
			gInventory.updateItem(item);
			
			inventory_changed = true;
		}
	}

	//*TODO do we really need to notify observers?
	if (inventory_changed) gInventory.notifyObservers();
}




class LLShowCreatedOutfit: public LLInventoryCallback
{
public:
	LLShowCreatedOutfit(LLUUID& folder_id, bool show_panel = true): mFolderID(folder_id), mShowPanel(show_panel)
	{}

	virtual ~LLShowCreatedOutfit()
	{
		LLSD key;
		
		//EXT-7727. For new accounts LLShowCreatedOutfit is created during login process
		// add may be processed after login process is finished
		if (mShowPanel)
		{
			LLSideTray::getInstance()->showPanel("panel_outfits_inventory", key);
		}
		LLOutfitsList *outfits_list =
			dynamic_cast<LLOutfitsList*>(LLSideTray::getInstance()->getPanel("outfitslist_tab"));
		if (outfits_list)
		{
			outfits_list->setSelectedOutfitByUUID(mFolderID);
		}

		LLAppearanceMgr::getInstance()->updateIsDirty();
		gAgentWearables.notifyLoadingFinished(); // New outfit is saved.
		LLAppearanceMgr::getInstance()->updatePanelOutfitName("");
	}

	virtual void fire(const LLUUID&)
	{}

private:
	LLUUID mFolderID;
	bool mShowPanel;
};

LLUUID LLAppearanceMgr::makeNewOutfitLinks(const std::string& new_folder_name, bool show_panel)
{
	if (!isAgentAvatarValid()) return LLUUID::null;

	gAgentWearables.notifyLoadingStarted();

	// First, make a folder in the My Outfits directory.
	const LLUUID parent_id = gInventory.findCategoryUUIDForType(LLFolderType::FT_MY_OUTFITS);
	LLUUID folder_id = gInventory.createNewCategory(
		parent_id,
		LLFolderType::FT_OUTFIT,
		new_folder_name);

	updateClothingOrderingInfo();

	LLPointer<LLInventoryCallback> cb = new LLShowCreatedOutfit(folder_id,show_panel);
	shallowCopyCategoryContents(getCOF(),folder_id, cb);
	createBaseOutfitLink(folder_id, cb);

	dumpCat(folder_id,"COF, new outfit");

	return folder_id;
}

void LLAppearanceMgr::wearBaseOutfit()
{
	const LLUUID& base_outfit_id = getBaseOutfitUUID();
	if (base_outfit_id.isNull()) return;
	
	updateCOF(base_outfit_id);
}

void LLAppearanceMgr::removeItemFromAvatar(const LLUUID& id_to_remove)
{
	LLViewerInventoryItem * item_to_remove = gInventory.getItem(id_to_remove);
	if (!item_to_remove) return;

	switch (item_to_remove->getType())
	{
		case LLAssetType::AT_CLOTHING:
//			if (get_is_item_worn(id_to_remove))
//			{
//				//*TODO move here the exact removing code from LLWearableBridge::removeItemFromAvatar in the future
//				LLWearableBridge::removeItemFromAvatar(item_to_remove);
//			}
// [SL:KB] - Patch: Appearance-RemoveWearableFromAvatar | Checked: 2010-08-13 (Catznip-2.2.0a) | Added: Catznip-2.1.1d
			{
				/*const*/ LLWearable* pWearable = gAgentWearables.getWearableFromItemID(item_to_remove->getLinkedUUID());
				if ( (pWearable) && (LLAssetType::AT_BODYPART != pWearable->getAssetType()) )
				{
					U32 idxWearable = gAgentWearables.getWearableIndex(pWearable);
					if (idxWearable < LLAgentWearables::MAX_CLOTHING_PER_TYPE)
					{
						gAgentWearables.removeWearable(pWearable->getType(), false, idxWearable);

						LLAppearanceMgr::instance().removeCOFItemLinks(item_to_remove->getLinkedUUID(), false);
						gInventory.notifyObservers();
					}
				}
			}
// [/SL:KB]
			break;
		case LLAssetType::AT_OBJECT:
			LLVOAvatarSelf::detachAttachmentIntoInventory(item_to_remove->getLinkedUUID());
		default:
			break;
	}

	// *HACK: Force to remove garbage from COF.
	// Unworn links or objects can't be processed by existed removing functionality
	// since it is not designed for such cases. As example attachment object can't be removed
	// since sever don't sends message _PREHASH_KillObject in that case.
	// Also we can't check is link was successfully removed from COF since in case
	// deleting attachment link removing performs asynchronously in process_kill_object callback.
	removeCOFItemLinks(id_to_remove,false);
}

bool LLAppearanceMgr::moveWearable(LLViewerInventoryItem* item, bool closer_to_body)
{
	if (!item || !item->isWearableType()) return false;
	if (item->getType() != LLAssetType::AT_CLOTHING) return false;
	if (!gInventory.isObjectDescendentOf(item->getUUID(), getCOF())) return false;

	LLInventoryModel::cat_array_t cats;
	LLInventoryModel::item_array_t items;
	LLFindWearablesOfType filter_wearables_of_type(item->getWearableType());
	gInventory.collectDescendentsIf(getCOF(), cats, items, true, filter_wearables_of_type);
	if (items.empty()) return false;

	// We assume that the items have valid descriptions.
	std::sort(items.begin(), items.end(), WearablesOrderComparator(item->getWearableType()));

	if (closer_to_body && items.front() == item) return false;
	if (!closer_to_body && items.back() == item) return false;
	
	LLInventoryModel::item_array_t::iterator it = std::find(items.begin(), items.end(), item);
	if (items.end() == it) return false;


	//swapping descriptions
	closer_to_body ? --it : ++it;
	LLViewerInventoryItem* swap_item = *it;
	if (!swap_item) return false;
	std::string tmp = swap_item->LLInventoryItem::getDescription();
	swap_item->setDescription(item->LLInventoryItem::getDescription());
	item->setDescription(tmp);


	//items need to be updated on a dataserver
	item->setComplete(TRUE);
	item->updateServer(FALSE);
	gInventory.updateItem(item);

	swap_item->setComplete(TRUE);
	swap_item->updateServer(FALSE);
	gInventory.updateItem(swap_item);

	//to cause appearance of the agent to be updated
	bool result = false;
	if (result = gAgentWearables.moveWearable(item, closer_to_body))
	{
		gAgentAvatarp->wearableUpdated(item->getWearableType(), FALSE);
	}

	setOutfitDirty(true);

	//*TODO do we need to notify observers here in such a way?
	gInventory.notifyObservers();

	return result;
}

//static
void LLAppearanceMgr::sortItemsByActualDescription(LLInventoryModel::item_array_t& items)
{
	if (items.size() < 2) return;

	std::sort(items.begin(), items.end(), sort_by_description);
}

//#define DUMP_CAT_VERBOSE

void LLAppearanceMgr::dumpCat(const LLUUID& cat_id, const std::string& msg)
{
	LLInventoryModel::cat_array_t cats;
	LLInventoryModel::item_array_t items;
	gInventory.collectDescendents(cat_id, cats, items, LLInventoryModel::EXCLUDE_TRASH);

#ifdef DUMP_CAT_VERBOSE
	llinfos << llendl;
	llinfos << str << llendl;
	S32 hitcount = 0;
	for(S32 i=0; i<items.count(); i++)
	{
		LLViewerInventoryItem *item = items.get(i);
		if (item)
			hitcount++;
		llinfos << i <<" "<< item->getName() <<llendl;
	}
#endif
	llinfos << msg << " count " << items.count() << llendl;
}

void LLAppearanceMgr::dumpItemArray(const LLInventoryModel::item_array_t& items,
										const std::string& msg)
{
	for (S32 i=0; i<items.count(); i++)
	{
		LLViewerInventoryItem *item = items.get(i);
		LLViewerInventoryItem *linked_item = item ? item->getLinkedItem() : NULL;
		LLUUID asset_id;
		if (linked_item)
		{
			asset_id = linked_item->getAssetUUID();
		}
		llinfos << msg << " " << i <<" " << (item ? item->getName() : "(nullitem)") << " " << asset_id.asString() << llendl;
	}
	llinfos << llendl;
}

LLAppearanceMgr::LLAppearanceMgr():
	mAttachmentInvLinkEnabled(false),
	mOutfitIsDirty(false),
	mIsInUpdateAppearanceFromCOF(false)
{
	LLOutfitObserver& outfit_observer = LLOutfitObserver::instance();

	// unlock outfit on save operation completed
	outfit_observer.addCOFSavedCallback(boost::bind(
			&LLAppearanceMgr::setOutfitLocked, this, false));

	mUnlockOutfitTimer.reset(new LLOutfitUnLockTimer(gSavedSettings.getS32(
			"OutfitOperationsTimeout")));

	gIdleCallbacks.addFunction(&LLAttachmentsMgr::onIdle,NULL);
}

LLAppearanceMgr::~LLAppearanceMgr()
{
}

void LLAppearanceMgr::setAttachmentInvLinkEnable(bool val)
{
	llinfos << "setAttachmentInvLinkEnable => " << (int) val << llendl;
	mAttachmentInvLinkEnabled = val;
}

void dumpAttachmentSet(const std::set<LLUUID>& atts, const std::string& msg)
{
       llinfos << msg << llendl;
       for (std::set<LLUUID>::const_iterator it = atts.begin();
               it != atts.end();
               ++it)
       {
               LLUUID item_id = *it;
               LLViewerInventoryItem *item = gInventory.getItem(item_id);
               if (item)
                       llinfos << "atts " << item->getName() << llendl;
               else
                       llinfos << "atts " << "UNKNOWN[" << item_id.asString() << "]" << llendl;
       }
       llinfos << llendl;
}

void LLAppearanceMgr::registerAttachment(const LLUUID& item_id)
{
	   gInventory.addChangedMask(LLInventoryObserver::LABEL, item_id);

	   if (mAttachmentInvLinkEnabled)
	   {
		   // we have to pass do_update = true to call LLAppearanceMgr::updateAppearanceFromCOF.
		   // it will trigger gAgentWariables.notifyLoadingFinished()
		   // But it is not acceptable solution. See EXT-7777
//		   LLAppearanceMgr::addCOFItemLink(item_id, false);  // Add COF link for item.
// [SL:KB] - Patch: Appearance-SyncAttach | Checked: 2010-08-31 (Catznip-2.2.0a) | Added: Catznip-2.1.2a
		   mPendingObjLinks.push_back(item_id);
		   LLAppearanceMgr::addCOFItemLink(item_id, false, new LLRegisterAttachmentCallback());  // Add COF link for item.
// [/SL:KB]
	   }
	   else
	   {
		   //llinfos << "no link changes, inv link not enabled" << llendl;
	   }
}

void LLAppearanceMgr::unregisterAttachment(const LLUUID& item_id)
{
	   gInventory.addChangedMask(LLInventoryObserver::LABEL, item_id);

	   if (mAttachmentInvLinkEnabled)
	   {
		   LLAppearanceMgr::removeCOFItemLinks(item_id, false);
	   }
	   else
	   {
		   //llinfos << "no link changes, inv link not enabled" << llendl;
	   }
}

// [SL:KB] - Patch: Appearance-SyncAttach | Checked: 2010-09-18 (Catznip-2.1.2e) | Modified: Catznip-2.1.2e
void LLAppearanceMgr::onRegisterAttachmentComplete(const LLUUID& idItem)
{
	const LLUUID& idItemBase = gInventory.getLinkedItemID(idItem);

	// Remove the attachment from the pending list
	uuid_vec_t::iterator itPendingObjLink = std::find(mPendingObjLinks.begin(), mPendingObjLinks.end(), idItemBase);
	if (itPendingObjLink != mPendingObjLinks.end())
		mPendingObjLinks.erase(itPendingObjLink);

	// It may have been detached already in which case we should remove the COF link
	if ( (isAgentAvatarValid()) && (!gAgentAvatarp->isWearingAttachment(idItemBase)) )
		removeCOFItemLinks(idItemBase, false);
}
// [/SL:KB]

BOOL LLAppearanceMgr::getIsInCOF(const LLUUID& obj_id) const
{
	return gInventory.isObjectDescendentOf(obj_id, getCOF());
}

// static
bool LLAppearanceMgr::isLinkInCOF(const LLUUID& obj_id)
{
	 LLInventoryModel::cat_array_t cats;
	 LLInventoryModel::item_array_t items;
	 LLLinkedItemIDMatches find_links(gInventory.getLinkedItemID(obj_id));
	 gInventory.collectDescendentsIf(LLAppearanceMgr::instance().getCOF(),
									 cats,
									 items,
	 LLInventoryModel::EXCLUDE_TRASH,
	 find_links);

	 return !items.empty();
}

BOOL LLAppearanceMgr::getIsProtectedCOFItem(const LLUUID& obj_id) const
{
	if (!getIsInCOF(obj_id)) return FALSE;

	// If a non-link somehow ended up in COF, allow deletion.
	const LLInventoryObject *obj = gInventory.getObject(obj_id);
	if (obj && !obj->getIsLinkType())
	{
		return FALSE;
	}

	// For now, don't allow direct deletion from the COF.  Instead, force users
	// to choose "Detach" or "Take Off".
	return TRUE;
	/*
	const LLInventoryObject *obj = gInventory.getObject(obj_id);
	if (!obj) return FALSE;

	// Can't delete bodyparts, since this would be equivalent to removing the item.
	if (obj->getType() == LLAssetType::AT_BODYPART) return TRUE;

	// Can't delete the folder link, since this is saved for bookkeeping.
	if (obj->getActualType() == LLAssetType::AT_LINK_FOLDER) return TRUE;

	return FALSE;
	*/
}

// Shim class to allow arbitrary boost::bind
// expressions to be run as one-time idle callbacks.
//
// TODO: rework idle function spec to take a boost::function in the first place.
class OnIdleCallbackOneTime
{
public:
	OnIdleCallbackOneTime(nullary_func_t callable):
		mCallable(callable)
	{
	}
	static void onIdle(void *data)
	{
		gIdleCallbacks.deleteFunction(onIdle, data);
		OnIdleCallbackOneTime* self = reinterpret_cast<OnIdleCallbackOneTime*>(data);
		self->call();
		delete self;
	}
	void call()
	{
		mCallable();
	}
private:
	nullary_func_t mCallable;
};

void doOnIdleOneTime(nullary_func_t callable)
{
	OnIdleCallbackOneTime* cb_functor = new OnIdleCallbackOneTime(callable);
	gIdleCallbacks.addFunction(&OnIdleCallbackOneTime::onIdle,cb_functor);
}

// Shim class to allow generic boost functions to be run as
// recurring idle callbacks.  Callable should return true when done,
// false to continue getting called.
//
// TODO: rework idle function spec to take a boost::function in the first place.
class OnIdleCallbackRepeating
{
public:
	OnIdleCallbackRepeating(bool_func_t callable):
		mCallable(callable)
	{
	}
	// Will keep getting called until the callable returns true.
	static void onIdle(void *data)
	{
		OnIdleCallbackRepeating* self = reinterpret_cast<OnIdleCallbackRepeating*>(data);
		bool done = self->call();
		if (done)
		{
			gIdleCallbacks.deleteFunction(onIdle, data);
			delete self;
		}
	}
	bool call()
	{
		return mCallable();
	}
private:
	bool_func_t mCallable;
};

void doOnIdleRepeating(bool_func_t callable)
{
	OnIdleCallbackRepeating* cb_functor = new OnIdleCallbackRepeating(callable);
	gIdleCallbacks.addFunction(&OnIdleCallbackRepeating::onIdle,cb_functor);
}

class CallAfterCategoryFetchStage2: public LLInventoryFetchItemsObserver
{
public:
	CallAfterCategoryFetchStage2(const uuid_vec_t& ids,
								 nullary_func_t callable) :
		LLInventoryFetchItemsObserver(ids),
		mCallable(callable)
	{
	}
	~CallAfterCategoryFetchStage2()
	{
	}
	virtual void done()
	{
		llinfos << this << " done with incomplete " << mIncomplete.size()
				<< " complete " << mComplete.size() <<  " calling callable" << llendl;

		gInventory.removeObserver(this);
		doOnIdleOneTime(mCallable);
		delete this;
	}
protected:
	nullary_func_t mCallable;
};

class CallAfterCategoryFetchStage1: public LLInventoryFetchDescendentsObserver
{
public:
	CallAfterCategoryFetchStage1(const LLUUID& cat_id, nullary_func_t callable) :
		LLInventoryFetchDescendentsObserver(cat_id),
		mCallable(callable)
	{
	}
	~CallAfterCategoryFetchStage1()
	{
	}
	virtual void done()
	{
		// What we do here is get the complete information on the items in
		// the library, and set up an observer that will wait for that to
		// happen.
		LLInventoryModel::cat_array_t cat_array;
		LLInventoryModel::item_array_t item_array;
		gInventory.collectDescendents(mComplete.front(),
									  cat_array,
									  item_array,
									  LLInventoryModel::EXCLUDE_TRASH);
		S32 count = item_array.count();
		if(!count)
		{
			llwarns << "Nothing fetched in category " << mComplete.front()
					<< llendl;
			//dec_busy_count();
			gInventory.removeObserver(this);

			// lets notify observers that loading is finished.
			gAgentWearables.notifyLoadingFinished();
			delete this;
			return;
		}

		llinfos << "stage1 got " << item_array.count() << " items, passing to stage2 " << llendl;
		uuid_vec_t ids;
		for(S32 i = 0; i < count; ++i)
		{
			ids.push_back(item_array.get(i)->getUUID());
		}
		
		gInventory.removeObserver(this);
		
		// do the fetch
		CallAfterCategoryFetchStage2 *stage2 = new CallAfterCategoryFetchStage2(ids, mCallable);
		stage2->startFetch();
		if(stage2->isFinished())
		{
			// everything is already here - call done.
			stage2->done();
		}
		else
		{
			// it's all on it's way - add an observer, and the inventory
			// will call done for us when everything is here.
			gInventory.addObserver(stage2);
		}
		delete this;
	}
protected:
	nullary_func_t mCallable;
};

void callAfterCategoryFetch(const LLUUID& cat_id, nullary_func_t cb)
{
	CallAfterCategoryFetchStage1 *stage1 = new CallAfterCategoryFetchStage1(cat_id, cb);
	stage1->startFetch();
	if (stage1->isFinished())
	{
		stage1->done();
	}
	else
	{
		gInventory.addObserver(stage1);
	}
}

void wear_multiple(const uuid_vec_t& ids, bool replace)
{
	LLPointer<LLInventoryCallback> cb = new LLUpdateAppearanceOnDestroy;
	
	bool first = true;
	uuid_vec_t::const_iterator it;
	for (it = ids.begin(); it != ids.end(); ++it)
	{
		// if replace is requested, the first item worn will replace the current top
		// item, and others will be added.
		LLAppearanceMgr::instance().wearItemOnAvatar(*it,false,first && replace,cb);
		first = false;
	}
}
<|MERGE_RESOLUTION|>--- conflicted
+++ resolved
@@ -1853,11 +1853,7 @@
 	}
 }
 
-<<<<<<< HEAD
-// [SL:KB] - Patch: Appearance-MixedViewers | Checked: 2010-04-02 (Catznip-2.1.2a) | Added: Catznip-2.0.0a
-=======
 // [SL:KB] - Patch: Appearance-MixedViewers | Checked: 2010-04-02 (Catznip-2.2.0a) | Added: Catznip-2.0.0a
->>>>>>> a0f8962f
 void LLAppearanceMgr::updateAppearanceFromInitialWearables(LLInventoryModel::item_array_t& initial_items)
 {
 	const LLUUID& idCOF = getCOF();
@@ -1867,11 +1863,7 @@
 	gInventory.notifyObservers();
 
 	// Create links to new COF contents
-<<<<<<< HEAD
-	LLPointer<LLInventoryCallback> link_waiter = new LLUpdateAppearanceOnDestroy;
-=======
 	LLPointer<LLInventoryCallback> link_waiter = new LLUpdateAppearanceOnDestroy();
->>>>>>> a0f8962f
 	linkAll(idCOF, initial_items, link_waiter);
 }
 // [/SL:KB]
