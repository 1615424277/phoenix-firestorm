--- conflicted
+++ resolved
@@ -4239,17 +4239,13 @@
 		{
 			LL_DEBUGS("Avatar") << "ATT removing attachment " << item->getName() << " id " << item->getUUID() << LL_ENDL;
 		}
-<<<<<<< HEAD
 		if (item && item->getType() == LLAssetType::AT_BODYPART)
 		{
 		    continue;
 		}
-// [SL:KB] - Patch: Appearance-Misc | Checked: 2015-05-05 (Catznip-3.7)
-=======
 
 		if (!cb)
 			cb = new LLUpdateAppearanceOnDestroy();
->>>>>>> b488db03
 		removeCOFItemLinks(linked_item_id, cb, immediate_delete);
 // [SL:KB] - Patch: Appearance-SyncAttach | Checked: 2015-03-01 (Catznip-3.7)
 		LLAttachmentsMgr::instance().clearPendingAttachmentLink(linked_item_id);
