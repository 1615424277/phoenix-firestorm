/** 
 * @file llappearancemgr.cpp
 * @brief Manager for initiating appearance changes on the viewer
 *
 * $LicenseInfo:firstyear=2004&license=viewerlgpl$
 * Second Life Viewer Source Code
 * Copyright (C) 2010, Linden Research, Inc.
 * 
 * This library is free software; you can redistribute it and/or
 * modify it under the terms of the GNU Lesser General Public
 * License as published by the Free Software Foundation;
 * version 2.1 of the License only.
 * 
 * This library is distributed in the hope that it will be useful,
 * but WITHOUT ANY WARRANTY; without even the implied warranty of
 * MERCHANTABILITY or FITNESS FOR A PARTICULAR PURPOSE.  See the GNU
 * Lesser General Public License for more details.
 * 
 * You should have received a copy of the GNU Lesser General Public
 * License along with this library; if not, write to the Free Software
 * Foundation, Inc., 51 Franklin Street, Fifth Floor, Boston, MA  02110-1301  USA
 * 
 * Linden Research, Inc., 945 Battery Street, San Francisco, CA  94111  USA
 * $/LicenseInfo$
 */

#include "llviewerprecompiledheaders.h"

#include <boost/lexical_cast.hpp>
#include "llaccordionctrltab.h"
#include "llagent.h"
#include "llagentcamera.h"
#include "llagentwearables.h"
#include "llappearancemgr.h"
#include "llattachmentsmgr.h"
#include "llcommandhandler.h"
#include "lleventtimer.h"
#include "llfloatersidepanelcontainer.h"
#include "llgesturemgr.h"
#include "llinventorybridge.h"
#include "llinventoryfunctions.h"
#include "llinventoryobserver.h"
#include "llnotificationsutil.h"
#include "lloutfitobserver.h"
#include "lloutfitslist.h"
#include "llselectmgr.h"
#include "llsidepanelappearance.h"
#include "llviewerobjectlist.h"
#include "llvoavatar.h"
#include "llvoavatarself.h"
#include "llviewerregion.h"
#include "llwearablelist.h"
#include "llsdutil.h"
#include "llsdserialize.h"
// [RLVa:KB] - Checked: 2011-05-22 (RLVa-1.3.1a)
#include "rlvhandler.h"
#include "rlvhelper.h"
#include "rlvlocks.h"
// [/RLVa:KB]
//-TT Client LSL Bridge
#include "fslslbridge.h"
//-TT

#if LL_MSVC
// disable boost::lexical_cast warning
#pragma warning (disable:4702)
#endif

std::string self_av_string()
{
	// On logout gAgentAvatarp can already be invalid
	return isAgentAvatarValid() ? gAgentAvatarp->avString() : "";
}

// RAII thingy to guarantee that a variable gets reset when the Setter
// goes out of scope.  More general utility would be handy - TODO:
// check boost.
class BoolSetter
{
public:
	BoolSetter(bool& var):
		mVar(var)
	{
		mVar = true;
	}
	~BoolSetter()
	{
		mVar = false; 
	}
private:
	bool& mVar;
};

char ORDER_NUMBER_SEPARATOR('@');

class LLOutfitUnLockTimer: public LLEventTimer
{
public:
	LLOutfitUnLockTimer(F32 period) : LLEventTimer(period)
	{
		// restart timer on BOF changed event
		LLOutfitObserver::instance().addBOFChangedCallback(boost::bind(
				&LLOutfitUnLockTimer::reset, this));
		stop();
	}

	/*virtual*/
	BOOL tick()
	{
		if(mEventTimer.hasExpired())
		{
			LLAppearanceMgr::instance().setOutfitLocked(false);
		}
		return FALSE;
	}
	void stop() { mEventTimer.stop(); }
	void start() { mEventTimer.start(); }
	void reset() { mEventTimer.reset(); }
	BOOL getStarted() { return mEventTimer.getStarted(); }

	LLTimer&  getEventTimer() { return mEventTimer;}
};

// support for secondlife:///app/appearance SLapps
class LLAppearanceHandler : public LLCommandHandler
{
public:
	// requests will be throttled from a non-trusted browser
	LLAppearanceHandler() : LLCommandHandler("appearance", UNTRUSTED_THROTTLE) {}

	bool handle(const LLSD& params, const LLSD& query_map, LLMediaCtrl* web)
	{
		// support secondlife:///app/appearance/show, but for now we just
		// make all secondlife:///app/appearance SLapps behave this way
		if (!LLUI::sSettingGroups["config"]->getBOOL("EnableAppearance"))
		{
			LLNotificationsUtil::add("NoAppearance", LLSD(), LLSD(), std::string("SwitchToStandardSkinAndQuit"));
			return true;
		}

		LLFloaterSidePanelContainer::showPanel("appearance", LLSD());
		return true;
	}
};

LLAppearanceHandler gAppearanceHandler;


LLUUID findDescendentCategoryIDByName(const LLUUID& parent_id, const std::string& name)
{
	LLInventoryModel::cat_array_t cat_array;
	LLInventoryModel::item_array_t item_array;
	LLNameCategoryCollector has_name(name);
	gInventory.collectDescendentsIf(parent_id,
									cat_array,
									item_array,
									LLInventoryModel::EXCLUDE_TRASH,
									has_name);
	if (0 == cat_array.count())
		return LLUUID();
	else
	{
		LLViewerInventoryCategory *cat = cat_array.get(0);
		if (cat)
			return cat->getUUID();
		else
		{
			llwarns << "null cat" << llendl;
			return LLUUID();
		}
	}
}

// We want this to be much lower (e.g. 15.0 is usually fine), bumping
// up for now until we can diagnose some cases of very slow response
// to requests.
const F32 DEFAULT_RETRY_AFTER_INTERVAL = 300.0;

// Given the current back-end problems, retrying is causing too many
// duplicate items. Bump this back to 2 once they are resolved (or can
// leave at 0 if the operations become actually reliable).
const S32 DEFAULT_MAX_RETRIES = 0;

class LLCallAfterInventoryBatchMgr: public LLEventTimer 
{
public:
	LLCallAfterInventoryBatchMgr(const LLUUID& dst_cat_id,
								 const std::string& phase_name,
								 nullary_func_t on_completion_func,
								 nullary_func_t on_failure_func = no_op,
								 F32 retry_after = DEFAULT_RETRY_AFTER_INTERVAL,
								 S32 max_retries = DEFAULT_MAX_RETRIES
		):
		mDstCatID(dst_cat_id),
		mTrackingPhase(phase_name),
		mOnCompletionFunc(on_completion_func),
		mOnFailureFunc(on_failure_func),
		mRetryAfter(retry_after),
		mMaxRetries(max_retries),
		mPendingRequests(0),
		mFailCount(0),
		mCompletionOrFailureCalled(false),
		mRetryCount(0),
		LLEventTimer(5.0)
	{
		if (!mTrackingPhase.empty())
	{
			selfStartPhase(mTrackingPhase);
		}
	}

	void addItems(LLInventoryModel::item_array_t& src_items)
	{
		for (LLInventoryModel::item_array_t::const_iterator it = src_items.begin();
			 it != src_items.end();
			 ++it)
		{
			LLViewerInventoryItem* item = *it;
			llassert(item);
			addItem(item->getUUID());
		}
	}
		
	// Request or re-request operation for specified item.
	void addItem(const LLUUID& item_id)
	{
		LL_DEBUGS("Avatar") << "item_id " << item_id << llendl;

		if (!requestOperation(item_id))
		{
			LL_DEBUGS("Avatar") << "item_id " << item_id << " requestOperation false, skipping" << llendl;
			return;
	}

		mPendingRequests++;
		// On a re-request, this will reset the timer.
		mWaitTimes[item_id] = LLTimer();
		if (mRetryCounts.find(item_id) == mRetryCounts.end())
	{
			mRetryCounts[item_id] = 0;
		}
		else
		{
			mRetryCounts[item_id]++;
		}
	}

	virtual bool requestOperation(const LLUUID& item_id) = 0;

	void onOp(const LLUUID& src_id, const LLUUID& dst_id, LLTimer timestamp)
	{
		if (ll_frand() < gSavedSettings.getF32("InventoryDebugSimulateLateOpRate"))
	{
			llwarns << "Simulating late operation by punting handling to later" << llendl;
			doAfterInterval(boost::bind(&LLCallAfterInventoryBatchMgr::onOp,this,src_id,dst_id,timestamp),
							mRetryAfter);
			return;
		}
		mPendingRequests--;
		F32 elapsed = timestamp.getElapsedTimeF32();
		LL_DEBUGS("Avatar") << "op done, src_id " << src_id << " dst_id " << dst_id << " after " << elapsed << " seconds" << llendl;
		if (mWaitTimes.find(src_id) == mWaitTimes.end())
		{
			// No longer waiting for this item - either serviced
			// already or gave up after too many retries.
			llwarns << "duplicate or late operation, src_id " << src_id << "dst_id " << dst_id
					<< " elapsed " << elapsed << " after end " << (S32) mCompletionOrFailureCalled << llendl;
		}
		mTimeStats.push(elapsed);
		mWaitTimes.erase(src_id);
		if (mWaitTimes.empty() && !mCompletionOrFailureCalled)
		{
			onCompletionOrFailure();
		}
	}
		
	void onCompletionOrFailure()
	{
		assert (!mCompletionOrFailureCalled);
		mCompletionOrFailureCalled = true;

		// Will never call onCompletion() if any item has been flagged as
		// a failure - otherwise could wind up with corrupted
		// outfit, involuntary nudity, etc.
		reportStats();
		if (!mTrackingPhase.empty())
		{
			selfStopPhase(mTrackingPhase);
		}
		if (!mFailCount)
		{
			onCompletion();
		}
		else
		{
			onFailure();
		}
	}
		
	void onFailure()
	{
		llinfos << "failed" << llendl;
		mOnFailureFunc();
	}

	void onCompletion()
	{
		llinfos << "done" << llendl;
		mOnCompletionFunc();
	}

	// virtual
	// Will be deleted after returning true - only safe to do this if all callbacks have fired.
	BOOL tick()
	{
		// mPendingRequests will be zero if all requests have been
		// responded to.  mWaitTimes.empty() will be true if we have
		// received at least one reply for each UUID.  If requests
		// have been dropped and retried, these will not necessarily
		// be the same.  Only safe to return true if all requests have
		// been serviced, since it will result in this object being
		// deleted.
		bool all_done = (mPendingRequests==0);
		
		if (!mWaitTimes.empty())
		{
			llwarns << "still waiting on " << mWaitTimes.size() << " items" << llendl;
			for (std::map<LLUUID,LLTimer>::iterator it = mWaitTimes.begin();
				 it != mWaitTimes.end();)
			{
				// Use a copy of iterator because it may be erased/invalidated.
				std::map<LLUUID,LLTimer>::iterator curr_it = it;
				++it;

				F32 time_waited = curr_it->second.getElapsedTimeF32();
				S32 retries = mRetryCounts[curr_it->first];
				if (time_waited > mRetryAfter)
				{
					if (retries < mMaxRetries)
		{
						LL_DEBUGS("Avatar") << "Waited " << time_waited <<
							" for " << curr_it->first << ", retrying" << llendl;
						mRetryCount++;
						addItem(curr_it->first);
		}
		else
		{
						llwarns << "Giving up on " << curr_it->first << " after too many retries" << llendl;
						mWaitTimes.erase(curr_it);
						mFailCount++;
					}
				}
				if (mWaitTimes.empty())
				{
					onCompletionOrFailure();
				}

		}
	}
		return all_done;
	}

	void reportStats()
	{
		LL_DEBUGS("Avatar") << "Phase: " << mTrackingPhase << llendl;
		LL_DEBUGS("Avatar") << "mFailCount: " << mFailCount << llendl;
		LL_DEBUGS("Avatar") << "mRetryCount: " << mRetryCount << llendl;
		LL_DEBUGS("Avatar") << "Times: n " << mTimeStats.getCount() << " min " << mTimeStats.getMinValue() << " max " << mTimeStats.getMaxValue() << llendl;
		LL_DEBUGS("Avatar") << "Mean " << mTimeStats.getMean() << " stddev " << mTimeStats.getStdDev() << llendl;
	}

	virtual ~LLCallAfterInventoryBatchMgr()
	{
		LL_DEBUGS("Avatar") << "deleting" << llendl;
	}

protected:
	std::string mTrackingPhase;
	std::map<LLUUID,LLTimer> mWaitTimes;
	std::map<LLUUID,S32> mRetryCounts;
	LLUUID mDstCatID;
	nullary_func_t mOnCompletionFunc;
	nullary_func_t mOnFailureFunc;
	F32 mRetryAfter;
	S32 mMaxRetries;
	S32 mPendingRequests;
	S32 mFailCount;
	S32 mRetryCount;
	bool mCompletionOrFailureCalled;
	LLViewerStats::StatsAccumulator mTimeStats;
};

class LLCallAfterInventoryCopyMgr: public LLCallAfterInventoryBatchMgr
{
public:
	LLCallAfterInventoryCopyMgr(LLInventoryModel::item_array_t& src_items,
								const LLUUID& dst_cat_id,
								const std::string& phase_name,
								nullary_func_t on_completion_func,
								nullary_func_t on_failure_func = no_op,
								 F32 retry_after = DEFAULT_RETRY_AFTER_INTERVAL,
								 S32 max_retries = DEFAULT_MAX_RETRIES
		):
		LLCallAfterInventoryBatchMgr(dst_cat_id, phase_name, on_completion_func, on_failure_func, retry_after, max_retries)
	{
		addItems(src_items);
	}

	virtual bool requestOperation(const LLUUID& item_id)
		{
		LLViewerInventoryItem *item = gInventory.getItem(item_id);
		llassert(item);
		LL_DEBUGS("Avatar") << "copying item " << item_id << llendl;
		if (ll_frand() < gSavedSettings.getF32("InventoryDebugSimulateOpFailureRate"))
		{
			LL_DEBUGS("Avatar") << "simulating failure by not sending request for item " << item_id << llendl;
			return true;
		}
		copy_inventory_item(
			gAgent.getID(),
			item->getPermissions().getOwner(),
			item->getUUID(),
			mDstCatID,
			std::string(),
			new LLBoostFuncInventoryCallback(boost::bind(&LLCallAfterInventoryBatchMgr::onOp,this,item_id,_1,LLTimer()))
			);
		return true;
	}
};

class LLCallAfterInventoryLinkMgr: public LLCallAfterInventoryBatchMgr
{
public:
	LLCallAfterInventoryLinkMgr(LLInventoryModel::item_array_t& src_items,
								const LLUUID& dst_cat_id,
								const std::string& phase_name,
								nullary_func_t on_completion_func,
								nullary_func_t on_failure_func = no_op,
								 F32 retry_after = DEFAULT_RETRY_AFTER_INTERVAL,
								 S32 max_retries = DEFAULT_MAX_RETRIES
		):
		LLCallAfterInventoryBatchMgr(dst_cat_id, phase_name, on_completion_func, on_failure_func, retry_after, max_retries)
	{
		addItems(src_items);
	}
	
	virtual bool requestOperation(const LLUUID& item_id)
	{
		bool request_sent = false;
		LLViewerInventoryItem *item = gInventory.getItem(item_id);
		if (item)
		{
			if (item->getParentUUID() == mDstCatID)
			{
				LL_DEBUGS("Avatar") << "item " << item_id << " name " << item->getName() << " is already a child of " << mDstCatID << llendl;
				return false;
			}
			LL_DEBUGS("Avatar") << "linking item " << item_id << " name " << item->getName() << " to " << mDstCatID << llendl;
			// create an inventory item link.
			if (ll_frand() < gSavedSettings.getF32("InventoryDebugSimulateOpFailureRate"))
			{
				LL_DEBUGS("Avatar") << "simulating failure by not sending request for item " << item_id << llendl;
				return true;
			}
			link_inventory_item(gAgent.getID(),
								item->getLinkedUUID(),
								mDstCatID,
								item->getName(),
								item->getActualDescription(),
								LLAssetType::AT_LINK,
								new LLBoostFuncInventoryCallback(
									boost::bind(&LLCallAfterInventoryBatchMgr::onOp,this,item_id,_1,LLTimer())));
			return true;
		}
		else
		{
			// create a base outfit link if appropriate.
			LLViewerInventoryCategory *catp = gInventory.getCategory(item_id);
			if (!catp)
			{
				llwarns << "link request failed, id not found as inventory item or category " << item_id << llendl;
				return false;
			}
			const LLUUID cof = LLAppearanceMgr::instance().getCOF();
			std::string new_outfit_name = "";

			LLAppearanceMgr::instance().purgeBaseOutfitLink(cof);

			if (catp && catp->getPreferredType() == LLFolderType::FT_OUTFIT)
	{
				if (ll_frand() < gSavedSettings.getF32("InventoryDebugSimulateOpFailureRate"))
		{
					LL_DEBUGS("Avatar") << "simulating failure by not sending request for item " << item_id << llendl;
					return true;
				}
				LL_DEBUGS("Avatar") << "linking folder " << item_id << " name " << catp->getName() << " to cof " << cof << llendl;
				link_inventory_item(gAgent.getID(), item_id, cof, catp->getName(), "",
									LLAssetType::AT_LINK_FOLDER, 
									new LLBoostFuncInventoryCallback(
										boost::bind(&LLCallAfterInventoryBatchMgr::onOp,this,item_id,_1,LLTimer())));
				new_outfit_name = catp->getName();
				request_sent = true;
			}
	
			LLAppearanceMgr::instance().updatePanelOutfitName(new_outfit_name);
		}
		return request_sent;
	}
};

LLUpdateAppearanceOnDestroy::LLUpdateAppearanceOnDestroy(bool update_base_outfit_ordering):
	mFireCount(0),
	mUpdateBaseOrder(update_base_outfit_ordering)
{
	selfStartPhase("update_appearance_on_destroy");
}

LLUpdateAppearanceOnDestroy::~LLUpdateAppearanceOnDestroy()
{
	if (!LLApp::isExiting())
	{
		// speculative fix for MAINT-1150
		LL_INFOS("Avatar") << self_av_string() << "done update appearance on destroy" << LL_ENDL;

		selfStopPhase("update_appearance_on_destroy");

		LLAppearanceMgr::instance().updateAppearanceFromCOF(mUpdateBaseOrder);
	}
}

void LLUpdateAppearanceOnDestroy::fire(const LLUUID& inv_item)
{
	LLViewerInventoryItem* item = (LLViewerInventoryItem*)gInventory.getItem(inv_item);
	const std::string item_name = item ? item->getName() : "ITEM NOT FOUND";
#ifndef LL_RELEASE_FOR_DOWNLOAD
	LL_DEBUGS("Avatar") << self_av_string() << "callback fired [ name:" << item_name << " UUID:" << inv_item << " count:" << mFireCount << " ] " << LL_ENDL;
#endif
	mFireCount++;
}

struct LLFoundData
{
	LLFoundData() :
		mAssetType(LLAssetType::AT_NONE),
		mWearableType(LLWearableType::WT_INVALID),
		mWearable(NULL) {}

	LLFoundData(const LLUUID& item_id,
				const LLUUID& asset_id,
				const std::string& name,
				const LLAssetType::EType& asset_type,
				const LLWearableType::EType& wearable_type,
				const bool is_replacement = false
		) :
		mItemID(item_id),
		mAssetID(asset_id),
		mName(name),
		mAssetType(asset_type),
		mWearableType(wearable_type),
		mIsReplacement(is_replacement),
		mWearable( NULL ) {}
	
	LLUUID mItemID;
	LLUUID mAssetID;
	std::string mName;
	LLAssetType::EType mAssetType;
	LLWearableType::EType mWearableType;
	LLViewerWearable* mWearable;
	bool mIsReplacement;
};

	
class LLWearableHoldingPattern
{
	LOG_CLASS(LLWearableHoldingPattern);

public:
	LLWearableHoldingPattern();
	~LLWearableHoldingPattern();

	bool pollFetchCompletion();
	void onFetchCompletion();
	bool isFetchCompleted();
	bool isTimedOut();

	void checkMissingWearables();
	bool pollMissingWearables();
	bool isMissingCompleted();
	void recoverMissingWearable(LLWearableType::EType type);
	void clearCOFLinksForMissingWearables();
	
	void onWearableAssetFetch(LLViewerWearable *wearable);
	void onAllComplete();

// [SL:KB] - Patch: Appearance-COFCorruption | Checked: 2010-04-14 (Catznip-2.0)
	bool pollStopped();
// [/SL:KB]

	typedef std::list<LLFoundData> found_list_t;
	found_list_t& getFoundList();
	void eraseTypeToLink(LLWearableType::EType type);
	void eraseTypeToRecover(LLWearableType::EType type);
//	void setObjItems(const LLInventoryModel::item_array_t& items);
	void setGestItems(const LLInventoryModel::item_array_t& items);
	bool isMostRecent();
	void handleLateArrivals();
	void resetTime(F32 timeout);
	
private:
	found_list_t mFoundList;
//	LLInventoryModel::item_array_t mObjItems;
	LLInventoryModel::item_array_t mGestItems;
	typedef std::set<S32> type_set_t;
	type_set_t mTypesToRecover;
	type_set_t mTypesToLink;
	S32 mResolved;
	LLTimer mWaitTime;
	bool mFired;
	typedef std::set<LLWearableHoldingPattern*> type_set_hp;
	static type_set_hp sActiveHoldingPatterns;
	bool mIsMostRecent;
	std::set<LLViewerWearable*> mLateArrivals;
	bool mIsAllComplete;
};

LLWearableHoldingPattern::type_set_hp LLWearableHoldingPattern::sActiveHoldingPatterns;

LLWearableHoldingPattern::LLWearableHoldingPattern():
	mResolved(0),
	mFired(false),
	mIsMostRecent(true),
	mIsAllComplete(false)
{
	if (sActiveHoldingPatterns.size()>0)
	{
		llinfos << "Creating LLWearableHoldingPattern when "
				<< sActiveHoldingPatterns.size()
				<< " other attempts are active."
				<< " Flagging others as invalid."
				<< llendl;
		for (type_set_hp::iterator it = sActiveHoldingPatterns.begin();
			 it != sActiveHoldingPatterns.end();
			 ++it)
		{
			(*it)->mIsMostRecent = false;
		}
			 
	}
	sActiveHoldingPatterns.insert(this);
	selfStartPhase("holding_pattern");
}

LLWearableHoldingPattern::~LLWearableHoldingPattern()
{
	sActiveHoldingPatterns.erase(this);
	if (isMostRecent())
	{
		selfStopPhase("holding_pattern");
	}
}

bool LLWearableHoldingPattern::isMostRecent()
{
	return mIsMostRecent;
}

LLWearableHoldingPattern::found_list_t& LLWearableHoldingPattern::getFoundList()
{
	return mFoundList;
}

void LLWearableHoldingPattern::eraseTypeToLink(LLWearableType::EType type)
{
	mTypesToLink.erase(type);
}

void LLWearableHoldingPattern::eraseTypeToRecover(LLWearableType::EType type)
{
	mTypesToRecover.erase(type);
}

// [SL:KB] - Patch: Appearance-SyncAttach | Checked: 2010-06-19 (Catznip-2.1)
//void LLWearableHoldingPattern::setObjItems(const LLInventoryModel::item_array_t& items)
//{
//	mObjItems = items;
//}

void LLWearableHoldingPattern::setGestItems(const LLInventoryModel::item_array_t& items)
{
	mGestItems = items;
}

bool LLWearableHoldingPattern::isFetchCompleted()
{
	return (mResolved >= (S32)getFoundList().size()); // have everything we were waiting for?
}

bool LLWearableHoldingPattern::isTimedOut()
{
	return mWaitTime.hasExpired();
}

void LLWearableHoldingPattern::checkMissingWearables()
{
	if (!isMostRecent())
	{
		// runway why don't we actually skip here?
		llwarns << self_av_string() << "skipping because LLWearableHolding pattern is invalid (superceded by later outfit request)" << llendl;
	}

	std::vector<S32> found_by_type(LLWearableType::WT_COUNT,0);
	std::vector<S32> requested_by_type(LLWearableType::WT_COUNT,0);
	for (found_list_t::iterator it = getFoundList().begin(); it != getFoundList().end(); ++it)
	{
		LLFoundData &data = *it;
		if (data.mWearableType < LLWearableType::WT_COUNT)
			requested_by_type[data.mWearableType]++;
		if (data.mWearable)
			found_by_type[data.mWearableType]++;
	}

	for (S32 type = 0; type < LLWearableType::WT_COUNT; ++type)
	{
		if (requested_by_type[type] > found_by_type[type])
		{
			llwarns << self_av_string() << "got fewer wearables than requested, type " << type << ": requested " << requested_by_type[type] << ", found " << found_by_type[type] << llendl;
		}
		if (found_by_type[type] > 0)
			continue;
		if (
			// If at least one wearable of certain types (pants/shirt/skirt)
			// was requested but none was found, create a default asset as a replacement.
			// In all other cases, don't do anything.
			// For critical types (shape/hair/skin/eyes), this will keep the avatar as a cloud 
			// due to logic in LLVOAvatarSelf::getIsCloud().
			// For non-critical types (tatoo, socks, etc.) the wearable will just be missing.
			(requested_by_type[type] > 0) &&  
			((type == LLWearableType::WT_PANTS) || (type == LLWearableType::WT_SHIRT) || (type == LLWearableType::WT_SKIRT)))
		{
			mTypesToRecover.insert(type);
			mTypesToLink.insert(type);
			recoverMissingWearable((LLWearableType::EType)type);
			llwarns << self_av_string() << "need to replace " << type << llendl; 
		}
	}

	resetTime(60.0F);

	selfStartPhase("get_missing_wearables");
	if (!pollMissingWearables())
	{
		doOnIdleRepeating(boost::bind(&LLWearableHoldingPattern::pollMissingWearables,this));
	}
}

void LLWearableHoldingPattern::onAllComplete()
{
	if (isAgentAvatarValid())
	{
		gAgentAvatarp->outputRezTiming("Agent wearables fetch complete");
	}

	if (!isMostRecent())
	{
		// runway need to skip here?
		llwarns << self_av_string() << "skipping because LLWearableHolding pattern is invalid (superceded by later outfit request)" << llendl;
	}

	// Activate all gestures in this folder
	if (mGestItems.count() > 0)
	{
		LL_DEBUGS("Avatar") << self_av_string() << "Activating " << mGestItems.count() << " gestures" << LL_ENDL;
		
		LLGestureMgr::instance().activateGestures(mGestItems);
		
		// Update the inventory item labels to reflect the fact
		// they are active.
		LLViewerInventoryCategory* catp =
			gInventory.getCategory(LLAppearanceMgr::instance().getCOF());
		
		if (catp)
		{
			gInventory.updateCategory(catp);
			gInventory.notifyObservers();
		}
	}

	// Update wearables.
	LL_INFOS("Avatar") << self_av_string() << "Updating agent wearables with " << mResolved << " wearable items " << LL_ENDL;
	LLAppearanceMgr::instance().updateAgentWearables(this, false);
	
// [SL:KB] - Patch: Appearance-SyncAttach | Checked: 2010-03-22 (Catznip-2.1)
//	// Update attachments to match those requested.
//	if (isAgentAvatarValid())
//	{
//		LL_DEBUGS("Avatar") << self_av_string() << "Updating " << mObjItems.count() << " attachments" << LL_ENDL;
//		llinfos << "Updating " << mObjItems.count() << " attachments" << llendl;
//		LLAgentWearables::userUpdateAttachments(mObjItems);
//	}

	if (isFetchCompleted() && isMissingCompleted())
	{
		// Only safe to delete if all wearable callbacks and all missing wearables completed.
		delete this;
	}
	else
	{
		mIsAllComplete = true;
		handleLateArrivals();
	}
}

void LLWearableHoldingPattern::onFetchCompletion()
{
	selfStopPhase("get_wearables");
		
	if (!isMostRecent())
	{
		// runway skip here?
		llwarns << self_av_string() << "skipping because LLWearableHolding pattern is invalid (superceded by later outfit request)" << llendl;
	}

	checkMissingWearables();
}

// Runs as an idle callback until all wearables are fetched (or we time out).
bool LLWearableHoldingPattern::pollFetchCompletion()
{
	if (!isMostRecent())
	{
		// runway skip here?
		llwarns << self_av_string() << "skipping because LLWearableHolding pattern is invalid (superceded by later outfit request)" << llendl;

// [SL:KB] - Patch: Appearance-COFCorruption | Checked: 2010-04-14 (Catznip-2.0)
		// If we were signalled to stop then we shouldn't do anything else except poll for when it's safe to delete ourselves
		doOnIdleRepeating(boost::bind(&LLWearableHoldingPattern::pollStopped, this));
		return true;
// [/SL:KB]
	}

	bool completed = isFetchCompleted();
	bool timed_out = isTimedOut();
	bool done = completed || timed_out;

	if (done)
	{
		LL_INFOS("Avatar") << self_av_string() << "polling, done status: " << completed << " timed out " << timed_out
				<< " elapsed " << mWaitTime.getElapsedTimeF32() << LL_ENDL;

		mFired = true;
		
		if (timed_out)
		{
			llwarns << self_av_string() << "Exceeded max wait time for wearables, updating appearance based on what has arrived" << llendl;
		}

		onFetchCompletion();
	}
	return done;
}

void recovered_item_link_cb(const LLUUID& item_id, LLWearableType::EType type, LLViewerWearable *wearable, LLWearableHoldingPattern* holder)
{
	if (!holder->isMostRecent())
		{
			llwarns << "skipping because LLWearableHolding pattern is invalid (superceded by later outfit request)" << llendl;
			// runway skip here?
		}

	llinfos << "Recovered item link for type " << type << llendl;
	holder->eraseTypeToLink(type);
		// Add wearable to FoundData for actual wearing
		LLViewerInventoryItem *item = gInventory.getItem(item_id);
		LLViewerInventoryItem *linked_item = item ? item->getLinkedItem() : NULL;

		if (linked_item)
		{
			gInventory.addChangedMask(LLInventoryObserver::LABEL, linked_item->getUUID());
			
			if (item)
			{
				LLFoundData found(linked_item->getUUID(),
								  linked_item->getAssetUUID(),
								  linked_item->getName(),
								  linked_item->getType(),
								  linked_item->isWearableType() ? linked_item->getWearableType() : LLWearableType::WT_INVALID,
								  true // is replacement
					);
			found.mWearable = wearable;
			holder->getFoundList().push_front(found);
			}
			else
			{
				llwarns << self_av_string() << "inventory item not found for recovered wearable" << llendl;
			}
		}
		else
		{
			llwarns << self_av_string() << "inventory link not found for recovered wearable" << llendl;
		}
	}

void recovered_item_cb(const LLUUID& item_id, LLWearableType::EType type, LLViewerWearable *wearable, LLWearableHoldingPattern* holder)
{
	if (!holder->isMostRecent())
<<<<<<< HEAD
	{
		// runway skip here?
		llwarns << self_av_string() << "skipping because LLWearableHolding pattern is invalid (superceded by later outfit request)" << llendl;

// [SL:KB] - Patch: Appearance-COFCorruption | Checked: 2010-04-14 (Catznip-2.0)
		// If we were signalled to stop then we shouldn't do anything else except poll for when it's safe to delete ourselves
		return;
// [/SL:KB]
	}
=======
		{
			// runway skip here?
			llwarns << self_av_string() << "skipping because LLWearableHolding pattern is invalid (superceded by later outfit request)" << llendl;
		}
>>>>>>> b2db719f

	LL_DEBUGS("Avatar") << self_av_string() << "Recovered item for type " << type << LL_ENDL;
		LLViewerInventoryItem *itemp = gInventory.getItem(item_id);
	wearable->setItemID(item_id);
	LLPointer<LLInventoryCallback> cb = new LLBoostFuncInventoryCallback(boost::bind(recovered_item_link_cb,_1,type,wearable,holder));
	holder->eraseTypeToRecover(type);
		llassert(itemp);
		if (itemp)
		{
			link_inventory_item( gAgent.getID(),
					     item_id,
					     LLAppearanceMgr::instance().getCOF(),
					     itemp->getName(),
						 itemp->getDescription(),
					     LLAssetType::AT_LINK,
					     cb);
		}
	}

void LLWearableHoldingPattern::recoverMissingWearable(LLWearableType::EType type)
{
	if (!isMostRecent())
	{
		// runway skip here?
		llwarns << self_av_string() << "skipping because LLWearableHolding pattern is invalid (superceded by later outfit request)" << llendl;
	}
	
		// Try to recover by replacing missing wearable with a new one.
	LLNotificationsUtil::add("ReplacedMissingWearable");
	lldebugs << "Wearable " << LLWearableType::getTypeLabel(type)
			 << " could not be downloaded.  Replaced inventory item with default wearable." << llendl;
	LLViewerWearable* wearable = LLWearableList::instance().createNewWearable(type, gAgentAvatarp);

	// Add a new one in the lost and found folder.
	const LLUUID lost_and_found_id = gInventory.findCategoryUUIDForType(LLFolderType::FT_LOST_AND_FOUND);
	LLPointer<LLInventoryCallback> cb = new LLBoostFuncInventoryCallback(boost::bind(recovered_item_cb,_1,type,wearable,this));

	create_inventory_item(gAgent.getID(),
						  gAgent.getSessionID(),
						  lost_and_found_id,
						  wearable->getTransactionID(),
						  wearable->getName(),
						  wearable->getDescription(),
						  wearable->getAssetType(),
						  LLInventoryType::IT_WEARABLE,
						  wearable->getType(),
						  wearable->getPermissions().getMaskNextOwner(),
						  cb);
}

bool LLWearableHoldingPattern::isMissingCompleted()
{
	return mTypesToLink.size()==0 && mTypesToRecover.size()==0;
}

void LLWearableHoldingPattern::clearCOFLinksForMissingWearables()
{
	for (found_list_t::iterator it = getFoundList().begin(); it != getFoundList().end(); ++it)
	{
		LLFoundData &data = *it;
		if ((data.mWearableType < LLWearableType::WT_COUNT) && (!data.mWearable))
		{
			// Wearable link that was never resolved; remove links to it from COF
			LL_INFOS("Avatar") << self_av_string() << "removing link for unresolved item " << data.mItemID.asString() << LL_ENDL;
			LLAppearanceMgr::instance().removeCOFItemLinks(data.mItemID);
		}
	}
}

// [SL:KB] - Patch: Appearance-COFCorruption | Checked: 2010-04-14 (Catznip-2.0)
bool LLWearableHoldingPattern::pollStopped()
{
	// We have to keep on polling until we're sure that all callbacks have completed or they'll cause a crash
	if ( (isFetchCompleted()) && (isMissingCompleted()) )
	{
		delete this;
		return true;
	}
	return false;
}
// [/SL:KB]

bool LLWearableHoldingPattern::pollMissingWearables()
{
	if (!isMostRecent())
	{
		// runway skip here?
		llwarns << self_av_string() << "skipping because LLWearableHolding pattern is invalid (superceded by later outfit request)" << llendl;

// [SL:KB] - Patch: Appearance-COFCorruption | Checked: 2010-04-14 (Catznip-2.0)
		// If we were signalled to stop then we shouldn't do anything else except poll for when it's safe to delete ourselves
		doOnIdleRepeating(boost::bind(&LLWearableHoldingPattern::pollStopped, this));
		return true;
// [/SL:KB]
	}
	
	bool timed_out = isTimedOut();
	bool missing_completed = isMissingCompleted();
	bool done = timed_out || missing_completed;

	if (!done)
	{
		LL_INFOS("Avatar") << self_av_string() << "polling missing wearables, waiting for items " << mTypesToRecover.size()
				<< " links " << mTypesToLink.size()
				<< " wearables, timed out " << timed_out
				<< " elapsed " << mWaitTime.getElapsedTimeF32()
				<< " done " << done << LL_ENDL;
	}

	if (done)
	{
		selfStopPhase("get_missing_wearables");

		gAgentAvatarp->debugWearablesLoaded();

		// BAP - if we don't call clearCOFLinksForMissingWearables()
		// here, we won't have to add the link back in later if the
		// wearable arrives late.  This is to avoid corruption of
		// wearable ordering info.  Also has the effect of making
		// unworn item links visible in the COF under some
		// circumstances.

		//clearCOFLinksForMissingWearables();
		onAllComplete();
	}
	return done;
}

// Handle wearables that arrived after the timeout period expired.
void LLWearableHoldingPattern::handleLateArrivals()
{
	// Only safe to run if we have previously finished the missing
	// wearables and other processing - otherwise we could be in some
	// intermediate state - but have not been superceded by a later
	// outfit change request.
	if (mLateArrivals.size() == 0)
	{
		// Nothing to process.
		return;
	}
	if (!isMostRecent())
	{
		llwarns << self_av_string() << "Late arrivals not handled - outfit change no longer valid" << llendl;
	}
	if (!mIsAllComplete)
	{
		llwarns << self_av_string() << "Late arrivals not handled - in middle of missing wearables processing" << llendl;
	}

	LL_INFOS("Avatar") << self_av_string() << "Need to handle " << mLateArrivals.size() << " late arriving wearables" << LL_ENDL;

	// Update mFoundList using late-arriving wearables.
	std::set<LLWearableType::EType> replaced_types;
	for (LLWearableHoldingPattern::found_list_t::iterator iter = getFoundList().begin();
		 iter != getFoundList().end(); ++iter)
	{
		LLFoundData& data = *iter;
		for (std::set<LLViewerWearable*>::iterator wear_it = mLateArrivals.begin();
			 wear_it != mLateArrivals.end();
			 ++wear_it)
		{
			LLViewerWearable *wearable = *wear_it;

			if(wearable->getAssetID() == data.mAssetID)
			{
				data.mWearable = wearable;

				replaced_types.insert(data.mWearableType);

				// BAP - if we didn't call
				// clearCOFLinksForMissingWearables() earlier, we
				// don't need to restore the link here.  Fixes
				// wearable ordering problems.

				// LLAppearanceMgr::instance().addCOFItemLink(data.mItemID,false);

				// BAP failing this means inventory or asset server
				// are corrupted in a way we don't handle.
				llassert((data.mWearableType < LLWearableType::WT_COUNT) && (wearable->getType() == data.mWearableType));
				break;
			}
		}
	}

	// Remove COF links for any default wearables previously used to replace the late arrivals.
	// All this pussyfooting around with a while loop and explicit
	// iterator incrementing is to allow removing items from the list
	// without clobbering the iterator we're using to navigate.
	LLWearableHoldingPattern::found_list_t::iterator iter = getFoundList().begin();
	while (iter != getFoundList().end())
	{
		LLFoundData& data = *iter;

		// If an item of this type has recently shown up, removed the corresponding replacement wearable from COF.
		if (data.mWearable && data.mIsReplacement &&
			replaced_types.find(data.mWearableType) != replaced_types.end())
		{
			LLAppearanceMgr::instance().removeCOFItemLinks(data.mItemID);
			std::list<LLFoundData>::iterator clobber_ator = iter;
			++iter;
			getFoundList().erase(clobber_ator);
		}
		else
		{
			++iter;
		}
	}

	// Clear contents of late arrivals.
	mLateArrivals.clear();

	// Update appearance based on mFoundList
	LLAppearanceMgr::instance().updateAgentWearables(this, false);
}

void LLWearableHoldingPattern::resetTime(F32 timeout)
{
	mWaitTime.reset();
	mWaitTime.setTimerExpirySec(timeout);
}

void LLWearableHoldingPattern::onWearableAssetFetch(LLViewerWearable *wearable)
{
	if (!isMostRecent())
	{
		llwarns << self_av_string() << "skipping because LLWearableHolding pattern is invalid (superceded by later outfit request)" << llendl;
	}
	
	mResolved += 1;  // just counting callbacks, not successes.
	LL_DEBUGS("Avatar") << self_av_string() << "resolved " << mResolved << "/" << getFoundList().size() << LL_ENDL;
	if (!wearable)
	{
		llwarns << self_av_string() << "no wearable found" << llendl;
	}

	if (mFired)
	{
		llwarns << self_av_string() << "called after holder fired" << llendl;
		if (wearable)
		{
			mLateArrivals.insert(wearable);
			if (mIsAllComplete)
			{
				handleLateArrivals();
			}
		}
		return;
	}

	if (!wearable)
	{
		return;
	}

	for (LLWearableHoldingPattern::found_list_t::iterator iter = getFoundList().begin();
		 iter != getFoundList().end(); ++iter)
	{
		LLFoundData& data = *iter;
		if(wearable->getAssetID() == data.mAssetID)
		{
			// Failing this means inventory or asset server are corrupted in a way we don't handle.
			if ((data.mWearableType >= LLWearableType::WT_COUNT) || (wearable->getType() != data.mWearableType))
			{
				llwarns << self_av_string() << "recovered wearable but type invalid. inventory wearable type: " << data.mWearableType << " asset wearable type: " << wearable->getType() << llendl;
				break;
			}

			data.mWearable = wearable;
		}
	}
}

static void onWearableAssetFetch(LLViewerWearable* wearable, void* data)
{
	LLWearableHoldingPattern* holder = (LLWearableHoldingPattern*)data;
	holder->onWearableAssetFetch(wearable);
}


static void removeDuplicateItems(LLInventoryModel::item_array_t& items)
{
	LLInventoryModel::item_array_t new_items;
	std::set<LLUUID> items_seen;
	std::deque<LLViewerInventoryItem*> tmp_list;
	// Traverse from the front and keep the first of each item
	// encountered, so we actually keep the *last* of each duplicate
	// item.  This is needed to give the right priority when adding
	// duplicate items to an existing outfit.
	for (S32 i=items.count()-1; i>=0; i--)
	{
		LLViewerInventoryItem *item = items.get(i);
		LLUUID item_id = item->getLinkedUUID();
		if (items_seen.find(item_id)!=items_seen.end())
			continue;
		items_seen.insert(item_id);
		tmp_list.push_front(item);
	}
	for (std::deque<LLViewerInventoryItem*>::iterator it = tmp_list.begin();
		 it != tmp_list.end();
		 ++it)
	{
		new_items.put(*it);
	}
	items = new_items;
}

// [SL:KB] - Patch: Appearance-WearableDuplicateAssets | Checked: 2011-07-24 (Catznip-2.6.0e) | Added: Catznip-2.6.0e
static void removeDuplicateWearableItemsByAssetID(LLInventoryModel::item_array_t& items)
{
	std::set<LLUUID> idsAsset;
	for (S32 idxItem = items.count() - 1; idxItem >= 0; idxItem--)
	{
		const LLViewerInventoryItem* pItem = items.get(idxItem);
		if (!pItem->isWearableType())
			continue;
		if (idsAsset.end() == idsAsset.find(pItem->getAssetUUID()))
			idsAsset.insert(pItem->getAssetUUID());
		else
			items.remove(idxItem);
	}
}
// [/SL:KB]

const LLUUID LLAppearanceMgr::getCOF() const
{
	return gInventory.findCategoryUUIDForType(LLFolderType::FT_CURRENT_OUTFIT);
}

S32 LLAppearanceMgr::getCOFVersion() const
{
	LLViewerInventoryCategory *cof = gInventory.getCategory(getCOF());
	if (cof)
	{
		return cof->getVersion();
	}
	else
	{
		return LLViewerInventoryCategory::VERSION_UNKNOWN;
	}
}

const LLViewerInventoryItem* LLAppearanceMgr::getBaseOutfitLink()
{
	const LLUUID& current_outfit_cat = getCOF();
	LLInventoryModel::cat_array_t cat_array;
	LLInventoryModel::item_array_t item_array;
	// Can't search on FT_OUTFIT since links to categories return FT_CATEGORY for type since they don't
	// return preferred type.
	LLIsType is_category( LLAssetType::AT_CATEGORY ); 
	gInventory.collectDescendentsIf(current_outfit_cat,
									cat_array,
									item_array,
									false,
									is_category,
									false);
	for (LLInventoryModel::item_array_t::const_iterator iter = item_array.begin();
		 iter != item_array.end();
		 iter++)
	{
		const LLViewerInventoryItem *item = (*iter);
		const LLViewerInventoryCategory *cat = item->getLinkedCategory();
		if (cat && cat->getPreferredType() == LLFolderType::FT_OUTFIT)
		{
			const LLUUID parent_id = cat->getParentUUID();
			LLViewerInventoryCategory*  parent_cat =  gInventory.getCategory(parent_id);
			// if base outfit moved to trash it means that we don't have base outfit
			if (parent_cat != NULL && parent_cat->getPreferredType() == LLFolderType::FT_TRASH)
			{
				return NULL;
			}
			return item;
		}
	}
	return NULL;
}

bool LLAppearanceMgr::getBaseOutfitName(std::string& name)
{
	const LLViewerInventoryItem* outfit_link = getBaseOutfitLink();
	if(outfit_link)
	{
		const LLViewerInventoryCategory *cat = outfit_link->getLinkedCategory();
		if (cat)
		{
			name = cat->getName();
			return true;
		}
	}
	return false;
}

const LLUUID LLAppearanceMgr::getBaseOutfitUUID()
{
	const LLViewerInventoryItem* outfit_link = getBaseOutfitLink();
	if (!outfit_link || !outfit_link->getIsLinkType()) return LLUUID::null;

	const LLViewerInventoryCategory* outfit_cat = outfit_link->getLinkedCategory();
	if (!outfit_cat) return LLUUID::null;

	if (outfit_cat->getPreferredType() != LLFolderType::FT_OUTFIT)
	{
		llwarns << "Expected outfit type:" << LLFolderType::FT_OUTFIT << " but got type:" << outfit_cat->getType() << " for folder name:" << outfit_cat->getName() << llendl;
		return LLUUID::null;
	}

	return outfit_cat->getUUID();
}

void wear_on_avatar_cb(const LLUUID& inv_item, bool do_replace = false)
{
	if (inv_item.isNull())
		return;
	
	LLViewerInventoryItem *item = gInventory.getItem(inv_item);
	if (item)
	{
		LLAppearanceMgr::instance().wearItemOnAvatar(inv_item, true, do_replace);
	}
}

bool LLAppearanceMgr::wearItemOnAvatar(const LLUUID& item_id_to_wear, bool do_update, bool replace, LLPointer<LLInventoryCallback> cb)
{
	if (item_id_to_wear.isNull()) return false;

	// *TODO: issue with multi-wearable should be fixed:
	// in this case this method will be called N times - loading started for each item
	// and than N times will be called - loading completed for each item.
	// That means subscribers will be notified that loading is done after first item in a batch is worn.
	// (loading indicator disappears for example before all selected items are worn)
	// Have not fix this issue for 2.1 because of stability reason. EXT-7777.

	// Disabled for now because it is *not* acceptable to call updateAppearanceFromCOF() multiple times
//	gAgentWearables.notifyLoadingStarted();

	LLViewerInventoryItem* item_to_wear = gInventory.getItem(item_id_to_wear);
	if (!item_to_wear) return false;

	if (gInventory.isObjectDescendentOf(item_to_wear->getUUID(), gInventory.getLibraryRootFolderID()))
	{
		LLPointer<LLInventoryCallback> cb = new LLBoostFuncInventoryCallback(boost::bind(wear_on_avatar_cb,_1,replace));
		copy_inventory_item(gAgent.getID(), item_to_wear->getPermissions().getOwner(), item_to_wear->getUUID(), LLUUID::null, std::string(),cb);
		return false;
	} 
	else if (!gInventory.isObjectDescendentOf(item_to_wear->getUUID(), gInventory.getRootFolderID()))
	{
		return false; // not in library and not in agent's inventory
	}
	else if (gInventory.isObjectDescendentOf(item_to_wear->getUUID(), gInventory.findCategoryUUIDForType(LLFolderType::FT_TRASH)))
	{
		LLNotificationsUtil::add("CannotWearTrash");
		return false;
	}
	else if (gInventory.isObjectDescendentOf(item_to_wear->getUUID(), LLAppearanceMgr::instance().getCOF())) // EXT-84911
	{
		return false;
	}

// [RLVa:KB] - Checked: 2013-02-12 (RLVa-1.4.8)
	replace |= (LLAssetType::AT_BODYPART == item_to_wear->getType()); // Body parts should always replace
	if ( (rlv_handler_t::isEnabled()) && (!rlvPredCanWearItem(item_to_wear, (replace) ? RLV_WEAR_REPLACE : RLV_WEAR_ADD)) )
	{
		return false;
	}
// [/RLVa:KB]

	switch (item_to_wear->getType())
	{
	case LLAssetType::AT_CLOTHING:
		if (gAgentWearables.areWearablesLoaded())
		{
			S32 wearable_count = gAgentWearables.getWearableCount(item_to_wear->getWearableType());
			if ((replace && wearable_count != 0) ||
				(wearable_count >= LLAgentWearables::MAX_CLOTHING_PER_TYPE) )
			{
				removeCOFItemLinks(gAgentWearables.getWearableItemID(item_to_wear->getWearableType(), wearable_count-1));
			}
			addCOFItemLink(item_to_wear, do_update, cb);
		} 
		break;
	case LLAssetType::AT_BODYPART:
		// TODO: investigate wearables may not be loaded at this point EXT-8231
		
		// Remove the existing wearables of the same type.
		// Remove existing body parts anyway because we must not be able to wear e.g. two skins.
		removeCOFLinksOfType(item_to_wear->getWearableType());

		addCOFItemLink(item_to_wear, do_update, cb);
		break;
	case LLAssetType::AT_OBJECT:
		rez_attachment(item_to_wear, NULL, replace);
		break;
	default: return false;;
	}

	return true;
}

// Update appearance from outfit folder.
void LLAppearanceMgr::changeOutfit(bool proceed, const LLUUID& category, bool append)
{
	if (!proceed)
		return;
	LLAppearanceMgr::instance().updateCOF(category,append);
}

void LLAppearanceMgr::replaceCurrentOutfit(const LLUUID& new_outfit)
{
	LLViewerInventoryCategory* cat = gInventory.getCategory(new_outfit);
	wearInventoryCategory(cat, false, false);
}

// Open outfit renaming dialog.
void LLAppearanceMgr::renameOutfit(const LLUUID& outfit_id)
{
	LLViewerInventoryCategory* cat = gInventory.getCategory(outfit_id);
	if (!cat)
	{
		return;
	}

	LLSD args;
	args["NAME"] = cat->getName();

	LLSD payload;
	payload["cat_id"] = outfit_id;

	LLNotificationsUtil::add("RenameOutfit", args, payload, boost::bind(onOutfitRename, _1, _2));
}

// User typed new outfit name.
// static
void LLAppearanceMgr::onOutfitRename(const LLSD& notification, const LLSD& response)
{
	S32 option = LLNotificationsUtil::getSelectedOption(notification, response);
	if (option != 0) return; // canceled

	std::string outfit_name = response["new_name"].asString();
	LLStringUtil::trim(outfit_name);
	if (!outfit_name.empty())
	{
		LLUUID cat_id = notification["payload"]["cat_id"].asUUID();
		rename_category(&gInventory, cat_id, outfit_name);
	}
}

void LLAppearanceMgr::setOutfitLocked(bool locked)
{
	if (mOutfitLocked == locked)
	{
		return;
	}

	mOutfitLocked = locked;
	if (locked)
	{
		mUnlockOutfitTimer->reset();
		mUnlockOutfitTimer->start();
	}
	else
	{
		mUnlockOutfitTimer->stop();
	}

	LLOutfitObserver::instance().notifyOutfitLockChanged();
}

void LLAppearanceMgr::addCategoryToCurrentOutfit(const LLUUID& cat_id)
{
	LLViewerInventoryCategory* cat = gInventory.getCategory(cat_id);
	wearInventoryCategory(cat, false, true);
}

void LLAppearanceMgr::takeOffOutfit(const LLUUID& cat_id)
{
	LLInventoryModel::cat_array_t cats;
	LLInventoryModel::item_array_t items;
	LLFindWearablesEx collector(/*is_worn=*/ true, /*include_body_parts=*/ false);

	gInventory.collectDescendentsIf(cat_id, cats, items, FALSE, collector);

// <FS:TT> Client LSL Bridge
	if (gSavedSettings.getBOOL("UseLSLBridge"))
	{
		//if replacing - make sure bridge stays.
		if (FSLSLBridge::instance().getBridge())
		{
			llinfos << "reinserting bridge at outfit remove" << llendl;
			//items.find(FSLSLBridge::instance().getBridge());
			items.removeObj(FSLSLBridge::instance().getBridge());
		}
	}
// </FS:TT>

	LLInventoryModel::item_array_t::const_iterator it = items.begin();
	const LLInventoryModel::item_array_t::const_iterator it_end = items.end();
	uuid_vec_t uuids_to_remove;
	for( ; it_end != it; ++it)
	{
		LLViewerInventoryItem* item = *it;
		uuids_to_remove.push_back(item->getUUID());
	}
	removeItemsFromAvatar(uuids_to_remove);
}

// Create a copy of src_id + contents as a subfolder of dst_id.
void LLAppearanceMgr::shallowCopyCategory(const LLUUID& src_id, const LLUUID& dst_id,
											  LLPointer<LLInventoryCallback> cb)
{
	LLInventoryCategory *src_cat = gInventory.getCategory(src_id);
	if (!src_cat)
	{
		llwarns << "folder not found for src " << src_id.asString() << llendl;
		return;
	}
	llinfos << "starting, src_id " << src_id << " name " << src_cat->getName() << " dst_id " << dst_id << llendl;
	LLUUID parent_id = dst_id;
	if(parent_id.isNull())
	{
		parent_id = gInventory.getRootFolderID();
	}
	LLUUID subfolder_id = gInventory.createNewCategory( parent_id,
														LLFolderType::FT_NONE,
														src_cat->getName());
	shallowCopyCategoryContents(src_id, subfolder_id, cb);

	gInventory.notifyObservers();
}

// Copy contents of src_id to dst_id.
void LLAppearanceMgr::shallowCopyCategoryContents(const LLUUID& src_id, const LLUUID& dst_id,
													  LLPointer<LLInventoryCallback> cb)
{
	LLInventoryModel::cat_array_t* cats;
	LLInventoryModel::item_array_t* items;
	gInventory.getDirectDescendentsOf(src_id, cats, items);
	llinfos << "copying " << items->count() << " items" << llendl;
	for (LLInventoryModel::item_array_t::const_iterator iter = items->begin();
		 iter != items->end();
		 ++iter)
	{
		const LLViewerInventoryItem* item = (*iter);
		std::string item_name = item->getName();
		switch (item->getActualType())
		{
			case LLAssetType::AT_LINK:
			{
				if (item_name != FSLSLBridge::instance().currentFullName())
				{
				//getActualDescription() is used for a new description 
				//to propagate ordering information saved in descriptions of links
					link_inventory_item(gAgent.getID(),
										item->getLinkedUUID(),
										dst_id,
										item->getName(),
										item->getActualDescription(),
										LLAssetType::AT_LINK, cb);
				}
				break;
			}
			case LLAssetType::AT_LINK_FOLDER:
			{
				LLViewerInventoryCategory *catp = item->getLinkedCategory();
				// Skip copying outfit links.
				if (catp && catp->getPreferredType() != LLFolderType::FT_OUTFIT)
				{
					link_inventory_item(gAgent.getID(),
										item->getLinkedUUID(),
										dst_id,
										item->getName(),
										item->getDescription(),
										LLAssetType::AT_LINK_FOLDER, cb);
				}
				break;
			}
			case LLAssetType::AT_CLOTHING:
			case LLAssetType::AT_OBJECT:
			case LLAssetType::AT_BODYPART:
			case LLAssetType::AT_GESTURE:
			{
				if (item_name != FSLSLBridge::instance().currentFullName())
				{
					llinfos << "copying inventory item " << item_name << llendl;
					copy_inventory_item(gAgent.getID(),
										item->getPermissions().getOwner(),
										item->getUUID(),
										dst_id,
										item_name,
										cb);
				}
				break;
			}
			default:
				// Ignore non-outfit asset types
				break;
		}
	}
}

BOOL LLAppearanceMgr::getCanMakeFolderIntoOutfit(const LLUUID& folder_id)
{
	// These are the wearable items that are required for considering this
	// folder as containing a complete outfit.
	U32 required_wearables = 0;
	required_wearables |= 1LL << LLWearableType::WT_SHAPE;
	required_wearables |= 1LL << LLWearableType::WT_SKIN;
	required_wearables |= 1LL << LLWearableType::WT_HAIR;
	required_wearables |= 1LL << LLWearableType::WT_EYES;

	// These are the wearables that the folder actually contains.
	U32 folder_wearables = 0;
	LLInventoryModel::cat_array_t* cats;
	LLInventoryModel::item_array_t* items;
	gInventory.getDirectDescendentsOf(folder_id, cats, items);
	for (LLInventoryModel::item_array_t::const_iterator iter = items->begin();
		 iter != items->end();
		 ++iter)
	{
		const LLViewerInventoryItem* item = (*iter);
		if (item->isWearableType())
		{
			const LLWearableType::EType wearable_type = item->getWearableType();
			folder_wearables |= 1LL << wearable_type;
		}
	}

	// If the folder contains the required wearables, return TRUE.
	return ((required_wearables & folder_wearables) == required_wearables);
}

bool LLAppearanceMgr::getCanRemoveOutfit(const LLUUID& outfit_cat_id)
{
	// Disallow removing the base outfit.
	if (outfit_cat_id == getBaseOutfitUUID())
	{
		return false;
	}

	// Check if the outfit folder itself is removable.
	if (!get_is_category_removable(&gInventory, outfit_cat_id))
	{
		return false;
	}

	// Check for the folder's non-removable descendants.
	LLFindNonRemovableObjects filter_non_removable;
	LLInventoryModel::cat_array_t cats;
	LLInventoryModel::item_array_t items;
	LLInventoryModel::item_array_t::const_iterator it;
	gInventory.collectDescendentsIf(outfit_cat_id, cats, items, false, filter_non_removable);
	if (!cats.empty() || !items.empty())
	{
		return false;
	}

	return true;
}

// static
bool LLAppearanceMgr::getCanRemoveFromCOF(const LLUUID& outfit_cat_id)
{
	LLInventoryModel::cat_array_t cats;
	LLInventoryModel::item_array_t items;
	LLFindWearablesEx is_worn(/*is_worn=*/ true, /*include_body_parts=*/ false);
	gInventory.collectDescendentsIf(outfit_cat_id,
		cats,
		items,
		LLInventoryModel::EXCLUDE_TRASH,
		is_worn);
	return items.size() > 0;
}

// static
bool LLAppearanceMgr::getCanAddToCOF(const LLUUID& outfit_cat_id)
{
	if (gAgentWearables.isCOFChangeInProgress())
	{
		return false;
	}

	LLInventoryModel::cat_array_t cats;
	LLInventoryModel::item_array_t items;
	LLFindWearablesEx not_worn(/*is_worn=*/ false, /*include_body_parts=*/ false);
	gInventory.collectDescendentsIf(outfit_cat_id,
		cats,
		items,
		LLInventoryModel::EXCLUDE_TRASH,
		not_worn);
	return items.size() > 0;
}

bool LLAppearanceMgr::getCanReplaceCOF(const LLUUID& outfit_cat_id)
{
	// Don't allow wearing anything while we're changing appearance.
	if (gAgentWearables.isCOFChangeInProgress())
	{
		return false;
	}

	// Check whether it's the base outfit.
//	if (outfit_cat_id.isNull() || outfit_cat_id == getBaseOutfitUUID())
// [SL:KB] - Patch: Appearance-Misc | Checked: 2010-09-21 (Catznip-2.1)
	if ( (outfit_cat_id.isNull()) || ((outfit_cat_id == getBaseOutfitUUID()) && (!isOutfitDirty())) )
// [/SL:KB]
	{
		return false;
	}

	// Check whether the outfit contains any wearables we aren't wearing already (STORM-702).
	LLInventoryModel::cat_array_t cats;
	LLInventoryModel::item_array_t items;
	LLFindWearablesEx is_worn(/*is_worn=*/ false, /*include_body_parts=*/ true);
	gInventory.collectDescendentsIf(outfit_cat_id,
		cats,
		items,
		LLInventoryModel::EXCLUDE_TRASH,
		is_worn);
	return items.size() > 0;
}

void LLAppearanceMgr::purgeBaseOutfitLink(const LLUUID& category)
{
	LLInventoryModel::cat_array_t cats;
	LLInventoryModel::item_array_t items;
	gInventory.collectDescendents(category, cats, items,
								  LLInventoryModel::EXCLUDE_TRASH);
	for (S32 i = 0; i < items.count(); ++i)
	{
		LLViewerInventoryItem *item = items.get(i);
		if (item->getActualType() != LLAssetType::AT_LINK_FOLDER)
			continue;
		if (item->getIsLinkType())
		{
			LLViewerInventoryCategory* catp = item->getLinkedCategory();
			if(catp && catp->getPreferredType() == LLFolderType::FT_OUTFIT)
			{
				gInventory.purgeObject(item->getUUID());
			}
		}
	}
}

void LLAppearanceMgr::purgeCategory(const LLUUID& category, bool keep_outfit_links, LLInventoryModel::item_array_t* keep_items)
{
	LLInventoryModel::cat_array_t cats;
	LLInventoryModel::item_array_t items;
	gInventory.collectDescendents(category, cats, items,
								  LLInventoryModel::EXCLUDE_TRASH);
	for (S32 i = 0; i < items.count(); ++i)
	{
		LLViewerInventoryItem *item = items.get(i);
		if (keep_outfit_links && (item->getActualType() == LLAssetType::AT_LINK_FOLDER))
			continue;
		if (item->getIsLinkType())
		{
#if 0
			if (keep_items && keep_items->find(item) != LLInventoryModel::item_array_t::FAIL)
			{
				llinfos << "preserved item" << llendl;
			}
			else
			{
			gInventory.purgeObject(item->getUUID());
		}
#else
			gInventory.purgeObject(item->getUUID());
		}
#endif
	}
}

// [SL:KB] - Checked: 2010-04-24 (RLVa-1.2.0f) | Added: RLVa-1.2.0f
void LLAppearanceMgr::purgeItems(const LLInventoryModel::item_array_t& items)
{
	for (LLInventoryModel::item_array_t::const_iterator itItem = items.begin(); itItem != items.end(); ++itItem)
	{
		const LLViewerInventoryItem* pItem = *itItem;
		if (pItem->getIsLinkType())
		{
			gInventory.purgeObject(pItem->getUUID());
		}
	}
}

void LLAppearanceMgr::purgeItemsOfType(LLAssetType::EType asset_type)
{
	LLInventoryModel::cat_array_t cats;
	LLInventoryModel::item_array_t items;
	gInventory.collectDescendents(getCOF(), cats, items, LLInventoryModel::EXCLUDE_TRASH);
	for (LLInventoryModel::item_array_t::const_iterator itItem = items.begin(); itItem != items.end(); ++itItem)
	{
		const LLInventoryItem* pItem = *itItem;
		if ( (pItem->getIsLinkType()) && (asset_type == pItem->getType()) )
		{
			gInventory.purgeObject(pItem->getUUID());
		}
	}
}

void LLAppearanceMgr::syncCOF(const LLInventoryModel::item_array_t& items,
                              LLInventoryModel::item_array_t& items_to_add, LLInventoryModel::item_array_t& items_to_remove)
{
	const LLUUID idCOF = getCOF();
	LLInventoryModel::item_array_t cur_cof_items, new_cof_items = items;

	// Grab the current COF contents
	LLInventoryModel::cat_array_t cats; 
	gInventory.collectDescendents(getCOF(), cats, cur_cof_items, LLInventoryModel::EXCLUDE_TRASH);

	// Purge everything in cur_cof_items that isn't part of new_cof_items
	for (S32 idxCurItem = 0, cntCurItem = cur_cof_items.count(); idxCurItem < cntCurItem; idxCurItem++)
	{
		LLViewerInventoryItem* pItem = cur_cof_items.get(idxCurItem);
		if (std::find_if(new_cof_items.begin(), new_cof_items.end(), RlvPredIsEqualOrLinkedItem(pItem)) == new_cof_items.end())
		{
			// Item doesn't exist in new_cof_items => purge (if it's a link)
			if ( (pItem->getIsLinkType()) && 
				 (LLAssetType::AT_LINK_FOLDER != pItem->getActualType()) && 
			     (items_to_remove.end() == std::find(items_to_remove.begin(), items_to_remove.end(), pItem)) )
			{
				items_to_remove.push_back(pItem);
			}
		}
		else
		{
			// Item exists in new_cof_items => remove *all* occurances in new_cof_items (removes duplicate COF links to this item as well)
			new_cof_items.erase(
				std::remove_if(new_cof_items.begin(), new_cof_items.end(), RlvPredIsEqualOrLinkedItem(pItem)), new_cof_items.end());
		}
	}

	// Whatever remains in new_cof_items will need to have a link created
	for (S32 idxNewItem = 0, cntNewItem = new_cof_items.count(); idxNewItem < cntNewItem; idxNewItem++)
	{
		LLViewerInventoryItem* pItem = new_cof_items.get(idxNewItem);
		if (items_to_add.end() == std::find(items_to_add.begin(), items_to_add.end(), pItem))
		{
			items_to_add.push_back(pItem);
		}
	}
}
// [/SL:KB]

// Keep the last N wearables of each type.  For viewer 2.0, N is 1 for
// both body parts and clothing items.
void LLAppearanceMgr::filterWearableItems(
	LLInventoryModel::item_array_t& items, S32 max_per_type)
{
	// Divvy items into arrays by wearable type.
	std::vector<LLInventoryModel::item_array_t> items_by_type(LLWearableType::WT_COUNT);
	divvyWearablesByType(items, items_by_type);

	// rebuild items list, retaining the last max_per_type of each array
	items.clear();
	for (S32 i=0; i<LLWearableType::WT_COUNT; i++)
	{
		S32 size = items_by_type[i].size();
		if (size <= 0)
			continue;
//		S32 start_index = llmax(0,size-max_per_type);
// [SL:KB] - Patch: Appearance-Misc | Checked: 2010-05-11 (Catznip-2.0)
		S32 start_index = llmax(0, size - ((LLAssetType::AT_BODYPART == LLWearableType::getAssetType((LLWearableType::EType)i)) ? 1 : max_per_type));
// [/SL:KB[
		for (S32 j = start_index; j<size; j++)
		{
			items.push_back(items_by_type[i][j]);
		}
	}
}

// Create links to all listed items.
void LLAppearanceMgr::linkAll(const LLUUID& cat_uuid,
							  LLInventoryModel::item_array_t& items,
							  LLPointer<LLInventoryCallback> cb)
{
	for (S32 i=0; i<items.count(); i++)
	{
		const LLInventoryItem* item = items.get(i).get();
		link_inventory_item(gAgent.getID(),
							item->getLinkedUUID(),
							cat_uuid,
							item->getName(),
							item->getActualDescription(),
							LLAssetType::AT_LINK,
							cb);

		const LLViewerInventoryCategory *cat = gInventory.getCategory(cat_uuid);
		const std::string cat_name = cat ? cat->getName() : "CAT NOT FOUND";
#ifndef LL_RELEASE_FOR_DOWNLOAD
		LL_DEBUGS("Avatar") << self_av_string() << "Linking Item [ name:" << item->getName() << " UUID:" << item->getUUID() << " ] to Category [ name:" << cat_name << " UUID:" << cat_uuid << " ] " << LL_ENDL;
#endif
	}
}

//void LLAppearanceMgr::updateCOF(const LLUUID& category, bool append)
// [RLVa:KB] - Checked: 2010-03-05 (RLVa-1.2.0b) | Added: RLVa-1.2.0b
void LLAppearanceMgr::updateCOF(const LLUUID& category, bool append)
{
	LLInventoryModel::item_array_t body_items_new, wear_items_new, obj_items_new, gest_items_new;
	getDescendentsOfAssetType(category, body_items_new, LLAssetType::AT_BODYPART, false);
	getDescendentsOfAssetType(category, wear_items_new, LLAssetType::AT_CLOTHING, false);
	getDescendentsOfAssetType(category, obj_items_new, LLAssetType::AT_OBJECT, false);
	getDescendentsOfAssetType(category, gest_items_new, LLAssetType::AT_GESTURE, false);
	updateCOF(body_items_new, wear_items_new, obj_items_new, gest_items_new, append, category);
}

void LLAppearanceMgr::updateCOF(LLInventoryModel::item_array_t& body_items_new, 
								LLInventoryModel::item_array_t& wear_items_new, 
								LLInventoryModel::item_array_t& obj_items_new,
								LLInventoryModel::item_array_t& gest_items_new,
								bool append /*=false*/, const LLUUID& idOutfit /*=LLUUID::null*/)
// [/RLVa:KB]
{
//	LLViewerInventoryCategory *pcat = gInventory.getCategory(category);
//	LL_INFOS("Avatar") << self_av_string() << "starting, cat '" << (pcat ? pcat->getName() : "[UNKNOWN]") << "'" << LL_ENDL;
// [RLVa:KB] - Checked: 2010-03-26 (RLVa-1.2.0b) | Added: RLVa-1.2.0b
	// RELEASE-RLVa: [SL-2.0.0] If pcat ever gets used for anything further down the beta we'll know about it
	llinfos << "starting" << llendl;
// [/RLVa:KB]

	const LLUUID cof = getCOF();

	// Deactivate currently active gestures in the COF, if replacing outfit
	if (!append)
	{
		LLInventoryModel::item_array_t gest_items;
		getDescendentsOfAssetType(cof, gest_items, LLAssetType::AT_GESTURE, false);
		for(S32 i = 0; i  < gest_items.count(); ++i)
		{
			LLViewerInventoryItem *gest_item = gest_items.get(i);
			if ( LLGestureMgr::instance().isGestureActive( gest_item->getLinkedUUID()) )
			{
				LLGestureMgr::instance().deactivateGesture( gest_item->getLinkedUUID() );
			}
		}
	}
	
	// Collect and filter descendents to determine new COF contents.

	//
	// - Body parts: always include COF contents as a fallback in case any required parts are missing.
	//
	// Preserve body parts from COF if appending.
	LLInventoryModel::item_array_t body_items;
	getDescendentsOfAssetType(cof, body_items, LLAssetType::AT_BODYPART, false);
//	getDescendentsOfAssetType(category, body_items, LLAssetType::AT_BODYPART, false);
// [RLVa:KB] - Checked: 2010-03-19 (RLVa-1.2.0c) | Modified: RLVa-1.2.0b
	// Filter out any new body parts that can't be worn before adding them
	if ( (rlv_handler_t::isEnabled()) && (gRlvWearableLocks.hasLockedWearableType(RLV_LOCK_ANY)) )
		body_items_new.erase(std::remove_if(body_items_new.begin(), body_items_new.end(), RlvPredCanNotWearItem(RLV_WEAR_REPLACE)), body_items_new.end());
	body_items.insert(body_items.end(), body_items_new.begin(), body_items_new.end());
// [/RLVa:KB]
	// NOTE-RLVa: we don't actually want to favour COF body parts over the folder's body parts (if only because it breaks force wear)
//	if (append)
//		reverse(body_items.begin(), body_items.end());
	// Reduce body items to max of one per type.
	removeDuplicateItems(body_items);
	filterWearableItems(body_items, 1);

	//
	// - Wearables: include COF contents only if appending.
	//
	LLInventoryModel::item_array_t wear_items;
	if (append)
		getDescendentsOfAssetType(cof, wear_items, LLAssetType::AT_CLOTHING, false);
// [RLVa:KB] - Checked: 2010-03-19 (RLVa-1.2.0c) | Modified: RLVa-1.2.0b
	else if ( (rlv_handler_t::isEnabled()) && (gRlvWearableLocks.hasLockedWearableType(RLV_LOCK_ANY)) )
	{
		// Make sure that all currently locked clothing layers remain in COF when replacing
		getDescendentsOfAssetType(cof, wear_items, LLAssetType::AT_CLOTHING, false);
		wear_items.erase(std::remove_if(wear_items.begin(), wear_items.end(), rlvPredCanRemoveItem), wear_items.end());
	}
// [/RLVa:KB]
//	getDescendentsOfAssetType(category, wear_items, LLAssetType::AT_CLOTHING, false);
// [RLVa:KB] - Checked: 2010-03-19 (RLVa-1.2.0c) | Modified: RLVa-1.2.0b
	// Filter out any new wearables that can't be worn before adding them
	if ( (rlv_handler_t::isEnabled()) && (gRlvWearableLocks.hasLockedWearableType(RLV_LOCK_ANY)) )
		wear_items_new.erase(std::remove_if(wear_items_new.begin(), wear_items_new.end(), RlvPredCanNotWearItem(RLV_WEAR)), wear_items_new.end());
	wear_items.insert(wear_items.end(), wear_items_new.begin(), wear_items_new.end());
// [/RLVa:KB]
	// Reduce wearables to max of one per type.
	removeDuplicateItems(wear_items);
// [SL:KB] - Patch: Appearance-WearableDuplicateAssets | Checked: 2011-07-24 (Catznip-2.6.0e) | Added: Catznip-2.6.0e
	removeDuplicateWearableItemsByAssetID(wear_items);
// [/SL:KB]
	filterWearableItems(wear_items, LLAgentWearables::MAX_CLOTHING_PER_TYPE);

	//
	// - Attachments: include COF contents only if appending.
	//
	LLInventoryModel::item_array_t obj_items;
	if (append)
		getDescendentsOfAssetType(cof, obj_items, LLAssetType::AT_OBJECT, false);
// [RLVa:KB] - Checked: 2010-03-05 (RLVa-1.2.0z) | Modified: RLVa-1.2.0b
	else if ( (rlv_handler_t::isEnabled()) && (gRlvAttachmentLocks.hasLockedAttachmentPoint(RLV_LOCK_ANY)) )
	{
		// Make sure that all currently locked attachments remain in COF when replacing
		getDescendentsOfAssetType(cof, obj_items, LLAssetType::AT_OBJECT, false);
		obj_items.erase(std::remove_if(obj_items.begin(), obj_items.end(), rlvPredCanRemoveItem), obj_items.end());
	}
// [/RLVa:KB]
//	getDescendentsOfAssetType(category, obj_items, LLAssetType::AT_OBJECT, false);
// [RLVa:KB] - Checked: 2010-03-05 (RLVa-1.2.0z) | Modified: RLVa-1.2.0b
	// Filter out any new attachments that can't be worn before adding them
	if ( (rlv_handler_t::isEnabled()) && (gRlvAttachmentLocks.hasLockedAttachmentPoint(RLV_LOCK_ANY)) )
		obj_items_new.erase(std::remove_if(obj_items_new.begin(), obj_items_new.end(), RlvPredCanNotWearItem(RLV_WEAR)), obj_items_new.end());
	obj_items.insert(obj_items.end(), obj_items_new.begin(), obj_items_new.end());
// [/RLVa:KB]
//-TT Client LSL Bridge
	if (gSavedSettings.getBOOL("UseLSLBridge"))
	{
		//if replacing - make sure bridge stays.
		if (!append && FSLSLBridge::instance().getBridge())
		{
			llinfos << "reinserting bridge at outfit replace" << llendl;
			obj_items.insert(obj_items.end(), FSLSLBridge::instance().getBridge());
			llinfos << "reinserted bridge at outfit replace" << llendl;
		}
	}
//-TT
	removeDuplicateItems(obj_items);

	//
	// - Gestures: include COF contents only if appending.
	//
	LLInventoryModel::item_array_t gest_items;
	if (append)
		getDescendentsOfAssetType(cof, gest_items, LLAssetType::AT_GESTURE, false);
//	getDescendentsOfAssetType(category, gest_items, LLAssetType::AT_GESTURE, false);
// [RLVa:KB] - Checked: 2010-03-05 (RLVa-1.2.0z) | Added: RLVa-1.2.0b
	gest_items.insert(gest_items.end(), gest_items_new.begin(), gest_items_new.end());
// [/RLVa:KB]
	removeDuplicateItems(gest_items);
	
	// Create links to new COF contents.
	LLInventoryModel::item_array_t all_items;
	all_items += body_items;
	all_items += wear_items;
	all_items += obj_items;
	all_items += gest_items;

// [SL:KB]
	// Synchronize COF
	//  -> it's possible that we don't link to any new items in which case 'link_waiter' fires when it goes out of scope below
	LLInventoryModel::item_array_t items_add, items_remove;
	syncCOF(all_items, items_add, items_remove);
// [/SL:KB]

	// Will link all the above items.
	LLPointer<LLInventoryCallback> link_waiter = new LLUpdateAppearanceOnDestroy;
// [SL:KB] - Checked: 2013-03-05 (RLVa-1.4.8)
	linkAll(cof, items_add, link_waiter);
// [/SL:KB]
//	linkAll(cof,all_items,link_waiter);

	// Add link to outfit if category is an outfit. 
// [SL:KB] - Checked: 2010-04-24 (RLVa-1.2.0f) | Added: RLVa-1.2.0f
	if ( (!append) && (idOutfit.notNull()) )
	{
		createBaseOutfitLink(idOutfit, link_waiter);
	}
// [/SL:KB]
//	if (!append)
//	{
//		createBaseOutfitLink(category, link_waiter);
//	}
//
	// Remove current COF contents.  Have to do this after creating
	// the link_waiter so links can be followed for any items that get
	// carried over (e.g. keeping old shape if the new outfit does not
	// contain one)
// [SL:KB]
	purgeItems(items_remove);

	bool keep_outfit_links = append;
	if (!keep_outfit_links)
	{
		purgeItemsOfType(LLAssetType::AT_LINK_FOLDER);
	}

	gInventory.notifyObservers();
// [/SL:KB]
//	bool keep_outfit_links = append;
//	purgeCategory(cof, keep_outfit_links, &all_items);
//	gInventory.notifyObservers();

	LL_DEBUGS("Avatar") << self_av_string() << "waiting for LLUpdateAppearanceOnDestroy" << LL_ENDL;
}

void LLAppearanceMgr::updatePanelOutfitName(const std::string& name)
{
	LLSidepanelAppearance* panel_appearance =
		dynamic_cast<LLSidepanelAppearance *>(LLFloaterSidePanelContainer::getPanel("appearance"));
	if (panel_appearance)
	{
		panel_appearance->refreshCurrentOutfitName(name);
	}
}

void LLAppearanceMgr::createBaseOutfitLink(const LLUUID& category, LLPointer<LLInventoryCallback> link_waiter)
{
	const LLUUID cof = getCOF();
	LLViewerInventoryCategory* catp = gInventory.getCategory(category);
	std::string new_outfit_name = "";

	purgeBaseOutfitLink(cof);

	if (catp && catp->getPreferredType() == LLFolderType::FT_OUTFIT)
	{
		link_inventory_item(gAgent.getID(), category, cof, catp->getName(), "",
							LLAssetType::AT_LINK_FOLDER, link_waiter);
		new_outfit_name = catp->getName();
	}
	
	updatePanelOutfitName(new_outfit_name);
}

void LLAppearanceMgr::updateAgentWearables(LLWearableHoldingPattern* holder, bool append)
{
	lldebugs << "updateAgentWearables()" << llendl;
	LLInventoryItem::item_array_t items;
	LLDynamicArray< LLViewerWearable* > wearables;
// [RLVa:KB] - Checked: 2011-03-31 (RLVa-1.3.0f) | Added: RLVa-1.3.0f
	uuid_vec_t idsCurrent; LLInventoryModel::item_array_t itemsNew;
	if (rlv_handler_t::isEnabled())
	{
		// Collect the item UUIDs of all currently worn wearables
		gAgentWearables.getWearableItemIDs(idsCurrent);
	}
// [/RLVa:KB]

	// For each wearable type, find the wearables of that type.
	for( S32 i = 0; i < LLWearableType::WT_COUNT; i++ )
	{
		for (LLWearableHoldingPattern::found_list_t::iterator iter = holder->getFoundList().begin();
			 iter != holder->getFoundList().end(); ++iter)
		{
			LLFoundData& data = *iter;
			LLViewerWearable* wearable = data.mWearable;
			if( wearable && ((S32)wearable->getType() == i) )
			{
				LLViewerInventoryItem* item = (LLViewerInventoryItem*)gInventory.getItem(data.mItemID);
				if( item && (item->getAssetUUID() == wearable->getAssetID()) )
				{
// [RLVa:KB] - Checked: 2010-03-19 (RLVa-1.2.0g) | Modified: RLVa-1.2.0g
					// TODO-RLVa: [RLVa-1.2.1] This is fall-back code so if we don't ever trigger this code it can just be removed
					//   -> one way to trigger the assertion:
					//			1) "Replace Outfit" on a folder with clothing and an attachment that goes @addoutfit=n
					//			2) updateCOF will add/link the items into COF => no @addoutfit=n present yet => allowed
					//			3) llOwnerSay("@addoutfit=n") executes
					//			4) code below runs => @addoutfit=n conflicts with adding new wearables
					//     => if it's left as-is then the wearables won't get worn (but remain in COF which causes issues of its own)
					//     => if it's changed to debug-only then we make tge assumption that anything that makes it into COF is always OK
#ifdef RLV_DEBUG
					// NOTE: make sure we don't accidentally block setting the initial wearables
					if ( (rlv_handler_t::isEnabled()) && (RLV_WEAR_LOCKED == gRlvWearableLocks.canWear(wearable->getType())) &&
						 (!gAgentWearables.getWearableFromItemID(item->getUUID())) && (gAgentWearables.areWearablesLoaded()) )
					{
						RLV_VERIFY(RLV_WEAR_LOCKED == gRlvWearableLocks.canWear(wearable->getType()));
						continue;
					}
#endif // RLV_DEBUG
// [/RLVa:KB]
					items.put(item);
					wearables.put(wearable);
// [RLVa:KB] - Checked: 2011-03-31 (RLVa-1.3.0f) | Added: RLVa-1.3.0f
					if ( (rlv_handler_t::isEnabled()) && (gAgentWearables.areInitalWearablesLoaded()) )
					{
						// Remove the wearable from current item UUIDs if currently worn and requested, otherwise mark it as a new item
						uuid_vec_t::iterator itItemID = std::find(idsCurrent.begin(), idsCurrent.end(), item->getUUID());
						if (idsCurrent.end() != itItemID)
							idsCurrent.erase(itItemID);
						else
							itemsNew.push_back(item);
					}
// [/RLVa:KB]
				}
			}
		}
	}

// [RLVa:KB] - Checked: 2011-03-31 (RLVa-1.3.0f) | Added: RLVa-1.3.0f
	if ( (rlv_handler_t::isEnabled()) && (gAgentWearables.areInitalWearablesLoaded()) )
	{
		// We need to report removals before additions or scripts will get confused
		for (uuid_vec_t::const_iterator itItemID = idsCurrent.begin(); itItemID != idsCurrent.end(); ++itItemID)
		{
			const LLWearable* pWearable = gAgentWearables.getWearableFromItemID(*itItemID);
			if (pWearable)
				RlvBehaviourNotifyHandler::onTakeOff(pWearable->getType(), true);
		}
		for (S32 idxItem = 0, cntItem = itemsNew.count(); idxItem < cntItem; idxItem++)
		{
			RlvBehaviourNotifyHandler::onWear(itemsNew.get(idxItem)->getWearableType(), true);
		}
	}
// [/RLVa:KB]

	if(wearables.count() > 0)
	{
		gAgentWearables.setWearableOutfit(items, wearables, !append);
	}
}

static void remove_non_link_items(LLInventoryModel::item_array_t &items)
{
	LLInventoryModel::item_array_t pruned_items;
	for (LLInventoryModel::item_array_t::const_iterator iter = items.begin();
		 iter != items.end();
		 ++iter)
	{
 		const LLViewerInventoryItem *item = (*iter);
		if (item && item->getIsLinkType())
		{
			pruned_items.push_back((*iter));
		}
	}
	items = pruned_items;
}

//a predicate for sorting inventory items by actual descriptions
bool sort_by_actual_description(const LLInventoryItem* item1, const LLInventoryItem* item2)
{
	if (!item1 || !item2) 
	{
		llwarning("either item1 or item2 is NULL", 0);
		return true;
	}

	return item1->getActualDescription() < item2->getActualDescription();
}

void item_array_diff(LLInventoryModel::item_array_t& full_list,
					 LLInventoryModel::item_array_t& keep_list,
					 LLInventoryModel::item_array_t& kill_list)
	
{
	for (LLInventoryModel::item_array_t::iterator it = full_list.begin();
		 it != full_list.end();
		 ++it)
	{
		LLViewerInventoryItem *item = *it;
		if (keep_list.find(item) < 0) // Why on earth does LLDynamicArray need to redefine find()?
		{
			kill_list.push_back(item);
		}
	}
}

S32 LLAppearanceMgr::findExcessOrDuplicateItems(const LLUUID& cat_id,
												 LLAssetType::EType type,
												 S32 max_items,
												 LLInventoryModel::item_array_t& items_to_kill)
{
	S32 to_kill_count = 0;

	LLInventoryModel::item_array_t items;
	getDescendentsOfAssetType(cat_id, items, type, false);
	LLInventoryModel::item_array_t curr_items = items;
	removeDuplicateItems(items);
	if (max_items > 0)
	{
		filterWearableItems(items, max_items);
	}
	LLInventoryModel::item_array_t kill_items;
	item_array_diff(curr_items,items,kill_items);
	for (LLInventoryModel::item_array_t::iterator it = kill_items.begin();
		 it != kill_items.end();
		 ++it)
	{
		items_to_kill.push_back(*it);
		to_kill_count++;
	}
	return to_kill_count;
}
	
												 
void LLAppearanceMgr::enforceItemRestrictions()
{
	S32 purge_count = 0;
	LLInventoryModel::item_array_t items_to_kill;

	purge_count += findExcessOrDuplicateItems(getCOF(),LLAssetType::AT_BODYPART,
											  1, items_to_kill);
	purge_count += findExcessOrDuplicateItems(getCOF(),LLAssetType::AT_CLOTHING,
											  LLAgentWearables::MAX_CLOTHING_PER_TYPE, items_to_kill);
	purge_count += findExcessOrDuplicateItems(getCOF(),LLAssetType::AT_OBJECT,
											  -1, items_to_kill);

	if (items_to_kill.size()>0)
	{
		for (LLInventoryModel::item_array_t::iterator it = items_to_kill.begin();
			 it != items_to_kill.end();
			 ++it)
		{
			LLViewerInventoryItem *item = *it;
			LL_DEBUGS("Avatar") << self_av_string() << "purging duplicate or excess item " << item->getName() << LL_ENDL;
			gInventory.purgeObject(item->getUUID());
		}
		gInventory.notifyObservers();
	}
}

void LLAppearanceMgr::updateAppearanceFromCOF(bool update_base_outfit_ordering)
{
	if (mIsInUpdateAppearanceFromCOF)
	{
		llwarns << "Called updateAppearanceFromCOF inside updateAppearanceFromCOF, skipping" << llendl;
		return;
	}

	BoolSetter setIsInUpdateAppearanceFromCOF(mIsInUpdateAppearanceFromCOF);
	selfStartPhase("update_appearance_from_cof");

	LL_DEBUGS("Avatar") << self_av_string() << "starting" << LL_ENDL;

	//checking integrity of the COF in terms of ordering of wearables, 
	//checking and updating links' descriptions of wearables in the COF (before analyzed for "dirty" state)
	updateClothingOrderingInfo(LLUUID::null, update_base_outfit_ordering);

	// Remove duplicate or excess wearables. Should normally be enforced at the UI level, but
	// this should catch anything that gets through.
	enforceItemRestrictions();
	
	// update dirty flag to see if the state of the COF matches
	// the saved outfit stored as a folder link
	updateIsDirty();

	// Send server request for appearance update
	if (gAgent.getRegion() && gAgent.getRegion()->getCentralBakeVersion())
	{
		requestServerAppearanceUpdate();
	}
	// DRANO really should wait for the appearance message to set this.
	// verify that deleting this line doesn't break anything.
	//gAgentAvatarp->setIsUsingServerBakes(gAgent.getRegion() && gAgent.getRegion()->getCentralBakeVersion());
	
	//dumpCat(getCOF(),"COF, start");

	bool follow_folder_links = false;
	LLUUID current_outfit_id = getCOF();

	// Find all the wearables that are in the COF's subtree.
	lldebugs << "LLAppearanceMgr::updateFromCOF()" << llendl;
	LLInventoryModel::item_array_t wear_items;
	LLInventoryModel::item_array_t obj_items;
	LLInventoryModel::item_array_t gest_items;
	getUserDescendents(current_outfit_id, wear_items, obj_items, gest_items, follow_folder_links);
	// Get rid of non-links in case somehow the COF was corrupted.
	remove_non_link_items(wear_items);
	remove_non_link_items(obj_items);
	remove_non_link_items(gest_items);
// [SL:KB] - Patch: Apperance-Misc | Checked: 2010-11-24 (Catznip-2.4)
	// Since we're following folder links we might have picked up new duplicates, or exceeded MAX_CLOTHING_PER_TYPE
	removeDuplicateItems(wear_items);
	removeDuplicateItems(obj_items);
	removeDuplicateItems(gest_items);
	filterWearableItems(wear_items, LLAgentWearables::MAX_CLOTHING_PER_TYPE);
// [/SL:KB]
// [SL:KB] - Patch: Appearance-WearableDuplicateAssets | Checked: 2011-07-24 (Catznip-2.6.0e) | Added: Catznip-2.6.0e
	// Wearing two wearables that share the same asset causes some issues
	removeDuplicateWearableItemsByAssetID(wear_items);
// [/SL:KB]

	dumpItemArray(wear_items,"asset_dump: wear_item");
	dumpItemArray(obj_items,"asset_dump: obj_item");

// [SL:KB] - Patch: Appearance-SyncAttach | Checked: 2010-09-22 (Catznip-2.2)
	// Update attachments to match those requested.
	if (isAgentAvatarValid())
	{
		// Include attachments which should be in COF but don't have their link created yet
		uuid_vec_t::iterator itPendingAttachLink = mPendingAttachLinks.begin();
		while (itPendingAttachLink != mPendingAttachLinks.end())
		{
			const LLUUID& idItem = *itPendingAttachLink;
			if ( (!gAgentAvatarp->isWearingAttachment(idItem)) || (isLinkInCOF(idItem)) )
			{
				itPendingAttachLink = mPendingAttachLinks.erase(itPendingAttachLink);
				continue;
			}

			LLViewerInventoryItem* pItem = gInventory.getItem(idItem);
			if (pItem)
			{
				obj_items.push_back(pItem);
			}

			++itPendingAttachLink;
		}

		// Don't remove attachments until avatar is fully loaded (should reduce random attaching/detaching/reattaching at log-on)
		LL_DEBUGS("Avatar") << self_av_string() << "Updating " << obj_items.count() << " attachments" << LL_ENDL;
		LLAgentWearables::userUpdateAttachments(obj_items, !gAgentAvatarp->isFullyLoaded());
	}
// [/SL:KB]

	if(!wear_items.count())
	{
		LLNotificationsUtil::add("CouldNotPutOnOutfit");
		return;
	}

	//preparing the list of wearables in the correct order for LLAgentWearables
	sortItemsByActualDescription(wear_items);


	LLWearableHoldingPattern* holder = new LLWearableHoldingPattern;

//	holder->setObjItems(obj_items);
	holder->setGestItems(gest_items);
		
	// Note: can't do normal iteration, because if all the
	// wearables can be resolved immediately, then the
	// callback will be called (and this object deleted)
	// before the final getNextData().

	for(S32 i = 0; i  < wear_items.count(); ++i)
	{
		LLViewerInventoryItem *item = wear_items.get(i);
		LLViewerInventoryItem *linked_item = item ? item->getLinkedItem() : NULL;

		// Fault injection: use debug setting to test asset 
		// fetch failures (should be replaced by new defaults in
		// lost&found).
		U32 skip_type = gSavedSettings.getU32("ForceAssetFail");
// [RLVa:KB] - Checked: 2010-12-11 (RLVa-1.2.2c) | Added: RLVa-1.2.2c
		U32 missing_type = gSavedSettings.getU32("ForceMissingType");
// [/RLVa:KB]

		if (item && item->getIsLinkType() && linked_item)
		{
			LLFoundData found(linked_item->getUUID(),
							  linked_item->getAssetUUID(),
							  linked_item->getName(),
							  linked_item->getType(),
							  linked_item->isWearableType() ? linked_item->getWearableType() : LLWearableType::WT_INVALID
				);

// [RLVa:KB] - Checked: 2010-12-15 (RLVa-1.2.2c) | Modified: RLVa-1.2.2c
#ifdef LL_RELEASE_FOR_DOWNLOAD
			// Don't allow forcing an invalid wearable if the initial wearables aren't set yet, or if any wearable type is currently locked
			if ( (!rlv_handler_t::isEnabled()) || 
				 ((gAgentWearables.areInitalWearablesLoaded()) && (!gRlvWearableLocks.hasLockedWearableType(RLV_LOCK_REMOVE))) )
#endif // LL_RELEASE_FOR_DOWNLOAD
			{
				if (missing_type != LLWearableType::WT_INVALID && missing_type == found.mWearableType)
				{
					continue;
				}
// [/RLVa:KB]
				if (skip_type != LLWearableType::WT_INVALID && skip_type == found.mWearableType)
				{
					found.mAssetID.generate(); // Replace with new UUID, guaranteed not to exist in DB
				}
// [RLVa:KB] - Checked: 2010-12-15 (RLVa-1.2.2c) | Modified: RLVa-1.2.2c
			}
// [/RLVa:KB]
			//pushing back, not front, to preserve order of wearables for LLAgentWearables
			holder->getFoundList().push_back(found);
		}
		else
		{
			if (!item)
			{
				llwarns << "Attempt to wear a null item " << llendl;
			}
			else if (!linked_item)
			{
				llwarns << "Attempt to wear a broken link [ name:" << item->getName() << " ] " << llendl;
			}
		}
	}

	selfStartPhase("get_wearables");

	for (LLWearableHoldingPattern::found_list_t::iterator it = holder->getFoundList().begin();
		 it != holder->getFoundList().end(); ++it)
	{
		LLFoundData& found = *it;

		lldebugs << self_av_string() << "waiting for onWearableAssetFetch callback, asset " << found.mAssetID.asString() << llendl;

		// Fetch the wearables about to be worn.
		LLWearableList::instance().getAsset(found.mAssetID,
											found.mName,
											gAgentAvatarp,
											found.mAssetType,
											onWearableAssetFetch,
											(void*)holder);

	}

	holder->resetTime(gSavedSettings.getF32("MaxWearableWaitTime"));
	if (!holder->pollFetchCompletion())
	{
		doOnIdleRepeating(boost::bind(&LLWearableHoldingPattern::pollFetchCompletion,holder));
	}
}

// [SL:KB] - Patch: Appearance-MixedViewers | Checked: 2010-04-02 (Catznip-3.0.0a) | Added: Catznip-2.0.0a
void LLAppearanceMgr::updateAppearanceFromInitialWearables(LLInventoryModel::item_array_t& initial_items)
{
	const LLUUID& idCOF = getCOF();

	// Remove current COF contents
	purgeCategory(idCOF, false);
	gInventory.notifyObservers();

	// Create links to new COF contents
	LLPointer<LLInventoryCallback> link_waiter = new LLUpdateAppearanceOnDestroy();
	linkAll(idCOF, initial_items, link_waiter);
}
// [/SL:KB]

void LLAppearanceMgr::getDescendentsOfAssetType(const LLUUID& category,
													LLInventoryModel::item_array_t& items,
													LLAssetType::EType type,
													bool follow_folder_links)
{
	LLInventoryModel::cat_array_t cats;
	LLIsType is_of_type(type);
	gInventory.collectDescendentsIf(category,
									cats,
									items,
									LLInventoryModel::EXCLUDE_TRASH,
									is_of_type,
									follow_folder_links);
}

void LLAppearanceMgr::getUserDescendents(const LLUUID& category, 
											 LLInventoryModel::item_array_t& wear_items,
											 LLInventoryModel::item_array_t& obj_items,
											 LLInventoryModel::item_array_t& gest_items,
											 bool follow_folder_links)
{
	LLInventoryModel::cat_array_t wear_cats;
	LLFindWearables is_wearable;
	gInventory.collectDescendentsIf(category,
									wear_cats,
									wear_items,
									LLInventoryModel::EXCLUDE_TRASH,
									is_wearable,
									follow_folder_links);

	LLInventoryModel::cat_array_t obj_cats;
	LLIsType is_object( LLAssetType::AT_OBJECT );
	gInventory.collectDescendentsIf(category,
									obj_cats,
									obj_items,
									LLInventoryModel::EXCLUDE_TRASH,
									is_object,
									follow_folder_links);

	// Find all gestures in this folder
	LLInventoryModel::cat_array_t gest_cats;
	LLIsType is_gesture( LLAssetType::AT_GESTURE );
	gInventory.collectDescendentsIf(category,
									gest_cats,
									gest_items,
									LLInventoryModel::EXCLUDE_TRASH,
									is_gesture,
									follow_folder_links);
}

void LLAppearanceMgr::wearInventoryCategory(LLInventoryCategory* category, bool copy, bool append)
// <FS:TT> ReplaceWornItemsOnly
{
	wearInventoryCategory(category, copy, append, false);
}
void LLAppearanceMgr::wearInventoryCategory(LLInventoryCategory* category, bool copy, bool append, bool replace)
// </FS:TT>
{
	if(!category) return;

	selfClearPhases();
	selfStartPhase("wear_inventory_category");

	gAgentWearables.notifyLoadingStarted();

	LL_INFOS("Avatar") << self_av_string() << "wearInventoryCategory( " << category->getName()
			 << " )" << LL_ENDL;

	selfStartPhase("wear_inventory_category_fetch");
	callAfterCategoryFetch(category->getUUID(),boost::bind(&LLAppearanceMgr::wearCategoryFinal,
														   &LLAppearanceMgr::instance(),
														   category->getUUID(), copy, append));
// <FS:TT> ReplaceWornItemsOnly
														   //category->getUUID(), copy, append, replace));
// <FS:TT>
}
// <FS:TT> ReplaceWornItemsOnly
void LLAppearanceMgr::replaceCategoryInCurrentOutfit(const LLUUID& cat_id)
{
	LLViewerInventoryCategory* cat = gInventory.getCategory(cat_id);
	wearInventoryCategory(cat, false, true);
}
// </FS:TT>

void LLAppearanceMgr::wearCategoryFinal(LLUUID& cat_id, bool copy_items, bool append)
// <FS:TT> ReplaceWornItemsOnly
{
	wearCategoryFinal(cat_id, copy_items, append, false);
}

void LLAppearanceMgr::wearCategoryFinal(LLUUID& cat_id, bool copy_items, bool append, bool replace)
// </FS:TT>
{
	LL_INFOS("Avatar") << self_av_string() << "starting" << LL_ENDL;

	selfStopPhase("wear_inventory_category_fetch");
	
	// We now have an outfit ready to be copied to agent inventory. Do
	// it, and wear that outfit normally.
	LLInventoryCategory* cat = gInventory.getCategory(cat_id);
	if(copy_items)
	{
		LLInventoryModel::cat_array_t* cats;
		LLInventoryModel::item_array_t* items;
		gInventory.getDirectDescendentsOf(cat_id, cats, items);
		std::string name;
		if(!cat)
		{
			// should never happen.
			name = "New Outfit";
		}
		else
		{
			name = cat->getName();
		}
		LLViewerInventoryItem* item = NULL;
		LLInventoryModel::item_array_t::const_iterator it = items->begin();
		LLInventoryModel::item_array_t::const_iterator end = items->end();
		LLUUID pid;
		for(; it < end; ++it)
		{
			item = *it;
			if(item)
			{
				if(LLInventoryType::IT_GESTURE == item->getInventoryType())
				{
					pid = gInventory.findCategoryUUIDForType(LLFolderType::FT_GESTURE);
				}
				else
				{
					pid = gInventory.findCategoryUUIDForType(LLFolderType::FT_CLOTHING);
				}
				break;
			}
		}
		if(pid.isNull())
		{
			pid = gInventory.getRootFolderID();
		}
		
		LLUUID new_cat_id = gInventory.createNewCategory(
			pid,
			LLFolderType::FT_NONE,
			name);

		// Create a CopyMgr that will copy items, manage its own destruction
		new LLCallAfterInventoryCopyMgr(
			*items, new_cat_id, std::string("wear_inventory_category_callback"),
			boost::bind(&LLAppearanceMgr::wearInventoryCategoryOnAvatar,
						LLAppearanceMgr::getInstance(),
						gInventory.getCategory(new_cat_id),
						append));

		// BAP fixes a lag in display of created dir.
		gInventory.notifyObservers();
	}
	else
	{
		// Wear the inventory category.
		LLAppearanceMgr::instance().wearInventoryCategoryOnAvatar(cat, append);
	}
}

// *NOTE: hack to get from avatar inventory to avatar
void LLAppearanceMgr::wearInventoryCategoryOnAvatar( LLInventoryCategory* category, bool append )
{
	// Avoid unintentionally overwriting old wearables.  We have to do
	// this up front to avoid having to deal with the case of multiple
	// wearables being dirty.
	if(!category) return;

	if ( !LLInventoryCallbackManager::is_instantiated() )
	{
		// shutting down, ignore.
		return;
	}

	LL_INFOS("Avatar") << self_av_string() << "wearInventoryCategoryOnAvatar '" << category->getName()
			 << "'" << LL_ENDL;
			 	
	if (gAgentCamera.cameraCustomizeAvatar())
	{
		// switching to outfit editor should automagically save any currently edited wearable
		LLFloaterSidePanelContainer::showPanel("appearance", LLSD().with("type", "edit_outfit"));
	}

	LLAppearanceMgr::changeOutfit(TRUE, category->getUUID(), append);
}

void LLAppearanceMgr::wearOutfitByName(const std::string& name)
{
	LL_INFOS("Avatar") << self_av_string() << "Wearing category " << name << LL_ENDL;

	LLInventoryModel::cat_array_t cat_array;
	LLInventoryModel::item_array_t item_array;
	LLNameCategoryCollector has_name(name);
	gInventory.collectDescendentsIf(gInventory.getRootFolderID(),
									cat_array,
									item_array,
									LLInventoryModel::EXCLUDE_TRASH,
									has_name);
	bool copy_items = false;
	LLInventoryCategory* cat = NULL;
	if (cat_array.count() > 0)
	{
		// Just wear the first one that matches
		cat = cat_array.get(0);
	}
	else
	{
		gInventory.collectDescendentsIf(LLUUID::null,
										cat_array,
										item_array,
										LLInventoryModel::EXCLUDE_TRASH,
										has_name);
		if(cat_array.count() > 0)
		{
			cat = cat_array.get(0);
			copy_items = true;
		}
	}

	if(cat)
	{
		LLAppearanceMgr::wearInventoryCategory(cat, copy_items, false);
	}
	else
	{
		llwarns << "Couldn't find outfit " <<name<< " in wearOutfitByName()"
				<< llendl;
	}
}

bool areMatchingWearables(const LLViewerInventoryItem *a, const LLViewerInventoryItem *b)
{
	return (a->isWearableType() && b->isWearableType() &&
			(a->getWearableType() == b->getWearableType()));
}

class LLDeferredCOFLinkObserver: public LLInventoryObserver
{
public:
	LLDeferredCOFLinkObserver(const LLUUID& item_id, bool do_update, LLPointer<LLInventoryCallback> cb = NULL, std::string description = ""):
		mItemID(item_id),
		mDoUpdate(do_update),
		mCallback(cb),
		mDescription(description)
	{
	}

	~LLDeferredCOFLinkObserver()
	{
	}
	
	/* virtual */ void changed(U32 mask)
	{
		const LLInventoryItem *item = gInventory.getItem(mItemID);
		if (item)
		{
			gInventory.removeObserver(this);
			LLAppearanceMgr::instance().addCOFItemLink(item,mDoUpdate,mCallback);
			delete this;
		}
	}

private:
	const LLUUID mItemID;
	bool mDoUpdate;
	std::string mDescription;
	LLPointer<LLInventoryCallback> mCallback;
};


// BAP - note that this runs asynchronously if the item is not already loaded from inventory.
// Dangerous if caller assumes link will exist after calling the function.
void LLAppearanceMgr::addCOFItemLink(const LLUUID &item_id, bool do_update, LLPointer<LLInventoryCallback> cb, const std::string description)
{
	const LLInventoryItem *item = gInventory.getItem(item_id);
	if (!item)
	{
		LLDeferredCOFLinkObserver *observer = new LLDeferredCOFLinkObserver(item_id, do_update, cb, description);
		gInventory.addObserver(observer);
	}
	else
	{
		addCOFItemLink(item, do_update, cb, description);
	}
}

void modified_cof_cb(const LLUUID& inv_item)
{		
	LLAppearanceMgr::instance().updateAppearanceFromCOF();

	// Start editing the item if previously requested.
	gAgentWearables.editWearableIfRequested(inv_item);

	// TODO: camera mode may not be changed if a debug setting is tweaked
	if( gAgentCamera.cameraCustomizeAvatar() )
	{
		// If we're in appearance editing mode, the current tab may need to be refreshed
		LLSidepanelAppearance *panel = dynamic_cast<LLSidepanelAppearance*>(LLFloaterSidePanelContainer::getPanel("appearance"));
		if (panel)
		{
			panel->showDefaultSubpart();
		}
	}
}

void LLAppearanceMgr::addCOFItemLink(const LLInventoryItem *item, bool do_update, LLPointer<LLInventoryCallback> cb, const std::string description)
{		
	std::string link_description = description;
	const LLViewerInventoryItem *vitem = dynamic_cast<const LLViewerInventoryItem*>(item);
	if (!vitem)
	{
		llwarns << "not an llviewerinventoryitem, failed" << llendl;
		return;
	}

	gInventory.addChangedMask(LLInventoryObserver::LABEL, vitem->getLinkedUUID());

	LLInventoryModel::cat_array_t cat_array;
	LLInventoryModel::item_array_t item_array;
	gInventory.collectDescendents(LLAppearanceMgr::getCOF(),
								  cat_array,
								  item_array,
								  LLInventoryModel::EXCLUDE_TRASH);
	bool linked_already = false;
	U32 count = 0;
	for (S32 i=0; i<item_array.count(); i++)
	{
		// Are these links to the same object?
		const LLViewerInventoryItem* inv_item = item_array.get(i).get();
		const LLWearableType::EType wearable_type = inv_item->getWearableType();

		const bool is_body_part =    (wearable_type == LLWearableType::WT_SHAPE) 
								  || (wearable_type == LLWearableType::WT_HAIR) 
								  || (wearable_type == LLWearableType::WT_EYES)
								  || (wearable_type == LLWearableType::WT_SKIN);

		if (inv_item->getLinkedUUID() == vitem->getLinkedUUID())
		{
			linked_already = true;
		}
		// Are these links to different items of the same body part
		// type? If so, new item will replace old.
		else if ((vitem->isWearableType()) && (vitem->getWearableType() == wearable_type))
		{
			++count;
			if (is_body_part && inv_item->getIsLinkType()  && (vitem->getWearableType() == wearable_type))
			{
				gInventory.purgeObject(inv_item->getUUID());
			}
			else if (count >= LLAgentWearables::MAX_CLOTHING_PER_TYPE)
			{
				// MULTI-WEARABLES: make sure we don't go over MAX_CLOTHING_PER_TYPE
				gInventory.purgeObject(inv_item->getUUID());
			}
// [SL:KB] - Patch: Appearance-WearableDuplicateAssets | Checked: 2011-07-24 (Catznip-2.6.0e) | Added: Catznip-2.6.0e
			else if ( (vitem->getWearableType() == wearable_type) && (vitem->getAssetUUID() == inv_item->getAssetUUID()) )
			{
				// Only allow one wearable per unique asset
				linked_already = true;
			}
// [/SL:KB]
		}
	}

	if (linked_already)
	{
		if (do_update)
		{	
			LLAppearanceMgr::updateAppearanceFromCOF();
		}
		return;
	}
	else
	{
		if(do_update && cb.isNull())
		{
			cb = new LLBoostFuncInventoryCallback(modified_cof_cb);
		}
		if (vitem->getIsLinkType())
		{
			link_description = vitem->getActualDescription();
		}
		link_inventory_item( gAgent.getID(),
							 vitem->getLinkedUUID(),
							 getCOF(),
							 vitem->getName(),
							 link_description,
							 LLAssetType::AT_LINK,
							 cb);
	}
	return;
}

LLInventoryModel::item_array_t LLAppearanceMgr::findCOFItemLinks(const LLUUID& item_id)
{

	LLInventoryModel::item_array_t result;
	const LLViewerInventoryItem *vitem =
		dynamic_cast<const LLViewerInventoryItem*>(gInventory.getItem(item_id));

	if (vitem)
	{
		LLInventoryModel::cat_array_t cat_array;
		LLInventoryModel::item_array_t item_array;
		gInventory.collectDescendents(LLAppearanceMgr::getCOF(),
									  cat_array,
									  item_array,
									  LLInventoryModel::EXCLUDE_TRASH);
		for (S32 i=0; i<item_array.count(); i++)
		{
			const LLViewerInventoryItem* inv_item = item_array.get(i).get();
			if (inv_item->getLinkedUUID() == vitem->getLinkedUUID())
			{
				result.put(item_array.get(i));
			}
		}
	}
	return result;
}

void LLAppearanceMgr::removeAllClothesFromAvatar()
{
	// Fetch worn clothes (i.e. the ones in COF).
	LLInventoryModel::item_array_t clothing_items;
	LLInventoryModel::cat_array_t dummy;
	LLIsType is_clothing(LLAssetType::AT_CLOTHING);
	gInventory.collectDescendentsIf(getCOF(),
									dummy,
									clothing_items,
									LLInventoryModel::EXCLUDE_TRASH,
									is_clothing,
									false);
	uuid_vec_t item_ids;
	for (LLInventoryModel::item_array_t::iterator it = clothing_items.begin();
		it != clothing_items.end(); ++it)
	{
		item_ids.push_back((*it).get()->getLinkedUUID());
	}

	// Take them off by removing from COF.
	removeItemsFromAvatar(item_ids);
}

void LLAppearanceMgr::removeAllAttachmentsFromAvatar()
{
	if (!isAgentAvatarValid()) return;

	LLAgentWearables::llvo_vec_t objects_to_remove;
	
	for (LLVOAvatar::attachment_map_t::iterator iter = gAgentAvatarp->mAttachmentPoints.begin(); 
		 iter != gAgentAvatarp->mAttachmentPoints.end();)
	{
		LLVOAvatar::attachment_map_t::iterator curiter = iter++;
		LLViewerJointAttachment* attachment = curiter->second;
		for (LLViewerJointAttachment::attachedobjs_vec_t::iterator attachment_iter = attachment->mAttachedObjects.begin();
			 attachment_iter != attachment->mAttachedObjects.end();
			 ++attachment_iter)
		{
			LLViewerObject *attached_object = (*attachment_iter);
			if (attached_object)
			{
				objects_to_remove.push_back(attached_object);
			}
		}
	}
	uuid_vec_t ids_to_remove;
	for (LLAgentWearables::llvo_vec_t::iterator it = objects_to_remove.begin();
		 it != objects_to_remove.end();
		 ++it)
	{
		ids_to_remove.push_back((*it)->getAttachmentItemID());
	}
	removeItemsFromAvatar(ids_to_remove);
}

void LLAppearanceMgr::removeCOFItemLinks(const LLUUID& item_id)
{
	gInventory.addChangedMask(LLInventoryObserver::LABEL, item_id);

	LLInventoryModel::cat_array_t cat_array;
	LLInventoryModel::item_array_t item_array;
	gInventory.collectDescendents(LLAppearanceMgr::getCOF(),
								  cat_array,
								  item_array,
								  LLInventoryModel::EXCLUDE_TRASH);
	for (S32 i=0; i<item_array.count(); i++)
	{
		const LLInventoryItem* item = item_array.get(i).get();
		if (item->getIsLinkType() && item->getLinkedUUID() == item_id)
		{
// [RLVa:KB] - Checked: 2013-02-12 (RLVa-1.4.8)
#if LL_RELEASE_WITH_DEBUG_INFO || LL_DEBUG
			// NOTE-RLVa: debug-only, can be removed down the line
			if (rlv_handler_t::isEnabled())
			{
				RLV_ASSERT(rlvPredCanRemoveItem(item));
			}
#endif // LL_RELEASE_WITH_DEBUG_INFO || LL_DEBUG
// [/RLVa:KB]

			gInventory.purgeObject(item->getUUID());
		}
	}
}

void LLAppearanceMgr::removeCOFLinksOfType(LLWearableType::EType type)
{
	LLFindWearablesOfType filter_wearables_of_type(type);
	LLInventoryModel::cat_array_t cats;
	LLInventoryModel::item_array_t items;
	LLInventoryModel::item_array_t::const_iterator it;

	gInventory.collectDescendentsIf(getCOF(), cats, items, true, filter_wearables_of_type);
	for (it = items.begin(); it != items.end(); ++it)
	{
		const LLViewerInventoryItem* item = *it;
		if (item->getIsLinkType()) // we must operate on links only
		{
// [RLVa:KB] - Checked: 2013-02-12 (RLVa-1.4.8)
#if LL_RELEASE_WITH_DEBUG_INFO || LL_DEBUG
			// NOTE-RLVa: debug-only, can be removed down the line
			if (rlv_handler_t::isEnabled())
			{
				RLV_ASSERT(rlvPredCanRemoveItem(item));
			}
#endif // LL_RELEASE_WITH_DEBUG_INFO || LL_DEBUG
// [/RLVa:KB]

			gInventory.purgeObject(item->getUUID());
		}
	}
}

bool sort_by_linked_uuid(const LLViewerInventoryItem* item1, const LLViewerInventoryItem* item2)
{
	if (!item1 || !item2)
	{
		llwarning("item1, item2 cannot be null, something is very wrong", 0);
		return true;
	}

	return item1->getLinkedUUID() < item2->getLinkedUUID();
}

void LLAppearanceMgr::updateIsDirty()
{
	LLUUID cof = getCOF();
	LLUUID base_outfit;

	// find base outfit link 
	const LLViewerInventoryItem* base_outfit_item = getBaseOutfitLink();
	LLViewerInventoryCategory* catp = NULL;
	if (base_outfit_item && base_outfit_item->getIsLinkType())
	{
		catp = base_outfit_item->getLinkedCategory();
	}
	if(catp && catp->getPreferredType() == LLFolderType::FT_OUTFIT)
	{
		base_outfit = catp->getUUID();
	}

	// Set dirty to "false" if no base outfit found to disable "Save"
	// and leave only "Save As" enabled in My Outfits.
	mOutfitIsDirty = false;

	if (base_outfit.notNull())
	{
		LLIsOfAssetType collector = LLIsOfAssetType(LLAssetType::AT_LINK);

		LLInventoryModel::cat_array_t cof_cats;
		LLInventoryModel::item_array_t cof_items;
		gInventory.collectDescendentsIf(cof, cof_cats, cof_items,
									  LLInventoryModel::EXCLUDE_TRASH, collector);

		LLInventoryModel::cat_array_t outfit_cats;
		LLInventoryModel::item_array_t outfit_items;
		gInventory.collectDescendentsIf(base_outfit, outfit_cats, outfit_items,
									  LLInventoryModel::EXCLUDE_TRASH, collector);

		// <FS:TS> FIRE-3018: Ignore the bridge when checking for dirty.
		for (U32 i = 0; i < cof_items.size(); ++i)
		{
			LLViewerInventoryItem *item = cof_items.get(i);

			if (item->getName() == FSLSLBridge::instance().currentFullName())
			{
				cof_items.remove(i);
				break;
			}
		}
		// </FS:TS>

		if(outfit_items.count() != cof_items.count())
		{
			// Current outfit folder should have one more item than the outfit folder.
			// this one item is the link back to the outfit folder itself.
			mOutfitIsDirty = true;
			return;
		}

		//"dirty" - also means a difference in linked UUIDs and/or a difference in wearables order (links' descriptions)
		std::sort(cof_items.begin(), cof_items.end(), sort_by_linked_uuid);
		std::sort(outfit_items.begin(), outfit_items.end(), sort_by_linked_uuid);

		for (U32 i = 0; i < cof_items.size(); ++i)
		{
			LLViewerInventoryItem *item1 = cof_items.get(i);
			LLViewerInventoryItem *item2 = outfit_items.get(i);

			if (item1->getLinkedUUID() != item2->getLinkedUUID() || 
				item1->getName() != item2->getName() ||
				item1->getActualDescription() != item2->getActualDescription())
			{
				mOutfitIsDirty = true;
				return;
			}
		}
	}
}

// *HACK: Must match name in Library or agent inventory
const std::string ROOT_GESTURES_FOLDER = "Gestures";
const std::string COMMON_GESTURES_FOLDER = "Common Gestures";
const std::string MALE_GESTURES_FOLDER = "Male Gestures";
const std::string FEMALE_GESTURES_FOLDER = "Female Gestures";
const std::string SPEECH_GESTURES_FOLDER = "Speech Gestures";
const std::string OTHER_GESTURES_FOLDER = "Other Gestures";

void LLAppearanceMgr::copyLibraryGestures()
{
	LL_INFOS("Avatar") << self_av_string() << "Copying library gestures" << LL_ENDL;

	// Copy gestures
	LLUUID lib_gesture_cat_id =
		gInventory.findLibraryCategoryUUIDForType(LLFolderType::FT_GESTURE,false);
	if (lib_gesture_cat_id.isNull())
	{
		llwarns << "Unable to copy gestures, source category not found" << llendl;
	}
	LLUUID dst_id = gInventory.findCategoryUUIDForType(LLFolderType::FT_GESTURE);

	std::vector<std::string> gesture_folders_to_copy;
	gesture_folders_to_copy.push_back(MALE_GESTURES_FOLDER);
	gesture_folders_to_copy.push_back(FEMALE_GESTURES_FOLDER);
	gesture_folders_to_copy.push_back(COMMON_GESTURES_FOLDER);
	gesture_folders_to_copy.push_back(SPEECH_GESTURES_FOLDER);
	gesture_folders_to_copy.push_back(OTHER_GESTURES_FOLDER);

	for(std::vector<std::string>::iterator it = gesture_folders_to_copy.begin();
		it != gesture_folders_to_copy.end();
		++it)
	{
		std::string& folder_name = *it;

		LLPointer<LLInventoryCallback> cb(NULL);

		// After copying gestures, activate Common, Other, plus
		// Male and/or Female, depending upon the initial outfit gender.
		ESex gender = gAgentAvatarp->getSex();

		std::string activate_male_gestures;
		std::string activate_female_gestures;
		switch (gender) {
			case SEX_MALE:
				activate_male_gestures = MALE_GESTURES_FOLDER;
				break;
			case SEX_FEMALE:
				activate_female_gestures = FEMALE_GESTURES_FOLDER;
				break;
			case SEX_BOTH:
				activate_male_gestures = MALE_GESTURES_FOLDER;
				activate_female_gestures = FEMALE_GESTURES_FOLDER;
				break;
		}

		if (folder_name == activate_male_gestures ||
			folder_name == activate_female_gestures ||
			folder_name == COMMON_GESTURES_FOLDER ||
			folder_name == OTHER_GESTURES_FOLDER)
		{
			cb = new LLBoostFuncInventoryCallback(activate_gesture_cb);
		}

		LLUUID cat_id = findDescendentCategoryIDByName(lib_gesture_cat_id,folder_name);
		if (cat_id.isNull())
		{
			llwarns << self_av_string() << "failed to find gesture folder for " << folder_name << llendl;
		}
		else
		{
			LL_DEBUGS("Avatar") << self_av_string() << "initiating fetch and copy for " << folder_name << " cat_id " << cat_id << LL_ENDL;
			callAfterCategoryFetch(cat_id,
								   boost::bind(&LLAppearanceMgr::shallowCopyCategory,
											   &LLAppearanceMgr::instance(),
											   cat_id, dst_id, cb));
		}
	}
}

void LLAppearanceMgr::autopopulateOutfits()
{
	// If this is the very first time the user has logged into viewer2+ (from a legacy viewer, or new account)
	// then auto-populate outfits from the library into the My Outfits folder.

	LL_INFOS("Avatar") << self_av_string() << "avatar fully visible" << LL_ENDL;

	static bool check_populate_my_outfits = true;
	if (check_populate_my_outfits && 
		(LLInventoryModel::getIsFirstTimeInViewer2() 
		 || gSavedSettings.getBOOL("MyOutfitsAutofill")))
	{
		gAgentWearables.populateMyOutfitsFolder();
	}
	check_populate_my_outfits = false;
}

// Handler for anything that's deferred until avatar de-clouds.
void LLAppearanceMgr::onFirstFullyVisible()
{
	gAgentAvatarp->outputRezTiming("Avatar fully loaded");
	gAgentAvatarp->reportAvatarRezTime();
	gAgentAvatarp->debugAvatarVisible();

	// The auto-populate is failing at the point of generating outfits
	// folders, so don't do the library copy until that is resolved.
	// autopopulateOutfits();

	// If this is the first time we've ever logged in,
	// then copy default gestures from the library.
	if (gAgent.isFirstLogin()) {
		copyLibraryGestures();
	}
}

// update "dirty" state - defined outside class to allow for calling
// after appearance mgr instance has been destroyed.
void appearance_mgr_update_dirty_state()
{
	if (LLAppearanceMgr::instanceExists())
	{
		LLAppearanceMgr::getInstance()->updateIsDirty();
	}
}

bool LLAppearanceMgr::updateBaseOutfit()
{
	if (isOutfitLocked())
	{
		// don't allow modify locked outfit
		llassert(!isOutfitLocked());
		return false;
	}
	setOutfitLocked(true);

	gAgentWearables.notifyLoadingStarted();

	const LLUUID base_outfit_id = getBaseOutfitUUID();
	if (base_outfit_id.isNull()) return false;

	updateClothingOrderingInfo();

	// in a Base Outfit we do not remove items, only links
	purgeCategory(base_outfit_id, false);

	LLPointer<LLInventoryCallback> dirty_state_updater =
		new LLBoostFuncInventoryCallback(no_op_inventory_func, appearance_mgr_update_dirty_state);

	//COF contains only links so we copy to the Base Outfit only links
	shallowCopyCategoryContents(getCOF(), base_outfit_id, dirty_state_updater);

	return true;
}

void LLAppearanceMgr::divvyWearablesByType(const LLInventoryModel::item_array_t& items, wearables_by_type_t& items_by_type)
{
	items_by_type.resize(LLWearableType::WT_COUNT);
	if (items.empty()) return;

	for (S32 i=0; i<items.count(); i++)
	{
		LLViewerInventoryItem *item = items.get(i);
		if (!item)
		{
			LL_WARNS("Appearance") << "NULL item found" << llendl;
			continue;
		}
		// Ignore non-wearables.
		if (!item->isWearableType())
			continue;
		LLWearableType::EType type = item->getWearableType();
		if(type < 0 || type >= LLWearableType::WT_COUNT)
		{
			LL_WARNS("Appearance") << "Invalid wearable type. Inventory type does not match wearable flag bitfield." << LL_ENDL;
			continue;
		}
		items_by_type[type].push_back(item);
	}
}

std::string build_order_string(LLWearableType::EType type, U32 i)
{
		std::ostringstream order_num;
		order_num << ORDER_NUMBER_SEPARATOR << type * 100 + i;
		return order_num.str();
}

struct WearablesOrderComparator
{
	LOG_CLASS(WearablesOrderComparator);
	WearablesOrderComparator(const LLWearableType::EType type)
	{
		mControlSize = build_order_string(type, 0).size();
	};

	bool operator()(const LLInventoryItem* item1, const LLInventoryItem* item2)
	{
		if (!item1 || !item2)
		{
			llwarning("either item1 or item2 is NULL", 0);
			return true;
		}
		
		const std::string& desc1 = item1->getActualDescription();
		const std::string& desc2 = item2->getActualDescription();
		
		bool item1_valid = (desc1.size() == mControlSize) && (ORDER_NUMBER_SEPARATOR == desc1[0]);
		bool item2_valid = (desc2.size() == mControlSize) && (ORDER_NUMBER_SEPARATOR == desc2[0]);

		if (item1_valid && item2_valid)
			return desc1 < desc2;

		//we need to sink down invalid items: items with empty descriptions, items with "Broken link" descriptions,
		//items with ordering information but not for the associated wearables type
		if (!item1_valid && item2_valid) 
			return false;

		return true;
	}

	U32 mControlSize;
};

void LLAppearanceMgr::updateClothingOrderingInfo(LLUUID cat_id, bool update_base_outfit_ordering)
{
	if (cat_id.isNull())
	{
		cat_id = getCOF();
		if (update_base_outfit_ordering)
		{
			const LLUUID base_outfit_id = getBaseOutfitUUID();
			if (base_outfit_id.notNull())
			{
				updateClothingOrderingInfo(base_outfit_id,false);
			}
		}
	}

	// COF is processed if cat_id is not specified
	LLInventoryModel::item_array_t wear_items;
	getDescendentsOfAssetType(cat_id, wear_items, LLAssetType::AT_CLOTHING, false);

	wearables_by_type_t items_by_type(LLWearableType::WT_COUNT);
	divvyWearablesByType(wear_items, items_by_type);

	bool inventory_changed = false;
	for (U32 type = LLWearableType::WT_SHIRT; type < LLWearableType::WT_COUNT; type++)
	{
		
		U32 size = items_by_type[type].size();
		if (!size) continue;

		//sinking down invalid items which need reordering
		std::sort(items_by_type[type].begin(), items_by_type[type].end(), WearablesOrderComparator((LLWearableType::EType) type));

		//requesting updates only for those links which don't have "valid" descriptions
		for (U32 i = 0; i < size; i++)
		{
			LLViewerInventoryItem* item = items_by_type[type][i];
			if (!item) continue;

			std::string new_order_str = build_order_string((LLWearableType::EType)type, i);
			if (new_order_str == item->getActualDescription()) continue;

			item->setDescription(new_order_str);
			item->setComplete(TRUE);
 			item->updateServer(FALSE);
			gInventory.updateItem(item);
			
			inventory_changed = true;
		}
	}

	//*TODO do we really need to notify observers?
	if (inventory_changed) gInventory.notifyObservers();
}

// This is intended for use with HTTP Clients/Responders, but is not
// specifically coupled with those classes.
class LLHTTPRetryPolicy: public LLThreadSafeRefCount
{
public:
	LLHTTPRetryPolicy() {}
	virtual ~LLHTTPRetryPolicy() {}
	virtual bool shouldRetry(U32 status, F32& seconds_to_wait) = 0;
};

// Example of simplest possible policy, not necessarily recommended.
class LLAlwaysRetryImmediatelyPolicy: public LLHTTPRetryPolicy
{
public:
	LLAlwaysRetryImmediatelyPolicy() {}
	bool shouldRetry(U32 status, F32& seconds_to_wait)
	{
		seconds_to_wait = 0.0;
		return true;
	}
};

// Very general policy with geometric back-off after failures,
// up to a maximum delay, and maximum number of retries.
class LLAdaptiveRetryPolicy: public LLHTTPRetryPolicy
{
public:
	LLAdaptiveRetryPolicy(F32 min_delay, F32 max_delay, F32 backoff_factor, U32 max_retries):
		mMinDelay(min_delay),
		mMaxDelay(max_delay),
		mBackoffFactor(backoff_factor),
		mMaxRetries(max_retries),
		mDelay(min_delay),
		mRetryCount(0)
	{
	}

	bool shouldRetry(U32 status, F32& seconds_to_wait)
	{
		seconds_to_wait = mDelay;
		mDelay = llclamp(mDelay*mBackoffFactor,mMinDelay,mMaxDelay);
		mRetryCount++;
		return (mRetryCount<=mMaxRetries);
	}

private:
	F32 mMinDelay; // delay never less than this value
	F32 mMaxDelay; // delay never exceeds this value
	F32 mBackoffFactor; // delay increases by this factor after each retry, up to mMaxDelay.
	U32 mMaxRetries; // maximum number of times shouldRetry will return true.
	F32 mDelay; // current delay.
	U32 mRetryCount; // number of times shouldRetry has been called.
};

class RequestAgentUpdateAppearanceResponder: public LLHTTPClient::Responder
{
public:
	RequestAgentUpdateAppearanceResponder()
	{
		mRetryPolicy = new LLAdaptiveRetryPolicy(1.0, 32.0, 2.0, 10);
	}

	virtual ~RequestAgentUpdateAppearanceResponder()
	{
	}

	// Successful completion.
	/* virtual */ void result(const LLSD& content)
	{
		LL_DEBUGS("Avatar") << "content: " << ll_pretty_print_sd(content) << LL_ENDL;
		if (content["success"].asBoolean())
		{
			LL_DEBUGS("Avatar") << "OK" << LL_ENDL;
			if (gSavedSettings.getBOOL("DebugAvatarAppearanceMessage"))
			{
				dumpContents(gAgentAvatarp->getFullname() + "_appearance_request_ok", content);
			}
		}
		else
		{
			onFailure(200);
		}
	}

	// Error
	/*virtual*/ void errorWithContent(U32 status, const std::string& reason, const LLSD& content)
	{
		llwarns << "appearance update request failed, status: " << status << " reason: " << reason << " code: " << content["code"].asInteger() << " error: \"" << content["error"].asString() << "\"" << llendl;
		if (gSavedSettings.getBOOL("DebugAvatarAppearanceMessage"))
		{
			dumpContents(gAgentAvatarp->getFullname() + "_appearance_request_error", content);
			debugCOF(content);
		
		}
		onFailure(status);
	}	

	void onFailure(U32 status)
	{
		F32 seconds_to_wait;
		if (mRetryPolicy->shouldRetry(status,seconds_to_wait))
		{
			llinfos << "retrying" << llendl;
			doAfterInterval(boost::bind(&LLAppearanceMgr::requestServerAppearanceUpdate,
										LLAppearanceMgr::getInstance(),
										LLCurl::ResponderPtr(this)),
							seconds_to_wait);
		}
		else
		{
			llwarns << "giving up after too many retries" << llendl;
		}
	}	

	void dumpContents(const std::string outprefix, const LLSD& content)
	{
		std::string outfilename = get_sequential_numbered_file_name(outprefix,".xml");
		std::string fullpath = gDirUtilp->getExpandedFilename(LL_PATH_LOGS,outfilename);
		std::ofstream ofs(fullpath.c_str(), std::ios_base::out);
		ofs << LLSDOStreamer<LLSDXMLFormatter>(content, LLSDFormatter::OPTIONS_PRETTY);
		LL_DEBUGS("Avatar") << "results saved to: " << fullpath << LL_ENDL;
	}

	void debugCOF(const LLSD& content)
	{
		LL_DEBUGS("Avatar") << "AIS COF, version found: " << content["expected"].asInteger() << llendl;
		std::set<LLUUID> ais_items, local_items;
		const LLSD& cof_raw = content["cof_raw"];
		for (LLSD::array_const_iterator it = cof_raw.beginArray();
			 it != cof_raw.endArray(); ++it)
		{
			const LLSD& item = *it;
			if (item["parent_id"].asUUID() == LLAppearanceMgr::instance().getCOF())
			{
				ais_items.insert(item["item_id"].asUUID());
				if (item["type"].asInteger() == 24) // link
				{
					LL_DEBUGS("Avatar") << "Link: item_id: " << item["item_id"].asUUID()
										<< " linked_item_id: " << item["asset_id"].asUUID()
										<< " name: " << item["name"].asString()
										<< llendl; 
				}
				else if (item["type"].asInteger() == 25) // folder link
				{
					LL_DEBUGS("Avatar") << "Folder link: item_id: " << item["item_id"].asUUID()
										<< " linked_item_id: " << item["asset_id"].asUUID()
										<< " name: " << item["name"].asString()
										<< llendl; 
					
				}
				else
				{
					LL_DEBUGS("Avatar") << "Other: item_id: " << item["item_id"].asUUID()
										<< " linked_item_id: " << item["asset_id"].asUUID()
										<< " name: " << item["name"].asString()
										<< llendl; 
				}
			}
		}
		LL_DEBUGS("Avatar") << llendl;
		LL_DEBUGS("Avatar") << "Local COF, version requested: " << content["observed"].asInteger() << llendl;
		LLInventoryModel::cat_array_t cat_array;
		LLInventoryModel::item_array_t item_array;
		gInventory.collectDescendents(LLAppearanceMgr::instance().getCOF(),
									  cat_array,item_array,LLInventoryModel::EXCLUDE_TRASH);
		for (S32 i=0; i<item_array.count(); i++)
		{
			const LLViewerInventoryItem* inv_item = item_array.get(i).get();
			local_items.insert(inv_item->getUUID());
			LL_DEBUGS("Avatar") << "item_id: " << inv_item->getUUID()
								<< " linked_item_id: " << inv_item->getLinkedUUID()
								<< " name: " << inv_item->getName()
								<< llendl;
		}
		LL_DEBUGS("Avatar") << llendl;
		for (std::set<LLUUID>::iterator it = local_items.begin(); it != local_items.end(); ++it)
		{
			if (ais_items.find(*it) == ais_items.end())
			{
				LL_DEBUGS("Avatar") << "LOCAL ONLY: " << *it << llendl;
			}
		}
		for (std::set<LLUUID>::iterator it = ais_items.begin(); it != ais_items.end(); ++it)
		{
			if (local_items.find(*it) == local_items.end())
			{
				LL_DEBUGS("Avatar") << "AIS ONLY: " << *it << llendl;
			}
		}
	}

	LLPointer<LLHTTPRetryPolicy> mRetryPolicy;
};

LLSD LLAppearanceMgr::dumpCOF() const
{
	LLSD links = LLSD::emptyArray();
	LLMD5 md5;
	
	LLInventoryModel::cat_array_t cat_array;
	LLInventoryModel::item_array_t item_array;
	gInventory.collectDescendents(getCOF(),cat_array,item_array,LLInventoryModel::EXCLUDE_TRASH);
	for (S32 i=0; i<item_array.count(); i++)
	{
		const LLViewerInventoryItem* inv_item = item_array.get(i).get();
		LLSD item;
		LLUUID item_id(inv_item->getUUID());
		md5.update((unsigned char*)item_id.mData, 16);
		item["description"] = inv_item->getActualDescription();
		md5.update(inv_item->getActualDescription());
		item["asset_type"] = inv_item->getActualType();
		LLUUID linked_id(inv_item->getLinkedUUID());
		item["linked_id"] = linked_id;
		md5.update((unsigned char*)linked_id.mData, 16);

		if (LLAssetType::AT_LINK == inv_item->getActualType())
		{
			const LLViewerInventoryItem* linked_item = inv_item->getLinkedItem();
			if (NULL == linked_item)
			{
				llwarns << "Broken link for item '" << inv_item->getName()
						<< "' (" << inv_item->getUUID()
						<< ") during requestServerAppearanceUpdate" << llendl;
				continue;
			}
			// Some assets may be 'hidden' and show up as null in the viewer.
			//if (linked_item->getAssetUUID().isNull())
			//{
			//	llwarns << "Broken link (null asset) for item '" << inv_item->getName()
			//			<< "' (" << inv_item->getUUID()
			//			<< ") during requestServerAppearanceUpdate" << llendl;
			//	continue;
			//}
			LLUUID linked_asset_id(linked_item->getAssetUUID());
			md5.update((unsigned char*)linked_asset_id.mData, 16);
			U32 flags = linked_item->getFlags();
			md5.update(boost::lexical_cast<std::string>(flags));
		}
		else if (LLAssetType::AT_LINK_FOLDER != inv_item->getActualType())
		{
			llwarns << "Non-link item '" << inv_item->getName()
					<< "' (" << inv_item->getUUID()
					<< ") type " << (S32) inv_item->getActualType()
					<< " during requestServerAppearanceUpdate" << llendl;
			continue;
		}
		links.append(item);
	}
	LLSD result = LLSD::emptyMap();
	result["cof_contents"] = links;
	char cof_md5sum[MD5HEX_STR_SIZE];
	md5.finalize();
	md5.hex_digest(cof_md5sum);
	result["cof_md5sum"] = std::string(cof_md5sum);
	return result;
}

void LLAppearanceMgr::requestServerAppearanceUpdate(LLCurl::ResponderPtr responder_ptr)
{
	if (gAgentAvatarp->isEditingAppearance()) 
	{
		// don't send out appearance updates if in appearance editing mode
		return;
	}

	if (!gAgent.getRegion())
	{
		llwarns << "Region not set, cannot request server appearance update" << llendl;
		return;
	}
	if (gAgent.getRegion()->getCentralBakeVersion()==0)
	{
		llwarns << "Region does not support baking" << llendl;
	}
	std::string url = gAgent.getRegion()->getCapability("UpdateAvatarAppearance");	
	if (url.empty())
	{
		llwarns << "No cap for UpdateAvatarAppearance." << llendl;
		return;
	}

	LLSD body;
	S32 cof_version = getCOFVersion();
	if (gSavedSettings.getBOOL("DebugAvatarExperimentalServerAppearanceUpdate"))
	{
		body = dumpCOF();
	}
	else
	{
		body["cof_version"] = cof_version;
		if (gSavedSettings.getBOOL("DebugForceAppearanceRequestFailure"))
		{
			body["cof_version"] = cof_version+999;
		}
	}
	LL_DEBUGS("Avatar") << "request url " << url << " my_cof_version " << cof_version << llendl;

	//LLCurl::ResponderPtr responder_ptr;
	if (!responder_ptr.get())
	{
		responder_ptr = new RequestAgentUpdateAppearanceResponder;
	}
	LLHTTPClient::post(url, body, responder_ptr);
	llassert(cof_version >= gAgentAvatarp->mLastUpdateRequestCOFVersion);
	gAgentAvatarp->mLastUpdateRequestCOFVersion = cof_version;
}

class LLIncrementCofVersionResponder : public LLHTTPClient::Responder
{
public:
	LLIncrementCofVersionResponder() : LLHTTPClient::Responder()
	{
		mRetryPolicy = new LLAdaptiveRetryPolicy(1.0, 16.0, 2.0, 5);
	}

	virtual ~LLIncrementCofVersionResponder()
	{
	}

	virtual void result(const LLSD &pContent)
	{
		llinfos << "Successfully incremented agent's COF." << llendl;
		S32 new_version = pContent["category"]["version"].asInteger();

		// cof_version should have increased
		llassert(new_version > gAgentAvatarp->mLastUpdateRequestCOFVersion);

		gAgentAvatarp->mLastUpdateRequestCOFVersion = new_version;
	}
	virtual void errorWithContent(U32 pStatus, const std::string& pReason, const LLSD& content)
	{
		llwarns << "While attempting to increment the agent's cof we got an error with [status:"
				<< pStatus << "]: " << content << llendl;
		F32 seconds_to_wait;
		if (mRetryPolicy->shouldRetry(pStatus,seconds_to_wait))
		{
			llinfos << "retrying" << llendl;
			doAfterInterval(boost::bind(&LLAppearanceMgr::incrementCofVersion,
										LLAppearanceMgr::getInstance(),
										LLHTTPClient::ResponderPtr(this)),
										seconds_to_wait);
		}
		else
		{
			llwarns << "giving up after too many retries" << llendl;
		}
	}

	LLPointer<LLHTTPRetryPolicy> mRetryPolicy;
};

void LLAppearanceMgr::incrementCofVersion(LLHTTPClient::ResponderPtr responder_ptr)
{
	// If we don't have a region, report it as an error
	if (gAgent.getRegion() == NULL)
	{
		llwarns << "Region not set, cannot request cof_version increment" << llendl;
		return;
	}

	std::string url = gAgent.getRegion()->getCapability("IncrementCofVersion");
	if (url.empty())
	{
		llwarns << "No cap for IncrementCofVersion." << llendl;
		return;
	}

	llinfos << "Requesting cof_version be incremented via capability to: "
			<< url << llendl;
	LLSD headers;
	LLSD body = LLSD::emptyMap();

	if (!responder_ptr.get())
	{
		responder_ptr = LLHTTPClient::ResponderPtr(new LLIncrementCofVersionResponder());
	}

	LLHTTPClient::get(url, body, responder_ptr, headers, 30.0f);
}

std::string LLAppearanceMgr::getAppearanceServiceURL() const
{
	if (gSavedSettings.getString("DebugAvatarAppearanceServiceURLOverride").empty())
	{
		return mAppearanceServiceURL;
	}
	return gSavedSettings.getString("DebugAvatarAppearanceServiceURLOverride");
}

void show_created_outfit(LLUUID& folder_id, bool show_panel = true)
	{
		if (!LLApp::isRunning())
		{
			llwarns << "called during shutdown, skipping" << llendl;
			return;
		}

		LLSD key;
		
	//EXT-7727. For new accounts inventory callback is created during login process
	// and may be processed after login process is finished
	if (show_panel)
		{
			LLFloaterSidePanelContainer::showPanel("appearance", "panel_outfits_inventory", key);

		}
		LLOutfitsList *outfits_list =
			dynamic_cast<LLOutfitsList*>(LLFloaterSidePanelContainer::getPanel("appearance", "outfitslist_tab"));
		if (outfits_list)
		{
		outfits_list->setSelectedOutfitByUUID(folder_id);
		}

		LLAppearanceMgr::getInstance()->updateIsDirty();
		gAgentWearables.notifyLoadingFinished(); // New outfit is saved.
		LLAppearanceMgr::getInstance()->updatePanelOutfitName("");
	}

LLUUID LLAppearanceMgr::makeNewOutfitLinks(const std::string& new_folder_name, bool show_panel)
{
	if (!isAgentAvatarValid()) return LLUUID::null;

	gAgentWearables.notifyLoadingStarted();

	// First, make a folder in the My Outfits directory.
	const LLUUID parent_id = gInventory.findCategoryUUIDForType(LLFolderType::FT_MY_OUTFITS);
	LLUUID folder_id = gInventory.createNewCategory(
		parent_id,
		LLFolderType::FT_OUTFIT,
		new_folder_name);

	updateClothingOrderingInfo();

	LLPointer<LLInventoryCallback> cb = new LLBoostFuncInventoryCallback(no_op_inventory_func,
																		 boost::bind(show_created_outfit,folder_id,show_panel));
	shallowCopyCategoryContents(getCOF(),folder_id, cb);
	createBaseOutfitLink(folder_id, cb);

	dumpCat(folder_id,"COF, new outfit");

	return folder_id;
}

void LLAppearanceMgr::wearBaseOutfit()
{
	const LLUUID& base_outfit_id = getBaseOutfitUUID();
	if (base_outfit_id.isNull()) return;
	
	updateCOF(base_outfit_id);
}

void LLAppearanceMgr::removeItemsFromAvatar(const uuid_vec_t& ids_to_remove)
{
	if (ids_to_remove.empty())
	{
		llwarns << "called with empty list, nothing to do" << llendl;
	}

// [RLVa:KB] - Checked: 2013-02-12 (RLVa-1.4.8)
	bool fUpdateAppearance = false;
	for (uuid_vec_t::const_iterator it = ids_to_remove.begin(); it != ids_to_remove.end(); ++it)
<<<<<<< HEAD
	{
		const LLInventoryItem* linked_item = gInventory.getLinkedItem(*it);
		if (linked_item && (rlv_handler_t::isEnabled()) && (!rlvPredCanRemoveItem(linked_item)) )
		{
			continue;
		}

		fUpdateAppearance = true;
		const LLUUID& linked_item_id = gInventory.getLinkedItemID(*it);
		removeCOFItemLinks(linked_item_id);
	}

	if (fUpdateAppearance)
	{
		updateAppearanceFromCOF();
	}
// [/RLVa:KB]
//	for (uuid_vec_t::const_iterator it = ids_to_remove.begin(); it != ids_to_remove.end(); ++it)
//	{
//		const LLUUID& id_to_remove = *it;
//		const LLUUID& linked_item_id = gInventory.getLinkedItemID(id_to_remove);
//		removeCOFItemLinks(linked_item_id);
//	}
//	updateAppearanceFromCOF();
}
=======
			{
		const LLUUID& id_to_remove = *it;
		const LLUUID& linked_item_id = gInventory.getLinkedItemID(id_to_remove);
		removeCOFItemLinks(linked_item_id);
			}
	updateAppearanceFromCOF();
	}
>>>>>>> b2db719f

void LLAppearanceMgr::removeItemFromAvatar(const LLUUID& id_to_remove)
{
// [RLVa:KB] - Checked: 2013-02-12 (RLVa-1.4.8)
	const LLInventoryItem* linked_item = gInventory.getLinkedItem(id_to_remove);

	if (linked_item && (rlv_handler_t::isEnabled()) && (!rlvPredCanRemoveItem(linked_item)) )
	{
		return;
	}
// [/RLVA:KB]
	LLUUID linked_item_id = gInventory.getLinkedItemID(id_to_remove);
	removeCOFItemLinks(linked_item_id);
	updateAppearanceFromCOF();
}

bool LLAppearanceMgr::moveWearable(LLViewerInventoryItem* item, bool closer_to_body)
{
	if (!item || !item->isWearableType()) return false;
	if (item->getType() != LLAssetType::AT_CLOTHING) return false;
	if (!gInventory.isObjectDescendentOf(item->getUUID(), getCOF())) return false;

	LLInventoryModel::cat_array_t cats;
	LLInventoryModel::item_array_t items;
	LLFindWearablesOfType filter_wearables_of_type(item->getWearableType());
	gInventory.collectDescendentsIf(getCOF(), cats, items, true, filter_wearables_of_type);
	if (items.empty()) return false;

	// We assume that the items have valid descriptions.
	std::sort(items.begin(), items.end(), WearablesOrderComparator(item->getWearableType()));

	if (closer_to_body && items.front() == item) return false;
	if (!closer_to_body && items.back() == item) return false;
	
	LLInventoryModel::item_array_t::iterator it = std::find(items.begin(), items.end(), item);
	if (items.end() == it) return false;


	//swapping descriptions
	closer_to_body ? --it : ++it;
	LLViewerInventoryItem* swap_item = *it;
	if (!swap_item) return false;
	std::string tmp = swap_item->getActualDescription();
	swap_item->setDescription(item->getActualDescription());
	item->setDescription(tmp);


	//items need to be updated on a dataserver
	item->setComplete(TRUE);
	item->updateServer(FALSE);
	gInventory.updateItem(item);

	swap_item->setComplete(TRUE);
	swap_item->updateServer(FALSE);
	gInventory.updateItem(swap_item);

	//to cause appearance of the agent to be updated
	bool result = false;
	if (result = gAgentWearables.moveWearable(item, closer_to_body))
	{
		gAgentAvatarp->wearableUpdated(item->getWearableType(), FALSE);
	}

	setOutfitDirty(true);

	//*TODO do we need to notify observers here in such a way?
	gInventory.notifyObservers();

	return result;
}

//static
void LLAppearanceMgr::sortItemsByActualDescription(LLInventoryModel::item_array_t& items)
{
	if (items.size() < 2) return;

	std::sort(items.begin(), items.end(), sort_by_actual_description);
}

//#define DUMP_CAT_VERBOSE

void LLAppearanceMgr::dumpCat(const LLUUID& cat_id, const std::string& msg)
{
	LLInventoryModel::cat_array_t cats;
	LLInventoryModel::item_array_t items;
	gInventory.collectDescendents(cat_id, cats, items, LLInventoryModel::EXCLUDE_TRASH);

#ifdef DUMP_CAT_VERBOSE
	llinfos << llendl;
	llinfos << str << llendl;
	S32 hitcount = 0;
	for(S32 i=0; i<items.count(); i++)
	{
		LLViewerInventoryItem *item = items.get(i);
		if (item)
			hitcount++;
		llinfos << i <<" "<< item->getName() <<llendl;
	}
#endif
	llinfos << msg << " count " << items.count() << llendl;
}

void LLAppearanceMgr::dumpItemArray(const LLInventoryModel::item_array_t& items,
									const std::string& msg)
{
	for (S32 i=0; i<items.count(); i++)
	{
		LLViewerInventoryItem *item = items.get(i);
		LLViewerInventoryItem *linked_item = item ? item->getLinkedItem() : NULL;
		LLUUID asset_id;
		if (linked_item)
		{
			asset_id = linked_item->getAssetUUID();
		}
		LL_DEBUGS("Avatar") << self_av_string() << msg << " " << i <<" " << (item ? item->getName() : "(nullitem)") << " " << asset_id.asString() << LL_ENDL;
	}
}

LLAppearanceMgr::LLAppearanceMgr():
	mAttachmentInvLinkEnabled(false),
	mOutfitIsDirty(false),
	mOutfitLocked(false),
	mIsInUpdateAppearanceFromCOF(false)
{
	LLOutfitObserver& outfit_observer = LLOutfitObserver::instance();

	// unlock outfit on save operation completed
	outfit_observer.addCOFSavedCallback(boost::bind(
			&LLAppearanceMgr::setOutfitLocked, this, false));

	mUnlockOutfitTimer.reset(new LLOutfitUnLockTimer(gSavedSettings.getS32(
			"OutfitOperationsTimeout")));

	gIdleCallbacks.addFunction(&LLAttachmentsMgr::onIdle,NULL);
}

LLAppearanceMgr::~LLAppearanceMgr()
{
}

void LLAppearanceMgr::setAttachmentInvLinkEnable(bool val)
{
	LL_DEBUGS("Avatar") << "setAttachmentInvLinkEnable => " << (int) val << llendl;
	mAttachmentInvLinkEnabled = val;
// [SL:KB] - Patch: Appearance-SyncAttach | Checked: 2010-10-05 (Catznip-2.2)
	if (mAttachmentInvLinkEnabled)
	{
		linkPendingAttachments();
	}
// [/SL:KB]
}

void dumpAttachmentSet(const std::set<LLUUID>& atts, const std::string& msg)
{
       llinfos << msg << llendl;
       for (std::set<LLUUID>::const_iterator it = atts.begin();
               it != atts.end();
               ++it)
       {
               LLUUID item_id = *it;
               LLViewerInventoryItem *item = gInventory.getItem(item_id);
               if (item)
                       llinfos << "atts " << item->getName() << llendl;
               else
                       llinfos << "atts " << "UNKNOWN[" << item_id.asString() << "]" << llendl;
       }
       llinfos << llendl;
}

void LLAppearanceMgr::registerAttachment(const LLUUID& item_id)
{
	   gInventory.addChangedMask(LLInventoryObserver::LABEL, item_id);
// [SL:KB] - Patch: Appearance-SyncAttach | Checked: 2010-10-05 (Catznip-2.2)
	   if (isLinkInCOF(item_id))
	   {
		   return;
	   }
	   mPendingAttachLinks.push_back(item_id);
// [/SL:KB]

	   if (mAttachmentInvLinkEnabled)
	   {
		   // we have to pass do_update = true to call LLAppearanceMgr::updateAppearanceFromCOF.
		   // it will trigger gAgentWariables.notifyLoadingFinished()
		   // But it is not acceptable solution. See EXT-7777
//		   LLAppearanceMgr::addCOFItemLink(item_id, false);  // Add COF link for item.
// [SL:KB] - Patch: Appearance-SyncAttach | Checked: 2010-10-05 (Catznip-2.2)
		   LLPointer<LLInventoryCallback> cb = new LLRegisterAttachmentCallback();
		   LLAppearanceMgr::addCOFItemLink(item_id, false, cb);  // Add COF link for item.
// [/SL:KB]
	   }
	   else
	   {
		   //llinfos << "no link changes, inv link not enabled" << llendl;
	   }
}

void LLAppearanceMgr::unregisterAttachment(const LLUUID& item_id)
{
	   gInventory.addChangedMask(LLInventoryObserver::LABEL, item_id);
// [SL:KB] - Patch: Appearance-SyncAttach | Checked: 2010-10-05 (Catznip-2.2)
		uuid_vec_t::iterator itPendingAttachLink = std::find(mPendingAttachLinks.begin(), mPendingAttachLinks.end(), item_id);
		if (itPendingAttachLink != mPendingAttachLinks.end())
		{
			mPendingAttachLinks.erase(itPendingAttachLink);
		}
// [/SL:KB]

	   if (mAttachmentInvLinkEnabled)
	   {
		   LLAppearanceMgr::removeCOFItemLinks(item_id);
	   }
	   else
	   {
		   //llinfos << "no link changes, inv link not enabled" << llendl;
	   }
}

// [SL:KB] - Patch: Appearance-SyncAttach | Checked: 2010-09-18 (Catznip-2.2)
void LLAppearanceMgr::linkPendingAttachments()
{
   LLPointer<LLInventoryCallback> cb = NULL;
   for (uuid_vec_t::const_iterator itPendingAttachLink = mPendingAttachLinks.begin(); 
			itPendingAttachLink != mPendingAttachLinks.end(); ++itPendingAttachLink)
	{
		const LLUUID& idAttachItem = *itPendingAttachLink;
		if ( (gAgentAvatarp->isWearingAttachment(idAttachItem)) && (!isLinkInCOF(idAttachItem)) )
		{
			if (!cb)
			{
				cb = new LLRegisterAttachmentCallback();
			}
			LLAppearanceMgr::addCOFItemLink(idAttachItem, false, cb);
		}
	}
}

void LLAppearanceMgr::onRegisterAttachmentComplete(const LLUUID& idItem)
{
	const LLUUID& idItemBase = gInventory.getLinkedItemID(idItem);

	// Remove the attachment from the pending list
	uuid_vec_t::iterator itPendingAttachLink = std::find(mPendingAttachLinks.begin(), mPendingAttachLinks.end(), idItemBase);
	if (itPendingAttachLink != mPendingAttachLinks.end())
	{
		mPendingAttachLinks.erase(itPendingAttachLink);
	}

	// It may have been detached already in which case we should remove the COF link
	if ( (isAgentAvatarValid()) && (!gAgentAvatarp->isWearingAttachment(idItemBase)) )
	{
		removeCOFItemLinks(idItemBase);
	}
}
// [/SL:KB]

BOOL LLAppearanceMgr::getIsInCOF(const LLUUID& obj_id) const
{
	return gInventory.isObjectDescendentOf(obj_id, getCOF());
}

// static
bool LLAppearanceMgr::isLinkInCOF(const LLUUID& obj_id)
{
	 LLInventoryModel::cat_array_t cats;
	 LLInventoryModel::item_array_t items;
	 LLLinkedItemIDMatches find_links(gInventory.getLinkedItemID(obj_id));
	 gInventory.collectDescendentsIf(LLAppearanceMgr::instance().getCOF(),
									 cats,
									 items,
	 LLInventoryModel::EXCLUDE_TRASH,
	 find_links);

	 return !items.empty();
}

BOOL LLAppearanceMgr::getIsProtectedCOFItem(const LLUUID& obj_id) const
{
	if (!getIsInCOF(obj_id)) return FALSE;

	// If a non-link somehow ended up in COF, allow deletion.
	const LLInventoryObject *obj = gInventory.getObject(obj_id);
	if (obj && !obj->getIsLinkType())
	{
		return FALSE;
	}

	// For now, don't allow direct deletion from the COF.  Instead, force users
	// to choose "Detach" or "Take Off".
	return TRUE;
	/*
	const LLInventoryObject *obj = gInventory.getObject(obj_id);
	if (!obj) return FALSE;

	// Can't delete bodyparts, since this would be equivalent to removing the item.
	if (obj->getType() == LLAssetType::AT_BODYPART) return TRUE;

	// Can't delete the folder link, since this is saved for bookkeeping.
	if (obj->getActualType() == LLAssetType::AT_LINK_FOLDER) return TRUE;

	return FALSE;
	*/
}

class CallAfterCategoryFetchStage2: public LLInventoryFetchItemsObserver
{
public:
	CallAfterCategoryFetchStage2(const uuid_vec_t& ids,
								 nullary_func_t callable) :
		LLInventoryFetchItemsObserver(ids),
		mCallable(callable)
	{
	}
	~CallAfterCategoryFetchStage2()
	{
	}
	virtual void done()
	{
		llinfos << this << " done with incomplete " << mIncomplete.size()
				<< " complete " << mComplete.size() <<  " calling callable" << llendl;

		gInventory.removeObserver(this);
		doOnIdleOneTime(mCallable);
		delete this;
	}
protected:
	nullary_func_t mCallable;
};

class CallAfterCategoryFetchStage1: public LLInventoryFetchDescendentsObserver
{
public:
	CallAfterCategoryFetchStage1(const LLUUID& cat_id, nullary_func_t callable) :
		LLInventoryFetchDescendentsObserver(cat_id),
		mCallable(callable)
	{
	}
	~CallAfterCategoryFetchStage1()
	{
	}
	virtual void done()
	{
		// What we do here is get the complete information on the
		// items in the requested category, and set up an observer
		// that will wait for that to happen.
		LLInventoryModel::cat_array_t cat_array;
		LLInventoryModel::item_array_t item_array;
		gInventory.collectDescendents(mComplete.front(),
									  cat_array,
									  item_array,
									  LLInventoryModel::EXCLUDE_TRASH);
		S32 count = item_array.count();
		if(!count)
		{
			llwarns << "Nothing fetched in category " << mComplete.front()
					<< llendl;
			gInventory.removeObserver(this);
			doOnIdleOneTime(mCallable);

			delete this;
			return;
		}

		llinfos << "stage1 got " << item_array.count() << " items, passing to stage2 " << llendl;
		uuid_vec_t ids;
		for(S32 i = 0; i < count; ++i)
		{
			ids.push_back(item_array.get(i)->getUUID());
		}
		
		gInventory.removeObserver(this);
		
		// do the fetch
		CallAfterCategoryFetchStage2 *stage2 = new CallAfterCategoryFetchStage2(ids, mCallable);
		stage2->startFetch();
		if(stage2->isFinished())
		{
			// everything is already here - call done.
			stage2->done();
		}
		else
		{
			// it's all on it's way - add an observer, and the inventory
			// will call done for us when everything is here.
			gInventory.addObserver(stage2);
		}
		delete this;
	}
protected:
	nullary_func_t mCallable;
};

void callAfterCategoryFetch(const LLUUID& cat_id, nullary_func_t cb)
{
	CallAfterCategoryFetchStage1 *stage1 = new CallAfterCategoryFetchStage1(cat_id, cb);
	stage1->startFetch();
	if (stage1->isFinished())
	{
		stage1->done();
	}
	else
	{
		gInventory.addObserver(stage1);
	}
}

void wear_multiple(const uuid_vec_t& ids, bool replace)
{
	LLPointer<LLInventoryCallback> cb = new LLUpdateAppearanceOnDestroy;
	
	bool first = true;
	uuid_vec_t::const_iterator it;
	for (it = ids.begin(); it != ids.end(); ++it)
	{
		// if replace is requested, the first item worn will replace the current top
		// item, and others will be added.
		LLAppearanceMgr::instance().wearItemOnAvatar(*it,false,first && replace,cb);
		first = false;
	}
}

// SLapp for easy-wearing of a stock (library) avatar
//
class LLWearFolderHandler : public LLCommandHandler
{
public:
	// not allowed from outside the app
	LLWearFolderHandler() : LLCommandHandler("wear_folder", UNTRUSTED_BLOCK) { }

	bool handle(const LLSD& tokens, const LLSD& query_map,
				LLMediaCtrl* web)
	{
		LLPointer<LLInventoryCategory> category = new LLInventoryCategory(query_map["folder_id"],
																		  LLUUID::null,
																		  LLFolderType::FT_CLOTHING,
																		  "Quick Appearance");
		LLSD::UUID folder_uuid = query_map["folder_id"].asUUID();
		if ( gInventory.getCategory( folder_uuid ) != NULL )
		{
			LLAppearanceMgr::getInstance()->wearInventoryCategory(category, true, false);

			// *TODOw: This may not be necessary if initial outfit is chosen already -- josh
			gAgent.setGenderChosen(TRUE);
		}

		// release avatar picker keyboard focus
		gFocusMgr.setKeyboardFocus( NULL );

		return true;
	}
};

LLWearFolderHandler gWearFolderHandler;<|MERGE_RESOLUTION|>--- conflicted
+++ resolved
@@ -903,22 +903,15 @@
 void recovered_item_cb(const LLUUID& item_id, LLWearableType::EType type, LLViewerWearable *wearable, LLWearableHoldingPattern* holder)
 {
 	if (!holder->isMostRecent())
-<<<<<<< HEAD
-	{
-		// runway skip here?
-		llwarns << self_av_string() << "skipping because LLWearableHolding pattern is invalid (superceded by later outfit request)" << llendl;
+		{
+			// runway skip here?
+			llwarns << self_av_string() << "skipping because LLWearableHolding pattern is invalid (superceded by later outfit request)" << llendl;
 
 // [SL:KB] - Patch: Appearance-COFCorruption | Checked: 2010-04-14 (Catznip-2.0)
 		// If we were signalled to stop then we shouldn't do anything else except poll for when it's safe to delete ourselves
 		return;
 // [/SL:KB]
-	}
-=======
-		{
-			// runway skip here?
-			llwarns << self_av_string() << "skipping because LLWearableHolding pattern is invalid (superceded by later outfit request)" << llendl;
-		}
->>>>>>> b2db719f
+		}
 
 	LL_DEBUGS("Avatar") << self_av_string() << "Recovered item for type " << type << LL_ENDL;
 		LLViewerInventoryItem *itemp = gInventory.getItem(item_id);
@@ -3893,8 +3886,7 @@
 // [RLVa:KB] - Checked: 2013-02-12 (RLVa-1.4.8)
 	bool fUpdateAppearance = false;
 	for (uuid_vec_t::const_iterator it = ids_to_remove.begin(); it != ids_to_remove.end(); ++it)
-<<<<<<< HEAD
-	{
+			{
 		const LLInventoryItem* linked_item = gInventory.getLinkedItem(*it);
 		if (linked_item && (rlv_handler_t::isEnabled()) && (!rlvPredCanRemoveItem(linked_item)) )
 		{
@@ -3904,7 +3896,7 @@
 		fUpdateAppearance = true;
 		const LLUUID& linked_item_id = gInventory.getLinkedItemID(*it);
 		removeCOFItemLinks(linked_item_id);
-	}
+			}
 
 	if (fUpdateAppearance)
 	{
@@ -3919,15 +3911,6 @@
 //	}
 //	updateAppearanceFromCOF();
 }
-=======
-			{
-		const LLUUID& id_to_remove = *it;
-		const LLUUID& linked_item_id = gInventory.getLinkedItemID(id_to_remove);
-		removeCOFItemLinks(linked_item_id);
-			}
-	updateAppearanceFromCOF();
-	}
->>>>>>> b2db719f
 
 void LLAppearanceMgr::removeItemFromAvatar(const LLUUID& id_to_remove)
 {
