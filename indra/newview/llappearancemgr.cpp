/** 
 * @file llappearancemgr.cpp
 * @brief Manager for initiating appearance changes on the viewer
 *
 * $LicenseInfo:firstyear=2004&license=viewerlgpl$
 * Second Life Viewer Source Code
 * Copyright (C) 2010, Linden Research, Inc.
 * 
 * This library is free software; you can redistribute it and/or
 * modify it under the terms of the GNU Lesser General Public
 * License as published by the Free Software Foundation;
 * version 2.1 of the License only.
 * 
 * This library is distributed in the hope that it will be useful,
 * but WITHOUT ANY WARRANTY; without even the implied warranty of
 * MERCHANTABILITY or FITNESS FOR A PARTICULAR PURPOSE.  See the GNU
 * Lesser General Public License for more details.
 * 
 * You should have received a copy of the GNU Lesser General Public
 * License along with this library; if not, write to the Free Software
 * Foundation, Inc., 51 Franklin Street, Fifth Floor, Boston, MA  02110-1301  USA
 * 
 * Linden Research, Inc., 945 Battery Street, San Francisco, CA  94111  USA
 * $/LicenseInfo$
 */

#include "llviewerprecompiledheaders.h"

#include <boost/lexical_cast.hpp>
#include "llaccordionctrltab.h"
#include "llagent.h"
#include "llagentcamera.h"
#include "llagentwearables.h"
#include "llappearancemgr.h"
#include "llattachmentsmgr.h"
#include "llcommandhandler.h"
#include "lleventtimer.h"
#include "llfloatersidepanelcontainer.h"
#include "llgesturemgr.h"
#include "llinventorybridge.h"
#include "llinventoryfunctions.h"
#include "llinventoryobserver.h"
#include "llnotificationsutil.h"
#include "lloutfitobserver.h"
#include "lloutfitslist.h"
#include "llselectmgr.h"
#include "llsidepanelappearance.h"
#include "llviewerobjectlist.h"
#include "llvoavatar.h"
#include "llvoavatarself.h"
#include "llviewerregion.h"
#include "llwearablelist.h"
#include "llsdutil.h"
#include "llsdserialize.h"
<<<<<<< HEAD
#include "llhttpretrypolicy.h"
#include "llaisapi.h"
=======
// [RLVa:KB] - Checked: 2011-05-22 (RLVa-1.3.1a)
#include "rlvhandler.h"
#include "rlvhelper.h"
#include "rlvlocks.h"
// [/RLVa:KB]
>>>>>>> 78d60025

#if LL_MSVC
// disable boost::lexical_cast warning
#pragma warning (disable:4702)
#endif

std::string self_av_string()
{
	// On logout gAgentAvatarp can already be invalid
	return isAgentAvatarValid() ? gAgentAvatarp->avString() : "";
}

// RAII thingy to guarantee that a variable gets reset when the Setter
// goes out of scope.  More general utility would be handy - TODO:
// check boost.
class BoolSetter
{
public:
	BoolSetter(bool& var):
		mVar(var)
	{
		mVar = true;
	}
	~BoolSetter()
	{
		mVar = false; 
	}
private:
	bool& mVar;
};

char ORDER_NUMBER_SEPARATOR('@');

class LLOutfitUnLockTimer: public LLEventTimer
{
public:
	LLOutfitUnLockTimer(F32 period) : LLEventTimer(period)
	{
		// restart timer on BOF changed event
		LLOutfitObserver::instance().addBOFChangedCallback(boost::bind(
				&LLOutfitUnLockTimer::reset, this));
		stop();
	}

	/*virtual*/
	BOOL tick()
	{
		if(mEventTimer.hasExpired())
		{
			LLAppearanceMgr::instance().setOutfitLocked(false);
		}
		return FALSE;
	}
	void stop() { mEventTimer.stop(); }
	void start() { mEventTimer.start(); }
	void reset() { mEventTimer.reset(); }
	BOOL getStarted() { return mEventTimer.getStarted(); }

	LLTimer&  getEventTimer() { return mEventTimer;}
};

// support for secondlife:///app/appearance SLapps
class LLAppearanceHandler : public LLCommandHandler
{
public:
	// requests will be throttled from a non-trusted browser
	LLAppearanceHandler() : LLCommandHandler("appearance", UNTRUSTED_THROTTLE) {}

	bool handle(const LLSD& params, const LLSD& query_map, LLMediaCtrl* web)
	{
		// support secondlife:///app/appearance/show, but for now we just
		// make all secondlife:///app/appearance SLapps behave this way
		if (!LLUI::sSettingGroups["config"]->getBOOL("EnableAppearance"))
		{
			LLNotificationsUtil::add("NoAppearance", LLSD(), LLSD(), std::string("SwitchToStandardSkinAndQuit"));
			return true;
		}

		LLFloaterSidePanelContainer::showPanel("appearance", LLSD());
		return true;
	}
};

LLAppearanceHandler gAppearanceHandler;


LLUUID findDescendentCategoryIDByName(const LLUUID& parent_id, const std::string& name)
{
	LLInventoryModel::cat_array_t cat_array;
	LLInventoryModel::item_array_t item_array;
	LLNameCategoryCollector has_name(name);
	gInventory.collectDescendentsIf(parent_id,
									cat_array,
									item_array,
									LLInventoryModel::EXCLUDE_TRASH,
									has_name);
	if (0 == cat_array.size())
		return LLUUID();
	else
	{
		LLViewerInventoryCategory *cat = cat_array.at(0);
		if (cat)
			return cat->getUUID();
		else
		{
			LL_WARNS() << "null cat" << LL_ENDL;
			return LLUUID();
		}
	}
}

// We want this to be much lower (e.g. 15.0 is usually fine), bumping
// up for now until we can diagnose some cases of very slow response
// to requests.
const F32 DEFAULT_RETRY_AFTER_INTERVAL = 300.0;

// Given the current back-end problems, retrying is causing too many
// duplicate items. Bump this back to 2 once they are resolved (or can
// leave at 0 if the operations become actually reliable).
const S32 DEFAULT_MAX_RETRIES = 0;

class LLCallAfterInventoryBatchMgr: public LLEventTimer 
{
public:
	LLCallAfterInventoryBatchMgr(const LLUUID& dst_cat_id,
								 const std::string& phase_name,
								 nullary_func_t on_completion_func,
								 nullary_func_t on_failure_func = no_op,
								 F32 retry_after = DEFAULT_RETRY_AFTER_INTERVAL,
								 S32 max_retries = DEFAULT_MAX_RETRIES
		):
		mDstCatID(dst_cat_id),
		mTrackingPhase(phase_name),
		mOnCompletionFunc(on_completion_func),
		mOnFailureFunc(on_failure_func),
		mRetryAfter(retry_after),
		mMaxRetries(max_retries),
		mPendingRequests(0),
		mFailCount(0),
		mCompletionOrFailureCalled(false),
		mRetryCount(0),
		LLEventTimer(5.0)
	{
		if (!mTrackingPhase.empty())
		{
			selfStartPhase(mTrackingPhase);
		}
	}

	void addItems(LLInventoryModel::item_array_t& src_items)
	{
		for (LLInventoryModel::item_array_t::const_iterator it = src_items.begin();
			 it != src_items.end();
			 ++it)
		{
			LLViewerInventoryItem* item = *it;
			llassert(item);
			addItem(item->getUUID());
		}
	}

	// Request or re-request operation for specified item.
	void addItem(const LLUUID& item_id)
	{
		LL_DEBUGS("Avatar") << "item_id " << item_id << LL_ENDL;
		if (!requestOperation(item_id))
		{
			LL_DEBUGS("Avatar") << "item_id " << item_id << " requestOperation false, skipping" << LL_ENDL;
			return;
		}

		mPendingRequests++;
		// On a re-request, this will reset the timer.
		mWaitTimes[item_id] = LLTimer();
		if (mRetryCounts.find(item_id) == mRetryCounts.end())
		{
			mRetryCounts[item_id] = 0;
		}
		else
		{
			mRetryCounts[item_id]++;
		}
	}

	virtual bool requestOperation(const LLUUID& item_id) = 0;

	void onOp(const LLUUID& src_id, const LLUUID& dst_id, LLTimer timestamp)
	{
		if (ll_frand() < gSavedSettings.getF32("InventoryDebugSimulateLateOpRate"))
		{
			LL_WARNS() << "Simulating late operation by punting handling to later" << LL_ENDL;
			doAfterInterval(boost::bind(&LLCallAfterInventoryBatchMgr::onOp,this,src_id,dst_id,timestamp),
							mRetryAfter);
			return;
		}
		mPendingRequests--;
		F32 elapsed = timestamp.getElapsedTimeF32();
		LL_DEBUGS("Avatar") << "op done, src_id " << src_id << " dst_id " << dst_id << " after " << elapsed << " seconds" << LL_ENDL;
		if (mWaitTimes.find(src_id) == mWaitTimes.end())
		{
			// No longer waiting for this item - either serviced
			// already or gave up after too many retries.
			LL_WARNS() << "duplicate or late operation, src_id " << src_id << "dst_id " << dst_id
					<< " elapsed " << elapsed << " after end " << (S32) mCompletionOrFailureCalled << LL_ENDL;
		}
		mTimeStats.push(elapsed);
		mWaitTimes.erase(src_id);
		if (mWaitTimes.empty() && !mCompletionOrFailureCalled)
		{
			onCompletionOrFailure();
		}
	}

	void onCompletionOrFailure()
	{
		assert (!mCompletionOrFailureCalled);
		mCompletionOrFailureCalled = true;
		
		// Will never call onCompletion() if any item has been flagged as
		// a failure - otherwise could wind up with corrupted
		// outfit, involuntary nudity, etc.
		reportStats();
		if (!mTrackingPhase.empty())
		{
			selfStopPhase(mTrackingPhase);
		}
		if (!mFailCount)
		{
			onCompletion();
		}
		else
		{
			onFailure();
		}
	}

	void onFailure()
	{
		LL_INFOS() << "failed" << LL_ENDL;
		mOnFailureFunc();
	}

	void onCompletion()
	{
		LL_INFOS() << "done" << LL_ENDL;
		mOnCompletionFunc();
	}
	
	// virtual
	// Will be deleted after returning true - only safe to do this if all callbacks have fired.
	BOOL tick()
	{
		// mPendingRequests will be zero if all requests have been
		// responded to.  mWaitTimes.empty() will be true if we have
		// received at least one reply for each UUID.  If requests
		// have been dropped and retried, these will not necessarily
		// be the same.  Only safe to return true if all requests have
		// been serviced, since it will result in this object being
		// deleted.
		bool all_done = (mPendingRequests==0);

		if (!mWaitTimes.empty())
		{
			LL_WARNS() << "still waiting on " << mWaitTimes.size() << " items" << LL_ENDL;
			for (std::map<LLUUID,LLTimer>::iterator it = mWaitTimes.begin();
				 it != mWaitTimes.end();)
			{
				// Use a copy of iterator because it may be erased/invalidated.
				std::map<LLUUID,LLTimer>::iterator curr_it = it;
				++it;
				
				F32 time_waited = curr_it->second.getElapsedTimeF32();
				S32 retries = mRetryCounts[curr_it->first];
				if (time_waited > mRetryAfter)
				{
					if (retries < mMaxRetries)
					{
						LL_DEBUGS("Avatar") << "Waited " << time_waited <<
							" for " << curr_it->first << ", retrying" << LL_ENDL;
						mRetryCount++;
						addItem(curr_it->first);
					}
					else
					{
						LL_WARNS() << "Giving up on " << curr_it->first << " after too many retries" << LL_ENDL;
						mWaitTimes.erase(curr_it);
						mFailCount++;
					}
				}
				if (mWaitTimes.empty())
				{
					onCompletionOrFailure();
				}

			}
		}
		return all_done;
	}

	void reportStats()
	{
		LL_DEBUGS("Avatar") << "Phase: " << mTrackingPhase << LL_ENDL;
		LL_DEBUGS("Avatar") << "mFailCount: " << mFailCount << LL_ENDL;
		LL_DEBUGS("Avatar") << "mRetryCount: " << mRetryCount << LL_ENDL;
		LL_DEBUGS("Avatar") << "Times: n " << mTimeStats.getCount() << " min " << mTimeStats.getMinValue() << " max " << mTimeStats.getMaxValue() << LL_ENDL;
		LL_DEBUGS("Avatar") << "Mean " << mTimeStats.getMean() << " stddev " << mTimeStats.getStdDev() << LL_ENDL;
	}
	
	virtual ~LLCallAfterInventoryBatchMgr()
	{
		LL_DEBUGS("Avatar") << "deleting" << LL_ENDL;
	}

protected:
	std::string mTrackingPhase;
	std::map<LLUUID,LLTimer> mWaitTimes;
	std::map<LLUUID,S32> mRetryCounts;
	LLUUID mDstCatID;
	nullary_func_t mOnCompletionFunc;
	nullary_func_t mOnFailureFunc;
	F32 mRetryAfter;
	S32 mMaxRetries;
	S32 mPendingRequests;
	S32 mFailCount;
	S32 mRetryCount;
	bool mCompletionOrFailureCalled;
	LLViewerStats::StatsAccumulator mTimeStats;
};

class LLCallAfterInventoryCopyMgr: public LLCallAfterInventoryBatchMgr
{
public:
	LLCallAfterInventoryCopyMgr(LLInventoryModel::item_array_t& src_items,
								const LLUUID& dst_cat_id,
								const std::string& phase_name,
								nullary_func_t on_completion_func,
								nullary_func_t on_failure_func = no_op,
								 F32 retry_after = DEFAULT_RETRY_AFTER_INTERVAL,
								 S32 max_retries = DEFAULT_MAX_RETRIES
		):
		LLCallAfterInventoryBatchMgr(dst_cat_id, phase_name, on_completion_func, on_failure_func, retry_after, max_retries)
	{
		addItems(src_items);
		sInstanceCount++;
	}

	~LLCallAfterInventoryCopyMgr()
	{
		sInstanceCount--;
	}
	
	virtual bool requestOperation(const LLUUID& item_id)
	{
		LLViewerInventoryItem *item = gInventory.getItem(item_id);
		llassert(item);
		LL_DEBUGS("Avatar") << "copying item " << item_id << LL_ENDL;
		if (ll_frand() < gSavedSettings.getF32("InventoryDebugSimulateOpFailureRate"))
		{
			LL_DEBUGS("Avatar") << "simulating failure by not sending request for item " << item_id << LL_ENDL;
			return true;
		}
		copy_inventory_item(
			gAgent.getID(),
			item->getPermissions().getOwner(),
			item->getUUID(),
			mDstCatID,
			std::string(),
			new LLBoostFuncInventoryCallback(boost::bind(&LLCallAfterInventoryBatchMgr::onOp,this,item_id,_1,LLTimer()))
			);
		return true;
	}

	static S32 getInstanceCount() { return sInstanceCount; }
	
private:
	static S32 sInstanceCount;
};

S32 LLCallAfterInventoryCopyMgr::sInstanceCount = 0;

class LLWearCategoryAfterCopy: public LLInventoryCallback
{
public:
	LLWearCategoryAfterCopy(bool append):
		mAppend(append)
	{}

	// virtual
	void fire(const LLUUID& id)
	{
		// Wear the inventory category.
		LLInventoryCategory* cat = gInventory.getCategory(id);
		LLAppearanceMgr::instance().wearInventoryCategoryOnAvatar(cat, mAppend);
	}

private:
	bool mAppend;
};

class LLTrackPhaseWrapper : public LLInventoryCallback
{
public:
	LLTrackPhaseWrapper(const std::string& phase_name, LLPointer<LLInventoryCallback> cb = NULL):
		mTrackingPhase(phase_name),
		mCB(cb)
	{
		selfStartPhase(mTrackingPhase);
	}

	// virtual
	void fire(const LLUUID& id)
	{
		if (mCB)
		{
			mCB->fire(id);
		}
	}

	// virtual
	~LLTrackPhaseWrapper()
	{
		selfStopPhase(mTrackingPhase);
	}

protected:
	std::string mTrackingPhase;
	LLPointer<LLInventoryCallback> mCB;
};

LLUpdateAppearanceOnDestroy::LLUpdateAppearanceOnDestroy(bool enforce_item_restrictions,
														 bool enforce_ordering,
														 nullary_func_t post_update_func 
	):
	mFireCount(0),
	mEnforceItemRestrictions(enforce_item_restrictions),
	mEnforceOrdering(enforce_ordering),
	mPostUpdateFunc(post_update_func)
{
	selfStartPhase("update_appearance_on_destroy");
}

void LLUpdateAppearanceOnDestroy::fire(const LLUUID& inv_item)
{
	LLViewerInventoryItem* item = (LLViewerInventoryItem*)gInventory.getItem(inv_item);
	const std::string item_name = item ? item->getName() : "ITEM NOT FOUND";
#ifndef LL_RELEASE_FOR_DOWNLOAD
	LL_DEBUGS("Avatar") << self_av_string() << "callback fired [ name:" << item_name << " UUID:" << inv_item << " count:" << mFireCount << " ] " << LL_ENDL;
#endif
	mFireCount++;
}

LLUpdateAppearanceOnDestroy::~LLUpdateAppearanceOnDestroy()
{
	if (!LLApp::isExiting())
	{
		// speculative fix for MAINT-1150
		LL_INFOS("Avatar") << self_av_string() << "done update appearance on destroy" << LL_ENDL;

		selfStopPhase("update_appearance_on_destroy");

		LLAppearanceMgr::instance().updateAppearanceFromCOF(mEnforceItemRestrictions,
															mEnforceOrdering,
															mPostUpdateFunc);
	}
}

LLUpdateAppearanceAndEditWearableOnDestroy::LLUpdateAppearanceAndEditWearableOnDestroy(const LLUUID& item_id):
	mItemID(item_id)
{
}

void edit_wearable_and_customize_avatar(LLUUID item_id)
{
	// Start editing the item if previously requested.
	gAgentWearables.editWearableIfRequested(item_id);
	
	// TODO: camera mode may not be changed if a debug setting is tweaked
	if( gAgentCamera.cameraCustomizeAvatar() )
	{
		// If we're in appearance editing mode, the current tab may need to be refreshed
		LLSidepanelAppearance *panel = dynamic_cast<LLSidepanelAppearance*>(
			LLFloaterSidePanelContainer::getPanel("appearance"));
		if (panel)
		{
			panel->showDefaultSubpart();
		}
	}
}

LLUpdateAppearanceAndEditWearableOnDestroy::~LLUpdateAppearanceAndEditWearableOnDestroy()
{
	if (!LLApp::isExiting())
	{
		LLAppearanceMgr::instance().updateAppearanceFromCOF(
			true,true,
			boost::bind(edit_wearable_and_customize_avatar, mItemID));
	}
}


struct LLFoundData
{
	LLFoundData() :
		mAssetType(LLAssetType::AT_NONE),
		mWearableType(LLWearableType::WT_INVALID),
		mWearable(NULL) {}

	LLFoundData(const LLUUID& item_id,
				const LLUUID& asset_id,
				const std::string& name,
				const LLAssetType::EType& asset_type,
				const LLWearableType::EType& wearable_type,
				const bool is_replacement = false
		) :
		mItemID(item_id),
		mAssetID(asset_id),
		mName(name),
		mAssetType(asset_type),
		mWearableType(wearable_type),
		mIsReplacement(is_replacement),
		mWearable( NULL ) {}
	
	LLUUID mItemID;
	LLUUID mAssetID;
	std::string mName;
	LLAssetType::EType mAssetType;
	LLWearableType::EType mWearableType;
	LLViewerWearable* mWearable;
	bool mIsReplacement;
};

	
class LLWearableHoldingPattern
{
	LOG_CLASS(LLWearableHoldingPattern);

public:
	LLWearableHoldingPattern();
	~LLWearableHoldingPattern();

	bool pollFetchCompletion();
	void onFetchCompletion();
	bool isFetchCompleted();
	bool isTimedOut();

	void checkMissingWearables();
	bool pollMissingWearables();
	bool isMissingCompleted();
	void recoverMissingWearable(LLWearableType::EType type);
	void clearCOFLinksForMissingWearables();
	
	void onWearableAssetFetch(LLViewerWearable *wearable);
	void onAllComplete();

// [SL:KB] - Patch: Appearance-COFCorruption | Checked: 2010-04-14 (Catznip-2.0)
	bool pollStopped();
// [/SL:KB]

	typedef std::list<LLFoundData> found_list_t;
	found_list_t& getFoundList();
	void eraseTypeToLink(LLWearableType::EType type);
	void eraseTypeToRecover(LLWearableType::EType type);
//	void setObjItems(const LLInventoryModel::item_array_t& items);
	void setGestItems(const LLInventoryModel::item_array_t& items);
	bool isMostRecent();
	void handleLateArrivals();
	void resetTime(F32 timeout);
	static S32 countActive() { return sActiveHoldingPatterns.size(); }
	S32 index() { return mIndex; }
	
private:
	found_list_t mFoundList;
//	LLInventoryModel::item_array_t mObjItems;
	LLInventoryModel::item_array_t mGestItems;
	typedef std::set<S32> type_set_t;
	type_set_t mTypesToRecover;
	type_set_t mTypesToLink;
	S32 mResolved;
	LLTimer mWaitTime;
	bool mFired;
	typedef std::set<LLWearableHoldingPattern*> type_set_hp;
	static type_set_hp sActiveHoldingPatterns;
	static S32 sNextIndex;
	S32 mIndex;
	bool mIsMostRecent;
	std::set<LLViewerWearable*> mLateArrivals;
	bool mIsAllComplete;
};

LLWearableHoldingPattern::type_set_hp LLWearableHoldingPattern::sActiveHoldingPatterns;
S32 LLWearableHoldingPattern::sNextIndex = 0;

LLWearableHoldingPattern::LLWearableHoldingPattern():
	mResolved(0),
	mFired(false),
	mIsMostRecent(true),
	mIsAllComplete(false)
{
	if (countActive()>0)
	{
		LL_INFOS() << "Creating LLWearableHoldingPattern when "
				   << countActive()
				   << " other attempts are active."
				   << " Flagging others as invalid."
				   << LL_ENDL;
		for (type_set_hp::iterator it = sActiveHoldingPatterns.begin();
			 it != sActiveHoldingPatterns.end();
			 ++it)
		{
			(*it)->mIsMostRecent = false;
		}
			 
	}
	mIndex = sNextIndex++;
	sActiveHoldingPatterns.insert(this);
	LL_DEBUGS("Avatar") << "HP " << index() << " created" << LL_ENDL;
	selfStartPhase("holding_pattern");
}

LLWearableHoldingPattern::~LLWearableHoldingPattern()
{
	sActiveHoldingPatterns.erase(this);
	if (isMostRecent())
	{
		selfStopPhase("holding_pattern");
	}
	LL_DEBUGS("Avatar") << "HP " << index() << " deleted" << LL_ENDL;
}

bool LLWearableHoldingPattern::isMostRecent()
{
	return mIsMostRecent;
}

LLWearableHoldingPattern::found_list_t& LLWearableHoldingPattern::getFoundList()
{
	return mFoundList;
}

void LLWearableHoldingPattern::eraseTypeToLink(LLWearableType::EType type)
{
	mTypesToLink.erase(type);
}

void LLWearableHoldingPattern::eraseTypeToRecover(LLWearableType::EType type)
{
	mTypesToRecover.erase(type);
}

// [SL:KB] - Patch: Appearance-SyncAttach | Checked: 2010-06-19 (Catznip-2.1)
//void LLWearableHoldingPattern::setObjItems(const LLInventoryModel::item_array_t& items)
//{
//	mObjItems = items;
//}

void LLWearableHoldingPattern::setGestItems(const LLInventoryModel::item_array_t& items)
{
	mGestItems = items;
}

bool LLWearableHoldingPattern::isFetchCompleted()
{
	return (mResolved >= (S32)getFoundList().size()); // have everything we were waiting for?
}

bool LLWearableHoldingPattern::isTimedOut()
{
	return mWaitTime.hasExpired();
}

void LLWearableHoldingPattern::checkMissingWearables()
{
	if (!isMostRecent())
	{
		// runway why don't we actually skip here?
		LL_WARNS() << self_av_string() << "skipping because LLWearableHolding pattern is invalid (superceded by later outfit request)" << LL_ENDL;
	}

	std::vector<S32> found_by_type(LLWearableType::WT_COUNT,0);
	std::vector<S32> requested_by_type(LLWearableType::WT_COUNT,0);
	for (found_list_t::iterator it = getFoundList().begin(); it != getFoundList().end(); ++it)
	{
		LLFoundData &data = *it;
		if (data.mWearableType < LLWearableType::WT_COUNT)
			requested_by_type[data.mWearableType]++;
		if (data.mWearable)
			found_by_type[data.mWearableType]++;
	}

	for (S32 type = 0; type < LLWearableType::WT_COUNT; ++type)
	{
		if (requested_by_type[type] > found_by_type[type])
		{
			LL_WARNS() << self_av_string() << "got fewer wearables than requested, type " << type << ": requested " << requested_by_type[type] << ", found " << found_by_type[type] << LL_ENDL;
		}
		if (found_by_type[type] > 0)
			continue;
		if (
			// If at least one wearable of certain types (pants/shirt/skirt)
			// was requested but none was found, create a default asset as a replacement.
			// In all other cases, don't do anything.
			// For critical types (shape/hair/skin/eyes), this will keep the avatar as a cloud 
			// due to logic in LLVOAvatarSelf::getIsCloud().
			// For non-critical types (tatoo, socks, etc.) the wearable will just be missing.
			(requested_by_type[type] > 0) &&  
			((type == LLWearableType::WT_PANTS) || (type == LLWearableType::WT_SHIRT) || (type == LLWearableType::WT_SKIRT)))
		{
			mTypesToRecover.insert(type);
			mTypesToLink.insert(type);
			recoverMissingWearable((LLWearableType::EType)type);
			LL_WARNS() << self_av_string() << "need to replace " << type << LL_ENDL; 
		}
	}

	resetTime(60.0F);

	if (isMostRecent())
	{
		selfStartPhase("get_missing_wearables_2");
	}
	if (!pollMissingWearables())
	{
		doOnIdleRepeating(boost::bind(&LLWearableHoldingPattern::pollMissingWearables,this));
	}
}

void LLWearableHoldingPattern::onAllComplete()
{
	if (isAgentAvatarValid())
	{
		gAgentAvatarp->outputRezTiming("Agent wearables fetch complete");
	}

	if (!isMostRecent())
	{
		// runway need to skip here?
		LL_WARNS() << self_av_string() << "skipping because LLWearableHolding pattern is invalid (superceded by later outfit request)" << LL_ENDL;
	}

	// Activate all gestures in this folder
	if (mGestItems.size() > 0)
	{
		LL_DEBUGS("Avatar") << self_av_string() << "Activating " << mGestItems.size() << " gestures" << LL_ENDL;
		
		LLGestureMgr::instance().activateGestures(mGestItems);
		
		// Update the inventory item labels to reflect the fact
		// they are active.
		LLViewerInventoryCategory* catp =
			gInventory.getCategory(LLAppearanceMgr::instance().getCOF());
		
		if (catp)
		{
			gInventory.updateCategory(catp);
			gInventory.notifyObservers();
		}
	}

	// Update wearables.
	LL_INFOS("Avatar") << self_av_string() << "HP " << index() << " updating agent wearables with " << mResolved << " wearable items " << LL_ENDL;
	LLAppearanceMgr::instance().updateAgentWearables(this);
	
// [SL:KB] - Patch: Appearance-SyncAttach | Checked: 2010-03-22 (Catznip-2.1)
//	// Update attachments to match those requested.
//	if (isAgentAvatarValid())
//		LL_DEBUGS("Avatar") << self_av_string() << "Updating " << mObjItems.size() << " attachments" << LL_ENDL;
//		llinfos << "Updating " << mObjItems.count() << " attachments" << llendl;
//		LLAgentWearables::userUpdateAttachments(mObjItems);
//	}

	if (isFetchCompleted() && isMissingCompleted())
	{
		// Only safe to delete if all wearable callbacks and all missing wearables completed.
		delete this;
	}
	else
	{
		mIsAllComplete = true;
		handleLateArrivals();
	}
}

void LLWearableHoldingPattern::onFetchCompletion()
{
	if (isMostRecent())
	{
		selfStopPhase("get_wearables_2");
	}
		
	if (!isMostRecent())
	{
		// runway skip here?
		LL_WARNS() << self_av_string() << "skipping because LLWearableHolding pattern is invalid (superceded by later outfit request)" << LL_ENDL;
	}

	checkMissingWearables();
}

// Runs as an idle callback until all wearables are fetched (or we time out).
bool LLWearableHoldingPattern::pollFetchCompletion()
{
	if (!isMostRecent())
	{
		// runway skip here?
		LL_WARNS() << self_av_string() << "skipping because LLWearableHolding pattern is invalid (superceded by later outfit request)" << LL_ENDL;

// [SL:KB] - Patch: Appearance-COFCorruption | Checked: 2010-04-14 (Catznip-2.0)
		// If we were signalled to stop then we shouldn't do anything else except poll for when it's safe to delete ourselves
		doOnIdleRepeating(boost::bind(&LLWearableHoldingPattern::pollStopped, this));
		return true;
// [/SL:KB]
	}

	bool completed = isFetchCompleted();
	bool timed_out = isTimedOut();
	bool done = completed || timed_out;

	if (done)
	{
		LL_INFOS("Avatar") << self_av_string() << "HP " << index() << " polling, done status: " << completed << " timed out " << timed_out
				<< " elapsed " << mWaitTime.getElapsedTimeF32() << LL_ENDL;

		mFired = true;
		
		if (timed_out)
		{
			LL_WARNS() << self_av_string() << "Exceeded max wait time for wearables, updating appearance based on what has arrived" << LL_ENDL;
		}

		onFetchCompletion();
	}
	return done;
}

void recovered_item_link_cb(const LLUUID& item_id, LLWearableType::EType type, LLViewerWearable *wearable, LLWearableHoldingPattern* holder)
{
	if (!holder->isMostRecent())
	{
		LL_WARNS() << "HP " << holder->index() << " skipping because LLWearableHolding pattern is invalid (superceded by later outfit request)" << LL_ENDL;
		// runway skip here?
	}

	LL_INFOS() << "HP " << holder->index() << " recovered item link for type " << type << LL_ENDL;
	holder->eraseTypeToLink(type);
	// Add wearable to FoundData for actual wearing
	LLViewerInventoryItem *item = gInventory.getItem(item_id);
	LLViewerInventoryItem *linked_item = item ? item->getLinkedItem() : NULL;

	if (linked_item)
	{
		gInventory.addChangedMask(LLInventoryObserver::LABEL, linked_item->getUUID());
			
		if (item)
		{
			LLFoundData found(linked_item->getUUID(),
							  linked_item->getAssetUUID(),
							  linked_item->getName(),
							  linked_item->getType(),
							  linked_item->isWearableType() ? linked_item->getWearableType() : LLWearableType::WT_INVALID,
							  true // is replacement
				);
			found.mWearable = wearable;
			holder->getFoundList().push_front(found);
		}
		else
		{
			LL_WARNS() << self_av_string() << "inventory link not found for recovered wearable" << LL_ENDL;
		}
	}
	else
	{
		LL_WARNS() << self_av_string() << "HP " << holder->index() << " inventory link not found for recovered wearable" << LL_ENDL;
	}
}

void recovered_item_cb(const LLUUID& item_id, LLWearableType::EType type, LLViewerWearable *wearable, LLWearableHoldingPattern* holder)
{
	if (!holder->isMostRecent())
	{
		// runway skip here?
		LL_WARNS() << self_av_string() << "skipping because LLWearableHolding pattern is invalid (superceded by later outfit request)" << LL_ENDL;

// [SL:KB] - Patch: Appearance-COFCorruption | Checked: 2010-04-14 (Catznip-2.0)
		// If we were signalled to stop then we shouldn't do anything else except poll for when it's safe to delete ourselves
		return;
// [/SL:KB]
	}

	LL_DEBUGS("Avatar") << self_av_string() << "Recovered item for type " << type << LL_ENDL;
	LLConstPointer<LLInventoryObject> itemp = gInventory.getItem(item_id);
	wearable->setItemID(item_id);
	holder->eraseTypeToRecover(type);
	llassert(itemp);
	if (itemp)
	{
		LLPointer<LLInventoryCallback> cb = new LLBoostFuncInventoryCallback(boost::bind(recovered_item_link_cb,_1,type,wearable,holder));

		link_inventory_object(LLAppearanceMgr::instance().getCOF(), itemp, cb);
	}
}

void LLWearableHoldingPattern::recoverMissingWearable(LLWearableType::EType type)
{
	if (!isMostRecent())
	{
		// runway skip here?
		LL_WARNS() << self_av_string() << "skipping because LLWearableHolding pattern is invalid (superceded by later outfit request)" << LL_ENDL;
	}
	
		// Try to recover by replacing missing wearable with a new one.
	LLNotificationsUtil::add("ReplacedMissingWearable");
	LL_DEBUGS() << "Wearable " << LLWearableType::getTypeLabel(type)
				<< " could not be downloaded.  Replaced inventory item with default wearable." << LL_ENDL;
	LLViewerWearable* wearable = LLWearableList::instance().createNewWearable(type, gAgentAvatarp);

	// Add a new one in the lost and found folder.
	const LLUUID lost_and_found_id = gInventory.findCategoryUUIDForType(LLFolderType::FT_LOST_AND_FOUND);
	LLPointer<LLInventoryCallback> cb = new LLBoostFuncInventoryCallback(boost::bind(recovered_item_cb,_1,type,wearable,this));

	create_inventory_item(gAgent.getID(),
						  gAgent.getSessionID(),
						  lost_and_found_id,
						  wearable->getTransactionID(),
						  wearable->getName(),
						  wearable->getDescription(),
						  wearable->getAssetType(),
						  LLInventoryType::IT_WEARABLE,
						  wearable->getType(),
						  wearable->getPermissions().getMaskNextOwner(),
						  cb);
}

bool LLWearableHoldingPattern::isMissingCompleted()
{
	return mTypesToLink.size()==0 && mTypesToRecover.size()==0;
}

void LLWearableHoldingPattern::clearCOFLinksForMissingWearables()
{
	for (found_list_t::iterator it = getFoundList().begin(); it != getFoundList().end(); ++it)
	{
		LLFoundData &data = *it;
		if ((data.mWearableType < LLWearableType::WT_COUNT) && (!data.mWearable))
		{
			// Wearable link that was never resolved; remove links to it from COF
			LL_INFOS("Avatar") << self_av_string() << "HP " << index() << " removing link for unresolved item " << data.mItemID.asString() << LL_ENDL;
			LLAppearanceMgr::instance().removeCOFItemLinks(data.mItemID);
		}
	}
}

// [SL:KB] - Patch: Appearance-COFCorruption | Checked: 2010-04-14 (Catznip-2.0)
bool LLWearableHoldingPattern::pollStopped()
{
	// We have to keep on polling until we're sure that all callbacks have completed or they'll cause a crash
	if ( (isFetchCompleted()) && (isMissingCompleted()) )
	{
		delete this;
		return true;
	}
	return false;
}
// [/SL:KB]

bool LLWearableHoldingPattern::pollMissingWearables()
{
	if (!isMostRecent())
	{
		// runway skip here?
		LL_WARNS() << self_av_string() << "skipping because LLWearableHolding pattern is invalid (superceded by later outfit request)" << LL_ENDL;

// [SL:KB] - Patch: Appearance-COFCorruption | Checked: 2010-04-14 (Catznip-2.0)
		// If we were signalled to stop then we shouldn't do anything else except poll for when it's safe to delete ourselves
		doOnIdleRepeating(boost::bind(&LLWearableHoldingPattern::pollStopped, this));
		return true;
// [/SL:KB]
	}
	
	bool timed_out = isTimedOut();
	bool missing_completed = isMissingCompleted();
	bool done = timed_out || missing_completed;

	if (!done)
	{
		LL_INFOS("Avatar") << self_av_string() << "HP " << index() << " polling missing wearables, waiting for items " << mTypesToRecover.size()
				<< " links " << mTypesToLink.size()
				<< " wearables, timed out " << timed_out
				<< " elapsed " << mWaitTime.getElapsedTimeF32()
				<< " done " << done << LL_ENDL;
	}

	if (done)
	{
		if (isMostRecent())
		{
			selfStopPhase("get_missing_wearables_2");
		}

		gAgentAvatarp->debugWearablesLoaded();

		// BAP - if we don't call clearCOFLinksForMissingWearables()
		// here, we won't have to add the link back in later if the
		// wearable arrives late.  This is to avoid corruption of
		// wearable ordering info.  Also has the effect of making
		// unworn item links visible in the COF under some
		// circumstances.

		//clearCOFLinksForMissingWearables();
		onAllComplete();
	}
	return done;
}

// Handle wearables that arrived after the timeout period expired.
void LLWearableHoldingPattern::handleLateArrivals()
{
	// Only safe to run if we have previously finished the missing
	// wearables and other processing - otherwise we could be in some
	// intermediate state - but have not been superceded by a later
	// outfit change request.
	if (mLateArrivals.size() == 0)
	{
		// Nothing to process.
		return;
	}
	if (!isMostRecent())
	{
		LL_WARNS() << self_av_string() << "Late arrivals not handled - outfit change no longer valid" << LL_ENDL;
	}
	if (!mIsAllComplete)
	{
		LL_WARNS() << self_av_string() << "Late arrivals not handled - in middle of missing wearables processing" << LL_ENDL;
	}

	LL_INFOS("Avatar") << self_av_string() << "HP " << index() << " need to handle " << mLateArrivals.size() << " late arriving wearables" << LL_ENDL;

	// Update mFoundList using late-arriving wearables.
	std::set<LLWearableType::EType> replaced_types;
	for (LLWearableHoldingPattern::found_list_t::iterator iter = getFoundList().begin();
		 iter != getFoundList().end(); ++iter)
	{
		LLFoundData& data = *iter;
		for (std::set<LLViewerWearable*>::iterator wear_it = mLateArrivals.begin();
			 wear_it != mLateArrivals.end();
			 ++wear_it)
		{
			LLViewerWearable *wearable = *wear_it;

			if(wearable->getAssetID() == data.mAssetID)
			{
				data.mWearable = wearable;

				replaced_types.insert(data.mWearableType);

				// BAP - if we didn't call
				// clearCOFLinksForMissingWearables() earlier, we
				// don't need to restore the link here.  Fixes
				// wearable ordering problems.

				// LLAppearanceMgr::instance().addCOFItemLink(data.mItemID,false);

				// BAP failing this means inventory or asset server
				// are corrupted in a way we don't handle.
				llassert((data.mWearableType < LLWearableType::WT_COUNT) && (wearable->getType() == data.mWearableType));
				break;
			}
		}
	}

	// Remove COF links for any default wearables previously used to replace the late arrivals.
	// All this pussyfooting around with a while loop and explicit
	// iterator incrementing is to allow removing items from the list
	// without clobbering the iterator we're using to navigate.
	LLWearableHoldingPattern::found_list_t::iterator iter = getFoundList().begin();
	while (iter != getFoundList().end())
	{
		LLFoundData& data = *iter;

		// If an item of this type has recently shown up, removed the corresponding replacement wearable from COF.
		if (data.mWearable && data.mIsReplacement &&
			replaced_types.find(data.mWearableType) != replaced_types.end())
		{
			LLAppearanceMgr::instance().removeCOFItemLinks(data.mItemID);
			std::list<LLFoundData>::iterator clobber_ator = iter;
			++iter;
			getFoundList().erase(clobber_ator);
		}
		else
		{
			++iter;
		}
	}

	// Clear contents of late arrivals.
	mLateArrivals.clear();

	// Update appearance based on mFoundList
	LLAppearanceMgr::instance().updateAgentWearables(this);
}

void LLWearableHoldingPattern::resetTime(F32 timeout)
{
	mWaitTime.reset();
	mWaitTime.setTimerExpirySec(timeout);
}

void LLWearableHoldingPattern::onWearableAssetFetch(LLViewerWearable *wearable)
{
	if (!isMostRecent())
	{
		LL_WARNS() << self_av_string() << "skipping because LLWearableHolding pattern is invalid (superceded by later outfit request)" << LL_ENDL;
	}
	
	mResolved += 1;  // just counting callbacks, not successes.
	LL_DEBUGS("Avatar") << self_av_string() << "HP " << index() << " resolved " << mResolved << "/" << getFoundList().size() << LL_ENDL;
	if (!wearable)
	{
		LL_WARNS() << self_av_string() << "no wearable found" << LL_ENDL;
	}

	if (mFired)
	{
		LL_WARNS() << self_av_string() << "called after holder fired" << LL_ENDL;
		if (wearable)
		{
			mLateArrivals.insert(wearable);
			if (mIsAllComplete)
			{
				handleLateArrivals();
			}
		}
		return;
	}

	if (!wearable)
	{
		return;
	}

	for (LLWearableHoldingPattern::found_list_t::iterator iter = getFoundList().begin();
		 iter != getFoundList().end(); ++iter)
	{
		LLFoundData& data = *iter;
		if(wearable->getAssetID() == data.mAssetID)
		{
			// Failing this means inventory or asset server are corrupted in a way we don't handle.
			if ((data.mWearableType >= LLWearableType::WT_COUNT) || (wearable->getType() != data.mWearableType))
			{
				LL_WARNS() << self_av_string() << "recovered wearable but type invalid. inventory wearable type: " << data.mWearableType << " asset wearable type: " << wearable->getType() << LL_ENDL;
				break;
			}

			data.mWearable = wearable;
		}
	}
}

static void onWearableAssetFetch(LLViewerWearable* wearable, void* data)
{
	LLWearableHoldingPattern* holder = (LLWearableHoldingPattern*)data;
	holder->onWearableAssetFetch(wearable);
}


static void removeDuplicateItems(LLInventoryModel::item_array_t& items)
{
	LLInventoryModel::item_array_t new_items;
	std::set<LLUUID> items_seen;
	std::deque<LLViewerInventoryItem*> tmp_list;
	// Traverse from the front and keep the first of each item
	// encountered, so we actually keep the *last* of each duplicate
	// item.  This is needed to give the right priority when adding
	// duplicate items to an existing outfit.
	for (S32 i=items.size()-1; i>=0; i--)
	{
		LLViewerInventoryItem *item = items.at(i);
		LLUUID item_id = item->getLinkedUUID();
		if (items_seen.find(item_id)!=items_seen.end())
			continue;
		items_seen.insert(item_id);
		tmp_list.push_front(item);
	}
	for (std::deque<LLViewerInventoryItem*>::iterator it = tmp_list.begin();
		 it != tmp_list.end();
		 ++it)
	{
		new_items.push_back(*it);
	}
	items = new_items;
}

// [SL:KB] - Patch: Appearance-WearableDuplicateAssets | Checked: 2011-07-24 (Catznip-2.6.0e) | Added: Catznip-2.6.0e
static void removeDuplicateWearableItemsByAssetID(LLInventoryModel::item_array_t& items)
{
	std::set<LLUUID> idsAsset;
	for (S32 idxItem = items.count() - 1; idxItem >= 0; idxItem--)
	{
		const LLViewerInventoryItem* pItem = items.get(idxItem);
		if (!pItem->isWearableType())
			continue;
		if (idsAsset.end() == idsAsset.find(pItem->getAssetUUID()))
			idsAsset.insert(pItem->getAssetUUID());
		else
			items.remove(idxItem);
	}
}
// [/SL:KB]

const LLUUID LLAppearanceMgr::getCOF() const
{
	return gInventory.findCategoryUUIDForType(LLFolderType::FT_CURRENT_OUTFIT);
}

S32 LLAppearanceMgr::getCOFVersion() const
{
	LLViewerInventoryCategory *cof = gInventory.getCategory(getCOF());
	if (cof)
	{
		return cof->getVersion();
	}
	else
	{
		return LLViewerInventoryCategory::VERSION_UNKNOWN;
	}
}

const LLViewerInventoryItem* LLAppearanceMgr::getBaseOutfitLink()
{
	const LLUUID& current_outfit_cat = getCOF();
	LLInventoryModel::cat_array_t cat_array;
	LLInventoryModel::item_array_t item_array;
	// Can't search on FT_OUTFIT since links to categories return FT_CATEGORY for type since they don't
	// return preferred type.
	LLIsType is_category( LLAssetType::AT_CATEGORY ); 
	gInventory.collectDescendentsIf(current_outfit_cat,
									cat_array,
									item_array,
									false,
									is_category);
	for (LLInventoryModel::item_array_t::const_iterator iter = item_array.begin();
		 iter != item_array.end();
		 iter++)
	{
		const LLViewerInventoryItem *item = (*iter);
		const LLViewerInventoryCategory *cat = item->getLinkedCategory();
		if (cat && cat->getPreferredType() == LLFolderType::FT_OUTFIT)
		{
			const LLUUID parent_id = cat->getParentUUID();
			LLViewerInventoryCategory*  parent_cat =  gInventory.getCategory(parent_id);
			// if base outfit moved to trash it means that we don't have base outfit
			if (parent_cat != NULL && parent_cat->getPreferredType() == LLFolderType::FT_TRASH)
			{
				return NULL;
			}
			return item;
		}
	}
	return NULL;
}

bool LLAppearanceMgr::getBaseOutfitName(std::string& name)
{
	const LLViewerInventoryItem* outfit_link = getBaseOutfitLink();
	if(outfit_link)
	{
		const LLViewerInventoryCategory *cat = outfit_link->getLinkedCategory();
		if (cat)
		{
			name = cat->getName();
			return true;
		}
	}
	return false;
}

const LLUUID LLAppearanceMgr::getBaseOutfitUUID()
{
	const LLViewerInventoryItem* outfit_link = getBaseOutfitLink();
	if (!outfit_link || !outfit_link->getIsLinkType()) return LLUUID::null;

	const LLViewerInventoryCategory* outfit_cat = outfit_link->getLinkedCategory();
	if (!outfit_cat) return LLUUID::null;

	if (outfit_cat->getPreferredType() != LLFolderType::FT_OUTFIT)
	{
		LL_WARNS() << "Expected outfit type:" << LLFolderType::FT_OUTFIT << " but got type:" << outfit_cat->getType() << " for folder name:" << outfit_cat->getName() << LL_ENDL;
		return LLUUID::null;
	}

	return outfit_cat->getUUID();
}

void wear_on_avatar_cb(const LLUUID& inv_item, bool do_replace = false)
{
	if (inv_item.isNull())
		return;
	
	LLViewerInventoryItem *item = gInventory.getItem(inv_item);
	if (item)
	{
		LLAppearanceMgr::instance().wearItemOnAvatar(inv_item, true, do_replace);
	}
}

bool LLAppearanceMgr::wearItemOnAvatar(const LLUUID& item_id_to_wear,
									   bool do_update,
									   bool replace,
									   LLPointer<LLInventoryCallback> cb)
{

	if (item_id_to_wear.isNull()) return false;

	// *TODO: issue with multi-wearable should be fixed:
	// in this case this method will be called N times - loading started for each item
	// and than N times will be called - loading completed for each item.
	// That means subscribers will be notified that loading is done after first item in a batch is worn.
	// (loading indicator disappears for example before all selected items are worn)
	// Have not fix this issue for 2.1 because of stability reason. EXT-7777.

	// Disabled for now because it is *not* acceptable to call updateAppearanceFromCOF() multiple times
//	gAgentWearables.notifyLoadingStarted();

	LLViewerInventoryItem* item_to_wear = gInventory.getItem(item_id_to_wear);
	if (!item_to_wear) return false;

	if (gInventory.isObjectDescendentOf(item_to_wear->getUUID(), gInventory.getLibraryRootFolderID()))
	{
		LLPointer<LLInventoryCallback> cb = new LLBoostFuncInventoryCallback(boost::bind(wear_on_avatar_cb,_1,replace));
		copy_inventory_item(gAgent.getID(), item_to_wear->getPermissions().getOwner(), item_to_wear->getUUID(), LLUUID::null, std::string(), cb);
		return false;
	} 
	else if (!gInventory.isObjectDescendentOf(item_to_wear->getUUID(), gInventory.getRootFolderID()))
	{
		return false; // not in library and not in agent's inventory
	}
	else if (gInventory.isObjectDescendentOf(item_to_wear->getUUID(), gInventory.findCategoryUUIDForType(LLFolderType::FT_TRASH)))
	{
		LLNotificationsUtil::add("CannotWearTrash");
		return false;
	}
	else if (gInventory.isObjectDescendentOf(item_to_wear->getUUID(), LLAppearanceMgr::instance().getCOF())) // EXT-84911
	{
		return false;
	}

// [RLVa:KB] - Checked: 2013-02-12 (RLVa-1.4.8)
	replace |= (LLAssetType::AT_BODYPART == item_to_wear->getType()); // Body parts should always replace
	if ( (rlv_handler_t::isEnabled()) && (!rlvPredCanWearItem(item_to_wear, (replace) ? RLV_WEAR_REPLACE : RLV_WEAR_ADD)) )
	{
		return false;
	}
// [/RLVa:KB]

	switch (item_to_wear->getType())
	{
	case LLAssetType::AT_CLOTHING:
	if (gAgentWearables.areWearablesLoaded())
		{
			if (!cb && do_update)
			{
				cb = new LLUpdateAppearanceAndEditWearableOnDestroy(item_id_to_wear);
			}
			S32 wearable_count = gAgentWearables.getWearableCount(item_to_wear->getWearableType());
			if ((replace && wearable_count != 0) ||
				(wearable_count >= LLAgentWearables::MAX_CLOTHING_PER_TYPE) )
			{
				LLUUID item_id = gAgentWearables.getWearableItemID(item_to_wear->getWearableType(),
																   wearable_count-1);
				removeCOFItemLinks(item_id, cb);
			}

			addCOFItemLink(item_to_wear, cb);
		} 
		break;
	case LLAssetType::AT_BODYPART:
		// TODO: investigate wearables may not be loaded at this point EXT-8231
		
		// Remove the existing wearables of the same type.
		// Remove existing body parts anyway because we must not be able to wear e.g. two skins.
		removeCOFLinksOfType(item_to_wear->getWearableType());
		if (!cb && do_update)
		{
			cb = new LLUpdateAppearanceAndEditWearableOnDestroy(item_id_to_wear);
		}
		addCOFItemLink(item_to_wear, cb);
		break;
	case LLAssetType::AT_OBJECT:
		rez_attachment(item_to_wear, NULL, replace);
		break;
	default: return false;;
	}

	return true;
}

// Update appearance from outfit folder.
void LLAppearanceMgr::changeOutfit(bool proceed, const LLUUID& category, bool append)
{
	if (!proceed)
		return;
	LLAppearanceMgr::instance().updateCOF(category,append);
}

void LLAppearanceMgr::replaceCurrentOutfit(const LLUUID& new_outfit)
{
	LLViewerInventoryCategory* cat = gInventory.getCategory(new_outfit);
	wearInventoryCategory(cat, false, false);
}

// Open outfit renaming dialog.
void LLAppearanceMgr::renameOutfit(const LLUUID& outfit_id)
{
	LLViewerInventoryCategory* cat = gInventory.getCategory(outfit_id);
	if (!cat)
	{
		return;
	}

	LLSD args;
	args["NAME"] = cat->getName();

	LLSD payload;
	payload["cat_id"] = outfit_id;

	LLNotificationsUtil::add("RenameOutfit", args, payload, boost::bind(onOutfitRename, _1, _2));
}

// User typed new outfit name.
// static
void LLAppearanceMgr::onOutfitRename(const LLSD& notification, const LLSD& response)
{
	S32 option = LLNotificationsUtil::getSelectedOption(notification, response);
	if (option != 0) return; // canceled

	std::string outfit_name = response["new_name"].asString();
	LLStringUtil::trim(outfit_name);
	if (!outfit_name.empty())
	{
		LLUUID cat_id = notification["payload"]["cat_id"].asUUID();
		rename_category(&gInventory, cat_id, outfit_name);
	}
}

void LLAppearanceMgr::setOutfitLocked(bool locked)
{
	if (mOutfitLocked == locked)
	{
		return;
	}

	mOutfitLocked = locked;
	if (locked)
	{
		mUnlockOutfitTimer->reset();
		mUnlockOutfitTimer->start();
	}
	else
	{
		mUnlockOutfitTimer->stop();
	}

	LLOutfitObserver::instance().notifyOutfitLockChanged();
}

void LLAppearanceMgr::addCategoryToCurrentOutfit(const LLUUID& cat_id)
{
	LLViewerInventoryCategory* cat = gInventory.getCategory(cat_id);
	wearInventoryCategory(cat, false, true);
}

void LLAppearanceMgr::takeOffOutfit(const LLUUID& cat_id)
{
	LLInventoryModel::cat_array_t cats;
	LLInventoryModel::item_array_t items;
	LLFindWearablesEx collector(/*is_worn=*/ true, /*include_body_parts=*/ false);

	gInventory.collectDescendentsIf(cat_id, cats, items, FALSE, collector);

	LLInventoryModel::item_array_t::const_iterator it = items.begin();
	const LLInventoryModel::item_array_t::const_iterator it_end = items.end();
	uuid_vec_t uuids_to_remove;
	for( ; it_end != it; ++it)
	{
		LLViewerInventoryItem* item = *it;
		uuids_to_remove.push_back(item->getUUID());
	}
	removeItemsFromAvatar(uuids_to_remove);
}

// Create a copy of src_id + contents as a subfolder of dst_id.
void LLAppearanceMgr::shallowCopyCategory(const LLUUID& src_id, const LLUUID& dst_id,
											  LLPointer<LLInventoryCallback> cb)
{
	LLInventoryCategory *src_cat = gInventory.getCategory(src_id);
	if (!src_cat)
	{
		LL_WARNS() << "folder not found for src " << src_id.asString() << LL_ENDL;
		return;
	}
	LL_INFOS() << "starting, src_id " << src_id << " name " << src_cat->getName() << " dst_id " << dst_id << LL_ENDL;
	LLUUID parent_id = dst_id;
	if(parent_id.isNull())
	{
		parent_id = gInventory.getRootFolderID();
	}
	LLUUID subfolder_id = gInventory.createNewCategory( parent_id,
														LLFolderType::FT_NONE,
														src_cat->getName());
	shallowCopyCategoryContents(src_id, subfolder_id, cb);

	gInventory.notifyObservers();
}

void LLAppearanceMgr::slamCategoryLinks(const LLUUID& src_id, const LLUUID& dst_id,
										bool include_folder_links, LLPointer<LLInventoryCallback> cb)
{
	LLInventoryModel::cat_array_t* cats;
	LLInventoryModel::item_array_t* items;
	LLSD contents = LLSD::emptyArray();
	gInventory.getDirectDescendentsOf(src_id, cats, items);
	LL_INFOS() << "copying " << items->size() << " items" << LL_ENDL;
	for (LLInventoryModel::item_array_t::const_iterator iter = items->begin();
		 iter != items->end();
		 ++iter)
	{
		const LLViewerInventoryItem* item = (*iter);
		switch (item->getActualType())
		{
			case LLAssetType::AT_LINK:
			{
				LL_DEBUGS("Avatar") << "linking inventory item " << item->getName() << LL_ENDL;
				//getActualDescription() is used for a new description 
				//to propagate ordering information saved in descriptions of links
				LLSD item_contents;
				item_contents["name"] = item->getName();
				item_contents["desc"] = item->getActualDescription();
				item_contents["linked_id"] = item->getLinkedUUID();
				item_contents["type"] = LLAssetType::AT_LINK; 
				contents.append(item_contents);
				break;
			}
			case LLAssetType::AT_LINK_FOLDER:
			{
				LLViewerInventoryCategory *catp = item->getLinkedCategory();
				if (catp && include_folder_links)
				{
					LL_DEBUGS("Avatar") << "linking inventory folder " << item->getName() << LL_ENDL;
					LLSD base_contents;
					base_contents["name"] = catp->getName();
					base_contents["desc"] = ""; // categories don't have descriptions.
					base_contents["linked_id"] = catp->getLinkedUUID();
					base_contents["type"] = LLAssetType::AT_LINK_FOLDER; 
					contents.append(base_contents);
				}
				break;
			}
			default:
			{
				// Linux refuses to compile unless all possible enums are handled. Really, Linux?
				break;
			}
		}
	}
	slam_inventory_folder(dst_id, contents, cb);
}
// Copy contents of src_id to dst_id.
void LLAppearanceMgr::shallowCopyCategoryContents(const LLUUID& src_id, const LLUUID& dst_id,
													  LLPointer<LLInventoryCallback> cb)
{
	LLInventoryModel::cat_array_t* cats;
	LLInventoryModel::item_array_t* items;
	gInventory.getDirectDescendentsOf(src_id, cats, items);
	LL_INFOS() << "copying " << items->size() << " items" << LL_ENDL;
	LLInventoryObject::const_object_list_t link_array;
	for (LLInventoryModel::item_array_t::const_iterator iter = items->begin();
		 iter != items->end();
		 ++iter)
	{
		const LLViewerInventoryItem* item = (*iter);
		switch (item->getActualType())
		{
			case LLAssetType::AT_LINK:
			{
				LL_DEBUGS("Avatar") << "linking inventory item " << item->getName() << LL_ENDL;
				link_array.push_back(LLConstPointer<LLInventoryObject>(item));
				break;
			}
			case LLAssetType::AT_LINK_FOLDER:
			{
				LLViewerInventoryCategory *catp = item->getLinkedCategory();
				// Skip copying outfit links.
				if (catp && catp->getPreferredType() != LLFolderType::FT_OUTFIT)
				{
					LL_DEBUGS("Avatar") << "linking inventory folder " << item->getName() << LL_ENDL;
					link_array.push_back(LLConstPointer<LLInventoryObject>(item));
				}
				break;
			}
			case LLAssetType::AT_CLOTHING:
			case LLAssetType::AT_OBJECT:
			case LLAssetType::AT_BODYPART:
			case LLAssetType::AT_GESTURE:
			{
				LL_DEBUGS("Avatar") << "copying inventory item " << item->getName() << LL_ENDL;
				copy_inventory_item(gAgent.getID(),
									item->getPermissions().getOwner(),
									item->getUUID(),
									dst_id,
									item->getName(),
									cb);
				break;
			}
			default:
				// Ignore non-outfit asset types
				break;
		}
	}
	if (!link_array.empty())
	{
		link_inventory_array(dst_id, link_array, cb);
	}
}

BOOL LLAppearanceMgr::getCanMakeFolderIntoOutfit(const LLUUID& folder_id)
{
	// These are the wearable items that are required for considering this
	// folder as containing a complete outfit.
	U32 required_wearables = 0;
	required_wearables |= 1LL << LLWearableType::WT_SHAPE;
	required_wearables |= 1LL << LLWearableType::WT_SKIN;
	required_wearables |= 1LL << LLWearableType::WT_HAIR;
	required_wearables |= 1LL << LLWearableType::WT_EYES;

	// These are the wearables that the folder actually contains.
	U32 folder_wearables = 0;
	LLInventoryModel::cat_array_t* cats;
	LLInventoryModel::item_array_t* items;
	gInventory.getDirectDescendentsOf(folder_id, cats, items);
	for (LLInventoryModel::item_array_t::const_iterator iter = items->begin();
		 iter != items->end();
		 ++iter)
	{
		const LLViewerInventoryItem* item = (*iter);
		if (item->isWearableType())
		{
			const LLWearableType::EType wearable_type = item->getWearableType();
			folder_wearables |= 1LL << wearable_type;
		}
	}

	// If the folder contains the required wearables, return TRUE.
	return ((required_wearables & folder_wearables) == required_wearables);
}

bool LLAppearanceMgr::getCanRemoveOutfit(const LLUUID& outfit_cat_id)
{
	// Disallow removing the base outfit.
	if (outfit_cat_id == getBaseOutfitUUID())
	{
		return false;
	}

	// Check if the outfit folder itself is removable.
	if (!get_is_category_removable(&gInventory, outfit_cat_id))
	{
		return false;
	}

	// Check for the folder's non-removable descendants.
	LLFindNonRemovableObjects filter_non_removable;
	LLInventoryModel::cat_array_t cats;
	LLInventoryModel::item_array_t items;
	LLInventoryModel::item_array_t::const_iterator it;
	gInventory.collectDescendentsIf(outfit_cat_id, cats, items, false, filter_non_removable);
	if (!cats.empty() || !items.empty())
	{
		return false;
	}

	return true;
}

// static
bool LLAppearanceMgr::getCanRemoveFromCOF(const LLUUID& outfit_cat_id)
{
	if (gAgentWearables.isCOFChangeInProgress())
	{
		return false;
	}

	LLFindWearablesEx is_worn(/*is_worn=*/ true, /*include_body_parts=*/ false);
	return gInventory.hasMatchingDirectDescendent(outfit_cat_id, is_worn);
}

// static
bool LLAppearanceMgr::getCanAddToCOF(const LLUUID& outfit_cat_id)
{
	if (gAgentWearables.isCOFChangeInProgress())
	{
		return false;
	}

	LLFindWearablesEx not_worn(/*is_worn=*/ false, /*include_body_parts=*/ false);
	return gInventory.hasMatchingDirectDescendent(outfit_cat_id, not_worn);
}

bool LLAppearanceMgr::getCanReplaceCOF(const LLUUID& outfit_cat_id)
{
	// Don't allow wearing anything while we're changing appearance.
	if (gAgentWearables.isCOFChangeInProgress())
	{
		return false;
	}

	// Check whether it's the base outfit.
//	if (outfit_cat_id.isNull() || outfit_cat_id == getBaseOutfitUUID())
// [SL:KB] - Patch: Appearance-Misc | Checked: 2010-09-21 (Catznip-2.1)
	if ( (outfit_cat_id.isNull()) || ((outfit_cat_id == getBaseOutfitUUID()) && (!isOutfitDirty())) )
// [/SL:KB]
	{
		return false;
	}

	// Check whether the outfit contains any wearables we aren't wearing already (STORM-702).
	LLFindWearablesEx not_worn(/*is_worn=*/ false, /*include_body_parts=*/ true);
	return gInventory.hasMatchingDirectDescendent(outfit_cat_id, not_worn);
}

void LLAppearanceMgr::purgeBaseOutfitLink(const LLUUID& category, LLPointer<LLInventoryCallback> cb)
{
	LLInventoryModel::cat_array_t cats;
	LLInventoryModel::item_array_t items;
	gInventory.collectDescendents(category, cats, items,
								  LLInventoryModel::EXCLUDE_TRASH);
	for (S32 i = 0; i < items.size(); ++i)
	{
		LLViewerInventoryItem *item = items.at(i);
		if (item->getActualType() != LLAssetType::AT_LINK_FOLDER)
			continue;
		LLViewerInventoryCategory* catp = item->getLinkedCategory();
		if(catp && catp->getPreferredType() == LLFolderType::FT_OUTFIT)
		{
			remove_inventory_item(item->getUUID(), cb);
		}
	}
}

// [SL:KB] - Checked: 2010-04-24 (RLVa-1.2.0f) | Added: RLVa-1.2.0f
void LLAppearanceMgr::purgeItems(const LLInventoryModel::item_array_t& items)
{
	for (LLInventoryModel::item_array_t::const_iterator itItem = items.begin(); itItem != items.end(); ++itItem)
	{
		const LLViewerInventoryItem* pItem = *itItem;
		if (pItem->getIsLinkType())
		{
			gInventory.purgeObject(pItem->getUUID());
		}
	}
}

void LLAppearanceMgr::purgeItemsOfType(LLAssetType::EType asset_type)
{
	LLInventoryModel::cat_array_t cats;
	LLInventoryModel::item_array_t items;
	gInventory.collectDescendents(getCOF(), cats, items, LLInventoryModel::EXCLUDE_TRASH);
	for (LLInventoryModel::item_array_t::const_iterator itItem = items.begin(); itItem != items.end(); ++itItem)
	{
		const LLInventoryItem* pItem = *itItem;
		if ( (pItem->getIsLinkType()) && (asset_type == pItem->getType()) )
		{
			gInventory.purgeObject(pItem->getUUID());
		}
	}
}

void LLAppearanceMgr::syncCOF(const LLInventoryModel::item_array_t& items,
                              LLInventoryModel::item_array_t& items_to_add, LLInventoryModel::item_array_t& items_to_remove)
{
	const LLUUID idCOF = getCOF();
	LLInventoryModel::item_array_t cur_cof_items, new_cof_items = items;

	// Grab the current COF contents
	LLInventoryModel::cat_array_t cats; 
	gInventory.collectDescendents(getCOF(), cats, cur_cof_items, LLInventoryModel::EXCLUDE_TRASH);

	// Purge everything in cur_cof_items that isn't part of new_cof_items
	for (S32 idxCurItem = 0, cntCurItem = cur_cof_items.count(); idxCurItem < cntCurItem; idxCurItem++)
	{
		LLViewerInventoryItem* pItem = cur_cof_items.get(idxCurItem);
		if (std::find_if(new_cof_items.begin(), new_cof_items.end(), RlvPredIsEqualOrLinkedItem(pItem)) == new_cof_items.end())
		{
			// Item doesn't exist in new_cof_items => purge (if it's a link)
			if ( (pItem->getIsLinkType()) && 
				 (LLAssetType::AT_LINK_FOLDER != pItem->getActualType()) && 
			     (items_to_remove.end() == std::find(items_to_remove.begin(), items_to_remove.end(), pItem)) )
			{
				items_to_remove.push_back(pItem);
			}
		}
		else
		{
			// Item exists in new_cof_items => remove *all* occurances in new_cof_items (removes duplicate COF links to this item as well)
			new_cof_items.erase(
				std::remove_if(new_cof_items.begin(), new_cof_items.end(), RlvPredIsEqualOrLinkedItem(pItem)), new_cof_items.end());
		}
	}

	// Whatever remains in new_cof_items will need to have a link created
	for (S32 idxNewItem = 0, cntNewItem = new_cof_items.count(); idxNewItem < cntNewItem; idxNewItem++)
	{
		LLViewerInventoryItem* pItem = new_cof_items.get(idxNewItem);
		if (items_to_add.end() == std::find(items_to_add.begin(), items_to_add.end(), pItem))
		{
			items_to_add.push_back(pItem);
		}
	}
}
// [/SL:KB]

// Keep the last N wearables of each type.  For viewer 2.0, N is 1 for
// both body parts and clothing items.
void LLAppearanceMgr::filterWearableItems(
	LLInventoryModel::item_array_t& items, S32 max_per_type)
{
	// Divvy items into arrays by wearable type.
	std::vector<LLInventoryModel::item_array_t> items_by_type(LLWearableType::WT_COUNT);
	divvyWearablesByType(items, items_by_type);

	// rebuild items list, retaining the last max_per_type of each array
	items.clear();
	for (S32 i=0; i<LLWearableType::WT_COUNT; i++)
	{
		S32 size = items_by_type[i].size();
		if (size <= 0)
			continue;
//		S32 start_index = llmax(0,size-max_per_type);
// [SL:KB] - Patch: Appearance-Misc | Checked: 2010-05-11 (Catznip-2.0)
		S32 start_index = llmax(0, size - ((LLWearableType::getAllowMultiwear((LLWearableType::EType)i)) ? max_per_type : 1));
// [/SL:KB[
		for (S32 j = start_index; j<size; j++)
		{
			items.push_back(items_by_type[i][j]);
		}
	}
}

void LLAppearanceMgr::updateCOF(const LLUUID& category, bool append)
{
	LLViewerInventoryCategory *pcat = gInventory.getCategory(category);
	if (!pcat)
	{
		LL_WARNS() << "no category found for id " << category << LL_ENDL;
		return;
	}
<<<<<<< HEAD
	LL_INFOS("Avatar") << self_av_string() << "starting, cat '" << (pcat ? pcat->getName() : "[UNKNOWN]") << "'" << LL_ENDL;
=======
}

//void LLAppearanceMgr::updateCOF(const LLUUID& category, bool append)
// [RLVa:KB] - Checked: 2010-03-05 (RLVa-1.2.0b) | Added: RLVa-1.2.0b
void LLAppearanceMgr::updateCOF(const LLUUID& category, bool append)
{
	LLInventoryModel::item_array_t body_items_new, wear_items_new, obj_items_new, gest_items_new;
	getDescendentsOfAssetType(category, body_items_new, LLAssetType::AT_BODYPART, false);
	getDescendentsOfAssetType(category, wear_items_new, LLAssetType::AT_CLOTHING, false);
	getDescendentsOfAssetType(category, obj_items_new, LLAssetType::AT_OBJECT, false);
	getDescendentsOfAssetType(category, gest_items_new, LLAssetType::AT_GESTURE, false);
	updateCOF(body_items_new, wear_items_new, obj_items_new, gest_items_new, append, category);
}

void LLAppearanceMgr::updateCOF(LLInventoryModel::item_array_t& body_items_new, 
								LLInventoryModel::item_array_t& wear_items_new, 
								LLInventoryModel::item_array_t& obj_items_new,
								LLInventoryModel::item_array_t& gest_items_new,
								bool append /*=false*/, const LLUUID& idOutfit /*=LLUUID::null*/)
// [/RLVa:KB]
{
//	LLViewerInventoryCategory *pcat = gInventory.getCategory(category);
//	LL_INFOS("Avatar") << self_av_string() << "starting, cat '" << (pcat ? pcat->getName() : "[UNKNOWN]") << "'" << LL_ENDL;
// [RLVa:KB] - Checked: 2010-03-26 (RLVa-1.2.0b) | Added: RLVa-1.2.0b
	// RELEASE-RLVa: [SL-2.0.0] If pcat ever gets used for anything further down the beta we'll know about it
	llinfos << "starting" << llendl;
// [/RLVa:KB]
>>>>>>> 78d60025

	const LLUUID cof = getCOF();

	// Deactivate currently active gestures in the COF, if replacing outfit
	if (!append)
	{
		LLInventoryModel::item_array_t gest_items;
		getDescendentsOfAssetType(cof, gest_items, LLAssetType::AT_GESTURE);
		for(S32 i = 0; i  < gest_items.size(); ++i)
		{
			LLViewerInventoryItem *gest_item = gest_items.at(i);
			if ( LLGestureMgr::instance().isGestureActive( gest_item->getLinkedUUID()) )
			{
				LLGestureMgr::instance().deactivateGesture( gest_item->getLinkedUUID() );
			}
		}
	}
	
	// Collect and filter descendents to determine new COF contents.

	//
	// - Body parts: always include COF contents as a fallback in case any required parts are missing.
	//
	// Preserve body parts from COF if appending.
	LLInventoryModel::item_array_t body_items;
<<<<<<< HEAD
	getDescendentsOfAssetType(cof, body_items, LLAssetType::AT_BODYPART);
	getDescendentsOfAssetType(category, body_items, LLAssetType::AT_BODYPART);
	if (append)
		reverse(body_items.begin(), body_items.end());
=======
	getDescendentsOfAssetType(cof, body_items, LLAssetType::AT_BODYPART, false);
//	getDescendentsOfAssetType(category, body_items, LLAssetType::AT_BODYPART, false);
// [RLVa:KB] - Checked: 2010-03-19 (RLVa-1.2.0c) | Modified: RLVa-1.2.0b
	// Filter out any new body parts that can't be worn before adding them
	if ( (rlv_handler_t::isEnabled()) && (gRlvWearableLocks.hasLockedWearableType(RLV_LOCK_ANY)) )
		body_items_new.erase(std::remove_if(body_items_new.begin(), body_items_new.end(), RlvPredCanNotWearItem(RLV_WEAR_REPLACE)), body_items_new.end());
	body_items.insert(body_items.end(), body_items_new.begin(), body_items_new.end());
// [/RLVa:KB]
	// NOTE-RLVa: we don't actually want to favour COF body parts over the folder's body parts (if only because it breaks force wear)
//	if (append)
//		reverse(body_items.begin(), body_items.end());
>>>>>>> 78d60025
	// Reduce body items to max of one per type.
	removeDuplicateItems(body_items);
	filterWearableItems(body_items, 1);

	//
	// - Wearables: include COF contents only if appending.
	//
	LLInventoryModel::item_array_t wear_items;
	if (append)
<<<<<<< HEAD
		getDescendentsOfAssetType(cof, wear_items, LLAssetType::AT_CLOTHING);
	getDescendentsOfAssetType(category, wear_items, LLAssetType::AT_CLOTHING);
=======
		getDescendentsOfAssetType(cof, wear_items, LLAssetType::AT_CLOTHING, false);
// [RLVa:KB] - Checked: 2010-03-19 (RLVa-1.2.0c) | Modified: RLVa-1.2.0b
	else if ( (rlv_handler_t::isEnabled()) && (gRlvWearableLocks.hasLockedWearableType(RLV_LOCK_ANY)) )
	{
		// Make sure that all currently locked clothing layers remain in COF when replacing
		getDescendentsOfAssetType(cof, wear_items, LLAssetType::AT_CLOTHING, false);
		wear_items.erase(std::remove_if(wear_items.begin(), wear_items.end(), rlvPredCanRemoveItem), wear_items.end());
	}
// [/RLVa:KB]
//	getDescendentsOfAssetType(category, wear_items, LLAssetType::AT_CLOTHING, false);
// [RLVa:KB] - Checked: 2010-03-19 (RLVa-1.2.0c) | Modified: RLVa-1.2.0b
	// Filter out any new wearables that can't be worn before adding them
	if ( (rlv_handler_t::isEnabled()) && (gRlvWearableLocks.hasLockedWearableType(RLV_LOCK_ANY)) )
		wear_items_new.erase(std::remove_if(wear_items_new.begin(), wear_items_new.end(), RlvPredCanNotWearItem(RLV_WEAR)), wear_items_new.end());
	wear_items.insert(wear_items.end(), wear_items_new.begin(), wear_items_new.end());
// [/RLVa:KB]
>>>>>>> 78d60025
	// Reduce wearables to max of one per type.
	removeDuplicateItems(wear_items);
// [SL:KB] - Patch: Appearance-WearableDuplicateAssets | Checked: 2011-07-24 (Catznip-2.6.0e) | Added: Catznip-2.6.0e
	removeDuplicateWearableItemsByAssetID(wear_items);
// [/SL:KB]
	filterWearableItems(wear_items, LLAgentWearables::MAX_CLOTHING_PER_TYPE);

	//
	// - Attachments: include COF contents only if appending.
	//
	LLInventoryModel::item_array_t obj_items;
	if (append)
<<<<<<< HEAD
		getDescendentsOfAssetType(cof, obj_items, LLAssetType::AT_OBJECT);
	getDescendentsOfAssetType(category, obj_items, LLAssetType::AT_OBJECT);
=======
		getDescendentsOfAssetType(cof, obj_items, LLAssetType::AT_OBJECT, false);
// [RLVa:KB] - Checked: 2010-03-05 (RLVa-1.2.0z) | Modified: RLVa-1.2.0b
	else if ( (rlv_handler_t::isEnabled()) && (gRlvAttachmentLocks.hasLockedAttachmentPoint(RLV_LOCK_ANY)) )
	{
		// Make sure that all currently locked attachments remain in COF when replacing
		getDescendentsOfAssetType(cof, obj_items, LLAssetType::AT_OBJECT, false);
		obj_items.erase(std::remove_if(obj_items.begin(), obj_items.end(), rlvPredCanRemoveItem), obj_items.end());
	}
// [/RLVa:KB]
//	getDescendentsOfAssetType(category, obj_items, LLAssetType::AT_OBJECT, false);
// [RLVa:KB] - Checked: 2010-03-05 (RLVa-1.2.0z) | Modified: RLVa-1.2.0b
	// Filter out any new attachments that can't be worn before adding them
	if ( (rlv_handler_t::isEnabled()) && (gRlvAttachmentLocks.hasLockedAttachmentPoint(RLV_LOCK_ANY)) )
		obj_items_new.erase(std::remove_if(obj_items_new.begin(), obj_items_new.end(), RlvPredCanNotWearItem(RLV_WEAR)), obj_items_new.end());
	obj_items.insert(obj_items.end(), obj_items_new.begin(), obj_items_new.end());
// [/RLVa:KB]
>>>>>>> 78d60025
	removeDuplicateItems(obj_items);

	//
	// - Gestures: include COF contents only if appending.
	//
	LLInventoryModel::item_array_t gest_items;
	if (append)
<<<<<<< HEAD
		getDescendentsOfAssetType(cof, gest_items, LLAssetType::AT_GESTURE);
	getDescendentsOfAssetType(category, gest_items, LLAssetType::AT_GESTURE);
=======
		getDescendentsOfAssetType(cof, gest_items, LLAssetType::AT_GESTURE, false);
//	getDescendentsOfAssetType(category, gest_items, LLAssetType::AT_GESTURE, false);
// [RLVa:KB] - Checked: 2010-03-05 (RLVa-1.2.0z) | Added: RLVa-1.2.0b
	gest_items.insert(gest_items.end(), gest_items_new.begin(), gest_items_new.end());
// [/RLVa:KB]
>>>>>>> 78d60025
	removeDuplicateItems(gest_items);
	
	// Create links to new COF contents.
	LLInventoryModel::item_array_t all_items;
	std::copy(body_items.begin(), body_items.end(), std::back_inserter(all_items));
	std::copy(wear_items.begin(), wear_items.end(), std::back_inserter(all_items));
	std::copy(obj_items.begin(), obj_items.end(), std::back_inserter(all_items));
	std::copy(gest_items.begin(), gest_items.end(), std::back_inserter(all_items));

	// Find any wearables that need description set to enforce ordering.
	desc_map_t desc_map;
	getWearableOrderingDescUpdates(wear_items, desc_map);

// [SL:KB]
	// Synchronize COF
	//  -> it's possible that we don't link to any new items in which case 'link_waiter' fires when it goes out of scope below
	LLInventoryModel::item_array_t items_add, items_remove;
	syncCOF(all_items, items_add, items_remove);
// [/SL:KB]

	// Will link all the above items.
<<<<<<< HEAD
	// link_waiter enforce flags are false because we've already fixed everything up in updateCOF().
	LLPointer<LLInventoryCallback> link_waiter = new LLUpdateAppearanceOnDestroy(false,false);
	LLSD contents = LLSD::emptyArray();

	for (LLInventoryModel::item_array_t::const_iterator it = all_items.begin();
		 it != all_items.end(); ++it)
	{
		LLSD item_contents;
		LLInventoryItem *item = *it;

		std::string desc;
		desc_map_t::const_iterator desc_iter = desc_map.find(item->getUUID());
		if (desc_iter != desc_map.end())
		{
			desc = desc_iter->second;
			LL_DEBUGS("Avatar") << item->getName() << " overriding desc to: " << desc
								<< " (was: " << item->getActualDescription() << ")" << LL_ENDL;
		}
		else
		{
			desc = item->getActualDescription();
		}

		item_contents["name"] = item->getName();
		item_contents["desc"] = desc;
		item_contents["linked_id"] = item->getLinkedUUID();
		item_contents["type"] = LLAssetType::AT_LINK; 
		contents.append(item_contents);
	}
	const LLUUID& base_id = append ? getBaseOutfitUUID() : category;
	LLViewerInventoryCategory *base_cat = gInventory.getCategory(base_id);
	if (base_cat)
	{
		LLSD base_contents;
		base_contents["name"] = base_cat->getName();
		base_contents["desc"] = "";
		base_contents["linked_id"] = base_cat->getLinkedUUID();
		base_contents["type"] = LLAssetType::AT_LINK_FOLDER; 
		contents.append(base_contents);
	}
	if (gSavedSettings.getBOOL("DebugAvatarAppearanceMessage"))
	{
		dump_sequential_xml(gAgentAvatarp->getFullname() + "_slam_request", contents);
	}
	slam_inventory_folder(getCOF(), contents, link_waiter);
=======
	LLPointer<LLInventoryCallback> link_waiter = new LLUpdateAppearanceOnDestroy;
// [SL:KB] - Checked: 2013-03-05 (RLVa-1.4.8)
	linkAll(cof, items_add, link_waiter);
// [/SL:KB]
//	linkAll(cof,all_items,link_waiter);

	// Add link to outfit if category is an outfit. 
// [SL:KB] - Checked: 2010-04-24 (RLVa-1.2.0f) | Added: RLVa-1.2.0f
	if ( (!append) && (idOutfit.notNull()) )
	{
		createBaseOutfitLink(idOutfit, link_waiter);
	}
// [/SL:KB]
//	if (!append)
//	{
//		createBaseOutfitLink(category, link_waiter);
//	}
//
	// Remove current COF contents.  Have to do this after creating
	// the link_waiter so links can be followed for any items that get
	// carried over (e.g. keeping old shape if the new outfit does not
	// contain one)
// [SL:KB]
	purgeItems(items_remove);

	bool keep_outfit_links = append;
	if (!keep_outfit_links)
	{
		purgeItemsOfType(LLAssetType::AT_LINK_FOLDER);
	}

	gInventory.notifyObservers();
// [/SL:KB]
//	bool keep_outfit_links = append;
//	purgeCategory(cof, keep_outfit_links, &all_items);
//	gInventory.notifyObservers();
>>>>>>> 78d60025

	LL_DEBUGS("Avatar") << self_av_string() << "waiting for LLUpdateAppearanceOnDestroy" << LL_ENDL;
}

void LLAppearanceMgr::updatePanelOutfitName(const std::string& name)
{
	LLSidepanelAppearance* panel_appearance =
		dynamic_cast<LLSidepanelAppearance *>(LLFloaterSidePanelContainer::getPanel("appearance"));
	if (panel_appearance)
	{
		panel_appearance->refreshCurrentOutfitName(name);
	}
}

void LLAppearanceMgr::createBaseOutfitLink(const LLUUID& category, LLPointer<LLInventoryCallback> link_waiter)
{
	const LLUUID cof = getCOF();
	LLViewerInventoryCategory* catp = gInventory.getCategory(category);
	std::string new_outfit_name = "";

	purgeBaseOutfitLink(cof, link_waiter);

	if (catp && catp->getPreferredType() == LLFolderType::FT_OUTFIT)
	{
		link_inventory_object(cof, catp, link_waiter);
		new_outfit_name = catp->getName();
	}
	
	updatePanelOutfitName(new_outfit_name);
}

void LLAppearanceMgr::updateAgentWearables(LLWearableHoldingPattern* holder)
{
	LL_DEBUGS("Avatar") << "updateAgentWearables()" << LL_ENDL;
	LLInventoryItem::item_array_t items;
<<<<<<< HEAD
	std::vector< LLViewerWearable* > wearables;
	wearables.reserve(32);
=======
	LLDynamicArray< LLViewerWearable* > wearables;
// [RLVa:KB] - Checked: 2011-03-31 (RLVa-1.3.0f) | Added: RLVa-1.3.0f
	uuid_vec_t idsCurrent; LLInventoryModel::item_array_t itemsNew;
	if (rlv_handler_t::isEnabled())
	{
		// Collect the item UUIDs of all currently worn wearables
		gAgentWearables.getWearableItemIDs(idsCurrent);
	}
// [/RLVa:KB]
>>>>>>> 78d60025

	// For each wearable type, find the wearables of that type.
	for( S32 i = 0; i < LLWearableType::WT_COUNT; i++ )
	{
		for (LLWearableHoldingPattern::found_list_t::iterator iter = holder->getFoundList().begin();
			 iter != holder->getFoundList().end(); ++iter)
		{
			LLFoundData& data = *iter;
			LLViewerWearable* wearable = data.mWearable;
			if( wearable && ((S32)wearable->getType() == i) )
			{
				LLViewerInventoryItem* item = (LLViewerInventoryItem*)gInventory.getItem(data.mItemID);
				if( item && (item->getAssetUUID() == wearable->getAssetID()) )
				{
<<<<<<< HEAD
					items.push_back(item);
					wearables.push_back(wearable);
				}
			}
		}
	}

	if(wearables.size() > 0)
=======
// [RLVa:KB] - Checked: 2010-03-19 (RLVa-1.2.0g) | Modified: RLVa-1.2.0g
					// TODO-RLVa: [RLVa-1.2.1] This is fall-back code so if we don't ever trigger this code it can just be removed
					//   -> one way to trigger the assertion:
					//			1) "Replace Outfit" on a folder with clothing and an attachment that goes @addoutfit=n
					//			2) updateCOF will add/link the items into COF => no @addoutfit=n present yet => allowed
					//			3) llOwnerSay("@addoutfit=n") executes
					//			4) code below runs => @addoutfit=n conflicts with adding new wearables
					//     => if it's left as-is then the wearables won't get worn (but remain in COF which causes issues of its own)
					//     => if it's changed to debug-only then we make tge assumption that anything that makes it into COF is always OK
#ifdef RLV_DEBUG
					// NOTE: make sure we don't accidentally block setting the initial wearables
					if ( (rlv_handler_t::isEnabled()) && (RLV_WEAR_LOCKED == gRlvWearableLocks.canWear(wearable->getType())) &&
						 (!gAgentWearables.getWearableFromItemID(item->getUUID())) && (gAgentWearables.areWearablesLoaded()) )
					{
						RLV_VERIFY(RLV_WEAR_LOCKED == gRlvWearableLocks.canWear(wearable->getType()));
						continue;
					}
#endif // RLV_DEBUG
// [/RLVa:KB]
					items.put(item);
					wearables.put(wearable);
// [RLVa:KB] - Checked: 2011-03-31 (RLVa-1.3.0f) | Added: RLVa-1.3.0f
					if ( (rlv_handler_t::isEnabled()) && (gAgentWearables.areInitalWearablesLoaded()) )
					{
						// Remove the wearable from current item UUIDs if currently worn and requested, otherwise mark it as a new item
						uuid_vec_t::iterator itItemID = std::find(idsCurrent.begin(), idsCurrent.end(), item->getUUID());
						if (idsCurrent.end() != itItemID)
							idsCurrent.erase(itItemID);
						else
							itemsNew.push_back(item);
					}
// [/RLVa:KB]
				}
			}
		}
	}

// [RLVa:KB] - Checked: 2011-03-31 (RLVa-1.3.0f) | Added: RLVa-1.3.0f
	if ( (rlv_handler_t::isEnabled()) && (gAgentWearables.areInitalWearablesLoaded()) )
	{
		// We need to report removals before additions or scripts will get confused
		for (uuid_vec_t::const_iterator itItemID = idsCurrent.begin(); itItemID != idsCurrent.end(); ++itItemID)
		{
			const LLWearable* pWearable = gAgentWearables.getWearableFromItemID(*itItemID);
			if (pWearable)
				RlvBehaviourNotifyHandler::onTakeOff(pWearable->getType(), true);
		}
		for (S32 idxItem = 0, cntItem = itemsNew.count(); idxItem < cntItem; idxItem++)
		{
			RlvBehaviourNotifyHandler::onWear(itemsNew.get(idxItem)->getWearableType(), true);
		}
	}
// [/RLVa:KB]

	if(wearables.count() > 0)
>>>>>>> 78d60025
	{
		gAgentWearables.setWearableOutfit(items, wearables);
	}
}

S32 LLAppearanceMgr::countActiveHoldingPatterns()
{
	return LLWearableHoldingPattern::countActive();
}

static void remove_non_link_items(LLInventoryModel::item_array_t &items)
{
	LLInventoryModel::item_array_t pruned_items;
	for (LLInventoryModel::item_array_t::const_iterator iter = items.begin();
		 iter != items.end();
		 ++iter)
	{
 		const LLViewerInventoryItem *item = (*iter);
		if (item && item->getIsLinkType())
		{
			pruned_items.push_back((*iter));
		}
	}
	items = pruned_items;
}

//a predicate for sorting inventory items by actual descriptions
bool sort_by_actual_description(const LLInventoryItem* item1, const LLInventoryItem* item2)
{
	if (!item1 || !item2) 
	{
		LL_WARNS() << "either item1 or item2 is NULL" << LL_ENDL;
		return true;
	}

	return item1->getActualDescription() < item2->getActualDescription();
}

void item_array_diff(LLInventoryModel::item_array_t& full_list,
					 LLInventoryModel::item_array_t& keep_list,
					 LLInventoryModel::item_array_t& kill_list)
	
{
	for (LLInventoryModel::item_array_t::iterator it = full_list.begin();
		 it != full_list.end();
		 ++it)
	{
		LLViewerInventoryItem *item = *it;
		if (std::find(keep_list.begin(), keep_list.end(), item) == keep_list.end())
		{
			kill_list.push_back(item);
		}
	}
}

S32 LLAppearanceMgr::findExcessOrDuplicateItems(const LLUUID& cat_id,
												 LLAssetType::EType type,
												 S32 max_items,
												 LLInventoryObject::object_list_t& items_to_kill)
{
	S32 to_kill_count = 0;

	LLInventoryModel::item_array_t items;
	getDescendentsOfAssetType(cat_id, items, type);
	LLInventoryModel::item_array_t curr_items = items;
	removeDuplicateItems(items);
	if (max_items > 0)
	{
		filterWearableItems(items, max_items);
	}
	LLInventoryModel::item_array_t kill_items;
	item_array_diff(curr_items,items,kill_items);
	for (LLInventoryModel::item_array_t::iterator it = kill_items.begin();
		 it != kill_items.end();
		 ++it)
	{
		items_to_kill.push_back(LLPointer<LLInventoryObject>(*it));
		to_kill_count++;
	}
	return to_kill_count;
}
	

void LLAppearanceMgr::findAllExcessOrDuplicateItems(const LLUUID& cat_id,
													LLInventoryObject::object_list_t& items_to_kill)
{
	findExcessOrDuplicateItems(cat_id,LLAssetType::AT_BODYPART,
							   1, items_to_kill);
	findExcessOrDuplicateItems(cat_id,LLAssetType::AT_CLOTHING,
							   LLAgentWearables::MAX_CLOTHING_PER_TYPE, items_to_kill);
	findExcessOrDuplicateItems(cat_id,LLAssetType::AT_OBJECT,
							   -1, items_to_kill);
}

void LLAppearanceMgr::enforceCOFItemRestrictions(LLPointer<LLInventoryCallback> cb)
{
	LLInventoryObject::object_list_t items_to_kill;
	findAllExcessOrDuplicateItems(getCOF(), items_to_kill);
	if (items_to_kill.size()>0)
	{
		// Remove duplicate or excess wearables. Should normally be enforced at the UI level, but
		// this should catch anything that gets through.
		remove_inventory_items(items_to_kill, cb);
	}
}

void LLAppearanceMgr::updateAppearanceFromCOF(bool enforce_item_restrictions,
											  bool enforce_ordering,
											  nullary_func_t post_update_func)
{
	if (mIsInUpdateAppearanceFromCOF)
	{
		LL_WARNS() << "Called updateAppearanceFromCOF inside updateAppearanceFromCOF, skipping" << LL_ENDL;
		return;
	}

	LL_DEBUGS("Avatar") << self_av_string() << "starting" << LL_ENDL;

	if (enforce_item_restrictions)
	{
		// The point here is just to call
		// updateAppearanceFromCOF() again after excess items
		// have been removed. That time we will set
		// enforce_item_restrictions to false so we don't get
		// caught in a perpetual loop.
		LLPointer<LLInventoryCallback> cb(
			new LLUpdateAppearanceOnDestroy(false, enforce_ordering, post_update_func));
		enforceCOFItemRestrictions(cb);
		return;
	}

	if (enforce_ordering)
	{
		//checking integrity of the COF in terms of ordering of wearables, 
		//checking and updating links' descriptions of wearables in the COF (before analyzed for "dirty" state)

		// As with enforce_item_restrictions handling above, we want
		// to wait for the update callbacks, then (finally!) call
		// updateAppearanceFromCOF() with no additional COF munging needed.
		LLPointer<LLInventoryCallback> cb(
			new LLUpdateAppearanceOnDestroy(false, false, post_update_func));
		updateClothingOrderingInfo(LLUUID::null, cb);
		return;
	}

	if (!validateClothingOrderingInfo())
	{
		LL_WARNS() << "Clothing ordering error" << LL_ENDL;
	}

	BoolSetter setIsInUpdateAppearanceFromCOF(mIsInUpdateAppearanceFromCOF);
	selfStartPhase("update_appearance_from_cof");

	// update dirty flag to see if the state of the COF matches
	// the saved outfit stored as a folder link
	updateIsDirty();

	// Send server request for appearance update
	if (gAgent.getRegion() && gAgent.getRegion()->getCentralBakeVersion())
	{
		requestServerAppearanceUpdate();
	}

	LLUUID current_outfit_id = getCOF();

	// Find all the wearables that are in the COF's subtree.
	LL_DEBUGS() << "LLAppearanceMgr::updateFromCOF()" << LL_ENDL;
	LLInventoryModel::item_array_t wear_items;
	LLInventoryModel::item_array_t obj_items;
	LLInventoryModel::item_array_t gest_items;
	getUserDescendents(current_outfit_id, wear_items, obj_items, gest_items);
	// Get rid of non-links in case somehow the COF was corrupted.
	remove_non_link_items(wear_items);
	remove_non_link_items(obj_items);
	remove_non_link_items(gest_items);
// [SL:KB] - Patch: Apperance-Misc | Checked: 2010-11-24 (Catznip-2.4)
	// Since we're following folder links we might have picked up new duplicates, or exceeded MAX_CLOTHING_PER_TYPE
	removeDuplicateItems(wear_items);
	removeDuplicateItems(obj_items);
	removeDuplicateItems(gest_items);
	filterWearableItems(wear_items, LLAgentWearables::MAX_CLOTHING_PER_TYPE);
// [/SL:KB]
// [SL:KB] - Patch: Appearance-WearableDuplicateAssets | Checked: 2011-07-24 (Catznip-2.6.0e) | Added: Catznip-2.6.0e
	// Wearing two wearables that share the same asset causes some issues
	removeDuplicateWearableItemsByAssetID(wear_items);
// [/SL:KB]

	dumpItemArray(wear_items,"asset_dump: wear_item");
	dumpItemArray(obj_items,"asset_dump: obj_item");

	LLViewerInventoryCategory *cof = gInventory.getCategory(current_outfit_id);
	if (!gInventory.isCategoryComplete(current_outfit_id))
	{
		LL_WARNS() << "COF info is not complete. Version " << cof->getVersion()
				<< " descendent_count " << cof->getDescendentCount()
				<< " viewer desc count " << cof->getViewerDescendentCount() << LL_ENDL;
	}
	
// [SL:KB] - Patch: Appearance-SyncAttach | Checked: 2010-09-22 (Catznip-2.2)
	// Update attachments to match those requested.
	if (isAgentAvatarValid())
	{
		// Include attachments which should be in COF but don't have their link created yet
		uuid_vec_t::iterator itPendingAttachLink = mPendingAttachLinks.begin();
		while (itPendingAttachLink != mPendingAttachLinks.end())
		{
			const LLUUID& idItem = *itPendingAttachLink;
			if ( (!gAgentAvatarp->isWearingAttachment(idItem)) || (isLinkInCOF(idItem)) )
			{
				itPendingAttachLink = mPendingAttachLinks.erase(itPendingAttachLink);
				continue;
			}

			LLViewerInventoryItem* pItem = gInventory.getItem(idItem);
			if (pItem)
			{
				obj_items.push_back(pItem);
			}

			++itPendingAttachLink;
		}

		// Don't remove attachments until avatar is fully loaded (should reduce random attaching/detaching/reattaching at log-on)
		LL_DEBUGS("Avatar") << self_av_string() << "Updating " << obj_items.size() << " attachments" << LL_ENDL;
		LLAgentWearables::userUpdateAttachments(obj_items, !gAgentAvatarp->isFullyLoaded());
	}
// [/SL:KB]

	if(!wear_items.size())
	{
		LLNotificationsUtil::add("CouldNotPutOnOutfit");
		return;
	}

	//preparing the list of wearables in the correct order for LLAgentWearables
	sortItemsByActualDescription(wear_items);


	LL_DEBUGS("Avatar") << "HP block starts" << LL_ENDL;
	LLTimer hp_block_timer;
	LLWearableHoldingPattern* holder = new LLWearableHoldingPattern;

//	holder->setObjItems(obj_items);
	holder->setGestItems(gest_items);
		
	// Note: can't do normal iteration, because if all the
	// wearables can be resolved immediately, then the
	// callback will be called (and this object deleted)
	// before the final getNextData().

	for(S32 i = 0; i  < wear_items.size(); ++i)
	{
		LLViewerInventoryItem *item = wear_items.at(i);
		LLViewerInventoryItem *linked_item = item ? item->getLinkedItem() : NULL;

		// Fault injection: use debug setting to test asset 
		// fetch failures (should be replaced by new defaults in
		// lost&found).
		U32 skip_type = gSavedSettings.getU32("ForceAssetFail");
// [RLVa:KB] - Checked: 2010-12-11 (RLVa-1.2.2c) | Added: RLVa-1.2.2c
		U32 missing_type = gSavedSettings.getU32("ForceMissingType");
// [/RLVa:KB]

		if (item && item->getIsLinkType() && linked_item)
		{
			LLFoundData found(linked_item->getUUID(),
							  linked_item->getAssetUUID(),
							  linked_item->getName(),
							  linked_item->getType(),
							  linked_item->isWearableType() ? linked_item->getWearableType() : LLWearableType::WT_INVALID
				);

// [RLVa:KB] - Checked: 2010-12-15 (RLVa-1.2.2c) | Modified: RLVa-1.2.2c
#ifdef LL_RELEASE_FOR_DOWNLOAD
			// Don't allow forcing an invalid wearable if the initial wearables aren't set yet, or if any wearable type is currently locked
			if ( (!rlv_handler_t::isEnabled()) || 
				 ((gAgentWearables.areInitalWearablesLoaded()) && (!gRlvWearableLocks.hasLockedWearableType(RLV_LOCK_REMOVE))) )
#endif // LL_RELEASE_FOR_DOWNLOAD
			{
				if (missing_type != LLWearableType::WT_INVALID && missing_type == found.mWearableType)
				{
					continue;
				}
// [/RLVa:KB]
				if (skip_type != LLWearableType::WT_INVALID && skip_type == found.mWearableType)
				{
					found.mAssetID.generate(); // Replace with new UUID, guaranteed not to exist in DB
				}
// [RLVa:KB] - Checked: 2010-12-15 (RLVa-1.2.2c) | Modified: RLVa-1.2.2c
			}
// [/RLVa:KB]
			//pushing back, not front, to preserve order of wearables for LLAgentWearables
			holder->getFoundList().push_back(found);
		}
		else
		{
			if (!item)
			{
				LL_WARNS() << "Attempt to wear a null item " << LL_ENDL;
			}
			else if (!linked_item)
			{
				LL_WARNS() << "Attempt to wear a broken link [ name:" << item->getName() << " ] " << LL_ENDL;
			}
		}
	}

	selfStartPhase("get_wearables_2");

	for (LLWearableHoldingPattern::found_list_t::iterator it = holder->getFoundList().begin();
		 it != holder->getFoundList().end(); ++it)
	{
		LLFoundData& found = *it;

		LL_DEBUGS() << self_av_string() << "waiting for onWearableAssetFetch callback, asset " << found.mAssetID.asString() << LL_ENDL;

		// Fetch the wearables about to be worn.
		LLWearableList::instance().getAsset(found.mAssetID,
											found.mName,
											gAgentAvatarp,
											found.mAssetType,
											onWearableAssetFetch,
											(void*)holder);

	}

	holder->resetTime(gSavedSettings.getF32("MaxWearableWaitTime"));
	if (!holder->pollFetchCompletion())
	{
		doOnIdleRepeating(boost::bind(&LLWearableHoldingPattern::pollFetchCompletion,holder));
	}
	post_update_func();

	LL_DEBUGS("Avatar") << "HP block ends, elapsed " << hp_block_timer.getElapsedTimeF32() << LL_ENDL;
}

void LLAppearanceMgr::getDescendentsOfAssetType(const LLUUID& category,
													LLInventoryModel::item_array_t& items,
													LLAssetType::EType type)
{
	LLInventoryModel::cat_array_t cats;
	LLIsType is_of_type(type);
	gInventory.collectDescendentsIf(category,
									cats,
									items,
									LLInventoryModel::EXCLUDE_TRASH,
									is_of_type);
}

void LLAppearanceMgr::getUserDescendents(const LLUUID& category, 
											 LLInventoryModel::item_array_t& wear_items,
											 LLInventoryModel::item_array_t& obj_items,
											 LLInventoryModel::item_array_t& gest_items)
{
	LLInventoryModel::cat_array_t wear_cats;
	LLFindWearables is_wearable;
	gInventory.collectDescendentsIf(category,
									wear_cats,
									wear_items,
									LLInventoryModel::EXCLUDE_TRASH,
									is_wearable);

	LLInventoryModel::cat_array_t obj_cats;
	LLIsType is_object( LLAssetType::AT_OBJECT );
	gInventory.collectDescendentsIf(category,
									obj_cats,
									obj_items,
									LLInventoryModel::EXCLUDE_TRASH,
									is_object);

	// Find all gestures in this folder
	LLInventoryModel::cat_array_t gest_cats;
	LLIsType is_gesture( LLAssetType::AT_GESTURE );
	gInventory.collectDescendentsIf(category,
									gest_cats,
									gest_items,
									LLInventoryModel::EXCLUDE_TRASH,
									is_gesture);
}

void LLAppearanceMgr::wearInventoryCategory(LLInventoryCategory* category, bool copy, bool append)
{
	if(!category) return;

	selfClearPhases();
	selfStartPhase("wear_inventory_category");

	gAgentWearables.notifyLoadingStarted();

	LL_INFOS("Avatar") << self_av_string() << "wearInventoryCategory( " << category->getName()
			 << " )" << LL_ENDL;

	// If we are copying from library, attempt to use AIS to copy the category.
	bool ais_ran=false;
	if (copy && AISCommand::isAPIAvailable())
	{
		LLUUID parent_id;
		parent_id = gInventory.findCategoryUUIDForType(LLFolderType::FT_CLOTHING);
		if (parent_id.isNull())
		{
			parent_id = gInventory.getRootFolderID();
		}

		LLPointer<LLInventoryCallback> copy_cb = new LLWearCategoryAfterCopy(append);
		LLPointer<LLInventoryCallback> track_cb = new LLTrackPhaseWrapper(
													std::string("wear_inventory_category_callback"), copy_cb);
		LLPointer<AISCommand> cmd_ptr = new CopyLibraryCategoryCommand(category->getUUID(), parent_id, track_cb);
		ais_ran=cmd_ptr->run_command();
	}

	if (!ais_ran)
	{
		selfStartPhase("wear_inventory_category_fetch");
		callAfterCategoryFetch(category->getUUID(),boost::bind(&LLAppearanceMgr::wearCategoryFinal,
															   &LLAppearanceMgr::instance(),
															   category->getUUID(), copy, append));
	}
}

S32 LLAppearanceMgr::getActiveCopyOperations() const
{
	return LLCallAfterInventoryCopyMgr::getInstanceCount(); 
}

void LLAppearanceMgr::wearCategoryFinal(LLUUID& cat_id, bool copy_items, bool append)
{
	LL_INFOS("Avatar") << self_av_string() << "starting" << LL_ENDL;

	selfStopPhase("wear_inventory_category_fetch");
	
	// We now have an outfit ready to be copied to agent inventory. Do
	// it, and wear that outfit normally.
	LLInventoryCategory* cat = gInventory.getCategory(cat_id);
	if(copy_items)
	{
		LLInventoryModel::cat_array_t* cats;
		LLInventoryModel::item_array_t* items;
		gInventory.getDirectDescendentsOf(cat_id, cats, items);
		std::string name;
		if(!cat)
		{
			// should never happen.
			name = "New Outfit";
		}
		else
		{
			name = cat->getName();
		}
		LLViewerInventoryItem* item = NULL;
		LLInventoryModel::item_array_t::const_iterator it = items->begin();
		LLInventoryModel::item_array_t::const_iterator end = items->end();
		LLUUID pid;
		for(; it < end; ++it)
		{
			item = *it;
			if(item)
			{
				if(LLInventoryType::IT_GESTURE == item->getInventoryType())
				{
					pid = gInventory.findCategoryUUIDForType(LLFolderType::FT_GESTURE);
				}
				else
				{
					pid = gInventory.findCategoryUUIDForType(LLFolderType::FT_CLOTHING);
				}
				break;
			}
		}
		if(pid.isNull())
		{
			pid = gInventory.getRootFolderID();
		}
		
		LLUUID new_cat_id = gInventory.createNewCategory(
			pid,
			LLFolderType::FT_NONE,
			name);

		// Create a CopyMgr that will copy items, manage its own destruction
		new LLCallAfterInventoryCopyMgr(
			*items, new_cat_id, std::string("wear_inventory_category_callback"),
			boost::bind(&LLAppearanceMgr::wearInventoryCategoryOnAvatar,
						LLAppearanceMgr::getInstance(),
						gInventory.getCategory(new_cat_id),
						append));

		// BAP fixes a lag in display of created dir.
		gInventory.notifyObservers();
	}
	else
	{
		// Wear the inventory category.
		LLAppearanceMgr::instance().wearInventoryCategoryOnAvatar(cat, append);
	}
}

// *NOTE: hack to get from avatar inventory to avatar
void LLAppearanceMgr::wearInventoryCategoryOnAvatar( LLInventoryCategory* category, bool append )
{
	// Avoid unintentionally overwriting old wearables.  We have to do
	// this up front to avoid having to deal with the case of multiple
	// wearables being dirty.
	if (!category) return;

	if ( !LLInventoryCallbackManager::is_instantiated() )
	{
		// shutting down, ignore.
		return;
	}

	LL_INFOS("Avatar") << self_av_string() << "wearInventoryCategoryOnAvatar '" << category->getName()
			 << "'" << LL_ENDL;
			 	
	if (gAgentCamera.cameraCustomizeAvatar())
	{
		// switching to outfit editor should automagically save any currently edited wearable
		LLFloaterSidePanelContainer::showPanel("appearance", LLSD().with("type", "edit_outfit"));
	}

	LLAppearanceMgr::changeOutfit(TRUE, category->getUUID(), append);
}

// FIXME do we really want to search entire inventory for matching name?
void LLAppearanceMgr::wearOutfitByName(const std::string& name)
{
	LL_INFOS("Avatar") << self_av_string() << "Wearing category " << name << LL_ENDL;

	LLInventoryModel::cat_array_t cat_array;
	LLInventoryModel::item_array_t item_array;
	LLNameCategoryCollector has_name(name);
	gInventory.collectDescendentsIf(gInventory.getRootFolderID(),
									cat_array,
									item_array,
									LLInventoryModel::EXCLUDE_TRASH,
									has_name);
	bool copy_items = false;
	LLInventoryCategory* cat = NULL;
	if (cat_array.size() > 0)
	{
		// Just wear the first one that matches
		cat = cat_array.at(0);
	}
	else
	{
		gInventory.collectDescendentsIf(LLUUID::null,
										cat_array,
										item_array,
										LLInventoryModel::EXCLUDE_TRASH,
										has_name);
		if(cat_array.size() > 0)
		{
			cat = cat_array.at(0);
			copy_items = true;
		}
	}

	if(cat)
	{
		LLAppearanceMgr::wearInventoryCategory(cat, copy_items, false);
	}
	else
	{
		LL_WARNS() << "Couldn't find outfit " <<name<< " in wearOutfitByName()"
				<< LL_ENDL;
	}
}

bool areMatchingWearables(const LLViewerInventoryItem *a, const LLViewerInventoryItem *b)
{
	return (a->isWearableType() && b->isWearableType() &&
			(a->getWearableType() == b->getWearableType()));
}

class LLDeferredCOFLinkObserver: public LLInventoryObserver
{
public:
	LLDeferredCOFLinkObserver(const LLUUID& item_id, LLPointer<LLInventoryCallback> cb, const std::string& description):
		mItemID(item_id),
		mCallback(cb),
		mDescription(description)
	{
	}

	~LLDeferredCOFLinkObserver()
	{
	}
	
	/* virtual */ void changed(U32 mask)
	{
		const LLInventoryItem *item = gInventory.getItem(mItemID);
		if (item)
		{
			gInventory.removeObserver(this);
			LLAppearanceMgr::instance().addCOFItemLink(item, mCallback, mDescription);
			delete this;
		}
	}

private:
	const LLUUID mItemID;
	std::string mDescription;
	LLPointer<LLInventoryCallback> mCallback;
};


// BAP - note that this runs asynchronously if the item is not already loaded from inventory.
// Dangerous if caller assumes link will exist after calling the function.
void LLAppearanceMgr::addCOFItemLink(const LLUUID &item_id,
									 LLPointer<LLInventoryCallback> cb,
									 const std::string description)
{
	const LLInventoryItem *item = gInventory.getItem(item_id);
	if (!item)
	{
		LLDeferredCOFLinkObserver *observer = new LLDeferredCOFLinkObserver(item_id, cb, description);
		gInventory.addObserver(observer);
	}
	else
	{
		addCOFItemLink(item, cb, description);
	}
}

void LLAppearanceMgr::addCOFItemLink(const LLInventoryItem *item,
									 LLPointer<LLInventoryCallback> cb,
									 const std::string description)
{
	const LLViewerInventoryItem *vitem = dynamic_cast<const LLViewerInventoryItem*>(item);
	if (!vitem)
	{
		LL_WARNS() << "not an llviewerinventoryitem, failed" << LL_ENDL;
		return;
	}

	gInventory.addChangedMask(LLInventoryObserver::LABEL, vitem->getLinkedUUID());

	LLInventoryModel::cat_array_t cat_array;
	LLInventoryModel::item_array_t item_array;
	gInventory.collectDescendents(LLAppearanceMgr::getCOF(),
								  cat_array,
								  item_array,
								  LLInventoryModel::EXCLUDE_TRASH);
	bool linked_already = false;
	U32 count = 0;
	for (S32 i=0; i<item_array.size(); i++)
	{
		// Are these links to the same object?
		const LLViewerInventoryItem* inv_item = item_array.at(i).get();
		const LLWearableType::EType wearable_type = inv_item->getWearableType();

		const bool is_body_part =    (wearable_type == LLWearableType::WT_SHAPE) 
								  || (wearable_type == LLWearableType::WT_HAIR) 
								  || (wearable_type == LLWearableType::WT_EYES)
								  || (wearable_type == LLWearableType::WT_SKIN);

		if (inv_item->getLinkedUUID() == vitem->getLinkedUUID())
		{
			linked_already = true;
		}
		// Are these links to different items of the same body part
		// type? If so, new item will replace old.
		else if ((vitem->isWearableType()) && (vitem->getWearableType() == wearable_type))
		{
			++count;
			if (is_body_part && inv_item->getIsLinkType()  && (vitem->getWearableType() == wearable_type))
			{
				remove_inventory_item(inv_item->getUUID(), cb);
			}
			else if (count >= LLAgentWearables::MAX_CLOTHING_PER_TYPE)
			{
				// MULTI-WEARABLES: make sure we don't go over MAX_CLOTHING_PER_TYPE
				remove_inventory_item(inv_item->getUUID(), cb);
			}
// [SL:KB] - Patch: Appearance-WearableDuplicateAssets | Checked: 2011-07-24 (Catznip-2.6.0e) | Added: Catznip-2.6.0e
			else if ( (vitem->getWearableType() == wearable_type) && (vitem->getAssetUUID() == inv_item->getAssetUUID()) )
			{
				// Only allow one wearable per unique asset
				linked_already = true;
			}
// [/SL:KB]
		}
	}

	if (!linked_already)
	{
		LLViewerInventoryItem *copy_item = new LLViewerInventoryItem;
		copy_item->copyViewerItem(vitem);
		copy_item->setDescription(description);
		link_inventory_object(getCOF(), copy_item, cb);
	}
}

LLInventoryModel::item_array_t LLAppearanceMgr::findCOFItemLinks(const LLUUID& item_id)
{

	LLInventoryModel::item_array_t result;
	const LLViewerInventoryItem *vitem =
		dynamic_cast<const LLViewerInventoryItem*>(gInventory.getItem(item_id));

	if (vitem)
	{
		LLInventoryModel::cat_array_t cat_array;
		LLInventoryModel::item_array_t item_array;
		gInventory.collectDescendents(LLAppearanceMgr::getCOF(),
									  cat_array,
									  item_array,
									  LLInventoryModel::EXCLUDE_TRASH);
		for (S32 i=0; i<item_array.size(); i++)
		{
			const LLViewerInventoryItem* inv_item = item_array.at(i).get();
			if (inv_item->getLinkedUUID() == vitem->getLinkedUUID())
			{
				result.push_back(item_array.at(i));
			}
		}
	}
	return result;
}

bool LLAppearanceMgr::isLinkedInCOF(const LLUUID& item_id)
{
	LLInventoryModel::item_array_t links = LLAppearanceMgr::instance().findCOFItemLinks(item_id);
	return links.size() > 0;
}

void LLAppearanceMgr::removeAllClothesFromAvatar()
{
	// Fetch worn clothes (i.e. the ones in COF).
	LLInventoryModel::item_array_t clothing_items;
	LLInventoryModel::cat_array_t dummy;
	LLIsType is_clothing(LLAssetType::AT_CLOTHING);
	gInventory.collectDescendentsIf(getCOF(),
									dummy,
									clothing_items,
									LLInventoryModel::EXCLUDE_TRASH,
									is_clothing);
	uuid_vec_t item_ids;
	for (LLInventoryModel::item_array_t::iterator it = clothing_items.begin();
		it != clothing_items.end(); ++it)
	{
		item_ids.push_back((*it).get()->getLinkedUUID());
	}

	// Take them off by removing from COF.
	removeItemsFromAvatar(item_ids);
}

void LLAppearanceMgr::removeAllAttachmentsFromAvatar()
{
	if (!isAgentAvatarValid()) return;

	LLAgentWearables::llvo_vec_t objects_to_remove;
	
	for (LLVOAvatar::attachment_map_t::iterator iter = gAgentAvatarp->mAttachmentPoints.begin(); 
		 iter != gAgentAvatarp->mAttachmentPoints.end();)
	{
		LLVOAvatar::attachment_map_t::iterator curiter = iter++;
		LLViewerJointAttachment* attachment = curiter->second;
		for (LLViewerJointAttachment::attachedobjs_vec_t::iterator attachment_iter = attachment->mAttachedObjects.begin();
			 attachment_iter != attachment->mAttachedObjects.end();
			 ++attachment_iter)
		{
			LLViewerObject *attached_object = (*attachment_iter);
			if (attached_object)
			{
				objects_to_remove.push_back(attached_object);
			}
		}
	}
	uuid_vec_t ids_to_remove;
	for (LLAgentWearables::llvo_vec_t::iterator it = objects_to_remove.begin();
		 it != objects_to_remove.end();
		 ++it)
	{
		ids_to_remove.push_back((*it)->getAttachmentItemID());
	}
	removeItemsFromAvatar(ids_to_remove);
}

void LLAppearanceMgr::removeCOFItemLinks(const LLUUID& item_id, LLPointer<LLInventoryCallback> cb)
{
	gInventory.addChangedMask(LLInventoryObserver::LABEL, item_id);

	LLInventoryModel::cat_array_t cat_array;
	LLInventoryModel::item_array_t item_array;
	gInventory.collectDescendents(LLAppearanceMgr::getCOF(),
								  cat_array,
								  item_array,
								  LLInventoryModel::EXCLUDE_TRASH);
	for (S32 i=0; i<item_array.size(); i++)
	{
<<<<<<< HEAD
		const LLInventoryItem* item = item_array.at(i).get();
		if (item->getIsLinkType() && item->getLinkedUUID() == item_id)
		{
			remove_inventory_item(item->getUUID(), cb);
=======
// [RLVa:KB] - Checked: 2013-02-12 (RLVa-1.4.8)
		const LLViewerInventoryItem* item = item_array.get(i).get();
		if (item->getIsLinkType() && item->getLinkedUUID() == item_id)
		{
#if LL_RELEASE_WITH_DEBUG_INFO || LL_DEBUG
			// NOTE-RLVa: debug-only, can be removed down the line
			if (rlv_handler_t::isEnabled())
			{
				RLV_ASSERT(rlvPredCanRemoveItem(item));
			}
#endif // LL_RELEASE_WITH_DEBUG_INFO || LL_DEBUG
			gInventory.purgeObject(item->getUUID());
>>>>>>> 78d60025
		}
// [/RLVa:KB]
//		const LLInventoryItem* item = item_array.get(i).get();
//		if (item->getIsLinkType() && item->getLinkedUUID() == item_id)
//		{
//			gInventory.purgeObject(item->getUUID());
//		}
	}
}

void LLAppearanceMgr::removeCOFLinksOfType(LLWearableType::EType type, LLPointer<LLInventoryCallback> cb)
{
	LLFindWearablesOfType filter_wearables_of_type(type);
	LLInventoryModel::cat_array_t cats;
	LLInventoryModel::item_array_t items;
	LLInventoryModel::item_array_t::const_iterator it;

	gInventory.collectDescendentsIf(getCOF(), cats, items, true, filter_wearables_of_type);
	for (it = items.begin(); it != items.end(); ++it)
	{
		const LLViewerInventoryItem* item = *it;
		if (item->getIsLinkType()) // we must operate on links only
		{
<<<<<<< HEAD
			remove_inventory_item(item->getUUID(), cb);
=======
// [RLVa:KB] - Checked: 2013-02-12 (RLVa-1.4.8)
#if LL_RELEASE_WITH_DEBUG_INFO || LL_DEBUG
			// NOTE-RLVa: debug-only, can be removed down the line
			if (rlv_handler_t::isEnabled())
			{
				RLV_ASSERT(rlvPredCanRemoveItem(item));
			}
#endif // LL_RELEASE_WITH_DEBUG_INFO || LL_DEBUG
// [/RLVa:KB]

			gInventory.purgeObject(item->getUUID());
>>>>>>> 78d60025
		}
	}
}

bool sort_by_linked_uuid(const LLViewerInventoryItem* item1, const LLViewerInventoryItem* item2)
{
	if (!item1 || !item2)
	{
		LL_WARNS() << "item1, item2 cannot be null, something is very wrong" << LL_ENDL;
		return true;
	}

	return item1->getLinkedUUID() < item2->getLinkedUUID();
}

void LLAppearanceMgr::updateIsDirty()
{
	LLUUID cof = getCOF();
	LLUUID base_outfit;

	// find base outfit link 
	const LLViewerInventoryItem* base_outfit_item = getBaseOutfitLink();
	LLViewerInventoryCategory* catp = NULL;
	if (base_outfit_item && base_outfit_item->getIsLinkType())
	{
		catp = base_outfit_item->getLinkedCategory();
	}
	if(catp && catp->getPreferredType() == LLFolderType::FT_OUTFIT)
	{
		base_outfit = catp->getUUID();
	}

	// Set dirty to "false" if no base outfit found to disable "Save"
	// and leave only "Save As" enabled in My Outfits.
	mOutfitIsDirty = false;

	if (base_outfit.notNull())
	{
		LLIsValidItemLink collector;

		LLInventoryModel::cat_array_t cof_cats;
		LLInventoryModel::item_array_t cof_items;
		gInventory.collectDescendentsIf(cof, cof_cats, cof_items,
									  LLInventoryModel::EXCLUDE_TRASH, collector);

		LLInventoryModel::cat_array_t outfit_cats;
		LLInventoryModel::item_array_t outfit_items;
		gInventory.collectDescendentsIf(base_outfit, outfit_cats, outfit_items,
									  LLInventoryModel::EXCLUDE_TRASH, collector);

		if(outfit_items.size() != cof_items.size())
		{
			LL_DEBUGS("Avatar") << "item count different - base " << outfit_items.size() << " cof " << cof_items.size() << LL_ENDL;
			// Current outfit folder should have one more item than the outfit folder.
			// this one item is the link back to the outfit folder itself.
			mOutfitIsDirty = true;
			return;
		}

		//"dirty" - also means a difference in linked UUIDs and/or a difference in wearables order (links' descriptions)
		std::sort(cof_items.begin(), cof_items.end(), sort_by_linked_uuid);
		std::sort(outfit_items.begin(), outfit_items.end(), sort_by_linked_uuid);

		for (U32 i = 0; i < cof_items.size(); ++i)
		{
			LLViewerInventoryItem *item1 = cof_items.at(i);
			LLViewerInventoryItem *item2 = outfit_items.at(i);

			if (item1->getLinkedUUID() != item2->getLinkedUUID() || 
				item1->getName() != item2->getName() ||
				item1->getActualDescription() != item2->getActualDescription())
			{
				if (item1->getLinkedUUID() != item2->getLinkedUUID())
				{
					LL_DEBUGS("Avatar") << "link id different " << LL_ENDL;
				}
				else
				{
					if (item1->getName() != item2->getName())
					{
						LL_DEBUGS("Avatar") << "name different " << item1->getName() << " " << item2->getName() << LL_ENDL;
					}
					if (item1->getActualDescription() != item2->getActualDescription())
					{
						LL_DEBUGS("Avatar") << "desc different " << item1->getActualDescription()
											<< " " << item2->getActualDescription() 
											<< " names " << item1->getName() << " " << item2->getName() << LL_ENDL;
					}
				}
				mOutfitIsDirty = true;
				return;
			}
		}
	}
	llassert(!mOutfitIsDirty);
	LL_DEBUGS("Avatar") << "clean" << LL_ENDL;
}

// *HACK: Must match name in Library or agent inventory
const std::string ROOT_GESTURES_FOLDER = "Gestures";
const std::string COMMON_GESTURES_FOLDER = "Common Gestures";
const std::string MALE_GESTURES_FOLDER = "Male Gestures";
const std::string FEMALE_GESTURES_FOLDER = "Female Gestures";
const std::string SPEECH_GESTURES_FOLDER = "Speech Gestures";
const std::string OTHER_GESTURES_FOLDER = "Other Gestures";

void LLAppearanceMgr::copyLibraryGestures()
{
	LL_INFOS("Avatar") << self_av_string() << "Copying library gestures" << LL_ENDL;

	// Copy gestures
	LLUUID lib_gesture_cat_id =
		gInventory.findLibraryCategoryUUIDForType(LLFolderType::FT_GESTURE,false);
	if (lib_gesture_cat_id.isNull())
	{
		LL_WARNS() << "Unable to copy gestures, source category not found" << LL_ENDL;
	}
	LLUUID dst_id = gInventory.findCategoryUUIDForType(LLFolderType::FT_GESTURE);

	std::vector<std::string> gesture_folders_to_copy;
	gesture_folders_to_copy.push_back(MALE_GESTURES_FOLDER);
	gesture_folders_to_copy.push_back(FEMALE_GESTURES_FOLDER);
	gesture_folders_to_copy.push_back(COMMON_GESTURES_FOLDER);
	gesture_folders_to_copy.push_back(SPEECH_GESTURES_FOLDER);
	gesture_folders_to_copy.push_back(OTHER_GESTURES_FOLDER);

	for(std::vector<std::string>::iterator it = gesture_folders_to_copy.begin();
		it != gesture_folders_to_copy.end();
		++it)
	{
		std::string& folder_name = *it;

		LLPointer<LLInventoryCallback> cb(NULL);

		// After copying gestures, activate Common, Other, plus
		// Male and/or Female, depending upon the initial outfit gender.
		ESex gender = gAgentAvatarp->getSex();

		std::string activate_male_gestures;
		std::string activate_female_gestures;
		switch (gender) {
			case SEX_MALE:
				activate_male_gestures = MALE_GESTURES_FOLDER;
				break;
			case SEX_FEMALE:
				activate_female_gestures = FEMALE_GESTURES_FOLDER;
				break;
			case SEX_BOTH:
				activate_male_gestures = MALE_GESTURES_FOLDER;
				activate_female_gestures = FEMALE_GESTURES_FOLDER;
				break;
		}

		if (folder_name == activate_male_gestures ||
			folder_name == activate_female_gestures ||
			folder_name == COMMON_GESTURES_FOLDER ||
			folder_name == OTHER_GESTURES_FOLDER)
		{
			cb = new LLBoostFuncInventoryCallback(activate_gesture_cb);
		}

		LLUUID cat_id = findDescendentCategoryIDByName(lib_gesture_cat_id,folder_name);
		if (cat_id.isNull())
		{
			LL_WARNS() << self_av_string() << "failed to find gesture folder for " << folder_name << LL_ENDL;
		}
		else
		{
			LL_DEBUGS("Avatar") << self_av_string() << "initiating fetch and copy for " << folder_name << " cat_id " << cat_id << LL_ENDL;
			callAfterCategoryFetch(cat_id,
								   boost::bind(&LLAppearanceMgr::shallowCopyCategory,
											   &LLAppearanceMgr::instance(),
											   cat_id, dst_id, cb));
		}
	}
}

// Handler for anything that's deferred until avatar de-clouds.
void LLAppearanceMgr::onFirstFullyVisible()
{
	gAgentAvatarp->outputRezTiming("Avatar fully loaded");
	gAgentAvatarp->reportAvatarRezTime();
	gAgentAvatarp->debugAvatarVisible();

	// If this is the first time we've ever logged in,
	// then copy default gestures from the library.
	if (gAgent.isFirstLogin()) {
		copyLibraryGestures();
	}
}

// update "dirty" state - defined outside class to allow for calling
// after appearance mgr instance has been destroyed.
void appearance_mgr_update_dirty_state()
{
	if (LLAppearanceMgr::instanceExists())
	{
		LLAppearanceMgr::getInstance()->updateIsDirty();
		LLAppearanceMgr::getInstance()->setOutfitLocked(false);
		gAgentWearables.notifyLoadingFinished();
	}
}

void update_base_outfit_after_ordering()
{
	LLAppearanceMgr& app_mgr = LLAppearanceMgr::instance();
	
	LLPointer<LLInventoryCallback> dirty_state_updater =
		new LLBoostFuncInventoryCallback(no_op_inventory_func, appearance_mgr_update_dirty_state);

	//COF contains only links so we copy to the Base Outfit only links
	const LLUUID base_outfit_id = app_mgr.getBaseOutfitUUID();
	bool copy_folder_links = false;
	app_mgr.slamCategoryLinks(app_mgr.getCOF(), base_outfit_id, copy_folder_links, dirty_state_updater);

}

// Save COF changes - update the contents of the current base outfit
// to match the current COF. Fails if no current base outfit is set.
bool LLAppearanceMgr::updateBaseOutfit()
{
	if (isOutfitLocked())
	{
		// don't allow modify locked outfit
		llassert(!isOutfitLocked());
		return false;
	}

	setOutfitLocked(true);

	gAgentWearables.notifyLoadingStarted();

	const LLUUID base_outfit_id = getBaseOutfitUUID();
	if (base_outfit_id.isNull()) return false;
	LL_DEBUGS("Avatar") << "saving cof to base outfit " << base_outfit_id << LL_ENDL;

	LLPointer<LLInventoryCallback> cb =
		new LLBoostFuncInventoryCallback(no_op_inventory_func, update_base_outfit_after_ordering);
	// Really shouldn't be needed unless there's a race condition -
	// updateAppearanceFromCOF() already calls updateClothingOrderingInfo.
	updateClothingOrderingInfo(LLUUID::null, cb);

	return true;
}

void LLAppearanceMgr::divvyWearablesByType(const LLInventoryModel::item_array_t& items, wearables_by_type_t& items_by_type)
{
	items_by_type.resize(LLWearableType::WT_COUNT);
	if (items.empty()) return;

	for (S32 i=0; i<items.size(); i++)
	{
		LLViewerInventoryItem *item = items.at(i);
		if (!item)
		{
			LL_WARNS("Appearance") << "NULL item found" << LL_ENDL;
			continue;
		}
		// Ignore non-wearables.
		if (!item->isWearableType())
			continue;
		LLWearableType::EType type = item->getWearableType();
		if(type < 0 || type >= LLWearableType::WT_COUNT)
		{
			LL_WARNS("Appearance") << "Invalid wearable type. Inventory type does not match wearable flag bitfield." << LL_ENDL;
			continue;
		}
		items_by_type[type].push_back(item);
	}
}

std::string build_order_string(LLWearableType::EType type, U32 i)
{
		std::ostringstream order_num;
		order_num << ORDER_NUMBER_SEPARATOR << type * 100 + i;
		return order_num.str();
}

struct WearablesOrderComparator
{
	LOG_CLASS(WearablesOrderComparator);
	WearablesOrderComparator(const LLWearableType::EType type)
	{
		mControlSize = build_order_string(type, 0).size();
	};

	bool operator()(const LLInventoryItem* item1, const LLInventoryItem* item2)
	{
		const std::string& desc1 = item1->getActualDescription();
		const std::string& desc2 = item2->getActualDescription();
		
		bool item1_valid = (desc1.size() == mControlSize) && (ORDER_NUMBER_SEPARATOR == desc1[0]);
		bool item2_valid = (desc2.size() == mControlSize) && (ORDER_NUMBER_SEPARATOR == desc2[0]);

		if (item1_valid && item2_valid)
			return desc1 < desc2;

		//we need to sink down invalid items: items with empty descriptions, items with "Broken link" descriptions,
		//items with ordering information but not for the associated wearables type
		if (!item1_valid && item2_valid) 
			return false;
		else if (item1_valid && !item2_valid)
			return true;

		return item1->getName() < item2->getName();
	}

	U32 mControlSize;
};

void LLAppearanceMgr::getWearableOrderingDescUpdates(LLInventoryModel::item_array_t& wear_items,
													 desc_map_t& desc_map)
{
	wearables_by_type_t items_by_type(LLWearableType::WT_COUNT);
	divvyWearablesByType(wear_items, items_by_type);

	for (U32 type = LLWearableType::WT_SHIRT; type < LLWearableType::WT_COUNT; type++)
	{
		U32 size = items_by_type[type].size();
		if (!size) continue;
		
		//sinking down invalid items which need reordering
		std::sort(items_by_type[type].begin(), items_by_type[type].end(), WearablesOrderComparator((LLWearableType::EType) type));
		
		//requesting updates only for those links which don't have "valid" descriptions
		for (U32 i = 0; i < size; i++)
		{
			LLViewerInventoryItem* item = items_by_type[type][i];
			if (!item) continue;
			
			std::string new_order_str = build_order_string((LLWearableType::EType)type, i);
			if (new_order_str == item->getActualDescription()) continue;
			
			desc_map[item->getUUID()] = new_order_str;
		}
	}
}

bool LLAppearanceMgr::validateClothingOrderingInfo(LLUUID cat_id)
{
	// COF is processed if cat_id is not specified
	if (cat_id.isNull())
	{
		cat_id = getCOF();
	}

	LLInventoryModel::item_array_t wear_items;
	getDescendentsOfAssetType(cat_id, wear_items, LLAssetType::AT_CLOTHING);

	// Identify items for which desc needs to change.
	desc_map_t desc_map;
	getWearableOrderingDescUpdates(wear_items, desc_map);

	for (desc_map_t::const_iterator it = desc_map.begin();
		 it != desc_map.end(); ++it)
	{
		const LLUUID& item_id = it->first;
		const std::string& new_order_str = it->second;
		LLViewerInventoryItem *item = gInventory.getItem(item_id);
		LL_WARNS() << "Order validation fails: " << item->getName()
				<< " needs to update desc to: " << new_order_str
				<< " (from: " << item->getActualDescription() << ")" << LL_ENDL;
	}
	
	return desc_map.size() == 0;
}

void LLAppearanceMgr::updateClothingOrderingInfo(LLUUID cat_id,
												 LLPointer<LLInventoryCallback> cb)
{
	// COF is processed if cat_id is not specified
	if (cat_id.isNull())
	{
		cat_id = getCOF();
	}

	LLInventoryModel::item_array_t wear_items;
	getDescendentsOfAssetType(cat_id, wear_items, LLAssetType::AT_CLOTHING);

	// Identify items for which desc needs to change.
	desc_map_t desc_map;
	getWearableOrderingDescUpdates(wear_items, desc_map);

	for (desc_map_t::const_iterator it = desc_map.begin();
		 it != desc_map.end(); ++it)
	{
		LLSD updates;
		const LLUUID& item_id = it->first;
		const std::string& new_order_str = it->second;
		LLViewerInventoryItem *item = gInventory.getItem(item_id);
		LL_DEBUGS("Avatar") << item->getName() << " updating desc to: " << new_order_str
			<< " (was: " << item->getActualDescription() << ")" << LL_ENDL;
		updates["desc"] = new_order_str;
		update_inventory_item(item_id,updates,cb);
	}
		
}

class RequestAgentUpdateAppearanceResponder: public LLHTTPClient::Responder
{
	LOG_CLASS(RequestAgentUpdateAppearanceResponder);

	friend class LLAppearanceMgr;
	
public:
	RequestAgentUpdateAppearanceResponder();

	virtual ~RequestAgentUpdateAppearanceResponder();

private:
	// Called when sendServerAppearanceUpdate called. May or may not
	// trigger a request depending on various bits of state.
	void onRequestRequested();

	// Post the actual appearance request to cap.
	void sendRequest();

	void debugCOF(const LLSD& content);

protected:
	// Successful completion.
	/* virtual */ void httpSuccess();

	// Error
	/*virtual*/ void httpFailure();

	void onFailure();
	void onSuccess();

	S32 mInFlightCounter;
	LLTimer mInFlightTimer;
	LLPointer<LLHTTPRetryPolicy> mRetryPolicy;
};

RequestAgentUpdateAppearanceResponder::RequestAgentUpdateAppearanceResponder()
{
	bool retry_on_4xx = true;
	mRetryPolicy = new LLAdaptiveRetryPolicy(1.0, 32.0, 2.0, 10, retry_on_4xx);
	mInFlightCounter = 0;
}

RequestAgentUpdateAppearanceResponder::~RequestAgentUpdateAppearanceResponder()
{
}

void RequestAgentUpdateAppearanceResponder::onRequestRequested()
{
	// If we have already received an update for this or higher cof version, ignore.
	S32 cof_version = LLAppearanceMgr::instance().getCOFVersion();
	S32 last_rcv = gAgentAvatarp->mLastUpdateReceivedCOFVersion;
	S32 last_req = gAgentAvatarp->mLastUpdateRequestCOFVersion;
	LL_DEBUGS("Avatar") << "cof_version " << cof_version
						<< " last_rcv " << last_rcv
						<< " last_req " << last_req
						<< " in flight " << mInFlightCounter << LL_ENDL;
	if ((mInFlightCounter>0) && (mInFlightTimer.hasExpired()))
	{
		LL_WARNS("Avatar") << "in flight timer expired, resetting " << LL_ENDL;
		mInFlightCounter = 0;
	}
	if (cof_version < last_rcv)
	{
		LL_DEBUGS("Avatar") << "Have already received update for cof version " << last_rcv
							<< " will not request for " << cof_version << LL_ENDL;
		return;
	}
	if (mInFlightCounter>0 && last_req >= cof_version)
	{
		LL_DEBUGS("Avatar") << "Request already in flight for cof version " << last_req 
							<< " will not request for " << cof_version << LL_ENDL;
		return;
	}

	// Actually send the request.
	LL_DEBUGS("Avatar") << "Will send request for cof_version " << cof_version << LL_ENDL;
	mRetryPolicy->reset();
	sendRequest();
}
	
void RequestAgentUpdateAppearanceResponder::sendRequest()
{
	if (gAgentAvatarp->isEditingAppearance()) 
	{
		// don't send out appearance updates if in appearance editing mode
		return;
	}

	if (!gAgent.getRegion())
	{
		LL_WARNS() << "Region not set, cannot request server appearance update" << LL_ENDL;
		return;
	}
	if (gAgent.getRegion()->getCentralBakeVersion()==0)
	{
		LL_WARNS() << "Region does not support baking" << LL_ENDL;
	}
	std::string url = gAgent.getRegion()->getCapability("UpdateAvatarAppearance");	
	if (url.empty())
	{
		LL_WARNS() << "No cap for UpdateAvatarAppearance." << LL_ENDL;
		return;
	}
	
	LLSD body;
	S32 cof_version = LLAppearanceMgr::instance().getCOFVersion();
	if (gSavedSettings.getBOOL("DebugAvatarExperimentalServerAppearanceUpdate"))
	{
		body = LLAppearanceMgr::instance().dumpCOF();
	}
	else
	{
		body["cof_version"] = cof_version;
		if (gSavedSettings.getBOOL("DebugForceAppearanceRequestFailure"))
		{
			body["cof_version"] = cof_version+999;
		}
	}
	LL_DEBUGS("Avatar") << "request url " << url << " my_cof_version " << cof_version << LL_ENDL;

	mInFlightCounter++;
	mInFlightTimer.setTimerExpirySec(60.0);
	LLHTTPClient::post(url, body, this);
	llassert(cof_version >= gAgentAvatarp->mLastUpdateRequestCOFVersion);
	gAgentAvatarp->mLastUpdateRequestCOFVersion = cof_version;
}

void RequestAgentUpdateAppearanceResponder::debugCOF(const LLSD& content)
{
	LL_INFOS("Avatar") << "AIS COF, version received: " << content["expected"].asInteger()
					   << " ================================= " << LL_ENDL;
	std::set<LLUUID> ais_items, local_items;
	const LLSD& cof_raw = content["cof_raw"];
	for (LLSD::array_const_iterator it = cof_raw.beginArray();
		 it != cof_raw.endArray(); ++it)
	{
		const LLSD& item = *it;
		if (item["parent_id"].asUUID() == LLAppearanceMgr::instance().getCOF())
		{
			ais_items.insert(item["item_id"].asUUID());
			if (item["type"].asInteger() == 24) // link
			{
				LL_INFOS("Avatar") << "AIS Link: item_id: " << item["item_id"].asUUID()
								   << " linked_item_id: " << item["asset_id"].asUUID()
								   << " name: " << item["name"].asString()
								   << LL_ENDL; 
			}
			else if (item["type"].asInteger() == 25) // folder link
			{
				LL_INFOS("Avatar") << "AIS Folder link: item_id: " << item["item_id"].asUUID()
								   << " linked_item_id: " << item["asset_id"].asUUID()
								   << " name: " << item["name"].asString()
								   << LL_ENDL; 
			}
			else
			{
				LL_INFOS("Avatar") << "AIS Other: item_id: " << item["item_id"].asUUID()
								   << " linked_item_id: " << item["asset_id"].asUUID()
								   << " name: " << item["name"].asString()
								   << " type: " << item["type"].asInteger()
								   << LL_ENDL; 
			}
		}
	}
	LL_INFOS("Avatar") << LL_ENDL;
	LL_INFOS("Avatar") << "Local COF, version requested: " << content["observed"].asInteger() 
					   << " ================================= " << LL_ENDL;
	LLInventoryModel::cat_array_t cat_array;
	LLInventoryModel::item_array_t item_array;
	gInventory.collectDescendents(LLAppearanceMgr::instance().getCOF(),
								  cat_array,item_array,LLInventoryModel::EXCLUDE_TRASH);
	for (S32 i=0; i<item_array.size(); i++)
	{
		const LLViewerInventoryItem* inv_item = item_array.at(i).get();
		local_items.insert(inv_item->getUUID());
		LL_INFOS("Avatar") << "LOCAL: item_id: " << inv_item->getUUID()
						   << " linked_item_id: " << inv_item->getLinkedUUID()
						   << " name: " << inv_item->getName()
						   << " parent: " << inv_item->getParentUUID()
						   << LL_ENDL;
	}
	LL_INFOS("Avatar") << " ================================= " << LL_ENDL;
	S32 local_only = 0, ais_only = 0;
	for (std::set<LLUUID>::iterator it = local_items.begin(); it != local_items.end(); ++it)
	{
		if (ais_items.find(*it) == ais_items.end())
		{
			LL_INFOS("Avatar") << "LOCAL ONLY: " << *it << LL_ENDL;
			local_only++;
		}
	}
	for (std::set<LLUUID>::iterator it = ais_items.begin(); it != ais_items.end(); ++it)
	{
		if (local_items.find(*it) == local_items.end())
		{
			LL_INFOS("Avatar") << "AIS ONLY: " << *it << LL_ENDL;
			ais_only++;
		}
	}
	if (local_only==0 && ais_only==0)
	{
		LL_INFOS("Avatar") << "COF contents identical, only version numbers differ (req "
						   << content["observed"].asInteger()
						   << " rcv " << content["expected"].asInteger()
						   << ")" << LL_ENDL;
	}
}

/* virtual */ void RequestAgentUpdateAppearanceResponder::httpSuccess()
{
	const LLSD& content = getContent();
	if (!content.isMap())
	{
		failureResult(HTTP_INTERNAL_ERROR, "Malformed response contents", content);
		return;
	}
	if (content["success"].asBoolean())
	{
		LL_DEBUGS("Avatar") << "succeeded" << LL_ENDL;
		if (gSavedSettings.getBOOL("DebugAvatarAppearanceMessage"))
		{
			dump_sequential_xml(gAgentAvatarp->getFullname() + "_appearance_request_ok", content);
		}

		onSuccess();
	}
	else
	{
		failureResult(HTTP_INTERNAL_ERROR, "Non-success response", content);
	}
}

void RequestAgentUpdateAppearanceResponder::onSuccess()
{
	mInFlightCounter = llmax(mInFlightCounter-1,0);
}

/*virtual*/ void RequestAgentUpdateAppearanceResponder::httpFailure()
{
	LL_WARNS("Avatar") << "appearance update request failed, status "
					   << getStatus() << " reason " << getReason() << LL_ENDL;

	if (gSavedSettings.getBOOL("DebugAvatarAppearanceMessage"))
	{
		const LLSD& content = getContent();
		dump_sequential_xml(gAgentAvatarp->getFullname() + "_appearance_request_error", content);
		debugCOF(content);
	}
	onFailure();
}

void RequestAgentUpdateAppearanceResponder::onFailure()
{
	mInFlightCounter = llmax(mInFlightCounter-1,0);

	F32 seconds_to_wait;
	mRetryPolicy->onFailure(getStatus(), getResponseHeaders());
	if (mRetryPolicy->shouldRetry(seconds_to_wait))
	{
		LL_INFOS() << "retrying" << LL_ENDL;
		doAfterInterval(boost::bind(&RequestAgentUpdateAppearanceResponder::sendRequest,this),
						seconds_to_wait);
	}
	else
	{
		LL_WARNS() << "giving up after too many retries" << LL_ENDL;
	}
}	


LLSD LLAppearanceMgr::dumpCOF() const
{
	LLSD links = LLSD::emptyArray();
	LLMD5 md5;
	
	LLInventoryModel::cat_array_t cat_array;
	LLInventoryModel::item_array_t item_array;
	gInventory.collectDescendents(getCOF(),cat_array,item_array,LLInventoryModel::EXCLUDE_TRASH);
	for (S32 i=0; i<item_array.size(); i++)
	{
		const LLViewerInventoryItem* inv_item = item_array.at(i).get();
		LLSD item;
		LLUUID item_id(inv_item->getUUID());
		md5.update((unsigned char*)item_id.mData, 16);
		item["description"] = inv_item->getActualDescription();
		md5.update(inv_item->getActualDescription());
		item["asset_type"] = inv_item->getActualType();
		LLUUID linked_id(inv_item->getLinkedUUID());
		item["linked_id"] = linked_id;
		md5.update((unsigned char*)linked_id.mData, 16);

		if (LLAssetType::AT_LINK == inv_item->getActualType())
		{
			const LLViewerInventoryItem* linked_item = inv_item->getLinkedItem();
			if (NULL == linked_item)
			{
				LL_WARNS() << "Broken link for item '" << inv_item->getName()
						<< "' (" << inv_item->getUUID()
						<< ") during requestServerAppearanceUpdate" << LL_ENDL;
				continue;
			}
			// Some assets may be 'hidden' and show up as null in the viewer.
			//if (linked_item->getAssetUUID().isNull())
			//{
			//	LL_WARNS() << "Broken link (null asset) for item '" << inv_item->getName()
			//			<< "' (" << inv_item->getUUID()
			//			<< ") during requestServerAppearanceUpdate" << LL_ENDL;
			//	continue;
			//}
			LLUUID linked_asset_id(linked_item->getAssetUUID());
			md5.update((unsigned char*)linked_asset_id.mData, 16);
			U32 flags = linked_item->getFlags();
			md5.update(boost::lexical_cast<std::string>(flags));
		}
		else if (LLAssetType::AT_LINK_FOLDER != inv_item->getActualType())
		{
			LL_WARNS() << "Non-link item '" << inv_item->getName()
					<< "' (" << inv_item->getUUID()
					<< ") type " << (S32) inv_item->getActualType()
					<< " during requestServerAppearanceUpdate" << LL_ENDL;
			continue;
		}
		links.append(item);
	}
	LLSD result = LLSD::emptyMap();
	result["cof_contents"] = links;
	char cof_md5sum[MD5HEX_STR_SIZE];
	md5.finalize();
	md5.hex_digest(cof_md5sum);
	result["cof_md5sum"] = std::string(cof_md5sum);
	return result;
}

void LLAppearanceMgr::requestServerAppearanceUpdate()
{
	mAppearanceResponder->onRequestRequested();
}

class LLIncrementCofVersionResponder : public LLHTTPClient::Responder
{
	LOG_CLASS(LLIncrementCofVersionResponder);
public:
	LLIncrementCofVersionResponder() : LLHTTPClient::Responder()
	{
		mRetryPolicy = new LLAdaptiveRetryPolicy(1.0, 16.0, 2.0, 5);
	}

	virtual ~LLIncrementCofVersionResponder()
	{
	}

protected:
	virtual void httpSuccess()
	{
		LL_INFOS() << "Successfully incremented agent's COF." << LL_ENDL;
		const LLSD& content = getContent();
		if (!content.isMap())
		{
			failureResult(HTTP_INTERNAL_ERROR, "Malformed response contents", content);
			return;
		}
		S32 new_version = content["category"]["version"].asInteger();

		// cof_version should have increased
		llassert(new_version > gAgentAvatarp->mLastUpdateRequestCOFVersion);

		gAgentAvatarp->mLastUpdateRequestCOFVersion = new_version;
	}

	virtual void httpFailure()
	{
		LL_WARNS("Avatar") << "While attempting to increment the agent's cof we got an error "
						   << dumpResponse() << LL_ENDL;
		F32 seconds_to_wait;
		mRetryPolicy->onFailure(getStatus(), getResponseHeaders());
		if (mRetryPolicy->shouldRetry(seconds_to_wait))
		{
			LL_INFOS() << "retrying" << LL_ENDL;
			doAfterInterval(boost::bind(&LLAppearanceMgr::incrementCofVersion,
										LLAppearanceMgr::getInstance(),
										LLHTTPClient::ResponderPtr(this)),
										seconds_to_wait);
		}
		else
		{
			LL_WARNS() << "giving up after too many retries" << LL_ENDL;
		}
	}

private:
	LLPointer<LLHTTPRetryPolicy> mRetryPolicy;
};

void LLAppearanceMgr::incrementCofVersion(LLHTTPClient::ResponderPtr responder_ptr)
{
	// If we don't have a region, report it as an error
	if (gAgent.getRegion() == NULL)
	{
		LL_WARNS() << "Region not set, cannot request cof_version increment" << LL_ENDL;
		return;
	}

	std::string url = gAgent.getRegion()->getCapability("IncrementCofVersion");
	if (url.empty())
	{
		LL_WARNS() << "No cap for IncrementCofVersion." << LL_ENDL;
		return;
	}

	LL_INFOS() << "Requesting cof_version be incremented via capability to: "
			<< url << LL_ENDL;
	LLSD headers;
	LLSD body = LLSD::emptyMap();

	if (!responder_ptr.get())
	{
		responder_ptr = LLHTTPClient::ResponderPtr(new LLIncrementCofVersionResponder());
	}

	LLHTTPClient::get(url, body, responder_ptr, headers, 30.0f);
}

U32 LLAppearanceMgr::getNumAttachmentsInCOF()
{
	const LLUUID cof = getCOF();
	LLInventoryModel::item_array_t obj_items;
	getDescendentsOfAssetType(cof, obj_items, LLAssetType::AT_OBJECT);
	return obj_items.size();
}


std::string LLAppearanceMgr::getAppearanceServiceURL() const
{
	if (gSavedSettings.getString("DebugAvatarAppearanceServiceURLOverride").empty())
	{
		return mAppearanceServiceURL;
	}
	return gSavedSettings.getString("DebugAvatarAppearanceServiceURLOverride");
}

void show_created_outfit(LLUUID& folder_id, bool show_panel = true)
{
	if (!LLApp::isRunning())
	{
		LL_WARNS() << "called during shutdown, skipping" << LL_ENDL;
		return;
	}
	
	LL_DEBUGS("Avatar") << "called" << LL_ENDL;
	LLSD key;
	
	//EXT-7727. For new accounts inventory callback is created during login process
	// and may be processed after login process is finished
	if (show_panel)
	{
		LL_DEBUGS("Avatar") << "showing panel" << LL_ENDL;
		LLFloaterSidePanelContainer::showPanel("appearance", "panel_outfits_inventory", key);
		
	}
	LLOutfitsList *outfits_list =
		dynamic_cast<LLOutfitsList*>(LLFloaterSidePanelContainer::getPanel("appearance", "outfitslist_tab"));
	if (outfits_list)
	{
		outfits_list->setSelectedOutfitByUUID(folder_id);
	}
	
	LLAppearanceMgr::getInstance()->updateIsDirty();
	gAgentWearables.notifyLoadingFinished(); // New outfit is saved.
	LLAppearanceMgr::getInstance()->updatePanelOutfitName("");

	// For SSB, need to update appearance after we add a base outfit
	// link, since, the COF version has changed. There is a race
	// condition in initial outfit setup which can lead to rez
	// failures - SH-3860.
	LL_DEBUGS("Avatar") << "requesting appearance update after createBaseOutfitLink" << LL_ENDL;
	LLPointer<LLInventoryCallback> cb = new LLUpdateAppearanceOnDestroy;
	LLAppearanceMgr::getInstance()->createBaseOutfitLink(folder_id, cb);
}

void LLAppearanceMgr::onOutfitFolderCreated(const LLUUID& folder_id, bool show_panel)
{
	LLPointer<LLInventoryCallback> cb =
		new LLBoostFuncInventoryCallback(no_op_inventory_func,
										 boost::bind(&LLAppearanceMgr::onOutfitFolderCreatedAndClothingOrdered,this,folder_id,show_panel));
	updateClothingOrderingInfo(LLUUID::null, cb);
}

void LLAppearanceMgr::onOutfitFolderCreatedAndClothingOrdered(const LLUUID& folder_id, bool show_panel)
{
	LLPointer<LLInventoryCallback> cb =
		new LLBoostFuncInventoryCallback(no_op_inventory_func,
										 boost::bind(show_created_outfit,folder_id,show_panel));
	bool copy_folder_links = false;
	slamCategoryLinks(getCOF(), folder_id, copy_folder_links, cb);
}

void LLAppearanceMgr::makeNewOutfitLinks(const std::string& new_folder_name, bool show_panel)
{
	if (!isAgentAvatarValid()) return;

	LL_DEBUGS("Avatar") << "creating new outfit" << LL_ENDL;

	gAgentWearables.notifyLoadingStarted();

	// First, make a folder in the My Outfits directory.
	const LLUUID parent_id = gInventory.findCategoryUUIDForType(LLFolderType::FT_MY_OUTFITS);
	if (AISCommand::isAPIAvailable())
	{
		// cap-based category creation was buggy until recently. use
		// existence of AIS as an indicator the fix is present. Does
		// not actually use AIS to create the category.
		inventory_func_type func = boost::bind(&LLAppearanceMgr::onOutfitFolderCreated,this,_1,show_panel);
		LLUUID folder_id = gInventory.createNewCategory(
			parent_id,
			LLFolderType::FT_OUTFIT,
			new_folder_name,
			func);
	}
	else
	{		
		LLUUID folder_id = gInventory.createNewCategory(
			parent_id,
			LLFolderType::FT_OUTFIT,
			new_folder_name);
		onOutfitFolderCreated(folder_id, show_panel);
	}
}

void LLAppearanceMgr::wearBaseOutfit()
{
	const LLUUID& base_outfit_id = getBaseOutfitUUID();
	if (base_outfit_id.isNull()) return;
	
	updateCOF(base_outfit_id);
}

void LLAppearanceMgr::removeItemsFromAvatar(const uuid_vec_t& ids_to_remove)
{
	if (ids_to_remove.empty())
	{
		LL_WARNS() << "called with empty list, nothing to do" << LL_ENDL;
		return;
	}
<<<<<<< HEAD
	LLPointer<LLInventoryCallback> cb = new LLUpdateAppearanceOnDestroy;
	for (uuid_vec_t::const_iterator it = ids_to_remove.begin(); it != ids_to_remove.end(); ++it)
	{
		const LLUUID& id_to_remove = *it;
		const LLUUID& linked_item_id = gInventory.getLinkedItemID(id_to_remove);
		removeCOFItemLinks(linked_item_id, cb);
		addDoomedTempAttachment(linked_item_id);
	}
=======

// [RLVa:KB] - Checked: 2013-02-12 (RLVa-1.4.8)
	bool fUpdateAppearance = false;
	for (uuid_vec_t::const_iterator it = ids_to_remove.begin(); it != ids_to_remove.end(); ++it)
	{
		const LLUUID& linked_item_id = gInventory.getLinkedItemID(*it);

		if ( (rlv_handler_t::isEnabled()) && (!rlvPredCanRemoveItem(gInventory.getItem(linked_item_id))) )
		{
			continue;
		}

		fUpdateAppearance = true;
		removeCOFItemLinks(linked_item_id);
		addDoomedTempAttachment(linked_item_id);
	}

	if (fUpdateAppearance)
	{
		updateAppearanceFromCOF();
}
// [/RLVa:KB]
//	for (uuid_vec_t::const_iterator it = ids_to_remove.begin(); it != ids_to_remove.end(); ++it)
//	{
//		const LLUUID& id_to_remove = *it;
//		const LLUUID& linked_item_id = gInventory.getLinkedItemID(id_to_remove);
//		removeCOFItemLinks(linked_item_id);
//	}
//	updateAppearanceFromCOF();
>>>>>>> 78d60025
}

void LLAppearanceMgr::removeItemFromAvatar(const LLUUID& id_to_remove)
{
	LLUUID linked_item_id = gInventory.getLinkedItemID(id_to_remove);
<<<<<<< HEAD
	LLPointer<LLInventoryCallback> cb = new LLUpdateAppearanceOnDestroy;
	removeCOFItemLinks(linked_item_id, cb);
=======

// [RLVa:KB] - Checked: 2013-02-12 (RLVa-1.4.8)
	if ( (rlv_handler_t::isEnabled()) && (!rlvPredCanRemoveItem(gInventory.getItem(linked_item_id))) )
	{
		return;
	}
// [/RLVA:KB]

	removeCOFItemLinks(linked_item_id);
>>>>>>> 78d60025
	addDoomedTempAttachment(linked_item_id);
}


// Adds the given item ID to mDoomedTempAttachmentIDs iff it's a temp attachment
void LLAppearanceMgr::addDoomedTempAttachment(const LLUUID& id_to_remove)
{
	LLViewerObject * attachmentp = gAgentAvatarp->findAttachmentByID(id_to_remove);
	if (attachmentp &&
		attachmentp->isTempAttachment())
	{	// If this is a temp attachment and we want to remove it, record the ID 
		// so it will be deleted when attachments are synced up with COF
		mDoomedTempAttachmentIDs.insert(id_to_remove);
		//LL_INFOS() << "Will remove temp attachment id " << id_to_remove << LL_ENDL;
	}
}

// Find AND REMOVES the given UUID from mDoomedTempAttachmentIDs
bool LLAppearanceMgr::shouldRemoveTempAttachment(const LLUUID& item_id)
{
	doomed_temp_attachments_t::iterator iter = mDoomedTempAttachmentIDs.find(item_id);
	if (iter != mDoomedTempAttachmentIDs.end())
	{
		mDoomedTempAttachmentIDs.erase(iter);
		return true;
	}
	return false;
}


bool LLAppearanceMgr::moveWearable(LLViewerInventoryItem* item, bool closer_to_body)
{
	if (!item || !item->isWearableType()) return false;
	if (item->getType() != LLAssetType::AT_CLOTHING) return false;
	if (!gInventory.isObjectDescendentOf(item->getUUID(), getCOF())) return false;

	LLInventoryModel::cat_array_t cats;
	LLInventoryModel::item_array_t items;
	LLFindWearablesOfType filter_wearables_of_type(item->getWearableType());
	gInventory.collectDescendentsIf(getCOF(), cats, items, true, filter_wearables_of_type);
	if (items.empty()) return false;

	// We assume that the items have valid descriptions.
	std::sort(items.begin(), items.end(), WearablesOrderComparator(item->getWearableType()));

	if (closer_to_body && items.front() == item) return false;
	if (!closer_to_body && items.back() == item) return false;
	
	LLInventoryModel::item_array_t::iterator it = std::find(items.begin(), items.end(), item);
	if (items.end() == it) return false;


	//swapping descriptions
	closer_to_body ? --it : ++it;
	LLViewerInventoryItem* swap_item = *it;
	if (!swap_item) return false;
	std::string tmp = swap_item->getActualDescription();
	swap_item->setDescription(item->getActualDescription());
	item->setDescription(tmp);

	// LL_DEBUGS("Inventory") << "swap, item "
	// 					   << ll_pretty_print_sd(item->asLLSD())
	// 					   << " swap_item "
	// 					   << ll_pretty_print_sd(swap_item->asLLSD()) << LL_ENDL;

	// FIXME switch to use AISv3 where supported.
	//items need to be updated on a dataserver
	item->setComplete(TRUE);
	item->updateServer(FALSE);
	gInventory.updateItem(item);

	swap_item->setComplete(TRUE);
	swap_item->updateServer(FALSE);
	gInventory.updateItem(swap_item);

	//to cause appearance of the agent to be updated
	bool result = false;
	if (result = gAgentWearables.moveWearable(item, closer_to_body))
	{
		gAgentAvatarp->wearableUpdated(item->getWearableType());
	}

	setOutfitDirty(true);

	//*TODO do we need to notify observers here in such a way?
	gInventory.notifyObservers();

	return result;
}

//static
void LLAppearanceMgr::sortItemsByActualDescription(LLInventoryModel::item_array_t& items)
{
	if (items.size() < 2) return;

	std::sort(items.begin(), items.end(), sort_by_actual_description);
}

//#define DUMP_CAT_VERBOSE

void LLAppearanceMgr::dumpCat(const LLUUID& cat_id, const std::string& msg)
{
	LLInventoryModel::cat_array_t cats;
	LLInventoryModel::item_array_t items;
	gInventory.collectDescendents(cat_id, cats, items, LLInventoryModel::EXCLUDE_TRASH);

#ifdef DUMP_CAT_VERBOSE
	LL_INFOS() << LL_ENDL;
	LL_INFOS() << str << LL_ENDL;
	S32 hitcount = 0;
	for(S32 i=0; i<items.size(); i++)
	{
		LLViewerInventoryItem *item = items.get(i);
		if (item)
			hitcount++;
		LL_INFOS() << i <<" "<< item->getName() <<LL_ENDL;
	}
#endif
	LL_INFOS() << msg << " count " << items.size() << LL_ENDL;
}

void LLAppearanceMgr::dumpItemArray(const LLInventoryModel::item_array_t& items,
									const std::string& msg)
{
	for (S32 i=0; i<items.size(); i++)
	{
		LLViewerInventoryItem *item = items.at(i);
		LLViewerInventoryItem *linked_item = item ? item->getLinkedItem() : NULL;
		LLUUID asset_id;
		if (linked_item)
		{
			asset_id = linked_item->getAssetUUID();
		}
		LL_DEBUGS("Avatar") << self_av_string() << msg << " " << i <<" " << (item ? item->getName() : "(nullitem)") << " " << asset_id.asString() << LL_ENDL;
	}
}

LLAppearanceMgr::LLAppearanceMgr():
	mAttachmentInvLinkEnabled(false),
	mOutfitIsDirty(false),
	mOutfitLocked(false),
	mIsInUpdateAppearanceFromCOF(false),
	mAppearanceResponder(new RequestAgentUpdateAppearanceResponder)
{
	LLOutfitObserver& outfit_observer = LLOutfitObserver::instance();

	// unlock outfit on save operation completed
	outfit_observer.addCOFSavedCallback(boost::bind(
			&LLAppearanceMgr::setOutfitLocked, this, false));

	mUnlockOutfitTimer.reset(new LLOutfitUnLockTimer(gSavedSettings.getS32(
			"OutfitOperationsTimeout")));

	gIdleCallbacks.addFunction(&LLAttachmentsMgr::onIdle,NULL);
}

LLAppearanceMgr::~LLAppearanceMgr()
{
}

void LLAppearanceMgr::setAttachmentInvLinkEnable(bool val)
{
	LL_DEBUGS("Avatar") << "setAttachmentInvLinkEnable => " << (int) val << LL_ENDL;
	mAttachmentInvLinkEnabled = val;
// [SL:KB] - Patch: Appearance-SyncAttach | Checked: 2010-10-05 (Catznip-2.2)
	if (mAttachmentInvLinkEnabled)
	{
		linkPendingAttachments();
	}
// [/SL:KB]
}

void dumpAttachmentSet(const std::set<LLUUID>& atts, const std::string& msg)
{
       LL_INFOS() << msg << LL_ENDL;
       for (std::set<LLUUID>::const_iterator it = atts.begin();
               it != atts.end();
               ++it)
       {
               LLUUID item_id = *it;
               LLViewerInventoryItem *item = gInventory.getItem(item_id);
               if (item)
                       LL_INFOS() << "atts " << item->getName() << LL_ENDL;
               else
                       LL_INFOS() << "atts " << "UNKNOWN[" << item_id.asString() << "]" << LL_ENDL;
       }
       LL_INFOS() << LL_ENDL;
}

void LLAppearanceMgr::registerAttachment(const LLUUID& item_id)
{
	   gInventory.addChangedMask(LLInventoryObserver::LABEL, item_id);
// [SL:KB] - Patch: Appearance-SyncAttach | Checked: 2010-10-05 (Catznip-2.2)
	   if (isLinkInCOF(item_id))
	   {
		   return;
	   }
	   mPendingAttachLinks.push_back(item_id);
// [/SL:KB]

	   if (mAttachmentInvLinkEnabled)
	   {
		   // we have to pass do_update = true to call LLAppearanceMgr::updateAppearanceFromCOF.
		   // it will trigger gAgentWariables.notifyLoadingFinished()
		   // But it is not acceptable solution. See EXT-7777
		   if (!isLinkedInCOF(item_id))
		   {
// [SL:KB] - Patch: Appearance-SyncAttach | Checked: 2010-10-05 (Catznip-2.2)
	 		   LLPointer<LLInventoryCallback> cb = new LLRegisterAttachmentCallback();
	 		   LLAppearanceMgr::addCOFItemLink(item_id, cb);  // Add COF link for item.
// [/SL:KB]
//			   LLPointer<LLInventoryCallback> cb = new LLUpdateAppearanceOnDestroy();
//			   LLAppearanceMgr::addCOFItemLink(item_id, cb);  // Add COF link for item.
		   }
	   }
	   else
	   {
		   //LL_INFOS() << "no link changes, inv link not enabled" << LL_ENDL;
	   }
}

void LLAppearanceMgr::unregisterAttachment(const LLUUID& item_id)
{
	   gInventory.addChangedMask(LLInventoryObserver::LABEL, item_id);
// [SL:KB] - Patch: Appearance-SyncAttach | Checked: 2010-10-05 (Catznip-2.2)
		uuid_vec_t::iterator itPendingAttachLink = std::find(mPendingAttachLinks.begin(), mPendingAttachLinks.end(), item_id);
		if (itPendingAttachLink != mPendingAttachLinks.end())
		{
			mPendingAttachLinks.erase(itPendingAttachLink);
		}
// [/SL:KB]

	   if (mAttachmentInvLinkEnabled)
	   {
		   LLAppearanceMgr::removeCOFItemLinks(item_id);
	   }
	   else
	   {
		   //LL_INFOS() << "no link changes, inv link not enabled" << LL_ENDL;
	   }
}

// [SL:KB] - Patch: Appearance-SyncAttach | Checked: 2010-09-18 (Catznip-2.2)
void LLAppearanceMgr::linkPendingAttachments()
{
	LLPointer<LLInventoryCallback> cb = NULL;
	for (uuid_vec_t::const_iterator itPendingAttachLink = mPendingAttachLinks.begin(); itPendingAttachLink != mPendingAttachLinks.end(); ++itPendingAttachLink)
	{
		const LLUUID& idAttachItem = *itPendingAttachLink;
		if ( (gAgentAvatarp->isWearingAttachment(idAttachItem)) && (!isLinkInCOF(idAttachItem)) )
		{
			if (!cb)
			{
				cb = new LLRegisterAttachmentCallback();
			}
			LLAppearanceMgr::addCOFItemLink(idAttachItem, cb);
		}
	}
}

void LLAppearanceMgr::onRegisterAttachmentComplete(const LLUUID& idItem)
{
	const LLUUID& idItemBase = gInventory.getLinkedItemID(idItem);

	// Remove the attachment from the pending list
	uuid_vec_t::iterator itPendingAttachLink = std::find(mPendingAttachLinks.begin(), mPendingAttachLinks.end(), idItemBase);
	if (itPendingAttachLink != mPendingAttachLinks.end())
	{
		mPendingAttachLinks.erase(itPendingAttachLink);
	}

	// It may have been detached already in which case we should remove the COF link
	if ( (isAgentAvatarValid()) && (!gAgentAvatarp->isWearingAttachment(idItemBase)) )
	{
		removeCOFItemLinks(idItemBase);
	}
}
// [/SL:KB]

BOOL LLAppearanceMgr::getIsInCOF(const LLUUID& obj_id) const
{
	const LLUUID& cof = getCOF();
	if (obj_id == cof)
		return TRUE;
	const LLInventoryObject* obj = gInventory.getObject(obj_id);
	if (obj && obj->getParentUUID() == cof)
		return TRUE;
	return FALSE;
}

// static
bool LLAppearanceMgr::isLinkInCOF(const LLUUID& obj_id)
{
	const LLUUID& target_id = gInventory.getLinkedItemID(obj_id);
	LLLinkedItemIDMatches find_links(target_id);
	return gInventory.hasMatchingDirectDescendent(LLAppearanceMgr::instance().getCOF(), find_links);
}

BOOL LLAppearanceMgr::getIsProtectedCOFItem(const LLUUID& obj_id) const
{
	if (!getIsInCOF(obj_id)) return FALSE;

	// If a non-link somehow ended up in COF, allow deletion.
	const LLInventoryObject *obj = gInventory.getObject(obj_id);
	if (obj && !obj->getIsLinkType())
	{
		return FALSE;
	}

	// For now, don't allow direct deletion from the COF.  Instead, force users
	// to choose "Detach" or "Take Off".
	return TRUE;
}

class CallAfterCategoryFetchStage2: public LLInventoryFetchItemsObserver
{
public:
	CallAfterCategoryFetchStage2(const uuid_vec_t& ids,
								 nullary_func_t callable) :
		LLInventoryFetchItemsObserver(ids),
		mCallable(callable)
	{
	}
	~CallAfterCategoryFetchStage2()
	{
	}
	virtual void done()
	{
		LL_INFOS() << this << " done with incomplete " << mIncomplete.size()
				<< " complete " << mComplete.size() <<  " calling callable" << LL_ENDL;

		gInventory.removeObserver(this);
		doOnIdleOneTime(mCallable);
		delete this;
	}
protected:
	nullary_func_t mCallable;
};

class CallAfterCategoryFetchStage1: public LLInventoryFetchDescendentsObserver
{
public:
	CallAfterCategoryFetchStage1(const LLUUID& cat_id, nullary_func_t callable) :
		LLInventoryFetchDescendentsObserver(cat_id),
		mCallable(callable)
	{
	}
	~CallAfterCategoryFetchStage1()
	{
	}
	virtual void done()
	{
		// What we do here is get the complete information on the
		// items in the requested category, and set up an observer
		// that will wait for that to happen.
		LLInventoryModel::cat_array_t cat_array;
		LLInventoryModel::item_array_t item_array;
		gInventory.collectDescendents(mComplete.front(),
									  cat_array,
									  item_array,
									  LLInventoryModel::EXCLUDE_TRASH);
		S32 count = item_array.size();
		if(!count)
		{
			LL_WARNS() << "Nothing fetched in category " << mComplete.front()
					<< LL_ENDL;
			gInventory.removeObserver(this);
			doOnIdleOneTime(mCallable);

			delete this;
			return;
		}

		LL_INFOS() << "stage1 got " << item_array.size() << " items, passing to stage2 " << LL_ENDL;
		uuid_vec_t ids;
		for(S32 i = 0; i < count; ++i)
		{
			ids.push_back(item_array.at(i)->getUUID());
		}
		
		gInventory.removeObserver(this);
		
		// do the fetch
		CallAfterCategoryFetchStage2 *stage2 = new CallAfterCategoryFetchStage2(ids, mCallable);
		stage2->startFetch();
		if(stage2->isFinished())
		{
			// everything is already here - call done.
			stage2->done();
		}
		else
		{
			// it's all on it's way - add an observer, and the inventory
			// will call done for us when everything is here.
			gInventory.addObserver(stage2);
		}
		delete this;
	}
protected:
	nullary_func_t mCallable;
};

void callAfterCategoryFetch(const LLUUID& cat_id, nullary_func_t cb)
{
	CallAfterCategoryFetchStage1 *stage1 = new CallAfterCategoryFetchStage1(cat_id, cb);
	stage1->startFetch();
	if (stage1->isFinished())
	{
		stage1->done();
	}
	else
	{
		gInventory.addObserver(stage1);
	}
}

void wear_multiple(const uuid_vec_t& ids, bool replace)
{
	LLPointer<LLInventoryCallback> cb = new LLUpdateAppearanceOnDestroy;
	
	bool first = true;
	uuid_vec_t::const_iterator it;
	for (it = ids.begin(); it != ids.end(); ++it)
	{
		// if replace is requested, the first item worn will replace the current top
		// item, and others will be added.
		LLAppearanceMgr::instance().wearItemOnAvatar(*it,false,first && replace,cb);
		first = false;
	}
}

// SLapp for easy-wearing of a stock (library) avatar
//
class LLWearFolderHandler : public LLCommandHandler
{
public:
	// not allowed from outside the app
	LLWearFolderHandler() : LLCommandHandler("wear_folder", UNTRUSTED_BLOCK) { }

	bool handle(const LLSD& tokens, const LLSD& query_map,
				LLMediaCtrl* web)
	{
		LLPointer<LLInventoryCategory> category = new LLInventoryCategory(query_map["folder_id"],
																		  LLUUID::null,
																		  LLFolderType::FT_CLOTHING,
																		  "Quick Appearance");
		LLSD::UUID folder_uuid = query_map["folder_id"].asUUID();
		if ( gInventory.getCategory( folder_uuid ) != NULL )
		{
			LLAppearanceMgr::getInstance()->wearInventoryCategory(category, true, false);

			// *TODOw: This may not be necessary if initial outfit is chosen already -- josh
			gAgent.setOutfitChosen(TRUE);
		}

		// release avatar picker keyboard focus
		gFocusMgr.setKeyboardFocus( NULL );

		return true;
	}
};

LLWearFolderHandler gWearFolderHandler;<|MERGE_RESOLUTION|>--- conflicted
+++ resolved
@@ -52,16 +52,13 @@
 #include "llwearablelist.h"
 #include "llsdutil.h"
 #include "llsdserialize.h"
-<<<<<<< HEAD
 #include "llhttpretrypolicy.h"
 #include "llaisapi.h"
-=======
 // [RLVa:KB] - Checked: 2011-05-22 (RLVa-1.3.1a)
 #include "rlvhandler.h"
 #include "rlvhelper.h"
 #include "rlvlocks.h"
 // [/RLVa:KB]
->>>>>>> 78d60025
 
 #if LL_MSVC
 // disable boost::lexical_cast warning
@@ -1257,15 +1254,19 @@
 static void removeDuplicateWearableItemsByAssetID(LLInventoryModel::item_array_t& items)
 {
 	std::set<LLUUID> idsAsset;
-	for (S32 idxItem = items.count() - 1; idxItem >= 0; idxItem--)
-	{
-		const LLViewerInventoryItem* pItem = items.get(idxItem);
-		if (!pItem->isWearableType())
-			continue;
-		if (idsAsset.end() == idsAsset.find(pItem->getAssetUUID()))
-			idsAsset.insert(pItem->getAssetUUID());
-		else
-			items.remove(idxItem);
+
+	LLInventoryModel::item_array_t::const_iterator itItem = items.begin();
+	while (itItem != items.end())
+	{
+		const LLViewerInventoryItem* pItem = *itItem;
+		if (pItem->isWearableType())
+		{
+			if (idsAsset.end() == idsAsset.find(pItem->getAssetUUID()))
+				idsAsset.insert(pItem->getAssetUUID());
+			else
+				itItem = items.erase(itItem);
+		}
+		++itItem;
 	}
 }
 // [/SL:KB]
@@ -1817,7 +1818,7 @@
 		const LLViewerInventoryItem* pItem = *itItem;
 		if (pItem->getIsLinkType())
 		{
-			gInventory.purgeObject(pItem->getUUID());
+			remove_inventory_item(pItem->getUUID(), (LLPointer<LLInventoryCallback>)NULL);
 		}
 	}
 }
@@ -1832,7 +1833,7 @@
 		const LLInventoryItem* pItem = *itItem;
 		if ( (pItem->getIsLinkType()) && (asset_type == pItem->getType()) )
 		{
-			gInventory.purgeObject(pItem->getUUID());
+			remove_inventory_item(pItem->getUUID(), (LLPointer<LLInventoryCallback>)NULL);
 		}
 	}
 }
@@ -1848,9 +1849,9 @@
 	gInventory.collectDescendents(getCOF(), cats, cur_cof_items, LLInventoryModel::EXCLUDE_TRASH);
 
 	// Purge everything in cur_cof_items that isn't part of new_cof_items
-	for (S32 idxCurItem = 0, cntCurItem = cur_cof_items.count(); idxCurItem < cntCurItem; idxCurItem++)
-	{
-		LLViewerInventoryItem* pItem = cur_cof_items.get(idxCurItem);
+	for (S32 idxCurItem = 0, cntCurItem = cur_cof_items.size(); idxCurItem < cntCurItem; idxCurItem++)
+	{
+		LLViewerInventoryItem* pItem = cur_cof_items.at(idxCurItem);
 		if (std::find_if(new_cof_items.begin(), new_cof_items.end(), RlvPredIsEqualOrLinkedItem(pItem)) == new_cof_items.end())
 		{
 			// Item doesn't exist in new_cof_items => purge (if it's a link)
@@ -1870,9 +1871,9 @@
 	}
 
 	// Whatever remains in new_cof_items will need to have a link created
-	for (S32 idxNewItem = 0, cntNewItem = new_cof_items.count(); idxNewItem < cntNewItem; idxNewItem++)
-	{
-		LLViewerInventoryItem* pItem = new_cof_items.get(idxNewItem);
+	for (S32 idxNewItem = 0, cntNewItem = new_cof_items.size(); idxNewItem < cntNewItem; idxNewItem++)
+	{
+		LLViewerInventoryItem* pItem = new_cof_items.at(idxNewItem);
 		if (items_to_add.end() == std::find(items_to_add.begin(), items_to_add.end(), pItem))
 		{
 			items_to_add.push_back(pItem);
@@ -1908,28 +1909,15 @@
 	}
 }
 
-void LLAppearanceMgr::updateCOF(const LLUUID& category, bool append)
-{
-	LLViewerInventoryCategory *pcat = gInventory.getCategory(category);
-	if (!pcat)
-	{
-		LL_WARNS() << "no category found for id " << category << LL_ENDL;
-		return;
-	}
-<<<<<<< HEAD
-	LL_INFOS("Avatar") << self_av_string() << "starting, cat '" << (pcat ? pcat->getName() : "[UNKNOWN]") << "'" << LL_ENDL;
-=======
-}
-
 //void LLAppearanceMgr::updateCOF(const LLUUID& category, bool append)
 // [RLVa:KB] - Checked: 2010-03-05 (RLVa-1.2.0b) | Added: RLVa-1.2.0b
 void LLAppearanceMgr::updateCOF(const LLUUID& category, bool append)
 {
 	LLInventoryModel::item_array_t body_items_new, wear_items_new, obj_items_new, gest_items_new;
-	getDescendentsOfAssetType(category, body_items_new, LLAssetType::AT_BODYPART, false);
-	getDescendentsOfAssetType(category, wear_items_new, LLAssetType::AT_CLOTHING, false);
-	getDescendentsOfAssetType(category, obj_items_new, LLAssetType::AT_OBJECT, false);
-	getDescendentsOfAssetType(category, gest_items_new, LLAssetType::AT_GESTURE, false);
+	getDescendentsOfAssetType(category, body_items_new, LLAssetType::AT_BODYPART);
+	getDescendentsOfAssetType(category, wear_items_new, LLAssetType::AT_CLOTHING);
+	getDescendentsOfAssetType(category, obj_items_new, LLAssetType::AT_OBJECT);
+	getDescendentsOfAssetType(category, gest_items_new, LLAssetType::AT_GESTURE);
 	updateCOF(body_items_new, wear_items_new, obj_items_new, gest_items_new, append, category);
 }
 
@@ -1941,12 +1929,16 @@
 // [/RLVa:KB]
 {
 //	LLViewerInventoryCategory *pcat = gInventory.getCategory(category);
+//	if (!pcat)
+//	{
+//		LL_WARNS() << "no category found for id " << category << LL_ENDL;
+//		return;
+//	}
 //	LL_INFOS("Avatar") << self_av_string() << "starting, cat '" << (pcat ? pcat->getName() : "[UNKNOWN]") << "'" << LL_ENDL;
 // [RLVa:KB] - Checked: 2010-03-26 (RLVa-1.2.0b) | Added: RLVa-1.2.0b
 	// RELEASE-RLVa: [SL-2.0.0] If pcat ever gets used for anything further down the beta we'll know about it
-	llinfos << "starting" << llendl;
+	LL_INFOS("Avatar") << "starting" << LL_ENDL;
 // [/RLVa:KB]
->>>>>>> 78d60025
 
 	const LLUUID cof = getCOF();
 
@@ -1972,14 +1964,8 @@
 	//
 	// Preserve body parts from COF if appending.
 	LLInventoryModel::item_array_t body_items;
-<<<<<<< HEAD
 	getDescendentsOfAssetType(cof, body_items, LLAssetType::AT_BODYPART);
-	getDescendentsOfAssetType(category, body_items, LLAssetType::AT_BODYPART);
-	if (append)
-		reverse(body_items.begin(), body_items.end());
-=======
-	getDescendentsOfAssetType(cof, body_items, LLAssetType::AT_BODYPART, false);
-//	getDescendentsOfAssetType(category, body_items, LLAssetType::AT_BODYPART, false);
+//	getDescendentsOfAssetType(category, body_items, LLAssetType::AT_BODYPART);
 // [RLVa:KB] - Checked: 2010-03-19 (RLVa-1.2.0c) | Modified: RLVa-1.2.0b
 	// Filter out any new body parts that can't be worn before adding them
 	if ( (rlv_handler_t::isEnabled()) && (gRlvWearableLocks.hasLockedWearableType(RLV_LOCK_ANY)) )
@@ -1989,7 +1975,6 @@
 	// NOTE-RLVa: we don't actually want to favour COF body parts over the folder's body parts (if only because it breaks force wear)
 //	if (append)
 //		reverse(body_items.begin(), body_items.end());
->>>>>>> 78d60025
 	// Reduce body items to max of one per type.
 	removeDuplicateItems(body_items);
 	filterWearableItems(body_items, 1);
@@ -1999,27 +1984,22 @@
 	//
 	LLInventoryModel::item_array_t wear_items;
 	if (append)
-<<<<<<< HEAD
 		getDescendentsOfAssetType(cof, wear_items, LLAssetType::AT_CLOTHING);
-	getDescendentsOfAssetType(category, wear_items, LLAssetType::AT_CLOTHING);
-=======
-		getDescendentsOfAssetType(cof, wear_items, LLAssetType::AT_CLOTHING, false);
 // [RLVa:KB] - Checked: 2010-03-19 (RLVa-1.2.0c) | Modified: RLVa-1.2.0b
 	else if ( (rlv_handler_t::isEnabled()) && (gRlvWearableLocks.hasLockedWearableType(RLV_LOCK_ANY)) )
 	{
 		// Make sure that all currently locked clothing layers remain in COF when replacing
-		getDescendentsOfAssetType(cof, wear_items, LLAssetType::AT_CLOTHING, false);
+		getDescendentsOfAssetType(cof, wear_items, LLAssetType::AT_CLOTHING);
 		wear_items.erase(std::remove_if(wear_items.begin(), wear_items.end(), rlvPredCanRemoveItem), wear_items.end());
 	}
 // [/RLVa:KB]
-//	getDescendentsOfAssetType(category, wear_items, LLAssetType::AT_CLOTHING, false);
+//	getDescendentsOfAssetType(category, wear_items, LLAssetType::AT_CLOTHING);
 // [RLVa:KB] - Checked: 2010-03-19 (RLVa-1.2.0c) | Modified: RLVa-1.2.0b
 	// Filter out any new wearables that can't be worn before adding them
 	if ( (rlv_handler_t::isEnabled()) && (gRlvWearableLocks.hasLockedWearableType(RLV_LOCK_ANY)) )
 		wear_items_new.erase(std::remove_if(wear_items_new.begin(), wear_items_new.end(), RlvPredCanNotWearItem(RLV_WEAR)), wear_items_new.end());
 	wear_items.insert(wear_items.end(), wear_items_new.begin(), wear_items_new.end());
 // [/RLVa:KB]
->>>>>>> 78d60025
 	// Reduce wearables to max of one per type.
 	removeDuplicateItems(wear_items);
 // [SL:KB] - Patch: Appearance-WearableDuplicateAssets | Checked: 2011-07-24 (Catznip-2.6.0e) | Added: Catznip-2.6.0e
@@ -2032,27 +2012,22 @@
 	//
 	LLInventoryModel::item_array_t obj_items;
 	if (append)
-<<<<<<< HEAD
 		getDescendentsOfAssetType(cof, obj_items, LLAssetType::AT_OBJECT);
-	getDescendentsOfAssetType(category, obj_items, LLAssetType::AT_OBJECT);
-=======
-		getDescendentsOfAssetType(cof, obj_items, LLAssetType::AT_OBJECT, false);
 // [RLVa:KB] - Checked: 2010-03-05 (RLVa-1.2.0z) | Modified: RLVa-1.2.0b
 	else if ( (rlv_handler_t::isEnabled()) && (gRlvAttachmentLocks.hasLockedAttachmentPoint(RLV_LOCK_ANY)) )
 	{
 		// Make sure that all currently locked attachments remain in COF when replacing
-		getDescendentsOfAssetType(cof, obj_items, LLAssetType::AT_OBJECT, false);
+		getDescendentsOfAssetType(cof, obj_items, LLAssetType::AT_OBJECT);
 		obj_items.erase(std::remove_if(obj_items.begin(), obj_items.end(), rlvPredCanRemoveItem), obj_items.end());
 	}
 // [/RLVa:KB]
-//	getDescendentsOfAssetType(category, obj_items, LLAssetType::AT_OBJECT, false);
+//	getDescendentsOfAssetType(category, obj_items, LLAssetType::AT_OBJECT);
 // [RLVa:KB] - Checked: 2010-03-05 (RLVa-1.2.0z) | Modified: RLVa-1.2.0b
 	// Filter out any new attachments that can't be worn before adding them
 	if ( (rlv_handler_t::isEnabled()) && (gRlvAttachmentLocks.hasLockedAttachmentPoint(RLV_LOCK_ANY)) )
 		obj_items_new.erase(std::remove_if(obj_items_new.begin(), obj_items_new.end(), RlvPredCanNotWearItem(RLV_WEAR)), obj_items_new.end());
 	obj_items.insert(obj_items.end(), obj_items_new.begin(), obj_items_new.end());
 // [/RLVa:KB]
->>>>>>> 78d60025
 	removeDuplicateItems(obj_items);
 
 	//
@@ -2060,16 +2035,11 @@
 	//
 	LLInventoryModel::item_array_t gest_items;
 	if (append)
-<<<<<<< HEAD
 		getDescendentsOfAssetType(cof, gest_items, LLAssetType::AT_GESTURE);
-	getDescendentsOfAssetType(category, gest_items, LLAssetType::AT_GESTURE);
-=======
-		getDescendentsOfAssetType(cof, gest_items, LLAssetType::AT_GESTURE, false);
-//	getDescendentsOfAssetType(category, gest_items, LLAssetType::AT_GESTURE, false);
+//	getDescendentsOfAssetType(category, gest_items, LLAssetType::AT_GESTURE);
 // [RLVa:KB] - Checked: 2010-03-05 (RLVa-1.2.0z) | Added: RLVa-1.2.0b
 	gest_items.insert(gest_items.end(), gest_items_new.begin(), gest_items_new.end());
 // [/RLVa:KB]
->>>>>>> 78d60025
 	removeDuplicateItems(gest_items);
 	
 	// Create links to new COF contents.
@@ -2083,15 +2053,7 @@
 	desc_map_t desc_map;
 	getWearableOrderingDescUpdates(wear_items, desc_map);
 
-// [SL:KB]
-	// Synchronize COF
-	//  -> it's possible that we don't link to any new items in which case 'link_waiter' fires when it goes out of scope below
-	LLInventoryModel::item_array_t items_add, items_remove;
-	syncCOF(all_items, items_add, items_remove);
-// [/SL:KB]
-
 	// Will link all the above items.
-<<<<<<< HEAD
 	// link_waiter enforce flags are false because we've already fixed everything up in updateCOF().
 	LLPointer<LLInventoryCallback> link_waiter = new LLUpdateAppearanceOnDestroy(false,false);
 	LLSD contents = LLSD::emptyArray();
@@ -2121,7 +2083,10 @@
 		item_contents["type"] = LLAssetType::AT_LINK; 
 		contents.append(item_contents);
 	}
-	const LLUUID& base_id = append ? getBaseOutfitUUID() : category;
+//	const LLUUID& base_id = append ? getBaseOutfitUUID() : category;
+// [RLVa:KB]
+	const LLUUID& base_id = append ? getBaseOutfitUUID() : idOutfit;
+// [/RLVa:KB]
 	LLViewerInventoryCategory *base_cat = gInventory.getCategory(base_id);
 	if (base_cat)
 	{
@@ -2137,44 +2102,6 @@
 		dump_sequential_xml(gAgentAvatarp->getFullname() + "_slam_request", contents);
 	}
 	slam_inventory_folder(getCOF(), contents, link_waiter);
-=======
-	LLPointer<LLInventoryCallback> link_waiter = new LLUpdateAppearanceOnDestroy;
-// [SL:KB] - Checked: 2013-03-05 (RLVa-1.4.8)
-	linkAll(cof, items_add, link_waiter);
-// [/SL:KB]
-//	linkAll(cof,all_items,link_waiter);
-
-	// Add link to outfit if category is an outfit. 
-// [SL:KB] - Checked: 2010-04-24 (RLVa-1.2.0f) | Added: RLVa-1.2.0f
-	if ( (!append) && (idOutfit.notNull()) )
-	{
-		createBaseOutfitLink(idOutfit, link_waiter);
-	}
-// [/SL:KB]
-//	if (!append)
-//	{
-//		createBaseOutfitLink(category, link_waiter);
-//	}
-//
-	// Remove current COF contents.  Have to do this after creating
-	// the link_waiter so links can be followed for any items that get
-	// carried over (e.g. keeping old shape if the new outfit does not
-	// contain one)
-// [SL:KB]
-	purgeItems(items_remove);
-
-	bool keep_outfit_links = append;
-	if (!keep_outfit_links)
-	{
-		purgeItemsOfType(LLAssetType::AT_LINK_FOLDER);
-	}
-
-	gInventory.notifyObservers();
-// [/SL:KB]
-//	bool keep_outfit_links = append;
-//	purgeCategory(cof, keep_outfit_links, &all_items);
-//	gInventory.notifyObservers();
->>>>>>> 78d60025
 
 	LL_DEBUGS("Avatar") << self_av_string() << "waiting for LLUpdateAppearanceOnDestroy" << LL_ENDL;
 }
@@ -2210,11 +2137,8 @@
 {
 	LL_DEBUGS("Avatar") << "updateAgentWearables()" << LL_ENDL;
 	LLInventoryItem::item_array_t items;
-<<<<<<< HEAD
 	std::vector< LLViewerWearable* > wearables;
 	wearables.reserve(32);
-=======
-	LLDynamicArray< LLViewerWearable* > wearables;
 // [RLVa:KB] - Checked: 2011-03-31 (RLVa-1.3.0f) | Added: RLVa-1.3.0f
 	uuid_vec_t idsCurrent; LLInventoryModel::item_array_t itemsNew;
 	if (rlv_handler_t::isEnabled())
@@ -2223,7 +2147,6 @@
 		gAgentWearables.getWearableItemIDs(idsCurrent);
 	}
 // [/RLVa:KB]
->>>>>>> 78d60025
 
 	// For each wearable type, find the wearables of that type.
 	for( S32 i = 0; i < LLWearableType::WT_COUNT; i++ )
@@ -2238,16 +2161,6 @@
 				LLViewerInventoryItem* item = (LLViewerInventoryItem*)gInventory.getItem(data.mItemID);
 				if( item && (item->getAssetUUID() == wearable->getAssetID()) )
 				{
-<<<<<<< HEAD
-					items.push_back(item);
-					wearables.push_back(wearable);
-				}
-			}
-		}
-	}
-
-	if(wearables.size() > 0)
-=======
 // [RLVa:KB] - Checked: 2010-03-19 (RLVa-1.2.0g) | Modified: RLVa-1.2.0g
 					// TODO-RLVa: [RLVa-1.2.1] This is fall-back code so if we don't ever trigger this code it can just be removed
 					//   -> one way to trigger the assertion:
@@ -2267,8 +2180,8 @@
 					}
 #endif // RLV_DEBUG
 // [/RLVa:KB]
-					items.put(item);
-					wearables.put(wearable);
+					items.push_back(item);
+					wearables.push_back(wearable);
 // [RLVa:KB] - Checked: 2011-03-31 (RLVa-1.3.0f) | Added: RLVa-1.3.0f
 					if ( (rlv_handler_t::isEnabled()) && (gAgentWearables.areInitalWearablesLoaded()) )
 					{
@@ -2295,15 +2208,14 @@
 			if (pWearable)
 				RlvBehaviourNotifyHandler::onTakeOff(pWearable->getType(), true);
 		}
-		for (S32 idxItem = 0, cntItem = itemsNew.count(); idxItem < cntItem; idxItem++)
-		{
-			RlvBehaviourNotifyHandler::onWear(itemsNew.get(idxItem)->getWearableType(), true);
+		for (S32 idxItem = 0, cntItem = itemsNew.size(); idxItem < cntItem; idxItem++)
+		{
+			RlvBehaviourNotifyHandler::onWear(itemsNew.at(idxItem)->getWearableType(), true);
 		}
 	}
 // [/RLVa:KB]
 
-	if(wearables.count() > 0)
->>>>>>> 78d60025
+	if(wearables.size() > 0)
 	{
 		gAgentWearables.setWearableOutfit(items, wearables);
 	}
@@ -3095,14 +3007,8 @@
 								  LLInventoryModel::EXCLUDE_TRASH);
 	for (S32 i=0; i<item_array.size(); i++)
 	{
-<<<<<<< HEAD
-		const LLInventoryItem* item = item_array.at(i).get();
-		if (item->getIsLinkType() && item->getLinkedUUID() == item_id)
-		{
-			remove_inventory_item(item->getUUID(), cb);
-=======
 // [RLVa:KB] - Checked: 2013-02-12 (RLVa-1.4.8)
-		const LLViewerInventoryItem* item = item_array.get(i).get();
+		const LLViewerInventoryItem* item = item_array.at(i).get();
 		if (item->getIsLinkType() && item->getLinkedUUID() == item_id)
 		{
 #if LL_RELEASE_WITH_DEBUG_INFO || LL_DEBUG
@@ -3112,14 +3018,13 @@
 				RLV_ASSERT(rlvPredCanRemoveItem(item));
 			}
 #endif // LL_RELEASE_WITH_DEBUG_INFO || LL_DEBUG
-			gInventory.purgeObject(item->getUUID());
->>>>>>> 78d60025
+			remove_inventory_item(item->getUUID(), cb);
 		}
 // [/RLVa:KB]
-//		const LLInventoryItem* item = item_array.get(i).get();
+//		const LLInventoryItem* item = item_array.at(i).get();
 //		if (item->getIsLinkType() && item->getLinkedUUID() == item_id)
 //		{
-//			gInventory.purgeObject(item->getUUID());
+//			remove_inventory_item(item->getUUID(), cb);
 //		}
 	}
 }
@@ -3137,9 +3042,6 @@
 		const LLViewerInventoryItem* item = *it;
 		if (item->getIsLinkType()) // we must operate on links only
 		{
-<<<<<<< HEAD
-			remove_inventory_item(item->getUUID(), cb);
-=======
 // [RLVa:KB] - Checked: 2013-02-12 (RLVa-1.4.8)
 #if LL_RELEASE_WITH_DEBUG_INFO || LL_DEBUG
 			// NOTE-RLVa: debug-only, can be removed down the line
@@ -3150,8 +3052,7 @@
 #endif // LL_RELEASE_WITH_DEBUG_INFO || LL_DEBUG
 // [/RLVa:KB]
 
-			gInventory.purgeObject(item->getUUID());
->>>>>>> 78d60025
+			remove_inventory_item(item->getUUID(), cb);
 		}
 	}
 }
@@ -4094,37 +3995,21 @@
 		LL_WARNS() << "called with empty list, nothing to do" << LL_ENDL;
 		return;
 	}
-<<<<<<< HEAD
 	LLPointer<LLInventoryCallback> cb = new LLUpdateAppearanceOnDestroy;
+
+// [RLVa:KB] - Checked: 2013-02-12 (RLVa-1.4.8)
 	for (uuid_vec_t::const_iterator it = ids_to_remove.begin(); it != ids_to_remove.end(); ++it)
 	{
-		const LLUUID& id_to_remove = *it;
-		const LLUUID& linked_item_id = gInventory.getLinkedItemID(id_to_remove);
+		const LLUUID& linked_item_id = gInventory.getLinkedItemID(*it);
+
+		if ( (rlv_handler_t::isEnabled()) && (!rlvPredCanRemoveItem(gInventory.getItem(linked_item_id))) )
+		{
+			continue;
+		}
+
 		removeCOFItemLinks(linked_item_id, cb);
 		addDoomedTempAttachment(linked_item_id);
 	}
-=======
-
-// [RLVa:KB] - Checked: 2013-02-12 (RLVa-1.4.8)
-	bool fUpdateAppearance = false;
-	for (uuid_vec_t::const_iterator it = ids_to_remove.begin(); it != ids_to_remove.end(); ++it)
-	{
-		const LLUUID& linked_item_id = gInventory.getLinkedItemID(*it);
-
-		if ( (rlv_handler_t::isEnabled()) && (!rlvPredCanRemoveItem(gInventory.getItem(linked_item_id))) )
-		{
-			continue;
-		}
-
-		fUpdateAppearance = true;
-		removeCOFItemLinks(linked_item_id);
-		addDoomedTempAttachment(linked_item_id);
-	}
-
-	if (fUpdateAppearance)
-	{
-		updateAppearanceFromCOF();
-}
 // [/RLVa:KB]
 //	for (uuid_vec_t::const_iterator it = ids_to_remove.begin(); it != ids_to_remove.end(); ++it)
 //	{
@@ -4133,26 +4018,21 @@
 //		removeCOFItemLinks(linked_item_id);
 //	}
 //	updateAppearanceFromCOF();
->>>>>>> 78d60025
 }
 
 void LLAppearanceMgr::removeItemFromAvatar(const LLUUID& id_to_remove)
 {
 	LLUUID linked_item_id = gInventory.getLinkedItemID(id_to_remove);
-<<<<<<< HEAD
+
+// [RLVa:KB] - Checked: 2013-02-12 (RLVa-1.4.8)
+	if ( (rlv_handler_t::isEnabled()) && (!rlvPredCanRemoveItem(gInventory.getItem(linked_item_id))) )
+	{
+		return;
+	}
+// [/RLVA:KB]
+
 	LLPointer<LLInventoryCallback> cb = new LLUpdateAppearanceOnDestroy;
 	removeCOFItemLinks(linked_item_id, cb);
-=======
-
-// [RLVa:KB] - Checked: 2013-02-12 (RLVa-1.4.8)
-	if ( (rlv_handler_t::isEnabled()) && (!rlvPredCanRemoveItem(gInventory.getItem(linked_item_id))) )
-	{
-		return;
-	}
-// [/RLVA:KB]
-
-	removeCOFItemLinks(linked_item_id);
->>>>>>> 78d60025
 	addDoomedTempAttachment(linked_item_id);
 }
 
