 /**
 * @file llvoicewebrtc.cpp
 * @brief Implementation of LLWebRTCVoiceClient class which is the interface to the voice client process.
 *
 * $LicenseInfo:firstyear=2001&license=viewerlgpl$
 * Second Life Viewer Source Code
 * Copyright (C) 2023, Linden Research, Inc.
 *
 * This library is free software; you can redistribute it and/or
 * modify it under the terms of the GNU Lesser General Public
 * License as published by the Free Software Foundation
 * version 2.1 of the License only.
 *
 * This library is distributed in the hope that it will be useful,
 * but WITHOUT ANY WARRANTY; without even the implied warranty of
 * MERCHANTABILITY or FITNESS FOR A PARTICULAR PURPOSE.  See the GNU
 * Lesser General Public License for more details.
 *
 * You should have received a copy of the GNU Lesser General Public
 * License along with this library; if not, write to the Free Software
 * Foundation, Inc., 51 Franklin Street, Fifth Floor, Boston, MA  02110-1301  USA
 *
 * Linden Research, Inc., 945 Battery Street, San Francisco, CA  94111  USA
 * $/LicenseInfo$
 */
#include <algorithm>
#include <format>
#include "llvoicewebrtc.h"

#include "llsdutil.h"

// Linden library includes
#include "llavatarnamecache.h"
#include "llvoavatarself.h"
#include "llbufferstream.h"
#include "llfile.h"
#include "llmenugl.h"
#ifdef LL_USESYSTEMLIBS
# include "expat.h"
#else
# include "expat/expat.h"
#endif
#include "llcallbacklist.h"
#include "llviewernetwork.h"        // for gGridChoice
#include "llbase64.h"
#include "llviewercontrol.h"
#include "llappviewer.h"    // for gDisconnected, gDisableVoice
#include "llprocess.h"

// Viewer includes
#include "llmutelist.h"  // to check for muted avatars
#include "llagent.h"
#include "llcachename.h"
#include "llimview.h" // for LLIMMgr
#include "llworld.h"
#include "llparcel.h"
#include "llviewerparcelmgr.h"
#include "llfirstuse.h"
#include "llspeakers.h"
#include "lltrans.h"
#include "llrand.h"
#include "llviewerwindow.h"
#include "llviewercamera.h"
#include "llversioninfo.h"

#include "llviewernetwork.h"
#include "llnotificationsutil.h"

#include "llcorehttputil.h"
#include "lleventfilter.h"

#include "stringize.h"

#include "llwebrtc.h"

// for base64 decoding
#include "apr_base64.h"

#include "json/reader.h"
#include "json/writer.h"

const std::string WEBRTC_VOICE_SERVER_TYPE = "webrtc";

namespace {

    const F32 MAX_AUDIO_DIST      = 50.0f;
    const F32 VOLUME_SCALE_WEBRTC = 0.01f;
    const F32 LEVEL_SCALE_WEBRTC  = 0.008f;

    const F32 SPEAKING_AUDIO_LEVEL = 0.30;

    static const std::string REPORTED_VOICE_SERVER_TYPE = "Secondlife WebRTC Gateway";

    // Don't send positional updates more frequently than this:
    const F32 UPDATE_THROTTLE_SECONDS = 0.1f;
    const F32 MAX_RETRY_WAIT_SECONDS  = 10.0f;

    // Cosine of a "trivially" small angle
    const F32 FOUR_DEGREES = 4.0f * (F_PI / 180.0f);
    const F32 MINUSCULE_ANGLE_COS = (F32) cos(0.5f * FOUR_DEGREES);

}  // namespace


///////////////////////////////////////////////////////////////////////////////////////////////

void LLVoiceWebRTCStats::reset()
{
    mStartTime = -1.0f;
    mConnectCycles = 0;
    mConnectTime = -1.0f;
    mConnectAttempts = 0;
    mProvisionTime = -1.0f;
    mProvisionAttempts = 0;
    mEstablishTime = -1.0f;
    mEstablishAttempts = 0;
}

LLVoiceWebRTCStats::LLVoiceWebRTCStats()
{
    reset();
}

LLVoiceWebRTCStats::~LLVoiceWebRTCStats()
{
}

void LLVoiceWebRTCStats::connectionAttemptStart()
{
    if (!mConnectAttempts)
    {
        mStartTime = LLTimer::getTotalTime();
        mConnectCycles++;
    }
    mConnectAttempts++;
}

void LLVoiceWebRTCStats::connectionAttemptEnd(bool success)
{
    if ( success )
    {
        mConnectTime = (LLTimer::getTotalTime() - mStartTime) / USEC_PER_SEC;
    }
}

void LLVoiceWebRTCStats::provisionAttemptStart()
{
    if (!mProvisionAttempts)
    {
        mStartTime = LLTimer::getTotalTime();
    }
    mProvisionAttempts++;
}

void LLVoiceWebRTCStats::provisionAttemptEnd(bool success)
{
    if ( success )
    {
        mProvisionTime = (LLTimer::getTotalTime() - mStartTime) / USEC_PER_SEC;
    }
}

void LLVoiceWebRTCStats::establishAttemptStart()
{
    if (!mEstablishAttempts)
    {
        mStartTime = LLTimer::getTotalTime();
    }
    mEstablishAttempts++;
}

void LLVoiceWebRTCStats::establishAttemptEnd(bool success)
{
    if ( success )
    {
        mEstablishTime = (LLTimer::getTotalTime() - mStartTime) / USEC_PER_SEC;
    }
}

LLSD LLVoiceWebRTCStats::read()
{
    LLSD stats(LLSD::emptyMap());

    stats["connect_cycles"] = LLSD::Integer(mConnectCycles);
    stats["connect_attempts"] = LLSD::Integer(mConnectAttempts);
    stats["connect_time"] = LLSD::Real(mConnectTime);

    stats["provision_attempts"] = LLSD::Integer(mProvisionAttempts);
    stats["provision_time"] = LLSD::Real(mProvisionTime);

    stats["establish_attempts"] = LLSD::Integer(mEstablishAttempts);
    stats["establish_time"] = LLSD::Real(mEstablishTime);

    return stats;
}

///////////////////////////////////////////////////////////////////////////////////////////////

bool LLWebRTCVoiceClient::sShuttingDown = false;

LLWebRTCVoiceClient::LLWebRTCVoiceClient() :
    mHidden(false),
    mTuningMode(false),
    mTuningMicGain(0.0),
    mTuningSpeakerVolume(50),  // Set to 50 so the user can hear themselves when he sets his mic volume
    mDevicesListUpdated(false),

    mSpatialCoordsDirty(false),

    mMuteMic(false),

    mEarLocation(0),
    mMicGain(0.0),

    mVoiceEnabled(false),
    mProcessChannels(false),

    mAvatarNameCacheConnection(),
    mIsInTuningMode(false),
    mIsProcessingChannels(false),
    mIsCoroutineActive(false),
    mWebRTCPump("WebRTCClientPump"),
    mWebRTCDeviceInterface(nullptr)
{
    sShuttingDown = false;

    mSpeakerVolume = 0.0;

    mVoiceVersion.serverVersion = "";
    mVoiceVersion.voiceServerType = REPORTED_VOICE_SERVER_TYPE;
    mVoiceVersion.internalVoiceServerType = WEBRTC_VOICE_SERVER_TYPE;
    mVoiceVersion.minorVersion = 0;
    mVoiceVersion.majorVersion = 2;
    mVoiceVersion.mBuildVersion = "";
}

//---------------------------------------------------

LLWebRTCVoiceClient::~LLWebRTCVoiceClient()
{
    if (mAvatarNameCacheConnection.connected())
    {
        mAvatarNameCacheConnection.disconnect();
    }
    sShuttingDown = true;
}

//---------------------------------------------------

void LLWebRTCVoiceClient::init(LLPumpIO* pump)
{
    // constructor will set up LLVoiceClient::getInstance()
    llwebrtc::init(this);

    mWebRTCDeviceInterface = llwebrtc::getDeviceInterface();
    mWebRTCDeviceInterface->setDevicesObserver(this);
    mMainQueue = LL::WorkQueue::getInstance("mainloop");
}

void LLWebRTCVoiceClient::terminate()
{
    if (sShuttingDown)
    {
        return;
    }

    mVoiceEnabled = false;
    llwebrtc::terminate();

    sShuttingDown = true;
}

//---------------------------------------------------

void LLWebRTCVoiceClient::cleanUp()
{
    mNextSession.reset();
    mSession.reset();
    mNeighboringRegions.clear();
    sessionState::for_each(boost::bind(predShutdownSession, _1));
    LL_DEBUGS("Voice") << "Exiting" << LL_ENDL;
}

void LLWebRTCVoiceClient::LogMessage(llwebrtc::LLWebRTCLogCallback::LogLevel level, const std::string& message)
{
    switch (level)
    {
    case llwebrtc::LLWebRTCLogCallback::LOG_LEVEL_VERBOSE:
        LL_DEBUGS("Voice") << message << LL_ENDL;
        break;
    case llwebrtc::LLWebRTCLogCallback::LOG_LEVEL_INFO:
        LL_INFOS("Voice") << message << LL_ENDL;
        break;
    case llwebrtc::LLWebRTCLogCallback::LOG_LEVEL_WARNING:
        LL_WARNS("Voice") << message << LL_ENDL;
        break;
    case llwebrtc::LLWebRTCLogCallback::LOG_LEVEL_ERROR:
        // use WARN so that we don't crash on a webrtc error.
        // webrtc will force a crash on a fatal error.
        LL_WARNS("Voice") << message << LL_ENDL;
        break;
    default:
        break;
    }
}

// --------------------------------------------------

const LLVoiceVersionInfo& LLWebRTCVoiceClient::getVersion()
{
    return mVoiceVersion;
}

//---------------------------------------------------

void LLWebRTCVoiceClient::updateSettings()
{
    LL_PROFILE_ZONE_SCOPED_CATEGORY_VOICE

    setVoiceEnabled(LLVoiceClient::getInstance()->voiceEnabled());
    static LLCachedControl<S32> sVoiceEarLocation(gSavedSettings, "VoiceEarLocation");
    setEarLocation(sVoiceEarLocation);

    static LLCachedControl<std::string> sInputDevice(gSavedSettings, "VoiceInputAudioDevice");
    setCaptureDevice(sInputDevice);

    static LLCachedControl<std::string> sOutputDevice(gSavedSettings, "VoiceOutputAudioDevice");
    setRenderDevice(sOutputDevice);

    static LLCachedControl<F32> sMicLevel(gSavedSettings, "AudioLevelMic");
    setMicGain(sMicLevel);

    llwebrtc::LLWebRTCDeviceInterface::AudioConfig config;

    static LLCachedControl<bool> sEchoCancellation(gSavedSettings, "VoiceEchoCancellation", true);
    config.mEchoCancellation = sEchoCancellation;

    static LLCachedControl<bool> sAGC(gSavedSettings, "VoiceAutomaticGainControl", true);
    config.mAGC = sAGC;

    static LLCachedControl<U32> sNoiseSuppressionLevel(gSavedSettings,
                                                       "VoiceNoiseSuppressionLevel",
                                                       llwebrtc::LLWebRTCDeviceInterface::AudioConfig::ENoiseSuppressionLevel::NOISE_SUPPRESSION_LEVEL_VERY_HIGH);
    config.mNoiseSuppressionLevel = (llwebrtc::LLWebRTCDeviceInterface::AudioConfig::ENoiseSuppressionLevel) (U32)sNoiseSuppressionLevel;

    mWebRTCDeviceInterface->setAudioConfig(config);
    
}

// Observers
void LLWebRTCVoiceClient::addObserver(LLVoiceClientParticipantObserver *observer)
{
    mParticipantObservers.insert(observer);
}

void LLWebRTCVoiceClient::removeObserver(LLVoiceClientParticipantObserver *observer)
{
    mParticipantObservers.erase(observer);
}

void LLWebRTCVoiceClient::notifyParticipantObservers()
{
    LL_PROFILE_ZONE_SCOPED_CATEGORY_VOICE
    for (observer_set_t::iterator it = mParticipantObservers.begin(); it != mParticipantObservers.end();)
    {
        LLVoiceClientParticipantObserver *observer = *it;
        observer->onParticipantsChanged();
        // In case onParticipantsChanged() deleted an entry.
        it = mParticipantObservers.upper_bound(observer);
    }
}

void LLWebRTCVoiceClient::addObserver(LLVoiceClientStatusObserver *observer)
{
    mStatusObservers.insert(observer);
}

void LLWebRTCVoiceClient::removeObserver(LLVoiceClientStatusObserver *observer)
{
    mStatusObservers.erase(observer);
}

void LLWebRTCVoiceClient::notifyStatusObservers(LLVoiceClientStatusObserver::EStatusType status)
{
    LL_PROFILE_ZONE_SCOPED_CATEGORY_VOICE

    LL_DEBUGS("Voice") << "( " << LLVoiceClientStatusObserver::status2string(status) << " )"
                       << " mSession=" << mSession << LL_ENDL;

    LL_DEBUGS("Voice") << " " << LLVoiceClientStatusObserver::status2string(status) << ", session channelInfo "
                       << getAudioSessionChannelInfo() << ", proximal is " << inSpatialChannel() << LL_ENDL;

    mIsProcessingChannels = status == LLVoiceClientStatusObserver::STATUS_JOINED;

    LLSD channelInfo = getAudioSessionChannelInfo();
    for (status_observer_set_t::iterator it = mStatusObservers.begin(); it != mStatusObservers.end();)
    {
        LLVoiceClientStatusObserver *observer = *it;
        observer->onChange(status, channelInfo, inSpatialChannel());
        // In case onError() deleted an entry.
        it = mStatusObservers.upper_bound(observer);
    }

    // skipped to avoid speak button blinking
    if (status != LLVoiceClientStatusObserver::STATUS_JOINING &&
        status != LLVoiceClientStatusObserver::STATUS_LEFT_CHANNEL &&
        status != LLVoiceClientStatusObserver::STATUS_VOICE_DISABLED)
    {
        bool voice_status = LLVoiceClient::getInstance()->voiceEnabled() && LLVoiceClient::getInstance()->isVoiceWorking();

        gAgent.setVoiceConnected(voice_status);

        if (voice_status)
        {
            LLFirstUse::speak(true);
        }
    }
}

void LLWebRTCVoiceClient::addObserver(LLFriendObserver *observer)
{
}

void LLWebRTCVoiceClient::removeObserver(LLFriendObserver *observer)
{
}

//---------------------------------------------------
// Primary voice loop.
// This voice loop is called every 100ms plus the time it
// takes to process the various functions called in the loop
// The loop does the following:
// * gates whether we do channel processing depending on
//   whether we're running a WebRTC voice channel or
//   one from another voice provider.
// * If in spatial voice, it determines whether we've changed
//   parcels, whether region/parcel voice settings have changed,
//   etc. and manages whether the voice channel needs to change.
// * calls the state machines for the sessions to negotiate
//   connection to various voice channels.
// * Sends updates to the voice server when this agent's
//   voice levels, or positions have changed.
void LLWebRTCVoiceClient::voiceConnectionCoro()
{
    LL_DEBUGS("Voice") << "starting" << LL_ENDL;
    mIsCoroutineActive = true;
    LLCoros::set_consuming(true);
    try
    {
        LLMuteList::getInstance()->addObserver(this);
        while (!sShuttingDown)
        {
            LL_PROFILE_ZONE_NAMED_CATEGORY_VOICE("voiceConnectionCoroLoop")
            // TODO: Doing some measurement and calculation here,
            // we could reduce the timeout to take into account the
            // time spent on the previous loop to have the loop
            // cycle at exactly 100ms, instead of 100ms + loop
            // execution time.
            // Could help with voice updates making for smoother
            // voice when we're busy.
            llcoro::suspendUntilTimeout(UPDATE_THROTTLE_SECONDS);
            if (sShuttingDown) return; // 'this' migh already be invalid
            bool voiceEnabled = mVoiceEnabled;

            if (!isAgentAvatarValid())
            {
                continue;
            }

            LLViewerRegion *regionp = gAgent.getRegion();
            if (!regionp)
            {
                continue;
            }

            if (!mProcessChannels)
            {
                // we've switched away from webrtc voice, so shut all channels down.
                // leave channel can be called again and again without adverse effects.
                // it merely tells channels to shut down if they're not already doing so.
                leaveChannel(false);
            }
            else if (inSpatialChannel())
            {
                bool useEstateVoice = true;
                // add session for region or parcel voice.
                if (!regionp || regionp->getRegionID().isNull())
                {
                    // no region, no voice.
                    continue;
                }

                voiceEnabled = voiceEnabled && regionp->isVoiceEnabled();

                if (voiceEnabled)
                {
                    LLParcel *parcel = LLViewerParcelMgr::getInstance()->getAgentParcel();
                    // check to see if parcel changed.
                    if (parcel && parcel->getLocalID() != INVALID_PARCEL_ID)
                    {
                        // parcel voice
                        if (!parcel->getParcelFlagAllowVoice())
                        {
                            voiceEnabled = false;
                        }
                        else if (!parcel->getParcelFlagUseEstateVoiceChannel())
                        {
                            // use the parcel-specific voice channel.
                            S32         parcel_local_id = parcel->getLocalID();
                            std::string channelID       = regionp->getRegionID().asString() + "-" + std::to_string(parcel->getLocalID());

                            useEstateVoice = false;
                            if (!inOrJoiningChannel(channelID))
                            {
                                startParcelSession(channelID, parcel_local_id);
                            }
                        }
                    }
                    if (voiceEnabled && useEstateVoice && !inEstateChannel())
                    {
                        // estate voice
                        startEstateSession();
                    }
                }
                if (!voiceEnabled)
                {
                    // voice is disabled, so leave and disable PTT
                    leaveChannel(true);
                }
                else
                {
                    // we're in spatial voice, and voice is enabled, so determine positions in order
                    // to send position updates.
                    updatePosition();
                }
            }

            sessionState::processSessionStates();
            if (mProcessChannels && voiceEnabled && !mHidden)
            {
                sendPositionUpdate(false);
                updateOwnVolume();
            }
        }
    }
    catch (const LLCoros::Stop&)
    {
        LL_DEBUGS("LLWebRTCVoiceClient") << "Received a shutdown exception" << LL_ENDL;
    }
    catch (const LLContinueError&)
    {
        LOG_UNHANDLED_EXCEPTION("LLWebRTCVoiceClient");
    }
    catch (...)
    {
        // Ideally for Windows need to log SEH exception instead or to set SEH
        // handlers but bugsplat shows local variables for windows, which should
        // be enough
        LL_WARNS("Voice") << "voiceConnectionStateMachine crashed" << LL_ENDL;
        throw;
    }

    cleanUp();
}

// For spatial, determine which neighboring regions to connect to
// for cross-region voice.
void LLWebRTCVoiceClient::updateNeighboringRegions()
{
    LL_PROFILE_ZONE_SCOPED_CATEGORY_VOICE

    static const std::vector<LLVector3d> neighbors {LLVector3d(0.0f, 1.0f, 0.0f),  LLVector3d(0.707f, 0.707f, 0.0f),
                                                    LLVector3d(1.0f, 0.0f, 0.0f),  LLVector3d(0.707f, -0.707f, 0.0f),
                                                    LLVector3d(0.0f, -1.0f, 0.0f), LLVector3d(-0.707f, -0.707f, 0.0f),
                                                    LLVector3d(-1.0f, 0.0f, 0.0f), LLVector3d(-0.707f, 0.707f, 0.0f)};

    // Estate voice requires connection to neighboring regions.
    mNeighboringRegions.clear();

    // add current region.
    mNeighboringRegions.insert(gAgent.getRegion()->getRegionID());

    // base off of speaker position as it'll move more slowly than camera position.
    // Once we have hysteresis, we may be able to track off of speaker and camera position at 50m
    // TODO: Add hysteresis so we don't flip-flop connections to neighbors
    LLVector3d speaker_pos = LLWebRTCVoiceClient::getInstance()->getSpeakerPosition();
    for (auto &neighbor_pos : neighbors)
    {
        // include every region within 100m (2*MAX_AUDIO_DIST) to deal witht he fact that the camera
        // can stray 50m away from the avatar.
        LLViewerRegion *neighbor = LLWorld::instance().getRegionFromPosGlobal(speaker_pos + 2 * MAX_AUDIO_DIST * neighbor_pos);
        if (neighbor && !neighbor->getRegionID().isNull())
        {
            mNeighboringRegions.insert(neighbor->getRegionID());
        }
    }
}

//=========================================================================
// shut down the current audio session to make room for the next one.
void LLWebRTCVoiceClient::leaveAudioSession()
{
    LL_PROFILE_ZONE_SCOPED_CATEGORY_VOICE

    if(mSession)
    {
        LL_DEBUGS("Voice") << "leaving session: " << mSession->mChannelID << LL_ENDL;
        mSession->shutdownAllConnections();
    }
    else
    {
        LL_WARNS("Voice") << "called with no active session" << LL_ENDL;
    }
}

//=========================================================================
// Device Management
void LLWebRTCVoiceClient::clearCaptureDevices()
{
    LL_DEBUGS("Voice") << "called" << LL_ENDL;
    mCaptureDevices.clear();
}

void LLWebRTCVoiceClient::addCaptureDevice(const LLVoiceDevice& device)
{
    LL_DEBUGS("Voice") << "display: '" << device.display_name << "' device: '" << device.full_name << "'" << LL_ENDL;
    mCaptureDevices.push_back(device);
}

LLVoiceDeviceList& LLWebRTCVoiceClient::getCaptureDevices()
{
    return mCaptureDevices;
}

void LLWebRTCVoiceClient::setCaptureDevice(const std::string& name)
{
    mWebRTCDeviceInterface->setCaptureDevice(name);
}
void LLWebRTCVoiceClient::setDevicesListUpdated(bool state)
{
    mDevicesListUpdated = state;
}

// the singleton 'this' pointer will outlive the work queue.
void LLWebRTCVoiceClient::OnDevicesChanged(const llwebrtc::LLWebRTCVoiceDeviceList& render_devices,
                                           const llwebrtc::LLWebRTCVoiceDeviceList& capture_devices)
{
    
    LL::WorkQueue::postMaybe(mMainQueue,
                             [=] 
        { 
            OnDevicesChangedImpl(render_devices, capture_devices);
        });
}

void LLWebRTCVoiceClient::OnDevicesChangedImpl(const llwebrtc::LLWebRTCVoiceDeviceList &render_devices,
                                               const llwebrtc::LLWebRTCVoiceDeviceList &capture_devices)
{
    LL_PROFILE_ZONE_SCOPED_CATEGORY_VOICE
    std::string inputDevice = gSavedSettings.getString("VoiceInputAudioDevice");
    std::string outputDevice = gSavedSettings.getString("VoiceOutputAudioDevice");

    LL_DEBUGS("Voice") << "Setting devices to-input: '" << inputDevice << "' output: '" << outputDevice << "'" << LL_ENDL;
    clearRenderDevices();
    for (auto &device : render_devices)
    {
        addRenderDevice(LLVoiceDevice(device.mDisplayName, device.mID));
    }
    setRenderDevice(outputDevice);

    clearCaptureDevices();
    for (auto &device : capture_devices)
    {
        LL_DEBUGS("Voice") << "Checking capture device:'" << device.mID << "'" << LL_ENDL;
 
        addCaptureDevice(LLVoiceDevice(device.mDisplayName, device.mID));
    }
    setCaptureDevice(inputDevice);

    setDevicesListUpdated(true);
}

void LLWebRTCVoiceClient::clearRenderDevices()
{
    LL_DEBUGS("Voice") << "called" << LL_ENDL;
    mRenderDevices.clear();
}

void LLWebRTCVoiceClient::addRenderDevice(const LLVoiceDevice& device)
{
    LL_DEBUGS("Voice") << "display: '" << device.display_name << "' device: '" << device.full_name << "'" << LL_ENDL;
    mRenderDevices.push_back(device);

}

LLVoiceDeviceList& LLWebRTCVoiceClient::getRenderDevices()
{
    return mRenderDevices;
}

void LLWebRTCVoiceClient::setRenderDevice(const std::string& name)
{
    mWebRTCDeviceInterface->setRenderDevice(name);
}

void LLWebRTCVoiceClient::tuningStart()
{
    if (!mIsInTuningMode)
    {
        mWebRTCDeviceInterface->setTuningMode(true);
        mIsInTuningMode = true;
    }
}

void LLWebRTCVoiceClient::tuningStop()
{
    if (mIsInTuningMode)
    {
        mWebRTCDeviceInterface->setTuningMode(false);
        mIsInTuningMode = false;
    }
}

bool LLWebRTCVoiceClient::inTuningMode()
{
    return mIsInTuningMode;
}

void LLWebRTCVoiceClient::tuningSetMicVolume(float volume)
{
    mTuningMicGain      = volume;
}

void LLWebRTCVoiceClient::tuningSetSpeakerVolume(float volume)
{

    if (volume != mTuningSpeakerVolume)
    {
        mTuningSpeakerVolume = volume;
    }
}

float LLWebRTCVoiceClient::getAudioLevel()
{
    if (mIsInTuningMode)
    {
        return (1.0 - mWebRTCDeviceInterface->getTuningAudioLevel() * LEVEL_SCALE_WEBRTC) * mTuningMicGain / 2.1;
    }
    else
    {
        return (1.0 - mWebRTCDeviceInterface->getPeerConnectionAudioLevel() * LEVEL_SCALE_WEBRTC) * mMicGain / 2.1;
    }
}

float LLWebRTCVoiceClient::tuningGetEnergy(void)
{
    return getAudioLevel();
}

bool LLWebRTCVoiceClient::deviceSettingsAvailable()
{
    bool result = true;

    if(mRenderDevices.empty() || mCaptureDevices.empty())
        result = false;

    return result;
}
bool LLWebRTCVoiceClient::deviceSettingsUpdated()
{
    bool updated = mDevicesListUpdated;
    mDevicesListUpdated = false;
    return updated;
}

void LLWebRTCVoiceClient::refreshDeviceLists(bool clearCurrentList)
{
    if(clearCurrentList)
    {
        clearCaptureDevices();
        clearRenderDevices();
    }
    mWebRTCDeviceInterface->refreshDevices();
}


void LLWebRTCVoiceClient::setHidden(bool hidden)
{
    mHidden = hidden;

    if (inSpatialChannel())
    {
        if (mHidden)
        {
            // get out of the channel entirely
            // mute the microphone.
            sessionState::for_each(boost::bind(predSetMuteMic, _1, true));
        }
        else
        {
            // and put it back
            sessionState::for_each(boost::bind(predSetMuteMic, _1, mMuteMic));
            updatePosition();
            sendPositionUpdate(true);
        }
    }
}

/////////////////////////////
// session control messages.
//
// these are called by the sessions to report
// status for a given channel.  By filtering
// on channel and region, these functions
// can send various notifications to
// other parts of the viewer, as well as
// managing housekeeping

// A connection to a channel was successfully established,
// so shut down the current session and move on to the next
// if one is available.
// if the current session is the one that was established,
// notify the observers.
void LLWebRTCVoiceClient::OnConnectionEstablished(const std::string &channelID, const LLUUID &regionID)
{
    LL_PROFILE_ZONE_SCOPED_CATEGORY_VOICE

    if (gAgent.getRegion()->getRegionID() == regionID)
    {
        if (mNextSession && mNextSession->mChannelID == channelID)
        {
            if (mSession)
            {
                mSession->shutdownAllConnections();
            }
            mSession = mNextSession;
            mNextSession.reset();
        }

        if (mSession)
        {
            // Add ourselves as a participant.
            mSession->addParticipant(gAgentID, gAgent.getRegion()->getRegionID());
        }

        // The current session was established.
        if (mSession && mSession->mChannelID == channelID)
        {
            LLWebRTCVoiceClient::getInstance()->notifyStatusObservers(LLVoiceClientStatusObserver::STATUS_LOGGED_IN);

            // only set status to joined if asked to.  This will happen in the case where we're not
            // doing an ad-hoc based p2p session. Those sessions expect a STATUS_JOINED when the peer
            // has, in fact, joined, which we detect elsewhere.
            if (!mSession->mNotifyOnFirstJoin)
            {
                LLWebRTCVoiceClient::getInstance()->notifyStatusObservers(LLVoiceClientStatusObserver::STATUS_JOINED);
            }
        }
    }
}

void LLWebRTCVoiceClient::OnConnectionShutDown(const std::string &channelID, const LLUUID &regionID)
{
    if (mSession && (mSession->mChannelID == channelID))
    {
        if (gAgent.getRegion()->getRegionID() == regionID)
        {
            if (mSession && mSession->mChannelID == channelID)
            {
                LL_DEBUGS("Voice") << "Main WebRTC Connection Shut Down." << LL_ENDL;
            }
        }
        mSession->removeAllParticipants(regionID);
    }
}

void LLWebRTCVoiceClient::OnConnectionFailure(const std::string                       &channelID,
                                              const LLUUID                            &regionID,
                                              LLVoiceClientStatusObserver::EStatusType status_type)
{
    LL_DEBUGS("Voice") << "A connection failed.  channel:" << channelID << LL_ENDL;
    if (gAgent.getRegion()->getRegionID() == regionID)
    {
        if (mNextSession && mNextSession->mChannelID == channelID)
        {
            LLWebRTCVoiceClient::getInstance()->notifyStatusObservers(status_type);
        }
        else if (mSession && mSession->mChannelID == channelID)
        {
            LLWebRTCVoiceClient::getInstance()->notifyStatusObservers(status_type);
        }
    }
}

// -----------------------------------------------------------
// positional functionality.
void LLWebRTCVoiceClient::setEarLocation(S32 loc)
{
    if (mEarLocation != loc)
    {
        LL_DEBUGS("Voice") << "Setting mEarLocation to " << loc << LL_ENDL;

        mEarLocation        = loc;
        mSpatialCoordsDirty = true;
    }
}

void LLWebRTCVoiceClient::updatePosition(void)
{
    LL_PROFILE_ZONE_SCOPED_CATEGORY_VOICE

    LLViewerRegion *region = gAgent.getRegion();
    if (region && isAgentAvatarValid())
    {
        // get the avatar position.
        LLVector3d   avatar_pos  = gAgentAvatarp->getPositionGlobal();
        LLQuaternion avatar_qrot = gAgentAvatarp->getRootJoint()->getWorldRotation();

        avatar_pos += LLVector3d(0.f, 0.f, 1.f);  // bump it up to head height

        LLVector3d   earPosition;
        LLQuaternion earRot;
        switch (mEarLocation)
        {
            case earLocCamera:
            default:
                earPosition = region->getPosGlobalFromRegion(LLViewerCamera::getInstance()->getOrigin());
                earRot      = LLViewerCamera::getInstance()->getQuaternion();
                break;

            case earLocAvatar:
                earPosition = mAvatarPosition;
                earRot      = mAvatarRot;
                break;

            case earLocMixed:
                earPosition = mAvatarPosition;
                earRot      = LLViewerCamera::getInstance()->getQuaternion();
                break;
        }
        setListenerPosition(earPosition,      // position
                            LLVector3::zero,  // velocity
                            earRot);          // rotation matrix

        setAvatarPosition(avatar_pos,       // position
                          LLVector3::zero,  // velocity
                          avatar_qrot);     // rotation matrix

        enforceTether();

        updateNeighboringRegions();

        // update own region id to be the region id avatar is currently in.
        LLWebRTCVoiceClient::participantStatePtr_t participant = findParticipantByID("Estate", gAgentID);
        if(participant)
        {
            participant->mRegion = gAgent.getRegion()->getRegionID();
        }
    }
}

void LLWebRTCVoiceClient::setListenerPosition(const LLVector3d &position, const LLVector3 &velocity, const LLQuaternion &rot)
{
    mListenerRequestedPosition = position;

    if (mListenerVelocity != velocity)
    {
        mListenerVelocity   = velocity;
        mSpatialCoordsDirty = true;
    }

    if (mListenerRot != rot)
    {
        mListenerRot        = rot;
        mSpatialCoordsDirty = true;
    }
}

void LLWebRTCVoiceClient::setAvatarPosition(const LLVector3d &position, const LLVector3 &velocity, const LLQuaternion &rot)
{
    if (dist_vec_squared(mAvatarPosition, position) > 0.01)
    {
        mAvatarPosition     = position;
        mSpatialCoordsDirty = true;
    }

    if (mAvatarVelocity != velocity)
    {
        mAvatarVelocity     = velocity;
        mSpatialCoordsDirty = true;
    }

    // If the two rotations are not exactly equal test their dot product
    // to get the cos of the angle between them.
    // If it is too small, don't update.
    F32 rot_cos_diff = llabs(dot(mAvatarRot, rot));
    if ((mAvatarRot != rot) && (rot_cos_diff < MINUSCULE_ANGLE_COS))
    {
        mAvatarRot          = rot;
        mSpatialCoordsDirty = true;
    }
}

// The listener (camera) must be within 50m of the
// avatar.  Enforce it on the client.
// This will also be enforced on the voice server
// based on position sent from the simulator to the
// voice server.
void LLWebRTCVoiceClient::enforceTether()
{
    LLVector3d tethered = mListenerRequestedPosition;

    // constrain 'tethered' to within 50m of mAvatarPosition.
    {
        LLVector3d camera_offset   = mListenerRequestedPosition - mAvatarPosition;
        F32        camera_distance = (F32) camera_offset.magVec();
        if (camera_distance > MAX_AUDIO_DIST)
        {
            tethered = mAvatarPosition + (MAX_AUDIO_DIST / camera_distance) * camera_offset;
        }
    }

    if (dist_vec_squared(mListenerPosition, tethered) > 0.01)
    {
        mListenerPosition   = tethered;
        mSpatialCoordsDirty = true;
    }
}

// We send our position via a WebRTC data channel to the WebRTC
// server for fine-grained, low latency updates.  On the server,
// these updates will be 'tethered' to the actual position of the avatar.
// Those updates are higher latency, however.
// This mechanism gives low latency spatial updates and server-enforced
// prevention of 'evesdropping' by sending camera updates beyond the
// standard 50m
void LLWebRTCVoiceClient::sendPositionUpdate(bool force)
{
    LL_PROFILE_ZONE_SCOPED_CATEGORY_VOICE

    Json::FastWriter writer;
    std::string      spatial_data;

    if (mSpatialCoordsDirty || force)
    {
        Json::Value   spatial = Json::objectValue;

        spatial["sp"]   = Json::objectValue;
        spatial["sp"]["x"] = (int) (mAvatarPosition[0] * 100);
        spatial["sp"]["y"] = (int) (mAvatarPosition[1] * 100);
        spatial["sp"]["z"] = (int) (mAvatarPosition[2] * 100);
        spatial["sh"]      = Json::objectValue;
        spatial["sh"]["x"] = (int) (mAvatarRot[0] * 100);
        spatial["sh"]["y"] = (int) (mAvatarRot[1] * 100);
        spatial["sh"]["z"] = (int) (mAvatarRot[2] * 100);
        spatial["sh"]["w"] = (int) (mAvatarRot[3] * 100);

        spatial["lp"]   = Json::objectValue;
        spatial["lp"]["x"] = (int) (mListenerPosition[0] * 100);
        spatial["lp"]["y"] = (int) (mListenerPosition[1] * 100);
        spatial["lp"]["z"] = (int) (mListenerPosition[2] * 100);
        spatial["lh"]      = Json::objectValue;
        spatial["lh"]["x"] = (int) (mListenerRot[0] * 100);
        spatial["lh"]["y"] = (int) (mListenerRot[1] * 100);
        spatial["lh"]["z"] = (int) (mListenerRot[2] * 100);
        spatial["lh"]["w"] = (int) (mListenerRot[3] * 100);

        mSpatialCoordsDirty = false;
        spatial_data = writer.write(spatial);

        sessionState::for_each(boost::bind(predSendData, _1, spatial_data));
    }
}

// Update our own volume on our participant, so it'll show up
// in the UI.  This is done on all sessions, so switching
// sessions retains consistent volume levels.
void LLWebRTCVoiceClient::updateOwnVolume() {
    F32 audio_level = 0.0;
    if (!mMuteMic && !mTuningMode)
    {
        audio_level = getAudioLevel();
    }

    sessionState::for_each(boost::bind(predUpdateOwnVolume, _1, audio_level));
}

////////////////////////////////////
// Managing list of participants

// Provider-level participant management

BOOL LLWebRTCVoiceClient::isParticipantAvatar(const LLUUID &id)
{
    // WebRTC participants are always SL avatars.
    return TRUE;
}

void LLWebRTCVoiceClient::getParticipantList(std::set<LLUUID> &participants)
{
    if (mProcessChannels && mSession)
    {
        for (participantUUIDMap::iterator iter = mSession->mParticipantsByUUID.begin();
            iter != mSession->mParticipantsByUUID.end();
            iter++)
        {
            participants.insert(iter->first);
        }
    }
}

bool LLWebRTCVoiceClient::isParticipant(const LLUUID &speaker_id)
{
    if (mProcessChannels && mSession)
    {
        return (mSession->mParticipantsByUUID.find(speaker_id) != mSession->mParticipantsByUUID.end());
    }
    return false;
}

// protected provider-level participant management.
LLWebRTCVoiceClient::participantStatePtr_t LLWebRTCVoiceClient::findParticipantByID(const std::string &channelID, const LLUUID &id)
{
    participantStatePtr_t result;
    LLWebRTCVoiceClient::sessionState::ptr_t session = sessionState::matchSessionByChannelID(channelID);

    if (session)
    {
        result = session->findParticipantByID(id);
    }

    return result;
}

LLWebRTCVoiceClient::participantStatePtr_t LLWebRTCVoiceClient::addParticipantByID(const std::string &channelID, const LLUUID &id, const LLUUID& region)
{
    participantStatePtr_t result;
    LLWebRTCVoiceClient::sessionState::ptr_t session = sessionState::matchSessionByChannelID(channelID);
    if (session)
    {
        result = session->addParticipant(id, region);
        if (session->mNotifyOnFirstJoin && (id != gAgentID))
        {
            notifyStatusObservers(LLVoiceClientStatusObserver::STATUS_JOINED);
        }
    }
    return result;
}

void LLWebRTCVoiceClient::removeParticipantByID(const std::string &channelID, const LLUUID &id, const LLUUID& region)
{
    LL_PROFILE_ZONE_SCOPED_CATEGORY_VOICE

    participantStatePtr_t result;
    LLWebRTCVoiceClient::sessionState::ptr_t session = sessionState::matchSessionByChannelID(channelID);
    if (session)
    {
        participantStatePtr_t participant = session->findParticipantByID(id);
        if (participant && (participant->mRegion == region))
        {
            session->removeParticipant(participant);
        }
    }
}


//  participantState level participant management
LLWebRTCVoiceClient::participantState::participantState(const LLUUID& agent_id, const LLUUID& region) :
     mURI(agent_id.asString()),
     mAvatarID(agent_id),
     mIsSpeaking(false),
     mIsModeratorMuted(false),
     mLevel(0.f),
     mVolume(LLVoiceClient::VOLUME_DEFAULT),
     mRegion(region)
{
}

LLWebRTCVoiceClient::participantStatePtr_t LLWebRTCVoiceClient::sessionState::addParticipant(const LLUUID& agent_id, const LLUUID& region)
{

    LL_PROFILE_ZONE_SCOPED_CATEGORY_VOICE

    participantStatePtr_t result;

    participantUUIDMap::iterator iter = mParticipantsByUUID.find(agent_id);

    if (iter != mParticipantsByUUID.end())
    {
        result = iter->second;
        result->mRegion = region;
    }

    if (!result)
    {
        // participant isn't already in one list or the other.
        result.reset(new participantState(agent_id, region));
        mParticipantsByUUID.insert(participantUUIDMap::value_type(agent_id, result));
        result->mAvatarID = agent_id;
    }

    LLWebRTCVoiceClient::getInstance()->lookupName(agent_id);

    LLSpeakerVolumeStorage::getInstance()->getSpeakerVolume(result->mAvatarID, result->mVolume);
    if (!LLWebRTCVoiceClient::sShuttingDown)
    {
        LLWebRTCVoiceClient::getInstance()->notifyParticipantObservers();
    }

    LL_DEBUGS("Voice") << "Participant \"" << result->mURI << "\" added." << LL_ENDL;

    return result;
}


// session-level participant management

LLWebRTCVoiceClient::participantStatePtr_t LLWebRTCVoiceClient::sessionState::findParticipantByID(const LLUUID& id)
{
    LL_PROFILE_ZONE_SCOPED_CATEGORY_VOICE

    participantStatePtr_t result;
    participantUUIDMap::iterator iter = mParticipantsByUUID.find(id);

    if(iter != mParticipantsByUUID.end())
    {
        result = iter->second;
    }

    return result;
}

void LLWebRTCVoiceClient::sessionState::removeParticipant(const LLWebRTCVoiceClient::participantStatePtr_t &participant)
{
    LL_PROFILE_ZONE_SCOPED_CATEGORY_VOICE

    if (participant)
    {
        LLUUID participantID = participant->mAvatarID;
        participantUUIDMap::iterator iter = mParticipantsByUUID.find(participant->mAvatarID);

        LL_DEBUGS("Voice") << "participant \"" << participant->mURI << "\" (" << participantID << ") removed." << LL_ENDL;

        if (iter == mParticipantsByUUID.end())
        {
            LL_WARNS("Voice") << "Internal error: participant ID " << participantID << " not in UUID map" << LL_ENDL;
        }
        else
        {
            mParticipantsByUUID.erase(iter);
            if (!LLWebRTCVoiceClient::sShuttingDown)
            {
                LLWebRTCVoiceClient::getInstance()->notifyParticipantObservers();
            }
        }
        if (mHangupOnLastLeave && (participantID != gAgentID) && (mParticipantsByUUID.size() <= 1) && LLWebRTCVoiceClient::instanceExists())
        {
            LLWebRTCVoiceClient::getInstance()->notifyStatusObservers(LLVoiceClientStatusObserver::STATUS_LEFT_CHANNEL);
        }
    }
}

void LLWebRTCVoiceClient::sessionState::removeAllParticipants(const LLUUID &region)
{
    std::vector<participantStatePtr_t> participantsToRemove;

    for (auto& participantEntry : mParticipantsByUUID)
    {
        if (region.isNull() || (participantEntry.second->mRegion == region))
        {
            participantsToRemove.push_back(participantEntry.second);
        }
    }
    for (auto& participant : participantsToRemove)
    {
        removeParticipant(participant);
    }
}

// Initiated the various types of sessions.
bool LLWebRTCVoiceClient::startEstateSession()
{
    leaveChannel(false);
    mNextSession = addSession("Estate", sessionState::ptr_t(new estateSessionState()));
    return true;
}

bool LLWebRTCVoiceClient::startParcelSession(const std::string &channelID, S32 parcelID)
{
    leaveChannel(false);
    mNextSession = addSession(channelID, sessionState::ptr_t(new parcelSessionState(channelID, parcelID)));
    return true;
}

bool LLWebRTCVoiceClient::startAdHocSession(const LLSD& channelInfo, bool notify_on_first_join, bool hangup_on_last_leave)
{
    leaveChannel(false);
    LL_WARNS("Voice") << "Start AdHoc Session " << channelInfo << LL_ENDL;
    std::string channelID = channelInfo["channel_uri"];
    std::string credentials = channelInfo["channel_credentials"];
    mNextSession = addSession(channelID,
                              sessionState::ptr_t(new adhocSessionState(channelID,
                                                                        credentials,
                                                                        notify_on_first_join,
                                                                        hangup_on_last_leave)));
    return true;
}

bool LLWebRTCVoiceClient::isVoiceWorking() const
{
    return mIsProcessingChannels;
}

// Returns true if calling back the session URI after the session has closed is possible.
// Currently this will be false only for PSTN P2P calls.
BOOL LLWebRTCVoiceClient::isSessionCallBackPossible(const LLUUID &session_id)
{
    sessionStatePtr_t session(findP2PSession(session_id));
    return session && session->isCallbackPossible() ? TRUE : FALSE;
}

// Channel Management

bool LLWebRTCVoiceClient::setSpatialChannel(const LLSD &channelInfo)
{
    LL_INFOS("Voice") << "SetSpatialChannel " << channelInfo << LL_ENDL;
    LLViewerRegion *regionp = gAgent.getRegion();
    if (!regionp)
    {
        return false;
    }
    LLParcel *parcel = LLViewerParcelMgr::getInstance()->getAgentParcel();

    // we don't really have credentials for a spatial channel in webrtc,
    // it's all handled by the sim.
    if (channelInfo.isMap() && channelInfo.has("channel_uri"))
    {
        bool allow_voice = !channelInfo["channel_uri"].asString().empty();
        if (parcel)
        {
            parcel->setParcelFlag(PF_ALLOW_VOICE_CHAT, allow_voice);
            parcel->setParcelFlag(PF_USE_ESTATE_VOICE_CHAN, channelInfo["channel_uri"].asUUID() == regionp->getRegionID());
        }
        else
        {
            regionp->setRegionFlag(REGION_FLAGS_ALLOW_VOICE, allow_voice);
        }
    }
    return true;
}

void LLWebRTCVoiceClient::leaveNonSpatialChannel()
{
    LL_DEBUGS("Voice") << "Request to leave non-spatial channel." << LL_ENDL;

    // make sure we're not simply rejoining the current session
    deleteSession(mNextSession);

    leaveChannel(true);
}

// determine whether we're processing channels, or whether
// another voice provider is.
void LLWebRTCVoiceClient::processChannels(bool process)
{
    mProcessChannels = process;
}

bool LLWebRTCVoiceClient::inProximalChannel()
{
    return inSpatialChannel();
}

bool LLWebRTCVoiceClient::inOrJoiningChannel(const std::string& channelID)
{
    return (mSession && mSession->mChannelID == channelID) || (mNextSession && mNextSession->mChannelID == channelID);
}

bool LLWebRTCVoiceClient::inEstateChannel()
{
    return (mSession && mSession->isEstate()) || (mNextSession && mNextSession->isEstate());
}

bool LLWebRTCVoiceClient::inSpatialChannel()
{
    bool result = true;

    if (mNextSession)
    {
        result = mNextSession->isSpatial();
    }
    else if(mSession)
    {
        result = mSession->isSpatial();
    }

    return result;
}

// retrieves information used to negotiate p2p, adhoc, and group
// channels
LLSD LLWebRTCVoiceClient::getAudioSessionChannelInfo()
{
    LLSD result;

    if (mSession)
    {
        result["voice_server_type"]   = WEBRTC_VOICE_SERVER_TYPE;
        result["channel_uri"]         = mSession->mChannelID;
    }

    return result;
}

void LLWebRTCVoiceClient::leaveChannel(bool stopTalking)
{
    if (mSession)
    {
        deleteSession(mSession);
    }

    if (mNextSession)
    {
        deleteSession(mNextSession);
    }

    // If voice was on, turn it off
    if (stopTalking && LLVoiceClient::getInstance()->getUserPTTState())
    {
        LLVoiceClient::getInstance()->setUserPTTState(false);
    }
}

bool LLWebRTCVoiceClient::isCurrentChannel(const LLSD &channelInfo)
{
    if (!mProcessChannels || (channelInfo["voice_server_type"].asString() != WEBRTC_VOICE_SERVER_TYPE))
    {
        return false;
    }

    sessionStatePtr_t session = mSession;
    if (!session)
    {
        session = mNextSession;
    }

    if (session)
    {
        if (!channelInfo["session_handle"].asString().empty())
        {
            return session->mHandle == channelInfo["session_handle"].asString();
        }
        return channelInfo["channel_uri"].asString() == session->mChannelID;
    }
    return false;
}

bool LLWebRTCVoiceClient::compareChannels(const LLSD &channelInfo1, const LLSD &channelInfo2)
{
    return (channelInfo1["voice_server_type"] == WEBRTC_VOICE_SERVER_TYPE) &&
           (channelInfo1["voice_server_type"] == channelInfo2["voice_server_type"]) &&
           (channelInfo1["sip_uri"] == channelInfo2["sip_uri"]);
}


//----------------------------------------------
// Audio muting, volume, gain, etc.

// we're muting the mic, so tell each session such
void LLWebRTCVoiceClient::setMuteMic(bool muted)
{
    mMuteMic = muted;
    // when you're hidden, your mic is always muted.
    if (!mHidden)
    {
        sessionState::for_each(boost::bind(predSetMuteMic, _1, muted));
    }
}

void LLWebRTCVoiceClient::predSetMuteMic(const LLWebRTCVoiceClient::sessionStatePtr_t &session, bool muted)
{
    participantStatePtr_t participant = session->findParticipantByID(gAgentID);
    if (participant)
    {
        participant->mLevel = 0.0;
    }
    session->setMuteMic(muted);
}

void LLWebRTCVoiceClient::setVoiceVolume(F32 volume)
{
    if (volume != mSpeakerVolume)
    {
        {
            mSpeakerVolume      = volume;
        }
        sessionState::for_each(boost::bind(predSetSpeakerVolume, _1, volume));
    }
}

void LLWebRTCVoiceClient::predSetSpeakerVolume(const LLWebRTCVoiceClient::sessionStatePtr_t &session, F32 volume)
{
    session->setSpeakerVolume(volume);
}

void LLWebRTCVoiceClient::setMicGain(F32 gain)
{
    if (gain != mMicGain)
    {
        mMicGain = gain;
        mWebRTCDeviceInterface->setPeerConnectionGain(gain);
    }
}


void LLWebRTCVoiceClient::setVoiceEnabled(bool enabled)
{
    LL_PROFILE_ZONE_SCOPED_CATEGORY_VOICE

    LL_DEBUGS("Voice")
        << "( " << (enabled ? "enabled" : "disabled") << " )"
        << " was "<< (mVoiceEnabled ? "enabled" : "disabled")
        << " coro "<< (mIsCoroutineActive ? "active" : "inactive")
        << LL_ENDL;

    if (enabled != mVoiceEnabled)
    {
        // TODO: Refactor this so we don't call into LLVoiceChannel, but simply
        // use the status observer
        mVoiceEnabled = enabled;
        LLVoiceClientStatusObserver::EStatusType status;

        if (enabled)
        {
            LL_DEBUGS("Voice") << "enabling" << LL_ENDL;
            LLVoiceChannel::getCurrentVoiceChannel()->activate();
            status = LLVoiceClientStatusObserver::STATUS_VOICE_ENABLED;
            mSpatialCoordsDirty = true;
            updatePosition();
            if (!mIsCoroutineActive)
            {
                LLCoros::instance().launch("LLWebRTCVoiceClient::voiceConnectionCoro",
                    boost::bind(&LLWebRTCVoiceClient::voiceConnectionCoro, LLWebRTCVoiceClient::getInstance()));
            }
            else
            {
                LL_DEBUGS("Voice") << "coro should be active.. not launching" << LL_ENDL;
            }
        }
        else
        {
            // Turning voice off looses your current channel -- this makes sure the UI isn't out of sync when you re-enable it.
            LLVoiceChannel::getCurrentVoiceChannel()->deactivate();
            gAgent.setVoiceConnected(false);
            status = LLVoiceClientStatusObserver::STATUS_VOICE_DISABLED;
            cleanUp();
        }

        notifyStatusObservers(status);
    }
    else
    {
        LL_DEBUGS("Voice") << " no-op" << LL_ENDL;
    }
}


/////////////////////////////
// Accessors for data related to nearby speakers

std::string LLWebRTCVoiceClient::getDisplayName(const LLUUID& id)
{
    std::string result;
    if (mProcessChannels && mSession)
    {
        participantStatePtr_t participant(mSession->findParticipantByID(id));
        if (participant)
        {
            result = participant->mDisplayName;
        }
    }
    return result;
}

BOOL LLWebRTCVoiceClient::getIsSpeaking(const LLUUID& id)
{
    BOOL result = FALSE;
    if (mProcessChannels && mSession)
    {
        participantStatePtr_t participant(mSession->findParticipantByID(id));
        if (participant)
        {
            result = participant->mIsSpeaking;
        }
    }
    return result;
}

// TODO: Need to pull muted status from the webrtc server
BOOL LLWebRTCVoiceClient::getIsModeratorMuted(const LLUUID& id)
{
    BOOL result = FALSE;
    if (mProcessChannels && mSession)
    {
        participantStatePtr_t participant(mSession->findParticipantByID(id));
        if (participant)
        {
            result = participant->mIsModeratorMuted;
        }
    }
    return result;
}

F32 LLWebRTCVoiceClient::getCurrentPower(const LLUUID &id)
{
    F32 result = 0.0;
    if (!mProcessChannels || !mSession)
    {
        return result;
    }
    participantStatePtr_t participant(mSession->findParticipantByID(id));
    if (participant)
    {
        if (participant->mIsSpeaking)
        {
            result = participant->mLevel;
        }
    }
    return result;
}

// External accessors.
F32 LLWebRTCVoiceClient::getUserVolume(const LLUUID& id)
{
    // Minimum volume will be returned for users with voice disabled
    F32 result = LLVoiceClient::VOLUME_MIN;

    if (mSession)
    {
        participantStatePtr_t participant(mSession->findParticipantByID(id));
        if (participant)
        {
            result = participant->mVolume;
        }
    }

    return result;
}

void LLWebRTCVoiceClient::setUserVolume(const LLUUID& id, F32 volume)
{
    F32 clamped_volume = llclamp(volume, LLVoiceClient::VOLUME_MIN, LLVoiceClient::VOLUME_MAX);
    if(mSession)
    {
        participantStatePtr_t participant(mSession->findParticipantByID(id));
        if (participant && (participant->mAvatarID != gAgentID))
        {
            if (!is_approx_equal(volume, LLVoiceClient::VOLUME_DEFAULT))
            {
                // Store this volume setting for future sessions if it has been
                // changed from the default
                LLSpeakerVolumeStorage::getInstance()->storeSpeakerVolume(id, volume);
            }
            else
            {
                // Remove stored volume setting if it is returned to the default
                LLSpeakerVolumeStorage::getInstance()->removeSpeakerVolume(id);
            }

            participant->mVolume = clamped_volume;
        }
    }
    sessionState::for_each(boost::bind(predSetUserVolume, _1, id, clamped_volume));
}

// set volume level (gain level) for another user.
void LLWebRTCVoiceClient::predSetUserVolume(const LLWebRTCVoiceClient::sessionStatePtr_t &session, const LLUUID &id, F32 volume)
{
    session->setUserVolume(id, volume);
}

////////////////////////
///LLMuteListObserver
///

void LLWebRTCVoiceClient::onChange()
{
}

void LLWebRTCVoiceClient::onChangeDetailed(const LLMute& mute)
{
    if (mute.mType == LLMute::AGENT)
    {
        bool muted = ((mute.mFlags & LLMute::flagVoiceChat) == 0);
        sessionState::for_each(boost::bind(predSetUserMute, _1, mute.mID, muted));
    }
}

void LLWebRTCVoiceClient::predSetUserMute(const LLWebRTCVoiceClient::sessionStatePtr_t &session, const LLUUID &id, bool mute)
{
    session->setUserMute(id, mute);
}

//------------------------------------------------------------------------
// Sessions

std::map<std::string, LLWebRTCVoiceClient::sessionState::ptr_t> LLWebRTCVoiceClient::sessionState::mSessions;


LLWebRTCVoiceClient::sessionState::sessionState() :
    mHangupOnLastLeave(false),
    mNotifyOnFirstJoin(false),
    mMuted(false),
    mSpeakerVolume(1.0),
    mShuttingDown(false)
{
}
// ------------------------------------------------------------------
// Predicates, for calls to all sessions

void LLWebRTCVoiceClient::predUpdateOwnVolume(const LLWebRTCVoiceClient::sessionStatePtr_t &session, F32 audio_level)
{
    participantStatePtr_t participant = session->findParticipantByID(gAgentID);
    if (participant)
    {
        participant->mLevel = audio_level;
        // TODO: Add VAD for our own voice.
        participant->mIsSpeaking = audio_level > SPEAKING_AUDIO_LEVEL;
    }
}

void LLWebRTCVoiceClient::predSendData(const LLWebRTCVoiceClient::sessionStatePtr_t &session, const std::string &spatial_data)
{
    if (session->isSpatial() && !spatial_data.empty())
    {
        session->sendData(spatial_data);
    }
}

void LLWebRTCVoiceClient::sessionState::sendData(const std::string &data)
{
    for (auto &connection : mWebRTCConnections)
    {
        connection->sendData(data);
    }
}

void LLWebRTCVoiceClient::sessionState::setMuteMic(bool muted)
{
    mMuted = muted;
    for (auto &connection : mWebRTCConnections)
    {
        connection->setMuteMic(muted);
    }
}

void LLWebRTCVoiceClient::sessionState::setSpeakerVolume(F32 volume)
{
    mSpeakerVolume = volume;
    for (auto &connection : mWebRTCConnections)
    {
        connection->setSpeakerVolume(volume);
    }
}

void LLWebRTCVoiceClient::sessionState::setUserVolume(const LLUUID &id, F32 volume)
{
    if (mParticipantsByUUID.find(id) == mParticipantsByUUID.end())
    {
        return;
    }
    for (auto &connection : mWebRTCConnections)
    {
        connection->setUserVolume(id, volume);
    }
}

void LLWebRTCVoiceClient::sessionState::setUserMute(const LLUUID &id, bool mute)
{
    if (mParticipantsByUUID.find(id) == mParticipantsByUUID.end())
    {
        return;
    }
    for (auto &connection : mWebRTCConnections)
    {
        connection->setUserMute(id, mute);
    }
}
/*static*/
void LLWebRTCVoiceClient::sessionState::addSession(
    const std::string & channelID,
    LLWebRTCVoiceClient::sessionState::ptr_t& session)
{
    mSessions[channelID] = session;
}

LLWebRTCVoiceClient::sessionState::~sessionState()
{
    LL_DEBUGS("Voice") << "Destroying session CHANNEL=" << mChannelID << LL_ENDL;

    removeAllParticipants();
}

/*static*/
LLWebRTCVoiceClient::sessionState::ptr_t LLWebRTCVoiceClient::sessionState::matchSessionByChannelID(const std::string& channel_id)
{
    sessionStatePtr_t result;

    // *TODO: My kingdom for a lambda!
    std::map<std::string, ptr_t>::iterator it = mSessions.find(channel_id);
    if (it != mSessions.end())
    {
        result = (*it).second;
    }
    return result;
}

void LLWebRTCVoiceClient::sessionState::for_each(sessionFunc_t func)
{
    std::for_each(mSessions.begin(), mSessions.end(), boost::bind(for_eachPredicate, _1, func));
}

void LLWebRTCVoiceClient::sessionState::reapEmptySessions()
{
    std::map<std::string, ptr_t>::iterator iter;
    for (iter = mSessions.begin(); iter != mSessions.end();)
    {
        if (iter->second->isEmpty())
        {
            iter = mSessions.erase(iter);
        }
        else
        {
            ++iter;
        }
    }
}

/*static*/
void LLWebRTCVoiceClient::sessionState::for_eachPredicate(const std::pair<std::string, LLWebRTCVoiceClient::sessionState::wptr_t> &a, sessionFunc_t func)
{
    ptr_t aLock(a.second.lock());

    if (aLock)
        func(aLock);
    else
    {
        LL_WARNS("Voice") << "Stale handle in session map!" << LL_ENDL;
    }
}

LLWebRTCVoiceClient::sessionStatePtr_t LLWebRTCVoiceClient::addSession(const std::string &channel_id, sessionState::ptr_t session)
{
    sessionStatePtr_t existingSession = sessionState::matchSessionByChannelID(channel_id);
    if (!existingSession)
    {
        // No existing session found.

        LL_DEBUGS("Voice") << "adding new session with channel: " << channel_id << LL_ENDL;
        session->setMuteMic(mMuteMic);
        session->setSpeakerVolume(mSpeakerVolume);

        sessionState::addSession(channel_id, session);
        return session;
    }
    else
    {
        // Found an existing session
        LL_DEBUGS("Voice") << "Attempting to add already-existing session " << channel_id << LL_ENDL;
        existingSession->revive();

        return existingSession;
    }
}

LLWebRTCVoiceClient::sessionStatePtr_t LLWebRTCVoiceClient::findP2PSession(const LLUUID &agent_id)
{
    sessionStatePtr_t result = sessionState::matchSessionByChannelID(agent_id.asString());
    if (result && !result->isSpatial())
    {
        return result;
    }

    result.reset();
    return result;
}

void LLWebRTCVoiceClient::sessionState::shutdownAllConnections()
{
    mShuttingDown = true;
    for (auto &&connection : mWebRTCConnections)
    {
        connection->shutDown();
    }
}

// in case we drop into a session (spatial, etc.) right after
// telling the session to shut down, revive it so it reconnects.
void LLWebRTCVoiceClient::sessionState::revive()
{
    mShuttingDown = false;
}

//=========================================================================
// the following are methods to support the coroutine implementation of the
// voice connection and processing.  They should only be called in the context
// of a coroutine.
//
//

void LLWebRTCVoiceClient::sessionState::processSessionStates()
{
    LL_PROFILE_ZONE_SCOPED_CATEGORY_VOICE

    auto iter = mSessions.begin();
    while (iter != mSessions.end())
    {
        if (!iter->second->processConnectionStates() && iter->second->mShuttingDown)
        {
            // if the connections associated with a session are gone,
            // and this session is shutting down, remove it.
            iter = mSessions.erase(iter);
        }
        else
        {
            iter++;
        }
    }
}

// process the states on each connection associated with a session.
bool LLWebRTCVoiceClient::sessionState::processConnectionStates()
{
    LL_PROFILE_ZONE_SCOPED_CATEGORY_VOICE

    std::list<connectionPtr_t>::iterator iter = mWebRTCConnections.begin();
    while (iter != mWebRTCConnections.end())
    {
        if (!iter->get()->connectionStateMachine())
        {
            // if the state machine returns false, the connection is shut down
            // so delete it.
            iter = mWebRTCConnections.erase(iter);
        }
        else
        {
            ++iter;
        }
    }
    return !mWebRTCConnections.empty();
}

// processing of spatial voice connection states requires special handling.
// as neighboring regions need to be started up or shut down depending
// on our location.
bool LLWebRTCVoiceClient::estateSessionState::processConnectionStates()
{
    LL_PROFILE_ZONE_SCOPED_CATEGORY_VOICE

    if (!mShuttingDown)
    {
        // Estate voice requires connection to neighboring regions.
        std::set<LLUUID> neighbor_ids = LLWebRTCVoiceClient::getInstance()->getNeighboringRegions();

        for (auto &connection : mWebRTCConnections)
        {
            std::shared_ptr<LLVoiceWebRTCSpatialConnection> spatialConnection =
                std::static_pointer_cast<LLVoiceWebRTCSpatialConnection>(connection);

            LLUUID regionID = spatialConnection.get()->getRegionID();

            if (neighbor_ids.find(regionID) == neighbor_ids.end())
            {
                // shut down connections to neighbors that are too far away.
                spatialConnection.get()->shutDown();
            }
            neighbor_ids.erase(regionID);
        }

        // add new connections for new neighbors
        for (auto &neighbor : neighbor_ids)
        {
            connectionPtr_t connection(new LLVoiceWebRTCSpatialConnection(neighbor, INVALID_PARCEL_ID, mChannelID));

            mWebRTCConnections.push_back(connection);
            connection->setMuteMic(mMuted);
            connection->setSpeakerVolume(mSpeakerVolume);
        }
    }
    return LLWebRTCVoiceClient::sessionState::processConnectionStates();
}

// Various session state constructors.

LLWebRTCVoiceClient::estateSessionState::estateSessionState()
{
    mHangupOnLastLeave = false;
    mNotifyOnFirstJoin = false;
    mChannelID         = "Estate";
    LLUUID region_id   = gAgent.getRegion()->getRegionID();

    mWebRTCConnections.emplace_back(new LLVoiceWebRTCSpatialConnection(region_id, INVALID_PARCEL_ID, "Estate"));
}

LLWebRTCVoiceClient::parcelSessionState::parcelSessionState(const std::string &channelID, S32 parcel_local_id)
{
    mHangupOnLastLeave = false;
    mNotifyOnFirstJoin = false;
    LLUUID region_id   = gAgent.getRegion()->getRegionID();
    mChannelID         = channelID;
    mWebRTCConnections.emplace_back(new LLVoiceWebRTCSpatialConnection(region_id, parcel_local_id, channelID));
}

LLWebRTCVoiceClient::adhocSessionState::adhocSessionState(const std::string &channelID,
                                                          const std::string &credentials,
                                                          bool notify_on_first_join,
                                                          bool hangup_on_last_leave) :
    mCredentials(credentials)
{
    mHangupOnLastLeave = hangup_on_last_leave;
    mNotifyOnFirstJoin = notify_on_first_join;
    LLUUID region_id   = gAgent.getRegion()->getRegionID();
    mChannelID         = channelID;
    mWebRTCConnections.emplace_back(new LLVoiceWebRTCAdHocConnection(region_id, channelID, credentials));
}

void LLWebRTCVoiceClient::predShutdownSession(const LLWebRTCVoiceClient::sessionStatePtr_t& session)
{
    session->shutdownAllConnections();
}

void LLWebRTCVoiceClient::deleteSession(const sessionStatePtr_t &session)
{
    if (!session)
    {
        return;
    }

    // At this point, the session should be unhooked from all lists and all state should be consistent.
    session->shutdownAllConnections();
    // If this is the current audio session, clean up the pointer which will soon be dangling.
    bool deleteAudioSession = mSession == session;
    bool deleteNextAudioSession = mNextSession == session;
    if (deleteAudioSession)
    {
        mSession.reset();
    }

    // ditto for the next audio session
    if (deleteNextAudioSession)
    {
        mNextSession.reset();
    }
}


// Name resolution
void LLWebRTCVoiceClient::lookupName(const LLUUID &id)
{
    if (mAvatarNameCacheConnection.connected())
    {
        mAvatarNameCacheConnection.disconnect();
    }
    mAvatarNameCacheConnection = LLAvatarNameCache::get(id, boost::bind(&LLWebRTCVoiceClient::onAvatarNameCache, this, _1, _2));
}

void LLWebRTCVoiceClient::onAvatarNameCache(const LLUUID& agent_id,
                                           const LLAvatarName& av_name)
{
    mAvatarNameCacheConnection.disconnect();
    std::string display_name = av_name.getDisplayName();
    avatarNameResolved(agent_id, display_name);
}

void LLWebRTCVoiceClient::predAvatarNameResolution(const LLWebRTCVoiceClient::sessionStatePtr_t &session, LLUUID id, std::string name)
{
    participantStatePtr_t participant(session->findParticipantByID(id));
    if (participant)
    {
        // Found -- fill in the name
        participant->mDisplayName = name;
        // and post a "participants updated" message to listeners later.
        LLWebRTCVoiceClient::getInstance()->notifyParticipantObservers();
    }
}

void LLWebRTCVoiceClient::avatarNameResolved(const LLUUID &id, const std::string &name)
{
    sessionState::for_each(boost::bind(predAvatarNameResolution, _1, id, name));
}

// Leftover from vivox PTSN
std::string LLWebRTCVoiceClient::sipURIFromID(const LLUUID& id) const
{
    return id.asString();
}

LLSD LLWebRTCVoiceClient::getP2PChannelInfoTemplate(const LLUUID& id) const
{
    return LLSD();
}


/////////////////////////////
// LLVoiceWebRTCConnection
// These connections manage state transitions, negotiating webrtc connections,
// and other such things for a single connection to a Secondlife WebRTC server.
// Multiple of these connections may be active at once, in the case of
// cross-region voice, or when a new connection is being created before the old
// has a chance to shut down.
LLVoiceWebRTCConnection::LLVoiceWebRTCConnection(const LLUUID &regionID, const std::string &channelID) :
    mWebRTCAudioInterface(nullptr),
    mWebRTCDataInterface(nullptr),
    mVoiceConnectionState(VOICE_STATE_START_SESSION),
    mCurrentStatus(LLVoiceClientStatusObserver::STATUS_VOICE_ENABLED),
    mMuted(true),
    mShutDown(false),
    mIceCompleted(false),
    mSpeakerVolume(0.0),
    mOutstandingRequests(0),
    mChannelID(channelID),
    mRegionID(regionID),
    mRetryWaitPeriod(0)
{
    // retries wait a short period...randomize it so
    // all clients don't try to reconnect at once.
    mRetryWaitSecs = ((F32) rand() / (RAND_MAX)) + 0.5;

    mWebRTCPeerConnectionInterface = llwebrtc::newPeerConnection();
    mWebRTCPeerConnectionInterface->setSignalingObserver(this);
    mMainQueue = LL::WorkQueue::getInstance("mainloop");
}

LLVoiceWebRTCConnection::~LLVoiceWebRTCConnection()
{
    if (LLWebRTCVoiceClient::isShuttingDown())
    {
        // peer connection and observers will be cleaned up
        // by llwebrtc::terminate() on shutdown.
        return;
    }
    mWebRTCPeerConnectionInterface->unsetSignalingObserver(this);
    llwebrtc::freePeerConnection(mWebRTCPeerConnectionInterface);
}


// ICE (Interactive Connectivity Establishment)
// When WebRTC tries to negotiate a connection to the Secondlife WebRTC Server,
// the negotiation will result in a few updates about the best path
// to which to connect.
// The Secondlife servers are configured for ICE trickling, where, after a session is partially
// negotiated, updates about the best connectivity paths may trickle in.  These need to be
// sent to the Secondlife WebRTC server via the simulator so that both sides have a clear
// view of the network environment.

// callback from llwebrtc
void LLVoiceWebRTCConnection::OnIceGatheringState(llwebrtc::LLWebRTCSignalingObserver::EIceGatheringState state)
{
    LL::WorkQueue::postMaybe(mMainQueue,
        [=] {
            LL_DEBUGS("Voice") << "Ice Gathering voice account. " << state << LL_ENDL;

            switch (state)
            {
                case llwebrtc::LLWebRTCSignalingObserver::EIceGatheringState::ICE_GATHERING_COMPLETE:
                {
                    mIceCompleted = true;
                    break;
                }
                case llwebrtc::LLWebRTCSignalingObserver::EIceGatheringState::ICE_GATHERING_NEW:
                {
                    mIceCompleted = false;
                }
                default:
                    break;
            }
        });
}

// callback from llwebrtc
void LLVoiceWebRTCConnection::OnIceCandidate(const llwebrtc::LLWebRTCIceCandidate& candidate)
{
    LL::WorkQueue::postMaybe(mMainQueue, [=] { mIceCandidates.push_back(candidate); });
}

void LLVoiceWebRTCConnection::processIceUpdates()
{
    mOutstandingRequests++;
    LLCoros::getInstance()->launch("LLVoiceWebRTCConnection::processIceUpdatesCoro",
                                   boost::bind(&LLVoiceWebRTCConnection::processIceUpdatesCoro, this->shared_from_this()));
}

// Ice candidates may be streamed in before or after the SDP offer is available (see below)
// This function determines whether candidates are available to send to the Secondlife WebRTC
// server via the simulator.  If so, and there are no more candidates, this code
// will make the cap call to the server sending up the ICE candidates.
void LLVoiceWebRTCConnection::processIceUpdatesCoro(connectionPtr_t connection)
{
    LL_PROFILE_ZONE_SCOPED_CATEGORY_VOICE

    if (connection->mShutDown || LLWebRTCVoiceClient::isShuttingDown())
    {
        connection->mOutstandingRequests--;
        return;
    }

    bool iceCompleted = false;
    LLSD body;
    if (!connection->mIceCandidates.empty() || connection->mIceCompleted)
    {
        LLViewerRegion *regionp = LLWorld::instance().getRegionFromID(connection->mRegionID);
        if (!regionp || !regionp->capabilitiesReceived())
        {
            LL_DEBUGS("Voice") << "no capabilities for ice gathering; waiting " << LL_ENDL;
            connection->mOutstandingRequests--;
            return;
        }

        std::string url = regionp->getCapability("VoiceSignalingRequest");
        if (url.empty())
        {
            connection->mOutstandingRequests--;
            return;
        }

        LL_DEBUGS("Voice") << "region ready to complete voice signaling; url=" << url << LL_ENDL;
        if (!connection->mIceCandidates.empty())
        {
            LLSD candidates = LLSD::emptyArray();
            for (auto &ice_candidate : connection->mIceCandidates)
            {
                LLSD body_candidate;
                body_candidate["sdpMid"]        = ice_candidate.mSdpMid;
                body_candidate["sdpMLineIndex"] = ice_candidate.mMLineIndex;
                body_candidate["candidate"]     = ice_candidate.mCandidate;
                candidates.append(body_candidate);
            }
            body["candidates"] = candidates;
            connection->mIceCandidates.clear();
        }
        else if (connection->mIceCompleted)
        {
            LLSD body_candidate;
            body_candidate["completed"] = true;
            body["candidate"]           = body_candidate;
            iceCompleted                = connection->mIceCompleted;
            connection->mIceCompleted   = false;
        }

        body["viewer_session"]    = connection->mViewerSession;
        body["voice_server_type"] = WEBRTC_VOICE_SERVER_TYPE;

        LLCoreHttpUtil::HttpCoroutineAdapter::ptr_t httpAdapter(
            new LLCoreHttpUtil::HttpCoroutineAdapter("LLVoiceWebRTCAdHocConnection::processIceUpdatesCoro",
                                                        LLCore::HttpRequest::DEFAULT_POLICY_ID));
        LLCore::HttpRequest::ptr_t httpRequest(new LLCore::HttpRequest);
        LLCore::HttpOptions::ptr_t httpOpts(new LLCore::HttpOptions);

        httpOpts->setWantHeaders(true);

        LLSD result = httpAdapter->postAndSuspend(httpRequest, url, body, httpOpts);

        if (LLWebRTCVoiceClient::isShuttingDown())
        {
            connection->mOutstandingRequests--;
            return;
        }

        LLSD httpResults = result[LLCoreHttpUtil::HttpCoroutineAdapter::HTTP_RESULTS];
        LLCore::HttpStatus status = LLCoreHttpUtil::HttpCoroutineAdapter::getStatusFromLLSD(httpResults);

        if (!status)
        {
            // couldn't trickle the candidates, so restart the session.
            connection->setVoiceConnectionState(VOICE_STATE_SESSION_RETRY);
        }
    }
    connection->mOutstandingRequests--;
}


// An 'Offer' comes in the form of a SDP (Session Description Protocol)
// which contains all sorts of info about the session, from network paths
// to the type of session (audio, video) to characteristics (the encoder type.)
// This SDP also serves as the 'ticket' to the server, security-wise.
// The Offer is retrieved from the WebRTC library on the client,
// and is passed to the simulator via a CAP, which then passes
// it on to the Secondlife WebRTC server.

//
// The LLWebRTCVoiceConnection object will not be deleted
// before the webrtc connection itself is shut down, so
// we shouldn't be getting this callback on a nonexistant
// this pointer.

// callback from llwebrtc
void LLVoiceWebRTCConnection::OnOfferAvailable(const std::string &sdp)
{
    LL::WorkQueue::postMaybe(mMainQueue,
        [=] { 
            if (mShutDown)
            {
                return;
            }
            LL_DEBUGS("Voice") << "On Offer Available." << LL_ENDL;
            mChannelSDP = sdp;
            if (mVoiceConnectionState == VOICE_STATE_WAIT_FOR_SESSION_START)
            {
                mVoiceConnectionState = VOICE_STATE_REQUEST_CONNECTION;
            }
        });
}


//
// The LLWebRTCVoiceConnection object will not be deleted
// before the webrtc connection itself is shut down, so
// we shouldn't be getting this callback on a nonexistant
// this pointer.
// nor should audio_interface be invalid if the LLWebRTCVoiceConnection
// is shut down.

// callback from llwebrtc
void LLVoiceWebRTCConnection::OnAudioEstablished(llwebrtc::LLWebRTCAudioInterface* audio_interface)
{
    LL::WorkQueue::postMaybe(mMainQueue,
        [=] {
            if (mShutDown)
            {
                return;
            }
            LL_DEBUGS("Voice") << "On AudioEstablished." << LL_ENDL;
            mWebRTCAudioInterface = audio_interface;
            setVoiceConnectionState(VOICE_STATE_SESSION_ESTABLISHED);
        });
}


//
// The LLWebRTCVoiceConnection object will not be deleted
// before the webrtc connection itself is shut down, so
// we shouldn't be getting this callback on a nonexistant
// this pointer.

// callback from llwebrtc
void LLVoiceWebRTCConnection::OnRenegotiationNeeded()
{
    LL::WorkQueue::postMaybe(mMainQueue,
        [=] { 
            LL_DEBUGS("Voice") << "Voice channel requires renegotiation." << LL_ENDL;
            if (!mShutDown)
            {
                setVoiceConnectionState(VOICE_STATE_SESSION_RETRY);
            }
            mCurrentStatus = LLVoiceClientStatusObserver::ERROR_UNKNOWN;
        });
}

// callback from llwebrtc
void LLVoiceWebRTCConnection::OnPeerConnectionClosed()
{
    LL::WorkQueue::postMaybe(mMainQueue,
        [=] {
            LL_DEBUGS("Voice") << "Peer connection has closed." << LL_ENDL;
            if (mVoiceConnectionState == VOICE_STATE_WAIT_FOR_CLOSE)
            {
                setVoiceConnectionState(VOICE_STATE_CLOSED);
                mOutstandingRequests--;
            }
        });
}

void LLVoiceWebRTCConnection::setMuteMic(bool muted)
{
    mMuted = muted;
    if (mWebRTCAudioInterface)
    {
        mWebRTCAudioInterface->setMute(muted);
    }
}

void LLVoiceWebRTCConnection::setSpeakerVolume(F32 volume)
{
    mSpeakerVolume = volume;
    if (mWebRTCAudioInterface)
    {
        mWebRTCAudioInterface->setReceiveVolume(volume);
    }
}

void LLVoiceWebRTCConnection::setUserVolume(const LLUUID& id, F32 volume)
{
    Json::Value root = Json::objectValue;
    Json::Value user_gain = Json::objectValue;
    user_gain[id.asString()] = (uint32_t)(volume*200);  // give it two decimal places with a range from 0-200, where 100 is normal
    root["ug"] = user_gain;
    Json::FastWriter writer;
    std::string json_data = writer.write(root);
    if (mWebRTCDataInterface)
    {
        mWebRTCDataInterface->sendData(json_data, false);
    }
}

void LLVoiceWebRTCConnection::setUserMute(const LLUUID& id, bool mute)
{
    Json::Value root = Json::objectValue;
    Json::Value muted = Json::objectValue;
    muted[id.asString()] = mute;
    root["m"] = muted;
    Json::FastWriter writer;
    std::string json_data = writer.write(root);
    if (mWebRTCDataInterface)
    {
        mWebRTCDataInterface->sendData(json_data, false);
        // <FS:Ansariel> Add callback for user volume change
        LLVoiceClient::sUserVolumeUpdateSignal(id);
    }
}


// Send data to the Secondlife WebRTC server via the webrtc
// data channel.
void LLVoiceWebRTCConnection::sendData(const std::string &data)
{
    if (getVoiceConnectionState() == VOICE_STATE_SESSION_UP && mWebRTCDataInterface)
    {
        mWebRTCDataInterface->sendData(data, false);
    }
}

// Tell the simulator that we're shutting down a voice connection.
// The simulator will pass this on to the Secondlife WebRTC server.
void LLVoiceWebRTCConnection::breakVoiceConnectionCoro(connectionPtr_t connection)
{
    LL_PROFILE_ZONE_SCOPED_CATEGORY_VOICE

    LL_DEBUGS("Voice") << "Disconnecting voice." << LL_ENDL;
    if (connection->mWebRTCDataInterface)
    {
        connection->mWebRTCDataInterface->unsetDataObserver(connection.get());
        connection->mWebRTCDataInterface = nullptr;
    }
    connection->mWebRTCAudioInterface   = nullptr;
    LLViewerRegion *regionp = LLWorld::instance().getRegionFromID(connection->mRegionID);
    if (!regionp || !regionp->capabilitiesReceived())
    {
        LL_DEBUGS("Voice") << "no capabilities for voice provisioning; waiting " << LL_ENDL;
        connection->setVoiceConnectionState(VOICE_STATE_SESSION_RETRY);
        connection->mOutstandingRequests--;
        return;
    }

    std::string url = regionp->getCapability("ProvisionVoiceAccountRequest");
    if (url.empty())
    {
        connection->setVoiceConnectionState(VOICE_STATE_SESSION_RETRY);
        connection->mOutstandingRequests--;
        return;
    }

    LL_DEBUGS("Voice") << "region ready for voice break; url=" << url << LL_ENDL;

    LLVoiceWebRTCStats::getInstance()->provisionAttemptStart();
    LLSD body;
    body["logout"]         = TRUE;
    body["viewer_session"] = connection->mViewerSession;
    body["voice_server_type"] = WEBRTC_VOICE_SERVER_TYPE;

    LLCoreHttpUtil::HttpCoroutineAdapter::ptr_t httpAdapter(
        new LLCoreHttpUtil::HttpCoroutineAdapter("LLVoiceWebRTCAdHocConnection::breakVoiceConnection",
                                                 LLCore::HttpRequest::DEFAULT_POLICY_ID));
    LLCore::HttpRequest::ptr_t httpRequest(new LLCore::HttpRequest);
    LLCore::HttpOptions::ptr_t httpOpts(new LLCore::HttpOptions);

    httpOpts->setWantHeaders(true);

    connection->mOutstandingRequests++;

    // tell the server to shut down the connection as a courtesy.
    // shutdownConnection will drop the WebRTC connection which will
    // also shut things down.
    LLSD result = httpAdapter->postAndSuspend(httpRequest, url, body, httpOpts);

<<<<<<< HEAD
    mOutstandingRequests--;
        setVoiceConnectionState(VOICE_STATE_SESSION_EXIT);
    }
=======
    connection->mOutstandingRequests--;
    connection->setVoiceConnectionState(VOICE_STATE_SESSION_EXIT);
}
>>>>>>> 5cff84ff

// Tell the simulator to tell the Secondlife WebRTC server that we want a voice
// connection. The SDP is sent up as part of this, and the simulator will respond
// with an 'answer' which is in the form of another SDP.  The webrtc library
// will use the offer and answer to negotiate the session.
void LLVoiceWebRTCSpatialConnection::requestVoiceConnection()
{
    LL_PROFILE_ZONE_SCOPED_CATEGORY_VOICE

    LLViewerRegion *regionp = LLWorld::instance().getRegionFromID(mRegionID);

    LL_DEBUGS("Voice") << "Requesting voice connection." << LL_ENDL;
    if (!regionp || !regionp->capabilitiesReceived())
    {
        LL_DEBUGS("Voice") << "no capabilities for voice provisioning; waiting " << LL_ENDL;

        // try again.
        setVoiceConnectionState(VOICE_STATE_REQUEST_CONNECTION);
        return;
    }

    std::string url = regionp->getCapability("ProvisionVoiceAccountRequest");
    if (url.empty())
    {
        setVoiceConnectionState(VOICE_STATE_SESSION_RETRY);
        return;
    }

    LL_DEBUGS("Voice") << "region ready for voice provisioning; url=" << url << LL_ENDL;

    LLVoiceWebRTCStats::getInstance()->provisionAttemptStart();
    LLSD body;
    LLSD jsep;
    jsep["type"] = "offer";
    jsep["sdp"] = mChannelSDP;
    body["jsep"] = jsep;
    if (mParcelLocalID != INVALID_PARCEL_ID)
    {
        body["parcel_local_id"] = mParcelLocalID;
    }
    body["channel_type"]      = "local";
    body["voice_server_type"] = WEBRTC_VOICE_SERVER_TYPE;
    LLCoreHttpUtil::HttpCoroutineAdapter::ptr_t httpAdapter(
        new LLCoreHttpUtil::HttpCoroutineAdapter("LLVoiceWebRTCAdHocConnection::requestVoiceConnection",
                                                 LLCore::HttpRequest::DEFAULT_POLICY_ID));
    LLCore::HttpRequest::ptr_t httpRequest(new LLCore::HttpRequest);
    LLCore::HttpOptions::ptr_t httpOpts(new LLCore::HttpOptions);

    httpOpts->setWantHeaders(true);
    mOutstandingRequests++;
    LLSD result = httpAdapter->postAndSuspend(httpRequest, url, body, httpOpts);

    LLSD httpResults = result[LLCoreHttpUtil::HttpCoroutineAdapter::HTTP_RESULTS];
    LLCore::HttpStatus status = LLCoreHttpUtil::HttpCoroutineAdapter::getStatusFromLLSD(httpResults);

    if (status)
    {
        OnVoiceConnectionRequestSuccess(result);
    }
    else
    {
        switch (status.getType())
        {
            case HTTP_CONFLICT:
                mCurrentStatus = LLVoiceClientStatusObserver::ERROR_CHANNEL_FULL;
                break;
            case HTTP_UNAUTHORIZED:
                mCurrentStatus = LLVoiceClientStatusObserver::ERROR_CHANNEL_LOCKED;
                break;
            default:
                mCurrentStatus = LLVoiceClientStatusObserver::ERROR_UNKNOWN;
                break;
        }
        setVoiceConnectionState(VOICE_STATE_SESSION_EXIT);
    }
    mOutstandingRequests--;
}

void LLVoiceWebRTCConnection::OnVoiceConnectionRequestSuccess(const LLSD &result)
{
    LL_PROFILE_ZONE_SCOPED_CATEGORY_VOICE

    if (LLWebRTCVoiceClient::isShuttingDown())
    {
        return;
    }
    LLVoiceWebRTCStats::getInstance()->provisionAttemptEnd(true);

    if (result.has("viewer_session") &&
        result.has("jsep") &&
        result["jsep"].has("type") &&
        result["jsep"]["type"] == "answer" &&
        result["jsep"].has("sdp"))
    {
        mRemoteChannelSDP = result["jsep"]["sdp"].asString();
        mViewerSession    = result["viewer_session"];
    }
    else
    {
        LL_WARNS("Voice") << "Invalid voice provision request result:" << result << LL_ENDL;
        setVoiceConnectionState(VOICE_STATE_SESSION_EXIT);
        return;
    }

    LL_DEBUGS("Voice") << "ProvisionVoiceAccountRequest response"
                       << " channel sdp " << mRemoteChannelSDP << LL_ENDL;
    mWebRTCPeerConnectionInterface->AnswerAvailable(mRemoteChannelSDP);
}

static llwebrtc::LLWebRTCPeerConnectionInterface::InitOptions getConnectionOptions()
{
    llwebrtc::LLWebRTCPeerConnectionInterface::InitOptions options;
    llwebrtc::LLWebRTCPeerConnectionInterface::InitOptions::IceServers servers;

    // TODO: Pull these from login
    std::string grid = LLGridManager::getInstance()->getGridLoginID();
    std::transform(grid.begin(), grid.end(), grid.begin(), [](unsigned char c){ return std::tolower(c); });
    int num_servers = 2;
    if (grid == "agni")
    {
        num_servers = 3;
    }
    for (int i=1; i <= num_servers; i++)
    {
        servers.mUrls.push_back(llformat("stun:stun%d.%s.secondlife.io:3478", i, grid.c_str()));
    }
    options.mServers.push_back(servers);
    return options;
}


// Primary state machine for negotiating a single voice connection to the
// Secondlife WebRTC server.
bool LLVoiceWebRTCConnection::connectionStateMachine()
{
    LL_PROFILE_ZONE_SCOPED_CATEGORY_VOICE

    processIceUpdates();

    switch (getVoiceConnectionState())
    {
        case VOICE_STATE_START_SESSION:
        {
            LL_PROFILE_ZONE_NAMED_CATEGORY_VOICE("VOICE_STATE_START_SESSION")
            if (mShutDown)
            {
                setVoiceConnectionState(VOICE_STATE_SESSION_EXIT);
                break;
            }
            mIceCompleted = false;
            setVoiceConnectionState(VOICE_STATE_WAIT_FOR_SESSION_START);
            
            // tell the webrtc library that we want a connection.  The library will
            // respond with an offer on a separate thread, which will cause
            // the session state to change.
            if (!mWebRTCPeerConnectionInterface->initializeConnection(getConnectionOptions()))
            {
                setVoiceConnectionState(VOICE_STATE_SESSION_RETRY);
            }
            break;
        }

        case VOICE_STATE_WAIT_FOR_SESSION_START:
        {
            if (mShutDown)
            {
                setVoiceConnectionState(VOICE_STATE_SESSION_EXIT);
            }
            break;
        }

        case VOICE_STATE_REQUEST_CONNECTION:
            if (mShutDown)
            {
                setVoiceConnectionState(VOICE_STATE_SESSION_EXIT);
                break;
            }
            // Ask the sim to ask the Secondlife WebRTC server for a connection to
            // a given voice channel.  On completion, we'll move on to the
            // VOICE_STATE_SESSION_ESTABLISHED via a callback on a webrtc thread.
            setVoiceConnectionState(VOICE_STATE_CONNECTION_WAIT);
            LLCoros::getInstance()->launch("LLVoiceWebRTCConnection::requestVoiceConnectionCoro",
                                           boost::bind(&LLVoiceWebRTCConnection::requestVoiceConnectionCoro, this->shared_from_this()));
            break;

        case VOICE_STATE_CONNECTION_WAIT:
            if (mShutDown)
            {
                setVoiceConnectionState(VOICE_STATE_DISCONNECT);
            }
            break;

        case VOICE_STATE_SESSION_ESTABLISHED:
        {
            if (mShutDown)
            {
                setVoiceConnectionState(VOICE_STATE_DISCONNECT);
                break;
            }
            // update the peer connection with the various characteristics of
            // this connection.
            mWebRTCAudioInterface->setMute(mMuted);
            mWebRTCAudioInterface->setReceiveVolume(mSpeakerVolume);
            LLWebRTCVoiceClient::getInstance()->OnConnectionEstablished(mChannelID, mRegionID);
            setVoiceConnectionState(VOICE_STATE_WAIT_FOR_DATA_CHANNEL);
            break;
        }

        case VOICE_STATE_WAIT_FOR_DATA_CHANNEL:
        {
            if (mShutDown)
            {
                setVoiceConnectionState(VOICE_STATE_DISCONNECT);
                break;
            }
            if (mWebRTCDataInterface) // the interface will be set when the session is negotiated.
            {
                sendJoin();  // tell the Secondlife WebRTC server that we're here via the data channel.
                setVoiceConnectionState(VOICE_STATE_SESSION_UP);
                if (isSpatial())
                {
                    LLWebRTCVoiceClient::getInstance()->updatePosition();
                    LLWebRTCVoiceClient::getInstance()->sendPositionUpdate(true);
                }
            }
            break;
        }

        case VOICE_STATE_SESSION_UP:
        {
            mRetryWaitPeriod = 0;
            mRetryWaitSecs   = ((F32) rand() / (RAND_MAX)) + 0.5;

            // we'll stay here as long as the session remains up.
            if (mShutDown)
            {
                setVoiceConnectionState(VOICE_STATE_DISCONNECT);
            }
            break;
        }

        case VOICE_STATE_SESSION_RETRY:
            // only retry ever 'n' seconds
            if (mRetryWaitPeriod++ * UPDATE_THROTTLE_SECONDS > mRetryWaitSecs)
            {
                // something went wrong, so notify that the connection has failed.
                LLWebRTCVoiceClient::getInstance()->OnConnectionFailure(mChannelID, mRegionID, mCurrentStatus);
                setVoiceConnectionState(VOICE_STATE_DISCONNECT);
                mRetryWaitPeriod = 0;
                if (mRetryWaitSecs < MAX_RETRY_WAIT_SECONDS)
                {
                    // back off the retry period, and do it by a small random
                    // bit so all clients don't reconnect at once.
                    mRetryWaitSecs += ((F32) rand() / (RAND_MAX)) + 0.5;
                    mRetryWaitPeriod = 0;
                }
            }
            break;

        case VOICE_STATE_DISCONNECT:
            setVoiceConnectionState(VOICE_STATE_WAIT_FOR_EXIT);
            LLCoros::instance().launch("LLVoiceWebRTCConnection::breakVoiceConnectionCoro",
                                       boost::bind(&LLVoiceWebRTCConnection::breakVoiceConnectionCoro, this->shared_from_this()));
            break;

        case VOICE_STATE_WAIT_FOR_EXIT:
            break;

        case VOICE_STATE_SESSION_EXIT:
        {
            setVoiceConnectionState(VOICE_STATE_WAIT_FOR_CLOSE);
            mOutstandingRequests++;
            mWebRTCPeerConnectionInterface->shutdownConnection();
            break;
        case VOICE_STATE_WAIT_FOR_CLOSE:
            break;
        case VOICE_STATE_CLOSED:
            if (!mShutDown)
            {
                mVoiceConnectionState = VOICE_STATE_START_SESSION;
            }
            else
            {
                // if we still have outstanding http or webrtc calls, wait for them to
                // complete so we don't delete objects while they still may be used.
                if (mOutstandingRequests <= 0)
                {
                    LLWebRTCVoiceClient::getInstance()->OnConnectionShutDown(mChannelID, mRegionID);
                    return false;
                }
            }
            break;
        }

        default:
        {
            LL_WARNS("Voice") << "Unknown voice control state " << getVoiceConnectionState() << LL_ENDL;
            return false;
        }
    }
    return true;
}

// Data has been received on the webrtc data channel
// incoming data will be a json structure (if it's not binary.)  We may pack
// binary for size reasons.  Most of the keys in the json objects are
// single or double characters for size reasons.
// The primary element is:
// An object where each key is an agent id.  (in the future, we may allow
// integer indices into an agentid list, populated on join commands.  For size.
// Each key will point to a json object with keys identifying what's updated.
// 'p'  - audio source power (level/volume) (int8 as int)
// 'j'  - object of join data (currently only a boolean 'p' marking a primary participant)
// 'l'  - boolean, always true if exists.
// 'v'  - boolean - voice activity has been detected.

// llwebrtc callback
void LLVoiceWebRTCConnection::OnDataReceived(const std::string& data, bool binary)
{
    LL::WorkQueue::postMaybe(mMainQueue, [=] { LLVoiceWebRTCConnection::OnDataReceivedImpl(data, binary); });
}

//
// The LLWebRTCVoiceConnection object will not be deleted
// before the webrtc connection itself is shut down, so 
// we shouldn't be getting this callback on a nonexistant
// this pointer.
void LLVoiceWebRTCConnection::OnDataReceivedImpl(const std::string &data, bool binary)
{
    LL_PROFILE_ZONE_SCOPED_CATEGORY_VOICE

    if (mShutDown)
    {
        return;
    }

    if (binary)
    {
        LL_WARNS("Voice") << "Binary data received from data channel." << LL_ENDL;
        return;
    }

    Json::Reader reader;
    Json::Value  voice_data;
    if (reader.parse(data, voice_data, false))  // don't collect comments
    {
        if (!voice_data.isObject())
        {
            LL_WARNS("Voice") << "Expected object from data channel:" << data << LL_ENDL;
            return;
        }
        bool new_participant = false;
        Json::Value      mute = Json::objectValue;
        Json::Value      user_gain = Json::objectValue;
        for (auto &participant_id : voice_data.getMemberNames())
        {
            LLUUID agent_id(participant_id);
            if (agent_id.isNull())
            {
               // probably a test client.
               continue;
            }

            LLWebRTCVoiceClient::participantStatePtr_t participant =
                LLWebRTCVoiceClient::getInstance()->findParticipantByID(mChannelID, agent_id);
            bool joined  = false;
            bool primary = false;  // we ignore any 'joins' reported about participants
                                   // that come from voice servers that aren't their primary
                                   // voice server.  This will happen with cross-region voice
                                   // where a participant on a neighboring region may be
                                   // connected to multiple servers.  We don't want to
                                   // add new identical participants from all of those servers.
            if (voice_data[participant_id].isMember("j"))
            {
                // a new participant has announced that they're joining.
                joined  = true;
                primary = voice_data[participant_id]["j"].get("p", Json::Value(false)).asBool();

                // track incoming participants that are muted so we can mute their connections (or set their volume)
                bool isMuted = LLMuteList::getInstance()->isMuted(agent_id, LLMute::flagVoiceChat);
                if (isMuted)
                {
                    mute[participant_id] = true;
                }
                F32 volume;
                if(LLSpeakerVolumeStorage::getInstance()->getSpeakerVolume(agent_id, volume))
                {
                    user_gain[participant_id] = (uint32_t)(volume * 200);
                }
            }

            new_participant |= joined;
            if (!participant && joined && (primary || !isSpatial()))
            {
                participant = LLWebRTCVoiceClient::getInstance()->addParticipantByID(mChannelID, agent_id, mRegionID);
            }

            if (participant)
            {
                if (voice_data[participant_id].get("l", Json::Value(false)).asBool())
                {
                    // an existing participant is leaving.
                    if (agent_id != gAgentID)
                    {
                        LLWebRTCVoiceClient::getInstance()->removeParticipantByID(mChannelID, agent_id, mRegionID);
                    }
                }
                else
                {
                    // we got a 'power' update.
                    F32 level = (F32) (voice_data[participant_id].get("p", Json::Value(participant->mLevel)).asInt()) / 128;
                    // convert to decibles
                    participant->mLevel = level;

                    if (voice_data[participant_id].isMember("v"))
                    {
                        participant->mIsSpeaking = voice_data[participant_id].get("v", Json::Value(false)).asBool();
                    }

                    if (voice_data[participant_id].isMember("m"))
                    {
                        participant->mIsModeratorMuted = voice_data[participant_id].get("m", Json::Value(false)).asBool();
                    }
                }
            }
        }

        // tell the simulator to set the mute and volume data for this
        // participant, if there are any updates.
        Json::FastWriter writer;
        Json::Value      root     = Json::objectValue;
        if (mute.size() > 0)
        {
            root["m"] = mute;
        }
        if (user_gain.size() > 0)
        {
            root["ug"] = user_gain;
        }
        if (root.size() > 0)
        {
            std::string json_data = writer.write(root);
            mWebRTCDataInterface->sendData(json_data, false);
        }
    }
}

//
// The LLWebRTCVoiceConnection object will not be deleted
// before the webrtc connection itself is shut down, so
// we shouldn't be getting this callback on a nonexistant
// this pointer.
// nor should data_interface be invalid if the LLWebRTCVoiceConnection
// is shut down.

// llwebrtc callback
void LLVoiceWebRTCConnection::OnDataChannelReady(llwebrtc::LLWebRTCDataInterface *data_interface)
{
    LL::WorkQueue::postMaybe(mMainQueue,
        [=] {
            if (mShutDown)
            {
                return;
            }

            if (data_interface)
            {
                mWebRTCDataInterface = data_interface;
                mWebRTCDataInterface->setDataObserver(this);
            }
        });
}

// tell the Secondlife WebRTC server that
// we're joining and whether we're
// joining a server associated with the
// the region we currently occupy or not (primary)
// The WebRTC voice server will pass this info
// to peers.
void LLVoiceWebRTCConnection::sendJoin()
{
    LL_PROFILE_ZONE_SCOPED_CATEGORY_VOICE

    Json::FastWriter writer;
    Json::Value      root     = Json::objectValue;
    Json::Value      join_obj = Json::objectValue;
    LLUUID           regionID = gAgent.getRegion()->getRegionID();
    if ((regionID == mRegionID) || !isSpatial())
    {
        join_obj["p"] = true;
    }
    root["j"]             = join_obj;
    std::string json_data = writer.write(root);
    mWebRTCDataInterface->sendData(json_data, false);
}

/////////////////////////////
// WebRTC Spatial Connection

LLVoiceWebRTCSpatialConnection::LLVoiceWebRTCSpatialConnection(const LLUUID &regionID,
                                                               S32 parcelLocalID,
                                                               const std::string &channelID) :
    LLVoiceWebRTCConnection(regionID, channelID),
    mParcelLocalID(parcelLocalID)
{
}

LLVoiceWebRTCSpatialConnection::~LLVoiceWebRTCSpatialConnection()
{
}

void LLVoiceWebRTCSpatialConnection::setMuteMic(bool muted)
{
    if (mMuted != muted)
    {
        mMuted = muted;
        if (mWebRTCAudioInterface)
        {
            LLViewerRegion *regionp = gAgent.getRegion();
            if (regionp && mRegionID == regionp->getRegionID())
            {
                mWebRTCAudioInterface->setMute(muted);
            }
            else
            {
                // Always mute this agent with respect to neighboring regions.
                // Peers don't want to hear this agent from multiple regions
                // as that'll echo.
                mWebRTCAudioInterface->setMute(true);
            }
        }
    }
}

/////////////////////////////
// WebRTC Spatial Connection

LLVoiceWebRTCAdHocConnection::LLVoiceWebRTCAdHocConnection(const LLUUID &regionID,
                                                           const std::string& channelID,
                                                           const std::string& credentials) :
    LLVoiceWebRTCConnection(regionID, channelID),
    mCredentials(credentials)
{
}

LLVoiceWebRTCAdHocConnection::~LLVoiceWebRTCAdHocConnection()
{
}

// Add-hoc connections require a different channel type
// as they go to a different set of Secondlife WebRTC servers.
// They also require credentials for the given channels.
// So, we have a separate requestVoiceConnection call.
void LLVoiceWebRTCAdHocConnection::requestVoiceConnection()
{
    LL_PROFILE_ZONE_SCOPED_CATEGORY_VOICE

    LLViewerRegion *regionp = LLWorld::instance().getRegionFromID(mRegionID);

    LL_DEBUGS("Voice") << "Requesting voice connection." << LL_ENDL;
    if (!regionp || !regionp->capabilitiesReceived())
    {
        LL_DEBUGS("Voice") << "no capabilities for voice provisioning; retrying " << LL_ENDL;
        // try again.
        setVoiceConnectionState(VOICE_STATE_REQUEST_CONNECTION);
        return;
    }

    std::string url = regionp->getCapability("ProvisionVoiceAccountRequest");
    if (url.empty())
    {
        setVoiceConnectionState(VOICE_STATE_SESSION_RETRY);
        return;
    }

    LLVoiceWebRTCStats::getInstance()->provisionAttemptStart();
    LLSD body;
    LLSD jsep;
    jsep["type"] = "offer";
    {
        jsep["sdp"] = mChannelSDP;
    }
    body["jsep"] = jsep;
    body["credentials"] = mCredentials;
    body["channel"] = mChannelID;
    body["channel_type"] = "multiagent";
    body["voice_server_type"] = WEBRTC_VOICE_SERVER_TYPE;

    LLCoreHttpUtil::HttpCoroutineAdapter::ptr_t httpAdapter(
        new LLCoreHttpUtil::HttpCoroutineAdapter("LLVoiceWebRTCAdHocConnection::requestVoiceConnection",
                                                 LLCore::HttpRequest::DEFAULT_POLICY_ID));
    LLCore::HttpRequest::ptr_t httpRequest(new LLCore::HttpRequest);
    LLCore::HttpOptions::ptr_t httpOpts(new LLCore::HttpOptions);

    httpOpts->setWantHeaders(true);
    mOutstandingRequests++;
    LLSD result = httpAdapter->postAndSuspend(httpRequest, url, body, httpOpts);

    LLSD               httpResults = result[LLCoreHttpUtil::HttpCoroutineAdapter::HTTP_RESULTS];
    LLCore::HttpStatus status      = LLCoreHttpUtil::HttpCoroutineAdapter::getStatusFromLLSD(httpResults);

    if (!status)
    {
        switch (status.getType())
        {
            case HTTP_CONFLICT:
                mCurrentStatus = LLVoiceClientStatusObserver::ERROR_CHANNEL_FULL;
                break;
            case HTTP_UNAUTHORIZED:
                mCurrentStatus = LLVoiceClientStatusObserver::ERROR_CHANNEL_LOCKED;
                break;
            default:
                mCurrentStatus = LLVoiceClientStatusObserver::ERROR_UNKNOWN;
                break;
        }
        setVoiceConnectionState(VOICE_STATE_SESSION_EXIT);
    }
    else
    {
        OnVoiceConnectionRequestSuccess(result);
    }
    mOutstandingRequests--;
}<|MERGE_RESOLUTION|>--- conflicted
+++ resolved
@@ -2482,15 +2482,9 @@
     // also shut things down.
     LLSD result = httpAdapter->postAndSuspend(httpRequest, url, body, httpOpts);
 
-<<<<<<< HEAD
-    mOutstandingRequests--;
-        setVoiceConnectionState(VOICE_STATE_SESSION_EXIT);
-    }
-=======
     connection->mOutstandingRequests--;
     connection->setVoiceConnectionState(VOICE_STATE_SESSION_EXIT);
 }
->>>>>>> 5cff84ff
 
 // Tell the simulator to tell the Secondlife WebRTC server that we want a voice
 // connection. The SDP is sent up as part of this, and the simulator will respond
