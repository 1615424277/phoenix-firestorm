--- conflicted
+++ resolved
@@ -103,19 +103,11 @@
     mSkyData = new LLColor4[(U32)(SKYTEX_RESOLUTION * SKYTEX_RESOLUTION)];
     mSkyDirs = new LLVector3[(U32)(SKYTEX_RESOLUTION * SKYTEX_RESOLUTION)];
 
-<<<<<<< HEAD
-	for (S32 i = 0; i < 2; ++i)
-	{
-		mTexture[i] = LLViewerTextureManager::getLocalTexture(false);
-		mTexture[i]->setAddressMode(LLTexUnit::TAM_CLAMP);
-		mImageRaw[i] = new LLImageRaw(SKYTEX_RESOLUTION, SKYTEX_RESOLUTION, SKYTEX_COMPONENTS);
-=======
     for (S32 i = 0; i < 2; ++i)
     {
         mTexture[i] = LLViewerTextureManager::getLocalTexture(false);
         mTexture[i]->setAddressMode(LLTexUnit::TAM_CLAMP);
         mImageRaw[i] = new LLImageRaw(SKYTEX_RESOLUTION, SKYTEX_RESOLUTION, SKYTEX_COMPONENTS);
->>>>>>> 1a8a5404
 
         initEmpty(i);
     }
@@ -129,19 +121,11 @@
 
 void LLSkyTex::restoreGL()
 {
-<<<<<<< HEAD
-	for (S32 i = 0; i < 2; i++)
-	{
-		mTexture[i] = LLViewerTextureManager::getLocalTexture(false);
-		mTexture[i]->setAddressMode(LLTexUnit::TAM_CLAMP);
-	}
-=======
     for (S32 i = 0; i < 2; i++)
     {
         mTexture[i] = LLViewerTextureManager::getLocalTexture(false);
         mTexture[i]->setAddressMode(LLTexUnit::TAM_CLAMP);
     }
->>>>>>> 1a8a5404
 }
 
 LLSkyTex::~LLSkyTex()
@@ -182,24 +166,6 @@
 
 void LLSkyTex::initEmpty(const S32 tex)
 {
-<<<<<<< HEAD
-	LLImageDataLock lock(mImageRaw[tex]);
-	U8* data = mImageRaw[tex]->getData();
-	for (S32 i = 0; i < SKYTEX_RESOLUTION; ++i)
-	{
-		for (S32 j = 0; j < SKYTEX_RESOLUTION; ++j)
-		{
-			const S32 basic_offset = (i * SKYTEX_RESOLUTION + j);
-			S32 offset = basic_offset * SKYTEX_COMPONENTS;
-			data[offset] = 0;
-			data[offset+1] = 0;
-			data[offset+2] = 0;
-			data[offset+3] = 255;
-
-			mSkyData[basic_offset].setToBlack();
-		}
-	}
-=======
     LLImageDataLock lock(mImageRaw[tex]);
     U8* data = mImageRaw[tex]->getData();
     for (S32 i = 0; i < SKYTEX_RESOLUTION; ++i)
@@ -216,29 +182,12 @@
             mSkyData[basic_offset].setToBlack();
         }
     }
->>>>>>> 1a8a5404
 
     createGLImage(tex);
 }
 
 void LLSkyTex::create()
 {
-<<<<<<< HEAD
-	LLImageDataSharedLock lock(mImageRaw[sCurrent]);
-	const U8* data = mImageRaw[sCurrent]->getData();
-	for (S32 i = 0; i < SKYTEX_RESOLUTION; ++i)
-	{
-		for (S32 j = 0; j < SKYTEX_RESOLUTION; ++j)
-		{
-			const S32 basic_offset = (i * SKYTEX_RESOLUTION + j);
-			S32 offset = basic_offset * SKYTEX_COMPONENTS;
-			U32* pix = (U32*)(data + offset);
-			LLColor4U temp = LLColor4U(mSkyData[basic_offset]);
-			*pix = temp.asRGBA();
-		}
-	}
-	createGLImage(sCurrent);
-=======
     LLImageDataSharedLock lock(mImageRaw[sCurrent]);
     const U8* data = mImageRaw[sCurrent]->getData();
     for (S32 i = 0; i < SKYTEX_RESOLUTION; ++i)
@@ -253,20 +202,13 @@
         }
     }
     createGLImage(sCurrent);
->>>>>>> 1a8a5404
 }
 
 void LLSkyTex::createGLImage(S32 which)
 {
-<<<<<<< HEAD
-	mTexture[which]->setExplicitFormat(GL_RGBA8, GL_RGBA);
-	mTexture[which]->createGLTexture(0, mImageRaw[which], 0, true, LLGLTexture::LOCAL);
-	mTexture[which]->setAddressMode(LLTexUnit::TAM_CLAMP);
-=======
     mTexture[which]->setExplicitFormat(GL_RGBA8, GL_RGBA);
     mTexture[which]->createGLTexture(0, mImageRaw[which], 0, true, LLGLTexture::LOCAL);
     mTexture[which]->setAddressMode(LLTexUnit::TAM_CLAMP);
->>>>>>> 1a8a5404
 }
 
 void LLSkyTex::bindTexture(bool curr)
@@ -454,17 +396,6 @@
 const S32 SKYTEX_TILE_RES_Y = SKYTEX_RESOLUTION / NUM_TILES_Y;
 
 LLVOSky::LLVOSky(const LLUUID &id, const LLPCode pcode, LLViewerRegion *regionp)
-<<<<<<< HEAD
-:	LLStaticViewerObject(id, pcode, regionp, true),
-	mSun(SUN_DISK_RADIUS), mMoon(MOON_DISK_RADIUS),
-	mBrightnessScale(1.f),
-	mBrightnessScaleNew(0.f),
-	mBrightnessScaleGuess(1.f),
-	mWeatherChange(false),
-	mCloudDensity(0.2f),
-	mWind(0.f),
-	mForceUpdate(false),
-=======
 :   LLStaticViewerObject(id, pcode, regionp, true),
     mSun(SUN_DISK_RADIUS), mMoon(MOON_DISK_RADIUS),
     mBrightnessScale(1.f),
@@ -474,7 +405,6 @@
     mCloudDensity(0.2f),
     mWind(0.f),
     mForceUpdate(false),
->>>>>>> 1a8a5404
     mNeedUpdate(true),
     mCubeMapUpdateStage(-1),
     mWorldScale(1.f),
@@ -482,15 +412,9 @@
 {
     /// WL PARAMS
 
-<<<<<<< HEAD
-	mInitialized = false;
-	mbCanSelect = false;
-	mUpdateTimer.reset();
-=======
     mInitialized = false;
     mbCanSelect = false;
     mUpdateTimer.reset();
->>>>>>> 1a8a5404
 
     mForceUpdateThrottle.setTimerExpirySec(UPDATE_EXPRY);
     mForceUpdateThrottle.reset();
@@ -512,11 +436,7 @@
     mSun.setIntensity(SUN_INTENSITY);
     mMoon.setIntensity(0.1f * SUN_INTENSITY);
 
-<<<<<<< HEAD
-	mHeavenlyBodyUpdated = false ;
-=======
     mHeavenlyBodyUpdated = false ;
->>>>>>> 1a8a5404
 
     mDrawRefl = 0;
     mInterpVal = 0.f;
@@ -559,11 +479,7 @@
 
     mInitialized = true;
 
-<<<<<<< HEAD
-	mHeavenlyBodyUpdated = false ;
-=======
     mHeavenlyBodyUpdated = false ;
->>>>>>> 1a8a5404
 
     mRainbowMap = LLViewerTextureManager::getFetchedTexture(psky->getRainbowTextureId(), FTT_DEFAULT, true, LLGLTexture::BOOST_UI);
     mHaloMap    = LLViewerTextureManager::getFetchedTexture(psky->getHaloTextureId(),  FTT_DEFAULT, true, LLGLTexture::BOOST_UI);
@@ -756,18 +672,6 @@
 {
     LLSettingsSky::ptr_t psky = LLEnvironment::instance().getCurrentSky();
 
-<<<<<<< HEAD
-	if (mDead || !(gPipeline.hasRenderType(LLPipeline::RENDER_TYPE_SKY)))
-	{
-		// It's dead.  Don't update it.
-		return true;
-	}
-
-	if (gGLManager.mIsDisabled)
-	{
-		return true;
-	}
-=======
     if (mDead || !(gPipeline.hasRenderType(LLPipeline::RENDER_TYPE_SKY)))
     {
         // It's dead.  Don't update it.
@@ -778,7 +682,6 @@
     {
         return true;
     }
->>>>>>> 1a8a5404
 
     LL_PROFILE_ZONE_SCOPED_CATEGORY_ENVIRONMENT;
 
@@ -798,11 +701,7 @@
         mCubeMapUpdateStage = NUM_CUBEMAP_FACES;
         mForceUpdate = false;
         return true;
-<<<<<<< HEAD
-	}
-=======
-    }
->>>>>>> 1a8a5404
+    }
 
     if (mCubeMapUpdateStage < 0)
     {
@@ -818,19 +717,11 @@
             updateFog(LLViewerCamera::getInstance()->getFar());
             mCubeMapUpdateStage = 0;
             mForceUpdate = false;
-<<<<<<< HEAD
-		}
-	}
+        }
+    }
     else if (mCubeMapUpdateStage == NUM_CUBEMAP_FACES && !LLPipeline::sReflectionProbesEnabled)
-	{
-		LL_PROFILE_ZONE_NAMED_CATEGORY_ENVIRONMENT("updateSky - forced");
-=======
-        }
-    }
-    else if (mCubeMapUpdateStage == NUM_CUBEMAP_FACES && !LLPipeline::sReflectionProbesEnabled)
     {
         LL_PROFILE_ZONE_NAMED_CATEGORY_ENVIRONMENT("updateSky - forced");
->>>>>>> 1a8a5404
         LLSkyTex::stepCurrent();
 
         bool is_alm_wl_sky = gPipeline.canUseWindLightShaders();
@@ -889,13 +780,8 @@
     }
     // run 0 to 5 faces, each face in own frame
     else if (mCubeMapUpdateStage >= 0 && mCubeMapUpdateStage < NUM_CUBEMAP_FACES && !LLPipeline::sReflectionProbesEnabled)
-<<<<<<< HEAD
-	{
-		LL_PROFILE_ZONE_NAMED_CATEGORY_ENVIRONMENT("updateSky - create");
-=======
     {
         LL_PROFILE_ZONE_NAMED_CATEGORY_ENVIRONMENT("updateSky - create");
->>>>>>> 1a8a5404
         S32 side = mCubeMapUpdateStage;
         // CPU hungry part, createSkyTexture() is math heavy
         // Prior to EEP it was mostly per tile, but since EPP it is per face.
@@ -909,11 +795,7 @@
         mCubeMapUpdateStage++;
     }
 
-<<<<<<< HEAD
-	return true;
-=======
     return true;
->>>>>>> 1a8a5404
 }
 
 void LLVOSky::updateTextures()
@@ -951,13 +833,8 @@
 
 LLDrawable *LLVOSky::createDrawable(LLPipeline *pipeline)
 {
-<<<<<<< HEAD
-	pipeline->allocDrawable(this);
-	mDrawable->setLit(false);
-=======
     pipeline->allocDrawable(this);
     mDrawable->setLit(false);
->>>>>>> 1a8a5404
 
     LLDrawPoolSky *poolp = (LLDrawPoolSky*) gPipeline.getPool(LLDrawPool::POOL_SKY);
     poolp->setSkyTex(mSkyTex);
@@ -1199,15 +1076,9 @@
     const F32 camera_height = mCameraPosAgent.mV[2];
     const F32 height_above_water = camera_height - water_height;
 
-<<<<<<< HEAD
-	bool sun_flag = false;
-	if (mSun.isVisible())
-	{
-=======
     bool sun_flag = false;
     if (mSun.isVisible())
     {
->>>>>>> 1a8a5404
         sun_flag = !mMoon.isVisible() || ((look_at * mSun.getDirection()) > 0);
         }
 
@@ -1219,22 +1090,13 @@
                 updateReflectionGeometry(drawable, height_above_water, mSun);
             }
 
-<<<<<<< HEAD
-	LLPipeline::sCompiles++;
-	return true;
-=======
     LLPipeline::sCompiles++;
     return true;
->>>>>>> 1a8a5404
 }
 
 bool LLVOSky::updateHeavenlyBodyGeometry(LLDrawable *drawable, F32 scale, const S32 f, LLHeavenBody& hb, const LLVector3 &up, const LLVector3 &right)
 {
-<<<<<<< HEAD
-	mHeavenlyBodyUpdated = true ;
-=======
     mHeavenlyBodyUpdated = true ;
->>>>>>> 1a8a5404
 
     LLStrider<LLVector3> verticesp;
     LLStrider<LLVector3> normalsp;
@@ -1276,11 +1138,7 @@
     v_clipped[2] = draw_pos + scaled_right + scaled_up;
     v_clipped[3] = draw_pos + scaled_right - scaled_up;
 
-<<<<<<< HEAD
-	hb.setVisible(true);
-=======
     hb.setVisible(true);
->>>>>>> 1a8a5404
 
     facep = mFace[f];
 
@@ -1303,17 +1161,10 @@
 
     index_offset = facep->getGeometry(verticesp,normalsp,texCoordsp, indicesp);
 
-<<<<<<< HEAD
-	if (-1 == index_offset)
-	{
-		return true;
-	}
-=======
     if (-1 == index_offset)
     {
         return true;
     }
->>>>>>> 1a8a5404
 
     for (S32 vtx = 0; vtx < 4; ++vtx)
     {
@@ -1336,11 +1187,7 @@
 
     facep->getVertexBuffer()->unmapBuffer();
 
-<<<<<<< HEAD
-	return true;
-=======
     return true;
->>>>>>> 1a8a5404
 }
 
 F32 dtReflection(const LLVector3& p, F32 cos_dir_from_top, F32 sin_dir_from_top, F32 diff_angl_dir)
