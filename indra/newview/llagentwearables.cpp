--- conflicted
+++ resolved
@@ -94,13 +94,8 @@
 
         item->setPermissions(perm);
 
-<<<<<<< HEAD
-		item->updateServer(false);
-	}
-=======
-        item->updateServer(FALSE);
-    }
->>>>>>> c06fb4e0
+        item->updateServer(false);
+    }
 }
 
 // Callback to wear and start editing an item that has just been created.
@@ -216,15 +211,9 @@
 };
 
 LLAgentWearables::LLAgentWearables() :
-<<<<<<< HEAD
-	LLWearableData(),
-	mWearablesLoaded(false)
-,	mCOFChangeInProgress(false)
-=======
     LLWearableData(),
-    mWearablesLoaded(FALSE)
+    mWearablesLoaded(false)
 ,   mCOFChangeInProgress(false)
->>>>>>> c06fb4e0
 {
 }
 
@@ -324,192 +313,6 @@
 }
 
 void LLAgentWearables::addWearabletoAgentInventoryDone(const LLWearableType::EType type,
-<<<<<<< HEAD
-													   const U32 index,
-													   const LLUUID& item_id,
-													   LLViewerWearable* wearable)
-{
-	LL_INFOS() << "type " << type << " index " << index << " item " << item_id.asString() << LL_ENDL;
-
-	if (item_id.isNull())
-		return;
-
-	LLUUID old_item_id = getWearableItemID(type,index);
-
-	if (wearable)
-	{
-		wearable->setItemID(item_id);
-
-		if (old_item_id.notNull())
-		{	
-			gInventory.addChangedMask(LLInventoryObserver::LABEL, old_item_id);
-			setWearable(type,index,wearable);
-		}
-		else
-		{
-			pushWearable(type,wearable);
-		}
-	}
-
-	gInventory.addChangedMask(LLInventoryObserver::LABEL, item_id);
-
-	LLViewerInventoryItem* item = gInventory.getItem(item_id);
-	if (item && wearable)
-	{
-		// We're changing the asset id, so we both need to set it
-		// locally via setAssetUUID() and via setTransactionID() which
-		// will be decoded on the server. JC
-		item->setAssetUUID(wearable->getAssetID());
-		item->setTransactionID(wearable->getTransactionID());
-		gInventory.addChangedMask(LLInventoryObserver::INTERNAL, item_id);
-		item->updateServer(false);
-	}
-	gInventory.notifyObservers();
-}
-
-// <FS:Ansariel> [Legacy Bake]
-//void LLAgentWearables::saveWearable(const LLWearableType::EType type, const U32 index, 
-void LLAgentWearables::saveWearable(const LLWearableType::EType type, const U32 index, bool send_update,
-// </FS:Ansariel> [Legacy Bake]
-									const std::string new_name)
-{
-	LLViewerWearable* old_wearable = getViewerWearable(type, index);
-	if(!old_wearable) return;
-	bool name_changed = !new_name.empty() && (new_name != old_wearable->getName());
-	if (name_changed || old_wearable->isDirty() || old_wearable->isOldVersion())
-	{
-		LLUUID old_item_id = old_wearable->getItemID();
-		LLViewerWearable* new_wearable = LLWearableList::instance().createCopy(old_wearable);
-		new_wearable->setItemID(old_item_id); // should this be in LLViewerWearable::copyDataFrom()?
-		setWearable(type,index,new_wearable);
-
-		// old_wearable may still be referred to by other inventory items. Revert
-		// unsaved changes so other inventory items aren't affected by the changes
-		// that were just saved.
-		old_wearable->revertValues();
-
-		LLInventoryItem* item = gInventory.getItem(old_item_id);
-		if (item)
-		{
-			std::string item_name = item->getName();
-			if (name_changed)
-			{
-				LL_INFOS() << "saveWearable changing name from "  << item->getName() << " to " << new_name << LL_ENDL;
-				item_name = new_name;
-			}
-			// Update existing inventory item
-			LLPointer<LLViewerInventoryItem> template_item =
-				new LLViewerInventoryItem(item->getUUID(),
-										  item->getParentUUID(),
-										  item->getPermissions(),
-										  new_wearable->getAssetID(),
-										  new_wearable->getAssetType(),
-										  item->getInventoryType(),
-										  item_name,
-										  item->getDescription(),
-										  item->getSaleInfo(),
-										  item->getFlags(),
-										  item->getCreationDate());
-			template_item->setTransactionID(new_wearable->getTransactionID());
-			update_inventory_item(template_item, gAgentAvatarp->mEndCustomizeCallback);
-		}
-		else
-		{
-			// Add a new inventory item (shouldn't ever happen here)
-			U32 todo = AddWearableToAgentInventoryCallback::CALL_NONE;
-			// <FS:Ansariel> [Legacy Bake]
-			if (send_update)
-			{
-				todo |= AddWearableToAgentInventoryCallback::CALL_UPDATE;
-			}
-			// </FS:Ansariel> [Legacy Bake]
-			LLPointer<LLInventoryCallback> cb =
-				new AddWearableToAgentInventoryCallback(
-					LLPointer<LLRefCount>(NULL),
-					type,
-					index,
-					new_wearable,
-					todo);
-			addWearableToAgentInventory(cb, new_wearable);
-			return;
-		}
-
-		// <FS:Ansariel> [Legacy Bake]
-		//gAgentAvatarp->wearableUpdated(type);
-		gAgentAvatarp->wearableUpdated(type, true);
-
-		if (send_update)
-		{
-			sendAgentWearablesUpdate();
-		}
-		// </FS:Ansariel> [Legacy Bake]
-	}
-}
-
-void LLAgentWearables::saveWearableAs(const LLWearableType::EType type,
-									  const U32 index,
-									  const std::string& new_name,
-									  const std::string& description,
-									  bool save_in_lost_and_found)
-{
-	if (!isWearableCopyable(type, index))
-	{
-		LL_WARNS() << "LLAgent::saveWearableAs() not copyable." << LL_ENDL;
-		return;
-	}
-	LLViewerWearable* old_wearable = getViewerWearable(type, index);
-	if (!old_wearable)
-	{
-		LL_WARNS() << "LLAgent::saveWearableAs() no old wearable." << LL_ENDL;
-		return;
-	}
-
-	LLInventoryItem* item = gInventory.getItem(getWearableItemID(type,index));
-	if (!item)
-	{
-		LL_WARNS() << "LLAgent::saveWearableAs() no inventory item." << LL_ENDL;
-		return;
-	}
-	std::string trunc_name(new_name);
-	LLStringUtil::truncate(trunc_name, DB_INV_ITEM_NAME_STR_LEN);
-	LLViewerWearable* new_wearable = LLWearableList::instance().createCopy(
-		old_wearable,
-		trunc_name);
-
-	LLPointer<LLInventoryCallback> cb =
-		new AddWearableToAgentInventoryCallback(
-			LLPointer<LLRefCount>(NULL),
-			type,
-			index,
-			new_wearable,
-			AddWearableToAgentInventoryCallback::CALL_WEARITEM,
-			description
-			);
-	LLUUID category_id;
-	if (save_in_lost_and_found)
-	{
-		category_id = gInventory.findCategoryUUIDForType(
-			LLFolderType::FT_LOST_AND_FOUND);
-	}
-	else
-	{
-		// put in same folder as original
-		category_id = item->getParentUUID();
-	}
-
-	copy_inventory_item(
-		gAgent.getID(),
-		item->getPermissions().getOwner(),
-		item->getUUID(),
-		category_id,
-		new_name,
-		cb);
-
-	// old_wearable may still be referred to by other inventory items. Revert
-	// unsaved changes so other inventory items aren't affected by the changes
-	// that were just saved.
-	old_wearable->revertValuesWithoutUpdate();
-=======
                                                        const U32 index,
                                                        const LLUUID& item_id,
                                                        LLViewerWearable* wearable)
@@ -547,14 +350,14 @@
         item->setAssetUUID(wearable->getAssetID());
         item->setTransactionID(wearable->getTransactionID());
         gInventory.addChangedMask(LLInventoryObserver::INTERNAL, item_id);
-        item->updateServer(FALSE);
+        item->updateServer(false);
     }
     gInventory.notifyObservers();
 }
 
 // <FS:Ansariel> [Legacy Bake]
 //void LLAgentWearables::saveWearable(const LLWearableType::EType type, const U32 index,
-void LLAgentWearables::saveWearable(const LLWearableType::EType type, const U32 index, BOOL send_update,
+void LLAgentWearables::saveWearable(const LLWearableType::EType type, const U32 index, bool send_update,
 // </FS:Ansariel> [Legacy Bake]
                                     const std::string new_name)
 {
@@ -621,7 +424,7 @@
 
         // <FS:Ansariel> [Legacy Bake]
         //gAgentAvatarp->wearableUpdated(type);
-        gAgentAvatarp->wearableUpdated(type, TRUE);
+        gAgentAvatarp->wearableUpdated(type, true);
 
         if (send_update)
         {
@@ -635,7 +438,7 @@
                                       const U32 index,
                                       const std::string& new_name,
                                       const std::string& description,
-                                      BOOL save_in_lost_and_found)
+                                      bool save_in_lost_and_found)
 {
     if (!isWearableCopyable(type, index))
     {
@@ -694,7 +497,6 @@
     // unsaved changes so other inventory items aren't affected by the changes
     // that were just saved.
     old_wearable->revertValuesWithoutUpdate();
->>>>>>> c06fb4e0
 }
 
 void LLAgentWearables::revertWearable(const LLWearableType::EType type, const U32 index)
@@ -717,23 +519,13 @@
     //  return;
     //}
 
-<<<<<<< HEAD
-	for (S32 i=0; i < LLWearableType::WT_COUNT; i++)
-	{
-		for (U32 j=0; j < getWearableCount((LLWearableType::EType)i); j++)
-			// <FS:Ansariel> [Legacy Bake]
-			//saveWearable((LLWearableType::EType)i, j);
-			saveWearable((LLWearableType::EType)i, j, false);
-	}
-=======
     for (S32 i=0; i < LLWearableType::WT_COUNT; i++)
     {
         for (U32 j=0; j < getWearableCount((LLWearableType::EType)i); j++)
             // <FS:Ansariel> [Legacy Bake]
             //saveWearable((LLWearableType::EType)i, j);
-            saveWearable((LLWearableType::EType)i, j, FALSE);
-    }
->>>>>>> c06fb4e0
+            saveWearable((LLWearableType::EType)i, j, false);
+    }
 
     // <FS:Ansariel> [Legacy Bake]
     gAgent.sendAgentSetAppearance();
@@ -776,30 +568,12 @@
 
 bool LLAgentWearables::isWearableModifiable(LLWearableType::EType type, U32 index) const
 {
-<<<<<<< HEAD
-	LLUUID item_id = getWearableItemID(type, index);
-	return item_id.notNull() ? isWearableModifiable(item_id) : false;
-=======
     LLUUID item_id = getWearableItemID(type, index);
-    return item_id.notNull() ? isWearableModifiable(item_id) : FALSE;
->>>>>>> c06fb4e0
+    return item_id.notNull() ? isWearableModifiable(item_id) : false;
 }
 
 bool LLAgentWearables::isWearableModifiable(const LLUUID& item_id) const
 {
-<<<<<<< HEAD
-	const LLUUID& linked_id = gInventory.getLinkedItemID(item_id);
-	if (linked_id.notNull())
-	{
-		LLInventoryItem* item = gInventory.getItem(linked_id);
-		if (item && item->getPermissions().allowModifyBy(gAgent.getID(),
-														 gAgent.getGroupID()))
-		{
-			return true;
-		}
-	}
-	return false;
-=======
     const LLUUID& linked_id = gInventory.getLinkedItemID(item_id);
     if (linked_id.notNull())
     {
@@ -807,29 +581,14 @@
         if (item && item->getPermissions().allowModifyBy(gAgent.getID(),
                                                          gAgent.getGroupID()))
         {
-            return TRUE;
-        }
-    }
-    return FALSE;
->>>>>>> c06fb4e0
+            return true;
+        }
+    }
+    return false;
 }
 
 bool LLAgentWearables::isWearableCopyable(LLWearableType::EType type, U32 index) const
 {
-<<<<<<< HEAD
-	LLUUID item_id = getWearableItemID(type, index);
-	if (!item_id.isNull())
-	{
-		LLInventoryItem* item = gInventory.getItem(item_id);
-		if (item && item->getPermissions().allowCopyBy(gAgent.getID(),
-													   gAgent.getGroupID()))
-		{
-			return true;
-		}
-	}
-	return false;
-}
-=======
     LLUUID item_id = getWearableItemID(type, index);
     if (!item_id.isNull())
     {
@@ -837,28 +596,11 @@
         if (item && item->getPermissions().allowCopyBy(gAgent.getID(),
                                                        gAgent.getGroupID()))
         {
-            return TRUE;
-        }
-    }
-    return FALSE;
-}
-
-/*
-  U32 LLAgentWearables::getWearablePermMask(LLWearableType::EType type)
-  {
-  LLUUID item_id = getWearableItemID(type);
-  if (!item_id.isNull())
-  {
-  LLInventoryItem* item = gInventory.getItem(item_id);
-  if (item)
-  {
-  return item->getPermissions().getMaskOwner();
-  }
-  }
-  return PERM_NONE;
-  }
-*/
->>>>>>> c06fb4e0
+            return true;
+        }
+    }
+    return false;
+}
 
 LLInventoryItem* LLAgentWearables::getWearableInventoryItem(LLWearableType::EType type, U32 index)
 {
@@ -940,49 +682,11 @@
 // virtual
 void LLAgentWearables::wearableUpdated(LLWearable *wearable, bool removed)
 {
-<<<<<<< HEAD
-	if (isAgentAvatarValid())
-	{
-		// <FS:Ansariel> [Legacy Bake]
-		//gAgentAvatarp->wearableUpdated(wearable->getType());
-		const bool upload_result = removed;
-		gAgentAvatarp->wearableUpdated(wearable->getType(), upload_result);
-		// </FS:Ansariel> [Legacy Bake]
-	}
-
-	LLWearableData::wearableUpdated(wearable, removed);
-
-	if (!removed)
-	{
-		LLViewerWearable* viewer_wearable = dynamic_cast<LLViewerWearable*>(wearable);
-		viewer_wearable->refreshName();
-
-		// Hack pt 2. If the wearable we just loaded has definition version 24,
-		// then force a re-save of this wearable after slamming the version number to 22.
-		// This number was incorrectly incremented for internal builds before release, and
-		// this fix will ensure that the affected wearables are re-saved with the right version number.
-		// the versions themselves are compatible. This code can be removed before release.
-		if( wearable->getDefinitionVersion() == 24 )
-		{
-			U32 index;
-			if (getWearableIndex(wearable,index))
-			{
-				LL_INFOS() << "forcing wearable type " << wearable->getType() << " to version 22 from 24" << LL_ENDL;
-				wearable->setDefinitionVersion(22);
-				// <FS:Ansariel> [Legacy Bake]
-				//saveWearable(wearable->getType(),index);
-				saveWearable(wearable->getType(),index, true);
-			}
-		}
-
-		checkWearableAgainstInventory(viewer_wearable);
-	}
-=======
     if (isAgentAvatarValid())
     {
         // <FS:Ansariel> [Legacy Bake]
         //gAgentAvatarp->wearableUpdated(wearable->getType());
-        const BOOL upload_result = removed;
+        const bool upload_result = removed;
         gAgentAvatarp->wearableUpdated(wearable->getType(), upload_result);
         // </FS:Ansariel> [Legacy Bake]
     }
@@ -1008,13 +712,12 @@
                 wearable->setDefinitionVersion(22);
                 // <FS:Ansariel> [Legacy Bake]
                 //saveWearable(wearable->getType(),index);
-                saveWearable(wearable->getType(),index, TRUE);
+                saveWearable(wearable->getType(),index, true);
             }
         }
 
         checkWearableAgainstInventory(viewer_wearable);
     }
->>>>>>> c06fb4e0
 }
 
 const LLUUID LLAgentWearables::getWearableItemID(LLWearableType::EType type, U32 index) const
@@ -1065,11 +768,7 @@
 
 bool LLAgentWearables::isWearingItem(const LLUUID& item_id) const
 {
-<<<<<<< HEAD
-	return getWearableFromItemID(item_id) != nullptr;
-=======
-    return getWearableFromItemID(item_id) != NULL;
->>>>>>> c06fb4e0
+    return getWearableFromItemID(item_id) != nullptr;
 }
 
 void LLAgentWearables::addLocalTextureObject(const LLWearableType::EType wearable_type, const LLAvatarAppearanceDefines::ETextureIndex texture_type, U32 wearable_index)
@@ -1160,58 +859,25 @@
 
 void LLAgentWearables::createStandardWearables()
 {
-<<<<<<< HEAD
-	LL_WARNS() << "Creating standard wearables" << LL_ENDL;
-
-	if (!isAgentAvatarValid()) return;
-
-	constexpr bool create[LLWearableType::WT_COUNT] = 
-		{
-			true,  //LLWearableType::WT_SHAPE
-			true,  //LLWearableType::WT_SKIN
-			true,  //LLWearableType::WT_HAIR
-			true,  //LLWearableType::WT_EYES
-			true,  //LLWearableType::WT_SHIRT
-			true,  //LLWearableType::WT_PANTS
-			true,  //LLWearableType::WT_SHOES
-			true,  //LLWearableType::WT_SOCKS
-			false, //LLWearableType::WT_JACKET
-			false, //LLWearableType::WT_GLOVES
-			true,  //LLWearableType::WT_UNDERSHIRT
-			true,  //LLWearableType::WT_UNDERPANTS
-			false  //LLWearableType::WT_SKIRT
-		};
-
-	LLPointer<LLInventoryCallback> cb = new OnWearableItemCreatedCB;
-	for (S32 i=0; i < LLWearableType::WT_COUNT; i++)
-	{
-		if (create[i])
-		{
-			llassert(getWearableCount((LLWearableType::EType)i) == 0);
-			LLViewerWearable* wearable = LLWearableList::instance().createNewWearable((LLWearableType::EType)i, gAgentAvatarp);
-			((OnWearableItemCreatedCB*)(&(*cb)))->addPendingWearable(wearable);
-			// no need to update here...
-			LLUUID category_id = LLUUID::null;
-=======
     LL_WARNS() << "Creating standard wearables" << LL_ENDL;
 
     if (!isAgentAvatarValid()) return;
 
-    const BOOL create[LLWearableType::WT_COUNT] =
-        {
-            TRUE,  //LLWearableType::WT_SHAPE
-            TRUE,  //LLWearableType::WT_SKIN
-            TRUE,  //LLWearableType::WT_HAIR
-            TRUE,  //LLWearableType::WT_EYES
-            TRUE,  //LLWearableType::WT_SHIRT
-            TRUE,  //LLWearableType::WT_PANTS
-            TRUE,  //LLWearableType::WT_SHOES
-            TRUE,  //LLWearableType::WT_SOCKS
-            FALSE, //LLWearableType::WT_JACKET
-            FALSE, //LLWearableType::WT_GLOVES
-            TRUE,  //LLWearableType::WT_UNDERSHIRT
-            TRUE,  //LLWearableType::WT_UNDERPANTS
-            FALSE  //LLWearableType::WT_SKIRT
+    constexpr bool create[LLWearableType::WT_COUNT] =
+        {
+            true,  //LLWearableType::WT_SHAPE
+            true,  //LLWearableType::WT_SKIN
+            true,  //LLWearableType::WT_HAIR
+            true,  //LLWearableType::WT_EYES
+            true,  //LLWearableType::WT_SHIRT
+            true,  //LLWearableType::WT_PANTS
+            true,  //LLWearableType::WT_SHOES
+            true,  //LLWearableType::WT_SOCKS
+            false, //LLWearableType::WT_JACKET
+            false, //LLWearableType::WT_GLOVES
+            true,  //LLWearableType::WT_UNDERSHIRT
+            true,  //LLWearableType::WT_UNDERPANTS
+            false  //LLWearableType::WT_SKIRT
         };
 
     LLPointer<LLInventoryCallback> cb = new OnWearableItemCreatedCB;
@@ -1224,7 +890,6 @@
             ((OnWearableItemCreatedCB*)(&(*cb)))->addPendingWearable(wearable);
             // no need to update here...
             LLUUID category_id = LLUUID::null;
->>>>>>> c06fb4e0
             create_inventory_wearable(gAgent.getID(),
                                   gAgent.getSessionID(),
                                   category_id,
@@ -1289,15 +954,9 @@
 
 
 void LLAgentWearables::addWearableToAgentInventory(LLPointer<LLInventoryCallback> cb,
-<<<<<<< HEAD
-												   LLViewerWearable* wearable,
-												   const LLUUID& category_id,
-												   bool notify)
-=======
                                                    LLViewerWearable* wearable,
                                                    const LLUUID& category_id,
-                                                   BOOL notify)
->>>>>>> c06fb4e0
+                                                   bool notify)
 {
     create_inventory_wearable(gAgent.getID(),
                           gAgent.getSessionID(),
@@ -1377,24 +1036,6 @@
 // Called by removeWearable() and onRemoveWearableDialog() to actually do the removal.
 void LLAgentWearables::removeWearableFinal(const LLWearableType::EType type, bool do_remove_all, U32 index)
 {
-<<<<<<< HEAD
-	//LLAgentDumper dumper("removeWearable");
-	if (do_remove_all)
-	{
-		S32 max_entry = getWearableCount(type)-1;
-		for (S32 i=max_entry; i>=0; i--)
-		{
-			LLViewerWearable* old_wearable = getViewerWearable(type,i);
-			if (old_wearable)
-			{
-				eraseWearable(old_wearable);
-				// <FS:Ansariel> [Legacy Bake]
-				//old_wearable->removeFromAvatar();
-				old_wearable->removeFromAvatar(true);
-			}
-		}
-//		clearWearableType(type);
-=======
     //LLAgentDumper dumper("removeWearable");
     if (do_remove_all)
     {
@@ -1407,30 +1048,14 @@
                 eraseWearable(old_wearable);
                 // <FS:Ansariel> [Legacy Bake]
                 //old_wearable->removeFromAvatar();
-                old_wearable->removeFromAvatar(TRUE);
+                old_wearable->removeFromAvatar(true);
             }
         }
 //      clearWearableType(type);
->>>>>>> c06fb4e0
 // [RLVa:KB] - Checked: 2010-05-14 (RLVa-1.2.0)
         // The line above shouldn't be needed
         RLV_VERIFY(0 == getWearableCount(type));
 // [/RLVa:KB]
-<<<<<<< HEAD
-	}
-	else
-	{
-		LLViewerWearable* old_wearable = getViewerWearable(type, index);
-
-		if (old_wearable)
-		{
-			eraseWearable(old_wearable);
-			// <FS:Ansariel> [Legacy Bake]
-			//old_wearable->removeFromAvatar();
-			old_wearable->removeFromAvatar(true);
-		}
-	}
-=======
     }
     else
     {
@@ -1441,10 +1066,9 @@
             eraseWearable(old_wearable);
             // <FS:Ansariel> [Legacy Bake]
             //old_wearable->removeFromAvatar();
-            old_wearable->removeFromAvatar(TRUE);
-        }
-    }
->>>>>>> c06fb4e0
+            old_wearable->removeFromAvatar(true);
+        }
+    }
 
     // <FS:Ansariel> [Legacy Bake]
     queryWearableCache();
@@ -1456,168 +1080,6 @@
 
 // Assumes existing wearables are not dirty.
 void LLAgentWearables::setWearableOutfit(const LLInventoryItem::item_array_t& items,
-<<<<<<< HEAD
-										 const std::vector< LLViewerWearable* >& wearables)
-{
-	LL_INFOS() << "setWearableOutfit() start" << LL_ENDL;
-
-	S32 count = wearables.size();
-	llassert(items.size() == count);
-
-	// Check for whether outfit already matches the one requested
-	S32 matched = 0, mismatched = 0;
-	const S32 arr_size = LLWearableType::WT_COUNT;
-	S32 type_counts[arr_size];
-	bool update_inventory{ false };
-	std::fill(type_counts,type_counts+arr_size,0);
-	for (S32 i = 0; i < count; i++)
-	{
-		LLViewerWearable* new_wearable = wearables[i];
-		LLPointer<LLInventoryItem> new_item = items[i];
-
-		const LLWearableType::EType type = new_wearable->getType();
-		//<FS:Beq> BOM fallback legacy opensim
-		if(!gAgent.getRegion()->bakesOnMeshEnabled())
-		{
-			if(type == LLWearableType::WT_UNIVERSAL)
-			{
-				LL_DEBUGS("Avatar") << "Universal wearable not supported on this region - ignoring." << LL_ENDL;
-				mismatched++;
-				continue;
-			}
-		}
-		//</FS:Beq>
-		if (type < 0 || type>=LLWearableType::WT_COUNT)
-		{
-			LL_WARNS() << "invalid type " << type << LL_ENDL;
-			mismatched++;
-			continue;
-		}
-		S32 index = type_counts[type];
-		type_counts[type]++;
-
-		LLViewerWearable *curr_wearable = dynamic_cast<LLViewerWearable*>(getWearable(type,index));
-		if (!new_wearable || !curr_wearable ||
-			new_wearable->getAssetID() != curr_wearable->getAssetID())
-		{
-			LL_DEBUGS("Avatar") << "mismatch, type " << type << " index " << index
-								<< " names " << (curr_wearable ? curr_wearable->getName() : "NONE")  << ","
-								<< " names " << (new_wearable ? new_wearable->getName() : "NONE")  << LL_ENDL;
-			mismatched++;
-			continue;
-		}
-
-		// Update only inventory in this case - ordering of wearables with the same asset id has no effect.
-		// Updating wearables in this case causes the two-alphas error in MAINT-4158.
-		// We should actually disallow wearing two wearables with the same asset id.
-		if (curr_wearable->getName() != new_item->getName() ||
-			curr_wearable->getItemID() != new_item->getUUID())
-		{
-			LL_DEBUGS("Avatar") << "mismatch on name or inventory id, names "
-								<< curr_wearable->getName() << " vs " << new_item->getName()
-								<< " item ids " << curr_wearable->getItemID() << " vs " << new_item->getUUID()
-								<< LL_ENDL;
-			update_inventory = true;
-			continue;
-		}
-		// If we got here, everything matches.
-		matched++;
-	}
-	LL_DEBUGS("Avatar") << "matched " << matched << " mismatched " << mismatched << LL_ENDL;
-	for (S32 j=0; j<LLWearableType::WT_COUNT; j++)
-	{
-		LLWearableType::EType type = (LLWearableType::EType) j;
-		if (getWearableCount(type) != type_counts[j])
-		{
-			LL_DEBUGS("Avatar") << "count mismatch for type " << j << " current " << getWearableCount(j) << " requested " << type_counts[j] << LL_ENDL; 
-			mismatched++;
-		}
-	}
-	if (mismatched == 0 && !update_inventory)
-	{
-		LL_DEBUGS("Avatar") << "no changes, bailing out" << LL_ENDL;
-		notifyLoadingFinished();
-		return;
-	}
-
-	// updating inventory
-    LLWearableType* wearable_type_inst = LLWearableType::getInstance();
-
-	// TODO: Removed check for ensuring that teens don't remove undershirt and underwear. Handle later
-	// note: shirt is the first non-body part wearable item. Update if wearable order changes.
-	// This loop should remove all clothing, but not any body parts
-	for (S32 j = 0; j < (S32)LLWearableType::WT_COUNT; j++)
-	{
-		if (wearable_type_inst->getAssetType((LLWearableType::EType)j) == LLAssetType::AT_CLOTHING)
-		{
-			removeWearable((LLWearableType::EType)j, true, 0);
-		}
-	}
-
-	for (S32 i = 0; i < count; i++)
-	{
-		LLViewerWearable* new_wearable = wearables[i];
-		LLPointer<LLInventoryItem> new_item = items[i];
-
-		llassert(new_wearable);
-		if (new_wearable)
-		{
-			const LLWearableType::EType type = new_wearable->getType();
-
-			LLUUID old_wearable_id = new_wearable->getItemID();
-			new_wearable->setName(new_item->getName());
-			new_wearable->setItemID(new_item->getUUID());
-
-			if (wearable_type_inst->getAssetType(type) == LLAssetType::AT_BODYPART)
-			{
-				// exactly one wearable per body part
-				setWearable(type,0,new_wearable);
-				if (old_wearable_id.notNull())
-				{
-					// we changed id before setting wearable, update old item manually
-					// to complete the swap.
-					gInventory.addChangedMask(LLInventoryObserver::LABEL, old_wearable_id);
-				}
-			}
-			else
-			{
-				pushWearable(type,new_wearable);
-			}
-
-			constexpr bool removed = false;
-			wearableUpdated(new_wearable, removed);
-		}
-	}
-
-	gInventory.notifyObservers();
-
-	if (mismatched == 0)
-	{
-		LL_DEBUGS("Avatar") << "inventory updated, wearable assets not changed, bailing out" << LL_ENDL;
-		notifyLoadingFinished();
-		return;
-	}
-
-	// updating agent avatar
-
-	if (isAgentAvatarValid())
-	{
-		gAgentAvatarp->setCompositeUpdatesEnabled(true);
-
-		// If we have not yet declouded, we may want to use
-		// baked texture UUIDs sent from the first objectUpdate message
-		// don't overwrite these. If we have already declouded, we've saved
-		// these ids as the last known good textures and can invalidate without
-		// re-clouding.
-		if (!gAgentAvatarp->getIsCloud())
-		{
-			gAgentAvatarp->invalidateAll();
-		}
-	}
-
-	// Start rendering & update the server
-	mWearablesLoaded = true; 
-=======
                                          const std::vector< LLViewerWearable* >& wearables)
 {
     LL_INFOS() << "setWearableOutfit() start" << LL_ENDL;
@@ -1629,7 +1091,7 @@
     S32 matched = 0, mismatched = 0;
     const S32 arr_size = LLWearableType::WT_COUNT;
     S32 type_counts[arr_size];
-    BOOL update_inventory = FALSE;
+    bool update_inventory{ false };
     std::fill(type_counts,type_counts+arr_size,0);
     for (S32 i = 0; i < count; i++)
     {
@@ -1678,7 +1140,7 @@
                                 << curr_wearable->getName() << " vs " << new_item->getName()
                                 << " item ids " << curr_wearable->getItemID() << " vs " << new_item->getUUID()
                                 << LL_ENDL;
-            update_inventory = TRUE;
+            update_inventory = true;
             continue;
         }
         // If we got here, everything matches.
@@ -1745,7 +1207,7 @@
                 pushWearable(type,new_wearable);
             }
 
-            const BOOL removed = FALSE;
+            constexpr bool removed = false;
             wearableUpdated(new_wearable, removed);
         }
     }
@@ -1763,7 +1225,7 @@
 
     if (isAgentAvatarValid())
     {
-        gAgentAvatarp->setCompositeUpdatesEnabled(TRUE);
+        gAgentAvatarp->setCompositeUpdatesEnabled(true);
 
         // If we have not yet declouded, we may want to use
         // baked texture UUIDs sent from the first objectUpdate message
@@ -1777,8 +1239,7 @@
     }
 
     // Start rendering & update the server
-    mWearablesLoaded = TRUE;
->>>>>>> c06fb4e0
+    mWearablesLoaded = true;
 
 // [SL:KB] - Patch: Appearance-InitialWearablesLoadedCallback | Checked: 2010-09-22 (Catznip-2.2)
     if (!mInitialWearablesLoaded)
@@ -2121,13 +1582,8 @@
         it != obj_item_array.end();
         ++it)
     {
-<<<<<<< HEAD
-		const LLInventoryItem* item = *it;
+        const LLInventoryItem* item = *it;
         LLAttachmentsMgr::instance().addAttachmentRequest(item->getLinkedUUID(), 0, true);
-=======
-        const LLInventoryItem* item = *it;
-        LLAttachmentsMgr::instance().addAttachmentRequest(item->getLinkedUUID(), 0, TRUE);
->>>>>>> c06fb4e0
     }
 
 // [RLVa:KB] - Checked: 2011-05-22 (RLVa-1.3.1)
@@ -2322,15 +1778,9 @@
         return;
     }
 
-<<<<<<< HEAD
-	const bool disable_camera_switch = LLWearableType::getInstance()->getDisableCameraSwitch(wearable->getType());
-	LLPanel* panel = LLFloaterSidePanelContainer::getPanel("appearance");
-	LLSidepanelAppearance::editWearable(wearable, panel, disable_camera_switch);
-=======
-    const BOOL disable_camera_switch = LLWearableType::getInstance()->getDisableCameraSwitch(wearable->getType());
+    const bool disable_camera_switch = LLWearableType::getInstance()->getDisableCameraSwitch(wearable->getType());
     LLPanel* panel = LLFloaterSidePanelContainer::getPanel("appearance");
     LLSidepanelAppearance::editWearable(wearable, panel, disable_camera_switch);
->>>>>>> c06fb4e0
 }
 
 // Request editing the item after it gets worn.
@@ -2501,107 +1951,6 @@
 // we can remove/ignore this whole function. EXCEPT gAgentWearables.notifyLoadingStarted
 void LLAgentWearables::processAgentInitialWearablesUpdate(LLMessageSystem* mesgsys, void** user_data)
 {
-<<<<<<< HEAD
-	// We should only receive this message a single time.  Ignore subsequent AgentWearablesUpdates
-	// that may result from AgentWearablesRequest having been sent more than once.
-	if (mInitialWearablesUpdateReceived)
-		return;
-
-	if (isAgentAvatarValid())
-	{
-		gAgentAvatarp->startPhase("process_initial_wearables_update");
-		gAgentAvatarp->outputRezTiming("Received initial wearables update");
-	}
-
-	// notify subscribers that wearables started loading. See EXT-7777
-	// *TODO: find more proper place to not be called from deprecated method.
-	// Seems such place is found: LLInitialWearablesFetch::processContents()
-	gAgentWearables.notifyLoadingStarted();
-
-	mInitialWearablesUpdateReceived = true;
-
-	LLUUID agent_id;
-	gMessageSystem->getUUIDFast(_PREHASH_AgentData, _PREHASH_AgentID, agent_id);
-
-	if (isAgentAvatarValid() && (agent_id == gAgentAvatarp->getID()))
-	{
-		gMessageSystem->getU32Fast(_PREHASH_AgentData, _PREHASH_SerialNum, gAgentQueryManager.mUpdateSerialNum);
-		
-		constexpr S32 NUM_BODY_PARTS = 4;
-		S32 num_wearables = gMessageSystem->getNumberOfBlocksFast(_PREHASH_WearableData);
-		if (num_wearables < NUM_BODY_PARTS)
-		{
-			// Transitional state.  Avatars should always have at least their body parts (hair, eyes, shape and skin).
-			// The fact that they don't have any here (only a dummy is sent) implies that either:
-			// 1. This account existed before we had wearables
-			// 2. The database has gotten messed up
-			// 3. This is the account's first login (i.e. the wearables haven't been generated yet).
-			return;
-		}
-
-		// Get the UUID of the current outfit folder (will be created if it doesn't exist)
-		const LLUUID current_outfit_id = gInventory.findCategoryUUIDForType(LLFolderType::FT_CURRENT_OUTFIT);
-		LLInitialWearablesFetch* outfit = new LLInitialWearablesFetch(current_outfit_id);
-		
-		//LL_DEBUGS() << "processAgentInitialWearablesUpdate()" << LL_ENDL;
-		// Add wearables
-		// MULTI-WEARABLE: DEPRECATED: Message only supports one wearable per type, will be ignored in future.
-		gAgentWearables.mItemsAwaitingWearableUpdate.clear();
-		for (S32 i=0; i < num_wearables; i++)
-		{
-			// Parse initial wearables data from message system
-			U8 type_u8 = 0;
-			gMessageSystem->getU8Fast(_PREHASH_WearableData, _PREHASH_WearableType, type_u8, i);
-			if (type_u8 >= LLWearableType::WT_COUNT)
-			{
-				continue;
-			}
-			const LLWearableType::EType type = (LLWearableType::EType) type_u8;
-			
-			LLUUID item_id;
-			gMessageSystem->getUUIDFast(_PREHASH_WearableData, _PREHASH_ItemID, item_id, i);
-			
-			LLUUID asset_id;
-			gMessageSystem->getUUIDFast(_PREHASH_WearableData, _PREHASH_AssetID, asset_id, i);
-			if (asset_id.isNull())
-			{
-				LLViewerWearable::removeFromAvatar(type, false);
-			}
-			else
-			{
-				LLAssetType::EType asset_type = LLWearableType::getInstance()->getAssetType(type);
-				if (asset_type == LLAssetType::AT_NONE)
-				{
-					continue;
-				}
-				
-				// MULTI-WEARABLE: DEPRECATED: this message only supports one wearable per type. Should be ignored in future versions
-				
-				// Store initial wearables data until we know whether we have the current outfit folder or need to use the data.
-				LLInitialWearablesFetch::InitialWearableData wearable_data(type, item_id, asset_id);
-				outfit->add(wearable_data);
-			}
-			
-			LL_DEBUGS() << "       " << LLWearableType::getInstance()->getTypeLabel(type) << LL_ENDL;
-		}
-		
-		// Get the complete information on the items in the inventory and set up an observer
-		// that will trigger when the complete information is fetched.
-		outfit->startFetch();
-		if(outfit->isFinished())
-		{
-			// everything is already here - call done.
-			outfit->done();
-		}
-		else
-		{
-			// it's all on it's way - add an observer, and the inventory
-			// will call done for us when everything is here.
-			gInventory.addObserver(outfit);
-		}
-		
-	}
-=======
     // We should only receive this message a single time.  Ignore subsequent AgentWearablesUpdates
     // that may result from AgentWearablesRequest having been sent more than once.
     if (mInitialWearablesUpdateReceived)
@@ -2627,7 +1976,7 @@
     {
         gMessageSystem->getU32Fast(_PREHASH_AgentData, _PREHASH_SerialNum, gAgentQueryManager.mUpdateSerialNum);
 
-        const S32 NUM_BODY_PARTS = 4;
+        constexpr S32 NUM_BODY_PARTS = 4;
         S32 num_wearables = gMessageSystem->getNumberOfBlocksFast(_PREHASH_WearableData);
         if (num_wearables < NUM_BODY_PARTS)
         {
@@ -2665,7 +2014,7 @@
             gMessageSystem->getUUIDFast(_PREHASH_WearableData, _PREHASH_AssetID, asset_id, i);
             if (asset_id.isNull())
             {
-                LLViewerWearable::removeFromAvatar(type, FALSE);
+                LLViewerWearable::removeFromAvatar(type, false);
             }
             else
             {
@@ -2701,7 +2050,6 @@
         }
 
     }
->>>>>>> c06fb4e0
 }
 
 // Normally, all wearables referred to "AgentWearablesUpdate" will correspond to actual assets in the
@@ -2714,25 +2062,8 @@
     LL_DEBUGS() << "Wearable " << LLWearableType::getInstance()->getTypeLabel(type) << " could not be downloaded.  Replaced inventory item with default wearable." << LL_ENDL;
     LLViewerWearable* new_wearable = LLWearableList::instance().createNewWearable(type, gAgentAvatarp);
 
-<<<<<<< HEAD
-	setWearable(type,index,new_wearable);
-	//new_wearable->writeToAvatar(true);
-
-	// Add a new one in the lost and found folder.
-	// (We used to overwrite the "not found" one, but that could potentially
-	// destory content.) JC
-	const LLUUID lost_and_found_id = gInventory.findCategoryUUIDForType(LLFolderType::FT_LOST_AND_FOUND);
-	LLPointer<LLInventoryCallback> cb =
-		new AddWearableToAgentInventoryCallback(
-			LLPointer<LLRefCount>(NULL),
-			type,
-			index,
-			new_wearable,
-			AddWearableToAgentInventoryCallback::CALL_RECOVERDONE);
-	addWearableToAgentInventory(cb, new_wearable, lost_and_found_id, true);
-=======
     setWearable(type,index,new_wearable);
-    //new_wearable->writeToAvatar(TRUE);
+    //new_wearable->writeToAvatar(true);
 
     // Add a new one in the lost and found folder.
     // (We used to overwrite the "not found" one, but that could potentially
@@ -2745,8 +2076,7 @@
             index,
             new_wearable,
             AddWearableToAgentInventoryCallback::CALL_RECOVERDONE);
-    addWearableToAgentInventory(cb, new_wearable, lost_and_found_id, TRUE);
->>>>>>> c06fb4e0
+    addWearableToAgentInventory(cb, new_wearable, lost_and_found_id, true);
 }
 
 void LLAgentWearables::recoverMissingWearableDone()
@@ -2779,17 +2109,10 @@
     // observers.
     LL_INFOS() << "all done?" << LL_ENDL;
 
-    mWearablesLoaded = TRUE;
+    mWearablesLoaded = true;
     notifyLoadingFinished();
 
-<<<<<<< HEAD
-	mWearablesLoaded = true; 
-	notifyLoadingFinished();
-	
-	updateServer();
-=======
     updateServer();
->>>>>>> c06fb4e0
 
     // Treat this as the first texture entry message, if none received yet
     gAgentAvatarp->onFirstTEMessageReceived();
