--- conflicted
+++ resolved
@@ -1065,10 +1065,7 @@
 
 	// Start rendering & update the server
 	mWearablesLoaded = TRUE; 
-<<<<<<< HEAD
-
-=======
-	checkWearablesLoaded();
+
 // [SL:KB] - Patch: Appearance-InitialWearablesLoadedCallback | Checked: 2010-09-22 (Catznip-2.2)
 	if (!mInitialWearablesLoaded)
 	{
@@ -1076,7 +1073,6 @@
 		mInitialWearablesLoadedSignal();
 	}
 // [/SL:KB]
->>>>>>> 63baa0a8
 	notifyLoadingFinished();
 
 	gAgentAvatarp->dumpAvatarTEs("setWearableOutfit");
