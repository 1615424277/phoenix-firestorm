/**
 * @file llcofwearables.h
 * @brief LLCOFWearables displayes wearables from the current outfit split into three lists (attachments, clothing and body parts)
 *
 * $LicenseInfo:firstyear=2010&license=viewerlgpl$
 * Second Life Viewer Source Code
 * Copyright (C) 2010, Linden Research, Inc.
 *
 * This library is free software; you can redistribute it and/or
 * modify it under the terms of the GNU Lesser General Public
 * License as published by the Free Software Foundation;
 * version 2.1 of the License only.
 *
 * This library is distributed in the hope that it will be useful,
 * but WITHOUT ANY WARRANTY; without even the implied warranty of
 * MERCHANTABILITY or FITNESS FOR A PARTICULAR PURPOSE.  See the GNU
 * Lesser General Public License for more details.
 *
 * You should have received a copy of the GNU Lesser General Public
 * License along with this library; if not, write to the Free Software
 * Foundation, Inc., 51 Franklin Street, Fifth Floor, Boston, MA  02110-1301  USA
 *
 * Linden Research, Inc., 945 Battery Street, San Francisco, CA  94111  USA
 * $/LicenseInfo$
 */

#ifndef LL_LLCOFWEARABLES_H
#define LL_LLCOFWEARABLES_H

// llui
#include "llflatlistview.h"
#include "llpanel.h"

#include "llappearancemgr.h"
#include "llinventorymodel.h"

class LLAccordionCtrl;
class LLAccordionCtrlTab;
class LLListContextMenu;
class LLPanelClothingListItem;
class LLPanelBodyPartsListItem;
class LLPanelDeletableWearableListItem;
class LLTabContainer;

class LLCOFWearables : public LLPanel
{
public:

    /**
     * Represents a collection of callbacks assigned to inventory panel item's buttons
     */
    class LLCOFCallbacks
    {
    public:
        LLCOFCallbacks() {};
        virtual ~LLCOFCallbacks() {};

        typedef boost::function<void ()> cof_callback_t;

        cof_callback_t mAddWearable;
        cof_callback_t mMoveWearableCloser;
        cof_callback_t mMoveWearableFurther;
        cof_callback_t mEditWearable;
        cof_callback_t mDeleteWearable;
    };



    LLCOFWearables();
    virtual ~LLCOFWearables();

    /*virtual*/ BOOL postBuild();

    LLUUID getSelectedUUID();
    bool getSelectedUUIDs(uuid_vec_t& selected_ids);

    LLPanel* getSelectedItem();
    void getSelectedItems(std::vector<LLPanel*>& selected_items) const;

    /* Repopulate the COF wearables list if the COF category has been changed since the last refresh */
    void refresh();
    void clear();

    LLAssetType::EType getExpandedAccordionAssetType();
    LLAssetType::EType getSelectedAccordionAssetType();
    void expandDefaultAccordionTab();

    LLCOFCallbacks& getCOFCallbacks() { return mCOFCallbacks; }

    /**
     * Selects first clothing item with specified LLWearableType::EType from clothing list
     */
    void selectClothing(LLWearableType::EType clothing_type);

    void setAttachmentsTitle();

protected:

<<<<<<< HEAD
	void populateAttachmentsAndBodypartsLists(const LLInventoryModel::item_array_t& cof_items);
	void populateClothingList(LLAppearanceMgr::wearables_by_type_t& clothing_by_type);
	
	void addClothingTypesDummies(const LLAppearanceMgr::wearables_by_type_t& clothing_by_type);
	void onSelectionChange(LLFlatListView* selected_list);
	// <FS:Ansariel> Accordions replaced with tab panels
	//void onAccordionTabStateChanged(LLUICtrl* ctrl, const LLSD& expanded);
	void onSelectedTabChanged(const LLSD& param);
	// </FS:Ansariel>
=======
    void populateAttachmentsAndBodypartsLists(const LLInventoryModel::item_array_t& cof_items);
    void populateClothingList(LLAppearanceMgr::wearables_by_type_t& clothing_by_type);

    void addClothingTypesDummies(const LLAppearanceMgr::wearables_by_type_t& clothing_by_type);
    void onSelectionChange(LLFlatListView* selected_list);
    void onAccordionTabStateChanged(LLUICtrl* ctrl, const LLSD& expanded);
>>>>>>> 38c2a5bd

    LLPanelClothingListItem* buildClothingListItem(LLViewerInventoryItem* item, bool first, bool last);
    LLPanelBodyPartsListItem* buildBodypartListItem(LLViewerInventoryItem* item);
    LLPanelDeletableWearableListItem* buildAttachemntListItem(LLViewerInventoryItem* item);

    void onListRightClick(LLUICtrl* ctrl, S32 x, S32 y, LLListContextMenu* menu);

    LLFlatListView* mAttachments;
    LLFlatListView* mClothing;
    LLFlatListView* mBodyParts;

    LLFlatListView* mLastSelectedList;

<<<<<<< HEAD
	// <FS:Ansariel> Accordions replaced with tab panels
	//LLAccordionCtrlTab* mClothingTab;
	//LLAccordionCtrlTab* mAttachmentsTab;
	//LLAccordionCtrlTab* mBodyPartsTab;

	//LLAccordionCtrlTab* mLastSelectedTab;

	//std::map<const LLAccordionCtrlTab*, LLAssetType::EType> mTab2AssetType;

	LLPanel* mClothingTab;
	LLPanel* mAttachmentsTab;
	LLPanel* mBodyPartsTab;

	LLPanel* mLastSelectedTab;

	std::map<const LLPanel*, LLAssetType::EType> mTab2AssetType;
	// </FS:Ansariel>
=======
    LLAccordionCtrlTab* mClothingTab;
    LLAccordionCtrlTab* mAttachmentsTab;
    LLAccordionCtrlTab* mBodyPartsTab;

    LLAccordionCtrlTab* mLastSelectedTab;

    std::map<const LLAccordionCtrlTab*, LLAssetType::EType> mTab2AssetType;
>>>>>>> 38c2a5bd

    LLCOFCallbacks mCOFCallbacks;

    LLListContextMenu* mClothingMenu;
    LLListContextMenu* mAttachmentMenu;
    LLListContextMenu* mBodyPartMenu;

<<<<<<< HEAD
	// <FS:Ansariel> Accordions replaced with tab panels
	//LLAccordionCtrl*	mAccordionCtrl;
	LLTabContainer*	mAccordionCtrl;
	// </FS:Ansariel>
=======
    LLAccordionCtrl*    mAccordionCtrl;
>>>>>>> 38c2a5bd

    /* COF category version since last refresh */
    S32 mCOFVersion;
};


#endif<|MERGE_RESOLUTION|>--- conflicted
+++ resolved
@@ -96,24 +96,15 @@
 
 protected:
 
-<<<<<<< HEAD
-	void populateAttachmentsAndBodypartsLists(const LLInventoryModel::item_array_t& cof_items);
-	void populateClothingList(LLAppearanceMgr::wearables_by_type_t& clothing_by_type);
-	
-	void addClothingTypesDummies(const LLAppearanceMgr::wearables_by_type_t& clothing_by_type);
-	void onSelectionChange(LLFlatListView* selected_list);
-	// <FS:Ansariel> Accordions replaced with tab panels
-	//void onAccordionTabStateChanged(LLUICtrl* ctrl, const LLSD& expanded);
-	void onSelectedTabChanged(const LLSD& param);
-	// </FS:Ansariel>
-=======
     void populateAttachmentsAndBodypartsLists(const LLInventoryModel::item_array_t& cof_items);
     void populateClothingList(LLAppearanceMgr::wearables_by_type_t& clothing_by_type);
 
     void addClothingTypesDummies(const LLAppearanceMgr::wearables_by_type_t& clothing_by_type);
     void onSelectionChange(LLFlatListView* selected_list);
-    void onAccordionTabStateChanged(LLUICtrl* ctrl, const LLSD& expanded);
->>>>>>> 38c2a5bd
+    // <FS:Ansariel> Accordions replaced with tab panels
+    //void onAccordionTabStateChanged(LLUICtrl* ctrl, const LLSD& expanded);
+    void onSelectedTabChanged(const LLSD& param);
+    // </FS:Ansariel>
 
     LLPanelClothingListItem* buildClothingListItem(LLViewerInventoryItem* item, bool first, bool last);
     LLPanelBodyPartsListItem* buildBodypartListItem(LLViewerInventoryItem* item);
@@ -127,33 +118,23 @@
 
     LLFlatListView* mLastSelectedList;
 
-<<<<<<< HEAD
-	// <FS:Ansariel> Accordions replaced with tab panels
-	//LLAccordionCtrlTab* mClothingTab;
-	//LLAccordionCtrlTab* mAttachmentsTab;
-	//LLAccordionCtrlTab* mBodyPartsTab;
+    // <FS:Ansariel> Accordions replaced with tab panels
+    //LLAccordionCtrlTab* mClothingTab;
+    //LLAccordionCtrlTab* mAttachmentsTab;
+    //LLAccordionCtrlTab* mBodyPartsTab;
 
-	//LLAccordionCtrlTab* mLastSelectedTab;
+    //LLAccordionCtrlTab* mLastSelectedTab;
 
-	//std::map<const LLAccordionCtrlTab*, LLAssetType::EType> mTab2AssetType;
+    //std::map<const LLAccordionCtrlTab*, LLAssetType::EType> mTab2AssetType;
 
-	LLPanel* mClothingTab;
-	LLPanel* mAttachmentsTab;
-	LLPanel* mBodyPartsTab;
+    LLPanel* mClothingTab;
+    LLPanel* mAttachmentsTab;
+    LLPanel* mBodyPartsTab;
 
-	LLPanel* mLastSelectedTab;
+    LLPanel* mLastSelectedTab;
 
-	std::map<const LLPanel*, LLAssetType::EType> mTab2AssetType;
-	// </FS:Ansariel>
-=======
-    LLAccordionCtrlTab* mClothingTab;
-    LLAccordionCtrlTab* mAttachmentsTab;
-    LLAccordionCtrlTab* mBodyPartsTab;
-
-    LLAccordionCtrlTab* mLastSelectedTab;
-
-    std::map<const LLAccordionCtrlTab*, LLAssetType::EType> mTab2AssetType;
->>>>>>> 38c2a5bd
+    std::map<const LLPanel*, LLAssetType::EType> mTab2AssetType;
+    // </FS:Ansariel>
 
     LLCOFCallbacks mCOFCallbacks;
 
@@ -161,14 +142,10 @@
     LLListContextMenu* mAttachmentMenu;
     LLListContextMenu* mBodyPartMenu;
 
-<<<<<<< HEAD
-	// <FS:Ansariel> Accordions replaced with tab panels
-	//LLAccordionCtrl*	mAccordionCtrl;
-	LLTabContainer*	mAccordionCtrl;
-	// </FS:Ansariel>
-=======
-    LLAccordionCtrl*    mAccordionCtrl;
->>>>>>> 38c2a5bd
+    // <FS:Ansariel> Accordions replaced with tab panels
+    //LLAccordionCtrl*  mAccordionCtrl;
+    LLTabContainer* mAccordionCtrl;
+    // </FS:Ansariel>
 
     /* COF category version since last refresh */
     S32 mCOFVersion;
