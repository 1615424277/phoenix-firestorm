--- conflicted
+++ resolved
@@ -195,16 +195,15 @@
     if ( volume_params.shouldForceConvex() )
     {
         // Server distinguishes between convex of a prim vs isSculpt, but we don't care.
-<<<<<<< HEAD
-		specOut.mType = PhysicsShapeSpecification::USER_CONVEX;
-	}	
-	// Make a simpler convex shape if we can.
-	else if (volume_params.isConvex()			// is convex
-			|| min_size_counts > 1 )			// two or more small dimensions
-	{
-		specOut.mType = PhysicsShapeSpecification::PRIM_CONVEX;
-	}
-	// <FS:Beq> restore proper behaviour.
+        specOut.mType = PhysicsShapeSpecification::USER_CONVEX;
+    }
+    // Make a simpler convex shape if we can.
+    else if (volume_params.isConvex()           // is convex
+            || min_size_counts > 1 )            // two or more small dimensions
+    {
+        specOut.mType = PhysicsShapeSpecification::PRIM_CONVEX;
+    }
+    // <FS:Beq> restore proper behaviour.
     // else if (volume_params.isMeshSculpt() &&
     //          // Check overall dimensions, not individual triangles.
     //          (scale.mV[0] < SHAPE_BUILDER_USER_MESH_CONVEXIFICATION_SIZE ||
@@ -215,54 +214,27 @@
     //     // Server distinguishes between user-specified or default convex mesh, vs server's thin-triangle override, but we don't.
     //     specOut.mType = PhysicsShapeSpecification::PRIM_CONVEX;
     // }
-	// </FS:Beq>
-	else if ( volume_params.isSculpt() ) // Is a sculpt of any kind (mesh or legacy)
-	{
-		//<FS:Beq> [BUG-134006] Viewer code is not aligned to server code when calculating physics shape for thin objects.
-		specOut.mType = PhysicsShapeSpecification::INVALID;
-		// <FS:Beq> FIRE-23053 - add decomp check analysed mesh physics is not correctly displayed for thin meshes
-		//		if (volume_params.isMeshSculpt()){
-		if ( (volume_params.isMeshSculpt() && !hasDecomp) &&
-=======
-        specOut.mType = PhysicsShapeSpecification::USER_CONVEX;
-    }
-    // Make a simpler convex shape if we can.
-    else if (volume_params.isConvex()           // is convex
-            || min_size_counts > 1 )            // two or more small dimensions
-    {
-        specOut.mType = PhysicsShapeSpecification::PRIM_CONVEX;
-    }
-    else if (volume_params.isMeshSculpt() &&
-             // Check overall dimensions, not individual triangles.
->>>>>>> 38c2a5bd
+    // </FS:Beq>
+    else if ( volume_params.isSculpt() ) // Is a sculpt of any kind (mesh or legacy)
+    {
+        //<FS:Beq> [BUG-134006] Viewer code is not aligned to server code when calculating physics shape for thin objects.
+        specOut.mType = PhysicsShapeSpecification::INVALID;
+        // <FS:Beq> FIRE-23053 - add decomp check analysed mesh physics is not correctly displayed for thin meshes
+        //      if (volume_params.isMeshSculpt()){
+        if ( (volume_params.isMeshSculpt() && !hasDecomp) &&
              (scale.mV[0] < SHAPE_BUILDER_USER_MESH_CONVEXIFICATION_SIZE ||
               scale.mV[1] < SHAPE_BUILDER_USER_MESH_CONVEXIFICATION_SIZE ||
               scale.mV[2] < SHAPE_BUILDER_USER_MESH_CONVEXIFICATION_SIZE
               ) )
-<<<<<<< HEAD
-	    {			
-			specOut.mType = PhysicsShapeSpecification::PRIM_CONVEX;
-		}
-		if (specOut.mType == PhysicsShapeSpecification::INVALID)
-			//</FS:Beq> note: dangling if....(hopefully this will go away with PR sent to LL)
-			specOut.mType = volume_params.isMeshSculpt() ? PhysicsShapeSpecification::USER_MESH : PhysicsShapeSpecification::SCULPT;
-	}
-	else // Resort to mesh 
-	{
-		specOut.mType = PhysicsShapeSpecification::PRIM_MESH;
-	}
-=======
-    {
-        // Server distinguishes between user-specified or default convex mesh, vs server's thin-triangle override, but we don't.
-        specOut.mType = PhysicsShapeSpecification::PRIM_CONVEX;
-    }
-    else if ( volume_params.isSculpt() ) // Is a sculpt of any kind (mesh or legacy)
-    {
-        specOut.mType = volume_params.isMeshSculpt() ? PhysicsShapeSpecification::USER_MESH : PhysicsShapeSpecification::SCULPT;
+        {
+            specOut.mType = PhysicsShapeSpecification::PRIM_CONVEX;
+        }
+        if (specOut.mType == PhysicsShapeSpecification::INVALID)
+            //</FS:Beq> note: dangling if....(hopefully this will go away with PR sent to LL)
+            specOut.mType = volume_params.isMeshSculpt() ? PhysicsShapeSpecification::USER_MESH : PhysicsShapeSpecification::SCULPT;
     }
     else // Resort to mesh
     {
         specOut.mType = PhysicsShapeSpecification::PRIM_MESH;
     }
->>>>>>> 38c2a5bd
 }