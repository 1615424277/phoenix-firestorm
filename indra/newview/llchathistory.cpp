--- conflicted
+++ resolved
@@ -1072,14 +1072,11 @@
 	std::string			mFrom;
 	LLUUID				mSessionID;
     std::string			mText;
-<<<<<<< HEAD
+    F64					mTime;
 // [RLVa:KB] - Checked: 2010-04-22 (RLVa-1.2.2a) | Added: RLVa-1.2.0f
 	bool                mShowContextMenu;
 	bool                mShowInfoCtrl;
 // [/RLVa:KB]
-=======
-    F64					mTime;
->>>>>>> ed74d152
 
 	S32					mMinUserNameWidth;
 	const LLFontGL*		mUserNameFont;
