/** 
 * @file llchathistory.cpp
 * @brief LLTextEditor base class
 *
 * $LicenseInfo:firstyear=2001&license=viewerlgpl$
 * Second Life Viewer Source Code
 * Copyright (C) 2010, Linden Research, Inc.
 * 
 * This library is free software; you can redistribute it and/or
 * modify it under the terms of the GNU Lesser General Public
 * License as published by the Free Software Foundation;
 * version 2.1 of the License only.
 * 
 * This library is distributed in the hope that it will be useful,
 * but WITHOUT ANY WARRANTY; without even the implied warranty of
 * MERCHANTABILITY or FITNESS FOR A PARTICULAR PURPOSE.  See the GNU
 * Lesser General Public License for more details.
 * 
 * You should have received a copy of the GNU Lesser General Public
 * License along with this library; if not, write to the Free Software
 * Foundation, Inc., 51 Franklin Street, Fifth Floor, Boston, MA  02110-1301  USA
 * 
 * Linden Research, Inc., 945 Battery Street, San Francisco, CA  94111  USA
 * $/LicenseInfo$
 */

#include "llviewerprecompiledheaders.h"

#include "llchathistory.h"

#include "llavatarnamecache.h"
#include "llinstantmessage.h"

#include "llimview.h"
#include "llcommandhandler.h"
#include "llpanel.h"
#include "lluictrlfactory.h"
#include "llscrollcontainer.h"
#include "llavatariconctrl.h"
#include "llcallingcard.h" //for LLAvatarTracker
#include "llagentdata.h"
#include "llavataractions.h"
#include "lltrans.h"
#include "llfloaterreg.h"
#include "llfloatersidepanelcontainer.h"
#include "llmutelist.h"
#include "llstylemap.h"
#include "llslurl.h"
#include "lllayoutstack.h"
#include "llagent.h"
#include "llnotificationsutil.h"
#include "lltoastnotifypanel.h"
#include "lltooltip.h"
#include "llviewerregion.h"
#include "llviewertexteditor.h"
#include "llworld.h"
#include "lluiconstants.h"
#include "llstring.h"
#include "llviewercontrol.h"
// [RLVa:KB] - Checked: 2010-04-22 (RLVa-1.2.0f)
#include "rlvcommon.h"
// [/RLVa:KB]

static LLDefaultChildRegistry::Register<LLChatHistory> r("chat_history");

const static std::string NEW_LINE(rawstr_to_utf8("\n"));

const static std::string SLURL_APP_AGENT = "secondlife:///app/agent/";
const static std::string SLURL_ABOUT = "/about";

// support for secondlife:///app/objectim/{UUID}/ SLapps
class LLObjectIMHandler : public LLCommandHandler
{
public:
	// requests will be throttled from a non-trusted browser
	LLObjectIMHandler() : LLCommandHandler("objectim", UNTRUSTED_THROTTLE) {}

	bool handle(const LLSD& params, const LLSD& query_map, LLMediaCtrl* web)
	{
		if (params.size() < 1)
		{
			return false;
		}

		LLUUID object_id;
		if (!object_id.set(params[0], FALSE))
		{
			return false;
		}

		LLSD payload;
		payload["object_id"] = object_id;
		payload["owner_id"] = query_map["owner"];
// [RLVa:KB] - Checked: 2010-11-02 (RLVa-1.2.2a) | Modified: RLVa-1.2.2a
		if (query_map.has("rlv_shownames"))
			payload["rlv_shownames"] = query_map["rlv_shownames"];
// [/RLVa:KB]
		payload["name"] = query_map["name"];
		payload["slurl"] = LLWeb::escapeURL(query_map["slurl"]);
		payload["group_owned"] = query_map["groupowned"];
		LLFloaterReg::showInstance("inspect_remote_object", payload);
		return true;
	}
};
LLObjectIMHandler gObjectIMHandler;

class LLChatHistoryHeader: public LLPanel
{
public:
	LLChatHistoryHeader()
	:	LLPanel(),
// [RLVa:KB] - Checked: 2010-04-22 (RLVa-1.2.2a) | Added: RLVa-1.2.0f
		mShowContextMenu(true), 
		mShowInfoCtrl(true),
// [/RLVa:KB]
		mPopupMenuHandleAvatar(),
		mPopupMenuHandleObject(),
		mAvatarID(),
		mSourceType(CHAT_SOURCE_UNKNOWN),
		mFrom(),
		mSessionID(),
		mMinUserNameWidth(0),
		mUserNameFont(NULL)
	{}

	static LLChatHistoryHeader* createInstance(const std::string& file_name)
	{
		LLChatHistoryHeader* pInstance = new LLChatHistoryHeader;
		pInstance->buildFromFile(file_name);	
		return pInstance;
	}

	~LLChatHistoryHeader()
	{
		// Detach the info button so that it doesn't get destroyed (EXT-8463).
		hideInfoCtrl();
	}

	BOOL handleMouseUp(S32 x, S32 y, MASK mask)
	{
		return LLPanel::handleMouseUp(x,y,mask);
	}

	void onObjectIconContextMenuItemClicked(const LLSD& userdata)
	{
		std::string level = userdata.asString();

		if (level == "profile")
		{
			LLFloaterReg::showInstance("inspect_remote_object", mObjectData);
		}
		else if (level == "block")
		{
			LLMuteList::getInstance()->add(LLMute(getAvatarId(), mFrom, LLMute::OBJECT));

			LLFloaterSidePanelContainer::showPanel("people", "panel_block_list_sidetray", LLSD().with("blocked_to_select", getAvatarId()));
		}
	}

	void onAvatarIconContextMenuItemClicked(const LLSD& userdata)
	{
		std::string level = userdata.asString();

		if (level == "profile")
		{
			LLAvatarActions::showProfile(getAvatarId());
		}
		else if (level == "im")
		{
			LLAvatarActions::startIM(getAvatarId());
		}
		else if (level == "add")
		{
			LLAvatarActions::requestFriendshipDialog(getAvatarId(), mFrom);
		}
		else if (level == "remove")
		{
			LLAvatarActions::removeFriendDialog(getAvatarId());
		}
	}

	BOOL postBuild()
	{
		LLUICtrl::CommitCallbackRegistry::ScopedRegistrar registrar;

		registrar.add("AvatarIcon.Action", boost::bind(&LLChatHistoryHeader::onAvatarIconContextMenuItemClicked, this, _2));
		registrar.add("ObjectIcon.Action", boost::bind(&LLChatHistoryHeader::onObjectIconContextMenuItemClicked, this, _2));

		LLMenuGL* menu = LLUICtrlFactory::getInstance()->createFromFile<LLMenuGL>("menu_avatar_icon.xml", gMenuHolder, LLViewerMenuHolderGL::child_registry_t::instance());
		mPopupMenuHandleAvatar = menu->getHandle();

		menu = LLUICtrlFactory::getInstance()->createFromFile<LLMenuGL>("menu_object_icon.xml", gMenuHolder, LLViewerMenuHolderGL::child_registry_t::instance());
		mPopupMenuHandleObject = menu->getHandle();

		setDoubleClickCallback(boost::bind(&LLChatHistoryHeader::showInspector, this));

		setMouseEnterCallback(boost::bind(&LLChatHistoryHeader::showInfoCtrl, this));
		setMouseLeaveCallback(boost::bind(&LLChatHistoryHeader::hideInfoCtrl, this));

		return LLPanel::postBuild();
	}

	bool pointInChild(const std::string& name,S32 x,S32 y)
	{
		LLUICtrl* child = findChild<LLUICtrl>(name);
		if(!child)
			return false;
		
		LLView* parent = child->getParent();
		if(parent!=this)
		{
			x-=parent->getRect().mLeft;
			y-=parent->getRect().mBottom;
		}

		S32 local_x = x - child->getRect().mLeft ;
		S32 local_y = y - child->getRect().mBottom ;
		return 	child->pointInView(local_x, local_y);
	}

	BOOL handleRightMouseDown(S32 x, S32 y, MASK mask)
	{
		if(pointInChild("avatar_icon",x,y) || pointInChild("user_name",x,y))
		{
			showContextMenu(x,y);
			return TRUE;
		}

		return LLPanel::handleRightMouseDown(x,y,mask);
	}

	void showInspector()
	{
//		if (mAvatarID.isNull() && CHAT_SOURCE_SYSTEM != mSourceType) return;
// [RLVa:KB] - Checked: 2010-04-22 (RLVa-1.2.2a) | Added: RLVa-1.2.0f
		// Don't double-click show the inspector if we're not showing the info control
		if ( (!mShowInfoCtrl) || (mAvatarID.isNull() && CHAT_SOURCE_SYSTEM != mSourceType) ) return;
// [/RLVa:KB]
		
		if (mSourceType == CHAT_SOURCE_OBJECT)
		{
			LLFloaterReg::showInstance("inspect_remote_object", mObjectData);
		}
		else if (mSourceType == CHAT_SOURCE_AGENT)
		{
			LLFloaterReg::showInstance("inspect_avatar", LLSD().with("avatar_id", mAvatarID));
		}
		//if chat source is system, you may add "else" here to define behaviour.
	}

	static void onClickInfoCtrl(LLUICtrl* info_ctrl)
	{
		if (!info_ctrl) return;

		LLChatHistoryHeader* header = dynamic_cast<LLChatHistoryHeader*>(info_ctrl->getParent());	
		if (!header) return;

		header->showInspector();
	}


	const LLUUID&		getAvatarId () const { return mAvatarID;}

	void setup(const LLChat& chat, const LLStyle::Params& style_params, const LLSD& args)
	{
		mAvatarID = chat.mFromID;
		mSessionID = chat.mSessionID;
		mSourceType = chat.mSourceType;

		//*TODO overly defensive thing, source type should be maintained out there
		if((chat.mFromID.isNull() && chat.mFromName.empty()) || (chat.mFromName == SYSTEM_FROM && chat.mFromID.isNull()))
		{
			mSourceType = CHAT_SOURCE_SYSTEM;
		}  

		mUserNameFont = style_params.font();
		LLTextBox* user_name = getChild<LLTextBox>("user_name");
		user_name->setReadOnlyColor(style_params.readonly_color());
		user_name->setColor(style_params.color());

		if (chat.mFromName.empty()
			|| mSourceType == CHAT_SOURCE_SYSTEM)
		{
			mFrom = LLTrans::getString("SECOND_LIFE");
			user_name->setValue(mFrom);
			updateMinUserNameWidth();
		}
		else if (mSourceType == CHAT_SOURCE_AGENT
				 && !mAvatarID.isNull()
				 && chat.mChatStyle != CHAT_STYLE_HISTORY)
		{
			// ...from a normal user, lookup the name and fill in later.
			// *NOTE: Do not do this for chat history logs, otherwise the viewer
			// will flood the People API with lookup requests on startup

			// Start with blank so sample data from XUI XML doesn't
			// flash on the screen
//			user_name->setValue( LLSD() );
//			LLAvatarNameCache::get(mAvatarID,
//				boost::bind(&LLChatHistoryHeader::onAvatarNameCache, this, _1, _2));
// [RLVa:KB] - Checked: 2010-11-01 (RLVa-1.2.2a) | Added: RLVa-1.2.2a
			if (!chat.mRlvNamesFiltered)
			{
				user_name->setValue( LLSD() );
				LLAvatarNameCache::get(mAvatarID,
					boost::bind(&LLChatHistoryHeader::onAvatarNameCache, this, _1, _2));
			}
			else
			{
				// If the agent's chat was subject to @shownames=n we should display their anonimized name
				mFrom = chat.mFromName;
				user_name->setValue(mFrom);
				user_name->setToolTip(mFrom);
				setToolTip(mFrom);
				updateMinUserNameWidth();
			}
// [/RLVa:KB]
		}
		else if (chat.mChatStyle == CHAT_STYLE_HISTORY ||
				 mSourceType == CHAT_SOURCE_AGENT)
		{
			//if it's an avatar name with a username add formatting
			S32 username_start = chat.mFromName.rfind(" (");
			S32 username_end = chat.mFromName.rfind(')');
			
			if (username_start != std::string::npos &&
				username_end == (chat.mFromName.length() - 1))
			{
				mFrom = chat.mFromName.substr(0, username_start);
				user_name->setValue(mFrom);

				if (gSavedSettings.getBOOL("NameTagShowUsernames"))
				{
					std::string username = chat.mFromName.substr(username_start + 2);
					username = username.substr(0, username.length() - 1);
					LLStyle::Params style_params_name;
					LLColor4 userNameColor = LLUIColorTable::instance().getColor("EmphasisColor");
					style_params_name.color(userNameColor);
					style_params_name.font.name("SansSerifSmall");
					style_params_name.font.style("NORMAL");
					style_params_name.readonly_color(userNameColor);
					user_name->appendText("  - " + username, FALSE, style_params_name);
				}
			}
			else
			{
				mFrom = chat.mFromName;
				user_name->setValue(mFrom);
				updateMinUserNameWidth();
			}
		}
		else
		{
			// ...from an object, just use name as given
			mFrom = chat.mFromName;
			user_name->setValue(mFrom);
			updateMinUserNameWidth();
		}


		setTimeField(chat);

		// Set up the icon.
		LLAvatarIconCtrl* icon = getChild<LLAvatarIconCtrl>("avatar_icon");

		if(mSourceType != CHAT_SOURCE_AGENT ||	mAvatarID.isNull())
			icon->setDrawTooltip(false);

// [RLVa:KB] - Checked: 2010-04-22 (RLVa-1.2.2a) | Added: RLVa-1.2.0f
		// Don't show the context menu, info control or avatar icon tooltip if this chat was subject to @shownames=n
		if ( (chat.mRlvNamesFiltered) && ((CHAT_SOURCE_AGENT == mSourceType) || (CHAT_SOURCE_OBJECT == mSourceType))  )
		{
			mShowInfoCtrl = mShowContextMenu = false;
			icon->setDrawTooltip(false);
		}
// [/RLVa:KB]

		switch (mSourceType)
		{
			case CHAT_SOURCE_AGENT:
				icon->setValue(chat.mFromID);
				break;
			case CHAT_SOURCE_OBJECT:
				icon->setValue(LLSD("OBJECT_Icon"));
				break;
			case CHAT_SOURCE_SYSTEM:
				icon->setValue(LLSD("SL_Logo"));
				break;
			case CHAT_SOURCE_UNKNOWN: 
				icon->setValue(LLSD("Unknown_Icon"));
		}

		// In case the message came from an object, save the object info
		// to be able properly show its profile.
		if ( chat.mSourceType == CHAT_SOURCE_OBJECT)
		{
			std::string slurl = args["slurl"].asString();
			if (slurl.empty())
			{
				LLViewerRegion *region = LLWorld::getInstance()->getRegionFromPosAgent(chat.mPosAgent);
				if(region)
				{
					LLSLURL region_slurl(region->getName(), chat.mPosAgent);
					slurl = region_slurl.getLocationString();
				}
			}

			LLSD payload;
			payload["object_id"]	= chat.mFromID;
			payload["name"]			= chat.mFromName;
			payload["owner_id"]		= chat.mOwnerID;
			payload["slurl"]		= LLWeb::escapeURL(slurl);

			mObjectData = payload;
		}
	}

	/*virtual*/ void draw()
	{
		LLTextBox* user_name = getChild<LLTextBox>("user_name");
		LLTextBox* time_box = getChild<LLTextBox>("time_box");

		LLRect user_name_rect = user_name->getRect();
		S32 user_name_width = user_name_rect.getWidth();
		S32 time_box_width = time_box->getRect().getWidth();

		if (time_box->getVisible() && user_name_width <= mMinUserNameWidth)
		{
			time_box->setVisible(FALSE);

			user_name_rect.mRight += time_box_width;
			user_name->reshape(user_name_rect.getWidth(), user_name_rect.getHeight());
			user_name->setRect(user_name_rect);
		}

		if (!time_box->getVisible() && user_name_width > mMinUserNameWidth + time_box_width)
		{
			user_name_rect.mRight -= time_box_width;
			user_name->reshape(user_name_rect.getWidth(), user_name_rect.getHeight());
			user_name->setRect(user_name_rect);

			time_box->setVisible(TRUE);
		}

		LLPanel::draw();
	}

	void updateMinUserNameWidth()
	{
		if (mUserNameFont)
		{
			LLTextBox* user_name = getChild<LLTextBox>("user_name");
			const LLWString& text = user_name->getWText();
			mMinUserNameWidth = mUserNameFont->getWidth(text.c_str()) + PADDING;
		}
	}

	void onAvatarNameCache(const LLUUID& agent_id, const LLAvatarName& av_name)
	{
		mFrom = av_name.mDisplayName;

		LLTextBox* user_name = getChild<LLTextBox>("user_name");
		user_name->setValue( LLSD(av_name.mDisplayName ) );
		user_name->setToolTip( av_name.mUsername );

		if (gSavedSettings.getBOOL("NameTagShowUsernames") && 
			LLAvatarNameCache::useDisplayNames() &&
			!av_name.mIsDisplayNameDefault)
		{
			LLStyle::Params style_params_name;
			LLColor4 userNameColor = LLUIColorTable::instance().getColor("EmphasisColor");
			style_params_name.color(userNameColor);
			style_params_name.font.name("SansSerifSmall");
			style_params_name.font.style("NORMAL");
			style_params_name.readonly_color(userNameColor);
			user_name->appendText("  - " + av_name.mUsername, FALSE, style_params_name);
		}
		setToolTip( av_name.mUsername );
		// name might have changed, update width
		updateMinUserNameWidth();
	}

protected:
	static const S32 PADDING = 20;

	void showContextMenu(S32 x,S32 y)
	{
// [RLVa:KB] - Checked: 2010-04-22 (RLVa-1.2.2a) | Added: RLVa-1.2.0f
		if (!mShowContextMenu)
			return;
// [/RLVa:KB]
		if(mSourceType == CHAT_SOURCE_SYSTEM)
			showSystemContextMenu(x,y);
		if(mAvatarID.notNull() && mSourceType == CHAT_SOURCE_AGENT)
			showAvatarContextMenu(x,y);
		if(mAvatarID.notNull() && mSourceType == CHAT_SOURCE_OBJECT && SYSTEM_FROM != mFrom)
			showObjectContextMenu(x,y);
	}

	void showSystemContextMenu(S32 x,S32 y)
	{
	}
	
	void showObjectContextMenu(S32 x,S32 y)
	{
		LLMenuGL* menu = (LLMenuGL*)mPopupMenuHandleObject.get();
		if(menu)
			LLMenuGL::showPopup(this, menu, x, y);
	}
	
	void showAvatarContextMenu(S32 x,S32 y)
	{
		LLMenuGL* menu = (LLMenuGL*)mPopupMenuHandleAvatar.get();

		if(menu)
		{
			bool is_friend = LLAvatarTracker::instance().getBuddyInfo(mAvatarID) != NULL;
			
			menu->setItemEnabled("Add Friend", !is_friend);
			menu->setItemEnabled("Remove Friend", is_friend);

			if(gAgentID == mAvatarID)
			{
				menu->setItemEnabled("Add Friend", false);
				menu->setItemEnabled("Send IM", false);
				menu->setItemEnabled("Remove Friend", false);
			}

			if (mSessionID == LLIMMgr::computeSessionID(IM_NOTHING_SPECIAL, mAvatarID))
			{
				menu->setItemVisible("Send IM", false);
			}

			menu->buildDrawLabels();
			menu->updateParent(LLMenuGL::sMenuContainer);
			LLMenuGL::showPopup(this, menu, x, y);
		}
	}

	void showInfoCtrl()
	{
<<<<<<< HEAD
		if (mAvatarID.isNull() || mFrom.empty() || CHAT_SOURCE_SYSTEM == mSourceType) return;
=======
//		if (mAvatarID.isNull() || mFrom.empty() || SYSTEM_FROM == mFrom) return;
// [RLVa:KB] - Checked: 2010-04-22 (RLVa-1.2.2a) | Added: RLVa-1.2.0f
		if ( (!mShowInfoCtrl) || (mAvatarID.isNull() || mFrom.empty() || SYSTEM_FROM == mFrom) ) return;
// [/RLVa:KB]
>>>>>>> 0b3c6a5c
				
		if (!sInfoCtrl)
		{
			// *TODO: Delete the button at exit.
			sInfoCtrl = LLUICtrlFactory::createFromFile<LLUICtrl>("inspector_info_ctrl.xml", NULL, LLPanel::child_registry_t::instance());
			if (sInfoCtrl)
			{
				sInfoCtrl->setCommitCallback(boost::bind(&LLChatHistoryHeader::onClickInfoCtrl, sInfoCtrl));
			}
		}

		if (!sInfoCtrl)
		{
			llassert(sInfoCtrl != NULL);
			return;
		}

		LLTextBox* name = getChild<LLTextBox>("user_name");
		LLRect sticky_rect = name->getRect();
		S32 icon_x = llmin(sticky_rect.mLeft + name->getTextBoundingRect().getWidth() + 7, sticky_rect.mRight - 3);
		sInfoCtrl->setOrigin(icon_x, sticky_rect.getCenterY() - sInfoCtrl->getRect().getHeight() / 2 ) ;
		addChild(sInfoCtrl);
	}

	void hideInfoCtrl()
	{
		if (!sInfoCtrl) return;

		if (sInfoCtrl->getParent() == this)
		{
			removeChild(sInfoCtrl);
		}
	}

private:
	void setTimeField(const LLChat& chat)
	{
		LLTextBox* time_box = getChild<LLTextBox>("time_box");

		LLRect rect_before = time_box->getRect();

		time_box->setValue(chat.mTimeStr);

		// set necessary textbox width to fit all text
		time_box->reshapeToFitText();
		LLRect rect_after = time_box->getRect();

		// move rect to the left to correct position...
		S32 delta_pos_x = rect_before.getWidth() - rect_after.getWidth();
		S32 delta_pos_y = rect_before.getHeight() - rect_after.getHeight();
		time_box->translate(delta_pos_x, delta_pos_y);

		//... & change width of the name control
		LLView* user_name = getChild<LLView>("user_name");
		const LLRect& user_rect = user_name->getRect();
		user_name->reshape(user_rect.getWidth() + delta_pos_x, user_rect.getHeight());
	}

protected:
	LLHandle<LLView>	mPopupMenuHandleAvatar;
	LLHandle<LLView>	mPopupMenuHandleObject;

	static LLUICtrl*	sInfoCtrl;

	LLUUID			    mAvatarID;
	LLSD				mObjectData;
	EChatSourceType		mSourceType;
	std::string			mFrom;
	LLUUID				mSessionID;
// [RLVa:KB] - Checked: 2010-04-22 (RLVa-1.2.2a) | Added: RLVa-1.2.0f
	bool                mShowContextMenu;
	bool                mShowInfoCtrl;
// [/RLVa:KB]

	S32					mMinUserNameWidth;
	const LLFontGL*		mUserNameFont;
};

LLUICtrl* LLChatHistoryHeader::sInfoCtrl = NULL;

LLChatHistory::LLChatHistory(const LLChatHistory::Params& p)
:	LLUICtrl(p),
	mMessageHeaderFilename(p.message_header),
	mMessageSeparatorFilename(p.message_separator),
	mLeftTextPad(p.left_text_pad),
	mRightTextPad(p.right_text_pad),
	mLeftWidgetPad(p.left_widget_pad),
	mRightWidgetPad(p.right_widget_pad),
	mTopSeparatorPad(p.top_separator_pad),
	mBottomSeparatorPad(p.bottom_separator_pad),
	mTopHeaderPad(p.top_header_pad),
	mBottomHeaderPad(p.bottom_header_pad),
	mIsLastMessageFromLog(false)
{
	LLTextEditor::Params editor_params(p);
	editor_params.rect = getLocalRect();
	editor_params.follows.flags = FOLLOWS_ALL;
	editor_params.enabled = false; // read only
	editor_params.show_context_menu = "true";
	mEditor = LLUICtrlFactory::create<LLTextEditor>(editor_params, this);
}

LLChatHistory::~LLChatHistory()
{
	this->clear();
}

void LLChatHistory::initFromParams(const LLChatHistory::Params& p)
{
	static LLUICachedControl<S32> scrollbar_size ("UIScrollbarSize", 0);

	LLRect stack_rect = getLocalRect();
	stack_rect.mRight -= scrollbar_size;
	LLLayoutStack::Params layout_p;
	layout_p.rect = stack_rect;
	layout_p.follows.flags = FOLLOWS_ALL;
	layout_p.orientation = LLLayoutStack::VERTICAL;
	layout_p.mouse_opaque = false;
	
	LLLayoutStack* stackp = LLUICtrlFactory::create<LLLayoutStack>(layout_p, this);
	
	const S32 NEW_TEXT_NOTICE_HEIGHT = 20;
	
	LLLayoutPanel::Params panel_p;
	panel_p.name = "spacer";
	panel_p.background_visible = false;
	panel_p.has_border = false;
	panel_p.mouse_opaque = false;
	panel_p.min_dim = 30;
	panel_p.auto_resize = true;
	panel_p.user_resize = false;

	stackp->addPanel(LLUICtrlFactory::create<LLLayoutPanel>(panel_p), LLLayoutStack::ANIMATE);

	panel_p.name = "new_text_notice_holder";
	LLRect new_text_notice_rect = getLocalRect();
	new_text_notice_rect.mTop = new_text_notice_rect.mBottom + NEW_TEXT_NOTICE_HEIGHT;
	panel_p.rect = new_text_notice_rect;
	panel_p.background_opaque = true;
	panel_p.background_visible = true;
	panel_p.visible = false;
	panel_p.min_dim = 0;
	panel_p.auto_resize = false;
	panel_p.user_resize = false;
	mMoreChatPanel = LLUICtrlFactory::create<LLLayoutPanel>(panel_p);
	
	LLTextBox::Params text_p(p.more_chat_text);
	text_p.rect = mMoreChatPanel->getLocalRect();
	text_p.follows.flags = FOLLOWS_ALL;
	text_p.name = "more_chat_text";
	mMoreChatText = LLUICtrlFactory::create<LLTextBox>(text_p, mMoreChatPanel);
	mMoreChatText->setClickedCallback(boost::bind(&LLChatHistory::onClickMoreText, this));

	stackp->addPanel(mMoreChatPanel, LLLayoutStack::ANIMATE);
}


/*void LLChatHistory::updateTextRect()
{
	static LLUICachedControl<S32> texteditor_border ("UITextEditorBorder", 0);

	LLRect old_text_rect = mVisibleTextRect;
	mVisibleTextRect = mScroller->getContentWindowRect();
	mVisibleTextRect.stretch(-texteditor_border);
	mVisibleTextRect.mLeft += mLeftTextPad;
	mVisibleTextRect.mRight -= mRightTextPad;
	if (mVisibleTextRect != old_text_rect)
	{
		needsReflow();
	}
}*/

LLView* LLChatHistory::getSeparator()
{
	LLPanel* separator = LLUICtrlFactory::getInstance()->createFromFile<LLPanel>(mMessageSeparatorFilename, NULL, LLPanel::child_registry_t::instance());
	return separator;
}

LLView* LLChatHistory::getHeader(const LLChat& chat,const LLStyle::Params& style_params, const LLSD& args)
{
	LLChatHistoryHeader* header = LLChatHistoryHeader::createInstance(mMessageHeaderFilename);
	header->setup(chat, style_params, args);
	return header;
}

void LLChatHistory::onClickMoreText()
{
	mEditor->endOfDoc();
}

void LLChatHistory::clear()
{
	mLastFromName.clear();
	mEditor->clear();
	mLastFromID = LLUUID::null;
}

static LLFastTimer::DeclareTimer FTM_APPEND_MESSAGE("Append Chat Message");

void LLChatHistory::appendMessage(const LLChat& chat, const LLSD &args, const LLStyle::Params& input_append_params)
{
	LLFastTimer _(FTM_APPEND_MESSAGE);
	bool use_plain_text_chat_history = args["use_plain_text_chat_history"].asBoolean();

	llassert(mEditor);
	if (!mEditor)
	{
		return;
	}

	mEditor->setPlainText(use_plain_text_chat_history);

	if (!mEditor->scrolledToEnd() && chat.mFromID != gAgent.getID() && !chat.mFromName.empty())
	{
		mUnreadChatSources.insert(chat.mFromName);
		mMoreChatPanel->setVisible(TRUE);
		std::string chatters;
		for (unread_chat_source_t::iterator it = mUnreadChatSources.begin();
			it != mUnreadChatSources.end();)
		{
			chatters += *it;
			if (++it != mUnreadChatSources.end())
			{
				chatters += ", ";
			}
		}
		LLStringUtil::format_map_t args;
		args["SOURCES"] = chatters;

		if (mUnreadChatSources.size() == 1)
		{
			mMoreChatText->setValue(LLTrans::getString("unread_chat_single", args));
		}
		else
		{
			mMoreChatText->setValue(LLTrans::getString("unread_chat_multiple", args));
		}
		S32 height = mMoreChatText->getTextPixelHeight() + 5;
		mMoreChatPanel->reshape(mMoreChatPanel->getRect().getWidth(), height);
	}

	LLColor4 txt_color = LLUIColorTable::instance().getColor("White");
	LLViewerChat::getChatColor(chat,txt_color);
	LLFontGL* fontp = LLViewerChat::getChatFont();	
	std::string font_name = LLFontGL::nameFromFont(fontp);
	std::string font_size = LLFontGL::sizeFromFont(fontp);	
	LLStyle::Params style_params;
	style_params.color(txt_color);
	style_params.readonly_color(txt_color);
	style_params.font.name(font_name);
	style_params.font.size(font_size);	
	style_params.font.style(input_append_params.font.style);

	std::string prefix = chat.mText.substr(0, 4);

	//IRC styled /me messages.
	bool irc_me = prefix == "/me " || prefix == "/me'";

	// Delimiter after a name in header copy/past and in plain text mode
	std::string delimiter = ": ";
	std::string shout = LLTrans::getString("shout");
	std::string whisper = LLTrans::getString("whisper");
	if (chat.mChatType == CHAT_TYPE_SHOUT || 
		chat.mChatType == CHAT_TYPE_WHISPER ||
		chat.mText.compare(0, shout.length(), shout) == 0 ||
		chat.mText.compare(0, whisper.length(), whisper) == 0)
	{
		delimiter = " ";
	}

	// Don't add any delimiter after name in irc styled messages
	if (irc_me || chat.mChatStyle == CHAT_STYLE_IRC)
	{
		delimiter = LLStringUtil::null;
		style_params.font.style = "ITALIC";
	}

	bool message_from_log = chat.mChatStyle == CHAT_STYLE_HISTORY;
	// We graying out chat history by graying out messages that contains full date in a time string
	if (message_from_log)
	{
		style_params.color(LLColor4::grey);
		style_params.readonly_color(LLColor4::grey);
	}

	if (use_plain_text_chat_history)
	{
		LLStyle::Params timestamp_style(style_params);
		if (!message_from_log)
		{
			LLColor4 timestamp_color = LLUIColorTable::instance().getColor("ChatTimestampColor");
			timestamp_style.color(timestamp_color);
			timestamp_style.readonly_color(timestamp_color);
		}
		mEditor->appendText("[" + chat.mTimeStr + "] ", mEditor->getLength() != 0, timestamp_style);

		if (utf8str_trim(chat.mFromName).size() != 0)
		{
			// Don't hotlink any messages from the system (e.g. "Second Life:"), so just add those in plain text.
			if ( chat.mSourceType == CHAT_SOURCE_OBJECT && chat.mFromID.notNull())
			{
// [RLVa:KB] - Checked: 2010-04-22 (RLVa-1.2.0f) | Added: RLVa-1.2.0f
				// NOTE-RLVa: we don't need to do any @shownames or @showloc filtering here because we'll already have an existing URL
				std::string url = chat.mURL;
				RLV_ASSERT( (url.empty()) || (std::string::npos != url.find("objectim")) );
				if ( (url.empty()) || (std::string::npos == url.find("objectim")) )
				{
// [/RLVa:KB]
					// for object IMs, create a secondlife:///app/objectim SLapp
					/*std::string*/ url = LLViewerChat::getSenderSLURL(chat, args);
// [RLVa:KB] - Checked: 2010-04-22 (RLVa-1.2.0f) | Added: RLVa-1.2.0f
				}
// [/RLVa:KB]

				// set the link for the object name to be the objectim SLapp
				// (don't let object names with hyperlinks override our objectim Url)
				LLStyle::Params link_params(style_params);
				LLColor4 link_color = LLUIColorTable::instance().getColor("HTMLLinkColor");
				link_params.color = link_color;
				link_params.readonly_color = link_color;
				link_params.is_link = true;
				link_params.link_href = url;

				mEditor->appendText(chat.mFromName + delimiter,
									false, link_params);
			}
//			else if (chat.mFromName != SYSTEM_FROM && chat.mFromID.notNull() && !message_from_log)
// [RLVa:KB] - Checked: 2010-04-22 (RLVa-1.2.0f) | Added: RLVa-1.2.0f
			else if (chat.mFromName != SYSTEM_FROM && chat.mFromID.notNull() && !message_from_log && !chat.mRlvNamesFiltered)
// [/RLVa:KB]
			{
				LLStyle::Params link_params(style_params);
				link_params.overwriteFrom(LLStyleMap::instance().lookupAgent(chat.mFromID));

				// Add link to avatar's inspector and delimiter to message.
				mEditor->appendText(std::string(link_params.link_href) + delimiter, false, link_params);
			}
			else
			{
				mEditor->appendText("<nolink>" + chat.mFromName + "</nolink>" + delimiter, false, style_params);
			}
		}
	}
	else
	{
		LLView* view = NULL;
		LLInlineViewSegment::Params p;
		p.force_newline = true;
		p.left_pad = mLeftWidgetPad;
		p.right_pad = mRightWidgetPad;

		LLDate new_message_time = LLDate::now();

		if (mLastFromName == chat.mFromName 
			&& mLastFromID == chat.mFromID
			&& mLastMessageTime.notNull() 
			&& (new_message_time.secondsSinceEpoch() - mLastMessageTime.secondsSinceEpoch()) < 60.0
			&& mIsLastMessageFromLog == message_from_log)  //distinguish between current and previous chat session's histories
		{
			view = getSeparator();
			p.top_pad = mTopSeparatorPad;
			p.bottom_pad = mBottomSeparatorPad;
		}
		else
		{
			view = getHeader(chat, style_params, args);
			if (mEditor->getLength() == 0)
				p.top_pad = 0;
			else
				p.top_pad = mTopHeaderPad;
			p.bottom_pad = mBottomHeaderPad;
			
		}
		p.view = view;

		//Prepare the rect for the view
		LLRect target_rect = mEditor->getDocumentView()->getRect();
		// squeeze down the widget by subtracting padding off left and right
		target_rect.mLeft += mLeftWidgetPad + mEditor->getHPad();
		target_rect.mRight -= mRightWidgetPad;
		view->reshape(target_rect.getWidth(), view->getRect().getHeight());
		view->setOrigin(target_rect.mLeft, view->getRect().mBottom);

		std::string widget_associated_text = "\n[" + chat.mTimeStr + "] ";
		if (utf8str_trim(chat.mFromName).size() != 0 && chat.mFromName != SYSTEM_FROM)
			widget_associated_text += chat.mFromName + delimiter;

		mEditor->appendWidget(p, widget_associated_text, false);
		mLastFromName = chat.mFromName;
		mLastFromID = chat.mFromID;
		mLastMessageTime = new_message_time;
		mIsLastMessageFromLog = message_from_log;
	}

	if (chat.mNotifId.notNull())
	{
		LLNotificationPtr notification = LLNotificationsUtil::find(chat.mNotifId);
		if (notification != NULL)
		{
			LLIMToastNotifyPanel* notify_box = new LLIMToastNotifyPanel(
					notification, chat.mSessionID, LLRect::null, !use_plain_text_chat_history);
			//we can't set follows in xml since it broke toasts behavior
			notify_box->setFollowsLeft();
			notify_box->setFollowsRight();
			notify_box->setFollowsTop();

			ctrl_list_t ctrls = notify_box->getControlPanel()->getCtrlList();
			S32 offset = 0;
			// Children were added by addChild() which uses push_front to insert them into list,
			// so to get buttons in correct order reverse iterator is used (EXT-5906) 
			for (ctrl_list_t::reverse_iterator it = ctrls.rbegin(); it != ctrls.rend(); it++)
			{
				LLButton * button = dynamic_cast<LLButton*> (*it);
				if (button != NULL)
				{
					button->setOrigin( offset,
							button->getRect().mBottom);
					button->setLeftHPad(2 * HPAD);
					button->setRightHPad(2 * HPAD);
					// set zero width before perform autoResize()
					button->setRect(LLRect(button->getRect().mLeft,
							button->getRect().mTop, button->getRect().mLeft,
							button->getRect().mBottom));
					button->setAutoResize(true);
					button->autoResize();
					offset += HPAD + button->getRect().getWidth();
					button->setFollowsNone();
				}
			}

			//Prepare the rect for the view
			LLRect target_rect = mEditor->getDocumentView()->getRect();
			// squeeze down the widget by subtracting padding off left and right
			target_rect.mLeft += mLeftWidgetPad + mEditor->getHPad();
			target_rect.mRight -= mRightWidgetPad;
			notify_box->reshape(target_rect.getWidth(),	notify_box->getRect().getHeight());
			notify_box->setOrigin(target_rect.mLeft, notify_box->getRect().mBottom);

			LLInlineViewSegment::Params params;
			params.view = notify_box;
			params.left_pad = mLeftWidgetPad;
			params.right_pad = mRightWidgetPad;
			mEditor->appendWidget(params, "\n", false);
		}
	}
	else
	{
		std::string message = irc_me ? chat.mText.substr(3) : chat.mText;


		//MESSAGE TEXT PROCESSING
		//*HACK getting rid of redundant sender names in system notifications sent using sender name (see EXT-5010)
		if (use_plain_text_chat_history && gAgentID != chat.mFromID && chat.mFromID.notNull())
		{
			std::string slurl_about = SLURL_APP_AGENT + chat.mFromID.asString() + SLURL_ABOUT;
			if (message.length() > slurl_about.length() && 
				message.compare(0, slurl_about.length(), slurl_about) == 0)
			{
				message = message.substr(slurl_about.length(), message.length()-1);
			}
		}

		if (irc_me && !use_plain_text_chat_history)
		{
			message = chat.mFromName + message;
		}
		
		mEditor->appendText(message, FALSE, style_params);
	}

	mEditor->blockUndo();

	// automatically scroll to end when receiving chat from myself
	if (chat.mFromID == gAgentID)
	{
		mEditor->setCursorAndScrollToEnd();
	}
}

void LLChatHistory::draw()
{
	if (mEditor->scrolledToEnd())
	{
		mUnreadChatSources.clear();
		mMoreChatPanel->setVisible(FALSE);
	}

	LLUICtrl::draw();
}<|MERGE_RESOLUTION|>--- conflicted
+++ resolved
@@ -539,14 +539,10 @@
 
 	void showInfoCtrl()
 	{
-<<<<<<< HEAD
 		if (mAvatarID.isNull() || mFrom.empty() || CHAT_SOURCE_SYSTEM == mSourceType) return;
-=======
-//		if (mAvatarID.isNull() || mFrom.empty() || SYSTEM_FROM == mFrom) return;
 // [RLVa:KB] - Checked: 2010-04-22 (RLVa-1.2.2a) | Added: RLVa-1.2.0f
-		if ( (!mShowInfoCtrl) || (mAvatarID.isNull() || mFrom.empty() || SYSTEM_FROM == mFrom) ) return;
-// [/RLVa:KB]
->>>>>>> 0b3c6a5c
+		if ( (!mShowInfoCtrl) || (mAvatarID.isNull() || mFrom.empty() || CHAT_SOURCE_SYSTEM == mSourceType) ) return;
+// [/RLVa:KB]
 				
 		if (!sInfoCtrl)
 		{
