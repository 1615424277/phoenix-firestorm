/** 
 * @file llchathistory.cpp
 * @brief LLTextEditor base class
 *
 * $LicenseInfo:firstyear=2001&license=viewerlgpl$
 * Second Life Viewer Source Code
 * Copyright (C) 2010, Linden Research, Inc.
 * 
 * This library is free software; you can redistribute it and/or
 * modify it under the terms of the GNU Lesser General Public
 * License as published by the Free Software Foundation;
 * version 2.1 of the License only.
 * 
 * This library is distributed in the hope that it will be useful,
 * but WITHOUT ANY WARRANTY; without even the implied warranty of
 * MERCHANTABILITY or FITNESS FOR A PARTICULAR PURPOSE.  See the GNU
 * Lesser General Public License for more details.
 * 
 * You should have received a copy of the GNU Lesser General Public
 * License along with this library; if not, write to the Free Software
 * Foundation, Inc., 51 Franklin Street, Fifth Floor, Boston, MA  02110-1301  USA
 * 
 * Linden Research, Inc., 945 Battery Street, San Francisco, CA  94111  USA
 * $/LicenseInfo$
 */

#include "llviewerprecompiledheaders.h"

#if 0

#include "llchathistory.h"

#include <boost/signals2.hpp>

#include "llavatarnamecache.h"
#include "llinstantmessage.h"

#include "llimview.h"
#include "llcommandhandler.h"
#include "llpanel.h"
#include "lluictrlfactory.h"
#include "llscrollcontainer.h"
#include "llagent.h"
#include "llagentdata.h"
#include "llavataractions.h"
#include "llavatariconctrl.h"
#include "llcallingcard.h" //for LLAvatarTracker
#include "llgroupactions.h"
#include "llgroupmgr.h"
#include "llspeakers.h" //for LLIMSpeakerMgr
#include "lltrans.h"
#include "llfloaterreg.h"
#include "llfloaterreporter.h"
#include "llfloatersidepanelcontainer.h"
#include "llmutelist.h"
#include "llstylemap.h"
#include "llslurl.h"
#include "lllayoutstack.h"
#include "llnotifications.h"
#include "llnotificationsutil.h"
#include "lltoastnotifypanel.h"
#include "lltooltip.h"
#include "llviewerregion.h"
#include "llviewertexteditor.h"
#include "llworld.h"
#include "lluiconstants.h"
#include "llstring.h"
#include "llurlaction.h"
#include "llviewercontrol.h"
#include "llviewermenu.h"
#include "llviewerobjectlist.h"
// [RLVa:KB] - Checked: 2010-04-22 (RLVa-1.2.0f)
#include "rlvactions.h"
#include "rlvcommon.h"
// [/RLVa:KB]

static LLDefaultChildRegistry::Register<LLChatHistory> r("chat_history");

const static std::string NEW_LINE(rawstr_to_utf8("\n"));

const static std::string SLURL_APP_AGENT = "secondlife:///app/agent/";
const static std::string SLURL_ABOUT = "/about";

// support for secondlife:///app/objectim/{UUID}/ SLapps
class LLObjectIMHandler : public LLCommandHandler
{
public:
	// requests will be throttled from a non-trusted browser
	LLObjectIMHandler() : LLCommandHandler("objectim", UNTRUSTED_THROTTLE) {}

	bool handle(const LLSD& params, const LLSD& query_map, LLMediaCtrl* web)
	{
		if (params.size() < 1)
		{
			return false;
		}

		LLUUID object_id;
		if (!object_id.set(params[0], FALSE))
		{
			return false;
		}

		LLSD payload;
		payload["object_id"] = object_id;
		payload["owner_id"] = query_map["owner"];
// [RLVa:KB] - Checked: 2010-11-02 (RLVa-1.2.2a) | Modified: RLVa-1.2.2a
		if (query_map.has("rlv_shownames"))
			payload["rlv_shownames"] = query_map["rlv_shownames"];
// [/RLVa:KB]
		payload["name"] = query_map["name"];
		payload["slurl"] = LLWeb::escapeURL(query_map["slurl"]);
		payload["group_owned"] = query_map["groupowned"];
		LLFloaterReg::showInstance("inspect_remote_object", payload);
		return true;
	}
};
LLObjectIMHandler gObjectIMHandler;

class LLChatHistoryHeader: public LLPanel
{
public:
	LLChatHistoryHeader()
	:	LLPanel(),
		mInfoCtrl(NULL),
// [RLVa:KB] - Checked: 2010-04-22 (RLVa-1.2.2a) | Added: RLVa-1.2.0f
		mShowContextMenu(true), 
		mShowInfoCtrl(true),
// [/RLVa:KB]
		mPopupMenuHandleAvatar(),
		mPopupMenuHandleObject(),
		mAvatarID(),
		mSourceType(CHAT_SOURCE_UNKNOWN),
		mFrom(),
		mSessionID(),
        mCreationTime(time_corrected()),
		mMinUserNameWidth(0),
		mUserNameFont(NULL),
		mUserNameTextBox(NULL),
		mTimeBoxTextBox(NULL),
		mNeedsTimeBox(true),
		mAvatarNameCacheConnection()
	{}

	static LLChatHistoryHeader* createInstance(const std::string& file_name)
	{
		LLChatHistoryHeader* pInstance = new LLChatHistoryHeader;
		pInstance->buildFromFile(file_name);	
		return pInstance;
	}

	~LLChatHistoryHeader()
	{
		if (mAvatarNameCacheConnection.connected())
		{
			mAvatarNameCacheConnection.disconnect();
		}
	}

	BOOL handleMouseUp(S32 x, S32 y, MASK mask)
	{
		return LLPanel::handleMouseUp(x,y,mask);
	}

	void onObjectIconContextMenuItemClicked(const LLSD& userdata)
	{
		std::string level = userdata.asString();

		if (level == "profile")
		{
			LLFloaterReg::showInstance("inspect_remote_object", mObjectData);
		}
		else if (level == "block")
		{
			LLMuteList::getInstance()->add(LLMute(getAvatarId(), mFrom, LLMute::OBJECT));

			LLFloaterSidePanelContainer::showPanel("people", "panel_people",
				LLSD().with("people_panel_tab_name", "blocked_panel").with("blocked_to_select", getAvatarId()));
		}
		else if (level == "unblock")
		{
			LLMuteList::getInstance()->remove(LLMute(getAvatarId(), mFrom, LLMute::OBJECT));
		}
		else if (level == "map")
		{
			std::string url = "secondlife://" + mObjectData["slurl"].asString();
			LLUrlAction::showLocationOnMap(url);
		}
		else if (level == "teleport")
		{
			std::string url = "secondlife://" + mObjectData["slurl"].asString();
			LLUrlAction::teleportToLocation(url);
		}

	}

    bool onObjectIconContextMenuItemVisible(const LLSD& userdata)
    {
        std::string level = userdata.asString();
        if (level == "is_blocked")
        {
            return LLMuteList::getInstance()->isMuted(getAvatarId(), mFrom, LLMute::flagTextChat);
        }
        else if (level == "not_blocked")
        {
            return !LLMuteList::getInstance()->isMuted(getAvatarId(), mFrom, LLMute::flagTextChat);
        }
        return false;
    }

	void banGroupMember(const LLUUID& participant_uuid)
	{
		LLUUID group_uuid = mSessionID;
		LLGroupMgrGroupData* gdatap = LLGroupMgr::getInstance()->getGroupData(group_uuid);
		if (!gdatap)
		{
			// Not a group
			return;
		}

		gdatap->banMemberById(participant_uuid);
	}

	bool canBanInGroup()
	{
		LLUUID group_uuid = mSessionID;
		LLGroupMgrGroupData* gdatap = LLGroupMgr::getInstance()->getGroupData(group_uuid);
		if (!gdatap)
		{
			// Not a group
			return false;
		}

		if (gAgent.hasPowerInGroup(group_uuid, GP_ROLE_REMOVE_MEMBER)
			&& gAgent.hasPowerInGroup(group_uuid, GP_GROUP_BAN_ACCESS))
		{
			return true;
		}

		return false;
	}

	bool canBanGroupMember(const LLUUID& participant_uuid)
	{
		LLUUID group_uuid = mSessionID;
		LLGroupMgrGroupData* gdatap = LLGroupMgr::getInstance()->getGroupData(group_uuid);
		if (!gdatap)
		{
			// Not a group
			return false;
		}

		if (gdatap->mPendingBanRequest)
		{
			return false;
		}

		if (gAgentID == getAvatarId())
		{
			//Don't ban self
			return false;
		}

		if (gdatap->isRoleMemberDataComplete())
		{
			if (gdatap->mMembers.size())
			{
				LLGroupMgrGroupData::member_list_t::iterator mi = gdatap->mMembers.find(participant_uuid);
				if (mi != gdatap->mMembers.end())
				{
					LLGroupMemberData* member_data = (*mi).second;
					// Is the member an owner?
					if (member_data && member_data->isInRole(gdatap->mOwnerRole))
					{
						return false;
					}

					if (gAgent.hasPowerInGroup(group_uuid, GP_ROLE_REMOVE_MEMBER)
						&& gAgent.hasPowerInGroup(group_uuid, GP_GROUP_BAN_ACCESS))
					{
						return true;
					}
				}
			}
		}

		LLSpeakerMgr * speaker_mgr = LLIMModel::getInstance()->getSpeakerManager(mSessionID);
		if (speaker_mgr)
		{
			LLSpeaker * speakerp = speaker_mgr->findSpeaker(participant_uuid).get();

			if (speakerp
				&& gAgent.hasPowerInGroup(group_uuid, GP_ROLE_REMOVE_MEMBER)
				&& gAgent.hasPowerInGroup(group_uuid, GP_GROUP_BAN_ACCESS))
			{
				return true;
			}
		}

		return false;
	}

	bool isGroupModerator()
	{
		LLSpeakerMgr * speaker_mgr = LLIMModel::getInstance()->getSpeakerManager(mSessionID);
		if (!speaker_mgr)
		{
			LL_WARNS() << "Speaker manager is missing" << LL_ENDL;
			return false;
		}

		// Is session a group call/chat?
		if(gAgent.isInGroup(mSessionID))
		{
			LLSpeaker * speakerp = speaker_mgr->findSpeaker(gAgentID).get();

			// Is agent a moderator?
			return speakerp && speakerp->mIsModerator;
		}

		return false;
	}

	bool canModerate(const std::string& userdata)
	{
		// only group moderators can perform actions related to this "enable callback"
		if (!isGroupModerator() || gAgentID == getAvatarId())
		{
			return false;
		}

		LLSpeakerMgr * speaker_mgr = LLIMModel::getInstance()->getSpeakerManager(mSessionID);
		if (!speaker_mgr)
		{
			return false;
		}

		LLSpeaker * speakerp = speaker_mgr->findSpeaker(getAvatarId()).get();
		if (!speakerp)
		{
			return false;
		}

		bool voice_channel = speakerp->isInVoiceChannel();

		if ("can_moderate_voice" == userdata)
		{
			return voice_channel;
		}
		else if ("can_mute" == userdata)
		{
			return voice_channel && (speakerp->mStatus != LLSpeaker::STATUS_MUTED);
		}
		else if ("can_unmute" == userdata)
		{
			return speakerp->mStatus == LLSpeaker::STATUS_MUTED;
		}
		else if ("can_allow_text_chat" == userdata)
		{
			return true;
		}

		return false;
	}

	void onAvatarIconContextMenuItemClicked(const LLSD& userdata)
	{
		std::string level = userdata.asString();

		if (level == "profile")
		{
			LLAvatarActions::showProfile(getAvatarId());
		}
		else if (level == "im")
		{
			LLAvatarActions::startIM(getAvatarId());
		}
		else if (level == "teleport")
		{
			LLAvatarActions::offerTeleport(getAvatarId());
		}
		else if (level == "request_teleport")
		{
			LLAvatarActions::teleportRequest(getAvatarId());
		}
		else if (level == "voice_call")
		{
			LLAvatarActions::startCall(getAvatarId());
		}
		else if (level == "chat_history")
		{
			LLAvatarActions::viewChatHistory(getAvatarId());
		}
		else if (level == "add")
		{
			LLAvatarActions::requestFriendshipDialog(getAvatarId(), mFrom);
		}
		else if (level == "remove")
		{
			LLAvatarActions::removeFriendDialog(getAvatarId());
		}
		else if (level == "invite_to_group")
		{
			LLAvatarActions::inviteToGroup(getAvatarId());
		}
		else if (level == "zoom_in")
		{
			handle_zoom_to_object(getAvatarId());
		}
		else if (level == "map")
		{
			LLAvatarActions::showOnMap(getAvatarId());
		}
		else if (level == "share")
		{
			LLAvatarActions::share(getAvatarId());
		}
		else if (level == "pay")
		{
			LLAvatarActions::pay(getAvatarId());
		}
        else if (level == "report_abuse")
        {
            std::string time_string;
            if (mTime > 0) // have frame time
            {
                time_t current_time = time_corrected();
                time_t message_time = current_time - LLFrameTimer::getElapsedSeconds() + mTime;

                time_string = "[" + LLTrans::getString("TimeMonth") + "]/["
                    + LLTrans::getString("TimeDay") + "]/["
                    + LLTrans::getString("TimeYear") + "] ["
                    + LLTrans::getString("TimeHour") + "]:["
                    + LLTrans::getString("TimeMin") + "]";

                LLSD substitution;

                substitution["datetime"] = (S32)message_time;
                LLStringUtil::format(time_string, substitution);
            }
            else
            {
                // From history. This might be empty or not full.
                // See LLChatLogParser::parse
                time_string = getChild<LLTextBox>("time_box")->getValue().asString();

                // Just add current date if not full.
                // Should be fine since both times are supposed to be stl
                if (!time_string.empty() && time_string.size() < 7)
                {
                    time_string = "[" + LLTrans::getString("TimeMonth") + "]/["
                        + LLTrans::getString("TimeDay") + "]/["
                        + LLTrans::getString("TimeYear") + "] " + time_string;

                    LLSD substitution;
                    // To avoid adding today's date to yesterday's timestamp,
                    // use creation time instead of current time
                    substitution["datetime"] = (S32)mCreationTime;
                    LLStringUtil::format(time_string, substitution);
                }
            }
            LLFloaterReporter::showFromChat(mAvatarID, mFrom, time_string, mText);
        }
		else if(level == "block_unblock")
		{
			LLAvatarActions::toggleMute(getAvatarId(), LLMute::flagVoiceChat);
		}
		else if(level == "mute_unmute")
		{
			LLAvatarActions::toggleMute(getAvatarId(), LLMute::flagTextChat);
		}
		else if(level == "toggle_allow_text_chat")
		{
			LLIMSpeakerMgr* speaker_mgr = LLIMModel::getInstance()->getSpeakerManager(mSessionID);
			speaker_mgr->toggleAllowTextChat(getAvatarId());
		}
		else if(level == "group_mute")
		{
			LLIMSpeakerMgr* speaker_mgr = LLIMModel::getInstance()->getSpeakerManager(mSessionID);
			if (speaker_mgr)
			{
				speaker_mgr->moderateVoiceParticipant(getAvatarId(), false);
			}
		}
		else if(level == "group_unmute")
		{
			LLIMSpeakerMgr* speaker_mgr = LLIMModel::getInstance()->getSpeakerManager(mSessionID);
			if (speaker_mgr)
			{
				speaker_mgr->moderateVoiceParticipant(getAvatarId(), true);
			}
		}
		else if(level == "ban_member")
		{
			banGroupMember(getAvatarId());
		}
	}

	bool onAvatarIconContextMenuItemChecked(const LLSD& userdata)
	{
		std::string level = userdata.asString();

		if (level == "is_blocked")
		{
			return LLMuteList::getInstance()->isMuted(getAvatarId(), LLMute::flagVoiceChat);
		}
		if (level == "is_muted")
		{
			return LLMuteList::getInstance()->isMuted(getAvatarId(), LLMute::flagTextChat);
		}
		else if (level == "is_allowed_text_chat")
		{
			if (gAgent.isInGroup(mSessionID))
			{
				LLIMSpeakerMgr* speaker_mgr = LLIMModel::getInstance()->getSpeakerManager(mSessionID);
				if(speaker_mgr)
				{
					const LLSpeaker * speakerp = speaker_mgr->findSpeaker(getAvatarId());
					if (NULL != speakerp)
					{
						return !speakerp->mModeratorMutedText;
					}
				}
			}
			return false;
		}
		return false;
	}

	bool onAvatarIconContextMenuItemEnabled(const LLSD& userdata)
	{
		std::string level = userdata.asString();

		if (level == "can_allow_text_chat" || level == "can_mute" || level == "can_unmute")
		{
			return canModerate(userdata);
		}
        else if (level == "report_abuse")
        {
            return gAgentID != mAvatarID;
        }
// [RLVa:KB] - @pay
		else if (level == "can_pay")
		{
			return RlvActions::canPayAvatar(getAvatarId());
		}
// [/RLVa:KB]
		else if (level == "can_ban_member")
		{
			return canBanGroupMember(getAvatarId());
		}
		return false;
	}

	bool onAvatarIconContextMenuItemVisible(const LLSD& userdata)
	{
		std::string level = userdata.asString();

		if (level == "show_mute")
		{
			LLSpeakerMgr * speaker_mgr = LLIMModel::getInstance()->getSpeakerManager(mSessionID);
			if (speaker_mgr)
			{
				LLSpeaker * speakerp = speaker_mgr->findSpeaker(getAvatarId()).get();
				if (speakerp)
				{
					return speakerp->isInVoiceChannel() && speakerp->mStatus != LLSpeaker::STATUS_MUTED;
				}
			}
			return false;
		}
		else if (level == "show_unmute")
		{
			LLSpeakerMgr * speaker_mgr = LLIMModel::getInstance()->getSpeakerManager(mSessionID);
			if (speaker_mgr)
			{
				LLSpeaker * speakerp = speaker_mgr->findSpeaker(getAvatarId()).get();
				if (speakerp)
				{
					return speakerp->mStatus == LLSpeaker::STATUS_MUTED;
				}
			}
			return false;
		}
		return false;
	}

	BOOL postBuild()
	{
		LLUICtrl::CommitCallbackRegistry::ScopedRegistrar registrar;
		LLUICtrl::EnableCallbackRegistry::ScopedRegistrar registrar_enable;

		registrar.add("AvatarIcon.Action", boost::bind(&LLChatHistoryHeader::onAvatarIconContextMenuItemClicked, this, _2));
		registrar_enable.add("AvatarIcon.Check", boost::bind(&LLChatHistoryHeader::onAvatarIconContextMenuItemChecked, this, _2));
		registrar_enable.add("AvatarIcon.Enable", boost::bind(&LLChatHistoryHeader::onAvatarIconContextMenuItemEnabled, this, _2));
		registrar_enable.add("AvatarIcon.Visible", boost::bind(&LLChatHistoryHeader::onAvatarIconContextMenuItemVisible, this, _2));
		registrar.add("ObjectIcon.Action", boost::bind(&LLChatHistoryHeader::onObjectIconContextMenuItemClicked, this, _2));
		registrar_enable.add("ObjectIcon.Visible", boost::bind(&LLChatHistoryHeader::onObjectIconContextMenuItemVisible, this, _2));

		LLMenuGL* menu = LLUICtrlFactory::getInstance()->createFromFile<LLMenuGL>("menu_avatar_icon.xml", gMenuHolder, LLViewerMenuHolderGL::child_registry_t::instance());
		if (menu)
		{
			mPopupMenuHandleAvatar = menu->getHandle();
		}
		else
		{
			LL_WARNS() << " Failed to create menu_avatar_icon.xml" << LL_ENDL;
		}

		menu = LLUICtrlFactory::getInstance()->createFromFile<LLMenuGL>("menu_object_icon.xml", gMenuHolder, LLViewerMenuHolderGL::child_registry_t::instance());
		if (menu)
		{
			mPopupMenuHandleObject = menu->getHandle();
		}
		else
		{
			LL_WARNS() << " Failed to create menu_object_icon.xml" << LL_ENDL;
		}

		setDoubleClickCallback(boost::bind(&LLChatHistoryHeader::showInspector, this));

		setMouseEnterCallback(boost::bind(&LLChatHistoryHeader::showInfoCtrl, this));
		setMouseLeaveCallback(boost::bind(&LLChatHistoryHeader::hideInfoCtrl, this));

		mUserNameTextBox = getChild<LLTextBox>("user_name");
		mTimeBoxTextBox = getChild<LLTextBox>("time_box");

		mInfoCtrl = LLUICtrlFactory::getInstance()->createFromFile<LLUICtrl>("inspector_info_ctrl.xml", this, LLPanel::child_registry_t::instance());
        if (mInfoCtrl)
        {
            mInfoCtrl->setCommitCallback(boost::bind(&LLChatHistoryHeader::onClickInfoCtrl, mInfoCtrl));
            mInfoCtrl->setVisible(FALSE);
        }
        else
        {
            LL_ERRS() << "Failed to create an interface element due to missing or corrupted file inspector_info_ctrl.xml" << LL_ENDL;
        }

		return LLPanel::postBuild();
	}

	bool pointInChild(const std::string& name,S32 x,S32 y)
	{
		LLUICtrl* child = findChild<LLUICtrl>(name);
		if(!child)
			return false;
		
		LLView* parent = child->getParent();
		if(parent!=this)
		{
			x-=parent->getRect().mLeft;
			y-=parent->getRect().mBottom;
		}

		S32 local_x = x - child->getRect().mLeft ;
		S32 local_y = y - child->getRect().mBottom ;
		return 	child->pointInView(local_x, local_y);
	}

	BOOL handleRightMouseDown(S32 x, S32 y, MASK mask)
	{
		if(pointInChild("avatar_icon",x,y) || pointInChild("user_name",x,y))
		{
			showContextMenu(x,y);
			return TRUE;
		}

		return LLPanel::handleRightMouseDown(x,y,mask);
	}

	void showInspector()
	{
//		if (mAvatarID.isNull() && CHAT_SOURCE_SYSTEM != mSourceType) return;
// [RLVa:KB] - Checked: 2010-04-22 (RLVa-1.2.2a) | Added: RLVa-1.2.0f
		// Don't double-click show the inspector if we're not showing the info control
		if ( (!mShowInfoCtrl) || (mAvatarID.isNull() && CHAT_SOURCE_SYSTEM != mSourceType) ) return;
// [/RLVa:KB]
		
		if (mSourceType == CHAT_SOURCE_OBJECT)
		{
			LLFloaterReg::showInstance("inspect_remote_object", mObjectData);
		}
		else if (mSourceType == CHAT_SOURCE_AGENT)
		{
			LLFloaterReg::showInstance("inspect_avatar", LLSD().with("avatar_id", mAvatarID));
		}
		//if chat source is system, you may add "else" here to define behaviour.
	}

	static void onClickInfoCtrl(LLUICtrl* info_ctrl)
	{
		if (!info_ctrl) return;

		LLChatHistoryHeader* header = dynamic_cast<LLChatHistoryHeader*>(info_ctrl->getParent());	
		if (!header) return;

		header->showInspector();
	}


	const LLUUID&		getAvatarId () const { return mAvatarID;}

	void setup(const LLChat& chat, const LLStyle::Params& style_params, const LLSD& args)
	{
		mAvatarID = chat.mFromID;
		mSessionID = chat.mSessionID;
		mSourceType = chat.mSourceType;

        // To be able to report a message, we need a copy of it's text
        // and it's easier to store text directly than trying to get
        // it from a lltextsegment or chat's mEditor
        mText = chat.mText;
        mTime = chat.mTime;

		//*TODO overly defensive thing, source type should be maintained out there
		if((chat.mFromID.isNull() && chat.mFromName.empty()) || (chat.mFromName == SYSTEM_FROM && chat.mFromID.isNull()))
		{
			mSourceType = CHAT_SOURCE_SYSTEM;
		}  

		mUserNameFont = style_params.font();
		if (!mUserNameTextBox)
		{
			mUserNameTextBox = getChild<LLTextBox>("user_name");
			mTimeBoxTextBox = getChild<LLTextBox>("time_box");
		}
		LLTextBox* user_name = mUserNameTextBox;
		user_name->setReadOnlyColor(style_params.readonly_color());
		user_name->setColor(style_params.color());

        if (mSourceType == CHAT_SOURCE_TELEPORT
            && chat.mChatStyle == CHAT_STYLE_TELEPORT_SEP)
        {
            mFrom = chat.mFromName;
            mNeedsTimeBox = false;
            user_name->setValue(mFrom);
            updateMinUserNameWidth();
            LLColor4 sep_color = LLUIColorTable::instance().getColor("ChatTeleportSeparatorColor");
            setTransparentColor(sep_color);
            mTimeBoxTextBox->setVisible(FALSE);
        }
        else if (chat.mFromName.empty()
                 || mSourceType == CHAT_SOURCE_SYSTEM)
		{
			mFrom = LLTrans::getString("SECOND_LIFE");
			if(!chat.mFromName.empty() && (mFrom != chat.mFromName))
			{
				mFrom += " (" + chat.mFromName + ")";
			}
			user_name->setValue(mFrom);
			updateMinUserNameWidth();
		}
		else if (mSourceType == CHAT_SOURCE_AGENT
				 && !mAvatarID.isNull()
				 && chat.mChatStyle != CHAT_STYLE_HISTORY)
		{
			// ...from a normal user, lookup the name and fill in later.
			// *NOTE: Do not do this for chat history logs, otherwise the viewer
			// will flood the People API with lookup requests on startup

			// Start with blank so sample data from XUI XML doesn't
			// flash on the screen
//			user_name->setValue( LLSD() );
//			fetchAvatarName();
// [RLVa:KB] - Checked: 2010-11-01 (RLVa-1.2.2a) | Added: RLVa-1.2.2a
			if (!chat.mRlvNamesFiltered)
			{
				user_name->setValue( LLSD() );
				fetchAvatarName();
			}
			else
			{
				// If the agent's chat was subject to @shownames=n we should display their anonimized name
				mFrom = chat.mFromName;
				user_name->setValue(mFrom);
				user_name->setToolTip(mFrom);
				setToolTip(mFrom);
				updateMinUserNameWidth();
			}
// [/RLVa:KB]
		}
		else if (chat.mChatStyle == CHAT_STYLE_HISTORY ||
				 mSourceType == CHAT_SOURCE_AGENT)
		{
			//if it's an avatar name with a username add formatting
			S32 username_start = chat.mFromName.rfind(" (");
			S32 username_end = chat.mFromName.rfind(')');
			
			if (username_start != std::string::npos &&
				username_end == (chat.mFromName.length() - 1))
			{
				mFrom = chat.mFromName.substr(0, username_start);
				user_name->setValue(mFrom);

				if (gSavedSettings.getBOOL("NameTagShowUsernames"))
				{
					std::string username = chat.mFromName.substr(username_start + 2);
					username = username.substr(0, username.length() - 1);
					LLStyle::Params style_params_name;
					LLColor4 userNameColor = LLUIColorTable::instance().getColor("EmphasisColor");
					style_params_name.color(userNameColor);
					style_params_name.font.name("SansSerifSmall");
					style_params_name.font.style("NORMAL");
					style_params_name.readonly_color(userNameColor);
					user_name->appendText("  - " + username, FALSE, style_params_name);
				}
			}
			else
			{
				mFrom = chat.mFromName;
				user_name->setValue(mFrom);
				updateMinUserNameWidth();
			}
		}
		else
		{
			// ...from an object, just use name as given
			mFrom = chat.mFromName;
			user_name->setValue(mFrom);
			updateMinUserNameWidth();
		}


		setTimeField(chat);

		// Set up the icon.
		LLAvatarIconCtrl* icon = getChild<LLAvatarIconCtrl>("avatar_icon");

		if(mSourceType != CHAT_SOURCE_AGENT ||	mAvatarID.isNull())
			icon->setDrawTooltip(false);

// [RLVa:KB] - Checked: 2010-04-22 (RLVa-1.2.2a) | Added: RLVa-1.2.0f
		// Don't show the context menu, info control or avatar icon tooltip if this chat was subject to @shownames=n
		if ( (chat.mRlvNamesFiltered) && ((CHAT_SOURCE_AGENT == mSourceType) || (CHAT_SOURCE_OBJECT == mSourceType))  )
		{
			mShowInfoCtrl = mShowContextMenu = false;
			icon->setDrawTooltip(false);
		}
// [/RLVa:KB]

		switch (mSourceType)
		{
			case CHAT_SOURCE_AGENT:
				icon->setValue(chat.mFromID);
				break;
			case CHAT_SOURCE_OBJECT:
				icon->setValue(LLSD("OBJECT_Icon"));
				break;
			case CHAT_SOURCE_SYSTEM:
				icon->setValue(LLSD("SL_Logo"));
				break;
			case CHAT_SOURCE_TELEPORT:
				icon->setValue(LLSD("Command_Destinations_Icon"));
				break;
			case CHAT_SOURCE_UNKNOWN: 
				icon->setValue(LLSD("Unknown_Icon"));
		}

		// In case the message came from an object, save the object info
		// to be able properly show its profile.
		if ( chat.mSourceType == CHAT_SOURCE_OBJECT)
		{
			std::string slurl = args["slurl"].asString();
			if (slurl.empty() && LLWorld::instanceExists())
			{
				LLViewerRegion *region = LLWorld::getInstance()->getRegionFromPosAgent(chat.mPosAgent);
				if(region)
				{
					LLSLURL region_slurl(region->getName(), chat.mPosAgent);
					slurl = region_slurl.getLocationString();
				}
			}

			LLSD payload;
			payload["object_id"]	= chat.mFromID;
			payload["name"]			= chat.mFromName;
			payload["owner_id"]		= chat.mOwnerID;
			payload["slurl"]		= LLWeb::escapeURL(slurl);

			mObjectData = payload;
		}
	}

	/*virtual*/ void draw()
	{
		LLTextBox* user_name = mUserNameTextBox; //getChild<LLTextBox>("user_name");
		LLTextBox* time_box = mTimeBoxTextBox; //getChild<LLTextBox>("time_box");

		LLRect user_name_rect = user_name->getRect();
		S32 user_name_width = user_name_rect.getWidth();
		S32 time_box_width = time_box->getRect().getWidth();

		if (mNeedsTimeBox && !time_box->getVisible() && user_name_width > mMinUserNameWidth)
		{
			user_name_rect.mRight -= time_box_width;
			user_name->reshape(user_name_rect.getWidth(), user_name_rect.getHeight());
			user_name->setRect(user_name_rect);

			time_box->setVisible(TRUE);
		}

		LLPanel::draw();
	}

	void updateMinUserNameWidth()
	{
		if (mUserNameFont)
		{
			LLTextBox* user_name = getChild<LLTextBox>("user_name");
			const LLWString& text = user_name->getWText();
			mMinUserNameWidth = mUserNameFont->getWidth(text.c_str()) + PADDING;
		}
	}

protected:
	static const S32 PADDING = 20;

	void showContextMenu(S32 x,S32 y)
	{
// [RLVa:KB] - Checked: 2010-04-22 (RLVa-1.2.2a) | Added: RLVa-1.2.0f
		if (!mShowContextMenu)
			return;
// [/RLVa:KB]
		if(mSourceType == CHAT_SOURCE_SYSTEM)
			showSystemContextMenu(x,y);
		if(mAvatarID.notNull() && mSourceType == CHAT_SOURCE_AGENT)
			showAvatarContextMenu(x,y);
		if(mAvatarID.notNull() && mSourceType == CHAT_SOURCE_OBJECT)
			showObjectContextMenu(x,y);
	}

	void showSystemContextMenu(S32 x,S32 y)
	{
	}
	
	void showObjectContextMenu(S32 x,S32 y)
	{
		LLMenuGL* menu = (LLMenuGL*)mPopupMenuHandleObject.get();
		if(menu)
			LLMenuGL::showPopup(this, menu, x, y);
	}
	
	void showAvatarContextMenu(S32 x,S32 y)
	{
		LLMenuGL* menu = (LLMenuGL*)mPopupMenuHandleAvatar.get();

		if(menu)
		{
			bool is_friend = LLAvatarActions::isFriend(mAvatarID);
			bool is_group_session = gAgent.isInGroup(mSessionID);
			
			menu->setItemEnabled("Add Friend", !is_friend);
			menu->setItemEnabled("Remove Friend", is_friend);
			menu->setItemVisible("Moderator Options Separator", is_group_session && isGroupModerator());
			menu->setItemVisible("Moderator Options", is_group_session && isGroupModerator());
			menu->setItemVisible("Group Ban Separator", is_group_session && canBanInGroup());
			menu->setItemVisible("BanMember", is_group_session && canBanInGroup());

			if(gAgentID == mAvatarID)
			{
				menu->setItemEnabled("Add Friend", false);
				menu->setItemEnabled("Send IM", false);
				menu->setItemEnabled("Remove Friend", false);
				menu->setItemEnabled("Offer Teleport",false);
				menu->setItemEnabled("Request Teleport",false);
				menu->setItemEnabled("Voice Call", false);
				menu->setItemEnabled("Chat History", false);
				menu->setItemEnabled("Invite Group", false);
				menu->setItemEnabled("Zoom In", false);
				menu->setItemEnabled("Share", false);
				menu->setItemEnabled("Pay", false);
				menu->setItemEnabled("Block Unblock", false);
				menu->setItemEnabled("Mute Text", false);
			}
			else
			{
				LLUUID currentSessionID = LLIMMgr::computeSessionID(IM_NOTHING_SPECIAL, mAvatarID);
				if (mSessionID == currentSessionID)
			{
				menu->setItemVisible("Send IM", false);
			}
				menu->setItemEnabled("Offer Teleport", LLAvatarActions::canOfferTeleport(mAvatarID));
				menu->setItemEnabled("Request Teleport", LLAvatarActions::canOfferTeleport(mAvatarID));
				menu->setItemEnabled("Voice Call", LLAvatarActions::canCall());

				// We should only show 'Zoom in' item in a nearby chat
				bool should_show_zoom = !LLIMModel::getInstance()->findIMSession(currentSessionID);
				menu->setItemVisible("Zoom In", should_show_zoom && gObjectList.findObject(mAvatarID));	
				menu->setItemEnabled("Block Unblock", LLAvatarActions::canBlock(mAvatarID));
				menu->setItemEnabled("Mute Text", LLAvatarActions::canBlock(mAvatarID));
				menu->setItemEnabled("Chat History", LLLogChat::isTranscriptExist(mAvatarID));
			}

			menu->setItemEnabled("Map", (LLAvatarTracker::instance().isBuddyOnline(mAvatarID) && is_agent_mappable(mAvatarID)) || gAgent.isGodlike() );
			menu->buildDrawLabels();
			menu->updateParent(LLMenuGL::sMenuContainer);
			LLMenuGL::showPopup(this, menu, x, y);
		}
	}

	void showInfoCtrl()
	{
//		const bool isVisible = !mAvatarID.isNull() && !mFrom.empty() && CHAT_SOURCE_SYSTEM != mSourceType;
// [RLVa:KB] - Checked: 2010-04-22 (RLVa-1.2.2a) | Added: RLVa-1.2.0f
		const bool isVisible = mShowInfoCtrl && !mAvatarID.isNull() && !mFrom.empty() && CHAT_SOURCE_SYSTEM != mSourceType;
// [/RLVa:KB]
		if (isVisible)
		{
			const LLRect sticky_rect = mUserNameTextBox->getRect();
			S32 icon_x = llmin(sticky_rect.mLeft + mUserNameTextBox->getTextBoundingRect().getWidth() + 7, sticky_rect.mRight - 3);
			mInfoCtrl->setOrigin(icon_x, sticky_rect.getCenterY() - mInfoCtrl->getRect().getHeight() / 2 ) ;
		}
		mInfoCtrl->setVisible(isVisible);
	}

	void hideInfoCtrl()
	{
		mInfoCtrl->setVisible(FALSE);
	}

private:
	void setTimeField(const LLChat& chat)
	{
		LLTextBox* time_box = getChild<LLTextBox>("time_box");

		LLRect rect_before = time_box->getRect();

		time_box->setValue(chat.mTimeStr);

		// set necessary textbox width to fit all text
		time_box->reshapeToFitText();
		LLRect rect_after = time_box->getRect();

		// move rect to the left to correct position...
		S32 delta_pos_x = rect_before.getWidth() - rect_after.getWidth();
		S32 delta_pos_y = rect_before.getHeight() - rect_after.getHeight();
		time_box->translate(delta_pos_x, delta_pos_y);

		//... & change width of the name control
		LLView* user_name = getChild<LLView>("user_name");
		const LLRect& user_rect = user_name->getRect();
		user_name->reshape(user_rect.getWidth() + delta_pos_x, user_rect.getHeight());
	}

	void fetchAvatarName()
	{
		if (mAvatarID.notNull())
		{
			if (mAvatarNameCacheConnection.connected())
			{
				mAvatarNameCacheConnection.disconnect();
			}
			mAvatarNameCacheConnection = LLAvatarNameCache::get(mAvatarID,
				boost::bind(&LLChatHistoryHeader::onAvatarNameCache, this, _1, _2));
		}
	}

	void onAvatarNameCache(const LLUUID& agent_id, const LLAvatarName& av_name)
	{
		mAvatarNameCacheConnection.disconnect();

		mFrom = av_name.getDisplayName();

		LLTextBox* user_name = getChild<LLTextBox>("user_name");
		user_name->setValue( LLSD(av_name.getDisplayName() ) );
		user_name->setToolTip( av_name.getUserName() );

		if (gSavedSettings.getBOOL("NameTagShowUsernames") && 
			av_name.useDisplayNames() &&
			!av_name.isDisplayNameDefault())
		{
			LLStyle::Params style_params_name;
			LLColor4 userNameColor = LLUIColorTable::instance().getColor("EmphasisColor");
			style_params_name.color(userNameColor);
			style_params_name.font.name("SansSerifSmall");
			style_params_name.font.style("NORMAL");
			style_params_name.readonly_color(userNameColor);
			user_name->appendText("  - " + av_name.getUserName(), FALSE, style_params_name);
		}
		setToolTip( av_name.getUserName() );
		// name might have changed, update width
		updateMinUserNameWidth();
	}

protected:
	LLHandle<LLView>	mPopupMenuHandleAvatar;
	LLHandle<LLView>	mPopupMenuHandleObject;

	LLUICtrl*			mInfoCtrl;

	LLUUID			    mAvatarID;
	LLSD				mObjectData;
	EChatSourceType		mSourceType;
	std::string			mFrom;
	LLUUID				mSessionID;
    std::string			mText;
<<<<<<< HEAD
    F64					mTime;
// [RLVa:KB] - Checked: 2010-04-22 (RLVa-1.2.2a) | Added: RLVa-1.2.0f
	bool                mShowContextMenu;
	bool                mShowInfoCtrl;
// [/RLVa:KB]
=======
    F64					mTime; // IM's frame time
    time_t				mCreationTime; // Views's time
>>>>>>> 372e5b6d

	S32					mMinUserNameWidth;
	const LLFontGL*		mUserNameFont;
	LLTextBox*			mUserNameTextBox;
	LLTextBox*			mTimeBoxTextBox; 

    bool				mNeedsTimeBox;

private:
	boost::signals2::connection mAvatarNameCacheConnection;
};

LLChatHistory::LLChatHistory(const LLChatHistory::Params& p)
:	LLUICtrl(p),
	mMessageHeaderFilename(p.message_header),
	mMessageSeparatorFilename(p.message_separator),
	mLeftTextPad(p.left_text_pad),
	mRightTextPad(p.right_text_pad),
	mLeftWidgetPad(p.left_widget_pad),
	mRightWidgetPad(p.right_widget_pad),
	mTopSeparatorPad(p.top_separator_pad),
	mBottomSeparatorPad(p.bottom_separator_pad),
	mTopHeaderPad(p.top_header_pad),
	mBottomHeaderPad(p.bottom_header_pad),
	mIsLastMessageFromLog(false),
	mNotifyAboutUnreadMsg(p.notify_unread_msg)
{
	LLTextEditor::Params editor_params(p);
	editor_params.rect = getLocalRect();
	editor_params.follows.flags = FOLLOWS_ALL;
	editor_params.enabled = false; // read only
	editor_params.show_context_menu = "true";
	editor_params.trusted_content = false;
	mEditor = LLUICtrlFactory::create<LLTextEditor>(editor_params, this);
	mEditor->setIsFriendCallback(LLAvatarActions::isFriend);
	mEditor->setIsObjectBlockedCallback(boost::bind(&LLMuteList::isMuted, LLMuteList::getInstance(), _1, _2, 0));

}

LLSD LLChatHistory::getValue() const
{
  LLSD* text=new LLSD(); 
  text->assign(mEditor->getText());
  return *text;
    
}

LLChatHistory::~LLChatHistory()
{
	this->clear();
}

void LLChatHistory::initFromParams(const LLChatHistory::Params& p)
{
	static LLUICachedControl<S32> scrollbar_size ("UIScrollbarSize", 0);

	LLRect stack_rect = getLocalRect();
	stack_rect.mRight -= scrollbar_size;
	LLLayoutStack::Params layout_p;
	layout_p.rect = stack_rect;
	layout_p.follows.flags = FOLLOWS_ALL;
	layout_p.orientation = LLLayoutStack::VERTICAL;
	layout_p.mouse_opaque = false;
	
	LLLayoutStack* stackp = LLUICtrlFactory::create<LLLayoutStack>(layout_p, this);
	
	const S32 NEW_TEXT_NOTICE_HEIGHT = 20;
	
	LLLayoutPanel::Params panel_p;
	panel_p.name = "spacer";
	panel_p.background_visible = false;
	panel_p.has_border = false;
	panel_p.mouse_opaque = false;
	panel_p.min_dim = 30;
	panel_p.auto_resize = true;
	panel_p.user_resize = false;

	stackp->addPanel(LLUICtrlFactory::create<LLLayoutPanel>(panel_p), LLLayoutStack::ANIMATE);

	panel_p.name = "new_text_notice_holder";
	LLRect new_text_notice_rect = getLocalRect();
	new_text_notice_rect.mTop = new_text_notice_rect.mBottom + NEW_TEXT_NOTICE_HEIGHT;
	panel_p.rect = new_text_notice_rect;
	panel_p.background_opaque = true;
	panel_p.background_visible = true;
	panel_p.visible = false;
	panel_p.min_dim = 0;
	panel_p.auto_resize = false;
	panel_p.user_resize = false;
	mMoreChatPanel = LLUICtrlFactory::create<LLLayoutPanel>(panel_p);
	
	LLTextBox::Params text_p(p.more_chat_text);
	text_p.rect = mMoreChatPanel->getLocalRect();
	text_p.follows.flags = FOLLOWS_ALL;
	text_p.name = "more_chat_text";
	mMoreChatText = LLUICtrlFactory::create<LLTextBox>(text_p, mMoreChatPanel);
	mMoreChatText->setClickedCallback(boost::bind(&LLChatHistory::onClickMoreText, this));

	stackp->addPanel(mMoreChatPanel, LLLayoutStack::ANIMATE);
}


/*void LLChatHistory::updateTextRect()
{
	static LLUICachedControl<S32> texteditor_border ("UITextEditorBorder", 0);

	LLRect old_text_rect = mVisibleTextRect;
	mVisibleTextRect = mScroller->getContentWindowRect();
	mVisibleTextRect.stretch(-texteditor_border);
	mVisibleTextRect.mLeft += mLeftTextPad;
	mVisibleTextRect.mRight -= mRightTextPad;
	if (mVisibleTextRect != old_text_rect)
	{
		needsReflow();
	}
}*/

LLView* LLChatHistory::getSeparator()
{
	LLPanel* separator = LLUICtrlFactory::getInstance()->createFromFile<LLPanel>(mMessageSeparatorFilename, NULL, LLPanel::child_registry_t::instance());
	return separator;
}

LLView* LLChatHistory::getHeader(const LLChat& chat,const LLStyle::Params& style_params, const LLSD& args)
{
	LLChatHistoryHeader* header = LLChatHistoryHeader::createInstance(mMessageHeaderFilename);
    if (header)
        header->setup(chat, style_params, args);
	return header;
}

void LLChatHistory::onClickMoreText()
{
	mEditor->endOfDoc();
}

void LLChatHistory::clear()
{
	mLastFromName.clear();
	mEditor->clear();
	mLastFromID = LLUUID::null;
}

static LLTrace::BlockTimerStatHandle FTM_APPEND_MESSAGE("Append Chat Message");

void LLChatHistory::appendMessage(const LLChat& chat, const LLSD &args, const LLStyle::Params& input_append_params)
{
	LL_RECORD_BLOCK_TIME(FTM_APPEND_MESSAGE);
	bool use_plain_text_chat_history = args["use_plain_text_chat_history"].asBoolean();
	bool square_brackets = false; // square brackets necessary for a system messages

	llassert(mEditor);
	if (!mEditor)
	{
		return;
	}

	bool from_me = chat.mFromID == gAgent.getID();
	mEditor->setPlainText(use_plain_text_chat_history);

	if (mNotifyAboutUnreadMsg && !mEditor->scrolledToEnd() && !from_me && !chat.mFromName.empty())
	{
		mUnreadChatSources.insert(chat.mFromName);
		mMoreChatPanel->setVisible(TRUE);
		std::string chatters;
		for (unread_chat_source_t::iterator it = mUnreadChatSources.begin();
			it != mUnreadChatSources.end();)
		{
			chatters += *it;
			if (++it != mUnreadChatSources.end())
			{
				chatters += ", ";
			}
		}
		LLStringUtil::format_map_t args;
		args["SOURCES"] = chatters;

		if (mUnreadChatSources.size() == 1)
		{
			mMoreChatText->setValue(LLTrans::getString("unread_chat_single", args));
		}
		else
		{
			mMoreChatText->setValue(LLTrans::getString("unread_chat_multiple", args));
		}
		S32 height = mMoreChatText->getTextPixelHeight() + 5;
		mMoreChatPanel->reshape(mMoreChatPanel->getRect().getWidth(), height);
	}

	LLColor4 txt_color = LLUIColorTable::instance().getColor("White");
	LLColor4 name_color(txt_color);

	LLViewerChat::getChatColor(chat,txt_color);
	LLFontGL* fontp = LLViewerChat::getChatFont();	
	std::string font_name = LLFontGL::nameFromFont(fontp);
	std::string font_size = LLFontGL::sizeFromFont(fontp);	

	LLStyle::Params body_message_params;
	body_message_params.color(txt_color);
	body_message_params.readonly_color(txt_color);
	body_message_params.font.name(font_name);
	body_message_params.font.size(font_size);
	body_message_params.font.style(input_append_params.font.style);

	LLStyle::Params name_params(body_message_params);
	name_params.color(name_color);
	name_params.readonly_color(name_color);

	std::string prefix = chat.mText.substr(0, 4);

	//IRC styled /me messages.
	bool irc_me = prefix == "/me " || prefix == "/me'";

	// Delimiter after a name in header copy/past and in plain text mode
	std::string delimiter = ": ";
	std::string shout = LLTrans::getString("shout");
	std::string whisper = LLTrans::getString("whisper");
	if (chat.mChatType == CHAT_TYPE_SHOUT || 
		chat.mChatType == CHAT_TYPE_WHISPER ||
		chat.mText.compare(0, shout.length(), shout) == 0 ||
		chat.mText.compare(0, whisper.length(), whisper) == 0)
	{
		delimiter = " ";
	}

	// Don't add any delimiter after name in irc styled messages
	if (irc_me || chat.mChatStyle == CHAT_STYLE_IRC)
	{
		delimiter = LLStringUtil::null;
		body_message_params.font.style = "ITALIC";
	}

	if(chat.mChatType == CHAT_TYPE_WHISPER)
	{
		body_message_params.font.style = "ITALIC";
	}
	else if(chat.mChatType == CHAT_TYPE_SHOUT)
	{
		body_message_params.font.style = "BOLD";
	}

	bool message_from_log = chat.mChatStyle == CHAT_STYLE_HISTORY;
	bool teleport_separator = chat.mSourceType == CHAT_SOURCE_TELEPORT;
	// We graying out chat history by graying out messages that contains full date in a time string
	if (message_from_log)
	{
		txt_color = LLColor4::grey;
		body_message_params.color(txt_color);
		body_message_params.readonly_color(txt_color);
		name_params.color(txt_color);
		name_params.readonly_color(txt_color);
	}

	bool prependNewLineState = mEditor->getText().size() != 0;

	// compact mode: show a timestamp and name
	if (use_plain_text_chat_history)
	{
		square_brackets = chat.mSourceType == CHAT_SOURCE_SYSTEM;

		LLStyle::Params timestamp_style(body_message_params);

		// out of the timestamp
		if (args["show_time"].asBoolean() && !teleport_separator)
		{
			if (!message_from_log)
			{
				LLColor4 timestamp_color = LLUIColorTable::instance().getColor("ChatTimestampColor");
				timestamp_style.color(timestamp_color);
				timestamp_style.readonly_color(timestamp_color);
			}
			mEditor->appendText("[" + chat.mTimeStr + "] ", prependNewLineState, timestamp_style);
			prependNewLineState = false;
		}

        // out the opening square bracket (if need)
		if (square_brackets)
		{
			mEditor->appendText("[", prependNewLineState, body_message_params);
			prependNewLineState = false;
		}

		// names showing
		if (args["show_names_for_p2p_conv"].asBoolean() && utf8str_trim(chat.mFromName).size() != 0)
		{
			// Don't hotlink any messages from the system (e.g. "Second Life:"), so just add those in plain text.
			if ( chat.mSourceType == CHAT_SOURCE_OBJECT && chat.mFromID.notNull())
			{
// [RLVa:KB] - Checked: 2010-04-22 (RLVa-1.2.0f) | Added: RLVa-1.2.0f
				// NOTE-RLVa: we don't need to do any @shownames or @showloc filtering here because we'll already have an existing URL
				std::string url = chat.mURL;
				RLV_ASSERT( (url.empty()) || (std::string::npos != url.find("objectim")) );
				if ( (url.empty()) || (std::string::npos == url.find("objectim")) )
				{
// [/RLVa:KB]
					// for object IMs, create a secondlife:///app/objectim SLapp
					/*std::string*/ url = LLViewerChat::getSenderSLURL(chat, args);
// [RLVa:KB] - Checked: 2010-04-22 (RLVa-1.2.0f) | Added: RLVa-1.2.0f
				}
// [/RLVa:KB]

				// set the link for the object name to be the objectim SLapp
				// (don't let object names with hyperlinks override our objectim Url)
				LLStyle::Params link_params(body_message_params);
				LLColor4 link_color = LLUIColorTable::instance().getColor("HTMLLinkColor");
				link_params.color = link_color;
				link_params.readonly_color = link_color;
				link_params.is_link = true;
				link_params.link_href = url;

				mEditor->appendText(chat.mFromName + delimiter, prependNewLineState, link_params);
				prependNewLineState = false;
			}
//			else if (chat.mFromName != SYSTEM_FROM && chat.mFromID.notNull() && !message_from_log)
// [RLVa:KB] - Checked: 2010-04-22 (RLVa-1.2.0f) | Added: RLVa-1.2.0f
			else if (chat.mFromName != SYSTEM_FROM && chat.mFromID.notNull() && !message_from_log && !chat.mRlvNamesFiltered)
// [/RLVa:KB]
			{
				LLStyle::Params link_params(body_message_params);
				link_params.overwriteFrom(LLStyleMap::instance().lookupAgent(chat.mFromID));

				// Add link to avatar's inspector and delimiter to message.
				mEditor->appendText(std::string(link_params.link_href) + delimiter,
					prependNewLineState, link_params);
				prependNewLineState = false;
			}
            else if (teleport_separator)
            {
                std::string tp_text = LLTrans::getString("teleport_preamble_compact_chat");
                mEditor->appendText(tp_text + " <nolink>" + chat.mFromName + "</nolink>",
                    prependNewLineState, body_message_params);
                                prependNewLineState = false;
            }
			else
			{
				mEditor->appendText("<nolink>" + chat.mFromName + "</nolink>" + delimiter,
						prependNewLineState, body_message_params);
				prependNewLineState = false;
			}
		}
	}
	else // showing timestamp and name in the expanded mode
	{
		prependNewLineState = false;
		LLView* view = NULL;
		LLInlineViewSegment::Params p;
		p.force_newline = true;
		p.left_pad = mLeftWidgetPad;
		p.right_pad = mRightWidgetPad;

		LLDate new_message_time = LLDate::now();
		if (!teleport_separator
			&& mLastFromName == chat.mFromName
			&& mLastFromID == chat.mFromID
			&& mLastMessageTime.notNull() 
			&& (new_message_time.secondsSinceEpoch() - mLastMessageTime.secondsSinceEpoch()) < 60.0
			&& mIsLastMessageFromLog == message_from_log)  //distinguish between current and previous chat session's histories
		{
			view = getSeparator();
			p.top_pad = mTopSeparatorPad;
			p.bottom_pad = mBottomSeparatorPad;
            if (!view)
            {
                // Might be wiser to make this LL_ERRS, getSeparator() should work in case of correct instalation.
                LL_WARNS() << "Failed to create separator from " << mMessageSeparatorFilename << ": can't append to history" << LL_ENDL;
                return;
            }
		}
		else
		{
			view = getHeader(chat, name_params, args);
			if (mEditor->getLength() == 0)
				p.top_pad = 0;
			else
				p.top_pad = mTopHeaderPad;
            if (teleport_separator)
            {
                p.bottom_pad = mBottomSeparatorPad;
            }
            else
            {
                p.bottom_pad = mBottomHeaderPad;
            }
            if (!view)
            {
                LL_WARNS() << "Failed to create header from " << mMessageHeaderFilename << ": can't append to history" << LL_ENDL;
                return;
            }
			
		}
		p.view = view;

		//Prepare the rect for the view
		LLRect target_rect = mEditor->getDocumentView()->getRect();
		// squeeze down the widget by subtracting padding off left and right
		target_rect.mLeft += mLeftWidgetPad + mEditor->getHPad();
		target_rect.mRight -= mRightWidgetPad;
		view->reshape(target_rect.getWidth(), view->getRect().getHeight());
		view->setOrigin(target_rect.mLeft, view->getRect().mBottom);

		std::string widget_associated_text = "\n[" + chat.mTimeStr + "] ";
		if (utf8str_trim(chat.mFromName).size() != 0 && chat.mFromName != SYSTEM_FROM)
			widget_associated_text += chat.mFromName + delimiter;

		mEditor->appendWidget(p, widget_associated_text, false);
		mLastFromName = chat.mFromName;
		mLastFromID = chat.mFromID;
		mLastMessageTime = new_message_time;
		mIsLastMessageFromLog = message_from_log;
	}

	// body of the message processing

	// notify processing
	if (chat.mNotifId.notNull())
	{
		LLNotificationPtr notification = LLNotificationsUtil::find(chat.mNotifId);
		if (notification != NULL)
		{
			bool create_toast = true;
			if (notification->getName() == "OfferFriendship")
			{
				// We don't want multiple friendship offers to appear, this code checks if there are previous offers
				// by iterating though all panels.
				// Note: it might be better to simply add a "pending offer" flag somewhere
				for (auto& panel : LLToastNotifyPanel::instance_snapshot())
				{
					LLIMToastNotifyPanel * imtoastp = dynamic_cast<LLIMToastNotifyPanel *>(&panel);
					const std::string& notification_name = panel.getNotificationName();
					if (notification_name == "OfferFriendship"
						&& panel.isControlPanelEnabled()
						&& imtoastp)
					{
						create_toast = false;
						break;
					}
				}
			}

			if (create_toast)
			{
				LLIMToastNotifyPanel* notify_box = new LLIMToastNotifyPanel(
						notification, chat.mSessionID, LLRect::null, !use_plain_text_chat_history, mEditor);

				//Prepare the rect for the view
				LLRect target_rect = mEditor->getDocumentView()->getRect();
				// squeeze down the widget by subtracting padding off left and right
				target_rect.mLeft += mLeftWidgetPad + mEditor->getHPad();
				target_rect.mRight -= mRightWidgetPad;
				notify_box->reshape(target_rect.getWidth(),	notify_box->getRect().getHeight());
				notify_box->setOrigin(target_rect.mLeft, notify_box->getRect().mBottom);

				LLInlineViewSegment::Params params;
				params.view = notify_box;
				params.left_pad = mLeftWidgetPad;
				params.right_pad = mRightWidgetPad;
				mEditor->appendWidget(params, "\n", false);
			}
		}
	}
	// usual messages showing
	else if(!teleport_separator)
	{
		std::string message = irc_me ? chat.mText.substr(3) : chat.mText;


		//MESSAGE TEXT PROCESSING
		//*HACK getting rid of redundant sender names in system notifications sent using sender name (see EXT-5010)
		if (use_plain_text_chat_history && !from_me && chat.mFromID.notNull())
		{
			std::string slurl_about = SLURL_APP_AGENT + chat.mFromID.asString() + SLURL_ABOUT;
			if (message.length() > slurl_about.length() && 
				message.compare(0, slurl_about.length(), slurl_about) == 0)
			{
				message = message.substr(slurl_about.length(), message.length()-1);
			}
		}

		if (irc_me && !use_plain_text_chat_history)
		{
			std::string from_name = chat.mFromName;
			LLAvatarName av_name;
			if (!chat.mFromID.isNull() &&
						LLAvatarNameCache::get(chat.mFromID, &av_name) &&
						!av_name.isDisplayNameDefault())
			{
				from_name = av_name.getCompleteName();
			}
			message = from_name + message;
		}
		
		if (square_brackets)
		{
			message += "]";
		}

		mEditor->appendText(message, prependNewLineState, body_message_params);
		prependNewLineState = false;
	}

	mEditor->blockUndo();

	// automatically scroll to end when receiving chat from myself
	if (from_me)
	{
		mEditor->setCursorAndScrollToEnd();
	}
}

void LLChatHistory::draw()
{
	if (mEditor->scrolledToEnd())
	{
		mUnreadChatSources.clear();
		mMoreChatPanel->setVisible(FALSE);
	}

	LLUICtrl::draw();
}

#endif<|MERGE_RESOLUTION|>--- conflicted
+++ resolved
@@ -1094,16 +1094,12 @@
 	std::string			mFrom;
 	LLUUID				mSessionID;
     std::string			mText;
-<<<<<<< HEAD
-    F64					mTime;
+    F64					mTime; // IM's frame time
+    time_t				mCreationTime; // Views's time
 // [RLVa:KB] - Checked: 2010-04-22 (RLVa-1.2.2a) | Added: RLVa-1.2.0f
 	bool                mShowContextMenu;
 	bool                mShowInfoCtrl;
 // [/RLVa:KB]
-=======
-    F64					mTime; // IM's frame time
-    time_t				mCreationTime; // Views's time
->>>>>>> 372e5b6d
 
 	S32					mMinUserNameWidth;
 	const LLFontGL*		mUserNameFont;
