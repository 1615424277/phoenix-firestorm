--- conflicted
+++ resolved
@@ -85,37 +85,6 @@
 class LLObjectIMHandler : public LLCommandHandler
 {
 public:
-<<<<<<< HEAD
-	// requests will be throttled from a non-trusted browser
-	LLObjectIMHandler() : LLCommandHandler("objectim", UNTRUSTED_THROTTLE) {}
-
-	bool handle(const LLSD& params, const LLSD& query_map, const std::string& grid, LLMediaCtrl* web)
-	{
-		if (params.size() < 1)
-		{
-			return false;
-		}
-
-		LLUUID object_id;
-		if (!object_id.set(params[0], FALSE))
-		{
-			return false;
-		}
-
-		LLSD payload;
-		payload["object_id"] = object_id;
-		payload["owner_id"] = query_map["owner"];
-// [RLVa:KB] - Checked: 2010-11-02 (RLVa-1.2.2a) | Modified: RLVa-1.2.2a
-		if (query_map.has("rlv_shownames"))
-			payload["rlv_shownames"] = query_map["rlv_shownames"];
-// [/RLVa:KB]
-		payload["name"] = query_map["name"];
-		payload["slurl"] = LLWeb::escapeURL(query_map["slurl"]);
-		payload["group_owned"] = query_map["groupowned"];
-		LLFloaterReg::showInstance("inspect_remote_object", payload);
-		return true;
-	}
-=======
     // requests will be throttled from a non-trusted browser
     LLObjectIMHandler() : LLCommandHandler("objectim", UNTRUSTED_THROTTLE) {}
 
@@ -135,44 +104,35 @@
         LLSD payload;
         payload["object_id"] = object_id;
         payload["owner_id"] = query_map["owner"];
+// [RLVa:KB] - Checked: 2010-11-02 (RLVa-1.2.2a) | Modified: RLVa-1.2.2a
+        if (query_map.has("rlv_shownames"))
+            payload["rlv_shownames"] = query_map["rlv_shownames"];
+// [/RLVa:KB]
         payload["name"] = query_map["name"];
         payload["slurl"] = LLWeb::escapeURL(query_map["slurl"]);
         payload["group_owned"] = query_map["groupowned"];
         LLFloaterReg::showInstance("inspect_remote_object", payload);
         return true;
     }
->>>>>>> 38c2a5bd
 };
 LLObjectIMHandler gObjectIMHandler;
 
 class LLChatHistoryHeader: public LLPanel
 {
 public:
-<<<<<<< HEAD
-	LLChatHistoryHeader()
-	:	LLPanel(),
-		mInfoCtrl(NULL),
-// [RLVa:KB] - Checked: 2010-04-22 (RLVa-1.2.2a) | Added: RLVa-1.2.0f
-		mShowContextMenu(true), 
-		mShowInfoCtrl(true),
-// [/RLVa:KB]
-		mPopupMenuHandleAvatar(),
-		mPopupMenuHandleObject(),
-		mAvatarID(),
-		mSourceType(CHAT_SOURCE_UNKNOWN),
-		mFrom(),
-		mSessionID(),
-=======
     LLChatHistoryHeader()
     :   LLPanel(),
         mInfoCtrl(NULL),
+// [RLVa:KB] - Checked: 2010-04-22 (RLVa-1.2.2a) | Added: RLVa-1.2.0f
+        mShowContextMenu(true),
+        mShowInfoCtrl(true),
+// [/RLVa:KB]
         mPopupMenuHandleAvatar(),
         mPopupMenuHandleObject(),
         mAvatarID(),
         mSourceType(CHAT_SOURCE_UNKNOWN),
         mFrom(),
         mSessionID(),
->>>>>>> 38c2a5bd
         mCreationTime(time_corrected()),
         mMinUserNameWidth(0),
         mUserNameFont(NULL),
@@ -591,65 +551,12 @@
         {
             return gAgentID != mAvatarID;
         }
-<<<<<<< HEAD
 // [RLVa:KB] - @pay
-		else if (level == "can_pay")
-		{
-			return RlvActions::canPayAvatar(getAvatarId());
-		}
+        else if (level == "can_pay")
+        {
+            return RlvActions::canPayAvatar(getAvatarId());
+        }
 // [/RLVa:KB]
-		else if (level == "can_ban_member")
-		{
-			return canBanGroupMember(getAvatarId());
-		}
-		return false;
-	}
-
-	bool onAvatarIconContextMenuItemVisible(const LLSD& userdata)
-	{
-		std::string level = userdata.asString();
-
-		if (level == "show_mute")
-		{
-			LLSpeakerMgr * speaker_mgr = LLIMModel::getInstance()->getSpeakerManager(mSessionID);
-			if (speaker_mgr)
-			{
-				LLSpeaker * speakerp = speaker_mgr->findSpeaker(getAvatarId()).get();
-				if (speakerp)
-				{
-					return speakerp->isInVoiceChannel() && speakerp->mStatus != LLSpeaker::STATUS_MUTED;
-				}
-			}
-			return false;
-		}
-		else if (level == "show_unmute")
-		{
-			LLSpeakerMgr * speaker_mgr = LLIMModel::getInstance()->getSpeakerManager(mSessionID);
-			if (speaker_mgr)
-			{
-				LLSpeaker * speakerp = speaker_mgr->findSpeaker(getAvatarId()).get();
-				if (speakerp)
-				{
-					return speakerp->mStatus == LLSpeaker::STATUS_MUTED;
-				}
-			}
-			return false;
-		}
-		return false;
-	}
-
-	BOOL postBuild()
-	{
-		setDoubleClickCallback(boost::bind(&LLChatHistoryHeader::showInspector, this));
-
-		setMouseEnterCallback(boost::bind(&LLChatHistoryHeader::showInfoCtrl, this));
-		setMouseLeaveCallback(boost::bind(&LLChatHistoryHeader::hideInfoCtrl, this));
-
-		mUserNameTextBox = getChild<LLTextBox>("user_name");
-		mTimeBoxTextBox = getChild<LLTextBox>("time_box");
-
-		mInfoCtrl = LLUICtrlFactory::getInstance()->createFromFile<LLUICtrl>("inspector_info_ctrl.xml", this, LLPanel::child_registry_t::instance());
-=======
         else if (level == "can_ban_member")
         {
             return canBanGroupMember(getAvatarId());
@@ -701,7 +608,6 @@
         mTimeBoxTextBox = getChild<LLTextBox>("time_box");
 
         mInfoCtrl = LLUICtrlFactory::getInstance()->createFromFile<LLUICtrl>("inspector_info_ctrl.xml", this, LLPanel::child_registry_t::instance());
->>>>>>> 38c2a5bd
         if (mInfoCtrl)
         {
             mInfoCtrl->setCommitCallback(boost::bind(&LLChatHistoryHeader::onClickInfoCtrl, mInfoCtrl));
@@ -712,77 +618,6 @@
             LL_ERRS() << "Failed to create an interface element due to missing or corrupted file inspector_info_ctrl.xml" << LL_ENDL;
         }
 
-<<<<<<< HEAD
-		return LLPanel::postBuild();
-	}
-
-	bool pointInChild(const std::string& name,S32 x,S32 y)
-	{
-		LLUICtrl* child = findChild<LLUICtrl>(name);
-		if(!child)
-			return false;
-		
-		LLView* parent = child->getParent();
-		if(parent!=this)
-		{
-			x-=parent->getRect().mLeft;
-			y-=parent->getRect().mBottom;
-		}
-
-		S32 local_x = x - child->getRect().mLeft ;
-		S32 local_y = y - child->getRect().mBottom ;
-		return 	child->pointInView(local_x, local_y);
-	}
-
-	BOOL handleRightMouseDown(S32 x, S32 y, MASK mask)
-	{
-		if(pointInChild("avatar_icon",x,y) || pointInChild("user_name",x,y))
-		{
-			showContextMenu(x,y);
-			return TRUE;
-		}
-
-		return LLPanel::handleRightMouseDown(x,y,mask);
-	}
-
-	void showInspector()
-	{
-//		if (mAvatarID.isNull() && CHAT_SOURCE_SYSTEM != mSourceType && CHAT_SOURCE_REGION != mSourceType) return;
-// [RLVa:KB] - Checked: 2010-04-22 (RLVa-1.2.2a) | Added: RLVa-1.2.0f
-		// Don't double-click show the inspector if we're not showing the info control
-		if ( (!mShowInfoCtrl) || (mAvatarID.isNull() && CHAT_SOURCE_SYSTEM != mSourceType && CHAT_SOURCE_REGION != mSourceType) ) return;
-// [/RLVa:KB]
-		
-		if (mSourceType == CHAT_SOURCE_OBJECT)
-		{
-			LLFloaterReg::showInstance("inspect_remote_object", mObjectData);
-		}
-		else if (mSourceType == CHAT_SOURCE_AGENT)
-		{
-			LLFloaterReg::showInstance("inspect_avatar", LLSD().with("avatar_id", mAvatarID));
-		}
-		//if chat source is system, you may add "else" here to define behaviour.
-	}
-
-	static void onClickInfoCtrl(LLUICtrl* info_ctrl)
-	{
-		if (!info_ctrl) return;
-
-		LLChatHistoryHeader* header = dynamic_cast<LLChatHistoryHeader*>(info_ctrl->getParent());	
-		if (!header) return;
-
-		header->showInspector();
-	}
-
-
-	const LLUUID&		getAvatarId () const { return mAvatarID;}
-
-	void setup(const LLChat& chat, const LLStyle::Params& style_params, const LLSD& args)
-	{
-		mAvatarID = chat.mFromID;
-		mSessionID = chat.mSessionID;
-		mSourceType = chat.mSourceType;
-=======
         return LLPanel::postBuild();
     }
 
@@ -817,7 +652,11 @@
 
     void showInspector()
     {
-        if (mAvatarID.isNull() && CHAT_SOURCE_SYSTEM != mSourceType && CHAT_SOURCE_REGION != mSourceType) return;
+//      if (mAvatarID.isNull() && CHAT_SOURCE_SYSTEM != mSourceType && CHAT_SOURCE_REGION != mSourceType) return;
+// [RLVa:KB] - Checked: 2010-04-22 (RLVa-1.2.2a) | Added: RLVa-1.2.0f
+        // Don't double-click show the inspector if we're not showing the info control
+        if ( (!mShowInfoCtrl) || (mAvatarID.isNull() && CHAT_SOURCE_SYSTEM != mSourceType && CHAT_SOURCE_REGION != mSourceType) ) return;
+// [/RLVa:KB]
 
         if (mSourceType == CHAT_SOURCE_OBJECT)
         {
@@ -848,7 +687,6 @@
         mAvatarID = chat.mFromID;
         mSessionID = chat.mSessionID;
         mSourceType = chat.mSourceType;
->>>>>>> 38c2a5bd
 
         // To be able to report a message, we need a copy of it's text
         // and it's easier to store text directly than trying to get
@@ -885,325 +723,6 @@
         }
         else if (chat.mFromName.empty()
                  || mSourceType == CHAT_SOURCE_SYSTEM)
-<<<<<<< HEAD
-		{
-			mFrom = LLTrans::getString("SECOND_LIFE");
-			if(!chat.mFromName.empty() && (mFrom != chat.mFromName))
-			{
-				mFrom += " (" + chat.mFromName + ")";
-			}
-			user_name->setValue(mFrom);
-			updateMinUserNameWidth();
-		}
-		else if (mSourceType == CHAT_SOURCE_AGENT
-				 && !mAvatarID.isNull()
-				 && chat.mChatStyle != CHAT_STYLE_HISTORY)
-		{
-			// ...from a normal user, lookup the name and fill in later.
-			// *NOTE: Do not do this for chat history logs, otherwise the viewer
-			// will flood the People API with lookup requests on startup
-
-			// Start with blank so sample data from XUI XML doesn't
-			// flash on the screen
-//			user_name->setValue( LLSD() );
-//			fetchAvatarName();
-// [RLVa:KB] - Checked: 2010-11-01 (RLVa-1.2.2a) | Added: RLVa-1.2.2a
-			if (!chat.mRlvNamesFiltered)
-			{
-				user_name->setValue( LLSD() );
-				fetchAvatarName();
-			}
-			else
-			{
-				// If the agent's chat was subject to @shownames=n we should display their anonimized name
-				mFrom = chat.mFromName;
-				user_name->setValue(mFrom);
-				user_name->setToolTip(mFrom);
-				setToolTip(mFrom);
-				updateMinUserNameWidth();
-			}
-// [/RLVa:KB]
-		}
-		else if (chat.mChatStyle == CHAT_STYLE_HISTORY ||
-				 mSourceType == CHAT_SOURCE_AGENT)
-		{
-			//if it's an avatar name with a username add formatting
-			S32 username_start = chat.mFromName.rfind(" (");
-			S32 username_end = chat.mFromName.rfind(')');
-			
-			if (username_start != std::string::npos &&
-				username_end == (chat.mFromName.length() - 1))
-			{
-				mFrom = chat.mFromName.substr(0, username_start);
-				user_name->setValue(mFrom);
-
-				if (gSavedSettings.getBOOL("NameTagShowUsernames"))
-				{
-					std::string username = chat.mFromName.substr(username_start + 2);
-					username = username.substr(0, username.length() - 1);
-					LLStyle::Params style_params_name;
-					LLColor4 userNameColor = LLUIColorTable::instance().getColor("EmphasisColor");
-					style_params_name.color(userNameColor);
-					style_params_name.font.name("SansSerifSmall");
-					style_params_name.font.style("NORMAL");
-					style_params_name.readonly_color(userNameColor);
-					user_name->appendText("  - " + username, FALSE, style_params_name);
-				}
-			}
-			else
-			{
-				mFrom = chat.mFromName;
-				user_name->setValue(mFrom);
-				updateMinUserNameWidth();
-			}
-		}
-		else
-		{
-			// ...from an object, just use name as given
-			mFrom = chat.mFromName;
-			user_name->setValue(mFrom);
-			updateMinUserNameWidth();
-		}
-
-
-		setTimeField(chat);
-
-		// Set up the icon.
-		LLAvatarIconCtrl* icon = getChild<LLAvatarIconCtrl>("avatar_icon");
-
-		if(mSourceType != CHAT_SOURCE_AGENT ||	mAvatarID.isNull())
-			icon->setDrawTooltip(false);
-
-// [RLVa:KB] - Checked: 2010-04-22 (RLVa-1.2.2a) | Added: RLVa-1.2.0f
-		// Don't show the context menu, info control or avatar icon tooltip if this chat was subject to @shownames=n
-		if ( (chat.mRlvNamesFiltered) && ((CHAT_SOURCE_AGENT == mSourceType) || (CHAT_SOURCE_OBJECT == mSourceType))  )
-		{
-			mShowInfoCtrl = mShowContextMenu = false;
-			icon->setDrawTooltip(false);
-		}
-// [/RLVa:KB]
-
-		switch (mSourceType)
-		{
-			case CHAT_SOURCE_AGENT:
-				icon->setValue(chat.mFromID);
-				break;
-			case CHAT_SOURCE_OBJECT:
-				icon->setValue(LLSD("OBJECT_Icon"));
-				break;
-			case CHAT_SOURCE_SYSTEM:
-			case CHAT_SOURCE_REGION:
-				icon->setValue(LLSD("SL_Logo"));
-				break;
-			case CHAT_SOURCE_TELEPORT:
-				icon->setValue(LLSD("Command_Destinations_Icon"));
-				break;
-			case CHAT_SOURCE_UNKNOWN: 
-				icon->setValue(LLSD("Unknown_Icon"));
-		}
-
-		// In case the message came from an object, save the object info
-		// to be able properly show its profile.
-		if ( chat.mSourceType == CHAT_SOURCE_OBJECT)
-		{
-			std::string slurl = args["slurl"].asString();
-			if (slurl.empty() && LLWorld::instanceExists())
-			{
-				LLViewerRegion *region = LLWorld::getInstance()->getRegionFromPosAgent(chat.mPosAgent);
-				if(region)
-				{
-					LLSLURL region_slurl(region->getName(), chat.mPosAgent);
-					slurl = region_slurl.getLocationString();
-				}
-			}
-
-			LLSD payload;
-			payload["object_id"]	= chat.mFromID;
-			payload["name"]			= chat.mFromName;
-			payload["owner_id"]		= chat.mOwnerID;
-			payload["slurl"]		= LLWeb::escapeURL(slurl);
-
-			mObjectData = payload;
-		}
-	}
-
-	/*virtual*/ void draw()
-	{
-		LLTextBox* user_name = mUserNameTextBox; //getChild<LLTextBox>("user_name");
-		LLTextBox* time_box = mTimeBoxTextBox; //getChild<LLTextBox>("time_box");
-
-		LLRect user_name_rect = user_name->getRect();
-		S32 user_name_width = user_name_rect.getWidth();
-		S32 time_box_width = time_box->getRect().getWidth();
-
-		if (mNeedsTimeBox && !time_box->getVisible() && user_name_width > mMinUserNameWidth)
-		{
-			user_name_rect.mRight -= time_box_width;
-			user_name->reshape(user_name_rect.getWidth(), user_name_rect.getHeight());
-			user_name->setRect(user_name_rect);
-
-			time_box->setVisible(TRUE);
-		}
-
-		LLPanel::draw();
-	}
-
-	void updateMinUserNameWidth()
-	{
-		if (mUserNameFont)
-		{
-			LLTextBox* user_name = getChild<LLTextBox>("user_name");
-			const LLWString& text = user_name->getWText();
-			mMinUserNameWidth = mUserNameFont->getWidth(text.c_str()) + PADDING;
-		}
-	}
-
-protected:
-	static const S32 PADDING = 20;
-
-	void showContextMenu(S32 x,S32 y)
-	{
-// [RLVa:KB] - Checked: 2010-04-22 (RLVa-1.2.2a) | Added: RLVa-1.2.0f
-		if (!mShowContextMenu)
-			return;
-// [/RLVa:KB]
-		if(mSourceType == CHAT_SOURCE_SYSTEM)
-			showSystemContextMenu(x,y);
-		if(mAvatarID.notNull() && mSourceType == CHAT_SOURCE_AGENT)
-			showAvatarContextMenu(x,y);
-		if(mAvatarID.notNull() && mSourceType == CHAT_SOURCE_OBJECT)
-			showObjectContextMenu(x,y);
-	}
-
-	void showSystemContextMenu(S32 x,S32 y)
-	{
-	}
-	
-	void showObjectContextMenu(S32 x,S32 y)
-	{
-		LLMenuGL* menu = (LLMenuGL*)mPopupMenuHandleObject.get();
-		if (!menu)
-		{
-			LLUICtrl::CommitCallbackRegistry::ScopedRegistrar registrar;
-			LLUICtrl::EnableCallbackRegistry::ScopedRegistrar registrar_enable;
-			registrar.add("ObjectIcon.Action", boost::bind(&LLChatHistoryHeader::onObjectIconContextMenuItemClicked, this, _2));
-			registrar_enable.add("ObjectIcon.Visible", boost::bind(&LLChatHistoryHeader::onObjectIconContextMenuItemVisible, this, _2));
-
-			menu = LLUICtrlFactory::getInstance()->createFromFile<LLMenuGL>("menu_object_icon.xml", gMenuHolder, LLViewerMenuHolderGL::child_registry_t::instance());
-			if (menu)
-			{
-				mPopupMenuHandleObject = menu->getHandle();
-				menu->updateParent(LLMenuGL::sMenuContainer);
-				LLMenuGL::showPopup(this, menu, x, y);
-			}
-			else
-			{
-				LL_WARNS() << " Failed to create menu_object_icon.xml" << LL_ENDL;
-			}
-		}
-		else
-		{
-			LLMenuGL::showPopup(this, menu, x, y);
-		}
-	}
-	
-	void showAvatarContextMenu(S32 x,S32 y)
-	{
-		LLMenuGL* menu = (LLMenuGL*)mPopupMenuHandleAvatar.get();
-		if (!menu)
-		{
-			LLUICtrl::CommitCallbackRegistry::ScopedRegistrar registrar;
-			LLUICtrl::EnableCallbackRegistry::ScopedRegistrar registrar_enable;
-			registrar.add("AvatarIcon.Action", boost::bind(&LLChatHistoryHeader::onAvatarIconContextMenuItemClicked, this, _2));
-			registrar_enable.add("AvatarIcon.Check", boost::bind(&LLChatHistoryHeader::onAvatarIconContextMenuItemChecked, this, _2));
-			registrar_enable.add("AvatarIcon.Enable", boost::bind(&LLChatHistoryHeader::onAvatarIconContextMenuItemEnabled, this, _2));
-			registrar_enable.add("AvatarIcon.Visible", boost::bind(&LLChatHistoryHeader::onAvatarIconContextMenuItemVisible, this, _2));
-
-			menu = LLUICtrlFactory::getInstance()->createFromFile<LLMenuGL>("menu_avatar_icon.xml", gMenuHolder, LLViewerMenuHolderGL::child_registry_t::instance());
-			if (menu)
-			{
-				mPopupMenuHandleAvatar = menu->getHandle();
-			}
-			else
-			{
-				LL_WARNS() << " Failed to create menu_avatar_icon.xml" << LL_ENDL;
-			}
-		}
-
-		if(menu)
-		{
-			bool is_friend = LLAvatarActions::isFriend(mAvatarID);
-			bool is_group_session = gAgent.isInGroup(mSessionID);
-			
-			menu->setItemEnabled("Add Friend", !is_friend);
-			menu->setItemEnabled("Remove Friend", is_friend);
-			menu->setItemVisible("Moderator Options Separator", is_group_session && isGroupModerator());
-			menu->setItemVisible("Moderator Options", is_group_session && isGroupModerator());
-			menu->setItemVisible("Group Ban Separator", is_group_session && canBanInGroup());
-			menu->setItemVisible("BanMember", is_group_session && canBanInGroup());
-
-			if(gAgentID == mAvatarID)
-			{
-				menu->setItemEnabled("Add Friend", false);
-				menu->setItemEnabled("Send IM", false);
-				menu->setItemEnabled("Remove Friend", false);
-				menu->setItemEnabled("Offer Teleport",false);
-				menu->setItemEnabled("Request Teleport",false);
-				menu->setItemEnabled("Voice Call", false);
-				menu->setItemEnabled("Chat History", false);
-				menu->setItemEnabled("Invite Group", false);
-				menu->setItemEnabled("Zoom In", false);
-				menu->setItemEnabled("Share", false);
-				menu->setItemEnabled("Pay", false);
-				menu->setItemEnabled("Block Unblock", false);
-				menu->setItemEnabled("Mute Text", false);
-			}
-			else
-			{
-				LLUUID currentSessionID = LLIMMgr::computeSessionID(IM_NOTHING_SPECIAL, mAvatarID);
-				if (mSessionID == currentSessionID)
-			{
-				menu->setItemVisible("Send IM", false);
-			}
-				menu->setItemEnabled("Offer Teleport", LLAvatarActions::canOfferTeleport(mAvatarID));
-				menu->setItemEnabled("Request Teleport", LLAvatarActions::canOfferTeleport(mAvatarID));
-				menu->setItemEnabled("Voice Call", LLAvatarActions::canCall());
-
-				// We should only show 'Zoom in' item in a nearby chat
-				bool should_show_zoom = !LLIMModel::getInstance()->findIMSession(currentSessionID);
-				menu->setItemVisible("Zoom In", should_show_zoom && gObjectList.findObject(mAvatarID));	
-				menu->setItemEnabled("Block Unblock", LLAvatarActions::canBlock(mAvatarID));
-				menu->setItemEnabled("Mute Text", LLAvatarActions::canBlock(mAvatarID));
-				menu->setItemEnabled("Chat History", LLLogChat::isTranscriptExist(mAvatarID));
-			}
-
-			menu->setItemEnabled("Map", (LLAvatarTracker::instance().isBuddyOnline(mAvatarID) && is_agent_mappable(mAvatarID)) || gAgent.isGodlike() );
-			menu->buildDrawLabels();
-			menu->updateParent(LLMenuGL::sMenuContainer);
-			LLMenuGL::showPopup(this, menu, x, y);
-		}
-	}
-
-	void showInfoCtrl()
-	{
-//		const bool isVisible = !mAvatarID.isNull() && !mFrom.empty() && CHAT_SOURCE_SYSTEM != mSourceType && CHAT_SOURCE_REGION != mSourceType;
-// [RLVa:KB] - Checked: 2010-04-22 (RLVa-1.2.2a) | Added: RLVa-1.2.0f
-		const bool isVisible = mShowInfoCtrl && !mAvatarID.isNull() && !mFrom.empty() && CHAT_SOURCE_SYSTEM != mSourceType && CHAT_SOURCE_REGION != mSourceType;
-// [/RLVa:KB]
-		if (isVisible)
-		{
-			const LLRect sticky_rect = mUserNameTextBox->getRect();
-			S32 icon_x = llmin(sticky_rect.mLeft + mUserNameTextBox->getTextBoundingRect().getWidth() + 7, sticky_rect.mRight - 3);
-			mInfoCtrl->setOrigin(icon_x, sticky_rect.getCenterY() - mInfoCtrl->getRect().getHeight() / 2 ) ;
-		}
-		mInfoCtrl->setVisible(isVisible);
-	}
-
-	void hideInfoCtrl()
-	{
-		mInfoCtrl->setVisible(FALSE);
-	}
-=======
         {
             mFrom = LLTrans::getString("SECOND_LIFE");
             if(!chat.mFromName.empty() && (mFrom != chat.mFromName))
@@ -1223,8 +742,24 @@
 
             // Start with blank so sample data from XUI XML doesn't
             // flash on the screen
-            user_name->setValue( LLSD() );
-            fetchAvatarName();
+//          user_name->setValue( LLSD() );
+//          fetchAvatarName();
+// [RLVa:KB] - Checked: 2010-11-01 (RLVa-1.2.2a) | Added: RLVa-1.2.2a
+            if (!chat.mRlvNamesFiltered)
+            {
+                user_name->setValue( LLSD() );
+                fetchAvatarName();
+            }
+            else
+            {
+                // If the agent's chat was subject to @shownames=n we should display their anonimized name
+                mFrom = chat.mFromName;
+                user_name->setValue(mFrom);
+                user_name->setToolTip(mFrom);
+                setToolTip(mFrom);
+                updateMinUserNameWidth();
+            }
+// [/RLVa:KB]
         }
         else if (chat.mChatStyle == CHAT_STYLE_HISTORY ||
                  mSourceType == CHAT_SOURCE_AGENT)
@@ -1275,6 +810,15 @@
 
         if(mSourceType != CHAT_SOURCE_AGENT ||  mAvatarID.isNull())
             icon->setDrawTooltip(false);
+
+// [RLVa:KB] - Checked: 2010-04-22 (RLVa-1.2.2a) | Added: RLVa-1.2.0f
+        // Don't show the context menu, info control or avatar icon tooltip if this chat was subject to @shownames=n
+        if ( (chat.mRlvNamesFiltered) && ((CHAT_SOURCE_AGENT == mSourceType) || (CHAT_SOURCE_OBJECT == mSourceType))  )
+        {
+            mShowInfoCtrl = mShowContextMenu = false;
+            icon->setDrawTooltip(false);
+        }
+// [/RLVa:KB]
 
         switch (mSourceType)
         {
@@ -1356,6 +900,10 @@
 
     void showContextMenu(S32 x,S32 y)
     {
+// [RLVa:KB] - Checked: 2010-04-22 (RLVa-1.2.2a) | Added: RLVa-1.2.0f
+        if (!mShowContextMenu)
+            return;
+// [/RLVa:KB]
         if(mSourceType == CHAT_SOURCE_SYSTEM)
             showSystemContextMenu(x,y);
         if(mAvatarID.notNull() && mSourceType == CHAT_SOURCE_AGENT)
@@ -1475,7 +1023,10 @@
 
     void showInfoCtrl()
     {
-        const bool isVisible = !mAvatarID.isNull() && !mFrom.empty() && CHAT_SOURCE_SYSTEM != mSourceType && CHAT_SOURCE_REGION != mSourceType;
+//      const bool isVisible = !mAvatarID.isNull() && !mFrom.empty() && CHAT_SOURCE_SYSTEM != mSourceType && CHAT_SOURCE_REGION != mSourceType;
+// [RLVa:KB] - Checked: 2010-04-22 (RLVa-1.2.2a) | Added: RLVa-1.2.0f
+        const bool isVisible = mShowInfoCtrl && !mAvatarID.isNull() && !mFrom.empty() && CHAT_SOURCE_SYSTEM != mSourceType && CHAT_SOURCE_REGION != mSourceType;
+// [/RLVa:KB]
         if (isVisible)
         {
             const LLRect sticky_rect = mUserNameTextBox->getRect();
@@ -1489,7 +1040,6 @@
     {
         mInfoCtrl->setVisible(FALSE);
     }
->>>>>>> 38c2a5bd
 
 private:
     void setTimeField(const LLChat& chat)
@@ -1561,20 +1111,6 @@
 
     LLUICtrl*           mInfoCtrl;
 
-<<<<<<< HEAD
-	LLUUID			    mAvatarID;
-	LLSD				mObjectData;
-	EChatSourceType		mSourceType;
-	std::string			mFrom;
-	LLUUID				mSessionID;
-    std::string			mText;
-    F64					mTime; // IM's frame time
-    time_t				mCreationTime; // Views's time
-// [RLVa:KB] - Checked: 2010-04-22 (RLVa-1.2.2a) | Added: RLVa-1.2.0f
-	bool                mShowContextMenu;
-	bool                mShowInfoCtrl;
-// [/RLVa:KB]
-=======
     LLUUID              mAvatarID;
     LLSD                mObjectData;
     EChatSourceType     mSourceType;
@@ -1583,7 +1119,10 @@
     std::string         mText;
     F64                 mTime; // IM's frame time
     time_t              mCreationTime; // Views's time
->>>>>>> 38c2a5bd
+// [RLVa:KB] - Checked: 2010-04-22 (RLVa-1.2.2a) | Added: RLVa-1.2.0f
+    bool                mShowContextMenu;
+    bool                mShowInfoCtrl;
+// [/RLVa:KB]
 
     S32                 mMinUserNameWidth;
     const LLFontGL*     mUserNameFont;
@@ -1847,58 +1386,6 @@
         }
 
         // out the opening square bracket (if need)
-<<<<<<< HEAD
-		if (square_brackets)
-		{
-			mEditor->appendText("[", prependNewLineState, body_message_params);
-			prependNewLineState = false;
-		}
-
-		// names showing
-		if (args["show_names_for_p2p_conv"].asBoolean() && utf8str_trim(chat.mFromName).size())
-		{
-			// Don't hotlink any messages from the system (e.g. "Second Life:"), so just add those in plain text.
-			if (chat.mSourceType == CHAT_SOURCE_OBJECT && chat.mFromID.notNull())
-			{
-// [RLVa:KB] - Checked: 2010-04-22 (RLVa-1.2.0f) | Added: RLVa-1.2.0f
-				// NOTE-RLVa: we don't need to do any @shownames or @showloc filtering here because we'll already have an existing URL
-				std::string url = chat.mURL;
-				RLV_ASSERT( (url.empty()) || (std::string::npos != url.find("objectim")) );
-				if ( (url.empty()) || (std::string::npos == url.find("objectim")) )
-				{
-// [/RLVa:KB]
-					// for object IMs, create a secondlife:///app/objectim SLapp
-					/*std::string*/ url = LLViewerChat::getSenderSLURL(chat, args);
-// [RLVa:KB] - Checked: 2010-04-22 (RLVa-1.2.0f) | Added: RLVa-1.2.0f
-				}
-// [/RLVa:KB]
-
-				// set the link for the object name to be the objectim SLapp
-				// (don't let object names with hyperlinks override our objectim Url)
-				LLStyle::Params link_params(body_message_params);
-				LLColor4 link_color = LLUIColorTable::instance().getColor("HTMLLinkColor");
-				link_params.color = link_color;
-				link_params.readonly_color = link_color;
-				link_params.is_link = true;
-				link_params.link_href = url;
-
-				mEditor->appendText(chat.mFromName + delimiter, prependNewLineState, link_params);
-				prependNewLineState = false;
-			}
-//			else if (chat.mFromName != SYSTEM_FROM && chat.mFromID.notNull() && !message_from_log && chat.mSourceType != CHAT_SOURCE_REGION)
-// [RLVa:KB] - Checked: 2010-04-22 (RLVa-1.2.0f) | Added: RLVa-1.2.0f
-			else if (chat.mFromName != SYSTEM_FROM && chat.mFromID.notNull() && !message_from_log && chat.mSourceType != CHAT_SOURCE_REGION && !chat.mRlvNamesFiltered)
-// [/RLVa:KB]
-			{
-				LLStyle::Params link_params(body_message_params);
-				link_params.overwriteFrom(LLStyleMap::instance().lookupAgent(chat.mFromID));
-
-				// Add link to avatar's inspector and delimiter to message.
-				mEditor->appendText(std::string(link_params.link_href) + delimiter,
-					prependNewLineState, link_params);
-				prependNewLineState = false;
-			}
-=======
         if (square_brackets)
         {
             mEditor->appendText("[", prependNewLineState, body_message_params);
@@ -1911,8 +1398,18 @@
             // Don't hotlink any messages from the system (e.g. "Second Life:"), so just add those in plain text.
             if (chat.mSourceType == CHAT_SOURCE_OBJECT && chat.mFromID.notNull())
             {
-                // for object IMs, create a secondlife:///app/objectim SLapp
-                std::string url = LLViewerChat::getSenderSLURL(chat, args);
+// [RLVa:KB] - Checked: 2010-04-22 (RLVa-1.2.0f) | Added: RLVa-1.2.0f
+                // NOTE-RLVa: we don't need to do any @shownames or @showloc filtering here because we'll already have an existing URL
+                std::string url = chat.mURL;
+                RLV_ASSERT( (url.empty()) || (std::string::npos != url.find("objectim")) );
+                if ( (url.empty()) || (std::string::npos == url.find("objectim")) )
+                {
+// [/RLVa:KB]
+                    // for object IMs, create a secondlife:///app/objectim SLapp
+                    /*std::string*/ url = LLViewerChat::getSenderSLURL(chat, args);
+// [RLVa:KB] - Checked: 2010-04-22 (RLVa-1.2.0f) | Added: RLVa-1.2.0f
+                }
+// [/RLVa:KB]
 
                 // set the link for the object name to be the objectim SLapp
                 // (don't let object names with hyperlinks override our objectim Url)
@@ -1926,7 +1423,10 @@
                 mEditor->appendText(chat.mFromName + delimiter, prependNewLineState, link_params);
                 prependNewLineState = false;
             }
-            else if ( chat.mFromName != SYSTEM_FROM && chat.mFromID.notNull() && !message_from_log && chat.mSourceType != CHAT_SOURCE_REGION)
+//          else if (chat.mFromName != SYSTEM_FROM && chat.mFromID.notNull() && !message_from_log && chat.mSourceType != CHAT_SOURCE_REGION)
+// [RLVa:KB] - Checked: 2010-04-22 (RLVa-1.2.0f) | Added: RLVa-1.2.0f
+            else if (chat.mFromName != SYSTEM_FROM && chat.mFromID.notNull() && !message_from_log && chat.mSourceType != CHAT_SOURCE_REGION && !chat.mRlvNamesFiltered)
+// [/RLVa:KB]
             {
                 LLStyle::Params link_params(body_message_params);
                 link_params.overwriteFrom(LLStyleMap::instance().lookupAgent(chat.mFromID));
@@ -1936,7 +1436,6 @@
                     prependNewLineState, link_params);
                 prependNewLineState = false;
             }
->>>>>>> 38c2a5bd
             else if (teleport_separator)
             {
                 std::string tp_text = LLTrans::getString("teleport_preamble_compact_chat");
@@ -2118,12 +1617,7 @@
         mMoreChatPanel->setVisible(FALSE);
     }
 
-<<<<<<< HEAD
-	LLUICtrl::draw();
-}
-
-#endif
-=======
     LLUICtrl::draw();
 }
->>>>>>> 38c2a5bd
+
+#endif