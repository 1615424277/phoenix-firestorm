--- conflicted
+++ resolved
@@ -822,11 +822,7 @@
 				// set the link for the object name to be the objectim SLapp
 				// (don't let object names with hyperlinks override our objectim Url)
 				LLStyle::Params link_params(style_params);
-<<<<<<< HEAD
 				link_params.color.control = "HTMLLinkColor";
-				link_params.link_href = url;
-				mEditor->appendText("<nolink>" + chat.mFromName + "</nolink>"  + delimiter,
-=======
 				LLColor4 link_color = LLUIColorTable::instance().getColor("HTMLLinkColor");
 				link_params.color = link_color;
 				link_params.readonly_color = link_color;
@@ -834,7 +830,6 @@
 				link_params.link_href = url;
 
 				mEditor->appendText(chat.mFromName + delimiter,
->>>>>>> cc345710
 									false, link_params);
 			}
 //			else if (chat.mFromName != SYSTEM_FROM && chat.mFromID.notNull() && !message_from_log)
@@ -846,8 +841,6 @@
 				link_params.overwriteFrom(LLStyleMap::instance().lookupAgent(chat.mFromID));
 
 				// Add link to avatar's inspector and delimiter to message.
-<<<<<<< HEAD
-				
 				// reset the style parameter for the header only -AO
 				link_params.color(header_name_color);
 				link_params.readonly_color(header_name_color);
@@ -855,9 +848,7 @@
 				link_params.color(txt_color);
 				link_params.readonly_color(txt_color);
 				mEditor->appendText(delimiter, false, style_params);
-=======
-				mEditor->appendText(std::string(link_params.link_href) + delimiter, false, link_params);
->>>>>>> cc345710
+				//mEditor->appendText(std::string(link_params.link_href) + delimiter, false, link_params);
 			}
 			else
 			{
