/** 
 * @file lltoolpie.cpp
 * @brief LLToolPie class implementation
 *
 * $LicenseInfo:firstyear=2001&license=viewerlgpl$
 * Second Life Viewer Source Code
 * Copyright (C) 2010, Linden Research, Inc.
 * 
 * This library is free software; you can redistribute it and/or
 * modify it under the terms of the GNU Lesser General Public
 * License as published by the Free Software Foundation;
 * version 2.1 of the License only.
 * 
 * This library is distributed in the hope that it will be useful,
 * but WITHOUT ANY WARRANTY; without even the implied warranty of
 * MERCHANTABILITY or FITNESS FOR A PARTICULAR PURPOSE.  See the GNU
 * Lesser General Public License for more details.
 * 
 * You should have received a copy of the GNU Lesser General Public
 * License along with this library; if not, write to the Free Software
 * Foundation, Inc., 51 Franklin Street, Fifth Floor, Boston, MA  02110-1301  USA
 * 
 * Linden Research, Inc., 945 Battery Street, San Francisco, CA  94111  USA
 * $/LicenseInfo$
 */

#include "llviewerprecompiledheaders.h"

#include "lltoolpie.h"

#include "indra_constants.h"
#include "llclickaction.h"
#include "llparcel.h"

#include "llagent.h"
#include "llagentcamera.h"
#include "llavatarnamecache.h"
#include "llfocusmgr.h"
#include "llfirstuse.h"
#include "llfloaterland.h"
#include "llfloaterreg.h"
#include "llfloaterscriptdebug.h"
#include "lltooltip.h"
#include "llhudeffecttrail.h"
#include "llhudicon.h"
#include "llhudmanager.h"
#include "llkeyboard.h"
#include "llmediaentry.h"
#include "llmenugl.h"
#include "llmeshrepository.h"
#include "llmutelist.h"
#include "piemenu.h"	// ## Zi: Pie menu
#include "llresmgr.h"  // getMonetaryString
#include "llselectmgr.h"
#include "lltoolfocus.h"
#include "lltoolgrab.h"
#include "lltoolmgr.h"
#include "lltoolselect.h"
#include "lltrans.h"
#include "llviewercamera.h"
#include "llviewerparcelmedia.h"
#include "llviewercontrol.h"
#include "llviewermenu.h"
#include "llviewerobjectlist.h"
#include "llviewerobject.h"
#include "llviewerparcelmgr.h"
#include "llviewerregion.h"
#include "llviewerwindow.h"
#include "llviewerinput.h"
#include "llviewermedia.h"
#include "llvoavatarself.h"
#include "llviewermediafocus.h"
#include "llworld.h"
#include "llui.h"
#include "llweb.h"
#include "pipeline.h"	// setHighlightObject
#include "lluiusage.h"
// [RLVa:KB] - Checked: 2010-03-06 (RLVa-1.2.0c)
#include "rlvactions.h"
#include "rlvhandler.h"
// [/RLVa:KB]

#include "llviewernetwork.h"	// <FS:CR> For prim equivilance hiding

extern bool gDebugClicks;

static void handle_click_action_play();
static void handle_click_action_open_media(LLPointer<LLViewerObject> objectp);
static ECursorType cursor_from_parcel_media(U8 click_action);

LLToolPie::LLToolPie()
:	LLTool(std::string("Pie")),
	mMouseButtonDown( false ),
	mMouseOutsideSlop( false ),
	mMouseSteerX(-1),
	mMouseSteerY(-1),
	mClickAction(0),
	mClickActionBuyEnabled( gSavedSettings.getBOOL("ClickActionBuyEnabled") ),
	mClickActionPayEnabled( gSavedSettings.getBOOL("ClickActionPayEnabled") ),
	mDoubleClickTimer()
{
}

bool LLToolPie::handleAnyMouseClick(S32 x, S32 y, MASK mask, EMouseClickType clicktype, bool down)
{
	bool result = LLMouseHandler::handleAnyMouseClick(x, y, mask, clicktype, down);
	
	// This override DISABLES the keyboard focus reset that LLTool::handleAnyMouseClick adds.
	// LLToolPie will do the right thing in its pick callback.
	
	return result;
}

bool LLToolPie::handleMouseDown(S32 x, S32 y, MASK mask)
{
    if (mDoubleClickTimer.getStarted())
    {
        mDoubleClickTimer.stop();
    }

    mMouseOutsideSlop = FALSE;
	mMouseDownX = x;
	mMouseDownY = y;
	LLTimer pick_timer;
	BOOL pick_rigged = false; //gSavedSettings.getBOOL("AnimatedObjectsAllowLeftClick");
	LLPickInfo transparent_pick = gViewerWindow->pickImmediate(x, y, TRUE /*includes transparent*/, pick_rigged, FALSE, TRUE, FALSE);
	LLPickInfo visible_pick = gViewerWindow->pickImmediate(x, y, FALSE, pick_rigged);
	LLViewerObject *transp_object = transparent_pick.getObject();
	LLViewerObject *visible_object = visible_pick.getObject();

	// Current set of priorities
	// 1. Transparent attachment pick
	// 2. Transparent actionable pick
	// 3. Visible attachment pick (e.x we click on attachment under invisible floor)
	// 4. Visible actionable pick
	// 5. Transparent pick (e.x. movement on transparent object/floor, our default pick)
	// left mouse down always picks transparent (but see handleMouseUp).
	// Also see LLToolPie::handleHover() - priorities are a bit different there.
	// Todo: we need a more consistent set of rules to work with
	if (transp_object == visible_object || !visible_object || 
        !transp_object) // avoid potential for null dereference below, don't make assumptions about behavior of pickImmediate
	{
		mPick = transparent_pick;
	}
	// <FS:ND> FIRE-29031; Handle transparent being nullptr (due to RLVa?). visible_object cannot be invalid here or the if above had been entered
	else if( !transp_object)
	{
		mPick = visible_pick;
	}
	// </FS:ND>
	else
	{
		// Select between two non-null picks
		LLViewerObject *transp_parent = transp_object->getRootEdit();
		LLViewerObject *visible_parent = visible_object->getRootEdit();
		if (transp_object->isAttachment())
		{
			// 1. Transparent attachment
			mPick = transparent_pick;
		}
		else if (transp_object->getClickAction() != CLICK_ACTION_DISABLED
				 && (useClickAction(mask, transp_object, transp_parent) || transp_object->flagHandleTouch() || (transp_parent && transp_parent->flagHandleTouch())))
		{
			// 2. Transparent actionable pick
			mPick = transparent_pick;
		}
		else if (visible_object->isAttachment())
		{
			// 3. Visible attachment pick
			mPick = visible_pick;
		}
		else if (visible_object->getClickAction() != CLICK_ACTION_DISABLED
				 && (useClickAction(mask, visible_object, visible_parent) || visible_object->flagHandleTouch() || (visible_parent && visible_parent->flagHandleTouch())))
		{
			// 4. Visible actionable pick
			mPick = visible_pick;
		}
		else
		{
			// 5. Default: transparent
			mPick = transparent_pick;
		}
	}
	LL_INFOS() << "pick_rigged is " << (S32) pick_rigged << " pick time elapsed " << pick_timer.getElapsedTimeF32() << LL_ENDL;

	mPick.mKeyMask = mask;

	mMouseButtonDown = true;

	// If nothing clickable is picked, needs to return
	// false for click-to-walk or click-to-teleport to work.
	return handleLeftClickPick();
}

// Spawn context menus on right mouse down so you can drag over and select
// an item.
bool LLToolPie::handleRightMouseDown(S32 x, S32 y, MASK mask)
{
    BOOL pick_reflection_probe = gSavedSettings.getBOOL("SelectReflectionProbes");

	// don't pick transparent so users can't "pay" transparent objects
	mPick = gViewerWindow->pickImmediate(x, y,
                                         /*BOOL pick_transparent*/ gSavedSettings.getBOOL("FSEnableRightclickOnTransparentObjects"), // FALSE, // <FS:Ansariel> FIRE-1396: Allow selecting transparent objects
                                         /*BOOL pick_rigged*/ TRUE,
                                         /*BOOL pick_particle*/ TRUE,
                                         /*BOOL pick_unselectable*/ TRUE, 
                                         pick_reflection_probe);
	mPick.mKeyMask = mask;

	// claim not handled so UI focus stays same
	// <FS:Ansariel> Enable context/pie menu in mouselook
	//if(gAgentCamera.getCameraMode() != CAMERA_MODE_MOUSELOOK)
	if(gAgentCamera.getCameraMode() != CAMERA_MODE_MOUSELOOK || gSavedSettings.getBOOL("FSEnableRightclickMenuInMouselook"))
	// </FS:Ansariel>
	{
		handleRightClickPick();
	}
	return false;
}

bool LLToolPie::handleRightMouseUp(S32 x, S32 y, MASK mask)
{
	LLToolMgr::getInstance()->clearTransientTool();
	return LLTool::handleRightMouseUp(x, y, mask);
}

BOOL LLToolPie::handleScrollWheelAny(S32 x, S32 y, S32 clicks_x, S32 clicks_y)
{
    BOOL res = FALSE;
    // mHoverPick should have updated on its own and we should have a face
    // in LLViewerMediaFocus in case of media, so just reuse mHoverPick
    if (mHoverPick.mUVCoords.mV[VX] >= 0.f && mHoverPick.mUVCoords.mV[VY] >= 0.f)
    {
        res = LLViewerMediaFocus::getInstance()->handleScrollWheel(mHoverPick.mUVCoords, clicks_x, clicks_y);
    }
    else
    {
        // this won't provide correct coordinates in case of object selection
        res = LLViewerMediaFocus::getInstance()->handleScrollWheel(x, y, clicks_x, clicks_y);
    }
    return res;
}

bool LLToolPie::handleScrollWheel(S32 x, S32 y, S32 clicks)
{
    return handleScrollWheelAny(x, y, 0, clicks);
}

bool LLToolPie::handleScrollHWheel(S32 x, S32 y, S32 clicks)
{
    return handleScrollWheelAny(x, y, clicks, 0);
}

// True if you selected an object.
BOOL LLToolPie::handleLeftClickPick()
{
	S32 x = mPick.mMousePt.mX;
	S32 y = mPick.mMousePt.mY;
	MASK mask = mPick.mKeyMask;
	if (mPick.mPickType == LLPickInfo::PICK_PARCEL_WALL)
	{
		LLParcel* parcel = LLViewerParcelMgr::getInstance()->getCollisionParcel();
		if (parcel)
		{
			LLViewerParcelMgr::getInstance()->selectCollisionParcel();
			if (parcel->getParcelFlag(PF_USE_PASS_LIST) 
				&& !LLViewerParcelMgr::getInstance()->isCollisionBanned())
			{
				// if selling passes, just buy one
				void* deselect_when_done = (void*)TRUE;
				LLPanelLandGeneral::onClickBuyPass(deselect_when_done);
			}
			else
			{
				// not selling passes, get info
				LLFloaterReg::showInstance("about_land");
			}
		}

		gFocusMgr.setKeyboardFocus(NULL);
		return LLTool::handleMouseDown(x, y, mask);
	}

	// didn't click in any UI object, so must have clicked in the world
	LLViewerObject *object = mPick.getObject();
	LLViewerObject *parent = NULL;

	if (mPick.mPickType != LLPickInfo::PICK_LAND)
	{
		LLViewerParcelMgr::getInstance()->deselectLand();
	}
	
	if (object)
	{
		parent = object->getRootEdit();
	}

	if (handleMediaClick(mPick))
	{
		return TRUE;
	}

	// If it's a left-click, and we have a special action, do it.
	if (useClickAction(mask, object, parent))
	{
// [RLVa:KB] - Checked: RLVa-1.1.0
		// Blanket block all left-click special actions on objects the user can't interact with
		if ( (RlvActions::isRlvEnabled()) && (!RlvActions::canInteract(object, mPick.mObjectOffset)) )
		{
			return TRUE;
		}
// [/RLVa:KB]

// [RLVa:KB] - @buy
		const std::function<bool(const LLUUID&, U8)> fnRlvCheck = [](const LLUUID& idObj, U8 clickAction) {
			switch (clickAction)
			{
				case CLICK_ACTION_BUY:
					return RlvActions::canBuyObject(idObj);
				case CLICK_ACTION_PAY:
					return RlvActions::canPayObject(idObj);
				default:
					return true;
			}
		};
// [/RLVa:KB]
		mClickAction = 0;
		if (object && object->getClickAction()) 
		{
			mClickAction = object->getClickAction();
// [RLVa:KB] - @buy
			if ( (RlvActions::isRlvEnabled()) && (!fnRlvCheck(object->getID(), mClickAction)) )
			{
				mClickAction = CLICK_ACTION_NONE;
			}
// [/RLVa:KB]
		}
		else if (parent && parent->getClickAction()) 
		{
			mClickAction = parent->getClickAction();
// [RLVa:KB] - @buy
			if ((RlvActions::isRlvEnabled()) && (!fnRlvCheck(parent->getID(), mClickAction)))
			{
				mClickAction = CLICK_ACTION_NONE;
			}
// [/RLVa:KB]
		}

		switch(mClickAction)
		{
		case CLICK_ACTION_TOUCH:
			// touch behavior down below...
			break;
		case CLICK_ACTION_SIT:
			{
				if (isAgentAvatarValid() && !gAgentAvatarp->isSitting() && !gSavedSettings.getBOOL("FSBlockClickSit")) // agent not already sitting
				{
					handle_object_sit_or_stand();
					// put focus in world when sitting on an object
					gFocusMgr.setKeyboardFocus(NULL);
					return TRUE;
				} // else nothing (fall through to touch)
			}
		case CLICK_ACTION_PAY:
			if ( mClickActionPayEnabled )
			{
				if ((object && object->flagTakesMoney())
					|| (parent && parent->flagTakesMoney()))
				{
					// pay event goes to object actually clicked on
					mClickActionObject = object;
					mLeftClickSelection = LLToolSelect::handleObjectSelection(mPick, FALSE, TRUE);
					if (LLSelectMgr::getInstance()->selectGetAllValid())
					{
						// call this right away, since we have all the info we need to continue the action
						selectionPropertiesReceived();
					}
					return TRUE;
				}
			}
			break;
		case CLICK_ACTION_BUY:
			if ( mClickActionBuyEnabled )
			{
				mClickActionObject = parent;
				mLeftClickSelection = LLToolSelect::handleObjectSelection(mPick, FALSE, TRUE, TRUE);
				if (LLSelectMgr::getInstance()->selectGetAllValid())
				{
					// call this right away, since we have all the info we need to continue the action
					selectionPropertiesReceived();
				}
				return TRUE;
			}
			break;
		case CLICK_ACTION_OPEN:
			if (parent && parent->allowOpen())
			{
				mClickActionObject = parent;
				mLeftClickSelection = LLToolSelect::handleObjectSelection(mPick, FALSE, TRUE, TRUE);
				if (LLSelectMgr::getInstance()->selectGetAllValid())
				{
					// call this right away, since we have all the info we need to continue the action
					selectionPropertiesReceived();
				}
			}
			return TRUE;	
		case CLICK_ACTION_PLAY:
			handle_click_action_play();
			return TRUE;
		case CLICK_ACTION_OPEN_MEDIA:
			// mClickActionObject = object;
			handle_click_action_open_media(object);
			return TRUE;
		case CLICK_ACTION_ZOOM:
			{	
				const F32 PADDING_FACTOR = 2.f;
				LLViewerObject* object = gObjectList.findObject(mPick.mObjectID);
				
				if (object)
				{
					gAgentCamera.setFocusOnAvatar(FALSE, ANIMATE);
					
					LLBBox bbox = object->getBoundingBoxAgent() ;
					F32 angle_of_view = llmax(0.1f, LLViewerCamera::getInstance()->getAspect() > 1.f ? LLViewerCamera::getInstance()->getView() * LLViewerCamera::getInstance()->getAspect() : LLViewerCamera::getInstance()->getView());
					F32 distance = bbox.getExtentLocal().magVec() * PADDING_FACTOR / atan(angle_of_view);
				
					LLVector3 obj_to_cam = LLViewerCamera::getInstance()->getOrigin() - bbox.getCenterAgent();
					obj_to_cam.normVec();
					
					LLVector3d object_center_global = gAgent.getPosGlobalFromAgent(bbox.getCenterAgent());
					gAgentCamera.setCameraPosAndFocusGlobal(object_center_global + LLVector3d(obj_to_cam * distance), 
													  object_center_global, 
													  mPick.mObjectID );
				}
			}
			return TRUE;			
		case CLICK_ACTION_DISABLED:
			return TRUE;
		default:
			// nothing
			break;
		}
	}

	// put focus back "in world"
	if (gFocusMgr.getKeyboardFocus())
	{
		gFocusMgr.setKeyboardFocus(NULL);
	}

    bool touchable = object
                     && (object->getClickAction() != CLICK_ACTION_DISABLED)
                     && (object->flagHandleTouch() || (parent && parent->flagHandleTouch()));

	// Switch to grab tool if physical or triggerable
	if (object && 
		!object->isAvatar() && 
		((object->flagUsePhysics() || (parent && !parent->isAvatar() && parent->flagUsePhysics())) || touchable) 
		)
	{
// [RLVa:KB] - Checked: RLVa-1.1.0
		// Triggered by left-clicking on a touchable object
		if ( (RlvActions::isRlvEnabled()) && (!RlvActions::canTouch(object, mPick.mObjectOffset)) )
		{
			return LLTool::handleMouseDown(x, y, mask);
		}
// [/RLVa:KB]

		gGrabTransientTool = this;
		mMouseButtonDown = false;
		// <FS:Ansariel> FIRE-15578: After exiting mouselook, left clicking on a touchable object opens build floater; We have it fixed within LLToolGrab
		//LLToolGrab::getInstance()->setClickedInMouselook(gAgentCamera.cameraMouselook());
		// </FS:Ansariel>
		LLToolMgr::getInstance()->getCurrentToolset()->selectTool( LLToolGrab::getInstance() );
		return LLToolGrab::getInstance()->handleObjectHit( mPick );
	}
	
	LLHUDIcon* last_hit_hud_icon = mPick.mHUDIcon;
	// <FS:Ansariel> FIRE-11024: Only open script debug floater if it's a script error
	//if (!object && last_hit_hud_icon && last_hit_hud_icon->getSourceObject())
	if (!object && last_hit_hud_icon && last_hit_hud_icon->getScriptError() && last_hit_hud_icon->getSourceObject())
	{
		LLFloaterScriptDebug::show(last_hit_hud_icon->getSourceObject()->getID());
	}

	// If left-click never selects or spawns a menu
	// Eat the event.

	// mouse already released
	if (!mMouseButtonDown)
	{
		return true;
	}

	while (object && object->isAttachment() && !object->flagHandleTouch())
	{
		// don't pick avatar through hud attachment
		if (object->isHUDAttachment())
		{
			break;
		}
		object = (LLViewerObject*)object->getParent();
	}
	if (object && object == gAgentAvatarp)
	{
		// we left clicked on avatar, switch to focus mode
		mMouseButtonDown = false;
		LLToolMgr::getInstance()->setTransientTool(LLToolCamera::getInstance());
		gViewerWindow->hideCursor();
		LLToolCamera::getInstance()->setMouseCapture(TRUE);
        LLToolCamera::getInstance()->setClickPickPending();
		LLToolCamera::getInstance()->pickCallback(mPick);
		if(!gSavedSettings.getBOOL("ClickOnAvatarKeepsCamera")) // <FS:Zi> keep camera in place when clicking on ourselves
			gAgentCamera.setFocusOnAvatar(TRUE, TRUE);

		return TRUE;
	}
	//////////
	//	// Could be first left-click on nothing
	//	LLFirstUse::useLeftClickNoHit();
	/////////

	return LLTool::handleMouseDown(x, y, mask);
}

BOOL LLToolPie::useClickAction(MASK mask, 
							   LLViewerObject* object, 
							   LLViewerObject* parent)
{
	return	mask == MASK_NONE
			&& object
			&& !object->isAttachment() 
			&& LLPrimitive::isPrimitive(object->getPCode())
				// useClickAction does not handle Touch (0) or Disabled action
			&& ((object->getClickAction() && object->getClickAction() != CLICK_ACTION_DISABLED)
				|| (parent && parent->getClickAction() && parent->getClickAction() != CLICK_ACTION_DISABLED));

}

U8 final_click_action(LLViewerObject* obj)
{
	if (!obj) return CLICK_ACTION_NONE;
	if (obj->isAttachment()) return CLICK_ACTION_NONE;

	U8 click_action = CLICK_ACTION_TOUCH;
	LLViewerObject* parent = obj->getRootEdit();
    U8 object_action = obj->getClickAction();
    U8 parent_action = parent ? parent->getClickAction() : CLICK_ACTION_TOUCH;
    if (parent_action == CLICK_ACTION_DISABLED || object_action)
    {
        // CLICK_ACTION_DISABLED ("None" in UI) is intended for child action to
        // override parent's action when assigned to parent or to child
        click_action = object_action;
    }
    else if (parent_action)
    {
        click_action = parent_action;
    }
	return click_action;
}

ECursorType LLToolPie::cursorFromObject(LLViewerObject* object)
{
	LLViewerObject* parent = NULL;
	if (object)
	{
		parent = object->getRootEdit();
	}
	U8 click_action = final_click_action(object);
	ECursorType cursor = UI_CURSOR_ARROW;
	switch(click_action)
	{
	case CLICK_ACTION_SIT:
		{
//			if (isAgentAvatarValid() && !gAgentAvatarp->isSitting()) // not already sitting?
// [RLVa:KB] - Checked: 2010-03-06 (RLVa-1.2.0c) | Modified: RLVa-1.2.0g
			if ( (isAgentAvatarValid() && !gAgentAvatarp->isSitting()) && 
				 ((!rlv_handler_t::isEnabled()) || (RlvActions::canSit(object, LLToolPie::getInstance()->getHoverPick().mObjectOffset))) )
// [/RLVa:KB]
			{
				cursor = UI_CURSOR_TOOLSIT;
			}
		}
		break;
	case CLICK_ACTION_BUY:
		if ( mClickActionBuyEnabled )
		{ 
			LLSelectNode* node = LLSelectMgr::getInstance()->getHoverNode();
			if (!node || node->mSaleInfo.isForSale())
			{
// [RLVa:KB] - @buy
				cursor = (!object || RlvActions::canBuyObject(parent ? parent->getID() : object->getID()))
					? UI_CURSOR_TOOLBUY
					: ((object && object->flagHandleTouch()) || (parent && parent->flagHandleTouch())) ? UI_CURSOR_HAND : UI_CURSOR_ARROW;
// [/RLVa:KB]
//				cursor = UI_CURSOR_TOOLBUY;
			}
		}
		break;
	case CLICK_ACTION_OPEN:
		// Open always opens the parent.
		if (parent && parent->allowOpen())
		{
			cursor = UI_CURSOR_TOOLOPEN;
		}
		break;
	case CLICK_ACTION_PAY:	
		if ( mClickActionPayEnabled )
		{
			if ((object && object->flagTakesMoney())
				|| (parent && parent->flagTakesMoney()))
			{
				//cursor = UI_CURSOR_TOOLBUY;  FIRESTORM - pay cursor is separate from buy cursor
// [RLVa:KB] - @buy
				cursor = ((object && RlvActions::canPayObject(object->getID())) || (parent && RlvActions::canPayObject(parent->getID())))
					? UI_CURSOR_TOOLPAY
					: ((object && object->flagHandleTouch()) || (parent && parent->flagHandleTouch())) ? UI_CURSOR_HAND : UI_CURSOR_ARROW;
// [/RLVa:KB]
//				cursor = UI_CURSOR_TOOLPAY;
			}
		}
		break;
	case CLICK_ACTION_ZOOM:
			cursor = UI_CURSOR_TOOLZOOMIN;
			break;			
	case CLICK_ACTION_PLAY:
	case CLICK_ACTION_OPEN_MEDIA: 
		cursor = cursor_from_parcel_media(click_action);
		break;
	case CLICK_ACTION_DISABLED: 
		break;
	default:
		break;
	}
	return cursor;
}

void LLToolPie::resetSelection()
{
	mLeftClickSelection = NULL;
	mClickActionObject = NULL;
	mClickAction = 0;
}

bool LLToolPie::walkToClickedLocation()
{
    if (gAgent.getFlying()							// don't auto-navigate while flying until that works
        || !gAgentAvatarp
        || gAgentAvatarp->isSitting())
    {
        return false;
    }

	LLUIUsage::instance().logCommand("Agent.WalkToClickedLocation");
	
    LLPickInfo saved_pick = mPick;
    if (gAgentCamera.getCameraMode() != CAMERA_MODE_MOUSELOOK)
    {
        mPick = gViewerWindow->pickImmediate(mHoverPick.mMousePt.mX, mHoverPick.mMousePt.mY,
            FALSE /* ignore transparent */,
            FALSE /* ignore rigged */,
            FALSE /* ignore particles */);
    }
    else
    {
        // We do not handle hover in mouselook as we do in other modes, so
        // use croshair's position to do a pick
        mPick = gViewerWindow->pickImmediate(gViewerWindow->getWorldViewRectScaled().getWidth() / 2,
            gViewerWindow->getWorldViewRectScaled().getHeight() / 2,
            FALSE /* ignore transparent */,
            FALSE /* ignore rigged */,
            FALSE /* ignore particles */);
    }

    if (mPick.mPickType == LLPickInfo::PICK_OBJECT)
    {
        if (mPick.getObject() && mPick.getObject()->isHUDAttachment())
        {
            mPick = saved_pick;
            return false;
        }
    }

    LLViewerObject* avatar_object = mPick.getObject();

    // get pointer to avatar
    while (avatar_object && !avatar_object->isAvatar())
    {
        avatar_object = (LLViewerObject*)avatar_object->getParent();
    }

    if (avatar_object && ((LLVOAvatar*)avatar_object)->isSelf())
    {
        const F64 SELF_CLICK_WALK_DISTANCE = 3.0;
        // pretend we picked some point a bit in front of avatar
        mPick.mPosGlobal = gAgent.getPositionGlobal() + LLVector3d(LLViewerCamera::instance().getAtAxis()) * SELF_CLICK_WALK_DISTANCE;
    }

//    if ((mPick.mPickType == LLPickInfo::PICK_LAND && !mPick.mPosGlobal.isExactlyZero()) ||
//        (mPick.mObjectID.notNull() && !mPick.mPosGlobal.isExactlyZero()))
// [RLVa:KB] - Checked: RLVa-2.0.0
	bool fValidPick = ((mPick.mPickType == LLPickInfo::PICK_LAND && !mPick.mPosGlobal.isExactlyZero()) ||
		(mPick.mObjectID.notNull() && !mPick.mPosGlobal.isExactlyZero()));

	if ( (fValidPick) && (RlvActions::isRlvEnabled()) && (!RlvActions::canTeleportToLocal(mPick.mPosGlobal)) )
	{
		RlvUtil::notifyBlocked(RlvStringKeys::Blocked::AutoPilot);
		fValidPick = false;
	}

	if (fValidPick)
// [/RLVa:KB]
    {
        // <FS:PP> FIRE-31135 Do not reset camera position for "click to walk"
        // gAgentCamera.setFocusOnAvatar(TRUE, TRUE);
        static LLCachedControl<bool> sResetCameraOnMovement(gSavedSettings, "FSResetCameraOnMovement");
        if (sResetCameraOnMovement)
        {
            gAgentCamera.setFocusOnAvatar(TRUE, TRUE);
        }
        // </FS:PP>

        if (mAutoPilotDestination) { mAutoPilotDestination->markDead(); }
        mAutoPilotDestination = (LLHUDEffectBlob *)LLHUDManager::getInstance()->createViewerEffect(LLHUDObject::LL_HUD_EFFECT_BLOB, FALSE);
        mAutoPilotDestination->setPositionGlobal(mPick.mPosGlobal);
        mAutoPilotDestination->setPixelSize(5);
        mAutoPilotDestination->setColor(LLColor4U(170, 210, 190));
        mAutoPilotDestination->setDuration(3.f);

        LLVector3d pos = LLToolPie::getInstance()->getPick().mPosGlobal;
        gAgent.startAutoPilotGlobal(pos, std::string(), NULL, NULL, NULL, 0.f, 0.03f, FALSE);
        LLFirstUse::notMoving(false);
        showVisualContextMenuEffect();
        return true;
    }
    else
    {
        LL_DEBUGS() << "walk target was "
            << (mPick.mPosGlobal.isExactlyZero() ? "zero" : "not zero")
            << ", pick type was " << (mPick.mPickType == LLPickInfo::PICK_LAND ? "land" : "not land")
            << ", pick object was " << mPick.mObjectID
            << LL_ENDL;
        mPick = saved_pick;
        return false;
    }
}

bool LLToolPie::teleportToClickedLocation()
{
    if (gAgentCamera.getCameraMode() == CAMERA_MODE_MOUSELOOK)
    {
        // We do not handle hover in mouselook as we do in other modes, so
        // use croshair's position to do a pick
        BOOL pick_rigged = false;
        mHoverPick = gViewerWindow->pickImmediate(gViewerWindow->getWorldViewRectScaled().getWidth() / 2,
                                                  gViewerWindow->getWorldViewRectScaled().getHeight() / 2,
                                                  FALSE,
                                                  pick_rigged);
    }
    LLViewerObject* objp = mHoverPick.getObject();
    LLViewerObject* parentp = objp ? objp->getRootEdit() : NULL;

    if (objp && (objp->getAvatar() == gAgentAvatarp || objp == gAgentAvatarp)) // ex: nametag
    {
        // Don't teleport to self, teleporting to other avatars is fine
        return false;
    }

    bool is_in_world = mHoverPick.mObjectID.notNull() && objp && !objp->isHUDAttachment();
    bool is_land = mHoverPick.mPickType == LLPickInfo::PICK_LAND;
    bool pos_non_zero = !mHoverPick.mPosGlobal.isExactlyZero();
    bool has_touch_handler = (objp && objp->flagHandleTouch()) || (parentp && parentp->flagHandleTouch());
    U8 click_action = final_click_action(objp); // default action: 0 - touch
    bool has_click_action = (click_action || has_touch_handler) && click_action != CLICK_ACTION_DISABLED;

    // <FS:Ansariel> FIRE-1765: Allow double-click walk/teleport to scripted objects
    //if (pos_non_zero && (is_land || (is_in_world && !has_click_action)))
    bool allowDoubleClickOnScriptedObjects = gSavedSettings.getBOOL("FSAllowDoubleClickOnScriptedObjects");
    if (pos_non_zero && (is_land || (is_in_world && ((allowDoubleClickOnScriptedObjects && objp->getClickAction() != CLICK_ACTION_SIT) || !has_click_action))))
    // </FS:Ansariel>
    {
// [RLVa:KB] - Checked: RLVa-2.0.0
        if (RlvActions::isRlvEnabled() && !RlvActions::canTeleportToLocal(mPick.mPosGlobal))
        {
            RlvUtil::notifyBlocked(RlvStringKeys::Blocked::AutoPilot);
            return false;
        }
// [/RLVa:KB]
        LLVector3d pos = mHoverPick.mPosGlobal;
        pos.mdV[VZ] += gAgentAvatarp->getPelvisToFoot();
        gAgent.teleportViaLocationLookAt(pos);
        mPick = mHoverPick;
        showVisualContextMenuEffect();
        return true;
    }
    return false;
}

// When we get object properties after left-clicking on an object
// with left-click = buy, if it's the same object, do the buy.

// static
void LLToolPie::selectionPropertiesReceived()
{
	// Make sure all data has been received.
	// This function will be called repeatedly as the data comes in.
	if (!LLSelectMgr::getInstance()->selectGetAllValid())
	{
		return;
	}

	LLObjectSelection* selection = LLToolPie::getInstance()->getLeftClickSelection();
	if (selection)
	{
		LLViewerObject* selected_object = selection->getPrimaryObject();
		// since we don't currently have a way to lock a selection, it could have changed
		// after we initially clicked on the object
		if (selected_object == LLToolPie::getInstance()->getClickActionObject())
		{
			U8 click_action = LLToolPie::getInstance()->getClickAction();
			switch (click_action)
			{
			case CLICK_ACTION_BUY:
				if ( LLToolPie::getInstance()->mClickActionBuyEnabled )
				{
					handle_buy();
				}
				break;
			case CLICK_ACTION_PAY:
				if ( LLToolPie::getInstance()->mClickActionPayEnabled )
				{
					handle_give_money_dialog();
				}
				break;
			case CLICK_ACTION_OPEN:
				LLFloaterReg::showInstance("openobject");
				break;
			case CLICK_ACTION_DISABLED:
				break;
			default:
				break;
			}
		}
	}
	LLToolPie::getInstance()->resetSelection();
}

bool LLToolPie::handleHover(S32 x, S32 y, MASK mask)
{
    bool pick_rigged = false; //gSavedSettings.getBOOL("AnimatedObjectsAllowLeftClick");
	mHoverPick = gViewerWindow->pickImmediate(x, y, FALSE, pick_rigged);
	LLViewerObject *parent = NULL;
	LLViewerObject *object = mHoverPick.getObject();
// [RLVa:KB] - Checked: RLVa-1.1.0
	// Blanket block all left-click special actions on objects the user can't interact with
	if ( (RlvActions::isRlvEnabled()) && (!RlvActions::canInteract(object, mHoverPick.mObjectOffset)) )
	{
		gViewerWindow->setCursor(UI_CURSOR_ARROW);
		return TRUE;
	}
// [/RLVa:KB]
	LLSelectMgr::getInstance()->setHoverObject(object, mHoverPick.mObjectFace);
	if (object)
	{
		parent = object->getRootEdit();
	}

	if (!handleMediaHover(mHoverPick)
		&& !mMouseOutsideSlop
		&& mMouseButtonDown
		// disable camera steering if click on land is not used for moving
		&& gViewerInput.isMouseBindUsed(CLICK_LEFT, MASK_NONE, MODE_THIRD_PERSON))
	{
		S32 delta_x = x - mMouseDownX;
		S32 delta_y = y - mMouseDownY;
		S32 threshold = gSavedSettings.getS32("DragAndDropDistanceThreshold");
		if (delta_x * delta_x + delta_y * delta_y > threshold * threshold)
		{
			startCameraSteering();
			steerCameraWithMouse(x, y);
			gViewerWindow->setCursor(UI_CURSOR_TOOLGRAB);
		}
		else
		{
			gViewerWindow->setCursor(UI_CURSOR_ARROW);
		}
	}
// [RLVa:KB] - Checked: RLVa-1.1.0
	else if ( (object) && (RlvActions::isRlvEnabled()) && (!RlvActions::canTouch(object, mHoverPick.mObjectOffset)) )
	{
		// Block showing the "grab" or "touch" cursor if we can't touch/grab the object
		gViewerWindow->setCursor(UI_CURSOR_ARROW);
	}
// [/RLVa:KB]
	else if (inCameraSteerMode())
	{
		steerCameraWithMouse(x, y);
		gViewerWindow->setCursor(UI_CURSOR_TOOLGRAB);
	}
	else
	{
		// perform a separate pick that detects transparent objects since they respond to 1-click actions
		LLPickInfo click_action_pick = gViewerWindow->pickImmediate(x, y, FALSE, pick_rigged);

		LLViewerObject* click_action_object = click_action_pick.getObject();

		if (click_action_object && useClickAction(mask, click_action_object, click_action_object->getRootEdit()))
		{
			ECursorType cursor = cursorFromObject(click_action_object);
			gViewerWindow->setCursor(cursor);
			LL_DEBUGS("UserInput") << "hover handled by LLToolPie (inactive)" << LL_ENDL;
		}
// [RLVa:KB] - Checked: RLVa-1.1.0
		else if ( (object) && (RlvActions::isRlvEnabled()) && (!RlvActions::canTouch(object, mHoverPick.mObjectOffset)) )
		{
			// Block showing the "grab" or "touch" cursor if we can't touch/grab the object
			gViewerWindow->setCursor(UI_CURSOR_ARROW);
		}
// [/RLVa:KB]
		else if ((object && !object->isAvatar() && object->flagUsePhysics()) 
				 || (parent && !parent->isAvatar() && parent->flagUsePhysics()))
		{
			gViewerWindow->setCursor(UI_CURSOR_TOOLGRAB);
			LL_DEBUGS("UserInput") << "hover handled by LLToolPie (inactive)" << LL_ENDL;
		}
		else if ((!object || object->getClickAction() != CLICK_ACTION_DISABLED)
				 && ((object && object->flagHandleTouch()) || (parent && parent->flagHandleTouch()))
				 && (!object || !object->isAvatar()))
		{
			gViewerWindow->setCursor(UI_CURSOR_HAND);
			LL_DEBUGS("UserInput") << "hover handled by LLToolPie (inactive)" << LL_ENDL;
		}
		else
		{
			gViewerWindow->setCursor(UI_CURSOR_ARROW);
			LL_DEBUGS("UserInput") << "hover handled by LLToolPie (inactive)" << LL_ENDL;
		}
	}

	if(!object)
	{
		LLViewerMediaFocus::getInstance()->clearHover();
	}

	return TRUE;
}

bool LLToolPie::handleMouseUp(S32 x, S32 y, MASK mask)
{
    if (!mDoubleClickTimer.getStarted())
    {
        mDoubleClickTimer.start();
    }
    else
    {
        mDoubleClickTimer.reset();
    }
    LLViewerObject* obj = mPick.getObject();

	stopCameraSteering();
	mMouseButtonDown = false;

	gViewerWindow->setCursor(UI_CURSOR_ARROW);
	if (hasMouseCapture())
	{
		setMouseCapture(FALSE);
	}

	LLToolMgr::getInstance()->clearTransientTool();
	gAgentCamera.setLookAt(LOOKAT_TARGET_CONVERSATION, obj); // maybe look at object/person clicked on

	return LLTool::handleMouseUp(x, y, mask);
}

void LLToolPie::stopClickToWalk()
{
	mPick.mPosGlobal = gAgent.getPositionGlobal();
	handle_go_to();
	if(mAutoPilotDestination) 
	{ 
		mAutoPilotDestination->markDead(); 
	}
}

bool LLToolPie::handleDoubleClick(S32 x, S32 y, MASK mask)
{
	if (gDebugClicks)
	{
		LL_INFOS() << "LLToolPie handleDoubleClick (becoming mouseDown)" << LL_ENDL;
	}

	if (handleMediaDblClick(mPick))
	{
		return true;
	}
    
	// <FS:Ansariel> FIRE-1765: Allow double-click walk/teleport to scripted objects
	// modified for FIRE-32943 by Beq
	//if (!mDoubleClickTimer.getStarted() || (mDoubleClickTimer.getElapsedTimeF32() > 0.3f))
	// {
	// 	mDoubleClickTimer.stop();
	// 	return FALSE;
	// }
	bool canDoubleClickTP = gSavedSettings.getBOOL("DoubleClickTeleport");
	bool allowDoubleClickOnScriptedObjects = gSavedSettings.getBOOL("FSAllowDoubleClickOnScriptedObjects");
	if ( canDoubleClickTP && allowDoubleClickOnScriptedObjects )
	{
		mDoubleClickTimer.stop();
<<<<<<< HEAD
		teleportToClickedLocation();
		return TRUE;
=======
		return false;
>>>>>>> 2817d6c6
	}
	// </FS:Ansariel>

	mDoubleClickTimer.stop();

	return false;
}

// <FS:PP> Restore "Hover Tips on All Objects" toggle

// static bool needs_tooltip(LLSelectNode* nodep)
// {
// 	if (!nodep || !nodep->mValid) 
// 		return false;
// 	return true;
// }

static bool needs_tooltip(LLSelectNode* nodep)
{
	if (!nodep || !nodep->mValid)
		return false;

	LLViewerObject* object = nodep->getObject();
	LLViewerObject *parent = (LLViewerObject *)object->getParent();
	if (object->flagHandleTouch()
		|| (parent && parent->flagHandleTouch())
		|| object->flagTakesMoney()
		|| (parent && parent->flagTakesMoney())
		|| object->flagAllowInventoryAdd()
		)
	{
		return true;
	}

	U8 click_action = final_click_action(object);
	if (click_action != 0)
	{
		return true;
	}

	if (nodep->mValid)
	{
		bool anyone_copy = anyone_copy_selection(nodep);
		bool for_sale = for_sale_selection(nodep);
		if (anyone_copy || for_sale)
		{
			return true;
		}
	}
	return false;
}

// </FS:PP>

BOOL LLToolPie::handleTooltipLand(std::string line, std::string tooltip_msg)
{
	//  Do not show hover for land unless prefs are set to allow it. 
	if (!gSavedSettings.getBOOL("ShowLandHoverTip")) return TRUE; 

	LLViewerParcelMgr::getInstance()->setHoverParcel( mHoverPick.mPosGlobal );

	// Didn't hit an object, but since we have a land point we
	// must be hovering over land.
	
	LLParcel* hover_parcel = LLViewerParcelMgr::getInstance()->getHoverParcel();
	LLUUID owner;
	
	if ( hover_parcel )
	{
		owner = hover_parcel->getOwnerID();
	}
	
	// Line: "Land"
	line.clear();
	line.append(LLTrans::getString("TooltipLand"));
	if (hover_parcel)
	{
		line.append(hover_parcel->getName());
	}
	tooltip_msg.append(line);
	tooltip_msg.push_back('\n');
	
	// Line: "Owner: James Linden"
	line.clear();
	line.append(LLTrans::getString("TooltipOwner") + " ");
	
	if ( hover_parcel )
	{
		std::string name;
		if (LLUUID::null == owner)
		{
			line.append(LLTrans::getString("TooltipPublic"));
		}
		else if (hover_parcel->getIsGroupOwned())
		{
			if (gCacheName->getGroupName(owner, name))
			{
				line.append(name);
				line.append(LLTrans::getString("TooltipIsGroup"));
			}
			else
			{
				line.append(LLTrans::getString("RetrievingData"));
			}
		}
        else
        {
            LLAvatarName av_name;
            if (LLAvatarNameCache::get(owner, &av_name))
            {
                name = av_name.getUserName();
                line.append(name);
            }
            else
            {
                line.append(LLTrans::getString("RetrievingData"));
            }
        }
	}
	else
	{
		line.append(LLTrans::getString("RetrievingData"));
	}
	tooltip_msg.append(line);
	tooltip_msg.push_back('\n');
	
	// Line: "no fly, not safe, no build"
	
	// Don't display properties for your land.  This is just
	// confusing, because you can do anything on your own land.
	if ( hover_parcel && owner != gAgent.getID() )
	{
		S32 words = 0;
		
		line.clear();
		// JC - Keep this in the same order as the checkboxes
		// on the land info panel
		if ( !hover_parcel->getAllowModify() )
		{
			if ( hover_parcel->getAllowGroupModify() )
			{
				line.append(LLTrans::getString("TooltipFlagGroupBuild"));
			}
			else
			{
				line.append(LLTrans::getString("TooltipFlagNoBuild"));
			}
			words++;
		}
		
		if ( !hover_parcel->getAllowTerraform() )
		{
			if (words) line.append(", ");
			line.append(LLTrans::getString("TooltipFlagNoEdit"));
			words++;
		}
		
		if ( hover_parcel->getAllowDamage() )
		{
			if (words) line.append(", ");
			line.append(LLTrans::getString("TooltipFlagNotSafe"));
			words++;
		}
		
		// Maybe we should reflect the estate's block fly bit here as well?  DK 12/1/04
		if ( !hover_parcel->getAllowFly() )
		{
			if (words) line.append(", ");
			line.append(LLTrans::getString("TooltipFlagNoFly"));
			words++;
		}
		
		if ( !hover_parcel->getAllowOtherScripts() )
		{
			if (words) line.append(", ");
			if ( hover_parcel->getAllowGroupScripts() )
			{
				line.append(LLTrans::getString("TooltipFlagGroupScripts"));
			}
			else
			{
				line.append(LLTrans::getString("TooltipFlagNoScripts"));
			}
			
			words++;
		}
		
		if (words) 
		{
			tooltip_msg.append(line);
			tooltip_msg.push_back('\n');
		}
	}
	
	if (hover_parcel && hover_parcel->getParcelFlag(PF_FOR_SALE))
	{
		LLStringUtil::format_map_t args;
		S32 price = hover_parcel->getSalePrice();
		args["[AMOUNT]"] = LLResMgr::getInstance()->getMonetaryString(price);
		line = LLTrans::getString("TooltipForSaleL$", args);
		tooltip_msg.append(line);
		tooltip_msg.push_back('\n');
	}
	
	// trim last newlines
	if (!tooltip_msg.empty())
	{
		tooltip_msg.erase(tooltip_msg.size() - 1);
		LLToolTipMgr::instance().show(tooltip_msg);
	}
	
	return TRUE;
}

BOOL LLToolPie::handleTooltipObject( LLViewerObject* hover_object, std::string line, std::string tooltip_msg)
{
	// <FS:Ansariel> FIRE-9522: Crashfix
	if (!hover_object)
	{
		return TRUE;
	}
	// </FS:Ansariel>

	// <FS:Ansariel> Advanced object tooltips
	const char* const DEFAULT_DESC = "(No Description)";
	static LLCachedControl<bool> advancedToolTip(gSavedSettings, "FSAdvancedTooltips");
	// </FS:Ansariel> Advanced object tooltips

	if ( hover_object->isHUDAttachment() )
	{
		// no hover tips for HUD elements, since they can obscure
		// what the HUD is displaying
		return TRUE;
	}
	
	if ( hover_object->isAttachment() )
	{
		// get root of attachment then parent, which is avatar
		LLViewerObject* root_edit = hover_object->getRootEdit();
		if (!root_edit)
		{
			// Strange parenting issue, don't show any text
			return TRUE;
		}
		hover_object = (LLViewerObject*)root_edit->getParent();
		if (!hover_object)
		{
			// another strange parenting issue, bail out
			return TRUE;
		}
	}
	
	line.clear();
	if (hover_object->isAvatar())
	{
		// only show tooltip if same inspector not already open
		LLFloater* existing_inspector = LLFloaterReg::findInstance("inspect_avatar");
		if (!existing_inspector 
			|| !existing_inspector->getVisible()
			|| existing_inspector->getKey()["avatar_id"].asUUID() != hover_object->getID())
		{
			// Try to get display name + username
			std::string final_name;

			// <FS:Zi> Build group prefix
			std::string group_title;
			if (gSavedSettings.getBOOL("FSShowGroupTitleInTooltip"))
			{
				LLNameValue* group = hover_object->getNVPair("Title");
				if (group)
				{
					group_title = group->getString();
					if (!group_title.empty())
					{
						group_title += "\n";
					}
				}
			}
			// </FS:Zi>

			LLAvatarName av_name;
			if (LLAvatarNameCache::get(hover_object->getID(), &av_name))
			{
// [RLVa:KB] - Checked: RLVa-1.2.2
				final_name = (RlvActions::canShowName(RlvActions::SNC_DEFAULT, hover_object->getID())) ? av_name.getCompleteName() : RlvStrings::getAnonym(av_name);
// [/RLVa:KB]
//				final_name = av_name.getCompleteName();
				// <FS:Zi> Make sure group title gets added to the tool tip. This is done separately to
				//         the RLVa code to prevent this change from getting lost in future RLVa merges
				if (!gRlvHandler.hasBehaviour(RLV_BHVR_SHOWNAMES))
				{
					final_name = group_title + final_name;
				}
				// </FS:Zi>
			}
			else
			{
				final_name = LLTrans::getString("TooltipPerson");;
			}

// [RLVa:KB] - Checked: RLVa-1.2.0
			if ( (!RlvActions::isRlvEnabled()) ||
			     ( (RlvActions::canInteract(hover_object, mHoverPick.mObjectOffset)) && (RlvActions::canShowName(RlvActions::SNC_DEFAULT, hover_object->getID())) ) )
			{
// [/RLVa:KB]
				LLInspector::Params p;
				p.fillFrom(LLUICtrlFactory::instance().getDefaultParams<LLInspector>());
				p.message(final_name);
				// <FS:Ansariel> Get rid of the "i"-button on advanced hovertips
				//p.image.name("Inspector_I");
				if (!advancedToolTip)
				{
					p.image.name("Inspector_I");
				}
				// </FS:Ansariel>
				p.click_callback(boost::bind(showAvatarInspector, hover_object->getID()));
				p.visible_time_near(6.f);
				p.visible_time_far(3.f);
				p.delay_time(gSavedSettings.getF32("AvatarInspectorTooltipDelay"));
				p.wrap(false);
				
				LLToolTipMgr::instance().show(p);
// [RLVa:KB] - Checked: RLVa-1.2.0
			}
//			else
//			{
//				LLToolTipMgr::instance().show(final_name);
//			}
// [/RLVa:KB]
		}
	}
	else
	{
		//
		//  We have hit a regular object (not an avatar or attachment)
		// 
		
		//
		//  Default prefs will suppress display unless the object is interactive
		//
		bool show_all_object_tips =
		(bool)gSavedSettings.getBOOL("ShowAllObjectHoverTip");			
		LLSelectNode *nodep = LLSelectMgr::getInstance()->getHoverNode();
		
		// only show tooltip if same inspector not already open
		LLFloater* existing_inspector = LLFloaterReg::findInstance("inspect_object");
		if (nodep &&
			(!existing_inspector 
			 || !existing_inspector->getVisible()
			 || existing_inspector->getKey()["object_id"].asUUID() != hover_object->getID()))
		{

			// Add price to tooltip for items on sale
			bool for_sale = for_sale_selection(nodep);
			if(for_sale)
			{
				LLStringUtil::format_map_t args;
				S32 price = nodep->mSaleInfo.getSalePrice();
				args["[AMOUNT]"] = LLResMgr::getInstance()->getMonetaryString(price);
				tooltip_msg.append(LLTrans::getString("TooltipPrice", args) );
			}

			if (nodep->mName.empty())
			{
				tooltip_msg.append(LLTrans::getString("TooltipNoName"));
			}
			else
			{
				tooltip_msg.append( nodep->mName );
			}

			// <FS:Ansariel> Advanced object tooltips
			if (advancedToolTip)
			{
				// Set description
				if (!nodep->mDescription.empty() && nodep->mDescription != DEFAULT_DESC)
				{
					tooltip_msg.append("\n" + nodep->mDescription);
				}

				// Set owner name
				std::string full_name;
			
				if (nodep->mValid)
				{
					LLUUID owner = nodep->mPermissions->getOwner();
					if (owner.notNull())
					{
						LLAvatarName av_name;
						if (LLAvatarNameCache::get(owner, &av_name))
						{
							full_name = (!gRlvHandler.hasBehaviour(RLV_BHVR_SHOWNAMES)) ? av_name.getCompleteName() : RlvStrings::getAnonym(av_name);
						}
						else
						{
							full_name = LLTrans::getString("LoadingData");

							// If we don't have the avatar name already, let the
							// avatar name cache retrieve it and simply invoke
							// us again after it received the name.
							std::string l;
							std::string m;
							LLUUID id( hover_object->getID() );
							mNamecacheConnections.push_back( LLAvatarNameCache::get(owner, boost::bind(&LLToolPie::handleTooltipObjectById, this, id, l, m)) );
						}

						// Owner name
						tooltip_msg.append("\n" + LLTrans::getString("TooltipOwner") + " " + full_name);
					}
				}

				// Permission flags
				LLViewerObject* parentobject = (LLViewerObject*)hover_object->getParent();
				std::string permissionsline;
				if (hover_object->flagScripted())
				{
					permissionsline += LLTrans::getString("TooltipFlagScript") + " ";
				}
				if (hover_object->flagUsePhysics())
				{
					permissionsline += LLTrans::getString("TooltipFlagPhysics") + " ";
				}
				if (hover_object->flagHandleTouch() || (parentobject && parentobject->flagHandleTouch()))
				{
					permissionsline += LLTrans::getString("TooltipFlagTouch") + " ";
				}
				if (hover_object->flagTakesMoney() || (parentobject && parentobject->flagTakesMoney()))
				{
					permissionsline += LLTrans::getString("TooltipFlagL$") + " ";
				}
				if (hover_object->flagAllowInventoryAdd())
				{
					permissionsline += LLTrans::getString("TooltipFlagDropInventory") + " ";
				}
				if (hover_object->flagPhantom())
				{
					permissionsline += LLTrans::getString("TooltipFlagPhantom") + " ";
				}
				if (hover_object->flagTemporaryOnRez())
				{
					permissionsline += LLTrans::getString("TooltipFlagTemporary") + " ";
				}
				if (!permissionsline.empty())
				{
					permissionsline = "\n" + permissionsline.substr(0, permissionsline.length() - 1);
				}
				tooltip_msg += permissionsline + "\n";

				LLStringUtil::format_map_t args;

				// Get prim count
				S32 prim_count = LLSelectMgr::getInstance()->getHoverObjects()->getObjectCount();				
				args["COUNT"] = llformat("%d", prim_count);
				tooltip_msg.append("\n" + LLTrans::getString("TooltipPrimCount", args));

				// Display the PE weight for an object if mesh is enabled
				if (gMeshRepo.meshRezEnabled())
				{
					S32 link_cost = LLSelectMgr::getInstance()->getHoverObjects()->getSelectedLinksetCost();
					if (link_cost > 0)
					{
						args.clear();
						args["PEWEIGHT"] = llformat("%d", link_cost);
						tooltip_msg.append(LLTrans::getString("TooltipPrimEquivalent", args));
					}
/// <FS:CR> Don't show loading on vanila OpenSim (some grids have it, not not vanilla) If they have it, it will
/// show eventually
#ifdef OPENSIM
					else if (LLGridManager::getInstance()->isInOpenSim())
					{
						// Do nothing at all.
					}
#endif
// </FS:CR>
					else
					{
						tooltip_msg.append(LLTrans::getString("TooltipPrimEquivalentLoading"));
					}
				}

				// Get position
				LLViewerRegion* region = gAgent.getRegion();
				if (region)
				{
					LLVector3 relPositionObject = region->getPosRegionFromGlobal(hover_object->getPositionGlobal());

					if (!gRlvHandler.hasBehaviour(RLV_BHVR_SHOWLOC))
					{
						args.clear();
						args["POSITION"] = llformat("<%.02f, %.02f, %.02f>", relPositionObject.mV[VX], relPositionObject.mV[VY], relPositionObject.mV[VZ]);
						tooltip_msg.append("\n" + LLTrans::getString("TooltipPosition", args));
					}

					// Get distance
					F32 distance = (relPositionObject - region->getPosRegionFromGlobal(gAgent.getPositionGlobal())).magVec();
					args.clear();
					args["DISTANCE"] = llformat("%.02f", distance);
					tooltip_msg.append("\n" + LLTrans::getString("TooltipDistance", args));
				}
			}
			// </FS:Ansariel> Advanced object tooltips
			
			bool has_media = false;
			bool is_time_based_media = false;
			bool is_web_based_media = false;
			bool is_media_playing = false;
			bool is_media_displaying = false;
			
			// Does this face have media?
			const LLTextureEntry* tep = hover_object->getTE(mHoverPick.mObjectFace);
			
			if(tep)
			{
				has_media = tep->hasMedia();
				const LLMediaEntry* mep = has_media ? tep->getMediaData() : NULL;
				if (mep)
				{
					viewer_media_t media_impl = LLViewerMedia::getInstance()->getMediaImplFromTextureID(mep->getMediaID());
					LLPluginClassMedia* media_plugin = NULL;
					
					if (media_impl.notNull() && (media_impl->hasMedia()))
					{
						is_media_displaying = true;
						//LLStringUtil::format_map_t args;
						
						media_plugin = media_impl->getMediaPlugin();
						if(media_plugin)
						{	
							if(media_plugin->pluginSupportsMediaTime())
							{
								is_time_based_media = true;
								is_web_based_media = false;
								//args["[CurrentURL]"] =  media_impl->getMediaURL();
								is_media_playing = media_impl->isMediaPlaying();
							}
							else
							{
								is_time_based_media = false;
								is_web_based_media = true;
								//args["[CurrentURL]"] =  media_plugin->getLocation();
							}
							//tooltip_msg.append(LLTrans::getString("CurrentURL", args));
						}
					}
				}
			}
			

			// Avoid showing tip over media that's displaying unless it's for sale
			// also check the primary node since sometimes it can have an action even though
			// the root node doesn't
			
			bool needs_tip = (!is_media_displaying || 
				              for_sale) &&
				(has_media || 
				 needs_tooltip(nodep) || 
				 needs_tooltip(LLSelectMgr::getInstance()->getPrimaryHoverNode()));
			
			if (show_all_object_tips || needs_tip)
			{
// [RLVa:KB] - Checked: RLVa-1.2.1
				if ( (!RlvActions::isRlvEnabled()) || (RlvActions::canInteract(hover_object, mHoverPick.mObjectOffset)) )
				{
// [/RLVa:KB]
					LLInspector::Params p;
					p.fillFrom(LLUICtrlFactory::instance().getDefaultParams<LLInspector>());
					p.message(tooltip_msg);
					// Ansariel: Get rid of the useless button!
					if (!advancedToolTip)
					{
						p.image.name("Inspector_I");
					}
					p.click_callback(boost::bind(showObjectInspector, hover_object->getID(), mHoverPick.mObjectFace));
					p.time_based_media(is_time_based_media);
					p.web_based_media(is_web_based_media);
					p.media_playing(is_media_playing);
					p.click_playmedia_callback(boost::bind(playCurrentMedia, mHoverPick));
					p.click_homepage_callback(boost::bind(VisitHomePage, mHoverPick));
					p.visible_time_near(6.f);
					p.visible_time_far(3.f);
					p.delay_time(gSavedSettings.getF32("ObjectInspectorTooltipDelay"));
					p.wrap(false);
					
					LLToolTipMgr::instance().show(p);
// [RLVa:KB] - Checked: RLVa-2.1.0
				}
//				else
//				{
//					LLToolTipMgr::instance().show(tooltip_msg);
//				}
// [/RLVa:KB]
			}
		}
	}
	
	return TRUE;
}

bool LLToolPie::handleToolTip(S32 local_x, S32 local_y, MASK mask)
{
	static LLCachedControl<bool> show_hover_tips(*LLUI::getInstance()->mSettingGroups["config"], "ShowHoverTips", true);
<<<<<<< HEAD
	if (!show_hover_tips) return TRUE;
	if (!mHoverPick.isValid()) return TRUE;
// [RLVa:KB] - Checked: 2010-05-03 (RLVa-1.2.0g) | Modified: RLVa-1.2.0g
#ifdef RLV_EXTENSION_CMD_INTERACT
	if (gRlvHandler.hasBehaviour(RLV_BHVR_INTERACT)) return TRUE;
#endif // RLV_EXTENSION_CMD_INTERACT
// [/RLVa:KB]
=======
	if (!show_hover_tips) return true;
	if (!mHoverPick.isValid()) return true;
>>>>>>> 2817d6c6

	LLViewerObject* hover_object = mHoverPick.getObject();

// [RLVa:KB] - Checked: RLVa-2.1.0
	// Block the tooltip of anything the user can't interact with
	if ( (RlvActions::isRlvEnabled()) && (!RlvActions::canInteract(hover_object, mHoverPick.mObjectOffset)) )
	{
		return TRUE;
	}
// [/RLVa:KB]

	// update hover object and hover parcel
	LLSelectMgr::getInstance()->setHoverObject(hover_object, mHoverPick.mObjectFace);
	
	
	std::string tooltip_msg;
	std::string line;

	if ( hover_object )
	{
		handleTooltipObject(hover_object, line, tooltip_msg  );
	}
	else if (mHoverPick.mPickType == LLPickInfo::PICK_LAND)
	{
		handleTooltipLand(line, tooltip_msg);
	}

	return true;
}

static void show_inspector(const char* inspector, const char* param, const LLUUID& source_id)
{
	LLSD params;
	params[param] = source_id;
	if (LLToolTipMgr::instance().toolTipVisible())
	{
		LLRect rect = LLToolTipMgr::instance().getToolTipRect();
		params["pos"]["x"] = rect.mLeft;
		params["pos"]["y"] = rect.mTop;
	}

	LLFloaterReg::showInstance(inspector, params);
}


static void show_inspector(const char* inspector,  LLSD& params)
{
	if (LLToolTipMgr::instance().toolTipVisible())
	{
		LLRect rect = LLToolTipMgr::instance().getToolTipRect();
		params["pos"]["x"] = rect.mLeft;
		params["pos"]["y"] = rect.mTop;
	}
	
	LLFloaterReg::showInstance(inspector, params);
}


// static
void LLToolPie::showAvatarInspector(const LLUUID& avatar_id)
{
	show_inspector("inspect_avatar", "avatar_id", avatar_id);
}

// static
void LLToolPie::showObjectInspector(const LLUUID& object_id)
{
	show_inspector("inspect_object", "object_id", object_id);
}


// static
void LLToolPie::showObjectInspector(const LLUUID& object_id, const S32& object_face)
{
	LLSD params;
	params["object_id"] = object_id;
	params["object_face"] = object_face;
	show_inspector("inspect_object", params);
}

// static
void LLToolPie::playCurrentMedia(const LLPickInfo& info)
{
	//FIXME: how do we handle object in different parcel than us?
	LLParcel* parcel = LLViewerParcelMgr::getInstance()->getAgentParcel();
	if (!parcel) return;
	
	LLPointer<LLViewerObject> objectp = info.getObject();
	
	// Early out cases.  Must clear media hover. 
	// did not hit an object or did not hit a valid face
	if ( objectp.isNull() ||
		info.mObjectFace < 0 || 
		info.mObjectFace >= objectp->getNumTEs() )
	{
		return;
	}
	
	// Does this face have media?
	const LLTextureEntry* tep = objectp->getTE(info.mObjectFace);
	if (!tep)
		return;
	
	const LLMediaEntry* mep = tep->hasMedia() ? tep->getMediaData() : NULL;
	if(!mep)
		return;
	
	//TODO: Can you Use it? 

	LLPluginClassMedia* media_plugin = NULL;
	
	viewer_media_t media_impl = LLViewerMedia::getInstance()->getMediaImplFromTextureID(mep->getMediaID());
		
	if(media_impl.notNull() && media_impl->hasMedia())
	{
		media_plugin = media_impl->getMediaPlugin();
		if (media_plugin && media_plugin->pluginSupportsMediaTime())
		{
			if(media_impl->isMediaPlaying())
			{
				media_impl->pause();
			}
			else 
			{
				media_impl->play();
			}
		}
	}


}

// static
void LLToolPie::VisitHomePage(const LLPickInfo& info)
{
	//FIXME: how do we handle object in different parcel than us?
	LLParcel* parcel = LLViewerParcelMgr::getInstance()->getAgentParcel();
	if (!parcel) return;
	
	LLPointer<LLViewerObject> objectp = info.getObject();
	
	// Early out cases.  Must clear media hover. 
	// did not hit an object or did not hit a valid face
	if ( objectp.isNull() ||
		info.mObjectFace < 0 || 
		info.mObjectFace >= objectp->getNumTEs() )
	{
		return;
	}
	
	// Does this face have media?
	const LLTextureEntry* tep = objectp->getTE(info.mObjectFace);
	if (!tep)
		return;
	
	const LLMediaEntry* mep = tep->hasMedia() ? tep->getMediaData() : NULL;
	if(!mep)
		return;
	
	//TODO: Can you Use it? 
	
	LLPluginClassMedia* media_plugin = NULL;
	
	viewer_media_t media_impl = LLViewerMedia::getInstance()->getMediaImplFromTextureID(mep->getMediaID());
	
	if(media_impl.notNull() && media_impl->hasMedia())
	{
		media_plugin = media_impl->getMediaPlugin();
		
		if (media_plugin && !(media_plugin->pluginSupportsMediaTime()))
		{
			media_impl->navigateHome();
		}
	}
}

void LLToolPie::handleSelect()
{
	// tool is reselected when app gets focus, etc.
}

void LLToolPie::handleDeselect()
{
	if(	hasMouseCapture() )
	{
		setMouseCapture( FALSE );  // Calls onMouseCaptureLost() indirectly
	}
	// remove temporary selection for pie menu
	LLSelectMgr::getInstance()->setHoverObject(NULL);

	// Menu may be still up during transfer to different tool.
	// toolfocus and toolgrab should retain menu, they will clear it if needed
	MASK override_mask = gKeyboard ? gKeyboard->currentMask(TRUE) : 0;
	if (gMenuHolder && (!gMenuHolder->getVisible() || (override_mask & (MASK_ALT | MASK_CONTROL)) == 0))
	{
		// in most cases menu is useless without correct selection, so either keep both or discard both
		gMenuHolder->hideMenus();
		LLSelectMgr::getInstance()->validateSelection();
	}
}

LLTool* LLToolPie::getOverrideTool(MASK mask)
{
	// <FS:Ansariel> Use faster LLCachedControls for frequently visited locations
	//if (gSavedSettings.getBOOL("EnableGrab"))
	static LLCachedControl<bool> enableGrab(gSavedSettings, "EnableGrab");
	if (enableGrab)
	// </FS:Ansariel>
	{
		if (mask == DEFAULT_GRAB_MASK)
		{
			return LLToolGrab::getInstance();
		}
		else if (mask == (MASK_CONTROL | MASK_SHIFT))
		{
			return LLToolGrab::getInstance();
		}
	}
	return LLTool::getOverrideTool(mask);
}

void LLToolPie::stopEditing()
{
	if(	hasMouseCapture() )
	{
		setMouseCapture( FALSE );  // Calls onMouseCaptureLost() indirectly
	}
}

void LLToolPie::onMouseCaptureLost()
{
	stopCameraSteering();
	mMouseButtonDown = false;
	handleMediaMouseUp();
}

void LLToolPie::stopCameraSteering()
{
	mMouseOutsideSlop = false;
}

bool LLToolPie::inCameraSteerMode()
{
	return mMouseButtonDown && mMouseOutsideSlop;
}

// true if x,y outside small box around start_x,start_y
BOOL LLToolPie::outsideSlop(S32 x, S32 y, S32 start_x, S32 start_y)
{
	S32 dx = x - start_x;
	S32 dy = y - start_y;

	return (dx <= -2 || 2 <= dx || dy <= -2 || 2 <= dy);
}


void LLToolPie::render()
{
	return;
}

static void handle_click_action_play()
{
	LLParcel* parcel = LLViewerParcelMgr::getInstance()->getAgentParcel();
	if (!parcel) return;

	LLViewerMediaImpl::EMediaStatus status = LLViewerParcelMedia::getInstance()->getStatus();
	switch(status)
	{
		case LLViewerMediaImpl::MEDIA_PLAYING:
			LLViewerParcelMedia::getInstance()->pause();
			break;

		case LLViewerMediaImpl::MEDIA_PAUSED:
			LLViewerParcelMedia::getInstance()->start();
			break;

		default:
			if (gSavedSettings.getBOOL("MediaEnableFilter"))
			{
				LLViewerParcelMedia::getInstance()->filterMediaUrl(parcel);
			}
			else
			{
				LLViewerParcelMedia::getInstance()->play(parcel);
			}
			break;
	}
}

bool LLToolPie::handleMediaClick(const LLPickInfo& pick)
{
    //FIXME: how do we handle object in different parcel than us?
    LLParcel* parcel = LLViewerParcelMgr::getInstance()->getAgentParcel();
    LLPointer<LLViewerObject> objectp = pick.getObject();


    if (!parcel ||
        objectp.isNull() ||
        pick.mObjectFace < 0 ||
        pick.mObjectFace >= objectp->getNumTEs())
    {
        LLViewerMediaFocus::getInstance()->clearFocus();

        return false;
    }

    // Does this face have media?
    const LLTextureEntry* tep = objectp->getTE(pick.mObjectFace);
    if (!tep)
        return false;

    LLMediaEntry* mep = (tep->hasMedia()) ? tep->getMediaData() : NULL;
    if (!mep)
        return false;

    viewer_media_t media_impl = LLViewerMedia::getInstance()->getMediaImplFromTextureID(mep->getMediaID());

    if (gSavedSettings.getBOOL("MediaOnAPrimUI"))
    {
        if (!LLViewerMediaFocus::getInstance()->isFocusedOnFace(pick.getObject(), pick.mObjectFace) || media_impl.isNull())
        {
            // It's okay to give this a null impl
            LLViewerMediaFocus::getInstance()->setFocusFace(pick.getObject(), pick.mObjectFace, media_impl, pick.mNormal);
        }
        else
        {
            // Make sure keyboard focus is set to the media focus object.
            gFocusMgr.setKeyboardFocus(LLViewerMediaFocus::getInstance());
            LLEditMenuHandler::gEditMenuHandler = LLViewerMediaFocus::instance().getFocusedMediaImpl();

            media_impl->mouseDown(pick.mUVCoords, gKeyboard->currentMask(TRUE));
            mMediaMouseCaptureID = mep->getMediaID();
            setMouseCapture(TRUE);  // This object will send a mouse-up to the media when it loses capture.
        }

        return true;
    }

    LLViewerMediaFocus::getInstance()->clearFocus();

    return false;
}

bool LLToolPie::handleMediaDblClick(const LLPickInfo& pick)
{
    //FIXME: how do we handle object in different parcel than us?
    LLParcel* parcel = LLViewerParcelMgr::getInstance()->getAgentParcel();
    LLPointer<LLViewerObject> objectp = pick.getObject();


    if (!parcel ||
        objectp.isNull() ||
        pick.mObjectFace < 0 ||
        pick.mObjectFace >= objectp->getNumTEs())
    {
        LLViewerMediaFocus::getInstance()->clearFocus();

        return false;
    }

    // Does this face have media?
    const LLTextureEntry* tep = objectp->getTE(pick.mObjectFace);
    if (!tep)
        return false;

    LLMediaEntry* mep = (tep->hasMedia()) ? tep->getMediaData() : NULL;
    if (!mep)
        return false;

    viewer_media_t media_impl = LLViewerMedia::getInstance()->getMediaImplFromTextureID(mep->getMediaID());

    if (gSavedSettings.getBOOL("MediaOnAPrimUI"))
    {
        if (!LLViewerMediaFocus::getInstance()->isFocusedOnFace(pick.getObject(), pick.mObjectFace) || media_impl.isNull())
        {
            // It's okay to give this a null impl
            LLViewerMediaFocus::getInstance()->setFocusFace(pick.getObject(), pick.mObjectFace, media_impl, pick.mNormal);
        }
        else
        {
            // Make sure keyboard focus is set to the media focus object.
            gFocusMgr.setKeyboardFocus(LLViewerMediaFocus::getInstance());
            LLEditMenuHandler::gEditMenuHandler = LLViewerMediaFocus::instance().getFocusedMediaImpl();

            media_impl->mouseDoubleClick(pick.mUVCoords, gKeyboard->currentMask(TRUE));
            mMediaMouseCaptureID = mep->getMediaID();
            setMouseCapture(TRUE);  // This object will send a mouse-up to the media when it loses capture.
        }

        return true;
    }

    LLViewerMediaFocus::getInstance()->clearFocus();

    return false;
}

bool LLToolPie::handleMediaHover(const LLPickInfo& pick)
{
	//FIXME: how do we handle object in different parcel than us?
	LLParcel* parcel = LLViewerParcelMgr::getInstance()->getAgentParcel();
	if (!parcel) return false;

	LLPointer<LLViewerObject> objectp = pick.getObject();

	// Early out cases.  Must clear media hover. 
	// did not hit an object or did not hit a valid face
	if ( objectp.isNull() ||
		pick.mObjectFace < 0 || 
		pick.mObjectFace >= objectp->getNumTEs() )
	{
		LLViewerMediaFocus::getInstance()->clearHover();
		return false;
	}

	// Does this face have media?
	const LLTextureEntry* tep = objectp->getTE(pick.mObjectFace);
	if(!tep)
		return false;
	
	const LLMediaEntry* mep = tep->hasMedia() ? tep->getMediaData() : NULL;
	if (mep
		&& gSavedSettings.getBOOL("MediaOnAPrimUI"))
	{		
		viewer_media_t media_impl = LLViewerMedia::getInstance()->getMediaImplFromTextureID(mep->getMediaID());
		
		if(media_impl.notNull())
		{
			// Update media hover object
			if (!LLViewerMediaFocus::getInstance()->isHoveringOverFace(objectp, pick.mObjectFace))
			{
				LLViewerMediaFocus::getInstance()->setHoverFace(objectp, pick.mObjectFace, media_impl, pick.mNormal);
			}
			
			// If this is the focused media face, send mouse move events.
			if (LLViewerMediaFocus::getInstance()->isFocusedOnFace(objectp, pick.mObjectFace))
			{
				media_impl->mouseMove(pick.mUVCoords, gKeyboard->currentMask(TRUE));
				gViewerWindow->setCursor(media_impl->getLastSetCursor());
			}
			else
			{
				// This is not the focused face -- set the default cursor.
				gViewerWindow->setCursor(UI_CURSOR_ARROW);
			}

			return true;
		}
	}
	
	// In all other cases, clear media hover.
	LLViewerMediaFocus::getInstance()->clearHover();

	return false;
}

bool LLToolPie::handleMediaMouseUp()
{
	bool result = false;
	if(mMediaMouseCaptureID.notNull())
	{
		// Face media needs to know the mouse went up.
		viewer_media_t media_impl = LLViewerMedia::getInstance()->getMediaImplFromTextureID(mMediaMouseCaptureID);
		if(media_impl)
		{
			// This will send a mouseUp event to the plugin using the last known mouse coordinate (from a mouseDown or mouseMove), which is what we want.
			media_impl->onMouseCaptureLost();
		}
		
		mMediaMouseCaptureID.setNull();	

		result = true;		
	}	
	
	return result;
}

static void handle_click_action_open_media(LLPointer<LLViewerObject> objectp)
{
	//FIXME: how do we handle object in different parcel than us?
	LLParcel* parcel = LLViewerParcelMgr::getInstance()->getAgentParcel();
	if (!parcel) return;

	// did we hit an object?
	if (objectp.isNull()) return;

	// did we hit a valid face on the object?
	S32 face = LLToolPie::getInstance()->getPick().mObjectFace;
	if( face < 0 || face >= objectp->getNumTEs() ) return;
		
	// is media playing on this face?
	if (LLViewerMedia::getInstance()->getMediaImplFromTextureID(objectp->getTEref(face).getID()) != NULL)
	{
		handle_click_action_play();
		return;
	}

	std::string media_url = std::string ( parcel->getMediaURL () );
	std::string media_type = std::string ( parcel->getMediaType() );
	LLStringUtil::trim(media_url);

	LLWeb::loadURL(media_url);
}

static ECursorType cursor_from_parcel_media(U8 click_action)
{
	// HACK: This is directly referencing an impl name.  BAD!
	// This can be removed when we have a truly generic media browser that only 
	// builds an impl based on the type of url it is passed.
	
	//FIXME: how do we handle object in different parcel than us?
	ECursorType open_cursor = UI_CURSOR_ARROW;
	LLParcel* parcel = LLViewerParcelMgr::getInstance()->getAgentParcel();
	if (!parcel) return open_cursor;

	std::string media_url = std::string ( parcel->getMediaURL () );
	std::string media_type = std::string ( parcel->getMediaType() );
	LLStringUtil::trim(media_url);

	open_cursor = UI_CURSOR_TOOLMEDIAOPEN;

	LLViewerMediaImpl::EMediaStatus status = LLViewerParcelMedia::getInstance()->getStatus();
	switch(status)
	{
		case LLViewerMediaImpl::MEDIA_PLAYING:
			return click_action == CLICK_ACTION_PLAY ? UI_CURSOR_TOOLPAUSE : open_cursor;
		default:
			return UI_CURSOR_TOOLPLAY;
	}
}


// True if we handled the event.
BOOL LLToolPie::handleRightClickPick()
{
	S32 x = mPick.mMousePt.mX;
	S32 y = mPick.mMousePt.mY;
	MASK mask = mPick.mKeyMask;

	if (mPick.mPickType != LLPickInfo::PICK_LAND)
	{
		LLViewerParcelMgr::getInstance()->deselectLand();
	}

	// didn't click in any UI object, so must have clicked in the world
	LLViewerObject *object = mPick.getObject();
	
	// Can't ignore children here.
	LLToolSelect::handleObjectSelection(mPick, FALSE, TRUE);

	// Spawn pie menu
	if (mPick.mPickType == LLPickInfo::PICK_LAND)
	{
		LLParcelSelectionHandle selection = LLViewerParcelMgr::getInstance()->selectParcelAt( mPick.mPosGlobal );
		gMenuHolder->setParcelSelection(selection);
		// <FS:Zi> Pie menu
		if (gSavedSettings.getBOOL("UsePieMenu"))
		{
			gPieMenuLand->show(x, y);
		}
		// </FS:Zi> Pie menu
		else
		gMenuLand->show(x, y);

		showVisualContextMenuEffect();

	}
	else if (mPick.mObjectID == gAgent.getID() )
	{
		// <FS:Zi> Pie menu
		if (gSavedSettings.getBOOL("UsePieMenu"))
		{
			if (!gPieMenuAvatarSelf)
			{
				//either at very early startup stage or at late quitting stage,
				//this event is ignored.
				return TRUE;
			}

			gPieMenuAvatarSelf->show(x, y);
		}
		// </FS:Zi> Pie menu
		else
		{
			if(!gMenuAvatarSelf)
			{
				//either at very early startup stage or at late quitting stage,
				//this event is ignored.
				return TRUE ;
			}

			gMenuAvatarSelf->show(x, y);
		}
	}
	else if (object)
	{
		gMenuHolder->setObjectSelection(LLSelectMgr::getInstance()->getSelection());

		bool is_other_attachment = (object->isAttachment() && !object->isHUDAttachment() && !object->permYouOwner());
		if (object->isAvatar() || is_other_attachment)
		{
			// Find the attachment's avatar
			while( object && object->isAttachment())
			{
				object = (LLViewerObject*)object->getParent();
				llassert(object);
			}

			if (!object)
			{
				return TRUE; // unexpected, but escape
			}

			// Object is an avatar, so check for mute by id.
			LLVOAvatar* avatar = (LLVOAvatar*)object;
			std::string name = avatar->getFullname();
			std::string mute_msg;
			if (LLMuteList::getInstance()->isMuted(avatar->getID(), avatar->getFullname()))
			{
				mute_msg = LLTrans::getString("UnmuteAvatar");
			}
			else
			{
				mute_msg = LLTrans::getString("MuteAvatar");
			}

// [RLVa:KB] - Checked: 2010-04-11 (RLVa-1.2.0e) | Modified: RLVa-1.1.0l
			// Don't show the context menu on empty selection when fartouch restricted [see LLToolSelect::handleObjectSelection()]
			if ( (!rlv_handler_t::isEnabled()) || (!LLSelectMgr::getInstance()->getSelection()->isEmpty()) ||
				 (!gRlvHandler.hasBehaviour(RLV_BHVR_FARTOUCH)) )
			{
// [/RLVa:KB]
				if (is_other_attachment)
				{
					// <FS:Zi> Pie menu
					// gMenuAttachmentOther->getChild<LLUICtrl>("Avatar Mute")->setValue(mute_msg);
					// gMenuAttachmentOther->show(x, y);
					if(gSavedSettings.getBOOL("UsePieMenu"))
					{
						gPieMenuAttachmentOther->getChild<LLUICtrl>("Avatar Mute")->setValue(mute_msg);

						static std::string checkmark("\xE2\x9C\x94");
						gPieMenuAttachmentOther->getChild<LLUICtrl>("RenderNormally")->setValue((check_avatar_render_mode(0) ? (checkmark + " ") : "") + LLTrans::getString("Pie_av_render_normally"));
						gPieMenuAttachmentOther->getChild<LLUICtrl>("DoNotRender")->setValue((check_avatar_render_mode(1) ? (checkmark + " ") : "") + LLTrans::getString("Pie_av_render_never"));
						gPieMenuAttachmentOther->getChild<LLUICtrl>("AlwaysRenderFully")->setValue((check_avatar_render_mode(2) ? (checkmark + " ") : "") + LLTrans::getString("Pie_av_render_fully"));

						gPieMenuAttachmentOther->show(x, y);
					}
					else
					{
						// getChild() seems to fail for LLMenuItemCallGL items, so we changed the XML instead
						// gMenuAttachmentOther->getChild<LLUICtrl>("Avatar Mute")->setValue(mute_msg);
						gMenuAttachmentOther->show(x, y);
					}
					// </FS:Zi>
				}
				else
				{
					// <FS:Zi> Pie menu
					// gMenuAvatarOther->getChild<LLUICtrl>("Avatar Mute")->setValue(mute_msg);
					// gMenuAvatarOther->show(x, y);
					if(gSavedSettings.getBOOL("UsePieMenu"))
					{
						gPieMenuAvatarOther->getChild<LLUICtrl>("Avatar Mute")->setValue(mute_msg);

						static std::string checkmark("\xE2\x9C\x94");
						gPieMenuAvatarOther->getChild<LLUICtrl>("RenderNormally")->setValue((check_avatar_render_mode(0) ? (checkmark + " ") : "") + LLTrans::getString("Pie_av_render_normally"));
						gPieMenuAvatarOther->getChild<LLUICtrl>("DoNotRender")->setValue((check_avatar_render_mode(1) ? (checkmark + " ") : "") + LLTrans::getString("Pie_av_render_never"));
						gPieMenuAvatarOther->getChild<LLUICtrl>("AlwaysRenderFully")->setValue((check_avatar_render_mode(2) ? (checkmark + " ") : "") + LLTrans::getString("Pie_av_render_fully"));

						gPieMenuAvatarOther->show(x, y);
					}
					else
					{
						// getChild() seems to fail for LLMenuItemCallGL items, so we changed the XML instead
						// gMenuAvatarOther->getChild<LLUICtrl>("Avatar Mute")->setValue(mute_msg);
						gMenuAvatarOther->show(x, y);
					}
					// </FS:Zi>
				}
// [RLVa:KB] - Checked: 2010-04-11 (RLVa-1.2.0e) | Modified: RLVa-1.1.0l
			}
			else
			{
				make_ui_sound("UISndInvalidOp");
			}
// [/RLVa:KB]
		}
		else if (object->isAttachment())
		{
			// <FS:Zi> Pie menu
			if (gSavedSettings.getBOOL("UsePieMenu"))
			{
				gPieMenuAttachmentSelf->show(x, y);
			}
			// </FS:Zi> Pie menu
			else
			gMenuAttachmentSelf->show(x, y);
		}
		else
		{
			// BUG: What about chatting child objects?
			std::string name;
			LLSelectNode* node = LLSelectMgr::getInstance()->getSelection()->getFirstRootNode();
			if (node)
			{
				name = node->mName;
			}

// [RLVa:KB] - Checked: 2010-04-11 (RLVa-1.2.el) | Modified: RLVa-1.1.0l
			// Don't show the pie menu on empty selection when fartouch/interaction restricted
			// (not entirely accurate in case of Tools / Select Only XXX [see LLToolSelect::handleObjectSelection()]
			if ( (!rlv_handler_t::isEnabled()) || (!LLSelectMgr::getInstance()->getSelection()->isEmpty()) ||
				 (!gRlvHandler.hasBehaviour(RLV_BHVR_FARTOUCH)) )
			{
// [/RLVa:KB]
				// <FS:Zi> Pie menu
				// gMenuHolder->getChild<LLUICtrl>("Object Mute")->setValue(mute_msg);
				// gMenuObject->show(x, y);
				if (gSavedSettings.getBOOL("UsePieMenu"))
				{
					std::string mute_msg;
					if (LLMuteList::getInstance()->isMuted(object->getID(), name))
					{
						mute_msg = LLTrans::getString("UnmuteObject");
					}
					else
					{
						mute_msg = LLTrans::getString("MuteObject2");
					}
					gPieMenuObject->getChild<LLUICtrl>("Object Mute")->setValue(mute_msg);
					gPieMenuObject->show(x, y);
				}
				else
				{
					gMenuObject->show(x, y);
				}
				// </FS:Zi>

				showVisualContextMenuEffect();
// [RLVa:KB] - Checked: 2010-04-11 (RLVa-1.2.el) | Modified: RLVa-1.1.0l
			}
			else
			{
				make_ui_sound("UISndInvalidOp");
			}
// [/RLVa:KB]
		}
	}
	else if (mPick.mParticleOwnerID.notNull())
	{
		// <FS:Ansariel> FIRE-12355: Pie menu for mute particle menu
		if (gSavedSettings.getBOOL("UsePieMenu"))
		{
			if (gPieMenuMuteParticle && mPick.mParticleOwnerID != gAgent.getID())
			{
				gPieMenuMuteParticle->show(x, y);
			}
		}
		else
		// </FS:Ansariel>
		if (gMenuMuteParticle && mPick.mParticleOwnerID != gAgent.getID())
		{
			gMenuMuteParticle->show(x,y);
		}
	}

	// non UI object - put focus back "in world"
	if (gFocusMgr.getKeyboardFocus())
	{
		gFocusMgr.setKeyboardFocus(NULL);
	}

	LLTool::handleRightMouseDown(x, y, mask);
	// We handled the event.
	return TRUE;
}

void LLToolPie::showVisualContextMenuEffect()
{
	// VEFFECT: ShowPie
	LLHUDEffectSpiral *effectp = (LLHUDEffectSpiral *)LLHUDManager::getInstance()->createViewerEffect(LLHUDObject::LL_HUD_EFFECT_SPHERE, TRUE);
	effectp->setPositionGlobal(mPick.mPosGlobal);
	effectp->setColor(LLColor4U(gAgent.getEffectColor()));
	effectp->setDuration(0.25f);
}

typedef enum e_near_far
{
	NEAR_INTERSECTION,
	FAR_INTERSECTION
} ENearFar;

bool intersect_ray_with_sphere( const LLVector3& ray_pt, const LLVector3& ray_dir, const LLVector3& sphere_center, F32 sphere_radius, e_near_far near_far, LLVector3& intersection_pt)
{
	// do ray/sphere intersection by solving quadratic equation
	LLVector3 sphere_to_ray_start_vec = ray_pt - sphere_center;
	F32 B = 2.f * ray_dir * sphere_to_ray_start_vec;
	F32 C = sphere_to_ray_start_vec.lengthSquared() - (sphere_radius * sphere_radius);

	F32 discriminant = B*B - 4.f*C;
	if (discriminant >= 0.f)
	{	// intersection detected, now find closest one
		F32 t0 = (-B - sqrtf(discriminant)) / 2.f;

		if (t0 > 0.f && near_far == NEAR_INTERSECTION)
		{
			intersection_pt = ray_pt + ray_dir * t0;
		}
		else
		{
			F32 t1 = (-B + sqrtf(discriminant)) / 2.f;
			intersection_pt = ray_pt + ray_dir * t1;
		}
		return true;
	}
	else
	{	// no intersection
		return false;
	}
}

void LLToolPie::startCameraSteering()
{
	LLFirstUse::notMoving(false);
	mMouseOutsideSlop = true;

	if (gAgentCamera.getFocusOnAvatar())
	{
		mSteerPick = mPick;

		// handle special cases of steering picks
		LLViewerObject* avatar_object = mSteerPick.getObject();

		// get pointer to avatar
		while (avatar_object && !avatar_object->isAvatar())
		{
			avatar_object = (LLViewerObject*)avatar_object->getParent();
		}

		// if clicking on own avatar...
		if (avatar_object && ((LLVOAvatar*)avatar_object)->isSelf())
		{
			// ...project pick point a few meters in front of avatar
			mSteerPick.mPosGlobal = gAgent.getPositionGlobal() + LLVector3d(LLViewerCamera::instance().getAtAxis()) * 3.0;
		}

		if (!mSteerPick.isValid())
		{
			mSteerPick.mPosGlobal = gAgent.getPosGlobalFromAgent(
				LLViewerCamera::instance().getOrigin() + gViewerWindow->mouseDirectionGlobal(mSteerPick.mMousePt.mX, mSteerPick.mMousePt.mY) * 100.f);
		}

		setMouseCapture(TRUE);
		
		mMouseSteerX = mMouseDownX;
		mMouseSteerY = mMouseDownY;
		const LLVector3 camera_to_rotation_center	= gAgent.getFrameAgent().getOrigin() - LLViewerCamera::instance().getOrigin();
		const LLVector3 rotation_center_to_pick		= gAgent.getPosAgentFromGlobal(mSteerPick.mPosGlobal) - gAgent.getFrameAgent().getOrigin();

		mClockwise = camera_to_rotation_center * rotation_center_to_pick < 0.f;
		if (mMouseSteerGrabPoint) { mMouseSteerGrabPoint->markDead(); }
		mMouseSteerGrabPoint = (LLHUDEffectBlob *)LLHUDManager::getInstance()->createViewerEffect(LLHUDObject::LL_HUD_EFFECT_BLOB, FALSE);
		mMouseSteerGrabPoint->setPositionGlobal(mSteerPick.mPosGlobal);
		mMouseSteerGrabPoint->setColor(LLColor4U(170, 210, 190));
		mMouseSteerGrabPoint->setPixelSize(5);
		mMouseSteerGrabPoint->setDuration(2.f);
	}
}

void LLToolPie::steerCameraWithMouse(S32 x, S32 y)
{
	const LLViewerCamera& camera = LLViewerCamera::instance();
	const LLCoordFrame& rotation_frame = gAgent.getFrameAgent();
	const LLVector3 pick_pos = gAgent.getPosAgentFromGlobal(mSteerPick.mPosGlobal);
	const LLVector3 pick_rotation_center = rotation_frame.getOrigin() + parallel_component(pick_pos - rotation_frame.getOrigin(), rotation_frame.getUpAxis());
	const F32 MIN_ROTATION_RADIUS_FRACTION = 0.2f;
	const F32 min_rotation_radius = MIN_ROTATION_RADIUS_FRACTION * dist_vec(pick_rotation_center, camera.getOrigin());;
	const F32 pick_distance_from_rotation_center = llclamp(dist_vec(pick_pos, pick_rotation_center), min_rotation_radius, F32_MAX);
	const LLVector3 camera_to_rotation_center = pick_rotation_center - camera.getOrigin();
	const LLVector3 adjusted_camera_pos = LLViewerCamera::instance().getOrigin() + projected_vec(camera_to_rotation_center, rotation_frame.getUpAxis());
	const F32 camera_distance_from_rotation_center = dist_vec(adjusted_camera_pos, pick_rotation_center);

	LLVector3 mouse_ray = orthogonal_component(gViewerWindow->mouseDirectionGlobal(x, y), rotation_frame.getUpAxis());
	mouse_ray.normalize();

	LLVector3 old_mouse_ray = orthogonal_component(gViewerWindow->mouseDirectionGlobal(mMouseSteerX, mMouseSteerY), rotation_frame.getUpAxis());
	old_mouse_ray.normalize();

	F32 yaw_angle;
	F32 old_yaw_angle;
	LLVector3 mouse_on_sphere;
	LLVector3 old_mouse_on_sphere;

	if (intersect_ray_with_sphere(
			adjusted_camera_pos,
			mouse_ray,
			pick_rotation_center,
			pick_distance_from_rotation_center, 
			FAR_INTERSECTION,
			mouse_on_sphere))
	{
		LLVector3 mouse_sphere_offset = mouse_on_sphere - pick_rotation_center;
		yaw_angle = atan2f(mouse_sphere_offset * rotation_frame.getLeftAxis(), mouse_sphere_offset * rotation_frame.getAtAxis());
	}
	else
	{
		yaw_angle = F_PI_BY_TWO + asinf(pick_distance_from_rotation_center / camera_distance_from_rotation_center);
		if (mouse_ray * rotation_frame.getLeftAxis() < 0.f)
		{
			yaw_angle *= -1.f;
		}
	}

	if (intersect_ray_with_sphere(
			adjusted_camera_pos,
			old_mouse_ray,
			pick_rotation_center,
			pick_distance_from_rotation_center,
			FAR_INTERSECTION,
			old_mouse_on_sphere))
	{
		LLVector3 mouse_sphere_offset = old_mouse_on_sphere - pick_rotation_center;
		old_yaw_angle = atan2f(mouse_sphere_offset * rotation_frame.getLeftAxis(), mouse_sphere_offset * rotation_frame.getAtAxis());
	}
	else
	{
		old_yaw_angle = F_PI_BY_TWO + asinf(pick_distance_from_rotation_center / camera_distance_from_rotation_center);

		if (mouse_ray * rotation_frame.getLeftAxis() < 0.f)
		{
			old_yaw_angle *= -1.f;
		}
	}

	const F32 delta_angle = yaw_angle - old_yaw_angle;

	if (mClockwise)
	{
		gAgent.yaw(delta_angle);
	}
	else
	{
		gAgent.yaw(-delta_angle);
	}

	mMouseSteerX = x;
	mMouseSteerY = y;
}

// <FS:ND> Keep track of name resolutions we made and delete them if needed to avoid crashing if this instance dies.
LLToolPie::~LLToolPie()
{
	std::vector< tNamecacheConnection >::iterator itr = mNamecacheConnections.begin();
	std::vector< tNamecacheConnection >::iterator itrEnd = mNamecacheConnections.end();

	while( itr != itrEnd )
	{
		itr->disconnect();
		++itr;
	}
}
// </FS:ND>

// <FS:ND> FIRE-10276; handleTooltipObject can be called during name resolution (LLAvatarNameCache), then hover_object can lon gbe destroyed and the pointer invalid.
// To circumvent this just pass the id and try to fetch the object from gObjectList.

BOOL LLToolPie::handleTooltipObjectById( LLUUID hoverObjectId, std::string line, std::string tooltip_msg)
{
	LLViewerObject* pObject = gObjectList.findObject( hoverObjectId );

	if( !pObject )
		return TRUE;

	return handleTooltipObject( pObject, line, tooltip_msg );
}

// </FS:ND><|MERGE_RESOLUTION|>--- conflicted
+++ resolved
@@ -999,19 +999,15 @@
 	//if (!mDoubleClickTimer.getStarted() || (mDoubleClickTimer.getElapsedTimeF32() > 0.3f))
 	// {
 	// 	mDoubleClickTimer.stop();
-	// 	return FALSE;
+	// 	return false;
 	// }
 	bool canDoubleClickTP = gSavedSettings.getBOOL("DoubleClickTeleport");
 	bool allowDoubleClickOnScriptedObjects = gSavedSettings.getBOOL("FSAllowDoubleClickOnScriptedObjects");
 	if ( canDoubleClickTP && allowDoubleClickOnScriptedObjects )
 	{
 		mDoubleClickTimer.stop();
-<<<<<<< HEAD
 		teleportToClickedLocation();
-		return TRUE;
-=======
-		return false;
->>>>>>> 2817d6c6
+		return true;
 	}
 	// </FS:Ansariel>
 
@@ -1613,18 +1609,13 @@
 bool LLToolPie::handleToolTip(S32 local_x, S32 local_y, MASK mask)
 {
 	static LLCachedControl<bool> show_hover_tips(*LLUI::getInstance()->mSettingGroups["config"], "ShowHoverTips", true);
-<<<<<<< HEAD
-	if (!show_hover_tips) return TRUE;
-	if (!mHoverPick.isValid()) return TRUE;
+	if (!show_hover_tips) return true;
+	if (!mHoverPick.isValid()) return true;
 // [RLVa:KB] - Checked: 2010-05-03 (RLVa-1.2.0g) | Modified: RLVa-1.2.0g
 #ifdef RLV_EXTENSION_CMD_INTERACT
 	if (gRlvHandler.hasBehaviour(RLV_BHVR_INTERACT)) return TRUE;
 #endif // RLV_EXTENSION_CMD_INTERACT
 // [/RLVa:KB]
-=======
-	if (!show_hover_tips) return true;
-	if (!mHoverPick.isValid()) return true;
->>>>>>> 2817d6c6
 
 	LLViewerObject* hover_object = mHoverPick.getObject();
 
