/** 
 * @file lltoolpie.cpp
 * @brief LLToolPie class implementation
 *
 * $LicenseInfo:firstyear=2001&license=viewerlgpl$
 * Second Life Viewer Source Code
 * Copyright (C) 2010, Linden Research, Inc.
 * 
 * This library is free software; you can redistribute it and/or
 * modify it under the terms of the GNU Lesser General Public
 * License as published by the Free Software Foundation;
 * version 2.1 of the License only.
 * 
 * This library is distributed in the hope that it will be useful,
 * but WITHOUT ANY WARRANTY; without even the implied warranty of
 * MERCHANTABILITY or FITNESS FOR A PARTICULAR PURPOSE.  See the GNU
 * Lesser General Public License for more details.
 * 
 * You should have received a copy of the GNU Lesser General Public
 * License along with this library; if not, write to the Free Software
 * Foundation, Inc., 51 Franklin Street, Fifth Floor, Boston, MA  02110-1301  USA
 * 
 * Linden Research, Inc., 945 Battery Street, San Francisco, CA  94111  USA
 * $/LicenseInfo$
 */

#include "llviewerprecompiledheaders.h"

#include "lltoolpie.h"

#include "indra_constants.h"
#include "llclickaction.h"
#include "llparcel.h"

#include "llagent.h"
#include "llagentcamera.h"
#include "llavatarnamecache.h"
#include "llfocusmgr.h"
#include "llfirstuse.h"
#include "llfloaterland.h"
#include "llfloaterreg.h"
#include "llfloaterscriptdebug.h"
#include "lltooltip.h"
#include "llhudeffecttrail.h"
#include "llhudicon.h"
#include "llhudmanager.h"
#include "llkeyboard.h"
#include "llmediaentry.h"
#include "llmenugl.h"
#include "llmeshrepository.h"
#include "llmutelist.h"
#include "piemenu.h"	// ## Zi: Pie menu
#include "llresmgr.h"  // getMonetaryString
#include "llselectmgr.h"
#include "lltoolfocus.h"
#include "lltoolgrab.h"
#include "lltoolmgr.h"
#include "lltoolselect.h"
#include "lltrans.h"
#include "llviewercamera.h"
#include "llviewerparcelmedia.h"
#include "llviewercontrol.h"
#include "llviewermenu.h"
#include "llviewerobjectlist.h"
#include "llviewerobject.h"
#include "llviewerparcelmgr.h"
#include "llviewerregion.h"
#include "llviewerwindow.h"
#include "llviewermedia.h"
#include "llvoavatarself.h"
#include "llviewermediafocus.h"
#include "llworld.h"
#include "llui.h"
#include "llweb.h"
#include "pipeline.h"	// setHighlightObject
// [RLVa:KB] - Checked: 2010-03-06 (RLVa-1.2.0c)
#include "rlvactions.h"
#include "rlvhandler.h"
// [/RLVa:KB]

#include "llviewernetwork.h"	// <FS:CR> For prim equivilance hiding

extern BOOL gDebugClicks;

static void handle_click_action_play();
static void handle_click_action_open_media(LLPointer<LLViewerObject> objectp);
static ECursorType cursor_from_parcel_media(U8 click_action);

LLToolPie::LLToolPie()
:	LLTool(std::string("Pie")),
	mMouseButtonDown( false ),
	mMouseOutsideSlop( false ),
	mMouseSteerX(-1),
	mMouseSteerY(-1),
	mBlockClickToWalk(false),
	mClickAction(0),
	mClickActionBuyEnabled( gSavedSettings.getBOOL("ClickActionBuyEnabled") ),
	mClickActionPayEnabled( gSavedSettings.getBOOL("ClickActionPayEnabled") ),
	mDoubleClickTimer()
{
}

BOOL LLToolPie::handleAnyMouseClick(S32 x, S32 y, MASK mask, EClickType clicktype, BOOL down)
{
	BOOL result = LLMouseHandler::handleAnyMouseClick(x, y, mask, clicktype, down);
	
	// This override DISABLES the keyboard focus reset that LLTool::handleAnyMouseClick adds.
	// LLToolPie will do the right thing in its pick callback.
	
	return result;
}

BOOL LLToolPie::handleMouseDown(S32 x, S32 y, MASK mask)
{
    if (mDoubleClickTimer.getStarted())
    {
        mDoubleClickTimer.stop();
    }

    mMouseOutsideSlop = FALSE;
	mMouseDownX = x;
	mMouseDownY = y;
<<<<<<< HEAD


	mPick = gViewerWindow->pickImmediate(x, y, FALSE, FALSE);
	LLViewerObject *object = mPick.getObject();
	LLViewerObject *parent = object ? object->getRootEdit() : NULL;
	if (!object
		|| object->isAttachment()
		|| object->getClickAction() == CLICK_ACTION_DISABLED
		|| (!useClickAction(mask, object, parent) && !object->flagHandleTouch() && !(parent && parent->flagHandleTouch())))
	{
		// Unless we are hovering over actionable visible object
		// left mouse down always picks transparent (but see handleMouseUp).
		// Also see LLToolPie::handleHover() - priorities are a bit different there.
		// Todo: we need a more consistent set of rules to work with
		mPick = gViewerWindow->pickImmediate(x, y, TRUE /*transparent*/, FALSE);
	}

=======
    LLTimer pick_timer;
    BOOL pick_rigged = false; //gSavedSettings.getBOOL("AnimatedObjectsAllowLeftClick");
	//left mouse down always picks transparent (but see handleMouseUp)
	mPick = gViewerWindow->pickImmediate(x, y, TRUE, pick_rigged);
    LL_INFOS() << "pick_rigged is " << (S32) pick_rigged << " pick time elapsed " << pick_timer.getElapsedTimeF32() << LL_ENDL;
>>>>>>> a5e418d8
	mPick.mKeyMask = mask;

	mMouseButtonDown = true;
	
	handleLeftClickPick();

	return TRUE;
}

// Spawn context menus on right mouse down so you can drag over and select
// an item.
BOOL LLToolPie::handleRightMouseDown(S32 x, S32 y, MASK mask)
{
	// don't pick transparent so users can't "pay" transparent objects
	mPick = gViewerWindow->pickImmediate(x, y,
                                         /*BOOL pick_transparent*/ gSavedSettings.getBOOL("FSEnableRightclickOnTransparentObjects"), // FALSE, // <FS:Ansariel> FIRE-1396: Allow selecting transparent objects
                                         /*BOOL pick_rigged*/ TRUE,
                                         /*BOOL pick_particle*/ TRUE);
	mPick.mKeyMask = mask;

	// claim not handled so UI focus stays same
	// <FS:Ansariel> Enable context/pie menu in mouselook
	//if(gAgentCamera.getCameraMode() != CAMERA_MODE_MOUSELOOK)
	if(gAgentCamera.getCameraMode() != CAMERA_MODE_MOUSELOOK || gSavedSettings.getBOOL("FSEnableRightclickMenuInMouselook"))
	// </FS:Ansariel>
	{
		handleRightClickPick();
	}
	return FALSE;
}

BOOL LLToolPie::handleRightMouseUp(S32 x, S32 y, MASK mask)
{
	LLToolMgr::getInstance()->clearTransientTool();
	return LLTool::handleRightMouseUp(x, y, mask);
}

BOOL LLToolPie::handleScrollWheel(S32 x, S32 y, S32 clicks)
{
	return LLViewerMediaFocus::getInstance()->handleScrollWheel(x, y, clicks);
}

// True if you selected an object.
BOOL LLToolPie::handleLeftClickPick()
{
	S32 x = mPick.mMousePt.mX;
	S32 y = mPick.mMousePt.mY;
	MASK mask = mPick.mKeyMask;
	if (mPick.mPickType == LLPickInfo::PICK_PARCEL_WALL)
	{
		LLParcel* parcel = LLViewerParcelMgr::getInstance()->getCollisionParcel();
		if (parcel)
		{
			LLViewerParcelMgr::getInstance()->selectCollisionParcel();
			if (parcel->getParcelFlag(PF_USE_PASS_LIST) 
				&& !LLViewerParcelMgr::getInstance()->isCollisionBanned())
			{
				// if selling passes, just buy one
				void* deselect_when_done = (void*)TRUE;
				LLPanelLandGeneral::onClickBuyPass(deselect_when_done);
			}
			else
			{
				// not selling passes, get info
				LLFloaterReg::showInstance("about_land");
			}
		}

		gFocusMgr.setKeyboardFocus(NULL);
		return LLTool::handleMouseDown(x, y, mask);
	}

	// didn't click in any UI object, so must have clicked in the world
	LLViewerObject *object = mPick.getObject();
	LLViewerObject *parent = NULL;

	if (mPick.mPickType != LLPickInfo::PICK_LAND)
	{
		LLViewerParcelMgr::getInstance()->deselectLand();
	}
	
	if (object)
	{
		parent = object->getRootEdit();
	}

	if (handleMediaClick(mPick))
	{
		return TRUE;
	}

	// If it's a left-click, and we have a special action, do it.
	if (useClickAction(mask, object, parent))
	{
// [RLVa:KB] - Checked: RLVa-1.1.0
		// Blanket block all left-click special actions on objects the user can't interact with
		if ( (RlvActions::isRlvEnabled()) && (!RlvActions::canInteract(object, mPick.mObjectOffset)) )
		{
			return TRUE;
		}
// [/RLVa:KB]

		mClickAction = 0;
		if (object && object->getClickAction()) 
		{
			mClickAction = object->getClickAction();
		}
		else if (parent && parent->getClickAction()) 
		{
			mClickAction = parent->getClickAction();
		}

		switch(mClickAction)
		{
		case CLICK_ACTION_TOUCH:
			// touch behavior down below...
			break;
		case CLICK_ACTION_SIT:
			{
				if (isAgentAvatarValid() && !gAgentAvatarp->isSitting() && !gSavedSettings.getBOOL("FSBlockClickSit")) // agent not already sitting
				{
					handle_object_sit_or_stand();
					// put focus in world when sitting on an object
					gFocusMgr.setKeyboardFocus(NULL);
					return TRUE;
				} // else nothing (fall through to touch)
			}
		case CLICK_ACTION_PAY:
			if ( mClickActionPayEnabled )
			{
				if ((object && object->flagTakesMoney())
					|| (parent && parent->flagTakesMoney()))
				{
					// pay event goes to object actually clicked on
					mClickActionObject = object;
					mLeftClickSelection = LLToolSelect::handleObjectSelection(mPick, FALSE, TRUE);
					if (LLSelectMgr::getInstance()->selectGetAllValid())
					{
						// call this right away, since we have all the info we need to continue the action
						selectionPropertiesReceived();
					}
					return TRUE;
				}
			}
			break;
		case CLICK_ACTION_BUY:
			if ( mClickActionBuyEnabled )
			{
				mClickActionObject = parent;
				mLeftClickSelection = LLToolSelect::handleObjectSelection(mPick, FALSE, TRUE, TRUE);
				if (LLSelectMgr::getInstance()->selectGetAllValid())
				{
					// call this right away, since we have all the info we need to continue the action
					selectionPropertiesReceived();
				}
				return TRUE;
			}
			break;
		case CLICK_ACTION_OPEN:
			if (parent && parent->allowOpen())
			{
				mClickActionObject = parent;
				mLeftClickSelection = LLToolSelect::handleObjectSelection(mPick, FALSE, TRUE, TRUE);
				if (LLSelectMgr::getInstance()->selectGetAllValid())
				{
					// call this right away, since we have all the info we need to continue the action
					selectionPropertiesReceived();
				}
			}
			return TRUE;	
		case CLICK_ACTION_PLAY:
			handle_click_action_play();
			return TRUE;
		case CLICK_ACTION_OPEN_MEDIA:
			// mClickActionObject = object;
			handle_click_action_open_media(object);
			return TRUE;
		case CLICK_ACTION_ZOOM:
			{	
				const F32 PADDING_FACTOR = 2.f;
				LLViewerObject* object = gObjectList.findObject(mPick.mObjectID);
				
				if (object)
				{
					gAgentCamera.setFocusOnAvatar(FALSE, ANIMATE);
					
					LLBBox bbox = object->getBoundingBoxAgent() ;
					F32 angle_of_view = llmax(0.1f, LLViewerCamera::getInstance()->getAspect() > 1.f ? LLViewerCamera::getInstance()->getView() * LLViewerCamera::getInstance()->getAspect() : LLViewerCamera::getInstance()->getView());
					F32 distance = bbox.getExtentLocal().magVec() * PADDING_FACTOR / atan(angle_of_view);
				
					LLVector3 obj_to_cam = LLViewerCamera::getInstance()->getOrigin() - bbox.getCenterAgent();
					obj_to_cam.normVec();
					
					LLVector3d object_center_global = gAgent.getPosGlobalFromAgent(bbox.getCenterAgent());
					gAgentCamera.setCameraPosAndFocusGlobal(object_center_global + LLVector3d(obj_to_cam * distance), 
													  object_center_global, 
													  mPick.mObjectID );
				}
			}
			return TRUE;			
		case CLICK_ACTION_DISABLED:
			return TRUE;
		default:
			// nothing
			break;
		}
	}

	// put focus back "in world"
	if (gFocusMgr.getKeyboardFocus())
	{
		// don't click to walk on attempt to give focus to world
		mBlockClickToWalk = true;
		gFocusMgr.setKeyboardFocus(NULL);
	}

	BOOL touchable = (object && object->flagHandleTouch()) 
					 || (parent && parent->flagHandleTouch());

	// Switch to grab tool if physical or triggerable
	if (object && 
		!object->isAvatar() && 
		((object->flagUsePhysics() || (parent && !parent->isAvatar() && parent->flagUsePhysics())) || touchable) 
		)
	{
// [RLVa:KB] - Checked: RLVa-1.1.0
		// Triggered by left-clicking on a touchable object
		if ( (RlvActions::isRlvEnabled()) && (!RlvActions::canTouch(object, mPick.mObjectOffset)) )
		{
			return LLTool::handleMouseDown(x, y, mask);
		}
// [/RLVa:KB]

		gGrabTransientTool = this;
		mMouseButtonDown = false;
		// <FS:Ansariel> FIRE-15578: After exiting mouselook, left clicking on a touchable object opens build floater; We have it fixed within LLToolGrab
		//LLToolGrab::getInstance()->setClickedInMouselook(gAgentCamera.cameraMouselook());
		// </FS:Ansariel>
		LLToolMgr::getInstance()->getCurrentToolset()->selectTool( LLToolGrab::getInstance() );
		return LLToolGrab::getInstance()->handleObjectHit( mPick );
	}
	
	LLHUDIcon* last_hit_hud_icon = mPick.mHUDIcon;
	// <FS:Ansariel> FIRE-11024: Only open script debug floater if it's a script error
	//if (!object && last_hit_hud_icon && last_hit_hud_icon->getSourceObject())
	if (!object && last_hit_hud_icon && last_hit_hud_icon->getScriptError() && last_hit_hud_icon->getSourceObject())
	{
		LLFloaterScriptDebug::show(last_hit_hud_icon->getSourceObject()->getID());
	}

	// If left-click never selects or spawns a menu
	// Eat the event.

	// mouse already released
	if (!mMouseButtonDown)
	{
		return true;
	}

	while (object && object->isAttachment() && !object->flagHandleTouch())
	{
		// don't pick avatar through hud attachment
		if (object->isHUDAttachment())
		{
			break;
		}
		object = (LLViewerObject*)object->getParent();
	}
	// <FS:Ansariel> FIRE-15189: Fix ClickToWalk not allowing mouse-walk (behavior change)
	//if (object && object == gAgentAvatarp && !gSavedSettings.getBOOL("ClickToWalk"))
	if (object && object == gAgentAvatarp)
	// </FS:Ansariel>
	{
		// we left clicked on avatar, switch to focus mode
		mMouseButtonDown = false;
		LLToolMgr::getInstance()->setTransientTool(LLToolCamera::getInstance());
		gViewerWindow->hideCursor();
		LLToolCamera::getInstance()->setMouseCapture(TRUE);
		LLToolCamera::getInstance()->pickCallback(mPick);
		if(!gSavedSettings.getBOOL("ClickOnAvatarKeepsCamera")) // <FS:Zi> keep camera in place when clicking on ourselves
			gAgentCamera.setFocusOnAvatar(TRUE, TRUE);

		return TRUE;
	}
	//////////
	//	// Could be first left-click on nothing
	//	LLFirstUse::useLeftClickNoHit();
	/////////

	// Eat the event
	return LLTool::handleMouseDown(x, y, mask);
}

BOOL LLToolPie::useClickAction(MASK mask, 
							   LLViewerObject* object, 
							   LLViewerObject* parent)
{
	return	mask == MASK_NONE
			&& object
			&& !object->isAttachment() 
			&& LLPrimitive::isPrimitive(object->getPCode())
			&& (object->getClickAction() 
				|| parent->getClickAction());

}

U8 final_click_action(LLViewerObject* obj)
{
	if (!obj) return CLICK_ACTION_NONE;
	if (obj->isAttachment()) return CLICK_ACTION_NONE;

	U8 click_action = CLICK_ACTION_TOUCH;
	LLViewerObject* parent = obj->getRootEdit();
	if (obj->getClickAction()
	    || (parent && parent->getClickAction()))
	{
		if (obj->getClickAction())
		{
			click_action = obj->getClickAction();
		}
		else if (parent && parent->getClickAction())
		{
			click_action = parent->getClickAction();
		}
	}
	return click_action;
}

ECursorType LLToolPie::cursorFromObject(LLViewerObject* object)
{
	LLViewerObject* parent = NULL;
	if (object)
	{
		parent = object->getRootEdit();
	}
	U8 click_action = final_click_action(object);
	ECursorType cursor = UI_CURSOR_ARROW;
	switch(click_action)
	{
	case CLICK_ACTION_SIT:
		{
//			if (isAgentAvatarValid() && !gAgentAvatarp->isSitting()) // not already sitting?
// [RLVa:KB] - Checked: 2010-03-06 (RLVa-1.2.0c) | Modified: RLVa-1.2.0g
			if ( (isAgentAvatarValid() && !gAgentAvatarp->isSitting()) && 
				 ((!rlv_handler_t::isEnabled()) || (RlvActions::canSit(object, LLToolPie::getInstance()->getHoverPick().mObjectOffset))) )
// [/RLVa:KB]
			{
				cursor = UI_CURSOR_TOOLSIT;
			}
		}
		break;
	case CLICK_ACTION_BUY:
		if ( mClickActionBuyEnabled )
		{ 
			LLSelectNode* node = LLSelectMgr::getInstance()->getHoverNode();
			if (!node || node->mSaleInfo.isForSale())
			{
				cursor = UI_CURSOR_TOOLBUY;
			}
		}
		break;
	case CLICK_ACTION_OPEN:
		// Open always opens the parent.
		if (parent && parent->allowOpen())
		{
			cursor = UI_CURSOR_TOOLOPEN;
		}
		break;
	case CLICK_ACTION_PAY:	
		if ( mClickActionPayEnabled )
		{
			if ((object && object->flagTakesMoney())
				|| (parent && parent->flagTakesMoney()))
			{
				//cursor = UI_CURSOR_TOOLBUY;  FIRESTORM - pay cursor is separate from buy cursor
				cursor = UI_CURSOR_TOOLPAY;
			}
		}
		break;
	case CLICK_ACTION_ZOOM:
			cursor = UI_CURSOR_TOOLZOOMIN;
			break;			
	case CLICK_ACTION_PLAY:
	case CLICK_ACTION_OPEN_MEDIA: 
		cursor = cursor_from_parcel_media(click_action);
		break;
	case CLICK_ACTION_DISABLED: 
		break;
	default:
		break;
	}
	return cursor;
}

void LLToolPie::resetSelection()
{
	mLeftClickSelection = NULL;
	mClickActionObject = NULL;
	mClickAction = 0;
}

void LLToolPie::walkToClickedLocation()
{
	if(mAutoPilotDestination) { mAutoPilotDestination->markDead(); }
	mAutoPilotDestination = (LLHUDEffectBlob *)LLHUDManager::getInstance()->createViewerEffect(LLHUDObject::LL_HUD_EFFECT_BLOB, FALSE);
	mAutoPilotDestination->setPositionGlobal(mPick.mPosGlobal);
	mAutoPilotDestination->setPixelSize(5);
	mAutoPilotDestination->setColor(LLColor4U(170, 210, 190));
	mAutoPilotDestination->setDuration(3.f);

	LLVector3d pos = LLToolPie::getInstance()->getPick().mPosGlobal;
	gAgent.startAutoPilotGlobal(pos, std::string(), NULL, NULL, NULL, 0.f, 0.03f, FALSE);
}

// When we get object properties after left-clicking on an object
// with left-click = buy, if it's the same object, do the buy.

// static
void LLToolPie::selectionPropertiesReceived()
{
	// Make sure all data has been received.
	// This function will be called repeatedly as the data comes in.
	if (!LLSelectMgr::getInstance()->selectGetAllValid())
	{
		return;
	}

	LLObjectSelection* selection = LLToolPie::getInstance()->getLeftClickSelection();
	if (selection)
	{
		LLViewerObject* selected_object = selection->getPrimaryObject();
		// since we don't currently have a way to lock a selection, it could have changed
		// after we initially clicked on the object
		if (selected_object == LLToolPie::getInstance()->getClickActionObject())
		{
			U8 click_action = LLToolPie::getInstance()->getClickAction();
			switch (click_action)
			{
			case CLICK_ACTION_BUY:
				if ( LLToolPie::getInstance()->mClickActionBuyEnabled )
				{
					handle_buy();
				}
				break;
			case CLICK_ACTION_PAY:
				if ( LLToolPie::getInstance()->mClickActionPayEnabled )
				{
					handle_give_money_dialog();
				}
				break;
			case CLICK_ACTION_OPEN:
				LLFloaterReg::showInstance("openobject");
				break;
			case CLICK_ACTION_DISABLED:
				break;
			default:
				break;
			}
		}
	}
	LLToolPie::getInstance()->resetSelection();
}

BOOL LLToolPie::handleHover(S32 x, S32 y, MASK mask)
{
    BOOL pick_rigged = false; //gSavedSettings.getBOOL("AnimatedObjectsAllowLeftClick");
	mHoverPick = gViewerWindow->pickImmediate(x, y, FALSE, pick_rigged);
	LLViewerObject *parent = NULL;
	LLViewerObject *object = mHoverPick.getObject();
// [RLVa:KB] - Checked: RLVa-1.1.0
	// Blanket block all left-click special actions on objects the user can't interact with
	if ( (RlvActions::isRlvEnabled()) && (!RlvActions::canInteract(object, mHoverPick.mObjectOffset)) )
	{
		gViewerWindow->setCursor(UI_CURSOR_ARROW);
		return TRUE;
	}
// [/RLVa:KB]
	LLSelectMgr::getInstance()->setHoverObject(object, mHoverPick.mObjectFace);
	if (object)
	{
		parent = object->getRootEdit();
	}

	// Show screen-space highlight glow effect
	bool show_highlight = false;

	if (handleMediaHover(mHoverPick))
	{
		// *NOTE: If you think the hover glow conflicts with the media outline, you
		// could disable it here.
		show_highlight = true;
		// cursor set by media object
		LL_DEBUGS("UserInput") << "hover handled by LLToolPie (inactive)" << LL_ENDL;
	}
	else if (!mMouseOutsideSlop 
		&& mMouseButtonDown 
		&& gSavedSettings.getBOOL("ClickToWalk"))
	{
		S32 delta_x = x - mMouseDownX;
		S32 delta_y = y - mMouseDownY;
		S32 threshold = gSavedSettings.getS32("DragAndDropDistanceThreshold");
		if (delta_x * delta_x + delta_y * delta_y > threshold * threshold)
		{
			startCameraSteering();
			steerCameraWithMouse(x, y);
			gViewerWindow->setCursor(UI_CURSOR_TOOLGRAB);
		}
		else
		{
			gViewerWindow->setCursor(UI_CURSOR_ARROW);
		}
	}
// [RLVa:KB] - Checked: RLVa-1.1.0
	else if ( (object) && (RlvActions::isRlvEnabled()) && (!RlvActions::canTouch(object, mHoverPick.mObjectOffset)) )
	{
		// Block showing the "grab" or "touch" cursor if we can't touch/grab the object
		gViewerWindow->setCursor(UI_CURSOR_ARROW);
	}
// [/RLVa:KB]
	else if (inCameraSteerMode())
	{
		steerCameraWithMouse(x, y);
		gViewerWindow->setCursor(UI_CURSOR_TOOLGRAB);
	}
	else
	{
		// perform a separate pick that detects transparent objects since they respond to 1-click actions
		LLPickInfo click_action_pick = gViewerWindow->pickImmediate(x, y, TRUE, pick_rigged);

		LLViewerObject* click_action_object = click_action_pick.getObject();

		if (click_action_object && useClickAction(mask, click_action_object, click_action_object->getRootEdit()))
		{
			show_highlight = true;
			ECursorType cursor = cursorFromObject(click_action_object);
			gViewerWindow->setCursor(cursor);
			LL_DEBUGS("UserInput") << "hover handled by LLToolPie (inactive)" << LL_ENDL;
		}
// [RLVa:KB] - Checked: RLVa-1.1.0
		else if ( (object) && (RlvActions::isRlvEnabled()) && (!RlvActions::canTouch(object, mHoverPick.mObjectOffset)) )
		{
			// Block showing the "grab" or "touch" cursor if we can't touch/grab the object
			gViewerWindow->setCursor(UI_CURSOR_ARROW);
		}
// [/RLVa:KB]
		else if ((object && !object->isAvatar() && object->flagUsePhysics()) 
				 || (parent && !parent->isAvatar() && parent->flagUsePhysics()))
		{
			show_highlight = true;
			gViewerWindow->setCursor(UI_CURSOR_TOOLGRAB);
			LL_DEBUGS("UserInput") << "hover handled by LLToolPie (inactive)" << LL_ENDL;
		}
		else if ((!object || !object->isAttachment() || object->getClickAction() != CLICK_ACTION_DISABLED)
				 && ((object && object->flagHandleTouch()) || (parent && parent->flagHandleTouch())))
		{
			show_highlight = true;
			gViewerWindow->setCursor(UI_CURSOR_HAND);
			LL_DEBUGS("UserInput") << "hover handled by LLToolPie (inactive)" << LL_ENDL;
		}
		else
		{
			gViewerWindow->setCursor(UI_CURSOR_ARROW);
			LL_DEBUGS("UserInput") << "hover handled by LLToolPie (inactive)" << LL_ENDL;
		}
	}

	if(!object)
	{
		LLViewerMediaFocus::getInstance()->clearHover();
	}

	static LLCachedControl<bool> enable_highlight(
		gSavedSettings, "RenderHoverGlowEnable", false);
	LLDrawable* drawable = NULL;
	if (enable_highlight && show_highlight && object)
	{
		drawable = object->mDrawable;
	}
	gPipeline.setHighlightObject(drawable);

	return TRUE;
}

BOOL LLToolPie::handleMouseUp(S32 x, S32 y, MASK mask)
{
    if (!mDoubleClickTimer.getStarted())
    {
        mDoubleClickTimer.start();
    }
    else
    {
        mDoubleClickTimer.reset();
    }
    LLViewerObject* obj = mPick.getObject();
	U8 click_action = final_click_action(obj);

	// let media have first pass at click
	if (handleMediaMouseUp() || LLViewerMediaFocus::getInstance()->getFocus())
	{
		mBlockClickToWalk = true;
	}
	stopCameraSteering();
	mMouseButtonDown = false;

	if (click_action == CLICK_ACTION_NONE				// not doing 1-click action
		&& gSavedSettings.getBOOL("ClickToWalk")		// click to walk enabled
		&& !gAgent.getFlying()							// don't auto-navigate while flying until that works
		&& gAgentAvatarp
		&& !gAgentAvatarp->isSitting()
		&& !mBlockClickToWalk							// another behavior hasn't cancelled click to walk
        )
	{
        // We may be doing click to walk, but we don't want to use a target on
        // a transparent object because the user thought they were clicking on
        // whatever they were seeing through it, so recompute what was clicked on
        // ignoring transparent objects
        LLPickInfo savedPick = mPick;
        mPick = gViewerWindow->pickImmediate(savedPick.mMousePt.mX, savedPick.mMousePt.mY,
                                             FALSE /* ignore transparent */,
                                             FALSE /* ignore rigged */,
                                             FALSE /* ignore particles */);

//        if (!mPick.mPosGlobal.isExactlyZero()			// valid coordinates for pick
//            && (mPick.mPickType == LLPickInfo::PICK_LAND	// we clicked on land
//                || mPick.mObjectID.notNull()))				// or on an object
// [RLVa:KB] - Checked: RLVa-2.0.0
		bool fValidPick = (!mPick.mPosGlobal.isExactlyZero()			// valid coordinates for pick
			&& (mPick.mPickType == LLPickInfo::PICK_LAND	// we clicked on land
				|| mPick.mObjectID.notNull()));				// or on an object

		if ( (fValidPick) && (RlvActions::isRlvEnabled()) && (!RlvActions::canTeleportToLocal(mPick.mPosGlobal)) )
		{
			RlvUtil::notifyBlocked(RLV_STRING_BLOCKED_AUTOPILOT);
			fValidPick = false;
		}

		if (fValidPick)
// [/RLVa:KB]
        {

            // handle special cases of steering picks
            LLViewerObject* avatar_object = mPick.getObject();

            // get pointer to avatar
            while (avatar_object && !avatar_object->isAvatar())
            {
                avatar_object = (LLViewerObject*)avatar_object->getParent();
            }

            if (avatar_object && ((LLVOAvatar*)avatar_object)->isSelf())
            {
                const F64 SELF_CLICK_WALK_DISTANCE = 3.0;
                // pretend we picked some point a bit in front of avatar
                mPick.mPosGlobal = gAgent.getPositionGlobal() + LLVector3d(LLViewerCamera::instance().getAtAxis()) * SELF_CLICK_WALK_DISTANCE;
            }
            gAgentCamera.setFocusOnAvatar(TRUE, TRUE);
            walkToClickedLocation();
            LLFirstUse::notMoving(false);

            return TRUE;
        }
        else
        {
            LL_DEBUGS("maint5901") << "walk target was "
                                   << (mPick.mPosGlobal.isExactlyZero() ? "zero" : "not zero")
                                   << ", pick type was " << (mPick.mPickType == LLPickInfo::PICK_LAND ? "land" : "not land")
                                   << ", pick object was " << mPick.mObjectID
                                   << LL_ENDL;
            // we didn't click to walk, so restore the original target
            mPick = savedPick;
        }
	}
	gViewerWindow->setCursor(UI_CURSOR_ARROW);
	if (hasMouseCapture())
	{
		setMouseCapture(FALSE);
	}

	LLToolMgr::getInstance()->clearTransientTool();
	gAgentCamera.setLookAt(LOOKAT_TARGET_CONVERSATION, obj); // maybe look at object/person clicked on

	mBlockClickToWalk = false;
	return LLTool::handleMouseUp(x, y, mask);
}

void LLToolPie::stopClickToWalk()
{
	mPick.mPosGlobal = gAgent.getPositionGlobal();
	handle_go_to();
	if(mAutoPilotDestination) 
	{ 
		mAutoPilotDestination->markDead(); 
	}
}

BOOL LLToolPie::handleDoubleClick(S32 x, S32 y, MASK mask)
{
	if (gDebugClicks)
	{
		LL_INFOS() << "LLToolPie handleDoubleClick (becoming mouseDown)" << LL_ENDL;
	}

	if (handleMediaDblClick(mPick))
	{
		return TRUE;
	}
    
    	if (!mDoubleClickTimer.getStarted() || (mDoubleClickTimer.getElapsedTimeF32() > 0.3f))
	{
		mDoubleClickTimer.stop();
		return FALSE;
	}
	mDoubleClickTimer.stop();

	if (gSavedSettings.getBOOL("DoubleClickAutoPilot"))
	{
        // We may be doing double click to walk, but we don't want to use a target on
        // a transparent object because the user thought they were clicking on
        // whatever they were seeing through it, so recompute what was clicked on
        // ignoring transparent objects
        LLPickInfo savedPick = mPick;
        mPick = gViewerWindow->pickImmediate(savedPick.mMousePt.mX, savedPick.mMousePt.mY,
                                             FALSE /* ignore transparent */,
                                             FALSE /* ignore rigged */,
                                             FALSE /* ignore particles */);

        if(mPick.mPickType == LLPickInfo::PICK_OBJECT)
        {
            if (mPick.getObject() && mPick.getObject()->isHUDAttachment())
            {
                mPick = savedPick;
                return FALSE;
            }
        }

//		if ((mPick.mPickType == LLPickInfo::PICK_LAND && !mPick.mPosGlobal.isExactlyZero()) ||
//			(mPick.mObjectID.notNull()  && !mPick.mPosGlobal.isExactlyZero()))
// [RLVa:KB] - Checked: RLVa-2.0.0
		bool fValidPick = ((mPick.mPickType == LLPickInfo::PICK_LAND && !mPick.mPosGlobal.isExactlyZero()) ||
			(mPick.mObjectID.notNull()  && !mPick.mPosGlobal.isExactlyZero()));

		if ( (fValidPick) && (RlvActions::isRlvEnabled()) && (!RlvActions::canTeleportToLocal(mPick.mPosGlobal)) )
		{
			RlvUtil::notifyBlocked(RLV_STRING_BLOCKED_AUTOPILOT);
			fValidPick = false;
		}

		if (fValidPick)
// [/RLVa:KB]
		{
			walkToClickedLocation();
			return TRUE;
		}
        else
        {
            // restore the original pick for any other purpose
            mPick = savedPick;
        }
	}
	else if (gSavedSettings.getBOOL("DoubleClickTeleport"))
	{
		LLViewerObject* objp = mPick.getObject();
		LLViewerObject* parentp = objp ? objp->getRootEdit() : NULL;

		bool is_in_world = mPick.mObjectID.notNull() && objp && !objp->isHUDAttachment();
		bool is_land = mPick.mPickType == LLPickInfo::PICK_LAND;
		bool pos_non_zero = !mPick.mPosGlobal.isExactlyZero();
		bool has_touch_handler = (objp && objp->flagHandleTouch()) || (parentp && parentp->flagHandleTouch());
		bool has_click_action = final_click_action(objp);

		if (pos_non_zero && (is_land || (is_in_world && !has_touch_handler && !has_click_action)))
		{
			LLVector3d pos = mPick.mPosGlobal;
			pos.mdV[VZ] += gAgentAvatarp->getPelvisToFoot();
			gAgent.teleportViaLocationLookAt(pos);
			return TRUE;
		}
	}

	return FALSE;
}

static bool needs_tooltip(LLSelectNode* nodep)
{
	if (!nodep) 
		return false;

	LLViewerObject* object = nodep->getObject();
	LLViewerObject *parent = (LLViewerObject *)object->getParent();
	if (object->flagHandleTouch()
		|| (parent && parent->flagHandleTouch())
		|| object->flagTakesMoney()
		|| (parent && parent->flagTakesMoney())
		|| object->flagAllowInventoryAdd()
		)
	{
		return true;
	}

	U8 click_action = final_click_action(object);
	if (click_action != 0)
	{
		return true;
	}

	if (nodep->mValid)
	{
		bool anyone_copy = anyone_copy_selection(nodep);
		bool for_sale = for_sale_selection(nodep);
		if (anyone_copy || for_sale)
		{
			return true;
		}
	}
	return false;
}


BOOL LLToolPie::handleTooltipLand(std::string line, std::string tooltip_msg)
{
	//  Do not show hover for land unless prefs are set to allow it. 
	if (!gSavedSettings.getBOOL("ShowLandHoverTip")) return TRUE; 

	LLViewerParcelMgr::getInstance()->setHoverParcel( mHoverPick.mPosGlobal );

	// Didn't hit an object, but since we have a land point we
	// must be hovering over land.
	
	LLParcel* hover_parcel = LLViewerParcelMgr::getInstance()->getHoverParcel();
	LLUUID owner;
	
	if ( hover_parcel )
	{
		owner = hover_parcel->getOwnerID();
	}
	
	// Line: "Land"
	line.clear();
	line.append(LLTrans::getString("TooltipLand"));
	if (hover_parcel)
	{
		line.append(hover_parcel->getName());
	}
	tooltip_msg.append(line);
	tooltip_msg.push_back('\n');
	
	// Line: "Owner: James Linden"
	line.clear();
	line.append(LLTrans::getString("TooltipOwner") + " ");
	
	if ( hover_parcel )
	{
		std::string name;
		if (LLUUID::null == owner)
		{
			line.append(LLTrans::getString("TooltipPublic"));
		}
		else if (hover_parcel->getIsGroupOwned())
		{
			if (gCacheName->getGroupName(owner, name))
			{
				line.append(name);
				line.append(LLTrans::getString("TooltipIsGroup"));
			}
			else
			{
				line.append(LLTrans::getString("RetrievingData"));
			}
		}
        else
        {
            LLAvatarName av_name;
            if (LLAvatarNameCache::get(owner, &av_name))
            {
                name = av_name.getUserName();
                line.append(name);
            }
            else
            {
                line.append(LLTrans::getString("RetrievingData"));
            }
        }
	}
	else
	{
		line.append(LLTrans::getString("RetrievingData"));
	}
	tooltip_msg.append(line);
	tooltip_msg.push_back('\n');
	
	// Line: "no fly, not safe, no build"
	
	// Don't display properties for your land.  This is just
	// confusing, because you can do anything on your own land.
	if ( hover_parcel && owner != gAgent.getID() )
	{
		S32 words = 0;
		
		line.clear();
		// JC - Keep this in the same order as the checkboxes
		// on the land info panel
		if ( !hover_parcel->getAllowModify() )
		{
			if ( hover_parcel->getAllowGroupModify() )
			{
				line.append(LLTrans::getString("TooltipFlagGroupBuild"));
			}
			else
			{
				line.append(LLTrans::getString("TooltipFlagNoBuild"));
			}
			words++;
		}
		
		if ( !hover_parcel->getAllowTerraform() )
		{
			if (words) line.append(", ");
			line.append(LLTrans::getString("TooltipFlagNoEdit"));
			words++;
		}
		
		if ( hover_parcel->getAllowDamage() )
		{
			if (words) line.append(", ");
			line.append(LLTrans::getString("TooltipFlagNotSafe"));
			words++;
		}
		
		// Maybe we should reflect the estate's block fly bit here as well?  DK 12/1/04
		if ( !hover_parcel->getAllowFly() )
		{
			if (words) line.append(", ");
			line.append(LLTrans::getString("TooltipFlagNoFly"));
			words++;
		}
		
		if ( !hover_parcel->getAllowOtherScripts() )
		{
			if (words) line.append(", ");
			if ( hover_parcel->getAllowGroupScripts() )
			{
				line.append(LLTrans::getString("TooltipFlagGroupScripts"));
			}
			else
			{
				line.append(LLTrans::getString("TooltipFlagNoScripts"));
			}
			
			words++;
		}
		
		if (words) 
		{
			tooltip_msg.append(line);
			tooltip_msg.push_back('\n');
		}
	}
	
	if (hover_parcel && hover_parcel->getParcelFlag(PF_FOR_SALE))
	{
		LLStringUtil::format_map_t args;
		S32 price = hover_parcel->getSalePrice();
		args["[AMOUNT]"] = LLResMgr::getInstance()->getMonetaryString(price);
		line = LLTrans::getString("TooltipForSaleL$", args);
		tooltip_msg.append(line);
		tooltip_msg.push_back('\n');
	}
	
	// trim last newlines
	if (!tooltip_msg.empty())
	{
		tooltip_msg.erase(tooltip_msg.size() - 1);
		LLToolTipMgr::instance().show(tooltip_msg);
	}
	
	return TRUE;
}

BOOL LLToolPie::handleTooltipObject( LLViewerObject* hover_object, std::string line, std::string tooltip_msg)
{
	// <FS:Ansariel> FIRE-9522: Crashfix
	if (!hover_object)
	{
		return TRUE;
	}
	// </FS:Ansariel>

	// <FS:Ansariel> Advanced object tooltips
	const char* const DEFAULT_DESC = "(No Description)";
	static LLCachedControl<bool> advancedToolTip(gSavedSettings, "FSAdvancedTooltips");
	// </FS:Ansariel> Advanced object tooltips

	if ( hover_object->isHUDAttachment() )
	{
		// no hover tips for HUD elements, since they can obscure
		// what the HUD is displaying
		return TRUE;
	}
	
	if ( hover_object->isAttachment() )
	{
		// get root of attachment then parent, which is avatar
		LLViewerObject* root_edit = hover_object->getRootEdit();
		if (!root_edit)
		{
			// Strange parenting issue, don't show any text
			return TRUE;
		}
		hover_object = (LLViewerObject*)root_edit->getParent();
		if (!hover_object)
		{
			// another strange parenting issue, bail out
			return TRUE;
		}
	}
	
	line.clear();
	if (hover_object->isAvatar())
	{
		// only show tooltip if same inspector not already open
		LLFloater* existing_inspector = LLFloaterReg::findInstance("inspect_avatar");
		if (!existing_inspector 
			|| !existing_inspector->getVisible()
			|| existing_inspector->getKey()["avatar_id"].asUUID() != hover_object->getID())
		{
			// Try to get display name + username
			std::string final_name;

			// <FS:Zi> Build group prefix
			std::string group_title;
			if (gSavedSettings.getBOOL("FSShowGroupTitleInTooltip"))
			{
				LLNameValue* group = hover_object->getNVPair("Title");
				if (group)
				{
					group_title = group->getString();
					if (!group_title.empty())
					{
						group_title += "\n";
					}
				}
			}
			// </FS:Zi>

			LLAvatarName av_name;
			if (LLAvatarNameCache::get(hover_object->getID(), &av_name))
			{
// [RLVa:KB] - Checked: RLVa-1.2.2
				final_name = (RlvActions::canShowName(RlvActions::SNC_DEFAULT, hover_object->getID())) ? av_name.getCompleteName() : RlvStrings::getAnonym(av_name);
// [/RLVa:KB]
//				final_name = av_name.getCompleteName();
				// <FS:Zi> Make sure group title gets added to the tool tip. This is done separately to
				//         the RLVa code to prevent this change from getting lost in future RLVa merges
				if (!gRlvHandler.hasBehaviour(RLV_BHVR_SHOWNAMES))
				{
					final_name = group_title + final_name;
				}
				// </FS:Zi>
			}
			else
			{
				final_name = LLTrans::getString("TooltipPerson");;
			}

			// *HACK: We may select this object, so pretend it was clicked
			mPick = mHoverPick;
// [RLVa:KB] - Checked: RLVa-1.2.0
			if ( (!RlvActions::isRlvEnabled()) ||
			     ( (RlvActions::canInteract(hover_object, mHoverPick.mObjectOffset)) && (RlvActions::canShowName(RlvActions::SNC_DEFAULT, hover_object->getID())) ) )
			{
// [/RLVa:KB]
				LLInspector::Params p;
				p.fillFrom(LLUICtrlFactory::instance().getDefaultParams<LLInspector>());
				p.message(final_name);
				// <FS:Ansariel> Get rid of the "i"-button on advanced hovertips
				//p.image.name("Inspector_I");
				if (!advancedToolTip)
				{
					p.image.name("Inspector_I");
				}
				// </FS:Ansariel>
				p.click_callback(boost::bind(showAvatarInspector, hover_object->getID()));
				p.visible_time_near(6.f);
				p.visible_time_far(3.f);
				p.delay_time(gSavedSettings.getF32("AvatarInspectorTooltipDelay"));
				p.wrap(false);
				
				LLToolTipMgr::instance().show(p);
// [RLVa:KB] - Checked: RLVa-1.2.0
			}
//			else
//			{
//				LLToolTipMgr::instance().show(final_name);
//			}
// [/RLVa:KB]
		}
	}
	else
	{
		//
		//  We have hit a regular object (not an avatar or attachment)
		// 
		
		//
		//  Default prefs will suppress display unless the object is interactive
		//
		bool show_all_object_tips =
		(bool)gSavedSettings.getBOOL("ShowAllObjectHoverTip");			
		LLSelectNode *nodep = LLSelectMgr::getInstance()->getHoverNode();
		
		// only show tooltip if same inspector not already open
		LLFloater* existing_inspector = LLFloaterReg::findInstance("inspect_object");
		if (nodep &&
			(!existing_inspector 
			 || !existing_inspector->getVisible()
			 || existing_inspector->getKey()["object_id"].asUUID() != hover_object->getID()))
		{

			// Add price to tooltip for items on sale
			bool for_sale = for_sale_selection(nodep);
			if(for_sale)
			{
				LLStringUtil::format_map_t args;
				S32 price = nodep->mSaleInfo.getSalePrice();
				args["[AMOUNT]"] = LLResMgr::getInstance()->getMonetaryString(price);
				tooltip_msg.append(LLTrans::getString("TooltipPrice", args) );
			}

			if (nodep->mName.empty())
			{
				tooltip_msg.append(LLTrans::getString("TooltipNoName"));
			}
			else
			{
				tooltip_msg.append( nodep->mName );
			}

			// <FS:Ansariel> Advanced object tooltips
			if (advancedToolTip)
			{
				// Set description
				if (!nodep->mDescription.empty() && nodep->mDescription != DEFAULT_DESC)
				{
					tooltip_msg.append("\n" + nodep->mDescription);
				}

				// Set owner name
				std::string full_name;
			
				if (nodep->mValid)
				{
					LLUUID owner = nodep->mPermissions->getOwner();
					if (owner.notNull())
					{
						LLAvatarName av_name;
						if (LLAvatarNameCache::get(owner, &av_name))
						{
							full_name = (!gRlvHandler.hasBehaviour(RLV_BHVR_SHOWNAMES)) ? av_name.getCompleteName() : RlvStrings::getAnonym(av_name);
						}
						else
						{
							full_name = LLTrans::getString("LoadingData");

							// If we don't have the avatar name already, let the
							// avatar name cache retrieve it and simply invoke
							// us again after it received the name.
							std::string l;
							std::string m;
							LLUUID id( hover_object->getID() );
							mNamecacheConnections.push_back( LLAvatarNameCache::get(owner, boost::bind(&LLToolPie::handleTooltipObjectById, this, id, l, m)) );
						}

						// Owner name
						tooltip_msg.append("\n" + LLTrans::getString("TooltipOwner") + " " + full_name);
					}
				}

				// Permission flags
				LLViewerObject* parentobject = (LLViewerObject*)hover_object->getParent();
				std::string permissionsline;
				if (hover_object->flagScripted())
				{
					permissionsline += LLTrans::getString("TooltipFlagScript") + " ";
				}
				if (hover_object->flagUsePhysics())
				{
					permissionsline += LLTrans::getString("TooltipFlagPhysics") + " ";
				}
				if (hover_object->flagHandleTouch() || (parentobject && parentobject->flagHandleTouch()))
				{
					permissionsline += LLTrans::getString("TooltipFlagTouch") + " ";
				}
				if (hover_object->flagTakesMoney() || (parentobject && parentobject->flagTakesMoney()))
				{
					permissionsline += LLTrans::getString("TooltipFlagL$") + " ";
				}
				if (hover_object->flagAllowInventoryAdd())
				{
					permissionsline += LLTrans::getString("TooltipFlagDropInventory") + " ";
				}
				if (hover_object->flagPhantom())
				{
					permissionsline += LLTrans::getString("TooltipFlagPhantom") + " ";
				}
				if (hover_object->flagTemporaryOnRez())
				{
					permissionsline += LLTrans::getString("TooltipFlagTemporary") + " ";
				}
				if (!permissionsline.empty())
				{
					permissionsline = "\n" + permissionsline.substr(0, permissionsline.length() - 1);
				}
				tooltip_msg += permissionsline + "\n";

				LLStringUtil::format_map_t args;

				// Get prim count
				S32 prim_count = LLSelectMgr::getInstance()->getHoverObjects()->getObjectCount();				
				args["COUNT"] = llformat("%d", prim_count);
				tooltip_msg.append("\n" + LLTrans::getString("TooltipPrimCount", args));

				// Display the PE weight for an object if mesh is enabled
				if (gMeshRepo.meshRezEnabled())
				{
					// Ansariel: What a bummer! PE is only available for
					//           objects in the same region as you!
					if (hover_object->getRegion() && gAgent.getRegion() &&
						hover_object->getRegion()->getRegionID() == gAgent.getRegion()->getRegionID())
					{
						S32 link_cost = LLSelectMgr::getInstance()->getHoverObjects()->getSelectedLinksetCost();
						if (link_cost > 0)
						{
							args.clear();
							args["PEWEIGHT"] = llformat("%d", link_cost);
							tooltip_msg.append(LLTrans::getString("TooltipPrimEquivalent", args));
						}
/// <FS:CR> Don't show loading on vanila OpenSim (some grids have it, not not vanilla) If they have it, it will
/// show eventually
#ifdef OPENSIM
						else if (LLGridManager::getInstance()->isInOpenSim())
						{
							// Do nothing at all.
						}
#endif
// </FS:CR>
						else
						{
							tooltip_msg.append(LLTrans::getString("TooltipPrimEquivalentLoading"));
						}
					}
					else
					{
						tooltip_msg.append(LLTrans::getString("TooltipPrimEquivalentUnavailable"));
					}
				}

				// Get position
				LLViewerRegion* region = gAgent.getRegion();
				if (region)
				{
					LLVector3 relPositionObject = region->getPosRegionFromGlobal(hover_object->getPositionGlobal());

					if (!gRlvHandler.hasBehaviour(RLV_BHVR_SHOWLOC))
					{
						args.clear();
						args["POSITION"] = llformat("<%.02f, %.02f, %.02f>", relPositionObject.mV[VX], relPositionObject.mV[VY], relPositionObject.mV[VZ]);
						tooltip_msg.append("\n" + LLTrans::getString("TooltipPosition", args));
					}

					// Get distance
					F32 distance = (relPositionObject - region->getPosRegionFromGlobal(gAgent.getPositionGlobal())).magVec();
					args.clear();
					args["DISTANCE"] = llformat("%.02f", distance);
					tooltip_msg.append("\n" + LLTrans::getString("TooltipDistance", args));
				}
			}
			// </FS:Ansariel> Advanced object tooltips
			
			bool has_media = false;
			bool is_time_based_media = false;
			bool is_web_based_media = false;
			bool is_media_playing = false;
			bool is_media_displaying = false;
			
			// Does this face have media?
			const LLTextureEntry* tep = hover_object->getTE(mHoverPick.mObjectFace);
			
			if(tep)
			{
				has_media = tep->hasMedia();
				const LLMediaEntry* mep = has_media ? tep->getMediaData() : NULL;
				if (mep)
				{
					viewer_media_t media_impl = LLViewerMedia::getMediaImplFromTextureID(mep->getMediaID());
					LLPluginClassMedia* media_plugin = NULL;
					
					if (media_impl.notNull() && (media_impl->hasMedia()))
					{
						is_media_displaying = true;
						//LLStringUtil::format_map_t args;
						
						media_plugin = media_impl->getMediaPlugin();
						if(media_plugin)
						{	
							if(media_plugin->pluginSupportsMediaTime())
							{
								is_time_based_media = true;
								is_web_based_media = false;
								//args["[CurrentURL]"] =  media_impl->getMediaURL();
								is_media_playing = media_impl->isMediaPlaying();
							}
							else
							{
								is_time_based_media = false;
								is_web_based_media = true;
								//args["[CurrentURL]"] =  media_plugin->getLocation();
							}
							//tooltip_msg.append(LLTrans::getString("CurrentURL", args));
						}
					}
				}
			}
			

			// Avoid showing tip over media that's displaying unless it's for sale
			// also check the primary node since sometimes it can have an action even though
			// the root node doesn't
			
			bool needs_tip = (!is_media_displaying || 
				              for_sale) &&
				(has_media || 
				 needs_tooltip(nodep) || 
				 needs_tooltip(LLSelectMgr::getInstance()->getPrimaryHoverNode()));
			
			if (show_all_object_tips || needs_tip)
			{
				// We may select this object, so pretend it was clicked
				mPick = mHoverPick;
// [RLVa:KB] - Checked: RLVa-1.2.1
				if ( (!RlvActions::isRlvEnabled()) || (RlvActions::canInteract(hover_object, mHoverPick.mObjectOffset)) )
				{
// [/RLVa:KB]
					LLInspector::Params p;
					p.fillFrom(LLUICtrlFactory::instance().getDefaultParams<LLInspector>());
					p.message(tooltip_msg);
					// Ansariel: Get rid of the useless button!
					if (!advancedToolTip)
					{
						p.image.name("Inspector_I");
					}
					p.click_callback(boost::bind(showObjectInspector, hover_object->getID(), mHoverPick.mObjectFace));
					p.time_based_media(is_time_based_media);
					p.web_based_media(is_web_based_media);
					p.media_playing(is_media_playing);
					p.click_playmedia_callback(boost::bind(playCurrentMedia, mHoverPick));
					p.click_homepage_callback(boost::bind(VisitHomePage, mHoverPick));
					p.visible_time_near(6.f);
					p.visible_time_far(3.f);
					p.delay_time(gSavedSettings.getF32("ObjectInspectorTooltipDelay"));
					p.wrap(false);
					
					LLToolTipMgr::instance().show(p);
// [RLVa:KB] - Checked: RLVa-2.1.0
				}
//				else
//				{
//					LLToolTipMgr::instance().show(tooltip_msg);
//				}
// [/RLVa:KB]
			}
		}
	}
	
	return TRUE;
}

BOOL LLToolPie::handleToolTip(S32 local_x, S32 local_y, MASK mask)
{
	if (!LLUI::sSettingGroups["config"]->getBOOL("ShowHoverTips")) return TRUE;
	if (!mHoverPick.isValid()) return TRUE;
// [RLVa:KB] - Checked: 2010-05-03 (RLVa-1.2.0g) | Modified: RLVa-1.2.0g
#ifdef RLV_EXTENSION_CMD_INTERACT
	if (gRlvHandler.hasBehaviour(RLV_BHVR_INTERACT)) return TRUE;
#endif // RLV_EXTENSION_CMD_INTERACT
// [/RLVa:KB]

	LLViewerObject* hover_object = mHoverPick.getObject();

// [RLVa:KB] - Checked: RLVa-2.1.0
	// Block the tooltip of anything the user can't interact with
	if ( (RlvActions::isRlvEnabled()) && (!RlvActions::canInteract(hover_object, mHoverPick.mObjectOffset)) )
	{
		return TRUE;
	}
// [/RLVa:KB]

	// update hover object and hover parcel
	LLSelectMgr::getInstance()->setHoverObject(hover_object, mHoverPick.mObjectFace);
	
	
	std::string tooltip_msg;
	std::string line;

	if ( hover_object )
	{
		handleTooltipObject(hover_object, line, tooltip_msg  );
	}
	else if (mHoverPick.mPickType == LLPickInfo::PICK_LAND)
	{
		handleTooltipLand(line, tooltip_msg);
	}

	return TRUE;
}

static void show_inspector(const char* inspector, const char* param, const LLUUID& source_id)
{
	LLSD params;
	params[param] = source_id;
	if (LLToolTipMgr::instance().toolTipVisible())
	{
		LLRect rect = LLToolTipMgr::instance().getToolTipRect();
		params["pos"]["x"] = rect.mLeft;
		params["pos"]["y"] = rect.mTop;
	}

	LLFloaterReg::showInstance(inspector, params);
}


static void show_inspector(const char* inspector,  LLSD& params)
{
	if (LLToolTipMgr::instance().toolTipVisible())
	{
		LLRect rect = LLToolTipMgr::instance().getToolTipRect();
		params["pos"]["x"] = rect.mLeft;
		params["pos"]["y"] = rect.mTop;
	}
	
	LLFloaterReg::showInstance(inspector, params);
}


// static
void LLToolPie::showAvatarInspector(const LLUUID& avatar_id)
{
	show_inspector("inspect_avatar", "avatar_id", avatar_id);
}

// static
void LLToolPie::showObjectInspector(const LLUUID& object_id)
{
	show_inspector("inspect_object", "object_id", object_id);
}


// static
void LLToolPie::showObjectInspector(const LLUUID& object_id, const S32& object_face)
{
	LLSD params;
	params["object_id"] = object_id;
	params["object_face"] = object_face;
	show_inspector("inspect_object", params);
}

// static
void LLToolPie::playCurrentMedia(const LLPickInfo& info)
{
	//FIXME: how do we handle object in different parcel than us?
	LLParcel* parcel = LLViewerParcelMgr::getInstance()->getAgentParcel();
	if (!parcel) return;
	
	LLPointer<LLViewerObject> objectp = info.getObject();
	
	// Early out cases.  Must clear media hover. 
	// did not hit an object or did not hit a valid face
	if ( objectp.isNull() ||
		info.mObjectFace < 0 || 
		info.mObjectFace >= objectp->getNumTEs() )
	{
		return;
	}
	
	// Does this face have media?
	const LLTextureEntry* tep = objectp->getTE(info.mObjectFace);
	if (!tep)
		return;
	
	const LLMediaEntry* mep = tep->hasMedia() ? tep->getMediaData() : NULL;
	if(!mep)
		return;
	
	//TODO: Can you Use it? 

	LLPluginClassMedia* media_plugin = NULL;
	
	viewer_media_t media_impl = LLViewerMedia::getMediaImplFromTextureID(mep->getMediaID());
		
	if(media_impl.notNull() && media_impl->hasMedia())
	{
		media_plugin = media_impl->getMediaPlugin();
		if (media_plugin && media_plugin->pluginSupportsMediaTime())
		{
			if(media_impl->isMediaPlaying())
			{
				media_impl->pause();
			}
			else 
			{
				media_impl->play();
			}
		}
	}


}

// static
void LLToolPie::VisitHomePage(const LLPickInfo& info)
{
	//FIXME: how do we handle object in different parcel than us?
	LLParcel* parcel = LLViewerParcelMgr::getInstance()->getAgentParcel();
	if (!parcel) return;
	
	LLPointer<LLViewerObject> objectp = info.getObject();
	
	// Early out cases.  Must clear media hover. 
	// did not hit an object or did not hit a valid face
	if ( objectp.isNull() ||
		info.mObjectFace < 0 || 
		info.mObjectFace >= objectp->getNumTEs() )
	{
		return;
	}
	
	// Does this face have media?
	const LLTextureEntry* tep = objectp->getTE(info.mObjectFace);
	if (!tep)
		return;
	
	const LLMediaEntry* mep = tep->hasMedia() ? tep->getMediaData() : NULL;
	if(!mep)
		return;
	
	//TODO: Can you Use it? 
	
	LLPluginClassMedia* media_plugin = NULL;
	
	viewer_media_t media_impl = LLViewerMedia::getMediaImplFromTextureID(mep->getMediaID());
	
	if(media_impl.notNull() && media_impl->hasMedia())
	{
		media_plugin = media_impl->getMediaPlugin();
		
		if (media_plugin && !(media_plugin->pluginSupportsMediaTime()))
		{
			media_impl->navigateHome();
		}
	}
}

void LLToolPie::handleSelect()
{
	// tool is reselected when app gets focus, etc.
	mBlockClickToWalk = true;	
}

void LLToolPie::handleDeselect()
{
	if(	hasMouseCapture() )
	{
		setMouseCapture( FALSE );  // Calls onMouseCaptureLost() indirectly
	}
	// remove temporary selection for pie menu
	LLSelectMgr::getInstance()->setHoverObject(NULL);

	// Menu may be still up during transfer to different tool.
	// toolfocus and toolgrab should retain menu, they will clear it if needed
	MASK override_mask = gKeyboard ? gKeyboard->currentMask(TRUE) : 0;
	if (gMenuHolder && (!gMenuHolder->getVisible() || (override_mask & (MASK_ALT | MASK_CONTROL)) == 0))
	{
		// in most cases menu is useless without correct selection, so either keep both or discard both
		gMenuHolder->hideMenus();
		LLSelectMgr::getInstance()->validateSelection();
	}
}

LLTool* LLToolPie::getOverrideTool(MASK mask)
{
	// <FS:Ansariel> Use faster LLCachedControls for frequently visited locations
	//if (gSavedSettings.getBOOL("EnableGrab"))
	static LLCachedControl<bool> enableGrab(gSavedSettings, "EnableGrab");
	if (enableGrab)
	// </FS:Ansariel>
	{
		if (mask == MASK_CONTROL)
		{
			return LLToolGrab::getInstance();
		}
		else if (mask == (MASK_CONTROL | MASK_SHIFT))
		{
			return LLToolGrab::getInstance();
		}
	}
	return LLTool::getOverrideTool(mask);
}

void LLToolPie::stopEditing()
{
	if(	hasMouseCapture() )
	{
		setMouseCapture( FALSE );  // Calls onMouseCaptureLost() indirectly
	}
}

void LLToolPie::onMouseCaptureLost()
{
	stopCameraSteering();
	mMouseButtonDown = false;
	handleMediaMouseUp();
}

void LLToolPie::stopCameraSteering()
{
	mMouseOutsideSlop = false;
}

bool LLToolPie::inCameraSteerMode()
{
	return mMouseButtonDown && mMouseOutsideSlop && gSavedSettings.getBOOL("ClickToWalk");
}

// true if x,y outside small box around start_x,start_y
BOOL LLToolPie::outsideSlop(S32 x, S32 y, S32 start_x, S32 start_y)
{
	S32 dx = x - start_x;
	S32 dy = y - start_y;

	return (dx <= -2 || 2 <= dx || dy <= -2 || 2 <= dy);
}


void LLToolPie::render()
{
	return;
}

static void handle_click_action_play()
{
	LLParcel* parcel = LLViewerParcelMgr::getInstance()->getAgentParcel();
	if (!parcel) return;

	LLViewerMediaImpl::EMediaStatus status = LLViewerParcelMedia::getStatus();
	switch(status)
	{
		case LLViewerMediaImpl::MEDIA_PLAYING:
			LLViewerParcelMedia::pause();
			break;

		case LLViewerMediaImpl::MEDIA_PAUSED:
			LLViewerParcelMedia::start();
			break;

		default:
			if (gSavedSettings.getBOOL("MediaEnableFilter"))
			{
				LLViewerParcelMedia::filterMediaUrl(parcel);
			}
			else
			{
				LLViewerParcelMedia::play(parcel);
			}
			break;
	}
}

bool LLToolPie::handleMediaClick(const LLPickInfo& pick)
{
    //FIXME: how do we handle object in different parcel than us?
    LLParcel* parcel = LLViewerParcelMgr::getInstance()->getAgentParcel();
    LLPointer<LLViewerObject> objectp = pick.getObject();


    if (!parcel ||
        objectp.isNull() ||
        pick.mObjectFace < 0 ||
        pick.mObjectFace >= objectp->getNumTEs())
    {
        LLViewerMediaFocus::getInstance()->clearFocus();

        return false;
    }

    // Does this face have media?
    const LLTextureEntry* tep = objectp->getTE(pick.mObjectFace);
    if (!tep)
        return false;

    LLMediaEntry* mep = (tep->hasMedia()) ? tep->getMediaData() : NULL;
    if (!mep)
        return false;

    viewer_media_t media_impl = LLViewerMedia::getMediaImplFromTextureID(mep->getMediaID());

    if (gSavedSettings.getBOOL("MediaOnAPrimUI"))
    {
        if (!LLViewerMediaFocus::getInstance()->isFocusedOnFace(pick.getObject(), pick.mObjectFace) || media_impl.isNull())
        {
            // It's okay to give this a null impl
            LLViewerMediaFocus::getInstance()->setFocusFace(pick.getObject(), pick.mObjectFace, media_impl, pick.mNormal);
        }
        else
        {
            // Make sure keyboard focus is set to the media focus object.
            gFocusMgr.setKeyboardFocus(LLViewerMediaFocus::getInstance());
            LLEditMenuHandler::gEditMenuHandler = LLViewerMediaFocus::instance().getFocusedMediaImpl();

            media_impl->mouseDown(pick.mUVCoords, gKeyboard->currentMask(TRUE));
            mMediaMouseCaptureID = mep->getMediaID();
            setMouseCapture(TRUE);  // This object will send a mouse-up to the media when it loses capture.
        }

        return true;
    }

    LLViewerMediaFocus::getInstance()->clearFocus();

    return false;
}

bool LLToolPie::handleMediaDblClick(const LLPickInfo& pick)
{
    //FIXME: how do we handle object in different parcel than us?
    LLParcel* parcel = LLViewerParcelMgr::getInstance()->getAgentParcel();
    LLPointer<LLViewerObject> objectp = pick.getObject();


    if (!parcel ||
        objectp.isNull() ||
        pick.mObjectFace < 0 ||
        pick.mObjectFace >= objectp->getNumTEs())
    {
        LLViewerMediaFocus::getInstance()->clearFocus();

        return false;
    }

    // Does this face have media?
    const LLTextureEntry* tep = objectp->getTE(pick.mObjectFace);
    if (!tep)
        return false;

    LLMediaEntry* mep = (tep->hasMedia()) ? tep->getMediaData() : NULL;
    if (!mep)
        return false;

    viewer_media_t media_impl = LLViewerMedia::getMediaImplFromTextureID(mep->getMediaID());

    if (gSavedSettings.getBOOL("MediaOnAPrimUI"))
    {
        if (!LLViewerMediaFocus::getInstance()->isFocusedOnFace(pick.getObject(), pick.mObjectFace) || media_impl.isNull())
        {
            // It's okay to give this a null impl
            LLViewerMediaFocus::getInstance()->setFocusFace(pick.getObject(), pick.mObjectFace, media_impl, pick.mNormal);
        }
        else
        {
            // Make sure keyboard focus is set to the media focus object.
            gFocusMgr.setKeyboardFocus(LLViewerMediaFocus::getInstance());
            LLEditMenuHandler::gEditMenuHandler = LLViewerMediaFocus::instance().getFocusedMediaImpl();

            media_impl->mouseDoubleClick(pick.mUVCoords, gKeyboard->currentMask(TRUE));
            mMediaMouseCaptureID = mep->getMediaID();
            setMouseCapture(TRUE);  // This object will send a mouse-up to the media when it loses capture.
        }

        return true;
    }

    LLViewerMediaFocus::getInstance()->clearFocus();

    return false;
}

bool LLToolPie::handleMediaHover(const LLPickInfo& pick)
{
	//FIXME: how do we handle object in different parcel than us?
	LLParcel* parcel = LLViewerParcelMgr::getInstance()->getAgentParcel();
	if (!parcel) return false;

	LLPointer<LLViewerObject> objectp = pick.getObject();

	// Early out cases.  Must clear media hover. 
	// did not hit an object or did not hit a valid face
	if ( objectp.isNull() ||
		pick.mObjectFace < 0 || 
		pick.mObjectFace >= objectp->getNumTEs() )
	{
		LLViewerMediaFocus::getInstance()->clearHover();
		return false;
	}

	// Does this face have media?
	const LLTextureEntry* tep = objectp->getTE(pick.mObjectFace);
	if(!tep)
		return false;
	
	const LLMediaEntry* mep = tep->hasMedia() ? tep->getMediaData() : NULL;
	if (mep
		&& gSavedSettings.getBOOL("MediaOnAPrimUI"))
	{		
		viewer_media_t media_impl = LLViewerMedia::getMediaImplFromTextureID(mep->getMediaID());
		
		if(media_impl.notNull())
		{
			// Update media hover object
			if (!LLViewerMediaFocus::getInstance()->isHoveringOverFace(objectp, pick.mObjectFace))
			{
				LLViewerMediaFocus::getInstance()->setHoverFace(objectp, pick.mObjectFace, media_impl, pick.mNormal);
			}
			
			// If this is the focused media face, send mouse move events.
			if (LLViewerMediaFocus::getInstance()->isFocusedOnFace(objectp, pick.mObjectFace))
			{
				media_impl->mouseMove(pick.mUVCoords, gKeyboard->currentMask(TRUE));
				gViewerWindow->setCursor(media_impl->getLastSetCursor());
			}
			else
			{
				// This is not the focused face -- set the default cursor.
				gViewerWindow->setCursor(UI_CURSOR_ARROW);
			}

			return true;
		}
	}
	
	// In all other cases, clear media hover.
	LLViewerMediaFocus::getInstance()->clearHover();

	return false;
}

bool LLToolPie::handleMediaMouseUp()
{
	bool result = false;
	if(mMediaMouseCaptureID.notNull())
	{
		// Face media needs to know the mouse went up.
		viewer_media_t media_impl = LLViewerMedia::getMediaImplFromTextureID(mMediaMouseCaptureID);
		if(media_impl)
		{
			// This will send a mouseUp event to the plugin using the last known mouse coordinate (from a mouseDown or mouseMove), which is what we want.
			media_impl->onMouseCaptureLost();
		}
		
		mMediaMouseCaptureID.setNull();	

		result = true;		
	}	
	
	return result;
}

static void handle_click_action_open_media(LLPointer<LLViewerObject> objectp)
{
	//FIXME: how do we handle object in different parcel than us?
	LLParcel* parcel = LLViewerParcelMgr::getInstance()->getAgentParcel();
	if (!parcel) return;

	// did we hit an object?
	if (objectp.isNull()) return;

	// did we hit a valid face on the object?
	S32 face = LLToolPie::getInstance()->getPick().mObjectFace;
	if( face < 0 || face >= objectp->getNumTEs() ) return;
		
	// is media playing on this face?
	if (LLViewerMedia::getMediaImplFromTextureID(objectp->getTEref(face).getID()) != NULL)
	{
		handle_click_action_play();
		return;
	}

	std::string media_url = std::string ( parcel->getMediaURL () );
	std::string media_type = std::string ( parcel->getMediaType() );
	LLStringUtil::trim(media_url);

	LLWeb::loadURL(media_url);
}

static ECursorType cursor_from_parcel_media(U8 click_action)
{
	// HACK: This is directly referencing an impl name.  BAD!
	// This can be removed when we have a truly generic media browser that only 
	// builds an impl based on the type of url it is passed.
	
	//FIXME: how do we handle object in different parcel than us?
	ECursorType open_cursor = UI_CURSOR_ARROW;
	LLParcel* parcel = LLViewerParcelMgr::getInstance()->getAgentParcel();
	if (!parcel) return open_cursor;

	std::string media_url = std::string ( parcel->getMediaURL () );
	std::string media_type = std::string ( parcel->getMediaType() );
	LLStringUtil::trim(media_url);

	open_cursor = UI_CURSOR_TOOLMEDIAOPEN;

	LLViewerMediaImpl::EMediaStatus status = LLViewerParcelMedia::getStatus();
	switch(status)
	{
		case LLViewerMediaImpl::MEDIA_PLAYING:
			return click_action == CLICK_ACTION_PLAY ? UI_CURSOR_TOOLPAUSE : open_cursor;
		default:
			return UI_CURSOR_TOOLPLAY;
	}
}


// True if we handled the event.
BOOL LLToolPie::handleRightClickPick()
{
	S32 x = mPick.mMousePt.mX;
	S32 y = mPick.mMousePt.mY;
	MASK mask = mPick.mKeyMask;

	if (mPick.mPickType != LLPickInfo::PICK_LAND)
	{
		LLViewerParcelMgr::getInstance()->deselectLand();
	}

	// didn't click in any UI object, so must have clicked in the world
	LLViewerObject *object = mPick.getObject();
	
	// Can't ignore children here.
	LLToolSelect::handleObjectSelection(mPick, FALSE, TRUE);

	// Spawn pie menu
	if (mPick.mPickType == LLPickInfo::PICK_LAND)
	{
		LLParcelSelectionHandle selection = LLViewerParcelMgr::getInstance()->selectParcelAt( mPick.mPosGlobal );
		gMenuHolder->setParcelSelection(selection);
		// <FS:Zi> Pie menu
		if (gSavedSettings.getBOOL("UsePieMenu"))
		{
			gPieMenuLand->show(x, y);
		}
		// </FS:Zi> Pie menu
		else
		gMenuLand->show(x, y);

		showVisualContextMenuEffect();

	}
	else if (mPick.mObjectID == gAgent.getID() )
	{
		// <FS:Zi> Pie menu
		if (gSavedSettings.getBOOL("UsePieMenu"))
		{
			if (!gPieMenuAvatarSelf)
			{
				//either at very early startup stage or at late quitting stage,
				//this event is ignored.
				return TRUE;
			}

			gPieMenuAvatarSelf->show(x, y);
		}
		// </FS:Zi> Pie menu
		else
		{
			if(!gMenuAvatarSelf)
			{
				//either at very early startup stage or at late quitting stage,
				//this event is ignored.
				return TRUE ;
			}

			gMenuAvatarSelf->show(x, y);
		}
	}
	else if (object)
	{
		gMenuHolder->setObjectSelection(LLSelectMgr::getInstance()->getSelection());

		bool is_other_attachment = (object->isAttachment() && !object->isHUDAttachment() && !object->permYouOwner());
		if (object->isAvatar() || is_other_attachment)
		{
			// Find the attachment's avatar
			while( object && object->isAttachment())
			{
				object = (LLViewerObject*)object->getParent();
				llassert(object);
			}

			if (!object)
			{
				return TRUE; // unexpected, but escape
			}

			// Object is an avatar, so check for mute by id.
			LLVOAvatar* avatar = (LLVOAvatar*)object;
			std::string name = avatar->getFullname();
			std::string mute_msg;
			if (LLMuteList::getInstance()->isMuted(avatar->getID(), avatar->getFullname()))
			{
				mute_msg = LLTrans::getString("UnmuteAvatar");
			}
			else
			{
				mute_msg = LLTrans::getString("MuteAvatar");
			}

// [RLVa:KB] - Checked: 2010-04-11 (RLVa-1.2.0e) | Modified: RLVa-1.1.0l
			// Don't show the context menu on empty selection when fartouch restricted [see LLToolSelect::handleObjectSelection()]
			if ( (!rlv_handler_t::isEnabled()) || (!LLSelectMgr::getInstance()->getSelection()->isEmpty()) ||
				 (!gRlvHandler.hasBehaviour(RLV_BHVR_FARTOUCH)) )
			{
// [/RLVa:KB]
				if (is_other_attachment)
				{
					// <FS:Zi> Pie menu
					// gMenuAttachmentOther->getChild<LLUICtrl>("Avatar Mute")->setValue(mute_msg);
					// gMenuAttachmentOther->show(x, y);
					if(gSavedSettings.getBOOL("UsePieMenu"))
					{
						gPieMenuAttachmentOther->getChild<LLUICtrl>("Avatar Mute")->setValue(mute_msg);

						static std::string checkmark("\xE2\x9C\x94");
						gPieMenuAttachmentOther->getChild<LLUICtrl>("RenderNormally")->setValue((check_avatar_render_mode(0) ? (checkmark + " ") : "") + LLTrans::getString("Pie_av_render_normally"));
						gPieMenuAttachmentOther->getChild<LLUICtrl>("DoNotRender")->setValue((check_avatar_render_mode(1) ? (checkmark + " ") : "") + LLTrans::getString("Pie_av_render_never"));
						gPieMenuAttachmentOther->getChild<LLUICtrl>("AlwaysRenderFully")->setValue((check_avatar_render_mode(2) ? (checkmark + " ") : "") + LLTrans::getString("Pie_av_render_fully"));

						gPieMenuAttachmentOther->show(x, y);
					}
					else
					{
						// getChild() seems to fail for LLMenuItemCallGL items, so we changed the XML instead
						// gMenuAttachmentOther->getChild<LLUICtrl>("Avatar Mute")->setValue(mute_msg);
						gMenuAttachmentOther->show(x, y);
					}
					// </FS:Zi>
				}
				else
				{
					// <FS:Zi> Pie menu
					// gMenuAvatarOther->getChild<LLUICtrl>("Avatar Mute")->setValue(mute_msg);
					// gMenuAvatarOther->show(x, y);
					if(gSavedSettings.getBOOL("UsePieMenu"))
					{
						gPieMenuAvatarOther->getChild<LLUICtrl>("Avatar Mute")->setValue(mute_msg);

						static std::string checkmark("\xE2\x9C\x94");
						gPieMenuAvatarOther->getChild<LLUICtrl>("RenderNormally")->setValue((check_avatar_render_mode(0) ? (checkmark + " ") : "") + LLTrans::getString("Pie_av_render_normally"));
						gPieMenuAvatarOther->getChild<LLUICtrl>("DoNotRender")->setValue((check_avatar_render_mode(1) ? (checkmark + " ") : "") + LLTrans::getString("Pie_av_render_never"));
						gPieMenuAvatarOther->getChild<LLUICtrl>("AlwaysRenderFully")->setValue((check_avatar_render_mode(2) ? (checkmark + " ") : "") + LLTrans::getString("Pie_av_render_fully"));

						gPieMenuAvatarOther->show(x, y);
					}
					else
					{
						// getChild() seems to fail for LLMenuItemCallGL items, so we changed the XML instead
						// gMenuAvatarOther->getChild<LLUICtrl>("Avatar Mute")->setValue(mute_msg);
						gMenuAvatarOther->show(x, y);
					}
					// </FS:Zi>
				}
// [RLVa:KB] - Checked: 2010-04-11 (RLVa-1.2.0e) | Modified: RLVa-1.1.0l
			}
			else
			{
				make_ui_sound("UISndInvalidOp");
			}
// [/RLVa:KB]
		}
		else if (object->isAttachment())
		{
			// <FS:Zi> Pie menu
			if (gSavedSettings.getBOOL("UsePieMenu"))
			{
				gPieMenuAttachmentSelf->show(x, y);
			}
			// </FS:Zi> Pie menu
			else
			gMenuAttachmentSelf->show(x, y);
		}
		else
		{
			// BUG: What about chatting child objects?
			std::string name;
			LLSelectNode* node = LLSelectMgr::getInstance()->getSelection()->getFirstRootNode();
			if (node)
			{
				name = node->mName;
			}

// [RLVa:KB] - Checked: 2010-04-11 (RLVa-1.2.el) | Modified: RLVa-1.1.0l
			// Don't show the pie menu on empty selection when fartouch/interaction restricted
			// (not entirely accurate in case of Tools / Select Only XXX [see LLToolSelect::handleObjectSelection()]
			if ( (!rlv_handler_t::isEnabled()) || (!LLSelectMgr::getInstance()->getSelection()->isEmpty()) ||
				 (!gRlvHandler.hasBehaviour(RLV_BHVR_FARTOUCH)) )
			{
// [/RLVa:KB]
				// <FS:Zi> Pie menu
				// gMenuHolder->getChild<LLUICtrl>("Object Mute")->setValue(mute_msg);
				// gMenuObject->show(x, y);
				if (gSavedSettings.getBOOL("UsePieMenu"))
				{
					std::string mute_msg;
					if (LLMuteList::getInstance()->isMuted(object->getID(), name))
					{
						mute_msg = LLTrans::getString("UnmuteObject");
					}
					else
					{
						mute_msg = LLTrans::getString("MuteObject2");
					}
					gPieMenuObject->getChild<LLUICtrl>("Object Mute")->setValue(mute_msg);
					gPieMenuObject->show(x, y);
				}
				else
				{
					gMenuObject->show(x, y);
				}
				// </FS:Zi>

				showVisualContextMenuEffect();
// [RLVa:KB] - Checked: 2010-04-11 (RLVa-1.2.el) | Modified: RLVa-1.1.0l
			}
			else
			{
				make_ui_sound("UISndInvalidOp");
			}
// [/RLVa:KB]
		}
	}
	else if (mPick.mParticleOwnerID.notNull())
	{
		// <FS:Ansariel> FIRE-12355: Pie menu for mute particle menu
		if (gSavedSettings.getBOOL("UsePieMenu"))
		{
			if (gPieMenuMuteParticle && mPick.mParticleOwnerID != gAgent.getID())
			{
				gPieMenuMuteParticle->show(x, y);
			}
		}
		else
		// </FS:Ansariel>
		if (gMenuMuteParticle && mPick.mParticleOwnerID != gAgent.getID())
		{
			gMenuMuteParticle->show(x,y);
		}
	}

	// non UI object - put focus back "in world"
	if (gFocusMgr.getKeyboardFocus())
	{
		gFocusMgr.setKeyboardFocus(NULL);
	}

	LLTool::handleRightMouseDown(x, y, mask);
	// We handled the event.
	return TRUE;
}

void LLToolPie::showVisualContextMenuEffect()
{
	// VEFFECT: ShowPie
	LLHUDEffectSpiral *effectp = (LLHUDEffectSpiral *)LLHUDManager::getInstance()->createViewerEffect(LLHUDObject::LL_HUD_EFFECT_SPHERE, TRUE);
	effectp->setPositionGlobal(mPick.mPosGlobal);
	effectp->setColor(LLColor4U(gAgent.getEffectColor()));
	effectp->setDuration(0.25f);
}

typedef enum e_near_far
{
	NEAR_INTERSECTION,
	FAR_INTERSECTION
} ENearFar;

bool intersect_ray_with_sphere( const LLVector3& ray_pt, const LLVector3& ray_dir, const LLVector3& sphere_center, F32 sphere_radius, e_near_far near_far, LLVector3& intersection_pt)
{
	// do ray/sphere intersection by solving quadratic equation
	LLVector3 sphere_to_ray_start_vec = ray_pt - sphere_center;
	F32 B = 2.f * ray_dir * sphere_to_ray_start_vec;
	F32 C = sphere_to_ray_start_vec.lengthSquared() - (sphere_radius * sphere_radius);

	F32 discriminant = B*B - 4.f*C;
	if (discriminant >= 0.f)
	{	// intersection detected, now find closest one
		F32 t0 = (-B - sqrtf(discriminant)) / 2.f;

		if (t0 > 0.f && near_far == NEAR_INTERSECTION)
		{
			intersection_pt = ray_pt + ray_dir * t0;
		}
		else
		{
			F32 t1 = (-B + sqrtf(discriminant)) / 2.f;
			intersection_pt = ray_pt + ray_dir * t1;
		}
		return true;
	}
	else
	{	// no intersection
		return false;
	}
}

void LLToolPie::startCameraSteering()
{
	LLFirstUse::notMoving(false);
	mMouseOutsideSlop = true;
	mBlockClickToWalk = true;

	if (gAgentCamera.getFocusOnAvatar())
	{
		mSteerPick = mPick;

		// handle special cases of steering picks
		LLViewerObject* avatar_object = mSteerPick.getObject();

		// get pointer to avatar
		while (avatar_object && !avatar_object->isAvatar())
		{
			avatar_object = (LLViewerObject*)avatar_object->getParent();
		}

		// if clicking on own avatar...
		if (avatar_object && ((LLVOAvatar*)avatar_object)->isSelf())
		{
			// ...project pick point a few meters in front of avatar
			mSteerPick.mPosGlobal = gAgent.getPositionGlobal() + LLVector3d(LLViewerCamera::instance().getAtAxis()) * 3.0;
		}

		if (!mSteerPick.isValid())
		{
			mSteerPick.mPosGlobal = gAgent.getPosGlobalFromAgent(
				LLViewerCamera::instance().getOrigin() + gViewerWindow->mouseDirectionGlobal(mSteerPick.mMousePt.mX, mSteerPick.mMousePt.mY) * 100.f);
		}

		setMouseCapture(TRUE);
		
		mMouseSteerX = mMouseDownX;
		mMouseSteerY = mMouseDownY;
		const LLVector3 camera_to_rotation_center	= gAgent.getFrameAgent().getOrigin() - LLViewerCamera::instance().getOrigin();
		const LLVector3 rotation_center_to_pick		= gAgent.getPosAgentFromGlobal(mSteerPick.mPosGlobal) - gAgent.getFrameAgent().getOrigin();

		mClockwise = camera_to_rotation_center * rotation_center_to_pick < 0.f;
		if (mMouseSteerGrabPoint) { mMouseSteerGrabPoint->markDead(); }
		mMouseSteerGrabPoint = (LLHUDEffectBlob *)LLHUDManager::getInstance()->createViewerEffect(LLHUDObject::LL_HUD_EFFECT_BLOB, FALSE);
		mMouseSteerGrabPoint->setPositionGlobal(mSteerPick.mPosGlobal);
		mMouseSteerGrabPoint->setColor(LLColor4U(170, 210, 190));
		mMouseSteerGrabPoint->setPixelSize(5);
		mMouseSteerGrabPoint->setDuration(2.f);
	}
}

void LLToolPie::steerCameraWithMouse(S32 x, S32 y)
{
	const LLViewerCamera& camera = LLViewerCamera::instance();
	const LLCoordFrame& rotation_frame = gAgent.getFrameAgent();
	const LLVector3 pick_pos = gAgent.getPosAgentFromGlobal(mSteerPick.mPosGlobal);
	const LLVector3 pick_rotation_center = rotation_frame.getOrigin() + parallel_component(pick_pos - rotation_frame.getOrigin(), rotation_frame.getUpAxis());
	const F32 MIN_ROTATION_RADIUS_FRACTION = 0.2f;
	const F32 min_rotation_radius = MIN_ROTATION_RADIUS_FRACTION * dist_vec(pick_rotation_center, camera.getOrigin());;
	const F32 pick_distance_from_rotation_center = llclamp(dist_vec(pick_pos, pick_rotation_center), min_rotation_radius, F32_MAX);
	const LLVector3 camera_to_rotation_center = pick_rotation_center - camera.getOrigin();
	const LLVector3 adjusted_camera_pos = LLViewerCamera::instance().getOrigin() + projected_vec(camera_to_rotation_center, rotation_frame.getUpAxis());
	const F32 camera_distance_from_rotation_center = dist_vec(adjusted_camera_pos, pick_rotation_center);

	LLVector3 mouse_ray = orthogonal_component(gViewerWindow->mouseDirectionGlobal(x, y), rotation_frame.getUpAxis());
	mouse_ray.normalize();

	LLVector3 old_mouse_ray = orthogonal_component(gViewerWindow->mouseDirectionGlobal(mMouseSteerX, mMouseSteerY), rotation_frame.getUpAxis());
	old_mouse_ray.normalize();

	F32 yaw_angle;
	F32 old_yaw_angle;
	LLVector3 mouse_on_sphere;
	LLVector3 old_mouse_on_sphere;

	if (intersect_ray_with_sphere(
			adjusted_camera_pos,
			mouse_ray,
			pick_rotation_center,
			pick_distance_from_rotation_center, 
			FAR_INTERSECTION,
			mouse_on_sphere))
	{
		LLVector3 mouse_sphere_offset = mouse_on_sphere - pick_rotation_center;
		yaw_angle = atan2f(mouse_sphere_offset * rotation_frame.getLeftAxis(), mouse_sphere_offset * rotation_frame.getAtAxis());
	}
	else
	{
		yaw_angle = F_PI_BY_TWO + asinf(pick_distance_from_rotation_center / camera_distance_from_rotation_center);
		if (mouse_ray * rotation_frame.getLeftAxis() < 0.f)
		{
			yaw_angle *= -1.f;
		}
	}

	if (intersect_ray_with_sphere(
			adjusted_camera_pos,
			old_mouse_ray,
			pick_rotation_center,
			pick_distance_from_rotation_center,
			FAR_INTERSECTION,
			old_mouse_on_sphere))
	{
		LLVector3 mouse_sphere_offset = old_mouse_on_sphere - pick_rotation_center;
		old_yaw_angle = atan2f(mouse_sphere_offset * rotation_frame.getLeftAxis(), mouse_sphere_offset * rotation_frame.getAtAxis());
	}
	else
	{
		old_yaw_angle = F_PI_BY_TWO + asinf(pick_distance_from_rotation_center / camera_distance_from_rotation_center);

		if (mouse_ray * rotation_frame.getLeftAxis() < 0.f)
		{
			old_yaw_angle *= -1.f;
		}
	}

	const F32 delta_angle = yaw_angle - old_yaw_angle;

	if (mClockwise)
	{
		gAgent.yaw(delta_angle);
	}
	else
	{
		gAgent.yaw(-delta_angle);
	}

	mMouseSteerX = x;
	mMouseSteerY = y;
}

// <FS:ND> Keep track of name resolutions we made and delete them if needed to avoid crashing if this instance dies.
LLToolPie::~LLToolPie()
{
	std::vector< tNamecacheConnection >::iterator itr = mNamecacheConnections.begin();
	std::vector< tNamecacheConnection >::iterator itrEnd = mNamecacheConnections.end();

	while( itr != itrEnd )
	{
		itr->disconnect();
		++itr;
	}
}
// </FS:ND>

// <FS:ND> FIRE-10276; handleTooltipObject can be called during name resolution (LLAvatarNameCache), then hover_object can lon gbe destroyed and the pointer invalid.
// To circumvent this just pass the id and try to fetch the object from gObjectList.

BOOL LLToolPie::handleTooltipObjectById( LLUUID hoverObjectId, std::string line, std::string tooltip_msg)
{
	LLViewerObject* pObject = gObjectList.findObject( hoverObjectId );

	if( !pObject )
		return TRUE;

	return handleTooltipObject( pObject, line, tooltip_msg );
}

// </FS:ND><|MERGE_RESOLUTION|>--- conflicted
+++ resolved
@@ -120,9 +120,8 @@
     mMouseOutsideSlop = FALSE;
 	mMouseDownX = x;
 	mMouseDownY = y;
-<<<<<<< HEAD
-
-
+    LLTimer pick_timer;
+    BOOL pick_rigged = false; //gSavedSettings.getBOOL("AnimatedObjectsAllowLeftClick");
 	mPick = gViewerWindow->pickImmediate(x, y, FALSE, FALSE);
 	LLViewerObject *object = mPick.getObject();
 	LLViewerObject *parent = object ? object->getRootEdit() : NULL;
@@ -135,16 +134,10 @@
 		// left mouse down always picks transparent (but see handleMouseUp).
 		// Also see LLToolPie::handleHover() - priorities are a bit different there.
 		// Todo: we need a more consistent set of rules to work with
-		mPick = gViewerWindow->pickImmediate(x, y, TRUE /*transparent*/, FALSE);
-	}
-
-=======
-    LLTimer pick_timer;
-    BOOL pick_rigged = false; //gSavedSettings.getBOOL("AnimatedObjectsAllowLeftClick");
-	//left mouse down always picks transparent (but see handleMouseUp)
-	mPick = gViewerWindow->pickImmediate(x, y, TRUE, pick_rigged);
+		mPick = gViewerWindow->pickImmediate(x, y, TRUE /*transparent*/, pick_rigged);
+	}
     LL_INFOS() << "pick_rigged is " << (S32) pick_rigged << " pick time elapsed " << pick_timer.getElapsedTimeF32() << LL_ENDL;
->>>>>>> a5e418d8
+
 	mPick.mKeyMask = mask;
 
 	mMouseButtonDown = true;
