/** 
 * @file lltoolpie.cpp
 * @brief LLToolPie class implementation
 *
 * $LicenseInfo:firstyear=2001&license=viewerlgpl$
 * Second Life Viewer Source Code
 * Copyright (C) 2010, Linden Research, Inc.
 * 
 * This library is free software; you can redistribute it and/or
 * modify it under the terms of the GNU Lesser General Public
 * License as published by the Free Software Foundation;
 * version 2.1 of the License only.
 * 
 * This library is distributed in the hope that it will be useful,
 * but WITHOUT ANY WARRANTY; without even the implied warranty of
 * MERCHANTABILITY or FITNESS FOR A PARTICULAR PURPOSE.  See the GNU
 * Lesser General Public License for more details.
 * 
 * You should have received a copy of the GNU Lesser General Public
 * License along with this library; if not, write to the Free Software
 * Foundation, Inc., 51 Franklin Street, Fifth Floor, Boston, MA  02110-1301  USA
 * 
 * Linden Research, Inc., 945 Battery Street, San Francisco, CA  94111  USA
 * $/LicenseInfo$
 */

#include "llviewerprecompiledheaders.h"

#include "lltoolpie.h"

#include "indra_constants.h"
#include "llclickaction.h"
#include "llparcel.h"

#include "llagent.h"
#include "llagentcamera.h"
#include "llavatarnamecache.h"
#include "llfocusmgr.h"
#include "llfirstuse.h"
#include "llfloaterland.h"
#include "llfloaterreg.h"
#include "llfloaterscriptdebug.h"
#include "lltooltip.h"
#include "llhudeffecttrail.h"
#include "llhudicon.h"
#include "llhudmanager.h"
#include "llkeyboard.h"
#include "llmediaentry.h"
#include "llmenugl.h"
#include "llmeshrepository.h"
#include "llmutelist.h"
#include "piemenu.h"	// ## Zi: Pie menu
#include "llresmgr.h"  // getMonetaryString
#include "llselectmgr.h"
#include "lltoolfocus.h"
#include "lltoolgrab.h"
#include "lltoolmgr.h"
#include "lltoolselect.h"
#include "lltrans.h"
#include "llviewercamera.h"
#include "llviewerparcelmedia.h"
#include "llviewercontrol.h"
#include "llviewermenu.h"
#include "llviewerobjectlist.h"
#include "llviewerobject.h"
#include "llviewerparcelmgr.h"
#include "llviewerregion.h"
#include "llviewerwindow.h"
#include "llviewermedia.h"
#include "llvoavatarself.h"
#include "llviewermediafocus.h"
#include "llworld.h"
#include "llui.h"
#include "llweb.h"
#include "pipeline.h"	// setHighlightObject
// [RLVa:KB] - Checked: 2010-03-06 (RLVa-1.2.0c)
#include "rlvactions.h"
#include "rlvhandler.h"
// [/RLVa:KB]

#include "llviewernetwork.h"	// <FS:CR> For prim equivilance hiding

extern BOOL gDebugClicks;

static void handle_click_action_play();
static void handle_click_action_open_media(LLPointer<LLViewerObject> objectp);
static ECursorType cursor_from_parcel_media(U8 click_action);

LLToolPie::LLToolPie()
:	LLTool(std::string("Pie")),
	mMouseButtonDown( false ),
	mMouseOutsideSlop( false ),
	mMouseSteerX(-1),
	mMouseSteerY(-1),
	mClickAction(0),
	mClickActionBuyEnabled( gSavedSettings.getBOOL("ClickActionBuyEnabled") ),
	mClickActionPayEnabled( gSavedSettings.getBOOL("ClickActionPayEnabled") ),
	mDoubleClickTimer()
{
}

BOOL LLToolPie::handleAnyMouseClick(S32 x, S32 y, MASK mask, EMouseClickType clicktype, BOOL down)
{
	BOOL result = LLMouseHandler::handleAnyMouseClick(x, y, mask, clicktype, down);
	
	// This override DISABLES the keyboard focus reset that LLTool::handleAnyMouseClick adds.
	// LLToolPie will do the right thing in its pick callback.
	
	return result;
}

BOOL LLToolPie::handleMouseDown(S32 x, S32 y, MASK mask)
{
    if (mDoubleClickTimer.getStarted())
    {
        mDoubleClickTimer.stop();
    }

    mMouseOutsideSlop = FALSE;
	mMouseDownX = x;
	mMouseDownY = y;
	LLTimer pick_timer;
	BOOL pick_rigged = false; //gSavedSettings.getBOOL("AnimatedObjectsAllowLeftClick");
	LLPickInfo transparent_pick = gViewerWindow->pickImmediate(x, y, TRUE /*includes transparent*/, pick_rigged);
	LLPickInfo visible_pick = gViewerWindow->pickImmediate(x, y, FALSE, pick_rigged);
	LLViewerObject *transp_object = transparent_pick.getObject();
	LLViewerObject *visible_object = visible_pick.getObject();

	// Current set of priorities
	// 1. Transparent attachment pick
	// 2. Transparent actionable pick
	// 3. Visible attachment pick (e.x we click on attachment under invisible floor)
	// 4. Visible actionable pick
	// 5. Transparent pick (e.x. movement on transparent object/floor, our default pick)
	// left mouse down always picks transparent (but see handleMouseUp).
	// Also see LLToolPie::handleHover() - priorities are a bit different there.
	// Todo: we need a more consistent set of rules to work with
	if (transp_object == visible_object || !visible_object)
	{
		// Note: if transparent object is null, then visible object is also null
		// since transparent pick includes non-tranpsarent one.
		// !transparent_object check will be covered by transparent_object == visible_object.
		mPick = transparent_pick;
	}
	// <FS:ND> FIRE-29031; Handle transparent being nullptr (due to RLVa?). visible_object cannot be invalid here or the if above had been entered
	else if( !transp_object)
	{
		mPick = visible_pick;
	}
	// </FS:ND>
	else
	{
		// Select between two non-null picks
		LLViewerObject *transp_parent = transp_object->getRootEdit();
		LLViewerObject *visible_parent = visible_object->getRootEdit();
		if (transp_object->isAttachment())
		{
			// 1. Transparent attachment
			mPick = transparent_pick;
		}
		else if (transp_object->getClickAction() != CLICK_ACTION_DISABLED
				 && (useClickAction(mask, transp_object, transp_parent) || transp_object->flagHandleTouch() || (transp_parent && transp_parent->flagHandleTouch())))
		{
			// 2. Transparent actionable pick
			mPick = transparent_pick;
		}
		else if (visible_object->isAttachment())
		{
			// 3. Visible attachment pick
			mPick = visible_pick;
		}
		else if (visible_object->getClickAction() != CLICK_ACTION_DISABLED
				 && (useClickAction(mask, visible_object, visible_parent) || visible_object->flagHandleTouch() || (visible_parent && visible_parent->flagHandleTouch())))
		{
			// 4. Visible actionable pick
			mPick = visible_pick;
		}
		else
		{
			// 5. Default: transparent
			mPick = transparent_pick;
		}
	}
	LL_INFOS() << "pick_rigged is " << (S32) pick_rigged << " pick time elapsed " << pick_timer.getElapsedTimeF32() << LL_ENDL;

	mPick.mKeyMask = mask;

	mMouseButtonDown = true;

    return handleLeftClickPick();
}

// Spawn context menus on right mouse down so you can drag over and select
// an item.
BOOL LLToolPie::handleRightMouseDown(S32 x, S32 y, MASK mask)
{
	// don't pick transparent so users can't "pay" transparent objects
	mPick = gViewerWindow->pickImmediate(x, y,
                                         /*BOOL pick_transparent*/ gSavedSettings.getBOOL("FSEnableRightclickOnTransparentObjects"), // FALSE, // <FS:Ansariel> FIRE-1396: Allow selecting transparent objects
                                         /*BOOL pick_rigged*/ TRUE,
                                         /*BOOL pick_particle*/ TRUE);
	mPick.mKeyMask = mask;

	// claim not handled so UI focus stays same
	// <FS:Ansariel> Enable context/pie menu in mouselook
	//if(gAgentCamera.getCameraMode() != CAMERA_MODE_MOUSELOOK)
	if(gAgentCamera.getCameraMode() != CAMERA_MODE_MOUSELOOK || gSavedSettings.getBOOL("FSEnableRightclickMenuInMouselook"))
	// </FS:Ansariel>
	{
		handleRightClickPick();
	}
	return FALSE;
}

BOOL LLToolPie::handleRightMouseUp(S32 x, S32 y, MASK mask)
{
	LLToolMgr::getInstance()->clearTransientTool();
	return LLTool::handleRightMouseUp(x, y, mask);
}

BOOL LLToolPie::handleScrollWheel(S32 x, S32 y, S32 clicks)
{
	return LLViewerMediaFocus::getInstance()->handleScrollWheel(x, y, clicks);
}

BOOL LLToolPie::handleScrollHWheel(S32 x, S32 y, S32 clicks)
{
    return LLViewerMediaFocus::getInstance()->handleScrollWheel(x, y, clicks);
}

// True if you selected an object.
BOOL LLToolPie::handleLeftClickPick()
{
	S32 x = mPick.mMousePt.mX;
	S32 y = mPick.mMousePt.mY;
	MASK mask = mPick.mKeyMask;
	if (mPick.mPickType == LLPickInfo::PICK_PARCEL_WALL)
	{
		LLParcel* parcel = LLViewerParcelMgr::getInstance()->getCollisionParcel();
		if (parcel)
		{
			LLViewerParcelMgr::getInstance()->selectCollisionParcel();
			if (parcel->getParcelFlag(PF_USE_PASS_LIST) 
				&& !LLViewerParcelMgr::getInstance()->isCollisionBanned())
			{
				// if selling passes, just buy one
				void* deselect_when_done = (void*)TRUE;
				LLPanelLandGeneral::onClickBuyPass(deselect_when_done);
			}
			else
			{
				// not selling passes, get info
				LLFloaterReg::showInstance("about_land");
			}
		}

		gFocusMgr.setKeyboardFocus(NULL);
		return LLTool::handleMouseDown(x, y, mask);
	}

	// didn't click in any UI object, so must have clicked in the world
	LLViewerObject *object = mPick.getObject();
	LLViewerObject *parent = NULL;

	if (mPick.mPickType != LLPickInfo::PICK_LAND)
	{
		LLViewerParcelMgr::getInstance()->deselectLand();
	}
	
	if (object)
	{
		parent = object->getRootEdit();
	}

	if (handleMediaClick(mPick))
	{
		return TRUE;
	}

	// If it's a left-click, and we have a special action, do it.
	if (useClickAction(mask, object, parent))
	{
// [RLVa:KB] - Checked: RLVa-1.1.0
		// Blanket block all left-click special actions on objects the user can't interact with
		if ( (RlvActions::isRlvEnabled()) && (!RlvActions::canInteract(object, mPick.mObjectOffset)) )
		{
			return TRUE;
		}
// [/RLVa:KB]

		mClickAction = 0;
		if (object && object->getClickAction()) 
		{
			mClickAction = object->getClickAction();
		}
		else if (parent && parent->getClickAction()) 
		{
			mClickAction = parent->getClickAction();
		}

		switch(mClickAction)
		{
		case CLICK_ACTION_TOUCH:
			// touch behavior down below...
			break;
		case CLICK_ACTION_SIT:
			{
				if (isAgentAvatarValid() && !gAgentAvatarp->isSitting() && !gSavedSettings.getBOOL("FSBlockClickSit")) // agent not already sitting
				{
					handle_object_sit_or_stand();
					// put focus in world when sitting on an object
					gFocusMgr.setKeyboardFocus(NULL);
					return TRUE;
				} // else nothing (fall through to touch)
			}
		case CLICK_ACTION_PAY:
			if ( mClickActionPayEnabled )
			{
				if ((object && object->flagTakesMoney())
					|| (parent && parent->flagTakesMoney()))
				{
					// pay event goes to object actually clicked on
					mClickActionObject = object;
					mLeftClickSelection = LLToolSelect::handleObjectSelection(mPick, FALSE, TRUE);
					if (LLSelectMgr::getInstance()->selectGetAllValid())
					{
						// call this right away, since we have all the info we need to continue the action
						selectionPropertiesReceived();
					}
					return TRUE;
				}
			}
			break;
		case CLICK_ACTION_BUY:
			if ( mClickActionBuyEnabled )
			{
				mClickActionObject = parent;
				mLeftClickSelection = LLToolSelect::handleObjectSelection(mPick, FALSE, TRUE, TRUE);
				if (LLSelectMgr::getInstance()->selectGetAllValid())
				{
					// call this right away, since we have all the info we need to continue the action
					selectionPropertiesReceived();
				}
				return TRUE;
			}
			break;
		case CLICK_ACTION_OPEN:
			if (parent && parent->allowOpen())
			{
				mClickActionObject = parent;
				mLeftClickSelection = LLToolSelect::handleObjectSelection(mPick, FALSE, TRUE, TRUE);
				if (LLSelectMgr::getInstance()->selectGetAllValid())
				{
					// call this right away, since we have all the info we need to continue the action
					selectionPropertiesReceived();
				}
			}
			return TRUE;	
		case CLICK_ACTION_PLAY:
			handle_click_action_play();
			return TRUE;
		case CLICK_ACTION_OPEN_MEDIA:
			// mClickActionObject = object;
			handle_click_action_open_media(object);
			return TRUE;
		case CLICK_ACTION_ZOOM:
			{	
				const F32 PADDING_FACTOR = 2.f;
				LLViewerObject* object = gObjectList.findObject(mPick.mObjectID);
				
				if (object)
				{
					gAgentCamera.setFocusOnAvatar(FALSE, ANIMATE);
					
					LLBBox bbox = object->getBoundingBoxAgent() ;
					F32 angle_of_view = llmax(0.1f, LLViewerCamera::getInstance()->getAspect() > 1.f ? LLViewerCamera::getInstance()->getView() * LLViewerCamera::getInstance()->getAspect() : LLViewerCamera::getInstance()->getView());
					F32 distance = bbox.getExtentLocal().magVec() * PADDING_FACTOR / atan(angle_of_view);
				
					LLVector3 obj_to_cam = LLViewerCamera::getInstance()->getOrigin() - bbox.getCenterAgent();
					obj_to_cam.normVec();
					
					LLVector3d object_center_global = gAgent.getPosGlobalFromAgent(bbox.getCenterAgent());
					gAgentCamera.setCameraPosAndFocusGlobal(object_center_global + LLVector3d(obj_to_cam * distance), 
													  object_center_global, 
													  mPick.mObjectID );
				}
			}
			return TRUE;			
		case CLICK_ACTION_DISABLED:
			return TRUE;
		default:
			// nothing
			break;
		}
	}

	// put focus back "in world"
	if (gFocusMgr.getKeyboardFocus())
	{
		gFocusMgr.setKeyboardFocus(NULL);
	}

	BOOL touchable = (object && object->flagHandleTouch()) 
					 || (parent && parent->flagHandleTouch());

	// Switch to grab tool if physical or triggerable
	if (object && 
		!object->isAvatar() && 
		((object->flagUsePhysics() || (parent && !parent->isAvatar() && parent->flagUsePhysics())) || touchable) 
		)
	{
// [RLVa:KB] - Checked: RLVa-1.1.0
		// Triggered by left-clicking on a touchable object
		if ( (RlvActions::isRlvEnabled()) && (!RlvActions::canTouch(object, mPick.mObjectOffset)) )
		{
			return LLTool::handleMouseDown(x, y, mask);
		}
// [/RLVa:KB]

		gGrabTransientTool = this;
		mMouseButtonDown = false;
		// <FS:Ansariel> FIRE-15578: After exiting mouselook, left clicking on a touchable object opens build floater; We have it fixed within LLToolGrab
		//LLToolGrab::getInstance()->setClickedInMouselook(gAgentCamera.cameraMouselook());
		// </FS:Ansariel>
		LLToolMgr::getInstance()->getCurrentToolset()->selectTool( LLToolGrab::getInstance() );
		return LLToolGrab::getInstance()->handleObjectHit( mPick );
	}
	
	LLHUDIcon* last_hit_hud_icon = mPick.mHUDIcon;
	// <FS:Ansariel> FIRE-11024: Only open script debug floater if it's a script error
	//if (!object && last_hit_hud_icon && last_hit_hud_icon->getSourceObject())
	if (!object && last_hit_hud_icon && last_hit_hud_icon->getScriptError() && last_hit_hud_icon->getSourceObject())
	{
		LLFloaterScriptDebug::show(last_hit_hud_icon->getSourceObject()->getID());
	}

	// If left-click never selects or spawns a menu
	// Eat the event.

	// mouse already released
	if (!mMouseButtonDown)
	{
		return true;
	}

	while (object && object->isAttachment() && !object->flagHandleTouch())
	{
		// don't pick avatar through hud attachment
		if (object->isHUDAttachment())
		{
			break;
		}
		object = (LLViewerObject*)object->getParent();
	}
	if (object && object == gAgentAvatarp)
	{
		// we left clicked on avatar, switch to focus mode
		mMouseButtonDown = false;
		LLToolMgr::getInstance()->setTransientTool(LLToolCamera::getInstance());
		gViewerWindow->hideCursor();
		LLToolCamera::getInstance()->setMouseCapture(TRUE);
		LLToolCamera::getInstance()->pickCallback(mPick);
		if(!gSavedSettings.getBOOL("ClickOnAvatarKeepsCamera")) // <FS:Zi> keep camera in place when clicking on ourselves
			gAgentCamera.setFocusOnAvatar(TRUE, TRUE);

		return TRUE;
	}
	//////////
	//	// Could be first left-click on nothing
	//	LLFirstUse::useLeftClickNoHit();
	/////////

	return LLTool::handleMouseDown(x, y, mask);
}

BOOL LLToolPie::useClickAction(MASK mask, 
							   LLViewerObject* object, 
							   LLViewerObject* parent)
{
	return	mask == MASK_NONE
			&& object
			&& !object->isAttachment() 
			&& LLPrimitive::isPrimitive(object->getPCode())
			&& (object->getClickAction() 
				|| parent->getClickAction());

}

U8 final_click_action(LLViewerObject* obj)
{
	if (!obj) return CLICK_ACTION_NONE;
	if (obj->isAttachment()) return CLICK_ACTION_NONE;

	U8 click_action = CLICK_ACTION_TOUCH;
	LLViewerObject* parent = obj->getRootEdit();
	if (obj->getClickAction()
	    || (parent && parent->getClickAction()))
	{
		if (obj->getClickAction())
		{
			click_action = obj->getClickAction();
		}
		else if (parent && parent->getClickAction())
		{
			click_action = parent->getClickAction();
		}
	}
	return click_action;
}

ECursorType LLToolPie::cursorFromObject(LLViewerObject* object)
{
	LLViewerObject* parent = NULL;
	if (object)
	{
		parent = object->getRootEdit();
	}
	U8 click_action = final_click_action(object);
	ECursorType cursor = UI_CURSOR_ARROW;
	switch(click_action)
	{
	case CLICK_ACTION_SIT:
		{
//			if (isAgentAvatarValid() && !gAgentAvatarp->isSitting()) // not already sitting?
// [RLVa:KB] - Checked: 2010-03-06 (RLVa-1.2.0c) | Modified: RLVa-1.2.0g
			if ( (isAgentAvatarValid() && !gAgentAvatarp->isSitting()) && 
				 ((!rlv_handler_t::isEnabled()) || (RlvActions::canSit(object, LLToolPie::getInstance()->getHoverPick().mObjectOffset))) )
// [/RLVa:KB]
			{
				cursor = UI_CURSOR_TOOLSIT;
			}
		}
		break;
	case CLICK_ACTION_BUY:
		if ( mClickActionBuyEnabled )
		{ 
			LLSelectNode* node = LLSelectMgr::getInstance()->getHoverNode();
			if (!node || node->mSaleInfo.isForSale())
			{
				cursor = UI_CURSOR_TOOLBUY;
			}
		}
		break;
	case CLICK_ACTION_OPEN:
		// Open always opens the parent.
		if (parent && parent->allowOpen())
		{
			cursor = UI_CURSOR_TOOLOPEN;
		}
		break;
	case CLICK_ACTION_PAY:	
		if ( mClickActionPayEnabled )
		{
			if ((object && object->flagTakesMoney())
				|| (parent && parent->flagTakesMoney()))
			{
				//cursor = UI_CURSOR_TOOLBUY;  FIRESTORM - pay cursor is separate from buy cursor
				cursor = UI_CURSOR_TOOLPAY;
			}
		}
		break;
	case CLICK_ACTION_ZOOM:
			cursor = UI_CURSOR_TOOLZOOMIN;
			break;			
	case CLICK_ACTION_PLAY:
	case CLICK_ACTION_OPEN_MEDIA: 
		cursor = cursor_from_parcel_media(click_action);
		break;
	case CLICK_ACTION_DISABLED: 
		break;
	default:
		break;
	}
	return cursor;
}

void LLToolPie::resetSelection()
{
	mLeftClickSelection = NULL;
	mClickActionObject = NULL;
	mClickAction = 0;
}

bool LLToolPie::walkToClickedLocation()
{
    if (gAgent.getFlying()							// don't auto-navigate while flying until that works
        || !gAgentAvatarp
        || gAgentAvatarp->isSitting())
    {
        return false;
    }

    LLPickInfo saved_pick = mPick;
    mPick = gViewerWindow->pickImmediate(mHoverPick.mMousePt.mX, mHoverPick.mMousePt.mY,
        FALSE /* ignore transparent */,
        FALSE /* ignore rigged */,
        FALSE /* ignore particles */);

    if (mPick.mPickType == LLPickInfo::PICK_OBJECT)
    {
        if (mPick.getObject() && mPick.getObject()->isHUDAttachment())
        {
            mPick = saved_pick;
            return false;
        }
    }

    LLViewerObject* avatar_object = mPick.getObject();

    // get pointer to avatar
    while (avatar_object && !avatar_object->isAvatar())
    {
        avatar_object = (LLViewerObject*)avatar_object->getParent();
    }

    if (avatar_object && ((LLVOAvatar*)avatar_object)->isSelf())
    {
        const F64 SELF_CLICK_WALK_DISTANCE = 3.0;
        // pretend we picked some point a bit in front of avatar
        mPick.mPosGlobal = gAgent.getPositionGlobal() + LLVector3d(LLViewerCamera::instance().getAtAxis()) * SELF_CLICK_WALK_DISTANCE;
    }

<<<<<<< HEAD
    // <FS:Ansariel> Only focus camera if we're actually doing something!
    //gAgentCamera.setFocusOnAvatar(TRUE, TRUE);

    if ((mPick.mPickType == LLPickInfo::PICK_LAND && !mPick.mPosGlobal.isExactlyZero()) ||
        (mPick.mObjectID.notNull() && !mPick.mPosGlobal.isExactlyZero()))
    {
// [RLVa:KB] - Checked: RLVa-2.0.0
        if (RlvActions::isRlvEnabled() && !RlvActions::canTeleportToLocal(mPick.mPosGlobal))
        {
            RlvUtil::notifyBlocked(RLV_STRING_BLOCKED_AUTOPILOT);
            mPick = saved_pick;
            return false;
        }
// [/RLVa:KB]
        // <FS:Ansariel> Only focus camera if we're actually doing something!
=======
    if ((mPick.mPickType == LLPickInfo::PICK_LAND && !mPick.mPosGlobal.isExactlyZero()) ||
        (mPick.mObjectID.notNull() && !mPick.mPosGlobal.isExactlyZero()))
    {
>>>>>>> f3fdc4e9
        gAgentCamera.setFocusOnAvatar(TRUE, TRUE);

        if (mAutoPilotDestination) { mAutoPilotDestination->markDead(); }
        mAutoPilotDestination = (LLHUDEffectBlob *)LLHUDManager::getInstance()->createViewerEffect(LLHUDObject::LL_HUD_EFFECT_BLOB, FALSE);
        mAutoPilotDestination->setPositionGlobal(mPick.mPosGlobal);
        mAutoPilotDestination->setPixelSize(5);
        mAutoPilotDestination->setColor(LLColor4U(170, 210, 190));
        mAutoPilotDestination->setDuration(3.f);

        LLVector3d pos = LLToolPie::getInstance()->getPick().mPosGlobal;
        gAgent.startAutoPilotGlobal(pos, std::string(), NULL, NULL, NULL, 0.f, 0.03f, FALSE);
        LLFirstUse::notMoving(false);
        showVisualContextMenuEffect();
        return true;
    }
    else
    {
        LL_DEBUGS() << "walk target was "
            << (mPick.mPosGlobal.isExactlyZero() ? "zero" : "not zero")
            << ", pick type was " << (mPick.mPickType == LLPickInfo::PICK_LAND ? "land" : "not land")
            << ", pick object was " << mPick.mObjectID
            << LL_ENDL;
        mPick = saved_pick;
        return false;
    }
    return true;
}

bool LLToolPie::teleportToClickedLocation()
{
    LLViewerObject* objp = mHoverPick.getObject();
    LLViewerObject* parentp = objp ? objp->getRootEdit() : NULL;

    bool is_in_world = mHoverPick.mObjectID.notNull() && objp && !objp->isHUDAttachment();
    bool is_land = mHoverPick.mPickType == LLPickInfo::PICK_LAND;
    bool pos_non_zero = !mHoverPick.mPosGlobal.isExactlyZero();
    bool has_touch_handler = (objp && objp->flagHandleTouch()) || (parentp && parentp->flagHandleTouch());
    bool has_click_action = final_click_action(objp);

    if (pos_non_zero && (is_land || (is_in_world && !has_touch_handler && !has_click_action)))
    {
// [RLVa:KB] - Checked: RLVa-2.0.0
        if (RlvActions::isRlvEnabled() && !RlvActions::canTeleportToLocal(mPick.mPosGlobal))
        {
            RlvUtil::notifyBlocked(RLV_STRING_BLOCKED_AUTOPILOT);
            return false;
        }
// [/RLVa:KB]
        LLVector3d pos = mHoverPick.mPosGlobal;
        pos.mdV[VZ] += gAgentAvatarp->getPelvisToFoot();
        gAgent.teleportViaLocationLookAt(pos);
        mPick = mHoverPick;
        showVisualContextMenuEffect();
        return true;
    }
    return false;
}

// When we get object properties after left-clicking on an object
// with left-click = buy, if it's the same object, do the buy.

// static
void LLToolPie::selectionPropertiesReceived()
{
	// Make sure all data has been received.
	// This function will be called repeatedly as the data comes in.
	if (!LLSelectMgr::getInstance()->selectGetAllValid())
	{
		return;
	}

	LLObjectSelection* selection = LLToolPie::getInstance()->getLeftClickSelection();
	if (selection)
	{
		LLViewerObject* selected_object = selection->getPrimaryObject();
		// since we don't currently have a way to lock a selection, it could have changed
		// after we initially clicked on the object
		if (selected_object == LLToolPie::getInstance()->getClickActionObject())
		{
			U8 click_action = LLToolPie::getInstance()->getClickAction();
			switch (click_action)
			{
			case CLICK_ACTION_BUY:
				if ( LLToolPie::getInstance()->mClickActionBuyEnabled )
				{
					handle_buy();
				}
				break;
			case CLICK_ACTION_PAY:
				if ( LLToolPie::getInstance()->mClickActionPayEnabled )
				{
					handle_give_money_dialog();
				}
				break;
			case CLICK_ACTION_OPEN:
				LLFloaterReg::showInstance("openobject");
				break;
			case CLICK_ACTION_DISABLED:
				break;
			default:
				break;
			}
		}
	}
	LLToolPie::getInstance()->resetSelection();
}

BOOL LLToolPie::handleHover(S32 x, S32 y, MASK mask)
{
    BOOL pick_rigged = false; //gSavedSettings.getBOOL("AnimatedObjectsAllowLeftClick");
	mHoverPick = gViewerWindow->pickImmediate(x, y, FALSE, pick_rigged);
	LLViewerObject *parent = NULL;
	LLViewerObject *object = mHoverPick.getObject();
// [RLVa:KB] - Checked: RLVa-1.1.0
	// Blanket block all left-click special actions on objects the user can't interact with
	if ( (RlvActions::isRlvEnabled()) && (!RlvActions::canInteract(object, mHoverPick.mObjectOffset)) )
	{
		gViewerWindow->setCursor(UI_CURSOR_ARROW);
		return TRUE;
	}
// [/RLVa:KB]
	LLSelectMgr::getInstance()->setHoverObject(object, mHoverPick.mObjectFace);
	if (object)
	{
		parent = object->getRootEdit();
	}

	// Show screen-space highlight glow effect
	bool show_highlight = false;

	if (handleMediaHover(mHoverPick))
	{
		// *NOTE: If you think the hover glow conflicts with the media outline, you
		// could disable it here.
		show_highlight = true;
		// cursor set by media object
		LL_DEBUGS("UserInput") << "hover handled by LLToolPie (inactive)" << LL_ENDL;
	}
	else if (!mMouseOutsideSlop 
		&& mMouseButtonDown)
	{
		S32 delta_x = x - mMouseDownX;
		S32 delta_y = y - mMouseDownY;
		S32 threshold = gSavedSettings.getS32("DragAndDropDistanceThreshold");
		if (delta_x * delta_x + delta_y * delta_y > threshold * threshold)
		{
			startCameraSteering();
			steerCameraWithMouse(x, y);
			gViewerWindow->setCursor(UI_CURSOR_TOOLGRAB);
		}
		else
		{
			gViewerWindow->setCursor(UI_CURSOR_ARROW);
		}
	}
// [RLVa:KB] - Checked: RLVa-1.1.0
	else if ( (object) && (RlvActions::isRlvEnabled()) && (!RlvActions::canTouch(object, mHoverPick.mObjectOffset)) )
	{
		// Block showing the "grab" or "touch" cursor if we can't touch/grab the object
		gViewerWindow->setCursor(UI_CURSOR_ARROW);
	}
// [/RLVa:KB]
	else if (inCameraSteerMode())
	{
		steerCameraWithMouse(x, y);
		gViewerWindow->setCursor(UI_CURSOR_TOOLGRAB);
	}
	else
	{
		// perform a separate pick that detects transparent objects since they respond to 1-click actions
		LLPickInfo click_action_pick = gViewerWindow->pickImmediate(x, y, TRUE, pick_rigged);

		LLViewerObject* click_action_object = click_action_pick.getObject();

		if (click_action_object && useClickAction(mask, click_action_object, click_action_object->getRootEdit()))
		{
			show_highlight = true;
			ECursorType cursor = cursorFromObject(click_action_object);
			gViewerWindow->setCursor(cursor);
			LL_DEBUGS("UserInput") << "hover handled by LLToolPie (inactive)" << LL_ENDL;
		}
// [RLVa:KB] - Checked: RLVa-1.1.0
		else if ( (object) && (RlvActions::isRlvEnabled()) && (!RlvActions::canTouch(object, mHoverPick.mObjectOffset)) )
		{
			// Block showing the "grab" or "touch" cursor if we can't touch/grab the object
			gViewerWindow->setCursor(UI_CURSOR_ARROW);
		}
// [/RLVa:KB]
		else if ((object && !object->isAvatar() && object->flagUsePhysics()) 
				 || (parent && !parent->isAvatar() && parent->flagUsePhysics()))
		{
			show_highlight = true;
			gViewerWindow->setCursor(UI_CURSOR_TOOLGRAB);
			LL_DEBUGS("UserInput") << "hover handled by LLToolPie (inactive)" << LL_ENDL;
		}
		else if ((!object || !object->isAttachment() || object->getClickAction() != CLICK_ACTION_DISABLED)
				 && ((object && object->flagHandleTouch()) || (parent && parent->flagHandleTouch())))
		{
			show_highlight = true;
			gViewerWindow->setCursor(UI_CURSOR_HAND);
			LL_DEBUGS("UserInput") << "hover handled by LLToolPie (inactive)" << LL_ENDL;
		}
		else
		{
			gViewerWindow->setCursor(UI_CURSOR_ARROW);
			LL_DEBUGS("UserInput") << "hover handled by LLToolPie (inactive)" << LL_ENDL;
		}
	}

	if(!object)
	{
		LLViewerMediaFocus::getInstance()->clearHover();
	}

	static LLCachedControl<bool> enable_highlight(
		gSavedSettings, "RenderHoverGlowEnable", false);
	LLDrawable* drawable = NULL;
	if (enable_highlight && show_highlight && object)
	{
		drawable = object->mDrawable;
	}
	gPipeline.setHighlightObject(drawable);

	return TRUE;
}

BOOL LLToolPie::handleMouseUp(S32 x, S32 y, MASK mask)
{
    if (!mDoubleClickTimer.getStarted())
    {
        mDoubleClickTimer.start();
    }
    else
    {
        mDoubleClickTimer.reset();
    }
    LLViewerObject* obj = mPick.getObject();

	stopCameraSteering();
	mMouseButtonDown = false;

	gViewerWindow->setCursor(UI_CURSOR_ARROW);
	if (hasMouseCapture())
	{
		setMouseCapture(FALSE);
	}

	LLToolMgr::getInstance()->clearTransientTool();
	gAgentCamera.setLookAt(LOOKAT_TARGET_CONVERSATION, obj); // maybe look at object/person clicked on

	return LLTool::handleMouseUp(x, y, mask);
}

void LLToolPie::stopClickToWalk()
{
	mPick.mPosGlobal = gAgent.getPositionGlobal();
	handle_go_to();
	if(mAutoPilotDestination) 
	{ 
		mAutoPilotDestination->markDead(); 
	}
}

BOOL LLToolPie::handleDoubleClick(S32 x, S32 y, MASK mask)
{
	if (gDebugClicks)
	{
		LL_INFOS() << "LLToolPie handleDoubleClick (becoming mouseDown)" << LL_ENDL;
	}

	if (handleMediaDblClick(mPick))
	{
		return TRUE;
	}
    
	if (!mDoubleClickTimer.getStarted() || (mDoubleClickTimer.getElapsedTimeF32() > 0.3f))
	{
		mDoubleClickTimer.stop();
		return FALSE;
	}
	mDoubleClickTimer.stop();

	return FALSE;
}

static bool needs_tooltip(LLSelectNode* nodep)
{
	if (!nodep || !nodep->mValid) 
		return false;
	return true;
}


BOOL LLToolPie::handleTooltipLand(std::string line, std::string tooltip_msg)
{
	//  Do not show hover for land unless prefs are set to allow it. 
	if (!gSavedSettings.getBOOL("ShowLandHoverTip")) return TRUE; 

	LLViewerParcelMgr::getInstance()->setHoverParcel( mHoverPick.mPosGlobal );

	// Didn't hit an object, but since we have a land point we
	// must be hovering over land.
	
	LLParcel* hover_parcel = LLViewerParcelMgr::getInstance()->getHoverParcel();
	LLUUID owner;
	
	if ( hover_parcel )
	{
		owner = hover_parcel->getOwnerID();
	}
	
	// Line: "Land"
	line.clear();
	line.append(LLTrans::getString("TooltipLand"));
	if (hover_parcel)
	{
		line.append(hover_parcel->getName());
	}
	tooltip_msg.append(line);
	tooltip_msg.push_back('\n');
	
	// Line: "Owner: James Linden"
	line.clear();
	line.append(LLTrans::getString("TooltipOwner") + " ");
	
	if ( hover_parcel )
	{
		std::string name;
		if (LLUUID::null == owner)
		{
			line.append(LLTrans::getString("TooltipPublic"));
		}
		else if (hover_parcel->getIsGroupOwned())
		{
			if (gCacheName->getGroupName(owner, name))
			{
				line.append(name);
				line.append(LLTrans::getString("TooltipIsGroup"));
			}
			else
			{
				line.append(LLTrans::getString("RetrievingData"));
			}
		}
        else
        {
            LLAvatarName av_name;
            if (LLAvatarNameCache::get(owner, &av_name))
            {
                name = av_name.getUserName();
                line.append(name);
            }
            else
            {
                line.append(LLTrans::getString("RetrievingData"));
            }
        }
	}
	else
	{
		line.append(LLTrans::getString("RetrievingData"));
	}
	tooltip_msg.append(line);
	tooltip_msg.push_back('\n');
	
	// Line: "no fly, not safe, no build"
	
	// Don't display properties for your land.  This is just
	// confusing, because you can do anything on your own land.
	if ( hover_parcel && owner != gAgent.getID() )
	{
		S32 words = 0;
		
		line.clear();
		// JC - Keep this in the same order as the checkboxes
		// on the land info panel
		if ( !hover_parcel->getAllowModify() )
		{
			if ( hover_parcel->getAllowGroupModify() )
			{
				line.append(LLTrans::getString("TooltipFlagGroupBuild"));
			}
			else
			{
				line.append(LLTrans::getString("TooltipFlagNoBuild"));
			}
			words++;
		}
		
		if ( !hover_parcel->getAllowTerraform() )
		{
			if (words) line.append(", ");
			line.append(LLTrans::getString("TooltipFlagNoEdit"));
			words++;
		}
		
		if ( hover_parcel->getAllowDamage() )
		{
			if (words) line.append(", ");
			line.append(LLTrans::getString("TooltipFlagNotSafe"));
			words++;
		}
		
		// Maybe we should reflect the estate's block fly bit here as well?  DK 12/1/04
		if ( !hover_parcel->getAllowFly() )
		{
			if (words) line.append(", ");
			line.append(LLTrans::getString("TooltipFlagNoFly"));
			words++;
		}
		
		if ( !hover_parcel->getAllowOtherScripts() )
		{
			if (words) line.append(", ");
			if ( hover_parcel->getAllowGroupScripts() )
			{
				line.append(LLTrans::getString("TooltipFlagGroupScripts"));
			}
			else
			{
				line.append(LLTrans::getString("TooltipFlagNoScripts"));
			}
			
			words++;
		}
		
		if (words) 
		{
			tooltip_msg.append(line);
			tooltip_msg.push_back('\n');
		}
	}
	
	if (hover_parcel && hover_parcel->getParcelFlag(PF_FOR_SALE))
	{
		LLStringUtil::format_map_t args;
		S32 price = hover_parcel->getSalePrice();
		args["[AMOUNT]"] = LLResMgr::getInstance()->getMonetaryString(price);
		line = LLTrans::getString("TooltipForSaleL$", args);
		tooltip_msg.append(line);
		tooltip_msg.push_back('\n');
	}
	
	// trim last newlines
	if (!tooltip_msg.empty())
	{
		tooltip_msg.erase(tooltip_msg.size() - 1);
		LLToolTipMgr::instance().show(tooltip_msg);
	}
	
	return TRUE;
}

BOOL LLToolPie::handleTooltipObject( LLViewerObject* hover_object, std::string line, std::string tooltip_msg)
{
	// <FS:Ansariel> FIRE-9522: Crashfix
	if (!hover_object)
	{
		return TRUE;
	}
	// </FS:Ansariel>

	// <FS:Ansariel> Advanced object tooltips
	const char* const DEFAULT_DESC = "(No Description)";
	static LLCachedControl<bool> advancedToolTip(gSavedSettings, "FSAdvancedTooltips");
	// </FS:Ansariel> Advanced object tooltips

	if ( hover_object->isHUDAttachment() )
	{
		// no hover tips for HUD elements, since they can obscure
		// what the HUD is displaying
		return TRUE;
	}
	
	if ( hover_object->isAttachment() )
	{
		// get root of attachment then parent, which is avatar
		LLViewerObject* root_edit = hover_object->getRootEdit();
		if (!root_edit)
		{
			// Strange parenting issue, don't show any text
			return TRUE;
		}
		hover_object = (LLViewerObject*)root_edit->getParent();
		if (!hover_object)
		{
			// another strange parenting issue, bail out
			return TRUE;
		}
	}
	
	line.clear();
	if (hover_object->isAvatar())
	{
		// only show tooltip if same inspector not already open
		LLFloater* existing_inspector = LLFloaterReg::findInstance("inspect_avatar");
		if (!existing_inspector 
			|| !existing_inspector->getVisible()
			|| existing_inspector->getKey()["avatar_id"].asUUID() != hover_object->getID())
		{
			// Try to get display name + username
			std::string final_name;

			// <FS:Zi> Build group prefix
			std::string group_title;
			if (gSavedSettings.getBOOL("FSShowGroupTitleInTooltip"))
			{
				LLNameValue* group = hover_object->getNVPair("Title");
				if (group)
				{
					group_title = group->getString();
					if (!group_title.empty())
					{
						group_title += "\n";
					}
				}
			}
			// </FS:Zi>

			LLAvatarName av_name;
			if (LLAvatarNameCache::get(hover_object->getID(), &av_name))
			{
// [RLVa:KB] - Checked: RLVa-1.2.2
				final_name = (RlvActions::canShowName(RlvActions::SNC_DEFAULT, hover_object->getID())) ? av_name.getCompleteName() : RlvStrings::getAnonym(av_name);
// [/RLVa:KB]
//				final_name = av_name.getCompleteName();
				// <FS:Zi> Make sure group title gets added to the tool tip. This is done separately to
				//         the RLVa code to prevent this change from getting lost in future RLVa merges
				if (!gRlvHandler.hasBehaviour(RLV_BHVR_SHOWNAMES))
				{
					final_name = group_title + final_name;
				}
				// </FS:Zi>
			}
			else
			{
				final_name = LLTrans::getString("TooltipPerson");;
			}

			// *HACK: We may select this object, so pretend it was clicked
			mPick = mHoverPick;
// [RLVa:KB] - Checked: RLVa-1.2.0
			if ( (!RlvActions::isRlvEnabled()) ||
			     ( (RlvActions::canInteract(hover_object, mHoverPick.mObjectOffset)) && (RlvActions::canShowName(RlvActions::SNC_DEFAULT, hover_object->getID())) ) )
			{
// [/RLVa:KB]
				LLInspector::Params p;
				p.fillFrom(LLUICtrlFactory::instance().getDefaultParams<LLInspector>());
				p.message(final_name);
				// <FS:Ansariel> Get rid of the "i"-button on advanced hovertips
				//p.image.name("Inspector_I");
				if (!advancedToolTip)
				{
					p.image.name("Inspector_I");
				}
				// </FS:Ansariel>
				p.click_callback(boost::bind(showAvatarInspector, hover_object->getID()));
				p.visible_time_near(6.f);
				p.visible_time_far(3.f);
				p.delay_time(gSavedSettings.getF32("AvatarInspectorTooltipDelay"));
				p.wrap(false);
				
				LLToolTipMgr::instance().show(p);
// [RLVa:KB] - Checked: RLVa-1.2.0
			}
//			else
//			{
//				LLToolTipMgr::instance().show(final_name);
//			}
// [/RLVa:KB]
		}
	}
	else
	{
		//
		//  We have hit a regular object (not an avatar or attachment)
		// 
		
		//
		//  Default prefs will suppress display unless the object is interactive
		//
		bool show_all_object_tips =
		(bool)gSavedSettings.getBOOL("ShowAllObjectHoverTip");			
		LLSelectNode *nodep = LLSelectMgr::getInstance()->getHoverNode();
		
		// only show tooltip if same inspector not already open
		LLFloater* existing_inspector = LLFloaterReg::findInstance("inspect_object");
		if (nodep &&
			(!existing_inspector 
			 || !existing_inspector->getVisible()
			 || existing_inspector->getKey()["object_id"].asUUID() != hover_object->getID()))
		{

			// Add price to tooltip for items on sale
			bool for_sale = for_sale_selection(nodep);
			if(for_sale)
			{
				LLStringUtil::format_map_t args;
				S32 price = nodep->mSaleInfo.getSalePrice();
				args["[AMOUNT]"] = LLResMgr::getInstance()->getMonetaryString(price);
				tooltip_msg.append(LLTrans::getString("TooltipPrice", args) );
			}

			if (nodep->mName.empty())
			{
				tooltip_msg.append(LLTrans::getString("TooltipNoName"));
			}
			else
			{
				tooltip_msg.append( nodep->mName );
			}

			// <FS:Ansariel> Advanced object tooltips
			if (advancedToolTip)
			{
				// Set description
				if (!nodep->mDescription.empty() && nodep->mDescription != DEFAULT_DESC)
				{
					tooltip_msg.append("\n" + nodep->mDescription);
				}

				// Set owner name
				std::string full_name;
			
				if (nodep->mValid)
				{
					LLUUID owner = nodep->mPermissions->getOwner();
					if (owner.notNull())
					{
						LLAvatarName av_name;
						if (LLAvatarNameCache::get(owner, &av_name))
						{
							full_name = (!gRlvHandler.hasBehaviour(RLV_BHVR_SHOWNAMES)) ? av_name.getCompleteName() : RlvStrings::getAnonym(av_name);
						}
						else
						{
							full_name = LLTrans::getString("LoadingData");

							// If we don't have the avatar name already, let the
							// avatar name cache retrieve it and simply invoke
							// us again after it received the name.
							std::string l;
							std::string m;
							LLUUID id( hover_object->getID() );
							mNamecacheConnections.push_back( LLAvatarNameCache::get(owner, boost::bind(&LLToolPie::handleTooltipObjectById, this, id, l, m)) );
						}

						// Owner name
						tooltip_msg.append("\n" + LLTrans::getString("TooltipOwner") + " " + full_name);
					}
				}

				// Permission flags
				LLViewerObject* parentobject = (LLViewerObject*)hover_object->getParent();
				std::string permissionsline;
				if (hover_object->flagScripted())
				{
					permissionsline += LLTrans::getString("TooltipFlagScript") + " ";
				}
				if (hover_object->flagUsePhysics())
				{
					permissionsline += LLTrans::getString("TooltipFlagPhysics") + " ";
				}
				if (hover_object->flagHandleTouch() || (parentobject && parentobject->flagHandleTouch()))
				{
					permissionsline += LLTrans::getString("TooltipFlagTouch") + " ";
				}
				if (hover_object->flagTakesMoney() || (parentobject && parentobject->flagTakesMoney()))
				{
					permissionsline += LLTrans::getString("TooltipFlagL$") + " ";
				}
				if (hover_object->flagAllowInventoryAdd())
				{
					permissionsline += LLTrans::getString("TooltipFlagDropInventory") + " ";
				}
				if (hover_object->flagPhantom())
				{
					permissionsline += LLTrans::getString("TooltipFlagPhantom") + " ";
				}
				if (hover_object->flagTemporaryOnRez())
				{
					permissionsline += LLTrans::getString("TooltipFlagTemporary") + " ";
				}
				if (!permissionsline.empty())
				{
					permissionsline = "\n" + permissionsline.substr(0, permissionsline.length() - 1);
				}
				tooltip_msg += permissionsline + "\n";

				LLStringUtil::format_map_t args;

				// Get prim count
				S32 prim_count = LLSelectMgr::getInstance()->getHoverObjects()->getObjectCount();				
				args["COUNT"] = llformat("%d", prim_count);
				tooltip_msg.append("\n" + LLTrans::getString("TooltipPrimCount", args));

				// Display the PE weight for an object if mesh is enabled
				if (gMeshRepo.meshRezEnabled())
				{
					// Ansariel: What a bummer! PE is only available for
					//           objects in the same region as you!
					if (hover_object->getRegion() && gAgent.getRegion() &&
						hover_object->getRegion()->getRegionID() == gAgent.getRegion()->getRegionID())
					{
						S32 link_cost = LLSelectMgr::getInstance()->getHoverObjects()->getSelectedLinksetCost();
						if (link_cost > 0)
						{
							args.clear();
							args["PEWEIGHT"] = llformat("%d", link_cost);
							tooltip_msg.append(LLTrans::getString("TooltipPrimEquivalent", args));
						}
/// <FS:CR> Don't show loading on vanila OpenSim (some grids have it, not not vanilla) If they have it, it will
/// show eventually
#ifdef OPENSIM
						else if (LLGridManager::getInstance()->isInOpenSim())
						{
							// Do nothing at all.
						}
#endif
// </FS:CR>
						else
						{
							tooltip_msg.append(LLTrans::getString("TooltipPrimEquivalentLoading"));
						}
					}
					else
					{
						tooltip_msg.append(LLTrans::getString("TooltipPrimEquivalentUnavailable"));
					}
				}

				// Get position
				LLViewerRegion* region = gAgent.getRegion();
				if (region)
				{
					LLVector3 relPositionObject = region->getPosRegionFromGlobal(hover_object->getPositionGlobal());

					if (!gRlvHandler.hasBehaviour(RLV_BHVR_SHOWLOC))
					{
						args.clear();
						args["POSITION"] = llformat("<%.02f, %.02f, %.02f>", relPositionObject.mV[VX], relPositionObject.mV[VY], relPositionObject.mV[VZ]);
						tooltip_msg.append("\n" + LLTrans::getString("TooltipPosition", args));
					}

					// Get distance
					F32 distance = (relPositionObject - region->getPosRegionFromGlobal(gAgent.getPositionGlobal())).magVec();
					args.clear();
					args["DISTANCE"] = llformat("%.02f", distance);
					tooltip_msg.append("\n" + LLTrans::getString("TooltipDistance", args));
				}
			}
			// </FS:Ansariel> Advanced object tooltips
			
			bool has_media = false;
			bool is_time_based_media = false;
			bool is_web_based_media = false;
			bool is_media_playing = false;
			bool is_media_displaying = false;
			
			// Does this face have media?
			const LLTextureEntry* tep = hover_object->getTE(mHoverPick.mObjectFace);
			
			if(tep)
			{
				has_media = tep->hasMedia();
				const LLMediaEntry* mep = has_media ? tep->getMediaData() : NULL;
				if (mep)
				{
					viewer_media_t media_impl = LLViewerMedia::getMediaImplFromTextureID(mep->getMediaID());
					LLPluginClassMedia* media_plugin = NULL;
					
					if (media_impl.notNull() && (media_impl->hasMedia()))
					{
						is_media_displaying = true;
						//LLStringUtil::format_map_t args;
						
						media_plugin = media_impl->getMediaPlugin();
						if(media_plugin)
						{	
							if(media_plugin->pluginSupportsMediaTime())
							{
								is_time_based_media = true;
								is_web_based_media = false;
								//args["[CurrentURL]"] =  media_impl->getMediaURL();
								is_media_playing = media_impl->isMediaPlaying();
							}
							else
							{
								is_time_based_media = false;
								is_web_based_media = true;
								//args["[CurrentURL]"] =  media_plugin->getLocation();
							}
							//tooltip_msg.append(LLTrans::getString("CurrentURL", args));
						}
					}
				}
			}
			

			// Avoid showing tip over media that's displaying unless it's for sale
			// also check the primary node since sometimes it can have an action even though
			// the root node doesn't
			
			bool needs_tip = (!is_media_displaying || 
				              for_sale) &&
				(has_media || 
				 needs_tooltip(nodep) || 
				 needs_tooltip(LLSelectMgr::getInstance()->getPrimaryHoverNode()));
			
			if (show_all_object_tips || needs_tip)
			{
				// We may select this object, so pretend it was clicked
				mPick = mHoverPick;
// [RLVa:KB] - Checked: RLVa-1.2.1
				if ( (!RlvActions::isRlvEnabled()) || (RlvActions::canInteract(hover_object, mHoverPick.mObjectOffset)) )
				{
// [/RLVa:KB]
					LLInspector::Params p;
					p.fillFrom(LLUICtrlFactory::instance().getDefaultParams<LLInspector>());
					p.message(tooltip_msg);
					// Ansariel: Get rid of the useless button!
					if (!advancedToolTip)
					{
						p.image.name("Inspector_I");
					}
					p.click_callback(boost::bind(showObjectInspector, hover_object->getID(), mHoverPick.mObjectFace));
					p.time_based_media(is_time_based_media);
					p.web_based_media(is_web_based_media);
					p.media_playing(is_media_playing);
					p.click_playmedia_callback(boost::bind(playCurrentMedia, mHoverPick));
					p.click_homepage_callback(boost::bind(VisitHomePage, mHoverPick));
					p.visible_time_near(6.f);
					p.visible_time_far(3.f);
					p.delay_time(gSavedSettings.getF32("ObjectInspectorTooltipDelay"));
					p.wrap(false);
					
					LLToolTipMgr::instance().show(p);
// [RLVa:KB] - Checked: RLVa-2.1.0
				}
//				else
//				{
//					LLToolTipMgr::instance().show(tooltip_msg);
//				}
// [/RLVa:KB]
			}
		}
	}
	
	return TRUE;
}

BOOL LLToolPie::handleToolTip(S32 local_x, S32 local_y, MASK mask)
{
	if (!LLUI::sSettingGroups["config"]->getBOOL("ShowHoverTips")) return TRUE;
	if (!mHoverPick.isValid()) return TRUE;
// [RLVa:KB] - Checked: 2010-05-03 (RLVa-1.2.0g) | Modified: RLVa-1.2.0g
#ifdef RLV_EXTENSION_CMD_INTERACT
	if (gRlvHandler.hasBehaviour(RLV_BHVR_INTERACT)) return TRUE;
#endif // RLV_EXTENSION_CMD_INTERACT
// [/RLVa:KB]

	LLViewerObject* hover_object = mHoverPick.getObject();

// [RLVa:KB] - Checked: RLVa-2.1.0
	// Block the tooltip of anything the user can't interact with
	if ( (RlvActions::isRlvEnabled()) && (!RlvActions::canInteract(hover_object, mHoverPick.mObjectOffset)) )
	{
		return TRUE;
	}
// [/RLVa:KB]

	// update hover object and hover parcel
	LLSelectMgr::getInstance()->setHoverObject(hover_object, mHoverPick.mObjectFace);
	
	
	std::string tooltip_msg;
	std::string line;

	if ( hover_object )
	{
		handleTooltipObject(hover_object, line, tooltip_msg  );
	}
	else if (mHoverPick.mPickType == LLPickInfo::PICK_LAND)
	{
		handleTooltipLand(line, tooltip_msg);
	}

	return TRUE;
}

static void show_inspector(const char* inspector, const char* param, const LLUUID& source_id)
{
	LLSD params;
	params[param] = source_id;
	if (LLToolTipMgr::instance().toolTipVisible())
	{
		LLRect rect = LLToolTipMgr::instance().getToolTipRect();
		params["pos"]["x"] = rect.mLeft;
		params["pos"]["y"] = rect.mTop;
	}

	LLFloaterReg::showInstance(inspector, params);
}


static void show_inspector(const char* inspector,  LLSD& params)
{
	if (LLToolTipMgr::instance().toolTipVisible())
	{
		LLRect rect = LLToolTipMgr::instance().getToolTipRect();
		params["pos"]["x"] = rect.mLeft;
		params["pos"]["y"] = rect.mTop;
	}
	
	LLFloaterReg::showInstance(inspector, params);
}


// static
void LLToolPie::showAvatarInspector(const LLUUID& avatar_id)
{
	show_inspector("inspect_avatar", "avatar_id", avatar_id);
}

// static
void LLToolPie::showObjectInspector(const LLUUID& object_id)
{
	show_inspector("inspect_object", "object_id", object_id);
}


// static
void LLToolPie::showObjectInspector(const LLUUID& object_id, const S32& object_face)
{
	LLSD params;
	params["object_id"] = object_id;
	params["object_face"] = object_face;
	show_inspector("inspect_object", params);
}

// static
void LLToolPie::playCurrentMedia(const LLPickInfo& info)
{
	//FIXME: how do we handle object in different parcel than us?
	LLParcel* parcel = LLViewerParcelMgr::getInstance()->getAgentParcel();
	if (!parcel) return;
	
	LLPointer<LLViewerObject> objectp = info.getObject();
	
	// Early out cases.  Must clear media hover. 
	// did not hit an object or did not hit a valid face
	if ( objectp.isNull() ||
		info.mObjectFace < 0 || 
		info.mObjectFace >= objectp->getNumTEs() )
	{
		return;
	}
	
	// Does this face have media?
	const LLTextureEntry* tep = objectp->getTE(info.mObjectFace);
	if (!tep)
		return;
	
	const LLMediaEntry* mep = tep->hasMedia() ? tep->getMediaData() : NULL;
	if(!mep)
		return;
	
	//TODO: Can you Use it? 

	LLPluginClassMedia* media_plugin = NULL;
	
	viewer_media_t media_impl = LLViewerMedia::getMediaImplFromTextureID(mep->getMediaID());
		
	if(media_impl.notNull() && media_impl->hasMedia())
	{
		media_plugin = media_impl->getMediaPlugin();
		if (media_plugin && media_plugin->pluginSupportsMediaTime())
		{
			if(media_impl->isMediaPlaying())
			{
				media_impl->pause();
			}
			else 
			{
				media_impl->play();
			}
		}
	}


}

// static
void LLToolPie::VisitHomePage(const LLPickInfo& info)
{
	//FIXME: how do we handle object in different parcel than us?
	LLParcel* parcel = LLViewerParcelMgr::getInstance()->getAgentParcel();
	if (!parcel) return;
	
	LLPointer<LLViewerObject> objectp = info.getObject();
	
	// Early out cases.  Must clear media hover. 
	// did not hit an object or did not hit a valid face
	if ( objectp.isNull() ||
		info.mObjectFace < 0 || 
		info.mObjectFace >= objectp->getNumTEs() )
	{
		return;
	}
	
	// Does this face have media?
	const LLTextureEntry* tep = objectp->getTE(info.mObjectFace);
	if (!tep)
		return;
	
	const LLMediaEntry* mep = tep->hasMedia() ? tep->getMediaData() : NULL;
	if(!mep)
		return;
	
	//TODO: Can you Use it? 
	
	LLPluginClassMedia* media_plugin = NULL;
	
	viewer_media_t media_impl = LLViewerMedia::getMediaImplFromTextureID(mep->getMediaID());
	
	if(media_impl.notNull() && media_impl->hasMedia())
	{
		media_plugin = media_impl->getMediaPlugin();
		
		if (media_plugin && !(media_plugin->pluginSupportsMediaTime()))
		{
			media_impl->navigateHome();
		}
	}
}

void LLToolPie::handleSelect()
{
	// tool is reselected when app gets focus, etc.
}

void LLToolPie::handleDeselect()
{
	if(	hasMouseCapture() )
	{
		setMouseCapture( FALSE );  // Calls onMouseCaptureLost() indirectly
	}
	// remove temporary selection for pie menu
	LLSelectMgr::getInstance()->setHoverObject(NULL);

	// Menu may be still up during transfer to different tool.
	// toolfocus and toolgrab should retain menu, they will clear it if needed
	MASK override_mask = gKeyboard ? gKeyboard->currentMask(TRUE) : 0;
	if (gMenuHolder && (!gMenuHolder->getVisible() || (override_mask & (MASK_ALT | MASK_CONTROL)) == 0))
	{
		// in most cases menu is useless without correct selection, so either keep both or discard both
		gMenuHolder->hideMenus();
		LLSelectMgr::getInstance()->validateSelection();
	}
}

LLTool* LLToolPie::getOverrideTool(MASK mask)
{
	// <FS:Ansariel> Use faster LLCachedControls for frequently visited locations
	//if (gSavedSettings.getBOOL("EnableGrab"))
	static LLCachedControl<bool> enableGrab(gSavedSettings, "EnableGrab");
	if (enableGrab)
	// </FS:Ansariel>
	{
		if (mask == MASK_CONTROL)
		{
			return LLToolGrab::getInstance();
		}
		else if (mask == (MASK_CONTROL | MASK_SHIFT))
		{
			return LLToolGrab::getInstance();
		}
	}
	return LLTool::getOverrideTool(mask);
}

void LLToolPie::stopEditing()
{
	if(	hasMouseCapture() )
	{
		setMouseCapture( FALSE );  // Calls onMouseCaptureLost() indirectly
	}
}

void LLToolPie::onMouseCaptureLost()
{
	stopCameraSteering();
	mMouseButtonDown = false;
	handleMediaMouseUp();
}

void LLToolPie::stopCameraSteering()
{
	mMouseOutsideSlop = false;
}

bool LLToolPie::inCameraSteerMode()
{
	return mMouseButtonDown && mMouseOutsideSlop;
}

// true if x,y outside small box around start_x,start_y
BOOL LLToolPie::outsideSlop(S32 x, S32 y, S32 start_x, S32 start_y)
{
	S32 dx = x - start_x;
	S32 dy = y - start_y;

	return (dx <= -2 || 2 <= dx || dy <= -2 || 2 <= dy);
}


void LLToolPie::render()
{
	return;
}

static void handle_click_action_play()
{
	LLParcel* parcel = LLViewerParcelMgr::getInstance()->getAgentParcel();
	if (!parcel) return;

	LLViewerMediaImpl::EMediaStatus status = LLViewerParcelMedia::getStatus();
	switch(status)
	{
		case LLViewerMediaImpl::MEDIA_PLAYING:
			LLViewerParcelMedia::pause();
			break;

		case LLViewerMediaImpl::MEDIA_PAUSED:
			LLViewerParcelMedia::start();
			break;

		default:
			if (gSavedSettings.getBOOL("MediaEnableFilter"))
			{
				LLViewerParcelMedia::filterMediaUrl(parcel);
			}
			else
			{
				LLViewerParcelMedia::play(parcel);
			}
			break;
	}
}

bool LLToolPie::handleMediaClick(const LLPickInfo& pick)
{
    //FIXME: how do we handle object in different parcel than us?
    LLParcel* parcel = LLViewerParcelMgr::getInstance()->getAgentParcel();
    LLPointer<LLViewerObject> objectp = pick.getObject();


    if (!parcel ||
        objectp.isNull() ||
        pick.mObjectFace < 0 ||
        pick.mObjectFace >= objectp->getNumTEs())
    {
        LLViewerMediaFocus::getInstance()->clearFocus();

        return false;
    }

    // Does this face have media?
    const LLTextureEntry* tep = objectp->getTE(pick.mObjectFace);
    if (!tep)
        return false;

    LLMediaEntry* mep = (tep->hasMedia()) ? tep->getMediaData() : NULL;
    if (!mep)
        return false;

    viewer_media_t media_impl = LLViewerMedia::getMediaImplFromTextureID(mep->getMediaID());

    if (gSavedSettings.getBOOL("MediaOnAPrimUI"))
    {
        if (!LLViewerMediaFocus::getInstance()->isFocusedOnFace(pick.getObject(), pick.mObjectFace) || media_impl.isNull())
        {
            // It's okay to give this a null impl
            LLViewerMediaFocus::getInstance()->setFocusFace(pick.getObject(), pick.mObjectFace, media_impl, pick.mNormal);
        }
        else
        {
            // Make sure keyboard focus is set to the media focus object.
            gFocusMgr.setKeyboardFocus(LLViewerMediaFocus::getInstance());
            LLEditMenuHandler::gEditMenuHandler = LLViewerMediaFocus::instance().getFocusedMediaImpl();

            media_impl->mouseDown(pick.mUVCoords, gKeyboard->currentMask(TRUE));
            mMediaMouseCaptureID = mep->getMediaID();
            setMouseCapture(TRUE);  // This object will send a mouse-up to the media when it loses capture.
        }

        return true;
    }

    LLViewerMediaFocus::getInstance()->clearFocus();

    return false;
}

bool LLToolPie::handleMediaDblClick(const LLPickInfo& pick)
{
    //FIXME: how do we handle object in different parcel than us?
    LLParcel* parcel = LLViewerParcelMgr::getInstance()->getAgentParcel();
    LLPointer<LLViewerObject> objectp = pick.getObject();


    if (!parcel ||
        objectp.isNull() ||
        pick.mObjectFace < 0 ||
        pick.mObjectFace >= objectp->getNumTEs())
    {
        LLViewerMediaFocus::getInstance()->clearFocus();

        return false;
    }

    // Does this face have media?
    const LLTextureEntry* tep = objectp->getTE(pick.mObjectFace);
    if (!tep)
        return false;

    LLMediaEntry* mep = (tep->hasMedia()) ? tep->getMediaData() : NULL;
    if (!mep)
        return false;

    viewer_media_t media_impl = LLViewerMedia::getMediaImplFromTextureID(mep->getMediaID());

    if (gSavedSettings.getBOOL("MediaOnAPrimUI"))
    {
        if (!LLViewerMediaFocus::getInstance()->isFocusedOnFace(pick.getObject(), pick.mObjectFace) || media_impl.isNull())
        {
            // It's okay to give this a null impl
            LLViewerMediaFocus::getInstance()->setFocusFace(pick.getObject(), pick.mObjectFace, media_impl, pick.mNormal);
        }
        else
        {
            // Make sure keyboard focus is set to the media focus object.
            gFocusMgr.setKeyboardFocus(LLViewerMediaFocus::getInstance());
            LLEditMenuHandler::gEditMenuHandler = LLViewerMediaFocus::instance().getFocusedMediaImpl();

            media_impl->mouseDoubleClick(pick.mUVCoords, gKeyboard->currentMask(TRUE));
            mMediaMouseCaptureID = mep->getMediaID();
            setMouseCapture(TRUE);  // This object will send a mouse-up to the media when it loses capture.
        }

        return true;
    }

    LLViewerMediaFocus::getInstance()->clearFocus();

    return false;
}

bool LLToolPie::handleMediaHover(const LLPickInfo& pick)
{
	//FIXME: how do we handle object in different parcel than us?
	LLParcel* parcel = LLViewerParcelMgr::getInstance()->getAgentParcel();
	if (!parcel) return false;

	LLPointer<LLViewerObject> objectp = pick.getObject();

	// Early out cases.  Must clear media hover. 
	// did not hit an object or did not hit a valid face
	if ( objectp.isNull() ||
		pick.mObjectFace < 0 || 
		pick.mObjectFace >= objectp->getNumTEs() )
	{
		LLViewerMediaFocus::getInstance()->clearHover();
		return false;
	}

	// Does this face have media?
	const LLTextureEntry* tep = objectp->getTE(pick.mObjectFace);
	if(!tep)
		return false;
	
	const LLMediaEntry* mep = tep->hasMedia() ? tep->getMediaData() : NULL;
	if (mep
		&& gSavedSettings.getBOOL("MediaOnAPrimUI"))
	{		
		viewer_media_t media_impl = LLViewerMedia::getMediaImplFromTextureID(mep->getMediaID());
		
		if(media_impl.notNull())
		{
			// Update media hover object
			if (!LLViewerMediaFocus::getInstance()->isHoveringOverFace(objectp, pick.mObjectFace))
			{
				LLViewerMediaFocus::getInstance()->setHoverFace(objectp, pick.mObjectFace, media_impl, pick.mNormal);
			}
			
			// If this is the focused media face, send mouse move events.
			if (LLViewerMediaFocus::getInstance()->isFocusedOnFace(objectp, pick.mObjectFace))
			{
				media_impl->mouseMove(pick.mUVCoords, gKeyboard->currentMask(TRUE));
				gViewerWindow->setCursor(media_impl->getLastSetCursor());
			}
			else
			{
				// This is not the focused face -- set the default cursor.
				gViewerWindow->setCursor(UI_CURSOR_ARROW);
			}

			return true;
		}
	}
	
	// In all other cases, clear media hover.
	LLViewerMediaFocus::getInstance()->clearHover();

	return false;
}

bool LLToolPie::handleMediaMouseUp()
{
	bool result = false;
	if(mMediaMouseCaptureID.notNull())
	{
		// Face media needs to know the mouse went up.
		viewer_media_t media_impl = LLViewerMedia::getMediaImplFromTextureID(mMediaMouseCaptureID);
		if(media_impl)
		{
			// This will send a mouseUp event to the plugin using the last known mouse coordinate (from a mouseDown or mouseMove), which is what we want.
			media_impl->onMouseCaptureLost();
		}
		
		mMediaMouseCaptureID.setNull();	

		result = true;		
	}	
	
	return result;
}

static void handle_click_action_open_media(LLPointer<LLViewerObject> objectp)
{
	//FIXME: how do we handle object in different parcel than us?
	LLParcel* parcel = LLViewerParcelMgr::getInstance()->getAgentParcel();
	if (!parcel) return;

	// did we hit an object?
	if (objectp.isNull()) return;

	// did we hit a valid face on the object?
	S32 face = LLToolPie::getInstance()->getPick().mObjectFace;
	if( face < 0 || face >= objectp->getNumTEs() ) return;
		
	// is media playing on this face?
	if (LLViewerMedia::getMediaImplFromTextureID(objectp->getTEref(face).getID()) != NULL)
	{
		handle_click_action_play();
		return;
	}

	std::string media_url = std::string ( parcel->getMediaURL () );
	std::string media_type = std::string ( parcel->getMediaType() );
	LLStringUtil::trim(media_url);

	LLWeb::loadURL(media_url);
}

static ECursorType cursor_from_parcel_media(U8 click_action)
{
	// HACK: This is directly referencing an impl name.  BAD!
	// This can be removed when we have a truly generic media browser that only 
	// builds an impl based on the type of url it is passed.
	
	//FIXME: how do we handle object in different parcel than us?
	ECursorType open_cursor = UI_CURSOR_ARROW;
	LLParcel* parcel = LLViewerParcelMgr::getInstance()->getAgentParcel();
	if (!parcel) return open_cursor;

	std::string media_url = std::string ( parcel->getMediaURL () );
	std::string media_type = std::string ( parcel->getMediaType() );
	LLStringUtil::trim(media_url);

	open_cursor = UI_CURSOR_TOOLMEDIAOPEN;

	LLViewerMediaImpl::EMediaStatus status = LLViewerParcelMedia::getStatus();
	switch(status)
	{
		case LLViewerMediaImpl::MEDIA_PLAYING:
			return click_action == CLICK_ACTION_PLAY ? UI_CURSOR_TOOLPAUSE : open_cursor;
		default:
			return UI_CURSOR_TOOLPLAY;
	}
}


// True if we handled the event.
BOOL LLToolPie::handleRightClickPick()
{
	S32 x = mPick.mMousePt.mX;
	S32 y = mPick.mMousePt.mY;
	MASK mask = mPick.mKeyMask;

	if (mPick.mPickType != LLPickInfo::PICK_LAND)
	{
		LLViewerParcelMgr::getInstance()->deselectLand();
	}

	// didn't click in any UI object, so must have clicked in the world
	LLViewerObject *object = mPick.getObject();
	
	// Can't ignore children here.
	LLToolSelect::handleObjectSelection(mPick, FALSE, TRUE);

	// Spawn pie menu
	if (mPick.mPickType == LLPickInfo::PICK_LAND)
	{
		LLParcelSelectionHandle selection = LLViewerParcelMgr::getInstance()->selectParcelAt( mPick.mPosGlobal );
		gMenuHolder->setParcelSelection(selection);
		// <FS:Zi> Pie menu
		if (gSavedSettings.getBOOL("UsePieMenu"))
		{
			gPieMenuLand->show(x, y);
		}
		// </FS:Zi> Pie menu
		else
		gMenuLand->show(x, y);

		showVisualContextMenuEffect();

	}
	else if (mPick.mObjectID == gAgent.getID() )
	{
		// <FS:Zi> Pie menu
		if (gSavedSettings.getBOOL("UsePieMenu"))
		{
			if (!gPieMenuAvatarSelf)
			{
				//either at very early startup stage or at late quitting stage,
				//this event is ignored.
				return TRUE;
			}

			gPieMenuAvatarSelf->show(x, y);
		}
		// </FS:Zi> Pie menu
		else
		{
			if(!gMenuAvatarSelf)
			{
				//either at very early startup stage or at late quitting stage,
				//this event is ignored.
				return TRUE ;
			}

			gMenuAvatarSelf->show(x, y);
		}
	}
	else if (object)
	{
		gMenuHolder->setObjectSelection(LLSelectMgr::getInstance()->getSelection());

		bool is_other_attachment = (object->isAttachment() && !object->isHUDAttachment() && !object->permYouOwner());
		if (object->isAvatar() || is_other_attachment)
		{
			// Find the attachment's avatar
			while( object && object->isAttachment())
			{
				object = (LLViewerObject*)object->getParent();
				llassert(object);
			}

			if (!object)
			{
				return TRUE; // unexpected, but escape
			}

			// Object is an avatar, so check for mute by id.
			LLVOAvatar* avatar = (LLVOAvatar*)object;
			std::string name = avatar->getFullname();
			std::string mute_msg;
			if (LLMuteList::getInstance()->isMuted(avatar->getID(), avatar->getFullname()))
			{
				mute_msg = LLTrans::getString("UnmuteAvatar");
			}
			else
			{
				mute_msg = LLTrans::getString("MuteAvatar");
			}

// [RLVa:KB] - Checked: 2010-04-11 (RLVa-1.2.0e) | Modified: RLVa-1.1.0l
			// Don't show the context menu on empty selection when fartouch restricted [see LLToolSelect::handleObjectSelection()]
			if ( (!rlv_handler_t::isEnabled()) || (!LLSelectMgr::getInstance()->getSelection()->isEmpty()) ||
				 (!gRlvHandler.hasBehaviour(RLV_BHVR_FARTOUCH)) )
			{
// [/RLVa:KB]
				if (is_other_attachment)
				{
					// <FS:Zi> Pie menu
					// gMenuAttachmentOther->getChild<LLUICtrl>("Avatar Mute")->setValue(mute_msg);
					// gMenuAttachmentOther->show(x, y);
					if(gSavedSettings.getBOOL("UsePieMenu"))
					{
						gPieMenuAttachmentOther->getChild<LLUICtrl>("Avatar Mute")->setValue(mute_msg);

						static std::string checkmark("\xE2\x9C\x94");
						gPieMenuAttachmentOther->getChild<LLUICtrl>("RenderNormally")->setValue((check_avatar_render_mode(0) ? (checkmark + " ") : "") + LLTrans::getString("Pie_av_render_normally"));
						gPieMenuAttachmentOther->getChild<LLUICtrl>("DoNotRender")->setValue((check_avatar_render_mode(1) ? (checkmark + " ") : "") + LLTrans::getString("Pie_av_render_never"));
						gPieMenuAttachmentOther->getChild<LLUICtrl>("AlwaysRenderFully")->setValue((check_avatar_render_mode(2) ? (checkmark + " ") : "") + LLTrans::getString("Pie_av_render_fully"));

						gPieMenuAttachmentOther->show(x, y);
					}
					else
					{
						// getChild() seems to fail for LLMenuItemCallGL items, so we changed the XML instead
						// gMenuAttachmentOther->getChild<LLUICtrl>("Avatar Mute")->setValue(mute_msg);
						gMenuAttachmentOther->show(x, y);
					}
					// </FS:Zi>
				}
				else
				{
					// <FS:Zi> Pie menu
					// gMenuAvatarOther->getChild<LLUICtrl>("Avatar Mute")->setValue(mute_msg);
					// gMenuAvatarOther->show(x, y);
					if(gSavedSettings.getBOOL("UsePieMenu"))
					{
						gPieMenuAvatarOther->getChild<LLUICtrl>("Avatar Mute")->setValue(mute_msg);

						static std::string checkmark("\xE2\x9C\x94");
						gPieMenuAvatarOther->getChild<LLUICtrl>("RenderNormally")->setValue((check_avatar_render_mode(0) ? (checkmark + " ") : "") + LLTrans::getString("Pie_av_render_normally"));
						gPieMenuAvatarOther->getChild<LLUICtrl>("DoNotRender")->setValue((check_avatar_render_mode(1) ? (checkmark + " ") : "") + LLTrans::getString("Pie_av_render_never"));
						gPieMenuAvatarOther->getChild<LLUICtrl>("AlwaysRenderFully")->setValue((check_avatar_render_mode(2) ? (checkmark + " ") : "") + LLTrans::getString("Pie_av_render_fully"));

						gPieMenuAvatarOther->show(x, y);
					}
					else
					{
						// getChild() seems to fail for LLMenuItemCallGL items, so we changed the XML instead
						// gMenuAvatarOther->getChild<LLUICtrl>("Avatar Mute")->setValue(mute_msg);
						gMenuAvatarOther->show(x, y);
					}
					// </FS:Zi>
				}
// [RLVa:KB] - Checked: 2010-04-11 (RLVa-1.2.0e) | Modified: RLVa-1.1.0l
			}
			else
			{
				make_ui_sound("UISndInvalidOp");
			}
// [/RLVa:KB]
		}
		else if (object->isAttachment())
		{
			// <FS:Zi> Pie menu
			if (gSavedSettings.getBOOL("UsePieMenu"))
			{
				gPieMenuAttachmentSelf->show(x, y);
			}
			// </FS:Zi> Pie menu
			else
			gMenuAttachmentSelf->show(x, y);
		}
		else
		{
			// BUG: What about chatting child objects?
			std::string name;
			LLSelectNode* node = LLSelectMgr::getInstance()->getSelection()->getFirstRootNode();
			if (node)
			{
				name = node->mName;
			}

// [RLVa:KB] - Checked: 2010-04-11 (RLVa-1.2.el) | Modified: RLVa-1.1.0l
			// Don't show the pie menu on empty selection when fartouch/interaction restricted
			// (not entirely accurate in case of Tools / Select Only XXX [see LLToolSelect::handleObjectSelection()]
			if ( (!rlv_handler_t::isEnabled()) || (!LLSelectMgr::getInstance()->getSelection()->isEmpty()) ||
				 (!gRlvHandler.hasBehaviour(RLV_BHVR_FARTOUCH)) )
			{
// [/RLVa:KB]
				// <FS:Zi> Pie menu
				// gMenuHolder->getChild<LLUICtrl>("Object Mute")->setValue(mute_msg);
				// gMenuObject->show(x, y);
				if (gSavedSettings.getBOOL("UsePieMenu"))
				{
					std::string mute_msg;
					if (LLMuteList::getInstance()->isMuted(object->getID(), name))
					{
						mute_msg = LLTrans::getString("UnmuteObject");
					}
					else
					{
						mute_msg = LLTrans::getString("MuteObject2");
					}
					gPieMenuObject->getChild<LLUICtrl>("Object Mute")->setValue(mute_msg);
					gPieMenuObject->show(x, y);
				}
				else
				{
					gMenuObject->show(x, y);
				}
				// </FS:Zi>

				showVisualContextMenuEffect();
// [RLVa:KB] - Checked: 2010-04-11 (RLVa-1.2.el) | Modified: RLVa-1.1.0l
			}
			else
			{
				make_ui_sound("UISndInvalidOp");
			}
// [/RLVa:KB]
		}
	}
	else if (mPick.mParticleOwnerID.notNull())
	{
		// <FS:Ansariel> FIRE-12355: Pie menu for mute particle menu
		if (gSavedSettings.getBOOL("UsePieMenu"))
		{
			if (gPieMenuMuteParticle && mPick.mParticleOwnerID != gAgent.getID())
			{
				gPieMenuMuteParticle->show(x, y);
			}
		}
		else
		// </FS:Ansariel>
		if (gMenuMuteParticle && mPick.mParticleOwnerID != gAgent.getID())
		{
			gMenuMuteParticle->show(x,y);
		}
	}

	// non UI object - put focus back "in world"
	if (gFocusMgr.getKeyboardFocus())
	{
		gFocusMgr.setKeyboardFocus(NULL);
	}

	LLTool::handleRightMouseDown(x, y, mask);
	// We handled the event.
	return TRUE;
}

void LLToolPie::showVisualContextMenuEffect()
{
	// VEFFECT: ShowPie
	LLHUDEffectSpiral *effectp = (LLHUDEffectSpiral *)LLHUDManager::getInstance()->createViewerEffect(LLHUDObject::LL_HUD_EFFECT_SPHERE, TRUE);
	effectp->setPositionGlobal(mPick.mPosGlobal);
	effectp->setColor(LLColor4U(gAgent.getEffectColor()));
	effectp->setDuration(0.25f);
}

typedef enum e_near_far
{
	NEAR_INTERSECTION,
	FAR_INTERSECTION
} ENearFar;

bool intersect_ray_with_sphere( const LLVector3& ray_pt, const LLVector3& ray_dir, const LLVector3& sphere_center, F32 sphere_radius, e_near_far near_far, LLVector3& intersection_pt)
{
	// do ray/sphere intersection by solving quadratic equation
	LLVector3 sphere_to_ray_start_vec = ray_pt - sphere_center;
	F32 B = 2.f * ray_dir * sphere_to_ray_start_vec;
	F32 C = sphere_to_ray_start_vec.lengthSquared() - (sphere_radius * sphere_radius);

	F32 discriminant = B*B - 4.f*C;
	if (discriminant >= 0.f)
	{	// intersection detected, now find closest one
		F32 t0 = (-B - sqrtf(discriminant)) / 2.f;

		if (t0 > 0.f && near_far == NEAR_INTERSECTION)
		{
			intersection_pt = ray_pt + ray_dir * t0;
		}
		else
		{
			F32 t1 = (-B + sqrtf(discriminant)) / 2.f;
			intersection_pt = ray_pt + ray_dir * t1;
		}
		return true;
	}
	else
	{	// no intersection
		return false;
	}
}

void LLToolPie::startCameraSteering()
{
	LLFirstUse::notMoving(false);
	mMouseOutsideSlop = true;

	if (gAgentCamera.getFocusOnAvatar())
	{
		mSteerPick = mPick;

		// handle special cases of steering picks
		LLViewerObject* avatar_object = mSteerPick.getObject();

		// get pointer to avatar
		while (avatar_object && !avatar_object->isAvatar())
		{
			avatar_object = (LLViewerObject*)avatar_object->getParent();
		}

		// if clicking on own avatar...
		if (avatar_object && ((LLVOAvatar*)avatar_object)->isSelf())
		{
			// ...project pick point a few meters in front of avatar
			mSteerPick.mPosGlobal = gAgent.getPositionGlobal() + LLVector3d(LLViewerCamera::instance().getAtAxis()) * 3.0;
		}

		if (!mSteerPick.isValid())
		{
			mSteerPick.mPosGlobal = gAgent.getPosGlobalFromAgent(
				LLViewerCamera::instance().getOrigin() + gViewerWindow->mouseDirectionGlobal(mSteerPick.mMousePt.mX, mSteerPick.mMousePt.mY) * 100.f);
		}

		setMouseCapture(TRUE);
		
		mMouseSteerX = mMouseDownX;
		mMouseSteerY = mMouseDownY;
		const LLVector3 camera_to_rotation_center	= gAgent.getFrameAgent().getOrigin() - LLViewerCamera::instance().getOrigin();
		const LLVector3 rotation_center_to_pick		= gAgent.getPosAgentFromGlobal(mSteerPick.mPosGlobal) - gAgent.getFrameAgent().getOrigin();

		mClockwise = camera_to_rotation_center * rotation_center_to_pick < 0.f;
		if (mMouseSteerGrabPoint) { mMouseSteerGrabPoint->markDead(); }
		mMouseSteerGrabPoint = (LLHUDEffectBlob *)LLHUDManager::getInstance()->createViewerEffect(LLHUDObject::LL_HUD_EFFECT_BLOB, FALSE);
		mMouseSteerGrabPoint->setPositionGlobal(mSteerPick.mPosGlobal);
		mMouseSteerGrabPoint->setColor(LLColor4U(170, 210, 190));
		mMouseSteerGrabPoint->setPixelSize(5);
		mMouseSteerGrabPoint->setDuration(2.f);
	}
}

void LLToolPie::steerCameraWithMouse(S32 x, S32 y)
{
	const LLViewerCamera& camera = LLViewerCamera::instance();
	const LLCoordFrame& rotation_frame = gAgent.getFrameAgent();
	const LLVector3 pick_pos = gAgent.getPosAgentFromGlobal(mSteerPick.mPosGlobal);
	const LLVector3 pick_rotation_center = rotation_frame.getOrigin() + parallel_component(pick_pos - rotation_frame.getOrigin(), rotation_frame.getUpAxis());
	const F32 MIN_ROTATION_RADIUS_FRACTION = 0.2f;
	const F32 min_rotation_radius = MIN_ROTATION_RADIUS_FRACTION * dist_vec(pick_rotation_center, camera.getOrigin());;
	const F32 pick_distance_from_rotation_center = llclamp(dist_vec(pick_pos, pick_rotation_center), min_rotation_radius, F32_MAX);
	const LLVector3 camera_to_rotation_center = pick_rotation_center - camera.getOrigin();
	const LLVector3 adjusted_camera_pos = LLViewerCamera::instance().getOrigin() + projected_vec(camera_to_rotation_center, rotation_frame.getUpAxis());
	const F32 camera_distance_from_rotation_center = dist_vec(adjusted_camera_pos, pick_rotation_center);

	LLVector3 mouse_ray = orthogonal_component(gViewerWindow->mouseDirectionGlobal(x, y), rotation_frame.getUpAxis());
	mouse_ray.normalize();

	LLVector3 old_mouse_ray = orthogonal_component(gViewerWindow->mouseDirectionGlobal(mMouseSteerX, mMouseSteerY), rotation_frame.getUpAxis());
	old_mouse_ray.normalize();

	F32 yaw_angle;
	F32 old_yaw_angle;
	LLVector3 mouse_on_sphere;
	LLVector3 old_mouse_on_sphere;

	if (intersect_ray_with_sphere(
			adjusted_camera_pos,
			mouse_ray,
			pick_rotation_center,
			pick_distance_from_rotation_center, 
			FAR_INTERSECTION,
			mouse_on_sphere))
	{
		LLVector3 mouse_sphere_offset = mouse_on_sphere - pick_rotation_center;
		yaw_angle = atan2f(mouse_sphere_offset * rotation_frame.getLeftAxis(), mouse_sphere_offset * rotation_frame.getAtAxis());
	}
	else
	{
		yaw_angle = F_PI_BY_TWO + asinf(pick_distance_from_rotation_center / camera_distance_from_rotation_center);
		if (mouse_ray * rotation_frame.getLeftAxis() < 0.f)
		{
			yaw_angle *= -1.f;
		}
	}

	if (intersect_ray_with_sphere(
			adjusted_camera_pos,
			old_mouse_ray,
			pick_rotation_center,
			pick_distance_from_rotation_center,
			FAR_INTERSECTION,
			old_mouse_on_sphere))
	{
		LLVector3 mouse_sphere_offset = old_mouse_on_sphere - pick_rotation_center;
		old_yaw_angle = atan2f(mouse_sphere_offset * rotation_frame.getLeftAxis(), mouse_sphere_offset * rotation_frame.getAtAxis());
	}
	else
	{
		old_yaw_angle = F_PI_BY_TWO + asinf(pick_distance_from_rotation_center / camera_distance_from_rotation_center);

		if (mouse_ray * rotation_frame.getLeftAxis() < 0.f)
		{
			old_yaw_angle *= -1.f;
		}
	}

	const F32 delta_angle = yaw_angle - old_yaw_angle;

	if (mClockwise)
	{
		gAgent.yaw(delta_angle);
	}
	else
	{
		gAgent.yaw(-delta_angle);
	}

	mMouseSteerX = x;
	mMouseSteerY = y;
}

// <FS:ND> Keep track of name resolutions we made and delete them if needed to avoid crashing if this instance dies.
LLToolPie::~LLToolPie()
{
	std::vector< tNamecacheConnection >::iterator itr = mNamecacheConnections.begin();
	std::vector< tNamecacheConnection >::iterator itrEnd = mNamecacheConnections.end();

	while( itr != itrEnd )
	{
		itr->disconnect();
		++itr;
	}
}
// </FS:ND>

// <FS:ND> FIRE-10276; handleTooltipObject can be called during name resolution (LLAvatarNameCache), then hover_object can lon gbe destroyed and the pointer invalid.
// To circumvent this just pass the id and try to fetch the object from gObjectList.

BOOL LLToolPie::handleTooltipObjectById( LLUUID hoverObjectId, std::string line, std::string tooltip_msg)
{
	LLViewerObject* pObject = gObjectList.findObject( hoverObjectId );

	if( !pObject )
		return TRUE;

	return handleTooltipObject( pObject, line, tooltip_msg );
}

// </FS:ND><|MERGE_RESOLUTION|>--- conflicted
+++ resolved
@@ -620,10 +620,6 @@
         mPick.mPosGlobal = gAgent.getPositionGlobal() + LLVector3d(LLViewerCamera::instance().getAtAxis()) * SELF_CLICK_WALK_DISTANCE;
     }
 
-<<<<<<< HEAD
-    // <FS:Ansariel> Only focus camera if we're actually doing something!
-    //gAgentCamera.setFocusOnAvatar(TRUE, TRUE);
-
     if ((mPick.mPickType == LLPickInfo::PICK_LAND && !mPick.mPosGlobal.isExactlyZero()) ||
         (mPick.mObjectID.notNull() && !mPick.mPosGlobal.isExactlyZero()))
     {
@@ -635,12 +631,7 @@
             return false;
         }
 // [/RLVa:KB]
-        // <FS:Ansariel> Only focus camera if we're actually doing something!
-=======
-    if ((mPick.mPickType == LLPickInfo::PICK_LAND && !mPick.mPosGlobal.isExactlyZero()) ||
-        (mPick.mObjectID.notNull() && !mPick.mPosGlobal.isExactlyZero()))
-    {
->>>>>>> f3fdc4e9
+
         gAgentCamera.setFocusOnAvatar(TRUE, TRUE);
 
         if (mAutoPilotDestination) { mAutoPilotDestination->markDead(); }
