--- conflicted
+++ resolved
@@ -1328,12 +1328,13 @@
 				final_name = LLTrans::getString("TooltipPerson");;
 			}
 
-<<<<<<< HEAD
 // [RLVa:KB] - Checked: RLVa-1.2.0
 			if ( (!RlvActions::isRlvEnabled()) ||
 			     ( (RlvActions::canInteract(hover_object, mHoverPick.mObjectOffset)) && (RlvActions::canShowName(RlvActions::SNC_DEFAULT, hover_object->getID())) ) )
 			{
 // [/RLVa:KB]
+                //const F32 INSPECTOR_TOOLTIP_DELAY = 0.35f; // <FS:Ansariel> Keep customizable tooltip delay
+
 				LLInspector::Params p;
 				p.fillFrom(LLUICtrlFactory::instance().getDefaultParams<LLInspector>());
 				p.message(final_name);
@@ -1347,6 +1348,8 @@
 				p.click_callback(boost::bind(showAvatarInspector, hover_object->getID()));
 				p.visible_time_near(6.f);
 				p.visible_time_far(3.f);
+				// <FS:Ansariel> Keep customizable tooltip delay
+				//p.delay_time(INSPECTOR_TOOLTIP_DELAY);
 				p.delay_time(gSavedSettings.getF32("AvatarInspectorTooltipDelay"));
 				p.wrap(false);
 				
@@ -1358,21 +1361,6 @@
 //				LLToolTipMgr::instance().show(final_name);
 //			}
 // [/RLVa:KB]
-=======
-            const F32 INSPECTOR_TOOLTIP_DELAY = 0.35f;
-
-			LLInspector::Params p;
-			p.fillFrom(LLUICtrlFactory::instance().getDefaultParams<LLInspector>());
-			p.message(final_name);
-			p.image.name("Inspector_I");
-			p.click_callback(boost::bind(showAvatarInspector, hover_object->getID()));
-			p.visible_time_near(6.f);
-			p.visible_time_far(3.f);
-			p.delay_time(INSPECTOR_TOOLTIP_DELAY);
-			p.wrap(false);
-			
-			LLToolTipMgr::instance().show(p);
->>>>>>> 145a5ffe
 		}
 	}
 	else
