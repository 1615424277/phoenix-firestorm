--- conflicted
+++ resolved
@@ -49,7 +49,7 @@
 #include "llmenugl.h"
 #include "llmeshrepository.h"
 #include "llmutelist.h"
-#include "piemenu.h"	// ## Zi: Pie menu
+#include "piemenu.h"    // ## Zi: Pie menu
 #include "llresmgr.h"  // getMonetaryString
 #include "llselectmgr.h"
 #include "lltoolfocus.h"
@@ -80,7 +80,7 @@
 #include "rlvhandler.h"
 // [/RLVa:KB]
 
-#include "llviewernetwork.h"	// <FS:CR> For prim equivilance hiding
+#include "llviewernetwork.h"    // <FS:CR> For prim equivilance hiding
 
 extern BOOL gDebugClicks;
 
@@ -139,62 +139,15 @@
     // Todo: we need a more consistent set of rules to work with
     if (transp_object == visible_object || !visible_object ||
         !transp_object) // avoid potential for null dereference below, don't make assumptions about behavior of pickImmediate
-<<<<<<< HEAD
-	{
-		mPick = transparent_pick;
-	}
-	// <FS:ND> FIRE-29031; Handle transparent being nullptr (due to RLVa?). visible_object cannot be invalid here or the if above had been entered
-	else if( !transp_object)
-	{
-		mPick = visible_pick;
-	}
-	// </FS:ND>
-	else
-	{
-		// Select between two non-null picks
-		LLViewerObject *transp_parent = transp_object->getRootEdit();
-		LLViewerObject *visible_parent = visible_object->getRootEdit();
-		if (transp_object->isAttachment())
-		{
-			// 1. Transparent attachment
-			mPick = transparent_pick;
-		}
-		else if (transp_object->getClickAction() != CLICK_ACTION_DISABLED
-				 && (useClickAction(mask, transp_object, transp_parent) || transp_object->flagHandleTouch() || (transp_parent && transp_parent->flagHandleTouch())))
-		{
-			// 2. Transparent actionable pick
-			mPick = transparent_pick;
-		}
-		else if (visible_object->isAttachment())
-		{
-			// 3. Visible attachment pick
-			mPick = visible_pick;
-		}
-		else if (visible_object->getClickAction() != CLICK_ACTION_DISABLED
-				 && (useClickAction(mask, visible_object, visible_parent) || visible_object->flagHandleTouch() || (visible_parent && visible_parent->flagHandleTouch())))
-		{
-			// 4. Visible actionable pick
-			mPick = visible_pick;
-		}
-		else
-		{
-			// 5. Default: transparent
-			mPick = transparent_pick;
-		}
-	}
-	LL_INFOS() << "pick_rigged is " << (S32) pick_rigged << " pick time elapsed " << pick_timer.getElapsedTimeF32() << LL_ENDL;
-
-	mPick.mKeyMask = mask;
-
-	mMouseButtonDown = true;
-
-	// If nothing clickable is picked, needs to return
-	// false for click-to-walk or click-to-teleport to work.
-	return handleLeftClickPick();
-=======
     {
         mPick = transparent_pick;
     }
+    // <FS:ND> FIRE-29031; Handle transparent being nullptr (due to RLVa?). visible_object cannot be invalid here or the if above had been entered
+    else if( !transp_object)
+    {
+        mPick = visible_pick;
+    }
+    // </FS:ND>
     else
     {
         // Select between two non-null picks
@@ -237,7 +190,6 @@
     // If nothing clickable is picked, needs to return
     // false for click-to-walk or click-to-teleport to work.
     return handleLeftClickPick();
->>>>>>> 38c2a5bd
 }
 
 // Spawn context menus on right mouse down so you can drag over and select
@@ -246,41 +198,24 @@
 {
     BOOL pick_reflection_probe = gSavedSettings.getBOOL("SelectReflectionProbes");
 
-<<<<<<< HEAD
-	// don't pick transparent so users can't "pay" transparent objects
-	mPick = gViewerWindow->pickImmediate(x, y,
-                                         /*BOOL pick_transparent*/ gSavedSettings.getBOOL("FSEnableRightclickOnTransparentObjects"), // FALSE, // <FS:Ansariel> FIRE-1396: Allow selecting transparent objects
-=======
     // don't pick transparent so users can't "pay" transparent objects
     mPick = gViewerWindow->pickImmediate(x, y,
-                                         /*BOOL pick_transparent*/ FALSE,
->>>>>>> 38c2a5bd
+                                         /*BOOL pick_transparent*/ gSavedSettings.getBOOL("FSEnableRightclickOnTransparentObjects"), // FALSE, // <FS:Ansariel> FIRE-1396: Allow selecting transparent objects
                                          /*BOOL pick_rigged*/ TRUE,
                                          /*BOOL pick_particle*/ TRUE,
                                          /*BOOL pick_unselectable*/ TRUE,
                                          pick_reflection_probe);
-<<<<<<< HEAD
-	mPick.mKeyMask = mask;
-
-	// claim not handled so UI focus stays same
-	// <FS:Ansariel> Enable context/pie menu in mouselook
-	//if(gAgentCamera.getCameraMode() != CAMERA_MODE_MOUSELOOK)
-	if(gAgentCamera.getCameraMode() != CAMERA_MODE_MOUSELOOK || gSavedSettings.getBOOL("FSEnableRightclickMenuInMouselook"))
-	// </FS:Ansariel>
-	{
-		handleRightClickPick();
-	}
-	return FALSE;
-=======
     mPick.mKeyMask = mask;
 
     // claim not handled so UI focus stays same
-    if(gAgentCamera.getCameraMode() != CAMERA_MODE_MOUSELOOK)
+    // <FS:Ansariel> Enable context/pie menu in mouselook
+    //if(gAgentCamera.getCameraMode() != CAMERA_MODE_MOUSELOOK)
+    if(gAgentCamera.getCameraMode() != CAMERA_MODE_MOUSELOOK || gSavedSettings.getBOOL("FSEnableRightclickMenuInMouselook"))
+    // </FS:Ansariel>
     {
         handleRightClickPick();
     }
     return FALSE;
->>>>>>> 38c2a5bd
 }
 
 BOOL LLToolPie::handleRightMouseUp(S32 x, S32 y, MASK mask)
@@ -319,201 +254,6 @@
 // True if you selected an object.
 BOOL LLToolPie::handleLeftClickPick()
 {
-<<<<<<< HEAD
-	S32 x = mPick.mMousePt.mX;
-	S32 y = mPick.mMousePt.mY;
-	MASK mask = mPick.mKeyMask;
-	if (mPick.mPickType == LLPickInfo::PICK_PARCEL_WALL)
-	{
-		LLParcel* parcel = LLViewerParcelMgr::getInstance()->getCollisionParcel();
-		if (parcel)
-		{
-			LLViewerParcelMgr::getInstance()->selectCollisionParcel();
-			if (parcel->getParcelFlag(PF_USE_PASS_LIST) 
-				&& !LLViewerParcelMgr::getInstance()->isCollisionBanned())
-			{
-				// if selling passes, just buy one
-				void* deselect_when_done = (void*)TRUE;
-				LLPanelLandGeneral::onClickBuyPass(deselect_when_done);
-			}
-			else
-			{
-				// not selling passes, get info
-				LLFloaterReg::showInstance("about_land");
-			}
-		}
-
-		gFocusMgr.setKeyboardFocus(NULL);
-		return LLTool::handleMouseDown(x, y, mask);
-	}
-
-	// didn't click in any UI object, so must have clicked in the world
-	LLViewerObject *object = mPick.getObject();
-	LLViewerObject *parent = NULL;
-
-	if (mPick.mPickType != LLPickInfo::PICK_LAND)
-	{
-		LLViewerParcelMgr::getInstance()->deselectLand();
-	}
-	
-	if (object)
-	{
-		parent = object->getRootEdit();
-	}
-
-	if (handleMediaClick(mPick))
-	{
-		return TRUE;
-	}
-
-	// If it's a left-click, and we have a special action, do it.
-	if (useClickAction(mask, object, parent))
-	{
-// [RLVa:KB] - Checked: RLVa-1.1.0
-		// Blanket block all left-click special actions on objects the user can't interact with
-		if ( (RlvActions::isRlvEnabled()) && (!RlvActions::canInteract(object, mPick.mObjectOffset)) )
-		{
-			return TRUE;
-		}
-// [/RLVa:KB]
-
-// [RLVa:KB] - @buy
-		const std::function<bool(const LLUUID&, U8)> fnRlvCheck = [](const LLUUID& idObj, U8 clickAction) {
-			switch (clickAction)
-			{
-				case CLICK_ACTION_BUY:
-					return RlvActions::canBuyObject(idObj);
-				case CLICK_ACTION_PAY:
-					return RlvActions::canPayObject(idObj);
-				default:
-					return true;
-			}
-		};
-// [/RLVa:KB]
-		mClickAction = 0;
-		if (object && object->getClickAction()) 
-		{
-			mClickAction = object->getClickAction();
-// [RLVa:KB] - @buy
-			if ( (RlvActions::isRlvEnabled()) && (!fnRlvCheck(object->getID(), mClickAction)) )
-			{
-				mClickAction = CLICK_ACTION_NONE;
-			}
-// [/RLVa:KB]
-		}
-		else if (parent && parent->getClickAction()) 
-		{
-			mClickAction = parent->getClickAction();
-// [RLVa:KB] - @buy
-			if ((RlvActions::isRlvEnabled()) && (!fnRlvCheck(parent->getID(), mClickAction)))
-			{
-				mClickAction = CLICK_ACTION_NONE;
-			}
-// [/RLVa:KB]
-		}
-
-		switch(mClickAction)
-		{
-		case CLICK_ACTION_TOUCH:
-			// touch behavior down below...
-			break;
-		case CLICK_ACTION_SIT:
-			{
-				if (isAgentAvatarValid() && !gAgentAvatarp->isSitting() && !gSavedSettings.getBOOL("FSBlockClickSit")) // agent not already sitting
-				{
-					handle_object_sit_or_stand();
-					// put focus in world when sitting on an object
-					gFocusMgr.setKeyboardFocus(NULL);
-					return TRUE;
-				} // else nothing (fall through to touch)
-			}
-		case CLICK_ACTION_PAY:
-			if ( mClickActionPayEnabled )
-			{
-				if ((object && object->flagTakesMoney())
-					|| (parent && parent->flagTakesMoney()))
-				{
-					// pay event goes to object actually clicked on
-					mClickActionObject = object;
-					mLeftClickSelection = LLToolSelect::handleObjectSelection(mPick, FALSE, TRUE);
-					if (LLSelectMgr::getInstance()->selectGetAllValid())
-					{
-						// call this right away, since we have all the info we need to continue the action
-						selectionPropertiesReceived();
-					}
-					return TRUE;
-				}
-			}
-			break;
-		case CLICK_ACTION_BUY:
-			if ( mClickActionBuyEnabled )
-			{
-				mClickActionObject = parent;
-				mLeftClickSelection = LLToolSelect::handleObjectSelection(mPick, FALSE, TRUE, TRUE);
-				if (LLSelectMgr::getInstance()->selectGetAllValid())
-				{
-					// call this right away, since we have all the info we need to continue the action
-					selectionPropertiesReceived();
-				}
-				return TRUE;
-			}
-			break;
-		case CLICK_ACTION_OPEN:
-			if (parent && parent->allowOpen())
-			{
-				mClickActionObject = parent;
-				mLeftClickSelection = LLToolSelect::handleObjectSelection(mPick, FALSE, TRUE, TRUE);
-				if (LLSelectMgr::getInstance()->selectGetAllValid())
-				{
-					// call this right away, since we have all the info we need to continue the action
-					selectionPropertiesReceived();
-				}
-			}
-			return TRUE;	
-		case CLICK_ACTION_PLAY:
-			handle_click_action_play();
-			return TRUE;
-		case CLICK_ACTION_OPEN_MEDIA:
-			// mClickActionObject = object;
-			handle_click_action_open_media(object);
-			return TRUE;
-		case CLICK_ACTION_ZOOM:
-			{	
-				const F32 PADDING_FACTOR = 2.f;
-				LLViewerObject* object = gObjectList.findObject(mPick.mObjectID);
-				
-				if (object)
-				{
-					gAgentCamera.setFocusOnAvatar(FALSE, ANIMATE);
-					
-					LLBBox bbox = object->getBoundingBoxAgent() ;
-					F32 angle_of_view = llmax(0.1f, LLViewerCamera::getInstance()->getAspect() > 1.f ? LLViewerCamera::getInstance()->getView() * LLViewerCamera::getInstance()->getAspect() : LLViewerCamera::getInstance()->getView());
-					F32 distance = bbox.getExtentLocal().magVec() * PADDING_FACTOR / atan(angle_of_view);
-				
-					LLVector3 obj_to_cam = LLViewerCamera::getInstance()->getOrigin() - bbox.getCenterAgent();
-					obj_to_cam.normVec();
-					
-					LLVector3d object_center_global = gAgent.getPosGlobalFromAgent(bbox.getCenterAgent());
-					gAgentCamera.setCameraPosAndFocusGlobal(object_center_global + LLVector3d(obj_to_cam * distance), 
-													  object_center_global, 
-													  mPick.mObjectID );
-				}
-			}
-			return TRUE;			
-		case CLICK_ACTION_DISABLED:
-			return TRUE;
-		default:
-			// nothing
-			break;
-		}
-	}
-
-	// put focus back "in world"
-	if (gFocusMgr.getKeyboardFocus())
-	{
-		gFocusMgr.setKeyboardFocus(NULL);
-	}
-=======
     S32 x = mPick.mMousePt.mX;
     S32 y = mPick.mMousePt.mY;
     MASK mask = mPick.mKeyMask;
@@ -563,14 +303,47 @@
     // If it's a left-click, and we have a special action, do it.
     if (useClickAction(mask, object, parent))
     {
+// [RLVa:KB] - Checked: RLVa-1.1.0
+        // Blanket block all left-click special actions on objects the user can't interact with
+        if ( (RlvActions::isRlvEnabled()) && (!RlvActions::canInteract(object, mPick.mObjectOffset)) )
+        {
+            return TRUE;
+        }
+// [/RLVa:KB]
+
+// [RLVa:KB] - @buy
+        const std::function<bool(const LLUUID&, U8)> fnRlvCheck = [](const LLUUID& idObj, U8 clickAction) {
+            switch (clickAction)
+            {
+                case CLICK_ACTION_BUY:
+                    return RlvActions::canBuyObject(idObj);
+                case CLICK_ACTION_PAY:
+                    return RlvActions::canPayObject(idObj);
+                default:
+                    return true;
+            }
+        };
+// [/RLVa:KB]
         mClickAction = 0;
         if (object && object->getClickAction())
         {
             mClickAction = object->getClickAction();
+// [RLVa:KB] - @buy
+            if ( (RlvActions::isRlvEnabled()) && (!fnRlvCheck(object->getID(), mClickAction)) )
+            {
+                mClickAction = CLICK_ACTION_NONE;
+            }
+// [/RLVa:KB]
         }
         else if (parent && parent->getClickAction())
         {
             mClickAction = parent->getClickAction();
+// [RLVa:KB] - @buy
+            if ((RlvActions::isRlvEnabled()) && (!fnRlvCheck(parent->getID(), mClickAction)))
+            {
+                mClickAction = CLICK_ACTION_NONE;
+            }
+// [/RLVa:KB]
         }
 
         switch(mClickAction)
@@ -580,7 +353,7 @@
             break;
         case CLICK_ACTION_SIT:
             {
-                if (isAgentAvatarValid() && !gAgentAvatarp->isSitting()) // agent not already sitting
+                if (isAgentAvatarValid() && !gAgentAvatarp->isSitting() && !gSavedSettings.getBOOL("FSBlockClickSit")) // agent not already sitting
                 {
                     handle_object_sit_or_stand();
                     // put focus in world when sitting on an object
@@ -674,89 +447,38 @@
     {
         gFocusMgr.setKeyboardFocus(NULL);
     }
->>>>>>> 38c2a5bd
 
     bool touchable = object
                      && (object->getClickAction() != CLICK_ACTION_DISABLED)
                      && (object->flagHandleTouch() || (parent && parent->flagHandleTouch()));
 
-<<<<<<< HEAD
-	// Switch to grab tool if physical or triggerable
-	if (object && 
-		!object->isAvatar() && 
-		((object->flagUsePhysics() || (parent && !parent->isAvatar() && parent->flagUsePhysics())) || touchable) 
-		)
-	{
-// [RLVa:KB] - Checked: RLVa-1.1.0
-		// Triggered by left-clicking on a touchable object
-		if ( (RlvActions::isRlvEnabled()) && (!RlvActions::canTouch(object, mPick.mObjectOffset)) )
-		{
-			return LLTool::handleMouseDown(x, y, mask);
-		}
-// [/RLVa:KB]
-
-		gGrabTransientTool = this;
-		mMouseButtonDown = false;
-		// <FS:Ansariel> FIRE-15578: After exiting mouselook, left clicking on a touchable object opens build floater; We have it fixed within LLToolGrab
-		//LLToolGrab::getInstance()->setClickedInMouselook(gAgentCamera.cameraMouselook());
-		// </FS:Ansariel>
-		LLToolMgr::getInstance()->getCurrentToolset()->selectTool( LLToolGrab::getInstance() );
-		return LLToolGrab::getInstance()->handleObjectHit( mPick );
-	}
-	
-	LLHUDIcon* last_hit_hud_icon = mPick.mHUDIcon;
-	// <FS:Ansariel> FIRE-11024: Only open script debug floater if it's a script error
-	//if (!object && last_hit_hud_icon && last_hit_hud_icon->getSourceObject())
-	if (!object && last_hit_hud_icon && last_hit_hud_icon->getScriptError() && last_hit_hud_icon->getSourceObject())
-	{
-		LLFloaterScriptDebug::show(last_hit_hud_icon->getSourceObject()->getID());
-	}
-
-	// If left-click never selects or spawns a menu
-	// Eat the event.
-
-	// mouse already released
-	if (!mMouseButtonDown)
-	{
-		return true;
-	}
-
-	while (object && object->isAttachment() && !object->flagHandleTouch())
-	{
-		// don't pick avatar through hud attachment
-		if (object->isHUDAttachment())
-		{
-			break;
-		}
-		object = (LLViewerObject*)object->getParent();
-	}
-	if (object && object == gAgentAvatarp)
-	{
-		// we left clicked on avatar, switch to focus mode
-		mMouseButtonDown = false;
-		LLToolMgr::getInstance()->setTransientTool(LLToolCamera::getInstance());
-		gViewerWindow->hideCursor();
-		LLToolCamera::getInstance()->setMouseCapture(TRUE);
-        LLToolCamera::getInstance()->setClickPickPending();
-		LLToolCamera::getInstance()->pickCallback(mPick);
-		if(!gSavedSettings.getBOOL("ClickOnAvatarKeepsCamera")) // <FS:Zi> keep camera in place when clicking on ourselves
-			gAgentCamera.setFocusOnAvatar(TRUE, TRUE);
-=======
     // Switch to grab tool if physical or triggerable
     if (object &&
         !object->isAvatar() &&
         ((object->flagUsePhysics() || (parent && !parent->isAvatar() && parent->flagUsePhysics())) || touchable)
         )
     {
+// [RLVa:KB] - Checked: RLVa-1.1.0
+        // Triggered by left-clicking on a touchable object
+        if ( (RlvActions::isRlvEnabled()) && (!RlvActions::canTouch(object, mPick.mObjectOffset)) )
+        {
+            return LLTool::handleMouseDown(x, y, mask);
+        }
+// [/RLVa:KB]
+
         gGrabTransientTool = this;
         mMouseButtonDown = false;
-        LLToolGrab::getInstance()->setClickedInMouselook(gAgentCamera.cameraMouselook());
+        // <FS:Ansariel> FIRE-15578: After exiting mouselook, left clicking on a touchable object opens build floater; We have it fixed within LLToolGrab
+        //LLToolGrab::getInstance()->setClickedInMouselook(gAgentCamera.cameraMouselook());
+        // </FS:Ansariel>
         LLToolMgr::getInstance()->getCurrentToolset()->selectTool( LLToolGrab::getInstance() );
         return LLToolGrab::getInstance()->handleObjectHit( mPick );
     }
 
     LLHUDIcon* last_hit_hud_icon = mPick.mHUDIcon;
-    if (!object && last_hit_hud_icon && last_hit_hud_icon->getSourceObject())
+    // <FS:Ansariel> FIRE-11024: Only open script debug floater if it's a script error
+    //if (!object && last_hit_hud_icon && last_hit_hud_icon->getSourceObject())
+    if (!object && last_hit_hud_icon && last_hit_hud_icon->getScriptError() && last_hit_hud_icon->getSourceObject())
     {
         LLFloaterScriptDebug::show(last_hit_hud_icon->getSourceObject()->getID());
     }
@@ -788,8 +510,8 @@
         LLToolCamera::getInstance()->setMouseCapture(TRUE);
         LLToolCamera::getInstance()->setClickPickPending();
         LLToolCamera::getInstance()->pickCallback(mPick);
-        gAgentCamera.setFocusOnAvatar(TRUE, TRUE);
->>>>>>> 38c2a5bd
+        if(!gSavedSettings.getBOOL("ClickOnAvatarKeepsCamera")) // <FS:Zi> keep camera in place when clicking on ourselves
+            gAgentCamera.setFocusOnAvatar(TRUE, TRUE);
 
         return TRUE;
     }
@@ -839,80 +561,6 @@
 
 ECursorType LLToolPie::cursorFromObject(LLViewerObject* object)
 {
-<<<<<<< HEAD
-	LLViewerObject* parent = NULL;
-	if (object)
-	{
-		parent = object->getRootEdit();
-	}
-	U8 click_action = final_click_action(object);
-	ECursorType cursor = UI_CURSOR_ARROW;
-	switch(click_action)
-	{
-	case CLICK_ACTION_SIT:
-		{
-//			if (isAgentAvatarValid() && !gAgentAvatarp->isSitting()) // not already sitting?
-// [RLVa:KB] - Checked: 2010-03-06 (RLVa-1.2.0c) | Modified: RLVa-1.2.0g
-			if ( (isAgentAvatarValid() && !gAgentAvatarp->isSitting()) && 
-				 ((!rlv_handler_t::isEnabled()) || (RlvActions::canSit(object, LLToolPie::getInstance()->getHoverPick().mObjectOffset))) )
-// [/RLVa:KB]
-			{
-				cursor = UI_CURSOR_TOOLSIT;
-			}
-		}
-		break;
-	case CLICK_ACTION_BUY:
-		if ( mClickActionBuyEnabled )
-		{ 
-			LLSelectNode* node = LLSelectMgr::getInstance()->getHoverNode();
-			if (!node || node->mSaleInfo.isForSale())
-			{
-// [RLVa:KB] - @buy
-				cursor = (!object || RlvActions::canBuyObject(parent ? parent->getID() : object->getID()))
-					? UI_CURSOR_TOOLBUY
-					: ((object && object->flagHandleTouch()) || (parent && parent->flagHandleTouch())) ? UI_CURSOR_HAND : UI_CURSOR_ARROW;
-// [/RLVa:KB]
-//				cursor = UI_CURSOR_TOOLBUY;
-			}
-		}
-		break;
-	case CLICK_ACTION_OPEN:
-		// Open always opens the parent.
-		if (parent && parent->allowOpen())
-		{
-			cursor = UI_CURSOR_TOOLOPEN;
-		}
-		break;
-	case CLICK_ACTION_PAY:	
-		if ( mClickActionPayEnabled )
-		{
-			if ((object && object->flagTakesMoney())
-				|| (parent && parent->flagTakesMoney()))
-			{
-				//cursor = UI_CURSOR_TOOLBUY;  FIRESTORM - pay cursor is separate from buy cursor
-// [RLVa:KB] - @buy
-				cursor = ((object && RlvActions::canPayObject(object->getID())) || (parent && RlvActions::canPayObject(parent->getID())))
-					? UI_CURSOR_TOOLPAY
-					: ((object && object->flagHandleTouch()) || (parent && parent->flagHandleTouch())) ? UI_CURSOR_HAND : UI_CURSOR_ARROW;
-// [/RLVa:KB]
-//				cursor = UI_CURSOR_TOOLPAY;
-			}
-		}
-		break;
-	case CLICK_ACTION_ZOOM:
-			cursor = UI_CURSOR_TOOLZOOMIN;
-			break;			
-	case CLICK_ACTION_PLAY:
-	case CLICK_ACTION_OPEN_MEDIA: 
-		cursor = cursor_from_parcel_media(click_action);
-		break;
-	case CLICK_ACTION_DISABLED: 
-		break;
-	default:
-		break;
-	}
-	return cursor;
-=======
     LLViewerObject* parent = NULL;
     if (object)
     {
@@ -924,7 +572,11 @@
     {
     case CLICK_ACTION_SIT:
         {
-            if (isAgentAvatarValid() && !gAgentAvatarp->isSitting()) // not already sitting?
+//          if (isAgentAvatarValid() && !gAgentAvatarp->isSitting()) // not already sitting?
+// [RLVa:KB] - Checked: 2010-03-06 (RLVa-1.2.0c) | Modified: RLVa-1.2.0g
+            if ( (isAgentAvatarValid() && !gAgentAvatarp->isSitting()) &&
+                 ((!rlv_handler_t::isEnabled()) || (RlvActions::canSit(object, LLToolPie::getInstance()->getHoverPick().mObjectOffset))) )
+// [/RLVa:KB]
             {
                 cursor = UI_CURSOR_TOOLSIT;
             }
@@ -936,7 +588,12 @@
             LLSelectNode* node = LLSelectMgr::getInstance()->getHoverNode();
             if (!node || node->mSaleInfo.isForSale())
             {
-                cursor = UI_CURSOR_TOOLBUY;
+// [RLVa:KB] - @buy
+                cursor = (!object || RlvActions::canBuyObject(parent ? parent->getID() : object->getID()))
+                    ? UI_CURSOR_TOOLBUY
+                    : ((object && object->flagHandleTouch()) || (parent && parent->flagHandleTouch())) ? UI_CURSOR_HAND : UI_CURSOR_ARROW;
+// [/RLVa:KB]
+//              cursor = UI_CURSOR_TOOLBUY;
             }
         }
         break;
@@ -953,7 +610,13 @@
             if ((object && object->flagTakesMoney())
                 || (parent && parent->flagTakesMoney()))
             {
-                cursor = UI_CURSOR_TOOLBUY;
+                //cursor = UI_CURSOR_TOOLBUY;  FIRESTORM - pay cursor is separate from buy cursor
+// [RLVa:KB] - @buy
+                cursor = ((object && RlvActions::canPayObject(object->getID())) || (parent && RlvActions::canPayObject(parent->getID())))
+                    ? UI_CURSOR_TOOLPAY
+                    : ((object && object->flagHandleTouch()) || (parent && parent->flagHandleTouch())) ? UI_CURSOR_HAND : UI_CURSOR_ARROW;
+// [/RLVa:KB]
+//              cursor = UI_CURSOR_TOOLPAY;
             }
         }
         break;
@@ -970,7 +633,6 @@
         break;
     }
     return cursor;
->>>>>>> 38c2a5bd
 }
 
 void LLToolPie::resetSelection()
@@ -1037,16 +699,16 @@
 //    if ((mPick.mPickType == LLPickInfo::PICK_LAND && !mPick.mPosGlobal.isExactlyZero()) ||
 //        (mPick.mObjectID.notNull() && !mPick.mPosGlobal.isExactlyZero()))
 // [RLVa:KB] - Checked: RLVa-2.0.0
-	bool fValidPick = ((mPick.mPickType == LLPickInfo::PICK_LAND && !mPick.mPosGlobal.isExactlyZero()) ||
-		(mPick.mObjectID.notNull() && !mPick.mPosGlobal.isExactlyZero()));
-
-	if ( (fValidPick) && (RlvActions::isRlvEnabled()) && (!RlvActions::canTeleportToLocal(mPick.mPosGlobal)) )
-	{
-		RlvUtil::notifyBlocked(RlvStringKeys::Blocked::AutoPilot);
-		fValidPick = false;
-	}
-
-	if (fValidPick)
+    bool fValidPick = ((mPick.mPickType == LLPickInfo::PICK_LAND && !mPick.mPosGlobal.isExactlyZero()) ||
+        (mPick.mObjectID.notNull() && !mPick.mPosGlobal.isExactlyZero()));
+
+    if ( (fValidPick) && (RlvActions::isRlvEnabled()) && (!RlvActions::canTeleportToLocal(mPick.mPosGlobal)) )
+    {
+        RlvUtil::notifyBlocked(RlvStringKeys::Blocked::AutoPilot);
+        fValidPick = false;
+    }
+
+    if (fValidPick)
 // [/RLVa:KB]
     {
         // <FS:PP> FIRE-31135 Do not reset camera position for "click to walk"
@@ -1186,105 +848,17 @@
 BOOL LLToolPie::handleHover(S32 x, S32 y, MASK mask)
 {
     BOOL pick_rigged = false; //gSavedSettings.getBOOL("AnimatedObjectsAllowLeftClick");
-<<<<<<< HEAD
-	mHoverPick = gViewerWindow->pickImmediate(x, y, FALSE, pick_rigged);
-	LLViewerObject *parent = NULL;
-	LLViewerObject *object = mHoverPick.getObject();
-// [RLVa:KB] - Checked: RLVa-1.1.0
-	// Blanket block all left-click special actions on objects the user can't interact with
-	if ( (RlvActions::isRlvEnabled()) && (!RlvActions::canInteract(object, mHoverPick.mObjectOffset)) )
-	{
-		gViewerWindow->setCursor(UI_CURSOR_ARROW);
-		return TRUE;
-	}
-// [/RLVa:KB]
-	LLSelectMgr::getInstance()->setHoverObject(object, mHoverPick.mObjectFace);
-	if (object)
-	{
-		parent = object->getRootEdit();
-	}
-
-	if (!handleMediaHover(mHoverPick)
-		&& !mMouseOutsideSlop
-		&& mMouseButtonDown
-		// disable camera steering if click on land is not used for moving
-		&& gViewerInput.isMouseBindUsed(CLICK_LEFT, MASK_NONE, MODE_THIRD_PERSON))
-	{
-		S32 delta_x = x - mMouseDownX;
-		S32 delta_y = y - mMouseDownY;
-		if (delta_x * delta_x + delta_y * delta_y > DRAG_N_DROP_DISTANCE_THRESHOLD * DRAG_N_DROP_DISTANCE_THRESHOLD)
-		{
-			startCameraSteering();
-			steerCameraWithMouse(x, y);
-			gViewerWindow->setCursor(UI_CURSOR_TOOLGRAB);
-		}
-		else
-		{
-			gViewerWindow->setCursor(UI_CURSOR_ARROW);
-		}
-	}
-// [RLVa:KB] - Checked: RLVa-1.1.0
-	else if ( (object) && (RlvActions::isRlvEnabled()) && (!RlvActions::canTouch(object, mHoverPick.mObjectOffset)) )
-	{
-		// Block showing the "grab" or "touch" cursor if we can't touch/grab the object
-		gViewerWindow->setCursor(UI_CURSOR_ARROW);
-	}
-// [/RLVa:KB]
-	else if (inCameraSteerMode())
-	{
-		steerCameraWithMouse(x, y);
-		gViewerWindow->setCursor(UI_CURSOR_TOOLGRAB);
-	}
-	else
-	{
-		// perform a separate pick that detects transparent objects since they respond to 1-click actions
-		LLPickInfo click_action_pick = gViewerWindow->pickImmediate(x, y, FALSE, pick_rigged);
-
-		LLViewerObject* click_action_object = click_action_pick.getObject();
-
-		if (click_action_object && useClickAction(mask, click_action_object, click_action_object->getRootEdit()))
-		{
-			ECursorType cursor = cursorFromObject(click_action_object);
-			gViewerWindow->setCursor(cursor);
-			LL_DEBUGS("UserInput") << "hover handled by LLToolPie (inactive)" << LL_ENDL;
-		}
-// [RLVa:KB] - Checked: RLVa-1.1.0
-		else if ( (object) && (RlvActions::isRlvEnabled()) && (!RlvActions::canTouch(object, mHoverPick.mObjectOffset)) )
-		{
-			// Block showing the "grab" or "touch" cursor if we can't touch/grab the object
-			gViewerWindow->setCursor(UI_CURSOR_ARROW);
-		}
-// [/RLVa:KB]
-		else if ((object && !object->isAvatar() && object->flagUsePhysics()) 
-				 || (parent && !parent->isAvatar() && parent->flagUsePhysics()))
-		{
-			gViewerWindow->setCursor(UI_CURSOR_TOOLGRAB);
-			LL_DEBUGS("UserInput") << "hover handled by LLToolPie (inactive)" << LL_ENDL;
-		}
-		else if ((!object || object->getClickAction() != CLICK_ACTION_DISABLED)
-				 && ((object && object->flagHandleTouch()) || (parent && parent->flagHandleTouch()))
-				 && (!object || !object->isAvatar()))
-		{
-			gViewerWindow->setCursor(UI_CURSOR_HAND);
-			LL_DEBUGS("UserInput") << "hover handled by LLToolPie (inactive)" << LL_ENDL;
-		}
-		else
-		{
-			gViewerWindow->setCursor(UI_CURSOR_ARROW);
-			LL_DEBUGS("UserInput") << "hover handled by LLToolPie (inactive)" << LL_ENDL;
-		}
-	}
-
-	if(!object)
-	{
-		LLViewerMediaFocus::getInstance()->clearHover();
-	}
-
-	return TRUE;
-=======
     mHoverPick = gViewerWindow->pickImmediate(x, y, FALSE, pick_rigged);
     LLViewerObject *parent = NULL;
     LLViewerObject *object = mHoverPick.getObject();
+// [RLVa:KB] - Checked: RLVa-1.1.0
+    // Blanket block all left-click special actions on objects the user can't interact with
+    if ( (RlvActions::isRlvEnabled()) && (!RlvActions::canInteract(object, mHoverPick.mObjectOffset)) )
+    {
+        gViewerWindow->setCursor(UI_CURSOR_ARROW);
+        return TRUE;
+    }
+// [/RLVa:KB]
     LLSelectMgr::getInstance()->setHoverObject(object, mHoverPick.mObjectFace);
     if (object)
     {
@@ -1310,6 +884,13 @@
             gViewerWindow->setCursor(UI_CURSOR_ARROW);
         }
     }
+// [RLVa:KB] - Checked: RLVa-1.1.0
+    else if ( (object) && (RlvActions::isRlvEnabled()) && (!RlvActions::canTouch(object, mHoverPick.mObjectOffset)) )
+    {
+        // Block showing the "grab" or "touch" cursor if we can't touch/grab the object
+        gViewerWindow->setCursor(UI_CURSOR_ARROW);
+    }
+// [/RLVa:KB]
     else if (inCameraSteerMode())
     {
         steerCameraWithMouse(x, y);
@@ -1328,7 +909,13 @@
             gViewerWindow->setCursor(cursor);
             LL_DEBUGS("UserInput") << "hover handled by LLToolPie (inactive)" << LL_ENDL;
         }
-
+// [RLVa:KB] - Checked: RLVa-1.1.0
+        else if ( (object) && (RlvActions::isRlvEnabled()) && (!RlvActions::canTouch(object, mHoverPick.mObjectOffset)) )
+        {
+            // Block showing the "grab" or "touch" cursor if we can't touch/grab the object
+            gViewerWindow->setCursor(UI_CURSOR_ARROW);
+        }
+// [/RLVa:KB]
         else if ((object && !object->isAvatar() && object->flagUsePhysics())
                  || (parent && !parent->isAvatar() && parent->flagUsePhysics()))
         {
@@ -1355,7 +942,6 @@
     }
 
     return TRUE;
->>>>>>> 38c2a5bd
 }
 
 BOOL LLToolPie::handleMouseUp(S32 x, S32 y, MASK mask)
@@ -1397,38 +983,6 @@
 
 BOOL LLToolPie::handleDoubleClick(S32 x, S32 y, MASK mask)
 {
-<<<<<<< HEAD
-	if (gDebugClicks)
-	{
-		LL_INFOS() << "LLToolPie handleDoubleClick (becoming mouseDown)" << LL_ENDL;
-	}
-
-	if (handleMediaDblClick(mPick))
-	{
-		return TRUE;
-	}
-    
-	// <FS:Ansariel> FIRE-1765: Allow double-click walk/teleport to scripted objects
-	// modified for FIRE-32943 by Beq
-	//if (!mDoubleClickTimer.getStarted() || (mDoubleClickTimer.getElapsedTimeF32() > 0.3f))
-	// {
-	// 	mDoubleClickTimer.stop();
-	// 	return FALSE;
-	// }
-	bool canDoubleClickTP = gSavedSettings.getBOOL("DoubleClickTeleport");
-	bool allowDoubleClickOnScriptedObjects = gSavedSettings.getBOOL("FSAllowDoubleClickOnScriptedObjects");
-	if ( canDoubleClickTP && allowDoubleClickOnScriptedObjects )
-	{
-		mDoubleClickTimer.stop();
-		teleportToClickedLocation();
-		return TRUE;
-	}
-	// </FS:Ansariel>
-
-	mDoubleClickTimer.stop();
-
-	return FALSE;
-=======
     if (gDebugClicks)
     {
         LL_INFOS() << "LLToolPie handleDoubleClick (becoming mouseDown)" << LL_ENDL;
@@ -1439,65 +993,70 @@
         return TRUE;
     }
 
-    if (!mDoubleClickTimer.getStarted() || (mDoubleClickTimer.getElapsedTimeF32() > 0.3f))
+    // <FS:Ansariel> FIRE-1765: Allow double-click walk/teleport to scripted objects
+    // modified for FIRE-32943 by Beq
+    //if (!mDoubleClickTimer.getStarted() || (mDoubleClickTimer.getElapsedTimeF32() > 0.3f))
+    // {
+    //  mDoubleClickTimer.stop();
+    //  return FALSE;
+    // }
+    bool canDoubleClickTP = gSavedSettings.getBOOL("DoubleClickTeleport");
+    bool allowDoubleClickOnScriptedObjects = gSavedSettings.getBOOL("FSAllowDoubleClickOnScriptedObjects");
+    if ( canDoubleClickTP && allowDoubleClickOnScriptedObjects )
     {
         mDoubleClickTimer.stop();
-        return FALSE;
-    }
+        teleportToClickedLocation();
+        return TRUE;
+    }
+    // </FS:Ansariel>
+
     mDoubleClickTimer.stop();
 
     return FALSE;
->>>>>>> 38c2a5bd
 }
 
 // <FS:PP> Restore "Hover Tips on All Objects" toggle
 
 // static bool needs_tooltip(LLSelectNode* nodep)
 // {
-// 	if (!nodep || !nodep->mValid) 
-// 		return false;
-// 	return true;
+//  if (!nodep || !nodep->mValid)
+//      return false;
+//  return true;
 // }
 
 static bool needs_tooltip(LLSelectNode* nodep)
 {
-<<<<<<< HEAD
-	if (!nodep || !nodep->mValid)
-		return false;
-
-	LLViewerObject* object = nodep->getObject();
-	LLViewerObject *parent = (LLViewerObject *)object->getParent();
-	if (object->flagHandleTouch()
-		|| (parent && parent->flagHandleTouch())
-		|| object->flagTakesMoney()
-		|| (parent && parent->flagTakesMoney())
-		|| object->flagAllowInventoryAdd()
-		)
-	{
-		return true;
-	}
-
-	U8 click_action = final_click_action(object);
-	if (click_action != 0)
-	{
-		return true;
-	}
-
-	if (nodep->mValid)
-	{
-		bool anyone_copy = anyone_copy_selection(nodep);
-		bool for_sale = for_sale_selection(nodep);
-		if (anyone_copy || for_sale)
-		{
-			return true;
-		}
-	}
-	return false;
-=======
     if (!nodep || !nodep->mValid)
         return false;
-    return true;
->>>>>>> 38c2a5bd
+
+    LLViewerObject* object = nodep->getObject();
+    LLViewerObject *parent = (LLViewerObject *)object->getParent();
+    if (object->flagHandleTouch()
+        || (parent && parent->flagHandleTouch())
+        || object->flagTakesMoney()
+        || (parent && parent->flagTakesMoney())
+        || object->flagAllowInventoryAdd()
+        )
+    {
+        return true;
+    }
+
+    U8 click_action = final_click_action(object);
+    if (click_action != 0)
+    {
+        return true;
+    }
+
+    if (nodep->mValid)
+    {
+        bool anyone_copy = anyone_copy_selection(nodep);
+        bool for_sale = for_sale_selection(nodep);
+        if (anyone_copy || for_sale)
+        {
+            return true;
+        }
+    }
+    return false;
 }
 
 // </FS:PP>
@@ -1574,435 +1133,6 @@
     tooltip_msg.append(line);
     tooltip_msg.push_back('\n');
 
-<<<<<<< HEAD
-BOOL LLToolPie::handleTooltipObject( LLViewerObject* hover_object, std::string line, std::string tooltip_msg)
-{
-	// <FS:Ansariel> FIRE-9522: Crashfix
-	if (!hover_object)
-	{
-		return TRUE;
-	}
-	// </FS:Ansariel>
-
-	// <FS:Ansariel> Advanced object tooltips
-	const char* const DEFAULT_DESC = "(No Description)";
-	static LLCachedControl<bool> advancedToolTip(gSavedSettings, "FSAdvancedTooltips");
-	// </FS:Ansariel> Advanced object tooltips
-
-	if ( hover_object->isHUDAttachment() )
-	{
-		// no hover tips for HUD elements, since they can obscure
-		// what the HUD is displaying
-		return TRUE;
-	}
-	
-	if ( hover_object->isAttachment() )
-	{
-		// get root of attachment then parent, which is avatar
-		LLViewerObject* root_edit = hover_object->getRootEdit();
-		if (!root_edit)
-		{
-			// Strange parenting issue, don't show any text
-			return TRUE;
-		}
-		hover_object = (LLViewerObject*)root_edit->getParent();
-		if (!hover_object)
-		{
-			// another strange parenting issue, bail out
-			return TRUE;
-		}
-	}
-	
-	line.clear();
-	if (hover_object->isAvatar())
-	{
-		// only show tooltip if same inspector not already open
-		LLFloater* existing_inspector = LLFloaterReg::findInstance("inspect_avatar");
-		if (!existing_inspector 
-			|| !existing_inspector->getVisible()
-			|| existing_inspector->getKey()["avatar_id"].asUUID() != hover_object->getID())
-		{
-			// Try to get display name + username
-			std::string final_name;
-
-			// <FS:Zi> Build group prefix
-			std::string group_title;
-			if (gSavedSettings.getBOOL("FSShowGroupTitleInTooltip"))
-			{
-				LLNameValue* group = hover_object->getNVPair("Title");
-				if (group)
-				{
-					group_title = group->getString();
-					if (!group_title.empty())
-					{
-						group_title += "\n";
-					}
-				}
-			}
-			// </FS:Zi>
-
-			LLAvatarName av_name;
-			if (LLAvatarNameCache::get(hover_object->getID(), &av_name))
-			{
-// [RLVa:KB] - Checked: RLVa-1.2.2
-				final_name = (RlvActions::canShowName(RlvActions::SNC_DEFAULT, hover_object->getID())) ? av_name.getCompleteName() : RlvStrings::getAnonym(av_name);
-// [/RLVa:KB]
-//				final_name = av_name.getCompleteName();
-				// <FS:Zi> Make sure group title gets added to the tool tip. This is done separately to
-				//         the RLVa code to prevent this change from getting lost in future RLVa merges
-				if (!gRlvHandler.hasBehaviour(RLV_BHVR_SHOWNAMES))
-				{
-					final_name = group_title + final_name;
-				}
-				// </FS:Zi>
-			}
-			else
-			{
-				final_name = LLTrans::getString("TooltipPerson");;
-			}
-
-// [RLVa:KB] - Checked: RLVa-1.2.0
-			if ( (!RlvActions::isRlvEnabled()) ||
-			     ( (RlvActions::canInteract(hover_object, mHoverPick.mObjectOffset)) && (RlvActions::canShowName(RlvActions::SNC_DEFAULT, hover_object->getID())) ) )
-			{
-// [/RLVa:KB]
-                //const F32 INSPECTOR_TOOLTIP_DELAY = 0.35f; // <FS:Ansariel> Keep customizable tooltip delay
-
-				LLInspector::Params p;
-				p.fillFrom(LLUICtrlFactory::instance().getDefaultParams<LLInspector>());
-				p.message(final_name);
-				// <FS:Ansariel> Get rid of the "i"-button on advanced hovertips
-				//p.image.name("Inspector_I");
-				if (!advancedToolTip)
-				{
-					p.image.name("Inspector_I");
-				}
-				// </FS:Ansariel>
-				p.click_callback(boost::bind(showAvatarInspector, hover_object->getID()));
-				p.visible_time_near(6.f);
-				p.visible_time_far(3.f);
-				// <FS:Ansariel> Keep customizable tooltip delay
-				//p.delay_time(INSPECTOR_TOOLTIP_DELAY);
-				p.delay_time(gSavedSettings.getF32("AvatarInspectorTooltipDelay"));
-				p.wrap(false);
-				
-				LLToolTipMgr::instance().show(p);
-// [RLVa:KB] - Checked: RLVa-1.2.0
-			}
-//			else
-//			{
-//				LLToolTipMgr::instance().show(final_name);
-//			}
-// [/RLVa:KB]
-		}
-	}
-	else
-	{
-		//
-		//  We have hit a regular object (not an avatar or attachment)
-		// 
-		
-		//
-		//  Default prefs will suppress display unless the object is interactive
-		//
-		bool show_all_object_tips =
-		(bool)gSavedSettings.getBOOL("ShowAllObjectHoverTip");			
-		LLSelectNode *nodep = LLSelectMgr::getInstance()->getHoverNode();
-		
-		// only show tooltip if same inspector not already open
-		LLFloater* existing_inspector = LLFloaterReg::findInstance("inspect_object");
-		if (nodep &&
-			(!existing_inspector 
-			 || !existing_inspector->getVisible()
-			 || existing_inspector->getKey()["object_id"].asUUID() != hover_object->getID()))
-		{
-
-			// Add price to tooltip for items on sale
-			bool for_sale = for_sale_selection(nodep);
-			if(for_sale)
-			{
-				LLStringUtil::format_map_t args;
-				S32 price = nodep->mSaleInfo.getSalePrice();
-				args["[AMOUNT]"] = LLResMgr::getInstance()->getMonetaryString(price);
-				tooltip_msg.append(LLTrans::getString("TooltipPrice", args) );
-			}
-
-			if (nodep->mName.empty())
-			{
-				tooltip_msg.append(LLTrans::getString("TooltipNoName"));
-			}
-			else
-			{
-				tooltip_msg.append( nodep->mName );
-			}
-
-			// <FS:Ansariel> Advanced object tooltips
-			if (advancedToolTip)
-			{
-				// Set description
-				if (!nodep->mDescription.empty() && nodep->mDescription != DEFAULT_DESC)
-				{
-					tooltip_msg.append("\n" + nodep->mDescription);
-				}
-
-				// Set owner name
-				std::string full_name;
-			
-				if (nodep->mValid)
-				{
-					LLUUID owner = nodep->mPermissions->getOwner();
-					if (owner.notNull())
-					{
-						LLAvatarName av_name;
-						if (LLAvatarNameCache::get(owner, &av_name))
-						{
-							full_name = (!gRlvHandler.hasBehaviour(RLV_BHVR_SHOWNAMES)) ? av_name.getCompleteName() : RlvStrings::getAnonym(av_name);
-						}
-						else
-						{
-							full_name = LLTrans::getString("LoadingData");
-
-							// If we don't have the avatar name already, let the
-							// avatar name cache retrieve it and simply invoke
-							// us again after it received the name.
-							std::string l;
-							std::string m;
-							LLUUID id( hover_object->getID() );
-							mNamecacheConnections.push_back( LLAvatarNameCache::get(owner, boost::bind(&LLToolPie::handleTooltipObjectById, this, id, l, m)) );
-						}
-
-						// Owner name
-						tooltip_msg.append("\n" + LLTrans::getString("TooltipOwner") + " " + full_name);
-					}
-				}
-
-				// Permission flags
-				LLViewerObject* parentobject = (LLViewerObject*)hover_object->getParent();
-				std::string permissionsline;
-				if (hover_object->flagScripted())
-				{
-					permissionsline += LLTrans::getString("TooltipFlagScript") + " ";
-				}
-				if (hover_object->flagUsePhysics())
-				{
-					permissionsline += LLTrans::getString("TooltipFlagPhysics") + " ";
-				}
-				if (hover_object->flagHandleTouch() || (parentobject && parentobject->flagHandleTouch()))
-				{
-					permissionsline += LLTrans::getString("TooltipFlagTouch") + " ";
-				}
-				if (hover_object->flagTakesMoney() || (parentobject && parentobject->flagTakesMoney()))
-				{
-					permissionsline += LLTrans::getString("TooltipFlagL$") + " ";
-				}
-				if (hover_object->flagAllowInventoryAdd())
-				{
-					permissionsline += LLTrans::getString("TooltipFlagDropInventory") + " ";
-				}
-				if (hover_object->flagPhantom())
-				{
-					permissionsline += LLTrans::getString("TooltipFlagPhantom") + " ";
-				}
-				if (hover_object->flagTemporaryOnRez())
-				{
-					permissionsline += LLTrans::getString("TooltipFlagTemporary") + " ";
-				}
-				if (!permissionsline.empty())
-				{
-					permissionsline = "\n" + permissionsline.substr(0, permissionsline.length() - 1);
-				}
-				tooltip_msg += permissionsline + "\n";
-
-				LLStringUtil::format_map_t args;
-
-				// Get prim count
-				S32 prim_count = LLSelectMgr::getInstance()->getHoverObjects()->getObjectCount();				
-				args["COUNT"] = llformat("%d", prim_count);
-				tooltip_msg.append("\n" + LLTrans::getString("TooltipPrimCount", args));
-
-				// Display the PE weight for an object if mesh is enabled
-				if (gMeshRepo.meshRezEnabled())
-				{
-					S32 link_cost = LLSelectMgr::getInstance()->getHoverObjects()->getSelectedLinksetCost();
-					if (link_cost > 0)
-					{
-						args.clear();
-						args["PEWEIGHT"] = llformat("%d", link_cost);
-						tooltip_msg.append(LLTrans::getString("TooltipPrimEquivalent", args));
-					}
-/// <FS:CR> Don't show loading on vanila OpenSim (some grids have it, not not vanilla) If they have it, it will
-/// show eventually
-#ifdef OPENSIM
-					else if (LLGridManager::getInstance()->isInOpenSim())
-					{
-						// Do nothing at all.
-					}
-#endif
-// </FS:CR>
-					else
-					{
-						tooltip_msg.append(LLTrans::getString("TooltipPrimEquivalentLoading"));
-					}
-				}
-
-				// Get position
-				LLViewerRegion* region = gAgent.getRegion();
-				if (region)
-				{
-					LLVector3 relPositionObject = region->getPosRegionFromGlobal(hover_object->getPositionGlobal());
-
-					if (!gRlvHandler.hasBehaviour(RLV_BHVR_SHOWLOC))
-					{
-						args.clear();
-						args["POSITION"] = llformat("<%.02f, %.02f, %.02f>", relPositionObject.mV[VX], relPositionObject.mV[VY], relPositionObject.mV[VZ]);
-						tooltip_msg.append("\n" + LLTrans::getString("TooltipPosition", args));
-					}
-
-					// Get distance
-					F32 distance = (relPositionObject - region->getPosRegionFromGlobal(gAgent.getPositionGlobal())).magVec();
-					args.clear();
-					args["DISTANCE"] = llformat("%.02f", distance);
-					tooltip_msg.append("\n" + LLTrans::getString("TooltipDistance", args));
-				}
-			}
-			// </FS:Ansariel> Advanced object tooltips
-			
-			bool has_media = false;
-			bool is_time_based_media = false;
-			bool is_web_based_media = false;
-			bool is_media_playing = false;
-			bool is_media_displaying = false;
-			
-			// Does this face have media?
-			const LLTextureEntry* tep = hover_object->getTE(mHoverPick.mObjectFace);
-			
-			if(tep)
-			{
-				has_media = tep->hasMedia();
-				const LLMediaEntry* mep = has_media ? tep->getMediaData() : NULL;
-				if (mep)
-				{
-					viewer_media_t media_impl = LLViewerMedia::getInstance()->getMediaImplFromTextureID(mep->getMediaID());
-					LLPluginClassMedia* media_plugin = NULL;
-					
-					if (media_impl.notNull() && (media_impl->hasMedia()))
-					{
-						is_media_displaying = true;
-						//LLStringUtil::format_map_t args;
-						
-						media_plugin = media_impl->getMediaPlugin();
-						if(media_plugin)
-						{	
-							if(media_plugin->pluginSupportsMediaTime())
-							{
-								is_time_based_media = true;
-								is_web_based_media = false;
-								//args["[CurrentURL]"] =  media_impl->getMediaURL();
-								is_media_playing = media_impl->isMediaPlaying();
-							}
-							else
-							{
-								is_time_based_media = false;
-								is_web_based_media = true;
-								//args["[CurrentURL]"] =  media_plugin->getLocation();
-							}
-							//tooltip_msg.append(LLTrans::getString("CurrentURL", args));
-						}
-					}
-				}
-			}
-			
-
-			// Avoid showing tip over media that's displaying unless it's for sale
-			// also check the primary node since sometimes it can have an action even though
-			// the root node doesn't
-			
-			bool needs_tip = (!is_media_displaying || 
-				              for_sale) &&
-				(has_media || 
-				 needs_tooltip(nodep) || 
-				 needs_tooltip(LLSelectMgr::getInstance()->getPrimaryHoverNode()));
-			
-			if (show_all_object_tips || needs_tip)
-			{
-// [RLVa:KB] - Checked: RLVa-1.2.1
-				if ( (!RlvActions::isRlvEnabled()) || (RlvActions::canInteract(hover_object, mHoverPick.mObjectOffset)) )
-				{
-// [/RLVa:KB]
-					LLInspector::Params p;
-					p.fillFrom(LLUICtrlFactory::instance().getDefaultParams<LLInspector>());
-					p.message(tooltip_msg);
-					// Ansariel: Get rid of the useless button!
-					if (!advancedToolTip)
-					{
-						p.image.name("Inspector_I");
-					}
-					p.click_callback(boost::bind(showObjectInspector, hover_object->getID(), mHoverPick.mObjectFace));
-					p.time_based_media(is_time_based_media);
-					p.web_based_media(is_web_based_media);
-					p.media_playing(is_media_playing);
-					p.click_playmedia_callback(boost::bind(playCurrentMedia, mHoverPick));
-					p.click_homepage_callback(boost::bind(VisitHomePage, mHoverPick));
-					p.visible_time_near(6.f);
-					p.visible_time_far(3.f);
-					p.delay_time(gSavedSettings.getF32("ObjectInspectorTooltipDelay"));
-					p.wrap(false);
-					
-					LLToolTipMgr::instance().show(p);
-// [RLVa:KB] - Checked: RLVa-2.1.0
-				}
-//				else
-//				{
-//					LLToolTipMgr::instance().show(tooltip_msg);
-//				}
-// [/RLVa:KB]
-			}
-		}
-	}
-	
-	return TRUE;
-}
-
-BOOL LLToolPie::handleToolTip(S32 local_x, S32 local_y, MASK mask)
-{
-	static LLCachedControl<bool> show_hover_tips(*LLUI::getInstance()->mSettingGroups["config"], "ShowHoverTips", true);
-	if (!show_hover_tips) return TRUE;
-	if (!mHoverPick.isValid()) return TRUE;
-// [RLVa:KB] - Checked: 2010-05-03 (RLVa-1.2.0g) | Modified: RLVa-1.2.0g
-#ifdef RLV_EXTENSION_CMD_INTERACT
-	if (gRlvHandler.hasBehaviour(RLV_BHVR_INTERACT)) return TRUE;
-#endif // RLV_EXTENSION_CMD_INTERACT
-// [/RLVa:KB]
-
-	LLViewerObject* hover_object = mHoverPick.getObject();
-
-// [RLVa:KB] - Checked: RLVa-2.1.0
-	// Block the tooltip of anything the user can't interact with
-	if ( (RlvActions::isRlvEnabled()) && (!RlvActions::canInteract(hover_object, mHoverPick.mObjectOffset)) )
-	{
-		return TRUE;
-	}
-// [/RLVa:KB]
-
-	// update hover object and hover parcel
-	LLSelectMgr::getInstance()->setHoverObject(hover_object, mHoverPick.mObjectFace);
-	
-	
-	std::string tooltip_msg;
-	std::string line;
-
-	if ( hover_object )
-	{
-		handleTooltipObject(hover_object, line, tooltip_msg  );
-	}
-	else if (mHoverPick.mPickType == LLPickInfo::PICK_LAND)
-	{
-		handleTooltipLand(line, tooltip_msg);
-	}
-
-	return TRUE;
-}
-=======
     // Line: "no fly, not safe, no build"
 
     // Don't display properties for your land.  This is just
@@ -2033,7 +1163,6 @@
             line.append(LLTrans::getString("TooltipFlagNoEdit"));
             words++;
         }
->>>>>>> 38c2a5bd
 
         if ( hover_parcel->getAllowDamage() )
         {
@@ -2094,6 +1223,18 @@
 
 BOOL LLToolPie::handleTooltipObject( LLViewerObject* hover_object, std::string line, std::string tooltip_msg)
 {
+    // <FS:Ansariel> FIRE-9522: Crashfix
+    if (!hover_object)
+    {
+        return TRUE;
+    }
+    // </FS:Ansariel>
+
+    // <FS:Ansariel> Advanced object tooltips
+    const char* const DEFAULT_DESC = "(No Description)";
+    static LLCachedControl<bool> advancedToolTip(gSavedSettings, "FSAdvancedTooltips");
+    // </FS:Ansariel> Advanced object tooltips
+
     if ( hover_object->isHUDAttachment() )
     {
         // no hover tips for HUD elements, since they can obscure
@@ -2129,29 +1270,76 @@
         {
             // Try to get display name + username
             std::string final_name;
+
+            // <FS:Zi> Build group prefix
+            std::string group_title;
+            if (gSavedSettings.getBOOL("FSShowGroupTitleInTooltip"))
+            {
+                LLNameValue* group = hover_object->getNVPair("Title");
+                if (group)
+                {
+                    group_title = group->getString();
+                    if (!group_title.empty())
+                    {
+                        group_title += "\n";
+                    }
+                }
+            }
+            // </FS:Zi>
+
             LLAvatarName av_name;
             if (LLAvatarNameCache::get(hover_object->getID(), &av_name))
             {
-                final_name = av_name.getCompleteName();
+// [RLVa:KB] - Checked: RLVa-1.2.2
+                final_name = (RlvActions::canShowName(RlvActions::SNC_DEFAULT, hover_object->getID())) ? av_name.getCompleteName() : RlvStrings::getAnonym(av_name);
+// [/RLVa:KB]
+//              final_name = av_name.getCompleteName();
+                // <FS:Zi> Make sure group title gets added to the tool tip. This is done separately to
+                //         the RLVa code to prevent this change from getting lost in future RLVa merges
+                if (!gRlvHandler.hasBehaviour(RLV_BHVR_SHOWNAMES))
+                {
+                    final_name = group_title + final_name;
+                }
+                // </FS:Zi>
             }
             else
             {
                 final_name = LLTrans::getString("TooltipPerson");;
             }
 
-            const F32 INSPECTOR_TOOLTIP_DELAY = 0.35f;
-
-            LLInspector::Params p;
-            p.fillFrom(LLUICtrlFactory::instance().getDefaultParams<LLInspector>());
-            p.message(final_name);
-            p.image.name("Inspector_I");
-            p.click_callback(boost::bind(showAvatarInspector, hover_object->getID()));
-            p.visible_time_near(6.f);
-            p.visible_time_far(3.f);
-            p.delay_time(INSPECTOR_TOOLTIP_DELAY);
-            p.wrap(false);
-
-            LLToolTipMgr::instance().show(p);
+// [RLVa:KB] - Checked: RLVa-1.2.0
+            if ( (!RlvActions::isRlvEnabled()) ||
+                 ( (RlvActions::canInteract(hover_object, mHoverPick.mObjectOffset)) && (RlvActions::canShowName(RlvActions::SNC_DEFAULT, hover_object->getID())) ) )
+            {
+// [/RLVa:KB]
+                //const F32 INSPECTOR_TOOLTIP_DELAY = 0.35f; // <FS:Ansariel> Keep customizable tooltip delay
+
+                LLInspector::Params p;
+                p.fillFrom(LLUICtrlFactory::instance().getDefaultParams<LLInspector>());
+                p.message(final_name);
+                // <FS:Ansariel> Get rid of the "i"-button on advanced hovertips
+                //p.image.name("Inspector_I");
+                if (!advancedToolTip)
+                {
+                    p.image.name("Inspector_I");
+                }
+                // </FS:Ansariel>
+                p.click_callback(boost::bind(showAvatarInspector, hover_object->getID()));
+                p.visible_time_near(6.f);
+                p.visible_time_far(3.f);
+                // <FS:Ansariel> Keep customizable tooltip delay
+                //p.delay_time(INSPECTOR_TOOLTIP_DELAY);
+                p.delay_time(gSavedSettings.getF32("AvatarInspectorTooltipDelay"));
+                p.wrap(false);
+
+                LLToolTipMgr::instance().show(p);
+// [RLVa:KB] - Checked: RLVa-1.2.0
+            }
+//          else
+//          {
+//              LLToolTipMgr::instance().show(final_name);
+//          }
+// [/RLVa:KB]
         }
     }
     else
@@ -2193,6 +1381,137 @@
             {
                 tooltip_msg.append( nodep->mName );
             }
+
+            // <FS:Ansariel> Advanced object tooltips
+            if (advancedToolTip)
+            {
+                // Set description
+                if (!nodep->mDescription.empty() && nodep->mDescription != DEFAULT_DESC)
+                {
+                    tooltip_msg.append("\n" + nodep->mDescription);
+                }
+
+                // Set owner name
+                std::string full_name;
+
+                if (nodep->mValid)
+                {
+                    LLUUID owner = nodep->mPermissions->getOwner();
+                    if (owner.notNull())
+                    {
+                        LLAvatarName av_name;
+                        if (LLAvatarNameCache::get(owner, &av_name))
+                        {
+                            full_name = (!gRlvHandler.hasBehaviour(RLV_BHVR_SHOWNAMES)) ? av_name.getCompleteName() : RlvStrings::getAnonym(av_name);
+                        }
+                        else
+                        {
+                            full_name = LLTrans::getString("LoadingData");
+
+                            // If we don't have the avatar name already, let the
+                            // avatar name cache retrieve it and simply invoke
+                            // us again after it received the name.
+                            std::string l;
+                            std::string m;
+                            LLUUID id( hover_object->getID() );
+                            mNamecacheConnections.push_back( LLAvatarNameCache::get(owner, boost::bind(&LLToolPie::handleTooltipObjectById, this, id, l, m)) );
+                        }
+
+                        // Owner name
+                        tooltip_msg.append("\n" + LLTrans::getString("TooltipOwner") + " " + full_name);
+                    }
+                }
+
+                // Permission flags
+                LLViewerObject* parentobject = (LLViewerObject*)hover_object->getParent();
+                std::string permissionsline;
+                if (hover_object->flagScripted())
+                {
+                    permissionsline += LLTrans::getString("TooltipFlagScript") + " ";
+                }
+                if (hover_object->flagUsePhysics())
+                {
+                    permissionsline += LLTrans::getString("TooltipFlagPhysics") + " ";
+                }
+                if (hover_object->flagHandleTouch() || (parentobject && parentobject->flagHandleTouch()))
+                {
+                    permissionsline += LLTrans::getString("TooltipFlagTouch") + " ";
+                }
+                if (hover_object->flagTakesMoney() || (parentobject && parentobject->flagTakesMoney()))
+                {
+                    permissionsline += LLTrans::getString("TooltipFlagL$") + " ";
+                }
+                if (hover_object->flagAllowInventoryAdd())
+                {
+                    permissionsline += LLTrans::getString("TooltipFlagDropInventory") + " ";
+                }
+                if (hover_object->flagPhantom())
+                {
+                    permissionsline += LLTrans::getString("TooltipFlagPhantom") + " ";
+                }
+                if (hover_object->flagTemporaryOnRez())
+                {
+                    permissionsline += LLTrans::getString("TooltipFlagTemporary") + " ";
+                }
+                if (!permissionsline.empty())
+                {
+                    permissionsline = "\n" + permissionsline.substr(0, permissionsline.length() - 1);
+                }
+                tooltip_msg += permissionsline + "\n";
+
+                LLStringUtil::format_map_t args;
+
+                // Get prim count
+                S32 prim_count = LLSelectMgr::getInstance()->getHoverObjects()->getObjectCount();
+                args["COUNT"] = llformat("%d", prim_count);
+                tooltip_msg.append("\n" + LLTrans::getString("TooltipPrimCount", args));
+
+                // Display the PE weight for an object if mesh is enabled
+                if (gMeshRepo.meshRezEnabled())
+                {
+                    S32 link_cost = LLSelectMgr::getInstance()->getHoverObjects()->getSelectedLinksetCost();
+                    if (link_cost > 0)
+                    {
+                        args.clear();
+                        args["PEWEIGHT"] = llformat("%d", link_cost);
+                        tooltip_msg.append(LLTrans::getString("TooltipPrimEquivalent", args));
+                    }
+/// <FS:CR> Don't show loading on vanila OpenSim (some grids have it, not not vanilla) If they have it, it will
+/// show eventually
+#ifdef OPENSIM
+                    else if (LLGridManager::getInstance()->isInOpenSim())
+                    {
+                        // Do nothing at all.
+                    }
+#endif
+// </FS:CR>
+                    else
+                    {
+                        tooltip_msg.append(LLTrans::getString("TooltipPrimEquivalentLoading"));
+                    }
+                }
+
+                // Get position
+                LLViewerRegion* region = gAgent.getRegion();
+                if (region)
+                {
+                    LLVector3 relPositionObject = region->getPosRegionFromGlobal(hover_object->getPositionGlobal());
+
+                    if (!gRlvHandler.hasBehaviour(RLV_BHVR_SHOWLOC))
+                    {
+                        args.clear();
+                        args["POSITION"] = llformat("<%.02f, %.02f, %.02f>", relPositionObject.mV[VX], relPositionObject.mV[VY], relPositionObject.mV[VZ]);
+                        tooltip_msg.append("\n" + LLTrans::getString("TooltipPosition", args));
+                    }
+
+                    // Get distance
+                    F32 distance = (relPositionObject - region->getPosRegionFromGlobal(gAgent.getPositionGlobal())).magVec();
+                    args.clear();
+                    args["DISTANCE"] = llformat("%.02f", distance);
+                    tooltip_msg.append("\n" + LLTrans::getString("TooltipDistance", args));
+                }
+            }
+            // </FS:Ansariel> Advanced object tooltips
 
             bool has_media = false;
             bool is_time_based_media = false;
@@ -2252,22 +1571,37 @@
 
             if (show_all_object_tips || needs_tip)
             {
-                LLInspector::Params p;
-                p.fillFrom(LLUICtrlFactory::instance().getDefaultParams<LLInspector>());
-                p.message(tooltip_msg);
-                p.image.name("Inspector_I");
-                p.click_callback(boost::bind(showObjectInspector, hover_object->getID(), mHoverPick.mObjectFace));
-                p.time_based_media(is_time_based_media);
-                p.web_based_media(is_web_based_media);
-                p.media_playing(is_media_playing);
-                p.click_playmedia_callback(boost::bind(playCurrentMedia, mHoverPick));
-                p.click_homepage_callback(boost::bind(VisitHomePage, mHoverPick));
-                p.visible_time_near(6.f);
-                p.visible_time_far(3.f);
-                p.delay_time(gSavedSettings.getF32("ObjectInspectorTooltipDelay"));
-                p.wrap(false);
-
-                LLToolTipMgr::instance().show(p);
+// [RLVa:KB] - Checked: RLVa-1.2.1
+                if ( (!RlvActions::isRlvEnabled()) || (RlvActions::canInteract(hover_object, mHoverPick.mObjectOffset)) )
+                {
+// [/RLVa:KB]
+                    LLInspector::Params p;
+                    p.fillFrom(LLUICtrlFactory::instance().getDefaultParams<LLInspector>());
+                    p.message(tooltip_msg);
+                    // Ansariel: Get rid of the useless button!
+                    if (!advancedToolTip)
+                    {
+                        p.image.name("Inspector_I");
+                    }
+                    p.click_callback(boost::bind(showObjectInspector, hover_object->getID(), mHoverPick.mObjectFace));
+                    p.time_based_media(is_time_based_media);
+                    p.web_based_media(is_web_based_media);
+                    p.media_playing(is_media_playing);
+                    p.click_playmedia_callback(boost::bind(playCurrentMedia, mHoverPick));
+                    p.click_homepage_callback(boost::bind(VisitHomePage, mHoverPick));
+                    p.visible_time_near(6.f);
+                    p.visible_time_far(3.f);
+                    p.delay_time(gSavedSettings.getF32("ObjectInspectorTooltipDelay"));
+                    p.wrap(false);
+
+                    LLToolTipMgr::instance().show(p);
+// [RLVa:KB] - Checked: RLVa-2.1.0
+                }
+//              else
+//              {
+//                  LLToolTipMgr::instance().show(tooltip_msg);
+//              }
+// [/RLVa:KB]
             }
         }
     }
@@ -2280,8 +1614,21 @@
     static LLCachedControl<bool> show_hover_tips(*LLUI::getInstance()->mSettingGroups["config"], "ShowHoverTips", true);
     if (!show_hover_tips) return TRUE;
     if (!mHoverPick.isValid()) return TRUE;
+// [RLVa:KB] - Checked: 2010-05-03 (RLVa-1.2.0g) | Modified: RLVa-1.2.0g
+#ifdef RLV_EXTENSION_CMD_INTERACT
+    if (gRlvHandler.hasBehaviour(RLV_BHVR_INTERACT)) return TRUE;
+#endif // RLV_EXTENSION_CMD_INTERACT
+// [/RLVa:KB]
 
     LLViewerObject* hover_object = mHoverPick.getObject();
+
+// [RLVa:KB] - Checked: RLVa-2.1.0
+    // Block the tooltip of anything the user can't interact with
+    if ( (RlvActions::isRlvEnabled()) && (!RlvActions::canInteract(hover_object, mHoverPick.mObjectOffset)) )
+    {
+        return TRUE;
+    }
+// [/RLVa:KB]
 
     // update hover object and hover parcel
     LLSelectMgr::getInstance()->setHoverObject(hover_object, mHoverPick.mObjectFace);
@@ -2475,25 +1822,11 @@
 
 LLTool* LLToolPie::getOverrideTool(MASK mask)
 {
-<<<<<<< HEAD
-	// <FS:Ansariel> Use faster LLCachedControls for frequently visited locations
-	//if (gSavedSettings.getBOOL("EnableGrab"))
-	static LLCachedControl<bool> enableGrab(gSavedSettings, "EnableGrab");
-	if (enableGrab)
-	// </FS:Ansariel>
-	{
-		if (mask == DEFAULT_GRAB_MASK)
-		{
-			return LLToolGrab::getInstance();
-		}
-		else if (mask == (MASK_CONTROL | MASK_SHIFT))
-		{
-			return LLToolGrab::getInstance();
-		}
-	}
-	return LLTool::getOverrideTool(mask);
-=======
-    if (gSavedSettings.getBOOL("EnableGrab"))
+    // <FS:Ansariel> Use faster LLCachedControls for frequently visited locations
+    //if (gSavedSettings.getBOOL("EnableGrab"))
+    static LLCachedControl<bool> enableGrab(gSavedSettings, "EnableGrab");
+    if (enableGrab)
+    // </FS:Ansariel>
     {
         if (mask == DEFAULT_GRAB_MASK)
         {
@@ -2505,7 +1838,6 @@
         }
     }
     return LLTool::getOverrideTool(mask);
->>>>>>> 38c2a5bd
 }
 
 void LLToolPie::stopEditing()
@@ -2550,33 +1882,6 @@
 
 static void handle_click_action_play()
 {
-<<<<<<< HEAD
-	LLParcel* parcel = LLViewerParcelMgr::getInstance()->getAgentParcel();
-	if (!parcel) return;
-
-	LLViewerMediaImpl::EMediaStatus status = LLViewerParcelMedia::getInstance()->getStatus();
-	switch(status)
-	{
-		case LLViewerMediaImpl::MEDIA_PLAYING:
-			LLViewerParcelMedia::getInstance()->pause();
-			break;
-
-		case LLViewerMediaImpl::MEDIA_PAUSED:
-			LLViewerParcelMedia::getInstance()->start();
-			break;
-
-		default:
-			if (gSavedSettings.getBOOL("MediaEnableFilter"))
-			{
-				LLViewerParcelMedia::getInstance()->filterMediaUrl(parcel);
-			}
-			else
-			{
-				LLViewerParcelMedia::getInstance()->play(parcel);
-			}
-			break;
-	}
-=======
     LLParcel* parcel = LLViewerParcelMgr::getInstance()->getAgentParcel();
     if (!parcel) return;
 
@@ -2592,10 +1897,16 @@
             break;
 
         default:
-            LLViewerParcelMedia::getInstance()->play(parcel);
+            if (gSavedSettings.getBOOL("MediaEnableFilter"))
+            {
+                LLViewerParcelMedia::getInstance()->filterMediaUrl(parcel);
+            }
+            else
+            {
+                LLViewerParcelMedia::getInstance()->play(parcel);
+            }
             break;
     }
->>>>>>> 38c2a5bd
 }
 
 bool LLToolPie::handleMediaClick(const LLPickInfo& pick)
@@ -2788,31 +2099,6 @@
 
 static void handle_click_action_open_media(LLPointer<LLViewerObject> objectp)
 {
-<<<<<<< HEAD
-	//FIXME: how do we handle object in different parcel than us?
-	LLParcel* parcel = LLViewerParcelMgr::getInstance()->getAgentParcel();
-	if (!parcel) return;
-
-	// did we hit an object?
-	if (objectp.isNull()) return;
-
-	// did we hit a valid face on the object?
-	S32 face = LLToolPie::getInstance()->getPick().mObjectFace;
-	if( face < 0 || face >= objectp->getNumTEs() ) return;
-		
-	// is media playing on this face?
-	if (LLViewerMedia::getInstance()->getMediaImplFromTextureID(objectp->getTEref(face).getID()) != NULL)
-	{
-		handle_click_action_play();
-		return;
-	}
-
-	std::string media_url = std::string ( parcel->getMediaURL () );
-	std::string media_type = std::string ( parcel->getMediaType() );
-	LLStringUtil::trim(media_url);
-
-	LLWeb::loadURL(media_url);
-=======
     //FIXME: how do we handle object in different parcel than us?
     LLParcel* parcel = LLViewerParcelMgr::getInstance()->getAgentParcel();
     if (!parcel) return;
@@ -2825,7 +2111,7 @@
     if( face < 0 || face >= objectp->getNumTEs() ) return;
 
     // is media playing on this face?
-    if (LLViewerMedia::getInstance()->getMediaImplFromTextureID(objectp->getTE(face)->getID()) != NULL)
+    if (LLViewerMedia::getInstance()->getMediaImplFromTextureID(objectp->getTEref(face).getID()) != NULL)
     {
         handle_click_action_play();
         return;
@@ -2836,7 +2122,6 @@
     LLStringUtil::trim(media_url);
 
     LLWeb::loadURL(media_url);
->>>>>>> 38c2a5bd
 }
 
 static ECursorType cursor_from_parcel_media(U8 click_action)
@@ -2870,249 +2155,6 @@
 // True if we handled the event.
 BOOL LLToolPie::handleRightClickPick()
 {
-<<<<<<< HEAD
-	S32 x = mPick.mMousePt.mX;
-	S32 y = mPick.mMousePt.mY;
-	MASK mask = mPick.mKeyMask;
-
-	if (mPick.mPickType != LLPickInfo::PICK_LAND)
-	{
-		LLViewerParcelMgr::getInstance()->deselectLand();
-	}
-
-	// didn't click in any UI object, so must have clicked in the world
-	LLViewerObject *object = mPick.getObject();
-	
-	// Can't ignore children here.
-	LLToolSelect::handleObjectSelection(mPick, FALSE, TRUE);
-
-	// Spawn pie menu
-	if (mPick.mPickType == LLPickInfo::PICK_LAND)
-	{
-		LLParcelSelectionHandle selection = LLViewerParcelMgr::getInstance()->selectParcelAt( mPick.mPosGlobal );
-		gMenuHolder->setParcelSelection(selection);
-		// <FS:Zi> Pie menu
-		if (gSavedSettings.getBOOL("UsePieMenu"))
-		{
-			gPieMenuLand->show(x, y);
-		}
-		// </FS:Zi> Pie menu
-		else
-		gMenuLand->show(x, y);
-
-		showVisualContextMenuEffect();
-
-	}
-	else if (mPick.mObjectID == gAgent.getID() )
-	{
-		// <FS:Zi> Pie menu
-		if (gSavedSettings.getBOOL("UsePieMenu"))
-		{
-			if (!gPieMenuAvatarSelf)
-			{
-				//either at very early startup stage or at late quitting stage,
-				//this event is ignored.
-				return TRUE;
-			}
-
-			gPieMenuAvatarSelf->show(x, y);
-		}
-		// </FS:Zi> Pie menu
-		else
-		{
-			if(!gMenuAvatarSelf)
-			{
-				//either at very early startup stage or at late quitting stage,
-				//this event is ignored.
-				return TRUE ;
-			}
-
-			gMenuAvatarSelf->show(x, y);
-		}
-	}
-	else if (object)
-	{
-		gMenuHolder->setObjectSelection(LLSelectMgr::getInstance()->getSelection());
-
-		bool is_other_attachment = (object->isAttachment() && !object->isHUDAttachment() && !object->permYouOwner());
-		if (object->isAvatar() || is_other_attachment)
-		{
-			// Find the attachment's avatar
-			while( object && object->isAttachment())
-			{
-				object = (LLViewerObject*)object->getParent();
-				llassert(object);
-			}
-
-			if (!object)
-			{
-				return TRUE; // unexpected, but escape
-			}
-
-			// Object is an avatar, so check for mute by id.
-			LLVOAvatar* avatar = (LLVOAvatar*)object;
-			std::string name = avatar->getFullname();
-			std::string mute_msg;
-			if (LLMuteList::getInstance()->isMuted(avatar->getID(), avatar->getFullname()))
-			{
-				mute_msg = LLTrans::getString("UnmuteAvatar");
-			}
-			else
-			{
-				mute_msg = LLTrans::getString("MuteAvatar");
-			}
-
-// [RLVa:KB] - Checked: 2010-04-11 (RLVa-1.2.0e) | Modified: RLVa-1.1.0l
-			// Don't show the context menu on empty selection when fartouch restricted [see LLToolSelect::handleObjectSelection()]
-			if ( (!rlv_handler_t::isEnabled()) || (!LLSelectMgr::getInstance()->getSelection()->isEmpty()) ||
-				 (!gRlvHandler.hasBehaviour(RLV_BHVR_FARTOUCH)) )
-			{
-// [/RLVa:KB]
-				if (is_other_attachment)
-				{
-					// <FS:Zi> Pie menu
-					// gMenuAttachmentOther->getChild<LLUICtrl>("Avatar Mute")->setValue(mute_msg);
-					// gMenuAttachmentOther->show(x, y);
-					if(gSavedSettings.getBOOL("UsePieMenu"))
-					{
-						gPieMenuAttachmentOther->getChild<LLUICtrl>("Avatar Mute")->setValue(mute_msg);
-
-						static std::string checkmark("\xE2\x9C\x94");
-						gPieMenuAttachmentOther->getChild<LLUICtrl>("RenderNormally")->setValue((check_avatar_render_mode(0) ? (checkmark + " ") : "") + LLTrans::getString("Pie_av_render_normally"));
-						gPieMenuAttachmentOther->getChild<LLUICtrl>("DoNotRender")->setValue((check_avatar_render_mode(1) ? (checkmark + " ") : "") + LLTrans::getString("Pie_av_render_never"));
-						gPieMenuAttachmentOther->getChild<LLUICtrl>("AlwaysRenderFully")->setValue((check_avatar_render_mode(2) ? (checkmark + " ") : "") + LLTrans::getString("Pie_av_render_fully"));
-
-						gPieMenuAttachmentOther->show(x, y);
-					}
-					else
-					{
-						// getChild() seems to fail for LLMenuItemCallGL items, so we changed the XML instead
-						// gMenuAttachmentOther->getChild<LLUICtrl>("Avatar Mute")->setValue(mute_msg);
-						gMenuAttachmentOther->show(x, y);
-					}
-					// </FS:Zi>
-				}
-				else
-				{
-					// <FS:Zi> Pie menu
-					// gMenuAvatarOther->getChild<LLUICtrl>("Avatar Mute")->setValue(mute_msg);
-					// gMenuAvatarOther->show(x, y);
-					if(gSavedSettings.getBOOL("UsePieMenu"))
-					{
-						gPieMenuAvatarOther->getChild<LLUICtrl>("Avatar Mute")->setValue(mute_msg);
-
-						static std::string checkmark("\xE2\x9C\x94");
-						gPieMenuAvatarOther->getChild<LLUICtrl>("RenderNormally")->setValue((check_avatar_render_mode(0) ? (checkmark + " ") : "") + LLTrans::getString("Pie_av_render_normally"));
-						gPieMenuAvatarOther->getChild<LLUICtrl>("DoNotRender")->setValue((check_avatar_render_mode(1) ? (checkmark + " ") : "") + LLTrans::getString("Pie_av_render_never"));
-						gPieMenuAvatarOther->getChild<LLUICtrl>("AlwaysRenderFully")->setValue((check_avatar_render_mode(2) ? (checkmark + " ") : "") + LLTrans::getString("Pie_av_render_fully"));
-
-						gPieMenuAvatarOther->show(x, y);
-					}
-					else
-					{
-						// getChild() seems to fail for LLMenuItemCallGL items, so we changed the XML instead
-						// gMenuAvatarOther->getChild<LLUICtrl>("Avatar Mute")->setValue(mute_msg);
-						gMenuAvatarOther->show(x, y);
-					}
-					// </FS:Zi>
-				}
-// [RLVa:KB] - Checked: 2010-04-11 (RLVa-1.2.0e) | Modified: RLVa-1.1.0l
-			}
-			else
-			{
-				make_ui_sound("UISndInvalidOp");
-			}
-// [/RLVa:KB]
-		}
-		else if (object->isAttachment())
-		{
-			// <FS:Zi> Pie menu
-			if (gSavedSettings.getBOOL("UsePieMenu"))
-			{
-				gPieMenuAttachmentSelf->show(x, y);
-			}
-			// </FS:Zi> Pie menu
-			else
-			gMenuAttachmentSelf->show(x, y);
-		}
-		else
-		{
-			// BUG: What about chatting child objects?
-			std::string name;
-			LLSelectNode* node = LLSelectMgr::getInstance()->getSelection()->getFirstRootNode();
-			if (node)
-			{
-				name = node->mName;
-			}
-
-// [RLVa:KB] - Checked: 2010-04-11 (RLVa-1.2.el) | Modified: RLVa-1.1.0l
-			// Don't show the pie menu on empty selection when fartouch/interaction restricted
-			// (not entirely accurate in case of Tools / Select Only XXX [see LLToolSelect::handleObjectSelection()]
-			if ( (!rlv_handler_t::isEnabled()) || (!LLSelectMgr::getInstance()->getSelection()->isEmpty()) ||
-				 (!gRlvHandler.hasBehaviour(RLV_BHVR_FARTOUCH)) )
-			{
-// [/RLVa:KB]
-				// <FS:Zi> Pie menu
-				// gMenuHolder->getChild<LLUICtrl>("Object Mute")->setValue(mute_msg);
-				// gMenuObject->show(x, y);
-				if (gSavedSettings.getBOOL("UsePieMenu"))
-				{
-					std::string mute_msg;
-					if (LLMuteList::getInstance()->isMuted(object->getID(), name))
-					{
-						mute_msg = LLTrans::getString("UnmuteObject");
-					}
-					else
-					{
-						mute_msg = LLTrans::getString("MuteObject2");
-					}
-					gPieMenuObject->getChild<LLUICtrl>("Object Mute")->setValue(mute_msg);
-					gPieMenuObject->show(x, y);
-				}
-				else
-				{
-					gMenuObject->show(x, y);
-				}
-				// </FS:Zi>
-
-				showVisualContextMenuEffect();
-// [RLVa:KB] - Checked: 2010-04-11 (RLVa-1.2.el) | Modified: RLVa-1.1.0l
-			}
-			else
-			{
-				make_ui_sound("UISndInvalidOp");
-			}
-// [/RLVa:KB]
-		}
-	}
-	else if (mPick.mParticleOwnerID.notNull())
-	{
-		// <FS:Ansariel> FIRE-12355: Pie menu for mute particle menu
-		if (gSavedSettings.getBOOL("UsePieMenu"))
-		{
-			if (gPieMenuMuteParticle && mPick.mParticleOwnerID != gAgent.getID())
-			{
-				gPieMenuMuteParticle->show(x, y);
-			}
-		}
-		else
-		// </FS:Ansariel>
-		if (gMenuMuteParticle && mPick.mParticleOwnerID != gAgent.getID())
-		{
-			gMenuMuteParticle->show(x,y);
-		}
-	}
-
-	// non UI object - put focus back "in world"
-	if (gFocusMgr.getKeyboardFocus())
-	{
-		gFocusMgr.setKeyboardFocus(NULL);
-	}
-
-	LLTool::handleRightMouseDown(x, y, mask);
-	// We handled the event.
-	return TRUE;
-=======
     S32 x = mPick.mMousePt.mX;
     S32 y = mPick.mMousePt.mY;
     MASK mask = mPick.mKeyMask;
@@ -3133,6 +2175,13 @@
     {
         LLParcelSelectionHandle selection = LLViewerParcelMgr::getInstance()->selectParcelAt( mPick.mPosGlobal );
         gMenuHolder->setParcelSelection(selection);
+        // <FS:Zi> Pie menu
+        if (gSavedSettings.getBOOL("UsePieMenu"))
+        {
+            gPieMenuLand->show(x, y);
+        }
+        // </FS:Zi> Pie menu
+        else
         gMenuLand->show(x, y);
 
         showVisualContextMenuEffect();
@@ -3140,14 +2189,30 @@
     }
     else if (mPick.mObjectID == gAgent.getID() )
     {
-        if(!gMenuAvatarSelf)
-        {
-            //either at very early startup stage or at late quitting stage,
-            //this event is ignored.
-            return TRUE ;
-        }
-
-        gMenuAvatarSelf->show(x, y);
+        // <FS:Zi> Pie menu
+        if (gSavedSettings.getBOOL("UsePieMenu"))
+        {
+            if (!gPieMenuAvatarSelf)
+            {
+                //either at very early startup stage or at late quitting stage,
+                //this event is ignored.
+                return TRUE;
+            }
+
+            gPieMenuAvatarSelf->show(x, y);
+        }
+        // </FS:Zi> Pie menu
+        else
+        {
+            if(!gMenuAvatarSelf)
+            {
+                //either at very early startup stage or at late quitting stage,
+                //this event is ignored.
+                return TRUE ;
+            }
+
+            gMenuAvatarSelf->show(x, y);
+        }
     }
     else if (object)
     {
@@ -3181,19 +2246,77 @@
                 mute_msg = LLTrans::getString("MuteAvatar");
             }
 
-            if (is_other_attachment)
-            {
-                gMenuAttachmentOther->getChild<LLUICtrl>("Avatar Mute")->setValue(mute_msg);
-                gMenuAttachmentOther->show(x, y);
+// [RLVa:KB] - Checked: 2010-04-11 (RLVa-1.2.0e) | Modified: RLVa-1.1.0l
+            // Don't show the context menu on empty selection when fartouch restricted [see LLToolSelect::handleObjectSelection()]
+            if ( (!rlv_handler_t::isEnabled()) || (!LLSelectMgr::getInstance()->getSelection()->isEmpty()) ||
+                 (!gRlvHandler.hasBehaviour(RLV_BHVR_FARTOUCH)) )
+            {
+// [/RLVa:KB]
+                if (is_other_attachment)
+                {
+                    // <FS:Zi> Pie menu
+                    // gMenuAttachmentOther->getChild<LLUICtrl>("Avatar Mute")->setValue(mute_msg);
+                    // gMenuAttachmentOther->show(x, y);
+                    if(gSavedSettings.getBOOL("UsePieMenu"))
+                    {
+                        gPieMenuAttachmentOther->getChild<LLUICtrl>("Avatar Mute")->setValue(mute_msg);
+
+                        static std::string checkmark("\xE2\x9C\x94");
+                        gPieMenuAttachmentOther->getChild<LLUICtrl>("RenderNormally")->setValue((check_avatar_render_mode(0) ? (checkmark + " ") : "") + LLTrans::getString("Pie_av_render_normally"));
+                        gPieMenuAttachmentOther->getChild<LLUICtrl>("DoNotRender")->setValue((check_avatar_render_mode(1) ? (checkmark + " ") : "") + LLTrans::getString("Pie_av_render_never"));
+                        gPieMenuAttachmentOther->getChild<LLUICtrl>("AlwaysRenderFully")->setValue((check_avatar_render_mode(2) ? (checkmark + " ") : "") + LLTrans::getString("Pie_av_render_fully"));
+
+                        gPieMenuAttachmentOther->show(x, y);
+                    }
+                    else
+                    {
+                        // getChild() seems to fail for LLMenuItemCallGL items, so we changed the XML instead
+                        // gMenuAttachmentOther->getChild<LLUICtrl>("Avatar Mute")->setValue(mute_msg);
+                        gMenuAttachmentOther->show(x, y);
+                    }
+                    // </FS:Zi>
+                }
+                else
+                {
+                    // <FS:Zi> Pie menu
+                    // gMenuAvatarOther->getChild<LLUICtrl>("Avatar Mute")->setValue(mute_msg);
+                    // gMenuAvatarOther->show(x, y);
+                    if(gSavedSettings.getBOOL("UsePieMenu"))
+                    {
+                        gPieMenuAvatarOther->getChild<LLUICtrl>("Avatar Mute")->setValue(mute_msg);
+
+                        static std::string checkmark("\xE2\x9C\x94");
+                        gPieMenuAvatarOther->getChild<LLUICtrl>("RenderNormally")->setValue((check_avatar_render_mode(0) ? (checkmark + " ") : "") + LLTrans::getString("Pie_av_render_normally"));
+                        gPieMenuAvatarOther->getChild<LLUICtrl>("DoNotRender")->setValue((check_avatar_render_mode(1) ? (checkmark + " ") : "") + LLTrans::getString("Pie_av_render_never"));
+                        gPieMenuAvatarOther->getChild<LLUICtrl>("AlwaysRenderFully")->setValue((check_avatar_render_mode(2) ? (checkmark + " ") : "") + LLTrans::getString("Pie_av_render_fully"));
+
+                        gPieMenuAvatarOther->show(x, y);
+                    }
+                    else
+                    {
+                        // getChild() seems to fail for LLMenuItemCallGL items, so we changed the XML instead
+                        // gMenuAvatarOther->getChild<LLUICtrl>("Avatar Mute")->setValue(mute_msg);
+                        gMenuAvatarOther->show(x, y);
+                    }
+                    // </FS:Zi>
+                }
+// [RLVa:KB] - Checked: 2010-04-11 (RLVa-1.2.0e) | Modified: RLVa-1.1.0l
             }
             else
             {
-                gMenuAvatarOther->getChild<LLUICtrl>("Avatar Mute")->setValue(mute_msg);
-                gMenuAvatarOther->show(x, y);
-            }
+                make_ui_sound("UISndInvalidOp");
+            }
+// [/RLVa:KB]
         }
         else if (object->isAttachment())
         {
+            // <FS:Zi> Pie menu
+            if (gSavedSettings.getBOOL("UsePieMenu"))
+            {
+                gPieMenuAttachmentSelf->show(x, y);
+            }
+            // </FS:Zi> Pie menu
+            else
             gMenuAttachmentSelf->show(x, y);
         }
         else
@@ -3206,13 +2329,58 @@
                 name = node->mName;
             }
 
-            gMenuObject->show(x, y);
-
-            showVisualContextMenuEffect();
+// [RLVa:KB] - Checked: 2010-04-11 (RLVa-1.2.el) | Modified: RLVa-1.1.0l
+            // Don't show the pie menu on empty selection when fartouch/interaction restricted
+            // (not entirely accurate in case of Tools / Select Only XXX [see LLToolSelect::handleObjectSelection()]
+            if ( (!rlv_handler_t::isEnabled()) || (!LLSelectMgr::getInstance()->getSelection()->isEmpty()) ||
+                 (!gRlvHandler.hasBehaviour(RLV_BHVR_FARTOUCH)) )
+            {
+// [/RLVa:KB]
+                // <FS:Zi> Pie menu
+                // gMenuHolder->getChild<LLUICtrl>("Object Mute")->setValue(mute_msg);
+                // gMenuObject->show(x, y);
+                if (gSavedSettings.getBOOL("UsePieMenu"))
+                {
+                    std::string mute_msg;
+                    if (LLMuteList::getInstance()->isMuted(object->getID(), name))
+                    {
+                        mute_msg = LLTrans::getString("UnmuteObject");
+                    }
+                    else
+                    {
+                        mute_msg = LLTrans::getString("MuteObject2");
+                    }
+                    gPieMenuObject->getChild<LLUICtrl>("Object Mute")->setValue(mute_msg);
+                    gPieMenuObject->show(x, y);
+                }
+                else
+                {
+                    gMenuObject->show(x, y);
+                }
+                // </FS:Zi>
+
+                showVisualContextMenuEffect();
+// [RLVa:KB] - Checked: 2010-04-11 (RLVa-1.2.el) | Modified: RLVa-1.1.0l
+            }
+            else
+            {
+                make_ui_sound("UISndInvalidOp");
+            }
+// [/RLVa:KB]
         }
     }
     else if (mPick.mParticleOwnerID.notNull())
     {
+        // <FS:Ansariel> FIRE-12355: Pie menu for mute particle menu
+        if (gSavedSettings.getBOOL("UsePieMenu"))
+        {
+            if (gPieMenuMuteParticle && mPick.mParticleOwnerID != gAgent.getID())
+            {
+                gPieMenuMuteParticle->show(x, y);
+            }
+        }
+        else
+        // </FS:Ansariel>
         if (gMenuMuteParticle && mPick.mParticleOwnerID != gAgent.getID())
         {
             gMenuMuteParticle->show(x,y);
@@ -3228,7 +2396,6 @@
     LLTool::handleRightMouseDown(x, y, mask);
     // We handled the event.
     return TRUE;
->>>>>>> 38c2a5bd
 }
 
 void LLToolPie::showVisualContextMenuEffect()
@@ -3325,114 +2492,6 @@
 
 void LLToolPie::steerCameraWithMouse(S32 x, S32 y)
 {
-<<<<<<< HEAD
-	const LLViewerCamera& camera = LLViewerCamera::instance();
-	const LLCoordFrame& rotation_frame = gAgent.getFrameAgent();
-	const LLVector3 pick_pos = gAgent.getPosAgentFromGlobal(mSteerPick.mPosGlobal);
-	const LLVector3 pick_rotation_center = rotation_frame.getOrigin() + parallel_component(pick_pos - rotation_frame.getOrigin(), rotation_frame.getUpAxis());
-	const F32 MIN_ROTATION_RADIUS_FRACTION = 0.2f;
-	const F32 min_rotation_radius = MIN_ROTATION_RADIUS_FRACTION * dist_vec(pick_rotation_center, camera.getOrigin());;
-	const F32 pick_distance_from_rotation_center = llclamp(dist_vec(pick_pos, pick_rotation_center), min_rotation_radius, F32_MAX);
-	const LLVector3 camera_to_rotation_center = pick_rotation_center - camera.getOrigin();
-	const LLVector3 adjusted_camera_pos = LLViewerCamera::instance().getOrigin() + projected_vec(camera_to_rotation_center, rotation_frame.getUpAxis());
-	const F32 camera_distance_from_rotation_center = dist_vec(adjusted_camera_pos, pick_rotation_center);
-
-	LLVector3 mouse_ray = orthogonal_component(gViewerWindow->mouseDirectionGlobal(x, y), rotation_frame.getUpAxis());
-	mouse_ray.normalize();
-
-	LLVector3 old_mouse_ray = orthogonal_component(gViewerWindow->mouseDirectionGlobal(mMouseSteerX, mMouseSteerY), rotation_frame.getUpAxis());
-	old_mouse_ray.normalize();
-
-	F32 yaw_angle;
-	F32 old_yaw_angle;
-	LLVector3 mouse_on_sphere;
-	LLVector3 old_mouse_on_sphere;
-
-	if (intersect_ray_with_sphere(
-			adjusted_camera_pos,
-			mouse_ray,
-			pick_rotation_center,
-			pick_distance_from_rotation_center, 
-			FAR_INTERSECTION,
-			mouse_on_sphere))
-	{
-		LLVector3 mouse_sphere_offset = mouse_on_sphere - pick_rotation_center;
-		yaw_angle = atan2f(mouse_sphere_offset * rotation_frame.getLeftAxis(), mouse_sphere_offset * rotation_frame.getAtAxis());
-	}
-	else
-	{
-		yaw_angle = F_PI_BY_TWO + asinf(pick_distance_from_rotation_center / camera_distance_from_rotation_center);
-		if (mouse_ray * rotation_frame.getLeftAxis() < 0.f)
-		{
-			yaw_angle *= -1.f;
-		}
-	}
-
-	if (intersect_ray_with_sphere(
-			adjusted_camera_pos,
-			old_mouse_ray,
-			pick_rotation_center,
-			pick_distance_from_rotation_center,
-			FAR_INTERSECTION,
-			old_mouse_on_sphere))
-	{
-		LLVector3 mouse_sphere_offset = old_mouse_on_sphere - pick_rotation_center;
-		old_yaw_angle = atan2f(mouse_sphere_offset * rotation_frame.getLeftAxis(), mouse_sphere_offset * rotation_frame.getAtAxis());
-	}
-	else
-	{
-		old_yaw_angle = F_PI_BY_TWO + asinf(pick_distance_from_rotation_center / camera_distance_from_rotation_center);
-
-		if (mouse_ray * rotation_frame.getLeftAxis() < 0.f)
-		{
-			old_yaw_angle *= -1.f;
-		}
-	}
-
-	const F32 delta_angle = yaw_angle - old_yaw_angle;
-
-	if (mClockwise)
-	{
-		gAgent.yaw(delta_angle);
-	}
-	else
-	{
-		gAgent.yaw(-delta_angle);
-	}
-
-	mMouseSteerX = x;
-	mMouseSteerY = y;
-}
-
-// <FS:ND> Keep track of name resolutions we made and delete them if needed to avoid crashing if this instance dies.
-LLToolPie::~LLToolPie()
-{
-	std::vector< tNamecacheConnection >::iterator itr = mNamecacheConnections.begin();
-	std::vector< tNamecacheConnection >::iterator itrEnd = mNamecacheConnections.end();
-
-	while( itr != itrEnd )
-	{
-		itr->disconnect();
-		++itr;
-	}
-}
-// </FS:ND>
-
-// <FS:ND> FIRE-10276; handleTooltipObject can be called during name resolution (LLAvatarNameCache), then hover_object can lon gbe destroyed and the pointer invalid.
-// To circumvent this just pass the id and try to fetch the object from gObjectList.
-
-BOOL LLToolPie::handleTooltipObjectById( LLUUID hoverObjectId, std::string line, std::string tooltip_msg)
-{
-	LLViewerObject* pObject = gObjectList.findObject( hoverObjectId );
-
-	if( !pObject )
-		return TRUE;
-
-	return handleTooltipObject( pObject, line, tooltip_msg );
-}
-
-// </FS:ND>
-=======
     const LLViewerCamera& camera = LLViewerCamera::instance();
     const LLCoordFrame& rotation_frame = gAgent.getFrameAgent();
     const LLVector3 pick_pos = gAgent.getPosAgentFromGlobal(mSteerPick.mPosGlobal);
@@ -3510,4 +2569,32 @@
     mMouseSteerX = x;
     mMouseSteerY = y;
 }
->>>>>>> 38c2a5bd
+
+// <FS:ND> Keep track of name resolutions we made and delete them if needed to avoid crashing if this instance dies.
+LLToolPie::~LLToolPie()
+{
+    std::vector< tNamecacheConnection >::iterator itr = mNamecacheConnections.begin();
+    std::vector< tNamecacheConnection >::iterator itrEnd = mNamecacheConnections.end();
+
+    while( itr != itrEnd )
+    {
+        itr->disconnect();
+        ++itr;
+    }
+}
+// </FS:ND>
+
+// <FS:ND> FIRE-10276; handleTooltipObject can be called during name resolution (LLAvatarNameCache), then hover_object can lon gbe destroyed and the pointer invalid.
+// To circumvent this just pass the id and try to fetch the object from gObjectList.
+
+BOOL LLToolPie::handleTooltipObjectById( LLUUID hoverObjectId, std::string line, std::string tooltip_msg)
+{
+    LLViewerObject* pObject = gObjectList.findObject( hoverObjectId );
+
+    if( !pObject )
+        return TRUE;
+
+    return handleTooltipObject( pObject, line, tooltip_msg );
+}
+
+// </FS:ND>