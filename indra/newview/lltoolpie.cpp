--- conflicted
+++ resolved
@@ -115,14 +115,10 @@
 	mMouseDownY = y;
 
 	//left mouse down always picks transparent
-<<<<<<< HEAD
-//	mPick = gViewerWindow->pickImmediate(x, y, TRUE);
+//	mPick = gViewerWindow->pickImmediate(x, y, TRUE, FALSE);
 // [SL:KB] - Patch: UI-PickRiggedAttachment | Checked: 2012-07-12 (Catznip-3.3)
 	mPick = gViewerWindow->pickImmediate(x, y, TRUE, FALSE, FALSE);
 // [/SL:KB]
-=======
-	mPick = gViewerWindow->pickImmediate(x, y, TRUE, FALSE);
->>>>>>> cf53c157
 	mPick.mKeyMask = mask;
 
 	mMouseButtonDown = true;
@@ -597,14 +593,10 @@
 
 BOOL LLToolPie::handleHover(S32 x, S32 y, MASK mask)
 {
-<<<<<<< HEAD
-//	mHoverPick = gViewerWindow->pickImmediate(x, y, FALSE);
+//	mHoverPick = gViewerWindow->pickImmediate(x, y, FALSE, FALSE);
 // [SL:KB] - Patch: UI-PickRiggedAttachment | Checked: 2012-07-12 (Catznip-3.3)
 	mHoverPick = gViewerWindow->pickImmediate(x, y, FALSE, FALSE, FALSE);
 // [/SL:KB]
-=======
-	mHoverPick = gViewerWindow->pickImmediate(x, y, FALSE, FALSE);
->>>>>>> cf53c157
 	LLViewerObject *parent = NULL;
 	LLViewerObject *object = mHoverPick.getObject();
 // [RLVa:KB] - Checked: 2010-03-11 (RLVa-1.2.0e) | Modified: RLVa-1.1.0l
@@ -670,14 +662,10 @@
 	else
 	{
 		// perform a separate pick that detects transparent objects since they respond to 1-click actions
-<<<<<<< HEAD
-//		LLPickInfo click_action_pick = gViewerWindow->pickImmediate(x, y, TRUE);
+//		LLPickInfo click_action_pick = gViewerWindow->pickImmediate(x, y, TRUE, FALSE);
 // [SL:KB] - Patch: UI-PickRiggedAttachment | Checked: 2012-07-12 (Catznip-3.3)
 		LLPickInfo click_action_pick = gViewerWindow->pickImmediate(x, y, TRUE, FALSE, FALSE);
 // [/SL:KB]
-=======
-		LLPickInfo click_action_pick = gViewerWindow->pickImmediate(x, y, TRUE, FALSE);
->>>>>>> cf53c157
 
 		LLViewerObject* click_action_object = click_action_pick.getObject();
 
