/** 
 * @file lltoolpie.cpp
 * @brief LLToolPie class implementation
 *
 * $LicenseInfo:firstyear=2001&license=viewerlgpl$
 * Second Life Viewer Source Code
 * Copyright (C) 2010, Linden Research, Inc.
 * 
 * This library is free software; you can redistribute it and/or
 * modify it under the terms of the GNU Lesser General Public
 * License as published by the Free Software Foundation;
 * version 2.1 of the License only.
 * 
 * This library is distributed in the hope that it will be useful,
 * but WITHOUT ANY WARRANTY; without even the implied warranty of
 * MERCHANTABILITY or FITNESS FOR A PARTICULAR PURPOSE.  See the GNU
 * Lesser General Public License for more details.
 * 
 * You should have received a copy of the GNU Lesser General Public
 * License along with this library; if not, write to the Free Software
 * Foundation, Inc., 51 Franklin Street, Fifth Floor, Boston, MA  02110-1301  USA
 * 
 * Linden Research, Inc., 945 Battery Street, San Francisco, CA  94111  USA
 * $/LicenseInfo$
 */

#include "llviewerprecompiledheaders.h"

#include "lltoolpie.h"

#include "indra_constants.h"
#include "llclickaction.h"
#include "llparcel.h"

#include "llagent.h"
#include "llagentcamera.h"
#include "llavatarnamecache.h"
#include "llviewercontrol.h"
#include "llfocusmgr.h"
#include "llfirstuse.h"
#include "llfloaterland.h"
#include "llfloaterreg.h"
#include "llfloaterscriptdebug.h"
#include "lltooltip.h"
#include "llhudeffecttrail.h"
#include "llhudmanager.h"
#include "llkeyboard.h"
#include "llmediaentry.h"
#include "llmenugl.h"
#include "llmutelist.h"
#include "piemenu.h"	// ## Zi: Pie menu
#include "llresmgr.h"  // getMonetaryString
#include "llselectmgr.h"
#include "lltoolfocus.h"
#include "lltoolgrab.h"
#include "lltoolmgr.h"
#include "lltoolselect.h"
#include "lltrans.h"
#include "llviewercamera.h"
#include "llviewerparcelmedia.h"
#include "llviewermenu.h"
#include "llviewerobjectlist.h"
#include "llviewerobject.h"
#include "llviewerparcelmgr.h"
#include "llviewerwindow.h"
#include "llviewermedia.h"
#include "llvoavatarself.h"
#include "llviewermediafocus.h"
#include "llworld.h"
#include "llui.h"
#include "llweb.h"
#include "pipeline.h"	// setHighlightObject
// [RLVa:KB] - Checked: 2010-03-06 (RLVa-1.2.0c)
#include "rlvhandler.h"
// [/RLVa:KB]

extern BOOL gDebugClicks;

static void handle_click_action_play();
static void handle_click_action_open_media(LLPointer<LLViewerObject> objectp);
static ECursorType cursor_from_parcel_media(U8 click_action);


LLToolPie::LLToolPie()
:	LLTool(std::string("Pie")),
	mMouseButtonDown( false ),
	mMouseOutsideSlop( false ),
	mMouseSteerX(-1),
	mMouseSteerY(-1),
	mBlockClickToWalk(false),
	mClickAction(0),
	mClickActionBuyEnabled( gSavedSettings.getBOOL("ClickActionBuyEnabled") ),
	mClickActionPayEnabled( gSavedSettings.getBOOL("ClickActionPayEnabled") )
{
}

BOOL LLToolPie::handleAnyMouseClick(S32 x, S32 y, MASK mask, EClickType clicktype, BOOL down)
{
	BOOL result = LLMouseHandler::handleAnyMouseClick(x, y, mask, clicktype, down);
	
	// This override DISABLES the keyboard focus reset that LLTool::handleAnyMouseClick adds.
	// LLToolPie will do the right thing in its pick callback.
	
	return result;
}

BOOL LLToolPie::handleMouseDown(S32 x, S32 y, MASK mask)
{
	mMouseOutsideSlop = FALSE;
	mMouseDownX = x;
	mMouseDownY = y;

	//left mouse down always picks transparent
	mPick = gViewerWindow->pickImmediate(x, y, TRUE);
	mPick.mKeyMask = mask;

	mMouseButtonDown = true;
	
	handleLeftClickPick();

	return TRUE;
}

// Spawn context menus on right mouse down so you can drag over and select
// an item.
BOOL LLToolPie::handleRightMouseDown(S32 x, S32 y, MASK mask)
{
	// don't pick transparent so users can't "pay" transparent objects
	mPick = gViewerWindow->pickImmediate(x, y, FALSE);
	mPick.mKeyMask = mask;

	// claim not handled so UI focus stays same
	
	handleRightClickPick();
	
	return FALSE;
}

BOOL LLToolPie::handleRightMouseUp(S32 x, S32 y, MASK mask)
{
	LLToolMgr::getInstance()->clearTransientTool();
	return LLTool::handleRightMouseUp(x, y, mask);
}

BOOL LLToolPie::handleScrollWheel(S32 x, S32 y, S32 clicks)
{
	return LLViewerMediaFocus::getInstance()->handleScrollWheel(x, y, clicks);
}

// True if you selected an object.
BOOL LLToolPie::handleLeftClickPick()
{
	S32 x = mPick.mMousePt.mX;
	S32 y = mPick.mMousePt.mY;
	MASK mask = mPick.mKeyMask;
	if (mPick.mPickType == LLPickInfo::PICK_PARCEL_WALL)
	{
		LLParcel* parcel = LLViewerParcelMgr::getInstance()->getCollisionParcel();
		if (parcel)
		{
			LLViewerParcelMgr::getInstance()->selectCollisionParcel();
			if (parcel->getParcelFlag(PF_USE_PASS_LIST) 
				&& !LLViewerParcelMgr::getInstance()->isCollisionBanned())
			{
				// if selling passes, just buy one
				void* deselect_when_done = (void*)TRUE;
				LLPanelLandGeneral::onClickBuyPass(deselect_when_done);
			}
			else
			{
				// not selling passes, get info
				LLFloaterReg::showInstance("about_land");
			}
		}

		gFocusMgr.setKeyboardFocus(NULL);
		return LLTool::handleMouseDown(x, y, mask);
	}

	// didn't click in any UI object, so must have clicked in the world
	LLViewerObject *object = mPick.getObject();
	LLViewerObject *parent = NULL;

	if (mPick.mPickType != LLPickInfo::PICK_LAND)
	{
		LLViewerParcelMgr::getInstance()->deselectLand();
	}
	
	if (object)
	{
		parent = object->getRootEdit();
	}

	if (handleMediaClick(mPick))
	{
		return TRUE;
	}

	// If it's a left-click, and we have a special action, do it.
	if (useClickAction(mask, object, parent))
	{
// [RLVa:KB] - Checked: 2010-03-11 (RLVa-1.2.0e) | Modified: RLVa-1.1.0l
		// Block left-click special actions when fartouch restricted
		if ( (rlv_handler_t::isEnabled()) && 
			 (gRlvHandler.hasBehaviour(RLV_BHVR_FARTOUCH)) && (!gRlvHandler.canTouch(object, mPick.mObjectOffset)) )
		{
			return TRUE;
		}
// [/RLVa:KB]

		mClickAction = 0;
		if (object && object->getClickAction()) 
		{
			mClickAction = object->getClickAction();
		}
		else if (parent && parent->getClickAction()) 
		{
			mClickAction = parent->getClickAction();
		}

		switch(mClickAction)
		{
		case CLICK_ACTION_TOUCH:
			// touch behavior down below...
			break;
		case CLICK_ACTION_SIT:
			{
				if (isAgentAvatarValid() && !gAgentAvatarp->isSitting() && !gSavedSettings.getBOOL("PhoenixBlockClickSit")) // agent not already sitting
				{
					handle_object_sit_or_stand();
					// put focus in world when sitting on an object
					gFocusMgr.setKeyboardFocus(NULL);
					return TRUE;
				} // else nothing (fall through to touch)
			}
		case CLICK_ACTION_PAY:
			if ( mClickActionPayEnabled )
			{
				if ((object && object->flagTakesMoney())
					|| (parent && parent->flagTakesMoney()))
				{
					// pay event goes to object actually clicked on
					mClickActionObject = object;
					mLeftClickSelection = LLToolSelect::handleObjectSelection(mPick, FALSE, TRUE);
					if (LLSelectMgr::getInstance()->selectGetAllValid())
					{
						// call this right away, since we have all the info we need to continue the action
						selectionPropertiesReceived();
					}
					return TRUE;
				}
			}
			break;
		case CLICK_ACTION_BUY:
			if ( mClickActionBuyEnabled )
			{
				mClickActionObject = parent;
				mLeftClickSelection = LLToolSelect::handleObjectSelection(mPick, FALSE, TRUE, TRUE);
				if (LLSelectMgr::getInstance()->selectGetAllValid())
				{
					// call this right away, since we have all the info we need to continue the action
					selectionPropertiesReceived();
				}
				return TRUE;
			}
			break;
		case CLICK_ACTION_OPEN:
			if (parent && parent->allowOpen())
			{
				mClickActionObject = parent;
				mLeftClickSelection = LLToolSelect::handleObjectSelection(mPick, FALSE, TRUE, TRUE);
				if (LLSelectMgr::getInstance()->selectGetAllValid())
				{
					// call this right away, since we have all the info we need to continue the action
					selectionPropertiesReceived();
				}
			}
			return TRUE;	
		case CLICK_ACTION_PLAY:
			handle_click_action_play();
			return TRUE;
		case CLICK_ACTION_OPEN_MEDIA:
			// mClickActionObject = object;
			handle_click_action_open_media(object);
			return TRUE;
		case CLICK_ACTION_ZOOM:
			{	
				const F32 PADDING_FACTOR = 2.f;
				LLViewerObject* object = gObjectList.findObject(mPick.mObjectID);
				
				if (object)
				{
					gAgentCamera.setFocusOnAvatar(FALSE, ANIMATE);
					
					LLBBox bbox = object->getBoundingBoxAgent() ;
					F32 angle_of_view = llmax(0.1f, LLViewerCamera::getInstance()->getAspect() > 1.f ? LLViewerCamera::getInstance()->getView() * LLViewerCamera::getInstance()->getAspect() : LLViewerCamera::getInstance()->getView());
					F32 distance = bbox.getExtentLocal().magVec() * PADDING_FACTOR / atan(angle_of_view);
				
					LLVector3 obj_to_cam = LLViewerCamera::getInstance()->getOrigin() - bbox.getCenterAgent();
					obj_to_cam.normVec();
					
					LLVector3d object_center_global = gAgent.getPosGlobalFromAgent(bbox.getCenterAgent());
					gAgentCamera.setCameraPosAndFocusGlobal(object_center_global + LLVector3d(obj_to_cam * distance), 
													  object_center_global, 
													  mPick.mObjectID );
				}
			}
			return TRUE;			
		default:
			// nothing
			break;
		}
	}

	// put focus back "in world"
	if (gFocusMgr.getKeyboardFocus())
	{
		// don't click to walk on attempt to give focus to world
		mBlockClickToWalk = true;
		gFocusMgr.setKeyboardFocus(NULL);
	}

	BOOL touchable = (object && object->flagHandleTouch()) 
					 || (parent && parent->flagHandleTouch());

	// Switch to grab tool if physical or triggerable
	if (object && 
		!object->isAvatar() && 
		((object->usePhysics() || (parent && !parent->isAvatar() && parent->usePhysics())) || touchable) 
		)
	{
// [RLVa:KB] - Checked: 2010-03-11 (RLVa-1.2.0e) | Modified: RLVa-1.1.0l
		// Triggered by left-clicking on a touchable object
		if ( (rlv_handler_t::isEnabled()) && (!gRlvHandler.canTouch(object, mPick.mObjectOffset)) )
		{
			return LLTool::handleMouseDown(x, y, mask);
		}
// [/RLVa:KB]

		gGrabTransientTool = this;
		mMouseButtonDown = false;
		LLToolMgr::getInstance()->getCurrentToolset()->selectTool( LLToolGrab::getInstance() );
		return LLToolGrab::getInstance()->handleObjectHit( mPick );
	}
	
	LLHUDIcon* last_hit_hud_icon = mPick.mHUDIcon;
	if (!object && last_hit_hud_icon && last_hit_hud_icon->getSourceObject())
	{
		LLFloaterScriptDebug::show(last_hit_hud_icon->getSourceObject()->getID());
	}

	// If left-click never selects or spawns a menu
	// Eat the event.
	if (!gSavedSettings.getBOOL("LeftClickShowMenu"))
	{
		// mouse already released
		if (!mMouseButtonDown)
		{
			return true;
		}

		while( object && object->isAttachment() && !object->flagHandleTouch())
		{
			// don't pick avatar through hud attachment
			if (object->isHUDAttachment())
			{
				break;
			}
			object = (LLViewerObject*)object->getParent();
		}
		if (object && object == gAgentAvatarp && !gSavedSettings.getBOOL("ClickToWalk"))
		{
			// we left clicked on avatar, switch to focus mode
			mMouseButtonDown = false;
			LLToolMgr::getInstance()->setTransientTool(LLToolCamera::getInstance());
			gViewerWindow->hideCursor();
			LLToolCamera::getInstance()->setMouseCapture(TRUE);
			LLToolCamera::getInstance()->pickCallback(mPick);
			if(!gSavedSettings.getBOOL("ClickOnAvatarKeepsCamera"))		// keep camera in place when clicking on ourselves -Zi
				gAgentCamera.setFocusOnAvatar(TRUE, TRUE);

			return TRUE;
		}
	//////////
	//	// Could be first left-click on nothing
	//	LLFirstUse::useLeftClickNoHit();
	/////////
		
		// Eat the event
		return LLTool::handleMouseDown(x, y, mask);
	}

	if (gAgent.leftButtonGrabbed())
	{
		// if the left button is grabbed, don't put up the pie menu
		return LLTool::handleMouseDown(x, y, mask);
	}

	// Can't ignore children here.
	LLToolSelect::handleObjectSelection(mPick, FALSE, TRUE);

	// Spawn pie menu
	LLTool::handleRightMouseDown(x, y, mask);
	return TRUE;
}

BOOL LLToolPie::useClickAction(MASK mask, 
							   LLViewerObject* object, 
							   LLViewerObject* parent)
{
	return	mask == MASK_NONE
			&& object
			&& !object->isAttachment() 
			&& LLPrimitive::isPrimitive(object->getPCode())
			&& (object->getClickAction() 
				|| parent->getClickAction());

}

U8 final_click_action(LLViewerObject* obj)
{
	if (!obj) return CLICK_ACTION_NONE;
	if (obj->isAttachment()) return CLICK_ACTION_NONE;

	U8 click_action = CLICK_ACTION_TOUCH;
	LLViewerObject* parent = obj->getRootEdit();
	if (obj->getClickAction()
	    || (parent && parent->getClickAction()))
	{
		if (obj->getClickAction())
		{
			click_action = obj->getClickAction();
		}
		else if (parent && parent->getClickAction())
		{
			click_action = parent->getClickAction();
		}
	}
	return click_action;
}

ECursorType LLToolPie::cursorFromObject(LLViewerObject* object)
{
	LLViewerObject* parent = NULL;
	if (object)
	{
		parent = object->getRootEdit();
	}
	U8 click_action = final_click_action(object);
	ECursorType cursor = UI_CURSOR_ARROW;
	switch(click_action)
	{
	case CLICK_ACTION_SIT:
		{
//			if (isAgentAvatarValid() && !gAgentAvatarp->isSitting()) // not already sitting?
// [RLVa:KB] - Checked: 2010-03-06 (RLVa-1.2.0c) | Modified: RLVa-1.2.0g
			if ( (isAgentAvatarValid() && !gAgentAvatarp->isSitting()) && 
				 ((!rlv_handler_t::isEnabled()) || (gRlvHandler.canSit(object, LLToolPie::getInstance()->getHoverPick().mObjectOffset))) )
// [/RLVa:KB]
			{
				cursor = UI_CURSOR_TOOLSIT;
			}
		}
		break;
	case CLICK_ACTION_BUY:
		if ( mClickActionBuyEnabled )
		{
			cursor = UI_CURSOR_TOOLBUY;
		}
		break;
	case CLICK_ACTION_OPEN:
		// Open always opens the parent.
		if (parent && parent->allowOpen())
		{
			cursor = UI_CURSOR_TOOLOPEN;
		}
		break;
	case CLICK_ACTION_PAY:	
		if ( mClickActionPayEnabled )
		{
			if ((object && object->flagTakesMoney())
				|| (parent && parent->flagTakesMoney()))
			{
				//cursor = UI_CURSOR_TOOLBUY;  FIRESTORM - pay cursor is separate from buy cursor
				cursor = UI_CURSOR_TOOLPAY;
			}
		}
		break;
	case CLICK_ACTION_ZOOM:
			cursor = UI_CURSOR_TOOLZOOMIN;
			break;			
	case CLICK_ACTION_PLAY:
	case CLICK_ACTION_OPEN_MEDIA: 
		cursor = cursor_from_parcel_media(click_action);
		break;
	default:
		break;
	}
	return cursor;
}

void LLToolPie::resetSelection()
{
	mLeftClickSelection = NULL;
	mClickActionObject = NULL;
	mClickAction = 0;
}

// When we get object properties after left-clicking on an object
// with left-click = buy, if it's the same object, do the buy.

// static
void LLToolPie::selectionPropertiesReceived()
{
	// Make sure all data has been received.
	// This function will be called repeatedly as the data comes in.
	if (!LLSelectMgr::getInstance()->selectGetAllValid())
	{
		return;
	}

	LLObjectSelection* selection = LLToolPie::getInstance()->getLeftClickSelection();
	if (selection)
	{
		LLViewerObject* selected_object = selection->getPrimaryObject();
		// since we don't currently have a way to lock a selection, it could have changed
		// after we initially clicked on the object
		if (selected_object == LLToolPie::getInstance()->getClickActionObject())
		{
			U8 click_action = LLToolPie::getInstance()->getClickAction();
			switch (click_action)
			{
			case CLICK_ACTION_BUY:
				if ( LLToolPie::getInstance()->mClickActionBuyEnabled )
				{
					handle_buy();
				}
				break;
			case CLICK_ACTION_PAY:
				if ( LLToolPie::getInstance()->mClickActionPayEnabled )
				{
					handle_give_money_dialog();
				}
				break;
			case CLICK_ACTION_OPEN:
				LLFloaterReg::showInstance("openobject");
				break;
			default:
				break;
			}
		}
	}
	LLToolPie::getInstance()->resetSelection();
}

BOOL LLToolPie::handleHover(S32 x, S32 y, MASK mask)
{
	mHoverPick = gViewerWindow->pickImmediate(x, y, FALSE);
	LLViewerObject *parent = NULL;
	LLViewerObject *object = mHoverPick.getObject();
<<<<<<< HEAD

// [RLVa:KB] - Checked: 2010-03-11 (RLVa-1.2.0e) | Modified: RLVa-1.1.0l
	// Block all special click action cursors when:
	//   - @fartouch=n restricted and the object is out of range
	//   - @interact=n restricted and the object isn't a HUD attachment
	if ( (object) && (rlv_handler_t::isEnabled()) && 
		( ((gRlvHandler.hasBehaviour(RLV_BHVR_FARTOUCH))) && (!gRlvHandler.canTouch(object, mHoverPick.mObjectOffset)) || 
		  ((gRlvHandler.hasBehaviour(RLV_BHVR_INTERACT)) && (!object->isHUDAttachment())) ) )
	{
		gViewerWindow->setCursor(UI_CURSOR_ARROW);
		return TRUE;
	}
// [/RLVa:KB]

=======
>>>>>>> 113f532e
	if (object)
	{
		parent = object->getRootEdit();
	}

	// Show screen-space highlight glow effect
	bool show_highlight = false;

	if (handleMediaHover(mHoverPick))
	{
		// *NOTE: If you think the hover glow conflicts with the media outline, you
		// could disable it here.
		show_highlight = true;
		// cursor set by media object
		lldebugst(LLERR_USER_INPUT) << "hover handled by LLToolPie (inactive)" << llendl;
	}
	else if (!mMouseOutsideSlop 
		&& mMouseButtonDown 
		&& gSavedSettings.getBOOL("ClickToWalk"))
	{
		S32 delta_x = x - mMouseDownX;
		S32 delta_y = y - mMouseDownY;
		S32 threshold = gSavedSettings.getS32("DragAndDropDistanceThreshold");
		if (delta_x * delta_x + delta_y * delta_y > threshold * threshold)
		{
			startCameraSteering();
			steerCameraWithMouse(x, y);
			gViewerWindow->setCursor(UI_CURSOR_TOOLGRAB);
		}
		else
		{
			gViewerWindow->setCursor(UI_CURSOR_ARROW);
		}
	}
<<<<<<< HEAD
// [RLVa:KB] - Checked: 2010-03-11 (RLVa-1.2.0e) | Added: RLVa-1.1.0l
	else if ( (object) && (rlv_handler_t::isEnabled()) && (!gRlvHandler.canTouch(object)) )
	{
		// Block showing the "grab" or "touch" cursor if we can't touch the object (@fartouch=n is handled above)
		gViewerWindow->setCursor(UI_CURSOR_ARROW);
	}
// [/RLVa:KB]
	else if ((object && !object->isAvatar() && object->usePhysics()) 
			 || (parent && !parent->isAvatar() && parent->usePhysics()))
=======
	else if (inCameraSteerMode())
>>>>>>> 113f532e
	{
		steerCameraWithMouse(x, y);
		gViewerWindow->setCursor(UI_CURSOR_TOOLGRAB);
	}
	else
	{
		// perform a separate pick that detects transparent objects since they respond to 1-click actions
		LLPickInfo click_action_pick = gViewerWindow->pickImmediate(x, y, TRUE);

		LLViewerObject* click_action_object = click_action_pick.getObject();

		if (click_action_object && useClickAction(mask, click_action_object, click_action_object->getRootEdit()))
		{
			show_highlight = true;
			ECursorType cursor = cursorFromObject(click_action_object);
			gViewerWindow->setCursor(cursor);
			lldebugst(LLERR_USER_INPUT) << "hover handled by LLToolPie (inactive)" << llendl;
		}
		
		else if ((object && !object->isAvatar() && object->usePhysics()) 
				 || (parent && !parent->isAvatar() && parent->usePhysics()))
		{
			show_highlight = true;
			gViewerWindow->setCursor(UI_CURSOR_TOOLGRAB);
			lldebugst(LLERR_USER_INPUT) << "hover handled by LLToolPie (inactive)" << llendl;
		}
		else if ( (object && object->flagHandleTouch()) 
				  || (parent && parent->flagHandleTouch()))
		{
			show_highlight = true;
			gViewerWindow->setCursor(UI_CURSOR_HAND);
			lldebugst(LLERR_USER_INPUT) << "hover handled by LLToolPie (inactive)" << llendl;
		}
		else
		{
			gViewerWindow->setCursor(UI_CURSOR_ARROW);
			lldebugst(LLERR_USER_INPUT) << "hover handled by LLToolPie (inactive)" << llendl;
		}
	}

	if(!object)
	{
		LLViewerMediaFocus::getInstance()->clearHover();
	}

	static LLCachedControl<bool> enable_highlight(
		gSavedSettings, "RenderHoverGlowEnable", false);
	LLDrawable* drawable = NULL;
	if (enable_highlight && show_highlight && object)
	{
		drawable = object->mDrawable;
	}
	gPipeline.setHighlightObject(drawable);

	return TRUE;
}

BOOL LLToolPie::handleMouseUp(S32 x, S32 y, MASK mask)
{
	LLViewerObject* obj = mPick.getObject();
	U8 click_action = final_click_action(obj);

	// let media have first pass at click
	if (handleMediaMouseUp() || LLViewerMediaFocus::getInstance()->getFocus())
	{
		mBlockClickToWalk = true;
	}
	stopCameraSteering();
	mMouseButtonDown = false;

	if (click_action == CLICK_ACTION_NONE				// not doing 1-click action
		&& gSavedSettings.getBOOL("ClickToWalk")		// click to walk enabled
		&& !gAgent.getFlying()							// don't auto-navigate while flying until that works
		&& !gAgentAvatarp->isSitting()
		&& !mBlockClickToWalk							// another behavior hasn't cancelled click to walk
		&& !mPick.mPosGlobal.isExactlyZero()			// valid coordinates for pick
		&& (mPick.mPickType == LLPickInfo::PICK_LAND	// we clicked on land
			|| mPick.mObjectID.notNull()))				// or on an object
	{
		// handle special cases of steering picks
		LLViewerObject* avatar_object = mPick.getObject();

		// get pointer to avatar
		while (avatar_object && !avatar_object->isAvatar())
		{
			avatar_object = (LLViewerObject*)avatar_object->getParent();
		}

		if (avatar_object && ((LLVOAvatar*)avatar_object)->isSelf())
		{
			const F64 SELF_CLICK_WALK_DISTANCE = 3.0;
			// pretend we picked some point a bit in front of avatar
			mPick.mPosGlobal = gAgent.getPositionGlobal() + LLVector3d(LLViewerCamera::instance().getAtAxis()) * SELF_CLICK_WALK_DISTANCE;
		}
		gAgentCamera.setFocusOnAvatar(TRUE, TRUE);
		if(mAutoPilotDestination) { mAutoPilotDestination->markDead(); }
		mAutoPilotDestination = (LLHUDEffectBlob *)LLHUDManager::getInstance()->createViewerEffect(LLHUDObject::LL_HUD_EFFECT_BLOB, FALSE);
		mAutoPilotDestination->setPositionGlobal(mPick.mPosGlobal);
		mAutoPilotDestination->setPixelSize(5);
		mAutoPilotDestination->setColor(LLColor4U(170, 210, 190));
		mAutoPilotDestination->setDuration(3.f);

		handle_go_to();
		LLFirstUse::notMoving(false);

		mBlockClickToWalk = false;

		return TRUE;
	}
	gViewerWindow->setCursor(UI_CURSOR_ARROW);
	if (hasMouseCapture())
	{
		setMouseCapture(FALSE);
	}

	LLToolMgr::getInstance()->clearTransientTool();
	gAgentCamera.setLookAt(LOOKAT_TARGET_CONVERSATION, obj); // maybe look at object/person clicked on

	mBlockClickToWalk = false;
	return LLTool::handleMouseUp(x, y, mask);
}

void LLToolPie::stopClickToWalk()
{
	mPick.mPosGlobal = gAgent.getPositionGlobal();
	handle_go_to();
	if(mAutoPilotDestination) 
	{ 
		mAutoPilotDestination->markDead(); 
	}
}

BOOL LLToolPie::handleDoubleClick(S32 x, S32 y, MASK mask)
{
	if (gDebugClicks)
	{
		llinfos << "LLToolPie handleDoubleClick (becoming mouseDown)" << llendl;
	}

	if (gSavedSettings.getBOOL("DoubleClickAutoPilot"))
	{
		if (mPick.mPickType == LLPickInfo::PICK_LAND
			&& !mPick.mPosGlobal.isExactlyZero())
		{
			handle_go_to();
			return TRUE;
		}
		else if (mPick.mObjectID.notNull()
				 && !mPick.mPosGlobal.isExactlyZero())
		{
			handle_go_to();
			return TRUE;
		}
	}
	else if (gSavedSettings.getBOOL("DoubleClickTeleport"))
	{
		LLViewerObject* objp = mPick.getObject();
		LLViewerObject* parentp = objp ? objp->getRootEdit() : NULL;

		bool is_in_world = mPick.mObjectID.notNull() && objp && !objp->isHUDAttachment();
		bool is_land = mPick.mPickType == LLPickInfo::PICK_LAND;
		bool pos_non_zero = !mPick.mPosGlobal.isExactlyZero();
		bool has_touch_handler = (objp && objp->flagHandleTouch()) || (parentp && parentp->flagHandleTouch());
		bool has_click_action = final_click_action(objp);

		if (pos_non_zero && (is_land || (is_in_world && !has_touch_handler && !has_click_action)))
		{
			LLVector3d pos = mPick.mPosGlobal;
			pos.mdV[VZ] += gAgentAvatarp->getPelvisToFoot();
			gAgent.teleportViaLocationLookAt(pos);
			return TRUE;
		}
	}

	return FALSE;
}

static bool needs_tooltip(LLSelectNode* nodep)
{
	if (!nodep) 
		return false;

	LLViewerObject* object = nodep->getObject();
	LLViewerObject *parent = (LLViewerObject *)object->getParent();
	if (object->flagHandleTouch()
		|| (parent && parent->flagHandleTouch())
		|| object->flagTakesMoney()
		|| (parent && parent->flagTakesMoney())
		|| object->flagAllowInventoryAdd()
		)
	{
		return true;
	}

	U8 click_action = final_click_action(object);
	if (click_action != 0)
	{
		return true;
	}

	if (nodep->mValid)
	{
		bool anyone_copy = anyone_copy_selection(nodep);
		bool for_sale = for_sale_selection(nodep);
		if (anyone_copy || for_sale)
		{
			return true;
		}
	}
	return false;
}


BOOL LLToolPie::handleTooltipLand(std::string line, std::string tooltip_msg)
{
	LLViewerParcelMgr::getInstance()->setHoverParcel( mHoverPick.mPosGlobal );
	// 
	//  Do not show hover for land unless prefs are set to allow it.
	// 
	
	if (!gSavedSettings.getBOOL("ShowLandHoverTip")) return TRUE; 
	
	// Didn't hit an object, but since we have a land point we
	// must be hovering over land.
	
	LLParcel* hover_parcel = LLViewerParcelMgr::getInstance()->getHoverParcel();
	LLUUID owner;
	S32 width = 0;
	S32 height = 0;
	
	if ( hover_parcel )
	{
		owner = hover_parcel->getOwnerID();
		width = S32(LLViewerParcelMgr::getInstance()->getHoverParcelWidth());
		height = S32(LLViewerParcelMgr::getInstance()->getHoverParcelHeight());
	}
	
	// Line: "Land"
	line.clear();
	line.append(LLTrans::getString("TooltipLand"));
	if (hover_parcel)
	{
		line.append(hover_parcel->getName());
	}
	tooltip_msg.append(line);
	tooltip_msg.push_back('\n');
	
	// Line: "Owner: James Linden"
	line.clear();
	line.append(LLTrans::getString("TooltipOwner") + " ");
	
	if ( hover_parcel )
	{
		std::string name;
		if (LLUUID::null == owner)
		{
			line.append(LLTrans::getString("TooltipPublic"));
		}
		else if (hover_parcel->getIsGroupOwned())
		{
			if (gCacheName->getGroupName(owner, name))
			{
				line.append(name);
				line.append(LLTrans::getString("TooltipIsGroup"));
			}
			else
			{
				line.append(LLTrans::getString("RetrievingData"));
			}
		}
		else if(gCacheName->getFullName(owner, name))
		{
			line.append(name);
		}
		else
		{
			line.append(LLTrans::getString("RetrievingData"));
		}
	}
	else
	{
		line.append(LLTrans::getString("RetrievingData"));
	}
	tooltip_msg.append(line);
	tooltip_msg.push_back('\n');
	
	// Line: "no fly, not safe, no build"
	
	// Don't display properties for your land.  This is just
	// confusing, because you can do anything on your own land.
	if ( hover_parcel && owner != gAgent.getID() )
	{
		S32 words = 0;
		
		line.clear();
		// JC - Keep this in the same order as the checkboxes
		// on the land info panel
		if ( !hover_parcel->getAllowModify() )
		{
			if ( hover_parcel->getAllowGroupModify() )
			{
				line.append(LLTrans::getString("TooltipFlagGroupBuild"));
			}
			else
			{
				line.append(LLTrans::getString("TooltipFlagNoBuild"));
			}
			words++;
		}
		
		if ( !hover_parcel->getAllowTerraform() )
		{
			if (words) line.append(", ");
			line.append(LLTrans::getString("TooltipFlagNoEdit"));
			words++;
		}
		
		if ( hover_parcel->getAllowDamage() )
		{
			if (words) line.append(", ");
			line.append(LLTrans::getString("TooltipFlagNotSafe"));
			words++;
		}
		
		// Maybe we should reflect the estate's block fly bit here as well?  DK 12/1/04
		if ( !hover_parcel->getAllowFly() )
		{
			if (words) line.append(", ");
			line.append(LLTrans::getString("TooltipFlagNoFly"));
			words++;
		}
		
		if ( !hover_parcel->getAllowOtherScripts() )
		{
			if (words) line.append(", ");
			if ( hover_parcel->getAllowGroupScripts() )
			{
				line.append(LLTrans::getString("TooltipFlagGroupScripts"));
			}
			else
			{
				line.append(LLTrans::getString("TooltipFlagNoScripts"));
			}
			
			words++;
		}
		
		if (words) 
		{
			tooltip_msg.append(line);
			tooltip_msg.push_back('\n');
		}
	}
	
	if (hover_parcel && hover_parcel->getParcelFlag(PF_FOR_SALE))
	{
		LLStringUtil::format_map_t args;
		S32 price = hover_parcel->getSalePrice();
		args["[AMOUNT]"] = LLResMgr::getInstance()->getMonetaryString(price);
		line = LLTrans::getString("TooltipForSaleL$", args);
		tooltip_msg.append(line);
		tooltip_msg.push_back('\n');
	}
	
	// trim last newlines
	if (!tooltip_msg.empty())
	{
		tooltip_msg.erase(tooltip_msg.size() - 1);
		LLToolTipMgr::instance().show(tooltip_msg);
	}
	
	return TRUE;
}

BOOL LLToolPie::handleTooltipObject( LLViewerObject* hover_object, std::string line, std::string tooltip_msg)
{
	if ( hover_object->isHUDAttachment() )
	{
		// no hover tips for HUD elements, since they can obscure
		// what the HUD is displaying
		return TRUE;
	}
	
	if ( hover_object->isAttachment() )
	{
		// get root of attachment then parent, which is avatar
		LLViewerObject* root_edit = hover_object->getRootEdit();
		if (!root_edit)
		{
			// Strange parenting issue, don't show any text
			return TRUE;
		}
		hover_object = (LLViewerObject*)root_edit->getParent();
		if (!hover_object)
		{
			// another strange parenting issue, bail out
			return TRUE;
		}
	}
	
	line.clear();
	if (hover_object->isAvatar())
	{
		// only show tooltip if same inspector not already open
		LLFloater* existing_inspector = LLFloaterReg::findInstance("inspect_avatar");
		if (!existing_inspector 
			|| !existing_inspector->getVisible()
			|| existing_inspector->getKey()["avatar_id"].asUUID() != hover_object->getID())
		{
			// IDEVO: try to get display name + username
			std::string final_name;
			std::string full_name;
			if (!gCacheName->getFullName(hover_object->getID(), full_name))
			{
			LLNameValue* firstname = hover_object->getNVPair("FirstName");
			LLNameValue* lastname =  hover_object->getNVPair("LastName");
			if (firstname && lastname)
			{
					full_name = LLCacheName::buildFullName(
						firstname->getString(), lastname->getString());
				}
				else
				{
					full_name = LLTrans::getString("TooltipPerson");
				}
			}

			LLAvatarName av_name;
			if (LLAvatarNameCache::useDisplayNames() && 
				LLAvatarNameCache::get(hover_object->getID(), &av_name))
			{
//				final_name = av_name.getCompleteName();
// [RLVa:KB] - Checked: 2010-10-31 (RLVa-1.2.2a) | Modified: RLVa-1.2.2a
				final_name = (!gRlvHandler.hasBehaviour(RLV_BHVR_SHOWNAMES)) ? av_name.getCompleteName() : RlvStrings::getAnonym(av_name);
// [/RLVa:KB]
			}
			else
			{
//				final_name = full_name;
// [RLVa:KB] - Checked: 2010-10-31 (RLVa-1.2.2a) | Modified: RLVa-1.2.2a
				final_name = (!gRlvHandler.hasBehaviour(RLV_BHVR_SHOWNAMES)) ? full_name : RlvStrings::getAnonym(full_name);
// [/RLVa:KB]
			}

			// *HACK: We may select this object, so pretend it was clicked
			mPick = mHoverPick;
<<<<<<< HEAD
// [RLVa:KB] - Checked: 2010-04-11 (RLVa-1.2.2a) | Added: RLVa-1.2.0e
			if ( (!rlv_handler_t::isEnabled()) || 
				 ( (gRlvHandler.canTouch(hover_object, mHoverPick.mObjectOffset)) && (!gRlvHandler.hasBehaviour(RLV_BHVR_SHOWNAMES)) ) )
			{
// [/RLVa:KB]
				LLInspector::Params p;
				p.fillFrom(LLUICtrlFactory::instance().getDefaultParams<LLInspector>());
				p.message(final_name);
				p.image.name("Inspector_I");
				p.click_callback(boost::bind(showAvatarInspector, hover_object->getID()));
				p.visible_time_near(6.f);
				p.visible_time_far(3.f);
				p.delay_time(0.35f);
				p.wrap(false);
				
				LLToolTipMgr::instance().show(p);
// [RLVa:KB] - Checked: 2010-04-11 (RLVa-1.2.2a) | Added: RLVa-1.2.0e
			}
			else
			{
				LLToolTipMgr::instance().show(final_name);
			}
// [/RLVa:KB]
=======
			LLInspector::Params p;
			p.fillFrom(LLUICtrlFactory::instance().getDefaultParams<LLInspector>());
			p.message(final_name);
			p.image.name("Inspector_I");
			p.click_callback(boost::bind(showAvatarInspector, hover_object->getID()));
			p.visible_time_near(6.f);
			p.visible_time_far(3.f);
			p.delay_time(gSavedSettings.getF32("AvatarInspectorTooltipDelay"));
			p.wrap(false);
			
			LLToolTipMgr::instance().show(p);
>>>>>>> 113f532e
		}
	}
	else
	{
		//
		//  We have hit a regular object (not an avatar or attachment)
		// 
		
		//
		//  Default prefs will suppress display unless the object is interactive
		//
		bool show_all_object_tips =
		(bool)gSavedSettings.getBOOL("ShowAllObjectHoverTip");			
		LLSelectNode *nodep = LLSelectMgr::getInstance()->getHoverNode();
		
		// only show tooltip if same inspector not already open
		LLFloater* existing_inspector = LLFloaterReg::findInstance("inspect_object");
		if (nodep &&
			(!existing_inspector 
			 || !existing_inspector->getVisible()
			 || existing_inspector->getKey()["object_id"].asUUID() != hover_object->getID()))
		{

			// Add price to tooltip for items on sale
			bool for_sale = for_sale_selection(nodep);
			if(for_sale)
			{
				LLStringUtil::format_map_t args;
				S32 price = nodep->mSaleInfo.getSalePrice();
				args["[AMOUNT]"] = LLResMgr::getInstance()->getMonetaryString(price);
				tooltip_msg.append(LLTrans::getString("TooltipPrice", args) );
			}

			if (nodep->mName.empty())
			{
				tooltip_msg.append(LLTrans::getString("TooltipNoName"));
			}
			else
			{
				tooltip_msg.append( nodep->mName );
			}
			
			bool has_media = false;
			bool is_time_based_media = false;
			bool is_web_based_media = false;
			bool is_media_playing = false;
			bool is_media_displaying = false;
			
			// Does this face have media?
			const LLTextureEntry* tep = hover_object->getTE(mHoverPick.mObjectFace);
			
			if(tep)
			{
				has_media = tep->hasMedia();
				const LLMediaEntry* mep = has_media ? tep->getMediaData() : NULL;
				if (mep)
				{
					viewer_media_t media_impl = LLViewerMedia::getMediaImplFromTextureID(mep->getMediaID());
					LLPluginClassMedia* media_plugin = NULL;
					
					if (media_impl.notNull() && (media_impl->hasMedia()))
					{
						is_media_displaying = true;
						//LLStringUtil::format_map_t args;
						
						media_plugin = media_impl->getMediaPlugin();
						if(media_plugin)
						{	
							if(media_plugin->pluginSupportsMediaTime())
							{
								is_time_based_media = true;
								is_web_based_media = false;
								//args["[CurrentURL]"] =  media_impl->getMediaURL();
								is_media_playing = media_impl->isMediaPlaying();
							}
							else
							{
								is_time_based_media = false;
								is_web_based_media = true;
								//args["[CurrentURL]"] =  media_plugin->getLocation();
							}
							//tooltip_msg.append(LLTrans::getString("CurrentURL", args));
						}
					}
				}
			}
			

			// Avoid showing tip over media that's displaying unless it's for sale
			// also check the primary node since sometimes it can have an action even though
			// the root node doesn't
			
			bool needs_tip = (!is_media_displaying || 
				              for_sale) &&
				(has_media || 
				 needs_tooltip(nodep) || 
				 needs_tooltip(LLSelectMgr::getInstance()->getPrimaryHoverNode()));
			
			if (show_all_object_tips || needs_tip)
			{
				// We may select this object, so pretend it was clicked
				mPick = mHoverPick;
<<<<<<< HEAD
// [RLVa:KB] - Checked: 2010-11-12 (RLVa-1.2.1g) | Modified: RLVa-1.2.1g
				if ( (!rlv_handler_t::isEnabled()) || (!gRlvHandler.hasBehaviour(RLV_BHVR_FARTOUCH)) ||
					 (gRlvHandler.canTouch(hover_object, mHoverPick.mObjectOffset)) )
				{
// [/RLVa:KB]
					LLInspector::Params p;
					p.fillFrom(LLUICtrlFactory::instance().getDefaultParams<LLInspector>());
					p.message(tooltip_msg);
					p.image.name("Inspector_I");
					p.click_callback(boost::bind(showObjectInspector, hover_object->getID(), mHoverPick.mObjectFace));
					p.time_based_media(is_time_based_media);
					p.web_based_media(is_web_based_media);
					p.media_playing(is_media_playing);
					p.click_playmedia_callback(boost::bind(playCurrentMedia, mHoverPick));
					p.click_homepage_callback(boost::bind(VisitHomePage, mHoverPick));
					p.visible_time_near(6.f);
					p.visible_time_far(3.f);
					p.delay_time(0.35f);
					p.wrap(false);
					
					LLToolTipMgr::instance().show(p);
// [RLVa:KB] - Checked: 2010-04-11 (RLVa-1.2.0e) | Added: RLVa-1.2.0e
				}
				else
				{
					LLToolTipMgr::instance().show(tooltip_msg);
				}
// [/RLVa:KB]
=======
				LLInspector::Params p;
				p.fillFrom(LLUICtrlFactory::instance().getDefaultParams<LLInspector>());
				p.message(tooltip_msg);
				p.image.name("Inspector_I");
				p.click_callback(boost::bind(showObjectInspector, hover_object->getID(), mHoverPick.mObjectFace));
				p.time_based_media(is_time_based_media);
				p.web_based_media(is_web_based_media);
				p.media_playing(is_media_playing);
				p.click_playmedia_callback(boost::bind(playCurrentMedia, mHoverPick));
				p.click_homepage_callback(boost::bind(VisitHomePage, mHoverPick));
				p.visible_time_near(6.f);
				p.visible_time_far(3.f);
				p.delay_time(gSavedSettings.getF32("ObjectInspectorTooltipDelay"));
				p.wrap(false);
				
				LLToolTipMgr::instance().show(p);
>>>>>>> 113f532e
			}
		}
	}
	
	return TRUE;
}

BOOL LLToolPie::handleToolTip(S32 local_x, S32 local_y, MASK mask)
{
	if (!LLUI::sSettingGroups["config"]->getBOOL("ShowHoverTips")) return TRUE;
	if (!mHoverPick.isValid()) return TRUE;
// [RLVa:KB] - Checked: 2010-05-03 (RLVa-1.2.0g) | Modified: RLVa-1.2.0g
#ifdef RLV_EXTENSION_CMD_INTERACT
	if (gRlvHandler.hasBehaviour(RLV_BHVR_INTERACT)) return TRUE;
#endif // RLV_EXTENSION_CMD_INTERACT
// [/RLVa:KB]

	LLViewerObject* hover_object = mHoverPick.getObject();
	
	// update hover object and hover parcel
	LLSelectMgr::getInstance()->setHoverObject(hover_object, mHoverPick.mObjectFace);
	
	
	std::string tooltip_msg;
	std::string line;

	if ( hover_object )
	{
		handleTooltipObject(hover_object, line, tooltip_msg  );
	}
	else if (mHoverPick.mPickType == LLPickInfo::PICK_LAND)
	{
		handleTooltipLand(line, tooltip_msg);
	}

	return TRUE;
}

static void show_inspector(const char* inspector, const char* param, const LLUUID& source_id)
{
	LLSD params;
	params[param] = source_id;
	if (LLToolTipMgr::instance().toolTipVisible())
	{
		LLRect rect = LLToolTipMgr::instance().getToolTipRect();
		params["pos"]["x"] = rect.mLeft;
		params["pos"]["y"] = rect.mTop;
	}

	LLFloaterReg::showInstance(inspector, params);
}


static void show_inspector(const char* inspector,  LLSD& params)
{
	if (LLToolTipMgr::instance().toolTipVisible())
	{
		LLRect rect = LLToolTipMgr::instance().getToolTipRect();
		params["pos"]["x"] = rect.mLeft;
		params["pos"]["y"] = rect.mTop;
	}
	
	LLFloaterReg::showInstance(inspector, params);
}


// static
void LLToolPie::showAvatarInspector(const LLUUID& avatar_id)
{
	show_inspector("inspect_avatar", "avatar_id", avatar_id);
}

// static
void LLToolPie::showObjectInspector(const LLUUID& object_id)
{
	show_inspector("inspect_object", "object_id", object_id);
}


// static
void LLToolPie::showObjectInspector(const LLUUID& object_id, const S32& object_face)
{
	LLSD params;
	params["object_id"] = object_id;
	params["object_face"] = object_face;
	show_inspector("inspect_object", params);
}

// static
void LLToolPie::playCurrentMedia(const LLPickInfo& info)
{
	//FIXME: how do we handle object in different parcel than us?
	LLParcel* parcel = LLViewerParcelMgr::getInstance()->getAgentParcel();
	if (!parcel) return;
	
	LLPointer<LLViewerObject> objectp = info.getObject();
	
	// Early out cases.  Must clear media hover. 
	// did not hit an object or did not hit a valid face
	if ( objectp.isNull() ||
		info.mObjectFace < 0 || 
		info.mObjectFace >= objectp->getNumTEs() )
	{
		return;
	}
	
	// Does this face have media?
	const LLTextureEntry* tep = objectp->getTE(info.mObjectFace);
	if (!tep)
		return;
	
	const LLMediaEntry* mep = tep->hasMedia() ? tep->getMediaData() : NULL;
	if(!mep)
		return;
	
	//TODO: Can you Use it? 

	LLPluginClassMedia* media_plugin = NULL;
	
	viewer_media_t media_impl = LLViewerMedia::getMediaImplFromTextureID(mep->getMediaID());
		
	if(media_impl.notNull() && media_impl->hasMedia())
	{
		media_plugin = media_impl->getMediaPlugin();
		if (media_plugin && media_plugin->pluginSupportsMediaTime())
		{
			if(media_impl->isMediaPlaying())
			{
				media_impl->pause();
			}
			else 
			{
				media_impl->play();
			}
		}
	}


}

// static
void LLToolPie::VisitHomePage(const LLPickInfo& info)
{
	//FIXME: how do we handle object in different parcel than us?
	LLParcel* parcel = LLViewerParcelMgr::getInstance()->getAgentParcel();
	if (!parcel) return;
	
	LLPointer<LLViewerObject> objectp = info.getObject();
	
	// Early out cases.  Must clear media hover. 
	// did not hit an object or did not hit a valid face
	if ( objectp.isNull() ||
		info.mObjectFace < 0 || 
		info.mObjectFace >= objectp->getNumTEs() )
	{
		return;
	}
	
	// Does this face have media?
	const LLTextureEntry* tep = objectp->getTE(info.mObjectFace);
	if (!tep)
		return;
	
	const LLMediaEntry* mep = tep->hasMedia() ? tep->getMediaData() : NULL;
	if(!mep)
		return;
	
	//TODO: Can you Use it? 
	
	LLPluginClassMedia* media_plugin = NULL;
	
	viewer_media_t media_impl = LLViewerMedia::getMediaImplFromTextureID(mep->getMediaID());
	
	if(media_impl.notNull() && media_impl->hasMedia())
	{
		media_plugin = media_impl->getMediaPlugin();
		
		if (media_plugin && !(media_plugin->pluginSupportsMediaTime()))
		{
			media_impl->navigateHome();
		}
	}
}

void LLToolPie::handleSelect()
{
	// tool is reselected when app gets focus, etc.
	mBlockClickToWalk = true;	
}

void LLToolPie::handleDeselect()
{
	if(	hasMouseCapture() )
	{
		setMouseCapture( FALSE );  // Calls onMouseCaptureLost() indirectly
	}
	// remove temporary selection for pie menu
	LLSelectMgr::getInstance()->setHoverObject(NULL);
	LLSelectMgr::getInstance()->validateSelection();
}

LLTool* LLToolPie::getOverrideTool(MASK mask)
{
	if (gSavedSettings.getBOOL("EnableGrab"))
	{
		if (mask == MASK_CONTROL)
		{
			return LLToolGrab::getInstance();
		}
		else if (mask == (MASK_CONTROL | MASK_SHIFT))
		{
			return LLToolGrab::getInstance();
		}
	}
	return LLTool::getOverrideTool(mask);
}

void LLToolPie::stopEditing()
{
	if(	hasMouseCapture() )
	{
		setMouseCapture( FALSE );  // Calls onMouseCaptureLost() indirectly
	}
}

void LLToolPie::onMouseCaptureLost()
{
	stopCameraSteering();
	mMouseButtonDown = false;
	handleMediaMouseUp();
}

void LLToolPie::stopCameraSteering()
{
	mMouseOutsideSlop = false;
}

bool LLToolPie::inCameraSteerMode()
{
	return mMouseButtonDown && mMouseOutsideSlop && gSavedSettings.getBOOL("ClickToWalk");
}

// true if x,y outside small box around start_x,start_y
BOOL LLToolPie::outsideSlop(S32 x, S32 y, S32 start_x, S32 start_y)
{
	S32 dx = x - start_x;
	S32 dy = y - start_y;

	return (dx <= -2 || 2 <= dx || dy <= -2 || 2 <= dy);
}


void LLToolPie::render()
{
	return;
}

static void handle_click_action_play()
{
	LLParcel* parcel = LLViewerParcelMgr::getInstance()->getAgentParcel();
	if (!parcel) return;

	LLViewerMediaImpl::EMediaStatus status = LLViewerParcelMedia::getStatus();
	switch(status)
	{
		case LLViewerMediaImpl::MEDIA_PLAYING:
			LLViewerParcelMedia::pause();
			break;

		case LLViewerMediaImpl::MEDIA_PAUSED:
			LLViewerParcelMedia::start();
			break;

		default:
			if (gSavedSettings.getBOOL("MediaEnableFilter"))
			{
				LLViewerParcelMedia::filterMediaUrl(parcel);
			}
			else
			{
				LLViewerParcelMedia::play(parcel);
			}
			break;
	}
}

bool LLToolPie::handleMediaClick(const LLPickInfo& pick)
{
	//FIXME: how do we handle object in different parcel than us?
	LLParcel* parcel = LLViewerParcelMgr::getInstance()->getAgentParcel();
	LLPointer<LLViewerObject> objectp = pick.getObject();


	if (!parcel ||
		objectp.isNull() ||
		pick.mObjectFace < 0 || 
		pick.mObjectFace >= objectp->getNumTEs()) 
	{
		LLViewerMediaFocus::getInstance()->clearFocus();

		return false;
	}

	// Does this face have media?
	const LLTextureEntry* tep = objectp->getTE(pick.mObjectFace);
	if(!tep)
		return false;

	LLMediaEntry* mep = (tep->hasMedia()) ? tep->getMediaData() : NULL;
	if(!mep)
		return false;
	
	viewer_media_t media_impl = LLViewerMedia::getMediaImplFromTextureID(mep->getMediaID());

	if (gSavedSettings.getBOOL("MediaOnAPrimUI"))
	{
		if (!LLViewerMediaFocus::getInstance()->isFocusedOnFace(pick.getObject(), pick.mObjectFace) || media_impl.isNull())
		{
			// It's okay to give this a null impl
			LLViewerMediaFocus::getInstance()->setFocusFace(pick.getObject(), pick.mObjectFace, media_impl, pick.mNormal);
		}
		else
		{
			// Make sure keyboard focus is set to the media focus object.
			gFocusMgr.setKeyboardFocus(LLViewerMediaFocus::getInstance());
			LLEditMenuHandler::gEditMenuHandler = LLViewerMediaFocus::instance().getFocusedMediaImpl();
			
			media_impl->mouseDown(pick.mUVCoords, gKeyboard->currentMask(TRUE));
			mMediaMouseCaptureID = mep->getMediaID();
			setMouseCapture(TRUE);  // This object will send a mouse-up to the media when it loses capture.
		}

		return true;
	}

	LLViewerMediaFocus::getInstance()->clearFocus();

	return false;
}

bool LLToolPie::handleMediaHover(const LLPickInfo& pick)
{
	//FIXME: how do we handle object in different parcel than us?
	LLParcel* parcel = LLViewerParcelMgr::getInstance()->getAgentParcel();
	if (!parcel) return false;

	LLPointer<LLViewerObject> objectp = pick.getObject();

	// Early out cases.  Must clear media hover. 
	// did not hit an object or did not hit a valid face
	if ( objectp.isNull() ||
		pick.mObjectFace < 0 || 
		pick.mObjectFace >= objectp->getNumTEs() )
	{
		LLViewerMediaFocus::getInstance()->clearHover();
		return false;
	}

	// Does this face have media?
	const LLTextureEntry* tep = objectp->getTE(pick.mObjectFace);
	if(!tep)
		return false;
	
	const LLMediaEntry* mep = tep->hasMedia() ? tep->getMediaData() : NULL;
	if (mep
		&& gSavedSettings.getBOOL("MediaOnAPrimUI"))
	{		
		viewer_media_t media_impl = LLViewerMedia::getMediaImplFromTextureID(mep->getMediaID());
		
		if(media_impl.notNull())
		{
			// Update media hover object
			if (!LLViewerMediaFocus::getInstance()->isHoveringOverFace(objectp, pick.mObjectFace))
			{
				LLViewerMediaFocus::getInstance()->setHoverFace(objectp, pick.mObjectFace, media_impl, pick.mNormal);
			}
			
			// If this is the focused media face, send mouse move events.
			if (LLViewerMediaFocus::getInstance()->isFocusedOnFace(objectp, pick.mObjectFace))
			{
				media_impl->mouseMove(pick.mUVCoords, gKeyboard->currentMask(TRUE));
				gViewerWindow->setCursor(media_impl->getLastSetCursor());
			}
			else
			{
				// This is not the focused face -- set the default cursor.
				gViewerWindow->setCursor(UI_CURSOR_ARROW);
			}

			return true;
		}
	}
	
	// In all other cases, clear media hover.
	LLViewerMediaFocus::getInstance()->clearHover();

	return false;
}

bool LLToolPie::handleMediaMouseUp()
{
	bool result = false;
	if(mMediaMouseCaptureID.notNull())
	{
		// Face media needs to know the mouse went up.
		viewer_media_t media_impl = LLViewerMedia::getMediaImplFromTextureID(mMediaMouseCaptureID);
		if(media_impl)
		{
			// This will send a mouseUp event to the plugin using the last known mouse coordinate (from a mouseDown or mouseMove), which is what we want.
			media_impl->onMouseCaptureLost();
		}
		
		mMediaMouseCaptureID.setNull();	

		result = true;		
	}	
	
	return result;
}

static void handle_click_action_open_media(LLPointer<LLViewerObject> objectp)
{
	//FIXME: how do we handle object in different parcel than us?
	LLParcel* parcel = LLViewerParcelMgr::getInstance()->getAgentParcel();
	if (!parcel) return;

	// did we hit an object?
	if (objectp.isNull()) return;

	// did we hit a valid face on the object?
	S32 face = LLToolPie::getInstance()->getPick().mObjectFace;
	if( face < 0 || face >= objectp->getNumTEs() ) return;
		
	// is media playing on this face?
	if (LLViewerMedia::getMediaImplFromTextureID(objectp->getTE(face)->getID()) != NULL)
	{
		handle_click_action_play();
		return;
	}

	std::string media_url = std::string ( parcel->getMediaURL () );
	std::string media_type = std::string ( parcel->getMediaType() );
	LLStringUtil::trim(media_url);

	LLWeb::loadURL(media_url);
}

static ECursorType cursor_from_parcel_media(U8 click_action)
{
	// HACK: This is directly referencing an impl name.  BAD!
	// This can be removed when we have a truly generic media browser that only 
	// builds an impl based on the type of url it is passed.
	
	//FIXME: how do we handle object in different parcel than us?
	ECursorType open_cursor = UI_CURSOR_ARROW;
	LLParcel* parcel = LLViewerParcelMgr::getInstance()->getAgentParcel();
	if (!parcel) return open_cursor;

	std::string media_url = std::string ( parcel->getMediaURL () );
	std::string media_type = std::string ( parcel->getMediaType() );
	LLStringUtil::trim(media_url);

	open_cursor = UI_CURSOR_TOOLMEDIAOPEN;

	LLViewerMediaImpl::EMediaStatus status = LLViewerParcelMedia::getStatus();
	switch(status)
	{
		case LLViewerMediaImpl::MEDIA_PLAYING:
			return click_action == CLICK_ACTION_PLAY ? UI_CURSOR_TOOLPAUSE : open_cursor;
		default:
			return UI_CURSOR_TOOLPLAY;
	}
}


// True if we handled the event.
BOOL LLToolPie::handleRightClickPick()
{
	S32 x = mPick.mMousePt.mX;
	S32 y = mPick.mMousePt.mY;
	MASK mask = mPick.mKeyMask;

	if (mPick.mPickType != LLPickInfo::PICK_LAND)
	{
		LLViewerParcelMgr::getInstance()->deselectLand();
	}

	// didn't click in any UI object, so must have clicked in the world
	LLViewerObject *object = mPick.getObject();
	LLViewerObject *parent = NULL;
	if(object)
		parent = object->getRootEdit();
	
	// Can't ignore children here.
	LLToolSelect::handleObjectSelection(mPick, FALSE, TRUE);

	// Spawn pie menu
	if (mPick.mPickType == LLPickInfo::PICK_LAND)
	{
		LLParcelSelectionHandle selection = LLViewerParcelMgr::getInstance()->selectParcelAt( mPick.mPosGlobal );
		gMenuHolder->setParcelSelection(selection);
		// ## Zi: Pie menu
		if(gSavedPerAccountSettings.getBOOL("UsePieMenu"))
			gPieMenuLand->show(x, y);
		// ## Zi: Pie menu
		else
		gMenuLand->show(x, y);

		showVisualContextMenuEffect();

	}
	else if (mPick.mObjectID == gAgent.getID() )
	{
		// ## Zi: Pie menu
		if(gSavedPerAccountSettings.getBOOL("UsePieMenu"))
		{
			if(!gPieMenuAvatarSelf)
			{
				//either at very early startup stage or at late quitting stage,
				//this event is ignored.
				return TRUE ;
			}

			gPieMenuAvatarSelf->show(x, y);
		}
		// ## Zi: Pie menu
		else
		{
			if(!gMenuAvatarSelf)
			{
				//either at very early startup stage or at late quitting stage,
				//this event is ignored.
				return TRUE ;
			}

			gMenuAvatarSelf->show(x, y);
		}
	}
	else if (object)
	{
		gMenuHolder->setObjectSelection(LLSelectMgr::getInstance()->getSelection());

		bool is_other_attachment = (object->isAttachment() && !object->isHUDAttachment() && !object->permYouOwner());
		if (object->isAvatar() 
			|| is_other_attachment)
		{
			// Find the attachment's avatar
			while( object && object->isAttachment())
			{
				object = (LLViewerObject*)object->getParent();
				llassert(object);
			}

			if (!object)
			{
				return TRUE; // unexpected, but escape
			}

			// Object is an avatar, so check for mute by id.
			LLVOAvatar* avatar = (LLVOAvatar*)object;
			std::string name = avatar->getFullname();
			std::string mute_msg;
			if (LLMuteList::getInstance()->isMuted(avatar->getID(), avatar->getFullname()))
			{
				mute_msg = LLTrans::getString("UnmuteAvatar");
			}
			else
			{
				mute_msg = LLTrans::getString("MuteAvatar");
			}

// [RLVa:KB] - Checked: 2010-04-11 (RLVa-1.2.0e) | Modified: RLVa-1.1.0l
			// Don't show the context menu on empty selection when fartouch restricted [see LLToolSelect::handleObjectSelection()]
			if ( (!rlv_handler_t::isEnabled()) || (!LLSelectMgr::getInstance()->getSelection()->isEmpty()) ||
				 (!gRlvHandler.hasBehaviour(RLV_BHVR_FARTOUCH)) )
			{
// [/RLVa:KB]
				if (is_other_attachment)
				{
					gMenuAttachmentOther->getChild<LLUICtrl>("Avatar Mute")->setValue(mute_msg);
					// ## Zi: Pie menu
					if(gSavedPerAccountSettings.getBOOL("UsePieMenu"))
						gPieMenuAttachmentOther->show(x, y);
					// ## Zi: Pie menu
					else
					gMenuAttachmentOther->show(x, y);
				}
				else
				{
					gMenuAvatarOther->getChild<LLUICtrl>("Avatar Mute")->setValue(mute_msg);
					// ## Zi: Pie menu
					if(gSavedPerAccountSettings.getBOOL("UsePieMenu"))
						gPieMenuAvatarOther->show(x, y);
					// ## Zi: Pie menu
					else
					gMenuAvatarOther->show(x, y);
				}
// [RLVa:KB] - Checked: 2010-04-11 (RLVa-1.2.0e) | Modified: RLVa-1.1.0l
			}
			else
			{
				make_ui_sound("UISndInvalidOp");
			}
// [/RLVa:KB]
		}
		else if (object->isAttachment())
		{
			// ## Zi: Pie menu
			if(gSavedPerAccountSettings.getBOOL("UsePieMenu"))
				gPieMenuAttachmentSelf->show(x, y);
			// ## Zi: Pie menu
			else
			gMenuAttachmentSelf->show(x, y);
		}
		else
		{
			// BUG: What about chatting child objects?
			std::string name;
			LLSelectNode* node = LLSelectMgr::getInstance()->getSelection()->getFirstRootNode();
			if (node)
			{
				name = node->mName;
			}
			std::string mute_msg;
			if (LLMuteList::getInstance()->isMuted(object->getID(), name))
			{
				mute_msg = LLTrans::getString("UnmuteObject");
			}
			else
			{
				mute_msg = LLTrans::getString("MuteObject2");
			}
			
// [RLVa:KB] - Checked: 2010-04-11 (RLVa-1.2.el) | Modified: RLVa-1.1.0l
			// Don't show the pie menu on empty selection when fartouch/interaction restricted
			// (not entirely accurate in case of Tools / Select Only XXX [see LLToolSelect::handleObjectSelection()]
			if ( (!rlv_handler_t::isEnabled()) || (!LLSelectMgr::getInstance()->getSelection()->isEmpty()) ||
				 (!gRlvHandler.hasBehaviour(RLV_BHVR_FARTOUCH)) )
			{
// [/RLVa:KB]
				gMenuHolder->getChild<LLUICtrl>("Object Mute")->setValue(mute_msg);
				// ## Zi: Pie menu
				if(gSavedPerAccountSettings.getBOOL("UsePieMenu"))
					gPieMenuObject->show(x, y);
				// ## Zi: Pie menu
				else
				gMenuObject->show(x, y);

				showVisualContextMenuEffect();
// [RLVa:KB] - Checked: 2010-04-11 (RLVa-1.2.el) | Modified: RLVa-1.1.0l
			}
			else
			{
				make_ui_sound("UISndInvalidOp");
			}
// [/RLVa:KB]
		}
	}

	LLTool::handleRightMouseDown(x, y, mask);
	// We handled the event.
	return TRUE;
}

void LLToolPie::showVisualContextMenuEffect()
{
	// VEFFECT: ShowPie
	LLHUDEffectSpiral *effectp = (LLHUDEffectSpiral *)LLHUDManager::getInstance()->createViewerEffect(LLHUDObject::LL_HUD_EFFECT_SPHERE, TRUE);
	effectp->setPositionGlobal(mPick.mPosGlobal);
	effectp->setColor(LLColor4U(gAgent.getEffectColor()));
	effectp->setDuration(0.25f);
}

typedef enum e_near_far
{
	NEAR_INTERSECTION,
	FAR_INTERSECTION
} ENearFar;

bool intersect_ray_with_sphere( const LLVector3& ray_pt, const LLVector3& ray_dir, const LLVector3& sphere_center, F32 sphere_radius, e_near_far near_far, LLVector3& intersection_pt)
{
	// do ray/sphere intersection by solving quadratic equation
	LLVector3 sphere_to_ray_start_vec = ray_pt - sphere_center;
	F32 B = 2.f * ray_dir * sphere_to_ray_start_vec;
	F32 C = sphere_to_ray_start_vec.lengthSquared() - (sphere_radius * sphere_radius);

	F32 discriminant = B*B - 4.f*C;
	if (discriminant >= 0.f)
	{	// intersection detected, now find closest one
		F32 t0 = (-B - sqrtf(discriminant)) / 2.f;

		if (t0 > 0.f && near_far == NEAR_INTERSECTION)
		{
			intersection_pt = ray_pt + ray_dir * t0;
		}
		else
		{
			F32 t1 = (-B + sqrtf(discriminant)) / 2.f;
			intersection_pt = ray_pt + ray_dir * t1;
		}
		return true;
	}
	else
	{	// no intersection
		return false;
	}
}

void LLToolPie::startCameraSteering()
{
	LLFirstUse::notMoving(false);
	mMouseOutsideSlop = true;
	mBlockClickToWalk = true;

	if (gAgentCamera.getFocusOnAvatar())
	{
		mSteerPick = mPick;

		// handle special cases of steering picks
		LLViewerObject* avatar_object = mSteerPick.getObject();

		// get pointer to avatar
		while (avatar_object && !avatar_object->isAvatar())
		{
			avatar_object = (LLViewerObject*)avatar_object->getParent();
		}

		// if clicking on own avatar...
		if (avatar_object && ((LLVOAvatar*)avatar_object)->isSelf())
		{
			// ...project pick point a few meters in front of avatar
			mSteerPick.mPosGlobal = gAgent.getPositionGlobal() + LLVector3d(LLViewerCamera::instance().getAtAxis()) * 3.0;
		}

		if (!mSteerPick.isValid())
		{
			mSteerPick.mPosGlobal = gAgent.getPosGlobalFromAgent(
				LLViewerCamera::instance().getOrigin() + gViewerWindow->mouseDirectionGlobal(mSteerPick.mMousePt.mX, mSteerPick.mMousePt.mY) * 100.f);
		}

		setMouseCapture(TRUE);
		
		mMouseSteerX = mMouseDownX;
		mMouseSteerY = mMouseDownY;
		const LLVector3 camera_to_rotation_center	= gAgent.getFrameAgent().getOrigin() - LLViewerCamera::instance().getOrigin();
		const LLVector3 rotation_center_to_pick		= gAgent.getPosAgentFromGlobal(mSteerPick.mPosGlobal) - gAgent.getFrameAgent().getOrigin();

		mClockwise = camera_to_rotation_center * rotation_center_to_pick < 0.f;
		if (mMouseSteerGrabPoint) { mMouseSteerGrabPoint->markDead(); }
		mMouseSteerGrabPoint = (LLHUDEffectBlob *)LLHUDManager::getInstance()->createViewerEffect(LLHUDObject::LL_HUD_EFFECT_BLOB, FALSE);
		mMouseSteerGrabPoint->setPositionGlobal(mSteerPick.mPosGlobal);
		mMouseSteerGrabPoint->setColor(LLColor4U(170, 210, 190));
		mMouseSteerGrabPoint->setPixelSize(5);
		mMouseSteerGrabPoint->setDuration(2.f);
	}
}

void LLToolPie::steerCameraWithMouse(S32 x, S32 y)
{
	const LLViewerCamera& camera = LLViewerCamera::instance();
	const LLCoordFrame& rotation_frame = gAgent.getFrameAgent();
	const LLVector3 pick_pos = gAgent.getPosAgentFromGlobal(mSteerPick.mPosGlobal);
	const LLVector3 pick_rotation_center = rotation_frame.getOrigin() + parallel_component(pick_pos - rotation_frame.getOrigin(), rotation_frame.getUpAxis());
	const F32 MIN_ROTATION_RADIUS_FRACTION = 0.2f;
	const F32 min_rotation_radius = MIN_ROTATION_RADIUS_FRACTION * dist_vec(pick_rotation_center, camera.getOrigin());;
	const F32 pick_distance_from_rotation_center = llclamp(dist_vec(pick_pos, pick_rotation_center), min_rotation_radius, F32_MAX);
	const LLVector3 camera_to_rotation_center = pick_rotation_center - camera.getOrigin();
	const LLVector3 adjusted_camera_pos = LLViewerCamera::instance().getOrigin() + projected_vec(camera_to_rotation_center, rotation_frame.getUpAxis());
	const F32 camera_distance_from_rotation_center = dist_vec(adjusted_camera_pos, pick_rotation_center);

	LLVector3 mouse_ray = orthogonal_component(gViewerWindow->mouseDirectionGlobal(x, y), rotation_frame.getUpAxis());
	mouse_ray.normalize();

	LLVector3 old_mouse_ray = orthogonal_component(gViewerWindow->mouseDirectionGlobal(mMouseSteerX, mMouseSteerY), rotation_frame.getUpAxis());
	old_mouse_ray.normalize();

	F32 yaw_angle;
	F32 old_yaw_angle;
	LLVector3 mouse_on_sphere;
	LLVector3 old_mouse_on_sphere;

	if (intersect_ray_with_sphere(
			adjusted_camera_pos,
			mouse_ray,
			pick_rotation_center,
			pick_distance_from_rotation_center, 
			FAR_INTERSECTION,
			mouse_on_sphere))
	{
		LLVector3 mouse_sphere_offset = mouse_on_sphere - pick_rotation_center;
		yaw_angle = atan2f(mouse_sphere_offset * rotation_frame.getLeftAxis(), mouse_sphere_offset * rotation_frame.getAtAxis());
	}
	else
	{
		yaw_angle = F_PI_BY_TWO + asinf(pick_distance_from_rotation_center / camera_distance_from_rotation_center);
		if (mouse_ray * rotation_frame.getLeftAxis() < 0.f)
		{
			yaw_angle *= -1.f;
		}
	}

	if (intersect_ray_with_sphere(
			adjusted_camera_pos,
			old_mouse_ray,
			pick_rotation_center,
			pick_distance_from_rotation_center,
			FAR_INTERSECTION,
			old_mouse_on_sphere))
	{
		LLVector3 mouse_sphere_offset = old_mouse_on_sphere - pick_rotation_center;
		old_yaw_angle = atan2f(mouse_sphere_offset * rotation_frame.getLeftAxis(), mouse_sphere_offset * rotation_frame.getAtAxis());
	}
	else
	{
		old_yaw_angle = F_PI_BY_TWO + asinf(pick_distance_from_rotation_center / camera_distance_from_rotation_center);

		if (mouse_ray * rotation_frame.getLeftAxis() < 0.f)
		{
			old_yaw_angle *= -1.f;
		}
	}

	const F32 delta_angle = yaw_angle - old_yaw_angle;

	if (mClockwise)
	{
		gAgent.yaw(delta_angle);
	}
	else
	{
		gAgent.yaw(-delta_angle);
	}

	mMouseSteerX = x;
	mMouseSteerY = y;
}<|MERGE_RESOLUTION|>--- conflicted
+++ resolved
@@ -558,8 +558,6 @@
 	mHoverPick = gViewerWindow->pickImmediate(x, y, FALSE);
 	LLViewerObject *parent = NULL;
 	LLViewerObject *object = mHoverPick.getObject();
-<<<<<<< HEAD
-
 // [RLVa:KB] - Checked: 2010-03-11 (RLVa-1.2.0e) | Modified: RLVa-1.1.0l
 	// Block all special click action cursors when:
 	//   - @fartouch=n restricted and the object is out of range
@@ -572,9 +570,6 @@
 		return TRUE;
 	}
 // [/RLVa:KB]
-
-=======
->>>>>>> 113f532e
 	if (object)
 	{
 		parent = object->getRootEdit();
@@ -609,7 +604,6 @@
 			gViewerWindow->setCursor(UI_CURSOR_ARROW);
 		}
 	}
-<<<<<<< HEAD
 // [RLVa:KB] - Checked: 2010-03-11 (RLVa-1.2.0e) | Added: RLVa-1.1.0l
 	else if ( (object) && (rlv_handler_t::isEnabled()) && (!gRlvHandler.canTouch(object)) )
 	{
@@ -617,11 +611,7 @@
 		gViewerWindow->setCursor(UI_CURSOR_ARROW);
 	}
 // [/RLVa:KB]
-	else if ((object && !object->isAvatar() && object->usePhysics()) 
-			 || (parent && !parent->isAvatar() && parent->usePhysics()))
-=======
 	else if (inCameraSteerMode())
->>>>>>> 113f532e
 	{
 		steerCameraWithMouse(x, y);
 		gViewerWindow->setCursor(UI_CURSOR_TOOLGRAB);
@@ -1068,7 +1058,6 @@
 
 			// *HACK: We may select this object, so pretend it was clicked
 			mPick = mHoverPick;
-<<<<<<< HEAD
 // [RLVa:KB] - Checked: 2010-04-11 (RLVa-1.2.2a) | Added: RLVa-1.2.0e
 			if ( (!rlv_handler_t::isEnabled()) || 
 				 ( (gRlvHandler.canTouch(hover_object, mHoverPick.mObjectOffset)) && (!gRlvHandler.hasBehaviour(RLV_BHVR_SHOWNAMES)) ) )
@@ -1081,7 +1070,8 @@
 				p.click_callback(boost::bind(showAvatarInspector, hover_object->getID()));
 				p.visible_time_near(6.f);
 				p.visible_time_far(3.f);
-				p.delay_time(0.35f);
+				//p.delay_time(0.35f);
+				p.delay_time(gSavedSettings.getF32("AvatarInspectorTooltipDelay"));
 				p.wrap(false);
 				
 				LLToolTipMgr::instance().show(p);
@@ -1092,19 +1082,6 @@
 				LLToolTipMgr::instance().show(final_name);
 			}
 // [/RLVa:KB]
-=======
-			LLInspector::Params p;
-			p.fillFrom(LLUICtrlFactory::instance().getDefaultParams<LLInspector>());
-			p.message(final_name);
-			p.image.name("Inspector_I");
-			p.click_callback(boost::bind(showAvatarInspector, hover_object->getID()));
-			p.visible_time_near(6.f);
-			p.visible_time_far(3.f);
-			p.delay_time(gSavedSettings.getF32("AvatarInspectorTooltipDelay"));
-			p.wrap(false);
-			
-			LLToolTipMgr::instance().show(p);
->>>>>>> 113f532e
 		}
 	}
 	else
@@ -1207,7 +1184,6 @@
 			{
 				// We may select this object, so pretend it was clicked
 				mPick = mHoverPick;
-<<<<<<< HEAD
 // [RLVa:KB] - Checked: 2010-11-12 (RLVa-1.2.1g) | Modified: RLVa-1.2.1g
 				if ( (!rlv_handler_t::isEnabled()) || (!gRlvHandler.hasBehaviour(RLV_BHVR_FARTOUCH)) ||
 					 (gRlvHandler.canTouch(hover_object, mHoverPick.mObjectOffset)) )
@@ -1225,7 +1201,8 @@
 					p.click_homepage_callback(boost::bind(VisitHomePage, mHoverPick));
 					p.visible_time_near(6.f);
 					p.visible_time_far(3.f);
-					p.delay_time(0.35f);
+					//p.delay_time(0.35f);
+					p.delay_time(gSavedSettings.getF32("ObjectInspectorTooltipDelay"));
 					p.wrap(false);
 					
 					LLToolTipMgr::instance().show(p);
@@ -1236,24 +1213,7 @@
 					LLToolTipMgr::instance().show(tooltip_msg);
 				}
 // [/RLVa:KB]
-=======
-				LLInspector::Params p;
-				p.fillFrom(LLUICtrlFactory::instance().getDefaultParams<LLInspector>());
-				p.message(tooltip_msg);
-				p.image.name("Inspector_I");
-				p.click_callback(boost::bind(showObjectInspector, hover_object->getID(), mHoverPick.mObjectFace));
-				p.time_based_media(is_time_based_media);
-				p.web_based_media(is_web_based_media);
-				p.media_playing(is_media_playing);
-				p.click_playmedia_callback(boost::bind(playCurrentMedia, mHoverPick));
-				p.click_homepage_callback(boost::bind(VisitHomePage, mHoverPick));
-				p.visible_time_near(6.f);
-				p.visible_time_far(3.f);
-				p.delay_time(gSavedSettings.getF32("ObjectInspectorTooltipDelay"));
-				p.wrap(false);
-				
-				LLToolTipMgr::instance().show(p);
->>>>>>> 113f532e
+
 			}
 		}
 	}
