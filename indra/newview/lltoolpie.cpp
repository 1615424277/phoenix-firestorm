--- conflicted
+++ resolved
@@ -80,27 +80,15 @@
 static ECursorType cursor_from_parcel_media(U8 click_action);
 
 LLToolPie::LLToolPie()
-<<<<<<< HEAD
-:	LLTool(std::string("Pie")),
-	mMouseButtonDown( false ),
-	mMouseOutsideSlop( false ),
-	mMouseSteerX(-1),
-	mMouseSteerY(-1),
-	mClickAction(0),
-	mClickActionBuyEnabled( TRUE ),
-	mClickActionPayEnabled( TRUE ),
-	mDoubleClickTimer()
-=======
 :   LLTool(std::string("Pie")),
     mMouseButtonDown( false ),
     mMouseOutsideSlop( false ),
     mMouseSteerX(-1),
     mMouseSteerY(-1),
     mClickAction(0),
-    mClickActionBuyEnabled( gSavedSettings.getBOOL("ClickActionBuyEnabled") ),
-    mClickActionPayEnabled( gSavedSettings.getBOOL("ClickActionPayEnabled") ),
+    mClickActionBuyEnabled( TRUE ),
+    mClickActionPayEnabled( TRUE ),
     mDoubleClickTimer()
->>>>>>> e7eced3c
 {
 }
 
@@ -751,81 +739,6 @@
 BOOL LLToolPie::handleHover(S32 x, S32 y, MASK mask)
 {
     BOOL pick_rigged = false; //gSavedSettings.getBOOL("AnimatedObjectsAllowLeftClick");
-<<<<<<< HEAD
-	mHoverPick = gViewerWindow->pickImmediate(x, y, FALSE, pick_rigged);
-	LLViewerObject *parent = NULL;
-	LLViewerObject *object = mHoverPick.getObject();
-	LLSelectMgr::getInstance()->setHoverObject(object, mHoverPick.mObjectFace);
-	if (object)
-	{
-		parent = object->getRootEdit();
-	}
-
-	if (!handleMediaHover(mHoverPick)
-		&& !mMouseOutsideSlop
-		&& mMouseButtonDown
-		// disable camera steering if click on land is not used for moving
-		&& gViewerInput.isMouseBindUsed(CLICK_LEFT, MASK_NONE, MODE_THIRD_PERSON))
-	{
-		S32 delta_x = x - mMouseDownX;
-		S32 delta_y = y - mMouseDownY;
-		if (delta_x * delta_x + delta_y * delta_y > DRAG_N_DROP_DISTANCE_THRESHOLD * DRAG_N_DROP_DISTANCE_THRESHOLD)
-		{
-			startCameraSteering();
-			steerCameraWithMouse(x, y);
-			gViewerWindow->setCursor(UI_CURSOR_TOOLGRAB);
-		}
-		else
-		{
-			gViewerWindow->setCursor(UI_CURSOR_ARROW);
-		}
-	}
-	else if (inCameraSteerMode())
-	{
-		steerCameraWithMouse(x, y);
-		gViewerWindow->setCursor(UI_CURSOR_TOOLGRAB);
-	}
-	else
-	{
-		// perform a separate pick that detects transparent objects since they respond to 1-click actions
-		LLPickInfo click_action_pick = gViewerWindow->pickImmediate(x, y, FALSE, pick_rigged);
-
-		LLViewerObject* click_action_object = click_action_pick.getObject();
-
-		if (click_action_object && useClickAction(mask, click_action_object, click_action_object->getRootEdit()))
-		{
-			ECursorType cursor = cursorFromObject(click_action_object);
-			gViewerWindow->setCursor(cursor);
-			LL_DEBUGS("UserInput") << "hover handled by LLToolPie (inactive)" << LL_ENDL;
-		}
-		
-		else if ((object && !object->isAvatar() && object->flagUsePhysics()) 
-				 || (parent && !parent->isAvatar() && parent->flagUsePhysics()))
-		{
-			gViewerWindow->setCursor(UI_CURSOR_TOOLGRAB);
-			LL_DEBUGS("UserInput") << "hover handled by LLToolPie (inactive)" << LL_ENDL;
-		}
-		else if ((!object || object->getClickAction() != CLICK_ACTION_DISABLED)
-				 && ((object && object->flagHandleTouch()) || (parent && parent->flagHandleTouch()))
-				 && (!object || !object->isAvatar()))
-		{
-			gViewerWindow->setCursor(UI_CURSOR_HAND);
-			LL_DEBUGS("UserInput") << "hover handled by LLToolPie (inactive)" << LL_ENDL;
-		}
-		else
-		{
-			gViewerWindow->setCursor(UI_CURSOR_ARROW);
-			LL_DEBUGS("UserInput") << "hover handled by LLToolPie (inactive)" << LL_ENDL;
-		}
-	}
-
-	if(!object)
-	{
-		LLViewerMediaFocus::getInstance()->clearHover();
-	}
-
-	return TRUE;
-=======
     mHoverPick = gViewerWindow->pickImmediate(x, y, FALSE, pick_rigged);
     LLViewerObject *parent = NULL;
     LLViewerObject *object = mHoverPick.getObject();
@@ -843,8 +756,7 @@
     {
         S32 delta_x = x - mMouseDownX;
         S32 delta_y = y - mMouseDownY;
-        S32 threshold = gSavedSettings.getS32("DragAndDropDistanceThreshold");
-        if (delta_x * delta_x + delta_y * delta_y > threshold * threshold)
+        if (delta_x * delta_x + delta_y * delta_y > DRAG_N_DROP_DISTANCE_THRESHOLD * DRAG_N_DROP_DISTANCE_THRESHOLD)
         {
             startCameraSteering();
             steerCameraWithMouse(x, y);
@@ -900,7 +812,6 @@
     }
 
     return TRUE;
->>>>>>> e7eced3c
 }
 
 BOOL LLToolPie::handleMouseUp(S32 x, S32 y, MASK mask)
@@ -1034,286 +945,6 @@
                 line.append(LLTrans::getString("RetrievingData"));
             }
         }
-<<<<<<< HEAD
-	}
-	else
-	{
-		line.append(LLTrans::getString("RetrievingData"));
-	}
-	tooltip_msg.append(line);
-	tooltip_msg.push_back('\n');
-	
-	// Line: "no fly, not safe, no build"
-	
-	// Don't display properties for your land.  This is just
-	// confusing, because you can do anything on your own land.
-	if ( hover_parcel && owner != gAgent.getID() )
-	{
-		S32 words = 0;
-		
-		line.clear();
-		// JC - Keep this in the same order as the checkboxes
-		// on the land info panel
-		if ( !hover_parcel->getAllowModify() )
-		{
-			if ( hover_parcel->getAllowGroupModify() )
-			{
-				line.append(LLTrans::getString("TooltipFlagGroupBuild"));
-			}
-			else
-			{
-				line.append(LLTrans::getString("TooltipFlagNoBuild"));
-			}
-			words++;
-		}
-		
-		if ( !hover_parcel->getAllowTerraform() )
-		{
-			if (words) line.append(", ");
-			line.append(LLTrans::getString("TooltipFlagNoEdit"));
-			words++;
-		}
-		
-		if ( hover_parcel->getAllowDamage() )
-		{
-			if (words) line.append(", ");
-			line.append(LLTrans::getString("TooltipFlagNotSafe"));
-			words++;
-		}
-		
-		// Maybe we should reflect the estate's block fly bit here as well?  DK 12/1/04
-		if ( !hover_parcel->getAllowFly() )
-		{
-			if (words) line.append(", ");
-			line.append(LLTrans::getString("TooltipFlagNoFly"));
-			words++;
-		}
-		
-		if ( !hover_parcel->getAllowOtherScripts() )
-		{
-			if (words) line.append(", ");
-			if ( hover_parcel->getAllowGroupScripts() )
-			{
-				line.append(LLTrans::getString("TooltipFlagGroupScripts"));
-			}
-			else
-			{
-				line.append(LLTrans::getString("TooltipFlagNoScripts"));
-			}
-			
-			words++;
-		}
-		
-		if (words) 
-		{
-			tooltip_msg.append(line);
-			tooltip_msg.push_back('\n');
-		}
-	}
-	
-	if (hover_parcel && hover_parcel->getParcelFlag(PF_FOR_SALE))
-	{
-		LLStringUtil::format_map_t args;
-		S32 price = hover_parcel->getSalePrice();
-		args["[AMOUNT]"] = LLResMgr::getInstance()->getMonetaryString(price);
-		line = LLTrans::getString("TooltipForSaleL$", args);
-		tooltip_msg.append(line);
-		tooltip_msg.push_back('\n');
-	}
-	
-	// trim last newlines
-	if (!tooltip_msg.empty())
-	{
-		tooltip_msg.erase(tooltip_msg.size() - 1);
-		LLToolTipMgr::instance().show(tooltip_msg);
-	}
-	
-	return TRUE;
-}
-
-BOOL LLToolPie::handleTooltipObject( LLViewerObject* hover_object, std::string line, std::string tooltip_msg)
-{
-	if ( hover_object->isHUDAttachment() )
-	{
-		// no hover tips for HUD elements, since they can obscure
-		// what the HUD is displaying
-		return TRUE;
-	}
-	
-	if ( hover_object->isAttachment() )
-	{
-		// get root of attachment then parent, which is avatar
-		LLViewerObject* root_edit = hover_object->getRootEdit();
-		if (!root_edit)
-		{
-			// Strange parenting issue, don't show any text
-			return TRUE;
-		}
-		hover_object = (LLViewerObject*)root_edit->getParent();
-		if (!hover_object)
-		{
-			// another strange parenting issue, bail out
-			return TRUE;
-		}
-	}
-	
-	line.clear();
-	if (hover_object->isAvatar())
-	{
-		// only show tooltip if same inspector not already open
-		LLFloater* existing_inspector = LLFloaterReg::findInstance("inspect_avatar");
-		if (!existing_inspector 
-			|| !existing_inspector->getVisible()
-			|| existing_inspector->getKey()["avatar_id"].asUUID() != hover_object->getID())
-		{
-			// Try to get display name + username
-			std::string final_name;
-			LLAvatarName av_name;
-			if (LLAvatarNameCache::get(hover_object->getID(), &av_name))
-			{
-				final_name = av_name.getCompleteName();
-			}
-			else
-			{
-				final_name = LLTrans::getString("TooltipPerson");;
-			}
-
-            const F32 INSPECTOR_TOOLTIP_DELAY = 0.35f;
-
-			LLInspector::Params p;
-			p.fillFrom(LLUICtrlFactory::instance().getDefaultParams<LLInspector>());
-			p.message(final_name);
-			p.image.name("Inspector_I");
-			p.click_callback(boost::bind(showAvatarInspector, hover_object->getID()));
-			p.visible_time_near(6.f);
-			p.visible_time_far(3.f);
-			p.delay_time(INSPECTOR_TOOLTIP_DELAY);
-			p.wrap(false);
-			
-			LLToolTipMgr::instance().show(p);
-		}
-	}
-	else
-	{
-		//
-		//  We have hit a regular object (not an avatar or attachment)
-		// 
-		
-		//
-		//  Default prefs will suppress display unless the object is interactive
-		//
-		bool show_all_object_tips =
-		(bool)gSavedSettings.getBOOL("ShowAllObjectHoverTip");			
-		LLSelectNode *nodep = LLSelectMgr::getInstance()->getHoverNode();
-		
-		// only show tooltip if same inspector not already open
-		LLFloater* existing_inspector = LLFloaterReg::findInstance("inspect_object");
-		if (nodep &&
-			(!existing_inspector 
-			 || !existing_inspector->getVisible()
-			 || existing_inspector->getKey()["object_id"].asUUID() != hover_object->getID()))
-		{
-
-			// Add price to tooltip for items on sale
-			bool for_sale = for_sale_selection(nodep);
-			if(for_sale)
-			{
-				LLStringUtil::format_map_t args;
-				S32 price = nodep->mSaleInfo.getSalePrice();
-				args["[AMOUNT]"] = LLResMgr::getInstance()->getMonetaryString(price);
-				tooltip_msg.append(LLTrans::getString("TooltipPrice", args) );
-			}
-
-			if (nodep->mName.empty())
-			{
-				tooltip_msg.append(LLTrans::getString("TooltipNoName"));
-			}
-			else
-			{
-				tooltip_msg.append( nodep->mName );
-			}
-			
-			bool has_media = false;
-			bool is_time_based_media = false;
-			bool is_web_based_media = false;
-			bool is_media_playing = false;
-			bool is_media_displaying = false;
-			
-			// Does this face have media?
-			const LLTextureEntry* tep = hover_object->getTE(mHoverPick.mObjectFace);
-			
-			if(tep)
-			{
-				has_media = tep->hasMedia();
-				const LLMediaEntry* mep = has_media ? tep->getMediaData() : NULL;
-				if (mep)
-				{
-					viewer_media_t media_impl = LLViewerMedia::getInstance()->getMediaImplFromTextureID(mep->getMediaID());
-					LLPluginClassMedia* media_plugin = NULL;
-					
-					if (media_impl.notNull() && (media_impl->hasMedia()))
-					{
-						is_media_displaying = true;
-						//LLStringUtil::format_map_t args;
-						
-						media_plugin = media_impl->getMediaPlugin();
-						if(media_plugin)
-						{	
-							if(media_plugin->pluginSupportsMediaTime())
-							{
-								is_time_based_media = true;
-								is_web_based_media = false;
-								//args["[CurrentURL]"] =  media_impl->getMediaURL();
-								is_media_playing = media_impl->isMediaPlaying();
-							}
-							else
-							{
-								is_time_based_media = false;
-								is_web_based_media = true;
-								//args["[CurrentURL]"] =  media_plugin->getLocation();
-							}
-							//tooltip_msg.append(LLTrans::getString("CurrentURL", args));
-						}
-					}
-				}
-			}
-			
-
-			// Avoid showing tip over media that's displaying unless it's for sale
-			// also check the primary node since sometimes it can have an action even though
-			// the root node doesn't
-			
-			bool needs_tip = (!is_media_displaying || 
-				              for_sale) &&
-				(has_media || 
-				 needs_tooltip(nodep) || 
-				 needs_tooltip(LLSelectMgr::getInstance()->getPrimaryHoverNode()));
-			
-			if (show_all_object_tips || needs_tip)
-			{
-				LLInspector::Params p;
-				p.fillFrom(LLUICtrlFactory::instance().getDefaultParams<LLInspector>());
-				p.message(tooltip_msg);
-				p.image.name("Inspector_I");
-				p.click_callback(boost::bind(showObjectInspector, hover_object->getID(), mHoverPick.mObjectFace));
-				p.time_based_media(is_time_based_media);
-				p.web_based_media(is_web_based_media);
-				p.media_playing(is_media_playing);
-				p.click_playmedia_callback(boost::bind(playCurrentMedia, mHoverPick));
-				p.click_homepage_callback(boost::bind(VisitHomePage, mHoverPick));
-				p.visible_time_near(6.f);
-				p.visible_time_far(3.f);
-				p.delay_time(gSavedSettings.getF32("ObjectInspectorTooltipDelay"));
-				p.wrap(false);
-				
-				LLToolTipMgr::instance().show(p);
-			}
-		}
-	}
-	
-	return TRUE;
-}
-=======
     }
     else
     {
@@ -1321,7 +952,6 @@
     }
     tooltip_msg.append(line);
     tooltip_msg.push_back('\n');
->>>>>>> e7eced3c
 
     // Line: "no fly, not safe, no build"
 
@@ -1457,6 +1087,8 @@
             {
                 final_name = LLTrans::getString("TooltipPerson");;
             }
+
+            const F32 INSPECTOR_TOOLTIP_DELAY = 0.35f;
 
             LLInspector::Params p;
             p.fillFrom(LLUICtrlFactory::instance().getDefaultParams<LLInspector>());
@@ -1465,7 +1097,7 @@
             p.click_callback(boost::bind(showAvatarInspector, hover_object->getID()));
             p.visible_time_near(6.f);
             p.visible_time_far(3.f);
-            p.delay_time(gSavedSettings.getF32("AvatarInspectorTooltipDelay"));
+            p.delay_time(INSPECTOR_TOOLTIP_DELAY);
             p.wrap(false);
 
             LLToolTipMgr::instance().show(p);
