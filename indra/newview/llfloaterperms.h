--- conflicted
+++ resolved
@@ -37,11 +37,7 @@
     friend class LLFloaterReg;
 
 public:
-<<<<<<< HEAD
-	bool postBuild() override;
-=======
-    /*virtual*/ BOOL postBuild();
->>>>>>> c06fb4e0
+    bool postBuild() override;
 
     // Convenience methods to get current permission preference bitfields from saved settings:
     static U32 getEveryonePerms(std::string prefix=""); // prefix + "EveryoneCopy"
@@ -59,20 +55,7 @@
     friend class LLFloaterReg;
 
 public:
-<<<<<<< HEAD
-	bool postBuild() override;
-	void ok();
-	void cancel();
-	void onClickOK();
-	void onClickCancel();
-	void onCommitCopy(const LLSD& user_data);
-	static void sendInitialPerms();
-	static void updateCap();
-	static void setCapSent(bool cap_sent);
-	// <FS:Ansariel> Getter for CapSent
-	static bool getCapSent() { return sCapSent; }
-=======
-    /*virtual*/ BOOL postBuild();
+    bool postBuild() override;
     void ok();
     void cancel();
     void onClickOK();
@@ -83,7 +66,6 @@
     static void setCapSent(bool cap_sent);
     // <FS:Ansariel> Getter for CapSent
     static bool getCapSent() { return sCapSent; }
->>>>>>> c06fb4e0
 
 // Update instantiation of sCategoryNames in the .cpp file to match if you change this!
 enum Categories
@@ -100,13 +82,8 @@
 };
 
 private:
-<<<<<<< HEAD
-	LLFloaterPermsDefault(const LLSD& seed);
-	void refresh() override;
-=======
     LLFloaterPermsDefault(const LLSD& seed);
-    void refresh();
->>>>>>> c06fb4e0
+    void refresh() override;
 
     static const std::string sCategoryNames[CAT_LAST];
     static void updateCapCoro(std::string url);
