--- conflicted
+++ resolved
@@ -147,16 +147,11 @@
     /* virtual*/ F32	getStreamingCost() const override;
     /*virtual*/ bool getCostData(LLMeshCostData& costs) const override;
 
-<<<<<<< HEAD
-	/*virtual*/ U32		getTriangleCount(S32* vcount = NULL) const;
-	/*virtual*/ U32		getHighLODTriangleCount();
+	/*virtual*/ U32		getTriangleCount(S32* vcount = NULL) const override;
+	/*virtual*/ U32		getHighLODTriangleCount() override;
 	//<FS:Beq> Mesh Info in object panel
 	/*virtual*/ U32		getLODTriangleCount(S32 lod);
 	//</FS:Beq>
-=======
-	/*virtual*/ U32		getTriangleCount(S32* vcount = NULL) const override;
-	/*virtual*/ U32		getHighLODTriangleCount() override;
->>>>>>> 63daefb3
 	/*virtual*/ BOOL lineSegmentIntersect(const LLVector4a& start, const LLVector4a& end, 
 										  S32 face = -1,                        // which face to check, -1 = ALL_SIDES
 										  BOOL pick_transparent = FALSE,
