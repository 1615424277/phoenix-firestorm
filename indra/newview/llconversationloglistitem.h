--- conflicted
+++ resolved
@@ -56,11 +56,7 @@
 
     virtual void setValue(const LLSD& value);
 
-<<<<<<< HEAD
-	virtual bool postBuild();
-=======
     virtual bool postBuild();
->>>>>>> 1a8a5404
 
     void onIMFloaterShown(const LLUUID& session_id);
     void onRemoveBtnClicked();
