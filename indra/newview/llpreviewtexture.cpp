/** 
 * @file llpreviewtexture.cpp
 * @brief LLPreviewTexture class implementation
 *
 * $LicenseInfo:firstyear=2002&license=viewerlgpl$
 * Second Life Viewer Source Code
 * Copyright (C) 2010, Linden Research, Inc.
 * 
 * This library is free software; you can redistribute it and/or
 * modify it under the terms of the GNU Lesser General Public
 * License as published by the Free Software Foundation;
 * version 2.1 of the License only.
 * 
 * This library is distributed in the hope that it will be useful,
 * but WITHOUT ANY WARRANTY; without even the implied warranty of
 * MERCHANTABILITY or FITNESS FOR A PARTICULAR PURPOSE.  See the GNU
 * Lesser General Public License for more details.
 * 
 * You should have received a copy of the GNU Lesser General Public
 * License along with this library; if not, write to the Free Software
 * Foundation, Inc., 51 Franklin Street, Fifth Floor, Boston, MA  02110-1301  USA
 * 
 * Linden Research, Inc., 945 Battery Street, San Francisco, CA  94111  USA
 * $/LicenseInfo$
 */

#include "llviewerprecompiledheaders.h"

#include "llwindow.h"

#include "llpreviewtexture.h"

#include "llagent.h"
#include "llavataractions.h"
#include "llbutton.h"
#include "llclipboard.h"
#include "llcombobox.h"
#include "llfilepicker.h"
#include "llfloaterreg.h"
#include "llimagetga.h"
#include "llinventory.h"
#include "llnotificationsutil.h"
#include "llresmgr.h"
#include "lltrans.h"
#include "lltextbox.h"
#include "lltextureview.h"
#include "llui.h"
#include "llviewerinventory.h"
#include "llviewertexture.h"
#include "llviewertexturelist.h"
#include "lluictrlfactory.h"
#include "llviewerwindow.h"
#include "lllineeditor.h"
#include "lltexteditor.h"

#include "llimagepng.h"

#include "fscommon.h"

const S32 CLIENT_RECT_VPAD = 4;

const F32 SECONDS_TO_SHOW_FILE_SAVED_MSG = 8.f;

const F32 PREVIEW_TEXTURE_MAX_ASPECT = 200.f;
const F32 PREVIEW_TEXTURE_MIN_ASPECT = 0.005f;


LLPreviewTexture::LLPreviewTexture(const LLSD& key)
	: LLPreview((key.has("uuid") ? key.get("uuid") : key)), // Changed for texture preview mode
	  mLoadingFullImage( FALSE ),
	  mShowKeepDiscard(FALSE),
	  mCopyToInv(FALSE),
	  mIsCopyable(FALSE),
	  mUpdateDimensions(TRUE),
	  mLastHeight(0),
	  mLastWidth(0),
	  mAspectRatio(0.f),
	  mPreviewToSave(FALSE),
	  mImage(NULL),
<<<<<<< HEAD
	  mImageOldBoostLevel(LLViewerTexture::BOOST_NONE),
	  mShowingButtons(false),
	  mDisplayNameCallback(false)
=======
	  mImageOldBoostLevel(LLGLTexture::BOOST_NONE)
>>>>>>> 8eef31e4
{
	updateImageID();
	if (key.has("save_as"))
	{
		mPreviewToSave = TRUE;
	}
	// Texture preview mode
	if (key.has("preview_only"))
	{
		mShowKeepDiscard = FALSE;
		mCopyToInv = FALSE;
		mIsCopyable = FALSE;
		mPreviewToSave = FALSE;
	}
}

LLPreviewTexture::~LLPreviewTexture()
{
	LLLoadedCallbackEntry::cleanUpCallbackList(&mCallbackTextureList) ;

	if( mLoadingFullImage )
	{
		getWindow()->decBusyCount();
	}
	mImage->setBoostLevel(mImageOldBoostLevel);
	mImage = NULL;
}

// virtual
BOOL LLPreviewTexture::postBuild()
{
	if (mCopyToInv) 
	{
		getChild<LLButton>("Keep")->setLabel(getString("Copy"));
		childSetAction("Keep",LLPreview::onBtnCopyToInv,this);
		getChildView("Discard")->setVisible( false);
	}
	else if (mShowKeepDiscard)
	{
		childSetAction("Keep",onKeepBtn,this);
		childSetAction("Discard",onDiscardBtn,this);
	}
	else
	{
		getChildView("Keep")->setVisible( false);
		getChildView("Discard")->setVisible( false);
	}
	
	childSetCommitCallback("save_tex_btn", onSaveAsBtn, this);
	getChildView("save_tex_btn")->setVisible(canSaveAs()); // Ansariel: No need to show the save button if we can't save anyway
	getChildView("save_tex_btn")->setEnabled(canSaveAs());
	
	if (!mCopyToInv) 
	{
		const LLInventoryItem* item = getItem();
		
		if (item)
		{
			childSetCommitCallback("desc", LLPreview::onText, this);
			getChild<LLUICtrl>("desc")->setValue(item->getDescription());
			getChild<LLLineEditor>("desc")->setPrevalidate(&LLTextValidate::validateASCIIPrintableNoPipe);
		}
	}
	
	childSetCommitCallback("combo_aspect_ratio", onAspectRatioCommit, this);
	LLComboBox* combo = getChild<LLComboBox>("combo_aspect_ratio");
	combo->setCurrentByIndex(0);

	// <FS:Techwolf Lupindo> texture comment metadata reader
	getChild<LLButton>("openprofile")->setClickedCallback(boost::bind(&LLPreviewTexture::onButtonClickProfile, this));
	getChild<LLButton>("copyuuid")->setClickedCallback(boost::bind(&LLPreviewTexture::onButtonClickUUID, this));
	mUploaderDateTime = getString("UploaderDateTime");
	// </FS:Techwolf Lupindo>

	// <FS:Ansariel> AnsaStorm skin: Need to disable line editors from
	//               code or the floater would be dragged around if
	//               trying to mark text
	if (findChild<LLLineEditor>("uploader"))
	{
		getChild<LLLineEditor>("uploader")->setEnabled(FALSE);
		getChild<LLLineEditor>("upload_time")->setEnabled(FALSE);
		getChild<LLLineEditor>("uuid")->setEnabled(FALSE);
	}
	// </FS:Ansariel>

	return LLPreview::postBuild();
}

// static
void LLPreviewTexture::onSaveAsBtn(LLUICtrl* ctrl, void* data)
{
	LLPreviewTexture* self = (LLPreviewTexture*)data;
	std::string value = ctrl->getValue().asString();
	if (value == "format_png")
	{
		self->saveAs(LLPreviewTexture::FORMAT_PNG);
	}
	else if (value == "format_tga")
	{
		self->saveAs(LLPreviewTexture::FORMAT_TGA);
	}
	else
	{
		self->saveAs(LLPreviewTexture::FORMAT_TGA);
	}
}

void LLPreviewTexture::draw()
{
	updateDimensions();
	
	LLPreview::draw();

	if (!isMinimized())
	{
		LLGLSUIDefault gls_ui;
		gGL.getTexUnit(0)->unbind(LLTexUnit::TT_TEXTURE);
		
		const LLRect& border = mClientRect;
		LLRect interior = mClientRect;
		interior.stretch( -PREVIEW_BORDER_WIDTH );

		// ...border
		gl_rect_2d( border, LLColor4(0.f, 0.f, 0.f, 1.f));
		gl_rect_2d_checkerboard( interior );

		if ( mImage.notNull() )
		{
			// Automatically bring up SaveAs dialog if we opened this to save the texture.
			if (mPreviewToSave)
			{
				mPreviewToSave = FALSE;
				saveAs();
			}
			// Draw the texture
			gGL.diffuseColor3f( 1.f, 1.f, 1.f );
			gl_draw_scaled_image(interior.mLeft,
								interior.mBottom,
								interior.getWidth(),
								interior.getHeight(),
								mImage);

			// Pump the texture priority
			F32 pixel_area = mLoadingFullImage ? (F32)MAX_IMAGE_AREA  : (F32)(interior.getWidth() * interior.getHeight() );
			mImage->addTextureStats( pixel_area );

			// Don't bother decoding more than we can display, unless
			// we're loading the full image.
			if (!mLoadingFullImage)
			{
				S32 int_width = interior.getWidth();
				S32 int_height = interior.getHeight();
				mImage->setKnownDrawSize(int_width, int_height);
			}
			else
			{
				// Don't use this feature
				mImage->setKnownDrawSize(0, 0);
			}

			if( mLoadingFullImage )
			{
				LLFontGL::getFontSansSerif()->renderUTF8(LLTrans::getString("Receiving"), 0,
					interior.mLeft + 4, 
					interior.mBottom + 4,
					LLColor4::white, LLFontGL::LEFT, LLFontGL::BOTTOM,
					LLFontGL::NORMAL,
					LLFontGL::DROP_SHADOW);
				
				F32 data_progress = mImage->getDownloadProgress() ;
				
				// Draw the progress bar.
				const S32 BAR_HEIGHT = 12;
				const S32 BAR_LEFT_PAD = 80;
				S32 left = interior.mLeft + 4 + BAR_LEFT_PAD;
				S32 bar_width = getRect().getWidth() - left - RESIZE_HANDLE_WIDTH - 2;
				S32 top = interior.mBottom + 4 + BAR_HEIGHT;
				S32 right = left + bar_width;
				S32 bottom = top - BAR_HEIGHT;

				LLColor4 background_color(0.f, 0.f, 0.f, 0.75f);
				LLColor4 decoded_color(0.f, 1.f, 0.f, 1.0f);
				LLColor4 downloaded_color(0.f, 0.5f, 0.f, 1.0f);

				gl_rect_2d(left, top, right, bottom, background_color);

				if (data_progress > 0.0f)
				{
					// Downloaded bytes
					right = left + llfloor(data_progress * (F32)bar_width);
					if (right > left)
					{
						gl_rect_2d(left, top, right, bottom, downloaded_color);
					}
				}
			}
			else
			if( !mSavedFileTimer.hasExpired() )
			{
				LLFontGL::getFontSansSerif()->renderUTF8(LLTrans::getString("FileSaved"), 0,
					interior.mLeft + 4,
					interior.mBottom + 4,
					LLColor4::white, LLFontGL::LEFT, LLFontGL::BOTTOM,
					LLFontGL::NORMAL,
					LLFontGL::DROP_SHADOW);
			}
		}
	} 

}


// virtual
BOOL LLPreviewTexture::canSaveAs() const
{
	return mIsCopyable && !mLoadingFullImage && mImage.notNull() && !mImage->isMissingAsset();
}


// virtual
void LLPreviewTexture::saveAs()
{
	saveAs(LLPreviewTexture::FORMAT_TGA);
}

void LLPreviewTexture::saveAs(EFileformatType format)
{
	if( mLoadingFullImage )
		return;

	LLFilePicker& file_picker = LLFilePicker::instance();
	const LLInventoryItem* item = getItem() ;

	loaded_callback_func callback;
	LLFilePicker::ESaveFilter saveFilter;

	switch (format)
	{
		case LLPreviewTexture::FORMAT_PNG:
			callback = LLPreviewTexture::onFileLoadedForSavePNG;
			saveFilter = LLFilePicker::FFSAVE_PNG;
			break;
		case LLPreviewTexture::FORMAT_TGA:
		default:
			callback = LLPreviewTexture::onFileLoadedForSaveTGA;
			saveFilter = LLFilePicker::FFSAVE_TGA;
			break;
	}

	if( !file_picker.getSaveFile( saveFilter, item ? LLDir::getScrubbedFileName(item->getName()) : LLStringUtil::null) )
	{
		// User canceled or we failed to acquire save file.
		return;
	}
	// remember the user-approved/edited file name.
	mSaveFileName = file_picker.getFirstFile();
	mLoadingFullImage = TRUE;
	getWindow()->incBusyCount();

	mImage->forceToSaveRawImage(0) ;//re-fetch the raw image if the old one is removed.
	mImage->setLoadedCallback( callback, 
								0, TRUE, FALSE, new LLUUID( mItemUUID ), &mCallbackTextureList );
}

// virtual
void LLPreviewTexture::reshape(S32 width, S32 height, BOOL called_from_parent)
{
	LLPreview::reshape(width, height, called_from_parent);

	LLRect dim_rect;
	// Ansariel: Need the rect of the dimensions_panel
	//LLView *pView = findChildView( "dimensions" );
	LLView *pView = findChildView( "dimensions_panel" );
	
	if( pView )
		dim_rect = pView->getRect();

	S32 horiz_pad = 2 * (LLPANEL_BORDER_WIDTH + PREVIEW_PAD) + PREVIEW_RESIZE_HANDLE_SIZE;

	// add space for dimensions and aspect ratio
	S32 info_height = dim_rect.mTop + CLIENT_RECT_VPAD;

	LLRect client_rect(horiz_pad, getRect().getHeight(), getRect().getWidth() - horiz_pad, 0);
	client_rect.mTop -= (PREVIEW_HEADER_SIZE + CLIENT_RECT_VPAD);

	// <FS:Techwolf Lupindo> texture comment metadata reader
	// 1 additional line: uploader and date time
	if (findChild<LLTextEditor>("uploader_date_time"))
	{
		if (mImage && (mImage->mComment.find("a") != mImage->mComment.end() || mImage->mComment.find("z") != mImage->mComment.end()))
		{
			client_rect.mTop -= (getChild<LLTextEditor>("uploader_date_time")->getTextBoundingRect().getHeight() + CLIENT_RECT_VPAD);
		}
	}
	else if (findChild<LLLineEditor>("uploader"))
	{
		// AnsaStorm skin
		client_rect.mTop -= 3 * (PREVIEW_LINE_HEIGHT + CLIENT_RECT_VPAD);
	}
	// </FS:Techwolf Lupindo>


	client_rect.mBottom += PREVIEW_BORDER + CLIENT_RECT_VPAD + info_height ;

	S32 client_width = client_rect.getWidth();
	S32 client_height = client_rect.getHeight();

	if (mAspectRatio > 0.f)
	{
		if(mAspectRatio > 1.f)
		{
			client_height = llceil((F32)client_width / mAspectRatio);
			if(client_height > client_rect.getHeight())
			{
				client_height = client_rect.getHeight();
				client_width = llceil((F32)client_height * mAspectRatio);
			}
		}
		else//mAspectRatio < 1.f
		{
			client_width = llceil((F32)client_height * mAspectRatio);
			if(client_width > client_rect.getWidth())
			{
				client_width = client_rect.getWidth();
				client_height = llceil((F32)client_width / mAspectRatio);
			}
		}
	}

	mClientRect.setLeftTopAndSize(client_rect.getCenterX() - (client_width / 2), client_rect.getCenterY() +  (client_height / 2), client_width, client_height);

}

// virtual
void LLPreviewTexture::onFocusReceived()
{
	LLPreview::onFocusReceived();
}

void LLPreviewTexture::openToSave()
{
	mPreviewToSave = TRUE;
}

// static
void LLPreviewTexture::onFileLoadedForSaveTGA(BOOL success, 
					   LLViewerFetchedTexture *src_vi,
					   LLImageRaw* src, 
					   LLImageRaw* aux_src, 
					   S32 discard_level,
					   BOOL final,
					   void* userdata)
{
	LLUUID* item_uuid = (LLUUID*) userdata;

	LLPreviewTexture* self = LLFloaterReg::findTypedInstance<LLPreviewTexture>("preview_texture", *item_uuid);

	if( final || !success )
	{
		delete item_uuid;

		if( self )
		{
			self->getWindow()->decBusyCount();
			self->mLoadingFullImage = FALSE;
		}
	}

	if( self && final && success )
	{
		LLPointer<LLImageTGA> image_tga = new LLImageTGA;
		if( !image_tga->encode( src ) )
		{
			LLSD args;
			args["FILE"] = self->mSaveFileName;
			LLNotificationsUtil::add("CannotEncodeFile", args);
		}
		else if( !image_tga->save( self->mSaveFileName ) )
		{
			LLSD args;
			args["FILE"] = self->mSaveFileName;
			LLNotificationsUtil::add("CannotWriteFile", args);
		}
		else
		{
			self->mSavedFileTimer.reset();
			self->mSavedFileTimer.setTimerExpirySec( SECONDS_TO_SHOW_FILE_SAVED_MSG );
		}

		self->mSaveFileName.clear();
	}

	if( self && !success )
	{
		LLNotificationsUtil::add("CannotDownloadFile");
	}

}

// static
void LLPreviewTexture::onFileLoadedForSavePNG(BOOL success, 
											LLViewerFetchedTexture *src_vi,
											LLImageRaw* src, 
											LLImageRaw* aux_src, 
											S32 discard_level,
											BOOL final,
											void* userdata)
{
	LLUUID* item_uuid = (LLUUID*) userdata;

	LLPreviewTexture* self = LLFloaterReg::findTypedInstance<LLPreviewTexture>("preview_texture", *item_uuid);

	if( final || !success )
	{
		delete item_uuid;

		if( self )
		{
			self->getWindow()->decBusyCount();
			self->mLoadingFullImage = FALSE;
		}
	}

	if( self && final && success )
	{
		LLPointer<LLImagePNG> image_png = new LLImagePNG;
		if( !image_png->encode( src, 0.0 ) )
		{
			LLSD args;
			args["FILE"] = self->mSaveFileName;
			LLNotificationsUtil::add("CannotEncodeFile", args);
		}
		else if( !image_png->save( self->mSaveFileName ) )
		{
			LLSD args;
			args["FILE"] = self->mSaveFileName;
			LLNotificationsUtil::add("CannotWriteFile", args);
		}
		else
		{
			self->mSavedFileTimer.reset();
			self->mSavedFileTimer.setTimerExpirySec( SECONDS_TO_SHOW_FILE_SAVED_MSG );
		}

		self->mSaveFileName.clear();
	}

	if( self && !success )
	{
		LLNotificationsUtil::add("CannotDownloadFile");
	}
}

// It takes a while until we get height and width information.
// When we receive it, reshape the window accordingly.
void LLPreviewTexture::updateDimensions()
{
	if (!mImage)
	{
		return;
	}
	if ((mImage->getFullWidth() * mImage->getFullHeight()) == 0)
	{
		return;
	}
	
	// Update the width/height display every time
	getChild<LLUICtrl>("dimensions")->setTextArg("[WIDTH]",  llformat("%d", mImage->getFullWidth()));
	getChild<LLUICtrl>("dimensions")->setTextArg("[HEIGHT]", llformat("%d", mImage->getFullHeight()));

	// Reshape the floater only when required
	if (mUpdateDimensions)
	{
		mUpdateDimensions = FALSE;
		
		// <Ansariel>: Show image at full resolution if possible
		//reshape floater
		//reshape(getRect().getWidth(), getRect().getHeight());

		//gFloaterView->adjustToFitScreen(this, FALSE);

		// Move dimensions panel into correct position depending
		// if any of the buttons is shown
		LLView* button_panel = getChildView("button_panel");
		LLView* dimensions_panel = getChildView("dimensions_panel");
		dimensions_panel->setVisible(TRUE);
		if (!getChildView("Keep")->getVisible() &&
			!getChildView("Discard")->getVisible() &&
			!getChildView("save_tex_btn")->getVisible())
		{
			button_panel->setVisible(FALSE);
			if (mShowingButtons)
			{
				dimensions_panel->translate(0, -button_panel->getRect().mTop);
				mShowingButtons = false;
			}
		}
		else
		{
			button_panel->setVisible(TRUE);
			if (!mShowingButtons)
			{
				dimensions_panel->translate(0, button_panel->getRect().mTop);
				mShowingButtons = true;
			}
		}

		// <FS:Techwolf Lupindo> texture comment metadata reader
		S32 additional_height = 0;
		if (findChild<LLTextEditor>("uploader_date_time"))
		{
			bool adjust_height = false;
			if (mImage->mComment.find("a") != mImage->mComment.end())
			{
				getChildView("uploader_date_time")->setVisible(TRUE);
				LLUUID id = LLUUID(mImage->mComment["a"]);
				std::string name;
				LLAvatarName avatar_name;
				if (LLAvatarNameCache::get(id, &avatar_name))
				{
					mUploaderDateTime.setArg("[UPLOADER]", avatar_name.getCompleteName());
				}
				else
				{
					if (!mDisplayNameCallback) // prevents a possible callbackLoadName loop due to server error.
					{
						mDisplayNameCallback = true;
						mUploaderDateTime.setArg("[UPLOADER]", LLTrans::getString("AvatarNameWaiting"));
						LLAvatarNameCache::get(id, boost::bind(&LLPreviewTexture::callbackLoadName, this, _1, _2));
					}
				}
				getChild<LLTextEditor>("uploader_date_time")->setText(mUploaderDateTime.getString());
				adjust_height = true;
			}

			if (mImage->mComment.find("z") != mImage->mComment.end())
			{
				if (!adjust_height)
				{
					getChildView("uploader_date_time")->setVisible(TRUE);
					adjust_height = true;
				}
				std::string date_time = mImage->mComment["z"];
				LLSD substitution;
				substitution["datetime"] = FSCommon::secondsSinceEpochFromString("%Y%m%d%H%M%S", date_time);
				date_time = getString("DateTime"); // reuse date_time variable
				LLStringUtil::format(date_time, substitution);
				mUploaderDateTime.setArg("[DATE_TIME]", date_time);
				getChild<LLTextEditor>("uploader_date_time")->setText(mUploaderDateTime.getString());
			}
			// add extra space for uploader and date_time
			if (adjust_height)
			{
				getChildView("openprofile")->setVisible(TRUE);
				additional_height += (getChild<LLTextEditor>("uploader_date_time")->getTextBoundingRect().getHeight());
			}
		}
		else if (findChild<LLLineEditor>("uploader"))
		{
			// AnsaStorm skin
			if (mImage->mComment.find("a") != mImage->mComment.end())
			{
				getChild<LLButton>("openprofile")->setEnabled(TRUE);
				LLUUID id = LLUUID(mImage->mComment["a"]);
				std::string name;
				LLAvatarName avatar_name;
				if (LLAvatarNameCache::get(id, &avatar_name))
				{
					childSetText("uploader", avatar_name.getCompleteName());
				}
				else
				{
					if (!mDisplayNameCallback) // prevents a possible callbackLoadName loop due to server error.
					{
						mDisplayNameCallback = true;
						getChild<LLLineEditor>("uploader")->setText(LLTrans::getString("AvatarNameWaiting"));
						LLAvatarNameCache::get(id, boost::bind(&LLPreviewTexture::callbackLoadName, this, _1, _2));
					}
				}
			}

			if (mImage->mComment.find("z") != mImage->mComment.end())
			{
				std::string date_time = mImage->mComment["z"];
				LLSD substitution;
				substitution["datetime"] = FSCommon::secondsSinceEpochFromString("%Y%m%d%H%M%S", date_time);
				date_time = getString("DateTime"); // reuse date_time variable
				LLStringUtil::format(date_time, substitution);
				childSetText("upload_time", date_time);
			}

 			if (mIsCopyable)
 			{
				childSetText("uuid", mImageID.asString());
 			}

			LLView* uploader_view = getChildView("uploader");
			LLView* uploadtime_view = getChildView("upload_time");
			LLView* uuid_view = getChildView("uuid");
				
			uploader_view->setVisible(TRUE);
			uploadtime_view->setVisible(TRUE);
			uuid_view->setVisible(TRUE);
			getChildView("openprofile")->setVisible(TRUE);
			getChildView("copyuuid")->setVisible(TRUE);
			getChildView("uploader_label")->setVisible(TRUE);
			getChildView("upload_time_label")->setVisible(TRUE);
			getChildView("uuid_label")->setVisible(TRUE);

			additional_height = uploader_view->getRect().getHeight() + uploadtime_view->getRect().getHeight() + uuid_view->getRect().getHeight() + 3 * PREVIEW_VPAD;
		}
		// </FS:Techwolf Lupindo>

		// If this is 100% correct???
		S32 floater_target_width = mImage->getFullWidth() + 2 * (LLPANEL_BORDER_WIDTH + PREVIEW_PAD) + PREVIEW_RESIZE_HANDLE_SIZE;;
		S32 floater_target_height = mImage->getFullHeight() + 3 * CLIENT_RECT_VPAD + PREVIEW_BORDER + dimensions_panel->getRect().mTop + getChildView("desc")->getRect().getHeight() + additional_height;

		// Scale down by factor 0.5 if image would exceed viewer window
		if (gViewerWindow->getWindowWidthRaw() < floater_target_width || gViewerWindow->getWindowHeightRaw() < floater_target_height)
		{
			floater_target_width = mImage->getFullWidth() / 2 + 2 * (LLPANEL_BORDER_WIDTH + PREVIEW_PAD) + PREVIEW_RESIZE_HANDLE_SIZE;;
			floater_target_height = mImage->getFullHeight() / 2 + 3 * CLIENT_RECT_VPAD + PREVIEW_BORDER + dimensions_panel->getRect().mTop + getChildView("desc")->getRect().getHeight() + additional_height;
		}
		
		// Preserve minimum floater size
		floater_target_width = llmax(floater_target_width, getMinWidth());
		floater_target_height = llmax(floater_target_height, getMinHeight());

		// Resize floater
		if (getHost())
		{
			getHost()->growToFit(floater_target_width, floater_target_height);
		}
		else
		{
			reshape(floater_target_width, floater_target_height);
			gFloaterView->adjustToFitScreen(this, FALSE);
		}
		// </Ansariel>: Show image at full resolution if possible

		LLRect dim_rect(getChildView("dimensions")->getRect());
		LLRect aspect_label_rect(getChildView("aspect_ratio")->getRect());
		getChildView("aspect_ratio")->setVisible( dim_rect.mRight < aspect_label_rect.mLeft);

		// <FS:Ansariel> Asset UUID
		if (mIsCopyable)
		{
			LLView* copy_uuid_btn = getChildView("copyuuid");
			copy_uuid_btn->setVisible(TRUE);
			copy_uuid_btn->setEnabled(TRUE);
		}
		// </FS:Ansariel>
	}
}


// <FS:Techwolf Lupindo> texture comment metadata reader
void LLPreviewTexture::callbackLoadName(const LLUUID& agent_id, const LLAvatarName& av_name)
{
	if (findChild<LLTextEditor>("uploader_date_time"))
	{
		mUploaderDateTime.setArg("[UPLOADER]", av_name.getCompleteName());
		getChild<LLTextEditor>("uploader_date_time")->setText(mUploaderDateTime.getString());
		mUpdateDimensions = TRUE;
	}
	else if (findChild<LLLineEditor>("uploader"))
	{
		// AnsaStorm skin
		childSetText("uploader", av_name.getCompleteName());
	}
}

void LLPreviewTexture::onButtonClickProfile()
{
	if (mImage && (mImage->mComment.find("a") != mImage->mComment.end()))
	{
		LLUUID id = LLUUID(mImage->mComment["a"]);
		LLAvatarActions::showProfile(id);
	}
}

void LLPreviewTexture::onButtonClickUUID()
{
	std::string uuid = mImageID.asString();
	LLClipboard::instance().copyToClipboard(utf8str_to_wstring(uuid), 0, uuid.size());
}
// </FS:Techwolf Lupindo> texture comment decoder

// Return true if everything went fine, false if we somewhat modified the ratio as we bumped on border values
bool LLPreviewTexture::setAspectRatio(const F32 width, const F32 height)
{
	mUpdateDimensions = TRUE;

	// We don't allow negative width or height. Also, if height is positive but too small, we reset to default
	// A default 0.f value for mAspectRatio means "unconstrained" in the rest of the code
	if ((width <= 0.f) || (height <= F_APPROXIMATELY_ZERO))
	{
		mAspectRatio = 0.f;
		return false;
	}
	
	// Compute and store the ratio
	F32 ratio = width / height;
	mAspectRatio = llclamp(ratio, PREVIEW_TEXTURE_MIN_ASPECT, PREVIEW_TEXTURE_MAX_ASPECT);
	
	// Return false if we clamped the value, true otherwise
	return (ratio == mAspectRatio);
}


void LLPreviewTexture::onAspectRatioCommit(LLUICtrl* ctrl, void* userdata)
{	
	LLPreviewTexture* self = (LLPreviewTexture*) userdata;
	
	std::string ratio(ctrl->getValue().asString());
	std::string::size_type separator(ratio.find_first_of(":/\\"));
	
	if (std::string::npos == separator) {
		// If there's no separator assume we want an unconstrained ratio
		self->setAspectRatio( 0.f, 0.f );
		return;
	}
	
	F32 width, height;
	std::istringstream numerator(ratio.substr(0, separator));
	std::istringstream denominator(ratio.substr(separator + 1));
	numerator >> width;
	denominator >> height;
	
	self->setAspectRatio( width, height );	
}

void LLPreviewTexture::loadAsset()
{
	mImage = LLViewerTextureManager::getFetchedTexture(mImageID, MIPMAP_TRUE, LLGLTexture::BOOST_NONE, LLViewerTexture::LOD_TEXTURE);
	mImageOldBoostLevel = mImage->getBoostLevel();
	mImage->setBoostLevel(LLGLTexture::BOOST_PREVIEW);
	mImage->forceToSaveRawImage(0) ;
	mAssetStatus = PREVIEW_ASSET_LOADING;
	mUpdateDimensions = TRUE;
	updateDimensions();
	getChildView("save_tex_btn")->setEnabled(canSaveAs());
	getChildView("save_tex_btn")->setVisible(canSaveAs());
}

LLPreview::EAssetStatus LLPreviewTexture::getAssetStatus()
{
	if (mImage.notNull() && (mImage->getFullWidth() * mImage->getFullHeight() > 0))
	{
		mAssetStatus = PREVIEW_ASSET_LOADED;
	}
	return mAssetStatus;
}

void LLPreviewTexture::updateImageID()
{
	const LLViewerInventoryItem *item = static_cast<const LLViewerInventoryItem*>(getItem());
	if(item)
	{
		mImageID = item->getAssetUUID();

		// here's the old logic...
		//mShowKeepDiscard = item->getPermissions().getCreator() != gAgent.getID();
		// here's the new logic... 'cos we hate disappearing buttons.
		mShowKeepDiscard = TRUE;

		mCopyToInv = FALSE;
		mIsCopyable = item->checkPermissionsSet(PERM_ITEM_UNRESTRICTED);
	}
	else // not an item, assume it's an asset id
	{
		mImageID = mItemUUID;
		mShowKeepDiscard = FALSE;
		mCopyToInv = TRUE;
		mIsCopyable = TRUE;
	}

}

/* virtual */
void LLPreviewTexture::setObjectID(const LLUUID& object_id)
{
	mObjectUUID = object_id;

	const LLUUID old_image_id = mImageID;

	// Update what image we're pointing to, such as if we just specified the mObjectID
	// that this mItemID is part of.
	updateImageID();

	// If the imageID has changed, start over and reload the new image.
	if (mImageID != old_image_id)
	{
		mAssetStatus = PREVIEW_ASSET_UNLOADED;
		loadAsset();
	}
}<|MERGE_RESOLUTION|>--- conflicted
+++ resolved
@@ -77,13 +77,9 @@
 	  mAspectRatio(0.f),
 	  mPreviewToSave(FALSE),
 	  mImage(NULL),
-<<<<<<< HEAD
-	  mImageOldBoostLevel(LLViewerTexture::BOOST_NONE),
+	  mImageOldBoostLevel(LLGLTexture::BOOST_NONE),
 	  mShowingButtons(false),
 	  mDisplayNameCallback(false)
-=======
-	  mImageOldBoostLevel(LLGLTexture::BOOST_NONE)
->>>>>>> 8eef31e4
 {
 	updateImageID();
 	if (key.has("save_as"))
