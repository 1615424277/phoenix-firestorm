/** 
 * @file llpreview.cpp
 * @brief LLPreview class implementation
 *
 * $LicenseInfo:firstyear=2002&license=viewerlgpl$
 * Second Life Viewer Source Code
 * Copyright (C) 2010, Linden Research, Inc.
 * 
 * This library is free software; you can redistribute it and/or
 * modify it under the terms of the GNU Lesser General Public
 * License as published by the Free Software Foundation;
 * version 2.1 of the License only.
 * 
 * This library is distributed in the hope that it will be useful,
 * but WITHOUT ANY WARRANTY; without even the implied warranty of
 * MERCHANTABILITY or FITNESS FOR A PARTICULAR PURPOSE.  See the GNU
 * Lesser General Public License for more details.
 * 
 * You should have received a copy of the GNU Lesser General Public
 * License along with this library; if not, write to the Free Software
 * Foundation, Inc., 51 Franklin Street, Fifth Floor, Boston, MA  02110-1301  USA
 * 
 * Linden Research, Inc., 945 Battery Street, San Francisco, CA  94111  USA
 * $/LicenseInfo$
 */

#include "llviewerprecompiledheaders.h"

#include "llpreview.h"

#include "lllineeditor.h"
#include "llinventorydefines.h"
#include "llinventorymodel.h"
#include "llresmgr.h"
#include "lltextbox.h"
#include "llfloaterreg.h"
#include "llfocusmgr.h"
#include "lltooldraganddrop.h"
#include "llradiogroup.h"
#include "llassetstorage.h"
#include "llviewerassettype.h"
#include "llviewerobject.h"
#include "llviewerobjectlist.h"
#include "lldbstrings.h"
#include "llagent.h"
#include "llvoavatarself.h"
#include "llselectmgr.h"
#include "llviewerinventory.h"
#include "llviewerwindow.h"
#include "lltrans.h"

// [SL:KB] - Patch: UI-FloaterSearchReplace | Checked: 2010-11-05 (Catznip-2.3.0a) | Added: Catznip-2.3.0a
#include "llfloatersearchreplace.h"
#include "llpreviewnotecard.h"
#include "llpreviewscript.h"
#include "llscripteditor.h"
// [/SL:KB]
#include "llpreviewanim.h"
#include "llpreviewgesture.h"
#include "llpreviewsound.h"
#include "llpreviewtexture.h"

// Constants

LLPreview::LLPreview(const LLSD& key)
:	LLFloater(key),
	mItemUUID(key.asUUID()),
	mObjectUUID(),			// set later by setObjectID()
	mCopyToInvBtn( NULL ),
	mForceClose(FALSE),
	mUserResized(FALSE),
	mCloseAfterSave(FALSE),
	mAssetStatus(PREVIEW_ASSET_UNLOADED),
	mDirty(TRUE)
{
	mAuxItem = new LLInventoryItem;
	// don't necessarily steal focus on creation -- sometimes these guys pop up without user action
	setAutoFocus(FALSE);

	gInventory.addObserver(this);
	
	refreshFromItem();
}

BOOL LLPreview::postBuild()
{
	refreshFromItem();
	return TRUE;
}

LLPreview::~LLPreview()
{
	gFocusMgr.releaseFocusIfNeeded( this ); // calls onCommit()
	gInventory.removeObserver(this);
}

void LLPreview::setObjectID(const LLUUID& object_id)
{
	mObjectUUID = object_id;
	if (getAssetStatus() == PREVIEW_ASSET_UNLOADED)
	{
		loadAsset();
	}
<<<<<<< HEAD

	// <FS:Ansariel> FIRE-10899: Multi previews from object inventory misses tab titles
=======
>>>>>>> 530fe90d
	refreshFromItem();
}

void LLPreview::setItem( LLInventoryItem* item )
{
	mItem = item;
	if (mItem && getAssetStatus() == PREVIEW_ASSET_UNLOADED)
	{
		loadAsset();
	}
<<<<<<< HEAD

	// <FS:Ansariel> FIRE-10899: Multi previews from object inventory misses tab titles
=======
>>>>>>> 530fe90d
	refreshFromItem();
}

const LLInventoryItem *LLPreview::getItem() const
{
	const LLInventoryItem *item = NULL;
	if (mItem.notNull())
	{
		item = mItem;
	}
	else if (mObjectUUID.isNull())
	{
		// it's an inventory item, so get the item.
// [SL:KB] - Patch: UI-Notecards | Checked: 2010-09-11 (Catznip-2.1.2d) | Added: Catznip-2.1.2d
		if (LLInventoryType::IT_NONE == mAuxItem->getInventoryType())
			item = gInventory.getItem(mItemUUID);
		else
			item = mAuxItem;
// [/SL:KB]
	}
	else
	{
		// it's an object's inventory item.
		LLViewerObject* object = gObjectList.findObject(mObjectUUID);
		if(object)
		{
			item = dynamic_cast<LLInventoryItem*>(object->getInventoryObject(mItemUUID));
		}
	}
	return item;
}

// Sub-classes should override this function if they allow editing
void LLPreview::onCommit()
{
	const LLViewerInventoryItem *item = dynamic_cast<const LLViewerInventoryItem*>(getItem());
	if(item)
	{
		if (!item->isFinished())
		{
			// We are attempting to save an item that was never loaded
			LL_WARNS() << "LLPreview::onCommit() called with mIsComplete == FALSE"
					<< " Type: " << item->getType()
					<< " ID: " << item->getUUID()
					<< LL_ENDL;
			return;
		}
		
		LLPointer<LLViewerInventoryItem> new_item = new LLViewerInventoryItem(item);
		new_item->setDescription(getChild<LLUICtrl>("desc")->getValue().asString());

		std::string new_name = getChild<LLUICtrl>("name")->getValue().asString();
		if ( (new_item->getName() != new_name) && !new_name.empty())
		{
			new_item->rename(getChild<LLUICtrl>("name")->getValue().asString());
		}

		if(mObjectUUID.notNull())
		{
			// must be in an object
			LLViewerObject* object = gObjectList.findObject(mObjectUUID);
			if(object)
			{
				object->updateInventory(
					new_item,
					TASK_INVENTORY_ITEM_KEY,
					false);
			}
		}
		else if(item->getPermissions().getOwner() == gAgent.getID())
		{
			new_item->updateServer(FALSE);
			gInventory.updateItem(new_item);
			gInventory.notifyObservers();

			// If the item is an attachment that is currently being worn,
			// update the object itself.
			if( item->getType() == LLAssetType::AT_OBJECT )
			{
				if (isAgentAvatarValid())
				{
					LLViewerObject* obj = gAgentAvatarp->getWornAttachment( item->getUUID() );
					if( obj )
					{
						LLSelectMgr::getInstance()->deselectAll();
						LLSelectMgr::getInstance()->addAsIndividual( obj, SELECT_ALL_TES, FALSE );
						LLSelectMgr::getInstance()->selectionSetObjectDescription( getChild<LLUICtrl>("desc")->getValue().asString() );

						LLSelectMgr::getInstance()->deselectAll();
					}
				}
			}
		}
	}
}

void LLPreview::changed(U32 mask)
{
	mDirty = TRUE;
}

void LLPreview::setNotecardInfo(const LLUUID& notecard_inv_id, 
								const LLUUID& object_id)
{
	mNotecardInventoryID = notecard_inv_id;
	mNotecardObjectID = object_id;
}

void LLPreview::draw()
{
	LLFloater::draw();
	if (mDirty)
	{
		mDirty = FALSE;
		refreshFromItem();
	}
}

void LLPreview::refreshFromItem()
{
	const LLInventoryItem* item = getItem();
	if (!item)
	{
		return;
	}
	if (hasString("Title"))
	{
		LLStringUtil::format_map_t args;
		args["[NAME]"] = item->getName();
		LLUIString title = getString("Title", args);
		setTitle(title.getString());
	}
	getChild<LLUICtrl>("desc")->setValue(item->getDescription());

	BOOL can_agent_manipulate = item->getPermissions().allowModifyBy(gAgent.getID());
	getChildView("desc")->setEnabled(can_agent_manipulate);
}

// static 
void LLPreview::onText(LLUICtrl*, void* userdata)
{
	LLPreview* self = (LLPreview*) userdata;
	self->onCommit();
}

// static
void LLPreview::onRadio(LLUICtrl*, void* userdata)
{
	LLPreview* self = (LLPreview*) userdata;
	self->onCommit();
}

// static
void LLPreview::hide(const LLUUID& item_uuid, BOOL no_saving /* = FALSE */ )
{
	// <FS:Ansariel> FIRE-14195: Deleting item from inventory doesn't close preview
	//LLFloater* floater = LLFloaterReg::findInstance("preview", LLSD(item_uuid));
	LLFloater* floater = LLFloaterReg::findInstance("preview_anim", LLSD(item_uuid));
	if (!floater) floater = LLFloaterReg::findInstance("preview_gesture", LLSD(item_uuid));
	if (!floater) floater = LLFloaterReg::findInstance("preview_notecard", LLSD(item_uuid));
	if (!floater) floater = LLFloaterReg::findInstance("preview_script", LLSD(item_uuid));
	if (!floater) floater = LLFloaterReg::findInstance("preview_sound", LLSD(item_uuid));
	if (!floater) floater = LLFloaterReg::findInstance("preview_texture", LLSD(item_uuid));
	// </FS:Ansariel>
	if (!floater) floater = LLFloaterReg::findInstance("preview_avatar", LLSD(item_uuid));
	
	LLPreview* preview = dynamic_cast<LLPreview*>(floater);
	if (preview)
	{
		if ( no_saving )
		{
			preview->mForceClose = TRUE;
		}
		preview->closeFloater();
	}
}

// static
void LLPreview::dirty(const LLUUID& item_uuid)
{
	LLFloater* floater = LLFloaterReg::findInstance("preview", LLSD(item_uuid));
	if (!floater) floater = LLFloaterReg::findInstance("preview_avatar", LLSD(item_uuid));
	
	LLPreview* preview = dynamic_cast<LLPreview*>(floater);
	if(preview)
	{
		preview->mDirty = TRUE;
	}
}

BOOL LLPreview::handleMouseDown(S32 x, S32 y, MASK mask)
{
	if(mClientRect.pointInRect(x, y))
	{
		// No handler needed for focus lost since this class has no
		// state that depends on it.
		bringToFront(x, y);
		gFocusMgr.setMouseCapture(this);
		S32 screen_x;
		S32 screen_y;
		localPointToScreen(x, y, &screen_x, &screen_y );
		LLToolDragAndDrop::getInstance()->setDragStart(screen_x, screen_y);
		return TRUE;
	}
	return LLFloater::handleMouseDown(x, y, mask);
}

BOOL LLPreview::handleMouseUp(S32 x, S32 y, MASK mask)
{
	if(hasMouseCapture())
	{
		gFocusMgr.setMouseCapture(NULL);
		return TRUE;
	}
	return LLFloater::handleMouseUp(x, y, mask);
}

BOOL LLPreview::handleHover(S32 x, S32 y, MASK mask)
{
	if(hasMouseCapture())
	{
		S32 screen_x;
		S32 screen_y;
		const LLInventoryItem *item = getItem();

		localPointToScreen(x, y, &screen_x, &screen_y );
		if(item
		   && item->getPermissions().allowCopyBy(gAgent.getID(),
												 gAgent.getGroupID())
		   && LLToolDragAndDrop::getInstance()->isOverThreshold(screen_x, screen_y))
		{
			EDragAndDropType type;
			type = LLViewerAssetType::lookupDragAndDropType(item->getType());
			LLToolDragAndDrop::ESource src = LLToolDragAndDrop::SOURCE_LIBRARY;
			if(!mObjectUUID.isNull())
			{
				src = LLToolDragAndDrop::SOURCE_WORLD;
			}
			else if(item->getPermissions().getOwner() == gAgent.getID())
			{
				src = LLToolDragAndDrop::SOURCE_AGENT;
			}
			LLToolDragAndDrop::getInstance()->beginDrag(type,
										item->getUUID(),
										src,
										mObjectUUID);
			return LLToolDragAndDrop::getInstance()->handleHover(x, y, mask );
		}
	}
	return LLFloater::handleHover(x,y,mask);
}

void LLPreview::onOpen(const LLSD& key)
{
	if (!getFloaterHost() && !getHost() && getAssetStatus() == PREVIEW_ASSET_UNLOADED)
	{
		loadAsset();
	}

	// <FS:Ansariel> Multi preview layout fix; Anim, gesture and sound previews can't be resized
	if (getHost() &&
		(dynamic_cast<LLPreviewAnim*>(this) ||
		dynamic_cast<LLPreviewGesture*>(this) ||
		dynamic_cast<LLPreviewSound*>(this)))
	{
		getHost()->setCanResize(FALSE);
	}
	// </FS:Ansariel>
}

void LLPreview::setAuxItem( const LLInventoryItem* item )
{
	if ( mAuxItem ) 
		mAuxItem->copyItem(item);
}

// static
void LLPreview::onBtnCopyToInv(void* userdata)
{
	LLPreview* self = (LLPreview*) userdata;
	LLInventoryItem *item = self->mAuxItem;

	if(item && item->getUUID().notNull())
	{
		// Copy to inventory
		if (self->mNotecardInventoryID.notNull())
		{
			copy_inventory_from_notecard(LLUUID::null,
										 self->mNotecardObjectID,
										 self->mNotecardInventoryID,
										 item);
		}
		else
		{
			LLPointer<LLInventoryCallback> cb = NULL;
			copy_inventory_item(
				gAgent.getID(),
				item->getPermissions().getOwner(),
				item->getUUID(),
				LLUUID::null,
				std::string(),
				cb);
		}
	}
	self->closeFloater();
}

// static
void LLPreview::onKeepBtn(void* data)
{
	LLPreview* self = (LLPreview*)data;
	self->closeFloater();
}

// static
void LLPreview::onDiscardBtn(void* data)
{
	LLPreview* self = (LLPreview*)data;

	const LLInventoryItem* item = self->getItem();
	if (!item) return;

	self->mForceClose = TRUE;
	self->closeFloater();

	// Move the item to the trash
	const LLUUID trash_id = gInventory.findCategoryUUIDForType(LLFolderType::FT_TRASH);
	if (item->getParentUUID() != trash_id)
	{
		LLInventoryModel::update_list_t update;
		LLInventoryModel::LLCategoryUpdate old_folder(item->getParentUUID(),-1);
		update.push_back(old_folder);
		LLInventoryModel::LLCategoryUpdate new_folder(trash_id, 1);
		update.push_back(new_folder);
		gInventory.accountForUpdate(update);

		LLPointer<LLViewerInventoryItem> new_item = new LLViewerInventoryItem(item);
		new_item->setParent(trash_id);
		// no need to restamp it though it's a move into trash because
		// it's a brand new item already.
		new_item->updateParentOnServer(FALSE);
		gInventory.updateItem(new_item);
		gInventory.notifyObservers();
	}
}

void LLPreview::handleReshape(const LLRect& new_rect, bool by_user)
{
	if(by_user 
		&& (new_rect.getWidth() != getRect().getWidth() || new_rect.getHeight() != getRect().getHeight()))
	{
		userResized();
	}
	LLFloater::handleReshape(new_rect, by_user);
}

//
// LLMultiPreview
//

LLMultiPreview::LLMultiPreview()
	: LLMultiFloater(LLSD())
{
	// start with a rect in the top-left corner ; will get resized
	LLRect rect;
	// <FS:Ansariel> Multi preview layout fix
	//rect.setLeftTopAndSize(0, gViewerWindow->getWindowHeightScaled(), 200, 400);
	rect.setLeftTopAndSize(0, gViewerWindow->getWindowHeightScaled(), 10, 10);
	// </FS:Ansariel>
	setRect(rect);

	LLFloater* last_floater = LLFloaterReg::getLastFloaterInGroup("preview");
	if (last_floater)
	{
		stackWith(*last_floater);
	}
	setTitle(LLTrans::getString("MultiPreviewTitle"));
	buildTabContainer();
	setCanResize(TRUE);
	// <FS:Ansariel> Multi preview layout fix
	//mAutoResize = FALSE;
}

void LLMultiPreview::onOpen(const LLSD& key)
{
	// Floater could be something else than LLPreview, eg LLFloaterProfile.
	LLPreview* frontmost_preview = dynamic_cast<LLPreview*>(mTabContainer->getCurrentPanel());

	if (frontmost_preview && frontmost_preview->getAssetStatus() == LLPreview::PREVIEW_ASSET_UNLOADED)
	{
		frontmost_preview->loadAsset();
	}
	LLMultiFloater::onOpen(key);

	// <FS:Ansariel> Multi preview layout fix
	center();
}


void LLMultiPreview::handleReshape(const LLRect& new_rect, bool by_user)
{
	if(new_rect.getWidth() != getRect().getWidth() || new_rect.getHeight() != getRect().getHeight())
	{
		// Floater could be something else than LLPreview, eg LLFloaterProfile.
		LLPreview* frontmost_preview = dynamic_cast<LLPreview*>(mTabContainer->getCurrentPanel());

		if (frontmost_preview)
		{
			frontmost_preview->userResized();
		}
	}
	LLFloater::handleReshape(new_rect, by_user);
}


void LLMultiPreview::tabOpen(LLFloater* opened_floater, bool from_click)
{
	// Floater could be something else than LLPreview, eg LLFloaterProfile.
	LLPreview* opened_preview = dynamic_cast<LLPreview*>(opened_floater);

	if (opened_preview && opened_preview->getAssetStatus() == LLPreview::PREVIEW_ASSET_UNLOADED)
	{
		opened_preview->loadAsset();
	}

	// <FS:Ansariel> Update preview dimensions for multi texture preview upon tab change
	LLPreviewTexture* texture_preview = dynamic_cast<LLPreviewTexture*>(opened_floater);
	if (texture_preview)
	{
		texture_preview->setUpdateDimensions(TRUE);
	}
	// </FS:Ansariel>

// [SL:KB] - Patch: UI-FloaterSearchReplace | Checked: 2010-11-05 (Catznip-2.3.0a) | Added: Catznip-2.3.0a
	LLFloaterSearchReplace* pSearchFloater = LLFloaterReg::getTypedInstance<LLFloaterSearchReplace>("search_replace");
	if ( (pSearchFloater) && (pSearchFloater->getDependee() == this) )
	{
		LLPreviewNotecard* pPreviewNotecard = NULL; LLPreviewLSL* pPreviewScript = NULL; LLLiveLSLEditor* pPreviewScriptLive = NULL;
		if ((pPreviewNotecard = dynamic_cast<LLPreviewNotecard*>(opened_preview)) != NULL)
		{
			LLFloaterSearchReplace::show(pPreviewNotecard->getEditor());
		}
		else if ((pPreviewScript = dynamic_cast<LLPreviewLSL*>(opened_preview)) != NULL)
		{
			LLFloaterSearchReplace::show(pPreviewScript->getEditor());
		}
		else if ((pPreviewScriptLive = dynamic_cast<LLLiveLSLEditor*>(opened_preview)) != NULL)
		{
			LLFloaterSearchReplace::show(pPreviewScriptLive->getEditor());
		}
		else
		{
			pSearchFloater->setVisible(FALSE);
		}
	}
// [/SL:KB]
}


void LLPreview::setAssetId(const LLUUID& asset_id)
{
	const LLViewerInventoryItem* item = dynamic_cast<const LLViewerInventoryItem*>(getItem());
	if(NULL == item)
	{
		return;
	}
	
	if(mObjectUUID.isNull())
	{
		// Update avatar inventory asset_id.
		LLPointer<LLViewerInventoryItem> new_item = new LLViewerInventoryItem(item);
		new_item->setAssetUUID(asset_id);
		gInventory.updateItem(new_item);
		gInventory.notifyObservers();
	}
	else
	{
		// Update object inventory asset_id.
		LLViewerObject* object = gObjectList.findObject(mObjectUUID);
		if(NULL == object)
		{
			return;
		}
		object->updateViewerInventoryAsset(item, asset_id);
	}
}<|MERGE_RESOLUTION|>--- conflicted
+++ resolved
@@ -101,11 +101,6 @@
 	{
 		loadAsset();
 	}
-<<<<<<< HEAD
-
-	// <FS:Ansariel> FIRE-10899: Multi previews from object inventory misses tab titles
-=======
->>>>>>> 530fe90d
 	refreshFromItem();
 }
 
@@ -116,11 +111,6 @@
 	{
 		loadAsset();
 	}
-<<<<<<< HEAD
-
-	// <FS:Ansariel> FIRE-10899: Multi previews from object inventory misses tab titles
-=======
->>>>>>> 530fe90d
 	refreshFromItem();
 }
 
