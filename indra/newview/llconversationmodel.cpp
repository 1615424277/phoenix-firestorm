/** 
 * @file llconversationmodel.cpp
 * @brief Implementation of conversations list
 *
 * $LicenseInfo:firstyear=2009&license=viewerlgpl$
 * Second Life Viewer Source Code
 * Copyright (C) 2010, Linden Research, Inc.
 * 
 * This library is free software; you can redistribute it and/or
 * modify it under the terms of the GNU Lesser General Public
 * License as published by the Free Software Foundation;
 * version 2.1 of the License only.
 * 
 * This library is distributed in the hope that it will be useful,
 * but WITHOUT ANY WARRANTY; without even the implied warranty of
 * MERCHANTABILITY or FITNESS FOR A PARTICULAR PURPOSE.  See the GNU
 * Lesser General Public License for more details.
 * 
 * You should have received a copy of the GNU Lesser General Public
 * License along with this library; if not, write to the Free Software
 * Foundation, Inc., 51 Franklin Street, Fifth Floor, Boston, MA  02110-1301  USA
 * 
 * Linden Research, Inc., 945 Battery Street, San Francisco, CA  94111  USA
 * $/LicenseInfo$
 */


#include "llviewerprecompiledheaders.h"

#include "llagent.h"
#include "llavatarnamecache.h"
#include "llavataractions.h"
#include "llevents.h"
#include "llsdutil.h"
#include "llconversationmodel.h"
#include "llimview.h" //For LLIMModel

//
// Conversation items : common behaviors
//

LLConversationItem::LLConversationItem(std::string display_name, const LLUUID& uuid, LLFolderViewModelInterface& root_view_model) :
	LLFolderViewModelItemCommon(root_view_model),
	mName(display_name),
	mUUID(uuid),
	mNeedsRefresh(true),
	mConvType(CONV_UNKNOWN),
	mLastActiveTime(0.0)
{
}

LLConversationItem::LLConversationItem(const LLUUID& uuid, LLFolderViewModelInterface& root_view_model) :
	LLFolderViewModelItemCommon(root_view_model),
	mName(""),
	mUUID(uuid),
	mNeedsRefresh(true),
	mConvType(CONV_UNKNOWN),
	mLastActiveTime(0.0)
{
}

LLConversationItem::LLConversationItem(LLFolderViewModelInterface& root_view_model) :
	LLFolderViewModelItemCommon(root_view_model),
	mName(""),
	mUUID(),
	mNeedsRefresh(true),
	mConvType(CONV_UNKNOWN),
	mLastActiveTime(0.0)
{
}

void LLConversationItem::postEvent(const std::string& event_type, LLConversationItemSession* session, LLConversationItemParticipant* participant)
{
	LLUUID session_id = (session ? session->getUUID() : LLUUID());
	LLUUID participant_id = (participant ? participant->getUUID() : LLUUID());
	LLSD event(LLSDMap("type", event_type)("session_uuid", session_id)("participant_uuid", participant_id));
	LLEventPumps::instance().obtain("ConversationsEvents").post(event);
}

// Virtual action callbacks
void LLConversationItem::performAction(LLInventoryModel* model, std::string action)
{
}

void LLConversationItem::openItem( void )
{
}

void LLConversationItem::closeItem( void )
{
}

void LLConversationItem::previewItem( void )
{
}

void LLConversationItem::showProperties(void)
{
}

void LLConversationItem::buildParticipantMenuOptions(menuentry_vec_t&   items)
{
    items.push_back(std::string("view_profile"));
    items.push_back(std::string("im"));
    items.push_back(std::string("offer_teleport"));
    items.push_back(std::string("voice_call"));
    items.push_back(std::string("chat_history"));
    items.push_back(std::string("separator_chat_history"));
    items.push_back(std::string("add_friend"));
    items.push_back(std::string("remove_friend"));
    items.push_back(std::string("invite_to_group"));
    items.push_back(std::string("separator_invite_to_group"));
    items.push_back(std::string("map"));
    items.push_back(std::string("share"));
    items.push_back(std::string("pay"));
    items.push_back(std::string("block_unblock"));

	if(this->getType() != CONV_SESSION_1_ON_1)
	{
		items.push_back(std::string("Moderator Options Separator"));
		items.push_back(std::string("Moderator Options"));
		items.push_back(std::string("AllowTextChat"));
		items.push_back(std::string("moderate_voice_separator"));
		items.push_back(std::string("ModerateVoiceMuteSelected"));
		items.push_back(std::string("ModerateVoiceUnMuteSelected"));
		items.push_back(std::string("ModerateVoiceMute"));
		items.push_back(std::string("ModerateVoiceUnmute"));
	}

}

//
// LLConversationItemSession
// 

LLConversationItemSession::LLConversationItemSession(std::string display_name, const LLUUID& uuid, LLFolderViewModelInterface& root_view_model) :
	LLConversationItem(display_name,uuid,root_view_model),
	mIsLoaded(false)
{
	mConvType = CONV_SESSION_UNKNOWN;
}

LLConversationItemSession::LLConversationItemSession(const LLUUID& uuid, LLFolderViewModelInterface& root_view_model) :
	LLConversationItem(uuid,root_view_model)
{
	mConvType = CONV_SESSION_UNKNOWN;
}

bool LLConversationItemSession::hasChildren() const
{
	return getChildrenCount() > 0;
}

void LLConversationItemSession::addParticipant(LLConversationItemParticipant* participant)
{
	addChild(participant);
	mIsLoaded = true;
	mNeedsRefresh = true;
	updateParticipantName(participant);
	postEvent("add_participant", this, participant);
}

void LLConversationItemSession::updateParticipantName(LLConversationItemParticipant* participant)
{
	// We modify the session name only in the case of an ad-hoc session, exit otherwise (nothing to do)
	if (getType() != CONV_SESSION_AD_HOC)
	{
		return;
	}
	// Avoid changing the default name if no participant present yet
	if (mChildren.size() == 0)
	{
		return;
	}
	// Build a string containing the participants names and check if ready for display (we don't want "(waiting)" in there)
	bool all_names_resolved = true;
	uuid_vec_t temp_uuids; // uuids vector for building the added participants' names string
	child_list_t::iterator iter = mChildren.begin();
	while (iter != mChildren.end())
	{
		LLConversationItemParticipant* current_participant = dynamic_cast<LLConversationItemParticipant*>(*iter);
		temp_uuids.push_back(current_participant->getUUID());
		LLAvatarName av_name;
        if (!LLAvatarNameCache::get(current_participant->getUUID(), &av_name))
        {
			// If the name is not in the cache yet, bail out
			// Note: we don't bind ourselves to the LLAvatarNameCache event as we are called by
			// onAvatarNameCache() which is itself attached to the same event.
			all_names_resolved = false;
			break;
		}
		iter++;
	}
	if (all_names_resolved)
	{
		std::string new_session_name;
		LLAvatarActions::buildResidentsString(temp_uuids, new_session_name);
		renameItem(new_session_name);
		postEvent("update_session", this, NULL);
	}
}

void LLConversationItemSession::removeParticipant(LLConversationItemParticipant* participant)
{
	removeChild(participant);
	mNeedsRefresh = true;
	postEvent("remove_participant", this, participant);
}

void LLConversationItemSession::removeParticipant(const LLUUID& participant_id)
{
	LLConversationItemParticipant* participant = findParticipant(participant_id);
	if (participant)
	{
		removeParticipant(participant);
	}
}

void LLConversationItemSession::clearParticipants()
{
	clearChildren();
	mIsLoaded = false;
	mNeedsRefresh = true;
}

LLConversationItemParticipant* LLConversationItemSession::findParticipant(const LLUUID& participant_id)
{
	// This is *not* a general tree parsing algorithm. It assumes that a session contains only 
	// items (LLConversationItemParticipant) that have themselve no children.
	LLConversationItemParticipant* participant = NULL;
	child_list_t::iterator iter;
	for (iter = mChildren.begin(); iter != mChildren.end(); iter++)
	{
		participant = dynamic_cast<LLConversationItemParticipant*>(*iter);
		if (participant->hasSameValue(participant_id))
		{
			break;
		}
	}
	return (iter == mChildren.end() ? NULL : participant);
}

void LLConversationItemSession::setParticipantIsMuted(const LLUUID& participant_id, bool is_muted)
{
	LLConversationItemParticipant* participant = findParticipant(participant_id);
	if (participant)
	{
		participant->setIsMuted(is_muted);
	}
}

void LLConversationItemSession::setParticipantIsModerator(const LLUUID& participant_id, bool is_moderator)
{
	LLConversationItemParticipant* participant = findParticipant(participant_id);
	if (participant)
	{
		participant->setIsModerator(is_moderator);
	}
}

void LLConversationItemSession::setTimeNow(const LLUUID& participant_id)
{
	mLastActiveTime = LLFrameTimer::getElapsedSeconds();
	mNeedsRefresh = true;
	LLConversationItemParticipant* participant = findParticipant(participant_id);
	if (participant)
	{
		participant->setTimeNow();
	}
}

void LLConversationItemSession::setDistance(const LLUUID& participant_id, F64 dist)
{
	LLConversationItemParticipant* participant = findParticipant(participant_id);
	if (participant)
	{
		participant->setDistance(dist);
		mNeedsRefresh = true;
	}
}

void LLConversationItemSession::buildContextMenu(LLMenuGL& menu, U32 flags)
{
    lldebugs << "LLConversationItemParticipant::buildContextMenu()" << llendl;
    menuentry_vec_t items;
    menuentry_vec_t disabled_items;

    if(this->getType() == CONV_SESSION_1_ON_1)
    {
        items.push_back(std::string("close_conversation"));
        items.push_back(std::string("separator_disconnect_from_voice"));
        buildParticipantMenuOptions(items);
    }
    else if(this->getType() == CONV_SESSION_GROUP)
    {
        items.push_back(std::string("close_conversation"));
        addVoiceOptions(items);
        items.push_back(std::string("chat_history"));
        items.push_back(std::string("separator_chat_history"));
        items.push_back(std::string("group_profile"));
        items.push_back(std::string("activate_group"));
        items.push_back(std::string("leave_group"));
    }
    else if(this->getType() == CONV_SESSION_AD_HOC)
    {
        items.push_back(std::string("close_conversation"));
        addVoiceOptions(items);
        items.push_back(std::string("chat_history"));
    }

    hide_context_entries(menu, items, disabled_items);
}

void LLConversationItemSession::addVoiceOptions(menuentry_vec_t& items)
{
    LLVoiceChannel* voice_channel = LLIMModel::getInstance() ? LLIMModel::getInstance()->getVoiceChannel(this->getUUID()) : NULL;

    if(voice_channel != LLVoiceChannel::getCurrentVoiceChannel())
    {
        items.push_back(std::string("open_voice_conversation"));
    }
    else
    {
        items.push_back(std::string("disconnect_from_voice"));
    }
}

// The time of activity of a session is the time of the most recent activity, session and participants included
const bool LLConversationItemSession::getTime(F64& time) const
{
	F64 most_recent_time = mLastActiveTime;
	bool has_time = (most_recent_time > 0.1);
	LLConversationItemParticipant* participant = NULL;
	child_list_t::const_iterator iter;
	for (iter = mChildren.begin(); iter != mChildren.end(); iter++)
	{
		participant = dynamic_cast<LLConversationItemParticipant*>(*iter);
		F64 participant_time;
		if (participant->getTime(participant_time))
		{
			has_time = true;
			most_recent_time = llmax(most_recent_time,participant_time);
		}
	}
	if (has_time)
	{
		time = most_recent_time;
	}
	return has_time;
}

void LLConversationItemSession::dumpDebugData()
{
	llinfos << "Merov debug : session " << this << ", uuid = " << mUUID << ", name = " << mName << ", is loaded = " << mIsLoaded << llendl;
	LLConversationItemParticipant* participant = NULL;
	child_list_t::iterator iter;
	for (iter = mChildren.begin(); iter != mChildren.end(); iter++)
	{
		participant = dynamic_cast<LLConversationItemParticipant*>(*iter);
		participant->dumpDebugData();
	}
}

//
// LLConversationItemParticipant
// 

LLConversationItemParticipant::LLConversationItemParticipant(std::string display_name, const LLUUID& uuid, LLFolderViewModelInterface& root_view_model) :
	LLConversationItem(display_name,uuid,root_view_model),
	mIsMuted(false),
	mIsModerator(false),
	mDistToAgent(-1.0),
	mAvatarNameCacheConnection()
{
	mConvType = CONV_PARTICIPANT;
}

LLConversationItemParticipant::LLConversationItemParticipant(const LLUUID& uuid, LLFolderViewModelInterface& root_view_model) :
	LLConversationItem(uuid,root_view_model),
	mIsMuted(false),
	mIsModerator(false),
	mDistToAgent(-1.0),
	mAvatarNameCacheConnection()
{
	mConvType = CONV_PARTICIPANT;
}

LLConversationItemParticipant::~LLConversationItemParticipant()
{
	// Disconnect any previous avatar name cache connection to ensure
	// that the callback method is not called after destruction
	if (mAvatarNameCacheConnection.connected())
	{
		mAvatarNameCacheConnection.disconnect();
	}
}

void LLConversationItemParticipant::fetchAvatarName()
{
	// Disconnect any previous avatar name cache connection
	if (mAvatarNameCacheConnection.connected())
	{
		mAvatarNameCacheConnection.disconnect();
	}

	// Request the avatar name from the cache
	llassert(getUUID().notNull());
	if (getUUID().notNull())
	{
		mAvatarNameCacheConnection = LLAvatarNameCache::get(getUUID(), boost::bind(&LLConversationItemParticipant::onAvatarNameCache, this, _2));
	}
}

void LLConversationItemParticipant::buildContextMenu(LLMenuGL& menu, U32 flags)
{
    menuentry_vec_t items;
    menuentry_vec_t disabled_items;

    if(gAgent.getID() != mUUID)
    {
    	buildParticipantMenuOptions(items);
    }
    hide_context_entries(menu, items, disabled_items);
}

void LLConversationItemParticipant::onAvatarNameCache(const LLAvatarName& av_name)
{
	mName = (av_name.mUsername.empty() ? av_name.mDisplayName : av_name.mUsername);
	mDisplayName = (av_name.mDisplayName.empty() ? av_name.mUsername : av_name.mDisplayName);
	mNeedsRefresh = true;
	if(mParent != NULL)
	{
<<<<<<< HEAD
		parent_session->requestSort();
		parent_session->updateParticipantName(this);
		postEvent("update_participant", parent_session, this);
=======
		LLConversationItemSession* parent_session = dynamic_cast<LLConversationItemSession*>(mParent);
		if (parent_session != NULL)
		{
			parent_session->requestSort();
			parent_session->updateParticipantName(this);
			postEvent("update_participant", parent_session, this);
		}
>>>>>>> 3b39ec16
	}
}

void LLConversationItemParticipant::dumpDebugData()
{
	llinfos << "Merov debug : participant, uuid = " << mUUID << ", name = " << mName << ", display name = " << mDisplayName << ", muted = " << mIsMuted << ", moderator = " << mIsModerator << llendl;
}

//
// LLConversationSort
// 

// Comparison operator: returns "true" is a comes before b, "false" otherwise
bool LLConversationSort::operator()(const LLConversationItem* const& a, const LLConversationItem* const& b) const
{
	LLConversationItem::EConversationType type_a = a->getType();
	LLConversationItem::EConversationType type_b = b->getType();

	if ((type_a == LLConversationItem::CONV_PARTICIPANT) && (type_b == LLConversationItem::CONV_PARTICIPANT))
	{
		// If both items are participants
		U32 sort_order = getSortOrderParticipants();
		if (sort_order == LLConversationFilter::SO_DATE)
		{
			F64 time_a = 0.0;
			F64 time_b = 0.0;
			bool has_time_a = a->getTime(time_a);
			bool has_time_b = b->getTime(time_b);
			if (has_time_a && has_time_b)
			{
				// Most recent comes first
				return (time_a > time_b);
			}
			else if (has_time_a || has_time_b)
			{
				// If we have only one time available, the element with time must come first
				return has_time_a;
			}
			// If no time available, we'll default to sort by name at the end of this method
		}
		else if (sort_order == LLConversationFilter::SO_DISTANCE)
		{
			F64 dist_a = 0.0;
			F64 dist_b = 0.0;
			bool has_dist_a = a->getDistanceToAgent(dist_a);
			bool has_dist_b = b->getDistanceToAgent(dist_b);
			if (has_dist_a && has_dist_b)
			{
				// Closest comes first
				return (dist_a < dist_b);
			}
			else if (has_dist_a || has_dist_b)
			{
				// If we have only one distance available, the element with it must come first
				return has_dist_a;
			}
			// If no distance available, we'll default to sort by name at the end of this method
		}
	}
	else if ((type_a > LLConversationItem::CONV_PARTICIPANT) && (type_b > LLConversationItem::CONV_PARTICIPANT))
	{
		// If both are sessions
		U32 sort_order = getSortOrderSessions();
		if ((type_a == LLConversationItem::CONV_SESSION_NEARBY) || (type_b == LLConversationItem::CONV_SESSION_NEARBY))
		{
			// If one is the nearby session, put nearby session *always* first
			return (type_a == LLConversationItem::CONV_SESSION_NEARBY);
		}
		else if (sort_order == LLConversationFilter::SO_DATE)
		{
			// Sort by time
			F64 time_a = 0.0;
			F64 time_b = 0.0;
			bool has_time_a = a->getTime(time_a);
			bool has_time_b = b->getTime(time_b);
			if (has_time_a && has_time_b)
			{
				// Most recent comes first
				return (time_a > time_b);
			}
			else if (has_time_a || has_time_b)
			{
				// If we have only one time available, the element with time must come first
				return has_time_a;
			}
			// If no time available, we'll default to sort by name at the end of this method
		}
		else if (sort_order == LLConversationFilter::SO_SESSION_TYPE)
		{
			if (type_a != type_b)
			{
				// Lowest types come first. See LLConversationItem definition of types
				return (type_a < type_b);
			}
			// If types are identical, we'll default to sort by name at the end of this method
		}
	}
	else
	{
		// If one item is a participant and the other a session, the session comes before the participant
		// so we simply compare the type
		// Notes: as a consequence, CONV_UNKNOWN (which should never get created...) always come first
		return (type_a > type_b);
	}
	// By default, in all other possible cases (including sort order type LLConversationFilter::SO_NAME of course), 
	// we sort by name
	S32 compare = LLStringUtil::compareDict(a->getName(), b->getName());
	return (compare < 0);
}

//
// LLConversationViewModel
//

void LLConversationViewModel::sort(LLFolderViewFolder* folder) 
{
	base_t::sort(folder);
}

// EOF<|MERGE_RESOLUTION|>--- conflicted
+++ resolved
@@ -430,11 +430,6 @@
 	mNeedsRefresh = true;
 	if(mParent != NULL)
 	{
-<<<<<<< HEAD
-		parent_session->requestSort();
-		parent_session->updateParticipantName(this);
-		postEvent("update_participant", parent_session, this);
-=======
 		LLConversationItemSession* parent_session = dynamic_cast<LLConversationItemSession*>(mParent);
 		if (parent_session != NULL)
 		{
@@ -442,7 +437,6 @@
 			parent_session->updateParticipantName(this);
 			postEvent("update_participant", parent_session, this);
 		}
->>>>>>> 3b39ec16
 	}
 }
 
