/**
 * @file llviewerparcelmediaautoplay.cpp
 * @brief timer to automatically play media in a parcel
 *
 * $LicenseInfo:firstyear=2007&license=viewerlgpl$
 * Second Life Viewer Source Code
 * Copyright (C) 2010, Linden Research, Inc.
 * 
 * This library is free software; you can redistribute it and/or
 * modify it under the terms of the GNU Lesser General Public
 * License as published by the Free Software Foundation;
 * version 2.1 of the License only.
 * 
 * This library is distributed in the hope that it will be useful,
 * but WITHOUT ANY WARRANTY; without even the implied warranty of
 * MERCHANTABILITY or FITNESS FOR A PARTICULAR PURPOSE.  See the GNU
 * Lesser General Public License for more details.
 * 
 * You should have received a copy of the GNU Lesser General Public
 * License along with this library; if not, write to the Free Software
 * Foundation, Inc., 51 Franklin Street, Fifth Floor, Boston, MA  02110-1301  USA
 * 
 * Linden Research, Inc., 945 Battery Street, San Francisco, CA  94111  USA
 * $/LicenseInfo$
 */


#include "llviewerprecompiledheaders.h"

#include "llviewerparcelmediaautoplay.h"

#include "llparcel.h"
#include "llviewercontrol.h"
#include "llviewermedia.h"
#include "llviewerparcelaskplay.h"
#include "llviewerparcelmedia.h"
#include "llviewerparcelmgr.h"
#include "llviewerregion.h"
#include "llviewertexturelist.h"         // for texture stats
#include "message.h"
#include "llagent.h"
#include "llmimetypes.h"

const F32 AUTOPLAY_TIME  = 5;          // how many seconds before we autoplay
const F32 AUTOPLAY_SIZE  = 24*24;      // how big the texture must be (pixel area) before we autoplay
const F32 AUTOPLAY_SPEED = 0.1f;        // how slow should the agent be moving to autoplay

LLViewerParcelMediaAutoPlay::LLViewerParcelMediaAutoPlay() :
	LLEventTimer(1),
	
	mLastParcelID(-1),
	mPlayed(FALSE),
	mTimeInParcel(0)
{
}

// static
void LLViewerParcelMediaAutoPlay::playStarted()
{
    LLSingleton<LLViewerParcelMediaAutoPlay>::getInstance()->mPlayed = TRUE;
}

BOOL LLViewerParcelMediaAutoPlay::tick()
{
	LLParcel *this_parcel = NULL;
	LLViewerRegion *this_region = NULL;
	std::string this_media_url;
	std::string this_media_type;
	LLUUID this_media_texture_id;
	S32 this_parcel_id = 0;
	LLUUID this_region_id;

	this_region = gAgent.getRegion();
	
	if (this_region)
	{
		this_region_id = this_region->getRegionID();
	}

	this_parcel = LLViewerParcelMgr::getInstance()->getAgentParcel();

	if (this_parcel)
	{
		this_media_url = this_parcel->getMediaURL();
		
		this_media_type = this_parcel->getMediaType();

		this_media_texture_id = this_parcel->getMediaID();

		this_parcel_id = this_parcel->getLocalID();
	}

	if (this_parcel_id != mLastParcelID ||
	    this_region_id != mLastRegionID)
	{
		// we've entered a new parcel
		mPlayed    = FALSE;                   // we haven't autoplayed yet
		mTimeInParcel = 0;                    // reset our timer
		mLastParcelID = this_parcel_id;
		mLastRegionID = this_region_id;
	}

	mTimeInParcel += mPeriod;					// increase mTimeInParcel by the amount of time between ticks

	if ((!mPlayed) &&							// if we've never played
		(mTimeInParcel > AUTOPLAY_TIME) &&		// and if we've been here for so many seconds
		(!this_media_url.empty()) &&			// and if the parcel has media
		(stricmp(this_media_type.c_str(), LLMIMETypes::getDefaultMimeType().c_str()) != 0) &&
		(!LLViewerParcelMedia::getInstance()->hasParcelMedia()))	// and if the media is not already playing
	{
		if (this_media_texture_id.notNull())	// and if the media texture is good
		{
			LLViewerMediaTexture *image = LLViewerTextureManager::getMediaTexture(this_media_texture_id, FALSE) ;

			F32 image_size = 0;

			if (image)
			{
				image_size = image->getMaxVirtualSize() ;
			}

			if (gAgent.getVelocity().magVec() < AUTOPLAY_SPEED) // and if the agent is stopped (slow enough)
			{
				if (image_size > AUTOPLAY_SIZE)    // and if the target texture is big enough on screen
				{
					if (this_parcel)
					{
						static LLCachedControl<S32> autoplay_mode(gSavedSettings, "ParcelMediaAutoPlayEnable");

						switch (autoplay_mode())
						{
<<<<<<< HEAD
							// and last but not least, only play when autoplay is enabled
							LLViewerParcelMedia::getInstance()->play(this_parcel);
						}
=======
							case 0:
								// Disabled
								break;
							case 1:
								// Play, default value for ParcelMediaAutoPlayEnable
								LLViewerParcelMedia::play(this_parcel);
								break;
							case 2:
							default:
							{
								// Ask
								LLViewerParcelAskPlay::getInstance()->askToPlay(this_region->getRegionID(),
																				this_parcel->getLocalID(),
																				this_parcel->getMediaURL(),
																				onStartMusicResponse);
								break;
  							}
  						}
>>>>>>> 191c1791
					}

					mPlayed = TRUE;
				}
			}
		}
	}


	return FALSE; // continue ticking forever please.
}

//static
void LLViewerParcelMediaAutoPlay::onStartMusicResponse(const LLUUID &region_id, const S32 &parcel_id, const std::string &url, const bool &play)
{
    if (play)
    {
        LLParcel *parcel = LLViewerParcelMgr::getInstance()->getAgentParcel();

        // make sure we are still there
        if (parcel->getLocalID() == parcel_id && gAgent.getRegion()->getRegionID() == region_id)
        {
            LLViewerParcelMedia::play(parcel);
        }
    }
}
<|MERGE_RESOLUTION|>--- conflicted
+++ resolved
@@ -129,17 +129,12 @@
 
 						switch (autoplay_mode())
 						{
-<<<<<<< HEAD
-							// and last but not least, only play when autoplay is enabled
-							LLViewerParcelMedia::getInstance()->play(this_parcel);
-						}
-=======
 							case 0:
 								// Disabled
 								break;
 							case 1:
 								// Play, default value for ParcelMediaAutoPlayEnable
-								LLViewerParcelMedia::play(this_parcel);
+								LLViewerParcelMedia::getInstance()->play(this_parcel);
 								break;
 							case 2:
 							default:
@@ -152,7 +147,6 @@
 								break;
   							}
   						}
->>>>>>> 191c1791
 					}
 
 					mPlayed = TRUE;
