--- conflicted
+++ resolved
@@ -136,17 +136,16 @@
 								// Play, default value for ParcelMediaAutoPlayEnable
 								if (gSavedSettings.getBOOL("MediaEnableFilter"))
 								{
-									LLViewerParcelMedia::filterMediaUrl(this_parcel);
+									LLViewerParcelMedia::getInstance()->filterMediaUrl(this_parcel);
 								}
 								else
 								{
-									LLViewerParcelMedia::play(this_parcel);
+									LLViewerParcelMedia::getInstance()->play(this_parcel);
 								}
 								break;
 							case 2:
 							default:
 							{
-<<<<<<< HEAD
 								// Ask
 								LLViewerParcelAskPlay::getInstance()->askToPlay(this_region->getRegionID(),
 																				this_parcel->getLocalID(),
@@ -155,15 +154,6 @@
 								break;
   							}
   						}
-=======
-								LLViewerParcelMedia::getInstance()->filterMediaUrl(this_parcel);
-							}
-							else  
-							{
-								LLViewerParcelMedia::getInstance()->play(this_parcel);
-							}
-						}
->>>>>>> bae5bc69
 					}
 
 					mPlayed = TRUE;
@@ -186,7 +176,7 @@
         // make sure we are still there
         if (parcel->getLocalID() == parcel_id && gAgent.getRegion()->getRegionID() == region_id)
         {
-            LLViewerParcelMedia::play(parcel);
+            LLViewerParcelMedia::getInstance()->play(parcel);
         }
     }
 }
