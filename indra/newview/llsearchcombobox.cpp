/**
 * @file llsearchcombobox.cpp
 * @brief Search Combobox implementation
 *
 * $LicenseInfo:firstyear=2009&license=viewerlgpl$
 * Second Life Viewer Source Code
 * Copyright (C) 2010, Linden Research, Inc.
 *
 * This library is free software; you can redistribute it and/or
 * modify it under the terms of the GNU Lesser General Public
 * License as published by the Free Software Foundation;
 * version 2.1 of the License only.
 *
 * This library is distributed in the hope that it will be useful,
 * but WITHOUT ANY WARRANTY; without even the implied warranty of
 * MERCHANTABILITY or FITNESS FOR A PARTICULAR PURPOSE.  See the GNU
 * Lesser General Public License for more details.
 *
 * You should have received a copy of the GNU Lesser General Public
 * License along with this library; if not, write to the Free Software
 * Foundation, Inc., 51 Franklin Street, Fifth Floor, Boston, MA  02110-1301  USA
 *
 * Linden Research, Inc., 945 Battery Street, San Francisco, CA  94111  USA
 * $/LicenseInfo$
 */

#include "llviewerprecompiledheaders.h"
#include "llsearchcombobox.h"

#include "llkeyboard.h"
#include "lltrans.h"  // for LLTrans::getString()
#include "lluictrlfactory.h"

static LLDefaultChildRegistry::Register<LLSearchComboBox> r1("search_combo_box");

class LLSearchHistoryBuilder
{
public:
    LLSearchHistoryBuilder(LLSearchComboBox* combo_box, const std::string& filter);

    virtual void buildSearchHistory();

    virtual ~LLSearchHistoryBuilder(){}

protected:

    virtual bool filterSearchHistory();

    LLSearchComboBox* mComboBox;
    std::string mFilter;
    LLSearchHistory::search_history_list_t mFilteredSearchHistory;
};

LLSearchComboBox::Params::Params()
:   search_button("search_button"),
    dropdown_button_visible("dropdown_button_visible", false)
{}

LLSearchComboBox::LLSearchComboBox(const Params&p)
: LLComboBox(p)
{
<<<<<<< HEAD
	S32 btn_top = p.search_button.top_pad + p.search_button.rect.height;
	S32 btn_right = p.search_button.rect.width + p.search_button.left_pad;
	LLRect search_btn_rect(p.search_button.left_pad, btn_top, btn_right, p.search_button.top_pad);

	LLButton::Params button_params(p.search_button);
	button_params.name(std::string("search_btn"));
	button_params.rect(search_btn_rect) ;
	button_params.follows.flags(FOLLOWS_LEFT|FOLLOWS_TOP);
	button_params.tab_stop(false);
	button_params.click_callback.function(boost::bind(&LLSearchComboBox::onSelectionCommit, this));
	mSearchButton = LLUICtrlFactory::create<LLButton>(button_params);
	mTextEntry->addChild(mSearchButton);
	mTextEntry->setPassDelete(true);

	setButtonVisible(p.dropdown_button_visible);
	mTextEntry->setCommitCallback(boost::bind(&LLComboBox::onTextCommit, this, _2));
	mTextEntry->setKeystrokeCallback(boost::bind(&LLComboBox::onTextEntry, this, _1), NULL);
	setCommitCallback(boost::bind(&LLSearchComboBox::onSelectionCommit, this));
	setPrearrangeCallback(boost::bind(&LLSearchComboBox::onSearchPrearrange, this, _2));
	mSearchButton->setCommitCallback(boost::bind(&LLSearchComboBox::onTextCommit, this, _2));
=======
    S32 btn_top = p.search_button.top_pad + p.search_button.rect.height;
    S32 btn_right = p.search_button.rect.width + p.search_button.left_pad;
    LLRect search_btn_rect(p.search_button.left_pad, btn_top, btn_right, p.search_button.top_pad);

    LLButton::Params button_params(p.search_button);
    button_params.name(std::string("search_btn"));
    button_params.rect(search_btn_rect) ;
    button_params.follows.flags(FOLLOWS_LEFT|FOLLOWS_TOP);
    button_params.tab_stop(false);
    button_params.click_callback.function(boost::bind(&LLSearchComboBox::onSelectionCommit, this));
    mSearchButton = LLUICtrlFactory::create<LLButton>(button_params);
    mTextEntry->addChild(mSearchButton);
    mTextEntry->setPassDelete(TRUE);

    setButtonVisible(p.dropdown_button_visible);
    mTextEntry->setCommitCallback(boost::bind(&LLComboBox::onTextCommit, this, _2));
    mTextEntry->setKeystrokeCallback(boost::bind(&LLComboBox::onTextEntry, this, _1), NULL);
    setCommitCallback(boost::bind(&LLSearchComboBox::onSelectionCommit, this));
    setPrearrangeCallback(boost::bind(&LLSearchComboBox::onSearchPrearrange, this, _2));
    mSearchButton->setCommitCallback(boost::bind(&LLSearchComboBox::onTextCommit, this, _2));
>>>>>>> e1623bb2
}

void LLSearchComboBox::rebuildSearchHistory(const std::string& filter)
{
    LLSearchHistoryBuilder builder(this, filter);
    builder.buildSearchHistory();
}

void LLSearchComboBox::onSearchPrearrange(const LLSD& data)
{
    std::string filter = data.asString();
    rebuildSearchHistory(filter);

    mList->mouseOverHighlightNthItem(-1); // Clear highlight on the last selected item.
}

void LLSearchComboBox::onTextEntry(LLLineEditor* line_editor)
{
    KEY key = gKeyboard->currentKey();

    if (line_editor->getText().empty())
    {
        prearrangeList(); // resets filter
        hideList();
    }
    // Typing? (moving cursor should not affect showing the list)
    else if (key != KEY_LEFT && key != KEY_RIGHT && key != KEY_HOME && key != KEY_END)
    {
        prearrangeList(line_editor->getText());
        if (mList->getItemCount() != 0)
        {
            showList();
            focusTextEntry();
        }
        else
        {
            // Hide the list if it's empty.
            hideList();
        }
    }
    LLComboBox::onTextEntry(line_editor);
}

void LLSearchComboBox::focusTextEntry()
{
<<<<<<< HEAD
	// We can't use "mTextEntry->setFocus(true)" instead because
	// if the "select_on_focus" parameter is true it places the cursor
	// at the beginning (after selecting text), thus screwing up updateSelection().
	if (mTextEntry)
	{
		gFocusMgr.setKeyboardFocus(mTextEntry);

		// Let the editor handle editing hotkeys (STORM-431).
		LLEditMenuHandler::gEditMenuHandler = mTextEntry;
	}
=======
    // We can't use "mTextEntry->setFocus(TRUE)" instead because
    // if the "select_on_focus" parameter is true it places the cursor
    // at the beginning (after selecting text), thus screwing up updateSelection().
    if (mTextEntry)
    {
        gFocusMgr.setKeyboardFocus(mTextEntry);

        // Let the editor handle editing hotkeys (STORM-431).
        LLEditMenuHandler::gEditMenuHandler = mTextEntry;
    }
>>>>>>> e1623bb2
}

void LLSearchComboBox::hideList()
{
    LLComboBox::hideList();
    if (mTextEntry && hasFocus())
        focusTextEntry();
}

LLSearchComboBox::~LLSearchComboBox()
{
}

void LLSearchComboBox::onSelectionCommit()
{
    std::string search_query = getSimple();
    LLStringUtil::trim(search_query);

    // Order of add() and mTextEntry->setText does matter because add() will select first item
    // in drop down list and its label will be copied to text box rewriting mTextEntry->setText() call
    if(!search_query.empty())
    {
        remove(search_query);
        add(search_query, ADD_TOP);
    }

    mTextEntry->setText(search_query);
    setControlValue(search_query);
}

bool LLSearchComboBox::remove(const std::string& name)
{
<<<<<<< HEAD
	bool found = mList->selectItemByLabel(name, false);

	if (found)
	{
		LLScrollListItem* item = mList->getFirstSelected();
		if (item)
		{
			LLComboBox::remove(mList->getItemIndex(item));
		}
	}

	return found;
=======
    BOOL found = mList->selectItemByLabel(name, FALSE);

    if (found)
    {
        LLScrollListItem* item = mList->getFirstSelected();
        if (item)
        {
            LLComboBox::remove(mList->getItemIndex(item));
        }
    }

    return found;
>>>>>>> e1623bb2
}

void LLSearchComboBox::clearHistory()
{
    removeall();
    setTextEntry(LLStringUtil::null);
}

bool LLSearchComboBox::handleKeyHere(KEY key,MASK mask )
{
    if(mTextEntry->hasFocus() && MASK_NONE == mask && KEY_DOWN == key)
    {
        S32 first = 0;
        S32 size = 0;

        // get entered text (without auto-complete part)
        mTextEntry->getSelectionRange(&first, &size);
        std::string search_query = mTextEntry->getText();
        search_query.erase(first, size);

        onSearchPrearrange(search_query);
    }
    return LLComboBox::handleKeyHere(key, mask);
}

LLSearchHistoryBuilder::LLSearchHistoryBuilder(LLSearchComboBox* combo_box, const std::string& filter)
: mComboBox(combo_box)
, mFilter(filter)
{
}

bool LLSearchHistoryBuilder::filterSearchHistory()
{
    // *TODO: an STL algorithm would look nicer
    mFilteredSearchHistory.clear();

    std::string filter_copy = mFilter;
    LLStringUtil::toLower(filter_copy);

    LLSearchHistory::search_history_list_t history =
        LLSearchHistory::getInstance()->getSearchHistoryList();

    LLSearchHistory::search_history_list_t::const_iterator it = history.begin();
    for ( ; it != history.end(); ++it)
    {
        std::string search_query = (*it).search_query;
        LLStringUtil::toLower(search_query);

        if (search_query.find(filter_copy) != std::string::npos)
            mFilteredSearchHistory.push_back(*it);
    }

    return mFilteredSearchHistory.size();
}

void LLSearchHistoryBuilder::buildSearchHistory()
{
    mFilteredSearchHistory.clear();

    LLSearchHistory::search_history_list_t filtered_items;
    LLSearchHistory::search_history_list_t* itemsp = NULL;
    LLSearchHistory* sh = LLSearchHistory::getInstance();

    if (mFilter.empty())
    {
        itemsp = &sh->getSearchHistoryList();
    }
    else
    {
        filterSearchHistory();
        itemsp = &mFilteredSearchHistory;
        itemsp->sort();
    }

    mComboBox->removeall();

    LLSearchHistory::search_history_list_t::const_iterator it = itemsp->begin();
    for ( ; it != itemsp->end(); it++)
    {
        LLSearchHistory::LLSearchHistoryItem item = *it;
        mComboBox->add(item.search_query);
    }
}<|MERGE_RESOLUTION|>--- conflicted
+++ resolved
@@ -1,314 +1,263 @@
-/**
- * @file llsearchcombobox.cpp
- * @brief Search Combobox implementation
- *
- * $LicenseInfo:firstyear=2009&license=viewerlgpl$
- * Second Life Viewer Source Code
- * Copyright (C) 2010, Linden Research, Inc.
- *
- * This library is free software; you can redistribute it and/or
- * modify it under the terms of the GNU Lesser General Public
- * License as published by the Free Software Foundation;
- * version 2.1 of the License only.
- *
- * This library is distributed in the hope that it will be useful,
- * but WITHOUT ANY WARRANTY; without even the implied warranty of
- * MERCHANTABILITY or FITNESS FOR A PARTICULAR PURPOSE.  See the GNU
- * Lesser General Public License for more details.
- *
- * You should have received a copy of the GNU Lesser General Public
- * License along with this library; if not, write to the Free Software
- * Foundation, Inc., 51 Franklin Street, Fifth Floor, Boston, MA  02110-1301  USA
- *
- * Linden Research, Inc., 945 Battery Street, San Francisco, CA  94111  USA
- * $/LicenseInfo$
- */
-
-#include "llviewerprecompiledheaders.h"
-#include "llsearchcombobox.h"
-
-#include "llkeyboard.h"
-#include "lltrans.h"  // for LLTrans::getString()
-#include "lluictrlfactory.h"
-
-static LLDefaultChildRegistry::Register<LLSearchComboBox> r1("search_combo_box");
-
-class LLSearchHistoryBuilder
-{
-public:
-    LLSearchHistoryBuilder(LLSearchComboBox* combo_box, const std::string& filter);
-
-    virtual void buildSearchHistory();
-
-    virtual ~LLSearchHistoryBuilder(){}
-
-protected:
-
-    virtual bool filterSearchHistory();
-
-    LLSearchComboBox* mComboBox;
-    std::string mFilter;
-    LLSearchHistory::search_history_list_t mFilteredSearchHistory;
-};
-
-LLSearchComboBox::Params::Params()
-:   search_button("search_button"),
-    dropdown_button_visible("dropdown_button_visible", false)
-{}
-
-LLSearchComboBox::LLSearchComboBox(const Params&p)
-: LLComboBox(p)
-{
-<<<<<<< HEAD
-	S32 btn_top = p.search_button.top_pad + p.search_button.rect.height;
-	S32 btn_right = p.search_button.rect.width + p.search_button.left_pad;
-	LLRect search_btn_rect(p.search_button.left_pad, btn_top, btn_right, p.search_button.top_pad);
-
-	LLButton::Params button_params(p.search_button);
-	button_params.name(std::string("search_btn"));
-	button_params.rect(search_btn_rect) ;
-	button_params.follows.flags(FOLLOWS_LEFT|FOLLOWS_TOP);
-	button_params.tab_stop(false);
-	button_params.click_callback.function(boost::bind(&LLSearchComboBox::onSelectionCommit, this));
-	mSearchButton = LLUICtrlFactory::create<LLButton>(button_params);
-	mTextEntry->addChild(mSearchButton);
-	mTextEntry->setPassDelete(true);
-
-	setButtonVisible(p.dropdown_button_visible);
-	mTextEntry->setCommitCallback(boost::bind(&LLComboBox::onTextCommit, this, _2));
-	mTextEntry->setKeystrokeCallback(boost::bind(&LLComboBox::onTextEntry, this, _1), NULL);
-	setCommitCallback(boost::bind(&LLSearchComboBox::onSelectionCommit, this));
-	setPrearrangeCallback(boost::bind(&LLSearchComboBox::onSearchPrearrange, this, _2));
-	mSearchButton->setCommitCallback(boost::bind(&LLSearchComboBox::onTextCommit, this, _2));
-=======
-    S32 btn_top = p.search_button.top_pad + p.search_button.rect.height;
-    S32 btn_right = p.search_button.rect.width + p.search_button.left_pad;
-    LLRect search_btn_rect(p.search_button.left_pad, btn_top, btn_right, p.search_button.top_pad);
-
-    LLButton::Params button_params(p.search_button);
-    button_params.name(std::string("search_btn"));
-    button_params.rect(search_btn_rect) ;
-    button_params.follows.flags(FOLLOWS_LEFT|FOLLOWS_TOP);
-    button_params.tab_stop(false);
-    button_params.click_callback.function(boost::bind(&LLSearchComboBox::onSelectionCommit, this));
-    mSearchButton = LLUICtrlFactory::create<LLButton>(button_params);
-    mTextEntry->addChild(mSearchButton);
-    mTextEntry->setPassDelete(TRUE);
-
-    setButtonVisible(p.dropdown_button_visible);
-    mTextEntry->setCommitCallback(boost::bind(&LLComboBox::onTextCommit, this, _2));
-    mTextEntry->setKeystrokeCallback(boost::bind(&LLComboBox::onTextEntry, this, _1), NULL);
-    setCommitCallback(boost::bind(&LLSearchComboBox::onSelectionCommit, this));
-    setPrearrangeCallback(boost::bind(&LLSearchComboBox::onSearchPrearrange, this, _2));
-    mSearchButton->setCommitCallback(boost::bind(&LLSearchComboBox::onTextCommit, this, _2));
->>>>>>> e1623bb2
-}
-
-void LLSearchComboBox::rebuildSearchHistory(const std::string& filter)
-{
-    LLSearchHistoryBuilder builder(this, filter);
-    builder.buildSearchHistory();
-}
-
-void LLSearchComboBox::onSearchPrearrange(const LLSD& data)
-{
-    std::string filter = data.asString();
-    rebuildSearchHistory(filter);
-
-    mList->mouseOverHighlightNthItem(-1); // Clear highlight on the last selected item.
-}
-
-void LLSearchComboBox::onTextEntry(LLLineEditor* line_editor)
-{
-    KEY key = gKeyboard->currentKey();
-
-    if (line_editor->getText().empty())
-    {
-        prearrangeList(); // resets filter
-        hideList();
-    }
-    // Typing? (moving cursor should not affect showing the list)
-    else if (key != KEY_LEFT && key != KEY_RIGHT && key != KEY_HOME && key != KEY_END)
-    {
-        prearrangeList(line_editor->getText());
-        if (mList->getItemCount() != 0)
-        {
-            showList();
-            focusTextEntry();
-        }
-        else
-        {
-            // Hide the list if it's empty.
-            hideList();
-        }
-    }
-    LLComboBox::onTextEntry(line_editor);
-}
-
-void LLSearchComboBox::focusTextEntry()
-{
-<<<<<<< HEAD
-	// We can't use "mTextEntry->setFocus(true)" instead because
-	// if the "select_on_focus" parameter is true it places the cursor
-	// at the beginning (after selecting text), thus screwing up updateSelection().
-	if (mTextEntry)
-	{
-		gFocusMgr.setKeyboardFocus(mTextEntry);
-
-		// Let the editor handle editing hotkeys (STORM-431).
-		LLEditMenuHandler::gEditMenuHandler = mTextEntry;
-	}
-=======
-    // We can't use "mTextEntry->setFocus(TRUE)" instead because
-    // if the "select_on_focus" parameter is true it places the cursor
-    // at the beginning (after selecting text), thus screwing up updateSelection().
-    if (mTextEntry)
-    {
-        gFocusMgr.setKeyboardFocus(mTextEntry);
-
-        // Let the editor handle editing hotkeys (STORM-431).
-        LLEditMenuHandler::gEditMenuHandler = mTextEntry;
-    }
->>>>>>> e1623bb2
-}
-
-void LLSearchComboBox::hideList()
-{
-    LLComboBox::hideList();
-    if (mTextEntry && hasFocus())
-        focusTextEntry();
-}
-
-LLSearchComboBox::~LLSearchComboBox()
-{
-}
-
-void LLSearchComboBox::onSelectionCommit()
-{
-    std::string search_query = getSimple();
-    LLStringUtil::trim(search_query);
-
-    // Order of add() and mTextEntry->setText does matter because add() will select first item
-    // in drop down list and its label will be copied to text box rewriting mTextEntry->setText() call
-    if(!search_query.empty())
-    {
-        remove(search_query);
-        add(search_query, ADD_TOP);
-    }
-
-    mTextEntry->setText(search_query);
-    setControlValue(search_query);
-}
-
-bool LLSearchComboBox::remove(const std::string& name)
-{
-<<<<<<< HEAD
-	bool found = mList->selectItemByLabel(name, false);
-
-	if (found)
-	{
-		LLScrollListItem* item = mList->getFirstSelected();
-		if (item)
-		{
-			LLComboBox::remove(mList->getItemIndex(item));
-		}
-	}
-
-	return found;
-=======
-    BOOL found = mList->selectItemByLabel(name, FALSE);
-
-    if (found)
-    {
-        LLScrollListItem* item = mList->getFirstSelected();
-        if (item)
-        {
-            LLComboBox::remove(mList->getItemIndex(item));
-        }
-    }
-
-    return found;
->>>>>>> e1623bb2
-}
-
-void LLSearchComboBox::clearHistory()
-{
-    removeall();
-    setTextEntry(LLStringUtil::null);
-}
-
-bool LLSearchComboBox::handleKeyHere(KEY key,MASK mask )
-{
-    if(mTextEntry->hasFocus() && MASK_NONE == mask && KEY_DOWN == key)
-    {
-        S32 first = 0;
-        S32 size = 0;
-
-        // get entered text (without auto-complete part)
-        mTextEntry->getSelectionRange(&first, &size);
-        std::string search_query = mTextEntry->getText();
-        search_query.erase(first, size);
-
-        onSearchPrearrange(search_query);
-    }
-    return LLComboBox::handleKeyHere(key, mask);
-}
-
-LLSearchHistoryBuilder::LLSearchHistoryBuilder(LLSearchComboBox* combo_box, const std::string& filter)
-: mComboBox(combo_box)
-, mFilter(filter)
-{
-}
-
-bool LLSearchHistoryBuilder::filterSearchHistory()
-{
-    // *TODO: an STL algorithm would look nicer
-    mFilteredSearchHistory.clear();
-
-    std::string filter_copy = mFilter;
-    LLStringUtil::toLower(filter_copy);
-
-    LLSearchHistory::search_history_list_t history =
-        LLSearchHistory::getInstance()->getSearchHistoryList();
-
-    LLSearchHistory::search_history_list_t::const_iterator it = history.begin();
-    for ( ; it != history.end(); ++it)
-    {
-        std::string search_query = (*it).search_query;
-        LLStringUtil::toLower(search_query);
-
-        if (search_query.find(filter_copy) != std::string::npos)
-            mFilteredSearchHistory.push_back(*it);
-    }
-
-    return mFilteredSearchHistory.size();
-}
-
-void LLSearchHistoryBuilder::buildSearchHistory()
-{
-    mFilteredSearchHistory.clear();
-
-    LLSearchHistory::search_history_list_t filtered_items;
-    LLSearchHistory::search_history_list_t* itemsp = NULL;
-    LLSearchHistory* sh = LLSearchHistory::getInstance();
-
-    if (mFilter.empty())
-    {
-        itemsp = &sh->getSearchHistoryList();
-    }
-    else
-    {
-        filterSearchHistory();
-        itemsp = &mFilteredSearchHistory;
-        itemsp->sort();
-    }
-
-    mComboBox->removeall();
-
-    LLSearchHistory::search_history_list_t::const_iterator it = itemsp->begin();
-    for ( ; it != itemsp->end(); it++)
-    {
-        LLSearchHistory::LLSearchHistoryItem item = *it;
-        mComboBox->add(item.search_query);
-    }
-}+/**
+ * @file llsearchcombobox.cpp
+ * @brief Search Combobox implementation
+ *
+ * $LicenseInfo:firstyear=2009&license=viewerlgpl$
+ * Second Life Viewer Source Code
+ * Copyright (C) 2010, Linden Research, Inc.
+ *
+ * This library is free software; you can redistribute it and/or
+ * modify it under the terms of the GNU Lesser General Public
+ * License as published by the Free Software Foundation;
+ * version 2.1 of the License only.
+ *
+ * This library is distributed in the hope that it will be useful,
+ * but WITHOUT ANY WARRANTY; without even the implied warranty of
+ * MERCHANTABILITY or FITNESS FOR A PARTICULAR PURPOSE.  See the GNU
+ * Lesser General Public License for more details.
+ *
+ * You should have received a copy of the GNU Lesser General Public
+ * License along with this library; if not, write to the Free Software
+ * Foundation, Inc., 51 Franklin Street, Fifth Floor, Boston, MA  02110-1301  USA
+ *
+ * Linden Research, Inc., 945 Battery Street, San Francisco, CA  94111  USA
+ * $/LicenseInfo$
+ */
+
+#include "llviewerprecompiledheaders.h"
+#include "llsearchcombobox.h"
+
+#include "llkeyboard.h"
+#include "lltrans.h"  // for LLTrans::getString()
+#include "lluictrlfactory.h"
+
+static LLDefaultChildRegistry::Register<LLSearchComboBox> r1("search_combo_box");
+
+class LLSearchHistoryBuilder
+{
+public:
+    LLSearchHistoryBuilder(LLSearchComboBox* combo_box, const std::string& filter);
+
+    virtual void buildSearchHistory();
+
+    virtual ~LLSearchHistoryBuilder(){}
+
+protected:
+
+    virtual bool filterSearchHistory();
+
+    LLSearchComboBox* mComboBox;
+    std::string mFilter;
+    LLSearchHistory::search_history_list_t mFilteredSearchHistory;
+};
+
+LLSearchComboBox::Params::Params()
+:   search_button("search_button"),
+    dropdown_button_visible("dropdown_button_visible", false)
+{}
+
+LLSearchComboBox::LLSearchComboBox(const Params&p)
+: LLComboBox(p)
+{
+    S32 btn_top = p.search_button.top_pad + p.search_button.rect.height;
+    S32 btn_right = p.search_button.rect.width + p.search_button.left_pad;
+    LLRect search_btn_rect(p.search_button.left_pad, btn_top, btn_right, p.search_button.top_pad);
+
+    LLButton::Params button_params(p.search_button);
+    button_params.name(std::string("search_btn"));
+    button_params.rect(search_btn_rect) ;
+    button_params.follows.flags(FOLLOWS_LEFT|FOLLOWS_TOP);
+    button_params.tab_stop(false);
+    button_params.click_callback.function(boost::bind(&LLSearchComboBox::onSelectionCommit, this));
+    mSearchButton = LLUICtrlFactory::create<LLButton>(button_params);
+    mTextEntry->addChild(mSearchButton);
+    mTextEntry->setPassDelete(true);
+
+    setButtonVisible(p.dropdown_button_visible);
+    mTextEntry->setCommitCallback(boost::bind(&LLComboBox::onTextCommit, this, _2));
+    mTextEntry->setKeystrokeCallback(boost::bind(&LLComboBox::onTextEntry, this, _1), NULL);
+    setCommitCallback(boost::bind(&LLSearchComboBox::onSelectionCommit, this));
+    setPrearrangeCallback(boost::bind(&LLSearchComboBox::onSearchPrearrange, this, _2));
+    mSearchButton->setCommitCallback(boost::bind(&LLSearchComboBox::onTextCommit, this, _2));
+}
+
+void LLSearchComboBox::rebuildSearchHistory(const std::string& filter)
+{
+    LLSearchHistoryBuilder builder(this, filter);
+    builder.buildSearchHistory();
+}
+
+void LLSearchComboBox::onSearchPrearrange(const LLSD& data)
+{
+    std::string filter = data.asString();
+    rebuildSearchHistory(filter);
+
+    mList->mouseOverHighlightNthItem(-1); // Clear highlight on the last selected item.
+}
+
+void LLSearchComboBox::onTextEntry(LLLineEditor* line_editor)
+{
+    KEY key = gKeyboard->currentKey();
+
+    if (line_editor->getText().empty())
+    {
+        prearrangeList(); // resets filter
+        hideList();
+    }
+    // Typing? (moving cursor should not affect showing the list)
+    else if (key != KEY_LEFT && key != KEY_RIGHT && key != KEY_HOME && key != KEY_END)
+    {
+        prearrangeList(line_editor->getText());
+        if (mList->getItemCount() != 0)
+        {
+            showList();
+            focusTextEntry();
+        }
+        else
+        {
+            // Hide the list if it's empty.
+            hideList();
+        }
+    }
+    LLComboBox::onTextEntry(line_editor);
+}
+
+void LLSearchComboBox::focusTextEntry()
+{
+    // We can't use "mTextEntry->setFocus(true)" instead because
+    // if the "select_on_focus" parameter is true it places the cursor
+    // at the beginning (after selecting text), thus screwing up updateSelection().
+    if (mTextEntry)
+    {
+        gFocusMgr.setKeyboardFocus(mTextEntry);
+
+        // Let the editor handle editing hotkeys (STORM-431).
+        LLEditMenuHandler::gEditMenuHandler = mTextEntry;
+    }
+}
+
+void LLSearchComboBox::hideList()
+{
+    LLComboBox::hideList();
+    if (mTextEntry && hasFocus())
+        focusTextEntry();
+}
+
+LLSearchComboBox::~LLSearchComboBox()
+{
+}
+
+void LLSearchComboBox::onSelectionCommit()
+{
+    std::string search_query = getSimple();
+    LLStringUtil::trim(search_query);
+
+    // Order of add() and mTextEntry->setText does matter because add() will select first item
+    // in drop down list and its label will be copied to text box rewriting mTextEntry->setText() call
+    if(!search_query.empty())
+    {
+        remove(search_query);
+        add(search_query, ADD_TOP);
+    }
+
+    mTextEntry->setText(search_query);
+    setControlValue(search_query);
+}
+
+bool LLSearchComboBox::remove(const std::string& name)
+{
+    bool found = mList->selectItemByLabel(name, false);
+
+    if (found)
+    {
+        LLScrollListItem* item = mList->getFirstSelected();
+        if (item)
+        {
+            LLComboBox::remove(mList->getItemIndex(item));
+        }
+    }
+
+    return found;
+}
+
+void LLSearchComboBox::clearHistory()
+{
+    removeall();
+    setTextEntry(LLStringUtil::null);
+}
+
+bool LLSearchComboBox::handleKeyHere(KEY key,MASK mask )
+{
+    if(mTextEntry->hasFocus() && MASK_NONE == mask && KEY_DOWN == key)
+    {
+        S32 first = 0;
+        S32 size = 0;
+
+        // get entered text (without auto-complete part)
+        mTextEntry->getSelectionRange(&first, &size);
+        std::string search_query = mTextEntry->getText();
+        search_query.erase(first, size);
+
+        onSearchPrearrange(search_query);
+    }
+    return LLComboBox::handleKeyHere(key, mask);
+}
+
+LLSearchHistoryBuilder::LLSearchHistoryBuilder(LLSearchComboBox* combo_box, const std::string& filter)
+: mComboBox(combo_box)
+, mFilter(filter)
+{
+}
+
+bool LLSearchHistoryBuilder::filterSearchHistory()
+{
+    // *TODO: an STL algorithm would look nicer
+    mFilteredSearchHistory.clear();
+
+    std::string filter_copy = mFilter;
+    LLStringUtil::toLower(filter_copy);
+
+    LLSearchHistory::search_history_list_t history =
+        LLSearchHistory::getInstance()->getSearchHistoryList();
+
+    LLSearchHistory::search_history_list_t::const_iterator it = history.begin();
+    for ( ; it != history.end(); ++it)
+    {
+        std::string search_query = (*it).search_query;
+        LLStringUtil::toLower(search_query);
+
+        if (search_query.find(filter_copy) != std::string::npos)
+            mFilteredSearchHistory.push_back(*it);
+    }
+
+    return mFilteredSearchHistory.size();
+}
+
+void LLSearchHistoryBuilder::buildSearchHistory()
+{
+    mFilteredSearchHistory.clear();
+
+    LLSearchHistory::search_history_list_t filtered_items;
+    LLSearchHistory::search_history_list_t* itemsp = NULL;
+    LLSearchHistory* sh = LLSearchHistory::getInstance();
+
+    if (mFilter.empty())
+    {
+        itemsp = &sh->getSearchHistoryList();
+    }
+    else
+    {
+        filterSearchHistory();
+        itemsp = &mFilteredSearchHistory;
+        itemsp->sort();
+    }
+
+    mComboBox->removeall();
+
+    LLSearchHistory::search_history_list_t::const_iterator it = itemsp->begin();
+    for ( ; it != itemsp->end(); it++)
+    {
+        LLSearchHistory::LLSearchHistoryItem item = *it;
+        mComboBox->add(item.search_query);
+    }
+}