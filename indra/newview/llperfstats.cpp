/** 
* @file llperfstats.cpp
* @brief Statistics collection to support autotune and perf flaoter.
*
* $LicenseInfo:firstyear=2022&license=viewerlgpl$
* Second Life Viewer Source Code
* Copyright (C) 2022, Linden Research, Inc.
* 
* This library is free software; you can redistribute it and/or
* modify it under the terms of the GNU Lesser General Public
* License as published by the Free Software Foundation;
* version 2.1 of the License only.
* 
* This library is distributed in the hope that it will be useful,
* but WITHOUT ANY WARRANTY; without even the implied warranty of
* MERCHANTABILITY or FITNESS FOR A PARTICULAR PURPOSE.  See the GNU
* Lesser General Public License for more details.
* 
* You should have received a copy of the GNU Lesser General Public
* License along with this library; if not, write to the Free Software
* Foundation, Inc., 51 Franklin Street, Fifth Floor, Boston, MA  02110-1301  USA
* 
* Linden Research, Inc., 945 Battery Street, San Francisco, CA  94111  USA
* $/LicenseInfo$
*/

#include "llviewerprecompiledheaders.h"
#include "llperfstats.h"
#include "llcontrol.h"
#include "pipeline.h"
#include "llagentcamera.h"
#include "llviewerwindow.h"
#include "llvoavatar.h"
#include "llwindow.h"
#include "llworld.h"
#include <llthread.h>

extern LLControlGroup gSavedSettings;

namespace LLPerfStats
{
    // avatar timing metrics in ms (updated once per mainloop iteration)
    std::atomic<F32> sTotalAvatarTime = 0.f;
    std::atomic<F32> sAverageAvatarTime = 0.f;
    std::atomic<F32> sMaxAvatarTime = 0.f;

// <FS:Beq> extra profiling
 #ifdef USAGE_TRACKING
    std::atomic<int64_t> inUse{0};
    std::atomic<int64_t> inUseAvatar{0};
    std::atomic<int64_t> inUseScene{0};
    std::atomic<int64_t> inUseAttachment{0};
    std::atomic<int64_t> inUseAttachmentRigged{0};
    std::atomic<int64_t> inUseAttachmentUnRigged{0};
#endif
// </FS:Beq>
    std::atomic<int64_t> tunedAvatars{0};
    std::atomic<U64> renderAvatarMaxART_ns{(U64)(ART_UNLIMITED_NANOS)}; // highest render time we'll allow without culling features
    bool belowTargetFPS{false};
    U32 lastGlobalPrefChange{0}; 
    U32 lastSleepedFrame{0};
    U64 meanFrameTime{0};
    std::mutex bufferToggleLock{};

    F64 cpu_hertz{0.0};
    U32 vsync_max_fps{60};

    Tunables tunables;

    std::atomic<int> 	StatsRecorder::writeBuffer{0};
    bool 	            StatsRecorder::collectionEnabled{true};
    LLUUID              StatsRecorder::focusAv{LLUUID::null};
    bool                StatsRecorder::autotuneInit{false};
	std::array<StatsRecorder::StatsTypeMatrix,2>  StatsRecorder::statsDoubleBuffer{ {} };
    std::array<StatsRecorder::StatsSummaryArray,2> StatsRecorder::max{ {} };
    std::array<StatsRecorder::StatsSummaryArray,2> StatsRecorder::sum{ {} };

    void Tunables::applyUpdates()
    {
        assert_main_thread();
        // these following variables are proxies for pipeline statics we do not need a two way update (no llviewercontrol handler)
        if( tuningFlag & NonImpostors ){ gSavedSettings.setU32("IndirectMaxNonImpostors", nonImpostors); };
        if( tuningFlag & ReflectionDetail ){ gSavedSettings.setS32("RenderReflectionDetail", reflectionDetail); };
        if( tuningFlag & FarClip ){ gSavedSettings.setF32("RenderFarClip", farClip); };
        if( tuningFlag & UserMinDrawDistance ){ gSavedSettings.setF32("AutoTuneRenderFarClipMin", userMinDrawDistance); };
        if( tuningFlag & UserTargetDrawDistance ){ gSavedSettings.setF32("AutoTuneRenderFarClipTarget", userTargetDrawDistance); };
        if( tuningFlag & UserImpostorDistance ){ gSavedSettings.setF32("AutoTuneImpostorFarAwayDistance", userImpostorDistance); };
        if( tuningFlag & UserImpostorDistanceTuningEnabled ){ gSavedSettings.setBOOL("AutoTuneImpostorByDistEnabled", userImpostorDistanceTuningEnabled); };
        if( tuningFlag & UserFPSTuningStrategy ){ gSavedSettings.setU32("TuningFPSStrategy", userFPSTuningStrategy); };
        if( tuningFlag & UserAutoTuneEnabled ){ gSavedSettings.setBOOL("AutoTuneFPS", userAutoTuneEnabled); };
        if( tuningFlag & UserAutoTuneLock ){ gSavedSettings.setBOOL("AutoTuneLock", userAutoTuneLock); };
        if( tuningFlag & UserTargetFPS ){ gSavedSettings.setU32("TargetFPS", userTargetFPS); };
        // Note: The Max ART slider is logarithmic and thus we have an intermediate proxy value
        if( tuningFlag & UserARTCutoff ){ gSavedSettings.setF32("RenderAvatarMaxART", userARTCutoffSliderValue); };
        resetChanges();
    }

    void Tunables::updateRenderCostLimitFromSettings()
    {
        assert_main_thread();
        const auto newval = gSavedSettings.getF32("RenderAvatarMaxART");
        if(newval < log10(LLPerfStats::ART_UNLIMITED_NANOS/1000))
        {
            LLPerfStats::renderAvatarMaxART_ns = pow(10,newval)*1000;
        }
        else
        {
            LLPerfStats::renderAvatarMaxART_ns = 0;
        }
    }

    // static 
    void Tunables::updateSettingsFromRenderCostLimit()
    {
        if( userARTCutoffSliderValue != log10( ( (F32)LLPerfStats::renderAvatarMaxART_ns )/1000 ) )
        {
            if( LLPerfStats::renderAvatarMaxART_ns != 0 )
            {
                updateUserARTCutoffSlider(log10( ( (F32)LLPerfStats::renderAvatarMaxART_ns )/1000 ) );
            }
            else
            {
                updateUserARTCutoffSlider(log10( (F32)LLPerfStats::ART_UNLIMITED_NANOS/1000 ) );
            }
        }        
    }

    void Tunables::initialiseFromSettings()
    {
        assert_main_thread();
        // the following variables are two way and have "push" in llviewercontrol 
        LLPerfStats::tunables.userMinDrawDistance = gSavedSettings.getF32("AutoTuneRenderFarClipMin");
        LLPerfStats::tunables.userTargetDrawDistance = gSavedSettings.getF32("AutoTuneRenderFarClipTarget");
        LLPerfStats::tunables.userImpostorDistance = gSavedSettings.getF32("AutoTuneImpostorFarAwayDistance");
        LLPerfStats::tunables.userImpostorDistanceTuningEnabled = gSavedSettings.getBOOL("AutoTuneImpostorByDistEnabled");
        LLPerfStats::tunables.userFPSTuningStrategy = gSavedSettings.getU32("TuningFPSStrategy");
        LLPerfStats::tunables.userTargetFPS = gSavedSettings.getU32("TargetFPS");
        LLPerfStats::tunables.vsyncEnabled = gSavedSettings.getBOOL("RenderVSyncEnable");

        LLPerfStats::tunables.userAutoTuneLock = gSavedSettings.getBOOL("AutoTuneLock") && gSavedSettings.getU32("KeepAutoTuneLock");

        if(gSavedSettings.getBOOL("AutoTuneLock") && !gSavedSettings.getU32("KeepAutoTuneLock"))
        {
            gSavedSettings.setBOOL("AutoTuneLock", FALSE);
        }

        LLPerfStats::tunables.userAutoTuneEnabled = LLPerfStats::tunables.userAutoTuneLock;

        if (LLPerfStats::tunables.userAutoTuneEnabled && !gSavedSettings.getBOOL("AutoTuneFPS"))
        {
            gSavedSettings.setBOOL("AutoTuneFPS", TRUE);
        }

        // Note: The Max ART slider is logarithmic and thus we have an intermediate proxy value
        updateRenderCostLimitFromSettings();
        resetChanges();
    }

    StatsRecorder::StatsRecorder()
    {
        // create a queue
        tunables.initialiseFromSettings();
        LLPerfStats::cpu_hertz = (F64)LLTrace::BlockTimer::countsPerSecond();
        LLPerfStats::vsync_max_fps = gViewerWindow->getWindow()->getRefreshRate();
    }

    // static
    void StatsRecorder::toggleBuffer()
    {
        LL_PROFILE_ZONE_SCOPED_CATEGORY_STATS;
        using ST = StatType_t;

        bool unreliable{false};
        LLPerfStats::StatsRecorder::getSceneStat(LLPerfStats::StatType_t::RENDER_FRAME);
        auto& sceneStats = statsDoubleBuffer[writeBuffer][static_cast<size_t>(ObjType_t::OT_GENERAL)][LLUUID::null];
        auto& lastStats = statsDoubleBuffer[writeBuffer ^ 1][static_cast<size_t>(ObjType_t::OT_GENERAL)][LLUUID::null];

        static constexpr std::initializer_list<StatType_t> sceneStatsToAvg = {
            StatType_t::RENDER_FRAME, 
            StatType_t::RENDER_DISPLAY, 
            StatType_t::RENDER_HUDS,
            StatType_t::RENDER_UI,
            StatType_t::RENDER_SWAP,
            // RENDER_LFS,
            // RENDER_MESHREPO,
            StatType_t::RENDER_IDLE };

#if 0
        static constexpr std::initializer_list<StatType_t> avatarStatsToAvg = {
            StatType_t::RENDER_GEOMETRY, 
            StatType_t::RENDER_SHADOWS, 
            StatType_t::RENDER_COMBINED,
            StatType_t::RENDER_IDLE };
#endif

        // <FS:Beq> restore FPSLimit reporting
        // if( /*sceneStats[static_cast<size_t>(StatType_t::RENDER_FPSLIMIT)] != 0 ||*/ sceneStats[static_cast<size_t>(StatType_t::RENDER_SLEEP)] != 0 )
        if( sceneStats[static_cast<size_t>(StatType_t::RENDER_FPSLIMIT)] != 0 || sceneStats[static_cast<size_t>(StatType_t::RENDER_SLEEP)] != 0 )
        // </FS:Beq>
        {
            unreliable = true;
            lastStats[static_cast<size_t>(StatType_t::RENDER_FPSLIMIT)] = sceneStats[static_cast<size_t>(StatType_t::RENDER_FPSLIMIT)];// <FS:Beq/> restore FPSLimit reporting
            lastStats[static_cast<size_t>(StatType_t::RENDER_SLEEP)] = sceneStats[static_cast<size_t>(StatType_t::RENDER_SLEEP)];
            lastStats[static_cast<size_t>(StatType_t::RENDER_FRAME)] = sceneStats[static_cast<size_t>(StatType_t::RENDER_FRAME)]; //  bring over the total frame render time to deal with region crossing overlap issues
        }

        if(!unreliable)
        {
            // only use these stats when things are reliable. 

            for(auto & statEntry : sceneStatsToAvg)
            {
                auto avg = lastStats[static_cast<size_t>(statEntry)];
                auto val = sceneStats[static_cast<size_t>(statEntry)];
                sceneStats[static_cast<size_t>(statEntry)] = avg + (val / SMOOTHING_PERIODS) - (avg / SMOOTHING_PERIODS);
                // LL_INFOS("scenestats") << "Scenestat: " << static_cast<size_t>(statEntry) << " before=" << avg << " new=" << val << " newavg=" << statsDoubleBuffer[writeBuffer][static_cast<size_t>(ObjType_t::OT_GENERAL)][LLUUID::null][static_cast<size_t>(statEntry)] << LL_ENDL;
            }
        }
        
        // swap the buffers
        if(enabled())
        {
            std::lock_guard<std::mutex> lock{bufferToggleLock};
            writeBuffer ^= 1;
        }; // note we are relying on atomic updates here. The risk is low and would cause minor errors in the stats display. 

        // clean the write maps in all cases.
        auto& statsTypeMatrix = statsDoubleBuffer[writeBuffer];
        for(auto& statsMapByType : statsTypeMatrix)
        {
            LL_PROFILE_ZONE_NAMED_CATEGORY_STATS("Clear stats maps");
            for(auto& stat_entry : statsMapByType)
            {
                std::fill_n(stat_entry.second.begin() ,static_cast<size_t>(ST::STATS_COUNT),0);
            }
            statsMapByType.clear();
        }
        for(int i=0; i< static_cast<size_t>(ObjType_t::OT_COUNT); i++)
        {
            LL_PROFILE_ZONE_NAMED_CATEGORY_STATS("clear max/sum");
            max[writeBuffer][i].fill(0);
            sum[writeBuffer][i].fill(0);
        }

        // and now adjust the proxy vars so that the main thread can adjust the visuals.
        if(autotuneInit && tunables.userAutoTuneEnabled)
        {
            updateAvatarParams();
        }
    }

    // clear buffers when we change region or need a hard reset.
    // static 
    void StatsRecorder::clearStatsBuffers()
    {
        LL_PROFILE_ZONE_SCOPED_CATEGORY_STATS;
        using ST = StatType_t;

        auto& statsTypeMatrix = statsDoubleBuffer[writeBuffer];
        for(auto& statsMap : statsTypeMatrix)
        {
            LL_PROFILE_ZONE_NAMED_CATEGORY_STATS("Clear stats maps");
            for(auto& stat_entry : statsMap)
            {
                std::fill_n(stat_entry.second.begin() ,static_cast<size_t>(ST::STATS_COUNT),0);
            }
            statsMap.clear();
        }
        for(int i=0; i< static_cast<size_t>(ObjType_t::OT_COUNT); i++)
        {
            LL_PROFILE_ZONE_NAMED_CATEGORY_STATS("clear max/sum");
            max[writeBuffer][i].fill(0);
            sum[writeBuffer][i].fill(0);
        }
        // swap the clean buffers in
        if(enabled())
        {
            std::lock_guard<std::mutex> lock{bufferToggleLock};
            writeBuffer ^= 1;
        }; 
        // repeat before we start processing new stuff
        for(auto& statsMap : statsTypeMatrix)
        {
            LL_PROFILE_ZONE_NAMED_CATEGORY_STATS("Clear stats maps");
            for(auto& stat_entry : statsMap)
            {
                std::fill_n(stat_entry.second.begin() ,static_cast<size_t>(ST::STATS_COUNT),0);
            }
            statsMap.clear();
        }
        for(int i=0; i< static_cast<size_t>(ObjType_t::OT_COUNT); i++)
        {
            LL_PROFILE_ZONE_NAMED_CATEGORY_STATS("clear max/sum");
            max[writeBuffer][i].fill(0);
            sum[writeBuffer][i].fill(0);
        }
    }

    // called once per main loop iteration on main thread
    void updateClass()
    {
        LL_PROFILE_ZONE_SCOPED_CATEGORY_STATS;
        
        sTotalAvatarTime = LLVOAvatar::getTotalGPURenderTime();
        sAverageAvatarTime = LLVOAvatar::getAverageGPURenderTime();
        sMaxAvatarTime = LLVOAvatar::getMaxGPURenderTime();
<<<<<<< HEAD

        auto general = LL::WorkQueue::getInstance("General");

        if (general)
        {
            general->post([] { StatsRecorder::update(); });
        }
    }

    // called once per main loop iteration on General thread
    void StatsRecorder::update()
    {
        LL_PROFILE_ZONE_SCOPED_CATEGORY_STATS;
        StatsRecord upd;
        auto& instance{ StatsRecorder::getInstance() };

        //while (enabled() && !LLApp::isQuitting() && instance.q.tryPop(upd))
        while (enabled() && !LLApp::isQuitting() && instance.q.try_dequeue(upd))
        {
            instance.processUpdate(upd);
        }
=======
>>>>>>> 4758355c
    }

    //static
    int StatsRecorder::countNearbyAvatars(S32 distance)
    {
        const auto our_pos = gAgentCamera.getCameraPositionGlobal();

       	std::vector<LLVector3d> positions;
	    uuid_vec_t avatar_ids;
        LLWorld::getInstance()->getAvatars(&avatar_ids, &positions, our_pos, distance);
        return positions.size();
	}

    const U32 NUM_PERIODS = 50;
    void StatsRecorder::updateMeanFrameTime(U64 cur_frame_time_raw)
    {
        static std::deque<U64> frame_time_deque;
        frame_time_deque.push_front(cur_frame_time_raw);
        if (frame_time_deque.size() > NUM_PERIODS)
        {
            frame_time_deque.pop_back();
        }
        
        std::vector<U64> buf(frame_time_deque.begin(), frame_time_deque.end());
        std::sort(buf.begin(), buf.end());

        LLPerfStats::meanFrameTime = (buf.size() % 2 == 0) ? (buf[buf.size() / 2 - 1] + buf[buf.size() / 2]) / 2 : buf[buf.size() / 2];
    }
    U64 StatsRecorder::getMeanTotalFrameTime()
    {
        return LLPerfStats::meanFrameTime;
    }

    // static
    void StatsRecorder::updateAvatarParams()
    {
        LL_PROFILE_ZONE_SCOPED_CATEGORY_STATS;

        if(tunables.autoTuneTimeout)
        {
            LLPerfStats::lastSleepedFrame = gFrameCount;
            tunables.autoTuneTimeout = false;
            return;
        }
        // sleep time is basically forced sleep when window out of focus
        auto tot_sleep_time_raw = LLPerfStats::StatsRecorder::getSceneStat(LLPerfStats::StatType_t::RENDER_SLEEP);
        // similar to sleep time, induced by FPS limit
        auto tot_limit_time_raw = LLPerfStats::StatsRecorder::getSceneStat(LLPerfStats::StatType_t::RENDER_FPSLIMIT);// <FS:Beq/> restore FPSLimit reporting


        // the time spent this frame on the "doFrame" call. Treated as "tot time for frame"
        auto tot_frame_time_raw = LLPerfStats::StatsRecorder::getSceneStat(LLPerfStats::StatType_t::RENDER_FRAME);

        if( tot_sleep_time_raw != 0 )
        {
            // Note: we do not average sleep 
            // if at some point we need to, the averaging will need to take this into account or 
            // we forever think we're in the background due to residuals.
            LL_DEBUGS() << "No tuning when not in focus" << LL_ENDL;
            LLPerfStats::lastSleepedFrame = gFrameCount;
            return;
        }

        U32 target_fps = tunables.vsyncEnabled ? std::min(LLPerfStats::vsync_max_fps, tunables.userTargetFPS) : tunables.userTargetFPS;

        if(LLPerfStats::lastSleepedFrame != 0)
        {
            // wait a short time after viewer regains focus
            if((gFrameCount - LLPerfStats::lastSleepedFrame) > target_fps * 5)
            {
                LLPerfStats::lastSleepedFrame = 0;
            }
            else
            {
                return;
            }
        }
        updateMeanFrameTime(tot_frame_time_raw);

        if(tunables.userImpostorDistanceTuningEnabled)
        {
            // if we have less than the user's "max Non-Impostors" avatars within the desired range then adjust the limit.
            // also adjusts back up again for nearby crowds.
            auto count = countNearbyAvatars(std::min(LLPipeline::RenderFarClip, tunables.userImpostorDistance));
            if( count != tunables.nonImpostors )
            {
                tunables.updateNonImposters( (count < LLVOAvatar::NON_IMPOSTORS_MAX_SLIDER)?count : LLVOAvatar::NON_IMPOSTORS_MAX_SLIDER );
                LL_DEBUGS("AutoTune") << "There are " << count << "avatars within " << std::min(LLPipeline::RenderFarClip, tunables.userImpostorDistance) << "m of the camera" << LL_ENDL;
            }
        }

        auto av_render_max_raw = ms_to_raw(sMaxAvatarTime);
        // Is our target frame time lower than current? If so we need to take action to reduce draw overheads.
        // cumulative avatar time (includes idle processing, attachments and base av)
        auto tot_avatar_time_raw = ms_to_raw(sTotalAvatarTime); 

        // The frametime budget we have based on the target FPS selected
        auto target_frame_time_raw = (U64)llround(LLPerfStats::cpu_hertz / (target_fps == 0 ? 1 : target_fps));
        // LL_INFOS() << "Effective FPS(raw):" << tot_frame_time_raw << " Target:" << target_frame_time_raw << LL_ENDL;
        auto inferredFPS{1000/(U32)std::max(raw_to_ms(tot_frame_time_raw),1.0)};
        U32 settingsChangeFrequency{inferredFPS > 50?inferredFPS:50};
        if( tot_limit_time_raw != 0)// <FS:Beq/> restore FPSLimit reporting
        {
            // This could be problematic.
            tot_frame_time_raw -= tot_limit_time_raw;
        }// <FS:Beq/> restore FPSLimit reporting
        
        F64 time_buf = target_frame_time_raw * 0.1;

        // 1) Is the target frame time lower than current?
        if ((target_frame_time_raw + time_buf) <= tot_frame_time_raw)
        {
            if (target_frame_time_raw - time_buf >= getMeanTotalFrameTime())
            {
                belowTargetFPS = false;
                LLPerfStats::lastGlobalPrefChange = gFrameCount;
                return;
            }

            if(belowTargetFPS == false)
            {
                // this is the first frame under. hold fire to add a little hysteresis
                belowTargetFPS = true;
                LLPerfStats::lastGlobalPrefChange = gFrameCount;
            }
            // if so we've got work to do

            // how much of the frame was spent on non avatar related work?
            U64 non_avatar_time_raw = tot_frame_time_raw > tot_avatar_time_raw ? tot_frame_time_raw - tot_avatar_time_raw : 0;

            // If the target frame time < scene time (estimated as non_avatar time)
            U64 target_avatar_time_raw;
            if(target_frame_time_raw < non_avatar_time_raw)
            {
                // we cannnot do this by avatar adjustment alone.
                if((gFrameCount - LLPerfStats::lastGlobalPrefChange) > settingsChangeFrequency) // give  changes a short time to take effect.
                {
                    if(tunables.userFPSTuningStrategy != TUNE_AVATARS_ONLY)
                    {
                        // 1 - hack the water to opaque. all non opaque have a significant hit, this is a big boost for (arguably) a minor visual hit.
                        // the other reflection options make comparatively little change and if this overshoots we'll be stepping back up later
# if 0 // TODO RenderReflectionDetail went away
                        if(LLPipeline::RenderReflectionDetail != -2)
                        {
                            LLPerfStats::lastGlobalPrefChange = gFrameCount;
                            return;
                        }
                        else // deliberately "else" here so we only do one of these in any given frame
#endif
                        {
                            // step down the DD by 10m per update
                            auto new_dd = (LLPipeline::RenderFarClip - DD_STEP > tunables.userMinDrawDistance)?(LLPipeline::RenderFarClip - DD_STEP) : tunables.userMinDrawDistance;
                            if(new_dd != LLPipeline::RenderFarClip)
                            {
                                LLPerfStats::tunables.updateFarClip( new_dd );
                                LLPerfStats::lastGlobalPrefChange = gFrameCount;
                                return;
                            }
                        }
                    }
                    // if we reach here, we've no more changes to make to tune scenery so we'll resort to agressive Avatar tuning
                    // Note: moved from outside "if changefrequency elapsed" to stop fallthrough and allow scenery changes time to take effect.
                    target_avatar_time_raw = 0;
                }
                else 
                {
                    // we made a settings change recently so let's give it time.
                    return;
                }
            }
            else
            {
                // set desired avatar budget.
                target_avatar_time_raw =  target_frame_time_raw - non_avatar_time_raw;
            }

            if ((target_avatar_time_raw < tot_avatar_time_raw) && (tunables.userFPSTuningStrategy != TUNE_SCENE_ONLY))
            {
                // we need to spend less time drawing avatars to meet our budget
                auto new_render_limit_ns {LLPerfStats::raw_to_ns(av_render_max_raw)};
                // max render this frame may be higher than the last (cos new entrants and jitter) so make sure we are heading in the right direction
                if( new_render_limit_ns > renderAvatarMaxART_ns )
                {
                    new_render_limit_ns = renderAvatarMaxART_ns;
                }

                if (new_render_limit_ns > LLPerfStats::ART_MIN_ADJUST_DOWN_NANOS)
                {
                    new_render_limit_ns -= LLPerfStats::ART_MIN_ADJUST_DOWN_NANOS;
                }

                // bounce at the bottom to prevent "no limit" 
                new_render_limit_ns = std::max((U64)new_render_limit_ns, (U64)LLPerfStats::ART_MINIMUM_NANOS);

                // assign the new value
                if(renderAvatarMaxART_ns != new_render_limit_ns)
                {
                    renderAvatarMaxART_ns = new_render_limit_ns;
                    tunables.updateSettingsFromRenderCostLimit();
                }
                // LL_DEBUGS() << "AUTO_TUNE: avatar_budget adjusted to:" << new_render_limit_ns << LL_ENDL;
            }
            // LL_DEBUGS() << "AUTO_TUNE: Target frame time:"<< LLPerfStats::raw_to_us(target_frame_time_raw) << "usecs (non_avatar is " << LLPerfStats::raw_to_us(non_avatar_time_raw) << "usecs) Max cost limited=" << renderAvatarMaxART_ns << LL_ENDL;
        }
        else if(( LLPerfStats::raw_to_ns(target_frame_time_raw) > (LLPerfStats::raw_to_ns(tot_frame_time_raw) + renderAvatarMaxART_ns) ) ||
                 (tunables.vsyncEnabled && (target_fps == LLPerfStats::vsync_max_fps) && (target_frame_time_raw > getMeanTotalFrameTime())))
        {
            if(belowTargetFPS == true)
            {
                // we reached target, force a pause
                lastGlobalPrefChange = gFrameCount;
                belowTargetFPS = false;
            }

            // once we're over the FPS target we slow down further
            if((gFrameCount - lastGlobalPrefChange) > settingsChangeFrequency*3)
            {
                if(!tunables.userAutoTuneLock)
                {
                    // we've reached the target and stayed long enough to consider stable.
                    // turn off if we are not locked.
                    tunables.updateUserAutoTuneEnabled(false);
                }
                if(renderAvatarMaxART_ns != 0 && LLPerfStats::tunedAvatars > 0 && (tunables.userFPSTuningStrategy != TUNE_SCENE_ONLY) )
                {
                    // if we have more time to spare let's shift up little in the hope we'll restore an avatar.
                    U64 up_step = LLPerfStats::tunedAvatars > 2 ? LLPerfStats::ART_MIN_ADJUST_UP_NANOS : LLPerfStats::ART_MIN_ADJUST_UP_NANOS * 2;
                    renderAvatarMaxART_ns += up_step;
                    tunables.updateSettingsFromRenderCostLimit();
                    return;
                }
                if(tunables.userFPSTuningStrategy != TUNE_AVATARS_ONLY)
                {
                    if( LLPipeline::RenderFarClip < tunables.userTargetDrawDistance ) 
                    {
                        LLPerfStats::tunables.updateFarClip( std::min(LLPipeline::RenderFarClip + DD_STEP, tunables.userTargetDrawDistance) );
                        LLPerfStats::lastGlobalPrefChange = gFrameCount;
                        return;
                    }
                    if( (tot_frame_time_raw * 1.5) < target_frame_time_raw )
                    {
                        // if everything else is "max" and we have >50% headroom let's knock the water quality up a notch at a time.
# if 0 // RenderReflectionDetail went away
                        LLPerfStats::tunables.updateReflectionDetail( std::min(LLPipeline::RenderReflectionDetail + 1, tunables.userTargetReflections) );
#endif
                    }
                }
            }
        }
   }
}<|MERGE_RESOLUTION|>--- conflicted
+++ resolved
@@ -304,30 +304,6 @@
         sTotalAvatarTime = LLVOAvatar::getTotalGPURenderTime();
         sAverageAvatarTime = LLVOAvatar::getAverageGPURenderTime();
         sMaxAvatarTime = LLVOAvatar::getMaxGPURenderTime();
-<<<<<<< HEAD
-
-        auto general = LL::WorkQueue::getInstance("General");
-
-        if (general)
-        {
-            general->post([] { StatsRecorder::update(); });
-        }
-    }
-
-    // called once per main loop iteration on General thread
-    void StatsRecorder::update()
-    {
-        LL_PROFILE_ZONE_SCOPED_CATEGORY_STATS;
-        StatsRecord upd;
-        auto& instance{ StatsRecorder::getInstance() };
-
-        //while (enabled() && !LLApp::isQuitting() && instance.q.tryPop(upd))
-        while (enabled() && !LLApp::isQuitting() && instance.q.try_dequeue(upd))
-        {
-            instance.processUpdate(upd);
-        }
-=======
->>>>>>> 4758355c
     }
 
     //static
