/**
* @file llperfstats.cpp
* @brief Statistics collection to support autotune and perf flaoter.
*
* $LicenseInfo:firstyear=2022&license=viewerlgpl$
* Second Life Viewer Source Code
* Copyright (C) 2022, Linden Research, Inc.
*
* This library is free software; you can redistribute it and/or
* modify it under the terms of the GNU Lesser General Public
* License as published by the Free Software Foundation;
* version 2.1 of the License only.
*
* This library is distributed in the hope that it will be useful,
* but WITHOUT ANY WARRANTY; without even the implied warranty of
* MERCHANTABILITY or FITNESS FOR A PARTICULAR PURPOSE.  See the GNU
* Lesser General Public License for more details.
*
* You should have received a copy of the GNU Lesser General Public
* License along with this library; if not, write to the Free Software
* Foundation, Inc., 51 Franklin Street, Fifth Floor, Boston, MA  02110-1301  USA
*
* Linden Research, Inc., 945 Battery Street, San Francisco, CA  94111  USA
* $/LicenseInfo$
*/

#include "llviewerprecompiledheaders.h"
#include "llperfstats.h"
#include "llcontrol.h"
#include "pipeline.h"
#include "llagentcamera.h"
#include "llviewerwindow.h"
#include "llvoavatar.h"
#include "llwindow.h"
#include "llworld.h"
#include <llthread.h>

extern LLControlGroup gSavedSettings;

namespace LLPerfStats
{
    // avatar timing metrics in ms (updated once per mainloop iteration)
    std::atomic<F32> sTotalAvatarTime = 0.f;
    std::atomic<F32> sAverageAvatarTime = 0.f;
    std::atomic<F32> sMaxAvatarTime = 0.f;

// <FS:Beq> extra profiling
 #ifdef USAGE_TRACKING
    std::atomic<int64_t> inUse{0};
    std::atomic<int64_t> inUseAvatar{0};
    std::atomic<int64_t> inUseScene{0};
    std::atomic<int64_t> inUseAttachment{0};
    std::atomic<int64_t> inUseAttachmentRigged{0};
    std::atomic<int64_t> inUseAttachmentUnRigged{0};
#endif
// </FS:Beq>
    std::atomic<int64_t> tunedAvatars{0};
    std::atomic<U64> renderAvatarMaxART_ns{(U64)(ART_UNLIMITED_NANOS)}; // highest render time we'll allow without culling features
    bool belowTargetFPS{false};
    U32 lastGlobalPrefChange{0};
    U32 lastSleepedFrame{0};
    U64 meanFrameTime{0};
    std::mutex bufferToggleLock{};

    F64 cpu_hertz{0.0};
    U32 vsync_max_fps{60};

    Tunables tunables;

    std::atomic<int>    StatsRecorder::writeBuffer{0};
    bool                StatsRecorder::collectionEnabled{true};
    LLUUID              StatsRecorder::focusAv{LLUUID::null};
    bool                StatsRecorder::autotuneInit{false};
    std::array<StatsRecorder::StatsTypeMatrix,2>  StatsRecorder::statsDoubleBuffer{ {} };
    std::array<StatsRecorder::StatsSummaryArray,2> StatsRecorder::max{ {} };
    std::array<StatsRecorder::StatsSummaryArray,2> StatsRecorder::sum{ {} };

    void Tunables::applyUpdates()
    {
        assert_main_thread();
        // these following variables are proxies for pipeline statics we do not need a two way update (no llviewercontrol handler)
        if( tuningFlag & NonImpostors ){ gSavedSettings.setU32("RenderAvatarMaxNonImpostors", nonImpostors); };
        if( tuningFlag & ReflectionDetail ){ gSavedSettings.setS32("RenderReflectionDetail", reflectionDetail); };
        if( tuningFlag & FarClip ){ gSavedSettings.setF32("RenderFarClip", farClip); };
        if( tuningFlag & UserMinDrawDistance ){ gSavedSettings.setF32("AutoTuneRenderFarClipMin", userMinDrawDistance); };
        if( tuningFlag & UserTargetDrawDistance ){ gSavedSettings.setF32("AutoTuneRenderFarClipTarget", userTargetDrawDistance); };
        if( tuningFlag & UserImpostorDistance ){ gSavedSettings.setF32("AutoTuneImpostorFarAwayDistance", userImpostorDistance); };
        if( tuningFlag & UserImpostorDistanceTuningEnabled ){ gSavedSettings.setBOOL("AutoTuneImpostorByDistEnabled", userImpostorDistanceTuningEnabled); };
        if( tuningFlag & UserFPSTuningStrategy ){ gSavedSettings.setU32("TuningFPSStrategy", userFPSTuningStrategy); };
        if( tuningFlag & UserAutoTuneEnabled ){ gSavedSettings.setBOOL("AutoTuneFPS", userAutoTuneEnabled); };
        if( tuningFlag & UserAutoTuneLock ){ gSavedSettings.setBOOL("AutoTuneLock", userAutoTuneLock); };
        if( tuningFlag & UserTargetFPS ){ gSavedSettings.setU32("TargetFPS", userTargetFPS); };
        // Note: The Max ART slider is logarithmic and thus we have an intermediate proxy value
        if( tuningFlag & UserARTCutoff ){ gSavedSettings.setF32("RenderAvatarMaxART", userARTCutoffSliderValue); };
        resetChanges();
    }

    void Tunables::updateRenderCostLimitFromSettings()
    {
        assert_main_thread();
        const auto newval = gSavedSettings.getF32("RenderAvatarMaxART");
        if(newval < log10(LLPerfStats::ART_UNLIMITED_NANOS/1000))
        {
            LLPerfStats::renderAvatarMaxART_ns = pow(10,newval)*1000;
        }
        else
        {
            LLPerfStats::renderAvatarMaxART_ns = 0;
        }
    }

    // static
    void Tunables::updateSettingsFromRenderCostLimit()
    {
        if( userARTCutoffSliderValue != log10( ( (F32)LLPerfStats::renderAvatarMaxART_ns )/1000 ) )
        {
            if( LLPerfStats::renderAvatarMaxART_ns != 0 )
            {
                updateUserARTCutoffSlider(log10( ( (F32)LLPerfStats::renderAvatarMaxART_ns )/1000 ) );
            }
            else
            {
                updateUserARTCutoffSlider(log10( (F32)LLPerfStats::ART_UNLIMITED_NANOS/1000 ) );
            }
        }
    }

    void Tunables::initialiseFromSettings()
    {
        assert_main_thread();
        // the following variables are two way and have "push" in llviewercontrol
        LLPerfStats::tunables.userMinDrawDistance = gSavedSettings.getF32("AutoTuneRenderFarClipMin");
        LLPerfStats::tunables.userTargetDrawDistance = gSavedSettings.getF32("AutoTuneRenderFarClipTarget");
        LLPerfStats::tunables.userImpostorDistance = gSavedSettings.getF32("AutoTuneImpostorFarAwayDistance");
        LLPerfStats::tunables.userImpostorDistanceTuningEnabled = gSavedSettings.getBOOL("AutoTuneImpostorByDistEnabled");
        LLPerfStats::tunables.userFPSTuningStrategy = gSavedSettings.getU32("TuningFPSStrategy");
        LLPerfStats::tunables.userTargetFPS = gSavedSettings.getU32("TargetFPS");
        LLPerfStats::tunables.vsyncEnabled = gSavedSettings.getBOOL("RenderVSyncEnable");

        LLPerfStats::tunables.userAutoTuneLock = gSavedSettings.getBOOL("AutoTuneLock") && gSavedSettings.getU32("KeepAutoTuneLock");

        if(gSavedSettings.getBOOL("AutoTuneLock") && !gSavedSettings.getU32("KeepAutoTuneLock"))
        {
            gSavedSettings.setBOOL("AutoTuneLock", false);
        }

        LLPerfStats::tunables.userAutoTuneEnabled = LLPerfStats::tunables.userAutoTuneLock;

        if (LLPerfStats::tunables.userAutoTuneEnabled && !gSavedSettings.getBOOL("AutoTuneFPS"))
        {
            gSavedSettings.setBOOL("AutoTuneFPS", true);
        }

        // Note: The Max ART slider is logarithmic and thus we have an intermediate proxy value
        updateRenderCostLimitFromSettings();
        resetChanges();
    }

    StatsRecorder::StatsRecorder()
    {
        // create a queue
        tunables.initialiseFromSettings();
        LLPerfStats::cpu_hertz = (F64)LLTrace::BlockTimer::countsPerSecond();
        LLPerfStats::vsync_max_fps = gViewerWindow->getWindow()->getRefreshRate();
    }

    // static
    void StatsRecorder::toggleBuffer()
    {
        LL_PROFILE_ZONE_SCOPED_CATEGORY_STATS;
        using ST = StatType_t;

        bool unreliable{false};
        LLPerfStats::StatsRecorder::getSceneStat(LLPerfStats::StatType_t::RENDER_FRAME);
        auto& sceneStats = statsDoubleBuffer[writeBuffer][static_cast<size_t>(ObjType_t::OT_GENERAL)][LLUUID::null];
        auto& lastStats = statsDoubleBuffer[writeBuffer ^ 1][static_cast<size_t>(ObjType_t::OT_GENERAL)][LLUUID::null];

        static constexpr std::initializer_list<StatType_t> sceneStatsToAvg = {
            StatType_t::RENDER_FRAME,
            StatType_t::RENDER_DISPLAY,
            StatType_t::RENDER_HUDS,
            StatType_t::RENDER_UI,
            StatType_t::RENDER_SWAP,
            // RENDER_LFS,
            // RENDER_MESHREPO,
            StatType_t::RENDER_IDLE };

#if 0
        static constexpr std::initializer_list<StatType_t> avatarStatsToAvg = {
            StatType_t::RENDER_GEOMETRY,
            StatType_t::RENDER_SHADOWS,
            StatType_t::RENDER_COMBINED,
            StatType_t::RENDER_IDLE };
#endif

        // <FS:Beq> restore FPSLimit reporting
        // if( /*sceneStats[static_cast<size_t>(StatType_t::RENDER_FPSLIMIT)] != 0 ||*/ sceneStats[static_cast<size_t>(StatType_t::RENDER_SLEEP)] != 0 )
        if( sceneStats[static_cast<size_t>(StatType_t::RENDER_FPSLIMIT)] != 0 || sceneStats[static_cast<size_t>(StatType_t::RENDER_SLEEP)] != 0 )
        // </FS:Beq>
        {
            unreliable = true;
            lastStats[static_cast<size_t>(StatType_t::RENDER_FPSLIMIT)] = sceneStats[static_cast<size_t>(StatType_t::RENDER_FPSLIMIT)];// <FS:Beq/> restore FPSLimit reporting
            lastStats[static_cast<size_t>(StatType_t::RENDER_SLEEP)] = sceneStats[static_cast<size_t>(StatType_t::RENDER_SLEEP)];
            lastStats[static_cast<size_t>(StatType_t::RENDER_FRAME)] = sceneStats[static_cast<size_t>(StatType_t::RENDER_FRAME)]; //  bring over the total frame render time to deal with region crossing overlap issues
        }

        if(!unreliable)
        {
            // only use these stats when things are reliable.

            for(auto & statEntry : sceneStatsToAvg)
            {
                auto avg = lastStats[static_cast<size_t>(statEntry)];
                auto val = sceneStats[static_cast<size_t>(statEntry)];
                sceneStats[static_cast<size_t>(statEntry)] = avg + (val / SMOOTHING_PERIODS) - (avg / SMOOTHING_PERIODS);
                // LL_INFOS("scenestats") << "Scenestat: " << static_cast<size_t>(statEntry) << " before=" << avg << " new=" << val << " newavg=" << statsDoubleBuffer[writeBuffer][static_cast<size_t>(ObjType_t::OT_GENERAL)][LLUUID::null][static_cast<size_t>(statEntry)] << LL_ENDL;
            }
        }

        // swap the buffers
        if(enabled())
        {
            std::lock_guard<std::mutex> lock{bufferToggleLock};
            writeBuffer ^= 1;
        }; // note we are relying on atomic updates here. The risk is low and would cause minor errors in the stats display.

        // clean the write maps in all cases.
        auto& statsTypeMatrix = statsDoubleBuffer[writeBuffer];
        for(auto& statsMapByType : statsTypeMatrix)
        {
            LL_PROFILE_ZONE_NAMED_CATEGORY_STATS("Clear stats maps");
            for(auto& stat_entry : statsMapByType)
            {
                std::fill_n(stat_entry.second.begin() ,static_cast<size_t>(ST::STATS_COUNT),0);
            }
            statsMapByType.clear();
        }
        for(int i=0; i< static_cast<size_t>(ObjType_t::OT_COUNT); i++)
        {
            LL_PROFILE_ZONE_NAMED_CATEGORY_STATS("clear max/sum");
            max[writeBuffer][i].fill(0);
            sum[writeBuffer][i].fill(0);
        }

        // and now adjust the proxy vars so that the main thread can adjust the visuals.
        if(autotuneInit && tunables.userAutoTuneEnabled)
        {
            updateAvatarParams();
        }
    }

    // clear buffers when we change region or need a hard reset.
    // static
    void StatsRecorder::clearStatsBuffers()
    {
        LL_PROFILE_ZONE_SCOPED_CATEGORY_STATS;
        using ST = StatType_t;

        auto& statsTypeMatrix = statsDoubleBuffer[writeBuffer];
        for(auto& statsMap : statsTypeMatrix)
        {
            LL_PROFILE_ZONE_NAMED_CATEGORY_STATS("Clear stats maps");
            for(auto& stat_entry : statsMap)
            {
                std::fill_n(stat_entry.second.begin() ,static_cast<size_t>(ST::STATS_COUNT),0);
            }
            statsMap.clear();
        }
        for(int i=0; i< static_cast<size_t>(ObjType_t::OT_COUNT); i++)
        {
            LL_PROFILE_ZONE_NAMED_CATEGORY_STATS("clear max/sum");
            max[writeBuffer][i].fill(0);
            sum[writeBuffer][i].fill(0);
        }
        // swap the clean buffers in
        if(enabled())
        {
            std::lock_guard<std::mutex> lock{bufferToggleLock};
            writeBuffer ^= 1;
        };
        // repeat before we start processing new stuff
        for(auto& statsMap : statsTypeMatrix)
        {
            LL_PROFILE_ZONE_NAMED_CATEGORY_STATS("Clear stats maps");
            for(auto& stat_entry : statsMap)
            {
                std::fill_n(stat_entry.second.begin() ,static_cast<size_t>(ST::STATS_COUNT),0);
            }
            statsMap.clear();
        }
        for(int i=0; i< static_cast<size_t>(ObjType_t::OT_COUNT); i++)
        {
            LL_PROFILE_ZONE_NAMED_CATEGORY_STATS("clear max/sum");
            max[writeBuffer][i].fill(0);
            sum[writeBuffer][i].fill(0);
        }
    }

    // called once per main loop iteration on main thread
    void updateClass()
    {
        LL_PROFILE_ZONE_SCOPED_CATEGORY_STATS;

        sTotalAvatarTime = LLVOAvatar::getTotalGPURenderTime();
        sAverageAvatarTime = LLVOAvatar::getAverageGPURenderTime();
        sMaxAvatarTime = LLVOAvatar::getMaxGPURenderTime();
    }

    //static
    int StatsRecorder::countNearbyAvatars(S32 distance)
    {
        const auto our_pos = gAgentCamera.getCameraPositionGlobal();

        std::vector<LLVector3d> positions;
        uuid_vec_t avatar_ids;
        LLWorld::getInstance()->getAvatars(&avatar_ids, &positions, our_pos, distance);
        return positions.size();
    }

    const U32 NUM_PERIODS = 50;
    void StatsRecorder::updateMeanFrameTime(U64 cur_frame_time_raw)
    {
        static std::deque<U64> frame_time_deque;
        frame_time_deque.push_front(cur_frame_time_raw);
        if (frame_time_deque.size() > NUM_PERIODS)
        {
            frame_time_deque.pop_back();
        }

        std::vector<U64> buf(frame_time_deque.begin(), frame_time_deque.end());
        std::sort(buf.begin(), buf.end());

        LLPerfStats::meanFrameTime = (buf.size() % 2 == 0) ? (buf[buf.size() / 2 - 1] + buf[buf.size() / 2]) / 2 : buf[buf.size() / 2];
    }
    U64 StatsRecorder::getMeanTotalFrameTime()
    {
        return LLPerfStats::meanFrameTime;
    }

    // static
    void StatsRecorder::updateAvatarParams()
    {
        LL_PROFILE_ZONE_SCOPED_CATEGORY_STATS;

        if(tunables.autoTuneTimeout)
        {
            LLPerfStats::lastSleepedFrame = gFrameCount;
            tunables.autoTuneTimeout = false;
            return;
        }
        // sleep time is basically forced sleep when window out of focus
        auto tot_sleep_time_raw = LLPerfStats::StatsRecorder::getSceneStat(LLPerfStats::StatType_t::RENDER_SLEEP);
        // similar to sleep time, induced by FPS limit
        auto tot_limit_time_raw = LLPerfStats::StatsRecorder::getSceneStat(LLPerfStats::StatType_t::RENDER_FPSLIMIT);// <FS:Beq/> restore FPSLimit reporting


        // the time spent this frame on the "doFrame" call. Treated as "tot time for frame"
        auto tot_frame_time_raw = LLPerfStats::StatsRecorder::getSceneStat(LLPerfStats::StatType_t::RENDER_FRAME);

        if( tot_sleep_time_raw != 0 )
        {
            // Note: we do not average sleep
            // if at some point we need to, the averaging will need to take this into account or
            // we forever think we're in the background due to residuals.
            LL_DEBUGS() << "No tuning when not in focus" << LL_ENDL;
            LLPerfStats::lastSleepedFrame = gFrameCount;
            return;
        }

        U32 target_fps = tunables.vsyncEnabled ? std::min(LLPerfStats::vsync_max_fps, tunables.userTargetFPS) : tunables.userTargetFPS;

        if(LLPerfStats::lastSleepedFrame != 0)
        {
            // wait a short time after viewer regains focus
            if((gFrameCount - LLPerfStats::lastSleepedFrame) > target_fps * 5)
            {
                LLPerfStats::lastSleepedFrame = 0;
            }
            else
            {
                return;
            }
        }
        updateMeanFrameTime(tot_frame_time_raw);

        if(tunables.userImpostorDistanceTuningEnabled)
        {
            // if we have less than the user's "max Non-Impostors" avatars within the desired range then adjust the limit.
            // also adjusts back up again for nearby crowds.
            auto count = countNearbyAvatars(std::min(LLPipeline::RenderFarClip, tunables.userImpostorDistance));
            if( count != tunables.nonImpostors )
            {
                tunables.updateNonImposters( (count < LLVOAvatar::NON_IMPOSTORS_MAX_SLIDER)?count : 0 );
                LL_DEBUGS("AutoTune") << "There are " << count << "avatars within " << std::min(LLPipeline::RenderFarClip, tunables.userImpostorDistance) << "m of the camera" << LL_ENDL;
            }
        }

        auto av_render_max_raw = ms_to_raw(sMaxAvatarTime);
        // Is our target frame time lower than current? If so we need to take action to reduce draw overheads.
        // cumulative avatar time (includes idle processing, attachments and base av)
        auto tot_avatar_time_raw = ms_to_raw(sTotalAvatarTime);

        // The frametime budget we have based on the target FPS selected
        auto target_frame_time_raw = (U64)llround(LLPerfStats::cpu_hertz / (target_fps == 0 ? 1 : target_fps));
        // LL_INFOS() << "Effective FPS(raw):" << tot_frame_time_raw << " Target:" << target_frame_time_raw << LL_ENDL;
        auto inferredFPS{1000/(U32)std::max(raw_to_ms(tot_frame_time_raw),1.0)};
        U32 settingsChangeFrequency{inferredFPS > 50?inferredFPS:50};
        if( tot_limit_time_raw != 0)// <FS:Beq/> restore FPSLimit reporting
        {
            // This could be problematic.
            tot_frame_time_raw -= tot_limit_time_raw;
        }// <FS:Beq/> restore FPSLimit reporting
<<<<<<< HEAD
        
=======

>>>>>>> 1a8a5404
        F64 time_buf = target_frame_time_raw * 0.1;

        // 1) Is the target frame time lower than current?
        if ((target_frame_time_raw + time_buf) <= tot_frame_time_raw)
        {
            if (target_frame_time_raw - time_buf >= getMeanTotalFrameTime())
            {
                belowTargetFPS = false;
                LLPerfStats::lastGlobalPrefChange = gFrameCount;
                return;
            }

            if (!belowTargetFPS)
            {
                // this is the first frame under. hold fire to add a little hysteresis
                belowTargetFPS = true;
                LLPerfStats::lastGlobalPrefChange = gFrameCount;
            }
            // if so we've got work to do

            // how much of the frame was spent on non avatar related work?
            U64 non_avatar_time_raw = tot_frame_time_raw > tot_avatar_time_raw ? tot_frame_time_raw - tot_avatar_time_raw : 0;

            // If the target frame time < scene time (estimated as non_avatar time)
            U64 target_avatar_time_raw;
            if(target_frame_time_raw < non_avatar_time_raw)
            {
                // we cannnot do this by avatar adjustment alone.
                if((gFrameCount - LLPerfStats::lastGlobalPrefChange) > settingsChangeFrequency) // give  changes a short time to take effect.
                {
                    if(tunables.userFPSTuningStrategy != TUNE_AVATARS_ONLY)
                    {
                        // 1 - hack the water to opaque. all non opaque have a significant hit, this is a big boost for (arguably) a minor visual hit.
                        // the other reflection options make comparatively little change and if this overshoots we'll be stepping back up later
# if 0 // TODO RenderReflectionDetail went away
                        if(LLPipeline::RenderReflectionDetail != -2)
                        {
                            LLPerfStats::lastGlobalPrefChange = gFrameCount;
                            return;
                        }
                        else // deliberately "else" here so we only do one of these in any given frame
#endif
                        {
                            // step down the DD by 10m per update
                            auto new_dd = (LLPipeline::RenderFarClip - DD_STEP > tunables.userMinDrawDistance)?(LLPipeline::RenderFarClip - DD_STEP) : tunables.userMinDrawDistance;
                            if(new_dd != LLPipeline::RenderFarClip)
                            {
                                LLPerfStats::tunables.updateFarClip( new_dd );
                                LLPerfStats::lastGlobalPrefChange = gFrameCount;
                                return;
                            }
                        }
                    }
                    // if we reach here, we've no more changes to make to tune scenery so we'll resort to agressive Avatar tuning
                    // Note: moved from outside "if changefrequency elapsed" to stop fallthrough and allow scenery changes time to take effect.
                    target_avatar_time_raw = 0;
                }
                else
                {
                    // we made a settings change recently so let's give it time.
                    return;
                }
            }
            else
            {
                // set desired avatar budget.
                target_avatar_time_raw =  target_frame_time_raw - non_avatar_time_raw;
            }

            if ((target_avatar_time_raw < tot_avatar_time_raw) && (tunables.userFPSTuningStrategy != TUNE_SCENE_ONLY))
            {
                // we need to spend less time drawing avatars to meet our budget
                auto new_render_limit_ns {LLPerfStats::raw_to_ns(av_render_max_raw)};
                // max render this frame may be higher than the last (cos new entrants and jitter) so make sure we are heading in the right direction
                if( new_render_limit_ns > renderAvatarMaxART_ns )
                {
                    new_render_limit_ns = renderAvatarMaxART_ns;
                }

                if (new_render_limit_ns > LLPerfStats::ART_MIN_ADJUST_DOWN_NANOS)
                {
                    new_render_limit_ns -= LLPerfStats::ART_MIN_ADJUST_DOWN_NANOS;
                }

                // bounce at the bottom to prevent "no limit"
                new_render_limit_ns = std::max((U64)new_render_limit_ns, (U64)LLPerfStats::ART_MINIMUM_NANOS);

                // assign the new value
                if (renderAvatarMaxART_ns != new_render_limit_ns)
                {
                    renderAvatarMaxART_ns = new_render_limit_ns;
                    tunables.updateSettingsFromRenderCostLimit();
                }
                // LL_DEBUGS() << "AUTO_TUNE: avatar_budget adjusted to:" << new_render_limit_ns << LL_ENDL;
            }
            // LL_DEBUGS() << "AUTO_TUNE: Target frame time:"<< LLPerfStats::raw_to_us(target_frame_time_raw) << "usecs (non_avatar is " << LLPerfStats::raw_to_us(non_avatar_time_raw) << "usecs) Max cost limited=" << renderAvatarMaxART_ns << LL_ENDL;
        }
        else if ((LLPerfStats::raw_to_ns(target_frame_time_raw) > (LLPerfStats::raw_to_ns(tot_frame_time_raw) + renderAvatarMaxART_ns)) ||
                 (tunables.vsyncEnabled && (target_fps == LLPerfStats::vsync_max_fps) && (target_frame_time_raw > getMeanTotalFrameTime())))
        {
            if (belowTargetFPS)
            {
                // we reached target, force a pause
                lastGlobalPrefChange = gFrameCount;
                belowTargetFPS = false;
            }

            // once we're over the FPS target we slow down further
            if ((gFrameCount - lastGlobalPrefChange) > settingsChangeFrequency * 3)
            {
                if (!tunables.userAutoTuneLock)
                {
                    // we've reached the target and stayed long enough to consider stable.
                    // turn off if we are not locked.
                    tunables.updateUserAutoTuneEnabled(false);
                }
                if (renderAvatarMaxART_ns > 0 &&
                    LLPerfStats::tunedAvatars > 0 &&
                    tunables.userFPSTuningStrategy != TUNE_SCENE_ONLY)
                {
                    // if we have more time to spare let's shift up little in the hope we'll restore an avatar.
                    U64 up_step = LLPerfStats::tunedAvatars > 2 ? LLPerfStats::ART_MIN_ADJUST_UP_NANOS : LLPerfStats::ART_MIN_ADJUST_UP_NANOS * 2;
                    renderAvatarMaxART_ns += up_step;
                    tunables.updateSettingsFromRenderCostLimit();
                    return;
                }
                if (tunables.userFPSTuningStrategy != TUNE_AVATARS_ONLY)
                {
                    if (LLPipeline::RenderFarClip < tunables.userTargetDrawDistance)
                    {
                        LLPerfStats::tunables.updateFarClip( std::min(LLPipeline::RenderFarClip + DD_STEP, tunables.userTargetDrawDistance) );
                        LLPerfStats::lastGlobalPrefChange = gFrameCount;
                        return;
                    }
                    if ((tot_frame_time_raw * 1.5) < target_frame_time_raw)
                    {
                        // if everything else is "max" and we have >50% headroom let's knock the water quality up a notch at a time.
# if 0 // RenderReflectionDetail went away
                        LLPerfStats::tunables.updateReflectionDetail( std::min(LLPipeline::RenderReflectionDetail + 1, tunables.userTargetReflections) );
#endif
                    }
                }
            }
        }
   }
}<|MERGE_RESOLUTION|>--- conflicted
+++ resolved
@@ -410,11 +410,7 @@
             // This could be problematic.
             tot_frame_time_raw -= tot_limit_time_raw;
         }// <FS:Beq/> restore FPSLimit reporting
-<<<<<<< HEAD
-        
-=======
-
->>>>>>> 1a8a5404
+
         F64 time_buf = target_frame_time_raw * 0.1;
 
         // 1) Is the target frame time lower than current?
