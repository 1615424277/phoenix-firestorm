--- conflicted
+++ resolved
@@ -54,26 +54,10 @@
     virtual void    draw();
     virtual void    clearCtrls();
 
+    void            changePrecision(S32 decimal_precision); // <FS:CR> Adjustable decimal precision
+    void            updateLimits(BOOL attachment);// <AW: opensim-limits>
     void            refresh();
 
-<<<<<<< HEAD
-	void			changePrecision(S32 decimal_precision);	// <FS:CR> Adjustable decimal precision
-	void 			updateLimits(BOOL attachment);// <AW: opensim-limits>
-	void			refresh();
-
-	static bool		precommitValidate(const LLSD& data);
-	
-	static void		onCommitLock(LLUICtrl *ctrl, void *data);
-	static void 	onCommitPosition(		LLUICtrl* ctrl, void* userdata);
-	static void 	onCommitScale(			LLUICtrl* ctrl, void* userdata);
-	static void 	onCommitRotation(		LLUICtrl* ctrl, void* userdata);
-	static void 	onCommitTemporary(		LLUICtrl* ctrl, void* userdata);
-	static void 	onCommitPhantom(		LLUICtrl* ctrl, void* userdata);
-	static void 	onCommitPhysics(		LLUICtrl* ctrl, void* userdata);
-	//<FS:Beq> FIRE-21445 - Display specific LOD
-	void			onCommitLOD();
-	//</FS:Beq>
-=======
     static bool     precommitValidate(const LLSD& data);
 
     static void     onCommitLock(LLUICtrl *ctrl, void *data);
@@ -83,7 +67,9 @@
     static void     onCommitTemporary(      LLUICtrl* ctrl, void* userdata);
     static void     onCommitPhantom(        LLUICtrl* ctrl, void* userdata);
     static void     onCommitPhysics(        LLUICtrl* ctrl, void* userdata);
->>>>>>> 38c2a5bd
+    //<FS:Beq> FIRE-21445 - Display specific LOD
+    void            onCommitLOD();
+    //</FS:Beq>
 
     void            onCopyPos();
     void            onPastePos();
@@ -93,17 +79,13 @@
     void            onPasteRot();
     void            onCopyParams();
     void            onPasteParams();
-<<<<<<< HEAD
     // <FS> Extended copy & paste buttons
     void            onPastePosClip();
     void            onPasteSizeClip();
     void            onPasteRotClip();
     // </FS>
 
-	static void 	onCommitParametric(LLUICtrl* ctrl, void* userdata);
-=======
     static void     onCommitParametric(LLUICtrl* ctrl, void* userdata);
->>>>>>> 38c2a5bd
 
 
     void            onCommitSculpt(const LLSD& data);
@@ -118,101 +100,100 @@
     // </FS>
 
 protected:
-<<<<<<< HEAD
-	void			getState();
-	//<FS:Beq> FIRE-21445 + Mesh Info in object panel
-	void			deactivateStandardFields();
-	void			activateMeshFields(LLViewerObject * objectp);
-	void			setLODDistValues(LLTextBox * tb, F32 factor, F32 dmid, F32 dlow, F32 dlowest);
-	void			deactivateMeshFields();
-	//</FS:Beq>
-	void			sendRotation(BOOL btn_down);
-	void			sendScale(BOOL btn_down);
-	void			sendPosition(BOOL btn_down);
-	void			sendIsPhysical();
-	void			sendIsTemporary();
-	void			sendIsPhantom();
-
-	void            sendSculpt();
-	
-	void 			getVolumeParams(LLVolumeParams& volume_params);
-	
+    void            getState();
+    //<FS:Beq> FIRE-21445 + Mesh Info in object panel
+    void            deactivateStandardFields();
+    void            activateMeshFields(LLViewerObject * objectp);
+    void            setLODDistValues(LLTextBox * tb, F32 factor, F32 dmid, F32 dlow, F32 dlowest);
+    void            deactivateMeshFields();
+    //</FS:Beq>
+    void            sendRotation(BOOL btn_down);
+    void            sendScale(BOOL btn_down);
+    void            sendPosition(BOOL btn_down);
+    void            sendIsPhysical();
+    void            sendIsTemporary();
+    void            sendIsPhantom();
+
+    void            sendSculpt();
+
+    void            getVolumeParams(LLVolumeParams& volume_params);
+
 protected:
-	S32				mComboMaterialItemCount;
-
-	LLComboBox*		mComboMaterial;
-	
-	// Per-object options
-	LLComboBox*		mComboBaseType;
-
-	//LLMenuButton*	mMenuClipboardParams; // <FS> Extended copy & paste buttons
-
-	LLComboBox*		mComboLOD;
-
-	LLTextBox*		mLabelCut;
-	LLSpinCtrl*		mSpinCutBegin;
-	LLSpinCtrl*		mSpinCutEnd;
+    S32             mComboMaterialItemCount;
+
+    LLComboBox*     mComboMaterial;
+
+    // Per-object options
+    LLComboBox*     mComboBaseType;
+
+    //LLMenuButton* mMenuClipboardParams; // <FS> Extended copy & paste buttons
+
+    LLComboBox*     mComboLOD;
+
+    LLTextBox*      mLabelCut;
+    LLSpinCtrl*     mSpinCutBegin;
+    LLSpinCtrl*     mSpinCutEnd;
 // <AW: opensim-limits>
-	F32			mRegionMaxHeight;
-
-	F32			mMinScale;
-	F32			mMaxScale;
-
-	F32			mMaxHollowSize;
+    F32         mRegionMaxHeight;
+
+    F32         mMinScale;
+    F32         mMaxScale;
+
+    F32         mMaxHollowSize;
 // </AW: opensim-limits>
-	LLTextBox*		mLabelHollow;
-	LLSpinCtrl*		mSpinHollow;
-
-	F32			mMinHoleSize;// <AW: opensim-limits>
-	LLTextBox*		mLabelHoleType;
-	LLComboBox*		mComboHoleType;
-
-	LLTextBox*		mLabelTwist;
-	LLSpinCtrl*		mSpinTwist;
-	LLSpinCtrl*		mSpinTwistBegin;
-
-	LLSpinCtrl*		mSpinScaleX;
-	LLSpinCtrl*		mSpinScaleY;
-	
-	LLTextBox*		mLabelSkew;
-	LLSpinCtrl*		mSpinSkew;
-
-	LLTextBox*		mLabelShear;
-	LLSpinCtrl*		mSpinShearX;
-	LLSpinCtrl*		mSpinShearY;
-
-	// Advanced Path
-	LLSpinCtrl*		mCtrlPathBegin;
-	LLSpinCtrl*		mCtrlPathEnd;
-
-	LLTextBox*		mLabelTaper;
-	LLSpinCtrl*		mSpinTaperX;
-	LLSpinCtrl*		mSpinTaperY;
-
-	LLTextBox*		mLabelRadiusOffset;
-	LLSpinCtrl*		mSpinRadiusOffset;
-
-	LLTextBox*		mLabelRevolutions;
-	LLSpinCtrl*		mSpinRevolutions;
-
-	//LLMenuButton*   mMenuClipboardPos; // <FS> Extended copy & paste buttons
-	LLTextBox*		mLabelPosition;
-	LLSpinCtrl*		mCtrlPosX;
-	LLSpinCtrl*		mCtrlPosY;
-	LLSpinCtrl*		mCtrlPosZ;
-
-	//LLMenuButton*   mMenuClipboardSize; // <FS> Extended copy & paste buttons
-	LLTextBox*		mLabelSize;
-	LLSpinCtrl*		mCtrlScaleX;
-	LLSpinCtrl*		mCtrlScaleY;
-	LLSpinCtrl*		mCtrlScaleZ;
-	BOOL			mSizeChanged;
-
-	//LLMenuButton*   mMenuClipboardRot; // <FS> Extended copy & paste buttons
-	LLTextBox*		mLabelRotation;
-	LLSpinCtrl*		mCtrlRotX;
-	LLSpinCtrl*		mCtrlRotY;
-	LLSpinCtrl*		mCtrlRotZ;
+    LLTextBox*      mLabelHollow;
+    LLSpinCtrl*     mSpinHollow;
+
+    F32         mMinHoleSize;// <AW: opensim-limits>
+    LLTextBox*      mLabelHoleType;
+    LLComboBox*     mComboHoleType;
+
+    LLTextBox*      mLabelTwist;
+    LLSpinCtrl*     mSpinTwist;
+    LLSpinCtrl*     mSpinTwistBegin;
+
+    LLSpinCtrl*     mSpinScaleX;
+    LLSpinCtrl*     mSpinScaleY;
+
+    LLTextBox*      mLabelSkew;
+    LLSpinCtrl*     mSpinSkew;
+
+    LLTextBox*      mLabelShear;
+    LLSpinCtrl*     mSpinShearX;
+    LLSpinCtrl*     mSpinShearY;
+
+    // Advanced Path
+    LLSpinCtrl*     mCtrlPathBegin;
+    LLSpinCtrl*     mCtrlPathEnd;
+
+    LLTextBox*      mLabelTaper;
+    LLSpinCtrl*     mSpinTaperX;
+    LLSpinCtrl*     mSpinTaperY;
+
+    LLTextBox*      mLabelRadiusOffset;
+    LLSpinCtrl*     mSpinRadiusOffset;
+
+    LLTextBox*      mLabelRevolutions;
+    LLSpinCtrl*     mSpinRevolutions;
+
+    //LLMenuButton*   mMenuClipboardPos; // <FS> Extended copy & paste buttons
+    LLTextBox*      mLabelPosition;
+    LLSpinCtrl*     mCtrlPosX;
+    LLSpinCtrl*     mCtrlPosY;
+    LLSpinCtrl*     mCtrlPosZ;
+
+    //LLMenuButton*   mMenuClipboardSize; // <FS> Extended copy & paste buttons
+    LLTextBox*      mLabelSize;
+    LLSpinCtrl*     mCtrlScaleX;
+    LLSpinCtrl*     mCtrlScaleY;
+    LLSpinCtrl*     mCtrlScaleZ;
+    BOOL            mSizeChanged;
+
+    //LLMenuButton*   mMenuClipboardRot; // <FS> Extended copy & paste buttons
+    LLTextBox*      mLabelRotation;
+    LLSpinCtrl*     mCtrlRotX;
+    LLSpinCtrl*     mCtrlRotY;
+    LLSpinCtrl*     mCtrlRotZ;
 
     LLButton        *mBtnCopyPos;
     LLButton        *mBtnPastePos;
@@ -229,101 +210,6 @@
     LLButton        *mBtnPasteRotClip;
     // </FS>
 
-	LLCheckBoxCtrl	*mCheckLock;
-	LLCheckBoxCtrl	*mCheckPhysics;
-	LLCheckBoxCtrl	*mCheckTemporary;
-	LLCheckBoxCtrl	*mCheckPhantom;
-
-	LLTextureCtrl   *mCtrlSculptTexture;
-	LLTextBox       *mLabelSculptType;
-	LLComboBox      *mCtrlSculptType;
-	LLCheckBoxCtrl  *mCtrlSculptMirror;
-	LLCheckBoxCtrl  *mCtrlSculptInvert;
-
-	LLVector3		mCurEulerDegrees;		// to avoid sending rotation when not changed
-	BOOL			mIsPhysical;			// to avoid sending "physical" when not changed
-	BOOL			mIsTemporary;			// to avoid sending "temporary" when not changed
-	BOOL			mIsPhantom;				// to avoid sending "phantom" when not changed
-	S32				mSelectedType;			// So we know what selected type we last were
-
-	LLUUID          mSculptTextureRevert;   // so we can revert the sculpt texture on cancel
-	U8              mSculptTypeRevert;      // so we can revert the sculpt type on cancel
-=======
-    void            getState();
-
-    void            sendRotation(BOOL btn_down);
-    void            sendScale(BOOL btn_down);
-    void            sendPosition(BOOL btn_down);
-    void            sendIsPhysical();
-    void            sendIsTemporary();
-    void            sendIsPhantom();
-
-    void            sendSculpt();
-
-    void            getVolumeParams(LLVolumeParams& volume_params);
-
-protected:
-    // Per-object options
-    LLComboBox*     mComboBaseType;
-    LLMenuButton*   mMenuClipboardParams;
-
-    LLTextBox*      mLabelCut;
-    LLSpinCtrl*     mSpinCutBegin;
-    LLSpinCtrl*     mSpinCutEnd;
-
-    LLTextBox*      mLabelHollow;
-    LLSpinCtrl*     mSpinHollow;
-
-    LLTextBox*      mLabelHoleType;
-    LLComboBox*     mComboHoleType;
-
-    LLTextBox*      mLabelTwist;
-    LLSpinCtrl*     mSpinTwist;
-    LLSpinCtrl*     mSpinTwistBegin;
-
-    LLSpinCtrl*     mSpinScaleX;
-    LLSpinCtrl*     mSpinScaleY;
-
-    LLTextBox*      mLabelSkew;
-    LLSpinCtrl*     mSpinSkew;
-
-    LLTextBox*      mLabelShear;
-    LLSpinCtrl*     mSpinShearX;
-    LLSpinCtrl*     mSpinShearY;
-
-    // Advanced Path
-    LLSpinCtrl*     mCtrlPathBegin;
-    LLSpinCtrl*     mCtrlPathEnd;
-
-    LLTextBox*      mLabelTaper;
-    LLSpinCtrl*     mSpinTaperX;
-    LLSpinCtrl*     mSpinTaperY;
-
-    LLTextBox*      mLabelRadiusOffset;
-    LLSpinCtrl*     mSpinRadiusOffset;
-
-    LLTextBox*      mLabelRevolutions;
-    LLSpinCtrl*     mSpinRevolutions;
-
-    LLMenuButton*   mMenuClipboardPos;
-    LLTextBox*      mLabelPosition;
-    LLSpinCtrl*     mCtrlPosX;
-    LLSpinCtrl*     mCtrlPosY;
-    LLSpinCtrl*     mCtrlPosZ;
-
-    LLMenuButton*   mMenuClipboardSize;
-    LLTextBox*      mLabelSize;
-    LLSpinCtrl*     mCtrlScaleX;
-    LLSpinCtrl*     mCtrlScaleY;
-    LLSpinCtrl*     mCtrlScaleZ;
-    BOOL            mSizeChanged;
-
-    LLMenuButton*   mMenuClipboardRot;
-    LLTextBox*      mLabelRotation;
-    LLSpinCtrl*     mCtrlRotX;
-    LLSpinCtrl*     mCtrlRotY;
-    LLSpinCtrl*     mCtrlRotZ;
-
     LLCheckBoxCtrl  *mCheckLock;
     LLCheckBoxCtrl  *mCheckPhysics;
     LLCheckBoxCtrl  *mCheckTemporary;
@@ -343,7 +229,6 @@
 
     LLUUID          mSculptTextureRevert;   // so we can revert the sculpt texture on cancel
     U8              mSculptTypeRevert;      // so we can revert the sculpt type on cancel
->>>>>>> 38c2a5bd
 
     LLVector3       mClipboardPos;
     LLVector3           mClipboardSize;
