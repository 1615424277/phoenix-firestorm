/**
 * @file llviewergesture.h
 * @brief LLViewerGesture class header file
 *
 * $LicenseInfo:firstyear=2002&license=viewerlgpl$
 * Second Life Viewer Source Code
 * Copyright (C) 2010, Linden Research, Inc.
 *
 * This library is free software; you can redistribute it and/or
 * modify it under the terms of the GNU Lesser General Public
 * License as published by the Free Software Foundation;
 * version 2.1 of the License only.
 *
 * This library is distributed in the hope that it will be useful,
 * but WITHOUT ANY WARRANTY; without even the implied warranty of
 * MERCHANTABILITY or FITNESS FOR A PARTICULAR PURPOSE.  See the GNU
 * Lesser General Public License for more details.
 *
 * You should have received a copy of the GNU Lesser General Public
 * License along with this library; if not, write to the Free Software
 * Foundation, Inc., 51 Franklin Street, Fifth Floor, Boston, MA  02110-1301  USA
 *
 * Linden Research, Inc., 945 Battery Street, San Francisco, CA  94111  USA
 * $/LicenseInfo$
 */

#ifndef LL_LLVIEWERGESTURE_H
#define LL_LLVIEWERGESTURE_H

#include "llanimationstates.h"
#include "lluuid.h"
#include "llstring.h"
#include "llgesture.h"

class LLMessageSystem;

class LLViewerGesture : public LLGesture
{
public:
    LLViewerGesture();
    LLViewerGesture(KEY key, MASK mask, const std::string &trigger,
        const LLUUID &sound_item_id, const std::string &animation,
        const std::string &output_string);

    LLViewerGesture(U8 **buffer, S32 max_size); // deserializes, advances buffer
    LLViewerGesture(const LLViewerGesture &gesture);

<<<<<<< HEAD
	// Triggers if a key/mask matches it
	virtual bool trigger(KEY key, MASK mask);

	// Triggers if case-insensitive substring matches (assumes string is lowercase)
	virtual bool trigger(const std::string &string);

	void doTrigger( bool send_chat );
=======
    // Triggers if a key/mask matches it
    virtual BOOL trigger(KEY key, MASK mask);

    // Triggers if case-insensitive substring matches (assumes string is lowercase)
    virtual BOOL trigger(const std::string &string);

    void doTrigger( BOOL send_chat );
>>>>>>> c06fb4e0

protected:
    static const F32    SOUND_VOLUME;
};

class LLViewerGestureList : public LLGestureList
{
public:
    LLViewerGestureList();

<<<<<<< HEAD
	//void requestFromServer();
	bool getIsLoaded() { return mIsLoaded; }

	//void requestResetFromServer( bool is_male );

	// See if the prefix matches any gesture.  If so, return true
	// and place the full text of the gesture trigger into
	// output_str
	bool matchPrefix(const std::string& in_str, std::string* out_str);
=======
    //void requestFromServer();
    BOOL getIsLoaded() { return mIsLoaded; }

    //void requestResetFromServer( BOOL is_male );

    // See if the prefix matches any gesture.  If so, return TRUE
    // and place the full text of the gesture trigger into
    // output_str
    BOOL matchPrefix(const std::string& in_str, std::string* out_str);
>>>>>>> c06fb4e0

    static void xferCallback(void *data, S32 size, void** /*user_data*/, S32 status);

protected:
    LLGesture *create_gesture(U8 **buffer, S32 max_size);

protected:
<<<<<<< HEAD
	bool mIsLoaded;
=======
    BOOL mIsLoaded;
>>>>>>> c06fb4e0
};

extern LLViewerGestureList gGestureList;

#endif<|MERGE_RESOLUTION|>--- conflicted
+++ resolved
@@ -45,23 +45,13 @@
     LLViewerGesture(U8 **buffer, S32 max_size); // deserializes, advances buffer
     LLViewerGesture(const LLViewerGesture &gesture);
 
-<<<<<<< HEAD
-	// Triggers if a key/mask matches it
-	virtual bool trigger(KEY key, MASK mask);
-
-	// Triggers if case-insensitive substring matches (assumes string is lowercase)
-	virtual bool trigger(const std::string &string);
-
-	void doTrigger( bool send_chat );
-=======
     // Triggers if a key/mask matches it
-    virtual BOOL trigger(KEY key, MASK mask);
+    virtual bool trigger(KEY key, MASK mask);
 
     // Triggers if case-insensitive substring matches (assumes string is lowercase)
-    virtual BOOL trigger(const std::string &string);
+    virtual bool trigger(const std::string &string);
 
-    void doTrigger( BOOL send_chat );
->>>>>>> c06fb4e0
+    void doTrigger( bool send_chat );
 
 protected:
     static const F32    SOUND_VOLUME;
@@ -72,27 +62,15 @@
 public:
     LLViewerGestureList();
 
-<<<<<<< HEAD
-	//void requestFromServer();
-	bool getIsLoaded() { return mIsLoaded; }
+    //void requestFromServer();
+    bool getIsLoaded() { return mIsLoaded; }
 
-	//void requestResetFromServer( bool is_male );
+    //void requestResetFromServer( bool is_male );
 
-	// See if the prefix matches any gesture.  If so, return true
-	// and place the full text of the gesture trigger into
-	// output_str
-	bool matchPrefix(const std::string& in_str, std::string* out_str);
-=======
-    //void requestFromServer();
-    BOOL getIsLoaded() { return mIsLoaded; }
-
-    //void requestResetFromServer( BOOL is_male );
-
-    // See if the prefix matches any gesture.  If so, return TRUE
+    // See if the prefix matches any gesture.  If so, return true
     // and place the full text of the gesture trigger into
     // output_str
-    BOOL matchPrefix(const std::string& in_str, std::string* out_str);
->>>>>>> c06fb4e0
+    bool matchPrefix(const std::string& in_str, std::string* out_str);
 
     static void xferCallback(void *data, S32 size, void** /*user_data*/, S32 status);
 
@@ -100,11 +78,7 @@
     LLGesture *create_gesture(U8 **buffer, S32 max_size);
 
 protected:
-<<<<<<< HEAD
-	bool mIsLoaded;
-=======
-    BOOL mIsLoaded;
->>>>>>> c06fb4e0
+    bool mIsLoaded;
 };
 
 extern LLViewerGestureList gGestureList;
