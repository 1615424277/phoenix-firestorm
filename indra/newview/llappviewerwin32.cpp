/**
 * @file llappviewerwin32.cpp
 * @brief The LLAppViewerWin32 class definitions
 *
 * $LicenseInfo:firstyear=2007&license=viewerlgpl$
 * Second Life Viewer Source Code
 * Copyright (C) 2010, Linden Research, Inc.
 * 
 * This library is free software; you can redistribute it and/or
 * modify it under the terms of the GNU Lesser General Public
 * License as published by the Free Software Foundation;
 * version 2.1 of the License only.
 * 
 * This library is distributed in the hope that it will be useful,
 * but WITHOUT ANY WARRANTY; without even the implied warranty of
 * MERCHANTABILITY or FITNESS FOR A PARTICULAR PURPOSE.  See the GNU
 * Lesser General Public License for more details.
 * 
 * You should have received a copy of the GNU Lesser General Public
 * License along with this library; if not, write to the Free Software
 * Foundation, Inc., 51 Franklin Street, Fifth Floor, Boston, MA  02110-1301  USA
 * 
 * Linden Research, Inc., 945 Battery Street, San Francisco, CA  94111  USA
 * $/LicenseInfo$
 */ 

#include "llviewerprecompiledheaders.h"

#ifdef INCLUDE_VLD
#define VLD_FORCE_ENABLE 1
#include "vld.h"
#endif
#include "llwin32headers.h"

#include "llwindowwin32.h" // *FIX: for setting gIconResource.

#include "llappviewerwin32.h"

#include "llgl.h"
#include "res/resource.h" // *FIX: for setting gIconResource.

#include <fcntl.h>		//_O_APPEND
#include <io.h>			//_open_osfhandle()
#include <WERAPI.H>		// for WerAddExcludedApplication()
#include <process.h>	// _spawnl()
#include <tchar.h>		// For TCHAR support

#include "llviewercontrol.h"
#include "lldxhardware.h"

#include "nvapi/nvapi.h"
#include "nvapi/NvApiDriverSettings.h"

#include <stdlib.h>

#include "llweb.h"

#include "llviewernetwork.h"
#include "llmd5.h"
#include "llfindlocale.h"

#include "llcommandlineparser.h"
#include "lltrans.h"

#ifndef LL_RELEASE_FOR_DOWNLOAD
#include "llwindebug.h"
#endif

#include "stringize.h"
#include "lldir.h"
#include "llerrorcontrol.h"

#include <fstream>
#include <exception>

// Bugsplat (http://bugsplat.com) crash reporting tool
#ifdef LL_BUGSPLAT
#include "BugSplat.h"

#if LL_USESYSTEMLIBS
#include "jsoncpp/reader.h" // JSON
#else
#include "json/reader.h" // JSON
#endif

#include "llagent.h"                // for agent location
#include "llviewerregion.h"
#include "llvoavatarself.h"         // for agent name
#pragma optimize( "", off )

namespace FS
{
    std::wstring LogfileIn;
    std::wstring LogfileOut;
    std::wstring DumpFile;
}

namespace
{
    // MiniDmpSender's constructor is defined to accept __wchar_t* instead of
    // plain wchar_t*. That said, wunder() returns std::basic_string<__wchar_t>,
    // NOT plain __wchar_t*, despite the apparent convenience. Calling
    // wunder(something).c_str() as an argument expression is fine: that
    // std::basic_string instance will survive until the function returns.
    // Calling c_str() on a std::basic_string local to wunder() would be
    // Undefined Behavior: we'd be left with a pointer into a destroyed
    // std::basic_string instance. But we can do that with a macro...
    #define WCSTR(string) wunder(string).c_str()

    // It would be nice if, when wchar_t is the same as __wchar_t, this whole
    // function would optimize away. However, we use it only for the arguments
    // to the BugSplat API -- a handful of calls.
    inline std::basic_string<__wchar_t> wunder(const std::wstring& str)
    {
        return { str.begin(), str.end() };
    }

    // when what we have in hand is a std::string, convert from UTF-8 using
    // specific wstringize() overload
    inline std::basic_string<__wchar_t> wunder(const std::string& str)
    {
        return wunder(wstringize(str));
    }

    // Irritatingly, MiniDmpSender::setCallback() is defined to accept a
    // classic-C function pointer instead of an arbitrary C++ callable. If it
    // did accept a modern callable, we could pass a lambda that binds our
    // MiniDmpSender pointer. As things stand, though, we must define an
    // actual function and store the pointer statically.
    static MiniDmpSender *sBugSplatSender = nullptr;

    bool bugsplatSendLog(UINT nCode, LPVOID lpVal1, LPVOID lpVal2)
    {
        if (nCode == MDSCB_EXCEPTIONCODE)
        {
            // <FS:ND> Save dump and log into unique crash dymp folder 
            __wchar_t aBuffer[1024] = {};
            sBugSplatSender->getMinidumpPath(aBuffer, _countof(aBuffer));
            std::wstring strPath{ (wchar_t*)aBuffer };
            ::CopyFileW(strPath.c_str(), FS::DumpFile.c_str(), FALSE);
            ::CopyFileW(FS::LogfileIn.c_str(), FS::LogfileOut.c_str(), FALSE);
            // </FS:ND>

            // send the main viewer log file
            // widen to wstring, convert to __wchar_t, then pass c_str()
            
            // <FS:ND> We don't send log files
            // sBugSplatSender->sendAdditionalFile(
            //     WCSTR(gDirUtilp->getExpandedFilename(LL_PATH_LOGS, "SecondLife.log")));
            // </FS:ND>

            // sBugSplatSender->sendAdditionalFile(
            //   WCSTR(gDirUtilp->getExpandedFilename(LL_PATH_USER_SETTINGS, "settings.xml")));

            if (gCrashSettings.getBOOL("CrashSubmitSettings"))
                sBugSplatSender->sendAdditionalFile(  WCSTR(gDirUtilp->getExpandedFilename(LL_PATH_USER_SETTINGS, "settings.xml")));


            sBugSplatSender->sendAdditionalFile(
                WCSTR(*LLAppViewer::instance()->getStaticDebugFile()));

            // We don't have an email address for any user. Hijack this
            // metadata field for the platform identifier.
            // sBugSplatSender->setDefaultUserEmail(
            //    WCSTR(STRINGIZE(LLOSInfo::instance().getOSStringSimple() << " ("
            //                    << ADDRESS_SIZE << "-bit)")));

            // <FS:ND> Add which flavor of FS generated an error
            std::string flavor = "hvk";
#ifdef OPENSIM
            flavor = "oss";
#endif
            sBugSplatSender->setDefaultUserEmail( WCSTR(STRINGIZE(LLOSInfo::instance().getOSStringSimple() << " ("  << ADDRESS_SIZE << "-bit, flavor " << flavor <<")")));
            // </FS:ND>

            //<FS:ND/> Clear out username first, as we get some crashes that has the OS set as username, let's see if this fixes it. Use Crash.Linden as a usr can never have a "Linden"
			// name and on the other hand a Linden will not likely ever crash on Firestom.
            sBugSplatSender->setDefaultUserName( WCSTR("Crash.Linden") );

            // <FS:ND> Only send avatar name if enabled via prefs
            if (gCrashSettings.getBOOL("CrashSubmitName"))
            {
            // </FS:ND>
                if (gAgentAvatarp)
                {
                    // user name, when we have it
                    sBugSplatSender->setDefaultUserName(WCSTR(gAgentAvatarp->getFullname()));
                }
            // <FS:ND> Only send avatar name if enabled via prefs
            }
            // </FS:ND>
            
            // LL_ERRS message, when there is one
            sBugSplatSender->setDefaultUserDescription(WCSTR(LLError::getFatalMessage()));

            if (gAgent.getRegion())
            {
                // region location, when we have it
                LLVector3 loc = gAgent.getPositionAgent();
                sBugSplatSender->resetAppIdentifier(
                    WCSTR(STRINGIZE(gAgent.getRegion()->getName()
                                    << '/' << loc.mV[0]
                                    << '/' << loc.mV[1]
                                    << '/' << loc.mV[2])));
            }
        } // MDSCB_EXCEPTIONCODE

        return false;
    }
}
#endif // LL_BUGSPLAT

namespace
{
    void (*gOldTerminateHandler)() = NULL;
}

static void exceptionTerminateHandler()
{
	// reinstall default terminate() handler in case we re-terminate.
	if (gOldTerminateHandler) std::set_terminate(gOldTerminateHandler);
	// treat this like a regular viewer crash, with nice stacktrace etc.
    long *null_ptr;
    null_ptr = 0;
    *null_ptr = 0xDEADBEEF; //Force an exception that will trigger breakpad.
	//LLAppViewer::handleViewerCrash();
	// we've probably been killed-off before now, but...
	gOldTerminateHandler(); // call old terminate() handler
}

LONG WINAPI catchallCrashHandler(EXCEPTION_POINTERS * /*ExceptionInfo*/)
{
	LL_WARNS() << "Hit last ditch-effort attempt to catch crash." << LL_ENDL;
	exceptionTerminateHandler();
	return 0;
}

// *FIX:Mani - This hack is to fix a linker issue with libndofdev.lib
// The lib was compiled under VS2005 - in VS2003 we need to remap assert
#ifdef LL_DEBUG
#ifdef LL_MSVC7 
extern "C" {
    void _wassert(const wchar_t * _Message, const wchar_t *_File, unsigned _Line)
    {
        LL_ERRS() << _Message << LL_ENDL;
    }
}
#endif
#endif

const std::string LLAppViewerWin32::sWindowClass = "Second Life";

/*
    This function is used to print to the command line a text message 
    describing the nvapi error and quits
*/
void nvapi_error(NvAPI_Status status)
{
    NvAPI_ShortString szDesc = {0};
	NvAPI_GetErrorMessage(status, szDesc);
	LL_WARNS() << szDesc << LL_ENDL;

	//should always trigger when asserts are enabled
	//llassert(status == NVAPI_OK);
}

// Create app mutex creates a unique global windows object. 
// If the object can be created it returns true, otherwise
// it returns false. The false result can be used to determine 
// if another instance of a second life app (this vers. or later)
// is running.
// *NOTE: Do not use this method to run a single instance of the app.
// This is intended to help debug problems with the cross-platform 
// locked file method used for that purpose.
bool create_app_mutex()
{
	bool result = true;
	LPCWSTR unique_mutex_name = L"SecondLifeAppMutex";
	HANDLE hMutex;
	hMutex = CreateMutex(NULL, TRUE, unique_mutex_name); 
	if(GetLastError() == ERROR_ALREADY_EXISTS) 
	{     
		result = false;
	}
	return result;
}

void ll_nvapi_init(NvDRSSessionHandle hSession)
{
	// (2) load all the system settings into the session
	NvAPI_Status status = NvAPI_DRS_LoadSettings(hSession);
	if (status != NVAPI_OK) 
	{
		nvapi_error(status);
		return;
	}

	NvAPI_UnicodeString profile_name;
	std::string app_name = LLTrans::getString("APP_NAME");
	llutf16string w_app_name = utf8str_to_utf16str(app_name);
	wsprintf(profile_name, L"%s", w_app_name.c_str());
	// <FS:Ansariel> FIRE-16667 / BUG-9906: Viewer messing up the global NVIDIA driver profile
	//status = NvAPI_DRS_SetCurrentGlobalProfile(hSession, profile_name);
	//if (status != NVAPI_OK)
	//{
	//	nvapi_error(status);
	//	return;
	//}

	//// (3) Obtain the current profile. 
	//NvDRSProfileHandle hProfile = 0;
	//status = NvAPI_DRS_GetCurrentGlobalProfile(hSession, &hProfile);
	//if (status != NVAPI_OK) 
	//{
	//	nvapi_error(status);
	//	return;
	//}

	NvDRSProfileHandle hProfile = 0;
	// Check if we already have a Firestorm profile
	status = NvAPI_DRS_FindProfileByName(hSession, profile_name, &hProfile);
	if (status != NVAPI_OK && status != NVAPI_PROFILE_NOT_FOUND)
	{
		nvapi_error(status);
		return;
	}
	else if (status == NVAPI_PROFILE_NOT_FOUND)
	{
		// Don't have a Firestorm profile yet - create one
		LL_INFOS() << "Creating Firestorm profile for NVIDIA driver" << LL_ENDL;

		NVDRS_PROFILE profileInfo;
		profileInfo.version = NVDRS_PROFILE_VER;
		profileInfo.isPredefined = 0;
		wsprintf(profileInfo.profileName, L"%s", w_app_name.c_str());

		status = NvAPI_DRS_CreateProfile(hSession, &profileInfo, &hProfile);
		if (status != NVAPI_OK)
		{
			nvapi_error(status);
			return;
		}
	}

	// Check if current exe is part of the profile
	std::string exe_name = gDirUtilp->getExecutableFilename();
	NVDRS_APPLICATION profile_application;
	profile_application.version = NVDRS_APPLICATION_VER;

	llutf16string w_exe_name = utf8str_to_utf16str(exe_name);
	NvAPI_UnicodeString profile_app_name;
	wsprintf(profile_app_name, L"%s", w_exe_name.c_str());

	status = NvAPI_DRS_GetApplicationInfo(hSession, hProfile, profile_app_name, &profile_application);
	if (status != NVAPI_OK && status != NVAPI_EXECUTABLE_NOT_FOUND)
	{
		nvapi_error(status);
		return;
	}
	else if (status == NVAPI_EXECUTABLE_NOT_FOUND)
	{
		LL_INFOS() << "Creating application for " << exe_name << " for NVIDIA driver" << LL_ENDL;

		// Add this exe to the profile
		NVDRS_APPLICATION application;
		application.version = NVDRS_APPLICATION_VER;
		application.isPredefined = 0;
		wsprintf(application.appName, L"%s", w_exe_name.c_str());
		wsprintf(application.userFriendlyName, L"%s", w_exe_name.c_str());
		wsprintf(application.launcher, L"%s", w_exe_name.c_str());
		wsprintf(application.fileInFolder, L"%s", "");

		status = NvAPI_DRS_CreateApplication(hSession, hProfile, &application);
		if (status != NVAPI_OK)
		{
			nvapi_error(status);
			return;
		}

		// Save application in case we added one
		status = NvAPI_DRS_SaveSettings(hSession);
		if (status != NVAPI_OK) 
		{
			nvapi_error(status);
			return;
		}
	}
	// </FS:Ansariel>

	// load settings for querying 
	status = NvAPI_DRS_LoadSettings(hSession);
	if (status != NVAPI_OK)
	{
		nvapi_error(status);
		return;
	}

	//get the preferred power management mode for Second Life
	NVDRS_SETTING drsSetting = {0};
	drsSetting.version = NVDRS_SETTING_VER;
	status = NvAPI_DRS_GetSetting(hSession, hProfile, PREFERRED_PSTATE_ID, &drsSetting);
	if (status == NVAPI_SETTING_NOT_FOUND)
	{ //only override if the user hasn't specifically set this setting
		// (4) Specify that we want the VSYNC disabled setting
		// first we fill the NVDRS_SETTING struct, then we call the function
		drsSetting.version = NVDRS_SETTING_VER;
		drsSetting.settingId = PREFERRED_PSTATE_ID;
		drsSetting.settingType = NVDRS_DWORD_TYPE;
		drsSetting.u32CurrentValue = PREFERRED_PSTATE_PREFER_MAX;
		status = NvAPI_DRS_SetSetting(hSession, hProfile, &drsSetting);
		if (status != NVAPI_OK) 
		{
			nvapi_error(status);
			return;
		}

        // (5) Now we apply (or save) our changes to the system
        status = NvAPI_DRS_SaveSettings(hSession);
        if (status != NVAPI_OK) 
        {
            nvapi_error(status);
            return;
        }
	}
	else if (status != NVAPI_OK)
	{
		nvapi_error(status);
		return;
	}
}

//#define DEBUGGING_SEH_FILTER 1
#if DEBUGGING_SEH_FILTER
#	define WINMAIN DebuggingWinMain
#else
#	define WINMAIN wWinMain
#endif

int APIENTRY WINMAIN(HINSTANCE hInstance,
                     HINSTANCE hPrevInstance,
                     PWSTR     pCmdLine,
                     int       nCmdShow)
{
	const S32 MAX_HEAPS = 255;
	DWORD heap_enable_lfh_error[MAX_HEAPS];
	S32 num_heaps = 0;
	
	// <FS:Ansariel> Set via manifest
	//LLWindowWin32::setDPIAwareness();

#if WINDOWS_CRT_MEM_CHECKS && !INCLUDE_VLD
	_CrtSetDbgFlag ( _CRTDBG_ALLOC_MEM_DF | _CRTDBG_LEAK_CHECK_DF ); // dump memory leaks on exit
#elif 0
	// Experimental - enable the low fragmentation heap
	// This results in a 2-3x improvement in opening a new Inventory window (which uses a large numebr of allocations)
	// Note: This won't work when running from the debugger unless the _NO_DEBUG_HEAP environment variable is set to 1

	// Enable to get mem debugging within visual studio.
#if LL_DEBUG
	_CrtSetDbgFlag(_CRTDBG_ALLOC_MEM_DF | _CRTDBG_LEAK_CHECK_DF);
#else
	_CrtSetDbgFlag(0); // default, just making explicit
	
	ULONG ulEnableLFH = 2;
	HANDLE* hHeaps = new HANDLE[MAX_HEAPS];
	num_heaps = GetProcessHeaps(MAX_HEAPS, hHeaps);
	for(S32 i = 0; i < num_heaps; i++)
	{
		bool success = HeapSetInformation(hHeaps[i], HeapCompatibilityInformation, &ulEnableLFH, sizeof(ulEnableLFH));
		if (success)
			heap_enable_lfh_error[i] = 0;
		else
			heap_enable_lfh_error[i] = GetLastError();
	}
#endif
#endif
	
	// *FIX: global
	gIconResource = MAKEINTRESOURCE(IDI_LL_ICON);

	LLAppViewerWin32* viewer_app_ptr = new LLAppViewerWin32(ll_convert_wide_to_string(pCmdLine).c_str());

	gOldTerminateHandler = std::set_terminate(exceptionTerminateHandler);

	viewer_app_ptr->setErrorHandler(LLAppViewer::handleViewerCrash);

#if LL_SEND_CRASH_REPORTS 
	// ::SetUnhandledExceptionFilter(catchallCrashHandler); 
#endif

	// Set a debug info flag to indicate if multiple instances are running.
	bool found_other_instance = !create_app_mutex();
	gDebugInfo["FoundOtherInstanceAtStartup"] = LLSD::Boolean(found_other_instance);

	bool ok = viewer_app_ptr->init();
	if(!ok)
	{
		LL_WARNS() << "Application init failed." << LL_ENDL;
		return -1;
	}
	
	NvAPI_Status status;
    
	// Initialize NVAPI
	status = NvAPI_Initialize();
	NvDRSSessionHandle hSession = 0;

    if (status == NVAPI_OK) 
	{
		// Create the session handle to access driver settings
		status = NvAPI_DRS_CreateSession(&hSession);
		if (status != NVAPI_OK) 
		{
			nvapi_error(status);
		}
		else
		{
			//override driver setting as needed
			ll_nvapi_init(hSession);
		}
	}

	// Have to wait until after logging is initialized to display LFH info
	if (num_heaps > 0)
	{
		LL_INFOS() << "Attempted to enable LFH for " << num_heaps << " heaps." << LL_ENDL;
		for(S32 i = 0; i < num_heaps; i++)
		{
			if (heap_enable_lfh_error[i])
			{
				LL_INFOS() << "  Failed to enable LFH for heap: " << i << " Error: " << heap_enable_lfh_error[i] << LL_ENDL;
			}
		}
	}
	
	// Run the application main loop
	while (! viewer_app_ptr->frame()) 
	{}

	if (!LLApp::isError())
	{
		//
		// We don't want to do cleanup here if the error handler got called -
		// the assumption is that the error handler is responsible for doing
		// app cleanup if there was a problem.
		//
#if WINDOWS_CRT_MEM_CHECKS
		LL_INFOS() << "CRT Checking memory:" << LL_ENDL;
		if (!_CrtCheckMemory())
		{
			LL_WARNS() << "_CrtCheckMemory() failed at prior to cleanup!" << LL_ENDL;
		}
		else
		{
			LL_INFOS() << " No corruption detected." << LL_ENDL;
		}
#endif

		gGLActive = TRUE;

		viewer_app_ptr->cleanup();

#if WINDOWS_CRT_MEM_CHECKS
		LL_INFOS() << "CRT Checking memory:" << LL_ENDL;
		if (!_CrtCheckMemory())
		{
			LL_WARNS() << "_CrtCheckMemory() failed after cleanup!" << LL_ENDL;
		}
		else
		{
			LL_INFOS() << " No corruption detected." << LL_ENDL;
		}
#endif

	}
	delete viewer_app_ptr;
	viewer_app_ptr = NULL;

	// (NVAPI) (6) We clean up. This is analogous to doing a free()
	if (hSession)
	{
		NvAPI_DRS_DestroySession(hSession);
		hSession = 0;
	}
	
	return 0;
}

#if DEBUGGING_SEH_FILTER
// The compiler doesn't like it when you use __try/__except blocks
// in a method that uses object destructors. Go figure.
// This winmain just calls the real winmain inside __try.
// The __except calls our exception filter function. For debugging purposes.
int APIENTRY wWinMain(HINSTANCE hInstance,
                     HINSTANCE hPrevInstance,
                     PWSTR     lpCmdLine,
                     int       nCmdShow)
{
    __try
    {
        WINMAIN(hInstance, hPrevInstance, lpCmdLine, nCmdShow);
    }
    __except( viewer_windows_exception_handler( GetExceptionInformation() ) )
    {
        _tprintf( _T("Exception handled.\n") );
    }
}
#endif

void LLAppViewerWin32::disableWinErrorReporting()
{
	std::string executable_name = gDirUtilp->getExecutableFilename();

	if( S_OK == WerAddExcludedApplication( utf8str_to_utf16str(executable_name).c_str(), FALSE ) )
	{
		LL_INFOS() << "WerAddExcludedApplication() succeeded for " << executable_name << LL_ENDL;
	}
	else
	{
		LL_INFOS() << "WerAddExcludedApplication() failed for " << executable_name << LL_ENDL;
	}
}

const S32 MAX_CONSOLE_LINES = 500;
// Only defined in newer SDKs than we currently use
#ifndef ENABLE_VIRTUAL_TERMINAL_PROCESSING
#define ENABLE_VIRTUAL_TERMINAL_PROCESSING 4
#endif

<<<<<<< HEAD
static bool create_console()
{
	int h_con_handle;
	intptr_t l_std_handle;

	CONSOLE_SCREEN_BUFFER_INFO coninfo;
	FILE *fp;

	// allocate a console for this app
	const bool isConsoleAllocated = AllocConsole();

	// set the screen buffer to be big enough to let us scroll text
	GetConsoleScreenBufferInfo(GetStdHandle(STD_OUTPUT_HANDLE), &coninfo);
	coninfo.dwSize.Y = MAX_CONSOLE_LINES;
	SetConsoleScreenBufferSize(GetStdHandle(STD_OUTPUT_HANDLE), coninfo.dwSize);

	// redirect unbuffered STDOUT to the console
	l_std_handle = reinterpret_cast<decltype(l_std_handle)>(GetStdHandle(STD_OUTPUT_HANDLE));
	h_con_handle = _open_osfhandle(l_std_handle, _O_TEXT);
	if (h_con_handle == -1)
	{
		LL_WARNS() << "create_console() failed to open stdout handle" << LL_ENDL;
	}
	else
	{
		fp = _fdopen( h_con_handle, "w" );
		*stdout = *fp;
		setvbuf( stdout, NULL, _IONBF, 0 );
	}

	// redirect unbuffered STDIN to the console
	l_std_handle = reinterpret_cast<decltype(l_std_handle)>(GetStdHandle(STD_INPUT_HANDLE));
	h_con_handle = _open_osfhandle(l_std_handle, _O_TEXT);
	if (h_con_handle == -1)
	{
		LL_WARNS() << "create_console() failed to open stdin handle" << LL_ENDL;
	}
	else
	{
		fp = _fdopen( h_con_handle, "r" );
		*stdin = *fp;
		setvbuf( stdin, NULL, _IONBF, 0 );
	}

	// redirect unbuffered STDERR to the console
	l_std_handle = reinterpret_cast<decltype(l_std_handle)>(GetStdHandle(STD_ERROR_HANDLE));
	h_con_handle = _open_osfhandle(l_std_handle, _O_TEXT);
	if (h_con_handle == -1)
	{
		LL_WARNS() << "create_console() failed to open stderr handle" << LL_ENDL;
	}
	else
	{
		fp = _fdopen( h_con_handle, "w" );
		*stderr = *fp;
		setvbuf( stderr, NULL, _IONBF, 0 );
	}
=======
namespace {

void set_stream(const char* desc, FILE* fp, DWORD handle_id, const char* name, const char* mode="w");

bool create_console()
{
    // allocate a console for this app
    const bool isConsoleAllocated = AllocConsole();

    if (isConsoleAllocated)
    {
        // set the screen buffer to be big enough to let us scroll text
        CONSOLE_SCREEN_BUFFER_INFO coninfo;
        GetConsoleScreenBufferInfo(GetStdHandle(STD_OUTPUT_HANDLE), &coninfo);
        coninfo.dwSize.Y = MAX_CONSOLE_LINES;
        SetConsoleScreenBufferSize(GetStdHandle(STD_OUTPUT_HANDLE), coninfo.dwSize);

        // redirect unbuffered STDOUT to the console
        set_stream("stdout", stdout, STD_OUTPUT_HANDLE, "CONOUT$");
        // redirect unbuffered STDERR to the console
        set_stream("stderr", stderr, STD_ERROR_HANDLE, "CONOUT$");
        // redirect unbuffered STDIN to the console
        // Don't bother: our console is solely for log output. We never read stdin.
//      set_stream("stdin", stdin, STD_INPUT_HANDLE, "CONIN$", "r");
    }
>>>>>>> 87da08b1

    return isConsoleAllocated;
}

void set_stream(const char* desc, FILE* fp, DWORD handle_id, const char* name, const char* mode)
{
    // SL-13528: This code used to be based on
    // http://dslweb.nwnexus.com/~ast/dload/guicon.htm
    // (referenced in https://stackoverflow.com/a/191880).
    // But one of the comments on that StackOverflow answer points out that
    // assigning to *stdout or *stderr "probably doesn't even work with the
    // Universal CRT that was introduced in 2015," suggesting freopen_s()
    // instead. Code below is based on https://stackoverflow.com/a/55875595.
    auto std_handle = GetStdHandle(handle_id);
    if (std_handle == INVALID_HANDLE_VALUE)
    {
        LL_WARNS() << "create_console() failed to get " << desc << " handle" << LL_ENDL;
    }
    else
    {
        if (mode == std::string("w"))
        {
            // Enable color processing on Windows 10 console windows.
            DWORD dwMode = 0;
            GetConsoleMode(std_handle, &dwMode);
            dwMode |= ENABLE_VIRTUAL_TERMINAL_PROCESSING;
            SetConsoleMode(std_handle, dwMode);
        }
        // Redirect the passed fp to the console.
        FILE* ignore;
        if (freopen_s(&ignore, name, mode, fp) == 0)
        {
            // use unbuffered I/O
            setvbuf( fp, NULL, _IONBF, 0 );
        }
    }
}

} // anonymous namespace

LLAppViewerWin32::LLAppViewerWin32(const char* cmd_line) :
	mCmdLine(cmd_line),
	mIsConsoleAllocated(false)
{
}

LLAppViewerWin32::~LLAppViewerWin32()
{
}

// <FS:ND> Check if %TEMP% is defined and accessible (see FIRE-29623, sometimes BugSplat has problems to access TEMP, try to find out why)
static void checkTemp()
{
	char *pTemp{ getenv("TEMP") };
	if (!pTemp)
	{
		LL_WARNS() << "%TEMP% is not set" << LL_ENDL;
	}
	else
	{
		LL_INFOS() << "%TEMP%: " << pTemp << LL_ENDL;
		DWORD dwAttr = ::GetFileAttributesA(pTemp);
		DWORD dwLE = ::GetLastError();
		if (dwAttr == INVALID_FILE_ATTRIBUTES)
		{
			LL_WARNS() << "%TEMP%: " << pTemp << " GetFileAttributesA failed, last error: " << dwLE << LL_ENDL;
		}
		else if (0 == (dwAttr & FILE_ATTRIBUTE_DIRECTORY))
		{
			LL_WARNS() << "%TEMP%: " << pTemp << " is not a directory" << LL_ENDL;
		}
		else
		{
			LLUUID id = LLUUID::generateNewID();
			std::string strFile{ pTemp };
			if (strFile[strFile.size() - 1] != '/' && strFile[strFile.size() - 1] != '\\')
				strFile += "\\";

			strFile += id.asString();
			FILE *fp = fopen(strFile.c_str(), "w");
			if (!fp)
			{
				LL_WARNS() << "%TEMP%: " << pTemp << " cannot create file " << strFile << LL_ENDL;
			}
			else
			{
				fclose(fp);
				remove(strFile.c_str());
				LL_INFOS() << "%TEMP%: " << pTemp << " successfully created file " << strFile << LL_ENDL;
			}
		}
	}
}
// </FS:ND>

bool LLAppViewerWin32::init()
{
	bool success{ false }; // <FS:ND/> For BugSplat we need to call base::init() early on or there's no access to settings.
	// Platform specific initialization.

	// Turn off Windows Error Reporting
	// (Don't send our data to Microsoft--at least until we are Logo approved and have a way
	// of getting the data back from them.)
	//
	LL_INFOS() << "Turning off Windows error reporting." << LL_ENDL;
	disableWinErrorReporting();

#ifndef LL_RELEASE_FOR_DOWNLOAD
	// Merely requesting the LLSingleton instance initializes it.
	LLWinDebug::instance();
#endif

#if LL_SEND_CRASH_REPORTS
#if ! defined(LL_BUGSPLAT)
#pragma message("Building without BugSplat")

	LLAppViewer* pApp = LLAppViewer::instance();
	pApp->initCrashReporting();

#else // LL_BUGSPLAT
#pragma message("Building with BugSplat")
	// <FS:ND> Pre BugSplat dance, make sure settings are valid, query crash behavior and then set up Bugsplat accordingly"
	success = LLAppViewer::init();
	if (!success)
		return false;

	checkTemp(); // Always do and log this, no matter if using Bugsplat or not

	// Save those early so we don't have to deal with the dynamic memory during in process crash handling.
	FS::LogfileIn = ll_convert_string_to_wide(gDirUtilp->getExpandedFilename(LL_PATH_LOGS, "Firestorm.log"));
	FS::LogfileOut = ll_convert_string_to_wide(gDirUtilp->getExpandedFilename(LL_PATH_DUMP, "Firestorm.log"));
	FS::DumpFile = ll_convert_string_to_wide(gDirUtilp->getExpandedFilename(LL_PATH_DUMP, "Firestorm.dmp"));

	S32 nCrashSubmitBehavior = gCrashSettings.getS32("CrashSubmitBehavior");
	// Don't ever send? bail out!
	if (nCrashSubmitBehavior == 2 /*CRASH_BEHAVIOR_NEVER_SEND*/)
		return success;

	DWORD dwAsk{ MDSF_NONINTERACTIVE };
	if (nCrashSubmitBehavior == 0 /*CRASH_BEHAVIOR_ASK*/)
		dwAsk = 0;
	// </FS:ND>
	
	std::string build_data_fname(
		gDirUtilp->getExpandedFilename(LL_PATH_EXECUTABLE, "build_data.json"));
	// Use llifstream instead of std::ifstream because LL_PATH_EXECUTABLE
	// could contain non-ASCII characters, which std::ifstream doesn't handle.
	llifstream inf(build_data_fname.c_str());
	if (! inf.is_open())
	{
		LL_WARNS() << "Can't initialize BugSplat, can't read '" << build_data_fname
				   << "'" << LL_ENDL;
	}
	else
	{
		Json::Reader reader;
		Json::Value build_data;
		if (! reader.parse(inf, build_data, false)) // don't collect comments
		{
			// gah, the typo is baked into Json::Reader API
			LL_WARNS() << "Can't initialize BugSplat, can't parse '" << build_data_fname
					   << "': " << reader.getFormatedErrorMessages() << LL_ENDL;
		}
		else
		{
			Json::Value BugSplat_DB = build_data["BugSplat DB"];
			if (! BugSplat_DB)
			{
				LL_WARNS() << "Can't initialize BugSplat, no 'BugSplat DB' entry in '"
						   << build_data_fname << "'" << LL_ENDL;
			}
			else
			{
				// Got BugSplat_DB, onward!
				std::wstring version_string(WSTRINGIZE(LL_VIEWER_VERSION_MAJOR << '.' <<
													   LL_VIEWER_VERSION_MINOR << '.' <<
													   LL_VIEWER_VERSION_PATCH << '.' <<
													   LL_VIEWER_VERSION_BUILD));

				// have to convert normal wide strings to strings of __wchar_t

				// <FS:ND> Set up Bugsplat to ask or always send

				// sBugSplatSender = new MiniDmpSender(
				// 	WCSTR(BugSplat_DB.asString()),
				// 	WCSTR(LL_TO_WSTRING(LL_VIEWER_CHANNEL)),
				// 	WCSTR(version_string),
				// 	nullptr,              // szAppIdentifier -- set later
				// 	MDSF_NONINTERACTIVE | // automatically submit report without prompting
				// 	MDSF_PREVENTHIJACKING); // disallow swiping Exception filter
				
				sBugSplatSender = new MiniDmpSender(
					WCSTR(BugSplat_DB.asString()),
					WCSTR(LL_TO_WSTRING(LL_VIEWER_CHANNEL)),
					WCSTR(version_string),
					nullptr,              // szAppIdentifier -- set later
					dwAsk | 
					MDSF_PREVENTHIJACKING); // disallow swiping Exception filter
				// </FS:ND>

				sBugSplatSender->setCallback(bugsplatSendLog);

				// engage stringize() overload that converts from wstring
				LL_INFOS() << "Engaged BugSplat(" << LL_TO_STRING(LL_VIEWER_CHANNEL)
						   << ' ' << stringize(version_string) << ')' << LL_ENDL;
			} // got BugSplat_DB
		} // parsed build_data.json
	} // opened build_data.json

#endif // LL_BUGSPLAT
#endif // LL_SEND_CRASH_REPORTS

	// <FS:ND> base::init() was potentially called earlier.
	// bool success = LLAppViewer::init();
	// </FS:ND>

	if( !success )
		success = LLAppViewer::init();

    return success;
}

bool LLAppViewerWin32::cleanup()
{
	bool result = LLAppViewer::cleanup();

	gDXHardware.cleanup();

	if (mIsConsoleAllocated)
	{
		FreeConsole();
		mIsConsoleAllocated = false;
	}

	return result;
}

void LLAppViewerWin32::initLoggingAndGetLastDuration()
{
	LLAppViewer::initLoggingAndGetLastDuration();
}

void LLAppViewerWin32::initConsole()
{
	// pop up debug console
	mIsConsoleAllocated = create_console();
	return LLAppViewer::initConsole();
}

void write_debug_dx(const char* str)
{
	std::string value = gDebugInfo["DXInfo"].asString();
	value += str;
	gDebugInfo["DXInfo"] = value;
}

void write_debug_dx(const std::string& str)
{
	write_debug_dx(str.c_str());
}

bool LLAppViewerWin32::initHardwareTest()
{
	//
	// Do driver verification and initialization based on DirectX
	// hardware polling and driver versions
	//
	if (/*TRUE == gSavedSettings.getBOOL("ProbeHardwareOnStartup") &&*/ FALSE == gSavedSettings.getBOOL("NoHardwareProbe")) // <FS:Ansariel> FIRE-20378 / FIRE-20382: Breaks memory detection an 4K monitor workaround
	{
		// per DEV-11631 - disable hardware probing for everything
		// but vram.
		BOOL vram_only = TRUE;

		LLSplashScreen::update(LLTrans::getString("StartupDetectingHardware"));

		LL_DEBUGS("AppInit") << "Attempting to poll DirectX for hardware info" << LL_ENDL;
		gDXHardware.setWriteDebugFunc(write_debug_dx);
		// <FS:Ansariel> FIRE-15891: Add option to disable WMI check in case of problems
		//BOOL probe_ok = gDXHardware.getInfo(vram_only);
		BOOL probe_ok = gDXHardware.getInfo(vram_only, gSavedSettings.getBOOL("FSDisableWMIProbing"));
		// </FS:Ansariel>

		if (!probe_ok
			&& gWarningSettings.getBOOL("AboutDirectX9"))
		{
			LL_WARNS("AppInit") << "DirectX probe failed, alerting user." << LL_ENDL;

			// Warn them that runnin without DirectX 9 will
			// not allow us to tell them about driver issues
			std::ostringstream msg;
			msg << LLTrans::getString ("MBNoDirectX");
			S32 button = OSMessageBox(
				msg.str(),
				LLTrans::getString("MBWarning"),
				OSMB_YESNO);
			if (OSBTN_NO== button)
			{
				LL_INFOS("AppInit") << "User quitting after failed DirectX 9 detection" << LL_ENDL;
				LLWeb::loadURLExternal("http://www.firestormviewer.org/support", false);
				return false;
			}
			gWarningSettings.setBOOL("AboutDirectX9", FALSE);
		}
		LL_DEBUGS("AppInit") << "Done polling DirectX for hardware info" << LL_ENDL;

		// Only probe once after installation
		gSavedSettings.setBOOL("ProbeHardwareOnStartup", FALSE);

		// Disable so debugger can work
		std::string splash_msg;
		LLStringUtil::format_map_t args;
		args["[APP_NAME]"] = LLAppViewer::instance()->getSecondLifeTitle();
		args["[CURRENT_GRID]"] = LLGridManager::getInstance()->getGridLabel();
		splash_msg = LLTrans::getString("StartupLoading", args);

		LLSplashScreen::update(splash_msg);
	}

	if (!restoreErrorTrap())
	{
		LL_WARNS("AppInit") << " Someone took over my exception handler (post hardware probe)!" << LL_ENDL;
	}

	if (gGLManager.mVRAM == 0)
	{
		// <FS:Ansariel> FIRE-12671: Force VRAM if DirectX detection is broken
		S32 forced_video_memory;
		if ((forced_video_memory = gSavedSettings.getS32("FSForcedVideoMemory")) > 0)
		{
			LL_INFOS("AppInit") << "Forcing VRAM to " << forced_video_memory << " MB" << LL_ENDL;
			gGLManager.mVRAM = forced_video_memory;
		}
		else
		// </FS:Ansariel>
		gGLManager.mVRAM = gDXHardware.getVRAM();
	}

	LL_INFOS("AppInit") << "Detected VRAM: " << gGLManager.mVRAM << LL_ENDL;

	return true;
}

bool LLAppViewerWin32::initParseCommandLine(LLCommandLineParser& clp)
{
	if (!clp.parseCommandLineString(mCmdLine))
	{
		return false;
	}

	// Find the system language.
	FL_Locale *locale = NULL;
	FL_Success success = FL_FindLocale(&locale, FL_MESSAGES);
	if (success != 0)
	{
		if (success >= 2 && locale->lang) // confident!
		{
			LL_INFOS("AppInit") << "Language: " << ll_safe_string(locale->lang) << LL_ENDL;
			LL_INFOS("AppInit") << "Location: " << ll_safe_string(locale->country) << LL_ENDL;
			LL_INFOS("AppInit") << "Variant: " << ll_safe_string(locale->variant) << LL_ENDL;
			LLControlVariable* c = gSavedSettings.getControl("SystemLanguage");
			if(c)
			{
				c->setValue(std::string(locale->lang), false);
			}
		}
	}
	FL_FreeLocale(&locale);

	return true;
}

bool LLAppViewerWin32::beingDebugged()
{
    return IsDebuggerPresent();
}

bool LLAppViewerWin32::restoreErrorTrap()
{	
	return true;
	//return LLWinDebug::checkExceptionHandler();
}

void LLAppViewerWin32::initCrashReporting(bool reportFreeze)
{
	if (isSecondInstance()) return; //BUG-5707 do not start another crash reporter for second instance.

	const char* logger_name = "win_crash_logger.exe";
	std::string exe_path = gDirUtilp->getExecutableDir();
	exe_path += gDirUtilp->getDirDelimiter();
	exe_path += logger_name;

    std::string logdir = gDirUtilp->getExpandedFilename(LL_PATH_DUMP, "");
    std::string appname = gDirUtilp->getExecutableFilename();

	S32 slen = logdir.length() -1;
	S32 end = slen;
	while (logdir.at(end) == '/' || logdir.at(end) == '\\') end--;
	
	if (slen !=end)
	{
		logdir = logdir.substr(0,end+1);
	}
	//std::string arg_str = "\"" + exe_path + "\" -dumpdir \"" + logdir + "\" -procname \"" + appname + "\" -pid " + stringize(LLApp::getPid());
	//_spawnl(_P_NOWAIT, exe_path.c_str(), arg_str.c_str(), NULL);
	std::string arg_str =  "\"" + exe_path + "\" -dumpdir \"" + logdir + "\" -procname \"" + appname + "\" -pid " + stringize(LLApp::getPid()); 

	STARTUPINFO startInfo={sizeof(startInfo)};
	PROCESS_INFORMATION processInfo;

	std::wstring exe_wstr;
	exe_wstr = utf8str_to_utf16str(exe_path);

	std::wstring arg_wstr;
	arg_wstr = utf8str_to_utf16str(arg_str);

	LL_INFOS("CrashReport") << "Creating crash reporter process " << exe_path << " with params: " << arg_str << LL_ENDL;
    if(CreateProcess(exe_wstr.c_str(),     
                     &arg_wstr[0],                 // Application arguments
                     0,
                     0,
                     FALSE,
                     CREATE_DEFAULT_ERROR_MODE,
                     0,
                     0,                              // Working directory
                     &startInfo,
                     &processInfo) == FALSE)
      // Could not start application -> call 'GetLastError()'
	{
        LL_WARNS("CrashReport") << "CreateProcess failed " << GetLastError() << LL_ENDL;
        return;
    }
}

//virtual
bool LLAppViewerWin32::sendURLToOtherInstance(const std::string& url)
{
	wchar_t window_class[256]; /* Flawfinder: ignore */   // Assume max length < 255 chars.
	mbstowcs(window_class, sWindowClass.c_str(), 255);
	window_class[255] = 0;
	// Use the class instead of the window name.
	HWND other_window = FindWindow(window_class, NULL);

	if (other_window != NULL)
	{
		LL_DEBUGS() << "Found other window with the name '" << getWindowTitle() << "'" << LL_ENDL;
		COPYDATASTRUCT cds;
		const S32 SLURL_MESSAGE_TYPE = 0;
		cds.dwData = SLURL_MESSAGE_TYPE;
		cds.cbData = url.length() + 1;
		cds.lpData = (void*)url.c_str();

		LRESULT msg_result = SendMessage(other_window, WM_COPYDATA, NULL, (LPARAM)&cds);
		LL_DEBUGS() << "SendMessage(WM_COPYDATA) to other window '" 
				 << getWindowTitle() << "' returned " << msg_result << LL_ENDL;
		return true;
	}
	return false;
}


std::string LLAppViewerWin32::generateSerialNumber()
{
	char serial_md5[MD5HEX_STR_SIZE];		// Flawfinder: ignore
	serial_md5[0] = 0;

	DWORD serial = 0;
	DWORD flags = 0;
	BOOL success = GetVolumeInformation(
			L"C:\\",
			NULL,		// volume name buffer
			0,			// volume name buffer size
			&serial,	// volume serial
			NULL,		// max component length
			&flags,		// file system flags
			NULL,		// file system name buffer
			0);			// file system name buffer size
	if (success)
	{
		LLMD5 md5;
		md5.update( (unsigned char*)&serial, sizeof(DWORD));
		md5.finalize();
		md5.hex_digest(serial_md5);
	}
	else
	{
		LL_WARNS() << "GetVolumeInformation failed" << LL_ENDL;
	}
	return serial_md5;
}

// <FS:ND> Thread to purge old texture cache in the background.
// The cache dir will be search for directories named *.old_texturecache, then each of this directories
// will be deleted.
// The thread will be started each time the viewer starts, just in case there is directories so huge,
// the user quit the viewer before the old cache was fully cleared.
void deleteFilesInDirectory( std::wstring aDir )
{
	if( aDir == L"." || aDir == L".." || aDir.empty() )
		return;

	if( aDir[ aDir.size() -1 ] != '\\' || aDir[ aDir.size() -1 ] != '/' )
		aDir += L"\\";

	WIN32_FIND_DATA oFindData;
	HANDLE hFindHandle = ::FindFirstFile( (aDir + L"*.*").c_str(), &oFindData );

	if( INVALID_HANDLE_VALUE == hFindHandle )
		return;

	do
	{
		if( ! (oFindData.dwFileAttributes & FILE_ATTRIBUTE_DIRECTORY ) )
		{
			std::wstring strFile = aDir + oFindData.cFileName;
			if( oFindData.dwFileAttributes & FILE_ATTRIBUTE_READONLY )
				::SetFileAttributes( strFile.c_str(), FILE_ATTRIBUTE_NORMAL );

			::DeleteFile( ( aDir + oFindData.cFileName ).c_str() );
		}
	} while( ::FindNextFile( hFindHandle, &oFindData ) );

	::FindClose( hFindHandle );
}

void deleteCacheDirectory( std::wstring aDir )
{
	if( aDir == L"." || aDir == L".." || aDir.empty() )
		return;

	if( aDir[ aDir.size() -1 ] != '\\' || aDir[ aDir.size() -1 ] != '/' )
		aDir += L"\\";

	wchar_t aCacheDirs[] = L"0123456789abcdef";

	for( int i = 0; i < _countof( aCacheDirs ); ++i )
	{
		deleteFilesInDirectory( aDir + aCacheDirs[i] );
		::RemoveDirectory( (aDir + aCacheDirs[i]).c_str() );
	}

	deleteFilesInDirectory( aDir );
	::RemoveDirectory( aDir.c_str() );
}

DWORD WINAPI purgeThread( LPVOID lpParameter )
{
	wchar_t *pDir = reinterpret_cast< wchar_t* >( lpParameter );
	if( !pDir )
		return 0;

	std::wstring strPath = pDir;
	free( pDir );

	if( strPath.empty() )
		return 0;

	if( strPath[ strPath.size() -1 ] != '\\' || strPath[ strPath.size() -1 ] != '/' )
		strPath += L"\\";

	WIN32_FIND_DATA oFindData;
	HANDLE hFindHandle = ::FindFirstFile( ( strPath + L"*.old_texturecache" ).c_str(), &oFindData );

	std::vector< std::wstring > vctDirs;

	if( INVALID_HANDLE_VALUE == hFindHandle )
		return 0;

	do
	{
		if( oFindData.dwFileAttributes & FILE_ATTRIBUTE_DIRECTORY )
			vctDirs.push_back( strPath + oFindData.cFileName );
	} while( ::FindNextFile( hFindHandle, &oFindData ) );

	::FindClose( hFindHandle );

	for( auto dir : vctDirs )
		deleteCacheDirectory( dir );

	return 0;
}

void LLAppViewerWin32::startCachePurge()
{
	if( isSecondInstance() )
		return;

	std::wstring strCacheDir = wstringize( gDirUtilp->getExpandedFilename( LL_PATH_CACHE, "" ) );

	HANDLE hThread = CreateThread( nullptr, 0, purgeThread, _wcsdup( strCacheDir.c_str() ), 0, nullptr );

	if( !hThread )
	{
		LL_WARNS("CachePurge") << "CreateThread failed: "  << GetLastError() << LL_ENDL;
	}
	else
		SetThreadPriority( hThread, THREAD_MODE_BACKGROUND_BEGIN );
}
// </FS:ND><|MERGE_RESOLUTION|>--- conflicted
+++ resolved
@@ -627,65 +627,6 @@
 #define ENABLE_VIRTUAL_TERMINAL_PROCESSING 4
 #endif
 
-<<<<<<< HEAD
-static bool create_console()
-{
-	int h_con_handle;
-	intptr_t l_std_handle;
-
-	CONSOLE_SCREEN_BUFFER_INFO coninfo;
-	FILE *fp;
-
-	// allocate a console for this app
-	const bool isConsoleAllocated = AllocConsole();
-
-	// set the screen buffer to be big enough to let us scroll text
-	GetConsoleScreenBufferInfo(GetStdHandle(STD_OUTPUT_HANDLE), &coninfo);
-	coninfo.dwSize.Y = MAX_CONSOLE_LINES;
-	SetConsoleScreenBufferSize(GetStdHandle(STD_OUTPUT_HANDLE), coninfo.dwSize);
-
-	// redirect unbuffered STDOUT to the console
-	l_std_handle = reinterpret_cast<decltype(l_std_handle)>(GetStdHandle(STD_OUTPUT_HANDLE));
-	h_con_handle = _open_osfhandle(l_std_handle, _O_TEXT);
-	if (h_con_handle == -1)
-	{
-		LL_WARNS() << "create_console() failed to open stdout handle" << LL_ENDL;
-	}
-	else
-	{
-		fp = _fdopen( h_con_handle, "w" );
-		*stdout = *fp;
-		setvbuf( stdout, NULL, _IONBF, 0 );
-	}
-
-	// redirect unbuffered STDIN to the console
-	l_std_handle = reinterpret_cast<decltype(l_std_handle)>(GetStdHandle(STD_INPUT_HANDLE));
-	h_con_handle = _open_osfhandle(l_std_handle, _O_TEXT);
-	if (h_con_handle == -1)
-	{
-		LL_WARNS() << "create_console() failed to open stdin handle" << LL_ENDL;
-	}
-	else
-	{
-		fp = _fdopen( h_con_handle, "r" );
-		*stdin = *fp;
-		setvbuf( stdin, NULL, _IONBF, 0 );
-	}
-
-	// redirect unbuffered STDERR to the console
-	l_std_handle = reinterpret_cast<decltype(l_std_handle)>(GetStdHandle(STD_ERROR_HANDLE));
-	h_con_handle = _open_osfhandle(l_std_handle, _O_TEXT);
-	if (h_con_handle == -1)
-	{
-		LL_WARNS() << "create_console() failed to open stderr handle" << LL_ENDL;
-	}
-	else
-	{
-		fp = _fdopen( h_con_handle, "w" );
-		*stderr = *fp;
-		setvbuf( stderr, NULL, _IONBF, 0 );
-	}
-=======
 namespace {
 
 void set_stream(const char* desc, FILE* fp, DWORD handle_id, const char* name, const char* mode="w");
@@ -711,7 +652,6 @@
         // Don't bother: our console is solely for log output. We never read stdin.
 //      set_stream("stdin", stdin, STD_INPUT_HANDLE, "CONIN$", "r");
     }
->>>>>>> 87da08b1
 
     return isConsoleAllocated;
 }
