/**
 * @file llappviewerwin32.cpp
 * @brief The LLAppViewerWin32 class definitions
 *
 * $LicenseInfo:firstyear=2007&license=viewerlgpl$
 * Second Life Viewer Source Code
 * Copyright (C) 2010, Linden Research, Inc.
 * 
 * This library is free software; you can redistribute it and/or
 * modify it under the terms of the GNU Lesser General Public
 * License as published by the Free Software Foundation;
 * version 2.1 of the License only.
 * 
 * This library is distributed in the hope that it will be useful,
 * but WITHOUT ANY WARRANTY; without even the implied warranty of
 * MERCHANTABILITY or FITNESS FOR A PARTICULAR PURPOSE.  See the GNU
 * Lesser General Public License for more details.
 * 
 * You should have received a copy of the GNU Lesser General Public
 * License along with this library; if not, write to the Free Software
 * Foundation, Inc., 51 Franklin Street, Fifth Floor, Boston, MA  02110-1301  USA
 * 
 * Linden Research, Inc., 945 Battery Street, San Francisco, CA  94111  USA
 * $/LicenseInfo$
 */ 

#include "llviewerprecompiledheaders.h"

#ifdef INCLUDE_VLD
#define VLD_FORCE_ENABLE 1
#include "vld.h"
#endif
#include "llwin32headers.h"

#include "llwindowwin32.h" // *FIX: for setting gIconResource.

#include "llappviewerwin32.h"

#include "llgl.h"
#include "res/resource.h" // *FIX: for setting gIconResource.

#include <fcntl.h>		//_O_APPEND
#include <io.h>			//_open_osfhandle()
#include <WERAPI.H>		// for WerAddExcludedApplication()
#include <process.h>	// _spawnl()
#include <tchar.h>		// For TCHAR support

#include "llviewercontrol.h"
#include "lldxhardware.h"

#include "nvapi/nvapi.h"
#include "nvapi/NvApiDriverSettings.h"

#include <stdlib.h>

#include "llweb.h"

#include "llviewernetwork.h"
#include "llmd5.h"
#include "llfindlocale.h"

#include "llcommandlineparser.h"
#include "lltrans.h"

#ifndef LL_RELEASE_FOR_DOWNLOAD
#include "llwindebug.h"
#endif

#include "stringize.h"
#include "lldir.h"
#include "llerrorcontrol.h"

#include <fstream>
#include <exception>

// Bugsplat (http://bugsplat.com) crash reporting tool
#ifdef LL_BUGSPLAT
#include "BugSplat.h"

#if LL_USESYSTEMLIBS
#include "jsoncpp/reader.h" // JSON
#else
#include "json/reader.h" // JSON
#endif

#include "llagent.h"                // for agent location
#include "llviewerregion.h"
#include "llvoavatarself.h"         // for agent name
#pragma optimize( "", off )

namespace FS
{
    std::wstring LogfileIn;
    std::wstring LogfileOut;
    std::wstring DumpFile;
}

namespace
{
    // MiniDmpSender's constructor is defined to accept __wchar_t* instead of
    // plain wchar_t*. That said, wunder() returns std::basic_string<__wchar_t>,
    // NOT plain __wchar_t*, despite the apparent convenience. Calling
    // wunder(something).c_str() as an argument expression is fine: that
    // std::basic_string instance will survive until the function returns.
    // Calling c_str() on a std::basic_string local to wunder() would be
    // Undefined Behavior: we'd be left with a pointer into a destroyed
    // std::basic_string instance. But we can do that with a macro...
    #define WCSTR(string) wunder(string).c_str()

    // It would be nice if, when wchar_t is the same as __wchar_t, this whole
    // function would optimize away. However, we use it only for the arguments
    // to the BugSplat API -- a handful of calls.
    inline std::basic_string<__wchar_t> wunder(const std::wstring& str)
    {
        return { str.begin(), str.end() };
    }

    // when what we have in hand is a std::string, convert from UTF-8 using
    // specific wstringize() overload
    inline std::basic_string<__wchar_t> wunder(const std::string& str)
    {
        return wunder(wstringize(str));
    }

    // Irritatingly, MiniDmpSender::setCallback() is defined to accept a
    // classic-C function pointer instead of an arbitrary C++ callable. If it
    // did accept a modern callable, we could pass a lambda that binds our
    // MiniDmpSender pointer. As things stand, though, we must define an
    // actual function and store the pointer statically.
    static MiniDmpSender *sBugSplatSender = nullptr;

    bool bugsplatSendLog(UINT nCode, LPVOID lpVal1, LPVOID lpVal2)
    {
        if (nCode == MDSCB_EXCEPTIONCODE)
        {
<<<<<<< HEAD
            // <FS:ND> Save dump and log into unique crash dymp folder 
            __wchar_t aBuffer[1024] = {};
            sBugSplatSender->getMinidumpPath(aBuffer, _countof(aBuffer));
            std::wstring strPath{ (wchar_t*)aBuffer };
            ::CopyFileW(strPath.c_str(), FS::DumpFile.c_str(), FALSE);
            ::CopyFileW(FS::LogfileIn.c_str(), FS::LogfileOut.c_str(), FALSE);
            // </FS:ND>

            // second instance does not have own log files
            if (!LLAppViewer::instance()->isSecondInstance())
            {
                // send the main viewer log file
                // widen to wstring, convert to __wchar_t, then pass c_str()
                // <FS:ND> We don't send log files
                // sBugSplatSender->sendAdditionalFile(
                //     WCSTR(LLError::logFileName()));
                // </FS:ND>

=======
            // send the main viewer log file, one per instance
            // widen to wstring, convert to __wchar_t, then pass c_str()
            sBugSplatSender->sendAdditionalFile(
                WCSTR(LLError::logFileName()));

            // second instance does not have some log files
            // TODO: This needs fixing, if each instance now has individual logs,
            // same should be made true for static debug files
            if (!LLAppViewer::instance()->isSecondInstance())
            {
>>>>>>> ce660c7e
                sBugSplatSender->sendAdditionalFile(
                    WCSTR(*LLAppViewer::instance()->getStaticDebugFile()));
                }

            // sBugSplatSender->sendAdditionalFile(
            //   WCSTR(gDirUtilp->getExpandedFilename(LL_PATH_USER_SETTINGS, "settings.xml")));
            if (gCrashSettings.getBOOL("CrashSubmitSettings"))
                sBugSplatSender->sendAdditionalFile(  WCSTR(gDirUtilp->getExpandedFilename(LL_PATH_USER_SETTINGS, "settings.xml")));

            // We don't have an email address for any user. Hijack this
            // metadata field for the platform identifier.
            // sBugSplatSender->setDefaultUserEmail(
            //    WCSTR(STRINGIZE(LLOSInfo::instance().getOSStringSimple() << " ("
            //                    << ADDRESS_SIZE << "-bit)")));

            // <FS:ND> Add which flavor of FS generated an error
            std::string flavor = "hvk";
#ifdef OPENSIM
            flavor = "oss";
#endif
            sBugSplatSender->setDefaultUserEmail( WCSTR(STRINGIZE(LLOSInfo::instance().getOSStringSimple() << " ("  << ADDRESS_SIZE << "-bit, flavor " << flavor <<")")));
            // </FS:ND>

            //<FS:ND/> Clear out username first, as we get some crashes that has the OS set as username, let's see if this fixes it. Use Crash.Linden as a usr can never have a "Linden"
			// name and on the other hand a Linden will not likely ever crash on Firestom.
            sBugSplatSender->setDefaultUserName( WCSTR("Crash.Linden") );

            if (gAgentAvatarp)
            {
                // <FS:ND> Only send avatar name if enabled via prefs
                if (gCrashSettings.getBOOL("CrashSubmitName"))
                // </FS:ND>
                {
                    // user name, when we have it
                    sBugSplatSender->setDefaultUserName(WCSTR(gAgentAvatarp->getFullname()));
                // <FS:ND> Only send avatar name if enabled via prefs
                }
                // </FS:ND>

                //<FS:Ansariel> Only include if sending settings file
                //sBugSplatSender->sendAdditionalFile(
                //    WCSTR(gDirUtilp->getExpandedFilename(LL_PATH_PER_SL_ACCOUNT, "settings_per_account.xml")));
                if (gCrashSettings.getBOOL("CrashSubmitSettings"))
                {
                    sBugSplatSender->sendAdditionalFile(
                        WCSTR(gDirUtilp->getExpandedFilename(LL_PATH_PER_SL_ACCOUNT, "settings_per_account.xml")));
                }
                // <FS:Ansariel>
            }

            // LL_ERRS message, when there is one
            sBugSplatSender->setDefaultUserDescription(WCSTR(LLError::getFatalMessage()));

            if (gAgent.getRegion())
            {
                // region location, when we have it
                LLVector3 loc = gAgent.getPositionAgent();
                sBugSplatSender->resetAppIdentifier(
                    WCSTR(STRINGIZE(gAgent.getRegion()->getName()
                                    << '/' << loc.mV[0]
                                    << '/' << loc.mV[1]
                                    << '/' << loc.mV[2])));
            }
        } // MDSCB_EXCEPTIONCODE

        return false;
    }
}
#endif // LL_BUGSPLAT

namespace
{
    void (*gOldTerminateHandler)() = NULL;
}

static void exceptionTerminateHandler()
{
	// reinstall default terminate() handler in case we re-terminate.
	if (gOldTerminateHandler) std::set_terminate(gOldTerminateHandler);
	// treat this like a regular viewer crash, with nice stacktrace etc.
    long *null_ptr;
    null_ptr = 0;
    *null_ptr = 0xDEADBEEF; //Force an exception that will trigger breakpad.

	// we've probably been killed-off before now, but...
	gOldTerminateHandler(); // call old terminate() handler
}

LONG WINAPI catchallCrashHandler(EXCEPTION_POINTERS * /*ExceptionInfo*/)
{
	LL_WARNS() << "Hit last ditch-effort attempt to catch crash." << LL_ENDL;
	exceptionTerminateHandler();
	return 0;
}

// *FIX:Mani - This hack is to fix a linker issue with libndofdev.lib
// The lib was compiled under VS2005 - in VS2003 we need to remap assert
#ifdef LL_DEBUG
#ifdef LL_MSVC7 
extern "C" {
    void _wassert(const wchar_t * _Message, const wchar_t *_File, unsigned _Line)
    {
        LL_ERRS() << _Message << LL_ENDL;
    }
}
#endif
#endif

const std::string LLAppViewerWin32::sWindowClass = "Second Life";

/*
    This function is used to print to the command line a text message 
    describing the nvapi error and quits
*/
void nvapi_error(NvAPI_Status status)
{
    NvAPI_ShortString szDesc = {0};
	NvAPI_GetErrorMessage(status, szDesc);
	LL_WARNS() << szDesc << LL_ENDL;

	//should always trigger when asserts are enabled
	//llassert(status == NVAPI_OK);
}

// Create app mutex creates a unique global windows object. 
// If the object can be created it returns true, otherwise
// it returns false. The false result can be used to determine 
// if another instance of a second life app (this vers. or later)
// is running.
// *NOTE: Do not use this method to run a single instance of the app.
// This is intended to help debug problems with the cross-platform 
// locked file method used for that purpose.
bool create_app_mutex()
{
	bool result = true;
	LPCWSTR unique_mutex_name = L"SecondLifeAppMutex";
	HANDLE hMutex;
	hMutex = CreateMutex(NULL, TRUE, unique_mutex_name); 
	if(GetLastError() == ERROR_ALREADY_EXISTS) 
	{     
		result = false;
	}
	return result;
}

void ll_nvapi_init(NvDRSSessionHandle hSession)
{
	// (2) load all the system settings into the session
	NvAPI_Status status = NvAPI_DRS_LoadSettings(hSession);
	if (status != NVAPI_OK) 
	{
		nvapi_error(status);
		return;
	}

	NvAPI_UnicodeString profile_name;
	std::string app_name = LLTrans::getString("APP_NAME");
	llutf16string w_app_name = utf8str_to_utf16str(app_name);
	wsprintf(profile_name, L"%s", w_app_name.c_str());
	// <FS:Ansariel> FIRE-16667 / BUG-9906: Viewer messing up the global NVIDIA driver profile
	//status = NvAPI_DRS_SetCurrentGlobalProfile(hSession, profile_name);
	//if (status != NVAPI_OK)
	//{
	//	nvapi_error(status);
	//	return;
	//}

	//// (3) Obtain the current profile. 
	//NvDRSProfileHandle hProfile = 0;
	//status = NvAPI_DRS_GetCurrentGlobalProfile(hSession, &hProfile);
	//if (status != NVAPI_OK) 
	//{
	//	nvapi_error(status);
	//	return;
	//}

	NvDRSProfileHandle hProfile = 0;
	// Check if we already have a Firestorm profile
	status = NvAPI_DRS_FindProfileByName(hSession, profile_name, &hProfile);
	if (status != NVAPI_OK && status != NVAPI_PROFILE_NOT_FOUND)
	{
		nvapi_error(status);
		return;
	}
	else if (status == NVAPI_PROFILE_NOT_FOUND)
	{
		// Don't have a Firestorm profile yet - create one
		LL_INFOS() << "Creating Firestorm profile for NVIDIA driver" << LL_ENDL;

		NVDRS_PROFILE profileInfo;
		profileInfo.version = NVDRS_PROFILE_VER;
		profileInfo.isPredefined = 0;
		wsprintf(profileInfo.profileName, L"%s", w_app_name.c_str());

		status = NvAPI_DRS_CreateProfile(hSession, &profileInfo, &hProfile);
		if (status != NVAPI_OK)
		{
			nvapi_error(status);
			return;
		}
	}

	// Check if current exe is part of the profile
	std::string exe_name = gDirUtilp->getExecutableFilename();
	NVDRS_APPLICATION profile_application;
	profile_application.version = NVDRS_APPLICATION_VER;

	llutf16string w_exe_name = utf8str_to_utf16str(exe_name);
	NvAPI_UnicodeString profile_app_name;
	wsprintf(profile_app_name, L"%s", w_exe_name.c_str());

	status = NvAPI_DRS_GetApplicationInfo(hSession, hProfile, profile_app_name, &profile_application);
	if (status != NVAPI_OK && status != NVAPI_EXECUTABLE_NOT_FOUND)
	{
		nvapi_error(status);
		return;
	}
	else if (status == NVAPI_EXECUTABLE_NOT_FOUND)
	{
		LL_INFOS() << "Creating application for " << exe_name << " for NVIDIA driver" << LL_ENDL;

		// Add this exe to the profile
		NVDRS_APPLICATION application;
		application.version = NVDRS_APPLICATION_VER;
		application.isPredefined = 0;
		wsprintf(application.appName, L"%s", w_exe_name.c_str());
		wsprintf(application.userFriendlyName, L"%s", w_exe_name.c_str());
		wsprintf(application.launcher, L"%s", w_exe_name.c_str());
		wsprintf(application.fileInFolder, L"%s", "");

		status = NvAPI_DRS_CreateApplication(hSession, hProfile, &application);
		if (status != NVAPI_OK)
		{
			nvapi_error(status);
			return;
		}

		// Save application in case we added one
		status = NvAPI_DRS_SaveSettings(hSession);
		if (status != NVAPI_OK) 
		{
			nvapi_error(status);
			return;
		}
	}
	// </FS:Ansariel>

	// load settings for querying 
	status = NvAPI_DRS_LoadSettings(hSession);
	if (status != NVAPI_OK)
	{
		nvapi_error(status);
		return;
	}

	//get the preferred power management mode for Second Life
	NVDRS_SETTING drsSetting = {0};
	drsSetting.version = NVDRS_SETTING_VER;
	status = NvAPI_DRS_GetSetting(hSession, hProfile, PREFERRED_PSTATE_ID, &drsSetting);
	if (status == NVAPI_SETTING_NOT_FOUND)
	{ //only override if the user hasn't specifically set this setting
		// (4) Specify that we want the VSYNC disabled setting
		// first we fill the NVDRS_SETTING struct, then we call the function
		drsSetting.version = NVDRS_SETTING_VER;
		drsSetting.settingId = PREFERRED_PSTATE_ID;
		drsSetting.settingType = NVDRS_DWORD_TYPE;
		drsSetting.u32CurrentValue = PREFERRED_PSTATE_PREFER_MAX;
		status = NvAPI_DRS_SetSetting(hSession, hProfile, &drsSetting);
		if (status != NVAPI_OK) 
		{
			nvapi_error(status);
			return;
		}

        // (5) Now we apply (or save) our changes to the system
        status = NvAPI_DRS_SaveSettings(hSession);
        if (status != NVAPI_OK) 
        {
            nvapi_error(status);
            return;
        }
	}
	else if (status != NVAPI_OK)
	{
		nvapi_error(status);
		return;
	}
}

//#define DEBUGGING_SEH_FILTER 1
#if DEBUGGING_SEH_FILTER
#	define WINMAIN DebuggingWinMain
#else
#	define WINMAIN wWinMain
#endif

int APIENTRY WINMAIN(HINSTANCE hInstance,
                     HINSTANCE hPrevInstance,
                     PWSTR     pCmdLine,
                     int       nCmdShow)
{
	const S32 MAX_HEAPS = 255;
	DWORD heap_enable_lfh_error[MAX_HEAPS];
	S32 num_heaps = 0;
	
	// <FS:Ansariel> Set via manifest
	//LLWindowWin32::setDPIAwareness();

#if WINDOWS_CRT_MEM_CHECKS && !INCLUDE_VLD
	_CrtSetDbgFlag ( _CRTDBG_ALLOC_MEM_DF | _CRTDBG_LEAK_CHECK_DF ); // dump memory leaks on exit
#elif 0
	// Experimental - enable the low fragmentation heap
	// This results in a 2-3x improvement in opening a new Inventory window (which uses a large numebr of allocations)
	// Note: This won't work when running from the debugger unless the _NO_DEBUG_HEAP environment variable is set to 1

	// Enable to get mem debugging within visual studio.
#if LL_DEBUG
	_CrtSetDbgFlag(_CRTDBG_ALLOC_MEM_DF | _CRTDBG_LEAK_CHECK_DF);
#else
	_CrtSetDbgFlag(0); // default, just making explicit
	
	ULONG ulEnableLFH = 2;
	HANDLE* hHeaps = new HANDLE[MAX_HEAPS];
	num_heaps = GetProcessHeaps(MAX_HEAPS, hHeaps);
	for(S32 i = 0; i < num_heaps; i++)
	{
		bool success = HeapSetInformation(hHeaps[i], HeapCompatibilityInformation, &ulEnableLFH, sizeof(ulEnableLFH));
		if (success)
			heap_enable_lfh_error[i] = 0;
		else
			heap_enable_lfh_error[i] = GetLastError();
	}
#endif
#endif
	
	// *FIX: global
	gIconResource = MAKEINTRESOURCE(IDI_LL_ICON);

	LLAppViewerWin32* viewer_app_ptr = new LLAppViewerWin32(ll_convert_wide_to_string(pCmdLine).c_str());

	gOldTerminateHandler = std::set_terminate(exceptionTerminateHandler);

	viewer_app_ptr->setErrorHandler(LLAppViewer::handleViewerCrash);

	// Set a debug info flag to indicate if multiple instances are running.
	bool found_other_instance = !create_app_mutex();
	gDebugInfo["FoundOtherInstanceAtStartup"] = LLSD::Boolean(found_other_instance);

	bool ok = viewer_app_ptr->init();
	if(!ok)
	{
		LL_WARNS() << "Application init failed." << LL_ENDL;
		return -1;
	}
	
	NvAPI_Status status;
    
	// Initialize NVAPI
	status = NvAPI_Initialize();
	NvDRSSessionHandle hSession = 0;

    if (status == NVAPI_OK) 
	{
		// Create the session handle to access driver settings
		status = NvAPI_DRS_CreateSession(&hSession);
		if (status != NVAPI_OK) 
		{
			nvapi_error(status);
		}
		else
		{
			//override driver setting as needed
			ll_nvapi_init(hSession);
		}
	}

	// Have to wait until after logging is initialized to display LFH info
	if (num_heaps > 0)
	{
		LL_INFOS() << "Attempted to enable LFH for " << num_heaps << " heaps." << LL_ENDL;
		for(S32 i = 0; i < num_heaps; i++)
		{
			if (heap_enable_lfh_error[i])
			{
				LL_INFOS() << "  Failed to enable LFH for heap: " << i << " Error: " << heap_enable_lfh_error[i] << LL_ENDL;
			}
		}
	}
	
	// Run the application main loop
	while (! viewer_app_ptr->frame()) 
	{}

	if (!LLApp::isError())
	{
		//
		// We don't want to do cleanup here if the error handler got called -
		// the assumption is that the error handler is responsible for doing
		// app cleanup if there was a problem.
		//
#if WINDOWS_CRT_MEM_CHECKS
		LL_INFOS() << "CRT Checking memory:" << LL_ENDL;
		if (!_CrtCheckMemory())
		{
			LL_WARNS() << "_CrtCheckMemory() failed at prior to cleanup!" << LL_ENDL;
		}
		else
		{
			LL_INFOS() << " No corruption detected." << LL_ENDL;
		}
#endif

		gGLActive = TRUE;

		viewer_app_ptr->cleanup();

#if WINDOWS_CRT_MEM_CHECKS
		LL_INFOS() << "CRT Checking memory:" << LL_ENDL;
		if (!_CrtCheckMemory())
		{
			LL_WARNS() << "_CrtCheckMemory() failed after cleanup!" << LL_ENDL;
		}
		else
		{
			LL_INFOS() << " No corruption detected." << LL_ENDL;
		}
#endif

	}
	delete viewer_app_ptr;
	viewer_app_ptr = NULL;

	// (NVAPI) (6) We clean up. This is analogous to doing a free()
	if (hSession)
	{
		NvAPI_DRS_DestroySession(hSession);
		hSession = 0;
	}
	
	return 0;
}

#if DEBUGGING_SEH_FILTER
// The compiler doesn't like it when you use __try/__except blocks
// in a method that uses object destructors. Go figure.
// This winmain just calls the real winmain inside __try.
// The __except calls our exception filter function. For debugging purposes.
int APIENTRY wWinMain(HINSTANCE hInstance,
                     HINSTANCE hPrevInstance,
                     PWSTR     lpCmdLine,
                     int       nCmdShow)
{
    __try
    {
        WINMAIN(hInstance, hPrevInstance, lpCmdLine, nCmdShow);
    }
    __except( viewer_windows_exception_handler( GetExceptionInformation() ) )
    {
        _tprintf( _T("Exception handled.\n") );
    }
}
#endif

void LLAppViewerWin32::disableWinErrorReporting()
{
	std::string executable_name = gDirUtilp->getExecutableFilename();

	if( S_OK == WerAddExcludedApplication( utf8str_to_utf16str(executable_name).c_str(), FALSE ) )
	{
		LL_INFOS() << "WerAddExcludedApplication() succeeded for " << executable_name << LL_ENDL;
	}
	else
	{
		LL_INFOS() << "WerAddExcludedApplication() failed for " << executable_name << LL_ENDL;
	}
}

const S32 MAX_CONSOLE_LINES = 7500;
// Only defined in newer SDKs than we currently use
#ifndef ENABLE_VIRTUAL_TERMINAL_PROCESSING
#define ENABLE_VIRTUAL_TERMINAL_PROCESSING 4
#endif

namespace {

void set_stream(const char* desc, FILE* fp, DWORD handle_id, const char* name, const char* mode="w");

bool create_console()
{
    // allocate a console for this app
    const bool isConsoleAllocated = AllocConsole();

    if (isConsoleAllocated)
    {
        // set the screen buffer to be big enough to let us scroll text
        CONSOLE_SCREEN_BUFFER_INFO coninfo;
        GetConsoleScreenBufferInfo(GetStdHandle(STD_OUTPUT_HANDLE), &coninfo);
        coninfo.dwSize.Y = MAX_CONSOLE_LINES;
        SetConsoleScreenBufferSize(GetStdHandle(STD_OUTPUT_HANDLE), coninfo.dwSize);

        // redirect unbuffered STDOUT to the console
        set_stream("stdout", stdout, STD_OUTPUT_HANDLE, "CONOUT$");
        // redirect unbuffered STDERR to the console
        set_stream("stderr", stderr, STD_ERROR_HANDLE, "CONOUT$");
        // redirect unbuffered STDIN to the console
        // Don't bother: our console is solely for log output. We never read stdin.
//      set_stream("stdin", stdin, STD_INPUT_HANDLE, "CONIN$", "r");
    }

    return isConsoleAllocated;
}

void set_stream(const char* desc, FILE* fp, DWORD handle_id, const char* name, const char* mode)
{
    // SL-13528: This code used to be based on
    // http://dslweb.nwnexus.com/~ast/dload/guicon.htm
    // (referenced in https://stackoverflow.com/a/191880).
    // But one of the comments on that StackOverflow answer points out that
    // assigning to *stdout or *stderr "probably doesn't even work with the
    // Universal CRT that was introduced in 2015," suggesting freopen_s()
    // instead. Code below is based on https://stackoverflow.com/a/55875595.
    auto std_handle = GetStdHandle(handle_id);
    if (std_handle == INVALID_HANDLE_VALUE)
    {
        LL_WARNS() << "create_console() failed to get " << desc << " handle" << LL_ENDL;
    }
    else
    {
        if (mode == std::string("w"))
        {
            // Enable color processing on Windows 10 console windows.
            DWORD dwMode = 0;
            GetConsoleMode(std_handle, &dwMode);
            dwMode |= ENABLE_VIRTUAL_TERMINAL_PROCESSING;
            SetConsoleMode(std_handle, dwMode);
        }
        // Redirect the passed fp to the console.
        FILE* ignore;
        if (freopen_s(&ignore, name, mode, fp) == 0)
        {
            // use unbuffered I/O
            setvbuf( fp, NULL, _IONBF, 0 );
        }
    }
}

} // anonymous namespace

LLAppViewerWin32::LLAppViewerWin32(const char* cmd_line) :
	mCmdLine(cmd_line),
	mIsConsoleAllocated(false)
{
}

LLAppViewerWin32::~LLAppViewerWin32()
{
}

// <FS:ND> Check if %TEMP% is defined and accessible (see FIRE-29623, sometimes BugSplat has problems to access TEMP, try to find out why)
static void checkTemp()
{
	char *pTemp{ getenv("TEMP") };
	if (!pTemp)
	{
		LL_WARNS() << "%TEMP% is not set" << LL_ENDL;
	}
	else
	{
		LL_INFOS() << "%TEMP%: " << pTemp << LL_ENDL;
		DWORD dwAttr = ::GetFileAttributesA(pTemp);
		DWORD dwLE = ::GetLastError();
		if (dwAttr == INVALID_FILE_ATTRIBUTES)
		{
			LL_WARNS() << "%TEMP%: " << pTemp << " GetFileAttributesA failed, last error: " << dwLE << LL_ENDL;
		}
		else if (0 == (dwAttr & FILE_ATTRIBUTE_DIRECTORY))
		{
			LL_WARNS() << "%TEMP%: " << pTemp << " is not a directory" << LL_ENDL;
		}
		else
		{
			LLUUID id = LLUUID::generateNewID();
			std::string strFile{ pTemp };
			if (strFile[strFile.size() - 1] != '/' && strFile[strFile.size() - 1] != '\\')
				strFile += "\\";

			strFile += id.asString();
			FILE *fp = fopen(strFile.c_str(), "w");
			if (!fp)
			{
				LL_WARNS() << "%TEMP%: " << pTemp << " cannot create file " << strFile << LL_ENDL;
			}
			else
			{
				fclose(fp);
				remove(strFile.c_str());
				LL_INFOS() << "%TEMP%: " << pTemp << " successfully created file " << strFile << LL_ENDL;
			}
		}
	}
}
// </FS:ND>

bool LLAppViewerWin32::init()
{
	bool success{ false }; // <FS:ND/> For BugSplat we need to call base::init() early on or there's no access to settings.
	// Platform specific initialization.

	// Turn off Windows Error Reporting
	// (Don't send our data to Microsoft--at least until we are Logo approved and have a way
	// of getting the data back from them.)
	//
	LL_INFOS() << "Turning off Windows error reporting." << LL_ENDL;
	disableWinErrorReporting();

#ifndef LL_RELEASE_FOR_DOWNLOAD
	// Merely requesting the LLSingleton instance initializes it.
	LLWinDebug::instance();
#endif

#if LL_SEND_CRASH_REPORTS
#if ! defined(LL_BUGSPLAT)
#pragma message("Building without BugSplat")

	LLAppViewer* pApp = LLAppViewer::instance();
	pApp->initCrashReporting();

#else // LL_BUGSPLAT
#pragma message("Building with BugSplat")
	// <FS:ND> Pre BugSplat dance, make sure settings are valid, query crash behavior and then set up Bugsplat accordingly"
    //if (!isSecondInstance())
    //{
    //    // Cleanup previous session
    //    std::string log_file = gDirUtilp->getExpandedFilename(LL_PATH_LOGS, "bugsplat.log");
    //    LLFile::remove(log_file, ENOENT);
    //}

	success = LLAppViewer::init();
	if (!success)
		return false;

	checkTemp(); // Always do and log this, no matter if using Bugsplat or not

	// Save those early so we don't have to deal with the dynamic memory during in process crash handling.
	FS::LogfileIn = ll_convert_string_to_wide(gDirUtilp->getExpandedFilename(LL_PATH_LOGS, "Firestorm.log"));
	FS::LogfileOut = ll_convert_string_to_wide(gDirUtilp->getExpandedFilename(LL_PATH_DUMP, "Firestorm.log"));
	FS::DumpFile = ll_convert_string_to_wide(gDirUtilp->getExpandedFilename(LL_PATH_DUMP, "Firestorm.dmp"));

	S32 nCrashSubmitBehavior = gCrashSettings.getS32("CrashSubmitBehavior");
	// Don't ever send? bail out!
	if (nCrashSubmitBehavior == 2 /*CRASH_BEHAVIOR_NEVER_SEND*/)
		return success;

	DWORD dwAsk{ MDSF_NONINTERACTIVE };
	if (nCrashSubmitBehavior == 0 /*CRASH_BEHAVIOR_ASK*/)
		dwAsk = 0;
	// </FS:ND>
	
	std::string build_data_fname(
		gDirUtilp->getExpandedFilename(LL_PATH_EXECUTABLE, "build_data.json"));
	// Use llifstream instead of std::ifstream because LL_PATH_EXECUTABLE
	// could contain non-ASCII characters, which std::ifstream doesn't handle.
	llifstream inf(build_data_fname.c_str());
	if (! inf.is_open())
	{
		LL_WARNS("BUGSPLAT") << "Can't initialize BugSplat, can't read '" << build_data_fname
				   << "'" << LL_ENDL;
	}
	else
	{
		Json::Reader reader;
		Json::Value build_data;
		if (! reader.parse(inf, build_data, false)) // don't collect comments
		{
			// gah, the typo is baked into Json::Reader API
			LL_WARNS("BUGSPLAT") << "Can't initialize BugSplat, can't parse '" << build_data_fname
					   << "': " << reader.getFormatedErrorMessages() << LL_ENDL;
		}
		else
		{
			Json::Value BugSplat_DB = build_data["BugSplat DB"];
			if (! BugSplat_DB)
			{
				LL_WARNS("BUGSPLAT") << "Can't initialize BugSplat, no 'BugSplat DB' entry in '"
						   << build_data_fname << "'" << LL_ENDL;
			}
			else
			{
				// Got BugSplat_DB, onward!
				std::wstring version_string(WSTRINGIZE(LL_VIEWER_VERSION_MAJOR << '.' <<
													   LL_VIEWER_VERSION_MINOR << '.' <<
													   LL_VIEWER_VERSION_PATCH << '.' <<
													   LL_VIEWER_VERSION_BUILD));

				// <FS:ND> Set up Bugsplat to ask or always send
                //DWORD dwFlags = MDSF_NONINTERACTIVE | // automatically submit report without prompting
                //                MDSF_PREVENTHIJACKING; // disallow swiping Exception filter
                DWORD dwFlags = dwAsk |
                                MDSF_PREVENTHIJACKING; // disallow swiping Exception filter
				// </FS:ND>

                //bool needs_log_file = !isSecondInstance() && debugLoggingEnabled("BUGSPLAT");
                //if (needs_log_file)
                //{
                //    // Startup only!
                //    LL_INFOS("BUGSPLAT") << "Engaged BugSplat logging to bugsplat.log" << LL_ENDL;
                //    dwFlags |= MDSF_LOGFILE | MDSF_LOG_VERBOSE;
                //}

				// have to convert normal wide strings to strings of __wchar_t
				sBugSplatSender = new MiniDmpSender(
					WCSTR(BugSplat_DB.asString()),
					WCSTR(LL_TO_WSTRING(LL_VIEWER_CHANNEL)),
					WCSTR(version_string),
					nullptr,              // szAppIdentifier -- set later
					dwFlags);

				sBugSplatSender->setCallback(bugsplatSendLog);

                //if (needs_log_file)
                //{
                //    // Log file will be created in %TEMP%, but it will be moved into logs folder in case of crash
                //    std::string log_file = gDirUtilp->getExpandedFilename(LL_PATH_LOGS, "bugsplat.log");
                //    sBugSplatSender->setLogFilePath(WCSTR(log_file));
                //}

				// engage stringize() overload that converts from wstring
				LL_INFOS("BUGSPLAT") << "Engaged BugSplat(" << LL_TO_STRING(LL_VIEWER_CHANNEL)
						   << ' ' << stringize(version_string) << ')' << LL_ENDL;
			} // got BugSplat_DB
		} // parsed build_data.json
	} // opened build_data.json

#endif // LL_BUGSPLAT
#endif // LL_SEND_CRASH_REPORTS

	// <FS:ND> base::init() was potentially called earlier.
	// bool success = LLAppViewer::init();
	// </FS:ND>

	if( !success )
		success = LLAppViewer::init();

    return success;
}

bool LLAppViewerWin32::cleanup()
{
	bool result = LLAppViewer::cleanup();

	gDXHardware.cleanup();

	if (mIsConsoleAllocated)
	{
		FreeConsole();
		mIsConsoleAllocated = false;
	}

	return result;
}

void LLAppViewerWin32::reportCrashToBugsplat(void* pExcepInfo)
{
#if defined(LL_BUGSPLAT)
    if (sBugSplatSender)
    {
        sBugSplatSender->createReport((EXCEPTION_POINTERS*)pExcepInfo);
    }
#endif // LL_BUGSPLAT
}

void LLAppViewerWin32::initLoggingAndGetLastDuration()
{
	LLAppViewer::initLoggingAndGetLastDuration();
}

void LLAppViewerWin32::initConsole()
{
	// pop up debug console
	mIsConsoleAllocated = create_console();
	return LLAppViewer::initConsole();
}

void write_debug_dx(const char* str)
{
	std::string value = gDebugInfo["DXInfo"].asString();
	value += str;
	gDebugInfo["DXInfo"] = value;
}

void write_debug_dx(const std::string& str)
{
	write_debug_dx(str.c_str());
}

bool LLAppViewerWin32::initHardwareTest()
{
	//
	// Do driver verification and initialization based on DirectX
	// hardware polling and driver versions
	//
	if (/*TRUE == gSavedSettings.getBOOL("ProbeHardwareOnStartup") &&*/ FALSE == gSavedSettings.getBOOL("NoHardwareProbe")) // <FS:Ansariel> FIRE-20378 / FIRE-20382: Breaks memory detection an 4K monitor workaround
	{
		// per DEV-11631 - disable hardware probing for everything
		// but vram.
		BOOL vram_only = TRUE;

		LLSplashScreen::update(LLTrans::getString("StartupDetectingHardware"));

		LL_DEBUGS("AppInit") << "Attempting to poll DirectX for hardware info" << LL_ENDL;
		gDXHardware.setWriteDebugFunc(write_debug_dx);
		// <FS:Ansariel> FIRE-15891: Add option to disable WMI check in case of problems
		//BOOL probe_ok = gDXHardware.getInfo(vram_only);
		BOOL probe_ok = gDXHardware.getInfo(vram_only, gSavedSettings.getBOOL("FSDisableWMIProbing"));
		// </FS:Ansariel>

		if (!probe_ok
			&& gWarningSettings.getBOOL("AboutDirectX9"))
		{
			LL_WARNS("AppInit") << "DirectX probe failed, alerting user." << LL_ENDL;

			// Warn them that runnin without DirectX 9 will
			// not allow us to tell them about driver issues
			std::ostringstream msg;
			msg << LLTrans::getString ("MBNoDirectX");
			S32 button = OSMessageBox(
				msg.str(),
				LLTrans::getString("MBWarning"),
				OSMB_YESNO);
			if (OSBTN_NO== button)
			{
				LL_INFOS("AppInit") << "User quitting after failed DirectX 9 detection" << LL_ENDL;
				LLWeb::loadURLExternal("http://www.firestormviewer.org/support", false);
				return false;
			}
			gWarningSettings.setBOOL("AboutDirectX9", FALSE);
		}
		LL_DEBUGS("AppInit") << "Done polling DirectX for hardware info" << LL_ENDL;

		// Only probe once after installation
		gSavedSettings.setBOOL("ProbeHardwareOnStartup", FALSE);

		// Disable so debugger can work
		std::string splash_msg;
		LLStringUtil::format_map_t args;
		args["[APP_NAME]"] = LLAppViewer::instance()->getSecondLifeTitle();
		args["[CURRENT_GRID]"] = LLGridManager::getInstance()->getGridLabel();
		splash_msg = LLTrans::getString("StartupLoading", args);

		LLSplashScreen::update(splash_msg);
	}

	if (!restoreErrorTrap())
	{
		LL_WARNS("AppInit") << " Someone took over my exception handler (post hardware probe)!" << LL_ENDL;
	}

	if (gGLManager.mVRAM == 0)
	{
		// <FS:Ansariel> FIRE-12671: Force VRAM if DirectX detection is broken
		S32 forced_video_memory;
		if ((forced_video_memory = gSavedSettings.getS32("FSForcedVideoMemory")) > 0)
		{
			LL_INFOS("AppInit") << "Forcing VRAM to " << forced_video_memory << " MB" << LL_ENDL;
			gGLManager.mVRAM = forced_video_memory;
		}
		else
		// </FS:Ansariel>
		gGLManager.mVRAM = gDXHardware.getVRAM();
	}

	LL_INFOS("AppInit") << "Detected VRAM: " << gGLManager.mVRAM << LL_ENDL;

	return true;
}

bool LLAppViewerWin32::initParseCommandLine(LLCommandLineParser& clp)
{
	if (!clp.parseCommandLineString(mCmdLine))
	{
		return false;
	}

	// Find the system language.
	FL_Locale *locale = NULL;
	FL_Success success = FL_FindLocale(&locale, FL_MESSAGES);
	if (success != 0)
	{
		if (success >= 2 && locale->lang) // confident!
		{
			LL_INFOS("AppInit") << "Language: " << ll_safe_string(locale->lang) << LL_ENDL;
			LL_INFOS("AppInit") << "Location: " << ll_safe_string(locale->country) << LL_ENDL;
			LL_INFOS("AppInit") << "Variant: " << ll_safe_string(locale->variant) << LL_ENDL;
			LLControlVariable* c = gSavedSettings.getControl("SystemLanguage");
			if(c)
			{
				c->setValue(std::string(locale->lang), false);
			}
		}
	}
	FL_FreeLocale(&locale);

	return true;
}

bool LLAppViewerWin32::beingDebugged()
{
    return IsDebuggerPresent();
}

bool LLAppViewerWin32::restoreErrorTrap()
{	
	return true; // we don't check for handler collisions on windows, so just say they're ok
}

void LLAppViewerWin32::initCrashReporting(bool reportFreeze)
{
	if (isSecondInstance()) return; //BUG-5707 do not start another crash reporter for second instance.

	const char* logger_name = "win_crash_logger.exe";
	std::string exe_path = gDirUtilp->getExecutableDir();
	exe_path += gDirUtilp->getDirDelimiter();
	exe_path += logger_name;

    std::string logdir = gDirUtilp->getExpandedFilename(LL_PATH_DUMP, "");
    std::string appname = gDirUtilp->getExecutableFilename();

	S32 slen = logdir.length() -1;
	S32 end = slen;
	while (logdir.at(end) == '/' || logdir.at(end) == '\\') end--;
	
	if (slen !=end)
	{
		logdir = logdir.substr(0,end+1);
	}
	//std::string arg_str = "\"" + exe_path + "\" -dumpdir \"" + logdir + "\" -procname \"" + appname + "\" -pid " + stringize(LLApp::getPid());
	//_spawnl(_P_NOWAIT, exe_path.c_str(), arg_str.c_str(), NULL);
	std::string arg_str =  "\"" + exe_path + "\" -dumpdir \"" + logdir + "\" -procname \"" + appname + "\" -pid " + stringize(LLApp::getPid()); 

	STARTUPINFO startInfo={sizeof(startInfo)};
	PROCESS_INFORMATION processInfo;

	std::wstring exe_wstr;
	exe_wstr = utf8str_to_utf16str(exe_path);

	std::wstring arg_wstr;
	arg_wstr = utf8str_to_utf16str(arg_str);

	LL_INFOS("CrashReport") << "Creating crash reporter process " << exe_path << " with params: " << arg_str << LL_ENDL;
    if(CreateProcess(exe_wstr.c_str(),     
                     &arg_wstr[0],                 // Application arguments
                     0,
                     0,
                     FALSE,
                     CREATE_DEFAULT_ERROR_MODE,
                     0,
                     0,                              // Working directory
                     &startInfo,
                     &processInfo) == FALSE)
      // Could not start application -> call 'GetLastError()'
	{
        LL_WARNS("CrashReport") << "CreateProcess failed " << GetLastError() << LL_ENDL;
        return;
    }
}

//virtual
bool LLAppViewerWin32::sendURLToOtherInstance(const std::string& url)
{
	wchar_t window_class[256]; /* Flawfinder: ignore */   // Assume max length < 255 chars.
	mbstowcs(window_class, sWindowClass.c_str(), 255);
	window_class[255] = 0;
	// Use the class instead of the window name.
	HWND other_window = FindWindow(window_class, NULL);

	if (other_window != NULL)
	{
		LL_DEBUGS() << "Found other window with the name '" << getWindowTitle() << "'" << LL_ENDL;
		COPYDATASTRUCT cds;
		const S32 SLURL_MESSAGE_TYPE = 0;
		cds.dwData = SLURL_MESSAGE_TYPE;
		cds.cbData = url.length() + 1;
		cds.lpData = (void*)url.c_str();

		LRESULT msg_result = SendMessage(other_window, WM_COPYDATA, NULL, (LPARAM)&cds);
		LL_DEBUGS() << "SendMessage(WM_COPYDATA) to other window '" 
				 << getWindowTitle() << "' returned " << msg_result << LL_ENDL;
		return true;
	}
	return false;
}


std::string LLAppViewerWin32::generateSerialNumber()
{
	char serial_md5[MD5HEX_STR_SIZE];		// Flawfinder: ignore
	serial_md5[0] = 0;

	DWORD serial = 0;
	DWORD flags = 0;
	BOOL success = GetVolumeInformation(
			L"C:\\",
			NULL,		// volume name buffer
			0,			// volume name buffer size
			&serial,	// volume serial
			NULL,		// max component length
			&flags,		// file system flags
			NULL,		// file system name buffer
			0);			// file system name buffer size
	if (success)
	{
		LLMD5 md5;
		md5.update( (unsigned char*)&serial, sizeof(DWORD));
		md5.finalize();
		md5.hex_digest(serial_md5);
	}
	else
	{
		LL_WARNS() << "GetVolumeInformation failed" << LL_ENDL;
	}
	return serial_md5;
}

// <FS:ND> Thread to purge old texture cache in the background.
// The cache dir will be search for directories named *.old_texturecache, then each of this directories
// will be deleted.
// The thread will be started each time the viewer starts, just in case there is directories so huge,
// the user quit the viewer before the old cache was fully cleared.
void deleteFilesInDirectory( std::wstring aDir )
{
	if( aDir == L"." || aDir == L".." || aDir.empty() )
		return;

	if( aDir[ aDir.size() -1 ] != '\\' || aDir[ aDir.size() -1 ] != '/' )
		aDir += L"\\";

	WIN32_FIND_DATA oFindData;
	HANDLE hFindHandle = ::FindFirstFile( (aDir + L"*.*").c_str(), &oFindData );

	if( INVALID_HANDLE_VALUE == hFindHandle )
		return;

	do
	{
		if( ! (oFindData.dwFileAttributes & FILE_ATTRIBUTE_DIRECTORY ) )
		{
			std::wstring strFile = aDir + oFindData.cFileName;
			if( oFindData.dwFileAttributes & FILE_ATTRIBUTE_READONLY )
				::SetFileAttributes( strFile.c_str(), FILE_ATTRIBUTE_NORMAL );

			::DeleteFile( ( aDir + oFindData.cFileName ).c_str() );
		}
	} while( ::FindNextFile( hFindHandle, &oFindData ) );

	::FindClose( hFindHandle );
}

void deleteCacheDirectory( std::wstring aDir )
{
	if( aDir == L"." || aDir == L".." || aDir.empty() )
		return;

	if( aDir[ aDir.size() -1 ] != '\\' || aDir[ aDir.size() -1 ] != '/' )
		aDir += L"\\";

	wchar_t aCacheDirs[] = L"0123456789abcdef";

	for( int i = 0; i < _countof( aCacheDirs ); ++i )
	{
		deleteFilesInDirectory( aDir + aCacheDirs[i] );
		::RemoveDirectory( (aDir + aCacheDirs[i]).c_str() );
	}

	deleteFilesInDirectory( aDir );
	::RemoveDirectory( aDir.c_str() );
}

DWORD WINAPI purgeThread( LPVOID lpParameter )
{
	wchar_t *pDir = reinterpret_cast< wchar_t* >( lpParameter );
	if( !pDir )
		return 0;

	std::wstring strPath = pDir;
	free( pDir );

	if( strPath.empty() )
		return 0;

	if( strPath[ strPath.size() -1 ] != '\\' || strPath[ strPath.size() -1 ] != '/' )
		strPath += L"\\";

	WIN32_FIND_DATA oFindData;
	HANDLE hFindHandle = ::FindFirstFile( ( strPath + L"*.old_texturecache" ).c_str(), &oFindData );

	std::vector< std::wstring > vctDirs;

	if( INVALID_HANDLE_VALUE == hFindHandle )
		return 0;

	do
	{
		if( oFindData.dwFileAttributes & FILE_ATTRIBUTE_DIRECTORY )
			vctDirs.push_back( strPath + oFindData.cFileName );
	} while( ::FindNextFile( hFindHandle, &oFindData ) );

	::FindClose( hFindHandle );

	for( auto dir : vctDirs )
	{
		LL_INFOS("CachePurge") << "Removing an old cache" << LL_ENDL;
		deleteCacheDirectory( dir );
	}

	return 0;
}

void LLAppViewerWin32::startCachePurge()
{
	if( isSecondInstance() )
		return;

	std::wstring strCacheDir = wstringize( gDirUtilp->getExpandedFilename( LL_PATH_CACHE, "" ) );

	HANDLE hThread = CreateThread( nullptr, 0, purgeThread, _wcsdup( strCacheDir.c_str() ), 0, nullptr );

	if( !hThread )
	{
		LL_WARNS("CachePurge") << "CreateThread failed: "  << GetLastError() << LL_ENDL;
	}
	else
		SetThreadPriority( hThread, THREAD_MODE_BACKGROUND_BEGIN );
}
// </FS:ND><|MERGE_RESOLUTION|>--- conflicted
+++ resolved
@@ -133,7 +133,6 @@
     {
         if (nCode == MDSCB_EXCEPTIONCODE)
         {
-<<<<<<< HEAD
             // <FS:ND> Save dump and log into unique crash dymp folder 
             __wchar_t aBuffer[1024] = {};
             sBugSplatSender->getMinidumpPath(aBuffer, _countof(aBuffer));
@@ -145,25 +144,11 @@
             // second instance does not have own log files
             if (!LLAppViewer::instance()->isSecondInstance())
             {
-                // send the main viewer log file
-                // widen to wstring, convert to __wchar_t, then pass c_str()
                 // <FS:ND> We don't send log files
                 // sBugSplatSender->sendAdditionalFile(
                 //     WCSTR(LLError::logFileName()));
                 // </FS:ND>
 
-=======
-            // send the main viewer log file, one per instance
-            // widen to wstring, convert to __wchar_t, then pass c_str()
-            sBugSplatSender->sendAdditionalFile(
-                WCSTR(LLError::logFileName()));
-
-            // second instance does not have some log files
-            // TODO: This needs fixing, if each instance now has individual logs,
-            // same should be made true for static debug files
-            if (!LLAppViewer::instance()->isSecondInstance())
-            {
->>>>>>> ce660c7e
                 sBugSplatSender->sendAdditionalFile(
                     WCSTR(*LLAppViewer::instance()->getStaticDebugFile()));
                 }
