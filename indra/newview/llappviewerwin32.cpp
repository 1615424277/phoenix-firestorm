--- conflicted
+++ resolved
@@ -302,30 +302,8 @@
 	std::string app_name = LLTrans::getString("APP_NAME");
 	llutf16string w_app_name = utf8str_to_utf16str(app_name);
 	wsprintf(profile_name, L"%s", w_app_name.c_str());
-<<<<<<< HEAD
-	// <FS:Ansariel> FIRE-16667 / BUG-9906: Viewer messing up the global NVIDIA driver profile
-	//status = NvAPI_DRS_SetCurrentGlobalProfile(hSession, profile_name);
-	//if (status != NVAPI_OK)
-	//{
-	//	nvapi_error(status);
-	//	return;
-	//}
-
-	//// (3) Obtain the current profile. 
-	//NvDRSProfileHandle hProfile = 0;
-	//status = NvAPI_DRS_GetCurrentGlobalProfile(hSession, &hProfile);
-	//if (status != NVAPI_OK) 
-	//{
-	//	nvapi_error(status);
-	//	return;
-	//}
-
-	NvDRSProfileHandle hProfile = 0;
-	// Check if we already have a Firestorm profile
-=======
 	NvDRSProfileHandle hProfile = 0;
 	// (3) Check if we already have an application profile for the viewer
->>>>>>> b5f40c06
 	status = NvAPI_DRS_FindProfileByName(hSession, profile_name, &hProfile);
 	if (status != NVAPI_OK && status != NVAPI_PROFILE_NOT_FOUND)
 	{
@@ -334,13 +312,8 @@
 	}
 	else if (status == NVAPI_PROFILE_NOT_FOUND)
 	{
-<<<<<<< HEAD
-		// Don't have a Firestorm profile yet - create one
-		LL_INFOS() << "Creating Firestorm profile for NVIDIA driver" << LL_ENDL;
-=======
 		// Don't have an application profile yet - create one
 		LL_INFOS() << "Creating NVIDIA application profile" << LL_ENDL;
->>>>>>> b5f40c06
 
 		NVDRS_PROFILE profileInfo;
 		profileInfo.version = NVDRS_PROFILE_VER;
@@ -355,11 +328,7 @@
 		}
 	}
 
-<<<<<<< HEAD
-	// Check if current exe is part of the profile
-=======
 	// (4) Check if current exe is part of the profile
->>>>>>> b5f40c06
 	std::string exe_name = gDirUtilp->getExecutableFilename();
 	NVDRS_APPLICATION profile_application;
 	profile_application.version = NVDRS_APPLICATION_VER;
@@ -376,11 +345,7 @@
 	}
 	else if (status == NVAPI_EXECUTABLE_NOT_FOUND)
 	{
-<<<<<<< HEAD
-		LL_INFOS() << "Creating application for " << exe_name << " for NVIDIA driver" << LL_ENDL;
-=======
 		LL_INFOS() << "Creating application for " << exe_name << " for NVIDIA application profile" << LL_ENDL;
->>>>>>> b5f40c06
 
 		// Add this exe to the profile
 		NVDRS_APPLICATION application;
@@ -400,20 +365,12 @@
 
 		// Save application in case we added one
 		status = NvAPI_DRS_SaveSettings(hSession);
-<<<<<<< HEAD
-		if (status != NVAPI_OK) 
-=======
 		if (status != NVAPI_OK)
->>>>>>> b5f40c06
 		{
 			nvapi_error(status);
 			return;
 		}
 	}
-<<<<<<< HEAD
-	// </FS:Ansariel>
-=======
->>>>>>> b5f40c06
 
 	// load settings for querying 
 	status = NvAPI_DRS_LoadSettings(hSession);
@@ -811,103 +768,6 @@
     //    LLFile::remove(log_file, ENOENT);
     //}
 
-<<<<<<< HEAD
-	success = LLAppViewer::init();
-	if (!success)
-		return false;
-
-	checkTemp(); // Always do and log this, no matter if using Bugsplat or not
-
-	// Save those early so we don't have to deal with the dynamic memory during in process crash handling.
-	FS::LogfileIn = ll_convert_string_to_wide(gDirUtilp->getExpandedFilename(LL_PATH_LOGS, "Firestorm.log"));
-	FS::LogfileOut = ll_convert_string_to_wide(gDirUtilp->getExpandedFilename(LL_PATH_DUMP, "Firestorm.log"));
-	FS::DumpFile = ll_convert_string_to_wide(gDirUtilp->getExpandedFilename(LL_PATH_DUMP, "Firestorm.dmp"));
-
-	S32 nCrashSubmitBehavior = gCrashSettings.getS32("CrashSubmitBehavior");
-	// Don't ever send? bail out!
-	if (nCrashSubmitBehavior == 2 /*CRASH_BEHAVIOR_NEVER_SEND*/)
-		return success;
-
-	DWORD dwAsk{ MDSF_NONINTERACTIVE };
-	if (nCrashSubmitBehavior == 0 /*CRASH_BEHAVIOR_ASK*/)
-		dwAsk = 0;
-	// </FS:ND>
-	
-	std::string build_data_fname(
-		gDirUtilp->getExpandedFilename(LL_PATH_EXECUTABLE, "build_data.json"));
-	// Use llifstream instead of std::ifstream because LL_PATH_EXECUTABLE
-	// could contain non-ASCII characters, which std::ifstream doesn't handle.
-	llifstream inf(build_data_fname.c_str());
-	if (! inf.is_open())
-	{
-		LL_WARNS("BUGSPLAT") << "Can't initialize BugSplat, can't read '" << build_data_fname
-				   << "'" << LL_ENDL;
-	}
-	else
-	{
-		Json::Reader reader;
-		Json::Value build_data;
-		if (! reader.parse(inf, build_data, false)) // don't collect comments
-		{
-			// gah, the typo is baked into Json::Reader API
-			LL_WARNS("BUGSPLAT") << "Can't initialize BugSplat, can't parse '" << build_data_fname
-					   << "': " << reader.getFormatedErrorMessages() << LL_ENDL;
-		}
-		else
-		{
-			Json::Value BugSplat_DB = build_data["BugSplat DB"];
-			if (! BugSplat_DB)
-			{
-				LL_WARNS("BUGSPLAT") << "Can't initialize BugSplat, no 'BugSplat DB' entry in '"
-						   << build_data_fname << "'" << LL_ENDL;
-			}
-			else
-			{
-				// Got BugSplat_DB, onward!
-				std::wstring version_string(WSTRINGIZE(LL_VIEWER_VERSION_MAJOR << '.' <<
-													   LL_VIEWER_VERSION_MINOR << '.' <<
-													   LL_VIEWER_VERSION_PATCH << '.' <<
-													   LL_VIEWER_VERSION_BUILD));
-
-				// <FS:ND> Set up Bugsplat to ask or always send
-                //DWORD dwFlags = MDSF_NONINTERACTIVE | // automatically submit report without prompting
-                //                MDSF_PREVENTHIJACKING; // disallow swiping Exception filter
-                DWORD dwFlags = dwAsk |
-                                MDSF_PREVENTHIJACKING; // disallow swiping Exception filter
-				// </FS:ND>
-
-                //bool needs_log_file = !isSecondInstance() && debugLoggingEnabled("BUGSPLAT");
-                //if (needs_log_file)
-                //{
-                //    // Startup only!
-                //    LL_INFOS("BUGSPLAT") << "Engaged BugSplat logging to bugsplat.log" << LL_ENDL;
-                //    dwFlags |= MDSF_LOGFILE | MDSF_LOG_VERBOSE;
-                //}
-
-				// have to convert normal wide strings to strings of __wchar_t
-				sBugSplatSender = new MiniDmpSender(
-					WCSTR(BugSplat_DB.asString()),
-					WCSTR(LL_TO_WSTRING(LL_VIEWER_CHANNEL)),
-					WCSTR(version_string),
-					nullptr,              // szAppIdentifier -- set later
-					dwFlags);
-
-				sBugSplatSender->setCallback(bugsplatSendLog);
-
-                //if (needs_log_file)
-                //{
-                //    // Log file will be created in %TEMP%, but it will be moved into logs folder in case of crash
-                //    std::string log_file = gDirUtilp->getExpandedFilename(LL_PATH_LOGS, "bugsplat.log");
-                //    sBugSplatSender->setLogFilePath(WCSTR(log_file));
-                //}
-
-				// engage stringize() overload that converts from wstring
-				LL_INFOS("BUGSPLAT") << "Engaged BugSplat(" << LL_TO_STRING(LL_VIEWER_CHANNEL)
-						   << ' ' << stringize(version_string) << ')' << LL_ENDL;
-			} // got BugSplat_DB
-		} // parsed build_data.json
-	} // opened build_data.json
-=======
     // Win7 is no longer supported
     bool is_win_7_or_below = LLOSInfo::getInstance()->mMajorVer <= 6 && LLOSInfo::getInstance()->mMajorVer <= 1;
 
@@ -1009,7 +869,6 @@
             } // parsed build_data.json
         } // opened build_data.json
     } // !is_win_7_or_below
->>>>>>> b5f40c06
 
 #endif // LL_BUGSPLAT
 #endif // LL_SEND_CRASH_REPORTS
