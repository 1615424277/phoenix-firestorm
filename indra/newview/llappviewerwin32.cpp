--- conflicted
+++ resolved
@@ -133,7 +133,6 @@
     {
         if (nCode == MDSCB_EXCEPTIONCODE)
         {
-<<<<<<< HEAD
             // <FS:ND> Save dump and log into unique crash dymp folder 
             __wchar_t aBuffer[1024] = {};
             sBugSplatSender->getMinidumpPath(aBuffer, _countof(aBuffer));
@@ -142,36 +141,24 @@
             ::CopyFileW(FS::LogfileIn.c_str(), FS::LogfileOut.c_str(), FALSE);
             // </FS:ND>
 
-            // send the main viewer log file
-            // widen to wstring, convert to __wchar_t, then pass c_str()
-            
-            // <FS:ND> We don't send log files
-            // sBugSplatSender->sendAdditionalFile(
-            //     WCSTR(gDirUtilp->getExpandedFilename(LL_PATH_LOGS, "SecondLife.log")));
-            // </FS:ND>
-
-            // sBugSplatSender->sendAdditionalFile(
-            //   WCSTR(gDirUtilp->getExpandedFilename(LL_PATH_USER_SETTINGS, "settings.xml")));
-
-            if (gCrashSettings.getBOOL("CrashSubmitSettings"))
-                sBugSplatSender->sendAdditionalFile(  WCSTR(gDirUtilp->getExpandedFilename(LL_PATH_USER_SETTINGS, "settings.xml")));
-
-=======
             // second instance does not have own log files
             if (!LLAppViewer::instance()->isSecondInstance())
             {
                 // send the main viewer log file
                 // widen to wstring, convert to __wchar_t, then pass c_str()
-                sBugSplatSender->sendAdditionalFile(
-                    WCSTR(gDirUtilp->getExpandedFilename(LL_PATH_LOGS, "SecondLife.log")));
+                // <FS:ND> We don't send log files
+                // sBugSplatSender->sendAdditionalFile(
+                //     WCSTR(gDirUtilp->getExpandedFilename(LL_PATH_LOGS, "SecondLife.log")));
+                // </FS:ND>
 
                 sBugSplatSender->sendAdditionalFile(
                     WCSTR(*LLAppViewer::instance()->getStaticDebugFile()));
-            }
->>>>>>> 8a9889eb
-
-            sBugSplatSender->sendAdditionalFile(
-                WCSTR(gDirUtilp->getExpandedFilename(LL_PATH_USER_SETTINGS, "settings.xml")));
+                }
+
+            // sBugSplatSender->sendAdditionalFile(
+            //   WCSTR(gDirUtilp->getExpandedFilename(LL_PATH_USER_SETTINGS, "settings.xml")));
+            if (gCrashSettings.getBOOL("CrashSubmitSettings"))
+                sBugSplatSender->sendAdditionalFile(  WCSTR(gDirUtilp->getExpandedFilename(LL_PATH_USER_SETTINGS, "settings.xml")));
 
             // We don't have an email address for any user. Hijack this
             // metadata field for the platform identifier.
