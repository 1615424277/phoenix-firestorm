/**
 * @file llappviewerwin32.cpp
 * @brief The LLAppViewerWin32 class definitions
 *
 * $LicenseInfo:firstyear=2007&license=viewerlgpl$
 * Second Life Viewer Source Code
 * Copyright (C) 2010, Linden Research, Inc.
 * 
 * This library is free software; you can redistribute it and/or
 * modify it under the terms of the GNU Lesser General Public
 * License as published by the Free Software Foundation;
 * version 2.1 of the License only.
 * 
 * This library is distributed in the hope that it will be useful,
 * but WITHOUT ANY WARRANTY; without even the implied warranty of
 * MERCHANTABILITY or FITNESS FOR A PARTICULAR PURPOSE.  See the GNU
 * Lesser General Public License for more details.
 * 
 * You should have received a copy of the GNU Lesser General Public
 * License along with this library; if not, write to the Free Software
 * Foundation, Inc., 51 Franklin Street, Fifth Floor, Boston, MA  02110-1301  USA
 * 
 * Linden Research, Inc., 945 Battery Street, San Francisco, CA  94111  USA
 * $/LicenseInfo$
 */ 

#include "llviewerprecompiledheaders.h"

#ifdef INCLUDE_VLD
#define VLD_FORCE_ENABLE 1
#include "vld.h"
#endif
#include "llwin32headers.h"

#include "llwindowwin32.h" // *FIX: for setting gIconResource.

#include "llappviewerwin32.h"

#include "llgl.h"
#include "res/resource.h" // *FIX: for setting gIconResource.

#include <fcntl.h>		//_O_APPEND
#include <io.h>			//_open_osfhandle()
#include <WERAPI.H>		// for WerAddExcludedApplication()
#include <process.h>	// _spawnl()
#include <tchar.h>		// For TCHAR support

#include "llviewercontrol.h"
#include "lldxhardware.h"

#include "nvapi/nvapi.h"
#include "nvapi/NvApiDriverSettings.h"

#include <stdlib.h>

#include "llweb.h"

#include "llviewernetwork.h"
#include "llmd5.h"
#include "llfindlocale.h"

#include "llcommandlineparser.h"
#include "lltrans.h"

#ifndef LL_RELEASE_FOR_DOWNLOAD
#include "llwindebug.h"
#endif

#include "stringize.h"
#include "lldir.h"
#include "llerrorcontrol.h"

#include <fstream>
#include <exception>

// Bugsplat (http://bugsplat.com) crash reporting tool
#ifdef LL_BUGSPLAT
#include "BugSplat.h"

#if LL_USESYSTEMLIBS
#include "jsoncpp/reader.h" // JSON
#else
#include "json/reader.h" // JSON
#endif

#include "llagent.h"                // for agent location
#include "llviewerregion.h"
#include "llvoavatarself.h"         // for agent name
#pragma optimize( "", off )

namespace FS
{
    std::wstring LogfileIn;
    std::wstring LogfileOut;
    std::wstring DumpFile;
}

namespace
{
    // MiniDmpSender's constructor is defined to accept __wchar_t* instead of
    // plain wchar_t*. That said, wunder() returns std::basic_string<__wchar_t>,
    // NOT plain __wchar_t*, despite the apparent convenience. Calling
    // wunder(something).c_str() as an argument expression is fine: that
    // std::basic_string instance will survive until the function returns.
    // Calling c_str() on a std::basic_string local to wunder() would be
    // Undefined Behavior: we'd be left with a pointer into a destroyed
    // std::basic_string instance. But we can do that with a macro...
    #define WCSTR(string) wunder(string).c_str()

    // It would be nice if, when wchar_t is the same as __wchar_t, this whole
    // function would optimize away. However, we use it only for the arguments
    // to the BugSplat API -- a handful of calls.
    inline std::basic_string<__wchar_t> wunder(const std::wstring& str)
    {
        return { str.begin(), str.end() };
    }

    // when what we have in hand is a std::string, convert from UTF-8 using
    // specific wstringize() overload
    inline std::basic_string<__wchar_t> wunder(const std::string& str)
    {
        return wunder(wstringize(str));
    }

    // Irritatingly, MiniDmpSender::setCallback() is defined to accept a
    // classic-C function pointer instead of an arbitrary C++ callable. If it
    // did accept a modern callable, we could pass a lambda that binds our
    // MiniDmpSender pointer. As things stand, though, we must define an
    // actual function and store the pointer statically.
    static MiniDmpSender *sBugSplatSender = nullptr;

    bool bugsplatSendLog(UINT nCode, LPVOID lpVal1, LPVOID lpVal2)
    {
        if (nCode == MDSCB_EXCEPTIONCODE)
        {
            // <FS:ND> Save dump and log into unique crash dymp folder 
            __wchar_t aBuffer[1024] = {};
            sBugSplatSender->getMinidumpPath(aBuffer, _countof(aBuffer));
            std::wstring strPath{ (wchar_t*)aBuffer };
            ::CopyFileW(strPath.c_str(), FS::DumpFile.c_str(), FALSE);
            ::CopyFileW(FS::LogfileIn.c_str(), FS::LogfileOut.c_str(), FALSE);
            // </FS:ND>

            // send the main viewer log file
            // widen to wstring, convert to __wchar_t, then pass c_str()
            
            // <FS:ND> We don't send log files
            // sBugSplatSender->sendAdditionalFile(
            //     WCSTR(gDirUtilp->getExpandedFilename(LL_PATH_LOGS, "SecondLife.log")));
            // </FS:ND>

            // sBugSplatSender->sendAdditionalFile(
            //   WCSTR(gDirUtilp->getExpandedFilename(LL_PATH_USER_SETTINGS, "settings.xml")));

            if (gCrashSettings.getBOOL("CrashSubmitSettings"))
                sBugSplatSender->sendAdditionalFile(  WCSTR(gDirUtilp->getExpandedFilename(LL_PATH_USER_SETTINGS, "settings.xml")));


            sBugSplatSender->sendAdditionalFile(
                WCSTR(*LLAppViewer::instance()->getStaticDebugFile()));

            // We don't have an email address for any user. Hijack this
            // metadata field for the platform identifier.
            // sBugSplatSender->setDefaultUserEmail(
            //    WCSTR(STRINGIZE(LLOSInfo::instance().getOSStringSimple() << " ("
            //                    << ADDRESS_SIZE << "-bit)")));

            // <FS:ND> Add which flavor of FS generated an error
            std::string flavor = "hvk";
#ifdef OPENSIM
            flavor = "oss";
#endif
            sBugSplatSender->setDefaultUserEmail( WCSTR(STRINGIZE(LLOSInfo::instance().getOSStringSimple() << " ("  << ADDRESS_SIZE << "-bit, flavor " << flavor <<")")));
            // </FS:ND>

            //<FS:ND/> Clear out username first, as we get some crashes that has the OS set as username, let's see if this fixes it. Use Crash.Linden as a usr can never have a "Linden"
			// name and on the other hand a Linden will not likely ever crash on Firestom.
            sBugSplatSender->setDefaultUserName( WCSTR("Crash.Linden") );

            if (gAgentAvatarp)
            {
                // <FS:ND> Only send avatar name if enabled via prefs
                if (gCrashSettings.getBOOL("CrashSubmitName"))
                // </FS:ND>
                {
                    // user name, when we have it
                    sBugSplatSender->setDefaultUserName(WCSTR(gAgentAvatarp->getFullname()));
                // <FS:ND> Only send avatar name if enabled via prefs
                }
                // </FS:ND>

                //<FS:Ansariel> Only include if sending settings file
                //sBugSplatSender->sendAdditionalFile(
                //    WCSTR(gDirUtilp->getExpandedFilename(LL_PATH_PER_SL_ACCOUNT, "settings_per_account.xml")));
                if (gCrashSettings.getBOOL("CrashSubmitSettings"))
                {
                    sBugSplatSender->sendAdditionalFile(
                        WCSTR(gDirUtilp->getExpandedFilename(LL_PATH_PER_SL_ACCOUNT, "settings_per_account.xml")));
                }
                // <FS:Ansariel>
            }

            // LL_ERRS message, when there is one
            sBugSplatSender->setDefaultUserDescription(WCSTR(LLError::getFatalMessage()));

            if (gAgent.getRegion())
            {
                // region location, when we have it
                LLVector3 loc = gAgent.getPositionAgent();
                sBugSplatSender->resetAppIdentifier(
                    WCSTR(STRINGIZE(gAgent.getRegion()->getName()
                                    << '/' << loc.mV[0]
                                    << '/' << loc.mV[1]
                                    << '/' << loc.mV[2])));
            }
        } // MDSCB_EXCEPTIONCODE

        return false;
    }
}
#endif // LL_BUGSPLAT

namespace
{
    void (*gOldTerminateHandler)() = NULL;
}

static void exceptionTerminateHandler()
{
	// reinstall default terminate() handler in case we re-terminate.
	if (gOldTerminateHandler) std::set_terminate(gOldTerminateHandler);
	// treat this like a regular viewer crash, with nice stacktrace etc.
    long *null_ptr;
    null_ptr = 0;
    *null_ptr = 0xDEADBEEF; //Force an exception that will trigger breakpad.
	//LLAppViewer::handleViewerCrash();
	// we've probably been killed-off before now, but...
	gOldTerminateHandler(); // call old terminate() handler
}

LONG WINAPI catchallCrashHandler(EXCEPTION_POINTERS * /*ExceptionInfo*/)
{
	LL_WARNS() << "Hit last ditch-effort attempt to catch crash." << LL_ENDL;
	exceptionTerminateHandler();
	return 0;
}

// *FIX:Mani - This hack is to fix a linker issue with libndofdev.lib
// The lib was compiled under VS2005 - in VS2003 we need to remap assert
#ifdef LL_DEBUG
#ifdef LL_MSVC7 
extern "C" {
    void _wassert(const wchar_t * _Message, const wchar_t *_File, unsigned _Line)
    {
        LL_ERRS() << _Message << LL_ENDL;
    }
}
#endif
#endif

const std::string LLAppViewerWin32::sWindowClass = "Second Life";

/*
    This function is used to print to the command line a text message 
    describing the nvapi error and quits
*/
void nvapi_error(NvAPI_Status status)
{
    NvAPI_ShortString szDesc = {0};
	NvAPI_GetErrorMessage(status, szDesc);
	LL_WARNS() << szDesc << LL_ENDL;

	//should always trigger when asserts are enabled
	//llassert(status == NVAPI_OK);
}

// Create app mutex creates a unique global windows object. 
// If the object can be created it returns true, otherwise
// it returns false. The false result can be used to determine 
// if another instance of a second life app (this vers. or later)
// is running.
// *NOTE: Do not use this method to run a single instance of the app.
// This is intended to help debug problems with the cross-platform 
// locked file method used for that purpose.
bool create_app_mutex()
{
	bool result = true;
	LPCWSTR unique_mutex_name = L"SecondLifeAppMutex";
	HANDLE hMutex;
	hMutex = CreateMutex(NULL, TRUE, unique_mutex_name); 
	if(GetLastError() == ERROR_ALREADY_EXISTS) 
	{     
		result = false;
	}
	return result;
}

void ll_nvapi_init(NvDRSSessionHandle hSession)
{
	// (2) load all the system settings into the session
	NvAPI_Status status = NvAPI_DRS_LoadSettings(hSession);
	if (status != NVAPI_OK) 
	{
		nvapi_error(status);
		return;
	}

	NvAPI_UnicodeString profile_name;
	std::string app_name = LLTrans::getString("APP_NAME");
	llutf16string w_app_name = utf8str_to_utf16str(app_name);
	wsprintf(profile_name, L"%s", w_app_name.c_str());
	// <FS:Ansariel> FIRE-16667 / BUG-9906: Viewer messing up the global NVIDIA driver profile
	//status = NvAPI_DRS_SetCurrentGlobalProfile(hSession, profile_name);
	//if (status != NVAPI_OK)
	//{
	//	nvapi_error(status);
	//	return;
	//}

	//// (3) Obtain the current profile. 
	//NvDRSProfileHandle hProfile = 0;
	//status = NvAPI_DRS_GetCurrentGlobalProfile(hSession, &hProfile);
	//if (status != NVAPI_OK) 
	//{
	//	nvapi_error(status);
	//	return;
	//}

	NvDRSProfileHandle hProfile = 0;
	// Check if we already have a Firestorm profile
	status = NvAPI_DRS_FindProfileByName(hSession, profile_name, &hProfile);
	if (status != NVAPI_OK && status != NVAPI_PROFILE_NOT_FOUND)
	{
		nvapi_error(status);
		return;
	}
	else if (status == NVAPI_PROFILE_NOT_FOUND)
	{
		// Don't have a Firestorm profile yet - create one
		LL_INFOS() << "Creating Firestorm profile for NVIDIA driver" << LL_ENDL;

		NVDRS_PROFILE profileInfo;
		profileInfo.version = NVDRS_PROFILE_VER;
		profileInfo.isPredefined = 0;
		wsprintf(profileInfo.profileName, L"%s", w_app_name.c_str());

		status = NvAPI_DRS_CreateProfile(hSession, &profileInfo, &hProfile);
		if (status != NVAPI_OK)
		{
			nvapi_error(status);
			return;
		}
	}

	// Check if current exe is part of the profile
	std::string exe_name = gDirUtilp->getExecutableFilename();
	NVDRS_APPLICATION profile_application;
	profile_application.version = NVDRS_APPLICATION_VER;

	llutf16string w_exe_name = utf8str_to_utf16str(exe_name);
	NvAPI_UnicodeString profile_app_name;
	wsprintf(profile_app_name, L"%s", w_exe_name.c_str());

	status = NvAPI_DRS_GetApplicationInfo(hSession, hProfile, profile_app_name, &profile_application);
	if (status != NVAPI_OK && status != NVAPI_EXECUTABLE_NOT_FOUND)
	{
		nvapi_error(status);
		return;
	}
	else if (status == NVAPI_EXECUTABLE_NOT_FOUND)
	{
		LL_INFOS() << "Creating application for " << exe_name << " for NVIDIA driver" << LL_ENDL;

		// Add this exe to the profile
		NVDRS_APPLICATION application;
		application.version = NVDRS_APPLICATION_VER;
		application.isPredefined = 0;
		wsprintf(application.appName, L"%s", w_exe_name.c_str());
		wsprintf(application.userFriendlyName, L"%s", w_exe_name.c_str());
		wsprintf(application.launcher, L"%s", w_exe_name.c_str());
		wsprintf(application.fileInFolder, L"%s", "");

		status = NvAPI_DRS_CreateApplication(hSession, hProfile, &application);
		if (status != NVAPI_OK)
		{
			nvapi_error(status);
			return;
		}

		// Save application in case we added one
		status = NvAPI_DRS_SaveSettings(hSession);
		if (status != NVAPI_OK) 
		{
			nvapi_error(status);
			return;
		}
	}
	// </FS:Ansariel>

	// load settings for querying 
	status = NvAPI_DRS_LoadSettings(hSession);
	if (status != NVAPI_OK)
	{
		nvapi_error(status);
		return;
	}

	//get the preferred power management mode for Second Life
	NVDRS_SETTING drsSetting = {0};
	drsSetting.version = NVDRS_SETTING_VER;
	status = NvAPI_DRS_GetSetting(hSession, hProfile, PREFERRED_PSTATE_ID, &drsSetting);
	if (status == NVAPI_SETTING_NOT_FOUND)
	{ //only override if the user hasn't specifically set this setting
		// (4) Specify that we want the VSYNC disabled setting
		// first we fill the NVDRS_SETTING struct, then we call the function
		drsSetting.version = NVDRS_SETTING_VER;
		drsSetting.settingId = PREFERRED_PSTATE_ID;
		drsSetting.settingType = NVDRS_DWORD_TYPE;
		drsSetting.u32CurrentValue = PREFERRED_PSTATE_PREFER_MAX;
		status = NvAPI_DRS_SetSetting(hSession, hProfile, &drsSetting);
		if (status != NVAPI_OK) 
		{
			nvapi_error(status);
			return;
		}

        // (5) Now we apply (or save) our changes to the system
        status = NvAPI_DRS_SaveSettings(hSession);
        if (status != NVAPI_OK) 
        {
            nvapi_error(status);
            return;
        }
	}
	else if (status != NVAPI_OK)
	{
		nvapi_error(status);
		return;
	}
}

//#define DEBUGGING_SEH_FILTER 1
#if DEBUGGING_SEH_FILTER
#	define WINMAIN DebuggingWinMain
#else
#	define WINMAIN wWinMain
#endif

int APIENTRY WINMAIN(HINSTANCE hInstance,
                     HINSTANCE hPrevInstance,
                     PWSTR     pCmdLine,
                     int       nCmdShow)
{
	const S32 MAX_HEAPS = 255;
	DWORD heap_enable_lfh_error[MAX_HEAPS];
	S32 num_heaps = 0;
	
	// <FS:Ansariel> Set via manifest
	//LLWindowWin32::setDPIAwareness();

#if WINDOWS_CRT_MEM_CHECKS && !INCLUDE_VLD
	_CrtSetDbgFlag ( _CRTDBG_ALLOC_MEM_DF | _CRTDBG_LEAK_CHECK_DF ); // dump memory leaks on exit
#elif 0
	// Experimental - enable the low fragmentation heap
	// This results in a 2-3x improvement in opening a new Inventory window (which uses a large numebr of allocations)
	// Note: This won't work when running from the debugger unless the _NO_DEBUG_HEAP environment variable is set to 1

	// Enable to get mem debugging within visual studio.
#if LL_DEBUG
	_CrtSetDbgFlag(_CRTDBG_ALLOC_MEM_DF | _CRTDBG_LEAK_CHECK_DF);
#else
	_CrtSetDbgFlag(0); // default, just making explicit
	
	ULONG ulEnableLFH = 2;
	HANDLE* hHeaps = new HANDLE[MAX_HEAPS];
	num_heaps = GetProcessHeaps(MAX_HEAPS, hHeaps);
	for(S32 i = 0; i < num_heaps; i++)
	{
		bool success = HeapSetInformation(hHeaps[i], HeapCompatibilityInformation, &ulEnableLFH, sizeof(ulEnableLFH));
		if (success)
			heap_enable_lfh_error[i] = 0;
		else
			heap_enable_lfh_error[i] = GetLastError();
	}
#endif
#endif
	
	// *FIX: global
	gIconResource = MAKEINTRESOURCE(IDI_LL_ICON);

	LLAppViewerWin32* viewer_app_ptr = new LLAppViewerWin32(ll_convert_wide_to_string(pCmdLine).c_str());

	gOldTerminateHandler = std::set_terminate(exceptionTerminateHandler);

	viewer_app_ptr->setErrorHandler(LLAppViewer::handleViewerCrash);

#if LL_SEND_CRASH_REPORTS 
	// ::SetUnhandledExceptionFilter(catchallCrashHandler); 
#endif

	// Set a debug info flag to indicate if multiple instances are running.
	bool found_other_instance = !create_app_mutex();
	gDebugInfo["FoundOtherInstanceAtStartup"] = LLSD::Boolean(found_other_instance);

	bool ok = viewer_app_ptr->init();
	if(!ok)
	{
		LL_WARNS() << "Application init failed." << LL_ENDL;
		return -1;
	}
	
	NvAPI_Status status;
    
	// Initialize NVAPI
	status = NvAPI_Initialize();
	NvDRSSessionHandle hSession = 0;

    if (status == NVAPI_OK) 
	{
		// Create the session handle to access driver settings
		status = NvAPI_DRS_CreateSession(&hSession);
		if (status != NVAPI_OK) 
		{
			nvapi_error(status);
		}
		else
		{
			//override driver setting as needed
			ll_nvapi_init(hSession);
		}
	}

	// Have to wait until after logging is initialized to display LFH info
	if (num_heaps > 0)
	{
		LL_INFOS() << "Attempted to enable LFH for " << num_heaps << " heaps." << LL_ENDL;
		for(S32 i = 0; i < num_heaps; i++)
		{
			if (heap_enable_lfh_error[i])
			{
				LL_INFOS() << "  Failed to enable LFH for heap: " << i << " Error: " << heap_enable_lfh_error[i] << LL_ENDL;
			}
		}
	}
	
	// Run the application main loop
	while (! viewer_app_ptr->frame()) 
	{}

	if (!LLApp::isError())
	{
		//
		// We don't want to do cleanup here if the error handler got called -
		// the assumption is that the error handler is responsible for doing
		// app cleanup if there was a problem.
		//
#if WINDOWS_CRT_MEM_CHECKS
		LL_INFOS() << "CRT Checking memory:" << LL_ENDL;
		if (!_CrtCheckMemory())
		{
			LL_WARNS() << "_CrtCheckMemory() failed at prior to cleanup!" << LL_ENDL;
		}
		else
		{
			LL_INFOS() << " No corruption detected." << LL_ENDL;
		}
#endif

		gGLActive = TRUE;

		viewer_app_ptr->cleanup();

#if WINDOWS_CRT_MEM_CHECKS
		LL_INFOS() << "CRT Checking memory:" << LL_ENDL;
		if (!_CrtCheckMemory())
		{
			LL_WARNS() << "_CrtCheckMemory() failed after cleanup!" << LL_ENDL;
		}
		else
		{
			LL_INFOS() << " No corruption detected." << LL_ENDL;
		}
#endif

	}
	delete viewer_app_ptr;
	viewer_app_ptr = NULL;

	// (NVAPI) (6) We clean up. This is analogous to doing a free()
	if (hSession)
	{
		NvAPI_DRS_DestroySession(hSession);
		hSession = 0;
	}
	
	return 0;
}

#if DEBUGGING_SEH_FILTER
// The compiler doesn't like it when you use __try/__except blocks
// in a method that uses object destructors. Go figure.
// This winmain just calls the real winmain inside __try.
// The __except calls our exception filter function. For debugging purposes.
int APIENTRY wWinMain(HINSTANCE hInstance,
                     HINSTANCE hPrevInstance,
                     PWSTR     lpCmdLine,
                     int       nCmdShow)
{
    __try
    {
        WINMAIN(hInstance, hPrevInstance, lpCmdLine, nCmdShow);
    }
    __except( viewer_windows_exception_handler( GetExceptionInformation() ) )
    {
        _tprintf( _T("Exception handled.\n") );
    }
}
#endif

void LLAppViewerWin32::disableWinErrorReporting()
{
	std::string executable_name = gDirUtilp->getExecutableFilename();

	if( S_OK == WerAddExcludedApplication( utf8str_to_utf16str(executable_name).c_str(), FALSE ) )
	{
		LL_INFOS() << "WerAddExcludedApplication() succeeded for " << executable_name << LL_ENDL;
	}
	else
	{
		LL_INFOS() << "WerAddExcludedApplication() failed for " << executable_name << LL_ENDL;
	}
}

const S32 MAX_CONSOLE_LINES = 7500;
// Only defined in newer SDKs than we currently use
#ifndef ENABLE_VIRTUAL_TERMINAL_PROCESSING
#define ENABLE_VIRTUAL_TERMINAL_PROCESSING 4
#endif

namespace {

void set_stream(const char* desc, FILE* fp, DWORD handle_id, const char* name, const char* mode="w");

bool create_console()
{
    // allocate a console for this app
    const bool isConsoleAllocated = AllocConsole();

    if (isConsoleAllocated)
    {
        // set the screen buffer to be big enough to let us scroll text
        CONSOLE_SCREEN_BUFFER_INFO coninfo;
        GetConsoleScreenBufferInfo(GetStdHandle(STD_OUTPUT_HANDLE), &coninfo);
        coninfo.dwSize.Y = MAX_CONSOLE_LINES;
        SetConsoleScreenBufferSize(GetStdHandle(STD_OUTPUT_HANDLE), coninfo.dwSize);

        // redirect unbuffered STDOUT to the console
        set_stream("stdout", stdout, STD_OUTPUT_HANDLE, "CONOUT$");
        // redirect unbuffered STDERR to the console
        set_stream("stderr", stderr, STD_ERROR_HANDLE, "CONOUT$");
        // redirect unbuffered STDIN to the console
        // Don't bother: our console is solely for log output. We never read stdin.
//      set_stream("stdin", stdin, STD_INPUT_HANDLE, "CONIN$", "r");
    }

    return isConsoleAllocated;
}

void set_stream(const char* desc, FILE* fp, DWORD handle_id, const char* name, const char* mode)
{
    // SL-13528: This code used to be based on
    // http://dslweb.nwnexus.com/~ast/dload/guicon.htm
    // (referenced in https://stackoverflow.com/a/191880).
    // But one of the comments on that StackOverflow answer points out that
    // assigning to *stdout or *stderr "probably doesn't even work with the
    // Universal CRT that was introduced in 2015," suggesting freopen_s()
    // instead. Code below is based on https://stackoverflow.com/a/55875595.
    auto std_handle = GetStdHandle(handle_id);
    if (std_handle == INVALID_HANDLE_VALUE)
    {
        LL_WARNS() << "create_console() failed to get " << desc << " handle" << LL_ENDL;
    }
    else
    {
        if (mode == std::string("w"))
        {
            // Enable color processing on Windows 10 console windows.
            DWORD dwMode = 0;
            GetConsoleMode(std_handle, &dwMode);
            dwMode |= ENABLE_VIRTUAL_TERMINAL_PROCESSING;
            SetConsoleMode(std_handle, dwMode);
        }
        // Redirect the passed fp to the console.
        FILE* ignore;
        if (freopen_s(&ignore, name, mode, fp) == 0)
        {
            // use unbuffered I/O
            setvbuf( fp, NULL, _IONBF, 0 );
        }
    }
}

} // anonymous namespace

LLAppViewerWin32::LLAppViewerWin32(const char* cmd_line) :
	mCmdLine(cmd_line),
	mIsConsoleAllocated(false)
{
}

LLAppViewerWin32::~LLAppViewerWin32()
{
}

// <FS:ND> Check if %TEMP% is defined and accessible (see FIRE-29623, sometimes BugSplat has problems to access TEMP, try to find out why)
static void checkTemp()
{
	char *pTemp{ getenv("TEMP") };
	if (!pTemp)
	{
		LL_WARNS() << "%TEMP% is not set" << LL_ENDL;
	}
	else
	{
		LL_INFOS() << "%TEMP%: " << pTemp << LL_ENDL;
		DWORD dwAttr = ::GetFileAttributesA(pTemp);
		DWORD dwLE = ::GetLastError();
		if (dwAttr == INVALID_FILE_ATTRIBUTES)
		{
			LL_WARNS() << "%TEMP%: " << pTemp << " GetFileAttributesA failed, last error: " << dwLE << LL_ENDL;
		}
		else if (0 == (dwAttr & FILE_ATTRIBUTE_DIRECTORY))
		{
			LL_WARNS() << "%TEMP%: " << pTemp << " is not a directory" << LL_ENDL;
		}
		else
		{
			LLUUID id = LLUUID::generateNewID();
			std::string strFile{ pTemp };
			if (strFile[strFile.size() - 1] != '/' && strFile[strFile.size() - 1] != '\\')
				strFile += "\\";

			strFile += id.asString();
			FILE *fp = fopen(strFile.c_str(), "w");
			if (!fp)
			{
				LL_WARNS() << "%TEMP%: " << pTemp << " cannot create file " << strFile << LL_ENDL;
			}
			else
			{
				fclose(fp);
				remove(strFile.c_str());
				LL_INFOS() << "%TEMP%: " << pTemp << " successfully created file " << strFile << LL_ENDL;
			}
		}
	}
}
// </FS:ND>

bool LLAppViewerWin32::init()
{
	bool success{ false }; // <FS:ND/> For BugSplat we need to call base::init() early on or there's no access to settings.
	// Platform specific initialization.

	// Turn off Windows Error Reporting
	// (Don't send our data to Microsoft--at least until we are Logo approved and have a way
	// of getting the data back from them.)
	//
	LL_INFOS() << "Turning off Windows error reporting." << LL_ENDL;
	disableWinErrorReporting();

#ifndef LL_RELEASE_FOR_DOWNLOAD
	// Merely requesting the LLSingleton instance initializes it.
	LLWinDebug::instance();
#endif

#if LL_SEND_CRASH_REPORTS
#if ! defined(LL_BUGSPLAT)
#pragma message("Building without BugSplat")

	LLAppViewer* pApp = LLAppViewer::instance();
	pApp->initCrashReporting();

#else // LL_BUGSPLAT
#pragma message("Building with BugSplat")
	// <FS:ND> Pre BugSplat dance, make sure settings are valid, query crash behavior and then set up Bugsplat accordingly"
	success = LLAppViewer::init();
	if (!success)
		return false;

	checkTemp(); // Always do and log this, no matter if using Bugsplat or not

	// Save those early so we don't have to deal with the dynamic memory during in process crash handling.
	FS::LogfileIn = ll_convert_string_to_wide(gDirUtilp->getExpandedFilename(LL_PATH_LOGS, "Firestorm.log"));
	FS::LogfileOut = ll_convert_string_to_wide(gDirUtilp->getExpandedFilename(LL_PATH_DUMP, "Firestorm.log"));
	FS::DumpFile = ll_convert_string_to_wide(gDirUtilp->getExpandedFilename(LL_PATH_DUMP, "Firestorm.dmp"));

<<<<<<< HEAD
	S32 nCrashSubmitBehavior = gCrashSettings.getS32("CrashSubmitBehavior");
	// Don't ever send? bail out!
	if (nCrashSubmitBehavior == 2 /*CRASH_BEHAVIOR_NEVER_SEND*/)
		return success;

	DWORD dwAsk{ MDSF_NONINTERACTIVE };
	if (nCrashSubmitBehavior == 0 /*CRASH_BEHAVIOR_ASK*/)
		dwAsk = 0;
	// </FS:ND>
	
=======
    if (!isSecondInstance())
    {
        // Cleanup previous session
        std::string log_file = gDirUtilp->getExpandedFilename(LL_PATH_LOGS, "bugsplat.log");
        LLFile::remove(log_file, ENOENT);
    }

>>>>>>> 9fe758e8
	std::string build_data_fname(
		gDirUtilp->getExpandedFilename(LL_PATH_EXECUTABLE, "build_data.json"));
	// Use llifstream instead of std::ifstream because LL_PATH_EXECUTABLE
	// could contain non-ASCII characters, which std::ifstream doesn't handle.
	llifstream inf(build_data_fname.c_str());
	if (! inf.is_open())
	{
		LL_WARNS("BUGSPLAT") << "Can't initialize BugSplat, can't read '" << build_data_fname
				   << "'" << LL_ENDL;
	}
	else
	{
		Json::Reader reader;
		Json::Value build_data;
		if (! reader.parse(inf, build_data, false)) // don't collect comments
		{
			// gah, the typo is baked into Json::Reader API
			LL_WARNS("BUGSPLAT") << "Can't initialize BugSplat, can't parse '" << build_data_fname
					   << "': " << reader.getFormatedErrorMessages() << LL_ENDL;
		}
		else
		{
			Json::Value BugSplat_DB = build_data["BugSplat DB"];
			if (! BugSplat_DB)
			{
				LL_WARNS("BUGSPLAT") << "Can't initialize BugSplat, no 'BugSplat DB' entry in '"
						   << build_data_fname << "'" << LL_ENDL;
			}
			else
			{
				// Got BugSplat_DB, onward!
				std::wstring version_string(WSTRINGIZE(LL_VIEWER_VERSION_MAJOR << '.' <<
													   LL_VIEWER_VERSION_MINOR << '.' <<
													   LL_VIEWER_VERSION_PATCH << '.' <<
													   LL_VIEWER_VERSION_BUILD));

                DWORD dwFlags = MDSF_NONINTERACTIVE | // automatically submit report without prompting
                                MDSF_PREVENTHIJACKING; // disallow swiping Exception filter

                bool needs_log_file = !isSecondInstance() && debugLoggingEnabled("BUGSPLAT");
                if (needs_log_file)
                {
                    // Startup only!
                    LL_INFOS("BUGSPLAT") << "Engaged BugSplat logging to bugsplat.log" << LL_ENDL;
                    dwFlags |= MDSF_LOGFILE | MDSF_LOG_VERBOSE;
                }

				// have to convert normal wide strings to strings of __wchar_t

				// <FS:ND> Set up Bugsplat to ask or always send

				// sBugSplatSender = new MiniDmpSender(
				// 	WCSTR(BugSplat_DB.asString()),
				// 	WCSTR(LL_TO_WSTRING(LL_VIEWER_CHANNEL)),
				// 	WCSTR(version_string),
				// 	nullptr,              // szAppIdentifier -- set later
				// 	MDSF_NONINTERACTIVE | // automatically submit report without prompting
				// 	MDSF_PREVENTHIJACKING); // disallow swiping Exception filter
				
				sBugSplatSender = new MiniDmpSender(
					WCSTR(BugSplat_DB.asString()),
					WCSTR(LL_TO_WSTRING(LL_VIEWER_CHANNEL)),
					WCSTR(version_string),
					nullptr,              // szAppIdentifier -- set later
<<<<<<< HEAD
					dwAsk | 
					MDSF_PREVENTHIJACKING); // disallow swiping Exception filter
				// </FS:ND>

=======
					dwFlags);
>>>>>>> 9fe758e8
				sBugSplatSender->setCallback(bugsplatSendLog);

                if (needs_log_file)
                {
                    // Log file will be created in %TEMP%, but it will be moved into logs folder in case of crash
                    std::string log_file = gDirUtilp->getExpandedFilename(LL_PATH_LOGS, "bugsplat.log");
                    sBugSplatSender->setLogFilePath(WCSTR(log_file));
                }

				// engage stringize() overload that converts from wstring
				LL_INFOS("BUGSPLAT") << "Engaged BugSplat(" << LL_TO_STRING(LL_VIEWER_CHANNEL)
						   << ' ' << stringize(version_string) << ')' << LL_ENDL;
			} // got BugSplat_DB
		} // parsed build_data.json
	} // opened build_data.json

#endif // LL_BUGSPLAT
#endif // LL_SEND_CRASH_REPORTS

	// <FS:ND> base::init() was potentially called earlier.
	// bool success = LLAppViewer::init();
	// </FS:ND>

	if( !success )
		success = LLAppViewer::init();

    return success;
}

bool LLAppViewerWin32::cleanup()
{
	bool result = LLAppViewer::cleanup();

	gDXHardware.cleanup();

	if (mIsConsoleAllocated)
	{
		FreeConsole();
		mIsConsoleAllocated = false;
	}

	return result;
}

void LLAppViewerWin32::reportCrashToBugsplat(void* pExcepInfo)
{
#if defined(LL_BUGSPLAT)
    if (sBugSplatSender)
    {
        sBugSplatSender->createReport((EXCEPTION_POINTERS*)pExcepInfo);
    }
#endif // LL_BUGSPLAT
}

void LLAppViewerWin32::initLoggingAndGetLastDuration()
{
	LLAppViewer::initLoggingAndGetLastDuration();
}

void LLAppViewerWin32::initConsole()
{
	// pop up debug console
	mIsConsoleAllocated = create_console();
	return LLAppViewer::initConsole();
}

void write_debug_dx(const char* str)
{
	std::string value = gDebugInfo["DXInfo"].asString();
	value += str;
	gDebugInfo["DXInfo"] = value;
}

void write_debug_dx(const std::string& str)
{
	write_debug_dx(str.c_str());
}

bool LLAppViewerWin32::initHardwareTest()
{
	//
	// Do driver verification and initialization based on DirectX
	// hardware polling and driver versions
	//
	if (/*TRUE == gSavedSettings.getBOOL("ProbeHardwareOnStartup") &&*/ FALSE == gSavedSettings.getBOOL("NoHardwareProbe")) // <FS:Ansariel> FIRE-20378 / FIRE-20382: Breaks memory detection an 4K monitor workaround
	{
		// per DEV-11631 - disable hardware probing for everything
		// but vram.
		BOOL vram_only = TRUE;

		LLSplashScreen::update(LLTrans::getString("StartupDetectingHardware"));

		LL_DEBUGS("AppInit") << "Attempting to poll DirectX for hardware info" << LL_ENDL;
		gDXHardware.setWriteDebugFunc(write_debug_dx);
		// <FS:Ansariel> FIRE-15891: Add option to disable WMI check in case of problems
		//BOOL probe_ok = gDXHardware.getInfo(vram_only);
		BOOL probe_ok = gDXHardware.getInfo(vram_only, gSavedSettings.getBOOL("FSDisableWMIProbing"));
		// </FS:Ansariel>

		if (!probe_ok
			&& gWarningSettings.getBOOL("AboutDirectX9"))
		{
			LL_WARNS("AppInit") << "DirectX probe failed, alerting user." << LL_ENDL;

			// Warn them that runnin without DirectX 9 will
			// not allow us to tell them about driver issues
			std::ostringstream msg;
			msg << LLTrans::getString ("MBNoDirectX");
			S32 button = OSMessageBox(
				msg.str(),
				LLTrans::getString("MBWarning"),
				OSMB_YESNO);
			if (OSBTN_NO== button)
			{
				LL_INFOS("AppInit") << "User quitting after failed DirectX 9 detection" << LL_ENDL;
				LLWeb::loadURLExternal("http://www.firestormviewer.org/support", false);
				return false;
			}
			gWarningSettings.setBOOL("AboutDirectX9", FALSE);
		}
		LL_DEBUGS("AppInit") << "Done polling DirectX for hardware info" << LL_ENDL;

		// Only probe once after installation
		gSavedSettings.setBOOL("ProbeHardwareOnStartup", FALSE);

		// Disable so debugger can work
		std::string splash_msg;
		LLStringUtil::format_map_t args;
		args["[APP_NAME]"] = LLAppViewer::instance()->getSecondLifeTitle();
		args["[CURRENT_GRID]"] = LLGridManager::getInstance()->getGridLabel();
		splash_msg = LLTrans::getString("StartupLoading", args);

		LLSplashScreen::update(splash_msg);
	}

	if (!restoreErrorTrap())
	{
		LL_WARNS("AppInit") << " Someone took over my exception handler (post hardware probe)!" << LL_ENDL;
	}

	if (gGLManager.mVRAM == 0)
	{
		// <FS:Ansariel> FIRE-12671: Force VRAM if DirectX detection is broken
		S32 forced_video_memory;
		if ((forced_video_memory = gSavedSettings.getS32("FSForcedVideoMemory")) > 0)
		{
			LL_INFOS("AppInit") << "Forcing VRAM to " << forced_video_memory << " MB" << LL_ENDL;
			gGLManager.mVRAM = forced_video_memory;
		}
		else
		// </FS:Ansariel>
		gGLManager.mVRAM = gDXHardware.getVRAM();
	}

	LL_INFOS("AppInit") << "Detected VRAM: " << gGLManager.mVRAM << LL_ENDL;

	return true;
}

bool LLAppViewerWin32::initParseCommandLine(LLCommandLineParser& clp)
{
	if (!clp.parseCommandLineString(mCmdLine))
	{
		return false;
	}

	// Find the system language.
	FL_Locale *locale = NULL;
	FL_Success success = FL_FindLocale(&locale, FL_MESSAGES);
	if (success != 0)
	{
		if (success >= 2 && locale->lang) // confident!
		{
			LL_INFOS("AppInit") << "Language: " << ll_safe_string(locale->lang) << LL_ENDL;
			LL_INFOS("AppInit") << "Location: " << ll_safe_string(locale->country) << LL_ENDL;
			LL_INFOS("AppInit") << "Variant: " << ll_safe_string(locale->variant) << LL_ENDL;
			LLControlVariable* c = gSavedSettings.getControl("SystemLanguage");
			if(c)
			{
				c->setValue(std::string(locale->lang), false);
			}
		}
	}
	FL_FreeLocale(&locale);

	return true;
}

bool LLAppViewerWin32::beingDebugged()
{
    return IsDebuggerPresent();
}

bool LLAppViewerWin32::restoreErrorTrap()
{	
	return true;
	//return LLWinDebug::checkExceptionHandler();
}

void LLAppViewerWin32::initCrashReporting(bool reportFreeze)
{
	if (isSecondInstance()) return; //BUG-5707 do not start another crash reporter for second instance.

	const char* logger_name = "win_crash_logger.exe";
	std::string exe_path = gDirUtilp->getExecutableDir();
	exe_path += gDirUtilp->getDirDelimiter();
	exe_path += logger_name;

    std::string logdir = gDirUtilp->getExpandedFilename(LL_PATH_DUMP, "");
    std::string appname = gDirUtilp->getExecutableFilename();

	S32 slen = logdir.length() -1;
	S32 end = slen;
	while (logdir.at(end) == '/' || logdir.at(end) == '\\') end--;
	
	if (slen !=end)
	{
		logdir = logdir.substr(0,end+1);
	}
	//std::string arg_str = "\"" + exe_path + "\" -dumpdir \"" + logdir + "\" -procname \"" + appname + "\" -pid " + stringize(LLApp::getPid());
	//_spawnl(_P_NOWAIT, exe_path.c_str(), arg_str.c_str(), NULL);
	std::string arg_str =  "\"" + exe_path + "\" -dumpdir \"" + logdir + "\" -procname \"" + appname + "\" -pid " + stringize(LLApp::getPid()); 

	STARTUPINFO startInfo={sizeof(startInfo)};
	PROCESS_INFORMATION processInfo;

	std::wstring exe_wstr;
	exe_wstr = utf8str_to_utf16str(exe_path);

	std::wstring arg_wstr;
	arg_wstr = utf8str_to_utf16str(arg_str);

	LL_INFOS("CrashReport") << "Creating crash reporter process " << exe_path << " with params: " << arg_str << LL_ENDL;
    if(CreateProcess(exe_wstr.c_str(),     
                     &arg_wstr[0],                 // Application arguments
                     0,
                     0,
                     FALSE,
                     CREATE_DEFAULT_ERROR_MODE,
                     0,
                     0,                              // Working directory
                     &startInfo,
                     &processInfo) == FALSE)
      // Could not start application -> call 'GetLastError()'
	{
        LL_WARNS("CrashReport") << "CreateProcess failed " << GetLastError() << LL_ENDL;
        return;
    }
}

//virtual
bool LLAppViewerWin32::sendURLToOtherInstance(const std::string& url)
{
	wchar_t window_class[256]; /* Flawfinder: ignore */   // Assume max length < 255 chars.
	mbstowcs(window_class, sWindowClass.c_str(), 255);
	window_class[255] = 0;
	// Use the class instead of the window name.
	HWND other_window = FindWindow(window_class, NULL);

	if (other_window != NULL)
	{
		LL_DEBUGS() << "Found other window with the name '" << getWindowTitle() << "'" << LL_ENDL;
		COPYDATASTRUCT cds;
		const S32 SLURL_MESSAGE_TYPE = 0;
		cds.dwData = SLURL_MESSAGE_TYPE;
		cds.cbData = url.length() + 1;
		cds.lpData = (void*)url.c_str();

		LRESULT msg_result = SendMessage(other_window, WM_COPYDATA, NULL, (LPARAM)&cds);
		LL_DEBUGS() << "SendMessage(WM_COPYDATA) to other window '" 
				 << getWindowTitle() << "' returned " << msg_result << LL_ENDL;
		return true;
	}
	return false;
}


std::string LLAppViewerWin32::generateSerialNumber()
{
	char serial_md5[MD5HEX_STR_SIZE];		// Flawfinder: ignore
	serial_md5[0] = 0;

	DWORD serial = 0;
	DWORD flags = 0;
	BOOL success = GetVolumeInformation(
			L"C:\\",
			NULL,		// volume name buffer
			0,			// volume name buffer size
			&serial,	// volume serial
			NULL,		// max component length
			&flags,		// file system flags
			NULL,		// file system name buffer
			0);			// file system name buffer size
	if (success)
	{
		LLMD5 md5;
		md5.update( (unsigned char*)&serial, sizeof(DWORD));
		md5.finalize();
		md5.hex_digest(serial_md5);
	}
	else
	{
		LL_WARNS() << "GetVolumeInformation failed" << LL_ENDL;
	}
	return serial_md5;
}

// <FS:ND> Thread to purge old texture cache in the background.
// The cache dir will be search for directories named *.old_texturecache, then each of this directories
// will be deleted.
// The thread will be started each time the viewer starts, just in case there is directories so huge,
// the user quit the viewer before the old cache was fully cleared.
void deleteFilesInDirectory( std::wstring aDir )
{
	if( aDir == L"." || aDir == L".." || aDir.empty() )
		return;

	if( aDir[ aDir.size() -1 ] != '\\' || aDir[ aDir.size() -1 ] != '/' )
		aDir += L"\\";

	WIN32_FIND_DATA oFindData;
	HANDLE hFindHandle = ::FindFirstFile( (aDir + L"*.*").c_str(), &oFindData );

	if( INVALID_HANDLE_VALUE == hFindHandle )
		return;

	do
	{
		if( ! (oFindData.dwFileAttributes & FILE_ATTRIBUTE_DIRECTORY ) )
		{
			std::wstring strFile = aDir + oFindData.cFileName;
			if( oFindData.dwFileAttributes & FILE_ATTRIBUTE_READONLY )
				::SetFileAttributes( strFile.c_str(), FILE_ATTRIBUTE_NORMAL );

			::DeleteFile( ( aDir + oFindData.cFileName ).c_str() );
		}
	} while( ::FindNextFile( hFindHandle, &oFindData ) );

	::FindClose( hFindHandle );
}

void deleteCacheDirectory( std::wstring aDir )
{
	if( aDir == L"." || aDir == L".." || aDir.empty() )
		return;

	if( aDir[ aDir.size() -1 ] != '\\' || aDir[ aDir.size() -1 ] != '/' )
		aDir += L"\\";

	wchar_t aCacheDirs[] = L"0123456789abcdef";

	for( int i = 0; i < _countof( aCacheDirs ); ++i )
	{
		deleteFilesInDirectory( aDir + aCacheDirs[i] );
		::RemoveDirectory( (aDir + aCacheDirs[i]).c_str() );
	}

	deleteFilesInDirectory( aDir );
	::RemoveDirectory( aDir.c_str() );
}

DWORD WINAPI purgeThread( LPVOID lpParameter )
{
	wchar_t *pDir = reinterpret_cast< wchar_t* >( lpParameter );
	if( !pDir )
		return 0;

	std::wstring strPath = pDir;
	free( pDir );

	if( strPath.empty() )
		return 0;

	if( strPath[ strPath.size() -1 ] != '\\' || strPath[ strPath.size() -1 ] != '/' )
		strPath += L"\\";

	WIN32_FIND_DATA oFindData;
	HANDLE hFindHandle = ::FindFirstFile( ( strPath + L"*.old_texturecache" ).c_str(), &oFindData );

	std::vector< std::wstring > vctDirs;

	if( INVALID_HANDLE_VALUE == hFindHandle )
		return 0;

	do
	{
		if( oFindData.dwFileAttributes & FILE_ATTRIBUTE_DIRECTORY )
			vctDirs.push_back( strPath + oFindData.cFileName );
	} while( ::FindNextFile( hFindHandle, &oFindData ) );

	::FindClose( hFindHandle );

	for( auto dir : vctDirs )
		deleteCacheDirectory( dir );

	return 0;
}

void LLAppViewerWin32::startCachePurge()
{
	if( isSecondInstance() )
		return;

	std::wstring strCacheDir = wstringize( gDirUtilp->getExpandedFilename( LL_PATH_CACHE, "" ) );

	HANDLE hThread = CreateThread( nullptr, 0, purgeThread, _wcsdup( strCacheDir.c_str() ), 0, nullptr );

	if( !hThread )
	{
		LL_WARNS("CachePurge") << "CreateThread failed: "  << GetLastError() << LL_ENDL;
	}
	else
		SetThreadPriority( hThread, THREAD_MODE_BACKGROUND_BEGIN );
}
// </FS:ND><|MERGE_RESOLUTION|>--- conflicted
+++ resolved
@@ -784,6 +784,13 @@
 #else // LL_BUGSPLAT
 #pragma message("Building with BugSplat")
 	// <FS:ND> Pre BugSplat dance, make sure settings are valid, query crash behavior and then set up Bugsplat accordingly"
+    //if (!isSecondInstance())
+    //{
+    //    // Cleanup previous session
+    //    std::string log_file = gDirUtilp->getExpandedFilename(LL_PATH_LOGS, "bugsplat.log");
+    //    LLFile::remove(log_file, ENOENT);
+    //}
+
 	success = LLAppViewer::init();
 	if (!success)
 		return false;
@@ -795,7 +802,6 @@
 	FS::LogfileOut = ll_convert_string_to_wide(gDirUtilp->getExpandedFilename(LL_PATH_DUMP, "Firestorm.log"));
 	FS::DumpFile = ll_convert_string_to_wide(gDirUtilp->getExpandedFilename(LL_PATH_DUMP, "Firestorm.dmp"));
 
-<<<<<<< HEAD
 	S32 nCrashSubmitBehavior = gCrashSettings.getS32("CrashSubmitBehavior");
 	// Don't ever send? bail out!
 	if (nCrashSubmitBehavior == 2 /*CRASH_BEHAVIOR_NEVER_SEND*/)
@@ -806,15 +812,6 @@
 		dwAsk = 0;
 	// </FS:ND>
 	
-=======
-    if (!isSecondInstance())
-    {
-        // Cleanup previous session
-        std::string log_file = gDirUtilp->getExpandedFilename(LL_PATH_LOGS, "bugsplat.log");
-        LLFile::remove(log_file, ENOENT);
-    }
-
->>>>>>> 9fe758e8
 	std::string build_data_fname(
 		gDirUtilp->getExpandedFilename(LL_PATH_EXECUTABLE, "build_data.json"));
 	// Use llifstream instead of std::ifstream because LL_PATH_EXECUTABLE
@@ -851,50 +848,37 @@
 													   LL_VIEWER_VERSION_PATCH << '.' <<
 													   LL_VIEWER_VERSION_BUILD));
 
-                DWORD dwFlags = MDSF_NONINTERACTIVE | // automatically submit report without prompting
+				// <FS:ND> Set up Bugsplat to ask or always send
+                //DWORD dwFlags = MDSF_NONINTERACTIVE | // automatically submit report without prompting
+                //                MDSF_PREVENTHIJACKING; // disallow swiping Exception filter
+                DWORD dwFlags = dwAsk |
                                 MDSF_PREVENTHIJACKING; // disallow swiping Exception filter
-
-                bool needs_log_file = !isSecondInstance() && debugLoggingEnabled("BUGSPLAT");
-                if (needs_log_file)
-                {
-                    // Startup only!
-                    LL_INFOS("BUGSPLAT") << "Engaged BugSplat logging to bugsplat.log" << LL_ENDL;
-                    dwFlags |= MDSF_LOGFILE | MDSF_LOG_VERBOSE;
-                }
+				// </FS:ND>
+
+                //bool needs_log_file = !isSecondInstance() && debugLoggingEnabled("BUGSPLAT");
+                //if (needs_log_file)
+                //{
+                //    // Startup only!
+                //    LL_INFOS("BUGSPLAT") << "Engaged BugSplat logging to bugsplat.log" << LL_ENDL;
+                //    dwFlags |= MDSF_LOGFILE | MDSF_LOG_VERBOSE;
+                //}
 
 				// have to convert normal wide strings to strings of __wchar_t
-
-				// <FS:ND> Set up Bugsplat to ask or always send
-
-				// sBugSplatSender = new MiniDmpSender(
-				// 	WCSTR(BugSplat_DB.asString()),
-				// 	WCSTR(LL_TO_WSTRING(LL_VIEWER_CHANNEL)),
-				// 	WCSTR(version_string),
-				// 	nullptr,              // szAppIdentifier -- set later
-				// 	MDSF_NONINTERACTIVE | // automatically submit report without prompting
-				// 	MDSF_PREVENTHIJACKING); // disallow swiping Exception filter
-				
 				sBugSplatSender = new MiniDmpSender(
 					WCSTR(BugSplat_DB.asString()),
 					WCSTR(LL_TO_WSTRING(LL_VIEWER_CHANNEL)),
 					WCSTR(version_string),
 					nullptr,              // szAppIdentifier -- set later
-<<<<<<< HEAD
-					dwAsk | 
-					MDSF_PREVENTHIJACKING); // disallow swiping Exception filter
-				// </FS:ND>
-
-=======
 					dwFlags);
->>>>>>> 9fe758e8
+
 				sBugSplatSender->setCallback(bugsplatSendLog);
 
-                if (needs_log_file)
-                {
-                    // Log file will be created in %TEMP%, but it will be moved into logs folder in case of crash
-                    std::string log_file = gDirUtilp->getExpandedFilename(LL_PATH_LOGS, "bugsplat.log");
-                    sBugSplatSender->setLogFilePath(WCSTR(log_file));
-                }
+                //if (needs_log_file)
+                //{
+                //    // Log file will be created in %TEMP%, but it will be moved into logs folder in case of crash
+                //    std::string log_file = gDirUtilp->getExpandedFilename(LL_PATH_LOGS, "bugsplat.log");
+                //    sBugSplatSender->setLogFilePath(WCSTR(log_file));
+                //}
 
 				// engage stringize() overload that converts from wstring
 				LL_INFOS("BUGSPLAT") << "Engaged BugSplat(" << LL_TO_STRING(LL_VIEWER_CHANNEL)
