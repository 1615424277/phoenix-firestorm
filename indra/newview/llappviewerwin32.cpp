--- conflicted
+++ resolved
@@ -41,11 +41,7 @@
 
 #include <fcntl.h>		//_O_APPEND
 #include <io.h>			//_open_osfhandle()
-<<<<<<< HEAD
-#include <WERAPI.H>
-=======
 #include <WERAPI.H>		// for WerAddExcludedApplication()
->>>>>>> 20198b75
 #include <process.h>	// _spawnl()
 #include <tchar.h>		// For TCHAR support
 
@@ -482,29 +478,16 @@
 
 void LLAppViewerWin32::disableWinErrorReporting()
 {
-<<<<<<< HEAD
-	// <FS:Ansariel> Disable windows error reporting on Windows Vista and later
-=======
->>>>>>> 20198b75
 	std::string executable_name = gDirUtilp->getExecutableFilename();
 
 	if( S_OK == WerAddExcludedApplication( utf8str_to_utf16str(executable_name).c_str(), FALSE ) )
 	{
-<<<<<<< HEAD
-		LL_INFOS() << "WerAddExcludedApplication() success for " << executable_name << LL_ENDL;
-=======
 		LL_INFOS() << "WerAddExcludedApplication() succeeded for " << executable_name << LL_ENDL;
 	}
 	else
 	{
 		LL_INFOS() << "WerAddExcludedApplication() failed for " << executable_name << LL_ENDL;
->>>>>>> 20198b75
-	}
-	else
-	{
-		LL_INFOS() << "WerAddExcludedApplication() failed for " << executable_name << LL_ENDL;
-	}
-	// </FS:Ansariel>
+	}
 }
 
 const S32 MAX_CONSOLE_LINES = 500;
