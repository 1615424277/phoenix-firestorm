/**
 * @file llappviewerwin32.cpp
 * @brief The LLAppViewerWin32 class definitions
 *
 * $LicenseInfo:firstyear=2007&license=viewerlgpl$
 * Second Life Viewer Source Code
 * Copyright (C) 2010, Linden Research, Inc.
 * 
 * This library is free software; you can redistribute it and/or
 * modify it under the terms of the GNU Lesser General Public
 * License as published by the Free Software Foundation;
 * version 2.1 of the License only.
 * 
 * This library is distributed in the hope that it will be useful,
 * but WITHOUT ANY WARRANTY; without even the implied warranty of
 * MERCHANTABILITY or FITNESS FOR A PARTICULAR PURPOSE.  See the GNU
 * Lesser General Public License for more details.
 * 
 * You should have received a copy of the GNU Lesser General Public
 * License along with this library; if not, write to the Free Software
 * Foundation, Inc., 51 Franklin Street, Fifth Floor, Boston, MA  02110-1301  USA
 * 
 * Linden Research, Inc., 945 Battery Street, San Francisco, CA  94111  USA
 * $/LicenseInfo$
 */ 

#include "llviewerprecompiledheaders.h"

#ifdef INCLUDE_VLD
#define VLD_FORCE_ENABLE 1
#include "vld.h"
#endif
#include "llwin32headers.h"

#include "llwindowwin32.h" // *FIX: for setting gIconResource.

#include "llappviewerwin32.h"

#include "llgl.h"
#include "res/resource.h" // *FIX: for setting gIconResource.

#include <fcntl.h>		//_O_APPEND
#include <io.h>			//_open_osfhandle()
#include <WERAPI.H>		// for WerAddExcludedApplication()
#include <process.h>	// _spawnl()
#include <tchar.h>		// For TCHAR support

#include "llviewercontrol.h"
#include "lldxhardware.h"

#include "nvapi/nvapi.h"
#include "nvapi/NvApiDriverSettings.h"

#include <stdlib.h>

#include "llweb.h"

#include "llviewernetwork.h"
#include "llmd5.h"
#include "llfindlocale.h"

#include "llcommandlineparser.h"
#include "lltrans.h"

#ifndef LL_RELEASE_FOR_DOWNLOAD
#include "llwindebug.h"
#endif

#include "stringize.h"
#include "lldir.h"
#include "llerrorcontrol.h"

#include <fstream>
#include <exception>

// Bugsplat (http://bugsplat.com) crash reporting tool
#ifdef LL_BUGSPLAT
#include "BugSplat.h"
#include "reader.h"                 // JsonCpp
#include "llagent.h"                // for agent location
#include "llviewerregion.h"
#include "llvoavatarself.h"         // for agent name

namespace
{
    // MiniDmpSender's constructor is defined to accept __wchar_t* instead of
    // plain wchar_t*. That said, wunder() returns std::basic_string<__wchar_t>,
    // NOT plain __wchar_t*, despite the apparent convenience. Calling
    // wunder(something).c_str() as an argument expression is fine: that
    // std::basic_string instance will survive until the function returns.
    // Calling c_str() on a std::basic_string local to wunder() would be
    // Undefined Behavior: we'd be left with a pointer into a destroyed
    // std::basic_string instance. But we can do that with a macro...
    #define WCSTR(string) wunder(string).c_str()

    // It would be nice if, when wchar_t is the same as __wchar_t, this whole
    // function would optimize away. However, we use it only for the arguments
    // to the BugSplat API -- a handful of calls.
    inline std::basic_string<__wchar_t> wunder(const std::wstring& str)
    {
        return { str.begin(), str.end() };
    }

    // when what we have in hand is a std::string, convert from UTF-8 using
    // specific wstringize() overload
    inline std::basic_string<__wchar_t> wunder(const std::string& str)
    {
        return wunder(wstringize(str));
    }

    // Irritatingly, MiniDmpSender::setCallback() is defined to accept a
    // classic-C function pointer instead of an arbitrary C++ callable. If it
    // did accept a modern callable, we could pass a lambda that binds our
    // MiniDmpSender pointer. As things stand, though, we must define an
    // actual function and store the pointer statically.
    static MiniDmpSender *sBugSplatSender = nullptr;

    bool bugsplatSendLog(UINT nCode, LPVOID lpVal1, LPVOID lpVal2)
    {
        if (nCode == MDSCB_EXCEPTIONCODE)
        {
            // send the main viewer log file
            // widen to wstring, convert to __wchar_t, then pass c_str()
            sBugSplatSender->sendAdditionalFile(
                WCSTR(gDirUtilp->getExpandedFilename(LL_PATH_LOGS, "SecondLife.log")));

            sBugSplatSender->sendAdditionalFile(
                WCSTR(gDirUtilp->getExpandedFilename(LL_PATH_USER_SETTINGS, "settings.xml")));

<<<<<<< HEAD
            // We don't have an email address for any user. Hijack this
            // metadata field for the platform identifier.
            sBugSplatSender->setDefaultUserEmail(WCSTR(STRINGIZE("Windows" << ADDRESS_SIZE)));
=======
            sBugSplatSender->sendAdditionalFile(
                WCSTR(*LLAppViewer::instance()->getStaticDebugFile()));

            // We don't have an email address for any user. Hijack this
            // metadata field for the platform identifier.
            sBugSplatSender->setDefaultUserEmail(
                WCSTR(STRINGIZE(LLOSInfo::instance().getOSStringSimple() << " ("
                                << ADDRESS_SIZE << "-bit)")));
>>>>>>> 30205270

            if (gAgentAvatarp)
            {
                // user name, when we have it
                sBugSplatSender->setDefaultUserName(WCSTR(gAgentAvatarp->getFullname()));
            }

            // LL_ERRS message, when there is one
            sBugSplatSender->setDefaultUserDescription(WCSTR(LLError::getFatalMessage()));

            if (gAgent.getRegion())
            {
                // region location, when we have it
                LLVector3 loc = gAgent.getPositionAgent();
                sBugSplatSender->resetAppIdentifier(
                    WCSTR(STRINGIZE(gAgent.getRegion()->getName()
                                    << '/' << loc.mV[0]
                                    << '/' << loc.mV[1]
                                    << '/' << loc.mV[2])));
            }
        } // MDSCB_EXCEPTIONCODE

        return false;
    }
}
#endif // LL_BUGSPLAT

namespace
{
    void (*gOldTerminateHandler)() = NULL;
}

static void exceptionTerminateHandler()
{
	// reinstall default terminate() handler in case we re-terminate.
	if (gOldTerminateHandler) std::set_terminate(gOldTerminateHandler);
	// treat this like a regular viewer crash, with nice stacktrace etc.
    long *null_ptr;
    null_ptr = 0;
    *null_ptr = 0xDEADBEEF; //Force an exception that will trigger breakpad.
	//LLAppViewer::handleViewerCrash();
	// we've probably been killed-off before now, but...
	gOldTerminateHandler(); // call old terminate() handler
}

LONG WINAPI catchallCrashHandler(EXCEPTION_POINTERS * /*ExceptionInfo*/)
{
	LL_WARNS() << "Hit last ditch-effort attempt to catch crash." << LL_ENDL;
	exceptionTerminateHandler();
	return 0;
}

// *FIX:Mani - This hack is to fix a linker issue with libndofdev.lib
// The lib was compiled under VS2005 - in VS2003 we need to remap assert
#ifdef LL_DEBUG
#ifdef LL_MSVC7 
extern "C" {
    void _wassert(const wchar_t * _Message, const wchar_t *_File, unsigned _Line)
    {
        LL_ERRS() << _Message << LL_ENDL;
    }
}
#endif
#endif

const std::string LLAppViewerWin32::sWindowClass = "Second Life";

/*
    This function is used to print to the command line a text message 
    describing the nvapi error and quits
*/
void nvapi_error(NvAPI_Status status)
{
    NvAPI_ShortString szDesc = {0};
	NvAPI_GetErrorMessage(status, szDesc);
	LL_WARNS() << szDesc << LL_ENDL;

	//should always trigger when asserts are enabled
	//llassert(status == NVAPI_OK);
}

// Create app mutex creates a unique global windows object. 
// If the object can be created it returns true, otherwise
// it returns false. The false result can be used to determine 
// if another instance of a second life app (this vers. or later)
// is running.
// *NOTE: Do not use this method to run a single instance of the app.
// This is intended to help debug problems with the cross-platform 
// locked file method used for that purpose.
bool create_app_mutex()
{
	bool result = true;
	LPCWSTR unique_mutex_name = L"SecondLifeAppMutex";
	HANDLE hMutex;
	hMutex = CreateMutex(NULL, TRUE, unique_mutex_name); 
	if(GetLastError() == ERROR_ALREADY_EXISTS) 
	{     
		result = false;
	}
	return result;
}

void ll_nvapi_init(NvDRSSessionHandle hSession)
{
	// (2) load all the system settings into the session
	NvAPI_Status status = NvAPI_DRS_LoadSettings(hSession);
	if (status != NVAPI_OK) 
	{
		nvapi_error(status);
		return;
	}

	NvAPI_UnicodeString profile_name;
	std::string app_name = LLTrans::getString("APP_NAME");
	llutf16string w_app_name = utf8str_to_utf16str(app_name);
	wsprintf(profile_name, L"%s", w_app_name.c_str());
	// <FS:Ansariel> FIRE-16667 / BUG-9906: Viewer messing up the global NVIDIA driver profile
	//status = NvAPI_DRS_SetCurrentGlobalProfile(hSession, profile_name);
	//if (status != NVAPI_OK)
	//{
	//	nvapi_error(status);
	//	return;
	//}

	//// (3) Obtain the current profile. 
	//NvDRSProfileHandle hProfile = 0;
	//status = NvAPI_DRS_GetCurrentGlobalProfile(hSession, &hProfile);
	//if (status != NVAPI_OK) 
	//{
	//	nvapi_error(status);
	//	return;
	//}

	NvDRSProfileHandle hProfile = 0;
	// Check if we already have a Firestorm profile
	status = NvAPI_DRS_FindProfileByName(hSession, profile_name, &hProfile);
	if (status != NVAPI_OK && status != NVAPI_PROFILE_NOT_FOUND)
	{
		nvapi_error(status);
		return;
	}
	else if (status == NVAPI_PROFILE_NOT_FOUND)
	{
		// Don't have a Firestorm profile yet - create one
		LL_INFOS() << "Creating Firestorm profile for NVIDIA driver" << LL_ENDL;

		NVDRS_PROFILE profileInfo;
		profileInfo.version = NVDRS_PROFILE_VER;
		profileInfo.isPredefined = 0;
		wsprintf(profileInfo.profileName, L"%s", w_app_name.c_str());

		status = NvAPI_DRS_CreateProfile(hSession, &profileInfo, &hProfile);
		if (status != NVAPI_OK)
		{
			nvapi_error(status);
			return;
		}
	}

	// Check if current exe is part of the profile
	std::string exe_name = gDirUtilp->getExecutableFilename();
	NVDRS_APPLICATION profile_application;
	profile_application.version = NVDRS_APPLICATION_VER;

	llutf16string w_exe_name = utf8str_to_utf16str(exe_name);
	NvAPI_UnicodeString profile_app_name;
	wsprintf(profile_app_name, L"%s", w_exe_name.c_str());

	status = NvAPI_DRS_GetApplicationInfo(hSession, hProfile, profile_app_name, &profile_application);
	if (status != NVAPI_OK && status != NVAPI_EXECUTABLE_NOT_FOUND)
	{
		nvapi_error(status);
		return;
	}
	else if (status == NVAPI_EXECUTABLE_NOT_FOUND)
	{
		LL_INFOS() << "Creating application for " << exe_name << " for NVIDIA driver" << LL_ENDL;

		// Add this exe to the profile
		NVDRS_APPLICATION application;
		application.version = NVDRS_APPLICATION_VER;
		application.isPredefined = 0;
		wsprintf(application.appName, L"%s", w_exe_name.c_str());
		wsprintf(application.userFriendlyName, L"%s", w_exe_name.c_str());
		wsprintf(application.launcher, L"%s", w_exe_name.c_str());
		wsprintf(application.fileInFolder, L"%s", "");

		status = NvAPI_DRS_CreateApplication(hSession, hProfile, &application);
		if (status != NVAPI_OK)
		{
			nvapi_error(status);
			return;
		}

		// Save application in case we added one
		status = NvAPI_DRS_SaveSettings(hSession);
		if (status != NVAPI_OK) 
		{
			nvapi_error(status);
			return;
		}
	}
	// </FS:Ansariel>

	// load settings for querying 
	status = NvAPI_DRS_LoadSettings(hSession);
	if (status != NVAPI_OK)
	{
		nvapi_error(status);
		return;
	}

	//get the preferred power management mode for Second Life
	NVDRS_SETTING drsSetting = {0};
	drsSetting.version = NVDRS_SETTING_VER;
	status = NvAPI_DRS_GetSetting(hSession, hProfile, PREFERRED_PSTATE_ID, &drsSetting);
	if (status == NVAPI_SETTING_NOT_FOUND)
	{ //only override if the user hasn't specifically set this setting
		// (4) Specify that we want the VSYNC disabled setting
		// first we fill the NVDRS_SETTING struct, then we call the function
		drsSetting.version = NVDRS_SETTING_VER;
		drsSetting.settingId = PREFERRED_PSTATE_ID;
		drsSetting.settingType = NVDRS_DWORD_TYPE;
		drsSetting.u32CurrentValue = PREFERRED_PSTATE_PREFER_MAX;
		status = NvAPI_DRS_SetSetting(hSession, hProfile, &drsSetting);
		if (status != NVAPI_OK) 
		{
			nvapi_error(status);
			return;
		}

        // (5) Now we apply (or save) our changes to the system
        status = NvAPI_DRS_SaveSettings(hSession);
        if (status != NVAPI_OK) 
        {
            nvapi_error(status);
            return;
        }
	}
	else if (status != NVAPI_OK)
	{
		nvapi_error(status);
		return;
	}
}

//#define DEBUGGING_SEH_FILTER 1
#if DEBUGGING_SEH_FILTER
#	define WINMAIN DebuggingWinMain
#else
#	define WINMAIN WinMain
#endif

int APIENTRY WINMAIN(HINSTANCE hInstance,
                     HINSTANCE hPrevInstance,
                     LPSTR     lpCmdLine,
                     int       nCmdShow)
{
	const S32 MAX_HEAPS = 255;
	DWORD heap_enable_lfh_error[MAX_HEAPS];
	S32 num_heaps = 0;
	
	// <FS:Ansariel> Set via manifest
	//LLWindowWin32::setDPIAwareness();

#if WINDOWS_CRT_MEM_CHECKS && !INCLUDE_VLD
	_CrtSetDbgFlag ( _CRTDBG_ALLOC_MEM_DF | _CRTDBG_LEAK_CHECK_DF ); // dump memory leaks on exit
#elif 0
	// Experimental - enable the low fragmentation heap
	// This results in a 2-3x improvement in opening a new Inventory window (which uses a large numebr of allocations)
	// Note: This won't work when running from the debugger unless the _NO_DEBUG_HEAP environment variable is set to 1

	// Enable to get mem debugging within visual studio.
#if LL_DEBUG
	_CrtSetDbgFlag(_CRTDBG_ALLOC_MEM_DF | _CRTDBG_LEAK_CHECK_DF);
#else
	_CrtSetDbgFlag(0); // default, just making explicit
	
	ULONG ulEnableLFH = 2;
	HANDLE* hHeaps = new HANDLE[MAX_HEAPS];
	num_heaps = GetProcessHeaps(MAX_HEAPS, hHeaps);
	for(S32 i = 0; i < num_heaps; i++)
	{
		bool success = HeapSetInformation(hHeaps[i], HeapCompatibilityInformation, &ulEnableLFH, sizeof(ulEnableLFH));
		if (success)
			heap_enable_lfh_error[i] = 0;
		else
			heap_enable_lfh_error[i] = GetLastError();
	}
#endif
#endif
	
	// *FIX: global
	gIconResource = MAKEINTRESOURCE(IDI_LL_ICON);

	LLAppViewerWin32* viewer_app_ptr = new LLAppViewerWin32(lpCmdLine);
	
	gOldTerminateHandler = std::set_terminate(exceptionTerminateHandler);

	viewer_app_ptr->setErrorHandler(LLAppViewer::handleViewerCrash);

#if LL_SEND_CRASH_REPORTS 
	// ::SetUnhandledExceptionFilter(catchallCrashHandler); 
#endif

	// Set a debug info flag to indicate if multiple instances are running.
	bool found_other_instance = !create_app_mutex();
	gDebugInfo["FoundOtherInstanceAtStartup"] = LLSD::Boolean(found_other_instance);

	bool ok = viewer_app_ptr->init();
	if(!ok)
	{
		LL_WARNS() << "Application init failed." << LL_ENDL;
		return -1;
	}
	
	NvAPI_Status status;
    
	// Initialize NVAPI
	status = NvAPI_Initialize();
	NvDRSSessionHandle hSession = 0;

    if (status == NVAPI_OK) 
	{
		// Create the session handle to access driver settings
		status = NvAPI_DRS_CreateSession(&hSession);
		if (status != NVAPI_OK) 
		{
			nvapi_error(status);
		}
		else
		{
			//override driver setting as needed
			ll_nvapi_init(hSession);
		}
	}

	// Have to wait until after logging is initialized to display LFH info
	if (num_heaps > 0)
	{
		LL_INFOS() << "Attempted to enable LFH for " << num_heaps << " heaps." << LL_ENDL;
		for(S32 i = 0; i < num_heaps; i++)
		{
			if (heap_enable_lfh_error[i])
			{
				LL_INFOS() << "  Failed to enable LFH for heap: " << i << " Error: " << heap_enable_lfh_error[i] << LL_ENDL;
			}
		}
	}
	
	// Run the application main loop
	while (! viewer_app_ptr->frame()) 
	{}

	if (!LLApp::isError())
	{
		//
		// We don't want to do cleanup here if the error handler got called -
		// the assumption is that the error handler is responsible for doing
		// app cleanup if there was a problem.
		//
#if WINDOWS_CRT_MEM_CHECKS
		LL_INFOS() << "CRT Checking memory:" << LL_ENDL;
		if (!_CrtCheckMemory())
		{
			LL_WARNS() << "_CrtCheckMemory() failed at prior to cleanup!" << LL_ENDL;
		}
		else
		{
			LL_INFOS() << " No corruption detected." << LL_ENDL;
		}
#endif

		gGLActive = TRUE;

		viewer_app_ptr->cleanup();

#if WINDOWS_CRT_MEM_CHECKS
		LL_INFOS() << "CRT Checking memory:" << LL_ENDL;
		if (!_CrtCheckMemory())
		{
			LL_WARNS() << "_CrtCheckMemory() failed after cleanup!" << LL_ENDL;
		}
		else
		{
			LL_INFOS() << " No corruption detected." << LL_ENDL;
		}
#endif

	}
	delete viewer_app_ptr;
	viewer_app_ptr = NULL;

	// (NVAPI) (6) We clean up. This is analogous to doing a free()
	if (hSession)
	{
		NvAPI_DRS_DestroySession(hSession);
		hSession = 0;
	}
	
	return 0;
}

#if DEBUGGING_SEH_FILTER
// The compiler doesn't like it when you use __try/__except blocks
// in a method that uses object destructors. Go figure.
// This winmain just calls the real winmain inside __try.
// The __except calls our exception filter function. For debugging purposes.
int APIENTRY WinMain(HINSTANCE hInstance,
                     HINSTANCE hPrevInstance,
                     LPSTR     lpCmdLine,
                     int       nCmdShow)
{
    __try
    {
        WINMAIN(hInstance, hPrevInstance, lpCmdLine, nCmdShow);
    }
    __except( viewer_windows_exception_handler( GetExceptionInformation() ) )
    {
        _tprintf( _T("Exception handled.\n") );
    }
}
#endif

void LLAppViewerWin32::disableWinErrorReporting()
{
	std::string executable_name = gDirUtilp->getExecutableFilename();

	if( S_OK == WerAddExcludedApplication( utf8str_to_utf16str(executable_name).c_str(), FALSE ) )
	{
		LL_INFOS() << "WerAddExcludedApplication() succeeded for " << executable_name << LL_ENDL;
	}
	else
	{
		LL_INFOS() << "WerAddExcludedApplication() failed for " << executable_name << LL_ENDL;
	}
}

const S32 MAX_CONSOLE_LINES = 500;

static bool create_console()
{
	int h_con_handle;
	long l_std_handle;

	CONSOLE_SCREEN_BUFFER_INFO coninfo;
	FILE *fp;

	// allocate a console for this app
	const bool isConsoleAllocated = AllocConsole();

	// set the screen buffer to be big enough to let us scroll text
	GetConsoleScreenBufferInfo(GetStdHandle(STD_OUTPUT_HANDLE), &coninfo);
	coninfo.dwSize.Y = MAX_CONSOLE_LINES;
	SetConsoleScreenBufferSize(GetStdHandle(STD_OUTPUT_HANDLE), coninfo.dwSize);

	// redirect unbuffered STDOUT to the console
	l_std_handle = (long)GetStdHandle(STD_OUTPUT_HANDLE);
	h_con_handle = _open_osfhandle(l_std_handle, _O_TEXT);
	if (h_con_handle == -1)
	{
		LL_WARNS() << "create_console() failed to open stdout handle" << LL_ENDL;
	}
	else
	{
		fp = _fdopen( h_con_handle, "w" );
		*stdout = *fp;
		setvbuf( stdout, NULL, _IONBF, 0 );
	}

	// redirect unbuffered STDIN to the console
	l_std_handle = (long)GetStdHandle(STD_INPUT_HANDLE);
	h_con_handle = _open_osfhandle(l_std_handle, _O_TEXT);
	if (h_con_handle == -1)
	{
		LL_WARNS() << "create_console() failed to open stdin handle" << LL_ENDL;
	}
	else
	{
		fp = _fdopen( h_con_handle, "r" );
		*stdin = *fp;
		setvbuf( stdin, NULL, _IONBF, 0 );
	}

	// redirect unbuffered STDERR to the console
	l_std_handle = (long)GetStdHandle(STD_ERROR_HANDLE);
	h_con_handle = _open_osfhandle(l_std_handle, _O_TEXT);
	if (h_con_handle == -1)
	{
		LL_WARNS() << "create_console() failed to open stderr handle" << LL_ENDL;
	}
	else
	{
		fp = _fdopen( h_con_handle, "w" );
		*stderr = *fp;
		setvbuf( stderr, NULL, _IONBF, 0 );
	}

    return isConsoleAllocated;
}

LLAppViewerWin32::LLAppViewerWin32(const char* cmd_line) :
	mCmdLine(cmd_line),
	mIsConsoleAllocated(false)
{
}

LLAppViewerWin32::~LLAppViewerWin32()
{
}

bool LLAppViewerWin32::init()
{
	// Platform specific initialization.
	
	// Turn off Windows Error Reporting
	// (Don't send our data to Microsoft--at least until we are Logo approved and have a way
	// of getting the data back from them.)
	//
	LL_INFOS() << "Turning off Windows error reporting." << LL_ENDL;
	disableWinErrorReporting();

#ifndef LL_RELEASE_FOR_DOWNLOAD
	// Merely requesting the LLSingleton instance initializes it.
	LLWinDebug::instance();
#endif

#if LL_SEND_CRASH_REPORTS
#if ! defined(LL_BUGSPLAT)
#pragma message("Building without BugSplat")

	LLAppViewer* pApp = LLAppViewer::instance();
	pApp->initCrashReporting();

#else // LL_BUGSPLAT
#pragma message("Building with BugSplat")

	std::string build_data_fname(
		gDirUtilp->getExpandedFilename(LL_PATH_EXECUTABLE, "build_data.json"));
	std::ifstream inf(build_data_fname.c_str());
	if (! inf.is_open())
	{
		LL_WARNS() << "Can't initialize BugSplat, can't read '" << build_data_fname
				   << "'" << LL_ENDL;
	}
	else
	{
		Json::Reader reader;
		Json::Value build_data;
		if (! reader.parse(inf, build_data, false)) // don't collect comments
		{
			// gah, the typo is baked into Json::Reader API
			LL_WARNS() << "Can't initialize BugSplat, can't parse '" << build_data_fname
					   << "': " << reader.getFormatedErrorMessages() << LL_ENDL;
		}
		else
		{
			Json::Value BugSplat_DB = build_data["BugSplat DB"];
			if (! BugSplat_DB)
			{
				LL_WARNS() << "Can't initialize BugSplat, no 'BugSplat DB' entry in '"
						   << build_data_fname << "'" << LL_ENDL;
			}
			else
			{
				// Got BugSplat_DB, onward!
				std::wstring version_string(WSTRINGIZE(LL_VIEWER_VERSION_MAJOR << '.' <<
													   LL_VIEWER_VERSION_MINOR << '.' <<
													   LL_VIEWER_VERSION_PATCH << '.' <<
													   LL_VIEWER_VERSION_BUILD));

				// have to convert normal wide strings to strings of __wchar_t
				sBugSplatSender = new MiniDmpSender(
					WCSTR(BugSplat_DB.asString()),
					WCSTR(LL_TO_WSTRING(LL_VIEWER_CHANNEL)),
					WCSTR(version_string),
					nullptr,              // szAppIdentifier -- set later
					MDSF_NONINTERACTIVE | // automatically submit report without prompting
					MDSF_PREVENTHIJACKING); // disallow swiping Exception filter
				sBugSplatSender->setCallback(bugsplatSendLog);

				// engage stringize() overload that converts from wstring
				LL_INFOS() << "Engaged BugSplat(" << LL_TO_STRING(LL_VIEWER_CHANNEL)
						   << ' ' << stringize(version_string) << ')' << LL_ENDL;
			} // got BugSplat_DB
		} // parsed build_data.json
	} // opened build_data.json

#endif // LL_BUGSPLAT
#endif // LL_SEND_CRASH_REPORTS

	bool success = LLAppViewer::init();

    return success;
}

bool LLAppViewerWin32::cleanup()
{
	bool result = LLAppViewer::cleanup();

	gDXHardware.cleanup();

	if (mIsConsoleAllocated)
	{
		FreeConsole();
		mIsConsoleAllocated = false;
	}

	return result;
}

void LLAppViewerWin32::initLoggingAndGetLastDuration()
{
	LLAppViewer::initLoggingAndGetLastDuration();
}

void LLAppViewerWin32::initConsole()
{
	// pop up debug console
	mIsConsoleAllocated = create_console();
	return LLAppViewer::initConsole();
}

void write_debug_dx(const char* str)
{
	std::string value = gDebugInfo["DXInfo"].asString();
	value += str;
	gDebugInfo["DXInfo"] = value;
}

void write_debug_dx(const std::string& str)
{
	write_debug_dx(str.c_str());
}

bool LLAppViewerWin32::initHardwareTest()
{
	//
	// Do driver verification and initialization based on DirectX
	// hardware polling and driver versions
	//
	if (/*TRUE == gSavedSettings.getBOOL("ProbeHardwareOnStartup") &&*/ FALSE == gSavedSettings.getBOOL("NoHardwareProbe")) // <FS:Ansariel> FIRE-20378 / FIRE-20382: Breaks memory detection an 4K monitor workaround
	{
		// per DEV-11631 - disable hardware probing for everything
		// but vram.
		BOOL vram_only = TRUE;

		LLSplashScreen::update(LLTrans::getString("StartupDetectingHardware"));

		LL_DEBUGS("AppInit") << "Attempting to poll DirectX for hardware info" << LL_ENDL;
		gDXHardware.setWriteDebugFunc(write_debug_dx);
		// <FS:Ansariel> FIRE-15891: Add option to disable WMI check in case of problems
		//BOOL probe_ok = gDXHardware.getInfo(vram_only);
		BOOL probe_ok = gDXHardware.getInfo(vram_only, gSavedSettings.getBOOL("FSDisableWMIProbing"));
		// </FS:Ansariel>

		if (!probe_ok
			&& gWarningSettings.getBOOL("AboutDirectX9"))
		{
			LL_WARNS("AppInit") << "DirectX probe failed, alerting user." << LL_ENDL;

			// Warn them that runnin without DirectX 9 will
			// not allow us to tell them about driver issues
			std::ostringstream msg;
			msg << LLTrans::getString ("MBNoDirectX");
			S32 button = OSMessageBox(
				msg.str(),
				LLTrans::getString("MBWarning"),
				OSMB_YESNO);
			if (OSBTN_NO== button)
			{
				LL_INFOS("AppInit") << "User quitting after failed DirectX 9 detection" << LL_ENDL;
				LLWeb::loadURLExternal("http://www.firestormviewer.org/support", false);
				return false;
			}
			gWarningSettings.setBOOL("AboutDirectX9", FALSE);
		}
		LL_DEBUGS("AppInit") << "Done polling DirectX for hardware info" << LL_ENDL;

		// Only probe once after installation
		gSavedSettings.setBOOL("ProbeHardwareOnStartup", FALSE);

		// Disable so debugger can work
		std::string splash_msg;
		LLStringUtil::format_map_t args;
		args["[APP_NAME]"] = LLAppViewer::instance()->getSecondLifeTitle();
		args["[CURRENT_GRID]"] = LLGridManager::getInstance()->getGridLabel();
		splash_msg = LLTrans::getString("StartupLoading", args);

		LLSplashScreen::update(splash_msg);
	}

	if (!restoreErrorTrap())
	{
		LL_WARNS("AppInit") << " Someone took over my exception handler (post hardware probe)!" << LL_ENDL;
	}

	if (gGLManager.mVRAM == 0)
	{
		// <FS:Ansariel> FIRE-12671: Force VRAM if DirectX detection is broken
		S32 forced_video_memory;
		if ((forced_video_memory = gSavedSettings.getS32("FSForcedVideoMemory")) > 0)
		{
			LL_INFOS("AppInit") << "Forcing VRAM to " << forced_video_memory << " MB" << LL_ENDL;
			gGLManager.mVRAM = forced_video_memory;
		}
		else
		// </FS:Ansariel>
		gGLManager.mVRAM = gDXHardware.getVRAM();
	}

	LL_INFOS("AppInit") << "Detected VRAM: " << gGLManager.mVRAM << LL_ENDL;

	return true;
}

bool LLAppViewerWin32::initParseCommandLine(LLCommandLineParser& clp)
{
	if (!clp.parseCommandLineString(mCmdLine))
	{
		return false;
	}

	// Find the system language.
	FL_Locale *locale = NULL;
	FL_Success success = FL_FindLocale(&locale, FL_MESSAGES);
	if (success != 0)
	{
		if (success >= 2 && locale->lang) // confident!
		{
			LL_INFOS("AppInit") << "Language: " << ll_safe_string(locale->lang) << LL_ENDL;
			LL_INFOS("AppInit") << "Location: " << ll_safe_string(locale->country) << LL_ENDL;
			LL_INFOS("AppInit") << "Variant: " << ll_safe_string(locale->variant) << LL_ENDL;
			LLControlVariable* c = gSavedSettings.getControl("SystemLanguage");
			if(c)
			{
				c->setValue(std::string(locale->lang), false);
			}
		}
	}
	FL_FreeLocale(&locale);

	return true;
}

bool LLAppViewerWin32::restoreErrorTrap()
{	
	return true;
	//return LLWinDebug::checkExceptionHandler();
}

void LLAppViewerWin32::initCrashReporting(bool reportFreeze)
{
	if (isSecondInstance()) return; //BUG-5707 do not start another crash reporter for second instance.

	const char* logger_name = "win_crash_logger.exe";
	std::string exe_path = gDirUtilp->getExecutableDir();
	exe_path += gDirUtilp->getDirDelimiter();
	exe_path += logger_name;

    std::string logdir = gDirUtilp->getExpandedFilename(LL_PATH_DUMP, "");
    std::string appname = gDirUtilp->getExecutableFilename();

	S32 slen = logdir.length() -1;
	S32 end = slen;
	while (logdir.at(end) == '/' || logdir.at(end) == '\\') end--;
	
	if (slen !=end)
	{
		logdir = logdir.substr(0,end+1);
	}
	//std::string arg_str = "\"" + exe_path + "\" -dumpdir \"" + logdir + "\" -procname \"" + appname + "\" -pid " + stringize(LLApp::getPid());
	//_spawnl(_P_NOWAIT, exe_path.c_str(), arg_str.c_str(), NULL);
	std::string arg_str =  "\"" + exe_path + "\" -dumpdir \"" + logdir + "\" -procname \"" + appname + "\" -pid " + stringize(LLApp::getPid()); 

	STARTUPINFO startInfo={sizeof(startInfo)};
	PROCESS_INFORMATION processInfo;

	std::wstring exe_wstr;
	exe_wstr = utf8str_to_utf16str(exe_path);

	std::wstring arg_wstr;
	arg_wstr = utf8str_to_utf16str(arg_str);

	LL_INFOS("CrashReport") << "Creating crash reporter process " << exe_path << " with params: " << arg_str << LL_ENDL;
    if(CreateProcess(exe_wstr.c_str(),     
                     &arg_wstr[0],                 // Application arguments
                     0,
                     0,
                     FALSE,
                     CREATE_DEFAULT_ERROR_MODE,
                     0,
                     0,                              // Working directory
                     &startInfo,
                     &processInfo) == FALSE)
      // Could not start application -> call 'GetLastError()'
	{
        LL_WARNS("CrashReport Launch") << "CreateProcess failed " << GetLastError() << LL_ENDL;
        return;
    }
}

//virtual
bool LLAppViewerWin32::sendURLToOtherInstance(const std::string& url)
{
	wchar_t window_class[256]; /* Flawfinder: ignore */   // Assume max length < 255 chars.
	mbstowcs(window_class, sWindowClass.c_str(), 255);
	window_class[255] = 0;
	// Use the class instead of the window name.
	HWND other_window = FindWindow(window_class, NULL);

	if (other_window != NULL)
	{
		LL_DEBUGS() << "Found other window with the name '" << getWindowTitle() << "'" << LL_ENDL;
		COPYDATASTRUCT cds;
		const S32 SLURL_MESSAGE_TYPE = 0;
		cds.dwData = SLURL_MESSAGE_TYPE;
		cds.cbData = url.length() + 1;
		cds.lpData = (void*)url.c_str();

		LRESULT msg_result = SendMessage(other_window, WM_COPYDATA, NULL, (LPARAM)&cds);
		LL_DEBUGS() << "SendMessage(WM_COPYDATA) to other window '" 
				 << getWindowTitle() << "' returned " << msg_result << LL_ENDL;
		return true;
	}
	return false;
}


std::string LLAppViewerWin32::generateSerialNumber()
{
	char serial_md5[MD5HEX_STR_SIZE];		// Flawfinder: ignore
	serial_md5[0] = 0;

	DWORD serial = 0;
	DWORD flags = 0;
	BOOL success = GetVolumeInformation(
			L"C:\\",
			NULL,		// volume name buffer
			0,			// volume name buffer size
			&serial,	// volume serial
			NULL,		// max component length
			&flags,		// file system flags
			NULL,		// file system name buffer
			0);			// file system name buffer size
	if (success)
	{
		LLMD5 md5;
		md5.update( (unsigned char*)&serial, sizeof(DWORD));
		md5.finalize();
		md5.hex_digest(serial_md5);
	}
	else
	{
		LL_WARNS() << "GetVolumeInformation failed" << LL_ENDL;
	}
	return serial_md5;
}

// <FS:ND> Thread to purge old texture cache in the background.
// The cache dir will be search for directories named *.old_texturecache, then each of this directories
// will be deleted.
// The thread will be started each time the viewer starts, just in case there is directories so huge,
// the user quit the viewer before the old cache was fully cleared.
void deleteFilesInDirectory( std::wstring aDir )
{
	if( aDir == L"." || aDir == L".." || aDir.empty() )
		return;

	if( aDir[ aDir.size() -1 ] != '\\' || aDir[ aDir.size() -1 ] != '/' )
		aDir += L"\\";

	WIN32_FIND_DATA oFindData;
	HANDLE hFindHandle = ::FindFirstFile( (aDir + L"*.*").c_str(), &oFindData );

	if( INVALID_HANDLE_VALUE == hFindHandle )
		return;

	do
	{
		if( ! (oFindData.dwFileAttributes & FILE_ATTRIBUTE_DIRECTORY ) )
		{
			std::wstring strFile = aDir + oFindData.cFileName;
			if( oFindData.dwFileAttributes & FILE_ATTRIBUTE_READONLY )
				::SetFileAttributes( strFile.c_str(), FILE_ATTRIBUTE_NORMAL );

			::DeleteFile( ( aDir + oFindData.cFileName ).c_str() );
		}
	} while( ::FindNextFile( hFindHandle, &oFindData ) );

	::FindClose( hFindHandle );
}

void deleteCacheDirectory( std::wstring aDir )
{
	if( aDir == L"." || aDir == L".." || aDir.empty() )
		return;

	if( aDir[ aDir.size() -1 ] != '\\' || aDir[ aDir.size() -1 ] != '/' )
		aDir += L"\\";

	wchar_t aCacheDirs[] = L"0123456789abcdef";

	for( int i = 0; i < _countof( aCacheDirs ); ++i )
	{
		deleteFilesInDirectory( aDir + aCacheDirs[i] );
		::RemoveDirectory( (aDir + aCacheDirs[i]).c_str() );
	}

	deleteFilesInDirectory( aDir );
	::RemoveDirectory( aDir.c_str() );
}

DWORD WINAPI purgeThread( LPVOID lpParameter )
{
	wchar_t *pDir = reinterpret_cast< wchar_t* >( lpParameter );
	if( !pDir )
		return 0;

	std::wstring strPath = pDir;
	free( pDir );

	if( strPath.empty() )
		return 0;

	if( strPath[ strPath.size() -1 ] != '\\' || strPath[ strPath.size() -1 ] != '/' )
		strPath += L"\\";

	WIN32_FIND_DATA oFindData;
	HANDLE hFindHandle = ::FindFirstFile( ( strPath + L"*.old_texturecache" ).c_str(), &oFindData );

	std::vector< std::wstring > vctDirs;

	if( INVALID_HANDLE_VALUE == hFindHandle )
		return 0;

	do
	{
		if( oFindData.dwFileAttributes & FILE_ATTRIBUTE_DIRECTORY )
			vctDirs.push_back( strPath + oFindData.cFileName );
	} while( ::FindNextFile( hFindHandle, &oFindData ) );

	::FindClose( hFindHandle );

	for( auto dir : vctDirs )
		deleteCacheDirectory( dir );

	return 0;
}

void LLAppViewerWin32::startCachePurge()
{
	if( isSecondInstance() )
		return;

	std::wstring strCacheDir = wstringize( gDirUtilp->getExpandedFilename( LL_PATH_CACHE, "" ) );

	HANDLE hThread = CreateThread( nullptr, 0, purgeThread, _wcsdup( strCacheDir.c_str() ), 0, nullptr );

	if( !hThread )
	{
		LL_WARNS("CachePurge") << "CreateThread failed: "  << GetLastError() << LL_ENDL;
	}
	else
		SetThreadPriority( hThread, THREAD_MODE_BACKGROUND_BEGIN );
}
// </FS:ND><|MERGE_RESOLUTION|>--- conflicted
+++ resolved
@@ -127,11 +127,6 @@
             sBugSplatSender->sendAdditionalFile(
                 WCSTR(gDirUtilp->getExpandedFilename(LL_PATH_USER_SETTINGS, "settings.xml")));
 
-<<<<<<< HEAD
-            // We don't have an email address for any user. Hijack this
-            // metadata field for the platform identifier.
-            sBugSplatSender->setDefaultUserEmail(WCSTR(STRINGIZE("Windows" << ADDRESS_SIZE)));
-=======
             sBugSplatSender->sendAdditionalFile(
                 WCSTR(*LLAppViewer::instance()->getStaticDebugFile()));
 
@@ -140,7 +135,6 @@
             sBugSplatSender->setDefaultUserEmail(
                 WCSTR(STRINGIZE(LLOSInfo::instance().getOSStringSimple() << " ("
                                 << ADDRESS_SIZE << "-bit)")));
->>>>>>> 30205270
 
             if (gAgentAvatarp)
             {
