--- conflicted
+++ resolved
@@ -127,11 +127,7 @@
     {
         if (nCode == MDSCB_EXCEPTIONCODE)
         {
-<<<<<<< HEAD
-            // <FS:ND> Save dump and log into unique crash dymp folder 
-=======
             // <FS:ND> Save dump and log into unique crash dymp folder
->>>>>>> 1a8a5404
             __wchar_t aBuffer[1024] = {};
             sBugSplatSender->getMinidumpPath(aBuffer, _countof(aBuffer));
             std::wstring strPath{ (wchar_t*)aBuffer };
@@ -171,11 +167,7 @@
             // </FS:ND>
 
             //<FS:ND/> Clear out username first, as we get some crashes that has the OS set as username, let's see if this fixes it. Use Crash.Linden as a usr can never have a "Linden"
-<<<<<<< HEAD
-			// name and on the other hand a Linden will not likely ever crash on Firestom.
-=======
             // name and on the other hand a Linden will not likely ever crash on Firestom.
->>>>>>> 1a8a5404
             sBugSplatSender->setDefaultUserName( WCSTR("Crash.Linden") );
 
             if (gAgentAvatarp)
@@ -468,21 +460,12 @@
     LL_PROFILER_FRAME_END;
     LL_PROFILER_SET_THREAD_NAME("App");
 
-<<<<<<< HEAD
-	const S32 MAX_HEAPS = 255;
-	DWORD heap_enable_lfh_error[MAX_HEAPS];
-	S32 num_heaps = 0;
-	
-	// <FS:Ansariel> Set via manifest
-	//LLWindowWin32::setDPIAwareness();
-=======
     const S32 MAX_HEAPS = 255;
     DWORD heap_enable_lfh_error[MAX_HEAPS];
     S32 num_heaps = 0;
 
     // <FS:Ansariel> Set via manifest
     //LLWindowWin32::setDPIAwareness();
->>>>>>> 1a8a5404
 
 #if WINDOWS_CRT_MEM_CHECKS && !INCLUDE_VLD
     _CrtSetDbgFlag ( _CRTDBG_ALLOC_MEM_DF | _CRTDBG_LEAK_CHECK_DF ); // dump memory leaks on exit
@@ -590,11 +573,7 @@
         }
 #endif
 
-<<<<<<< HEAD
-		gGLActive = true;
-=======
         gGLActive = true;
->>>>>>> 1a8a5404
 
         viewer_app_ptr->cleanup();
 
@@ -743,47 +722,6 @@
 // <FS:ND> Check if %TEMP% is defined and accessible (see FIRE-29623, sometimes BugSplat has problems to access TEMP, try to find out why)
 static void checkTemp()
 {
-<<<<<<< HEAD
-	char *pTemp{ getenv("TEMP") };
-	if (!pTemp)
-	{
-		LL_WARNS() << "%TEMP% is not set" << LL_ENDL;
-	}
-	else
-	{
-		LL_INFOS() << "%TEMP%: " << pTemp << LL_ENDL;
-		DWORD dwAttr = ::GetFileAttributesA(pTemp);
-		DWORD dwLE = ::GetLastError();
-		if (dwAttr == INVALID_FILE_ATTRIBUTES)
-		{
-			LL_WARNS() << "%TEMP%: " << pTemp << " GetFileAttributesA failed, last error: " << dwLE << LL_ENDL;
-		}
-		else if (0 == (dwAttr & FILE_ATTRIBUTE_DIRECTORY))
-		{
-			LL_WARNS() << "%TEMP%: " << pTemp << " is not a directory" << LL_ENDL;
-		}
-		else
-		{
-			LLUUID id = LLUUID::generateNewID();
-			std::string strFile{ pTemp };
-			if (strFile[strFile.size() - 1] != '/' && strFile[strFile.size() - 1] != '\\')
-				strFile += "\\";
-
-			strFile += id.asString();
-			FILE *fp = fopen(strFile.c_str(), "w");
-			if (!fp)
-			{
-				LL_WARNS() << "%TEMP%: " << pTemp << " cannot create file " << strFile << LL_ENDL;
-			}
-			else
-			{
-				fclose(fp);
-				remove(strFile.c_str());
-				LL_INFOS() << "%TEMP%: " << pTemp << " successfully created file " << strFile << LL_ENDL;
-			}
-		}
-	}
-=======
     char *pTemp{ getenv("TEMP") };
     if (!pTemp)
     {
@@ -823,23 +761,11 @@
             }
         }
     }
->>>>>>> 1a8a5404
 }
 // </FS:ND>
 
 bool LLAppViewerWin32::init()
 {
-<<<<<<< HEAD
-	bool success{ false }; // <FS:ND/> For BugSplat we need to call base::init() early on or there's no access to settings.
-	// Platform specific initialization.
-
-	// Turn off Windows Error Reporting
-	// (Don't send our data to Microsoft--at least until we are Logo approved and have a way
-	// of getting the data back from them.)
-	//
-	LL_INFOS() << "Turning off Windows error reporting." << LL_ENDL;
-	disableWinErrorReporting();
-=======
     bool success{ false }; // <FS:ND/> For BugSplat we need to call base::init() early on or there's no access to settings.
     // Platform specific initialization.
 
@@ -849,7 +775,6 @@
     //
     LL_INFOS() << "Turning off Windows error reporting." << LL_ENDL;
     disableWinErrorReporting();
->>>>>>> 1a8a5404
 
 #ifndef LL_RELEASE_FOR_DOWNLOAD
     // Merely requesting the LLSingleton instance initializes it.
@@ -862,11 +787,7 @@
 
 #else // LL_BUGSPLAT
 #pragma message("Building with BugSplat")
-<<<<<<< HEAD
-	// <FS:ND> Pre BugSplat dance, make sure settings are valid, query crash behavior and then set up Bugsplat accordingly"
-=======
     // <FS:ND> Pre BugSplat dance, make sure settings are valid, query crash behavior and then set up Bugsplat accordingly"
->>>>>>> 1a8a5404
     //if (!isSecondInstance())
     //{
     //    // Cleanup previous session
@@ -899,11 +820,7 @@
         if (nCrashSubmitBehavior == 0 /*CRASH_BEHAVIOR_ASK*/)
             dwAsk = 0;
         // </FS:ND>
-<<<<<<< HEAD
-    
-=======
-
->>>>>>> 1a8a5404
+
         std::string build_data_fname(
             gDirUtilp->getExpandedFilename(LL_PATH_EXECUTABLE, "build_data.json"));
         // Use llifstream instead of std::ifstream because LL_PATH_EXECUTABLE
@@ -933,11 +850,7 @@
                 }
                 else
                 {
-<<<<<<< HEAD
-                	boost::json::value BugSplat_DB = build_data.at("BugSplat DB");
-=======
                     boost::json::value BugSplat_DB = build_data.at("BugSplat DB");
->>>>>>> 1a8a5404
 
                     // Got BugSplat_DB, onward!
                     std::wstring version_string(WSTRINGIZE(LL_VIEWER_VERSION_MAJOR << '.' <<
@@ -992,21 +905,12 @@
 #endif // LL_BUGSPLAT
 #endif // LL_SEND_CRASH_REPORTS
 
-<<<<<<< HEAD
-	// <FS:ND> base::init() was potentially called earlier.
-	// bool success = LLAppViewer::init();
-	// </FS:ND>
-
-	if( !success )
-		success = LLAppViewer::init();
-=======
     // <FS:ND> base::init() was potentially called earlier.
     // bool success = LLAppViewer::init();
     // </FS:ND>
 
     if( !success )
         success = LLAppViewer::init();
->>>>>>> 1a8a5404
 
     return success;
 }
@@ -1062,85 +966,6 @@
 
 bool LLAppViewerWin32::initHardwareTest()
 {
-<<<<<<< HEAD
-	//
-	// Do driver verification and initialization based on DirectX
-	// hardware polling and driver versions
-	//
-	if (/*true == gSavedSettings.getBOOL("ProbeHardwareOnStartup") &&*/ false == gSavedSettings.getBOOL("NoHardwareProbe")) // <FS:Ansariel> FIRE-20378 / FIRE-20382: Breaks memory detection an 4K monitor workaround
-	{
-		// per DEV-11631 - disable hardware probing for everything
-		// but vram.
-		bool vram_only = true;
-
-		LLSplashScreen::update(LLTrans::getString("StartupDetectingHardware"));
-
-		LL_DEBUGS("AppInit") << "Attempting to poll DirectX for hardware info" << LL_ENDL;
-		gDXHardware.setWriteDebugFunc(write_debug_dx);
-		// <FS:Ansariel> FIRE-15891: Add option to disable WMI check in case of problems
-		//bool probe_ok = gDXHardware.getInfo(vram_only);
-		bool probe_ok = gDXHardware.getInfo(vram_only, gSavedSettings.getBOOL("FSDisableWMIProbing"));
-		// </FS:Ansariel>
-
-		if (!probe_ok
-			&& gWarningSettings.getBOOL("AboutDirectX9"))
-		{
-			LL_WARNS("AppInit") << "DirectX probe failed, alerting user." << LL_ENDL;
-
-			// Warn them that runnin without DirectX 9 will
-			// not allow us to tell them about driver issues
-			std::ostringstream msg;
-			msg << LLTrans::getString ("MBNoDirectX");
-			S32 button = OSMessageBox(
-				msg.str(),
-				LLTrans::getString("MBWarning"),
-				OSMB_YESNO);
-			if (OSBTN_NO== button)
-			{
-				LL_INFOS("AppInit") << "User quitting after failed DirectX 9 detection" << LL_ENDL;
-				LLWeb::loadURLExternal("http://www.firestormviewer.org/support", false);
-				return false;
-			}
-			gWarningSettings.setBOOL("AboutDirectX9", false);
-		}
-		LL_DEBUGS("AppInit") << "Done polling DirectX for hardware info" << LL_ENDL;
-
-		// Only probe once after installation
-		gSavedSettings.setBOOL("ProbeHardwareOnStartup", false);
-
-		// Disable so debugger can work
-		std::string splash_msg;
-		LLStringUtil::format_map_t args;
-		args["[APP_NAME]"] = LLAppViewer::instance()->getSecondLifeTitle();
-		args["[CURRENT_GRID]"] = LLGridManager::getInstance()->getGridLabel();
-		splash_msg = LLTrans::getString("StartupLoading", args);
-
-		LLSplashScreen::update(splash_msg);
-	}
-
-	if (!restoreErrorTrap())
-	{
-		LL_WARNS("AppInit") << " Someone took over my exception handler (post hardware probe)!" << LL_ENDL;
-	}
-
-	if (gGLManager.mVRAM == 0)
-	{
-		// <FS:Ansariel> FIRE-12671: Force VRAM if DirectX detection is broken
-		S32 forced_video_memory;
-		if ((forced_video_memory = gSavedSettings.getS32("FSForcedVideoMemory")) > 0)
-		{
-			LL_INFOS("AppInit") << "Forcing VRAM to " << forced_video_memory << " MB" << LL_ENDL;
-			gGLManager.mVRAM = forced_video_memory;
-		}
-		else
-		// </FS:Ansariel>
-		gGLManager.mVRAM = gDXHardware.getVRAM();
-	}
-
-	LL_INFOS("AppInit") << "Detected VRAM: " << gGLManager.mVRAM << LL_ENDL;
-
-	return true;
-=======
     //
     // Do driver verification and initialization based on DirectX
     // hardware polling and driver versions
@@ -1221,7 +1046,6 @@
     LL_INFOS("AppInit") << "Detected VRAM: " << gGLManager.mVRAM << LL_ENDL;
 
     return true;
->>>>>>> 1a8a5404
 }
 
 bool LLAppViewerWin32::initParseCommandLine(LLCommandLineParser& clp)
@@ -1292,34 +1116,6 @@
 
 std::string LLAppViewerWin32::generateSerialNumber()
 {
-<<<<<<< HEAD
-	char serial_md5[MD5HEX_STR_SIZE];		// Flawfinder: ignore
-	serial_md5[0] = 0;
-
-	DWORD serial = 0;
-	DWORD flags = 0;
-	BOOL success = GetVolumeInformation(
-			L"C:\\",
-			NULL,		// volume name buffer
-			0,			// volume name buffer size
-			&serial,	// volume serial
-			NULL,		// max component length
-			&flags,		// file system flags
-			NULL,		// file system name buffer
-			0);			// file system name buffer size
-	if (success)
-	{
-		LLMD5 md5;
-		md5.update( (unsigned char*)&serial, sizeof(DWORD));
-		md5.finalize();
-		md5.hex_digest(serial_md5);
-	}
-	else
-	{
-		LL_WARNS() << "GetVolumeInformation failed" << LL_ENDL;
-	}
-	return serial_md5;
-=======
     char serial_md5[MD5HEX_STR_SIZE];       // Flawfinder: ignore
     serial_md5[0] = 0;
 
@@ -1346,7 +1142,6 @@
         LL_WARNS() << "GetVolumeInformation failed" << LL_ENDL;
     }
     return serial_md5;
->>>>>>> 1a8a5404
 }
 
 // <FS:ND> Thread to purge old texture cache in the background.
@@ -1356,33 +1151,6 @@
 // the user quit the viewer before the old cache was fully cleared.
 void deleteFilesInDirectory( std::wstring aDir )
 {
-<<<<<<< HEAD
-	if( aDir == L"." || aDir == L".." || aDir.empty() )
-		return;
-
-	if( aDir[ aDir.size() -1 ] != '\\' || aDir[ aDir.size() -1 ] != '/' )
-		aDir += L"\\";
-
-	WIN32_FIND_DATA oFindData;
-	HANDLE hFindHandle = ::FindFirstFile( (aDir + L"*.*").c_str(), &oFindData );
-
-	if( INVALID_HANDLE_VALUE == hFindHandle )
-		return;
-
-	do
-	{
-		if( ! (oFindData.dwFileAttributes & FILE_ATTRIBUTE_DIRECTORY ) )
-		{
-			std::wstring strFile = aDir + oFindData.cFileName;
-			if( oFindData.dwFileAttributes & FILE_ATTRIBUTE_READONLY )
-				::SetFileAttributes( strFile.c_str(), FILE_ATTRIBUTE_NORMAL );
-
-			::DeleteFile( ( aDir + oFindData.cFileName ).c_str() );
-		}
-	} while( ::FindNextFile( hFindHandle, &oFindData ) );
-
-	::FindClose( hFindHandle );
-=======
     if( aDir == L"." || aDir == L".." || aDir.empty() )
         return;
 
@@ -1408,29 +1176,10 @@
     } while( ::FindNextFile( hFindHandle, &oFindData ) );
 
     ::FindClose( hFindHandle );
->>>>>>> 1a8a5404
 }
 
 void deleteCacheDirectory( std::wstring aDir )
 {
-<<<<<<< HEAD
-	if( aDir == L"." || aDir == L".." || aDir.empty() )
-		return;
-
-	if( aDir[ aDir.size() -1 ] != '\\' || aDir[ aDir.size() -1 ] != '/' )
-		aDir += L"\\";
-
-	wchar_t aCacheDirs[] = L"0123456789abcdef";
-
-	for( int i = 0; i < _countof( aCacheDirs ); ++i )
-	{
-		deleteFilesInDirectory( aDir + aCacheDirs[i] );
-		::RemoveDirectory( (aDir + aCacheDirs[i]).c_str() );
-	}
-
-	deleteFilesInDirectory( aDir );
-	::RemoveDirectory( aDir.c_str() );
-=======
     if( aDir == L"." || aDir == L".." || aDir.empty() )
         return;
 
@@ -1447,49 +1196,10 @@
 
     deleteFilesInDirectory( aDir );
     ::RemoveDirectory( aDir.c_str() );
->>>>>>> 1a8a5404
 }
 
 DWORD WINAPI purgeThread( LPVOID lpParameter )
 {
-<<<<<<< HEAD
-	wchar_t *pDir = reinterpret_cast< wchar_t* >( lpParameter );
-	if( !pDir )
-		return 0;
-
-	std::wstring strPath = pDir;
-	free( pDir );
-
-	if( strPath.empty() )
-		return 0;
-
-	if( strPath[ strPath.size() -1 ] != '\\' || strPath[ strPath.size() -1 ] != '/' )
-		strPath += L"\\";
-
-	WIN32_FIND_DATA oFindData;
-	HANDLE hFindHandle = ::FindFirstFile( ( strPath + L"*.old_texturecache" ).c_str(), &oFindData );
-
-	std::vector< std::wstring > vctDirs;
-
-	if( INVALID_HANDLE_VALUE == hFindHandle )
-		return 0;
-
-	do
-	{
-		if( oFindData.dwFileAttributes & FILE_ATTRIBUTE_DIRECTORY )
-			vctDirs.push_back( strPath + oFindData.cFileName );
-	} while( ::FindNextFile( hFindHandle, &oFindData ) );
-
-	::FindClose( hFindHandle );
-
-	for( auto dir : vctDirs )
-	{
-		LL_INFOS("LLDiskCache") << "Removing an old cache" << LL_ENDL; // <FS:Beq/> consistent tagging to help searching log files
-		deleteCacheDirectory( dir );
-	}
-
-	return 0;
-=======
     wchar_t *pDir = reinterpret_cast< wchar_t* >( lpParameter );
     if( !pDir )
         return 0;
@@ -1526,26 +1236,10 @@
     }
 
     return 0;
->>>>>>> 1a8a5404
 }
 
 void LLAppViewerWin32::startCachePurge()
 {
-<<<<<<< HEAD
-	if( isSecondInstance() )
-		return;
-
-	std::wstring strCacheDir = wstringize( gDirUtilp->getExpandedFilename( LL_PATH_CACHE, "" ) );
-
-	HANDLE hThread = CreateThread( nullptr, 0, purgeThread, _wcsdup( strCacheDir.c_str() ), 0, nullptr );
-
-	if( !hThread )
-	{
-		LL_WARNS("LLDiskCache") << "CreateThread failed: "  << GetLastError() << LL_ENDL; // <FS:Beq/> consistent tagging to help searching log files
-	}
-	else
-		SetThreadPriority( hThread, THREAD_MODE_BACKGROUND_BEGIN );
-=======
     if( isSecondInstance() )
         return;
 
@@ -1559,6 +1253,5 @@
     }
     else
         SetThreadPriority( hThread, THREAD_MODE_BACKGROUND_BEGIN );
->>>>>>> 1a8a5404
 }
 // </FS:ND>