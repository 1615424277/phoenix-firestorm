--- conflicted
+++ resolved
@@ -115,15 +115,8 @@
 	LLSINGLETON(LLLocalBitmapMgr);
 	~LLLocalBitmapMgr();
 public:
-<<<<<<< HEAD
-	bool         addUnit();
-    bool         addUnit(const std::vector<std::string>& filenames);
-    bool         addUnit(const std::string& filename);
-    LLUUID       addUnit(const std::string &filename);
-=======
     bool         addUnit(const std::vector<std::string>& filenames);
     LLUUID       addUnit(const std::string& filename);
->>>>>>> e8002dc0
 	void         delUnit(LLUUID tracking_id);
 	bool 		checkTextureDimensions(std::string filename);
 
