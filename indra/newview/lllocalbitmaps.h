--- conflicted
+++ resolved
@@ -115,13 +115,8 @@
 	LLSINGLETON(LLLocalBitmapMgr);
 	~LLLocalBitmapMgr();
 public:
-<<<<<<< HEAD
     bool         addUnit(const std::vector<std::string>& filenames);
-    bool         addUnit(const std::string& filename);
-=======
-	bool         addUnit();
-    LLUUID       addUnit(const std::string &filename);
->>>>>>> d31a83fb
+    LLUUID       addUnit(const std::string& filename);
 	void         delUnit(LLUUID tracking_id);
 	bool 		checkTextureDimensions(std::string filename);
 
