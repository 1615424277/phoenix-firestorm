/** 
 * @file llviewerdisplayname.cpp
 * @brief Wrapper for display name functionality
 *
 * $LicenseInfo:firstyear=2010&license=viewerlgpl$
 * Second Life Viewer Source Code
 * Copyright (C) 2010, Linden Research, Inc.
 * 
 * This library is free software; you can redistribute it and/or
 * modify it under the terms of the GNU Lesser General Public
 * License as published by the Free Software Foundation;
 * version 2.1 of the License only.
 * 
 * This library is distributed in the hope that it will be useful,
 * but WITHOUT ANY WARRANTY; without even the implied warranty of
 * MERCHANTABILITY or FITNESS FOR A PARTICULAR PURPOSE.  See the GNU
 * Lesser General Public License for more details.
 * 
 * You should have received a copy of the GNU Lesser General Public
 * License along with this library; if not, write to the Free Software
 * Foundation, Inc., 51 Franklin Street, Fifth Floor, Boston, MA  02110-1301  USA
 * 
 * Linden Research, Inc., 945 Battery Street, San Francisco, CA  94111  USA
 * $/LicenseInfo$
 */

#include "llviewerprecompiledheaders.h"

#include "llviewerdisplayname.h"

// viewer includes
#include "fsradar.h"
#include "lggcontactsets.h"
#include "llagent.h"
<<<<<<< HEAD
#include "llviewercontrol.h"
=======
#include "llfloaterprofile.h"
#include "llfloaterreg.h"
>>>>>>> dd415625
#include "llviewerregion.h"
#include "llvoavatar.h"

// library includes
#include "llavatarnamecache.h"
#include "llhttpnode.h"
#include "llnotificationsutil.h"
#include "llui.h"					// getLanguage()

namespace LLViewerDisplayName
{
	// Fired when viewer receives server response to display name change
	set_name_signal_t sSetDisplayNameSignal;

	// Fired when there is a change in the agent's name
	name_changed_signal_t sNameChangedSignal;

	void addNameChangedCallback(const name_changed_signal_t::slot_type& cb) 
	{ 
		sNameChangedSignal.connect(cb); 
	}

	void doNothing() { }
}

void LLViewerDisplayName::set(const std::string& display_name, const set_name_slot_t& slot)
{
	// TODO: simple validation here

	LLViewerRegion* region = gAgent.getRegion();
	llassert(region);
	std::string cap_url = region->getCapability("SetDisplayName");
	if (cap_url.empty())
	{
		// this server does not support display names, report error
		slot(false, "unsupported", LLSD());
		return;
	}

	// People API requires both the old and new value to change a variable.
	// Our display name will be in cache before the viewer's UI is available
	// to request a change, so we can use direct lookup without callback.
	LLAvatarName av_name;
	if (!LLAvatarNameCache::get( gAgent.getID(), &av_name))
	{
		slot(false, "name unavailable", LLSD());
		return;
	}

	// People API expects array of [ "old value", "new value" ]
	LLSD change_array = LLSD::emptyArray();
	change_array.append(av_name.getDisplayName());
	change_array.append(display_name);
	
	LL_INFOS() << "Set name POST to " << cap_url << LL_ENDL;

	// Record our caller for when the server sends back a reply
	sSetDisplayNameSignal.connect(slot);
	
	// POST the requested change.  The sim will not send a response back to
	// this request directly, rather it will send a separate message after it
	// communicates with the back-end.
	LLSD body;
	body["display_name"] = change_array;
    LLCoros::instance().launch("LLViewerDisplayName::SetDisplayNameCoro",
            boost::bind(&LLViewerDisplayName::setDisplayNameCoro, cap_url, body));
}

void LLViewerDisplayName::setDisplayNameCoro(const std::string& cap_url, const LLSD& body)
{
    LLCore::HttpRequest::policy_t httpPolicy(LLCore::HttpRequest::DEFAULT_POLICY_ID);
    LLCoreHttpUtil::HttpCoroutineAdapter::ptr_t
        httpAdapter(new LLCoreHttpUtil::HttpCoroutineAdapter("SetDisplayNameCoro", httpPolicy));
    LLCore::HttpRequest::ptr_t httpRequest(new LLCore::HttpRequest);
    LLCore::HttpHeaders::ptr_t httpHeaders(new LLCore::HttpHeaders);

    // People API can return localized error messages.  Indicate our
    // language preference via header.
    httpHeaders->append(HTTP_OUT_HEADER_ACCEPT_LANGUAGE, LLUI::getLanguage());

    LLSD result = httpAdapter->postAndSuspend(httpRequest, cap_url, body, httpHeaders);

    LLSD httpResults = result[LLCoreHttpUtil::HttpCoroutineAdapter::HTTP_RESULTS];
    LLCore::HttpStatus status = LLCoreHttpUtil::HttpCoroutineAdapter::getStatusFromLLSD(httpResults);

    if (!status)
    {
        LL_WARNS() << "Unable to set display name. Status: " << status.toString() << LL_ENDL;
        LLViewerDisplayName::sSetDisplayNameSignal(false, "", LLSD());
        LLViewerDisplayName::sSetDisplayNameSignal.disconnect_all_slots();
    }
}

class LLSetDisplayNameReply : public LLHTTPNode
{
	LOG_CLASS(LLSetDisplayNameReply);
public:
	/*virtual*/ void post(
		LLHTTPNode::ResponsePtr response,
		const LLSD& context,
		const LLSD& input) const
	{
		LLSD body = input["body"];

		S32 status = body["status"].asInteger();
		bool success = (status == HTTP_OK);
		std::string reason = body["reason"].asString();
		LLSD content = body["content"];

		LL_INFOS() << "status " << status << " reason " << reason << LL_ENDL;

		// If viewer's concept of display name is out-of-date, the set request
		// will fail with 409 Conflict.  If that happens, fetch up-to-date
		// name information.
		if (status == HTTP_CONFLICT)
		{
			LLUUID agent_id = gAgent.getID();
			// Flush stale data
			LLAvatarNameCache::getInstance()->erase( agent_id );
			// Queue request for new data: nothing to do on callback though...
			// Note: no need to disconnect the callback as it never gets out of scope
			LLAvatarNameCache::get(agent_id, boost::bind(&LLViewerDisplayName::doNothing));
			// Kill name tag, as it is wrong
			LLVOAvatar::invalidateNameTag( agent_id );
		}

		// inform caller of result
		LLViewerDisplayName::sSetDisplayNameSignal(success, reason, content);
		LLViewerDisplayName::sSetDisplayNameSignal.disconnect_all_slots();
	}
};


class LLDisplayNameUpdate : public LLHTTPNode
{
	/*virtual*/ void post(
		LLHTTPNode::ResponsePtr response,
		const LLSD& context,
		const LLSD& input) const
	{
		LLSD body = input["body"];
		LLUUID agent_id = body["agent_id"];
		std::string old_display_name = body["old_display_name"];
		// By convention this record is called "agent" in the People API
		LLSD name_data = body["agent"];

		// Inject the new name data into cache
		LLAvatarName av_name;
		av_name.fromLLSD( name_data );

		LL_INFOS() << "name-update now " << LLDate::now()
			<< " next_update " << LLDate(av_name.mNextUpdate)
			<< LL_ENDL;

		// Name expiration time may be provided in headers, or we may use a
		// default value
		// *TODO: get actual headers out of ResponsePtr
		//LLSD headers = response->mHeaders;
		LLSD headers;
		av_name.mExpires = 
			LLAvatarNameCache::getInstance()->nameExpirationFromHeaders(headers);

		LLAvatarNameCache::getInstance()->insert(agent_id, av_name);

		// force name tag to update
		LLVOAvatar::invalidateNameTag(agent_id);

		LLSD args;
		args["OLD_NAME"] = old_display_name;
		args["SLID"] = av_name.getUserName();
		args["NEW_NAME"] = av_name.getDisplayName();

		if (LGGContactSets::getInstance()->hasPseudonym(agent_id))
		{
			LLSD payload;
			payload["agent_id"] = agent_id;
			LLNotificationsUtil::add("DisplayNameUpdateRemoveAlias", args, payload,
				boost::bind(&LGGContactSets::callbackAliasReset, LGGContactSets::getInstance(), _1, _2));
		}
		else if (gSavedSettings.getBOOL("FSShowDisplayNameUpdateNotification"))
		{
			LLNotificationsUtil::add("DisplayNameUpdate", args);
		}

		if (agent_id == gAgent.getID())
		{
			LLViewerDisplayName::sNameChangedSignal();
		}
<<<<<<< HEAD
		else
		{
			FSRadar* radar = FSRadar::getInstance();
			if (radar)
			{
				radar->updateName(agent_id);
			}
		}
=======

        LLFloaterProfile* profile_floater = dynamic_cast<LLFloaterProfile*>(LLFloaterReg::findInstance("profile", LLSD().with("id", agent_id)));
        if (profile_floater)
        {
            profile_floater->refreshName();
        }
>>>>>>> dd415625
	}
};

LLHTTPRegistration<LLSetDisplayNameReply>
    gHTTPRegistrationMessageSetDisplayNameReply(
		"/message/SetDisplayNameReply");

LLHTTPRegistration<LLDisplayNameUpdate>
    gHTTPRegistrationMessageDisplayNameUpdate(
		"/message/DisplayNameUpdate");<|MERGE_RESOLUTION|>--- conflicted
+++ resolved
@@ -32,12 +32,9 @@
 #include "fsradar.h"
 #include "lggcontactsets.h"
 #include "llagent.h"
-<<<<<<< HEAD
-#include "llviewercontrol.h"
-=======
 #include "llfloaterprofile.h"
 #include "llfloaterreg.h"
->>>>>>> dd415625
+#include "llviewercontrol.h"
 #include "llviewerregion.h"
 #include "llvoavatar.h"
 
@@ -226,23 +223,16 @@
 		{
 			LLViewerDisplayName::sNameChangedSignal();
 		}
-<<<<<<< HEAD
 		else
 		{
-			FSRadar* radar = FSRadar::getInstance();
-			if (radar)
-			{
-				radar->updateName(agent_id);
-			}
-		}
-=======
+			FSRadar::getInstance()->updateName(agent_id);
+		}
 
         LLFloaterProfile* profile_floater = dynamic_cast<LLFloaterProfile*>(LLFloaterReg::findInstance("profile", LLSD().with("id", agent_id)));
         if (profile_floater)
         {
             profile_floater->refreshName();
         }
->>>>>>> dd415625
 	}
 };
 
