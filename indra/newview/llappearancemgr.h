/** 
 * @file llappearancemgr.h
 * @brief Manager for initiating appearance changes on the viewer
 *
 * $LicenseInfo:firstyear=2004&license=viewerlgpl$
 * Second Life Viewer Source Code
 * Copyright (C) 2010, Linden Research, Inc.
 * 
 * This library is free software; you can redistribute it and/or
 * modify it under the terms of the GNU Lesser General Public
 * License as published by the Free Software Foundation;
 * version 2.1 of the License only.
 * 
 * This library is distributed in the hope that it will be useful,
 * but WITHOUT ANY WARRANTY; without even the implied warranty of
 * MERCHANTABILITY or FITNESS FOR A PARTICULAR PURPOSE.  See the GNU
 * Lesser General Public License for more details.
 * 
 * You should have received a copy of the GNU Lesser General Public
 * License along with this library; if not, write to the Free Software
 * Foundation, Inc., 51 Franklin Street, Fifth Floor, Boston, MA  02110-1301  USA
 * 
 * Linden Research, Inc., 945 Battery Street, San Francisco, CA  94111  USA
 * $/LicenseInfo$
 */

#ifndef LL_LLAPPEARANCEMGR_H
#define LL_LLAPPEARANCEMGR_H

#include "llsingleton.h"

#include "llagentwearables.h"
#include "llcallbacklist.h"
#include "llinventorymodel.h"
#include "llinventoryobserver.h"
#include "llviewerinventory.h"
#include "llcorehttputil.h"

class LLWearableHoldingPattern;
class LLInventoryCallback;
class LLOutfitUnLockTimer;

class LLAppearanceMgr: public LLSingleton<LLAppearanceMgr>
{
	LLSINGLETON(LLAppearanceMgr);
	~LLAppearanceMgr();
	LOG_CLASS(LLAppearanceMgr);

	friend class LLOutfitUnLockTimer;
	
public:
	typedef std::vector<LLInventoryModel::item_array_t> wearables_by_type_t;

	void updateAppearanceFromCOF(bool enforce_item_restrictions = true,
								 bool enforce_ordering = true,
								 nullary_func_t post_update_func = no_op);
	void updateCOF(const LLUUID& category, bool append = false);
<<<<<<< HEAD
	void updateCOF(LLInventoryModel::item_array_t& body_items_new, 
								LLInventoryModel::item_array_t& wear_items_new, 
								LLInventoryModel::item_array_t& obj_items_new,
								LLInventoryModel::item_array_t& gest_items_new,
								bool append=false, const LLUUID& idOutfit=LLUUID::null, LLPointer<LLInventoryCallback> link_waiter = NULL);
=======
// [RLVa:KB] - Checked: 2010-03-05 (RLVa-1.2.0a) | Added: RLVa-1.2.0a
	void updateCOF(LLInventoryModel::item_array_t& body_items_new, LLInventoryModel::item_array_t& wear_items_new,
				   LLInventoryModel::item_array_t& obj_items_new, LLInventoryModel::item_array_t& gest_items_new,
				   bool append = false, const LLUUID& idOutfit = LLUUID::null, LLPointer<LLInventoryCallback> link_waiter = NULL);
// [/RLVa:KB]
>>>>>>> 6bfbd8d2
	void wearInventoryCategory(LLInventoryCategory* category, bool copy, bool append);
	void wearInventoryCategoryOnAvatar(LLInventoryCategory* category, bool append);
	void wearCategoryFinal(LLUUID& cat_id, bool copy_items, bool append);
	void wearOutfitByName(const std::string& name);
	void changeOutfit(bool proceed, const LLUUID& category, bool append);
	void replaceCurrentOutfit(const LLUUID& new_outfit);
	void renameOutfit(const LLUUID& outfit_id);
	void removeOutfitPhoto(const LLUUID& outfit_id);
	void takeOffOutfit(const LLUUID& cat_id);
	void addCategoryToCurrentOutfit(const LLUUID& cat_id);
	S32 findExcessOrDuplicateItems(const LLUUID& cat_id,
								   LLAssetType::EType type,
								   S32 max_items_per_type,
								   S32 max_items_total,
								   LLInventoryObject::object_list_t& items_to_kill);
	void findAllExcessOrDuplicateItems(const LLUUID& cat_id,
									  LLInventoryObject::object_list_t& items_to_kill);
	void enforceCOFItemRestrictions(LLPointer<LLInventoryCallback> cb);

	S32 getActiveCopyOperations() const;

	// Replace category contents with copied links via the slam_inventory_folder
	// command (single inventory operation where supported)
	void slamCategoryLinks(const LLUUID& src_id, const LLUUID& dst_id,
						   bool include_folder_links, LLPointer<LLInventoryCallback> cb);
 
	// Copy all items and the src category itself.
	void shallowCopyCategory(const LLUUID& src_id, const LLUUID& dst_id,
							 LLPointer<LLInventoryCallback> cb);

	// Return whether this folder contains minimal contents suitable for making a full outfit.
	BOOL getCanMakeFolderIntoOutfit(const LLUUID& folder_id);

	// Determine whether a given outfit can be removed.
	bool getCanRemoveOutfit(const LLUUID& outfit_cat_id);

	// Determine whether we're wearing any of the outfit contents (excluding body parts).
	static bool getCanRemoveFromCOF(const LLUUID& outfit_cat_id);

	// Determine whether we can add anything (but body parts) from the outfit contents to COF.
	static bool getCanAddToCOF(const LLUUID& outfit_cat_id);

	// Determine whether we can replace current outfit with the given one.
	bool getCanReplaceCOF(const LLUUID& outfit_cat_id);

    // Can we add all referenced items to the avatar?
    bool canAddWearables(const uuid_vec_t& item_ids);
    
	// Copy all items in a category.
	void shallowCopyCategoryContents(const LLUUID& src_id, const LLUUID& dst_id,
									 LLPointer<LLInventoryCallback> cb);

	// Find the Current Outfit folder.
	const LLUUID getCOF() const;
	S32 getCOFVersion() const;

	// Debugging - get truncated LLSD summary of COF contents.
	LLSD dumpCOF() const;

	// Finds the folder link to the currently worn outfit
	const LLViewerInventoryItem *getBaseOutfitLink();
	bool getBaseOutfitName(std::string &name);

	// find the UUID of the currently worn outfit (Base Outfit)
	const LLUUID getBaseOutfitUUID();

    void wearItemsOnAvatar(const uuid_vec_t& item_ids_to_wear,
                           bool do_update,
                           bool replace,
                           LLPointer<LLInventoryCallback> cb = NULL);

	// Wear/attach an item (from a user's inventory) on the agent
	void wearItemOnAvatar(const LLUUID& item_to_wear, bool do_update, bool replace = false,
						  LLPointer<LLInventoryCallback> cb = NULL);

	// Update the displayed outfit name in UI.
	void updatePanelOutfitName(const std::string& name);

	void purgeBaseOutfitLink(const LLUUID& category, LLPointer<LLInventoryCallback> cb = NULL);
	void createBaseOutfitLink(const LLUUID& category, LLPointer<LLInventoryCallback> link_waiter);

	void updateAgentWearables(LLWearableHoldingPattern* holder);

	S32 countActiveHoldingPatterns();

	// For debugging - could be moved elsewhere.
	void dumpCat(const LLUUID& cat_id, const std::string& msg);
	void dumpItemArray(const LLInventoryModel::item_array_t& items, const std::string& msg);

	// Attachment link management
	void unregisterAttachment(const LLUUID& item_id);
	void registerAttachment(const LLUUID& item_id);
// [SL:KB] - Patch: Appearance-SyncAttach | Checked: Catznip-3.7
	bool getAttachmentInvLinkEnable() { return mAttachmentInvLinkEnabled; }
// [/SL:KB]
	void setAttachmentInvLinkEnable(bool val);

	// Add COF link to individual item.
	void addCOFItemLink(const LLUUID& item_id, LLPointer<LLInventoryCallback> cb = NULL, const std::string description = "");
	void addCOFItemLink(const LLInventoryItem *item, LLPointer<LLInventoryCallback> cb = NULL, const std::string description = "");

	// Find COF entries referencing the given item.
	LLInventoryModel::item_array_t findCOFItemLinks(const LLUUID& item_id);
	bool isLinkedInCOF(const LLUUID& item_id);

	// Remove COF entries
//	void removeCOFItemLinks(const LLUUID& item_id, LLPointer<LLInventoryCallback> cb = NULL);
// [SL:KB] - Patch: Appearance-AISFilter | Checked: 2015-05-02 (Catznip-3.7)
	void removeCOFItemLinks(const LLUUID& item_id, LLPointer<LLInventoryCallback> cb = NULL, bool immediate_delete = false);
// [/SL:KB]
	void removeCOFLinksOfType(LLWearableType::EType type, LLPointer<LLInventoryCallback> cb = NULL);
	void removeAllClothesFromAvatar();
	void removeAllAttachmentsFromAvatar();

	// Special handling of temp attachments, which are not in the COF
	bool shouldRemoveTempAttachment(const LLUUID& item_id);

	//has the current outfit changed since it was loaded?
	bool isOutfitDirty() { return mOutfitIsDirty; }

	// set false if you just loaded the outfit, true otherwise
	void setOutfitDirty(bool isDirty) { mOutfitIsDirty = isDirty; }
	
	// manually compare ouftit folder link to COF to see if outfit has changed.
	// should only be necessary to do on initial login.
	void updateIsDirty();

	void setOutfitLocked(bool locked);

	// Called when self avatar is first fully visible.
	void onFirstFullyVisible();

	// Copy initial gestures from library.
	void copyLibraryGestures();
	
	void wearBaseOutfit();

	void setOutfitImage(const LLUUID& image_id) {mCOFImageID = image_id;}
	LLUUID getOutfitImage() {return mCOFImageID;}

	// Overrides the base outfit with the content from COF
	// @return false if there is no base outfit
	bool updateBaseOutfit();

	//Remove clothing or detach an object from the agent (a bodypart cannot be removed)
// [SL:KB] - Patch: Appearance-Misc | Checked: 2015-05-05 (Catznip-3.7)
	void removeItemFromAvatar(const LLUUID& id_to_remove) { removeItemFromAvatar(id_to_remove, NULL, false); }
	void removeItemFromAvatar(const LLUUID& id_to_remove, LLPointer<LLInventoryCallback> cb /*= NULL*/, bool immediate_delete /*= false*/);

	void removeItemsFromAvatar(const uuid_vec_t& ids_to_remove) { removeItemsFromAvatar(ids_to_remove, NULL, false); }
	void removeItemsFromAvatar(const uuid_vec_t& ids_to_remove, LLPointer<LLInventoryCallback> cb /*= NULL*/, bool immediate_delete /*= false*/);
// [/SL:KB]
//	void removeItemsFromAvatar(const uuid_vec_t& item_ids);
//	void removeItemFromAvatar(const LLUUID& item_id);


	void onOutfitFolderCreated(const LLUUID& folder_id, bool show_panel);
	void onOutfitFolderCreatedAndClothingOrdered(const LLUUID& folder_id, bool show_panel);

	void makeNewOutfitLinks(const std::string& new_folder_name,bool show_panel = true);

	bool moveWearable(LLViewerInventoryItem* item, bool closer_to_body);

	static void sortItemsByActualDescription(LLInventoryModel::item_array_t& items);

	//Divvy items into arrays by wearable type
	static void divvyWearablesByType(const LLInventoryModel::item_array_t& items, wearables_by_type_t& items_by_type);

	typedef std::map<LLUUID,std::string> desc_map_t;

	void getWearableOrderingDescUpdates(LLInventoryModel::item_array_t& wear_items, desc_map_t& desc_map);

	//Check ordering information on wearables stored in links' descriptions and update if it is invalid
	// COF is processed if cat_id is not specified
	bool validateClothingOrderingInfo(LLUUID cat_id = LLUUID::null);
	
	void updateClothingOrderingInfo(LLUUID cat_id = LLUUID::null,
									LLPointer<LLInventoryCallback> cb = NULL);

	bool isOutfitLocked() { return mOutfitLocked; }

	bool isInUpdateAppearanceFromCOF() { return mIsInUpdateAppearanceFromCOF; }

	static void onIdle(void *);
	void requestServerAppearanceUpdate();

	void setAppearanceServiceURL(const std::string& url) { mAppearanceServiceURL = url; }
	std::string getAppearanceServiceURL() const;

	typedef boost::function<void ()> attachments_changed_callback_t;
	typedef boost::signals2::signal<void ()> attachments_changed_signal_t;
	boost::signals2::connection setAttachmentsChangedCallback(attachments_changed_callback_t cb);

// [SL:KB] - Patch: Appearance-Misc
	void syncCofVersionAndRefresh();
// [/SL:KB]

private:
    void serverAppearanceUpdateCoro(LLCoreHttpUtil::HttpCoroutineAdapter::ptr_t &httpAdapter);

// [SL:KB] - Patch: Appearance-Misc
	void syncCofVersionAndRefreshCoro();
// [/SL:KB]

    static void debugAppearanceUpdateCOF(const LLSD& content);

	std::string		mAppearanceServiceURL;

private:

	void filterWearableItems(LLInventoryModel::item_array_t& items, S32 max_per_type, S32 max_total);
	
	void getDescendentsOfAssetType(const LLUUID& category, 
										  LLInventoryModel::item_array_t& items,
										  LLAssetType::EType type);

	void getUserDescendents(const LLUUID& category, 
								   LLInventoryModel::item_array_t& wear_items,
								   LLInventoryModel::item_array_t& obj_items,
								   LLInventoryModel::item_array_t& gest_items);

	static void onOutfitRename(const LLSD& notification, const LLSD& response);


	bool mAttachmentInvLinkEnabled;
	bool mOutfitIsDirty;
	bool mIsInUpdateAppearanceFromCOF; // to detect recursive calls.
    bool mOutstandingAppearanceBakeRequest; // A bake request is outstanding.  Do not overlap.
    bool mRerequestAppearanceBake;

	/**
	 * Lock for blocking operations on outfit until server reply or timeout exceed
	 * to avoid unsynchronized outfit state or performing duplicate operations.
	 */
	bool mOutfitLocked;
	LLTimer mInFlightTimer;
	static bool mActive;

	attachments_changed_signal_t		mAttachmentsChangeSignal;

	LLUUID mCOFImageID;

	std::auto_ptr<LLOutfitUnLockTimer> mUnlockOutfitTimer;

	// Set of temp attachment UUIDs that should be removed
	typedef std::set<LLUUID> doomed_temp_attachments_t;
	doomed_temp_attachments_t	mDoomedTempAttachmentIDs;

	void addDoomedTempAttachment(const LLUUID& id_to_remove);

	//////////////////////////////////////////////////////////////////////////////////
	// Item-specific convenience functions 
public:
	// Is this in the COF?
	BOOL getIsInCOF(const LLUUID& obj_id) const;
	// Is this in the COF and can the user delete it from the COF?
	BOOL getIsProtectedCOFItem(const LLUUID& obj_id) const;

	// Outfits will prioritize textures with such name to use for preview in gallery
	static const std::string sExpectedTextureName;
};

class LLUpdateAppearanceOnDestroy: public LLInventoryCallback
{
public:
	LLUpdateAppearanceOnDestroy(bool enforce_item_restrictions = true,
								bool enforce_ordering = true,
								nullary_func_t post_update_func = no_op);
	virtual ~LLUpdateAppearanceOnDestroy();
	/* virtual */ void fire(const LLUUID& inv_item);

private:
	U32 mFireCount;
	bool mEnforceItemRestrictions;
	bool mEnforceOrdering;
	nullary_func_t mPostUpdateFunc;
};

class LLUpdateAppearanceAndEditWearableOnDestroy: public LLInventoryCallback
{
public:
	LLUpdateAppearanceAndEditWearableOnDestroy(const LLUUID& item_id);

	/* virtual */ void fire(const LLUUID& item_id) {}

	~LLUpdateAppearanceAndEditWearableOnDestroy();
	
private:
	LLUUID mItemID;
};

class LLRequestServerAppearanceUpdateOnDestroy: public LLInventoryCallback
{
public:
	LLRequestServerAppearanceUpdateOnDestroy() {}
	~LLRequestServerAppearanceUpdateOnDestroy();

	/* virtual */ void fire(const LLUUID& item_id) {}
};

LLUUID findDescendentCategoryIDByName(const LLUUID& parent_id,const std::string& name);

// Invoke a given callable after category contents are fully fetched.
void callAfterCategoryFetch(const LLUUID& cat_id, nullary_func_t cb);

// Wear all items in a uuid vector.
void wear_multiple(const uuid_vec_t& ids, bool replace);

#endif<|MERGE_RESOLUTION|>--- conflicted
+++ resolved
@@ -55,19 +55,11 @@
 								 bool enforce_ordering = true,
 								 nullary_func_t post_update_func = no_op);
 	void updateCOF(const LLUUID& category, bool append = false);
-<<<<<<< HEAD
 	void updateCOF(LLInventoryModel::item_array_t& body_items_new, 
 								LLInventoryModel::item_array_t& wear_items_new, 
 								LLInventoryModel::item_array_t& obj_items_new,
 								LLInventoryModel::item_array_t& gest_items_new,
 								bool append=false, const LLUUID& idOutfit=LLUUID::null, LLPointer<LLInventoryCallback> link_waiter = NULL);
-=======
-// [RLVa:KB] - Checked: 2010-03-05 (RLVa-1.2.0a) | Added: RLVa-1.2.0a
-	void updateCOF(LLInventoryModel::item_array_t& body_items_new, LLInventoryModel::item_array_t& wear_items_new,
-				   LLInventoryModel::item_array_t& obj_items_new, LLInventoryModel::item_array_t& gest_items_new,
-				   bool append = false, const LLUUID& idOutfit = LLUUID::null, LLPointer<LLInventoryCallback> link_waiter = NULL);
-// [/RLVa:KB]
->>>>>>> 6bfbd8d2
 	void wearInventoryCategory(LLInventoryCategory* category, bool copy, bool append);
 	void wearInventoryCategoryOnAvatar(LLInventoryCategory* category, bool append);
 	void wearCategoryFinal(LLUUID& cat_id, bool copy_items, bool append);
@@ -264,7 +256,6 @@
 // [SL:KB] - Patch: Appearance-Misc
 	void syncCofVersionAndRefresh();
 // [/SL:KB]
-
 private:
     void serverAppearanceUpdateCoro(LLCoreHttpUtil::HttpCoroutineAdapter::ptr_t &httpAdapter);
 
@@ -290,7 +281,6 @@
 								   LLInventoryModel::item_array_t& gest_items);
 
 	static void onOutfitRename(const LLSD& notification, const LLSD& response);
-
 
 	bool mAttachmentInvLinkEnabled;
 	bool mOutfitIsDirty;
