--- conflicted
+++ resolved
@@ -301,11 +301,9 @@
 	LLTimer mInFlightTimer;
 	static bool mActive;
 
-<<<<<<< HEAD
 	attachments_changed_signal_t		mAttachmentsChangeSignal;
-=======
+
 	LLUUID mCOFImageID;
->>>>>>> f0366fa1
 
 	std::auto_ptr<LLOutfitUnLockTimer> mUnlockOutfitTimer;
 
