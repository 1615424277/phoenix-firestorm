/** 
 * @file llappearancemgr.h
 * @brief Manager for initiating appearance changes on the viewer
 *
 * $LicenseInfo:firstyear=2004&license=viewerlgpl$
 * Second Life Viewer Source Code
 * Copyright (C) 2010, Linden Research, Inc.
 * 
 * This library is free software; you can redistribute it and/or
 * modify it under the terms of the GNU Lesser General Public
 * License as published by the Free Software Foundation;
 * version 2.1 of the License only.
 * 
 * This library is distributed in the hope that it will be useful,
 * but WITHOUT ANY WARRANTY; without even the implied warranty of
 * MERCHANTABILITY or FITNESS FOR A PARTICULAR PURPOSE.  See the GNU
 * Lesser General Public License for more details.
 * 
 * You should have received a copy of the GNU Lesser General Public
 * License along with this library; if not, write to the Free Software
 * Foundation, Inc., 51 Franklin Street, Fifth Floor, Boston, MA  02110-1301  USA
 * 
 * Linden Research, Inc., 945 Battery Street, San Francisco, CA  94111  USA
 * $/LicenseInfo$
 */

#ifndef LL_LLAPPEARANCEMGR_H
#define LL_LLAPPEARANCEMGR_H

#include "llsingleton.h"

#include "llagentwearables.h"
#include "llcallbacklist.h"
#include "llinventorymodel.h"
#include "llinventoryobserver.h"
#include "llviewerinventory.h"

class LLWearable;
class LLWearableHoldingPattern;
class LLInventoryCallback;
class LLOutfitUnLockTimer;

class LLAppearanceMgr: public LLSingleton<LLAppearanceMgr>
{
	LOG_CLASS(LLAppearanceMgr);

	friend class LLSingleton<LLAppearanceMgr>;
	friend class LLOutfitUnLockTimer;
	
public:
	typedef std::vector<LLInventoryModel::item_array_t> wearables_by_type_t;

	void updateAppearanceFromCOF(bool update_base_outfit_ordering = false);
<<<<<<< HEAD
// [SL:KB] - Patch: Appearance-MixedViewers | Checked: 2010-04-02 (Catznip-2.2.0a) | Added: Catznip-2.0.0a
=======
// [SL:KB] - Patch: Appearance-MixedViewers | Checked: 2010-04-02 (Catznip-2.5.0a) | Added: Catznip-2.0.0a
>>>>>>> 7b0455ba
	void updateAppearanceFromInitialWearables(LLInventoryModel::item_array_t& initial_items);
// [/SL:KB]
	bool needToSaveCOF();
	void updateCOF(const LLUUID& category, bool append = false);
// [RLVa:KB] - Checked: 2010-03-05 (RLVa-1.2.0a) | Added: RLVa-1.2.0a
	void updateCOF(LLInventoryModel::item_array_t& body_items_new, LLInventoryModel::item_array_t& wear_items_new,
				   LLInventoryModel::item_array_t& obj_items_new, LLInventoryModel::item_array_t& gest_items_new,
				   bool append = false, const LLUUID& idOutfit = LLUUID::null);
// [/RLVa:KB]
	void wearInventoryCategory(LLInventoryCategory* category, bool copy, bool append);
//-TT Patch: ReplaceWornItemsOnly
	void wearInventoryCategory(LLInventoryCategory* category, bool copy, bool append, bool items);
//-TT 
	void wearInventoryCategoryOnAvatar(LLInventoryCategory* category, bool append);
	void wearCategoryFinal(LLUUID& cat_id, bool copy_items, bool append);
//-TT Patch: ReplaceWornItemsOnly
	void wearCategoryFinal(LLUUID& cat_id, bool copy_items, bool append, bool items);
//-TT 
//-TT Patch: ReplaceWornItemsOnly
	void replaceCategoryInCurrentOutfit(const LLUUID& cat_id);
//-TT 
	void wearOutfitByName(const std::string& name);
	void changeOutfit(bool proceed, const LLUUID& category, bool append);
	void replaceCurrentOutfit(const LLUUID& new_outfit);
	void renameOutfit(const LLUUID& outfit_id);
	void takeOffOutfit(const LLUUID& cat_id);
	void addCategoryToCurrentOutfit(const LLUUID& cat_id);
	S32 findExcessOrDuplicateItems(const LLUUID& cat_id,
								   LLAssetType::EType type,
								   S32 max_items,
								   LLInventoryModel::item_array_t& items_to_kill);
	void enforceItemRestrictions();

	// Copy all items and the src category itself.
	void shallowCopyCategory(const LLUUID& src_id, const LLUUID& dst_id,
							 LLPointer<LLInventoryCallback> cb);

	// Return whether this folder contains minimal contents suitable for making a full outfit.
	BOOL getCanMakeFolderIntoOutfit(const LLUUID& folder_id);

	// Determine whether a given outfit can be removed.
	bool getCanRemoveOutfit(const LLUUID& outfit_cat_id);

	// Determine whether we're wearing any of the outfit contents (excluding body parts).
	static bool getCanRemoveFromCOF(const LLUUID& outfit_cat_id);

	// Determine whether we can add anything (but body parts) from the outfit contents to COF.
	static bool getCanAddToCOF(const LLUUID& outfit_cat_id);

	// Determine whether we can replace current outfit with the given one.
	bool getCanReplaceCOF(const LLUUID& outfit_cat_id);

	// Copy all items in a category.
	void shallowCopyCategoryContents(const LLUUID& src_id, const LLUUID& dst_id,
									 LLPointer<LLInventoryCallback> cb);

	// Find the Current Outfit folder.
	const LLUUID getCOF() const;

	// Finds the folder link to the currently worn outfit
	const LLViewerInventoryItem *getBaseOutfitLink();
	bool getBaseOutfitName(std::string &name);

	// find the UUID of the currently worn outfit (Base Outfit)
	const LLUUID getBaseOutfitUUID();

	// Wear/attach an item (from a user's inventory) on the agent
	bool wearItemOnAvatar(const LLUUID& item_to_wear, bool do_update = true, bool replace = false, LLPointer<LLInventoryCallback> cb = NULL);

	// Update the displayed outfit name in UI.
	void updatePanelOutfitName(const std::string& name);

	void createBaseOutfitLink(const LLUUID& category, LLPointer<LLInventoryCallback> link_waiter);

	void updateAgentWearables(LLWearableHoldingPattern* holder, bool append);

	// For debugging - could be moved elsewhere.
	void dumpCat(const LLUUID& cat_id, const std::string& msg);
	void dumpItemArray(const LLInventoryModel::item_array_t& items, const std::string& msg);

	// Attachment link management
	void unregisterAttachment(const LLUUID& item_id);
	void registerAttachment(const LLUUID& item_id);
	void setAttachmentInvLinkEnable(bool val);

	// utility function for bulk linking.
	void linkAll(const LLUUID& category,
				 LLInventoryModel::item_array_t& items,
				 LLPointer<LLInventoryCallback> cb);

	// Add COF link to individual item.
	void addCOFItemLink(const LLUUID& item_id, bool do_update = true, LLPointer<LLInventoryCallback> cb = NULL);
	void addCOFItemLink(const LLInventoryItem *item, bool do_update = true, LLPointer<LLInventoryCallback> cb = NULL);

	// Remove COF entries
	void removeCOFItemLinks(const LLUUID& item_id, bool do_update = true);
	void removeCOFLinksOfType(LLWearableType::EType type, bool do_update = true);

	// Add COF link to ensemble folder.
	void addEnsembleLink(LLInventoryCategory* item, bool do_update = true);

	//has the current outfit changed since it was loaded?
	bool isOutfitDirty() { return mOutfitIsDirty; }

	// set false if you just loaded the outfit, true otherwise
	void setOutfitDirty(bool isDirty) { mOutfitIsDirty = isDirty; }
	
	// manually compare ouftit folder link to COF to see if outfit has changed.
	// should only be necessary to do on initial login.
	void updateIsDirty();

	// Called when self avatar is first fully visible.
	void onFirstFullyVisible();

	// Create initial outfits from library.
	void autopopulateOutfits();
	
	void wearBaseOutfit();

	// Overrides the base outfit with the content from COF
	// @return false if there is no base outfit
	bool updateBaseOutfit();

	//Remove clothing or detach an object from the agent (a bodypart cannot be removed)
	void removeItemFromAvatar(const LLUUID& item_id);


	LLUUID makeNewOutfitLinks(const std::string& new_folder_name,bool show_panel = true);

	bool moveWearable(LLViewerInventoryItem* item, bool closer_to_body);

	static void sortItemsByActualDescription(LLInventoryModel::item_array_t& items);

	//Divvy items into arrays by wearable type
	static void divvyWearablesByType(const LLInventoryModel::item_array_t& items, wearables_by_type_t& items_by_type);

	//Check ordering information on wearables stored in links' descriptions and update if it is invalid
	// COF is processed if cat_id is not specified
	void updateClothingOrderingInfo(LLUUID cat_id = LLUUID::null, bool update_base_outfit_ordering = false);

	bool isOutfitLocked() { return mOutfitLocked; }

	bool isInUpdateAppearanceFromCOF() { return mIsInUpdateAppearanceFromCOF; }

protected:
	LLAppearanceMgr();
	~LLAppearanceMgr();

private:

	void filterWearableItems(LLInventoryModel::item_array_t& items, S32 max_per_type);
	
	void getDescendentsOfAssetType(const LLUUID& category, 
										  LLInventoryModel::item_array_t& items,
										  LLAssetType::EType type,
										  bool follow_folder_links);

	void getUserDescendents(const LLUUID& category, 
								   LLInventoryModel::item_array_t& wear_items,
								   LLInventoryModel::item_array_t& obj_items,
								   LLInventoryModel::item_array_t& gest_items,
								   bool follow_folder_links);

	void purgeCategory(const LLUUID& category, bool keep_outfit_links);
	void purgeBaseOutfitLink(const LLUUID& category);

	static void onOutfitRename(const LLSD& notification, const LLSD& response);

	void setOutfitLocked(bool locked);

// [SL:KB] - Checked: 2010-04-24 (RLVa-1.2.0f) | Added: RLVa-1.2.0f
	void syncCOF(const LLInventoryModel::item_array_t& items, LLAssetType::EType type, LLPointer<LLInventoryCallback> cb);
// [/SL:KB]

	bool mAttachmentInvLinkEnabled;
	bool mOutfitIsDirty;
	bool mIsInUpdateAppearanceFromCOF; // to detect recursive calls.

	/**
	 * Lock for blocking operations on outfit until server reply or timeout exceed
	 * to avoid unsynchronized outfit state or performing duplicate operations.
	 */
	bool mOutfitLocked;

	std::auto_ptr<LLOutfitUnLockTimer> mUnlockOutfitTimer;

<<<<<<< HEAD
// [SL:KB] - Patch: Appearance-SyncAttach | Checked: 2010-09-18 (Catznip-2.2.0a) | Modified: Catznip-2.1.2e
=======
// [SL:KB] - Patch: Appearance-SyncAttach | Checked: 2010-09-18 (Catznip-2.5.0a) | Modified: Catznip-2.1.2e
>>>>>>> 7b0455ba
public:
	void linkPendingAttachments();
	void onRegisterAttachmentComplete(const LLUUID& idItem);
private:
	uuid_vec_t mPendingAttachLinks;
// [/SL:KB]

	//////////////////////////////////////////////////////////////////////////////////
	// Item-specific convenience functions 
public:
	// Is this in the COF?
	BOOL getIsInCOF(const LLUUID& obj_id) const;
	// Is this in the COF and can the user delete it from the COF?
	BOOL getIsProtectedCOFItem(const LLUUID& obj_id) const;

	/**
	 * Checks if COF contains link to specified object.
	 */
	static bool isLinkInCOF(const LLUUID& obj_id);
};

class LLUpdateAppearanceOnDestroy: public LLInventoryCallback
{
public:
	LLUpdateAppearanceOnDestroy(bool update_base_outfit_ordering = false);
	virtual ~LLUpdateAppearanceOnDestroy();
	/* virtual */ void fire(const LLUUID& inv_item);

private:
	U32 mFireCount;
	bool mUpdateBaseOrder;
};

<<<<<<< HEAD
// [SL:KB] - Patch: Appearance-SyncAttach | Checked: 2010-08-31 (Catznip-2.2.0a) | Added: Catznip-2.1.2a
=======
// [SL:KB] - Patch: Appearance-SyncAttach | Checked: 2010-08-31 (Catznip-2.5.0a) | Added: Catznip-2.1.2a
>>>>>>> 7b0455ba
class LLRegisterAttachmentCallback : public LLInventoryCallback
{
public:
	LLRegisterAttachmentCallback() {}
	/*virtual*/ ~LLRegisterAttachmentCallback() {}

	/*virtual*/ void fire(const LLUUID& idItem)
	{
		LLAppearanceMgr::instance().onRegisterAttachmentComplete(idItem);
	}
};
// [/SL:KB]

#define SUPPORT_ENSEMBLES 0

LLUUID findDescendentCategoryIDByName(const LLUUID& parent_id,const std::string& name);

typedef boost::function<void ()> nullary_func_t;
typedef boost::function<bool ()> bool_func_t;

// Call a given callable once in idle loop.
void doOnIdleOneTime(nullary_func_t callable);

// Repeatedly call a callable in idle loop until it returns true.
void doOnIdleRepeating(bool_func_t callable);

// Invoke a given callable after category contents are fully fetched.
void callAfterCategoryFetch(const LLUUID& cat_id, nullary_func_t cb);

// Wear all items in a uuid vector.
void wear_multiple(const uuid_vec_t& ids, bool replace);

#endif<|MERGE_RESOLUTION|>--- conflicted
+++ resolved
@@ -51,11 +51,7 @@
 	typedef std::vector<LLInventoryModel::item_array_t> wearables_by_type_t;
 
 	void updateAppearanceFromCOF(bool update_base_outfit_ordering = false);
-<<<<<<< HEAD
-// [SL:KB] - Patch: Appearance-MixedViewers | Checked: 2010-04-02 (Catznip-2.2.0a) | Added: Catznip-2.0.0a
-=======
 // [SL:KB] - Patch: Appearance-MixedViewers | Checked: 2010-04-02 (Catznip-2.5.0a) | Added: Catznip-2.0.0a
->>>>>>> 7b0455ba
 	void updateAppearanceFromInitialWearables(LLInventoryModel::item_array_t& initial_items);
 // [/SL:KB]
 	bool needToSaveCOF();
@@ -66,15 +62,15 @@
 				   bool append = false, const LLUUID& idOutfit = LLUUID::null);
 // [/RLVa:KB]
 	void wearInventoryCategory(LLInventoryCategory* category, bool copy, bool append);
-//-TT Patch: ReplaceWornItemsOnly
+//-TT Patch: ReplaceWornItemsOnly
 	void wearInventoryCategory(LLInventoryCategory* category, bool copy, bool append, bool items);
 //-TT 
 	void wearInventoryCategoryOnAvatar(LLInventoryCategory* category, bool append);
 	void wearCategoryFinal(LLUUID& cat_id, bool copy_items, bool append);
-//-TT Patch: ReplaceWornItemsOnly
+//-TT Patch: ReplaceWornItemsOnly
 	void wearCategoryFinal(LLUUID& cat_id, bool copy_items, bool append, bool items);
 //-TT 
-//-TT Patch: ReplaceWornItemsOnly
+//-TT Patch: ReplaceWornItemsOnly
 	void replaceCategoryInCurrentOutfit(const LLUUID& cat_id);
 //-TT 
 	void wearOutfitByName(const std::string& name);
@@ -242,11 +238,7 @@
 
 	std::auto_ptr<LLOutfitUnLockTimer> mUnlockOutfitTimer;
 
-<<<<<<< HEAD
-// [SL:KB] - Patch: Appearance-SyncAttach | Checked: 2010-09-18 (Catznip-2.2.0a) | Modified: Catznip-2.1.2e
-=======
 // [SL:KB] - Patch: Appearance-SyncAttach | Checked: 2010-09-18 (Catznip-2.5.0a) | Modified: Catznip-2.1.2e
->>>>>>> 7b0455ba
 public:
 	void linkPendingAttachments();
 	void onRegisterAttachmentComplete(const LLUUID& idItem);
@@ -280,11 +272,7 @@
 	bool mUpdateBaseOrder;
 };
 
-<<<<<<< HEAD
-// [SL:KB] - Patch: Appearance-SyncAttach | Checked: 2010-08-31 (Catznip-2.2.0a) | Added: Catznip-2.1.2a
-=======
 // [SL:KB] - Patch: Appearance-SyncAttach | Checked: 2010-08-31 (Catznip-2.5.0a) | Added: Catznip-2.1.2a
->>>>>>> 7b0455ba
 class LLRegisterAttachmentCallback : public LLInventoryCallback
 {
 public:
