--- conflicted
+++ resolved
@@ -220,11 +220,7 @@
 
 	std::auto_ptr<LLOutfitUnLockTimer> mUnlockOutfitTimer;
 
-<<<<<<< HEAD
-// [SL:KB] - Patch: Appearance-SyncAttach | Checked: 2010-09-18 (Catznip-2.5.0a) | Modified: Catznip-2.1.2e
-=======
 // [SL:KB] - Patch: Appearance-SyncAttach | Checked: 2010-09-18 (Catznip-2.6.0a) | Modified: Catznip-2.1.2e
->>>>>>> 15b5c119
 public:
 	void linkPendingAttachments();
 	void onRegisterAttachmentComplete(const LLUUID& idItem);
@@ -258,11 +254,7 @@
 	bool mUpdateBaseOrder;
 };
 
-<<<<<<< HEAD
-// [SL:KB] - Patch: Appearance-SyncAttach | Checked: 2010-08-31 (Catznip-2.5.0a) | Added: Catznip-2.1.2a
-=======
 // [SL:KB] - Patch: Appearance-SyncAttach | Checked: 2010-08-31 (Catznip-2.6.0a) | Added: Catznip-2.1.2a
->>>>>>> 15b5c119
 class LLRegisterAttachmentCallback : public LLInventoryCallback
 {
 public:
