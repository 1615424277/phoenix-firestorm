/** 
 * @file llappearancemgr.h
 * @brief Manager for initiating appearance changes on the viewer
 *
 * $LicenseInfo:firstyear=2004&license=viewerlgpl$
 * Second Life Viewer Source Code
 * Copyright (C) 2010, Linden Research, Inc.
 * 
 * This library is free software; you can redistribute it and/or
 * modify it under the terms of the GNU Lesser General Public
 * License as published by the Free Software Foundation;
 * version 2.1 of the License only.
 * 
 * This library is distributed in the hope that it will be useful,
 * but WITHOUT ANY WARRANTY; without even the implied warranty of
 * MERCHANTABILITY or FITNESS FOR A PARTICULAR PURPOSE.  See the GNU
 * Lesser General Public License for more details.
 * 
 * You should have received a copy of the GNU Lesser General Public
 * License along with this library; if not, write to the Free Software
 * Foundation, Inc., 51 Franklin Street, Fifth Floor, Boston, MA  02110-1301  USA
 * 
 * Linden Research, Inc., 945 Battery Street, San Francisco, CA  94111  USA
 * $/LicenseInfo$
 */

#ifndef LL_LLAPPEARANCEMGR_H
#define LL_LLAPPEARANCEMGR_H

#include "llsingleton.h"

#include "llagentwearables.h"
#include "llcallbacklist.h"
#include "llinventorymodel.h"
#include "llinventoryobserver.h"
#include "llviewerinventory.h"

class LLWearableHoldingPattern;
class LLInventoryCallback;
class LLOutfitUnLockTimer;

class LLAppearanceMgr: public LLSingleton<LLAppearanceMgr>
{
	LOG_CLASS(LLAppearanceMgr);

	friend class LLSingleton<LLAppearanceMgr>;
	friend class LLOutfitUnLockTimer;
	
public:
	typedef std::vector<LLInventoryModel::item_array_t> wearables_by_type_t;

	void updateAppearanceFromCOF(bool enforce_item_restrictions = true,
								 bool enforce_ordering = true,
								 nullary_func_t post_update_func = no_op);
	void updateCOF(const LLUUID& category, bool append = false);
	void updateCOF(LLInventoryModel::item_array_t& body_items_new, 
								LLInventoryModel::item_array_t& wear_items_new, 
								LLInventoryModel::item_array_t& obj_items_new,
								LLInventoryModel::item_array_t& gest_items_new,
								bool append=false, const LLUUID& idOutfit=LLUUID::null, LLPointer<LLInventoryCallback> link_waiter = NULL);
	void wearInventoryCategory(LLInventoryCategory* category, bool copy, bool append);
<<<<<<< HEAD
	void wearInventoryCategory(LLInventoryCategory* category, bool copy, bool append, bool replace);
=======
>>>>>>> cb681408
	void wearInventoryCategoryOnAvatar(LLInventoryCategory* category, bool append);
	void wearCategoryFinal(LLUUID& cat_id, bool copy_items, bool append);
	void wearOutfitByName(const std::string& name);
	void changeOutfit(bool proceed, const LLUUID& category, bool append);
	void replaceCurrentOutfit(const LLUUID& new_outfit);
	void renameOutfit(const LLUUID& outfit_id);
	void takeOffOutfit(const LLUUID& cat_id);
	void addCategoryToCurrentOutfit(const LLUUID& cat_id);
	S32 findExcessOrDuplicateItems(const LLUUID& cat_id,
								   LLAssetType::EType type,
								   S32 max_items_per_type,
								   S32 max_items_total,
								   LLInventoryObject::object_list_t& items_to_kill);
	void findAllExcessOrDuplicateItems(const LLUUID& cat_id,
									  LLInventoryObject::object_list_t& items_to_kill);
	void enforceCOFItemRestrictions(LLPointer<LLInventoryCallback> cb);

	S32 getActiveCopyOperations() const;

	// Replace category contents with copied links via the slam_inventory_folder
	// command (single inventory operation where supported)
	void slamCategoryLinks(const LLUUID& src_id, const LLUUID& dst_id,
						   bool include_folder_links, LLPointer<LLInventoryCallback> cb);
 
	// Copy all items and the src category itself.
	void shallowCopyCategory(const LLUUID& src_id, const LLUUID& dst_id,
							 LLPointer<LLInventoryCallback> cb);

	// Return whether this folder contains minimal contents suitable for making a full outfit.
	BOOL getCanMakeFolderIntoOutfit(const LLUUID& folder_id);

	// Determine whether a given outfit can be removed.
	bool getCanRemoveOutfit(const LLUUID& outfit_cat_id);

	// Determine whether we're wearing any of the outfit contents (excluding body parts).
	static bool getCanRemoveFromCOF(const LLUUID& outfit_cat_id);

	// Determine whether we can add anything (but body parts) from the outfit contents to COF.
	static bool getCanAddToCOF(const LLUUID& outfit_cat_id);

	// Determine whether we can replace current outfit with the given one.
	bool getCanReplaceCOF(const LLUUID& outfit_cat_id);

    // Can we add all referenced items to the avatar?
    bool canAddWearables(const uuid_vec_t& item_ids);
    
	// Copy all items in a category.
	void shallowCopyCategoryContents(const LLUUID& src_id, const LLUUID& dst_id,
									 LLPointer<LLInventoryCallback> cb);

	// Find the Current Outfit folder.
	const LLUUID getCOF() const;
	S32 getCOFVersion() const;

	// Debugging - get truncated LLSD summary of COF contents.
	LLSD dumpCOF() const;

	// Finds the folder link to the currently worn outfit
	const LLViewerInventoryItem *getBaseOutfitLink();
	bool getBaseOutfitName(std::string &name);

	// find the UUID of the currently worn outfit (Base Outfit)
	const LLUUID getBaseOutfitUUID();

    void wearItemsOnAvatar(const uuid_vec_t& item_ids_to_wear,
                           bool do_update,
                           bool replace,
                           LLPointer<LLInventoryCallback> cb = NULL);

	// Wear/attach an item (from a user's inventory) on the agent
	void wearItemOnAvatar(const LLUUID& item_to_wear, bool do_update, bool replace = false,
						  LLPointer<LLInventoryCallback> cb = NULL);

	// Update the displayed outfit name in UI.
	void updatePanelOutfitName(const std::string& name);

	void purgeBaseOutfitLink(const LLUUID& category, LLPointer<LLInventoryCallback> cb = NULL);
	void createBaseOutfitLink(const LLUUID& category, LLPointer<LLInventoryCallback> link_waiter);

	void updateAgentWearables(LLWearableHoldingPattern* holder);

	S32 countActiveHoldingPatterns();

	// For debugging - could be moved elsewhere.
	void dumpCat(const LLUUID& cat_id, const std::string& msg);
	void dumpItemArray(const LLInventoryModel::item_array_t& items, const std::string& msg);

	// Attachment link management
	void unregisterAttachment(const LLUUID& item_id);
	void registerAttachment(const LLUUID& item_id);
// [SL:KB] - Patch: Appearance-SyncAttach | Checked: 2015-06-24 (Catznip-3.7)
	bool getAttachmentInvLinkEnable() { return mAttachmentInvLinkEnabled; }
// [/SL:KB]
	void setAttachmentInvLinkEnable(bool val);

	// Add COF link to individual item.
	void addCOFItemLink(const LLUUID& item_id, LLPointer<LLInventoryCallback> cb = NULL, const std::string description = "");
	void addCOFItemLink(const LLInventoryItem *item, LLPointer<LLInventoryCallback> cb = NULL, const std::string description = "");

	// Find COF entries referencing the given item.
	LLInventoryModel::item_array_t findCOFItemLinks(const LLUUID& item_id);
	bool isLinkedInCOF(const LLUUID& item_id);

	// Remove COF entries
//	void removeCOFItemLinks(const LLUUID& item_id, LLPointer<LLInventoryCallback> cb = NULL);
// [SL:KB] - Patch: Appearance-AISFilter | Checked: 2015-05-02 (Catznip-3.7)
	void removeCOFItemLinks(const LLUUID& item_id, LLPointer<LLInventoryCallback> cb = NULL, bool immediate_delete = false);
// [/SL:KB]
	void removeCOFLinksOfType(LLWearableType::EType type, LLPointer<LLInventoryCallback> cb = NULL);
	void removeAllClothesFromAvatar();
	void removeAllAttachmentsFromAvatar();

	// Special handling of temp attachments, which are not in the COF
	bool shouldRemoveTempAttachment(const LLUUID& item_id);

	//has the current outfit changed since it was loaded?
	bool isOutfitDirty() { return mOutfitIsDirty; }

	// set false if you just loaded the outfit, true otherwise
	void setOutfitDirty(bool isDirty) { mOutfitIsDirty = isDirty; }
	
	// manually compare ouftit folder link to COF to see if outfit has changed.
	// should only be necessary to do on initial login.
	void updateIsDirty();

	void setOutfitLocked(bool locked);

	// Called when self avatar is first fully visible.
	void onFirstFullyVisible();

	// Copy initial gestures from library.
	void copyLibraryGestures();
	
	void wearBaseOutfit();

	// Overrides the base outfit with the content from COF
	// @return false if there is no base outfit
	bool updateBaseOutfit();

	//Remove clothing or detach an object from the agent (a bodypart cannot be removed)
// [SL:KB] - Patch: Appearance-Misc | Checked: 2015-05-05 (Catznip-3.7)
	void removeItemFromAvatar(const LLUUID& id_to_remove) { removeItemFromAvatar(id_to_remove, NULL, false); }
	void removeItemFromAvatar(const LLUUID& id_to_remove, LLPointer<LLInventoryCallback> cb /*= NULL*/, bool immediate_delete /*= false*/);

	void removeItemsFromAvatar(const uuid_vec_t& ids_to_remove) { removeItemsFromAvatar(ids_to_remove, NULL, false); }
	void removeItemsFromAvatar(const uuid_vec_t& ids_to_remove, LLPointer<LLInventoryCallback> cb /*= NULL*/, bool immediate_delete /*= false*/);
// [/SL:KB]
//	void removeItemsFromAvatar(const uuid_vec_t& item_ids);
//	void removeItemFromAvatar(const LLUUID& item_id);


	void onOutfitFolderCreated(const LLUUID& folder_id, bool show_panel);
	void onOutfitFolderCreatedAndClothingOrdered(const LLUUID& folder_id, bool show_panel);

	void makeNewOutfitLinks(const std::string& new_folder_name,bool show_panel = true);

	bool moveWearable(LLViewerInventoryItem* item, bool closer_to_body);

	static void sortItemsByActualDescription(LLInventoryModel::item_array_t& items);

	//Divvy items into arrays by wearable type
	static void divvyWearablesByType(const LLInventoryModel::item_array_t& items, wearables_by_type_t& items_by_type);

	typedef std::map<LLUUID,std::string> desc_map_t;

	void getWearableOrderingDescUpdates(LLInventoryModel::item_array_t& wear_items, desc_map_t& desc_map);

	//Check ordering information on wearables stored in links' descriptions and update if it is invalid
	// COF is processed if cat_id is not specified
	bool validateClothingOrderingInfo(LLUUID cat_id = LLUUID::null);
	
	void updateClothingOrderingInfo(LLUUID cat_id = LLUUID::null,
									LLPointer<LLInventoryCallback> cb = NULL);

	bool isOutfitLocked() { return mOutfitLocked; }

	bool isInUpdateAppearanceFromCOF() { return mIsInUpdateAppearanceFromCOF; }

	void requestServerAppearanceUpdate();

	void setAppearanceServiceURL(const std::string& url) { mAppearanceServiceURL = url; }
	std::string getAppearanceServiceURL() const;



private:
    void serverAppearanceUpdateCoro();
    static void debugAppearanceUpdateCOF(const LLSD& content);

	std::string		mAppearanceServiceURL;
	
protected:
	LLAppearanceMgr();
	~LLAppearanceMgr();

private:

	void filterWearableItems(LLInventoryModel::item_array_t& items, S32 max_per_type, S32 max_total);
	
	void getDescendentsOfAssetType(const LLUUID& category, 
										  LLInventoryModel::item_array_t& items,
										  LLAssetType::EType type);

	void getUserDescendents(const LLUUID& category, 
								   LLInventoryModel::item_array_t& wear_items,
								   LLInventoryModel::item_array_t& obj_items,
								   LLInventoryModel::item_array_t& gest_items);

	static void onOutfitRename(const LLSD& notification, const LLSD& response);

	bool mAttachmentInvLinkEnabled;
	bool mOutfitIsDirty;
	bool mIsInUpdateAppearanceFromCOF; // to detect recursive calls.

	/**
	 * Lock for blocking operations on outfit until server reply or timeout exceed
	 * to avoid unsynchronized outfit state or performing duplicate operations.
	 */
	bool mOutfitLocked;
	S32  mInFlightCounter;
	LLTimer mInFlightTimer;
	static bool mActive;

	std::auto_ptr<LLOutfitUnLockTimer> mUnlockOutfitTimer;

	// Set of temp attachment UUIDs that should be removed
	typedef std::set<LLUUID> doomed_temp_attachments_t;
	doomed_temp_attachments_t	mDoomedTempAttachmentIDs;

	void addDoomedTempAttachment(const LLUUID& id_to_remove);

	//////////////////////////////////////////////////////////////////////////////////
	// Item-specific convenience functions 
public:
	// Is this in the COF?
	BOOL getIsInCOF(const LLUUID& obj_id) const;
	// Is this in the COF and can the user delete it from the COF?
	BOOL getIsProtectedCOFItem(const LLUUID& obj_id) const;
};

class LLUpdateAppearanceOnDestroy: public LLInventoryCallback
{
public:
	LLUpdateAppearanceOnDestroy(bool enforce_item_restrictions = true,
								bool enforce_ordering = true,
								nullary_func_t post_update_func = no_op);
	virtual ~LLUpdateAppearanceOnDestroy();
	/* virtual */ void fire(const LLUUID& inv_item);

private:
	U32 mFireCount;
	bool mEnforceItemRestrictions;
	bool mEnforceOrdering;
	nullary_func_t mPostUpdateFunc;
};

class LLUpdateAppearanceAndEditWearableOnDestroy: public LLInventoryCallback
{
public:
	LLUpdateAppearanceAndEditWearableOnDestroy(const LLUUID& item_id);

	/* virtual */ void fire(const LLUUID& item_id) {}

	~LLUpdateAppearanceAndEditWearableOnDestroy();
	
private:
	LLUUID mItemID;
};

class LLRequestServerAppearanceUpdateOnDestroy: public LLInventoryCallback
{
public:
	LLRequestServerAppearanceUpdateOnDestroy() {}
	~LLRequestServerAppearanceUpdateOnDestroy();

	/* virtual */ void fire(const LLUUID& item_id) {}
};

LLUUID findDescendentCategoryIDByName(const LLUUID& parent_id,const std::string& name);

// Invoke a given callable after category contents are fully fetched.
void callAfterCategoryFetch(const LLUUID& cat_id, nullary_func_t cb);

// Wear all items in a uuid vector.
void wear_multiple(const uuid_vec_t& ids, bool replace);

#endif<|MERGE_RESOLUTION|>--- conflicted
+++ resolved
@@ -59,10 +59,6 @@
 								LLInventoryModel::item_array_t& gest_items_new,
 								bool append=false, const LLUUID& idOutfit=LLUUID::null, LLPointer<LLInventoryCallback> link_waiter = NULL);
 	void wearInventoryCategory(LLInventoryCategory* category, bool copy, bool append);
-<<<<<<< HEAD
-	void wearInventoryCategory(LLInventoryCategory* category, bool copy, bool append, bool replace);
-=======
->>>>>>> cb681408
 	void wearInventoryCategoryOnAvatar(LLInventoryCategory* category, bool append);
 	void wearCategoryFinal(LLUUID& cat_id, bool copy_items, bool append);
 	void wearOutfitByName(const std::string& name);
