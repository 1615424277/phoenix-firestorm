--- conflicted
+++ resolved
@@ -50,63 +50,6 @@
     friend class LLOutfitUnLockTimer;
 
 public:
-<<<<<<< HEAD
-	typedef std::vector<LLInventoryModel::item_array_t> wearables_by_type_t;
-
-	void updateAppearanceFromCOF(bool enforce_item_restrictions = true,
-								 bool enforce_ordering = true,
-								 nullary_func_t post_update_func = no_op);
-	void updateCOF(const LLUUID& category, bool append = false);
-	void updateCOF(LLInventoryModel::item_array_t& body_items_new, 
-								LLInventoryModel::item_array_t& wear_items_new, 
-								LLInventoryModel::item_array_t& obj_items_new,
-								LLInventoryModel::item_array_t& gest_items_new,
-								bool append=false, const LLUUID& idOutfit=LLUUID::null, LLPointer<LLInventoryCallback> link_waiter = NULL);
-	void wearInventoryCategory(LLInventoryCategory* category, bool copy, bool append);
-	void wearInventoryCategoryOnAvatar(LLInventoryCategory* category, bool append);
-	void wearCategoryFinal(const LLUUID& cat_id, bool copy_items, bool append);
-	void wearOutfitByName(const std::string& name);
-	void changeOutfit(bool proceed, const LLUUID& category, bool append);
-	void replaceCurrentOutfit(const LLUUID& new_outfit);
-	void renameOutfit(const LLUUID& outfit_id);
-	void removeOutfitPhoto(const LLUUID& outfit_id);
-	void takeOffOutfit(const LLUUID& cat_id);
-	void addCategoryToCurrentOutfit(const LLUUID& cat_id);
-	S32 findExcessOrDuplicateItems(const LLUUID& cat_id,
-								   LLAssetType::EType type,
-								   S32 max_items_per_type,
-								   S32 max_items_total,
-								   LLInventoryObject::object_list_t& items_to_kill);
-	void findAllExcessOrDuplicateItems(const LLUUID& cat_id,
-									  LLInventoryObject::object_list_t& items_to_kill);
-	void enforceCOFItemRestrictions(LLPointer<LLInventoryCallback> cb);
-
-	S32 getActiveCopyOperations() const;
-
-	// Replace category contents with copied links via the slam_inventory_folder
-	// command (single inventory operation where supported)
-	void slamCategoryLinks(const LLUUID& src_id, const LLUUID& dst_id,
-						   bool include_folder_links, LLPointer<LLInventoryCallback> cb);
- 
-	// Copy all items and the src category itself.
-	void shallowCopyCategory(const LLUUID& src_id, const LLUUID& dst_id,
-							 LLPointer<LLInventoryCallback> cb);
-
-	// Return whether this folder contains minimal contents suitable for making a full outfit.
-	bool getCanMakeFolderIntoOutfit(const LLUUID& folder_id);
-
-	// Determine whether a given outfit can be removed.
-	bool getCanRemoveOutfit(const LLUUID& outfit_cat_id);
-
-	// Determine whether we're wearing any of the outfit contents (excluding body parts).
-	static bool getCanRemoveFromCOF(const LLUUID& outfit_cat_id);
-
-	// Determine whether we can add anything (but body parts) from the outfit contents to COF.
-	static bool getCanAddToCOF(const LLUUID& outfit_cat_id);
-
-	// Determine whether we can replace current outfit with the given one.
-	bool getCanReplaceCOF(const LLUUID& outfit_cat_id);
-=======
     typedef std::vector<LLInventoryModel::item_array_t> wearables_by_type_t;
 
     void updateAppearanceFromCOF(bool enforce_item_restrictions = true,
@@ -162,7 +105,6 @@
 
     // Determine whether we can replace current outfit with the given one.
     bool getCanReplaceCOF(const LLUUID& outfit_cat_id);
->>>>>>> 1a8a5404
 
     // Can we add all referenced items to the avatar?
     bool canAddWearables(const uuid_vec_t& item_ids) const;
@@ -235,19 +177,8 @@
     // Special handling of temp attachments, which are not in the COF
     bool shouldRemoveTempAttachment(const LLUUID& item_id);
 
-<<<<<<< HEAD
-	// Remove COF entries
-//	void removeCOFItemLinks(const LLUUID& item_id, LLPointer<LLInventoryCallback> cb = NULL);
-// [SL:KB] - Patch: Appearance-AISFilter | Checked: 2015-05-02 (Catznip-3.7)
-	void removeCOFItemLinks(const LLUUID& item_id, LLPointer<LLInventoryCallback> cb = NULL, bool immediate_delete = false);
-// [/SL:KB]
-	void removeCOFLinksOfType(LLWearableType::EType type, LLPointer<LLInventoryCallback> cb = NULL);
-	void removeAllClothesFromAvatar();
-	void removeAllAttachmentsFromAvatar();
-=======
     //has the current outfit changed since it was loaded?
     bool isOutfitDirty() { return mOutfitIsDirty; }
->>>>>>> 1a8a5404
 
     // set false if you just loaded the outfit, true otherwise
     void setOutfitDirty(bool isDirty) { mOutfitIsDirty = isDirty; }
@@ -273,23 +204,10 @@
     // @return false if there is no base outfit
     bool updateBaseOutfit();
 
-<<<<<<< HEAD
-	//Remove clothing or detach an object from the agent (a bodypart cannot be removed)
-// [SL:KB] - Patch: Appearance-Misc | Checked: 2015-05-05 (Catznip-3.7)
-	void removeItemFromAvatar(const LLUUID& id_to_remove) { removeItemFromAvatar(id_to_remove, NULL, false); }
-	void removeItemFromAvatar(const LLUUID& id_to_remove, LLPointer<LLInventoryCallback> cb /*= NULL*/, bool immediate_delete /*= false*/);
-
-	void removeItemsFromAvatar(const uuid_vec_t& ids_to_remove) { removeItemsFromAvatar(ids_to_remove, NULL, false); }
-	void removeItemsFromAvatar(const uuid_vec_t& ids_to_remove, LLPointer<LLInventoryCallback> cb /*= NULL*/, bool immediate_delete /*= false*/);
-// [/SL:KB]
-//	void removeItemsFromAvatar(const uuid_vec_t& item_ids);
-//	void removeItemFromAvatar(const LLUUID& item_id);
-=======
     //Remove clothing or detach an object from the agent (a bodypart cannot be removed)
 // [SL:KB] - Patch: Appearance-Misc | Checked: 2015-05-05 (Catznip-3.7)
     void removeItemFromAvatar(const LLUUID& id_to_remove) { removeItemFromAvatar(id_to_remove, no_op, NULL, false); }
     void removeItemFromAvatar(const LLUUID& id_to_remove, nullary_func_t post_update_func /*= no_op*/, LLPointer<LLInventoryCallback> cb /*= NULL*/, bool immediate_delete /*= false*/);
->>>>>>> 1a8a5404
 
     void removeItemsFromAvatar(const uuid_vec_t& ids_to_remove) { removeItemsFromAvatar(ids_to_remove, no_op, NULL, false); }
     void removeItemsFromAvatar(const uuid_vec_t& ids_to_remove, nullary_func_t post_update_func /*= no_op*/, LLPointer<LLInventoryCallback> cb /*= NULL*/, bool immediate_delete /*= false*/);
@@ -325,18 +243,6 @@
 
     bool isInUpdateAppearanceFromCOF() { return mIsInUpdateAppearanceFromCOF; }
 
-<<<<<<< HEAD
-	// <FS:Ansariel> Better attachment list
-	//typedef boost::function<void ()> attachments_changed_callback_t;
-	//typedef boost::signals2::signal<void ()> attachments_changed_signal_t;
-	typedef boost::function<void (const LLUUID& item_id)> attachments_changed_callback_t;
-	typedef boost::signals2::signal<void (const LLUUID& item_id)> attachments_changed_signal_t;
-	// </FS:Ansariel>
-	boost::signals2::connection setAttachmentsChangedCallback(attachments_changed_callback_t cb);
-
-// [SL:KB] - Patch: Appearance-Misc
-	void syncCofVersionAndRefresh();
-=======
     static void onIdle(void *);
     void requestServerAppearanceUpdate();
 
@@ -353,18 +259,13 @@
 
 // [SL:KB] - Patch: Appearance-Misc
     void syncCofVersionAndRefresh();
->>>>>>> 1a8a5404
 // [/SL:KB]
 
 private:
     void serverAppearanceUpdateCoro(LLCoreHttpUtil::HttpCoroutineAdapter::ptr_t &httpAdapter);
 
 // [SL:KB] - Patch: Appearance-Misc
-<<<<<<< HEAD
-	void syncCofVersionAndRefreshCoro();
-=======
     void syncCofVersionAndRefreshCoro();
->>>>>>> 1a8a5404
 // [/SL:KB]
 
     static void debugAppearanceUpdateCOF(const LLSD& content);
@@ -400,13 +301,7 @@
     LLTimer mInFlightTimer;
     static bool mActive;
 
-<<<<<<< HEAD
-	attachments_changed_signal_t		mAttachmentsChangeSignal;
-
-	LLUUID mCOFImageID;
-=======
     attachments_changed_signal_t        mAttachmentsChangeSignal;
->>>>>>> 1a8a5404
 
     LLUUID mCOFImageID;
     LLUUID mCOFID;
@@ -417,17 +312,7 @@
     typedef std::set<LLUUID> doomed_temp_attachments_t;
     doomed_temp_attachments_t   mDoomedTempAttachmentIDs;
 
-<<<<<<< HEAD
-	//////////////////////////////////////////////////////////////////////////////////
-	// Item-specific convenience functions 
-public:
-	// Is this in the COF?
-	bool getIsInCOF(const LLUUID& obj_id) const;
-	// Is this in the COF and can the user delete it from the COF?
-	bool getIsProtectedCOFItem(const LLUUID& obj_id) const;
-=======
     void addDoomedTempAttachment(const LLUUID& id_to_remove);
->>>>>>> 1a8a5404
 
     //////////////////////////////////////////////////////////////////////////////////
     // Item-specific convenience functions
