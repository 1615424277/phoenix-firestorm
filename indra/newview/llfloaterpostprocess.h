--- conflicted
+++ resolved
@@ -47,26 +47,9 @@
 {
 public:
 
-<<<<<<< HEAD
-	LLFloaterPostProcess(const LLSD& key);
-	virtual ~LLFloaterPostProcess();
-	bool postBuild();
-
-	/// post process callbacks
-	static void onBoolToggle(LLUICtrl* ctrl, void* userData);
-	static void onFloatControlMoved(LLUICtrl* ctrl, void* userData);
-	static void onColorControlRMoved(LLUICtrl* ctrl, void* userData);
-	static void onColorControlGMoved(LLUICtrl* ctrl, void* userData);
-	static void onColorControlBMoved(LLUICtrl* ctrl, void* userData);
-	static void onColorControlIMoved(LLUICtrl* ctrl, void* userData);
-	void onLoadEffect(LLComboBox* comboBox);
-	void onSaveEffect(LLLineEditor* editBox);
-	void onChangeEffectName(LLUICtrl* ctrl);
-=======
     LLFloaterPostProcess(const LLSD& key);
     virtual ~LLFloaterPostProcess();
     bool postBuild();
->>>>>>> 1a8a5404
 
     /// post process callbacks
     static void onBoolToggle(LLUICtrl* ctrl, void* userData);
@@ -79,16 +62,11 @@
     void onSaveEffect(LLLineEditor* editBox);
     void onChangeEffectName(LLUICtrl* ctrl);
 
-<<<<<<< HEAD
-	/// sync up sliders
-	void syncMenu();
-=======
     /// prompts a user when overwriting an effect
     bool saveAlertCallback(const LLSD& notification, const LLSD& response);
 
     /// sync up sliders
     void syncMenu();
->>>>>>> 1a8a5404
 };
 
 #endif