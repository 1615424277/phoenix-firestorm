--- conflicted
+++ resolved
@@ -88,11 +88,7 @@
                            LLOfferInfo* inventory_offer);
 
     // <FS:Ansariel> CTRL-F focusses local search editor
-<<<<<<< HEAD
     /*virtual*/ bool handleKeyHere(KEY key, MASK mask);
-=======
-    /*virtual*/ BOOL handleKeyHere(KEY key, MASK mask);
->>>>>>> 7740cfc2
     /*virtual*/ bool hasAccelerators() const { return true; }
     // </FS:Ansariel>
 
