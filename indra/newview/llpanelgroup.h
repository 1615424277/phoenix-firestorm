/**
 * @file llpanelgroup.h
 *
 * $LicenseInfo:firstyear=2006&license=viewerlgpl$
 * Second Life Viewer Source Code
 * Copyright (C) 2010, Linden Research, Inc.
 *
 * This library is free software; you can redistribute it and/or
 * modify it under the terms of the GNU Lesser General Public
 * License as published by the Free Software Foundation;
 * version 2.1 of the License only.
 *
 * This library is distributed in the hope that it will be useful,
 * but WITHOUT ANY WARRANTY; without even the implied warranty of
 * MERCHANTABILITY or FITNESS FOR A PARTICULAR PURPOSE.  See the GNU
 * Lesser General Public License for more details.
 *
 * You should have received a copy of the GNU Lesser General Public
 * License along with this library; if not, write to the Free Software
 * Foundation, Inc., 51 Franklin Street, Fifth Floor, Boston, MA  02110-1301  USA
 *
 * Linden Research, Inc., 945 Battery Street, San Francisco, CA  94111  USA
 * $/LicenseInfo$
 */

#ifndef LL_LLPANELGROUP_H
#define LL_LLPANELGROUP_H

#include "llgroupmgr.h"
#include "llpanel.h"
#include "lltimer.h"
#include "llvoiceclient.h"

class LLOfferInfo;

const F32 UPDATE_MEMBERS_SECONDS_PER_FRAME = 0.005f; // 5ms

// Forward declares
class LLPanelGroupTab;
class LLTabContainer;
class LLAgent;


class LLPanelGroup : public LLPanel,
                     public LLGroupMgrObserver,
                     public LLVoiceClientStatusObserver
{
public:
    LLPanelGroup();
    virtual ~LLPanelGroup();

<<<<<<< HEAD
	virtual bool postBuild();
=======
    virtual bool postBuild();
>>>>>>> 1a8a5404

    void setGroupID(const LLUUID& group_id);

    void draw();

    void onOpen(const LLSD& key);

    // Group manager observer trigger.
    virtual void changed(LLGroupChange gc);

    // Implements LLVoiceClientStatusObserver::onChange() to enable the call
    // button when voice is available
    /*virtual*/ void onChange(EStatusType status, const std::string &channelURI, bool proximal);

    void showNotice(const std::string& subject,
                    const std::string& message,
                    const bool& has_inventory,
                    const std::string& inventory_name,
                    LLOfferInfo* inventory_offer);

    void notifyObservers();

    bool apply();
    void refreshData();
    void callGroup();
    void chatGroup();

<<<<<<< HEAD
	virtual void reshape(S32 width, S32 height, bool called_from_parent = true);
=======
    virtual void reshape(S32 width, S32 height, bool called_from_parent = true);
>>>>>>> 1a8a5404

    static void showNotice(const std::string& subject,
                           const std::string& message,
                           const LLUUID& group_id,
                           const bool& has_inventory,
                           const std::string& inventory_name,
                           LLOfferInfo* inventory_offer);

    // <FS:Ansariel> CTRL-F focusses local search editor
    /*virtual*/ bool handleKeyHere(KEY key, MASK mask);
    /*virtual*/ bool hasAccelerators() const { return true; }
    // </FS:Ansariel>

	// <FS:Ansariel> CTRL-F focusses local search editor
	/*virtual*/ bool handleKeyHere(KEY key, MASK mask);
	/*virtual*/ bool hasAccelerators() const { return true; }
	// </FS:Ansariel>


protected:
    virtual void update(LLGroupChange gc);

    void onBackBtnClick();
    void onBtnJoin();

    static void onBtnApply(void*);
    static void onBtnRefresh(void*);
    static void onBtnGroupCallClicked(void*);
    static void onBtnGroupChatClicked(void*);

    void reposButton(const std::string& name);
    void reposButtons();


protected:
    bool    apply(LLPanelGroupTab* tab);

    LLTimer mRefreshTimer;

<<<<<<< HEAD
	bool mSkipRefresh;
=======
    bool mSkipRefresh;
>>>>>>> 1a8a5404

    std::string mDefaultNeedsApplyMesg;
    std::string mWantApplyMesg;

    std::vector<LLPanelGroupTab* > mTabs;

<<<<<<< HEAD
	LLButton*		mButtonJoin;
	LLUICtrl*		mJoinText;

	// <FS:Ansariel> TabContainer switch
	bool	mIsUsingTabContainer;
=======
    LLButton*       mButtonJoin;
    LLUICtrl*       mJoinText;

    // <FS:Ansariel> TabContainer switch
    bool    mIsUsingTabContainer;
>>>>>>> 1a8a5404
};

class LLPanelGroupTab : public LLPanel
{
public:
    LLPanelGroupTab();
    virtual ~LLPanelGroupTab();

    // Triggered when the tab becomes active.
    virtual void activate() { }

    // Triggered when the tab becomes inactive.
    virtual void deactivate() { }

    // Asks if something needs to be applied.
    // If returning true, this function should modify the message to the user.
    virtual bool needsApply(std::string& mesg) { return false; }

<<<<<<< HEAD
	// Asks if there is currently a modal dialog being shown.
	virtual bool hasModal() { return mHasModal; }
=======
    // Asks if there is currently a modal dialog being shown.
    virtual bool hasModal() { return mHasModal; }
>>>>>>> 1a8a5404

    // Request to apply current data.
    // If returning fail, this function should modify the message to the user.
    virtual bool apply(std::string& mesg) { return true; }

    // Request a cancel of changes
    virtual void cancel() { }

    // Triggered when group information changes in the group manager.
    virtual void update(LLGroupChange gc) { }

<<<<<<< HEAD
	// This just connects the help button callback.
	virtual bool postBuild();

	virtual bool isVisibleByAgent(LLAgent* agentp);
=======
    // This just connects the help button callback.
    virtual bool postBuild();

    virtual bool isVisibleByAgent(LLAgent* agentp);
>>>>>>> 1a8a5404

    virtual void setGroupID(const LLUUID& id) {mGroupID = id;};

    void notifyObservers() {};

    const LLUUID& getGroupID() const { return mGroupID;}

    virtual void setupCtrls (LLPanel* parent) {};

    virtual void onFilterChanged() { }

protected:
<<<<<<< HEAD
	LLUUID	mGroupID;
	bool mAllowEdit;
	bool mHasModal;
=======
    LLUUID  mGroupID;
    bool mAllowEdit;
    bool mHasModal;
>>>>>>> 1a8a5404
};

#endif // LL_LLPANELGROUP_H<|MERGE_RESOLUTION|>--- conflicted
+++ resolved
@@ -49,11 +49,7 @@
     LLPanelGroup();
     virtual ~LLPanelGroup();
 
-<<<<<<< HEAD
-	virtual bool postBuild();
-=======
     virtual bool postBuild();
->>>>>>> 1a8a5404
 
     void setGroupID(const LLUUID& group_id);
 
@@ -81,11 +77,7 @@
     void callGroup();
     void chatGroup();
 
-<<<<<<< HEAD
-	virtual void reshape(S32 width, S32 height, bool called_from_parent = true);
-=======
     virtual void reshape(S32 width, S32 height, bool called_from_parent = true);
->>>>>>> 1a8a5404
 
     static void showNotice(const std::string& subject,
                            const std::string& message,
@@ -98,11 +90,6 @@
     /*virtual*/ bool handleKeyHere(KEY key, MASK mask);
     /*virtual*/ bool hasAccelerators() const { return true; }
     // </FS:Ansariel>
-
-	// <FS:Ansariel> CTRL-F focusses local search editor
-	/*virtual*/ bool handleKeyHere(KEY key, MASK mask);
-	/*virtual*/ bool hasAccelerators() const { return true; }
-	// </FS:Ansariel>
 
 
 protected:
@@ -125,30 +112,18 @@
 
     LLTimer mRefreshTimer;
 
-<<<<<<< HEAD
-	bool mSkipRefresh;
-=======
     bool mSkipRefresh;
->>>>>>> 1a8a5404
 
     std::string mDefaultNeedsApplyMesg;
     std::string mWantApplyMesg;
 
     std::vector<LLPanelGroupTab* > mTabs;
 
-<<<<<<< HEAD
-	LLButton*		mButtonJoin;
-	LLUICtrl*		mJoinText;
-
-	// <FS:Ansariel> TabContainer switch
-	bool	mIsUsingTabContainer;
-=======
     LLButton*       mButtonJoin;
     LLUICtrl*       mJoinText;
 
     // <FS:Ansariel> TabContainer switch
     bool    mIsUsingTabContainer;
->>>>>>> 1a8a5404
 };
 
 class LLPanelGroupTab : public LLPanel
@@ -167,13 +142,8 @@
     // If returning true, this function should modify the message to the user.
     virtual bool needsApply(std::string& mesg) { return false; }
 
-<<<<<<< HEAD
-	// Asks if there is currently a modal dialog being shown.
-	virtual bool hasModal() { return mHasModal; }
-=======
     // Asks if there is currently a modal dialog being shown.
     virtual bool hasModal() { return mHasModal; }
->>>>>>> 1a8a5404
 
     // Request to apply current data.
     // If returning fail, this function should modify the message to the user.
@@ -185,17 +155,10 @@
     // Triggered when group information changes in the group manager.
     virtual void update(LLGroupChange gc) { }
 
-<<<<<<< HEAD
-	// This just connects the help button callback.
-	virtual bool postBuild();
-
-	virtual bool isVisibleByAgent(LLAgent* agentp);
-=======
     // This just connects the help button callback.
     virtual bool postBuild();
 
     virtual bool isVisibleByAgent(LLAgent* agentp);
->>>>>>> 1a8a5404
 
     virtual void setGroupID(const LLUUID& id) {mGroupID = id;};
 
@@ -208,15 +171,9 @@
     virtual void onFilterChanged() { }
 
 protected:
-<<<<<<< HEAD
-	LLUUID	mGroupID;
-	bool mAllowEdit;
-	bool mHasModal;
-=======
     LLUUID  mGroupID;
     bool mAllowEdit;
     bool mHasModal;
->>>>>>> 1a8a5404
 };
 
 #endif // LL_LLPANELGROUP_H