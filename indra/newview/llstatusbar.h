--- conflicted
+++ resolved
@@ -170,11 +170,6 @@
 	void onMouseEnterPresets();
 	void onMouseEnterVolume();
 	void onMouseEnterNearbyMedia();
-<<<<<<< HEAD
-	// <FS:Ansariel> Does not exist 15-02-2021
-	//void onClickScreen(S32 x, S32 y);
-=======
->>>>>>> c3a2781c
 
 	static void onClickStreamToggle(void* data);		// <FS:Zi> Media/Stream separation
 	static void onClickMediaToggle(void* data);
