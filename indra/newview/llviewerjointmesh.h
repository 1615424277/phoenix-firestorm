--- conflicted
+++ resolved
@@ -1,95 +1,77 @@
-/**
- * @file llviewerjointmesh.h
- * @brief Declaration of LLViewerJointMesh class
- *
- * $LicenseInfo:firstyear=2001&license=viewerlgpl$
- * Second Life Viewer Source Code
- * Copyright (C) 2010, Linden Research, Inc.
- *
- * This library is free software; you can redistribute it and/or
- * modify it under the terms of the GNU Lesser General Public
- * License as published by the Free Software Foundation;
- * version 2.1 of the License only.
- *
- * This library is distributed in the hope that it will be useful,
- * but WITHOUT ANY WARRANTY; without even the implied warranty of
- * MERCHANTABILITY or FITNESS FOR A PARTICULAR PURPOSE.  See the GNU
- * Lesser General Public License for more details.
- *
- * You should have received a copy of the GNU Lesser General Public
- * License along with this library; if not, write to the Free Software
- * Foundation, Inc., 51 Franklin Street, Fifth Floor, Boston, MA  02110-1301  USA
- *
- * Linden Research, Inc., 945 Battery Street, San Francisco, CA  94111  USA
- * $/LicenseInfo$
- */
-
-#ifndef LL_LLVIEWERJOINTMESH_H
-#define LL_LLVIEWERJOINTMESH_H
-
-#include "llviewerjoint.h"
-#include "llviewertexture.h"
-#include "llavatarjointmesh.h"
-#include "llpolymesh.h"
-#include "v4color.h"
-
-class LLDrawable;
-class LLFace;
-class LLCharacter;
-class LLViewerTexLayerSet;
-
-//-----------------------------------------------------------------------------
-// class LLViewerJointMesh
-//-----------------------------------------------------------------------------
-class LLViewerJointMesh : public LLAvatarJointMesh, public LLViewerJoint
-{
-public:
-    // Constructor
-    LLViewerJointMesh();
-
-    // Destructor
-    virtual ~LLViewerJointMesh();
-
-    // Render time method to upload batches of joint matrices
-    void uploadJointMatrices();
-
-    // overloaded from base class
-    /*virtual*/ U32 drawShape( F32 pixelArea, BOOL first_pass, BOOL is_dummy );
-
-<<<<<<< HEAD
-	// overloaded from base class
-	U32 drawShape( F32 pixelArea, bool first_pass, bool is_dummy ) override;
-
-	// necessary because MS's compiler warns on function inheritance via dominance in the diamond inheritance here.
-	// warns even though LLViewerJoint holds the only non virtual implementation.
-	U32 render(F32 pixelArea, bool first_pass = true, bool is_dummy = false) override { return LLViewerJoint::render(pixelArea, first_pass, is_dummy); }
-
-	void updateFaceSizes(U32 &num_vertices, U32& num_indices, F32 pixel_area) override;
-	void updateFaceData(LLFace *face, F32 pixel_area, bool damp_wind = false, bool terse_update = false) override;
-	bool updateLOD(F32 pixel_area, bool activate) override;
-	void updateJointGeometry() override;
-	void dump() override;
-
-	bool isAnimatable() const override { return false; }
-	
-=======
-    // necessary because MS's compiler warns on function inheritance via dominance in the diamond inheritance here.
-    // warns even though LLViewerJoint holds the only non virtual implementation.
-    /*virtual*/ U32 render( F32 pixelArea, BOOL first_pass = TRUE, BOOL is_dummy = FALSE ) { return LLViewerJoint::render(pixelArea,first_pass,is_dummy);}
-
-    /*virtual*/ void updateFaceSizes(U32 &num_vertices, U32& num_indices, F32 pixel_area);
-    /*virtual*/ void updateFaceData(LLFace *face, F32 pixel_area, BOOL damp_wind = FALSE, bool terse_update = false);
-    /*virtual*/ BOOL updateLOD(F32 pixel_area, BOOL activate);
-    /*virtual*/ void updateJointGeometry();
-    /*virtual*/ void dump();
-
-    /*virtual*/ BOOL isAnimatable() const { return FALSE; }
-
->>>>>>> e1623bb2
-private:
-
-    //copy mesh into given face's vertex buffer, applying current animation pose
-    static void updateGeometry(LLFace* face, LLPolyMesh* mesh);
-};
-
-#endif // LL_LLVIEWERJOINTMESH_H+/**
+ * @file llviewerjointmesh.h
+ * @brief Declaration of LLViewerJointMesh class
+ *
+ * $LicenseInfo:firstyear=2001&license=viewerlgpl$
+ * Second Life Viewer Source Code
+ * Copyright (C) 2010, Linden Research, Inc.
+ *
+ * This library is free software; you can redistribute it and/or
+ * modify it under the terms of the GNU Lesser General Public
+ * License as published by the Free Software Foundation;
+ * version 2.1 of the License only.
+ *
+ * This library is distributed in the hope that it will be useful,
+ * but WITHOUT ANY WARRANTY; without even the implied warranty of
+ * MERCHANTABILITY or FITNESS FOR A PARTICULAR PURPOSE.  See the GNU
+ * Lesser General Public License for more details.
+ *
+ * You should have received a copy of the GNU Lesser General Public
+ * License along with this library; if not, write to the Free Software
+ * Foundation, Inc., 51 Franklin Street, Fifth Floor, Boston, MA  02110-1301  USA
+ *
+ * Linden Research, Inc., 945 Battery Street, San Francisco, CA  94111  USA
+ * $/LicenseInfo$
+ */
+
+#ifndef LL_LLVIEWERJOINTMESH_H
+#define LL_LLVIEWERJOINTMESH_H
+
+#include "llviewerjoint.h"
+#include "llviewertexture.h"
+#include "llavatarjointmesh.h"
+#include "llpolymesh.h"
+#include "v4color.h"
+
+class LLDrawable;
+class LLFace;
+class LLCharacter;
+class LLViewerTexLayerSet;
+
+//-----------------------------------------------------------------------------
+// class LLViewerJointMesh
+//-----------------------------------------------------------------------------
+class LLViewerJointMesh : public LLAvatarJointMesh, public LLViewerJoint
+{
+public:
+    // Constructor
+    LLViewerJointMesh();
+
+    // Destructor
+    virtual ~LLViewerJointMesh();
+
+    // Render time method to upload batches of joint matrices
+    void uploadJointMatrices();
+
+    // overloaded from base class
+    U32 drawShape( F32 pixelArea, bool first_pass, bool is_dummy ) override;
+
+    // necessary because MS's compiler warns on function inheritance via dominance in the diamond inheritance here.
+    // warns even though LLViewerJoint holds the only non virtual implementation.
+    U32 render(F32 pixelArea, bool first_pass = true, bool is_dummy = false) override { return LLViewerJoint::render(pixelArea, first_pass, is_dummy); }
+
+    void updateFaceSizes(U32 &num_vertices, U32& num_indices, F32 pixel_area) override;
+    void updateFaceData(LLFace *face, F32 pixel_area, bool damp_wind = false, bool terse_update = false) override;
+    bool updateLOD(F32 pixel_area, bool activate) override;
+    void updateJointGeometry() override;
+    void dump() override;
+
+    bool isAnimatable() const override { return false; }
+
+private:
+
+    //copy mesh into given face's vertex buffer, applying current animation pose
+    static void updateGeometry(LLFace* face, LLPolyMesh* mesh);
+};
+
+#endif // LL_LLVIEWERJOINTMESH_H