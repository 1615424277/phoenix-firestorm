--- conflicted
+++ resolved
@@ -525,7 +525,6 @@
 
 	// <FS:Ansariel> Improved graphics preferences
 	mCommitCallbackRegistrar.add("Pref.UpdateIndirectMaxNonImpostors", boost::bind(&LLFloaterPreference::updateMaxNonImpostors, this));
-	mCommitCallbackRegistrar.add("Pref.UpdateIndirectMaxComplexity",   boost::bind(&LLFloaterPreference::updateMaxComplexity, this));
 	// </FS:Ansariel>
 
 	sSkin = gSavedSettings.getString("SkinCurrent");
@@ -2593,21 +2592,18 @@
 void LLFloaterPreference::refresh()
 {
 	LLPanel::refresh();
-<<<<<<< HEAD
 
 	// <FS:Ansariel> Improved graphics preferences
 	getChild<LLUICtrl>("fsaa")->setValue((LLSD::Integer)  gSavedSettings.getU32("RenderFSAASamples"));
 	updateSliderText(getChild<LLSliderCtrl>("RenderPostProcess",	true), getChild<LLTextBox>("PostProcessText",			true));
-	LLFloaterPreferenceGraphicsAdvanced::setIndirectControls();
+	LLAvatarComplexityControls::setIndirectControls();
 	setMaxNonImpostorsText(gSavedSettings.getU32("RenderAvatarMaxNonImpostors"),getChild<LLTextBox>("IndirectMaxNonImpostorsText", true));
-	setMaxComplexityText(gSavedSettings.getU32("RenderAvatarMaxComplexity"),getChild<LLTextBox>("IndirectMaxComplexityText", true));
 	// </FS:Ansariel>
 
-=======
     LLAvatarComplexityControls::setText(
         gSavedSettings.getU32("RenderAvatarMaxComplexity"),
         getChild<LLTextBox>("IndirectMaxComplexityText", true));
->>>>>>> 20198b75
+
 	refreshEnabledState();
 	LLFloater* advanced = LLFloaterReg::findTypedInstance<LLFloater>("prefs_graphics_advanced");
 	if (advanced)
@@ -3014,74 +3010,9 @@
 		text_box->setText(llformat("%d", value));
 	}
 }
-
-<<<<<<< HEAD
-void LLFloaterPreference::updateMaxComplexity()
-=======
-void LLAvatarComplexityControls::updateMax(LLSliderCtrl* slider, LLTextBox* value_label)
->>>>>>> 20198b75
-{
-	// Called when the IndirectMaxComplexity control changes
-	// Responsible for fixing the slider label (IndirectMaxComplexityText) and setting RenderAvatarMaxComplexity
-	U32 indirect_value = slider->getValue().asInteger();
-	U32 max_arc;
-	
-	if (INDIRECT_MAX_ARC_OFF == indirect_value)
-	{
-		// The 'off' position is when the slider is all the way to the right, 
-		// which is a value of INDIRECT_MAX_ARC_OFF,
-		// so it is necessary to set max_arc to 0 disable muted avatars.
-		max_arc = 0;
-	}
-	else
-	{
-		// if this is changed, the inverse calculation in setIndirectMaxArc
-		// must be changed to match
-		max_arc = (U32)exp(MIN_ARC_LOG + (ARC_LIMIT_MAP_SCALE * (indirect_value - MIN_INDIRECT_ARC_LIMIT)));
-	}
-
-	gSavedSettings.setU32("RenderAvatarMaxComplexity", (U32)max_arc);
-	setText(max_arc, value_label);
-}
-
-<<<<<<< HEAD
-void LLFloaterPreference::setMaxComplexityText(U32 value, LLTextBox* text_box)
-=======
-void LLAvatarComplexityControls::setText(U32 value, LLTextBox* text_box)
->>>>>>> 20198b75
-{
-	if (0 == value)
-	{
-		text_box->setText(LLTrans::getString("no_limit"));
-	}
-	else
-	{
-		text_box->setText(llformat("%d", value));
-	}
-}
 // </FS:Ansariel>
 
-<<<<<<< HEAD
 void LLFloaterPreferenceGraphicsAdvanced::updateSliderText(LLSliderCtrl* ctrl, LLTextBox* text_box)
-=======
-void LLFloaterPreference::updateMaxComplexity()
-{
-	// Called when the IndirectMaxComplexity control changes
-    LLAvatarComplexityControls::updateMax(
-        getChild<LLSliderCtrl>("IndirectMaxComplexity"),
-        getChild<LLTextBox>("IndirectMaxComplexityText"));
-}
-
-void LLFloaterPreferenceGraphicsAdvanced::updateMaxComplexity()
-{
-	// Called when the IndirectMaxComplexity control changes
-    LLAvatarComplexityControls::updateMax(
-        getChild<LLSliderCtrl>("IndirectMaxComplexity"),
-        getChild<LLTextBox>("IndirectMaxComplexityText"));
-}
-
-void LLFloaterPreference::onChangeMaturity()
->>>>>>> 20198b75
 {
 	if (text_box == NULL || ctrl== NULL)
 		return;
@@ -3138,12 +3069,11 @@
 	}
 }
 
-void LLFloaterPreferenceGraphicsAdvanced::updateMaxComplexity()
+void LLAvatarComplexityControls::updateMax(LLSliderCtrl* slider, LLTextBox* value_label)
 {
 	// Called when the IndirectMaxComplexity control changes
 	// Responsible for fixing the slider label (IndirectMaxComplexityText) and setting RenderAvatarMaxComplexity
-	LLSliderCtrl* ctrl = getChild<LLSliderCtrl>("IndirectMaxComplexity");
-	U32 indirect_value = ctrl->getValue().asInteger();
+	U32 indirect_value = slider->getValue().asInteger();
 	U32 max_arc;
 	
 	if (INDIRECT_MAX_ARC_OFF == indirect_value)
@@ -3161,10 +3091,10 @@
 	}
 
 	gSavedSettings.setU32("RenderAvatarMaxComplexity", (U32)max_arc);
-	setMaxComplexityText(max_arc, getChild<LLTextBox>("IndirectMaxComplexityText"));
-}
-
-void LLFloaterPreferenceGraphicsAdvanced::setMaxComplexityText(U32 value, LLTextBox* text_box)
+	setText(max_arc, value_label);
+}
+
+void LLAvatarComplexityControls::setText(U32 value, LLTextBox* text_box)
 {
 	if (0 == value)
 	{
@@ -3174,6 +3104,22 @@
 	{
 		text_box->setText(llformat("%d", value));
 	}
+}
+
+void LLFloaterPreference::updateMaxComplexity()
+{
+	// Called when the IndirectMaxComplexity control changes
+    LLAvatarComplexityControls::updateMax(
+        getChild<LLSliderCtrl>("IndirectMaxComplexity"),
+        getChild<LLTextBox>("IndirectMaxComplexityText"));
+}
+
+void LLFloaterPreferenceGraphicsAdvanced::updateMaxComplexity()
+{
+	// Called when the IndirectMaxComplexity control changes
+    LLAvatarComplexityControls::updateMax(
+        getChild<LLSliderCtrl>("IndirectMaxComplexity"),
+        getChild<LLTextBox>("IndirectMaxComplexityText"));
 }
 
 void LLFloaterPreference::onChangeMaturity()
