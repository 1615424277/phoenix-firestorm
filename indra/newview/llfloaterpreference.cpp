
/** 
 * @file llfloaterpreference.cpp
 * @brief Global preferences with and without persistence.
 *
 * $LicenseInfo:firstyear=2002&license=viewerlgpl$
 * Second Life Viewer Source Code
 * Copyright (C) 2010, Linden Research, Inc.
 * 
 * This library is free software; you can redistribute it and/or
 * modify it under the terms of the GNU Lesser General Public
 * License as published by the Free Software Foundation;
 * version 2.1 of the License only.
 * 
 * This library is distributed in the hope that it will be useful,
 * but WITHOUT ANY WARRANTY; without even the implied warranty of
 * MERCHANTABILITY or FITNESS FOR A PARTICULAR PURPOSE.  See the GNU
 * Lesser General Public License for more details.
 * 
 * You should have received a copy of the GNU Lesser General Public
 * License along with this library; if not, write to the Free Software
 * Foundation, Inc., 51 Franklin Street, Fifth Floor, Boston, MA  02110-1301  USA
 * 
 * Linden Research, Inc., 945 Battery Street, San Francisco, CA  94111  USA
 * $/LicenseInfo$
 */

/*

 * App-wide preferences.  Note that these are not per-user,
 * because we need to load many preferences before we have
 * a login name.
 */

#include "llviewerprecompiledheaders.h"

#include "llfloaterpreference.h"

#include "message.h"
#include "llfloaterautoreplacesettings.h"
#include "llviewertexturelist.h"
#include "llagent.h"
#include "llagentcamera.h"
#include "llcheckboxctrl.h"
#include "llcolorswatch.h"
#include "llcombobox.h"
#include "llcommandhandler.h"
#include "lldirpicker.h"
#include "lleventtimer.h"
#include "llfeaturemanager.h"
#include "llfocusmgr.h"
//#include "llfirstuse.h"
#include "llfloaterreg.h"
#include "llfloaterabout.h"
#include "llfavoritesbar.h"
#include "llfloaterpreferencesgraphicsadvanced.h"
<<<<<<< HEAD
=======
#include "llfloaterperformance.h"
>>>>>>> 7bb47833
#include "llfloatersidepanelcontainer.h"
// <FS:Ansariel> [FS communication UI]
//#include "llfloaterimsession.h"
#include "fsfloaterim.h"
#include "fsfloaternearbychat.h"
// </FS:Ansariel> [FS communication UI]
#include "llkeyboard.h"
#include "llmodaldialog.h"
#include "llnavigationbar.h"
#include "llfloaterimnearbychat.h"
#include "llnotifications.h"
#include "llnotificationsutil.h"
#include "llnotificationtemplate.h"
// <FS:Ansariel> [FS Login Panel]
//#include "llpanellogin.h"
#include "fspanellogin.h"
// </FS:Ansariel> [FS Login Panel]
#include "llpanelvoicedevicesettings.h"
#include "llradiogroup.h"
#include "llsearchcombobox.h"
#include "llsky.h"
#include "llscrolllistctrl.h"
#include "llscrolllistitem.h"
#include "llsliderctrl.h"
#include "lltabcontainer.h"
#include "lltrans.h"
#include "llviewercontrol.h"
#include "llviewercamera.h"
#include "llviewereventrecorder.h"
#include "llviewermessage.h"
#include "llviewerwindow.h"
#include "llviewerthrottle.h"
#include "llvoavatarself.h"
#include "llvotree.h"
#include "llvosky.h"
#include "llfloaterpathfindingconsole.h"
// linden library includes
#include "llavatarnamecache.h"
#include "llerror.h"
#include "llfontgl.h"
#include "llrect.h"
#include "llstring.h"

// project includes

#include "llbutton.h"
#include "llflexibleobject.h"
#include "lllineeditor.h"
#include "llresmgr.h"
#include "llspinctrl.h"
#include "llstartup.h"
#include "lltextbox.h"
#include "llui.h"
#include "llviewerobjectlist.h"
#include "llvovolume.h"
#include "llwindow.h"
#include "llworld.h"
#include "lluictrlfactory.h"
#include "llviewermedia.h"
#include "llpluginclassmedia.h"
#include "llteleporthistorystorage.h"
#include "llproxy.h"
#include "llweb.h"
// [RLVa:KB] - Checked: 2010-03-18 (RLVa-1.2.0a)
#include "rlvactions.h"
// [/RLVa:KB]

#include "lllogininstance.h"        // to check if logged in yet
#include "llsdserialize.h"
#include "llpresetsmanager.h"
#include "llviewercontrol.h"
#include "llpresetsmanager.h"

#include "llsearchableui.h"
#include "llperfstats.h"

// Firestorm Includes
#include "exogroupmutelist.h"
#include "fsavatarrenderpersistence.h"
#include "fsdroptarget.h"
#include "fsfloaterimcontainer.h"
#include "growlmanager.h"
#include "lfsimfeaturehandler.h"
#include "llaudioengine.h" // <FS:Ansariel> Output device selection
#include "llavatarname.h"	// <FS:CR> Deeper name cache stuffs
#include "llclipboard.h"	// <FS:Zi> Support preferences search SLURLs
#include "lldiriterator.h"	// <Kadah> for populating the fonts combo
#include "lleventtimer.h"
#include "llline.h"
#include "lllocationhistory.h"
#include "llpanelblockedlist.h"
#include "llpanelmaininventory.h"
#include "llscrolllistctrl.h"
#include "llsdserialize.h" // KB: SkinsSelector
#include "llspellcheck.h"
#include "lltoolbarview.h"
#include "llviewermenufile.h" // <FS:LO> FIRE-23606 Reveal path to external script editor in prefernces
#include "llviewernetwork.h" // <FS:AW  opensim search support>
#include "llviewershadermgr.h"
#include "NACLantispam.h"
#include "../llcrashlogger/llcrashlogger.h"
#if LL_WINDOWS
#include <VersionHelpers.h>
#endif

// <FS:LO> FIRE-23606 Reveal path to external script editor in prefernces
#if LL_DARWIN
#include <CoreFoundation/CFURL.h>
#include <CoreFoundation/CFBundle.h>	// [FS:CR]
#endif
// </FS:LO>

#include "fsperfstats.h"// <FS:Beq/> perfstats

// <FS:Zi> FIRE-19539 - Include the alert messages in Prefs>Notifications>Alerts in preference Search.
#include "llfiltereditor.h"
#include "llviewershadermgr.h"
//<FS:HG> FIRE-6340, FIRE-6567 - Setting Bandwidth issues
//const F32 BANDWIDTH_UPDATER_TIMEOUT = 0.5f;
char const* const VISIBILITY_DEFAULT = "default";
char const* const VISIBILITY_HIDDEN = "hidden";

//control value for middle mouse as talk2push button
//const static std::string MIDDLE_MOUSE_CV = "MiddleMouse"; // for voice client and redability
//const static std::string MOUSE_BUTTON_4_CV = "MouseButton4";
//const static std::string MOUSE_BUTTON_5_CV = "MouseButton5";

/// This must equal the maximum value set for the IndirectMaxComplexity slider in panel_preferences_graphics1.xml
static const U32 INDIRECT_MAX_ARC_OFF = 101; // all the way to the right == disabled
static const U32 MIN_INDIRECT_ARC_LIMIT = 1; // must match minimum of IndirectMaxComplexity in panel_preferences_graphics1.xml
static const U32 MAX_INDIRECT_ARC_LIMIT = INDIRECT_MAX_ARC_OFF-1; // one short of all the way to the right...

/// These are the effective range of values for RenderAvatarMaxComplexity
static const F32 MIN_ARC_LIMIT =  20000.0f;
static const F32 MAX_ARC_LIMIT = 350000.0f;
static const F32 MIN_ARC_LOG = log(MIN_ARC_LIMIT);
static const F32 MAX_ARC_LOG = log(MAX_ARC_LIMIT);
static const F32 ARC_LIMIT_MAP_SCALE = (MAX_ARC_LOG - MIN_ARC_LOG) / (MAX_INDIRECT_ARC_LIMIT - MIN_INDIRECT_ARC_LIMIT);

// <FS:Zi> FIRE-19539 - Include the alert messages in Prefs>Notifications>Alerts in preference Search.
// define these constants so any future changes will be easier and less error prone
static const S32 COLUMN_POPUP_SPACER = 0;
static const S32 COLUMN_POPUP_CHECKBOX = 1;
static const S32 COLUMN_POPUP_LABEL = 2;
// </FS:Zi>

struct LabelDef : public LLInitParam::Block<LabelDef>
{
    Mandatory<std::string> name;
    Mandatory<std::string> value;

    LabelDef()
        : name("name"),
        value("value")
    {}
};

struct LabelTable : public LLInitParam::Block<LabelTable>
{
    Multiple<LabelDef> labels;
    LabelTable()
        : labels("label")
    {}
};


// global functions 

// helper functions for getting/freeing the web browser media
// if creating/destroying these is too slow, we'll need to create
// a static member and update all our static callbacks

void handleNameTagOptionChanged(const LLSD& newvalue);	
void handleDisplayNamesOptionChanged(const LLSD& newvalue);	
bool callback_clear_browser_cache(const LLSD& notification, const LLSD& response);
bool callback_clear_cache(const LLSD& notification, const LLSD& response);

// <Firestorm>
bool callback_clear_inventory_cache(const LLSD& notification, const LLSD& response);
void handleFlightAssistOptionChanged(const LLSD& newvalue);
void handleMovelockOptionChanged(const LLSD& newvalue);
void handleMovelockAfterMoveOptionChanged(const LLSD& newvalue);
bool callback_clear_settings(const LLSD& notification, const LLSD& response);
// <FS:AW  opensim search support>
bool callback_clear_debug_search(const LLSD& notification, const LLSD& response);
bool callback_pick_debug_search(const LLSD& notification, const LLSD& response);
// </FS:AW  opensim search support>

// <FS:LO> FIRE-7050 - Add a warning to the Growl preference option because of FIRE-6868
#ifdef LL_WINDOWS
bool callback_growl_not_installed(const LLSD& notification, const LLSD& response);
#endif
// </FS:LO>
// </Firestorm>

//bool callback_skip_dialogs(const LLSD& notification, const LLSD& response, LLFloaterPreference* floater);
//bool callback_reset_dialogs(const LLSD& notification, const LLSD& response, LLFloaterPreference* floater);

void fractionFromDecimal(F32 decimal_val, S32& numerator, S32& denominator);

// <FS:Ansariel> Clear inventory cache button
bool callback_clear_inventory_cache(const LLSD& notification, const LLSD& response)
{
	S32 option = LLNotificationsUtil::getSelectedOption(notification, response);
	if ( option == 0 ) // YES
	{
		// flag client texture cache for clearing next time the client runs

		// use a marker file instead of a settings variable to prevent logout crashes and
		// dual log ins from messing with the flag. -Zi
		std::string delete_cache_marker = gDirUtilp->getExpandedFilename(LL_PATH_CACHE, gAgentID.asString() + "_DELETE_INV_GZ");
		FILE* fd = LLFile::fopen(delete_cache_marker, "w");
		LLFile::close(fd);
		LLNotificationsUtil::add("CacheWillClear");
	}

	return false;
}
// </FS:Ansariel>

// <FS:Ansariel> Clear inventory cache button
bool callback_clear_web_browser_cache(const LLSD& notification, const LLSD& response)
{
	S32 option = LLNotificationsUtil::getSelectedOption(notification, response);
	if ( option == 0 ) // YES
	{
		gSavedSettings.setBOOL("FSStartupClearBrowserCache", TRUE);
	}

	return false;
}
// </FS:Ansariel>

bool callback_clear_cache(const LLSD& notification, const LLSD& response)
{
	S32 option = LLNotificationsUtil::getSelectedOption(notification, response);
	if ( option == 0 ) // YES
	{
		// flag client texture cache for clearing next time the client runs
		gSavedSettings.setBOOL("PurgeCacheOnNextStartup", TRUE);
		LLNotificationsUtil::add("CacheWillClear");
	}

	return false;
}

bool callback_clear_browser_cache(const LLSD& notification, const LLSD& response)
{
	S32 option = LLNotificationsUtil::getSelectedOption(notification, response);
	if ( option == 0 ) // YES
	{
		// clean web
		LLViewerMedia::getInstance()->clearAllCaches();
		LLViewerMedia::getInstance()->clearAllCookies();
		
		// clean nav bar history
		LLNavigationBar::getInstance()->clearHistoryCache();
		
		// flag client texture cache for clearing next time the client runs
		// <FS:AO> Don't clear main texture cache on browser cache clear - it's too expensive to be done except explicitly
		//gSavedSettings.setBOOL("PurgeCacheOnNextStartup", TRUE);
		//LLNotificationsUtil::add("CacheWillClear");

		LLSearchHistory::getInstance()->clearHistory();
		LLSearchHistory::getInstance()->save();
		// <FS:Zi> Make navigation bar part of the UI
		// LLSearchComboBox* search_ctrl = LLNavigationBar::getInstance()->getChild<LLSearchComboBox>("search_combo_box");
		// search_ctrl->clearHistory();
		LLNavigationBar::instance().clearHistory();
		// </FS:Zi>

		// <FS:Ansariel> FIRE-29761: Clear Location History does not clear Typed Locations history
		LLLocationHistory::getInstance()->removeItems();
		LLLocationHistory::getInstance()->save();
		// </FS:Ansariel>

		LLTeleportHistoryStorage::getInstance()->purgeItems();
		LLTeleportHistoryStorage::getInstance()->save();
	}
	
	return false;
}

void handleNameTagOptionChanged(const LLSD& newvalue)
{
	LLAvatarNameCache::getInstance()->setUseUsernames(gSavedSettings.getBOOL("NameTagShowUsernames"));
	LLVOAvatar::invalidateNameTags();
}

void handleDisplayNamesOptionChanged(const LLSD& newvalue)
{
	LLAvatarNameCache::getInstance()->setUseDisplayNames(newvalue.asBoolean());
	LLVOAvatar::invalidateNameTags();
}

void handleAppearanceCameraMovementChanged(const LLSD& newvalue)
{
	if(!newvalue.asBoolean() && gAgentCamera.getCameraMode() == CAMERA_MODE_CUSTOMIZE_AVATAR)
	{
		gAgentCamera.changeCameraToDefault();
		gAgentCamera.resetView();
	}
}

// <FS:AW  opensim search support>
bool callback_clear_debug_search(const LLSD& notification, const LLSD& response)
{
	S32 option = LLNotificationsUtil::getSelectedOption(notification, response);
	if ( option == 0 ) // YES
	{
		gSavedSettings.setString("SearchURLDebug","");
	}

	return false;
}

bool callback_pick_debug_search(const LLSD& notification, const LLSD& response)
{
	S32 option = LLNotificationsUtil::getSelectedOption(notification, response);
	if ( option == 0 ) // YES
	{
		std::string url;

		if (LFSimFeatureHandler::instanceExists())
		{
			url = LFSimFeatureHandler::instance().searchURL();
		}
		else
		{
#ifdef OPENSIM // <FS:AW optional opensim support>
			if (LLGridManager::getInstance()->isInOpenSim())
			{
				url = LLLoginInstance::getInstance()->hasResponse("search")
					? LLLoginInstance::getInstance()->getResponse("search").asString()
					: gSavedSettings.getString("SearchURLOpenSim");
			}
			else // we are in SL or SL beta
#endif // OPENSIM // <FS:AW optional opensim support>
			{
				//not in OpenSim means we are in SL or SL beta
				url = gSavedSettings.getString("SearchURL");
			}
		}

		gSavedSettings.setString("SearchURLDebug", url);
	}

	return false;
}
// </FS:AW  opensim search support>

void fractionFromDecimal(F32 decimal_val, S32& numerator, S32& denominator)
{
	numerator = 0;
	denominator = 0;
	for (F32 test_denominator = 1.f; test_denominator < 30.f; test_denominator += 1.f)
	{
		if (fmodf((decimal_val * test_denominator) + 0.01f, 1.f) < 0.02f)
		{
			numerator = ll_round(decimal_val * test_denominator);
			denominator = ll_round(test_denominator);
			break;
		}
	}
}
// static
std::string LLFloaterPreference::sSkin = "";
//////////////////////////////////////////////
// LLFloaterPreference

LLFloaterPreference::LLFloaterPreference(const LLSD& key)
	: LLFloater(key),
	mGotPersonalInfo(false),
	// <FS:Ansariel> Keep this for OpenSim
	mOriginalIMViaEmail(false),
	mLanguageChanged(false),
	mAvatarDataInitialized(false),
	mSearchDataDirty(true)
{
	LLConversationLog::instance().addObserver(this);

	//Build Floater is now Called from 	LLFloaterReg::add("preferences", "floater_preferences.xml", (LLFloaterBuildFunc)&LLFloaterReg::build<LLFloaterPreference>);
	
	static bool registered_dialog = false;
	if (!registered_dialog)
	{
		LLFloaterReg::add("keybind_dialog", "floater_select_key.xml", (LLFloaterBuildFunc)&LLFloaterReg::build<LLSetKeyBindDialog>);
		registered_dialog = true;
	}
	
	mCommitCallbackRegistrar.add("Pref.Cancel",				boost::bind(&LLFloaterPreference::onBtnCancel, this, _2));
	mCommitCallbackRegistrar.add("Pref.OK",					boost::bind(&LLFloaterPreference::onBtnOK, this, _2));
	
	mCommitCallbackRegistrar.add("Pref.ClearCache",				boost::bind(&LLFloaterPreference::onClickClearCache, this));
	mCommitCallbackRegistrar.add("Pref.WebClearCache",			boost::bind(&LLFloaterPreference::onClickBrowserClearCache, this));
	// <FS:Ansariel> Clear inventory cache button
	mCommitCallbackRegistrar.add("Pref.InvClearCache",			boost::bind(&LLFloaterPreference::onClickInventoryClearCache, this));
	// </FS:Ansariel>
	// <FS:Ansariel> Clear web browser cache button
	mCommitCallbackRegistrar.add("Pref.WebBrowserClearCache",		boost::bind(&LLFloaterPreference::onClickWebBrowserClearCache, this));
	// </FS:Ansariel>
	mCommitCallbackRegistrar.add("Pref.SetCache",				boost::bind(&LLFloaterPreference::onClickSetCache, this));
	mCommitCallbackRegistrar.add("Pref.ResetCache",				boost::bind(&LLFloaterPreference::onClickResetCache, this));
//	mCommitCallbackRegistrar.add("Pref.ClickSkin",				boost::bind(&LLFloaterPreference::onClickSkin, this,_1, _2));
//	mCommitCallbackRegistrar.add("Pref.SelectSkin",				boost::bind(&LLFloaterPreference::onSelectSkin, this));
	//<FS:KC> Handled centrally now
//	mCommitCallbackRegistrar.add("Pref.SetSounds",				boost::bind(&LLFloaterPreference::onClickSetSounds, this));
	// <FS:Zi> FIRE-19539 - Include the alert messages in Prefs>Notifications>Alerts in preference Search.
	// mCommitCallbackRegistrar.add("Pref.ClickEnablePopup",		boost::bind(&LLFloaterPreference::onClickEnablePopup, this));
	// mCommitCallbackRegistrar.add("Pref.ClickDisablePopup",		boost::bind(&LLFloaterPreference::onClickDisablePopup, this));	
	mCommitCallbackRegistrar.add("Pref.SelectPopup",			boost::bind(&LLFloaterPreference::onSelectPopup, this));
	mCommitCallbackRegistrar.add("Pref.UpdatePopupFilter",		boost::bind(&LLFloaterPreference::onUpdatePopupFilter, this));
	// </FS:Zi>
	mCommitCallbackRegistrar.add("Pref.LogPath",				boost::bind(&LLFloaterPreference::onClickLogPath, this));
	mCommitCallbackRegistrar.add("Pref.RenderExceptions",       boost::bind(&LLFloaterPreference::onClickRenderExceptions, this));
	mCommitCallbackRegistrar.add("Pref.AutoAdjustments",         boost::bind(&LLFloaterPreference::onClickAutoAdjustments, this));
	mCommitCallbackRegistrar.add("Pref.HardwareDefaults",		boost::bind(&LLFloaterPreference::setHardwareDefaults, this));
	mCommitCallbackRegistrar.add("Pref.AvatarImpostorsEnable",	boost::bind(&LLFloaterPreference::onAvatarImpostorsEnable, this));
	mCommitCallbackRegistrar.add("Pref.UpdateIndirectMaxComplexity",	boost::bind(&LLFloaterPreference::updateMaxComplexity, this));
    mCommitCallbackRegistrar.add("Pref.RenderOptionUpdate",     boost::bind(&LLFloaterPreference::onRenderOptionEnable, this));
	mCommitCallbackRegistrar.add("Pref.LocalLightsEnable",		boost::bind(&LLFloaterPreference::onLocalLightsEnable, this));
	mCommitCallbackRegistrar.add("Pref.WindowedMod",			boost::bind(&LLFloaterPreference::onCommitWindowedMode, this));
	mCommitCallbackRegistrar.add("Pref.UpdateSliderText",		boost::bind(&LLFloaterPreference::refreshUI,this));
	mCommitCallbackRegistrar.add("Pref.QualityPerformance",		boost::bind(&LLFloaterPreference::onChangeQuality, this, _2));
	mCommitCallbackRegistrar.add("Pref.applyUIColor",			boost::bind(&LLFloaterPreference::applyUIColor, this ,_1, _2));
	mCommitCallbackRegistrar.add("Pref.getUIColor",				boost::bind(&LLFloaterPreference::getUIColor, this ,_1, _2));
	mCommitCallbackRegistrar.add("Pref.MaturitySettings",		boost::bind(&LLFloaterPreference::onChangeMaturity, this));
	mCommitCallbackRegistrar.add("Pref.BlockList",				boost::bind(&LLFloaterPreference::onClickBlockList, this));
	mCommitCallbackRegistrar.add("Pref.Proxy",					boost::bind(&LLFloaterPreference::onClickProxySettings, this));
	mCommitCallbackRegistrar.add("Pref.TranslationSettings",	boost::bind(&LLFloaterPreference::onClickTranslationSettings, this));
	mCommitCallbackRegistrar.add("Pref.AutoReplace",            boost::bind(&LLFloaterPreference::onClickAutoReplace, this));
	mCommitCallbackRegistrar.add("Pref.PermsDefault",           boost::bind(&LLFloaterPreference::onClickPermsDefault, this));
	mCommitCallbackRegistrar.add("Pref.RememberedUsernames",    boost::bind(&LLFloaterPreference::onClickRememberedUsernames, this));
	mCommitCallbackRegistrar.add("Pref.SpellChecker",           boost::bind(&LLFloaterPreference::onClickSpellChecker, this));
	mCommitCallbackRegistrar.add("Pref.Advanced",				boost::bind(&LLFloaterPreference::onClickAdvanced, this));
    mCommitCallbackRegistrar.add("Pref.AutoAdjustWarning",				boost::bind(&LLFloaterPreference::showAutoAdjustWarning));

	// <FS:Ansariel> Improved graphics preferences
	mCommitCallbackRegistrar.add("Pref.UpdateIndirectMaxNonImpostors", boost::bind(&LLFloaterPreference::updateMaxNonImpostors, this));
	// </FS:Ansariel>

	// <FS:Zi> Support preferences search SLURLs
	mCommitCallbackRegistrar.add("Pref.CopySearchAsSLURL",		boost::bind(&LLFloaterPreference::onCopySearch, this));
	// </FS_ZI>

	sSkin = gSavedSettings.getString("SkinCurrent");

	mCommitCallbackRegistrar.add("Pref.ClickActionChange",		boost::bind(&LLFloaterPreference::onClickActionChange, this));

	gSavedSettings.getControl("NameTagShowUsernames")->getCommitSignal()->connect(boost::bind(&handleNameTagOptionChanged,  _2));	
	gSavedSettings.getControl("NameTagShowFriends")->getCommitSignal()->connect(boost::bind(&handleNameTagOptionChanged,  _2));	
	gSavedSettings.getControl("UseDisplayNames")->getCommitSignal()->connect(boost::bind(&handleDisplayNamesOptionChanged,  _2));

	gSavedSettings.getControl("AppearanceCameraMovement")->getCommitSignal()->connect(boost::bind(&handleAppearanceCameraMovementChanged,  _2));

	LLAvatarPropertiesProcessor::getInstance()->addObserver( gAgent.getID(), this );

    mComplexityChangedSignal = gSavedSettings.getControl("RenderAvatarMaxComplexity")->getCommitSignal()->connect(boost::bind(&LLFloaterPreference::updateComplexityText, this));

	mCommitCallbackRegistrar.add("Pref.ClearLog",				boost::bind(&LLConversationLog::onClearLog, &LLConversationLog::instance()));
	mCommitCallbackRegistrar.add("Pref.DeleteTranscripts",      boost::bind(&LLFloaterPreference::onDeleteTranscripts, this));
	mCommitCallbackRegistrar.add("UpdateFilter", boost::bind(&LLFloaterPreference::onUpdateFilterTerm, this, false)); // <FS:ND/> Hook up for filtering

	// <Firestorm Callbacks>
	mCommitCallbackRegistrar.add("NACL.AntiSpamUnblock",		boost::bind(&LLFloaterPreference::onClickClearSpamList, this));
	mCommitCallbackRegistrar.add("NACL.SetPreprocInclude",		boost::bind(&LLFloaterPreference::setPreprocInclude, this));
	// <FS:LO> FIRE-23606 Reveal path to external script editor in prefernces
	mCommitCallbackRegistrar.add("Pref.SetExternalEditor",		boost::bind(&LLFloaterPreference::setExternalEditor, this));
	//[ADD - Clear Settings : SJ]
	mCommitCallbackRegistrar.add("Pref.ClearSettings",			boost::bind(&LLFloaterPreference::onClickClearSettings, this));
	mCommitCallbackRegistrar.add("Pref.Online_Notices",			boost::bind(&LLFloaterPreference::onClickChatOnlineNotices, this));	
	// <FS:PP> FIRE-8190: Preview function for "UI Sounds" Panel
	mCommitCallbackRegistrar.add("PreviewUISound",				boost::bind(&LLFloaterPreference::onClickPreviewUISound, this, _2));
	mCommitCallbackRegistrar.add("Pref.BrowseCache",			boost::bind(&LLFloaterPreference::onClickBrowseCache, this));
	mCommitCallbackRegistrar.add("Pref.BrowseCrashLogs",		boost::bind(&LLFloaterPreference::onClickBrowseCrashLogs, this));
	mCommitCallbackRegistrar.add("Pref.BrowseSettingsDir",		boost::bind(&LLFloaterPreference::onClickBrowseSettingsDir, this));
	mCommitCallbackRegistrar.add("Pref.BrowseLogPath",			boost::bind(&LLFloaterPreference::onClickBrowseChatLogDir, this));
	mCommitCallbackRegistrar.add("Pref.Javascript",	        	boost::bind(&LLFloaterPreference::onClickJavascript, this));
	//[FIX FIRE-2765 : SJ] Making sure Reset button resets works
	mCommitCallbackRegistrar.add("Pref.ResetLogPath",			boost::bind(&LLFloaterPreference::onClickResetLogPath, this));
	// <FS:CR>
	gSavedSettings.getControl("FSColorUsername")->getCommitSignal()->connect(boost::bind(&handleNameTagOptionChanged, _2));
	gSavedSettings.getControl("FSUseLegacyClienttags")->getCommitSignal()->connect(boost::bind(&handleNameTagOptionChanged, _2));
	gSavedSettings.getControl("FSClientTagsVisibility")->getCommitSignal()->connect(boost::bind(&handleNameTagOptionChanged, _2));
	gSavedSettings.getControl("FSColorClienttags")->getCommitSignal()->connect(boost::bind(&handleNameTagOptionChanged, _2));
	// </FS:CR>

	// <FS:Ansariel> Sound cache
	mCommitCallbackRegistrar.add("Pref.BrowseSoundCache",				boost::bind(&LLFloaterPreference::onClickBrowseSoundCache, this));
	mCommitCallbackRegistrar.add("Pref.SetSoundCache",					boost::bind(&LLFloaterPreference::onClickSetSoundCache, this));
	mCommitCallbackRegistrar.add("Pref.ResetSoundCache",				boost::bind(&LLFloaterPreference::onClickResetSoundCache, this));
	// </FS:Ansariel>

	// <FS:Ansariel> FIRE-2912: Reset voice button
	mCommitCallbackRegistrar.add("Pref.ResetVoice",						boost::bind(&LLFloaterPreference::onClickResetVoice, this));

	// <FS:Ansariel> Dynamic texture memory calculation
	gSavedSettings.getControl("FSDynamicTextureMemory")->getCommitSignal()->connect(boost::bind(&LLFloaterPreference::handleDynamicTextureMemoryChanged, this));
}

void LLFloaterPreference::processProperties( void* pData, EAvatarProcessorType type )
{
	if ( APT_PROPERTIES == type )
	{
		const LLAvatarData* pAvatarData = static_cast<const LLAvatarData*>( pData );
		if (pAvatarData && (gAgent.getID() == pAvatarData->avatar_id) && (pAvatarData->avatar_id != LLUUID::null))
		{
            mAllowPublish = (bool)(pAvatarData->flags & AVATAR_ALLOW_PUBLISH);
            mAvatarDataInitialized = true;
            getChild<LLUICtrl>("online_searchresults")->setValue(mAllowPublish);
		}
	}	
}

void LLFloaterPreference::saveAvatarProperties( void )
{
    const bool allowPublish = getChild<LLUICtrl>("online_searchresults")->getValue();

    if ((LLStartUp::getStartupState() == STATE_STARTED)
        && mAvatarDataInitialized
        && (allowPublish != mAllowPublish))
    {
        std::string cap_url = gAgent.getRegionCapability("AgentProfile");
        if (!cap_url.empty())
        {
            mAllowPublish = allowPublish;

            LLCoros::instance().launch("requestAgentUserInfoCoro",
                boost::bind(saveAvatarPropertiesCoro, cap_url, allowPublish));
        }
    }
}

void LLFloaterPreference::saveAvatarPropertiesCoro(const std::string cap_url, bool allow_publish)
{
    LLCore::HttpRequest::policy_t httpPolicy(LLCore::HttpRequest::DEFAULT_POLICY_ID);
    LLCoreHttpUtil::HttpCoroutineAdapter::ptr_t
        httpAdapter(new LLCoreHttpUtil::HttpCoroutineAdapter("put_avatar_properties_coro", httpPolicy));
    LLCore::HttpRequest::ptr_t httpRequest(new LLCore::HttpRequest);
    LLCore::HttpHeaders::ptr_t httpHeaders;

    LLCore::HttpOptions::ptr_t httpOpts(new LLCore::HttpOptions);
    httpOpts->setFollowRedirects(true);

    std::string finalUrl = cap_url + "/" + gAgentID.asString();
    LLSD data;
    data["allow_publish"] = allow_publish;

    LLSD result = httpAdapter->putAndSuspend(httpRequest, finalUrl, data, httpOpts, httpHeaders);

    LLSD httpResults = result[LLCoreHttpUtil::HttpCoroutineAdapter::HTTP_RESULTS];
    LLCore::HttpStatus status = LLCoreHttpUtil::HttpCoroutineAdapter::getStatusFromLLSD(httpResults);

    if (!status)
    {
        LL_WARNS("Preferences") << "Failed to put agent information " << data << " for id " << gAgentID << LL_ENDL;
        return;
    }

    LL_DEBUGS("Preferences") << "Agent id: " << gAgentID << " Data: " << data << " Result: " << httpResults << LL_ENDL;
}

BOOL LLFloaterPreference::postBuild()
{
	// <FS:Ansariel> [FS communication UI]
	//gSavedSettings.getControl("ChatFontSize")->getSignal()->connect(boost::bind(&LLFloaterIMSessionTab::processChatHistoryStyleUpdate, false));

	//gSavedSettings.getControl("ChatFontSize")->getSignal()->connect(boost::bind(&LLViewerChat::signalChatFontChanged));
	// </FS:Ansariel> [FS communication UI]

	gSavedSettings.getControl("ChatBubbleOpacity")->getSignal()->connect(boost::bind(&LLFloaterPreference::onNameTagOpacityChange, this, _2));
	gSavedSettings.getControl("ConsoleBackgroundOpacity")->getSignal()->connect(boost::bind(&LLFloaterPreference::onConsoleOpacityChange, this, _2));	// <FS:CR> FIRE-1332 - Sepeate opacity settings for nametag and console chat

	gSavedSettings.getControl("PreferredMaturity")->getSignal()->connect(boost::bind(&LLFloaterPreference::onChangeMaturity, this));

	gSavedPerAccountSettings.getControl("ModelUploadFolder")->getSignal()->connect(boost::bind(&LLFloaterPreference::onChangeModelFolder, this));
	gSavedPerAccountSettings.getControl("TextureUploadFolder")->getSignal()->connect(boost::bind(&LLFloaterPreference::onChangeTextureFolder, this));
	gSavedPerAccountSettings.getControl("SoundUploadFolder")->getSignal()->connect(boost::bind(&LLFloaterPreference::onChangeSoundFolder, this));
	gSavedPerAccountSettings.getControl("AnimationUploadFolder")->getSignal()->connect(boost::bind(&LLFloaterPreference::onChangeAnimationFolder, this));

	LLTabContainer* tabcontainer = getChild<LLTabContainer>("pref core");
	if (!tabcontainer->selectTab(gSavedSettings.getS32("LastPrefTab")))
		tabcontainer->selectFirstTab();
	
	getChild<LLUICtrl>("cache_location")->setEnabled(FALSE); // make it read-only but selectable (STORM-227)
	// getChildView("log_path_string")->setEnabled(FALSE);// do the same for chat logs path - <FS:PP> Field removed from Privacy tab, we have it already in Network & Files tab along with few fancy buttons (03 Mar 2015)
	getChildView("log_path_string-panelsetup")->setEnabled(FALSE);// and the redundant instance -WoLf
	std::string cache_location = gDirUtilp->getExpandedFilename(LL_PATH_CACHE, "");
	setCacheLocation(cache_location);
	// <FS:Ansariel> Sound cache
	setSoundCacheLocation(gSavedSettings.getString("FSSoundCacheLocation"));
	getChild<LLUICtrl>("FSSoundCacheLocation")->setEnabled(FALSE);
	// </FS:Ansariel>

	getChild<LLComboBox>("language_combobox")->setCommitCallback(boost::bind(&LLFloaterPreference::onLanguageChange, this));
	
	// <FS:CR> [CHUI MERGE]
	// We don't use these in FS Communications UI, should we in the future? Disabling for now.
	//getChild<LLComboBox>("FriendIMOptions")->setCommitCallback(boost::bind(&LLFloaterPreference::onNotificationsChange, this,"FriendIMOptions"));
	//getChild<LLComboBox>("NonFriendIMOptions")->setCommitCallback(boost::bind(&LLFloaterPreference::onNotificationsChange, this,"NonFriendIMOptions"));
	//getChild<LLComboBox>("ConferenceIMOptions")->setCommitCallback(boost::bind(&LLFloaterPreference::onNotificationsChange, this,"ConferenceIMOptions"));
	//getChild<LLComboBox>("GroupChatOptions")->setCommitCallback(boost::bind(&LLFloaterPreference::onNotificationsChange, this,"GroupChatOptions"));
	//getChild<LLComboBox>("NearbyChatOptions")->setCommitCallback(boost::bind(&LLFloaterPreference::onNotificationsChange, this,"NearbyChatOptions"));
	//getChild<LLComboBox>("ObjectIMOptions")->setCommitCallback(boost::bind(&LLFloaterPreference::onNotificationsChange, this,"ObjectIMOptions"));
	// </FS:CR>

	// if floater is opened before login set default localized do not disturb message
	if (LLStartUp::getStartupState() < STATE_STARTED)
	{
		gSavedPerAccountSettings.setString("DoNotDisturbModeResponse", LLTrans::getString("DoNotDisturbModeResponseDefault"));
		// <FS:Ansariel> FIRE-5436: Unlocalizable auto-response messages
		gSavedPerAccountSettings.setString("FSAutorespondModeResponse", LLTrans::getString("AutoResponseModeDefault"));
		gSavedPerAccountSettings.setString("FSAutorespondNonFriendsResponse", LLTrans::getString("AutoResponseModeNonFriendsDefault"));
		gSavedPerAccountSettings.setString("FSRejectTeleportOffersResponse", LLTrans::getString("RejectTeleportOffersResponseDefault"));
		gSavedPerAccountSettings.setString("FSRejectFriendshipRequestsResponse", LLTrans::getString("RejectFriendshipRequestsResponseDefault"));
		gSavedPerAccountSettings.setString("FSMutedAvatarResponse", LLTrans::getString("MutedAvatarsResponseDefault"));
		gSavedPerAccountSettings.setString("FSAwayAvatarResponse", LLTrans::getString("AwayAvatarResponseDefault"));
		// </FS:Ansariel>
	}

	// set 'enable' property for 'Clear log...' button
	changed();

	LLLogChat::getInstance()->setSaveHistorySignal(boost::bind(&LLFloaterPreference::onLogChatHistorySaved, this));

	LLSliderCtrl* fov_slider = getChild<LLSliderCtrl>("camera_fov");
	fov_slider->setMinValue(LLViewerCamera::getInstance()->getMinView());
	fov_slider->setMaxValue(LLViewerCamera::getInstance()->getMaxView());
	
	// Hook up and init for filtering
	mFilterEdit = getChild<LLSearchEditor>("search_prefs_edit");
	mFilterEdit->setKeystrokeCallback(boost::bind(&LLFloaterPreference::onUpdateFilterTerm, this, false));

	// Load and assign label for 'default language'
	std::string user_filename = gDirUtilp->getExpandedFilename(LL_PATH_DEFAULT_SKIN, "default_languages.xml");
	std::map<std::string, std::string> labels;
	if (loadFromFilename(user_filename, labels))
	{
		std::string system_lang = gSavedSettings.getString("SystemLanguage");
		std::map<std::string, std::string>::iterator iter = labels.find(system_lang);
		if (iter != labels.end())
		{
			getChild<LLComboBox>("language_combobox")->add(iter->second, LLSD("default"), ADD_TOP, true);
		}
		else
		{
			LL_WARNS() << "Language \"" << system_lang << "\" is not in default_languages.xml" << LL_ENDL;
			getChild<LLComboBox>("language_combobox")->add("System default", LLSD("default"), ADD_TOP, true);
		}
	}
	else
	{
		LL_WARNS() << "Failed to load labels from " << user_filename << ". Using default." << LL_ENDL;
		getChild<LLComboBox>("language_combobox")->add("System default", LLSD("default"), ADD_TOP, true);
	}

// [SL:KB] - Patch: Viewer-CrashReporting | Checked: 2011-06-11 (Catznip-2.6.c) | Added: Catznip-2.6.0c
#ifndef LL_SEND_CRASH_REPORTS
	// Hide the crash report tab if crash reporting isn't enabled
	LLTabContainer* pTabContainer = getChild<LLTabContainer>("pref core");
	if (pTabContainer)
	{
		LLPanel* pCrashReportPanel = pTabContainer->getPanelByName("crashreports");
		if (pCrashReportPanel)
			pTabContainer->removeTabPanel(pCrashReportPanel);
	}
#endif // LL_SEND_CRASH_REPORTS
// [/SL:KB]

// <FS:AW  opensim preferences>
#if !defined(OPENSIM) || defined(SINGLEGRID)
	// Hide the opensim tab if opensim isn't enabled
	LLTabContainer* tab_container = getChild<LLTabContainer>("pref core");
	if (tab_container)
	{
		LLPanel* opensim_panel = tab_container->getPanelByName("opensim");
		if (opensim_panel)
			tab_container->removeTabPanel(opensim_panel);
	}
#endif
#if defined(OPENSIM) && !defined(SINGLEGRID)
	childSetEnabled("show_grid_selection_check", !gSavedSettings.getBOOL("FSOpenSimAlwaysForceShowGrid"));
#endif
// </FS:AW  opensim preferences>

	// <FS:Zi> Pie menu
	gSavedSettings.getControl("OverridePieColors")->getSignal()->connect(boost::bind(&LLFloaterPreference::onPieColorsOverrideChanged, this));
	// make sure pie color controls are enabled or greyed out properly
	onPieColorsOverrideChanged();
	// </FS:Zi> Pie menu

	// <FS:Zi> Group Notices and chiclets location setting conversion BOOL => S32
	gSavedSettings.getControl("ShowGroupNoticesTopRight")->getSignal()->connect(boost::bind(&LLFloaterPreference::onShowGroupNoticesTopRightChanged, this));
	onShowGroupNoticesTopRightChanged();
	// </FS:Zi> Group Notices and chiclets location setting conversion BOOL => S32

	// <FS:Ansariel> Show email address in preferences (FIRE-1071)
	getChild<LLCheckBoxCtrl>("send_im_to_email")->setEnabled(FALSE);
	getChild<LLCheckBoxCtrl>("send_im_to_email")->setVisible(FALSE);
	childSetVisible("email_settings", false);
	childSetEnabled("email_settings", false);
	childSetVisible("email_settings_login_to_change", true);

	// <FS:Kadah> Load the list of font settings
	populateFontSelectionCombo();
	// </FS:Kadah>

	// <FS:Ansariel> Update label for max. non imposters and max complexity
	gSavedSettings.getControl("IndirectMaxNonImpostors")->getCommitSignal()->connect(boost::bind(&LLFloaterPreference::updateMaxNonImpostorsLabel, this, _2));
	gSavedSettings.getControl("RenderAvatarMaxComplexity")->getCommitSignal()->connect(boost::bind(&LLFloaterPreference::updateMaxComplexityLabel, this, _2));

	// <FS:Ansariel> Properly disable avatar tag setting
	gSavedSettings.getControl("NameTagShowUsernames")->getCommitSignal()->connect(boost::bind(&LLFloaterPreference::onAvatarTagSettingsChanged, this));
	gSavedSettings.getControl("FSNameTagShowLegacyUsernames")->getCommitSignal()->connect(boost::bind(&LLFloaterPreference::onAvatarTagSettingsChanged, this));
	gSavedSettings.getControl("AvatarNameTagMode")->getCommitSignal()->connect(boost::bind(&LLFloaterPreference::onAvatarTagSettingsChanged, this));
	gSavedSettings.getControl("FSTagShowARW")->getCommitSignal()->connect(boost::bind(&LLFloaterPreference::onAvatarTagSettingsChanged, this));
	onAvatarTagSettingsChanged();
	// </FS:Ansariel>

	// <FS:Ansariel> Correct enabled state of Animated Script Dialogs option
	gSavedSettings.getControl("ScriptDialogsPosition")->getCommitSignal()->connect(boost::bind(&LLFloaterPreference::updateAnimatedScriptDialogs, this));
	updateAnimatedScriptDialogs();

	// <FS:Ansariel> Set max. UI scaling factor depending on max. supported OS scaling factor
#if LL_WINDOWS
	if (IsWindowsVersionOrGreater(10, 0, 0))
	{
		getChild<LLSliderCtrl>("ui_scale_slider")->setMaxValue(4.5f);
	}
	else if (IsWindows8Point1OrGreater())
	{
		getChild<LLSliderCtrl>("ui_scale_slider")->setMaxValue(2.5f);
	}
#endif
	// </FS:Ansariel>

	// <FS:Ansariel> Disable options only available on Windows and not on other platforms
#ifndef LL_WINDOWS
	childSetEnabled("FSDisableWMIProbing", FALSE);
#endif
	// </FS:Ansariel>

	// <FS:Ansariel> Disable options only available on Linux and not on other platforms
#ifndef LL_LINUX
	childSetEnabled("FSRemapLinuxShortcuts", FALSE);
#endif
	// </FS:Ansariel>

	// <FS:Zi> FIRE-19539 - Include the alert messages in Prefs>Notifications>Alerts in preference Search.
	mPopupList = getChild<LLScrollListCtrl>("all_popups");
	mPopupList->setFilterColumn(COLUMN_POPUP_LABEL);
	mPopupFilter = getChild<LLFilterEditor>("popup_filter");
	// </FS:Zi>

	// <FS:Zi> SDL2 IME support
#if LL_SDL2
	childSetVisible("use_ime", true);
#endif
	// </FS:Zi>

	return TRUE;
}

// <FS:Zi> Pie menu
void LLFloaterPreference::onPieColorsOverrideChanged()
{
	BOOL enable = gSavedSettings.getBOOL("OverridePieColors");

	getChild<LLColorSwatchCtrl>("pie_bg_color_override")->setEnabled(enable);
	getChild<LLColorSwatchCtrl>("pie_selected_color_override")->setEnabled(enable);
	getChild<LLSliderCtrl>("pie_menu_opacity")->setEnabled(enable);
	getChild<LLSliderCtrl>("pie_menu_fade_out")->setEnabled(enable);
}
// </FS:Zi> Pie menu

// <FS:Zi> Group Notices and chiclets location setting conversion BOOL => S32
void LLFloaterPreference::onShowGroupNoticesTopRightChanged()
{
	getChild<LLRadioGroup>("ShowGroupNoticesTopRight")->setValue(gSavedSettings.getBOOL("ShowGroupNoticesTopRight"));
}
// </FS:Zi> Group Notices and chiclets location setting conversion BOOL => S32

void LLFloaterPreference::updateDeleteTranscriptsButton()
{
	// <FS:ND> LLLogChat::getListOfTranscriptFiles will go through the whole chatlog dir, reach a bit of each file,
	// then append this file to the return-list if it seems to be valid.
	// All this only to see if there is at least one item.
	// There's two ways to make this faster:
	//   1. Make a new function which returns just true/false and exist with true as soon as one valid file is found.
	//   2. Always enable this button.
	// There seems to be little reason why this button should ever be disabled, so 2. it is, unless someone knows 
	// a good reason why 1. is the better way to handle this.
	
	// std::vector<std::string> list_of_transcriptions_file_names;
	// LLLogChat::getListOfTranscriptFiles(list_of_transcriptions_file_names);
	// getChild<LLButton>("delete_transcripts")->setEnabled(list_of_transcriptions_file_names.size() > 0);

	getChild<LLButton>("delete_transcripts")->setEnabled( true );

	// </FS:ND>
}

void LLFloaterPreference::onDoNotDisturbResponseChanged()
{
	// set "DoNotDisturbResponseChanged" TRUE if user edited message differs from default, FALSE otherwise
	bool response_changed_flag =
			LLTrans::getString("DoNotDisturbModeResponseDefault")
					!= getChild<LLUICtrl>("do_not_disturb_response")->getValue().asString();

	gSavedPerAccountSettings.setBOOL("DoNotDisturbResponseChanged", response_changed_flag );

	// <FS:Ansariel> FIRE-5436: Unlocalizable auto-response messages
	bool auto_response_changed_flag =
			LLTrans::getString("AutoResponseModeDefault")
					!= getChild<LLUICtrl>("autorespond_response")->getValue().asString();

	gSavedPerAccountSettings.setBOOL("FSAutoResponseChanged", auto_response_changed_flag );

	bool auto_response_non_friends_changed_flag =
			LLTrans::getString("AutoResponseModeNonFriendsDefault")
					!= getChild<LLUICtrl>("autorespond_nf_response")->getValue().asString();

	gSavedPerAccountSettings.setBOOL("FSAutoResponseNonFriendsChanged", auto_response_non_friends_changed_flag );

	bool reject_teleport_offers_response_changed_flag =
			LLTrans::getString("RejectTeleportOffersResponseDefault")
					!= getChild<LLUICtrl>("autorespond_rto_response")->getValue().asString();

	gSavedPerAccountSettings.setBOOL("FSRejectTeleportOffersResponseChanged", reject_teleport_offers_response_changed_flag );

	bool reject_friendship_requests_response_changed_flag =
			LLTrans::getString("RejectFriendshipRequestsResponseDefault")
					!= getChild<LLUICtrl>("autorespond_rfr_response")->getValue().asString();

	gSavedPerAccountSettings.setBOOL("FSRejectFriendshipRequestsResponseChanged", reject_friendship_requests_response_changed_flag );

	bool muted_avatar_response_changed_flag =
			LLTrans::getString("MutedAvatarsResponseDefault")
					!= getChild<LLUICtrl>("muted_avatar_response")->getValue().asString();

	gSavedPerAccountSettings.setBOOL("FSMutedAvatarResponseChanged", muted_avatar_response_changed_flag );

	bool away_avatar_response_changed_flag =
			LLTrans::getString("AwayAvatarResponseDefault")
					!= getChild<LLUICtrl>("away_avatar_response")->getValue().asString();

	gSavedPerAccountSettings.setBOOL("FSAwayAvatarResponseChanged", away_avatar_response_changed_flag );
	// </FS:Ansariel>
}

LLFloaterPreference::~LLFloaterPreference()
{
	LLConversationLog::instance().removeObserver(this);
    mComplexityChangedSignal.disconnect();
}

<<<<<<< HEAD
// <FS:Zi> FIRE-19539 - Include the alert messages in Prefs>Notifications>Alerts in preference Search.
// void LLFloaterPreference::draw()
// {
//	BOOL has_first_selected = (getChildRef<LLScrollListCtrl>("disabled_popups").getFirstSelected()!=NULL);
//	gSavedSettings.setBOOL("FirstSelectedDisabledPopups", has_first_selected);
//	
//	has_first_selected = (getChildRef<LLScrollListCtrl>("enabled_popups").getFirstSelected()!=NULL);
//	gSavedSettings.setBOOL("FirstSelectedEnabledPopups", has_first_selected);
//
//	LLFloater::draw();
//}
// </FS:Zi>
=======
void LLFloaterPreference::draw()
{
	BOOL has_first_selected = (getChildRef<LLScrollListCtrl>("disabled_popups").getFirstSelected()!=NULL);
	gSavedSettings.setBOOL("FirstSelectedDisabledPopups", has_first_selected);
	
	has_first_selected = (getChildRef<LLScrollListCtrl>("enabled_popups").getFirstSelected()!=NULL);
	gSavedSettings.setBOOL("FirstSelectedEnabledPopups", has_first_selected);
	
	LLFloater::draw();
}
>>>>>>> 7bb47833

void LLFloaterPreference::saveSettings()
{
	LLTabContainer* tabcontainer = getChild<LLTabContainer>("pref core");
	child_list_t::const_iterator iter = tabcontainer->getChildList()->begin();
	child_list_t::const_iterator end = tabcontainer->getChildList()->end();
	for ( ; iter != end; ++iter)
	{
		LLView* view = *iter;
		LLPanelPreference* panel = dynamic_cast<LLPanelPreference*>(view);
		if (panel)
			panel->saveSettings();
	}
}	

void LLFloaterPreference::apply()
{
	LLAvatarPropertiesProcessor::getInstance()->addObserver( gAgent.getID(), this );
	
	LLTabContainer* tabcontainer = getChild<LLTabContainer>("pref core");
/*
 if (sSkin != gSavedSettings.getString("SkinCurrent"))
	{
		LLNotificationsUtil::add("ChangeSkin");
		refreshSkin(this);
	}
*/
	// Call apply() on all panels that derive from LLPanelPreference
	for (child_list_t::const_iterator iter = tabcontainer->getChildList()->begin();
		 iter != tabcontainer->getChildList()->end(); ++iter)
	{
		LLView* view = *iter;
		LLPanelPreference* panel = dynamic_cast<LLPanelPreference*>(view);
		if (panel)
			panel->apply();
	}
	
	gViewerWindow->requestResolutionUpdate(); // for UIScaleFactor

	LLSliderCtrl* fov_slider = getChild<LLSliderCtrl>("camera_fov");
	fov_slider->setMinValue(LLViewerCamera::getInstance()->getMinView());
	fov_slider->setMaxValue(LLViewerCamera::getInstance()->getMaxView());
	
	std::string cache_location = gDirUtilp->getExpandedFilename(LL_PATH_CACHE, "");
	setCacheLocation(cache_location);
	// <FS:Ansariel> Sound cache
	setSoundCacheLocation(gSavedSettings.getString("FSSoundCacheLocation"));
	
	//LLViewerMedia::getInstance()->setCookiesEnabled(getChild<LLUICtrl>("cookies_enabled")->getValue());
	
	if (hasChild("web_proxy_enabled", TRUE) &&hasChild("web_proxy_editor", TRUE) && hasChild("web_proxy_port", TRUE))
	{
		bool proxy_enable = getChild<LLUICtrl>("web_proxy_enabled")->getValue();
		std::string proxy_address = getChild<LLUICtrl>("web_proxy_editor")->getValue();
		int proxy_port = getChild<LLUICtrl>("web_proxy_port")->getValue();
		LLViewerMedia::getInstance()->setProxyConfig(proxy_enable, proxy_address, proxy_port);
	}
	
	if (mGotPersonalInfo)
	{ 
		// <FS:Ansariel> Keep this for OpenSim
		bool new_im_via_email = getChild<LLUICtrl>("send_im_to_email")->getValue().asBoolean();
		bool new_hide_online = getChild<LLUICtrl>("online_visibility")->getValue().asBoolean();		
	
		// <FS:Ansariel> Keep this for OpenSim
		//if (new_hide_online != mOriginalHideOnlineStatus)
		if ((new_im_via_email != mOriginalIMViaEmail)
			||(new_hide_online != mOriginalHideOnlineStatus))
		{
			// This hack is because we are representing several different 	 
			// possible strings with a single checkbox. Since most users 	 
			// can only select between 2 values, we represent it as a 	 
			// checkbox. This breaks down a little bit for liaisons, but 	 
			// works out in the end. 	 
			if (new_hide_online != mOriginalHideOnlineStatus)
			{
				if (new_hide_online) mDirectoryVisibility = VISIBILITY_HIDDEN;
				else mDirectoryVisibility = VISIBILITY_DEFAULT;
			 //Update showonline value, otherwise multiple applys won't work
				mOriginalHideOnlineStatus = new_hide_online;
			}
			// <FS:Ansariel> Keep this for OpenSim
			//gAgent.sendAgentUpdateUserInfo(mDirectoryVisibility);
			gAgent.sendAgentUpdateUserInfo(new_im_via_email,mDirectoryVisibility);
		}
	}

	saveAvatarProperties();

	// <FS:Ansariel> Fix resetting graphics preset on cancel; Save preset here because cancel() gets called in either way!
	saveGraphicsPreset(gSavedSettings.getString("PresetGraphicActive"));
}

void LLFloaterPreference::cancel()
{
	LLTabContainer* tabcontainer = getChild<LLTabContainer>("pref core");
	// Call cancel() on all panels that derive from LLPanelPreference
	for (child_list_t::const_iterator iter = tabcontainer->getChildList()->begin();
		iter != tabcontainer->getChildList()->end(); ++iter)
	{
		LLView* view = *iter;
		LLPanelPreference* panel = dynamic_cast<LLPanelPreference*>(view);
		if (panel)
			panel->cancel();
	}
	// hide joystick pref floater
	LLFloaterReg::hideInstance("pref_joystick");

	// hide translation settings floater
	LLFloaterReg::hideInstance("prefs_translation");
	
	// hide autoreplace settings floater
	LLFloaterReg::hideInstance("prefs_autoreplace");
	
	// hide spellchecker settings folder
	LLFloaterReg::hideInstance("prefs_spellchecker");

	// hide advanced graphics floater
	LLFloaterReg::hideInstance("prefs_graphics_advanced");
	
	// reverts any changes to current skin
	//gSavedSettings.setString("SkinCurrent", sSkin);

	updateClickActionViews();

	LLFloaterPreferenceProxy * advanced_proxy_settings = LLFloaterReg::findTypedInstance<LLFloaterPreferenceProxy>("prefs_proxy");
	if (advanced_proxy_settings)
	{
		advanced_proxy_settings->cancel();
	}
	//Need to reload the navmesh if the pathing console is up
	LLHandle<LLFloaterPathfindingConsole> pathfindingConsoleHandle = LLFloaterPathfindingConsole::getInstanceHandle();
	if ( !pathfindingConsoleHandle.isDead() )
	{
		LLFloaterPathfindingConsole* pPathfindingConsole = pathfindingConsoleHandle.get();
		pPathfindingConsole->onRegionBoundaryCross();
	}

	// <FS:Ansariel> Fix resetting graphics preset on cancel
	//if (!mSavedGraphicsPreset.empty())
	if (mSavedGraphicsPreset != gSavedSettings.getString("PresetGraphicActive"))
	// </FS:Ansariel>
	{
		gSavedSettings.setString("PresetGraphicActive", mSavedGraphicsPreset);
		LLPresetsManager::getInstance()->triggerChangeSignal();
	}
}

void LLFloaterPreference::onOpen(const LLSD& key)
{

	// this variable and if that follows it are used to properly handle do not disturb mode response message
	static bool initialized = FALSE;
	// if user is logged in and we haven't initialized do not disturb mode response yet, do it
	if (!initialized && LLStartUp::getStartupState() == STATE_STARTED)
	{
		// Special approach is used for do not disturb response localization, because "DoNotDisturbModeResponse" is
		// in non-localizable xml, and also because it may be changed by user and in this case it shouldn't be localized.
		// To keep track of whether do not disturb response is default or changed by user additional setting DoNotDisturbResponseChanged
		// was added into per account settings.

		// initialization should happen once,so setting variable to TRUE
		initialized = TRUE;
		// this connection is needed to properly set "DoNotDisturbResponseChanged" setting when user makes changes in
		// do not disturb response message.
		gSavedPerAccountSettings.getControl("DoNotDisturbModeResponse")->getSignal()->connect(boost::bind(&LLFloaterPreference::onDoNotDisturbResponseChanged, this));
		// <FS:Ansariel> FIRE-5436: Unlocalizable auto-response messages
		gSavedPerAccountSettings.getControl("FSAutorespondModeResponse")->getSignal()->connect(boost::bind(&LLFloaterPreference::onDoNotDisturbResponseChanged, this));
		gSavedPerAccountSettings.getControl("FSAutorespondNonFriendsResponse")->getSignal()->connect(boost::bind(&LLFloaterPreference::onDoNotDisturbResponseChanged, this));
		gSavedPerAccountSettings.getControl("FSRejectTeleportOffersResponse")->getSignal()->connect(boost::bind(&LLFloaterPreference::onDoNotDisturbResponseChanged, this));
		gSavedPerAccountSettings.getControl("FSRejectFriendshipRequestsResponse")->getSignal()->connect(boost::bind(&LLFloaterPreference::onDoNotDisturbResponseChanged, this));
		gSavedPerAccountSettings.getControl("FSMutedAvatarResponse")->getSignal()->connect(boost::bind(&LLFloaterPreference::onDoNotDisturbResponseChanged, this));
		gSavedPerAccountSettings.getControl("FSAwayAvatarResponse")->getSignal()->connect(boost::bind(&LLFloaterPreference::onDoNotDisturbResponseChanged, this));
		// </FS:Ansariel>

		// <FS:Ansariel> FIRE-17630: Properly disable per-account settings backup list
		getChildView("restore_per_account_disable_cover")->setVisible(FALSE);

		// <FS:Ansariel> Keyword settings are per-account; enable after logging in
		LLPanel* keyword_panel = getChild<LLPanel>("ChatKeywordAlerts");
		for (child_list_t::const_iterator iter = keyword_panel->getChildList()->begin();
			 iter != keyword_panel->getChildList()->end(); ++iter)
		{
			LLUICtrl* child = static_cast<LLUICtrl*>(*iter);
			LLControlVariable* enabled_control = child->getEnabledControlVariable();
			BOOL enabled = !enabled_control || enabled_control->getValue().asBoolean();
			child->setEnabled(enabled);
		}
		// </FS:Ansariel>
	}
	gAgent.sendAgentUserInfoRequest();

	/////////////////////////// From LLPanelGeneral //////////////////////////
	// if we have no agent, we can't let them choose anything
	// if we have an agent, then we only let them choose if they have a choice
	bool can_choose_maturity =
		gAgent.getID().notNull() &&
		(gAgent.isMature() || gAgent.isGodlike());
	
	LLComboBox* maturity_combo = getChild<LLComboBox>("maturity_desired_combobox");
	LLAvatarPropertiesProcessor::getInstance()->sendAvatarPropertiesRequest( gAgent.getID() );
	if (can_choose_maturity)
	{		
		// if they're not adult or a god, they shouldn't see the adult selection, so delete it
		if (!gAgent.isAdult() && !gAgent.isGodlikeWithoutAdminMenuFakery())
		{
			// we're going to remove the adult entry from the combo
			LLScrollListCtrl* maturity_list = maturity_combo->findChild<LLScrollListCtrl>("ComboBox");
			if (maturity_list)
			{
				maturity_list->deleteItems(LLSD(SIM_ACCESS_ADULT));
			}
		}
		getChildView("maturity_desired_combobox")->setEnabled( true);
		getChildView("maturity_desired_textbox")->setVisible( false);
	}
	else
	{
		getChild<LLUICtrl>("maturity_desired_textbox")->setValue(maturity_combo->getSelectedItemLabel());
		getChildView("maturity_desired_combobox")->setEnabled( false);
	}

	// Forget previous language changes.
	mLanguageChanged = false;

	// Display selected maturity icons.
	onChangeMaturity();

	onChangeModelFolder();
	onChangeTextureFolder();
	onChangeSoundFolder();
	onChangeAnimationFolder();

	// Load (double-)click to walk/teleport settings.
	updateClickActionViews();
	
	// <FS:PP> Load UI Sounds tabs settings.
	updateUISoundsControls();
	
	// Enabled/disabled popups, might have been changed by user actions
	// while preferences floater was closed.

	// <FS:Zi> FIRE-19539 - Include the alert messages in Prefs>Notifications>Alerts in preference Search.
	// buildPopupLists();
	mPopupFilter->setText(LLStringExplicit(""));
	mPopupList->setFilterString(LLStringExplicit(""));

	buildPopupList();
	// </FS:Zi>

	//get the options that were checked
	// <FS:CR> [CHUI MERGE]
	// We don't use these in FS Communications UI, should we in the future? Disabling for now.
	//onNotificationsChange("FriendIMOptions");
	//onNotificationsChange("NonFriendIMOptions");
	//onNotificationsChange("ConferenceIMOptions");
	//onNotificationsChange("GroupChatOptions");
	//onNotificationsChange("NearbyChatOptions");
	//onNotificationsChange("ObjectIMOptions");
	// </FS:CR>

	// <FS:Ansariel> [FS Login Panel]
	//LLPanelLogin::setAlwaysRefresh(true);
	FSPanelLogin::setAlwaysRefresh(true);
	// </FS:Ansariel> [FS Login Panel]
	refresh();

	
	getChildView("plain_text_chat_history")->setEnabled(TRUE);
	getChild<LLUICtrl>("plain_text_chat_history")->setValue(gSavedSettings.getBOOL("PlainTextChatHistory"));
	
// <FS:CR> Show/hide Client Tag panel
	bool in_opensim = false;
#ifdef OPENSIM
	in_opensim = LLGridManager::getInstance()->isInOpenSim();
#endif // OPENSIM
	getChild<LLPanel>("client_tags_panel")->setVisible(in_opensim);
// </FS:CR>

	// <FS:Ansariel> Group mutes backup
	LLScrollListItem* groupmute_item = getChild<LLScrollListCtrl>("restore_per_account_files_list")->getItem(LLSD("groupmutes"));
	groupmute_item->setEnabled(in_opensim);
	groupmute_item->getColumn(0)->setEnabled(in_opensim);
	// </FS:Ansariel>

	// <FS:Ansariel> Call onOpen on all panels for additional initialization on open
	// Call onOpen() on all panels that derive from LLPanelPreference
	LLTabContainer* tabcontainer = getChild<LLTabContainer>("pref core");
	for (child_list_t::const_iterator iter = tabcontainer->getChildList()->begin();
		iter != tabcontainer->getChildList()->end(); ++iter)
	{
		LLView* view = *iter;
		LLPanelPreference* panel = dynamic_cast<LLPanelPreference*>(view);
		if (panel)
			panel->onOpen(key);
	}
	// </FS:Ansariel>

	// Make sure the current state of prefs are saved away when
	// when the floater is opened.  That will make cancel do its
	// job
	saveSettings();

	// Make sure there is a default preference file
	LLPresetsManager::getInstance()->createMissingDefault(PRESETS_CAMERA);
	LLPresetsManager::getInstance()->createMissingDefault(PRESETS_GRAPHIC);

<<<<<<< HEAD
	// <FS:Ansariel> Fix resetting graphics preset on cancel
	saveGraphicsPreset(gSavedSettings.getString("PresetGraphicActive"));

	// <FS:Ansariel> FIRE-19810: Make presets global since PresetGraphicActive setting is global as well
	//bool started = (LLStartUp::getStartupState() == STATE_STARTED);

	//LLButton* load_btn = findChild<LLButton>("PrefLoadButton");
	//LLButton* save_btn = findChild<LLButton>("PrefSaveButton");
	//LLButton* delete_btn = findChild<LLButton>("PrefDeleteButton");
	//LLButton* exceptions_btn = findChild<LLButton>("RenderExceptionsButton");
	//if (load_btn && save_btn && delete_btn && exceptions_btn)
	//{
	//	load_btn->setEnabled(started);
	//	save_btn->setEnabled(started);
	//	delete_btn->setEnabled(started);
	//	exceptions_btn->setEnabled(started);
	//}
	// </FS:Ansariel>
	collectSearchableItems();
	if (!mFilterEdit->getText().empty())
	{
		mFilterEdit->setText(LLStringExplicit(""));
		onUpdateFilterTerm(true);

		// <FS:ND> Hook up and init for filtering
		if (!tabcontainer->selectTab(gSavedSettings.getS32("LastPrefTab")))
			tabcontainer->selectFirstTab();
		// </FS:ND>
=======
	bool started = (LLStartUp::getStartupState() == STATE_STARTED);

	LLButton* load_btn = findChild<LLButton>("PrefLoadButton");
	LLButton* save_btn = findChild<LLButton>("PrefSaveButton");
	LLButton* delete_btn = findChild<LLButton>("PrefDeleteButton");
	LLButton* exceptions_btn = findChild<LLButton>("RenderExceptionsButton");
    LLButton* auto_adjustments_btn = findChild<LLButton>("AutoAdjustmentsButton");

	if (load_btn && save_btn && delete_btn && exceptions_btn && auto_adjustments_btn)
	{
		load_btn->setEnabled(started);
		save_btn->setEnabled(started);
		delete_btn->setEnabled(started);
		exceptions_btn->setEnabled(started);
        auto_adjustments_btn->setEnabled(started);
>>>>>>> 7bb47833
	}
	// <FS:Zi> Support for tab/subtab links like:
	//         secondlife:///app/openfloater/preferences?tab=backup
	//         secondlife:///app/openfloater/preferences?tab=colors&subtab=tab-minimap
	if (key.has("tab"))
	{
		selectPanel(key["tab"]);

		if (key.has("subtab"))
		{
			LLTabContainer* tab_containerp = findChild<LLTabContainer>("pref core");
			if (tab_containerp)
			{
				LLTabContainer* tabs = tab_containerp->getCurrentPanel()->findChild<LLTabContainer>("tabs");
				if (tabs)
				{
					LLPanel* panel = tabs->getPanelByName(key["subtab"].asString());
					if (panel)
					{
						tabs->selectTabPanel(panel);
					}
				}
			}
		}
	}
	// Support preferences search SLURLs:
	// secondlife:///app/openfloater/preferences?search=%23%20of%20lines
	else if (key.has("search"))
	{
		mFilterEdit->setText(key["search"].asString());
		onUpdateFilterTerm(true);
	}
	// </FS:Zi>
}

void LLFloaterPreference::onRenderOptionEnable()
{
	refreshEnabledGraphics();
}

void LLFloaterPreference::onAvatarImpostorsEnable()
{
	refreshEnabledGraphics();
<<<<<<< HEAD
}

// <FS:AO> toggle lighting detail availability in response to local light rendering, to avoid confusion
void LLFloaterPreference::onLocalLightsEnable()
{
	LLFloaterPreference* instance = LLFloaterReg::findTypedInstance<LLFloaterPreference>("preferences");
	if (instance)
	{
		getChildView("LocalLightsDetail")->setEnabled(gSavedSettings.getBOOL("RenderLocalLights"));
	}
=======
>>>>>>> 7bb47833
}
// </FS:AO>

//static
void LLFloaterPreference::initDoNotDisturbResponse()
	{
		if (!gSavedPerAccountSettings.getBOOL("DoNotDisturbResponseChanged"))
		{
			//LLTrans::getString("DoNotDisturbModeResponseDefault") is used here for localization (EXT-5885)
			gSavedPerAccountSettings.setString("DoNotDisturbModeResponse", LLTrans::getString("DoNotDisturbModeResponseDefault"));
		}

		// <FS:Ansariel> FIRE-5436: Unlocalizable auto-response messages
		if (!gSavedPerAccountSettings.getBOOL("FSAutoResponseChanged"))
		{
			gSavedPerAccountSettings.setString("FSAutorespondModeResponse", LLTrans::getString("AutoResponseModeDefault"));
		}

		if (!gSavedPerAccountSettings.getBOOL("FSAutoResponseNonFriendsChanged"))
		{
			gSavedPerAccountSettings.setString("FSAutorespondNonFriendsResponse", LLTrans::getString("AutoResponseModeNonFriendsDefault"));
		}

		if (!gSavedPerAccountSettings.getBOOL("FSRejectTeleportOffersResponseChanged"))
		{
			gSavedPerAccountSettings.setString("FSRejectTeleportOffersResponse", LLTrans::getString("RejectTeleportOffersResponseDefault"));
		}

		if (!gSavedPerAccountSettings.getBOOL("FSRejectFriendshipRequestsResponseChanged"))
		{
			gSavedPerAccountSettings.setString("FSRejectFriendshipRequestsResponse", LLTrans::getString("RejectFriendshipRequestsResponseDefault"));
		}

		if (!gSavedPerAccountSettings.getBOOL("FSMutedAvatarResponseChanged"))
		{
			gSavedPerAccountSettings.setString("FSMutedAvatarResponse", LLTrans::getString("MutedAvatarsResponseDefault"));
		}

		if (!gSavedPerAccountSettings.getBOOL("FSAwayAvatarResponseChanged"))
		{
			gSavedPerAccountSettings.setString("FSAwayAvatarResponse", LLTrans::getString("AwayAvatarResponseDefault"));
		}
		// </FS:Ansariel>
	}

//static 
void LLFloaterPreference::updateShowFavoritesCheckbox(bool val)
{
	LLFloaterPreference* instance = LLFloaterReg::findTypedInstance<LLFloaterPreference>("preferences");
	if (instance)
	{
		instance->getChild<LLUICtrl>("favorites_on_login_check")->setValue(val);
	}	
}

void LLFloaterPreference::setHardwareDefaults()
{
	// <FS:Ansariel> Fix resetting graphics preset on cancel
	//std::string preset_graphic_active = gSavedSettings.getString("PresetGraphicActive");
	//if (!preset_graphic_active.empty())
	//{
	//	saveGraphicsPreset(preset_graphic_active);
	//	saveSettings(); // save here to be able to return to the previous preset by Cancel
	//}
	// </FS:Ansariel>

	LLFeatureManager::getInstance()->applyRecommendedSettings();

	// reset indirects before refresh because we may have changed what they control
	LLAvatarComplexityControls::setIndirectControls(); 

	refreshEnabledGraphics();
	gSavedSettings.setString("PresetGraphicActive", "");
	LLPresetsManager::getInstance()->triggerChangeSignal();

	LLTabContainer* tabcontainer = getChild<LLTabContainer>("pref core");
	child_list_t::const_iterator iter = tabcontainer->getChildList()->begin();
	child_list_t::const_iterator end = tabcontainer->getChildList()->end();
	for ( ; iter != end; ++iter)
	{
		LLView* view = *iter;
		LLPanelPreference* panel = dynamic_cast<LLPanelPreference*>(view);
		if (panel)
		{
			panel->setHardwareDefaults();
		}
	}
}

void LLFloaterPreference::getControlNames(std::vector<std::string>& names)
{
	LLView* view = findChild<LLView>("display");
	LLFloater* advanced = LLFloaterReg::findTypedInstance<LLFloater>("prefs_graphics_advanced");
	// <FS:Ansariel> Improved graphics preferences
	//if (view && advanced)
	if (view)
	// </FS:Ansariel>
	{
		std::list<LLView*> stack;
		stack.push_back(view);
		// <FS:Ansariel> Improved graphics preferences
		//stack.push_back(advanced);
		if (advanced)
		{
			stack.push_back(advanced);
		}
		// </FS:Ansariel>
		while(!stack.empty())
		{
			// Process view on top of the stack
			LLView* curview = stack.front();
			stack.pop_front();

			LLUICtrl* ctrl = dynamic_cast<LLUICtrl*>(curview);
			if (ctrl)
			{
				LLControlVariable* control = ctrl->getControlVariable();
				if (control)
				{
					std::string control_name = control->getName();
					if (std::find(names.begin(), names.end(), control_name) == names.end())
					{
						names.push_back(control_name);
					}
				}
			}

			for (child_list_t::const_iterator iter = curview->getChildList()->begin();
				iter != curview->getChildList()->end(); ++iter)
			{
				stack.push_back(*iter);
			}
		}
	}
}

//virtual
void LLFloaterPreference::onClose(bool app_quitting)
{
	// <FS:Ansariel> Preferences search
	//gSavedSettings.setS32("LastPrefTab", getChild<LLTabContainer>("pref core")->getCurrentPanelIndex());
	if (mFilterEdit->getText().empty())
	{
		gSavedSettings.setS32("LastPrefTab", getChild<LLTabContainer>("pref core")->getCurrentPanelIndex());
	}
	// </FS:Ansariel>
	// <FS:Ansariel> [FS Login Panel]
	//LLPanelLogin::setAlwaysRefresh(false);
	FSPanelLogin::setAlwaysRefresh(false);
	// </FS:Ansariel> [FS Login Panel]
	if (!app_quitting)
	{
		cancel();
	}
}

// static 
void LLFloaterPreference::onBtnOK(const LLSD& userdata)
{
	// commit any outstanding text entry
	if (hasFocus())
	{
		LLUICtrl* cur_focus = dynamic_cast<LLUICtrl*>(gFocusMgr.getKeyboardFocus());
		if (cur_focus && cur_focus->acceptsTextInput())
		{
			cur_focus->onCommit();
		}
	}

	if (canClose())
	{
		saveSettings();
		apply();
		
		if (userdata.asString() == "closeadvanced")
		{
			LLFloaterReg::hideInstance("prefs_graphics_advanced");
		}
		else
		{
			closeFloater(false);
		}

		//Conversation transcript and log path changed so reload conversations based on new location
		if(mPriorInstantMessageLogPath.length())
		{
			if(moveTranscriptsAndLog())
			{
				//When floaters are empty but have a chat history files, reload chat history into them
				// <FS:Ansariel> [FS communication UI]
				//LLFloaterIMSessionTab::reloadEmptyFloaters();
				FSFloaterIMContainer::reloadEmptyFloaters();
				// </FS:Ansariel> [FS communication UI]
			}
			//Couldn't move files so restore the old path and show a notification
			else
			{
				gSavedPerAccountSettings.setString("InstantMessageLogPath", mPriorInstantMessageLogPath);
				LLNotificationsUtil::add("PreferenceChatPathChanged");
			}
			mPriorInstantMessageLogPath.clear();
		}

		LLUIColorTable::instance().saveUserSettings();
		gSavedSettings.saveToFile(gSavedSettings.getString("ClientSettingsFile"), TRUE);
// [SL:KB] - Patch: Viewer-CrashReporting | Checked: 2011-10-02 (Catznip-2.8.0e) | Added: Catznip-2.8.0e
		// We need to save all crash settings, even if they're defaults [see LLCrashLogger::loadCrashBehaviorSetting()]
		gCrashSettings.saveToFile(gSavedSettings.getString("CrashSettingsFile"), FALSE);
// [/SL:KB]
		
		//Only save once logged in and loaded per account settings
		if(mGotPersonalInfo)
		{
			gSavedPerAccountSettings.saveToFile(gSavedSettings.getString("PerAccountSettingsFile"), TRUE);
		}
	}
	else
	{
		// Show beep, pop up dialog, etc.
		LL_INFOS("Preferences") << "Can't close preferences!" << LL_ENDL;
	}

	// <FS:Ansariel> [FS Login Panel]
	//LLPanelLogin::updateLocationSelectorsVisibility();	
	FSPanelLogin::updateLocationSelectorsVisibility();
	// </FS:Ansariel> [FS Login Panel]
	//Need to reload the navmesh if the pathing console is up
	LLHandle<LLFloaterPathfindingConsole> pathfindingConsoleHandle = LLFloaterPathfindingConsole::getInstanceHandle();
	if ( !pathfindingConsoleHandle.isDead() )
	{
		LLFloaterPathfindingConsole* pPathfindingConsole = pathfindingConsoleHandle.get();
		pPathfindingConsole->onRegionBoundaryCross();
	}
	
}

// static 
void LLFloaterPreference::onBtnCancel(const LLSD& userdata)
{
	if (hasFocus())
	{
		LLUICtrl* cur_focus = dynamic_cast<LLUICtrl*>(gFocusMgr.getKeyboardFocus());
		if (cur_focus && cur_focus->acceptsTextInput())
		{
			cur_focus->onCommit();
		}
		refresh();
	}
	cancel();
	if (userdata.asString() == "closeadvanced")
	{
		LLFloaterReg::hideInstance("prefs_graphics_advanced");
		updateMaxComplexity();
	}
	else
	{
		closeFloater();
	}
}

// static 
// <FS:Ansariel> Show email address in preferences (FIRE-1071) and keep it for OpenSim
//void LLFloaterPreference::updateUserInfo(const std::string& visibility)
void LLFloaterPreference::updateUserInfo(const std::string& visibility, bool im_via_email, const std::string& email)
{
	LLFloaterPreference* instance = LLFloaterReg::findTypedInstance<LLFloaterPreference>("preferences");
	if (instance)
	{
		// <FS:Ansariel> Show email address in preferences (FIRE-1071) and keep it for OpenSim
        //instance->setPersonalInfo(visibility);
		instance->setPersonalInfo(visibility, im_via_email, email);
	}
}


void LLFloaterPreference::refreshEnabledGraphics()
{
	LLFloaterPreference* instance = LLFloaterReg::findTypedInstance<LLFloaterPreference>("preferences");
	if (instance)
	{
		instance->refresh();
	}

	LLFloater* advanced = LLFloaterReg::findTypedInstance<LLFloater>("prefs_graphics_advanced");
	if (advanced)
	{
		advanced->refresh();
	}
}

void LLFloaterPreference::onClickClearCache()
{
	LLNotificationsUtil::add("ConfirmClearCache", LLSD(), LLSD(), callback_clear_cache);
}

void LLFloaterPreference::onClickBrowserClearCache()
{
	LLNotificationsUtil::add("ConfirmClearBrowserCache", LLSD(), LLSD(), callback_clear_browser_cache);
}

// <FS:Ansariel> Clear inventory cache button
void LLFloaterPreference::onClickInventoryClearCache()
{
	LLNotificationsUtil::add("ConfirmClearInventoryCache", LLSD(), LLSD(), callback_clear_inventory_cache);
}
// </FS:Ansariel>

// <FS:Ansariel> Clear web browser cache button
void LLFloaterPreference::onClickWebBrowserClearCache()
{
	LLNotificationsUtil::add("ConfirmClearWebBrowserCache", LLSD(), LLSD(), callback_clear_web_browser_cache);
}
// </FS:Ansariel>

// Called when user changes language via the combobox.
void LLFloaterPreference::onLanguageChange()
{
	// Let the user know that the change will only take effect after restart.
	// Do it only once so that we're not too irritating.
	if (!mLanguageChanged)
	{
		LLNotificationsUtil::add("ChangeLanguage");
		mLanguageChanged = true;
	}
}

void LLFloaterPreference::onNotificationsChange(const std::string& OptionName)
{
	mNotificationOptions[OptionName] = getChild<LLComboBox>(OptionName)->getSelectedItemLabel();

	bool show_notifications_alert = true;
	for (notifications_map::iterator it_notification = mNotificationOptions.begin(); it_notification != mNotificationOptions.end(); it_notification++)
	{
		if(it_notification->second != "No action")
		{
			show_notifications_alert = false;
			break;
		}
	}

	getChild<LLTextBox>("notifications_alert")->setVisible(show_notifications_alert);
}

void LLFloaterPreference::onNameTagOpacityChange(const LLSD& newvalue)
{
	LLColorSwatchCtrl* color_swatch = findChild<LLColorSwatchCtrl>("background");
	if (color_swatch)
	{
		LLColor4 new_color = color_swatch->get();
		color_swatch->set( new_color.setAlpha(newvalue.asReal()) );
	}
}

// <FS:CR> FIRE-1332 - Sepeate opacity settings for nametag and console chat
void LLFloaterPreference::onConsoleOpacityChange(const LLSD& newvalue)
{
	LLColorSwatchCtrl* color_swatch = findChild<LLColorSwatchCtrl>("console_background");
	if (color_swatch)
	{
		LLColor4 new_color = color_swatch->get();
		color_swatch->set( new_color.setAlpha(newvalue.asReal()) );
	}
}
// </FS:CR>

void LLFloaterPreference::onClickSetCache()
{
	std::string cur_name(gSavedSettings.getString("CacheLocation"));
//	std::string cur_top_folder(gDirUtilp->getBaseFileName(cur_name));
	
	std::string proposed_name(cur_name);

	(new LLDirPickerThread(boost::bind(&LLFloaterPreference::changeCachePath, this, _1, _2), proposed_name))->getFile();
}

void LLFloaterPreference::changeCachePath(const std::vector<std::string>& filenames, std::string proposed_name)
{
	std::string dir_name = filenames[0];
	if (!dir_name.empty() && dir_name != proposed_name)
	{
		std::string new_top_folder(gDirUtilp->getBaseFileName(dir_name));
		LLNotificationsUtil::add("CacheWillBeMoved");
		gSavedSettings.setString("NewCacheLocation", dir_name);
		gSavedSettings.setString("NewCacheLocationTopFolder", new_top_folder);
	}
	else
	{
		std::string cache_location = gDirUtilp->getCacheDir();
		gSavedSettings.setString("CacheLocation", cache_location);
		std::string top_folder(gDirUtilp->getBaseFileName(cache_location));
		gSavedSettings.setString("CacheLocationTopFolder", top_folder);
	}
}

void LLFloaterPreference::onClickBrowseCache()
{
	gViewerWindow->getWindow()->openFile(gDirUtilp->getExpandedFilename(LL_PATH_CACHE,""));
}
void LLFloaterPreference::onClickBrowseCrashLogs()
{
	gViewerWindow->getWindow()->openFile(gDirUtilp->getExpandedFilename(LL_PATH_LOGS,""));
}
void LLFloaterPreference::onClickBrowseSettingsDir()
{
	gViewerWindow->getWindow()->openFile(gDirUtilp->getExpandedFilename(LL_PATH_USER_SETTINGS,""));
}
void LLFloaterPreference::onClickBrowseChatLogDir()
{
	gViewerWindow->getWindow()->openFile(gDirUtilp->getExpandedFilename(LL_PATH_CHAT_LOGS,""));
}
void LLFloaterPreference::onClickResetCache()
{
	if (gDirUtilp->getCacheDir(false) == gDirUtilp->getCacheDir(true))
	{
		// The cache location was already the default.
		return;
	}
	gSavedSettings.setString("NewCacheLocation", "");
	gSavedSettings.setString("NewCacheLocationTopFolder", "");
	LLNotificationsUtil::add("CacheWillBeMoved");
	std::string cache_location = gDirUtilp->getCacheDir(false);
	gSavedSettings.setString("CacheLocation", cache_location);
	std::string top_folder(gDirUtilp->getBaseFileName(cache_location));
	gSavedSettings.setString("CacheLocationTopFolder", top_folder);
}

// <FS:Ansariel> Sound cache
void LLFloaterPreference::onClickSetSoundCache()
{
	std::string cur_name(gSavedSettings.getString("FSSoundCacheLocation"));
	std::string proposed_name(cur_name);

	(new LLDirPickerThread(boost::bind(&LLFloaterPreference::changeSoundCachePath, this, _1, _2), proposed_name))->getFile();
}

void LLFloaterPreference::changeSoundCachePath(const std::vector<std::string>& filenames, std::string proposed_name)
{
	std::string dir_name = filenames[0];
	if (!dir_name.empty() && dir_name != proposed_name)
	{
		gSavedSettings.setString("FSSoundCacheLocation", dir_name);
		setSoundCacheLocation(dir_name);
		LLNotificationsUtil::add("SoundCacheWillBeMoved");
	}
}

void LLFloaterPreference::onClickBrowseSoundCache()
{
	gViewerWindow->getWindow()->openFile(gDirUtilp->getExpandedFilename(LL_PATH_FS_SOUND_CACHE, ""));
}

void LLFloaterPreference::onClickResetSoundCache()
{
	gSavedSettings.setString("FSSoundCacheLocation", std::string());
	setSoundCacheLocation(std::string());
	LLNotificationsUtil::add("SoundCacheWillBeMoved");
}
// </FS:Ansariel>

// <FS:Ansariel> FIRE-2912: Reset voice button
class FSResetVoiceTimer : public LLEventTimer
{
public:
	FSResetVoiceTimer() : LLEventTimer(5.f) { }
	~FSResetVoiceTimer() { }

	BOOL tick()
	{
		gSavedSettings.setBOOL("EnableVoiceChat", TRUE);
		LLFloaterPreference* floater = LLFloaterReg::findTypedInstance<LLFloaterPreference>("preferences");
		if (floater)
		{
			floater->childSetEnabled("enable_voice_check", true);
			floater->childSetEnabled("enable_voice_check_volume", true);
		}
		return TRUE;
	}
};

void LLFloaterPreference::onClickResetVoice()
{
	if (gSavedSettings.getBOOL("EnableVoiceChat") && !gSavedSettings.getBOOL("CmdLineDisableVoice"))
	{
		gSavedSettings.setBOOL("EnableVoiceChat", FALSE);
		childSetEnabled("enable_voice_check", false);
		childSetEnabled("enable_voice_check_volume", false);
		new FSResetVoiceTimer();
	}
}
// </FS:Ansariel>

// Performs a wipe of the local settings dir on next restart 
bool callback_clear_settings(const LLSD& notification, const LLSD& response)
{
	S32 option = LLNotificationsUtil::getSelectedOption(notification, response);
	if ( option == 0 ) // YES
	{
  
		// Create a filesystem marker instructing a full settings wipe
		std::string clear_file_name;
		clear_file_name = gDirUtilp->getExpandedFilename(LL_PATH_LOGS,"CLEAR");
		LL_INFOS() << "Creating clear settings marker file " << clear_file_name << LL_ENDL;
		
		LLAPRFile clear_file ;
		clear_file.open(clear_file_name, LL_APR_W);
		if (clear_file.getFileHandle())
		{
			LL_INFOS("MarkerFile") << "Created clear settings marker file " << clear_file_name << LL_ENDL;
			clear_file.close();
			LLNotificationsUtil::add("SettingsWillClear");
		}
		else
		{
			LL_WARNS("MarkerFile") << "Cannot clear settings marker file " << clear_file_name << LL_ENDL;
		}
		
		return true;
	}
	return false;
}

//[ADD - Clear Usersettings : SJ] - When button Reset Defaults is clicked show a warning 
void LLFloaterPreference::onClickClearSettings()
{
	LLNotificationsUtil::add("FirestormClearSettingsPrompt",LLSD(), LLSD(), callback_clear_settings);
}

void LLFloaterPreference::onClickChatOnlineNotices()
{
	getChildView("OnlineOfflinetoNearbyChatHistory")->setEnabled(getChild<LLUICtrl>("OnlineOfflinetoNearbyChat")->getValue().asBoolean());
}

void LLFloaterPreference::onClickClearSpamList()
{
	NACLAntiSpamRegistry::instance().purgeAllQueues(); 
}

void LLFloaterPreference::setPreprocInclude()
{
	std::string cur_name(gSavedSettings.getString("_NACL_PreProcHDDIncludeLocation"));
	std::string proposed_name(cur_name);

	(new LLDirPickerThread(boost::bind(&LLFloaterPreference::changePreprocIncludePath, this, _1, _2), proposed_name))->getFile();
}

void LLFloaterPreference::changePreprocIncludePath(const std::vector<std::string>& filenames, std::string proposed_name)
{
	std::string dir_name = filenames[0];
	if (!dir_name.empty() && dir_name != proposed_name)
	{
		std::string new_top_folder(gDirUtilp->getBaseFileName(dir_name));
		gSavedSettings.setString("_NACL_PreProcHDDIncludeLocation", dir_name);
	}
}

// <FS:LO> FIRE-23606 Reveal path to external script editor in prefernces
void LLFloaterPreference::setExternalEditor()
{
	std::string cur_name(gSavedSettings.getString("ExternalEditor"));
	std::string proposed_name(cur_name);

	(new LLFilePickerReplyThread(boost::bind(&LLFloaterPreference::changeExternalEditorPath, this, _1), LLFilePicker::FFLOAD_EXE, false))->getFile();
}

void LLFloaterPreference::changeExternalEditorPath(const std::vector<std::string>& filenames)
{
	const std::string chosen_path = filenames[0];
	std::string executable_path = chosen_path;
#if LL_DARWIN
	// on Mac, if it's an application bundle, figure out the actual path from the Info.plist file
	CFStringRef path_cfstr = CFStringCreateWithCString(kCFAllocatorDefault, chosen_path.c_str(), kCFStringEncodingMacRoman);		// get path as a CFStringRef
	CFURLRef path_url = CFURLCreateWithFileSystemPath(kCFAllocatorDefault, path_cfstr, kCFURLPOSIXPathStyle, TRUE);			// turn it into a CFURLRef
	CFBundleRef chosen_bundle = CFBundleCreate(kCFAllocatorDefault, path_url);												// get a handle for the bundle
	CFRelease(path_url);	// [FS:CR] Don't leave a mess clean up our objects after we use them
	LLSD args;
	if (NULL != chosen_bundle)
	{
		CFDictionaryRef bundleInfoDict = CFBundleGetInfoDictionary(chosen_bundle);												// get the bundle's dictionary
		CFRelease(chosen_bundle);	// [FS:CR] Don't leave a mess clean up our objects after we use them
		if (NULL != bundleInfoDict)
		{
			CFStringRef executable_cfstr = (CFStringRef)CFDictionaryGetValue(bundleInfoDict, CFSTR("CFBundleExecutable"));	// get the name of the actual executable (e.g. TextEdit or firefox-bin)
			int max_file_length = 256;																						// (max file name length is 255 in OSX)
			char executable_buf[max_file_length];
			if (CFStringGetCString(executable_cfstr, executable_buf, max_file_length, kCFStringEncodingMacRoman))			// convert CFStringRef to char*
			{
				executable_path += std::string("/Contents/MacOS/") + std::string(executable_buf);							// append path to executable directory and then executable name to exec path
			}
			else
			{
				std::string warning = "Unable to get CString from CFString for executable path";
				LL_WARNS() << warning << LL_ENDL;
				args["MESSAGE"] = warning;
				LLNotificationsUtil::add("GenericAlert", args);
			}
		}
		else
		{
			std::string warning = "Unable to get bundle info dictionary from application bundle";
			LL_WARNS() << warning << LL_ENDL;
			args["MESSAGE"] = warning;
			LLNotificationsUtil::add("GenericAlert", args);
		}
	}
	else
	{
		if (-1 != executable_path.find(".app"))	// only warn if this path actually had ".app" in it, i.e. it probably just wasn'nt an app bundle and that's okay
		{
			std::string warning = std::string("Unable to get bundle from path \"") + chosen_path + std::string("\"");
			LL_WARNS() << warning << LL_ENDL;
			args["MESSAGE"] = warning;
			LLNotificationsUtil::add("GenericAlert", args);
		}
	}

#endif
	{
		std::string bin = executable_path;
		if (!bin.empty())
		{
			// surround command with double quotes for the case if the path contains spaces
			if (bin.find("\"") == std::string::npos)
			{
				bin = "\"" + bin + "\"";
			}
			executable_path = bin;
		}
	}
	gSavedSettings.setString("ExternalEditor", executable_path);
}
// </FS:LO>

//[FIX JIRA-1971 : SJ] Show an notify when Javascript setting change
void LLFloaterPreference::onClickJavascript()
{
	if (!gSavedSettings.getBOOL("BrowserJavascriptEnabled"))
	{
		LLNotificationsUtil::add("DisableJavascriptBreaksSearch");
	}
}

/*
void LLFloaterPreference::onClickSkin(LLUICtrl* ctrl, const LLSD& userdata)
{
	gSavedSettings.setString("SkinCurrent", userdata.asString());
	ctrl->setValue(userdata.asString());
}

void LLFloaterPreference::onSelectSkin()
{
	std::string skin_selection = getChild<LLRadioGroup>("skin_selection")->getValue().asString();
	gSavedSettings.setString("SkinCurrent", skin_selection);
}

void LLFloaterPreference::refreshSkin(void* data)
{
	LLPanel*self = (LLPanel*)data;
	sSkin = gSavedSettings.getString("SkinCurrent");
	self->getChild<LLRadioGroup>("skin_selection", true)->setValue(sSkin);
}
*/

// <FS:Zi> FIRE-19539 - Include the alert messages in Prefs>Notifications>Alerts in preference Search.
// void LLFloaterPreference::buildPopupLists()
// {
// 	LLScrollListCtrl& disabled_popups =
// 		getChildRef<LLScrollListCtrl>("disabled_popups");
// 	LLScrollListCtrl& enabled_popups =
// 		getChildRef<LLScrollListCtrl>("enabled_popups");
//	
// 	disabled_popups.deleteAllItems();
// 	enabled_popups.deleteAllItems();
//	
// 	for (LLNotifications::TemplateMap::const_iterator iter = LLNotifications::instance().templatesBegin();
// 		 iter != LLNotifications::instance().templatesEnd();
// 		 ++iter)
// 	{
// 		LLNotificationTemplatePtr templatep = iter->second;
// 		LLNotificationFormPtr formp = templatep->mForm;
//		
// 		LLNotificationForm::EIgnoreType ignore = formp->getIgnoreType();
// 		if (ignore <= LLNotificationForm::IGNORE_NO)
// 			continue;
//		
// 		LLSD row;
// 		row["columns"][0]["value"] = formp->getIgnoreMessage();
// 		row["columns"][0]["font"] = "SANSSERIF_SMALL";
// 		row["columns"][0]["width"] = 400;
//		
// 		LLScrollListItem* item = NULL;
//		
// 		bool show_popup = !formp->getIgnored();
// 		if (!show_popup)
// 		{
// 			if (ignore == LLNotificationForm::IGNORE_WITH_LAST_RESPONSE)
// 			{
// 				// <FS:Ansariel> Default responses are declared in "ignores" settings group, see llnotifications.cpp
// 				//LLSD last_response = LLUI::getInstance()->mSettingGroups["config"]->getLLSD("Default" + templatep->mName);
// 				LLSD last_response = LLUI::getInstance()->mSettingGroups["ignores"]->getLLSD("Default" + templatep->mName);
// 				// </FS:Ansariel>
// 				if (!last_response.isUndefined())
// 				{
// 					for (LLSD::map_const_iterator it = last_response.beginMap();
// 						 it != last_response.endMap();
// 						 ++it)
// 					{
// 						if (it->second.asBoolean())
// 						{
// 							row["columns"][1]["value"] = formp->getElement(it->first)["ignore"].asString();
// 							row["columns"][1]["font"] = "SANSSERIF_SMALL";
// 							row["columns"][1]["width"] = 360;
// 							break;
// 						}
// 					}
// 				}
// 			}
// 			item = disabled_popups.addElement(row);
// 		}
// 		else
// 		{
// 			item = enabled_popups.addElement(row);
// 		}
//		
// 		if (item)
// 		{
// 			item->setUserdata((void*)&iter->first);
// 		}
// 	}
// }

void LLFloaterPreference::buildPopupList()
{
	mPopupList->deleteAllItems();

	for (LLNotifications::TemplateMap::const_iterator iter = LLNotifications::instance().templatesBegin();
		 iter != LLNotifications::instance().templatesEnd();
		 ++iter)
	{
		LLNotificationTemplatePtr templatep = iter->second;
		LLNotificationFormPtr formp = templatep->mForm;
		
		LLNotificationForm::EIgnoreType ignore = formp->getIgnoreType();
		if (ignore <= LLNotificationForm::IGNORE_NO)
			continue;

		bool show_popup = !formp->getIgnored();

		LLSD row;

		// column COLUMN_POPUP_SPACER makes things look good, since "halign" and "center" or LLFontGL::HCENTER don't work -Zi
		row["columns"][COLUMN_POPUP_CHECKBOX]["type"] = "checkbox";
		row["columns"][COLUMN_POPUP_CHECKBOX]["column"] = "alert_enabled_check";
		row["columns"][COLUMN_POPUP_CHECKBOX]["value"] = show_popup;
		row["columns"][COLUMN_POPUP_LABEL]["column"] = "alert_label";
		row["columns"][COLUMN_POPUP_LABEL]["value"] = formp->getIgnoreMessage();

		LLScrollListItem* item = mPopupList->addElement(row);

		if (item)
		{
			item->setUserdata((void*)&iter->first);
		}
	}
}

void LLFloaterPreference::onSelectPopup()
{
	LLScrollListItem* last = mPopupList->getLastSelectedItem();
	for (auto popup : mPopupList->getAllSelected())
	{
		LLNotificationTemplatePtr templatep = LLNotifications::instance().getTemplate(*(std::string*)(popup->getUserdata()));
		std::string notification_name = templatep->mName;
		LLUI::getInstance()->mSettingGroups["ignores"]->setBOOL(notification_name, last->getColumn(COLUMN_POPUP_CHECKBOX)->getValue().asBoolean());
	}
}

void LLFloaterPreference::onUpdatePopupFilter()
{
	mPopupList->setFilterString(mPopupFilter->getValue().asString());
}
// <FS:Zi>

void LLFloaterPreference::refreshEnabledState()
{
	// <FS:Ansariel> Improved graphics preferences
	//LLCheckBoxCtrl* ctrl_wind_light = getChild<LLCheckBoxCtrl>("WindLightUseAtmosShaders");
	//LLCheckBoxCtrl* ctrl_deferred = getChild<LLCheckBoxCtrl>("UseLightShaders");

	//// if vertex shaders off, disable all shader related products
	//if (!LLFeatureManager::getInstance()->isFeatureAvailable("WindLightUseAtmosShaders"))
	//{
	//	ctrl_wind_light->setEnabled(FALSE);
	//	ctrl_wind_light->setValue(FALSE);
	//}
	//else
	//{
	//	ctrl_wind_light->setEnabled(TRUE);
	//}

	////Deferred/SSAO/Shadows
	//BOOL bumpshiny = gGLManager.mHasCubeMap && LLCubeMap::sUseCubeMaps && LLFeatureManager::getInstance()->isFeatureAvailable("RenderObjectBump") && gSavedSettings.getBOOL("RenderObjectBump");
	//BOOL shaders = gSavedSettings.getBOOL("WindLightUseAtmosShaders");
	//BOOL enabled = LLFeatureManager::getInstance()->isFeatureAvailable("RenderDeferred") &&
	//					bumpshiny &&
	//					shaders && 
	//					(ctrl_wind_light->get()) ? TRUE : FALSE;

	//ctrl_deferred->setEnabled(enabled);

	F32 mem_multiplier = gSavedSettings.getF32("RenderTextureMemoryMultiple");
	
	S32Megabytes min_tex_mem = LLViewerTextureList::getMinVideoRamSetting();
	S32Megabytes max_tex_mem = LLViewerTextureList::getMaxVideoRamSetting(false, mem_multiplier);
	getChild<LLSliderCtrl>("GraphicsCardTextureMemory")->setMinValue(min_tex_mem.value());
	getChild<LLSliderCtrl>("GraphicsCardTextureMemory")->setMaxValue(max_tex_mem.value());

	// <FS:Ansariel> Dynamic texture memory calculation
	handleDynamicTextureMemoryChanged();

#if ADDRESS_SIZE == 32
	childSetEnabled("FSRestrictMaxTextureSize", false);
#endif

	if (!LLFeatureManager::getInstance()->isFeatureAvailable("RenderVBOEnable") ||
		!gGLManager.mHasVertexBufferObject)
	{
		getChildView("vbo")->setEnabled(FALSE);
		getChildView("vbo_stream")->setEnabled(FALSE);
	}
	else
#if LL_DARWIN
		getChildView("vbo_stream")->setEnabled(FALSE);  //Hardcoded disable on mac
		getChild<LLUICtrl>("vbo_stream")->setValue((LLSD::Boolean) FALSE);
#else
		getChildView("vbo_stream")->setEnabled(LLVertexBuffer::sEnableVBOs);
#endif

	if (!LLFeatureManager::getInstance()->isFeatureAvailable("RenderCompressTextures") ||
		!gGLManager.mHasVertexBufferObject)
	{
		getChildView("texture compression")->setEnabled(FALSE);
	}

	// if no windlight shaders, turn off nighttime brightness, gamma, and fog distance
	LLSpinCtrl* gamma_ctrl = getChild<LLSpinCtrl>("gamma");
	gamma_ctrl->setEnabled(!gPipeline.canUseWindLightShaders());
	getChildView("fog")->setEnabled(!gPipeline.canUseWindLightShaders());

	// anti-aliasing
	{
		LLUICtrl* fsaa_ctrl = getChild<LLUICtrl>("fsaa");
		
		// Enable or disable the control, the "Antialiasing:" label and the restart warning
		// based on code support for the feature on the current hardware.

		if (gPipeline.canUseAntiAliasing())
		{
			fsaa_ctrl->setEnabled(TRUE);
		}
		else
		{
			fsaa_ctrl->setEnabled(FALSE);
			fsaa_ctrl->setValue((LLSD::Integer) 0);
		}
	}

<<<<<<< HEAD
	LLComboBox* ctrl_reflections = getChild<LLComboBox>("Reflections");

// [RLVa:KB] - Checked: 2013-05-11 (RLVa-1.4.9)
	if (RlvActions::isRlvEnabled())
	{
		getChild<LLUICtrl>("do_not_disturb_response")->setEnabled(!RlvActions::hasBehaviour(RLV_BHVR_SENDIM));
	}
// [/RLVa:KB]

	// Reflections
	BOOL reflections = gGLManager.mHasCubeMap && LLCubeMap::sUseCubeMaps;
	ctrl_reflections->setEnabled(reflections);
	
	// Bump & Shiny
	LLCheckBoxCtrl* bumpshiny_ctrl = getChild<LLCheckBoxCtrl>("BumpShiny");
	bool bumpshiny = gGLManager.mHasCubeMap && LLCubeMap::sUseCubeMaps && LLFeatureManager::getInstance()->isFeatureAvailable("RenderObjectBump");
	bumpshiny_ctrl->setEnabled(bumpshiny ? TRUE : FALSE);
	
    // <FS:Ansariel> Does not exist
    //LLCheckBoxCtrl* ctrl_enhanced_skel = getChild<LLCheckBoxCtrl>("AvatarEnhancedSkeleton");
    //bool enhanced_skel_enabled = gSavedSettings.getBOOL("IncludeEnhancedSkeleton");
    //ctrl_enhanced_skel->setValue(enhanced_skel_enabled);
    // </FS:Ansariel>

	// Avatar Mode
	// Avatar Render Mode
    getChild<LLCheckBoxCtrl>("AvatarCloth")->setEnabled(TRUE);

	/* <FS:LO> remove orphaned code left over from EEP
	// Vertex Shaders, Global Shader Enable
	LLRadioGroup* terrain_detail = getChild<LLRadioGroup>("TerrainDetailRadio");   // can be linked with control var

	terrain_detail->setEnabled(FALSE);
	*/
	
	// WindLight
	LLCheckBoxCtrl* ctrl_wind_light = getChild<LLCheckBoxCtrl>("WindLightUseAtmosShaders");
	LLSliderCtrl* sky = getChild<LLSliderCtrl>("SkyMeshDetail");

// [RLVa:KB] - Checked: 2010-03-18 (RLVa-1.2.0a) | Modified: RLVa-0.2.0a
	// "Atmospheric Shaders" can't be disabled - but can be enabled - under @setenv=n
	ctrl_wind_light->setEnabled( ((RlvActions::canChangeEnvironment()) && (!RlvActions::hasBehaviour(RLV_BHVR_SETSPHERE))) || (!gSavedSettings.getBOOL("WindLightUseAtmosShaders")));
// [/RLVa:KB]
//    ctrl_wind_light->setEnabled(TRUE);

	sky->setEnabled(TRUE);

	//Deferred/SSAO/Shadows
	LLCheckBoxCtrl* ctrl_deferred = getChild<LLCheckBoxCtrl>("UseLightShaders");

	BOOL enabled = LLFeatureManager::getInstance()->isFeatureAvailable("RenderDeferred") &&
						((bumpshiny_ctrl && bumpshiny_ctrl->get()) ? TRUE : FALSE) &&
						(ctrl_wind_light->get()) ? TRUE : FALSE;

	ctrl_deferred->setEnabled(enabled);

	LLCheckBoxCtrl* ctrl_ssao = getChild<LLCheckBoxCtrl>("UseSSAO");
	LLCheckBoxCtrl* ctrl_dof = getChild<LLCheckBoxCtrl>("UseDoF");
	LLComboBox* ctrl_shadow = getChild<LLComboBox>("ShadowDetail");

	// note, okay here to get from ctrl_deferred as it's twin, ctrl_deferred2 will alway match it
	enabled = enabled && LLFeatureManager::getInstance()->isFeatureAvailable("RenderDeferredSSAO") && (ctrl_deferred->get() ? TRUE : FALSE);
	
	ctrl_deferred->set(gSavedSettings.getBOOL("RenderDeferred"));

	ctrl_ssao->setEnabled(enabled);
	ctrl_dof->setEnabled(enabled);

	enabled = enabled && LLFeatureManager::getInstance()->isFeatureAvailable("RenderShadowDetail");

	ctrl_shadow->setEnabled(enabled);

	// now turn off any features that are unavailable
	disableUnavailableSettings();

	// Cannot have floater active until caps have been received
	//getChild<LLButton>("default_creation_permissions")->setEnabled(LLStartUp::getStartupState() < STATE_STARTED ? false : true);
	getChild<LLButton>("fs_default_creation_permissions")->setEnabled(LLStartUp::getStartupState() < STATE_STARTED ? false : true);

	getChildView("block_list")->setEnabled(LLLoginInstance::getInstance()->authSuccess());
}

// <FS:Ansariel> Dynamic texture memory calculation
void LLFloaterPreference::handleDynamicTextureMemoryChanged()
{
	if (LLViewerTextureList::canUseDynamicTextureMemory())
	{
		bool dynamic_tex_mem_enabled = gSavedSettings.getBOOL("FSDynamicTextureMemory");
		childSetEnabled("FSDynamicTextureMemory", true);
		childSetEnabled("FSDynamicTextureMemoryMinTextureMemory", dynamic_tex_mem_enabled);
		childSetEnabled("FSDynamicTextureMemoryCacheReserve", dynamic_tex_mem_enabled);
		childSetEnabled("FSDynamicTextureMemoryGPUReserve", dynamic_tex_mem_enabled);
		childSetEnabled("GraphicsCardTextureMemory", !dynamic_tex_mem_enabled);
	}
	else
	{
		childSetEnabled("FSDynamicTextureMemory", false);
		childSetEnabled("FSDynamicTextureMemoryMinTextureMemory", false);
		childSetEnabled("FSDynamicTextureMemoryCacheReserve", false);
		childSetEnabled("FSDynamicTextureMemoryGPUReserve", false);
		childSetEnabled("GraphicsCardTextureMemory", true);
	}
}
// </FS:Ansariel>

// <FS:Zi> Support preferences search SLURLs
void LLFloaterPreference::onCopySearch()
{
	std::string searchQuery = "secondlife:///app/openfloater/preferences?search=" + LLURI::escape(mFilterEdit->getText());
	LLClipboard::instance().copyToClipboard(utf8str_to_wstring(searchQuery), 0, searchQuery.size());
}
// </FS:Zi>


=======
>>>>>>> 7bb47833
// static
void LLAvatarComplexityControls::setIndirectControls()
{
	/*
	 * We have controls that have an indirect relationship between the control
	 * values and adjacent text and the underlying setting they influence.
	 * In each case, the control and its associated setting are named Indirect<something>
	 * This method interrogates the controlled setting and establishes the
	 * appropriate value for the indirect control. It must be called whenever the
	 * underlying setting may have changed other than through the indirect control,
	 * such as when the 'Reset all to recommended settings' button is used...
	 */
	setIndirectMaxNonImpostors();
	setIndirectMaxArc();
}

// static
void LLAvatarComplexityControls::setIndirectMaxNonImpostors()
{
	U32 max_non_impostors = gSavedSettings.getU32("RenderAvatarMaxNonImpostors");
	// for this one, we just need to make zero, which means off, the max value of the slider
	U32 indirect_max_non_impostors = (0 == max_non_impostors) ? LLVOAvatar::NON_IMPOSTORS_MAX_SLIDER : max_non_impostors;
	gSavedSettings.setU32("IndirectMaxNonImpostors", indirect_max_non_impostors);
}

void LLAvatarComplexityControls::setIndirectMaxArc()
{
	U32 max_arc = gSavedSettings.getU32("RenderAvatarMaxComplexity");
	U32 indirect_max_arc;
	if (0 == max_arc)
	{
		// the off position is all the way to the right, so set to control max
		indirect_max_arc = INDIRECT_MAX_ARC_OFF;
	}
	else
	{
		// This is the inverse of the calculation in updateMaxComplexity
		indirect_max_arc = (U32)ll_round(((log(F32(max_arc)) - MIN_ARC_LOG) / ARC_LIMIT_MAP_SCALE)) + MIN_INDIRECT_ARC_LIMIT;
	}
	gSavedSettings.setU32("IndirectMaxComplexity", indirect_max_arc);
}

<<<<<<< HEAD
void LLFloaterPreference::disableUnavailableSettings()
{	
	LLComboBox* ctrl_reflections   = getChild<LLComboBox>("Reflections");
	LLCheckBoxCtrl* ctrl_avatar_cloth  = getChild<LLCheckBoxCtrl>("AvatarCloth");
	LLCheckBoxCtrl* ctrl_wind_light    = getChild<LLCheckBoxCtrl>("WindLightUseAtmosShaders");
	LLCheckBoxCtrl* ctrl_deferred = getChild<LLCheckBoxCtrl>("UseLightShaders");
	LLComboBox* ctrl_shadows = getChild<LLComboBox>("ShadowDetail");
	LLCheckBoxCtrl* ctrl_ssao = getChild<LLCheckBoxCtrl>("UseSSAO");
	LLCheckBoxCtrl* ctrl_dof = getChild<LLCheckBoxCtrl>("UseDoF");
	LLSliderCtrl* sky = getChild<LLSliderCtrl>("SkyMeshDetail");

	// disabled windlight
	if (!LLFeatureManager::getInstance()->isFeatureAvailable("WindLightUseAtmosShaders"))
	{
		ctrl_wind_light->setEnabled(FALSE);
		ctrl_wind_light->setValue(FALSE);

		sky->setEnabled(FALSE);

		//deferred needs windlight, disable deferred
		ctrl_shadows->setEnabled(FALSE);
		ctrl_shadows->setValue(0);

		ctrl_ssao->setEnabled(FALSE);
		ctrl_ssao->setValue(FALSE);

		ctrl_dof->setEnabled(FALSE);
		ctrl_dof->setValue(FALSE);

		ctrl_deferred->setEnabled(FALSE);
		ctrl_deferred->setValue(FALSE);
	}

	// disabled deferred
	if (!LLFeatureManager::getInstance()->isFeatureAvailable("RenderDeferred"))
	{
		ctrl_shadows->setEnabled(FALSE);
		ctrl_shadows->setValue(0);

		ctrl_ssao->setEnabled(FALSE);
		ctrl_ssao->setValue(FALSE);

		ctrl_dof->setEnabled(FALSE);
		ctrl_dof->setValue(FALSE);

		ctrl_deferred->setEnabled(FALSE);
		ctrl_deferred->setValue(FALSE);
	}
	
	// disabled deferred SSAO
	if (!LLFeatureManager::getInstance()->isFeatureAvailable("RenderDeferredSSAO"))
	{
		ctrl_ssao->setEnabled(FALSE);
		ctrl_ssao->setValue(FALSE);
	}
	
	// disabled deferred shadows
	if (!LLFeatureManager::getInstance()->isFeatureAvailable("RenderShadowDetail"))
	{
		ctrl_shadows->setEnabled(FALSE);
		ctrl_shadows->setValue(0);
	}

	// disabled reflections
	if (!LLFeatureManager::getInstance()->isFeatureAvailable("RenderReflectionDetail"))
	{
		ctrl_reflections->setEnabled(FALSE);
		ctrl_reflections->setValue(FALSE);
	}
	
	// disabled cloth
	if (!LLFeatureManager::getInstance()->isFeatureAvailable("RenderAvatarCloth"))
	{
		ctrl_avatar_cloth->setEnabled(FALSE);
		ctrl_avatar_cloth->setValue(FALSE);
	}
}

=======
>>>>>>> 7bb47833
void LLFloaterPreference::refresh()
{
	LLPanel::refresh();

	// <FS:Ansariel> Improved graphics preferences
	getChild<LLUICtrl>("fsaa")->setValue((LLSD::Integer)  gSavedSettings.getU32("RenderFSAASamples"));
	updateSliderText(getChild<LLSliderCtrl>("RenderPostProcess",	true), getChild<LLTextBox>("PostProcessText",			true));
	LLAvatarComplexityControls::setIndirectControls();
	setMaxNonImpostorsText(gSavedSettings.getU32("RenderAvatarMaxNonImpostors"),getChild<LLTextBox>("IndirectMaxNonImpostorsText", true));
	// </FS:Ansariel>

    LLAvatarComplexityControls::setText(
        gSavedSettings.getU32("RenderAvatarMaxComplexity"),
        getChild<LLTextBox>("IndirectMaxComplexityText", true));

	refreshEnabledState();
	LLFloater* advanced = LLFloaterReg::findTypedInstance<LLFloater>("prefs_graphics_advanced");
	if (advanced)
	{
		advanced->refresh();
	}
    updateClickActionViews();
}

void LLFloaterPreference::onCommitWindowedMode()
{
	refresh();
}

void LLFloaterPreference::onChangeQuality(const LLSD& data)
{
	U32 level = (U32)(data.asReal());
	LLFeatureManager::getInstance()->setGraphicsLevel(level, true);
	refreshEnabledGraphics();
	refresh();
}

//<FS:KC> Handled centrally now
/*
void LLFloaterPreference::onClickSetSounds()
{
	// Disable Enable gesture/collisions sounds checkbox if the master sound is disabled
	// or if sound effects are disabled.
	getChild<LLCheckBoxCtrl>("gesture_audio_play_btn")->setEnabled(!gSavedSettings.getBOOL("MuteSounds"));
	getChild<LLCheckBoxCtrl>("collisions_audio_play_btn")->setEnabled(!gSavedSettings.getBOOL("MuteSounds"));
}
*/

// <FS:PP> FIRE-8190: Preview function for "UI Sounds" Panel
void LLFloaterPreference::onClickPreviewUISound(const LLSD& ui_sound_id)
{
	std::string uisndid = ui_sound_id.asString();
	make_ui_sound(uisndid.c_str(), true);
}
// </FS:PP> FIRE-8190: Preview function for "UI Sounds" Panel

// <FS:Zi> FIRE-19539 - Include the alert messages in Prefs>Notifications>Alerts in preference Search.
// void LLFloaterPreference::onClickEnablePopup()
// {	
// 	LLScrollListCtrl& disabled_popups = getChildRef<LLScrollListCtrl>("disabled_popups");
//	
// 	std::vector<LLScrollListItem*> items = disabled_popups.getAllSelected();
// 	std::vector<LLScrollListItem*>::iterator itor;
// 	for (itor = items.begin(); itor != items.end(); ++itor)
// 	{
// 		LLNotificationTemplatePtr templatep = LLNotifications::instance().getTemplate(*(std::string*)((*itor)->getUserdata()));
// 		//gSavedSettings.setWarning(templatep->mName, TRUE);
// 		std::string notification_name = templatep->mName;
// 		LLUI::getInstance()->mSettingGroups["ignores"]->setBOOL(notification_name, TRUE);
// 	}
//	
// 	buildPopupLists();
// }

// void LLFloaterPreference::onClickDisablePopup()
// {	
// 	LLScrollListCtrl& enabled_popups = getChildRef<LLScrollListCtrl>("enabled_popups");
//	
// 	std::vector<LLScrollListItem*> items = enabled_popups.getAllSelected();
// 	std::vector<LLScrollListItem*>::iterator itor;
// 	for (itor = items.begin(); itor != items.end(); ++itor)
// 	{
// 		LLNotificationTemplatePtr templatep = LLNotifications::instance().getTemplate(*(std::string*)((*itor)->getUserdata()));
// 		templatep->mForm->setIgnored(true);
// 	}
//	
// 	buildPopupLists();
// }
// </FS:Zi>

void LLFloaterPreference::resetAllIgnored()
{
	for (LLNotifications::TemplateMap::const_iterator iter = LLNotifications::instance().templatesBegin();
		 iter != LLNotifications::instance().templatesEnd();
		 ++iter)
	{
		if (iter->second->mForm->getIgnoreType() > LLNotificationForm::IGNORE_NO)
		{
			iter->second->mForm->setIgnored(false);
		}
	}
}

void LLFloaterPreference::setAllIgnored()
{
	for (LLNotifications::TemplateMap::const_iterator iter = LLNotifications::instance().templatesBegin();
		 iter != LLNotifications::instance().templatesEnd();
		 ++iter)
	{
		if (iter->second->mForm->getIgnoreType() > LLNotificationForm::IGNORE_NO)
		{
			iter->second->mForm->setIgnored(true);
		}
	}
}

void LLFloaterPreference::onClickLogPath()
{
	std::string proposed_name(gSavedPerAccountSettings.getString("InstantMessageLogPath"));	 
	mPriorInstantMessageLogPath.clear();
	

	(new LLDirPickerThread(boost::bind(&LLFloaterPreference::changeLogPath, this, _1, _2), proposed_name))->getFile();
}

void LLFloaterPreference::changeLogPath(const std::vector<std::string>& filenames, std::string proposed_name)
{
	//Path changed
	if (proposed_name != filenames[0])
	{
		gSavedPerAccountSettings.setString("InstantMessageLogPath", filenames[0]);
		mPriorInstantMessageLogPath = proposed_name;

		// enable/disable 'Delete transcripts button
		updateDeleteTranscriptsButton();
	}
	//[FIX FIRE-2765 : SJ] Enable Reset button when own Chatlogdirectory is set
	getChildView("reset_logpath")->setEnabled(TRUE);
}

//[FIX FIRE-2765 : SJ] Making sure Reset button resets the chatlogdirectory to the default setting
void LLFloaterPreference::onClickResetLogPath()
{
	// <FS:Ansariel> FIRE-12955: Logs don't get moved when clicking reset log path button
	//gDirUtilp->setChatLogsDir(gDirUtilp->getOSUserAppDir());
	//gSavedPerAccountSettings.setString("InstantMessageLogPath", gDirUtilp->getChatLogsDir());

	mPriorInstantMessageLogPath = gDirUtilp->getChatLogsDir();
	gSavedPerAccountSettings.setString("InstantMessageLogPath", gDirUtilp->getOSUserAppDir());

	// enable/disable 'Delete transcripts button
	updateDeleteTranscriptsButton();

	getChildView("reset_logpath")->setEnabled(FALSE);
	// </FS:Ansariel>
}

bool LLFloaterPreference::moveTranscriptsAndLog()
{
	std::string instantMessageLogPath(gSavedPerAccountSettings.getString("InstantMessageLogPath"));
	std::string chatLogPath = gDirUtilp->add(instantMessageLogPath, gDirUtilp->getUserName());

	bool madeDirectory = false;

	//Does the directory really exist, if not then make it
	if(!LLFile::isdir(chatLogPath))
	{
		//mkdir success is defined as zero
		if(LLFile::mkdir(chatLogPath) != 0)
		{
			return false;
		}
		madeDirectory = true;
	}
	
	std::string originalConversationLogDir = LLConversationLog::instance().getFileName();
	std::string targetConversationLogDir = gDirUtilp->add(chatLogPath, "conversation.log");
	//Try to move the conversation log
	if(!LLConversationLog::instance().moveLog(originalConversationLogDir, targetConversationLogDir))
	{
		//Couldn't move the log and created a new directory so remove the new directory
		if(madeDirectory)
		{
			LLFile::rmdir(chatLogPath);
		}
		return false;
	}

	//Attempt to move transcripts
	std::vector<std::string> listOfTranscripts;
	std::vector<std::string> listOfFilesMoved;

	LLLogChat::getListOfTranscriptFiles(listOfTranscripts);

	if(!LLLogChat::moveTranscripts(gDirUtilp->getChatLogsDir(), 
									instantMessageLogPath, 
									listOfTranscripts,
									listOfFilesMoved))
	{
		//Couldn't move all the transcripts so restore those that moved back to their old location
		LLLogChat::moveTranscripts(instantMessageLogPath, 
			gDirUtilp->getChatLogsDir(), 
			listOfFilesMoved);

		//Move the conversation log back
		LLConversationLog::instance().moveLog(targetConversationLogDir, originalConversationLogDir);

		if(madeDirectory)
		{
			LLFile::rmdir(chatLogPath);
		}

		return false;
	}

	gDirUtilp->setChatLogsDir(instantMessageLogPath);
	gDirUtilp->updatePerAccountChatLogsDir();

	return true;
}

// <FS:Ansariel> Show email address in preferences (FIRE-1071) and keep it for OpenSim
//void LLFloaterPreference::setPersonalInfo(const std::string& visibility)
void LLFloaterPreference::setPersonalInfo(const std::string& visibility, bool im_via_email, const std::string& email)
// </FS:Ansariel> Show email address in preferences (FIRE-1071)
{
	mGotPersonalInfo = true;
	// <FS:Ansariel> Keep this for OpenSim
	mOriginalIMViaEmail = im_via_email;
	mDirectoryVisibility = visibility;
	
	if (visibility == VISIBILITY_DEFAULT)
	{
		mOriginalHideOnlineStatus = false;
		getChildView("online_visibility")->setEnabled(TRUE); 	 
	}
	else if (visibility == VISIBILITY_HIDDEN)
	{
		mOriginalHideOnlineStatus = true;
		getChildView("online_visibility")->setEnabled(TRUE); 	 
	}
	else
	{
		mOriginalHideOnlineStatus = true;
	}
	
	getChild<LLUICtrl>("online_searchresults")->setEnabled(TRUE);
	getChildView("friends_online_notify_checkbox")->setEnabled(TRUE);
	getChild<LLUICtrl>("online_visibility")->setValue(mOriginalHideOnlineStatus); 	 
	getChild<LLUICtrl>("online_visibility")->setLabelArg("[DIR_VIS]", mDirectoryVisibility);
	getChildView("favorites_on_login_check")->setEnabled(TRUE);
	//getChildView("log_path_button")->setEnabled(TRUE); // <FS:Ansariel> Does not exist as of 12-09-2014
	getChildView("chat_font_size")->setEnabled(TRUE);
	//getChildView("open_log_path_button")->setEnabled(TRUE); // <FS:Ansariel> Does not exist as of 12-09-2014
	getChildView("log_path_button-panelsetup")->setEnabled(TRUE);// second set of controls for panel_preferences_setup  -WoLf
	getChildView("open_log_path_button-panelsetup")->setEnabled(TRUE);
	std::string Chatlogsdir = gDirUtilp->getOSUserAppDir();
	
	getChildView("conversation_log_combo")->setEnabled(TRUE);	// <FS:CR>
	getChildView("LogNearbyChat")->setEnabled(TRUE);	// <FS:CR>
	//getChildView("log_nearby_chat")->setEnabled(TRUE); // <FS:Ansariel> Does not exist as of 12-09-2014
	//[FIX FIRE-2765 : SJ] Set Chatlog Reset Button on enabled when Chatlogpath isn't the default folder
	if (gSavedPerAccountSettings.getString("InstantMessageLogPath") != gDirUtilp->getOSUserAppDir())
	{
		getChildView("reset_logpath")->setEnabled(TRUE);
	}
	// <FS:Ansariel> Keep this for OpenSim
	if (LLGridManager::instance().isInSecondLife())
	{
		childSetEnabled("email_settings", true);
		childSetVisible("email_settings", true);
	}
	else
	{
		std::string display_email(email);
		if (display_email.size() > 30)
		{
			display_email.resize(30);
			display_email += "...";
		}

		LLCheckBoxCtrl* send_im_to_email = getChild<LLCheckBoxCtrl>("send_im_to_email");
		send_im_to_email->setVisible(TRUE);
		send_im_to_email->setEnabled(TRUE);
		send_im_to_email->setValue(im_via_email);
		send_im_to_email->setLabelArg("[EMAIL]", display_email);
	}
	childSetVisible("email_settings_login_to_change", false);
	// </FS:Ansariel>

	// <FS:Ansariel> FIRE-420: Show end of last conversation in history
	getChildView("LogShowHistory")->setEnabled(TRUE);

	// <FS:Ansariel> Clear inventory cache button
	getChildView("ClearInventoryCache")->setEnabled(TRUE);

	// <FS:Ansariel> FIRE-18250: Option to disable default eye movement
	getChildView("FSStaticEyes")->setEnabled(TRUE);

	// <FS:Ansariel> FIRE-22564: Route llOwnerSay to scipt debug window
	getChildView("FSllOwnerSayToScriptDebugWindow_checkbox")->setEnabled(TRUE);

	// <FS:Ansariel> Clear Cache button actually clears per-account cache items
	getChildView("clear_webcache")->setEnabled(TRUE);

	getChild<LLUICtrl>("voice_call_friends_only_check")->setEnabled(TRUE);
	getChild<LLUICtrl>("voice_call_friends_only_check")->setValue(gSavedPerAccountSettings.getBOOL("VoiceCallsFriendsOnly"));
}


void LLFloaterPreference::refreshUI()
{
	refresh();
}

<<<<<<< HEAD
// <FS:Ansariel> Improved graphics preferences
void LLFloaterPreference::updateSliderText(LLSliderCtrl* ctrl, LLTextBox* text_box)
{
	if (text_box == NULL || ctrl== NULL)
		return;

	// get range and points when text should change
	F32 value = (F32)ctrl->getValue().asReal();
	F32 min = ctrl->getMinValue();
	F32 max = ctrl->getMaxValue();
	F32 range = max - min;
	llassert(range > 0);
	F32 midPoint = min + range / 3.0f;
	F32 highPoint = min + (2.0f * range / 3.0f);

	// choose the right text
	if (value < midPoint)
	{
		text_box->setText(LLTrans::getString("GraphicsQualityLow"));
	} 
	else if (value < highPoint)
	{
		text_box->setText(LLTrans::getString("GraphicsQualityMid"));
	}
	else
	{
		text_box->setText(LLTrans::getString("GraphicsQualityHigh"));
	}
}

void LLFloaterPreference::updateMaxNonImpostors()
{
	// Called when the IndirectMaxNonImpostors control changes
	// Responsible for fixing the slider label (IndirectMaxNonImpostorsText) and setting RenderAvatarMaxNonImpostors
	LLSliderCtrl* ctrl = getChild<LLSliderCtrl>("IndirectMaxNonImpostors",true);
	U32 value = ctrl->getValue().asInteger();

	if (0 == value || LLVOAvatar::NON_IMPOSTORS_MAX_SLIDER <= value)
	{
		value=0;
	}
	gSavedSettings.setU32("RenderAvatarMaxNonImpostors", value);
	LLVOAvatar::updateImpostorRendering(value); // make it effective immediately
	setMaxNonImpostorsText(value, getChild<LLTextBox>("IndirectMaxNonImpostorsText"));
}

void LLFloaterPreference::setMaxNonImpostorsText(U32 value, LLTextBox* text_box)
{
	if (0 == value)
	{
		text_box->setText(LLTrans::getString("no_limit"));
	}
	else
	{
		text_box->setText(llformat("%d", value));
	}
}

void LLFloaterPreference::updateMaxNonImpostorsLabel(const LLSD& newvalue)
{
	U32 value = newvalue.asInteger();

	if (0 == value || LLVOAvatar::NON_IMPOSTORS_MAX_SLIDER <= value)
	{
		value=0;
	}
	setMaxNonImpostorsText(value, getChild<LLTextBox>("IndirectMaxNonImpostorsText"));
}

void LLFloaterPreference::updateMaxComplexityLabel(const LLSD& newvalue)
{
	U32 value = newvalue.asInteger();

	LLAvatarComplexityControls::setText(value, getChild<LLTextBox>("IndirectMaxComplexityText"));
}
// </FS:Ansariel>

=======
>>>>>>> 7bb47833
void LLAvatarComplexityControls::updateMax(LLSliderCtrl* slider, LLTextBox* value_label, bool short_val)
{
	// Called when the IndirectMaxComplexity control changes
	// Responsible for fixing the slider label (IndirectMaxComplexityText) and setting RenderAvatarMaxComplexity
	U32 indirect_value = slider->getValue().asInteger();
	U32 max_arc;
	
	if (INDIRECT_MAX_ARC_OFF == indirect_value)
	{
		// The 'off' position is when the slider is all the way to the right, 
		// which is a value of INDIRECT_MAX_ARC_OFF,
		// so it is necessary to set max_arc to 0 disable muted avatars.
		max_arc = 0;
	}
	else
	{
		// if this is changed, the inverse calculation in setIndirectMaxArc
		// must be changed to match
		max_arc = (U32)ll_round(exp(MIN_ARC_LOG + (ARC_LIMIT_MAP_SCALE * (indirect_value - MIN_INDIRECT_ARC_LIMIT))));
	}

	gSavedSettings.setU32("RenderAvatarMaxComplexity", (U32)max_arc);
	setText(max_arc, value_label, short_val);
}

void LLAvatarComplexityControls::setText(U32 value, LLTextBox* text_box, bool short_val)
{
	if (0 == value)
	{
		text_box->setText(LLTrans::getString("no_limit"));
	}
	else
	{
<<<<<<< HEAD
		// <FS:Ansariel> Proper number formatting with delimiter
        //std::string text_value = short_val ? llformat("%d", value / 1000) : llformat("%d", value);
        //text_box->setText(text_value);
		std::string output_string;
		LLLocale locale("");
		LLResMgr::getInstance()->getIntegerString(output_string, (short_val ? value / 1000 : value));
		text_box->setText(output_string);
	}
}

// <FS:Beq> redner time controls
void LLAvatarComplexityControls::updateMaxRenderTime(LLSliderCtrl* slider, LLTextBox* value_label, bool short_val)
{
	setRenderTimeText((F32)(FSPerfStats::renderAvatarMaxART_ns/1000), value_label, short_val);
=======
        std::string text_value = short_val ? llformat("%d", value / 1000) : llformat("%d", value);
        text_box->setText(text_value);
	}
}

void LLAvatarComplexityControls::updateMaxRenderTime(LLSliderCtrl* slider, LLTextBox* value_label, bool short_val)
{
    setRenderTimeText((F32)(LLPerfStats::renderAvatarMaxART_ns/1000), value_label, short_val);
>>>>>>> 7bb47833
}

void LLAvatarComplexityControls::setRenderTimeText(F32 value, LLTextBox* text_box, bool short_val)
{
<<<<<<< HEAD
	if (0 == value)
	{
		text_box->setText(LLTrans::getString("no_limit"));
	}
	else
	{
		text_box->setText(llformat("%.0f", value));
	}
}
// </FS:Beq>
=======
    if (0 == value)
    {
        text_box->setText(LLTrans::getString("no_limit"));
    }
    else
    {
        text_box->setText(llformat("%.0f", value));
    }
}

>>>>>>> 7bb47833
void LLFloaterPreference::updateMaxComplexity()
{
	// Called when the IndirectMaxComplexity control changes
    LLAvatarComplexityControls::updateMax(
        getChild<LLSliderCtrl>("IndirectMaxComplexity"),
        getChild<LLTextBox>("IndirectMaxComplexityText"));
}

void LLFloaterPreference::updateComplexityText()
{
    LLAvatarComplexityControls::setText(gSavedSettings.getU32("RenderAvatarMaxComplexity"),
        getChild<LLTextBox>("IndirectMaxComplexityText", true));
}

bool LLFloaterPreference::loadFromFilename(const std::string& filename, std::map<std::string, std::string> &label_map)
{
    LLXMLNodePtr root;

    if (!LLXMLNode::parseFile(filename, root, NULL))
    {
        LL_WARNS("Preferences") << "Unable to parse file " << filename << LL_ENDL;
        return false;
    }

    if (!root->hasName("labels"))
    {
        LL_WARNS("Preferences") << filename << " is not a valid definition file" << LL_ENDL;
        return false;
    }

    LabelTable params;
    LLXUIParser parser;
    parser.readXUI(root, params, filename);

    if (params.validateBlock())
    {
        for (LLInitParam::ParamIterator<LabelDef>::const_iterator it = params.labels.begin();
            it != params.labels.end();
            ++it)
        {
            LabelDef label_entry = *it;
            label_map[label_entry.name] = label_entry.value;
        }
    }
    else
    {
        LL_WARNS("Preferences") << filename << " failed to load" << LL_ENDL;
        return false;
    }

    return true;
}

void LLFloaterPreference::onChangeMaturity()
{
	U8 sim_access = gSavedSettings.getU32("PreferredMaturity");

	getChild<LLIconCtrl>("rating_icon_general")->setVisible(sim_access == SIM_ACCESS_PG
															|| sim_access == SIM_ACCESS_MATURE
															|| sim_access == SIM_ACCESS_ADULT);

	getChild<LLIconCtrl>("rating_icon_moderate")->setVisible(sim_access == SIM_ACCESS_MATURE
															|| sim_access == SIM_ACCESS_ADULT);

	getChild<LLIconCtrl>("rating_icon_adult")->setVisible(sim_access == SIM_ACCESS_ADULT);
}

std::string get_category_path(LLUUID cat_id)
{
    LLViewerInventoryCategory* cat = gInventory.getCategory(cat_id);
    std::string localized_cat_name;
    if (!LLTrans::findString(localized_cat_name, "InvFolder " + cat->getName()))
    {
        localized_cat_name = cat->getName();
    }

    if (cat->getParentUUID().notNull())
    {
        return get_category_path(cat->getParentUUID()) + " > " + localized_cat_name;
    }
    else
    {
        return localized_cat_name;
    }
}

std::string get_category_path(LLFolderType::EType cat_type)
{
    LLUUID cat_id = gInventory.findUserDefinedCategoryUUIDForType(cat_type);
    return get_category_path(cat_id);
}

void LLFloaterPreference::onChangeModelFolder()
{
    if (gInventory.isInventoryUsable())
    {
        getChild<LLTextBox>("upload_models")->setText(get_category_path(LLFolderType::FT_OBJECT));
    }
}

void LLFloaterPreference::onChangeTextureFolder()
{
    if (gInventory.isInventoryUsable())
    {
        getChild<LLTextBox>("upload_textures")->setText(get_category_path(LLFolderType::FT_TEXTURE));
    }
}

void LLFloaterPreference::onChangeSoundFolder()
{
    if (gInventory.isInventoryUsable())
    {
        getChild<LLTextBox>("upload_sounds")->setText(get_category_path(LLFolderType::FT_SOUND));
    }
}

void LLFloaterPreference::onChangeAnimationFolder()
{
    if (gInventory.isInventoryUsable())
    {
        getChild<LLTextBox>("upload_animation")->setText(get_category_path(LLFolderType::FT_ANIMATION));
    }
}

// FIXME: this will stop you from spawning the sidetray from preferences dialog on login screen
// but the UI for this will still be enabled
void LLFloaterPreference::onClickBlockList()
{
	// </FS:Ansariel> Optional standalone blocklist floater
	//LLFloaterSidePanelContainer::showPanel("people", "panel_people",
	//	LLSD().with("people_panel_tab_name", "blocked_panel"));
	BOOL saved_setting = gSavedSettings.getBOOL("FSDisableBlockListAutoOpen");
	gSavedSettings.setBOOL("FSDisableBlockListAutoOpen", FALSE);
	LLPanelBlockedList::showPanelAndSelect();
	gSavedSettings.setBOOL("FSDisableBlockListAutoOpen", saved_setting);
	// </FS:Ansariel>
}

void LLFloaterPreference::onClickProxySettings()
{
	LLFloaterReg::showInstance("prefs_proxy");
}

void LLFloaterPreference::onClickTranslationSettings()
{
	LLFloaterReg::showInstance("prefs_translation");
}

void LLFloaterPreference::onClickAutoReplace()
{
	LLFloaterReg::showInstance("prefs_autoreplace");
}

void LLFloaterPreference::onClickSpellChecker()
{
    LLFloaterReg::showInstance("prefs_spellchecker");
}

void LLFloaterPreference::onClickRenderExceptions()
{
    LLFloaterReg::showInstance("avatar_render_settings");
}

void LLFloaterPreference::onClickAutoAdjustments()
{
    LLFloaterPerformance* performance_floater = LLFloaterReg::showTypedInstance<LLFloaterPerformance>("performance");
    if (performance_floater)
    {
        performance_floater->showAutoadjustmentsPanel();
    }
}

void LLFloaterPreference::onClickAdvanced()
{
	LLFloaterReg::showInstance("prefs_graphics_advanced");

	LLTabContainer* tabcontainer = getChild<LLTabContainer>("pref core");
	for (child_list_t::const_iterator iter = tabcontainer->getChildList()->begin();
		 iter != tabcontainer->getChildList()->end(); ++iter)
	{
		LLView* view = *iter;
		LLPanelPreferenceGraphics* panel = dynamic_cast<LLPanelPreferenceGraphics*>(view);
		if (panel)
		{
			panel->resetDirtyChilds();
		}
	}
}

void LLFloaterPreference::onClickActionChange()
{
    updateClickActionControls();
}

void LLFloaterPreference::onClickPermsDefault()
{
	LLFloaterReg::showInstance("perms_default");
}

void LLFloaterPreference::onClickRememberedUsernames()
{
    LLFloaterReg::showInstance("forget_username");
}

void LLFloaterPreference::onDeleteTranscripts()
{
	LLSD args;
	args["FOLDER"] = gDirUtilp->getUserName();

	LLNotificationsUtil::add("PreferenceChatDeleteTranscripts", args, LLSD(), boost::bind(&LLFloaterPreference::onDeleteTranscriptsResponse, this, _1, _2));
}

void LLFloaterPreference::onDeleteTranscriptsResponse(const LLSD& notification, const LLSD& response)
{
	if (0 == LLNotificationsUtil::getSelectedOption(notification, response))
	{
		LLLogChat::deleteTranscripts();
		updateDeleteTranscriptsButton();
	}
}

void LLFloaterPreference::onLogChatHistorySaved()
{
	LLButton * delete_transcripts_buttonp = getChild<LLButton>("delete_transcripts");

	if (!delete_transcripts_buttonp->getEnabled())
	{
		delete_transcripts_buttonp->setEnabled(true);
	}
}

// <FS:PP> Load UI Sounds tabs settings
void LLFloaterPreference::updateUISoundsControls()
{
	getChild<LLComboBox>("PlayModeUISndNewIncomingIMSession")->setValue((int)gSavedSettings.getU32("PlayModeUISndNewIncomingIMSession")); // 0, 1, 2, 3. Shared with Chat > Notifications > "When receiving Instant Messages"
	getChild<LLComboBox>("PlayModeUISndNewIncomingGroupIMSession")->setValue((int)gSavedSettings.getU32("PlayModeUISndNewIncomingGroupIMSession")); // 0, 1, 2, 3. Shared with Chat > Notifications > "When receiving Group Instant Messages"
	getChild<LLComboBox>("PlayModeUISndNewIncomingConfIMSession")->setValue((int)gSavedSettings.getU32("PlayModeUISndNewIncomingConfIMSession")); // 0, 1, 2, 3. Shared with Chat > Notifications > "When receiving AdHoc Instant Messages"
#ifdef OPENSIM
	// <FS:Beq> OpenSim has option to not attenuate nearby local voice by distance
	auto earPosGroup = findChild<LLRadioGroup>("ear_location");
	if (earPosGroup)
	{
		// It seems there is no better way to do this than with magic numbers short of importing the enums in vivoxvoice (which aren't necessarily the same thing).
		// Index 2 here is the opensim only option to hear nearby chat without attenuation.
		constexpr int hearNearbyVoiceFullVolume{2};
		earPosGroup->setIndexEnabled(hearNearbyVoiceFullVolume, LLGridManager::instance().isInOpenSim());
	}
	// <FS:Beq>
	getChild<LLTextBox>("textFSRestartOpenSim")->setVisible(TRUE);
	getChild<LLLineEditor>("UISndRestartOpenSim")->setVisible(TRUE);
	getChild<LLButton>("Prev_UISndRestartOpenSim")->setVisible(TRUE);
	getChild<LLButton>("Def_UISndRestartOpenSim")->setVisible(TRUE);
	getChild<LLCheckBoxCtrl>("PlayModeUISndRestartOpenSim")->setVisible(TRUE);
#endif
	getChild<LLComboBox>("UseLSLFlightAssist")->setValue((int)gSavedPerAccountSettings.getF32("UseLSLFlightAssist")); // Flight Assist combo box; Not sound-related, but better to place it here instead of creating whole new void

	// FIRE-9856: Mute sound effects disable plays sound from collisions and plays sound from gestures checkbox not disable after restart/relog
	bool mute_sound_effects = gSavedSettings.getBOOL("MuteSounds");
	bool mute_all_sounds = gSavedSettings.getBOOL("MuteAudio");
	getChild<LLCheckBoxCtrl>("gesture_audio_play_btn")->setEnabled(!(mute_sound_effects || mute_all_sounds));
	getChild<LLCheckBoxCtrl>("collisions_audio_play_btn")->setEnabled(!(mute_sound_effects || mute_all_sounds));
}
// </FS:PP>

void LLFloaterPreference::updateClickActionControls()
{
    const int single_clk_action = getChild<LLComboBox>("single_click_action_combo")->getValue().asInteger();
    const int double_clk_action = getChild<LLComboBox>("double_click_action_combo")->getValue().asInteger();

    // Todo: This is a very ugly way to get access to keybindings.
    // Reconsider possible options.
    // Potential option: make constructor of LLKeyConflictHandler private
    // but add a getter that will return shared pointer for specific
    // mode, pointer should only exist so long as there are external users.
    // In such case we won't need to do this 'dynamic_cast' nightmare.
    // updateTable() can also be avoided
    LLTabContainer* tabcontainer = getChild<LLTabContainer>("pref core");
    for (child_list_t::const_iterator iter = tabcontainer->getChildList()->begin();
        iter != tabcontainer->getChildList()->end(); ++iter)
    {
        LLView* view = *iter;
        LLPanelPreferenceControls* panel = dynamic_cast<LLPanelPreferenceControls*>(view);
        if (panel)
        {
            panel->setKeyBind("walk_to",
                              EMouseClickType::CLICK_LEFT,
                              KEY_NONE,
                              MASK_NONE,
                              single_clk_action == 1);
            
            panel->setKeyBind("walk_to",
                              EMouseClickType::CLICK_DOUBLELEFT,
                              KEY_NONE,
                              MASK_NONE,
                              double_clk_action == 1);
            
            panel->setKeyBind("teleport_to",
                              EMouseClickType::CLICK_DOUBLELEFT,
                              KEY_NONE,
                              MASK_NONE,
                              double_clk_action == 2);

            panel->updateAndApply();
        }
    }
}

void LLFloaterPreference::updateClickActionViews()
{
    bool click_to_walk = false;
    bool dbl_click_to_walk = false;
    bool dbl_click_to_teleport = false;

    // Todo: This is a very ugly way to get access to keybindings.
    // Reconsider possible options.
    LLTabContainer* tabcontainer = getChild<LLTabContainer>("pref core");
    for (child_list_t::const_iterator iter = tabcontainer->getChildList()->begin();
        iter != tabcontainer->getChildList()->end(); ++iter)
    {
        LLView* view = *iter;
        LLPanelPreferenceControls* panel = dynamic_cast<LLPanelPreferenceControls*>(view);
        if (panel)
        {
            click_to_walk = panel->canKeyBindHandle("walk_to",
                EMouseClickType::CLICK_LEFT,
                KEY_NONE,
                MASK_NONE);

            dbl_click_to_walk = panel->canKeyBindHandle("walk_to",
                EMouseClickType::CLICK_DOUBLELEFT,
                KEY_NONE,
                MASK_NONE);

            dbl_click_to_teleport = panel->canKeyBindHandle("teleport_to",
                EMouseClickType::CLICK_DOUBLELEFT,
                KEY_NONE,
                MASK_NONE);
        }
    }

	getChild<LLComboBox>("single_click_action_combo")->setValue((int)click_to_walk);
	getChild<LLComboBox>("double_click_action_combo")->setValue(dbl_click_to_teleport ? 2 : (int)dbl_click_to_walk);
}

void LLFloaterPreference::updateSearchableItems()
{
    mSearchDataDirty = true;
}

void LLFloaterPreference::showAutoAdjustWarning()
{
    static LLCachedControl<bool> use_auto_adjust(gSavedSettings,"AutoFPS");
    if (use_auto_adjust)
    {
        LLNotificationsUtil::add("AutoFPSConfirmDisable", LLSD(), LLSD(),
            [](const LLSD&notif, const LLSD&resp)
        {
            S32 opt = LLNotificationsUtil::getSelectedOption(notif, resp);
            if (opt == 0)
            {
                gSavedSettings.setBOOL("AutoFPS", FALSE);
            }
        });
    }
}

void LLFloaterPreference::applyUIColor(LLUICtrl* ctrl, const LLSD& param)
{
	LLUIColorTable::instance().setColor(param.asString(), LLColor4(ctrl->getValue()));
}

void LLFloaterPreference::getUIColor(LLUICtrl* ctrl, const LLSD& param)
{
	LLColorSwatchCtrl* color_swatch = (LLColorSwatchCtrl*) ctrl;
	color_swatch->setOriginal(LLUIColorTable::instance().getColor(param.asString()));
}

void LLFloaterPreference::setCacheLocation(const LLStringExplicit& location)
{
	LLUICtrl* cache_location_editor = getChild<LLUICtrl>("cache_location");
	cache_location_editor->setValue(location);
	cache_location_editor->setToolTip(location);
}

// <FS:Ansariel> Sound cache
void LLFloaterPreference::setSoundCacheLocation(const LLStringExplicit& location)
{
	LLUICtrl* cache_location_editor = getChild<LLUICtrl>("FSSoundCacheLocation");
	cache_location_editor->setValue(location);
	cache_location_editor->setToolTip(location);
}
// </FS:Ansariel>

void LLFloaterPreference::selectPanel(const LLSD& name)
{
	LLTabContainer * tab_containerp = getChild<LLTabContainer>("pref core");
	LLPanel * panel = tab_containerp->getPanelByName(name);
	if (NULL != panel)
	{
		tab_containerp->selectTabPanel(panel);
	}
}

void LLFloaterPreference::selectPrivacyPanel()
{
	selectPanel("im");
}

void LLFloaterPreference::selectChatPanel()
{
	selectPanel("chat");
}

void LLFloaterPreference::changed()
{
	getChild<LLButton>("clear_log")->setEnabled(LLConversationLog::instance().getConversations().size() > 0);

	// set 'enable' property for 'Delete transcripts...' button
	updateDeleteTranscriptsButton();

}

// <FS:Ansariel> Build fix
//void LLFloaterPreference::saveGraphicsPreset(std::string& preset)
void LLFloaterPreference::saveGraphicsPreset(const std::string& preset)
// </FS:Ansariel>
{
	mSavedGraphicsPreset = preset;
}


// <FS:Ansariel> Properly disable avatar tag setting
void LLFloaterPreference::onAvatarTagSettingsChanged()
{
	bool usernames_enabled = gSavedSettings.getBOOL("NameTagShowUsernames");
	bool legacy_enabled = gSavedSettings.getBOOL("FSNameTagShowLegacyUsernames");

	childSetEnabled("FSshow_legacyun", usernames_enabled);
	childSetEnabled("legacy_trim_check", usernames_enabled && legacy_enabled);

	bool arw_options_enabled = gSavedSettings.getBOOL("FSTagShowARW") && gSavedSettings.getS32("AvatarNameTagMode") > 0;
	childSetEnabled("FSTagShowTooComplexOnlyARW", arw_options_enabled);
	childSetEnabled("FSTagShowOwnARW", arw_options_enabled);
}
// </FS:Ansariel>

// <FS:Ansariel> Correct enabled state of Animated Script Dialogs option
void LLFloaterPreference::updateAnimatedScriptDialogs()
{
	S32 position = gSavedSettings.getS32("ScriptDialogsPosition");
	childSetEnabled("FSAnimatedScriptDialogs", position == 2 || position == 3);
}
// </FS:Ansariel>

//------------------------------Updater---------------------------------------

//<FS:HG> FIRE-6340, FIRE-6567 - Setting Bandwidth issues
//static bool handleBandwidthChanged(const LLSD& newvalue)
//{
//	gViewerThrottle.setMaxBandwidth((F32) newvalue.asReal());
//	return true;
//}

//class LLPanelPreference::Updater : public LLEventTimer
//{

//public:

//	typedef boost::function<bool(const LLSD&)> callback_t;

//	Updater(callback_t cb, F32 period)
//	:LLEventTimer(period),
//	 mCallback(cb)
//	{
//		mEventTimer.stop();
//	}

//	virtual ~Updater(){}

//	void update(const LLSD& new_value)
//	{
//		mNewValue = new_value;
//		mEventTimer.start();
//	}

//protected:

//	BOOL tick()
//	{
//		mCallback(mNewValue);
//		mEventTimer.stop();

//		return FALSE;
//	}

//private:

//	LLSD mNewValue;
//	callback_t mCallback;
//};
//---------------------------------------------------------------------------- */
//</FS:HG> FIRE-6340, FIRE-6567 - Setting Bandwidth issues

static LLPanelInjector<LLPanelPreference> t_places("panel_preference");
LLPanelPreference::LLPanelPreference()
: LLPanel()
  //<FS:HG> FIRE-6340, FIRE-6567 - Setting Bandwidth issues
  //mBandWidthUpdater(NULL)
{
	//<FS:KC> Handled centrally now
	// mCommitCallbackRegistrar.add("Pref.setControlFalse",	boost::bind(&LLPanelPreference::setControlFalse,this, _2));
	mCommitCallbackRegistrar.add("Pref.updateMediaAutoPlayCheckbox",	boost::bind(&LLPanelPreference::updateMediaAutoPlayCheckbox, this, _1));
	mCommitCallbackRegistrar.add("Pref.PrefDelete",	boost::bind(&LLPanelPreference::deletePreset, this, _2));
	mCommitCallbackRegistrar.add("Pref.PrefSave",	boost::bind(&LLPanelPreference::savePreset, this, _2));
	mCommitCallbackRegistrar.add("Pref.PrefLoad",	boost::bind(&LLPanelPreference::loadPreset, this, _2));

	// <FS:Ansariel> Customizable contact list columns
	mCommitCallbackRegistrar.add("FS.CheckContactListColumnMode", boost::bind(&LLPanelPreference::onCheckContactListColumnMode, this));
}

//virtual
BOOL LLPanelPreference::postBuild()
{
	////////////////////// PanelGeneral ///////////////////
	if (hasChild("display_names_check", TRUE))
	{
		BOOL use_people_api = gSavedSettings.getBOOL("UsePeopleAPI");
		LLCheckBoxCtrl* ctrl_display_name = getChild<LLCheckBoxCtrl>("display_names_check");
		ctrl_display_name->setEnabled(use_people_api);
		if (!use_people_api)
		{
			ctrl_display_name->setValue(FALSE);
		}
	}

	// <FS:Ansariel> Minimap pick radius transparency
	LLSliderCtrl* map_pickradius_transparency = findChild<LLSliderCtrl>("MapPickRadiusTransparency");
	if (map_pickradius_transparency)
	{
		mOriginalMapPickRadiusTransparency = LLUIColorTable::instance().getColor("MapPickRadiusColor").get().mV[VW];
		map_pickradius_transparency->setValue(mOriginalMapPickRadiusTransparency);
		map_pickradius_transparency->setCommitCallback(boost::bind(&LLPanelPreference::updateMapPickRadiusTransparency, this, _2));
	}
	// </FS:Ansariel>

	// <FS:Ansariel> Flash chat toolbar button notification
	if (hasChild("FSNotifyIMFlash", TRUE))
	{
		gSavedSettings.getControl("FSChatWindow")->getSignal()->connect(boost::bind(&LLPanelPreference::onChatWindowChanged, this));
		onChatWindowChanged();
	}
	// </FS:Ansariel>

	// <FS:Ansariel> Exodus' mouselook combat feature
	if (hasChild("FSMouselookCombatFeatures", TRUE))
	{
		gSavedSettings.getControl("EnableMouselook")->getSignal()->connect(boost::bind(&LLPanelPreference::updateMouselookCombatFeatures, this));
		gSavedSettings.getControl("FSMouselookCombatFeatures")->getSignal()->connect(boost::bind(&LLPanelPreference::updateMouselookCombatFeatures, this));
		updateMouselookCombatFeatures();
	}
	// </FS:Ansariel>

	////////////////////// PanelVoice ///////////////////
	// <FS:Ansariel> Doesn't exist as of 25-07-2014
	//if (hasChild("voice_unavailable", TRUE))
	//{
	//	BOOL voice_disabled = gSavedSettings.getBOOL("CmdLineDisableVoice");
	//	getChildView("voice_unavailable")->setVisible( voice_disabled);
	//	getChildView("enable_voice_check")->setVisible( !voice_disabled);
	//}
	// </FS:Ansariel>
	
	//////////////////////PanelSkins ///////////////////
	
	/* <FS:CR> Handled below
	if (hasChild("skin_selection", TRUE))
	{
		LLFloaterPreference::refreshSkin(this);

		// if skin is set to a skin that no longer exists (silver) set back to default
		if (getChild<LLRadioGroup>("skin_selection")->getSelectedIndex() < 0)
		{
			gSavedSettings.setString("SkinCurrent", "default");
			LLFloaterPreference::refreshSkin(this);
		}

	}
	 */

	//////////////////////PanelPrivacy ///////////////////
	if (hasChild("media_enabled", TRUE))
	{
		bool media_enabled = gSavedSettings.getBOOL("AudioStreamingMedia");
		
		getChild<LLCheckBoxCtrl>("media_enabled")->set(media_enabled);
		getChild<LLCheckBoxCtrl>("autoplay_enabled")->setEnabled(media_enabled);
	}
	if (hasChild("music_enabled", TRUE))
	{
		getChild<LLCheckBoxCtrl>("music_enabled")->set(gSavedSettings.getBOOL("AudioStreamingMusic"));
	}
	if (hasChild("media_filter"))
	{
		getChild<LLCheckBoxCtrl>("media_filter")->set(gSavedSettings.getBOOL("MediaEnableFilter"));
	}
	if (hasChild("voice_call_friends_only_check", TRUE))
	{
		getChild<LLCheckBoxCtrl>("voice_call_friends_only_check")->setCommitCallback(boost::bind(&showFriendsOnlyWarning, _1, _2));
	}
	// <FS:Ansariel> Disable running multiple viewers warning
	//if (hasChild("allow_multiple_viewer_check", TRUE))
	//{
	//	getChild<LLCheckBoxCtrl>("allow_multiple_viewer_check")->setCommitCallback(boost::bind(&showMultipleViewersWarning, _1, _2));
	//}
	// </FS:Ansariel>
	if (hasChild("favorites_on_login_check", TRUE))
	{
		getChild<LLCheckBoxCtrl>("favorites_on_login_check")->setCommitCallback(boost::bind(&handleFavoritesOnLoginChanged, _1, _2));
		// <FS:Ansariel> [FS Login Panel]
		//bool show_favorites_at_login = LLPanelLogin::getShowFavorites();
		bool show_favorites_at_login = FSPanelLogin::getShowFavorites();
		// </FS:Ansariel> [FS Login Panel]
		getChild<LLCheckBoxCtrl>("favorites_on_login_check")->setValue(show_favorites_at_login);
	}
	if (hasChild("mute_chb_label", TRUE))
	{
		getChild<LLTextBox>("mute_chb_label")->setShowCursorHand(false);
		getChild<LLTextBox>("mute_chb_label")->setSoundFlags(LLView::MOUSE_UP);
		getChild<LLTextBox>("mute_chb_label")->setClickedCallback(boost::bind(&toggleMuteWhenMinimized));
	}

	// Panel Setup (Network) -WoLf
	if (hasChild("connection_port_enabled"))
	{
		getChild<LLCheckBoxCtrl>("connection_port_enabled")->setCommitCallback(boost::bind(&showCustomPortWarning, _1, _2));
	} 
	// [/WoLf]

	//////////////////////PanelSetup ///////////////////
	//<FS:HG> FIRE-6340, FIRE-6567 - Setting Bandwidth issues
	//if (hasChild("max_bandwidth", TRUE))
	//{
	//	mBandWidthUpdater = new LLPanelPreference::Updater(boost::bind(&handleBandwidthChanged, _1), BANDWIDTH_UPDATER_TIMEOUT);
	//	gSavedSettings.getControl("ThrottleBandwidthKBPS")->getSignal()->connect(boost::bind(&LLPanelPreference::Updater::update, mBandWidthUpdater, _2));
	//}
	//</FS:HG> FIRE-6340, FIRE-6567 - Setting Bandwidth issues

#ifdef EXTERNAL_TOS
	LLRadioGroup* ext_browser_settings = getChild<LLRadioGroup>("preferred_browser_behavior");
	if (ext_browser_settings)
	{
		// turn off ability to set external/internal browser
		ext_browser_settings->setSelectedByValue(LLWeb::BROWSER_EXTERNAL_ONLY, true);
		ext_browser_settings->setEnabled(false);
	}
#endif

	////////////////////// PanelAlerts ///////////////////
	if (hasChild("OnlineOfflinetoNearbyChat", TRUE))
	{
		getChildView("OnlineOfflinetoNearbyChatHistory")->setEnabled(getChild<LLUICtrl>("OnlineOfflinetoNearbyChat")->getValue().asBoolean());
	}

	// <FS:Ansariel> Only enable Growl checkboxes if Growl is usable
	if (hasChild("notify_growl_checkbox", TRUE))
	{
		BOOL growl_enabled = gSavedSettings.getBOOL("FSEnableGrowl") && GrowlManager::isUsable();
		getChild<LLCheckBoxCtrl>("notify_growl_checkbox")->setCommitCallback(boost::bind(&LLPanelPreference::onEnableGrowlChanged, this));
		getChild<LLCheckBoxCtrl>("notify_growl_checkbox")->setEnabled(GrowlManager::isUsable());
		getChild<LLCheckBoxCtrl>("notify_growl_always_checkbox")->setEnabled(growl_enabled);
		getChild<LLCheckBoxCtrl>("FSFilterGrowlKeywordDuplicateIMs")->setEnabled(growl_enabled);
	}
	// </FS:Ansariel>

	////////////////////// PanelUI ///////////////////
	// <FS:Ansariel> Customizable contact list columns
	if (hasChild("textFriendlistColumns", TRUE))
	{
		onCheckContactListColumnMode();
	}
	// </FS:Ansariel>

	apply();
	return true;
}

LLPanelPreference::~LLPanelPreference()
{
	//<FS:HG> FIRE-6340, FIRE-6567 - Setting Bandwidth issues
	//if (mBandWidthUpdater)
	//{
	//	delete mBandWidthUpdater;
	//}
	//</FS:HG> FIRE-6340, FIRE-6567 - Setting Bandwidth issues
}
void LLPanelPreference::apply()
{
	// no-op
}

void LLPanelPreference::saveSettings()
{
	LLFloater* advanced = LLFloaterReg::findTypedInstance<LLFloater>("prefs_graphics_advanced");

	// Save the value of all controls in the hierarchy
	mSavedValues.clear();
	std::list<LLView*> view_stack;
	view_stack.push_back(this);
	if (advanced)
	{
		view_stack.push_back(advanced);
	}
	while(!view_stack.empty())
	{
		// Process view on top of the stack
		LLView* curview = view_stack.front();
		view_stack.pop_front();

		LLColorSwatchCtrl* color_swatch = dynamic_cast<LLColorSwatchCtrl *>(curview);
		if (color_swatch)
		{
			mSavedColors[color_swatch->getName()] = color_swatch->get();
		}
		else
		{
			LLUICtrl* ctrl = dynamic_cast<LLUICtrl*>(curview);
			if (ctrl)
			{
				LLControlVariable* control = ctrl->getControlVariable();
				if (control)
				{
					mSavedValues[control] = control->getValue();
				}
			}
		}
			
		// Push children onto the end of the work stack
		for (child_list_t::const_iterator iter = curview->getChildList()->begin();
			 iter != curview->getChildList()->end(); ++iter)
		{
			view_stack.push_back(*iter);
		}
	}

    if (LLStartUp::getStartupState() == STATE_STARTED)
    {
        LLControlVariable* control = gSavedPerAccountSettings.getControl("VoiceCallsFriendsOnly");
        if (control)
        {
            mSavedValues[control] = control->getValue();
        }
    }
}

void LLPanelPreference::showMultipleViewersWarning(LLUICtrl* checkbox, const LLSD& value)
{
    if (checkbox && checkbox->getValue())
    {
        LLNotificationsUtil::add("AllowMultipleViewers");
    }
}

void LLPanelPreference::showFriendsOnlyWarning(LLUICtrl* checkbox, const LLSD& value)
{
	if (checkbox)
	{
		gSavedPerAccountSettings.setBOOL("VoiceCallsFriendsOnly", checkbox->getValue().asBoolean());
		if (checkbox->getValue())
		{
			LLNotificationsUtil::add("FriendsAndGroupsOnly");
		}
	}
}
// Manage the custom port alert, fixes Cant Close bug. -WoLf
void LLPanelPreference::showCustomPortWarning(LLUICtrl* checkbox, const LLSD& value)
{
		LLNotificationsUtil::add("ChangeConnectionPort");
}
// [/WoLf]

void LLPanelPreference::handleFavoritesOnLoginChanged(LLUICtrl* checkbox, const LLSD& value)
{
	if (checkbox)
	{
		LLFavoritesOrderStorage::instance().showFavoritesOnLoginChanged(checkbox->getValue().asBoolean());
		if(checkbox->getValue())
		{
			LLNotificationsUtil::add("FavoritesOnLogin");
		}
	}
}

void LLPanelPreference::toggleMuteWhenMinimized()
{
	std::string mute("MuteWhenMinimized");
	gSavedSettings.setBOOL(mute, !gSavedSettings.getBOOL(mute));
	LLFloaterPreference* instance = LLFloaterReg::findTypedInstance<LLFloaterPreference>("preferences");
	if (instance)
	{
		instance->getChild<LLCheckBoxCtrl>("mute_when_minimized")->setBtnFocus();
	}
}

// <FS:Ansariel> Only enable Growl checkboxes if Growl is usable
void LLPanelPreference::onEnableGrowlChanged()
{
	BOOL growl_enabled = gSavedSettings.getBOOL("FSEnableGrowl") && GrowlManager::isUsable();
	getChild<LLCheckBoxCtrl>("notify_growl_always_checkbox")->setEnabled(growl_enabled);
	getChild<LLCheckBoxCtrl>("FSFilterGrowlKeywordDuplicateIMs")->setEnabled(growl_enabled);
}
// </FS:Ansariel>

// <FS:Ansariel> Flash chat toolbar button notification
void  LLPanelPreference::onChatWindowChanged()
{
	getChild<LLCheckBoxCtrl>("FSNotifyIMFlash")->setEnabled(gSavedSettings.getS32("FSChatWindow") == 1);
}
// </FS:Ansariel>

// <FS:Ansariel> Exodus' mouselook combat feature
void LLPanelPreference::updateMouselookCombatFeatures()
{
	bool enabled = gSavedSettings.getBOOL("EnableMouselook") && gSavedSettings.getBOOL("FSMouselookCombatFeatures");
	getChild<LLCheckBoxCtrl>("ExodusMouselookIFF")->setEnabled(enabled);
	getChild<LLSliderCtrl>("ExodusMouselookIFFRange")->setEnabled(enabled);
}
// </FS:Ansariel>

// <FS:Ansariel> Minimap pick radius transparency
void LLPanelPreference::updateMapPickRadiusTransparency(const LLSD& value)
{
	static LLColorSwatchCtrl* color_swatch = getChild<LLColorSwatchCtrl>("MapPickRadiusColor");

	LLUIColorTable& color_table = LLUIColorTable::instance();
	LLColor4 color = color_table.getColor("MapPickRadiusColor").get();
	color.mV[VW] = value.asReal();
	color_table.setColor("MapPickRadiusColor", color);
	color_swatch->set(color);
}
// </FS:Ansariel>

// <FS:Ansariel> Customizable contact list columns
void LLPanelPreference::onCheckContactListColumnMode()
{
	childSetEnabled("FSFriendListColumnShowUserName", gSavedSettings.getBOOL("FSFriendListColumnShowDisplayName") || gSavedSettings.getBOOL("FSFriendListColumnShowFullName"));
	childSetEnabled("FSFriendListColumnShowDisplayName", gSavedSettings.getBOOL("FSFriendListColumnShowUserName") || gSavedSettings.getBOOL("FSFriendListColumnShowFullName"));
	childSetEnabled("FSFriendListColumnShowFullName", gSavedSettings.getBOOL("FSFriendListColumnShowUserName") || gSavedSettings.getBOOL("FSFriendListColumnShowDisplayName"));
}
// </FS:Ansariel>

void LLPanelPreference::cancel()
{
	LLPresetsManager::instance().setIsLoadingPreset(true); // <FS:Ansariel> Graphic preset controls independent from XUI

	for (control_values_map_t::iterator iter =  mSavedValues.begin();
		 iter !=  mSavedValues.end(); ++iter)
	{
		LLControlVariable* control = iter->first;
		LLSD ctrl_value = iter->second;

		if((control->getName() == "InstantMessageLogPath") && (ctrl_value.asString() == ""))
		{
			continue;
		}

		control->set(ctrl_value);
	}

	for (string_color_map_t::iterator iter = mSavedColors.begin();
		 iter != mSavedColors.end(); ++iter)
	{
		LLColorSwatchCtrl* color_swatch = findChild<LLColorSwatchCtrl>(iter->first);
		if (color_swatch)
		{
			color_swatch->set(iter->second);
			color_swatch->onCommit();
		}
	}

	// <FS:Ansariel> Minimap pick radius transparency
	LLSliderCtrl* map_pickradius_transparency = findChild<LLSliderCtrl>("MapPickRadiusTransparency");
	if (map_pickradius_transparency)
	{
		map_pickradius_transparency->setValue(mOriginalMapPickRadiusTransparency);
	}
	// </FS:Ansariel>

	LLPresetsManager::instance().setIsLoadingPreset(false); // <FS:Ansariel> Graphic preset controls indepentent from XUI
}

//<FS:KC> Handled centrally now
/*
void LLPanelPreference::setControlFalse(const LLSD& user_data)
{
	std::string control_name = user_data.asString();
	LLControlVariable* control = findControl(control_name);
	
	if (control)
		control->set(LLSD(FALSE));
}
*/

void LLPanelPreference::updateMediaAutoPlayCheckbox(LLUICtrl* ctrl)
{
	std::string name = ctrl->getName();

	// Disable "Allow Media to auto play" only when both
	// "Streaming Music" and "Media" are unchecked. STORM-513.
	if ((name == "enable_music") || (name == "enable_media"))
	{
		bool music_enabled = getChild<LLCheckBoxCtrl>("enable_music")->get();
		bool media_enabled = getChild<LLCheckBoxCtrl>("enable_media")->get();

		getChild<LLCheckBoxCtrl>("media_auto_play_combo")->setEnabled(music_enabled || media_enabled);
	}
}

void LLPanelPreference::deletePreset(const LLSD& user_data)
{
	LLFloaterReg::showInstance("delete_pref_preset", user_data.asString());
}

void LLPanelPreference::savePreset(const LLSD& user_data)
{
	LLFloaterReg::showInstance("save_pref_preset", user_data.asString());
}

void LLPanelPreference::loadPreset(const LLSD& user_data)
{
	LLFloaterReg::showInstance("load_pref_preset", user_data.asString());
}

void LLPanelPreference::setHardwareDefaults()
{
}

class LLPanelPreferencePrivacy : public LLPanelPreference
{
public:
	LLPanelPreferencePrivacy()
	{
		mAccountIndependentSettings.push_back("AutoDisengageMic");

		mAutoresponseItem = gSavedPerAccountSettings.getString("FSAutoresponseItemUUID");
	}

	/*virtual*/ void saveSettings()
	{
		LLPanelPreference::saveSettings();

		// Don't save (=erase from the saved values map) per-account privacy settings
		// if we're not logged in, otherwise they will be reset to defaults on log off.
		if (LLStartUp::getStartupState() != STATE_STARTED)
		{
			// Erase only common settings, assuming there are no color settings on Privacy page.
			for (control_values_map_t::iterator it = mSavedValues.begin(); it != mSavedValues.end(); )
			{
				const std::string setting = it->first->getName();
				if (find(mAccountIndependentSettings.begin(),
					mAccountIndependentSettings.end(), setting) == mAccountIndependentSettings.end())
				{
					mSavedValues.erase(it++);
				}
				else
				{
					++it;
				}
			}
		}
	}

	// <FS:Ansariel> Send inventory item on autoresponse
	/*virtual*/ void apply()
	{
		LLPanelPreference::apply();
		if (LLStartUp::getStartupState() == STATE_STARTED)
		{
			gSavedPerAccountSettings.setString("FSAutoresponseItemUUID", mAutoresponseItem);
		}
	}
	// </FS:Ansariel>

	// <FS:Ansariel> DebugLookAt checkbox status not working properly
	/*virtual*/ BOOL postBuild()
	{
		getChild<LLUICtrl>("showlookat")->setCommitCallback(boost::bind(&LLPanelPreferencePrivacy::onClickDebugLookAt, this, _2));
		gSavedPerAccountSettings.getControl("DebugLookAt")->getSignal()->connect(boost::bind(&LLPanelPreferencePrivacy::onChangeDebugLookAt, this));
		onChangeDebugLookAt();

		mInvDropTarget = getChild<FSCopyTransInventoryDropTarget>("autoresponse_item");
		mInvDropTarget->setDADCallback(boost::bind(&LLPanelPreferencePrivacy::onDADAutoresponseItem, this, _1));
		getChild<LLButton>("clear_autoresponse_item")->setCommitCallback(boost::bind(&LLPanelPreferencePrivacy::onClearAutoresponseItem, this));

		return LLPanelPreference::postBuild();
	}
	// </FS:Ansariel>

	// <FS:Ansariel> Send inventory item on autoresponse
	/* virtual */ void onOpen(const LLSD& key)
	{
		LLButton* clear_item_btn = getChild<LLButton>("clear_autoresponse_item");
		clear_item_btn->setEnabled(FALSE);
		if (LLStartUp::getStartupState() == STATE_STARTED)
		{
			mAutoresponseItem = gSavedPerAccountSettings.getString("FSAutoresponseItemUUID");
			LLUUID item_id(mAutoresponseItem);
			if (item_id.isNull())
			{
				mInvDropTarget->setText(getString("AutoresponseItemNotSet"));
			}
			else
			{
				clear_item_btn->setEnabled(TRUE);
				LLInventoryObject* item = gInventory.getObject(item_id);
				if (item)
				{
					mInvDropTarget->setText(item->getName());
				}
				else
				{
					mInvDropTarget->setText(getString("AutoresponseItemNotAvailable"));
				}
			}
		}
		else
		{
			mInvDropTarget->setText(getString("AutoresponseItemNotLoggedIn"));
		}
	}
	// </FS:Ansariel>

private:
	std::list<std::string> mAccountIndependentSettings;

	// <FS:Ansariel> Send inventory item on autoresponse
	FSCopyTransInventoryDropTarget*	mInvDropTarget;
	std::string						mAutoresponseItem;

	// <FS:Ansariel> DebugLookAt checkbox status not working properly
	void onChangeDebugLookAt()
	{
		getChild<LLCheckBoxCtrl>("showlookat")->set(gSavedPerAccountSettings.getS32("DebugLookAt") == 0 ? FALSE : TRUE);
	}

	void onClickDebugLookAt(const LLSD& value)
	{
		gSavedPerAccountSettings.setS32("DebugLookAt", value.asBoolean());
	}
	// </FS:Ansariel>

	// <FS:Ansariel> Send inventory item on autoresponse
	void onDADAutoresponseItem(const LLUUID& item_id)
	{
		LLInventoryObject* item = gInventory.getObject(item_id);
		if (item)
		{
			mInvDropTarget->setText(item->getName());
			mAutoresponseItem = item_id.asString();
			childSetEnabled("clear_autoresponse_item", true);
		}
	}

	void onClearAutoresponseItem()
	{
		mAutoresponseItem = "";
		mInvDropTarget->setText(getString("AutoresponseItemNotSet"));
		childSetEnabled("clear_autoresponse_item", false);
	}
	// </FS:Ansariel>
};

static LLPanelInjector<LLPanelPreferenceGraphics> t_pref_graph("panel_preference_graphics");
static LLPanelInjector<LLPanelPreferencePrivacy> t_pref_privacy("panel_preference_privacy");

BOOL LLPanelPreferenceGraphics::postBuild()
{
	// <FS:Ansariel> Improved graphics preferences
	//LLFloaterReg::showInstance("prefs_graphics_advanced");
	//LLFloaterReg::hideInstance("prefs_graphics_advanced");
	// </FS:Ansariel>

	// <FS:Ansariel> Advanced graphics preferences
// Don't do this on Mac as their braindead GL versioning
// sets this when 8x and 16x are indeed available
//
#if !LL_DARWIN
	if (gGLManager.mIsIntel || gGLManager.mGLVersion < 3.f)
	{ //remove FSAA settings above "4x"
		LLComboBox* combo = getChild<LLComboBox>("fsaa");
		combo->remove("8x");
		combo->remove("16x");
	}

	LLCheckBoxCtrl *use_HiDPI = getChild<LLCheckBoxCtrl>("use HiDPI");
	use_HiDPI->setEnabled(FALSE);
#endif
	// </FS:Ansariel>

	resetDirtyChilds();
	setPresetText();

	LLPresetsManager* presetsMgr = LLPresetsManager::getInstance();
    presetsMgr->setPresetListChangeCallback(boost::bind(&LLPanelPreferenceGraphics::onPresetsListChange, this));
    presetsMgr->createMissingDefault(PRESETS_GRAPHIC); // a no-op after the first time, but that's ok
    

// <FS:CR> Hide this until we have fullscreen mode functional on OSX again
#ifdef LL_DARWIN
	getChild<LLCheckBoxCtrl>("Fullscreen Mode")->setVisible(FALSE);
#endif // LL_DARWIN
// </FS:CR>

	return LLPanelPreference::postBuild();
}
void LLPanelPreferenceGraphics::draw()
{
	// <FS:Ansariel> Graphic preset controls independent from XUI
	//setPresetText();
	LLPanelPreference::draw();
}

void LLPanelPreferenceGraphics::onPresetsListChange()
{
	resetDirtyChilds();
	setPresetText();

	//LLFloaterPreference* instance = LLFloaterReg::findTypedInstance<LLFloaterPreference>("preferences");
	//if (instance && !gSavedSettings.getString("PresetGraphicActive").empty())
	//{
	//	instance->saveSettings(); //make cancel work correctly after changing the preset
	//}
	//else
	//{
	//	std::string dummy;
	//	instance->saveGraphicsPreset(dummy);
	//}
}

void LLPanelPreferenceGraphics::setPresetText()
{
	// <FS:Ansariel> Performance improvement
	//LLTextBox* preset_text = getChild<LLTextBox>("preset_text");
	static LLTextBox* preset_text = getChild<LLTextBox>("preset_text");
	// </FS:Ansariel>

	std::string preset_graphic_active = gSavedSettings.getString("PresetGraphicActive");

	// <FS:Ansariel> Fix resetting graphics preset on cancel
	//if (!preset_graphic_active.empty() && preset_graphic_active != preset_text->getText())
	//{
	//	LLFloaterPreference* instance = LLFloaterReg::findTypedInstance<LLFloaterPreference>("preferences");
	//	if (instance)
	//	{
	//		instance->saveGraphicsPreset(preset_graphic_active);
	//	}
	//}
	// </FS:Ansariel>

	// <FS:Ansariel> Graphic preset controls independent from XUI
    //if (hasDirtyChilds() && !preset_graphic_active.empty())
	//{
	//	gSavedSettings.setString("PresetGraphicActive", "");
	//	preset_graphic_active.clear();
	//	// This doesn't seem to cause an infinite recursion.  This trigger is needed to cause the pulldown
	//	// panel to update.
	//	LLPresetsManager::getInstance()->triggerChangeSignal();
	//}
	// </FS:Ansariel>

	if (!preset_graphic_active.empty())
	{
		if (preset_graphic_active == PRESETS_DEFAULT)
		{
			preset_graphic_active = LLTrans::getString(PRESETS_DEFAULT);
		}
		preset_text->setText(preset_graphic_active);
	}
	else
	{
		preset_text->setText(LLTrans::getString("none_paren_cap"));
	}

	preset_text->resetDirty();
}

bool LLPanelPreferenceGraphics::hasDirtyChilds()
{
	LLFloater* advanced = LLFloaterReg::findTypedInstance<LLFloater>("prefs_graphics_advanced");
	std::list<LLView*> view_stack;
	view_stack.push_back(this);
	if (advanced)
	{
		view_stack.push_back(advanced);
	}
	while(!view_stack.empty())
	{
		// Process view on top of the stack
		LLView* curview = view_stack.front();
		view_stack.pop_front();

		LLUICtrl* ctrl = dynamic_cast<LLUICtrl*>(curview);
		if (ctrl)
		{
			if (ctrl->isDirty())
			{
				LLControlVariable* control = ctrl->getControlVariable();
				if (control)
				{
					std::string control_name = control->getName();
					if (!control_name.empty())
					{
						return true;
					}
				}
			}
		}
		// Push children onto the end of the work stack
		for (child_list_t::const_iterator iter = curview->getChildList()->begin();
			 iter != curview->getChildList()->end(); ++iter)
		{
			view_stack.push_back(*iter);
		}
	}	
	return false;
}

void LLPanelPreferenceGraphics::resetDirtyChilds()
{
	LLFloater* advanced = LLFloaterReg::findTypedInstance<LLFloater>("prefs_graphics_advanced");
	std::list<LLView*> view_stack;
	view_stack.push_back(this);
	if (advanced)
	{
		view_stack.push_back(advanced);
	}
	while(!view_stack.empty())
	{
		// Process view on top of the stack
		LLView* curview = view_stack.front();
		view_stack.pop_front();

		LLUICtrl* ctrl = dynamic_cast<LLUICtrl*>(curview);
		if (ctrl)
		{
			ctrl->resetDirty();
		}
		// Push children onto the end of the work stack
		for (child_list_t::const_iterator iter = curview->getChildList()->begin();
			 iter != curview->getChildList()->end(); ++iter)
		{
			view_stack.push_back(*iter);
		}
	}	
}

void LLPanelPreferenceGraphics::cancel()
{
	// <FS:Ansariel> Improved graphics preferences
	resetDirtyChilds();
	LLPanelPreference::cancel();
}
void LLPanelPreferenceGraphics::saveSettings()
{
	resetDirtyChilds();
	// <FS:Ansariel> Improved graphics preferences; We don't need this
	//std::string preset_graphic_active = gSavedSettings.getString("PresetGraphicActive");
	//if (preset_graphic_active.empty())
	//{
	//	LLFloaterPreference* instance = LLFloaterReg::findTypedInstance<LLFloaterPreference>("preferences");
	//	if (instance)
	//	{
	//		//don't restore previous preset after closing Preferences
	//		instance->saveGraphicsPreset(preset_graphic_active);
	//	}
	//}
	// </FS:Ansariel>
	LLPanelPreference::saveSettings();
}
void LLPanelPreferenceGraphics::setHardwareDefaults()
{
	resetDirtyChilds();
	// <FS:Ansariel> Improved graphics preferences
	LLPanelPreference::setHardwareDefaults();
}

//------------------------LLPanelPreferenceControls--------------------------------
static LLPanelInjector<LLPanelPreferenceControls> t_pref_contrls("panel_preference_controls");

LLPanelPreferenceControls::LLPanelPreferenceControls()
    :LLPanelPreference(),
    mEditingColumn(-1),
    mEditingMode(0)
{
    // MODE_COUNT - 1 because there are currently no settings assigned to 'saved settings'.
    for (U32 i = 0; i < LLKeyConflictHandler::MODE_COUNT - 1; ++i)
    {
        mConflictHandler[i].setLoadMode((LLKeyConflictHandler::ESourceMode)i);
    }
}

LLPanelPreferenceControls::~LLPanelPreferenceControls()
{
}

BOOL LLPanelPreferenceControls::postBuild()
{
    // populate list of controls
    pControlsTable = getChild<LLScrollListCtrl>("controls_list");
    pKeyModeBox = getChild<LLComboBox>("key_mode");

    pControlsTable->setCommitCallback(boost::bind(&LLPanelPreferenceControls::onListCommit, this));
    pKeyModeBox->setCommitCallback(boost::bind(&LLPanelPreferenceControls::onModeCommit, this));
    getChild<LLButton>("restore_defaults")->setCommitCallback(boost::bind(&LLPanelPreferenceControls::onRestoreDefaultsBtn, this));

    return TRUE;
}

void LLPanelPreferenceControls::regenerateControls()
{
    mEditingMode = pKeyModeBox->getValue().asInteger();
    mConflictHandler[mEditingMode].loadFromSettings((LLKeyConflictHandler::ESourceMode)mEditingMode);
    populateControlTable();
}

bool LLPanelPreferenceControls::addControlTableColumns(const std::string &filename)
{
    LLXMLNodePtr xmlNode;
    LLScrollListCtrl::Contents contents;
    if (!LLUICtrlFactory::getLayeredXMLNode(filename, xmlNode))
    {
        LL_WARNS("Preferences") << "Failed to load " << filename << LL_ENDL;
        return false;
    }
    LLXUIParser parser;
    parser.readXUI(xmlNode, contents, filename);

    if (!contents.validateBlock())
    {
        return false;
    }

    for (LLInitParam::ParamIterator<LLScrollListColumn::Params>::const_iterator col_it = contents.columns.begin();
        col_it != contents.columns.end();
        ++col_it)
    {
        pControlsTable->addColumn(*col_it);
    }

    return true;
}

bool LLPanelPreferenceControls::addControlTableRows(const std::string &filename)
{
    LLXMLNodePtr xmlNode;
    LLScrollListCtrl::Contents contents;
    if (!LLUICtrlFactory::getLayeredXMLNode(filename, xmlNode))
    {
        LL_WARNS("Preferences") << "Failed to load " << filename << LL_ENDL;
        return false;
    }
    LLXUIParser parser;
    parser.readXUI(xmlNode, contents, filename);

    if (!contents.validateBlock())
    {
        return false;
    }

    LLScrollListCell::Params cell_params;
    // init basic cell params
    cell_params.font = LLFontGL::getFontSansSerif();
    cell_params.font_halign = LLFontGL::LEFT;
    cell_params.column = "";
    cell_params.value = "";


    for (LLInitParam::ParamIterator<LLScrollListItem::Params>::const_iterator row_it = contents.rows.begin();
        row_it != contents.rows.end();
        ++row_it)
    {
        std::string control = row_it->value.getValue().asString();
        if (!control.empty() && control != "menu_separator")
        {
            bool show = true;
            bool enabled = mConflictHandler[mEditingMode].canAssignControl(control);
            if (!enabled)
            {
                // If empty: this is a placeholder to make sure user won't assign
                // value by accident, don't show it
                // If not empty: predefined control combination user should see
                // to know that combination is reserved
                show = !mConflictHandler[mEditingMode].isControlEmpty(control);
                // example: teleport_to and walk_to in first person view, and
                // sitting related functions, see generatePlaceholders()
            }

            if (show)
            {
                // At the moment viewer is hardcoded to assume that columns are named as lst_ctrl%d
                LLScrollListItem::Params item_params(*row_it);
                item_params.enabled.setValue(enabled);

                S32 num_columns = pControlsTable->getNumColumns();
                for (S32 col = 1; col < num_columns; col++)
                {
                    cell_params.column = llformat("lst_ctrl%d", col);
                    cell_params.value = mConflictHandler[mEditingMode].getControlString(control, col - 1);
                    item_params.columns.add(cell_params);
                }
                pControlsTable->addRow(item_params, EAddPosition::ADD_BOTTOM);
            }
        }
        else
        {
            // Separator example:
            // <rows
            //  enabled = "false">
            //  <columns
            //   type = "icon"
            //   color = "0 0 0 0.7"
            //   halign = "center"
            //   value = "menu_separator"
            //   column = "lst_action" / >
            //</rows>
            pControlsTable->addRow(*row_it, EAddPosition::ADD_BOTTOM);
        }
    }
    return true;
}

void LLPanelPreferenceControls::addControlTableSeparator()
{
    LLScrollListItem::Params separator_params;
    separator_params.enabled(false);
    LLScrollListCell::Params column_params;
    column_params.type = "icon";
    column_params.value = "menu_separator";
    column_params.column = "lst_action";
    column_params.color = LLColor4(0.f, 0.f, 0.f, 0.7f);
    column_params.font_halign = LLFontGL::HCENTER;
    separator_params.columns.add(column_params);
    pControlsTable->addRow(separator_params, EAddPosition::ADD_BOTTOM);
}

void LLPanelPreferenceControls::populateControlTable()
{
    pControlsTable->clearRows();
    pControlsTable->clearColumns();

    // Add columns
    std::string filename;
    switch ((LLKeyConflictHandler::ESourceMode)mEditingMode)
    {
    case LLKeyConflictHandler::MODE_THIRD_PERSON:
    case LLKeyConflictHandler::MODE_FIRST_PERSON:
    case LLKeyConflictHandler::MODE_EDIT_AVATAR:
    case LLKeyConflictHandler::MODE_SITTING:
        filename = "control_table_contents_columns_basic.xml";
        break;
    default:
        {
            // Either unknown mode or MODE_SAVED_SETTINGS
            // It doesn't have UI or actual settings yet
            LL_WARNS("Preferences") << "Unimplemented mode" << LL_ENDL;

            // Searchable columns were removed, mark searchables for an update
            LLFloaterPreference* instance = LLFloaterReg::findTypedInstance<LLFloaterPreference>("preferences");
            if (instance)
            {
                instance->updateSearchableItems();
            }
            return;
        }
    }
    addControlTableColumns(filename);

    // Add rows.
    // Each file represents individual visual group (movement/camera/media...)
    if (mEditingMode == LLKeyConflictHandler::MODE_FIRST_PERSON)
    {
        // Don't display whole camera and editing groups
        addControlTableRows("control_table_contents_movement.xml");
        addControlTableSeparator();
        addControlTableRows("control_table_contents_media.xml");
    }
    // MODE_THIRD_PERSON; MODE_EDIT_AVATAR; MODE_SITTING
    else if (mEditingMode < LLKeyConflictHandler::MODE_SAVED_SETTINGS)
    {
        // In case of 'sitting' mode, movements still apply due to vehicles
        // but walk_to is not supported and will be hidden by addControlTableRows
        addControlTableRows("control_table_contents_movement.xml");
        addControlTableSeparator();

        addControlTableRows("control_table_contents_camera.xml");
        addControlTableSeparator();

        addControlTableRows("control_table_contents_editing.xml");
        addControlTableSeparator();

        addControlTableRows("control_table_contents_media.xml");
    }
    else
    {
        LL_WARNS("Preferences") << "Unimplemented mode" << LL_ENDL;
    }

    // explicit update to make sure table is ready for llsearchableui
    pControlsTable->updateColumns();

    // Searchable columns were removed and readded, mark searchables for an update
    // Note: at the moment tables/lists lack proper llsearchableui support
    LLFloaterPreference* instance = LLFloaterReg::findTypedInstance<LLFloaterPreference>("preferences");
    if (instance)
    {
        instance->updateSearchableItems();
    }
}

void LLPanelPreferenceControls::updateTable()
{
    mEditingControl.clear();
    std::vector<LLScrollListItem*> list = pControlsTable->getAllData();
    for (S32 i = 0; i < list.size(); ++i)
    {
        std::string control = list[i]->getValue();
        if (!control.empty())
        {
            LLScrollListCell* cell = NULL;

            S32 num_columns = pControlsTable->getNumColumns();
            for (S32 col = 1; col < num_columns; col++)
            {
                cell = list[i]->getColumn(col);
                cell->setValue(mConflictHandler[mEditingMode].getControlString(control, col - 1));
            }
        }
    }
    pControlsTable->deselectAllItems();
}

void LLPanelPreferenceControls::apply()
{
    for (U32 i = 0; i < LLKeyConflictHandler::MODE_COUNT - 1; ++i)
    {
        if (mConflictHandler[i].hasUnsavedChanges())
        {
            mConflictHandler[i].saveToSettings();
        }
    }
}

void LLPanelPreferenceControls::cancel()
{
    for (U32 i = 0; i < LLKeyConflictHandler::MODE_COUNT - 1; ++i)
    {
        if (mConflictHandler[i].hasUnsavedChanges())
        {
            mConflictHandler[i].clear();
            if (mEditingMode == i)
            {
                // cancel() can be called either when preferences floater closes
                // or when child floater closes (like advanced graphical settings)
                // in which case we need to clear and repopulate table
                regenerateControls();
            }
        }
    }
}

void LLPanelPreferenceControls::saveSettings()
{
    for (U32 i = 0; i < LLKeyConflictHandler::MODE_COUNT - 1; ++i)
    {
        if (mConflictHandler[i].hasUnsavedChanges())
        {
            mConflictHandler[i].saveToSettings();
            mConflictHandler[i].clear();
        }
    }

    S32 mode = pKeyModeBox->getValue().asInteger();
    if (mConflictHandler[mode].empty() || pControlsTable->isEmpty())
    {
        regenerateControls();
    }
}

void LLPanelPreferenceControls::resetDirtyChilds()
{
    regenerateControls();
}

void LLPanelPreferenceControls::onListCommit()
{
    LLScrollListItem* item = pControlsTable->getFirstSelected();
    if (item == NULL)
    {
        return;
    }

    std::string control = item->getValue();

    if (control.empty())
    {
        pControlsTable->deselectAllItems();
        return;
    }

    if (!mConflictHandler[mEditingMode].canAssignControl(control))
    {
        pControlsTable->deselectAllItems();
        return;
    }

    S32 cell_ind = item->getSelectedCell();
    if (cell_ind <= 0)
    {
        pControlsTable->deselectAllItems();
        return;
    }

    // List does not tell us what cell was clicked, so we have to figure it out manually, but
    // fresh mouse coordinates are not yet accessible during onCommit() and there are other issues,
    // so we cheat: remember item user clicked at, trigger 'key dialog' on hover that comes next,
    // use coordinates from hover to calculate cell

    LLScrollListCell* cell = item->getColumn(cell_ind);
    if (cell)
    {
        LLSetKeyBindDialog* dialog = LLFloaterReg::getTypedInstance<LLSetKeyBindDialog>("keybind_dialog", LLSD());
        if (dialog)
        {
            mEditingControl = control;
            mEditingColumn = cell_ind;
            dialog->setParent(this, pControlsTable, DEFAULT_KEY_FILTER);

            LLFloater* root_floater = gFloaterView->getParentFloater(this);
            if (root_floater)
                root_floater->addDependentFloater(dialog);
            dialog->openFloater();
            dialog->setFocus(TRUE);
        }
    }
    else
    {
        pControlsTable->deselectAllItems();
    }
}

void LLPanelPreferenceControls::onModeCommit()
{
    mEditingMode = pKeyModeBox->getValue().asInteger();
    if (mConflictHandler[mEditingMode].empty())
    {
        // opening for first time
        mConflictHandler[mEditingMode].loadFromSettings((LLKeyConflictHandler::ESourceMode)mEditingMode);
    }
    populateControlTable();
}

void LLPanelPreferenceControls::onRestoreDefaultsBtn()
{
    LLNotificationsUtil::add("PreferenceControlsDefaults", LLSD(), LLSD(), boost::bind(&LLPanelPreferenceControls::onRestoreDefaultsResponse, this, _1, _2));
}

void LLPanelPreferenceControls::onRestoreDefaultsResponse(const LLSD& notification, const LLSD& response)
{
    S32 option = LLNotificationsUtil::getSelectedOption(notification, response);
    switch(option)
    {
    case 0: // All
        for (U32 i = 0; i < LLKeyConflictHandler::MODE_COUNT - 1; ++i)
        {
            mConflictHandler[i].resetToDefaults();
            // Apply changes to viewer as 'temporary'
            mConflictHandler[i].saveToSettings(true);

            // notify comboboxes in move&view about potential change
            LLFloaterPreference* instance = LLFloaterReg::findTypedInstance<LLFloaterPreference>("preferences");
            if (instance)
            {
                instance->updateClickActionViews();
            }
        }

        updateTable();
        break;
    case 1: // Current
        mConflictHandler[mEditingMode].resetToDefaults();
        // Apply changes to viewer as 'temporary'
        mConflictHandler[mEditingMode].saveToSettings(true);

        if (mEditingMode == LLKeyConflictHandler::MODE_THIRD_PERSON)
        {
            // notify comboboxes in move&view about potential change
            LLFloaterPreference* instance = LLFloaterReg::findTypedInstance<LLFloaterPreference>("preferences");
            if (instance)
            {
                instance->updateClickActionViews();
            }
        }

        updateTable();
        break;
    case 2: // Cancel
    default:
        //exit;
        break;
    }
}

// Bypass to let Move & view read values without need to create own key binding handler
// Assumes third person view
// Might be better idea to just move whole mConflictHandler into LLFloaterPreference
bool LLPanelPreferenceControls::canKeyBindHandle(const std::string &control, EMouseClickType click, KEY key, MASK mask)
{
    S32 mode = LLKeyConflictHandler::MODE_THIRD_PERSON;
    if (mConflictHandler[mode].empty())
    {
        // opening for first time
        mConflictHandler[mode].loadFromSettings(LLKeyConflictHandler::MODE_THIRD_PERSON);
    }

    return mConflictHandler[mode].canHandleControl(control, click, key, mask);
}

// Bypass to let Move & view modify values without need to create own key binding handler
// Assumes third person view
// Might be better idea to just move whole mConflictHandler into LLFloaterPreference
void LLPanelPreferenceControls::setKeyBind(const std::string &control, EMouseClickType click, KEY key, MASK mask, bool set)
{
    S32 mode = LLKeyConflictHandler::MODE_THIRD_PERSON;
    if (mConflictHandler[mode].empty())
    {
        // opening for first time
        mConflictHandler[mode].loadFromSettings(LLKeyConflictHandler::MODE_THIRD_PERSON);
    }

    if (!mConflictHandler[mode].canAssignControl(mEditingControl))
    {
        return;
    }

    bool already_recorded = mConflictHandler[mode].canHandleControl(control, click, key, mask);
    if (set)
    {
        if (already_recorded)
        {
            // nothing to do
            return;
        }

        // find free spot to add data, if no free spot, assign to first
        S32 index = 0;
        for (S32 i = 0; i < 3; i++)
        {
            if (mConflictHandler[mode].getControl(control, i).isEmpty())
            {
                index = i;
                break;
            }
        }
        // At the moment 'ignore_mask' mask is mostly ignored, a placeholder
        // Todo: implement it since it's preferable for things like teleport to match
        // mask exactly but for things like running to ignore additional masks
        // Ideally this needs representation in keybindings UI
        bool ignore_mask = true;
        mConflictHandler[mode].registerControl(control, index, click, key, mask, ignore_mask);
    }
    else if (!set)
    {
        if (!already_recorded)
        {
            // nothing to do
            return;
        }

        // find specific control and reset it
        for (S32 i = 0; i < 3; i++)
        {
            LLKeyData data = mConflictHandler[mode].getControl(control, i);
            if (data.mMouse == click && data.mKey == key && data.mMask == mask)
            {
                mConflictHandler[mode].clearControl(control, i);
            }
        }
    }
}

void LLPanelPreferenceControls::updateAndApply()
{
    S32 mode = LLKeyConflictHandler::MODE_THIRD_PERSON;
    mConflictHandler[mode].saveToSettings(true);
    updateTable();
}

// from LLSetKeybindDialog's interface
bool LLPanelPreferenceControls::onSetKeyBind(EMouseClickType click, KEY key, MASK mask, bool all_modes)
{
    if (!mConflictHandler[mEditingMode].canAssignControl(mEditingControl))
    {
        return true;
    }

    if ( mEditingColumn > 0)
    {
        if (all_modes)
        {
            for (U32 i = 0; i < LLKeyConflictHandler::MODE_COUNT - 1; ++i)
            {
                if (mConflictHandler[i].empty())
                {
                    mConflictHandler[i].loadFromSettings((LLKeyConflictHandler::ESourceMode)i);
                }
                mConflictHandler[i].registerControl(mEditingControl, mEditingColumn - 1, click, key, mask, true);
                // Apply changes to viewer as 'temporary'
                mConflictHandler[i].saveToSettings(true);
            }
        }
        else
        {
            mConflictHandler[mEditingMode].registerControl(mEditingControl, mEditingColumn - 1, click, key, mask, true);
            // Apply changes to viewer as 'temporary'
            mConflictHandler[mEditingMode].saveToSettings(true);
        }
    }

    updateTable();

    if ((mEditingMode == LLKeyConflictHandler::MODE_THIRD_PERSON || all_modes)
        && (mEditingControl == "walk_to"
            || mEditingControl == "teleport_to"
            || click == CLICK_LEFT
            || click == CLICK_DOUBLELEFT))
    {
        // notify comboboxes in move&view about potential change
        LLFloaterPreference* instance = LLFloaterReg::findTypedInstance<LLFloaterPreference>("preferences");
        if (instance)
        {
            instance->updateClickActionViews();
        }
    }

    return true;
}

void LLPanelPreferenceControls::onDefaultKeyBind(bool all_modes)
{
    if (!mConflictHandler[mEditingMode].canAssignControl(mEditingControl))
    {
        return;
    }
    
    if (mEditingColumn > 0)
    {
        if (all_modes)
        {
            for (U32 i = 0; i < LLKeyConflictHandler::MODE_COUNT - 1; ++i)
            {
                if (mConflictHandler[i].empty())
                {
                    mConflictHandler[i].loadFromSettings((LLKeyConflictHandler::ESourceMode)i);
                }
                mConflictHandler[i].resetToDefault(mEditingControl, mEditingColumn - 1);
                // Apply changes to viewer as 'temporary'
                mConflictHandler[i].saveToSettings(true);
            }
        }
        else
        {
            mConflictHandler[mEditingMode].resetToDefault(mEditingControl, mEditingColumn - 1);
            // Apply changes to viewer as 'temporary'
            mConflictHandler[mEditingMode].saveToSettings(true);
        }
    }
    updateTable();

    if (mEditingMode == LLKeyConflictHandler::MODE_THIRD_PERSON || all_modes)
    {
        // notify comboboxes in move&view about potential change
        LLFloaterPreference* instance = LLFloaterReg::findTypedInstance<LLFloaterPreference>("preferences");
        if (instance)
        {
            instance->updateClickActionViews();
        }
    }
}

void LLPanelPreferenceControls::onCancelKeyBind()
{
    pControlsTable->deselectAllItems();
}

LLFloaterPreferenceProxy::LLFloaterPreferenceProxy(const LLSD& key)
	: LLFloater(key),
	  mSocksSettingsDirty(false)
{
	mCommitCallbackRegistrar.add("Proxy.OK",                boost::bind(&LLFloaterPreferenceProxy::onBtnOk, this));
	mCommitCallbackRegistrar.add("Proxy.Cancel",            boost::bind(&LLFloaterPreferenceProxy::onBtnCancel, this));
	mCommitCallbackRegistrar.add("Proxy.Change",            boost::bind(&LLFloaterPreferenceProxy::onChangeSocksSettings, this));
}

LLFloaterPreferenceProxy::~LLFloaterPreferenceProxy()
{
}

BOOL LLFloaterPreferenceProxy::postBuild()
{
	LLRadioGroup* socksAuth = getChild<LLRadioGroup>("socks5_auth_type");
	if (!socksAuth)
	{
		return FALSE;
	}
	if (socksAuth->getSelectedValue().asString() == "None")
	{
		getChild<LLLineEditor>("socks5_username")->setEnabled(false);
		getChild<LLLineEditor>("socks5_password")->setEnabled(false);
	}
	else
	{
		// Populate the SOCKS 5 credential fields with protected values.
		LLPointer<LLCredential> socks_cred = gSecAPIHandler->loadCredential("SOCKS5");
		getChild<LLLineEditor>("socks5_username")->setValue(socks_cred->getIdentifier()["username"].asString());
		getChild<LLLineEditor>("socks5_password")->setValue(socks_cred->getAuthenticator()["creds"].asString());
	}

	return TRUE;
}

void LLFloaterPreferenceProxy::onOpen(const LLSD& key)
{
	saveSettings();
}

void LLFloaterPreferenceProxy::onClose(bool app_quitting)
{
	if(app_quitting)
	{
		cancel();
	}

	if (mSocksSettingsDirty)
	{

		// If the user plays with the Socks proxy settings after login, it's only fair we let them know
		// it will not be updated until next restart.
		if (LLStartUp::getStartupState()>STATE_LOGIN_WAIT)
		{
			LLNotifications::instance().add("ChangeProxySettings", LLSD(), LLSD());
			mSocksSettingsDirty = false; // we have notified the user now be quiet again
		}
	}
}

void LLFloaterPreferenceProxy::saveSettings()
{
	// Save the value of all controls in the hierarchy
	mSavedValues.clear();
	std::list<LLView*> view_stack;
	view_stack.push_back(this);
	while(!view_stack.empty())
	{
		// Process view on top of the stack
		LLView* curview = view_stack.front();
		view_stack.pop_front();

		LLUICtrl* ctrl = dynamic_cast<LLUICtrl*>(curview);
		if (ctrl)
		{
			LLControlVariable* control = ctrl->getControlVariable();
			if (control)
			{
				mSavedValues[control] = control->getValue();
			}
		}

		// Push children onto the end of the work stack
		for (child_list_t::const_iterator iter = curview->getChildList()->begin();
				iter != curview->getChildList()->end(); ++iter)
		{
			view_stack.push_back(*iter);
		}
	}
}

void LLFloaterPreferenceProxy::onBtnOk()
{
	// commit any outstanding text entry
	if (hasFocus())
	{
		LLUICtrl* cur_focus = dynamic_cast<LLUICtrl*>(gFocusMgr.getKeyboardFocus());
		if (cur_focus && cur_focus->acceptsTextInput())
		{
			cur_focus->onCommit();
		}
	}

	// Save SOCKS proxy credentials securely if password auth is enabled
	LLRadioGroup* socksAuth = getChild<LLRadioGroup>("socks5_auth_type");
	if (socksAuth->getSelectedValue().asString() == "UserPass")
	{
		LLSD socks_id = LLSD::emptyMap();
		socks_id["type"] = "SOCKS5";
		socks_id["username"] = getChild<LLLineEditor>("socks5_username")->getValue().asString();

		LLSD socks_authenticator = LLSD::emptyMap();
		socks_authenticator["type"] = "SOCKS5";
		socks_authenticator["creds"] = getChild<LLLineEditor>("socks5_password")->getValue().asString();

		// Using "SOCKS5" as the "grid" argument since the same proxy
		// settings will be used for all grids and because there is no
		// way to specify the type of credential.
		LLPointer<LLCredential> socks_cred = gSecAPIHandler->createCredential("SOCKS5", socks_id, socks_authenticator);
		gSecAPIHandler->saveCredential(socks_cred, true);
	}
	else
	{
		// Clear SOCKS5 credentials since they are no longer needed.
		LLPointer<LLCredential> socks_cred = new LLCredential("SOCKS5");
		gSecAPIHandler->deleteCredential(socks_cred);
	}

	closeFloater(false);
}

void LLFloaterPreferenceProxy::onBtnCancel()
{
	if (hasFocus())
	{
		LLUICtrl* cur_focus = dynamic_cast<LLUICtrl*>(gFocusMgr.getKeyboardFocus());
		if (cur_focus && cur_focus->acceptsTextInput())
		{
			cur_focus->onCommit();
		}
		refresh();
	}

	cancel();
}

void LLFloaterPreferenceProxy::onClickCloseBtn(bool app_quitting)
{
	cancel();
}

void LLFloaterPreferenceProxy::cancel()
{

	for (control_values_map_t::iterator iter =  mSavedValues.begin();
			iter !=  mSavedValues.end(); ++iter)
	{
		LLControlVariable* control = iter->first;
		LLSD ctrl_value = iter->second;
		control->set(ctrl_value);
	}
	mSocksSettingsDirty = false;
	closeFloater();
}

void LLFloaterPreferenceProxy::onChangeSocksSettings() 
{
	mSocksSettingsDirty = true;

	LLRadioGroup* socksAuth = getChild<LLRadioGroup>("socks5_auth_type");
	if (socksAuth->getSelectedValue().asString() == "None")
	{
		getChild<LLLineEditor>("socks5_username")->setEnabled(false);
		getChild<LLLineEditor>("socks5_password")->setEnabled(false);
	}
	else
	{
		getChild<LLLineEditor>("socks5_username")->setEnabled(true);
		getChild<LLLineEditor>("socks5_password")->setEnabled(true);
	}

	// Check for invalid states for the other HTTP proxy radio
	LLRadioGroup* otherHttpProxy = getChild<LLRadioGroup>("other_http_proxy_type");
	if ((otherHttpProxy->getSelectedValue().asString() == "Socks" &&
			getChild<LLCheckBoxCtrl>("socks_proxy_enabled")->get() == FALSE )||(
					otherHttpProxy->getSelectedValue().asString() == "Web" &&
					getChild<LLCheckBoxCtrl>("web_proxy_enabled")->get() == FALSE ) )
	{
		otherHttpProxy->selectFirstItem();
	}

}

void LLFloaterPreference::onUpdateFilterTerm(bool force)
{
	LLWString seachValue = utf8str_to_wstring( mFilterEdit->getValue() );
	LLWStringUtil::toLower( seachValue );

	if( !mSearchData || (mSearchData->mLastFilter == seachValue && !force))
		return;

    if (mSearchDataDirty)
    {
        // Data exists, but is obsolete, regenerate
        collectSearchableItems();
    }

	mSearchData->mLastFilter = seachValue;

	if( !mSearchData->mRootTab )
		return;

	mSearchData->mRootTab->hightlightAndHide( seachValue );
	LLTabContainer *pRoot = getChild< LLTabContainer >( "pref core" );
	if( pRoot )
		pRoot->selectFirstTab();
}

void collectChildren( LLView const *aView, ll::prefs::PanelDataPtr aParentPanel, ll::prefs::TabContainerDataPtr aParentTabContainer )
{
	if( !aView )
		return;

	llassert_always( aParentPanel || aParentTabContainer );

	LLView::child_list_const_iter_t itr = aView->beginChild();
	LLView::child_list_const_iter_t itrEnd = aView->endChild();

	while( itr != itrEnd )
	{
		LLView *pView = *itr;
		ll::prefs::PanelDataPtr pCurPanelData = aParentPanel;
		ll::prefs::TabContainerDataPtr pCurTabContainer = aParentTabContainer;
		if( !pView )
			continue;
		LLPanel const *pPanel = dynamic_cast< LLPanel const *>( pView );
		LLTabContainer const *pTabContainer = dynamic_cast< LLTabContainer const *>( pView );
		ll::ui::SearchableControl const *pSCtrl = dynamic_cast< ll::ui::SearchableControl const *>( pView );

		if( pTabContainer )
		{
			pCurPanelData.reset();

			pCurTabContainer = ll::prefs::TabContainerDataPtr( new ll::prefs::TabContainerData );
			pCurTabContainer->mTabContainer = const_cast< LLTabContainer *>( pTabContainer );
			pCurTabContainer->mLabel = pTabContainer->getLabel();
			pCurTabContainer->mPanel = 0;

			if( aParentPanel )
				aParentPanel->mChildPanel.push_back( pCurTabContainer );
			if( aParentTabContainer )
				aParentTabContainer->mChildPanel.push_back( pCurTabContainer );
		}
		else if( pPanel )
		{
			pCurTabContainer.reset();

			pCurPanelData = ll::prefs::PanelDataPtr( new ll::prefs::PanelData );
			pCurPanelData->mPanel = pPanel;
			pCurPanelData->mLabel = pPanel->getLabel();

			llassert_always( aParentPanel || aParentTabContainer );

			if( aParentTabContainer )
				aParentTabContainer->mChildPanel.push_back( pCurPanelData );
			else if( aParentPanel )
				aParentPanel->mChildPanel.push_back( pCurPanelData );
		}
		else if( pSCtrl && pSCtrl->getSearchText().size() )
		{
			ll::prefs::SearchableItemPtr item = ll::prefs::SearchableItemPtr( new ll::prefs::SearchableItem() );
			item->mView = pView;
			item->mCtrl = pSCtrl;

			item->mLabel = utf8str_to_wstring( pSCtrl->getSearchText() );
			LLWStringUtil::toLower( item->mLabel );

			llassert_always( aParentPanel || aParentTabContainer );

			if( aParentPanel )
				aParentPanel->mChildren.push_back( item );
			if( aParentTabContainer )
				aParentTabContainer->mChildren.push_back( item );
		}
		collectChildren( pView, pCurPanelData, pCurTabContainer );
		++itr;
	}
}

void LLFloaterPreference::collectSearchableItems()
{
	mSearchData.reset( nullptr );
	LLTabContainer *pRoot = getChild< LLTabContainer >( "pref core" );
	if( mFilterEdit && pRoot )
	{
		mSearchData.reset(new ll::prefs::SearchData() );

		ll::prefs::TabContainerDataPtr pRootTabcontainer = ll::prefs::TabContainerDataPtr( new ll::prefs::TabContainerData );
		pRootTabcontainer->mTabContainer = pRoot;
		pRootTabcontainer->mLabel = pRoot->getLabel();
		mSearchData->mRootTab = pRootTabcontainer;

		collectChildren( this, ll::prefs::PanelDataPtr(), pRootTabcontainer );
	}
	mSearchDataDirty = false;
}

// [SL:KB] - Patch: Viewer-CrashReporting | Checked: 2010-11-16 (Catznip-2.6.0a) | Added: Catznip-2.4.0b
static LLPanelInjector<LLPanelPreferenceCrashReports> t_pref_crashreports("panel_preference_crashreports");

LLPanelPreferenceCrashReports::LLPanelPreferenceCrashReports()
	: LLPanelPreference()
{
}

BOOL LLPanelPreferenceCrashReports::postBuild()
{
	S32 nCrashSubmitBehavior = gCrashSettings.getS32("CrashSubmitBehavior");

	LLCheckBoxCtrl* pSendCrashReports = getChild<LLCheckBoxCtrl>("checkSendCrashReports");
	pSendCrashReports->set(CRASH_BEHAVIOR_NEVER_SEND != nCrashSubmitBehavior);
	pSendCrashReports->setCommitCallback(boost::bind(&LLPanelPreferenceCrashReports::refresh, this));

	LLCheckBoxCtrl* pSendAlwaysAsk = getChild<LLCheckBoxCtrl>("checkSendCrashReportsAlwaysAsk");
	pSendAlwaysAsk->set(CRASH_BEHAVIOR_ASK == nCrashSubmitBehavior);

	LLCheckBoxCtrl* pSendSettings = getChild<LLCheckBoxCtrl>("checkSendSettings");
	pSendSettings->set(gCrashSettings.getBOOL("CrashSubmitSettings"));

	LLCheckBoxCtrl* pSendName = getChild<LLCheckBoxCtrl>("checkSendName");
	pSendName->set(gCrashSettings.getBOOL("CrashSubmitName"));

	getChild<LLTextBox>("textInformation4")->setTextArg("[URL]", getString("PrivacyPolicyUrl"));

#if LL_SEND_CRASH_REPORTS && defined(LL_BUGSPLAT)
	childSetVisible("textRestartRequired", true);
#endif

	refresh();

	return LLPanelPreference::postBuild();
}

void LLPanelPreferenceCrashReports::refresh()
{
	LLCheckBoxCtrl* pSendCrashReports = getChild<LLCheckBoxCtrl>("checkSendCrashReports");
	pSendCrashReports->setEnabled(TRUE);

	bool fEnable = pSendCrashReports->get();
	getChild<LLUICtrl>("checkSendCrashReportsAlwaysAsk")->setEnabled(fEnable);
	getChild<LLUICtrl>("checkSendSettings")->setEnabled(fEnable);
	getChild<LLUICtrl>("checkSendName")->setEnabled(fEnable);
}

void LLPanelPreferenceCrashReports::apply()
{
	LLCheckBoxCtrl* pSendCrashReports = getChild<LLCheckBoxCtrl>("checkSendCrashReports");
	LLCheckBoxCtrl* pSendAlwaysAsk = getChild<LLCheckBoxCtrl>("checkSendCrashReportsAlwaysAsk");
	if (pSendCrashReports->get())
		gCrashSettings.setS32("CrashSubmitBehavior", (pSendAlwaysAsk->get()) ? CRASH_BEHAVIOR_ASK : CRASH_BEHAVIOR_ALWAYS_SEND);
	else
		gCrashSettings.setS32("CrashSubmitBehavior", CRASH_BEHAVIOR_NEVER_SEND);

	LLCheckBoxCtrl* pSendSettings = getChild<LLCheckBoxCtrl>("checkSendSettings");
	gCrashSettings.setBOOL("CrashSubmitSettings", pSendSettings->get());

	LLCheckBoxCtrl* pSendName = getChild<LLCheckBoxCtrl>("checkSendName");
	gCrashSettings.setBOOL("CrashSubmitName", pSendName->get());
}

void LLPanelPreferenceCrashReports::cancel()
{
}
// [/SL:KB]

// [SL:KB] - Patch: Viewer-Skins | Checked: 2010-10-21 (Catznip-2.2)
static LLPanelInjector<LLPanelPreferenceSkins> t_pref_skins("panel_preference_skins");

LLPanelPreferenceSkins::LLPanelPreferenceSkins()
	: LLPanelPreference()
	, m_pSkinCombo(NULL)
	, m_pSkinThemeCombo(NULL)
	, m_pSkinPreview(NULL) // <FS:PP> FIRE-1689: Skins preview image
{
	m_Skin = gSavedSettings.getString("SkinCurrent");
	m_SkinTheme = gSavedSettings.getString("SkinCurrentTheme");
	m_SkinName = gSavedSettings.getString("FSSkinCurrentReadableName");
	m_SkinThemeName = gSavedSettings.getString("FSSkinCurrentThemeReadableName");

	const std::string strSkinsPath = gDirUtilp->getSkinBaseDir() + gDirUtilp->getDirDelimiter() + "skins.xml";
	llifstream fileSkins(strSkinsPath.c_str(), std::ios::binary);
	if (fileSkins.is_open())
	{
		LLSDSerialize::fromXMLDocument(m_SkinsInfo, fileSkins);
	}
}

BOOL LLPanelPreferenceSkins::postBuild()
{
	m_pSkinCombo = getChild<LLComboBox>("skin_combobox");
	if (m_pSkinCombo)
		m_pSkinCombo->setCommitCallback(boost::bind(&LLPanelPreferenceSkins::onSkinChanged, this));

	m_pSkinThemeCombo = getChild<LLComboBox>("theme_combobox");
	if (m_pSkinThemeCombo)
		m_pSkinThemeCombo->setCommitCallback(boost::bind(&LLPanelPreferenceSkins::onSkinThemeChanged, this));

	refreshSkinList();

	// <FS:PP> FIRE-1689: Skins preview image
	m_pSkinPreview = getChild<LLButton>("skin_preview");
	refreshPreviewImage();
	// </FS:PP>

	return LLPanelPreference::postBuild();
}

void LLPanelPreferenceSkins::apply()
{
	if ( (m_Skin != gSavedSettings.getString("SkinCurrent")) || (m_SkinTheme != gSavedSettings.getString("SkinCurrentTheme")) )
	{
		gSavedSettings.setString("SkinCurrent", m_Skin);
		gSavedSettings.setString("SkinCurrentTheme", m_SkinTheme);

		gSavedSettings.setString("FSSkinCurrentReadableName", m_SkinName);
		gSavedSettings.setString("FSSkinCurrentThemeReadableName", m_SkinThemeName);

		// <FS:AO> Some crude hardcoded preferences per skin. Without this, some defaults from the
		// current skin would be carried over, leading to confusion and a first experience with
		// the skin that the designer didn't intend.
		if (gSavedSettings.getBOOL("FSSkinClobbersToolbarPrefs"))
		{
			LL_INFOS() << "Clearing toolbar settings." << LL_ENDL;
			gSavedSettings.setBOOL("ResetToolbarSettings", TRUE);
		}

		if (m_Skin == "starlight" || m_Skin == "starlightcui")
		{
			std::string noteMessage;

			if (gSavedSettings.getBOOL("ShowMenuBarLocation"))
			{
				noteMessage = LLTrans::getString("skin_defaults_starlight_location");
				gSavedSettings.setBOOL("ShowMenuBarLocation", FALSE);
			}

			if (!gSavedSettings.getBOOL("ShowNavbarNavigationPanel"))
			{
				if (!noteMessage.empty())
				{
					noteMessage += "\n";
				}
				noteMessage += LLTrans::getString("skin_defaults_starlight_navbar");
				gSavedSettings.setBOOL("ShowNavbarNavigationPanel", TRUE);
			}

			if (!noteMessage.empty())
			{
				LLSD args;
				args["MESSAGE"] = noteMessage;
				LLNotificationsUtil::add("SkinDefaultsChangeSettings", args, LLSD(), boost::bind(&LLPanelPreferenceSkins::showSkinChangeNotification, this));
				return;
			}
		}
		// </FS:AO>

		showSkinChangeNotification();
	}
}

void LLPanelPreferenceSkins::showSkinChangeNotification()
{
	LLSD args, payload;
	LLNotificationsUtil::add("ChangeSkin",
								args,
								payload,
								boost::bind(&LLPanelPreferenceSkins::callbackRestart, this, _1, _2));
}

void LLPanelPreferenceSkins::callbackRestart(const LLSD& notification, const LLSD& response)
{
	S32 option = LLNotificationsUtil::getSelectedOption(notification, response);
	if (2 == option) // Ok button
	{
		return;
	}
	if (0 == option) // Restart
	{
		LL_INFOS() << "User requested quit" << LL_ENDL;
		LLAppViewer::instance()->requestQuit();
	}
}

void LLPanelPreferenceSkins::cancel()
{
	m_Skin = gSavedSettings.getString("SkinCurrent");
	m_SkinTheme = gSavedSettings.getString("SkinCurrentTheme");
	m_SkinName = gSavedSettings.getString("FSSkinCurrentReadableName");
	m_SkinThemeName = gSavedSettings.getString("FSSkinCurrentThemeReadableName");
	refreshSkinList();
	refreshPreviewImage(); // <FS:PP> FIRE-1689: Skins preview image
}

void LLPanelPreferenceSkins::onSkinChanged()
{
	m_Skin = (m_pSkinCombo) ? m_pSkinCombo->getSelectedValue().asString() : "default";
	refreshSkinThemeList();
	m_SkinTheme = (m_pSkinThemeCombo) ? m_pSkinThemeCombo->getSelectedValue().asString() : "";

	m_SkinName = m_pSkinCombo->getSelectedItemLabel();
	m_SkinThemeName = m_pSkinThemeCombo->getSelectedItemLabel();
	refreshPreviewImage(); // <FS:PP> FIRE-1689: Skins preview image
}

void LLPanelPreferenceSkins::onSkinThemeChanged()
{
	m_SkinTheme = (m_pSkinThemeCombo) ? m_pSkinThemeCombo->getSelectedValue().asString() : "";
	m_SkinThemeName = m_pSkinThemeCombo->getSelectedItemLabel();
	refreshPreviewImage(); // <FS:PP> FIRE-1689: Skins preview image
}

void LLPanelPreferenceSkins::refreshSkinList()
{
	if (!m_pSkinCombo)
		return;

	m_pSkinCombo->clearRows();
	for (LLSD::array_const_iterator itSkinInfo = m_SkinsInfo.beginArray(), endSkinInfo = m_SkinsInfo.endArray();
			itSkinInfo != endSkinInfo; ++itSkinInfo)
	{
		const LLSD& sdSkin = *itSkinInfo;
		std::string strPath = gDirUtilp->getSkinBaseDir();
		gDirUtilp->append(strPath, sdSkin["folder"].asString());
		if (gDirUtilp->fileExists(strPath))
		{
			m_pSkinCombo->add(sdSkin["name"].asString(), sdSkin["folder"]);
		}
	}
	
	BOOL fFound = m_pSkinCombo->setSelectedByValue(m_Skin, TRUE);
	if (!fFound)
	{
		m_pSkinCombo->setSelectedByValue("default", TRUE);
	}

	refreshSkinThemeList();
}

void LLPanelPreferenceSkins::refreshSkinThemeList()
{
	if (!m_pSkinThemeCombo)
		return;

	m_pSkinThemeCombo->clearRows();
	for (LLSD::array_const_iterator itSkinInfo = m_SkinsInfo.beginArray(), endSkinInfo = m_SkinsInfo.endArray(); 
			itSkinInfo != endSkinInfo; ++itSkinInfo)
	{
		const LLSD& sdSkin = *itSkinInfo;
		if (sdSkin["folder"].asString() == m_Skin)
		{
			const LLSD& sdThemes = sdSkin["themes"];
			for (LLSD::array_const_iterator itTheme = sdThemes.beginArray(), endTheme = sdThemes.endArray(); itTheme != endTheme; ++itTheme)
			{
				const LLSD& sdTheme = *itTheme;
				std::string strPath = gDirUtilp->getSkinBaseDir();
				gDirUtilp->append(strPath, sdSkin["folder"].asString());
				gDirUtilp->append(strPath, "themes");
				gDirUtilp->append(strPath, sdTheme["folder"].asString());
				if ( (gDirUtilp->fileExists(strPath)) || (sdTheme["folder"].asString().empty()) )
				{
					m_pSkinThemeCombo->add(sdTheme["name"].asString(), sdTheme["folder"]);
				}
			}
			break;
		}
	}

	BOOL fFound = m_pSkinThemeCombo->setSelectedByValue(m_SkinTheme, TRUE);
	if (!fFound)
	{
		m_pSkinThemeCombo->selectFirstItem();
	}
}
// [/SL:KB]

// <FS:PP> FIRE-1689: Skins preview image
void LLPanelPreferenceSkins::refreshPreviewImage()
{
	std::string previewImageName = "skin " + m_SkinName + " " + m_SkinThemeName;
	LLStringUtil::toLower(previewImageName);
	m_pSkinPreview->setImages(previewImageName, previewImageName);
}
// </FS:PP>

// <FS:Zi> Backup Settings
// copied from llxfer_file.cpp - Hopefully this will be part of LLFile some day -Zi
// added a safeguard so the destination file is only created when the source file exists -Zi
S32 copy_prefs_file(const std::string& from, const std::string& to)
{
	LL_WARNS() << "copying " << from << " to " << to << LL_ENDL;
	S32 rv = 0;
	LLFILE* in = LLFile::fopen(from, "rb");	/*Flawfinder: ignore*/
	if(!in)
	{
		LL_WARNS() << "couldn't open source file " << from << " - copy aborted." << LL_ENDL;
		return -1;
	}

	LLFILE* out = LLFile::fopen(to, "wb");	/*Flawfinder: ignore*/
	if(!out)
	{
		fclose(in);
		LL_WARNS() << "couldn't open destination file " << to << " - copy aborted." << LL_ENDL;
		return -1;
	}

	S32 read = 0;
	const S32 COPY_BUFFER_SIZE = 16384;
	U8 buffer[COPY_BUFFER_SIZE];
	while(((read = fread(buffer, 1, sizeof(buffer), in)) > 0)
		  && (fwrite(buffer, 1, read, out) == (U32)read));		/* Flawfinder : ignore */
	if(ferror(in) || ferror(out)) rv = -2;
	
	if(in) fclose(in);
	if(out) fclose(out);
	
	return rv;
}

static LLPanelInjector<FSPanelPreferenceBackup> t_pref_backup("panel_preference_backup");

FSPanelPreferenceBackup::FSPanelPreferenceBackup() : LLPanelPreference()
{
	mCommitCallbackRegistrar.add("Pref.SetBackupSettingsPath",	boost::bind(&FSPanelPreferenceBackup::onClickSetBackupSettingsPath, this));
	mCommitCallbackRegistrar.add("Pref.BackupSettings",			boost::bind(&FSPanelPreferenceBackup::onClickBackupSettings, this));
	mCommitCallbackRegistrar.add("Pref.RestoreSettings",		boost::bind(&FSPanelPreferenceBackup::onClickRestoreSettings, this));
	mCommitCallbackRegistrar.add("Pref.BackupSelectAll",		boost::bind(&FSPanelPreferenceBackup::onClickSelectAll, this));
	mCommitCallbackRegistrar.add("Pref.BackupDeselectAll",		boost::bind(&FSPanelPreferenceBackup::onClickDeselectAll, this));
}

BOOL FSPanelPreferenceBackup::postBuild()
{
	// <FS:Zi> Backup Settings
	// Apparently, line editors don't update with their settings controls, so do that manually here
	std::string dir_name = gSavedSettings.getString("SettingsBackupPath");
	getChild<LLLineEditor>("settings_backup_path")->setValue(dir_name);
	// </FS:Zi>
	
	// <FS:Beq>
	#if !defined OPENSIM
	// Note: Windlight setting restore is enabled in OPENSIM bulds irrespective of grid (or pre-login)
	// windlights settings folders are not grid specific and thus neither is the restore.
	// if windlight folders existsed they will be backed up on all builds but for SL only builds they will not be restored.

	LLScrollListCtrl* globalFoldersScrollList = getChild<LLScrollListCtrl>("restore_global_folders_list");
	std::vector<LLScrollListItem*> globalFoldersList = globalFoldersScrollList->getAllData();
	for (const auto item : globalFoldersList)
	{
		// if it is windlight related remove it.
		if (item->getValue().asString().rfind("windlight",0) == 0)
		{
			LL_INFOS() << "removing windlight folder (no longer used in SL) : " << item->getValue().asString() << " index: " << globalFoldersScrollList->getItemIndex(item) << LL_ENDL;
			globalFoldersScrollList->deleteSingleItem(globalFoldersScrollList->getItemIndex(item));
		}
	}
	#endif
	// </FS:Beq>
	return LLPanelPreference::postBuild();
}

void FSPanelPreferenceBackup::onClickSetBackupSettingsPath()
{
	std::string dir_name = gSavedSettings.getString("SettingsBackupPath");
	(new LLDirPickerThread(boost::bind(&FSPanelPreferenceBackup::changeBackupSettingsPath, this, _1, _2), dir_name))->getFile();
}

void FSPanelPreferenceBackup::changeBackupSettingsPath(const std::vector<std::string>& filenames, std::string proposed_name)
{
	std::string dir_name = filenames[0];
	if (!dir_name.empty() && dir_name != proposed_name)
	{
		gSavedSettings.setString("SettingsBackupPath", dir_name);
		getChild<LLLineEditor>("settings_backup_path")->setValue(dir_name);
	}
}

void FSPanelPreferenceBackup::onClickBackupSettings()
{
	
	LLSD args;
	args["DIRECTORY"] = gSavedSettings.getString("SettingsBackupPath");
	LLNotificationsUtil::add("SettingsConfirmBackup", args, LLSD(),
		boost::bind(&FSPanelPreferenceBackup::doBackupSettings, this, _1, _2));
}

void FSPanelPreferenceBackup::doBackupSettings(const LLSD& notification, const LLSD& response)
{
	LL_INFOS("SettingsBackup") << "entered" << LL_ENDL;
	
	S32 option = LLNotificationsUtil::getSelectedOption(notification, response);
	if ( option == 1 ) // CANCEL
	{
		LL_INFOS("SettingsBackup") << "backup cancelled" << LL_ENDL;
		return;
	}
	
	// Get settings backup path
	std::string dir_name = gSavedSettings.getString("SettingsBackupPath");

	// If we don't have a path yet, ask the user
	if (dir_name.empty())
	{
		LL_INFOS("SettingsBackup") << "ask user for backup path" << LL_ENDL;
		onClickSetBackupSettingsPath();
	}

	// Remember the backup path
	dir_name = gSavedSettings.getString("SettingsBackupPath");

	// If the backup path is still empty, complain to the user and do nothing else
	if (dir_name.empty())
	{
		LL_INFOS("SettingsBackup") << "backup path empty" << LL_ENDL;
		LLNotificationsUtil::add("BackupPathEmpty");
		return;
	}

	// Try to make sure the folder exists
	LLFile::mkdir(dir_name.c_str());
	// If the folder is still not there, give up
	if (!LLFile::isdir(dir_name.c_str()))
	{
		LL_WARNS("SettingsBackup") << "backup path does not exist or could not be created" << LL_ENDL;
		LLNotificationsUtil::add("BackupPathDoesNotExistOrCreateFailed");
		return;
	}

	// define a couple of control groups to store the settings to back up
	LLControlGroup backup_global_controls("BackupGlobal");
	LLControlGroup backup_per_account_controls("BackupPerAccount");

	// functor that will go over all settings in a control group and copy the ones that are
	// meant to be backed up
	struct f : public LLControlGroup::ApplyFunctor
	{
		LLControlGroup* group;	// our control group that will hold the backup controls
		f(LLControlGroup* g) : group(g) {}	// constructor, initializing group variable
		virtual void apply(const std::string& name, LLControlVariable* control)
		{
			if (!control->isPersisted() && !control->isBackupable())
			{
				LL_INFOS("SettingsBackup") << "Settings control " << control->getName() << ": non persistant controls don't need to be set not backupable." << LL_ENDL;
				return;
			}

			// only backup settings that are not default, are persistent an are marked as "safe" to back up
			if (!control->isDefault() && control->isPersisted() && control->isBackupable())
			{
				LL_WARNS() << control->getName() << LL_ENDL;
				// copy the control to our backup group
				(*group).declareControl(
					control->getName(),
					control->type(),
					control->getValue(),
					control->getComment(),
					SANITY_TYPE_NONE,
					LLSD(),
					std::string(),
					LLControlVariable::PERSIST_NONDFT);	// need to set persisitent flag, or it won't be saved
			}
		}
	} func_global(&backup_global_controls), func_per_account(&backup_per_account_controls);

	// run backup on global controls
	LL_INFOS("SettingsBackup") << "running functor on global settings" << LL_ENDL;
	gSavedSettings.applyToAll(&func_global);

	// make sure to write color preferences before copying them
	LL_INFOS("SettingsBackup") << "saving UI color table" << LL_ENDL;
	LLUIColorTable::instance().saveUserSettings();

	// set it to save defaults, too (FALSE), because our declaration automatically
	// makes the value default
	std::string backup_global_name = gDirUtilp->getExpandedFilename(LL_PATH_NONE, dir_name,
				LLAppViewer::instance()->getSettingsFilename("Default","Global"));
	LL_INFOS("SettingsBackup") << "saving backup global settings" << LL_ENDL;
	backup_global_controls.saveToFile(backup_global_name, FALSE);

	// Get scroll list control that holds the list of global files
	LLScrollListCtrl* globalScrollList = getChild<LLScrollListCtrl>("restore_global_files_list");
	// Pull out all data
	std::vector<LLScrollListItem*> globalFileList = globalScrollList->getAllData();
	// Go over each entry
	for (size_t index = 0; index < globalFileList.size(); ++index)
	{
		// Get the next item in the list
		LLScrollListItem* item = globalFileList[index];
		// Don't bother with the checkbox and get the path, since we back up all files
		// and only restore selectively
		std::string file = item->getColumn(2)->getValue().asString();
		LL_INFOS("SettingsBackup") << "copying global file " << file << LL_ENDL;
		copy_prefs_file(
			gDirUtilp->getExpandedFilename(LL_PATH_USER_SETTINGS, file),
			gDirUtilp->getExpandedFilename(LL_PATH_NONE, dir_name, file));
	}

	// Only back up per-account settings when the path is available, meaning, the user
	// has logged in
	std::string per_account_name = gDirUtilp->getExpandedFilename(LL_PATH_PER_SL_ACCOUNT,
				LLAppViewer::instance()->getSettingsFilename("Default", "PerAccount"));
	if (!per_account_name.empty())
	{
		// get path and file names to the relevant settings files
		std::string userlower = gDirUtilp->getBaseFileName(gDirUtilp->getLindenUserDir(), false);
		std::string backup_per_account_folder = dir_name+gDirUtilp->getDirDelimiter() + userlower;
		std::string backup_per_account_name = gDirUtilp->getExpandedFilename(LL_PATH_NONE, backup_per_account_folder,
					LLAppViewer::instance()->getSettingsFilename("Default", "PerAccount"));

		// Make sure to persist settings to file before we copy them
		FSAvatarRenderPersistence::instance().saveAvatarRenderSettings();

		LL_INFOS("SettingsBackup") << "copying per account settings" << LL_ENDL;
		// create per-user folder if it doesn't exist yet
		LLFile::mkdir(backup_per_account_folder.c_str());

		// check if the path is actually a folder
		if (LLFile::isdir(backup_per_account_folder.c_str()))
		{
			// run backup on per-account controls
			LL_INFOS("SettingsBackup") << "running functor on per account settings" << LL_ENDL;
			gSavedPerAccountSettings.applyToAll(&func_per_account);
			// save defaults here as well (FALSE)
			LL_INFOS("SettingsBackup") << "saving backup per account settings" << LL_ENDL;
			backup_per_account_controls.saveToFile(backup_per_account_name, FALSE);

			// Get scroll list control that holds the list of per account files
			LLScrollListCtrl* perAccountScrollList = getChild<LLScrollListCtrl>("restore_per_account_files_list");
			// Pull out all data
			std::vector<LLScrollListItem*> perAccountFileList = perAccountScrollList->getAllData();
			// Go over each entry
			for (size_t index = 0; index < perAccountFileList.size(); ++index)
			{

				// Get the next item in the list
				LLScrollListItem* item = perAccountFileList[index];
				// Don't bother with the checkbox and get the path, since we back up all files
				// and only restore selectively

				std::string file = item->getColumn(2)->getValue().asString();
				LL_INFOS("SettingsBackup") << "copying per account file " << file << LL_ENDL;
				copy_prefs_file(
					gDirUtilp->getExpandedFilename(LL_PATH_PER_SL_ACCOUNT, file),
					gDirUtilp->getExpandedFilename(LL_PATH_NONE, backup_per_account_folder, file));
			}
		}
		else
		{
			LL_WARNS("SettingsBackup") << backup_per_account_folder << " is not a folder. Per account settings save aborted." << LL_ENDL;
		}
	}

	// Get scroll list control that holds the list of global folders
	LLScrollListCtrl* globalFoldersScrollList = getChild<LLScrollListCtrl>("restore_global_folders_list");
	// Pull out all data
	std::vector<LLScrollListItem*> globalFoldersList = globalFoldersScrollList->getAllData();
	// Go over each entry
	for (size_t index = 0; index < globalFoldersList.size(); ++index)
	{
		// Get the next item in the list
		LLScrollListItem* item = globalFoldersList[index];
		// Don't bother with the checkbox and get the path, since we back up all folders
		// and only restore selectively
		if (item->getValue().asString() != "presets")
		{
			std::string folder = item->getColumn(2)->getValue().asString();

			std::string folder_name = gDirUtilp->getExpandedFilename(LL_PATH_USER_SETTINGS, folder) + gDirUtilp->getDirDelimiter();
			std::string backup_folder_name = gDirUtilp->getExpandedFilename(LL_PATH_NONE, dir_name, folder) + gDirUtilp->getDirDelimiter();

			LL_INFOS("SettingsBackup") << "backing up global folder: " << folder_name << LL_ENDL;

			// create folder if it's not there already
			LLFile::mkdir(backup_folder_name.c_str());

			std::string file_name;
			while (gDirUtilp->getNextFileInDir(folder_name, "*", file_name))
			{
				LL_INFOS("SettingsBackup") << "found entry: " << folder_name + file_name << LL_ENDL;
				// only copy files, not subfolders
				if (LLFile::isfile(folder_name + file_name.c_str()))
				{
					copy_prefs_file(folder_name + file_name, backup_folder_name + file_name);
				}
				else
				{
					LL_INFOS("SettingsBackup") << "skipping subfolder " << folder_name + file_name << LL_ENDL;
				}
			}
		}
		else
		{
			LLFile::mkdir(gDirUtilp->getExpandedFilename(LL_PATH_NONE, dir_name, PRESETS_DIR));

			std::string presets_folder = gDirUtilp->getExpandedFilename(LL_PATH_USER_SETTINGS, PRESETS_DIR) + gDirUtilp->getDirDelimiter();
			std::string graphics_presets_folder = gDirUtilp->getExpandedFilename(LL_PATH_USER_SETTINGS, PRESETS_DIR, PRESETS_GRAPHIC) + gDirUtilp->getDirDelimiter();
			std::string camera_presets_folder =  gDirUtilp->getExpandedFilename(LL_PATH_USER_SETTINGS, PRESETS_DIR, PRESETS_CAMERA) + gDirUtilp->getDirDelimiter();

			if (LLFile::isdir(graphics_presets_folder))
			{
				LLFile::mkdir(gDirUtilp->getExpandedFilename(LL_PATH_NONE, dir_name, PRESETS_DIR, PRESETS_GRAPHIC));

				std::string file_name;
				while (gDirUtilp->getNextFileInDir(graphics_presets_folder, "*", file_name))
				{
					std::string source = gDirUtilp->getExpandedFilename(LL_PATH_NONE, graphics_presets_folder, file_name);

					if (LLFile::isfile(source.c_str()))
					{
						std::string target = gDirUtilp->add(gDirUtilp->add(gDirUtilp->add(dir_name, PRESETS_DIR), PRESETS_GRAPHIC), file_name);
						copy_prefs_file(source, target);
					}
				}
			}

			if (LLFile::isdir(camera_presets_folder))
			{
				LLFile::mkdir(gDirUtilp->getExpandedFilename(LL_PATH_NONE, dir_name, PRESETS_DIR, PRESETS_CAMERA));

				std::string file_name;
				while (gDirUtilp->getNextFileInDir(camera_presets_folder, "*", file_name))
				{
					std::string source = gDirUtilp->getExpandedFilename(LL_PATH_NONE, camera_presets_folder, file_name);

					if (LLFile::isfile(source.c_str()))
					{
						std::string target = gDirUtilp->add(gDirUtilp->add(gDirUtilp->add(dir_name, PRESETS_DIR), PRESETS_CAMERA), file_name);
						copy_prefs_file(source, target);
					}
				}
			}
		}
	}

	LLNotificationsUtil::add("BackupFinished");
}

void FSPanelPreferenceBackup::onClickRestoreSettings()
{
	// ask the user if they really want to restore and restart
	LLNotificationsUtil::add("SettingsRestoreNeedsLogout", LLSD(), LLSD(), boost::bind(&FSPanelPreferenceBackup::doRestoreSettings, this, _1, _2));
}

void FSPanelPreferenceBackup:: doRestoreSettings(const LLSD& notification, const LLSD& response)
{
	LL_INFOS("SettingsBackup") << "entered" << LL_ENDL;
	// Check the user's answer about restore and restart
	S32 option = LLNotificationsUtil::getSelectedOption(notification, response);

	// If canceled, do nothing
	if (option == 1)
	{
		LL_INFOS("SettingsBackup") << "restore canceled" << LL_ENDL;
		return;
	}

	// Get settings backup path
	std::string dir_name = gSavedSettings.getString("SettingsBackupPath");

	// Backup path is empty, ask the user where to find the backup
	if (dir_name.empty())
	{
		LL_INFOS("SettingsBackup") << "ask user for path to restore from" << LL_ENDL;
		onClickSetBackupSettingsPath();
	}

	// Remember the backup path
	dir_name = gSavedSettings.getString("SettingsBackupPath");

	// If the backup path is still empty, complain to the user and do nothing else
	if (dir_name.empty())
	{
		LL_INFOS("SettingsBackup") << "restore path empty" << LL_ENDL;
		LLNotificationsUtil::add("BackupPathEmpty");
		return;
	}

	// If the path does not exist, give up
	if (!LLFile::isdir(dir_name.c_str()))
	{
		LL_INFOS("SettingsBackup") << "backup path does not exist" << LL_ENDL;
		LLNotificationsUtil::add("BackupPathDoesNotExist");
		return;
	}

	// Close the window so the restored settings can't be destroyed by the user
	LLFloaterPreference* instance = LLFloaterReg::findTypedInstance<LLFloaterPreference>("preferences");
	if (instance)
	{
		instance->onBtnOK(LLSD());
	}

	if (gSavedSettings.getBOOL("RestoreGlobalSettings"))
	{
		// Get path and file names to backup and restore settings path
		std::string global_name = gSavedSettings.getString("ClientSettingsFile");
		std::string backup_global_name = gDirUtilp->getExpandedFilename(LL_PATH_NONE, dir_name,
					LLAppViewer::instance()->getSettingsFilename("Default", "Global"));

		// start clean
		LL_INFOS("SettingsBackup") << "clearing global settings" << LL_ENDL;
		gSavedSettings.resetToDefaults();

		// run restore on global controls
		LL_INFOS("SettingsBackup") << "restoring global settings from backup" << LL_ENDL;
		gSavedSettings.loadFromFile(backup_global_name);
		LL_INFOS("SettingsBackup") << "saving global settings" << LL_ENDL;
		gSavedSettings.saveToFile(global_name, TRUE);
	}

	// Get scroll list control that holds the list of global files
	LLScrollListCtrl* globalScrollList = getChild<LLScrollListCtrl>("restore_global_files_list");
	// Pull out all data
	std::vector<LLScrollListItem*> globalFileList = globalScrollList->getAllData();
	// Go over each entry
	for (size_t index = 0; index < globalFileList.size(); ++index)
	{
		// Get the next item in the list
		LLScrollListItem* item = globalFileList[index];
		// Look at the first column and make sure it's a checkbox control
		LLScrollListCheck* checkbox = dynamic_cast<LLScrollListCheck*>(item->getColumn(0));
		if (!checkbox)
			continue;
		// Only restore if this item is checked on
		if (checkbox->getCheckBox()->getValue().asBoolean())
		{
			// Get the path to restore for this item
			std::string file = item->getColumn(2)->getValue().asString();
			LL_INFOS("SettingsBackup") << "copying global file " << file << LL_ENDL;
			copy_prefs_file(
				gDirUtilp->getExpandedFilename(LL_PATH_NONE, dir_name, file),
				gDirUtilp->getExpandedFilename(LL_PATH_USER_SETTINGS, file));
		}
	}

	// Only restore per-account settings when the path is available
	std::string per_account_name = gDirUtilp->getExpandedFilename(LL_PATH_PER_SL_ACCOUNT,
				LLAppViewer::instance()->getSettingsFilename("Default", "PerAccount"));
	if (!per_account_name.empty())
	{
		// Get path and file names to the relevant settings files
		std::string userlower = gDirUtilp->getBaseFileName(gDirUtilp->getLindenUserDir(), false);
		std::string backup_per_account_folder = dir_name + gDirUtilp->getDirDelimiter() + userlower;
		std::string backup_per_account_name = gDirUtilp->getExpandedFilename(LL_PATH_NONE, backup_per_account_folder,
					LLAppViewer::instance()->getSettingsFilename("Default", "PerAccount"));

		if (gSavedSettings.getBOOL("RestorePerAccountSettings"))
		{
			// run restore on per-account controls
			LL_INFOS("SettingsBackup") << "restoring per account settings" << LL_ENDL;
			gSavedPerAccountSettings.loadFromFile(backup_per_account_name);
			LL_INFOS("SettingsBackup") << "saving per account settings" << LL_ENDL;
			gSavedPerAccountSettings.saveToFile(per_account_name, TRUE);
		}

		// Get scroll list control that holds the list of per account files
		LLScrollListCtrl* perAccountScrollList = getChild<LLScrollListCtrl>("restore_per_account_files_list");
		// Pull out all data
		std::vector<LLScrollListItem*> perAccountFileList = perAccountScrollList->getAllData();
		// Go over each entry
		for (size_t index = 0; index < perAccountFileList.size(); ++index)
		{
			// Get the next item in the list
			LLScrollListItem* item = perAccountFileList[index];
			// Look at the first column and make sure it's a checkbox control
			LLScrollListCheck* checkbox = dynamic_cast<LLScrollListCheck*>(item->getColumn(0));
			if (!checkbox)
				continue;
			// Only restore if this item is checked on
			if (checkbox->getCheckBox()->getValue().asBoolean())
			{
				// Get the path to restore for this item
				std::string file = item->getColumn(2)->getValue().asString();
				LL_INFOS("SettingsBackup") << "copying per account file " << file << LL_ENDL;
				copy_prefs_file(
					gDirUtilp->getExpandedFilename(LL_PATH_NONE, backup_per_account_folder, file),
					gDirUtilp->getExpandedFilename(LL_PATH_PER_SL_ACCOUNT, file));
			}
		}

		// toolbars get overwritten when LLToolbarView is destroyed, so make sure
		// the toolbars are updated here already
		LL_INFOS("SettingsBackup") << "clearing toolbars" << LL_ENDL;
		gToolBarView->clearToolbars();
		LL_INFOS("SettingsBackup") << "reloading toolbars" << LL_ENDL;
		gToolBarView->loadToolbars(FALSE);
#ifdef OPENSIM
		if (LLGridManager::instance().isInOpenSim())
		{
			LL_INFOS("SettingsBackup") << "reloading group mute list" << LL_ENDL;
			exoGroupMuteList::instance().loadMuteList();
		}
#endif
		FSAvatarRenderPersistence::instance().loadAvatarRenderSettings();

		LLPanelMainInventory::sSaveFilters = false;
		LLFavoritesOrderStorage::mSaveOnExit = false;
	}

	// Get scroll list control that holds the list of global folders
	LLScrollListCtrl* globalFoldersScrollList = getChild<LLScrollListCtrl>("restore_global_folders_list");
	// Pull out all data
	std::vector<LLScrollListItem*> globalFoldersList = globalFoldersScrollList->getAllData();
	// Go over each entry
	for (size_t index = 0; index < globalFoldersList.size(); ++index)
	{
		// Get the next item in the list
		LLScrollListItem* item = globalFoldersList[index];
		// Look at the first column and make sure it's a checkbox control
		LLScrollListCheck* checkbox = dynamic_cast<LLScrollListCheck*>(item->getColumn(0));
		if (!checkbox)
			continue;
		// Only restore if this item is checked on
		if (checkbox->getCheckBox()->getValue().asBoolean())
		{
			if (item->getValue().asString() != "presets")
			{
				// Get the path to restore for this item
				std::string folder = item->getColumn(2)->getValue().asString();

				std::string folder_name = gDirUtilp->getExpandedFilename(LL_PATH_USER_SETTINGS, folder) + gDirUtilp->getDirDelimiter();
				std::string backup_folder_name = gDirUtilp->getExpandedFilename(LL_PATH_NONE, dir_name, folder) + gDirUtilp->getDirDelimiter();

				LL_INFOS("SettingsBackup") << "restoring global folder: " << folder_name << LL_ENDL;

				// create folder if it's not there already
				LLFile::mkdir(folder_name.c_str());

				std::string file_name;
				while (gDirUtilp->getNextFileInDir(backup_folder_name, "*", file_name))
				{
					LL_INFOS("SettingsBackup") << "found entry: " << backup_folder_name + file_name << LL_ENDL;
					// only restore files, not subfolders
					if (LLFile::isfile(backup_folder_name + file_name.c_str()))
					{
						copy_prefs_file(backup_folder_name + file_name, folder_name + file_name);
					}
					else
					{
						LL_INFOS("SettingsBackup") << "skipping subfolder " << backup_folder_name + file_name << LL_ENDL;
					}
				}
			}
			else
			{
				LLFile::mkdir(gDirUtilp->getExpandedFilename(LL_PATH_USER_SETTINGS, PRESETS_DIR));

				std::string presets_folder = gDirUtilp->getExpandedFilename(LL_PATH_NONE, dir_name, PRESETS_DIR) + gDirUtilp->getDirDelimiter();
				std::string graphics_presets_folder = gDirUtilp->getExpandedFilename(LL_PATH_NONE, dir_name, PRESETS_DIR, PRESETS_GRAPHIC) + gDirUtilp->getDirDelimiter();
				std::string camera_presets_folder =  gDirUtilp->getExpandedFilename(LL_PATH_NONE, dir_name, PRESETS_DIR, PRESETS_CAMERA) + gDirUtilp->getDirDelimiter();

				if (LLFile::isdir(graphics_presets_folder))
				{
					LLFile::mkdir(gDirUtilp->getExpandedFilename(LL_PATH_USER_SETTINGS, PRESETS_DIR, PRESETS_GRAPHIC));

					std::string file_name;
					while (gDirUtilp->getNextFileInDir(graphics_presets_folder, "*", file_name))
					{
						std::string source = gDirUtilp->getExpandedFilename(LL_PATH_NONE, graphics_presets_folder, file_name);

						if (LLFile::isfile(source.c_str()))
						{
							std::string target = gDirUtilp->add(gDirUtilp->getExpandedFilename(LL_PATH_USER_SETTINGS, PRESETS_DIR, PRESETS_GRAPHIC), file_name);
							copy_prefs_file(source, target);
						}
					}
				}

				if (LLFile::isdir(camera_presets_folder))
				{
					LLFile::mkdir(gDirUtilp->getExpandedFilename(LL_PATH_USER_SETTINGS, PRESETS_DIR, PRESETS_CAMERA));

					std::string file_name;
					while (gDirUtilp->getNextFileInDir(camera_presets_folder, "*", file_name))
					{
						std::string source = gDirUtilp->getExpandedFilename(LL_PATH_NONE, camera_presets_folder, file_name);

						if (LLFile::isfile(source.c_str()))
						{
							std::string target = gDirUtilp->add(gDirUtilp->getExpandedFilename(LL_PATH_USER_SETTINGS, PRESETS_DIR, PRESETS_CAMERA), file_name);
							copy_prefs_file(source, target);
						}
					}
				}
			}
		}
	}
	// <FS:CR> Set this true so we can update newer settings with their deprecated counterparts on next launch
	gSavedSettings.setBOOL("FSFirstRunAfterSettingsRestore", TRUE);
	
	// Tell the user we have finished restoring settings and the viewer must shut down
	LLNotificationsUtil::add("RestoreFinished", LLSD(), LLSD(), boost::bind(&FSPanelPreferenceBackup::onQuitConfirmed, this, _1, _2));
}

// User confirmed the shutdown and we proceed
void FSPanelPreferenceBackup::onQuitConfirmed(const LLSD& notification,const LLSD& response)
{
	// Make sure the viewer will not save any settings on exit, so our copied files will survive
	LLAppViewer::instance()->setSaveSettingsOnExit(FALSE);
	// Quit the viewer so all gets saved immediately
	LL_INFOS("SettingsBackup") << "setting to quit" << LL_ENDL;
	LLAppViewer::instance()->requestQuit();
}

void FSPanelPreferenceBackup::onClickSelectAll()
{
	doSelect(TRUE);
}

void FSPanelPreferenceBackup::onClickDeselectAll()
{
	doSelect(FALSE);
}

void FSPanelPreferenceBackup::doSelect(BOOL all)
{
	// Get scroll list control that holds the list of global files
	LLScrollListCtrl* globalScrollList = getChild<LLScrollListCtrl>("restore_global_files_list");
	// Get scroll list control that holds the list of per account files
	LLScrollListCtrl* perAccountScrollList = getChild<LLScrollListCtrl>("restore_per_account_files_list");
	// Get scroll list control that holds the list of global folders
	LLScrollListCtrl* globalFoldersScrollList = getChild<LLScrollListCtrl>("restore_global_folders_list");

	applySelection(globalScrollList, all);
	applySelection(perAccountScrollList, all);
	applySelection(globalFoldersScrollList, all);
}

void FSPanelPreferenceBackup::applySelection(LLScrollListCtrl* control, BOOL all)
{
	// Pull out all data
	std::vector<LLScrollListItem*> itemList = control->getAllData();
	// Go over each entry
	for (size_t index = 0; index < itemList.size(); ++index)
	{
		// Get the next item in the list
		LLScrollListItem* item = itemList[index];
		// Check/uncheck the box only when the item is enabled
		if (item->getEnabled())
		{
			// Look at the first column and make sure it's a checkbox control
			LLScrollListCheck* checkbox = dynamic_cast<LLScrollListCheck*>(item->getColumn(0));
			if (checkbox)
			{
				checkbox->getCheckBox()->setValue(all);
			}
		}
	}
}
// </FS:Zi>

// <FS:Kadah>
void LLFloaterPreference::loadFontPresetsFromDir(const std::string& dir, LLComboBox* font_selection_combo)
{
	LLDirIterator dir_iter(dir, "*.xml");
	std::string file;
	while (dir_iter.next(file))
	{
		//hack to deal with "fonts.xml" 
		if (file == "fonts.xml")
		{
			font_selection_combo->add("Deja Vu", file);
		}
		//hack to get "fonts_[name].xml" to "Name"
		else
		{
			std::string fontpresetname = file.substr(6, file.length() - 10);
			LLStringUtil::replaceChar(fontpresetname, '_', ' ');
			fontpresetname[0] = LLStringOps::toUpper(fontpresetname[0]);
			font_selection_combo->add(fontpresetname, file);
		}
	}
}

void LLFloaterPreference::populateFontSelectionCombo()
{
	LLComboBox* font_selection_combo = getChild<LLComboBox>("Fontsettingsfile");
	if (font_selection_combo)
	{
		const std::string fontDir(gDirUtilp->getExpandedFilename(LL_PATH_FONTS, "", ""));
		const std::string userfontDir(gDirUtilp->getExpandedFilename(LL_PATH_USER_SETTINGS , "fonts", ""));

		// Load fonts.xmls from the install dir first then user_settings
		loadFontPresetsFromDir(fontDir, font_selection_combo);
		loadFontPresetsFromDir(userfontDir, font_selection_combo);

		font_selection_combo->setValue(gSavedSettings.getString("FSFontSettingsFile"));
	}
}
// </FS:Kadah>

// <FS:AW optional opensim support>
static LLPanelInjector<LLPanelPreferenceOpensim> t_pref_opensim("panel_preference_opensim");

#ifdef OPENSIM
LLPanelPreferenceOpensim::LLPanelPreferenceOpensim() : LLPanelPreference(),
	mGridListControl(NULL),
	mGridListChangedCallbackConnection(),
	mGridAddedCallbackConnection()
{
	mCommitCallbackRegistrar.add("Pref.ClearDebugSearchURL", boost::bind(&LLPanelPreferenceOpensim::onClickClearDebugSearchURL, this));
	mCommitCallbackRegistrar.add("Pref.PickDebugSearchURL", boost::bind(&LLPanelPreferenceOpensim::onClickPickDebugSearchURL, this));
	mCommitCallbackRegistrar.add("Pref.AddGrid", boost::bind(&LLPanelPreferenceOpensim::onClickAddGrid, this));
	mCommitCallbackRegistrar.add("Pref.ClearGrid", boost::bind(&LLPanelPreferenceOpensim::onClickClearGrid, this));
	mCommitCallbackRegistrar.add("Pref.RefreshGrid", boost::bind( &LLPanelPreferenceOpensim::onClickRefreshGrid, this));
	mCommitCallbackRegistrar.add("Pref.RemoveGrid", boost::bind( &LLPanelPreferenceOpensim::onClickRemoveGrid, this));
}

LLPanelPreferenceOpensim::~LLPanelPreferenceOpensim()
{
	if (mGridListChangedCallbackConnection.connected())
	{
		mGridListChangedCallbackConnection.disconnect();
	}

	if (mGridAddedCallbackConnection.connected())
	{
		mGridAddedCallbackConnection.disconnect();
	}
}

BOOL LLPanelPreferenceOpensim::postBuild()
{
	mEditorGridName = findChild<LLLineEditor>("name_edit");
	mEditorGridURI = findChild<LLLineEditor>("grid_uri_edit");
	mEditorLoginPage = findChild<LLLineEditor>("login_page_edit");
	mEditorHelperURI = findChild<LLLineEditor>("helper_uri_edit");
	mEditorWebsite = findChild<LLLineEditor>("website_edit");
	mEditorSupport = findChild<LLLineEditor>("support_edit");
	mEditorRegister = findChild<LLLineEditor>("register_edit");
	mEditorPassword = findChild<LLLineEditor>("password_edit");
	mEditorSearch = findChild<LLLineEditor>("search_edit");
	mEditorGridMessage = findChild<LLLineEditor>("message_edit");
	mGridListControl = getChild<LLScrollListCtrl>("grid_list");
	mGridListControl->setCommitCallback(boost::bind(&LLPanelPreferenceOpensim::onSelectGrid, this));
	mGridListChangedCallbackConnection = LLGridManager::getInstance()->addGridListChangedCallback(boost::bind(&LLPanelPreferenceOpensim::refreshGridList, this, _1));
	refreshGridList();

	return LLPanelPreference::postBuild();
}

void LLPanelPreferenceOpensim::onOpen(const LLSD& key)
{
	mCurrentGrid = LLGridManager::getInstance()->getGrid();

	mEditorGridName->clear();
	mEditorGridURI->clear();
	mEditorLoginPage->clear();
	mEditorHelperURI->clear();
	mEditorWebsite->clear();
	mEditorSupport->clear();
	mEditorRegister->clear();
	mEditorPassword->clear();
	mEditorSearch->clear();
	mEditorGridMessage->clear();
}

void LLPanelPreferenceOpensim::onSelectGrid()
{
	LLSD grid_info;
	std::string grid = mGridListControl->getSelectedValue();
	LLGridManager::getInstance()->getGridData(grid, grid_info);

	mEditorGridName->setText(grid_info[GRID_LABEL_VALUE].asString());
	mEditorGridURI->setText(grid_info[GRID_LOGIN_URI_VALUE][0].asString());
	mEditorLoginPage->setText(grid_info[GRID_LOGIN_PAGE_VALUE].asString());
	mEditorHelperURI->setText(grid_info[GRID_HELPER_URI_VALUE].asString());
	mEditorWebsite->setText(grid_info["about"].asString());
	mEditorSupport->setText(grid_info["help"].asString());
	mEditorRegister->setText(grid_info[GRID_REGISTER_NEW_ACCOUNT].asString());
	mEditorPassword->setText(grid_info[GRID_FORGOT_PASSWORD].asString());
	mEditorSearch->setText(grid_info["search"].asString());
	mEditorGridMessage->setText(grid_info["message"].asString());
}

void LLPanelPreferenceOpensim::apply()
{
	LLGridManager::getInstance()->saveGridList();
	FSPanelLogin::updateServer();
}

void LLPanelPreferenceOpensim::cancel()
{
	LLGridManager::getInstance()->resetGrids();
	LLGridManager::getInstance()->setGridChoice(mCurrentGrid);
	FSPanelLogin::updateServer();
}

void LLPanelPreferenceOpensim::onClickAddGrid()
{
	std::string new_grid = getChild<LLLineEditor>("add_grid")->getText();

	if (!new_grid.empty())
	{
		getChild<LLUICtrl>("grid_management_panel")->setEnabled(FALSE);
		if (mGridAddedCallbackConnection.connected())
		{
			mGridAddedCallbackConnection.disconnect();
		}
		LLGridManager::getInstance()->addGridListChangedCallback(boost::bind(&LLPanelPreferenceOpensim::addedGrid, this, _1));
		LLGridManager::getInstance()->addGrid(new_grid);
	}
}

void LLPanelPreferenceOpensim::addedGrid(bool success)
{
	if (mGridAddedCallbackConnection.connected())
	{
		mGridAddedCallbackConnection.disconnect();
	}

	if (success)
	{
		const std::string& new_grid = getChild<LLLineEditor>("add_grid")->getText();

		for (auto row : mGridListControl->getAllData())
		{
			if (new_grid.find(row->getColumn(1)->getValue().asString()) != std::string::npos)
			{
				row->setSelected(TRUE);
				mGridListControl->scrollToShowSelected();
				onSelectGrid();
				break;
			}
		}

		onClickClearGrid();
	}
}

void LLPanelPreferenceOpensim::onClickClearGrid()
{
	getChild<LLLineEditor>("add_grid")->clear();
}

void LLPanelPreferenceOpensim::onClickRefreshGrid()
{
	std::string grid = mGridListControl->getSelectedValue();
	getChild<LLUICtrl>("grid_management_panel")->setEnabled(FALSE);
	LLGridManager::getInstance()->reFetchGrid(grid, (grid == LLGridManager::getInstance()->getGrid()) );
}

void LLPanelPreferenceOpensim::onClickRemoveGrid()
{
	std::string grid = mGridListControl->getSelectedValue();
	LLSD args;

	if (grid != LLGridManager::getInstance()->getGrid())
	{
		args["REMOVE_GRID"] = grid;
		LLSD payload = grid;
		LLNotificationsUtil::add("ConfirmRemoveGrid", args, payload, boost::bind(&LLPanelPreferenceOpensim::removeGridCB, this,  _1, _2));
	}
	else
	{
		args["REMOVE_GRID"] = LLGridManager::getInstance()->getGridLabel();
		LLNotificationsUtil::add("CanNotRemoveConnectedGrid", args);
	}
}

bool LLPanelPreferenceOpensim::removeGridCB(const LLSD& notification, const LLSD& response)
{
	const S32 option = LLNotificationsUtil::getSelectedOption(notification, response);
	if (0 == option)
	{
		std::string grid = notification["payload"].asString();
		getChild<LLUICtrl>("grid_management_panel")->setEnabled(FALSE);
		mEditorGridName->clear();
		mEditorGridURI->clear();
		mEditorLoginPage->clear();
		mEditorHelperURI->clear();
		mEditorWebsite->clear();
		mEditorSupport->clear();
		mEditorRegister->clear();
		mEditorPassword->clear();
		mEditorSearch->clear();
		mEditorGridMessage->clear();
		LLGridManager::getInstance()->removeGrid(grid);
		FSPanelLogin::updateServer();
	}
	return false;
}

void LLPanelPreferenceOpensim::refreshGridList(bool success)
{
	FSPanelLogin::updateServer();

	getChild<LLUICtrl>("grid_management_panel")->setEnabled(TRUE);

	if (!mGridListControl)
	{
		LL_WARNS() << "No GridListControl - bug or out of memory" << LL_ENDL;
		return;
	}

	mGridListControl->operateOnAll(LLCtrlListInterface::OP_DELETE);
	mGridListControl->sortByColumnIndex(0, TRUE);

	std::map<std::string, std::string> known_grids = LLGridManager::getInstance()->getKnownGrids();
        std::map<std::string, std::string>::iterator grid_iter = known_grids.begin();
	for(; grid_iter != known_grids.end(); grid_iter++)
	{
		if (!grid_iter->first.empty() && !grid_iter->second.empty())
		{
			LLURI login_uri = LLURI(LLGridManager::getInstance()->getLoginURI(grid_iter->first));
			LLSD element;
			const std::string connected_grid = LLGridManager::getInstance()->getGrid();

			std::string style = "NORMAL";
			if (connected_grid == grid_iter->first)
			{
				style = "BOLD";
			}

			int col = 0;
			element["id"] = grid_iter->first;
			element["columns"][col]["column"] = "grid_label";
			element["columns"][col]["value"] = grid_iter->second;
			element["columns"][col]["font"]["name"] = "SANSSERIF";
			element["columns"][col]["font"]["style"] = style;
			col++;
			element["columns"][col]["column"] = "login_uri";
			element["columns"][col]["value"] = login_uri.authority();
			element["columns"][col]["font"]["name"] = "SANSSERIF";
			element["columns"][col]["font"]["style"] = style;
	
			mGridListControl->addElement(element);
		}
	}
}

void LLPanelPreferenceOpensim::onClickClearDebugSearchURL()
{
	LLNotificationsUtil::add("ConfirmClearDebugSearchURL", LLSD(), LLSD(), callback_clear_debug_search);
}

void LLPanelPreferenceOpensim::onClickPickDebugSearchURL()
{

	LLNotificationsUtil::add("ConfirmPickDebugSearchURL", LLSD(), LLSD(),callback_pick_debug_search );
}
#else
void no_cb()
{ }

LLPanelPreferenceOpensim::LLPanelPreferenceOpensim() : LLPanelPreference()
{
	mCommitCallbackRegistrar.add("Pref.ClearDebugSearchURL", boost::bind(&no_cb));
	mCommitCallbackRegistrar.add("Pref.PickDebugSearchURL", boost::bind(&no_cb));
	mCommitCallbackRegistrar.add("Pref.AddGrid", boost::bind(&no_cb));
	mCommitCallbackRegistrar.add("Pref.ClearGrid", boost::bind(&no_cb));
	mCommitCallbackRegistrar.add("Pref.RefreshGrid", boost::bind(&no_cb));
	mCommitCallbackRegistrar.add("Pref.RemoveGrid", boost::bind(&no_cb));
}
LLPanelPreferenceOpensim::~LLPanelPreferenceOpensim()
{
}

#endif
// <FS:AW optional opensim support>

// <FS:Ansariel> Output device selection
static LLPanelInjector<FSPanelPreferenceSounds> t_pref_sounds("panel_preference_sounds");

FSPanelPreferenceSounds::FSPanelPreferenceSounds() :
	LLPanelPreference(),
	mOutputDevicePanel(nullptr),
	mOutputDeviceComboBox(nullptr),
	mOutputDeviceListChangedConnection()
{ }

FSPanelPreferenceSounds::~FSPanelPreferenceSounds()
{
	if (mOutputDeviceListChangedConnection.connected())
	{
		mOutputDeviceListChangedConnection.disconnect();
	}
}

BOOL FSPanelPreferenceSounds::postBuild()
{
	mOutputDevicePanel = findChild<LLPanel>("output_device_settings_panel");
	mOutputDeviceComboBox = findChild<LLComboBox>("sound_output_device");

#if LL_FMODSTUDIO
	if (gAudiop && mOutputDevicePanel && mOutputDeviceComboBox)
	{
		gSavedSettings.getControl("FSOutputDeviceUUID")->getSignal()->connect(boost::bind(&FSPanelPreferenceSounds::onOutputDeviceChanged, this, _2));

		mOutputDeviceListChangedConnection = gAudiop->setOutputDeviceListChangedCallback(boost::bind(&FSPanelPreferenceSounds::onOutputDeviceListChanged, this, _1));
		onOutputDeviceListChanged(gAudiop->getDevices());

		mOutputDeviceComboBox->setCommitCallback(boost::bind(&FSPanelPreferenceSounds::onOutputDeviceSelectionChanged, this, _2));
	}
#else
	if (mOutputDevicePanel)
	{
		mOutputDevicePanel->setVisible(FALSE);
	}
#endif

	return LLPanelPreference::postBuild();
}

void FSPanelPreferenceSounds::onOutputDeviceChanged(const LLSD& new_value)
{
	mOutputDeviceComboBox->setSelectedByValue(new_value.asUUID(), TRUE);
}

void FSPanelPreferenceSounds::onOutputDeviceSelectionChanged(const LLSD& new_value)
{
	gSavedSettings.setString("FSOutputDeviceUUID", mOutputDeviceComboBox->getSelectedValue().asString());
}

void FSPanelPreferenceSounds::onOutputDeviceListChanged(LLAudioEngine::output_device_map_t output_devices)
{
	LLUUID selected_device(gSavedSettings.getString("FSOutputDeviceUUID"));
	mOutputDeviceComboBox->removeall();

	if (output_devices.empty())
	{
		LL_INFOS() << "No output devices available" << LL_ENDL;
		mOutputDeviceComboBox->add(mOutputDevicePanel->getString("output_no_device"), LLUUID::null);

		if (selected_device != LLUUID::null)
		{
			LL_INFOS() << "Non-default device selected - adding unavailable for " << selected_device << LL_ENDL;
			mOutputDeviceComboBox->add(mOutputDevicePanel->getString("output_device_unavailable"), selected_device);
		}
	}
	else
	{
		bool selected_device_found = false;

		mOutputDeviceComboBox->add(mOutputDevicePanel->getString("output_default_text"), LLUUID::null);
		selected_device_found = selected_device == LLUUID::null;

		for (auto device : output_devices)
		{
			mOutputDeviceComboBox->add(device.second.empty() ? mOutputDevicePanel->getString("output_name_no_device") : device.second, device.first);

			if (!selected_device_found && device.first == selected_device)
			{
				LL_INFOS() << "Found selected device \"" << device.second << "\" (" << device.first << ")" << LL_ENDL;
				selected_device_found = true;
			}
		}

		if (!selected_device_found)
		{
			LL_INFOS() << "Selected device " << selected_device << " NOT found - adding unavailable" << LL_ENDL;
			mOutputDeviceComboBox->add(mOutputDevicePanel->getString("output_device_unavailable"), selected_device);
		}
	}

	mOutputDeviceComboBox->setSelectedByValue(selected_device, TRUE);
}
// </FS:Ansariel><|MERGE_RESOLUTION|>--- conflicted
+++ resolved
@@ -54,10 +54,7 @@
 #include "llfloaterabout.h"
 #include "llfavoritesbar.h"
 #include "llfloaterpreferencesgraphicsadvanced.h"
-<<<<<<< HEAD
-=======
 #include "llfloaterperformance.h"
->>>>>>> 7bb47833
 #include "llfloatersidepanelcontainer.h"
 // <FS:Ansariel> [FS communication UI]
 //#include "llfloaterimsession.h"
@@ -493,7 +490,6 @@
 	mCommitCallbackRegistrar.add("Pref.RememberedUsernames",    boost::bind(&LLFloaterPreference::onClickRememberedUsernames, this));
 	mCommitCallbackRegistrar.add("Pref.SpellChecker",           boost::bind(&LLFloaterPreference::onClickSpellChecker, this));
 	mCommitCallbackRegistrar.add("Pref.Advanced",				boost::bind(&LLFloaterPreference::onClickAdvanced, this));
-    mCommitCallbackRegistrar.add("Pref.AutoAdjustWarning",				boost::bind(&LLFloaterPreference::showAutoAdjustWarning));
 
 	// <FS:Ansariel> Improved graphics preferences
 	mCommitCallbackRegistrar.add("Pref.UpdateIndirectMaxNonImpostors", boost::bind(&LLFloaterPreference::updateMaxNonImpostors, this));
@@ -914,7 +910,6 @@
     mComplexityChangedSignal.disconnect();
 }
 
-<<<<<<< HEAD
 // <FS:Zi> FIRE-19539 - Include the alert messages in Prefs>Notifications>Alerts in preference Search.
 // void LLFloaterPreference::draw()
 // {
@@ -927,18 +922,6 @@
 //	LLFloater::draw();
 //}
 // </FS:Zi>
-=======
-void LLFloaterPreference::draw()
-{
-	BOOL has_first_selected = (getChildRef<LLScrollListCtrl>("disabled_popups").getFirstSelected()!=NULL);
-	gSavedSettings.setBOOL("FirstSelectedDisabledPopups", has_first_selected);
-	
-	has_first_selected = (getChildRef<LLScrollListCtrl>("enabled_popups").getFirstSelected()!=NULL);
-	gSavedSettings.setBOOL("FirstSelectedEnabledPopups", has_first_selected);
-	
-	LLFloater::draw();
-}
->>>>>>> 7bb47833
 
 void LLFloaterPreference::saveSettings()
 {
@@ -1246,23 +1229,23 @@
 	LLPresetsManager::getInstance()->createMissingDefault(PRESETS_CAMERA);
 	LLPresetsManager::getInstance()->createMissingDefault(PRESETS_GRAPHIC);
 
-<<<<<<< HEAD
 	// <FS:Ansariel> Fix resetting graphics preset on cancel
 	saveGraphicsPreset(gSavedSettings.getString("PresetGraphicActive"));
 
 	// <FS:Ansariel> FIRE-19810: Make presets global since PresetGraphicActive setting is global as well
 	//bool started = (LLStartUp::getStartupState() == STATE_STARTED);
-
-	//LLButton* load_btn = findChild<LLButton>("PrefLoadButton");
+    //LLButton* load_btn = findChild<LLButton>("PrefLoadButton");
 	//LLButton* save_btn = findChild<LLButton>("PrefSaveButton");
 	//LLButton* delete_btn = findChild<LLButton>("PrefDeleteButton");
 	//LLButton* exceptions_btn = findChild<LLButton>("RenderExceptionsButton");
-	//if (load_btn && save_btn && delete_btn && exceptions_btn)
+	// LLButton* auto_adjustments_btn = findChild<LLButton>("AutoAdjustmentsButton");
+    //if (load_btn && save_btn && delete_btn && exceptions_btn && auto_adjustments_btn)
 	//{
 	//	load_btn->setEnabled(started);
 	//	save_btn->setEnabled(started);
 	//	delete_btn->setEnabled(started);
 	//	exceptions_btn->setEnabled(started);
+    //  auto_adjustments_btn->setEnabled(started);
 	//}
 	// </FS:Ansariel>
 	collectSearchableItems();
@@ -1275,23 +1258,7 @@
 		if (!tabcontainer->selectTab(gSavedSettings.getS32("LastPrefTab")))
 			tabcontainer->selectFirstTab();
 		// </FS:ND>
-=======
-	bool started = (LLStartUp::getStartupState() == STATE_STARTED);
-
-	LLButton* load_btn = findChild<LLButton>("PrefLoadButton");
-	LLButton* save_btn = findChild<LLButton>("PrefSaveButton");
-	LLButton* delete_btn = findChild<LLButton>("PrefDeleteButton");
-	LLButton* exceptions_btn = findChild<LLButton>("RenderExceptionsButton");
-    LLButton* auto_adjustments_btn = findChild<LLButton>("AutoAdjustmentsButton");
-
-	if (load_btn && save_btn && delete_btn && exceptions_btn && auto_adjustments_btn)
-	{
-		load_btn->setEnabled(started);
-		save_btn->setEnabled(started);
-		delete_btn->setEnabled(started);
-		exceptions_btn->setEnabled(started);
-        auto_adjustments_btn->setEnabled(started);
->>>>>>> 7bb47833
+
 	}
 	// <FS:Zi> Support for tab/subtab links like:
 	//         secondlife:///app/openfloater/preferences?tab=backup
@@ -1335,7 +1302,6 @@
 void LLFloaterPreference::onAvatarImpostorsEnable()
 {
 	refreshEnabledGraphics();
-<<<<<<< HEAD
 }
 
 // <FS:AO> toggle lighting detail availability in response to local light rendering, to avoid confusion
@@ -1346,8 +1312,6 @@
 	{
 		getChildView("LocalLightsDetail")->setEnabled(gSavedSettings.getBOOL("RenderLocalLights"));
 	}
-=======
->>>>>>> 7bb47833
 }
 // </FS:AO>
 
@@ -2214,7 +2178,6 @@
 		}
 	}
 
-<<<<<<< HEAD
 	LLComboBox* ctrl_reflections = getChild<LLComboBox>("Reflections");
 
 // [RLVa:KB] - Checked: 2013-05-11 (RLVa-1.4.9)
@@ -2329,8 +2292,6 @@
 // </FS:Zi>
 
 
-=======
->>>>>>> 7bb47833
 // static
 void LLAvatarComplexityControls::setIndirectControls()
 {
@@ -2373,7 +2334,6 @@
 	gSavedSettings.setU32("IndirectMaxComplexity", indirect_max_arc);
 }
 
-<<<<<<< HEAD
 void LLFloaterPreference::disableUnavailableSettings()
 {	
 	LLComboBox* ctrl_reflections   = getChild<LLComboBox>("Reflections");
@@ -2452,8 +2412,6 @@
 	}
 }
 
-=======
->>>>>>> 7bb47833
 void LLFloaterPreference::refresh()
 {
 	LLPanel::refresh();
@@ -2769,7 +2727,6 @@
 	refresh();
 }
 
-<<<<<<< HEAD
 // <FS:Ansariel> Improved graphics preferences
 void LLFloaterPreference::updateSliderText(LLSliderCtrl* ctrl, LLTextBox* text_box)
 {
@@ -2847,8 +2804,6 @@
 }
 // </FS:Ansariel>
 
-=======
->>>>>>> 7bb47833
 void LLAvatarComplexityControls::updateMax(LLSliderCtrl* slider, LLTextBox* value_label, bool short_val)
 {
 	// Called when the IndirectMaxComplexity control changes
@@ -2882,7 +2837,6 @@
 	}
 	else
 	{
-<<<<<<< HEAD
 		// <FS:Ansariel> Proper number formatting with delimiter
         //std::string text_value = short_val ? llformat("%d", value / 1000) : llformat("%d", value);
         //text_box->setText(text_value);
@@ -2893,36 +2847,13 @@
 	}
 }
 
-// <FS:Beq> redner time controls
 void LLAvatarComplexityControls::updateMaxRenderTime(LLSliderCtrl* slider, LLTextBox* value_label, bool short_val)
 {
-	setRenderTimeText((F32)(FSPerfStats::renderAvatarMaxART_ns/1000), value_label, short_val);
-=======
-        std::string text_value = short_val ? llformat("%d", value / 1000) : llformat("%d", value);
-        text_box->setText(text_value);
-	}
-}
-
-void LLAvatarComplexityControls::updateMaxRenderTime(LLSliderCtrl* slider, LLTextBox* value_label, bool short_val)
-{
     setRenderTimeText((F32)(LLPerfStats::renderAvatarMaxART_ns/1000), value_label, short_val);
->>>>>>> 7bb47833
 }
 
 void LLAvatarComplexityControls::setRenderTimeText(F32 value, LLTextBox* text_box, bool short_val)
 {
-<<<<<<< HEAD
-	if (0 == value)
-	{
-		text_box->setText(LLTrans::getString("no_limit"));
-	}
-	else
-	{
-		text_box->setText(llformat("%.0f", value));
-	}
-}
-// </FS:Beq>
-=======
     if (0 == value)
     {
         text_box->setText(LLTrans::getString("no_limit"));
@@ -2933,7 +2864,6 @@
     }
 }
 
->>>>>>> 7bb47833
 void LLFloaterPreference::updateMaxComplexity()
 {
 	// Called when the IndirectMaxComplexity control changes
@@ -3283,23 +3213,6 @@
     mSearchDataDirty = true;
 }
 
-void LLFloaterPreference::showAutoAdjustWarning()
-{
-    static LLCachedControl<bool> use_auto_adjust(gSavedSettings,"AutoFPS");
-    if (use_auto_adjust)
-    {
-        LLNotificationsUtil::add("AutoFPSConfirmDisable", LLSD(), LLSD(),
-            [](const LLSD&notif, const LLSD&resp)
-        {
-            S32 opt = LLNotificationsUtil::getSelectedOption(notif, resp);
-            if (opt == 0)
-            {
-                gSavedSettings.setBOOL("AutoFPS", FALSE);
-            }
-        });
-    }
-}
-
 void LLFloaterPreference::applyUIColor(LLUICtrl* ctrl, const LLSD& param)
 {
 	LLUIColorTable::instance().setColor(param.asString(), LLColor4(ctrl->getValue()));
