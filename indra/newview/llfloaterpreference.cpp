
/** 
 * @file llfloaterpreference.cpp
 * @brief Global preferences with and without persistence.
 *
 * $LicenseInfo:firstyear=2002&license=viewerlgpl$
 * Second Life Viewer Source Code
 * Copyright (C) 2010, Linden Research, Inc.
 * 
 * This library is free software; you can redistribute it and/or
 * modify it under the terms of the GNU Lesser General Public
 * License as published by the Free Software Foundation;
 * version 2.1 of the License only.
 * 
 * This library is distributed in the hope that it will be useful,
 * but WITHOUT ANY WARRANTY; without even the implied warranty of
 * MERCHANTABILITY or FITNESS FOR A PARTICULAR PURPOSE.  See the GNU
 * Lesser General Public License for more details.
 * 
 * You should have received a copy of the GNU Lesser General Public
 * License along with this library; if not, write to the Free Software
 * Foundation, Inc., 51 Franklin Street, Fifth Floor, Boston, MA  02110-1301  USA
 * 
 * Linden Research, Inc., 945 Battery Street, San Francisco, CA  94111  USA
 * $/LicenseInfo$
 */

/*

 * App-wide preferences.  Note that these are not per-user,
 * because we need to load many preferences before we have
 * a login name.
 */

#include "llviewerprecompiledheaders.h"

#include "llfloaterpreference.h"

#include "message.h"
#include "llfloaterautoreplacesettings.h"
#include "llviewertexturelist.h"
#include "llagent.h"
#include "llagentcamera.h"
#include "llcheckboxctrl.h"
#include "llcolorswatch.h"
#include "llcombobox.h"
#include "llcommandhandler.h"
#include "lldirpicker.h"
#include "lleventtimer.h"
#include "llfeaturemanager.h"
#include "llfocusmgr.h"
//#include "llfirstuse.h"
#include "llfloaterreg.h"
#include "llfloaterabout.h"
#include "llfavoritesbar.h"
#include "llfloaterpreferencesgraphicsadvanced.h"
#include "llfloatersidepanelcontainer.h"
// <FS:Ansariel> [FS communication UI]
//#include "llfloaterimsession.h"
#include "fsfloaterim.h"
#include "fsfloaternearbychat.h"
// </FS:Ansariel> [FS communication UI]
#include "llkeyboard.h"
#include "llmodaldialog.h"
#include "llnavigationbar.h"
#include "llfloaterimnearbychat.h"
#include "llnotifications.h"
#include "llnotificationsutil.h"
#include "llnotificationtemplate.h"
// <FS:Ansariel> [FS Login Panel]
//#include "llpanellogin.h"
#include "fspanellogin.h"
// </FS:Ansariel> [FS Login Panel]
#include "llpanelvoicedevicesettings.h"
#include "llradiogroup.h"
#include "llsearchcombobox.h"
#include "llsky.h"
#include "llscrolllistctrl.h"
#include "llscrolllistitem.h"
#include "llsliderctrl.h"
#include "lltabcontainer.h"
#include "lltrans.h"
#include "llviewercontrol.h"
#include "llviewercamera.h"
#include "llviewereventrecorder.h"
#include "llviewermessage.h"
#include "llviewerwindow.h"
#include "llviewerthrottle.h"
#include "llvoavatarself.h"
#include "llvotree.h"
#include "llvosky.h"
#include "llfloaterpathfindingconsole.h"
// linden library includes
#include "llavatarnamecache.h"
#include "llerror.h"
#include "llfontgl.h"
#include "llrect.h"
#include "llstring.h"

// project includes

#include "llbutton.h"
#include "llflexibleobject.h"
#include "lllineeditor.h"
#include "llresmgr.h"
#include "llspinctrl.h"
#include "llstartup.h"
#include "lltextbox.h"
#include "llui.h"
#include "llviewerobjectlist.h"
#include "llvovolume.h"
#include "llwindow.h"
#include "llworld.h"
#include "lluictrlfactory.h"
#include "llviewermedia.h"
#include "llpluginclassmedia.h"
#include "llteleporthistorystorage.h"
#include "llproxy.h"
#include "llweb.h"
// [RLVa:KB] - Checked: 2010-03-18 (RLVa-1.2.0a)
#include "rlvactions.h"
// [/RLVa:KB]

#include "lllogininstance.h"        // to check if logged in yet
#include "llsdserialize.h"
#include "llpresetsmanager.h"
#include "llviewercontrol.h"
#include "llpresetsmanager.h"

#include "llsearchableui.h"

// Firestorm Includes
#include "exogroupmutelist.h"
#include "fsavatarrenderpersistence.h"
#include "fsdroptarget.h"
#include "fsfloaterimcontainer.h"
#include "growlmanager.h"
#include "lfsimfeaturehandler.h"
#include "llaudioengine.h" // <FS:Ansariel> Output device selection
#include "llavatarname.h"	// <FS:CR> Deeper name cache stuffs
#include "llclipboard.h"	// <FS:Zi> Support preferences search SLURLs
#include "lldiriterator.h"	// <Kadah> for populating the fonts combo
#include "lleventtimer.h"
#include "llline.h"
#include "lllocationhistory.h"
#include "llpanelblockedlist.h"
#include "llpanelmaininventory.h"
#include "llscrolllistctrl.h"
#include "llsdserialize.h" // KB: SkinsSelector
#include "llspellcheck.h"
#include "lltoolbarview.h"
#include "llviewermenufile.h" // <FS:LO> FIRE-23606 Reveal path to external script editor in prefernces
#include "llviewernetwork.h" // <FS:AW  opensim search support>
#include "llviewershadermgr.h"
#include "NACLantispam.h"
#include "../llcrashlogger/llcrashlogger.h"
#if LL_WINDOWS
#include <VersionHelpers.h>
#endif

// <FS:LO> FIRE-23606 Reveal path to external script editor in prefernces
#if LL_DARWIN
#include <CoreFoundation/CFURL.h>
#include <CoreFoundation/CFBundle.h>	// [FS:CR]
#endif
// </FS:LO>

#include "fsperfstats.h"// <FS:Beq/> perfstats

// <FS:Zi> FIRE-19539 - Include the alert messages in Prefs>Notifications>Alerts in preference Search.
#include "llfiltereditor.h"
#include "llviewershadermgr.h"
//<FS:HG> FIRE-6340, FIRE-6567 - Setting Bandwidth issues
//const F32 BANDWIDTH_UPDATER_TIMEOUT = 0.5f;
char const* const VISIBILITY_DEFAULT = "default";
char const* const VISIBILITY_HIDDEN = "hidden";

//control value for middle mouse as talk2push button
//const static std::string MIDDLE_MOUSE_CV = "MiddleMouse"; // for voice client and redability
//const static std::string MOUSE_BUTTON_4_CV = "MouseButton4";
//const static std::string MOUSE_BUTTON_5_CV = "MouseButton5";

/// This must equal the maximum value set for the IndirectMaxComplexity slider in panel_preferences_graphics1.xml
static const U32 INDIRECT_MAX_ARC_OFF = 101; // all the way to the right == disabled
static const U32 MIN_INDIRECT_ARC_LIMIT = 1; // must match minimum of IndirectMaxComplexity in panel_preferences_graphics1.xml
static const U32 MAX_INDIRECT_ARC_LIMIT = INDIRECT_MAX_ARC_OFF-1; // one short of all the way to the right...

/// These are the effective range of values for RenderAvatarMaxComplexity
static const F32 MIN_ARC_LIMIT =  20000.0f;
static const F32 MAX_ARC_LIMIT = 350000.0f;
static const F32 MIN_ARC_LOG = log(MIN_ARC_LIMIT);
static const F32 MAX_ARC_LOG = log(MAX_ARC_LIMIT);
static const F32 ARC_LIMIT_MAP_SCALE = (MAX_ARC_LOG - MIN_ARC_LOG) / (MAX_INDIRECT_ARC_LIMIT - MIN_INDIRECT_ARC_LIMIT);

// <FS:Zi> FIRE-19539 - Include the alert messages in Prefs>Notifications>Alerts in preference Search.
// define these constants so any future changes will be easier and less error prone
static const S32 COLUMN_POPUP_SPACER = 0;
static const S32 COLUMN_POPUP_CHECKBOX = 1;
static const S32 COLUMN_POPUP_LABEL = 2;
// </FS:Zi>

struct LabelDef : public LLInitParam::Block<LabelDef>
{
    Mandatory<std::string> name;
    Mandatory<std::string> value;

    LabelDef()
        : name("name"),
        value("value")
    {}
};

struct LabelTable : public LLInitParam::Block<LabelTable>
{
    Multiple<LabelDef> labels;
    LabelTable()
        : labels("label")
    {}
};


// global functions 

// helper functions for getting/freeing the web browser media
// if creating/destroying these is too slow, we'll need to create
// a static member and update all our static callbacks

void handleNameTagOptionChanged(const LLSD& newvalue);	
void handleDisplayNamesOptionChanged(const LLSD& newvalue);	
bool callback_clear_browser_cache(const LLSD& notification, const LLSD& response);
bool callback_clear_cache(const LLSD& notification, const LLSD& response);

// <Firestorm>
bool callback_clear_inventory_cache(const LLSD& notification, const LLSD& response);
void handleFlightAssistOptionChanged(const LLSD& newvalue);
void handleMovelockOptionChanged(const LLSD& newvalue);
void handleMovelockAfterMoveOptionChanged(const LLSD& newvalue);
bool callback_clear_settings(const LLSD& notification, const LLSD& response);
// <FS:AW  opensim search support>
bool callback_clear_debug_search(const LLSD& notification, const LLSD& response);
bool callback_pick_debug_search(const LLSD& notification, const LLSD& response);
// </FS:AW  opensim search support>

// <FS:LO> FIRE-7050 - Add a warning to the Growl preference option because of FIRE-6868
#ifdef LL_WINDOWS
bool callback_growl_not_installed(const LLSD& notification, const LLSD& response);
#endif
// </FS:LO>
// </Firestorm>

//bool callback_skip_dialogs(const LLSD& notification, const LLSD& response, LLFloaterPreference* floater);
//bool callback_reset_dialogs(const LLSD& notification, const LLSD& response, LLFloaterPreference* floater);

void fractionFromDecimal(F32 decimal_val, S32& numerator, S32& denominator);

// <FS:Ansariel> Clear inventory cache button
bool callback_clear_inventory_cache(const LLSD& notification, const LLSD& response)
{
	S32 option = LLNotificationsUtil::getSelectedOption(notification, response);
	if ( option == 0 ) // YES
	{
		// flag client texture cache for clearing next time the client runs

		// use a marker file instead of a settings variable to prevent logout crashes and
		// dual log ins from messing with the flag. -Zi
		std::string delete_cache_marker = gDirUtilp->getExpandedFilename(LL_PATH_CACHE, gAgentID.asString() + "_DELETE_INV_GZ");
		FILE* fd = LLFile::fopen(delete_cache_marker, "w");
		LLFile::close(fd);
		LLNotificationsUtil::add("CacheWillClear");
	}

	return false;
}
// </FS:Ansariel>

// <FS:Ansariel> Clear inventory cache button
bool callback_clear_web_browser_cache(const LLSD& notification, const LLSD& response)
{
	S32 option = LLNotificationsUtil::getSelectedOption(notification, response);
	if ( option == 0 ) // YES
	{
		gSavedSettings.setBOOL("FSStartupClearBrowserCache", TRUE);
	}

	return false;
}
// </FS:Ansariel>

bool callback_clear_cache(const LLSD& notification, const LLSD& response)
{
	S32 option = LLNotificationsUtil::getSelectedOption(notification, response);
	if ( option == 0 ) // YES
	{
		// flag client texture cache for clearing next time the client runs
		gSavedSettings.setBOOL("PurgeCacheOnNextStartup", TRUE);
		LLNotificationsUtil::add("CacheWillClear");
	}

	return false;
}

bool callback_clear_browser_cache(const LLSD& notification, const LLSD& response)
{
	S32 option = LLNotificationsUtil::getSelectedOption(notification, response);
	if ( option == 0 ) // YES
	{
		// clean web
		LLViewerMedia::getInstance()->clearAllCaches();
		LLViewerMedia::getInstance()->clearAllCookies();
		
		// clean nav bar history
		LLNavigationBar::getInstance()->clearHistoryCache();
		
		// flag client texture cache for clearing next time the client runs
		// <FS:AO> Don't clear main texture cache on browser cache clear - it's too expensive to be done except explicitly
		//gSavedSettings.setBOOL("PurgeCacheOnNextStartup", TRUE);
		//LLNotificationsUtil::add("CacheWillClear");

		LLSearchHistory::getInstance()->clearHistory();
		LLSearchHistory::getInstance()->save();
		// <FS:Zi> Make navigation bar part of the UI
		// LLSearchComboBox* search_ctrl = LLNavigationBar::getInstance()->getChild<LLSearchComboBox>("search_combo_box");
		// search_ctrl->clearHistory();
		LLNavigationBar::instance().clearHistory();
		// </FS:Zi>

		// <FS:Ansariel> FIRE-29761: Clear Location History does not clear Typed Locations history
		LLLocationHistory::getInstance()->removeItems();
		LLLocationHistory::getInstance()->save();
		// </FS:Ansariel>

		LLTeleportHistoryStorage::getInstance()->purgeItems();
		LLTeleportHistoryStorage::getInstance()->save();
	}
	
	return false;
}

void handleNameTagOptionChanged(const LLSD& newvalue)
{
	LLAvatarNameCache::getInstance()->setUseUsernames(gSavedSettings.getBOOL("NameTagShowUsernames"));
	LLVOAvatar::invalidateNameTags();
}

void handleDisplayNamesOptionChanged(const LLSD& newvalue)
{
	LLAvatarNameCache::getInstance()->setUseDisplayNames(newvalue.asBoolean());
	LLVOAvatar::invalidateNameTags();
}

void handleAppearanceCameraMovementChanged(const LLSD& newvalue)
{
	if(!newvalue.asBoolean() && gAgentCamera.getCameraMode() == CAMERA_MODE_CUSTOMIZE_AVATAR)
	{
		gAgentCamera.changeCameraToDefault();
		gAgentCamera.resetView();
	}
}

// <FS:AW  opensim search support>
bool callback_clear_debug_search(const LLSD& notification, const LLSD& response)
{
	S32 option = LLNotificationsUtil::getSelectedOption(notification, response);
	if ( option == 0 ) // YES
	{
		gSavedSettings.setString("SearchURLDebug","");
	}

	return false;
}

bool callback_pick_debug_search(const LLSD& notification, const LLSD& response)
{
	S32 option = LLNotificationsUtil::getSelectedOption(notification, response);
	if ( option == 0 ) // YES
	{
		std::string url;

		if (LFSimFeatureHandler::instanceExists())
		{
			url = LFSimFeatureHandler::instance().searchURL();
		}
		else
		{
#ifdef OPENSIM // <FS:AW optional opensim support>
			if (LLGridManager::getInstance()->isInOpenSim())
			{
				url = LLLoginInstance::getInstance()->hasResponse("search")
					? LLLoginInstance::getInstance()->getResponse("search").asString()
					: gSavedSettings.getString("SearchURLOpenSim");
			}
			else // we are in SL or SL beta
#endif // OPENSIM // <FS:AW optional opensim support>
			{
				//not in OpenSim means we are in SL or SL beta
				url = gSavedSettings.getString("SearchURL");
			}
		}

		gSavedSettings.setString("SearchURLDebug", url);
	}

	return false;
}
// </FS:AW  opensim search support>

void fractionFromDecimal(F32 decimal_val, S32& numerator, S32& denominator)
{
	numerator = 0;
	denominator = 0;
	for (F32 test_denominator = 1.f; test_denominator < 30.f; test_denominator += 1.f)
	{
		if (fmodf((decimal_val * test_denominator) + 0.01f, 1.f) < 0.02f)
		{
			numerator = ll_round(decimal_val * test_denominator);
			denominator = ll_round(test_denominator);
			break;
		}
	}
}
// static
std::string LLFloaterPreference::sSkin = "";
//////////////////////////////////////////////
// LLFloaterPreference

LLFloaterPreference::LLFloaterPreference(const LLSD& key)
	: LLFloater(key),
	mGotPersonalInfo(false),
	mOriginalIMViaEmail(false),
	mLanguageChanged(false),
	mAvatarDataInitialized(false),
	mSearchDataDirty(true)
{
	LLConversationLog::instance().addObserver(this);

	//Build Floater is now Called from 	LLFloaterReg::add("preferences", "floater_preferences.xml", (LLFloaterBuildFunc)&LLFloaterReg::build<LLFloaterPreference>);
	
	static bool registered_dialog = false;
	if (!registered_dialog)
	{
		LLFloaterReg::add("keybind_dialog", "floater_select_key.xml", (LLFloaterBuildFunc)&LLFloaterReg::build<LLSetKeyBindDialog>);
		registered_dialog = true;
	}
	
	mCommitCallbackRegistrar.add("Pref.Cancel",				boost::bind(&LLFloaterPreference::onBtnCancel, this, _2));
	mCommitCallbackRegistrar.add("Pref.OK",					boost::bind(&LLFloaterPreference::onBtnOK, this, _2));
	
	mCommitCallbackRegistrar.add("Pref.ClearCache",				boost::bind(&LLFloaterPreference::onClickClearCache, this));
	mCommitCallbackRegistrar.add("Pref.WebClearCache",			boost::bind(&LLFloaterPreference::onClickBrowserClearCache, this));
	// <FS:Ansariel> Clear inventory cache button
	mCommitCallbackRegistrar.add("Pref.InvClearCache",			boost::bind(&LLFloaterPreference::onClickInventoryClearCache, this));
	// </FS:Ansariel>
	// <FS:Ansariel> Clear web browser cache button
	mCommitCallbackRegistrar.add("Pref.WebBrowserClearCache",		boost::bind(&LLFloaterPreference::onClickWebBrowserClearCache, this));
	// </FS:Ansariel>
	mCommitCallbackRegistrar.add("Pref.SetCache",				boost::bind(&LLFloaterPreference::onClickSetCache, this));
	mCommitCallbackRegistrar.add("Pref.ResetCache",				boost::bind(&LLFloaterPreference::onClickResetCache, this));
//	mCommitCallbackRegistrar.add("Pref.ClickSkin",				boost::bind(&LLFloaterPreference::onClickSkin, this,_1, _2));
//	mCommitCallbackRegistrar.add("Pref.SelectSkin",				boost::bind(&LLFloaterPreference::onSelectSkin, this));
	//<FS:KC> Handled centrally now
//	mCommitCallbackRegistrar.add("Pref.SetSounds",				boost::bind(&LLFloaterPreference::onClickSetSounds, this));
	// <FS:Zi> FIRE-19539 - Include the alert messages in Prefs>Notifications>Alerts in preference Search.
	// mCommitCallbackRegistrar.add("Pref.ClickEnablePopup",		boost::bind(&LLFloaterPreference::onClickEnablePopup, this));
	// mCommitCallbackRegistrar.add("Pref.ClickDisablePopup",		boost::bind(&LLFloaterPreference::onClickDisablePopup, this));	
	mCommitCallbackRegistrar.add("Pref.SelectPopup",			boost::bind(&LLFloaterPreference::onSelectPopup, this));
	mCommitCallbackRegistrar.add("Pref.UpdatePopupFilter",		boost::bind(&LLFloaterPreference::onUpdatePopupFilter, this));
	// </FS:Zi>
	mCommitCallbackRegistrar.add("Pref.LogPath",				boost::bind(&LLFloaterPreference::onClickLogPath, this));
	mCommitCallbackRegistrar.add("Pref.RenderExceptions",       boost::bind(&LLFloaterPreference::onClickRenderExceptions, this));
	mCommitCallbackRegistrar.add("Pref.HardwareDefaults",		boost::bind(&LLFloaterPreference::setHardwareDefaults, this));
	mCommitCallbackRegistrar.add("Pref.AvatarImpostorsEnable",	boost::bind(&LLFloaterPreference::onAvatarImpostorsEnable, this));
	mCommitCallbackRegistrar.add("Pref.UpdateIndirectMaxComplexity",	boost::bind(&LLFloaterPreference::updateMaxComplexity, this));
    mCommitCallbackRegistrar.add("Pref.RenderOptionUpdate",     boost::bind(&LLFloaterPreference::onRenderOptionEnable, this));
	mCommitCallbackRegistrar.add("Pref.LocalLightsEnable",		boost::bind(&LLFloaterPreference::onLocalLightsEnable, this));
	mCommitCallbackRegistrar.add("Pref.WindowedMod",			boost::bind(&LLFloaterPreference::onCommitWindowedMode, this));
	mCommitCallbackRegistrar.add("Pref.UpdateSliderText",		boost::bind(&LLFloaterPreference::refreshUI,this));
	mCommitCallbackRegistrar.add("Pref.QualityPerformance",		boost::bind(&LLFloaterPreference::onChangeQuality, this, _2));
	mCommitCallbackRegistrar.add("Pref.applyUIColor",			boost::bind(&LLFloaterPreference::applyUIColor, this ,_1, _2));
	mCommitCallbackRegistrar.add("Pref.getUIColor",				boost::bind(&LLFloaterPreference::getUIColor, this ,_1, _2));
	mCommitCallbackRegistrar.add("Pref.MaturitySettings",		boost::bind(&LLFloaterPreference::onChangeMaturity, this));
	mCommitCallbackRegistrar.add("Pref.BlockList",				boost::bind(&LLFloaterPreference::onClickBlockList, this));
	mCommitCallbackRegistrar.add("Pref.Proxy",					boost::bind(&LLFloaterPreference::onClickProxySettings, this));
	mCommitCallbackRegistrar.add("Pref.TranslationSettings",	boost::bind(&LLFloaterPreference::onClickTranslationSettings, this));
	mCommitCallbackRegistrar.add("Pref.AutoReplace",            boost::bind(&LLFloaterPreference::onClickAutoReplace, this));
	mCommitCallbackRegistrar.add("Pref.PermsDefault",           boost::bind(&LLFloaterPreference::onClickPermsDefault, this));
	mCommitCallbackRegistrar.add("Pref.RememberedUsernames",    boost::bind(&LLFloaterPreference::onClickRememberedUsernames, this));
	mCommitCallbackRegistrar.add("Pref.SpellChecker",           boost::bind(&LLFloaterPreference::onClickSpellChecker, this));
	mCommitCallbackRegistrar.add("Pref.Advanced",				boost::bind(&LLFloaterPreference::onClickAdvanced, this));

	// <FS:Ansariel> Improved graphics preferences
	mCommitCallbackRegistrar.add("Pref.UpdateIndirectMaxNonImpostors", boost::bind(&LLFloaterPreference::updateMaxNonImpostors, this));
	// </FS:Ansariel>

	// <FS:Zi> Support preferences search SLURLs
	mCommitCallbackRegistrar.add("Pref.CopySearchAsSLURL",		boost::bind(&LLFloaterPreference::onCopySearch, this));
	// </FS_ZI>

	sSkin = gSavedSettings.getString("SkinCurrent");

	mCommitCallbackRegistrar.add("Pref.ClickActionChange",		boost::bind(&LLFloaterPreference::onClickActionChange, this));

	gSavedSettings.getControl("NameTagShowUsernames")->getCommitSignal()->connect(boost::bind(&handleNameTagOptionChanged,  _2));	
	gSavedSettings.getControl("NameTagShowFriends")->getCommitSignal()->connect(boost::bind(&handleNameTagOptionChanged,  _2));	
	gSavedSettings.getControl("UseDisplayNames")->getCommitSignal()->connect(boost::bind(&handleDisplayNamesOptionChanged,  _2));

	gSavedSettings.getControl("AppearanceCameraMovement")->getCommitSignal()->connect(boost::bind(&handleAppearanceCameraMovementChanged,  _2));

	LLAvatarPropertiesProcessor::getInstance()->addObserver( gAgent.getID(), this );

    mComplexityChangedSignal = gSavedSettings.getControl("RenderAvatarMaxComplexity")->getCommitSignal()->connect(boost::bind(&LLFloaterPreference::updateComplexityText, this));

	mCommitCallbackRegistrar.add("Pref.ClearLog",				boost::bind(&LLConversationLog::onClearLog, &LLConversationLog::instance()));
	mCommitCallbackRegistrar.add("Pref.DeleteTranscripts",      boost::bind(&LLFloaterPreference::onDeleteTranscripts, this));
	mCommitCallbackRegistrar.add("UpdateFilter", boost::bind(&LLFloaterPreference::onUpdateFilterTerm, this, false)); // <FS:ND/> Hook up for filtering

	// <Firestorm Callbacks>
	mCommitCallbackRegistrar.add("NACL.AntiSpamUnblock",		boost::bind(&LLFloaterPreference::onClickClearSpamList, this));
	mCommitCallbackRegistrar.add("NACL.SetPreprocInclude",		boost::bind(&LLFloaterPreference::setPreprocInclude, this));
	// <FS:LO> FIRE-23606 Reveal path to external script editor in prefernces
	mCommitCallbackRegistrar.add("Pref.SetExternalEditor",		boost::bind(&LLFloaterPreference::setExternalEditor, this));
	//[ADD - Clear Settings : SJ]
	mCommitCallbackRegistrar.add("Pref.ClearSettings",			boost::bind(&LLFloaterPreference::onClickClearSettings, this));
	mCommitCallbackRegistrar.add("Pref.Online_Notices",			boost::bind(&LLFloaterPreference::onClickChatOnlineNotices, this));	
	// <FS:PP> FIRE-8190: Preview function for "UI Sounds" Panel
	mCommitCallbackRegistrar.add("PreviewUISound",				boost::bind(&LLFloaterPreference::onClickPreviewUISound, this, _2));
	mCommitCallbackRegistrar.add("Pref.BrowseCache",			boost::bind(&LLFloaterPreference::onClickBrowseCache, this));
	mCommitCallbackRegistrar.add("Pref.BrowseCrashLogs",		boost::bind(&LLFloaterPreference::onClickBrowseCrashLogs, this));
	mCommitCallbackRegistrar.add("Pref.BrowseSettingsDir",		boost::bind(&LLFloaterPreference::onClickBrowseSettingsDir, this));
	mCommitCallbackRegistrar.add("Pref.BrowseLogPath",			boost::bind(&LLFloaterPreference::onClickBrowseChatLogDir, this));
	mCommitCallbackRegistrar.add("Pref.Javascript",	        	boost::bind(&LLFloaterPreference::onClickJavascript, this));
	//[FIX FIRE-2765 : SJ] Making sure Reset button resets works
	mCommitCallbackRegistrar.add("Pref.ResetLogPath",			boost::bind(&LLFloaterPreference::onClickResetLogPath, this));
	// <FS:CR>
	gSavedSettings.getControl("FSColorUsername")->getCommitSignal()->connect(boost::bind(&handleNameTagOptionChanged, _2));
	gSavedSettings.getControl("FSUseLegacyClienttags")->getCommitSignal()->connect(boost::bind(&handleNameTagOptionChanged, _2));
	gSavedSettings.getControl("FSClientTagsVisibility")->getCommitSignal()->connect(boost::bind(&handleNameTagOptionChanged, _2));
	gSavedSettings.getControl("FSColorClienttags")->getCommitSignal()->connect(boost::bind(&handleNameTagOptionChanged, _2));
	// </FS:CR>

	// <FS:Ansariel> Sound cache
	mCommitCallbackRegistrar.add("Pref.BrowseSoundCache",				boost::bind(&LLFloaterPreference::onClickBrowseSoundCache, this));
	mCommitCallbackRegistrar.add("Pref.SetSoundCache",					boost::bind(&LLFloaterPreference::onClickSetSoundCache, this));
	mCommitCallbackRegistrar.add("Pref.ResetSoundCache",				boost::bind(&LLFloaterPreference::onClickResetSoundCache, this));
	// </FS:Ansariel>

	// <FS:Ansariel> FIRE-2912: Reset voice button
	mCommitCallbackRegistrar.add("Pref.ResetVoice",						boost::bind(&LLFloaterPreference::onClickResetVoice, this));

	// <FS:Ansariel> Dynamic texture memory calculation
	gSavedSettings.getControl("FSDynamicTextureMemory")->getCommitSignal()->connect(boost::bind(&LLFloaterPreference::handleDynamicTextureMemoryChanged, this));
}

void LLFloaterPreference::processProperties( void* pData, EAvatarProcessorType type )
{
	if ( APT_PROPERTIES == type )
	{
		const LLAvatarData* pAvatarData = static_cast<const LLAvatarData*>( pData );
		if (pAvatarData && (gAgent.getID() == pAvatarData->avatar_id) && (pAvatarData->avatar_id != LLUUID::null))
		{
			storeAvatarProperties( pAvatarData );
			processProfileProperties( pAvatarData );
		}
	}	
}

void LLFloaterPreference::storeAvatarProperties( const LLAvatarData* pAvatarData )
{
	if (gAgent.isInitialized() && (gAgent.getID() != LLUUID::null) && (LLStartUp::getStartupState() == STATE_STARTED))
	{
		mAvatarProperties.avatar_id		= pAvatarData->avatar_id;
		mAvatarProperties.image_id		= pAvatarData->image_id;
		mAvatarProperties.fl_image_id   = pAvatarData->fl_image_id;
		mAvatarProperties.about_text	= pAvatarData->about_text;
		mAvatarProperties.fl_about_text = pAvatarData->fl_about_text;
		mAvatarProperties.profile_url   = pAvatarData->profile_url;
		mAvatarProperties.flags		    = pAvatarData->flags;
		mAvatarProperties.allow_publish	= pAvatarData->flags & AVATAR_ALLOW_PUBLISH;

		mAvatarDataInitialized = true;
	}
}

void LLFloaterPreference::processProfileProperties(const LLAvatarData* pAvatarData )
{
	getChild<LLUICtrl>("online_searchresults")->setValue( (bool)(pAvatarData->flags & AVATAR_ALLOW_PUBLISH) );	
}

void LLFloaterPreference::saveAvatarProperties( void )
{
	const BOOL allowPublish = getChild<LLUICtrl>("online_searchresults")->getValue();

	if (allowPublish)
	{
		mAvatarProperties.flags |= AVATAR_ALLOW_PUBLISH;
	}

	//
	// NOTE: We really don't want to send the avatar properties unless we absolutely
	//       need to so we can avoid the accidental profile reset bug, so, if we're
	//       logged in, the avatar data has been initialized and we have a state change
	//       for the "allow publish" flag, then set the flag to its new value and send
	//       the properties update.
	//
	// NOTE: The only reason we can not remove this update altogether is because of the
	//       "allow publish" flag, the last remaining profile setting in the viewer
	//       that doesn't exist in the web profile.
	//
	if ((LLStartUp::getStartupState() == STATE_STARTED) && mAvatarDataInitialized && (allowPublish != mAvatarProperties.allow_publish))
	{
		mAvatarProperties.allow_publish = allowPublish;

		LLAvatarPropertiesProcessor::getInstance()->sendAvatarPropertiesUpdate( &mAvatarProperties );
	}
}

BOOL LLFloaterPreference::postBuild()
{
	// <FS:Ansariel> [FS communication UI]
	//gSavedSettings.getControl("ChatFontSize")->getSignal()->connect(boost::bind(&LLFloaterIMSessionTab::processChatHistoryStyleUpdate, false));

	//gSavedSettings.getControl("ChatFontSize")->getSignal()->connect(boost::bind(&LLViewerChat::signalChatFontChanged));
	// </FS:Ansariel> [FS communication UI]

	gSavedSettings.getControl("ChatBubbleOpacity")->getSignal()->connect(boost::bind(&LLFloaterPreference::onNameTagOpacityChange, this, _2));
	gSavedSettings.getControl("ConsoleBackgroundOpacity")->getSignal()->connect(boost::bind(&LLFloaterPreference::onConsoleOpacityChange, this, _2));	// <FS:CR> FIRE-1332 - Sepeate opacity settings for nametag and console chat

	gSavedSettings.getControl("PreferredMaturity")->getSignal()->connect(boost::bind(&LLFloaterPreference::onChangeMaturity, this));

	gSavedPerAccountSettings.getControl("ModelUploadFolder")->getSignal()->connect(boost::bind(&LLFloaterPreference::onChangeModelFolder, this));
	gSavedPerAccountSettings.getControl("TextureUploadFolder")->getSignal()->connect(boost::bind(&LLFloaterPreference::onChangeTextureFolder, this));
	gSavedPerAccountSettings.getControl("SoundUploadFolder")->getSignal()->connect(boost::bind(&LLFloaterPreference::onChangeSoundFolder, this));
	gSavedPerAccountSettings.getControl("AnimationUploadFolder")->getSignal()->connect(boost::bind(&LLFloaterPreference::onChangeAnimationFolder, this));

	LLTabContainer* tabcontainer = getChild<LLTabContainer>("pref core");
	if (!tabcontainer->selectTab(gSavedSettings.getS32("LastPrefTab")))
		tabcontainer->selectFirstTab();
	
	getChild<LLUICtrl>("cache_location")->setEnabled(FALSE); // make it read-only but selectable (STORM-227)
	// getChildView("log_path_string")->setEnabled(FALSE);// do the same for chat logs path - <FS:PP> Field removed from Privacy tab, we have it already in Network & Files tab along with few fancy buttons (03 Mar 2015)
	getChildView("log_path_string-panelsetup")->setEnabled(FALSE);// and the redundant instance -WoLf
	std::string cache_location = gDirUtilp->getExpandedFilename(LL_PATH_CACHE, "");
	setCacheLocation(cache_location);
	// <FS:Ansariel> Sound cache
	setSoundCacheLocation(gSavedSettings.getString("FSSoundCacheLocation"));
	getChild<LLUICtrl>("FSSoundCacheLocation")->setEnabled(FALSE);
	// </FS:Ansariel>

	getChild<LLComboBox>("language_combobox")->setCommitCallback(boost::bind(&LLFloaterPreference::onLanguageChange, this));
	
	// <FS:CR> [CHUI MERGE]
	// We don't use these in FS Communications UI, should we in the future? Disabling for now.
	//getChild<LLComboBox>("FriendIMOptions")->setCommitCallback(boost::bind(&LLFloaterPreference::onNotificationsChange, this,"FriendIMOptions"));
	//getChild<LLComboBox>("NonFriendIMOptions")->setCommitCallback(boost::bind(&LLFloaterPreference::onNotificationsChange, this,"NonFriendIMOptions"));
	//getChild<LLComboBox>("ConferenceIMOptions")->setCommitCallback(boost::bind(&LLFloaterPreference::onNotificationsChange, this,"ConferenceIMOptions"));
	//getChild<LLComboBox>("GroupChatOptions")->setCommitCallback(boost::bind(&LLFloaterPreference::onNotificationsChange, this,"GroupChatOptions"));
	//getChild<LLComboBox>("NearbyChatOptions")->setCommitCallback(boost::bind(&LLFloaterPreference::onNotificationsChange, this,"NearbyChatOptions"));
	//getChild<LLComboBox>("ObjectIMOptions")->setCommitCallback(boost::bind(&LLFloaterPreference::onNotificationsChange, this,"ObjectIMOptions"));
	// </FS:CR>

	// if floater is opened before login set default localized do not disturb message
	if (LLStartUp::getStartupState() < STATE_STARTED)
	{
		gSavedPerAccountSettings.setString("DoNotDisturbModeResponse", LLTrans::getString("DoNotDisturbModeResponseDefault"));
		// <FS:Ansariel> FIRE-5436: Unlocalizable auto-response messages
		gSavedPerAccountSettings.setString("FSAutorespondModeResponse", LLTrans::getString("AutoResponseModeDefault"));
		gSavedPerAccountSettings.setString("FSAutorespondNonFriendsResponse", LLTrans::getString("AutoResponseModeNonFriendsDefault"));
		gSavedPerAccountSettings.setString("FSRejectTeleportOffersResponse", LLTrans::getString("RejectTeleportOffersResponseDefault"));
		gSavedPerAccountSettings.setString("FSRejectFriendshipRequestsResponse", LLTrans::getString("RejectFriendshipRequestsResponseDefault"));
		gSavedPerAccountSettings.setString("FSMutedAvatarResponse", LLTrans::getString("MutedAvatarsResponseDefault"));
		gSavedPerAccountSettings.setString("FSAwayAvatarResponse", LLTrans::getString("AwayAvatarResponseDefault"));
		// </FS:Ansariel>
	}

	// set 'enable' property for 'Clear log...' button
	changed();

	LLLogChat::getInstance()->setSaveHistorySignal(boost::bind(&LLFloaterPreference::onLogChatHistorySaved, this));

	LLSliderCtrl* fov_slider = getChild<LLSliderCtrl>("camera_fov");
	fov_slider->setMinValue(LLViewerCamera::getInstance()->getMinView());
	fov_slider->setMaxValue(LLViewerCamera::getInstance()->getMaxView());
	
	// Hook up and init for filtering
	mFilterEdit = getChild<LLSearchEditor>("search_prefs_edit");
	mFilterEdit->setKeystrokeCallback(boost::bind(&LLFloaterPreference::onUpdateFilterTerm, this, false));

	// Load and assign label for 'default language'
	std::string user_filename = gDirUtilp->getExpandedFilename(LL_PATH_DEFAULT_SKIN, "default_languages.xml");
	std::map<std::string, std::string> labels;
	if (loadFromFilename(user_filename, labels))
	{
		std::string system_lang = gSavedSettings.getString("SystemLanguage");
		std::map<std::string, std::string>::iterator iter = labels.find(system_lang);
		if (iter != labels.end())
		{
			getChild<LLComboBox>("language_combobox")->add(iter->second, LLSD("default"), ADD_TOP, true);
		}
		else
		{
			LL_WARNS() << "Language \"" << system_lang << "\" is not in default_languages.xml" << LL_ENDL;
			getChild<LLComboBox>("language_combobox")->add("System default", LLSD("default"), ADD_TOP, true);
		}
	}
	else
	{
		LL_WARNS() << "Failed to load labels from " << user_filename << ". Using default." << LL_ENDL;
		getChild<LLComboBox>("language_combobox")->add("System default", LLSD("default"), ADD_TOP, true);
	}

// [SL:KB] - Patch: Viewer-CrashReporting | Checked: 2011-06-11 (Catznip-2.6.c) | Added: Catznip-2.6.0c
#ifndef LL_SEND_CRASH_REPORTS
	// Hide the crash report tab if crash reporting isn't enabled
	LLTabContainer* pTabContainer = getChild<LLTabContainer>("pref core");
	if (pTabContainer)
	{
		LLPanel* pCrashReportPanel = pTabContainer->getPanelByName("crashreports");
		if (pCrashReportPanel)
			pTabContainer->removeTabPanel(pCrashReportPanel);
	}
#endif // LL_SEND_CRASH_REPORTS
// [/SL:KB]

// <FS:AW  opensim preferences>
#if !defined(OPENSIM) || defined(SINGLEGRID)
	// Hide the opensim tab if opensim isn't enabled
	LLTabContainer* tab_container = getChild<LLTabContainer>("pref core");
	if (tab_container)
	{
		LLPanel* opensim_panel = tab_container->getPanelByName("opensim");
		if (opensim_panel)
			tab_container->removeTabPanel(opensim_panel);
	}
#endif
#if defined(OPENSIM) && !defined(SINGLEGRID)
	childSetEnabled("show_grid_selection_check", !gSavedSettings.getBOOL("FSOpenSimAlwaysForceShowGrid"));
#endif
// </FS:AW  opensim preferences>

	// <FS:Zi> Pie menu
	gSavedSettings.getControl("OverridePieColors")->getSignal()->connect(boost::bind(&LLFloaterPreference::onPieColorsOverrideChanged, this));
	// make sure pie color controls are enabled or greyed out properly
	onPieColorsOverrideChanged();
	// </FS:Zi> Pie menu

	// <FS:Zi> Group Notices and chiclets location setting conversion BOOL => S32
	gSavedSettings.getControl("ShowGroupNoticesTopRight")->getSignal()->connect(boost::bind(&LLFloaterPreference::onShowGroupNoticesTopRightChanged, this));
	onShowGroupNoticesTopRightChanged();
	// </FS:Zi> Group Notices and chiclets location setting conversion BOOL => S32

	// <FS:Ansariel> Show email address in preferences (FIRE-1071)
	getChild<LLCheckBoxCtrl>("send_im_to_email")->setLabelArg("[EMAIL]", getString("LoginToChange"));

	// <FS:Kadah> Load the list of font settings
	populateFontSelectionCombo();
	// </FS:Kadah>

	// <FS:Ansariel> Update label for max. non imposters and max complexity
	gSavedSettings.getControl("IndirectMaxNonImpostors")->getCommitSignal()->connect(boost::bind(&LLFloaterPreference::updateMaxNonImpostorsLabel, this, _2));
	gSavedSettings.getControl("RenderAvatarMaxComplexity")->getCommitSignal()->connect(boost::bind(&LLFloaterPreference::updateMaxComplexityLabel, this, _2));

	// <FS:Ansariel> Properly disable avatar tag setting
	gSavedSettings.getControl("NameTagShowUsernames")->getCommitSignal()->connect(boost::bind(&LLFloaterPreference::onAvatarTagSettingsChanged, this));
	gSavedSettings.getControl("FSNameTagShowLegacyUsernames")->getCommitSignal()->connect(boost::bind(&LLFloaterPreference::onAvatarTagSettingsChanged, this));
	gSavedSettings.getControl("AvatarNameTagMode")->getCommitSignal()->connect(boost::bind(&LLFloaterPreference::onAvatarTagSettingsChanged, this));
	gSavedSettings.getControl("FSTagShowARW")->getCommitSignal()->connect(boost::bind(&LLFloaterPreference::onAvatarTagSettingsChanged, this));
	onAvatarTagSettingsChanged();
	// </FS:Ansariel>

	// <FS:Ansariel> Correct enabled state of Animated Script Dialogs option
	gSavedSettings.getControl("ScriptDialogsPosition")->getCommitSignal()->connect(boost::bind(&LLFloaterPreference::updateAnimatedScriptDialogs, this));
	updateAnimatedScriptDialogs();

	// <FS:Ansariel> Set max. UI scaling factor depending on max. supported OS scaling factor
#if LL_WINDOWS
	if (IsWindowsVersionOrGreater(10, 0, 0))
	{
		getChild<LLSliderCtrl>("ui_scale_slider")->setMaxValue(4.5f);
	}
	else if (IsWindows8Point1OrGreater())
	{
		getChild<LLSliderCtrl>("ui_scale_slider")->setMaxValue(2.5f);
	}
#endif
	// </FS:Ansariel>

	// <FS:Ansariel> Disable options only available on Windows and not on other platforms
#ifndef LL_WINDOWS
	childSetEnabled("FSDisableWMIProbing", FALSE);
#endif
	// </FS:Ansariel>

	// <FS:Ansariel> Disable options only available on Linux and not on other platforms
#ifndef LL_LINUX
	childSetEnabled("FSRemapLinuxShortcuts", FALSE);
#endif
	// </FS:Ansariel>

	// <FS:Zi> FIRE-19539 - Include the alert messages in Prefs>Notifications>Alerts in preference Search.
	mPopupList = getChild<LLScrollListCtrl>("all_popups");
	mPopupList->setFilterColumn(COLUMN_POPUP_LABEL);
	mPopupFilter = getChild<LLFilterEditor>("popup_filter");
	// </FS:Zi>

	return TRUE;
}

// <FS:Zi> Pie menu
void LLFloaterPreference::onPieColorsOverrideChanged()
{
	BOOL enable = gSavedSettings.getBOOL("OverridePieColors");

	getChild<LLColorSwatchCtrl>("pie_bg_color_override")->setEnabled(enable);
	getChild<LLColorSwatchCtrl>("pie_selected_color_override")->setEnabled(enable);
	getChild<LLSliderCtrl>("pie_menu_opacity")->setEnabled(enable);
	getChild<LLSliderCtrl>("pie_menu_fade_out")->setEnabled(enable);
}
// </FS:Zi> Pie menu

// <FS:Zi> Group Notices and chiclets location setting conversion BOOL => S32
void LLFloaterPreference::onShowGroupNoticesTopRightChanged()
{
	getChild<LLRadioGroup>("ShowGroupNoticesTopRight")->setValue(gSavedSettings.getBOOL("ShowGroupNoticesTopRight"));
}
// </FS:Zi> Group Notices and chiclets location setting conversion BOOL => S32

void LLFloaterPreference::updateDeleteTranscriptsButton()
{
	// <FS:ND> LLLogChat::getListOfTranscriptFiles will go through the whole chatlog dir, reach a bit of each file,
	// then append this file to the return-list if it seems to be valid.
	// All this only to see if there is at least one item.
	// There's two ways to make this faster:
	//   1. Make a new function which returns just true/false and exist with true as soon as one valid file is found.
	//   2. Always enable this button.
	// There seems to be little reason why this button should ever be disabled, so 2. it is, unless someone knows 
	// a good reason why 1. is the better way to handle this.
	
	// std::vector<std::string> list_of_transcriptions_file_names;
	// LLLogChat::getListOfTranscriptFiles(list_of_transcriptions_file_names);
	// getChild<LLButton>("delete_transcripts")->setEnabled(list_of_transcriptions_file_names.size() > 0);

	getChild<LLButton>("delete_transcripts")->setEnabled( true );

	// </FS:ND>
}

void LLFloaterPreference::onDoNotDisturbResponseChanged()
{
	// set "DoNotDisturbResponseChanged" TRUE if user edited message differs from default, FALSE otherwise
	bool response_changed_flag =
			LLTrans::getString("DoNotDisturbModeResponseDefault")
					!= getChild<LLUICtrl>("do_not_disturb_response")->getValue().asString();

	gSavedPerAccountSettings.setBOOL("DoNotDisturbResponseChanged", response_changed_flag );

	// <FS:Ansariel> FIRE-5436: Unlocalizable auto-response messages
	bool auto_response_changed_flag =
			LLTrans::getString("AutoResponseModeDefault")
					!= getChild<LLUICtrl>("autorespond_response")->getValue().asString();

	gSavedPerAccountSettings.setBOOL("FSAutoResponseChanged", auto_response_changed_flag );

	bool auto_response_non_friends_changed_flag =
			LLTrans::getString("AutoResponseModeNonFriendsDefault")
					!= getChild<LLUICtrl>("autorespond_nf_response")->getValue().asString();

	gSavedPerAccountSettings.setBOOL("FSAutoResponseNonFriendsChanged", auto_response_non_friends_changed_flag );

	bool reject_teleport_offers_response_changed_flag =
			LLTrans::getString("RejectTeleportOffersResponseDefault")
					!= getChild<LLUICtrl>("autorespond_rto_response")->getValue().asString();

	gSavedPerAccountSettings.setBOOL("FSRejectTeleportOffersResponseChanged", reject_teleport_offers_response_changed_flag );

	bool reject_friendship_requests_response_changed_flag =
			LLTrans::getString("RejectFriendshipRequestsResponseDefault")
					!= getChild<LLUICtrl>("autorespond_rfr_response")->getValue().asString();

	gSavedPerAccountSettings.setBOOL("FSRejectFriendshipRequestsResponseChanged", reject_friendship_requests_response_changed_flag );

	bool muted_avatar_response_changed_flag =
			LLTrans::getString("MutedAvatarsResponseDefault")
					!= getChild<LLUICtrl>("muted_avatar_response")->getValue().asString();

	gSavedPerAccountSettings.setBOOL("FSMutedAvatarResponseChanged", muted_avatar_response_changed_flag );

	bool away_avatar_response_changed_flag =
			LLTrans::getString("AwayAvatarResponseDefault")
					!= getChild<LLUICtrl>("away_avatar_response")->getValue().asString();

	gSavedPerAccountSettings.setBOOL("FSAwayAvatarResponseChanged", away_avatar_response_changed_flag );
	// </FS:Ansariel>
}

LLFloaterPreference::~LLFloaterPreference()
{
	LLConversationLog::instance().removeObserver(this);
    mComplexityChangedSignal.disconnect();
}

// <FS:Zi> FIRE-19539 - Include the alert messages in Prefs>Notifications>Alerts in preference Search.
// void LLFloaterPreference::draw()
// {
//	BOOL has_first_selected = (getChildRef<LLScrollListCtrl>("disabled_popups").getFirstSelected()!=NULL);
//	gSavedSettings.setBOOL("FirstSelectedDisabledPopups", has_first_selected);
//	
//	has_first_selected = (getChildRef<LLScrollListCtrl>("enabled_popups").getFirstSelected()!=NULL);
//	gSavedSettings.setBOOL("FirstSelectedEnabledPopups", has_first_selected);
//
//	LLFloater::draw();
//}
// </FS:Zi>

void LLFloaterPreference::saveSettings()
{
	LLTabContainer* tabcontainer = getChild<LLTabContainer>("pref core");
	child_list_t::const_iterator iter = tabcontainer->getChildList()->begin();
	child_list_t::const_iterator end = tabcontainer->getChildList()->end();
	for ( ; iter != end; ++iter)
	{
		LLView* view = *iter;
		LLPanelPreference* panel = dynamic_cast<LLPanelPreference*>(view);
		if (panel)
			panel->saveSettings();
	}
}	

void LLFloaterPreference::apply()
{
	LLAvatarPropertiesProcessor::getInstance()->addObserver( gAgent.getID(), this );
	
	LLTabContainer* tabcontainer = getChild<LLTabContainer>("pref core");
/*
 if (sSkin != gSavedSettings.getString("SkinCurrent"))
	{
		LLNotificationsUtil::add("ChangeSkin");
		refreshSkin(this);
	}
*/
	// Call apply() on all panels that derive from LLPanelPreference
	for (child_list_t::const_iterator iter = tabcontainer->getChildList()->begin();
		 iter != tabcontainer->getChildList()->end(); ++iter)
	{
		LLView* view = *iter;
		LLPanelPreference* panel = dynamic_cast<LLPanelPreference*>(view);
		if (panel)
			panel->apply();
	}
	
	gViewerWindow->requestResolutionUpdate(); // for UIScaleFactor

	LLSliderCtrl* fov_slider = getChild<LLSliderCtrl>("camera_fov");
	fov_slider->setMinValue(LLViewerCamera::getInstance()->getMinView());
	fov_slider->setMaxValue(LLViewerCamera::getInstance()->getMaxView());
	
	std::string cache_location = gDirUtilp->getExpandedFilename(LL_PATH_CACHE, "");
	setCacheLocation(cache_location);
	// <FS:Ansariel> Sound cache
	setSoundCacheLocation(gSavedSettings.getString("FSSoundCacheLocation"));
	
	//LLViewerMedia::getInstance()->setCookiesEnabled(getChild<LLUICtrl>("cookies_enabled")->getValue());
	
	if (hasChild("web_proxy_enabled", TRUE) &&hasChild("web_proxy_editor", TRUE) && hasChild("web_proxy_port", TRUE))
	{
		bool proxy_enable = getChild<LLUICtrl>("web_proxy_enabled")->getValue();
		std::string proxy_address = getChild<LLUICtrl>("web_proxy_editor")->getValue();
		int proxy_port = getChild<LLUICtrl>("web_proxy_port")->getValue();
		LLViewerMedia::getInstance()->setProxyConfig(proxy_enable, proxy_address, proxy_port);
	}
	
	if (mGotPersonalInfo)
	{ 
		bool new_im_via_email = getChild<LLUICtrl>("send_im_to_email")->getValue().asBoolean();
		bool new_hide_online = getChild<LLUICtrl>("online_visibility")->getValue().asBoolean();		
	
		if ((new_im_via_email != mOriginalIMViaEmail)
			||(new_hide_online != mOriginalHideOnlineStatus))
		{
			// This hack is because we are representing several different 	 
			// possible strings with a single checkbox. Since most users 	 
			// can only select between 2 values, we represent it as a 	 
			// checkbox. This breaks down a little bit for liaisons, but 	 
			// works out in the end. 	 
			if (new_hide_online != mOriginalHideOnlineStatus)
			{
				if (new_hide_online) mDirectoryVisibility = VISIBILITY_HIDDEN;
				else mDirectoryVisibility = VISIBILITY_DEFAULT;
			 //Update showonline value, otherwise multiple applys won't work
				mOriginalHideOnlineStatus = new_hide_online;
			}
			gAgent.sendAgentUpdateUserInfo(new_im_via_email,mDirectoryVisibility);
		}
	}

	saveAvatarProperties();

	// <FS:Ansariel> Fix resetting graphics preset on cancel; Save preset here because cancel() gets called in either way!
	saveGraphicsPreset(gSavedSettings.getString("PresetGraphicActive"));
}

void LLFloaterPreference::cancel()
{
	LLTabContainer* tabcontainer = getChild<LLTabContainer>("pref core");
	// Call cancel() on all panels that derive from LLPanelPreference
	for (child_list_t::const_iterator iter = tabcontainer->getChildList()->begin();
		iter != tabcontainer->getChildList()->end(); ++iter)
	{
		LLView* view = *iter;
		LLPanelPreference* panel = dynamic_cast<LLPanelPreference*>(view);
		if (panel)
			panel->cancel();
	}
	// hide joystick pref floater
	LLFloaterReg::hideInstance("pref_joystick");

	// hide translation settings floater
	LLFloaterReg::hideInstance("prefs_translation");
	
	// hide autoreplace settings floater
	LLFloaterReg::hideInstance("prefs_autoreplace");
	
	// hide spellchecker settings folder
	LLFloaterReg::hideInstance("prefs_spellchecker");

	// hide advanced graphics floater
	LLFloaterReg::hideInstance("prefs_graphics_advanced");
	
	// reverts any changes to current skin
	//gSavedSettings.setString("SkinCurrent", sSkin);

	updateClickActionViews();

	LLFloaterPreferenceProxy * advanced_proxy_settings = LLFloaterReg::findTypedInstance<LLFloaterPreferenceProxy>("prefs_proxy");
	if (advanced_proxy_settings)
	{
		advanced_proxy_settings->cancel();
	}
	//Need to reload the navmesh if the pathing console is up
	LLHandle<LLFloaterPathfindingConsole> pathfindingConsoleHandle = LLFloaterPathfindingConsole::getInstanceHandle();
	if ( !pathfindingConsoleHandle.isDead() )
	{
		LLFloaterPathfindingConsole* pPathfindingConsole = pathfindingConsoleHandle.get();
		pPathfindingConsole->onRegionBoundaryCross();
	}

	// <FS:Ansariel> Fix resetting graphics preset on cancel
	//if (!mSavedGraphicsPreset.empty())
	if (mSavedGraphicsPreset != gSavedSettings.getString("PresetGraphicActive"))
	// </FS:Ansariel>
	{
		gSavedSettings.setString("PresetGraphicActive", mSavedGraphicsPreset);
		LLPresetsManager::getInstance()->triggerChangeSignal();
	}
}

void LLFloaterPreference::onOpen(const LLSD& key)
{

	// this variable and if that follows it are used to properly handle do not disturb mode response message
	static bool initialized = FALSE;
	// if user is logged in and we haven't initialized do not disturb mode response yet, do it
	if (!initialized && LLStartUp::getStartupState() == STATE_STARTED)
	{
		// Special approach is used for do not disturb response localization, because "DoNotDisturbModeResponse" is
		// in non-localizable xml, and also because it may be changed by user and in this case it shouldn't be localized.
		// To keep track of whether do not disturb response is default or changed by user additional setting DoNotDisturbResponseChanged
		// was added into per account settings.

		// initialization should happen once,so setting variable to TRUE
		initialized = TRUE;
		// this connection is needed to properly set "DoNotDisturbResponseChanged" setting when user makes changes in
		// do not disturb response message.
		gSavedPerAccountSettings.getControl("DoNotDisturbModeResponse")->getSignal()->connect(boost::bind(&LLFloaterPreference::onDoNotDisturbResponseChanged, this));
		// <FS:Ansariel> FIRE-5436: Unlocalizable auto-response messages
		gSavedPerAccountSettings.getControl("FSAutorespondModeResponse")->getSignal()->connect(boost::bind(&LLFloaterPreference::onDoNotDisturbResponseChanged, this));
		gSavedPerAccountSettings.getControl("FSAutorespondNonFriendsResponse")->getSignal()->connect(boost::bind(&LLFloaterPreference::onDoNotDisturbResponseChanged, this));
		gSavedPerAccountSettings.getControl("FSRejectTeleportOffersResponse")->getSignal()->connect(boost::bind(&LLFloaterPreference::onDoNotDisturbResponseChanged, this));
		gSavedPerAccountSettings.getControl("FSRejectFriendshipRequestsResponse")->getSignal()->connect(boost::bind(&LLFloaterPreference::onDoNotDisturbResponseChanged, this));
		gSavedPerAccountSettings.getControl("FSMutedAvatarResponse")->getSignal()->connect(boost::bind(&LLFloaterPreference::onDoNotDisturbResponseChanged, this));
		gSavedPerAccountSettings.getControl("FSAwayAvatarResponse")->getSignal()->connect(boost::bind(&LLFloaterPreference::onDoNotDisturbResponseChanged, this));
		// </FS:Ansariel>

		// <FS:Ansariel> FIRE-17630: Properly disable per-account settings backup list
		getChildView("restore_per_account_disable_cover")->setVisible(FALSE);

		// <FS:Ansariel> Keyword settings are per-account; enable after logging in
		LLPanel* keyword_panel = getChild<LLPanel>("ChatKeywordAlerts");
		for (child_list_t::const_iterator iter = keyword_panel->getChildList()->begin();
			 iter != keyword_panel->getChildList()->end(); ++iter)
		{
			LLUICtrl* child = static_cast<LLUICtrl*>(*iter);
			LLControlVariable* enabled_control = child->getEnabledControlVariable();
			BOOL enabled = !enabled_control || enabled_control->getValue().asBoolean();
			child->setEnabled(enabled);
		}
		// </FS:Ansariel>
	}
	gAgent.sendAgentUserInfoRequest();

	/////////////////////////// From LLPanelGeneral //////////////////////////
	// if we have no agent, we can't let them choose anything
	// if we have an agent, then we only let them choose if they have a choice
	bool can_choose_maturity =
		gAgent.getID().notNull() &&
		(gAgent.isMature() || gAgent.isGodlike());
	
	LLComboBox* maturity_combo = getChild<LLComboBox>("maturity_desired_combobox");
	LLAvatarPropertiesProcessor::getInstance()->sendAvatarPropertiesRequest( gAgent.getID() );
	if (can_choose_maturity)
	{		
		// if they're not adult or a god, they shouldn't see the adult selection, so delete it
		if (!gAgent.isAdult() && !gAgent.isGodlikeWithoutAdminMenuFakery())
		{
			// we're going to remove the adult entry from the combo
			LLScrollListCtrl* maturity_list = maturity_combo->findChild<LLScrollListCtrl>("ComboBox");
			if (maturity_list)
			{
				maturity_list->deleteItems(LLSD(SIM_ACCESS_ADULT));
			}
		}
		getChildView("maturity_desired_combobox")->setEnabled( true);
		getChildView("maturity_desired_textbox")->setVisible( false);
	}
	else
	{
		getChild<LLUICtrl>("maturity_desired_textbox")->setValue(maturity_combo->getSelectedItemLabel());
		getChildView("maturity_desired_combobox")->setEnabled( false);
	}

	// Forget previous language changes.
	mLanguageChanged = false;

	// Display selected maturity icons.
	onChangeMaturity();

	onChangeModelFolder();
	onChangeTextureFolder();
	onChangeSoundFolder();
	onChangeAnimationFolder();

	// Load (double-)click to walk/teleport settings.
	updateClickActionViews();
	
	// <FS:PP> Load UI Sounds tabs settings.
	updateUISoundsControls();
	
	// Enabled/disabled popups, might have been changed by user actions
	// while preferences floater was closed.

	// <FS:Zi> FIRE-19539 - Include the alert messages in Prefs>Notifications>Alerts in preference Search.
	// buildPopupLists();
	mPopupFilter->setText(LLStringExplicit(""));
	mPopupList->setFilterString(LLStringExplicit(""));

	buildPopupList();
	// </FS:Zi>

	//get the options that were checked
	// <FS:CR> [CHUI MERGE]
	// We don't use these in FS Communications UI, should we in the future? Disabling for now.
	//onNotificationsChange("FriendIMOptions");
	//onNotificationsChange("NonFriendIMOptions");
	//onNotificationsChange("ConferenceIMOptions");
	//onNotificationsChange("GroupChatOptions");
	//onNotificationsChange("NearbyChatOptions");
	//onNotificationsChange("ObjectIMOptions");
	// </FS:CR>

	// <FS:Ansariel> [FS Login Panel]
	//LLPanelLogin::setAlwaysRefresh(true);
	FSPanelLogin::setAlwaysRefresh(true);
	// </FS:Ansariel> [FS Login Panel]
	refresh();

	
	getChildView("plain_text_chat_history")->setEnabled(TRUE);
	getChild<LLUICtrl>("plain_text_chat_history")->setValue(gSavedSettings.getBOOL("PlainTextChatHistory"));
	
// <FS:CR> Show/hide Client Tag panel
	bool in_opensim = false;
#ifdef OPENSIM
	in_opensim = LLGridManager::getInstance()->isInOpenSim();
#endif // OPENSIM
	getChild<LLPanel>("client_tags_panel")->setVisible(in_opensim);
// </FS:CR>

	// <FS:Ansariel> Group mutes backup
	LLScrollListItem* groupmute_item = getChild<LLScrollListCtrl>("restore_per_account_files_list")->getItem(LLSD("groupmutes"));
	groupmute_item->setEnabled(in_opensim);
	groupmute_item->getColumn(0)->setEnabled(in_opensim);
	// </FS:Ansariel>

	// <FS:Ansariel> Call onOpen on all panels for additional initialization on open
	// Call onOpen() on all panels that derive from LLPanelPreference
	LLTabContainer* tabcontainer = getChild<LLTabContainer>("pref core");
	for (child_list_t::const_iterator iter = tabcontainer->getChildList()->begin();
		iter != tabcontainer->getChildList()->end(); ++iter)
	{
		LLView* view = *iter;
		LLPanelPreference* panel = dynamic_cast<LLPanelPreference*>(view);
		if (panel)
			panel->onOpen(key);
	}
	// </FS:Ansariel>

	// Make sure the current state of prefs are saved away when
	// when the floater is opened.  That will make cancel do its
	// job
	saveSettings();

	// Make sure there is a default preference file
	LLPresetsManager::getInstance()->createMissingDefault(PRESETS_CAMERA);
	LLPresetsManager::getInstance()->createMissingDefault(PRESETS_GRAPHIC);

	// <FS:Ansariel> Fix resetting graphics preset on cancel
	saveGraphicsPreset(gSavedSettings.getString("PresetGraphicActive"));

	// <FS:Ansariel> FIRE-19810: Make presets global since PresetGraphicActive setting is global as well
	//bool started = (LLStartUp::getStartupState() == STATE_STARTED);

	//LLButton* load_btn = findChild<LLButton>("PrefLoadButton");
	//LLButton* save_btn = findChild<LLButton>("PrefSaveButton");
	//LLButton* delete_btn = findChild<LLButton>("PrefDeleteButton");
	//LLButton* exceptions_btn = findChild<LLButton>("RenderExceptionsButton");
	//if (load_btn && save_btn && delete_btn && exceptions_btn)
	//{
	//	load_btn->setEnabled(started);
	//	save_btn->setEnabled(started);
	//	delete_btn->setEnabled(started);
	//	exceptions_btn->setEnabled(started);
	//}
	// </FS:Ansariel>
	collectSearchableItems();
	if (!mFilterEdit->getText().empty())
	{
		mFilterEdit->setText(LLStringExplicit(""));
		onUpdateFilterTerm(true);

		// <FS:ND> Hook up and init for filtering
		if (!tabcontainer->selectTab(gSavedSettings.getS32("LastPrefTab")))
			tabcontainer->selectFirstTab();
		// </FS:ND>
	}
	// <FS:Zi> Support for tab/subtab links like:
	//         secondlife:///app/openfloater/preferences?tab=backup
	//         secondlife:///app/openfloater/preferences?tab=colors&subtab=tab-minimap
	if (key.has("tab"))
	{
		selectPanel(key["tab"]);

		if (key.has("subtab"))
		{
			LLTabContainer* tab_containerp = findChild<LLTabContainer>("pref core");
			if (tab_containerp)
			{
				LLTabContainer* tabs = tab_containerp->getCurrentPanel()->findChild<LLTabContainer>("tabs");
				if (tabs)
				{
					LLPanel* panel = tabs->getPanelByName(key["subtab"].asString());
					if (panel)
					{
						tabs->selectTabPanel(panel);
					}
				}
			}
		}
	}
	// Support preferences search SLURLs:
	// secondlife:///app/openfloater/preferences?search=%23%20of%20lines
	else if (key.has("search"))
	{
		mFilterEdit->setText(key["search"].asString());
		onUpdateFilterTerm(true);
	}
	// </FS:Zi>
}

void LLFloaterPreference::onRenderOptionEnable()
{
	refreshEnabledGraphics();
}

void LLFloaterPreference::onAvatarImpostorsEnable()
{
	refreshEnabledGraphics();
}

// <FS:AO> toggle lighting detail availability in response to local light rendering, to avoid confusion
void LLFloaterPreference::onLocalLightsEnable()
{
	LLFloaterPreference* instance = LLFloaterReg::findTypedInstance<LLFloaterPreference>("preferences");
	if (instance)
	{
		getChildView("LocalLightsDetail")->setEnabled(gSavedSettings.getBOOL("RenderLocalLights"));
	}
}
// </FS:AO>

//static
void LLFloaterPreference::initDoNotDisturbResponse()
	{
		if (!gSavedPerAccountSettings.getBOOL("DoNotDisturbResponseChanged"))
		{
			//LLTrans::getString("DoNotDisturbModeResponseDefault") is used here for localization (EXT-5885)
			gSavedPerAccountSettings.setString("DoNotDisturbModeResponse", LLTrans::getString("DoNotDisturbModeResponseDefault"));
		}

		// <FS:Ansariel> FIRE-5436: Unlocalizable auto-response messages
		if (!gSavedPerAccountSettings.getBOOL("FSAutoResponseChanged"))
		{
			gSavedPerAccountSettings.setString("FSAutorespondModeResponse", LLTrans::getString("AutoResponseModeDefault"));
		}

		if (!gSavedPerAccountSettings.getBOOL("FSAutoResponseNonFriendsChanged"))
		{
			gSavedPerAccountSettings.setString("FSAutorespondNonFriendsResponse", LLTrans::getString("AutoResponseModeNonFriendsDefault"));
		}

		if (!gSavedPerAccountSettings.getBOOL("FSRejectTeleportOffersResponseChanged"))
		{
			gSavedPerAccountSettings.setString("FSRejectTeleportOffersResponse", LLTrans::getString("RejectTeleportOffersResponseDefault"));
		}

		if (!gSavedPerAccountSettings.getBOOL("FSRejectFriendshipRequestsResponseChanged"))
		{
			gSavedPerAccountSettings.setString("FSRejectFriendshipRequestsResponse", LLTrans::getString("RejectFriendshipRequestsResponseDefault"));
		}

		if (!gSavedPerAccountSettings.getBOOL("FSMutedAvatarResponseChanged"))
		{
			gSavedPerAccountSettings.setString("FSMutedAvatarResponse", LLTrans::getString("MutedAvatarsResponseDefault"));
		}

		if (!gSavedPerAccountSettings.getBOOL("FSAwayAvatarResponseChanged"))
		{
			gSavedPerAccountSettings.setString("FSAwayAvatarResponse", LLTrans::getString("AwayAvatarResponseDefault"));
		}
		// </FS:Ansariel>
	}

//static 
void LLFloaterPreference::updateShowFavoritesCheckbox(bool val)
{
	LLFloaterPreference* instance = LLFloaterReg::findTypedInstance<LLFloaterPreference>("preferences");
	if (instance)
	{
		instance->getChild<LLUICtrl>("favorites_on_login_check")->setValue(val);
	}	
}

void LLFloaterPreference::setHardwareDefaults()
{
	// <FS:Ansariel> Fix resetting graphics preset on cancel
	//std::string preset_graphic_active = gSavedSettings.getString("PresetGraphicActive");
	//if (!preset_graphic_active.empty())
	//{
	//	saveGraphicsPreset(preset_graphic_active);
	//	saveSettings(); // save here to be able to return to the previous preset by Cancel
	//}
	// </FS:Ansariel>

	LLFeatureManager::getInstance()->applyRecommendedSettings();

	// reset indirects before refresh because we may have changed what they control
	LLAvatarComplexityControls::setIndirectControls(); 

	refreshEnabledGraphics();
	gSavedSettings.setString("PresetGraphicActive", "");
	LLPresetsManager::getInstance()->triggerChangeSignal();

	LLTabContainer* tabcontainer = getChild<LLTabContainer>("pref core");
	child_list_t::const_iterator iter = tabcontainer->getChildList()->begin();
	child_list_t::const_iterator end = tabcontainer->getChildList()->end();
	for ( ; iter != end; ++iter)
	{
		LLView* view = *iter;
		LLPanelPreference* panel = dynamic_cast<LLPanelPreference*>(view);
		if (panel)
		{
			panel->setHardwareDefaults();
		}
	}
}

void LLFloaterPreference::getControlNames(std::vector<std::string>& names)
{
	LLView* view = findChild<LLView>("display");
	LLFloater* advanced = LLFloaterReg::findTypedInstance<LLFloater>("prefs_graphics_advanced");
	// <FS:Ansariel> Improved graphics preferences
	//if (view && advanced)
	if (view)
	// </FS:Ansariel>
	{
		std::list<LLView*> stack;
		stack.push_back(view);
		// <FS:Ansariel> Improved graphics preferences
		//stack.push_back(advanced);
		if (advanced)
		{
			stack.push_back(advanced);
		}
		// </FS:Ansariel>
		while(!stack.empty())
		{
			// Process view on top of the stack
			LLView* curview = stack.front();
			stack.pop_front();

			LLUICtrl* ctrl = dynamic_cast<LLUICtrl*>(curview);
			if (ctrl)
			{
				LLControlVariable* control = ctrl->getControlVariable();
				if (control)
				{
					std::string control_name = control->getName();
					if (std::find(names.begin(), names.end(), control_name) == names.end())
					{
						names.push_back(control_name);
					}
				}
			}

			for (child_list_t::const_iterator iter = curview->getChildList()->begin();
				iter != curview->getChildList()->end(); ++iter)
			{
				stack.push_back(*iter);
			}
		}
	}
}

//virtual
void LLFloaterPreference::onClose(bool app_quitting)
{
	// <FS:Ansariel> Preferences search
	//gSavedSettings.setS32("LastPrefTab", getChild<LLTabContainer>("pref core")->getCurrentPanelIndex());
	if (mFilterEdit->getText().empty())
	{
		gSavedSettings.setS32("LastPrefTab", getChild<LLTabContainer>("pref core")->getCurrentPanelIndex());
	}
	// </FS:Ansariel>
	// <FS:Ansariel> [FS Login Panel]
	//LLPanelLogin::setAlwaysRefresh(false);
	FSPanelLogin::setAlwaysRefresh(false);
	// </FS:Ansariel> [FS Login Panel]
	if (!app_quitting)
	{
		cancel();
	}
}

// static 
void LLFloaterPreference::onBtnOK(const LLSD& userdata)
{
	// commit any outstanding text entry
	if (hasFocus())
	{
		LLUICtrl* cur_focus = dynamic_cast<LLUICtrl*>(gFocusMgr.getKeyboardFocus());
		if (cur_focus && cur_focus->acceptsTextInput())
		{
			cur_focus->onCommit();
		}
	}

	if (canClose())
	{
		saveSettings();
		apply();
		
		if (userdata.asString() == "closeadvanced")
		{
			LLFloaterReg::hideInstance("prefs_graphics_advanced");
		}
		else
		{
			closeFloater(false);
		}

		//Conversation transcript and log path changed so reload conversations based on new location
		if(mPriorInstantMessageLogPath.length())
		{
			if(moveTranscriptsAndLog())
			{
				//When floaters are empty but have a chat history files, reload chat history into them
				// <FS:Ansariel> [FS communication UI]
				//LLFloaterIMSessionTab::reloadEmptyFloaters();
				FSFloaterIMContainer::reloadEmptyFloaters();
				// </FS:Ansariel> [FS communication UI]
			}
			//Couldn't move files so restore the old path and show a notification
			else
			{
				gSavedPerAccountSettings.setString("InstantMessageLogPath", mPriorInstantMessageLogPath);
				LLNotificationsUtil::add("PreferenceChatPathChanged");
			}
			mPriorInstantMessageLogPath.clear();
		}

		LLUIColorTable::instance().saveUserSettings();
		gSavedSettings.saveToFile(gSavedSettings.getString("ClientSettingsFile"), TRUE);
// [SL:KB] - Patch: Viewer-CrashReporting | Checked: 2011-10-02 (Catznip-2.8.0e) | Added: Catznip-2.8.0e
		// We need to save all crash settings, even if they're defaults [see LLCrashLogger::loadCrashBehaviorSetting()]
		gCrashSettings.saveToFile(gSavedSettings.getString("CrashSettingsFile"), FALSE);
// [/SL:KB]
		
		//Only save once logged in and loaded per account settings
		if(mGotPersonalInfo)
		{
			gSavedPerAccountSettings.saveToFile(gSavedSettings.getString("PerAccountSettingsFile"), TRUE);
		}
	}
	else
	{
		// Show beep, pop up dialog, etc.
		LL_INFOS() << "Can't close preferences!" << LL_ENDL;
	}

	// <FS:Ansariel> [FS Login Panel]
	//LLPanelLogin::updateLocationSelectorsVisibility();	
	FSPanelLogin::updateLocationSelectorsVisibility();
	// </FS:Ansariel> [FS Login Panel]
	//Need to reload the navmesh if the pathing console is up
	LLHandle<LLFloaterPathfindingConsole> pathfindingConsoleHandle = LLFloaterPathfindingConsole::getInstanceHandle();
	if ( !pathfindingConsoleHandle.isDead() )
	{
		LLFloaterPathfindingConsole* pPathfindingConsole = pathfindingConsoleHandle.get();
		pPathfindingConsole->onRegionBoundaryCross();
	}
	
}

// static 
void LLFloaterPreference::onBtnCancel(const LLSD& userdata)
{
	if (hasFocus())
	{
		LLUICtrl* cur_focus = dynamic_cast<LLUICtrl*>(gFocusMgr.getKeyboardFocus());
		if (cur_focus && cur_focus->acceptsTextInput())
		{
			cur_focus->onCommit();
		}
		refresh();
	}
	cancel();
	if (userdata.asString() == "closeadvanced")
	{
		LLFloaterReg::hideInstance("prefs_graphics_advanced");
		updateMaxComplexity();
	}
	else
	{
		closeFloater();
	}
}

// static 
// <FS:Ansariel> Show email address in preferences (FIRE-1071)
//void LLFloaterPreference::updateUserInfo(const std::string& visibility, bool im_via_email, bool is_verified_email)
void LLFloaterPreference::updateUserInfo(const std::string& visibility, bool im_via_email, bool is_verified_email, const std::string& email)
{
	LLFloaterPreference* instance = LLFloaterReg::findTypedInstance<LLFloaterPreference>("preferences");
	if (instance)
	{
		// <FS:Ansariel> Show email address in preferences (FIRE-1071)
        //instance->setPersonalInfo(visibility, im_via_email, is_verified_email);
		instance->setPersonalInfo(visibility, im_via_email, is_verified_email, email);
	}
}


void LLFloaterPreference::refreshEnabledGraphics()
{
	LLFloaterPreference* instance = LLFloaterReg::findTypedInstance<LLFloaterPreference>("preferences");
	if (instance)
	{
		instance->refresh();
	}

	LLFloater* advanced = LLFloaterReg::findTypedInstance<LLFloater>("prefs_graphics_advanced");
	if (advanced)
	{
		advanced->refresh();
	}
}

void LLFloaterPreference::onClickClearCache()
{
	LLNotificationsUtil::add("ConfirmClearCache", LLSD(), LLSD(), callback_clear_cache);
}

void LLFloaterPreference::onClickBrowserClearCache()
{
	LLNotificationsUtil::add("ConfirmClearBrowserCache", LLSD(), LLSD(), callback_clear_browser_cache);
}

// <FS:Ansariel> Clear inventory cache button
void LLFloaterPreference::onClickInventoryClearCache()
{
	LLNotificationsUtil::add("ConfirmClearInventoryCache", LLSD(), LLSD(), callback_clear_inventory_cache);
}
// </FS:Ansariel>

// <FS:Ansariel> Clear web browser cache button
void LLFloaterPreference::onClickWebBrowserClearCache()
{
	LLNotificationsUtil::add("ConfirmClearWebBrowserCache", LLSD(), LLSD(), callback_clear_web_browser_cache);
}
// </FS:Ansariel>

// Called when user changes language via the combobox.
void LLFloaterPreference::onLanguageChange()
{
	// Let the user know that the change will only take effect after restart.
	// Do it only once so that we're not too irritating.
	if (!mLanguageChanged)
	{
		LLNotificationsUtil::add("ChangeLanguage");
		mLanguageChanged = true;
	}
}

void LLFloaterPreference::onNotificationsChange(const std::string& OptionName)
{
	mNotificationOptions[OptionName] = getChild<LLComboBox>(OptionName)->getSelectedItemLabel();

	bool show_notifications_alert = true;
	for (notifications_map::iterator it_notification = mNotificationOptions.begin(); it_notification != mNotificationOptions.end(); it_notification++)
	{
		if(it_notification->second != "No action")
		{
			show_notifications_alert = false;
			break;
		}
	}

	getChild<LLTextBox>("notifications_alert")->setVisible(show_notifications_alert);
}

void LLFloaterPreference::onNameTagOpacityChange(const LLSD& newvalue)
{
	LLColorSwatchCtrl* color_swatch = findChild<LLColorSwatchCtrl>("background");
	if (color_swatch)
	{
		LLColor4 new_color = color_swatch->get();
		color_swatch->set( new_color.setAlpha(newvalue.asReal()) );
	}
}

// <FS:CR> FIRE-1332 - Sepeate opacity settings for nametag and console chat
void LLFloaterPreference::onConsoleOpacityChange(const LLSD& newvalue)
{
	LLColorSwatchCtrl* color_swatch = findChild<LLColorSwatchCtrl>("console_background");
	if (color_swatch)
	{
		LLColor4 new_color = color_swatch->get();
		color_swatch->set( new_color.setAlpha(newvalue.asReal()) );
	}
}
// </FS:CR>

void LLFloaterPreference::onClickSetCache()
{
	std::string cur_name(gSavedSettings.getString("CacheLocation"));
//	std::string cur_top_folder(gDirUtilp->getBaseFileName(cur_name));
	
	std::string proposed_name(cur_name);

	(new LLDirPickerThread(boost::bind(&LLFloaterPreference::changeCachePath, this, _1, _2), proposed_name))->getFile();
}

void LLFloaterPreference::changeCachePath(const std::vector<std::string>& filenames, std::string proposed_name)
{
	std::string dir_name = filenames[0];
	if (!dir_name.empty() && dir_name != proposed_name)
	{
		std::string new_top_folder(gDirUtilp->getBaseFileName(dir_name));
		LLNotificationsUtil::add("CacheWillBeMoved");
		gSavedSettings.setString("NewCacheLocation", dir_name);
		gSavedSettings.setString("NewCacheLocationTopFolder", new_top_folder);
	}
	else
	{
		std::string cache_location = gDirUtilp->getCacheDir();
		gSavedSettings.setString("CacheLocation", cache_location);
		std::string top_folder(gDirUtilp->getBaseFileName(cache_location));
		gSavedSettings.setString("CacheLocationTopFolder", top_folder);
	}
}

void LLFloaterPreference::onClickBrowseCache()
{
	gViewerWindow->getWindow()->openFile(gDirUtilp->getExpandedFilename(LL_PATH_CACHE,""));
}
void LLFloaterPreference::onClickBrowseCrashLogs()
{
	gViewerWindow->getWindow()->openFile(gDirUtilp->getExpandedFilename(LL_PATH_LOGS,""));
}
void LLFloaterPreference::onClickBrowseSettingsDir()
{
	gViewerWindow->getWindow()->openFile(gDirUtilp->getExpandedFilename(LL_PATH_USER_SETTINGS,""));
}
void LLFloaterPreference::onClickBrowseChatLogDir()
{
	gViewerWindow->getWindow()->openFile(gDirUtilp->getExpandedFilename(LL_PATH_CHAT_LOGS,""));
}
void LLFloaterPreference::onClickResetCache()
{
	if (gDirUtilp->getCacheDir(false) == gDirUtilp->getCacheDir(true))
	{
		// The cache location was already the default.
		return;
	}
	gSavedSettings.setString("NewCacheLocation", "");
	gSavedSettings.setString("NewCacheLocationTopFolder", "");
	LLNotificationsUtil::add("CacheWillBeMoved");
	std::string cache_location = gDirUtilp->getCacheDir(false);
	gSavedSettings.setString("CacheLocation", cache_location);
	std::string top_folder(gDirUtilp->getBaseFileName(cache_location));
	gSavedSettings.setString("CacheLocationTopFolder", top_folder);
}

// <FS:Ansariel> Sound cache
void LLFloaterPreference::onClickSetSoundCache()
{
	std::string cur_name(gSavedSettings.getString("FSSoundCacheLocation"));
	std::string proposed_name(cur_name);

	(new LLDirPickerThread(boost::bind(&LLFloaterPreference::changeSoundCachePath, this, _1, _2), proposed_name))->getFile();
}

void LLFloaterPreference::changeSoundCachePath(const std::vector<std::string>& filenames, std::string proposed_name)
{
	std::string dir_name = filenames[0];
	if (!dir_name.empty() && dir_name != proposed_name)
	{
		gSavedSettings.setString("FSSoundCacheLocation", dir_name);
		setSoundCacheLocation(dir_name);
		LLNotificationsUtil::add("SoundCacheWillBeMoved");
	}
}

void LLFloaterPreference::onClickBrowseSoundCache()
{
	gViewerWindow->getWindow()->openFile(gDirUtilp->getExpandedFilename(LL_PATH_FS_SOUND_CACHE, ""));
}

void LLFloaterPreference::onClickResetSoundCache()
{
	gSavedSettings.setString("FSSoundCacheLocation", std::string());
	setSoundCacheLocation(std::string());
	LLNotificationsUtil::add("SoundCacheWillBeMoved");
}
// </FS:Ansariel>

// <FS:Ansariel> FIRE-2912: Reset voice button
class FSResetVoiceTimer : public LLEventTimer
{
public:
	FSResetVoiceTimer() : LLEventTimer(5.f) { }
	~FSResetVoiceTimer() { }

	BOOL tick()
	{
		gSavedSettings.setBOOL("EnableVoiceChat", TRUE);
		LLFloaterPreference* floater = LLFloaterReg::findTypedInstance<LLFloaterPreference>("preferences");
		if (floater)
		{
			floater->childSetEnabled("enable_voice_check", true);
			floater->childSetEnabled("enable_voice_check_volume", true);
		}
		return TRUE;
	}
};

void LLFloaterPreference::onClickResetVoice()
{
	if (gSavedSettings.getBOOL("EnableVoiceChat") && !gSavedSettings.getBOOL("CmdLineDisableVoice"))
	{
		gSavedSettings.setBOOL("EnableVoiceChat", FALSE);
		childSetEnabled("enable_voice_check", false);
		childSetEnabled("enable_voice_check_volume", false);
		new FSResetVoiceTimer();
	}
}
// </FS:Ansariel>

// Performs a wipe of the local settings dir on next restart 
bool callback_clear_settings(const LLSD& notification, const LLSD& response)
{
	S32 option = LLNotificationsUtil::getSelectedOption(notification, response);
	if ( option == 0 ) // YES
	{
  
		// Create a filesystem marker instructing a full settings wipe
		std::string clear_file_name;
		clear_file_name = gDirUtilp->getExpandedFilename(LL_PATH_LOGS,"CLEAR");
		LL_INFOS() << "Creating clear settings marker file " << clear_file_name << LL_ENDL;
		
		LLAPRFile clear_file ;
		clear_file.open(clear_file_name, LL_APR_W);
		if (clear_file.getFileHandle())
		{
			LL_INFOS("MarkerFile") << "Created clear settings marker file " << clear_file_name << LL_ENDL;
			clear_file.close();
			LLNotificationsUtil::add("SettingsWillClear");
		}
		else
		{
			LL_WARNS("MarkerFile") << "Cannot clear settings marker file " << clear_file_name << LL_ENDL;
		}
		
		return true;
	}
	return false;
}

//[ADD - Clear Usersettings : SJ] - When button Reset Defaults is clicked show a warning 
void LLFloaterPreference::onClickClearSettings()
{
	LLNotificationsUtil::add("FirestormClearSettingsPrompt",LLSD(), LLSD(), callback_clear_settings);
}

void LLFloaterPreference::onClickChatOnlineNotices()
{
	getChildView("OnlineOfflinetoNearbyChatHistory")->setEnabled(getChild<LLUICtrl>("OnlineOfflinetoNearbyChat")->getValue().asBoolean());
}

void LLFloaterPreference::onClickClearSpamList()
{
	NACLAntiSpamRegistry::instance().purgeAllQueues(); 
}

void LLFloaterPreference::setPreprocInclude()
{
	std::string cur_name(gSavedSettings.getString("_NACL_PreProcHDDIncludeLocation"));
	std::string proposed_name(cur_name);

	(new LLDirPickerThread(boost::bind(&LLFloaterPreference::changePreprocIncludePath, this, _1, _2), proposed_name))->getFile();
}

void LLFloaterPreference::changePreprocIncludePath(const std::vector<std::string>& filenames, std::string proposed_name)
{
	std::string dir_name = filenames[0];
	if (!dir_name.empty() && dir_name != proposed_name)
	{
		std::string new_top_folder(gDirUtilp->getBaseFileName(dir_name));
		gSavedSettings.setString("_NACL_PreProcHDDIncludeLocation", dir_name);
	}
}

// <FS:LO> FIRE-23606 Reveal path to external script editor in prefernces
void LLFloaterPreference::setExternalEditor()
{
	std::string cur_name(gSavedSettings.getString("ExternalEditor"));
	std::string proposed_name(cur_name);

	(new LLFilePickerReplyThread(boost::bind(&LLFloaterPreference::changeExternalEditorPath, this, _1), LLFilePicker::FFLOAD_EXE, false))->getFile();
}

void LLFloaterPreference::changeExternalEditorPath(const std::vector<std::string>& filenames)
{
	const std::string chosen_path = filenames[0];
	std::string executable_path = chosen_path;
#if LL_DARWIN
	// on Mac, if it's an application bundle, figure out the actual path from the Info.plist file
	CFStringRef path_cfstr = CFStringCreateWithCString(kCFAllocatorDefault, chosen_path.c_str(), kCFStringEncodingMacRoman);		// get path as a CFStringRef
	CFURLRef path_url = CFURLCreateWithFileSystemPath(kCFAllocatorDefault, path_cfstr, kCFURLPOSIXPathStyle, TRUE);			// turn it into a CFURLRef
	CFBundleRef chosen_bundle = CFBundleCreate(kCFAllocatorDefault, path_url);												// get a handle for the bundle
	CFRelease(path_url);	// [FS:CR] Don't leave a mess clean up our objects after we use them
	LLSD args;
	if (NULL != chosen_bundle)
	{
		CFDictionaryRef bundleInfoDict = CFBundleGetInfoDictionary(chosen_bundle);												// get the bundle's dictionary
		CFRelease(chosen_bundle);	// [FS:CR] Don't leave a mess clean up our objects after we use them
		if (NULL != bundleInfoDict)
		{
			CFStringRef executable_cfstr = (CFStringRef)CFDictionaryGetValue(bundleInfoDict, CFSTR("CFBundleExecutable"));	// get the name of the actual executable (e.g. TextEdit or firefox-bin)
			int max_file_length = 256;																						// (max file name length is 255 in OSX)
			char executable_buf[max_file_length];
			if (CFStringGetCString(executable_cfstr, executable_buf, max_file_length, kCFStringEncodingMacRoman))			// convert CFStringRef to char*
			{
				executable_path += std::string("/Contents/MacOS/") + std::string(executable_buf);							// append path to executable directory and then executable name to exec path
			}
			else
			{
				std::string warning = "Unable to get CString from CFString for executable path";
				LL_WARNS() << warning << LL_ENDL;
				args["MESSAGE"] = warning;
				LLNotificationsUtil::add("GenericAlert", args);
			}
		}
		else
		{
			std::string warning = "Unable to get bundle info dictionary from application bundle";
			LL_WARNS() << warning << LL_ENDL;
			args["MESSAGE"] = warning;
			LLNotificationsUtil::add("GenericAlert", args);
		}
	}
	else
	{
		if (-1 != executable_path.find(".app"))	// only warn if this path actually had ".app" in it, i.e. it probably just wasn'nt an app bundle and that's okay
		{
			std::string warning = std::string("Unable to get bundle from path \"") + chosen_path + std::string("\"");
			LL_WARNS() << warning << LL_ENDL;
			args["MESSAGE"] = warning;
			LLNotificationsUtil::add("GenericAlert", args);
		}
	}

#endif
	{
		std::string bin = executable_path;
		if (!bin.empty())
		{
			// surround command with double quotes for the case if the path contains spaces
			if (bin.find("\"") == std::string::npos)
			{
				bin = "\"" + bin + "\"";
			}
			executable_path = bin;
		}
	}
	gSavedSettings.setString("ExternalEditor", executable_path);
}
// </FS:LO>

//[FIX JIRA-1971 : SJ] Show an notify when Javascript setting change
void LLFloaterPreference::onClickJavascript()
{
	if (!gSavedSettings.getBOOL("BrowserJavascriptEnabled"))
	{
		LLNotificationsUtil::add("DisableJavascriptBreaksSearch");
	}
}

/*
void LLFloaterPreference::onClickSkin(LLUICtrl* ctrl, const LLSD& userdata)
{
	gSavedSettings.setString("SkinCurrent", userdata.asString());
	ctrl->setValue(userdata.asString());
}

void LLFloaterPreference::onSelectSkin()
{
	std::string skin_selection = getChild<LLRadioGroup>("skin_selection")->getValue().asString();
	gSavedSettings.setString("SkinCurrent", skin_selection);
}

void LLFloaterPreference::refreshSkin(void* data)
{
	LLPanel*self = (LLPanel*)data;
	sSkin = gSavedSettings.getString("SkinCurrent");
	self->getChild<LLRadioGroup>("skin_selection", true)->setValue(sSkin);
}
*/

// <FS:Zi> FIRE-19539 - Include the alert messages in Prefs>Notifications>Alerts in preference Search.
// void LLFloaterPreference::buildPopupLists()
// {
// 	LLScrollListCtrl& disabled_popups =
// 		getChildRef<LLScrollListCtrl>("disabled_popups");
// 	LLScrollListCtrl& enabled_popups =
// 		getChildRef<LLScrollListCtrl>("enabled_popups");
//	
// 	disabled_popups.deleteAllItems();
// 	enabled_popups.deleteAllItems();
//	
// 	for (LLNotifications::TemplateMap::const_iterator iter = LLNotifications::instance().templatesBegin();
// 		 iter != LLNotifications::instance().templatesEnd();
// 		 ++iter)
// 	{
// 		LLNotificationTemplatePtr templatep = iter->second;
// 		LLNotificationFormPtr formp = templatep->mForm;
//		
// 		LLNotificationForm::EIgnoreType ignore = formp->getIgnoreType();
// 		if (ignore <= LLNotificationForm::IGNORE_NO)
// 			continue;
//		
// 		LLSD row;
// 		row["columns"][0]["value"] = formp->getIgnoreMessage();
// 		row["columns"][0]["font"] = "SANSSERIF_SMALL";
// 		row["columns"][0]["width"] = 400;
//		
// 		LLScrollListItem* item = NULL;
//		
// 		bool show_popup = !formp->getIgnored();
// 		if (!show_popup)
// 		{
// 			if (ignore == LLNotificationForm::IGNORE_WITH_LAST_RESPONSE)
// 			{
// 				// <FS:Ansariel> Default responses are declared in "ignores" settings group, see llnotifications.cpp
// 				//LLSD last_response = LLUI::getInstance()->mSettingGroups["config"]->getLLSD("Default" + templatep->mName);
// 				LLSD last_response = LLUI::getInstance()->mSettingGroups["ignores"]->getLLSD("Default" + templatep->mName);
// 				// </FS:Ansariel>
// 				if (!last_response.isUndefined())
// 				{
// 					for (LLSD::map_const_iterator it = last_response.beginMap();
// 						 it != last_response.endMap();
// 						 ++it)
// 					{
// 						if (it->second.asBoolean())
// 						{
// 							row["columns"][1]["value"] = formp->getElement(it->first)["ignore"].asString();
// 							row["columns"][1]["font"] = "SANSSERIF_SMALL";
// 							row["columns"][1]["width"] = 360;
// 							break;
// 						}
// 					}
// 				}
// 			}
// 			item = disabled_popups.addElement(row);
// 		}
// 		else
// 		{
// 			item = enabled_popups.addElement(row);
// 		}
//		
// 		if (item)
// 		{
// 			item->setUserdata((void*)&iter->first);
// 		}
// 	}
// }

void LLFloaterPreference::buildPopupList()
{
	mPopupList->deleteAllItems();

	for (LLNotifications::TemplateMap::const_iterator iter = LLNotifications::instance().templatesBegin();
		 iter != LLNotifications::instance().templatesEnd();
		 ++iter)
	{
		LLNotificationTemplatePtr templatep = iter->second;
		LLNotificationFormPtr formp = templatep->mForm;
		
		LLNotificationForm::EIgnoreType ignore = formp->getIgnoreType();
		if (ignore <= LLNotificationForm::IGNORE_NO)
			continue;

		bool show_popup = !formp->getIgnored();

		LLSD row;

		// column COLUMN_POPUP_SPACER makes things look good, since "halign" and "center" or LLFontGL::HCENTER don't work -Zi
		row["columns"][COLUMN_POPUP_CHECKBOX]["type"] = "checkbox";
		row["columns"][COLUMN_POPUP_CHECKBOX]["column"] = "alert_enabled_check";
		row["columns"][COLUMN_POPUP_CHECKBOX]["value"] = show_popup;
		row["columns"][COLUMN_POPUP_LABEL]["column"] = "alert_label";
		row["columns"][COLUMN_POPUP_LABEL]["value"] = formp->getIgnoreMessage();

		LLScrollListItem* item = mPopupList->addElement(row);

		if (item)
		{
			item->setUserdata((void*)&iter->first);
		}
	}
}

void LLFloaterPreference::onSelectPopup()
{
	LLScrollListItem* last = mPopupList->getLastSelectedItem();
	for (auto popup : mPopupList->getAllSelected())
	{
		LLNotificationTemplatePtr templatep = LLNotifications::instance().getTemplate(*(std::string*)(popup->getUserdata()));
		std::string notification_name = templatep->mName;
		LLUI::getInstance()->mSettingGroups["ignores"]->setBOOL(notification_name, last->getColumn(COLUMN_POPUP_CHECKBOX)->getValue().asBoolean());
	}
}

void LLFloaterPreference::onUpdatePopupFilter()
{
	mPopupList->setFilterString(mPopupFilter->getValue().asString());
}
// <FS:Zi>

void LLFloaterPreference::refreshEnabledState()
{
	// <FS:Ansariel> Improved graphics preferences
	//LLCheckBoxCtrl* ctrl_wind_light = getChild<LLCheckBoxCtrl>("WindLightUseAtmosShaders");
	//LLCheckBoxCtrl* ctrl_deferred = getChild<LLCheckBoxCtrl>("UseLightShaders");

	//// if vertex shaders off, disable all shader related products
	//if (!LLFeatureManager::getInstance()->isFeatureAvailable("WindLightUseAtmosShaders"))
	//{
	//	ctrl_wind_light->setEnabled(FALSE);
	//	ctrl_wind_light->setValue(FALSE);
	//}
	//else
	//{
	//	ctrl_wind_light->setEnabled(TRUE);
	//}

	////Deferred/SSAO/Shadows
	//BOOL bumpshiny = gGLManager.mHasCubeMap && LLCubeMap::sUseCubeMaps && LLFeatureManager::getInstance()->isFeatureAvailable("RenderObjectBump") && gSavedSettings.getBOOL("RenderObjectBump");
	//BOOL transparent_water = LLFeatureManager::getInstance()->isFeatureAvailable("RenderTransparentWater") && gSavedSettings.getBOOL("RenderTransparentWater");
	//BOOL shaders = gSavedSettings.getBOOL("WindLightUseAtmosShaders");
	//BOOL enabled = LLFeatureManager::getInstance()->isFeatureAvailable("RenderDeferred") &&
	//					bumpshiny &&
	//					transparent_water &&
	//					shaders && 
	//					gGLManager.mHasFramebufferObject &&
	//					gSavedSettings.getBOOL("RenderAvatarVP") &&
	//					(ctrl_wind_light->get()) ? TRUE : FALSE;

	//ctrl_deferred->setEnabled(enabled);

	F32 mem_multiplier = gSavedSettings.getF32("RenderTextureMemoryMultiple");
	
	S32Megabytes min_tex_mem = LLViewerTextureList::getMinVideoRamSetting();
	S32Megabytes max_tex_mem = LLViewerTextureList::getMaxVideoRamSetting(false, mem_multiplier);
	getChild<LLSliderCtrl>("GraphicsCardTextureMemory")->setMinValue(min_tex_mem.value());
	getChild<LLSliderCtrl>("GraphicsCardTextureMemory")->setMaxValue(max_tex_mem.value());

	// <FS:Ansariel> Dynamic texture memory calculation
	handleDynamicTextureMemoryChanged();

#if ADDRESS_SIZE == 32
	childSetEnabled("FSRestrictMaxTextureSize", false);
#endif

	if (!LLFeatureManager::getInstance()->isFeatureAvailable("RenderVBOEnable") ||
		!gGLManager.mHasVertexBufferObject)
	{
		getChildView("vbo")->setEnabled(FALSE);
		getChildView("vbo_stream")->setEnabled(FALSE);
	}
	else
#if LL_DARWIN
		getChildView("vbo_stream")->setEnabled(FALSE);  //Hardcoded disable on mac
		getChild<LLUICtrl>("vbo_stream")->setValue((LLSD::Boolean) FALSE);
#else
		getChildView("vbo_stream")->setEnabled(LLVertexBuffer::sEnableVBOs);
#endif

	if (!LLFeatureManager::getInstance()->isFeatureAvailable("RenderCompressTextures") ||
		!gGLManager.mHasVertexBufferObject)
	{
		getChildView("texture compression")->setEnabled(FALSE);
	}

	// if no windlight shaders, turn off nighttime brightness, gamma, and fog distance
	LLSpinCtrl* gamma_ctrl = getChild<LLSpinCtrl>("gamma");
	gamma_ctrl->setEnabled(!gPipeline.canUseWindLightShaders());
	getChildView("fog")->setEnabled(!gPipeline.canUseWindLightShaders());

	// anti-aliasing
	{
		LLUICtrl* fsaa_ctrl = getChild<LLUICtrl>("fsaa");
		
		// Enable or disable the control, the "Antialiasing:" label and the restart warning
		// based on code support for the feature on the current hardware.

		if (gPipeline.canUseAntiAliasing())
		{
			fsaa_ctrl->setEnabled(TRUE);
		}
		else
		{
			fsaa_ctrl->setEnabled(FALSE);
			fsaa_ctrl->setValue((LLSD::Integer) 0);
		}
	}

	LLComboBox* ctrl_reflections = getChild<LLComboBox>("Reflections");

// [RLVa:KB] - Checked: 2013-05-11 (RLVa-1.4.9)
	if (RlvActions::isRlvEnabled())
	{
		getChild<LLUICtrl>("do_not_disturb_response")->setEnabled(!RlvActions::hasBehaviour(RLV_BHVR_SENDIM));
	}
// [/RLVa:KB]

	// Reflections
	BOOL reflections = gGLManager.mHasCubeMap && LLCubeMap::sUseCubeMaps;
	ctrl_reflections->setEnabled(reflections);
	
	// Bump & Shiny
	LLCheckBoxCtrl* bumpshiny_ctrl = getChild<LLCheckBoxCtrl>("BumpShiny");
	bool bumpshiny = gGLManager.mHasCubeMap && LLCubeMap::sUseCubeMaps && LLFeatureManager::getInstance()->isFeatureAvailable("RenderObjectBump");
	bumpshiny_ctrl->setEnabled(bumpshiny ? TRUE : FALSE);
	
    // Transparent Water
    LLCheckBoxCtrl* transparent_water_ctrl = getChild<LLCheckBoxCtrl>("TransparentWater");

    // <FS:Ansariel> Does not exist
    //LLCheckBoxCtrl* ctrl_enhanced_skel = getChild<LLCheckBoxCtrl>("AvatarEnhancedSkeleton");
    //bool enhanced_skel_enabled = gSavedSettings.getBOOL("IncludeEnhancedSkeleton");
    //ctrl_enhanced_skel->setValue(enhanced_skel_enabled);
    // </FS:Ansariel>

	// Avatar Mode
	// Enable Avatar Shaders
	LLCheckBoxCtrl* ctrl_avatar_vp = getChild<LLCheckBoxCtrl>("AvatarVertexProgram");
	// Avatar Render Mode
	LLCheckBoxCtrl* ctrl_avatar_cloth = getChild<LLCheckBoxCtrl>("AvatarCloth");
	
	bool avatar_vp_enabled = LLFeatureManager::getInstance()->isFeatureAvailable("RenderAvatarVP");
	if (LLViewerShaderMgr::sInitialized)
	{
		S32 max_avatar_shader = LLViewerShaderMgr::instance()->mMaxAvatarShaderLevel;
		avatar_vp_enabled = (max_avatar_shader > 0) ? TRUE : FALSE;
	}

	ctrl_avatar_vp->setEnabled(avatar_vp_enabled);
	
	if (gSavedSettings.getBOOL("RenderAvatarVP") == FALSE)
	{
		ctrl_avatar_cloth->setEnabled(false);
	} 
	else
	{
		ctrl_avatar_cloth->setEnabled(true);
	}
	
	/* <FS:LO> remove orphaned code left over from EEP
	// Vertex Shaders, Global Shader Enable
	LLRadioGroup* terrain_detail = getChild<LLRadioGroup>("TerrainDetailRadio");   // can be linked with control var

	terrain_detail->setEnabled(FALSE);
	*/
	
	// WindLight
	LLCheckBoxCtrl* ctrl_wind_light = getChild<LLCheckBoxCtrl>("WindLightUseAtmosShaders");
	LLSliderCtrl* sky = getChild<LLSliderCtrl>("SkyMeshDetail");

// [RLVa:KB] - Checked: 2010-03-18 (RLVa-1.2.0a) | Modified: RLVa-0.2.0a
	// "Atmospheric Shaders" can't be disabled - but can be enabled - under @setenv=n
	ctrl_wind_light->setEnabled( ((RlvActions::canChangeEnvironment()) && (!RlvActions::hasBehaviour(RLV_BHVR_SETSPHERE))) || (!gSavedSettings.getBOOL("WindLightUseAtmosShaders")));
// [/RLVa:KB]
//    ctrl_wind_light->setEnabled(TRUE);

	sky->setEnabled(TRUE);

	//Deferred/SSAO/Shadows
	LLCheckBoxCtrl* ctrl_deferred = getChild<LLCheckBoxCtrl>("UseLightShaders");

	BOOL enabled = LLFeatureManager::getInstance()->isFeatureAvailable("RenderDeferred") &&
						((bumpshiny_ctrl && bumpshiny_ctrl->get()) ? TRUE : FALSE) &&
						((transparent_water_ctrl && transparent_water_ctrl->get()) ? TRUE : FALSE) &&
						gGLManager.mHasFramebufferObject &&
						gSavedSettings.getBOOL("RenderAvatarVP") &&
						(ctrl_wind_light->get()) ? TRUE : FALSE;

	ctrl_deferred->setEnabled(enabled);

	LLCheckBoxCtrl* ctrl_ssao = getChild<LLCheckBoxCtrl>("UseSSAO");
	LLCheckBoxCtrl* ctrl_dof = getChild<LLCheckBoxCtrl>("UseDoF");
	LLComboBox* ctrl_shadow = getChild<LLComboBox>("ShadowDetail");

	// note, okay here to get from ctrl_deferred as it's twin, ctrl_deferred2 will alway match it
	enabled = enabled && LLFeatureManager::getInstance()->isFeatureAvailable("RenderDeferredSSAO") && (ctrl_deferred->get() ? TRUE : FALSE);
	
	ctrl_deferred->set(gSavedSettings.getBOOL("RenderDeferred"));

	ctrl_ssao->setEnabled(enabled);
	ctrl_dof->setEnabled(enabled);

	enabled = enabled && LLFeatureManager::getInstance()->isFeatureAvailable("RenderShadowDetail");

	ctrl_shadow->setEnabled(enabled);

	// now turn off any features that are unavailable
	disableUnavailableSettings();

	// Cannot have floater active until caps have been received
	//getChild<LLButton>("default_creation_permissions")->setEnabled(LLStartUp::getStartupState() < STATE_STARTED ? false : true);
	getChild<LLButton>("fs_default_creation_permissions")->setEnabled(LLStartUp::getStartupState() < STATE_STARTED ? false : true);

	getChildView("block_list")->setEnabled(LLLoginInstance::getInstance()->authSuccess());
}

// <FS:Ansariel> Dynamic texture memory calculation
void LLFloaterPreference::handleDynamicTextureMemoryChanged()
{
	if (LLViewerTextureList::canUseDynamicTextureMemory())
	{
		bool dynamic_tex_mem_enabled = gSavedSettings.getBOOL("FSDynamicTextureMemory");
		childSetEnabled("FSDynamicTextureMemory", true);
		childSetEnabled("FSDynamicTextureMemoryMinTextureMemory", dynamic_tex_mem_enabled);
		childSetEnabled("FSDynamicTextureMemoryCacheReserve", dynamic_tex_mem_enabled);
		childSetEnabled("FSDynamicTextureMemoryGPUReserve", dynamic_tex_mem_enabled);
		childSetEnabled("GraphicsCardTextureMemory", !dynamic_tex_mem_enabled);
	}
	else
	{
		childSetEnabled("FSDynamicTextureMemory", false);
		childSetEnabled("FSDynamicTextureMemoryMinTextureMemory", false);
		childSetEnabled("FSDynamicTextureMemoryCacheReserve", false);
		childSetEnabled("FSDynamicTextureMemoryGPUReserve", false);
		childSetEnabled("GraphicsCardTextureMemory", true);
	}
}
// </FS:Ansariel>

// <FS:Zi> Support preferences search SLURLs
void LLFloaterPreference::onCopySearch()
{
	std::string searchQuery = "secondlife:///app/openfloater/preferences?search=" + LLURI::escape(mFilterEdit->getText());
	LLClipboard::instance().copyToClipboard(utf8str_to_wstring(searchQuery), 0, searchQuery.size());
}
// </FS:Zi>


// static
void LLAvatarComplexityControls::setIndirectControls()
{
	/*
	 * We have controls that have an indirect relationship between the control
	 * values and adjacent text and the underlying setting they influence.
	 * In each case, the control and its associated setting are named Indirect<something>
	 * This method interrogates the controlled setting and establishes the
	 * appropriate value for the indirect control. It must be called whenever the
	 * underlying setting may have changed other than through the indirect control,
	 * such as when the 'Reset all to recommended settings' button is used...
	 */
	setIndirectMaxNonImpostors();
	setIndirectMaxArc();
}

// static
void LLAvatarComplexityControls::setIndirectMaxNonImpostors()
{
	U32 max_non_impostors = gSavedSettings.getU32("RenderAvatarMaxNonImpostors");
	// for this one, we just need to make zero, which means off, the max value of the slider
	U32 indirect_max_non_impostors = (0 == max_non_impostors) ? LLVOAvatar::NON_IMPOSTORS_MAX_SLIDER : max_non_impostors;
	gSavedSettings.setU32("IndirectMaxNonImpostors", indirect_max_non_impostors);
}

void LLAvatarComplexityControls::setIndirectMaxArc()
{
	U32 max_arc = gSavedSettings.getU32("RenderAvatarMaxComplexity");
	U32 indirect_max_arc;
	if (0 == max_arc)
	{
		// the off position is all the way to the right, so set to control max
		indirect_max_arc = INDIRECT_MAX_ARC_OFF;
	}
	else
	{
		// This is the inverse of the calculation in updateMaxComplexity
		indirect_max_arc = (U32)ll_round(((log(F32(max_arc)) - MIN_ARC_LOG) / ARC_LIMIT_MAP_SCALE)) + MIN_INDIRECT_ARC_LIMIT;
	}
	gSavedSettings.setU32("IndirectMaxComplexity", indirect_max_arc);
}

void LLFloaterPreference::disableUnavailableSettings()
{	
	LLComboBox* ctrl_reflections   = getChild<LLComboBox>("Reflections");
	LLCheckBoxCtrl* ctrl_avatar_vp     = getChild<LLCheckBoxCtrl>("AvatarVertexProgram");
	LLCheckBoxCtrl* ctrl_avatar_cloth  = getChild<LLCheckBoxCtrl>("AvatarCloth");
	LLCheckBoxCtrl* ctrl_wind_light    = getChild<LLCheckBoxCtrl>("WindLightUseAtmosShaders");
	LLCheckBoxCtrl* ctrl_deferred = getChild<LLCheckBoxCtrl>("UseLightShaders");
	LLComboBox* ctrl_shadows = getChild<LLComboBox>("ShadowDetail");
	LLCheckBoxCtrl* ctrl_ssao = getChild<LLCheckBoxCtrl>("UseSSAO");
	LLCheckBoxCtrl* ctrl_dof = getChild<LLCheckBoxCtrl>("UseDoF");
	LLSliderCtrl* sky = getChild<LLSliderCtrl>("SkyMeshDetail");

	// disabled windlight
	if (!LLFeatureManager::getInstance()->isFeatureAvailable("WindLightUseAtmosShaders"))
	{
		ctrl_wind_light->setEnabled(FALSE);
		ctrl_wind_light->setValue(FALSE);

		sky->setEnabled(FALSE);

		//deferred needs windlight, disable deferred
		ctrl_shadows->setEnabled(FALSE);
		ctrl_shadows->setValue(0);

		ctrl_ssao->setEnabled(FALSE);
		ctrl_ssao->setValue(FALSE);

		ctrl_dof->setEnabled(FALSE);
		ctrl_dof->setValue(FALSE);

		ctrl_deferred->setEnabled(FALSE);
		ctrl_deferred->setValue(FALSE);
	}

	// disabled deferred
	if (!LLFeatureManager::getInstance()->isFeatureAvailable("RenderDeferred") ||
		!gGLManager.mHasFramebufferObject)
	{
		ctrl_shadows->setEnabled(FALSE);
		ctrl_shadows->setValue(0);

		ctrl_ssao->setEnabled(FALSE);
		ctrl_ssao->setValue(FALSE);

		ctrl_dof->setEnabled(FALSE);
		ctrl_dof->setValue(FALSE);

		ctrl_deferred->setEnabled(FALSE);
		ctrl_deferred->setValue(FALSE);
	}
	
	// disabled deferred SSAO
	if (!LLFeatureManager::getInstance()->isFeatureAvailable("RenderDeferredSSAO"))
	{
		ctrl_ssao->setEnabled(FALSE);
		ctrl_ssao->setValue(FALSE);
	}
	
	// disabled deferred shadows
	if (!LLFeatureManager::getInstance()->isFeatureAvailable("RenderShadowDetail"))
	{
		ctrl_shadows->setEnabled(FALSE);
		ctrl_shadows->setValue(0);
	}

	// disabled reflections
	if (!LLFeatureManager::getInstance()->isFeatureAvailable("RenderReflectionDetail"))
	{
		ctrl_reflections->setEnabled(FALSE);
		ctrl_reflections->setValue(FALSE);
	}
	
	// disabled av
	if (!LLFeatureManager::getInstance()->isFeatureAvailable("RenderAvatarVP"))
	{
		ctrl_avatar_vp->setEnabled(FALSE);
		ctrl_avatar_vp->setValue(FALSE);
		
		ctrl_avatar_cloth->setEnabled(FALSE);
		ctrl_avatar_cloth->setValue(FALSE);

		//deferred needs AvatarVP, disable deferred
		ctrl_shadows->setEnabled(FALSE);
		ctrl_shadows->setValue(0);

		ctrl_ssao->setEnabled(FALSE);
		ctrl_ssao->setValue(FALSE);

		ctrl_dof->setEnabled(FALSE);
		ctrl_dof->setValue(FALSE);

		ctrl_deferred->setEnabled(FALSE);
		ctrl_deferred->setValue(FALSE);
	}

	// disabled cloth
	if (!LLFeatureManager::getInstance()->isFeatureAvailable("RenderAvatarCloth"))
	{
		ctrl_avatar_cloth->setEnabled(FALSE);
		ctrl_avatar_cloth->setValue(FALSE);
	}
}

void LLFloaterPreference::refresh()
{
	LLPanel::refresh();

	// <FS:Ansariel> Improved graphics preferences
	getChild<LLUICtrl>("fsaa")->setValue((LLSD::Integer)  gSavedSettings.getU32("RenderFSAASamples"));
	updateSliderText(getChild<LLSliderCtrl>("RenderPostProcess",	true), getChild<LLTextBox>("PostProcessText",			true));
	LLAvatarComplexityControls::setIndirectControls();
	setMaxNonImpostorsText(gSavedSettings.getU32("RenderAvatarMaxNonImpostors"),getChild<LLTextBox>("IndirectMaxNonImpostorsText", true));
	// </FS:Ansariel>

    LLAvatarComplexityControls::setText(
        gSavedSettings.getU32("RenderAvatarMaxComplexity"),
        getChild<LLTextBox>("IndirectMaxComplexityText", true));

	refreshEnabledState();
	LLFloater* advanced = LLFloaterReg::findTypedInstance<LLFloater>("prefs_graphics_advanced");
	if (advanced)
	{
		advanced->refresh();
	}
    updateClickActionViews();
}

void LLFloaterPreference::onCommitWindowedMode()
{
	refresh();
}

void LLFloaterPreference::onChangeQuality(const LLSD& data)
{
	U32 level = (U32)(data.asReal());
	LLFeatureManager::getInstance()->setGraphicsLevel(level, true);
	refreshEnabledGraphics();
	refresh();
}

//<FS:KC> Handled centrally now
/*
void LLFloaterPreference::onClickSetSounds()
{
	// Disable Enable gesture/collisions sounds checkbox if the master sound is disabled
	// or if sound effects are disabled.
	getChild<LLCheckBoxCtrl>("gesture_audio_play_btn")->setEnabled(!gSavedSettings.getBOOL("MuteSounds"));
	getChild<LLCheckBoxCtrl>("collisions_audio_play_btn")->setEnabled(!gSavedSettings.getBOOL("MuteSounds"));
}
*/

// <FS:PP> FIRE-8190: Preview function for "UI Sounds" Panel
void LLFloaterPreference::onClickPreviewUISound(const LLSD& ui_sound_id)
{
	std::string uisndid = ui_sound_id.asString();
	make_ui_sound(uisndid.c_str(), true);
}
// </FS:PP> FIRE-8190: Preview function for "UI Sounds" Panel

// <FS:Zi> FIRE-19539 - Include the alert messages in Prefs>Notifications>Alerts in preference Search.
// void LLFloaterPreference::onClickEnablePopup()
// {	
// 	LLScrollListCtrl& disabled_popups = getChildRef<LLScrollListCtrl>("disabled_popups");
//	
// 	std::vector<LLScrollListItem*> items = disabled_popups.getAllSelected();
// 	std::vector<LLScrollListItem*>::iterator itor;
// 	for (itor = items.begin(); itor != items.end(); ++itor)
// 	{
// 		LLNotificationTemplatePtr templatep = LLNotifications::instance().getTemplate(*(std::string*)((*itor)->getUserdata()));
// 		//gSavedSettings.setWarning(templatep->mName, TRUE);
// 		std::string notification_name = templatep->mName;
// 		LLUI::getInstance()->mSettingGroups["ignores"]->setBOOL(notification_name, TRUE);
// 	}
//	
// 	buildPopupLists();
// }

// void LLFloaterPreference::onClickDisablePopup()
// {	
// 	LLScrollListCtrl& enabled_popups = getChildRef<LLScrollListCtrl>("enabled_popups");
//	
// 	std::vector<LLScrollListItem*> items = enabled_popups.getAllSelected();
// 	std::vector<LLScrollListItem*>::iterator itor;
// 	for (itor = items.begin(); itor != items.end(); ++itor)
// 	{
// 		LLNotificationTemplatePtr templatep = LLNotifications::instance().getTemplate(*(std::string*)((*itor)->getUserdata()));
// 		templatep->mForm->setIgnored(true);
// 	}
//	
// 	buildPopupLists();
// }
// </FS:Zi>

void LLFloaterPreference::resetAllIgnored()
{
	for (LLNotifications::TemplateMap::const_iterator iter = LLNotifications::instance().templatesBegin();
		 iter != LLNotifications::instance().templatesEnd();
		 ++iter)
	{
		if (iter->second->mForm->getIgnoreType() > LLNotificationForm::IGNORE_NO)
		{
			iter->second->mForm->setIgnored(false);
		}
	}
}

void LLFloaterPreference::setAllIgnored()
{
	for (LLNotifications::TemplateMap::const_iterator iter = LLNotifications::instance().templatesBegin();
		 iter != LLNotifications::instance().templatesEnd();
		 ++iter)
	{
		if (iter->second->mForm->getIgnoreType() > LLNotificationForm::IGNORE_NO)
		{
			iter->second->mForm->setIgnored(true);
		}
	}
}

void LLFloaterPreference::onClickLogPath()
{
	std::string proposed_name(gSavedPerAccountSettings.getString("InstantMessageLogPath"));	 
	mPriorInstantMessageLogPath.clear();
	

	(new LLDirPickerThread(boost::bind(&LLFloaterPreference::changeLogPath, this, _1, _2), proposed_name))->getFile();
}

void LLFloaterPreference::changeLogPath(const std::vector<std::string>& filenames, std::string proposed_name)
{
	//Path changed
	if (proposed_name != filenames[0])
	{
		gSavedPerAccountSettings.setString("InstantMessageLogPath", filenames[0]);
		mPriorInstantMessageLogPath = proposed_name;

		// enable/disable 'Delete transcripts button
		updateDeleteTranscriptsButton();
	}
	//[FIX FIRE-2765 : SJ] Enable Reset button when own Chatlogdirectory is set
	getChildView("reset_logpath")->setEnabled(TRUE);
}

//[FIX FIRE-2765 : SJ] Making sure Reset button resets the chatlogdirectory to the default setting
void LLFloaterPreference::onClickResetLogPath()
{
	// <FS:Ansariel> FIRE-12955: Logs don't get moved when clicking reset log path button
	//gDirUtilp->setChatLogsDir(gDirUtilp->getOSUserAppDir());
	//gSavedPerAccountSettings.setString("InstantMessageLogPath", gDirUtilp->getChatLogsDir());

	mPriorInstantMessageLogPath = gDirUtilp->getChatLogsDir();
	gSavedPerAccountSettings.setString("InstantMessageLogPath", gDirUtilp->getOSUserAppDir());

	// enable/disable 'Delete transcripts button
	updateDeleteTranscriptsButton();

	getChildView("reset_logpath")->setEnabled(FALSE);
	// </FS:Ansariel>
}

bool LLFloaterPreference::moveTranscriptsAndLog()
{
	std::string instantMessageLogPath(gSavedPerAccountSettings.getString("InstantMessageLogPath"));
	std::string chatLogPath = gDirUtilp->add(instantMessageLogPath, gDirUtilp->getUserName());

	bool madeDirectory = false;

	//Does the directory really exist, if not then make it
	if(!LLFile::isdir(chatLogPath))
	{
		//mkdir success is defined as zero
		if(LLFile::mkdir(chatLogPath) != 0)
		{
			return false;
		}
		madeDirectory = true;
	}
	
	std::string originalConversationLogDir = LLConversationLog::instance().getFileName();
	std::string targetConversationLogDir = gDirUtilp->add(chatLogPath, "conversation.log");
	//Try to move the conversation log
	if(!LLConversationLog::instance().moveLog(originalConversationLogDir, targetConversationLogDir))
	{
		//Couldn't move the log and created a new directory so remove the new directory
		if(madeDirectory)
		{
			LLFile::rmdir(chatLogPath);
		}
		return false;
	}

	//Attempt to move transcripts
	std::vector<std::string> listOfTranscripts;
	std::vector<std::string> listOfFilesMoved;

	LLLogChat::getListOfTranscriptFiles(listOfTranscripts);

	if(!LLLogChat::moveTranscripts(gDirUtilp->getChatLogsDir(), 
									instantMessageLogPath, 
									listOfTranscripts,
									listOfFilesMoved))
	{
		//Couldn't move all the transcripts so restore those that moved back to their old location
		LLLogChat::moveTranscripts(instantMessageLogPath, 
			gDirUtilp->getChatLogsDir(), 
			listOfFilesMoved);

		//Move the conversation log back
		LLConversationLog::instance().moveLog(targetConversationLogDir, originalConversationLogDir);

		if(madeDirectory)
		{
			LLFile::rmdir(chatLogPath);
		}

		return false;
	}

	gDirUtilp->setChatLogsDir(instantMessageLogPath);
	gDirUtilp->updatePerAccountChatLogsDir();

	return true;
}

// <FS:Ansariel> Show email address in preferences (FIRE-1071)
//void LLFloaterPreference::setPersonalInfo(const std::string& visibility, bool im_via_email, bool is_verified_email)
void LLFloaterPreference::setPersonalInfo(const std::string& visibility, bool im_via_email, bool is_verified_email, const std::string& email)
// </FS:Ansariel> Show email address in preferences (FIRE-1071)
{
	mGotPersonalInfo = true;
	mOriginalIMViaEmail = im_via_email;
	mDirectoryVisibility = visibility;
	
	if (visibility == VISIBILITY_DEFAULT)
	{
		mOriginalHideOnlineStatus = false;
		getChildView("online_visibility")->setEnabled(TRUE); 	 
	}
	else if (visibility == VISIBILITY_HIDDEN)
	{
		mOriginalHideOnlineStatus = true;
		getChildView("online_visibility")->setEnabled(TRUE); 	 
	}
	else
	{
		mOriginalHideOnlineStatus = true;
	}
	
	getChild<LLUICtrl>("online_searchresults")->setEnabled(TRUE);
	getChildView("friends_online_notify_checkbox")->setEnabled(TRUE);
	getChild<LLUICtrl>("online_visibility")->setValue(mOriginalHideOnlineStatus); 	 
	getChild<LLUICtrl>("online_visibility")->setLabelArg("[DIR_VIS]", mDirectoryVisibility);
	getChildView("send_im_to_email")->setEnabled(is_verified_email);

    std::string tooltip;
    if (!is_verified_email)
        tooltip = getString("email_unverified_tooltip");

    getChildView("send_im_to_email")->setToolTip(tooltip);

    // *TODO: Show or hide verify email text here based on is_verified_email
    getChild<LLUICtrl>("send_im_to_email")->setValue(im_via_email);
	getChildView("favorites_on_login_check")->setEnabled(TRUE);
	//getChildView("log_path_button")->setEnabled(TRUE); // <FS:Ansariel> Does not exist as of 12-09-2014
	getChildView("chat_font_size")->setEnabled(TRUE);
	//getChildView("open_log_path_button")->setEnabled(TRUE); // <FS:Ansariel> Does not exist as of 12-09-2014
	getChildView("log_path_button-panelsetup")->setEnabled(TRUE);// second set of controls for panel_preferences_setup  -WoLf
	getChildView("open_log_path_button-panelsetup")->setEnabled(TRUE);
	std::string Chatlogsdir = gDirUtilp->getOSUserAppDir();
	
	getChildView("conversation_log_combo")->setEnabled(TRUE);	// <FS:CR>
	getChildView("LogNearbyChat")->setEnabled(TRUE);	// <FS:CR>
	//getChildView("log_nearby_chat")->setEnabled(TRUE); // <FS:Ansariel> Does not exist as of 12-09-2014
	//[FIX FIRE-2765 : SJ] Set Chatlog Reset Button on enabled when Chatlogpath isn't the default folder
	if (gSavedPerAccountSettings.getString("InstantMessageLogPath") != gDirUtilp->getOSUserAppDir())
	{
		getChildView("reset_logpath")->setEnabled(TRUE);
	}
	// <FS:Ansariel> Show email address in preferences (FIRE-1071)
	std::string display_email(email);
	if(display_email.size() > 30)
	{
		display_email.resize(30);
		display_email += "...";
	}
	getChild<LLCheckBoxCtrl>("send_im_to_email")->setLabelArg("[EMAIL]", display_email);
	// </FS:Ansariel> Show email address in preferences (FIRE-1071)

	// <FS:Ansariel> FIRE-420: Show end of last conversation in history
	getChildView("LogShowHistory")->setEnabled(TRUE);

	// <FS:Ansariel> Clear inventory cache button
	getChildView("ClearInventoryCache")->setEnabled(TRUE);

	// <FS:Ansariel> FIRE-18250: Option to disable default eye movement
	getChildView("FSStaticEyes")->setEnabled(TRUE);

	// <FS:Ansariel> FIRE-22564: Route llOwnerSay to scipt debug window
	getChildView("FSllOwnerSayToScriptDebugWindow_checkbox")->setEnabled(TRUE);

	// <FS:Ansariel> Clear Cache button actually clears per-account cache items
	getChildView("clear_webcache")->setEnabled(TRUE);

	getChild<LLUICtrl>("voice_call_friends_only_check")->setEnabled(TRUE);
	getChild<LLUICtrl>("voice_call_friends_only_check")->setValue(gSavedPerAccountSettings.getBOOL("VoiceCallsFriendsOnly"));
}


void LLFloaterPreference::refreshUI()
{
	refresh();
}

// <FS:Ansariel> Improved graphics preferences
void LLFloaterPreference::updateSliderText(LLSliderCtrl* ctrl, LLTextBox* text_box)
{
	if (text_box == NULL || ctrl== NULL)
		return;

	// get range and points when text should change
	F32 value = (F32)ctrl->getValue().asReal();
	F32 min = ctrl->getMinValue();
	F32 max = ctrl->getMaxValue();
	F32 range = max - min;
	llassert(range > 0);
	F32 midPoint = min + range / 3.0f;
	F32 highPoint = min + (2.0f * range / 3.0f);

	// choose the right text
	if (value < midPoint)
	{
		text_box->setText(LLTrans::getString("GraphicsQualityLow"));
	} 
	else if (value < highPoint)
	{
		text_box->setText(LLTrans::getString("GraphicsQualityMid"));
	}
	else
	{
		text_box->setText(LLTrans::getString("GraphicsQualityHigh"));
	}
}

void LLFloaterPreference::updateMaxNonImpostors()
{
	// Called when the IndirectMaxNonImpostors control changes
	// Responsible for fixing the slider label (IndirectMaxNonImpostorsText) and setting RenderAvatarMaxNonImpostors
	LLSliderCtrl* ctrl = getChild<LLSliderCtrl>("IndirectMaxNonImpostors",true);
	U32 value = ctrl->getValue().asInteger();

	if (0 == value || LLVOAvatar::NON_IMPOSTORS_MAX_SLIDER <= value)
	{
		value=0;
	}
	gSavedSettings.setU32("RenderAvatarMaxNonImpostors", value);
	LLVOAvatar::updateImpostorRendering(value); // make it effective immediately
	setMaxNonImpostorsText(value, getChild<LLTextBox>("IndirectMaxNonImpostorsText"));
}

void LLFloaterPreference::setMaxNonImpostorsText(U32 value, LLTextBox* text_box)
{
	if (0 == value)
	{
		text_box->setText(LLTrans::getString("no_limit"));
	}
	else
	{
		text_box->setText(llformat("%d", value));
	}
}

void LLFloaterPreference::updateMaxNonImpostorsLabel(const LLSD& newvalue)
{
	U32 value = newvalue.asInteger();

	if (0 == value || LLVOAvatar::NON_IMPOSTORS_MAX_SLIDER <= value)
	{
		value=0;
	}
	setMaxNonImpostorsText(value, getChild<LLTextBox>("IndirectMaxNonImpostorsText"));
}

void LLFloaterPreference::updateMaxComplexityLabel(const LLSD& newvalue)
{
	U32 value = newvalue.asInteger();

	LLAvatarComplexityControls::setText(value, getChild<LLTextBox>("IndirectMaxComplexityText"));
}
// </FS:Ansariel>

void LLAvatarComplexityControls::updateMax(LLSliderCtrl* slider, LLTextBox* value_label, bool short_val)
{
	// Called when the IndirectMaxComplexity control changes
	// Responsible for fixing the slider label (IndirectMaxComplexityText) and setting RenderAvatarMaxComplexity
	U32 indirect_value = slider->getValue().asInteger();
	U32 max_arc;
	
	if (INDIRECT_MAX_ARC_OFF == indirect_value)
	{
		// The 'off' position is when the slider is all the way to the right, 
		// which is a value of INDIRECT_MAX_ARC_OFF,
		// so it is necessary to set max_arc to 0 disable muted avatars.
		max_arc = 0;
	}
	else
	{
		// if this is changed, the inverse calculation in setIndirectMaxArc
		// must be changed to match
		max_arc = (U32)ll_round(exp(MIN_ARC_LOG + (ARC_LIMIT_MAP_SCALE * (indirect_value - MIN_INDIRECT_ARC_LIMIT))));
	}

	gSavedSettings.setU32("RenderAvatarMaxComplexity", (U32)max_arc);
	setText(max_arc, value_label, short_val);
}

void LLAvatarComplexityControls::setText(U32 value, LLTextBox* text_box, bool short_val)
{
	if (0 == value)
	{
		text_box->setText(LLTrans::getString("no_limit"));
	}
	else
	{
		// <FS:Ansariel> Proper number formatting with delimiter
        //std::string text_value = short_val ? llformat("%d", value / 1000) : llformat("%d", value);
        //text_box->setText(text_value);
		std::string output_string;
		LLLocale locale("");
		LLResMgr::getInstance()->getIntegerString(output_string, (short_val ? value / 1000 : value));
		text_box->setText(output_string);
	}
}

// <FS:Beq> redner time controls
void LLAvatarComplexityControls::updateMaxRenderTime(LLSliderCtrl* slider, LLTextBox* value_label, bool short_val)
{
	setRenderTimeText((F32)(FSPerfStats::renderAvatarMaxART_ns/1000), value_label, short_val);
}

void LLAvatarComplexityControls::setRenderTimeText(F32 value, LLTextBox* text_box, bool short_val)
{
	if (0 == value)
	{
		text_box->setText(LLTrans::getString("no_limit"));
	}
	else
	{
		text_box->setText(llformat("%.0f", value));
	}
}
// </FS:Beq>
void LLFloaterPreference::updateMaxComplexity()
{
	// Called when the IndirectMaxComplexity control changes
    LLAvatarComplexityControls::updateMax(
        getChild<LLSliderCtrl>("IndirectMaxComplexity"),
        getChild<LLTextBox>("IndirectMaxComplexityText"));
}

void LLFloaterPreference::updateComplexityText()
{
    LLAvatarComplexityControls::setText(gSavedSettings.getU32("RenderAvatarMaxComplexity"),
        getChild<LLTextBox>("IndirectMaxComplexityText", true));
}

bool LLFloaterPreference::loadFromFilename(const std::string& filename, std::map<std::string, std::string> &label_map)
{
    LLXMLNodePtr root;

    if (!LLXMLNode::parseFile(filename, root, NULL))
    {
        LL_WARNS() << "Unable to parse file " << filename << LL_ENDL;
        return false;
    }

    if (!root->hasName("labels"))
    {
        LL_WARNS() << filename << " is not a valid definition file" << LL_ENDL;
        return false;
    }

    LabelTable params;
    LLXUIParser parser;
    parser.readXUI(root, params, filename);

    if (params.validateBlock())
    {
        for (LLInitParam::ParamIterator<LabelDef>::const_iterator it = params.labels.begin();
            it != params.labels.end();
            ++it)
        {
            LabelDef label_entry = *it;
            label_map[label_entry.name] = label_entry.value;
        }
    }
    else
    {
        LL_WARNS() << filename << " failed to load" << LL_ENDL;
        return false;
    }

    return true;
}

void LLFloaterPreference::onChangeMaturity()
{
	U8 sim_access = gSavedSettings.getU32("PreferredMaturity");

	getChild<LLIconCtrl>("rating_icon_general")->setVisible(sim_access == SIM_ACCESS_PG
															|| sim_access == SIM_ACCESS_MATURE
															|| sim_access == SIM_ACCESS_ADULT);

	getChild<LLIconCtrl>("rating_icon_moderate")->setVisible(sim_access == SIM_ACCESS_MATURE
															|| sim_access == SIM_ACCESS_ADULT);

	getChild<LLIconCtrl>("rating_icon_adult")->setVisible(sim_access == SIM_ACCESS_ADULT);
}

std::string get_category_path(LLUUID cat_id)
{
    LLViewerInventoryCategory* cat = gInventory.getCategory(cat_id);
    std::string localized_cat_name;
    if (!LLTrans::findString(localized_cat_name, "InvFolder " + cat->getName()))
    {
        localized_cat_name = cat->getName();
    }

    if (cat->getParentUUID().notNull())
    {
        return get_category_path(cat->getParentUUID()) + " > " + localized_cat_name;
    }
    else
    {
        return localized_cat_name;
    }
}

std::string get_category_path(LLFolderType::EType cat_type)
{
    LLUUID cat_id = gInventory.findUserDefinedCategoryUUIDForType(cat_type);
    return get_category_path(cat_id);
}

void LLFloaterPreference::onChangeModelFolder()
{
    if (gInventory.isInventoryUsable())
    {
        getChild<LLTextBox>("upload_models")->setText(get_category_path(LLFolderType::FT_OBJECT));
    }
}

void LLFloaterPreference::onChangeTextureFolder()
{
    if (gInventory.isInventoryUsable())
    {
        getChild<LLTextBox>("upload_textures")->setText(get_category_path(LLFolderType::FT_TEXTURE));
    }
}

void LLFloaterPreference::onChangeSoundFolder()
{
    if (gInventory.isInventoryUsable())
    {
        getChild<LLTextBox>("upload_sounds")->setText(get_category_path(LLFolderType::FT_SOUND));
    }
}

void LLFloaterPreference::onChangeAnimationFolder()
{
    if (gInventory.isInventoryUsable())
    {
        getChild<LLTextBox>("upload_animation")->setText(get_category_path(LLFolderType::FT_ANIMATION));
    }
}

// FIXME: this will stop you from spawning the sidetray from preferences dialog on login screen
// but the UI for this will still be enabled
void LLFloaterPreference::onClickBlockList()
{
	// </FS:Ansariel> Optional standalone blocklist floater
	//LLFloaterSidePanelContainer::showPanel("people", "panel_people",
	//	LLSD().with("people_panel_tab_name", "blocked_panel"));
	BOOL saved_setting = gSavedSettings.getBOOL("FSDisableBlockListAutoOpen");
	gSavedSettings.setBOOL("FSDisableBlockListAutoOpen", FALSE);
	LLPanelBlockedList::showPanelAndSelect();
	gSavedSettings.setBOOL("FSDisableBlockListAutoOpen", saved_setting);
	// </FS:Ansariel>
}

void LLFloaterPreference::onClickProxySettings()
{
	LLFloaterReg::showInstance("prefs_proxy");
}

void LLFloaterPreference::onClickTranslationSettings()
{
	LLFloaterReg::showInstance("prefs_translation");
}

void LLFloaterPreference::onClickAutoReplace()
{
	LLFloaterReg::showInstance("prefs_autoreplace");
}

void LLFloaterPreference::onClickSpellChecker()
{
    LLFloaterReg::showInstance("prefs_spellchecker");
}

void LLFloaterPreference::onClickRenderExceptions()
{
    LLFloaterReg::showInstance("avatar_render_settings");
}

void LLFloaterPreference::onClickAdvanced()
{
	LLFloaterReg::showInstance("prefs_graphics_advanced");

	LLTabContainer* tabcontainer = getChild<LLTabContainer>("pref core");
	for (child_list_t::const_iterator iter = tabcontainer->getChildList()->begin();
		 iter != tabcontainer->getChildList()->end(); ++iter)
	{
		LLView* view = *iter;
		LLPanelPreferenceGraphics* panel = dynamic_cast<LLPanelPreferenceGraphics*>(view);
		if (panel)
		{
			panel->resetDirtyChilds();
		}
	}
}

void LLFloaterPreference::onClickActionChange()
{
    updateClickActionControls();
}

void LLFloaterPreference::onClickPermsDefault()
{
	LLFloaterReg::showInstance("perms_default");
}

void LLFloaterPreference::onClickRememberedUsernames()
{
    LLFloaterReg::showInstance("forget_username");
}

void LLFloaterPreference::onDeleteTranscripts()
{
	LLSD args;
	args["FOLDER"] = gDirUtilp->getUserName();

	LLNotificationsUtil::add("PreferenceChatDeleteTranscripts", args, LLSD(), boost::bind(&LLFloaterPreference::onDeleteTranscriptsResponse, this, _1, _2));
}

void LLFloaterPreference::onDeleteTranscriptsResponse(const LLSD& notification, const LLSD& response)
{
	if (0 == LLNotificationsUtil::getSelectedOption(notification, response))
	{
		LLLogChat::deleteTranscripts();
		updateDeleteTranscriptsButton();
	}
}

void LLFloaterPreference::onLogChatHistorySaved()
{
	LLButton * delete_transcripts_buttonp = getChild<LLButton>("delete_transcripts");

	if (!delete_transcripts_buttonp->getEnabled())
	{
		delete_transcripts_buttonp->setEnabled(true);
	}
}

// <FS:PP> Load UI Sounds tabs settings
void LLFloaterPreference::updateUISoundsControls()
{
	getChild<LLComboBox>("PlayModeUISndNewIncomingIMSession")->setValue((int)gSavedSettings.getU32("PlayModeUISndNewIncomingIMSession")); // 0, 1, 2, 3. Shared with Chat > Notifications > "When receiving Instant Messages"
	getChild<LLComboBox>("PlayModeUISndNewIncomingGroupIMSession")->setValue((int)gSavedSettings.getU32("PlayModeUISndNewIncomingGroupIMSession")); // 0, 1, 2, 3. Shared with Chat > Notifications > "When receiving Group Instant Messages"
	getChild<LLComboBox>("PlayModeUISndNewIncomingConfIMSession")->setValue((int)gSavedSettings.getU32("PlayModeUISndNewIncomingConfIMSession")); // 0, 1, 2, 3. Shared with Chat > Notifications > "When receiving AdHoc Instant Messages"
#ifdef OPENSIM
	getChild<LLTextBox>("textFSRestartOpenSim")->setVisible(TRUE);
	getChild<LLLineEditor>("UISndRestartOpenSim")->setVisible(TRUE);
	getChild<LLButton>("Prev_UISndRestartOpenSim")->setVisible(TRUE);
	getChild<LLButton>("Def_UISndRestartOpenSim")->setVisible(TRUE);
	getChild<LLCheckBoxCtrl>("PlayModeUISndRestartOpenSim")->setVisible(TRUE);
#endif
	getChild<LLComboBox>("UseLSLFlightAssist")->setValue((int)gSavedPerAccountSettings.getF32("UseLSLFlightAssist")); // Flight Assist combo box; Not sound-related, but better to place it here instead of creating whole new void

	// FIRE-9856: Mute sound effects disable plays sound from collisions and plays sound from gestures checkbox not disable after restart/relog
	bool mute_sound_effects = gSavedSettings.getBOOL("MuteSounds");
	bool mute_all_sounds = gSavedSettings.getBOOL("MuteAudio");
	getChild<LLCheckBoxCtrl>("gesture_audio_play_btn")->setEnabled(!(mute_sound_effects || mute_all_sounds));
	getChild<LLCheckBoxCtrl>("collisions_audio_play_btn")->setEnabled(!(mute_sound_effects || mute_all_sounds));
}
// </FS:PP>

void LLFloaterPreference::updateClickActionControls()
{
    const int single_clk_action = getChild<LLComboBox>("single_click_action_combo")->getValue().asInteger();
    const int double_clk_action = getChild<LLComboBox>("double_click_action_combo")->getValue().asInteger();

    // Todo: This is a very ugly way to get access to keybindings.
    // Reconsider possible options.
    // Potential option: make constructor of LLKeyConflictHandler private
    // but add a getter that will return shared pointer for specific
    // mode, pointer should only exist so long as there are external users.
    // In such case we won't need to do this 'dynamic_cast' nightmare.
    // updateTable() can also be avoided
    LLTabContainer* tabcontainer = getChild<LLTabContainer>("pref core");
    for (child_list_t::const_iterator iter = tabcontainer->getChildList()->begin();
        iter != tabcontainer->getChildList()->end(); ++iter)
    {
        LLView* view = *iter;
        LLPanelPreferenceControls* panel = dynamic_cast<LLPanelPreferenceControls*>(view);
        if (panel)
        {
            panel->setKeyBind("walk_to",
                              EMouseClickType::CLICK_LEFT,
                              KEY_NONE,
                              MASK_NONE,
                              single_clk_action == 1);
            
            panel->setKeyBind("walk_to",
                              EMouseClickType::CLICK_DOUBLELEFT,
                              KEY_NONE,
                              MASK_NONE,
                              double_clk_action == 1);
            
            panel->setKeyBind("teleport_to",
                              EMouseClickType::CLICK_DOUBLELEFT,
                              KEY_NONE,
                              MASK_NONE,
                              double_clk_action == 2);

            panel->updateAndApply();
        }
    }
}

void LLFloaterPreference::updateClickActionViews()
{
    bool click_to_walk = false;
    bool dbl_click_to_walk = false;
    bool dbl_click_to_teleport = false;

    // Todo: This is a very ugly way to get access to keybindings.
    // Reconsider possible options.
    LLTabContainer* tabcontainer = getChild<LLTabContainer>("pref core");
    for (child_list_t::const_iterator iter = tabcontainer->getChildList()->begin();
        iter != tabcontainer->getChildList()->end(); ++iter)
    {
        LLView* view = *iter;
        LLPanelPreferenceControls* panel = dynamic_cast<LLPanelPreferenceControls*>(view);
        if (panel)
        {
            click_to_walk = panel->canKeyBindHandle("walk_to",
                EMouseClickType::CLICK_LEFT,
                KEY_NONE,
                MASK_NONE);

            dbl_click_to_walk = panel->canKeyBindHandle("walk_to",
                EMouseClickType::CLICK_DOUBLELEFT,
                KEY_NONE,
                MASK_NONE);

            dbl_click_to_teleport = panel->canKeyBindHandle("teleport_to",
                EMouseClickType::CLICK_DOUBLELEFT,
                KEY_NONE,
                MASK_NONE);
        }
    }

	getChild<LLComboBox>("single_click_action_combo")->setValue((int)click_to_walk);
	getChild<LLComboBox>("double_click_action_combo")->setValue(dbl_click_to_teleport ? 2 : (int)dbl_click_to_walk);
}

void LLFloaterPreference::updateSearchableItems()
{
    mSearchDataDirty = true;
}

void LLFloaterPreference::applyUIColor(LLUICtrl* ctrl, const LLSD& param)
{
	LLUIColorTable::instance().setColor(param.asString(), LLColor4(ctrl->getValue()));
}

void LLFloaterPreference::getUIColor(LLUICtrl* ctrl, const LLSD& param)
{
	LLColorSwatchCtrl* color_swatch = (LLColorSwatchCtrl*) ctrl;
	color_swatch->setOriginal(LLUIColorTable::instance().getColor(param.asString()));
}

void LLFloaterPreference::setCacheLocation(const LLStringExplicit& location)
{
	LLUICtrl* cache_location_editor = getChild<LLUICtrl>("cache_location");
	cache_location_editor->setValue(location);
	cache_location_editor->setToolTip(location);
}

// <FS:Ansariel> Sound cache
void LLFloaterPreference::setSoundCacheLocation(const LLStringExplicit& location)
{
	LLUICtrl* cache_location_editor = getChild<LLUICtrl>("FSSoundCacheLocation");
	cache_location_editor->setValue(location);
	cache_location_editor->setToolTip(location);
}
// </FS:Ansariel>

void LLFloaterPreference::selectPanel(const LLSD& name)
{
	LLTabContainer * tab_containerp = getChild<LLTabContainer>("pref core");
	LLPanel * panel = tab_containerp->getPanelByName(name);
	if (NULL != panel)
	{
		tab_containerp->selectTabPanel(panel);
	}
}

void LLFloaterPreference::selectPrivacyPanel()
{
	selectPanel("im");
}

void LLFloaterPreference::selectChatPanel()
{
	selectPanel("chat");
}

void LLFloaterPreference::changed()
{
	getChild<LLButton>("clear_log")->setEnabled(LLConversationLog::instance().getConversations().size() > 0);

	// set 'enable' property for 'Delete transcripts...' button
	updateDeleteTranscriptsButton();

}

// <FS:Ansariel> Build fix
//void LLFloaterPreference::saveGraphicsPreset(std::string& preset)
void LLFloaterPreference::saveGraphicsPreset(const std::string& preset)
// </FS:Ansariel>
{
	mSavedGraphicsPreset = preset;
}


// <FS:Ansariel> Properly disable avatar tag setting
void LLFloaterPreference::onAvatarTagSettingsChanged()
{
	bool usernames_enabled = gSavedSettings.getBOOL("NameTagShowUsernames");
	bool legacy_enabled = gSavedSettings.getBOOL("FSNameTagShowLegacyUsernames");

	childSetEnabled("FSshow_legacyun", usernames_enabled);
	childSetEnabled("legacy_trim_check", usernames_enabled && legacy_enabled);

	bool arw_options_enabled = gSavedSettings.getBOOL("FSTagShowARW") && gSavedSettings.getS32("AvatarNameTagMode") > 0;
	childSetEnabled("FSTagShowTooComplexOnlyARW", arw_options_enabled);
	childSetEnabled("FSTagShowOwnARW", arw_options_enabled);
}
// </FS:Ansariel>

// <FS:Ansariel> Correct enabled state of Animated Script Dialogs option
void LLFloaterPreference::updateAnimatedScriptDialogs()
{
	S32 position = gSavedSettings.getS32("ScriptDialogsPosition");
	childSetEnabled("FSAnimatedScriptDialogs", position == 2 || position == 3);
}
// </FS:Ansariel>

//------------------------------Updater---------------------------------------

//<FS:HG> FIRE-6340, FIRE-6567 - Setting Bandwidth issues
//static bool handleBandwidthChanged(const LLSD& newvalue)
//{
//	gViewerThrottle.setMaxBandwidth((F32) newvalue.asReal());
//	return true;
//}

//class LLPanelPreference::Updater : public LLEventTimer
//{

//public:

//	typedef boost::function<bool(const LLSD&)> callback_t;

//	Updater(callback_t cb, F32 period)
//	:LLEventTimer(period),
//	 mCallback(cb)
//	{
//		mEventTimer.stop();
//	}

//	virtual ~Updater(){}

//	void update(const LLSD& new_value)
//	{
//		mNewValue = new_value;
//		mEventTimer.start();
//	}

//protected:

//	BOOL tick()
//	{
//		mCallback(mNewValue);
//		mEventTimer.stop();

//		return FALSE;
//	}

//private:

//	LLSD mNewValue;
//	callback_t mCallback;
//};
//---------------------------------------------------------------------------- */
//</FS:HG> FIRE-6340, FIRE-6567 - Setting Bandwidth issues

static LLPanelInjector<LLPanelPreference> t_places("panel_preference");
LLPanelPreference::LLPanelPreference()
: LLPanel()
  //<FS:HG> FIRE-6340, FIRE-6567 - Setting Bandwidth issues
  //mBandWidthUpdater(NULL)
{
	//<FS:KC> Handled centrally now
	// mCommitCallbackRegistrar.add("Pref.setControlFalse",	boost::bind(&LLPanelPreference::setControlFalse,this, _2));
	mCommitCallbackRegistrar.add("Pref.updateMediaAutoPlayCheckbox",	boost::bind(&LLPanelPreference::updateMediaAutoPlayCheckbox, this, _1));
	mCommitCallbackRegistrar.add("Pref.PrefDelete",	boost::bind(&LLPanelPreference::deletePreset, this, _2));
	mCommitCallbackRegistrar.add("Pref.PrefSave",	boost::bind(&LLPanelPreference::savePreset, this, _2));
	mCommitCallbackRegistrar.add("Pref.PrefLoad",	boost::bind(&LLPanelPreference::loadPreset, this, _2));

	// <FS:Ansariel> Customizable contact list columns
	mCommitCallbackRegistrar.add("FS.CheckContactListColumnMode", boost::bind(&LLPanelPreference::onCheckContactListColumnMode, this));
}

//virtual
BOOL LLPanelPreference::postBuild()
{
	////////////////////// PanelGeneral ///////////////////
	if (hasChild("display_names_check", TRUE))
	{
		BOOL use_people_api = gSavedSettings.getBOOL("UsePeopleAPI");
		LLCheckBoxCtrl* ctrl_display_name = getChild<LLCheckBoxCtrl>("display_names_check");
		ctrl_display_name->setEnabled(use_people_api);
		if (!use_people_api)
		{
			ctrl_display_name->setValue(FALSE);
		}
	}

	// <FS:Ansariel> Minimap pick radius transparency
	LLSliderCtrl* map_pickradius_transparency = findChild<LLSliderCtrl>("MapPickRadiusTransparency");
	if (map_pickradius_transparency)
	{
		mOriginalMapPickRadiusTransparency = LLUIColorTable::instance().getColor("MapPickRadiusColor").get().mV[VW];
		map_pickradius_transparency->setValue(mOriginalMapPickRadiusTransparency);
		map_pickradius_transparency->setCommitCallback(boost::bind(&LLPanelPreference::updateMapPickRadiusTransparency, this, _2));
	}
	// </FS:Ansariel>

	// <FS:Ansariel> Flash chat toolbar button notification
	if (hasChild("FSNotifyIMFlash", TRUE))
	{
		gSavedSettings.getControl("FSChatWindow")->getSignal()->connect(boost::bind(&LLPanelPreference::onChatWindowChanged, this));
		onChatWindowChanged();
	}
	// </FS:Ansariel>

	// <FS:Ansariel> Exodus' mouselook combat feature
	if (hasChild("FSMouselookCombatFeatures", TRUE))
	{
		gSavedSettings.getControl("EnableMouselook")->getSignal()->connect(boost::bind(&LLPanelPreference::updateMouselookCombatFeatures, this));
		gSavedSettings.getControl("FSMouselookCombatFeatures")->getSignal()->connect(boost::bind(&LLPanelPreference::updateMouselookCombatFeatures, this));
		updateMouselookCombatFeatures();
	}
	// </FS:Ansariel>

	////////////////////// PanelVoice ///////////////////
	// <FS:Ansariel> Doesn't exist as of 25-07-2014
	//if (hasChild("voice_unavailable", TRUE))
	//{
	//	BOOL voice_disabled = gSavedSettings.getBOOL("CmdLineDisableVoice");
	//	getChildView("voice_unavailable")->setVisible( voice_disabled);
	//	getChildView("enable_voice_check")->setVisible( !voice_disabled);
	//}
	// </FS:Ansariel>
	
	//////////////////////PanelSkins ///////////////////
	
	/* <FS:CR> Handled below
	if (hasChild("skin_selection", TRUE))
	{
		LLFloaterPreference::refreshSkin(this);

		// if skin is set to a skin that no longer exists (silver) set back to default
		if (getChild<LLRadioGroup>("skin_selection")->getSelectedIndex() < 0)
		{
			gSavedSettings.setString("SkinCurrent", "default");
			LLFloaterPreference::refreshSkin(this);
		}

	}
	 */

	//////////////////////PanelPrivacy ///////////////////
	if (hasChild("media_enabled", TRUE))
	{
		bool media_enabled = gSavedSettings.getBOOL("AudioStreamingMedia");
		
		getChild<LLCheckBoxCtrl>("media_enabled")->set(media_enabled);
		getChild<LLCheckBoxCtrl>("autoplay_enabled")->setEnabled(media_enabled);
	}
	if (hasChild("music_enabled", TRUE))
	{
		getChild<LLCheckBoxCtrl>("music_enabled")->set(gSavedSettings.getBOOL("AudioStreamingMusic"));
	}
	if (hasChild("media_filter"))
	{
		getChild<LLCheckBoxCtrl>("media_filter")->set(gSavedSettings.getBOOL("MediaEnableFilter"));
	}
	if (hasChild("voice_call_friends_only_check", TRUE))
	{
		getChild<LLCheckBoxCtrl>("voice_call_friends_only_check")->setCommitCallback(boost::bind(&showFriendsOnlyWarning, _1, _2));
	}
	// <FS:Ansariel> Disable running multiple viewers warning
	//if (hasChild("allow_multiple_viewer_check", TRUE))
	//{
	//	getChild<LLCheckBoxCtrl>("allow_multiple_viewer_check")->setCommitCallback(boost::bind(&showMultipleViewersWarning, _1, _2));
	//}
	// </FS:Ansariel>
	if (hasChild("favorites_on_login_check", TRUE))
	{
		getChild<LLCheckBoxCtrl>("favorites_on_login_check")->setCommitCallback(boost::bind(&handleFavoritesOnLoginChanged, _1, _2));
		// <FS:Ansariel> [FS Login Panel]
		//bool show_favorites_at_login = LLPanelLogin::getShowFavorites();
		bool show_favorites_at_login = FSPanelLogin::getShowFavorites();
		// </FS:Ansariel> [FS Login Panel]
		getChild<LLCheckBoxCtrl>("favorites_on_login_check")->setValue(show_favorites_at_login);
	}
	if (hasChild("mute_chb_label", TRUE))
	{
		getChild<LLTextBox>("mute_chb_label")->setShowCursorHand(false);
		getChild<LLTextBox>("mute_chb_label")->setSoundFlags(LLView::MOUSE_UP);
		getChild<LLTextBox>("mute_chb_label")->setClickedCallback(boost::bind(&toggleMuteWhenMinimized));
	}

	// Panel Setup (Network) -WoLf
	if (hasChild("connection_port_enabled"))
	{
		getChild<LLCheckBoxCtrl>("connection_port_enabled")->setCommitCallback(boost::bind(&showCustomPortWarning, _1, _2));
	} 
	// [/WoLf]

	//////////////////////PanelSetup ///////////////////
	//<FS:HG> FIRE-6340, FIRE-6567 - Setting Bandwidth issues
	//if (hasChild("max_bandwidth", TRUE))
	//{
	//	mBandWidthUpdater = new LLPanelPreference::Updater(boost::bind(&handleBandwidthChanged, _1), BANDWIDTH_UPDATER_TIMEOUT);
	//	gSavedSettings.getControl("ThrottleBandwidthKBPS")->getSignal()->connect(boost::bind(&LLPanelPreference::Updater::update, mBandWidthUpdater, _2));
	//}
	//</FS:HG> FIRE-6340, FIRE-6567 - Setting Bandwidth issues

#ifdef EXTERNAL_TOS
	LLRadioGroup* ext_browser_settings = getChild<LLRadioGroup>("preferred_browser_behavior");
	if (ext_browser_settings)
	{
		// turn off ability to set external/internal browser
		ext_browser_settings->setSelectedByValue(LLWeb::BROWSER_EXTERNAL_ONLY, true);
		ext_browser_settings->setEnabled(false);
	}
#endif

	////////////////////// PanelAlerts ///////////////////
	if (hasChild("OnlineOfflinetoNearbyChat", TRUE))
	{
		getChildView("OnlineOfflinetoNearbyChatHistory")->setEnabled(getChild<LLUICtrl>("OnlineOfflinetoNearbyChat")->getValue().asBoolean());
	}

	// <FS:Ansariel> Only enable Growl checkboxes if Growl is usable
	if (hasChild("notify_growl_checkbox", TRUE))
	{
		BOOL growl_enabled = gSavedSettings.getBOOL("FSEnableGrowl") && GrowlManager::isUsable();
		getChild<LLCheckBoxCtrl>("notify_growl_checkbox")->setCommitCallback(boost::bind(&LLPanelPreference::onEnableGrowlChanged, this));
		getChild<LLCheckBoxCtrl>("notify_growl_checkbox")->setEnabled(GrowlManager::isUsable());
		getChild<LLCheckBoxCtrl>("notify_growl_always_checkbox")->setEnabled(growl_enabled);
		getChild<LLCheckBoxCtrl>("FSFilterGrowlKeywordDuplicateIMs")->setEnabled(growl_enabled);
	}
	// </FS:Ansariel>

	////////////////////// PanelUI ///////////////////
	// <FS:Ansariel> Customizable contact list columns
	if (hasChild("textFriendlistColumns", TRUE))
	{
		onCheckContactListColumnMode();
	}
	// </FS:Ansariel>

	apply();
	return true;
}

LLPanelPreference::~LLPanelPreference()
{
	//<FS:HG> FIRE-6340, FIRE-6567 - Setting Bandwidth issues
	//if (mBandWidthUpdater)
	//{
	//	delete mBandWidthUpdater;
	//}
	//</FS:HG> FIRE-6340, FIRE-6567 - Setting Bandwidth issues
}
void LLPanelPreference::apply()
{
	// no-op
}

void LLPanelPreference::saveSettings()
{
	LLFloater* advanced = LLFloaterReg::findTypedInstance<LLFloater>("prefs_graphics_advanced");

	// Save the value of all controls in the hierarchy
	mSavedValues.clear();
	std::list<LLView*> view_stack;
	view_stack.push_back(this);
	if (advanced)
	{
		view_stack.push_back(advanced);
	}
	while(!view_stack.empty())
	{
		// Process view on top of the stack
		LLView* curview = view_stack.front();
		view_stack.pop_front();

		LLColorSwatchCtrl* color_swatch = dynamic_cast<LLColorSwatchCtrl *>(curview);
		if (color_swatch)
		{
			mSavedColors[color_swatch->getName()] = color_swatch->get();
		}
		else
		{
			LLUICtrl* ctrl = dynamic_cast<LLUICtrl*>(curview);
			if (ctrl)
			{
				LLControlVariable* control = ctrl->getControlVariable();
				if (control)
				{
					mSavedValues[control] = control->getValue();
				}
			}
		}
			
		// Push children onto the end of the work stack
		for (child_list_t::const_iterator iter = curview->getChildList()->begin();
			 iter != curview->getChildList()->end(); ++iter)
		{
			view_stack.push_back(*iter);
		}
	}	
}

void LLPanelPreference::showMultipleViewersWarning(LLUICtrl* checkbox, const LLSD& value)
{
    if (checkbox && checkbox->getValue())
    {
        LLNotificationsUtil::add("AllowMultipleViewers");
    }
}

void LLPanelPreference::showFriendsOnlyWarning(LLUICtrl* checkbox, const LLSD& value)
{
	if (checkbox)
	{
		gSavedPerAccountSettings.setBOOL("VoiceCallsFriendsOnly", checkbox->getValue().asBoolean());
		if (checkbox->getValue())
		{
			LLNotificationsUtil::add("FriendsAndGroupsOnly");
		}
	}
}
// Manage the custom port alert, fixes Cant Close bug. -WoLf
void LLPanelPreference::showCustomPortWarning(LLUICtrl* checkbox, const LLSD& value)
{
		LLNotificationsUtil::add("ChangeConnectionPort");
}
// [/WoLf]

void LLPanelPreference::handleFavoritesOnLoginChanged(LLUICtrl* checkbox, const LLSD& value)
{
	if (checkbox)
	{
		LLFavoritesOrderStorage::instance().showFavoritesOnLoginChanged(checkbox->getValue().asBoolean());
		if(checkbox->getValue())
		{
			LLNotificationsUtil::add("FavoritesOnLogin");
		}
	}
}

void LLPanelPreference::toggleMuteWhenMinimized()
{
	std::string mute("MuteWhenMinimized");
	gSavedSettings.setBOOL(mute, !gSavedSettings.getBOOL(mute));
	LLFloaterPreference* instance = LLFloaterReg::findTypedInstance<LLFloaterPreference>("preferences");
	if (instance)
	{
		instance->getChild<LLCheckBoxCtrl>("mute_when_minimized")->setBtnFocus();
	}
}

// <FS:Ansariel> Only enable Growl checkboxes if Growl is usable
void LLPanelPreference::onEnableGrowlChanged()
{
	BOOL growl_enabled = gSavedSettings.getBOOL("FSEnableGrowl") && GrowlManager::isUsable();
	getChild<LLCheckBoxCtrl>("notify_growl_always_checkbox")->setEnabled(growl_enabled);
	getChild<LLCheckBoxCtrl>("FSFilterGrowlKeywordDuplicateIMs")->setEnabled(growl_enabled);
}
// </FS:Ansariel>

// <FS:Ansariel> Flash chat toolbar button notification
void  LLPanelPreference::onChatWindowChanged()
{
	getChild<LLCheckBoxCtrl>("FSNotifyIMFlash")->setEnabled(gSavedSettings.getS32("FSChatWindow") == 1);
}
// </FS:Ansariel>

// <FS:Ansariel> Exodus' mouselook combat feature
void LLPanelPreference::updateMouselookCombatFeatures()
{
	bool enabled = gSavedSettings.getBOOL("EnableMouselook") && gSavedSettings.getBOOL("FSMouselookCombatFeatures");
	getChild<LLCheckBoxCtrl>("ExodusMouselookIFF")->setEnabled(enabled);
	getChild<LLSliderCtrl>("ExodusMouselookIFFRange")->setEnabled(enabled);
}
// </FS:Ansariel>

// <FS:Ansariel> Minimap pick radius transparency
void LLPanelPreference::updateMapPickRadiusTransparency(const LLSD& value)
{
	static LLColorSwatchCtrl* color_swatch = getChild<LLColorSwatchCtrl>("MapPickRadiusColor");

	LLUIColorTable& color_table = LLUIColorTable::instance();
	LLColor4 color = color_table.getColor("MapPickRadiusColor").get();
	color.mV[VW] = value.asReal();
	color_table.setColor("MapPickRadiusColor", color);
	color_swatch->set(color);
}
// </FS:Ansariel>

// <FS:Ansariel> Customizable contact list columns
void LLPanelPreference::onCheckContactListColumnMode()
{
	childSetEnabled("FSFriendListColumnShowUserName", gSavedSettings.getBOOL("FSFriendListColumnShowDisplayName") || gSavedSettings.getBOOL("FSFriendListColumnShowFullName"));
	childSetEnabled("FSFriendListColumnShowDisplayName", gSavedSettings.getBOOL("FSFriendListColumnShowUserName") || gSavedSettings.getBOOL("FSFriendListColumnShowFullName"));
	childSetEnabled("FSFriendListColumnShowFullName", gSavedSettings.getBOOL("FSFriendListColumnShowUserName") || gSavedSettings.getBOOL("FSFriendListColumnShowDisplayName"));
}
// </FS:Ansariel>

void LLPanelPreference::cancel()
{
	LLPresetsManager::instance().setIsLoadingPreset(true); // <FS:Ansariel> Graphic preset controls independent from XUI

	for (control_values_map_t::iterator iter =  mSavedValues.begin();
		 iter !=  mSavedValues.end(); ++iter)
	{
		LLControlVariable* control = iter->first;
		LLSD ctrl_value = iter->second;

		if((control->getName() == "InstantMessageLogPath") && (ctrl_value.asString() == ""))
		{
			continue;
		}

		control->set(ctrl_value);
	}

	for (string_color_map_t::iterator iter = mSavedColors.begin();
		 iter != mSavedColors.end(); ++iter)
	{
		LLColorSwatchCtrl* color_swatch = findChild<LLColorSwatchCtrl>(iter->first);
		if (color_swatch)
		{
			color_swatch->set(iter->second);
			color_swatch->onCommit();
		}
	}

	// <FS:Ansariel> Minimap pick radius transparency
	LLSliderCtrl* map_pickradius_transparency = findChild<LLSliderCtrl>("MapPickRadiusTransparency");
	if (map_pickradius_transparency)
	{
		map_pickradius_transparency->setValue(mOriginalMapPickRadiusTransparency);
	}
	// </FS:Ansariel>

	LLPresetsManager::instance().setIsLoadingPreset(false); // <FS:Ansariel> Graphic preset controls indepentent from XUI
}

//<FS:KC> Handled centrally now
/*
void LLPanelPreference::setControlFalse(const LLSD& user_data)
{
	std::string control_name = user_data.asString();
	LLControlVariable* control = findControl(control_name);
	
	if (control)
		control->set(LLSD(FALSE));
}
*/

void LLPanelPreference::updateMediaAutoPlayCheckbox(LLUICtrl* ctrl)
{
	std::string name = ctrl->getName();

	// Disable "Allow Media to auto play" only when both
	// "Streaming Music" and "Media" are unchecked. STORM-513.
	if ((name == "enable_music") || (name == "enable_media"))
	{
		bool music_enabled = getChild<LLCheckBoxCtrl>("enable_music")->get();
		bool media_enabled = getChild<LLCheckBoxCtrl>("enable_media")->get();

		getChild<LLCheckBoxCtrl>("media_auto_play_combo")->setEnabled(music_enabled || media_enabled);
	}
}

void LLPanelPreference::deletePreset(const LLSD& user_data)
{
	LLFloaterReg::showInstance("delete_pref_preset", user_data.asString());
}

void LLPanelPreference::savePreset(const LLSD& user_data)
{
	LLFloaterReg::showInstance("save_pref_preset", user_data.asString());
}

void LLPanelPreference::loadPreset(const LLSD& user_data)
{
	LLFloaterReg::showInstance("load_pref_preset", user_data.asString());
}

void LLPanelPreference::setHardwareDefaults()
{
}

class LLPanelPreferencePrivacy : public LLPanelPreference
{
public:
	LLPanelPreferencePrivacy()
	{
		mAccountIndependentSettings.push_back("AutoDisengageMic");

		mAutoresponseItem = gSavedPerAccountSettings.getString("FSAutoresponseItemUUID");
	}

	/*virtual*/ void saveSettings()
	{
		LLPanelPreference::saveSettings();

		// Don't save (=erase from the saved values map) per-account privacy settings
		// if we're not logged in, otherwise they will be reset to defaults on log off.
		if (LLStartUp::getStartupState() != STATE_STARTED)
		{
			// Erase only common settings, assuming there are no color settings on Privacy page.
			for (control_values_map_t::iterator it = mSavedValues.begin(); it != mSavedValues.end(); )
			{
				const std::string setting = it->first->getName();
				if (find(mAccountIndependentSettings.begin(),
					mAccountIndependentSettings.end(), setting) == mAccountIndependentSettings.end())
				{
					mSavedValues.erase(it++);
				}
				else
				{
					++it;
				}
			}
		}
	}

	// <FS:Ansariel> Send inventory item on autoresponse
	/*virtual*/ void apply()
	{
		LLPanelPreference::apply();
		if (LLStartUp::getStartupState() == STATE_STARTED)
		{
			gSavedPerAccountSettings.setString("FSAutoresponseItemUUID", mAutoresponseItem);
		}
	}
	// </FS:Ansariel>

	// <FS:Ansariel> DebugLookAt checkbox status not working properly
	/*virtual*/ BOOL postBuild()
	{
		getChild<LLUICtrl>("showlookat")->setCommitCallback(boost::bind(&LLPanelPreferencePrivacy::onClickDebugLookAt, this, _2));
		gSavedPerAccountSettings.getControl("DebugLookAt")->getSignal()->connect(boost::bind(&LLPanelPreferencePrivacy::onChangeDebugLookAt, this));
		onChangeDebugLookAt();

		mInvDropTarget = getChild<FSCopyTransInventoryDropTarget>("autoresponse_item");
		mInvDropTarget->setDADCallback(boost::bind(&LLPanelPreferencePrivacy::onDADAutoresponseItem, this, _1));
		getChild<LLButton>("clear_autoresponse_item")->setCommitCallback(boost::bind(&LLPanelPreferencePrivacy::onClearAutoresponseItem, this));

		return LLPanelPreference::postBuild();
	}
	// </FS:Ansariel>

	// <FS:Ansariel> Send inventory item on autoresponse
	/* virtual */ void onOpen(const LLSD& key)
	{
		LLButton* clear_item_btn = getChild<LLButton>("clear_autoresponse_item");
		clear_item_btn->setEnabled(FALSE);
		if (LLStartUp::getStartupState() == STATE_STARTED)
		{
			mAutoresponseItem = gSavedPerAccountSettings.getString("FSAutoresponseItemUUID");
			LLUUID item_id(mAutoresponseItem);
			if (item_id.isNull())
			{
				mInvDropTarget->setText(getString("AutoresponseItemNotSet"));
			}
			else
			{
				clear_item_btn->setEnabled(TRUE);
				LLInventoryObject* item = gInventory.getObject(item_id);
				if (item)
				{
					mInvDropTarget->setText(item->getName());
				}
				else
				{
					mInvDropTarget->setText(getString("AutoresponseItemNotAvailable"));
				}
			}
		}
		else
		{
			mInvDropTarget->setText(getString("AutoresponseItemNotLoggedIn"));
		}
	}
	// </FS:Ansariel>

private:
	std::list<std::string> mAccountIndependentSettings;

	// <FS:Ansariel> Send inventory item on autoresponse
	FSCopyTransInventoryDropTarget*	mInvDropTarget;
	std::string						mAutoresponseItem;

	// <FS:Ansariel> DebugLookAt checkbox status not working properly
	void onChangeDebugLookAt()
	{
		getChild<LLCheckBoxCtrl>("showlookat")->set(gSavedPerAccountSettings.getS32("DebugLookAt") == 0 ? FALSE : TRUE);
	}

	void onClickDebugLookAt(const LLSD& value)
	{
		gSavedPerAccountSettings.setS32("DebugLookAt", value.asBoolean());
	}
	// </FS:Ansariel>

	// <FS:Ansariel> Send inventory item on autoresponse
	void onDADAutoresponseItem(const LLUUID& item_id)
	{
		LLInventoryObject* item = gInventory.getObject(item_id);
		if (item)
		{
			mInvDropTarget->setText(item->getName());
			mAutoresponseItem = item_id.asString();
			childSetEnabled("clear_autoresponse_item", true);
		}
	}

	void onClearAutoresponseItem()
	{
		mAutoresponseItem = "";
		mInvDropTarget->setText(getString("AutoresponseItemNotSet"));
		childSetEnabled("clear_autoresponse_item", false);
	}
	// </FS:Ansariel>
};

static LLPanelInjector<LLPanelPreferenceGraphics> t_pref_graph("panel_preference_graphics");
static LLPanelInjector<LLPanelPreferencePrivacy> t_pref_privacy("panel_preference_privacy");

BOOL LLPanelPreferenceGraphics::postBuild()
{
	// <FS:Ansariel> Improved graphics preferences
	//LLFloaterReg::showInstance("prefs_graphics_advanced");
	//LLFloaterReg::hideInstance("prefs_graphics_advanced");
	// </FS:Ansariel>

	// <FS:Ansariel> Advanced graphics preferences
// Don't do this on Mac as their braindead GL versioning
// sets this when 8x and 16x are indeed available
//
#if !LL_DARWIN
	if (gGLManager.mIsIntel || gGLManager.mGLVersion < 3.f)
	{ //remove FSAA settings above "4x"
		LLComboBox* combo = getChild<LLComboBox>("fsaa");
		combo->remove("8x");
		combo->remove("16x");
	}

	LLCheckBoxCtrl *use_HiDPI = getChild<LLCheckBoxCtrl>("use HiDPI");
	use_HiDPI->setEnabled(FALSE);
#endif
	// </FS:Ansariel>

	resetDirtyChilds();
	setPresetText();

	LLPresetsManager* presetsMgr = LLPresetsManager::getInstance();
    presetsMgr->setPresetListChangeCallback(boost::bind(&LLPanelPreferenceGraphics::onPresetsListChange, this));
    presetsMgr->createMissingDefault(PRESETS_GRAPHIC); // a no-op after the first time, but that's ok
    

// <FS:CR> Hide this until we have fullscreen mode functional on OSX again
#ifdef LL_DARWIN
	getChild<LLCheckBoxCtrl>("Fullscreen Mode")->setVisible(FALSE);
#endif // LL_DARWIN
// </FS:CR>

	return LLPanelPreference::postBuild();
}
void LLPanelPreferenceGraphics::draw()
{
	// <FS:Ansariel> Graphic preset controls independent from XUI
	//setPresetText();
	LLPanelPreference::draw();
}

void LLPanelPreferenceGraphics::onPresetsListChange()
{
	resetDirtyChilds();
	setPresetText();

	//LLFloaterPreference* instance = LLFloaterReg::findTypedInstance<LLFloaterPreference>("preferences");
	//if (instance && !gSavedSettings.getString("PresetGraphicActive").empty())
	//{
	//	instance->saveSettings(); //make cancel work correctly after changing the preset
	//}
	//else
	//{
	//	std::string dummy;
	//	instance->saveGraphicsPreset(dummy);
	//}
}

void LLPanelPreferenceGraphics::setPresetText()
{
	// <FS:Ansariel> Performance improvement
	//LLTextBox* preset_text = getChild<LLTextBox>("preset_text");
	static LLTextBox* preset_text = getChild<LLTextBox>("preset_text");
	// </FS:Ansariel>

	std::string preset_graphic_active = gSavedSettings.getString("PresetGraphicActive");

	// <FS:Ansariel> Fix resetting graphics preset on cancel
	//if (!preset_graphic_active.empty() && preset_graphic_active != preset_text->getText())
	//{
	//	LLFloaterPreference* instance = LLFloaterReg::findTypedInstance<LLFloaterPreference>("preferences");
	//	if (instance)
	//	{
	//		instance->saveGraphicsPreset(preset_graphic_active);
	//	}
	//}
	// </FS:Ansariel>

	// <FS:Ansariel> Graphic preset controls independent from XUI
    //if (hasDirtyChilds() && !preset_graphic_active.empty())
	//{
	//	gSavedSettings.setString("PresetGraphicActive", "");
	//	preset_graphic_active.clear();
	//	// This doesn't seem to cause an infinite recursion.  This trigger is needed to cause the pulldown
	//	// panel to update.
	//	LLPresetsManager::getInstance()->triggerChangeSignal();
	//}
	// </FS:Ansariel>

	if (!preset_graphic_active.empty())
	{
		if (preset_graphic_active == PRESETS_DEFAULT)
		{
			preset_graphic_active = LLTrans::getString(PRESETS_DEFAULT);
		}
		preset_text->setText(preset_graphic_active);
	}
	else
	{
		preset_text->setText(LLTrans::getString("none_paren_cap"));
	}

	preset_text->resetDirty();
}

bool LLPanelPreferenceGraphics::hasDirtyChilds()
{
	LLFloater* advanced = LLFloaterReg::findTypedInstance<LLFloater>("prefs_graphics_advanced");
	std::list<LLView*> view_stack;
	view_stack.push_back(this);
	if (advanced)
	{
		view_stack.push_back(advanced);
	}
	while(!view_stack.empty())
	{
		// Process view on top of the stack
		LLView* curview = view_stack.front();
		view_stack.pop_front();

		LLUICtrl* ctrl = dynamic_cast<LLUICtrl*>(curview);
		if (ctrl)
		{
			if (ctrl->isDirty())
			{
				LLControlVariable* control = ctrl->getControlVariable();
				if (control)
				{
					std::string control_name = control->getName();
					if (!control_name.empty())
					{
						return true;
					}
				}
			}
		}
		// Push children onto the end of the work stack
		for (child_list_t::const_iterator iter = curview->getChildList()->begin();
			 iter != curview->getChildList()->end(); ++iter)
		{
			view_stack.push_back(*iter);
		}
	}	
	return false;
}

void LLPanelPreferenceGraphics::resetDirtyChilds()
{
	LLFloater* advanced = LLFloaterReg::findTypedInstance<LLFloater>("prefs_graphics_advanced");
	std::list<LLView*> view_stack;
	view_stack.push_back(this);
	if (advanced)
	{
		view_stack.push_back(advanced);
	}
	while(!view_stack.empty())
	{
		// Process view on top of the stack
		LLView* curview = view_stack.front();
		view_stack.pop_front();

		LLUICtrl* ctrl = dynamic_cast<LLUICtrl*>(curview);
		if (ctrl)
		{
			ctrl->resetDirty();
		}
		// Push children onto the end of the work stack
		for (child_list_t::const_iterator iter = curview->getChildList()->begin();
			 iter != curview->getChildList()->end(); ++iter)
		{
			view_stack.push_back(*iter);
		}
	}	
}

void LLPanelPreferenceGraphics::cancel()
{
	// <FS:Ansariel> Improved graphics preferences
	resetDirtyChilds();
	LLPanelPreference::cancel();
}
void LLPanelPreferenceGraphics::saveSettings()
{
	resetDirtyChilds();
	// <FS:Ansariel> Improved graphics preferences; We don't need this
	//std::string preset_graphic_active = gSavedSettings.getString("PresetGraphicActive");
	//if (preset_graphic_active.empty())
	//{
	//	LLFloaterPreference* instance = LLFloaterReg::findTypedInstance<LLFloaterPreference>("preferences");
	//	if (instance)
	//	{
	//		//don't restore previous preset after closing Preferences
	//		instance->saveGraphicsPreset(preset_graphic_active);
	//	}
	//}
	// </FS:Ansariel>
	LLPanelPreference::saveSettings();
}
void LLPanelPreferenceGraphics::setHardwareDefaults()
{
	resetDirtyChilds();
	// <FS:Ansariel> Improved graphics preferences
	LLPanelPreference::setHardwareDefaults();
}

//------------------------LLPanelPreferenceControls--------------------------------
static LLPanelInjector<LLPanelPreferenceControls> t_pref_contrls("panel_preference_controls");

LLPanelPreferenceControls::LLPanelPreferenceControls()
    :LLPanelPreference(),
    mEditingColumn(-1),
    mEditingMode(0)
{
    // MODE_COUNT - 1 because there are currently no settings assigned to 'saved settings'.
    for (U32 i = 0; i < LLKeyConflictHandler::MODE_COUNT - 1; ++i)
    {
        mConflictHandler[i].setLoadMode((LLKeyConflictHandler::ESourceMode)i);
    }
}

LLPanelPreferenceControls::~LLPanelPreferenceControls()
{
}

BOOL LLPanelPreferenceControls::postBuild()
{
    // populate list of controls
    pControlsTable = getChild<LLScrollListCtrl>("controls_list");
    pKeyModeBox = getChild<LLComboBox>("key_mode");

    pControlsTable->setCommitCallback(boost::bind(&LLPanelPreferenceControls::onListCommit, this));
    pKeyModeBox->setCommitCallback(boost::bind(&LLPanelPreferenceControls::onModeCommit, this));
    getChild<LLButton>("restore_defaults")->setCommitCallback(boost::bind(&LLPanelPreferenceControls::onRestoreDefaultsBtn, this));

    return TRUE;
}

void LLPanelPreferenceControls::regenerateControls()
{
    mEditingMode = pKeyModeBox->getValue().asInteger();
    mConflictHandler[mEditingMode].loadFromSettings((LLKeyConflictHandler::ESourceMode)mEditingMode);
    populateControlTable();
}

bool LLPanelPreferenceControls::addControlTableColumns(const std::string &filename)
{
    LLXMLNodePtr xmlNode;
    LLScrollListCtrl::Contents contents;
    if (!LLUICtrlFactory::getLayeredXMLNode(filename, xmlNode))
    {
        LL_WARNS() << "Failed to load " << filename << LL_ENDL;
        return false;
    }
    LLXUIParser parser;
    parser.readXUI(xmlNode, contents, filename);

    if (!contents.validateBlock())
    {
        return false;
    }

    for (LLInitParam::ParamIterator<LLScrollListColumn::Params>::const_iterator col_it = contents.columns.begin();
        col_it != contents.columns.end();
        ++col_it)
    {
        pControlsTable->addColumn(*col_it);
    }

    return true;
}

bool LLPanelPreferenceControls::addControlTableRows(const std::string &filename)
{
    LLXMLNodePtr xmlNode;
    LLScrollListCtrl::Contents contents;
    if (!LLUICtrlFactory::getLayeredXMLNode(filename, xmlNode))
    {
        LL_WARNS() << "Failed to load " << filename << LL_ENDL;
        return false;
    }
    LLXUIParser parser;
    parser.readXUI(xmlNode, contents, filename);

    if (!contents.validateBlock())
    {
        return false;
    }

    LLScrollListCell::Params cell_params;
    // init basic cell params
    cell_params.font = LLFontGL::getFontSansSerif();
    cell_params.font_halign = LLFontGL::LEFT;
    cell_params.column = "";
    cell_params.value = "";


    for (LLInitParam::ParamIterator<LLScrollListItem::Params>::const_iterator row_it = contents.rows.begin();
        row_it != contents.rows.end();
        ++row_it)
    {
        std::string control = row_it->value.getValue().asString();
        if (!control.empty() && control != "menu_separator")
        {
            bool show = true;
            bool enabled = mConflictHandler[mEditingMode].canAssignControl(control);
            if (!enabled)
            {
                // If empty: this is a placeholder to make sure user won't assign
                // value by accident, don't show it
                // If not empty: predefined control combination user should see
                // to know that combination is reserved
                show = !mConflictHandler[mEditingMode].isControlEmpty(control);
                // example: teleport_to and walk_to in first person view, and
                // sitting related functions, see generatePlaceholders()
            }

            if (show)
            {
                // At the moment viewer is hardcoded to assume that columns are named as lst_ctrl%d
                LLScrollListItem::Params item_params(*row_it);
                item_params.enabled.setValue(enabled);

                S32 num_columns = pControlsTable->getNumColumns();
                for (S32 col = 1; col < num_columns; col++)
                {
                    cell_params.column = llformat("lst_ctrl%d", col);
                    cell_params.value = mConflictHandler[mEditingMode].getControlString(control, col - 1);
                    item_params.columns.add(cell_params);
                }
                pControlsTable->addRow(item_params, EAddPosition::ADD_BOTTOM);
            }
        }
        else
        {
            // Separator example:
            // <rows
            //  enabled = "false">
            //  <columns
            //   type = "icon"
            //   color = "0 0 0 0.7"
            //   halign = "center"
            //   value = "menu_separator"
            //   column = "lst_action" / >
            //</rows>
            pControlsTable->addRow(*row_it, EAddPosition::ADD_BOTTOM);
        }
    }
    return true;
}

void LLPanelPreferenceControls::addControlTableSeparator()
{
    LLScrollListItem::Params separator_params;
    separator_params.enabled(false);
    LLScrollListCell::Params column_params;
    column_params.type = "icon";
    column_params.value = "menu_separator";
    column_params.column = "lst_action";
    column_params.color = LLColor4(0.f, 0.f, 0.f, 0.7f);
    column_params.font_halign = LLFontGL::HCENTER;
    separator_params.columns.add(column_params);
    pControlsTable->addRow(separator_params, EAddPosition::ADD_BOTTOM);
}

void LLPanelPreferenceControls::populateControlTable()
{
    pControlsTable->clearRows();
    pControlsTable->clearColumns();

    // Add columns
    std::string filename;
    switch ((LLKeyConflictHandler::ESourceMode)mEditingMode)
    {
    case LLKeyConflictHandler::MODE_THIRD_PERSON:
    case LLKeyConflictHandler::MODE_FIRST_PERSON:
    case LLKeyConflictHandler::MODE_EDIT_AVATAR:
    case LLKeyConflictHandler::MODE_SITTING:
        filename = "control_table_contents_columns_basic.xml";
        break;
    default:
        {
            // Either unknown mode or MODE_SAVED_SETTINGS
            // It doesn't have UI or actual settings yet
            LL_WARNS() << "Unimplemented mode" << LL_ENDL;

            // Searchable columns were removed, mark searchables for an update
            LLFloaterPreference* instance = LLFloaterReg::findTypedInstance<LLFloaterPreference>("preferences");
            if (instance)
            {
                instance->updateSearchableItems();
            }
            return;
        }
    }
    addControlTableColumns(filename);

    // Add rows.
    // Each file represents individual visual group (movement/camera/media...)
    if (mEditingMode == LLKeyConflictHandler::MODE_FIRST_PERSON)
    {
        // Don't display whole camera and editing groups
        addControlTableRows("control_table_contents_movement.xml");
        addControlTableSeparator();
        addControlTableRows("control_table_contents_media.xml");
    }
    // MODE_THIRD_PERSON; MODE_EDIT_AVATAR; MODE_SITTING
    else if (mEditingMode < LLKeyConflictHandler::MODE_SAVED_SETTINGS)
    {
        // In case of 'sitting' mode, movements still apply due to vehicles
        // but walk_to is not supported and will be hidden by addControlTableRows
        addControlTableRows("control_table_contents_movement.xml");
        addControlTableSeparator();

        addControlTableRows("control_table_contents_camera.xml");
        addControlTableSeparator();

        addControlTableRows("control_table_contents_editing.xml");
        addControlTableSeparator();

        addControlTableRows("control_table_contents_media.xml");
    }
    else
    {
        LL_WARNS() << "Unimplemented mode" << LL_ENDL;
    }

<<<<<<< HEAD
    // explicit update to make sure table is ready for llsearchableui
    pControlsTable->updateColumns();

=======
>>>>>>> 4e0e29b0
    // Searchable columns were removed and readded, mark searchables for an update
    // Note: at the moment tables/lists lack proper llsearchableui support
    LLFloaterPreference* instance = LLFloaterReg::findTypedInstance<LLFloaterPreference>("preferences");
    if (instance)
    {
        instance->updateSearchableItems();
    }
}

void LLPanelPreferenceControls::updateTable()
{
    mEditingControl.clear();
    std::vector<LLScrollListItem*> list = pControlsTable->getAllData();
    for (S32 i = 0; i < list.size(); ++i)
    {
        std::string control = list[i]->getValue();
        if (!control.empty())
        {
            LLScrollListCell* cell = NULL;

            S32 num_columns = pControlsTable->getNumColumns();
            for (S32 col = 1; col < num_columns; col++)
            {
                cell = list[i]->getColumn(col);
                cell->setValue(mConflictHandler[mEditingMode].getControlString(control, col - 1));
            }
        }
    }
    pControlsTable->deselectAllItems();
}

void LLPanelPreferenceControls::apply()
{
    for (U32 i = 0; i < LLKeyConflictHandler::MODE_COUNT - 1; ++i)
    {
        if (mConflictHandler[i].hasUnsavedChanges())
        {
            mConflictHandler[i].saveToSettings();
        }
    }
}

void LLPanelPreferenceControls::cancel()
{
    for (U32 i = 0; i < LLKeyConflictHandler::MODE_COUNT - 1; ++i)
    {
        if (mConflictHandler[i].hasUnsavedChanges())
        {
            mConflictHandler[i].clear();
        }
    }
    pControlsTable->clearRows();
    pControlsTable->clearColumns();
}

void LLPanelPreferenceControls::saveSettings()
{
    for (U32 i = 0; i < LLKeyConflictHandler::MODE_COUNT - 1; ++i)
    {
        if (mConflictHandler[i].hasUnsavedChanges())
        {
            mConflictHandler[i].saveToSettings();
            mConflictHandler[i].clear();
        }
    }

    S32 mode = pKeyModeBox->getValue().asInteger();
    if (mConflictHandler[mode].empty() || pControlsTable->isEmpty())
    {
        regenerateControls();
    }
}

void LLPanelPreferenceControls::resetDirtyChilds()
{
    regenerateControls();
}

void LLPanelPreferenceControls::onListCommit()
{
    LLScrollListItem* item = pControlsTable->getFirstSelected();
    if (item == NULL)
    {
        return;
    }

    std::string control = item->getValue();

    if (control.empty())
    {
        pControlsTable->deselectAllItems();
        return;
    }

    if (!mConflictHandler[mEditingMode].canAssignControl(control))
    {
        pControlsTable->deselectAllItems();
        return;
    }

    S32 cell_ind = item->getSelectedCell();
    if (cell_ind <= 0)
    {
        pControlsTable->deselectAllItems();
        return;
    }

    // List does not tell us what cell was clicked, so we have to figure it out manually, but
    // fresh mouse coordinates are not yet accessible during onCommit() and there are other issues,
    // so we cheat: remember item user clicked at, trigger 'key dialog' on hover that comes next,
    // use coordinates from hover to calculate cell

    LLScrollListCell* cell = item->getColumn(cell_ind);
    if (cell)
    {
        LLSetKeyBindDialog* dialog = LLFloaterReg::getTypedInstance<LLSetKeyBindDialog>("keybind_dialog", LLSD());
        if (dialog)
        {
            mEditingControl = control;
            mEditingColumn = cell_ind;
            dialog->setParent(this, pControlsTable, DEFAULT_KEY_FILTER);

            LLFloater* root_floater = gFloaterView->getParentFloater(this);
            if (root_floater)
                root_floater->addDependentFloater(dialog);
            dialog->openFloater();
            dialog->setFocus(TRUE);
        }
    }
    else
    {
        pControlsTable->deselectAllItems();
    }
}

void LLPanelPreferenceControls::onModeCommit()
{
    mEditingMode = pKeyModeBox->getValue().asInteger();
    if (mConflictHandler[mEditingMode].empty())
    {
        // opening for first time
        mConflictHandler[mEditingMode].loadFromSettings((LLKeyConflictHandler::ESourceMode)mEditingMode);
    }
    populateControlTable();
}

void LLPanelPreferenceControls::onRestoreDefaultsBtn()
{
    LLNotificationsUtil::add("PreferenceControlsDefaults", LLSD(), LLSD(), boost::bind(&LLPanelPreferenceControls::onRestoreDefaultsResponse, this, _1, _2));
}

void LLPanelPreferenceControls::onRestoreDefaultsResponse(const LLSD& notification, const LLSD& response)
{
    S32 option = LLNotificationsUtil::getSelectedOption(notification, response);
    switch(option)
    {
    case 0: // All
        for (U32 i = 0; i < LLKeyConflictHandler::MODE_COUNT - 1; ++i)
        {
            mConflictHandler[i].resetToDefaults();
            // Apply changes to viewer as 'temporary'
            mConflictHandler[i].saveToSettings(true);

            // notify comboboxes in move&view about potential change
            LLFloaterPreference* instance = LLFloaterReg::findTypedInstance<LLFloaterPreference>("preferences");
            if (instance)
            {
                instance->updateClickActionViews();
            }
        }

        updateTable();
        break;
    case 1: // Current
        mConflictHandler[mEditingMode].resetToDefaults();
        // Apply changes to viewer as 'temporary'
        mConflictHandler[mEditingMode].saveToSettings(true);

        if (mEditingMode == LLKeyConflictHandler::MODE_THIRD_PERSON)
        {
            // notify comboboxes in move&view about potential change
            LLFloaterPreference* instance = LLFloaterReg::findTypedInstance<LLFloaterPreference>("preferences");
            if (instance)
            {
                instance->updateClickActionViews();
            }
        }

        updateTable();
        break;
    case 2: // Cancel
    default:
        //exit;
        break;
    }
}

// Bypass to let Move & view read values without need to create own key binding handler
// Assumes third person view
// Might be better idea to just move whole mConflictHandler into LLFloaterPreference
bool LLPanelPreferenceControls::canKeyBindHandle(const std::string &control, EMouseClickType click, KEY key, MASK mask)
{
    S32 mode = LLKeyConflictHandler::MODE_THIRD_PERSON;
    if (mConflictHandler[mode].empty())
    {
        // opening for first time
        mConflictHandler[mode].loadFromSettings(LLKeyConflictHandler::MODE_THIRD_PERSON);
    }

    return mConflictHandler[mode].canHandleControl(control, click, key, mask);
}

// Bypass to let Move & view modify values without need to create own key binding handler
// Assumes third person view
// Might be better idea to just move whole mConflictHandler into LLFloaterPreference
void LLPanelPreferenceControls::setKeyBind(const std::string &control, EMouseClickType click, KEY key, MASK mask, bool set)
{
    S32 mode = LLKeyConflictHandler::MODE_THIRD_PERSON;
    if (mConflictHandler[mode].empty())
    {
        // opening for first time
        mConflictHandler[mode].loadFromSettings(LLKeyConflictHandler::MODE_THIRD_PERSON);
    }

    if (!mConflictHandler[mode].canAssignControl(mEditingControl))
    {
        return;
    }

    bool already_recorded = mConflictHandler[mode].canHandleControl(control, click, key, mask);
    if (set)
    {
        if (already_recorded)
        {
            // nothing to do
            return;
        }

        // find free spot to add data, if no free spot, assign to first
        S32 index = 0;
        for (S32 i = 0; i < 3; i++)
        {
            if (mConflictHandler[mode].getControl(control, i).isEmpty())
            {
                index = i;
                break;
            }
        }
        // At the moment 'ignore_mask' mask is mostly ignored, a placeholder
        // Todo: implement it since it's preferable for things like teleport to match
        // mask exactly but for things like running to ignore additional masks
        // Ideally this needs representation in keybindings UI
        bool ignore_mask = true;
        mConflictHandler[mode].registerControl(control, index, click, key, mask, ignore_mask);
    }
    else if (!set)
    {
        if (!already_recorded)
        {
            // nothing to do
            return;
        }

        // find specific control and reset it
        for (S32 i = 0; i < 3; i++)
        {
            LLKeyData data = mConflictHandler[mode].getControl(control, i);
            if (data.mMouse == click && data.mKey == key && data.mMask == mask)
            {
                mConflictHandler[mode].clearControl(control, i);
            }
        }
    }
}

void LLPanelPreferenceControls::updateAndApply()
{
    S32 mode = LLKeyConflictHandler::MODE_THIRD_PERSON;
    mConflictHandler[mode].saveToSettings(true);
    updateTable();
}

// from LLSetKeybindDialog's interface
bool LLPanelPreferenceControls::onSetKeyBind(EMouseClickType click, KEY key, MASK mask, bool all_modes)
{
    if (!mConflictHandler[mEditingMode].canAssignControl(mEditingControl))
    {
        return true;
    }

    if ( mEditingColumn > 0)
    {
        if (all_modes)
        {
            for (U32 i = 0; i < LLKeyConflictHandler::MODE_COUNT - 1; ++i)
            {
                if (mConflictHandler[i].empty())
                {
                    mConflictHandler[i].loadFromSettings((LLKeyConflictHandler::ESourceMode)i);
                }
                mConflictHandler[i].registerControl(mEditingControl, mEditingColumn - 1, click, key, mask, true);
                // Apply changes to viewer as 'temporary'
                mConflictHandler[i].saveToSettings(true);
            }
        }
        else
        {
            mConflictHandler[mEditingMode].registerControl(mEditingControl, mEditingColumn - 1, click, key, mask, true);
            // Apply changes to viewer as 'temporary'
            mConflictHandler[mEditingMode].saveToSettings(true);
        }
    }

    updateTable();

    if ((mEditingMode == LLKeyConflictHandler::MODE_THIRD_PERSON || all_modes)
        && (mEditingControl == "walk_to"
            || mEditingControl == "teleport_to"
            || click == CLICK_LEFT
            || click == CLICK_DOUBLELEFT))
    {
        // notify comboboxes in move&view about potential change
        LLFloaterPreference* instance = LLFloaterReg::findTypedInstance<LLFloaterPreference>("preferences");
        if (instance)
        {
            instance->updateClickActionViews();
        }
    }

    return true;
}

void LLPanelPreferenceControls::onDefaultKeyBind(bool all_modes)
{
    if (!mConflictHandler[mEditingMode].canAssignControl(mEditingControl))
    {
        return;
    }
    
    if (mEditingColumn > 0)
    {
        if (all_modes)
        {
            for (U32 i = 0; i < LLKeyConflictHandler::MODE_COUNT - 1; ++i)
            {
                if (mConflictHandler[i].empty())
                {
                    mConflictHandler[i].loadFromSettings((LLKeyConflictHandler::ESourceMode)i);
                }
                mConflictHandler[i].resetToDefault(mEditingControl, mEditingColumn - 1);
                // Apply changes to viewer as 'temporary'
                mConflictHandler[i].saveToSettings(true);
            }
        }
        else
        {
            mConflictHandler[mEditingMode].resetToDefault(mEditingControl, mEditingColumn - 1);
            // Apply changes to viewer as 'temporary'
            mConflictHandler[mEditingMode].saveToSettings(true);
        }
    }
    updateTable();

    if (mEditingMode == LLKeyConflictHandler::MODE_THIRD_PERSON || all_modes)
    {
        // notify comboboxes in move&view about potential change
        LLFloaterPreference* instance = LLFloaterReg::findTypedInstance<LLFloaterPreference>("preferences");
        if (instance)
        {
            instance->updateClickActionViews();
        }
    }
}

void LLPanelPreferenceControls::onCancelKeyBind()
{
    pControlsTable->deselectAllItems();
}

LLFloaterPreferenceProxy::LLFloaterPreferenceProxy(const LLSD& key)
	: LLFloater(key),
	  mSocksSettingsDirty(false)
{
	mCommitCallbackRegistrar.add("Proxy.OK",                boost::bind(&LLFloaterPreferenceProxy::onBtnOk, this));
	mCommitCallbackRegistrar.add("Proxy.Cancel",            boost::bind(&LLFloaterPreferenceProxy::onBtnCancel, this));
	mCommitCallbackRegistrar.add("Proxy.Change",            boost::bind(&LLFloaterPreferenceProxy::onChangeSocksSettings, this));
}

LLFloaterPreferenceProxy::~LLFloaterPreferenceProxy()
{
}

BOOL LLFloaterPreferenceProxy::postBuild()
{
	LLRadioGroup* socksAuth = getChild<LLRadioGroup>("socks5_auth_type");
	if (!socksAuth)
	{
		return FALSE;
	}
	if (socksAuth->getSelectedValue().asString() == "None")
	{
		getChild<LLLineEditor>("socks5_username")->setEnabled(false);
		getChild<LLLineEditor>("socks5_password")->setEnabled(false);
	}
	else
	{
		// Populate the SOCKS 5 credential fields with protected values.
		LLPointer<LLCredential> socks_cred = gSecAPIHandler->loadCredential("SOCKS5");
		getChild<LLLineEditor>("socks5_username")->setValue(socks_cred->getIdentifier()["username"].asString());
		getChild<LLLineEditor>("socks5_password")->setValue(socks_cred->getAuthenticator()["creds"].asString());
	}

	return TRUE;
}

void LLFloaterPreferenceProxy::onOpen(const LLSD& key)
{
	saveSettings();
}

void LLFloaterPreferenceProxy::onClose(bool app_quitting)
{
	if(app_quitting)
	{
		cancel();
	}

	if (mSocksSettingsDirty)
	{

		// If the user plays with the Socks proxy settings after login, it's only fair we let them know
		// it will not be updated until next restart.
		if (LLStartUp::getStartupState()>STATE_LOGIN_WAIT)
		{
			LLNotifications::instance().add("ChangeProxySettings", LLSD(), LLSD());
			mSocksSettingsDirty = false; // we have notified the user now be quiet again
		}
	}
}

void LLFloaterPreferenceProxy::saveSettings()
{
	// Save the value of all controls in the hierarchy
	mSavedValues.clear();
	std::list<LLView*> view_stack;
	view_stack.push_back(this);
	while(!view_stack.empty())
	{
		// Process view on top of the stack
		LLView* curview = view_stack.front();
		view_stack.pop_front();

		LLUICtrl* ctrl = dynamic_cast<LLUICtrl*>(curview);
		if (ctrl)
		{
			LLControlVariable* control = ctrl->getControlVariable();
			if (control)
			{
				mSavedValues[control] = control->getValue();
			}
		}

		// Push children onto the end of the work stack
		for (child_list_t::const_iterator iter = curview->getChildList()->begin();
				iter != curview->getChildList()->end(); ++iter)
		{
			view_stack.push_back(*iter);
		}
	}
}

void LLFloaterPreferenceProxy::onBtnOk()
{
	// commit any outstanding text entry
	if (hasFocus())
	{
		LLUICtrl* cur_focus = dynamic_cast<LLUICtrl*>(gFocusMgr.getKeyboardFocus());
		if (cur_focus && cur_focus->acceptsTextInput())
		{
			cur_focus->onCommit();
		}
	}

	// Save SOCKS proxy credentials securely if password auth is enabled
	LLRadioGroup* socksAuth = getChild<LLRadioGroup>("socks5_auth_type");
	if (socksAuth->getSelectedValue().asString() == "UserPass")
	{
		LLSD socks_id = LLSD::emptyMap();
		socks_id["type"] = "SOCKS5";
		socks_id["username"] = getChild<LLLineEditor>("socks5_username")->getValue().asString();

		LLSD socks_authenticator = LLSD::emptyMap();
		socks_authenticator["type"] = "SOCKS5";
		socks_authenticator["creds"] = getChild<LLLineEditor>("socks5_password")->getValue().asString();

		// Using "SOCKS5" as the "grid" argument since the same proxy
		// settings will be used for all grids and because there is no
		// way to specify the type of credential.
		LLPointer<LLCredential> socks_cred = gSecAPIHandler->createCredential("SOCKS5", socks_id, socks_authenticator);
		gSecAPIHandler->saveCredential(socks_cred, true);
	}
	else
	{
		// Clear SOCKS5 credentials since they are no longer needed.
		LLPointer<LLCredential> socks_cred = new LLCredential("SOCKS5");
		gSecAPIHandler->deleteCredential(socks_cred);
	}

	closeFloater(false);
}

void LLFloaterPreferenceProxy::onBtnCancel()
{
	if (hasFocus())
	{
		LLUICtrl* cur_focus = dynamic_cast<LLUICtrl*>(gFocusMgr.getKeyboardFocus());
		if (cur_focus && cur_focus->acceptsTextInput())
		{
			cur_focus->onCommit();
		}
		refresh();
	}

	cancel();
}

void LLFloaterPreferenceProxy::onClickCloseBtn(bool app_quitting)
{
	cancel();
}

void LLFloaterPreferenceProxy::cancel()
{

	for (control_values_map_t::iterator iter =  mSavedValues.begin();
			iter !=  mSavedValues.end(); ++iter)
	{
		LLControlVariable* control = iter->first;
		LLSD ctrl_value = iter->second;
		control->set(ctrl_value);
	}
	mSocksSettingsDirty = false;
	closeFloater();
}

void LLFloaterPreferenceProxy::onChangeSocksSettings() 
{
	mSocksSettingsDirty = true;

	LLRadioGroup* socksAuth = getChild<LLRadioGroup>("socks5_auth_type");
	if (socksAuth->getSelectedValue().asString() == "None")
	{
		getChild<LLLineEditor>("socks5_username")->setEnabled(false);
		getChild<LLLineEditor>("socks5_password")->setEnabled(false);
	}
	else
	{
		getChild<LLLineEditor>("socks5_username")->setEnabled(true);
		getChild<LLLineEditor>("socks5_password")->setEnabled(true);
	}

	// Check for invalid states for the other HTTP proxy radio
	LLRadioGroup* otherHttpProxy = getChild<LLRadioGroup>("other_http_proxy_type");
	if ((otherHttpProxy->getSelectedValue().asString() == "Socks" &&
			getChild<LLCheckBoxCtrl>("socks_proxy_enabled")->get() == FALSE )||(
					otherHttpProxy->getSelectedValue().asString() == "Web" &&
					getChild<LLCheckBoxCtrl>("web_proxy_enabled")->get() == FALSE ) )
	{
		otherHttpProxy->selectFirstItem();
	}

}

void LLFloaterPreference::onUpdateFilterTerm(bool force)
{
	LLWString seachValue = utf8str_to_wstring( mFilterEdit->getValue() );
	LLWStringUtil::toLower( seachValue );

	if( !mSearchData || (mSearchData->mLastFilter == seachValue && !force))
		return;

    if (mSearchDataDirty)
    {
        // Data exists, but is obsolete, regenerate
        collectSearchableItems();
    }

	mSearchData->mLastFilter = seachValue;

	if( !mSearchData->mRootTab )
		return;

	mSearchData->mRootTab->hightlightAndHide( seachValue );
	LLTabContainer *pRoot = getChild< LLTabContainer >( "pref core" );
	if( pRoot )
		pRoot->selectFirstTab();
}

void collectChildren( LLView const *aView, ll::prefs::PanelDataPtr aParentPanel, ll::prefs::TabContainerDataPtr aParentTabContainer )
{
	if( !aView )
		return;

	llassert_always( aParentPanel || aParentTabContainer );

	LLView::child_list_const_iter_t itr = aView->beginChild();
	LLView::child_list_const_iter_t itrEnd = aView->endChild();

	while( itr != itrEnd )
	{
		LLView *pView = *itr;
		ll::prefs::PanelDataPtr pCurPanelData = aParentPanel;
		ll::prefs::TabContainerDataPtr pCurTabContainer = aParentTabContainer;
		if( !pView )
			continue;
		LLPanel const *pPanel = dynamic_cast< LLPanel const *>( pView );
		LLTabContainer const *pTabContainer = dynamic_cast< LLTabContainer const *>( pView );
		ll::ui::SearchableControl const *pSCtrl = dynamic_cast< ll::ui::SearchableControl const *>( pView );

		if( pTabContainer )
		{
			pCurPanelData.reset();

			pCurTabContainer = ll::prefs::TabContainerDataPtr( new ll::prefs::TabContainerData );
			pCurTabContainer->mTabContainer = const_cast< LLTabContainer *>( pTabContainer );
			pCurTabContainer->mLabel = pTabContainer->getLabel();
			pCurTabContainer->mPanel = 0;

			if( aParentPanel )
				aParentPanel->mChildPanel.push_back( pCurTabContainer );
			if( aParentTabContainer )
				aParentTabContainer->mChildPanel.push_back( pCurTabContainer );
		}
		else if( pPanel )
		{
			pCurTabContainer.reset();

			pCurPanelData = ll::prefs::PanelDataPtr( new ll::prefs::PanelData );
			pCurPanelData->mPanel = pPanel;
			pCurPanelData->mLabel = pPanel->getLabel();

			llassert_always( aParentPanel || aParentTabContainer );

			if( aParentTabContainer )
				aParentTabContainer->mChildPanel.push_back( pCurPanelData );
			else if( aParentPanel )
				aParentPanel->mChildPanel.push_back( pCurPanelData );
		}
		else if( pSCtrl && pSCtrl->getSearchText().size() )
		{
			ll::prefs::SearchableItemPtr item = ll::prefs::SearchableItemPtr( new ll::prefs::SearchableItem() );
			item->mView = pView;
			item->mCtrl = pSCtrl;

			item->mLabel = utf8str_to_wstring( pSCtrl->getSearchText() );
			LLWStringUtil::toLower( item->mLabel );

			llassert_always( aParentPanel || aParentTabContainer );

			if( aParentPanel )
				aParentPanel->mChildren.push_back( item );
			if( aParentTabContainer )
				aParentTabContainer->mChildren.push_back( item );
		}
		collectChildren( pView, pCurPanelData, pCurTabContainer );
		++itr;
	}
}

void LLFloaterPreference::collectSearchableItems()
{
	mSearchData.reset( nullptr );
	LLTabContainer *pRoot = getChild< LLTabContainer >( "pref core" );
	if( mFilterEdit && pRoot )
	{
		mSearchData.reset(new ll::prefs::SearchData() );

		ll::prefs::TabContainerDataPtr pRootTabcontainer = ll::prefs::TabContainerDataPtr( new ll::prefs::TabContainerData );
		pRootTabcontainer->mTabContainer = pRoot;
		pRootTabcontainer->mLabel = pRoot->getLabel();
		mSearchData->mRootTab = pRootTabcontainer;

		collectChildren( this, ll::prefs::PanelDataPtr(), pRootTabcontainer );
	}
	mSearchDataDirty = false;
}

// [SL:KB] - Patch: Viewer-CrashReporting | Checked: 2010-11-16 (Catznip-2.6.0a) | Added: Catznip-2.4.0b
static LLPanelInjector<LLPanelPreferenceCrashReports> t_pref_crashreports("panel_preference_crashreports");

LLPanelPreferenceCrashReports::LLPanelPreferenceCrashReports()
	: LLPanelPreference()
{
}

BOOL LLPanelPreferenceCrashReports::postBuild()
{
	S32 nCrashSubmitBehavior = gCrashSettings.getS32("CrashSubmitBehavior");

	LLCheckBoxCtrl* pSendCrashReports = getChild<LLCheckBoxCtrl>("checkSendCrashReports");
	pSendCrashReports->set(CRASH_BEHAVIOR_NEVER_SEND != nCrashSubmitBehavior);
	pSendCrashReports->setCommitCallback(boost::bind(&LLPanelPreferenceCrashReports::refresh, this));

	LLCheckBoxCtrl* pSendAlwaysAsk = getChild<LLCheckBoxCtrl>("checkSendCrashReportsAlwaysAsk");
	pSendAlwaysAsk->set(CRASH_BEHAVIOR_ASK == nCrashSubmitBehavior);

	LLCheckBoxCtrl* pSendSettings = getChild<LLCheckBoxCtrl>("checkSendSettings");
	pSendSettings->set(gCrashSettings.getBOOL("CrashSubmitSettings"));

	LLCheckBoxCtrl* pSendName = getChild<LLCheckBoxCtrl>("checkSendName");
	pSendName->set(gCrashSettings.getBOOL("CrashSubmitName"));

	getChild<LLTextBox>("textInformation4")->setTextArg("[URL]", getString("PrivacyPolicyUrl"));

#if LL_SEND_CRASH_REPORTS && defined(LL_BUGSPLAT)
	childSetVisible("textRestartRequired", true);
#endif

	refresh();

	return LLPanelPreference::postBuild();
}

void LLPanelPreferenceCrashReports::refresh()
{
	LLCheckBoxCtrl* pSendCrashReports = getChild<LLCheckBoxCtrl>("checkSendCrashReports");
	pSendCrashReports->setEnabled(TRUE);

	bool fEnable = pSendCrashReports->get();
	getChild<LLUICtrl>("checkSendCrashReportsAlwaysAsk")->setEnabled(fEnable);
	getChild<LLUICtrl>("checkSendSettings")->setEnabled(fEnable);
	getChild<LLUICtrl>("checkSendName")->setEnabled(fEnable);
}

void LLPanelPreferenceCrashReports::apply()
{
	LLCheckBoxCtrl* pSendCrashReports = getChild<LLCheckBoxCtrl>("checkSendCrashReports");
	LLCheckBoxCtrl* pSendAlwaysAsk = getChild<LLCheckBoxCtrl>("checkSendCrashReportsAlwaysAsk");
	if (pSendCrashReports->get())
		gCrashSettings.setS32("CrashSubmitBehavior", (pSendAlwaysAsk->get()) ? CRASH_BEHAVIOR_ASK : CRASH_BEHAVIOR_ALWAYS_SEND);
	else
		gCrashSettings.setS32("CrashSubmitBehavior", CRASH_BEHAVIOR_NEVER_SEND);

	LLCheckBoxCtrl* pSendSettings = getChild<LLCheckBoxCtrl>("checkSendSettings");
	gCrashSettings.setBOOL("CrashSubmitSettings", pSendSettings->get());

	LLCheckBoxCtrl* pSendName = getChild<LLCheckBoxCtrl>("checkSendName");
	gCrashSettings.setBOOL("CrashSubmitName", pSendName->get());
}

void LLPanelPreferenceCrashReports::cancel()
{
}
// [/SL:KB]

// [SL:KB] - Patch: Viewer-Skins | Checked: 2010-10-21 (Catznip-2.2)
static LLPanelInjector<LLPanelPreferenceSkins> t_pref_skins("panel_preference_skins");

LLPanelPreferenceSkins::LLPanelPreferenceSkins()
	: LLPanelPreference()
	, m_pSkinCombo(NULL)
	, m_pSkinThemeCombo(NULL)
	, m_pSkinPreview(NULL) // <FS:PP> FIRE-1689: Skins preview image
{
	m_Skin = gSavedSettings.getString("SkinCurrent");
	m_SkinTheme = gSavedSettings.getString("SkinCurrentTheme");
	m_SkinName = gSavedSettings.getString("FSSkinCurrentReadableName");
	m_SkinThemeName = gSavedSettings.getString("FSSkinCurrentThemeReadableName");

	const std::string strSkinsPath = gDirUtilp->getSkinBaseDir() + gDirUtilp->getDirDelimiter() + "skins.xml";
	llifstream fileSkins(strSkinsPath.c_str(), std::ios::binary);
	if (fileSkins.is_open())
	{
		LLSDSerialize::fromXMLDocument(m_SkinsInfo, fileSkins);
	}
}

BOOL LLPanelPreferenceSkins::postBuild()
{
	m_pSkinCombo = getChild<LLComboBox>("skin_combobox");
	if (m_pSkinCombo)
		m_pSkinCombo->setCommitCallback(boost::bind(&LLPanelPreferenceSkins::onSkinChanged, this));

	m_pSkinThemeCombo = getChild<LLComboBox>("theme_combobox");
	if (m_pSkinThemeCombo)
		m_pSkinThemeCombo->setCommitCallback(boost::bind(&LLPanelPreferenceSkins::onSkinThemeChanged, this));

	refreshSkinList();

	// <FS:PP> FIRE-1689: Skins preview image
	m_pSkinPreview = getChild<LLButton>("skin_preview");
	refreshPreviewImage();
	// </FS:PP>

	return LLPanelPreference::postBuild();
}

void LLPanelPreferenceSkins::apply()
{
	if ( (m_Skin != gSavedSettings.getString("SkinCurrent")) || (m_SkinTheme != gSavedSettings.getString("SkinCurrentTheme")) )
	{
		gSavedSettings.setString("SkinCurrent", m_Skin);
		gSavedSettings.setString("SkinCurrentTheme", m_SkinTheme);

		gSavedSettings.setString("FSSkinCurrentReadableName", m_SkinName);
		gSavedSettings.setString("FSSkinCurrentThemeReadableName", m_SkinThemeName);

		// <FS:AO> Some crude hardcoded preferences per skin. Without this, some defaults from the
		// current skin would be carried over, leading to confusion and a first experience with
		// the skin that the designer didn't intend.
		if (gSavedSettings.getBOOL("FSSkinClobbersToolbarPrefs"))
		{
			LL_INFOS() << "Clearing toolbar settings." << LL_ENDL;
			gSavedSettings.setBOOL("ResetToolbarSettings", TRUE);
		}

		if (m_Skin == "starlight" || m_Skin == "starlightcui")
		{
			std::string noteMessage;

			if (gSavedSettings.getBOOL("ShowMenuBarLocation"))
			{
				noteMessage = LLTrans::getString("skin_defaults_starlight_location");
				gSavedSettings.setBOOL("ShowMenuBarLocation", FALSE);
			}

			if (!gSavedSettings.getBOOL("ShowNavbarNavigationPanel"))
			{
				if (!noteMessage.empty())
				{
					noteMessage += "\n";
				}
				noteMessage += LLTrans::getString("skin_defaults_starlight_navbar");
				gSavedSettings.setBOOL("ShowNavbarNavigationPanel", TRUE);
			}

			if (!noteMessage.empty())
			{
				LLSD args;
				args["MESSAGE"] = noteMessage;
				LLNotificationsUtil::add("SkinDefaultsChangeSettings", args, LLSD(), boost::bind(&LLPanelPreferenceSkins::showSkinChangeNotification, this));
				return;
			}
		}
		// </FS:AO>

		showSkinChangeNotification();
	}
}

void LLPanelPreferenceSkins::showSkinChangeNotification()
{
	LLSD args, payload;
	LLNotificationsUtil::add("ChangeSkin",
								args,
								payload,
								boost::bind(&LLPanelPreferenceSkins::callbackRestart, this, _1, _2));
}

void LLPanelPreferenceSkins::callbackRestart(const LLSD& notification, const LLSD& response)
{
	S32 option = LLNotificationsUtil::getSelectedOption(notification, response);
	if (2 == option) // Ok button
	{
		return;
	}
	if (0 == option) // Restart
	{
		LL_INFOS() << "User requested quit" << LL_ENDL;
		LLAppViewer::instance()->requestQuit();
	}
}

void LLPanelPreferenceSkins::cancel()
{
	m_Skin = gSavedSettings.getString("SkinCurrent");
	m_SkinTheme = gSavedSettings.getString("SkinCurrentTheme");
	m_SkinName = gSavedSettings.getString("FSSkinCurrentReadableName");
	m_SkinThemeName = gSavedSettings.getString("FSSkinCurrentThemeReadableName");
	refreshSkinList();
	refreshPreviewImage(); // <FS:PP> FIRE-1689: Skins preview image
}

void LLPanelPreferenceSkins::onSkinChanged()
{
	m_Skin = (m_pSkinCombo) ? m_pSkinCombo->getSelectedValue().asString() : "default";
	refreshSkinThemeList();
	m_SkinTheme = (m_pSkinThemeCombo) ? m_pSkinThemeCombo->getSelectedValue().asString() : "";

	m_SkinName = m_pSkinCombo->getSelectedItemLabel();
	m_SkinThemeName = m_pSkinThemeCombo->getSelectedItemLabel();
	refreshPreviewImage(); // <FS:PP> FIRE-1689: Skins preview image
}

void LLPanelPreferenceSkins::onSkinThemeChanged()
{
	m_SkinTheme = (m_pSkinThemeCombo) ? m_pSkinThemeCombo->getSelectedValue().asString() : "";
	m_SkinThemeName = m_pSkinThemeCombo->getSelectedItemLabel();
	refreshPreviewImage(); // <FS:PP> FIRE-1689: Skins preview image
}

void LLPanelPreferenceSkins::refreshSkinList()
{
	if (!m_pSkinCombo)
		return;

	m_pSkinCombo->clearRows();
	for (LLSD::array_const_iterator itSkinInfo = m_SkinsInfo.beginArray(), endSkinInfo = m_SkinsInfo.endArray();
			itSkinInfo != endSkinInfo; ++itSkinInfo)
	{
		const LLSD& sdSkin = *itSkinInfo;
		std::string strPath = gDirUtilp->getSkinBaseDir();
		gDirUtilp->append(strPath, sdSkin["folder"].asString());
		if (gDirUtilp->fileExists(strPath))
		{
			m_pSkinCombo->add(sdSkin["name"].asString(), sdSkin["folder"]);
		}
	}
	
	BOOL fFound = m_pSkinCombo->setSelectedByValue(m_Skin, TRUE);
	if (!fFound)
	{
		m_pSkinCombo->setSelectedByValue("default", TRUE);
	}

	refreshSkinThemeList();
}

void LLPanelPreferenceSkins::refreshSkinThemeList()
{
	if (!m_pSkinThemeCombo)
		return;

	m_pSkinThemeCombo->clearRows();
	for (LLSD::array_const_iterator itSkinInfo = m_SkinsInfo.beginArray(), endSkinInfo = m_SkinsInfo.endArray(); 
			itSkinInfo != endSkinInfo; ++itSkinInfo)
	{
		const LLSD& sdSkin = *itSkinInfo;
		if (sdSkin["folder"].asString() == m_Skin)
		{
			const LLSD& sdThemes = sdSkin["themes"];
			for (LLSD::array_const_iterator itTheme = sdThemes.beginArray(), endTheme = sdThemes.endArray(); itTheme != endTheme; ++itTheme)
			{
				const LLSD& sdTheme = *itTheme;
				std::string strPath = gDirUtilp->getSkinBaseDir();
				gDirUtilp->append(strPath, sdSkin["folder"].asString());
				gDirUtilp->append(strPath, "themes");
				gDirUtilp->append(strPath, sdTheme["folder"].asString());
				if ( (gDirUtilp->fileExists(strPath)) || (sdTheme["folder"].asString().empty()) )
				{
					m_pSkinThemeCombo->add(sdTheme["name"].asString(), sdTheme["folder"]);
				}
			}
			break;
		}
	}

	BOOL fFound = m_pSkinThemeCombo->setSelectedByValue(m_SkinTheme, TRUE);
	if (!fFound)
	{
		m_pSkinThemeCombo->selectFirstItem();
	}
}
// [/SL:KB]

// <FS:PP> FIRE-1689: Skins preview image
void LLPanelPreferenceSkins::refreshPreviewImage()
{
	std::string previewImageName = "skin " + m_SkinName + " " + m_SkinThemeName;
	LLStringUtil::toLower(previewImageName);
	m_pSkinPreview->setImages(previewImageName, previewImageName);
}
// </FS:PP>

// <FS:Zi> Backup Settings
// copied from llxfer_file.cpp - Hopefully this will be part of LLFile some day -Zi
// added a safeguard so the destination file is only created when the source file exists -Zi
S32 copy_prefs_file(const std::string& from, const std::string& to)
{
	LL_WARNS() << "copying " << from << " to " << to << LL_ENDL;
	S32 rv = 0;
	LLFILE* in = LLFile::fopen(from, "rb");	/*Flawfinder: ignore*/
	if(!in)
	{
		LL_WARNS() << "couldn't open source file " << from << " - copy aborted." << LL_ENDL;
		return -1;
	}

	LLFILE* out = LLFile::fopen(to, "wb");	/*Flawfinder: ignore*/
	if(!out)
	{
		fclose(in);
		LL_WARNS() << "couldn't open destination file " << to << " - copy aborted." << LL_ENDL;
		return -1;
	}

	S32 read = 0;
	const S32 COPY_BUFFER_SIZE = 16384;
	U8 buffer[COPY_BUFFER_SIZE];
	while(((read = fread(buffer, 1, sizeof(buffer), in)) > 0)
		  && (fwrite(buffer, 1, read, out) == (U32)read));		/* Flawfinder : ignore */
	if(ferror(in) || ferror(out)) rv = -2;
	
	if(in) fclose(in);
	if(out) fclose(out);
	
	return rv;
}

static LLPanelInjector<FSPanelPreferenceBackup> t_pref_backup("panel_preference_backup");

FSPanelPreferenceBackup::FSPanelPreferenceBackup() : LLPanelPreference()
{
	mCommitCallbackRegistrar.add("Pref.SetBackupSettingsPath",	boost::bind(&FSPanelPreferenceBackup::onClickSetBackupSettingsPath, this));
	mCommitCallbackRegistrar.add("Pref.BackupSettings",			boost::bind(&FSPanelPreferenceBackup::onClickBackupSettings, this));
	mCommitCallbackRegistrar.add("Pref.RestoreSettings",		boost::bind(&FSPanelPreferenceBackup::onClickRestoreSettings, this));
	mCommitCallbackRegistrar.add("Pref.BackupSelectAll",		boost::bind(&FSPanelPreferenceBackup::onClickSelectAll, this));
	mCommitCallbackRegistrar.add("Pref.BackupDeselectAll",		boost::bind(&FSPanelPreferenceBackup::onClickDeselectAll, this));
}

BOOL FSPanelPreferenceBackup::postBuild()
{
	// <FS:Zi> Backup Settings
	// Apparently, line editors don't update with their settings controls, so do that manually here
	std::string dir_name = gSavedSettings.getString("SettingsBackupPath");
	getChild<LLLineEditor>("settings_backup_path")->setValue(dir_name);
	// </FS:Zi>
	
	// <FS:Beq>
	#if !defined OPENSIM
	// Note: Windlight setting restore is enabled in OPENSIM bulds irrespective of grid (or pre-login)
	// windlights settings folders are not grid specific and thus neither is the restore.
	// if windlight folders existsed they will be backed up on all builds but for SL only builds they will not be restored.

	LLScrollListCtrl* globalFoldersScrollList = getChild<LLScrollListCtrl>("restore_global_folders_list");
	std::vector<LLScrollListItem*> globalFoldersList = globalFoldersScrollList->getAllData();
	for (const auto item : globalFoldersList)
	{
		// if it is windlight related remove it.
		if (item->getValue().asString().rfind("windlight",0) == 0)
		{
			LL_INFOS() << "removing windlight folder (no longer used in SL) : " << item->getValue().asString() << " index: " << globalFoldersScrollList->getItemIndex(item) << LL_ENDL;
			globalFoldersScrollList->deleteSingleItem(globalFoldersScrollList->getItemIndex(item));
		}
	}
	#endif
	// </FS:Beq>
	return LLPanelPreference::postBuild();
}

void FSPanelPreferenceBackup::onClickSetBackupSettingsPath()
{
	std::string dir_name = gSavedSettings.getString("SettingsBackupPath");
	(new LLDirPickerThread(boost::bind(&FSPanelPreferenceBackup::changeBackupSettingsPath, this, _1, _2), dir_name))->getFile();
}

void FSPanelPreferenceBackup::changeBackupSettingsPath(const std::vector<std::string>& filenames, std::string proposed_name)
{
	std::string dir_name = filenames[0];
	if (!dir_name.empty() && dir_name != proposed_name)
	{
		gSavedSettings.setString("SettingsBackupPath", dir_name);
		getChild<LLLineEditor>("settings_backup_path")->setValue(dir_name);
	}
}

void FSPanelPreferenceBackup::onClickBackupSettings()
{
	
	LLSD args;
	args["DIRECTORY"] = gSavedSettings.getString("SettingsBackupPath");
	LLNotificationsUtil::add("SettingsConfirmBackup", args, LLSD(),
		boost::bind(&FSPanelPreferenceBackup::doBackupSettings, this, _1, _2));
}

void FSPanelPreferenceBackup::doBackupSettings(const LLSD& notification, const LLSD& response)
{
	LL_INFOS("SettingsBackup") << "entered" << LL_ENDL;
	
	S32 option = LLNotificationsUtil::getSelectedOption(notification, response);
	if ( option == 1 ) // CANCEL
	{
		LL_INFOS("SettingsBackup") << "backup cancelled" << LL_ENDL;
		return;
	}
	
	// Get settings backup path
	std::string dir_name = gSavedSettings.getString("SettingsBackupPath");

	// If we don't have a path yet, ask the user
	if (dir_name.empty())
	{
		LL_INFOS("SettingsBackup") << "ask user for backup path" << LL_ENDL;
		onClickSetBackupSettingsPath();
	}

	// Remember the backup path
	dir_name = gSavedSettings.getString("SettingsBackupPath");

	// If the backup path is still empty, complain to the user and do nothing else
	if (dir_name.empty())
	{
		LL_INFOS("SettingsBackup") << "backup path empty" << LL_ENDL;
		LLNotificationsUtil::add("BackupPathEmpty");
		return;
	}

	// Try to make sure the folder exists
	LLFile::mkdir(dir_name.c_str());
	// If the folder is still not there, give up
	if (!LLFile::isdir(dir_name.c_str()))
	{
		LL_WARNS("SettingsBackup") << "backup path does not exist or could not be created" << LL_ENDL;
		LLNotificationsUtil::add("BackupPathDoesNotExistOrCreateFailed");
		return;
	}

	// define a couple of control groups to store the settings to back up
	LLControlGroup backup_global_controls("BackupGlobal");
	LLControlGroup backup_per_account_controls("BackupPerAccount");

	// functor that will go over all settings in a control group and copy the ones that are
	// meant to be backed up
	struct f : public LLControlGroup::ApplyFunctor
	{
		LLControlGroup* group;	// our control group that will hold the backup controls
		f(LLControlGroup* g) : group(g) {}	// constructor, initializing group variable
		virtual void apply(const std::string& name, LLControlVariable* control)
		{
			if (!control->isPersisted() && !control->isBackupable())
			{
				LL_INFOS("SettingsBackup") << "Settings control " << control->getName() << ": non persistant controls don't need to be set not backupable." << LL_ENDL;
				return;
			}

			// only backup settings that are not default, are persistent an are marked as "safe" to back up
			if (!control->isDefault() && control->isPersisted() && control->isBackupable())
			{
				LL_WARNS() << control->getName() << LL_ENDL;
				// copy the control to our backup group
				(*group).declareControl(
					control->getName(),
					control->type(),
					control->getValue(),
					control->getComment(),
					SANITY_TYPE_NONE,
					LLSD(),
					std::string(),
					LLControlVariable::PERSIST_NONDFT);	// need to set persisitent flag, or it won't be saved
			}
		}
	} func_global(&backup_global_controls), func_per_account(&backup_per_account_controls);

	// run backup on global controls
	LL_INFOS("SettingsBackup") << "running functor on global settings" << LL_ENDL;
	gSavedSettings.applyToAll(&func_global);

	// make sure to write color preferences before copying them
	LL_INFOS("SettingsBackup") << "saving UI color table" << LL_ENDL;
	LLUIColorTable::instance().saveUserSettings();

	// set it to save defaults, too (FALSE), because our declaration automatically
	// makes the value default
	std::string backup_global_name = gDirUtilp->getExpandedFilename(LL_PATH_NONE, dir_name,
				LLAppViewer::instance()->getSettingsFilename("Default","Global"));
	LL_INFOS("SettingsBackup") << "saving backup global settings" << LL_ENDL;
	backup_global_controls.saveToFile(backup_global_name, FALSE);

	// Get scroll list control that holds the list of global files
	LLScrollListCtrl* globalScrollList = getChild<LLScrollListCtrl>("restore_global_files_list");
	// Pull out all data
	std::vector<LLScrollListItem*> globalFileList = globalScrollList->getAllData();
	// Go over each entry
	for (size_t index = 0; index < globalFileList.size(); ++index)
	{
		// Get the next item in the list
		LLScrollListItem* item = globalFileList[index];
		// Don't bother with the checkbox and get the path, since we back up all files
		// and only restore selectively
		std::string file = item->getColumn(2)->getValue().asString();
		LL_INFOS("SettingsBackup") << "copying global file " << file << LL_ENDL;
		copy_prefs_file(
			gDirUtilp->getExpandedFilename(LL_PATH_USER_SETTINGS, file),
			gDirUtilp->getExpandedFilename(LL_PATH_NONE, dir_name, file));
	}

	// Only back up per-account settings when the path is available, meaning, the user
	// has logged in
	std::string per_account_name = gDirUtilp->getExpandedFilename(LL_PATH_PER_SL_ACCOUNT,
				LLAppViewer::instance()->getSettingsFilename("Default", "PerAccount"));
	if (!per_account_name.empty())
	{
		// get path and file names to the relevant settings files
		std::string userlower = gDirUtilp->getBaseFileName(gDirUtilp->getLindenUserDir(), false);
		std::string backup_per_account_folder = dir_name+gDirUtilp->getDirDelimiter() + userlower;
		std::string backup_per_account_name = gDirUtilp->getExpandedFilename(LL_PATH_NONE, backup_per_account_folder,
					LLAppViewer::instance()->getSettingsFilename("Default", "PerAccount"));

		// Make sure to persist settings to file before we copy them
		FSAvatarRenderPersistence::instance().saveAvatarRenderSettings();

		LL_INFOS("SettingsBackup") << "copying per account settings" << LL_ENDL;
		// create per-user folder if it doesn't exist yet
		LLFile::mkdir(backup_per_account_folder.c_str());

		// check if the path is actually a folder
		if (LLFile::isdir(backup_per_account_folder.c_str()))
		{
			// run backup on per-account controls
			LL_INFOS("SettingsBackup") << "running functor on per account settings" << LL_ENDL;
			gSavedPerAccountSettings.applyToAll(&func_per_account);
			// save defaults here as well (FALSE)
			LL_INFOS("SettingsBackup") << "saving backup per account settings" << LL_ENDL;
			backup_per_account_controls.saveToFile(backup_per_account_name, FALSE);

			// Get scroll list control that holds the list of per account files
			LLScrollListCtrl* perAccountScrollList = getChild<LLScrollListCtrl>("restore_per_account_files_list");
			// Pull out all data
			std::vector<LLScrollListItem*> perAccountFileList = perAccountScrollList->getAllData();
			// Go over each entry
			for (size_t index = 0; index < perAccountFileList.size(); ++index)
			{

				// Get the next item in the list
				LLScrollListItem* item = perAccountFileList[index];
				// Don't bother with the checkbox and get the path, since we back up all files
				// and only restore selectively

				std::string file = item->getColumn(2)->getValue().asString();
				LL_INFOS("SettingsBackup") << "copying per account file " << file << LL_ENDL;
				copy_prefs_file(
					gDirUtilp->getExpandedFilename(LL_PATH_PER_SL_ACCOUNT, file),
					gDirUtilp->getExpandedFilename(LL_PATH_NONE, backup_per_account_folder, file));
			}
		}
		else
		{
			LL_WARNS("SettingsBackup") << backup_per_account_folder << " is not a folder. Per account settings save aborted." << LL_ENDL;
		}
	}

	// Get scroll list control that holds the list of global folders
	LLScrollListCtrl* globalFoldersScrollList = getChild<LLScrollListCtrl>("restore_global_folders_list");
	// Pull out all data
	std::vector<LLScrollListItem*> globalFoldersList = globalFoldersScrollList->getAllData();
	// Go over each entry
	for (size_t index = 0; index < globalFoldersList.size(); ++index)
	{
		// Get the next item in the list
		LLScrollListItem* item = globalFoldersList[index];
		// Don't bother with the checkbox and get the path, since we back up all folders
		// and only restore selectively
		if (item->getValue().asString() != "presets")
		{
			std::string folder = item->getColumn(2)->getValue().asString();

			std::string folder_name = gDirUtilp->getExpandedFilename(LL_PATH_USER_SETTINGS, folder) + gDirUtilp->getDirDelimiter();
			std::string backup_folder_name = gDirUtilp->getExpandedFilename(LL_PATH_NONE, dir_name, folder) + gDirUtilp->getDirDelimiter();

			LL_INFOS("SettingsBackup") << "backing up global folder: " << folder_name << LL_ENDL;

			// create folder if it's not there already
			LLFile::mkdir(backup_folder_name.c_str());

			std::string file_name;
			while (gDirUtilp->getNextFileInDir(folder_name, "*", file_name))
			{
				LL_INFOS("SettingsBackup") << "found entry: " << folder_name + file_name << LL_ENDL;
				// only copy files, not subfolders
				if (LLFile::isfile(folder_name + file_name.c_str()))
				{
					copy_prefs_file(folder_name + file_name, backup_folder_name + file_name);
				}
				else
				{
					LL_INFOS("SettingsBackup") << "skipping subfolder " << folder_name + file_name << LL_ENDL;
				}
			}
		}
		else
		{
			LLFile::mkdir(gDirUtilp->getExpandedFilename(LL_PATH_NONE, dir_name, PRESETS_DIR));

			std::string presets_folder = gDirUtilp->getExpandedFilename(LL_PATH_USER_SETTINGS, PRESETS_DIR) + gDirUtilp->getDirDelimiter();
			std::string graphics_presets_folder = gDirUtilp->getExpandedFilename(LL_PATH_USER_SETTINGS, PRESETS_DIR, PRESETS_GRAPHIC) + gDirUtilp->getDirDelimiter();
			std::string camera_presets_folder =  gDirUtilp->getExpandedFilename(LL_PATH_USER_SETTINGS, PRESETS_DIR, PRESETS_CAMERA) + gDirUtilp->getDirDelimiter();

			if (LLFile::isdir(graphics_presets_folder))
			{
				LLFile::mkdir(gDirUtilp->getExpandedFilename(LL_PATH_NONE, dir_name, PRESETS_DIR, PRESETS_GRAPHIC));

				std::string file_name;
				while (gDirUtilp->getNextFileInDir(graphics_presets_folder, "*", file_name))
				{
					std::string source = gDirUtilp->getExpandedFilename(LL_PATH_NONE, graphics_presets_folder, file_name);

					if (LLFile::isfile(source.c_str()))
					{
						std::string target = gDirUtilp->add(gDirUtilp->add(gDirUtilp->add(dir_name, PRESETS_DIR), PRESETS_GRAPHIC), file_name);
						copy_prefs_file(source, target);
					}
				}
			}

			if (LLFile::isdir(camera_presets_folder))
			{
				LLFile::mkdir(gDirUtilp->getExpandedFilename(LL_PATH_NONE, dir_name, PRESETS_DIR, PRESETS_CAMERA));

				std::string file_name;
				while (gDirUtilp->getNextFileInDir(camera_presets_folder, "*", file_name))
				{
					std::string source = gDirUtilp->getExpandedFilename(LL_PATH_NONE, camera_presets_folder, file_name);

					if (LLFile::isfile(source.c_str()))
					{
						std::string target = gDirUtilp->add(gDirUtilp->add(gDirUtilp->add(dir_name, PRESETS_DIR), PRESETS_CAMERA), file_name);
						copy_prefs_file(source, target);
					}
				}
			}
		}
	}

	LLNotificationsUtil::add("BackupFinished");
}

void FSPanelPreferenceBackup::onClickRestoreSettings()
{
	// ask the user if they really want to restore and restart
	LLNotificationsUtil::add("SettingsRestoreNeedsLogout", LLSD(), LLSD(), boost::bind(&FSPanelPreferenceBackup::doRestoreSettings, this, _1, _2));
}

void FSPanelPreferenceBackup:: doRestoreSettings(const LLSD& notification, const LLSD& response)
{
	LL_INFOS("SettingsBackup") << "entered" << LL_ENDL;
	// Check the user's answer about restore and restart
	S32 option = LLNotificationsUtil::getSelectedOption(notification, response);

	// If canceled, do nothing
	if (option == 1)
	{
		LL_INFOS("SettingsBackup") << "restore canceled" << LL_ENDL;
		return;
	}

	// Get settings backup path
	std::string dir_name = gSavedSettings.getString("SettingsBackupPath");

	// Backup path is empty, ask the user where to find the backup
	if (dir_name.empty())
	{
		LL_INFOS("SettingsBackup") << "ask user for path to restore from" << LL_ENDL;
		onClickSetBackupSettingsPath();
	}

	// Remember the backup path
	dir_name = gSavedSettings.getString("SettingsBackupPath");

	// If the backup path is still empty, complain to the user and do nothing else
	if (dir_name.empty())
	{
		LL_INFOS("SettingsBackup") << "restore path empty" << LL_ENDL;
		LLNotificationsUtil::add("BackupPathEmpty");
		return;
	}

	// If the path does not exist, give up
	if (!LLFile::isdir(dir_name.c_str()))
	{
		LL_INFOS("SettingsBackup") << "backup path does not exist" << LL_ENDL;
		LLNotificationsUtil::add("BackupPathDoesNotExist");
		return;
	}

	// Close the window so the restored settings can't be destroyed by the user
	LLFloaterPreference* instance = LLFloaterReg::findTypedInstance<LLFloaterPreference>("preferences");
	if (instance)
	{
		instance->onBtnOK(LLSD());
	}

	if (gSavedSettings.getBOOL("RestoreGlobalSettings"))
	{
		// Get path and file names to backup and restore settings path
		std::string global_name = gSavedSettings.getString("ClientSettingsFile");
		std::string backup_global_name = gDirUtilp->getExpandedFilename(LL_PATH_NONE, dir_name,
					LLAppViewer::instance()->getSettingsFilename("Default", "Global"));

		// start clean
		LL_INFOS("SettingsBackup") << "clearing global settings" << LL_ENDL;
		gSavedSettings.resetToDefaults();

		// run restore on global controls
		LL_INFOS("SettingsBackup") << "restoring global settings from backup" << LL_ENDL;
		gSavedSettings.loadFromFile(backup_global_name);
		LL_INFOS("SettingsBackup") << "saving global settings" << LL_ENDL;
		gSavedSettings.saveToFile(global_name, TRUE);
	}

	// Get scroll list control that holds the list of global files
	LLScrollListCtrl* globalScrollList = getChild<LLScrollListCtrl>("restore_global_files_list");
	// Pull out all data
	std::vector<LLScrollListItem*> globalFileList = globalScrollList->getAllData();
	// Go over each entry
	for (size_t index = 0; index < globalFileList.size(); ++index)
	{
		// Get the next item in the list
		LLScrollListItem* item = globalFileList[index];
		// Look at the first column and make sure it's a checkbox control
		LLScrollListCheck* checkbox = dynamic_cast<LLScrollListCheck*>(item->getColumn(0));
		if (!checkbox)
			continue;
		// Only restore if this item is checked on
		if (checkbox->getCheckBox()->getValue().asBoolean())
		{
			// Get the path to restore for this item
			std::string file = item->getColumn(2)->getValue().asString();
			LL_INFOS("SettingsBackup") << "copying global file " << file << LL_ENDL;
			copy_prefs_file(
				gDirUtilp->getExpandedFilename(LL_PATH_NONE, dir_name, file),
				gDirUtilp->getExpandedFilename(LL_PATH_USER_SETTINGS, file));
		}
	}

	// Only restore per-account settings when the path is available
	std::string per_account_name = gDirUtilp->getExpandedFilename(LL_PATH_PER_SL_ACCOUNT,
				LLAppViewer::instance()->getSettingsFilename("Default", "PerAccount"));
	if (!per_account_name.empty())
	{
		// Get path and file names to the relevant settings files
		std::string userlower = gDirUtilp->getBaseFileName(gDirUtilp->getLindenUserDir(), false);
		std::string backup_per_account_folder = dir_name + gDirUtilp->getDirDelimiter() + userlower;
		std::string backup_per_account_name = gDirUtilp->getExpandedFilename(LL_PATH_NONE, backup_per_account_folder,
					LLAppViewer::instance()->getSettingsFilename("Default", "PerAccount"));

		if (gSavedSettings.getBOOL("RestorePerAccountSettings"))
		{
			// run restore on per-account controls
			LL_INFOS("SettingsBackup") << "restoring per account settings" << LL_ENDL;
			gSavedPerAccountSettings.loadFromFile(backup_per_account_name);
			LL_INFOS("SettingsBackup") << "saving per account settings" << LL_ENDL;
			gSavedPerAccountSettings.saveToFile(per_account_name, TRUE);
		}

		// Get scroll list control that holds the list of per account files
		LLScrollListCtrl* perAccountScrollList = getChild<LLScrollListCtrl>("restore_per_account_files_list");
		// Pull out all data
		std::vector<LLScrollListItem*> perAccountFileList = perAccountScrollList->getAllData();
		// Go over each entry
		for (size_t index = 0; index < perAccountFileList.size(); ++index)
		{
			// Get the next item in the list
			LLScrollListItem* item = perAccountFileList[index];
			// Look at the first column and make sure it's a checkbox control
			LLScrollListCheck* checkbox = dynamic_cast<LLScrollListCheck*>(item->getColumn(0));
			if (!checkbox)
				continue;
			// Only restore if this item is checked on
			if (checkbox->getCheckBox()->getValue().asBoolean())
			{
				// Get the path to restore for this item
				std::string file = item->getColumn(2)->getValue().asString();
				LL_INFOS("SettingsBackup") << "copying per account file " << file << LL_ENDL;
				copy_prefs_file(
					gDirUtilp->getExpandedFilename(LL_PATH_NONE, backup_per_account_folder, file),
					gDirUtilp->getExpandedFilename(LL_PATH_PER_SL_ACCOUNT, file));
			}
		}

		// toolbars get overwritten when LLToolbarView is destroyed, so make sure
		// the toolbars are updated here already
		LL_INFOS("SettingsBackup") << "clearing toolbars" << LL_ENDL;
		gToolBarView->clearToolbars();
		LL_INFOS("SettingsBackup") << "reloading toolbars" << LL_ENDL;
		gToolBarView->loadToolbars(FALSE);
#ifdef OPENSIM
		if (LLGridManager::instance().isInOpenSim())
		{
			LL_INFOS("SettingsBackup") << "reloading group mute list" << LL_ENDL;
			exoGroupMuteList::instance().loadMuteList();
		}
#endif
		FSAvatarRenderPersistence::instance().loadAvatarRenderSettings();

		LLPanelMainInventory::sSaveFilters = false;
		LLFavoritesOrderStorage::mSaveOnExit = false;
	}

	// Get scroll list control that holds the list of global folders
	LLScrollListCtrl* globalFoldersScrollList = getChild<LLScrollListCtrl>("restore_global_folders_list");
	// Pull out all data
	std::vector<LLScrollListItem*> globalFoldersList = globalFoldersScrollList->getAllData();
	// Go over each entry
	for (size_t index = 0; index < globalFoldersList.size(); ++index)
	{
		// Get the next item in the list
		LLScrollListItem* item = globalFoldersList[index];
		// Look at the first column and make sure it's a checkbox control
		LLScrollListCheck* checkbox = dynamic_cast<LLScrollListCheck*>(item->getColumn(0));
		if (!checkbox)
			continue;
		// Only restore if this item is checked on
		if (checkbox->getCheckBox()->getValue().asBoolean())
		{
			if (item->getValue().asString() != "presets")
			{
				// Get the path to restore for this item
				std::string folder = item->getColumn(2)->getValue().asString();

				std::string folder_name = gDirUtilp->getExpandedFilename(LL_PATH_USER_SETTINGS, folder) + gDirUtilp->getDirDelimiter();
				std::string backup_folder_name = gDirUtilp->getExpandedFilename(LL_PATH_NONE, dir_name, folder) + gDirUtilp->getDirDelimiter();

				LL_INFOS("SettingsBackup") << "restoring global folder: " << folder_name << LL_ENDL;

				// create folder if it's not there already
				LLFile::mkdir(folder_name.c_str());

				std::string file_name;
				while (gDirUtilp->getNextFileInDir(backup_folder_name, "*", file_name))
				{
					LL_INFOS("SettingsBackup") << "found entry: " << backup_folder_name + file_name << LL_ENDL;
					// only restore files, not subfolders
					if (LLFile::isfile(backup_folder_name + file_name.c_str()))
					{
						copy_prefs_file(backup_folder_name + file_name, folder_name + file_name);
					}
					else
					{
						LL_INFOS("SettingsBackup") << "skipping subfolder " << backup_folder_name + file_name << LL_ENDL;
					}
				}
			}
			else
			{
				LLFile::mkdir(gDirUtilp->getExpandedFilename(LL_PATH_USER_SETTINGS, PRESETS_DIR));

				std::string presets_folder = gDirUtilp->getExpandedFilename(LL_PATH_NONE, dir_name, PRESETS_DIR) + gDirUtilp->getDirDelimiter();
				std::string graphics_presets_folder = gDirUtilp->getExpandedFilename(LL_PATH_NONE, dir_name, PRESETS_DIR, PRESETS_GRAPHIC) + gDirUtilp->getDirDelimiter();
				std::string camera_presets_folder =  gDirUtilp->getExpandedFilename(LL_PATH_NONE, dir_name, PRESETS_DIR, PRESETS_CAMERA) + gDirUtilp->getDirDelimiter();

				if (LLFile::isdir(graphics_presets_folder))
				{
					LLFile::mkdir(gDirUtilp->getExpandedFilename(LL_PATH_USER_SETTINGS, PRESETS_DIR, PRESETS_GRAPHIC));

					std::string file_name;
					while (gDirUtilp->getNextFileInDir(graphics_presets_folder, "*", file_name))
					{
						std::string source = gDirUtilp->getExpandedFilename(LL_PATH_NONE, graphics_presets_folder, file_name);

						if (LLFile::isfile(source.c_str()))
						{
							std::string target = gDirUtilp->add(gDirUtilp->getExpandedFilename(LL_PATH_USER_SETTINGS, PRESETS_DIR, PRESETS_GRAPHIC), file_name);
							copy_prefs_file(source, target);
						}
					}
				}

				if (LLFile::isdir(camera_presets_folder))
				{
					LLFile::mkdir(gDirUtilp->getExpandedFilename(LL_PATH_USER_SETTINGS, PRESETS_DIR, PRESETS_CAMERA));

					std::string file_name;
					while (gDirUtilp->getNextFileInDir(camera_presets_folder, "*", file_name))
					{
						std::string source = gDirUtilp->getExpandedFilename(LL_PATH_NONE, camera_presets_folder, file_name);

						if (LLFile::isfile(source.c_str()))
						{
							std::string target = gDirUtilp->add(gDirUtilp->getExpandedFilename(LL_PATH_USER_SETTINGS, PRESETS_DIR, PRESETS_CAMERA), file_name);
							copy_prefs_file(source, target);
						}
					}
				}
			}
		}
	}
	// <FS:CR> Set this true so we can update newer settings with their deprecated counterparts on next launch
	gSavedSettings.setBOOL("FSFirstRunAfterSettingsRestore", TRUE);
	
	// Tell the user we have finished restoring settings and the viewer must shut down
	LLNotificationsUtil::add("RestoreFinished", LLSD(), LLSD(), boost::bind(&FSPanelPreferenceBackup::onQuitConfirmed, this, _1, _2));
}

// User confirmed the shutdown and we proceed
void FSPanelPreferenceBackup::onQuitConfirmed(const LLSD& notification,const LLSD& response)
{
	// Make sure the viewer will not save any settings on exit, so our copied files will survive
	LLAppViewer::instance()->setSaveSettingsOnExit(FALSE);
	// Quit the viewer so all gets saved immediately
	LL_INFOS("SettingsBackup") << "setting to quit" << LL_ENDL;
	LLAppViewer::instance()->requestQuit();
}

void FSPanelPreferenceBackup::onClickSelectAll()
{
	doSelect(TRUE);
}

void FSPanelPreferenceBackup::onClickDeselectAll()
{
	doSelect(FALSE);
}

void FSPanelPreferenceBackup::doSelect(BOOL all)
{
	// Get scroll list control that holds the list of global files
	LLScrollListCtrl* globalScrollList = getChild<LLScrollListCtrl>("restore_global_files_list");
	// Get scroll list control that holds the list of per account files
	LLScrollListCtrl* perAccountScrollList = getChild<LLScrollListCtrl>("restore_per_account_files_list");
	// Get scroll list control that holds the list of global folders
	LLScrollListCtrl* globalFoldersScrollList = getChild<LLScrollListCtrl>("restore_global_folders_list");

	applySelection(globalScrollList, all);
	applySelection(perAccountScrollList, all);
	applySelection(globalFoldersScrollList, all);
}

void FSPanelPreferenceBackup::applySelection(LLScrollListCtrl* control, BOOL all)
{
	// Pull out all data
	std::vector<LLScrollListItem*> itemList = control->getAllData();
	// Go over each entry
	for (size_t index = 0; index < itemList.size(); ++index)
	{
		// Get the next item in the list
		LLScrollListItem* item = itemList[index];
		// Check/uncheck the box only when the item is enabled
		if (item->getEnabled())
		{
			// Look at the first column and make sure it's a checkbox control
			LLScrollListCheck* checkbox = dynamic_cast<LLScrollListCheck*>(item->getColumn(0));
			if (checkbox)
			{
				checkbox->getCheckBox()->setValue(all);
			}
		}
	}
}
// </FS:Zi>

// <FS:Kadah>
void LLFloaterPreference::loadFontPresetsFromDir(const std::string& dir, LLComboBox* font_selection_combo)
{
	LLDirIterator dir_iter(dir, "*.xml");
	std::string file;
	while (dir_iter.next(file))
	{
		//hack to deal with "fonts.xml" 
		if (file == "fonts.xml")
		{
			font_selection_combo->add("Deja Vu", file);
		}
		//hack to get "fonts_[name].xml" to "Name"
		else
		{
			std::string fontpresetname = file.substr(6, file.length() - 10);
			LLStringUtil::replaceChar(fontpresetname, '_', ' ');
			fontpresetname[0] = LLStringOps::toUpper(fontpresetname[0]);
			font_selection_combo->add(fontpresetname, file);
		}
	}
}

void LLFloaterPreference::populateFontSelectionCombo()
{
	LLComboBox* font_selection_combo = getChild<LLComboBox>("Fontsettingsfile");
	if (font_selection_combo)
	{
		const std::string fontDir(gDirUtilp->getExpandedFilename(LL_PATH_FONTS, "", ""));
		const std::string userfontDir(gDirUtilp->getExpandedFilename(LL_PATH_USER_SETTINGS , "fonts", ""));

		// Load fonts.xmls from the install dir first then user_settings
		loadFontPresetsFromDir(fontDir, font_selection_combo);
		loadFontPresetsFromDir(userfontDir, font_selection_combo);

		font_selection_combo->setValue(gSavedSettings.getString("FSFontSettingsFile"));
	}
}
// </FS:Kadah>

// <FS:AW optional opensim support>
static LLPanelInjector<LLPanelPreferenceOpensim> t_pref_opensim("panel_preference_opensim");

#ifdef OPENSIM
LLPanelPreferenceOpensim::LLPanelPreferenceOpensim() : LLPanelPreference(),
	mGridListControl(NULL),
	mGridListChangedCallbackConnection(),
	mGridAddedCallbackConnection()
{
	mCommitCallbackRegistrar.add("Pref.ClearDebugSearchURL", boost::bind(&LLPanelPreferenceOpensim::onClickClearDebugSearchURL, this));
	mCommitCallbackRegistrar.add("Pref.PickDebugSearchURL", boost::bind(&LLPanelPreferenceOpensim::onClickPickDebugSearchURL, this));
	mCommitCallbackRegistrar.add("Pref.AddGrid", boost::bind(&LLPanelPreferenceOpensim::onClickAddGrid, this));
	mCommitCallbackRegistrar.add("Pref.ClearGrid", boost::bind(&LLPanelPreferenceOpensim::onClickClearGrid, this));
	mCommitCallbackRegistrar.add("Pref.RefreshGrid", boost::bind( &LLPanelPreferenceOpensim::onClickRefreshGrid, this));
	mCommitCallbackRegistrar.add("Pref.RemoveGrid", boost::bind( &LLPanelPreferenceOpensim::onClickRemoveGrid, this));
}

LLPanelPreferenceOpensim::~LLPanelPreferenceOpensim()
{
	if (mGridListChangedCallbackConnection.connected())
	{
		mGridListChangedCallbackConnection.disconnect();
	}

	if (mGridAddedCallbackConnection.connected())
	{
		mGridAddedCallbackConnection.disconnect();
	}
}

BOOL LLPanelPreferenceOpensim::postBuild()
{
	mEditorGridName = findChild<LLLineEditor>("name_edit");
	mEditorGridURI = findChild<LLLineEditor>("grid_uri_edit");
	mEditorLoginPage = findChild<LLLineEditor>("login_page_edit");
	mEditorHelperURI = findChild<LLLineEditor>("helper_uri_edit");
	mEditorWebsite = findChild<LLLineEditor>("website_edit");
	mEditorSupport = findChild<LLLineEditor>("support_edit");
	mEditorRegister = findChild<LLLineEditor>("register_edit");
	mEditorPassword = findChild<LLLineEditor>("password_edit");
	mEditorSearch = findChild<LLLineEditor>("search_edit");
	mEditorGridMessage = findChild<LLLineEditor>("message_edit");
	mGridListControl = getChild<LLScrollListCtrl>("grid_list");
	mGridListControl->setCommitCallback(boost::bind(&LLPanelPreferenceOpensim::onSelectGrid, this));
	mGridListChangedCallbackConnection = LLGridManager::getInstance()->addGridListChangedCallback(boost::bind(&LLPanelPreferenceOpensim::refreshGridList, this, _1));
	refreshGridList();

	return LLPanelPreference::postBuild();
}

void LLPanelPreferenceOpensim::onOpen(const LLSD& key)
{
	mCurrentGrid = LLGridManager::getInstance()->getGrid();

	mEditorGridName->clear();
	mEditorGridURI->clear();
	mEditorLoginPage->clear();
	mEditorHelperURI->clear();
	mEditorWebsite->clear();
	mEditorSupport->clear();
	mEditorRegister->clear();
	mEditorPassword->clear();
	mEditorSearch->clear();
	mEditorGridMessage->clear();
}

void LLPanelPreferenceOpensim::onSelectGrid()
{
	LLSD grid_info;
	std::string grid = mGridListControl->getSelectedValue();
	LLGridManager::getInstance()->getGridData(grid, grid_info);

	mEditorGridName->setText(grid_info[GRID_LABEL_VALUE].asString());
	mEditorGridURI->setText(grid_info[GRID_LOGIN_URI_VALUE][0].asString());
	mEditorLoginPage->setText(grid_info[GRID_LOGIN_PAGE_VALUE].asString());
	mEditorHelperURI->setText(grid_info[GRID_HELPER_URI_VALUE].asString());
	mEditorWebsite->setText(grid_info["about"].asString());
	mEditorSupport->setText(grid_info["help"].asString());
	mEditorRegister->setText(grid_info[GRID_REGISTER_NEW_ACCOUNT].asString());
	mEditorPassword->setText(grid_info[GRID_FORGOT_PASSWORD].asString());
	mEditorSearch->setText(grid_info["search"].asString());
	mEditorGridMessage->setText(grid_info["message"].asString());
}

void LLPanelPreferenceOpensim::apply()
{
	LLGridManager::getInstance()->saveGridList();
	FSPanelLogin::updateServer();
}

void LLPanelPreferenceOpensim::cancel()
{
	LLGridManager::getInstance()->resetGrids();
	LLGridManager::getInstance()->setGridChoice(mCurrentGrid);
	FSPanelLogin::updateServer();
}

void LLPanelPreferenceOpensim::onClickAddGrid()
{
	std::string new_grid = getChild<LLLineEditor>("add_grid")->getText();

	if (!new_grid.empty())
	{
		getChild<LLUICtrl>("grid_management_panel")->setEnabled(FALSE);
		if (mGridAddedCallbackConnection.connected())
		{
			mGridAddedCallbackConnection.disconnect();
		}
		LLGridManager::getInstance()->addGridListChangedCallback(boost::bind(&LLPanelPreferenceOpensim::addedGrid, this, _1));
		LLGridManager::getInstance()->addGrid(new_grid);
	}
}

void LLPanelPreferenceOpensim::addedGrid(bool success)
{
	if (mGridAddedCallbackConnection.connected())
	{
		mGridAddedCallbackConnection.disconnect();
	}

	if (success)
	{
		const std::string& new_grid = getChild<LLLineEditor>("add_grid")->getText();

		for (auto row : mGridListControl->getAllData())
		{
			if (new_grid.find(row->getColumn(1)->getValue().asString()) != std::string::npos)
			{
				row->setSelected(TRUE);
				mGridListControl->scrollToShowSelected();
				onSelectGrid();
				break;
			}
		}

		onClickClearGrid();
	}
}

void LLPanelPreferenceOpensim::onClickClearGrid()
{
	getChild<LLLineEditor>("add_grid")->clear();
}

void LLPanelPreferenceOpensim::onClickRefreshGrid()
{
	std::string grid = mGridListControl->getSelectedValue();
	getChild<LLUICtrl>("grid_management_panel")->setEnabled(FALSE);
	LLGridManager::getInstance()->reFetchGrid(grid, (grid == LLGridManager::getInstance()->getGrid()) );
}

void LLPanelPreferenceOpensim::onClickRemoveGrid()
{
	std::string grid = mGridListControl->getSelectedValue();
	LLSD args;

	if (grid != LLGridManager::getInstance()->getGrid())
	{
		args["REMOVE_GRID"] = grid;
		LLSD payload = grid;
		LLNotificationsUtil::add("ConfirmRemoveGrid", args, payload, boost::bind(&LLPanelPreferenceOpensim::removeGridCB, this,  _1, _2));
	}
	else
	{
		args["REMOVE_GRID"] = LLGridManager::getInstance()->getGridLabel();
		LLNotificationsUtil::add("CanNotRemoveConnectedGrid", args);
	}
}

bool LLPanelPreferenceOpensim::removeGridCB(const LLSD& notification, const LLSD& response)
{
	const S32 option = LLNotificationsUtil::getSelectedOption(notification, response);
	if (0 == option)
	{
		std::string grid = notification["payload"].asString();
		getChild<LLUICtrl>("grid_management_panel")->setEnabled(FALSE);
		mEditorGridName->clear();
		mEditorGridURI->clear();
		mEditorLoginPage->clear();
		mEditorHelperURI->clear();
		mEditorWebsite->clear();
		mEditorSupport->clear();
		mEditorRegister->clear();
		mEditorPassword->clear();
		mEditorSearch->clear();
		mEditorGridMessage->clear();
		LLGridManager::getInstance()->removeGrid(grid);
		FSPanelLogin::updateServer();
	}
	return false;
}

void LLPanelPreferenceOpensim::refreshGridList(bool success)
{
	FSPanelLogin::updateServer();

	getChild<LLUICtrl>("grid_management_panel")->setEnabled(TRUE);

	if (!mGridListControl)
	{
		LL_WARNS() << "No GridListControl - bug or out of memory" << LL_ENDL;
		return;
	}

	mGridListControl->operateOnAll(LLCtrlListInterface::OP_DELETE);
	mGridListControl->sortByColumnIndex(0, TRUE);

	std::map<std::string, std::string> known_grids = LLGridManager::getInstance()->getKnownGrids();
        std::map<std::string, std::string>::iterator grid_iter = known_grids.begin();
	for(; grid_iter != known_grids.end(); grid_iter++)
	{
		if (!grid_iter->first.empty() && !grid_iter->second.empty())
		{
			LLURI login_uri = LLURI(LLGridManager::getInstance()->getLoginURI(grid_iter->first));
			LLSD element;
			const std::string connected_grid = LLGridManager::getInstance()->getGrid();

			std::string style = "NORMAL";
			if (connected_grid == grid_iter->first)
			{
				style = "BOLD";
			}

			int col = 0;
			element["id"] = grid_iter->first;
			element["columns"][col]["column"] = "grid_label";
			element["columns"][col]["value"] = grid_iter->second;
			element["columns"][col]["font"]["name"] = "SANSSERIF";
			element["columns"][col]["font"]["style"] = style;
			col++;
			element["columns"][col]["column"] = "login_uri";
			element["columns"][col]["value"] = login_uri.authority();
			element["columns"][col]["font"]["name"] = "SANSSERIF";
			element["columns"][col]["font"]["style"] = style;
	
			mGridListControl->addElement(element);
		}
	}
}

void LLPanelPreferenceOpensim::onClickClearDebugSearchURL()
{
	LLNotificationsUtil::add("ConfirmClearDebugSearchURL", LLSD(), LLSD(), callback_clear_debug_search);
}

void LLPanelPreferenceOpensim::onClickPickDebugSearchURL()
{

	LLNotificationsUtil::add("ConfirmPickDebugSearchURL", LLSD(), LLSD(),callback_pick_debug_search );
}
#else
void no_cb()
{ }

LLPanelPreferenceOpensim::LLPanelPreferenceOpensim() : LLPanelPreference()
{
	mCommitCallbackRegistrar.add("Pref.ClearDebugSearchURL", boost::bind(&no_cb));
	mCommitCallbackRegistrar.add("Pref.PickDebugSearchURL", boost::bind(&no_cb));
	mCommitCallbackRegistrar.add("Pref.AddGrid", boost::bind(&no_cb));
	mCommitCallbackRegistrar.add("Pref.ClearGrid", boost::bind(&no_cb));
	mCommitCallbackRegistrar.add("Pref.RefreshGrid", boost::bind(&no_cb));
	mCommitCallbackRegistrar.add("Pref.RemoveGrid", boost::bind(&no_cb));
}
LLPanelPreferenceOpensim::~LLPanelPreferenceOpensim()
{
}

#endif
// <FS:AW optional opensim support>

// <FS:Ansariel> Output device selection
static LLPanelInjector<FSPanelPreferenceSounds> t_pref_sounds("panel_preference_sounds");

FSPanelPreferenceSounds::FSPanelPreferenceSounds() :
	LLPanelPreference(),
	mOutputDevicePanel(nullptr),
	mOutputDeviceComboBox(nullptr),
	mOutputDeviceListChangedConnection()
{ }

FSPanelPreferenceSounds::~FSPanelPreferenceSounds()
{
	if (mOutputDeviceListChangedConnection.connected())
	{
		mOutputDeviceListChangedConnection.disconnect();
	}
}

BOOL FSPanelPreferenceSounds::postBuild()
{
	mOutputDevicePanel = findChild<LLPanel>("output_device_settings_panel");
	mOutputDeviceComboBox = findChild<LLComboBox>("sound_output_device");

#if LL_FMODSTUDIO
	if (gAudiop && mOutputDevicePanel && mOutputDeviceComboBox)
	{
		gSavedSettings.getControl("FSOutputDeviceUUID")->getSignal()->connect(boost::bind(&FSPanelPreferenceSounds::onOutputDeviceChanged, this, _2));

		mOutputDeviceListChangedConnection = gAudiop->setOutputDeviceListChangedCallback(boost::bind(&FSPanelPreferenceSounds::onOutputDeviceListChanged, this, _1));
		onOutputDeviceListChanged(gAudiop->getDevices());

		mOutputDeviceComboBox->setCommitCallback(boost::bind(&FSPanelPreferenceSounds::onOutputDeviceSelectionChanged, this, _2));
	}
#else
	if (mOutputDevicePanel)
	{
		mOutputDevicePanel->setVisible(FALSE);
	}
#endif

	return LLPanelPreference::postBuild();
}

void FSPanelPreferenceSounds::onOutputDeviceChanged(const LLSD& new_value)
{
	mOutputDeviceComboBox->setSelectedByValue(new_value.asUUID(), TRUE);
}

void FSPanelPreferenceSounds::onOutputDeviceSelectionChanged(const LLSD& new_value)
{
	gSavedSettings.setString("FSOutputDeviceUUID", mOutputDeviceComboBox->getSelectedValue().asString());
}

void FSPanelPreferenceSounds::onOutputDeviceListChanged(LLAudioEngine::output_device_map_t output_devices)
{
	LLUUID selected_device(gSavedSettings.getString("FSOutputDeviceUUID"));
	mOutputDeviceComboBox->removeall();

	if (output_devices.empty())
	{
		LL_INFOS() << "No output devices available" << LL_ENDL;
		mOutputDeviceComboBox->add(mOutputDevicePanel->getString("output_no_device"), LLUUID::null);

		if (selected_device != LLUUID::null)
		{
			LL_INFOS() << "Non-default device selected - adding unavailable for " << selected_device << LL_ENDL;
			mOutputDeviceComboBox->add(mOutputDevicePanel->getString("output_device_unavailable"), selected_device);
		}
	}
	else
	{
		bool selected_device_found = false;

		mOutputDeviceComboBox->add(mOutputDevicePanel->getString("output_default_text"), LLUUID::null);
		selected_device_found = selected_device == LLUUID::null;

		for (auto device : output_devices)
		{
			mOutputDeviceComboBox->add(device.second.empty() ? mOutputDevicePanel->getString("output_name_no_device") : device.second, device.first);

			if (!selected_device_found && device.first == selected_device)
			{
				LL_INFOS() << "Found selected device \"" << device.second << "\" (" << device.first << ")" << LL_ENDL;
				selected_device_found = true;
			}
		}

		if (!selected_device_found)
		{
			LL_INFOS() << "Selected device " << selected_device << " NOT found - adding unavailable" << LL_ENDL;
			mOutputDeviceComboBox->add(mOutputDevicePanel->getString("output_device_unavailable"), selected_device);
		}
	}

	mOutputDeviceComboBox->setSelectedByValue(selected_device, TRUE);
}
// </FS:Ansariel><|MERGE_RESOLUTION|>--- conflicted
+++ resolved
@@ -4356,12 +4356,9 @@
         LL_WARNS() << "Unimplemented mode" << LL_ENDL;
     }
 
-<<<<<<< HEAD
     // explicit update to make sure table is ready for llsearchableui
     pControlsTable->updateColumns();
 
-=======
->>>>>>> 4e0e29b0
     // Searchable columns were removed and readded, mark searchables for an update
     // Note: at the moment tables/lists lack proper llsearchableui support
     LLFloaterPreference* instance = LLFloaterReg::findTypedInstance<LLFloaterPreference>("preferences");
