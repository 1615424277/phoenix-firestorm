/** 
 * @file llfloaterpreference.cpp
 * @brief Global preferences with and without persistence.
 *
 * $LicenseInfo:firstyear=2002&license=viewerlgpl$
 * Second Life Viewer Source Code
 * Copyright (C) 2010, Linden Research, Inc.
 * 
 * This library is free software; you can redistribute it and/or
 * modify it under the terms of the GNU Lesser General Public
 * License as published by the Free Software Foundation;
 * version 2.1 of the License only.
 * 
 * This library is distributed in the hope that it will be useful,
 * but WITHOUT ANY WARRANTY; without even the implied warranty of
 * MERCHANTABILITY or FITNESS FOR A PARTICULAR PURPOSE.  See the GNU
 * Lesser General Public License for more details.
 * 
 * You should have received a copy of the GNU Lesser General Public
 * License along with this library; if not, write to the Free Software
 * Foundation, Inc., 51 Franklin Street, Fifth Floor, Boston, MA  02110-1301  USA
 * 
 * Linden Research, Inc., 945 Battery Street, San Francisco, CA  94111  USA
 * $/LicenseInfo$
 */

/*
 * App-wide preferences.  Note that these are not per-user,
 * because we need to load many preferences before we have
 * a login name.
 */

#include "llviewerprecompiledheaders.h"

#include "llfloaterpreference.h"

#include "message.h"

#include "llagent.h"
#include "llavatarconstants.h"
#include "llcheckboxctrl.h"
#include "llcolorswatch.h"
#include "llcombobox.h"
#include "llcommandhandler.h"
#include "lldirpicker.h"
#include "lleventtimer.h"
#include "llfeaturemanager.h"
#include "llfocusmgr.h"
//#include "llfirstuse.h"
#include "llfloaterreg.h"
#include "llfloaterabout.h"
#include "llfloaterhardwaresettings.h"
#include "llimfloater.h"
#include "llkeyboard.h"
#include "llmodaldialog.h"
#include "llnavigationbar.h"
#include "llnearbychat.h"
#include "llnotifications.h"
#include "llnotificationsutil.h"
#include "llnotificationtemplate.h"
#include "llpanellogin.h"
#include "llpanelvoicedevicesettings.h"
#include "llradiogroup.h"
#include "llsearchcombobox.h"
#include "llsky.h"
#include "llscrolllistctrl.h"
#include "llscrolllistitem.h"
#include "llsliderctrl.h"
#include "llsidetray.h"
#include "lltabcontainer.h"
#include "lltrans.h"
#include "llviewercontrol.h"
#include "llviewercamera.h"
#include "llviewerwindow.h"
#include "llviewermessage.h"
#include "llviewershadermgr.h"
#include "llviewerthrottle.h"
#include "llvotree.h"
#include "llvosky.h"

// linden library includes
#include "llavatarnamecache.h"
#include "llerror.h"
#include "llfontgl.h"
#include "llrect.h"
#include "llstring.h"

// project includes

#include "llbutton.h"
#include "llflexibleobject.h"
#include "lllineeditor.h"
#include "llresmgr.h"
#include "llspinctrl.h"
#include "llstartup.h"
#include "lltextbox.h"
#include "llui.h"
#include "llviewerobjectlist.h"
#include "llvoavatar.h"
#include "llvovolume.h"
#include "llwindow.h"
#include "llworld.h"
#include "pipeline.h"
#include "lluictrlfactory.h"
#include "llviewermedia.h"
#include "llpluginclassmedia.h"
#include "llteleporthistorystorage.h"
#include "llproxy.h"
// [RLVa:KB] - Checked: 2010-03-18 (RLVa-1.2.0a)
#include "rlvhandler.h"
// [/RLVa:KB]
#include "llsdserialize.h" // KB: SkinsSelector
#include "fscontactsfloater.h" // TS: sort contacts list

#include "lllogininstance.h"        // to check if logged in yet
#include "llsdserialize.h"

const F32 MAX_USER_FAR_CLIP = 512.f;
const F32 MIN_USER_FAR_CLIP = 64.f;
const F32 BANDWIDTH_UPDATER_TIMEOUT = 0.5f;

//control value for middle mouse as talk2push button
const static std::string MIDDLE_MOUSE_CV = "MiddleMouse";

class LLVoiceSetKeyDialog : public LLModalDialog
{
public:
	LLVoiceSetKeyDialog(const LLSD& key);
	~LLVoiceSetKeyDialog();
	
	/*virtual*/ BOOL postBuild();
	
	void setParent(LLFloaterPreference* parent) { mParent = parent; }
	
	BOOL handleKeyHere(KEY key, MASK mask);
	static void onCancel(void* user_data);
		
private:
	LLFloaterPreference* mParent;
};

LLVoiceSetKeyDialog::LLVoiceSetKeyDialog(const LLSD& key)
  : LLModalDialog(key),
	mParent(NULL)
{
}

//virtual
BOOL LLVoiceSetKeyDialog::postBuild()
{
	childSetAction("Cancel", onCancel, this);
	getChild<LLUICtrl>("Cancel")->setFocus(TRUE);
	
	gFocusMgr.setKeystrokesOnly(TRUE);
	
	return TRUE;
}

LLVoiceSetKeyDialog::~LLVoiceSetKeyDialog()
{
}

BOOL LLVoiceSetKeyDialog::handleKeyHere(KEY key, MASK mask)
{
	BOOL result = TRUE;
	
	if(key == 'Q' && mask == MASK_CONTROL)
	{
		result = FALSE;
	}
	else if (mParent)
	{
		mParent->setKey(key);
	}
	closeFloater();
	return result;
}

//static
void LLVoiceSetKeyDialog::onCancel(void* user_data)
{
	LLVoiceSetKeyDialog* self = (LLVoiceSetKeyDialog*)user_data;
	self->closeFloater();
}


// global functions 

// helper functions for getting/freeing the web browser media
// if creating/destroying these is too slow, we'll need to create
// a static member and update all our static callbacks

void handleNameTagOptionChanged(const LLSD& newvalue);	
void handleDisplayNamesOptionChanged(const LLSD& newvalue);	
bool callback_clear_browser_cache(const LLSD& notification, const LLSD& response);

//bool callback_skip_dialogs(const LLSD& notification, const LLSD& response, LLFloaterPreference* floater);
//bool callback_reset_dialogs(const LLSD& notification, const LLSD& response, LLFloaterPreference* floater);

void fractionFromDecimal(F32 decimal_val, S32& numerator, S32& denominator);

bool callback_clear_browser_cache(const LLSD& notification, const LLSD& response)
{
	S32 option = LLNotificationsUtil::getSelectedOption(notification, response);
	if ( option == 0 ) // YES
	{
		// clean web
		LLViewerMedia::clearAllCaches();
		LLViewerMedia::clearAllCookies();
		
		// clean nav bar history
		LLNavigationBar::getInstance()->clearHistoryCache();
		
		// flag client texture cache for clearing next time the client runs
		gSavedSettings.setBOOL("PurgeCacheOnNextStartup", TRUE);
		LLNotificationsUtil::add("CacheWillClear");

		LLSearchHistory::getInstance()->clearHistory();
		LLSearchHistory::getInstance()->save();
		LLSearchComboBox* search_ctrl = LLNavigationBar::getInstance()->getChild<LLSearchComboBox>("search_combo_box");
		search_ctrl->clearHistory();

		LLTeleportHistoryStorage::getInstance()->purgeItems();
		LLTeleportHistoryStorage::getInstance()->save();
	}
	
	return false;
}

void handleNameTagOptionChanged(const LLSD& newvalue)
{
	LLVOAvatar::invalidateNameTags();
}

void handleDisplayNamesOptionChanged(const LLSD& newvalue)
{
	LLAvatarNameCache::setUseDisplayNames(newvalue.asBoolean());
	LLVOAvatar::invalidateNameTags();
}


/*bool callback_skip_dialogs(const LLSD& notification, const LLSD& response, LLFloaterPreference* floater)
{
	S32 option = LLNotificationsUtil::getSelectedOption(notification, response);
	if (0 == option && floater )
	{
		if ( floater )
		{
			floater->setAllIgnored();
		//	LLFirstUse::disableFirstUse();
			floater->buildPopupLists();
		}
	}
	return false;
}

bool callback_reset_dialogs(const LLSD& notification, const LLSD& response, LLFloaterPreference* floater)
{
	S32 option = LLNotificationsUtil::getSelectedOption(notification, response);
	if ( 0 == option && floater )
	{
		if ( floater )
		{
			floater->resetAllIgnored();
			//LLFirstUse::resetFirstUse();
			floater->buildPopupLists();
		}
	}
	return false;
}
*/

void fractionFromDecimal(F32 decimal_val, S32& numerator, S32& denominator)
{
	numerator = 0;
	denominator = 0;
	for (F32 test_denominator = 1.f; test_denominator < 30.f; test_denominator += 1.f)
	{
		if (fmodf((decimal_val * test_denominator) + 0.01f, 1.f) < 0.02f)
		{
			numerator = llround(decimal_val * test_denominator);
			denominator = llround(test_denominator);
			break;
		}
	}
}
// static
std::string LLFloaterPreference::sSkin = "";
//////////////////////////////////////////////
// LLFloaterPreference

LLFloaterPreference::LLFloaterPreference(const LLSD& key)
	: LLFloater(key),
	mGotPersonalInfo(false),
	mOriginalIMViaEmail(false),
	mLanguageChanged(false),
	mAvatarDataInitialized(false),
<<<<<<< HEAD
	mDoubleClickActionDirty(false),
	mFavoritesRecordMayExist(false)
=======
	mDoubleClickActionDirty(false)
>>>>>>> 113f532e
{
	
	//Build Floater is now Called from 	LLFloaterReg::add("preferences", "floater_preferences.xml", (LLFloaterBuildFunc)&LLFloaterReg::build<LLFloaterPreference>);
	
	static bool registered_dialog = false;
	if (!registered_dialog)
	{
		LLFloaterReg::add("voice_set_key", "floater_select_key.xml", (LLFloaterBuildFunc)&LLFloaterReg::build<LLVoiceSetKeyDialog>);
		registered_dialog = true;
	}
	
	mCommitCallbackRegistrar.add("Pref.Apply",				boost::bind(&LLFloaterPreference::onBtnApply, this));
	mCommitCallbackRegistrar.add("Pref.Cancel",				boost::bind(&LLFloaterPreference::onBtnCancel, this));
	mCommitCallbackRegistrar.add("Pref.OK",					boost::bind(&LLFloaterPreference::onBtnOK, this));
	
//	mCommitCallbackRegistrar.add("Pref.ClearCache",				boost::bind(&LLFloaterPreference::onClickClearCache, this));
	mCommitCallbackRegistrar.add("Pref.WebClearCache",			boost::bind(&LLFloaterPreference::onClickBrowserClearCache, this));
	mCommitCallbackRegistrar.add("Pref.SetCache",				boost::bind(&LLFloaterPreference::onClickSetCache, this));
	mCommitCallbackRegistrar.add("Pref.BrowseCache",			boost::bind(&LLFloaterPreference::onClickBrowseCache, this));
	mCommitCallbackRegistrar.add("Pref.BrowseCrashLogs",		boost::bind(&LLFloaterPreference::onClickBrowseCrashLogs, this));
	mCommitCallbackRegistrar.add("Pref.BrowseSettingsDir",		boost::bind(&LLFloaterPreference::onClickBrowseSettingsDir, this));
	mCommitCallbackRegistrar.add("Pref.BrowseLogPath",			boost::bind(&LLFloaterPreference::onClickBrowseChatLogDir, this));
	mCommitCallbackRegistrar.add("Pref.ResetCache",				boost::bind(&LLFloaterPreference::onClickResetCache, this));
	mCommitCallbackRegistrar.add("Pref.ClearCache",				boost::bind(&LLFloaterPreference::onClickClearCache, this));
	//	mCommitCallbackRegistrar.add("Pref.ClickSkin",				boost::bind(&LLFloaterPreference::onClickSkin, this,_1, _2));
//	mCommitCallbackRegistrar.add("Pref.SelectSkin",				boost::bind(&LLFloaterPreference::onSelectSkin, this));
	mCommitCallbackRegistrar.add("Pref.VoiceSetKey",			boost::bind(&LLFloaterPreference::onClickSetKey, this));
	mCommitCallbackRegistrar.add("Pref.EditMediaLists",			boost::bind(&LLFloaterPreference::onClickSetKey, this));
	mCommitCallbackRegistrar.add("Pref.VoiceSetMiddleMouse",	boost::bind(&LLFloaterPreference::onClickSetMiddleMouse, this));
	mCommitCallbackRegistrar.add("Pref.SetSounds",				boost::bind(&LLFloaterPreference::onClickSetSounds, this));
//	mCommitCallbackRegistrar.add("Pref.ClickSkipDialogs",		boost::bind(&LLFloaterPreference::onClickSkipDialogs, this));
//	mCommitCallbackRegistrar.add("Pref.ClickResetDialogs",		boost::bind(&LLFloaterPreference::onClickResetDialogs, this));
	mCommitCallbackRegistrar.add("Pref.ClickEnablePopup",		boost::bind(&LLFloaterPreference::onClickEnablePopup, this));
	mCommitCallbackRegistrar.add("Pref.ClickDisablePopup",		boost::bind(&LLFloaterPreference::onClickDisablePopup, this));	
	mCommitCallbackRegistrar.add("Pref.LogPath",				boost::bind(&LLFloaterPreference::onClickLogPath, this));
	mCommitCallbackRegistrar.add("Pref.HardwareSettings",       boost::bind(&LLFloaterPreference::onOpenHardwareSettings, this));	
	mCommitCallbackRegistrar.add("Pref.HardwareDefaults",       boost::bind(&LLFloaterPreference::setHardwareDefaults, this));	
	mCommitCallbackRegistrar.add("Pref.VertexShaderEnable",     boost::bind(&LLFloaterPreference::onVertexShaderEnable, this));	
	mCommitCallbackRegistrar.add("Pref.WindowedMod",            boost::bind(&LLFloaterPreference::onCommitWindowedMode, this));	
	mCommitCallbackRegistrar.add("Pref.UpdateSliderText",       boost::bind(&LLFloaterPreference::onUpdateSliderText,this, _1,_2));	
	mCommitCallbackRegistrar.add("Pref.QualityPerformance",     boost::bind(&LLFloaterPreference::onChangeQuality, this, _2));	
	mCommitCallbackRegistrar.add("Pref.applyUIColor",			boost::bind(&LLFloaterPreference::applyUIColor, this ,_1, _2));
	mCommitCallbackRegistrar.add("Pref.getUIColor",				boost::bind(&LLFloaterPreference::getUIColor, this ,_1, _2));
	mCommitCallbackRegistrar.add("Pref.MaturitySettings",		boost::bind(&LLFloaterPreference::onChangeMaturity, this));
	mCommitCallbackRegistrar.add("Pref.BlockList",				boost::bind(&LLFloaterPreference::onClickBlockList, this));
	mCommitCallbackRegistrar.add("FS.ToggleSortContacts",			boost::bind(&LLFloaterPreference::onClickSortContacts, this));
	
	sSkin = gSavedSettings.getString("SkinCurrent");

	mCommitCallbackRegistrar.add("Pref.CommitDoubleClickChekbox",	boost::bind(&LLFloaterPreference::onDoubleClickCheckBox, this, _1));
	mCommitCallbackRegistrar.add("Pref.CommitRadioDoubleClick",	boost::bind(&LLFloaterPreference::onDoubleClickRadio, this));
//	sSkin = gSavedSettings.getString("SkinCurrent");
	gSavedSettings.getControl("NameTagShowUsernames")->getCommitSignal()->connect(boost::bind(&handleNameTagOptionChanged,  _2));	
	gSavedSettings.getControl("NameTagShowFriends")->getCommitSignal()->connect(boost::bind(&handleNameTagOptionChanged,  _2));	
	gSavedSettings.getControl("UseDisplayNames")->getCommitSignal()->connect(boost::bind(&handleDisplayNamesOptionChanged,  _2));

	LLAvatarPropertiesProcessor::getInstance()->addObserver( gAgent.getID(), this );
}

void LLFloaterPreference::processProperties( void* pData, EAvatarProcessorType type )
{
	if ( APT_PROPERTIES == type )
	{
		const LLAvatarData* pAvatarData = static_cast<const LLAvatarData*>( pData );
		if (pAvatarData && (gAgent.getID() == pAvatarData->avatar_id) && (pAvatarData->avatar_id != LLUUID::null))
		{
			storeAvatarProperties( pAvatarData );
			processProfileProperties( pAvatarData );
		}
	}	
}

void LLFloaterPreference::storeAvatarProperties( const LLAvatarData* pAvatarData )
{
<<<<<<< HEAD
	if (gAgent.isInitialized() && (gAgent.getID() != LLUUID::null))
	{
		mAvatarProperties.avatar_id		= gAgent.getID();
=======
	if (LLStartUp::getStartupState() == STATE_STARTED)
	{
		mAvatarProperties.avatar_id		= pAvatarData->avatar_id;
>>>>>>> 113f532e
		mAvatarProperties.image_id		= pAvatarData->image_id;
		mAvatarProperties.fl_image_id   = pAvatarData->fl_image_id;
		mAvatarProperties.about_text	= pAvatarData->about_text;
		mAvatarProperties.fl_about_text = pAvatarData->fl_about_text;
		mAvatarProperties.profile_url   = pAvatarData->profile_url;
		mAvatarProperties.flags		    = pAvatarData->flags;
		mAvatarProperties.allow_publish	= pAvatarData->flags & AVATAR_ALLOW_PUBLISH;

		mAvatarDataInitialized = true;
	}
}

void LLFloaterPreference::processProfileProperties(const LLAvatarData* pAvatarData )
{
	getChild<LLUICtrl>("online_searchresults")->setValue( (bool)(pAvatarData->flags & AVATAR_ALLOW_PUBLISH) );	
}

void LLFloaterPreference::saveAvatarProperties( void )
{
<<<<<<< HEAD
	mAvatarProperties.allow_publish = getChild<LLUICtrl>("online_searchresults")->getValue();
	if (mAvatarProperties.allow_publish)
	{
		mAvatarProperties.flags |= AVATAR_ALLOW_PUBLISH;
	}

	if (mAvatarDataInitialized)
	{
		LLAvatarPropertiesProcessor::getInstance()->sendAvatarPropertiesUpdate( &mAvatarProperties );
	}
}
=======
	const BOOL allowPublish = getChild<LLUICtrl>("online_searchresults")->getValue();

	if (allowPublish)
	{
		mAvatarProperties.flags |= AVATAR_ALLOW_PUBLISH;
	}
>>>>>>> 113f532e

	//
	// NOTE: We really don't want to send the avatar properties unless we absolutely
	//       need to so we can avoid the accidental profile reset bug, so, if we're
	//       logged in, the avatar data has been initialized and we have a state change
	//       for the "allow publish" flag, then set the flag to its new value and send
	//       the properties update.
	//
	// NOTE: The only reason we can not remove this update altogether is because of the
	//       "allow publish" flag, the last remaining profile setting in the viewer
	//       that doesn't exist in the web profile.
	//
	if ((LLStartUp::getStartupState() == STATE_STARTED) && mAvatarDataInitialized && (allowPublish != mAvatarProperties.allow_publish))
	{
		mAvatarProperties.allow_publish = allowPublish;

		LLAvatarPropertiesProcessor::getInstance()->sendAvatarPropertiesUpdate( &mAvatarProperties );
	}
}

BOOL LLFloaterPreference::postBuild()
{
	gSavedSettings.getControl("PlainTextChatHistory")->getSignal()->connect(boost::bind(&LLIMFloater::processChatHistoryStyleUpdate, _2));

	gSavedSettings.getControl("PlainTextChatHistory")->getSignal()->connect(boost::bind(&LLNearbyChat::processChatHistoryStyleUpdate, _2));

	gSavedSettings.getControl("ChatFontSize")->getSignal()->connect(boost::bind(&LLIMFloater::processChatHistoryStyleUpdate, _2));

	gSavedSettings.getControl("ChatFontSize")->getSignal()->connect(boost::bind(&LLNearbyChat::processChatHistoryStyleUpdate, _2));

	gSavedSettings.getControl("ChatFontSize")->getSignal()->connect(boost::bind(&LLViewerChat::signalChatFontChanged));

	gSavedSettings.getControl("ChatBubbleOpacity")->getSignal()->connect(boost::bind(&LLFloaterPreference::onNameTagOpacityChange, this, _2));

	LLTabContainer* tabcontainer = getChild<LLTabContainer>("pref core");
	if (!tabcontainer->selectTab(gSavedSettings.getS32("LastPrefTab")))
		tabcontainer->selectFirstTab();
	
	updateDoubleClickControls();

	updateDoubleClickControls();

	getChild<LLUICtrl>("cache_location")->setEnabled(FALSE); // make it read-only but selectable (STORM-227)
	getChildView("log_path_string")->setEnabled(FALSE);// do the same for chat logs path
	getChildView("log_path_string-panelsetup")->setEnabled(FALSE);// and the redundant instance -WoLf
	std::string cache_location = gDirUtilp->getExpandedFilename(LL_PATH_CACHE, "");
	setCacheLocation(cache_location);

	getChild<LLComboBox>("language_combobox")->setCommitCallback(boost::bind(&LLFloaterPreference::onLanguageChange, this));

	// if floater is opened before login set default localized busy message
	if (LLStartUp::getStartupState() < STATE_STARTED)
	{
		gSavedPerAccountSettings.setString("BusyModeResponse", LLTrans::getString("BusyModeResponseDefault"));
	}

// [SL:KB] - Patch: Viewer-CrashReporting | Checked: 2011-06-11 (Catznip-2.6.c) | Added: Catznip-2.6.0c
#ifndef LL_SEND_CRASH_REPORTS
	// Hide the crash report tab if crash reporting isn't enabled
	LLTabContainer* pTabContainer = getChild<LLTabContainer>("pref core");
	if (pTabContainer)
	{
		LLPanel* pCrashReportPanel = pTabContainer->getPanelByName("crashreports");
		if (pCrashReportPanel)
			pTabContainer->removeTabPanel(pCrashReportPanel);
	}
#endif // LL_SEND_CRASH_REPORTS
// [/SL:KB]

// ## Zi: Pie menu
	gSavedSettings.getControl("OverridePieColors")->getSignal()->connect(boost::bind(&LLFloaterPreference::onPieColorsOverrideChanged, this));
	// make sure pie color controls are enabled or greyed out properly
	onPieColorsOverrideChanged();
// ## Zi: Pie menu

	return TRUE;
}

// ## Zi: Pie menu
void LLFloaterPreference::onPieColorsOverrideChanged()
{
	BOOL enable=gSavedSettings.getBOOL("OverridePieColors");

	getChild<LLColorSwatchCtrl>("pie_bg_color_override")->setEnabled(enable);
	getChild<LLColorSwatchCtrl>("pie_selected_color_override")->setEnabled(enable);
	getChild<LLSliderCtrl>("pie_menu_opacity")->setEnabled(enable);
	getChild<LLSliderCtrl>("pie_menu_fade_out")->setEnabled(enable);
}
// ## Zi: Pie menu

void LLFloaterPreference::onBusyResponseChanged()
{
	// set "BusyResponseChanged" TRUE if user edited message differs from default, FALSE otherwise
	if(LLTrans::getString("BusyModeResponseDefault") != getChild<LLUICtrl>("busy_response")->getValue().asString())
	{
		gSavedPerAccountSettings.setBOOL("BusyResponseChanged", TRUE );
	}
	else
	{
		gSavedPerAccountSettings.setBOOL("BusyResponseChanged", FALSE );
	}
}

LLFloaterPreference::~LLFloaterPreference()
{
	// clean up user data
	LLComboBox* ctrl_window_size = getChild<LLComboBox>("windowsize combo");
	for (S32 i = 0; i < ctrl_window_size->getItemCount(); i++)
	{
		ctrl_window_size->setCurrentByIndex(i);
	}
}

void LLFloaterPreference::draw()
{
	BOOL has_first_selected = (getChildRef<LLScrollListCtrl>("disabled_popups").getFirstSelected()!=NULL);
	gSavedSettings.setBOOL("FirstSelectedDisabledPopups", has_first_selected);
	
	has_first_selected = (getChildRef<LLScrollListCtrl>("enabled_popups").getFirstSelected()!=NULL);
	gSavedSettings.setBOOL("FirstSelectedEnabledPopups", has_first_selected);
	
	LLFloater::draw();
}

void LLFloaterPreference::saveSettings()
{
	LLTabContainer* tabcontainer = getChild<LLTabContainer>("pref core");
	child_list_t::const_iterator iter = tabcontainer->getChildList()->begin();
	child_list_t::const_iterator end = tabcontainer->getChildList()->end();
	for ( ; iter != end; ++iter)
	{
		LLView* view = *iter;
		LLPanelPreference* panel = dynamic_cast<LLPanelPreference*>(view);
		if (panel)
			panel->saveSettings();
	}
}	

void LLFloaterPreference::apply()
{
	LLAvatarPropertiesProcessor::getInstance()->addObserver( gAgent.getID(), this );
	
	LLTabContainer* tabcontainer = getChild<LLTabContainer>("pref core");
/*
 if (sSkin != gSavedSettings.getString("SkinCurrent"))
	{
		LLNotificationsUtil::add("ChangeSkin");
		refreshSkin(this);
	}
*/
 // Call apply() on all panels that derive from LLPanelPreference
	for (child_list_t::const_iterator iter = tabcontainer->getChildList()->begin();
		 iter != tabcontainer->getChildList()->end(); ++iter)
	{
		LLView* view = *iter;
		LLPanelPreference* panel = dynamic_cast<LLPanelPreference*>(view);
		if (panel)
			panel->apply();
	}
	// hardware menu apply
	LLFloaterHardwareSettings* hardware_settings = LLFloaterReg::getTypedInstance<LLFloaterHardwareSettings>("prefs_hardware_settings");
	if (hardware_settings)
	{
		hardware_settings->apply();
	}
	
	gViewerWindow->requestResolutionUpdate(); // for UIScaleFactor

	LLSliderCtrl* fov_slider = getChild<LLSliderCtrl>("camera_fov");
	fov_slider->setMinValue(LLViewerCamera::getInstance()->getMinView());
	fov_slider->setMaxValue(LLViewerCamera::getInstance()->getMaxView());
	
	std::string cache_location = gDirUtilp->getExpandedFilename(LL_PATH_CACHE, "");
	setCacheLocation(cache_location);
	
	LLViewerMedia::setCookiesEnabled(getChild<LLUICtrl>("cookies_enabled")->getValue());
	
	if(hasChild("web_proxy_enabled") &&hasChild("web_proxy_editor") && hasChild("web_proxy_port"))
	{
		bool proxy_enable = getChild<LLUICtrl>("web_proxy_enabled")->getValue();
		std::string proxy_address = getChild<LLUICtrl>("web_proxy_editor")->getValue();
		int proxy_port = getChild<LLUICtrl>("web_proxy_port")->getValue();
		LLViewerMedia::setProxyConfig(proxy_enable, proxy_address, proxy_port);
	}
	
//	LLWString busy_response = utf8str_to_wstring(getChild<LLUICtrl>("busy_response")->getValue().asString());
//	LLWStringUtil::replaceTabsWithSpaces(busy_response, 4);

	gSavedSettings.setBOOL("PlainTextChatHistory", getChild<LLUICtrl>("plain_text_chat_history")->getValue().asBoolean());
	
	if(mGotPersonalInfo)
	{ 
//		gSavedSettings.setString("BusyModeResponse2", std::string(wstring_to_utf8str(busy_response)));
		bool new_im_via_email = getChild<LLUICtrl>("send_im_to_email")->getValue().asBoolean();
		bool new_hide_online = getChild<LLUICtrl>("online_visibility")->getValue().asBoolean();		
	
		if((new_im_via_email != mOriginalIMViaEmail)
			||(new_hide_online != mOriginalHideOnlineStatus))
		{
			// This hack is because we are representing several different 	 
			// possible strings with a single checkbox. Since most users 	 
			// can only select between 2 values, we represent it as a 	 
			// checkbox. This breaks down a little bit for liaisons, but 	 
			// works out in the end. 	 
			if(new_hide_online != mOriginalHideOnlineStatus) 	 
			{ 	 
				if(new_hide_online) mDirectoryVisibility = VISIBILITY_HIDDEN;
				else mDirectoryVisibility = VISIBILITY_DEFAULT;
			 //Update showonline value, otherwise multiple applys won't work
				mOriginalHideOnlineStatus = new_hide_online;
			} 	 
			gAgent.sendAgentUpdateUserInfo(new_im_via_email,mDirectoryVisibility);
		}
	}

	saveAvatarProperties();

	if (mDoubleClickActionDirty)
	{
		updateDoubleClickSettings();
		mDoubleClickActionDirty = false;
	}
}

void LLFloaterPreference::cancel()
{
	LLTabContainer* tabcontainer = getChild<LLTabContainer>("pref core");
	// Call cancel() on all panels that derive from LLPanelPreference
	for (child_list_t::const_iterator iter = tabcontainer->getChildList()->begin();
		iter != tabcontainer->getChildList()->end(); ++iter)
	{
		LLView* view = *iter;
		LLPanelPreference* panel = dynamic_cast<LLPanelPreference*>(view);
		if (panel)
			panel->cancel();
	}
	// hide joystick pref floater
	LLFloaterReg::hideInstance("pref_joystick");
	
	// cancel hardware menu
	LLFloaterHardwareSettings* hardware_settings = LLFloaterReg::getTypedInstance<LLFloaterHardwareSettings>("prefs_hardware_settings");
	if (hardware_settings)
	{
		hardware_settings->cancel();
	}
	
	// reverts any changes to current skin
	//gSavedSettings.setString("SkinCurrent", sSkin);
	
	if (mDoubleClickActionDirty)
	{
		updateDoubleClickControls();
		mDoubleClickActionDirty = false;
	}
    LLFloaterPreferenceProxy * advanced_socks_settings = LLFloaterReg::findTypedInstance<LLFloaterPreferenceProxy>("prefs_socks5_advanced");
    if(advanced_socks_settings)
    {
        advanced_socks_settings->cancel();
    }
    
}

void LLFloaterPreference::onOpen(const LLSD& key)
{
	
	// this variable and if that follows it are used to properly handle busy mode response message
	static bool initialized = FALSE;
	// if user is logged in and we haven't initialized busy_response yet, do it
	if (!initialized && LLStartUp::getStartupState() == STATE_STARTED)
	{
		// Special approach is used for busy response localization, because "BusyModeResponse" is
		// in non-localizable xml, and also because it may be changed by user and in this case it shouldn't be localized.
		// To keep track of whether busy response is default or changed by user additional setting BusyResponseChanged
		// was added into per account settings.

		// initialization should happen once,so setting variable to TRUE
		initialized = TRUE;
		// this connection is needed to properly set "BusyResponseChanged" setting when user makes changes in
		// busy response message.
		gSavedPerAccountSettings.getControl("BusyModeResponse")->getSignal()->connect(boost::bind(&LLFloaterPreference::onBusyResponseChanged, this));
	}
	gAgent.sendAgentUserInfoRequest();

	/////////////////////////// From LLPanelGeneral //////////////////////////
	// if we have no agent, we can't let them choose anything
	// if we have an agent, then we only let them choose if they have a choice
	bool can_choose_maturity =
		gAgent.getID().notNull() &&
		(gAgent.isMature() || gAgent.isGodlike());
	
	LLComboBox* maturity_combo = getChild<LLComboBox>("maturity_desired_combobox");
	LLAvatarPropertiesProcessor::getInstance()->sendAvatarPropertiesRequest( gAgent.getID() );
	if (can_choose_maturity)
	{		
		// if they're not adult or a god, they shouldn't see the adult selection, so delete it
		if (!gAgent.isAdult() && !gAgent.isGodlikeWithoutAdminMenuFakery())
		{
			// we're going to remove the adult entry from the combo
			LLScrollListCtrl* maturity_list = maturity_combo->findChild<LLScrollListCtrl>("ComboBox");
			if (maturity_list)
			{
				maturity_list->deleteItems(LLSD(SIM_ACCESS_ADULT));
			}
		}
		getChildView("maturity_desired_combobox")->setVisible( true);
		getChildView("maturity_desired_textbox")->setVisible( false);
	}
	else
	{
		getChild<LLUICtrl>("maturity_desired_textbox")->setValue(maturity_combo->getSelectedItemLabel());
		getChildView("maturity_desired_combobox")->setVisible( false);
	}

	// Forget previous language changes.
	mLanguageChanged = false;

	// Display selected maturity icons.
	onChangeMaturity();
	
	// Enabled/disabled popups, might have been changed by user actions
	// while preferences floater was closed.
	buildPopupLists();

	LLPanelLogin::setAlwaysRefresh(true);
	refresh();
	
	// Make sure the current state of prefs are saved away when
	// when the floater is opened.  That will make cancel do its
	// job
	saveSettings();
}

void LLFloaterPreference::onVertexShaderEnable()
{

	// AO warn users that shadows can harm stability	
	if (gSavedSettings.getBOOL("RenderDeferred") == TRUE)
	{
		llinfos << "AO: Enabling Deferred Rendering" << llendl;
		LLSD args;
		args["MESSAGE"] = 
		llformat("Caution: The shadow renderer is unsupported and increases your likelyhood of crashing. Use at your own risk! For maximum stability, do not use this option." );
		LLNotificationsUtil::add("GenericAlert", args);
	}
	else // AO When we untoggle lighting, turn of frame buffer objects as well
	{
		gSavedSettings.setBOOL("RenderUseFBO", FALSE);
	}
	// /AO

	refreshEnabledGraphics();
}

//static
void LLFloaterPreference::initBusyResponse()
	{
		if (!gSavedPerAccountSettings.getBOOL("BusyResponseChanged"))
		{
			//LLTrans::getString("BusyModeResponseDefault") is used here for localization (EXT-5885)
			gSavedPerAccountSettings.setString("BusyModeResponse", LLTrans::getString("BusyModeResponseDefault"));
		}
	}

void LLFloaterPreference::setHardwareDefaults()
{
	LLFeatureManager::getInstance()->applyRecommendedSettings();
	refreshEnabledGraphics();
	LLTabContainer* tabcontainer = getChild<LLTabContainer>("pref core");
	child_list_t::const_iterator iter = tabcontainer->getChildList()->begin();
	child_list_t::const_iterator end = tabcontainer->getChildList()->end();
	for ( ; iter != end; ++iter)
	{
		LLView* view = *iter;
		LLPanelPreference* panel = dynamic_cast<LLPanelPreference*>(view);
		if (panel)
			panel->setHardwareDefaults();
	}
}

//virtual
void LLFloaterPreference::onClose(bool app_quitting)
{
	gSavedSettings.setS32("LastPrefTab", getChild<LLTabContainer>("pref core")->getCurrentPanelIndex());
	LLPanelLogin::setAlwaysRefresh(false);
	cancel();
}

void LLFloaterPreference::onOpenHardwareSettings()
{
	LLFloaterReg::showInstance("prefs_hardware_settings");
}
// static 
void LLFloaterPreference::onBtnOK()
{
	// commit any outstanding text entry
	if (hasFocus())
	{
		LLUICtrl* cur_focus = dynamic_cast<LLUICtrl*>(gFocusMgr.getKeyboardFocus());
		if (cur_focus && cur_focus->acceptsTextInput())
		{
			cur_focus->onCommit();
		}
	}

	if (canClose())
	{
		saveSettings();
		apply();
		closeFloater(false);

		LLUIColorTable::instance().saveUserSettings();
		gSavedSettings.saveToFile( gSavedSettings.getString("ClientSettingsFile"), TRUE );
		std::string crash_settings_filename = gDirUtilp->getExpandedFilename(LL_PATH_USER_SETTINGS, CRASH_SETTINGS_FILE);
		// save all settings, even if equals defaults
		gCrashSettings.saveToFile(crash_settings_filename, FALSE);
	}
	else
	{
		// Show beep, pop up dialog, etc.
		llinfos << "Can't close preferences!" << llendl;
	}

	LLPanelLogin::updateLocationCombo( false );
}

// static 
void LLFloaterPreference::onBtnApply( )
{
	if (hasFocus())
	{
		LLUICtrl* cur_focus = dynamic_cast<LLUICtrl*>(gFocusMgr.getKeyboardFocus());
		if (cur_focus && cur_focus->acceptsTextInput())
		{
			cur_focus->onCommit();
		}
	}
	apply();
	saveSettings();

	LLPanelLogin::updateLocationCombo( false );
}

// static 
void LLFloaterPreference::onBtnCancel()
{
	if (hasFocus())
	{
		LLUICtrl* cur_focus = dynamic_cast<LLUICtrl*>(gFocusMgr.getKeyboardFocus());
		if (cur_focus && cur_focus->acceptsTextInput())
		{
			cur_focus->onCommit();
		}
		refresh();
	}
	cancel();
	closeFloater();
}

// static 
void LLFloaterPreference::updateUserInfo(const std::string& visibility, bool im_via_email, const std::string& email)
{
	LLFloaterPreference* instance = LLFloaterReg::findTypedInstance<LLFloaterPreference>("preferences");
	if(instance)
	{
		instance->setPersonalInfo(visibility, im_via_email, email);	
	}
}


void LLFloaterPreference::refreshEnabledGraphics()
{
	LLFloaterPreference* instance = LLFloaterReg::findTypedInstance<LLFloaterPreference>("preferences");
	if(instance)
	{
		instance->refresh();
		//instance->refreshEnabledState();
	}
	LLFloaterHardwareSettings* hardware_settings = LLFloaterReg::getTypedInstance<LLFloaterHardwareSettings>("prefs_hardware_settings");
	if (hardware_settings)
	{
		hardware_settings->refreshEnabledState();
	}
}

void LLFloaterPreference::onClickBrowserClearCache()
{
	LLNotificationsUtil::add("ConfirmClearBrowserCache", LLSD(), LLSD(), callback_clear_browser_cache);
}

// Called when user changes language via the combobox.
void LLFloaterPreference::onLanguageChange()
{
	// Let the user know that the change will only take effect after restart.
	// Do it only once so that we're not too irritating.
	if (!mLanguageChanged)
	{
		LLNotificationsUtil::add("ChangeLanguage");
		mLanguageChanged = true;
	}
}

void LLFloaterPreference::onNameTagOpacityChange(const LLSD& newvalue)
{
	LLColorSwatchCtrl* color_swatch = findChild<LLColorSwatchCtrl>("background");
	if (color_swatch)
	{
		LLColor4 new_color = color_swatch->get();
		color_swatch->set( new_color.setAlpha(newvalue.asReal()) );
	}
}

void LLFloaterPreference::onClickSetCache()
{
	std::string cur_name(gSavedSettings.getString("CacheLocation"));
//	std::string cur_top_folder(gDirUtilp->getBaseFileName(cur_name));
	
	std::string proposed_name(cur_name);

	LLDirPicker& picker = LLDirPicker::instance();
	if (! picker.getDir(&proposed_name ) )
	{
		return; //Canceled!
	}

	std::string dir_name = picker.getDirName();
	if (!dir_name.empty() && dir_name != cur_name)
	{
		std::string new_top_folder(gDirUtilp->getBaseFileName(dir_name));	
		LLNotificationsUtil::add("CacheWillBeMoved");
		gSavedSettings.setString("NewCacheLocation", dir_name);
		gSavedSettings.setString("NewCacheLocationTopFolder", new_top_folder);
	}
	else
	{
		std::string cache_location = gDirUtilp->getCacheDir();
		gSavedSettings.setString("CacheLocation", cache_location);
		std::string top_folder(gDirUtilp->getBaseFileName(cache_location));
		gSavedSettings.setString("CacheLocationTopFolder", top_folder);
	}
}
void LLFloaterPreference::onClickBrowseCache()
{
	gViewerWindow->getWindow()->openFile(gDirUtilp->getExpandedFilename(LL_PATH_CACHE,""));
}
void LLFloaterPreference::onClickBrowseCrashLogs()
{
	gViewerWindow->getWindow()->openFile(gDirUtilp->getExpandedFilename(LL_PATH_LOGS,""));
}
void LLFloaterPreference::onClickBrowseSettingsDir()
{
	gViewerWindow->getWindow()->openFile(gDirUtilp->getExpandedFilename(LL_PATH_USER_SETTINGS,""));
}
void LLFloaterPreference::onClickBrowseChatLogDir()
{
	gViewerWindow->getWindow()->openFile(gDirUtilp->getExpandedFilename(LL_PATH_CHAT_LOGS,""));
}
void LLFloaterPreference::onClickResetCache()
{
	if (!gSavedSettings.getString("CacheLocation").empty())
	{
		gSavedSettings.setString("NewCacheLocation", "");
		gSavedSettings.setString("NewCacheLocationTopFolder", "");
	}
	
	LLNotificationsUtil::add("CacheWillBeMoved");
	std::string cache_location = gDirUtilp->getCacheDir(true);
	gSavedSettings.setString("CacheLocation", cache_location);
	std::string top_folder(gDirUtilp->getBaseFileName(cache_location));
	gSavedSettings.setString("CacheLocationTopFolder", top_folder);
}
void LLFloaterPreference::onClickClearCache()
{
	gSavedSettings.setBOOL("PurgeCacheOnNextStartup", TRUE);
	LLNotificationsUtil::add("CacheWillClear");
}

/*
void LLFloaterPreference::onClickSkin(LLUICtrl* ctrl, const LLSD& userdata)
{
	gSavedSettings.setString("SkinCurrent", userdata.asString());
	ctrl->setValue(userdata.asString());
}

void LLFloaterPreference::onSelectSkin()
{
	std::string skin_selection = getChild<LLRadioGroup>("skin_selection")->getValue().asString();
	gSavedSettings.setString("SkinCurrent", skin_selection);
}

void LLFloaterPreference::refreshSkin(void* data)
{
	LLPanel*self = (LLPanel*)data;
	sSkin = gSavedSettings.getString("SkinCurrent");
	self->getChild<LLRadioGroup>("skin_selection", true)->setValue(sSkin);
}
*/

void LLFloaterPreference::buildPopupLists()
{
	LLScrollListCtrl& disabled_popups =
		getChildRef<LLScrollListCtrl>("disabled_popups");
	LLScrollListCtrl& enabled_popups =
		getChildRef<LLScrollListCtrl>("enabled_popups");
	
	disabled_popups.deleteAllItems();
	enabled_popups.deleteAllItems();
	
	for (LLNotifications::TemplateMap::const_iterator iter = LLNotifications::instance().templatesBegin();
		 iter != LLNotifications::instance().templatesEnd();
		 ++iter)
	{
		LLNotificationTemplatePtr templatep = iter->second;
		LLNotificationFormPtr formp = templatep->mForm;
		
		LLNotificationForm::EIgnoreType ignore = formp->getIgnoreType();
		if (ignore == LLNotificationForm::IGNORE_NO)
			continue;
		
		LLSD row;
		row["columns"][0]["value"] = formp->getIgnoreMessage();
		row["columns"][0]["font"] = "SANSSERIF_SMALL";
		row["columns"][0]["width"] = 400;
		
		LLScrollListItem* item = NULL;
		
		bool show_popup = !formp->getIgnored();
		if (!show_popup)
		{
			if (ignore == LLNotificationForm::IGNORE_WITH_LAST_RESPONSE)
			{
				LLSD last_response = LLUI::sSettingGroups["config"]->getLLSD("Default" + templatep->mName);
				if (!last_response.isUndefined())
				{
					for (LLSD::map_const_iterator it = last_response.beginMap();
						 it != last_response.endMap();
						 ++it)
					{
						if (it->second.asBoolean())
						{
							row["columns"][1]["value"] = formp->getElement(it->first)["ignore"].asString();
							break;
						}
					}
				}
				row["columns"][1]["font"] = "SANSSERIF_SMALL";
				row["columns"][1]["width"] = 360;
			}
			item = disabled_popups.addElement(row);
		}
		else
		{
			item = enabled_popups.addElement(row);
		}
		
		if (item)
		{
			item->setUserdata((void*)&iter->first);
		}
	}
}

void LLFloaterPreference::refreshEnabledState()
{	
	LLComboBox* ctrl_reflections = getChild<LLComboBox>("Reflections");
	LLRadioGroup* radio_reflection_detail = getChild<LLRadioGroup>("ReflectionDetailRadio");
	
// [RLVa:KB] - Checked: 2010-04-09 (RLVa-1.2.0e) | Modified: RLVa-1.2.0e
	if (rlv_handler_t::isEnabled())
		childSetEnabled("busy_response", !gRlvHandler.hasBehaviour(RLV_BHVR_SENDIM));
// [/RLVa:KB]

	// Reflections
	BOOL reflections = gSavedSettings.getBOOL("VertexShaderEnable") 
		&& gGLManager.mHasCubeMap
		&& LLCubeMap::sUseCubeMaps;
	ctrl_reflections->setEnabled(reflections);
	
	// Bump & Shiny	
	bool bumpshiny = gGLManager.mHasCubeMap && LLCubeMap::sUseCubeMaps && LLFeatureManager::getInstance()->isFeatureAvailable("RenderObjectBump");
	getChild<LLCheckBoxCtrl>("BumpShiny")->setEnabled(bumpshiny ? TRUE : FALSE);
	
	radio_reflection_detail->setEnabled(reflections);
	
	// Avatar Mode
	// Enable Avatar Shaders
	LLCheckBoxCtrl* ctrl_avatar_vp = getChild<LLCheckBoxCtrl>("AvatarVertexProgram");
	// Avatar Render Mode
	LLCheckBoxCtrl* ctrl_avatar_cloth = getChild<LLCheckBoxCtrl>("AvatarCloth");

	S32 max_avatar_shader = LLViewerShaderMgr::instance()->mMaxAvatarShaderLevel;
	ctrl_avatar_vp->setEnabled((max_avatar_shader > 0) ? TRUE : FALSE);
	
	if (gSavedSettings.getBOOL("VertexShaderEnable") == FALSE || 
		gSavedSettings.getBOOL("RenderAvatarVP") == FALSE)
	{
		ctrl_avatar_cloth->setEnabled(false);
	} 
	else
	{
		ctrl_avatar_cloth->setEnabled(true);
	}
	
	// Vertex Shaders
	// Global Shader Enable
	LLCheckBoxCtrl* ctrl_shader_enable   = getChild<LLCheckBoxCtrl>("BasicShaders");
	// radio set for terrain detail mode
	LLRadioGroup*   mRadioTerrainDetail = getChild<LLRadioGroup>("TerrainDetailRadio");   // can be linked with control var

//	ctrl_shader_enable->setEnabled(LLFeatureManager::getInstance()->isFeatureAvailable("VertexShaderEnable"));
// [RLVa:KB] - Checked: 2010-03-18 (RLVa-1.2.0a) | Modified: RLVa-0.2.0a
	// "Basic Shaders" can't be disabled - but can be enabled - under @setenv=n
	bool fCtrlShaderEnable = LLFeatureManager::getInstance()->isFeatureAvailable("VertexShaderEnable");
	ctrl_shader_enable->setEnabled(
		fCtrlShaderEnable && ((!gRlvHandler.hasBehaviour(RLV_BHVR_SETENV)) || (!gSavedSettings.getBOOL("VertexShaderEnable"))) );
// [/RLVa:KB]

	BOOL shaders = ctrl_shader_enable->get();
	if (shaders)
	{
		mRadioTerrainDetail->setValue(1);
		mRadioTerrainDetail->setEnabled(FALSE);
	}
	else
	{
		mRadioTerrainDetail->setEnabled(TRUE);		
	}
	
	// WindLight
	LLCheckBoxCtrl* ctrl_wind_light = getChild<LLCheckBoxCtrl>("WindLightUseAtmosShaders");
	
	// *HACK just checks to see if we can use shaders... 
	// maybe some cards that use shaders, but don't support windlight
//	ctrl_wind_light->setEnabled(ctrl_shader_enable->getEnabled() && shaders);
// [RLVa:KB] - Checked: 2010-03-18 (RLVa-1.2.0a) | Modified: RLVa-0.2.0a
	// "Atmospheric Shaders" can't be disabled - but can be enabled - under @setenv=n
	bool fCtrlWindLightEnable = fCtrlShaderEnable && shaders;
	ctrl_wind_light->setEnabled(
		fCtrlWindLightEnable && ((!gRlvHandler.hasBehaviour(RLV_BHVR_SETENV)) || (!gSavedSettings.getBOOL("WindLightUseAtmosShaders"))) );
// [/RLVa:KB]

	//Deferred/SSAO/Shadows
	LLCheckBoxCtrl* ctrl_deferred = getChild<LLCheckBoxCtrl>("UseLightShaders");
	if (LLFeatureManager::getInstance()->isFeatureAvailable("RenderUseFBO") &&
	    LLFeatureManager::getInstance()->isFeatureAvailable("RenderDeferred") &&
		shaders)
	{
		BOOL enabled = (ctrl_wind_light->get()) ? TRUE : FALSE;

		ctrl_deferred->setEnabled(enabled);
	
		LLCheckBoxCtrl* ctrl_ssao = getChild<LLCheckBoxCtrl>("UseSSAO");
		LLCheckBoxCtrl* ctrl_UseGI = getChild<LLCheckBoxCtrl>("UseGI");
		LLComboBox* ctrl_shadow = getChild<LLComboBox>("ShadowDetail");

		enabled = enabled && LLFeatureManager::getInstance()->isFeatureAvailable("RenderDeferredSSAO") && (ctrl_deferred->get() ? TRUE : FALSE);
		
		ctrl_ssao->setEnabled(enabled);
		
		ctrl_UseGI->setEnabled(enabled);

		enabled = enabled && LLFeatureManager::getInstance()->isFeatureAvailable("RenderShadowDetail");

		ctrl_shadow->setEnabled(enabled);
	}


	// now turn off any features that are unavailable
	disableUnavailableSettings();

	getChildView("block_list")->setEnabled(LLLoginInstance::getInstance()->authSuccess());
}

void LLFloaterPreference::disableUnavailableSettings()
{	
	LLComboBox* ctrl_reflections   = getChild<LLComboBox>("Reflections");
	LLCheckBoxCtrl* ctrl_avatar_vp     = getChild<LLCheckBoxCtrl>("AvatarVertexProgram");
	LLCheckBoxCtrl* ctrl_avatar_cloth  = getChild<LLCheckBoxCtrl>("AvatarCloth");
	LLCheckBoxCtrl* ctrl_shader_enable = getChild<LLCheckBoxCtrl>("BasicShaders");
	LLCheckBoxCtrl* ctrl_wind_light    = getChild<LLCheckBoxCtrl>("WindLightUseAtmosShaders");
	LLCheckBoxCtrl* ctrl_avatar_impostors = getChild<LLCheckBoxCtrl>("AvatarImpostors");
	LLCheckBoxCtrl* ctrl_deferred = getChild<LLCheckBoxCtrl>("UseLightShaders");
	LLComboBox* ctrl_shadows = getChild<LLComboBox>("ShadowDetail");
	LLCheckBoxCtrl* ctrl_ssao = getChild<LLCheckBoxCtrl>("UseSSAO");
	LLCheckBoxCtrl* ctrl_UseGI = getChild<LLCheckBoxCtrl>("UseGI");

	// if vertex shaders off, disable all shader related products
	if(!LLFeatureManager::getInstance()->isFeatureAvailable("VertexShaderEnable"))
	{
		ctrl_shader_enable->setEnabled(FALSE);
		ctrl_shader_enable->setValue(FALSE);
		
		ctrl_wind_light->setEnabled(FALSE);
		ctrl_wind_light->setValue(FALSE);
		
		ctrl_reflections->setEnabled(FALSE);
		ctrl_reflections->setValue(0);
		
		ctrl_avatar_vp->setEnabled(FALSE);
		ctrl_avatar_vp->setValue(FALSE);
		
		ctrl_avatar_cloth->setEnabled(FALSE);
		ctrl_avatar_cloth->setValue(FALSE);

		ctrl_shadows->setEnabled(FALSE);
		ctrl_shadows->setValue(0);
		
		ctrl_ssao->setEnabled(FALSE);
		ctrl_ssao->setValue(FALSE);

		ctrl_UseGI->setEnabled(FALSE);
		ctrl_UseGI->setValue(FALSE);

		ctrl_deferred->setEnabled(FALSE);
		ctrl_deferred->setValue(FALSE);
	}
	
	// disabled windlight
	if(!LLFeatureManager::getInstance()->isFeatureAvailable("WindLightUseAtmosShaders"))
	{
		ctrl_wind_light->setEnabled(FALSE);
		ctrl_wind_light->setValue(FALSE);

		//deferred needs windlight, disable deferred
		ctrl_shadows->setEnabled(FALSE);
		ctrl_shadows->setValue(0);
		
		ctrl_ssao->setEnabled(FALSE);
		ctrl_ssao->setValue(FALSE);

		ctrl_UseGI->setEnabled(FALSE);
		ctrl_UseGI->setValue(FALSE);

		ctrl_deferred->setEnabled(FALSE);
		ctrl_deferred->setValue(FALSE);
	}

	// disabled deferred
	if(!LLFeatureManager::getInstance()->isFeatureAvailable("RenderDeferred"))
	{
		ctrl_shadows->setEnabled(FALSE);
		ctrl_shadows->setValue(0);
		
		ctrl_ssao->setEnabled(FALSE);
		ctrl_ssao->setValue(FALSE);

		ctrl_UseGI->setEnabled(FALSE);
		ctrl_UseGI->setValue(FALSE);

		ctrl_deferred->setEnabled(FALSE);
		ctrl_deferred->setValue(FALSE);
	}
	
	// disabled deferred SSAO
	if(!LLFeatureManager::getInstance()->isFeatureAvailable("RenderDeferredSSAO"))
	{
		ctrl_ssao->setEnabled(FALSE);
		ctrl_ssao->setValue(FALSE);

		ctrl_UseGI->setEnabled(FALSE);
		ctrl_UseGI->setValue(FALSE);
	}
	
	// disabled deferred shadows
	if(!LLFeatureManager::getInstance()->isFeatureAvailable("RenderShadowDetail"))
	{
		ctrl_shadows->setEnabled(FALSE);
		ctrl_shadows->setValue(0);
	}

	// disabled reflections
	if(!LLFeatureManager::getInstance()->isFeatureAvailable("RenderReflectionDetail"))
	{
		ctrl_reflections->setEnabled(FALSE);
		ctrl_reflections->setValue(FALSE);
	}
	
	// disabled av
	if(!LLFeatureManager::getInstance()->isFeatureAvailable("RenderAvatarVP"))
	{
		ctrl_avatar_vp->setEnabled(FALSE);
		ctrl_avatar_vp->setValue(FALSE);
		
		ctrl_avatar_cloth->setEnabled(FALSE);
		ctrl_avatar_cloth->setValue(FALSE);

		//deferred needs AvatarVP, disable deferred
		ctrl_shadows->setEnabled(FALSE);
		ctrl_shadows->setValue(0);
		
		ctrl_ssao->setEnabled(FALSE);
		ctrl_ssao->setValue(FALSE);
		
		ctrl_UseGI->setEnabled(FALSE);
		ctrl_UseGI->setValue(FALSE);

		ctrl_deferred->setEnabled(FALSE);
		ctrl_deferred->setValue(FALSE);
	}

	// disabled cloth
	if(!LLFeatureManager::getInstance()->isFeatureAvailable("RenderAvatarCloth"))
	{
		ctrl_avatar_cloth->setEnabled(FALSE);
		ctrl_avatar_cloth->setValue(FALSE);
	}

	// disabled impostors
	if(!LLFeatureManager::getInstance()->isFeatureAvailable("RenderUseImpostors"))
	{
		ctrl_avatar_impostors->setEnabled(FALSE);
		ctrl_avatar_impostors->setValue(FALSE);
	}
}

void LLFloaterPreference::refresh()
{
	LLPanel::refresh();

	// sliders and their text boxes
	//	mPostProcess = gSavedSettings.getS32("RenderGlowResolutionPow");
	// slider text boxes
	updateSliderText(getChild<LLSliderCtrl>("ObjectMeshDetail",		true), getChild<LLTextBox>("ObjectMeshDetailText",		true));
	updateSliderText(getChild<LLSliderCtrl>("FlexibleMeshDetail",	true), getChild<LLTextBox>("FlexibleMeshDetailText",	true));
	updateSliderText(getChild<LLSliderCtrl>("TreeMeshDetail",		true), getChild<LLTextBox>("TreeMeshDetailText",		true));
	updateSliderText(getChild<LLSliderCtrl>("AvatarMeshDetail",		true), getChild<LLTextBox>("AvatarMeshDetailText",		true));
	updateSliderText(getChild<LLSliderCtrl>("AvatarPhysicsDetail",	true), getChild<LLTextBox>("AvatarPhysicsDetailText",		true));
	updateSliderText(getChild<LLSliderCtrl>("TerrainMeshDetail",	true), getChild<LLTextBox>("TerrainMeshDetailText",		true));
	updateSliderText(getChild<LLSliderCtrl>("RenderPostProcess",	true), getChild<LLTextBox>("PostProcessText",			true));
	updateSliderText(getChild<LLSliderCtrl>("SkyMeshDetail",		true), getChild<LLTextBox>("SkyMeshDetailText",			true));
	
	refreshEnabledState();
}

void LLFloaterPreference::onCommitWindowedMode()
{
	refresh();
}

void LLFloaterPreference::onChangeQuality(const LLSD& data)
{
	U32 level = (U32)(data.asReal());
	LLFeatureManager::getInstance()->setGraphicsLevel(level, true);
	refreshEnabledGraphics();
	refresh();
}

void LLFloaterPreference::onClickSetKey()
{
	LLVoiceSetKeyDialog* dialog = LLFloaterReg::showTypedInstance<LLVoiceSetKeyDialog>("voice_set_key", LLSD(), TRUE);
	if (dialog)
	{
		dialog->setParent(this);
	}
}

void LLFloaterPreference::setKey(KEY key)
{
	getChild<LLUICtrl>("modifier_combo")->setValue(LLKeyboard::stringFromKey(key));
	// update the control right away since we no longer wait for apply
	getChild<LLUICtrl>("modifier_combo")->onCommit();
}

void LLFloaterPreference::onClickSetMiddleMouse()
{
	LLUICtrl* p2t_line_editor = getChild<LLUICtrl>("modifier_combo");

	// update the control right away since we no longer wait for apply
	p2t_line_editor->setControlValue(MIDDLE_MOUSE_CV);

	//push2talk button "middle mouse" control value is in English, need to localize it for presentation
	LLPanel* advanced_preferences = dynamic_cast<LLPanel*>(p2t_line_editor->getParent());
	if (advanced_preferences)
	{
		p2t_line_editor->setValue(advanced_preferences->getString("middle_mouse"));
	}
}

void LLFloaterPreference::onClickSetSounds()
{
	// Disable Enable gesture sounds checkbox if the master sound is disabled 
	// or if sound effects are disabled.
	getChild<LLCheckBoxCtrl>("gesture_audio_play_btn")->setEnabled(!gSavedSettings.getBOOL("MuteSounds"));
}

/*
void LLFloaterPreference::onClickSkipDialogs()
{
	LLNotificationsUtil::add("SkipShowNextTimeDialogs", LLSD(), LLSD(), boost::bind(&callback_skip_dialogs, _1, _2, this));
}

void LLFloaterPreference::onClickResetDialogs()
{
	LLNotificationsUtil::add("ResetShowNextTimeDialogs", LLSD(), LLSD(), boost::bind(&callback_reset_dialogs, _1, _2, this));
}
 */

void LLFloaterPreference::onClickEnablePopup()
{	
	LLScrollListCtrl& disabled_popups = getChildRef<LLScrollListCtrl>("disabled_popups");
	
	std::vector<LLScrollListItem*> items = disabled_popups.getAllSelected();
	std::vector<LLScrollListItem*>::iterator itor;
	for (itor = items.begin(); itor != items.end(); ++itor)
	{
		LLNotificationTemplatePtr templatep = LLNotifications::instance().getTemplate(*(std::string*)((*itor)->getUserdata()));
		//gSavedSettings.setWarning(templatep->mName, TRUE);
		std::string notification_name = templatep->mName;
		LLUI::sSettingGroups["ignores"]->setBOOL(notification_name, TRUE);
	}
	
	buildPopupLists();
}

void LLFloaterPreference::onClickDisablePopup()
{	
	LLScrollListCtrl& enabled_popups = getChildRef<LLScrollListCtrl>("enabled_popups");
	
	std::vector<LLScrollListItem*> items = enabled_popups.getAllSelected();
	std::vector<LLScrollListItem*>::iterator itor;
	for (itor = items.begin(); itor != items.end(); ++itor)
	{
		LLNotificationTemplatePtr templatep = LLNotifications::instance().getTemplate(*(std::string*)((*itor)->getUserdata()));
		templatep->mForm->setIgnored(true);
	}
	
	buildPopupLists();
}

void LLFloaterPreference::resetAllIgnored()
{
	for (LLNotifications::TemplateMap::const_iterator iter = LLNotifications::instance().templatesBegin();
		 iter != LLNotifications::instance().templatesEnd();
		 ++iter)
	{
		if (iter->second->mForm->getIgnoreType() != LLNotificationForm::IGNORE_NO)
		{
			iter->second->mForm->setIgnored(false);
		}
	}
}

void LLFloaterPreference::setAllIgnored()
{
	for (LLNotifications::TemplateMap::const_iterator iter = LLNotifications::instance().templatesBegin();
		 iter != LLNotifications::instance().templatesEnd();
		 ++iter)
	{
		if (iter->second->mForm->getIgnoreType() != LLNotificationForm::IGNORE_NO)
		{
			iter->second->mForm->setIgnored(true);
		}
	}
}

void LLFloaterPreference::onClickLogPath()
{
	std::string proposed_name(gSavedPerAccountSettings.getString("InstantMessageLogPath"));	 
	
	LLDirPicker& picker = LLDirPicker::instance();
	if (!picker.getDir(&proposed_name ) )
	{
		return; //Canceled!
	}

	gSavedPerAccountSettings.setString("InstantMessageLogPath", picker.getDirName());
}

void LLFloaterPreference::setPersonalInfo(const std::string& visibility, bool im_via_email, const std::string& email)
{
	mGotPersonalInfo = true;
	mOriginalIMViaEmail = im_via_email;
	mDirectoryVisibility = visibility;
	
	if(visibility == VISIBILITY_DEFAULT)
	{
		mOriginalHideOnlineStatus = false;
		getChildView("online_visibility")->setEnabled(TRUE); 	 
	}
	else if(visibility == VISIBILITY_HIDDEN)
	{
		mOriginalHideOnlineStatus = true;
		getChildView("online_visibility")->setEnabled(TRUE); 	 
	}
	else
	{
		mOriginalHideOnlineStatus = true;
	}
	
	getChild<LLUICtrl>("online_searchresults")->setEnabled(TRUE);

	getChildView("include_im_in_chat_history")->setEnabled(TRUE);
	getChildView("show_timestamps_check_im")->setEnabled(TRUE);
	getChildView("friends_online_notify_checkbox")->setEnabled(TRUE);
	
	getChild<LLUICtrl>("online_visibility")->setValue(mOriginalHideOnlineStatus); 	 
	getChild<LLUICtrl>("online_visibility")->setLabelArg("[DIR_VIS]", mDirectoryVisibility);
	getChildView("send_im_to_email")->setEnabled(TRUE);
	getChild<LLUICtrl>("send_im_to_email")->setValue(im_via_email);
	getChildView("plain_text_chat_history")->setEnabled(TRUE);
	getChild<LLUICtrl>("plain_text_chat_history")->setValue(gSavedSettings.getBOOL("PlainTextChatHistory"));
	getChildView("log_instant_messages")->setEnabled(TRUE);
//	getChildView("log_chat")->setEnabled(TRUE);
//	getChildView("busy_response")->setEnabled(TRUE);
//	getChildView("log_instant_messages_timestamp")->setEnabled(TRUE);
//	getChildView("log_chat_timestamp")->setEnabled(TRUE);
	getChildView("log_chat_IM")->setEnabled(TRUE);
	getChildView("log_date_timestamp")->setEnabled(TRUE);
	
//	getChild<LLUICtrl>("busy_response")->setValue(gSavedSettings.getString("BusyModeResponse2"));
	
	getChildView("favorites_on_login_check")->setEnabled(TRUE);
	getChildView("log_nearby_chat")->setEnabled(TRUE);
	getChildView("log_instant_messages")->setEnabled(TRUE);
	getChildView("show_timestamps_check_im")->setEnabled(TRUE);
//	getChildView("log_path_string")->setEnabled(FALSE);// LineEditor becomes readonly in this case. || Moved to PostBuild to disable on not logged in state  -WoLf
	getChildView("log_path_button")->setEnabled(TRUE);
	getChildView("open_log_path_button")->setEnabled(TRUE);
	getChildView("log_path_button-panelsetup")->setEnabled(TRUE);// second set of controls for panel_preferences_setup  -WoLf
	getChildView("open_log_path_button-panelsetup")->setEnabled(TRUE);
	childEnable("logfile_name_datestamp");	
	std::string display_email(email);
	getChild<LLUICtrl>("email_address")->setValue(display_email);

}

void LLFloaterPreference::onUpdateSliderText(LLUICtrl* ctrl, const LLSD& name)
{
	std::string ctrl_name = name.asString();
	
	if((ctrl_name =="" )|| !hasChild(ctrl_name, true))
		return;
	
	LLTextBox* text_box = getChild<LLTextBox>(name.asString());
	LLSliderCtrl* slider = dynamic_cast<LLSliderCtrl*>(ctrl);
	updateSliderText(slider, text_box);
}

void LLFloaterPreference::updateSliderText(LLSliderCtrl* ctrl, LLTextBox* text_box)
{
	if(text_box == NULL || ctrl== NULL)
		return;
	
	// get range and points when text should change
	F32 value = (F32)ctrl->getValue().asReal();
	F32 min = ctrl->getMinValue();
	F32 max = ctrl->getMaxValue();
	F32 range = max - min;
	llassert(range > 0);
	F32 midPoint = min + range / 3.0f;
	F32 highPoint = min + (2.0f * range / 3.0f);
	
	// choose the right text
	if(value < midPoint)
	{
		text_box->setText(LLTrans::getString("GraphicsQualityLow"));
	} 
	else if (value < highPoint)
	{
		text_box->setText(LLTrans::getString("GraphicsQualityMid"));
	}
	else
	{
		text_box->setText(LLTrans::getString("GraphicsQualityHigh"));
	}
}

void LLFloaterPreference::onChangeMaturity()
{
	U8 sim_access = gSavedSettings.getU32("PreferredMaturity");

	getChild<LLIconCtrl>("rating_icon_general")->setVisible(sim_access == SIM_ACCESS_PG
															|| sim_access == SIM_ACCESS_MATURE
															|| sim_access == SIM_ACCESS_ADULT);

	getChild<LLIconCtrl>("rating_icon_moderate")->setVisible(sim_access == SIM_ACCESS_MATURE
															|| sim_access == SIM_ACCESS_ADULT);

	getChild<LLIconCtrl>("rating_icon_adult")->setVisible(sim_access == SIM_ACCESS_ADULT);
}

// FIXME: this will stop you from spawning the sidetray from preferences dialog on login screen
// but the UI for this will still be enabled
void LLFloaterPreference::onClickBlockList()
{
	// don't create side tray on demand
	if (LLSideTray::instanceCreated())
	{
		LLSideTray::getInstance()->showPanel("panel_block_list_sidetray");
	}
}

void LLFloaterPreference::onClickSortContacts()
{
        FSFloaterContacts* fs_contacts = FSFloaterContacts::getInstance();
        fs_contacts->sortFriendList();
}

void LLFloaterPreference::onDoubleClickCheckBox(LLUICtrl* ctrl)
{
	if (!ctrl) return;
	mDoubleClickActionDirty = true;
	LLRadioGroup* radio_double_click_action = getChild<LLRadioGroup>("double_click_action");
	if (!radio_double_click_action) return;
	// select default value("teleport") in radio-group.
	radio_double_click_action->setSelectedIndex(0);
	// set radio-group enabled depending on state of checkbox
	radio_double_click_action->setEnabled(ctrl->getValue());
}

void LLFloaterPreference::onDoubleClickRadio()
{
	mDoubleClickActionDirty = true;
}

void LLFloaterPreference::updateDoubleClickSettings()
{
	LLCheckBoxCtrl* double_click_action_cb = getChild<LLCheckBoxCtrl>("double_click_chkbox");
	if (!double_click_action_cb) return;
	bool enable = double_click_action_cb->getValue().asBoolean();

	LLRadioGroup* radio_double_click_action = getChild<LLRadioGroup>("double_click_action");
	if (!radio_double_click_action) return;
	
	// enable double click radio-group depending on state of checkbox
	radio_double_click_action->setEnabled(enable);
	
	if (!enable)
	{
		// set double click action settings values to false if checkbox was unchecked
		gSavedSettings.setBOOL("DoubleClickAutoPilot", false);
		gSavedSettings.setBOOL("DoubleClickTeleport", false);
	}
	else
	{
		std::string selected = radio_double_click_action->getValue().asString();
		bool teleport_selected = selected == "radio_teleport";
		// set double click action settings values depending on chosen radio-button
		gSavedSettings.setBOOL( "DoubleClickTeleport", teleport_selected );
		gSavedSettings.setBOOL( "DoubleClickAutoPilot", !teleport_selected );
	}
}

void LLFloaterPreference::onClickProxySettings()
{
	LLFloaterReg::showInstance("prefs_proxy");
}

void LLFloaterPreference::updateDoubleClickControls()
{
	// check is one of double-click actions settings enabled
	bool double_click_action_enabled = gSavedSettings.getBOOL("DoubleClickAutoPilot") || gSavedSettings.getBOOL("DoubleClickTeleport");
	LLCheckBoxCtrl* double_click_action_cb = getChild<LLCheckBoxCtrl>("double_click_chkbox");
	if (double_click_action_cb)
	{
		// check checkbox if one of double-click actions settings enabled, uncheck otherwise
		double_click_action_cb->setValue(double_click_action_enabled);
	}
	LLRadioGroup* double_click_action_radio = getChild<LLRadioGroup>("double_click_action");
	if (!double_click_action_radio) return;
	// set radio-group enabled if one of double-click actions settings enabled
	double_click_action_radio->setEnabled(double_click_action_enabled);
	// select button in radio-group depending on setting
	double_click_action_radio->setSelectedIndex(gSavedSettings.getBOOL("DoubleClickAutoPilot"));
}

void LLFloaterPreference::applyUIColor(LLUICtrl* ctrl, const LLSD& param)
{
	LLUIColorTable::instance().setColor(param.asString(), LLColor4(ctrl->getValue()));
}

void LLFloaterPreference::getUIColor(LLUICtrl* ctrl, const LLSD& param)
{
	LLColorSwatchCtrl* color_swatch = (LLColorSwatchCtrl*) ctrl;
	color_swatch->setOriginal(LLUIColorTable::instance().getColor(param.asString()));
}

void LLFloaterPreference::setCacheLocation(const LLStringExplicit& location)
{
	LLUICtrl* cache_location_editor = getChild<LLUICtrl>("cache_location");
	cache_location_editor->setValue(location);
	cache_location_editor->setToolTip(location);
}

//------------------------------Updater---------------------------------------

static bool handleBandwidthChanged(const LLSD& newvalue)
{
	gViewerThrottle.setMaxBandwidth((F32) newvalue.asReal());
	return true;
}

class LLPanelPreference::Updater : public LLEventTimer
{

public:

	typedef boost::function<bool(const LLSD&)> callback_t;

	Updater(callback_t cb, F32 period)
	:LLEventTimer(period),
	 mCallback(cb)
	{
		mEventTimer.stop();
	}

	virtual ~Updater(){}

	void update(const LLSD& new_value)
	{
		mNewValue = new_value;
		mEventTimer.start();
	}

protected:

	BOOL tick()
	{
		mCallback(mNewValue);
		mEventTimer.stop();

		return FALSE;
	}

private:

	LLSD mNewValue;
	callback_t mCallback;
};
//----------------------------------------------------------------------------
static LLRegisterPanelClassWrapper<LLPanelPreference> t_places("panel_preference");
LLPanelPreference::LLPanelPreference()
: LLPanel(),
  mBandWidthUpdater(NULL)
{
	mCommitCallbackRegistrar.add("Pref.setControlFalse",	boost::bind(&LLPanelPreference::setControlFalse,this, _2));
	mCommitCallbackRegistrar.add("Pref.updateMediaAutoPlayCheckbox",	boost::bind(&LLPanelPreference::updateMediaAutoPlayCheckbox, this, _1));
}

//virtual
BOOL LLPanelPreference::postBuild()
{

	////////////////////// PanelVoice ///////////////////
	if(hasChild("voice_unavailable"))
	{
		BOOL voice_disabled = gSavedSettings.getBOOL("CmdLineDisableVoice");
		getChildView("voice_unavailable")->setVisible( voice_disabled);
		getChildView("enable_voice_check")->setVisible( !voice_disabled);
	}
	
	//////////////////////PanelSkins ///////////////////
	/*
	if (hasChild("skin_selection"))
	{
		LLFloaterPreference::refreshSkin(this);

		// if skin is set to a skin that no longer exists (silver) set back to default
		if (getChild<LLRadioGroup>("skin_selection")->getSelectedIndex() < 0)
		{
			gSavedSettings.setString("SkinCurrent", "default");
			LLFloaterPreference::refreshSkin(this);
		}

	}
	 */

	if(hasChild("online_visibility") && hasChild("send_im_to_email"))
	{
		getChild<LLUICtrl>("email_address")->setValue(getString("log_in_to_change") );
//		getChild<LLUICtrl>("busy_response")->setValue(getString("log_in_to_change"));		
	}
	
	//////////////////////PanelPrivacy ///////////////////
	if (hasChild("media_enabled"))
	{
		bool media_enabled = gSavedSettings.getBOOL("AudioStreamingMedia");
		
		getChild<LLCheckBoxCtrl>("media_enabled")->set(media_enabled);
		getChild<LLCheckBoxCtrl>("autoplay_enabled")->setEnabled(media_enabled);
	}
	if (hasChild("music_enabled"))
	{
		getChild<LLCheckBoxCtrl>("music_enabled")->set(gSavedSettings.getBOOL("AudioStreamingMusic"));
	}
	if (hasChild("media_filter"))
	{
		getChild<LLCheckBoxCtrl>("media_filter")->set(gSavedSettings.getBOOL("MediaEnableFilter"));
	}
	if (hasChild("voice_call_friends_only_check"))
	{
		getChild<LLCheckBoxCtrl>("voice_call_friends_only_check")->setCommitCallback(boost::bind(&showFriendsOnlyWarning, _1, _2));
	}
	if (hasChild("favorites_on_login_check"))
	{
		getChild<LLCheckBoxCtrl>("favorites_on_login_check")->setCommitCallback(boost::bind(&showFavoritesOnLoginWarning, _1, _2));
	}

	// Panel Advanced
	if (hasChild("modifier_combo"))
	{
		//localizing if push2talk button is set to middle mouse
		if (MIDDLE_MOUSE_CV == getChild<LLUICtrl>("modifier_combo")->getValue().asString())
		{
			getChild<LLUICtrl>("modifier_combo")->setValue(getString("middle_mouse"));
		}
	}
<<<<<<< HEAD
	// Panel Setup (Network) -WoLf
	if (hasChild("connection_port_enabled"))
	{
		getChild<LLCheckBoxCtrl>("connection_port_enabled")->setCommitCallback(boost::bind(&showCustomPortWarning, _1, _2));
	} 
	// [/WoLf]
=======

	//////////////////////PanelSetup ///////////////////
	if (hasChild("max_bandwidth"))
	{
		mBandWidthUpdater = new LLPanelPreference::Updater(boost::bind(&handleBandwidthChanged, _1), BANDWIDTH_UPDATER_TIMEOUT);
		gSavedSettings.getControl("ThrottleBandwidthKBPS")->getSignal()->connect(boost::bind(&LLPanelPreference::Updater::update, mBandWidthUpdater, _2));
	}

>>>>>>> 113f532e
	apply();
	return true;
}

LLPanelPreference::~LLPanelPreference()
{
	if (mBandWidthUpdater)
	{
		delete mBandWidthUpdater;
	}
}
void LLPanelPreference::apply()
{
	// no-op
}

void LLPanelPreference::saveSettings()
{
	// Save the value of all controls in the hierarchy
	mSavedValues.clear();
	std::list<LLView*> view_stack;
	view_stack.push_back(this);
	while(!view_stack.empty())
	{
		// Process view on top of the stack
		LLView* curview = view_stack.front();
		view_stack.pop_front();

		LLColorSwatchCtrl* color_swatch = dynamic_cast<LLColorSwatchCtrl *>(curview);
		if (color_swatch)
		{
			mSavedColors[color_swatch->getName()] = color_swatch->get();
		}
		else
		{
			LLUICtrl* ctrl = dynamic_cast<LLUICtrl*>(curview);
			if (ctrl)
			{
				LLControlVariable* control = ctrl->getControlVariable();
				if (control)
				{
					mSavedValues[control] = control->getValue();
				}
			}
		}
			
		// Push children onto the end of the work stack
		for (child_list_t::const_iterator iter = curview->getChildList()->begin();
			 iter != curview->getChildList()->end(); ++iter)
		{
			view_stack.push_back(*iter);
		}
	}	
}

void LLPanelPreference::showFriendsOnlyWarning(LLUICtrl* checkbox, const LLSD& value)
{
	if (checkbox && checkbox->getValue())
	{
		LLNotificationsUtil::add("FriendsAndGroupsOnly");
	}
}
// Manage the custom port alert, fixes Cant Close bug. -WoLf
void LLPanelPreference::showCustomPortWarning(LLUICtrl* checkbox, const LLSD& value)
{
		LLNotificationsUtil::add("ChangeConnectionPort");
}
// [/WoLf]

void LLPanelPreference::showFavoritesOnLoginWarning(LLUICtrl* checkbox, const LLSD& value)
{
	if (checkbox && checkbox->getValue())
	{
		LLNotificationsUtil::add("FavoritesOnLogin");
	}
}

void LLPanelPreference::cancel()
{
	for (control_values_map_t::iterator iter =  mSavedValues.begin();
		 iter !=  mSavedValues.end(); ++iter)
	{
		LLControlVariable* control = iter->first;
		LLSD ctrl_value = iter->second;
		control->set(ctrl_value);
	}

	for (string_color_map_t::iterator iter = mSavedColors.begin();
		 iter != mSavedColors.end(); ++iter)
	{
		LLColorSwatchCtrl* color_swatch = findChild<LLColorSwatchCtrl>(iter->first);
		if(color_swatch)
		{
			color_swatch->set(iter->second);
			color_swatch->onCommit();
		}
	}
}

void LLPanelPreference::setControlFalse(const LLSD& user_data)
{
	std::string control_name = user_data.asString();
	LLControlVariable* control = findControl(control_name);
	
	if (control)
		control->set(LLSD(FALSE));
}

void LLPanelPreference::updateMediaAutoPlayCheckbox(LLUICtrl* ctrl)
{
	std::string name = ctrl->getName();

	// Disable "Allow Media to auto play" only when both
	// "Streaming Music" and "Media" are unchecked. STORM-513.
	if ((name == "enable_music") || (name == "enable_media"))
	{
		bool music_enabled = getChild<LLCheckBoxCtrl>("enable_music")->get();
		bool media_enabled = getChild<LLCheckBoxCtrl>("enable_media")->get();

		getChild<LLCheckBoxCtrl>("media_auto_play_btn")->setEnabled(music_enabled || media_enabled);
	}
}

static LLRegisterPanelClassWrapper<LLPanelPreferenceGraphics> t_pref_graph("panel_preference_graphics");

BOOL LLPanelPreferenceGraphics::postBuild()
{
	return LLPanelPreference::postBuild();
}
void LLPanelPreferenceGraphics::draw()
{
	LLPanelPreference::draw();
	
	LLButton* button_apply = findChild<LLButton>("Apply");
	
	if(button_apply && button_apply->getVisible())
	{
		bool enable = hasDirtyChilds();

		button_apply->setEnabled(enable);
	}
}
bool LLPanelPreferenceGraphics::hasDirtyChilds()
{
	std::list<LLView*> view_stack;
	view_stack.push_back(this);
	while(!view_stack.empty())
	{
		// Process view on top of the stack
		LLView* curview = view_stack.front();
		view_stack.pop_front();

		LLUICtrl* ctrl = dynamic_cast<LLUICtrl*>(curview);
		if (ctrl)
		{
			if(ctrl->isDirty())
				return true;
		}
		// Push children onto the end of the work stack
		for (child_list_t::const_iterator iter = curview->getChildList()->begin();
			 iter != curview->getChildList()->end(); ++iter)
		{
			view_stack.push_back(*iter);
		}
	}	
	return false;
}

void LLPanelPreferenceGraphics::resetDirtyChilds()
{
	std::list<LLView*> view_stack;
	view_stack.push_back(this);
	while(!view_stack.empty())
	{
		// Process view on top of the stack
		LLView* curview = view_stack.front();
		view_stack.pop_front();

		LLUICtrl* ctrl = dynamic_cast<LLUICtrl*>(curview);
		if (ctrl)
		{
			ctrl->resetDirty();
		}
		// Push children onto the end of the work stack
		for (child_list_t::const_iterator iter = curview->getChildList()->begin();
			 iter != curview->getChildList()->end(); ++iter)
		{
			view_stack.push_back(*iter);
		}
	}	
}
void LLPanelPreferenceGraphics::apply()
{
	resetDirtyChilds();
	LLPanelPreference::apply();
}
void LLPanelPreferenceGraphics::cancel()
{
	resetDirtyChilds();
	LLPanelPreference::cancel();
}
void LLPanelPreferenceGraphics::saveSettings()
{
	resetDirtyChilds();
	LLPanelPreference::saveSettings();
}
void LLPanelPreferenceGraphics::setHardwareDefaults()
{
	resetDirtyChilds();
	LLPanelPreference::setHardwareDefaults();
}

LLFloaterPreferenceProxy::LLFloaterPreferenceProxy(const LLSD& key)
	: LLFloater(key),
	  mSocksSettingsDirty(false)
{
	mCommitCallbackRegistrar.add("Proxy.OK",                boost::bind(&LLFloaterPreferenceProxy::onBtnOk, this));
	mCommitCallbackRegistrar.add("Proxy.Cancel",            boost::bind(&LLFloaterPreferenceProxy::onBtnCancel, this));
	mCommitCallbackRegistrar.add("Proxy.Change",            boost::bind(&LLFloaterPreferenceProxy::onChangeSocksSettings, this));
}

LLFloaterPreferenceProxy::~LLFloaterPreferenceProxy()
{
}

BOOL LLFloaterPreferenceProxy::postBuild()
{
	LLRadioGroup* socksAuth = getChild<LLRadioGroup>("socks5_auth_type");
	if(socksAuth->getSelectedValue().asString() == "None")
	{
		getChild<LLLineEditor>("socks5_username")->setEnabled(false);
		getChild<LLLineEditor>("socks5_password")->setEnabled(false);
	}
	else
	{
		// Populate the SOCKS 5 credential fields with protected values.
		LLPointer<LLCredential> socks_cred = gSecAPIHandler->loadCredential("SOCKS5");
		getChild<LLLineEditor>("socks5_username")->setValue(socks_cred->getIdentifier()["username"].asString());
		getChild<LLLineEditor>("socks5_password")->setValue(socks_cred->getAuthenticator()["creds"].asString());
	}

	center();
	return TRUE;
}

void LLFloaterPreferenceProxy::onOpen(const LLSD& key)
{
	saveSettings();
}

void LLFloaterPreferenceProxy::onClose(bool app_quitting)
{
	if(mSocksSettingsDirty)
	{

		// If the user plays with the Socks proxy settings after login, it's only fair we let them know
		// it will not be updated until next restart.
		if(LLStartUp::getStartupState()>STATE_LOGIN_WAIT)
		{
			LLNotifications::instance().add("ChangeSocks5Settings", LLSD(), LLSD());
			mSocksSettingsDirty = false; // we have notified the user now be quiet again
		}
	}
}

void LLFloaterPreferenceProxy::saveSettings()
{
	// Save the value of all controls in the hierarchy
	mSavedValues.clear();
	std::list<LLView*> view_stack;
	view_stack.push_back(this);
	while(!view_stack.empty())
	{
		// Process view on top of the stack
		LLView* curview = view_stack.front();
		view_stack.pop_front();

		LLUICtrl* ctrl = dynamic_cast<LLUICtrl*>(curview);
		if (ctrl)
		{
			LLControlVariable* control = ctrl->getControlVariable();
			if (control)
			{
				mSavedValues[control] = control->getValue();
			}
		}

		// Push children onto the end of the work stack
		for (child_list_t::const_iterator iter = curview->getChildList()->begin();
				iter != curview->getChildList()->end(); ++iter)
		{
			view_stack.push_back(*iter);
		}
	}
}

void LLFloaterPreferenceProxy::onBtnOk()
{
	// commit any outstanding text entry
	if (hasFocus())
	{
		LLUICtrl* cur_focus = dynamic_cast<LLUICtrl*>(gFocusMgr.getKeyboardFocus());
		if (cur_focus && cur_focus->acceptsTextInput())
		{
			cur_focus->onCommit();
		}
	}

	// Save SOCKS proxy credentials securely if password auth is enabled
	LLRadioGroup* socksAuth = getChild<LLRadioGroup>("socks5_auth_type");
	if(socksAuth->getSelectedValue().asString() == "UserPass")
	{
		LLSD socks_id = LLSD::emptyMap();
		socks_id["type"] = "SOCKS5";
		socks_id["username"] = getChild<LLLineEditor>("socks5_username")->getValue().asString();

		LLSD socks_authenticator = LLSD::emptyMap();
		socks_authenticator["type"] = "SOCKS5";
		socks_authenticator["creds"] = getChild<LLLineEditor>("socks5_password")->getValue().asString();

		LLPointer<LLCredential> socks_cred = gSecAPIHandler->createCredential("SOCKS5", socks_id, socks_authenticator);
		gSecAPIHandler->saveCredential(socks_cred, true);
	}
	else
	{
		// Clear SOCKS5 credentials since they are no longer needed.
		LLPointer<LLCredential> socks_cred = new LLCredential("SOCKS5");
		gSecAPIHandler->deleteCredential(socks_cred);
	}

	closeFloater(false);
}

void LLFloaterPreferenceProxy::onBtnCancel()
{
	if (hasFocus())
	{
		LLUICtrl* cur_focus = dynamic_cast<LLUICtrl*>(gFocusMgr.getKeyboardFocus());
		if (cur_focus && cur_focus->acceptsTextInput())
		{
			cur_focus->onCommit();
		}
		refresh();
	}

	cancel();
}

void LLFloaterPreferenceProxy::cancel()
{

	for (control_values_map_t::iterator iter =  mSavedValues.begin();
			iter !=  mSavedValues.end(); ++iter)
	{
		LLControlVariable* control = iter->first;
		LLSD ctrl_value = iter->second;
		control->set(ctrl_value);
	}

	closeFloater();
}

void LLFloaterPreferenceProxy::onChangeSocksSettings() 
{
	mSocksSettingsDirty = true;

	LLRadioGroup* socksAuth = getChild<LLRadioGroup>("socks5_auth_type");
	if(socksAuth->getSelectedValue().asString() == "None")
	{
		getChild<LLLineEditor>("socks5_username")->setEnabled(false);
		getChild<LLLineEditor>("socks5_password")->setEnabled(false);
	}
	else
	{
		getChild<LLLineEditor>("socks5_username")->setEnabled(true);
		getChild<LLLineEditor>("socks5_password")->setEnabled(true);
	}

	// Check for invalid states for the other HTTP proxy radio
	LLRadioGroup* otherHttpProxy = getChild<LLRadioGroup>("other_http_proxy_selection");
	if( (otherHttpProxy->getSelectedValue().asString() == "Socks" &&
			getChild<LLCheckBoxCtrl>("socks_proxy_enabled")->get() == FALSE )||(
					otherHttpProxy->getSelectedValue().asString() == "Web" &&
					getChild<LLCheckBoxCtrl>("web_proxy_enabled")->get() == FALSE ) )
	{
		otherHttpProxy->selectFirstItem();
	}

};

// [SL:KB] - Patch: Viewer-CrashReporting | Checked: 2010-11-16 (Catznip-2.6.0a) | Added: Catznip-2.4.0b
static LLRegisterPanelClassWrapper<LLPanelPreferenceCrashReports> t_pref_crashreports("panel_preference_crashreports");

LLPanelPreferenceCrashReports::LLPanelPreferenceCrashReports()
	: LLPanelPreference()
{
}

BOOL LLPanelPreferenceCrashReports::postBuild()
{
	S32 nCrashSubmitBehavior = gCrashSettings.getS32("CrashSubmitBehavior");

	LLCheckBoxCtrl* pSendCrashReports = getChild<LLCheckBoxCtrl>("checkSendCrashReports");
	pSendCrashReports->set(CRASH_BEHAVIOR_NEVER_SEND != nCrashSubmitBehavior);
	pSendCrashReports->setCommitCallback(boost::bind(&LLPanelPreferenceCrashReports::refresh, this));

	LLCheckBoxCtrl* pSendAlwaysAsk = getChild<LLCheckBoxCtrl>("checkSendCrashReportsAlwaysAsk");
	pSendAlwaysAsk->set(CRASH_BEHAVIOR_ASK == nCrashSubmitBehavior);

	LLCheckBoxCtrl* pSendSettings = getChild<LLCheckBoxCtrl>("checkSendSettings");
	pSendSettings->set(gCrashSettings.getBOOL("CrashSubmitSettings"));

	LLCheckBoxCtrl* pSendName = getChild<LLCheckBoxCtrl>("checkSendName");
	pSendName->set(gCrashSettings.getBOOL("CrashSubmitName"));

	refresh();

	return LLPanelPreference::postBuild();
}

void LLPanelPreferenceCrashReports::refresh()
{
#if LL_WINDOWS
	LLCheckBoxCtrl* pSendCrashReports = getChild<LLCheckBoxCtrl>("checkSendCrashReports");
	pSendCrashReports->setEnabled(TRUE);

	bool fEnable = pSendCrashReports->get();
	getChild<LLUICtrl>("comboSaveMiniDumpType")->setEnabled(fEnable);
	getChild<LLUICtrl>("checkSendCrashReportsAlwaysAsk")->setEnabled(fEnable);
	getChild<LLUICtrl>("checkSendSettings")->setEnabled(fEnable);
	getChild<LLUICtrl>("checkSendName")->setEnabled(fEnable);
#endif // LL_WINDOWS
}

void LLPanelPreferenceCrashReports::apply()
{
#if LL_WINDOWS
	LLCheckBoxCtrl* pSendCrashReports = getChild<LLCheckBoxCtrl>("checkSendCrashReports");
	LLCheckBoxCtrl* pSendAlwaysAsk = getChild<LLCheckBoxCtrl>("checkSendCrashReportsAlwaysAsk");
	if (pSendCrashReports->get())
		gCrashSettings.setS32("CrashSubmitBehavior", (pSendAlwaysAsk->get()) ? CRASH_BEHAVIOR_ASK : CRASH_BEHAVIOR_ALWAYS_SEND);
	else
		gCrashSettings.setS32("CrashSubmitBehavior", CRASH_BEHAVIOR_NEVER_SEND);

	LLCheckBoxCtrl* pSendSettings = getChild<LLCheckBoxCtrl>("checkSendSettings");
	gCrashSettings.setBOOL("CrashSubmitSettings", pSendSettings->get());

	LLCheckBoxCtrl* pSendName = getChild<LLCheckBoxCtrl>("checkSendName");
	gCrashSettings.setBOOL("CrashSubmitName", pSendName->get());
#endif // LL_WINDOWS
}

void LLPanelPreferenceCrashReports::cancel()
{
}
// [/SL:KB]

// <KB> - Catznip Viewer-Skins 

static LLRegisterPanelClassWrapper<LLPanelPreferenceSkins> t_pref_skins("panel_preference_skins");


LLPanelPreferenceSkins::LLPanelPreferenceSkins() : LLPanelPreference(), m_pSkinCombo(NULL), m_pSkinThemeCombo(NULL)
{
	m_Skin = gSavedSettings.getString("SkinCurrent");
	m_SkinTheme = gSavedSettings.getString("SkinCurrentTheme");
	const std::string strSkinsPath = gDirUtilp->getSkinBaseDir() + gDirUtilp->getDirDelimiter() + "skins.xml";
	llifstream fileSkins(strSkinsPath, std::ios::binary);
	if (fileSkins.is_open())
	{
		LLSDSerialize::fromXMLDocument(m_SkinsInfo, fileSkins);	
	}
}


BOOL LLPanelPreferenceSkins::postBuild()
{

	m_pSkinCombo = getChild<LLComboBox>("skin_combobox");
	if (m_pSkinCombo)
		m_pSkinCombo->setCommitCallback(boost::bind(&LLPanelPreferenceSkins::onSkinChanged, this));
		
	m_pSkinThemeCombo = getChild<LLComboBox>("theme_combobox");
	if (m_pSkinThemeCombo)
		m_pSkinThemeCombo->setCommitCallback(boost::bind(&LLPanelPreferenceSkins::onSkinThemeChanged, this));
			
	refreshSkinList();

	return LLPanelPreference::postBuild();	
}

void LLPanelPreferenceSkins::apply()
{
	if ( (m_Skin != gSavedSettings.getString("SkinCurrent")) || (m_SkinTheme != gSavedSettings.getString("SkinCurrentTheme")) )
	{
		gSavedSettings.setString("SkinCurrent", m_Skin);
		gSavedSettings.setString("SkinCurrentTheme", m_SkinTheme);

		LLNotificationsUtil::add("ChangeSkin");	

	}
}


void LLPanelPreferenceSkins::cancel()
{
	m_Skin = gSavedSettings.getString("SkinCurrent");
	m_SkinTheme = gSavedSettings.getString("SkinCurrentTheme");
	refreshSkinList();	
}

void LLPanelPreferenceSkins::onSkinChanged()
{
	m_Skin = (m_pSkinCombo) ? m_pSkinCombo->getSelectedValue().asString() : "default";
	m_SkinTheme = "default";
	refreshSkinThemeList();
	onSkinThemeChanged(); // make sure we initialize a theme for our new skin
	
	//AO: Some crude hardcoded preferences per skin. We will remove these and replace them with "basic mode"-style behaviors in the 2.6 mergeup
	if  (m_Skin.compare("starlight") == 0)
	{
		gSavedSettings.setBOOL("ShowMenuBarLocation", FALSE);
		gSavedSettings.setBOOL("ShowNavbarNavigationPanel",TRUE);
	}
	else 
	{
		gSavedSettings.setBOOL("ShowMenuBarLocation", TRUE);
		gSavedSettings.setBOOL("ShowNavbarNavigationPanel",FALSE);
	}

}

void LLPanelPreferenceSkins::onSkinThemeChanged()
{
	m_SkinTheme = (m_pSkinThemeCombo) ? m_pSkinThemeCombo->getSelectedValue().asString() : "default";
}

void LLPanelPreferenceSkins::refreshSkinList()
{
	if (!m_pSkinCombo)
		return;
	
	m_pSkinCombo->clearRows();

	for (LLSD::array_const_iterator itSkinInfo = m_SkinsInfo.beginArray(), endSkinInfo = m_SkinsInfo.endArray();
		 itSkinInfo != endSkinInfo; ++itSkinInfo)		
	{
		const LLSD& sdSkin = *itSkinInfo;
		m_pSkinCombo->add(sdSkin["name"].asString(), sdSkin["folder"]);	
	}
	
	m_pSkinCombo->setSelectedByValue(m_Skin, TRUE);
	refreshSkinThemeList();
}

void LLPanelPreferenceSkins::refreshSkinThemeList()
{
	if (!m_pSkinThemeCombo)
		return;

	m_pSkinThemeCombo->clearRows();
	for (LLSD::array_const_iterator itSkinInfo = m_SkinsInfo.beginArray(), endSkinInfo = m_SkinsInfo.endArray(); 
		 itSkinInfo != endSkinInfo; ++itSkinInfo)
	{
		const LLSD& sdSkin = *itSkinInfo;
		if (sdSkin["folder"].asString() == m_Skin)
		{
			const LLSD& sdThemes = sdSkin["themes"];
			for (LLSD::array_const_iterator itTheme = sdThemes.beginArray(), endTheme = sdThemes.endArray(); itTheme != endTheme; ++itTheme)
			{
				const LLSD& sdTheme = *itTheme;
				m_pSkinThemeCombo->add(sdTheme["name"].asString(), sdTheme["folder"]);
			}
			
			break;
		}	
	}
	
	bool foundTheme = m_pSkinThemeCombo->setSelectedByValue(m_SkinTheme, TRUE);
	if (!foundTheme)
		m_pSkinThemeCombo->selectFirstItem();
}
// </KB><|MERGE_RESOLUTION|>--- conflicted
+++ resolved
@@ -295,12 +295,8 @@
 	mOriginalIMViaEmail(false),
 	mLanguageChanged(false),
 	mAvatarDataInitialized(false),
-<<<<<<< HEAD
-	mDoubleClickActionDirty(false),
-	mFavoritesRecordMayExist(false)
-=======
 	mDoubleClickActionDirty(false)
->>>>>>> 113f532e
+
 {
 	
 	//Build Floater is now Called from 	LLFloaterReg::add("preferences", "floater_preferences.xml", (LLFloaterBuildFunc)&LLFloaterReg::build<LLFloaterPreference>);
@@ -375,15 +371,14 @@
 
 void LLFloaterPreference::storeAvatarProperties( const LLAvatarData* pAvatarData )
 {
-<<<<<<< HEAD
-	if (gAgent.isInitialized() && (gAgent.getID() != LLUUID::null))
-	{
-		mAvatarProperties.avatar_id		= gAgent.getID();
-=======
-	if (LLStartUp::getStartupState() == STATE_STARTED)
-	{
-		mAvatarProperties.avatar_id		= pAvatarData->avatar_id;
->>>>>>> 113f532e
+	//-TT 2.6.9 - is this a different fix for same issue, or additional check? Keeping both
+	//if (LLStartUp::getStartupState() == STATE_STARTED)
+	//if (gAgent.isInitialized() && (gAgent.getID() != LLUUID::null))
+
+	if (gAgent.isInitialized() && (gAgent.getID() != LLUUID::null) && (LLStartUp::getStartupState() == STATE_STARTED))
+	{
+		//mAvatarProperties.avatar_id		= gAgent.getID();
+		mAvatarProperties.avatar_id		= pAvatarData->avatar_id; //-TT 2.6.9 - change in 2.6.9
 		mAvatarProperties.image_id		= pAvatarData->image_id;
 		mAvatarProperties.fl_image_id   = pAvatarData->fl_image_id;
 		mAvatarProperties.about_text	= pAvatarData->about_text;
@@ -403,26 +398,12 @@
 
 void LLFloaterPreference::saveAvatarProperties( void )
 {
-<<<<<<< HEAD
-	mAvatarProperties.allow_publish = getChild<LLUICtrl>("online_searchresults")->getValue();
-	if (mAvatarProperties.allow_publish)
+	const BOOL allowPublish = getChild<LLUICtrl>("online_searchresults")->getValue();
+
+	if (allowPublish)
 	{
 		mAvatarProperties.flags |= AVATAR_ALLOW_PUBLISH;
 	}
-
-	if (mAvatarDataInitialized)
-	{
-		LLAvatarPropertiesProcessor::getInstance()->sendAvatarPropertiesUpdate( &mAvatarProperties );
-	}
-}
-=======
-	const BOOL allowPublish = getChild<LLUICtrl>("online_searchresults")->getValue();
-
-	if (allowPublish)
-	{
-		mAvatarProperties.flags |= AVATAR_ALLOW_PUBLISH;
-	}
->>>>>>> 113f532e
 
 	//
 	// NOTE: We really don't want to send the avatar properties unless we absolutely
@@ -1829,14 +1810,12 @@
 			getChild<LLUICtrl>("modifier_combo")->setValue(getString("middle_mouse"));
 		}
 	}
-<<<<<<< HEAD
 	// Panel Setup (Network) -WoLf
 	if (hasChild("connection_port_enabled"))
 	{
 		getChild<LLCheckBoxCtrl>("connection_port_enabled")->setCommitCallback(boost::bind(&showCustomPortWarning, _1, _2));
 	} 
 	// [/WoLf]
-=======
 
 	//////////////////////PanelSetup ///////////////////
 	if (hasChild("max_bandwidth"))
@@ -1845,7 +1824,6 @@
 		gSavedSettings.getControl("ThrottleBandwidthKBPS")->getSignal()->connect(boost::bind(&LLPanelPreference::Updater::update, mBandWidthUpdater, _2));
 	}
 
->>>>>>> 113f532e
 	apply();
 	return true;
 }
