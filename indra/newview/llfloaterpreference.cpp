--- conflicted
+++ resolved
@@ -2087,31 +2087,7 @@
 void LLFloaterPreference::refreshEnabledState()
 {
 	// <FS:Ansariel> Improved graphics preferences
-	//LLCheckBoxCtrl* ctrl_wind_light = getChild<LLCheckBoxCtrl>("WindLightUseAtmosShaders");
-	//LLCheckBoxCtrl* ctrl_deferred = getChild<LLCheckBoxCtrl>("UseLightShaders");
     LLCheckBoxCtrl* ctrl_pbr = getChild<LLCheckBoxCtrl>("UsePBRShaders");
-
-	//// if vertex shaders off, disable all shader related products
-	//if (!LLFeatureManager::getInstance()->isFeatureAvailable("WindLightUseAtmosShaders"))
-	//{
-	//	ctrl_wind_light->setEnabled(FALSE);
-	//	ctrl_wind_light->setValue(FALSE);
-	//}
-	//else
-	//{
-	//	ctrl_wind_light->setEnabled(TRUE);
-	//}
-
-	////Deferred/SSAO/Shadows
-	//BOOL bumpshiny = gGLManager.mHasCubeMap && LLCubeMap::sUseCubeMaps && LLFeatureManager::getInstance()->isFeatureAvailable("RenderObjectBump") && gSavedSettings.getBOOL("RenderObjectBump");
-	//BOOL shaders = gSavedSettings.getBOOL("WindLightUseAtmosShaders");
-	//BOOL enabled = LLFeatureManager::getInstance()->isFeatureAvailable("RenderDeferred") &&
-	//					bumpshiny &&
-	//					shaders && 
-	//					gGLManager.mHasFramebufferObject &&
-	//					(ctrl_wind_light->get()) ? TRUE : FALSE;
-
-	//ctrl_deferred->setEnabled(enabled);
 
 	F32 mem_multiplier = gSavedSettings.getF32("RenderTextureMemoryMultiple");
 	
@@ -2147,109 +2123,42 @@
 		getChildView("texture compression")->setEnabled(FALSE);
 	}
 
-	// if no windlight shaders, turn off nighttime brightness, gamma, and fog distance
-	LLSpinCtrl* gamma_ctrl = getChild<LLSpinCtrl>("gamma");
-	gamma_ctrl->setEnabled(!gPipeline.canUseWindLightShaders());
-	getChildView("fog")->setEnabled(!gPipeline.canUseWindLightShaders());
-
 	// anti-aliasing
-	{
-		LLUICtrl* fsaa_ctrl = getChild<LLUICtrl>("fsaa");
-		
-		// Enable or disable the control, the "Antialiasing:" label and the restart warning
-		// based on code support for the feature on the current hardware.
-
-		if (gPipeline.canUseAntiAliasing())
-		{
-			fsaa_ctrl->setEnabled(TRUE);
-		}
-		else
-		{
-			fsaa_ctrl->setEnabled(FALSE);
-			fsaa_ctrl->setValue((LLSD::Integer) 0);
-		}
+	LLUICtrl* fsaa_ctrl = getChild<LLUICtrl>("fsaa");
+
+	// Enable or disable the control, the "Antialiasing:" label and the restart warning
+	// based on code support for the feature on the current hardware.
+
+	if (gPipeline.canUseAntiAliasing())
+	{
+		fsaa_ctrl->setEnabled(TRUE);
+	}
+	else
+	{
+		fsaa_ctrl->setEnabled(FALSE);
+		fsaa_ctrl->setValue((LLSD::Integer) 0);
 	}
 
 	LLComboBox* ctrl_reflections = getChild<LLComboBox>("Reflections");
-
-// [RLVa:KB] - Checked: 2013-05-11 (RLVa-1.4.9)
-	if (RlvActions::isRlvEnabled())
-	{
-		getChild<LLUICtrl>("do_not_disturb_response")->setEnabled(!RlvActions::hasBehaviour(RLV_BHVR_SENDIM));
-	}
-// [/RLVa:KB]
 
 	// Reflections
 	BOOL reflections = gGLManager.mHasCubeMap && LLCubeMap::sUseCubeMaps;
 	ctrl_reflections->setEnabled(reflections);
-<<<<<<< HEAD
-	
-	// Bump & Shiny
-	LLCheckBoxCtrl* bumpshiny_ctrl = getChild<LLCheckBoxCtrl>("BumpShiny");
-	bool bumpshiny = gGLManager.mHasCubeMap && LLCubeMap::sUseCubeMaps && LLFeatureManager::getInstance()->isFeatureAvailable("RenderObjectBump");
-	bumpshiny_ctrl->setEnabled(bumpshiny ? TRUE : FALSE);
-	
-    // <FS:Ansariel> Does not exist
-    //LLCheckBoxCtrl* ctrl_enhanced_skel = getChild<LLCheckBoxCtrl>("AvatarEnhancedSkeleton");
-    //bool enhanced_skel_enabled = gSavedSettings.getBOOL("IncludeEnhancedSkeleton");
-    //ctrl_enhanced_skel->setValue(enhanced_skel_enabled);
-    // </FS:Ansariel>
-
-	// Avatar Mode
-	// Avatar Render Mode
-    getChild<LLCheckBoxCtrl>("AvatarCloth")->setEnabled(TRUE);
-
-	/* <FS:LO> remove orphaned code left over from EEP
-	// Vertex Shaders, Global Shader Enable
-	LLRadioGroup* terrain_detail = getChild<LLRadioGroup>("TerrainDetailRadio");   // can be linked with control var
-
-	terrain_detail->setEnabled(FALSE);
-	*/
-	
+
 	// WindLight
-	LLCheckBoxCtrl* ctrl_wind_light = getChild<LLCheckBoxCtrl>("WindLightUseAtmosShaders");
 	LLSliderCtrl* sky = getChild<LLSliderCtrl>("SkyMeshDetail");
-
-// [RLVa:KB] - Checked: 2010-03-18 (RLVa-1.2.0a) | Modified: RLVa-0.2.0a
-	// "Atmospheric Shaders" can't be disabled - but can be enabled - under @setenv=n
-	ctrl_wind_light->setEnabled( ((RlvActions::canChangeEnvironment()) && (!RlvActions::hasBehaviour(RLV_BHVR_SETSPHERE))) || (!gSavedSettings.getBOOL("WindLightUseAtmosShaders")));
-// [/RLVa:KB]
-//    ctrl_wind_light->setEnabled(TRUE);
-
 	sky->setEnabled(TRUE);
-
-	//Deferred/SSAO/Shadows
-	LLCheckBoxCtrl* ctrl_deferred = getChild<LLCheckBoxCtrl>("UseLightShaders");
-
-	BOOL enabled = LLFeatureManager::getInstance()->isFeatureAvailable("RenderDeferred") &&
-						((bumpshiny_ctrl && bumpshiny_ctrl->get()) ? TRUE : FALSE) &&
-						gGLManager.mHasFramebufferObject &&
-						(ctrl_wind_light->get()) ? TRUE : FALSE;
-
-	ctrl_deferred->setEnabled(enabled);
 
     //PBR
     BOOL deferred = gSavedSettings.getBOOL("RenderDeferred");
-    // TODO: add "RenderPBR" to LLFeatureManager
-    ctrl_pbr->setEnabled(deferred);
-=======
-	reflections_text->setEnabled(reflections);
-
-    // WindLight
-    LLSliderCtrl* sky = getChild<LLSliderCtrl>("SkyMeshDetail");
-    LLTextBox* sky_text = getChild<LLTextBox>("SkyMeshDetailText");
-    sky->setEnabled(TRUE);
-    sky_text->setEnabled(TRUE);
-
-
->>>>>>> 92b09e3a
+    ctrl_pbr->setEnabled(deferred && LLFeatureManager::getInstance()->isFeatureAvailable("RenderPBR"));
 
 	LLCheckBoxCtrl* ctrl_ssao = getChild<LLCheckBoxCtrl>("UseSSAO");
 	LLCheckBoxCtrl* ctrl_dof = getChild<LLCheckBoxCtrl>("UseDoF");
 	LLComboBox* ctrl_shadow = getChild<LLComboBox>("ShadowDetail");
 
 	BOOL enabled = LLFeatureManager::getInstance()->isFeatureAvailable("RenderDeferredSSAO");
-	
+
 	ctrl_ssao->setEnabled(enabled);
 	ctrl_dof->setEnabled(enabled);
 
@@ -2265,6 +2174,13 @@
 	getChild<LLButton>("fs_default_creation_permissions")->setEnabled(LLStartUp::getStartupState() < STATE_STARTED ? false : true);
 
 	getChildView("block_list")->setEnabled(LLLoginInstance::getInstance()->authSuccess());
+
+	// [RLVa:KB] - Checked: 2013-05-11 (RLVa-1.4.9)
+	if (RlvActions::isRlvEnabled())
+	{
+		getChild<LLUICtrl>("do_not_disturb_response")->setEnabled(!RlvActions::hasBehaviour(RLV_BHVR_SENDIM));
+	}
+	// [/RLVa:KB]
 }
 
 // <FS:Ansariel> Dynamic texture memory calculation
@@ -2290,18 +2206,11 @@
 }
 // </FS:Ansariel>
 
-<<<<<<< HEAD
 // <FS:Zi> Support preferences search SLURLs
 void LLFloaterPreference::onCopySearch()
 {
 	std::string searchQuery = "secondlife:///app/openfloater/preferences?search=" + LLURI::escape(mFilterEdit->getText());
 	LLClipboard::instance().copyToClipboard(utf8str_to_wstring(searchQuery), 0, searchQuery.size());
-=======
-	getChildView("antialiasing restart")->setVisible(!LLFeatureManager::getInstance()->isFeatureAvailable("RenderDeferred"));
-
-	// now turn off any features that are unavailable
-	disableUnavailableSettings();
->>>>>>> 92b09e3a
 }
 // </FS:Zi>
 
@@ -2351,13 +2260,10 @@
 void LLFloaterPreference::disableUnavailableSettings()
 {	
 	LLComboBox* ctrl_reflections   = getChild<LLComboBox>("Reflections");
-<<<<<<< HEAD
-	LLCheckBoxCtrl* ctrl_avatar_cloth  = getChild<LLCheckBoxCtrl>("AvatarCloth");
-=======
-	LLTextBox* reflections_text = getChild<LLTextBox>("ReflectionsText");
->>>>>>> 92b09e3a
-	LLCheckBoxCtrl* ctrl_wind_light    = getChild<LLCheckBoxCtrl>("WindLightUseAtmosShaders");
-	LLCheckBoxCtrl* ctrl_deferred = getChild<LLCheckBoxCtrl>("UseLightShaders");
+	// <FS:Ansariel> Doesn't exist anymore
+	//LLCheckBoxCtrl* ctrl_avatar_cloth  = getChild<LLCheckBoxCtrl>("AvatarCloth");
+	//LLCheckBoxCtrl* ctrl_wind_light    = getChild<LLCheckBoxCtrl>("WindLightUseAtmosShaders");
+	//LLCheckBoxCtrl* ctrl_deferred = getChild<LLCheckBoxCtrl>("UseLightShaders");
 	LLComboBox* ctrl_shadows = getChild<LLComboBox>("ShadowDetail");
 	LLCheckBoxCtrl* ctrl_ssao = getChild<LLCheckBoxCtrl>("UseSSAO");
 	LLCheckBoxCtrl* ctrl_dof = getChild<LLCheckBoxCtrl>("UseDoF");
@@ -2366,8 +2272,9 @@
 	// disabled windlight
 	if (!LLFeatureManager::getInstance()->isFeatureAvailable("WindLightUseAtmosShaders"))
 	{
-		ctrl_wind_light->setEnabled(FALSE);
-		ctrl_wind_light->setValue(FALSE);
+		// <FS:Ansariel> Doesn't exist anymore
+		//ctrl_wind_light->setEnabled(FALSE);
+		//ctrl_wind_light->setValue(FALSE);
 
 		sky->setEnabled(FALSE);
 
@@ -2381,8 +2288,9 @@
 		ctrl_dof->setEnabled(FALSE);
 		ctrl_dof->setValue(FALSE);
 
-		ctrl_deferred->setEnabled(FALSE);
-		ctrl_deferred->setValue(FALSE);
+		// <FS:Ansariel> Doesn't exist anymore
+		//ctrl_deferred->setEnabled(FALSE);
+		//ctrl_deferred->setValue(FALSE);
 	}
 
 	// disabled deferred
@@ -2398,8 +2306,9 @@
 		ctrl_dof->setEnabled(FALSE);
 		ctrl_dof->setValue(FALSE);
 
-		ctrl_deferred->setEnabled(FALSE);
-		ctrl_deferred->setValue(FALSE);
+		// <FS:Ansariel> Doesn't exist anymore
+		//ctrl_deferred->setEnabled(FALSE);
+		//ctrl_deferred->setValue(FALSE);
 	}
 	
 	// disabled deferred SSAO
