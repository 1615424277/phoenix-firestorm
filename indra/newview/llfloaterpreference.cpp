
/** 
 * @file llfloaterpreference.cpp
 * @brief Global preferences with and without persistence.
 *
 * $LicenseInfo:firstyear=2002&license=viewerlgpl$
 * Second Life Viewer Source Code
 * Copyright (C) 2010, Linden Research, Inc.
 * 
 * This library is free software; you can redistribute it and/or
 * modify it under the terms of the GNU Lesser General Public
 * License as published by the Free Software Foundation;
 * version 2.1 of the License only.
 * 
 * This library is distributed in the hope that it will be useful,
 * but WITHOUT ANY WARRANTY; without even the implied warranty of
 * MERCHANTABILITY or FITNESS FOR A PARTICULAR PURPOSE.  See the GNU
 * Lesser General Public License for more details.
 * 
 * You should have received a copy of the GNU Lesser General Public
 * License along with this library; if not, write to the Free Software
 * Foundation, Inc., 51 Franklin Street, Fifth Floor, Boston, MA  02110-1301  USA
 * 
 * Linden Research, Inc., 945 Battery Street, San Francisco, CA  94111  USA
 * $/LicenseInfo$
 */

/*

 * App-wide preferences.  Note that these are not per-user,
 * because we need to load many preferences before we have
 * a login name.
 */

#include "llviewerprecompiledheaders.h"

#include "llfloaterpreference.h"

#include "message.h"
#include "llfloaterautoreplacesettings.h"
#include "llviewertexturelist.h"
#include "llagent.h"
#include "llagentcamera.h"
#include "llcheckboxctrl.h"
#include "llcolorswatch.h"
#include "llcombobox.h"
#include "llcommandhandler.h"
#include "lldirpicker.h"
#include "lleventtimer.h"
#include "llfeaturemanager.h"
#include "llfocusmgr.h"
//#include "llfirstuse.h"
#include "llfloaterreg.h"
#include "llfloaterabout.h"
#include "llfavoritesbar.h"
#include "llfloatersidepanelcontainer.h"
// <FS:Ansariel> [FS communication UI]
//#include "llfloaterimsession.h"
#include "fsfloaterim.h"
#include "fsfloaternearbychat.h"
// </FS:Ansariel> [FS communication UI]
#include "llkeyboard.h"
#include "llmodaldialog.h"
#include "llnavigationbar.h"
#include "llfloaterimnearbychat.h"
#include "llnotifications.h"
#include "llnotificationsutil.h"
#include "llnotificationtemplate.h"
// <FS:Ansariel> [FS Login Panel]
//#include "llpanellogin.h"
#include "fspanellogin.h"
// </FS:Ansariel> [FS Login Panel]
#include "llpanelvoicedevicesettings.h"
#include "llradiogroup.h"
#include "llsearchcombobox.h"
#include "llsky.h"
#include "llscrolllistctrl.h"
#include "llscrolllistitem.h"
#include "llsliderctrl.h"
#include "lltabcontainer.h"
#include "lltrans.h"
#include "llviewercontrol.h"
#include "llviewercamera.h"
#include "llviewerwindow.h"
#include "llviewermessage.h"
#include "llviewershadermgr.h"
#include "llviewerthrottle.h"
#include "llvoavatarself.h"
#include "llvotree.h"
#include "llvosky.h"
#include "llfloaterpathfindingconsole.h"
// linden library includes
#include "llavatarnamecache.h"
#include "llerror.h"
#include "llfontgl.h"
#include "llrect.h"
#include "llstring.h"

// project includes

#include "llbutton.h"
#include "llflexibleobject.h"
#include "lllineeditor.h"
#include "llresmgr.h"
#include "llspinctrl.h"
#include "llstartup.h"
#include "lltextbox.h"
#include "llui.h"
#include "llviewerobjectlist.h"
#include "llvoavatar.h"
#include "llvovolume.h"
#include "llwindow.h"
#include "llworld.h"
#include "pipeline.h"
#include "lluictrlfactory.h"
#include "llviewermedia.h"
#include "llpluginclassmedia.h"
#include "llteleporthistorystorage.h"
#include "llproxy.h"
#include "llweb.h"
// [RLVa:KB] - Checked: 2010-03-18 (RLVa-1.2.0a)
#include "rlvactions.h"
#include "rlvhandler.h"
// [/RLVa:KB]

#include "lllogininstance.h"        // to check if logged in yet
#include "llsdserialize.h"
#include "llpresetsmanager.h"
#include "llviewercontrol.h"
#include "llpresetsmanager.h"
#include "llfeaturemanager.h"
#include "llviewertexturelist.h"

#include "llsearchableui.h"

// Firestorm Includes
#include "exogroupmutelist.h"
#include "fsavatarrenderpersistence.h"
#include "fsdroptarget.h"
#include "fsfloaterimcontainer.h"
#include "growlmanager.h"
#include "lfsimfeaturehandler.h"
#include "llaudioengine.h" // <FS:Ansariel> Output device selection
#include "llavatarname.h"	// <FS:CR> Deeper name cache stuffs
#include "lleventtimer.h"
#include "llviewermenufile.h" // <FS:LO> FIRE-23606 Reveal path to external script editor in prefernces
#include "lldiriterator.h"	// <Kadah> for populating the fonts combo
#include "llline.h"
#include "llpanelblockedlist.h"
#include "llpanelmaininventory.h"
#include "llscrolllistctrl.h"
#include "llspellcheck.h"
#include "llsdserialize.h" // KB: SkinsSelector
#include "lltoolbarview.h"
#include "llviewernetwork.h" // <FS:AW  opensim search support>
#include "NACLantispam.h"
#include "../llcrashlogger/llcrashlogger.h"
#if LL_WINDOWS
#include <VersionHelpers.h>
#endif

// <FS:LO> FIRE-23606 Reveal path to external script editor in prefernces
#if LL_DARWIN
#include <CoreFoundation/CFURL.h>
#include <CoreFoundation/CFBundle.h>	// [FS:CR]
#endif
// </FS:LO>

//<FS:HG> FIRE-6340, FIRE-6567 - Setting Bandwidth issues
//const F32 BANDWIDTH_UPDATER_TIMEOUT = 0.5f;
char const* const VISIBILITY_DEFAULT = "default";
char const* const VISIBILITY_HIDDEN = "hidden";

//control value for middle mouse as talk2push button
const static std::string MIDDLE_MOUSE_CV = "MiddleMouse"; // for voice client and redability
const static std::string MOUSE_BUTTON_4_CV = "MouseButton4";
const static std::string MOUSE_BUTTON_5_CV = "MouseButton5";

/// This must equal the maximum value set for the IndirectMaxComplexity slider in panel_preferences_graphics1.xml
static const U32 INDIRECT_MAX_ARC_OFF = 101; // all the way to the right == disabled
static const U32 MIN_INDIRECT_ARC_LIMIT = 1; // must match minimum of IndirectMaxComplexity in panel_preferences_graphics1.xml
static const U32 MAX_INDIRECT_ARC_LIMIT = INDIRECT_MAX_ARC_OFF-1; // one short of all the way to the right...

/// These are the effective range of values for RenderAvatarMaxComplexity
static const F32 MIN_ARC_LIMIT =  20000.0f;
static const F32 MAX_ARC_LIMIT = 350000.0f;
static const F32 MIN_ARC_LOG = log(MIN_ARC_LIMIT);
static const F32 MAX_ARC_LOG = log(MAX_ARC_LIMIT);
static const F32 ARC_LIMIT_MAP_SCALE = (MAX_ARC_LOG - MIN_ARC_LOG) / (MAX_INDIRECT_ARC_LIMIT - MIN_INDIRECT_ARC_LIMIT);

struct LabelDef : public LLInitParam::Block<LabelDef>
{
    Mandatory<std::string> name;
    Mandatory<std::string> value;

    LabelDef()
        : name("name"),
        value("value")
    {}
};

struct LabelTable : public LLInitParam::Block<LabelTable>
{
    Multiple<LabelDef> labels;
    LabelTable()
        : labels("label")
    {}
};

class LLVoiceSetKeyDialog : public LLModalDialog
{
public:
	LLVoiceSetKeyDialog(const LLSD& key);
	~LLVoiceSetKeyDialog();
	
	/*virtual*/ BOOL postBuild();
	
	void setParent(LLFloaterPreference* parent) { mParent = parent; }
	
	BOOL handleKeyHere(KEY key, MASK mask);
	BOOL handleAnyMouseClick(S32 x, S32 y, MASK mask, LLMouseHandler::EClickType clicktype, BOOL down);
	static void onCancel(void* user_data);
		
private:
	LLFloaterPreference* mParent;
};

LLVoiceSetKeyDialog::LLVoiceSetKeyDialog(const LLSD& key)
  : LLModalDialog(key),
	mParent(NULL)
{
}

//virtual
BOOL LLVoiceSetKeyDialog::postBuild()
{
	childSetAction("Cancel", onCancel, this);
	getChild<LLUICtrl>("Cancel")->setFocus(TRUE);
	
	gFocusMgr.setKeystrokesOnly(TRUE);
	
	return TRUE;
}

LLVoiceSetKeyDialog::~LLVoiceSetKeyDialog()
{
}

BOOL LLVoiceSetKeyDialog::handleKeyHere(KEY key, MASK mask)
{
	BOOL result = TRUE;
	
	if (key == 'Q' && mask == MASK_CONTROL)
	{
		result = FALSE;
	}
	else if (mParent)
	{
		mParent->setKey(key);
	}
	closeFloater();
	return result;
}

BOOL LLVoiceSetKeyDialog::handleAnyMouseClick(S32 x, S32 y, MASK mask, LLMouseHandler::EClickType clicktype, BOOL down)
{
    BOOL result = FALSE;
    if (down
        && (clicktype == LLMouseHandler::CLICK_MIDDLE || clicktype == LLMouseHandler::CLICK_BUTTON4 || clicktype == LLMouseHandler::CLICK_BUTTON5)
        && mask == 0)
    {
        mParent->setMouse(clicktype);
        result = TRUE;
        closeFloater();
    }
    else
    {
        result = LLMouseHandler::handleAnyMouseClick(x, y, mask, clicktype, down);
    }

    return result;
}

//static
void LLVoiceSetKeyDialog::onCancel(void* user_data)
{
	LLVoiceSetKeyDialog* self = (LLVoiceSetKeyDialog*)user_data;
	self->closeFloater();
}


// global functions 

// helper functions for getting/freeing the web browser media
// if creating/destroying these is too slow, we'll need to create
// a static member and update all our static callbacks

void handleNameTagOptionChanged(const LLSD& newvalue);	
void handleDisplayNamesOptionChanged(const LLSD& newvalue);	
bool callback_clear_browser_cache(const LLSD& notification, const LLSD& response);
bool callback_clear_cache(const LLSD& notification, const LLSD& response);

// <Firestorm>
bool callback_clear_inventory_cache(const LLSD& notification, const LLSD& response);
void handleFlightAssistOptionChanged(const LLSD& newvalue);
void handleMovelockOptionChanged(const LLSD& newvalue);
void handleMovelockAfterMoveOptionChanged(const LLSD& newvalue);
bool callback_clear_settings(const LLSD& notification, const LLSD& response);
// <FS:AW  opensim search support>
bool callback_clear_debug_search(const LLSD& notification, const LLSD& response);
bool callback_pick_debug_search(const LLSD& notification, const LLSD& response);
// </FS:AW  opensim search support>

// <FS:LO> FIRE-7050 - Add a warning to the Growl preference option because of FIRE-6868
#ifdef LL_WINDOWS
bool callback_growl_not_installed(const LLSD& notification, const LLSD& response);
#endif
// </FS:LO>
// </Firestorm>

//bool callback_skip_dialogs(const LLSD& notification, const LLSD& response, LLFloaterPreference* floater);
//bool callback_reset_dialogs(const LLSD& notification, const LLSD& response, LLFloaterPreference* floater);

void fractionFromDecimal(F32 decimal_val, S32& numerator, S32& denominator);

// <FS:Ansariel> Clear inventory cache button
bool callback_clear_inventory_cache(const LLSD& notification, const LLSD& response)
{
	S32 option = LLNotificationsUtil::getSelectedOption(notification, response);
	if ( option == 0 ) // YES
	{
		// flag client texture cache for clearing next time the client runs

		// use a marker file instead of a settings variable to prevent logout crashes and
		// dual log ins from messing with the flag. -Zi
		std::string delete_cache_marker = gDirUtilp->getExpandedFilename(LL_PATH_CACHE, gAgentID.asString() + "_DELETE_INV_GZ");
		FILE* fd = LLFile::fopen(delete_cache_marker, "w");
		LLFile::close(fd);
		LLNotificationsUtil::add("CacheWillClear");
	}

	return false;
}
// </FS:Ansariel>

// <FS:Ansariel> Clear inventory cache button
bool callback_clear_web_browser_cache(const LLSD& notification, const LLSD& response)
{
	S32 option = LLNotificationsUtil::getSelectedOption(notification, response);
	if ( option == 0 ) // YES
	{
		gSavedSettings.setBOOL("FSStartupClearBrowserCache", TRUE);
	}

	return false;
}
// </FS:Ansariel>

bool callback_clear_cache(const LLSD& notification, const LLSD& response)
{
	S32 option = LLNotificationsUtil::getSelectedOption(notification, response);
	if ( option == 0 ) // YES
	{
		// flag client texture cache for clearing next time the client runs
		gSavedSettings.setBOOL("PurgeCacheOnNextStartup", TRUE);
		LLNotificationsUtil::add("CacheWillClear");
	}

	return false;
}

bool callback_clear_browser_cache(const LLSD& notification, const LLSD& response)
{
	S32 option = LLNotificationsUtil::getSelectedOption(notification, response);
	if ( option == 0 ) // YES
	{
		// clean web
		LLViewerMedia::getInstance()->clearAllCaches();
		LLViewerMedia::getInstance()->clearAllCookies();
		
		// clean nav bar history
		LLNavigationBar::getInstance()->clearHistoryCache();
		
		// flag client texture cache for clearing next time the client runs
		// <FS:AO> Don't clear main texture cache on browser cache clear - it's too expensive to be done except explicitly
		//gSavedSettings.setBOOL("PurgeCacheOnNextStartup", TRUE);
		//LLNotificationsUtil::add("CacheWillClear");

		LLSearchHistory::getInstance()->clearHistory();
		LLSearchHistory::getInstance()->save();
		// <FS:Zi> Make navigation bar part of the UI
		// LLSearchComboBox* search_ctrl = LLNavigationBar::getInstance()->getChild<LLSearchComboBox>("search_combo_box");
		// search_ctrl->clearHistory();
		LLNavigationBar::instance().clearHistory();
		// </FS:Zi>

		LLTeleportHistoryStorage::getInstance()->purgeItems();
		LLTeleportHistoryStorage::getInstance()->save();
	}
	
	return false;
}

void handleNameTagOptionChanged(const LLSD& newvalue)
{
	LLAvatarNameCache::getInstance()->setUseUsernames(gSavedSettings.getBOOL("NameTagShowUsernames"));
	LLVOAvatar::invalidateNameTags();
}

void handleDisplayNamesOptionChanged(const LLSD& newvalue)
{
	LLAvatarNameCache::getInstance()->setUseDisplayNames(newvalue.asBoolean());
	LLVOAvatar::invalidateNameTags();
}

void handleAppearanceCameraMovementChanged(const LLSD& newvalue)
{
	if(!newvalue.asBoolean() && gAgentCamera.getCameraMode() == CAMERA_MODE_CUSTOMIZE_AVATAR)
	{
		gAgentCamera.changeCameraToDefault();
		gAgentCamera.resetView();
	}
}

// <FS:AW  opensim search support>
bool callback_clear_debug_search(const LLSD& notification, const LLSD& response)
{
	S32 option = LLNotificationsUtil::getSelectedOption(notification, response);
	if ( option == 0 ) // YES
	{
		gSavedSettings.setString("SearchURLDebug","");
	}

	return false;
}

bool callback_pick_debug_search(const LLSD& notification, const LLSD& response)
{
	S32 option = LLNotificationsUtil::getSelectedOption(notification, response);
	if ( option == 0 ) // YES
	{
		std::string url;

		if (LFSimFeatureHandler::instanceExists())
		{
			url = LFSimFeatureHandler::instance().searchURL();
		}
		else
		{
#ifdef OPENSIM // <FS:AW optional opensim support>
			if (LLGridManager::getInstance()->isInOpenSim())
			{
				url = LLLoginInstance::getInstance()->hasResponse("search")
					? LLLoginInstance::getInstance()->getResponse("search").asString()
					: gSavedSettings.getString("SearchURLOpenSim");
			}
			else // we are in SL or SL beta
#endif // OPENSIM // <FS:AW optional opensim support>
			{
				//not in OpenSim means we are in SL or SL beta
				url = gSavedSettings.getString("SearchURL");
			}
		}

		gSavedSettings.setString("SearchURLDebug", url);
	}

	return false;
}
// </FS:AW  opensim search support>

/*bool callback_skip_dialogs(const LLSD& notification, const LLSD& response, LLFloaterPreference* floater)
{
	S32 option = LLNotificationsUtil::getSelectedOption(notification, response);
	if (0 == option && floater )
	{
		if ( floater )
		{
			floater->setAllIgnored();
		//	LLFirstUse::disableFirstUse();
			floater->buildPopupLists();
		}
	}
	return false;
}

bool callback_reset_dialogs(const LLSD& notification, const LLSD& response, LLFloaterPreference* floater)
{
	S32 option = LLNotificationsUtil::getSelectedOption(notification, response);
	if ( 0 == option && floater )
	{
		if ( floater )
		{
			floater->resetAllIgnored();
			//LLFirstUse::resetFirstUse();
			floater->buildPopupLists();
		}
	}
	return false;
}
*/

void fractionFromDecimal(F32 decimal_val, S32& numerator, S32& denominator)
{
	numerator = 0;
	denominator = 0;
	for (F32 test_denominator = 1.f; test_denominator < 30.f; test_denominator += 1.f)
	{
		if (fmodf((decimal_val * test_denominator) + 0.01f, 1.f) < 0.02f)
		{
			numerator = ll_round(decimal_val * test_denominator);
			denominator = ll_round(test_denominator);
			break;
		}
	}
}
// static
std::string LLFloaterPreference::sSkin = "";
//////////////////////////////////////////////
// LLFloaterPreference

LLFloaterPreference::LLFloaterPreference(const LLSD& key)
	: LLFloater(key),
	mGotPersonalInfo(false),
	mOriginalIMViaEmail(false),
	mLanguageChanged(false),
	mAvatarDataInitialized(false),
	mClickActionDirty(false)
{
	LLConversationLog::instance().addObserver(this);

	//Build Floater is now Called from 	LLFloaterReg::add("preferences", "floater_preferences.xml", (LLFloaterBuildFunc)&LLFloaterReg::build<LLFloaterPreference>);
	
	static bool registered_dialog = false;
	if (!registered_dialog)
	{
		LLFloaterReg::add("voice_set_key", "floater_select_key.xml", (LLFloaterBuildFunc)&LLFloaterReg::build<LLVoiceSetKeyDialog>);
		registered_dialog = true;
	}
	
	mCommitCallbackRegistrar.add("Pref.Cancel",				boost::bind(&LLFloaterPreference::onBtnCancel, this, _2));
	mCommitCallbackRegistrar.add("Pref.OK",					boost::bind(&LLFloaterPreference::onBtnOK, this, _2));
	
	mCommitCallbackRegistrar.add("Pref.ClearCache",				boost::bind(&LLFloaterPreference::onClickClearCache, this));
	mCommitCallbackRegistrar.add("Pref.WebClearCache",			boost::bind(&LLFloaterPreference::onClickBrowserClearCache, this));
	// <FS:Ansariel> Clear inventory cache button
	mCommitCallbackRegistrar.add("Pref.InvClearCache",			boost::bind(&LLFloaterPreference::onClickInventoryClearCache, this));
	// </FS:Ansariel>
	// <FS:Ansariel> Clear web browser cache button
	mCommitCallbackRegistrar.add("Pref.WebBrowserClearCache",		boost::bind(&LLFloaterPreference::onClickWebBrowserClearCache, this));
	// </FS:Ansariel>
	mCommitCallbackRegistrar.add("Pref.SetCache",				boost::bind(&LLFloaterPreference::onClickSetCache, this));
	mCommitCallbackRegistrar.add("Pref.ResetCache",				boost::bind(&LLFloaterPreference::onClickResetCache, this));
//	mCommitCallbackRegistrar.add("Pref.ClickSkin",				boost::bind(&LLFloaterPreference::onClickSkin, this,_1, _2));
//	mCommitCallbackRegistrar.add("Pref.SelectSkin",				boost::bind(&LLFloaterPreference::onSelectSkin, this));
	mCommitCallbackRegistrar.add("Pref.VoiceSetKey",			boost::bind(&LLFloaterPreference::onClickSetKey, this));
	mCommitCallbackRegistrar.add("Pref.VoiceSetClearKey",		boost::bind(&LLFloaterPreference::onClickClearKey, this)); // <FS:Ansariel> FIRE-3803: Clear voice toggle button
	mCommitCallbackRegistrar.add("Pref.VoiceSetMiddleMouse",	boost::bind(&LLFloaterPreference::onClickSetMiddleMouse, this));
	//<FS:KC> Handled centrally now
//	mCommitCallbackRegistrar.add("Pref.SetSounds",				boost::bind(&LLFloaterPreference::onClickSetSounds, this));
	mCommitCallbackRegistrar.add("Pref.ClickEnablePopup",		boost::bind(&LLFloaterPreference::onClickEnablePopup, this));
	mCommitCallbackRegistrar.add("Pref.ClickDisablePopup",		boost::bind(&LLFloaterPreference::onClickDisablePopup, this));	
	mCommitCallbackRegistrar.add("Pref.LogPath",				boost::bind(&LLFloaterPreference::onClickLogPath, this));
	mCommitCallbackRegistrar.add("Pref.RenderExceptions",       boost::bind(&LLFloaterPreference::onClickRenderExceptions, this));
	mCommitCallbackRegistrar.add("Pref.HardwareDefaults",		boost::bind(&LLFloaterPreference::setHardwareDefaults, this));
	mCommitCallbackRegistrar.add("Pref.AvatarImpostorsEnable",	boost::bind(&LLFloaterPreference::onAvatarImpostorsEnable, this));
	mCommitCallbackRegistrar.add("Pref.UpdateIndirectMaxComplexity",	boost::bind(&LLFloaterPreference::updateMaxComplexity, this));
    mCommitCallbackRegistrar.add("Pref.RenderOptionUpdate",     boost::bind(&LLFloaterPreference::onRenderOptionEnable, this));
	mCommitCallbackRegistrar.add("Pref.LocalLightsEnable",		boost::bind(&LLFloaterPreference::onLocalLightsEnable, this));
	mCommitCallbackRegistrar.add("Pref.WindowedMod",			boost::bind(&LLFloaterPreference::onCommitWindowedMode, this));
	mCommitCallbackRegistrar.add("Pref.UpdateSliderText",		boost::bind(&LLFloaterPreference::refreshUI,this));
	mCommitCallbackRegistrar.add("Pref.QualityPerformance",		boost::bind(&LLFloaterPreference::onChangeQuality, this, _2));
	mCommitCallbackRegistrar.add("Pref.applyUIColor",			boost::bind(&LLFloaterPreference::applyUIColor, this ,_1, _2));
	mCommitCallbackRegistrar.add("Pref.getUIColor",				boost::bind(&LLFloaterPreference::getUIColor, this ,_1, _2));
	mCommitCallbackRegistrar.add("Pref.MaturitySettings",		boost::bind(&LLFloaterPreference::onChangeMaturity, this));
	mCommitCallbackRegistrar.add("Pref.BlockList",				boost::bind(&LLFloaterPreference::onClickBlockList, this));
	mCommitCallbackRegistrar.add("Pref.Proxy",					boost::bind(&LLFloaterPreference::onClickProxySettings, this));
	mCommitCallbackRegistrar.add("Pref.TranslationSettings",	boost::bind(&LLFloaterPreference::onClickTranslationSettings, this));
	mCommitCallbackRegistrar.add("Pref.AutoReplace",            boost::bind(&LLFloaterPreference::onClickAutoReplace, this));
	mCommitCallbackRegistrar.add("Pref.PermsDefault",           boost::bind(&LLFloaterPreference::onClickPermsDefault, this));
	mCommitCallbackRegistrar.add("Pref.RememberedUsernames",    boost::bind(&LLFloaterPreference::onClickRememberedUsernames, this));
	mCommitCallbackRegistrar.add("Pref.SpellChecker",           boost::bind(&LLFloaterPreference::onClickSpellChecker, this));
	mCommitCallbackRegistrar.add("Pref.Advanced",				boost::bind(&LLFloaterPreference::onClickAdvanced, this));

	// <FS:Ansariel> Improved graphics preferences
	mCommitCallbackRegistrar.add("Pref.UpdateIndirectMaxNonImpostors", boost::bind(&LLFloaterPreference::updateMaxNonImpostors, this));
	// </FS:Ansariel>

	sSkin = gSavedSettings.getString("SkinCurrent");

	mCommitCallbackRegistrar.add("Pref.ClickActionChange",		boost::bind(&LLFloaterPreference::onClickActionChange, this));

	gSavedSettings.getControl("NameTagShowUsernames")->getCommitSignal()->connect(boost::bind(&handleNameTagOptionChanged,  _2));
	gSavedSettings.getControl("NameTagShowFriends")->getCommitSignal()->connect(boost::bind(&handleNameTagOptionChanged,  _2));
	gSavedSettings.getControl("UseDisplayNames")->getCommitSignal()->connect(boost::bind(&handleDisplayNamesOptionChanged,  _2));

	gSavedSettings.getControl("AppearanceCameraMovement")->getCommitSignal()->connect(boost::bind(&handleAppearanceCameraMovementChanged,  _2));

	LLAvatarPropertiesProcessor::getInstance()->addObserver( gAgent.getID(), this );

	mCommitCallbackRegistrar.add("Pref.ClearLog",				boost::bind(&LLConversationLog::onClearLog, &LLConversationLog::instance()));
	mCommitCallbackRegistrar.add("Pref.DeleteTranscripts",      boost::bind(&LLFloaterPreference::onDeleteTranscripts, this));
	mCommitCallbackRegistrar.add("UpdateFilter", boost::bind(&LLFloaterPreference::onUpdateFilterTerm, this, false)); // <FS:ND/> Hook up for filtering

	// <Firestorm Callbacks>
	mCommitCallbackRegistrar.add("NACL.AntiSpamUnblock",		boost::bind(&LLFloaterPreference::onClickClearSpamList, this));
	mCommitCallbackRegistrar.add("NACL.SetPreprocInclude",		boost::bind(&LLFloaterPreference::setPreprocInclude, this));
	// <FS:LO> FIRE-23606 Reveal path to external script editor in prefernces
	mCommitCallbackRegistrar.add("Pref.SetExternalEditor",		boost::bind(&LLFloaterPreference::setExternalEditor, this));
	//[ADD - Clear Settings : SJ]
	mCommitCallbackRegistrar.add("Pref.ClearSettings",			boost::bind(&LLFloaterPreference::onClickClearSettings, this));
	mCommitCallbackRegistrar.add("Pref.Online_Notices",			boost::bind(&LLFloaterPreference::onClickChatOnlineNotices, this));	
	// <FS:PP> FIRE-8190: Preview function for "UI Sounds" Panel
	mCommitCallbackRegistrar.add("PreviewUISound",				boost::bind(&LLFloaterPreference::onClickPreviewUISound, this, _2));
	mCommitCallbackRegistrar.add("Pref.BrowseCache",			boost::bind(&LLFloaterPreference::onClickBrowseCache, this));
	mCommitCallbackRegistrar.add("Pref.BrowseCrashLogs",		boost::bind(&LLFloaterPreference::onClickBrowseCrashLogs, this));
	mCommitCallbackRegistrar.add("Pref.BrowseSettingsDir",		boost::bind(&LLFloaterPreference::onClickBrowseSettingsDir, this));
	mCommitCallbackRegistrar.add("Pref.BrowseLogPath",			boost::bind(&LLFloaterPreference::onClickBrowseChatLogDir, this));
	mCommitCallbackRegistrar.add("Pref.Javascript",	        	boost::bind(&LLFloaterPreference::onClickJavascript, this));
	//[FIX FIRE-2765 : SJ] Making sure Reset button resets works
	mCommitCallbackRegistrar.add("Pref.ResetLogPath",			boost::bind(&LLFloaterPreference::onClickResetLogPath, this));
	// <FS:CR>
	gSavedSettings.getControl("FSColorUsername")->getCommitSignal()->connect(boost::bind(&handleNameTagOptionChanged, _2));
	gSavedSettings.getControl("FSUseLegacyClienttags")->getCommitSignal()->connect(boost::bind(&handleNameTagOptionChanged, _2));
	gSavedSettings.getControl("FSClientTagsVisibility")->getCommitSignal()->connect(boost::bind(&handleNameTagOptionChanged, _2));
	gSavedSettings.getControl("FSColorClienttags")->getCommitSignal()->connect(boost::bind(&handleNameTagOptionChanged, _2));
	// </FS:CR>

	// <FS:Ansariel> Sound cache
	mCommitCallbackRegistrar.add("Pref.BrowseSoundCache",				boost::bind(&LLFloaterPreference::onClickBrowseSoundCache, this));
	mCommitCallbackRegistrar.add("Pref.SetSoundCache",					boost::bind(&LLFloaterPreference::onClickSetSoundCache, this));
	mCommitCallbackRegistrar.add("Pref.ResetSoundCache",				boost::bind(&LLFloaterPreference::onClickResetSoundCache, this));
	// </FS:Ansariel>

	// <FS:Ansariel> FIRE-2912: Reset voice button
	mCommitCallbackRegistrar.add("Pref.ResetVoice",						boost::bind(&LLFloaterPreference::onClickResetVoice, this));
}

void LLFloaterPreference::processProperties( void* pData, EAvatarProcessorType type )
{
	if ( APT_PROPERTIES == type )
	{
		const LLAvatarData* pAvatarData = static_cast<const LLAvatarData*>( pData );
		if (pAvatarData && (gAgent.getID() == pAvatarData->avatar_id) && (pAvatarData->avatar_id != LLUUID::null))
		{
			storeAvatarProperties( pAvatarData );
			processProfileProperties( pAvatarData );
		}
	}	
}

void LLFloaterPreference::storeAvatarProperties( const LLAvatarData* pAvatarData )
{
	if (gAgent.isInitialized() && (gAgent.getID() != LLUUID::null) && (LLStartUp::getStartupState() == STATE_STARTED))
	{
		mAvatarProperties.avatar_id		= pAvatarData->avatar_id;
		mAvatarProperties.image_id		= pAvatarData->image_id;
		mAvatarProperties.fl_image_id   = pAvatarData->fl_image_id;
		mAvatarProperties.about_text	= pAvatarData->about_text;
		mAvatarProperties.fl_about_text = pAvatarData->fl_about_text;
		mAvatarProperties.profile_url   = pAvatarData->profile_url;
		mAvatarProperties.flags		    = pAvatarData->flags;
		mAvatarProperties.allow_publish	= pAvatarData->flags & AVATAR_ALLOW_PUBLISH;

		mAvatarDataInitialized = true;
	}
}

void LLFloaterPreference::processProfileProperties(const LLAvatarData* pAvatarData )
{
	getChild<LLUICtrl>("online_searchresults")->setValue( (bool)(pAvatarData->flags & AVATAR_ALLOW_PUBLISH) );	
}

void LLFloaterPreference::saveAvatarProperties( void )
{
	const BOOL allowPublish = getChild<LLUICtrl>("online_searchresults")->getValue();

	if (allowPublish)
	{
		mAvatarProperties.flags |= AVATAR_ALLOW_PUBLISH;
	}

	//
	// NOTE: We really don't want to send the avatar properties unless we absolutely
	//       need to so we can avoid the accidental profile reset bug, so, if we're
	//       logged in, the avatar data has been initialized and we have a state change
	//       for the "allow publish" flag, then set the flag to its new value and send
	//       the properties update.
	//
	// NOTE: The only reason we can not remove this update altogether is because of the
	//       "allow publish" flag, the last remaining profile setting in the viewer
	//       that doesn't exist in the web profile.
	//
	if ((LLStartUp::getStartupState() == STATE_STARTED) && mAvatarDataInitialized && (allowPublish != mAvatarProperties.allow_publish))
	{
		mAvatarProperties.allow_publish = allowPublish;

		LLAvatarPropertiesProcessor::getInstance()->sendAvatarPropertiesUpdate( &mAvatarProperties );
	}
}

BOOL LLFloaterPreference::postBuild()
{
	// <FS:Ansariel> [FS communication UI]
	//gSavedSettings.getControl("ChatFontSize")->getSignal()->connect(boost::bind(&LLFloaterIMSessionTab::processChatHistoryStyleUpdate, false));

	//gSavedSettings.getControl("ChatFontSize")->getSignal()->connect(boost::bind(&LLViewerChat::signalChatFontChanged));
	// </FS:Ansariel> [FS communication UI]

	gSavedSettings.getControl("ChatBubbleOpacity")->getSignal()->connect(boost::bind(&LLFloaterPreference::onNameTagOpacityChange, this, _2));
	gSavedSettings.getControl("ConsoleBackgroundOpacity")->getSignal()->connect(boost::bind(&LLFloaterPreference::onConsoleOpacityChange, this, _2));	// <FS:CR> FIRE-1332 - Sepeate opacity settings for nametag and console chat

	gSavedSettings.getControl("PreferredMaturity")->getSignal()->connect(boost::bind(&LLFloaterPreference::onChangeMaturity, this));

	gSavedPerAccountSettings.getControl("ModelUploadFolder")->getSignal()->connect(boost::bind(&LLFloaterPreference::onChangeModelFolder, this));
	gSavedPerAccountSettings.getControl("TextureUploadFolder")->getSignal()->connect(boost::bind(&LLFloaterPreference::onChangeTextureFolder, this));
	gSavedPerAccountSettings.getControl("SoundUploadFolder")->getSignal()->connect(boost::bind(&LLFloaterPreference::onChangeSoundFolder, this));
	gSavedPerAccountSettings.getControl("AnimationUploadFolder")->getSignal()->connect(boost::bind(&LLFloaterPreference::onChangeAnimationFolder, this));

	LLTabContainer* tabcontainer = getChild<LLTabContainer>("pref core");
	if (!tabcontainer->selectTab(gSavedSettings.getS32("LastPrefTab")))
		tabcontainer->selectFirstTab();
	
	getChild<LLUICtrl>("cache_location")->setEnabled(FALSE); // make it read-only but selectable (STORM-227)
	// getChildView("log_path_string")->setEnabled(FALSE);// do the same for chat logs path - <FS:PP> Field removed from Privacy tab, we have it already in Network & Files tab along with few fancy buttons (03 Mar 2015)
	getChildView("log_path_string-panelsetup")->setEnabled(FALSE);// and the redundant instance -WoLf
	std::string cache_location = gDirUtilp->getExpandedFilename(LL_PATH_CACHE, "");
	setCacheLocation(cache_location);
	// <FS:Ansariel> Sound cache
	setSoundCacheLocation(gSavedSettings.getString("FSSoundCacheLocation"));
	getChild<LLUICtrl>("FSSoundCacheLocation")->setEnabled(FALSE);
	// </FS:Ansariel>

	getChild<LLComboBox>("language_combobox")->setCommitCallback(boost::bind(&LLFloaterPreference::onLanguageChange, this));
	
	// <FS:CR> [CHUI MERGE]
	// We don't use these in FS Communications UI, should we in the future? Disabling for now.
	//getChild<LLComboBox>("FriendIMOptions")->setCommitCallback(boost::bind(&LLFloaterPreference::onNotificationsChange, this,"FriendIMOptions"));
	//getChild<LLComboBox>("NonFriendIMOptions")->setCommitCallback(boost::bind(&LLFloaterPreference::onNotificationsChange, this,"NonFriendIMOptions"));
	//getChild<LLComboBox>("ConferenceIMOptions")->setCommitCallback(boost::bind(&LLFloaterPreference::onNotificationsChange, this,"ConferenceIMOptions"));
	//getChild<LLComboBox>("GroupChatOptions")->setCommitCallback(boost::bind(&LLFloaterPreference::onNotificationsChange, this,"GroupChatOptions"));
	//getChild<LLComboBox>("NearbyChatOptions")->setCommitCallback(boost::bind(&LLFloaterPreference::onNotificationsChange, this,"NearbyChatOptions"));
	//getChild<LLComboBox>("ObjectIMOptions")->setCommitCallback(boost::bind(&LLFloaterPreference::onNotificationsChange, this,"ObjectIMOptions"));
	// </FS:CR>

	// if floater is opened before login set default localized do not disturb message
	if (LLStartUp::getStartupState() < STATE_STARTED)
	{
		gSavedPerAccountSettings.setString("DoNotDisturbModeResponse", LLTrans::getString("DoNotDisturbModeResponseDefault"));
		// <FS:Ansariel> FIRE-5436: Unlocalizable auto-response messages
		gSavedPerAccountSettings.setString("FSAutorespondModeResponse", LLTrans::getString("AutoResponseModeDefault"));
		gSavedPerAccountSettings.setString("FSAutorespondNonFriendsResponse", LLTrans::getString("AutoResponseModeNonFriendsDefault"));
		gSavedPerAccountSettings.setString("FSRejectTeleportOffersResponse", LLTrans::getString("RejectTeleportOffersResponseDefault"));
		gSavedPerAccountSettings.setString("FSRejectFriendshipRequestsResponse", LLTrans::getString("RejectFriendshipRequestsResponseDefault"));
		gSavedPerAccountSettings.setString("FSMutedAvatarResponse", LLTrans::getString("MutedAvatarsResponseDefault"));
		gSavedPerAccountSettings.setString("FSAwayAvatarResponse", LLTrans::getString("AwayAvatarResponseDefault"));
		// </FS:Ansariel>
	}

	// set 'enable' property for 'Clear log...' button
	changed();

	LLLogChat::getInstance()->setSaveHistorySignal(boost::bind(&LLFloaterPreference::onLogChatHistorySaved, this));

	LLSliderCtrl* fov_slider = getChild<LLSliderCtrl>("camera_fov");
	fov_slider->setMinValue(LLViewerCamera::getInstance()->getMinView());
	fov_slider->setMaxValue(LLViewerCamera::getInstance()->getMaxView());
	
	// Hook up and init for filtering
	mFilterEdit = getChild<LLSearchEditor>("search_prefs_edit");
	mFilterEdit->setKeystrokeCallback(boost::bind(&LLFloaterPreference::onUpdateFilterTerm, this, false));

	// Load and assign label for 'default language'
	std::string user_filename = gDirUtilp->getExpandedFilename(LL_PATH_DEFAULT_SKIN, "default_languages.xml");
	std::map<std::string, std::string> labels;
	if (loadFromFilename(user_filename, labels))
	{
		std::string system_lang = gSavedSettings.getString("SystemLanguage");
		std::map<std::string, std::string>::iterator iter = labels.find(system_lang);
		if (iter != labels.end())
		{
			getChild<LLComboBox>("language_combobox")->add(iter->second, LLSD("default"), ADD_TOP, true);
		}
		else
		{
			LL_WARNS() << "Language \"" << system_lang << "\" is not in default_languages.xml" << LL_ENDL;
			getChild<LLComboBox>("language_combobox")->add("System default", LLSD("default"), ADD_TOP, true);
		}
	}
	else
	{
		LL_WARNS() << "Failed to load labels from " << user_filename << ". Using default." << LL_ENDL;
		getChild<LLComboBox>("language_combobox")->add("System default", LLSD("default"), ADD_TOP, true);
	}

// [SL:KB] - Patch: Viewer-CrashReporting | Checked: 2011-06-11 (Catznip-2.6.c) | Added: Catznip-2.6.0c
#ifndef LL_SEND_CRASH_REPORTS
	// Hide the crash report tab if crash reporting isn't enabled
	LLTabContainer* pTabContainer = getChild<LLTabContainer>("pref core");
	if (pTabContainer)
	{
		LLPanel* pCrashReportPanel = pTabContainer->getPanelByName("crashreports");
		if (pCrashReportPanel)
			pTabContainer->removeTabPanel(pCrashReportPanel);
	}
#endif // LL_SEND_CRASH_REPORTS
// [/SL:KB]

// <FS:AW  opensim preferences>
#if !defined(OPENSIM) || defined(SINGLEGRID)// <FS:AW optional opensim support/>
	// Hide the opensim tab if opensim isn't enabled
	LLTabContainer* tab_container = getChild<LLTabContainer>("pref core");
	if (tab_container)
	{
		LLPanel* opensim_panel = tab_container->getPanelByName("opensim");
		if (opensim_panel)
			tab_container->removeTabPanel(opensim_panel);
	}
// </FS:AW  opensim preferences>
#endif  // OPENSIM // <FS:AW optional opensim support/>


	// <FS:Zi> Pie menu
	gSavedSettings.getControl("OverridePieColors")->getSignal()->connect(boost::bind(&LLFloaterPreference::onPieColorsOverrideChanged, this));
	// make sure pie color controls are enabled or greyed out properly
	onPieColorsOverrideChanged();
	// </FS:Zi> Pie menu

	// <FS:Zi> Group Notices and chiclets location setting conversion BOOL => S32
	gSavedSettings.getControl("ShowGroupNoticesTopRight")->getSignal()->connect(boost::bind(&LLFloaterPreference::onShowGroupNoticesTopRightChanged, this));
	onShowGroupNoticesTopRightChanged();
	// </FS:Zi> Group Notices and chiclets location setting conversion BOOL => S32

	// <FS:Ansariel> Show email address in preferences (FIRE-1071)
	getChild<LLCheckBoxCtrl>("send_im_to_email")->setLabelArg("[EMAIL]", getString("LoginToChange"));

	// <FS:Kadah> Load the list of font settings
	populateFontSelectionCombo();
	// </FS:Kadah>

	// <FS:Ansariel> Update label for max. non imposters and max complexity
	gSavedSettings.getControl("IndirectMaxNonImpostors")->getCommitSignal()->connect(boost::bind(&LLFloaterPreference::updateMaxNonImpostorsLabel, this, _2));
	gSavedSettings.getControl("RenderAvatarMaxComplexity")->getCommitSignal()->connect(boost::bind(&LLFloaterPreference::updateMaxComplexityLabel, this, _2));

	// <FS:Ansariel> Properly disable avatar tag setting
	gSavedSettings.getControl("NameTagShowUsernames")->getCommitSignal()->connect(boost::bind(&LLFloaterPreference::onAvatarTagSettingsChanged, this));
	gSavedSettings.getControl("FSNameTagShowLegacyUsernames")->getCommitSignal()->connect(boost::bind(&LLFloaterPreference::onAvatarTagSettingsChanged, this));
	gSavedSettings.getControl("AvatarNameTagMode")->getCommitSignal()->connect(boost::bind(&LLFloaterPreference::onAvatarTagSettingsChanged, this));
	gSavedSettings.getControl("FSTagShowARW")->getCommitSignal()->connect(boost::bind(&LLFloaterPreference::onAvatarTagSettingsChanged, this));
	onAvatarTagSettingsChanged();
	// </FS:Ansariel>

	// <FS:Ansariel> Correct enabled state of Animated Script Dialogs option
	gSavedSettings.getControl("ScriptDialogsPosition")->getCommitSignal()->connect(boost::bind(&LLFloaterPreference::updateAnimatedScriptDialogs, this));
	updateAnimatedScriptDialogs();

	// <FS:Ansariel> Set max. UI scaling factor depending on max. supported OS scaling factor
#if LL_WINDOWS
	if (IsWindowsVersionOrGreater(10, 0, 0))
	{
		getChild<LLSliderCtrl>("ui_scale_slider")->setMaxValue(4.5f);
	}
	else if (IsWindows8Point1OrGreater())
	{
		getChild<LLSliderCtrl>("ui_scale_slider")->setMaxValue(2.5f);
	}
#endif
	// </FS:Ansariel>

	// <FS:Ansariel> Disable options only available on Windows and not on other platforms
#ifndef LL_WINDOWS
	childSetEnabled("FSDisableWMIProbing", FALSE);
#endif
	// </FS:Ansariel>

	// <FS:Ansariel> Disable options only available on Linux and not on other platforms
#ifndef LL_LINUX
	childSetEnabled("FSRemapLinuxShortcuts", FALSE);
#endif
	// </FS:Ansariel>

	return TRUE;
}

// <FS:Zi> Pie menu
void LLFloaterPreference::onPieColorsOverrideChanged()
{
	BOOL enable = gSavedSettings.getBOOL("OverridePieColors");

	getChild<LLColorSwatchCtrl>("pie_bg_color_override")->setEnabled(enable);
	getChild<LLColorSwatchCtrl>("pie_selected_color_override")->setEnabled(enable);
	getChild<LLSliderCtrl>("pie_menu_opacity")->setEnabled(enable);
	getChild<LLSliderCtrl>("pie_menu_fade_out")->setEnabled(enable);
}
// </FS:Zi> Pie menu

// <FS:Zi> Group Notices and chiclets location setting conversion BOOL => S32
void LLFloaterPreference::onShowGroupNoticesTopRightChanged()
{
	getChild<LLRadioGroup>("ShowGroupNoticesTopRight")->setValue(gSavedSettings.getBOOL("ShowGroupNoticesTopRight"));
}
// </FS:Zi> Group Notices and chiclets location setting conversion BOOL => S32

void LLFloaterPreference::updateDeleteTranscriptsButton()
{
	// <FS:ND> LLLogChat::getListOfTranscriptFiles will go through the whole chatlog dir, reach a bit of each file,
	// then append this file to the return-list if it seems to be valid.
	// All this only to see if there is at least one item.
	// There's two ways to make this faster:
	//   1. Make a new function which returns just true/false and exist with true as soon as one valid file is found.
	//   2. Always enable this button.
	// There seems to be little reason why this button should ever be disabled, so 2. it is, unless someone knows 
	// a good reason why 1. is the better way to handle this.
	
	// std::vector<std::string> list_of_transcriptions_file_names;
	// LLLogChat::getListOfTranscriptFiles(list_of_transcriptions_file_names);
	// getChild<LLButton>("delete_transcripts")->setEnabled(list_of_transcriptions_file_names.size() > 0);

	getChild<LLButton>("delete_transcripts")->setEnabled( true );

	// </FS:ND>
}

void LLFloaterPreference::onDoNotDisturbResponseChanged()
{
	// set "DoNotDisturbResponseChanged" TRUE if user edited message differs from default, FALSE otherwise
	bool response_changed_flag =
			LLTrans::getString("DoNotDisturbModeResponseDefault")
					!= getChild<LLUICtrl>("do_not_disturb_response")->getValue().asString();

	gSavedPerAccountSettings.setBOOL("DoNotDisturbResponseChanged", response_changed_flag );

	// <FS:Ansariel> FIRE-5436: Unlocalizable auto-response messages
	bool auto_response_changed_flag =
			LLTrans::getString("AutoResponseModeDefault")
					!= getChild<LLUICtrl>("autorespond_response")->getValue().asString();

	gSavedPerAccountSettings.setBOOL("FSAutoResponseChanged", auto_response_changed_flag );

	bool auto_response_non_friends_changed_flag =
			LLTrans::getString("AutoResponseModeNonFriendsDefault")
					!= getChild<LLUICtrl>("autorespond_nf_response")->getValue().asString();

	gSavedPerAccountSettings.setBOOL("FSAutoResponseNonFriendsChanged", auto_response_non_friends_changed_flag );

	bool reject_teleport_offers_response_changed_flag =
			LLTrans::getString("RejectTeleportOffersResponseDefault")
					!= getChild<LLUICtrl>("autorespond_rto_response")->getValue().asString();

	gSavedPerAccountSettings.setBOOL("FSRejectTeleportOffersResponseChanged", reject_teleport_offers_response_changed_flag );

	bool reject_friendship_requests_response_changed_flag =
			LLTrans::getString("RejectFriendshipRequestsResponseDefault")
					!= getChild<LLUICtrl>("autorespond_rfr_response")->getValue().asString();

	gSavedPerAccountSettings.setBOOL("FSRejectFriendshipRequestsResponseChanged", reject_friendship_requests_response_changed_flag );

	bool muted_avatar_response_changed_flag =
			LLTrans::getString("MutedAvatarsResponseDefault")
					!= getChild<LLUICtrl>("muted_avatar_response")->getValue().asString();

	gSavedPerAccountSettings.setBOOL("FSMutedAvatarResponseChanged", muted_avatar_response_changed_flag );

	bool away_avatar_response_changed_flag =
			LLTrans::getString("AwayAvatarResponseDefault")
					!= getChild<LLUICtrl>("away_avatar_response")->getValue().asString();

	gSavedPerAccountSettings.setBOOL("FSAwayAvatarResponseChanged", away_avatar_response_changed_flag );
	// </FS:Ansariel>
}

LLFloaterPreference::~LLFloaterPreference()
{
	LLConversationLog::instance().removeObserver(this);
}

void LLFloaterPreference::draw()
{
	// <FS:Ansariel> Performance improvement
	//BOOL has_first_selected = (getChildRef<LLScrollListCtrl>("disabled_popups").getFirstSelected()!=NULL);
	//gSavedSettings.setBOOL("FirstSelectedDisabledPopups", has_first_selected);
	//
	//has_first_selected = (getChildRef<LLScrollListCtrl>("enabled_popups").getFirstSelected()!=NULL);
	//gSavedSettings.setBOOL("FirstSelectedEnabledPopups", has_first_selected);

	static LLScrollListCtrl* disabled_popups = getChild<LLScrollListCtrl>("disabled_popups");
	static LLScrollListCtrl* enabled_popups = getChild<LLScrollListCtrl>("enabled_popups");
	BOOL has_first_selected = disabled_popups->getFirstSelected() != NULL;
	gSavedSettings.setBOOL("FirstSelectedDisabledPopups", has_first_selected);
	has_first_selected = enabled_popups->getFirstSelected() != NULL;
	gSavedSettings.setBOOL("FirstSelectedEnabledPopups", has_first_selected);
	// </FS:Ansariel>

	LLFloater::draw();
}

void LLFloaterPreference::saveSettings()
{
	LLTabContainer* tabcontainer = getChild<LLTabContainer>("pref core");
	child_list_t::const_iterator iter = tabcontainer->getChildList()->begin();
	child_list_t::const_iterator end = tabcontainer->getChildList()->end();
	for ( ; iter != end; ++iter)
	{
		LLView* view = *iter;
		LLPanelPreference* panel = dynamic_cast<LLPanelPreference*>(view);
		if (panel)
			panel->saveSettings();
	}
}	

void LLFloaterPreference::apply()
{
	LLAvatarPropertiesProcessor::getInstance()->addObserver( gAgent.getID(), this );
	
	LLTabContainer* tabcontainer = getChild<LLTabContainer>("pref core");
/*
 if (sSkin != gSavedSettings.getString("SkinCurrent"))
	{
		LLNotificationsUtil::add("ChangeSkin");
		refreshSkin(this);
	}
*/
	// Call apply() on all panels that derive from LLPanelPreference
	for (child_list_t::const_iterator iter = tabcontainer->getChildList()->begin();
		 iter != tabcontainer->getChildList()->end(); ++iter)
	{
		LLView* view = *iter;
		LLPanelPreference* panel = dynamic_cast<LLPanelPreference*>(view);
		if (panel)
			panel->apply();
	}
	
	gViewerWindow->requestResolutionUpdate(); // for UIScaleFactor

	LLSliderCtrl* fov_slider = getChild<LLSliderCtrl>("camera_fov");
	fov_slider->setMinValue(LLViewerCamera::getInstance()->getMinView());
	fov_slider->setMaxValue(LLViewerCamera::getInstance()->getMaxView());
	
	std::string cache_location = gDirUtilp->getExpandedFilename(LL_PATH_CACHE, "");
	setCacheLocation(cache_location);
	// <FS:Ansariel> Sound cache
	setSoundCacheLocation(gSavedSettings.getString("FSSoundCacheLocation"));
	
	//LLViewerMedia::getInstance()->setCookiesEnabled(getChild<LLUICtrl>("cookies_enabled")->getValue());
	
	if (hasChild("web_proxy_enabled", TRUE) &&hasChild("web_proxy_editor", TRUE) && hasChild("web_proxy_port", TRUE))
	{
		bool proxy_enable = getChild<LLUICtrl>("web_proxy_enabled")->getValue();
		std::string proxy_address = getChild<LLUICtrl>("web_proxy_editor")->getValue();
		int proxy_port = getChild<LLUICtrl>("web_proxy_port")->getValue();
		LLViewerMedia::getInstance()->setProxyConfig(proxy_enable, proxy_address, proxy_port);
	}
	
	if (mGotPersonalInfo)
	{ 
		bool new_im_via_email = getChild<LLUICtrl>("send_im_to_email")->getValue().asBoolean();
		bool new_hide_online = getChild<LLUICtrl>("online_visibility")->getValue().asBoolean();		
	
		if ((new_im_via_email != mOriginalIMViaEmail)
			||(new_hide_online != mOriginalHideOnlineStatus))
		{
			// This hack is because we are representing several different 	 
			// possible strings with a single checkbox. Since most users 	 
			// can only select between 2 values, we represent it as a 	 
			// checkbox. This breaks down a little bit for liaisons, but 	 
			// works out in the end. 	 
			if (new_hide_online != mOriginalHideOnlineStatus)
			{
				if (new_hide_online) mDirectoryVisibility = VISIBILITY_HIDDEN;
				else mDirectoryVisibility = VISIBILITY_DEFAULT;
			 //Update showonline value, otherwise multiple applys won't work
				mOriginalHideOnlineStatus = new_hide_online;
			}
			gAgent.sendAgentUpdateUserInfo(new_im_via_email,mDirectoryVisibility);
		}
	}

	saveAvatarProperties();

	if (mClickActionDirty)
	{
		updateClickActionSettings();
		mClickActionDirty = false;
	}

	// <FS:Ansariel> Fix resetting graphics preset on cancel; Save preset here because cancel() gets called in either way!
	saveGraphicsPreset(gSavedSettings.getString("PresetGraphicActive"));
}

void LLFloaterPreference::cancel()
{
	LLTabContainer* tabcontainer = getChild<LLTabContainer>("pref core");
	// Call cancel() on all panels that derive from LLPanelPreference
	for (child_list_t::const_iterator iter = tabcontainer->getChildList()->begin();
		iter != tabcontainer->getChildList()->end(); ++iter)
	{
		LLView* view = *iter;
		LLPanelPreference* panel = dynamic_cast<LLPanelPreference*>(view);
		if (panel)
			panel->cancel();
	}
	// hide joystick pref floater
	LLFloaterReg::hideInstance("pref_joystick");

	// hide translation settings floater
	LLFloaterReg::hideInstance("prefs_translation");
	
	// hide autoreplace settings floater
	LLFloaterReg::hideInstance("prefs_autoreplace");
	
	// hide spellchecker settings folder
	LLFloaterReg::hideInstance("prefs_spellchecker");

	// hide advancede floater
	LLFloaterReg::hideInstance("prefs_graphics_advanced");
	
	// reverts any changes to current skin
	//gSavedSettings.setString("SkinCurrent", sSkin);

	if (mClickActionDirty)
	{
		updateClickActionControls();
		mClickActionDirty = false;
	}

	LLFloaterPreferenceProxy * advanced_proxy_settings = LLFloaterReg::findTypedInstance<LLFloaterPreferenceProxy>("prefs_proxy");
	if (advanced_proxy_settings)
	{
		advanced_proxy_settings->cancel();
	}
	//Need to reload the navmesh if the pathing console is up
	LLHandle<LLFloaterPathfindingConsole> pathfindingConsoleHandle = LLFloaterPathfindingConsole::getInstanceHandle();
	if ( !pathfindingConsoleHandle.isDead() )
	{
		LLFloaterPathfindingConsole* pPathfindingConsole = pathfindingConsoleHandle.get();
		pPathfindingConsole->onRegionBoundaryCross();
	}

	// <FS:Ansariel> Fix resetting graphics preset on cancel
	//if (!mSavedGraphicsPreset.empty())
	if (mSavedGraphicsPreset != gSavedSettings.getString("PresetGraphicActive"))
	// </FS:Ansariel>
	{
		gSavedSettings.setString("PresetGraphicActive", mSavedGraphicsPreset);
		LLPresetsManager::getInstance()->triggerChangeSignal();
	}
}

void LLFloaterPreference::onOpen(const LLSD& key)
{

	// this variable and if that follows it are used to properly handle do not disturb mode response message
	static bool initialized = FALSE;
	// if user is logged in and we haven't initialized do not disturb mode response yet, do it
	if (!initialized && LLStartUp::getStartupState() == STATE_STARTED)
	{
		// Special approach is used for do not disturb response localization, because "DoNotDisturbModeResponse" is
		// in non-localizable xml, and also because it may be changed by user and in this case it shouldn't be localized.
		// To keep track of whether do not disturb response is default or changed by user additional setting DoNotDisturbResponseChanged
		// was added into per account settings.

		// initialization should happen once,so setting variable to TRUE
		initialized = TRUE;
		// this connection is needed to properly set "DoNotDisturbResponseChanged" setting when user makes changes in
		// do not disturb response message.
		gSavedPerAccountSettings.getControl("DoNotDisturbModeResponse")->getSignal()->connect(boost::bind(&LLFloaterPreference::onDoNotDisturbResponseChanged, this));
		// <FS:Ansariel> FIRE-5436: Unlocalizable auto-response messages
		gSavedPerAccountSettings.getControl("FSAutorespondModeResponse")->getSignal()->connect(boost::bind(&LLFloaterPreference::onDoNotDisturbResponseChanged, this));
		gSavedPerAccountSettings.getControl("FSAutorespondNonFriendsResponse")->getSignal()->connect(boost::bind(&LLFloaterPreference::onDoNotDisturbResponseChanged, this));
		gSavedPerAccountSettings.getControl("FSRejectTeleportOffersResponse")->getSignal()->connect(boost::bind(&LLFloaterPreference::onDoNotDisturbResponseChanged, this));
		gSavedPerAccountSettings.getControl("FSRejectFriendshipRequestsResponse")->getSignal()->connect(boost::bind(&LLFloaterPreference::onDoNotDisturbResponseChanged, this));
		gSavedPerAccountSettings.getControl("FSMutedAvatarResponse")->getSignal()->connect(boost::bind(&LLFloaterPreference::onDoNotDisturbResponseChanged, this));
		gSavedPerAccountSettings.getControl("FSAwayAvatarResponse")->getSignal()->connect(boost::bind(&LLFloaterPreference::onDoNotDisturbResponseChanged, this));
		// </FS:Ansariel>

		// <FS:Ansariel> FIRE-17630: Properly disable per-account settings backup list
		getChildView("restore_per_account_disable_cover")->setVisible(FALSE);

		// <FS:Ansariel> Keyword settings are per-account; enable after logging in
		LLPanel* keyword_panel = getChild<LLPanel>("ChatKeywordAlerts");
		for (child_list_t::const_iterator iter = keyword_panel->getChildList()->begin();
			 iter != keyword_panel->getChildList()->end(); ++iter)
		{
			LLUICtrl* child = static_cast<LLUICtrl*>(*iter);
			LLControlVariable* enabled_control = child->getEnabledControlVariable();
			BOOL enabled = !enabled_control || enabled_control->getValue().asBoolean();
			child->setEnabled(enabled);
		}
		// </FS:Ansariel>
	}
	gAgent.sendAgentUserInfoRequest();

	/////////////////////////// From LLPanelGeneral //////////////////////////
	// if we have no agent, we can't let them choose anything
	// if we have an agent, then we only let them choose if they have a choice
	bool can_choose_maturity =
		gAgent.getID().notNull() &&
		(gAgent.isMature() || gAgent.isGodlike());
	
	LLComboBox* maturity_combo = getChild<LLComboBox>("maturity_desired_combobox");
	LLAvatarPropertiesProcessor::getInstance()->sendAvatarPropertiesRequest( gAgent.getID() );
	if (can_choose_maturity)
	{		
		// if they're not adult or a god, they shouldn't see the adult selection, so delete it
		if (!gAgent.isAdult() && !gAgent.isGodlikeWithoutAdminMenuFakery())
		{
			// we're going to remove the adult entry from the combo
			LLScrollListCtrl* maturity_list = maturity_combo->findChild<LLScrollListCtrl>("ComboBox");
			if (maturity_list)
			{
				maturity_list->deleteItems(LLSD(SIM_ACCESS_ADULT));
			}
		}
		getChildView("maturity_desired_combobox")->setEnabled( true);
		getChildView("maturity_desired_textbox")->setVisible( false);
	}
	else
	{
		getChild<LLUICtrl>("maturity_desired_textbox")->setValue(maturity_combo->getSelectedItemLabel());
		getChildView("maturity_desired_combobox")->setEnabled( false);
	}

	// Forget previous language changes.
	mLanguageChanged = false;

	// Display selected maturity icons.
	onChangeMaturity();

	onChangeModelFolder();
	onChangeTextureFolder();
	onChangeSoundFolder();
	onChangeAnimationFolder();

	// Load (double-)click to walk/teleport settings.
	updateClickActionControls();
	
	// <FS:PP> Load UI Sounds tabs settings.
	updateUISoundsControls();
	
	// Enabled/disabled popups, might have been changed by user actions
	// while preferences floater was closed.
	buildPopupLists();


	//get the options that were checked
	// <FS:CR> [CHUI MERGE]
	// We don't use these in FS Communications UI, should we in the future? Disabling for now.
	//onNotificationsChange("FriendIMOptions");
	//onNotificationsChange("NonFriendIMOptions");
	//onNotificationsChange("ConferenceIMOptions");
	//onNotificationsChange("GroupChatOptions");
	//onNotificationsChange("NearbyChatOptions");
	//onNotificationsChange("ObjectIMOptions");
	// </FS:CR>

	// <FS:Ansariel> [FS Login Panel]
	//LLPanelLogin::setAlwaysRefresh(true);
	FSPanelLogin::setAlwaysRefresh(true);
	// </FS:Ansariel> [FS Login Panel]
	refresh();

	
	getChildView("plain_text_chat_history")->setEnabled(TRUE);
	getChild<LLUICtrl>("plain_text_chat_history")->setValue(gSavedSettings.getBOOL("PlainTextChatHistory"));
	
// <FS:CR> Show/hide Client Tag panel
	bool in_opensim = false;
#ifdef OPENSIM
	in_opensim = LLGridManager::getInstance()->isInOpenSim();
#endif // OPENSIM
	getChild<LLPanel>("client_tags_panel")->setVisible(in_opensim);
// </FS:CR>

	// <FS:Ansariel> Group mutes backup
	LLScrollListItem* groupmute_item = getChild<LLScrollListCtrl>("restore_per_account_files_list")->getItem(LLSD("groupmutes"));
	groupmute_item->setEnabled(in_opensim);
	groupmute_item->getColumn(0)->setEnabled(in_opensim);
	// </FS:Ansariel>

	// <FS:Ansariel> Call onOpen on all panels for additional initialization on open
	// Call onOpen() on all panels that derive from LLPanelPreference
	LLTabContainer* tabcontainer = getChild<LLTabContainer>("pref core");
	for (child_list_t::const_iterator iter = tabcontainer->getChildList()->begin();
		iter != tabcontainer->getChildList()->end(); ++iter)
	{
		LLView* view = *iter;
		LLPanelPreference* panel = dynamic_cast<LLPanelPreference*>(view);
		if (panel)
			panel->onOpen(key);
	}
	// </FS:Ansariel>

	// Make sure the current state of prefs are saved away when
	// when the floater is opened.  That will make cancel do its
	// job
	saveSettings();

	// Make sure there is a default preference file
	LLPresetsManager::getInstance()->createMissingDefault();

	// <FS:Ansariel> Fix resetting graphics preset on cancel
	saveGraphicsPreset(gSavedSettings.getString("PresetGraphicActive"));

	// <FS:Ansariel> FIRE-19810: Make presets global since PresetGraphicActive setting is global as well
	//bool started = (LLStartUp::getStartupState() == STATE_STARTED);

	//LLButton* load_btn = findChild<LLButton>("PrefLoadButton");
	//LLButton* save_btn = findChild<LLButton>("PrefSaveButton");
	//LLButton* delete_btn = findChild<LLButton>("PrefDeleteButton");
	//LLButton* exceptions_btn = findChild<LLButton>("RenderExceptionsButton");

	//load_btn->setEnabled(started);
	//save_btn->setEnabled(started);
	//delete_btn->setEnabled(started);
	//exceptions_btn->setEnabled(started);
	// </FS:Ansariel>

	collectSearchableItems();
	if (!mFilterEdit->getText().empty())
	{
		mFilterEdit->setText(LLStringExplicit(""));
		onUpdateFilterTerm(true);

		// <FS:ND> Hook up and init for filtering
		if (!tabcontainer->selectTab(gSavedSettings.getS32("LastPrefTab")))
			tabcontainer->selectFirstTab();
		// </FS:ND>
	}
}

void LLFloaterPreference::onRenderOptionEnable()
{
	refreshEnabledGraphics();
}

void LLFloaterPreferenceGraphicsAdvanced::onRenderOptionEnable()
{
	LLFloaterPreference* instance = LLFloaterReg::findTypedInstance<LLFloaterPreference>("preferences");
	if (instance)
	{
		instance->refresh();
	}

	refreshEnabledGraphics();
}

void LLFloaterPreferenceGraphicsAdvanced::onAdvancedAtmosphericsEnable()
{
	LLFloaterPreference* instance = LLFloaterReg::findTypedInstance<LLFloaterPreference>("preferences");
	if (instance)
	{
		instance->refresh();
	}

	refreshEnabledGraphics();
}

void LLFloaterPreferenceGraphicsAdvanced::refreshEnabledGraphics()
{
	refreshEnabledState();
}

void LLFloaterPreference::onAvatarImpostorsEnable()
{
	refreshEnabledGraphics();
}

// <FS:AO> toggle lighting detail availability in response to local light rendering, to avoid confusion
void LLFloaterPreference::onLocalLightsEnable()
{
	LLFloaterPreference* instance = LLFloaterReg::findTypedInstance<LLFloaterPreference>("preferences");
	if (instance)
	{
		getChildView("LocalLightsDetail")->setEnabled(gSavedSettings.getBOOL("RenderLocalLights"));
	}
}
// </FS:AO>

//static
void LLFloaterPreference::initDoNotDisturbResponse()
	{
		if (!gSavedPerAccountSettings.getBOOL("DoNotDisturbResponseChanged"))
		{
			//LLTrans::getString("DoNotDisturbModeResponseDefault") is used here for localization (EXT-5885)
			gSavedPerAccountSettings.setString("DoNotDisturbModeResponse", LLTrans::getString("DoNotDisturbModeResponseDefault"));
		}

		// <FS:Ansariel> FIRE-5436: Unlocalizable auto-response messages
		if (!gSavedPerAccountSettings.getBOOL("FSAutoResponseChanged"))
		{
			gSavedPerAccountSettings.setString("FSAutorespondModeResponse", LLTrans::getString("AutoResponseModeDefault"));
		}

		if (!gSavedPerAccountSettings.getBOOL("FSAutoResponseNonFriendsChanged"))
		{
			gSavedPerAccountSettings.setString("FSAutorespondNonFriendsResponse", LLTrans::getString("AutoResponseModeNonFriendsDefault"));
		}

		if (!gSavedPerAccountSettings.getBOOL("FSRejectTeleportOffersResponseChanged"))
		{
			gSavedPerAccountSettings.setString("FSRejectTeleportOffersResponse", LLTrans::getString("RejectTeleportOffersResponseDefault"));
		}

		if (!gSavedPerAccountSettings.getBOOL("FSRejectFriendshipRequestsResponseChanged"))
		{
			gSavedPerAccountSettings.setString("FSRejectFriendshipRequestsResponse", LLTrans::getString("RejectFriendshipRequestsResponseDefault"));
		}

		if (!gSavedPerAccountSettings.getBOOL("FSMutedAvatarResponseChanged"))
		{
			gSavedPerAccountSettings.setString("FSMutedAvatarResponse", LLTrans::getString("MutedAvatarsResponseDefault"));
		}

		if (!gSavedPerAccountSettings.getBOOL("FSAwayAvatarResponseChanged"))
		{
			gSavedPerAccountSettings.setString("FSAwayAvatarResponse", LLTrans::getString("AwayAvatarResponseDefault"));
		}
		// </FS:Ansariel>
	}

//static 
void LLFloaterPreference::updateShowFavoritesCheckbox(bool val)
{
	LLFloaterPreference* instance = LLFloaterReg::findTypedInstance<LLFloaterPreference>("preferences");
	if (instance)
	{
		instance->getChild<LLUICtrl>("favorites_on_login_check")->setValue(val);
	}	
}

void LLFloaterPreference::setHardwareDefaults()
{
	// <FS:Ansariel> Fix resetting graphics preset on cancel
	//std::string preset_graphic_active = gSavedSettings.getString("PresetGraphicActive");
	//if (!preset_graphic_active.empty())
	//{
	//	saveGraphicsPreset(preset_graphic_active);
	//	saveSettings(); // save here to be able to return to the previous preset by Cancel
	//}
	// </FS:Ansariel>

	LLFeatureManager::getInstance()->applyRecommendedSettings();

	// reset indirects before refresh because we may have changed what they control
	LLAvatarComplexityControls::setIndirectControls(); 

	refreshEnabledGraphics();
	gSavedSettings.setString("PresetGraphicActive", "");
	LLPresetsManager::getInstance()->triggerChangeSignal();

	LLTabContainer* tabcontainer = getChild<LLTabContainer>("pref core");
	child_list_t::const_iterator iter = tabcontainer->getChildList()->begin();
	child_list_t::const_iterator end = tabcontainer->getChildList()->end();
	for ( ; iter != end; ++iter)
	{
		LLView* view = *iter;
		LLPanelPreference* panel = dynamic_cast<LLPanelPreference*>(view);
		if (panel)
		{
			panel->setHardwareDefaults();
		}
	}
}

void LLFloaterPreference::getControlNames(std::vector<std::string>& names)
{
	LLView* view = findChild<LLView>("display");
	LLFloater* advanced = LLFloaterReg::findTypedInstance<LLFloater>("prefs_graphics_advanced");
	// <FS:Ansariel> Improved graphics preferences
	//if (view && advanced)
	if (view)
	// </FS:Ansariel>
	{
		std::list<LLView*> stack;
		stack.push_back(view);
		// <FS:Ansariel> Improved graphics preferences
		//stack.push_back(advanced);
		if (advanced)
		{
			stack.push_back(advanced);
		}
		// </FS:Ansariel>
		while(!stack.empty())
		{
			// Process view on top of the stack
			LLView* curview = stack.front();
			stack.pop_front();

			LLUICtrl* ctrl = dynamic_cast<LLUICtrl*>(curview);
			if (ctrl)
			{
				LLControlVariable* control = ctrl->getControlVariable();
				if (control)
				{
					std::string control_name = control->getName();
					if (std::find(names.begin(), names.end(), control_name) == names.end())
					{
						names.push_back(control_name);
					}
				}
			}

			for (child_list_t::const_iterator iter = curview->getChildList()->begin();
				iter != curview->getChildList()->end(); ++iter)
			{
				stack.push_back(*iter);
			}
		}
	}
}

//virtual
void LLFloaterPreference::onClose(bool app_quitting)
{
	// <FS:Ansariel> Preferences search
	//gSavedSettings.setS32("LastPrefTab", getChild<LLTabContainer>("pref core")->getCurrentPanelIndex());
	if (mFilterEdit->getText().empty())
	{
		gSavedSettings.setS32("LastPrefTab", getChild<LLTabContainer>("pref core")->getCurrentPanelIndex());
	}
	// </FS:Ansariel>
	// <FS:Ansariel> [FS Login Panel]
	//LLPanelLogin::setAlwaysRefresh(false);
	FSPanelLogin::setAlwaysRefresh(false);
	// </FS:Ansariel> [FS Login Panel]
	if (!app_quitting)
	{
		cancel();
	}
}

// static 
void LLFloaterPreference::onBtnOK(const LLSD& userdata)
{
	// commit any outstanding text entry
	if (hasFocus())
	{
		LLUICtrl* cur_focus = dynamic_cast<LLUICtrl*>(gFocusMgr.getKeyboardFocus());
		if (cur_focus && cur_focus->acceptsTextInput())
		{
			cur_focus->onCommit();
		}
	}

	if (canClose())
	{
		saveSettings();
		apply();
		
		if (userdata.asString() == "closeadvanced")
		{
			LLFloaterReg::hideInstance("prefs_graphics_advanced");
		}
		else
		{
			closeFloater(false);
		}

		//Conversation transcript and log path changed so reload conversations based on new location
		if(mPriorInstantMessageLogPath.length())
		{
			if(moveTranscriptsAndLog())
			{
				//When floaters are empty but have a chat history files, reload chat history into them
				// <FS:Ansariel> [FS communication UI]
				//LLFloaterIMSessionTab::reloadEmptyFloaters();
				FSFloaterIMContainer::reloadEmptyFloaters();
				// </FS:Ansariel> [FS communication UI]
			}
			//Couldn't move files so restore the old path and show a notification
			else
			{
				gSavedPerAccountSettings.setString("InstantMessageLogPath", mPriorInstantMessageLogPath);
				LLNotificationsUtil::add("PreferenceChatPathChanged");
			}
			mPriorInstantMessageLogPath.clear();
		}

		LLUIColorTable::instance().saveUserSettings();
		gSavedSettings.saveToFile(gSavedSettings.getString("ClientSettingsFile"), TRUE);
// [SL:KB] - Patch: Viewer-CrashReporting | Checked: 2011-10-02 (Catznip-2.8.0e) | Added: Catznip-2.8.0e
		// We need to save all crash settings, even if they're defaults [see LLCrashLogger::loadCrashBehaviorSetting()]
		gCrashSettings.saveToFile(gSavedSettings.getString("CrashSettingsFile"), FALSE);
// [/SL:KB]
		
		//Only save once logged in and loaded per account settings
		if(mGotPersonalInfo)
		{
			gSavedPerAccountSettings.saveToFile(gSavedSettings.getString("PerAccountSettingsFile"), TRUE);
		}
	}
	else
	{
		// Show beep, pop up dialog, etc.
		LL_INFOS() << "Can't close preferences!" << LL_ENDL;
	}

	// <FS:Ansariel> [FS Login Panel]
	//LLPanelLogin::updateLocationSelectorsVisibility();	
	FSPanelLogin::updateLocationSelectorsVisibility();
	// </FS:Ansariel> [FS Login Panel]
	//Need to reload the navmesh if the pathing console is up
	LLHandle<LLFloaterPathfindingConsole> pathfindingConsoleHandle = LLFloaterPathfindingConsole::getInstanceHandle();
	if ( !pathfindingConsoleHandle.isDead() )
	{
		LLFloaterPathfindingConsole* pPathfindingConsole = pathfindingConsoleHandle.get();
		pPathfindingConsole->onRegionBoundaryCross();
	}
	
}

// static 
void LLFloaterPreference::onBtnCancel(const LLSD& userdata)
{
	if (hasFocus())
	{
		LLUICtrl* cur_focus = dynamic_cast<LLUICtrl*>(gFocusMgr.getKeyboardFocus());
		if (cur_focus && cur_focus->acceptsTextInput())
		{
			cur_focus->onCommit();
		}
		refresh();
	}
	cancel();
	if (userdata.asString() == "closeadvanced")
	{
		LLFloaterReg::hideInstance("prefs_graphics_advanced");
	}
	else
	{
		closeFloater();
	}
}

// static 
// <FS:Ansariel> Show email address in preferences (FIRE-1071)
//void LLFloaterPreference::updateUserInfo(const std::string& visibility, bool im_via_email, bool is_verified_email)
void LLFloaterPreference::updateUserInfo(const std::string& visibility, bool im_via_email, bool is_verified_email, const std::string& email)
{
	LLFloaterPreference* instance = LLFloaterReg::findTypedInstance<LLFloaterPreference>("preferences");
	if (instance)
	{
		// <FS:Ansariel> Show email address in preferences (FIRE-1071)
        //instance->setPersonalInfo(visibility, im_via_email, is_verified_email);
		instance->setPersonalInfo(visibility, im_via_email, is_verified_email, email);
	}
}


void LLFloaterPreference::refreshEnabledGraphics()
{
	LLFloaterPreference* instance = LLFloaterReg::findTypedInstance<LLFloaterPreference>("preferences");
	if (instance)
	{
		instance->refresh();
	}

	LLFloater* advanced = LLFloaterReg::findTypedInstance<LLFloater>("prefs_graphics_advanced");
	if (advanced)
	{
		advanced->refresh();
	}
}

void LLFloaterPreference::onClickClearCache()
{
	LLNotificationsUtil::add("ConfirmClearCache", LLSD(), LLSD(), callback_clear_cache);
}

void LLFloaterPreference::onClickBrowserClearCache()
{
	LLNotificationsUtil::add("ConfirmClearBrowserCache", LLSD(), LLSD(), callback_clear_browser_cache);
}

// <FS:Ansariel> Clear inventory cache button
void LLFloaterPreference::onClickInventoryClearCache()
{
	LLNotificationsUtil::add("ConfirmClearInventoryCache", LLSD(), LLSD(), callback_clear_inventory_cache);
}
// </FS:Ansariel>

// <FS:Ansariel> Clear web browser cache button
void LLFloaterPreference::onClickWebBrowserClearCache()
{
	LLNotificationsUtil::add("ConfirmClearWebBrowserCache", LLSD(), LLSD(), callback_clear_web_browser_cache);
}
// </FS:Ansariel>

// Called when user changes language via the combobox.
void LLFloaterPreference::onLanguageChange()
{
	// Let the user know that the change will only take effect after restart.
	// Do it only once so that we're not too irritating.
	if (!mLanguageChanged)
	{
		LLNotificationsUtil::add("ChangeLanguage");
		mLanguageChanged = true;
	}
}

void LLFloaterPreference::onNotificationsChange(const std::string& OptionName)
{
	mNotificationOptions[OptionName] = getChild<LLComboBox>(OptionName)->getSelectedItemLabel();

	bool show_notifications_alert = true;
	for (notifications_map::iterator it_notification = mNotificationOptions.begin(); it_notification != mNotificationOptions.end(); it_notification++)
	{
		if(it_notification->second != "No action")
		{
			show_notifications_alert = false;
			break;
		}
	}

	getChild<LLTextBox>("notifications_alert")->setVisible(show_notifications_alert);
}

void LLFloaterPreference::onNameTagOpacityChange(const LLSD& newvalue)
{
	LLColorSwatchCtrl* color_swatch = findChild<LLColorSwatchCtrl>("background");
	if (color_swatch)
	{
		LLColor4 new_color = color_swatch->get();
		color_swatch->set( new_color.setAlpha(newvalue.asReal()) );
	}
}

// <FS:CR> FIRE-1332 - Sepeate opacity settings for nametag and console chat
void LLFloaterPreference::onConsoleOpacityChange(const LLSD& newvalue)
{
	LLColorSwatchCtrl* color_swatch = findChild<LLColorSwatchCtrl>("console_background");
	if (color_swatch)
	{
		LLColor4 new_color = color_swatch->get();
		color_swatch->set( new_color.setAlpha(newvalue.asReal()) );
	}
}
// </FS:CR>

void LLFloaterPreference::onClickSetCache()
{
	std::string cur_name(gSavedSettings.getString("CacheLocation"));
//	std::string cur_top_folder(gDirUtilp->getBaseFileName(cur_name));
	
	std::string proposed_name(cur_name);

	(new LLDirPickerThread(boost::bind(&LLFloaterPreference::changeCachePath, this, _1, _2), proposed_name))->getFile();
}

void LLFloaterPreference::changeCachePath(const std::vector<std::string>& filenames, std::string proposed_name)
{
	std::string dir_name = filenames[0];
	if (!dir_name.empty() && dir_name != proposed_name)
	{
		std::string new_top_folder(gDirUtilp->getBaseFileName(dir_name));
		LLNotificationsUtil::add("CacheWillBeMoved");
		gSavedSettings.setString("NewCacheLocation", dir_name);
		gSavedSettings.setString("NewCacheLocationTopFolder", new_top_folder);
	}
	else
	{
		std::string cache_location = gDirUtilp->getCacheDir();
		gSavedSettings.setString("CacheLocation", cache_location);
		std::string top_folder(gDirUtilp->getBaseFileName(cache_location));
		gSavedSettings.setString("CacheLocationTopFolder", top_folder);
	}
}

void LLFloaterPreference::onClickBrowseCache()
{
	gViewerWindow->getWindow()->openFile(gDirUtilp->getExpandedFilename(LL_PATH_CACHE,""));
}
void LLFloaterPreference::onClickBrowseCrashLogs()
{
	gViewerWindow->getWindow()->openFile(gDirUtilp->getExpandedFilename(LL_PATH_LOGS,""));
}
void LLFloaterPreference::onClickBrowseSettingsDir()
{
	gViewerWindow->getWindow()->openFile(gDirUtilp->getExpandedFilename(LL_PATH_USER_SETTINGS,""));
}
void LLFloaterPreference::onClickBrowseChatLogDir()
{
	gViewerWindow->getWindow()->openFile(gDirUtilp->getExpandedFilename(LL_PATH_CHAT_LOGS,""));
}
void LLFloaterPreference::onClickResetCache()
{
	if (gDirUtilp->getCacheDir(false) == gDirUtilp->getCacheDir(true))
	{
		// The cache location was already the default.
		return;
	}
	gSavedSettings.setString("NewCacheLocation", "");
	gSavedSettings.setString("NewCacheLocationTopFolder", "");
	LLNotificationsUtil::add("CacheWillBeMoved");
	std::string cache_location = gDirUtilp->getCacheDir(false);
	gSavedSettings.setString("CacheLocation", cache_location);
	std::string top_folder(gDirUtilp->getBaseFileName(cache_location));
	gSavedSettings.setString("CacheLocationTopFolder", top_folder);
}

// <FS:Ansariel> Sound cache
void LLFloaterPreference::onClickSetSoundCache()
{
	std::string cur_name(gSavedSettings.getString("FSSoundCacheLocation"));
	std::string proposed_name(cur_name);

	(new LLDirPickerThread(boost::bind(&LLFloaterPreference::changeSoundCachePath, this, _1, _2), proposed_name))->getFile();
}

void LLFloaterPreference::changeSoundCachePath(const std::vector<std::string>& filenames, std::string proposed_name)
{
	std::string dir_name = filenames[0];
	if (!dir_name.empty() && dir_name != proposed_name)
	{
		gSavedSettings.setString("FSSoundCacheLocation", dir_name);
		setSoundCacheLocation(dir_name);
		LLNotificationsUtil::add("SoundCacheWillBeMoved");
	}
}

void LLFloaterPreference::onClickBrowseSoundCache()
{
	gViewerWindow->getWindow()->openFile(gDirUtilp->getExpandedFilename(LL_PATH_FS_SOUND_CACHE, ""));
}

void LLFloaterPreference::onClickResetSoundCache()
{
	gSavedSettings.setString("FSSoundCacheLocation", std::string());
	setSoundCacheLocation(std::string());
	LLNotificationsUtil::add("SoundCacheWillBeMoved");
}
// </FS:Ansariel>

// <FS:Ansariel> FIRE-2912: Reset voice button
class FSResetVoiceTimer : public LLEventTimer
{
public:
	FSResetVoiceTimer() : LLEventTimer(5.f) { }
	~FSResetVoiceTimer() { }

	BOOL tick()
	{
		gSavedSettings.setBOOL("EnableVoiceChat", TRUE);
		LLFloaterPreference* floater = LLFloaterReg::findTypedInstance<LLFloaterPreference>("preferences");
		if (floater)
		{
			floater->childSetEnabled("enable_voice_check", true);
			floater->childSetEnabled("enable_voice_check_volume", true);
		}
		return TRUE;
	}
};

void LLFloaterPreference::onClickResetVoice()
{
	if (gSavedSettings.getBOOL("EnableVoiceChat") && !gSavedSettings.getBOOL("CmdLineDisableVoice"))
	{
		gSavedSettings.setBOOL("EnableVoiceChat", FALSE);
		childSetEnabled("enable_voice_check", false);
		childSetEnabled("enable_voice_check_volume", false);
		new FSResetVoiceTimer();
	}
}
// </FS:Ansariel>

// Performs a wipe of the local settings dir on next restart 
bool callback_clear_settings(const LLSD& notification, const LLSD& response)
{
	S32 option = LLNotificationsUtil::getSelectedOption(notification, response);
	if ( option == 0 ) // YES
	{
  
		// Create a filesystem marker instructing a full settings wipe
		std::string clear_file_name;
		clear_file_name = gDirUtilp->getExpandedFilename(LL_PATH_LOGS,"CLEAR");
		LL_INFOS() << "Creating clear settings marker file " << clear_file_name << LL_ENDL;
		
		LLAPRFile clear_file ;
		clear_file.open(clear_file_name, LL_APR_W);
		if (clear_file.getFileHandle())
		{
			LL_INFOS("MarkerFile") << "Created clear settings marker file " << clear_file_name << LL_ENDL;
			clear_file.close();
			LLNotificationsUtil::add("SettingsWillClear");
		}
		else
		{
			LL_WARNS("MarkerFile") << "Cannot clear settings marker file " << clear_file_name << LL_ENDL;
		}
		
		return true;
	}
	return false;
}

//[ADD - Clear Usersettings : SJ] - When button Reset Defaults is clicked show a warning 
void LLFloaterPreference::onClickClearSettings()
{
	LLNotificationsUtil::add("FirestormClearSettingsPrompt",LLSD(), LLSD(), callback_clear_settings);
}

void LLFloaterPreference::onClickChatOnlineNotices()
{
	getChildView("OnlineOfflinetoNearbyChatHistory")->setEnabled(getChild<LLUICtrl>("OnlineOfflinetoNearbyChat")->getValue().asBoolean());
}

void LLFloaterPreference::onClickClearSpamList()
{
	NACLAntiSpamRegistry::instance().purgeAllQueues(); 
}

void LLFloaterPreference::setPreprocInclude()
{
	std::string cur_name(gSavedSettings.getString("_NACL_PreProcHDDIncludeLocation"));
	std::string proposed_name(cur_name);

	(new LLDirPickerThread(boost::bind(&LLFloaterPreference::changePreprocIncludePath, this, _1, _2), proposed_name))->getFile();
}

void LLFloaterPreference::changePreprocIncludePath(const std::vector<std::string>& filenames, std::string proposed_name)
{
	std::string dir_name = filenames[0];
	if (!dir_name.empty() && dir_name != proposed_name)
	{
		std::string new_top_folder(gDirUtilp->getBaseFileName(dir_name));
		gSavedSettings.setString("_NACL_PreProcHDDIncludeLocation", dir_name);
	}
}

// <FS:LO> FIRE-23606 Reveal path to external script editor in prefernces
void LLFloaterPreference::setExternalEditor()
{
	std::string cur_name(gSavedSettings.getString("ExternalEditor"));
	std::string proposed_name(cur_name);

	(new LLFilePickerReplyThread(boost::bind(&LLFloaterPreference::changeExternalEditorPath, this, _1), LLFilePicker::FFLOAD_EXE, false))->getFile();
}

void LLFloaterPreference::changeExternalEditorPath(const std::vector<std::string>& filenames)
{
	const std::string chosen_path = filenames[0];
	std::string executable_path = chosen_path;
#if LL_DARWIN
	// on Mac, if it's an application bundle, figure out the actual path from the Info.plist file
	CFStringRef path_cfstr = CFStringCreateWithCString(kCFAllocatorDefault, chosen_path.c_str(), kCFStringEncodingMacRoman);		// get path as a CFStringRef
	CFURLRef path_url = CFURLCreateWithFileSystemPath(kCFAllocatorDefault, path_cfstr, kCFURLPOSIXPathStyle, TRUE);			// turn it into a CFURLRef
	CFBundleRef chosen_bundle = CFBundleCreate(kCFAllocatorDefault, path_url);												// get a handle for the bundle
	CFRelease(path_url);	// [FS:CR] Don't leave a mess clean up our objects after we use them
	LLSD args;
	if (NULL != chosen_bundle)
	{
		CFDictionaryRef bundleInfoDict = CFBundleGetInfoDictionary(chosen_bundle);												// get the bundle's dictionary
		CFRelease(chosen_bundle);	// [FS:CR] Don't leave a mess clean up our objects after we use them
		if (NULL != bundleInfoDict)
		{
			CFStringRef executable_cfstr = (CFStringRef)CFDictionaryGetValue(bundleInfoDict, CFSTR("CFBundleExecutable"));	// get the name of the actual executable (e.g. TextEdit or firefox-bin)
			int max_file_length = 256;																						// (max file name length is 255 in OSX)
			char executable_buf[max_file_length];
			if (CFStringGetCString(executable_cfstr, executable_buf, max_file_length, kCFStringEncodingMacRoman))			// convert CFStringRef to char*
			{
				executable_path += std::string("/Contents/MacOS/") + std::string(executable_buf);							// append path to executable directory and then executable name to exec path
			}
			else
			{
				std::string warning = "Unable to get CString from CFString for executable path";
				LL_WARNS() << warning << LL_ENDL;
				args["MESSAGE"] = warning;
				LLNotificationsUtil::add("GenericAlert", args);
			}
		}
		else
		{
			std::string warning = "Unable to get bundle info dictionary from application bundle";
			LL_WARNS() << warning << LL_ENDL;
			args["MESSAGE"] = warning;
			LLNotificationsUtil::add("GenericAlert", args);
		}
	}
	else
	{
		if (-1 != executable_path.find(".app"))	// only warn if this path actually had ".app" in it, i.e. it probably just wasn'nt an app bundle and that's okay
		{
			std::string warning = std::string("Unable to get bundle from path \"") + chosen_path + std::string("\"");
			LL_WARNS() << warning << LL_ENDL;
			args["MESSAGE"] = warning;
			LLNotificationsUtil::add("GenericAlert", args);
		}
	}

#endif
	{
		std::string bin = executable_path;
		if (!bin.empty())
		{
			// surround command with double quotes for the case if the path contains spaces
			if (bin.find("\"") == std::string::npos)
			{
				bin = "\"" + bin + "\"";
			}
			executable_path = bin;
		}
	}
	gSavedSettings.setString("ExternalEditor", executable_path);
}
// </FS:LO>

//[FIX JIRA-1971 : SJ] Show an notify when Javascript setting change
void LLFloaterPreference::onClickJavascript()
{
	if (!gSavedSettings.getBOOL("BrowserJavascriptEnabled"))
	{
		LLNotificationsUtil::add("DisableJavascriptBreaksSearch");
	}
}

/*
void LLFloaterPreference::onClickSkin(LLUICtrl* ctrl, const LLSD& userdata)
{
	gSavedSettings.setString("SkinCurrent", userdata.asString());
	ctrl->setValue(userdata.asString());
}

void LLFloaterPreference::onSelectSkin()
{
	std::string skin_selection = getChild<LLRadioGroup>("skin_selection")->getValue().asString();
	gSavedSettings.setString("SkinCurrent", skin_selection);
}

void LLFloaterPreference::refreshSkin(void* data)
{
	LLPanel*self = (LLPanel*)data;
	sSkin = gSavedSettings.getString("SkinCurrent");
	self->getChild<LLRadioGroup>("skin_selection", true)->setValue(sSkin);
}
*/
void LLFloaterPreference::buildPopupLists()
{
	LLScrollListCtrl& disabled_popups =
		getChildRef<LLScrollListCtrl>("disabled_popups");
	LLScrollListCtrl& enabled_popups =
		getChildRef<LLScrollListCtrl>("enabled_popups");
	
	disabled_popups.deleteAllItems();
	enabled_popups.deleteAllItems();
	
	for (LLNotifications::TemplateMap::const_iterator iter = LLNotifications::instance().templatesBegin();
		 iter != LLNotifications::instance().templatesEnd();
		 ++iter)
	{
		LLNotificationTemplatePtr templatep = iter->second;
		LLNotificationFormPtr formp = templatep->mForm;
		
		LLNotificationForm::EIgnoreType ignore = formp->getIgnoreType();
		if (ignore <= LLNotificationForm::IGNORE_NO)
			continue;
		
		LLSD row;
		row["columns"][0]["value"] = formp->getIgnoreMessage();
		row["columns"][0]["font"] = "SANSSERIF_SMALL";
		row["columns"][0]["width"] = 400;
		
		LLScrollListItem* item = NULL;
		
		bool show_popup = !formp->getIgnored();
		if (!show_popup)
		{
// <FS:Ansariel> Don't show chosen option for ignored dialogs in the list. There is only one
//               notification that makes use of it ("ReplaceAttachment") and it would make the
//               list appear truncated.
#if 0
			if (ignore == LLNotificationForm::IGNORE_WITH_LAST_RESPONSE)
			{
				// <FS:Ansariel> Default responses are declared in "ignores" settings group, see llnotifications.cpp
				//LLSD last_response = LLUI::getInstance()->mSettingGroups["config"]->getLLSD("Default" + templatep->mName);
				LLSD last_response = LLUI::getInstance()->mSettingGroups["ignores"]->getLLSD("Default" + templatep->mName);
				// </FS:Ansariel>
				if (!last_response.isUndefined())
				{
					for (LLSD::map_const_iterator it = last_response.beginMap();
						 it != last_response.endMap();
						 ++it)
					{
						if (it->second.asBoolean())
						{
							row["columns"][1]["value"] = formp->getElement(it->first)["ignore"].asString();
							break;
						}
					}
				}
				row["columns"][1]["font"] = "SANSSERIF_SMALL";
				row["columns"][1]["width"] = 360;
			}
#endif
			item = disabled_popups.addElement(row);
		}
		else
		{
			item = enabled_popups.addElement(row);
		}
		
		if (item)
		{
			item->setUserdata((void*)&iter->first);
		}
	}

	// <FS:Ansariel> Let's sort it so we can find stuff!
	enabled_popups.sortByColumnIndex(0, TRUE);
	disabled_popups.sortByColumnIndex(0, TRUE);
	// </FS:Ansariel>
}

void LLFloaterPreference::refreshEnabledState()
{
	// <FS:Ansariel> Improved graphics preferences
	//LLCheckBoxCtrl* ctrl_wind_light = getChild<LLCheckBoxCtrl>("WindLightUseAtmosShaders");
	//LLCheckBoxCtrl* ctrl_deferred = getChild<LLCheckBoxCtrl>("UseLightShaders");

	//// if vertex shaders off, disable all shader related products
	//if (!LLFeatureManager::getInstance()->isFeatureAvailable("WindLightUseAtmosShaders"))
	//{
	//	ctrl_wind_light->setEnabled(FALSE);
	//	ctrl_wind_light->setValue(FALSE);
	//}
	//else
	//{
	//	ctrl_wind_light->setEnabled(TRUE);
	//}

	////Deferred/SSAO/Shadows
	//BOOL bumpshiny = gGLManager.mHasCubeMap && LLCubeMap::sUseCubeMaps && LLFeatureManager::getInstance()->isFeatureAvailable("RenderObjectBump") && gSavedSettings.getBOOL("RenderObjectBump");
	//BOOL shaders = gSavedSettings.getBOOL("WindLightUseAtmosShaders");
	//BOOL enabled = LLFeatureManager::getInstance()->isFeatureAvailable("RenderDeferred") &&
	//					bumpshiny &&
	//					shaders && 
	//					gGLManager.mHasFramebufferObject &&
	//					gSavedSettings.getBOOL("RenderAvatarVP") &&
	//					(ctrl_wind_light->get()) ? TRUE : FALSE;

	//ctrl_deferred->setEnabled(enabled);

	F32 mem_multiplier = gSavedSettings.getF32("RenderTextureMemoryMultiple");
	
	S32Megabytes min_tex_mem = LLViewerTextureList::getMinVideoRamSetting();
	S32Megabytes max_tex_mem = LLViewerTextureList::getMaxVideoRamSetting(false, mem_multiplier);
	getChild<LLSliderCtrl>("GraphicsCardTextureMemory")->setMinValue(min_tex_mem.value());
	getChild<LLSliderCtrl>("GraphicsCardTextureMemory")->setMaxValue(max_tex_mem.value());

#if ADDRESS_SIZE == 32
	childSetEnabled("FSRestrictMaxTextureSize", false);
#endif

	if (!LLFeatureManager::getInstance()->isFeatureAvailable("RenderVBOEnable") ||
		!gGLManager.mHasVertexBufferObject)
	{
		getChildView("vbo")->setEnabled(FALSE);
		getChildView("vbo_stream")->setEnabled(FALSE);
	}
	else
#if LL_DARWIN
		getChildView("vbo_stream")->setEnabled(FALSE);  //Hardcoded disable on mac
		getChild<LLUICtrl>("vbo_stream")->setValue((LLSD::Boolean) FALSE);
#else
		getChildView("vbo_stream")->setEnabled(LLVertexBuffer::sEnableVBOs);
#endif

	if (!LLFeatureManager::getInstance()->isFeatureAvailable("RenderCompressTextures") ||
		!gGLManager.mHasVertexBufferObject)
	{
		getChildView("texture compression")->setEnabled(FALSE);
	}

	// if no windlight shaders, turn off nighttime brightness, gamma, and fog distance
	LLSpinCtrl* gamma_ctrl = getChild<LLSpinCtrl>("gamma");
	gamma_ctrl->setEnabled(!gPipeline.canUseWindLightShaders());
	getChildView("fog")->setEnabled(!gPipeline.canUseWindLightShaders());

	// anti-aliasing
	{
		LLUICtrl* fsaa_ctrl = getChild<LLUICtrl>("fsaa");
		
		// Enable or disable the control, the "Antialiasing:" label and the restart warning
		// based on code support for the feature on the current hardware.

		if (gPipeline.canUseAntiAliasing())
		{
			fsaa_ctrl->setEnabled(TRUE);
		}
		else
		{
			fsaa_ctrl->setEnabled(FALSE);
			fsaa_ctrl->setValue((LLSD::Integer) 0);
		}
	}

	LLComboBox* ctrl_reflections = getChild<LLComboBox>("Reflections");

// [RLVa:KB] - Checked: 2013-05-11 (RLVa-1.4.9)
	if (rlv_handler_t::isEnabled())
	{
		getChild<LLUICtrl>("do_not_disturb_response")->setEnabled(!RlvActions::hasBehaviour(RLV_BHVR_SENDIM));
	}
// [/RLVa:KB]

	// Reflections
	BOOL reflections = gGLManager.mHasCubeMap && LLCubeMap::sUseCubeMaps;
	ctrl_reflections->setEnabled(reflections);
	
	// Bump & Shiny
	LLCheckBoxCtrl* bumpshiny_ctrl = getChild<LLCheckBoxCtrl>("BumpShiny");
	bool bumpshiny = gGLManager.mHasCubeMap && LLCubeMap::sUseCubeMaps && LLFeatureManager::getInstance()->isFeatureAvailable("RenderObjectBump");
	bumpshiny_ctrl->setEnabled(bumpshiny ? TRUE : FALSE);
	
    // Transparent Water
    LLCheckBoxCtrl* transparent_water_ctrl = getChild<LLCheckBoxCtrl>("TransparentWater");

    // <FS:Ansariel> Does not exist
    //LLCheckBoxCtrl* ctrl_enhanced_skel = getChild<LLCheckBoxCtrl>("AvatarEnhancedSkeleton");
    //bool enhanced_skel_enabled = gSavedSettings.getBOOL("IncludeEnhancedSkeleton");
    //ctrl_enhanced_skel->setValue(enhanced_skel_enabled);
    // </FS:Ansariel>

	// Avatar Mode
	// Enable Avatar Shaders
	LLCheckBoxCtrl* ctrl_avatar_vp = getChild<LLCheckBoxCtrl>("AvatarVertexProgram");
	// Avatar Render Mode
	LLCheckBoxCtrl* ctrl_avatar_cloth = getChild<LLCheckBoxCtrl>("AvatarCloth");
	
	bool avatar_vp_enabled = LLFeatureManager::getInstance()->isFeatureAvailable("RenderAvatarVP");
	if (LLViewerShaderMgr::sInitialized)
	{
		S32 max_avatar_shader = LLViewerShaderMgr::instance()->mMaxAvatarShaderLevel;
		avatar_vp_enabled = (max_avatar_shader > 0) ? TRUE : FALSE;
	}

	ctrl_avatar_vp->setEnabled(avatar_vp_enabled);
	
	if (gSavedSettings.getBOOL("RenderAvatarVP") == FALSE)
	{
		ctrl_avatar_cloth->setEnabled(false);
	} 
	else
	{
		ctrl_avatar_cloth->setEnabled(true);
	}
	
	// Vertex Shaders, Global Shader Enable
	LLRadioGroup* terrain_detail = getChild<LLRadioGroup>("TerrainDetailRadio");   // can be linked with control var

	terrain_detail->setEnabled(FALSE);
	
	// WindLight
	LLCheckBoxCtrl* ctrl_wind_light = getChild<LLCheckBoxCtrl>("WindLightUseAtmosShaders");
	LLSliderCtrl* sky = getChild<LLSliderCtrl>("SkyMeshDetail");

//    ctrl_wind_light->setEnabled(TRUE);
// [RLVa:KB] - Checked: 2010-03-18 (RLVa-1.2.0a) | Modified: RLVa-0.2.0a
	// "Atmospheric Shaders" can't be disabled - but can be enabled - under @setenv=n
	ctrl_wind_light->setEnabled((!gRlvHandler.hasBehaviour(RLV_BHVR_SETENV)) || (!gSavedSettings.getBOOL("WindLightUseAtmosShaders")) );
// [/RLVa:KB]

	sky->setEnabled(TRUE);

	//Deferred/SSAO/Shadows
<<<<<<< HEAD
	LLCheckBoxCtrl* ctrl_deferred = getChild<LLCheckBoxCtrl>("UseLightShaders");

	BOOL enabled = LLFeatureManager::getInstance()->isFeatureAvailable("RenderDeferred") &&
						((bumpshiny_ctrl && bumpshiny_ctrl->get()) ? TRUE : FALSE) &&
						((transparent_water_ctrl && transparent_water_ctrl->get()) ? TRUE : FALSE) &&
=======
	BOOL bumpshiny = gGLManager.mHasCubeMap && LLCubeMap::sUseCubeMaps && LLFeatureManager::getInstance()->isFeatureAvailable("RenderObjectBump") && gSavedSettings.getBOOL("RenderObjectBump");
	BOOL transparent_water = LLFeatureManager::getInstance()->isFeatureAvailable("RenderTransparentWater") && gSavedSettings.getBOOL("RenderTransparentWater");
	BOOL shaders = gSavedSettings.getBOOL("WindLightUseAtmosShaders");
	BOOL enabled = LLFeatureManager::getInstance()->isFeatureAvailable("RenderDeferred") &&
						bumpshiny &&
						transparent_water &&
						shaders && 
>>>>>>> 61e979e6
						gGLManager.mHasFramebufferObject &&
						gSavedSettings.getBOOL("RenderAvatarVP") &&
						(ctrl_wind_light->get()) ? TRUE : FALSE;

	ctrl_deferred->setEnabled(enabled);

	LLCheckBoxCtrl* ctrl_ssao = getChild<LLCheckBoxCtrl>("UseSSAO");
	LLCheckBoxCtrl* ctrl_dof = getChild<LLCheckBoxCtrl>("UseDoF");
	LLComboBox* ctrl_shadow = getChild<LLComboBox>("ShadowDetail");

	// note, okay here to get from ctrl_deferred as it's twin, ctrl_deferred2 will alway match it
	enabled = enabled && LLFeatureManager::getInstance()->isFeatureAvailable("RenderDeferredSSAO") && (ctrl_deferred->get() ? TRUE : FALSE);
	
	ctrl_deferred->set(gSavedSettings.getBOOL("RenderDeferred"));

	ctrl_ssao->setEnabled(enabled);
	ctrl_dof->setEnabled(enabled);

	enabled = enabled && LLFeatureManager::getInstance()->isFeatureAvailable("RenderShadowDetail");

	ctrl_shadow->setEnabled(enabled);

	// now turn off any features that are unavailable
	disableUnavailableSettings();

	// Cannot have floater active until caps have been received
	//getChild<LLButton>("default_creation_permissions")->setEnabled(LLStartUp::getStartupState() < STATE_STARTED ? false : true);
	getChild<LLButton>("fs_default_creation_permissions")->setEnabled(LLStartUp::getStartupState() < STATE_STARTED ? false : true);

	getChildView("block_list")->setEnabled(LLLoginInstance::getInstance()->authSuccess());
}

void LLFloaterPreferenceGraphicsAdvanced::refreshEnabledState()
{
	LLComboBox* ctrl_reflections = getChild<LLComboBox>("Reflections");
	LLTextBox* reflections_text = getChild<LLTextBox>("ReflectionsText");

	// Reflections
    BOOL reflections = gGLManager.mHasCubeMap && LLCubeMap::sUseCubeMaps;
	ctrl_reflections->setEnabled(reflections);
	reflections_text->setEnabled(reflections);

    // Transparent Water
    LLCheckBoxCtrl* transparent_water_ctrl = getChild<LLCheckBoxCtrl>("TransparentWater");

	// Bump & Shiny	
	LLCheckBoxCtrl* bumpshiny_ctrl = getChild<LLCheckBoxCtrl>("BumpShiny");
	bool bumpshiny = gGLManager.mHasCubeMap && LLCubeMap::sUseCubeMaps && LLFeatureManager::getInstance()->isFeatureAvailable("RenderObjectBump");
	bumpshiny_ctrl->setEnabled(bumpshiny ? TRUE : FALSE);
    
	// Avatar Mode
	// Enable Avatar Shaders
	LLCheckBoxCtrl* ctrl_avatar_vp = getChild<LLCheckBoxCtrl>("AvatarVertexProgram");
	// Avatar Render Mode
	LLCheckBoxCtrl* ctrl_avatar_cloth = getChild<LLCheckBoxCtrl>("AvatarCloth");
	
	bool avatar_vp_enabled = LLFeatureManager::getInstance()->isFeatureAvailable("RenderAvatarVP");
	if (LLViewerShaderMgr::sInitialized)
	{
		S32 max_avatar_shader = LLViewerShaderMgr::instance()->mMaxAvatarShaderLevel;
		avatar_vp_enabled = (max_avatar_shader > 0) ? TRUE : FALSE;
	}

	ctrl_avatar_vp->setEnabled(avatar_vp_enabled);
	
    if (gSavedSettings.getBOOL("RenderAvatarVP") == FALSE)
    {
        ctrl_avatar_cloth->setEnabled(FALSE);
    } 
    else
    {
        ctrl_avatar_cloth->setEnabled(TRUE);
    }

    // Vertex Shaders, Global Shader Enable
    // SL-12594 Basic shaders are always enabled. DJH TODO clean up now-orphaned state handling code
    LLSliderCtrl* terrain_detail = getChild<LLSliderCtrl>("TerrainDetail");   // can be linked with control var
    LLTextBox* terrain_text = getChild<LLTextBox>("TerrainDetailText");
    terrain_detail->setEnabled(FALSE);
    terrain_text->setEnabled(FALSE);

    // WindLight
    LLCheckBoxCtrl* ctrl_wind_light = getChild<LLCheckBoxCtrl>("WindLightUseAtmosShaders");
    LLSliderCtrl* sky = getChild<LLSliderCtrl>("SkyMeshDetail");
    LLTextBox* sky_text = getChild<LLTextBox>("SkyMeshDetailText");
//    ctrl_wind_light->setEnabled(TRUE);
// [RLVa:KB] - Checked: 2010-03-18 (RLVa-1.2.0a) | Modified: RLVa-0.2.0a
    // "Atmospheric Shaders" can't be disabled - but can be enabled - under @setenv=n
    ctrl_wind_light->setEnabled(((!gRlvHandler.hasBehaviour(RLV_BHVR_SETENV)) || (!gSavedSettings.getBOOL("WindLightUseAtmosShaders"))) );
// [/RLVa:KB]
    sky->setEnabled(TRUE);
    sky_text->setEnabled(TRUE);

    //Deferred/SSAO/Shadows
    LLCheckBoxCtrl* ctrl_deferred = getChild<LLCheckBoxCtrl>("UseLightShaders");
    
    BOOL enabled = LLFeatureManager::getInstance()->isFeatureAvailable("RenderDeferred") &&
                        ((bumpshiny_ctrl && bumpshiny_ctrl->get()) ? TRUE : FALSE) &&
                        ((transparent_water_ctrl && transparent_water_ctrl->get()) ? TRUE : FALSE) &&
                        gGLManager.mHasFramebufferObject &&
                        gSavedSettings.getBOOL("RenderAvatarVP") &&
                        (ctrl_wind_light->get()) ? TRUE : FALSE;

    ctrl_deferred->setEnabled(enabled);

	LLCheckBoxCtrl* ctrl_ssao = getChild<LLCheckBoxCtrl>("UseSSAO");
	LLCheckBoxCtrl* ctrl_dof = getChild<LLCheckBoxCtrl>("UseDoF");
	LLComboBox* ctrl_shadow = getChild<LLComboBox>("ShadowDetail");
	LLTextBox* shadow_text = getChild<LLTextBox>("RenderShadowDetailText");

	// note, okay here to get from ctrl_deferred as it's twin, ctrl_deferred2 will alway match it
	enabled = enabled && LLFeatureManager::getInstance()->isFeatureAvailable("RenderDeferredSSAO") && (ctrl_deferred->get() ? TRUE : FALSE);
	
	ctrl_deferred->set(gSavedSettings.getBOOL("RenderDeferred"));

	ctrl_ssao->setEnabled(enabled);
	ctrl_dof->setEnabled(enabled);

	enabled = enabled && LLFeatureManager::getInstance()->isFeatureAvailable("RenderShadowDetail");

	ctrl_shadow->setEnabled(enabled);
	shadow_text->setEnabled(enabled);

	// Hardware settings
	F32 mem_multiplier = gSavedSettings.getF32("RenderTextureMemoryMultiple");
	S32Megabytes min_tex_mem = LLViewerTextureList::getMinVideoRamSetting();
	S32Megabytes max_tex_mem = LLViewerTextureList::getMaxVideoRamSetting(false, mem_multiplier);
	getChild<LLSliderCtrl>("GraphicsCardTextureMemory")->setMinValue(min_tex_mem.value());
	getChild<LLSliderCtrl>("GraphicsCardTextureMemory")->setMaxValue(max_tex_mem.value());

	if (!LLFeatureManager::getInstance()->isFeatureAvailable("RenderVBOEnable") ||
		!gGLManager.mHasVertexBufferObject)
	{
		getChildView("vbo")->setEnabled(FALSE);
	}

	if (!LLFeatureManager::getInstance()->isFeatureAvailable("RenderCompressTextures") ||
		!gGLManager.mHasVertexBufferObject)
	{
		getChildView("texture compression")->setEnabled(FALSE);
	}

	// if no windlight shaders, turn off nighttime brightness, gamma, and fog distance
	LLUICtrl* gamma_ctrl = getChild<LLUICtrl>("gamma");
	gamma_ctrl->setEnabled(!gPipeline.canUseWindLightShaders());
	getChildView("(brightness, lower is brighter)")->setEnabled(!gPipeline.canUseWindLightShaders());
	getChildView("fog")->setEnabled(!gPipeline.canUseWindLightShaders());
	getChildView("antialiasing restart")->setVisible(!LLFeatureManager::getInstance()->isFeatureAvailable("RenderDeferred"));

	// now turn off any features that are unavailable
	disableUnavailableSettings();
}


// static
void LLAvatarComplexityControls::setIndirectControls()
{
	/*
	 * We have controls that have an indirect relationship between the control
	 * values and adjacent text and the underlying setting they influence.
	 * In each case, the control and its associated setting are named Indirect<something>
	 * This method interrogates the controlled setting and establishes the
	 * appropriate value for the indirect control. It must be called whenever the
	 * underlying setting may have changed other than through the indirect control,
	 * such as when the 'Reset all to recommended settings' button is used...
	 */
	setIndirectMaxNonImpostors();
	setIndirectMaxArc();
}

// static
void LLAvatarComplexityControls::setIndirectMaxNonImpostors()
{
	U32 max_non_impostors = gSavedSettings.getU32("RenderAvatarMaxNonImpostors");
	// for this one, we just need to make zero, which means off, the max value of the slider
	U32 indirect_max_non_impostors = (0 == max_non_impostors) ? LLVOAvatar::IMPOSTORS_OFF : max_non_impostors;
	gSavedSettings.setU32("IndirectMaxNonImpostors", indirect_max_non_impostors);
}

void LLAvatarComplexityControls::setIndirectMaxArc()
{
	U32 max_arc = gSavedSettings.getU32("RenderAvatarMaxComplexity");
	U32 indirect_max_arc;
	if (0 == max_arc)
	{
		// the off position is all the way to the right, so set to control max
		indirect_max_arc = INDIRECT_MAX_ARC_OFF;
	}
	else
	{
		// This is the inverse of the calculation in updateMaxComplexity
		indirect_max_arc = (U32)ll_round(((log(F32(max_arc)) - MIN_ARC_LOG) / ARC_LIMIT_MAP_SCALE)) + MIN_INDIRECT_ARC_LIMIT;
	}
	gSavedSettings.setU32("IndirectMaxComplexity", indirect_max_arc);
}

void LLFloaterPreference::disableUnavailableSettings()
{	
	LLComboBox* ctrl_reflections   = getChild<LLComboBox>("Reflections");
	LLCheckBoxCtrl* ctrl_avatar_vp     = getChild<LLCheckBoxCtrl>("AvatarVertexProgram");
	LLCheckBoxCtrl* ctrl_avatar_cloth  = getChild<LLCheckBoxCtrl>("AvatarCloth");
	LLCheckBoxCtrl* ctrl_shader_enable = getChild<LLCheckBoxCtrl>("BasicShaders");
	LLCheckBoxCtrl* ctrl_wind_light    = getChild<LLCheckBoxCtrl>("WindLightUseAtmosShaders");
	LLCheckBoxCtrl* ctrl_deferred = getChild<LLCheckBoxCtrl>("UseLightShaders");
	LLComboBox* ctrl_shadows = getChild<LLComboBox>("ShadowDetail");
	LLCheckBoxCtrl* ctrl_ssao = getChild<LLCheckBoxCtrl>("UseSSAO");
	LLCheckBoxCtrl* ctrl_dof = getChild<LLCheckBoxCtrl>("UseDoF");
	LLSliderCtrl* sky = getChild<LLSliderCtrl>("SkyMeshDetail");

	// if vertex shaders off, disable all shader related products
	if (!LLFeatureManager::getInstance()->isFeatureAvailable("VertexShaderEnable"))
	{
		ctrl_shader_enable->setEnabled(FALSE);
		ctrl_shader_enable->setValue(FALSE);
		
		ctrl_wind_light->setEnabled(FALSE);
		ctrl_wind_light->setValue(FALSE);

		sky->setEnabled(FALSE);

		ctrl_reflections->setEnabled(FALSE);
		ctrl_reflections->setValue(0);
		
		ctrl_avatar_vp->setEnabled(FALSE);
		ctrl_avatar_vp->setValue(FALSE);
		
		ctrl_avatar_cloth->setEnabled(FALSE);
		ctrl_avatar_cloth->setValue(FALSE);

		ctrl_shadows->setEnabled(FALSE);
		ctrl_shadows->setValue(0);

		ctrl_ssao->setEnabled(FALSE);
		ctrl_ssao->setValue(FALSE);

		ctrl_dof->setEnabled(FALSE);
		ctrl_dof->setValue(FALSE);

		ctrl_deferred->setEnabled(FALSE);
		ctrl_deferred->setValue(FALSE);
	}
	
	// disabled windlight
	if (!LLFeatureManager::getInstance()->isFeatureAvailable("WindLightUseAtmosShaders"))
	{
		ctrl_wind_light->setEnabled(FALSE);
		ctrl_wind_light->setValue(FALSE);

		sky->setEnabled(FALSE);

		//deferred needs windlight, disable deferred
		ctrl_shadows->setEnabled(FALSE);
		ctrl_shadows->setValue(0);

		ctrl_ssao->setEnabled(FALSE);
		ctrl_ssao->setValue(FALSE);

		ctrl_dof->setEnabled(FALSE);
		ctrl_dof->setValue(FALSE);

		ctrl_deferred->setEnabled(FALSE);
		ctrl_deferred->setValue(FALSE);
	}

	// disabled deferred
	if (!LLFeatureManager::getInstance()->isFeatureAvailable("RenderDeferred") ||
		!gGLManager.mHasFramebufferObject)
	{
		ctrl_shadows->setEnabled(FALSE);
		ctrl_shadows->setValue(0);

		ctrl_ssao->setEnabled(FALSE);
		ctrl_ssao->setValue(FALSE);

		ctrl_dof->setEnabled(FALSE);
		ctrl_dof->setValue(FALSE);

		ctrl_deferred->setEnabled(FALSE);
		ctrl_deferred->setValue(FALSE);
	}
	
	// disabled deferred SSAO
	if (!LLFeatureManager::getInstance()->isFeatureAvailable("RenderDeferredSSAO"))
	{
		ctrl_ssao->setEnabled(FALSE);
		ctrl_ssao->setValue(FALSE);
	}
	
	// disabled deferred shadows
	if (!LLFeatureManager::getInstance()->isFeatureAvailable("RenderShadowDetail"))
	{
		ctrl_shadows->setEnabled(FALSE);
		ctrl_shadows->setValue(0);
	}

	// disabled reflections
	if (!LLFeatureManager::getInstance()->isFeatureAvailable("RenderReflectionDetail"))
	{
		ctrl_reflections->setEnabled(FALSE);
		ctrl_reflections->setValue(FALSE);
	}
	
	// disabled av
	if (!LLFeatureManager::getInstance()->isFeatureAvailable("RenderAvatarVP"))
	{
		ctrl_avatar_vp->setEnabled(FALSE);
		ctrl_avatar_vp->setValue(FALSE);
		
		ctrl_avatar_cloth->setEnabled(FALSE);
		ctrl_avatar_cloth->setValue(FALSE);

		//deferred needs AvatarVP, disable deferred
		ctrl_shadows->setEnabled(FALSE);
		ctrl_shadows->setValue(0);

		ctrl_ssao->setEnabled(FALSE);
		ctrl_ssao->setValue(FALSE);

		ctrl_dof->setEnabled(FALSE);
		ctrl_dof->setValue(FALSE);

		ctrl_deferred->setEnabled(FALSE);
		ctrl_deferred->setValue(FALSE);
	}

	// disabled cloth
	if (!LLFeatureManager::getInstance()->isFeatureAvailable("RenderAvatarCloth"))
	{
		ctrl_avatar_cloth->setEnabled(FALSE);
		ctrl_avatar_cloth->setValue(FALSE);
	}
}

void LLFloaterPreferenceGraphicsAdvanced::disableUnavailableSettings()
{	
	LLComboBox* ctrl_reflections   = getChild<LLComboBox>("Reflections");
	LLTextBox* reflections_text = getChild<LLTextBox>("ReflectionsText");
	LLCheckBoxCtrl* ctrl_avatar_vp     = getChild<LLCheckBoxCtrl>("AvatarVertexProgram");
	LLCheckBoxCtrl* ctrl_avatar_cloth  = getChild<LLCheckBoxCtrl>("AvatarCloth");
	LLCheckBoxCtrl* ctrl_wind_light    = getChild<LLCheckBoxCtrl>("WindLightUseAtmosShaders");
	LLCheckBoxCtrl* ctrl_deferred = getChild<LLCheckBoxCtrl>("UseLightShaders");
	LLComboBox* ctrl_shadows = getChild<LLComboBox>("ShadowDetail");
	LLTextBox* shadows_text = getChild<LLTextBox>("RenderShadowDetailText");
	LLCheckBoxCtrl* ctrl_ssao = getChild<LLCheckBoxCtrl>("UseSSAO");
	LLCheckBoxCtrl* ctrl_dof = getChild<LLCheckBoxCtrl>("UseDoF");
	LLSliderCtrl* sky = getChild<LLSliderCtrl>("SkyMeshDetail");
	LLTextBox* sky_text = getChild<LLTextBox>("SkyMeshDetailText");

	// disabled windlight
	if (!LLFeatureManager::getInstance()->isFeatureAvailable("WindLightUseAtmosShaders"))
	{
		ctrl_wind_light->setEnabled(FALSE);
		ctrl_wind_light->setValue(FALSE);

		sky->setEnabled(FALSE);
		sky_text->setEnabled(FALSE);

		//deferred needs windlight, disable deferred
		ctrl_shadows->setEnabled(FALSE);
		ctrl_shadows->setValue(0);
		shadows_text->setEnabled(FALSE);
		
		ctrl_ssao->setEnabled(FALSE);
		ctrl_ssao->setValue(FALSE);

		ctrl_dof->setEnabled(FALSE);
		ctrl_dof->setValue(FALSE);

		ctrl_deferred->setEnabled(FALSE);
		ctrl_deferred->setValue(FALSE);
	}

	// disabled deferred
	if (!LLFeatureManager::getInstance()->isFeatureAvailable("RenderDeferred") ||
		!gGLManager.mHasFramebufferObject)
	{
		ctrl_shadows->setEnabled(FALSE);
		ctrl_shadows->setValue(0);
		shadows_text->setEnabled(FALSE);
		
		ctrl_ssao->setEnabled(FALSE);
		ctrl_ssao->setValue(FALSE);

		ctrl_dof->setEnabled(FALSE);
		ctrl_dof->setValue(FALSE);

		ctrl_deferred->setEnabled(FALSE);
		ctrl_deferred->setValue(FALSE);
	}
	
	// disabled deferred SSAO
	if (!LLFeatureManager::getInstance()->isFeatureAvailable("RenderDeferredSSAO"))
	{
		ctrl_ssao->setEnabled(FALSE);
		ctrl_ssao->setValue(FALSE);
	}
	
	// disabled deferred shadows
	if (!LLFeatureManager::getInstance()->isFeatureAvailable("RenderShadowDetail"))
	{
		ctrl_shadows->setEnabled(FALSE);
		ctrl_shadows->setValue(0);
		shadows_text->setEnabled(FALSE);
	}

	// disabled reflections
	if (!LLFeatureManager::getInstance()->isFeatureAvailable("RenderReflectionDetail"))
	{
		ctrl_reflections->setEnabled(FALSE);
		ctrl_reflections->setValue(FALSE);
		reflections_text->setEnabled(FALSE);
	}
	
	// disabled av
	if (!LLFeatureManager::getInstance()->isFeatureAvailable("RenderAvatarVP"))
	{
		ctrl_avatar_vp->setEnabled(FALSE);
		ctrl_avatar_vp->setValue(FALSE);
		
		ctrl_avatar_cloth->setEnabled(FALSE);
		ctrl_avatar_cloth->setValue(FALSE);

		//deferred needs AvatarVP, disable deferred
		ctrl_shadows->setEnabled(FALSE);
		ctrl_shadows->setValue(0);
		shadows_text->setEnabled(FALSE);
		
		ctrl_ssao->setEnabled(FALSE);
		ctrl_ssao->setValue(FALSE);

		ctrl_dof->setEnabled(FALSE);
		ctrl_dof->setValue(FALSE);

		ctrl_deferred->setEnabled(FALSE);
		ctrl_deferred->setValue(FALSE);
	}

	// disabled cloth
	if (!LLFeatureManager::getInstance()->isFeatureAvailable("RenderAvatarCloth"))
	{
		ctrl_avatar_cloth->setEnabled(FALSE);
		ctrl_avatar_cloth->setValue(FALSE);
	}
}

void LLFloaterPreference::refresh()
{
	LLPanel::refresh();

	// <FS:Ansariel> Improved graphics preferences
	getChild<LLUICtrl>("fsaa")->setValue((LLSD::Integer)  gSavedSettings.getU32("RenderFSAASamples"));
	updateSliderText(getChild<LLSliderCtrl>("RenderPostProcess",	true), getChild<LLTextBox>("PostProcessText",			true));
	LLAvatarComplexityControls::setIndirectControls();
	setMaxNonImpostorsText(gSavedSettings.getU32("RenderAvatarMaxNonImpostors"),getChild<LLTextBox>("IndirectMaxNonImpostorsText", true));
	// </FS:Ansariel>

    LLAvatarComplexityControls::setText(
        gSavedSettings.getU32("RenderAvatarMaxComplexity"),
        getChild<LLTextBox>("IndirectMaxComplexityText", true));

	refreshEnabledState();
	LLFloater* advanced = LLFloaterReg::findTypedInstance<LLFloater>("prefs_graphics_advanced");
	if (advanced)
	{
		advanced->refresh();
	}
}

void LLFloaterPreferenceGraphicsAdvanced::refresh()
{
	getChild<LLUICtrl>("fsaa")->setValue((LLSD::Integer)  gSavedSettings.getU32("RenderFSAASamples"));

	// sliders and their text boxes
	//	mPostProcess = gSavedSettings.getS32("RenderGlowResolutionPow");
	// slider text boxes
	updateSliderText(getChild<LLSliderCtrl>("ObjectMeshDetail",		true), getChild<LLTextBox>("ObjectMeshDetailText",		true));
	updateSliderText(getChild<LLSliderCtrl>("FlexibleMeshDetail",	true), getChild<LLTextBox>("FlexibleMeshDetailText",	true));
	updateSliderText(getChild<LLSliderCtrl>("TreeMeshDetail",		true), getChild<LLTextBox>("TreeMeshDetailText",		true));
	updateSliderText(getChild<LLSliderCtrl>("AvatarMeshDetail",		true), getChild<LLTextBox>("AvatarMeshDetailText",		true));
	updateSliderText(getChild<LLSliderCtrl>("AvatarPhysicsDetail",	true), getChild<LLTextBox>("AvatarPhysicsDetailText",		true));
	updateSliderText(getChild<LLSliderCtrl>("TerrainMeshDetail",	true), getChild<LLTextBox>("TerrainMeshDetailText",		true));
	updateSliderText(getChild<LLSliderCtrl>("RenderPostProcess",	true), getChild<LLTextBox>("PostProcessText",			true));
	updateSliderText(getChild<LLSliderCtrl>("SkyMeshDetail",		true), getChild<LLTextBox>("SkyMeshDetailText",			true));
	updateSliderText(getChild<LLSliderCtrl>("TerrainDetail",		true), getChild<LLTextBox>("TerrainDetailText",			true));	
    LLAvatarComplexityControls::setIndirectControls();
	setMaxNonImpostorsText(
        gSavedSettings.getU32("RenderAvatarMaxNonImpostors"),
        getChild<LLTextBox>("IndirectMaxNonImpostorsText", true));
    LLAvatarComplexityControls::setText(
        gSavedSettings.getU32("RenderAvatarMaxComplexity"),
        getChild<LLTextBox>("IndirectMaxComplexityText", true));
	refreshEnabledState();
}

void LLFloaterPreference::onCommitWindowedMode()
{
	refresh();
}

void LLFloaterPreference::onChangeQuality(const LLSD& data)
{
	U32 level = (U32)(data.asReal());
	LLFeatureManager::getInstance()->setGraphicsLevel(level, true);
	refreshEnabledGraphics();
	refresh();
}

void LLFloaterPreference::onClickSetKey()
{
	LLVoiceSetKeyDialog* dialog = LLFloaterReg::showTypedInstance<LLVoiceSetKeyDialog>("voice_set_key", LLSD(), TRUE);
	if (dialog)
	{
		dialog->setParent(this);
	}
}

// <FS:Ansariel> FIRE-3803: Clear voice toggle button
void LLFloaterPreference::onClickClearKey()
{
	gSavedSettings.setString("PushToTalkButton", "");
}
// </FS:Ansariel>

void LLFloaterPreference::setKey(KEY key)
{
	getChild<LLUICtrl>("modifier_combo")->setValue(LLKeyboard::stringFromKey(key));
	// update the control right away since we no longer wait for apply
	getChild<LLUICtrl>("modifier_combo")->onCommit();
}

void LLFloaterPreference::setMouse(LLMouseHandler::EClickType click)
{
    std::string bt_name;
    std::string ctrl_value;
    switch (click)
    {
        case LLMouseHandler::CLICK_MIDDLE:
            bt_name = "middle_mouse";
            ctrl_value = MIDDLE_MOUSE_CV;
            break;
        case LLMouseHandler::CLICK_BUTTON4:
            bt_name = "button4_mouse";
            ctrl_value = MOUSE_BUTTON_4_CV;
            break;
        case LLMouseHandler::CLICK_BUTTON5:
            bt_name = "button5_mouse";
            ctrl_value = MOUSE_BUTTON_5_CV;
            break;
        default:
            break;
    }

    if (!ctrl_value.empty())
    {
        LLUICtrl* p2t_line_editor = getChild<LLUICtrl>("modifier_combo");
        // We are using text control names for readability and compatibility with voice
        p2t_line_editor->setControlValue(ctrl_value);
        LLPanel* advanced_preferences = dynamic_cast<LLPanel*>(p2t_line_editor->getParent());
        if (advanced_preferences)
        {
            p2t_line_editor->setValue(advanced_preferences->getString(bt_name));
        }
    }
}

void LLFloaterPreference::onClickSetMiddleMouse()
{
	LLUICtrl* p2t_line_editor = getChild<LLUICtrl>("modifier_combo");

	// update the control right away since we no longer wait for apply
	p2t_line_editor->setControlValue(MIDDLE_MOUSE_CV);

	//push2talk button "middle mouse" control value is in English, need to localize it for presentation
	LLPanel* audioPanel=getChild<LLPanel>("audio");
	p2t_line_editor->setValue(audioPanel->getString("middle_mouse"));
}

//<FS:KC> Handled centrally now
/*
void LLFloaterPreference::onClickSetSounds()
{
	// Disable Enable gesture/collisions sounds checkbox if the master sound is disabled
	// or if sound effects are disabled.
	getChild<LLCheckBoxCtrl>("gesture_audio_play_btn")->setEnabled(!gSavedSettings.getBOOL("MuteSounds"));
	getChild<LLCheckBoxCtrl>("collisions_audio_play_btn")->setEnabled(!gSavedSettings.getBOOL("MuteSounds"));
}
*/

// <FS:PP> FIRE-8190: Preview function for "UI Sounds" Panel
void LLFloaterPreference::onClickPreviewUISound(const LLSD& ui_sound_id)
{
	std::string uisndid = ui_sound_id.asString();
	make_ui_sound(uisndid.c_str(), true);
}
// </FS:PP> FIRE-8190: Preview function for "UI Sounds" Panel

/*
void LLFloaterPreference::onClickSkipDialogs()
{
	LLNotificationsUtil::add("SkipShowNextTimeDialogs", LLSD(), LLSD(), boost::bind(&callback_skip_dialogs, _1, _2, this));
}

void LLFloaterPreference::onClickResetDialogs()
{
	LLNotificationsUtil::add("ResetShowNextTimeDialogs", LLSD(), LLSD(), boost::bind(&callback_reset_dialogs, _1, _2, this));
}
 */

void LLFloaterPreference::onClickEnablePopup()
{	
	LLScrollListCtrl& disabled_popups = getChildRef<LLScrollListCtrl>("disabled_popups");
	
	std::vector<LLScrollListItem*> items = disabled_popups.getAllSelected();
	std::vector<LLScrollListItem*>::iterator itor;
	for (itor = items.begin(); itor != items.end(); ++itor)
	{
		LLNotificationTemplatePtr templatep = LLNotifications::instance().getTemplate(*(std::string*)((*itor)->getUserdata()));
		//gSavedSettings.setWarning(templatep->mName, TRUE);
		std::string notification_name = templatep->mName;
		LLUI::getInstance()->mSettingGroups["ignores"]->setBOOL(notification_name, TRUE);
	}
	
	buildPopupLists();
}

void LLFloaterPreference::onClickDisablePopup()
{	
	LLScrollListCtrl& enabled_popups = getChildRef<LLScrollListCtrl>("enabled_popups");
	
	std::vector<LLScrollListItem*> items = enabled_popups.getAllSelected();
	std::vector<LLScrollListItem*>::iterator itor;
	for (itor = items.begin(); itor != items.end(); ++itor)
	{
		LLNotificationTemplatePtr templatep = LLNotifications::instance().getTemplate(*(std::string*)((*itor)->getUserdata()));
		templatep->mForm->setIgnored(true);
	}
	
	buildPopupLists();
}

void LLFloaterPreference::resetAllIgnored()
{
	for (LLNotifications::TemplateMap::const_iterator iter = LLNotifications::instance().templatesBegin();
		 iter != LLNotifications::instance().templatesEnd();
		 ++iter)
	{
		if (iter->second->mForm->getIgnoreType() > LLNotificationForm::IGNORE_NO)
		{
			iter->second->mForm->setIgnored(false);
		}
	}
}

void LLFloaterPreference::setAllIgnored()
{
	for (LLNotifications::TemplateMap::const_iterator iter = LLNotifications::instance().templatesBegin();
		 iter != LLNotifications::instance().templatesEnd();
		 ++iter)
	{
		if (iter->second->mForm->getIgnoreType() > LLNotificationForm::IGNORE_NO)
		{
			iter->second->mForm->setIgnored(true);
		}
	}
}

void LLFloaterPreference::onClickLogPath()
{
	std::string proposed_name(gSavedPerAccountSettings.getString("InstantMessageLogPath"));	 
	mPriorInstantMessageLogPath.clear();
	

	(new LLDirPickerThread(boost::bind(&LLFloaterPreference::changeLogPath, this, _1, _2), proposed_name))->getFile();
}

void LLFloaterPreference::changeLogPath(const std::vector<std::string>& filenames, std::string proposed_name)
{
	//Path changed
	if (proposed_name != filenames[0])
	{
		gSavedPerAccountSettings.setString("InstantMessageLogPath", filenames[0]);
		mPriorInstantMessageLogPath = proposed_name;

		// enable/disable 'Delete transcripts button
		updateDeleteTranscriptsButton();
	}
	//[FIX FIRE-2765 : SJ] Enable Reset button when own Chatlogdirectory is set
	getChildView("reset_logpath")->setEnabled(TRUE);
}

//[FIX FIRE-2765 : SJ] Making sure Reset button resets the chatlogdirectory to the default setting
void LLFloaterPreference::onClickResetLogPath()
{
	// <FS:Ansariel> FIRE-12955: Logs don't get moved when clicking reset log path button
	//gDirUtilp->setChatLogsDir(gDirUtilp->getOSUserAppDir());
	//gSavedPerAccountSettings.setString("InstantMessageLogPath", gDirUtilp->getChatLogsDir());

	mPriorInstantMessageLogPath = gDirUtilp->getChatLogsDir();
	gSavedPerAccountSettings.setString("InstantMessageLogPath", gDirUtilp->getOSUserAppDir());

	// enable/disable 'Delete transcripts button
	updateDeleteTranscriptsButton();

	getChildView("reset_logpath")->setEnabled(FALSE);
	// </FS:Ansariel>
}

bool LLFloaterPreference::moveTranscriptsAndLog()
{
	std::string instantMessageLogPath(gSavedPerAccountSettings.getString("InstantMessageLogPath"));
	std::string chatLogPath = gDirUtilp->add(instantMessageLogPath, gDirUtilp->getUserName());

	bool madeDirectory = false;

	//Does the directory really exist, if not then make it
	if(!LLFile::isdir(chatLogPath))
	{
		//mkdir success is defined as zero
		if(LLFile::mkdir(chatLogPath) != 0)
		{
			return false;
		}
		madeDirectory = true;
	}
	
	std::string originalConversationLogDir = LLConversationLog::instance().getFileName();
	std::string targetConversationLogDir = gDirUtilp->add(chatLogPath, "conversation.log");
	//Try to move the conversation log
	if(!LLConversationLog::instance().moveLog(originalConversationLogDir, targetConversationLogDir))
	{
		//Couldn't move the log and created a new directory so remove the new directory
		if(madeDirectory)
		{
			LLFile::rmdir(chatLogPath);
		}
		return false;
	}

	//Attempt to move transcripts
	std::vector<std::string> listOfTranscripts;
	std::vector<std::string> listOfFilesMoved;

	LLLogChat::getListOfTranscriptFiles(listOfTranscripts);

	if(!LLLogChat::moveTranscripts(gDirUtilp->getChatLogsDir(), 
									instantMessageLogPath, 
									listOfTranscripts,
									listOfFilesMoved))
	{
		//Couldn't move all the transcripts so restore those that moved back to their old location
		LLLogChat::moveTranscripts(instantMessageLogPath, 
			gDirUtilp->getChatLogsDir(), 
			listOfFilesMoved);

		//Move the conversation log back
		LLConversationLog::instance().moveLog(targetConversationLogDir, originalConversationLogDir);

		if(madeDirectory)
		{
			LLFile::rmdir(chatLogPath);
		}

		return false;
	}

	gDirUtilp->setChatLogsDir(instantMessageLogPath);
	gDirUtilp->updatePerAccountChatLogsDir();

	return true;
}

// <FS:Ansariel> Show email address in preferences (FIRE-1071)
//void LLFloaterPreference::setPersonalInfo(const std::string& visibility, bool im_via_email, bool is_verified_email)
void LLFloaterPreference::setPersonalInfo(const std::string& visibility, bool im_via_email, bool is_verified_email, const std::string& email)
// </FS:Ansariel> Show email address in preferences (FIRE-1071)
{
	mGotPersonalInfo = true;
	mOriginalIMViaEmail = im_via_email;
	mDirectoryVisibility = visibility;
	
	if (visibility == VISIBILITY_DEFAULT)
	{
		mOriginalHideOnlineStatus = false;
		getChildView("online_visibility")->setEnabled(TRUE); 	 
	}
	else if (visibility == VISIBILITY_HIDDEN)
	{
		mOriginalHideOnlineStatus = true;
		getChildView("online_visibility")->setEnabled(TRUE); 	 
	}
	else
	{
		mOriginalHideOnlineStatus = true;
	}
	
	getChild<LLUICtrl>("online_searchresults")->setEnabled(TRUE);
	getChildView("friends_online_notify_checkbox")->setEnabled(TRUE);
	getChild<LLUICtrl>("online_visibility")->setValue(mOriginalHideOnlineStatus); 	 
	getChild<LLUICtrl>("online_visibility")->setLabelArg("[DIR_VIS]", mDirectoryVisibility);
	getChildView("send_im_to_email")->setEnabled(is_verified_email);

    std::string tooltip;
    if (!is_verified_email)
        tooltip = getString("email_unverified_tooltip");

    getChildView("send_im_to_email")->setToolTip(tooltip);

    // *TODO: Show or hide verify email text here based on is_verified_email
    getChild<LLUICtrl>("send_im_to_email")->setValue(im_via_email);
	getChildView("favorites_on_login_check")->setEnabled(TRUE);
	//getChildView("log_path_button")->setEnabled(TRUE); // <FS:Ansariel> Does not exist as of 12-09-2014
	getChildView("chat_font_size")->setEnabled(TRUE);
	//getChildView("open_log_path_button")->setEnabled(TRUE); // <FS:Ansariel> Does not exist as of 12-09-2014
	getChildView("log_path_button-panelsetup")->setEnabled(TRUE);// second set of controls for panel_preferences_setup  -WoLf
	getChildView("open_log_path_button-panelsetup")->setEnabled(TRUE);
	std::string Chatlogsdir = gDirUtilp->getOSUserAppDir();
	
	getChildView("conversation_log_combo")->setEnabled(TRUE);	// <FS:CR>
	getChildView("LogNearbyChat")->setEnabled(TRUE);	// <FS:CR>
	//getChildView("log_nearby_chat")->setEnabled(TRUE); // <FS:Ansariel> Does not exist as of 12-09-2014
	//[FIX FIRE-2765 : SJ] Set Chatlog Reset Button on enabled when Chatlogpath isn't the default folder
	if (gSavedPerAccountSettings.getString("InstantMessageLogPath") != gDirUtilp->getOSUserAppDir())
	{
		getChildView("reset_logpath")->setEnabled(TRUE);
	}
	// <FS:Ansariel> Show email address in preferences (FIRE-1071)
	std::string display_email(email);
	if(display_email.size() > 30)
	{
		display_email.resize(30);
		display_email += "...";
	}
	getChild<LLCheckBoxCtrl>("send_im_to_email")->setLabelArg("[EMAIL]", display_email);
	// </FS:Ansariel> Show email address in preferences (FIRE-1071)

	// <FS:Ansariel> FIRE-420: Show end of last conversation in history
	getChildView("LogShowHistory")->setEnabled(TRUE);

	// <FS:Ansariel> Clear inventory cache button
	getChildView("ClearInventoryCache")->setEnabled(TRUE);

	// <FS:Ansariel> FIRE-18250: Option to disable default eye movement
	getChildView("FSStaticEyes")->setEnabled(TRUE);

	// <FS:Ansariel> FIRE-22564: Route llOwnerSay to scipt debug window
	getChildView("FSllOwnerSayToScriptDebugWindow_checkbox")->setEnabled(TRUE);
}


void LLFloaterPreference::refreshUI()
{
	refresh();
}

// <FS:Ansariel> Improved graphics preferences
void LLFloaterPreference::updateSliderText(LLSliderCtrl* ctrl, LLTextBox* text_box)
{
	if (text_box == NULL || ctrl== NULL)
		return;

	// get range and points when text should change
	F32 value = (F32)ctrl->getValue().asReal();
	F32 min = ctrl->getMinValue();
	F32 max = ctrl->getMaxValue();
	F32 range = max - min;
	llassert(range > 0);
	F32 midPoint = min + range / 3.0f;
	F32 highPoint = min + (2.0f * range / 3.0f);

	// choose the right text
	if (value < midPoint)
	{
		text_box->setText(LLTrans::getString("GraphicsQualityLow"));
	} 
	else if (value < highPoint)
	{
		text_box->setText(LLTrans::getString("GraphicsQualityMid"));
	}
	else
	{
		text_box->setText(LLTrans::getString("GraphicsQualityHigh"));
	}
}

void LLFloaterPreference::updateMaxNonImpostors()
{
	// Called when the IndirectMaxNonImpostors control changes
	// Responsible for fixing the slider label (IndirectMaxNonImpostorsText) and setting RenderAvatarMaxNonImpostors
	LLSliderCtrl* ctrl = getChild<LLSliderCtrl>("IndirectMaxNonImpostors",true);
	U32 value = ctrl->getValue().asInteger();

	if (0 == value || LLVOAvatar::IMPOSTORS_OFF <= value)
	{
		value=0;
	}
	gSavedSettings.setU32("RenderAvatarMaxNonImpostors", value);
	LLVOAvatar::updateImpostorRendering(value); // make it effective immediately
	setMaxNonImpostorsText(value, getChild<LLTextBox>("IndirectMaxNonImpostorsText"));
}

void LLFloaterPreference::setMaxNonImpostorsText(U32 value, LLTextBox* text_box)
{
	if (0 == value)
	{
		text_box->setText(LLTrans::getString("no_limit"));
	}
	else
	{
		text_box->setText(llformat("%d", value));
	}
}

void LLFloaterPreference::updateMaxNonImpostorsLabel(const LLSD& newvalue)
{
	U32 value = newvalue.asInteger();

	if (0 == value || LLVOAvatar::IMPOSTORS_OFF <= value)
	{
		value=0;
	}
	setMaxNonImpostorsText(value, getChild<LLTextBox>("IndirectMaxNonImpostorsText"));
}

void LLFloaterPreference::updateMaxComplexityLabel(const LLSD& newvalue)
{
	U32 value = newvalue.asInteger();

	LLAvatarComplexityControls::setText(value, getChild<LLTextBox>("IndirectMaxComplexityText"));
}
// </FS:Ansariel>

void LLFloaterPreferenceGraphicsAdvanced::updateSliderText(LLSliderCtrl* ctrl, LLTextBox* text_box)
{
	if (text_box == NULL || ctrl== NULL)
		return;

	// get range and points when text should change
	F32 value = (F32)ctrl->getValue().asReal();
	F32 min = ctrl->getMinValue();
	F32 max = ctrl->getMaxValue();
	F32 range = max - min;
	llassert(range > 0);
	F32 midPoint = min + range / 3.0f;
	F32 highPoint = min + (2.0f * range / 3.0f);

	// choose the right text
	if (value < midPoint)
	{
		text_box->setText(LLTrans::getString("GraphicsQualityLow"));
	} 
	else if (value < highPoint)
	{
		text_box->setText(LLTrans::getString("GraphicsQualityMid"));
	}
	else
	{
		text_box->setText(LLTrans::getString("GraphicsQualityHigh"));
	}
}

void LLFloaterPreferenceGraphicsAdvanced::updateMaxNonImpostors()
{
	// Called when the IndirectMaxNonImpostors control changes
	// Responsible for fixing the slider label (IndirectMaxNonImpostorsText) and setting RenderAvatarMaxNonImpostors
	LLSliderCtrl* ctrl = getChild<LLSliderCtrl>("IndirectMaxNonImpostors",true);
	U32 value = ctrl->getValue().asInteger();

	if (0 == value || LLVOAvatar::IMPOSTORS_OFF <= value)
	{
		value=0;
	}
	gSavedSettings.setU32("RenderAvatarMaxNonImpostors", value);
	LLVOAvatar::updateImpostorRendering(value); // make it effective immediately
	setMaxNonImpostorsText(value, getChild<LLTextBox>("IndirectMaxNonImpostorsText"));
}

void LLFloaterPreferenceGraphicsAdvanced::setMaxNonImpostorsText(U32 value, LLTextBox* text_box)
{
	if (0 == value)
	{
		text_box->setText(LLTrans::getString("no_limit"));
	}
	else
	{
		text_box->setText(llformat("%d", value));
	}
}

void LLAvatarComplexityControls::updateMax(LLSliderCtrl* slider, LLTextBox* value_label)
{
	// Called when the IndirectMaxComplexity control changes
	// Responsible for fixing the slider label (IndirectMaxComplexityText) and setting RenderAvatarMaxComplexity
	U32 indirect_value = slider->getValue().asInteger();
	U32 max_arc;
	
	if (INDIRECT_MAX_ARC_OFF == indirect_value)
	{
		// The 'off' position is when the slider is all the way to the right, 
		// which is a value of INDIRECT_MAX_ARC_OFF,
		// so it is necessary to set max_arc to 0 disable muted avatars.
		max_arc = 0;
	}
	else
	{
		// if this is changed, the inverse calculation in setIndirectMaxArc
		// must be changed to match
		max_arc = (U32)ll_round(exp(MIN_ARC_LOG + (ARC_LIMIT_MAP_SCALE * (indirect_value - MIN_INDIRECT_ARC_LIMIT))));
	}

	gSavedSettings.setU32("RenderAvatarMaxComplexity", (U32)max_arc);
	setText(max_arc, value_label);
}

void LLAvatarComplexityControls::setText(U32 value, LLTextBox* text_box)
{
	if (0 == value)
	{
		text_box->setText(LLTrans::getString("no_limit"));
	}
	else
	{
		// <FS:Ansariel> Proper number formatting with delimiter
		//text_box->setText(llformat("%d", value));
		std::string output_string;
		LLLocale locale("");
		LLResMgr::getInstance()->getIntegerString(output_string, value);
		text_box->setText(output_string);
	}
}

void LLFloaterPreference::updateMaxComplexity()
{
	// Called when the IndirectMaxComplexity control changes
    LLAvatarComplexityControls::updateMax(
        getChild<LLSliderCtrl>("IndirectMaxComplexity"),
        getChild<LLTextBox>("IndirectMaxComplexityText"));
}

bool LLFloaterPreference::loadFromFilename(const std::string& filename, std::map<std::string, std::string> &label_map)
{
    LLXMLNodePtr root;

    if (!LLXMLNode::parseFile(filename, root, NULL))
    {
        LL_WARNS() << "Unable to parse file " << filename << LL_ENDL;
        return false;
    }

    if (!root->hasName("labels"))
    {
        LL_WARNS() << filename << " is not a valid definition file" << LL_ENDL;
        return false;
    }

    LabelTable params;
    LLXUIParser parser;
    parser.readXUI(root, params, filename);

    if (params.validateBlock())
    {
        for (LLInitParam::ParamIterator<LabelDef>::const_iterator it = params.labels.begin();
            it != params.labels.end();
            ++it)
        {
            LabelDef label_entry = *it;
            label_map[label_entry.name] = label_entry.value;
        }
    }
    else
    {
        LL_WARNS() << filename << " failed to load" << LL_ENDL;
        return false;
    }

    return true;
}

void LLFloaterPreferenceGraphicsAdvanced::updateMaxComplexity()
{
	// Called when the IndirectMaxComplexity control changes
    LLAvatarComplexityControls::updateMax(
        getChild<LLSliderCtrl>("IndirectMaxComplexity"),
        getChild<LLTextBox>("IndirectMaxComplexityText"));
}

void LLFloaterPreference::onChangeMaturity()
{
	U8 sim_access = gSavedSettings.getU32("PreferredMaturity");

	getChild<LLIconCtrl>("rating_icon_general")->setVisible(sim_access == SIM_ACCESS_PG
															|| sim_access == SIM_ACCESS_MATURE
															|| sim_access == SIM_ACCESS_ADULT);

	getChild<LLIconCtrl>("rating_icon_moderate")->setVisible(sim_access == SIM_ACCESS_MATURE
															|| sim_access == SIM_ACCESS_ADULT);

	getChild<LLIconCtrl>("rating_icon_adult")->setVisible(sim_access == SIM_ACCESS_ADULT);
}

std::string get_category_path(LLUUID cat_id)
{
    LLViewerInventoryCategory* cat = gInventory.getCategory(cat_id);
    std::string localized_cat_name;
    if (!LLTrans::findString(localized_cat_name, "InvFolder " + cat->getName()))
    {
        localized_cat_name = cat->getName();
    }

    if (cat->getParentUUID().notNull())
    {
        return get_category_path(cat->getParentUUID()) + " > " + localized_cat_name;
    }
    else
    {
        return localized_cat_name;
    }
}

std::string get_category_path(LLFolderType::EType cat_type)
{
    LLUUID cat_id = gInventory.findUserDefinedCategoryUUIDForType(cat_type);
    return get_category_path(cat_id);
}

void LLFloaterPreference::onChangeModelFolder()
{
    if (gInventory.isInventoryUsable())
    {
        getChild<LLTextBox>("upload_models")->setText(get_category_path(LLFolderType::FT_OBJECT));
    }
}

void LLFloaterPreference::onChangeTextureFolder()
{
    if (gInventory.isInventoryUsable())
    {
        getChild<LLTextBox>("upload_textures")->setText(get_category_path(LLFolderType::FT_TEXTURE));
    }
}

void LLFloaterPreference::onChangeSoundFolder()
{
    if (gInventory.isInventoryUsable())
    {
        getChild<LLTextBox>("upload_sounds")->setText(get_category_path(LLFolderType::FT_SOUND));
    }
}

void LLFloaterPreference::onChangeAnimationFolder()
{
    if (gInventory.isInventoryUsable())
    {
        getChild<LLTextBox>("upload_animation")->setText(get_category_path(LLFolderType::FT_ANIMATION));
    }
}

// FIXME: this will stop you from spawning the sidetray from preferences dialog on login screen
// but the UI for this will still be enabled
void LLFloaterPreference::onClickBlockList()
{
	// </FS:Ansariel> Optional standalone blocklist floater
	//LLFloaterSidePanelContainer::showPanel("people", "panel_people",
	//	LLSD().with("people_panel_tab_name", "blocked_panel"));
	BOOL saved_setting = gSavedSettings.getBOOL("FSDisableBlockListAutoOpen");
	gSavedSettings.setBOOL("FSDisableBlockListAutoOpen", FALSE);
	LLPanelBlockedList::showPanelAndSelect();
	gSavedSettings.setBOOL("FSDisableBlockListAutoOpen", saved_setting);
	// </FS:Ansariel>
}

void LLFloaterPreference::onClickProxySettings()
{
	LLFloaterReg::showInstance("prefs_proxy");
}

void LLFloaterPreference::onClickTranslationSettings()
{
	LLFloaterReg::showInstance("prefs_translation");
}

void LLFloaterPreference::onClickAutoReplace()
{
	LLFloaterReg::showInstance("prefs_autoreplace");
}

void LLFloaterPreference::onClickSpellChecker()
{
    LLFloaterReg::showInstance("prefs_spellchecker");
}

void LLFloaterPreference::onClickRenderExceptions()
{
    LLFloaterReg::showInstance("avatar_render_settings");
}

void LLFloaterPreference::onClickAdvanced()
{
	LLFloaterReg::showInstance("prefs_graphics_advanced");

	LLTabContainer* tabcontainer = getChild<LLTabContainer>("pref core");
	for (child_list_t::const_iterator iter = tabcontainer->getChildList()->begin();
		 iter != tabcontainer->getChildList()->end(); ++iter)
	{
		LLView* view = *iter;
		LLPanelPreferenceGraphics* panel = dynamic_cast<LLPanelPreferenceGraphics*>(view);
		if (panel)
		{
			panel->resetDirtyChilds();
		}
	}
}

void LLFloaterPreference::onClickActionChange()
{
	mClickActionDirty = true;
}

void LLFloaterPreference::onClickPermsDefault()
{
	LLFloaterReg::showInstance("perms_default");
}

void LLFloaterPreference::onClickRememberedUsernames()
{
    LLFloaterReg::showInstance("forget_username");
}

void LLFloaterPreference::onDeleteTranscripts()
{
	LLSD args;
	args["FOLDER"] = gDirUtilp->getUserName();

	LLNotificationsUtil::add("PreferenceChatDeleteTranscripts", args, LLSD(), boost::bind(&LLFloaterPreference::onDeleteTranscriptsResponse, this, _1, _2));
}

void LLFloaterPreference::onDeleteTranscriptsResponse(const LLSD& notification, const LLSD& response)
{
	if (0 == LLNotificationsUtil::getSelectedOption(notification, response))
	{
		LLLogChat::deleteTranscripts();
		updateDeleteTranscriptsButton();
	}
}

void LLFloaterPreference::onLogChatHistorySaved()
{
	LLButton * delete_transcripts_buttonp = getChild<LLButton>("delete_transcripts");

	if (!delete_transcripts_buttonp->getEnabled())
	{
		delete_transcripts_buttonp->setEnabled(true);
	}
}

void LLFloaterPreference::updateClickActionSettings()
{
	const int single_clk_action = getChild<LLComboBox>("single_click_action_combo")->getValue().asInteger();
	const int double_clk_action = getChild<LLComboBox>("double_click_action_combo")->getValue().asInteger();

	gSavedSettings.setBOOL("ClickToWalk",			single_clk_action == 1);
	gSavedSettings.setBOOL("DoubleClickAutoPilot",	double_clk_action == 1);
	gSavedSettings.setBOOL("DoubleClickTeleport",	double_clk_action == 2);
}

void LLFloaterPreference::updateClickActionControls()
{
	const bool click_to_walk = gSavedSettings.getBOOL("ClickToWalk");
	const bool dbl_click_to_walk = gSavedSettings.getBOOL("DoubleClickAutoPilot");
	const bool dbl_click_to_teleport = gSavedSettings.getBOOL("DoubleClickTeleport");

	getChild<LLComboBox>("single_click_action_combo")->setValue((int)click_to_walk);
	getChild<LLComboBox>("double_click_action_combo")->setValue(dbl_click_to_teleport ? 2 : (int)dbl_click_to_walk);
}

// <FS:PP> Load UI Sounds tabs settings
void LLFloaterPreference::updateUISoundsControls()
{
	getChild<LLComboBox>("PlayModeUISndNewIncomingIMSession")->setValue((int)gSavedSettings.getU32("PlayModeUISndNewIncomingIMSession")); // 0, 1, 2, 3. Shared with Chat > Notifications > "When receiving Instant Messages"
	getChild<LLComboBox>("PlayModeUISndNewIncomingGroupIMSession")->setValue((int)gSavedSettings.getU32("PlayModeUISndNewIncomingGroupIMSession")); // 0, 1, 2, 3. Shared with Chat > Notifications > "When receiving Group Instant Messages"
	getChild<LLComboBox>("PlayModeUISndNewIncomingConfIMSession")->setValue((int)gSavedSettings.getU32("PlayModeUISndNewIncomingConfIMSession")); // 0, 1, 2, 3. Shared with Chat > Notifications > "When receiving AdHoc Instant Messages"
#ifdef OPENSIM
	getChild<LLTextBox>("textFSRestartOpenSim")->setVisible(TRUE);
	getChild<LLLineEditor>("UISndRestartOpenSim")->setVisible(TRUE);
	getChild<LLButton>("Prev_UISndRestartOpenSim")->setVisible(TRUE);
	getChild<LLButton>("Def_UISndRestartOpenSim")->setVisible(TRUE);
	getChild<LLCheckBoxCtrl>("PlayModeUISndRestartOpenSim")->setVisible(TRUE);
#endif
	getChild<LLComboBox>("UseLSLFlightAssist")->setValue((int)gSavedPerAccountSettings.getF32("UseLSLFlightAssist")); // Flight Assist combo box; Not sound-related, but better to place it here instead of creating whole new void

	// FIRE-9856: Mute sound effects disable plays sound from collisions and plays sound from gestures checkbox not disable after restart/relog
	bool mute_sound_effects = gSavedSettings.getBOOL("MuteSounds");
	bool mute_all_sounds = gSavedSettings.getBOOL("MuteAudio");
	getChild<LLCheckBoxCtrl>("gesture_audio_play_btn")->setEnabled(!(mute_sound_effects || mute_all_sounds));
	getChild<LLCheckBoxCtrl>("collisions_audio_play_btn")->setEnabled(!(mute_sound_effects || mute_all_sounds));
}
// </FS:PP>

void LLFloaterPreference::applyUIColor(LLUICtrl* ctrl, const LLSD& param)
{
	LLUIColorTable::instance().setColor(param.asString(), LLColor4(ctrl->getValue()));
}

void LLFloaterPreference::getUIColor(LLUICtrl* ctrl, const LLSD& param)
{
	LLColorSwatchCtrl* color_swatch = (LLColorSwatchCtrl*) ctrl;
	color_swatch->setOriginal(LLUIColorTable::instance().getColor(param.asString()));
}

void LLFloaterPreference::setCacheLocation(const LLStringExplicit& location)
{
	LLUICtrl* cache_location_editor = getChild<LLUICtrl>("cache_location");
	cache_location_editor->setValue(location);
	cache_location_editor->setToolTip(location);
}

// <FS:Ansariel> Sound cache
void LLFloaterPreference::setSoundCacheLocation(const LLStringExplicit& location)
{
	LLUICtrl* cache_location_editor = getChild<LLUICtrl>("FSSoundCacheLocation");
	cache_location_editor->setValue(location);
	cache_location_editor->setToolTip(location);
}
// </FS:Ansariel>

void LLFloaterPreference::selectPanel(const LLSD& name)
{
	LLTabContainer * tab_containerp = getChild<LLTabContainer>("pref core");
	LLPanel * panel = tab_containerp->getPanelByName(name);
	if (NULL != panel)
	{
		tab_containerp->selectTabPanel(panel);
	}
}

void LLFloaterPreference::selectPrivacyPanel()
{
	selectPanel("im");
}

void LLFloaterPreference::selectChatPanel()
{
	selectPanel("chat");
}

void LLFloaterPreference::changed()
{
	getChild<LLButton>("clear_log")->setEnabled(LLConversationLog::instance().getConversations().size() > 0);

	// set 'enable' property for 'Delete transcripts...' button
	updateDeleteTranscriptsButton();

}

// <FS:Ansariel> Build fix
//void LLFloaterPreference::saveGraphicsPreset(std::string& preset)
void LLFloaterPreference::saveGraphicsPreset(const std::string& preset)
// </FS:Ansariel>
{
	mSavedGraphicsPreset = preset;
}


// <FS:Ansariel> Properly disable avatar tag setting
void LLFloaterPreference::onAvatarTagSettingsChanged()
{
	bool usernames_enabled = gSavedSettings.getBOOL("NameTagShowUsernames");
	bool legacy_enabled = gSavedSettings.getBOOL("FSNameTagShowLegacyUsernames");

	childSetEnabled("FSshow_legacyun", usernames_enabled);
	childSetEnabled("legacy_trim_check", usernames_enabled && legacy_enabled);

	bool arw_options_enabled = gSavedSettings.getBOOL("FSTagShowARW") && gSavedSettings.getS32("AvatarNameTagMode") > 0;
	childSetEnabled("FSTagShowTooComplexOnlyARW", arw_options_enabled);
	childSetEnabled("FSTagShowOwnARW", arw_options_enabled);
}
// </FS:Ansariel>

// <FS:Ansariel> Correct enabled state of Animated Script Dialogs option
void LLFloaterPreference::updateAnimatedScriptDialogs()
{
	S32 position = gSavedSettings.getS32("ScriptDialogsPosition");
	childSetEnabled("FSAnimatedScriptDialogs", position == 2 || position == 3);
}
// </FS:Ansariel>

//------------------------------Updater---------------------------------------

//<FS:HG> FIRE-6340, FIRE-6567 - Setting Bandwidth issues
//static bool handleBandwidthChanged(const LLSD& newvalue)
//{
//	gViewerThrottle.setMaxBandwidth((F32) newvalue.asReal());
//	return true;
//}

//class LLPanelPreference::Updater : public LLEventTimer
//{

//public:

//	typedef boost::function<bool(const LLSD&)> callback_t;

//	Updater(callback_t cb, F32 period)
//	:LLEventTimer(period),
//	 mCallback(cb)
//	{
//		mEventTimer.stop();
//	}

//	virtual ~Updater(){}

//	void update(const LLSD& new_value)
//	{
//		mNewValue = new_value;
//		mEventTimer.start();
//	}

//protected:

//	BOOL tick()
//	{
//		mCallback(mNewValue);
//		mEventTimer.stop();

//		return FALSE;
//	}

//private:

//	LLSD mNewValue;
//	callback_t mCallback;
//};
//---------------------------------------------------------------------------- */
//</FS:HG> FIRE-6340, FIRE-6567 - Setting Bandwidth issues

static LLPanelInjector<LLPanelPreference> t_places("panel_preference");
LLPanelPreference::LLPanelPreference()
: LLPanel()
  //<FS:HG> FIRE-6340, FIRE-6567 - Setting Bandwidth issues
  //mBandWidthUpdater(NULL)
{
	//<FS:KC> Handled centrally now
	// mCommitCallbackRegistrar.add("Pref.setControlFalse",	boost::bind(&LLPanelPreference::setControlFalse,this, _2));
	mCommitCallbackRegistrar.add("Pref.updateMediaAutoPlayCheckbox",	boost::bind(&LLPanelPreference::updateMediaAutoPlayCheckbox, this, _1));
	mCommitCallbackRegistrar.add("Pref.PrefDelete",	boost::bind(&LLPanelPreference::deletePreset, this, _2));
	mCommitCallbackRegistrar.add("Pref.PrefSave",	boost::bind(&LLPanelPreference::savePreset, this, _2));
	mCommitCallbackRegistrar.add("Pref.PrefLoad",	boost::bind(&LLPanelPreference::loadPreset, this, _2));

	// <FS:Ansariel> Customizable contact list columns
	mCommitCallbackRegistrar.add("FS.CheckContactListColumnMode", boost::bind(&LLPanelPreference::onCheckContactListColumnMode, this));
}

//virtual
BOOL LLPanelPreference::postBuild()
{
	////////////////////// PanelGeneral ///////////////////
	if (hasChild("display_names_check", TRUE))
	{
		BOOL use_people_api = gSavedSettings.getBOOL("UsePeopleAPI");
		LLCheckBoxCtrl* ctrl_display_name = getChild<LLCheckBoxCtrl>("display_names_check");
		ctrl_display_name->setEnabled(use_people_api);
		if (!use_people_api)
		{
			ctrl_display_name->setValue(FALSE);
		}
	}

	// <FS:Ansariel> Minimap pick radius transparency
	LLSliderCtrl* map_pickradius_transparency = findChild<LLSliderCtrl>("MapPickRadiusTransparency");
	if (map_pickradius_transparency)
	{
		mOriginalMapPickRadiusTransparency = LLUIColorTable::instance().getColor("MapPickRadiusColor").get().mV[VW];
		map_pickradius_transparency->setValue(mOriginalMapPickRadiusTransparency);
		map_pickradius_transparency->setCommitCallback(boost::bind(&LLPanelPreference::updateMapPickRadiusTransparency, this, _2));
	}
	// </FS:Ansariel>

	// <FS:Ansariel> Flash chat toolbar button notification
	if (hasChild("FSNotifyIMFlash", TRUE))
	{
		gSavedSettings.getControl("FSChatWindow")->getSignal()->connect(boost::bind(&LLPanelPreference::onChatWindowChanged, this));
		onChatWindowChanged();
	}
	// </FS:Ansariel>

	// <FS:Ansariel> Exodus' mouselook combat feature
	if (hasChild("FSMouselookCombatFeatures", TRUE))
	{
		gSavedSettings.getControl("EnableMouselook")->getSignal()->connect(boost::bind(&LLPanelPreference::updateMouselookCombatFeatures, this));
		gSavedSettings.getControl("FSMouselookCombatFeatures")->getSignal()->connect(boost::bind(&LLPanelPreference::updateMouselookCombatFeatures, this));
		updateMouselookCombatFeatures();
	}
	// </FS:Ansariel>

	////////////////////// PanelVoice ///////////////////
	// <FS:Ansariel> Doesn't exist as of 25-07-2014
	//if (hasChild("voice_unavailable", TRUE))
	//{
	//	BOOL voice_disabled = gSavedSettings.getBOOL("CmdLineDisableVoice");
	//	getChildView("voice_unavailable")->setVisible( voice_disabled);
	//	getChildView("enable_voice_check")->setVisible( !voice_disabled);
	//}
	// </FS:Ansariel>
	
	//////////////////////PanelSkins ///////////////////
	
	/* <FS:CR> Handled below
	if (hasChild("skin_selection", TRUE))
	{
		LLFloaterPreference::refreshSkin(this);

		// if skin is set to a skin that no longer exists (silver) set back to default
		if (getChild<LLRadioGroup>("skin_selection")->getSelectedIndex() < 0)
		{
			gSavedSettings.setString("SkinCurrent", "default");
			LLFloaterPreference::refreshSkin(this);
		}

	}
	 */

	//////////////////////PanelPrivacy ///////////////////
	if (hasChild("media_enabled", TRUE))
	{
		bool media_enabled = gSavedSettings.getBOOL("AudioStreamingMedia");
		
		getChild<LLCheckBoxCtrl>("media_enabled")->set(media_enabled);
		getChild<LLCheckBoxCtrl>("autoplay_enabled")->setEnabled(media_enabled);
	}
	if (hasChild("music_enabled", TRUE))
	{
		getChild<LLCheckBoxCtrl>("music_enabled")->set(gSavedSettings.getBOOL("AudioStreamingMusic"));
	}
	if (hasChild("media_filter"))
	{
		getChild<LLCheckBoxCtrl>("media_filter")->set(gSavedSettings.getBOOL("MediaEnableFilter"));
	}
	if (hasChild("voice_call_friends_only_check", TRUE))
	{
		getChild<LLCheckBoxCtrl>("voice_call_friends_only_check")->setCommitCallback(boost::bind(&showFriendsOnlyWarning, _1, _2));
	}
	// <FS:Ansariel> Disable running multiple viewers warning
	//if (hasChild("allow_multiple_viewer_check", TRUE))
	//{
	//	getChild<LLCheckBoxCtrl>("allow_multiple_viewer_check")->setCommitCallback(boost::bind(&showMultipleViewersWarning, _1, _2));
	//}
	// </FS:Ansariel>
	if (hasChild("favorites_on_login_check", TRUE))
	{
		getChild<LLCheckBoxCtrl>("favorites_on_login_check")->setCommitCallback(boost::bind(&handleFavoritesOnLoginChanged, _1, _2));
		// <FS:Ansariel> [FS Login Panel]
		//bool show_favorites_at_login = LLPanelLogin::getShowFavorites();
		bool show_favorites_at_login = FSPanelLogin::getShowFavorites();
		// </FS:Ansariel> [FS Login Panel]
		getChild<LLCheckBoxCtrl>("favorites_on_login_check")->setValue(show_favorites_at_login);
	}
	if (hasChild("mute_chb_label", TRUE))
	{
		getChild<LLTextBox>("mute_chb_label")->setShowCursorHand(false);
		getChild<LLTextBox>("mute_chb_label")->setSoundFlags(LLView::MOUSE_UP);
		getChild<LLTextBox>("mute_chb_label")->setClickedCallback(boost::bind(&toggleMuteWhenMinimized));
	}

	//////////////////////PanelAdvanced ///////////////////
	if (hasChild("modifier_combo", TRUE))
	{
		//localizing if push2talk button is set to middle mouse
		std::string modifier_value = getChild<LLUICtrl>("modifier_combo")->getValue().asString();
		if (MIDDLE_MOUSE_CV == modifier_value)
		{
			getChild<LLUICtrl>("modifier_combo")->setValue(getString("middle_mouse"));
		}
		else if (MOUSE_BUTTON_4_CV == modifier_value)
		{
			getChild<LLUICtrl>("modifier_combo")->setValue(getString("button4_mouse"));
		}
		else if (MOUSE_BUTTON_5_CV == modifier_value)
		{
			getChild<LLUICtrl>("modifier_combo")->setValue(getString("button5_mouse"));
		}
	}
	// Panel Setup (Network) -WoLf
	if (hasChild("connection_port_enabled"))
	{
		getChild<LLCheckBoxCtrl>("connection_port_enabled")->setCommitCallback(boost::bind(&showCustomPortWarning, _1, _2));
	} 
	// [/WoLf]

	//////////////////////PanelSetup ///////////////////
	//<FS:HG> FIRE-6340, FIRE-6567 - Setting Bandwidth issues
	//if (hasChild("max_bandwidth"), TRUE)
	//{
	//	mBandWidthUpdater = new LLPanelPreference::Updater(boost::bind(&handleBandwidthChanged, _1), BANDWIDTH_UPDATER_TIMEOUT);
	//	gSavedSettings.getControl("ThrottleBandwidthKBPS")->getSignal()->connect(boost::bind(&LLPanelPreference::Updater::update, mBandWidthUpdater, _2));
	//}
	//</FS:HG> FIRE-6340, FIRE-6567 - Setting Bandwidth issues

#ifdef EXTERNAL_TOS
	LLRadioGroup* ext_browser_settings = getChild<LLRadioGroup>("preferred_browser_behavior");
	if (ext_browser_settings)
	{
		// turn off ability to set external/internal browser
		ext_browser_settings->setSelectedByValue(LLWeb::BROWSER_EXTERNAL_ONLY, true);
		ext_browser_settings->setEnabled(false);
	}
#endif

	////////////////////// PanelAlerts ///////////////////
	if (hasChild("OnlineOfflinetoNearbyChat", TRUE))
	{
		getChildView("OnlineOfflinetoNearbyChatHistory")->setEnabled(getChild<LLUICtrl>("OnlineOfflinetoNearbyChat")->getValue().asBoolean());
	}

	// <FS:Ansariel> Only enable Growl checkboxes if Growl is usable
	if (hasChild("notify_growl_checkbox", TRUE))
	{
		BOOL growl_enabled = gSavedSettings.getBOOL("FSEnableGrowl") && GrowlManager::isUsable();
		getChild<LLCheckBoxCtrl>("notify_growl_checkbox")->setCommitCallback(boost::bind(&LLPanelPreference::onEnableGrowlChanged, this));
		getChild<LLCheckBoxCtrl>("notify_growl_checkbox")->setEnabled(GrowlManager::isUsable());
		getChild<LLCheckBoxCtrl>("notify_growl_always_checkbox")->setEnabled(growl_enabled);
		getChild<LLCheckBoxCtrl>("FSFilterGrowlKeywordDuplicateIMs")->setEnabled(growl_enabled);
	}
	// </FS:Ansariel>

	////////////////////// PanelUI ///////////////////
	// <FS:Ansariel> Customizable contact list columns
	if (hasChild("textFriendlistColumns", TRUE))
	{
		onCheckContactListColumnMode();
	}
	// </FS:Ansariel>

	apply();
	return true;
}

LLPanelPreference::~LLPanelPreference()
{
	//<FS:HG> FIRE-6340, FIRE-6567 - Setting Bandwidth issues
	//if (mBandWidthUpdater)
	//{
	//	delete mBandWidthUpdater;
	//}
	//</FS:HG> FIRE-6340, FIRE-6567 - Setting Bandwidth issues
}
void LLPanelPreference::apply()
{
	// no-op
}

void LLPanelPreference::saveSettings()
{
	LLFloater* advanced = LLFloaterReg::findTypedInstance<LLFloater>("prefs_graphics_advanced");

	// Save the value of all controls in the hierarchy
	mSavedValues.clear();
	std::list<LLView*> view_stack;
	view_stack.push_back(this);
	if (advanced)
	{
		view_stack.push_back(advanced);
	}
	while(!view_stack.empty())
	{
		// Process view on top of the stack
		LLView* curview = view_stack.front();
		view_stack.pop_front();

		LLColorSwatchCtrl* color_swatch = dynamic_cast<LLColorSwatchCtrl *>(curview);
		if (color_swatch)
		{
			mSavedColors[color_swatch->getName()] = color_swatch->get();
		}
		else
		{
			LLUICtrl* ctrl = dynamic_cast<LLUICtrl*>(curview);
			if (ctrl)
			{
				LLControlVariable* control = ctrl->getControlVariable();
				if (control)
				{
					mSavedValues[control] = control->getValue();
				}
			}
		}
			
		// Push children onto the end of the work stack
		for (child_list_t::const_iterator iter = curview->getChildList()->begin();
			 iter != curview->getChildList()->end(); ++iter)
		{
			view_stack.push_back(*iter);
		}
	}	
}

void LLPanelPreference::showMultipleViewersWarning(LLUICtrl* checkbox, const LLSD& value)
{
    if (checkbox && checkbox->getValue())
    {
        LLNotificationsUtil::add("AllowMultipleViewers");
    }
}

void LLPanelPreference::showFriendsOnlyWarning(LLUICtrl* checkbox, const LLSD& value)
{
	if (checkbox && checkbox->getValue())
	{
		LLNotificationsUtil::add("FriendsAndGroupsOnly");
	}
}
// Manage the custom port alert, fixes Cant Close bug. -WoLf
void LLPanelPreference::showCustomPortWarning(LLUICtrl* checkbox, const LLSD& value)
{
		LLNotificationsUtil::add("ChangeConnectionPort");
}
// [/WoLf]

void LLPanelPreference::handleFavoritesOnLoginChanged(LLUICtrl* checkbox, const LLSD& value)
{
	if (checkbox)
	{
		LLFavoritesOrderStorage::instance().showFavoritesOnLoginChanged(checkbox->getValue().asBoolean());
		if(checkbox->getValue())
		{
			LLNotificationsUtil::add("FavoritesOnLogin");
		}
	}
}

void LLPanelPreference::toggleMuteWhenMinimized()
{
	std::string mute("MuteWhenMinimized");
	gSavedSettings.setBOOL(mute, !gSavedSettings.getBOOL(mute));
	LLFloaterPreference* instance = LLFloaterReg::findTypedInstance<LLFloaterPreference>("preferences");
	if (instance)
	{
		instance->getChild<LLCheckBoxCtrl>("mute_when_minimized")->setBtnFocus();
	}
}

// <FS:Ansariel> Only enable Growl checkboxes if Growl is usable
void LLPanelPreference::onEnableGrowlChanged()
{
	BOOL growl_enabled = gSavedSettings.getBOOL("FSEnableGrowl") && GrowlManager::isUsable();
	getChild<LLCheckBoxCtrl>("notify_growl_always_checkbox")->setEnabled(growl_enabled);
	getChild<LLCheckBoxCtrl>("FSFilterGrowlKeywordDuplicateIMs")->setEnabled(growl_enabled);
}
// </FS:Ansariel>

// <FS:Ansariel> Flash chat toolbar button notification
void  LLPanelPreference::onChatWindowChanged()
{
	getChild<LLCheckBoxCtrl>("FSNotifyIMFlash")->setEnabled(gSavedSettings.getS32("FSChatWindow") == 1);
}
// </FS:Ansariel>

// <FS:Ansariel> Exodus' mouselook combat feature
void LLPanelPreference::updateMouselookCombatFeatures()
{
	bool enabled = gSavedSettings.getBOOL("EnableMouselook") && gSavedSettings.getBOOL("FSMouselookCombatFeatures");
	getChild<LLCheckBoxCtrl>("ExodusMouselookIFF")->setEnabled(enabled);
	getChild<LLSliderCtrl>("ExodusMouselookIFFRange")->setEnabled(enabled);
}
// </FS:Ansariel>

// <FS:Ansariel> Minimap pick radius transparency
void LLPanelPreference::updateMapPickRadiusTransparency(const LLSD& value)
{
	static LLColorSwatchCtrl* color_swatch = getChild<LLColorSwatchCtrl>("MapPickRadiusColor");

	LLUIColorTable& color_table = LLUIColorTable::instance();
	LLColor4 color = color_table.getColor("MapPickRadiusColor").get();
	color.mV[VW] = value.asReal();
	color_table.setColor("MapPickRadiusColor", color);
	color_swatch->set(color);
}
// </FS:Ansariel>

// <FS:Ansariel> Customizable contact list columns
void LLPanelPreference::onCheckContactListColumnMode()
{
	childSetEnabled("FSFriendListColumnShowUserName", gSavedSettings.getBOOL("FSFriendListColumnShowDisplayName") || gSavedSettings.getBOOL("FSFriendListColumnShowFullName"));
	childSetEnabled("FSFriendListColumnShowDisplayName", gSavedSettings.getBOOL("FSFriendListColumnShowUserName") || gSavedSettings.getBOOL("FSFriendListColumnShowFullName"));
	childSetEnabled("FSFriendListColumnShowFullName", gSavedSettings.getBOOL("FSFriendListColumnShowUserName") || gSavedSettings.getBOOL("FSFriendListColumnShowDisplayName"));
}
// </FS:Ansariel>

void LLPanelPreference::cancel()
{
	LLPresetsManager::instance().setIsLoadingPreset(true); // <FS:Ansariel> Graphic preset controls independent from XUI

	for (control_values_map_t::iterator iter =  mSavedValues.begin();
		 iter !=  mSavedValues.end(); ++iter)
	{
		LLControlVariable* control = iter->first;
		LLSD ctrl_value = iter->second;

		if((control->getName() == "InstantMessageLogPath") && (ctrl_value.asString() == ""))
		{
			continue;
		}

		control->set(ctrl_value);
	}

	for (string_color_map_t::iterator iter = mSavedColors.begin();
		 iter != mSavedColors.end(); ++iter)
	{
		LLColorSwatchCtrl* color_swatch = findChild<LLColorSwatchCtrl>(iter->first);
		if (color_swatch)
		{
			color_swatch->set(iter->second);
			color_swatch->onCommit();
		}
	}

	// <FS:Ansariel> Minimap pick radius transparency
	LLSliderCtrl* map_pickradius_transparency = findChild<LLSliderCtrl>("MapPickRadiusTransparency");
	if (map_pickradius_transparency)
	{
		map_pickradius_transparency->setValue(mOriginalMapPickRadiusTransparency);
	}
	// </FS:Ansariel>

	LLPresetsManager::instance().setIsLoadingPreset(false); // <FS:Ansariel> Graphic preset controls indepentent from XUI
}

//<FS:KC> Handled centrally now
/*
void LLPanelPreference::setControlFalse(const LLSD& user_data)
{
	std::string control_name = user_data.asString();
	LLControlVariable* control = findControl(control_name);
	
	if (control)
		control->set(LLSD(FALSE));
}
*/

void LLPanelPreference::updateMediaAutoPlayCheckbox(LLUICtrl* ctrl)
{
	std::string name = ctrl->getName();

	// Disable "Allow Media to auto play" only when both
	// "Streaming Music" and "Media" are unchecked. STORM-513.
	if ((name == "enable_music") || (name == "enable_media"))
	{
		bool music_enabled = getChild<LLCheckBoxCtrl>("enable_music")->get();
		bool media_enabled = getChild<LLCheckBoxCtrl>("enable_media")->get();

		getChild<LLCheckBoxCtrl>("media_auto_play_combo")->setEnabled(music_enabled || media_enabled);
	}
}

void LLPanelPreference::deletePreset(const LLSD& user_data)
{
	std::string subdirectory = user_data.asString();
	LLFloaterReg::showInstance("delete_pref_preset", subdirectory);
}

void LLPanelPreference::savePreset(const LLSD& user_data)
{
	std::string subdirectory = user_data.asString();
	LLFloaterReg::showInstance("save_pref_preset", subdirectory);
}

void LLPanelPreference::loadPreset(const LLSD& user_data)
{
	std::string subdirectory = user_data.asString();
	LLFloaterReg::showInstance("load_pref_preset", subdirectory);
}

void LLPanelPreference::setHardwareDefaults()
{
}

class LLPanelPreferencePrivacy : public LLPanelPreference
{
public:
	LLPanelPreferencePrivacy()
	{
		mAccountIndependentSettings.push_back("VoiceCallsFriendsOnly");
		mAccountIndependentSettings.push_back("AutoDisengageMic");

		mAutoresponseItem = gSavedPerAccountSettings.getString("FSAutoresponseItemUUID");
	}

	/*virtual*/ void saveSettings()
	{
		LLPanelPreference::saveSettings();

		// Don't save (=erase from the saved values map) per-account privacy settings
		// if we're not logged in, otherwise they will be reset to defaults on log off.
		if (LLStartUp::getStartupState() != STATE_STARTED)
		{
			// Erase only common settings, assuming there are no color settings on Privacy page.
			for (control_values_map_t::iterator it = mSavedValues.begin(); it != mSavedValues.end(); )
			{
				const std::string setting = it->first->getName();
				if (find(mAccountIndependentSettings.begin(),
					mAccountIndependentSettings.end(), setting) == mAccountIndependentSettings.end())
				{
					mSavedValues.erase(it++);
				}
				else
				{
					++it;
				}
			}
		}
	}

	// <FS:Ansariel> Send inventory item on autoresponse
	/*virtual*/ void apply()
	{
		LLPanelPreference::apply();
		if (LLStartUp::getStartupState() == STATE_STARTED)
		{
			gSavedPerAccountSettings.setString("FSAutoresponseItemUUID", mAutoresponseItem);
		}
	}
	// </FS:Ansariel>

	// <FS:Ansariel> DebugLookAt checkbox status not working properly
	/*virtual*/ BOOL postBuild()
	{
		getChild<LLUICtrl>("showlookat")->setCommitCallback(boost::bind(&LLPanelPreferencePrivacy::onClickDebugLookAt, this, _2));
		gSavedPerAccountSettings.getControl("DebugLookAt")->getSignal()->connect(boost::bind(&LLPanelPreferencePrivacy::onChangeDebugLookAt, this));
		onChangeDebugLookAt();

		mInvDropTarget = getChild<FSCopyTransInventoryDropTarget>("autoresponse_item");
		mInvDropTarget->setDADCallback(boost::bind(&LLPanelPreferencePrivacy::onDADAutoresponseItem, this, _1));
		getChild<LLButton>("clear_autoresponse_item")->setCommitCallback(boost::bind(&LLPanelPreferencePrivacy::onClearAutoresponseItem, this));

		return LLPanelPreference::postBuild();
	}
	// </FS:Ansariel>

	// <FS:Ansariel> Send inventory item on autoresponse
	/* virtual */ void onOpen(const LLSD& key)
	{
		LLButton* clear_item_btn = getChild<LLButton>("clear_autoresponse_item");
		clear_item_btn->setEnabled(FALSE);
		if (LLStartUp::getStartupState() == STATE_STARTED)
		{
			mAutoresponseItem = gSavedPerAccountSettings.getString("FSAutoresponseItemUUID");
			LLUUID item_id(mAutoresponseItem);
			if (item_id.isNull())
			{
				mInvDropTarget->setText(getString("AutoresponseItemNotSet"));
			}
			else
			{
				clear_item_btn->setEnabled(TRUE);
				LLInventoryObject* item = gInventory.getObject(item_id);
				if (item)
				{
					mInvDropTarget->setText(item->getName());
				}
				else
				{
					mInvDropTarget->setText(getString("AutoresponseItemNotAvailable"));
				}
			}
		}
		else
		{
			mInvDropTarget->setText(getString("AutoresponseItemNotLoggedIn"));
		}
	}
	// </FS:Ansariel>

private:
	std::list<std::string> mAccountIndependentSettings;

	// <FS:Ansariel> Send inventory item on autoresponse
	FSCopyTransInventoryDropTarget*	mInvDropTarget;
	std::string						mAutoresponseItem;

	// <FS:Ansariel> DebugLookAt checkbox status not working properly
	void onChangeDebugLookAt()
	{
		getChild<LLCheckBoxCtrl>("showlookat")->set(gSavedPerAccountSettings.getS32("DebugLookAt") == 0 ? FALSE : TRUE);
	}

	void onClickDebugLookAt(const LLSD& value)
	{
		gSavedPerAccountSettings.setS32("DebugLookAt", value.asBoolean());
	}
	// </FS:Ansariel>

	// <FS:Ansariel> Send inventory item on autoresponse
	void onDADAutoresponseItem(const LLUUID& item_id)
	{
		LLInventoryObject* item = gInventory.getObject(item_id);
		if (item)
		{
			mInvDropTarget->setText(item->getName());
			mAutoresponseItem = item_id.asString();
			childSetEnabled("clear_autoresponse_item", true);
		}
	}

	void onClearAutoresponseItem()
	{
		mAutoresponseItem = "";
		mInvDropTarget->setText(getString("AutoresponseItemNotSet"));
		childSetEnabled("clear_autoresponse_item", false);
	}
	// </FS:Ansariel>
};

static LLPanelInjector<LLPanelPreferenceGraphics> t_pref_graph("panel_preference_graphics");
static LLPanelInjector<LLPanelPreferencePrivacy> t_pref_privacy("panel_preference_privacy");

BOOL LLPanelPreferenceGraphics::postBuild()
{
	// <FS:Ansariel> Improved graphics preferences
	//LLFloaterReg::showInstance("prefs_graphics_advanced");
	//LLFloaterReg::hideInstance("prefs_graphics_advanced");
	// </FS:Ansariel>

	// <FS:Ansariel> Advanced graphics preferences
// Don't do this on Mac as their braindead GL versioning
// sets this when 8x and 16x are indeed available
//
#if !LL_DARWIN
	if (gGLManager.mIsIntel || gGLManager.mGLVersion < 3.f)
	{ //remove FSAA settings above "4x"
		LLComboBox* combo = getChild<LLComboBox>("fsaa");
		combo->remove("8x");
		combo->remove("16x");
	}

	LLCheckBoxCtrl *use_HiDPI = getChild<LLCheckBoxCtrl>("use HiDPI");
	use_HiDPI->setEnabled(FALSE);
#endif
	// </FS:Ansariel>

	resetDirtyChilds();
	setPresetText();

	LLPresetsManager* presetsMgr = LLPresetsManager::getInstance();
    presetsMgr->setPresetListChangeCallback(boost::bind(&LLPanelPreferenceGraphics::onPresetsListChange, this));
    presetsMgr->createMissingDefault(); // a no-op after the first time, but that's ok
    

// <FS:CR> Hide this until we have fullscreen mode functional on OSX again
#ifdef LL_DARWIN
	getChild<LLCheckBoxCtrl>("Fullscreen Mode")->setVisible(FALSE);
#endif // LL_DARWIN
// </FS:CR>

	return LLPanelPreference::postBuild();
}
void LLPanelPreferenceGraphics::draw()
{
	// <FS:Ansariel> Graphic preset controls independent from XUI
	//setPresetText();
	LLPanelPreference::draw();
}

void LLPanelPreferenceGraphics::onPresetsListChange()
{
	resetDirtyChilds();
	setPresetText();

	//LLFloaterPreference* instance = LLFloaterReg::findTypedInstance<LLFloaterPreference>("preferences");
	//if (instance && !gSavedSettings.getString("PresetGraphicActive").empty())
	//{
	//	instance->saveSettings(); //make cancel work correctly after changing the preset
	//}
	//else
	//{
	//	std::string dummy;
	//	instance->saveGraphicsPreset(dummy);
	//}
}

void LLPanelPreferenceGraphics::setPresetText()
{
	// <FS:Ansariel> Performance improvement
	//LLTextBox* preset_text = getChild<LLTextBox>("preset_text");
	static LLTextBox* preset_text = getChild<LLTextBox>("preset_text");
	// </FS:Ansariel>

	std::string preset_graphic_active = gSavedSettings.getString("PresetGraphicActive");

	// <FS:Ansariel> Fix resetting graphics preset on cancel
	//if (!preset_graphic_active.empty() && preset_graphic_active != preset_text->getText())
	//{
	//	LLFloaterPreference* instance = LLFloaterReg::findTypedInstance<LLFloaterPreference>("preferences");
	//	if (instance)
	//	{
	//		instance->saveGraphicsPreset(preset_graphic_active);
	//	}
	//}
	// </FS:Ansariel>

	// <FS:Ansariel> Graphic preset controls independent from XUI
	//if (hasDirtyChilds() && !preset_graphic_active.empty())
	//{
	//	gSavedSettings.setString("PresetGraphicActive", "");
	//	preset_graphic_active.clear();
	//	// This doesn't seem to cause an infinite recursion.  This trigger is needed to cause the pulldown
	//	// panel to update.
	//	LLPresetsManager::getInstance()->triggerChangeSignal();
	//}
	// </FS:Ansariel>

	if (!preset_graphic_active.empty())
	{
		if (preset_graphic_active == PRESETS_DEFAULT)
		{
			preset_graphic_active = LLTrans::getString(PRESETS_DEFAULT);
		}
		preset_text->setText(preset_graphic_active);
	}
	else
	{
		preset_text->setText(LLTrans::getString("none_paren_cap"));
	}

	preset_text->resetDirty();
}

bool LLPanelPreferenceGraphics::hasDirtyChilds()
{
	LLFloater* advanced = LLFloaterReg::findTypedInstance<LLFloater>("prefs_graphics_advanced");
	std::list<LLView*> view_stack;
	view_stack.push_back(this);
	if (advanced)
	{
		view_stack.push_back(advanced);
	}
	while(!view_stack.empty())
	{
		// Process view on top of the stack
		LLView* curview = view_stack.front();
		view_stack.pop_front();

		LLUICtrl* ctrl = dynamic_cast<LLUICtrl*>(curview);
		if (ctrl)
		{
			if (ctrl->isDirty())
			{
				LLControlVariable* control = ctrl->getControlVariable();
				if (control)
				{
					std::string control_name = control->getName();
					if (!control_name.empty())
					{
						return true;
					}
				}
			}
		}
		// Push children onto the end of the work stack
		for (child_list_t::const_iterator iter = curview->getChildList()->begin();
			 iter != curview->getChildList()->end(); ++iter)
		{
			view_stack.push_back(*iter);
		}
	}	
	return false;
}

void LLPanelPreferenceGraphics::resetDirtyChilds()
{
	LLFloater* advanced = LLFloaterReg::findTypedInstance<LLFloater>("prefs_graphics_advanced");
	std::list<LLView*> view_stack;
	view_stack.push_back(this);
	if (advanced)
	{
		view_stack.push_back(advanced);
	}
	while(!view_stack.empty())
	{
		// Process view on top of the stack
		LLView* curview = view_stack.front();
		view_stack.pop_front();

		LLUICtrl* ctrl = dynamic_cast<LLUICtrl*>(curview);
		if (ctrl)
		{
			ctrl->resetDirty();
		}
		// Push children onto the end of the work stack
		for (child_list_t::const_iterator iter = curview->getChildList()->begin();
			 iter != curview->getChildList()->end(); ++iter)
		{
			view_stack.push_back(*iter);
		}
	}	
}

void LLPanelPreferenceGraphics::cancel()
{
	// <FS:Ansariel> Improved graphics preferences
	resetDirtyChilds();
	LLPanelPreference::cancel();
}
void LLPanelPreferenceGraphics::saveSettings()
{
	resetDirtyChilds();
	// <FS:Ansariel> Improved graphics preferences; We don't need this
	//std::string preset_graphic_active = gSavedSettings.getString("PresetGraphicActive");
	//if (preset_graphic_active.empty())
	//{
	//	LLFloaterPreference* instance = LLFloaterReg::findTypedInstance<LLFloaterPreference>("preferences");
	//	if (instance)
	//	{
	//		//don't restore previous preset after closing Preferences
	//		instance->saveGraphicsPreset(preset_graphic_active);
	//	}
	//}
	// </FS:Ansariel>
	LLPanelPreference::saveSettings();
}
void LLPanelPreferenceGraphics::setHardwareDefaults()
{
	resetDirtyChilds();
	// <FS:Ansariel> Improved graphics preferences
	LLPanelPreference::setHardwareDefaults();
}

LLFloaterPreferenceGraphicsAdvanced::LLFloaterPreferenceGraphicsAdvanced(const LLSD& key)
	: LLFloater(key)
{
    mCommitCallbackRegistrar.add("Pref.RenderOptionUpdate",            boost::bind(&LLFloaterPreferenceGraphicsAdvanced::onRenderOptionEnable, this));
	mCommitCallbackRegistrar.add("Pref.UpdateIndirectMaxNonImpostors", boost::bind(&LLFloaterPreferenceGraphicsAdvanced::updateMaxNonImpostors,this));
	mCommitCallbackRegistrar.add("Pref.UpdateIndirectMaxComplexity",   boost::bind(&LLFloaterPreferenceGraphicsAdvanced::updateMaxComplexity,this));
}

LLFloaterPreferenceGraphicsAdvanced::~LLFloaterPreferenceGraphicsAdvanced()
{
}

LLFloaterPreferenceProxy::LLFloaterPreferenceProxy(const LLSD& key)
	: LLFloater(key),
	  mSocksSettingsDirty(false)
{
	mCommitCallbackRegistrar.add("Proxy.OK",                boost::bind(&LLFloaterPreferenceProxy::onBtnOk, this));
	mCommitCallbackRegistrar.add("Proxy.Cancel",            boost::bind(&LLFloaterPreferenceProxy::onBtnCancel, this));
	mCommitCallbackRegistrar.add("Proxy.Change",            boost::bind(&LLFloaterPreferenceProxy::onChangeSocksSettings, this));
}

BOOL LLFloaterPreferenceGraphicsAdvanced::postBuild()
{
    // Don't do this on Mac as their braindead GL versioning
    // sets this when 8x and 16x are indeed available
    //
#if !LL_DARWIN
    if (gGLManager.mIsIntel || gGLManager.mGLVersion < 3.f)
    { //remove FSAA settings above "4x"
        LLComboBox* combo = getChild<LLComboBox>("fsaa");
        combo->remove("8x");
        combo->remove("16x");
    }
	
	LLCheckBoxCtrl *use_HiDPI = getChild<LLCheckBoxCtrl>("use HiDPI");
	use_HiDPI->setVisible(FALSE);
#endif

    return TRUE;
}

void LLFloaterPreferenceGraphicsAdvanced::onOpen(const LLSD& key)
{
    refresh();
}

void LLFloaterPreferenceGraphicsAdvanced::onClickCloseBtn(bool app_quitting)
{
	LLFloaterPreference* instance = LLFloaterReg::findTypedInstance<LLFloaterPreference>("preferences");
	if (instance)
	{
		instance->cancel();
	}
}

LLFloaterPreferenceProxy::~LLFloaterPreferenceProxy()
{
}

BOOL LLFloaterPreferenceProxy::postBuild()
{
	LLRadioGroup* socksAuth = getChild<LLRadioGroup>("socks5_auth_type");
	if (!socksAuth)
	{
		return FALSE;
	}
	if (socksAuth->getSelectedValue().asString() == "None")
	{
		getChild<LLLineEditor>("socks5_username")->setEnabled(false);
		getChild<LLLineEditor>("socks5_password")->setEnabled(false);
	}
	else
	{
		// Populate the SOCKS 5 credential fields with protected values.
		LLPointer<LLCredential> socks_cred = gSecAPIHandler->loadCredential("SOCKS5");
		getChild<LLLineEditor>("socks5_username")->setValue(socks_cred->getIdentifier()["username"].asString());
		getChild<LLLineEditor>("socks5_password")->setValue(socks_cred->getAuthenticator()["creds"].asString());
	}

	return TRUE;
}

void LLFloaterPreferenceProxy::onOpen(const LLSD& key)
{
	saveSettings();
}

void LLFloaterPreferenceProxy::onClose(bool app_quitting)
{
	if(app_quitting)
	{
		cancel();
	}

	if (mSocksSettingsDirty)
	{

		// If the user plays with the Socks proxy settings after login, it's only fair we let them know
		// it will not be updated until next restart.
		if (LLStartUp::getStartupState()>STATE_LOGIN_WAIT)
		{
			LLNotifications::instance().add("ChangeProxySettings", LLSD(), LLSD());
			mSocksSettingsDirty = false; // we have notified the user now be quiet again
		}
	}
}

void LLFloaterPreferenceProxy::saveSettings()
{
	// Save the value of all controls in the hierarchy
	mSavedValues.clear();
	std::list<LLView*> view_stack;
	view_stack.push_back(this);
	while(!view_stack.empty())
	{
		// Process view on top of the stack
		LLView* curview = view_stack.front();
		view_stack.pop_front();

		LLUICtrl* ctrl = dynamic_cast<LLUICtrl*>(curview);
		if (ctrl)
		{
			LLControlVariable* control = ctrl->getControlVariable();
			if (control)
			{
				mSavedValues[control] = control->getValue();
			}
		}

		// Push children onto the end of the work stack
		for (child_list_t::const_iterator iter = curview->getChildList()->begin();
				iter != curview->getChildList()->end(); ++iter)
		{
			view_stack.push_back(*iter);
		}
	}
}

void LLFloaterPreferenceProxy::onBtnOk()
{
	// commit any outstanding text entry
	if (hasFocus())
	{
		LLUICtrl* cur_focus = dynamic_cast<LLUICtrl*>(gFocusMgr.getKeyboardFocus());
		if (cur_focus && cur_focus->acceptsTextInput())
		{
			cur_focus->onCommit();
		}
	}

	// Save SOCKS proxy credentials securely if password auth is enabled
	LLRadioGroup* socksAuth = getChild<LLRadioGroup>("socks5_auth_type");
	if (socksAuth->getSelectedValue().asString() == "UserPass")
	{
		LLSD socks_id = LLSD::emptyMap();
		socks_id["type"] = "SOCKS5";
		socks_id["username"] = getChild<LLLineEditor>("socks5_username")->getValue().asString();

		LLSD socks_authenticator = LLSD::emptyMap();
		socks_authenticator["type"] = "SOCKS5";
		socks_authenticator["creds"] = getChild<LLLineEditor>("socks5_password")->getValue().asString();

		// Using "SOCKS5" as the "grid" argument since the same proxy
		// settings will be used for all grids and because there is no
		// way to specify the type of credential.
		LLPointer<LLCredential> socks_cred = gSecAPIHandler->createCredential("SOCKS5", socks_id, socks_authenticator);
		gSecAPIHandler->saveCredential(socks_cred, true);
	}
	else
	{
		// Clear SOCKS5 credentials since they are no longer needed.
		LLPointer<LLCredential> socks_cred = new LLCredential("SOCKS5");
		gSecAPIHandler->deleteCredential(socks_cred);
	}

	closeFloater(false);
}

void LLFloaterPreferenceProxy::onBtnCancel()
{
	if (hasFocus())
	{
		LLUICtrl* cur_focus = dynamic_cast<LLUICtrl*>(gFocusMgr.getKeyboardFocus());
		if (cur_focus && cur_focus->acceptsTextInput())
		{
			cur_focus->onCommit();
		}
		refresh();
	}

	cancel();
}

void LLFloaterPreferenceProxy::onClickCloseBtn(bool app_quitting)
{
	cancel();
}

void LLFloaterPreferenceProxy::cancel()
{

	for (control_values_map_t::iterator iter =  mSavedValues.begin();
			iter !=  mSavedValues.end(); ++iter)
	{
		LLControlVariable* control = iter->first;
		LLSD ctrl_value = iter->second;
		control->set(ctrl_value);
	}
	mSocksSettingsDirty = false;
	closeFloater();
}

void LLFloaterPreferenceProxy::onChangeSocksSettings() 
{
	mSocksSettingsDirty = true;

	LLRadioGroup* socksAuth = getChild<LLRadioGroup>("socks5_auth_type");
	if (socksAuth->getSelectedValue().asString() == "None")
	{
		getChild<LLLineEditor>("socks5_username")->setEnabled(false);
		getChild<LLLineEditor>("socks5_password")->setEnabled(false);
	}
	else
	{
		getChild<LLLineEditor>("socks5_username")->setEnabled(true);
		getChild<LLLineEditor>("socks5_password")->setEnabled(true);
	}

	// Check for invalid states for the other HTTP proxy radio
	LLRadioGroup* otherHttpProxy = getChild<LLRadioGroup>("other_http_proxy_type");
	if ((otherHttpProxy->getSelectedValue().asString() == "Socks" &&
			getChild<LLCheckBoxCtrl>("socks_proxy_enabled")->get() == FALSE )||(
					otherHttpProxy->getSelectedValue().asString() == "Web" &&
					getChild<LLCheckBoxCtrl>("web_proxy_enabled")->get() == FALSE ) )
	{
		otherHttpProxy->selectFirstItem();
	}

}

void LLFloaterPreference::onUpdateFilterTerm(bool force)
{
	LLWString seachValue = utf8str_to_wstring( mFilterEdit->getValue() );
	LLWStringUtil::toLower( seachValue );

	if( !mSearchData || (mSearchData->mLastFilter == seachValue && !force))
		return;

	mSearchData->mLastFilter = seachValue;

	if( !mSearchData->mRootTab )
		return;

	mSearchData->mRootTab->hightlightAndHide( seachValue );
	LLTabContainer *pRoot = getChild< LLTabContainer >( "pref core" );
	if( pRoot )
		pRoot->selectFirstTab();
}

void collectChildren( LLView const *aView, ll::prefs::PanelDataPtr aParentPanel, ll::prefs::TabContainerDataPtr aParentTabContainer )
{
	if( !aView )
		return;

	llassert_always( aParentPanel || aParentTabContainer );

	LLView::child_list_const_iter_t itr = aView->beginChild();
	LLView::child_list_const_iter_t itrEnd = aView->endChild();

	while( itr != itrEnd )
	{
		LLView *pView = *itr;
		ll::prefs::PanelDataPtr pCurPanelData = aParentPanel;
		ll::prefs::TabContainerDataPtr pCurTabContainer = aParentTabContainer;
		if( !pView )
			continue;
		LLPanel const *pPanel = dynamic_cast< LLPanel const *>( pView );
		LLTabContainer const *pTabContainer = dynamic_cast< LLTabContainer const *>( pView );
		ll::ui::SearchableControl const *pSCtrl = dynamic_cast< ll::ui::SearchableControl const *>( pView );

		if( pTabContainer )
		{
			pCurPanelData.reset();

			pCurTabContainer = ll::prefs::TabContainerDataPtr( new ll::prefs::TabContainerData );
			pCurTabContainer->mTabContainer = const_cast< LLTabContainer *>( pTabContainer );
			pCurTabContainer->mLabel = pTabContainer->getLabel();
			pCurTabContainer->mPanel = 0;

			if( aParentPanel )
				aParentPanel->mChildPanel.push_back( pCurTabContainer );
			if( aParentTabContainer )
				aParentTabContainer->mChildPanel.push_back( pCurTabContainer );
		}
		else if( pPanel )
		{
			pCurTabContainer.reset();

			pCurPanelData = ll::prefs::PanelDataPtr( new ll::prefs::PanelData );
			pCurPanelData->mPanel = pPanel;
			pCurPanelData->mLabel = pPanel->getLabel();

			llassert_always( aParentPanel || aParentTabContainer );

			if( aParentTabContainer )
				aParentTabContainer->mChildPanel.push_back( pCurPanelData );
			else if( aParentPanel )
				aParentPanel->mChildPanel.push_back( pCurPanelData );
		}
		else if( pSCtrl && pSCtrl->getSearchText().size() )
		{
			ll::prefs::SearchableItemPtr item = ll::prefs::SearchableItemPtr( new ll::prefs::SearchableItem() );
			item->mView = pView;
			item->mCtrl = pSCtrl;

			item->mLabel = utf8str_to_wstring( pSCtrl->getSearchText() );
			LLWStringUtil::toLower( item->mLabel );

			llassert_always( aParentPanel || aParentTabContainer );

			if( aParentPanel )
				aParentPanel->mChildren.push_back( item );
			if( aParentTabContainer )
				aParentTabContainer->mChildren.push_back( item );
		}
		collectChildren( pView, pCurPanelData, pCurTabContainer );
		++itr;
	}
}

void LLFloaterPreference::collectSearchableItems()
{
	mSearchData.reset( nullptr );
	LLTabContainer *pRoot = getChild< LLTabContainer >( "pref core" );
	if( mFilterEdit && pRoot )
	{
		mSearchData.reset(new ll::prefs::SearchData() );

		ll::prefs::TabContainerDataPtr pRootTabcontainer = ll::prefs::TabContainerDataPtr( new ll::prefs::TabContainerData );
		pRootTabcontainer->mTabContainer = pRoot;
		pRootTabcontainer->mLabel = pRoot->getLabel();
		mSearchData->mRootTab = pRootTabcontainer;

		collectChildren( this, ll::prefs::PanelDataPtr(), pRootTabcontainer );
	}
}

// [SL:KB] - Patch: Viewer-CrashReporting | Checked: 2010-11-16 (Catznip-2.6.0a) | Added: Catznip-2.4.0b
static LLPanelInjector<LLPanelPreferenceCrashReports> t_pref_crashreports("panel_preference_crashreports");

LLPanelPreferenceCrashReports::LLPanelPreferenceCrashReports()
	: LLPanelPreference()
{
}

BOOL LLPanelPreferenceCrashReports::postBuild()
{
	S32 nCrashSubmitBehavior = gCrashSettings.getS32("CrashSubmitBehavior");

	LLCheckBoxCtrl* pSendCrashReports = getChild<LLCheckBoxCtrl>("checkSendCrashReports");
	pSendCrashReports->set(CRASH_BEHAVIOR_NEVER_SEND != nCrashSubmitBehavior);
	pSendCrashReports->setCommitCallback(boost::bind(&LLPanelPreferenceCrashReports::refresh, this));

	LLCheckBoxCtrl* pSendAlwaysAsk = getChild<LLCheckBoxCtrl>("checkSendCrashReportsAlwaysAsk");
	pSendAlwaysAsk->set(CRASH_BEHAVIOR_ASK == nCrashSubmitBehavior);

	LLCheckBoxCtrl* pSendSettings = getChild<LLCheckBoxCtrl>("checkSendSettings");
	pSendSettings->set(gCrashSettings.getBOOL("CrashSubmitSettings"));

	LLCheckBoxCtrl* pSendName = getChild<LLCheckBoxCtrl>("checkSendName");
	pSendName->set(gCrashSettings.getBOOL("CrashSubmitName"));

	getChild<LLTextBox>("textInformation4")->setTextArg("[URL]", getString("PrivacyPolicyUrl"));

	refresh();

	return LLPanelPreference::postBuild();
}

void LLPanelPreferenceCrashReports::refresh()
{
	LLCheckBoxCtrl* pSendCrashReports = getChild<LLCheckBoxCtrl>("checkSendCrashReports");
	pSendCrashReports->setEnabled(TRUE);

	bool fEnable = pSendCrashReports->get();
	getChild<LLUICtrl>("checkSendCrashReportsAlwaysAsk")->setEnabled(fEnable);
	getChild<LLUICtrl>("checkSendSettings")->setEnabled(fEnable);
	getChild<LLUICtrl>("checkSendName")->setEnabled(fEnable);

// <FS:ND> Disable options not available when compiling with Bugsplat and set those to default values.
#ifdef LL_BUGSPLAT
	getChild<LLUICtrl>("checkSendCrashReportsAlwaysAsk")->setEnabled(false);
	getChild<LLUICtrl>("checkSendCrashReportsAlwaysAsk")->setValue(false);
#endif
// </FS:ND>
}

void LLPanelPreferenceCrashReports::apply()
{
	LLCheckBoxCtrl* pSendCrashReports = getChild<LLCheckBoxCtrl>("checkSendCrashReports");
	LLCheckBoxCtrl* pSendAlwaysAsk = getChild<LLCheckBoxCtrl>("checkSendCrashReportsAlwaysAsk");
	if (pSendCrashReports->get())
		gCrashSettings.setS32("CrashSubmitBehavior", (pSendAlwaysAsk->get()) ? CRASH_BEHAVIOR_ASK : CRASH_BEHAVIOR_ALWAYS_SEND);
	else
		gCrashSettings.setS32("CrashSubmitBehavior", CRASH_BEHAVIOR_NEVER_SEND);

	LLCheckBoxCtrl* pSendSettings = getChild<LLCheckBoxCtrl>("checkSendSettings");
	gCrashSettings.setBOOL("CrashSubmitSettings", pSendSettings->get());

	LLCheckBoxCtrl* pSendName = getChild<LLCheckBoxCtrl>("checkSendName");
	gCrashSettings.setBOOL("CrashSubmitName", pSendName->get());
}

void LLPanelPreferenceCrashReports::cancel()
{
}
// [/SL:KB]

// [SL:KB] - Patch: Viewer-Skins | Checked: 2010-10-21 (Catznip-2.2)
static LLPanelInjector<LLPanelPreferenceSkins> t_pref_skins("panel_preference_skins");

LLPanelPreferenceSkins::LLPanelPreferenceSkins()
	: LLPanelPreference()
	, m_pSkinCombo(NULL)
	, m_pSkinThemeCombo(NULL)
	, m_pSkinPreview(NULL) // <FS:PP> FIRE-1689: Skins preview image
{
	m_Skin = gSavedSettings.getString("SkinCurrent");
	m_SkinTheme = gSavedSettings.getString("SkinCurrentTheme");
	m_SkinName = gSavedSettings.getString("FSSkinCurrentReadableName");
	m_SkinThemeName = gSavedSettings.getString("FSSkinCurrentThemeReadableName");

	const std::string strSkinsPath = gDirUtilp->getSkinBaseDir() + gDirUtilp->getDirDelimiter() + "skins.xml";
	llifstream fileSkins(strSkinsPath.c_str(), std::ios::binary);
	if (fileSkins.is_open())
	{
		LLSDSerialize::fromXMLDocument(m_SkinsInfo, fileSkins);
	}
}

BOOL LLPanelPreferenceSkins::postBuild()
{
	m_pSkinCombo = getChild<LLComboBox>("skin_combobox");
	if (m_pSkinCombo)
		m_pSkinCombo->setCommitCallback(boost::bind(&LLPanelPreferenceSkins::onSkinChanged, this));

	m_pSkinThemeCombo = getChild<LLComboBox>("theme_combobox");
	if (m_pSkinThemeCombo)
		m_pSkinThemeCombo->setCommitCallback(boost::bind(&LLPanelPreferenceSkins::onSkinThemeChanged, this));

	refreshSkinList();

	// <FS:PP> FIRE-1689: Skins preview image
	m_pSkinPreview = getChild<LLButton>("skin_preview");
	refreshPreviewImage();
	// </FS:PP>

	return LLPanelPreference::postBuild();
}

void LLPanelPreferenceSkins::apply()
{
	if ( (m_Skin != gSavedSettings.getString("SkinCurrent")) || (m_SkinTheme != gSavedSettings.getString("SkinCurrentTheme")) )
	{
		gSavedSettings.setString("SkinCurrent", m_Skin);
		gSavedSettings.setString("SkinCurrentTheme", m_SkinTheme);

		gSavedSettings.setString("FSSkinCurrentReadableName", m_SkinName);
		gSavedSettings.setString("FSSkinCurrentThemeReadableName", m_SkinThemeName);

		// <FS:AO> Some crude hardcoded preferences per skin. Without this, some defaults from the
		// current skin would be carried over, leading to confusion and a first experience with
		// the skin that the designer didn't intend.
		if (gSavedSettings.getBOOL("FSSkinClobbersToolbarPrefs"))
		{
			LL_INFOS() << "Clearing toolbar settings." << LL_ENDL;
			gSavedSettings.setBOOL("ResetToolbarSettings", TRUE);
		}

		if (m_Skin == "starlight" || m_Skin == "starlightcui")
		{
			std::string noteMessage;

			if (gSavedSettings.getBOOL("ShowMenuBarLocation"))
			{
				noteMessage = LLTrans::getString("skin_defaults_starlight_location");
				gSavedSettings.setBOOL("ShowMenuBarLocation", FALSE);
			}

			if (!gSavedSettings.getBOOL("ShowNavbarNavigationPanel"))
			{
				if (!noteMessage.empty())
				{
					noteMessage += "\n";
				}
				noteMessage += LLTrans::getString("skin_defaults_starlight_navbar");
				gSavedSettings.setBOOL("ShowNavbarNavigationPanel", TRUE);
			}

			if (!noteMessage.empty())
			{
				LLSD args;
				args["MESSAGE"] = noteMessage;
				LLNotificationsUtil::add("SkinDefaultsChangeSettings", args, LLSD(), boost::bind(&LLPanelPreferenceSkins::showSkinChangeNotification, this));
				return;
			}
		}
		// </FS:AO>

		showSkinChangeNotification();
	}
}

void LLPanelPreferenceSkins::showSkinChangeNotification()
{
	LLSD args, payload;
	LLNotificationsUtil::add("ChangeSkin",
								args,
								payload,
								boost::bind(&LLPanelPreferenceSkins::callbackRestart, this, _1, _2));
}

void LLPanelPreferenceSkins::callbackRestart(const LLSD& notification, const LLSD& response)
{
	S32 option = LLNotificationsUtil::getSelectedOption(notification, response);
	if (2 == option) // Ok button
	{
		return;
	}
	if (0 == option) // Restart
	{
		LL_INFOS() << "User requested quit" << LL_ENDL;
		LLAppViewer::instance()->requestQuit();
	}
}

void LLPanelPreferenceSkins::cancel()
{
	m_Skin = gSavedSettings.getString("SkinCurrent");
	m_SkinTheme = gSavedSettings.getString("SkinCurrentTheme");
	m_SkinName = gSavedSettings.getString("FSSkinCurrentReadableName");
	m_SkinThemeName = gSavedSettings.getString("FSSkinCurrentThemeReadableName");
	refreshSkinList();
	refreshPreviewImage(); // <FS:PP> FIRE-1689: Skins preview image
}

void LLPanelPreferenceSkins::onSkinChanged()
{
	m_Skin = (m_pSkinCombo) ? m_pSkinCombo->getSelectedValue().asString() : "default";
	refreshSkinThemeList();
	m_SkinTheme = (m_pSkinThemeCombo) ? m_pSkinThemeCombo->getSelectedValue().asString() : "";

	m_SkinName = m_pSkinCombo->getSelectedItemLabel();
	m_SkinThemeName = m_pSkinThemeCombo->getSelectedItemLabel();
	refreshPreviewImage(); // <FS:PP> FIRE-1689: Skins preview image
}

void LLPanelPreferenceSkins::onSkinThemeChanged()
{
	m_SkinTheme = (m_pSkinThemeCombo) ? m_pSkinThemeCombo->getSelectedValue().asString() : "";
	m_SkinThemeName = m_pSkinThemeCombo->getSelectedItemLabel();
	refreshPreviewImage(); // <FS:PP> FIRE-1689: Skins preview image
}

void LLPanelPreferenceSkins::refreshSkinList()
{
	if (!m_pSkinCombo)
		return;

	m_pSkinCombo->clearRows();
	for (LLSD::array_const_iterator itSkinInfo = m_SkinsInfo.beginArray(), endSkinInfo = m_SkinsInfo.endArray();
			itSkinInfo != endSkinInfo; ++itSkinInfo)
	{
		const LLSD& sdSkin = *itSkinInfo;
		std::string strPath = gDirUtilp->getSkinBaseDir();
		gDirUtilp->append(strPath, sdSkin["folder"].asString());
		if (gDirUtilp->fileExists(strPath))
		{
			m_pSkinCombo->add(sdSkin["name"].asString(), sdSkin["folder"]);
		}
	}
	
	BOOL fFound = m_pSkinCombo->setSelectedByValue(m_Skin, TRUE);
	if (!fFound)
	{
		m_pSkinCombo->setSelectedByValue("default", TRUE);
	}

	refreshSkinThemeList();
}

void LLPanelPreferenceSkins::refreshSkinThemeList()
{
	if (!m_pSkinThemeCombo)
		return;

	m_pSkinThemeCombo->clearRows();
	for (LLSD::array_const_iterator itSkinInfo = m_SkinsInfo.beginArray(), endSkinInfo = m_SkinsInfo.endArray(); 
			itSkinInfo != endSkinInfo; ++itSkinInfo)
	{
		const LLSD& sdSkin = *itSkinInfo;
		if (sdSkin["folder"].asString() == m_Skin)
		{
			const LLSD& sdThemes = sdSkin["themes"];
			for (LLSD::array_const_iterator itTheme = sdThemes.beginArray(), endTheme = sdThemes.endArray(); itTheme != endTheme; ++itTheme)
			{
				const LLSD& sdTheme = *itTheme;
				std::string strPath = gDirUtilp->getSkinBaseDir();
				gDirUtilp->append(strPath, sdSkin["folder"].asString());
				gDirUtilp->append(strPath, "themes");
				gDirUtilp->append(strPath, sdTheme["folder"].asString());
				if ( (gDirUtilp->fileExists(strPath)) || (sdTheme["folder"].asString().empty()) )
				{
					m_pSkinThemeCombo->add(sdTheme["name"].asString(), sdTheme["folder"]);
				}
			}
			break;
		}
	}

	BOOL fFound = m_pSkinThemeCombo->setSelectedByValue(m_SkinTheme, TRUE);
	if (!fFound)
	{
		m_pSkinThemeCombo->selectFirstItem();
	}
}
// [/SL:KB]

// <FS:PP> FIRE-1689: Skins preview image
void LLPanelPreferenceSkins::refreshPreviewImage()
{
	std::string previewImageName = "skin " + m_SkinName + " " + m_SkinThemeName;
	LLStringUtil::toLower(previewImageName);
	m_pSkinPreview->setImages(previewImageName, previewImageName);
}
// </FS:PP>

// <FS:Zi> Backup Settings
// copied from llxfer_file.cpp - Hopefully this will be part of LLFile some day -Zi
// added a safeguard so the destination file is only created when the source file exists -Zi
S32 copy_prefs_file(const std::string& from, const std::string& to)
{
	LL_WARNS() << "copying " << from << " to " << to << LL_ENDL;
	S32 rv = 0;
	LLFILE* in = LLFile::fopen(from, "rb");	/*Flawfinder: ignore*/
	if(!in)
	{
		LL_WARNS() << "couldn't open source file " << from << " - copy aborted." << LL_ENDL;
		return -1;
	}

	LLFILE* out = LLFile::fopen(to, "wb");	/*Flawfinder: ignore*/
	if(!out)
	{
		fclose(in);
		LL_WARNS() << "couldn't open destination file " << to << " - copy aborted." << LL_ENDL;
		return -1;
	}

	S32 read = 0;
	const S32 COPY_BUFFER_SIZE = 16384;
	U8 buffer[COPY_BUFFER_SIZE];
	while(((read = fread(buffer, 1, sizeof(buffer), in)) > 0)
		  && (fwrite(buffer, 1, read, out) == (U32)read));		/* Flawfinder : ignore */
	if(ferror(in) || ferror(out)) rv = -2;
	
	if(in) fclose(in);
	if(out) fclose(out);
	
	return rv;
}

static LLPanelInjector<FSPanelPreferenceBackup> t_pref_backup("panel_preference_backup");

FSPanelPreferenceBackup::FSPanelPreferenceBackup() : LLPanelPreference()
{
	mCommitCallbackRegistrar.add("Pref.SetBackupSettingsPath",	boost::bind(&FSPanelPreferenceBackup::onClickSetBackupSettingsPath, this));
	mCommitCallbackRegistrar.add("Pref.BackupSettings",			boost::bind(&FSPanelPreferenceBackup::onClickBackupSettings, this));
	mCommitCallbackRegistrar.add("Pref.RestoreSettings",		boost::bind(&FSPanelPreferenceBackup::onClickRestoreSettings, this));
	mCommitCallbackRegistrar.add("Pref.BackupSelectAll",		boost::bind(&FSPanelPreferenceBackup::onClickSelectAll, this));
	mCommitCallbackRegistrar.add("Pref.BackupDeselectAll",		boost::bind(&FSPanelPreferenceBackup::onClickDeselectAll, this));
}

BOOL FSPanelPreferenceBackup::postBuild()
{
	// <FS:Zi> Backup Settings
	// Apparently, line editors don't update with their settings controls, so do that manually here
	std::string dir_name = gSavedSettings.getString("SettingsBackupPath");
	getChild<LLLineEditor>("settings_backup_path")->setValue(dir_name);
	// </FS:Zi>
	
	return LLPanelPreference::postBuild();
}

void FSPanelPreferenceBackup::onClickSetBackupSettingsPath()
{
	std::string dir_name = gSavedSettings.getString("SettingsBackupPath");
	(new LLDirPickerThread(boost::bind(&FSPanelPreferenceBackup::changeBackupSettingsPath, this, _1, _2), dir_name))->getFile();
}

void FSPanelPreferenceBackup::changeBackupSettingsPath(const std::vector<std::string>& filenames, std::string proposed_name)
{
	std::string dir_name = filenames[0];
	if (!dir_name.empty() && dir_name != proposed_name)
	{
		gSavedSettings.setString("SettingsBackupPath", dir_name);
		getChild<LLLineEditor>("settings_backup_path")->setValue(dir_name);
	}
}

void FSPanelPreferenceBackup::onClickBackupSettings()
{
	
	LLSD args;
	args["DIRECTORY"] = gSavedSettings.getString("SettingsBackupPath");
	LLNotificationsUtil::add("SettingsConfirmBackup", args, LLSD(),
		boost::bind(&FSPanelPreferenceBackup::doBackupSettings, this, _1, _2));
}

void FSPanelPreferenceBackup::doBackupSettings(const LLSD& notification, const LLSD& response)
{
	LL_INFOS("SettingsBackup") << "entered" << LL_ENDL;
	
	S32 option = LLNotificationsUtil::getSelectedOption(notification, response);
	if ( option == 1 ) // CANCEL
	{
		LL_INFOS("SettingsBackup") << "backup cancelled" << LL_ENDL;
		return;
	}
	
	// Get settings backup path
	std::string dir_name = gSavedSettings.getString("SettingsBackupPath");

	// If we don't have a path yet, ask the user
	if (dir_name.empty())
	{
		LL_INFOS("SettingsBackup") << "ask user for backup path" << LL_ENDL;
		onClickSetBackupSettingsPath();
	}

	// Remember the backup path
	dir_name = gSavedSettings.getString("SettingsBackupPath");

	// If the backup path is still empty, complain to the user and do nothing else
	if (dir_name.empty())
	{
		LL_INFOS("SettingsBackup") << "backup path empty" << LL_ENDL;
		LLNotificationsUtil::add("BackupPathEmpty");
		return;
	}

	// Try to make sure the folder exists
	LLFile::mkdir(dir_name.c_str());
	// If the folder is still not there, give up
	if (!LLFile::isdir(dir_name.c_str()))
	{
		LL_WARNS("SettingsBackup") << "backup path does not exist or could not be created" << LL_ENDL;
		LLNotificationsUtil::add("BackupPathDoesNotExistOrCreateFailed");
		return;
	}

	// define a couple of control groups to store the settings to back up
	LLControlGroup backup_global_controls("BackupGlobal");
	LLControlGroup backup_per_account_controls("BackupPerAccount");

	// functor that will go over all settings in a control group and copy the ones that are
	// meant to be backed up
	struct f : public LLControlGroup::ApplyFunctor
	{
		LLControlGroup* group;	// our control group that will hold the backup controls
		f(LLControlGroup* g) : group(g) {}	// constructor, initializing group variable
		virtual void apply(const std::string& name, LLControlVariable* control)
		{
			if (!control->isPersisted() && !control->isBackupable())
			{
				LL_INFOS("SettingsBackup") << "Settings control " << control->getName() << ": non persistant controls don't need to be set not backupable." << LL_ENDL;
				return;
			}

			// only backup settings that are not default, are persistent an are marked as "safe" to back up
			if (!control->isDefault() && control->isPersisted() && control->isBackupable())
			{
				LL_WARNS() << control->getName() << LL_ENDL;
				// copy the control to our backup group
				(*group).declareControl(
					control->getName(),
					control->type(),
					control->getValue(),
					control->getComment(),
					SANITY_TYPE_NONE,
					LLSD(),
					std::string(),
					LLControlVariable::PERSIST_NONDFT);	// need to set persisitent flag, or it won't be saved
			}
		}
	} func_global(&backup_global_controls), func_per_account(&backup_per_account_controls);

	// run backup on global controls
	LL_INFOS("SettingsBackup") << "running functor on global settings" << LL_ENDL;
	gSavedSettings.applyToAll(&func_global);

	// make sure to write color preferences before copying them
	LL_INFOS("SettingsBackup") << "saving UI color table" << LL_ENDL;
	LLUIColorTable::instance().saveUserSettings();

	// set it to save defaults, too (FALSE), because our declaration automatically
	// makes the value default
	std::string backup_global_name = gDirUtilp->getExpandedFilename(LL_PATH_NONE, dir_name,
				LLAppViewer::instance()->getSettingsFilename("Default","Global"));
	LL_INFOS("SettingsBackup") << "saving backup global settings" << LL_ENDL;
	backup_global_controls.saveToFile(backup_global_name, FALSE);

	// Get scroll list control that holds the list of global files
	LLScrollListCtrl* globalScrollList = getChild<LLScrollListCtrl>("restore_global_files_list");
	// Pull out all data
	std::vector<LLScrollListItem*> globalFileList = globalScrollList->getAllData();
	// Go over each entry
	for (size_t index = 0; index < globalFileList.size(); ++index)
	{
		// Get the next item in the list
		LLScrollListItem* item = globalFileList[index];
		// Don't bother with the checkbox and get the path, since we back up all files
		// and only restore selectively
		std::string file = item->getColumn(2)->getValue().asString();
		LL_INFOS("SettingsBackup") << "copying global file " << file << LL_ENDL;
		copy_prefs_file(
			gDirUtilp->getExpandedFilename(LL_PATH_USER_SETTINGS, file),
			gDirUtilp->getExpandedFilename(LL_PATH_NONE, dir_name, file));
	}

	// Only back up per-account settings when the path is available, meaning, the user
	// has logged in
	std::string per_account_name = gDirUtilp->getExpandedFilename(LL_PATH_PER_SL_ACCOUNT,
				LLAppViewer::instance()->getSettingsFilename("Default", "PerAccount"));
	if (!per_account_name.empty())
	{
		// get path and file names to the relevant settings files
		std::string userlower = gDirUtilp->getBaseFileName(gDirUtilp->getLindenUserDir(), false);
		std::string backup_per_account_folder = dir_name+gDirUtilp->getDirDelimiter() + userlower;
		std::string backup_per_account_name = gDirUtilp->getExpandedFilename(LL_PATH_NONE, backup_per_account_folder,
					LLAppViewer::instance()->getSettingsFilename("Default", "PerAccount"));

		// Make sure to persist settings to file before we copy them
		FSAvatarRenderPersistence::instance().saveAvatarRenderSettings();

		LL_INFOS("SettingsBackup") << "copying per account settings" << LL_ENDL;
		// create per-user folder if it doesn't exist yet
		LLFile::mkdir(backup_per_account_folder.c_str());

		// check if the path is actually a folder
		if (LLFile::isdir(backup_per_account_folder.c_str()))
		{
			// run backup on per-account controls
			LL_INFOS("SettingsBackup") << "running functor on per account settings" << LL_ENDL;
			gSavedPerAccountSettings.applyToAll(&func_per_account);
			// save defaults here as well (FALSE)
			LL_INFOS("SettingsBackup") << "saving backup per account settings" << LL_ENDL;
			backup_per_account_controls.saveToFile(backup_per_account_name, FALSE);

			// Get scroll list control that holds the list of per account files
			LLScrollListCtrl* perAccountScrollList = getChild<LLScrollListCtrl>("restore_per_account_files_list");
			// Pull out all data
			std::vector<LLScrollListItem*> perAccountFileList = perAccountScrollList->getAllData();
			// Go over each entry
			for (size_t index = 0; index < perAccountFileList.size(); ++index)
			{

				// Get the next item in the list
				LLScrollListItem* item = perAccountFileList[index];
				// Don't bother with the checkbox and get the path, since we back up all files
				// and only restore selectively

				std::string file = item->getColumn(2)->getValue().asString();
				LL_INFOS("SettingsBackup") << "copying per account file " << file << LL_ENDL;
				copy_prefs_file(
					gDirUtilp->getExpandedFilename(LL_PATH_PER_SL_ACCOUNT, file),
					gDirUtilp->getExpandedFilename(LL_PATH_NONE, backup_per_account_folder, file));
			}
		}
		else
		{
			LL_WARNS("SettingsBackup") << backup_per_account_folder << " is not a folder. Per account settings save aborted." << LL_ENDL;
		}
	}

	// Get scroll list control that holds the list of global folders
	LLScrollListCtrl* globalFoldersScrollList = getChild<LLScrollListCtrl>("restore_global_folders_list");
	// Pull out all data
	std::vector<LLScrollListItem*> globalFoldersList = globalFoldersScrollList->getAllData();
	// Go over each entry
	for (size_t index = 0; index < globalFoldersList.size(); ++index)
	{
		// Get the next item in the list
		LLScrollListItem* item = globalFoldersList[index];
		// Don't bother with the checkbox and get the path, since we back up all folders
		// and only restore selectively
		if (item->getValue().asString() != "presets")
		{
			std::string folder = item->getColumn(2)->getValue().asString();

			std::string folder_name = gDirUtilp->getExpandedFilename(LL_PATH_USER_SETTINGS, folder) + gDirUtilp->getDirDelimiter();
			std::string backup_folder_name = gDirUtilp->getExpandedFilename(LL_PATH_NONE, dir_name, folder) + gDirUtilp->getDirDelimiter();

			LL_INFOS("SettingsBackup") << "backing up global folder: " << folder_name << LL_ENDL;

			// create folder if it's not there already
			LLFile::mkdir(backup_folder_name.c_str());

			std::string file_name;
			while (gDirUtilp->getNextFileInDir(folder_name, "*", file_name))
			{
				LL_INFOS("SettingsBackup") << "found entry: " << folder_name + file_name << LL_ENDL;
				// only copy files, not subfolders
				if (LLFile::isfile(folder_name + file_name.c_str()))
				{
					copy_prefs_file(folder_name + file_name, backup_folder_name + file_name);
				}
				else
				{
					LL_INFOS("SettingsBackup") << "skipping subfolder " << folder_name + file_name << LL_ENDL;
				}
			}
		}
		else
		{
			LLFile::mkdir(gDirUtilp->getExpandedFilename(LL_PATH_NONE, dir_name, PRESETS_DIR));

			std::string presets_folder = gDirUtilp->getExpandedFilename(LL_PATH_USER_SETTINGS, PRESETS_DIR) + gDirUtilp->getDirDelimiter();
			std::string graphics_presets_folder = gDirUtilp->getExpandedFilename(LL_PATH_USER_SETTINGS, PRESETS_DIR, PRESETS_GRAPHIC) + gDirUtilp->getDirDelimiter();
			std::string camera_presets_folder =  gDirUtilp->getExpandedFilename(LL_PATH_USER_SETTINGS, PRESETS_DIR, PRESETS_CAMERA) + gDirUtilp->getDirDelimiter();

			if (LLFile::isdir(graphics_presets_folder))
			{
				LLFile::mkdir(gDirUtilp->getExpandedFilename(LL_PATH_NONE, dir_name, PRESETS_DIR, PRESETS_GRAPHIC));

				std::string file_name;
				while (gDirUtilp->getNextFileInDir(graphics_presets_folder, "*", file_name))
				{
					std::string source = gDirUtilp->getExpandedFilename(LL_PATH_NONE, graphics_presets_folder, file_name);

					if (LLFile::isfile(source.c_str()))
					{
						std::string target = gDirUtilp->add(gDirUtilp->add(gDirUtilp->add(dir_name, PRESETS_DIR), PRESETS_GRAPHIC), file_name);
						copy_prefs_file(source, target);
					}
				}
			}

			if (LLFile::isdir(camera_presets_folder))
			{
				LLFile::mkdir(gDirUtilp->getExpandedFilename(LL_PATH_NONE, dir_name, PRESETS_DIR, PRESETS_CAMERA));

				std::string file_name;
				while (gDirUtilp->getNextFileInDir(camera_presets_folder, "*", file_name))
				{
					std::string source = gDirUtilp->getExpandedFilename(LL_PATH_NONE, camera_presets_folder, file_name);

					if (LLFile::isfile(source.c_str()))
					{
						std::string target = gDirUtilp->add(gDirUtilp->add(gDirUtilp->add(dir_name, PRESETS_DIR), PRESETS_CAMERA), file_name);
						copy_prefs_file(source, target);
					}
				}
			}
		}
	}

	LLNotificationsUtil::add("BackupFinished");
}

void FSPanelPreferenceBackup::onClickRestoreSettings()
{
	// ask the user if they really want to restore and restart
	LLNotificationsUtil::add("SettingsRestoreNeedsLogout", LLSD(), LLSD(), boost::bind(&FSPanelPreferenceBackup::doRestoreSettings, this, _1, _2));
}

void FSPanelPreferenceBackup:: doRestoreSettings(const LLSD& notification, const LLSD& response)
{
	LL_INFOS("SettingsBackup") << "entered" << LL_ENDL;
	// Check the user's answer about restore and restart
	S32 option = LLNotificationsUtil::getSelectedOption(notification, response);

	// If canceled, do nothing
	if (option == 1)
	{
		LL_INFOS("SettingsBackup") << "restore canceled" << LL_ENDL;
		return;
	}

	// Get settings backup path
	std::string dir_name = gSavedSettings.getString("SettingsBackupPath");

	// Backup path is empty, ask the user where to find the backup
	if (dir_name.empty())
	{
		LL_INFOS("SettingsBackup") << "ask user for path to restore from" << LL_ENDL;
		onClickSetBackupSettingsPath();
	}

	// Remember the backup path
	dir_name = gSavedSettings.getString("SettingsBackupPath");

	// If the backup path is still empty, complain to the user and do nothing else
	if (dir_name.empty())
	{
		LL_INFOS("SettingsBackup") << "restore path empty" << LL_ENDL;
		LLNotificationsUtil::add("BackupPathEmpty");
		return;
	}

	// If the path does not exist, give up
	if (!LLFile::isdir(dir_name.c_str()))
	{
		LL_INFOS("SettingsBackup") << "backup path does not exist" << LL_ENDL;
		LLNotificationsUtil::add("BackupPathDoesNotExist");
		return;
	}

	// Close the window so the restored settings can't be destroyed by the user
	LLFloaterPreference* instance = LLFloaterReg::findTypedInstance<LLFloaterPreference>("preferences");
	if (instance)
	{
		instance->onBtnOK(LLSD());
	}

	if (gSavedSettings.getBOOL("RestoreGlobalSettings"))
	{
		// Get path and file names to backup and restore settings path
		std::string global_name = gSavedSettings.getString("ClientSettingsFile");
		std::string backup_global_name = gDirUtilp->getExpandedFilename(LL_PATH_NONE, dir_name,
					LLAppViewer::instance()->getSettingsFilename("Default", "Global"));

		// start clean
		LL_INFOS("SettingsBackup") << "clearing global settings" << LL_ENDL;
		gSavedSettings.resetToDefaults();

		// run restore on global controls
		LL_INFOS("SettingsBackup") << "restoring global settings from backup" << LL_ENDL;
		gSavedSettings.loadFromFile(backup_global_name);
		LL_INFOS("SettingsBackup") << "saving global settings" << LL_ENDL;
		gSavedSettings.saveToFile(global_name, TRUE);
	}

	// Get scroll list control that holds the list of global files
	LLScrollListCtrl* globalScrollList = getChild<LLScrollListCtrl>("restore_global_files_list");
	// Pull out all data
	std::vector<LLScrollListItem*> globalFileList = globalScrollList->getAllData();
	// Go over each entry
	for (size_t index = 0; index < globalFileList.size(); ++index)
	{
		// Get the next item in the list
		LLScrollListItem* item = globalFileList[index];
		// Look at the first column and make sure it's a checkbox control
		LLScrollListCheck* checkbox = dynamic_cast<LLScrollListCheck*>(item->getColumn(0));
		if (!checkbox)
			continue;
		// Only restore if this item is checked on
		if (checkbox->getCheckBox()->getValue().asBoolean())
		{
			// Get the path to restore for this item
			std::string file = item->getColumn(2)->getValue().asString();
			LL_INFOS("SettingsBackup") << "copying global file " << file << LL_ENDL;
			copy_prefs_file(
				gDirUtilp->getExpandedFilename(LL_PATH_NONE, dir_name, file),
				gDirUtilp->getExpandedFilename(LL_PATH_USER_SETTINGS, file));
		}
	}

	// Only restore per-account settings when the path is available
	std::string per_account_name = gDirUtilp->getExpandedFilename(LL_PATH_PER_SL_ACCOUNT,
				LLAppViewer::instance()->getSettingsFilename("Default", "PerAccount"));
	if (!per_account_name.empty())
	{
		// Get path and file names to the relevant settings files
		std::string userlower = gDirUtilp->getBaseFileName(gDirUtilp->getLindenUserDir(), false);
		std::string backup_per_account_folder = dir_name + gDirUtilp->getDirDelimiter() + userlower;
		std::string backup_per_account_name = gDirUtilp->getExpandedFilename(LL_PATH_NONE, backup_per_account_folder,
					LLAppViewer::instance()->getSettingsFilename("Default", "PerAccount"));

		if (gSavedSettings.getBOOL("RestorePerAccountSettings"))
		{
			// run restore on per-account controls
			LL_INFOS("SettingsBackup") << "restoring per account settings" << LL_ENDL;
			gSavedPerAccountSettings.loadFromFile(backup_per_account_name);
			LL_INFOS("SettingsBackup") << "saving per account settings" << LL_ENDL;
			gSavedPerAccountSettings.saveToFile(per_account_name, TRUE);
		}

		// Get scroll list control that holds the list of per account files
		LLScrollListCtrl* perAccountScrollList = getChild<LLScrollListCtrl>("restore_per_account_files_list");
		// Pull out all data
		std::vector<LLScrollListItem*> perAccountFileList = perAccountScrollList->getAllData();
		// Go over each entry
		for (size_t index = 0; index < perAccountFileList.size(); ++index)
		{
			// Get the next item in the list
			LLScrollListItem* item = perAccountFileList[index];
			// Look at the first column and make sure it's a checkbox control
			LLScrollListCheck* checkbox = dynamic_cast<LLScrollListCheck*>(item->getColumn(0));
			if (!checkbox)
				continue;
			// Only restore if this item is checked on
			if (checkbox->getCheckBox()->getValue().asBoolean())
			{
				// Get the path to restore for this item
				std::string file = item->getColumn(2)->getValue().asString();
				LL_INFOS("SettingsBackup") << "copying per account file " << file << LL_ENDL;
				copy_prefs_file(
					gDirUtilp->getExpandedFilename(LL_PATH_NONE, backup_per_account_folder, file),
					gDirUtilp->getExpandedFilename(LL_PATH_PER_SL_ACCOUNT, file));
			}
		}

		// toolbars get overwritten when LLToolbarView is destroyed, so make sure
		// the toolbars are updated here already
		LL_INFOS("SettingsBackup") << "clearing toolbars" << LL_ENDL;
		gToolBarView->clearToolbars();
		LL_INFOS("SettingsBackup") << "reloading toolbars" << LL_ENDL;
		gToolBarView->loadToolbars(FALSE);
#ifdef OPENSIM
		if (LLGridManager::instance().isInOpenSim())
		{
			LL_INFOS("SettingsBackup") << "reloading group mute list" << LL_ENDL;
			exoGroupMuteList::instance().loadMuteList();
		}
#endif
		FSAvatarRenderPersistence::instance().loadAvatarRenderSettings();

		LLPanelMainInventory::sSaveFilters = false;
		LLFavoritesOrderStorage::mSaveOnExit = false;
	}

	// Get scroll list control that holds the list of global folders
	LLScrollListCtrl* globalFoldersScrollList = getChild<LLScrollListCtrl>("restore_global_folders_list");
	// Pull out all data
	std::vector<LLScrollListItem*> globalFoldersList = globalFoldersScrollList->getAllData();
	// Go over each entry
	for (size_t index = 0; index < globalFoldersList.size(); ++index)
	{
		// Get the next item in the list
		LLScrollListItem* item = globalFoldersList[index];
		// Look at the first column and make sure it's a checkbox control
		LLScrollListCheck* checkbox = dynamic_cast<LLScrollListCheck*>(item->getColumn(0));
		if (!checkbox)
			continue;
		// Only restore if this item is checked on
		if (checkbox->getCheckBox()->getValue().asBoolean())
		{
			if (item->getValue().asString() != "presets")
			{
				// Get the path to restore for this item
				std::string folder = item->getColumn(2)->getValue().asString();

				std::string folder_name = gDirUtilp->getExpandedFilename(LL_PATH_USER_SETTINGS, folder) + gDirUtilp->getDirDelimiter();
				std::string backup_folder_name = gDirUtilp->getExpandedFilename(LL_PATH_NONE, dir_name, folder) + gDirUtilp->getDirDelimiter();

				LL_INFOS("SettingsBackup") << "restoring global folder: " << folder_name << LL_ENDL;

				// create folder if it's not there already
				LLFile::mkdir(folder_name.c_str());

				std::string file_name;
				while (gDirUtilp->getNextFileInDir(backup_folder_name, "*", file_name))
				{
					LL_INFOS("SettingsBackup") << "found entry: " << backup_folder_name + file_name << LL_ENDL;
					// only restore files, not subfolders
					if (LLFile::isfile(backup_folder_name + file_name.c_str()))
					{
						copy_prefs_file(backup_folder_name + file_name, folder_name + file_name);
					}
					else
					{
						LL_INFOS("SettingsBackup") << "skipping subfolder " << backup_folder_name + file_name << LL_ENDL;
					}
				}
			}
			else
			{
				LLFile::mkdir(gDirUtilp->getExpandedFilename(LL_PATH_USER_SETTINGS, PRESETS_DIR));

				std::string presets_folder = gDirUtilp->getExpandedFilename(LL_PATH_NONE, dir_name, PRESETS_DIR) + gDirUtilp->getDirDelimiter();
				std::string graphics_presets_folder = gDirUtilp->getExpandedFilename(LL_PATH_NONE, dir_name, PRESETS_DIR, PRESETS_GRAPHIC) + gDirUtilp->getDirDelimiter();
				std::string camera_presets_folder =  gDirUtilp->getExpandedFilename(LL_PATH_NONE, dir_name, PRESETS_DIR, PRESETS_CAMERA) + gDirUtilp->getDirDelimiter();

				if (LLFile::isdir(graphics_presets_folder))
				{
					LLFile::mkdir(gDirUtilp->getExpandedFilename(LL_PATH_USER_SETTINGS, PRESETS_DIR, PRESETS_GRAPHIC));

					std::string file_name;
					while (gDirUtilp->getNextFileInDir(graphics_presets_folder, "*", file_name))
					{
						std::string source = gDirUtilp->getExpandedFilename(LL_PATH_NONE, graphics_presets_folder, file_name);

						if (LLFile::isfile(source.c_str()))
						{
							std::string target = gDirUtilp->add(gDirUtilp->getExpandedFilename(LL_PATH_USER_SETTINGS, PRESETS_DIR, PRESETS_GRAPHIC), file_name);
							copy_prefs_file(source, target);
						}
					}
				}

				if (LLFile::isdir(camera_presets_folder))
				{
					LLFile::mkdir(gDirUtilp->getExpandedFilename(LL_PATH_USER_SETTINGS, PRESETS_DIR, PRESETS_CAMERA));

					std::string file_name;
					while (gDirUtilp->getNextFileInDir(camera_presets_folder, "*", file_name))
					{
						std::string source = gDirUtilp->getExpandedFilename(LL_PATH_NONE, camera_presets_folder, file_name);

						if (LLFile::isfile(source.c_str()))
						{
							std::string target = gDirUtilp->add(gDirUtilp->getExpandedFilename(LL_PATH_USER_SETTINGS, PRESETS_DIR, PRESETS_CAMERA), file_name);
							copy_prefs_file(source, target);
						}
					}
				}
			}
		}
	}
	// <FS:CR> Set this true so we can update newer settings with their deprecated counterparts on next launch
	gSavedSettings.setBOOL("FSFirstRunAfterSettingsRestore", TRUE);
	
	// Tell the user we have finished restoring settings and the viewer must shut down
	LLNotificationsUtil::add("RestoreFinished", LLSD(), LLSD(), boost::bind(&FSPanelPreferenceBackup::onQuitConfirmed, this, _1, _2));
}

// User confirmed the shutdown and we proceed
void FSPanelPreferenceBackup::onQuitConfirmed(const LLSD& notification,const LLSD& response)
{
	// Make sure the viewer will not save any settings on exit, so our copied files will survive
	LLAppViewer::instance()->setSaveSettingsOnExit(FALSE);
	// Quit the viewer so all gets saved immediately
	LL_INFOS("SettingsBackup") << "setting to quit" << LL_ENDL;
	LLAppViewer::instance()->requestQuit();
}

void FSPanelPreferenceBackup::onClickSelectAll()
{
	doSelect(TRUE);
}

void FSPanelPreferenceBackup::onClickDeselectAll()
{
	doSelect(FALSE);
}

void FSPanelPreferenceBackup::doSelect(BOOL all)
{
	// Get scroll list control that holds the list of global files
	LLScrollListCtrl* globalScrollList = getChild<LLScrollListCtrl>("restore_global_files_list");
	// Get scroll list control that holds the list of per account files
	LLScrollListCtrl* perAccountScrollList = getChild<LLScrollListCtrl>("restore_per_account_files_list");
	// Get scroll list control that holds the list of global folders
	LLScrollListCtrl* globalFoldersScrollList = getChild<LLScrollListCtrl>("restore_global_folders_list");

	applySelection(globalScrollList, all);
	applySelection(perAccountScrollList, all);
	applySelection(globalFoldersScrollList, all);
}

void FSPanelPreferenceBackup::applySelection(LLScrollListCtrl* control, BOOL all)
{
	// Pull out all data
	std::vector<LLScrollListItem*> itemList = control->getAllData();
	// Go over each entry
	for (size_t index = 0; index < itemList.size(); ++index)
	{
		// Get the next item in the list
		LLScrollListItem* item = itemList[index];
		// Check/uncheck the box only when the item is enabled
		if (item->getEnabled())
		{
			// Look at the first column and make sure it's a checkbox control
			LLScrollListCheck* checkbox = dynamic_cast<LLScrollListCheck*>(item->getColumn(0));
			if (checkbox)
			{
				checkbox->getCheckBox()->setValue(all);
			}
		}
	}
}
// </FS:Zi>

// <FS:Kadah>
void LLFloaterPreference::loadFontPresetsFromDir(const std::string& dir, LLComboBox* font_selection_combo)
{
	LLDirIterator dir_iter(dir, "*.xml");
	std::string file;
	while (dir_iter.next(file))
	{
		//hack to deal with "fonts.xml" 
		if (file == "fonts.xml")
		{
			font_selection_combo->add("Deja Vu", file);
		}
		//hack to get "fonts_[name].xml" to "Name"
		else
		{
			std::string fontpresetname = file.substr(6, file.length() - 10);
			LLStringUtil::replaceChar(fontpresetname, '_', ' ');
			fontpresetname[0] = LLStringOps::toUpper(fontpresetname[0]);
			font_selection_combo->add(fontpresetname, file);
		}
	}
}

void LLFloaterPreference::populateFontSelectionCombo()
{
	LLComboBox* font_selection_combo = getChild<LLComboBox>("Fontsettingsfile");
	if (font_selection_combo)
	{
		const std::string fontDir(gDirUtilp->getExpandedFilename(LL_PATH_FONTS, "", ""));
		const std::string userfontDir(gDirUtilp->getExpandedFilename(LL_PATH_USER_SETTINGS , "fonts", ""));

		// Load fonts.xmls from the install dir first then user_settings
		loadFontPresetsFromDir(fontDir, font_selection_combo);
		loadFontPresetsFromDir(userfontDir, font_selection_combo);

		font_selection_combo->setValue(gSavedSettings.getString("FSFontSettingsFile"));
	}
}
// </FS:Kadah>

// <FS:AW optional opensim support>
static LLPanelInjector<LLPanelPreferenceOpensim> t_pref_opensim("panel_preference_opensim");

#ifdef OPENSIM
LLPanelPreferenceOpensim::LLPanelPreferenceOpensim() : LLPanelPreference(),
	mGridListControl(NULL)
{
	mCommitCallbackRegistrar.add("Pref.ClearDebugSearchURL", boost::bind(&LLPanelPreferenceOpensim::onClickClearDebugSearchURL, this));
	mCommitCallbackRegistrar.add("Pref.PickDebugSearchURL", boost::bind(&LLPanelPreferenceOpensim::onClickPickDebugSearchURL, this));
	mCommitCallbackRegistrar.add("Pref.AddGrid", boost::bind(&LLPanelPreferenceOpensim::onClickAddGrid, this));
	mCommitCallbackRegistrar.add("Pref.ClearGrid", boost::bind(&LLPanelPreferenceOpensim::onClickClearGrid, this));
	mCommitCallbackRegistrar.add("Pref.RefreshGrid", boost::bind( &LLPanelPreferenceOpensim::onClickRefreshGrid, this));
	mCommitCallbackRegistrar.add("Pref.RemoveGrid", boost::bind( &LLPanelPreferenceOpensim::onClickRemoveGrid, this));
	mCommitCallbackRegistrar.add("Pref.SaveGrid", boost::bind(&LLPanelPreferenceOpensim::onClickSaveGrid, this));
}

BOOL LLPanelPreferenceOpensim::postBuild()
{
	mEditorGridName = findChild<LLLineEditor>("name_edit");
	mEditorGridURI = findChild<LLLineEditor>("grid_uri_edit");
	mEditorLoginPage = findChild<LLLineEditor>("login_page_edit");
	mEditorHelperURI = findChild<LLLineEditor>("helper_uri_edit");
	mEditorWebsite = findChild<LLLineEditor>("website_edit");
	mEditorSupport = findChild<LLLineEditor>("support_edit");
	mEditorRegister = findChild<LLLineEditor>("register_edit");
	mEditorPassword = findChild<LLLineEditor>("password_edit");
	mEditorSearch = findChild<LLLineEditor>("search_edit");
	mEditorGridMessage = findChild<LLLineEditor>("message_edit");
	mGridListControl = getChild<LLScrollListCtrl>("grid_list");
	mGridListControl->setCommitCallback(boost::bind(&LLPanelPreferenceOpensim::onSelectGrid, this));
	refreshGridList();

	return LLPanelPreference::postBuild();
}

void LLPanelPreferenceOpensim::onSelectGrid()
{
	LLSD  grid_info;
	std::string grid = mGridListControl->getSelectedValue();
	LLGridManager::getInstance()->getGridData(grid, grid_info);
	
	mEditorGridName->setText(grid_info[GRID_LABEL_VALUE].asString());
	mEditorGridURI->setText(grid_info[GRID_LOGIN_URI_VALUE][0].asString());
	mEditorLoginPage->setText(grid_info[GRID_LOGIN_PAGE_VALUE].asString());
	mEditorHelperURI->setText(grid_info[GRID_HELPER_URI_VALUE].asString());
	mEditorWebsite->setText(grid_info["about"].asString());
	mEditorSupport->setText(grid_info["help"].asString());
	mEditorRegister->setText(grid_info[GRID_REGISTER_NEW_ACCOUNT].asString());
	mEditorPassword->setText(grid_info[GRID_FORGOT_PASSWORD].asString());
	mEditorSearch->setText(grid_info["search"].asString());
	mEditorGridMessage->setText(grid_info["message"].asString());
}

void LLPanelPreferenceOpensim::apply()
{
	LLGridManager::getInstance()->saveGridList();
	FSPanelLogin::updateServer();
}

void LLPanelPreferenceOpensim::cancel()
{
	LLGridManager::getInstance()->resetGrids();
	FSPanelLogin::updateServer();
}

void LLPanelPreferenceOpensim::onClickAddGrid()
{

	std::string new_grid = gSavedSettings.getString("OpensimPrefsAddGrid");

	if (!new_grid.empty())
	{
		getChild<LLUICtrl>("grid_management_panel")->setEnabled(FALSE);
		LLGridManager::getInstance()->addGridListChangedCallback(boost::bind(&LLPanelPreferenceOpensim::addedGrid, this, _1));
		LLGridManager::getInstance()->addGrid(new_grid);
	}
}

void LLPanelPreferenceOpensim::addedGrid(bool success)
{
	if (success)
	{
		onClickClearGrid();
	}
	refreshGridList(success);
}

// TODO: Save changes to grid entries
void LLPanelPreferenceOpensim::onClickSaveGrid()
{
	LLSD  grid_info;
	grid_info[GRID_VALUE] = mGridListControl->getSelectedValue();
	grid_info[GRID_LABEL_VALUE] = mEditorGridName->getValue();
	grid_info[GRID_LOGIN_URI_VALUE][0] = mEditorGridURI->getValue();
	grid_info[GRID_LOGIN_PAGE_VALUE] = mEditorLoginPage->getValue();
	grid_info[GRID_HELPER_URI_VALUE] = mEditorHelperURI->getValue();
	grid_info["about"] = mEditorWebsite->getValue();
	grid_info["help"] = mEditorSupport->getValue();
	grid_info[GRID_REGISTER_NEW_ACCOUNT] = mEditorRegister->getValue();
	grid_info[GRID_FORGOT_PASSWORD] = mEditorPassword->getValue();
	grid_info["search"] = mEditorSearch->getValue();
	grid_info["message"] = mEditorGridMessage->getValue();

	// GridEntry* grid_entry = new GridEntry;
	// grid_entry->grid = grid_info;
	// grid_entry->set_current = false;
	
	//getChild<LLUICtrl>("grid_management_panel")->setEnabled(FALSE);
	//LLGridManager::getInstance()->addGridListChangedCallback(boost::bind(&LLPanelPreferenceOpensim::addedGrid, this, _1));
	//LLGridManager::getInstance()->addGrid(grid_entry, LLGridManager::MANUAL);
}

void LLPanelPreferenceOpensim::onClickClearGrid()
{
	gSavedSettings.setString("OpensimPrefsAddGrid", std::string());
}

void LLPanelPreferenceOpensim::onClickRefreshGrid()
{
	std::string grid = mGridListControl->getSelectedValue();
	getChild<LLUICtrl>("grid_management_panel")->setEnabled(FALSE);
	LLGridManager::getInstance()->addGridListChangedCallback(boost::bind(&LLPanelPreferenceOpensim::refreshGridList, this, _1));
	LLGridManager::getInstance()->reFetchGrid(grid);
}

void LLPanelPreferenceOpensim::onClickRemoveGrid()
{
	std::string grid = mGridListControl->getSelectedValue();
	LLSD args;

	if (grid != LLGridManager::getInstance()->getGrid())
	{
		args["REMOVE_GRID"] = grid;
		LLSD payload = grid;
		LLNotificationsUtil::add("ConfirmRemoveGrid", args, payload, boost::bind(&LLPanelPreferenceOpensim::removeGridCB, this,  _1, _2));
	}
	else
	{
		args["REMOVE_GRID"] = LLGridManager::getInstance()->getGridLabel();
		LLNotificationsUtil::add("CanNotRemoveConnectedGrid", args);
	}
}

bool LLPanelPreferenceOpensim::removeGridCB(const LLSD& notification, const LLSD& response)
{
	const S32 option = LLNotificationsUtil::getSelectedOption(notification, response);
	if (0 == option)
	{
		std::string grid = notification["payload"].asString();
		getChild<LLUICtrl>("grid_management_panel")->setEnabled(FALSE);
		/*mGridListChanged =*/ LLGridManager::getInstance()->addGridListChangedCallback(boost::bind(&LLPanelPreferenceOpensim::refreshGridList, this, _1));
		LLGridManager::getInstance()->removeGrid(grid);
	}
	return false;
}

void LLPanelPreferenceOpensim::refreshGridList(bool success)
{
	FSPanelLogin::updateServer();

	getChild<LLUICtrl>("grid_management_panel")->setEnabled(TRUE);

	if (!mGridListControl)
	{
		LL_WARNS() << "No GridListControl - bug or out of memory" << LL_ENDL;
		return;
	}

	mGridListControl->operateOnAll(LLCtrlListInterface::OP_DELETE);
	mGridListControl->sortByColumnIndex(0, TRUE);

	std::map<std::string, std::string> known_grids = LLGridManager::getInstance()->getKnownGrids();
        std::map<std::string, std::string>::iterator grid_iter = known_grids.begin();
	for(; grid_iter != known_grids.end(); grid_iter++)
	{
		if (!grid_iter->first.empty() && !grid_iter->second.empty())
		{
			LLURI login_uri = LLURI(LLGridManager::getInstance()->getLoginURI(grid_iter->first));
			LLSD element;
			const std::string connected_grid = LLGridManager::getInstance()->getGrid();

			std::string style = "NORMAL";
			if (connected_grid == grid_iter->first)
			{
				style = "BOLD";
			}

			int col = 0;
			element["id"] = grid_iter->first;
			element["columns"][col]["column"] = "grid_label";
			element["columns"][col]["value"] = grid_iter->second;
			element["columns"][col]["font"]["name"] = "SANSSERIF";
			element["columns"][col]["font"]["style"] = style;
			col++;
			element["columns"][col]["column"] = "login_uri";
			element["columns"][col]["value"] = login_uri.authority();
			element["columns"][col]["font"]["name"] = "SANSSERIF";
			element["columns"][col]["font"]["style"] = style;
	
			mGridListControl->addElement(element);
		}
	}
}

void LLPanelPreferenceOpensim::onClickClearDebugSearchURL()
{
	LLNotificationsUtil::add("ConfirmClearDebugSearchURL", LLSD(), LLSD(), callback_clear_debug_search);
}

void LLPanelPreferenceOpensim::onClickPickDebugSearchURL()
{

	LLNotificationsUtil::add("ConfirmPickDebugSearchURL", LLSD(), LLSD(),callback_pick_debug_search );
}
#else
void no_cb()
{ }

LLPanelPreferenceOpensim::LLPanelPreferenceOpensim() : LLPanelPreference()
{
	mCommitCallbackRegistrar.add("Pref.ClearDebugSearchURL", boost::bind(&no_cb));
	mCommitCallbackRegistrar.add("Pref.PickDebugSearchURL", boost::bind(&no_cb));
	mCommitCallbackRegistrar.add("Pref.AddGrid", boost::bind(&no_cb));
	mCommitCallbackRegistrar.add("Pref.ClearGrid", boost::bind(&no_cb));
	mCommitCallbackRegistrar.add("Pref.RefreshGrid", boost::bind(&no_cb));
	mCommitCallbackRegistrar.add("Pref.RemoveGrid", boost::bind(&no_cb));
	mCommitCallbackRegistrar.add("Pref.SaveGrid", boost::bind(&no_cb));
}
#endif
// <FS:AW optional opensim support>

// <FS:Ansariel> Output device selection
static LLPanelInjector<FSPanelPreferenceSounds> t_pref_sounds("panel_preference_sounds");

FSPanelPreferenceSounds::FSPanelPreferenceSounds() :
	LLPanelPreference(),
	mOutputDevicePanel(nullptr),
	mOutputDeviceComboBox(nullptr),
	mOutputDeviceListChangedConnection()
{ }

FSPanelPreferenceSounds::~FSPanelPreferenceSounds()
{
	if (mOutputDeviceListChangedConnection.connected())
	{
		mOutputDeviceListChangedConnection.disconnect();
	}
}

BOOL FSPanelPreferenceSounds::postBuild()
{
	mOutputDevicePanel = findChild<LLPanel>("output_device_settings_panel");
	mOutputDeviceComboBox = findChild<LLComboBox>("sound_output_device");

#if LL_FMODSTUDIO || LL_FMODEX
	if (gAudiop && mOutputDevicePanel && mOutputDeviceComboBox)
	{
		gSavedSettings.getControl("FSOutputDeviceUUID")->getSignal()->connect(boost::bind(&FSPanelPreferenceSounds::onOutputDeviceChanged, this, _2));

		mOutputDeviceListChangedConnection = gAudiop->setOutputDeviceListChangedCallback(boost::bind(&FSPanelPreferenceSounds::onOutputDeviceListChanged, this, _1));
		onOutputDeviceListChanged(gAudiop->getDevices());

		mOutputDeviceComboBox->setCommitCallback(boost::bind(&FSPanelPreferenceSounds::onOutputDeviceSelectionChanged, this, _2));
	}
#else
	if (mOutputDevicePanel)
	{
		mOutputDevicePanel->setVisible(FALSE);
	}
#endif

	return LLPanelPreference::postBuild();
}

void FSPanelPreferenceSounds::onOutputDeviceChanged(const LLSD& new_value)
{
	mOutputDeviceComboBox->setSelectedByValue(new_value.asUUID(), TRUE);
}

void FSPanelPreferenceSounds::onOutputDeviceSelectionChanged(const LLSD& new_value)
{
	gSavedSettings.setString("FSOutputDeviceUUID", mOutputDeviceComboBox->getSelectedValue().asString());
}

void FSPanelPreferenceSounds::onOutputDeviceListChanged(LLAudioEngine::output_device_map_t output_devices)
{
	LLUUID selected_device(gSavedSettings.getString("FSOutputDeviceUUID"));
	mOutputDeviceComboBox->removeall();

	if (output_devices.empty())
	{
		LL_INFOS() << "No output devices available" << LL_ENDL;
		mOutputDeviceComboBox->add(mOutputDevicePanel->getString("output_no_device"), LLUUID::null);

		if (selected_device != LLUUID::null)
		{
			LL_INFOS() << "Non-default device selected - adding unavailable for " << selected_device << LL_ENDL;
			mOutputDeviceComboBox->add(mOutputDevicePanel->getString("output_device_unavailable"), selected_device);
		}
	}
	else
	{
		bool selected_device_found = false;

		mOutputDeviceComboBox->add(mOutputDevicePanel->getString("output_default_text"), LLUUID::null);
		selected_device_found = selected_device == LLUUID::null;

		for (auto device : output_devices)
		{
			mOutputDeviceComboBox->add(device.second.empty() ? mOutputDevicePanel->getString("output_name_no_device") : device.second, device.first);

			if (!selected_device_found && device.first == selected_device)
			{
				LL_INFOS() << "Found selected device \"" << device.second << "\" (" << device.first << ")" << LL_ENDL;
				selected_device_found = true;
			}
		}

		if (!selected_device_found)
		{
			LL_INFOS() << "Selected device " << selected_device << " NOT found - adding unavailable" << LL_ENDL;
			mOutputDeviceComboBox->add(mOutputDevicePanel->getString("output_device_unavailable"), selected_device);
		}
	}

	mOutputDeviceComboBox->setSelectedByValue(selected_device, TRUE);
}
// </FS:Ansariel><|MERGE_RESOLUTION|>--- conflicted
+++ resolved
@@ -2129,9 +2129,11 @@
 
 	////Deferred/SSAO/Shadows
 	//BOOL bumpshiny = gGLManager.mHasCubeMap && LLCubeMap::sUseCubeMaps && LLFeatureManager::getInstance()->isFeatureAvailable("RenderObjectBump") && gSavedSettings.getBOOL("RenderObjectBump");
+	//BOOL transparent_water = LLFeatureManager::getInstance()->isFeatureAvailable("RenderTransparentWater") && gSavedSettings.getBOOL("RenderTransparentWater");
 	//BOOL shaders = gSavedSettings.getBOOL("WindLightUseAtmosShaders");
 	//BOOL enabled = LLFeatureManager::getInstance()->isFeatureAvailable("RenderDeferred") &&
 	//					bumpshiny &&
+	//					transparent_water &&
 	//					shaders && 
 	//					gGLManager.mHasFramebufferObject &&
 	//					gSavedSettings.getBOOL("RenderAvatarVP") &&
@@ -2262,21 +2264,11 @@
 	sky->setEnabled(TRUE);
 
 	//Deferred/SSAO/Shadows
-<<<<<<< HEAD
 	LLCheckBoxCtrl* ctrl_deferred = getChild<LLCheckBoxCtrl>("UseLightShaders");
 
 	BOOL enabled = LLFeatureManager::getInstance()->isFeatureAvailable("RenderDeferred") &&
 						((bumpshiny_ctrl && bumpshiny_ctrl->get()) ? TRUE : FALSE) &&
 						((transparent_water_ctrl && transparent_water_ctrl->get()) ? TRUE : FALSE) &&
-=======
-	BOOL bumpshiny = gGLManager.mHasCubeMap && LLCubeMap::sUseCubeMaps && LLFeatureManager::getInstance()->isFeatureAvailable("RenderObjectBump") && gSavedSettings.getBOOL("RenderObjectBump");
-	BOOL transparent_water = LLFeatureManager::getInstance()->isFeatureAvailable("RenderTransparentWater") && gSavedSettings.getBOOL("RenderTransparentWater");
-	BOOL shaders = gSavedSettings.getBOOL("WindLightUseAtmosShaders");
-	BOOL enabled = LLFeatureManager::getInstance()->isFeatureAvailable("RenderDeferred") &&
-						bumpshiny &&
-						transparent_water &&
-						shaders && 
->>>>>>> 61e979e6
 						gGLManager.mHasFramebufferObject &&
 						gSavedSettings.getBOOL("RenderAvatarVP") &&
 						(ctrl_wind_light->get()) ? TRUE : FALSE;
