--- conflicted
+++ resolved
@@ -718,7 +718,6 @@
 	fov_slider->setMinValue(LLViewerCamera::getInstance()->getMinView());
 	fov_slider->setMaxValue(LLViewerCamera::getInstance()->getMaxView());
 
-<<<<<<< HEAD
 // [SL:KB] - Patch: Viewer-CrashReporting | Checked: 2011-06-11 (Catznip-2.6.c) | Added: Catznip-2.6.0c
 #ifndef LL_SEND_CRASH_REPORTS
 	// Hide the crash report tab if crash reporting isn't enabled
@@ -795,8 +794,6 @@
 	childSetEnabled("FSDisableWMIProbing", FALSE);
 #endif
 	// </FS:Ansariel>
-=======
->>>>>>> 479f13d5
 
 	return TRUE;
 }
