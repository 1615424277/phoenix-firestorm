--- conflicted
+++ resolved
@@ -2086,10 +2086,10 @@
 
 void LLFloaterPreference::refreshEnabledState()
 {
-<<<<<<< HEAD
 	// <FS:Ansariel> Improved graphics preferences
 	//LLCheckBoxCtrl* ctrl_wind_light = getChild<LLCheckBoxCtrl>("WindLightUseAtmosShaders");
 	//LLCheckBoxCtrl* ctrl_deferred = getChild<LLCheckBoxCtrl>("UseLightShaders");
+    LLCheckBoxCtrl* ctrl_pbr = getChild<LLCheckBoxCtrl>("UsePBRShaders");
 
 	//// if vertex shaders off, disable all shader related products
 	//if (!LLFeatureManager::getInstance()->isFeatureAvailable("WindLightUseAtmosShaders"))
@@ -2112,11 +2112,6 @@
 	//					(ctrl_wind_light->get()) ? TRUE : FALSE;
 
 	//ctrl_deferred->setEnabled(enabled);
-=======
-	LLCheckBoxCtrl* ctrl_wind_light = getChild<LLCheckBoxCtrl>("WindLightUseAtmosShaders");
-	LLCheckBoxCtrl* ctrl_deferred = getChild<LLCheckBoxCtrl>("UseLightShaders");
-    LLCheckBoxCtrl* ctrl_pbr = getChild<LLCheckBoxCtrl>("UsePBRShaders");
->>>>>>> 69aef3a8
 
 	F32 mem_multiplier = gSavedSettings.getF32("RenderTextureMemoryMultiple");
 	
@@ -2157,22 +2152,12 @@
 	gamma_ctrl->setEnabled(!gPipeline.canUseWindLightShaders());
 	getChildView("fog")->setEnabled(!gPipeline.canUseWindLightShaders());
 
-<<<<<<< HEAD
 	// anti-aliasing
 	{
 		LLUICtrl* fsaa_ctrl = getChild<LLUICtrl>("fsaa");
 		
 		// Enable or disable the control, the "Antialiasing:" label and the restart warning
 		// based on code support for the feature on the current hardware.
-=======
-    //PBR
-    BOOL deferred = gSavedSettings.getBOOL("RenderDeferred");
-    // TODO: add "RenderPBR" to LLFeatureManager
-    ctrl_pbr->setEnabled(deferred);
-
-	// Cannot have floater active until caps have been received
-	getChild<LLButton>("default_creation_permissions")->setEnabled(LLStartUp::getStartupState() < STATE_STARTED ? false : true);
->>>>>>> 69aef3a8
 
 		if (gPipeline.canUseAntiAliasing())
 		{
@@ -2241,6 +2226,11 @@
 						(ctrl_wind_light->get()) ? TRUE : FALSE;
 
 	ctrl_deferred->setEnabled(enabled);
+
+    //PBR
+    BOOL deferred = gSavedSettings.getBOOL("RenderDeferred");
+    // TODO: add "RenderPBR" to LLFeatureManager
+    ctrl_pbr->setEnabled(deferred);
 
 	LLCheckBoxCtrl* ctrl_ssao = getChild<LLCheckBoxCtrl>("UseSSAO");
 	LLCheckBoxCtrl* ctrl_dof = getChild<LLCheckBoxCtrl>("UseDoF");
