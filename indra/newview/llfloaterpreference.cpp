
/** 
 * @file llfloaterpreference.cpp
 * @brief Global preferences with and without persistence.
 *
 * $LicenseInfo:firstyear=2002&license=viewerlgpl$
 * Second Life Viewer Source Code
 * Copyright (C) 2010, Linden Research, Inc.
 * 
 * This library is free software; you can redistribute it and/or
 * modify it under the terms of the GNU Lesser General Public
 * License as published by the Free Software Foundation;
 * version 2.1 of the License only.
 * 
 * This library is distributed in the hope that it will be useful,
 * but WITHOUT ANY WARRANTY; without even the implied warranty of
 * MERCHANTABILITY or FITNESS FOR A PARTICULAR PURPOSE.  See the GNU
 * Lesser General Public License for more details.
 * 
 * You should have received a copy of the GNU Lesser General Public
 * License along with this library; if not, write to the Free Software
 * Foundation, Inc., 51 Franklin Street, Fifth Floor, Boston, MA  02110-1301  USA
 * 
 * Linden Research, Inc., 945 Battery Street, San Francisco, CA  94111  USA
 * $/LicenseInfo$
 */

/*

 * App-wide preferences.  Note that these are not per-user,
 * because we need to load many preferences before we have
 * a login name.
 */

#include "llviewerprecompiledheaders.h"

#include "llfloaterpreference.h"

#include "message.h"
#include "llfloaterautoreplacesettings.h"
#include "llviewertexturelist.h"
#include "llagent.h"
#include "llagentcamera.h"
#include "llcheckboxctrl.h"
#include "llcolorswatch.h"
#include "llcombobox.h"
#include "llcommandhandler.h"
#include "lldirpicker.h"
#include "lleventtimer.h"
#include "llfeaturemanager.h"
#include "llfocusmgr.h"
//#include "llfirstuse.h"
#include "llfloaterreg.h"
#include "llfloaterabout.h"
#include "llfavoritesbar.h"
#include "llfloaterpreferencesgraphicsadvanced.h"
#include "llfloatersidepanelcontainer.h"
// <FS:Ansariel> [FS communication UI]
//#include "llfloaterimsession.h"
#include "fsfloaterim.h"
#include "fsfloaternearbychat.h"
// </FS:Ansariel> [FS communication UI]
#include "llkeyboard.h"
#include "llmodaldialog.h"
#include "llnavigationbar.h"
#include "llfloaterimnearbychat.h"
#include "llnotifications.h"
#include "llnotificationsutil.h"
#include "llnotificationtemplate.h"
// <FS:Ansariel> [FS Login Panel]
//#include "llpanellogin.h"
#include "fspanellogin.h"
// </FS:Ansariel> [FS Login Panel]
#include "llpanelvoicedevicesettings.h"
#include "llradiogroup.h"
#include "llsearchcombobox.h"
#include "llsky.h"
#include "llscrolllistctrl.h"
#include "llscrolllistitem.h"
#include "llsliderctrl.h"
#include "lltabcontainer.h"
#include "lltrans.h"
#include "llviewercontrol.h"
#include "llviewercamera.h"
#include "llviewereventrecorder.h"
#include "llviewermessage.h"
#include "llviewerwindow.h"
#include "llviewerthrottle.h"
#include "llvoavatarself.h"
#include "llvotree.h"
#include "llvosky.h"
#include "llfloaterpathfindingconsole.h"
// linden library includes
#include "llavatarnamecache.h"
#include "llerror.h"
#include "llfontgl.h"
#include "llrect.h"
#include "llstring.h"

// project includes

#include "llbutton.h"
#include "llflexibleobject.h"
#include "lllineeditor.h"
#include "llresmgr.h"
#include "llspinctrl.h"
#include "llstartup.h"
#include "lltextbox.h"
#include "llui.h"
#include "llviewerobjectlist.h"
#include "llvovolume.h"
#include "llwindow.h"
#include "llworld.h"
#include "lluictrlfactory.h"
#include "llviewermedia.h"
#include "llpluginclassmedia.h"
#include "llteleporthistorystorage.h"
#include "llproxy.h"
#include "llweb.h"
// [RLVa:KB] - Checked: 2010-03-18 (RLVa-1.2.0a)
#include "rlvactions.h"
// [/RLVa:KB]

#include "lllogininstance.h"        // to check if logged in yet
#include "llsdserialize.h"
#include "llpresetsmanager.h"
#include "llviewercontrol.h"
#include "llpresetsmanager.h"

#include "llsearchableui.h"

// Firestorm Includes
#include "exogroupmutelist.h"
#include "fsavatarrenderpersistence.h"
#include "fsdroptarget.h"
#include "fsfloaterimcontainer.h"
#include "growlmanager.h"
#include "lfsimfeaturehandler.h"
#include "llaudioengine.h" // <FS:Ansariel> Output device selection
#include "llavatarname.h"	// <FS:CR> Deeper name cache stuffs
#include "llclipboard.h"	// <FS:Zi> Support preferences search SLURLs
#include "lldiriterator.h"	// <Kadah> for populating the fonts combo
#include "lleventtimer.h"
#include "llline.h"
#include "lllocationhistory.h"
#include "llpanelblockedlist.h"
#include "llpanelmaininventory.h"
#include "llscrolllistctrl.h"
#include "llsdserialize.h" // KB: SkinsSelector
#include "llspellcheck.h"
#include "lltoolbarview.h"
#include "llviewermenufile.h" // <FS:LO> FIRE-23606 Reveal path to external script editor in prefernces
#include "llviewernetwork.h" // <FS:AW  opensim search support>
#include "llviewershadermgr.h"
#include "NACLantispam.h"
#include "../llcrashlogger/llcrashlogger.h"
#if LL_WINDOWS
#include <VersionHelpers.h>
#endif

// <FS:LO> FIRE-23606 Reveal path to external script editor in prefernces
#if LL_DARWIN
#include <CoreFoundation/CFURL.h>
#include <CoreFoundation/CFBundle.h>	// [FS:CR]
#endif
// </FS:LO>

#include "fsperfstats.h"// <FS:Beq/> perfstats

// <FS:Zi> FIRE-19539 - Include the alert messages in Prefs>Notifications>Alerts in preference Search.
#include "llfiltereditor.h"
#include "llviewershadermgr.h"
//<FS:HG> FIRE-6340, FIRE-6567 - Setting Bandwidth issues
//const F32 BANDWIDTH_UPDATER_TIMEOUT = 0.5f;
char const* const VISIBILITY_DEFAULT = "default";
char const* const VISIBILITY_HIDDEN = "hidden";

//control value for middle mouse as talk2push button
//const static std::string MIDDLE_MOUSE_CV = "MiddleMouse"; // for voice client and redability
//const static std::string MOUSE_BUTTON_4_CV = "MouseButton4";
//const static std::string MOUSE_BUTTON_5_CV = "MouseButton5";

/// This must equal the maximum value set for the IndirectMaxComplexity slider in panel_preferences_graphics1.xml
static const U32 INDIRECT_MAX_ARC_OFF = 101; // all the way to the right == disabled
static const U32 MIN_INDIRECT_ARC_LIMIT = 1; // must match minimum of IndirectMaxComplexity in panel_preferences_graphics1.xml
static const U32 MAX_INDIRECT_ARC_LIMIT = INDIRECT_MAX_ARC_OFF-1; // one short of all the way to the right...

/// These are the effective range of values for RenderAvatarMaxComplexity
static const F32 MIN_ARC_LIMIT =  20000.0f;
static const F32 MAX_ARC_LIMIT = 350000.0f;
static const F32 MIN_ARC_LOG = log(MIN_ARC_LIMIT);
static const F32 MAX_ARC_LOG = log(MAX_ARC_LIMIT);
static const F32 ARC_LIMIT_MAP_SCALE = (MAX_ARC_LOG - MIN_ARC_LOG) / (MAX_INDIRECT_ARC_LIMIT - MIN_INDIRECT_ARC_LIMIT);

// <FS:Zi> FIRE-19539 - Include the alert messages in Prefs>Notifications>Alerts in preference Search.
// define these constants so any future changes will be easier and less error prone
static const S32 COLUMN_POPUP_SPACER = 0;
static const S32 COLUMN_POPUP_CHECKBOX = 1;
static const S32 COLUMN_POPUP_LABEL = 2;
// </FS:Zi>

struct LabelDef : public LLInitParam::Block<LabelDef>
{
    Mandatory<std::string> name;
    Mandatory<std::string> value;

    LabelDef()
        : name("name"),
        value("value")
    {}
};

struct LabelTable : public LLInitParam::Block<LabelTable>
{
    Multiple<LabelDef> labels;
    LabelTable()
        : labels("label")
    {}
};


// global functions 

// helper functions for getting/freeing the web browser media
// if creating/destroying these is too slow, we'll need to create
// a static member and update all our static callbacks

void handleNameTagOptionChanged(const LLSD& newvalue);	
void handleDisplayNamesOptionChanged(const LLSD& newvalue);	
bool callback_clear_browser_cache(const LLSD& notification, const LLSD& response);
bool callback_clear_cache(const LLSD& notification, const LLSD& response);

// <Firestorm>
bool callback_clear_inventory_cache(const LLSD& notification, const LLSD& response);
void handleFlightAssistOptionChanged(const LLSD& newvalue);
void handleMovelockOptionChanged(const LLSD& newvalue);
void handleMovelockAfterMoveOptionChanged(const LLSD& newvalue);
bool callback_clear_settings(const LLSD& notification, const LLSD& response);
// <FS:AW  opensim search support>
bool callback_clear_debug_search(const LLSD& notification, const LLSD& response);
bool callback_pick_debug_search(const LLSD& notification, const LLSD& response);
// </FS:AW  opensim search support>

// <FS:LO> FIRE-7050 - Add a warning to the Growl preference option because of FIRE-6868
#ifdef LL_WINDOWS
bool callback_growl_not_installed(const LLSD& notification, const LLSD& response);
#endif
// </FS:LO>
// </Firestorm>

//bool callback_skip_dialogs(const LLSD& notification, const LLSD& response, LLFloaterPreference* floater);
//bool callback_reset_dialogs(const LLSD& notification, const LLSD& response, LLFloaterPreference* floater);

void fractionFromDecimal(F32 decimal_val, S32& numerator, S32& denominator);

// <FS:Ansariel> Clear inventory cache button
bool callback_clear_inventory_cache(const LLSD& notification, const LLSD& response)
{
	S32 option = LLNotificationsUtil::getSelectedOption(notification, response);
	if ( option == 0 ) // YES
	{
		// flag client texture cache for clearing next time the client runs

		// use a marker file instead of a settings variable to prevent logout crashes and
		// dual log ins from messing with the flag. -Zi
		std::string delete_cache_marker = gDirUtilp->getExpandedFilename(LL_PATH_CACHE, gAgentID.asString() + "_DELETE_INV_GZ");
		FILE* fd = LLFile::fopen(delete_cache_marker, "w");
		LLFile::close(fd);
		LLNotificationsUtil::add("CacheWillClear");
	}

	return false;
}
// </FS:Ansariel>

// <FS:Ansariel> Clear inventory cache button
bool callback_clear_web_browser_cache(const LLSD& notification, const LLSD& response)
{
	S32 option = LLNotificationsUtil::getSelectedOption(notification, response);
	if ( option == 0 ) // YES
	{
		gSavedSettings.setBOOL("FSStartupClearBrowserCache", TRUE);
	}

	return false;
}
// </FS:Ansariel>

bool callback_clear_cache(const LLSD& notification, const LLSD& response)
{
	S32 option = LLNotificationsUtil::getSelectedOption(notification, response);
	if ( option == 0 ) // YES
	{
		// flag client texture cache for clearing next time the client runs
		gSavedSettings.setBOOL("PurgeCacheOnNextStartup", TRUE);
		LLNotificationsUtil::add("CacheWillClear");
	}

	return false;
}

bool callback_clear_browser_cache(const LLSD& notification, const LLSD& response)
{
	S32 option = LLNotificationsUtil::getSelectedOption(notification, response);
	if ( option == 0 ) // YES
	{
		// clean web
		LLViewerMedia::getInstance()->clearAllCaches();
		LLViewerMedia::getInstance()->clearAllCookies();
		
		// clean nav bar history
		LLNavigationBar::getInstance()->clearHistoryCache();
		
		// flag client texture cache for clearing next time the client runs
		// <FS:AO> Don't clear main texture cache on browser cache clear - it's too expensive to be done except explicitly
		//gSavedSettings.setBOOL("PurgeCacheOnNextStartup", TRUE);
		//LLNotificationsUtil::add("CacheWillClear");

		LLSearchHistory::getInstance()->clearHistory();
		LLSearchHistory::getInstance()->save();
		// <FS:Zi> Make navigation bar part of the UI
		// LLSearchComboBox* search_ctrl = LLNavigationBar::getInstance()->getChild<LLSearchComboBox>("search_combo_box");
		// search_ctrl->clearHistory();
		LLNavigationBar::instance().clearHistory();
		// </FS:Zi>

		// <FS:Ansariel> FIRE-29761: Clear Location History does not clear Typed Locations history
		LLLocationHistory::getInstance()->removeItems();
		LLLocationHistory::getInstance()->save();
		// </FS:Ansariel>

		LLTeleportHistoryStorage::getInstance()->purgeItems();
		LLTeleportHistoryStorage::getInstance()->save();
	}
	
	return false;
}

void handleNameTagOptionChanged(const LLSD& newvalue)
{
	LLAvatarNameCache::getInstance()->setUseUsernames(gSavedSettings.getBOOL("NameTagShowUsernames"));
	LLVOAvatar::invalidateNameTags();
}

void handleDisplayNamesOptionChanged(const LLSD& newvalue)
{
	LLAvatarNameCache::getInstance()->setUseDisplayNames(newvalue.asBoolean());
	LLVOAvatar::invalidateNameTags();
}

void handleAppearanceCameraMovementChanged(const LLSD& newvalue)
{
	if(!newvalue.asBoolean() && gAgentCamera.getCameraMode() == CAMERA_MODE_CUSTOMIZE_AVATAR)
	{
		gAgentCamera.changeCameraToDefault();
		gAgentCamera.resetView();
	}
}

// <FS:AW  opensim search support>
bool callback_clear_debug_search(const LLSD& notification, const LLSD& response)
{
	S32 option = LLNotificationsUtil::getSelectedOption(notification, response);
	if ( option == 0 ) // YES
	{
		gSavedSettings.setString("SearchURLDebug","");
	}

	return false;
}

bool callback_pick_debug_search(const LLSD& notification, const LLSD& response)
{
	S32 option = LLNotificationsUtil::getSelectedOption(notification, response);
	if ( option == 0 ) // YES
	{
		std::string url;

		if (LFSimFeatureHandler::instanceExists())
		{
			url = LFSimFeatureHandler::instance().searchURL();
		}
		else
		{
#ifdef OPENSIM // <FS:AW optional opensim support>
			if (LLGridManager::getInstance()->isInOpenSim())
			{
				url = LLLoginInstance::getInstance()->hasResponse("search")
					? LLLoginInstance::getInstance()->getResponse("search").asString()
					: gSavedSettings.getString("SearchURLOpenSim");
			}
			else // we are in SL or SL beta
#endif // OPENSIM // <FS:AW optional opensim support>
			{
				//not in OpenSim means we are in SL or SL beta
				url = gSavedSettings.getString("SearchURL");
			}
		}

		gSavedSettings.setString("SearchURLDebug", url);
	}

	return false;
}
// </FS:AW  opensim search support>

void fractionFromDecimal(F32 decimal_val, S32& numerator, S32& denominator)
{
	numerator = 0;
	denominator = 0;
	for (F32 test_denominator = 1.f; test_denominator < 30.f; test_denominator += 1.f)
	{
		if (fmodf((decimal_val * test_denominator) + 0.01f, 1.f) < 0.02f)
		{
			numerator = ll_round(decimal_val * test_denominator);
			denominator = ll_round(test_denominator);
			break;
		}
	}
}
// static
std::string LLFloaterPreference::sSkin = "";
//////////////////////////////////////////////
// LLFloaterPreference

LLFloaterPreference::LLFloaterPreference(const LLSD& key)
	: LLFloater(key),
	mGotPersonalInfo(false),
	// <FS:Ansariel> Keep this for OpenSim
	mOriginalIMViaEmail(false),
	mLanguageChanged(false),
	mAvatarDataInitialized(false),
	mSearchDataDirty(true)
{
	LLConversationLog::instance().addObserver(this);

	//Build Floater is now Called from 	LLFloaterReg::add("preferences", "floater_preferences.xml", (LLFloaterBuildFunc)&LLFloaterReg::build<LLFloaterPreference>);
	
	static bool registered_dialog = false;
	if (!registered_dialog)
	{
		LLFloaterReg::add("keybind_dialog", "floater_select_key.xml", (LLFloaterBuildFunc)&LLFloaterReg::build<LLSetKeyBindDialog>);
		registered_dialog = true;
	}
	
	mCommitCallbackRegistrar.add("Pref.Cancel",				boost::bind(&LLFloaterPreference::onBtnCancel, this, _2));
	mCommitCallbackRegistrar.add("Pref.OK",					boost::bind(&LLFloaterPreference::onBtnOK, this, _2));
	
	mCommitCallbackRegistrar.add("Pref.ClearCache",				boost::bind(&LLFloaterPreference::onClickClearCache, this));
	mCommitCallbackRegistrar.add("Pref.WebClearCache",			boost::bind(&LLFloaterPreference::onClickBrowserClearCache, this));
	// <FS:Ansariel> Clear inventory cache button
	mCommitCallbackRegistrar.add("Pref.InvClearCache",			boost::bind(&LLFloaterPreference::onClickInventoryClearCache, this));
	// </FS:Ansariel>
	// <FS:Ansariel> Clear web browser cache button
	mCommitCallbackRegistrar.add("Pref.WebBrowserClearCache",		boost::bind(&LLFloaterPreference::onClickWebBrowserClearCache, this));
	// </FS:Ansariel>
	mCommitCallbackRegistrar.add("Pref.SetCache",				boost::bind(&LLFloaterPreference::onClickSetCache, this));
	mCommitCallbackRegistrar.add("Pref.ResetCache",				boost::bind(&LLFloaterPreference::onClickResetCache, this));
//	mCommitCallbackRegistrar.add("Pref.ClickSkin",				boost::bind(&LLFloaterPreference::onClickSkin, this,_1, _2));
//	mCommitCallbackRegistrar.add("Pref.SelectSkin",				boost::bind(&LLFloaterPreference::onSelectSkin, this));
	//<FS:KC> Handled centrally now
//	mCommitCallbackRegistrar.add("Pref.SetSounds",				boost::bind(&LLFloaterPreference::onClickSetSounds, this));
	// <FS:Zi> FIRE-19539 - Include the alert messages in Prefs>Notifications>Alerts in preference Search.
	// mCommitCallbackRegistrar.add("Pref.ClickEnablePopup",		boost::bind(&LLFloaterPreference::onClickEnablePopup, this));
	// mCommitCallbackRegistrar.add("Pref.ClickDisablePopup",		boost::bind(&LLFloaterPreference::onClickDisablePopup, this));	
	mCommitCallbackRegistrar.add("Pref.SelectPopup",			boost::bind(&LLFloaterPreference::onSelectPopup, this));
	mCommitCallbackRegistrar.add("Pref.UpdatePopupFilter",		boost::bind(&LLFloaterPreference::onUpdatePopupFilter, this));
	// </FS:Zi>
	mCommitCallbackRegistrar.add("Pref.LogPath",				boost::bind(&LLFloaterPreference::onClickLogPath, this));
	mCommitCallbackRegistrar.add("Pref.RenderExceptions",       boost::bind(&LLFloaterPreference::onClickRenderExceptions, this));
	mCommitCallbackRegistrar.add("Pref.HardwareDefaults",		boost::bind(&LLFloaterPreference::setHardwareDefaults, this));
	mCommitCallbackRegistrar.add("Pref.AvatarImpostorsEnable",	boost::bind(&LLFloaterPreference::onAvatarImpostorsEnable, this));
	mCommitCallbackRegistrar.add("Pref.UpdateIndirectMaxComplexity",	boost::bind(&LLFloaterPreference::updateMaxComplexity, this));
    mCommitCallbackRegistrar.add("Pref.RenderOptionUpdate",     boost::bind(&LLFloaterPreference::onRenderOptionEnable, this));
	mCommitCallbackRegistrar.add("Pref.LocalLightsEnable",		boost::bind(&LLFloaterPreference::onLocalLightsEnable, this));
	mCommitCallbackRegistrar.add("Pref.WindowedMod",			boost::bind(&LLFloaterPreference::onCommitWindowedMode, this));
	mCommitCallbackRegistrar.add("Pref.UpdateSliderText",		boost::bind(&LLFloaterPreference::refreshUI,this));
	mCommitCallbackRegistrar.add("Pref.QualityPerformance",		boost::bind(&LLFloaterPreference::onChangeQuality, this, _2));
	mCommitCallbackRegistrar.add("Pref.applyUIColor",			boost::bind(&LLFloaterPreference::applyUIColor, this ,_1, _2));
	mCommitCallbackRegistrar.add("Pref.getUIColor",				boost::bind(&LLFloaterPreference::getUIColor, this ,_1, _2));
	mCommitCallbackRegistrar.add("Pref.MaturitySettings",		boost::bind(&LLFloaterPreference::onChangeMaturity, this));
	mCommitCallbackRegistrar.add("Pref.BlockList",				boost::bind(&LLFloaterPreference::onClickBlockList, this));
	mCommitCallbackRegistrar.add("Pref.Proxy",					boost::bind(&LLFloaterPreference::onClickProxySettings, this));
	mCommitCallbackRegistrar.add("Pref.TranslationSettings",	boost::bind(&LLFloaterPreference::onClickTranslationSettings, this));
	mCommitCallbackRegistrar.add("Pref.AutoReplace",            boost::bind(&LLFloaterPreference::onClickAutoReplace, this));
	mCommitCallbackRegistrar.add("Pref.PermsDefault",           boost::bind(&LLFloaterPreference::onClickPermsDefault, this));
	mCommitCallbackRegistrar.add("Pref.RememberedUsernames",    boost::bind(&LLFloaterPreference::onClickRememberedUsernames, this));
	mCommitCallbackRegistrar.add("Pref.SpellChecker",           boost::bind(&LLFloaterPreference::onClickSpellChecker, this));
	mCommitCallbackRegistrar.add("Pref.Advanced",				boost::bind(&LLFloaterPreference::onClickAdvanced, this));

	// <FS:Ansariel> Improved graphics preferences
	mCommitCallbackRegistrar.add("Pref.UpdateIndirectMaxNonImpostors", boost::bind(&LLFloaterPreference::updateMaxNonImpostors, this));
	// </FS:Ansariel>

	// <FS:Zi> Support preferences search SLURLs
	mCommitCallbackRegistrar.add("Pref.CopySearchAsSLURL",		boost::bind(&LLFloaterPreference::onCopySearch, this));
	// </FS_ZI>

	sSkin = gSavedSettings.getString("SkinCurrent");

	mCommitCallbackRegistrar.add("Pref.ClickActionChange",		boost::bind(&LLFloaterPreference::onClickActionChange, this));

	gSavedSettings.getControl("NameTagShowUsernames")->getCommitSignal()->connect(boost::bind(&handleNameTagOptionChanged,  _2));	
	gSavedSettings.getControl("NameTagShowFriends")->getCommitSignal()->connect(boost::bind(&handleNameTagOptionChanged,  _2));	
	gSavedSettings.getControl("UseDisplayNames")->getCommitSignal()->connect(boost::bind(&handleDisplayNamesOptionChanged,  _2));

	gSavedSettings.getControl("AppearanceCameraMovement")->getCommitSignal()->connect(boost::bind(&handleAppearanceCameraMovementChanged,  _2));

	LLAvatarPropertiesProcessor::getInstance()->addObserver( gAgent.getID(), this );

    mComplexityChangedSignal = gSavedSettings.getControl("RenderAvatarMaxComplexity")->getCommitSignal()->connect(boost::bind(&LLFloaterPreference::updateComplexityText, this));

	mCommitCallbackRegistrar.add("Pref.ClearLog",				boost::bind(&LLConversationLog::onClearLog, &LLConversationLog::instance()));
	mCommitCallbackRegistrar.add("Pref.DeleteTranscripts",      boost::bind(&LLFloaterPreference::onDeleteTranscripts, this));
	mCommitCallbackRegistrar.add("UpdateFilter", boost::bind(&LLFloaterPreference::onUpdateFilterTerm, this, false)); // <FS:ND/> Hook up for filtering

	// <Firestorm Callbacks>
	mCommitCallbackRegistrar.add("NACL.AntiSpamUnblock",		boost::bind(&LLFloaterPreference::onClickClearSpamList, this));
	mCommitCallbackRegistrar.add("NACL.SetPreprocInclude",		boost::bind(&LLFloaterPreference::setPreprocInclude, this));
	// <FS:LO> FIRE-23606 Reveal path to external script editor in prefernces
	mCommitCallbackRegistrar.add("Pref.SetExternalEditor",		boost::bind(&LLFloaterPreference::setExternalEditor, this));
	//[ADD - Clear Settings : SJ]
	mCommitCallbackRegistrar.add("Pref.ClearSettings",			boost::bind(&LLFloaterPreference::onClickClearSettings, this));
	mCommitCallbackRegistrar.add("Pref.Online_Notices",			boost::bind(&LLFloaterPreference::onClickChatOnlineNotices, this));	
	// <FS:PP> FIRE-8190: Preview function for "UI Sounds" Panel
	mCommitCallbackRegistrar.add("PreviewUISound",				boost::bind(&LLFloaterPreference::onClickPreviewUISound, this, _2));
	mCommitCallbackRegistrar.add("Pref.BrowseCache",			boost::bind(&LLFloaterPreference::onClickBrowseCache, this));
	mCommitCallbackRegistrar.add("Pref.BrowseCrashLogs",		boost::bind(&LLFloaterPreference::onClickBrowseCrashLogs, this));
	mCommitCallbackRegistrar.add("Pref.BrowseSettingsDir",		boost::bind(&LLFloaterPreference::onClickBrowseSettingsDir, this));
	mCommitCallbackRegistrar.add("Pref.BrowseLogPath",			boost::bind(&LLFloaterPreference::onClickBrowseChatLogDir, this));
	mCommitCallbackRegistrar.add("Pref.Javascript",	        	boost::bind(&LLFloaterPreference::onClickJavascript, this));
	//[FIX FIRE-2765 : SJ] Making sure Reset button resets works
	mCommitCallbackRegistrar.add("Pref.ResetLogPath",			boost::bind(&LLFloaterPreference::onClickResetLogPath, this));
	// <FS:CR>
	gSavedSettings.getControl("FSColorUsername")->getCommitSignal()->connect(boost::bind(&handleNameTagOptionChanged, _2));
	gSavedSettings.getControl("FSUseLegacyClienttags")->getCommitSignal()->connect(boost::bind(&handleNameTagOptionChanged, _2));
	gSavedSettings.getControl("FSClientTagsVisibility")->getCommitSignal()->connect(boost::bind(&handleNameTagOptionChanged, _2));
	gSavedSettings.getControl("FSColorClienttags")->getCommitSignal()->connect(boost::bind(&handleNameTagOptionChanged, _2));
	// </FS:CR>

	// <FS:Ansariel> Sound cache
	mCommitCallbackRegistrar.add("Pref.BrowseSoundCache",				boost::bind(&LLFloaterPreference::onClickBrowseSoundCache, this));
	mCommitCallbackRegistrar.add("Pref.SetSoundCache",					boost::bind(&LLFloaterPreference::onClickSetSoundCache, this));
	mCommitCallbackRegistrar.add("Pref.ResetSoundCache",				boost::bind(&LLFloaterPreference::onClickResetSoundCache, this));
	// </FS:Ansariel>

	// <FS:Ansariel> FIRE-2912: Reset voice button
	mCommitCallbackRegistrar.add("Pref.ResetVoice",						boost::bind(&LLFloaterPreference::onClickResetVoice, this));

	// <FS:Ansariel> Dynamic texture memory calculation
	gSavedSettings.getControl("FSDynamicTextureMemory")->getCommitSignal()->connect(boost::bind(&LLFloaterPreference::handleDynamicTextureMemoryChanged, this));
}

void LLFloaterPreference::processProperties( void* pData, EAvatarProcessorType type )
{
	if ( APT_PROPERTIES == type )
	{
		const LLAvatarData* pAvatarData = static_cast<const LLAvatarData*>( pData );
		if (pAvatarData && (gAgent.getID() == pAvatarData->avatar_id) && (pAvatarData->avatar_id != LLUUID::null))
		{
            mAllowPublish = (bool)(pAvatarData->flags & AVATAR_ALLOW_PUBLISH);
            mAvatarDataInitialized = true;
            getChild<LLUICtrl>("online_searchresults")->setValue(mAllowPublish);
		}
	}	
}

void LLFloaterPreference::saveAvatarProperties( void )
{
<<<<<<< HEAD
	if (gAgent.isInitialized() && (gAgent.getID() != LLUUID::null) && (LLStartUp::getStartupState() == STATE_STARTED))
	{
		mAvatarProperties.avatar_id		= pAvatarData->avatar_id;
		mAvatarProperties.image_id		= pAvatarData->image_id;
		mAvatarProperties.fl_image_id   = pAvatarData->fl_image_id;
		mAvatarProperties.about_text	= pAvatarData->about_text;
		mAvatarProperties.fl_about_text = pAvatarData->fl_about_text;
		mAvatarProperties.profile_url   = pAvatarData->profile_url;
		mAvatarProperties.flags		    = pAvatarData->flags;
		mAvatarProperties.allow_publish	= pAvatarData->flags & AVATAR_ALLOW_PUBLISH;
=======
    const bool allowPublish = getChild<LLUICtrl>("online_searchresults")->getValue();
>>>>>>> 76beebae

    if ((LLStartUp::getStartupState() == STATE_STARTED)
        && mAvatarDataInitialized
        && (allowPublish != mAllowPublish))
    {
        std::string cap_url = gAgent.getRegionCapability("AgentProfile");
        if (!cap_url.empty())
        {
            mAllowPublish = allowPublish;

            LLCoros::instance().launch("requestAgentUserInfoCoro",
                boost::bind(saveAvatarPropertiesCoro, cap_url, allowPublish));
        }
    }
}

void LLFloaterPreference::saveAvatarPropertiesCoro(const std::string cap_url, bool allow_publish)
{
    LLCore::HttpRequest::policy_t httpPolicy(LLCore::HttpRequest::DEFAULT_POLICY_ID);
    LLCoreHttpUtil::HttpCoroutineAdapter::ptr_t
        httpAdapter(new LLCoreHttpUtil::HttpCoroutineAdapter("put_avatar_properties_coro", httpPolicy));
    LLCore::HttpRequest::ptr_t httpRequest(new LLCore::HttpRequest);
    LLCore::HttpHeaders::ptr_t httpHeaders;

    LLCore::HttpOptions::ptr_t httpOpts(new LLCore::HttpOptions);
    httpOpts->setFollowRedirects(true);

    std::string finalUrl = cap_url + "/" + gAgentID.asString();
    LLSD data;
    data["allow_publish"] = allow_publish;

    LLSD result = httpAdapter->putAndSuspend(httpRequest, finalUrl, data, httpOpts, httpHeaders);

    LLSD httpResults = result[LLCoreHttpUtil::HttpCoroutineAdapter::HTTP_RESULTS];
    LLCore::HttpStatus status = LLCoreHttpUtil::HttpCoroutineAdapter::getStatusFromLLSD(httpResults);

    if (!status)
    {
        LL_WARNS("Preferences") << "Failed to put agent information " << data << " for id " << gAgentID << LL_ENDL;
        return;
    }

    LL_DEBUGS("Preferences") << "Agent id: " << gAgentID << " Data: " << data << " Result: " << httpResults << LL_ENDL;
}

BOOL LLFloaterPreference::postBuild()
{
	// <FS:Ansariel> [FS communication UI]
	//gSavedSettings.getControl("ChatFontSize")->getSignal()->connect(boost::bind(&LLFloaterIMSessionTab::processChatHistoryStyleUpdate, false));

	//gSavedSettings.getControl("ChatFontSize")->getSignal()->connect(boost::bind(&LLViewerChat::signalChatFontChanged));
	// </FS:Ansariel> [FS communication UI]

	gSavedSettings.getControl("ChatBubbleOpacity")->getSignal()->connect(boost::bind(&LLFloaterPreference::onNameTagOpacityChange, this, _2));
	gSavedSettings.getControl("ConsoleBackgroundOpacity")->getSignal()->connect(boost::bind(&LLFloaterPreference::onConsoleOpacityChange, this, _2));	// <FS:CR> FIRE-1332 - Sepeate opacity settings for nametag and console chat

	gSavedSettings.getControl("PreferredMaturity")->getSignal()->connect(boost::bind(&LLFloaterPreference::onChangeMaturity, this));

	gSavedPerAccountSettings.getControl("ModelUploadFolder")->getSignal()->connect(boost::bind(&LLFloaterPreference::onChangeModelFolder, this));
	gSavedPerAccountSettings.getControl("TextureUploadFolder")->getSignal()->connect(boost::bind(&LLFloaterPreference::onChangeTextureFolder, this));
	gSavedPerAccountSettings.getControl("SoundUploadFolder")->getSignal()->connect(boost::bind(&LLFloaterPreference::onChangeSoundFolder, this));
	gSavedPerAccountSettings.getControl("AnimationUploadFolder")->getSignal()->connect(boost::bind(&LLFloaterPreference::onChangeAnimationFolder, this));

	LLTabContainer* tabcontainer = getChild<LLTabContainer>("pref core");
	if (!tabcontainer->selectTab(gSavedSettings.getS32("LastPrefTab")))
		tabcontainer->selectFirstTab();
	
	getChild<LLUICtrl>("cache_location")->setEnabled(FALSE); // make it read-only but selectable (STORM-227)
	// getChildView("log_path_string")->setEnabled(FALSE);// do the same for chat logs path - <FS:PP> Field removed from Privacy tab, we have it already in Network & Files tab along with few fancy buttons (03 Mar 2015)
	getChildView("log_path_string-panelsetup")->setEnabled(FALSE);// and the redundant instance -WoLf
	std::string cache_location = gDirUtilp->getExpandedFilename(LL_PATH_CACHE, "");
	setCacheLocation(cache_location);
	// <FS:Ansariel> Sound cache
	setSoundCacheLocation(gSavedSettings.getString("FSSoundCacheLocation"));
	getChild<LLUICtrl>("FSSoundCacheLocation")->setEnabled(FALSE);
	// </FS:Ansariel>

	getChild<LLComboBox>("language_combobox")->setCommitCallback(boost::bind(&LLFloaterPreference::onLanguageChange, this));
	
	// <FS:CR> [CHUI MERGE]
	// We don't use these in FS Communications UI, should we in the future? Disabling for now.
	//getChild<LLComboBox>("FriendIMOptions")->setCommitCallback(boost::bind(&LLFloaterPreference::onNotificationsChange, this,"FriendIMOptions"));
	//getChild<LLComboBox>("NonFriendIMOptions")->setCommitCallback(boost::bind(&LLFloaterPreference::onNotificationsChange, this,"NonFriendIMOptions"));
	//getChild<LLComboBox>("ConferenceIMOptions")->setCommitCallback(boost::bind(&LLFloaterPreference::onNotificationsChange, this,"ConferenceIMOptions"));
	//getChild<LLComboBox>("GroupChatOptions")->setCommitCallback(boost::bind(&LLFloaterPreference::onNotificationsChange, this,"GroupChatOptions"));
	//getChild<LLComboBox>("NearbyChatOptions")->setCommitCallback(boost::bind(&LLFloaterPreference::onNotificationsChange, this,"NearbyChatOptions"));
	//getChild<LLComboBox>("ObjectIMOptions")->setCommitCallback(boost::bind(&LLFloaterPreference::onNotificationsChange, this,"ObjectIMOptions"));
	// </FS:CR>

	// if floater is opened before login set default localized do not disturb message
	if (LLStartUp::getStartupState() < STATE_STARTED)
	{
		gSavedPerAccountSettings.setString("DoNotDisturbModeResponse", LLTrans::getString("DoNotDisturbModeResponseDefault"));
		// <FS:Ansariel> FIRE-5436: Unlocalizable auto-response messages
		gSavedPerAccountSettings.setString("FSAutorespondModeResponse", LLTrans::getString("AutoResponseModeDefault"));
		gSavedPerAccountSettings.setString("FSAutorespondNonFriendsResponse", LLTrans::getString("AutoResponseModeNonFriendsDefault"));
		gSavedPerAccountSettings.setString("FSRejectTeleportOffersResponse", LLTrans::getString("RejectTeleportOffersResponseDefault"));
		gSavedPerAccountSettings.setString("FSRejectFriendshipRequestsResponse", LLTrans::getString("RejectFriendshipRequestsResponseDefault"));
		gSavedPerAccountSettings.setString("FSMutedAvatarResponse", LLTrans::getString("MutedAvatarsResponseDefault"));
		gSavedPerAccountSettings.setString("FSAwayAvatarResponse", LLTrans::getString("AwayAvatarResponseDefault"));
		// </FS:Ansariel>
	}

	// set 'enable' property for 'Clear log...' button
	changed();

	LLLogChat::getInstance()->setSaveHistorySignal(boost::bind(&LLFloaterPreference::onLogChatHistorySaved, this));

	LLSliderCtrl* fov_slider = getChild<LLSliderCtrl>("camera_fov");
	fov_slider->setMinValue(LLViewerCamera::getInstance()->getMinView());
	fov_slider->setMaxValue(LLViewerCamera::getInstance()->getMaxView());
	
	// Hook up and init for filtering
	mFilterEdit = getChild<LLSearchEditor>("search_prefs_edit");
	mFilterEdit->setKeystrokeCallback(boost::bind(&LLFloaterPreference::onUpdateFilterTerm, this, false));

	// Load and assign label for 'default language'
	std::string user_filename = gDirUtilp->getExpandedFilename(LL_PATH_DEFAULT_SKIN, "default_languages.xml");
	std::map<std::string, std::string> labels;
	if (loadFromFilename(user_filename, labels))
	{
		std::string system_lang = gSavedSettings.getString("SystemLanguage");
		std::map<std::string, std::string>::iterator iter = labels.find(system_lang);
		if (iter != labels.end())
		{
			getChild<LLComboBox>("language_combobox")->add(iter->second, LLSD("default"), ADD_TOP, true);
		}
		else
		{
			LL_WARNS() << "Language \"" << system_lang << "\" is not in default_languages.xml" << LL_ENDL;
			getChild<LLComboBox>("language_combobox")->add("System default", LLSD("default"), ADD_TOP, true);
		}
	}
	else
	{
		LL_WARNS() << "Failed to load labels from " << user_filename << ". Using default." << LL_ENDL;
		getChild<LLComboBox>("language_combobox")->add("System default", LLSD("default"), ADD_TOP, true);
	}

// [SL:KB] - Patch: Viewer-CrashReporting | Checked: 2011-06-11 (Catznip-2.6.c) | Added: Catznip-2.6.0c
#ifndef LL_SEND_CRASH_REPORTS
	// Hide the crash report tab if crash reporting isn't enabled
	LLTabContainer* pTabContainer = getChild<LLTabContainer>("pref core");
	if (pTabContainer)
	{
		LLPanel* pCrashReportPanel = pTabContainer->getPanelByName("crashreports");
		if (pCrashReportPanel)
			pTabContainer->removeTabPanel(pCrashReportPanel);
	}
#endif // LL_SEND_CRASH_REPORTS
// [/SL:KB]

// <FS:AW  opensim preferences>
#if !defined(OPENSIM) || defined(SINGLEGRID)
	// Hide the opensim tab if opensim isn't enabled
	LLTabContainer* tab_container = getChild<LLTabContainer>("pref core");
	if (tab_container)
	{
		LLPanel* opensim_panel = tab_container->getPanelByName("opensim");
		if (opensim_panel)
			tab_container->removeTabPanel(opensim_panel);
	}
#endif
#if defined(OPENSIM) && !defined(SINGLEGRID)
	childSetEnabled("show_grid_selection_check", !gSavedSettings.getBOOL("FSOpenSimAlwaysForceShowGrid"));
#endif
// </FS:AW  opensim preferences>

	// <FS:Zi> Pie menu
	gSavedSettings.getControl("OverridePieColors")->getSignal()->connect(boost::bind(&LLFloaterPreference::onPieColorsOverrideChanged, this));
	// make sure pie color controls are enabled or greyed out properly
	onPieColorsOverrideChanged();
	// </FS:Zi> Pie menu

	// <FS:Zi> Group Notices and chiclets location setting conversion BOOL => S32
	gSavedSettings.getControl("ShowGroupNoticesTopRight")->getSignal()->connect(boost::bind(&LLFloaterPreference::onShowGroupNoticesTopRightChanged, this));
	onShowGroupNoticesTopRightChanged();
	// </FS:Zi> Group Notices and chiclets location setting conversion BOOL => S32

	// <FS:Ansariel> Show email address in preferences (FIRE-1071)
	getChild<LLCheckBoxCtrl>("send_im_to_email")->setEnabled(FALSE);
	getChild<LLCheckBoxCtrl>("send_im_to_email")->setVisible(FALSE);
	childSetVisible("email_settings", false);
	childSetEnabled("email_settings", false);
	childSetVisible("email_settings_login_to_change", true);

	// <FS:Kadah> Load the list of font settings
	populateFontSelectionCombo();
	// </FS:Kadah>

	// <FS:Ansariel> Update label for max. non imposters and max complexity
	gSavedSettings.getControl("IndirectMaxNonImpostors")->getCommitSignal()->connect(boost::bind(&LLFloaterPreference::updateMaxNonImpostorsLabel, this, _2));
	gSavedSettings.getControl("RenderAvatarMaxComplexity")->getCommitSignal()->connect(boost::bind(&LLFloaterPreference::updateMaxComplexityLabel, this, _2));

	// <FS:Ansariel> Properly disable avatar tag setting
	gSavedSettings.getControl("NameTagShowUsernames")->getCommitSignal()->connect(boost::bind(&LLFloaterPreference::onAvatarTagSettingsChanged, this));
	gSavedSettings.getControl("FSNameTagShowLegacyUsernames")->getCommitSignal()->connect(boost::bind(&LLFloaterPreference::onAvatarTagSettingsChanged, this));
	gSavedSettings.getControl("AvatarNameTagMode")->getCommitSignal()->connect(boost::bind(&LLFloaterPreference::onAvatarTagSettingsChanged, this));
	gSavedSettings.getControl("FSTagShowARW")->getCommitSignal()->connect(boost::bind(&LLFloaterPreference::onAvatarTagSettingsChanged, this));
	onAvatarTagSettingsChanged();
	// </FS:Ansariel>

	// <FS:Ansariel> Correct enabled state of Animated Script Dialogs option
	gSavedSettings.getControl("ScriptDialogsPosition")->getCommitSignal()->connect(boost::bind(&LLFloaterPreference::updateAnimatedScriptDialogs, this));
	updateAnimatedScriptDialogs();

	// <FS:Ansariel> Set max. UI scaling factor depending on max. supported OS scaling factor
#if LL_WINDOWS
	if (IsWindowsVersionOrGreater(10, 0, 0))
	{
		getChild<LLSliderCtrl>("ui_scale_slider")->setMaxValue(4.5f);
	}
	else if (IsWindows8Point1OrGreater())
	{
		getChild<LLSliderCtrl>("ui_scale_slider")->setMaxValue(2.5f);
	}
#endif
	// </FS:Ansariel>

	// <FS:Ansariel> Disable options only available on Windows and not on other platforms
#ifndef LL_WINDOWS
	childSetEnabled("FSDisableWMIProbing", FALSE);
#endif
	// </FS:Ansariel>

	// <FS:Ansariel> Disable options only available on Linux and not on other platforms
#ifndef LL_LINUX
	childSetEnabled("FSRemapLinuxShortcuts", FALSE);
#endif
	// </FS:Ansariel>

	// <FS:Zi> FIRE-19539 - Include the alert messages in Prefs>Notifications>Alerts in preference Search.
	mPopupList = getChild<LLScrollListCtrl>("all_popups");
	mPopupList->setFilterColumn(COLUMN_POPUP_LABEL);
	mPopupFilter = getChild<LLFilterEditor>("popup_filter");
	// </FS:Zi>

	return TRUE;
}

// <FS:Zi> Pie menu
void LLFloaterPreference::onPieColorsOverrideChanged()
{
	BOOL enable = gSavedSettings.getBOOL("OverridePieColors");

	getChild<LLColorSwatchCtrl>("pie_bg_color_override")->setEnabled(enable);
	getChild<LLColorSwatchCtrl>("pie_selected_color_override")->setEnabled(enable);
	getChild<LLSliderCtrl>("pie_menu_opacity")->setEnabled(enable);
	getChild<LLSliderCtrl>("pie_menu_fade_out")->setEnabled(enable);
}
// </FS:Zi> Pie menu

// <FS:Zi> Group Notices and chiclets location setting conversion BOOL => S32
void LLFloaterPreference::onShowGroupNoticesTopRightChanged()
{
	getChild<LLRadioGroup>("ShowGroupNoticesTopRight")->setValue(gSavedSettings.getBOOL("ShowGroupNoticesTopRight"));
}
// </FS:Zi> Group Notices and chiclets location setting conversion BOOL => S32

void LLFloaterPreference::updateDeleteTranscriptsButton()
{
	// <FS:ND> LLLogChat::getListOfTranscriptFiles will go through the whole chatlog dir, reach a bit of each file,
	// then append this file to the return-list if it seems to be valid.
	// All this only to see if there is at least one item.
	// There's two ways to make this faster:
	//   1. Make a new function which returns just true/false and exist with true as soon as one valid file is found.
	//   2. Always enable this button.
	// There seems to be little reason why this button should ever be disabled, so 2. it is, unless someone knows 
	// a good reason why 1. is the better way to handle this.
	
	// std::vector<std::string> list_of_transcriptions_file_names;
	// LLLogChat::getListOfTranscriptFiles(list_of_transcriptions_file_names);
	// getChild<LLButton>("delete_transcripts")->setEnabled(list_of_transcriptions_file_names.size() > 0);

	getChild<LLButton>("delete_transcripts")->setEnabled( true );

	// </FS:ND>
}

void LLFloaterPreference::onDoNotDisturbResponseChanged()
{
	// set "DoNotDisturbResponseChanged" TRUE if user edited message differs from default, FALSE otherwise
	bool response_changed_flag =
			LLTrans::getString("DoNotDisturbModeResponseDefault")
					!= getChild<LLUICtrl>("do_not_disturb_response")->getValue().asString();

	gSavedPerAccountSettings.setBOOL("DoNotDisturbResponseChanged", response_changed_flag );

	// <FS:Ansariel> FIRE-5436: Unlocalizable auto-response messages
	bool auto_response_changed_flag =
			LLTrans::getString("AutoResponseModeDefault")
					!= getChild<LLUICtrl>("autorespond_response")->getValue().asString();

	gSavedPerAccountSettings.setBOOL("FSAutoResponseChanged", auto_response_changed_flag );

	bool auto_response_non_friends_changed_flag =
			LLTrans::getString("AutoResponseModeNonFriendsDefault")
					!= getChild<LLUICtrl>("autorespond_nf_response")->getValue().asString();

	gSavedPerAccountSettings.setBOOL("FSAutoResponseNonFriendsChanged", auto_response_non_friends_changed_flag );

	bool reject_teleport_offers_response_changed_flag =
			LLTrans::getString("RejectTeleportOffersResponseDefault")
					!= getChild<LLUICtrl>("autorespond_rto_response")->getValue().asString();

	gSavedPerAccountSettings.setBOOL("FSRejectTeleportOffersResponseChanged", reject_teleport_offers_response_changed_flag );

	bool reject_friendship_requests_response_changed_flag =
			LLTrans::getString("RejectFriendshipRequestsResponseDefault")
					!= getChild<LLUICtrl>("autorespond_rfr_response")->getValue().asString();

	gSavedPerAccountSettings.setBOOL("FSRejectFriendshipRequestsResponseChanged", reject_friendship_requests_response_changed_flag );

	bool muted_avatar_response_changed_flag =
			LLTrans::getString("MutedAvatarsResponseDefault")
					!= getChild<LLUICtrl>("muted_avatar_response")->getValue().asString();

	gSavedPerAccountSettings.setBOOL("FSMutedAvatarResponseChanged", muted_avatar_response_changed_flag );

	bool away_avatar_response_changed_flag =
			LLTrans::getString("AwayAvatarResponseDefault")
					!= getChild<LLUICtrl>("away_avatar_response")->getValue().asString();

	gSavedPerAccountSettings.setBOOL("FSAwayAvatarResponseChanged", away_avatar_response_changed_flag );
	// </FS:Ansariel>
}

LLFloaterPreference::~LLFloaterPreference()
{
	LLConversationLog::instance().removeObserver(this);
    mComplexityChangedSignal.disconnect();
}

// <FS:Zi> FIRE-19539 - Include the alert messages in Prefs>Notifications>Alerts in preference Search.
// void LLFloaterPreference::draw()
// {
//	BOOL has_first_selected = (getChildRef<LLScrollListCtrl>("disabled_popups").getFirstSelected()!=NULL);
//	gSavedSettings.setBOOL("FirstSelectedDisabledPopups", has_first_selected);
//	
//	has_first_selected = (getChildRef<LLScrollListCtrl>("enabled_popups").getFirstSelected()!=NULL);
//	gSavedSettings.setBOOL("FirstSelectedEnabledPopups", has_first_selected);
//
//	LLFloater::draw();
//}
// </FS:Zi>

void LLFloaterPreference::saveSettings()
{
	LLTabContainer* tabcontainer = getChild<LLTabContainer>("pref core");
	child_list_t::const_iterator iter = tabcontainer->getChildList()->begin();
	child_list_t::const_iterator end = tabcontainer->getChildList()->end();
	for ( ; iter != end; ++iter)
	{
		LLView* view = *iter;
		LLPanelPreference* panel = dynamic_cast<LLPanelPreference*>(view);
		if (panel)
			panel->saveSettings();
	}
}	

void LLFloaterPreference::apply()
{
	LLAvatarPropertiesProcessor::getInstance()->addObserver( gAgent.getID(), this );
	
	LLTabContainer* tabcontainer = getChild<LLTabContainer>("pref core");
/*
 if (sSkin != gSavedSettings.getString("SkinCurrent"))
	{
		LLNotificationsUtil::add("ChangeSkin");
		refreshSkin(this);
	}
*/
	// Call apply() on all panels that derive from LLPanelPreference
	for (child_list_t::const_iterator iter = tabcontainer->getChildList()->begin();
		 iter != tabcontainer->getChildList()->end(); ++iter)
	{
		LLView* view = *iter;
		LLPanelPreference* panel = dynamic_cast<LLPanelPreference*>(view);
		if (panel)
			panel->apply();
	}
	
	gViewerWindow->requestResolutionUpdate(); // for UIScaleFactor

	LLSliderCtrl* fov_slider = getChild<LLSliderCtrl>("camera_fov");
	fov_slider->setMinValue(LLViewerCamera::getInstance()->getMinView());
	fov_slider->setMaxValue(LLViewerCamera::getInstance()->getMaxView());
	
	std::string cache_location = gDirUtilp->getExpandedFilename(LL_PATH_CACHE, "");
	setCacheLocation(cache_location);
	// <FS:Ansariel> Sound cache
	setSoundCacheLocation(gSavedSettings.getString("FSSoundCacheLocation"));
	
	//LLViewerMedia::getInstance()->setCookiesEnabled(getChild<LLUICtrl>("cookies_enabled")->getValue());
	
	if (hasChild("web_proxy_enabled", TRUE) &&hasChild("web_proxy_editor", TRUE) && hasChild("web_proxy_port", TRUE))
	{
		bool proxy_enable = getChild<LLUICtrl>("web_proxy_enabled")->getValue();
		std::string proxy_address = getChild<LLUICtrl>("web_proxy_editor")->getValue();
		int proxy_port = getChild<LLUICtrl>("web_proxy_port")->getValue();
		LLViewerMedia::getInstance()->setProxyConfig(proxy_enable, proxy_address, proxy_port);
	}
	
	if (mGotPersonalInfo)
	{ 
		// <FS:Ansariel> Keep this for OpenSim
		bool new_im_via_email = getChild<LLUICtrl>("send_im_to_email")->getValue().asBoolean();
		bool new_hide_online = getChild<LLUICtrl>("online_visibility")->getValue().asBoolean();		
	
		// <FS:Ansariel> Keep this for OpenSim
		//if (new_hide_online != mOriginalHideOnlineStatus)
		if ((new_im_via_email != mOriginalIMViaEmail)
			||(new_hide_online != mOriginalHideOnlineStatus))
		{
			// This hack is because we are representing several different 	 
			// possible strings with a single checkbox. Since most users 	 
			// can only select between 2 values, we represent it as a 	 
			// checkbox. This breaks down a little bit for liaisons, but 	 
			// works out in the end. 	 
			if (new_hide_online != mOriginalHideOnlineStatus)
			{
				if (new_hide_online) mDirectoryVisibility = VISIBILITY_HIDDEN;
				else mDirectoryVisibility = VISIBILITY_DEFAULT;
			 //Update showonline value, otherwise multiple applys won't work
				mOriginalHideOnlineStatus = new_hide_online;
			}
			// <FS:Ansariel> Keep this for OpenSim
			//gAgent.sendAgentUpdateUserInfo(mDirectoryVisibility);
			gAgent.sendAgentUpdateUserInfo(new_im_via_email,mDirectoryVisibility);
		}
	}

	saveAvatarProperties();

	// <FS:Ansariel> Fix resetting graphics preset on cancel; Save preset here because cancel() gets called in either way!
	saveGraphicsPreset(gSavedSettings.getString("PresetGraphicActive"));
}

void LLFloaterPreference::cancel()
{
	LLTabContainer* tabcontainer = getChild<LLTabContainer>("pref core");
	// Call cancel() on all panels that derive from LLPanelPreference
	for (child_list_t::const_iterator iter = tabcontainer->getChildList()->begin();
		iter != tabcontainer->getChildList()->end(); ++iter)
	{
		LLView* view = *iter;
		LLPanelPreference* panel = dynamic_cast<LLPanelPreference*>(view);
		if (panel)
			panel->cancel();
	}
	// hide joystick pref floater
	LLFloaterReg::hideInstance("pref_joystick");

	// hide translation settings floater
	LLFloaterReg::hideInstance("prefs_translation");
	
	// hide autoreplace settings floater
	LLFloaterReg::hideInstance("prefs_autoreplace");
	
	// hide spellchecker settings folder
	LLFloaterReg::hideInstance("prefs_spellchecker");

	// hide advanced graphics floater
	LLFloaterReg::hideInstance("prefs_graphics_advanced");
	
	// reverts any changes to current skin
	//gSavedSettings.setString("SkinCurrent", sSkin);

	updateClickActionViews();

	LLFloaterPreferenceProxy * advanced_proxy_settings = LLFloaterReg::findTypedInstance<LLFloaterPreferenceProxy>("prefs_proxy");
	if (advanced_proxy_settings)
	{
		advanced_proxy_settings->cancel();
	}
	//Need to reload the navmesh if the pathing console is up
	LLHandle<LLFloaterPathfindingConsole> pathfindingConsoleHandle = LLFloaterPathfindingConsole::getInstanceHandle();
	if ( !pathfindingConsoleHandle.isDead() )
	{
		LLFloaterPathfindingConsole* pPathfindingConsole = pathfindingConsoleHandle.get();
		pPathfindingConsole->onRegionBoundaryCross();
	}

	// <FS:Ansariel> Fix resetting graphics preset on cancel
	//if (!mSavedGraphicsPreset.empty())
	if (mSavedGraphicsPreset != gSavedSettings.getString("PresetGraphicActive"))
	// </FS:Ansariel>
	{
		gSavedSettings.setString("PresetGraphicActive", mSavedGraphicsPreset);
		LLPresetsManager::getInstance()->triggerChangeSignal();
	}
}

void LLFloaterPreference::onOpen(const LLSD& key)
{

	// this variable and if that follows it are used to properly handle do not disturb mode response message
	static bool initialized = FALSE;
	// if user is logged in and we haven't initialized do not disturb mode response yet, do it
	if (!initialized && LLStartUp::getStartupState() == STATE_STARTED)
	{
		// Special approach is used for do not disturb response localization, because "DoNotDisturbModeResponse" is
		// in non-localizable xml, and also because it may be changed by user and in this case it shouldn't be localized.
		// To keep track of whether do not disturb response is default or changed by user additional setting DoNotDisturbResponseChanged
		// was added into per account settings.

		// initialization should happen once,so setting variable to TRUE
		initialized = TRUE;
		// this connection is needed to properly set "DoNotDisturbResponseChanged" setting when user makes changes in
		// do not disturb response message.
		gSavedPerAccountSettings.getControl("DoNotDisturbModeResponse")->getSignal()->connect(boost::bind(&LLFloaterPreference::onDoNotDisturbResponseChanged, this));
		// <FS:Ansariel> FIRE-5436: Unlocalizable auto-response messages
		gSavedPerAccountSettings.getControl("FSAutorespondModeResponse")->getSignal()->connect(boost::bind(&LLFloaterPreference::onDoNotDisturbResponseChanged, this));
		gSavedPerAccountSettings.getControl("FSAutorespondNonFriendsResponse")->getSignal()->connect(boost::bind(&LLFloaterPreference::onDoNotDisturbResponseChanged, this));
		gSavedPerAccountSettings.getControl("FSRejectTeleportOffersResponse")->getSignal()->connect(boost::bind(&LLFloaterPreference::onDoNotDisturbResponseChanged, this));
		gSavedPerAccountSettings.getControl("FSRejectFriendshipRequestsResponse")->getSignal()->connect(boost::bind(&LLFloaterPreference::onDoNotDisturbResponseChanged, this));
		gSavedPerAccountSettings.getControl("FSMutedAvatarResponse")->getSignal()->connect(boost::bind(&LLFloaterPreference::onDoNotDisturbResponseChanged, this));
		gSavedPerAccountSettings.getControl("FSAwayAvatarResponse")->getSignal()->connect(boost::bind(&LLFloaterPreference::onDoNotDisturbResponseChanged, this));
		// </FS:Ansariel>

		// <FS:Ansariel> FIRE-17630: Properly disable per-account settings backup list
		getChildView("restore_per_account_disable_cover")->setVisible(FALSE);

		// <FS:Ansariel> Keyword settings are per-account; enable after logging in
		LLPanel* keyword_panel = getChild<LLPanel>("ChatKeywordAlerts");
		for (child_list_t::const_iterator iter = keyword_panel->getChildList()->begin();
			 iter != keyword_panel->getChildList()->end(); ++iter)
		{
			LLUICtrl* child = static_cast<LLUICtrl*>(*iter);
			LLControlVariable* enabled_control = child->getEnabledControlVariable();
			BOOL enabled = !enabled_control || enabled_control->getValue().asBoolean();
			child->setEnabled(enabled);
		}
		// </FS:Ansariel>
	}
	gAgent.sendAgentUserInfoRequest();

	/////////////////////////// From LLPanelGeneral //////////////////////////
	// if we have no agent, we can't let them choose anything
	// if we have an agent, then we only let them choose if they have a choice
	bool can_choose_maturity =
		gAgent.getID().notNull() &&
		(gAgent.isMature() || gAgent.isGodlike());
	
	LLComboBox* maturity_combo = getChild<LLComboBox>("maturity_desired_combobox");
	LLAvatarPropertiesProcessor::getInstance()->sendAvatarPropertiesRequest( gAgent.getID() );
	if (can_choose_maturity)
	{		
		// if they're not adult or a god, they shouldn't see the adult selection, so delete it
		if (!gAgent.isAdult() && !gAgent.isGodlikeWithoutAdminMenuFakery())
		{
			// we're going to remove the adult entry from the combo
			LLScrollListCtrl* maturity_list = maturity_combo->findChild<LLScrollListCtrl>("ComboBox");
			if (maturity_list)
			{
				maturity_list->deleteItems(LLSD(SIM_ACCESS_ADULT));
			}
		}
		getChildView("maturity_desired_combobox")->setEnabled( true);
		getChildView("maturity_desired_textbox")->setVisible( false);
	}
	else
	{
		getChild<LLUICtrl>("maturity_desired_textbox")->setValue(maturity_combo->getSelectedItemLabel());
		getChildView("maturity_desired_combobox")->setEnabled( false);
	}

	// Forget previous language changes.
	mLanguageChanged = false;

	// Display selected maturity icons.
	onChangeMaturity();

	onChangeModelFolder();
	onChangeTextureFolder();
	onChangeSoundFolder();
	onChangeAnimationFolder();

	// Load (double-)click to walk/teleport settings.
	updateClickActionViews();
	
	// <FS:PP> Load UI Sounds tabs settings.
	updateUISoundsControls();
	
	// Enabled/disabled popups, might have been changed by user actions
	// while preferences floater was closed.

	// <FS:Zi> FIRE-19539 - Include the alert messages in Prefs>Notifications>Alerts in preference Search.
	// buildPopupLists();
	mPopupFilter->setText(LLStringExplicit(""));
	mPopupList->setFilterString(LLStringExplicit(""));

	buildPopupList();
	// </FS:Zi>

	//get the options that were checked
	// <FS:CR> [CHUI MERGE]
	// We don't use these in FS Communications UI, should we in the future? Disabling for now.
	//onNotificationsChange("FriendIMOptions");
	//onNotificationsChange("NonFriendIMOptions");
	//onNotificationsChange("ConferenceIMOptions");
	//onNotificationsChange("GroupChatOptions");
	//onNotificationsChange("NearbyChatOptions");
	//onNotificationsChange("ObjectIMOptions");
	// </FS:CR>

	// <FS:Ansariel> [FS Login Panel]
	//LLPanelLogin::setAlwaysRefresh(true);
	FSPanelLogin::setAlwaysRefresh(true);
	// </FS:Ansariel> [FS Login Panel]
	refresh();

	
	getChildView("plain_text_chat_history")->setEnabled(TRUE);
	getChild<LLUICtrl>("plain_text_chat_history")->setValue(gSavedSettings.getBOOL("PlainTextChatHistory"));
	
// <FS:CR> Show/hide Client Tag panel
	bool in_opensim = false;
#ifdef OPENSIM
	in_opensim = LLGridManager::getInstance()->isInOpenSim();
#endif // OPENSIM
	getChild<LLPanel>("client_tags_panel")->setVisible(in_opensim);
// </FS:CR>

	// <FS:Ansariel> Group mutes backup
	LLScrollListItem* groupmute_item = getChild<LLScrollListCtrl>("restore_per_account_files_list")->getItem(LLSD("groupmutes"));
	groupmute_item->setEnabled(in_opensim);
	groupmute_item->getColumn(0)->setEnabled(in_opensim);
	// </FS:Ansariel>

	// <FS:Ansariel> Call onOpen on all panels for additional initialization on open
	// Call onOpen() on all panels that derive from LLPanelPreference
	LLTabContainer* tabcontainer = getChild<LLTabContainer>("pref core");
	for (child_list_t::const_iterator iter = tabcontainer->getChildList()->begin();
		iter != tabcontainer->getChildList()->end(); ++iter)
	{
		LLView* view = *iter;
		LLPanelPreference* panel = dynamic_cast<LLPanelPreference*>(view);
		if (panel)
			panel->onOpen(key);
	}
	// </FS:Ansariel>

	// Make sure the current state of prefs are saved away when
	// when the floater is opened.  That will make cancel do its
	// job
	saveSettings();

	// Make sure there is a default preference file
	LLPresetsManager::getInstance()->createMissingDefault(PRESETS_CAMERA);
	LLPresetsManager::getInstance()->createMissingDefault(PRESETS_GRAPHIC);

	// <FS:Ansariel> Fix resetting graphics preset on cancel
	saveGraphicsPreset(gSavedSettings.getString("PresetGraphicActive"));

	// <FS:Ansariel> FIRE-19810: Make presets global since PresetGraphicActive setting is global as well
	//bool started = (LLStartUp::getStartupState() == STATE_STARTED);

	//LLButton* load_btn = findChild<LLButton>("PrefLoadButton");
	//LLButton* save_btn = findChild<LLButton>("PrefSaveButton");
	//LLButton* delete_btn = findChild<LLButton>("PrefDeleteButton");
	//LLButton* exceptions_btn = findChild<LLButton>("RenderExceptionsButton");
	//if (load_btn && save_btn && delete_btn && exceptions_btn)
	//{
	//	load_btn->setEnabled(started);
	//	save_btn->setEnabled(started);
	//	delete_btn->setEnabled(started);
	//	exceptions_btn->setEnabled(started);
	//}
	// </FS:Ansariel>
	collectSearchableItems();
	if (!mFilterEdit->getText().empty())
	{
		mFilterEdit->setText(LLStringExplicit(""));
		onUpdateFilterTerm(true);

		// <FS:ND> Hook up and init for filtering
		if (!tabcontainer->selectTab(gSavedSettings.getS32("LastPrefTab")))
			tabcontainer->selectFirstTab();
		// </FS:ND>
	}
	// <FS:Zi> Support for tab/subtab links like:
	//         secondlife:///app/openfloater/preferences?tab=backup
	//         secondlife:///app/openfloater/preferences?tab=colors&subtab=tab-minimap
	if (key.has("tab"))
	{
		selectPanel(key["tab"]);

		if (key.has("subtab"))
		{
			LLTabContainer* tab_containerp = findChild<LLTabContainer>("pref core");
			if (tab_containerp)
			{
				LLTabContainer* tabs = tab_containerp->getCurrentPanel()->findChild<LLTabContainer>("tabs");
				if (tabs)
				{
					LLPanel* panel = tabs->getPanelByName(key["subtab"].asString());
					if (panel)
					{
						tabs->selectTabPanel(panel);
					}
				}
			}
		}
	}
	// Support preferences search SLURLs:
	// secondlife:///app/openfloater/preferences?search=%23%20of%20lines
	else if (key.has("search"))
	{
		mFilterEdit->setText(key["search"].asString());
		onUpdateFilterTerm(true);
	}
	// </FS:Zi>
}

void LLFloaterPreference::onRenderOptionEnable()
{
	refreshEnabledGraphics();
}

void LLFloaterPreference::onAvatarImpostorsEnable()
{
	refreshEnabledGraphics();
}

// <FS:AO> toggle lighting detail availability in response to local light rendering, to avoid confusion
void LLFloaterPreference::onLocalLightsEnable()
{
	LLFloaterPreference* instance = LLFloaterReg::findTypedInstance<LLFloaterPreference>("preferences");
	if (instance)
	{
		getChildView("LocalLightsDetail")->setEnabled(gSavedSettings.getBOOL("RenderLocalLights"));
	}
}
// </FS:AO>

//static
void LLFloaterPreference::initDoNotDisturbResponse()
	{
		if (!gSavedPerAccountSettings.getBOOL("DoNotDisturbResponseChanged"))
		{
			//LLTrans::getString("DoNotDisturbModeResponseDefault") is used here for localization (EXT-5885)
			gSavedPerAccountSettings.setString("DoNotDisturbModeResponse", LLTrans::getString("DoNotDisturbModeResponseDefault"));
		}

		// <FS:Ansariel> FIRE-5436: Unlocalizable auto-response messages
		if (!gSavedPerAccountSettings.getBOOL("FSAutoResponseChanged"))
		{
			gSavedPerAccountSettings.setString("FSAutorespondModeResponse", LLTrans::getString("AutoResponseModeDefault"));
		}

		if (!gSavedPerAccountSettings.getBOOL("FSAutoResponseNonFriendsChanged"))
		{
			gSavedPerAccountSettings.setString("FSAutorespondNonFriendsResponse", LLTrans::getString("AutoResponseModeNonFriendsDefault"));
		}

		if (!gSavedPerAccountSettings.getBOOL("FSRejectTeleportOffersResponseChanged"))
		{
			gSavedPerAccountSettings.setString("FSRejectTeleportOffersResponse", LLTrans::getString("RejectTeleportOffersResponseDefault"));
		}

		if (!gSavedPerAccountSettings.getBOOL("FSRejectFriendshipRequestsResponseChanged"))
		{
			gSavedPerAccountSettings.setString("FSRejectFriendshipRequestsResponse", LLTrans::getString("RejectFriendshipRequestsResponseDefault"));
		}

		if (!gSavedPerAccountSettings.getBOOL("FSMutedAvatarResponseChanged"))
		{
			gSavedPerAccountSettings.setString("FSMutedAvatarResponse", LLTrans::getString("MutedAvatarsResponseDefault"));
		}

		if (!gSavedPerAccountSettings.getBOOL("FSAwayAvatarResponseChanged"))
		{
			gSavedPerAccountSettings.setString("FSAwayAvatarResponse", LLTrans::getString("AwayAvatarResponseDefault"));
		}
		// </FS:Ansariel>
	}

//static 
void LLFloaterPreference::updateShowFavoritesCheckbox(bool val)
{
	LLFloaterPreference* instance = LLFloaterReg::findTypedInstance<LLFloaterPreference>("preferences");
	if (instance)
	{
		instance->getChild<LLUICtrl>("favorites_on_login_check")->setValue(val);
	}	
}

void LLFloaterPreference::setHardwareDefaults()
{
	// <FS:Ansariel> Fix resetting graphics preset on cancel
	//std::string preset_graphic_active = gSavedSettings.getString("PresetGraphicActive");
	//if (!preset_graphic_active.empty())
	//{
	//	saveGraphicsPreset(preset_graphic_active);
	//	saveSettings(); // save here to be able to return to the previous preset by Cancel
	//}
	// </FS:Ansariel>

	LLFeatureManager::getInstance()->applyRecommendedSettings();

	// reset indirects before refresh because we may have changed what they control
	LLAvatarComplexityControls::setIndirectControls(); 

	refreshEnabledGraphics();
	gSavedSettings.setString("PresetGraphicActive", "");
	LLPresetsManager::getInstance()->triggerChangeSignal();

	LLTabContainer* tabcontainer = getChild<LLTabContainer>("pref core");
	child_list_t::const_iterator iter = tabcontainer->getChildList()->begin();
	child_list_t::const_iterator end = tabcontainer->getChildList()->end();
	for ( ; iter != end; ++iter)
	{
		LLView* view = *iter;
		LLPanelPreference* panel = dynamic_cast<LLPanelPreference*>(view);
		if (panel)
		{
			panel->setHardwareDefaults();
		}
	}
}

void LLFloaterPreference::getControlNames(std::vector<std::string>& names)
{
	LLView* view = findChild<LLView>("display");
	LLFloater* advanced = LLFloaterReg::findTypedInstance<LLFloater>("prefs_graphics_advanced");
	// <FS:Ansariel> Improved graphics preferences
	//if (view && advanced)
	if (view)
	// </FS:Ansariel>
	{
		std::list<LLView*> stack;
		stack.push_back(view);
		// <FS:Ansariel> Improved graphics preferences
		//stack.push_back(advanced);
		if (advanced)
		{
			stack.push_back(advanced);
		}
		// </FS:Ansariel>
		while(!stack.empty())
		{
			// Process view on top of the stack
			LLView* curview = stack.front();
			stack.pop_front();

			LLUICtrl* ctrl = dynamic_cast<LLUICtrl*>(curview);
			if (ctrl)
			{
				LLControlVariable* control = ctrl->getControlVariable();
				if (control)
				{
					std::string control_name = control->getName();
					if (std::find(names.begin(), names.end(), control_name) == names.end())
					{
						names.push_back(control_name);
					}
				}
			}

			for (child_list_t::const_iterator iter = curview->getChildList()->begin();
				iter != curview->getChildList()->end(); ++iter)
			{
				stack.push_back(*iter);
			}
		}
	}
}

//virtual
void LLFloaterPreference::onClose(bool app_quitting)
{
	// <FS:Ansariel> Preferences search
	//gSavedSettings.setS32("LastPrefTab", getChild<LLTabContainer>("pref core")->getCurrentPanelIndex());
	if (mFilterEdit->getText().empty())
	{
		gSavedSettings.setS32("LastPrefTab", getChild<LLTabContainer>("pref core")->getCurrentPanelIndex());
	}
	// </FS:Ansariel>
	// <FS:Ansariel> [FS Login Panel]
	//LLPanelLogin::setAlwaysRefresh(false);
	FSPanelLogin::setAlwaysRefresh(false);
	// </FS:Ansariel> [FS Login Panel]
	if (!app_quitting)
	{
		cancel();
	}
}

// static 
void LLFloaterPreference::onBtnOK(const LLSD& userdata)
{
	// commit any outstanding text entry
	if (hasFocus())
	{
		LLUICtrl* cur_focus = dynamic_cast<LLUICtrl*>(gFocusMgr.getKeyboardFocus());
		if (cur_focus && cur_focus->acceptsTextInput())
		{
			cur_focus->onCommit();
		}
	}

	if (canClose())
	{
		saveSettings();
		apply();
		
		if (userdata.asString() == "closeadvanced")
		{
			LLFloaterReg::hideInstance("prefs_graphics_advanced");
		}
		else
		{
			closeFloater(false);
		}

		//Conversation transcript and log path changed so reload conversations based on new location
		if(mPriorInstantMessageLogPath.length())
		{
			if(moveTranscriptsAndLog())
			{
				//When floaters are empty but have a chat history files, reload chat history into them
				// <FS:Ansariel> [FS communication UI]
				//LLFloaterIMSessionTab::reloadEmptyFloaters();
				FSFloaterIMContainer::reloadEmptyFloaters();
				// </FS:Ansariel> [FS communication UI]
			}
			//Couldn't move files so restore the old path and show a notification
			else
			{
				gSavedPerAccountSettings.setString("InstantMessageLogPath", mPriorInstantMessageLogPath);
				LLNotificationsUtil::add("PreferenceChatPathChanged");
			}
			mPriorInstantMessageLogPath.clear();
		}

		LLUIColorTable::instance().saveUserSettings();
		gSavedSettings.saveToFile(gSavedSettings.getString("ClientSettingsFile"), TRUE);
// [SL:KB] - Patch: Viewer-CrashReporting | Checked: 2011-10-02 (Catznip-2.8.0e) | Added: Catznip-2.8.0e
		// We need to save all crash settings, even if they're defaults [see LLCrashLogger::loadCrashBehaviorSetting()]
		gCrashSettings.saveToFile(gSavedSettings.getString("CrashSettingsFile"), FALSE);
// [/SL:KB]
		
		//Only save once logged in and loaded per account settings
		if(mGotPersonalInfo)
		{
			gSavedPerAccountSettings.saveToFile(gSavedSettings.getString("PerAccountSettingsFile"), TRUE);
		}
	}
	else
	{
		// Show beep, pop up dialog, etc.
		LL_INFOS("Preferences") << "Can't close preferences!" << LL_ENDL;
	}

	// <FS:Ansariel> [FS Login Panel]
	//LLPanelLogin::updateLocationSelectorsVisibility();	
	FSPanelLogin::updateLocationSelectorsVisibility();
	// </FS:Ansariel> [FS Login Panel]
	//Need to reload the navmesh if the pathing console is up
	LLHandle<LLFloaterPathfindingConsole> pathfindingConsoleHandle = LLFloaterPathfindingConsole::getInstanceHandle();
	if ( !pathfindingConsoleHandle.isDead() )
	{
		LLFloaterPathfindingConsole* pPathfindingConsole = pathfindingConsoleHandle.get();
		pPathfindingConsole->onRegionBoundaryCross();
	}
	
}

// static 
void LLFloaterPreference::onBtnCancel(const LLSD& userdata)
{
	if (hasFocus())
	{
		LLUICtrl* cur_focus = dynamic_cast<LLUICtrl*>(gFocusMgr.getKeyboardFocus());
		if (cur_focus && cur_focus->acceptsTextInput())
		{
			cur_focus->onCommit();
		}
		refresh();
	}
	cancel();
	if (userdata.asString() == "closeadvanced")
	{
		LLFloaterReg::hideInstance("prefs_graphics_advanced");
		updateMaxComplexity();
	}
	else
	{
		closeFloater();
	}
}

// static 
// <FS:Ansariel> Show email address in preferences (FIRE-1071) and keep it for OpenSim
//void LLFloaterPreference::updateUserInfo(const std::string& visibility)
void LLFloaterPreference::updateUserInfo(const std::string& visibility, bool im_via_email, const std::string& email)
{
	LLFloaterPreference* instance = LLFloaterReg::findTypedInstance<LLFloaterPreference>("preferences");
	if (instance)
	{
		// <FS:Ansariel> Show email address in preferences (FIRE-1071) and keep it for OpenSim
        //instance->setPersonalInfo(visibility);
		instance->setPersonalInfo(visibility, im_via_email, email);
	}
}


void LLFloaterPreference::refreshEnabledGraphics()
{
	LLFloaterPreference* instance = LLFloaterReg::findTypedInstance<LLFloaterPreference>("preferences");
	if (instance)
	{
		instance->refresh();
	}

	LLFloater* advanced = LLFloaterReg::findTypedInstance<LLFloater>("prefs_graphics_advanced");
	if (advanced)
	{
		advanced->refresh();
	}
}

void LLFloaterPreference::onClickClearCache()
{
	LLNotificationsUtil::add("ConfirmClearCache", LLSD(), LLSD(), callback_clear_cache);
}

void LLFloaterPreference::onClickBrowserClearCache()
{
	LLNotificationsUtil::add("ConfirmClearBrowserCache", LLSD(), LLSD(), callback_clear_browser_cache);
}

// <FS:Ansariel> Clear inventory cache button
void LLFloaterPreference::onClickInventoryClearCache()
{
	LLNotificationsUtil::add("ConfirmClearInventoryCache", LLSD(), LLSD(), callback_clear_inventory_cache);
}
// </FS:Ansariel>

// <FS:Ansariel> Clear web browser cache button
void LLFloaterPreference::onClickWebBrowserClearCache()
{
	LLNotificationsUtil::add("ConfirmClearWebBrowserCache", LLSD(), LLSD(), callback_clear_web_browser_cache);
}
// </FS:Ansariel>

// Called when user changes language via the combobox.
void LLFloaterPreference::onLanguageChange()
{
	// Let the user know that the change will only take effect after restart.
	// Do it only once so that we're not too irritating.
	if (!mLanguageChanged)
	{
		LLNotificationsUtil::add("ChangeLanguage");
		mLanguageChanged = true;
	}
}

void LLFloaterPreference::onNotificationsChange(const std::string& OptionName)
{
	mNotificationOptions[OptionName] = getChild<LLComboBox>(OptionName)->getSelectedItemLabel();

	bool show_notifications_alert = true;
	for (notifications_map::iterator it_notification = mNotificationOptions.begin(); it_notification != mNotificationOptions.end(); it_notification++)
	{
		if(it_notification->second != "No action")
		{
			show_notifications_alert = false;
			break;
		}
	}

	getChild<LLTextBox>("notifications_alert")->setVisible(show_notifications_alert);
}

void LLFloaterPreference::onNameTagOpacityChange(const LLSD& newvalue)
{
	LLColorSwatchCtrl* color_swatch = findChild<LLColorSwatchCtrl>("background");
	if (color_swatch)
	{
		LLColor4 new_color = color_swatch->get();
		color_swatch->set( new_color.setAlpha(newvalue.asReal()) );
	}
}

// <FS:CR> FIRE-1332 - Sepeate opacity settings for nametag and console chat
void LLFloaterPreference::onConsoleOpacityChange(const LLSD& newvalue)
{
	LLColorSwatchCtrl* color_swatch = findChild<LLColorSwatchCtrl>("console_background");
	if (color_swatch)
	{
		LLColor4 new_color = color_swatch->get();
		color_swatch->set( new_color.setAlpha(newvalue.asReal()) );
	}
}
// </FS:CR>

void LLFloaterPreference::onClickSetCache()
{
	std::string cur_name(gSavedSettings.getString("CacheLocation"));
//	std::string cur_top_folder(gDirUtilp->getBaseFileName(cur_name));
	
	std::string proposed_name(cur_name);

	(new LLDirPickerThread(boost::bind(&LLFloaterPreference::changeCachePath, this, _1, _2), proposed_name))->getFile();
}

void LLFloaterPreference::changeCachePath(const std::vector<std::string>& filenames, std::string proposed_name)
{
	std::string dir_name = filenames[0];
	if (!dir_name.empty() && dir_name != proposed_name)
	{
		std::string new_top_folder(gDirUtilp->getBaseFileName(dir_name));
		LLNotificationsUtil::add("CacheWillBeMoved");
		gSavedSettings.setString("NewCacheLocation", dir_name);
		gSavedSettings.setString("NewCacheLocationTopFolder", new_top_folder);
	}
	else
	{
		std::string cache_location = gDirUtilp->getCacheDir();
		gSavedSettings.setString("CacheLocation", cache_location);
		std::string top_folder(gDirUtilp->getBaseFileName(cache_location));
		gSavedSettings.setString("CacheLocationTopFolder", top_folder);
	}
}

void LLFloaterPreference::onClickBrowseCache()
{
	gViewerWindow->getWindow()->openFile(gDirUtilp->getExpandedFilename(LL_PATH_CACHE,""));
}
void LLFloaterPreference::onClickBrowseCrashLogs()
{
	gViewerWindow->getWindow()->openFile(gDirUtilp->getExpandedFilename(LL_PATH_LOGS,""));
}
void LLFloaterPreference::onClickBrowseSettingsDir()
{
	gViewerWindow->getWindow()->openFile(gDirUtilp->getExpandedFilename(LL_PATH_USER_SETTINGS,""));
}
void LLFloaterPreference::onClickBrowseChatLogDir()
{
	gViewerWindow->getWindow()->openFile(gDirUtilp->getExpandedFilename(LL_PATH_CHAT_LOGS,""));
}
void LLFloaterPreference::onClickResetCache()
{
	if (gDirUtilp->getCacheDir(false) == gDirUtilp->getCacheDir(true))
	{
		// The cache location was already the default.
		return;
	}
	gSavedSettings.setString("NewCacheLocation", "");
	gSavedSettings.setString("NewCacheLocationTopFolder", "");
	LLNotificationsUtil::add("CacheWillBeMoved");
	std::string cache_location = gDirUtilp->getCacheDir(false);
	gSavedSettings.setString("CacheLocation", cache_location);
	std::string top_folder(gDirUtilp->getBaseFileName(cache_location));
	gSavedSettings.setString("CacheLocationTopFolder", top_folder);
}

// <FS:Ansariel> Sound cache
void LLFloaterPreference::onClickSetSoundCache()
{
	std::string cur_name(gSavedSettings.getString("FSSoundCacheLocation"));
	std::string proposed_name(cur_name);

	(new LLDirPickerThread(boost::bind(&LLFloaterPreference::changeSoundCachePath, this, _1, _2), proposed_name))->getFile();
}

void LLFloaterPreference::changeSoundCachePath(const std::vector<std::string>& filenames, std::string proposed_name)
{
	std::string dir_name = filenames[0];
	if (!dir_name.empty() && dir_name != proposed_name)
	{
		gSavedSettings.setString("FSSoundCacheLocation", dir_name);
		setSoundCacheLocation(dir_name);
		LLNotificationsUtil::add("SoundCacheWillBeMoved");
	}
}

void LLFloaterPreference::onClickBrowseSoundCache()
{
	gViewerWindow->getWindow()->openFile(gDirUtilp->getExpandedFilename(LL_PATH_FS_SOUND_CACHE, ""));
}

void LLFloaterPreference::onClickResetSoundCache()
{
	gSavedSettings.setString("FSSoundCacheLocation", std::string());
	setSoundCacheLocation(std::string());
	LLNotificationsUtil::add("SoundCacheWillBeMoved");
}
// </FS:Ansariel>

// <FS:Ansariel> FIRE-2912: Reset voice button
class FSResetVoiceTimer : public LLEventTimer
{
public:
	FSResetVoiceTimer() : LLEventTimer(5.f) { }
	~FSResetVoiceTimer() { }

	BOOL tick()
	{
		gSavedSettings.setBOOL("EnableVoiceChat", TRUE);
		LLFloaterPreference* floater = LLFloaterReg::findTypedInstance<LLFloaterPreference>("preferences");
		if (floater)
		{
			floater->childSetEnabled("enable_voice_check", true);
			floater->childSetEnabled("enable_voice_check_volume", true);
		}
		return TRUE;
	}
};

void LLFloaterPreference::onClickResetVoice()
{
	if (gSavedSettings.getBOOL("EnableVoiceChat") && !gSavedSettings.getBOOL("CmdLineDisableVoice"))
	{
		gSavedSettings.setBOOL("EnableVoiceChat", FALSE);
		childSetEnabled("enable_voice_check", false);
		childSetEnabled("enable_voice_check_volume", false);
		new FSResetVoiceTimer();
	}
}
// </FS:Ansariel>

// Performs a wipe of the local settings dir on next restart 
bool callback_clear_settings(const LLSD& notification, const LLSD& response)
{
	S32 option = LLNotificationsUtil::getSelectedOption(notification, response);
	if ( option == 0 ) // YES
	{
  
		// Create a filesystem marker instructing a full settings wipe
		std::string clear_file_name;
		clear_file_name = gDirUtilp->getExpandedFilename(LL_PATH_LOGS,"CLEAR");
		LL_INFOS() << "Creating clear settings marker file " << clear_file_name << LL_ENDL;
		
		LLAPRFile clear_file ;
		clear_file.open(clear_file_name, LL_APR_W);
		if (clear_file.getFileHandle())
		{
			LL_INFOS("MarkerFile") << "Created clear settings marker file " << clear_file_name << LL_ENDL;
			clear_file.close();
			LLNotificationsUtil::add("SettingsWillClear");
		}
		else
		{
			LL_WARNS("MarkerFile") << "Cannot clear settings marker file " << clear_file_name << LL_ENDL;
		}
		
		return true;
	}
	return false;
}

//[ADD - Clear Usersettings : SJ] - When button Reset Defaults is clicked show a warning 
void LLFloaterPreference::onClickClearSettings()
{
	LLNotificationsUtil::add("FirestormClearSettingsPrompt",LLSD(), LLSD(), callback_clear_settings);
}

void LLFloaterPreference::onClickChatOnlineNotices()
{
	getChildView("OnlineOfflinetoNearbyChatHistory")->setEnabled(getChild<LLUICtrl>("OnlineOfflinetoNearbyChat")->getValue().asBoolean());
}

void LLFloaterPreference::onClickClearSpamList()
{
	NACLAntiSpamRegistry::instance().purgeAllQueues(); 
}

void LLFloaterPreference::setPreprocInclude()
{
	std::string cur_name(gSavedSettings.getString("_NACL_PreProcHDDIncludeLocation"));
	std::string proposed_name(cur_name);

	(new LLDirPickerThread(boost::bind(&LLFloaterPreference::changePreprocIncludePath, this, _1, _2), proposed_name))->getFile();
}

void LLFloaterPreference::changePreprocIncludePath(const std::vector<std::string>& filenames, std::string proposed_name)
{
	std::string dir_name = filenames[0];
	if (!dir_name.empty() && dir_name != proposed_name)
	{
		std::string new_top_folder(gDirUtilp->getBaseFileName(dir_name));
		gSavedSettings.setString("_NACL_PreProcHDDIncludeLocation", dir_name);
	}
}

// <FS:LO> FIRE-23606 Reveal path to external script editor in prefernces
void LLFloaterPreference::setExternalEditor()
{
	std::string cur_name(gSavedSettings.getString("ExternalEditor"));
	std::string proposed_name(cur_name);

	(new LLFilePickerReplyThread(boost::bind(&LLFloaterPreference::changeExternalEditorPath, this, _1), LLFilePicker::FFLOAD_EXE, false))->getFile();
}

void LLFloaterPreference::changeExternalEditorPath(const std::vector<std::string>& filenames)
{
	const std::string chosen_path = filenames[0];
	std::string executable_path = chosen_path;
#if LL_DARWIN
	// on Mac, if it's an application bundle, figure out the actual path from the Info.plist file
	CFStringRef path_cfstr = CFStringCreateWithCString(kCFAllocatorDefault, chosen_path.c_str(), kCFStringEncodingMacRoman);		// get path as a CFStringRef
	CFURLRef path_url = CFURLCreateWithFileSystemPath(kCFAllocatorDefault, path_cfstr, kCFURLPOSIXPathStyle, TRUE);			// turn it into a CFURLRef
	CFBundleRef chosen_bundle = CFBundleCreate(kCFAllocatorDefault, path_url);												// get a handle for the bundle
	CFRelease(path_url);	// [FS:CR] Don't leave a mess clean up our objects after we use them
	LLSD args;
	if (NULL != chosen_bundle)
	{
		CFDictionaryRef bundleInfoDict = CFBundleGetInfoDictionary(chosen_bundle);												// get the bundle's dictionary
		CFRelease(chosen_bundle);	// [FS:CR] Don't leave a mess clean up our objects after we use them
		if (NULL != bundleInfoDict)
		{
			CFStringRef executable_cfstr = (CFStringRef)CFDictionaryGetValue(bundleInfoDict, CFSTR("CFBundleExecutable"));	// get the name of the actual executable (e.g. TextEdit or firefox-bin)
			int max_file_length = 256;																						// (max file name length is 255 in OSX)
			char executable_buf[max_file_length];
			if (CFStringGetCString(executable_cfstr, executable_buf, max_file_length, kCFStringEncodingMacRoman))			// convert CFStringRef to char*
			{
				executable_path += std::string("/Contents/MacOS/") + std::string(executable_buf);							// append path to executable directory and then executable name to exec path
			}
			else
			{
				std::string warning = "Unable to get CString from CFString for executable path";
				LL_WARNS() << warning << LL_ENDL;
				args["MESSAGE"] = warning;
				LLNotificationsUtil::add("GenericAlert", args);
			}
		}
		else
		{
			std::string warning = "Unable to get bundle info dictionary from application bundle";
			LL_WARNS() << warning << LL_ENDL;
			args["MESSAGE"] = warning;
			LLNotificationsUtil::add("GenericAlert", args);
		}
	}
	else
	{
		if (-1 != executable_path.find(".app"))	// only warn if this path actually had ".app" in it, i.e. it probably just wasn'nt an app bundle and that's okay
		{
			std::string warning = std::string("Unable to get bundle from path \"") + chosen_path + std::string("\"");
			LL_WARNS() << warning << LL_ENDL;
			args["MESSAGE"] = warning;
			LLNotificationsUtil::add("GenericAlert", args);
		}
	}

#endif
	{
		std::string bin = executable_path;
		if (!bin.empty())
		{
			// surround command with double quotes for the case if the path contains spaces
			if (bin.find("\"") == std::string::npos)
			{
				bin = "\"" + bin + "\"";
			}
			executable_path = bin;
		}
	}
	gSavedSettings.setString("ExternalEditor", executable_path);
}
// </FS:LO>

//[FIX JIRA-1971 : SJ] Show an notify when Javascript setting change
void LLFloaterPreference::onClickJavascript()
{
	if (!gSavedSettings.getBOOL("BrowserJavascriptEnabled"))
	{
		LLNotificationsUtil::add("DisableJavascriptBreaksSearch");
	}
}

/*
void LLFloaterPreference::onClickSkin(LLUICtrl* ctrl, const LLSD& userdata)
{
	gSavedSettings.setString("SkinCurrent", userdata.asString());
	ctrl->setValue(userdata.asString());
}

void LLFloaterPreference::onSelectSkin()
{
	std::string skin_selection = getChild<LLRadioGroup>("skin_selection")->getValue().asString();
	gSavedSettings.setString("SkinCurrent", skin_selection);
}

void LLFloaterPreference::refreshSkin(void* data)
{
	LLPanel*self = (LLPanel*)data;
	sSkin = gSavedSettings.getString("SkinCurrent");
	self->getChild<LLRadioGroup>("skin_selection", true)->setValue(sSkin);
}
*/

// <FS:Zi> FIRE-19539 - Include the alert messages in Prefs>Notifications>Alerts in preference Search.
// void LLFloaterPreference::buildPopupLists()
// {
// 	LLScrollListCtrl& disabled_popups =
// 		getChildRef<LLScrollListCtrl>("disabled_popups");
// 	LLScrollListCtrl& enabled_popups =
// 		getChildRef<LLScrollListCtrl>("enabled_popups");
//	
// 	disabled_popups.deleteAllItems();
// 	enabled_popups.deleteAllItems();
//	
// 	for (LLNotifications::TemplateMap::const_iterator iter = LLNotifications::instance().templatesBegin();
// 		 iter != LLNotifications::instance().templatesEnd();
// 		 ++iter)
// 	{
// 		LLNotificationTemplatePtr templatep = iter->second;
// 		LLNotificationFormPtr formp = templatep->mForm;
//		
// 		LLNotificationForm::EIgnoreType ignore = formp->getIgnoreType();
// 		if (ignore <= LLNotificationForm::IGNORE_NO)
// 			continue;
//		
// 		LLSD row;
// 		row["columns"][0]["value"] = formp->getIgnoreMessage();
// 		row["columns"][0]["font"] = "SANSSERIF_SMALL";
// 		row["columns"][0]["width"] = 400;
//		
// 		LLScrollListItem* item = NULL;
//		
// 		bool show_popup = !formp->getIgnored();
// 		if (!show_popup)
// 		{
// 			if (ignore == LLNotificationForm::IGNORE_WITH_LAST_RESPONSE)
// 			{
// 				// <FS:Ansariel> Default responses are declared in "ignores" settings group, see llnotifications.cpp
// 				//LLSD last_response = LLUI::getInstance()->mSettingGroups["config"]->getLLSD("Default" + templatep->mName);
// 				LLSD last_response = LLUI::getInstance()->mSettingGroups["ignores"]->getLLSD("Default" + templatep->mName);
// 				// </FS:Ansariel>
// 				if (!last_response.isUndefined())
// 				{
// 					for (LLSD::map_const_iterator it = last_response.beginMap();
// 						 it != last_response.endMap();
// 						 ++it)
// 					{
// 						if (it->second.asBoolean())
// 						{
// 							row["columns"][1]["value"] = formp->getElement(it->first)["ignore"].asString();
// 							row["columns"][1]["font"] = "SANSSERIF_SMALL";
// 							row["columns"][1]["width"] = 360;
// 							break;
// 						}
// 					}
// 				}
// 			}
// 			item = disabled_popups.addElement(row);
// 		}
// 		else
// 		{
// 			item = enabled_popups.addElement(row);
// 		}
//		
// 		if (item)
// 		{
// 			item->setUserdata((void*)&iter->first);
// 		}
// 	}
// }

void LLFloaterPreference::buildPopupList()
{
	mPopupList->deleteAllItems();

	for (LLNotifications::TemplateMap::const_iterator iter = LLNotifications::instance().templatesBegin();
		 iter != LLNotifications::instance().templatesEnd();
		 ++iter)
	{
		LLNotificationTemplatePtr templatep = iter->second;
		LLNotificationFormPtr formp = templatep->mForm;
		
		LLNotificationForm::EIgnoreType ignore = formp->getIgnoreType();
		if (ignore <= LLNotificationForm::IGNORE_NO)
			continue;

		bool show_popup = !formp->getIgnored();

		LLSD row;

		// column COLUMN_POPUP_SPACER makes things look good, since "halign" and "center" or LLFontGL::HCENTER don't work -Zi
		row["columns"][COLUMN_POPUP_CHECKBOX]["type"] = "checkbox";
		row["columns"][COLUMN_POPUP_CHECKBOX]["column"] = "alert_enabled_check";
		row["columns"][COLUMN_POPUP_CHECKBOX]["value"] = show_popup;
		row["columns"][COLUMN_POPUP_LABEL]["column"] = "alert_label";
		row["columns"][COLUMN_POPUP_LABEL]["value"] = formp->getIgnoreMessage();

		LLScrollListItem* item = mPopupList->addElement(row);

		if (item)
		{
			item->setUserdata((void*)&iter->first);
		}
	}
}

void LLFloaterPreference::onSelectPopup()
{
	LLScrollListItem* last = mPopupList->getLastSelectedItem();
	for (auto popup : mPopupList->getAllSelected())
	{
		LLNotificationTemplatePtr templatep = LLNotifications::instance().getTemplate(*(std::string*)(popup->getUserdata()));
		std::string notification_name = templatep->mName;
		LLUI::getInstance()->mSettingGroups["ignores"]->setBOOL(notification_name, last->getColumn(COLUMN_POPUP_CHECKBOX)->getValue().asBoolean());
	}
}

void LLFloaterPreference::onUpdatePopupFilter()
{
	mPopupList->setFilterString(mPopupFilter->getValue().asString());
}
// <FS:Zi>

void LLFloaterPreference::refreshEnabledState()
{
	// <FS:Ansariel> Improved graphics preferences
	//LLCheckBoxCtrl* ctrl_wind_light = getChild<LLCheckBoxCtrl>("WindLightUseAtmosShaders");
	//LLCheckBoxCtrl* ctrl_deferred = getChild<LLCheckBoxCtrl>("UseLightShaders");

	//// if vertex shaders off, disable all shader related products
	//if (!LLFeatureManager::getInstance()->isFeatureAvailable("WindLightUseAtmosShaders"))
	//{
	//	ctrl_wind_light->setEnabled(FALSE);
	//	ctrl_wind_light->setValue(FALSE);
	//}
	//else
	//{
	//	ctrl_wind_light->setEnabled(TRUE);
	//}

	////Deferred/SSAO/Shadows
	//BOOL bumpshiny = gGLManager.mHasCubeMap && LLCubeMap::sUseCubeMaps && LLFeatureManager::getInstance()->isFeatureAvailable("RenderObjectBump") && gSavedSettings.getBOOL("RenderObjectBump");
	//BOOL transparent_water = LLFeatureManager::getInstance()->isFeatureAvailable("RenderTransparentWater") && gSavedSettings.getBOOL("RenderTransparentWater");
	//BOOL shaders = gSavedSettings.getBOOL("WindLightUseAtmosShaders");
	//BOOL enabled = LLFeatureManager::getInstance()->isFeatureAvailable("RenderDeferred") &&
	//					bumpshiny &&
	//					transparent_water &&
	//					shaders && 
	//					gGLManager.mHasFramebufferObject &&
	//					gSavedSettings.getBOOL("RenderAvatarVP") &&
	//					(ctrl_wind_light->get()) ? TRUE : FALSE;

	//ctrl_deferred->setEnabled(enabled);

	F32 mem_multiplier = gSavedSettings.getF32("RenderTextureMemoryMultiple");
	
	S32Megabytes min_tex_mem = LLViewerTextureList::getMinVideoRamSetting();
	S32Megabytes max_tex_mem = LLViewerTextureList::getMaxVideoRamSetting(false, mem_multiplier);
	getChild<LLSliderCtrl>("GraphicsCardTextureMemory")->setMinValue(min_tex_mem.value());
	getChild<LLSliderCtrl>("GraphicsCardTextureMemory")->setMaxValue(max_tex_mem.value());

	// <FS:Ansariel> Dynamic texture memory calculation
	handleDynamicTextureMemoryChanged();

#if ADDRESS_SIZE == 32
	childSetEnabled("FSRestrictMaxTextureSize", false);
#endif

	if (!LLFeatureManager::getInstance()->isFeatureAvailable("RenderVBOEnable") ||
		!gGLManager.mHasVertexBufferObject)
	{
		getChildView("vbo")->setEnabled(FALSE);
		getChildView("vbo_stream")->setEnabled(FALSE);
	}
	else
#if LL_DARWIN
		getChildView("vbo_stream")->setEnabled(FALSE);  //Hardcoded disable on mac
		getChild<LLUICtrl>("vbo_stream")->setValue((LLSD::Boolean) FALSE);
#else
		getChildView("vbo_stream")->setEnabled(LLVertexBuffer::sEnableVBOs);
#endif

	if (!LLFeatureManager::getInstance()->isFeatureAvailable("RenderCompressTextures") ||
		!gGLManager.mHasVertexBufferObject)
	{
		getChildView("texture compression")->setEnabled(FALSE);
	}

	// if no windlight shaders, turn off nighttime brightness, gamma, and fog distance
	LLSpinCtrl* gamma_ctrl = getChild<LLSpinCtrl>("gamma");
	gamma_ctrl->setEnabled(!gPipeline.canUseWindLightShaders());
	getChildView("fog")->setEnabled(!gPipeline.canUseWindLightShaders());

	// anti-aliasing
	{
		LLUICtrl* fsaa_ctrl = getChild<LLUICtrl>("fsaa");
		
		// Enable or disable the control, the "Antialiasing:" label and the restart warning
		// based on code support for the feature on the current hardware.

		if (gPipeline.canUseAntiAliasing())
		{
			fsaa_ctrl->setEnabled(TRUE);
		}
		else
		{
			fsaa_ctrl->setEnabled(FALSE);
			fsaa_ctrl->setValue((LLSD::Integer) 0);
		}
	}

	LLComboBox* ctrl_reflections = getChild<LLComboBox>("Reflections");

// [RLVa:KB] - Checked: 2013-05-11 (RLVa-1.4.9)
	if (RlvActions::isRlvEnabled())
	{
		getChild<LLUICtrl>("do_not_disturb_response")->setEnabled(!RlvActions::hasBehaviour(RLV_BHVR_SENDIM));
	}
// [/RLVa:KB]

	// Reflections
	BOOL reflections = gGLManager.mHasCubeMap && LLCubeMap::sUseCubeMaps;
	ctrl_reflections->setEnabled(reflections);
	
	// Bump & Shiny
	LLCheckBoxCtrl* bumpshiny_ctrl = getChild<LLCheckBoxCtrl>("BumpShiny");
	bool bumpshiny = gGLManager.mHasCubeMap && LLCubeMap::sUseCubeMaps && LLFeatureManager::getInstance()->isFeatureAvailable("RenderObjectBump");
	bumpshiny_ctrl->setEnabled(bumpshiny ? TRUE : FALSE);
	
    // Transparent Water
    LLCheckBoxCtrl* transparent_water_ctrl = getChild<LLCheckBoxCtrl>("TransparentWater");

    // <FS:Ansariel> Does not exist
    //LLCheckBoxCtrl* ctrl_enhanced_skel = getChild<LLCheckBoxCtrl>("AvatarEnhancedSkeleton");
    //bool enhanced_skel_enabled = gSavedSettings.getBOOL("IncludeEnhancedSkeleton");
    //ctrl_enhanced_skel->setValue(enhanced_skel_enabled);
    // </FS:Ansariel>

	// Avatar Mode
	// Enable Avatar Shaders
	LLCheckBoxCtrl* ctrl_avatar_vp = getChild<LLCheckBoxCtrl>("AvatarVertexProgram");
	// Avatar Render Mode
	LLCheckBoxCtrl* ctrl_avatar_cloth = getChild<LLCheckBoxCtrl>("AvatarCloth");
	
	bool avatar_vp_enabled = LLFeatureManager::getInstance()->isFeatureAvailable("RenderAvatarVP");
	if (LLViewerShaderMgr::sInitialized)
	{
		S32 max_avatar_shader = LLViewerShaderMgr::instance()->mMaxAvatarShaderLevel;
		avatar_vp_enabled = (max_avatar_shader > 0) ? TRUE : FALSE;
	}

	ctrl_avatar_vp->setEnabled(avatar_vp_enabled);
	
	if (gSavedSettings.getBOOL("RenderAvatarVP") == FALSE)
	{
		ctrl_avatar_cloth->setEnabled(false);
	} 
	else
	{
		ctrl_avatar_cloth->setEnabled(true);
	}
	
	/* <FS:LO> remove orphaned code left over from EEP
	// Vertex Shaders, Global Shader Enable
	LLRadioGroup* terrain_detail = getChild<LLRadioGroup>("TerrainDetailRadio");   // can be linked with control var

	terrain_detail->setEnabled(FALSE);
	*/
	
	// WindLight
	LLCheckBoxCtrl* ctrl_wind_light = getChild<LLCheckBoxCtrl>("WindLightUseAtmosShaders");
	LLSliderCtrl* sky = getChild<LLSliderCtrl>("SkyMeshDetail");

// [RLVa:KB] - Checked: 2010-03-18 (RLVa-1.2.0a) | Modified: RLVa-0.2.0a
	// "Atmospheric Shaders" can't be disabled - but can be enabled - under @setenv=n
	ctrl_wind_light->setEnabled( ((RlvActions::canChangeEnvironment()) && (!RlvActions::hasBehaviour(RLV_BHVR_SETSPHERE))) || (!gSavedSettings.getBOOL("WindLightUseAtmosShaders")));
// [/RLVa:KB]
//    ctrl_wind_light->setEnabled(TRUE);

	sky->setEnabled(TRUE);

	//Deferred/SSAO/Shadows
	LLCheckBoxCtrl* ctrl_deferred = getChild<LLCheckBoxCtrl>("UseLightShaders");

	BOOL enabled = LLFeatureManager::getInstance()->isFeatureAvailable("RenderDeferred") &&
						((bumpshiny_ctrl && bumpshiny_ctrl->get()) ? TRUE : FALSE) &&
						((transparent_water_ctrl && transparent_water_ctrl->get()) ? TRUE : FALSE) &&
						gGLManager.mHasFramebufferObject &&
						gSavedSettings.getBOOL("RenderAvatarVP") &&
						(ctrl_wind_light->get()) ? TRUE : FALSE;

	ctrl_deferred->setEnabled(enabled);

	LLCheckBoxCtrl* ctrl_ssao = getChild<LLCheckBoxCtrl>("UseSSAO");
	LLCheckBoxCtrl* ctrl_dof = getChild<LLCheckBoxCtrl>("UseDoF");
	LLComboBox* ctrl_shadow = getChild<LLComboBox>("ShadowDetail");

	// note, okay here to get from ctrl_deferred as it's twin, ctrl_deferred2 will alway match it
	enabled = enabled && LLFeatureManager::getInstance()->isFeatureAvailable("RenderDeferredSSAO") && (ctrl_deferred->get() ? TRUE : FALSE);
	
	ctrl_deferred->set(gSavedSettings.getBOOL("RenderDeferred"));

	ctrl_ssao->setEnabled(enabled);
	ctrl_dof->setEnabled(enabled);

	enabled = enabled && LLFeatureManager::getInstance()->isFeatureAvailable("RenderShadowDetail");

	ctrl_shadow->setEnabled(enabled);

	// now turn off any features that are unavailable
	disableUnavailableSettings();

	// Cannot have floater active until caps have been received
	//getChild<LLButton>("default_creation_permissions")->setEnabled(LLStartUp::getStartupState() < STATE_STARTED ? false : true);
	getChild<LLButton>("fs_default_creation_permissions")->setEnabled(LLStartUp::getStartupState() < STATE_STARTED ? false : true);

	getChildView("block_list")->setEnabled(LLLoginInstance::getInstance()->authSuccess());
}

// <FS:Ansariel> Dynamic texture memory calculation
void LLFloaterPreference::handleDynamicTextureMemoryChanged()
{
	if (LLViewerTextureList::canUseDynamicTextureMemory())
	{
		bool dynamic_tex_mem_enabled = gSavedSettings.getBOOL("FSDynamicTextureMemory");
		childSetEnabled("FSDynamicTextureMemory", true);
		childSetEnabled("FSDynamicTextureMemoryMinTextureMemory", dynamic_tex_mem_enabled);
		childSetEnabled("FSDynamicTextureMemoryCacheReserve", dynamic_tex_mem_enabled);
		childSetEnabled("FSDynamicTextureMemoryGPUReserve", dynamic_tex_mem_enabled);
		childSetEnabled("GraphicsCardTextureMemory", !dynamic_tex_mem_enabled);
	}
	else
	{
		childSetEnabled("FSDynamicTextureMemory", false);
		childSetEnabled("FSDynamicTextureMemoryMinTextureMemory", false);
		childSetEnabled("FSDynamicTextureMemoryCacheReserve", false);
		childSetEnabled("FSDynamicTextureMemoryGPUReserve", false);
		childSetEnabled("GraphicsCardTextureMemory", true);
	}
}
// </FS:Ansariel>

// <FS:Zi> Support preferences search SLURLs
void LLFloaterPreference::onCopySearch()
{
	std::string searchQuery = "secondlife:///app/openfloater/preferences?search=" + LLURI::escape(mFilterEdit->getText());
	LLClipboard::instance().copyToClipboard(utf8str_to_wstring(searchQuery), 0, searchQuery.size());
}
// </FS:Zi>


// static
void LLAvatarComplexityControls::setIndirectControls()
{
	/*
	 * We have controls that have an indirect relationship between the control
	 * values and adjacent text and the underlying setting they influence.
	 * In each case, the control and its associated setting are named Indirect<something>
	 * This method interrogates the controlled setting and establishes the
	 * appropriate value for the indirect control. It must be called whenever the
	 * underlying setting may have changed other than through the indirect control,
	 * such as when the 'Reset all to recommended settings' button is used...
	 */
	setIndirectMaxNonImpostors();
	setIndirectMaxArc();
}

// static
void LLAvatarComplexityControls::setIndirectMaxNonImpostors()
{
	U32 max_non_impostors = gSavedSettings.getU32("RenderAvatarMaxNonImpostors");
	// for this one, we just need to make zero, which means off, the max value of the slider
	U32 indirect_max_non_impostors = (0 == max_non_impostors) ? LLVOAvatar::NON_IMPOSTORS_MAX_SLIDER : max_non_impostors;
	gSavedSettings.setU32("IndirectMaxNonImpostors", indirect_max_non_impostors);
}

void LLAvatarComplexityControls::setIndirectMaxArc()
{
	U32 max_arc = gSavedSettings.getU32("RenderAvatarMaxComplexity");
	U32 indirect_max_arc;
	if (0 == max_arc)
	{
		// the off position is all the way to the right, so set to control max
		indirect_max_arc = INDIRECT_MAX_ARC_OFF;
	}
	else
	{
		// This is the inverse of the calculation in updateMaxComplexity
		indirect_max_arc = (U32)ll_round(((log(F32(max_arc)) - MIN_ARC_LOG) / ARC_LIMIT_MAP_SCALE)) + MIN_INDIRECT_ARC_LIMIT;
	}
	gSavedSettings.setU32("IndirectMaxComplexity", indirect_max_arc);
}

void LLFloaterPreference::disableUnavailableSettings()
{	
	LLComboBox* ctrl_reflections   = getChild<LLComboBox>("Reflections");
	LLCheckBoxCtrl* ctrl_avatar_vp     = getChild<LLCheckBoxCtrl>("AvatarVertexProgram");
	LLCheckBoxCtrl* ctrl_avatar_cloth  = getChild<LLCheckBoxCtrl>("AvatarCloth");
	LLCheckBoxCtrl* ctrl_wind_light    = getChild<LLCheckBoxCtrl>("WindLightUseAtmosShaders");
	LLCheckBoxCtrl* ctrl_deferred = getChild<LLCheckBoxCtrl>("UseLightShaders");
	LLComboBox* ctrl_shadows = getChild<LLComboBox>("ShadowDetail");
	LLCheckBoxCtrl* ctrl_ssao = getChild<LLCheckBoxCtrl>("UseSSAO");
	LLCheckBoxCtrl* ctrl_dof = getChild<LLCheckBoxCtrl>("UseDoF");
	LLSliderCtrl* sky = getChild<LLSliderCtrl>("SkyMeshDetail");

	// disabled windlight
	if (!LLFeatureManager::getInstance()->isFeatureAvailable("WindLightUseAtmosShaders"))
	{
		ctrl_wind_light->setEnabled(FALSE);
		ctrl_wind_light->setValue(FALSE);

		sky->setEnabled(FALSE);

		//deferred needs windlight, disable deferred
		ctrl_shadows->setEnabled(FALSE);
		ctrl_shadows->setValue(0);

		ctrl_ssao->setEnabled(FALSE);
		ctrl_ssao->setValue(FALSE);

		ctrl_dof->setEnabled(FALSE);
		ctrl_dof->setValue(FALSE);

		ctrl_deferred->setEnabled(FALSE);
		ctrl_deferred->setValue(FALSE);
	}

	// disabled deferred
	if (!LLFeatureManager::getInstance()->isFeatureAvailable("RenderDeferred") ||
		!gGLManager.mHasFramebufferObject)
	{
		ctrl_shadows->setEnabled(FALSE);
		ctrl_shadows->setValue(0);

		ctrl_ssao->setEnabled(FALSE);
		ctrl_ssao->setValue(FALSE);

		ctrl_dof->setEnabled(FALSE);
		ctrl_dof->setValue(FALSE);

		ctrl_deferred->setEnabled(FALSE);
		ctrl_deferred->setValue(FALSE);
	}
	
	// disabled deferred SSAO
	if (!LLFeatureManager::getInstance()->isFeatureAvailable("RenderDeferredSSAO"))
	{
		ctrl_ssao->setEnabled(FALSE);
		ctrl_ssao->setValue(FALSE);
	}
	
	// disabled deferred shadows
	if (!LLFeatureManager::getInstance()->isFeatureAvailable("RenderShadowDetail"))
	{
		ctrl_shadows->setEnabled(FALSE);
		ctrl_shadows->setValue(0);
	}

	// disabled reflections
	if (!LLFeatureManager::getInstance()->isFeatureAvailable("RenderReflectionDetail"))
	{
		ctrl_reflections->setEnabled(FALSE);
		ctrl_reflections->setValue(FALSE);
	}
	
	// disabled av
	if (!LLFeatureManager::getInstance()->isFeatureAvailable("RenderAvatarVP"))
	{
		ctrl_avatar_vp->setEnabled(FALSE);
		ctrl_avatar_vp->setValue(FALSE);
		
		ctrl_avatar_cloth->setEnabled(FALSE);
		ctrl_avatar_cloth->setValue(FALSE);

		//deferred needs AvatarVP, disable deferred
		ctrl_shadows->setEnabled(FALSE);
		ctrl_shadows->setValue(0);

		ctrl_ssao->setEnabled(FALSE);
		ctrl_ssao->setValue(FALSE);

		ctrl_dof->setEnabled(FALSE);
		ctrl_dof->setValue(FALSE);

		ctrl_deferred->setEnabled(FALSE);
		ctrl_deferred->setValue(FALSE);
	}

	// disabled cloth
	if (!LLFeatureManager::getInstance()->isFeatureAvailable("RenderAvatarCloth"))
	{
		ctrl_avatar_cloth->setEnabled(FALSE);
		ctrl_avatar_cloth->setValue(FALSE);
	}
}

void LLFloaterPreference::refresh()
{
	LLPanel::refresh();

	// <FS:Ansariel> Improved graphics preferences
	getChild<LLUICtrl>("fsaa")->setValue((LLSD::Integer)  gSavedSettings.getU32("RenderFSAASamples"));
	updateSliderText(getChild<LLSliderCtrl>("RenderPostProcess",	true), getChild<LLTextBox>("PostProcessText",			true));
	LLAvatarComplexityControls::setIndirectControls();
	setMaxNonImpostorsText(gSavedSettings.getU32("RenderAvatarMaxNonImpostors"),getChild<LLTextBox>("IndirectMaxNonImpostorsText", true));
	// </FS:Ansariel>

    LLAvatarComplexityControls::setText(
        gSavedSettings.getU32("RenderAvatarMaxComplexity"),
        getChild<LLTextBox>("IndirectMaxComplexityText", true));

	refreshEnabledState();
	LLFloater* advanced = LLFloaterReg::findTypedInstance<LLFloater>("prefs_graphics_advanced");
	if (advanced)
	{
		advanced->refresh();
	}
    updateClickActionViews();
}

void LLFloaterPreference::onCommitWindowedMode()
{
	refresh();
}

void LLFloaterPreference::onChangeQuality(const LLSD& data)
{
	U32 level = (U32)(data.asReal());
	LLFeatureManager::getInstance()->setGraphicsLevel(level, true);
	refreshEnabledGraphics();
	refresh();
}

//<FS:KC> Handled centrally now
/*
void LLFloaterPreference::onClickSetSounds()
{
	// Disable Enable gesture/collisions sounds checkbox if the master sound is disabled
	// or if sound effects are disabled.
	getChild<LLCheckBoxCtrl>("gesture_audio_play_btn")->setEnabled(!gSavedSettings.getBOOL("MuteSounds"));
	getChild<LLCheckBoxCtrl>("collisions_audio_play_btn")->setEnabled(!gSavedSettings.getBOOL("MuteSounds"));
}
*/

// <FS:PP> FIRE-8190: Preview function for "UI Sounds" Panel
void LLFloaterPreference::onClickPreviewUISound(const LLSD& ui_sound_id)
{
	std::string uisndid = ui_sound_id.asString();
	make_ui_sound(uisndid.c_str(), true);
}
// </FS:PP> FIRE-8190: Preview function for "UI Sounds" Panel

// <FS:Zi> FIRE-19539 - Include the alert messages in Prefs>Notifications>Alerts in preference Search.
// void LLFloaterPreference::onClickEnablePopup()
// {	
// 	LLScrollListCtrl& disabled_popups = getChildRef<LLScrollListCtrl>("disabled_popups");
//	
// 	std::vector<LLScrollListItem*> items = disabled_popups.getAllSelected();
// 	std::vector<LLScrollListItem*>::iterator itor;
// 	for (itor = items.begin(); itor != items.end(); ++itor)
// 	{
// 		LLNotificationTemplatePtr templatep = LLNotifications::instance().getTemplate(*(std::string*)((*itor)->getUserdata()));
// 		//gSavedSettings.setWarning(templatep->mName, TRUE);
// 		std::string notification_name = templatep->mName;
// 		LLUI::getInstance()->mSettingGroups["ignores"]->setBOOL(notification_name, TRUE);
// 	}
//	
// 	buildPopupLists();
// }

// void LLFloaterPreference::onClickDisablePopup()
// {	
// 	LLScrollListCtrl& enabled_popups = getChildRef<LLScrollListCtrl>("enabled_popups");
//	
// 	std::vector<LLScrollListItem*> items = enabled_popups.getAllSelected();
// 	std::vector<LLScrollListItem*>::iterator itor;
// 	for (itor = items.begin(); itor != items.end(); ++itor)
// 	{
// 		LLNotificationTemplatePtr templatep = LLNotifications::instance().getTemplate(*(std::string*)((*itor)->getUserdata()));
// 		templatep->mForm->setIgnored(true);
// 	}
//	
// 	buildPopupLists();
// }
// </FS:Zi>

void LLFloaterPreference::resetAllIgnored()
{
	for (LLNotifications::TemplateMap::const_iterator iter = LLNotifications::instance().templatesBegin();
		 iter != LLNotifications::instance().templatesEnd();
		 ++iter)
	{
		if (iter->second->mForm->getIgnoreType() > LLNotificationForm::IGNORE_NO)
		{
			iter->second->mForm->setIgnored(false);
		}
	}
}

void LLFloaterPreference::setAllIgnored()
{
	for (LLNotifications::TemplateMap::const_iterator iter = LLNotifications::instance().templatesBegin();
		 iter != LLNotifications::instance().templatesEnd();
		 ++iter)
	{
		if (iter->second->mForm->getIgnoreType() > LLNotificationForm::IGNORE_NO)
		{
			iter->second->mForm->setIgnored(true);
		}
	}
}

void LLFloaterPreference::onClickLogPath()
{
	std::string proposed_name(gSavedPerAccountSettings.getString("InstantMessageLogPath"));	 
	mPriorInstantMessageLogPath.clear();
	

	(new LLDirPickerThread(boost::bind(&LLFloaterPreference::changeLogPath, this, _1, _2), proposed_name))->getFile();
}

void LLFloaterPreference::changeLogPath(const std::vector<std::string>& filenames, std::string proposed_name)
{
	//Path changed
	if (proposed_name != filenames[0])
	{
		gSavedPerAccountSettings.setString("InstantMessageLogPath", filenames[0]);
		mPriorInstantMessageLogPath = proposed_name;

		// enable/disable 'Delete transcripts button
		updateDeleteTranscriptsButton();
	}
	//[FIX FIRE-2765 : SJ] Enable Reset button when own Chatlogdirectory is set
	getChildView("reset_logpath")->setEnabled(TRUE);
}

//[FIX FIRE-2765 : SJ] Making sure Reset button resets the chatlogdirectory to the default setting
void LLFloaterPreference::onClickResetLogPath()
{
	// <FS:Ansariel> FIRE-12955: Logs don't get moved when clicking reset log path button
	//gDirUtilp->setChatLogsDir(gDirUtilp->getOSUserAppDir());
	//gSavedPerAccountSettings.setString("InstantMessageLogPath", gDirUtilp->getChatLogsDir());

	mPriorInstantMessageLogPath = gDirUtilp->getChatLogsDir();
	gSavedPerAccountSettings.setString("InstantMessageLogPath", gDirUtilp->getOSUserAppDir());

	// enable/disable 'Delete transcripts button
	updateDeleteTranscriptsButton();

	getChildView("reset_logpath")->setEnabled(FALSE);
	// </FS:Ansariel>
}

bool LLFloaterPreference::moveTranscriptsAndLog()
{
	std::string instantMessageLogPath(gSavedPerAccountSettings.getString("InstantMessageLogPath"));
	std::string chatLogPath = gDirUtilp->add(instantMessageLogPath, gDirUtilp->getUserName());

	bool madeDirectory = false;

	//Does the directory really exist, if not then make it
	if(!LLFile::isdir(chatLogPath))
	{
		//mkdir success is defined as zero
		if(LLFile::mkdir(chatLogPath) != 0)
		{
			return false;
		}
		madeDirectory = true;
	}
	
	std::string originalConversationLogDir = LLConversationLog::instance().getFileName();
	std::string targetConversationLogDir = gDirUtilp->add(chatLogPath, "conversation.log");
	//Try to move the conversation log
	if(!LLConversationLog::instance().moveLog(originalConversationLogDir, targetConversationLogDir))
	{
		//Couldn't move the log and created a new directory so remove the new directory
		if(madeDirectory)
		{
			LLFile::rmdir(chatLogPath);
		}
		return false;
	}

	//Attempt to move transcripts
	std::vector<std::string> listOfTranscripts;
	std::vector<std::string> listOfFilesMoved;

	LLLogChat::getListOfTranscriptFiles(listOfTranscripts);

	if(!LLLogChat::moveTranscripts(gDirUtilp->getChatLogsDir(), 
									instantMessageLogPath, 
									listOfTranscripts,
									listOfFilesMoved))
	{
		//Couldn't move all the transcripts so restore those that moved back to their old location
		LLLogChat::moveTranscripts(instantMessageLogPath, 
			gDirUtilp->getChatLogsDir(), 
			listOfFilesMoved);

		//Move the conversation log back
		LLConversationLog::instance().moveLog(targetConversationLogDir, originalConversationLogDir);

		if(madeDirectory)
		{
			LLFile::rmdir(chatLogPath);
		}

		return false;
	}

	gDirUtilp->setChatLogsDir(instantMessageLogPath);
	gDirUtilp->updatePerAccountChatLogsDir();

	return true;
}

// <FS:Ansariel> Show email address in preferences (FIRE-1071) and keep it for OpenSim
//void LLFloaterPreference::setPersonalInfo(const std::string& visibility)
void LLFloaterPreference::setPersonalInfo(const std::string& visibility, bool im_via_email, const std::string& email)
// </FS:Ansariel> Show email address in preferences (FIRE-1071)
{
	mGotPersonalInfo = true;
	// <FS:Ansariel> Keep this for OpenSim
	mOriginalIMViaEmail = im_via_email;
	mDirectoryVisibility = visibility;
	
	if (visibility == VISIBILITY_DEFAULT)
	{
		mOriginalHideOnlineStatus = false;
		getChildView("online_visibility")->setEnabled(TRUE); 	 
	}
	else if (visibility == VISIBILITY_HIDDEN)
	{
		mOriginalHideOnlineStatus = true;
		getChildView("online_visibility")->setEnabled(TRUE); 	 
	}
	else
	{
		mOriginalHideOnlineStatus = true;
	}
	
	getChild<LLUICtrl>("online_searchresults")->setEnabled(TRUE);
	getChildView("friends_online_notify_checkbox")->setEnabled(TRUE);
	getChild<LLUICtrl>("online_visibility")->setValue(mOriginalHideOnlineStatus); 	 
	getChild<LLUICtrl>("online_visibility")->setLabelArg("[DIR_VIS]", mDirectoryVisibility);
	getChildView("favorites_on_login_check")->setEnabled(TRUE);
	//getChildView("log_path_button")->setEnabled(TRUE); // <FS:Ansariel> Does not exist as of 12-09-2014
	getChildView("chat_font_size")->setEnabled(TRUE);
	//getChildView("open_log_path_button")->setEnabled(TRUE); // <FS:Ansariel> Does not exist as of 12-09-2014
	getChildView("log_path_button-panelsetup")->setEnabled(TRUE);// second set of controls for panel_preferences_setup  -WoLf
	getChildView("open_log_path_button-panelsetup")->setEnabled(TRUE);
	std::string Chatlogsdir = gDirUtilp->getOSUserAppDir();
	
	getChildView("conversation_log_combo")->setEnabled(TRUE);	// <FS:CR>
	getChildView("LogNearbyChat")->setEnabled(TRUE);	// <FS:CR>
	//getChildView("log_nearby_chat")->setEnabled(TRUE); // <FS:Ansariel> Does not exist as of 12-09-2014
	//[FIX FIRE-2765 : SJ] Set Chatlog Reset Button on enabled when Chatlogpath isn't the default folder
	if (gSavedPerAccountSettings.getString("InstantMessageLogPath") != gDirUtilp->getOSUserAppDir())
	{
		getChildView("reset_logpath")->setEnabled(TRUE);
	}
	// <FS:Ansariel> Keep this for OpenSim
	if (LLGridManager::instance().isInSecondLife())
	{
		childSetEnabled("email_settings", true);
		childSetVisible("email_settings", true);
	}
	else
	{
		std::string display_email(email);
		if (display_email.size() > 30)
		{
			display_email.resize(30);
			display_email += "...";
		}

		LLCheckBoxCtrl* send_im_to_email = getChild<LLCheckBoxCtrl>("send_im_to_email");
		send_im_to_email->setVisible(TRUE);
		send_im_to_email->setEnabled(TRUE);
		send_im_to_email->setValue(im_via_email);
		send_im_to_email->setLabelArg("[EMAIL]", display_email);
	}
	childSetVisible("email_settings_login_to_change", false);
	// </FS:Ansariel>

	// <FS:Ansariel> FIRE-420: Show end of last conversation in history
	getChildView("LogShowHistory")->setEnabled(TRUE);

	// <FS:Ansariel> Clear inventory cache button
	getChildView("ClearInventoryCache")->setEnabled(TRUE);

	// <FS:Ansariel> FIRE-18250: Option to disable default eye movement
	getChildView("FSStaticEyes")->setEnabled(TRUE);

	// <FS:Ansariel> FIRE-22564: Route llOwnerSay to scipt debug window
	getChildView("FSllOwnerSayToScriptDebugWindow_checkbox")->setEnabled(TRUE);

	// <FS:Ansariel> Clear Cache button actually clears per-account cache items
	getChildView("clear_webcache")->setEnabled(TRUE);

	getChild<LLUICtrl>("voice_call_friends_only_check")->setEnabled(TRUE);
	getChild<LLUICtrl>("voice_call_friends_only_check")->setValue(gSavedPerAccountSettings.getBOOL("VoiceCallsFriendsOnly"));
}


void LLFloaterPreference::refreshUI()
{
	refresh();
}

// <FS:Ansariel> Improved graphics preferences
void LLFloaterPreference::updateSliderText(LLSliderCtrl* ctrl, LLTextBox* text_box)
{
	if (text_box == NULL || ctrl== NULL)
		return;

	// get range and points when text should change
	F32 value = (F32)ctrl->getValue().asReal();
	F32 min = ctrl->getMinValue();
	F32 max = ctrl->getMaxValue();
	F32 range = max - min;
	llassert(range > 0);
	F32 midPoint = min + range / 3.0f;
	F32 highPoint = min + (2.0f * range / 3.0f);

	// choose the right text
	if (value < midPoint)
	{
		text_box->setText(LLTrans::getString("GraphicsQualityLow"));
	} 
	else if (value < highPoint)
	{
		text_box->setText(LLTrans::getString("GraphicsQualityMid"));
	}
	else
	{
		text_box->setText(LLTrans::getString("GraphicsQualityHigh"));
	}
}

void LLFloaterPreference::updateMaxNonImpostors()
{
	// Called when the IndirectMaxNonImpostors control changes
	// Responsible for fixing the slider label (IndirectMaxNonImpostorsText) and setting RenderAvatarMaxNonImpostors
	LLSliderCtrl* ctrl = getChild<LLSliderCtrl>("IndirectMaxNonImpostors",true);
	U32 value = ctrl->getValue().asInteger();

	if (0 == value || LLVOAvatar::NON_IMPOSTORS_MAX_SLIDER <= value)
	{
		value=0;
	}
	gSavedSettings.setU32("RenderAvatarMaxNonImpostors", value);
	LLVOAvatar::updateImpostorRendering(value); // make it effective immediately
	setMaxNonImpostorsText(value, getChild<LLTextBox>("IndirectMaxNonImpostorsText"));
}

void LLFloaterPreference::setMaxNonImpostorsText(U32 value, LLTextBox* text_box)
{
	if (0 == value)
	{
		text_box->setText(LLTrans::getString("no_limit"));
	}
	else
	{
		text_box->setText(llformat("%d", value));
	}
}

void LLFloaterPreference::updateMaxNonImpostorsLabel(const LLSD& newvalue)
{
	U32 value = newvalue.asInteger();

	if (0 == value || LLVOAvatar::NON_IMPOSTORS_MAX_SLIDER <= value)
	{
		value=0;
	}
	setMaxNonImpostorsText(value, getChild<LLTextBox>("IndirectMaxNonImpostorsText"));
}

void LLFloaterPreference::updateMaxComplexityLabel(const LLSD& newvalue)
{
	U32 value = newvalue.asInteger();

	LLAvatarComplexityControls::setText(value, getChild<LLTextBox>("IndirectMaxComplexityText"));
}
// </FS:Ansariel>

void LLAvatarComplexityControls::updateMax(LLSliderCtrl* slider, LLTextBox* value_label, bool short_val)
{
	// Called when the IndirectMaxComplexity control changes
	// Responsible for fixing the slider label (IndirectMaxComplexityText) and setting RenderAvatarMaxComplexity
	U32 indirect_value = slider->getValue().asInteger();
	U32 max_arc;
	
	if (INDIRECT_MAX_ARC_OFF == indirect_value)
	{
		// The 'off' position is when the slider is all the way to the right, 
		// which is a value of INDIRECT_MAX_ARC_OFF,
		// so it is necessary to set max_arc to 0 disable muted avatars.
		max_arc = 0;
	}
	else
	{
		// if this is changed, the inverse calculation in setIndirectMaxArc
		// must be changed to match
		max_arc = (U32)ll_round(exp(MIN_ARC_LOG + (ARC_LIMIT_MAP_SCALE * (indirect_value - MIN_INDIRECT_ARC_LIMIT))));
	}

	gSavedSettings.setU32("RenderAvatarMaxComplexity", (U32)max_arc);
	setText(max_arc, value_label, short_val);
}

void LLAvatarComplexityControls::setText(U32 value, LLTextBox* text_box, bool short_val)
{
	if (0 == value)
	{
		text_box->setText(LLTrans::getString("no_limit"));
	}
	else
	{
		// <FS:Ansariel> Proper number formatting with delimiter
        //std::string text_value = short_val ? llformat("%d", value / 1000) : llformat("%d", value);
        //text_box->setText(text_value);
		std::string output_string;
		LLLocale locale("");
		LLResMgr::getInstance()->getIntegerString(output_string, (short_val ? value / 1000 : value));
		text_box->setText(output_string);
	}
}

// <FS:Beq> redner time controls
void LLAvatarComplexityControls::updateMaxRenderTime(LLSliderCtrl* slider, LLTextBox* value_label, bool short_val)
{
	setRenderTimeText((F32)(FSPerfStats::renderAvatarMaxART_ns/1000), value_label, short_val);
}

void LLAvatarComplexityControls::setRenderTimeText(F32 value, LLTextBox* text_box, bool short_val)
{
	if (0 == value)
	{
		text_box->setText(LLTrans::getString("no_limit"));
	}
	else
	{
		text_box->setText(llformat("%.0f", value));
	}
}
// </FS:Beq>
void LLFloaterPreference::updateMaxComplexity()
{
	// Called when the IndirectMaxComplexity control changes
    LLAvatarComplexityControls::updateMax(
        getChild<LLSliderCtrl>("IndirectMaxComplexity"),
        getChild<LLTextBox>("IndirectMaxComplexityText"));
}

void LLFloaterPreference::updateComplexityText()
{
    LLAvatarComplexityControls::setText(gSavedSettings.getU32("RenderAvatarMaxComplexity"),
        getChild<LLTextBox>("IndirectMaxComplexityText", true));
}

bool LLFloaterPreference::loadFromFilename(const std::string& filename, std::map<std::string, std::string> &label_map)
{
    LLXMLNodePtr root;

    if (!LLXMLNode::parseFile(filename, root, NULL))
    {
        LL_WARNS("Preferences") << "Unable to parse file " << filename << LL_ENDL;
        return false;
    }

    if (!root->hasName("labels"))
    {
        LL_WARNS("Preferences") << filename << " is not a valid definition file" << LL_ENDL;
        return false;
    }

    LabelTable params;
    LLXUIParser parser;
    parser.readXUI(root, params, filename);

    if (params.validateBlock())
    {
        for (LLInitParam::ParamIterator<LabelDef>::const_iterator it = params.labels.begin();
            it != params.labels.end();
            ++it)
        {
            LabelDef label_entry = *it;
            label_map[label_entry.name] = label_entry.value;
        }
    }
    else
    {
        LL_WARNS("Preferences") << filename << " failed to load" << LL_ENDL;
        return false;
    }

    return true;
}

void LLFloaterPreference::onChangeMaturity()
{
	U8 sim_access = gSavedSettings.getU32("PreferredMaturity");

	getChild<LLIconCtrl>("rating_icon_general")->setVisible(sim_access == SIM_ACCESS_PG
															|| sim_access == SIM_ACCESS_MATURE
															|| sim_access == SIM_ACCESS_ADULT);

	getChild<LLIconCtrl>("rating_icon_moderate")->setVisible(sim_access == SIM_ACCESS_MATURE
															|| sim_access == SIM_ACCESS_ADULT);

	getChild<LLIconCtrl>("rating_icon_adult")->setVisible(sim_access == SIM_ACCESS_ADULT);
}

std::string get_category_path(LLUUID cat_id)
{
    LLViewerInventoryCategory* cat = gInventory.getCategory(cat_id);
    std::string localized_cat_name;
    if (!LLTrans::findString(localized_cat_name, "InvFolder " + cat->getName()))
    {
        localized_cat_name = cat->getName();
    }

    if (cat->getParentUUID().notNull())
    {
        return get_category_path(cat->getParentUUID()) + " > " + localized_cat_name;
    }
    else
    {
        return localized_cat_name;
    }
}

std::string get_category_path(LLFolderType::EType cat_type)
{
    LLUUID cat_id = gInventory.findUserDefinedCategoryUUIDForType(cat_type);
    return get_category_path(cat_id);
}

void LLFloaterPreference::onChangeModelFolder()
{
    if (gInventory.isInventoryUsable())
    {
        getChild<LLTextBox>("upload_models")->setText(get_category_path(LLFolderType::FT_OBJECT));
    }
}

void LLFloaterPreference::onChangeTextureFolder()
{
    if (gInventory.isInventoryUsable())
    {
        getChild<LLTextBox>("upload_textures")->setText(get_category_path(LLFolderType::FT_TEXTURE));
    }
}

void LLFloaterPreference::onChangeSoundFolder()
{
    if (gInventory.isInventoryUsable())
    {
        getChild<LLTextBox>("upload_sounds")->setText(get_category_path(LLFolderType::FT_SOUND));
    }
}

void LLFloaterPreference::onChangeAnimationFolder()
{
    if (gInventory.isInventoryUsable())
    {
        getChild<LLTextBox>("upload_animation")->setText(get_category_path(LLFolderType::FT_ANIMATION));
    }
}

// FIXME: this will stop you from spawning the sidetray from preferences dialog on login screen
// but the UI for this will still be enabled
void LLFloaterPreference::onClickBlockList()
{
	// </FS:Ansariel> Optional standalone blocklist floater
	//LLFloaterSidePanelContainer::showPanel("people", "panel_people",
	//	LLSD().with("people_panel_tab_name", "blocked_panel"));
	BOOL saved_setting = gSavedSettings.getBOOL("FSDisableBlockListAutoOpen");
	gSavedSettings.setBOOL("FSDisableBlockListAutoOpen", FALSE);
	LLPanelBlockedList::showPanelAndSelect();
	gSavedSettings.setBOOL("FSDisableBlockListAutoOpen", saved_setting);
	// </FS:Ansariel>
}

void LLFloaterPreference::onClickProxySettings()
{
	LLFloaterReg::showInstance("prefs_proxy");
}

void LLFloaterPreference::onClickTranslationSettings()
{
	LLFloaterReg::showInstance("prefs_translation");
}

void LLFloaterPreference::onClickAutoReplace()
{
	LLFloaterReg::showInstance("prefs_autoreplace");
}

void LLFloaterPreference::onClickSpellChecker()
{
    LLFloaterReg::showInstance("prefs_spellchecker");
}

void LLFloaterPreference::onClickRenderExceptions()
{
    LLFloaterReg::showInstance("avatar_render_settings");
}

void LLFloaterPreference::onClickAdvanced()
{
	LLFloaterReg::showInstance("prefs_graphics_advanced");

	LLTabContainer* tabcontainer = getChild<LLTabContainer>("pref core");
	for (child_list_t::const_iterator iter = tabcontainer->getChildList()->begin();
		 iter != tabcontainer->getChildList()->end(); ++iter)
	{
		LLView* view = *iter;
		LLPanelPreferenceGraphics* panel = dynamic_cast<LLPanelPreferenceGraphics*>(view);
		if (panel)
		{
			panel->resetDirtyChilds();
		}
	}
}

void LLFloaterPreference::onClickActionChange()
{
    updateClickActionControls();
}

void LLFloaterPreference::onClickPermsDefault()
{
	LLFloaterReg::showInstance("perms_default");
}

void LLFloaterPreference::onClickRememberedUsernames()
{
    LLFloaterReg::showInstance("forget_username");
}

void LLFloaterPreference::onDeleteTranscripts()
{
	LLSD args;
	args["FOLDER"] = gDirUtilp->getUserName();

	LLNotificationsUtil::add("PreferenceChatDeleteTranscripts", args, LLSD(), boost::bind(&LLFloaterPreference::onDeleteTranscriptsResponse, this, _1, _2));
}

void LLFloaterPreference::onDeleteTranscriptsResponse(const LLSD& notification, const LLSD& response)
{
	if (0 == LLNotificationsUtil::getSelectedOption(notification, response))
	{
		LLLogChat::deleteTranscripts();
		updateDeleteTranscriptsButton();
	}
}

void LLFloaterPreference::onLogChatHistorySaved()
{
	LLButton * delete_transcripts_buttonp = getChild<LLButton>("delete_transcripts");

	if (!delete_transcripts_buttonp->getEnabled())
	{
		delete_transcripts_buttonp->setEnabled(true);
	}
}

// <FS:PP> Load UI Sounds tabs settings
void LLFloaterPreference::updateUISoundsControls()
{
	getChild<LLComboBox>("PlayModeUISndNewIncomingIMSession")->setValue((int)gSavedSettings.getU32("PlayModeUISndNewIncomingIMSession")); // 0, 1, 2, 3. Shared with Chat > Notifications > "When receiving Instant Messages"
	getChild<LLComboBox>("PlayModeUISndNewIncomingGroupIMSession")->setValue((int)gSavedSettings.getU32("PlayModeUISndNewIncomingGroupIMSession")); // 0, 1, 2, 3. Shared with Chat > Notifications > "When receiving Group Instant Messages"
	getChild<LLComboBox>("PlayModeUISndNewIncomingConfIMSession")->setValue((int)gSavedSettings.getU32("PlayModeUISndNewIncomingConfIMSession")); // 0, 1, 2, 3. Shared with Chat > Notifications > "When receiving AdHoc Instant Messages"
#ifdef OPENSIM
	// <FS:Beq> OpenSim has option to not attenuate nearby local voice by distance
	auto earPosGroup = findChild<LLRadioGroup>("ear_location");
	if (earPosGroup)
	{
		// It seems there is no better way to do this than with magic numbers short of importing the enums in vivoxvoice (which aren't necessarily the same thing).
		// Index 2 here is the opensim only option to hear nearby chat without attenuation.
		constexpr int hearNearbyVoiceFullVolume{2};
		earPosGroup->setIndexEnabled(hearNearbyVoiceFullVolume, LLGridManager::instance().isInOpenSim());
	}
	// <FS:Beq>
	getChild<LLTextBox>("textFSRestartOpenSim")->setVisible(TRUE);
	getChild<LLLineEditor>("UISndRestartOpenSim")->setVisible(TRUE);
	getChild<LLButton>("Prev_UISndRestartOpenSim")->setVisible(TRUE);
	getChild<LLButton>("Def_UISndRestartOpenSim")->setVisible(TRUE);
	getChild<LLCheckBoxCtrl>("PlayModeUISndRestartOpenSim")->setVisible(TRUE);
#endif
	getChild<LLComboBox>("UseLSLFlightAssist")->setValue((int)gSavedPerAccountSettings.getF32("UseLSLFlightAssist")); // Flight Assist combo box; Not sound-related, but better to place it here instead of creating whole new void

	// FIRE-9856: Mute sound effects disable plays sound from collisions and plays sound from gestures checkbox not disable after restart/relog
	bool mute_sound_effects = gSavedSettings.getBOOL("MuteSounds");
	bool mute_all_sounds = gSavedSettings.getBOOL("MuteAudio");
	getChild<LLCheckBoxCtrl>("gesture_audio_play_btn")->setEnabled(!(mute_sound_effects || mute_all_sounds));
	getChild<LLCheckBoxCtrl>("collisions_audio_play_btn")->setEnabled(!(mute_sound_effects || mute_all_sounds));
}
// </FS:PP>

void LLFloaterPreference::updateClickActionControls()
{
    const int single_clk_action = getChild<LLComboBox>("single_click_action_combo")->getValue().asInteger();
    const int double_clk_action = getChild<LLComboBox>("double_click_action_combo")->getValue().asInteger();

    // Todo: This is a very ugly way to get access to keybindings.
    // Reconsider possible options.
    // Potential option: make constructor of LLKeyConflictHandler private
    // but add a getter that will return shared pointer for specific
    // mode, pointer should only exist so long as there are external users.
    // In such case we won't need to do this 'dynamic_cast' nightmare.
    // updateTable() can also be avoided
    LLTabContainer* tabcontainer = getChild<LLTabContainer>("pref core");
    for (child_list_t::const_iterator iter = tabcontainer->getChildList()->begin();
        iter != tabcontainer->getChildList()->end(); ++iter)
    {
        LLView* view = *iter;
        LLPanelPreferenceControls* panel = dynamic_cast<LLPanelPreferenceControls*>(view);
        if (panel)
        {
            panel->setKeyBind("walk_to",
                              EMouseClickType::CLICK_LEFT,
                              KEY_NONE,
                              MASK_NONE,
                              single_clk_action == 1);
            
            panel->setKeyBind("walk_to",
                              EMouseClickType::CLICK_DOUBLELEFT,
                              KEY_NONE,
                              MASK_NONE,
                              double_clk_action == 1);
            
            panel->setKeyBind("teleport_to",
                              EMouseClickType::CLICK_DOUBLELEFT,
                              KEY_NONE,
                              MASK_NONE,
                              double_clk_action == 2);

            panel->updateAndApply();
        }
    }
}

void LLFloaterPreference::updateClickActionViews()
{
    bool click_to_walk = false;
    bool dbl_click_to_walk = false;
    bool dbl_click_to_teleport = false;

    // Todo: This is a very ugly way to get access to keybindings.
    // Reconsider possible options.
    LLTabContainer* tabcontainer = getChild<LLTabContainer>("pref core");
    for (child_list_t::const_iterator iter = tabcontainer->getChildList()->begin();
        iter != tabcontainer->getChildList()->end(); ++iter)
    {
        LLView* view = *iter;
        LLPanelPreferenceControls* panel = dynamic_cast<LLPanelPreferenceControls*>(view);
        if (panel)
        {
            click_to_walk = panel->canKeyBindHandle("walk_to",
                EMouseClickType::CLICK_LEFT,
                KEY_NONE,
                MASK_NONE);

            dbl_click_to_walk = panel->canKeyBindHandle("walk_to",
                EMouseClickType::CLICK_DOUBLELEFT,
                KEY_NONE,
                MASK_NONE);

            dbl_click_to_teleport = panel->canKeyBindHandle("teleport_to",
                EMouseClickType::CLICK_DOUBLELEFT,
                KEY_NONE,
                MASK_NONE);
        }
    }

	getChild<LLComboBox>("single_click_action_combo")->setValue((int)click_to_walk);
	getChild<LLComboBox>("double_click_action_combo")->setValue(dbl_click_to_teleport ? 2 : (int)dbl_click_to_walk);
}

void LLFloaterPreference::updateSearchableItems()
{
    mSearchDataDirty = true;
}

void LLFloaterPreference::applyUIColor(LLUICtrl* ctrl, const LLSD& param)
{
	LLUIColorTable::instance().setColor(param.asString(), LLColor4(ctrl->getValue()));
}

void LLFloaterPreference::getUIColor(LLUICtrl* ctrl, const LLSD& param)
{
	LLColorSwatchCtrl* color_swatch = (LLColorSwatchCtrl*) ctrl;
	color_swatch->setOriginal(LLUIColorTable::instance().getColor(param.asString()));
}

void LLFloaterPreference::setCacheLocation(const LLStringExplicit& location)
{
	LLUICtrl* cache_location_editor = getChild<LLUICtrl>("cache_location");
	cache_location_editor->setValue(location);
	cache_location_editor->setToolTip(location);
}

// <FS:Ansariel> Sound cache
void LLFloaterPreference::setSoundCacheLocation(const LLStringExplicit& location)
{
	LLUICtrl* cache_location_editor = getChild<LLUICtrl>("FSSoundCacheLocation");
	cache_location_editor->setValue(location);
	cache_location_editor->setToolTip(location);
}
// </FS:Ansariel>

void LLFloaterPreference::selectPanel(const LLSD& name)
{
	LLTabContainer * tab_containerp = getChild<LLTabContainer>("pref core");
	LLPanel * panel = tab_containerp->getPanelByName(name);
	if (NULL != panel)
	{
		tab_containerp->selectTabPanel(panel);
	}
}

void LLFloaterPreference::selectPrivacyPanel()
{
	selectPanel("im");
}

void LLFloaterPreference::selectChatPanel()
{
	selectPanel("chat");
}

void LLFloaterPreference::changed()
{
	getChild<LLButton>("clear_log")->setEnabled(LLConversationLog::instance().getConversations().size() > 0);

	// set 'enable' property for 'Delete transcripts...' button
	updateDeleteTranscriptsButton();

}

// <FS:Ansariel> Build fix
//void LLFloaterPreference::saveGraphicsPreset(std::string& preset)
void LLFloaterPreference::saveGraphicsPreset(const std::string& preset)
// </FS:Ansariel>
{
	mSavedGraphicsPreset = preset;
}


// <FS:Ansariel> Properly disable avatar tag setting
void LLFloaterPreference::onAvatarTagSettingsChanged()
{
	bool usernames_enabled = gSavedSettings.getBOOL("NameTagShowUsernames");
	bool legacy_enabled = gSavedSettings.getBOOL("FSNameTagShowLegacyUsernames");

	childSetEnabled("FSshow_legacyun", usernames_enabled);
	childSetEnabled("legacy_trim_check", usernames_enabled && legacy_enabled);

	bool arw_options_enabled = gSavedSettings.getBOOL("FSTagShowARW") && gSavedSettings.getS32("AvatarNameTagMode") > 0;
	childSetEnabled("FSTagShowTooComplexOnlyARW", arw_options_enabled);
	childSetEnabled("FSTagShowOwnARW", arw_options_enabled);
}
// </FS:Ansariel>

// <FS:Ansariel> Correct enabled state of Animated Script Dialogs option
void LLFloaterPreference::updateAnimatedScriptDialogs()
{
	S32 position = gSavedSettings.getS32("ScriptDialogsPosition");
	childSetEnabled("FSAnimatedScriptDialogs", position == 2 || position == 3);
}
// </FS:Ansariel>

//------------------------------Updater---------------------------------------

//<FS:HG> FIRE-6340, FIRE-6567 - Setting Bandwidth issues
//static bool handleBandwidthChanged(const LLSD& newvalue)
//{
//	gViewerThrottle.setMaxBandwidth((F32) newvalue.asReal());
//	return true;
//}

//class LLPanelPreference::Updater : public LLEventTimer
//{

//public:

//	typedef boost::function<bool(const LLSD&)> callback_t;

//	Updater(callback_t cb, F32 period)
//	:LLEventTimer(period),
//	 mCallback(cb)
//	{
//		mEventTimer.stop();
//	}

//	virtual ~Updater(){}

//	void update(const LLSD& new_value)
//	{
//		mNewValue = new_value;
//		mEventTimer.start();
//	}

//protected:

//	BOOL tick()
//	{
//		mCallback(mNewValue);
//		mEventTimer.stop();

//		return FALSE;
//	}

//private:

//	LLSD mNewValue;
//	callback_t mCallback;
//};
//---------------------------------------------------------------------------- */
//</FS:HG> FIRE-6340, FIRE-6567 - Setting Bandwidth issues

static LLPanelInjector<LLPanelPreference> t_places("panel_preference");
LLPanelPreference::LLPanelPreference()
: LLPanel()
  //<FS:HG> FIRE-6340, FIRE-6567 - Setting Bandwidth issues
  //mBandWidthUpdater(NULL)
{
	//<FS:KC> Handled centrally now
	// mCommitCallbackRegistrar.add("Pref.setControlFalse",	boost::bind(&LLPanelPreference::setControlFalse,this, _2));
	mCommitCallbackRegistrar.add("Pref.updateMediaAutoPlayCheckbox",	boost::bind(&LLPanelPreference::updateMediaAutoPlayCheckbox, this, _1));
	mCommitCallbackRegistrar.add("Pref.PrefDelete",	boost::bind(&LLPanelPreference::deletePreset, this, _2));
	mCommitCallbackRegistrar.add("Pref.PrefSave",	boost::bind(&LLPanelPreference::savePreset, this, _2));
	mCommitCallbackRegistrar.add("Pref.PrefLoad",	boost::bind(&LLPanelPreference::loadPreset, this, _2));

	// <FS:Ansariel> Customizable contact list columns
	mCommitCallbackRegistrar.add("FS.CheckContactListColumnMode", boost::bind(&LLPanelPreference::onCheckContactListColumnMode, this));
}

//virtual
BOOL LLPanelPreference::postBuild()
{
	////////////////////// PanelGeneral ///////////////////
	if (hasChild("display_names_check", TRUE))
	{
		BOOL use_people_api = gSavedSettings.getBOOL("UsePeopleAPI");
		LLCheckBoxCtrl* ctrl_display_name = getChild<LLCheckBoxCtrl>("display_names_check");
		ctrl_display_name->setEnabled(use_people_api);
		if (!use_people_api)
		{
			ctrl_display_name->setValue(FALSE);
		}
	}

	// <FS:Ansariel> Minimap pick radius transparency
	LLSliderCtrl* map_pickradius_transparency = findChild<LLSliderCtrl>("MapPickRadiusTransparency");
	if (map_pickradius_transparency)
	{
		mOriginalMapPickRadiusTransparency = LLUIColorTable::instance().getColor("MapPickRadiusColor").get().mV[VW];
		map_pickradius_transparency->setValue(mOriginalMapPickRadiusTransparency);
		map_pickradius_transparency->setCommitCallback(boost::bind(&LLPanelPreference::updateMapPickRadiusTransparency, this, _2));
	}
	// </FS:Ansariel>

	// <FS:Ansariel> Flash chat toolbar button notification
	if (hasChild("FSNotifyIMFlash", TRUE))
	{
		gSavedSettings.getControl("FSChatWindow")->getSignal()->connect(boost::bind(&LLPanelPreference::onChatWindowChanged, this));
		onChatWindowChanged();
	}
	// </FS:Ansariel>

	// <FS:Ansariel> Exodus' mouselook combat feature
	if (hasChild("FSMouselookCombatFeatures", TRUE))
	{
		gSavedSettings.getControl("EnableMouselook")->getSignal()->connect(boost::bind(&LLPanelPreference::updateMouselookCombatFeatures, this));
		gSavedSettings.getControl("FSMouselookCombatFeatures")->getSignal()->connect(boost::bind(&LLPanelPreference::updateMouselookCombatFeatures, this));
		updateMouselookCombatFeatures();
	}
	// </FS:Ansariel>

	////////////////////// PanelVoice ///////////////////
	// <FS:Ansariel> Doesn't exist as of 25-07-2014
	//if (hasChild("voice_unavailable", TRUE))
	//{
	//	BOOL voice_disabled = gSavedSettings.getBOOL("CmdLineDisableVoice");
	//	getChildView("voice_unavailable")->setVisible( voice_disabled);
	//	getChildView("enable_voice_check")->setVisible( !voice_disabled);
	//}
	// </FS:Ansariel>
	
	//////////////////////PanelSkins ///////////////////
	
	/* <FS:CR> Handled below
	if (hasChild("skin_selection", TRUE))
	{
		LLFloaterPreference::refreshSkin(this);

		// if skin is set to a skin that no longer exists (silver) set back to default
		if (getChild<LLRadioGroup>("skin_selection")->getSelectedIndex() < 0)
		{
			gSavedSettings.setString("SkinCurrent", "default");
			LLFloaterPreference::refreshSkin(this);
		}

	}
	 */

	//////////////////////PanelPrivacy ///////////////////
	if (hasChild("media_enabled", TRUE))
	{
		bool media_enabled = gSavedSettings.getBOOL("AudioStreamingMedia");
		
		getChild<LLCheckBoxCtrl>("media_enabled")->set(media_enabled);
		getChild<LLCheckBoxCtrl>("autoplay_enabled")->setEnabled(media_enabled);
	}
	if (hasChild("music_enabled", TRUE))
	{
		getChild<LLCheckBoxCtrl>("music_enabled")->set(gSavedSettings.getBOOL("AudioStreamingMusic"));
	}
	if (hasChild("media_filter"))
	{
		getChild<LLCheckBoxCtrl>("media_filter")->set(gSavedSettings.getBOOL("MediaEnableFilter"));
	}
	if (hasChild("voice_call_friends_only_check", TRUE))
	{
		getChild<LLCheckBoxCtrl>("voice_call_friends_only_check")->setCommitCallback(boost::bind(&showFriendsOnlyWarning, _1, _2));
	}
	// <FS:Ansariel> Disable running multiple viewers warning
	//if (hasChild("allow_multiple_viewer_check", TRUE))
	//{
	//	getChild<LLCheckBoxCtrl>("allow_multiple_viewer_check")->setCommitCallback(boost::bind(&showMultipleViewersWarning, _1, _2));
	//}
	// </FS:Ansariel>
	if (hasChild("favorites_on_login_check", TRUE))
	{
		getChild<LLCheckBoxCtrl>("favorites_on_login_check")->setCommitCallback(boost::bind(&handleFavoritesOnLoginChanged, _1, _2));
		// <FS:Ansariel> [FS Login Panel]
		//bool show_favorites_at_login = LLPanelLogin::getShowFavorites();
		bool show_favorites_at_login = FSPanelLogin::getShowFavorites();
		// </FS:Ansariel> [FS Login Panel]
		getChild<LLCheckBoxCtrl>("favorites_on_login_check")->setValue(show_favorites_at_login);
	}
	if (hasChild("mute_chb_label", TRUE))
	{
		getChild<LLTextBox>("mute_chb_label")->setShowCursorHand(false);
		getChild<LLTextBox>("mute_chb_label")->setSoundFlags(LLView::MOUSE_UP);
		getChild<LLTextBox>("mute_chb_label")->setClickedCallback(boost::bind(&toggleMuteWhenMinimized));
	}

	// Panel Setup (Network) -WoLf
	if (hasChild("connection_port_enabled"))
	{
		getChild<LLCheckBoxCtrl>("connection_port_enabled")->setCommitCallback(boost::bind(&showCustomPortWarning, _1, _2));
	} 
	// [/WoLf]

	//////////////////////PanelSetup ///////////////////
	//<FS:HG> FIRE-6340, FIRE-6567 - Setting Bandwidth issues
	//if (hasChild("max_bandwidth", TRUE))
	//{
	//	mBandWidthUpdater = new LLPanelPreference::Updater(boost::bind(&handleBandwidthChanged, _1), BANDWIDTH_UPDATER_TIMEOUT);
	//	gSavedSettings.getControl("ThrottleBandwidthKBPS")->getSignal()->connect(boost::bind(&LLPanelPreference::Updater::update, mBandWidthUpdater, _2));
	//}
	//</FS:HG> FIRE-6340, FIRE-6567 - Setting Bandwidth issues

#ifdef EXTERNAL_TOS
	LLRadioGroup* ext_browser_settings = getChild<LLRadioGroup>("preferred_browser_behavior");
	if (ext_browser_settings)
	{
		// turn off ability to set external/internal browser
		ext_browser_settings->setSelectedByValue(LLWeb::BROWSER_EXTERNAL_ONLY, true);
		ext_browser_settings->setEnabled(false);
	}
#endif

	////////////////////// PanelAlerts ///////////////////
	if (hasChild("OnlineOfflinetoNearbyChat", TRUE))
	{
		getChildView("OnlineOfflinetoNearbyChatHistory")->setEnabled(getChild<LLUICtrl>("OnlineOfflinetoNearbyChat")->getValue().asBoolean());
	}

	// <FS:Ansariel> Only enable Growl checkboxes if Growl is usable
	if (hasChild("notify_growl_checkbox", TRUE))
	{
		BOOL growl_enabled = gSavedSettings.getBOOL("FSEnableGrowl") && GrowlManager::isUsable();
		getChild<LLCheckBoxCtrl>("notify_growl_checkbox")->setCommitCallback(boost::bind(&LLPanelPreference::onEnableGrowlChanged, this));
		getChild<LLCheckBoxCtrl>("notify_growl_checkbox")->setEnabled(GrowlManager::isUsable());
		getChild<LLCheckBoxCtrl>("notify_growl_always_checkbox")->setEnabled(growl_enabled);
		getChild<LLCheckBoxCtrl>("FSFilterGrowlKeywordDuplicateIMs")->setEnabled(growl_enabled);
	}
	// </FS:Ansariel>

	////////////////////// PanelUI ///////////////////
	// <FS:Ansariel> Customizable contact list columns
	if (hasChild("textFriendlistColumns", TRUE))
	{
		onCheckContactListColumnMode();
	}
	// </FS:Ansariel>

	apply();
	return true;
}

LLPanelPreference::~LLPanelPreference()
{
	//<FS:HG> FIRE-6340, FIRE-6567 - Setting Bandwidth issues
	//if (mBandWidthUpdater)
	//{
	//	delete mBandWidthUpdater;
	//}
	//</FS:HG> FIRE-6340, FIRE-6567 - Setting Bandwidth issues
}
void LLPanelPreference::apply()
{
	// no-op
}

void LLPanelPreference::saveSettings()
{
	LLFloater* advanced = LLFloaterReg::findTypedInstance<LLFloater>("prefs_graphics_advanced");

	// Save the value of all controls in the hierarchy
	mSavedValues.clear();
	std::list<LLView*> view_stack;
	view_stack.push_back(this);
	if (advanced)
	{
		view_stack.push_back(advanced);
	}
	while(!view_stack.empty())
	{
		// Process view on top of the stack
		LLView* curview = view_stack.front();
		view_stack.pop_front();

		LLColorSwatchCtrl* color_swatch = dynamic_cast<LLColorSwatchCtrl *>(curview);
		if (color_swatch)
		{
			mSavedColors[color_swatch->getName()] = color_swatch->get();
		}
		else
		{
			LLUICtrl* ctrl = dynamic_cast<LLUICtrl*>(curview);
			if (ctrl)
			{
				LLControlVariable* control = ctrl->getControlVariable();
				if (control)
				{
					mSavedValues[control] = control->getValue();
				}
			}
		}
			
		// Push children onto the end of the work stack
		for (child_list_t::const_iterator iter = curview->getChildList()->begin();
			 iter != curview->getChildList()->end(); ++iter)
		{
			view_stack.push_back(*iter);
		}
	}

    if (LLStartUp::getStartupState() == STATE_STARTED)
    {
        LLControlVariable* control = gSavedPerAccountSettings.getControl("VoiceCallsFriendsOnly");
        if (control)
        {
            mSavedValues[control] = control->getValue();
        }
    }
}

void LLPanelPreference::showMultipleViewersWarning(LLUICtrl* checkbox, const LLSD& value)
{
    if (checkbox && checkbox->getValue())
    {
        LLNotificationsUtil::add("AllowMultipleViewers");
    }
}

void LLPanelPreference::showFriendsOnlyWarning(LLUICtrl* checkbox, const LLSD& value)
{
	if (checkbox)
	{
		gSavedPerAccountSettings.setBOOL("VoiceCallsFriendsOnly", checkbox->getValue().asBoolean());
		if (checkbox->getValue())
		{
			LLNotificationsUtil::add("FriendsAndGroupsOnly");
		}
	}
}
// Manage the custom port alert, fixes Cant Close bug. -WoLf
void LLPanelPreference::showCustomPortWarning(LLUICtrl* checkbox, const LLSD& value)
{
		LLNotificationsUtil::add("ChangeConnectionPort");
}
// [/WoLf]

void LLPanelPreference::handleFavoritesOnLoginChanged(LLUICtrl* checkbox, const LLSD& value)
{
	if (checkbox)
	{
		LLFavoritesOrderStorage::instance().showFavoritesOnLoginChanged(checkbox->getValue().asBoolean());
		if(checkbox->getValue())
		{
			LLNotificationsUtil::add("FavoritesOnLogin");
		}
	}
}

void LLPanelPreference::toggleMuteWhenMinimized()
{
	std::string mute("MuteWhenMinimized");
	gSavedSettings.setBOOL(mute, !gSavedSettings.getBOOL(mute));
	LLFloaterPreference* instance = LLFloaterReg::findTypedInstance<LLFloaterPreference>("preferences");
	if (instance)
	{
		instance->getChild<LLCheckBoxCtrl>("mute_when_minimized")->setBtnFocus();
	}
}

// <FS:Ansariel> Only enable Growl checkboxes if Growl is usable
void LLPanelPreference::onEnableGrowlChanged()
{
	BOOL growl_enabled = gSavedSettings.getBOOL("FSEnableGrowl") && GrowlManager::isUsable();
	getChild<LLCheckBoxCtrl>("notify_growl_always_checkbox")->setEnabled(growl_enabled);
	getChild<LLCheckBoxCtrl>("FSFilterGrowlKeywordDuplicateIMs")->setEnabled(growl_enabled);
}
// </FS:Ansariel>

// <FS:Ansariel> Flash chat toolbar button notification
void  LLPanelPreference::onChatWindowChanged()
{
	getChild<LLCheckBoxCtrl>("FSNotifyIMFlash")->setEnabled(gSavedSettings.getS32("FSChatWindow") == 1);
}
// </FS:Ansariel>

// <FS:Ansariel> Exodus' mouselook combat feature
void LLPanelPreference::updateMouselookCombatFeatures()
{
	bool enabled = gSavedSettings.getBOOL("EnableMouselook") && gSavedSettings.getBOOL("FSMouselookCombatFeatures");
	getChild<LLCheckBoxCtrl>("ExodusMouselookIFF")->setEnabled(enabled);
	getChild<LLSliderCtrl>("ExodusMouselookIFFRange")->setEnabled(enabled);
}
// </FS:Ansariel>

// <FS:Ansariel> Minimap pick radius transparency
void LLPanelPreference::updateMapPickRadiusTransparency(const LLSD& value)
{
	static LLColorSwatchCtrl* color_swatch = getChild<LLColorSwatchCtrl>("MapPickRadiusColor");

	LLUIColorTable& color_table = LLUIColorTable::instance();
	LLColor4 color = color_table.getColor("MapPickRadiusColor").get();
	color.mV[VW] = value.asReal();
	color_table.setColor("MapPickRadiusColor", color);
	color_swatch->set(color);
}
// </FS:Ansariel>

// <FS:Ansariel> Customizable contact list columns
void LLPanelPreference::onCheckContactListColumnMode()
{
	childSetEnabled("FSFriendListColumnShowUserName", gSavedSettings.getBOOL("FSFriendListColumnShowDisplayName") || gSavedSettings.getBOOL("FSFriendListColumnShowFullName"));
	childSetEnabled("FSFriendListColumnShowDisplayName", gSavedSettings.getBOOL("FSFriendListColumnShowUserName") || gSavedSettings.getBOOL("FSFriendListColumnShowFullName"));
	childSetEnabled("FSFriendListColumnShowFullName", gSavedSettings.getBOOL("FSFriendListColumnShowUserName") || gSavedSettings.getBOOL("FSFriendListColumnShowDisplayName"));
}
// </FS:Ansariel>

void LLPanelPreference::cancel()
{
	LLPresetsManager::instance().setIsLoadingPreset(true); // <FS:Ansariel> Graphic preset controls independent from XUI

	for (control_values_map_t::iterator iter =  mSavedValues.begin();
		 iter !=  mSavedValues.end(); ++iter)
	{
		LLControlVariable* control = iter->first;
		LLSD ctrl_value = iter->second;

		if((control->getName() == "InstantMessageLogPath") && (ctrl_value.asString() == ""))
		{
			continue;
		}

		control->set(ctrl_value);
	}

	for (string_color_map_t::iterator iter = mSavedColors.begin();
		 iter != mSavedColors.end(); ++iter)
	{
		LLColorSwatchCtrl* color_swatch = findChild<LLColorSwatchCtrl>(iter->first);
		if (color_swatch)
		{
			color_swatch->set(iter->second);
			color_swatch->onCommit();
		}
	}

	// <FS:Ansariel> Minimap pick radius transparency
	LLSliderCtrl* map_pickradius_transparency = findChild<LLSliderCtrl>("MapPickRadiusTransparency");
	if (map_pickradius_transparency)
	{
		map_pickradius_transparency->setValue(mOriginalMapPickRadiusTransparency);
	}
	// </FS:Ansariel>

	LLPresetsManager::instance().setIsLoadingPreset(false); // <FS:Ansariel> Graphic preset controls indepentent from XUI
}

//<FS:KC> Handled centrally now
/*
void LLPanelPreference::setControlFalse(const LLSD& user_data)
{
	std::string control_name = user_data.asString();
	LLControlVariable* control = findControl(control_name);
	
	if (control)
		control->set(LLSD(FALSE));
}
*/

void LLPanelPreference::updateMediaAutoPlayCheckbox(LLUICtrl* ctrl)
{
	std::string name = ctrl->getName();

	// Disable "Allow Media to auto play" only when both
	// "Streaming Music" and "Media" are unchecked. STORM-513.
	if ((name == "enable_music") || (name == "enable_media"))
	{
		bool music_enabled = getChild<LLCheckBoxCtrl>("enable_music")->get();
		bool media_enabled = getChild<LLCheckBoxCtrl>("enable_media")->get();

		getChild<LLCheckBoxCtrl>("media_auto_play_combo")->setEnabled(music_enabled || media_enabled);
	}
}

void LLPanelPreference::deletePreset(const LLSD& user_data)
{
	LLFloaterReg::showInstance("delete_pref_preset", user_data.asString());
}

void LLPanelPreference::savePreset(const LLSD& user_data)
{
	LLFloaterReg::showInstance("save_pref_preset", user_data.asString());
}

void LLPanelPreference::loadPreset(const LLSD& user_data)
{
	LLFloaterReg::showInstance("load_pref_preset", user_data.asString());
}

void LLPanelPreference::setHardwareDefaults()
{
}

class LLPanelPreferencePrivacy : public LLPanelPreference
{
public:
	LLPanelPreferencePrivacy()
	{
		mAccountIndependentSettings.push_back("AutoDisengageMic");

		mAutoresponseItem = gSavedPerAccountSettings.getString("FSAutoresponseItemUUID");
	}

	/*virtual*/ void saveSettings()
	{
		LLPanelPreference::saveSettings();

		// Don't save (=erase from the saved values map) per-account privacy settings
		// if we're not logged in, otherwise they will be reset to defaults on log off.
		if (LLStartUp::getStartupState() != STATE_STARTED)
		{
			// Erase only common settings, assuming there are no color settings on Privacy page.
			for (control_values_map_t::iterator it = mSavedValues.begin(); it != mSavedValues.end(); )
			{
				const std::string setting = it->first->getName();
				if (find(mAccountIndependentSettings.begin(),
					mAccountIndependentSettings.end(), setting) == mAccountIndependentSettings.end())
				{
					mSavedValues.erase(it++);
				}
				else
				{
					++it;
				}
			}
		}
	}

	// <FS:Ansariel> Send inventory item on autoresponse
	/*virtual*/ void apply()
	{
		LLPanelPreference::apply();
		if (LLStartUp::getStartupState() == STATE_STARTED)
		{
			gSavedPerAccountSettings.setString("FSAutoresponseItemUUID", mAutoresponseItem);
		}
	}
	// </FS:Ansariel>

	// <FS:Ansariel> DebugLookAt checkbox status not working properly
	/*virtual*/ BOOL postBuild()
	{
		getChild<LLUICtrl>("showlookat")->setCommitCallback(boost::bind(&LLPanelPreferencePrivacy::onClickDebugLookAt, this, _2));
		gSavedPerAccountSettings.getControl("DebugLookAt")->getSignal()->connect(boost::bind(&LLPanelPreferencePrivacy::onChangeDebugLookAt, this));
		onChangeDebugLookAt();

		mInvDropTarget = getChild<FSCopyTransInventoryDropTarget>("autoresponse_item");
		mInvDropTarget->setDADCallback(boost::bind(&LLPanelPreferencePrivacy::onDADAutoresponseItem, this, _1));
		getChild<LLButton>("clear_autoresponse_item")->setCommitCallback(boost::bind(&LLPanelPreferencePrivacy::onClearAutoresponseItem, this));

		return LLPanelPreference::postBuild();
	}
	// </FS:Ansariel>

	// <FS:Ansariel> Send inventory item on autoresponse
	/* virtual */ void onOpen(const LLSD& key)
	{
		LLButton* clear_item_btn = getChild<LLButton>("clear_autoresponse_item");
		clear_item_btn->setEnabled(FALSE);
		if (LLStartUp::getStartupState() == STATE_STARTED)
		{
			mAutoresponseItem = gSavedPerAccountSettings.getString("FSAutoresponseItemUUID");
			LLUUID item_id(mAutoresponseItem);
			if (item_id.isNull())
			{
				mInvDropTarget->setText(getString("AutoresponseItemNotSet"));
			}
			else
			{
				clear_item_btn->setEnabled(TRUE);
				LLInventoryObject* item = gInventory.getObject(item_id);
				if (item)
				{
					mInvDropTarget->setText(item->getName());
				}
				else
				{
					mInvDropTarget->setText(getString("AutoresponseItemNotAvailable"));
				}
			}
		}
		else
		{
			mInvDropTarget->setText(getString("AutoresponseItemNotLoggedIn"));
		}
	}
	// </FS:Ansariel>

private:
	std::list<std::string> mAccountIndependentSettings;

	// <FS:Ansariel> Send inventory item on autoresponse
	FSCopyTransInventoryDropTarget*	mInvDropTarget;
	std::string						mAutoresponseItem;

	// <FS:Ansariel> DebugLookAt checkbox status not working properly
	void onChangeDebugLookAt()
	{
		getChild<LLCheckBoxCtrl>("showlookat")->set(gSavedPerAccountSettings.getS32("DebugLookAt") == 0 ? FALSE : TRUE);
	}

	void onClickDebugLookAt(const LLSD& value)
	{
		gSavedPerAccountSettings.setS32("DebugLookAt", value.asBoolean());
	}
	// </FS:Ansariel>

	// <FS:Ansariel> Send inventory item on autoresponse
	void onDADAutoresponseItem(const LLUUID& item_id)
	{
		LLInventoryObject* item = gInventory.getObject(item_id);
		if (item)
		{
			mInvDropTarget->setText(item->getName());
			mAutoresponseItem = item_id.asString();
			childSetEnabled("clear_autoresponse_item", true);
		}
	}

	void onClearAutoresponseItem()
	{
		mAutoresponseItem = "";
		mInvDropTarget->setText(getString("AutoresponseItemNotSet"));
		childSetEnabled("clear_autoresponse_item", false);
	}
	// </FS:Ansariel>
};

static LLPanelInjector<LLPanelPreferenceGraphics> t_pref_graph("panel_preference_graphics");
static LLPanelInjector<LLPanelPreferencePrivacy> t_pref_privacy("panel_preference_privacy");

BOOL LLPanelPreferenceGraphics::postBuild()
{
	// <FS:Ansariel> Improved graphics preferences
	//LLFloaterReg::showInstance("prefs_graphics_advanced");
	//LLFloaterReg::hideInstance("prefs_graphics_advanced");
	// </FS:Ansariel>

	// <FS:Ansariel> Advanced graphics preferences
// Don't do this on Mac as their braindead GL versioning
// sets this when 8x and 16x are indeed available
//
#if !LL_DARWIN
	if (gGLManager.mIsIntel || gGLManager.mGLVersion < 3.f)
	{ //remove FSAA settings above "4x"
		LLComboBox* combo = getChild<LLComboBox>("fsaa");
		combo->remove("8x");
		combo->remove("16x");
	}

	LLCheckBoxCtrl *use_HiDPI = getChild<LLCheckBoxCtrl>("use HiDPI");
	use_HiDPI->setEnabled(FALSE);
#endif
	// </FS:Ansariel>

	resetDirtyChilds();
	setPresetText();

	LLPresetsManager* presetsMgr = LLPresetsManager::getInstance();
    presetsMgr->setPresetListChangeCallback(boost::bind(&LLPanelPreferenceGraphics::onPresetsListChange, this));
    presetsMgr->createMissingDefault(PRESETS_GRAPHIC); // a no-op after the first time, but that's ok
    

// <FS:CR> Hide this until we have fullscreen mode functional on OSX again
#ifdef LL_DARWIN
	getChild<LLCheckBoxCtrl>("Fullscreen Mode")->setVisible(FALSE);
#endif // LL_DARWIN
// </FS:CR>

	return LLPanelPreference::postBuild();
}
void LLPanelPreferenceGraphics::draw()
{
	// <FS:Ansariel> Graphic preset controls independent from XUI
	//setPresetText();
	LLPanelPreference::draw();
}

void LLPanelPreferenceGraphics::onPresetsListChange()
{
	resetDirtyChilds();
	setPresetText();

	//LLFloaterPreference* instance = LLFloaterReg::findTypedInstance<LLFloaterPreference>("preferences");
	//if (instance && !gSavedSettings.getString("PresetGraphicActive").empty())
	//{
	//	instance->saveSettings(); //make cancel work correctly after changing the preset
	//}
	//else
	//{
	//	std::string dummy;
	//	instance->saveGraphicsPreset(dummy);
	//}
}

void LLPanelPreferenceGraphics::setPresetText()
{
	// <FS:Ansariel> Performance improvement
	//LLTextBox* preset_text = getChild<LLTextBox>("preset_text");
	static LLTextBox* preset_text = getChild<LLTextBox>("preset_text");
	// </FS:Ansariel>

	std::string preset_graphic_active = gSavedSettings.getString("PresetGraphicActive");

	// <FS:Ansariel> Fix resetting graphics preset on cancel
	//if (!preset_graphic_active.empty() && preset_graphic_active != preset_text->getText())
	//{
	//	LLFloaterPreference* instance = LLFloaterReg::findTypedInstance<LLFloaterPreference>("preferences");
	//	if (instance)
	//	{
	//		instance->saveGraphicsPreset(preset_graphic_active);
	//	}
	//}
	// </FS:Ansariel>

	// <FS:Ansariel> Graphic preset controls independent from XUI
    //if (hasDirtyChilds() && !preset_graphic_active.empty())
	//{
	//	gSavedSettings.setString("PresetGraphicActive", "");
	//	preset_graphic_active.clear();
	//	// This doesn't seem to cause an infinite recursion.  This trigger is needed to cause the pulldown
	//	// panel to update.
	//	LLPresetsManager::getInstance()->triggerChangeSignal();
	//}
	// </FS:Ansariel>

	if (!preset_graphic_active.empty())
	{
		if (preset_graphic_active == PRESETS_DEFAULT)
		{
			preset_graphic_active = LLTrans::getString(PRESETS_DEFAULT);
		}
		preset_text->setText(preset_graphic_active);
	}
	else
	{
		preset_text->setText(LLTrans::getString("none_paren_cap"));
	}

	preset_text->resetDirty();
}

bool LLPanelPreferenceGraphics::hasDirtyChilds()
{
	LLFloater* advanced = LLFloaterReg::findTypedInstance<LLFloater>("prefs_graphics_advanced");
	std::list<LLView*> view_stack;
	view_stack.push_back(this);
	if (advanced)
	{
		view_stack.push_back(advanced);
	}
	while(!view_stack.empty())
	{
		// Process view on top of the stack
		LLView* curview = view_stack.front();
		view_stack.pop_front();

		LLUICtrl* ctrl = dynamic_cast<LLUICtrl*>(curview);
		if (ctrl)
		{
			if (ctrl->isDirty())
			{
				LLControlVariable* control = ctrl->getControlVariable();
				if (control)
				{
					std::string control_name = control->getName();
					if (!control_name.empty())
					{
						return true;
					}
				}
			}
		}
		// Push children onto the end of the work stack
		for (child_list_t::const_iterator iter = curview->getChildList()->begin();
			 iter != curview->getChildList()->end(); ++iter)
		{
			view_stack.push_back(*iter);
		}
	}	
	return false;
}

void LLPanelPreferenceGraphics::resetDirtyChilds()
{
	LLFloater* advanced = LLFloaterReg::findTypedInstance<LLFloater>("prefs_graphics_advanced");
	std::list<LLView*> view_stack;
	view_stack.push_back(this);
	if (advanced)
	{
		view_stack.push_back(advanced);
	}
	while(!view_stack.empty())
	{
		// Process view on top of the stack
		LLView* curview = view_stack.front();
		view_stack.pop_front();

		LLUICtrl* ctrl = dynamic_cast<LLUICtrl*>(curview);
		if (ctrl)
		{
			ctrl->resetDirty();
		}
		// Push children onto the end of the work stack
		for (child_list_t::const_iterator iter = curview->getChildList()->begin();
			 iter != curview->getChildList()->end(); ++iter)
		{
			view_stack.push_back(*iter);
		}
	}	
}

void LLPanelPreferenceGraphics::cancel()
{
	// <FS:Ansariel> Improved graphics preferences
	resetDirtyChilds();
	LLPanelPreference::cancel();
}
void LLPanelPreferenceGraphics::saveSettings()
{
	resetDirtyChilds();
	// <FS:Ansariel> Improved graphics preferences; We don't need this
	//std::string preset_graphic_active = gSavedSettings.getString("PresetGraphicActive");
	//if (preset_graphic_active.empty())
	//{
	//	LLFloaterPreference* instance = LLFloaterReg::findTypedInstance<LLFloaterPreference>("preferences");
	//	if (instance)
	//	{
	//		//don't restore previous preset after closing Preferences
	//		instance->saveGraphicsPreset(preset_graphic_active);
	//	}
	//}
	// </FS:Ansariel>
	LLPanelPreference::saveSettings();
}
void LLPanelPreferenceGraphics::setHardwareDefaults()
{
	resetDirtyChilds();
	// <FS:Ansariel> Improved graphics preferences
	LLPanelPreference::setHardwareDefaults();
}

//------------------------LLPanelPreferenceControls--------------------------------
static LLPanelInjector<LLPanelPreferenceControls> t_pref_contrls("panel_preference_controls");

LLPanelPreferenceControls::LLPanelPreferenceControls()
    :LLPanelPreference(),
    mEditingColumn(-1),
    mEditingMode(0)
{
    // MODE_COUNT - 1 because there are currently no settings assigned to 'saved settings'.
    for (U32 i = 0; i < LLKeyConflictHandler::MODE_COUNT - 1; ++i)
    {
        mConflictHandler[i].setLoadMode((LLKeyConflictHandler::ESourceMode)i);
    }
}

LLPanelPreferenceControls::~LLPanelPreferenceControls()
{
}

BOOL LLPanelPreferenceControls::postBuild()
{
    // populate list of controls
    pControlsTable = getChild<LLScrollListCtrl>("controls_list");
    pKeyModeBox = getChild<LLComboBox>("key_mode");

    pControlsTable->setCommitCallback(boost::bind(&LLPanelPreferenceControls::onListCommit, this));
    pKeyModeBox->setCommitCallback(boost::bind(&LLPanelPreferenceControls::onModeCommit, this));
    getChild<LLButton>("restore_defaults")->setCommitCallback(boost::bind(&LLPanelPreferenceControls::onRestoreDefaultsBtn, this));

    return TRUE;
}

void LLPanelPreferenceControls::regenerateControls()
{
    mEditingMode = pKeyModeBox->getValue().asInteger();
    mConflictHandler[mEditingMode].loadFromSettings((LLKeyConflictHandler::ESourceMode)mEditingMode);
    populateControlTable();
}

bool LLPanelPreferenceControls::addControlTableColumns(const std::string &filename)
{
    LLXMLNodePtr xmlNode;
    LLScrollListCtrl::Contents contents;
    if (!LLUICtrlFactory::getLayeredXMLNode(filename, xmlNode))
    {
        LL_WARNS("Preferences") << "Failed to load " << filename << LL_ENDL;
        return false;
    }
    LLXUIParser parser;
    parser.readXUI(xmlNode, contents, filename);

    if (!contents.validateBlock())
    {
        return false;
    }

    for (LLInitParam::ParamIterator<LLScrollListColumn::Params>::const_iterator col_it = contents.columns.begin();
        col_it != contents.columns.end();
        ++col_it)
    {
        pControlsTable->addColumn(*col_it);
    }

    return true;
}

bool LLPanelPreferenceControls::addControlTableRows(const std::string &filename)
{
    LLXMLNodePtr xmlNode;
    LLScrollListCtrl::Contents contents;
    if (!LLUICtrlFactory::getLayeredXMLNode(filename, xmlNode))
    {
        LL_WARNS("Preferences") << "Failed to load " << filename << LL_ENDL;
        return false;
    }
    LLXUIParser parser;
    parser.readXUI(xmlNode, contents, filename);

    if (!contents.validateBlock())
    {
        return false;
    }

    LLScrollListCell::Params cell_params;
    // init basic cell params
    cell_params.font = LLFontGL::getFontSansSerif();
    cell_params.font_halign = LLFontGL::LEFT;
    cell_params.column = "";
    cell_params.value = "";


    for (LLInitParam::ParamIterator<LLScrollListItem::Params>::const_iterator row_it = contents.rows.begin();
        row_it != contents.rows.end();
        ++row_it)
    {
        std::string control = row_it->value.getValue().asString();
        if (!control.empty() && control != "menu_separator")
        {
            bool show = true;
            bool enabled = mConflictHandler[mEditingMode].canAssignControl(control);
            if (!enabled)
            {
                // If empty: this is a placeholder to make sure user won't assign
                // value by accident, don't show it
                // If not empty: predefined control combination user should see
                // to know that combination is reserved
                show = !mConflictHandler[mEditingMode].isControlEmpty(control);
                // example: teleport_to and walk_to in first person view, and
                // sitting related functions, see generatePlaceholders()
            }

            if (show)
            {
                // At the moment viewer is hardcoded to assume that columns are named as lst_ctrl%d
                LLScrollListItem::Params item_params(*row_it);
                item_params.enabled.setValue(enabled);

                S32 num_columns = pControlsTable->getNumColumns();
                for (S32 col = 1; col < num_columns; col++)
                {
                    cell_params.column = llformat("lst_ctrl%d", col);
                    cell_params.value = mConflictHandler[mEditingMode].getControlString(control, col - 1);
                    item_params.columns.add(cell_params);
                }
                pControlsTable->addRow(item_params, EAddPosition::ADD_BOTTOM);
            }
        }
        else
        {
            // Separator example:
            // <rows
            //  enabled = "false">
            //  <columns
            //   type = "icon"
            //   color = "0 0 0 0.7"
            //   halign = "center"
            //   value = "menu_separator"
            //   column = "lst_action" / >
            //</rows>
            pControlsTable->addRow(*row_it, EAddPosition::ADD_BOTTOM);
        }
    }
    return true;
}

void LLPanelPreferenceControls::addControlTableSeparator()
{
    LLScrollListItem::Params separator_params;
    separator_params.enabled(false);
    LLScrollListCell::Params column_params;
    column_params.type = "icon";
    column_params.value = "menu_separator";
    column_params.column = "lst_action";
    column_params.color = LLColor4(0.f, 0.f, 0.f, 0.7f);
    column_params.font_halign = LLFontGL::HCENTER;
    separator_params.columns.add(column_params);
    pControlsTable->addRow(separator_params, EAddPosition::ADD_BOTTOM);
}

void LLPanelPreferenceControls::populateControlTable()
{
    pControlsTable->clearRows();
    pControlsTable->clearColumns();

    // Add columns
    std::string filename;
    switch ((LLKeyConflictHandler::ESourceMode)mEditingMode)
    {
    case LLKeyConflictHandler::MODE_THIRD_PERSON:
    case LLKeyConflictHandler::MODE_FIRST_PERSON:
    case LLKeyConflictHandler::MODE_EDIT_AVATAR:
    case LLKeyConflictHandler::MODE_SITTING:
        filename = "control_table_contents_columns_basic.xml";
        break;
    default:
        {
            // Either unknown mode or MODE_SAVED_SETTINGS
            // It doesn't have UI or actual settings yet
            LL_WARNS("Preferences") << "Unimplemented mode" << LL_ENDL;

            // Searchable columns were removed, mark searchables for an update
            LLFloaterPreference* instance = LLFloaterReg::findTypedInstance<LLFloaterPreference>("preferences");
            if (instance)
            {
                instance->updateSearchableItems();
            }
            return;
        }
    }
    addControlTableColumns(filename);

    // Add rows.
    // Each file represents individual visual group (movement/camera/media...)
    if (mEditingMode == LLKeyConflictHandler::MODE_FIRST_PERSON)
    {
        // Don't display whole camera and editing groups
        addControlTableRows("control_table_contents_movement.xml");
        addControlTableSeparator();
        addControlTableRows("control_table_contents_media.xml");
    }
    // MODE_THIRD_PERSON; MODE_EDIT_AVATAR; MODE_SITTING
    else if (mEditingMode < LLKeyConflictHandler::MODE_SAVED_SETTINGS)
    {
        // In case of 'sitting' mode, movements still apply due to vehicles
        // but walk_to is not supported and will be hidden by addControlTableRows
        addControlTableRows("control_table_contents_movement.xml");
        addControlTableSeparator();

        addControlTableRows("control_table_contents_camera.xml");
        addControlTableSeparator();

        addControlTableRows("control_table_contents_editing.xml");
        addControlTableSeparator();

        addControlTableRows("control_table_contents_media.xml");
    }
    else
    {
        LL_WARNS("Preferences") << "Unimplemented mode" << LL_ENDL;
    }

    // explicit update to make sure table is ready for llsearchableui
    pControlsTable->updateColumns();

    // Searchable columns were removed and readded, mark searchables for an update
    // Note: at the moment tables/lists lack proper llsearchableui support
    LLFloaterPreference* instance = LLFloaterReg::findTypedInstance<LLFloaterPreference>("preferences");
    if (instance)
    {
        instance->updateSearchableItems();
    }
}

void LLPanelPreferenceControls::updateTable()
{
    mEditingControl.clear();
    std::vector<LLScrollListItem*> list = pControlsTable->getAllData();
    for (S32 i = 0; i < list.size(); ++i)
    {
        std::string control = list[i]->getValue();
        if (!control.empty())
        {
            LLScrollListCell* cell = NULL;

            S32 num_columns = pControlsTable->getNumColumns();
            for (S32 col = 1; col < num_columns; col++)
            {
                cell = list[i]->getColumn(col);
                cell->setValue(mConflictHandler[mEditingMode].getControlString(control, col - 1));
            }
        }
    }
    pControlsTable->deselectAllItems();
}

void LLPanelPreferenceControls::apply()
{
    for (U32 i = 0; i < LLKeyConflictHandler::MODE_COUNT - 1; ++i)
    {
        if (mConflictHandler[i].hasUnsavedChanges())
        {
            mConflictHandler[i].saveToSettings();
        }
    }
}

void LLPanelPreferenceControls::cancel()
{
    for (U32 i = 0; i < LLKeyConflictHandler::MODE_COUNT - 1; ++i)
    {
        if (mConflictHandler[i].hasUnsavedChanges())
        {
            mConflictHandler[i].clear();
        }
    }
    pControlsTable->clearRows();
    pControlsTable->clearColumns();
}

void LLPanelPreferenceControls::saveSettings()
{
    for (U32 i = 0; i < LLKeyConflictHandler::MODE_COUNT - 1; ++i)
    {
        if (mConflictHandler[i].hasUnsavedChanges())
        {
            mConflictHandler[i].saveToSettings();
            mConflictHandler[i].clear();
        }
    }

    S32 mode = pKeyModeBox->getValue().asInteger();
    if (mConflictHandler[mode].empty() || pControlsTable->isEmpty())
    {
        regenerateControls();
    }
}

void LLPanelPreferenceControls::resetDirtyChilds()
{
    regenerateControls();
}

void LLPanelPreferenceControls::onListCommit()
{
    LLScrollListItem* item = pControlsTable->getFirstSelected();
    if (item == NULL)
    {
        return;
    }

    std::string control = item->getValue();

    if (control.empty())
    {
        pControlsTable->deselectAllItems();
        return;
    }

    if (!mConflictHandler[mEditingMode].canAssignControl(control))
    {
        pControlsTable->deselectAllItems();
        return;
    }

    S32 cell_ind = item->getSelectedCell();
    if (cell_ind <= 0)
    {
        pControlsTable->deselectAllItems();
        return;
    }

    // List does not tell us what cell was clicked, so we have to figure it out manually, but
    // fresh mouse coordinates are not yet accessible during onCommit() and there are other issues,
    // so we cheat: remember item user clicked at, trigger 'key dialog' on hover that comes next,
    // use coordinates from hover to calculate cell

    LLScrollListCell* cell = item->getColumn(cell_ind);
    if (cell)
    {
        LLSetKeyBindDialog* dialog = LLFloaterReg::getTypedInstance<LLSetKeyBindDialog>("keybind_dialog", LLSD());
        if (dialog)
        {
            mEditingControl = control;
            mEditingColumn = cell_ind;
            dialog->setParent(this, pControlsTable, DEFAULT_KEY_FILTER);

            LLFloater* root_floater = gFloaterView->getParentFloater(this);
            if (root_floater)
                root_floater->addDependentFloater(dialog);
            dialog->openFloater();
            dialog->setFocus(TRUE);
        }
    }
    else
    {
        pControlsTable->deselectAllItems();
    }
}

void LLPanelPreferenceControls::onModeCommit()
{
    mEditingMode = pKeyModeBox->getValue().asInteger();
    if (mConflictHandler[mEditingMode].empty())
    {
        // opening for first time
        mConflictHandler[mEditingMode].loadFromSettings((LLKeyConflictHandler::ESourceMode)mEditingMode);
    }
    populateControlTable();
}

void LLPanelPreferenceControls::onRestoreDefaultsBtn()
{
    LLNotificationsUtil::add("PreferenceControlsDefaults", LLSD(), LLSD(), boost::bind(&LLPanelPreferenceControls::onRestoreDefaultsResponse, this, _1, _2));
}

void LLPanelPreferenceControls::onRestoreDefaultsResponse(const LLSD& notification, const LLSD& response)
{
    S32 option = LLNotificationsUtil::getSelectedOption(notification, response);
    switch(option)
    {
    case 0: // All
        for (U32 i = 0; i < LLKeyConflictHandler::MODE_COUNT - 1; ++i)
        {
            mConflictHandler[i].resetToDefaults();
            // Apply changes to viewer as 'temporary'
            mConflictHandler[i].saveToSettings(true);

            // notify comboboxes in move&view about potential change
            LLFloaterPreference* instance = LLFloaterReg::findTypedInstance<LLFloaterPreference>("preferences");
            if (instance)
            {
                instance->updateClickActionViews();
            }
        }

        updateTable();
        break;
    case 1: // Current
        mConflictHandler[mEditingMode].resetToDefaults();
        // Apply changes to viewer as 'temporary'
        mConflictHandler[mEditingMode].saveToSettings(true);

        if (mEditingMode == LLKeyConflictHandler::MODE_THIRD_PERSON)
        {
            // notify comboboxes in move&view about potential change
            LLFloaterPreference* instance = LLFloaterReg::findTypedInstance<LLFloaterPreference>("preferences");
            if (instance)
            {
                instance->updateClickActionViews();
            }
        }

        updateTable();
        break;
    case 2: // Cancel
    default:
        //exit;
        break;
    }
}

// Bypass to let Move & view read values without need to create own key binding handler
// Assumes third person view
// Might be better idea to just move whole mConflictHandler into LLFloaterPreference
bool LLPanelPreferenceControls::canKeyBindHandle(const std::string &control, EMouseClickType click, KEY key, MASK mask)
{
    S32 mode = LLKeyConflictHandler::MODE_THIRD_PERSON;
    if (mConflictHandler[mode].empty())
    {
        // opening for first time
        mConflictHandler[mode].loadFromSettings(LLKeyConflictHandler::MODE_THIRD_PERSON);
    }

    return mConflictHandler[mode].canHandleControl(control, click, key, mask);
}

// Bypass to let Move & view modify values without need to create own key binding handler
// Assumes third person view
// Might be better idea to just move whole mConflictHandler into LLFloaterPreference
void LLPanelPreferenceControls::setKeyBind(const std::string &control, EMouseClickType click, KEY key, MASK mask, bool set)
{
    S32 mode = LLKeyConflictHandler::MODE_THIRD_PERSON;
    if (mConflictHandler[mode].empty())
    {
        // opening for first time
        mConflictHandler[mode].loadFromSettings(LLKeyConflictHandler::MODE_THIRD_PERSON);
    }

    if (!mConflictHandler[mode].canAssignControl(mEditingControl))
    {
        return;
    }

    bool already_recorded = mConflictHandler[mode].canHandleControl(control, click, key, mask);
    if (set)
    {
        if (already_recorded)
        {
            // nothing to do
            return;
        }

        // find free spot to add data, if no free spot, assign to first
        S32 index = 0;
        for (S32 i = 0; i < 3; i++)
        {
            if (mConflictHandler[mode].getControl(control, i).isEmpty())
            {
                index = i;
                break;
            }
        }
        // At the moment 'ignore_mask' mask is mostly ignored, a placeholder
        // Todo: implement it since it's preferable for things like teleport to match
        // mask exactly but for things like running to ignore additional masks
        // Ideally this needs representation in keybindings UI
        bool ignore_mask = true;
        mConflictHandler[mode].registerControl(control, index, click, key, mask, ignore_mask);
    }
    else if (!set)
    {
        if (!already_recorded)
        {
            // nothing to do
            return;
        }

        // find specific control and reset it
        for (S32 i = 0; i < 3; i++)
        {
            LLKeyData data = mConflictHandler[mode].getControl(control, i);
            if (data.mMouse == click && data.mKey == key && data.mMask == mask)
            {
                mConflictHandler[mode].clearControl(control, i);
            }
        }
    }
}

void LLPanelPreferenceControls::updateAndApply()
{
    S32 mode = LLKeyConflictHandler::MODE_THIRD_PERSON;
    mConflictHandler[mode].saveToSettings(true);
    updateTable();
}

// from LLSetKeybindDialog's interface
bool LLPanelPreferenceControls::onSetKeyBind(EMouseClickType click, KEY key, MASK mask, bool all_modes)
{
    if (!mConflictHandler[mEditingMode].canAssignControl(mEditingControl))
    {
        return true;
    }

    if ( mEditingColumn > 0)
    {
        if (all_modes)
        {
            for (U32 i = 0; i < LLKeyConflictHandler::MODE_COUNT - 1; ++i)
            {
                if (mConflictHandler[i].empty())
                {
                    mConflictHandler[i].loadFromSettings((LLKeyConflictHandler::ESourceMode)i);
                }
                mConflictHandler[i].registerControl(mEditingControl, mEditingColumn - 1, click, key, mask, true);
                // Apply changes to viewer as 'temporary'
                mConflictHandler[i].saveToSettings(true);
            }
        }
        else
        {
            mConflictHandler[mEditingMode].registerControl(mEditingControl, mEditingColumn - 1, click, key, mask, true);
            // Apply changes to viewer as 'temporary'
            mConflictHandler[mEditingMode].saveToSettings(true);
        }
    }

    updateTable();

    if ((mEditingMode == LLKeyConflictHandler::MODE_THIRD_PERSON || all_modes)
        && (mEditingControl == "walk_to"
            || mEditingControl == "teleport_to"
            || click == CLICK_LEFT
            || click == CLICK_DOUBLELEFT))
    {
        // notify comboboxes in move&view about potential change
        LLFloaterPreference* instance = LLFloaterReg::findTypedInstance<LLFloaterPreference>("preferences");
        if (instance)
        {
            instance->updateClickActionViews();
        }
    }

    return true;
}

void LLPanelPreferenceControls::onDefaultKeyBind(bool all_modes)
{
    if (!mConflictHandler[mEditingMode].canAssignControl(mEditingControl))
    {
        return;
    }
    
    if (mEditingColumn > 0)
    {
        if (all_modes)
        {
            for (U32 i = 0; i < LLKeyConflictHandler::MODE_COUNT - 1; ++i)
            {
                if (mConflictHandler[i].empty())
                {
                    mConflictHandler[i].loadFromSettings((LLKeyConflictHandler::ESourceMode)i);
                }
                mConflictHandler[i].resetToDefault(mEditingControl, mEditingColumn - 1);
                // Apply changes to viewer as 'temporary'
                mConflictHandler[i].saveToSettings(true);
            }
        }
        else
        {
            mConflictHandler[mEditingMode].resetToDefault(mEditingControl, mEditingColumn - 1);
            // Apply changes to viewer as 'temporary'
            mConflictHandler[mEditingMode].saveToSettings(true);
        }
    }
    updateTable();

    if (mEditingMode == LLKeyConflictHandler::MODE_THIRD_PERSON || all_modes)
    {
        // notify comboboxes in move&view about potential change
        LLFloaterPreference* instance = LLFloaterReg::findTypedInstance<LLFloaterPreference>("preferences");
        if (instance)
        {
            instance->updateClickActionViews();
        }
    }
}

void LLPanelPreferenceControls::onCancelKeyBind()
{
    pControlsTable->deselectAllItems();
}

LLFloaterPreferenceProxy::LLFloaterPreferenceProxy(const LLSD& key)
	: LLFloater(key),
	  mSocksSettingsDirty(false)
{
	mCommitCallbackRegistrar.add("Proxy.OK",                boost::bind(&LLFloaterPreferenceProxy::onBtnOk, this));
	mCommitCallbackRegistrar.add("Proxy.Cancel",            boost::bind(&LLFloaterPreferenceProxy::onBtnCancel, this));
	mCommitCallbackRegistrar.add("Proxy.Change",            boost::bind(&LLFloaterPreferenceProxy::onChangeSocksSettings, this));
}

LLFloaterPreferenceProxy::~LLFloaterPreferenceProxy()
{
}

BOOL LLFloaterPreferenceProxy::postBuild()
{
	LLRadioGroup* socksAuth = getChild<LLRadioGroup>("socks5_auth_type");
	if (!socksAuth)
	{
		return FALSE;
	}
	if (socksAuth->getSelectedValue().asString() == "None")
	{
		getChild<LLLineEditor>("socks5_username")->setEnabled(false);
		getChild<LLLineEditor>("socks5_password")->setEnabled(false);
	}
	else
	{
		// Populate the SOCKS 5 credential fields with protected values.
		LLPointer<LLCredential> socks_cred = gSecAPIHandler->loadCredential("SOCKS5");
		getChild<LLLineEditor>("socks5_username")->setValue(socks_cred->getIdentifier()["username"].asString());
		getChild<LLLineEditor>("socks5_password")->setValue(socks_cred->getAuthenticator()["creds"].asString());
	}

	return TRUE;
}

void LLFloaterPreferenceProxy::onOpen(const LLSD& key)
{
	saveSettings();
}

void LLFloaterPreferenceProxy::onClose(bool app_quitting)
{
	if(app_quitting)
	{
		cancel();
	}

	if (mSocksSettingsDirty)
	{

		// If the user plays with the Socks proxy settings after login, it's only fair we let them know
		// it will not be updated until next restart.
		if (LLStartUp::getStartupState()>STATE_LOGIN_WAIT)
		{
			LLNotifications::instance().add("ChangeProxySettings", LLSD(), LLSD());
			mSocksSettingsDirty = false; // we have notified the user now be quiet again
		}
	}
}

void LLFloaterPreferenceProxy::saveSettings()
{
	// Save the value of all controls in the hierarchy
	mSavedValues.clear();
	std::list<LLView*> view_stack;
	view_stack.push_back(this);
	while(!view_stack.empty())
	{
		// Process view on top of the stack
		LLView* curview = view_stack.front();
		view_stack.pop_front();

		LLUICtrl* ctrl = dynamic_cast<LLUICtrl*>(curview);
		if (ctrl)
		{
			LLControlVariable* control = ctrl->getControlVariable();
			if (control)
			{
				mSavedValues[control] = control->getValue();
			}
		}

		// Push children onto the end of the work stack
		for (child_list_t::const_iterator iter = curview->getChildList()->begin();
				iter != curview->getChildList()->end(); ++iter)
		{
			view_stack.push_back(*iter);
		}
	}
}

void LLFloaterPreferenceProxy::onBtnOk()
{
	// commit any outstanding text entry
	if (hasFocus())
	{
		LLUICtrl* cur_focus = dynamic_cast<LLUICtrl*>(gFocusMgr.getKeyboardFocus());
		if (cur_focus && cur_focus->acceptsTextInput())
		{
			cur_focus->onCommit();
		}
	}

	// Save SOCKS proxy credentials securely if password auth is enabled
	LLRadioGroup* socksAuth = getChild<LLRadioGroup>("socks5_auth_type");
	if (socksAuth->getSelectedValue().asString() == "UserPass")
	{
		LLSD socks_id = LLSD::emptyMap();
		socks_id["type"] = "SOCKS5";
		socks_id["username"] = getChild<LLLineEditor>("socks5_username")->getValue().asString();

		LLSD socks_authenticator = LLSD::emptyMap();
		socks_authenticator["type"] = "SOCKS5";
		socks_authenticator["creds"] = getChild<LLLineEditor>("socks5_password")->getValue().asString();

		// Using "SOCKS5" as the "grid" argument since the same proxy
		// settings will be used for all grids and because there is no
		// way to specify the type of credential.
		LLPointer<LLCredential> socks_cred = gSecAPIHandler->createCredential("SOCKS5", socks_id, socks_authenticator);
		gSecAPIHandler->saveCredential(socks_cred, true);
	}
	else
	{
		// Clear SOCKS5 credentials since they are no longer needed.
		LLPointer<LLCredential> socks_cred = new LLCredential("SOCKS5");
		gSecAPIHandler->deleteCredential(socks_cred);
	}

	closeFloater(false);
}

void LLFloaterPreferenceProxy::onBtnCancel()
{
	if (hasFocus())
	{
		LLUICtrl* cur_focus = dynamic_cast<LLUICtrl*>(gFocusMgr.getKeyboardFocus());
		if (cur_focus && cur_focus->acceptsTextInput())
		{
			cur_focus->onCommit();
		}
		refresh();
	}

	cancel();
}

void LLFloaterPreferenceProxy::onClickCloseBtn(bool app_quitting)
{
	cancel();
}

void LLFloaterPreferenceProxy::cancel()
{

	for (control_values_map_t::iterator iter =  mSavedValues.begin();
			iter !=  mSavedValues.end(); ++iter)
	{
		LLControlVariable* control = iter->first;
		LLSD ctrl_value = iter->second;
		control->set(ctrl_value);
	}
	mSocksSettingsDirty = false;
	closeFloater();
}

void LLFloaterPreferenceProxy::onChangeSocksSettings() 
{
	mSocksSettingsDirty = true;

	LLRadioGroup* socksAuth = getChild<LLRadioGroup>("socks5_auth_type");
	if (socksAuth->getSelectedValue().asString() == "None")
	{
		getChild<LLLineEditor>("socks5_username")->setEnabled(false);
		getChild<LLLineEditor>("socks5_password")->setEnabled(false);
	}
	else
	{
		getChild<LLLineEditor>("socks5_username")->setEnabled(true);
		getChild<LLLineEditor>("socks5_password")->setEnabled(true);
	}

	// Check for invalid states for the other HTTP proxy radio
	LLRadioGroup* otherHttpProxy = getChild<LLRadioGroup>("other_http_proxy_type");
	if ((otherHttpProxy->getSelectedValue().asString() == "Socks" &&
			getChild<LLCheckBoxCtrl>("socks_proxy_enabled")->get() == FALSE )||(
					otherHttpProxy->getSelectedValue().asString() == "Web" &&
					getChild<LLCheckBoxCtrl>("web_proxy_enabled")->get() == FALSE ) )
	{
		otherHttpProxy->selectFirstItem();
	}

}

void LLFloaterPreference::onUpdateFilterTerm(bool force)
{
	LLWString seachValue = utf8str_to_wstring( mFilterEdit->getValue() );
	LLWStringUtil::toLower( seachValue );

	if( !mSearchData || (mSearchData->mLastFilter == seachValue && !force))
		return;

    if (mSearchDataDirty)
    {
        // Data exists, but is obsolete, regenerate
        collectSearchableItems();
    }

	mSearchData->mLastFilter = seachValue;

	if( !mSearchData->mRootTab )
		return;

	mSearchData->mRootTab->hightlightAndHide( seachValue );
	LLTabContainer *pRoot = getChild< LLTabContainer >( "pref core" );
	if( pRoot )
		pRoot->selectFirstTab();
}

void collectChildren( LLView const *aView, ll::prefs::PanelDataPtr aParentPanel, ll::prefs::TabContainerDataPtr aParentTabContainer )
{
	if( !aView )
		return;

	llassert_always( aParentPanel || aParentTabContainer );

	LLView::child_list_const_iter_t itr = aView->beginChild();
	LLView::child_list_const_iter_t itrEnd = aView->endChild();

	while( itr != itrEnd )
	{
		LLView *pView = *itr;
		ll::prefs::PanelDataPtr pCurPanelData = aParentPanel;
		ll::prefs::TabContainerDataPtr pCurTabContainer = aParentTabContainer;
		if( !pView )
			continue;
		LLPanel const *pPanel = dynamic_cast< LLPanel const *>( pView );
		LLTabContainer const *pTabContainer = dynamic_cast< LLTabContainer const *>( pView );
		ll::ui::SearchableControl const *pSCtrl = dynamic_cast< ll::ui::SearchableControl const *>( pView );

		if( pTabContainer )
		{
			pCurPanelData.reset();

			pCurTabContainer = ll::prefs::TabContainerDataPtr( new ll::prefs::TabContainerData );
			pCurTabContainer->mTabContainer = const_cast< LLTabContainer *>( pTabContainer );
			pCurTabContainer->mLabel = pTabContainer->getLabel();
			pCurTabContainer->mPanel = 0;

			if( aParentPanel )
				aParentPanel->mChildPanel.push_back( pCurTabContainer );
			if( aParentTabContainer )
				aParentTabContainer->mChildPanel.push_back( pCurTabContainer );
		}
		else if( pPanel )
		{
			pCurTabContainer.reset();

			pCurPanelData = ll::prefs::PanelDataPtr( new ll::prefs::PanelData );
			pCurPanelData->mPanel = pPanel;
			pCurPanelData->mLabel = pPanel->getLabel();

			llassert_always( aParentPanel || aParentTabContainer );

			if( aParentTabContainer )
				aParentTabContainer->mChildPanel.push_back( pCurPanelData );
			else if( aParentPanel )
				aParentPanel->mChildPanel.push_back( pCurPanelData );
		}
		else if( pSCtrl && pSCtrl->getSearchText().size() )
		{
			ll::prefs::SearchableItemPtr item = ll::prefs::SearchableItemPtr( new ll::prefs::SearchableItem() );
			item->mView = pView;
			item->mCtrl = pSCtrl;

			item->mLabel = utf8str_to_wstring( pSCtrl->getSearchText() );
			LLWStringUtil::toLower( item->mLabel );

			llassert_always( aParentPanel || aParentTabContainer );

			if( aParentPanel )
				aParentPanel->mChildren.push_back( item );
			if( aParentTabContainer )
				aParentTabContainer->mChildren.push_back( item );
		}
		collectChildren( pView, pCurPanelData, pCurTabContainer );
		++itr;
	}
}

void LLFloaterPreference::collectSearchableItems()
{
	mSearchData.reset( nullptr );
	LLTabContainer *pRoot = getChild< LLTabContainer >( "pref core" );
	if( mFilterEdit && pRoot )
	{
		mSearchData.reset(new ll::prefs::SearchData() );

		ll::prefs::TabContainerDataPtr pRootTabcontainer = ll::prefs::TabContainerDataPtr( new ll::prefs::TabContainerData );
		pRootTabcontainer->mTabContainer = pRoot;
		pRootTabcontainer->mLabel = pRoot->getLabel();
		mSearchData->mRootTab = pRootTabcontainer;

		collectChildren( this, ll::prefs::PanelDataPtr(), pRootTabcontainer );
	}
	mSearchDataDirty = false;
}

// [SL:KB] - Patch: Viewer-CrashReporting | Checked: 2010-11-16 (Catznip-2.6.0a) | Added: Catznip-2.4.0b
static LLPanelInjector<LLPanelPreferenceCrashReports> t_pref_crashreports("panel_preference_crashreports");

LLPanelPreferenceCrashReports::LLPanelPreferenceCrashReports()
	: LLPanelPreference()
{
}

BOOL LLPanelPreferenceCrashReports::postBuild()
{
	S32 nCrashSubmitBehavior = gCrashSettings.getS32("CrashSubmitBehavior");

	LLCheckBoxCtrl* pSendCrashReports = getChild<LLCheckBoxCtrl>("checkSendCrashReports");
	pSendCrashReports->set(CRASH_BEHAVIOR_NEVER_SEND != nCrashSubmitBehavior);
	pSendCrashReports->setCommitCallback(boost::bind(&LLPanelPreferenceCrashReports::refresh, this));

	LLCheckBoxCtrl* pSendAlwaysAsk = getChild<LLCheckBoxCtrl>("checkSendCrashReportsAlwaysAsk");
	pSendAlwaysAsk->set(CRASH_BEHAVIOR_ASK == nCrashSubmitBehavior);

	LLCheckBoxCtrl* pSendSettings = getChild<LLCheckBoxCtrl>("checkSendSettings");
	pSendSettings->set(gCrashSettings.getBOOL("CrashSubmitSettings"));

	LLCheckBoxCtrl* pSendName = getChild<LLCheckBoxCtrl>("checkSendName");
	pSendName->set(gCrashSettings.getBOOL("CrashSubmitName"));

	getChild<LLTextBox>("textInformation4")->setTextArg("[URL]", getString("PrivacyPolicyUrl"));

#if LL_SEND_CRASH_REPORTS && defined(LL_BUGSPLAT)
	childSetVisible("textRestartRequired", true);
#endif

	refresh();

	return LLPanelPreference::postBuild();
}

void LLPanelPreferenceCrashReports::refresh()
{
	LLCheckBoxCtrl* pSendCrashReports = getChild<LLCheckBoxCtrl>("checkSendCrashReports");
	pSendCrashReports->setEnabled(TRUE);

	bool fEnable = pSendCrashReports->get();
	getChild<LLUICtrl>("checkSendCrashReportsAlwaysAsk")->setEnabled(fEnable);
	getChild<LLUICtrl>("checkSendSettings")->setEnabled(fEnable);
	getChild<LLUICtrl>("checkSendName")->setEnabled(fEnable);
}

void LLPanelPreferenceCrashReports::apply()
{
	LLCheckBoxCtrl* pSendCrashReports = getChild<LLCheckBoxCtrl>("checkSendCrashReports");
	LLCheckBoxCtrl* pSendAlwaysAsk = getChild<LLCheckBoxCtrl>("checkSendCrashReportsAlwaysAsk");
	if (pSendCrashReports->get())
		gCrashSettings.setS32("CrashSubmitBehavior", (pSendAlwaysAsk->get()) ? CRASH_BEHAVIOR_ASK : CRASH_BEHAVIOR_ALWAYS_SEND);
	else
		gCrashSettings.setS32("CrashSubmitBehavior", CRASH_BEHAVIOR_NEVER_SEND);

	LLCheckBoxCtrl* pSendSettings = getChild<LLCheckBoxCtrl>("checkSendSettings");
	gCrashSettings.setBOOL("CrashSubmitSettings", pSendSettings->get());

	LLCheckBoxCtrl* pSendName = getChild<LLCheckBoxCtrl>("checkSendName");
	gCrashSettings.setBOOL("CrashSubmitName", pSendName->get());
}

void LLPanelPreferenceCrashReports::cancel()
{
}
// [/SL:KB]

// [SL:KB] - Patch: Viewer-Skins | Checked: 2010-10-21 (Catznip-2.2)
static LLPanelInjector<LLPanelPreferenceSkins> t_pref_skins("panel_preference_skins");

LLPanelPreferenceSkins::LLPanelPreferenceSkins()
	: LLPanelPreference()
	, m_pSkinCombo(NULL)
	, m_pSkinThemeCombo(NULL)
	, m_pSkinPreview(NULL) // <FS:PP> FIRE-1689: Skins preview image
{
	m_Skin = gSavedSettings.getString("SkinCurrent");
	m_SkinTheme = gSavedSettings.getString("SkinCurrentTheme");
	m_SkinName = gSavedSettings.getString("FSSkinCurrentReadableName");
	m_SkinThemeName = gSavedSettings.getString("FSSkinCurrentThemeReadableName");

	const std::string strSkinsPath = gDirUtilp->getSkinBaseDir() + gDirUtilp->getDirDelimiter() + "skins.xml";
	llifstream fileSkins(strSkinsPath.c_str(), std::ios::binary);
	if (fileSkins.is_open())
	{
		LLSDSerialize::fromXMLDocument(m_SkinsInfo, fileSkins);
	}
}

BOOL LLPanelPreferenceSkins::postBuild()
{
	m_pSkinCombo = getChild<LLComboBox>("skin_combobox");
	if (m_pSkinCombo)
		m_pSkinCombo->setCommitCallback(boost::bind(&LLPanelPreferenceSkins::onSkinChanged, this));

	m_pSkinThemeCombo = getChild<LLComboBox>("theme_combobox");
	if (m_pSkinThemeCombo)
		m_pSkinThemeCombo->setCommitCallback(boost::bind(&LLPanelPreferenceSkins::onSkinThemeChanged, this));

	refreshSkinList();

	// <FS:PP> FIRE-1689: Skins preview image
	m_pSkinPreview = getChild<LLButton>("skin_preview");
	refreshPreviewImage();
	// </FS:PP>

	return LLPanelPreference::postBuild();
}

void LLPanelPreferenceSkins::apply()
{
	if ( (m_Skin != gSavedSettings.getString("SkinCurrent")) || (m_SkinTheme != gSavedSettings.getString("SkinCurrentTheme")) )
	{
		gSavedSettings.setString("SkinCurrent", m_Skin);
		gSavedSettings.setString("SkinCurrentTheme", m_SkinTheme);

		gSavedSettings.setString("FSSkinCurrentReadableName", m_SkinName);
		gSavedSettings.setString("FSSkinCurrentThemeReadableName", m_SkinThemeName);

		// <FS:AO> Some crude hardcoded preferences per skin. Without this, some defaults from the
		// current skin would be carried over, leading to confusion and a first experience with
		// the skin that the designer didn't intend.
		if (gSavedSettings.getBOOL("FSSkinClobbersToolbarPrefs"))
		{
			LL_INFOS() << "Clearing toolbar settings." << LL_ENDL;
			gSavedSettings.setBOOL("ResetToolbarSettings", TRUE);
		}

		// </FS:AO>

		showSkinChangeNotification();
	}
}

void LLPanelPreferenceSkins::showSkinChangeNotification()
{
	LLSD args, payload;
	LLNotificationsUtil::add("ChangeSkin",
								args,
								payload,
								boost::bind(&LLPanelPreferenceSkins::callbackRestart, this, _1, _2));
}

void LLPanelPreferenceSkins::callbackRestart(const LLSD& notification, const LLSD& response)
{
	S32 option = LLNotificationsUtil::getSelectedOption(notification, response);
	if (2 == option) // Ok button
	{
		return;
	}
	if (0 == option) // Restart
	{
		LL_INFOS() << "User requested quit" << LL_ENDL;
		LLAppViewer::instance()->requestQuit();
	}
}

void LLPanelPreferenceSkins::cancel()
{
	m_Skin = gSavedSettings.getString("SkinCurrent");
	m_SkinTheme = gSavedSettings.getString("SkinCurrentTheme");
	m_SkinName = gSavedSettings.getString("FSSkinCurrentReadableName");
	m_SkinThemeName = gSavedSettings.getString("FSSkinCurrentThemeReadableName");
	refreshSkinList();
	refreshPreviewImage(); // <FS:PP> FIRE-1689: Skins preview image
}

void LLPanelPreferenceSkins::onSkinChanged()
{
	m_Skin = (m_pSkinCombo) ? m_pSkinCombo->getSelectedValue().asString() : "default";
	refreshSkinThemeList();
	m_SkinTheme = (m_pSkinThemeCombo) ? m_pSkinThemeCombo->getSelectedValue().asString() : "";

	m_SkinName = m_pSkinCombo->getSelectedItemLabel();
	m_SkinThemeName = m_pSkinThemeCombo->getSelectedItemLabel();
	refreshPreviewImage(); // <FS:PP> FIRE-1689: Skins preview image
}

void LLPanelPreferenceSkins::onSkinThemeChanged()
{
	m_SkinTheme = (m_pSkinThemeCombo) ? m_pSkinThemeCombo->getSelectedValue().asString() : "";
	m_SkinThemeName = m_pSkinThemeCombo->getSelectedItemLabel();
	refreshPreviewImage(); // <FS:PP> FIRE-1689: Skins preview image
}

void LLPanelPreferenceSkins::refreshSkinList()
{
	if (!m_pSkinCombo)
		return;

	m_pSkinCombo->clearRows();
	for (LLSD::array_const_iterator itSkinInfo = m_SkinsInfo.beginArray(), endSkinInfo = m_SkinsInfo.endArray();
			itSkinInfo != endSkinInfo; ++itSkinInfo)
	{
		const LLSD& sdSkin = *itSkinInfo;
		std::string strPath = gDirUtilp->getSkinBaseDir();
		gDirUtilp->append(strPath, sdSkin["folder"].asString());
		if (gDirUtilp->fileExists(strPath))
		{
			m_pSkinCombo->add(sdSkin["name"].asString(), sdSkin["folder"]);
		}
	}
	
	BOOL fFound = m_pSkinCombo->setSelectedByValue(m_Skin, TRUE);
	if (!fFound)
	{
		m_pSkinCombo->setSelectedByValue("default", TRUE);
	}

	refreshSkinThemeList();
}

void LLPanelPreferenceSkins::refreshSkinThemeList()
{
	if (!m_pSkinThemeCombo)
		return;

	m_pSkinThemeCombo->clearRows();
	for (LLSD::array_const_iterator itSkinInfo = m_SkinsInfo.beginArray(), endSkinInfo = m_SkinsInfo.endArray(); 
			itSkinInfo != endSkinInfo; ++itSkinInfo)
	{
		const LLSD& sdSkin = *itSkinInfo;
		if (sdSkin["folder"].asString() == m_Skin)
		{
			const LLSD& sdThemes = sdSkin["themes"];
			for (LLSD::array_const_iterator itTheme = sdThemes.beginArray(), endTheme = sdThemes.endArray(); itTheme != endTheme; ++itTheme)
			{
				const LLSD& sdTheme = *itTheme;
				std::string strPath = gDirUtilp->getSkinBaseDir();
				gDirUtilp->append(strPath, sdSkin["folder"].asString());
				gDirUtilp->append(strPath, "themes");
				gDirUtilp->append(strPath, sdTheme["folder"].asString());
				if ( (gDirUtilp->fileExists(strPath)) || (sdTheme["folder"].asString().empty()) )
				{
					m_pSkinThemeCombo->add(sdTheme["name"].asString(), sdTheme["folder"]);
				}
			}
			break;
		}
	}

	BOOL fFound = m_pSkinThemeCombo->setSelectedByValue(m_SkinTheme, TRUE);
	if (!fFound)
	{
		m_pSkinThemeCombo->selectFirstItem();
	}
}
// [/SL:KB]

// <FS:PP> FIRE-1689: Skins preview image
void LLPanelPreferenceSkins::refreshPreviewImage()
{
	std::string previewImageName = "skin " + m_SkinName + " " + m_SkinThemeName;
	LLStringUtil::toLower(previewImageName);
	m_pSkinPreview->setImages(previewImageName, previewImageName);
}
// </FS:PP>

// <FS:Zi> Backup Settings
// copied from llxfer_file.cpp - Hopefully this will be part of LLFile some day -Zi
// added a safeguard so the destination file is only created when the source file exists -Zi
S32 copy_prefs_file(const std::string& from, const std::string& to)
{
	LL_WARNS() << "copying " << from << " to " << to << LL_ENDL;
	S32 rv = 0;
	LLFILE* in = LLFile::fopen(from, "rb");	/*Flawfinder: ignore*/
	if(!in)
	{
		LL_WARNS() << "couldn't open source file " << from << " - copy aborted." << LL_ENDL;
		return -1;
	}

	LLFILE* out = LLFile::fopen(to, "wb");	/*Flawfinder: ignore*/
	if(!out)
	{
		fclose(in);
		LL_WARNS() << "couldn't open destination file " << to << " - copy aborted." << LL_ENDL;
		return -1;
	}

	S32 read = 0;
	const S32 COPY_BUFFER_SIZE = 16384;
	U8 buffer[COPY_BUFFER_SIZE];
	while(((read = fread(buffer, 1, sizeof(buffer), in)) > 0)
		  && (fwrite(buffer, 1, read, out) == (U32)read));		/* Flawfinder : ignore */
	if(ferror(in) || ferror(out)) rv = -2;
	
	if(in) fclose(in);
	if(out) fclose(out);
	
	return rv;
}

static LLPanelInjector<FSPanelPreferenceBackup> t_pref_backup("panel_preference_backup");

FSPanelPreferenceBackup::FSPanelPreferenceBackup() : LLPanelPreference()
{
	mCommitCallbackRegistrar.add("Pref.SetBackupSettingsPath",	boost::bind(&FSPanelPreferenceBackup::onClickSetBackupSettingsPath, this));
	mCommitCallbackRegistrar.add("Pref.BackupSettings",			boost::bind(&FSPanelPreferenceBackup::onClickBackupSettings, this));
	mCommitCallbackRegistrar.add("Pref.RestoreSettings",		boost::bind(&FSPanelPreferenceBackup::onClickRestoreSettings, this));
	mCommitCallbackRegistrar.add("Pref.BackupSelectAll",		boost::bind(&FSPanelPreferenceBackup::onClickSelectAll, this));
	mCommitCallbackRegistrar.add("Pref.BackupDeselectAll",		boost::bind(&FSPanelPreferenceBackup::onClickDeselectAll, this));
}

BOOL FSPanelPreferenceBackup::postBuild()
{
	// <FS:Zi> Backup Settings
	// Apparently, line editors don't update with their settings controls, so do that manually here
	std::string dir_name = gSavedSettings.getString("SettingsBackupPath");
	getChild<LLLineEditor>("settings_backup_path")->setValue(dir_name);
	// </FS:Zi>
	
	// <FS:Beq>
	#if !defined OPENSIM
	// Note: Windlight setting restore is enabled in OPENSIM bulds irrespective of grid (or pre-login)
	// windlights settings folders are not grid specific and thus neither is the restore.
	// if windlight folders existsed they will be backed up on all builds but for SL only builds they will not be restored.

	LLScrollListCtrl* globalFoldersScrollList = getChild<LLScrollListCtrl>("restore_global_folders_list");
	std::vector<LLScrollListItem*> globalFoldersList = globalFoldersScrollList->getAllData();
	for (const auto item : globalFoldersList)
	{
		// if it is windlight related remove it.
		if (item->getValue().asString().rfind("windlight",0) == 0)
		{
			LL_INFOS() << "removing windlight folder (no longer used in SL) : " << item->getValue().asString() << " index: " << globalFoldersScrollList->getItemIndex(item) << LL_ENDL;
			globalFoldersScrollList->deleteSingleItem(globalFoldersScrollList->getItemIndex(item));
		}
	}
	#endif
	// </FS:Beq>
	return LLPanelPreference::postBuild();
}

void FSPanelPreferenceBackup::onClickSetBackupSettingsPath()
{
	std::string dir_name = gSavedSettings.getString("SettingsBackupPath");
	(new LLDirPickerThread(boost::bind(&FSPanelPreferenceBackup::changeBackupSettingsPath, this, _1, _2), dir_name))->getFile();
}

void FSPanelPreferenceBackup::changeBackupSettingsPath(const std::vector<std::string>& filenames, std::string proposed_name)
{
	std::string dir_name = filenames[0];
	if (!dir_name.empty() && dir_name != proposed_name)
	{
		gSavedSettings.setString("SettingsBackupPath", dir_name);
		getChild<LLLineEditor>("settings_backup_path")->setValue(dir_name);
	}
}

void FSPanelPreferenceBackup::onClickBackupSettings()
{
	
	LLSD args;
	args["DIRECTORY"] = gSavedSettings.getString("SettingsBackupPath");
	LLNotificationsUtil::add("SettingsConfirmBackup", args, LLSD(),
		boost::bind(&FSPanelPreferenceBackup::doBackupSettings, this, _1, _2));
}

void FSPanelPreferenceBackup::doBackupSettings(const LLSD& notification, const LLSD& response)
{
	LL_INFOS("SettingsBackup") << "entered" << LL_ENDL;
	
	S32 option = LLNotificationsUtil::getSelectedOption(notification, response);
	if ( option == 1 ) // CANCEL
	{
		LL_INFOS("SettingsBackup") << "backup cancelled" << LL_ENDL;
		return;
	}
	
	// Get settings backup path
	std::string dir_name = gSavedSettings.getString("SettingsBackupPath");

	// If we don't have a path yet, ask the user
	if (dir_name.empty())
	{
		LL_INFOS("SettingsBackup") << "ask user for backup path" << LL_ENDL;
		onClickSetBackupSettingsPath();
	}

	// Remember the backup path
	dir_name = gSavedSettings.getString("SettingsBackupPath");

	// If the backup path is still empty, complain to the user and do nothing else
	if (dir_name.empty())
	{
		LL_INFOS("SettingsBackup") << "backup path empty" << LL_ENDL;
		LLNotificationsUtil::add("BackupPathEmpty");
		return;
	}

	// Try to make sure the folder exists
	LLFile::mkdir(dir_name.c_str());
	// If the folder is still not there, give up
	if (!LLFile::isdir(dir_name.c_str()))
	{
		LL_WARNS("SettingsBackup") << "backup path does not exist or could not be created" << LL_ENDL;
		LLNotificationsUtil::add("BackupPathDoesNotExistOrCreateFailed");
		return;
	}

	// define a couple of control groups to store the settings to back up
	LLControlGroup backup_global_controls("BackupGlobal");
	LLControlGroup backup_per_account_controls("BackupPerAccount");

	// functor that will go over all settings in a control group and copy the ones that are
	// meant to be backed up
	struct f : public LLControlGroup::ApplyFunctor
	{
		LLControlGroup* group;	// our control group that will hold the backup controls
		f(LLControlGroup* g) : group(g) {}	// constructor, initializing group variable
		virtual void apply(const std::string& name, LLControlVariable* control)
		{
			if (!control->isPersisted() && !control->isBackupable())
			{
				LL_INFOS("SettingsBackup") << "Settings control " << control->getName() << ": non persistant controls don't need to be set not backupable." << LL_ENDL;
				return;
			}

			// only backup settings that are not default, are persistent an are marked as "safe" to back up
			if (!control->isDefault() && control->isPersisted() && control->isBackupable())
			{
				LL_WARNS() << control->getName() << LL_ENDL;
				// copy the control to our backup group
				(*group).declareControl(
					control->getName(),
					control->type(),
					control->getValue(),
					control->getComment(),
					SANITY_TYPE_NONE,
					LLSD(),
					std::string(),
					LLControlVariable::PERSIST_NONDFT);	// need to set persisitent flag, or it won't be saved
			}
		}
	} func_global(&backup_global_controls), func_per_account(&backup_per_account_controls);

	// run backup on global controls
	LL_INFOS("SettingsBackup") << "running functor on global settings" << LL_ENDL;
	gSavedSettings.applyToAll(&func_global);

	// make sure to write color preferences before copying them
	LL_INFOS("SettingsBackup") << "saving UI color table" << LL_ENDL;
	LLUIColorTable::instance().saveUserSettings();

	// set it to save defaults, too (FALSE), because our declaration automatically
	// makes the value default
	std::string backup_global_name = gDirUtilp->getExpandedFilename(LL_PATH_NONE, dir_name,
				LLAppViewer::instance()->getSettingsFilename("Default","Global"));
	LL_INFOS("SettingsBackup") << "saving backup global settings" << LL_ENDL;
	backup_global_controls.saveToFile(backup_global_name, FALSE);

	// Get scroll list control that holds the list of global files
	LLScrollListCtrl* globalScrollList = getChild<LLScrollListCtrl>("restore_global_files_list");
	// Pull out all data
	std::vector<LLScrollListItem*> globalFileList = globalScrollList->getAllData();
	// Go over each entry
	for (size_t index = 0; index < globalFileList.size(); ++index)
	{
		// Get the next item in the list
		LLScrollListItem* item = globalFileList[index];
		// Don't bother with the checkbox and get the path, since we back up all files
		// and only restore selectively
		std::string file = item->getColumn(2)->getValue().asString();
		LL_INFOS("SettingsBackup") << "copying global file " << file << LL_ENDL;
		copy_prefs_file(
			gDirUtilp->getExpandedFilename(LL_PATH_USER_SETTINGS, file),
			gDirUtilp->getExpandedFilename(LL_PATH_NONE, dir_name, file));
	}

	// Only back up per-account settings when the path is available, meaning, the user
	// has logged in
	std::string per_account_name = gDirUtilp->getExpandedFilename(LL_PATH_PER_SL_ACCOUNT,
				LLAppViewer::instance()->getSettingsFilename("Default", "PerAccount"));
	if (!per_account_name.empty())
	{
		// get path and file names to the relevant settings files
		std::string userlower = gDirUtilp->getBaseFileName(gDirUtilp->getLindenUserDir(), false);
		std::string backup_per_account_folder = dir_name+gDirUtilp->getDirDelimiter() + userlower;
		std::string backup_per_account_name = gDirUtilp->getExpandedFilename(LL_PATH_NONE, backup_per_account_folder,
					LLAppViewer::instance()->getSettingsFilename("Default", "PerAccount"));

		// Make sure to persist settings to file before we copy them
		FSAvatarRenderPersistence::instance().saveAvatarRenderSettings();

		LL_INFOS("SettingsBackup") << "copying per account settings" << LL_ENDL;
		// create per-user folder if it doesn't exist yet
		LLFile::mkdir(backup_per_account_folder.c_str());

		// check if the path is actually a folder
		if (LLFile::isdir(backup_per_account_folder.c_str()))
		{
			// run backup on per-account controls
			LL_INFOS("SettingsBackup") << "running functor on per account settings" << LL_ENDL;
			gSavedPerAccountSettings.applyToAll(&func_per_account);
			// save defaults here as well (FALSE)
			LL_INFOS("SettingsBackup") << "saving backup per account settings" << LL_ENDL;
			backup_per_account_controls.saveToFile(backup_per_account_name, FALSE);

			// Get scroll list control that holds the list of per account files
			LLScrollListCtrl* perAccountScrollList = getChild<LLScrollListCtrl>("restore_per_account_files_list");
			// Pull out all data
			std::vector<LLScrollListItem*> perAccountFileList = perAccountScrollList->getAllData();
			// Go over each entry
			for (size_t index = 0; index < perAccountFileList.size(); ++index)
			{

				// Get the next item in the list
				LLScrollListItem* item = perAccountFileList[index];
				// Don't bother with the checkbox and get the path, since we back up all files
				// and only restore selectively

				std::string file = item->getColumn(2)->getValue().asString();
				LL_INFOS("SettingsBackup") << "copying per account file " << file << LL_ENDL;
				copy_prefs_file(
					gDirUtilp->getExpandedFilename(LL_PATH_PER_SL_ACCOUNT, file),
					gDirUtilp->getExpandedFilename(LL_PATH_NONE, backup_per_account_folder, file));
			}
		}
		else
		{
			LL_WARNS("SettingsBackup") << backup_per_account_folder << " is not a folder. Per account settings save aborted." << LL_ENDL;
		}
	}

	// Get scroll list control that holds the list of global folders
	LLScrollListCtrl* globalFoldersScrollList = getChild<LLScrollListCtrl>("restore_global_folders_list");
	// Pull out all data
	std::vector<LLScrollListItem*> globalFoldersList = globalFoldersScrollList->getAllData();
	// Go over each entry
	for (size_t index = 0; index < globalFoldersList.size(); ++index)
	{
		// Get the next item in the list
		LLScrollListItem* item = globalFoldersList[index];
		// Don't bother with the checkbox and get the path, since we back up all folders
		// and only restore selectively
		if (item->getValue().asString() != "presets")
		{
			std::string folder = item->getColumn(2)->getValue().asString();

			std::string folder_name = gDirUtilp->getExpandedFilename(LL_PATH_USER_SETTINGS, folder) + gDirUtilp->getDirDelimiter();
			std::string backup_folder_name = gDirUtilp->getExpandedFilename(LL_PATH_NONE, dir_name, folder) + gDirUtilp->getDirDelimiter();

			LL_INFOS("SettingsBackup") << "backing up global folder: " << folder_name << LL_ENDL;

			// create folder if it's not there already
			LLFile::mkdir(backup_folder_name.c_str());

			std::string file_name;
			while (gDirUtilp->getNextFileInDir(folder_name, "*", file_name))
			{
				LL_INFOS("SettingsBackup") << "found entry: " << folder_name + file_name << LL_ENDL;
				// only copy files, not subfolders
				if (LLFile::isfile(folder_name + file_name.c_str()))
				{
					copy_prefs_file(folder_name + file_name, backup_folder_name + file_name);
				}
				else
				{
					LL_INFOS("SettingsBackup") << "skipping subfolder " << folder_name + file_name << LL_ENDL;
				}
			}
		}
		else
		{
			LLFile::mkdir(gDirUtilp->getExpandedFilename(LL_PATH_NONE, dir_name, PRESETS_DIR));

			std::string presets_folder = gDirUtilp->getExpandedFilename(LL_PATH_USER_SETTINGS, PRESETS_DIR) + gDirUtilp->getDirDelimiter();
			std::string graphics_presets_folder = gDirUtilp->getExpandedFilename(LL_PATH_USER_SETTINGS, PRESETS_DIR, PRESETS_GRAPHIC) + gDirUtilp->getDirDelimiter();
			std::string camera_presets_folder =  gDirUtilp->getExpandedFilename(LL_PATH_USER_SETTINGS, PRESETS_DIR, PRESETS_CAMERA) + gDirUtilp->getDirDelimiter();

			if (LLFile::isdir(graphics_presets_folder))
			{
				LLFile::mkdir(gDirUtilp->getExpandedFilename(LL_PATH_NONE, dir_name, PRESETS_DIR, PRESETS_GRAPHIC));

				std::string file_name;
				while (gDirUtilp->getNextFileInDir(graphics_presets_folder, "*", file_name))
				{
					std::string source = gDirUtilp->getExpandedFilename(LL_PATH_NONE, graphics_presets_folder, file_name);

					if (LLFile::isfile(source.c_str()))
					{
						std::string target = gDirUtilp->add(gDirUtilp->add(gDirUtilp->add(dir_name, PRESETS_DIR), PRESETS_GRAPHIC), file_name);
						copy_prefs_file(source, target);
					}
				}
			}

			if (LLFile::isdir(camera_presets_folder))
			{
				LLFile::mkdir(gDirUtilp->getExpandedFilename(LL_PATH_NONE, dir_name, PRESETS_DIR, PRESETS_CAMERA));

				std::string file_name;
				while (gDirUtilp->getNextFileInDir(camera_presets_folder, "*", file_name))
				{
					std::string source = gDirUtilp->getExpandedFilename(LL_PATH_NONE, camera_presets_folder, file_name);

					if (LLFile::isfile(source.c_str()))
					{
						std::string target = gDirUtilp->add(gDirUtilp->add(gDirUtilp->add(dir_name, PRESETS_DIR), PRESETS_CAMERA), file_name);
						copy_prefs_file(source, target);
					}
				}
			}
		}
	}

	LLNotificationsUtil::add("BackupFinished");
}

void FSPanelPreferenceBackup::onClickRestoreSettings()
{
	// ask the user if they really want to restore and restart
	LLNotificationsUtil::add("SettingsRestoreNeedsLogout", LLSD(), LLSD(), boost::bind(&FSPanelPreferenceBackup::doRestoreSettings, this, _1, _2));
}

void FSPanelPreferenceBackup:: doRestoreSettings(const LLSD& notification, const LLSD& response)
{
	LL_INFOS("SettingsBackup") << "entered" << LL_ENDL;
	// Check the user's answer about restore and restart
	S32 option = LLNotificationsUtil::getSelectedOption(notification, response);

	// If canceled, do nothing
	if (option == 1)
	{
		LL_INFOS("SettingsBackup") << "restore canceled" << LL_ENDL;
		return;
	}

	// Get settings backup path
	std::string dir_name = gSavedSettings.getString("SettingsBackupPath");

	// Backup path is empty, ask the user where to find the backup
	if (dir_name.empty())
	{
		LL_INFOS("SettingsBackup") << "ask user for path to restore from" << LL_ENDL;
		onClickSetBackupSettingsPath();
	}

	// Remember the backup path
	dir_name = gSavedSettings.getString("SettingsBackupPath");

	// If the backup path is still empty, complain to the user and do nothing else
	if (dir_name.empty())
	{
		LL_INFOS("SettingsBackup") << "restore path empty" << LL_ENDL;
		LLNotificationsUtil::add("BackupPathEmpty");
		return;
	}

	// If the path does not exist, give up
	if (!LLFile::isdir(dir_name.c_str()))
	{
		LL_INFOS("SettingsBackup") << "backup path does not exist" << LL_ENDL;
		LLNotificationsUtil::add("BackupPathDoesNotExist");
		return;
	}

	// Close the window so the restored settings can't be destroyed by the user
	LLFloaterPreference* instance = LLFloaterReg::findTypedInstance<LLFloaterPreference>("preferences");
	if (instance)
	{
		instance->onBtnOK(LLSD());
	}

	if (gSavedSettings.getBOOL("RestoreGlobalSettings"))
	{
		// Get path and file names to backup and restore settings path
		std::string global_name = gSavedSettings.getString("ClientSettingsFile");
		std::string backup_global_name = gDirUtilp->getExpandedFilename(LL_PATH_NONE, dir_name,
					LLAppViewer::instance()->getSettingsFilename("Default", "Global"));

		// start clean
		LL_INFOS("SettingsBackup") << "clearing global settings" << LL_ENDL;
		gSavedSettings.resetToDefaults();

		// run restore on global controls
		LL_INFOS("SettingsBackup") << "restoring global settings from backup" << LL_ENDL;
		gSavedSettings.loadFromFile(backup_global_name);
		LL_INFOS("SettingsBackup") << "saving global settings" << LL_ENDL;
		gSavedSettings.saveToFile(global_name, TRUE);
	}

	// Get scroll list control that holds the list of global files
	LLScrollListCtrl* globalScrollList = getChild<LLScrollListCtrl>("restore_global_files_list");
	// Pull out all data
	std::vector<LLScrollListItem*> globalFileList = globalScrollList->getAllData();
	// Go over each entry
	for (size_t index = 0; index < globalFileList.size(); ++index)
	{
		// Get the next item in the list
		LLScrollListItem* item = globalFileList[index];
		// Look at the first column and make sure it's a checkbox control
		LLScrollListCheck* checkbox = dynamic_cast<LLScrollListCheck*>(item->getColumn(0));
		if (!checkbox)
			continue;
		// Only restore if this item is checked on
		if (checkbox->getCheckBox()->getValue().asBoolean())
		{
			// Get the path to restore for this item
			std::string file = item->getColumn(2)->getValue().asString();
			LL_INFOS("SettingsBackup") << "copying global file " << file << LL_ENDL;
			copy_prefs_file(
				gDirUtilp->getExpandedFilename(LL_PATH_NONE, dir_name, file),
				gDirUtilp->getExpandedFilename(LL_PATH_USER_SETTINGS, file));
		}
	}

	// Only restore per-account settings when the path is available
	std::string per_account_name = gDirUtilp->getExpandedFilename(LL_PATH_PER_SL_ACCOUNT,
				LLAppViewer::instance()->getSettingsFilename("Default", "PerAccount"));
	if (!per_account_name.empty())
	{
		// Get path and file names to the relevant settings files
		std::string userlower = gDirUtilp->getBaseFileName(gDirUtilp->getLindenUserDir(), false);
		std::string backup_per_account_folder = dir_name + gDirUtilp->getDirDelimiter() + userlower;
		std::string backup_per_account_name = gDirUtilp->getExpandedFilename(LL_PATH_NONE, backup_per_account_folder,
					LLAppViewer::instance()->getSettingsFilename("Default", "PerAccount"));

		if (gSavedSettings.getBOOL("RestorePerAccountSettings"))
		{
			// run restore on per-account controls
			LL_INFOS("SettingsBackup") << "restoring per account settings" << LL_ENDL;
			gSavedPerAccountSettings.loadFromFile(backup_per_account_name);
			LL_INFOS("SettingsBackup") << "saving per account settings" << LL_ENDL;
			gSavedPerAccountSettings.saveToFile(per_account_name, TRUE);
		}

		// Get scroll list control that holds the list of per account files
		LLScrollListCtrl* perAccountScrollList = getChild<LLScrollListCtrl>("restore_per_account_files_list");
		// Pull out all data
		std::vector<LLScrollListItem*> perAccountFileList = perAccountScrollList->getAllData();
		// Go over each entry
		for (size_t index = 0; index < perAccountFileList.size(); ++index)
		{
			// Get the next item in the list
			LLScrollListItem* item = perAccountFileList[index];
			// Look at the first column and make sure it's a checkbox control
			LLScrollListCheck* checkbox = dynamic_cast<LLScrollListCheck*>(item->getColumn(0));
			if (!checkbox)
				continue;
			// Only restore if this item is checked on
			if (checkbox->getCheckBox()->getValue().asBoolean())
			{
				// Get the path to restore for this item
				std::string file = item->getColumn(2)->getValue().asString();
				LL_INFOS("SettingsBackup") << "copying per account file " << file << LL_ENDL;
				copy_prefs_file(
					gDirUtilp->getExpandedFilename(LL_PATH_NONE, backup_per_account_folder, file),
					gDirUtilp->getExpandedFilename(LL_PATH_PER_SL_ACCOUNT, file));
			}
		}

		// toolbars get overwritten when LLToolbarView is destroyed, so make sure
		// the toolbars are updated here already
		LL_INFOS("SettingsBackup") << "clearing toolbars" << LL_ENDL;
		gToolBarView->clearToolbars();
		LL_INFOS("SettingsBackup") << "reloading toolbars" << LL_ENDL;
		gToolBarView->loadToolbars(FALSE);
#ifdef OPENSIM
		if (LLGridManager::instance().isInOpenSim())
		{
			LL_INFOS("SettingsBackup") << "reloading group mute list" << LL_ENDL;
			exoGroupMuteList::instance().loadMuteList();
		}
#endif
		FSAvatarRenderPersistence::instance().loadAvatarRenderSettings();

		LLPanelMainInventory::sSaveFilters = false;
		LLFavoritesOrderStorage::mSaveOnExit = false;
	}

	// Get scroll list control that holds the list of global folders
	LLScrollListCtrl* globalFoldersScrollList = getChild<LLScrollListCtrl>("restore_global_folders_list");
	// Pull out all data
	std::vector<LLScrollListItem*> globalFoldersList = globalFoldersScrollList->getAllData();
	// Go over each entry
	for (size_t index = 0; index < globalFoldersList.size(); ++index)
	{
		// Get the next item in the list
		LLScrollListItem* item = globalFoldersList[index];
		// Look at the first column and make sure it's a checkbox control
		LLScrollListCheck* checkbox = dynamic_cast<LLScrollListCheck*>(item->getColumn(0));
		if (!checkbox)
			continue;
		// Only restore if this item is checked on
		if (checkbox->getCheckBox()->getValue().asBoolean())
		{
			if (item->getValue().asString() != "presets")
			{
				// Get the path to restore for this item
				std::string folder = item->getColumn(2)->getValue().asString();

				std::string folder_name = gDirUtilp->getExpandedFilename(LL_PATH_USER_SETTINGS, folder) + gDirUtilp->getDirDelimiter();
				std::string backup_folder_name = gDirUtilp->getExpandedFilename(LL_PATH_NONE, dir_name, folder) + gDirUtilp->getDirDelimiter();

				LL_INFOS("SettingsBackup") << "restoring global folder: " << folder_name << LL_ENDL;

				// create folder if it's not there already
				LLFile::mkdir(folder_name.c_str());

				std::string file_name;
				while (gDirUtilp->getNextFileInDir(backup_folder_name, "*", file_name))
				{
					LL_INFOS("SettingsBackup") << "found entry: " << backup_folder_name + file_name << LL_ENDL;
					// only restore files, not subfolders
					if (LLFile::isfile(backup_folder_name + file_name.c_str()))
					{
						copy_prefs_file(backup_folder_name + file_name, folder_name + file_name);
					}
					else
					{
						LL_INFOS("SettingsBackup") << "skipping subfolder " << backup_folder_name + file_name << LL_ENDL;
					}
				}
			}
			else
			{
				LLFile::mkdir(gDirUtilp->getExpandedFilename(LL_PATH_USER_SETTINGS, PRESETS_DIR));

				std::string presets_folder = gDirUtilp->getExpandedFilename(LL_PATH_NONE, dir_name, PRESETS_DIR) + gDirUtilp->getDirDelimiter();
				std::string graphics_presets_folder = gDirUtilp->getExpandedFilename(LL_PATH_NONE, dir_name, PRESETS_DIR, PRESETS_GRAPHIC) + gDirUtilp->getDirDelimiter();
				std::string camera_presets_folder =  gDirUtilp->getExpandedFilename(LL_PATH_NONE, dir_name, PRESETS_DIR, PRESETS_CAMERA) + gDirUtilp->getDirDelimiter();

				if (LLFile::isdir(graphics_presets_folder))
				{
					LLFile::mkdir(gDirUtilp->getExpandedFilename(LL_PATH_USER_SETTINGS, PRESETS_DIR, PRESETS_GRAPHIC));

					std::string file_name;
					while (gDirUtilp->getNextFileInDir(graphics_presets_folder, "*", file_name))
					{
						std::string source = gDirUtilp->getExpandedFilename(LL_PATH_NONE, graphics_presets_folder, file_name);

						if (LLFile::isfile(source.c_str()))
						{
							std::string target = gDirUtilp->add(gDirUtilp->getExpandedFilename(LL_PATH_USER_SETTINGS, PRESETS_DIR, PRESETS_GRAPHIC), file_name);
							copy_prefs_file(source, target);
						}
					}
				}

				if (LLFile::isdir(camera_presets_folder))
				{
					LLFile::mkdir(gDirUtilp->getExpandedFilename(LL_PATH_USER_SETTINGS, PRESETS_DIR, PRESETS_CAMERA));

					std::string file_name;
					while (gDirUtilp->getNextFileInDir(camera_presets_folder, "*", file_name))
					{
						std::string source = gDirUtilp->getExpandedFilename(LL_PATH_NONE, camera_presets_folder, file_name);

						if (LLFile::isfile(source.c_str()))
						{
							std::string target = gDirUtilp->add(gDirUtilp->getExpandedFilename(LL_PATH_USER_SETTINGS, PRESETS_DIR, PRESETS_CAMERA), file_name);
							copy_prefs_file(source, target);
						}
					}
				}
			}
		}
	}
	// <FS:CR> Set this true so we can update newer settings with their deprecated counterparts on next launch
	gSavedSettings.setBOOL("FSFirstRunAfterSettingsRestore", TRUE);
	
	// Tell the user we have finished restoring settings and the viewer must shut down
	LLNotificationsUtil::add("RestoreFinished", LLSD(), LLSD(), boost::bind(&FSPanelPreferenceBackup::onQuitConfirmed, this, _1, _2));
}

// User confirmed the shutdown and we proceed
void FSPanelPreferenceBackup::onQuitConfirmed(const LLSD& notification,const LLSD& response)
{
	// Make sure the viewer will not save any settings on exit, so our copied files will survive
	LLAppViewer::instance()->setSaveSettingsOnExit(FALSE);
	// Quit the viewer so all gets saved immediately
	LL_INFOS("SettingsBackup") << "setting to quit" << LL_ENDL;
	LLAppViewer::instance()->requestQuit();
}

void FSPanelPreferenceBackup::onClickSelectAll()
{
	doSelect(TRUE);
}

void FSPanelPreferenceBackup::onClickDeselectAll()
{
	doSelect(FALSE);
}

void FSPanelPreferenceBackup::doSelect(BOOL all)
{
	// Get scroll list control that holds the list of global files
	LLScrollListCtrl* globalScrollList = getChild<LLScrollListCtrl>("restore_global_files_list");
	// Get scroll list control that holds the list of per account files
	LLScrollListCtrl* perAccountScrollList = getChild<LLScrollListCtrl>("restore_per_account_files_list");
	// Get scroll list control that holds the list of global folders
	LLScrollListCtrl* globalFoldersScrollList = getChild<LLScrollListCtrl>("restore_global_folders_list");

	applySelection(globalScrollList, all);
	applySelection(perAccountScrollList, all);
	applySelection(globalFoldersScrollList, all);
}

void FSPanelPreferenceBackup::applySelection(LLScrollListCtrl* control, BOOL all)
{
	// Pull out all data
	std::vector<LLScrollListItem*> itemList = control->getAllData();
	// Go over each entry
	for (size_t index = 0; index < itemList.size(); ++index)
	{
		// Get the next item in the list
		LLScrollListItem* item = itemList[index];
		// Check/uncheck the box only when the item is enabled
		if (item->getEnabled())
		{
			// Look at the first column and make sure it's a checkbox control
			LLScrollListCheck* checkbox = dynamic_cast<LLScrollListCheck*>(item->getColumn(0));
			if (checkbox)
			{
				checkbox->getCheckBox()->setValue(all);
			}
		}
	}
}
// </FS:Zi>

// <FS:Kadah>
void LLFloaterPreference::loadFontPresetsFromDir(const std::string& dir, LLComboBox* font_selection_combo)
{
	LLDirIterator dir_iter(dir, "*.xml");
	std::string file;
	while (dir_iter.next(file))
	{
		//hack to deal with "fonts.xml" 
		if (file == "fonts.xml")
		{
			font_selection_combo->add("Deja Vu", file);
		}
		//hack to get "fonts_[name].xml" to "Name"
		else
		{
			std::string fontpresetname = file.substr(6, file.length() - 10);
			LLStringUtil::replaceChar(fontpresetname, '_', ' ');
			fontpresetname[0] = LLStringOps::toUpper(fontpresetname[0]);
			font_selection_combo->add(fontpresetname, file);
		}
	}
}

void LLFloaterPreference::populateFontSelectionCombo()
{
	LLComboBox* font_selection_combo = getChild<LLComboBox>("Fontsettingsfile");
	if (font_selection_combo)
	{
		const std::string fontDir(gDirUtilp->getExpandedFilename(LL_PATH_FONTS, "", ""));
		const std::string userfontDir(gDirUtilp->getExpandedFilename(LL_PATH_USER_SETTINGS , "fonts", ""));

		// Load fonts.xmls from the install dir first then user_settings
		loadFontPresetsFromDir(fontDir, font_selection_combo);
		loadFontPresetsFromDir(userfontDir, font_selection_combo);

		font_selection_combo->setValue(gSavedSettings.getString("FSFontSettingsFile"));
	}
}
// </FS:Kadah>

// <FS:AW optional opensim support>
static LLPanelInjector<LLPanelPreferenceOpensim> t_pref_opensim("panel_preference_opensim");

#ifdef OPENSIM
LLPanelPreferenceOpensim::LLPanelPreferenceOpensim() : LLPanelPreference(),
	mGridListControl(NULL),
	mGridListChangedCallbackConnection(),
	mGridAddedCallbackConnection()
{
	mCommitCallbackRegistrar.add("Pref.ClearDebugSearchURL", boost::bind(&LLPanelPreferenceOpensim::onClickClearDebugSearchURL, this));
	mCommitCallbackRegistrar.add("Pref.PickDebugSearchURL", boost::bind(&LLPanelPreferenceOpensim::onClickPickDebugSearchURL, this));
	mCommitCallbackRegistrar.add("Pref.AddGrid", boost::bind(&LLPanelPreferenceOpensim::onClickAddGrid, this));
	mCommitCallbackRegistrar.add("Pref.ClearGrid", boost::bind(&LLPanelPreferenceOpensim::onClickClearGrid, this));
	mCommitCallbackRegistrar.add("Pref.RefreshGrid", boost::bind( &LLPanelPreferenceOpensim::onClickRefreshGrid, this));
	mCommitCallbackRegistrar.add("Pref.RemoveGrid", boost::bind( &LLPanelPreferenceOpensim::onClickRemoveGrid, this));
}

LLPanelPreferenceOpensim::~LLPanelPreferenceOpensim()
{
	if (mGridListChangedCallbackConnection.connected())
	{
		mGridListChangedCallbackConnection.disconnect();
	}

	if (mGridAddedCallbackConnection.connected())
	{
		mGridAddedCallbackConnection.disconnect();
	}
}

BOOL LLPanelPreferenceOpensim::postBuild()
{
	mEditorGridName = findChild<LLLineEditor>("name_edit");
	mEditorGridURI = findChild<LLLineEditor>("grid_uri_edit");
	mEditorLoginPage = findChild<LLLineEditor>("login_page_edit");
	mEditorHelperURI = findChild<LLLineEditor>("helper_uri_edit");
	mEditorWebsite = findChild<LLLineEditor>("website_edit");
	mEditorSupport = findChild<LLLineEditor>("support_edit");
	mEditorRegister = findChild<LLLineEditor>("register_edit");
	mEditorPassword = findChild<LLLineEditor>("password_edit");
	mEditorSearch = findChild<LLLineEditor>("search_edit");
	mEditorGridMessage = findChild<LLLineEditor>("message_edit");
	mGridListControl = getChild<LLScrollListCtrl>("grid_list");
	mGridListControl->setCommitCallback(boost::bind(&LLPanelPreferenceOpensim::onSelectGrid, this));
	mGridListChangedCallbackConnection = LLGridManager::getInstance()->addGridListChangedCallback(boost::bind(&LLPanelPreferenceOpensim::refreshGridList, this, _1));
	refreshGridList();

	return LLPanelPreference::postBuild();
}

void LLPanelPreferenceOpensim::onOpen(const LLSD& key)
{
	mCurrentGrid = LLGridManager::getInstance()->getGrid();

	mEditorGridName->clear();
	mEditorGridURI->clear();
	mEditorLoginPage->clear();
	mEditorHelperURI->clear();
	mEditorWebsite->clear();
	mEditorSupport->clear();
	mEditorRegister->clear();
	mEditorPassword->clear();
	mEditorSearch->clear();
	mEditorGridMessage->clear();
}

void LLPanelPreferenceOpensim::onSelectGrid()
{
	LLSD grid_info;
	std::string grid = mGridListControl->getSelectedValue();
	LLGridManager::getInstance()->getGridData(grid, grid_info);

	mEditorGridName->setText(grid_info[GRID_LABEL_VALUE].asString());
	mEditorGridURI->setText(grid_info[GRID_LOGIN_URI_VALUE][0].asString());
	mEditorLoginPage->setText(grid_info[GRID_LOGIN_PAGE_VALUE].asString());
	mEditorHelperURI->setText(grid_info[GRID_HELPER_URI_VALUE].asString());
	mEditorWebsite->setText(grid_info["about"].asString());
	mEditorSupport->setText(grid_info["help"].asString());
	mEditorRegister->setText(grid_info[GRID_REGISTER_NEW_ACCOUNT].asString());
	mEditorPassword->setText(grid_info[GRID_FORGOT_PASSWORD].asString());
	mEditorSearch->setText(grid_info["search"].asString());
	mEditorGridMessage->setText(grid_info["message"].asString());
}

void LLPanelPreferenceOpensim::apply()
{
	LLGridManager::getInstance()->saveGridList();
	FSPanelLogin::updateServer();
}

void LLPanelPreferenceOpensim::cancel()
{
	LLGridManager::getInstance()->resetGrids();
	LLGridManager::getInstance()->setGridChoice(mCurrentGrid);
	FSPanelLogin::updateServer();
}

void LLPanelPreferenceOpensim::onClickAddGrid()
{
	std::string new_grid = getChild<LLLineEditor>("add_grid")->getText();

	if (!new_grid.empty())
	{
		getChild<LLUICtrl>("grid_management_panel")->setEnabled(FALSE);
		if (mGridAddedCallbackConnection.connected())
		{
			mGridAddedCallbackConnection.disconnect();
		}
		LLGridManager::getInstance()->addGridListChangedCallback(boost::bind(&LLPanelPreferenceOpensim::addedGrid, this, _1));
		LLGridManager::getInstance()->addGrid(new_grid);
	}
}

void LLPanelPreferenceOpensim::addedGrid(bool success)
{
	if (mGridAddedCallbackConnection.connected())
	{
		mGridAddedCallbackConnection.disconnect();
	}

	if (success)
	{
		const std::string& new_grid = getChild<LLLineEditor>("add_grid")->getText();

		for (auto row : mGridListControl->getAllData())
		{
			if (new_grid.find(row->getColumn(1)->getValue().asString()) != std::string::npos)
			{
				row->setSelected(TRUE);
				mGridListControl->scrollToShowSelected();
				onSelectGrid();
				break;
			}
		}

		onClickClearGrid();
	}
}

void LLPanelPreferenceOpensim::onClickClearGrid()
{
	getChild<LLLineEditor>("add_grid")->clear();
}

void LLPanelPreferenceOpensim::onClickRefreshGrid()
{
	std::string grid = mGridListControl->getSelectedValue();
	getChild<LLUICtrl>("grid_management_panel")->setEnabled(FALSE);
	LLGridManager::getInstance()->reFetchGrid(grid, (grid == LLGridManager::getInstance()->getGrid()) );
}

void LLPanelPreferenceOpensim::onClickRemoveGrid()
{
	std::string grid = mGridListControl->getSelectedValue();
	LLSD args;

	if (grid != LLGridManager::getInstance()->getGrid())
	{
		args["REMOVE_GRID"] = grid;
		LLSD payload = grid;
		LLNotificationsUtil::add("ConfirmRemoveGrid", args, payload, boost::bind(&LLPanelPreferenceOpensim::removeGridCB, this,  _1, _2));
	}
	else
	{
		args["REMOVE_GRID"] = LLGridManager::getInstance()->getGridLabel();
		LLNotificationsUtil::add("CanNotRemoveConnectedGrid", args);
	}
}

bool LLPanelPreferenceOpensim::removeGridCB(const LLSD& notification, const LLSD& response)
{
	const S32 option = LLNotificationsUtil::getSelectedOption(notification, response);
	if (0 == option)
	{
		std::string grid = notification["payload"].asString();
		getChild<LLUICtrl>("grid_management_panel")->setEnabled(FALSE);
		mEditorGridName->clear();
		mEditorGridURI->clear();
		mEditorLoginPage->clear();
		mEditorHelperURI->clear();
		mEditorWebsite->clear();
		mEditorSupport->clear();
		mEditorRegister->clear();
		mEditorPassword->clear();
		mEditorSearch->clear();
		mEditorGridMessage->clear();
		LLGridManager::getInstance()->removeGrid(grid);
		FSPanelLogin::updateServer();
	}
	return false;
}

void LLPanelPreferenceOpensim::refreshGridList(bool success)
{
	FSPanelLogin::updateServer();

	getChild<LLUICtrl>("grid_management_panel")->setEnabled(TRUE);

	if (!mGridListControl)
	{
		LL_WARNS() << "No GridListControl - bug or out of memory" << LL_ENDL;
		return;
	}

	mGridListControl->operateOnAll(LLCtrlListInterface::OP_DELETE);
	mGridListControl->sortByColumnIndex(0, TRUE);

	std::map<std::string, std::string> known_grids = LLGridManager::getInstance()->getKnownGrids();
        std::map<std::string, std::string>::iterator grid_iter = known_grids.begin();
	for(; grid_iter != known_grids.end(); grid_iter++)
	{
		if (!grid_iter->first.empty() && !grid_iter->second.empty())
		{
			LLURI login_uri = LLURI(LLGridManager::getInstance()->getLoginURI(grid_iter->first));
			LLSD element;
			const std::string connected_grid = LLGridManager::getInstance()->getGrid();

			std::string style = "NORMAL";
			if (connected_grid == grid_iter->first)
			{
				style = "BOLD";
			}

			int col = 0;
			element["id"] = grid_iter->first;
			element["columns"][col]["column"] = "grid_label";
			element["columns"][col]["value"] = grid_iter->second;
			element["columns"][col]["font"]["name"] = "SANSSERIF";
			element["columns"][col]["font"]["style"] = style;
			col++;
			element["columns"][col]["column"] = "login_uri";
			element["columns"][col]["value"] = login_uri.authority();
			element["columns"][col]["font"]["name"] = "SANSSERIF";
			element["columns"][col]["font"]["style"] = style;
	
			mGridListControl->addElement(element);
		}
	}
}

void LLPanelPreferenceOpensim::onClickClearDebugSearchURL()
{
	LLNotificationsUtil::add("ConfirmClearDebugSearchURL", LLSD(), LLSD(), callback_clear_debug_search);
}

void LLPanelPreferenceOpensim::onClickPickDebugSearchURL()
{

	LLNotificationsUtil::add("ConfirmPickDebugSearchURL", LLSD(), LLSD(),callback_pick_debug_search );
}
#else
void no_cb()
{ }

LLPanelPreferenceOpensim::LLPanelPreferenceOpensim() : LLPanelPreference()
{
	mCommitCallbackRegistrar.add("Pref.ClearDebugSearchURL", boost::bind(&no_cb));
	mCommitCallbackRegistrar.add("Pref.PickDebugSearchURL", boost::bind(&no_cb));
	mCommitCallbackRegistrar.add("Pref.AddGrid", boost::bind(&no_cb));
	mCommitCallbackRegistrar.add("Pref.ClearGrid", boost::bind(&no_cb));
	mCommitCallbackRegistrar.add("Pref.RefreshGrid", boost::bind(&no_cb));
	mCommitCallbackRegistrar.add("Pref.RemoveGrid", boost::bind(&no_cb));
}
LLPanelPreferenceOpensim::~LLPanelPreferenceOpensim()
{
}

#endif
// <FS:AW optional opensim support>

// <FS:Ansariel> Output device selection
static LLPanelInjector<FSPanelPreferenceSounds> t_pref_sounds("panel_preference_sounds");

FSPanelPreferenceSounds::FSPanelPreferenceSounds() :
	LLPanelPreference(),
	mOutputDevicePanel(nullptr),
	mOutputDeviceComboBox(nullptr),
	mOutputDeviceListChangedConnection()
{ }

FSPanelPreferenceSounds::~FSPanelPreferenceSounds()
{
	if (mOutputDeviceListChangedConnection.connected())
	{
		mOutputDeviceListChangedConnection.disconnect();
	}
}

BOOL FSPanelPreferenceSounds::postBuild()
{
	mOutputDevicePanel = findChild<LLPanel>("output_device_settings_panel");
	mOutputDeviceComboBox = findChild<LLComboBox>("sound_output_device");

#if LL_FMODSTUDIO
	if (gAudiop && mOutputDevicePanel && mOutputDeviceComboBox)
	{
		gSavedSettings.getControl("FSOutputDeviceUUID")->getSignal()->connect(boost::bind(&FSPanelPreferenceSounds::onOutputDeviceChanged, this, _2));

		mOutputDeviceListChangedConnection = gAudiop->setOutputDeviceListChangedCallback(boost::bind(&FSPanelPreferenceSounds::onOutputDeviceListChanged, this, _1));
		onOutputDeviceListChanged(gAudiop->getDevices());

		mOutputDeviceComboBox->setCommitCallback(boost::bind(&FSPanelPreferenceSounds::onOutputDeviceSelectionChanged, this, _2));
	}
#else
	if (mOutputDevicePanel)
	{
		mOutputDevicePanel->setVisible(FALSE);
	}
#endif

	return LLPanelPreference::postBuild();
}

void FSPanelPreferenceSounds::onOutputDeviceChanged(const LLSD& new_value)
{
	mOutputDeviceComboBox->setSelectedByValue(new_value.asUUID(), TRUE);
}

void FSPanelPreferenceSounds::onOutputDeviceSelectionChanged(const LLSD& new_value)
{
	gSavedSettings.setString("FSOutputDeviceUUID", mOutputDeviceComboBox->getSelectedValue().asString());
}

void FSPanelPreferenceSounds::onOutputDeviceListChanged(LLAudioEngine::output_device_map_t output_devices)
{
	LLUUID selected_device(gSavedSettings.getString("FSOutputDeviceUUID"));
	mOutputDeviceComboBox->removeall();

	if (output_devices.empty())
	{
		LL_INFOS() << "No output devices available" << LL_ENDL;
		mOutputDeviceComboBox->add(mOutputDevicePanel->getString("output_no_device"), LLUUID::null);

		if (selected_device != LLUUID::null)
		{
			LL_INFOS() << "Non-default device selected - adding unavailable for " << selected_device << LL_ENDL;
			mOutputDeviceComboBox->add(mOutputDevicePanel->getString("output_device_unavailable"), selected_device);
		}
	}
	else
	{
		bool selected_device_found = false;

		mOutputDeviceComboBox->add(mOutputDevicePanel->getString("output_default_text"), LLUUID::null);
		selected_device_found = selected_device == LLUUID::null;

		for (auto device : output_devices)
		{
			mOutputDeviceComboBox->add(device.second.empty() ? mOutputDevicePanel->getString("output_name_no_device") : device.second, device.first);

			if (!selected_device_found && device.first == selected_device)
			{
				LL_INFOS() << "Found selected device \"" << device.second << "\" (" << device.first << ")" << LL_ENDL;
				selected_device_found = true;
			}
		}

		if (!selected_device_found)
		{
			LL_INFOS() << "Selected device " << selected_device << " NOT found - adding unavailable" << LL_ENDL;
			mOutputDeviceComboBox->add(mOutputDevicePanel->getString("output_device_unavailable"), selected_device);
		}
	}

	mOutputDeviceComboBox->setSelectedByValue(selected_device, TRUE);
}
// </FS:Ansariel><|MERGE_RESOLUTION|>--- conflicted
+++ resolved
@@ -567,20 +567,7 @@
 
 void LLFloaterPreference::saveAvatarProperties( void )
 {
-<<<<<<< HEAD
-	if (gAgent.isInitialized() && (gAgent.getID() != LLUUID::null) && (LLStartUp::getStartupState() == STATE_STARTED))
-	{
-		mAvatarProperties.avatar_id		= pAvatarData->avatar_id;
-		mAvatarProperties.image_id		= pAvatarData->image_id;
-		mAvatarProperties.fl_image_id   = pAvatarData->fl_image_id;
-		mAvatarProperties.about_text	= pAvatarData->about_text;
-		mAvatarProperties.fl_about_text = pAvatarData->fl_about_text;
-		mAvatarProperties.profile_url   = pAvatarData->profile_url;
-		mAvatarProperties.flags		    = pAvatarData->flags;
-		mAvatarProperties.allow_publish	= pAvatarData->flags & AVATAR_ALLOW_PUBLISH;
-=======
     const bool allowPublish = getChild<LLUICtrl>("online_searchresults")->getValue();
->>>>>>> 76beebae
 
     if ((LLStartUp::getStartupState() == STATE_STARTED)
         && mAvatarDataInitialized
