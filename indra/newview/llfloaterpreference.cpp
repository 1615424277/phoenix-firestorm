--- conflicted
+++ resolved
@@ -653,19 +653,16 @@
 
 bool LLFloaterPreference::postBuild()
 {
-<<<<<<< HEAD
+    mDeleteTranscriptsBtn = getChild<LLButton>("delete_transcripts");
+
+    // <FS:Ansariel> We don't have these buttons
+    //mEnabledPopups  = getChild<LLScrollListCtrl>("enabled_popups");
+    //mDisabledPopups = getChild<LLScrollListCtrl>("disabled_popups");
+    //mEnablePopupBtn = getChild<LLButton>("enable_this_popup");
+    //mDisablePopupBtn = getChild<LLButton>("disable_this_popup");
+
     // <FS:Ansariel> [FS communication UI]
     //gSavedSettings.getControl("ChatFontSize")->getSignal()->connect(boost::bind(&LLFloaterIMSessionTab::processChatHistoryStyleUpdate, false));
-=======
-    mDeleteTranscriptsBtn = getChild<LLButton>("delete_transcripts");
-
-    mEnabledPopups = getChild<LLScrollListCtrl>("enabled_popups");
-    mDisabledPopups = getChild<LLScrollListCtrl>("disabled_popups");
-    mEnablePopupBtn = getChild<LLButton>("enable_this_popup");
-    mDisablePopupBtn = getChild<LLButton>("disable_this_popup");
-
-    gSavedSettings.getControl("ChatFontSize")->getSignal()->connect(boost::bind(&LLFloaterIMSessionTab::processChatHistoryStyleUpdate, false));
->>>>>>> 8f658804
 
     //gSavedSettings.getControl("ChatFontSize")->getSignal()->connect(boost::bind(&LLViewerChat::signalChatFontChanged));
     // </FS:Ansariel> [FS communication UI]
@@ -951,31 +948,18 @@
     mComplexityChangedSignal.disconnect();
 }
 
-<<<<<<< HEAD
 // <FS:Zi> FIRE-19539 - Include the alert messages in Prefs>Notifications>Alerts in preference Search.
 // void LLFloaterPreference::draw()
 // {
-//  bool has_first_selected = (getChildRef<LLScrollListCtrl>("disabled_popups").getFirstSelected()!=NULL);
-//  gSavedSettings.setBOOL("FirstSelectedDisabledPopups", has_first_selected);
+//  bool has_first_selected = (mDisabledPopups->getFirstSelected()!=NULL);
+//  mEnablePopupBtn->setEnabled(has_first_selected);
 //
-//  has_first_selected = (getChildRef<LLScrollListCtrl>("enabled_popups").getFirstSelected()!=NULL);
-//  gSavedSettings.setBOOL("FirstSelectedEnabledPopups", has_first_selected);
+//  has_first_selected = (mEnabledPopups.getFirstSelected()!=NULL);
+//  mDisablePopupBtn->setEnabled(has_first_selected);
 //
 //  LLFloater::draw();
 //}
 // </FS:Zi>
-=======
-void LLFloaterPreference::draw()
-{
-    bool has_first_selected = (mDisabledPopups->getFirstSelected()!=NULL);
-    mEnablePopupBtn->setEnabled(has_first_selected);
-
-    has_first_selected = (mEnabledPopups->getFirstSelected()!=NULL);
-    mDisablePopupBtn->setEnabled(has_first_selected);
-
-    LLFloater::draw();
-}
->>>>>>> 8f658804
 
 void LLFloaterPreference::saveSettings()
 {
@@ -1852,7 +1836,6 @@
 
 void LLFloaterPreference::onClickResetSoundCache()
 {
-<<<<<<< HEAD
     gSavedSettings.setString("FSSoundCacheLocation", std::string());
     setSoundCacheLocation(std::string());
     LLNotificationsUtil::add("SoundCacheWillBeMoved");
@@ -1865,10 +1848,6 @@
 public:
     FSResetVoiceTimer() : LLEventTimer(5.f) { }
     ~FSResetVoiceTimer() { }
-=======
-    mDisabledPopups->deleteAllItems();
-    mEnabledPopups->deleteAllItems();
->>>>>>> 8f658804
 
     bool tick()
     {
@@ -1999,7 +1978,6 @@
                 args["MESSAGE"] = warning;
                 LLNotificationsUtil::add("GenericAlert", args);
             }
-<<<<<<< HEAD
         }
         else
         {
@@ -2031,13 +2009,6 @@
                 bin = "\"" + bin + "\"";
             }
             executable_path = bin;
-=======
-            item = mDisabledPopups->addElement(row);
-        }
-        else
-        {
-            item = mEnabledPopups->addElement(row);
->>>>>>> 8f658804
         }
     }
     gSavedSettings.setString("ExternalEditor", executable_path);
@@ -2077,13 +2048,8 @@
 // <FS:Zi> FIRE-19539 - Include the alert messages in Prefs>Notifications>Alerts in preference Search.
 // void LLFloaterPreference::buildPopupLists()
 // {
-//  LLScrollListCtrl& disabled_popups =
-//      getChildRef<LLScrollListCtrl>("disabled_popups");
-//  LLScrollListCtrl& enabled_popups =
-//      getChildRef<LLScrollListCtrl>("enabled_popups");
-//
-//  disabled_popups.deleteAllItems();
-//  enabled_popups.deleteAllItems();
+//  mDisabledPopups.deleteAllItems();
+//  mEnabledPopups.deleteAllItems();
 //
 //  for (LLNotifications::TemplateMap::const_iterator iter = LLNotifications::instance().templatesBegin();
 //       iter != LLNotifications::instance().templatesEnd();
@@ -2128,11 +2094,11 @@
 //                  }
 //              }
 //          }
-//          item = disabled_popups.addElement(row);
+//          item = mDisabledPopups.addElement(row);
 //      }
 //      else
 //      {
-//          item = enabled_popups.addElement(row);
+//          item = mEnabledPopups.addElement(row);
 //      }
 //
 //      if (item)
@@ -2389,7 +2355,6 @@
     // Disable Enable gesture/collisions sounds checkbox if the master sound is disabled
     // or if sound effects are disabled.
     getChild<LLCheckBoxCtrl>("gesture_audio_play_btn")->setEnabled(!gSavedSettings.getBOOL("MuteSounds"));
-<<<<<<< HEAD
     getChild<LLCheckBoxCtrl>("collisions_audio_play_btn")->setEnabled(!gSavedSettings.getBOOL("MuteSounds"));
 }
 */
@@ -2405,9 +2370,7 @@
 // <FS:Zi> FIRE-19539 - Include the alert messages in Prefs>Notifications>Alerts in preference Search.
 // void LLFloaterPreference::onClickEnablePopup()
 // {
-//  LLScrollListCtrl& disabled_popups = getChildRef<LLScrollListCtrl>("disabled_popups");
-//
-//  std::vector<LLScrollListItem*> items = disabled_popups.getAllSelected();
+//  std::vector<LLScrollListItem*> items = mDisabledPopups.getAllSelected();
 //  std::vector<LLScrollListItem*>::iterator itor;
 //  for (itor = items.begin(); itor != items.end(); ++itor)
 //  {
@@ -2426,9 +2389,7 @@
 
 // void LLFloaterPreference::onClickDisablePopup()
 // {
-//  LLScrollListCtrl& enabled_popups = getChildRef<LLScrollListCtrl>("enabled_popups");
-//
-//  std::vector<LLScrollListItem*> items = enabled_popups.getAllSelected();
+//  std::vector<LLScrollListItem*> items = mEnabledPopups.getAllSelected();
 //  std::vector<LLScrollListItem*>::iterator itor;
 //  for (itor = items.begin(); itor != items.end(); ++itor)
 //  {
@@ -2443,45 +2404,6 @@
 //    }
 // }
 // </FS:Zi>
-=======
-}
-
-void LLFloaterPreference::onClickEnablePopup()
-{
-    std::vector<LLScrollListItem*> items = mDisabledPopups->getAllSelected();
-    std::vector<LLScrollListItem*>::iterator itor;
-    for (itor = items.begin(); itor != items.end(); ++itor)
-    {
-        LLNotificationTemplatePtr templatep = LLNotifications::instance().getTemplate(*(std::string*)((*itor)->getUserdata()));
-        //gSavedSettings.setWarning(templatep->mName, true);
-        std::string notification_name = templatep->mName;
-        LLUI::getInstance()->mSettingGroups["ignores"]->setBOOL(notification_name, true);
-    }
-
-    buildPopupLists();
-    if (!mFilterEdit->getText().empty())
-    {
-        filterIgnorableNotifications();
-    }
-}
-
-void LLFloaterPreference::onClickDisablePopup()
-{
-    std::vector<LLScrollListItem*> items = mEnabledPopups->getAllSelected();
-    std::vector<LLScrollListItem*>::iterator itor;
-    for (itor = items.begin(); itor != items.end(); ++itor)
-    {
-        LLNotificationTemplatePtr templatep = LLNotifications::instance().getTemplate(*(std::string*)((*itor)->getUserdata()));
-        templatep->mForm->setIgnored(true);
-    }
-
-    buildPopupLists();
-    if (!mFilterEdit->getText().empty())
-    {
-        filterIgnorableNotifications();
-    }
-}
->>>>>>> 8f658804
 
 void LLFloaterPreference::resetAllIgnored()
 {
@@ -3961,11 +3883,6 @@
 }
 void LLPanelPreferenceGraphics::draw()
 {
-<<<<<<< HEAD
-    // <FS:Ansariel> Graphic preset controls independent from XUI
-    //setPresetText();
-=======
->>>>>>> 8f658804
     LLPanelPreference::draw();
 }
 
@@ -4960,16 +4877,18 @@
         pRoot->selectFirstTab();
 }
 
-void LLFloaterPreference::filterIgnorableNotifications()
-{
-    bool visible = mEnabledPopups->highlightMatchingItems(mFilterEdit->getValue());
-    visible |= mDisabledPopups->highlightMatchingItems(mFilterEdit->getValue());
-
-    if (visible)
-    {
-        getChildRef<LLTabContainer>("pref core").setTabVisibility(getChild<LLPanel>("msgs"), true);
-    }
-}
+// <FS:Ansariel> Using different solution
+//void LLFloaterPreference::filterIgnorableNotifications()
+//{
+//    bool visible = mEnabledPopups->highlightMatchingItems(mFilterEdit->getValue());
+//    visible |= mDisabledPopups->highlightMatchingItems(mFilterEdit->getValue());
+//
+//    if (visible)
+//    {
+//        getChildRef<LLTabContainer>("pref core").setTabVisibility(getChild<LLPanel>("msgs"), true);
+//    }
+//}
+// </FS:Ansariel>
 
 void collectChildren( LLView const *aView, ll::prefs::PanelDataPtr aParentPanel, ll::prefs::TabContainerDataPtr aParentTabContainer )
 {
