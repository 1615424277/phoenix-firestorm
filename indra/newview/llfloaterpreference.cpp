--- conflicted
+++ resolved
@@ -2858,11 +2858,10 @@
 	{
 		gSavedPerAccountSettings.setString("InstantMessageLogPath", filenames[0]);
 		mPriorInstantMessageLogPath = proposed_name;
-<<<<<<< HEAD
-	
-	// enable/disable 'Delete transcripts button
-	updateDeleteTranscriptsButton();
-}
+
+		// enable/disable 'Delete transcripts button
+		updateDeleteTranscriptsButton();
+	}
 	//[FIX FIRE-2765 : SJ] Enable Reset button when own Chatlogdirectory is set
 	getChildView("reset_logpath")->setEnabled(TRUE);
 }
@@ -2882,12 +2881,6 @@
 
 	getChildView("reset_logpath")->setEnabled(FALSE);
 	// </FS:Ansariel>
-=======
-
-		// enable/disable 'Delete transcripts button
-		updateDeleteTranscriptsButton();
-	}
->>>>>>> 9db683c1
 }
 
 bool LLFloaterPreference::moveTranscriptsAndLog()
