
/** 
 * @file llfloaterpreference.cpp
 * @brief Global preferences with and without persistence.
 *
 * $LicenseInfo:firstyear=2002&license=viewerlgpl$
 * Second Life Viewer Source Code
 * Copyright (C) 2010, Linden Research, Inc.
 * 
 * This library is free software; you can redistribute it and/or
 * modify it under the terms of the GNU Lesser General Public
 * License as published by the Free Software Foundation;
 * version 2.1 of the License only.
 * 
 * This library is distributed in the hope that it will be useful,
 * but WITHOUT ANY WARRANTY; without even the implied warranty of
 * MERCHANTABILITY or FITNESS FOR A PARTICULAR PURPOSE.  See the GNU
 * Lesser General Public License for more details.
 * 
 * You should have received a copy of the GNU Lesser General Public
 * License along with this library; if not, write to the Free Software
 * Foundation, Inc., 51 Franklin Street, Fifth Floor, Boston, MA  02110-1301  USA
 * 
 * Linden Research, Inc., 945 Battery Street, San Francisco, CA  94111  USA
 * $/LicenseInfo$
 */

/*

 * App-wide preferences.  Note that these are not per-user,
 * because we need to load many preferences before we have
 * a login name.
 */

#include "llviewerprecompiledheaders.h"

#include "llfloaterpreference.h"

#include "message.h"
#include "llfloaterautoreplacesettings.h"
#include "llviewertexturelist.h"
#include "llagent.h"
#include "llagentcamera.h"
#include "llcheckboxctrl.h"
#include "llcolorswatch.h"
#include "llcombobox.h"
#include "llcommandhandler.h"
#include "lldirpicker.h"
#include "lleventtimer.h"
#include "llfeaturemanager.h"
#include "llfocusmgr.h"
//#include "llfirstuse.h"
#include "llfloaterreg.h"
#include "llfloaterabout.h"
#include "llfavoritesbar.h"
#include "llfloaterpreferencesgraphicsadvanced.h"
#include "llfloatersidepanelcontainer.h"
// <FS:Ansariel> [FS communication UI]
//#include "llfloaterimsession.h"
#include "fsfloaterim.h"
#include "fsfloaternearbychat.h"
// </FS:Ansariel> [FS communication UI]
#include "llkeyboard.h"
#include "llmodaldialog.h"
#include "llnavigationbar.h"
#include "llfloaterimnearbychat.h"
#include "llnotifications.h"
#include "llnotificationsutil.h"
#include "llnotificationtemplate.h"
// <FS:Ansariel> [FS Login Panel]
//#include "llpanellogin.h"
#include "fspanellogin.h"
// </FS:Ansariel> [FS Login Panel]
#include "llpanelvoicedevicesettings.h"
#include "llradiogroup.h"
#include "llsearchcombobox.h"
#include "llsky.h"
#include "llscrolllistctrl.h"
#include "llscrolllistitem.h"
#include "llsliderctrl.h"
#include "lltabcontainer.h"
#include "lltrans.h"
#include "llviewercontrol.h"
#include "llviewercamera.h"
#include "llviewereventrecorder.h"
#include "llviewermessage.h"
#include "llviewerwindow.h"
#include "llviewerthrottle.h"
#include "llvoavatarself.h"
#include "llvotree.h"
#include "llvosky.h"
#include "llfloaterpathfindingconsole.h"
// linden library includes
#include "llavatarnamecache.h"
#include "llerror.h"
#include "llfontgl.h"
#include "llrect.h"
#include "llstring.h"

// project includes

#include "llbutton.h"
#include "llflexibleobject.h"
#include "lllineeditor.h"
#include "llresmgr.h"
#include "llspinctrl.h"
#include "llstartup.h"
#include "lltextbox.h"
#include "llui.h"
#include "llviewerobjectlist.h"
#include "llvovolume.h"
#include "llwindow.h"
#include "llworld.h"
#include "lluictrlfactory.h"
#include "llviewermedia.h"
#include "llpluginclassmedia.h"
#include "llteleporthistorystorage.h"
#include "llproxy.h"
#include "llweb.h"
// [RLVa:KB] - Checked: 2010-03-18 (RLVa-1.2.0a)
#include "rlvactions.h"
// [/RLVa:KB]

#include "lllogininstance.h"        // to check if logged in yet
#include "llsdserialize.h"
#include "llpresetsmanager.h"
#include "llviewercontrol.h"
#include "llpresetsmanager.h"

#include "llsearchableui.h"

// Firestorm Includes
#include "exogroupmutelist.h"
#include "fsavatarrenderpersistence.h"
#include "fsdroptarget.h"
#include "fsfloaterimcontainer.h"
#include "growlmanager.h"
#include "lfsimfeaturehandler.h"
#include "llaudioengine.h" // <FS:Ansariel> Output device selection
#include "llavatarname.h"	// <FS:CR> Deeper name cache stuffs
#include "llclipboard.h"	// <FS:Zi> Support preferences search SLURLs
#include "lldiriterator.h"	// <Kadah> for populating the fonts combo
#include "lleventtimer.h"
#include "llline.h"
#include "lllocationhistory.h"
#include "llpanelblockedlist.h"
#include "llpanelmaininventory.h"
#include "llscrolllistctrl.h"
#include "llsdserialize.h" // KB: SkinsSelector
#include "llspellcheck.h"
#include "lltoolbarview.h"
#include "llviewermenufile.h" // <FS:LO> FIRE-23606 Reveal path to external script editor in prefernces
#include "llviewernetwork.h" // <FS:AW  opensim search support>
#include "llviewershadermgr.h"
#include "NACLantispam.h"
#include "../llcrashlogger/llcrashlogger.h"
#if LL_WINDOWS
#include <VersionHelpers.h>
#endif

// <FS:LO> FIRE-23606 Reveal path to external script editor in prefernces
#if LL_DARWIN
#include <CoreFoundation/CFURL.h>
#include <CoreFoundation/CFBundle.h>	// [FS:CR]
#endif
// </FS:LO>

#include "fsperfstats.h"// <FS:Beq/> perfstats

// <FS:Zi> FIRE-19539 - Include the alert messages in Prefs>Notifications>Alerts in preference Search.
#include "llfiltereditor.h"
#include "llviewershadermgr.h"
//<FS:HG> FIRE-6340, FIRE-6567 - Setting Bandwidth issues
//const F32 BANDWIDTH_UPDATER_TIMEOUT = 0.5f;
char const* const VISIBILITY_DEFAULT = "default";
char const* const VISIBILITY_HIDDEN = "hidden";

//control value for middle mouse as talk2push button
//const static std::string MIDDLE_MOUSE_CV = "MiddleMouse"; // for voice client and redability
//const static std::string MOUSE_BUTTON_4_CV = "MouseButton4";
//const static std::string MOUSE_BUTTON_5_CV = "MouseButton5";

/// This must equal the maximum value set for the IndirectMaxComplexity slider in panel_preferences_graphics1.xml
static const U32 INDIRECT_MAX_ARC_OFF = 101; // all the way to the right == disabled
static const U32 MIN_INDIRECT_ARC_LIMIT = 1; // must match minimum of IndirectMaxComplexity in panel_preferences_graphics1.xml
static const U32 MAX_INDIRECT_ARC_LIMIT = INDIRECT_MAX_ARC_OFF-1; // one short of all the way to the right...

/// These are the effective range of values for RenderAvatarMaxComplexity
static const F32 MIN_ARC_LIMIT =  20000.0f;
static const F32 MAX_ARC_LIMIT = 350000.0f;
static const F32 MIN_ARC_LOG = log(MIN_ARC_LIMIT);
static const F32 MAX_ARC_LOG = log(MAX_ARC_LIMIT);
static const F32 ARC_LIMIT_MAP_SCALE = (MAX_ARC_LOG - MIN_ARC_LOG) / (MAX_INDIRECT_ARC_LIMIT - MIN_INDIRECT_ARC_LIMIT);

// <FS:Zi> FIRE-19539 - Include the alert messages in Prefs>Notifications>Alerts in preference Search.
// define these constants so any future changes will be easier and less error prone
static const S32 COLUMN_POPUP_SPACER = 0;
static const S32 COLUMN_POPUP_CHECKBOX = 1;
static const S32 COLUMN_POPUP_LABEL = 2;
// </FS:Zi>

struct LabelDef : public LLInitParam::Block<LabelDef>
{
    Mandatory<std::string> name;
    Mandatory<std::string> value;

    LabelDef()
        : name("name"),
        value("value")
    {}
};

struct LabelTable : public LLInitParam::Block<LabelTable>
{
    Multiple<LabelDef> labels;
    LabelTable()
        : labels("label")
    {}
};


// global functions 

// helper functions for getting/freeing the web browser media
// if creating/destroying these is too slow, we'll need to create
// a static member and update all our static callbacks

void handleNameTagOptionChanged(const LLSD& newvalue);	
void handleDisplayNamesOptionChanged(const LLSD& newvalue);	
bool callback_clear_browser_cache(const LLSD& notification, const LLSD& response);
bool callback_clear_cache(const LLSD& notification, const LLSD& response);

// <Firestorm>
bool callback_clear_inventory_cache(const LLSD& notification, const LLSD& response);
void handleFlightAssistOptionChanged(const LLSD& newvalue);
void handleMovelockOptionChanged(const LLSD& newvalue);
void handleMovelockAfterMoveOptionChanged(const LLSD& newvalue);
bool callback_clear_settings(const LLSD& notification, const LLSD& response);
// <FS:AW  opensim search support>
bool callback_clear_debug_search(const LLSD& notification, const LLSD& response);
bool callback_pick_debug_search(const LLSD& notification, const LLSD& response);
// </FS:AW  opensim search support>

// <FS:LO> FIRE-7050 - Add a warning to the Growl preference option because of FIRE-6868
#ifdef LL_WINDOWS
bool callback_growl_not_installed(const LLSD& notification, const LLSD& response);
#endif
// </FS:LO>
// </Firestorm>

//bool callback_skip_dialogs(const LLSD& notification, const LLSD& response, LLFloaterPreference* floater);
//bool callback_reset_dialogs(const LLSD& notification, const LLSD& response, LLFloaterPreference* floater);

void fractionFromDecimal(F32 decimal_val, S32& numerator, S32& denominator);

// <FS:Ansariel> Clear inventory cache button
bool callback_clear_inventory_cache(const LLSD& notification, const LLSD& response)
{
	S32 option = LLNotificationsUtil::getSelectedOption(notification, response);
	if ( option == 0 ) // YES
	{
		// flag client texture cache for clearing next time the client runs

		// use a marker file instead of a settings variable to prevent logout crashes and
		// dual log ins from messing with the flag. -Zi
		std::string delete_cache_marker = gDirUtilp->getExpandedFilename(LL_PATH_CACHE, gAgentID.asString() + "_DELETE_INV_GZ");
		FILE* fd = LLFile::fopen(delete_cache_marker, "w");
		LLFile::close(fd);
		LLNotificationsUtil::add("CacheWillClear");
	}

	return false;
}
// </FS:Ansariel>

// <FS:Ansariel> Clear inventory cache button
bool callback_clear_web_browser_cache(const LLSD& notification, const LLSD& response)
{
	S32 option = LLNotificationsUtil::getSelectedOption(notification, response);
	if ( option == 0 ) // YES
	{
		gSavedSettings.setBOOL("FSStartupClearBrowserCache", TRUE);
	}

	return false;
}
// </FS:Ansariel>

bool callback_clear_cache(const LLSD& notification, const LLSD& response)
{
	S32 option = LLNotificationsUtil::getSelectedOption(notification, response);
	if ( option == 0 ) // YES
	{
		// flag client texture cache for clearing next time the client runs
		gSavedSettings.setBOOL("PurgeCacheOnNextStartup", TRUE);
		LLNotificationsUtil::add("CacheWillClear");
	}

	return false;
}

bool callback_clear_browser_cache(const LLSD& notification, const LLSD& response)
{
	S32 option = LLNotificationsUtil::getSelectedOption(notification, response);
	if ( option == 0 ) // YES
	{
		// clean web
		LLViewerMedia::getInstance()->clearAllCaches();
		LLViewerMedia::getInstance()->clearAllCookies();
		
		// clean nav bar history
		LLNavigationBar::getInstance()->clearHistoryCache();
		
		// flag client texture cache for clearing next time the client runs
		// <FS:AO> Don't clear main texture cache on browser cache clear - it's too expensive to be done except explicitly
		//gSavedSettings.setBOOL("PurgeCacheOnNextStartup", TRUE);
		//LLNotificationsUtil::add("CacheWillClear");

		LLSearchHistory::getInstance()->clearHistory();
		LLSearchHistory::getInstance()->save();
		// <FS:Zi> Make navigation bar part of the UI
		// LLSearchComboBox* search_ctrl = LLNavigationBar::getInstance()->getChild<LLSearchComboBox>("search_combo_box");
		// search_ctrl->clearHistory();
		LLNavigationBar::instance().clearHistory();
		// </FS:Zi>

		// <FS:Ansariel> FIRE-29761: Clear Location History does not clear Typed Locations history
		LLLocationHistory::getInstance()->removeItems();
		LLLocationHistory::getInstance()->save();
		// </FS:Ansariel>

		LLTeleportHistoryStorage::getInstance()->purgeItems();
		LLTeleportHistoryStorage::getInstance()->save();
	}
	
	return false;
}

void handleNameTagOptionChanged(const LLSD& newvalue)
{
	LLAvatarNameCache::getInstance()->setUseUsernames(gSavedSettings.getBOOL("NameTagShowUsernames"));
	LLVOAvatar::invalidateNameTags();
}

void handleDisplayNamesOptionChanged(const LLSD& newvalue)
{
	LLAvatarNameCache::getInstance()->setUseDisplayNames(newvalue.asBoolean());
	LLVOAvatar::invalidateNameTags();
}

void handleAppearanceCameraMovementChanged(const LLSD& newvalue)
{
	if(!newvalue.asBoolean() && gAgentCamera.getCameraMode() == CAMERA_MODE_CUSTOMIZE_AVATAR)
	{
		gAgentCamera.changeCameraToDefault();
		gAgentCamera.resetView();
	}
}

// <FS:AW  opensim search support>
bool callback_clear_debug_search(const LLSD& notification, const LLSD& response)
{
	S32 option = LLNotificationsUtil::getSelectedOption(notification, response);
	if ( option == 0 ) // YES
	{
		gSavedSettings.setString("SearchURLDebug","");
	}

	return false;
}

bool callback_pick_debug_search(const LLSD& notification, const LLSD& response)
{
	S32 option = LLNotificationsUtil::getSelectedOption(notification, response);
	if ( option == 0 ) // YES
	{
		std::string url;

		if (LFSimFeatureHandler::instanceExists())
		{
			url = LFSimFeatureHandler::instance().searchURL();
		}
		else
		{
#ifdef OPENSIM // <FS:AW optional opensim support>
			if (LLGridManager::getInstance()->isInOpenSim())
			{
				url = LLLoginInstance::getInstance()->hasResponse("search")
					? LLLoginInstance::getInstance()->getResponse("search").asString()
					: gSavedSettings.getString("SearchURLOpenSim");
			}
			else // we are in SL or SL beta
#endif // OPENSIM // <FS:AW optional opensim support>
			{
				//not in OpenSim means we are in SL or SL beta
				url = gSavedSettings.getString("SearchURL");
			}
		}

		gSavedSettings.setString("SearchURLDebug", url);
	}

	return false;
}
// </FS:AW  opensim search support>

void fractionFromDecimal(F32 decimal_val, S32& numerator, S32& denominator)
{
	numerator = 0;
	denominator = 0;
	for (F32 test_denominator = 1.f; test_denominator < 30.f; test_denominator += 1.f)
	{
		if (fmodf((decimal_val * test_denominator) + 0.01f, 1.f) < 0.02f)
		{
			numerator = ll_round(decimal_val * test_denominator);
			denominator = ll_round(test_denominator);
			break;
		}
	}
}
// static
std::string LLFloaterPreference::sSkin = "";
//////////////////////////////////////////////
// LLFloaterPreference

LLFloaterPreference::LLFloaterPreference(const LLSD& key)
	: LLFloater(key),
	mGotPersonalInfo(false),
	mOriginalIMViaEmail(false),
	mLanguageChanged(false),
	mAvatarDataInitialized(false),
	mSearchDataDirty(true)
{
	LLConversationLog::instance().addObserver(this);

	//Build Floater is now Called from 	LLFloaterReg::add("preferences", "floater_preferences.xml", (LLFloaterBuildFunc)&LLFloaterReg::build<LLFloaterPreference>);
	
	static bool registered_dialog = false;
	if (!registered_dialog)
	{
		LLFloaterReg::add("keybind_dialog", "floater_select_key.xml", (LLFloaterBuildFunc)&LLFloaterReg::build<LLSetKeyBindDialog>);
		registered_dialog = true;
	}
	
	mCommitCallbackRegistrar.add("Pref.Cancel",				boost::bind(&LLFloaterPreference::onBtnCancel, this, _2));
	mCommitCallbackRegistrar.add("Pref.OK",					boost::bind(&LLFloaterPreference::onBtnOK, this, _2));
	
	mCommitCallbackRegistrar.add("Pref.ClearCache",				boost::bind(&LLFloaterPreference::onClickClearCache, this));
	mCommitCallbackRegistrar.add("Pref.WebClearCache",			boost::bind(&LLFloaterPreference::onClickBrowserClearCache, this));
	// <FS:Ansariel> Clear inventory cache button
	mCommitCallbackRegistrar.add("Pref.InvClearCache",			boost::bind(&LLFloaterPreference::onClickInventoryClearCache, this));
	// </FS:Ansariel>
	// <FS:Ansariel> Clear web browser cache button
	mCommitCallbackRegistrar.add("Pref.WebBrowserClearCache",		boost::bind(&LLFloaterPreference::onClickWebBrowserClearCache, this));
	// </FS:Ansariel>
	mCommitCallbackRegistrar.add("Pref.SetCache",				boost::bind(&LLFloaterPreference::onClickSetCache, this));
	mCommitCallbackRegistrar.add("Pref.ResetCache",				boost::bind(&LLFloaterPreference::onClickResetCache, this));
//	mCommitCallbackRegistrar.add("Pref.ClickSkin",				boost::bind(&LLFloaterPreference::onClickSkin, this,_1, _2));
//	mCommitCallbackRegistrar.add("Pref.SelectSkin",				boost::bind(&LLFloaterPreference::onSelectSkin, this));
	//<FS:KC> Handled centrally now
//	mCommitCallbackRegistrar.add("Pref.SetSounds",				boost::bind(&LLFloaterPreference::onClickSetSounds, this));
	// <FS:Zi> FIRE-19539 - Include the alert messages in Prefs>Notifications>Alerts in preference Search.
	// mCommitCallbackRegistrar.add("Pref.ClickEnablePopup",		boost::bind(&LLFloaterPreference::onClickEnablePopup, this));
	// mCommitCallbackRegistrar.add("Pref.ClickDisablePopup",		boost::bind(&LLFloaterPreference::onClickDisablePopup, this));	
	mCommitCallbackRegistrar.add("Pref.SelectPopup",			boost::bind(&LLFloaterPreference::onSelectPopup, this));
	mCommitCallbackRegistrar.add("Pref.UpdatePopupFilter",		boost::bind(&LLFloaterPreference::onUpdatePopupFilter, this));
	// </FS:Zi>
	mCommitCallbackRegistrar.add("Pref.LogPath",				boost::bind(&LLFloaterPreference::onClickLogPath, this));
	mCommitCallbackRegistrar.add("Pref.RenderExceptions",       boost::bind(&LLFloaterPreference::onClickRenderExceptions, this));
	mCommitCallbackRegistrar.add("Pref.HardwareDefaults",		boost::bind(&LLFloaterPreference::setHardwareDefaults, this));
	mCommitCallbackRegistrar.add("Pref.AvatarImpostorsEnable",	boost::bind(&LLFloaterPreference::onAvatarImpostorsEnable, this));
	mCommitCallbackRegistrar.add("Pref.UpdateIndirectMaxComplexity",	boost::bind(&LLFloaterPreference::updateMaxComplexity, this));
    mCommitCallbackRegistrar.add("Pref.RenderOptionUpdate",     boost::bind(&LLFloaterPreference::onRenderOptionEnable, this));
	mCommitCallbackRegistrar.add("Pref.LocalLightsEnable",		boost::bind(&LLFloaterPreference::onLocalLightsEnable, this));
	mCommitCallbackRegistrar.add("Pref.WindowedMod",			boost::bind(&LLFloaterPreference::onCommitWindowedMode, this));
	mCommitCallbackRegistrar.add("Pref.UpdateSliderText",		boost::bind(&LLFloaterPreference::refreshUI,this));
	mCommitCallbackRegistrar.add("Pref.QualityPerformance",		boost::bind(&LLFloaterPreference::onChangeQuality, this, _2));
	mCommitCallbackRegistrar.add("Pref.applyUIColor",			boost::bind(&LLFloaterPreference::applyUIColor, this ,_1, _2));
	mCommitCallbackRegistrar.add("Pref.getUIColor",				boost::bind(&LLFloaterPreference::getUIColor, this ,_1, _2));
	mCommitCallbackRegistrar.add("Pref.MaturitySettings",		boost::bind(&LLFloaterPreference::onChangeMaturity, this));
	mCommitCallbackRegistrar.add("Pref.BlockList",				boost::bind(&LLFloaterPreference::onClickBlockList, this));
	mCommitCallbackRegistrar.add("Pref.Proxy",					boost::bind(&LLFloaterPreference::onClickProxySettings, this));
	mCommitCallbackRegistrar.add("Pref.TranslationSettings",	boost::bind(&LLFloaterPreference::onClickTranslationSettings, this));
	mCommitCallbackRegistrar.add("Pref.AutoReplace",            boost::bind(&LLFloaterPreference::onClickAutoReplace, this));
	mCommitCallbackRegistrar.add("Pref.PermsDefault",           boost::bind(&LLFloaterPreference::onClickPermsDefault, this));
	mCommitCallbackRegistrar.add("Pref.RememberedUsernames",    boost::bind(&LLFloaterPreference::onClickRememberedUsernames, this));
	mCommitCallbackRegistrar.add("Pref.SpellChecker",           boost::bind(&LLFloaterPreference::onClickSpellChecker, this));
	mCommitCallbackRegistrar.add("Pref.Advanced",				boost::bind(&LLFloaterPreference::onClickAdvanced, this));

	// <FS:Ansariel> Improved graphics preferences
	mCommitCallbackRegistrar.add("Pref.UpdateIndirectMaxNonImpostors", boost::bind(&LLFloaterPreference::updateMaxNonImpostors, this));
	// </FS:Ansariel>

	// <FS:Zi> Support preferences search SLURLs
	mCommitCallbackRegistrar.add("Pref.CopySearchAsSLURL",		boost::bind(&LLFloaterPreference::onCopySearch, this));
	// </FS_ZI>

	sSkin = gSavedSettings.getString("SkinCurrent");

	mCommitCallbackRegistrar.add("Pref.ClickActionChange",		boost::bind(&LLFloaterPreference::onClickActionChange, this));

	gSavedSettings.getControl("NameTagShowUsernames")->getCommitSignal()->connect(boost::bind(&handleNameTagOptionChanged,  _2));	
	gSavedSettings.getControl("NameTagShowFriends")->getCommitSignal()->connect(boost::bind(&handleNameTagOptionChanged,  _2));	
	gSavedSettings.getControl("UseDisplayNames")->getCommitSignal()->connect(boost::bind(&handleDisplayNamesOptionChanged,  _2));

	gSavedSettings.getControl("AppearanceCameraMovement")->getCommitSignal()->connect(boost::bind(&handleAppearanceCameraMovementChanged,  _2));

	LLAvatarPropertiesProcessor::getInstance()->addObserver( gAgent.getID(), this );

    mComplexityChangedSignal = gSavedSettings.getControl("RenderAvatarMaxComplexity")->getCommitSignal()->connect(boost::bind(&LLFloaterPreference::updateComplexityText, this));

	mCommitCallbackRegistrar.add("Pref.ClearLog",				boost::bind(&LLConversationLog::onClearLog, &LLConversationLog::instance()));
	mCommitCallbackRegistrar.add("Pref.DeleteTranscripts",      boost::bind(&LLFloaterPreference::onDeleteTranscripts, this));
	mCommitCallbackRegistrar.add("UpdateFilter", boost::bind(&LLFloaterPreference::onUpdateFilterTerm, this, false)); // <FS:ND/> Hook up for filtering

	// <Firestorm Callbacks>
	mCommitCallbackRegistrar.add("NACL.AntiSpamUnblock",		boost::bind(&LLFloaterPreference::onClickClearSpamList, this));
	mCommitCallbackRegistrar.add("NACL.SetPreprocInclude",		boost::bind(&LLFloaterPreference::setPreprocInclude, this));
	// <FS:LO> FIRE-23606 Reveal path to external script editor in prefernces
	mCommitCallbackRegistrar.add("Pref.SetExternalEditor",		boost::bind(&LLFloaterPreference::setExternalEditor, this));
	//[ADD - Clear Settings : SJ]
	mCommitCallbackRegistrar.add("Pref.ClearSettings",			boost::bind(&LLFloaterPreference::onClickClearSettings, this));
	mCommitCallbackRegistrar.add("Pref.Online_Notices",			boost::bind(&LLFloaterPreference::onClickChatOnlineNotices, this));	
	// <FS:PP> FIRE-8190: Preview function for "UI Sounds" Panel
	mCommitCallbackRegistrar.add("PreviewUISound",				boost::bind(&LLFloaterPreference::onClickPreviewUISound, this, _2));
	mCommitCallbackRegistrar.add("Pref.BrowseCache",			boost::bind(&LLFloaterPreference::onClickBrowseCache, this));
	mCommitCallbackRegistrar.add("Pref.BrowseCrashLogs",		boost::bind(&LLFloaterPreference::onClickBrowseCrashLogs, this));
	mCommitCallbackRegistrar.add("Pref.BrowseSettingsDir",		boost::bind(&LLFloaterPreference::onClickBrowseSettingsDir, this));
	mCommitCallbackRegistrar.add("Pref.BrowseLogPath",			boost::bind(&LLFloaterPreference::onClickBrowseChatLogDir, this));
	mCommitCallbackRegistrar.add("Pref.Javascript",	        	boost::bind(&LLFloaterPreference::onClickJavascript, this));
	//[FIX FIRE-2765 : SJ] Making sure Reset button resets works
	mCommitCallbackRegistrar.add("Pref.ResetLogPath",			boost::bind(&LLFloaterPreference::onClickResetLogPath, this));
	// <FS:CR>
	gSavedSettings.getControl("FSColorUsername")->getCommitSignal()->connect(boost::bind(&handleNameTagOptionChanged, _2));
	gSavedSettings.getControl("FSUseLegacyClienttags")->getCommitSignal()->connect(boost::bind(&handleNameTagOptionChanged, _2));
	gSavedSettings.getControl("FSClientTagsVisibility")->getCommitSignal()->connect(boost::bind(&handleNameTagOptionChanged, _2));
	gSavedSettings.getControl("FSColorClienttags")->getCommitSignal()->connect(boost::bind(&handleNameTagOptionChanged, _2));
	// </FS:CR>

	// <FS:Ansariel> Sound cache
	mCommitCallbackRegistrar.add("Pref.BrowseSoundCache",				boost::bind(&LLFloaterPreference::onClickBrowseSoundCache, this));
	mCommitCallbackRegistrar.add("Pref.SetSoundCache",					boost::bind(&LLFloaterPreference::onClickSetSoundCache, this));
	mCommitCallbackRegistrar.add("Pref.ResetSoundCache",				boost::bind(&LLFloaterPreference::onClickResetSoundCache, this));
	// </FS:Ansariel>

	// <FS:Ansariel> FIRE-2912: Reset voice button
	mCommitCallbackRegistrar.add("Pref.ResetVoice",						boost::bind(&LLFloaterPreference::onClickResetVoice, this));

	// <FS:Ansariel> Dynamic texture memory calculation
	gSavedSettings.getControl("FSDynamicTextureMemory")->getCommitSignal()->connect(boost::bind(&LLFloaterPreference::handleDynamicTextureMemoryChanged, this));
}

void LLFloaterPreference::processProperties( void* pData, EAvatarProcessorType type )
{
	if ( APT_PROPERTIES == type )
	{
		const LLAvatarData* pAvatarData = static_cast<const LLAvatarData*>( pData );
		if (pAvatarData && (gAgent.getID() == pAvatarData->avatar_id) && (pAvatarData->avatar_id != LLUUID::null))
		{
			storeAvatarProperties( pAvatarData );
			processProfileProperties( pAvatarData );
		}
	}	
}

void LLFloaterPreference::storeAvatarProperties( const LLAvatarData* pAvatarData )
{
	if (gAgent.isInitialized() && (gAgent.getID() != LLUUID::null) && (LLStartUp::getStartupState() == STATE_STARTED))
	{
		mAvatarProperties.avatar_id		= pAvatarData->avatar_id;
		mAvatarProperties.image_id		= pAvatarData->image_id;
		mAvatarProperties.fl_image_id   = pAvatarData->fl_image_id;
		mAvatarProperties.about_text	= pAvatarData->about_text;
		mAvatarProperties.fl_about_text = pAvatarData->fl_about_text;
		mAvatarProperties.profile_url   = pAvatarData->profile_url;
		mAvatarProperties.flags		    = pAvatarData->flags;
		mAvatarProperties.allow_publish	= pAvatarData->flags & AVATAR_ALLOW_PUBLISH;

		mAvatarDataInitialized = true;
	}
}

void LLFloaterPreference::processProfileProperties(const LLAvatarData* pAvatarData )
{
	getChild<LLUICtrl>("online_searchresults")->setValue( (bool)(pAvatarData->flags & AVATAR_ALLOW_PUBLISH) );	
}

void LLFloaterPreference::saveAvatarProperties( void )
{
	const BOOL allowPublish = getChild<LLUICtrl>("online_searchresults")->getValue();

	if (allowPublish)
	{
		mAvatarProperties.flags |= AVATAR_ALLOW_PUBLISH;
	}

	//
	// NOTE: We really don't want to send the avatar properties unless we absolutely
	//       need to so we can avoid the accidental profile reset bug, so, if we're
	//       logged in, the avatar data has been initialized and we have a state change
	//       for the "allow publish" flag, then set the flag to its new value and send
	//       the properties update.
	//
	// NOTE: The only reason we can not remove this update altogether is because of the
	//       "allow publish" flag, the last remaining profile setting in the viewer
	//       that doesn't exist in the web profile.
	//
	if ((LLStartUp::getStartupState() == STATE_STARTED) && mAvatarDataInitialized && (allowPublish != mAvatarProperties.allow_publish))
	{
		mAvatarProperties.allow_publish = allowPublish;

		LLAvatarPropertiesProcessor::getInstance()->sendAvatarPropertiesUpdate( &mAvatarProperties );
	}
}

BOOL LLFloaterPreference::postBuild()
{
	// <FS:Ansariel> [FS communication UI]
	//gSavedSettings.getControl("ChatFontSize")->getSignal()->connect(boost::bind(&LLFloaterIMSessionTab::processChatHistoryStyleUpdate, false));

	//gSavedSettings.getControl("ChatFontSize")->getSignal()->connect(boost::bind(&LLViewerChat::signalChatFontChanged));
	// </FS:Ansariel> [FS communication UI]

	gSavedSettings.getControl("ChatBubbleOpacity")->getSignal()->connect(boost::bind(&LLFloaterPreference::onNameTagOpacityChange, this, _2));
	gSavedSettings.getControl("ConsoleBackgroundOpacity")->getSignal()->connect(boost::bind(&LLFloaterPreference::onConsoleOpacityChange, this, _2));	// <FS:CR> FIRE-1332 - Sepeate opacity settings for nametag and console chat

	gSavedSettings.getControl("PreferredMaturity")->getSignal()->connect(boost::bind(&LLFloaterPreference::onChangeMaturity, this));

	gSavedPerAccountSettings.getControl("ModelUploadFolder")->getSignal()->connect(boost::bind(&LLFloaterPreference::onChangeModelFolder, this));
	gSavedPerAccountSettings.getControl("TextureUploadFolder")->getSignal()->connect(boost::bind(&LLFloaterPreference::onChangeTextureFolder, this));
	gSavedPerAccountSettings.getControl("SoundUploadFolder")->getSignal()->connect(boost::bind(&LLFloaterPreference::onChangeSoundFolder, this));
	gSavedPerAccountSettings.getControl("AnimationUploadFolder")->getSignal()->connect(boost::bind(&LLFloaterPreference::onChangeAnimationFolder, this));

	LLTabContainer* tabcontainer = getChild<LLTabContainer>("pref core");
	if (!tabcontainer->selectTab(gSavedSettings.getS32("LastPrefTab")))
		tabcontainer->selectFirstTab();
	
	getChild<LLUICtrl>("cache_location")->setEnabled(FALSE); // make it read-only but selectable (STORM-227)
	// getChildView("log_path_string")->setEnabled(FALSE);// do the same for chat logs path - <FS:PP> Field removed from Privacy tab, we have it already in Network & Files tab along with few fancy buttons (03 Mar 2015)
	getChildView("log_path_string-panelsetup")->setEnabled(FALSE);// and the redundant instance -WoLf
	std::string cache_location = gDirUtilp->getExpandedFilename(LL_PATH_CACHE, "");
	setCacheLocation(cache_location);
	// <FS:Ansariel> Sound cache
	setSoundCacheLocation(gSavedSettings.getString("FSSoundCacheLocation"));
	getChild<LLUICtrl>("FSSoundCacheLocation")->setEnabled(FALSE);
	// </FS:Ansariel>

	getChild<LLComboBox>("language_combobox")->setCommitCallback(boost::bind(&LLFloaterPreference::onLanguageChange, this));
	
	// <FS:CR> [CHUI MERGE]
	// We don't use these in FS Communications UI, should we in the future? Disabling for now.
	//getChild<LLComboBox>("FriendIMOptions")->setCommitCallback(boost::bind(&LLFloaterPreference::onNotificationsChange, this,"FriendIMOptions"));
	//getChild<LLComboBox>("NonFriendIMOptions")->setCommitCallback(boost::bind(&LLFloaterPreference::onNotificationsChange, this,"NonFriendIMOptions"));
	//getChild<LLComboBox>("ConferenceIMOptions")->setCommitCallback(boost::bind(&LLFloaterPreference::onNotificationsChange, this,"ConferenceIMOptions"));
	//getChild<LLComboBox>("GroupChatOptions")->setCommitCallback(boost::bind(&LLFloaterPreference::onNotificationsChange, this,"GroupChatOptions"));
	//getChild<LLComboBox>("NearbyChatOptions")->setCommitCallback(boost::bind(&LLFloaterPreference::onNotificationsChange, this,"NearbyChatOptions"));
	//getChild<LLComboBox>("ObjectIMOptions")->setCommitCallback(boost::bind(&LLFloaterPreference::onNotificationsChange, this,"ObjectIMOptions"));
	// </FS:CR>

	// if floater is opened before login set default localized do not disturb message
	if (LLStartUp::getStartupState() < STATE_STARTED)
	{
		gSavedPerAccountSettings.setString("DoNotDisturbModeResponse", LLTrans::getString("DoNotDisturbModeResponseDefault"));
		// <FS:Ansariel> FIRE-5436: Unlocalizable auto-response messages
		gSavedPerAccountSettings.setString("FSAutorespondModeResponse", LLTrans::getString("AutoResponseModeDefault"));
		gSavedPerAccountSettings.setString("FSAutorespondNonFriendsResponse", LLTrans::getString("AutoResponseModeNonFriendsDefault"));
		gSavedPerAccountSettings.setString("FSRejectTeleportOffersResponse", LLTrans::getString("RejectTeleportOffersResponseDefault"));
		gSavedPerAccountSettings.setString("FSRejectFriendshipRequestsResponse", LLTrans::getString("RejectFriendshipRequestsResponseDefault"));
		gSavedPerAccountSettings.setString("FSMutedAvatarResponse", LLTrans::getString("MutedAvatarsResponseDefault"));
		gSavedPerAccountSettings.setString("FSAwayAvatarResponse", LLTrans::getString("AwayAvatarResponseDefault"));
		// </FS:Ansariel>
	}

	// set 'enable' property for 'Clear log...' button
	changed();

	LLLogChat::getInstance()->setSaveHistorySignal(boost::bind(&LLFloaterPreference::onLogChatHistorySaved, this));

	LLSliderCtrl* fov_slider = getChild<LLSliderCtrl>("camera_fov");
	fov_slider->setMinValue(LLViewerCamera::getInstance()->getMinView());
	fov_slider->setMaxValue(LLViewerCamera::getInstance()->getMaxView());
	
	// Hook up and init for filtering
	mFilterEdit = getChild<LLSearchEditor>("search_prefs_edit");
	mFilterEdit->setKeystrokeCallback(boost::bind(&LLFloaterPreference::onUpdateFilterTerm, this, false));

	// Load and assign label for 'default language'
	std::string user_filename = gDirUtilp->getExpandedFilename(LL_PATH_DEFAULT_SKIN, "default_languages.xml");
	std::map<std::string, std::string> labels;
	if (loadFromFilename(user_filename, labels))
	{
		std::string system_lang = gSavedSettings.getString("SystemLanguage");
		std::map<std::string, std::string>::iterator iter = labels.find(system_lang);
		if (iter != labels.end())
		{
			getChild<LLComboBox>("language_combobox")->add(iter->second, LLSD("default"), ADD_TOP, true);
		}
		else
		{
			LL_WARNS() << "Language \"" << system_lang << "\" is not in default_languages.xml" << LL_ENDL;
			getChild<LLComboBox>("language_combobox")->add("System default", LLSD("default"), ADD_TOP, true);
		}
	}
	else
	{
		LL_WARNS() << "Failed to load labels from " << user_filename << ". Using default." << LL_ENDL;
		getChild<LLComboBox>("language_combobox")->add("System default", LLSD("default"), ADD_TOP, true);
	}

// [SL:KB] - Patch: Viewer-CrashReporting | Checked: 2011-06-11 (Catznip-2.6.c) | Added: Catznip-2.6.0c
#ifndef LL_SEND_CRASH_REPORTS
	// Hide the crash report tab if crash reporting isn't enabled
	LLTabContainer* pTabContainer = getChild<LLTabContainer>("pref core");
	if (pTabContainer)
	{
		LLPanel* pCrashReportPanel = pTabContainer->getPanelByName("crashreports");
		if (pCrashReportPanel)
			pTabContainer->removeTabPanel(pCrashReportPanel);
	}
#endif // LL_SEND_CRASH_REPORTS
// [/SL:KB]

// <FS:AW  opensim preferences>
#if !defined(OPENSIM) || defined(SINGLEGRID)
	// Hide the opensim tab if opensim isn't enabled
	LLTabContainer* tab_container = getChild<LLTabContainer>("pref core");
	if (tab_container)
	{
		LLPanel* opensim_panel = tab_container->getPanelByName("opensim");
		if (opensim_panel)
			tab_container->removeTabPanel(opensim_panel);
	}
#endif
#if defined(OPENSIM) && !defined(SINGLEGRID)
	childSetEnabled("show_grid_selection_check", !gSavedSettings.getBOOL("FSOpenSimAlwaysForceShowGrid"));
#endif
// </FS:AW  opensim preferences>

	// <FS:Zi> Pie menu
	gSavedSettings.getControl("OverridePieColors")->getSignal()->connect(boost::bind(&LLFloaterPreference::onPieColorsOverrideChanged, this));
	// make sure pie color controls are enabled or greyed out properly
	onPieColorsOverrideChanged();
	// </FS:Zi> Pie menu

	// <FS:Zi> Group Notices and chiclets location setting conversion BOOL => S32
	gSavedSettings.getControl("ShowGroupNoticesTopRight")->getSignal()->connect(boost::bind(&LLFloaterPreference::onShowGroupNoticesTopRightChanged, this));
	onShowGroupNoticesTopRightChanged();
	// </FS:Zi> Group Notices and chiclets location setting conversion BOOL => S32

	// <FS:Ansariel> Show email address in preferences (FIRE-1071)
	getChild<LLCheckBoxCtrl>("send_im_to_email")->setLabelArg("[EMAIL]", getString("LoginToChange"));

	// <FS:Kadah> Load the list of font settings
	populateFontSelectionCombo();
	// </FS:Kadah>

	// <FS:Ansariel> Update label for max. non imposters and max complexity
	gSavedSettings.getControl("IndirectMaxNonImpostors")->getCommitSignal()->connect(boost::bind(&LLFloaterPreference::updateMaxNonImpostorsLabel, this, _2));
	gSavedSettings.getControl("RenderAvatarMaxComplexity")->getCommitSignal()->connect(boost::bind(&LLFloaterPreference::updateMaxComplexityLabel, this, _2));

	// <FS:Ansariel> Properly disable avatar tag setting
	gSavedSettings.getControl("NameTagShowUsernames")->getCommitSignal()->connect(boost::bind(&LLFloaterPreference::onAvatarTagSettingsChanged, this));
	gSavedSettings.getControl("FSNameTagShowLegacyUsernames")->getCommitSignal()->connect(boost::bind(&LLFloaterPreference::onAvatarTagSettingsChanged, this));
	gSavedSettings.getControl("AvatarNameTagMode")->getCommitSignal()->connect(boost::bind(&LLFloaterPreference::onAvatarTagSettingsChanged, this));
	gSavedSettings.getControl("FSTagShowARW")->getCommitSignal()->connect(boost::bind(&LLFloaterPreference::onAvatarTagSettingsChanged, this));
	onAvatarTagSettingsChanged();
	// </FS:Ansariel>

	// <FS:Ansariel> Correct enabled state of Animated Script Dialogs option
	gSavedSettings.getControl("ScriptDialogsPosition")->getCommitSignal()->connect(boost::bind(&LLFloaterPreference::updateAnimatedScriptDialogs, this));
	updateAnimatedScriptDialogs();

	// <FS:Ansariel> Set max. UI scaling factor depending on max. supported OS scaling factor
#if LL_WINDOWS
	if (IsWindowsVersionOrGreater(10, 0, 0))
	{
		getChild<LLSliderCtrl>("ui_scale_slider")->setMaxValue(4.5f);
	}
	else if (IsWindows8Point1OrGreater())
	{
		getChild<LLSliderCtrl>("ui_scale_slider")->setMaxValue(2.5f);
	}
#endif
	// </FS:Ansariel>

	// <FS:Ansariel> Disable options only available on Windows and not on other platforms
#ifndef LL_WINDOWS
	childSetEnabled("FSDisableWMIProbing", FALSE);
#endif
	// </FS:Ansariel>

	// <FS:Ansariel> Disable options only available on Linux and not on other platforms
#ifndef LL_LINUX
	childSetEnabled("FSRemapLinuxShortcuts", FALSE);
#endif
	// </FS:Ansariel>

	// <FS:Zi> FIRE-19539 - Include the alert messages in Prefs>Notifications>Alerts in preference Search.
	mPopupList = getChild<LLScrollListCtrl>("all_popups");
	mPopupList->setFilterColumn(COLUMN_POPUP_LABEL);
	mPopupFilter = getChild<LLFilterEditor>("popup_filter");
	// </FS:Zi>

	return TRUE;
}

// <FS:Zi> Pie menu
void LLFloaterPreference::onPieColorsOverrideChanged()
{
	BOOL enable = gSavedSettings.getBOOL("OverridePieColors");

	getChild<LLColorSwatchCtrl>("pie_bg_color_override")->setEnabled(enable);
	getChild<LLColorSwatchCtrl>("pie_selected_color_override")->setEnabled(enable);
	getChild<LLSliderCtrl>("pie_menu_opacity")->setEnabled(enable);
	getChild<LLSliderCtrl>("pie_menu_fade_out")->setEnabled(enable);
}
// </FS:Zi> Pie menu

// <FS:Zi> Group Notices and chiclets location setting conversion BOOL => S32
void LLFloaterPreference::onShowGroupNoticesTopRightChanged()
{
	getChild<LLRadioGroup>("ShowGroupNoticesTopRight")->setValue(gSavedSettings.getBOOL("ShowGroupNoticesTopRight"));
}
// </FS:Zi> Group Notices and chiclets location setting conversion BOOL => S32

void LLFloaterPreference::updateDeleteTranscriptsButton()
{
	// <FS:ND> LLLogChat::getListOfTranscriptFiles will go through the whole chatlog dir, reach a bit of each file,
	// then append this file to the return-list if it seems to be valid.
	// All this only to see if there is at least one item.
	// There's two ways to make this faster:
	//   1. Make a new function which returns just true/false and exist with true as soon as one valid file is found.
	//   2. Always enable this button.
	// There seems to be little reason why this button should ever be disabled, so 2. it is, unless someone knows 
	// a good reason why 1. is the better way to handle this.
	
	// std::vector<std::string> list_of_transcriptions_file_names;
	// LLLogChat::getListOfTranscriptFiles(list_of_transcriptions_file_names);
	// getChild<LLButton>("delete_transcripts")->setEnabled(list_of_transcriptions_file_names.size() > 0);

	getChild<LLButton>("delete_transcripts")->setEnabled( true );

	// </FS:ND>
}

void LLFloaterPreference::onDoNotDisturbResponseChanged()
{
	// set "DoNotDisturbResponseChanged" TRUE if user edited message differs from default, FALSE otherwise
	bool response_changed_flag =
			LLTrans::getString("DoNotDisturbModeResponseDefault")
					!= getChild<LLUICtrl>("do_not_disturb_response")->getValue().asString();

	gSavedPerAccountSettings.setBOOL("DoNotDisturbResponseChanged", response_changed_flag );

	// <FS:Ansariel> FIRE-5436: Unlocalizable auto-response messages
	bool auto_response_changed_flag =
			LLTrans::getString("AutoResponseModeDefault")
					!= getChild<LLUICtrl>("autorespond_response")->getValue().asString();

	gSavedPerAccountSettings.setBOOL("FSAutoResponseChanged", auto_response_changed_flag );

	bool auto_response_non_friends_changed_flag =
			LLTrans::getString("AutoResponseModeNonFriendsDefault")
					!= getChild<LLUICtrl>("autorespond_nf_response")->getValue().asString();

	gSavedPerAccountSettings.setBOOL("FSAutoResponseNonFriendsChanged", auto_response_non_friends_changed_flag );

	bool reject_teleport_offers_response_changed_flag =
			LLTrans::getString("RejectTeleportOffersResponseDefault")
					!= getChild<LLUICtrl>("autorespond_rto_response")->getValue().asString();

	gSavedPerAccountSettings.setBOOL("FSRejectTeleportOffersResponseChanged", reject_teleport_offers_response_changed_flag );

	bool reject_friendship_requests_response_changed_flag =
			LLTrans::getString("RejectFriendshipRequestsResponseDefault")
					!= getChild<LLUICtrl>("autorespond_rfr_response")->getValue().asString();

	gSavedPerAccountSettings.setBOOL("FSRejectFriendshipRequestsResponseChanged", reject_friendship_requests_response_changed_flag );

	bool muted_avatar_response_changed_flag =
			LLTrans::getString("MutedAvatarsResponseDefault")
					!= getChild<LLUICtrl>("muted_avatar_response")->getValue().asString();

	gSavedPerAccountSettings.setBOOL("FSMutedAvatarResponseChanged", muted_avatar_response_changed_flag );

	bool away_avatar_response_changed_flag =
			LLTrans::getString("AwayAvatarResponseDefault")
					!= getChild<LLUICtrl>("away_avatar_response")->getValue().asString();

	gSavedPerAccountSettings.setBOOL("FSAwayAvatarResponseChanged", away_avatar_response_changed_flag );
	// </FS:Ansariel>
}

LLFloaterPreference::~LLFloaterPreference()
{
	LLConversationLog::instance().removeObserver(this);
    mComplexityChangedSignal.disconnect();
}

// <FS:Zi> FIRE-19539 - Include the alert messages in Prefs>Notifications>Alerts in preference Search.
// void LLFloaterPreference::draw()
// {
//	BOOL has_first_selected = (getChildRef<LLScrollListCtrl>("disabled_popups").getFirstSelected()!=NULL);
//	gSavedSettings.setBOOL("FirstSelectedDisabledPopups", has_first_selected);
//	
//	has_first_selected = (getChildRef<LLScrollListCtrl>("enabled_popups").getFirstSelected()!=NULL);
//	gSavedSettings.setBOOL("FirstSelectedEnabledPopups", has_first_selected);
//
//	LLFloater::draw();
//}
// </FS:Zi>

void LLFloaterPreference::saveSettings()
{
	LLTabContainer* tabcontainer = getChild<LLTabContainer>("pref core");
	child_list_t::const_iterator iter = tabcontainer->getChildList()->begin();
	child_list_t::const_iterator end = tabcontainer->getChildList()->end();
	for ( ; iter != end; ++iter)
	{
		LLView* view = *iter;
		LLPanelPreference* panel = dynamic_cast<LLPanelPreference*>(view);
		if (panel)
			panel->saveSettings();
	}
}	

void LLFloaterPreference::apply()
{
	LLAvatarPropertiesProcessor::getInstance()->addObserver( gAgent.getID(), this );
	
	LLTabContainer* tabcontainer = getChild<LLTabContainer>("pref core");
/*
 if (sSkin != gSavedSettings.getString("SkinCurrent"))
	{
		LLNotificationsUtil::add("ChangeSkin");
		refreshSkin(this);
	}
*/
	// Call apply() on all panels that derive from LLPanelPreference
	for (child_list_t::const_iterator iter = tabcontainer->getChildList()->begin();
		 iter != tabcontainer->getChildList()->end(); ++iter)
	{
		LLView* view = *iter;
		LLPanelPreference* panel = dynamic_cast<LLPanelPreference*>(view);
		if (panel)
			panel->apply();
	}
	
	gViewerWindow->requestResolutionUpdate(); // for UIScaleFactor

	LLSliderCtrl* fov_slider = getChild<LLSliderCtrl>("camera_fov");
	fov_slider->setMinValue(LLViewerCamera::getInstance()->getMinView());
	fov_slider->setMaxValue(LLViewerCamera::getInstance()->getMaxView());
	
	std::string cache_location = gDirUtilp->getExpandedFilename(LL_PATH_CACHE, "");
	setCacheLocation(cache_location);
	// <FS:Ansariel> Sound cache
	setSoundCacheLocation(gSavedSettings.getString("FSSoundCacheLocation"));
	
	//LLViewerMedia::getInstance()->setCookiesEnabled(getChild<LLUICtrl>("cookies_enabled")->getValue());
	
	if (hasChild("web_proxy_enabled", TRUE) &&hasChild("web_proxy_editor", TRUE) && hasChild("web_proxy_port", TRUE))
	{
		bool proxy_enable = getChild<LLUICtrl>("web_proxy_enabled")->getValue();
		std::string proxy_address = getChild<LLUICtrl>("web_proxy_editor")->getValue();
		int proxy_port = getChild<LLUICtrl>("web_proxy_port")->getValue();
		LLViewerMedia::getInstance()->setProxyConfig(proxy_enable, proxy_address, proxy_port);
	}
	
	if (mGotPersonalInfo)
	{ 
		bool new_im_via_email = getChild<LLUICtrl>("send_im_to_email")->getValue().asBoolean();
		bool new_hide_online = getChild<LLUICtrl>("online_visibility")->getValue().asBoolean();		
	
		if ((new_im_via_email != mOriginalIMViaEmail)
			||(new_hide_online != mOriginalHideOnlineStatus))
		{
			// This hack is because we are representing several different 	 
			// possible strings with a single checkbox. Since most users 	 
			// can only select between 2 values, we represent it as a 	 
			// checkbox. This breaks down a little bit for liaisons, but 	 
			// works out in the end. 	 
			if (new_hide_online != mOriginalHideOnlineStatus)
			{
				if (new_hide_online) mDirectoryVisibility = VISIBILITY_HIDDEN;
				else mDirectoryVisibility = VISIBILITY_DEFAULT;
			 //Update showonline value, otherwise multiple applys won't work
				mOriginalHideOnlineStatus = new_hide_online;
			}
			gAgent.sendAgentUpdateUserInfo(new_im_via_email,mDirectoryVisibility);
		}
	}

	saveAvatarProperties();

	// <FS:Ansariel> Fix resetting graphics preset on cancel; Save preset here because cancel() gets called in either way!
	saveGraphicsPreset(gSavedSettings.getString("PresetGraphicActive"));
}

void LLFloaterPreference::cancel()
{
	LLTabContainer* tabcontainer = getChild<LLTabContainer>("pref core");
	// Call cancel() on all panels that derive from LLPanelPreference
	for (child_list_t::const_iterator iter = tabcontainer->getChildList()->begin();
		iter != tabcontainer->getChildList()->end(); ++iter)
	{
		LLView* view = *iter;
		LLPanelPreference* panel = dynamic_cast<LLPanelPreference*>(view);
		if (panel)
			panel->cancel();
	}
	// hide joystick pref floater
	LLFloaterReg::hideInstance("pref_joystick");

	// hide translation settings floater
	LLFloaterReg::hideInstance("prefs_translation");
	
	// hide autoreplace settings floater
	LLFloaterReg::hideInstance("prefs_autoreplace");
	
	// hide spellchecker settings folder
	LLFloaterReg::hideInstance("prefs_spellchecker");

	// hide advanced graphics floater
	LLFloaterReg::hideInstance("prefs_graphics_advanced");
	
	// reverts any changes to current skin
	//gSavedSettings.setString("SkinCurrent", sSkin);

	updateClickActionViews();

	LLFloaterPreferenceProxy * advanced_proxy_settings = LLFloaterReg::findTypedInstance<LLFloaterPreferenceProxy>("prefs_proxy");
	if (advanced_proxy_settings)
	{
		advanced_proxy_settings->cancel();
	}
	//Need to reload the navmesh if the pathing console is up
	LLHandle<LLFloaterPathfindingConsole> pathfindingConsoleHandle = LLFloaterPathfindingConsole::getInstanceHandle();
	if ( !pathfindingConsoleHandle.isDead() )
	{
		LLFloaterPathfindingConsole* pPathfindingConsole = pathfindingConsoleHandle.get();
		pPathfindingConsole->onRegionBoundaryCross();
	}

	// <FS:Ansariel> Fix resetting graphics preset on cancel
	//if (!mSavedGraphicsPreset.empty())
	if (mSavedGraphicsPreset != gSavedSettings.getString("PresetGraphicActive"))
	// </FS:Ansariel>
	{
		gSavedSettings.setString("PresetGraphicActive", mSavedGraphicsPreset);
		LLPresetsManager::getInstance()->triggerChangeSignal();
	}
}

void LLFloaterPreference::onOpen(const LLSD& key)
{

	// this variable and if that follows it are used to properly handle do not disturb mode response message
	static bool initialized = FALSE;
	// if user is logged in and we haven't initialized do not disturb mode response yet, do it
	if (!initialized && LLStartUp::getStartupState() == STATE_STARTED)
	{
		// Special approach is used for do not disturb response localization, because "DoNotDisturbModeResponse" is
		// in non-localizable xml, and also because it may be changed by user and in this case it shouldn't be localized.
		// To keep track of whether do not disturb response is default or changed by user additional setting DoNotDisturbResponseChanged
		// was added into per account settings.

		// initialization should happen once,so setting variable to TRUE
		initialized = TRUE;
		// this connection is needed to properly set "DoNotDisturbResponseChanged" setting when user makes changes in
		// do not disturb response message.
		gSavedPerAccountSettings.getControl("DoNotDisturbModeResponse")->getSignal()->connect(boost::bind(&LLFloaterPreference::onDoNotDisturbResponseChanged, this));
		// <FS:Ansariel> FIRE-5436: Unlocalizable auto-response messages
		gSavedPerAccountSettings.getControl("FSAutorespondModeResponse")->getSignal()->connect(boost::bind(&LLFloaterPreference::onDoNotDisturbResponseChanged, this));
		gSavedPerAccountSettings.getControl("FSAutorespondNonFriendsResponse")->getSignal()->connect(boost::bind(&LLFloaterPreference::onDoNotDisturbResponseChanged, this));
		gSavedPerAccountSettings.getControl("FSRejectTeleportOffersResponse")->getSignal()->connect(boost::bind(&LLFloaterPreference::onDoNotDisturbResponseChanged, this));
		gSavedPerAccountSettings.getControl("FSRejectFriendshipRequestsResponse")->getSignal()->connect(boost::bind(&LLFloaterPreference::onDoNotDisturbResponseChanged, this));
		gSavedPerAccountSettings.getControl("FSMutedAvatarResponse")->getSignal()->connect(boost::bind(&LLFloaterPreference::onDoNotDisturbResponseChanged, this));
		gSavedPerAccountSettings.getControl("FSAwayAvatarResponse")->getSignal()->connect(boost::bind(&LLFloaterPreference::onDoNotDisturbResponseChanged, this));
		// </FS:Ansariel>

		// <FS:Ansariel> FIRE-17630: Properly disable per-account settings backup list
		getChildView("restore_per_account_disable_cover")->setVisible(FALSE);

		// <FS:Ansariel> Keyword settings are per-account; enable after logging in
		LLPanel* keyword_panel = getChild<LLPanel>("ChatKeywordAlerts");
		for (child_list_t::const_iterator iter = keyword_panel->getChildList()->begin();
			 iter != keyword_panel->getChildList()->end(); ++iter)
		{
			LLUICtrl* child = static_cast<LLUICtrl*>(*iter);
			LLControlVariable* enabled_control = child->getEnabledControlVariable();
			BOOL enabled = !enabled_control || enabled_control->getValue().asBoolean();
			child->setEnabled(enabled);
		}
		// </FS:Ansariel>
	}
	gAgent.sendAgentUserInfoRequest();

	/////////////////////////// From LLPanelGeneral //////////////////////////
	// if we have no agent, we can't let them choose anything
	// if we have an agent, then we only let them choose if they have a choice
	bool can_choose_maturity =
		gAgent.getID().notNull() &&
		(gAgent.isMature() || gAgent.isGodlike());
	
	LLComboBox* maturity_combo = getChild<LLComboBox>("maturity_desired_combobox");
	LLAvatarPropertiesProcessor::getInstance()->sendAvatarPropertiesRequest( gAgent.getID() );
	if (can_choose_maturity)
	{		
		// if they're not adult or a god, they shouldn't see the adult selection, so delete it
		if (!gAgent.isAdult() && !gAgent.isGodlikeWithoutAdminMenuFakery())
		{
			// we're going to remove the adult entry from the combo
			LLScrollListCtrl* maturity_list = maturity_combo->findChild<LLScrollListCtrl>("ComboBox");
			if (maturity_list)
			{
				maturity_list->deleteItems(LLSD(SIM_ACCESS_ADULT));
			}
		}
		getChildView("maturity_desired_combobox")->setEnabled( true);
		getChildView("maturity_desired_textbox")->setVisible( false);
	}
	else
	{
		getChild<LLUICtrl>("maturity_desired_textbox")->setValue(maturity_combo->getSelectedItemLabel());
		getChildView("maturity_desired_combobox")->setEnabled( false);
	}

	// Forget previous language changes.
	mLanguageChanged = false;

	// Display selected maturity icons.
	onChangeMaturity();

	onChangeModelFolder();
	onChangeTextureFolder();
	onChangeSoundFolder();
	onChangeAnimationFolder();

	// Load (double-)click to walk/teleport settings.
	updateClickActionViews();
	
	// <FS:PP> Load UI Sounds tabs settings.
	updateUISoundsControls();
	
	// Enabled/disabled popups, might have been changed by user actions
	// while preferences floater was closed.

	// <FS:Zi> FIRE-19539 - Include the alert messages in Prefs>Notifications>Alerts in preference Search.
	// buildPopupLists();
	mPopupFilter->setText(LLStringExplicit(""));
	mPopupList->setFilterString(LLStringExplicit(""));

	buildPopupList();
	// </FS:Zi>

	//get the options that were checked
	// <FS:CR> [CHUI MERGE]
	// We don't use these in FS Communications UI, should we in the future? Disabling for now.
	//onNotificationsChange("FriendIMOptions");
	//onNotificationsChange("NonFriendIMOptions");
	//onNotificationsChange("ConferenceIMOptions");
	//onNotificationsChange("GroupChatOptions");
	//onNotificationsChange("NearbyChatOptions");
	//onNotificationsChange("ObjectIMOptions");
	// </FS:CR>

	// <FS:Ansariel> [FS Login Panel]
	//LLPanelLogin::setAlwaysRefresh(true);
	FSPanelLogin::setAlwaysRefresh(true);
	// </FS:Ansariel> [FS Login Panel]
	refresh();

	
	getChildView("plain_text_chat_history")->setEnabled(TRUE);
	getChild<LLUICtrl>("plain_text_chat_history")->setValue(gSavedSettings.getBOOL("PlainTextChatHistory"));
	
// <FS:CR> Show/hide Client Tag panel
	bool in_opensim = false;
#ifdef OPENSIM
	in_opensim = LLGridManager::getInstance()->isInOpenSim();
#endif // OPENSIM
	getChild<LLPanel>("client_tags_panel")->setVisible(in_opensim);
// </FS:CR>

	// <FS:Ansariel> Group mutes backup
	LLScrollListItem* groupmute_item = getChild<LLScrollListCtrl>("restore_per_account_files_list")->getItem(LLSD("groupmutes"));
	groupmute_item->setEnabled(in_opensim);
	groupmute_item->getColumn(0)->setEnabled(in_opensim);
	// </FS:Ansariel>

	// <FS:Ansariel> Call onOpen on all panels for additional initialization on open
	// Call onOpen() on all panels that derive from LLPanelPreference
	LLTabContainer* tabcontainer = getChild<LLTabContainer>("pref core");
	for (child_list_t::const_iterator iter = tabcontainer->getChildList()->begin();
		iter != tabcontainer->getChildList()->end(); ++iter)
	{
		LLView* view = *iter;
		LLPanelPreference* panel = dynamic_cast<LLPanelPreference*>(view);
		if (panel)
			panel->onOpen(key);
	}
	// </FS:Ansariel>

	// Make sure the current state of prefs are saved away when
	// when the floater is opened.  That will make cancel do its
	// job
	saveSettings();

	// Make sure there is a default preference file
	LLPresetsManager::getInstance()->createMissingDefault(PRESETS_CAMERA);
	LLPresetsManager::getInstance()->createMissingDefault(PRESETS_GRAPHIC);

	// <FS:Ansariel> Fix resetting graphics preset on cancel
	saveGraphicsPreset(gSavedSettings.getString("PresetGraphicActive"));

	// <FS:Ansariel> FIRE-19810: Make presets global since PresetGraphicActive setting is global as well
	//bool started = (LLStartUp::getStartupState() == STATE_STARTED);

	//LLButton* load_btn = findChild<LLButton>("PrefLoadButton");
	//LLButton* save_btn = findChild<LLButton>("PrefSaveButton");
	//LLButton* delete_btn = findChild<LLButton>("PrefDeleteButton");
	//LLButton* exceptions_btn = findChild<LLButton>("RenderExceptionsButton");
	//if (load_btn && save_btn && delete_btn && exceptions_btn)
	//{
	//	load_btn->setEnabled(started);
	//	save_btn->setEnabled(started);
	//	delete_btn->setEnabled(started);
	//	exceptions_btn->setEnabled(started);
	//}
	// </FS:Ansariel>
	collectSearchableItems();
	if (!mFilterEdit->getText().empty())
	{
		mFilterEdit->setText(LLStringExplicit(""));
		onUpdateFilterTerm(true);

		// <FS:ND> Hook up and init for filtering
		if (!tabcontainer->selectTab(gSavedSettings.getS32("LastPrefTab")))
			tabcontainer->selectFirstTab();
		// </FS:ND>
	}
	// <FS:Zi> Support for tab/subtab links like:
	//         secondlife:///app/openfloater/preferences?tab=backup
	//         secondlife:///app/openfloater/preferences?tab=colors&subtab=tab-minimap
	if (key.has("tab"))
	{
		selectPanel(key["tab"]);

		if (key.has("subtab"))
		{
			LLTabContainer* tab_containerp = findChild<LLTabContainer>("pref core");
			if (tab_containerp)
			{
				LLTabContainer* tabs = tab_containerp->getCurrentPanel()->findChild<LLTabContainer>("tabs");
				if (tabs)
				{
					LLPanel* panel = tabs->getPanelByName(key["subtab"].asString());
					if (panel)
					{
						tabs->selectTabPanel(panel);
					}
				}
			}
		}
	}
	// Support preferences search SLURLs:
	// secondlife:///app/openfloater/preferences?search=%23%20of%20lines
	else if (key.has("search"))
	{
		mFilterEdit->setText(key["search"].asString());
		onUpdateFilterTerm(true);
	}
	// </FS:Zi>
}

void LLFloaterPreference::onRenderOptionEnable()
{
	refreshEnabledGraphics();
}

void LLFloaterPreference::onAvatarImpostorsEnable()
{
	refreshEnabledGraphics();
}

// <FS:AO> toggle lighting detail availability in response to local light rendering, to avoid confusion
void LLFloaterPreference::onLocalLightsEnable()
{
	LLFloaterPreference* instance = LLFloaterReg::findTypedInstance<LLFloaterPreference>("preferences");
	if (instance)
	{
		getChildView("LocalLightsDetail")->setEnabled(gSavedSettings.getBOOL("RenderLocalLights"));
	}
}
// </FS:AO>

//static
void LLFloaterPreference::initDoNotDisturbResponse()
	{
		if (!gSavedPerAccountSettings.getBOOL("DoNotDisturbResponseChanged"))
		{
			//LLTrans::getString("DoNotDisturbModeResponseDefault") is used here for localization (EXT-5885)
			gSavedPerAccountSettings.setString("DoNotDisturbModeResponse", LLTrans::getString("DoNotDisturbModeResponseDefault"));
		}

		// <FS:Ansariel> FIRE-5436: Unlocalizable auto-response messages
		if (!gSavedPerAccountSettings.getBOOL("FSAutoResponseChanged"))
		{
			gSavedPerAccountSettings.setString("FSAutorespondModeResponse", LLTrans::getString("AutoResponseModeDefault"));
		}

		if (!gSavedPerAccountSettings.getBOOL("FSAutoResponseNonFriendsChanged"))
		{
			gSavedPerAccountSettings.setString("FSAutorespondNonFriendsResponse", LLTrans::getString("AutoResponseModeNonFriendsDefault"));
		}

		if (!gSavedPerAccountSettings.getBOOL("FSRejectTeleportOffersResponseChanged"))
		{
			gSavedPerAccountSettings.setString("FSRejectTeleportOffersResponse", LLTrans::getString("RejectTeleportOffersResponseDefault"));
		}

		if (!gSavedPerAccountSettings.getBOOL("FSRejectFriendshipRequestsResponseChanged"))
		{
			gSavedPerAccountSettings.setString("FSRejectFriendshipRequestsResponse", LLTrans::getString("RejectFriendshipRequestsResponseDefault"));
		}

		if (!gSavedPerAccountSettings.getBOOL("FSMutedAvatarResponseChanged"))
		{
			gSavedPerAccountSettings.setString("FSMutedAvatarResponse", LLTrans::getString("MutedAvatarsResponseDefault"));
		}

		if (!gSavedPerAccountSettings.getBOOL("FSAwayAvatarResponseChanged"))
		{
			gSavedPerAccountSettings.setString("FSAwayAvatarResponse", LLTrans::getString("AwayAvatarResponseDefault"));
		}
		// </FS:Ansariel>
	}

//static 
void LLFloaterPreference::updateShowFavoritesCheckbox(bool val)
{
	LLFloaterPreference* instance = LLFloaterReg::findTypedInstance<LLFloaterPreference>("preferences");
	if (instance)
	{
		instance->getChild<LLUICtrl>("favorites_on_login_check")->setValue(val);
	}	
}

void LLFloaterPreference::setHardwareDefaults()
{
	// <FS:Ansariel> Fix resetting graphics preset on cancel
	//std::string preset_graphic_active = gSavedSettings.getString("PresetGraphicActive");
	//if (!preset_graphic_active.empty())
	//{
	//	saveGraphicsPreset(preset_graphic_active);
	//	saveSettings(); // save here to be able to return to the previous preset by Cancel
	//}
	// </FS:Ansariel>

	LLFeatureManager::getInstance()->applyRecommendedSettings();

	// reset indirects before refresh because we may have changed what they control
	LLAvatarComplexityControls::setIndirectControls(); 

	refreshEnabledGraphics();
	gSavedSettings.setString("PresetGraphicActive", "");
	LLPresetsManager::getInstance()->triggerChangeSignal();

	LLTabContainer* tabcontainer = getChild<LLTabContainer>("pref core");
	child_list_t::const_iterator iter = tabcontainer->getChildList()->begin();
	child_list_t::const_iterator end = tabcontainer->getChildList()->end();
	for ( ; iter != end; ++iter)
	{
		LLView* view = *iter;
		LLPanelPreference* panel = dynamic_cast<LLPanelPreference*>(view);
		if (panel)
		{
			panel->setHardwareDefaults();
		}
	}
}

void LLFloaterPreference::getControlNames(std::vector<std::string>& names)
{
	LLView* view = findChild<LLView>("display");
	LLFloater* advanced = LLFloaterReg::findTypedInstance<LLFloater>("prefs_graphics_advanced");
	// <FS:Ansariel> Improved graphics preferences
	//if (view && advanced)
	if (view)
	// </FS:Ansariel>
	{
		std::list<LLView*> stack;
		stack.push_back(view);
		// <FS:Ansariel> Improved graphics preferences
		//stack.push_back(advanced);
		if (advanced)
		{
			stack.push_back(advanced);
		}
		// </FS:Ansariel>
		while(!stack.empty())
		{
			// Process view on top of the stack
			LLView* curview = stack.front();
			stack.pop_front();

			LLUICtrl* ctrl = dynamic_cast<LLUICtrl*>(curview);
			if (ctrl)
			{
				LLControlVariable* control = ctrl->getControlVariable();
				if (control)
				{
					std::string control_name = control->getName();
					if (std::find(names.begin(), names.end(), control_name) == names.end())
					{
						names.push_back(control_name);
					}
				}
			}

			for (child_list_t::const_iterator iter = curview->getChildList()->begin();
				iter != curview->getChildList()->end(); ++iter)
			{
				stack.push_back(*iter);
			}
		}
	}
}

//virtual
void LLFloaterPreference::onClose(bool app_quitting)
{
	// <FS:Ansariel> Preferences search
	//gSavedSettings.setS32("LastPrefTab", getChild<LLTabContainer>("pref core")->getCurrentPanelIndex());
	if (mFilterEdit->getText().empty())
	{
		gSavedSettings.setS32("LastPrefTab", getChild<LLTabContainer>("pref core")->getCurrentPanelIndex());
	}
	// </FS:Ansariel>
	// <FS:Ansariel> [FS Login Panel]
	//LLPanelLogin::setAlwaysRefresh(false);
	FSPanelLogin::setAlwaysRefresh(false);
	// </FS:Ansariel> [FS Login Panel]
	if (!app_quitting)
	{
		cancel();
	}
}

// static 
void LLFloaterPreference::onBtnOK(const LLSD& userdata)
{
	// commit any outstanding text entry
	if (hasFocus())
	{
		LLUICtrl* cur_focus = dynamic_cast<LLUICtrl*>(gFocusMgr.getKeyboardFocus());
		if (cur_focus && cur_focus->acceptsTextInput())
		{
			cur_focus->onCommit();
		}
	}

	if (canClose())
	{
		saveSettings();
		apply();
		
		if (userdata.asString() == "closeadvanced")
		{
			LLFloaterReg::hideInstance("prefs_graphics_advanced");
		}
		else
		{
			closeFloater(false);
		}

		//Conversation transcript and log path changed so reload conversations based on new location
		if(mPriorInstantMessageLogPath.length())
		{
			if(moveTranscriptsAndLog())
			{
				//When floaters are empty but have a chat history files, reload chat history into them
				// <FS:Ansariel> [FS communication UI]
				//LLFloaterIMSessionTab::reloadEmptyFloaters();
				FSFloaterIMContainer::reloadEmptyFloaters();
				// </FS:Ansariel> [FS communication UI]
			}
			//Couldn't move files so restore the old path and show a notification
			else
			{
				gSavedPerAccountSettings.setString("InstantMessageLogPath", mPriorInstantMessageLogPath);
				LLNotificationsUtil::add("PreferenceChatPathChanged");
			}
			mPriorInstantMessageLogPath.clear();
		}

		LLUIColorTable::instance().saveUserSettings();
		gSavedSettings.saveToFile(gSavedSettings.getString("ClientSettingsFile"), TRUE);
// [SL:KB] - Patch: Viewer-CrashReporting | Checked: 2011-10-02 (Catznip-2.8.0e) | Added: Catznip-2.8.0e
		// We need to save all crash settings, even if they're defaults [see LLCrashLogger::loadCrashBehaviorSetting()]
		gCrashSettings.saveToFile(gSavedSettings.getString("CrashSettingsFile"), FALSE);
// [/SL:KB]
		
		//Only save once logged in and loaded per account settings
		if(mGotPersonalInfo)
		{
			gSavedPerAccountSettings.saveToFile(gSavedSettings.getString("PerAccountSettingsFile"), TRUE);
		}
	}
	else
	{
		// Show beep, pop up dialog, etc.
		LL_INFOS() << "Can't close preferences!" << LL_ENDL;
	}

	// <FS:Ansariel> [FS Login Panel]
	//LLPanelLogin::updateLocationSelectorsVisibility();	
	FSPanelLogin::updateLocationSelectorsVisibility();
	// </FS:Ansariel> [FS Login Panel]
	//Need to reload the navmesh if the pathing console is up
	LLHandle<LLFloaterPathfindingConsole> pathfindingConsoleHandle = LLFloaterPathfindingConsole::getInstanceHandle();
	if ( !pathfindingConsoleHandle.isDead() )
	{
		LLFloaterPathfindingConsole* pPathfindingConsole = pathfindingConsoleHandle.get();
		pPathfindingConsole->onRegionBoundaryCross();
	}
	
}

// static 
void LLFloaterPreference::onBtnCancel(const LLSD& userdata)
{
	if (hasFocus())
	{
		LLUICtrl* cur_focus = dynamic_cast<LLUICtrl*>(gFocusMgr.getKeyboardFocus());
		if (cur_focus && cur_focus->acceptsTextInput())
		{
			cur_focus->onCommit();
		}
		refresh();
	}
	cancel();
	if (userdata.asString() == "closeadvanced")
	{
		LLFloaterReg::hideInstance("prefs_graphics_advanced");
		updateMaxComplexity();
	}
	else
	{
		closeFloater();
	}
}

// static 
// <FS:Ansariel> Show email address in preferences (FIRE-1071)
//void LLFloaterPreference::updateUserInfo(const std::string& visibility, bool im_via_email, bool is_verified_email)
void LLFloaterPreference::updateUserInfo(const std::string& visibility, bool im_via_email, bool is_verified_email, const std::string& email)
{
	LLFloaterPreference* instance = LLFloaterReg::findTypedInstance<LLFloaterPreference>("preferences");
	if (instance)
	{
		// <FS:Ansariel> Show email address in preferences (FIRE-1071)
        //instance->setPersonalInfo(visibility, im_via_email, is_verified_email);
		instance->setPersonalInfo(visibility, im_via_email, is_verified_email, email);
	}
}


void LLFloaterPreference::refreshEnabledGraphics()
{
	LLFloaterPreference* instance = LLFloaterReg::findTypedInstance<LLFloaterPreference>("preferences");
	if (instance)
	{
		instance->refresh();
	}

	LLFloater* advanced = LLFloaterReg::findTypedInstance<LLFloater>("prefs_graphics_advanced");
	if (advanced)
	{
		advanced->refresh();
	}
}

void LLFloaterPreference::onClickClearCache()
{
	LLNotificationsUtil::add("ConfirmClearCache", LLSD(), LLSD(), callback_clear_cache);
}

void LLFloaterPreference::onClickBrowserClearCache()
{
	LLNotificationsUtil::add("ConfirmClearBrowserCache", LLSD(), LLSD(), callback_clear_browser_cache);
}

// <FS:Ansariel> Clear inventory cache button
void LLFloaterPreference::onClickInventoryClearCache()
{
	LLNotificationsUtil::add("ConfirmClearInventoryCache", LLSD(), LLSD(), callback_clear_inventory_cache);
}
// </FS:Ansariel>

// <FS:Ansariel> Clear web browser cache button
void LLFloaterPreference::onClickWebBrowserClearCache()
{
	LLNotificationsUtil::add("ConfirmClearWebBrowserCache", LLSD(), LLSD(), callback_clear_web_browser_cache);
}
// </FS:Ansariel>

// Called when user changes language via the combobox.
void LLFloaterPreference::onLanguageChange()
{
	// Let the user know that the change will only take effect after restart.
	// Do it only once so that we're not too irritating.
	if (!mLanguageChanged)
	{
		LLNotificationsUtil::add("ChangeLanguage");
		mLanguageChanged = true;
	}
}

void LLFloaterPreference::onNotificationsChange(const std::string& OptionName)
{
	mNotificationOptions[OptionName] = getChild<LLComboBox>(OptionName)->getSelectedItemLabel();

	bool show_notifications_alert = true;
	for (notifications_map::iterator it_notification = mNotificationOptions.begin(); it_notification != mNotificationOptions.end(); it_notification++)
	{
		if(it_notification->second != "No action")
		{
			show_notifications_alert = false;
			break;
		}
	}

	getChild<LLTextBox>("notifications_alert")->setVisible(show_notifications_alert);
}

void LLFloaterPreference::onNameTagOpacityChange(const LLSD& newvalue)
{
	LLColorSwatchCtrl* color_swatch = findChild<LLColorSwatchCtrl>("background");
	if (color_swatch)
	{
		LLColor4 new_color = color_swatch->get();
		color_swatch->set( new_color.setAlpha(newvalue.asReal()) );
	}
}

// <FS:CR> FIRE-1332 - Sepeate opacity settings for nametag and console chat
void LLFloaterPreference::onConsoleOpacityChange(const LLSD& newvalue)
{
	LLColorSwatchCtrl* color_swatch = findChild<LLColorSwatchCtrl>("console_background");
	if (color_swatch)
	{
		LLColor4 new_color = color_swatch->get();
		color_swatch->set( new_color.setAlpha(newvalue.asReal()) );
	}
}
// </FS:CR>

void LLFloaterPreference::onClickSetCache()
{
	std::string cur_name(gSavedSettings.getString("CacheLocation"));
//	std::string cur_top_folder(gDirUtilp->getBaseFileName(cur_name));
	
	std::string proposed_name(cur_name);

	(new LLDirPickerThread(boost::bind(&LLFloaterPreference::changeCachePath, this, _1, _2), proposed_name))->getFile();
}

void LLFloaterPreference::changeCachePath(const std::vector<std::string>& filenames, std::string proposed_name)
{
	std::string dir_name = filenames[0];
	if (!dir_name.empty() && dir_name != proposed_name)
	{
		std::string new_top_folder(gDirUtilp->getBaseFileName(dir_name));
		LLNotificationsUtil::add("CacheWillBeMoved");
		gSavedSettings.setString("NewCacheLocation", dir_name);
		gSavedSettings.setString("NewCacheLocationTopFolder", new_top_folder);
	}
	else
	{
		std::string cache_location = gDirUtilp->getCacheDir();
		gSavedSettings.setString("CacheLocation", cache_location);
		std::string top_folder(gDirUtilp->getBaseFileName(cache_location));
		gSavedSettings.setString("CacheLocationTopFolder", top_folder);
	}
}

void LLFloaterPreference::onClickBrowseCache()
{
	gViewerWindow->getWindow()->openFile(gDirUtilp->getExpandedFilename(LL_PATH_CACHE,""));
}
void LLFloaterPreference::onClickBrowseCrashLogs()
{
	gViewerWindow->getWindow()->openFile(gDirUtilp->getExpandedFilename(LL_PATH_LOGS,""));
}
void LLFloaterPreference::onClickBrowseSettingsDir()
{
	gViewerWindow->getWindow()->openFile(gDirUtilp->getExpandedFilename(LL_PATH_USER_SETTINGS,""));
}
void LLFloaterPreference::onClickBrowseChatLogDir()
{
	gViewerWindow->getWindow()->openFile(gDirUtilp->getExpandedFilename(LL_PATH_CHAT_LOGS,""));
}
void LLFloaterPreference::onClickResetCache()
{
	if (gDirUtilp->getCacheDir(false) == gDirUtilp->getCacheDir(true))
	{
		// The cache location was already the default.
		return;
	}
	gSavedSettings.setString("NewCacheLocation", "");
	gSavedSettings.setString("NewCacheLocationTopFolder", "");
	LLNotificationsUtil::add("CacheWillBeMoved");
	std::string cache_location = gDirUtilp->getCacheDir(false);
	gSavedSettings.setString("CacheLocation", cache_location);
	std::string top_folder(gDirUtilp->getBaseFileName(cache_location));
	gSavedSettings.setString("CacheLocationTopFolder", top_folder);
}

// <FS:Ansariel> Sound cache
void LLFloaterPreference::onClickSetSoundCache()
{
	std::string cur_name(gSavedSettings.getString("FSSoundCacheLocation"));
	std::string proposed_name(cur_name);

	(new LLDirPickerThread(boost::bind(&LLFloaterPreference::changeSoundCachePath, this, _1, _2), proposed_name))->getFile();
}

void LLFloaterPreference::changeSoundCachePath(const std::vector<std::string>& filenames, std::string proposed_name)
{
	std::string dir_name = filenames[0];
	if (!dir_name.empty() && dir_name != proposed_name)
	{
		gSavedSettings.setString("FSSoundCacheLocation", dir_name);
		setSoundCacheLocation(dir_name);
		LLNotificationsUtil::add("SoundCacheWillBeMoved");
	}
}

void LLFloaterPreference::onClickBrowseSoundCache()
{
	gViewerWindow->getWindow()->openFile(gDirUtilp->getExpandedFilename(LL_PATH_FS_SOUND_CACHE, ""));
}

void LLFloaterPreference::onClickResetSoundCache()
{
	gSavedSettings.setString("FSSoundCacheLocation", std::string());
	setSoundCacheLocation(std::string());
	LLNotificationsUtil::add("SoundCacheWillBeMoved");
}
// </FS:Ansariel>

// <FS:Ansariel> FIRE-2912: Reset voice button
class FSResetVoiceTimer : public LLEventTimer
{
public:
	FSResetVoiceTimer() : LLEventTimer(5.f) { }
	~FSResetVoiceTimer() { }

	BOOL tick()
	{
		gSavedSettings.setBOOL("EnableVoiceChat", TRUE);
		LLFloaterPreference* floater = LLFloaterReg::findTypedInstance<LLFloaterPreference>("preferences");
		if (floater)
		{
			floater->childSetEnabled("enable_voice_check", true);
			floater->childSetEnabled("enable_voice_check_volume", true);
		}
		return TRUE;
	}
};

void LLFloaterPreference::onClickResetVoice()
{
	if (gSavedSettings.getBOOL("EnableVoiceChat") && !gSavedSettings.getBOOL("CmdLineDisableVoice"))
	{
		gSavedSettings.setBOOL("EnableVoiceChat", FALSE);
		childSetEnabled("enable_voice_check", false);
		childSetEnabled("enable_voice_check_volume", false);
		new FSResetVoiceTimer();
	}
}
// </FS:Ansariel>

// Performs a wipe of the local settings dir on next restart 
bool callback_clear_settings(const LLSD& notification, const LLSD& response)
{
	S32 option = LLNotificationsUtil::getSelectedOption(notification, response);
	if ( option == 0 ) // YES
	{
  
		// Create a filesystem marker instructing a full settings wipe
		std::string clear_file_name;
		clear_file_name = gDirUtilp->getExpandedFilename(LL_PATH_LOGS,"CLEAR");
		LL_INFOS() << "Creating clear settings marker file " << clear_file_name << LL_ENDL;
		
		LLAPRFile clear_file ;
		clear_file.open(clear_file_name, LL_APR_W);
		if (clear_file.getFileHandle())
		{
			LL_INFOS("MarkerFile") << "Created clear settings marker file " << clear_file_name << LL_ENDL;
			clear_file.close();
			LLNotificationsUtil::add("SettingsWillClear");
		}
		else
		{
			LL_WARNS("MarkerFile") << "Cannot clear settings marker file " << clear_file_name << LL_ENDL;
		}
		
		return true;
	}
	return false;
}

//[ADD - Clear Usersettings : SJ] - When button Reset Defaults is clicked show a warning 
void LLFloaterPreference::onClickClearSettings()
{
	LLNotificationsUtil::add("FirestormClearSettingsPrompt",LLSD(), LLSD(), callback_clear_settings);
}

void LLFloaterPreference::onClickChatOnlineNotices()
{
	getChildView("OnlineOfflinetoNearbyChatHistory")->setEnabled(getChild<LLUICtrl>("OnlineOfflinetoNearbyChat")->getValue().asBoolean());
}

void LLFloaterPreference::onClickClearSpamList()
{
	NACLAntiSpamRegistry::instance().purgeAllQueues(); 
}

void LLFloaterPreference::setPreprocInclude()
{
	std::string cur_name(gSavedSettings.getString("_NACL_PreProcHDDIncludeLocation"));
	std::string proposed_name(cur_name);

	(new LLDirPickerThread(boost::bind(&LLFloaterPreference::changePreprocIncludePath, this, _1, _2), proposed_name))->getFile();
}

void LLFloaterPreference::changePreprocIncludePath(const std::vector<std::string>& filenames, std::string proposed_name)
{
	std::string dir_name = filenames[0];
	if (!dir_name.empty() && dir_name != proposed_name)
	{
		std::string new_top_folder(gDirUtilp->getBaseFileName(dir_name));
		gSavedSettings.setString("_NACL_PreProcHDDIncludeLocation", dir_name);
	}
}

// <FS:LO> FIRE-23606 Reveal path to external script editor in prefernces
void LLFloaterPreference::setExternalEditor()
{
	std::string cur_name(gSavedSettings.getString("ExternalEditor"));
	std::string proposed_name(cur_name);

	(new LLFilePickerReplyThread(boost::bind(&LLFloaterPreference::changeExternalEditorPath, this, _1), LLFilePicker::FFLOAD_EXE, false))->getFile();
}

void LLFloaterPreference::changeExternalEditorPath(const std::vector<std::string>& filenames)
{
	const std::string chosen_path = filenames[0];
	std::string executable_path = chosen_path;
#if LL_DARWIN
	// on Mac, if it's an application bundle, figure out the actual path from the Info.plist file
	CFStringRef path_cfstr = CFStringCreateWithCString(kCFAllocatorDefault, chosen_path.c_str(), kCFStringEncodingMacRoman);		// get path as a CFStringRef
	CFURLRef path_url = CFURLCreateWithFileSystemPath(kCFAllocatorDefault, path_cfstr, kCFURLPOSIXPathStyle, TRUE);			// turn it into a CFURLRef
	CFBundleRef chosen_bundle = CFBundleCreate(kCFAllocatorDefault, path_url);												// get a handle for the bundle
	CFRelease(path_url);	// [FS:CR] Don't leave a mess clean up our objects after we use them
	LLSD args;
	if (NULL != chosen_bundle)
	{
		CFDictionaryRef bundleInfoDict = CFBundleGetInfoDictionary(chosen_bundle);												// get the bundle's dictionary
		CFRelease(chosen_bundle);	// [FS:CR] Don't leave a mess clean up our objects after we use them
		if (NULL != bundleInfoDict)
		{
			CFStringRef executable_cfstr = (CFStringRef)CFDictionaryGetValue(bundleInfoDict, CFSTR("CFBundleExecutable"));	// get the name of the actual executable (e.g. TextEdit or firefox-bin)
			int max_file_length = 256;																						// (max file name length is 255 in OSX)
			char executable_buf[max_file_length];
			if (CFStringGetCString(executable_cfstr, executable_buf, max_file_length, kCFStringEncodingMacRoman))			// convert CFStringRef to char*
			{
				executable_path += std::string("/Contents/MacOS/") + std::string(executable_buf);							// append path to executable directory and then executable name to exec path
			}
			else
			{
				std::string warning = "Unable to get CString from CFString for executable path";
				LL_WARNS() << warning << LL_ENDL;
				args["MESSAGE"] = warning;
				LLNotificationsUtil::add("GenericAlert", args);
			}
		}
		else
		{
			std::string warning = "Unable to get bundle info dictionary from application bundle";
			LL_WARNS() << warning << LL_ENDL;
			args["MESSAGE"] = warning;
			LLNotificationsUtil::add("GenericAlert", args);
		}
	}
	else
	{
		if (-1 != executable_path.find(".app"))	// only warn if this path actually had ".app" in it, i.e. it probably just wasn'nt an app bundle and that's okay
		{
			std::string warning = std::string("Unable to get bundle from path \"") + chosen_path + std::string("\"");
			LL_WARNS() << warning << LL_ENDL;
			args["MESSAGE"] = warning;
			LLNotificationsUtil::add("GenericAlert", args);
		}
	}

#endif
	{
		std::string bin = executable_path;
		if (!bin.empty())
		{
			// surround command with double quotes for the case if the path contains spaces
			if (bin.find("\"") == std::string::npos)
			{
				bin = "\"" + bin + "\"";
			}
			executable_path = bin;
		}
	}
	gSavedSettings.setString("ExternalEditor", executable_path);
}
// </FS:LO>

//[FIX JIRA-1971 : SJ] Show an notify when Javascript setting change
void LLFloaterPreference::onClickJavascript()
{
	if (!gSavedSettings.getBOOL("BrowserJavascriptEnabled"))
	{
		LLNotificationsUtil::add("DisableJavascriptBreaksSearch");
	}
}

/*
void LLFloaterPreference::onClickSkin(LLUICtrl* ctrl, const LLSD& userdata)
{
	gSavedSettings.setString("SkinCurrent", userdata.asString());
	ctrl->setValue(userdata.asString());
}

void LLFloaterPreference::onSelectSkin()
{
	std::string skin_selection = getChild<LLRadioGroup>("skin_selection")->getValue().asString();
	gSavedSettings.setString("SkinCurrent", skin_selection);
}

void LLFloaterPreference::refreshSkin(void* data)
{
	LLPanel*self = (LLPanel*)data;
	sSkin = gSavedSettings.getString("SkinCurrent");
	self->getChild<LLRadioGroup>("skin_selection", true)->setValue(sSkin);
}
*/

// <FS:Zi> FIRE-19539 - Include the alert messages in Prefs>Notifications>Alerts in preference Search.
// void LLFloaterPreference::buildPopupLists()
// {
// 	LLScrollListCtrl& disabled_popups =
// 		getChildRef<LLScrollListCtrl>("disabled_popups");
// 	LLScrollListCtrl& enabled_popups =
// 		getChildRef<LLScrollListCtrl>("enabled_popups");
//	
// 	disabled_popups.deleteAllItems();
// 	enabled_popups.deleteAllItems();
//	
// 	for (LLNotifications::TemplateMap::const_iterator iter = LLNotifications::instance().templatesBegin();
// 		 iter != LLNotifications::instance().templatesEnd();
// 		 ++iter)
// 	{
// 		LLNotificationTemplatePtr templatep = iter->second;
// 		LLNotificationFormPtr formp = templatep->mForm;
//		
// 		LLNotificationForm::EIgnoreType ignore = formp->getIgnoreType();
// 		if (ignore <= LLNotificationForm::IGNORE_NO)
// 			continue;
//		
// 		LLSD row;
// 		row["columns"][0]["value"] = formp->getIgnoreMessage();
// 		row["columns"][0]["font"] = "SANSSERIF_SMALL";
// 		row["columns"][0]["width"] = 400;
//		
// 		LLScrollListItem* item = NULL;
//		
// 		bool show_popup = !formp->getIgnored();
// 		if (!show_popup)
// 		{
// 			if (ignore == LLNotificationForm::IGNORE_WITH_LAST_RESPONSE)
// 			{
// 				// <FS:Ansariel> Default responses are declared in "ignores" settings group, see llnotifications.cpp
// 				//LLSD last_response = LLUI::getInstance()->mSettingGroups["config"]->getLLSD("Default" + templatep->mName);
// 				LLSD last_response = LLUI::getInstance()->mSettingGroups["ignores"]->getLLSD("Default" + templatep->mName);
// 				// </FS:Ansariel>
// 				if (!last_response.isUndefined())
// 				{
// 					for (LLSD::map_const_iterator it = last_response.beginMap();
// 						 it != last_response.endMap();
// 						 ++it)
// 					{
// 						if (it->second.asBoolean())
// 						{
// 							row["columns"][1]["value"] = formp->getElement(it->first)["ignore"].asString();
// 							row["columns"][1]["font"] = "SANSSERIF_SMALL";
// 							row["columns"][1]["width"] = 360;
// 							break;
// 						}
// 					}
// 				}
// 			}
// 			item = disabled_popups.addElement(row);
// 		}
// 		else
// 		{
// 			item = enabled_popups.addElement(row);
// 		}
//		
// 		if (item)
// 		{
// 			item->setUserdata((void*)&iter->first);
// 		}
// 	}
// }

void LLFloaterPreference::buildPopupList()
{
	mPopupList->deleteAllItems();

	for (LLNotifications::TemplateMap::const_iterator iter = LLNotifications::instance().templatesBegin();
		 iter != LLNotifications::instance().templatesEnd();
		 ++iter)
	{
		LLNotificationTemplatePtr templatep = iter->second;
		LLNotificationFormPtr formp = templatep->mForm;
		
		LLNotificationForm::EIgnoreType ignore = formp->getIgnoreType();
		if (ignore <= LLNotificationForm::IGNORE_NO)
			continue;

		bool show_popup = !formp->getIgnored();

		LLSD row;

		// column COLUMN_POPUP_SPACER makes things look good, since "halign" and "center" or LLFontGL::HCENTER don't work -Zi
		row["columns"][COLUMN_POPUP_CHECKBOX]["type"] = "checkbox";
		row["columns"][COLUMN_POPUP_CHECKBOX]["column"] = "alert_enabled_check";
		row["columns"][COLUMN_POPUP_CHECKBOX]["value"] = show_popup;
		row["columns"][COLUMN_POPUP_LABEL]["column"] = "alert_label";
		row["columns"][COLUMN_POPUP_LABEL]["value"] = formp->getIgnoreMessage();

		LLScrollListItem* item = mPopupList->addElement(row);

		if (item)
		{
			item->setUserdata((void*)&iter->first);
		}
	}
}

void LLFloaterPreference::onSelectPopup()
{
	LLScrollListItem* last = mPopupList->getLastSelectedItem();
	for (auto popup : mPopupList->getAllSelected())
	{
		LLNotificationTemplatePtr templatep = LLNotifications::instance().getTemplate(*(std::string*)(popup->getUserdata()));
		std::string notification_name = templatep->mName;
		LLUI::getInstance()->mSettingGroups["ignores"]->setBOOL(notification_name, last->getColumn(COLUMN_POPUP_CHECKBOX)->getValue().asBoolean());
	}
}

void LLFloaterPreference::onUpdatePopupFilter()
{
	mPopupList->setFilterString(mPopupFilter->getValue().asString());
}
// <FS:Zi>

void LLFloaterPreference::refreshEnabledState()
{
	// <FS:Ansariel> Improved graphics preferences
	//LLCheckBoxCtrl* ctrl_wind_light = getChild<LLCheckBoxCtrl>("WindLightUseAtmosShaders");
	//LLCheckBoxCtrl* ctrl_deferred = getChild<LLCheckBoxCtrl>("UseLightShaders");

	//// if vertex shaders off, disable all shader related products
	//if (!LLFeatureManager::getInstance()->isFeatureAvailable("WindLightUseAtmosShaders"))
	//{
	//	ctrl_wind_light->setEnabled(FALSE);
	//	ctrl_wind_light->setValue(FALSE);
	//}
	//else
	//{
	//	ctrl_wind_light->setEnabled(TRUE);
	//}

	////Deferred/SSAO/Shadows
	//BOOL bumpshiny = gGLManager.mHasCubeMap && LLCubeMap::sUseCubeMaps && LLFeatureManager::getInstance()->isFeatureAvailable("RenderObjectBump") && gSavedSettings.getBOOL("RenderObjectBump");
	//BOOL shaders = gSavedSettings.getBOOL("WindLightUseAtmosShaders");
	//BOOL enabled = LLFeatureManager::getInstance()->isFeatureAvailable("RenderDeferred") &&
	//					bumpshiny &&
	//					shaders && 
	//					gGLManager.mHasFramebufferObject &&
	//					gSavedSettings.getBOOL("RenderAvatarVP") &&
	//					(ctrl_wind_light->get()) ? TRUE : FALSE;

	//ctrl_deferred->setEnabled(enabled);

	F32 mem_multiplier = gSavedSettings.getF32("RenderTextureMemoryMultiple");
	
	S32Megabytes min_tex_mem = LLViewerTextureList::getMinVideoRamSetting();
	S32Megabytes max_tex_mem = LLViewerTextureList::getMaxVideoRamSetting(false, mem_multiplier);
	getChild<LLSliderCtrl>("GraphicsCardTextureMemory")->setMinValue(min_tex_mem.value());
	getChild<LLSliderCtrl>("GraphicsCardTextureMemory")->setMaxValue(max_tex_mem.value());

	// <FS:Ansariel> Dynamic texture memory calculation
	handleDynamicTextureMemoryChanged();

#if ADDRESS_SIZE == 32
	childSetEnabled("FSRestrictMaxTextureSize", false);
#endif

	if (!LLFeatureManager::getInstance()->isFeatureAvailable("RenderVBOEnable") ||
		!gGLManager.mHasVertexBufferObject)
	{
		getChildView("vbo")->setEnabled(FALSE);
		getChildView("vbo_stream")->setEnabled(FALSE);
	}
	else
#if LL_DARWIN
		getChildView("vbo_stream")->setEnabled(FALSE);  //Hardcoded disable on mac
		getChild<LLUICtrl>("vbo_stream")->setValue((LLSD::Boolean) FALSE);
#else
		getChildView("vbo_stream")->setEnabled(LLVertexBuffer::sEnableVBOs);
#endif

	if (!LLFeatureManager::getInstance()->isFeatureAvailable("RenderCompressTextures") ||
		!gGLManager.mHasVertexBufferObject)
	{
		getChildView("texture compression")->setEnabled(FALSE);
	}

<<<<<<< HEAD
	// if no windlight shaders, turn off nighttime brightness, gamma, and fog distance
	LLSpinCtrl* gamma_ctrl = getChild<LLSpinCtrl>("gamma");
	gamma_ctrl->setEnabled(!gPipeline.canUseWindLightShaders());
	getChildView("fog")->setEnabled(!gPipeline.canUseWindLightShaders());
=======
	//Deferred/SSAO/Shadows
	BOOL bumpshiny = gGLManager.mHasCubeMap && LLCubeMap::sUseCubeMaps && LLFeatureManager::getInstance()->isFeatureAvailable("RenderObjectBump") && gSavedSettings.getBOOL("RenderObjectBump");
	BOOL shaders = gSavedSettings.getBOOL("WindLightUseAtmosShaders");
	BOOL enabled = LLFeatureManager::getInstance()->isFeatureAvailable("RenderDeferred") &&
						bumpshiny &&
						shaders && 
						gGLManager.mHasFramebufferObject &&
						(ctrl_wind_light->get()) ? TRUE : FALSE;

	ctrl_deferred->setEnabled(enabled);
>>>>>>> 3f82f7ce

	// anti-aliasing
	{
		LLUICtrl* fsaa_ctrl = getChild<LLUICtrl>("fsaa");
		
		// Enable or disable the control, the "Antialiasing:" label and the restart warning
		// based on code support for the feature on the current hardware.

		if (gPipeline.canUseAntiAliasing())
		{
			fsaa_ctrl->setEnabled(TRUE);
		}
		else
		{
			fsaa_ctrl->setEnabled(FALSE);
			fsaa_ctrl->setValue((LLSD::Integer) 0);
		}
	}

	LLComboBox* ctrl_reflections = getChild<LLComboBox>("Reflections");

// [RLVa:KB] - Checked: 2013-05-11 (RLVa-1.4.9)
	if (RlvActions::isRlvEnabled())
	{
		getChild<LLUICtrl>("do_not_disturb_response")->setEnabled(!RlvActions::hasBehaviour(RLV_BHVR_SENDIM));
	}
// [/RLVa:KB]

	// Reflections
	BOOL reflections = gGLManager.mHasCubeMap && LLCubeMap::sUseCubeMaps;
	ctrl_reflections->setEnabled(reflections);
	
	// Bump & Shiny
	LLCheckBoxCtrl* bumpshiny_ctrl = getChild<LLCheckBoxCtrl>("BumpShiny");
	bool bumpshiny = gGLManager.mHasCubeMap && LLCubeMap::sUseCubeMaps && LLFeatureManager::getInstance()->isFeatureAvailable("RenderObjectBump");
	bumpshiny_ctrl->setEnabled(bumpshiny ? TRUE : FALSE);
	
    // <FS:Ansariel> Does not exist
    //LLCheckBoxCtrl* ctrl_enhanced_skel = getChild<LLCheckBoxCtrl>("AvatarEnhancedSkeleton");
    //bool enhanced_skel_enabled = gSavedSettings.getBOOL("IncludeEnhancedSkeleton");
    //ctrl_enhanced_skel->setValue(enhanced_skel_enabled);
    // </FS:Ansariel>

	// Avatar Mode
	// Avatar Render Mode
<<<<<<< HEAD
	LLCheckBoxCtrl* ctrl_avatar_cloth = getChild<LLCheckBoxCtrl>("AvatarCloth");
	
	bool avatar_vp_enabled = LLFeatureManager::getInstance()->isFeatureAvailable("RenderAvatarVP");
	if (LLViewerShaderMgr::sInitialized)
	{
		S32 max_avatar_shader = LLViewerShaderMgr::instance()->mMaxAvatarShaderLevel;
		avatar_vp_enabled = (max_avatar_shader > 0) ? TRUE : FALSE;
	}

	ctrl_avatar_vp->setEnabled(avatar_vp_enabled);
	
	if (gSavedSettings.getBOOL("RenderAvatarVP") == FALSE)
	{
		ctrl_avatar_cloth->setEnabled(false);
	} 
	else
	{
		ctrl_avatar_cloth->setEnabled(true);
	}
	
	/* <FS:LO> remove orphaned code left over from EEP
	// Vertex Shaders, Global Shader Enable
	LLRadioGroup* terrain_detail = getChild<LLRadioGroup>("TerrainDetailRadio");   // can be linked with control var
=======
    getChild<LLCheckBoxCtrl>("AvatarCloth")->setEnabled(TRUE);
>>>>>>> 3f82f7ce

	terrain_detail->setEnabled(FALSE);
	*/
	
	// WindLight
	LLCheckBoxCtrl* ctrl_wind_light = getChild<LLCheckBoxCtrl>("WindLightUseAtmosShaders");
	LLSliderCtrl* sky = getChild<LLSliderCtrl>("SkyMeshDetail");

// [RLVa:KB] - Checked: 2010-03-18 (RLVa-1.2.0a) | Modified: RLVa-0.2.0a
	// "Atmospheric Shaders" can't be disabled - but can be enabled - under @setenv=n
	ctrl_wind_light->setEnabled( ((RlvActions::canChangeEnvironment()) && (!RlvActions::hasBehaviour(RLV_BHVR_SETSPHERE))) || (!gSavedSettings.getBOOL("WindLightUseAtmosShaders")));
// [/RLVa:KB]
//    ctrl_wind_light->setEnabled(TRUE);

	sky->setEnabled(TRUE);

<<<<<<< HEAD
	//Deferred/SSAO/Shadows
	LLCheckBoxCtrl* ctrl_deferred = getChild<LLCheckBoxCtrl>("UseLightShaders");

	BOOL enabled = LLFeatureManager::getInstance()->isFeatureAvailable("RenderDeferred") &&
						((bumpshiny_ctrl && bumpshiny_ctrl->get()) ? TRUE : FALSE) &&
						gGLManager.mHasFramebufferObject &&
						gSavedSettings.getBOOL("RenderAvatarVP") &&
						(ctrl_wind_light->get()) ? TRUE : FALSE;
=======
    //Deferred/SSAO/Shadows
    LLCheckBoxCtrl* ctrl_deferred = getChild<LLCheckBoxCtrl>("UseLightShaders");
    
    BOOL enabled = LLFeatureManager::getInstance()->isFeatureAvailable("RenderDeferred") &&
                        ((bumpshiny_ctrl && bumpshiny_ctrl->get()) ? TRUE : FALSE) &&
                        gGLManager.mHasFramebufferObject &&
                        (ctrl_wind_light->get()) ? TRUE : FALSE;
>>>>>>> 3f82f7ce

	ctrl_deferred->setEnabled(enabled);

	LLCheckBoxCtrl* ctrl_ssao = getChild<LLCheckBoxCtrl>("UseSSAO");
	LLCheckBoxCtrl* ctrl_dof = getChild<LLCheckBoxCtrl>("UseDoF");
	LLComboBox* ctrl_shadow = getChild<LLComboBox>("ShadowDetail");

	// note, okay here to get from ctrl_deferred as it's twin, ctrl_deferred2 will alway match it
	enabled = enabled && LLFeatureManager::getInstance()->isFeatureAvailable("RenderDeferredSSAO") && (ctrl_deferred->get() ? TRUE : FALSE);
	
	ctrl_deferred->set(gSavedSettings.getBOOL("RenderDeferred"));

	ctrl_ssao->setEnabled(enabled);
	ctrl_dof->setEnabled(enabled);

	enabled = enabled && LLFeatureManager::getInstance()->isFeatureAvailable("RenderShadowDetail");

	ctrl_shadow->setEnabled(enabled);

	// now turn off any features that are unavailable
	disableUnavailableSettings();

	// Cannot have floater active until caps have been received
	//getChild<LLButton>("default_creation_permissions")->setEnabled(LLStartUp::getStartupState() < STATE_STARTED ? false : true);
	getChild<LLButton>("fs_default_creation_permissions")->setEnabled(LLStartUp::getStartupState() < STATE_STARTED ? false : true);

	getChildView("block_list")->setEnabled(LLLoginInstance::getInstance()->authSuccess());
}

// <FS:Ansariel> Dynamic texture memory calculation
void LLFloaterPreference::handleDynamicTextureMemoryChanged()
{
	if (LLViewerTextureList::canUseDynamicTextureMemory())
	{
		bool dynamic_tex_mem_enabled = gSavedSettings.getBOOL("FSDynamicTextureMemory");
		childSetEnabled("FSDynamicTextureMemory", true);
		childSetEnabled("FSDynamicTextureMemoryMinTextureMemory", dynamic_tex_mem_enabled);
		childSetEnabled("FSDynamicTextureMemoryCacheReserve", dynamic_tex_mem_enabled);
		childSetEnabled("FSDynamicTextureMemoryGPUReserve", dynamic_tex_mem_enabled);
		childSetEnabled("GraphicsCardTextureMemory", !dynamic_tex_mem_enabled);
	}
	else
	{
		childSetEnabled("FSDynamicTextureMemory", false);
		childSetEnabled("FSDynamicTextureMemoryMinTextureMemory", false);
		childSetEnabled("FSDynamicTextureMemoryCacheReserve", false);
		childSetEnabled("FSDynamicTextureMemoryGPUReserve", false);
		childSetEnabled("GraphicsCardTextureMemory", true);
	}
}
// </FS:Ansariel>

// <FS:Zi> Support preferences search SLURLs
void LLFloaterPreference::onCopySearch()
{
	std::string searchQuery = "secondlife:///app/openfloater/preferences?search=" + LLURI::escape(mFilterEdit->getText());
	LLClipboard::instance().copyToClipboard(utf8str_to_wstring(searchQuery), 0, searchQuery.size());
}
// </FS:Zi>


// static
void LLAvatarComplexityControls::setIndirectControls()
{
	/*
	 * We have controls that have an indirect relationship between the control
	 * values and adjacent text and the underlying setting they influence.
	 * In each case, the control and its associated setting are named Indirect<something>
	 * This method interrogates the controlled setting and establishes the
	 * appropriate value for the indirect control. It must be called whenever the
	 * underlying setting may have changed other than through the indirect control,
	 * such as when the 'Reset all to recommended settings' button is used...
	 */
	setIndirectMaxNonImpostors();
	setIndirectMaxArc();
}

// static
void LLAvatarComplexityControls::setIndirectMaxNonImpostors()
{
	U32 max_non_impostors = gSavedSettings.getU32("RenderAvatarMaxNonImpostors");
	// for this one, we just need to make zero, which means off, the max value of the slider
	U32 indirect_max_non_impostors = (0 == max_non_impostors) ? LLVOAvatar::NON_IMPOSTORS_MAX_SLIDER : max_non_impostors;
	gSavedSettings.setU32("IndirectMaxNonImpostors", indirect_max_non_impostors);
}

void LLAvatarComplexityControls::setIndirectMaxArc()
{
	U32 max_arc = gSavedSettings.getU32("RenderAvatarMaxComplexity");
	U32 indirect_max_arc;
	if (0 == max_arc)
	{
		// the off position is all the way to the right, so set to control max
		indirect_max_arc = INDIRECT_MAX_ARC_OFF;
	}
	else
	{
		// This is the inverse of the calculation in updateMaxComplexity
		indirect_max_arc = (U32)ll_round(((log(F32(max_arc)) - MIN_ARC_LOG) / ARC_LIMIT_MAP_SCALE)) + MIN_INDIRECT_ARC_LIMIT;
	}
	gSavedSettings.setU32("IndirectMaxComplexity", indirect_max_arc);
}

void LLFloaterPreference::disableUnavailableSettings()
{	
	LLComboBox* ctrl_reflections   = getChild<LLComboBox>("Reflections");
<<<<<<< HEAD
	LLCheckBoxCtrl* ctrl_avatar_vp     = getChild<LLCheckBoxCtrl>("AvatarVertexProgram");
=======
	LLTextBox* reflections_text = getChild<LLTextBox>("ReflectionsText");
>>>>>>> 3f82f7ce
	LLCheckBoxCtrl* ctrl_avatar_cloth  = getChild<LLCheckBoxCtrl>("AvatarCloth");
	LLCheckBoxCtrl* ctrl_wind_light    = getChild<LLCheckBoxCtrl>("WindLightUseAtmosShaders");
	LLCheckBoxCtrl* ctrl_deferred = getChild<LLCheckBoxCtrl>("UseLightShaders");
	LLComboBox* ctrl_shadows = getChild<LLComboBox>("ShadowDetail");
	LLCheckBoxCtrl* ctrl_ssao = getChild<LLCheckBoxCtrl>("UseSSAO");
	LLCheckBoxCtrl* ctrl_dof = getChild<LLCheckBoxCtrl>("UseDoF");
	LLSliderCtrl* sky = getChild<LLSliderCtrl>("SkyMeshDetail");

	// disabled windlight
	if (!LLFeatureManager::getInstance()->isFeatureAvailable("WindLightUseAtmosShaders"))
	{
		ctrl_wind_light->setEnabled(FALSE);
		ctrl_wind_light->setValue(FALSE);

		sky->setEnabled(FALSE);

		//deferred needs windlight, disable deferred
		ctrl_shadows->setEnabled(FALSE);
		ctrl_shadows->setValue(0);

		ctrl_ssao->setEnabled(FALSE);
		ctrl_ssao->setValue(FALSE);

		ctrl_dof->setEnabled(FALSE);
		ctrl_dof->setValue(FALSE);

		ctrl_deferred->setEnabled(FALSE);
		ctrl_deferred->setValue(FALSE);
	}

	// disabled deferred
	if (!LLFeatureManager::getInstance()->isFeatureAvailable("RenderDeferred") ||
		!gGLManager.mHasFramebufferObject)
	{
		ctrl_shadows->setEnabled(FALSE);
		ctrl_shadows->setValue(0);

		ctrl_ssao->setEnabled(FALSE);
		ctrl_ssao->setValue(FALSE);

		ctrl_dof->setEnabled(FALSE);
		ctrl_dof->setValue(FALSE);

		ctrl_deferred->setEnabled(FALSE);
		ctrl_deferred->setValue(FALSE);
	}
	
	// disabled deferred SSAO
	if (!LLFeatureManager::getInstance()->isFeatureAvailable("RenderDeferredSSAO"))
	{
		ctrl_ssao->setEnabled(FALSE);
		ctrl_ssao->setValue(FALSE);
	}
	
	// disabled deferred shadows
	if (!LLFeatureManager::getInstance()->isFeatureAvailable("RenderShadowDetail"))
	{
		ctrl_shadows->setEnabled(FALSE);
		ctrl_shadows->setValue(0);
	}

	// disabled reflections
	if (!LLFeatureManager::getInstance()->isFeatureAvailable("RenderReflectionDetail"))
	{
		ctrl_reflections->setEnabled(FALSE);
		ctrl_reflections->setValue(FALSE);
	}
	
<<<<<<< HEAD
	// disabled av
	if (!LLFeatureManager::getInstance()->isFeatureAvailable("RenderAvatarVP"))
	{
		ctrl_avatar_vp->setEnabled(FALSE);
		ctrl_avatar_vp->setValue(FALSE);
		
		ctrl_avatar_cloth->setEnabled(FALSE);
		ctrl_avatar_cloth->setValue(FALSE);

		//deferred needs AvatarVP, disable deferred
		ctrl_shadows->setEnabled(FALSE);
		ctrl_shadows->setValue(0);

		ctrl_ssao->setEnabled(FALSE);
		ctrl_ssao->setValue(FALSE);

		ctrl_dof->setEnabled(FALSE);
		ctrl_dof->setValue(FALSE);

		ctrl_deferred->setEnabled(FALSE);
		ctrl_deferred->setValue(FALSE);
	}

=======
>>>>>>> 3f82f7ce
	// disabled cloth
	if (!LLFeatureManager::getInstance()->isFeatureAvailable("RenderAvatarCloth"))
	{
		ctrl_avatar_cloth->setEnabled(FALSE);
		ctrl_avatar_cloth->setValue(FALSE);
	}
}

void LLFloaterPreference::refresh()
{
	LLPanel::refresh();

	// <FS:Ansariel> Improved graphics preferences
	getChild<LLUICtrl>("fsaa")->setValue((LLSD::Integer)  gSavedSettings.getU32("RenderFSAASamples"));
	updateSliderText(getChild<LLSliderCtrl>("RenderPostProcess",	true), getChild<LLTextBox>("PostProcessText",			true));
	LLAvatarComplexityControls::setIndirectControls();
	setMaxNonImpostorsText(gSavedSettings.getU32("RenderAvatarMaxNonImpostors"),getChild<LLTextBox>("IndirectMaxNonImpostorsText", true));
	// </FS:Ansariel>

    LLAvatarComplexityControls::setText(
        gSavedSettings.getU32("RenderAvatarMaxComplexity"),
        getChild<LLTextBox>("IndirectMaxComplexityText", true));

	refreshEnabledState();
	LLFloater* advanced = LLFloaterReg::findTypedInstance<LLFloater>("prefs_graphics_advanced");
	if (advanced)
	{
		advanced->refresh();
	}
    updateClickActionViews();
}

void LLFloaterPreference::onCommitWindowedMode()
{
	refresh();
}

void LLFloaterPreference::onChangeQuality(const LLSD& data)
{
	U32 level = (U32)(data.asReal());
	LLFeatureManager::getInstance()->setGraphicsLevel(level, true);
	refreshEnabledGraphics();
	refresh();
}

//<FS:KC> Handled centrally now
/*
void LLFloaterPreference::onClickSetSounds()
{
	// Disable Enable gesture/collisions sounds checkbox if the master sound is disabled
	// or if sound effects are disabled.
	getChild<LLCheckBoxCtrl>("gesture_audio_play_btn")->setEnabled(!gSavedSettings.getBOOL("MuteSounds"));
	getChild<LLCheckBoxCtrl>("collisions_audio_play_btn")->setEnabled(!gSavedSettings.getBOOL("MuteSounds"));
}
*/

// <FS:PP> FIRE-8190: Preview function for "UI Sounds" Panel
void LLFloaterPreference::onClickPreviewUISound(const LLSD& ui_sound_id)
{
	std::string uisndid = ui_sound_id.asString();
	make_ui_sound(uisndid.c_str(), true);
}
// </FS:PP> FIRE-8190: Preview function for "UI Sounds" Panel

// <FS:Zi> FIRE-19539 - Include the alert messages in Prefs>Notifications>Alerts in preference Search.
// void LLFloaterPreference::onClickEnablePopup()
// {	
// 	LLScrollListCtrl& disabled_popups = getChildRef<LLScrollListCtrl>("disabled_popups");
//	
// 	std::vector<LLScrollListItem*> items = disabled_popups.getAllSelected();
// 	std::vector<LLScrollListItem*>::iterator itor;
// 	for (itor = items.begin(); itor != items.end(); ++itor)
// 	{
// 		LLNotificationTemplatePtr templatep = LLNotifications::instance().getTemplate(*(std::string*)((*itor)->getUserdata()));
// 		//gSavedSettings.setWarning(templatep->mName, TRUE);
// 		std::string notification_name = templatep->mName;
// 		LLUI::getInstance()->mSettingGroups["ignores"]->setBOOL(notification_name, TRUE);
// 	}
//	
// 	buildPopupLists();
// }

// void LLFloaterPreference::onClickDisablePopup()
// {	
// 	LLScrollListCtrl& enabled_popups = getChildRef<LLScrollListCtrl>("enabled_popups");
//	
// 	std::vector<LLScrollListItem*> items = enabled_popups.getAllSelected();
// 	std::vector<LLScrollListItem*>::iterator itor;
// 	for (itor = items.begin(); itor != items.end(); ++itor)
// 	{
// 		LLNotificationTemplatePtr templatep = LLNotifications::instance().getTemplate(*(std::string*)((*itor)->getUserdata()));
// 		templatep->mForm->setIgnored(true);
// 	}
//	
// 	buildPopupLists();
// }
// </FS:Zi>

void LLFloaterPreference::resetAllIgnored()
{
	for (LLNotifications::TemplateMap::const_iterator iter = LLNotifications::instance().templatesBegin();
		 iter != LLNotifications::instance().templatesEnd();
		 ++iter)
	{
		if (iter->second->mForm->getIgnoreType() > LLNotificationForm::IGNORE_NO)
		{
			iter->second->mForm->setIgnored(false);
		}
	}
}

void LLFloaterPreference::setAllIgnored()
{
	for (LLNotifications::TemplateMap::const_iterator iter = LLNotifications::instance().templatesBegin();
		 iter != LLNotifications::instance().templatesEnd();
		 ++iter)
	{
		if (iter->second->mForm->getIgnoreType() > LLNotificationForm::IGNORE_NO)
		{
			iter->second->mForm->setIgnored(true);
		}
	}
}

void LLFloaterPreference::onClickLogPath()
{
	std::string proposed_name(gSavedPerAccountSettings.getString("InstantMessageLogPath"));	 
	mPriorInstantMessageLogPath.clear();
	

	(new LLDirPickerThread(boost::bind(&LLFloaterPreference::changeLogPath, this, _1, _2), proposed_name))->getFile();
}

void LLFloaterPreference::changeLogPath(const std::vector<std::string>& filenames, std::string proposed_name)
{
	//Path changed
	if (proposed_name != filenames[0])
	{
		gSavedPerAccountSettings.setString("InstantMessageLogPath", filenames[0]);
		mPriorInstantMessageLogPath = proposed_name;

		// enable/disable 'Delete transcripts button
		updateDeleteTranscriptsButton();
	}
	//[FIX FIRE-2765 : SJ] Enable Reset button when own Chatlogdirectory is set
	getChildView("reset_logpath")->setEnabled(TRUE);
}

//[FIX FIRE-2765 : SJ] Making sure Reset button resets the chatlogdirectory to the default setting
void LLFloaterPreference::onClickResetLogPath()
{
	// <FS:Ansariel> FIRE-12955: Logs don't get moved when clicking reset log path button
	//gDirUtilp->setChatLogsDir(gDirUtilp->getOSUserAppDir());
	//gSavedPerAccountSettings.setString("InstantMessageLogPath", gDirUtilp->getChatLogsDir());

	mPriorInstantMessageLogPath = gDirUtilp->getChatLogsDir();
	gSavedPerAccountSettings.setString("InstantMessageLogPath", gDirUtilp->getOSUserAppDir());

	// enable/disable 'Delete transcripts button
	updateDeleteTranscriptsButton();

	getChildView("reset_logpath")->setEnabled(FALSE);
	// </FS:Ansariel>
}

bool LLFloaterPreference::moveTranscriptsAndLog()
{
	std::string instantMessageLogPath(gSavedPerAccountSettings.getString("InstantMessageLogPath"));
	std::string chatLogPath = gDirUtilp->add(instantMessageLogPath, gDirUtilp->getUserName());

	bool madeDirectory = false;

	//Does the directory really exist, if not then make it
	if(!LLFile::isdir(chatLogPath))
	{
		//mkdir success is defined as zero
		if(LLFile::mkdir(chatLogPath) != 0)
		{
			return false;
		}
		madeDirectory = true;
	}
	
	std::string originalConversationLogDir = LLConversationLog::instance().getFileName();
	std::string targetConversationLogDir = gDirUtilp->add(chatLogPath, "conversation.log");
	//Try to move the conversation log
	if(!LLConversationLog::instance().moveLog(originalConversationLogDir, targetConversationLogDir))
	{
		//Couldn't move the log and created a new directory so remove the new directory
		if(madeDirectory)
		{
			LLFile::rmdir(chatLogPath);
		}
		return false;
	}

	//Attempt to move transcripts
	std::vector<std::string> listOfTranscripts;
	std::vector<std::string> listOfFilesMoved;

	LLLogChat::getListOfTranscriptFiles(listOfTranscripts);

	if(!LLLogChat::moveTranscripts(gDirUtilp->getChatLogsDir(), 
									instantMessageLogPath, 
									listOfTranscripts,
									listOfFilesMoved))
	{
		//Couldn't move all the transcripts so restore those that moved back to their old location
		LLLogChat::moveTranscripts(instantMessageLogPath, 
			gDirUtilp->getChatLogsDir(), 
			listOfFilesMoved);

		//Move the conversation log back
		LLConversationLog::instance().moveLog(targetConversationLogDir, originalConversationLogDir);

		if(madeDirectory)
		{
			LLFile::rmdir(chatLogPath);
		}

		return false;
	}

	gDirUtilp->setChatLogsDir(instantMessageLogPath);
	gDirUtilp->updatePerAccountChatLogsDir();

	return true;
}

// <FS:Ansariel> Show email address in preferences (FIRE-1071)
//void LLFloaterPreference::setPersonalInfo(const std::string& visibility, bool im_via_email, bool is_verified_email)
void LLFloaterPreference::setPersonalInfo(const std::string& visibility, bool im_via_email, bool is_verified_email, const std::string& email)
// </FS:Ansariel> Show email address in preferences (FIRE-1071)
{
	mGotPersonalInfo = true;
	mOriginalIMViaEmail = im_via_email;
	mDirectoryVisibility = visibility;
	
	if (visibility == VISIBILITY_DEFAULT)
	{
		mOriginalHideOnlineStatus = false;
		getChildView("online_visibility")->setEnabled(TRUE); 	 
	}
	else if (visibility == VISIBILITY_HIDDEN)
	{
		mOriginalHideOnlineStatus = true;
		getChildView("online_visibility")->setEnabled(TRUE); 	 
	}
	else
	{
		mOriginalHideOnlineStatus = true;
	}
	
	getChild<LLUICtrl>("online_searchresults")->setEnabled(TRUE);
	getChildView("friends_online_notify_checkbox")->setEnabled(TRUE);
	getChild<LLUICtrl>("online_visibility")->setValue(mOriginalHideOnlineStatus); 	 
	getChild<LLUICtrl>("online_visibility")->setLabelArg("[DIR_VIS]", mDirectoryVisibility);
	getChildView("send_im_to_email")->setEnabled(is_verified_email);

    std::string tooltip;
    if (!is_verified_email)
        tooltip = getString("email_unverified_tooltip");

    getChildView("send_im_to_email")->setToolTip(tooltip);

    // *TODO: Show or hide verify email text here based on is_verified_email
    getChild<LLUICtrl>("send_im_to_email")->setValue(im_via_email);
	getChildView("favorites_on_login_check")->setEnabled(TRUE);
	//getChildView("log_path_button")->setEnabled(TRUE); // <FS:Ansariel> Does not exist as of 12-09-2014
	getChildView("chat_font_size")->setEnabled(TRUE);
	//getChildView("open_log_path_button")->setEnabled(TRUE); // <FS:Ansariel> Does not exist as of 12-09-2014
	getChildView("log_path_button-panelsetup")->setEnabled(TRUE);// second set of controls for panel_preferences_setup  -WoLf
	getChildView("open_log_path_button-panelsetup")->setEnabled(TRUE);
	std::string Chatlogsdir = gDirUtilp->getOSUserAppDir();
	
	getChildView("conversation_log_combo")->setEnabled(TRUE);	// <FS:CR>
	getChildView("LogNearbyChat")->setEnabled(TRUE);	// <FS:CR>
	//getChildView("log_nearby_chat")->setEnabled(TRUE); // <FS:Ansariel> Does not exist as of 12-09-2014
	//[FIX FIRE-2765 : SJ] Set Chatlog Reset Button on enabled when Chatlogpath isn't the default folder
	if (gSavedPerAccountSettings.getString("InstantMessageLogPath") != gDirUtilp->getOSUserAppDir())
	{
		getChildView("reset_logpath")->setEnabled(TRUE);
	}
	// <FS:Ansariel> Show email address in preferences (FIRE-1071)
	std::string display_email(email);
	if(display_email.size() > 30)
	{
		display_email.resize(30);
		display_email += "...";
	}
	getChild<LLCheckBoxCtrl>("send_im_to_email")->setLabelArg("[EMAIL]", display_email);
	// </FS:Ansariel> Show email address in preferences (FIRE-1071)

	// <FS:Ansariel> FIRE-420: Show end of last conversation in history
	getChildView("LogShowHistory")->setEnabled(TRUE);

	// <FS:Ansariel> Clear inventory cache button
	getChildView("ClearInventoryCache")->setEnabled(TRUE);

	// <FS:Ansariel> FIRE-18250: Option to disable default eye movement
	getChildView("FSStaticEyes")->setEnabled(TRUE);

	// <FS:Ansariel> FIRE-22564: Route llOwnerSay to scipt debug window
	getChildView("FSllOwnerSayToScriptDebugWindow_checkbox")->setEnabled(TRUE);

	// <FS:Ansariel> Clear Cache button actually clears per-account cache items
	getChildView("clear_webcache")->setEnabled(TRUE);

	getChild<LLUICtrl>("voice_call_friends_only_check")->setEnabled(TRUE);
	getChild<LLUICtrl>("voice_call_friends_only_check")->setValue(gSavedPerAccountSettings.getBOOL("VoiceCallsFriendsOnly"));
}


void LLFloaterPreference::refreshUI()
{
	refresh();
}

// <FS:Ansariel> Improved graphics preferences
void LLFloaterPreference::updateSliderText(LLSliderCtrl* ctrl, LLTextBox* text_box)
{
	if (text_box == NULL || ctrl== NULL)
		return;

	// get range and points when text should change
	F32 value = (F32)ctrl->getValue().asReal();
	F32 min = ctrl->getMinValue();
	F32 max = ctrl->getMaxValue();
	F32 range = max - min;
	llassert(range > 0);
	F32 midPoint = min + range / 3.0f;
	F32 highPoint = min + (2.0f * range / 3.0f);

	// choose the right text
	if (value < midPoint)
	{
		text_box->setText(LLTrans::getString("GraphicsQualityLow"));
	} 
	else if (value < highPoint)
	{
		text_box->setText(LLTrans::getString("GraphicsQualityMid"));
	}
	else
	{
		text_box->setText(LLTrans::getString("GraphicsQualityHigh"));
	}
}

void LLFloaterPreference::updateMaxNonImpostors()
{
	// Called when the IndirectMaxNonImpostors control changes
	// Responsible for fixing the slider label (IndirectMaxNonImpostorsText) and setting RenderAvatarMaxNonImpostors
	LLSliderCtrl* ctrl = getChild<LLSliderCtrl>("IndirectMaxNonImpostors",true);
	U32 value = ctrl->getValue().asInteger();

	if (0 == value || LLVOAvatar::NON_IMPOSTORS_MAX_SLIDER <= value)
	{
		value=0;
	}
	gSavedSettings.setU32("RenderAvatarMaxNonImpostors", value);
	LLVOAvatar::updateImpostorRendering(value); // make it effective immediately
	setMaxNonImpostorsText(value, getChild<LLTextBox>("IndirectMaxNonImpostorsText"));
}

void LLFloaterPreference::setMaxNonImpostorsText(U32 value, LLTextBox* text_box)
{
	if (0 == value)
	{
		text_box->setText(LLTrans::getString("no_limit"));
	}
	else
	{
		text_box->setText(llformat("%d", value));
	}
}

void LLFloaterPreference::updateMaxNonImpostorsLabel(const LLSD& newvalue)
{
	U32 value = newvalue.asInteger();

	if (0 == value || LLVOAvatar::NON_IMPOSTORS_MAX_SLIDER <= value)
	{
		value=0;
	}
	setMaxNonImpostorsText(value, getChild<LLTextBox>("IndirectMaxNonImpostorsText"));
}

void LLFloaterPreference::updateMaxComplexityLabel(const LLSD& newvalue)
{
	U32 value = newvalue.asInteger();

	LLAvatarComplexityControls::setText(value, getChild<LLTextBox>("IndirectMaxComplexityText"));
}
// </FS:Ansariel>

void LLAvatarComplexityControls::updateMax(LLSliderCtrl* slider, LLTextBox* value_label, bool short_val)
{
	// Called when the IndirectMaxComplexity control changes
	// Responsible for fixing the slider label (IndirectMaxComplexityText) and setting RenderAvatarMaxComplexity
	U32 indirect_value = slider->getValue().asInteger();
	U32 max_arc;
	
	if (INDIRECT_MAX_ARC_OFF == indirect_value)
	{
		// The 'off' position is when the slider is all the way to the right, 
		// which is a value of INDIRECT_MAX_ARC_OFF,
		// so it is necessary to set max_arc to 0 disable muted avatars.
		max_arc = 0;
	}
	else
	{
		// if this is changed, the inverse calculation in setIndirectMaxArc
		// must be changed to match
		max_arc = (U32)ll_round(exp(MIN_ARC_LOG + (ARC_LIMIT_MAP_SCALE * (indirect_value - MIN_INDIRECT_ARC_LIMIT))));
	}

	gSavedSettings.setU32("RenderAvatarMaxComplexity", (U32)max_arc);
	setText(max_arc, value_label, short_val);
}

void LLAvatarComplexityControls::setText(U32 value, LLTextBox* text_box, bool short_val)
{
	if (0 == value)
	{
		text_box->setText(LLTrans::getString("no_limit"));
	}
	else
	{
		// <FS:Ansariel> Proper number formatting with delimiter
        //std::string text_value = short_val ? llformat("%d", value / 1000) : llformat("%d", value);
        //text_box->setText(text_value);
		std::string output_string;
		LLLocale locale("");
		LLResMgr::getInstance()->getIntegerString(output_string, (short_val ? value / 1000 : value));
		text_box->setText(output_string);
	}
}

// <FS:Beq> redner time controls
void LLAvatarComplexityControls::updateMaxRenderTime(LLSliderCtrl* slider, LLTextBox* value_label, bool short_val)
{
	setRenderTimeText((F32)(FSPerfStats::renderAvatarMaxART_ns/1000), value_label, short_val);
}

void LLAvatarComplexityControls::setRenderTimeText(F32 value, LLTextBox* text_box, bool short_val)
{
	if (0 == value)
	{
		text_box->setText(LLTrans::getString("no_limit"));
	}
	else
	{
		text_box->setText(llformat("%.0f", value));
	}
}
// </FS:Beq>
void LLFloaterPreference::updateMaxComplexity()
{
	// Called when the IndirectMaxComplexity control changes
    LLAvatarComplexityControls::updateMax(
        getChild<LLSliderCtrl>("IndirectMaxComplexity"),
        getChild<LLTextBox>("IndirectMaxComplexityText"));
}

void LLFloaterPreference::updateComplexityText()
{
    LLAvatarComplexityControls::setText(gSavedSettings.getU32("RenderAvatarMaxComplexity"),
        getChild<LLTextBox>("IndirectMaxComplexityText", true));
}

bool LLFloaterPreference::loadFromFilename(const std::string& filename, std::map<std::string, std::string> &label_map)
{
    LLXMLNodePtr root;

    if (!LLXMLNode::parseFile(filename, root, NULL))
    {
        LL_WARNS() << "Unable to parse file " << filename << LL_ENDL;
        return false;
    }

    if (!root->hasName("labels"))
    {
        LL_WARNS() << filename << " is not a valid definition file" << LL_ENDL;
        return false;
    }

    LabelTable params;
    LLXUIParser parser;
    parser.readXUI(root, params, filename);

    if (params.validateBlock())
    {
        for (LLInitParam::ParamIterator<LabelDef>::const_iterator it = params.labels.begin();
            it != params.labels.end();
            ++it)
        {
            LabelDef label_entry = *it;
            label_map[label_entry.name] = label_entry.value;
        }
    }
    else
    {
        LL_WARNS() << filename << " failed to load" << LL_ENDL;
        return false;
    }

    return true;
}

void LLFloaterPreference::onChangeMaturity()
{
	U8 sim_access = gSavedSettings.getU32("PreferredMaturity");

	getChild<LLIconCtrl>("rating_icon_general")->setVisible(sim_access == SIM_ACCESS_PG
															|| sim_access == SIM_ACCESS_MATURE
															|| sim_access == SIM_ACCESS_ADULT);

	getChild<LLIconCtrl>("rating_icon_moderate")->setVisible(sim_access == SIM_ACCESS_MATURE
															|| sim_access == SIM_ACCESS_ADULT);

	getChild<LLIconCtrl>("rating_icon_adult")->setVisible(sim_access == SIM_ACCESS_ADULT);
}

std::string get_category_path(LLUUID cat_id)
{
    LLViewerInventoryCategory* cat = gInventory.getCategory(cat_id);
    std::string localized_cat_name;
    if (!LLTrans::findString(localized_cat_name, "InvFolder " + cat->getName()))
    {
        localized_cat_name = cat->getName();
    }

    if (cat->getParentUUID().notNull())
    {
        return get_category_path(cat->getParentUUID()) + " > " + localized_cat_name;
    }
    else
    {
        return localized_cat_name;
    }
}

std::string get_category_path(LLFolderType::EType cat_type)
{
    LLUUID cat_id = gInventory.findUserDefinedCategoryUUIDForType(cat_type);
    return get_category_path(cat_id);
}

void LLFloaterPreference::onChangeModelFolder()
{
    if (gInventory.isInventoryUsable())
    {
        getChild<LLTextBox>("upload_models")->setText(get_category_path(LLFolderType::FT_OBJECT));
    }
}

void LLFloaterPreference::onChangeTextureFolder()
{
    if (gInventory.isInventoryUsable())
    {
        getChild<LLTextBox>("upload_textures")->setText(get_category_path(LLFolderType::FT_TEXTURE));
    }
}

void LLFloaterPreference::onChangeSoundFolder()
{
    if (gInventory.isInventoryUsable())
    {
        getChild<LLTextBox>("upload_sounds")->setText(get_category_path(LLFolderType::FT_SOUND));
    }
}

void LLFloaterPreference::onChangeAnimationFolder()
{
    if (gInventory.isInventoryUsable())
    {
        getChild<LLTextBox>("upload_animation")->setText(get_category_path(LLFolderType::FT_ANIMATION));
    }
}

// FIXME: this will stop you from spawning the sidetray from preferences dialog on login screen
// but the UI for this will still be enabled
void LLFloaterPreference::onClickBlockList()
{
	// </FS:Ansariel> Optional standalone blocklist floater
	//LLFloaterSidePanelContainer::showPanel("people", "panel_people",
	//	LLSD().with("people_panel_tab_name", "blocked_panel"));
	BOOL saved_setting = gSavedSettings.getBOOL("FSDisableBlockListAutoOpen");
	gSavedSettings.setBOOL("FSDisableBlockListAutoOpen", FALSE);
	LLPanelBlockedList::showPanelAndSelect();
	gSavedSettings.setBOOL("FSDisableBlockListAutoOpen", saved_setting);
	// </FS:Ansariel>
}

void LLFloaterPreference::onClickProxySettings()
{
	LLFloaterReg::showInstance("prefs_proxy");
}

void LLFloaterPreference::onClickTranslationSettings()
{
	LLFloaterReg::showInstance("prefs_translation");
}

void LLFloaterPreference::onClickAutoReplace()
{
	LLFloaterReg::showInstance("prefs_autoreplace");
}

void LLFloaterPreference::onClickSpellChecker()
{
    LLFloaterReg::showInstance("prefs_spellchecker");
}

void LLFloaterPreference::onClickRenderExceptions()
{
    LLFloaterReg::showInstance("avatar_render_settings");
}

void LLFloaterPreference::onClickAdvanced()
{
	LLFloaterReg::showInstance("prefs_graphics_advanced");

	LLTabContainer* tabcontainer = getChild<LLTabContainer>("pref core");
	for (child_list_t::const_iterator iter = tabcontainer->getChildList()->begin();
		 iter != tabcontainer->getChildList()->end(); ++iter)
	{
		LLView* view = *iter;
		LLPanelPreferenceGraphics* panel = dynamic_cast<LLPanelPreferenceGraphics*>(view);
		if (panel)
		{
			panel->resetDirtyChilds();
		}
	}
}

void LLFloaterPreference::onClickActionChange()
{
    updateClickActionControls();
}

void LLFloaterPreference::onClickPermsDefault()
{
	LLFloaterReg::showInstance("perms_default");
}

void LLFloaterPreference::onClickRememberedUsernames()
{
    LLFloaterReg::showInstance("forget_username");
}

void LLFloaterPreference::onDeleteTranscripts()
{
	LLSD args;
	args["FOLDER"] = gDirUtilp->getUserName();

	LLNotificationsUtil::add("PreferenceChatDeleteTranscripts", args, LLSD(), boost::bind(&LLFloaterPreference::onDeleteTranscriptsResponse, this, _1, _2));
}

void LLFloaterPreference::onDeleteTranscriptsResponse(const LLSD& notification, const LLSD& response)
{
	if (0 == LLNotificationsUtil::getSelectedOption(notification, response))
	{
		LLLogChat::deleteTranscripts();
		updateDeleteTranscriptsButton();
	}
}

void LLFloaterPreference::onLogChatHistorySaved()
{
	LLButton * delete_transcripts_buttonp = getChild<LLButton>("delete_transcripts");

	if (!delete_transcripts_buttonp->getEnabled())
	{
		delete_transcripts_buttonp->setEnabled(true);
	}
}

// <FS:PP> Load UI Sounds tabs settings
void LLFloaterPreference::updateUISoundsControls()
{
	getChild<LLComboBox>("PlayModeUISndNewIncomingIMSession")->setValue((int)gSavedSettings.getU32("PlayModeUISndNewIncomingIMSession")); // 0, 1, 2, 3. Shared with Chat > Notifications > "When receiving Instant Messages"
	getChild<LLComboBox>("PlayModeUISndNewIncomingGroupIMSession")->setValue((int)gSavedSettings.getU32("PlayModeUISndNewIncomingGroupIMSession")); // 0, 1, 2, 3. Shared with Chat > Notifications > "When receiving Group Instant Messages"
	getChild<LLComboBox>("PlayModeUISndNewIncomingConfIMSession")->setValue((int)gSavedSettings.getU32("PlayModeUISndNewIncomingConfIMSession")); // 0, 1, 2, 3. Shared with Chat > Notifications > "When receiving AdHoc Instant Messages"
#ifdef OPENSIM
	getChild<LLTextBox>("textFSRestartOpenSim")->setVisible(TRUE);
	getChild<LLLineEditor>("UISndRestartOpenSim")->setVisible(TRUE);
	getChild<LLButton>("Prev_UISndRestartOpenSim")->setVisible(TRUE);
	getChild<LLButton>("Def_UISndRestartOpenSim")->setVisible(TRUE);
	getChild<LLCheckBoxCtrl>("PlayModeUISndRestartOpenSim")->setVisible(TRUE);
#endif
	getChild<LLComboBox>("UseLSLFlightAssist")->setValue((int)gSavedPerAccountSettings.getF32("UseLSLFlightAssist")); // Flight Assist combo box; Not sound-related, but better to place it here instead of creating whole new void

	// FIRE-9856: Mute sound effects disable plays sound from collisions and plays sound from gestures checkbox not disable after restart/relog
	bool mute_sound_effects = gSavedSettings.getBOOL("MuteSounds");
	bool mute_all_sounds = gSavedSettings.getBOOL("MuteAudio");
	getChild<LLCheckBoxCtrl>("gesture_audio_play_btn")->setEnabled(!(mute_sound_effects || mute_all_sounds));
	getChild<LLCheckBoxCtrl>("collisions_audio_play_btn")->setEnabled(!(mute_sound_effects || mute_all_sounds));
}
// </FS:PP>

void LLFloaterPreference::updateClickActionControls()
{
    const int single_clk_action = getChild<LLComboBox>("single_click_action_combo")->getValue().asInteger();
    const int double_clk_action = getChild<LLComboBox>("double_click_action_combo")->getValue().asInteger();

    // Todo: This is a very ugly way to get access to keybindings.
    // Reconsider possible options.
    // Potential option: make constructor of LLKeyConflictHandler private
    // but add a getter that will return shared pointer for specific
    // mode, pointer should only exist so long as there are external users.
    // In such case we won't need to do this 'dynamic_cast' nightmare.
    // updateTable() can also be avoided
    LLTabContainer* tabcontainer = getChild<LLTabContainer>("pref core");
    for (child_list_t::const_iterator iter = tabcontainer->getChildList()->begin();
        iter != tabcontainer->getChildList()->end(); ++iter)
    {
        LLView* view = *iter;
        LLPanelPreferenceControls* panel = dynamic_cast<LLPanelPreferenceControls*>(view);
        if (panel)
        {
            panel->setKeyBind("walk_to",
                              EMouseClickType::CLICK_LEFT,
                              KEY_NONE,
                              MASK_NONE,
                              single_clk_action == 1);
            
            panel->setKeyBind("walk_to",
                              EMouseClickType::CLICK_DOUBLELEFT,
                              KEY_NONE,
                              MASK_NONE,
                              double_clk_action == 1);
            
            panel->setKeyBind("teleport_to",
                              EMouseClickType::CLICK_DOUBLELEFT,
                              KEY_NONE,
                              MASK_NONE,
                              double_clk_action == 2);

            panel->updateAndApply();
        }
    }
}

void LLFloaterPreference::updateClickActionViews()
{
    bool click_to_walk = false;
    bool dbl_click_to_walk = false;
    bool dbl_click_to_teleport = false;

    // Todo: This is a very ugly way to get access to keybindings.
    // Reconsider possible options.
    LLTabContainer* tabcontainer = getChild<LLTabContainer>("pref core");
    for (child_list_t::const_iterator iter = tabcontainer->getChildList()->begin();
        iter != tabcontainer->getChildList()->end(); ++iter)
    {
        LLView* view = *iter;
        LLPanelPreferenceControls* panel = dynamic_cast<LLPanelPreferenceControls*>(view);
        if (panel)
        {
            click_to_walk = panel->canKeyBindHandle("walk_to",
                EMouseClickType::CLICK_LEFT,
                KEY_NONE,
                MASK_NONE);

            dbl_click_to_walk = panel->canKeyBindHandle("walk_to",
                EMouseClickType::CLICK_DOUBLELEFT,
                KEY_NONE,
                MASK_NONE);

            dbl_click_to_teleport = panel->canKeyBindHandle("teleport_to",
                EMouseClickType::CLICK_DOUBLELEFT,
                KEY_NONE,
                MASK_NONE);
        }
    }

	getChild<LLComboBox>("single_click_action_combo")->setValue((int)click_to_walk);
	getChild<LLComboBox>("double_click_action_combo")->setValue(dbl_click_to_teleport ? 2 : (int)dbl_click_to_walk);
}

void LLFloaterPreference::updateSearchableItems()
{
    mSearchDataDirty = true;
}

void LLFloaterPreference::applyUIColor(LLUICtrl* ctrl, const LLSD& param)
{
	LLUIColorTable::instance().setColor(param.asString(), LLColor4(ctrl->getValue()));
}

void LLFloaterPreference::getUIColor(LLUICtrl* ctrl, const LLSD& param)
{
	LLColorSwatchCtrl* color_swatch = (LLColorSwatchCtrl*) ctrl;
	color_swatch->setOriginal(LLUIColorTable::instance().getColor(param.asString()));
}

void LLFloaterPreference::setCacheLocation(const LLStringExplicit& location)
{
	LLUICtrl* cache_location_editor = getChild<LLUICtrl>("cache_location");
	cache_location_editor->setValue(location);
	cache_location_editor->setToolTip(location);
}

// <FS:Ansariel> Sound cache
void LLFloaterPreference::setSoundCacheLocation(const LLStringExplicit& location)
{
	LLUICtrl* cache_location_editor = getChild<LLUICtrl>("FSSoundCacheLocation");
	cache_location_editor->setValue(location);
	cache_location_editor->setToolTip(location);
}
// </FS:Ansariel>

void LLFloaterPreference::selectPanel(const LLSD& name)
{
	LLTabContainer * tab_containerp = getChild<LLTabContainer>("pref core");
	LLPanel * panel = tab_containerp->getPanelByName(name);
	if (NULL != panel)
	{
		tab_containerp->selectTabPanel(panel);
	}
}

void LLFloaterPreference::selectPrivacyPanel()
{
	selectPanel("im");
}

void LLFloaterPreference::selectChatPanel()
{
	selectPanel("chat");
}

void LLFloaterPreference::changed()
{
	getChild<LLButton>("clear_log")->setEnabled(LLConversationLog::instance().getConversations().size() > 0);

	// set 'enable' property for 'Delete transcripts...' button
	updateDeleteTranscriptsButton();

}

// <FS:Ansariel> Build fix
//void LLFloaterPreference::saveGraphicsPreset(std::string& preset)
void LLFloaterPreference::saveGraphicsPreset(const std::string& preset)
// </FS:Ansariel>
{
	mSavedGraphicsPreset = preset;
}


// <FS:Ansariel> Properly disable avatar tag setting
void LLFloaterPreference::onAvatarTagSettingsChanged()
{
	bool usernames_enabled = gSavedSettings.getBOOL("NameTagShowUsernames");
	bool legacy_enabled = gSavedSettings.getBOOL("FSNameTagShowLegacyUsernames");

	childSetEnabled("FSshow_legacyun", usernames_enabled);
	childSetEnabled("legacy_trim_check", usernames_enabled && legacy_enabled);

	bool arw_options_enabled = gSavedSettings.getBOOL("FSTagShowARW") && gSavedSettings.getS32("AvatarNameTagMode") > 0;
	childSetEnabled("FSTagShowTooComplexOnlyARW", arw_options_enabled);
	childSetEnabled("FSTagShowOwnARW", arw_options_enabled);
}
// </FS:Ansariel>

// <FS:Ansariel> Correct enabled state of Animated Script Dialogs option
void LLFloaterPreference::updateAnimatedScriptDialogs()
{
	S32 position = gSavedSettings.getS32("ScriptDialogsPosition");
	childSetEnabled("FSAnimatedScriptDialogs", position == 2 || position == 3);
}
// </FS:Ansariel>

//------------------------------Updater---------------------------------------

//<FS:HG> FIRE-6340, FIRE-6567 - Setting Bandwidth issues
//static bool handleBandwidthChanged(const LLSD& newvalue)
//{
//	gViewerThrottle.setMaxBandwidth((F32) newvalue.asReal());
//	return true;
//}

//class LLPanelPreference::Updater : public LLEventTimer
//{

//public:

//	typedef boost::function<bool(const LLSD&)> callback_t;

//	Updater(callback_t cb, F32 period)
//	:LLEventTimer(period),
//	 mCallback(cb)
//	{
//		mEventTimer.stop();
//	}

//	virtual ~Updater(){}

//	void update(const LLSD& new_value)
//	{
//		mNewValue = new_value;
//		mEventTimer.start();
//	}

//protected:

//	BOOL tick()
//	{
//		mCallback(mNewValue);
//		mEventTimer.stop();

//		return FALSE;
//	}

//private:

//	LLSD mNewValue;
//	callback_t mCallback;
//};
//---------------------------------------------------------------------------- */
//</FS:HG> FIRE-6340, FIRE-6567 - Setting Bandwidth issues

static LLPanelInjector<LLPanelPreference> t_places("panel_preference");
LLPanelPreference::LLPanelPreference()
: LLPanel()
  //<FS:HG> FIRE-6340, FIRE-6567 - Setting Bandwidth issues
  //mBandWidthUpdater(NULL)
{
	//<FS:KC> Handled centrally now
	// mCommitCallbackRegistrar.add("Pref.setControlFalse",	boost::bind(&LLPanelPreference::setControlFalse,this, _2));
	mCommitCallbackRegistrar.add("Pref.updateMediaAutoPlayCheckbox",	boost::bind(&LLPanelPreference::updateMediaAutoPlayCheckbox, this, _1));
	mCommitCallbackRegistrar.add("Pref.PrefDelete",	boost::bind(&LLPanelPreference::deletePreset, this, _2));
	mCommitCallbackRegistrar.add("Pref.PrefSave",	boost::bind(&LLPanelPreference::savePreset, this, _2));
	mCommitCallbackRegistrar.add("Pref.PrefLoad",	boost::bind(&LLPanelPreference::loadPreset, this, _2));

	// <FS:Ansariel> Customizable contact list columns
	mCommitCallbackRegistrar.add("FS.CheckContactListColumnMode", boost::bind(&LLPanelPreference::onCheckContactListColumnMode, this));
}

//virtual
BOOL LLPanelPreference::postBuild()
{
	////////////////////// PanelGeneral ///////////////////
	if (hasChild("display_names_check", TRUE))
	{
		BOOL use_people_api = gSavedSettings.getBOOL("UsePeopleAPI");
		LLCheckBoxCtrl* ctrl_display_name = getChild<LLCheckBoxCtrl>("display_names_check");
		ctrl_display_name->setEnabled(use_people_api);
		if (!use_people_api)
		{
			ctrl_display_name->setValue(FALSE);
		}
	}

	// <FS:Ansariel> Minimap pick radius transparency
	LLSliderCtrl* map_pickradius_transparency = findChild<LLSliderCtrl>("MapPickRadiusTransparency");
	if (map_pickradius_transparency)
	{
		mOriginalMapPickRadiusTransparency = LLUIColorTable::instance().getColor("MapPickRadiusColor").get().mV[VW];
		map_pickradius_transparency->setValue(mOriginalMapPickRadiusTransparency);
		map_pickradius_transparency->setCommitCallback(boost::bind(&LLPanelPreference::updateMapPickRadiusTransparency, this, _2));
	}
	// </FS:Ansariel>

	// <FS:Ansariel> Flash chat toolbar button notification
	if (hasChild("FSNotifyIMFlash", TRUE))
	{
		gSavedSettings.getControl("FSChatWindow")->getSignal()->connect(boost::bind(&LLPanelPreference::onChatWindowChanged, this));
		onChatWindowChanged();
	}
	// </FS:Ansariel>

	// <FS:Ansariel> Exodus' mouselook combat feature
	if (hasChild("FSMouselookCombatFeatures", TRUE))
	{
		gSavedSettings.getControl("EnableMouselook")->getSignal()->connect(boost::bind(&LLPanelPreference::updateMouselookCombatFeatures, this));
		gSavedSettings.getControl("FSMouselookCombatFeatures")->getSignal()->connect(boost::bind(&LLPanelPreference::updateMouselookCombatFeatures, this));
		updateMouselookCombatFeatures();
	}
	// </FS:Ansariel>

	////////////////////// PanelVoice ///////////////////
	// <FS:Ansariel> Doesn't exist as of 25-07-2014
	//if (hasChild("voice_unavailable", TRUE))
	//{
	//	BOOL voice_disabled = gSavedSettings.getBOOL("CmdLineDisableVoice");
	//	getChildView("voice_unavailable")->setVisible( voice_disabled);
	//	getChildView("enable_voice_check")->setVisible( !voice_disabled);
	//}
	// </FS:Ansariel>
	
	//////////////////////PanelSkins ///////////////////
	
	/* <FS:CR> Handled below
	if (hasChild("skin_selection", TRUE))
	{
		LLFloaterPreference::refreshSkin(this);

		// if skin is set to a skin that no longer exists (silver) set back to default
		if (getChild<LLRadioGroup>("skin_selection")->getSelectedIndex() < 0)
		{
			gSavedSettings.setString("SkinCurrent", "default");
			LLFloaterPreference::refreshSkin(this);
		}

	}
	 */

	//////////////////////PanelPrivacy ///////////////////
	if (hasChild("media_enabled", TRUE))
	{
		bool media_enabled = gSavedSettings.getBOOL("AudioStreamingMedia");
		
		getChild<LLCheckBoxCtrl>("media_enabled")->set(media_enabled);
		getChild<LLCheckBoxCtrl>("autoplay_enabled")->setEnabled(media_enabled);
	}
	if (hasChild("music_enabled", TRUE))
	{
		getChild<LLCheckBoxCtrl>("music_enabled")->set(gSavedSettings.getBOOL("AudioStreamingMusic"));
	}
	if (hasChild("media_filter"))
	{
		getChild<LLCheckBoxCtrl>("media_filter")->set(gSavedSettings.getBOOL("MediaEnableFilter"));
	}
	if (hasChild("voice_call_friends_only_check", TRUE))
	{
		getChild<LLCheckBoxCtrl>("voice_call_friends_only_check")->setCommitCallback(boost::bind(&showFriendsOnlyWarning, _1, _2));
	}
	// <FS:Ansariel> Disable running multiple viewers warning
	//if (hasChild("allow_multiple_viewer_check", TRUE))
	//{
	//	getChild<LLCheckBoxCtrl>("allow_multiple_viewer_check")->setCommitCallback(boost::bind(&showMultipleViewersWarning, _1, _2));
	//}
	// </FS:Ansariel>
	if (hasChild("favorites_on_login_check", TRUE))
	{
		getChild<LLCheckBoxCtrl>("favorites_on_login_check")->setCommitCallback(boost::bind(&handleFavoritesOnLoginChanged, _1, _2));
		// <FS:Ansariel> [FS Login Panel]
		//bool show_favorites_at_login = LLPanelLogin::getShowFavorites();
		bool show_favorites_at_login = FSPanelLogin::getShowFavorites();
		// </FS:Ansariel> [FS Login Panel]
		getChild<LLCheckBoxCtrl>("favorites_on_login_check")->setValue(show_favorites_at_login);
	}
	if (hasChild("mute_chb_label", TRUE))
	{
		getChild<LLTextBox>("mute_chb_label")->setShowCursorHand(false);
		getChild<LLTextBox>("mute_chb_label")->setSoundFlags(LLView::MOUSE_UP);
		getChild<LLTextBox>("mute_chb_label")->setClickedCallback(boost::bind(&toggleMuteWhenMinimized));
	}

	// Panel Setup (Network) -WoLf
	if (hasChild("connection_port_enabled"))
	{
		getChild<LLCheckBoxCtrl>("connection_port_enabled")->setCommitCallback(boost::bind(&showCustomPortWarning, _1, _2));
	} 
	// [/WoLf]

	//////////////////////PanelSetup ///////////////////
	//<FS:HG> FIRE-6340, FIRE-6567 - Setting Bandwidth issues
	//if (hasChild("max_bandwidth", TRUE))
	//{
	//	mBandWidthUpdater = new LLPanelPreference::Updater(boost::bind(&handleBandwidthChanged, _1), BANDWIDTH_UPDATER_TIMEOUT);
	//	gSavedSettings.getControl("ThrottleBandwidthKBPS")->getSignal()->connect(boost::bind(&LLPanelPreference::Updater::update, mBandWidthUpdater, _2));
	//}
	//</FS:HG> FIRE-6340, FIRE-6567 - Setting Bandwidth issues

#ifdef EXTERNAL_TOS
	LLRadioGroup* ext_browser_settings = getChild<LLRadioGroup>("preferred_browser_behavior");
	if (ext_browser_settings)
	{
		// turn off ability to set external/internal browser
		ext_browser_settings->setSelectedByValue(LLWeb::BROWSER_EXTERNAL_ONLY, true);
		ext_browser_settings->setEnabled(false);
	}
#endif

	////////////////////// PanelAlerts ///////////////////
	if (hasChild("OnlineOfflinetoNearbyChat", TRUE))
	{
		getChildView("OnlineOfflinetoNearbyChatHistory")->setEnabled(getChild<LLUICtrl>("OnlineOfflinetoNearbyChat")->getValue().asBoolean());
	}

	// <FS:Ansariel> Only enable Growl checkboxes if Growl is usable
	if (hasChild("notify_growl_checkbox", TRUE))
	{
		BOOL growl_enabled = gSavedSettings.getBOOL("FSEnableGrowl") && GrowlManager::isUsable();
		getChild<LLCheckBoxCtrl>("notify_growl_checkbox")->setCommitCallback(boost::bind(&LLPanelPreference::onEnableGrowlChanged, this));
		getChild<LLCheckBoxCtrl>("notify_growl_checkbox")->setEnabled(GrowlManager::isUsable());
		getChild<LLCheckBoxCtrl>("notify_growl_always_checkbox")->setEnabled(growl_enabled);
		getChild<LLCheckBoxCtrl>("FSFilterGrowlKeywordDuplicateIMs")->setEnabled(growl_enabled);
	}
	// </FS:Ansariel>

	////////////////////// PanelUI ///////////////////
	// <FS:Ansariel> Customizable contact list columns
	if (hasChild("textFriendlistColumns", TRUE))
	{
		onCheckContactListColumnMode();
	}
	// </FS:Ansariel>

	apply();
	return true;
}

LLPanelPreference::~LLPanelPreference()
{
	//<FS:HG> FIRE-6340, FIRE-6567 - Setting Bandwidth issues
	//if (mBandWidthUpdater)
	//{
	//	delete mBandWidthUpdater;
	//}
	//</FS:HG> FIRE-6340, FIRE-6567 - Setting Bandwidth issues
}
void LLPanelPreference::apply()
{
	// no-op
}

void LLPanelPreference::saveSettings()
{
	LLFloater* advanced = LLFloaterReg::findTypedInstance<LLFloater>("prefs_graphics_advanced");

	// Save the value of all controls in the hierarchy
	mSavedValues.clear();
	std::list<LLView*> view_stack;
	view_stack.push_back(this);
	if (advanced)
	{
		view_stack.push_back(advanced);
	}
	while(!view_stack.empty())
	{
		// Process view on top of the stack
		LLView* curview = view_stack.front();
		view_stack.pop_front();

		LLColorSwatchCtrl* color_swatch = dynamic_cast<LLColorSwatchCtrl *>(curview);
		if (color_swatch)
		{
			mSavedColors[color_swatch->getName()] = color_swatch->get();
		}
		else
		{
			LLUICtrl* ctrl = dynamic_cast<LLUICtrl*>(curview);
			if (ctrl)
			{
				LLControlVariable* control = ctrl->getControlVariable();
				if (control)
				{
					mSavedValues[control] = control->getValue();
				}
			}
		}
			
		// Push children onto the end of the work stack
		for (child_list_t::const_iterator iter = curview->getChildList()->begin();
			 iter != curview->getChildList()->end(); ++iter)
		{
			view_stack.push_back(*iter);
		}
	}	
}

void LLPanelPreference::showMultipleViewersWarning(LLUICtrl* checkbox, const LLSD& value)
{
    if (checkbox && checkbox->getValue())
    {
        LLNotificationsUtil::add("AllowMultipleViewers");
    }
}

void LLPanelPreference::showFriendsOnlyWarning(LLUICtrl* checkbox, const LLSD& value)
{
	if (checkbox)
	{
		gSavedPerAccountSettings.setBOOL("VoiceCallsFriendsOnly", checkbox->getValue().asBoolean());
		if (checkbox->getValue())
		{
			LLNotificationsUtil::add("FriendsAndGroupsOnly");
		}
	}
}
// Manage the custom port alert, fixes Cant Close bug. -WoLf
void LLPanelPreference::showCustomPortWarning(LLUICtrl* checkbox, const LLSD& value)
{
		LLNotificationsUtil::add("ChangeConnectionPort");
}
// [/WoLf]

void LLPanelPreference::handleFavoritesOnLoginChanged(LLUICtrl* checkbox, const LLSD& value)
{
	if (checkbox)
	{
		LLFavoritesOrderStorage::instance().showFavoritesOnLoginChanged(checkbox->getValue().asBoolean());
		if(checkbox->getValue())
		{
			LLNotificationsUtil::add("FavoritesOnLogin");
		}
	}
}

void LLPanelPreference::toggleMuteWhenMinimized()
{
	std::string mute("MuteWhenMinimized");
	gSavedSettings.setBOOL(mute, !gSavedSettings.getBOOL(mute));
	LLFloaterPreference* instance = LLFloaterReg::findTypedInstance<LLFloaterPreference>("preferences");
	if (instance)
	{
		instance->getChild<LLCheckBoxCtrl>("mute_when_minimized")->setBtnFocus();
	}
}

// <FS:Ansariel> Only enable Growl checkboxes if Growl is usable
void LLPanelPreference::onEnableGrowlChanged()
{
	BOOL growl_enabled = gSavedSettings.getBOOL("FSEnableGrowl") && GrowlManager::isUsable();
	getChild<LLCheckBoxCtrl>("notify_growl_always_checkbox")->setEnabled(growl_enabled);
	getChild<LLCheckBoxCtrl>("FSFilterGrowlKeywordDuplicateIMs")->setEnabled(growl_enabled);
}
// </FS:Ansariel>

// <FS:Ansariel> Flash chat toolbar button notification
void  LLPanelPreference::onChatWindowChanged()
{
	getChild<LLCheckBoxCtrl>("FSNotifyIMFlash")->setEnabled(gSavedSettings.getS32("FSChatWindow") == 1);
}
// </FS:Ansariel>

// <FS:Ansariel> Exodus' mouselook combat feature
void LLPanelPreference::updateMouselookCombatFeatures()
{
	bool enabled = gSavedSettings.getBOOL("EnableMouselook") && gSavedSettings.getBOOL("FSMouselookCombatFeatures");
	getChild<LLCheckBoxCtrl>("ExodusMouselookIFF")->setEnabled(enabled);
	getChild<LLSliderCtrl>("ExodusMouselookIFFRange")->setEnabled(enabled);
}
// </FS:Ansariel>

// <FS:Ansariel> Minimap pick radius transparency
void LLPanelPreference::updateMapPickRadiusTransparency(const LLSD& value)
{
	static LLColorSwatchCtrl* color_swatch = getChild<LLColorSwatchCtrl>("MapPickRadiusColor");

	LLUIColorTable& color_table = LLUIColorTable::instance();
	LLColor4 color = color_table.getColor("MapPickRadiusColor").get();
	color.mV[VW] = value.asReal();
	color_table.setColor("MapPickRadiusColor", color);
	color_swatch->set(color);
}
// </FS:Ansariel>

// <FS:Ansariel> Customizable contact list columns
void LLPanelPreference::onCheckContactListColumnMode()
{
	childSetEnabled("FSFriendListColumnShowUserName", gSavedSettings.getBOOL("FSFriendListColumnShowDisplayName") || gSavedSettings.getBOOL("FSFriendListColumnShowFullName"));
	childSetEnabled("FSFriendListColumnShowDisplayName", gSavedSettings.getBOOL("FSFriendListColumnShowUserName") || gSavedSettings.getBOOL("FSFriendListColumnShowFullName"));
	childSetEnabled("FSFriendListColumnShowFullName", gSavedSettings.getBOOL("FSFriendListColumnShowUserName") || gSavedSettings.getBOOL("FSFriendListColumnShowDisplayName"));
}
// </FS:Ansariel>

void LLPanelPreference::cancel()
{
	LLPresetsManager::instance().setIsLoadingPreset(true); // <FS:Ansariel> Graphic preset controls independent from XUI

	for (control_values_map_t::iterator iter =  mSavedValues.begin();
		 iter !=  mSavedValues.end(); ++iter)
	{
		LLControlVariable* control = iter->first;
		LLSD ctrl_value = iter->second;

		if((control->getName() == "InstantMessageLogPath") && (ctrl_value.asString() == ""))
		{
			continue;
		}

		control->set(ctrl_value);
	}

	for (string_color_map_t::iterator iter = mSavedColors.begin();
		 iter != mSavedColors.end(); ++iter)
	{
		LLColorSwatchCtrl* color_swatch = findChild<LLColorSwatchCtrl>(iter->first);
		if (color_swatch)
		{
			color_swatch->set(iter->second);
			color_swatch->onCommit();
		}
	}

	// <FS:Ansariel> Minimap pick radius transparency
	LLSliderCtrl* map_pickradius_transparency = findChild<LLSliderCtrl>("MapPickRadiusTransparency");
	if (map_pickradius_transparency)
	{
		map_pickradius_transparency->setValue(mOriginalMapPickRadiusTransparency);
	}
	// </FS:Ansariel>

	LLPresetsManager::instance().setIsLoadingPreset(false); // <FS:Ansariel> Graphic preset controls indepentent from XUI
}

//<FS:KC> Handled centrally now
/*
void LLPanelPreference::setControlFalse(const LLSD& user_data)
{
	std::string control_name = user_data.asString();
	LLControlVariable* control = findControl(control_name);
	
	if (control)
		control->set(LLSD(FALSE));
}
*/

void LLPanelPreference::updateMediaAutoPlayCheckbox(LLUICtrl* ctrl)
{
	std::string name = ctrl->getName();

	// Disable "Allow Media to auto play" only when both
	// "Streaming Music" and "Media" are unchecked. STORM-513.
	if ((name == "enable_music") || (name == "enable_media"))
	{
		bool music_enabled = getChild<LLCheckBoxCtrl>("enable_music")->get();
		bool media_enabled = getChild<LLCheckBoxCtrl>("enable_media")->get();

		getChild<LLCheckBoxCtrl>("media_auto_play_combo")->setEnabled(music_enabled || media_enabled);
	}
}

void LLPanelPreference::deletePreset(const LLSD& user_data)
{
	LLFloaterReg::showInstance("delete_pref_preset", user_data.asString());
}

void LLPanelPreference::savePreset(const LLSD& user_data)
{
	LLFloaterReg::showInstance("save_pref_preset", user_data.asString());
}

void LLPanelPreference::loadPreset(const LLSD& user_data)
{
	LLFloaterReg::showInstance("load_pref_preset", user_data.asString());
}

void LLPanelPreference::setHardwareDefaults()
{
}

class LLPanelPreferencePrivacy : public LLPanelPreference
{
public:
	LLPanelPreferencePrivacy()
	{
		mAccountIndependentSettings.push_back("AutoDisengageMic");

		mAutoresponseItem = gSavedPerAccountSettings.getString("FSAutoresponseItemUUID");
	}

	/*virtual*/ void saveSettings()
	{
		LLPanelPreference::saveSettings();

		// Don't save (=erase from the saved values map) per-account privacy settings
		// if we're not logged in, otherwise they will be reset to defaults on log off.
		if (LLStartUp::getStartupState() != STATE_STARTED)
		{
			// Erase only common settings, assuming there are no color settings on Privacy page.
			for (control_values_map_t::iterator it = mSavedValues.begin(); it != mSavedValues.end(); )
			{
				const std::string setting = it->first->getName();
				if (find(mAccountIndependentSettings.begin(),
					mAccountIndependentSettings.end(), setting) == mAccountIndependentSettings.end())
				{
					mSavedValues.erase(it++);
				}
				else
				{
					++it;
				}
			}
		}
	}

	// <FS:Ansariel> Send inventory item on autoresponse
	/*virtual*/ void apply()
	{
		LLPanelPreference::apply();
		if (LLStartUp::getStartupState() == STATE_STARTED)
		{
			gSavedPerAccountSettings.setString("FSAutoresponseItemUUID", mAutoresponseItem);
		}
	}
	// </FS:Ansariel>

	// <FS:Ansariel> DebugLookAt checkbox status not working properly
	/*virtual*/ BOOL postBuild()
	{
		getChild<LLUICtrl>("showlookat")->setCommitCallback(boost::bind(&LLPanelPreferencePrivacy::onClickDebugLookAt, this, _2));
		gSavedPerAccountSettings.getControl("DebugLookAt")->getSignal()->connect(boost::bind(&LLPanelPreferencePrivacy::onChangeDebugLookAt, this));
		onChangeDebugLookAt();

		mInvDropTarget = getChild<FSCopyTransInventoryDropTarget>("autoresponse_item");
		mInvDropTarget->setDADCallback(boost::bind(&LLPanelPreferencePrivacy::onDADAutoresponseItem, this, _1));
		getChild<LLButton>("clear_autoresponse_item")->setCommitCallback(boost::bind(&LLPanelPreferencePrivacy::onClearAutoresponseItem, this));

		return LLPanelPreference::postBuild();
	}
	// </FS:Ansariel>

	// <FS:Ansariel> Send inventory item on autoresponse
	/* virtual */ void onOpen(const LLSD& key)
	{
		LLButton* clear_item_btn = getChild<LLButton>("clear_autoresponse_item");
		clear_item_btn->setEnabled(FALSE);
		if (LLStartUp::getStartupState() == STATE_STARTED)
		{
			mAutoresponseItem = gSavedPerAccountSettings.getString("FSAutoresponseItemUUID");
			LLUUID item_id(mAutoresponseItem);
			if (item_id.isNull())
			{
				mInvDropTarget->setText(getString("AutoresponseItemNotSet"));
			}
			else
			{
				clear_item_btn->setEnabled(TRUE);
				LLInventoryObject* item = gInventory.getObject(item_id);
				if (item)
				{
					mInvDropTarget->setText(item->getName());
				}
				else
				{
					mInvDropTarget->setText(getString("AutoresponseItemNotAvailable"));
				}
			}
		}
		else
		{
			mInvDropTarget->setText(getString("AutoresponseItemNotLoggedIn"));
		}
	}
	// </FS:Ansariel>

private:
	std::list<std::string> mAccountIndependentSettings;

	// <FS:Ansariel> Send inventory item on autoresponse
	FSCopyTransInventoryDropTarget*	mInvDropTarget;
	std::string						mAutoresponseItem;

	// <FS:Ansariel> DebugLookAt checkbox status not working properly
	void onChangeDebugLookAt()
	{
		getChild<LLCheckBoxCtrl>("showlookat")->set(gSavedPerAccountSettings.getS32("DebugLookAt") == 0 ? FALSE : TRUE);
	}

	void onClickDebugLookAt(const LLSD& value)
	{
		gSavedPerAccountSettings.setS32("DebugLookAt", value.asBoolean());
	}
	// </FS:Ansariel>

	// <FS:Ansariel> Send inventory item on autoresponse
	void onDADAutoresponseItem(const LLUUID& item_id)
	{
		LLInventoryObject* item = gInventory.getObject(item_id);
		if (item)
		{
			mInvDropTarget->setText(item->getName());
			mAutoresponseItem = item_id.asString();
			childSetEnabled("clear_autoresponse_item", true);
		}
	}

	void onClearAutoresponseItem()
	{
		mAutoresponseItem = "";
		mInvDropTarget->setText(getString("AutoresponseItemNotSet"));
		childSetEnabled("clear_autoresponse_item", false);
	}
	// </FS:Ansariel>
};

static LLPanelInjector<LLPanelPreferenceGraphics> t_pref_graph("panel_preference_graphics");
static LLPanelInjector<LLPanelPreferencePrivacy> t_pref_privacy("panel_preference_privacy");

BOOL LLPanelPreferenceGraphics::postBuild()
{
	// <FS:Ansariel> Improved graphics preferences
	//LLFloaterReg::showInstance("prefs_graphics_advanced");
	//LLFloaterReg::hideInstance("prefs_graphics_advanced");
	// </FS:Ansariel>

	// <FS:Ansariel> Advanced graphics preferences
// Don't do this on Mac as their braindead GL versioning
// sets this when 8x and 16x are indeed available
//
#if !LL_DARWIN
	if (gGLManager.mIsIntel || gGLManager.mGLVersion < 3.f)
	{ //remove FSAA settings above "4x"
		LLComboBox* combo = getChild<LLComboBox>("fsaa");
		combo->remove("8x");
		combo->remove("16x");
	}

	LLCheckBoxCtrl *use_HiDPI = getChild<LLCheckBoxCtrl>("use HiDPI");
	use_HiDPI->setEnabled(FALSE);
#endif
	// </FS:Ansariel>

	resetDirtyChilds();
	setPresetText();

	LLPresetsManager* presetsMgr = LLPresetsManager::getInstance();
    presetsMgr->setPresetListChangeCallback(boost::bind(&LLPanelPreferenceGraphics::onPresetsListChange, this));
    presetsMgr->createMissingDefault(PRESETS_GRAPHIC); // a no-op after the first time, but that's ok
    

// <FS:CR> Hide this until we have fullscreen mode functional on OSX again
#ifdef LL_DARWIN
	getChild<LLCheckBoxCtrl>("Fullscreen Mode")->setVisible(FALSE);
#endif // LL_DARWIN
// </FS:CR>

	return LLPanelPreference::postBuild();
}
void LLPanelPreferenceGraphics::draw()
{
	// <FS:Ansariel> Graphic preset controls independent from XUI
	//setPresetText();
	LLPanelPreference::draw();
}

void LLPanelPreferenceGraphics::onPresetsListChange()
{
	resetDirtyChilds();
	setPresetText();

	//LLFloaterPreference* instance = LLFloaterReg::findTypedInstance<LLFloaterPreference>("preferences");
	//if (instance && !gSavedSettings.getString("PresetGraphicActive").empty())
	//{
	//	instance->saveSettings(); //make cancel work correctly after changing the preset
	//}
	//else
	//{
	//	std::string dummy;
	//	instance->saveGraphicsPreset(dummy);
	//}
}

void LLPanelPreferenceGraphics::setPresetText()
{
	// <FS:Ansariel> Performance improvement
	//LLTextBox* preset_text = getChild<LLTextBox>("preset_text");
	static LLTextBox* preset_text = getChild<LLTextBox>("preset_text");
	// </FS:Ansariel>

	std::string preset_graphic_active = gSavedSettings.getString("PresetGraphicActive");

	// <FS:Ansariel> Fix resetting graphics preset on cancel
	//if (!preset_graphic_active.empty() && preset_graphic_active != preset_text->getText())
	//{
	//	LLFloaterPreference* instance = LLFloaterReg::findTypedInstance<LLFloaterPreference>("preferences");
	//	if (instance)
	//	{
	//		instance->saveGraphicsPreset(preset_graphic_active);
	//	}
	//}
	// </FS:Ansariel>

	// <FS:Ansariel> Graphic preset controls independent from XUI
    //if (hasDirtyChilds() && !preset_graphic_active.empty())
	//{
	//	gSavedSettings.setString("PresetGraphicActive", "");
	//	preset_graphic_active.clear();
	//	// This doesn't seem to cause an infinite recursion.  This trigger is needed to cause the pulldown
	//	// panel to update.
	//	LLPresetsManager::getInstance()->triggerChangeSignal();
	//}
	// </FS:Ansariel>

	if (!preset_graphic_active.empty())
	{
		if (preset_graphic_active == PRESETS_DEFAULT)
		{
			preset_graphic_active = LLTrans::getString(PRESETS_DEFAULT);
		}
		preset_text->setText(preset_graphic_active);
	}
	else
	{
		preset_text->setText(LLTrans::getString("none_paren_cap"));
	}

	preset_text->resetDirty();
}

bool LLPanelPreferenceGraphics::hasDirtyChilds()
{
	LLFloater* advanced = LLFloaterReg::findTypedInstance<LLFloater>("prefs_graphics_advanced");
	std::list<LLView*> view_stack;
	view_stack.push_back(this);
	if (advanced)
	{
		view_stack.push_back(advanced);
	}
	while(!view_stack.empty())
	{
		// Process view on top of the stack
		LLView* curview = view_stack.front();
		view_stack.pop_front();

		LLUICtrl* ctrl = dynamic_cast<LLUICtrl*>(curview);
		if (ctrl)
		{
			if (ctrl->isDirty())
			{
				LLControlVariable* control = ctrl->getControlVariable();
				if (control)
				{
					std::string control_name = control->getName();
					if (!control_name.empty())
					{
						return true;
					}
				}
			}
		}
		// Push children onto the end of the work stack
		for (child_list_t::const_iterator iter = curview->getChildList()->begin();
			 iter != curview->getChildList()->end(); ++iter)
		{
			view_stack.push_back(*iter);
		}
	}	
	return false;
}

void LLPanelPreferenceGraphics::resetDirtyChilds()
{
	LLFloater* advanced = LLFloaterReg::findTypedInstance<LLFloater>("prefs_graphics_advanced");
	std::list<LLView*> view_stack;
	view_stack.push_back(this);
	if (advanced)
	{
		view_stack.push_back(advanced);
	}
	while(!view_stack.empty())
	{
		// Process view on top of the stack
		LLView* curview = view_stack.front();
		view_stack.pop_front();

		LLUICtrl* ctrl = dynamic_cast<LLUICtrl*>(curview);
		if (ctrl)
		{
			ctrl->resetDirty();
		}
		// Push children onto the end of the work stack
		for (child_list_t::const_iterator iter = curview->getChildList()->begin();
			 iter != curview->getChildList()->end(); ++iter)
		{
			view_stack.push_back(*iter);
		}
	}	
}

void LLPanelPreferenceGraphics::cancel()
{
	// <FS:Ansariel> Improved graphics preferences
	resetDirtyChilds();
	LLPanelPreference::cancel();
}
void LLPanelPreferenceGraphics::saveSettings()
{
	resetDirtyChilds();
	// <FS:Ansariel> Improved graphics preferences; We don't need this
	//std::string preset_graphic_active = gSavedSettings.getString("PresetGraphicActive");
	//if (preset_graphic_active.empty())
	//{
	//	LLFloaterPreference* instance = LLFloaterReg::findTypedInstance<LLFloaterPreference>("preferences");
	//	if (instance)
	//	{
	//		//don't restore previous preset after closing Preferences
	//		instance->saveGraphicsPreset(preset_graphic_active);
	//	}
	//}
	// </FS:Ansariel>
	LLPanelPreference::saveSettings();
}
void LLPanelPreferenceGraphics::setHardwareDefaults()
{
	resetDirtyChilds();
	// <FS:Ansariel> Improved graphics preferences
	LLPanelPreference::setHardwareDefaults();
}

//------------------------LLPanelPreferenceControls--------------------------------
static LLPanelInjector<LLPanelPreferenceControls> t_pref_contrls("panel_preference_controls");

LLPanelPreferenceControls::LLPanelPreferenceControls()
    :LLPanelPreference(),
    mEditingColumn(-1),
    mEditingMode(0)
{
    // MODE_COUNT - 1 because there are currently no settings assigned to 'saved settings'.
    for (U32 i = 0; i < LLKeyConflictHandler::MODE_COUNT - 1; ++i)
    {
        mConflictHandler[i].setLoadMode((LLKeyConflictHandler::ESourceMode)i);
    }
}

LLPanelPreferenceControls::~LLPanelPreferenceControls()
{
}

BOOL LLPanelPreferenceControls::postBuild()
{
    // populate list of controls
    pControlsTable = getChild<LLScrollListCtrl>("controls_list");
    pKeyModeBox = getChild<LLComboBox>("key_mode");

    pControlsTable->setCommitCallback(boost::bind(&LLPanelPreferenceControls::onListCommit, this));
    pKeyModeBox->setCommitCallback(boost::bind(&LLPanelPreferenceControls::onModeCommit, this));
    getChild<LLButton>("restore_defaults")->setCommitCallback(boost::bind(&LLPanelPreferenceControls::onRestoreDefaultsBtn, this));

    return TRUE;
}

void LLPanelPreferenceControls::regenerateControls()
{
    mEditingMode = pKeyModeBox->getValue().asInteger();
    mConflictHandler[mEditingMode].loadFromSettings((LLKeyConflictHandler::ESourceMode)mEditingMode);
    populateControlTable();
}

bool LLPanelPreferenceControls::addControlTableColumns(const std::string &filename)
{
    LLXMLNodePtr xmlNode;
    LLScrollListCtrl::Contents contents;
    if (!LLUICtrlFactory::getLayeredXMLNode(filename, xmlNode))
    {
        LL_WARNS() << "Failed to load " << filename << LL_ENDL;
        return false;
    }
    LLXUIParser parser;
    parser.readXUI(xmlNode, contents, filename);

    if (!contents.validateBlock())
    {
        return false;
    }

    for (LLInitParam::ParamIterator<LLScrollListColumn::Params>::const_iterator col_it = contents.columns.begin();
        col_it != contents.columns.end();
        ++col_it)
    {
        pControlsTable->addColumn(*col_it);
    }

    return true;
}

bool LLPanelPreferenceControls::addControlTableRows(const std::string &filename)
{
    LLXMLNodePtr xmlNode;
    LLScrollListCtrl::Contents contents;
    if (!LLUICtrlFactory::getLayeredXMLNode(filename, xmlNode))
    {
        LL_WARNS() << "Failed to load " << filename << LL_ENDL;
        return false;
    }
    LLXUIParser parser;
    parser.readXUI(xmlNode, contents, filename);

    if (!contents.validateBlock())
    {
        return false;
    }

    LLScrollListCell::Params cell_params;
    // init basic cell params
    cell_params.font = LLFontGL::getFontSansSerif();
    cell_params.font_halign = LLFontGL::LEFT;
    cell_params.column = "";
    cell_params.value = "";


    for (LLInitParam::ParamIterator<LLScrollListItem::Params>::const_iterator row_it = contents.rows.begin();
        row_it != contents.rows.end();
        ++row_it)
    {
        std::string control = row_it->value.getValue().asString();
        if (!control.empty() && control != "menu_separator")
        {
            bool show = true;
            bool enabled = mConflictHandler[mEditingMode].canAssignControl(control);
            if (!enabled)
            {
                // If empty: this is a placeholder to make sure user won't assign
                // value by accident, don't show it
                // If not empty: predefined control combination user should see
                // to know that combination is reserved
                show = !mConflictHandler[mEditingMode].isControlEmpty(control);
                // example: teleport_to and walk_to in first person view, and
                // sitting related functions, see generatePlaceholders()
            }

            if (show)
            {
                // At the moment viewer is hardcoded to assume that columns are named as lst_ctrl%d
                LLScrollListItem::Params item_params(*row_it);
                item_params.enabled.setValue(enabled);

                S32 num_columns = pControlsTable->getNumColumns();
                for (S32 col = 1; col < num_columns; col++)
                {
                    cell_params.column = llformat("lst_ctrl%d", col);
                    cell_params.value = mConflictHandler[mEditingMode].getControlString(control, col - 1);
                    item_params.columns.add(cell_params);
                }
                pControlsTable->addRow(item_params, EAddPosition::ADD_BOTTOM);
            }
        }
        else
        {
            // Separator example:
            // <rows
            //  enabled = "false">
            //  <columns
            //   type = "icon"
            //   color = "0 0 0 0.7"
            //   halign = "center"
            //   value = "menu_separator"
            //   column = "lst_action" / >
            //</rows>
            pControlsTable->addRow(*row_it, EAddPosition::ADD_BOTTOM);
        }
    }
    return true;
}

void LLPanelPreferenceControls::addControlTableSeparator()
{
    LLScrollListItem::Params separator_params;
    separator_params.enabled(false);
    LLScrollListCell::Params column_params;
    column_params.type = "icon";
    column_params.value = "menu_separator";
    column_params.column = "lst_action";
    column_params.color = LLColor4(0.f, 0.f, 0.f, 0.7f);
    column_params.font_halign = LLFontGL::HCENTER;
    separator_params.columns.add(column_params);
    pControlsTable->addRow(separator_params, EAddPosition::ADD_BOTTOM);
}

void LLPanelPreferenceControls::populateControlTable()
{
    pControlsTable->clearRows();
    pControlsTable->clearColumns();

    // Add columns
    std::string filename;
    switch ((LLKeyConflictHandler::ESourceMode)mEditingMode)
    {
    case LLKeyConflictHandler::MODE_THIRD_PERSON:
    case LLKeyConflictHandler::MODE_FIRST_PERSON:
    case LLKeyConflictHandler::MODE_EDIT_AVATAR:
    case LLKeyConflictHandler::MODE_SITTING:
        filename = "control_table_contents_columns_basic.xml";
        break;
    default:
        {
            // Either unknown mode or MODE_SAVED_SETTINGS
            // It doesn't have UI or actual settings yet
            LL_WARNS() << "Unimplemented mode" << LL_ENDL;

            // Searchable columns were removed, mark searchables for an update
            LLFloaterPreference* instance = LLFloaterReg::findTypedInstance<LLFloaterPreference>("preferences");
            if (instance)
            {
                instance->updateSearchableItems();
            }
            return;
        }
    }
    addControlTableColumns(filename);

    // Add rows.
    // Each file represents individual visual group (movement/camera/media...)
    if (mEditingMode == LLKeyConflictHandler::MODE_FIRST_PERSON)
    {
        // Don't display whole camera and editing groups
        addControlTableRows("control_table_contents_movement.xml");
        addControlTableSeparator();
        addControlTableRows("control_table_contents_media.xml");
    }
    // MODE_THIRD_PERSON; MODE_EDIT_AVATAR; MODE_SITTING
    else if (mEditingMode < LLKeyConflictHandler::MODE_SAVED_SETTINGS)
    {
        // In case of 'sitting' mode, movements still apply due to vehicles
        // but walk_to is not supported and will be hidden by addControlTableRows
        addControlTableRows("control_table_contents_movement.xml");
        addControlTableSeparator();

        addControlTableRows("control_table_contents_camera.xml");
        addControlTableSeparator();

        addControlTableRows("control_table_contents_editing.xml");
        addControlTableSeparator();

        addControlTableRows("control_table_contents_media.xml");
    }
    else
    {
        LL_WARNS() << "Unimplemented mode" << LL_ENDL;
    }

    // Searchable columns were removed and readded, mark searchables for an update
    // Note: at the moment tables/lists lack proper llsearchableui support
    LLFloaterPreference* instance = LLFloaterReg::findTypedInstance<LLFloaterPreference>("preferences");
    if (instance)
    {
        instance->updateSearchableItems();
    }
}

void LLPanelPreferenceControls::updateTable()
{
    mEditingControl.clear();
    std::vector<LLScrollListItem*> list = pControlsTable->getAllData();
    for (S32 i = 0; i < list.size(); ++i)
    {
        std::string control = list[i]->getValue();
        if (!control.empty())
        {
            LLScrollListCell* cell = NULL;

            S32 num_columns = pControlsTable->getNumColumns();
            for (S32 col = 1; col < num_columns; col++)
            {
                cell = list[i]->getColumn(col);
                cell->setValue(mConflictHandler[mEditingMode].getControlString(control, col - 1));
            }
        }
    }
    pControlsTable->deselectAllItems();
}

void LLPanelPreferenceControls::apply()
{
    for (U32 i = 0; i < LLKeyConflictHandler::MODE_COUNT - 1; ++i)
    {
        if (mConflictHandler[i].hasUnsavedChanges())
        {
            mConflictHandler[i].saveToSettings();
        }
    }
}

void LLPanelPreferenceControls::cancel()
{
    for (U32 i = 0; i < LLKeyConflictHandler::MODE_COUNT - 1; ++i)
    {
        if (mConflictHandler[i].hasUnsavedChanges())
        {
            mConflictHandler[i].clear();
        }
    }
    pControlsTable->clearRows();
    pControlsTable->clearColumns();
}

void LLPanelPreferenceControls::saveSettings()
{
    for (U32 i = 0; i < LLKeyConflictHandler::MODE_COUNT - 1; ++i)
    {
        if (mConflictHandler[i].hasUnsavedChanges())
        {
            mConflictHandler[i].saveToSettings();
            mConflictHandler[i].clear();
        }
    }

    S32 mode = pKeyModeBox->getValue().asInteger();
    if (mConflictHandler[mode].empty() || pControlsTable->isEmpty())
    {
        regenerateControls();
    }
}

void LLPanelPreferenceControls::resetDirtyChilds()
{
    regenerateControls();
}

void LLPanelPreferenceControls::onListCommit()
{
    LLScrollListItem* item = pControlsTable->getFirstSelected();
    if (item == NULL)
    {
        return;
    }

    std::string control = item->getValue();

    if (control.empty())
    {
        pControlsTable->deselectAllItems();
        return;
    }

    if (!mConflictHandler[mEditingMode].canAssignControl(control))
    {
        pControlsTable->deselectAllItems();
        return;
    }

    S32 cell_ind = item->getSelectedCell();
    if (cell_ind <= 0)
    {
        pControlsTable->deselectAllItems();
        return;
    }

    // List does not tell us what cell was clicked, so we have to figure it out manually, but
    // fresh mouse coordinates are not yet accessible during onCommit() and there are other issues,
    // so we cheat: remember item user clicked at, trigger 'key dialog' on hover that comes next,
    // use coordinates from hover to calculate cell

    LLScrollListCell* cell = item->getColumn(cell_ind);
    if (cell)
    {
        LLSetKeyBindDialog* dialog = LLFloaterReg::getTypedInstance<LLSetKeyBindDialog>("keybind_dialog", LLSD());
        if (dialog)
        {
            mEditingControl = control;
            mEditingColumn = cell_ind;
            dialog->setParent(this, pControlsTable, DEFAULT_KEY_FILTER);

            LLFloater* root_floater = gFloaterView->getParentFloater(this);
            if (root_floater)
                root_floater->addDependentFloater(dialog);
            dialog->openFloater();
            dialog->setFocus(TRUE);
        }
    }
    else
    {
        pControlsTable->deselectAllItems();
    }
}

void LLPanelPreferenceControls::onModeCommit()
{
    mEditingMode = pKeyModeBox->getValue().asInteger();
    if (mConflictHandler[mEditingMode].empty())
    {
        // opening for first time
        mConflictHandler[mEditingMode].loadFromSettings((LLKeyConflictHandler::ESourceMode)mEditingMode);
    }
    populateControlTable();
}

void LLPanelPreferenceControls::onRestoreDefaultsBtn()
{
    LLNotificationsUtil::add("PreferenceControlsDefaults", LLSD(), LLSD(), boost::bind(&LLPanelPreferenceControls::onRestoreDefaultsResponse, this, _1, _2));
}

void LLPanelPreferenceControls::onRestoreDefaultsResponse(const LLSD& notification, const LLSD& response)
{
    S32 option = LLNotificationsUtil::getSelectedOption(notification, response);
    switch(option)
    {
    case 0: // All
        for (U32 i = 0; i < LLKeyConflictHandler::MODE_COUNT - 1; ++i)
        {
            mConflictHandler[i].resetToDefaults();
            // Apply changes to viewer as 'temporary'
            mConflictHandler[i].saveToSettings(true);

            // notify comboboxes in move&view about potential change
            LLFloaterPreference* instance = LLFloaterReg::findTypedInstance<LLFloaterPreference>("preferences");
            if (instance)
            {
                instance->updateClickActionViews();
            }
        }

        updateTable();
        break;
    case 1: // Current
        mConflictHandler[mEditingMode].resetToDefaults();
        // Apply changes to viewer as 'temporary'
        mConflictHandler[mEditingMode].saveToSettings(true);

        if (mEditingMode == LLKeyConflictHandler::MODE_THIRD_PERSON)
        {
            // notify comboboxes in move&view about potential change
            LLFloaterPreference* instance = LLFloaterReg::findTypedInstance<LLFloaterPreference>("preferences");
            if (instance)
            {
                instance->updateClickActionViews();
            }
        }

        updateTable();
        break;
    case 2: // Cancel
    default:
        //exit;
        break;
    }
}

// Bypass to let Move & view read values without need to create own key binding handler
// Assumes third person view
// Might be better idea to just move whole mConflictHandler into LLFloaterPreference
bool LLPanelPreferenceControls::canKeyBindHandle(const std::string &control, EMouseClickType click, KEY key, MASK mask)
{
    S32 mode = LLKeyConflictHandler::MODE_THIRD_PERSON;
    if (mConflictHandler[mode].empty())
    {
        // opening for first time
        mConflictHandler[mode].loadFromSettings(LLKeyConflictHandler::MODE_THIRD_PERSON);
    }

    return mConflictHandler[mode].canHandleControl(control, click, key, mask);
}

// Bypass to let Move & view modify values without need to create own key binding handler
// Assumes third person view
// Might be better idea to just move whole mConflictHandler into LLFloaterPreference
void LLPanelPreferenceControls::setKeyBind(const std::string &control, EMouseClickType click, KEY key, MASK mask, bool set)
{
    S32 mode = LLKeyConflictHandler::MODE_THIRD_PERSON;
    if (mConflictHandler[mode].empty())
    {
        // opening for first time
        mConflictHandler[mode].loadFromSettings(LLKeyConflictHandler::MODE_THIRD_PERSON);
    }

    if (!mConflictHandler[mode].canAssignControl(mEditingControl))
    {
        return;
    }

    bool already_recorded = mConflictHandler[mode].canHandleControl(control, click, key, mask);
    if (set)
    {
        if (already_recorded)
        {
            // nothing to do
            return;
        }

        // find free spot to add data, if no free spot, assign to first
        S32 index = 0;
        for (S32 i = 0; i < 3; i++)
        {
            if (mConflictHandler[mode].getControl(control, i).isEmpty())
            {
                index = i;
                break;
            }
        }
        // At the moment 'ignore_mask' mask is mostly ignored, a placeholder
        // Todo: implement it since it's preferable for things like teleport to match
        // mask exactly but for things like running to ignore additional masks
        // Ideally this needs representation in keybindings UI
        bool ignore_mask = true;
        mConflictHandler[mode].registerControl(control, index, click, key, mask, ignore_mask);
    }
    else if (!set)
    {
        if (!already_recorded)
        {
            // nothing to do
            return;
        }

        // find specific control and reset it
        for (S32 i = 0; i < 3; i++)
        {
            LLKeyData data = mConflictHandler[mode].getControl(control, i);
            if (data.mMouse == click && data.mKey == key && data.mMask == mask)
            {
                mConflictHandler[mode].clearControl(control, i);
            }
        }
    }
}

void LLPanelPreferenceControls::updateAndApply()
{
    S32 mode = LLKeyConflictHandler::MODE_THIRD_PERSON;
    mConflictHandler[mode].saveToSettings(true);
    updateTable();
}

// from LLSetKeybindDialog's interface
bool LLPanelPreferenceControls::onSetKeyBind(EMouseClickType click, KEY key, MASK mask, bool all_modes)
{
    if (!mConflictHandler[mEditingMode].canAssignControl(mEditingControl))
    {
        return true;
    }

    if ( mEditingColumn > 0)
    {
        if (all_modes)
        {
            for (U32 i = 0; i < LLKeyConflictHandler::MODE_COUNT - 1; ++i)
            {
                if (mConflictHandler[i].empty())
                {
                    mConflictHandler[i].loadFromSettings((LLKeyConflictHandler::ESourceMode)i);
                }
                mConflictHandler[i].registerControl(mEditingControl, mEditingColumn - 1, click, key, mask, true);
                // Apply changes to viewer as 'temporary'
                mConflictHandler[i].saveToSettings(true);
            }
        }
        else
        {
            mConflictHandler[mEditingMode].registerControl(mEditingControl, mEditingColumn - 1, click, key, mask, true);
            // Apply changes to viewer as 'temporary'
            mConflictHandler[mEditingMode].saveToSettings(true);
        }
    }

    updateTable();

    if ((mEditingMode == LLKeyConflictHandler::MODE_THIRD_PERSON || all_modes)
        && (mEditingControl == "walk_to"
            || mEditingControl == "teleport_to"
            || click == CLICK_LEFT
            || click == CLICK_DOUBLELEFT))
    {
        // notify comboboxes in move&view about potential change
        LLFloaterPreference* instance = LLFloaterReg::findTypedInstance<LLFloaterPreference>("preferences");
        if (instance)
        {
            instance->updateClickActionViews();
        }
    }

    return true;
}

void LLPanelPreferenceControls::onDefaultKeyBind(bool all_modes)
{
    if (!mConflictHandler[mEditingMode].canAssignControl(mEditingControl))
    {
        return;
    }
    
    if (mEditingColumn > 0)
    {
        if (all_modes)
        {
            for (U32 i = 0; i < LLKeyConflictHandler::MODE_COUNT - 1; ++i)
            {
                if (mConflictHandler[i].empty())
                {
                    mConflictHandler[i].loadFromSettings((LLKeyConflictHandler::ESourceMode)i);
                }
                mConflictHandler[i].resetToDefault(mEditingControl, mEditingColumn - 1);
                // Apply changes to viewer as 'temporary'
                mConflictHandler[i].saveToSettings(true);
            }
        }
        else
        {
            mConflictHandler[mEditingMode].resetToDefault(mEditingControl, mEditingColumn - 1);
            // Apply changes to viewer as 'temporary'
            mConflictHandler[mEditingMode].saveToSettings(true);
        }
    }
    updateTable();

    if (mEditingMode == LLKeyConflictHandler::MODE_THIRD_PERSON || all_modes)
    {
        // notify comboboxes in move&view about potential change
        LLFloaterPreference* instance = LLFloaterReg::findTypedInstance<LLFloaterPreference>("preferences");
        if (instance)
        {
            instance->updateClickActionViews();
        }
    }
}

void LLPanelPreferenceControls::onCancelKeyBind()
{
    pControlsTable->deselectAllItems();
}

LLFloaterPreferenceProxy::LLFloaterPreferenceProxy(const LLSD& key)
	: LLFloater(key),
	  mSocksSettingsDirty(false)
{
	mCommitCallbackRegistrar.add("Proxy.OK",                boost::bind(&LLFloaterPreferenceProxy::onBtnOk, this));
	mCommitCallbackRegistrar.add("Proxy.Cancel",            boost::bind(&LLFloaterPreferenceProxy::onBtnCancel, this));
	mCommitCallbackRegistrar.add("Proxy.Change",            boost::bind(&LLFloaterPreferenceProxy::onChangeSocksSettings, this));
}

LLFloaterPreferenceProxy::~LLFloaterPreferenceProxy()
{
}

BOOL LLFloaterPreferenceProxy::postBuild()
{
	LLRadioGroup* socksAuth = getChild<LLRadioGroup>("socks5_auth_type");
	if (!socksAuth)
	{
		return FALSE;
	}
	if (socksAuth->getSelectedValue().asString() == "None")
	{
		getChild<LLLineEditor>("socks5_username")->setEnabled(false);
		getChild<LLLineEditor>("socks5_password")->setEnabled(false);
	}
	else
	{
		// Populate the SOCKS 5 credential fields with protected values.
		LLPointer<LLCredential> socks_cred = gSecAPIHandler->loadCredential("SOCKS5");
		getChild<LLLineEditor>("socks5_username")->setValue(socks_cred->getIdentifier()["username"].asString());
		getChild<LLLineEditor>("socks5_password")->setValue(socks_cred->getAuthenticator()["creds"].asString());
	}

	return TRUE;
}

void LLFloaterPreferenceProxy::onOpen(const LLSD& key)
{
	saveSettings();
}

void LLFloaterPreferenceProxy::onClose(bool app_quitting)
{
	if(app_quitting)
	{
		cancel();
	}

	if (mSocksSettingsDirty)
	{

		// If the user plays with the Socks proxy settings after login, it's only fair we let them know
		// it will not be updated until next restart.
		if (LLStartUp::getStartupState()>STATE_LOGIN_WAIT)
		{
			LLNotifications::instance().add("ChangeProxySettings", LLSD(), LLSD());
			mSocksSettingsDirty = false; // we have notified the user now be quiet again
		}
	}
}

void LLFloaterPreferenceProxy::saveSettings()
{
	// Save the value of all controls in the hierarchy
	mSavedValues.clear();
	std::list<LLView*> view_stack;
	view_stack.push_back(this);
	while(!view_stack.empty())
	{
		// Process view on top of the stack
		LLView* curview = view_stack.front();
		view_stack.pop_front();

		LLUICtrl* ctrl = dynamic_cast<LLUICtrl*>(curview);
		if (ctrl)
		{
			LLControlVariable* control = ctrl->getControlVariable();
			if (control)
			{
				mSavedValues[control] = control->getValue();
			}
		}

		// Push children onto the end of the work stack
		for (child_list_t::const_iterator iter = curview->getChildList()->begin();
				iter != curview->getChildList()->end(); ++iter)
		{
			view_stack.push_back(*iter);
		}
	}
}

void LLFloaterPreferenceProxy::onBtnOk()
{
	// commit any outstanding text entry
	if (hasFocus())
	{
		LLUICtrl* cur_focus = dynamic_cast<LLUICtrl*>(gFocusMgr.getKeyboardFocus());
		if (cur_focus && cur_focus->acceptsTextInput())
		{
			cur_focus->onCommit();
		}
	}

	// Save SOCKS proxy credentials securely if password auth is enabled
	LLRadioGroup* socksAuth = getChild<LLRadioGroup>("socks5_auth_type");
	if (socksAuth->getSelectedValue().asString() == "UserPass")
	{
		LLSD socks_id = LLSD::emptyMap();
		socks_id["type"] = "SOCKS5";
		socks_id["username"] = getChild<LLLineEditor>("socks5_username")->getValue().asString();

		LLSD socks_authenticator = LLSD::emptyMap();
		socks_authenticator["type"] = "SOCKS5";
		socks_authenticator["creds"] = getChild<LLLineEditor>("socks5_password")->getValue().asString();

		// Using "SOCKS5" as the "grid" argument since the same proxy
		// settings will be used for all grids and because there is no
		// way to specify the type of credential.
		LLPointer<LLCredential> socks_cred = gSecAPIHandler->createCredential("SOCKS5", socks_id, socks_authenticator);
		gSecAPIHandler->saveCredential(socks_cred, true);
	}
	else
	{
		// Clear SOCKS5 credentials since they are no longer needed.
		LLPointer<LLCredential> socks_cred = new LLCredential("SOCKS5");
		gSecAPIHandler->deleteCredential(socks_cred);
	}

	closeFloater(false);
}

void LLFloaterPreferenceProxy::onBtnCancel()
{
	if (hasFocus())
	{
		LLUICtrl* cur_focus = dynamic_cast<LLUICtrl*>(gFocusMgr.getKeyboardFocus());
		if (cur_focus && cur_focus->acceptsTextInput())
		{
			cur_focus->onCommit();
		}
		refresh();
	}

	cancel();
}

void LLFloaterPreferenceProxy::onClickCloseBtn(bool app_quitting)
{
	cancel();
}

void LLFloaterPreferenceProxy::cancel()
{

	for (control_values_map_t::iterator iter =  mSavedValues.begin();
			iter !=  mSavedValues.end(); ++iter)
	{
		LLControlVariable* control = iter->first;
		LLSD ctrl_value = iter->second;
		control->set(ctrl_value);
	}
	mSocksSettingsDirty = false;
	closeFloater();
}

void LLFloaterPreferenceProxy::onChangeSocksSettings() 
{
	mSocksSettingsDirty = true;

	LLRadioGroup* socksAuth = getChild<LLRadioGroup>("socks5_auth_type");
	if (socksAuth->getSelectedValue().asString() == "None")
	{
		getChild<LLLineEditor>("socks5_username")->setEnabled(false);
		getChild<LLLineEditor>("socks5_password")->setEnabled(false);
	}
	else
	{
		getChild<LLLineEditor>("socks5_username")->setEnabled(true);
		getChild<LLLineEditor>("socks5_password")->setEnabled(true);
	}

	// Check for invalid states for the other HTTP proxy radio
	LLRadioGroup* otherHttpProxy = getChild<LLRadioGroup>("other_http_proxy_type");
	if ((otherHttpProxy->getSelectedValue().asString() == "Socks" &&
			getChild<LLCheckBoxCtrl>("socks_proxy_enabled")->get() == FALSE )||(
					otherHttpProxy->getSelectedValue().asString() == "Web" &&
					getChild<LLCheckBoxCtrl>("web_proxy_enabled")->get() == FALSE ) )
	{
		otherHttpProxy->selectFirstItem();
	}

}

void LLFloaterPreference::onUpdateFilterTerm(bool force)
{
	LLWString seachValue = utf8str_to_wstring( mFilterEdit->getValue() );
	LLWStringUtil::toLower( seachValue );

	if( !mSearchData || (mSearchData->mLastFilter == seachValue && !force))
		return;

    if (mSearchDataDirty)
    {
        // Data exists, but is obsolete, regenerate
        collectSearchableItems();
    }

	mSearchData->mLastFilter = seachValue;

	if( !mSearchData->mRootTab )
		return;

	mSearchData->mRootTab->hightlightAndHide( seachValue );
	LLTabContainer *pRoot = getChild< LLTabContainer >( "pref core" );
	if( pRoot )
		pRoot->selectFirstTab();
}

void collectChildren( LLView const *aView, ll::prefs::PanelDataPtr aParentPanel, ll::prefs::TabContainerDataPtr aParentTabContainer )
{
	if( !aView )
		return;

	llassert_always( aParentPanel || aParentTabContainer );

	LLView::child_list_const_iter_t itr = aView->beginChild();
	LLView::child_list_const_iter_t itrEnd = aView->endChild();

	while( itr != itrEnd )
	{
		LLView *pView = *itr;
		ll::prefs::PanelDataPtr pCurPanelData = aParentPanel;
		ll::prefs::TabContainerDataPtr pCurTabContainer = aParentTabContainer;
		if( !pView )
			continue;
		LLPanel const *pPanel = dynamic_cast< LLPanel const *>( pView );
		LLTabContainer const *pTabContainer = dynamic_cast< LLTabContainer const *>( pView );
		ll::ui::SearchableControl const *pSCtrl = dynamic_cast< ll::ui::SearchableControl const *>( pView );

		if( pTabContainer )
		{
			pCurPanelData.reset();

			pCurTabContainer = ll::prefs::TabContainerDataPtr( new ll::prefs::TabContainerData );
			pCurTabContainer->mTabContainer = const_cast< LLTabContainer *>( pTabContainer );
			pCurTabContainer->mLabel = pTabContainer->getLabel();
			pCurTabContainer->mPanel = 0;

			if( aParentPanel )
				aParentPanel->mChildPanel.push_back( pCurTabContainer );
			if( aParentTabContainer )
				aParentTabContainer->mChildPanel.push_back( pCurTabContainer );
		}
		else if( pPanel )
		{
			pCurTabContainer.reset();

			pCurPanelData = ll::prefs::PanelDataPtr( new ll::prefs::PanelData );
			pCurPanelData->mPanel = pPanel;
			pCurPanelData->mLabel = pPanel->getLabel();

			llassert_always( aParentPanel || aParentTabContainer );

			if( aParentTabContainer )
				aParentTabContainer->mChildPanel.push_back( pCurPanelData );
			else if( aParentPanel )
				aParentPanel->mChildPanel.push_back( pCurPanelData );
		}
		else if( pSCtrl && pSCtrl->getSearchText().size() )
		{
			ll::prefs::SearchableItemPtr item = ll::prefs::SearchableItemPtr( new ll::prefs::SearchableItem() );
			item->mView = pView;
			item->mCtrl = pSCtrl;

			item->mLabel = utf8str_to_wstring( pSCtrl->getSearchText() );
			LLWStringUtil::toLower( item->mLabel );

			llassert_always( aParentPanel || aParentTabContainer );

			if( aParentPanel )
				aParentPanel->mChildren.push_back( item );
			if( aParentTabContainer )
				aParentTabContainer->mChildren.push_back( item );
		}
		collectChildren( pView, pCurPanelData, pCurTabContainer );
		++itr;
	}
}

void LLFloaterPreference::collectSearchableItems()
{
	mSearchData.reset( nullptr );
	LLTabContainer *pRoot = getChild< LLTabContainer >( "pref core" );
	if( mFilterEdit && pRoot )
	{
		mSearchData.reset(new ll::prefs::SearchData() );

		ll::prefs::TabContainerDataPtr pRootTabcontainer = ll::prefs::TabContainerDataPtr( new ll::prefs::TabContainerData );
		pRootTabcontainer->mTabContainer = pRoot;
		pRootTabcontainer->mLabel = pRoot->getLabel();
		mSearchData->mRootTab = pRootTabcontainer;

		collectChildren( this, ll::prefs::PanelDataPtr(), pRootTabcontainer );
	}
	mSearchDataDirty = false;
}

// [SL:KB] - Patch: Viewer-CrashReporting | Checked: 2010-11-16 (Catznip-2.6.0a) | Added: Catznip-2.4.0b
static LLPanelInjector<LLPanelPreferenceCrashReports> t_pref_crashreports("panel_preference_crashreports");

LLPanelPreferenceCrashReports::LLPanelPreferenceCrashReports()
	: LLPanelPreference()
{
}

BOOL LLPanelPreferenceCrashReports::postBuild()
{
	S32 nCrashSubmitBehavior = gCrashSettings.getS32("CrashSubmitBehavior");

	LLCheckBoxCtrl* pSendCrashReports = getChild<LLCheckBoxCtrl>("checkSendCrashReports");
	pSendCrashReports->set(CRASH_BEHAVIOR_NEVER_SEND != nCrashSubmitBehavior);
	pSendCrashReports->setCommitCallback(boost::bind(&LLPanelPreferenceCrashReports::refresh, this));

	LLCheckBoxCtrl* pSendAlwaysAsk = getChild<LLCheckBoxCtrl>("checkSendCrashReportsAlwaysAsk");
	pSendAlwaysAsk->set(CRASH_BEHAVIOR_ASK == nCrashSubmitBehavior);

	LLCheckBoxCtrl* pSendSettings = getChild<LLCheckBoxCtrl>("checkSendSettings");
	pSendSettings->set(gCrashSettings.getBOOL("CrashSubmitSettings"));

	LLCheckBoxCtrl* pSendName = getChild<LLCheckBoxCtrl>("checkSendName");
	pSendName->set(gCrashSettings.getBOOL("CrashSubmitName"));

	getChild<LLTextBox>("textInformation4")->setTextArg("[URL]", getString("PrivacyPolicyUrl"));

#if LL_SEND_CRASH_REPORTS && defined(LL_BUGSPLAT)
	childSetVisible("textRestartRequired", true);
#endif

	refresh();

	return LLPanelPreference::postBuild();
}

void LLPanelPreferenceCrashReports::refresh()
{
	LLCheckBoxCtrl* pSendCrashReports = getChild<LLCheckBoxCtrl>("checkSendCrashReports");
	pSendCrashReports->setEnabled(TRUE);

	bool fEnable = pSendCrashReports->get();
	getChild<LLUICtrl>("checkSendCrashReportsAlwaysAsk")->setEnabled(fEnable);
	getChild<LLUICtrl>("checkSendSettings")->setEnabled(fEnable);
	getChild<LLUICtrl>("checkSendName")->setEnabled(fEnable);
}

void LLPanelPreferenceCrashReports::apply()
{
	LLCheckBoxCtrl* pSendCrashReports = getChild<LLCheckBoxCtrl>("checkSendCrashReports");
	LLCheckBoxCtrl* pSendAlwaysAsk = getChild<LLCheckBoxCtrl>("checkSendCrashReportsAlwaysAsk");
	if (pSendCrashReports->get())
		gCrashSettings.setS32("CrashSubmitBehavior", (pSendAlwaysAsk->get()) ? CRASH_BEHAVIOR_ASK : CRASH_BEHAVIOR_ALWAYS_SEND);
	else
		gCrashSettings.setS32("CrashSubmitBehavior", CRASH_BEHAVIOR_NEVER_SEND);

	LLCheckBoxCtrl* pSendSettings = getChild<LLCheckBoxCtrl>("checkSendSettings");
	gCrashSettings.setBOOL("CrashSubmitSettings", pSendSettings->get());

	LLCheckBoxCtrl* pSendName = getChild<LLCheckBoxCtrl>("checkSendName");
	gCrashSettings.setBOOL("CrashSubmitName", pSendName->get());
}

void LLPanelPreferenceCrashReports::cancel()
{
}
// [/SL:KB]

// [SL:KB] - Patch: Viewer-Skins | Checked: 2010-10-21 (Catznip-2.2)
static LLPanelInjector<LLPanelPreferenceSkins> t_pref_skins("panel_preference_skins");

LLPanelPreferenceSkins::LLPanelPreferenceSkins()
	: LLPanelPreference()
	, m_pSkinCombo(NULL)
	, m_pSkinThemeCombo(NULL)
	, m_pSkinPreview(NULL) // <FS:PP> FIRE-1689: Skins preview image
{
	m_Skin = gSavedSettings.getString("SkinCurrent");
	m_SkinTheme = gSavedSettings.getString("SkinCurrentTheme");
	m_SkinName = gSavedSettings.getString("FSSkinCurrentReadableName");
	m_SkinThemeName = gSavedSettings.getString("FSSkinCurrentThemeReadableName");

	const std::string strSkinsPath = gDirUtilp->getSkinBaseDir() + gDirUtilp->getDirDelimiter() + "skins.xml";
	llifstream fileSkins(strSkinsPath.c_str(), std::ios::binary);
	if (fileSkins.is_open())
	{
		LLSDSerialize::fromXMLDocument(m_SkinsInfo, fileSkins);
	}
}

BOOL LLPanelPreferenceSkins::postBuild()
{
	m_pSkinCombo = getChild<LLComboBox>("skin_combobox");
	if (m_pSkinCombo)
		m_pSkinCombo->setCommitCallback(boost::bind(&LLPanelPreferenceSkins::onSkinChanged, this));

	m_pSkinThemeCombo = getChild<LLComboBox>("theme_combobox");
	if (m_pSkinThemeCombo)
		m_pSkinThemeCombo->setCommitCallback(boost::bind(&LLPanelPreferenceSkins::onSkinThemeChanged, this));

	refreshSkinList();

	// <FS:PP> FIRE-1689: Skins preview image
	m_pSkinPreview = getChild<LLButton>("skin_preview");
	refreshPreviewImage();
	// </FS:PP>

	return LLPanelPreference::postBuild();
}

void LLPanelPreferenceSkins::apply()
{
	if ( (m_Skin != gSavedSettings.getString("SkinCurrent")) || (m_SkinTheme != gSavedSettings.getString("SkinCurrentTheme")) )
	{
		gSavedSettings.setString("SkinCurrent", m_Skin);
		gSavedSettings.setString("SkinCurrentTheme", m_SkinTheme);

		gSavedSettings.setString("FSSkinCurrentReadableName", m_SkinName);
		gSavedSettings.setString("FSSkinCurrentThemeReadableName", m_SkinThemeName);

		// <FS:AO> Some crude hardcoded preferences per skin. Without this, some defaults from the
		// current skin would be carried over, leading to confusion and a first experience with
		// the skin that the designer didn't intend.
		if (gSavedSettings.getBOOL("FSSkinClobbersToolbarPrefs"))
		{
			LL_INFOS() << "Clearing toolbar settings." << LL_ENDL;
			gSavedSettings.setBOOL("ResetToolbarSettings", TRUE);
		}

		if (m_Skin == "starlight" || m_Skin == "starlightcui")
		{
			std::string noteMessage;

			if (gSavedSettings.getBOOL("ShowMenuBarLocation"))
			{
				noteMessage = LLTrans::getString("skin_defaults_starlight_location");
				gSavedSettings.setBOOL("ShowMenuBarLocation", FALSE);
			}

			if (!gSavedSettings.getBOOL("ShowNavbarNavigationPanel"))
			{
				if (!noteMessage.empty())
				{
					noteMessage += "\n";
				}
				noteMessage += LLTrans::getString("skin_defaults_starlight_navbar");
				gSavedSettings.setBOOL("ShowNavbarNavigationPanel", TRUE);
			}

			if (!noteMessage.empty())
			{
				LLSD args;
				args["MESSAGE"] = noteMessage;
				LLNotificationsUtil::add("SkinDefaultsChangeSettings", args, LLSD(), boost::bind(&LLPanelPreferenceSkins::showSkinChangeNotification, this));
				return;
			}
		}
		// </FS:AO>

		showSkinChangeNotification();
	}
}

void LLPanelPreferenceSkins::showSkinChangeNotification()
{
	LLSD args, payload;
	LLNotificationsUtil::add("ChangeSkin",
								args,
								payload,
								boost::bind(&LLPanelPreferenceSkins::callbackRestart, this, _1, _2));
}

void LLPanelPreferenceSkins::callbackRestart(const LLSD& notification, const LLSD& response)
{
	S32 option = LLNotificationsUtil::getSelectedOption(notification, response);
	if (2 == option) // Ok button
	{
		return;
	}
	if (0 == option) // Restart
	{
		LL_INFOS() << "User requested quit" << LL_ENDL;
		LLAppViewer::instance()->requestQuit();
	}
}

void LLPanelPreferenceSkins::cancel()
{
	m_Skin = gSavedSettings.getString("SkinCurrent");
	m_SkinTheme = gSavedSettings.getString("SkinCurrentTheme");
	m_SkinName = gSavedSettings.getString("FSSkinCurrentReadableName");
	m_SkinThemeName = gSavedSettings.getString("FSSkinCurrentThemeReadableName");
	refreshSkinList();
	refreshPreviewImage(); // <FS:PP> FIRE-1689: Skins preview image
}

void LLPanelPreferenceSkins::onSkinChanged()
{
	m_Skin = (m_pSkinCombo) ? m_pSkinCombo->getSelectedValue().asString() : "default";
	refreshSkinThemeList();
	m_SkinTheme = (m_pSkinThemeCombo) ? m_pSkinThemeCombo->getSelectedValue().asString() : "";

	m_SkinName = m_pSkinCombo->getSelectedItemLabel();
	m_SkinThemeName = m_pSkinThemeCombo->getSelectedItemLabel();
	refreshPreviewImage(); // <FS:PP> FIRE-1689: Skins preview image
}

void LLPanelPreferenceSkins::onSkinThemeChanged()
{
	m_SkinTheme = (m_pSkinThemeCombo) ? m_pSkinThemeCombo->getSelectedValue().asString() : "";
	m_SkinThemeName = m_pSkinThemeCombo->getSelectedItemLabel();
	refreshPreviewImage(); // <FS:PP> FIRE-1689: Skins preview image
}

void LLPanelPreferenceSkins::refreshSkinList()
{
	if (!m_pSkinCombo)
		return;

	m_pSkinCombo->clearRows();
	for (LLSD::array_const_iterator itSkinInfo = m_SkinsInfo.beginArray(), endSkinInfo = m_SkinsInfo.endArray();
			itSkinInfo != endSkinInfo; ++itSkinInfo)
	{
		const LLSD& sdSkin = *itSkinInfo;
		std::string strPath = gDirUtilp->getSkinBaseDir();
		gDirUtilp->append(strPath, sdSkin["folder"].asString());
		if (gDirUtilp->fileExists(strPath))
		{
			m_pSkinCombo->add(sdSkin["name"].asString(), sdSkin["folder"]);
		}
	}
	
	BOOL fFound = m_pSkinCombo->setSelectedByValue(m_Skin, TRUE);
	if (!fFound)
	{
		m_pSkinCombo->setSelectedByValue("default", TRUE);
	}

	refreshSkinThemeList();
}

void LLPanelPreferenceSkins::refreshSkinThemeList()
{
	if (!m_pSkinThemeCombo)
		return;

	m_pSkinThemeCombo->clearRows();
	for (LLSD::array_const_iterator itSkinInfo = m_SkinsInfo.beginArray(), endSkinInfo = m_SkinsInfo.endArray(); 
			itSkinInfo != endSkinInfo; ++itSkinInfo)
	{
		const LLSD& sdSkin = *itSkinInfo;
		if (sdSkin["folder"].asString() == m_Skin)
		{
			const LLSD& sdThemes = sdSkin["themes"];
			for (LLSD::array_const_iterator itTheme = sdThemes.beginArray(), endTheme = sdThemes.endArray(); itTheme != endTheme; ++itTheme)
			{
				const LLSD& sdTheme = *itTheme;
				std::string strPath = gDirUtilp->getSkinBaseDir();
				gDirUtilp->append(strPath, sdSkin["folder"].asString());
				gDirUtilp->append(strPath, "themes");
				gDirUtilp->append(strPath, sdTheme["folder"].asString());
				if ( (gDirUtilp->fileExists(strPath)) || (sdTheme["folder"].asString().empty()) )
				{
					m_pSkinThemeCombo->add(sdTheme["name"].asString(), sdTheme["folder"]);
				}
			}
			break;
		}
	}

	BOOL fFound = m_pSkinThemeCombo->setSelectedByValue(m_SkinTheme, TRUE);
	if (!fFound)
	{
		m_pSkinThemeCombo->selectFirstItem();
	}
}
// [/SL:KB]

// <FS:PP> FIRE-1689: Skins preview image
void LLPanelPreferenceSkins::refreshPreviewImage()
{
	std::string previewImageName = "skin " + m_SkinName + " " + m_SkinThemeName;
	LLStringUtil::toLower(previewImageName);
	m_pSkinPreview->setImages(previewImageName, previewImageName);
}
// </FS:PP>

// <FS:Zi> Backup Settings
// copied from llxfer_file.cpp - Hopefully this will be part of LLFile some day -Zi
// added a safeguard so the destination file is only created when the source file exists -Zi
S32 copy_prefs_file(const std::string& from, const std::string& to)
{
	LL_WARNS() << "copying " << from << " to " << to << LL_ENDL;
	S32 rv = 0;
	LLFILE* in = LLFile::fopen(from, "rb");	/*Flawfinder: ignore*/
	if(!in)
	{
		LL_WARNS() << "couldn't open source file " << from << " - copy aborted." << LL_ENDL;
		return -1;
	}

	LLFILE* out = LLFile::fopen(to, "wb");	/*Flawfinder: ignore*/
	if(!out)
	{
		fclose(in);
		LL_WARNS() << "couldn't open destination file " << to << " - copy aborted." << LL_ENDL;
		return -1;
	}

	S32 read = 0;
	const S32 COPY_BUFFER_SIZE = 16384;
	U8 buffer[COPY_BUFFER_SIZE];
	while(((read = fread(buffer, 1, sizeof(buffer), in)) > 0)
		  && (fwrite(buffer, 1, read, out) == (U32)read));		/* Flawfinder : ignore */
	if(ferror(in) || ferror(out)) rv = -2;
	
	if(in) fclose(in);
	if(out) fclose(out);
	
	return rv;
}

static LLPanelInjector<FSPanelPreferenceBackup> t_pref_backup("panel_preference_backup");

FSPanelPreferenceBackup::FSPanelPreferenceBackup() : LLPanelPreference()
{
	mCommitCallbackRegistrar.add("Pref.SetBackupSettingsPath",	boost::bind(&FSPanelPreferenceBackup::onClickSetBackupSettingsPath, this));
	mCommitCallbackRegistrar.add("Pref.BackupSettings",			boost::bind(&FSPanelPreferenceBackup::onClickBackupSettings, this));
	mCommitCallbackRegistrar.add("Pref.RestoreSettings",		boost::bind(&FSPanelPreferenceBackup::onClickRestoreSettings, this));
	mCommitCallbackRegistrar.add("Pref.BackupSelectAll",		boost::bind(&FSPanelPreferenceBackup::onClickSelectAll, this));
	mCommitCallbackRegistrar.add("Pref.BackupDeselectAll",		boost::bind(&FSPanelPreferenceBackup::onClickDeselectAll, this));
}

BOOL FSPanelPreferenceBackup::postBuild()
{
	// <FS:Zi> Backup Settings
	// Apparently, line editors don't update with their settings controls, so do that manually here
	std::string dir_name = gSavedSettings.getString("SettingsBackupPath");
	getChild<LLLineEditor>("settings_backup_path")->setValue(dir_name);
	// </FS:Zi>
	
	// <FS:Beq>
	#if !defined OPENSIM
	// Note: Windlight setting restore is enabled in OPENSIM bulds irrespective of grid (or pre-login)
	// windlights settings folders are not grid specific and thus neither is the restore.
	// if windlight folders existsed they will be backed up on all builds but for SL only builds they will not be restored.

	LLScrollListCtrl* globalFoldersScrollList = getChild<LLScrollListCtrl>("restore_global_folders_list");
	std::vector<LLScrollListItem*> globalFoldersList = globalFoldersScrollList->getAllData();
	for (const auto item : globalFoldersList)
	{
		// if it is windlight related remove it.
		if (item->getValue().asString().rfind("windlight",0) == 0)
		{
			LL_INFOS() << "removing windlight folder (no longer used in SL) : " << item->getValue().asString() << " index: " << globalFoldersScrollList->getItemIndex(item) << LL_ENDL;
			globalFoldersScrollList->deleteSingleItem(globalFoldersScrollList->getItemIndex(item));
		}
	}
	#endif
	// </FS:Beq>
	return LLPanelPreference::postBuild();
}

void FSPanelPreferenceBackup::onClickSetBackupSettingsPath()
{
	std::string dir_name = gSavedSettings.getString("SettingsBackupPath");
	(new LLDirPickerThread(boost::bind(&FSPanelPreferenceBackup::changeBackupSettingsPath, this, _1, _2), dir_name))->getFile();
}

void FSPanelPreferenceBackup::changeBackupSettingsPath(const std::vector<std::string>& filenames, std::string proposed_name)
{
	std::string dir_name = filenames[0];
	if (!dir_name.empty() && dir_name != proposed_name)
	{
		gSavedSettings.setString("SettingsBackupPath", dir_name);
		getChild<LLLineEditor>("settings_backup_path")->setValue(dir_name);
	}
}

void FSPanelPreferenceBackup::onClickBackupSettings()
{
	
	LLSD args;
	args["DIRECTORY"] = gSavedSettings.getString("SettingsBackupPath");
	LLNotificationsUtil::add("SettingsConfirmBackup", args, LLSD(),
		boost::bind(&FSPanelPreferenceBackup::doBackupSettings, this, _1, _2));
}

void FSPanelPreferenceBackup::doBackupSettings(const LLSD& notification, const LLSD& response)
{
	LL_INFOS("SettingsBackup") << "entered" << LL_ENDL;
	
	S32 option = LLNotificationsUtil::getSelectedOption(notification, response);
	if ( option == 1 ) // CANCEL
	{
		LL_INFOS("SettingsBackup") << "backup cancelled" << LL_ENDL;
		return;
	}
	
	// Get settings backup path
	std::string dir_name = gSavedSettings.getString("SettingsBackupPath");

	// If we don't have a path yet, ask the user
	if (dir_name.empty())
	{
		LL_INFOS("SettingsBackup") << "ask user for backup path" << LL_ENDL;
		onClickSetBackupSettingsPath();
	}

	// Remember the backup path
	dir_name = gSavedSettings.getString("SettingsBackupPath");

	// If the backup path is still empty, complain to the user and do nothing else
	if (dir_name.empty())
	{
		LL_INFOS("SettingsBackup") << "backup path empty" << LL_ENDL;
		LLNotificationsUtil::add("BackupPathEmpty");
		return;
	}

	// Try to make sure the folder exists
	LLFile::mkdir(dir_name.c_str());
	// If the folder is still not there, give up
	if (!LLFile::isdir(dir_name.c_str()))
	{
		LL_WARNS("SettingsBackup") << "backup path does not exist or could not be created" << LL_ENDL;
		LLNotificationsUtil::add("BackupPathDoesNotExistOrCreateFailed");
		return;
	}

	// define a couple of control groups to store the settings to back up
	LLControlGroup backup_global_controls("BackupGlobal");
	LLControlGroup backup_per_account_controls("BackupPerAccount");

	// functor that will go over all settings in a control group and copy the ones that are
	// meant to be backed up
	struct f : public LLControlGroup::ApplyFunctor
	{
		LLControlGroup* group;	// our control group that will hold the backup controls
		f(LLControlGroup* g) : group(g) {}	// constructor, initializing group variable
		virtual void apply(const std::string& name, LLControlVariable* control)
		{
			if (!control->isPersisted() && !control->isBackupable())
			{
				LL_INFOS("SettingsBackup") << "Settings control " << control->getName() << ": non persistant controls don't need to be set not backupable." << LL_ENDL;
				return;
			}

			// only backup settings that are not default, are persistent an are marked as "safe" to back up
			if (!control->isDefault() && control->isPersisted() && control->isBackupable())
			{
				LL_WARNS() << control->getName() << LL_ENDL;
				// copy the control to our backup group
				(*group).declareControl(
					control->getName(),
					control->type(),
					control->getValue(),
					control->getComment(),
					SANITY_TYPE_NONE,
					LLSD(),
					std::string(),
					LLControlVariable::PERSIST_NONDFT);	// need to set persisitent flag, or it won't be saved
			}
		}
	} func_global(&backup_global_controls), func_per_account(&backup_per_account_controls);

	// run backup on global controls
	LL_INFOS("SettingsBackup") << "running functor on global settings" << LL_ENDL;
	gSavedSettings.applyToAll(&func_global);

	// make sure to write color preferences before copying them
	LL_INFOS("SettingsBackup") << "saving UI color table" << LL_ENDL;
	LLUIColorTable::instance().saveUserSettings();

	// set it to save defaults, too (FALSE), because our declaration automatically
	// makes the value default
	std::string backup_global_name = gDirUtilp->getExpandedFilename(LL_PATH_NONE, dir_name,
				LLAppViewer::instance()->getSettingsFilename("Default","Global"));
	LL_INFOS("SettingsBackup") << "saving backup global settings" << LL_ENDL;
	backup_global_controls.saveToFile(backup_global_name, FALSE);

	// Get scroll list control that holds the list of global files
	LLScrollListCtrl* globalScrollList = getChild<LLScrollListCtrl>("restore_global_files_list");
	// Pull out all data
	std::vector<LLScrollListItem*> globalFileList = globalScrollList->getAllData();
	// Go over each entry
	for (size_t index = 0; index < globalFileList.size(); ++index)
	{
		// Get the next item in the list
		LLScrollListItem* item = globalFileList[index];
		// Don't bother with the checkbox and get the path, since we back up all files
		// and only restore selectively
		std::string file = item->getColumn(2)->getValue().asString();
		LL_INFOS("SettingsBackup") << "copying global file " << file << LL_ENDL;
		copy_prefs_file(
			gDirUtilp->getExpandedFilename(LL_PATH_USER_SETTINGS, file),
			gDirUtilp->getExpandedFilename(LL_PATH_NONE, dir_name, file));
	}

	// Only back up per-account settings when the path is available, meaning, the user
	// has logged in
	std::string per_account_name = gDirUtilp->getExpandedFilename(LL_PATH_PER_SL_ACCOUNT,
				LLAppViewer::instance()->getSettingsFilename("Default", "PerAccount"));
	if (!per_account_name.empty())
	{
		// get path and file names to the relevant settings files
		std::string userlower = gDirUtilp->getBaseFileName(gDirUtilp->getLindenUserDir(), false);
		std::string backup_per_account_folder = dir_name+gDirUtilp->getDirDelimiter() + userlower;
		std::string backup_per_account_name = gDirUtilp->getExpandedFilename(LL_PATH_NONE, backup_per_account_folder,
					LLAppViewer::instance()->getSettingsFilename("Default", "PerAccount"));

		// Make sure to persist settings to file before we copy them
		FSAvatarRenderPersistence::instance().saveAvatarRenderSettings();

		LL_INFOS("SettingsBackup") << "copying per account settings" << LL_ENDL;
		// create per-user folder if it doesn't exist yet
		LLFile::mkdir(backup_per_account_folder.c_str());

		// check if the path is actually a folder
		if (LLFile::isdir(backup_per_account_folder.c_str()))
		{
			// run backup on per-account controls
			LL_INFOS("SettingsBackup") << "running functor on per account settings" << LL_ENDL;
			gSavedPerAccountSettings.applyToAll(&func_per_account);
			// save defaults here as well (FALSE)
			LL_INFOS("SettingsBackup") << "saving backup per account settings" << LL_ENDL;
			backup_per_account_controls.saveToFile(backup_per_account_name, FALSE);

			// Get scroll list control that holds the list of per account files
			LLScrollListCtrl* perAccountScrollList = getChild<LLScrollListCtrl>("restore_per_account_files_list");
			// Pull out all data
			std::vector<LLScrollListItem*> perAccountFileList = perAccountScrollList->getAllData();
			// Go over each entry
			for (size_t index = 0; index < perAccountFileList.size(); ++index)
			{

				// Get the next item in the list
				LLScrollListItem* item = perAccountFileList[index];
				// Don't bother with the checkbox and get the path, since we back up all files
				// and only restore selectively

				std::string file = item->getColumn(2)->getValue().asString();
				LL_INFOS("SettingsBackup") << "copying per account file " << file << LL_ENDL;
				copy_prefs_file(
					gDirUtilp->getExpandedFilename(LL_PATH_PER_SL_ACCOUNT, file),
					gDirUtilp->getExpandedFilename(LL_PATH_NONE, backup_per_account_folder, file));
			}
		}
		else
		{
			LL_WARNS("SettingsBackup") << backup_per_account_folder << " is not a folder. Per account settings save aborted." << LL_ENDL;
		}
	}

	// Get scroll list control that holds the list of global folders
	LLScrollListCtrl* globalFoldersScrollList = getChild<LLScrollListCtrl>("restore_global_folders_list");
	// Pull out all data
	std::vector<LLScrollListItem*> globalFoldersList = globalFoldersScrollList->getAllData();
	// Go over each entry
	for (size_t index = 0; index < globalFoldersList.size(); ++index)
	{
		// Get the next item in the list
		LLScrollListItem* item = globalFoldersList[index];
		// Don't bother with the checkbox and get the path, since we back up all folders
		// and only restore selectively
		if (item->getValue().asString() != "presets")
		{
			std::string folder = item->getColumn(2)->getValue().asString();

			std::string folder_name = gDirUtilp->getExpandedFilename(LL_PATH_USER_SETTINGS, folder) + gDirUtilp->getDirDelimiter();
			std::string backup_folder_name = gDirUtilp->getExpandedFilename(LL_PATH_NONE, dir_name, folder) + gDirUtilp->getDirDelimiter();

			LL_INFOS("SettingsBackup") << "backing up global folder: " << folder_name << LL_ENDL;

			// create folder if it's not there already
			LLFile::mkdir(backup_folder_name.c_str());

			std::string file_name;
			while (gDirUtilp->getNextFileInDir(folder_name, "*", file_name))
			{
				LL_INFOS("SettingsBackup") << "found entry: " << folder_name + file_name << LL_ENDL;
				// only copy files, not subfolders
				if (LLFile::isfile(folder_name + file_name.c_str()))
				{
					copy_prefs_file(folder_name + file_name, backup_folder_name + file_name);
				}
				else
				{
					LL_INFOS("SettingsBackup") << "skipping subfolder " << folder_name + file_name << LL_ENDL;
				}
			}
		}
		else
		{
			LLFile::mkdir(gDirUtilp->getExpandedFilename(LL_PATH_NONE, dir_name, PRESETS_DIR));

			std::string presets_folder = gDirUtilp->getExpandedFilename(LL_PATH_USER_SETTINGS, PRESETS_DIR) + gDirUtilp->getDirDelimiter();
			std::string graphics_presets_folder = gDirUtilp->getExpandedFilename(LL_PATH_USER_SETTINGS, PRESETS_DIR, PRESETS_GRAPHIC) + gDirUtilp->getDirDelimiter();
			std::string camera_presets_folder =  gDirUtilp->getExpandedFilename(LL_PATH_USER_SETTINGS, PRESETS_DIR, PRESETS_CAMERA) + gDirUtilp->getDirDelimiter();

			if (LLFile::isdir(graphics_presets_folder))
			{
				LLFile::mkdir(gDirUtilp->getExpandedFilename(LL_PATH_NONE, dir_name, PRESETS_DIR, PRESETS_GRAPHIC));

				std::string file_name;
				while (gDirUtilp->getNextFileInDir(graphics_presets_folder, "*", file_name))
				{
					std::string source = gDirUtilp->getExpandedFilename(LL_PATH_NONE, graphics_presets_folder, file_name);

					if (LLFile::isfile(source.c_str()))
					{
						std::string target = gDirUtilp->add(gDirUtilp->add(gDirUtilp->add(dir_name, PRESETS_DIR), PRESETS_GRAPHIC), file_name);
						copy_prefs_file(source, target);
					}
				}
			}

			if (LLFile::isdir(camera_presets_folder))
			{
				LLFile::mkdir(gDirUtilp->getExpandedFilename(LL_PATH_NONE, dir_name, PRESETS_DIR, PRESETS_CAMERA));

				std::string file_name;
				while (gDirUtilp->getNextFileInDir(camera_presets_folder, "*", file_name))
				{
					std::string source = gDirUtilp->getExpandedFilename(LL_PATH_NONE, camera_presets_folder, file_name);

					if (LLFile::isfile(source.c_str()))
					{
						std::string target = gDirUtilp->add(gDirUtilp->add(gDirUtilp->add(dir_name, PRESETS_DIR), PRESETS_CAMERA), file_name);
						copy_prefs_file(source, target);
					}
				}
			}
		}
	}

	LLNotificationsUtil::add("BackupFinished");
}

void FSPanelPreferenceBackup::onClickRestoreSettings()
{
	// ask the user if they really want to restore and restart
	LLNotificationsUtil::add("SettingsRestoreNeedsLogout", LLSD(), LLSD(), boost::bind(&FSPanelPreferenceBackup::doRestoreSettings, this, _1, _2));
}

void FSPanelPreferenceBackup:: doRestoreSettings(const LLSD& notification, const LLSD& response)
{
	LL_INFOS("SettingsBackup") << "entered" << LL_ENDL;
	// Check the user's answer about restore and restart
	S32 option = LLNotificationsUtil::getSelectedOption(notification, response);

	// If canceled, do nothing
	if (option == 1)
	{
		LL_INFOS("SettingsBackup") << "restore canceled" << LL_ENDL;
		return;
	}

	// Get settings backup path
	std::string dir_name = gSavedSettings.getString("SettingsBackupPath");

	// Backup path is empty, ask the user where to find the backup
	if (dir_name.empty())
	{
		LL_INFOS("SettingsBackup") << "ask user for path to restore from" << LL_ENDL;
		onClickSetBackupSettingsPath();
	}

	// Remember the backup path
	dir_name = gSavedSettings.getString("SettingsBackupPath");

	// If the backup path is still empty, complain to the user and do nothing else
	if (dir_name.empty())
	{
		LL_INFOS("SettingsBackup") << "restore path empty" << LL_ENDL;
		LLNotificationsUtil::add("BackupPathEmpty");
		return;
	}

	// If the path does not exist, give up
	if (!LLFile::isdir(dir_name.c_str()))
	{
		LL_INFOS("SettingsBackup") << "backup path does not exist" << LL_ENDL;
		LLNotificationsUtil::add("BackupPathDoesNotExist");
		return;
	}

	// Close the window so the restored settings can't be destroyed by the user
	LLFloaterPreference* instance = LLFloaterReg::findTypedInstance<LLFloaterPreference>("preferences");
	if (instance)
	{
		instance->onBtnOK(LLSD());
	}

	if (gSavedSettings.getBOOL("RestoreGlobalSettings"))
	{
		// Get path and file names to backup and restore settings path
		std::string global_name = gSavedSettings.getString("ClientSettingsFile");
		std::string backup_global_name = gDirUtilp->getExpandedFilename(LL_PATH_NONE, dir_name,
					LLAppViewer::instance()->getSettingsFilename("Default", "Global"));

		// start clean
		LL_INFOS("SettingsBackup") << "clearing global settings" << LL_ENDL;
		gSavedSettings.resetToDefaults();

		// run restore on global controls
		LL_INFOS("SettingsBackup") << "restoring global settings from backup" << LL_ENDL;
		gSavedSettings.loadFromFile(backup_global_name);
		LL_INFOS("SettingsBackup") << "saving global settings" << LL_ENDL;
		gSavedSettings.saveToFile(global_name, TRUE);
	}

	// Get scroll list control that holds the list of global files
	LLScrollListCtrl* globalScrollList = getChild<LLScrollListCtrl>("restore_global_files_list");
	// Pull out all data
	std::vector<LLScrollListItem*> globalFileList = globalScrollList->getAllData();
	// Go over each entry
	for (size_t index = 0; index < globalFileList.size(); ++index)
	{
		// Get the next item in the list
		LLScrollListItem* item = globalFileList[index];
		// Look at the first column and make sure it's a checkbox control
		LLScrollListCheck* checkbox = dynamic_cast<LLScrollListCheck*>(item->getColumn(0));
		if (!checkbox)
			continue;
		// Only restore if this item is checked on
		if (checkbox->getCheckBox()->getValue().asBoolean())
		{
			// Get the path to restore for this item
			std::string file = item->getColumn(2)->getValue().asString();
			LL_INFOS("SettingsBackup") << "copying global file " << file << LL_ENDL;
			copy_prefs_file(
				gDirUtilp->getExpandedFilename(LL_PATH_NONE, dir_name, file),
				gDirUtilp->getExpandedFilename(LL_PATH_USER_SETTINGS, file));
		}
	}

	// Only restore per-account settings when the path is available
	std::string per_account_name = gDirUtilp->getExpandedFilename(LL_PATH_PER_SL_ACCOUNT,
				LLAppViewer::instance()->getSettingsFilename("Default", "PerAccount"));
	if (!per_account_name.empty())
	{
		// Get path and file names to the relevant settings files
		std::string userlower = gDirUtilp->getBaseFileName(gDirUtilp->getLindenUserDir(), false);
		std::string backup_per_account_folder = dir_name + gDirUtilp->getDirDelimiter() + userlower;
		std::string backup_per_account_name = gDirUtilp->getExpandedFilename(LL_PATH_NONE, backup_per_account_folder,
					LLAppViewer::instance()->getSettingsFilename("Default", "PerAccount"));

		if (gSavedSettings.getBOOL("RestorePerAccountSettings"))
		{
			// run restore on per-account controls
			LL_INFOS("SettingsBackup") << "restoring per account settings" << LL_ENDL;
			gSavedPerAccountSettings.loadFromFile(backup_per_account_name);
			LL_INFOS("SettingsBackup") << "saving per account settings" << LL_ENDL;
			gSavedPerAccountSettings.saveToFile(per_account_name, TRUE);
		}

		// Get scroll list control that holds the list of per account files
		LLScrollListCtrl* perAccountScrollList = getChild<LLScrollListCtrl>("restore_per_account_files_list");
		// Pull out all data
		std::vector<LLScrollListItem*> perAccountFileList = perAccountScrollList->getAllData();
		// Go over each entry
		for (size_t index = 0; index < perAccountFileList.size(); ++index)
		{
			// Get the next item in the list
			LLScrollListItem* item = perAccountFileList[index];
			// Look at the first column and make sure it's a checkbox control
			LLScrollListCheck* checkbox = dynamic_cast<LLScrollListCheck*>(item->getColumn(0));
			if (!checkbox)
				continue;
			// Only restore if this item is checked on
			if (checkbox->getCheckBox()->getValue().asBoolean())
			{
				// Get the path to restore for this item
				std::string file = item->getColumn(2)->getValue().asString();
				LL_INFOS("SettingsBackup") << "copying per account file " << file << LL_ENDL;
				copy_prefs_file(
					gDirUtilp->getExpandedFilename(LL_PATH_NONE, backup_per_account_folder, file),
					gDirUtilp->getExpandedFilename(LL_PATH_PER_SL_ACCOUNT, file));
			}
		}

		// toolbars get overwritten when LLToolbarView is destroyed, so make sure
		// the toolbars are updated here already
		LL_INFOS("SettingsBackup") << "clearing toolbars" << LL_ENDL;
		gToolBarView->clearToolbars();
		LL_INFOS("SettingsBackup") << "reloading toolbars" << LL_ENDL;
		gToolBarView->loadToolbars(FALSE);
#ifdef OPENSIM
		if (LLGridManager::instance().isInOpenSim())
		{
			LL_INFOS("SettingsBackup") << "reloading group mute list" << LL_ENDL;
			exoGroupMuteList::instance().loadMuteList();
		}
#endif
		FSAvatarRenderPersistence::instance().loadAvatarRenderSettings();

		LLPanelMainInventory::sSaveFilters = false;
		LLFavoritesOrderStorage::mSaveOnExit = false;
	}

	// Get scroll list control that holds the list of global folders
	LLScrollListCtrl* globalFoldersScrollList = getChild<LLScrollListCtrl>("restore_global_folders_list");
	// Pull out all data
	std::vector<LLScrollListItem*> globalFoldersList = globalFoldersScrollList->getAllData();
	// Go over each entry
	for (size_t index = 0; index < globalFoldersList.size(); ++index)
	{
		// Get the next item in the list
		LLScrollListItem* item = globalFoldersList[index];
		// Look at the first column and make sure it's a checkbox control
		LLScrollListCheck* checkbox = dynamic_cast<LLScrollListCheck*>(item->getColumn(0));
		if (!checkbox)
			continue;
		// Only restore if this item is checked on
		if (checkbox->getCheckBox()->getValue().asBoolean())
		{
			if (item->getValue().asString() != "presets")
			{
				// Get the path to restore for this item
				std::string folder = item->getColumn(2)->getValue().asString();

				std::string folder_name = gDirUtilp->getExpandedFilename(LL_PATH_USER_SETTINGS, folder) + gDirUtilp->getDirDelimiter();
				std::string backup_folder_name = gDirUtilp->getExpandedFilename(LL_PATH_NONE, dir_name, folder) + gDirUtilp->getDirDelimiter();

				LL_INFOS("SettingsBackup") << "restoring global folder: " << folder_name << LL_ENDL;

				// create folder if it's not there already
				LLFile::mkdir(folder_name.c_str());

				std::string file_name;
				while (gDirUtilp->getNextFileInDir(backup_folder_name, "*", file_name))
				{
					LL_INFOS("SettingsBackup") << "found entry: " << backup_folder_name + file_name << LL_ENDL;
					// only restore files, not subfolders
					if (LLFile::isfile(backup_folder_name + file_name.c_str()))
					{
						copy_prefs_file(backup_folder_name + file_name, folder_name + file_name);
					}
					else
					{
						LL_INFOS("SettingsBackup") << "skipping subfolder " << backup_folder_name + file_name << LL_ENDL;
					}
				}
			}
			else
			{
				LLFile::mkdir(gDirUtilp->getExpandedFilename(LL_PATH_USER_SETTINGS, PRESETS_DIR));

				std::string presets_folder = gDirUtilp->getExpandedFilename(LL_PATH_NONE, dir_name, PRESETS_DIR) + gDirUtilp->getDirDelimiter();
				std::string graphics_presets_folder = gDirUtilp->getExpandedFilename(LL_PATH_NONE, dir_name, PRESETS_DIR, PRESETS_GRAPHIC) + gDirUtilp->getDirDelimiter();
				std::string camera_presets_folder =  gDirUtilp->getExpandedFilename(LL_PATH_NONE, dir_name, PRESETS_DIR, PRESETS_CAMERA) + gDirUtilp->getDirDelimiter();

				if (LLFile::isdir(graphics_presets_folder))
				{
					LLFile::mkdir(gDirUtilp->getExpandedFilename(LL_PATH_USER_SETTINGS, PRESETS_DIR, PRESETS_GRAPHIC));

					std::string file_name;
					while (gDirUtilp->getNextFileInDir(graphics_presets_folder, "*", file_name))
					{
						std::string source = gDirUtilp->getExpandedFilename(LL_PATH_NONE, graphics_presets_folder, file_name);

						if (LLFile::isfile(source.c_str()))
						{
							std::string target = gDirUtilp->add(gDirUtilp->getExpandedFilename(LL_PATH_USER_SETTINGS, PRESETS_DIR, PRESETS_GRAPHIC), file_name);
							copy_prefs_file(source, target);
						}
					}
				}

				if (LLFile::isdir(camera_presets_folder))
				{
					LLFile::mkdir(gDirUtilp->getExpandedFilename(LL_PATH_USER_SETTINGS, PRESETS_DIR, PRESETS_CAMERA));

					std::string file_name;
					while (gDirUtilp->getNextFileInDir(camera_presets_folder, "*", file_name))
					{
						std::string source = gDirUtilp->getExpandedFilename(LL_PATH_NONE, camera_presets_folder, file_name);

						if (LLFile::isfile(source.c_str()))
						{
							std::string target = gDirUtilp->add(gDirUtilp->getExpandedFilename(LL_PATH_USER_SETTINGS, PRESETS_DIR, PRESETS_CAMERA), file_name);
							copy_prefs_file(source, target);
						}
					}
				}
			}
		}
	}
	// <FS:CR> Set this true so we can update newer settings with their deprecated counterparts on next launch
	gSavedSettings.setBOOL("FSFirstRunAfterSettingsRestore", TRUE);
	
	// Tell the user we have finished restoring settings and the viewer must shut down
	LLNotificationsUtil::add("RestoreFinished", LLSD(), LLSD(), boost::bind(&FSPanelPreferenceBackup::onQuitConfirmed, this, _1, _2));
}

// User confirmed the shutdown and we proceed
void FSPanelPreferenceBackup::onQuitConfirmed(const LLSD& notification,const LLSD& response)
{
	// Make sure the viewer will not save any settings on exit, so our copied files will survive
	LLAppViewer::instance()->setSaveSettingsOnExit(FALSE);
	// Quit the viewer so all gets saved immediately
	LL_INFOS("SettingsBackup") << "setting to quit" << LL_ENDL;
	LLAppViewer::instance()->requestQuit();
}

void FSPanelPreferenceBackup::onClickSelectAll()
{
	doSelect(TRUE);
}

void FSPanelPreferenceBackup::onClickDeselectAll()
{
	doSelect(FALSE);
}

void FSPanelPreferenceBackup::doSelect(BOOL all)
{
	// Get scroll list control that holds the list of global files
	LLScrollListCtrl* globalScrollList = getChild<LLScrollListCtrl>("restore_global_files_list");
	// Get scroll list control that holds the list of per account files
	LLScrollListCtrl* perAccountScrollList = getChild<LLScrollListCtrl>("restore_per_account_files_list");
	// Get scroll list control that holds the list of global folders
	LLScrollListCtrl* globalFoldersScrollList = getChild<LLScrollListCtrl>("restore_global_folders_list");

	applySelection(globalScrollList, all);
	applySelection(perAccountScrollList, all);
	applySelection(globalFoldersScrollList, all);
}

void FSPanelPreferenceBackup::applySelection(LLScrollListCtrl* control, BOOL all)
{
	// Pull out all data
	std::vector<LLScrollListItem*> itemList = control->getAllData();
	// Go over each entry
	for (size_t index = 0; index < itemList.size(); ++index)
	{
		// Get the next item in the list
		LLScrollListItem* item = itemList[index];
		// Check/uncheck the box only when the item is enabled
		if (item->getEnabled())
		{
			// Look at the first column and make sure it's a checkbox control
			LLScrollListCheck* checkbox = dynamic_cast<LLScrollListCheck*>(item->getColumn(0));
			if (checkbox)
			{
				checkbox->getCheckBox()->setValue(all);
			}
		}
	}
}
// </FS:Zi>

// <FS:Kadah>
void LLFloaterPreference::loadFontPresetsFromDir(const std::string& dir, LLComboBox* font_selection_combo)
{
	LLDirIterator dir_iter(dir, "*.xml");
	std::string file;
	while (dir_iter.next(file))
	{
		//hack to deal with "fonts.xml" 
		if (file == "fonts.xml")
		{
			font_selection_combo->add("Deja Vu", file);
		}
		//hack to get "fonts_[name].xml" to "Name"
		else
		{
			std::string fontpresetname = file.substr(6, file.length() - 10);
			LLStringUtil::replaceChar(fontpresetname, '_', ' ');
			fontpresetname[0] = LLStringOps::toUpper(fontpresetname[0]);
			font_selection_combo->add(fontpresetname, file);
		}
	}
}

void LLFloaterPreference::populateFontSelectionCombo()
{
	LLComboBox* font_selection_combo = getChild<LLComboBox>("Fontsettingsfile");
	if (font_selection_combo)
	{
		const std::string fontDir(gDirUtilp->getExpandedFilename(LL_PATH_FONTS, "", ""));
		const std::string userfontDir(gDirUtilp->getExpandedFilename(LL_PATH_USER_SETTINGS , "fonts", ""));

		// Load fonts.xmls from the install dir first then user_settings
		loadFontPresetsFromDir(fontDir, font_selection_combo);
		loadFontPresetsFromDir(userfontDir, font_selection_combo);

		font_selection_combo->setValue(gSavedSettings.getString("FSFontSettingsFile"));
	}
}
// </FS:Kadah>

// <FS:AW optional opensim support>
static LLPanelInjector<LLPanelPreferenceOpensim> t_pref_opensim("panel_preference_opensim");

#ifdef OPENSIM
LLPanelPreferenceOpensim::LLPanelPreferenceOpensim() : LLPanelPreference(),
	mGridListControl(NULL),
	mGridListChangedCallbackConnection(),
	mGridAddedCallbackConnection()
{
	mCommitCallbackRegistrar.add("Pref.ClearDebugSearchURL", boost::bind(&LLPanelPreferenceOpensim::onClickClearDebugSearchURL, this));
	mCommitCallbackRegistrar.add("Pref.PickDebugSearchURL", boost::bind(&LLPanelPreferenceOpensim::onClickPickDebugSearchURL, this));
	mCommitCallbackRegistrar.add("Pref.AddGrid", boost::bind(&LLPanelPreferenceOpensim::onClickAddGrid, this));
	mCommitCallbackRegistrar.add("Pref.ClearGrid", boost::bind(&LLPanelPreferenceOpensim::onClickClearGrid, this));
	mCommitCallbackRegistrar.add("Pref.RefreshGrid", boost::bind( &LLPanelPreferenceOpensim::onClickRefreshGrid, this));
	mCommitCallbackRegistrar.add("Pref.RemoveGrid", boost::bind( &LLPanelPreferenceOpensim::onClickRemoveGrid, this));
}

LLPanelPreferenceOpensim::~LLPanelPreferenceOpensim()
{
	if (mGridListChangedCallbackConnection.connected())
	{
		mGridListChangedCallbackConnection.disconnect();
	}

	if (mGridAddedCallbackConnection.connected())
	{
		mGridAddedCallbackConnection.disconnect();
	}
}

BOOL LLPanelPreferenceOpensim::postBuild()
{
	mEditorGridName = findChild<LLLineEditor>("name_edit");
	mEditorGridURI = findChild<LLLineEditor>("grid_uri_edit");
	mEditorLoginPage = findChild<LLLineEditor>("login_page_edit");
	mEditorHelperURI = findChild<LLLineEditor>("helper_uri_edit");
	mEditorWebsite = findChild<LLLineEditor>("website_edit");
	mEditorSupport = findChild<LLLineEditor>("support_edit");
	mEditorRegister = findChild<LLLineEditor>("register_edit");
	mEditorPassword = findChild<LLLineEditor>("password_edit");
	mEditorSearch = findChild<LLLineEditor>("search_edit");
	mEditorGridMessage = findChild<LLLineEditor>("message_edit");
	mGridListControl = getChild<LLScrollListCtrl>("grid_list");
	mGridListControl->setCommitCallback(boost::bind(&LLPanelPreferenceOpensim::onSelectGrid, this));
	mGridListChangedCallbackConnection = LLGridManager::getInstance()->addGridListChangedCallback(boost::bind(&LLPanelPreferenceOpensim::refreshGridList, this, _1));
	refreshGridList();

	return LLPanelPreference::postBuild();
}

void LLPanelPreferenceOpensim::onOpen(const LLSD& key)
{
	mCurrentGrid = LLGridManager::getInstance()->getGrid();

	mEditorGridName->clear();
	mEditorGridURI->clear();
	mEditorLoginPage->clear();
	mEditorHelperURI->clear();
	mEditorWebsite->clear();
	mEditorSupport->clear();
	mEditorRegister->clear();
	mEditorPassword->clear();
	mEditorSearch->clear();
	mEditorGridMessage->clear();
}

void LLPanelPreferenceOpensim::onSelectGrid()
{
	LLSD grid_info;
	std::string grid = mGridListControl->getSelectedValue();
	LLGridManager::getInstance()->getGridData(grid, grid_info);

	mEditorGridName->setText(grid_info[GRID_LABEL_VALUE].asString());
	mEditorGridURI->setText(grid_info[GRID_LOGIN_URI_VALUE][0].asString());
	mEditorLoginPage->setText(grid_info[GRID_LOGIN_PAGE_VALUE].asString());
	mEditorHelperURI->setText(grid_info[GRID_HELPER_URI_VALUE].asString());
	mEditorWebsite->setText(grid_info["about"].asString());
	mEditorSupport->setText(grid_info["help"].asString());
	mEditorRegister->setText(grid_info[GRID_REGISTER_NEW_ACCOUNT].asString());
	mEditorPassword->setText(grid_info[GRID_FORGOT_PASSWORD].asString());
	mEditorSearch->setText(grid_info["search"].asString());
	mEditorGridMessage->setText(grid_info["message"].asString());
}

void LLPanelPreferenceOpensim::apply()
{
	LLGridManager::getInstance()->saveGridList();
	FSPanelLogin::updateServer();
}

void LLPanelPreferenceOpensim::cancel()
{
	LLGridManager::getInstance()->resetGrids();
	LLGridManager::getInstance()->setGridChoice(mCurrentGrid);
	FSPanelLogin::updateServer();
}

void LLPanelPreferenceOpensim::onClickAddGrid()
{
	std::string new_grid = getChild<LLLineEditor>("add_grid")->getText();

	if (!new_grid.empty())
	{
		getChild<LLUICtrl>("grid_management_panel")->setEnabled(FALSE);
		if (mGridAddedCallbackConnection.connected())
		{
			mGridAddedCallbackConnection.disconnect();
		}
		LLGridManager::getInstance()->addGridListChangedCallback(boost::bind(&LLPanelPreferenceOpensim::addedGrid, this, _1));
		LLGridManager::getInstance()->addGrid(new_grid);
	}
}

void LLPanelPreferenceOpensim::addedGrid(bool success)
{
	if (mGridAddedCallbackConnection.connected())
	{
		mGridAddedCallbackConnection.disconnect();
	}

	if (success)
	{
		const std::string& new_grid = getChild<LLLineEditor>("add_grid")->getText();

		for (auto row : mGridListControl->getAllData())
		{
			if (new_grid.find(row->getColumn(1)->getValue().asString()) != std::string::npos)
			{
				row->setSelected(TRUE);
				mGridListControl->scrollToShowSelected();
				onSelectGrid();
				break;
			}
		}

		onClickClearGrid();
	}
}

void LLPanelPreferenceOpensim::onClickClearGrid()
{
	getChild<LLLineEditor>("add_grid")->clear();
}

void LLPanelPreferenceOpensim::onClickRefreshGrid()
{
	std::string grid = mGridListControl->getSelectedValue();
	getChild<LLUICtrl>("grid_management_panel")->setEnabled(FALSE);
	LLGridManager::getInstance()->reFetchGrid(grid, (grid == LLGridManager::getInstance()->getGrid()) );
}

void LLPanelPreferenceOpensim::onClickRemoveGrid()
{
	std::string grid = mGridListControl->getSelectedValue();
	LLSD args;

	if (grid != LLGridManager::getInstance()->getGrid())
	{
		args["REMOVE_GRID"] = grid;
		LLSD payload = grid;
		LLNotificationsUtil::add("ConfirmRemoveGrid", args, payload, boost::bind(&LLPanelPreferenceOpensim::removeGridCB, this,  _1, _2));
	}
	else
	{
		args["REMOVE_GRID"] = LLGridManager::getInstance()->getGridLabel();
		LLNotificationsUtil::add("CanNotRemoveConnectedGrid", args);
	}
}

bool LLPanelPreferenceOpensim::removeGridCB(const LLSD& notification, const LLSD& response)
{
	const S32 option = LLNotificationsUtil::getSelectedOption(notification, response);
	if (0 == option)
	{
		std::string grid = notification["payload"].asString();
		getChild<LLUICtrl>("grid_management_panel")->setEnabled(FALSE);
		mEditorGridName->clear();
		mEditorGridURI->clear();
		mEditorLoginPage->clear();
		mEditorHelperURI->clear();
		mEditorWebsite->clear();
		mEditorSupport->clear();
		mEditorRegister->clear();
		mEditorPassword->clear();
		mEditorSearch->clear();
		mEditorGridMessage->clear();
		LLGridManager::getInstance()->removeGrid(grid);
		FSPanelLogin::updateServer();
	}
	return false;
}

void LLPanelPreferenceOpensim::refreshGridList(bool success)
{
	FSPanelLogin::updateServer();

	getChild<LLUICtrl>("grid_management_panel")->setEnabled(TRUE);

	if (!mGridListControl)
	{
		LL_WARNS() << "No GridListControl - bug or out of memory" << LL_ENDL;
		return;
	}

	mGridListControl->operateOnAll(LLCtrlListInterface::OP_DELETE);
	mGridListControl->sortByColumnIndex(0, TRUE);

	std::map<std::string, std::string> known_grids = LLGridManager::getInstance()->getKnownGrids();
        std::map<std::string, std::string>::iterator grid_iter = known_grids.begin();
	for(; grid_iter != known_grids.end(); grid_iter++)
	{
		if (!grid_iter->first.empty() && !grid_iter->second.empty())
		{
			LLURI login_uri = LLURI(LLGridManager::getInstance()->getLoginURI(grid_iter->first));
			LLSD element;
			const std::string connected_grid = LLGridManager::getInstance()->getGrid();

			std::string style = "NORMAL";
			if (connected_grid == grid_iter->first)
			{
				style = "BOLD";
			}

			int col = 0;
			element["id"] = grid_iter->first;
			element["columns"][col]["column"] = "grid_label";
			element["columns"][col]["value"] = grid_iter->second;
			element["columns"][col]["font"]["name"] = "SANSSERIF";
			element["columns"][col]["font"]["style"] = style;
			col++;
			element["columns"][col]["column"] = "login_uri";
			element["columns"][col]["value"] = login_uri.authority();
			element["columns"][col]["font"]["name"] = "SANSSERIF";
			element["columns"][col]["font"]["style"] = style;
	
			mGridListControl->addElement(element);
		}
	}
}

void LLPanelPreferenceOpensim::onClickClearDebugSearchURL()
{
	LLNotificationsUtil::add("ConfirmClearDebugSearchURL", LLSD(), LLSD(), callback_clear_debug_search);
}

void LLPanelPreferenceOpensim::onClickPickDebugSearchURL()
{

	LLNotificationsUtil::add("ConfirmPickDebugSearchURL", LLSD(), LLSD(),callback_pick_debug_search );
}
#else
void no_cb()
{ }

LLPanelPreferenceOpensim::LLPanelPreferenceOpensim() : LLPanelPreference()
{
	mCommitCallbackRegistrar.add("Pref.ClearDebugSearchURL", boost::bind(&no_cb));
	mCommitCallbackRegistrar.add("Pref.PickDebugSearchURL", boost::bind(&no_cb));
	mCommitCallbackRegistrar.add("Pref.AddGrid", boost::bind(&no_cb));
	mCommitCallbackRegistrar.add("Pref.ClearGrid", boost::bind(&no_cb));
	mCommitCallbackRegistrar.add("Pref.RefreshGrid", boost::bind(&no_cb));
	mCommitCallbackRegistrar.add("Pref.RemoveGrid", boost::bind(&no_cb));
}
LLPanelPreferenceOpensim::~LLPanelPreferenceOpensim()
{
}

#endif
// <FS:AW optional opensim support>

// <FS:Ansariel> Output device selection
static LLPanelInjector<FSPanelPreferenceSounds> t_pref_sounds("panel_preference_sounds");

FSPanelPreferenceSounds::FSPanelPreferenceSounds() :
	LLPanelPreference(),
	mOutputDevicePanel(nullptr),
	mOutputDeviceComboBox(nullptr),
	mOutputDeviceListChangedConnection()
{ }

FSPanelPreferenceSounds::~FSPanelPreferenceSounds()
{
	if (mOutputDeviceListChangedConnection.connected())
	{
		mOutputDeviceListChangedConnection.disconnect();
	}
}

BOOL FSPanelPreferenceSounds::postBuild()
{
	mOutputDevicePanel = findChild<LLPanel>("output_device_settings_panel");
	mOutputDeviceComboBox = findChild<LLComboBox>("sound_output_device");

#if LL_FMODSTUDIO
	if (gAudiop && mOutputDevicePanel && mOutputDeviceComboBox)
	{
		gSavedSettings.getControl("FSOutputDeviceUUID")->getSignal()->connect(boost::bind(&FSPanelPreferenceSounds::onOutputDeviceChanged, this, _2));

		mOutputDeviceListChangedConnection = gAudiop->setOutputDeviceListChangedCallback(boost::bind(&FSPanelPreferenceSounds::onOutputDeviceListChanged, this, _1));
		onOutputDeviceListChanged(gAudiop->getDevices());

		mOutputDeviceComboBox->setCommitCallback(boost::bind(&FSPanelPreferenceSounds::onOutputDeviceSelectionChanged, this, _2));
	}
#else
	if (mOutputDevicePanel)
	{
		mOutputDevicePanel->setVisible(FALSE);
	}
#endif

	return LLPanelPreference::postBuild();
}

void FSPanelPreferenceSounds::onOutputDeviceChanged(const LLSD& new_value)
{
	mOutputDeviceComboBox->setSelectedByValue(new_value.asUUID(), TRUE);
}

void FSPanelPreferenceSounds::onOutputDeviceSelectionChanged(const LLSD& new_value)
{
	gSavedSettings.setString("FSOutputDeviceUUID", mOutputDeviceComboBox->getSelectedValue().asString());
}

void FSPanelPreferenceSounds::onOutputDeviceListChanged(LLAudioEngine::output_device_map_t output_devices)
{
	LLUUID selected_device(gSavedSettings.getString("FSOutputDeviceUUID"));
	mOutputDeviceComboBox->removeall();

	if (output_devices.empty())
	{
		LL_INFOS() << "No output devices available" << LL_ENDL;
		mOutputDeviceComboBox->add(mOutputDevicePanel->getString("output_no_device"), LLUUID::null);

		if (selected_device != LLUUID::null)
		{
			LL_INFOS() << "Non-default device selected - adding unavailable for " << selected_device << LL_ENDL;
			mOutputDeviceComboBox->add(mOutputDevicePanel->getString("output_device_unavailable"), selected_device);
		}
	}
	else
	{
		bool selected_device_found = false;

		mOutputDeviceComboBox->add(mOutputDevicePanel->getString("output_default_text"), LLUUID::null);
		selected_device_found = selected_device == LLUUID::null;

		for (auto device : output_devices)
		{
			mOutputDeviceComboBox->add(device.second.empty() ? mOutputDevicePanel->getString("output_name_no_device") : device.second, device.first);

			if (!selected_device_found && device.first == selected_device)
			{
				LL_INFOS() << "Found selected device \"" << device.second << "\" (" << device.first << ")" << LL_ENDL;
				selected_device_found = true;
			}
		}

		if (!selected_device_found)
		{
			LL_INFOS() << "Selected device " << selected_device << " NOT found - adding unavailable" << LL_ENDL;
			mOutputDeviceComboBox->add(mOutputDevicePanel->getString("output_device_unavailable"), selected_device);
		}
	}

	mOutputDeviceComboBox->setSelectedByValue(selected_device, TRUE);
}
// </FS:Ansariel><|MERGE_RESOLUTION|>--- conflicted
+++ resolved
@@ -2098,7 +2098,6 @@
 	//					bumpshiny &&
 	//					shaders && 
 	//					gGLManager.mHasFramebufferObject &&
-	//					gSavedSettings.getBOOL("RenderAvatarVP") &&
 	//					(ctrl_wind_light->get()) ? TRUE : FALSE;
 
 	//ctrl_deferred->setEnabled(enabled);
@@ -2137,23 +2136,10 @@
 		getChildView("texture compression")->setEnabled(FALSE);
 	}
 
-<<<<<<< HEAD
 	// if no windlight shaders, turn off nighttime brightness, gamma, and fog distance
 	LLSpinCtrl* gamma_ctrl = getChild<LLSpinCtrl>("gamma");
 	gamma_ctrl->setEnabled(!gPipeline.canUseWindLightShaders());
 	getChildView("fog")->setEnabled(!gPipeline.canUseWindLightShaders());
-=======
-	//Deferred/SSAO/Shadows
-	BOOL bumpshiny = gGLManager.mHasCubeMap && LLCubeMap::sUseCubeMaps && LLFeatureManager::getInstance()->isFeatureAvailable("RenderObjectBump") && gSavedSettings.getBOOL("RenderObjectBump");
-	BOOL shaders = gSavedSettings.getBOOL("WindLightUseAtmosShaders");
-	BOOL enabled = LLFeatureManager::getInstance()->isFeatureAvailable("RenderDeferred") &&
-						bumpshiny &&
-						shaders && 
-						gGLManager.mHasFramebufferObject &&
-						(ctrl_wind_light->get()) ? TRUE : FALSE;
-
-	ctrl_deferred->setEnabled(enabled);
->>>>>>> 3f82f7ce
 
 	// anti-aliasing
 	{
@@ -2199,33 +2185,11 @@
 
 	// Avatar Mode
 	// Avatar Render Mode
-<<<<<<< HEAD
-	LLCheckBoxCtrl* ctrl_avatar_cloth = getChild<LLCheckBoxCtrl>("AvatarCloth");
-	
-	bool avatar_vp_enabled = LLFeatureManager::getInstance()->isFeatureAvailable("RenderAvatarVP");
-	if (LLViewerShaderMgr::sInitialized)
-	{
-		S32 max_avatar_shader = LLViewerShaderMgr::instance()->mMaxAvatarShaderLevel;
-		avatar_vp_enabled = (max_avatar_shader > 0) ? TRUE : FALSE;
-	}
-
-	ctrl_avatar_vp->setEnabled(avatar_vp_enabled);
-	
-	if (gSavedSettings.getBOOL("RenderAvatarVP") == FALSE)
-	{
-		ctrl_avatar_cloth->setEnabled(false);
-	} 
-	else
-	{
-		ctrl_avatar_cloth->setEnabled(true);
-	}
-	
+    getChild<LLCheckBoxCtrl>("AvatarCloth")->setEnabled(TRUE);
+
 	/* <FS:LO> remove orphaned code left over from EEP
 	// Vertex Shaders, Global Shader Enable
 	LLRadioGroup* terrain_detail = getChild<LLRadioGroup>("TerrainDetailRadio");   // can be linked with control var
-=======
-    getChild<LLCheckBoxCtrl>("AvatarCloth")->setEnabled(TRUE);
->>>>>>> 3f82f7ce
 
 	terrain_detail->setEnabled(FALSE);
 	*/
@@ -2242,24 +2206,13 @@
 
 	sky->setEnabled(TRUE);
 
-<<<<<<< HEAD
 	//Deferred/SSAO/Shadows
 	LLCheckBoxCtrl* ctrl_deferred = getChild<LLCheckBoxCtrl>("UseLightShaders");
 
 	BOOL enabled = LLFeatureManager::getInstance()->isFeatureAvailable("RenderDeferred") &&
 						((bumpshiny_ctrl && bumpshiny_ctrl->get()) ? TRUE : FALSE) &&
 						gGLManager.mHasFramebufferObject &&
-						gSavedSettings.getBOOL("RenderAvatarVP") &&
 						(ctrl_wind_light->get()) ? TRUE : FALSE;
-=======
-    //Deferred/SSAO/Shadows
-    LLCheckBoxCtrl* ctrl_deferred = getChild<LLCheckBoxCtrl>("UseLightShaders");
-    
-    BOOL enabled = LLFeatureManager::getInstance()->isFeatureAvailable("RenderDeferred") &&
-                        ((bumpshiny_ctrl && bumpshiny_ctrl->get()) ? TRUE : FALSE) &&
-                        gGLManager.mHasFramebufferObject &&
-                        (ctrl_wind_light->get()) ? TRUE : FALSE;
->>>>>>> 3f82f7ce
 
 	ctrl_deferred->setEnabled(enabled);
 
@@ -2366,11 +2319,6 @@
 void LLFloaterPreference::disableUnavailableSettings()
 {	
 	LLComboBox* ctrl_reflections   = getChild<LLComboBox>("Reflections");
-<<<<<<< HEAD
-	LLCheckBoxCtrl* ctrl_avatar_vp     = getChild<LLCheckBoxCtrl>("AvatarVertexProgram");
-=======
-	LLTextBox* reflections_text = getChild<LLTextBox>("ReflectionsText");
->>>>>>> 3f82f7ce
 	LLCheckBoxCtrl* ctrl_avatar_cloth  = getChild<LLCheckBoxCtrl>("AvatarCloth");
 	LLCheckBoxCtrl* ctrl_wind_light    = getChild<LLCheckBoxCtrl>("WindLightUseAtmosShaders");
 	LLCheckBoxCtrl* ctrl_deferred = getChild<LLCheckBoxCtrl>("UseLightShaders");
@@ -2439,32 +2387,6 @@
 		ctrl_reflections->setValue(FALSE);
 	}
 	
-<<<<<<< HEAD
-	// disabled av
-	if (!LLFeatureManager::getInstance()->isFeatureAvailable("RenderAvatarVP"))
-	{
-		ctrl_avatar_vp->setEnabled(FALSE);
-		ctrl_avatar_vp->setValue(FALSE);
-		
-		ctrl_avatar_cloth->setEnabled(FALSE);
-		ctrl_avatar_cloth->setValue(FALSE);
-
-		//deferred needs AvatarVP, disable deferred
-		ctrl_shadows->setEnabled(FALSE);
-		ctrl_shadows->setValue(0);
-
-		ctrl_ssao->setEnabled(FALSE);
-		ctrl_ssao->setValue(FALSE);
-
-		ctrl_dof->setEnabled(FALSE);
-		ctrl_dof->setValue(FALSE);
-
-		ctrl_deferred->setEnabled(FALSE);
-		ctrl_deferred->setValue(FALSE);
-	}
-
-=======
->>>>>>> 3f82f7ce
 	// disabled cloth
 	if (!LLFeatureManager::getInstance()->isFeatureAvailable("RenderAvatarCloth"))
 	{
