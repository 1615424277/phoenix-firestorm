/**
 * @file llinventorybridge.cpp
 * @brief Implementation of the Inventory-Folder-View-Bridge classes.
 *
 * $LicenseInfo:firstyear=2001&license=viewerlgpl$
 * Second Life Viewer Source Code
 * Copyright (C) 2010, Linden Research, Inc.
 *
 * This library is free software; you can redistribute it and/or
 * modify it under the terms of the GNU Lesser General Public
 * License as published by the Free Software Foundation;
 * version 2.1 of the License only.
 *
 * This library is distributed in the hope that it will be useful,
 * but WITHOUT ANY WARRANTY; without even the implied warranty of
 * MERCHANTABILITY or FITNESS FOR A PARTICULAR PURPOSE.  See the GNU
 * Lesser General Public License for more details.
 *
 * You should have received a copy of the GNU Lesser General Public
 * License along with this library; if not, write to the Free Software
 * Foundation, Inc., 51 Franklin Street, Fifth Floor, Boston, MA  02110-1301  USA
 *
 * Linden Research, Inc., 945 Battery Street, San Francisco, CA  94111  USA
 * $/LicenseInfo$
 */

#include "llviewerprecompiledheaders.h"
#include "llinventorybridge.h"

// external projects
#include "lltransfersourceasset.h"
#include "llavatarnamecache.h"  // IDEVO

#include "llagent.h"
#include "llagentcamera.h"
#include "llagentwearables.h"
#include "llappearancemgr.h"
#include "llattachmentsmgr.h"
#include "llavataractions.h"
#include "llfavoritesbar.h" // management of favorites folder
#include "llfloateropenobject.h"
#include "llfloaterreg.h"
#include "llfloatermarketplacelistings.h"
#include "llfloatersidepanelcontainer.h"
#include "llsidepanelinventory.h"
#include "llfloaterworldmap.h"
#include "llfolderview.h"
#include "llfriendcard.h"
#include "llgesturemgr.h"
#include "llgiveinventory.h"
#include "llfloaterimcontainer.h"
#include "llimview.h"
#include "llclipboard.h"
#include "llinventorydefines.h"
#include "llinventoryfunctions.h"
#include "llinventoryicon.h"
#include "llinventorymodel.h"
#include "llinventorymodelbackgroundfetch.h"
#include "llinventorypanel.h"
#include "llmarketplacefunctions.h"
#include "llnotifications.h"
#include "llnotificationsutil.h"
#include "llpreviewanim.h"
#include "llpreviewgesture.h"
#include "llpreviewtexture.h"
#include "llselectmgr.h"
#include "llsidepanelappearance.h"
#include "lltooldraganddrop.h"
#include "lltrans.h"
#include "llurlaction.h"
#include "llviewerassettype.h"
#include "llviewerfoldertype.h"
#include "llviewermenu.h"
#include "llviewermessage.h"
#include "llviewerobjectlist.h"
#include "llviewerregion.h"
#include "llviewerwindow.h"
#include "llvoavatarself.h"
#include "llwearablelist.h"
#include "llwearableitemslist.h"
#include "lllandmarkactions.h"
#include "llpanellandmarks.h"
#include "llviewerparcelmgr.h"
#include "llparcel.h"

#include "llenvironment.h"
// [RLVa:KB] - Checked: 2011-05-22 (RLVa-1.3.1)
#include "rlvactions.h"
#include "rlvhandler.h"
#include "rlvlocks.h"
// [/RLVa:KB]
// <FS:TT> Client LSL Bridge
#include "fslslbridge.h"
#include "aoengine.h"
// </FS:TT>

// <FS:Zi> Do not allow "Restore To Last Position" for no-copy items
#ifdef OPENSIM
#include "fsgridhandler.h"
#endif
// </FS:Zi>
#include "fsfloaterplacedetails.h"
#include "fsfloaterwearablefavorites.h"
#include "llviewerattachmenu.h"
#include "llresmgr.h"

#include <boost/shared_ptr.hpp>

void copy_slurl_to_clipboard_callback_inv(const std::string& slurl);

const F32 SOUND_GAIN = 1.0f;
const F32 FOLDER_LOADING_MESSAGE_DELAY = 0.5f; // Seconds to wait before showing the LOADING... text in folder views

using namespace LLOldEvents;

// Function declarations
bool confirm_attachment_rez(const LLSD& notification, const LLSD& response);
void teleport_via_landmark(const LLUUID& asset_id);
// <FS:CR> Function left unused from FIRE-7219
//static bool check_category(LLInventoryModel* model,
//                         const LLUUID& cat_id,
//                         LLInventoryPanel* active_panel,
//                         LLInventoryFilter* filter);

// <FS:ND> Unused function
// static bool check_item(const LLUUID& item_id,
//                     LLInventoryPanel* active_panel,
//                     LLInventoryFilter* filter);
// </FS:ND>

// Helper functions

bool isAddAction(const std::string& action)
{
    return ("wear" == action || "attach" == action || "activate" == action);
}

bool isRemoveAction(const std::string& action)
{
    return ("take_off" == action || "detach" == action);
}

bool isMarketplaceSendAction(const std::string& action)
{
    return ("send_to_marketplace" == action);
}

bool isPanelActive(const std::string& panel_name)
{
    LLInventoryPanel *active_panel = LLInventoryPanel::getActiveInventoryPanel(false);
    return (active_panel && (active_panel->getName() == panel_name));
}

// Used by LLFolderBridge as callback for directory fetching recursion
class LLRightClickInventoryFetchDescendentsObserver : public LLInventoryFetchDescendentsObserver
{
public:
    LLRightClickInventoryFetchDescendentsObserver(const uuid_vec_t& ids) : LLInventoryFetchDescendentsObserver(ids) {}
    ~LLRightClickInventoryFetchDescendentsObserver() {}
    virtual void execute(bool clear_observer = false);
    virtual void done()
    {
        execute(true);
    }
};

// Used by LLFolderBridge as callback for directory content items fetching
class LLRightClickInventoryFetchObserver : public LLInventoryFetchItemsObserver
{
public:
    LLRightClickInventoryFetchObserver(const uuid_vec_t& ids) : LLInventoryFetchItemsObserver(ids) { };
    ~LLRightClickInventoryFetchObserver() {}
    void execute(bool clear_observer = false)
    {
        if (clear_observer)
        {
            gInventory.removeObserver(this);
            delete this;
        }
        // we've downloaded all the items, so repaint the dialog
        LLFolderBridge::staticFolderOptionsMenu();
    }
    virtual void done()
    {
        execute(true);
    }
};

class LLPasteIntoFolderCallback: public LLInventoryCallback
{
public:
    LLPasteIntoFolderCallback(LLHandle<LLInventoryPanel>& handle)
        : mInventoryPanel(handle)
    {
    }
    ~LLPasteIntoFolderCallback()
    {
        processItems();
    }

    void fire(const LLUUID& inv_item)
    {
        mChangedIds.push_back(inv_item);
    }

    void processItems()
    {
        LLInventoryPanel* panel = mInventoryPanel.get();
        bool has_elements = false;
        for (LLUUID& inv_item : mChangedIds)
        {
            LLInventoryItem* item = gInventory.getItem(inv_item);
            if (item && panel)
            {
                LLUUID root_id = panel->getRootFolderID();

                if (inv_item == root_id)
                {
                    return;
                }

                LLFolderViewItem* item = panel->getItemByID(inv_item);
                if (item)
                {
                    if (!has_elements)
                    {
                        panel->clearSelection();
                        panel->getRootFolder()->clearSelection();
                        panel->getRootFolder()->requestArrange();
                        panel->getRootFolder()->update();
                        has_elements = true;
                    }
                    panel->getRootFolder()->changeSelection(item, true);
                }
            }
        }

        if (has_elements)
        {
            panel->getRootFolder()->scrollToShowSelection();
        }
    }
private:
    LLHandle<LLInventoryPanel> mInventoryPanel;
    std::vector<LLUUID> mChangedIds;
};

// +=================================================+
// |        LLInvFVBridge                            |
// +=================================================+

LLInvFVBridge::LLInvFVBridge(LLInventoryPanel* inventory,
                             LLFolderView* root,
                             const LLUUID& uuid) :
    mUUID(uuid),
    mRoot(root),
    mInvType(LLInventoryType::IT_NONE),
    mIsLink(false),
    LLFolderViewModelItemInventory(inventory->getRootViewModel())
{
    mInventoryPanel = inventory->getInventoryPanelHandle();
    const LLInventoryObject* obj = getInventoryObject();
    mIsLink = obj && obj->getIsLinkType();
}

const std::string& LLInvFVBridge::getName() const
{
    const LLInventoryObject* obj = getInventoryObject();
    if(obj)
    {
        return obj->getName();
    }
    return LLStringUtil::null;
}

const std::string& LLInvFVBridge::getDisplayName() const
{
    if(mDisplayName.empty())
    {
        buildDisplayName();
    }
    return mDisplayName;
}

std::string LLInvFVBridge::getSearchableDescription() const
{
    return get_searchable_description(getInventoryModel(), mUUID);
}

std::string LLInvFVBridge::getSearchableCreatorName() const
{
    return get_searchable_creator_name(getInventoryModel(), mUUID);
}

std::string LLInvFVBridge::getSearchableUUIDString() const
{
    return get_searchable_UUID(getInventoryModel(), mUUID);
}

// <FS:Ansariel> Zi's extended inventory search
std::string LLInvFVBridge::getSearchableAll() const
{
    return getSearchableName() + "+" +
        getSearchableCreatorName() + "+" +
        getSearchableDescription() + "+" +
        getSearchableUUIDString();
}
// </FS:Ansariel>

// Folders have full perms
PermissionMask LLInvFVBridge::getPermissionMask() const
{
    return PERM_ALL;
}

// virtual
LLFolderType::EType LLInvFVBridge::getPreferredType() const
{
    return LLFolderType::FT_NONE;
}


// Folders don't have creation dates.
time_t LLInvFVBridge::getCreationDate() const
{
    LLInventoryObject* objectp = getInventoryObject();
    if (objectp)
    {
        return objectp->getCreationDate();
    }
    return (time_t)0;
}

void LLInvFVBridge::setCreationDate(time_t creation_date_utc)
{
    LLInventoryObject* objectp = getInventoryObject();
    if (objectp)
    {
        objectp->setCreationDate(creation_date_utc);
    }
}


// Can be destroyed (or moved to trash)
bool LLInvFVBridge::isItemRemovable(bool check_worn) const
{
    return get_is_item_removable(getInventoryModel(), mUUID, check_worn);
}

// Can be moved to another folder
bool LLInvFVBridge::isItemMovable() const
{
    // <FS:Ansariel> FIRE-28977: Lock special and locked folders from being DaD'ed
    if (isLockedFolder())
    {
        // Child of a protected folder -> not movable
        return false;
    }
    // </FS:Ansariel

    return true;
}

bool LLInvFVBridge::isLink() const
{
    return mIsLink;
}

bool LLInvFVBridge::isLibraryItem() const
{
    return gInventory.isObjectDescendentOf(getUUID(),gInventory.getLibraryRootFolderID());
}

/*virtual*/
/**
 * @brief Adds this item into clipboard storage
 */
bool LLInvFVBridge::cutToClipboard()
{
    const LLInventoryObject* obj = gInventory.getObject(mUUID);
    if (obj && isItemMovable() && isItemRemovable())
    {
        const LLUUID &marketplacelistings_id = gInventory.findCategoryUUIDForType(LLFolderType::FT_MARKETPLACE_LISTINGS);
        const bool cut_from_marketplacelistings = gInventory.isObjectDescendentOf(mUUID, marketplacelistings_id);

        if (cut_from_marketplacelistings && (LLMarketplaceData::instance().isInActiveFolder(mUUID) ||
                                             LLMarketplaceData::instance().isListedAndActive(mUUID)))
        {
            LLUUID parent_uuid = obj->getParentUUID();
            bool result = perform_cutToClipboard();
            gInventory.addChangedMask(LLInventoryObserver::STRUCTURE, parent_uuid);
            return result;
        }
        else
        {
            // Otherwise just perform the cut
            return perform_cutToClipboard();
        }
    }
    return false;
}

// virtual
bool LLInvFVBridge::isCutToClipboard()
{
    if (LLClipboard::instance().isCutMode())
    {
        return LLClipboard::instance().isOnClipboard(mUUID);
    }
    return false;
}

// Callback for cutToClipboard if DAMA required...
bool LLInvFVBridge::callback_cutToClipboard(const LLSD& notification, const LLSD& response)
{
    S32 option = LLNotificationsUtil::getSelectedOption(notification, response);
    if (option == 0) // YES
    {
        return perform_cutToClipboard();
    }
    return false;
}

bool LLInvFVBridge::perform_cutToClipboard()
{
    const LLInventoryObject* obj = gInventory.getObject(mUUID);
    if (obj && isItemMovable() && isItemRemovable())
    {
        LLClipboard::instance().setCutMode(true);
        return LLClipboard::instance().addToClipboard(mUUID);
    }
    return false;
}

bool LLInvFVBridge::copyToClipboard() const
{
    const LLInventoryObject* obj = gInventory.getObject(mUUID);
//  if (obj && isItemCopyable())
// [SL:KB] - Patch: Inventory-Links | Checked: 2013-09-19 (Catznip-3.6)
    if (obj && (isItemCopyable() || isItemLinkable()))
// [/SL:KB]
    {
        return LLClipboard::instance().addToClipboard(mUUID);
    }
    return false;
}

void LLInvFVBridge::showProperties()
{
    if (isMarketplaceListingsFolder())
    {
        LLFloaterReg::showInstance("item_properties", LLSD().with("id",mUUID),true);
        // Force it to show on top as this floater has a tendency to hide when confirmation dialog shows up
        LLFloater* floater_properties = LLFloaterReg::findInstance("item_properties", LLSD().with("id",mUUID));
        if (floater_properties)
        {
            floater_properties->setVisibleAndFrontmost();
        }
    }
    else
    {
        show_item_profile(mUUID);
    }
}

void LLInvFVBridge::navigateToFolder(bool new_window, bool change_mode)
{
    if(new_window)
    {
        mInventoryPanel.get()->openSingleViewInventory(mUUID);
    }
    else
    {
        if(change_mode)
        {
            LLInventoryPanel::setSFViewAndOpenFolder(mInventoryPanel.get(), mUUID);
        }
        else
        {
            LLInventorySingleFolderPanel* panel = dynamic_cast<LLInventorySingleFolderPanel*>(mInventoryPanel.get());
            if (!panel || !getInventoryModel() || mUUID.isNull())
            {
                return;
            }

            panel->changeFolderRoot(mUUID);
        }

    }
}

void LLInvFVBridge::removeBatch(std::vector<LLFolderViewModelItem*>& batch)
{
    // Deactivate gestures when moving them into Trash
    LLInvFVBridge* bridge;
    LLInventoryModel* model = getInventoryModel();
    LLViewerInventoryItem* item = NULL;
    LLViewerInventoryCategory* cat = NULL;
    LLInventoryModel::cat_array_t   descendent_categories;
    LLInventoryModel::item_array_t  descendent_items;
    size_t count = batch.size();
    size_t i,j;
    for(i = 0; i < count; ++i)
    {
        bridge = (LLInvFVBridge*)(batch[i]);
        if(!bridge || !bridge->isItemRemovable()) continue;
        item = (LLViewerInventoryItem*)model->getItem(bridge->getUUID());
        if (item)
        {
            if(LLAssetType::AT_GESTURE == item->getType())
            {
                LLGestureMgr::instance().deactivateGesture(item->getUUID());
            }
        }
    }
    for(i = 0; i < count; ++i)
    {
        bridge = (LLInvFVBridge*)(batch[i]);
        if(!bridge || !bridge->isItemRemovable()) continue;
        cat = (LLViewerInventoryCategory*)model->getCategory(bridge->getUUID());
        if (cat)
        {
            gInventory.collectDescendents( cat->getUUID(), descendent_categories, descendent_items, false );
            for (j=0; j<descendent_items.size(); j++)
            {
                if(LLAssetType::AT_GESTURE == descendent_items[j]->getType())
                {
                    LLGestureMgr::instance().deactivateGesture(descendent_items[j]->getUUID());
                }
            }
        }
    }
    removeBatchNoCheck(batch);
    model->checkTrashOverflow();
}

void  LLInvFVBridge::removeBatchNoCheck(std::vector<LLFolderViewModelItem*>&  batch)
{
    // this method moves a bunch of items and folders to the trash. As
    // per design guidelines for the inventory model, the message is
    // built and the accounting is performed first. After all of that,
    // we call LLInventoryModel::moveObject() to move everything
    // around.
    LLInvFVBridge* bridge;
    LLInventoryModel* model = getInventoryModel();
    if(!model) return;
    LLMessageSystem* msg = gMessageSystem;
    const LLUUID trash_id = model->findCategoryUUIDForType(LLFolderType::FT_TRASH);
    LLViewerInventoryItem* item = NULL;
    uuid_vec_t move_ids;
    LLInventoryModel::update_map_t update;
    bool start_new_message = true;
    size_t count = batch.size();
    size_t i;

    // first, hide any 'preview' floaters that correspond to the items
    // being deleted.
    for(i = 0; i < count; ++i)
    {
        bridge = (LLInvFVBridge*)(batch[i]);
        if(!bridge || !bridge->isItemRemovable()) continue;
        item = (LLViewerInventoryItem*)model->getItem(bridge->getUUID());
        if(item)
        {
            LLPreview::hide(item->getUUID());
        }
    }

    // do the inventory move to trash

    for(i = 0; i < count; ++i)
    {
        bridge = (LLInvFVBridge*)(batch[i]);
        if(!bridge || !bridge->isItemRemovable()) continue;
        item = (LLViewerInventoryItem*)model->getItem(bridge->getUUID());
        if(item)
        {
            if(item->getParentUUID() == trash_id) continue;
            move_ids.push_back(item->getUUID());
            --update[item->getParentUUID()];
            ++update[trash_id];
            if(start_new_message)
            {
                start_new_message = false;
                msg->newMessageFast(_PREHASH_MoveInventoryItem);
                msg->nextBlockFast(_PREHASH_AgentData);
                msg->addUUIDFast(_PREHASH_AgentID, gAgent.getID());
                msg->addUUIDFast(_PREHASH_SessionID, gAgent.getSessionID());
                msg->addBOOLFast(_PREHASH_Stamp, true);
            }
            msg->nextBlockFast(_PREHASH_InventoryData);
            msg->addUUIDFast(_PREHASH_ItemID, item->getUUID());
            msg->addUUIDFast(_PREHASH_FolderID, trash_id);
            msg->addString("NewName", NULL);
            if(msg->isSendFullFast(_PREHASH_InventoryData))
            {
                start_new_message = true;
                gAgent.sendReliableMessage();
                gInventory.accountForUpdate(update);
                update.clear();
            }
        }
    }
    if(!start_new_message)
    {
        start_new_message = true;
        gAgent.sendReliableMessage();
        gInventory.accountForUpdate(update);
        update.clear();
    }

    for(i = 0; i < count; ++i)
    {
        bridge = (LLInvFVBridge*)(batch[i]);
        if(!bridge || !bridge->isItemRemovable()) continue;
        LLViewerInventoryCategory* cat = (LLViewerInventoryCategory*)model->getCategory(bridge->getUUID());
        if(cat)
        {
            if(cat->getParentUUID() == trash_id) continue;
            move_ids.push_back(cat->getUUID());
            --update[cat->getParentUUID()];
            ++update[trash_id];
            if(start_new_message)
            {
                start_new_message = false;
                msg->newMessageFast(_PREHASH_MoveInventoryFolder);
                msg->nextBlockFast(_PREHASH_AgentData);
                msg->addUUIDFast(_PREHASH_AgentID, gAgent.getID());
                msg->addUUIDFast(_PREHASH_SessionID, gAgent.getSessionID());
                msg->addBOOL("Stamp", true);
            }
            msg->nextBlockFast(_PREHASH_InventoryData);
            msg->addUUIDFast(_PREHASH_FolderID, cat->getUUID());
            msg->addUUIDFast(_PREHASH_ParentID, trash_id);
            if(msg->isSendFullFast(_PREHASH_InventoryData))
            {
                start_new_message = true;
                gAgent.sendReliableMessage();
                gInventory.accountForUpdate(update);
                update.clear();
            }
        }
    }
    if(!start_new_message)
    {
        gAgent.sendReliableMessage();
        gInventory.accountForUpdate(update);
    }

    // move everything.
    uuid_vec_t::iterator it = move_ids.begin();
    uuid_vec_t::iterator end = move_ids.end();
    for(; it != end; ++it)
    {
        gInventory.moveObject((*it), trash_id);
        LLViewerInventoryItem* item = gInventory.getItem(*it);
        if (item)
        {
            model->updateItem(item);
        }
    }

    // notify inventory observers.
    model->notifyObservers();
}

bool LLInvFVBridge::isClipboardPasteable() const
{
    // Return false on degenerated cases: empty clipboard, no inventory, no agent
    if (!LLClipboard::instance().hasContents() || !isAgentInventory())
    {
        return false;
    }
    LLInventoryModel* model = getInventoryModel();
    if (!model)
    {
        return false;
    }

    // In cut mode, whatever is on the clipboard is always pastable
    if (LLClipboard::instance().isCutMode())
    {
        return true;
    }

    // In normal mode, we need to check each element of the clipboard to know if we can paste or not
    std::vector<LLUUID> objects;
    LLClipboard::instance().pasteFromClipboard(objects);
    for (const auto& item_id : objects)
    {
        // Folders are pastable if all items in there are copyable
        const LLInventoryCategory *cat = model->getCategory(item_id);
        if (cat)
        {
            LLFolderBridge cat_br(mInventoryPanel.get(), mRoot, item_id);
            if (!cat_br.isItemCopyable(false))
            return false;
            // Skip to the next item in the clipboard
            continue;
        }

        // Each item must be copyable to be pastable
        LLItemBridge item_br(mInventoryPanel.get(), mRoot, item_id);
        if (!item_br.isItemCopyable(false))
        {
            return false;
        }
    }
    return true;
}

bool LLInvFVBridge::isClipboardPasteableAsLink() const
{
    if (!LLClipboard::instance().hasContents() || !isAgentInventory())
    {
        return false;
    }
    const LLInventoryModel* model = getInventoryModel();
    if (!model)
    {
        return false;
    }

    std::vector<LLUUID> objects;
    LLClipboard::instance().pasteFromClipboard(objects);
    for (const auto& item_id : objects)
    {
        const LLInventoryItem *item = model->getItem(item_id);
        if (item)
        {
            if (!LLAssetType::lookupCanLink(item->getActualType()))
            {
                return false;
            }

            if (gInventory.isObjectDescendentOf(item->getUUID(), gInventory.getLibraryRootFolderID()))
            {
                return false;
            }
        }
        const LLViewerInventoryCategory *cat = model->getCategory(item_id);
        if (cat && LLFolderType::lookupIsProtectedType(cat->getPreferredType()))
        {
            return false;
        }
    }
    return true;
}

void disable_context_entries_if_present(LLMenuGL& menu,
                                        const menuentry_vec_t &disabled_entries)
{
    const LLView::child_list_t *list = menu.getChildList();
    for (LLView::child_list_t::const_iterator itor = list->begin();
         itor != list->end();
         ++itor)
    {
        LLView *menu_item = (*itor);
        std::string name = menu_item->getName();

        // descend into split menus:
        LLMenuItemBranchGL* branchp = dynamic_cast<LLMenuItemBranchGL*>(menu_item);
        if ((name == "More") && branchp)
        {
            disable_context_entries_if_present(*branchp->getBranch(), disabled_entries);
        }

        bool found = false;
        menuentry_vec_t::const_iterator itor2;
        for (itor2 = disabled_entries.begin(); itor2 != disabled_entries.end(); ++itor2)
        {
            if (*itor2 == name)
            {
                found = true;
                break;
            }
        }

        if (found)
        {
            menu_item->setVisible(true);
            // A bit of a hack so we can remember that some UI element explicitly set this to be visible
            // so that some other UI element from multi-select doesn't later set this invisible.
            menu_item->pushVisible(true);

            menu_item->setEnabled(false);
        }
    }
}
void hide_context_entries(LLMenuGL& menu,
                          const menuentry_vec_t &entries_to_show,
                          const menuentry_vec_t &disabled_entries)
{
    const LLView::child_list_t *list = menu.getChildList();

    // For removing double separators or leading separator.  Start at true so that
    // if the first element is a separator, it will not be shown.
    bool is_previous_entry_separator = true;

    for (LLView::child_list_t::const_iterator itor = list->begin();
         itor != list->end();
         ++itor)
    {
        LLView *menu_item = (*itor);
        std::string name = menu_item->getName();

        // descend into split menus:
        LLMenuItemBranchGL* branchp = dynamic_cast<LLMenuItemBranchGL*>(menu_item);
        if (((name == "More") || (name == "create_new")) && branchp)
        {
            hide_context_entries(*branchp->getBranch(), entries_to_show, disabled_entries);
        }

        bool found = false;

        menuentry_vec_t::const_iterator itor2 = std::find(entries_to_show.begin(), entries_to_show.end(), name);
        if (itor2 != entries_to_show.end())
        {
            found = true;
        }

        // Don't allow multiple separators in a row (e.g. such as if there are no items
        // between two separators).
        if (found)
        {
            const bool is_entry_separator = (dynamic_cast<LLMenuItemSeparatorGL *>(menu_item) != NULL);
            found = !(is_entry_separator && is_previous_entry_separator);
            is_previous_entry_separator = is_entry_separator;
        }

        if (!found)
        {
            if (!menu_item->getLastVisible())
            {
                menu_item->setVisible(false);
            }

            if (menu_item->getEnabled())
            {
                // These should stay enabled unless specifically disabled
                const menuentry_vec_t exceptions = {
                    "Detach From Yourself",
                    "Wearable And Object Wear",
                    "Wearable Add",
                };

                menuentry_vec_t::const_iterator itor2 = std::find(exceptions.begin(), exceptions.end(), name);
                if (itor2 == exceptions.end())
                {
                    menu_item->setEnabled(false);
                }
            }
        }
        else
        {
            menu_item->setVisible(true);
            // A bit of a hack so we can remember that some UI element explicitly set this to be visible
            // so that some other UI element from multi-select doesn't later set this invisible.
            menu_item->pushVisible(true);

            bool enabled = true;
            for (itor2 = disabled_entries.begin(); enabled && (itor2 != disabled_entries.end()); ++itor2)
            {
                enabled &= (*itor2 != name);
            }

            menu_item->setEnabled(enabled);
        }
    }
}

// Helper for commonly-used entries
void LLInvFVBridge::getClipboardEntries(bool show_asset_id,
                                        menuentry_vec_t &items,
                                        menuentry_vec_t &disabled_items, U32 flags)
{
    const LLInventoryObject *obj = getInventoryObject();
    bool single_folder_root = (mRoot == NULL);

    if (obj)
    {

        if (obj->getType() != LLAssetType::AT_CATEGORY)
        {
            items.push_back(std::string("Copy Separator"));
        }
        items.push_back(std::string("Copy"));
// [SL:KB] - Patch: Inventory-Links | Checked: 2010-04-12 (Catznip-2.0)
        if (!isItemCopyable() && !isItemLinkable())
// [/SL:KB]
        //if (!isItemCopyable())
        {
            disabled_items.push_back(std::string("Copy"));
        }

        if (isAgentInventory() && !single_folder_root)
        {
            items.push_back(std::string("New folder from selected"));
            items.push_back(std::string("Subfolder Separator"));
            std::set<LLUUID> selected_uuid_set = LLAvatarActions::getInventorySelectedUUIDs();
            uuid_vec_t ids;
            std::copy(selected_uuid_set.begin(), selected_uuid_set.end(), std::back_inserter(ids));
            if (!is_only_items_selected(ids) && !is_only_cats_selected(ids))
            {
                disabled_items.push_back(std::string("New folder from selected"));
            }
        }

        if (obj->getIsLinkType())
        {
            items.push_back(std::string("Find Original"));
            if (isLinkedObjectMissing())
            {
                disabled_items.push_back(std::string("Find Original"));
            }

            items.push_back(std::string("Cut"));
            if (!isItemMovable() || !canMenuCut())
            {
                disabled_items.push_back(std::string("Cut"));
            }
        }
        else
        {
            if (LLAssetType::lookupCanLink(obj->getType()))
            {
                items.push_back(std::string("Find Links"));
            }

            if (!isInboxFolder() && !single_folder_root)
            {
                items.push_back(std::string("Rename"));
                // <FS> Locked folder
                //if (!isItemRenameable() || ((flags & FIRST_SELECTED_ITEM) == 0))
                if (!isItemRenameable() || ((flags & FIRST_SELECTED_ITEM) == 0) || isLockedFolder())
                // </FS>
                {
                    disabled_items.push_back(std::string("Rename"));
                }
            }

            items.push_back(std::string("thumbnail"));
            if (isLibraryItem())
            {
                disabled_items.push_back(std::string("thumbnail"));
            }

            LLViewerInventoryItem *inv_item = gInventory.getItem(mUUID);
            if (show_asset_id)
            {
                items.push_back(std::string("Copy Asset UUID"));

                bool is_asset_knowable = false;

                if (inv_item)
                {
                    is_asset_knowable = LLAssetType::lookupIsAssetIDKnowable(inv_item->getType());
                }
                if ( !is_asset_knowable // disable menu item for Inventory items with unknown asset. EXT-5308
                     || (! ( isItemPermissive() || gAgent.isGodlike() ) )
                     || (flags & FIRST_SELECTED_ITEM) == 0)
                {
                    disabled_items.push_back(std::string("Copy Asset UUID"));
                }
            }

            if(!single_folder_root)
            {
            items.push_back(std::string("Cut"));
            if (!isItemMovable() || !canMenuCut())
            {
                disabled_items.push_back(std::string("Cut"));
            }

            if (canListOnMarketplace() && !isMarketplaceListingsFolder() && !isInboxFolder())
            {
                items.push_back(std::string("Marketplace Separator"));

                if (gMenuHolder->getChild<LLView>("MarketplaceListings")->getVisible())
                {
                    items.push_back(std::string("Marketplace Copy"));
                    items.push_back(std::string("Marketplace Move"));
                    if (!canListOnMarketplaceNow())
                    {
                        disabled_items.push_back(std::string("Marketplace Copy"));
                        disabled_items.push_back(std::string("Marketplace Move"));
                    }
                }
            }
            }
        }
    }

    // Don't allow items to be pasted directly into the COF or the inbox
    // <FS:Ansariel> Enable paste for inbox; doesn't actually makes much sense,
    //               but since we are not prevented from pasting via shortcut,
    //               we enable it in the context menu, too.
    //if (!isCOFFolder() && !isInboxFolder()
    if (!isCOFFolder()
        // <FS:TT> Client LSL Bridge (also for #AO)
        && !isLockedFolder())
        // </FS:TT>
    {
        items.push_back(std::string("Paste"));
    }
    if (!isClipboardPasteable() || ((flags & FIRST_SELECTED_ITEM) == 0))
    {
        disabled_items.push_back(std::string("Paste"));
    }

    static LLCachedControl<bool> inventory_linking(gSavedSettings, "InventoryLinking", true);
    if (inventory_linking
        // <FS:TT> Client LSL Bridge (also for #AO)
        && !isLockedFolder()
        // </FS:TT>
        )
    {
        items.push_back(std::string("Paste As Link"));
        if (!isClipboardPasteableAsLink() || (flags & FIRST_SELECTED_ITEM) == 0)
        {
            disabled_items.push_back(std::string("Paste As Link"));
        }
    }

    if (obj && obj->getType() != LLAssetType::AT_CATEGORY)
    {
        items.push_back(std::string("Paste Separator"));
    }

    if(!single_folder_root)
    {
        addDeleteContextMenuOptions(items, disabled_items);
    }

    // <FS:Zi> Don't offer "Show in Main View" for folders opened in separate inventory views
    //         as there are no tabs to switch to
    //if (!isPanelActive("All Items") && !isPanelActive("comb_single_folder_inv"))
    if (!isPanelActive("All Items") && !isPanelActive("comb_single_folder_inv") && !isPanelActive("inv_panel"))
    // </FS:Zi>
    {
        items.push_back(std::string("Show in Main Panel"));
    }
}

void LLInvFVBridge::buildContextMenu(LLMenuGL& menu, U32 flags)
{
    LL_DEBUGS() << "LLInvFVBridge::buildContextMenu()" << LL_ENDL;
    menuentry_vec_t items;
    menuentry_vec_t disabled_items;
    if(isItemInTrash())
    {
        addTrashContextMenuOptions(items, disabled_items);
    }
    else
    {
        items.push_back(std::string("Share"));
        if (!canShare())
        {
            disabled_items.push_back(std::string("Share"));
        }

        addOpenRightClickMenuOption(items);
        items.push_back(std::string("Properties"));

// [RLVa:KB] - Checked: 2010-03-01 (RLVa-1.2.0b) | Modified: RLVa-1.1.0a
        if (rlv_handler_t::isEnabled())
        {
            const LLInventoryObject* pItem = getInventoryObject();
            if ( (pItem) &&
                 ( ((LLAssetType::AT_NOTECARD == pItem->getType()) && (gRlvHandler.hasBehaviour(RLV_BHVR_VIEWNOTE))) ||
                   ((LLAssetType::AT_LSL_TEXT == pItem->getType()) && (gRlvHandler.hasBehaviour(RLV_BHVR_VIEWSCRIPT))) ||
                   ((LLAssetType::AT_TEXTURE == pItem->getType()) && (!RlvActions::canPreviewTextures()))))
            {
                disabled_items.push_back(std::string("Open"));
            }
        }
// [/RLVa:KB]

        getClipboardEntries(true, items, disabled_items, flags);
    }
    addLinkReplaceMenuOption(items, disabled_items);

    // <FS:Ansariel> Move to default folder
    addMoveToDefaultFolderMenuOption(items);

    hide_context_entries(menu, items, disabled_items);
}

bool get_selection_item_uuids(LLFolderView::selected_items_t& selected_items, uuid_vec_t& ids)
{
    uuid_vec_t results;
    S32 non_item = 0;
    for(LLFolderView::selected_items_t::iterator it = selected_items.begin(); it != selected_items.end(); ++it)
    {
        LLItemBridge *view_model = dynamic_cast<LLItemBridge *>((*it)->getViewModelItem());

        if(view_model && view_model->getUUID().notNull())
        {
            results.push_back(view_model->getUUID());
        }
        else
        {
            non_item++;
        }
    }
    if (non_item == 0)
    {
        ids = results;
        return true;
    }
    return false;
}

void LLInvFVBridge::addTrashContextMenuOptions(menuentry_vec_t &items,
                                               menuentry_vec_t &disabled_items)
{
    const LLInventoryObject *obj = getInventoryObject();
    if (obj && obj->getIsLinkType())
    {
        items.push_back(std::string("Find Original"));
        if (isLinkedObjectMissing())
        {
            disabled_items.push_back(std::string("Find Original"));
        }
    }
    items.push_back(std::string("Purge Item"));
    if (!isItemRemovable())
    {
        disabled_items.push_back(std::string("Purge Item"));
    }
    items.push_back(std::string("Restore Item"));
}

void LLInvFVBridge::addDeleteContextMenuOptions(menuentry_vec_t &items,
                                                menuentry_vec_t &disabled_items)
{

    const LLInventoryObject *obj = getInventoryObject();

    // Don't allow delete as a direct option from COF folder.
    if (obj && obj->getIsLinkType() && isCOFFolder() && get_is_item_worn(mUUID))
    {
        return;
    }

    items.push_back(std::string("Delete"));

    if (isPanelActive("Favorite Items") || !canMenuDelete())
    {
        disabled_items.push_back(std::string("Delete"));
    }
}

void LLInvFVBridge::addOpenRightClickMenuOption(menuentry_vec_t &items)
{
    const LLInventoryObject *obj = getInventoryObject();
    const bool is_link = (obj && obj->getIsLinkType());

    if (is_link)
        items.push_back(std::string("Open Original"));
    else
        items.push_back(std::string("Open"));
}

void LLInvFVBridge::addMarketplaceContextMenuOptions(U32 flags,
                                                menuentry_vec_t &items,
                                                menuentry_vec_t &disabled_items)
{
    S32 depth = depth_nesting_in_marketplace(mUUID);
    if (depth == 1)
    {
        // Options available at the Listing Folder level
        items.push_back(std::string("Marketplace Create Listing"));
        items.push_back(std::string("Marketplace Associate Listing"));
        items.push_back(std::string("Marketplace Check Listing"));
        items.push_back(std::string("Marketplace List"));
        items.push_back(std::string("Marketplace Unlist"));
        if (LLMarketplaceData::instance().isUpdating(mUUID,depth) || ((flags & FIRST_SELECTED_ITEM) == 0))
        {
            // During SLM update, disable all marketplace related options
            // Also disable all if multiple selected items
            disabled_items.push_back(std::string("Marketplace Create Listing"));
            disabled_items.push_back(std::string("Marketplace Associate Listing"));
            disabled_items.push_back(std::string("Marketplace Check Listing"));
            disabled_items.push_back(std::string("Marketplace List"));
            disabled_items.push_back(std::string("Marketplace Unlist"));
        }
        else
        {
            if (gSavedSettings.getBOOL("MarketplaceListingsLogging"))
            {
                items.push_back(std::string("Marketplace Get Listing"));
            }
            if (LLMarketplaceData::instance().isListed(mUUID))
            {
                disabled_items.push_back(std::string("Marketplace Create Listing"));
                disabled_items.push_back(std::string("Marketplace Associate Listing"));
                if (LLMarketplaceData::instance().getVersionFolder(mUUID).isNull())
                {
                    disabled_items.push_back(std::string("Marketplace List"));
                    disabled_items.push_back(std::string("Marketplace Unlist"));
                }
                else
                {
                    if (LLMarketplaceData::instance().getActivationState(mUUID))
                    {
                        disabled_items.push_back(std::string("Marketplace List"));
                    }
                    else
                    {
                        disabled_items.push_back(std::string("Marketplace Unlist"));
                    }
                }
            }
            else
            {
                disabled_items.push_back(std::string("Marketplace List"));
                disabled_items.push_back(std::string("Marketplace Unlist"));
                if (gSavedSettings.getBOOL("MarketplaceListingsLogging"))
                {
                    disabled_items.push_back(std::string("Marketplace Get Listing"));
                }
            }
        }
    }
    if (depth == 2)
    {
        // Options available at the Version Folder levels and only for folders
        LLInventoryCategory* cat = gInventory.getCategory(mUUID);
        if (cat && LLMarketplaceData::instance().isListed(cat->getParentUUID()))
        {
            items.push_back(std::string("Marketplace Activate"));
            items.push_back(std::string("Marketplace Deactivate"));
            if (LLMarketplaceData::instance().isUpdating(mUUID,depth) || ((flags & FIRST_SELECTED_ITEM) == 0))
            {
                // During SLM update, disable all marketplace related options
                // Also disable all if multiple selected items
                disabled_items.push_back(std::string("Marketplace Activate"));
                disabled_items.push_back(std::string("Marketplace Deactivate"));
            }
            else
            {
                if (LLMarketplaceData::instance().isVersionFolder(mUUID))
                {
                    disabled_items.push_back(std::string("Marketplace Activate"));
                    if (LLMarketplaceData::instance().getActivationState(mUUID))
                    {
                        disabled_items.push_back(std::string("Marketplace Deactivate"));
                    }
                }
                else
                {
                    disabled_items.push_back(std::string("Marketplace Deactivate"));
                }
            }
        }
    }

    items.push_back(std::string("Marketplace Edit Listing"));
    LLUUID listing_folder_id = nested_parent_id(mUUID,depth);
    LLUUID version_folder_id = LLMarketplaceData::instance().getVersionFolder(listing_folder_id);

    if (depth >= 2)
    {
        // Prevent creation of new folders if the max count has been reached on this version folder (active or not)
        LLUUID local_version_folder_id = nested_parent_id(mUUID,depth-1);
        LLInventoryModel::cat_array_t categories;
        LLInventoryModel::item_array_t items;
        gInventory.collectDescendents(local_version_folder_id, categories, items, false);
        static LLCachedControl<U32> max_depth(gSavedSettings, "InventoryOutboxMaxFolderDepth", 4);
        static LLCachedControl<U32> max_count(gSavedSettings, "InventoryOutboxMaxFolderCount", 20);
        if (categories.size() >= (size_t)max_count
            || (U32)depth > (max_depth + 1))
        {
            disabled_items.push_back(std::string("New Folder"));
        }
    }

    // Options available at all levels on items and categories
    if (!LLMarketplaceData::instance().isListed(listing_folder_id) || version_folder_id.isNull())
    {
        disabled_items.push_back(std::string("Marketplace Edit Listing"));
    }

    // Separator
    items.push_back(std::string("Marketplace Listings Separator"));
}

void LLInvFVBridge::addLinkReplaceMenuOption(menuentry_vec_t& items, menuentry_vec_t& disabled_items)
{
    const LLInventoryObject* obj = getInventoryObject();

    if (isAgentInventory() && obj && obj->getType() != LLAssetType::AT_CATEGORY && obj->getType() != LLAssetType::AT_LINK_FOLDER)
    {
        items.push_back(std::string("Replace Links"));

        if (mRoot->getSelectedCount() != 1)
        {
            disabled_items.push_back(std::string("Replace Links"));
        }
    }
}

bool LLInvFVBridge::canMenuDelete()
{
    return isItemRemovable(false);
}

bool LLInvFVBridge::canMenuCut()
{
    return isItemRemovable(true);
}

// <FS:Ansariel> Move to default folder
void LLInvFVBridge::addMoveToDefaultFolderMenuOption(menuentry_vec_t& items)
{
    const LLInventoryObject* obj = getInventoryObject();

    if (isAgentInventory() && !isLockedFolder(true) && obj &&
        obj->getActualType() != LLAssetType::AT_CATEGORY &&
        obj->getActualType() != LLAssetType::AT_LINK_FOLDER &&
        obj->getActualType() != LLAssetType::AT_LINK &&
        (!RlvFolderLocks::instance().hasLockedFolder(RLV_LOCK_ANY) ||
            RlvFolderLocks::instance().canMoveItem(obj->getUUID(), getInventoryModel()->findCategoryUUIDForType(LLFolderType::assetTypeToFolderType(obj->getActualType()) ) ))
        )
    {
        items.push_back(std::string("Move to Default Folder"));
    }
}
// </FS:Ansariel>

// *TODO: remove this
bool LLInvFVBridge::startDrag(EDragAndDropType* type, LLUUID* id) const
{
    bool rv = false;

    const LLInventoryObject* obj = getInventoryObject();

    if(obj)
    {
        *type = LLViewerAssetType::lookupDragAndDropType(obj->getActualType());
        if(*type == DAD_NONE)
        {
            return false;
        }

        *id = obj->getUUID();
        //object_ids.push_back(obj->getUUID());

        if (*type == DAD_CATEGORY)
        {
            LLInventoryModelBackgroundFetch::instance().start(obj->getUUID());
        }

        rv = true;
    }

    return rv;
}

LLInventoryObject* LLInvFVBridge::getInventoryObject() const
{
    LLInventoryObject* obj = NULL;
    LLInventoryModel* model = getInventoryModel();
    if(model)
    {
        obj = (LLInventoryObject*)model->getObject(mUUID);
    }
    return obj;
}

LLInventoryModel* LLInvFVBridge::getInventoryModel() const
{
    LLInventoryPanel* panel = mInventoryPanel.get();
    return panel ? panel->getModel() : NULL;
}

LLInventoryFilter* LLInvFVBridge::getInventoryFilter() const
{
    LLInventoryPanel* panel = mInventoryPanel.get();
    return panel ? &(panel->getFilter()) : NULL;
}

bool LLInvFVBridge::isItemInTrash() const
{
    LLInventoryModel* model = getInventoryModel();
    if(!model) return false;
    const LLUUID trash_id = model->findCategoryUUIDForType(LLFolderType::FT_TRASH);
    return model->isObjectDescendentOf(mUUID, trash_id);
}

bool LLInvFVBridge::isLinkedObjectInTrash() const
{
    if (isItemInTrash()) return true;

    const LLInventoryObject *obj = getInventoryObject();
    if (obj && obj->getIsLinkType())
    {
        LLInventoryModel* model = getInventoryModel();
        if(!model) return false;
        const LLUUID trash_id = model->findCategoryUUIDForType(LLFolderType::FT_TRASH);
        return model->isObjectDescendentOf(obj->getLinkedUUID(), trash_id);
    }
    return false;
}

bool LLInvFVBridge::isItemInOutfits() const
{
    const LLInventoryModel* model = getInventoryModel();
    if(!model) return false;

    const LLUUID my_outfits_cat = gInventory.findCategoryUUIDForType(LLFolderType::FT_MY_OUTFITS);

    return isCOFFolder() || (my_outfits_cat == mUUID) || model->isObjectDescendentOf(mUUID, my_outfits_cat);
}

bool LLInvFVBridge::isLinkedObjectMissing() const
{
    const LLInventoryObject *obj = getInventoryObject();
    if (!obj)
    {
        return true;
    }
    if (obj->getIsLinkType() && LLAssetType::lookupIsLinkType(obj->getType()))
    {
        return true;
    }
    return false;
}

bool LLInvFVBridge::isAgentInventory() const
{
    const LLInventoryModel* model = getInventoryModel();
    if(!model) return false;
    if(gInventory.getRootFolderID() == mUUID) return true;
    return model->isObjectDescendentOf(mUUID, gInventory.getRootFolderID());
}

// [SL:KB] - Patch: Inventory-Misc | Checked: 2011-05-28 (Catznip-2.6.0a) | Added: Catznip-2.6.0a
bool LLInvFVBridge::isLibraryInventory() const
{
    const LLInventoryModel* model = getInventoryModel();
    if (!model) return false;
    if (gInventory.getLibraryRootFolderID() == mUUID) return true;
    return model->isObjectDescendentOf(mUUID, gInventory.getLibraryRootFolderID());
}

bool LLInvFVBridge::isLostInventory() const
{
    return (!isAgentInventory()) && (!isLibraryInventory());
}
// [/SL:KB]

bool LLInvFVBridge::isCOFFolder() const
{
    return LLAppearanceMgr::instance().getIsInCOF(mUUID);
}

// <FS:TT> Client LSL Bridge (also for #AO)
bool LLInvFVBridge::isLockedFolder(bool ignore_setting /*= false*/) const
{
    const LLInventoryModel* model = getInventoryModel();
    if (!model)
    {
        return false;
    }

    if ((mUUID == FSLSLBridge::instance().getBridgeFolder()
        || model->isObjectDescendentOf(mUUID, FSLSLBridge::instance().getBridgeFolder()))
        && (gSavedPerAccountSettings.getBOOL("LockBridgeFolder") || ignore_setting))
    {
        return true;
    }

    if ((mUUID == AOEngine::instance().getAOFolder()
        || model->isObjectDescendentOf(mUUID, AOEngine::instance().getAOFolder()))
        && (gSavedPerAccountSettings.getBOOL("LockAOFolders") || ignore_setting))
    {
        return true;
    }

    if ((mUUID == FSFloaterWearableFavorites::getFavoritesFolder()
        || model->isObjectDescendentOf(mUUID, FSFloaterWearableFavorites::getFavoritesFolder()))
        && gSavedPerAccountSettings.getBOOL("LockWearableFavoritesFolders"))
    {
        return true;
    }

    return false;
}
// </FS:TT>


// *TODO : Suppress isInboxFolder() once Merchant Outbox is fully deprecated
bool LLInvFVBridge::isInboxFolder() const
{
    const LLUUID inbox_id = gInventory.findCategoryUUIDForType(LLFolderType::FT_INBOX);

    if (inbox_id.isNull())
    {
        return false;
    }

    return gInventory.isObjectDescendentOf(mUUID, inbox_id);
}

bool LLInvFVBridge::isMarketplaceListingsFolder() const
{
    const LLUUID folder_id = gInventory.findCategoryUUIDForType(LLFolderType::FT_MARKETPLACE_LISTINGS);

    if (folder_id.isNull())
    {
        return false;
    }

    return gInventory.isObjectDescendentOf(mUUID, folder_id);
}

bool LLInvFVBridge::isItemPermissive() const
{
    return false;
}

// static
void LLInvFVBridge::changeItemParent(LLInventoryModel* model,
                                     LLViewerInventoryItem* item,
                                     const LLUUID& new_parent_id,
                                     bool restamp)
{
    model->changeItemParent(item, new_parent_id, restamp);
}

// static
void LLInvFVBridge::changeCategoryParent(LLInventoryModel* model,
                                         LLViewerInventoryCategory* cat,
                                         const LLUUID& new_parent_id,
                                         bool restamp)
{
    model->changeCategoryParent(cat, new_parent_id, restamp);
}

LLInvFVBridge* LLInvFVBridge::createBridge(LLAssetType::EType asset_type,
                                           LLAssetType::EType actual_asset_type,
                                           LLInventoryType::EType inv_type,
                                           LLInventoryPanel* inventory,
                                           LLFolderViewModelInventory* view_model,
                                           LLFolderView* root,
                                           const LLUUID& uuid,
                                           U32 flags)
{
    LLInvFVBridge* new_listener = NULL;
    switch(asset_type)
    {
        case LLAssetType::AT_TEXTURE:
            if(!(inv_type == LLInventoryType::IT_TEXTURE || inv_type == LLInventoryType::IT_SNAPSHOT))
            {
                LL_WARNS() << LLAssetType::lookup(asset_type) << " asset has inventory type " << LLInventoryType::lookupHumanReadable(inv_type) << " on uuid " << uuid << LL_ENDL;
            }
            new_listener = new LLTextureBridge(inventory, root, uuid, inv_type);
            break;

        case LLAssetType::AT_SOUND:
            if(!(inv_type == LLInventoryType::IT_SOUND))
            {
                LL_WARNS() << LLAssetType::lookup(asset_type) << " asset has inventory type " << LLInventoryType::lookupHumanReadable(inv_type) << " on uuid " << uuid << LL_ENDL;
            }
            new_listener = new LLSoundBridge(inventory, root, uuid);
            break;

        case LLAssetType::AT_LANDMARK:
            if(!(inv_type == LLInventoryType::IT_LANDMARK))
            {
                LL_WARNS() << LLAssetType::lookup(asset_type) << " asset has inventory type " << LLInventoryType::lookupHumanReadable(inv_type) << " on uuid " << uuid << LL_ENDL;
            }
            new_listener = new LLLandmarkBridge(inventory, root, uuid, flags);
            break;

        case LLAssetType::AT_CALLINGCARD:
            if(!(inv_type == LLInventoryType::IT_CALLINGCARD))
            {
                LL_WARNS() << LLAssetType::lookup(asset_type) << " asset has inventory type " << LLInventoryType::lookupHumanReadable(inv_type) << " on uuid " << uuid << LL_ENDL;
            }
            new_listener = new LLCallingCardBridge(inventory, root, uuid);
            break;

        case LLAssetType::AT_SCRIPT:
            if(!(inv_type == LLInventoryType::IT_LSL))
            {
                LL_WARNS() << LLAssetType::lookup(asset_type) << " asset has inventory type " << LLInventoryType::lookupHumanReadable(inv_type) << " on uuid " << uuid << LL_ENDL;
            }
            new_listener = new LLItemBridge(inventory, root, uuid);
            break;

        case LLAssetType::AT_OBJECT:
            if(!(inv_type == LLInventoryType::IT_OBJECT || inv_type == LLInventoryType::IT_ATTACHMENT))
            {
                LL_WARNS() << LLAssetType::lookup(asset_type) << " asset has inventory type " << LLInventoryType::lookupHumanReadable(inv_type) << " on uuid " << uuid << LL_ENDL;
            }
            new_listener = new LLObjectBridge(inventory, root, uuid, inv_type, flags);
            break;

        case LLAssetType::AT_NOTECARD:
            if(!(inv_type == LLInventoryType::IT_NOTECARD))
            {
                LL_WARNS() << LLAssetType::lookup(asset_type) << " asset has inventory type " << LLInventoryType::lookupHumanReadable(inv_type) << " on uuid " << uuid << LL_ENDL;
            }
            new_listener = new LLNotecardBridge(inventory, root, uuid);
            break;

        case LLAssetType::AT_ANIMATION:
            if(!(inv_type == LLInventoryType::IT_ANIMATION))
            {
                LL_WARNS() << LLAssetType::lookup(asset_type) << " asset has inventory type " << LLInventoryType::lookupHumanReadable(inv_type) << " on uuid " << uuid << LL_ENDL;
            }
            new_listener = new LLAnimationBridge(inventory, root, uuid);
            break;

        case LLAssetType::AT_GESTURE:
            if(!(inv_type == LLInventoryType::IT_GESTURE))
            {
                LL_WARNS() << LLAssetType::lookup(asset_type) << " asset has inventory type " << LLInventoryType::lookupHumanReadable(inv_type) << " on uuid " << uuid << LL_ENDL;
            }
            new_listener = new LLGestureBridge(inventory, root, uuid);
            break;

        case LLAssetType::AT_LSL_TEXT:
            if(!(inv_type == LLInventoryType::IT_LSL))
            {
                LL_WARNS() << LLAssetType::lookup(asset_type) << " asset has inventory type " << LLInventoryType::lookupHumanReadable(inv_type) << " on uuid " << uuid << LL_ENDL;
            }
            new_listener = new LLLSLTextBridge(inventory, root, uuid);
            break;

        case LLAssetType::AT_CLOTHING:
        case LLAssetType::AT_BODYPART:
            if(!(inv_type == LLInventoryType::IT_WEARABLE))
            {
                LL_WARNS() << LLAssetType::lookup(asset_type) << " asset has inventory type " << LLInventoryType::lookupHumanReadable(inv_type) << " on uuid " << uuid << LL_ENDL;
            }
            new_listener = new LLWearableBridge(inventory, root, uuid, asset_type, inv_type, LLWearableType::inventoryFlagsToWearableType(flags));
            break;
        case LLAssetType::AT_CATEGORY:
            if (actual_asset_type == LLAssetType::AT_LINK_FOLDER)
            {
                // Create a link folder handler instead
                new_listener = new LLLinkFolderBridge(inventory, root, uuid);
            }
            else if (actual_asset_type == LLAssetType::AT_MARKETPLACE_FOLDER)
            {
                // Create a marketplace folder handler
                new_listener = new LLMarketplaceFolderBridge(inventory, root, uuid);
            }
            else
            {
                new_listener = new LLFolderBridge(inventory, root, uuid);
            }
            break;
        case LLAssetType::AT_LINK:
        case LLAssetType::AT_LINK_FOLDER:
            // Only should happen for broken links.
            new_listener = new LLLinkItemBridge(inventory, root, uuid);
            break;
        case LLAssetType::AT_UNKNOWN:
            new_listener = new LLUnknownItemBridge(inventory, root, uuid);
            break;
        case LLAssetType::AT_IMAGE_TGA:
        case LLAssetType::AT_IMAGE_JPEG:
            //LL_WARNS() << LLAssetType::lookup(asset_type) << " asset type is unhandled for uuid " << uuid << LL_ENDL;
            break;

        case LLAssetType::AT_SETTINGS:
            if (inv_type != LLInventoryType::IT_SETTINGS)
            {
                LL_WARNS() << LLAssetType::lookup(asset_type) << " asset has inventory type " << LLInventoryType::lookupHumanReadable(inv_type) << " on uuid " << uuid << LL_ENDL;
            }
            new_listener = new LLSettingsBridge(inventory, root, uuid, LLSettingsType::fromInventoryFlags(flags));
            break;

        case LLAssetType::AT_MATERIAL:
            if (inv_type != LLInventoryType::IT_MATERIAL)
            {
                LL_WARNS() << LLAssetType::lookup(asset_type) << " asset has inventory type " << LLInventoryType::lookupHumanReadable(inv_type) << " on uuid " << uuid << LL_ENDL;
            }
            new_listener = new LLMaterialBridge(inventory, root, uuid);
            break;

        default:
            LL_INFOS_ONCE() << "Unhandled asset type (llassetstorage.h): "
                    << (S32)asset_type << " (" << LLAssetType::lookup(asset_type) << ")" << LL_ENDL;
            break;
    }

    if (new_listener)
    {
        new_listener->mInvType = inv_type;
    }

    return new_listener;
}

void LLInvFVBridge::purgeItem(LLInventoryModel *model, const LLUUID &uuid)
{
    LLInventoryObject* obj = model->getObject(uuid);
    if (obj)
    {
        remove_inventory_object(uuid, NULL);
    }
}

void LLInvFVBridge::removeObject(LLInventoryModel *model, const LLUUID &uuid)
{
    // Keep track of the parent
    LLInventoryItem* itemp = model->getItem(uuid);
    LLUUID parent_id = (itemp ? itemp->getParentUUID() : LLUUID::null);
    // Remove the object
    model->removeObject(uuid);
    // Get the parent updated
    if (parent_id.notNull())
    {
        LLViewerInventoryCategory* parent_cat = model->getCategory(parent_id);
        model->updateCategory(parent_cat);
        model->notifyObservers();
    }
}

bool LLInvFVBridge::canShare() const
{
    bool can_share = false;

    if (isAgentInventory())
    {
        const LLInventoryModel* model = getInventoryModel();
        if (model)
        {
            const LLViewerInventoryItem *item = model->getItem(mUUID);
            if (item)
            {
                if (LLInventoryCollectFunctor::itemTransferCommonlyAllowed(item))
                {
                    can_share = LLGiveInventory::isInventoryGiveAcceptable(item);
                }
            }
            else
            {
                // Categories can be given.
                can_share = (model->getCategory(mUUID) != NULL);
            }

            const LLUUID trash_id = gInventory.findCategoryUUIDForType(LLFolderType::FT_TRASH);
            if ((mUUID == trash_id) || gInventory.isObjectDescendentOf(mUUID, trash_id))
            {
                can_share = false;
            }
        }
    }

    return can_share;
}

bool LLInvFVBridge::canListOnMarketplace() const
{
    LLInventoryModel * model = getInventoryModel();

    LLViewerInventoryCategory * cat = model->getCategory(mUUID);
    if (cat && LLFolderType::lookupIsProtectedType(cat->getPreferredType()))
    {
        return false;
    }

    if (!isAgentInventory())
    {
        return false;
    }

    LLViewerInventoryItem * item = model->getItem(mUUID);
    if (item)
    {
        if (!item->getPermissions().allowOperationBy(PERM_TRANSFER, gAgent.getID()))
        {
            return false;
        }

        if (LLAssetType::AT_CALLINGCARD == item->getType())
        {
            return false;
        }
    }

    return true;
}

bool LLInvFVBridge::canListOnMarketplaceNow() const
{
    bool can_list = true;

    const LLInventoryObject* obj = getInventoryObject();
    can_list &= (obj != NULL);

    if (can_list)
    {
        const LLUUID& object_id = obj->getLinkedUUID();
        can_list = object_id.notNull();

        if (can_list)
        {
            LLFolderViewFolder * object_folderp =   mInventoryPanel.get() ? mInventoryPanel.get()->getFolderByID(object_id) : NULL;
            if (object_folderp)
            {
                can_list = !static_cast<LLFolderBridge*>(object_folderp->getViewModelItem())->isLoading();
            }
        }

        if (can_list)
        {
            std::string error_msg;
            LLInventoryModel* model = getInventoryModel();
            const LLUUID &marketplacelistings_id = model->findCategoryUUIDForType(LLFolderType::FT_MARKETPLACE_LISTINGS);
            if (marketplacelistings_id.notNull())
            {
                LLViewerInventoryCategory * master_folder = model->getCategory(marketplacelistings_id);
                LLInventoryCategory *cat = model->getCategory(mUUID);
                if (cat)
                {
                    can_list = can_move_folder_to_marketplace(master_folder, master_folder, cat, error_msg);
                }
                else
                {
                    LLInventoryItem *item = model->getItem(mUUID);
                    can_list = (item ? can_move_item_to_marketplace(master_folder, master_folder, item, error_msg) : false);
                }
            }
            else
            {
                can_list = false;
            }
        }
    }

    return can_list;
}

LLToolDragAndDrop::ESource LLInvFVBridge::getDragSource() const
{
    if (gInventory.isObjectDescendentOf(getUUID(),   gInventory.getRootFolderID()))
    {
        return LLToolDragAndDrop::SOURCE_AGENT;
    }
    else if (gInventory.isObjectDescendentOf(getUUID(),   gInventory.getLibraryRootFolderID()))
    {
        return LLToolDragAndDrop::SOURCE_LIBRARY;
    }

    return LLToolDragAndDrop::SOURCE_VIEWER;
}



// +=================================================+
// |        InventoryFVBridgeBuilder                 |
// +=================================================+
LLInvFVBridge* LLInventoryFolderViewModelBuilder::createBridge(LLAssetType::EType asset_type,
                                                        LLAssetType::EType actual_asset_type,
                                                        LLInventoryType::EType inv_type,
                                                        LLInventoryPanel* inventory,
                                                        LLFolderViewModelInventory* view_model,
                                                        LLFolderView* root,
                                                        const LLUUID& uuid,
                                                        U32 flags /* = 0x00 */) const
{
    return LLInvFVBridge::createBridge(asset_type,
                                       actual_asset_type,
                                       inv_type,
                                       inventory,
                                       view_model,
                                       root,
                                       uuid,
                                       flags);
}

// +=================================================+
// |        LLItemBridge                             |
// +=================================================+

void LLItemBridge::performAction(LLInventoryModel* model, std::string action)
{
    if ("goto" == action)
    {
        gotoItem();
    }

    if ("open" == action || "open_original" == action)
    {
        openItem();
        return;
    }
    else if ("properties" == action)
    {
        showProperties();
        return;
    }
    else if ("purge" == action)
    {
        purgeItem(model, mUUID);
        return;
    }
    else if ("restoreToWorld" == action)
    {
        restoreToWorld();
        return;
    }
    else if ("restore" == action)
    {
        restoreItem();
        return;
    }
    else if ("thumbnail" == action)
    {
        LLSD data(mUUID);
        LLFloaterReg::showInstance("change_item_thumbnail", data);
        return;
    }
    else if ("copy_uuid" == action)
    {
        // Single item only
        LLViewerInventoryItem* item = static_cast<LLViewerInventoryItem*>(getItem());
        if(!item) return;
        LLUUID asset_id = item->getProtectedAssetUUID();
        std::string buffer;
        asset_id.toString(buffer);

        gViewerWindow->getWindow()->copyTextToClipboard(utf8str_to_wstring(buffer));
        return;
    }
    else if ("show_in_main_panel" == action)
    {
        LLInventoryPanel::openInventoryPanelAndSetSelection(true, mUUID, true);
        return;
    }
    else if ("cut" == action)
    {
        cutToClipboard();
        return;
    }
    else if ("copy" == action)
    {
        copyToClipboard();
        return;
    }
    else if ("paste" == action)
    {
        LLInventoryItem* itemp = model->getItem(mUUID);
        if (!itemp) return;

        LLFolderViewItem* folder_view_itemp =   mInventoryPanel.get()->getItemByID(itemp->getParentUUID());
        if (!folder_view_itemp) return;

        folder_view_itemp->getViewModelItem()->pasteFromClipboard();
        return;
    }
    else if ("paste_link" == action)
    {
        // Single item only
        LLInventoryItem* itemp = model->getItem(mUUID);
        if (!itemp) return;

        LLFolderViewItem* folder_view_itemp =   mInventoryPanel.get()->getItemByID(itemp->getParentUUID());
        if (!folder_view_itemp) return;

        folder_view_itemp->getViewModelItem()->pasteLinkFromClipboard();
        return;
    }
    else if (("move_to_marketplace_listings" == action) || ("copy_to_marketplace_listings" == action) || ("copy_or_move_to_marketplace_listings" == action))
    {
        LLInventoryItem* itemp = model->getItem(mUUID);
        if (!itemp) return;
        const LLUUID &marketplacelistings_id = model->findCategoryUUIDForType(LLFolderType::FT_MARKETPLACE_LISTINGS);
        // Note: For a single item, if it's not a copy, then it's a move
        move_item_to_marketplacelistings(itemp, marketplacelistings_id, ("copy_to_marketplace_listings" == action));
    }
    else if ("copy_slurl" == action)
    {
        LLViewerInventoryItem* item = static_cast<LLViewerInventoryItem*>(getItem());
        if(item)
        {
            LLUUID asset_id = item->getAssetUUID();
            LLLandmark* landmark = gLandmarkList.getAsset(asset_id);
            if (landmark)
            {
                LLVector3d global_pos;
                landmark->getGlobalPos(global_pos);
                LLLandmarkActions::getSLURLfromPosGlobal(global_pos, &copy_slurl_to_clipboard_callback_inv, true);
            }
        }
    }
    else if ("show_on_map" == action)
    {
        doActionOnCurSelectedLandmark(boost::bind(&LLItemBridge::doShowOnMap, this, _1));
    }
    else if ("marketplace_edit_listing" == action)
    {
        std::string url = LLMarketplaceData::instance().getListingURL(mUUID);
        LLUrlAction::openURL(url);
    }
}

void LLItemBridge::doActionOnCurSelectedLandmark(LLLandmarkList::loaded_callback_t cb)
{
    LLViewerInventoryItem* cur_item = getItem();
    if(cur_item && cur_item->getInventoryType() == LLInventoryType::IT_LANDMARK)
    {
        LLLandmark* landmark = LLLandmarkActions::getLandmark(cur_item->getUUID(), cb);
        if (landmark)
        {
            cb(landmark);
        }
    }
}

void LLItemBridge::doShowOnMap(LLLandmark* landmark)
{
    LLVector3d landmark_global_pos;
    // landmark has already been tested for NULL by calling routine
    if (landmark->getGlobalPos(landmark_global_pos))
    {
        LLFloaterWorldMap* worldmap_instance = LLFloaterWorldMap::getInstance();
        if (!landmark_global_pos.isExactlyZero() && worldmap_instance)
        {
            worldmap_instance->trackLocation(landmark_global_pos);
            LLFloaterReg::showInstance("world_map", "center");
        }
    }
}

void copy_slurl_to_clipboard_callback_inv(const std::string& slurl)
{
    gViewerWindow->getWindow()->copyTextToClipboard(utf8str_to_wstring(slurl));
    LLSD args;
    args["SLURL"] = slurl;
    LLNotificationsUtil::add("CopySLURL", args);
}

void LLItemBridge::selectItem()
{
    LLViewerInventoryItem* item = static_cast<LLViewerInventoryItem*>(getItem());
    if(item && !item->isFinished())
    {
        //item->fetchFromServer();
        LLInventoryModelBackgroundFetch::instance().start(item->getUUID(), false);
    }
}

void LLItemBridge::restoreItem()
{
    LLViewerInventoryItem* item = static_cast<LLViewerInventoryItem*>(getItem());
    if(item)
    {
        LLInventoryModel* model = getInventoryModel();
        bool is_snapshot = (item->getInventoryType() == LLInventoryType::IT_SNAPSHOT);

        const LLUUID new_parent = model->findCategoryUUIDForType(is_snapshot? LLFolderType::FT_SNAPSHOT_CATEGORY : LLFolderType::assetTypeToFolderType(item->getType()));
        // do not restamp on restore.
        LLInvFVBridge::changeItemParent(model, item, new_parent, false);
    }
}

void LLItemBridge::restoreToWorld()
{
    //Similar functionality to the drag and drop rez logic
    bool remove_from_inventory = false;

    LLViewerInventoryItem* itemp = static_cast<LLViewerInventoryItem*>(getItem());
    if (itemp)
    {
        // <FS:Zi> Do not allow "Restore To Last Position" for no-copy items
#ifdef OPENSIM
        if(LLGridManager::instance().isInSecondLife())
        {
#endif
            // do not restore to last position when the item is no-copy to prevent
            // inventory loss
            if(!itemp->getPermissions().allowCopyBy(gAgent.getID()))
            {
                // debug guard for future testing of a server side fix
                if(!gSavedSettings.getBOOL("AllowNoCopyRezRestoreToWorld"))
                {
                    LLNotificationsUtil::add("CantRestoreToWorldNoCopy");
                    return;
                }
            }
#ifdef OPENSIM
        }
#endif
        // </FS:Zi>

        LLMessageSystem* msg = gMessageSystem;

        if (gSavedSettings.getBOOL("RezUnderLandGroup"))
        {
            LLUUID group_id = gAgent.getGroupID();
            LLParcel *parcel = LLViewerParcelMgr::getInstance()->getAgentParcel();
            LLUUID parcel_group_id = parcel->getGroupID();
            if (gAgent.isInGroup(parcel_group_id))
            {
                if (group_id != parcel_group_id)
                {
                    //Agent is not in the required group.
                    gAgent.restoreToWorld = true;
                    gAgent.restoreToWorldGroup = group_id;
                    gAgent.restoreToWorldItem = itemp;
                    LLMessageSystem* msg = gMessageSystem;
                    msg->newMessageFast(_PREHASH_ActivateGroup);
                    msg->nextBlockFast(_PREHASH_AgentData);
                    msg->addUUIDFast(_PREHASH_AgentID, gAgent.getID());
                    msg->addUUIDFast(_PREHASH_SessionID, gAgent.getSessionID());
                    msg->addUUIDFast(_PREHASH_GroupID, parcel_group_id);
                    gAgent.sendReliableMessage();
                    return;
                }
            }
        }

        msg->newMessage("RezRestoreToWorld");
        msg->nextBlockFast(_PREHASH_AgentData);
        msg->addUUIDFast(_PREHASH_AgentID, gAgent.getID());
        msg->addUUIDFast(_PREHASH_SessionID, gAgent.getSessionID());

        msg->nextBlockFast(_PREHASH_InventoryData);
        itemp->packMessage(msg);
        msg->sendReliable(gAgent.getRegionHost());

        //remove local inventory copy, sim will deal with permissions and removing the item
        //from the actual inventory if its a no-copy etc
        if(!itemp->getPermissions().allowCopyBy(gAgent.getID()))
        {
            remove_from_inventory = true;
        }

        // Check if it's in the trash. (again similar to the normal rez logic)
        const LLUUID trash_id = gInventory.findCategoryUUIDForType(LLFolderType::FT_TRASH);
        if(gInventory.isObjectDescendentOf(itemp->getUUID(), trash_id))
        {
            remove_from_inventory = true;
        }
    }

    if(remove_from_inventory)
    {
        gInventory.deleteObject(itemp->getUUID());
        gInventory.notifyObservers();
    }
}

void LLItemBridge::gotoItem()
{
    LLInventoryObject *obj = getInventoryObject();
    if (obj && obj->getIsLinkType())
    {
        show_item_original(obj->getUUID());
    }
}

LLUIImagePtr LLItemBridge::getIcon() const
{
    LLInventoryObject *obj = getInventoryObject();
    if (obj)
    {
        return LLInventoryIcon::getIcon(obj->getType(),
                                        LLInventoryType::IT_NONE,
                                        mIsLink);
    }

    return LLInventoryIcon::getIcon(LLInventoryType::ICONNAME_OBJECT);
}

LLUIImagePtr LLItemBridge::getIconOverlay() const
{
    if (getItem() && getItem()->getIsLinkType())
    {
        return LLUI::getUIImage("Inv_Link");
    }
    return NULL;
}

PermissionMask LLItemBridge::getPermissionMask() const
{
    LLViewerInventoryItem* item = getItem();
    PermissionMask perm_mask = 0;
    if (item) perm_mask = item->getPermissionMask();
    return perm_mask;
}

void LLItemBridge::buildDisplayName() const
{
    if(getItem())
    {
        mDisplayName.assign(getItem()->getName());
    }
    else
    {
        mDisplayName.assign(LLStringUtil::null);
    }

    mSearchableName.assign(mDisplayName);
    mSearchableName.append(getLabelSuffix());
    LLStringUtil::toUpper(mSearchableName);

    //Name set, so trigger a sort
    LLInventorySort sorter = static_cast<LLFolderViewModelInventory&>(mRootViewModel).getSorter();
    if(mParent && !sorter.isByDate())
    {
        mParent->requestSort();
    }
}

LLFontGL::StyleFlags LLItemBridge::getLabelStyle() const
{
    U8 font = LLFontGL::NORMAL;
    const LLViewerInventoryItem* item = getItem();

    if (get_is_item_worn(mUUID))
    {
        // LL_INFOS() << "BOLD" << LL_ENDL;
        font |= LLFontGL::BOLD;
    }
    else if(item && item->getIsLinkType())
    {
        font |= LLFontGL::ITALIC;
    }

    return (LLFontGL::StyleFlags)font;
}

std::string LLItemBridge::getLabelSuffix() const
{
    // String table is loaded before login screen and inventory items are
    // loaded after login, so LLTrans should be ready.
    // <FS:Ansariel> Keep it the old way please
    //static std::string NO_COPY = LLTrans::getString("no_copy_lbl");
    //static std::string NO_MOD = LLTrans::getString("no_modify_lbl");
    //static std::string NO_XFER = LLTrans::getString("no_transfer_lbl");
    static std::string NO_COPY = LLTrans::getString("no_copy");
    static std::string NO_MOD = LLTrans::getString("no_modify");
    static std::string NO_XFER = LLTrans::getString("no_transfer");
    // </FS:Ansariel>
    static std::string LINK = LLTrans::getString("link");
    static std::string BROKEN_LINK = LLTrans::getString("broken_link");
    std::string suffix;
    LLInventoryItem* item = getItem();
    if(item)
    {
        // Any type can have the link suffix...
        bool broken_link = LLAssetType::lookupIsLinkType(item->getType());
        if (broken_link) return BROKEN_LINK;

        bool link = item->getIsLinkType();
        if (link) return LINK;

        // ...but it's a bit confusing to put nocopy/nomod/etc suffixes on calling cards.
        if(LLAssetType::AT_CALLINGCARD != item->getType()
           && item->getPermissions().getOwner() == gAgent.getID())
        {
            bool copy = item->getPermissions().allowCopyBy(gAgent.getID());
            if (!copy)
            {
                //suffix += " "; // <FS:Ansariel> Keep it the old way please
                suffix += NO_COPY;
            }
            bool mod = item->getPermissions().allowModifyBy(gAgent.getID());
            if (!mod)
            {
                //suffix += suffix.empty() ? " " : ","; // <FS:Ansariel> Keep it the old way please
                suffix += NO_MOD;
            }
            bool xfer = item->getPermissions().allowOperationBy(PERM_TRANSFER,
                                                                gAgent.getID());
            if (!xfer)
            {
                //suffix += suffix.empty() ? " " : ","; // <FS:Ansariel> Keep it the old way please
                suffix += NO_XFER;
            }
        }
    }
    return suffix;
}

time_t LLItemBridge::getCreationDate() const
{
    LLViewerInventoryItem* item = getItem();
    if (item)
    {
        return item->getCreationDate();
    }
    return 0;
}


bool LLItemBridge::isItemRenameable() const
{
    LLViewerInventoryItem* item = getItem();
    if(item)
    {
        // (For now) Don't allow calling card rename since that may confuse users as to
        // what the calling card points to.
        if (item->getInventoryType() == LLInventoryType::IT_CALLINGCARD)
        {
            return false;
        }

        if (!item->isFinished()) // EXT-8662
        {
            return false;
        }

        if (isInboxFolder())
        {
            return false;
        }

// [RLVa:KB] - Checked: 2011-03-29 (RLVa-1.3.0g) | Modified: RLVa-1.3.0g
        if ( (rlv_handler_t::isEnabled()) && (!RlvFolderLocks::instance().canRenameItem(mUUID)) )
        {
            return false;
        }
// [/RLVa:KB]

        return (item->getPermissions().allowModifyBy(gAgent.getID()));
    }
    return false;
}

bool LLItemBridge::renameItem(const std::string& new_name)
{
    if(!isItemRenameable())
        return false;
    LLPreview::dirty(mUUID);
    LLInventoryModel* model = getInventoryModel();
    if(!model)
        return false;
    LLViewerInventoryItem* item = getItem();
    if(item && (item->getName() != new_name))
    {
        LLSD updates;
        updates["name"] = new_name;
        update_inventory_item(item->getUUID(),updates, NULL);
    }
    // return false because we either notified observers (& therefore
    // rebuilt) or we didn't update.
    return false;
}

bool LLItemBridge::removeItem()
{
    if(!isItemRemovable())
    {
        return false;
    }

    // move it to the trash
    LLInventoryModel* model = getInventoryModel();
    if(!model) return false;
    const LLUUID& trash_id = model->findCategoryUUIDForType(LLFolderType::FT_TRASH);
    LLViewerInventoryItem* item = getItem();
    if (!item) return false;
    if (item->getType() != LLAssetType::AT_LSL_TEXT)
    {
        LLPreview::hide(mUUID, true);
    }
    // Already in trash
    if (model->isObjectDescendentOf(mUUID, trash_id)) return false;

    LLNotification::Params params("ConfirmItemDeleteHasLinks");
    params.functor.function(boost::bind(&LLItemBridge::confirmRemoveItem, this, _1, _2));

    // Check if this item has any links.  If generic inventory linking is enabled,
    // we can't do this check because we may have items in a folder somewhere that is
    // not yet in memory, so we don't want false negatives.  (If disabled, then we
    // know we only have links in the Outfits folder which we explicitly fetch.)
// [SL:KB] - Patch: Inventory-Links | Checked: 2010-06-01 (Catznip-2.2.0a) | Added: Catznip-2.0.1a
    // Users move folders around and reuse links that way... if we know something has links then it's just bad not to warn them :|
// [/SL:KB]
//    static LLCachedControl<bool> inventory_linking(gSavedSettings, "InventoryLinking", true);
//  if (!inventory_linking)
    {
        if (!item->getIsLinkType())
        {
            LLInventoryModel::item_array_t item_array = gInventory.collectLinksTo(mUUID);
            if (!item_array.empty())
            {
                // Warn if the user is will break any links when deleting this item.
                LLNotifications::instance().add(params);
                return false;
            }
        }
    }

    LLNotifications::instance().forceResponse(params, 0);
    model->checkTrashOverflow();
    return true;
}

bool LLItemBridge::confirmRemoveItem(const LLSD& notification, const LLSD& response)
{
    S32 option = LLNotificationsUtil::getSelectedOption(notification, response);
    if (option != 0) return false;

    LLInventoryModel* model = getInventoryModel();
    if (!model) return false;

    LLViewerInventoryItem* item = getItem();
    if (!item) return false;

    const LLUUID& trash_id = model->findCategoryUUIDForType(LLFolderType::FT_TRASH);
    // if item is not already in trash
    if(item && !model->isObjectDescendentOf(mUUID, trash_id))
    {
        // move to trash, and restamp
        LLInvFVBridge::changeItemParent(model, item, trash_id, true);
        // delete was successful
        return true;
    }
    return false;
}

bool LLItemBridge::isItemCopyable(bool can_copy_as_link) const
{
    LLViewerInventoryItem* item = getItem();
    if (!item)
    {
        return false;
    }
/*
    // Can't copy worn objects.
    // Worn objects are tied to their inworld conterparts
    // Copy of modified worn object will return object with obsolete asset and inventory
    if (get_is_item_worn(mUUID))
    {
        return false;
    }
*/

// [SL:KB] - Patch: Inventory-Links | Checked: 2010-04-12 (Catznip-2.2.0a) | Added: Catznip-2.0.0a
    // We'll allow copying a link if:
    //   - its target is available
    //   - it doesn't point to another link [see LLViewerInventoryItem::getLinkedItem() which returns NULL in that case]
    if (item->getIsLinkType())
    {
        return (NULL != item->getLinkedItem());
    }

    // User can copy the item if:
    //   - the item (or its target in the case of a link) is "copy"

    // NOTE: we do *not* want to return true on everything like LL seems to do in SL-2.1.0 because not all types are "linkable"
    return (item->getPermissions().allowCopyBy(gAgent.getID()));
// [/SL:KB]
//    static LLCachedControl<bool> inventory_linking(gSavedSettings, "InventoryLinking", true);
//    return (can_copy_as_link && inventory_linking)
//        || (mIsLink && inventory_linking)
//        || item->getPermissions().allowCopyBy(gAgent.getID());

}

// [SL:KB] - Patch: Inventory-Links | Checked: 2013-09-19 (Catznip-3.6)
bool LLItemBridge::isItemLinkable() const
{
    LLViewerInventoryItem* item = getItem();
    return (item && LLAssetType::lookupCanLink(item->getType()));
}
// [/SL:KB]

LLViewerInventoryItem* LLItemBridge::getItem() const
{
    LLViewerInventoryItem* item = NULL;
    LLInventoryModel* model = getInventoryModel();
    if(model)
    {
        item = (LLViewerInventoryItem*)model->getItem(mUUID);
    }
    return item;
}

const LLUUID& LLItemBridge::getThumbnailUUID() const
{
    LLViewerInventoryItem* item = NULL;
    LLInventoryModel* model = getInventoryModel();
    if(model)
    {
        item = (LLViewerInventoryItem*)model->getItem(mUUID);
    }
    if (item)
    {
        return item->getThumbnailUUID();
    }
    return LLUUID::null;
}

bool LLItemBridge::isItemPermissive() const
{
    LLViewerInventoryItem* item = getItem();
    if(item)
    {
        return item->getIsFullPerm();
    }
    return false;
}

// +=================================================+
// |        LLFolderBridge                           |
// +=================================================+

LLHandle<LLFolderBridge> LLFolderBridge::sSelf;

// Can be moved to another folder
bool LLFolderBridge::isItemMovable() const
{
    LLInventoryObject* obj = getInventoryObject();
    if(obj)
    {
        // If it's a protected type folder, we can't move it
        if (LLFolderType::lookupIsProtectedType(((LLInventoryCategory*)obj)->getPreferredType()))
            return false;

        // <FS:Ansariel> FIRE-28977: Lock special and locked folders from being DaD'ed
        if (obj->getName() == ROOT_FIRESTORM_FOLDER || obj->getName() == RLV_ROOT_FOLDER || isLockedFolder())
        {
            return false;
        }
        // </FS:Ansariel>

        // <FS:Ansariel> FIRE-29342: Protect folder option
        if (isProtected())
        {
            return false;
        }
        // </FS:Ansariel>

        return true;
    }
    return false;
}

void LLFolderBridge::selectItem()
{
    LLViewerInventoryCategory* cat = gInventory.getCategory(getUUID());
    if (cat)
    {
        cat->fetch();
    }
}

void LLFolderBridge::buildDisplayName() const
{
    LLFolderType::EType preferred_type = getPreferredType();

    // *TODO: to be removed when database supports multi language. This is a
    // temporary attempt to display the inventory folder in the user locale.
    // mantipov: *NOTE: be sure this code is synchronized with LLFriendCardsManager::findChildFolderUUID
    //      it uses the same way to find localized string

    // HACK: EXT - 6028 ([HARD CODED]? Inventory > Library > "Accessories" folder)
    // Translation of Accessories folder in Library inventory folder
    bool accessories = false;
    if(getName() == "Accessories")
    {
        //To ensure that Accessories folder is in Library we have to check its parent folder.
        //Due to parent LLFolderViewFloder is not set to this item yet we have to check its parent via Inventory Model
        LLInventoryCategory* cat = gInventory.getCategory(getUUID());
        if(cat)
        {
            const LLUUID& parent_folder_id = cat->getParentUUID();
            accessories = (parent_folder_id == gInventory.getLibraryRootFolderID());
        }
    }

    //"Accessories" inventory category has folder type FT_NONE. So, this folder
    //can not be detected as protected with LLFolderType::lookupIsProtectedType
    mDisplayName.assign(getName());
    if (accessories || LLFolderType::lookupIsProtectedType(preferred_type))
    {
        LLTrans::findString(mDisplayName, std::string("InvFolder ") + getName(), LLSD());
    }

    mSearchableName.assign(mDisplayName);
    mSearchableName.append(getLabelSuffix());
    LLStringUtil::toUpper(mSearchableName);

    //Name set, so trigger a sort
    LLInventorySort sorter = static_cast<LLFolderViewModelInventory&>(mRootViewModel).getSorter();
    if(mParent && sorter.isFoldersByName())
    {
        mParent->requestSort();
    }
}

std::string LLFolderBridge::getLabelSuffix() const
{
    static LLCachedControl<bool> xui_debug(gSavedSettings, "DebugShowXUINames", 0);

    if (mIsLoading && mTimeSinceRequestStart.getElapsedTimeF32() >= FOLDER_LOADING_MESSAGE_DELAY)
    {
        return llformat(" (%s) ", LLTrans::getString("LoadingData").c_str());
    }
    std::string suffix = "";
    if (xui_debug)
    {
        LLInventoryModel::cat_array_t* cats;
        LLInventoryModel::item_array_t* items;
        gInventory.getDirectDescendentsOf(getUUID(), cats, items);

        LLViewerInventoryCategory* cat = gInventory.getCategory(getUUID());
        if (cat)
        {
            LLStringUtil::format_map_t args;
            args["[FOLDER_COUNT]"] = llformat("%d", cats->size());
            args["[ITEMS_COUNT]"] = llformat("%d", items->size());
            args["[VERSION]"] = llformat("%d", cat->getVersion());
            args["[VIEWER_DESCENDANT_COUNT]"] = llformat("%d", cats->size() + items->size());
            args["[SERVER_DESCENDANT_COUNT]"] = llformat("%d", cat->getDescendentCount());
            suffix = " " + LLTrans::getString("InventoryFolderDebug", args);
        }
    }
    else if(mShowDescendantsCount)
    {
        LLInventoryModel::cat_array_t cat_array;
        LLInventoryModel::item_array_t item_array;
        gInventory.collectDescendents(getUUID(), cat_array, item_array, true);
        // <FS:Ansariel> Fix item count formatting
        //auto count = item_array.size();
        //if (count > 0)
        //{
        //    std::ostringstream oss;
        //    oss << count;
        //    LLStringUtil::format_map_t args;
        //    args["[ITEMS_COUNT]"] = oss.str();
        //    suffix = " " + LLTrans::getString("InventoryItemsCount", args);
        //}
        if (cat_array.size() > 0 || item_array.size() > 0)
        {
            LLLocale locale("");
            LLStringUtil::format_map_t args;
            std::string count_str;
            LLResMgr::getInstance()->getIntegerString(count_str, static_cast<S32>(item_array.size()));
            args["ITEMS"] = count_str;
            LLResMgr::getInstance()->getIntegerString(count_str, static_cast<S32>(cat_array.size()));
            args["CATEGORIES"] = count_str;
            suffix = " " + LLTrans::getString("InventoryItemsCount", args);
        }
        // </FS:Ansariel>
    }

    return LLInvFVBridge::getLabelSuffix() + suffix;
}

LLFontGL::StyleFlags LLFolderBridge::getLabelStyle() const
{
    return LLFontGL::NORMAL;
}

const LLUUID& LLFolderBridge::getThumbnailUUID() const
{
    LLViewerInventoryCategory* cat = getCategory();
    if (cat)
    {
        return cat->getThumbnailUUID();
    }
    return LLUUID::null;
}

void LLFolderBridge::update()
{
    // we know we have children but  haven't  fetched them (doesn't obey filter)
    bool loading = !isUpToDate() && hasChildren() && mFolderViewItem->isOpen();

    if (loading != mIsLoading)
    {
        if ( loading )
        {
            // Measure how long we've been in the loading state
            mTimeSinceRequestStart.reset();
        }
        mIsLoading = loading;

        mFolderViewItem->refresh();
    }
}

// Can be destroyed (or moved to trash)
bool LLFolderBridge::isItemRemovable(bool check_worn) const
{
    if (!get_is_category_and_children_removable(getInventoryModel(), mUUID, check_worn))
    {
        return false;
    }

    if (isMarketplaceListingsFolder()
        && (!LLMarketplaceData::instance().isSLMDataFetched() || LLMarketplaceData::instance().getActivationState(mUUID)))
    {
        return false;
    }

    return true;
}

bool LLFolderBridge::isUpToDate() const
{
    LLInventoryModel* model = getInventoryModel();
    if(!model) return false;
    LLViewerInventoryCategory* category = (LLViewerInventoryCategory*)model->getCategory(mUUID);
    if( !category )
    {
        return false;
    }

    return category->getVersion() != LLViewerInventoryCategory::VERSION_UNKNOWN;
}

bool LLFolderBridge::isItemCopyable(bool can_copy_as_link) const
{
    if (can_copy_as_link && !LLFolderType::lookupIsProtectedType(getPreferredType()))
    {
        // Can copy and paste unprotected folders as links
        return true;
    }

    // Folders are copyable if items in them are, recursively, copyable.

    // Get the content of the folder
    LLInventoryModel::cat_array_t* cat_array;
    LLInventoryModel::item_array_t* item_array;
    gInventory.getDirectDescendentsOf(mUUID,cat_array,item_array);

    // Check the items
    LLInventoryModel::item_array_t item_array_copy = *item_array;
    for (LLInventoryModel::item_array_t::iterator iter = item_array_copy.begin(); iter != item_array_copy.end(); iter++)
    {
        LLInventoryItem* item = *iter;
        LLItemBridge item_br(mInventoryPanel.get(), mRoot, item->getUUID());
        if (!item_br.isItemCopyable(false))
        {
            return false;
        }
    }

    // Check the folders
    LLInventoryModel::cat_array_t cat_array_copy = *cat_array;
    for (LLInventoryModel::cat_array_t::iterator iter = cat_array_copy.begin(); iter != cat_array_copy.end(); iter++)
    {
        LLViewerInventoryCategory* category = *iter;
        LLFolderBridge cat_br(mInventoryPanel.get(), mRoot, category->getUUID());
        if (!cat_br.isItemCopyable(false))
        {
            return false;
        }
    }

    return true;
}

// [SL:KB] - Patch: Inventory-Links | Checked: 2013-09-19 (Catznip-3.6)
bool LLFolderBridge::isItemLinkable() const
{
    LLFolderType::EType ftType = getPreferredType();
    return (LLFolderType::FT_NONE == ftType || LLFolderType::FT_OUTFIT == ftType);
}
// [/SL:KB]

bool LLFolderBridge::isClipboardPasteable() const
{
    if ( ! LLInvFVBridge::isClipboardPasteable() )
        return false;

    // Don't allow pasting duplicates to the Calling Card/Friends subfolders, see bug EXT-1599
    if ( LLFriendCardsManager::instance().isCategoryInFriendFolder( getCategory() ) )
    {
        LLInventoryModel* model = getInventoryModel();
        if ( !model )
        {
            return false;
        }

        std::vector<LLUUID> objects;
        LLClipboard::instance().pasteFromClipboard(objects);
        const LLViewerInventoryCategory *current_cat = getCategory();

        // Search for the direct descendent of current Friends subfolder among all pasted items,
        // and return false if is found.
        for (S32 i = static_cast<S32>(objects.size()) - 1; i >= 0; --i)
        {
            const LLUUID &obj_id = objects.at(i);
            if ( LLFriendCardsManager::instance().isObjDirectDescendentOfCategory(model->getObject(obj_id), current_cat) )
            {
                return false;
            }
        }

    }
    return true;
}

bool LLFolderBridge::isClipboardPasteableAsLink() const
{
    // Check normal paste-as-link permissions
    if (!LLInvFVBridge::isClipboardPasteableAsLink())
    {
        return false;
    }

    const LLInventoryModel* model = getInventoryModel();
    if (!model)
    {
        return false;
    }

    const LLViewerInventoryCategory *current_cat = getCategory();
    if (current_cat)
    {
        const bool is_in_friend_folder = LLFriendCardsManager::instance().isCategoryInFriendFolder( current_cat );
        const LLUUID &current_cat_id = current_cat->getUUID();
        std::vector<LLUUID> objects;
        LLClipboard::instance().pasteFromClipboard(objects);
        for (const auto& obj_id : objects)
        {
            const LLInventoryCategory *cat = model->getCategory(obj_id);
            if (cat)
            {
                const LLUUID &cat_id = cat->getUUID();
                // Don't allow recursive pasting
                if ((cat_id == current_cat_id) ||
                    model->isObjectDescendentOf(current_cat_id, cat_id))
                {
                    return false;
                }
            }
            // Don't allow pasting duplicates to the Calling Card/Friends subfolders, see bug EXT-1599
            if ( is_in_friend_folder )
            {
                // If object is direct descendent of current Friends subfolder than return false.
                // Note: We can't use 'const LLInventoryCategory *cat', because it may be null
                // in case type of obj_id is LLInventoryItem.
                if ( LLFriendCardsManager::instance().isObjDirectDescendentOfCategory(model->getObject(obj_id), current_cat) )
                {
                    return false;
                }
            }
        }
    }
    return true;

}


bool LLFolderBridge::dragCategoryIntoFolder(LLInventoryCategory* inv_cat,
                                            bool drop,
                                            std::string& tooltip_msg,
                                            bool is_link,
                                            bool user_confirm,
                                            LLPointer<LLInventoryCallback> cb)
{

    LLInventoryModel* model = getInventoryModel();

    if (!inv_cat) return false; // shouldn't happen, but in case item is incorrectly parented in which case inv_cat will be NULL
    if (!model) return false;
    if (!isAgentAvatarValid()) return false;
    if (!isAgentInventory()) return false; // cannot drag categories into library
    // <FS:TT> Client LSL Bridge (also for #AO)
    if (isLockedFolder()) return false;
    // </FS:TT>

    LLInventoryPanel* destination_panel = mInventoryPanel.get();
    if (!destination_panel) return false;

    LLInventoryFilter* filter = getInventoryFilter();
    if (!filter) return false;

    const LLUUID &cat_id = inv_cat->getUUID();
    const LLUUID &current_outfit_id = model->findCategoryUUIDForType(LLFolderType::FT_CURRENT_OUTFIT);
    const LLUUID &marketplacelistings_id = model->findCategoryUUIDForType(LLFolderType::FT_MARKETPLACE_LISTINGS);
    const LLUUID from_folder_uuid = inv_cat->getParentUUID();

    const bool move_is_into_current_outfit = (mUUID == current_outfit_id);
    const bool move_is_into_marketplacelistings = model->isObjectDescendentOf(mUUID, marketplacelistings_id);
    const bool move_is_from_marketplacelistings = model->isObjectDescendentOf(cat_id, marketplacelistings_id);

    // check to make sure source is agent inventory, and is represented there.
    LLToolDragAndDrop::ESource source = LLToolDragAndDrop::getInstance()->getSource();
    const bool is_agent_inventory = (model->getCategory(cat_id) != NULL)
        && (LLToolDragAndDrop::SOURCE_AGENT == source);

    bool accept = false;
    U64 filter_types = filter->getFilterTypes();
    bool use_filter = filter_types && (filter_types&LLInventoryFilter::FILTERTYPE_DATE || (filter_types&LLInventoryFilter::FILTERTYPE_OBJECT)==0);

    if (is_agent_inventory)
    {
        const LLUUID &trash_id = model->findCategoryUUIDForType(LLFolderType::FT_TRASH);
        const LLUUID &landmarks_id = model->findCategoryUUIDForType(LLFolderType::FT_LANDMARK);
        const LLUUID &my_outifts_id = model->findCategoryUUIDForType(LLFolderType::FT_MY_OUTFITS);
        const LLUUID &lost_and_found_id = model->findCategoryUUIDForType(LLFolderType::FT_LOST_AND_FOUND);

        const bool move_is_into_trash = (mUUID == trash_id) || model->isObjectDescendentOf(mUUID, trash_id);
        const bool move_is_into_my_outfits = (mUUID == my_outifts_id) || model->isObjectDescendentOf(mUUID, my_outifts_id);
        const bool move_is_into_outfit = move_is_into_my_outfits || (getCategory() && getCategory()->getPreferredType()==LLFolderType::FT_OUTFIT);
        const bool move_is_into_current_outfit = (getCategory() && getCategory()->getPreferredType()==LLFolderType::FT_CURRENT_OUTFIT);
        const bool move_is_into_landmarks = (mUUID == landmarks_id) || model->isObjectDescendentOf(mUUID, landmarks_id);
        const bool move_is_into_lost_and_found = model->isObjectDescendentOf(mUUID, lost_and_found_id);

        //--------------------------------------------------------------------------------
        // Determine if folder can be moved.
        //

        bool is_movable = true;

        if (is_movable && (marketplacelistings_id == cat_id))
        {
            is_movable = false;
            tooltip_msg = LLTrans::getString("TooltipOutboxCannotMoveRoot");
        }
        if (is_movable && move_is_from_marketplacelistings && LLMarketplaceData::instance().getActivationState(cat_id))
        {
            // If the incoming folder is listed and active (and is therefore either the listing or the version folder),
            // then moving is *not* allowed
            is_movable = false;
            tooltip_msg = LLTrans::getString("TooltipOutboxDragActive");
        }
        if (is_movable && (mUUID == cat_id))
        {
            is_movable = false;
            tooltip_msg = LLTrans::getString("TooltipDragOntoSelf");
        }
        if (is_movable && (model->isObjectDescendentOf(mUUID, cat_id)))
        {
            is_movable = false;
            tooltip_msg = LLTrans::getString("TooltipDragOntoOwnChild");
        }
        if (is_movable && LLFolderType::lookupIsProtectedType(inv_cat->getPreferredType()))
        {
            is_movable = false;
            // tooltip?
        }

        U32 max_items_to_wear = gSavedSettings.getU32("WearFolderLimit");
        if (is_movable && move_is_into_outfit)
        {
            if (mUUID == my_outifts_id)
            {
                if (source != LLToolDragAndDrop::SOURCE_AGENT || move_is_from_marketplacelistings)
                {
                    tooltip_msg = LLTrans::getString("TooltipOutfitNotInInventory");
                    is_movable = false;
                }
                else if (can_move_to_my_outfits(model, inv_cat, max_items_to_wear))
                {
                    is_movable = true;
                }
                else
                {
                    tooltip_msg = LLTrans::getString("TooltipCantCreateOutfit");
                    is_movable = false;
                }
            }
            else if(getCategory() && getCategory()->getPreferredType() == LLFolderType::FT_NONE)
            {
                is_movable = ((inv_cat->getPreferredType() == LLFolderType::FT_NONE) || (inv_cat->getPreferredType() == LLFolderType::FT_OUTFIT));
            }
            else
            {
                is_movable = false;
            }
        }
        if(is_movable && move_is_into_current_outfit && is_link)
        {
            is_movable = false;
        }
        if (is_movable && move_is_into_lost_and_found)
        {
            is_movable = false;
        }
        if (is_movable && (mUUID == model->findCategoryUUIDForType(LLFolderType::FT_FAVORITE)))
        {
            is_movable = false;
            // tooltip?
        }
        if (is_movable && (getPreferredType() == LLFolderType::FT_MARKETPLACE_STOCK))
        {
            // One cannot move a folder into a stock folder
            is_movable = false;
            // tooltip?
        }

        LLInventoryModel::cat_array_t descendent_categories;
        LLInventoryModel::item_array_t descendent_items;
        if (is_movable)
        {
            model->collectDescendents(cat_id, descendent_categories, descendent_items, false);
            for (S32 i=0; i < descendent_categories.size(); ++i)
            {
                LLInventoryCategory* category = descendent_categories[i];
                if(LLFolderType::lookupIsProtectedType(category->getPreferredType()))
                {
                    // Can't move "special folders" (e.g. Textures Folder).
                    is_movable = false;
                    break;
                }
            }
        }
        if (is_movable
            && move_is_into_current_outfit
            && descendent_items.size() > max_items_to_wear)
        {
            LLInventoryModel::cat_array_t cats;
            LLInventoryModel::item_array_t items;
            LLFindWearablesEx not_worn(/*is_worn=*/ false, /*include_body_parts=*/ false);
            gInventory.collectDescendentsIf(cat_id,
                cats,
                items,
                LLInventoryModel::EXCLUDE_TRASH,
                not_worn);

            if (items.size() > max_items_to_wear)
            {
                // Can't move 'large' folders into current outfit: MAINT-4086
                is_movable = false;
                LLStringUtil::format_map_t args;
                args["AMOUNT"] = llformat("%d", max_items_to_wear);
                tooltip_msg = LLTrans::getString("TooltipTooManyWearables",args);
            }
        }
        if (is_movable && move_is_into_trash)
        {
            for (S32 i=0; i < descendent_items.size(); ++i)
            {
                LLInventoryItem* item = descendent_items[i];
                if (get_is_item_worn(item->getUUID()))
                {
                    is_movable = false;
                    break; // It's generally movable, but not into the trash.
                }
            }
        }
        // <FS:Ansariel> FIRE-1392: Allow dragging all asset types into Landmarks folder
        //if (is_movable && move_is_into_landmarks)
        //{
        //  for (S32 i=0; i < descendent_items.size(); ++i)
        //  {
        //      LLViewerInventoryItem* item = descendent_items[i];

        //      // Don't move anything except landmarks and categories into Landmarks folder.
        //      // We use getType() instead of getActua;Type() to allow links to landmarks and folders.
        //      if (LLAssetType::AT_LANDMARK != item->getType() && LLAssetType::AT_CATEGORY != item->getType())
        //      {
        //          is_movable = false;
        //          break; // It's generally movable, but not into Landmarks.
        //      }
        //  }
        //}
        // </FS:Ansariel>

        if (is_movable && move_is_into_marketplacelistings)
        {
            const LLViewerInventoryCategory * master_folder = model->getFirstDescendantOf(marketplacelistings_id, mUUID);
            LLViewerInventoryCategory * dest_folder = getCategory();
            S32 bundle_size = (drop ? 1 : LLToolDragAndDrop::instance().getCargoCount());
            is_movable = can_move_folder_to_marketplace(master_folder, dest_folder, inv_cat, tooltip_msg, bundle_size);
        }

        if (is_movable && !move_is_into_landmarks)
        {
            LLInventoryPanel* active_panel = LLInventoryPanel::getActiveInventoryPanel(false);
            is_movable = active_panel != NULL;

            // For a folder to pass the filter all its descendants are required to pass.
            // We make this exception to allow reordering folders within an inventory panel,
            // which has a filter applied, like Recent tab for example.
            // There may be folders which are displayed because some of their descendants pass
            // the filter, but other don't, and thus remain hidden. Without this check,
            // such folders would not be allowed to be moved within a panel.
            if (destination_panel == active_panel)
            {
                is_movable = true;
            }
            else
            {
                LLFolderView* active_folder_view = NULL;

                if (is_movable)
                {
                    active_folder_view = active_panel->getRootFolder();
                    is_movable = active_folder_view != NULL;
                }

                if (is_movable && use_filter)
                {
                    // Check whether the folder being dragged from active inventory panel
                    // passes the filter of the destination panel.
                    // <FS:Ansariel> FIRE-7219: Allow DnD operation on filtered folder views
                    //is_movable = check_category(model, cat_id, active_panel, filter);
                }
            }
        }

// [RLVa:KB] - Checked: 2011-03-29 (RLVa-1.3.0g) | Added: RLVa-1.3.0g
        if ( (is_movable) && (rlv_handler_t::isEnabled()) && (RlvFolderLocks::instance().hasLockedFolder(RLV_LOCK_ANY)) )
        {
            is_movable = RlvFolderLocks::instance().canMoveFolder(cat_id, mUUID);
        }
// [/RLVa:KB]

        //
        //--------------------------------------------------------------------------------

        accept = is_movable;

        if (accept && drop)
        {
            // Dropping in or out of marketplace needs (sometimes) confirmation
            if (user_confirm && (move_is_from_marketplacelistings || move_is_into_marketplacelistings))
            {
                if (move_is_from_marketplacelistings && (LLMarketplaceData::instance().isInActiveFolder(cat_id) ||
                                                         LLMarketplaceData::instance().isListedAndActive(cat_id)))
                {
                    if (LLMarketplaceData::instance().isListed(cat_id) || LLMarketplaceData::instance().isVersionFolder(cat_id))
                    {
                        // Move the active version folder or listing folder itself outside marketplace listings will unlist the listing so ask that question specifically
                        LLNotificationsUtil::add("ConfirmMerchantUnlist", LLSD(), LLSD(), boost::bind(&LLFolderBridge::callback_dropCategoryIntoFolder, this, _1, _2, inv_cat));
                    }
                    else
                    {
                        // Any other case will simply modify but not unlist an active listed listing
                        LLNotificationsUtil::add("ConfirmMerchantActiveChange", LLSD(), LLSD(), boost::bind(&LLFolderBridge::callback_dropCategoryIntoFolder, this, _1, _2, inv_cat));
                    }
                    return true;
                }
                if (move_is_from_marketplacelistings && LLMarketplaceData::instance().isVersionFolder(cat_id))
                {
                    // Moving the version folder from its location will deactivate it. Ask confirmation.
                    LLNotificationsUtil::add("ConfirmMerchantClearVersion", LLSD(), LLSD(), boost::bind(&LLFolderBridge::callback_dropCategoryIntoFolder, this, _1, _2, inv_cat));
                    return true;
                }
                if (move_is_into_marketplacelistings && LLMarketplaceData::instance().isInActiveFolder(mUUID))
                {
                    // Moving something in an active listed listing will modify it. Ask confirmation.
                    LLNotificationsUtil::add("ConfirmMerchantActiveChange", LLSD(), LLSD(), boost::bind(&LLFolderBridge::callback_dropCategoryIntoFolder, this, _1, _2, inv_cat));
                    return true;
                }
                if (move_is_from_marketplacelistings && LLMarketplaceData::instance().isListed(cat_id))
                {
                    // Moving a whole listing folder will result in archival of SLM data. Ask confirmation.
                    LLNotificationsUtil::add("ConfirmListingCutOrDelete", LLSD(), LLSD(), boost::bind(&LLFolderBridge::callback_dropCategoryIntoFolder, this, _1, _2, inv_cat));
                    return true;
                }
                if (move_is_into_marketplacelistings && !move_is_from_marketplacelistings)
                {
                    LLNotificationsUtil::add("ConfirmMerchantMoveInventory", LLSD(), LLSD(), boost::bind(&LLFolderBridge::callback_dropCategoryIntoFolder, this, _1, _2, inv_cat));
                    return true;
                }
            }
            // Look for any gestures and deactivate them
            if (move_is_into_trash)
            {
                for (S32 i=0; i < descendent_items.size(); i++)
                {
                    LLInventoryItem* item = descendent_items[i];
                    if (item->getType() == LLAssetType::AT_GESTURE
                        && LLGestureMgr::instance().isGestureActive(item->getUUID()))
                    {
                        LLGestureMgr::instance().deactivateGesture(item->getUUID());
                    }
                }
            }

            if (mUUID == my_outifts_id)
            {
                // Category can contains objects,
                // create a new folder and populate it with links to original objects
                dropToMyOutfits(inv_cat, cb);
            }
            // if target is current outfit folder we use link
            else if (move_is_into_current_outfit &&
                (inv_cat->getPreferredType() == LLFolderType::FT_NONE ||
                inv_cat->getPreferredType() == LLFolderType::FT_OUTFIT))
            {
                // traverse category and add all contents to currently worn.
                bool append = true;
                LLAppearanceMgr::instance().wearInventoryCategory(inv_cat, false, append);
                if (cb) cb->fire(inv_cat->getUUID());
            }
            else if (move_is_into_marketplacelistings)
            {
                move_folder_to_marketplacelistings(inv_cat, mUUID);
                if (cb) cb->fire(inv_cat->getUUID());
            }
            else
            {
                if (model->isObjectDescendentOf(cat_id, model->findCategoryUUIDForType(LLFolderType::FT_INBOX)))
                {
                    set_dad_inbox_object(cat_id);
                }

                // Reparent the folder and restamp children if it's moving
                // into trash.
                LLInvFVBridge::changeCategoryParent(
                    model,
                    (LLViewerInventoryCategory*)inv_cat,
                    mUUID,
                    move_is_into_trash);
                if (cb) cb->fire(inv_cat->getUUID());
            }
            if (move_is_from_marketplacelistings)
            {
                // If we are moving a folder at the listing folder level (i.e. its parent is the marketplace listings folder)
                if (from_folder_uuid == marketplacelistings_id)
                {
                    // Clear the folder from the marketplace in case it is a listing folder
                    if (LLMarketplaceData::instance().isListed(cat_id))
                    {
                        LLMarketplaceData::instance().clearListing(cat_id);
                    }
                }
                else
                {
                    // If we move from within an active (listed) listing, checks that it's still valid, if not, unlist
                    LLUUID version_folder_id = LLMarketplaceData::instance().getActiveFolder(from_folder_uuid);
                    if (version_folder_id.notNull())
                    {
                        LLMarketplaceValidator::getInstance()->validateMarketplaceListings(
                            version_folder_id,
                            [version_folder_id](bool result)
                        {
                            if (!result)
                            {
                                LLMarketplaceData::instance().activateListing(version_folder_id, false);
                            }
                        }
                        );
                    }
                    // In all cases, update the listing we moved from so suffix are updated
                    update_marketplace_category(from_folder_uuid);
                    if (cb) cb->fire(inv_cat->getUUID());
                }
            }
        }
    }
    else if (LLToolDragAndDrop::SOURCE_WORLD == source)
    {
        if (move_is_into_marketplacelistings)
        {
            tooltip_msg = LLTrans::getString("TooltipOutboxNotInInventory");
            accept = false;
        }
        else
        {
            // Todo: fix me. moving from task inventory doesn't have a completion callback,
            // yet making a copy creates new item id so this doesn't work right
            std::function<void(S32, void*, const LLMoveInv*)> callback = [cb](S32, void*, const LLMoveInv* move_inv) mutable
            {
                two_uuids_list_t::const_iterator move_it;
                for (move_it = move_inv->mMoveList.begin();
                     move_it != move_inv->mMoveList.end();
                     ++move_it)
                {
                    if (cb)
                    {
                        cb->fire(move_it->second);
                    }
                }
            };
            accept = move_inv_category_world_to_agent(cat_id, mUUID, drop, callback, NULL, filter);
        }
    }
    else if (LLToolDragAndDrop::SOURCE_LIBRARY == source)
    {
        if (move_is_into_marketplacelistings)
        {
            tooltip_msg = LLTrans::getString("TooltipOutboxNotInInventory");
            accept = false;
        }
        else
        {
            // Accept folders that contain complete outfits.
            accept = move_is_into_current_outfit && LLAppearanceMgr::instance().getCanMakeFolderIntoOutfit(cat_id);
        }

        if (accept && drop)
        {
            LLAppearanceMgr::instance().wearInventoryCategory(inv_cat, true, false);
        }
    }

    return accept;
}

void warn_move_inventory(LLViewerObject* object, std::shared_ptr<LLMoveInv> move_inv)
{
    const char* dialog = NULL;
    if (object->flagScripted())
    {
        dialog = "MoveInventoryFromScriptedObject";
    }
    else
    {
        dialog = "MoveInventoryFromObject";
    }

    static LLNotificationPtr notification_ptr;
    static std::shared_ptr<LLMoveInv> inv_ptr;

    // Notification blocks user from interacting with inventories so everything that comes after first message
    // is part of this message - don'r show it again
    // Note: workaround for MAINT-5495 untill proper refactoring and warning system for Drag&Drop can be made.
    if (notification_ptr == NULL
        || !notification_ptr->isActive()
        || LLNotificationsUtil::find(notification_ptr->getID()) == NULL
        || inv_ptr->mCategoryID != move_inv->mCategoryID
        || inv_ptr->mObjectID != move_inv->mObjectID)
    {
        notification_ptr = LLNotificationsUtil::add(dialog, LLSD(), LLSD(), boost::bind(move_task_inventory_callback, _1, _2, move_inv));
        inv_ptr = move_inv;
    }
    else
    {
        // Notification is alive and not responded, operating inv_ptr should be safe so attach new data
        two_uuids_list_t::iterator move_it;
        for (move_it = move_inv->mMoveList.begin();
            move_it != move_inv->mMoveList.end();
            ++move_it)
        {
            inv_ptr->mMoveList.push_back(*move_it);
        }
        move_inv.reset();
    }
}

// Move/copy all inventory items from the Contents folder of an in-world
// object to the agent's inventory, inside a given category.
bool move_inv_category_world_to_agent(const LLUUID& object_id,
                                      const LLUUID& category_id,
                                      bool drop,
                                      std::function<void(S32, void*, const LLMoveInv*)> callback,
                                      void* user_data,
                                      LLInventoryFilter* filter)
{
    // Make sure the object exists. If we allowed dragging from
    // anonymous objects, it would be possible to bypass
    // permissions.
    // content category has same ID as object itself
    LLViewerObject* object = gObjectList.findObject(object_id);
    if(!object)
    {
        LL_INFOS() << "Object not found for drop." << LL_ENDL;
        return false;
    }

    // this folder is coming from an object, as there is only one folder in an object, the root,
    // we need to collect the entire contents and handle them as a group
    LLInventoryObject::object_list_t inventory_objects;
    object->getInventoryContents(inventory_objects);

    if (inventory_objects.empty())
    {
        LL_INFOS() << "Object contents not found for drop." << LL_ENDL;
        return false;
    }

    bool accept = false;
    bool is_move = false;
    bool use_filter = false;
    if (filter)
    {
        U64 filter_types = filter->getFilterTypes();
        use_filter = filter_types && (filter_types&LLInventoryFilter::FILTERTYPE_DATE || (filter_types&LLInventoryFilter::FILTERTYPE_OBJECT)==0);
    }

    // coming from a task. Need to figure out if the person can
    // move/copy this item.
    LLInventoryObject::object_list_t::iterator it = inventory_objects.begin();
    LLInventoryObject::object_list_t::iterator end = inventory_objects.end();
    for ( ; it != end; ++it)
    {
        LLInventoryItem* item = dynamic_cast<LLInventoryItem*>(it->get());
        if (!item)
        {
            LL_WARNS() << "Invalid inventory item for drop" << LL_ENDL;
            continue;
        }

        // coming from a task. Need to figure out if the person can
        // move/copy this item.
        LLPermissions perm(item->getPermissions());
        if((perm.allowCopyBy(gAgent.getID(), gAgent.getGroupID())
            && perm.allowTransferTo(gAgent.getID())))
//          || gAgent.isGodlike())
        {
            accept = true;
        }
        else if(object->permYouOwner())
        {
            // If the object cannot be copied, but the object the
            // inventory is owned by the agent, then the item can be
            // moved from the task to agent inventory.
            is_move = true;
            accept = true;
        }

        if (accept && use_filter)
        {
            accept = filter->check(item);
        }

        if (!accept)
        {
            break;
        }
    }

    if(drop && accept)
    {
        it = inventory_objects.begin();
        std::shared_ptr<LLMoveInv> move_inv(new LLMoveInv);
        move_inv->mObjectID = object_id;
        move_inv->mCategoryID = category_id;
        move_inv->mCallback = callback;
        move_inv->mUserData = user_data;

        for ( ; it != end; ++it)
        {
            two_uuids_t two(category_id, (*it)->getUUID());
            move_inv->mMoveList.push_back(two);
        }

        if(is_move)
        {
            // Callback called from within here.
            warn_move_inventory(object, move_inv);
        }
        else
        {
            LLNotification::Params params("MoveInventoryFromObject");
            params.functor.function(boost::bind(move_task_inventory_callback, _1, _2, move_inv));
            LLNotifications::instance().forceResponse(params, 0);
        }
    }
    return accept;
}

void LLRightClickInventoryFetchDescendentsObserver::execute(bool clear_observer)
{
    // Bail out immediately if no descendents
    if( mComplete.empty() )
    {
        LL_WARNS() << "LLRightClickInventoryFetchDescendentsObserver::done with empty mCompleteFolders" << LL_ENDL;
        if (clear_observer)
        {
        gInventory.removeObserver(this);
        delete this;
        }
        return;
    }

    // Copy the list of complete fetched folders while "this" is still valid
    uuid_vec_t completed_folder = mComplete;

    // Clean up, and remove this as an observer now since recursive calls
    // could notify observers and throw us into an infinite loop.
    if (clear_observer)
    {
        gInventory.removeObserver(this);
        delete this;
    }

    for (uuid_vec_t::iterator current_folder = completed_folder.begin(); current_folder != completed_folder.end(); ++current_folder)
    {
        // Get the information on the fetched folder items and subfolders and fetch those
        LLInventoryModel::cat_array_t* cat_array;
        LLInventoryModel::item_array_t* item_array;
        gInventory.getDirectDescendentsOf(*current_folder, cat_array, item_array);

        size_t item_count(0);
        if( item_array )
        {
            item_count = item_array->size();
        }

        size_t cat_count(0);
        if( cat_array )
        {
            cat_count = cat_array->size();
        }

        // Move to next if current folder empty
        if ((item_count == 0) && (cat_count == 0))
        {
            continue;
        }

        uuid_vec_t ids;
        LLRightClickInventoryFetchObserver* outfit = NULL;
        LLRightClickInventoryFetchDescendentsObserver* categories = NULL;

        // Fetch the items
        if (item_count)
        {
            for (size_t i = 0; i < item_count; ++i)
            {
                ids.emplace_back(item_array->at(i)->getUUID());
            }
            outfit = new LLRightClickInventoryFetchObserver(ids);
        }
        // Fetch the subfolders
        if (cat_count)
        {
            for (size_t i = 0; i < cat_count; ++i)
            {
                ids.emplace_back(cat_array->at(i)->getUUID());
            }
            categories = new LLRightClickInventoryFetchDescendentsObserver(ids);
        }

        // Perform the item fetch
        if (outfit)
        {
    outfit->startFetch();
            outfit->execute();              // Not interested in waiting and this will be right 99% of the time.
            delete outfit;
//Uncomment the following code for laggy Inventory UI.
            /*
             if (outfit->isFinished())
    {
    // everything is already here - call done.
                outfit->execute();
                delete outfit;
    }
    else
    {
                // it's all on its way - add an observer, and the inventory
    // will call done for us when everything is here.
    gInventory.addObserver(outfit);
            }
            */
        }
        // Perform the subfolders fetch : this is where we truly recurse down the folder hierarchy
        if (categories)
        {
            categories->startFetch();
            if (categories->isFinished())
            {
                // everything is already here - call done.
                categories->execute();
                delete categories;
            }
            else
            {
                // it's all on its way - add an observer, and the inventory
                // will call done for us when everything is here.
                gInventory.addObserver(categories);
            }
        }
    }
}


//~~~~~~~~~~~~~~~~~~~~~~~~~~~~~~~~~~~~~~~~~~~~~~~~~~~~~~~~~~~~~~~~
// Class LLInventoryWearObserver
//
// Observer for "copy and wear" operation to support knowing
// when the all of the contents have been added to inventory.
//~~~~~~~~~~~~~~~~~~~~~~~~~~~~~~~~~~~~~~~~~~~~~~~~~~~~~~~~~~~~~~~~
class LLInventoryCopyAndWearObserver : public LLInventoryObserver
{
public:
    LLInventoryCopyAndWearObserver(const LLUUID& cat_id, int count, bool folder_added=false, bool replace=false) :
        mCatID(cat_id), mContentsCount(count), mFolderAdded(folder_added), mReplace(replace){}
    virtual ~LLInventoryCopyAndWearObserver() {}
    virtual void changed(U32 mask);

protected:
    LLUUID mCatID;
    int    mContentsCount;
    bool   mFolderAdded;
    bool   mReplace;
};



void LLInventoryCopyAndWearObserver::changed(U32 mask)
{
    if((mask & (LLInventoryObserver::ADD)) != 0)
    {
        if (!mFolderAdded)
        {
            const std::set<LLUUID>& changed_items = gInventory.getChangedIDs();

            std::set<LLUUID>::const_iterator id_it = changed_items.begin();
            std::set<LLUUID>::const_iterator id_end = changed_items.end();
            for (;id_it != id_end; ++id_it)
            {
                if ((*id_it) == mCatID)
                {
                    mFolderAdded = true;
                    break;
                }
            }
        }

        if (mFolderAdded)
        {
            LLViewerInventoryCategory* category = gInventory.getCategory(mCatID);
            if (NULL == category)
            {
                LL_WARNS() << "gInventory.getCategory(" << mCatID
                        << ") was NULL" << LL_ENDL;
            }
            else
            {
                if (category->getDescendentCount() ==
                    mContentsCount)
                {
                    gInventory.removeObserver(this);
                    LLAppearanceMgr::instance().wearInventoryCategory(category, false, !mReplace);
                    delete this;
                }
            }
        }

    }
}



void LLFolderBridge::performAction(LLInventoryModel* model, std::string action)
{
    if ("open" == action)
    {
        LLFolderViewFolder *f = dynamic_cast<LLFolderViewFolder   *>(mInventoryPanel.get()->getItemByID(mUUID));
        if (f)
        {
            f->toggleOpen();
        }

        return;
    }
    else if ("thumbnail" == action)
    {
        LLSD data(mUUID);
        LLFloaterReg::showInstance("change_item_thumbnail", data);
        return;
    }
    else if ("paste" == action)
    {
        pasteFromClipboard();
        return;
    }
    else if ("paste_link" == action)
    {
        pasteLinkFromClipboard();
        return;
    }
    else if ("properties" == action)
    {
        showProperties();
        return;
    }
    else if ("replaceoutfit" == action)
    {
        modifyOutfit(false);
        return;
    }
    else if ("addtooutfit" == action)
    {
        modifyOutfit(true);
        return;
    }
// <FS:TT> Patch: ReplaceWornItemsOnly
    else if ("replaceitems" == action)
    {
        //<FS:AR> FIRE-31508: check folder limit
        if (modifyOutfitExceedsWearFolderLimit())
            return;
        //</FS:AR> FIRE-31508

        LLInventoryModel* model = getInventoryModel();
        if(!model) return;
        LLViewerInventoryCategory* cat = getCategory();
        if(!cat) return;

        gInventory.wearItemsOnAvatar(cat);
        return;
    }
// </FS:TT>
    else if ("show_in_main_panel" == action)
    {
        LLInventoryPanel::openInventoryPanelAndSetSelection(true, mUUID, true);
        return;
    }
    else if ("cut" == action)
    {
        cutToClipboard();
        return;
    }
    else if ("copy" == action)
    {
        copyToClipboard();
        return;
    }
    else if ("removefromoutfit" == action)
    {
        LLInventoryModel* model = getInventoryModel();
        if(!model) return;
        LLViewerInventoryCategory* cat = getCategory();
        if(!cat) return;

        LLAppearanceMgr::instance().takeOffOutfit( cat->getLinkedUUID() );
        return;
    }
    else if ("copyoutfittoclipboard" == action)
    {
        copyOutfitToClipboard();
    }
    else if ("purge" == action)
    {
        purgeItem(model, mUUID);
        return;
    }
    else if ("restore" == action)
    {
        restoreItem();
        return;
    }
    else if ("marketplace_list" == action)
    {
        if (depth_nesting_in_marketplace(mUUID) == 1)
        {
            LLUUID version_folder_id = LLMarketplaceData::instance().getVersionFolder(mUUID);
            mMessage = "";

            LLMarketplaceValidator::getInstance()->validateMarketplaceListings(
                version_folder_id,
                [this](bool result)
            {
                // todo: might need to ensure bridge/mUUID exists or this will cause crashes
                if (!result)
                {
                    LLSD subs;
                    subs["[ERROR_CODE]"] = mMessage;
                    LLNotificationsUtil::add("MerchantListingFailed", subs);
                }
                else
                {
                    LLMarketplaceData::instance().activateListing(mUUID, true);
                }
            },
                boost::bind(&LLFolderBridge::gatherMessage, this, _1, _2, _3)
            );
        }
        return;
    }
    else if ("marketplace_activate" == action)
    {
        if (depth_nesting_in_marketplace(mUUID) == 2)
        {
            mMessage = "";

            LLMarketplaceValidator::getInstance()->validateMarketplaceListings(
                mUUID,
                [this](bool result)
            {
                if (!result)
                {
                    LLSD subs;
                    subs["[ERROR_CODE]"] = mMessage;
                    LLNotificationsUtil::add("MerchantFolderActivationFailed", subs);
                }
                else
                {
                    LLInventoryCategory* category = gInventory.getCategory(mUUID);
                    LLMarketplaceData::instance().setVersionFolder(category->getParentUUID(), mUUID);
                }
            },
                boost::bind(&LLFolderBridge::gatherMessage, this, _1, _2, _3),
                false,
                2);
        }
        return;
    }
    else if ("marketplace_unlist" == action)
    {
        if (depth_nesting_in_marketplace(mUUID) == 1)
        {
            LLMarketplaceData::instance().activateListing(mUUID,false,1);
        }
        return;
    }
    else if ("marketplace_deactivate" == action)
    {
        if (depth_nesting_in_marketplace(mUUID) == 2)
        {
            LLInventoryCategory* category = gInventory.getCategory(mUUID);
            LLMarketplaceData::instance().setVersionFolder(category->getParentUUID(), LLUUID::null, 1);
        }
        return;
    }
    else if ("marketplace_create_listing" == action)
    {
        mMessage = "";

        // first run vithout fix_hierarchy, second run with fix_hierarchy
        LLMarketplaceValidator::getInstance()->validateMarketplaceListings(
            mUUID,
            [this](bool result)
        {
            if (!result)
            {
                mMessage = "";

                LLMarketplaceValidator::getInstance()->validateMarketplaceListings(
                    mUUID,
                    [this](bool result)
                {
                    if (result)
                    {
                        LLNotificationsUtil::add("MerchantForceValidateListing");
                        LLMarketplaceData::instance().createListing(mUUID);
                    }
                    else
                    {
                        LLSD subs;
                        subs["[ERROR_CODE]"] = mMessage;
                        LLNotificationsUtil::add("MerchantListingFailed", subs);
                    }
                },
                    boost::bind(&LLFolderBridge::gatherMessage, this, _1, _2, _3),
                    true);
            }
            else
            {
                LLMarketplaceData::instance().createListing(mUUID);
            }
        },
            boost::bind(&LLFolderBridge::gatherMessage, this, _1, _2, _3),
            false);

        return;
    }
    else if ("marketplace_disassociate_listing" == action)
    {
        LLMarketplaceData::instance().clearListing(mUUID);
        return;
    }
    else if ("marketplace_get_listing" == action)
    {
        // This is used only to exercise the SLM API but won't be shown to end users
        LLMarketplaceData::instance().getListing(mUUID);
        return;
    }
    else if ("marketplace_associate_listing" == action)
    {
        LLFloaterAssociateListing::show(mUUID);
        return;
    }
    else if ("marketplace_check_listing" == action)
    {
        LLSD data(mUUID);
        LLFloaterReg::showInstance("marketplace_validation", data);
        return;
    }
    else if ("marketplace_edit_listing" == action)
    {
        std::string url = LLMarketplaceData::instance().getListingURL(mUUID);
        if (!url.empty())
        {
            LLUrlAction::openURL(url);
        }
        return;
    }
// [SL:KB] - Patch: Inventory-Misc | Checked: 2011-05-28 (Catznip-2.6.0a) | Added: Catznip-2.6.0a
    else if ("move_to_lost_and_found" == action)
    {
        LLInventoryModel* pModel = getInventoryModel();
        LLViewerInventoryCategory* pCat = getCategory();
        if ( (!pModel) || (&gInventory != pModel) || (!pCat) )
            return;

        LLInventoryModel* model = &gInventory;
        model->changeCategoryParent(pCat,gInventory.findCategoryUUIDForType(LLFolderType::FT_LOST_AND_FOUND), false);

        gInventory.addChangedMask(LLInventoryObserver::REBUILD, mUUID);
        gInventory.notifyObservers();
    }
// [/SL:KB]
#ifndef LL_RELEASE_FOR_DOWNLOAD
    else if ("delete_system_folder" == action)
    {
        removeSystemFolder();
    }
#endif
    else if (("move_to_marketplace_listings" == action) || ("copy_to_marketplace_listings" == action) || ("copy_or_move_to_marketplace_listings" == action))
    {
        LLInventoryCategory * cat = gInventory.getCategory(mUUID);
        if (!cat) return;
        const LLUUID &marketplacelistings_id = model->findCategoryUUIDForType(LLFolderType::FT_MARKETPLACE_LISTINGS);
        move_folder_to_marketplacelistings(cat, marketplacelistings_id, ("move_to_marketplace_listings" != action), (("copy_or_move_to_marketplace_listings" == action)));
    }
    // <FS:Ansariel> FIRE-29342: Protect folder option
    else if ("protect_folder" == action)
    {
        LLSD protected_folders = gSavedPerAccountSettings.getLLSD("FSProtectedFolders");
        protected_folders.append(mUUID);
        gSavedPerAccountSettings.setLLSD("FSProtectedFolders", protected_folders);
    }
    else if ("unprotect_folder" == action)
    {
        LLSD protected_folders = gSavedPerAccountSettings.getLLSD("FSProtectedFolders");
        LLSD new_protected_folders;
        for (LLSD::array_const_iterator it = protected_folders.beginArray(); it != protected_folders.endArray(); ++it)
        {
            if ((*it).asUUID() != mUUID)
            {
                new_protected_folders.append(*it);
            }
        }
        gSavedPerAccountSettings.setLLSD("FSProtectedFolders", new_protected_folders);
    }
    // </FS:Ansariel>
    // <FS:Ansariel> Show folder in new window option
    else if ("show_in_new_window" == action)
    {
        LLFloaterReg::showInstance("fs_partial_inventory", LLSD().with("start_folder_id", mUUID).with("start_folder_name", mDisplayName));
    }
    // </FS:Ansariel>

    // <FS:Zi> Add "Reload folder" action to inventory
    else if ("reload_folder" == action)
    {
        LLViewerInventoryCategory *cat = model->getCategory(mUUID);

        if (!cat)
        {
            return;
        }

        cat->setVersion(LLViewerInventoryCategory::VERSION_UNKNOWN);
        cat->fetch();
    }
    // </FS:Zi>
}

void LLFolderBridge::gatherMessage(std::string& message, S32 depth, LLError::ELevel log_level)
{
    if (log_level >= LLError::LEVEL_ERROR)
    {
        if (!mMessage.empty())
        {
            // Currently, we do not gather all messages as it creates very long alerts
            // Users can get to the whole list of errors on a listing using the "Check for Errors" audit button or "Check listing" right click menu
            //mMessage += "\n";
            return;
        }
        // Take the leading spaces out...
        std::string::size_type start = message.find_first_not_of(" ");
        // Append the message
        mMessage += message.substr(start, message.length() - start);
    }
}

void LLFolderBridge::copyOutfitToClipboard()
{
    std::string text;

    LLInventoryModel::cat_array_t* cat_array;
    LLInventoryModel::item_array_t* item_array;
    gInventory.getDirectDescendentsOf(mUUID, cat_array, item_array);

    size_t item_count(0);
    if( item_array )
    {
        item_count = item_array->size();
    }

    if (item_count)
    {
        for (size_t i = 0; i < item_count;)
        {
            LLSD uuid =item_array->at(i)->getUUID();
            LLViewerInventoryItem* item = gInventory.getItem(uuid);

            i++;
            if (item != NULL)
            {
                // Append a newline to all but the last line
                text += i != item_count ? item->getName() + "\n" : item->getName();
            }
        }
    }

    LLClipboard::instance().copyToClipboard(utf8str_to_wstring(text), 0, static_cast<S32>(text.size()));
}

void LLFolderBridge::openItem()
{
    LL_DEBUGS() << "LLFolderBridge::openItem()" << LL_ENDL;

    LLInventoryPanel* panel = mInventoryPanel.get();
    if (!panel)
    {
        return;
    }
    LLInventoryModel* model = getInventoryModel();
    if (!model)
    {
        return;
    }
    if (mUUID.isNull())
    {
        return;
    }
    panel->onFolderOpening(mUUID);
    bool fetching_inventory = model->fetchDescendentsOf(mUUID);
    // Only change folder type if we have the folder contents.
    if (!fetching_inventory)
    {
        // Disabling this for now, it's causing crash when new items are added to folders
        // since folder type may change before new item item has finished processing.
        // determineFolderType();
    }
}

void LLFolderBridge::closeItem()
{
    determineFolderType();
}

void LLFolderBridge::determineFolderType()
{
    if (isUpToDate())
    {
        LLInventoryModel* model = getInventoryModel();
        LLViewerInventoryCategory* category = model->getCategory(mUUID);
        if (category)
        {
            category->determineFolderType();
        }
    }
}

bool LLFolderBridge::isItemRenameable() const
{
    return get_is_category_renameable(getInventoryModel(), mUUID);
}

void LLFolderBridge::restoreItem()
{
    LLViewerInventoryCategory* cat;
    cat = (LLViewerInventoryCategory*)getCategory();
    if(cat)
    {
        LLInventoryModel* model = getInventoryModel();
        const LLUUID new_parent = model->findCategoryUUIDForType(LLFolderType::assetTypeToFolderType(cat->getType()));
        // do not restamp children on restore
        LLInvFVBridge::changeCategoryParent(model, cat, new_parent, false);
    }
}

LLFolderType::EType LLFolderBridge::getPreferredType() const
{
    LLFolderType::EType preferred_type = LLFolderType::FT_NONE;
    LLViewerInventoryCategory* cat = getCategory();
    if(cat)
    {
        // <FS:Ansariel> Special virtual system folder icons; Since these folders can be user-created
        //               and not protected, we will assign the folder type here instead of in
        //               LLFolderDictionary. By latter and not declaring them as protected so the user
        //               could delete them if they desire, they would not show up within the list of
        //               protected folders in inventory, by underneath them among the other normal
        //               folders, which is not desired.
        //preferred_type = cat->getPreferredType();
        std::string catName(cat->getName());
        if (catName == ROOT_FIRESTORM_FOLDER) preferred_type = LLFolderType::FT_FIRESTORM;
        else if (catName == RLV_ROOT_FOLDER) preferred_type = LLFolderType::FT_RLV;
        else if (catName == "#Phoenix") preferred_type = LLFolderType::FT_PHOENIX;
        else preferred_type = cat->getPreferredType();
        // </FS:Ansariel>
    }

    return preferred_type;
}

// Icons for folders are based on the preferred type
LLUIImagePtr LLFolderBridge::getIcon() const
{
    return getFolderIcon(false);
}

LLUIImagePtr LLFolderBridge::getIconOpen() const
{
    return getFolderIcon(true);
}

LLUIImagePtr LLFolderBridge::getFolderIcon(bool is_open) const
{
    LLFolderType::EType preferred_type = getPreferredType();
    return LLUI::getUIImage(LLViewerFolderType::lookupIconName(preferred_type, is_open));
}

// static : use by LLLinkFolderBridge to get the closed type icons
LLUIImagePtr LLFolderBridge::getIcon(LLFolderType::EType preferred_type)
{
    return LLUI::getUIImage(LLViewerFolderType::lookupIconName(preferred_type, false));
}

LLUIImagePtr LLFolderBridge::getIconOverlay() const
{
    if (getInventoryObject() && getInventoryObject()->getIsLinkType())
    {
        return LLUI::getUIImage("Inv_Link");
    }
    return NULL;
}

bool LLFolderBridge::renameItem(const std::string& new_name)
{

    LLScrollOnRenameObserver *observer = new LLScrollOnRenameObserver(mUUID, mRoot);
    gInventory.addObserver(observer);

    rename_category(getInventoryModel(), mUUID, new_name);

    // return false because we either notified observers (& therefore
    // rebuilt) or we didn't update.
    return false;
}

bool LLFolderBridge::removeItem()
{
    if(!isItemRemovable())
    {
        return false;
    }
    const LLViewerInventoryCategory *cat = getCategory();

    LLSD payload;
    LLSD args;
    args["FOLDERNAME"] = cat->getName();

    LLNotification::Params params("ConfirmDeleteProtectedCategory");
    params.payload(payload).substitutions(args).functor.function(boost::bind(&LLFolderBridge::removeItemResponse, this, _1, _2));
    LLNotifications::instance().forceResponse(params, 0);
    return true;
}


bool LLFolderBridge::removeSystemFolder()
{
    const LLViewerInventoryCategory *cat = getCategory();
    if (!LLFolderType::lookupIsProtectedType(cat->getPreferredType()))
    {
        return false;
    }

    LLSD payload;
    LLSD args;
    args["FOLDERNAME"] = cat->getName();

    LLNotification::Params params("ConfirmDeleteProtectedCategory");
    params.payload(payload).substitutions(args).functor.function(boost::bind(&LLFolderBridge::removeItemResponse, this, _1, _2));
    {
        LLNotifications::instance().add(params);
    }
    return true;
}

bool LLFolderBridge::removeItemResponse(const LLSD& notification, const LLSD& response)
{
    S32 option = LLNotification::getSelectedOption(notification, response);

    // if they choose delete, do it.  Otherwise, don't do anything
    if(option == 0)
    {
        // move it to the trash
        LLPreview::hide(mUUID);
        getInventoryModel()->removeCategory(mUUID);
        return true;
    }
    return false;
}

//Recursively update the folder's creation date
void LLFolderBridge::updateHierarchyCreationDate(time_t date)
{
    if(getCreationDate() < date)
    {
        setCreationDate(date);
        if(mParent)
        {
            static_cast<LLFolderBridge *>(mParent)->updateHierarchyCreationDate(date);
        }
    }
}

void LLFolderBridge::pasteFromClipboard()
{
    LLInventoryModel* model = getInventoryModel();
    if (model && isClipboardPasteable())
    {
        const LLUUID &marketplacelistings_id = model->findCategoryUUIDForType(LLFolderType::FT_MARKETPLACE_LISTINGS);
        const bool paste_into_marketplacelistings = model->isObjectDescendentOf(mUUID, marketplacelistings_id);

        bool cut_from_marketplacelistings = false;
        if (LLClipboard::instance().isCutMode())
        {
            //Items are not removed from folder on "cut", so we need update listing folder on "paste" operation
            std::vector<LLUUID> objects;
            LLClipboard::instance().pasteFromClipboard(objects);
            for (std::vector<LLUUID>::const_iterator iter = objects.begin(); iter != objects.end(); ++iter)
            {
                const LLUUID& item_id = (*iter);
                if(gInventory.isObjectDescendentOf(item_id, marketplacelistings_id) && (LLMarketplaceData::instance().isInActiveFolder(item_id) ||
                    LLMarketplaceData::instance().isListedAndActive(item_id)))
                {
                    cut_from_marketplacelistings = true;
                    break;
                }
            }
        }
        if (cut_from_marketplacelistings || (paste_into_marketplacelistings && !LLMarketplaceData::instance().isListed(mUUID) && LLMarketplaceData::instance().isInActiveFolder(mUUID)))
        {
            // Prompt the user if pasting in a marketplace active version listing (note that pasting right under the listing folder root doesn't need a prompt)
            LLNotificationsUtil::add("ConfirmMerchantActiveChange", LLSD(), LLSD(), boost::bind(&LLFolderBridge::callback_pasteFromClipboard, this, _1, _2));
        }
        else
        {
            // Otherwise just do the paste
            perform_pasteFromClipboard();
        }
    }
}

// Callback for pasteFromClipboard if DAMA required...
void LLFolderBridge::callback_pasteFromClipboard(const LLSD& notification, const LLSD& response)
{
    S32 option = LLNotificationsUtil::getSelectedOption(notification, response);
    if (option == 0) // YES
    {
        std::vector<LLUUID> objects;
        std::set<LLUUID> parent_folders;
        LLClipboard::instance().pasteFromClipboard(objects);
        for (std::vector<LLUUID>::const_iterator iter = objects.begin(); iter != objects.end(); ++iter)
        {
            const LLInventoryObject* obj = gInventory.getObject(*iter);
            parent_folders.insert(obj->getParentUUID());
        }
        perform_pasteFromClipboard();
        for (std::set<LLUUID>::const_iterator iter = parent_folders.begin(); iter != parent_folders.end(); ++iter)
        {
            gInventory.addChangedMask(LLInventoryObserver::STRUCTURE, *iter);
        }

    }
}

void LLFolderBridge::perform_pasteFromClipboard()
{
    LLInventoryModel* model = getInventoryModel();
    if (model && isClipboardPasteable())
    {
        const LLUUID &current_outfit_id = model->findCategoryUUIDForType(LLFolderType::FT_CURRENT_OUTFIT);
        const LLUUID &marketplacelistings_id = model->findCategoryUUIDForType(LLFolderType::FT_MARKETPLACE_LISTINGS);
        const LLUUID &favorites_id = model->findCategoryUUIDForType(LLFolderType::FT_FAVORITE);
        const LLUUID &my_outifts_id = model->findCategoryUUIDForType(LLFolderType::FT_MY_OUTFITS);
        const LLUUID &lost_and_found_id = model->findCategoryUUIDForType(LLFolderType::FT_LOST_AND_FOUND);

        const bool move_is_into_current_outfit = (mUUID == current_outfit_id);
        const bool move_is_into_my_outfits = (mUUID == my_outifts_id) || model->isObjectDescendentOf(mUUID, my_outifts_id);
        const bool move_is_into_outfit = /*move_is_into_my_outfits ||*/ (getCategory() && getCategory()->getPreferredType()==LLFolderType::FT_OUTFIT); // <FS:Ansariel> Unable to copy&paste into outfits anymore
        const bool move_is_into_marketplacelistings = model->isObjectDescendentOf(mUUID, marketplacelistings_id);
        const bool move_is_into_favorites = (mUUID == favorites_id);
        const bool move_is_into_lost_and_found = model->isObjectDescendentOf(mUUID, lost_and_found_id);

        std::vector<LLUUID> objects;
        LLClipboard::instance().pasteFromClipboard(objects);

        LLPointer<LLInventoryCallback> cb = NULL;
        LLInventoryPanel* panel = mInventoryPanel.get();
        if (panel->getRootFolder()->isSingleFolderMode() && panel->getRootFolderID() == mUUID)
        {
            cb = new LLPasteIntoFolderCallback(mInventoryPanel);
        }

        LLViewerInventoryCategory * dest_folder = getCategory();
        if (move_is_into_marketplacelistings)
        {
            std::string error_msg;
            const LLViewerInventoryCategory * master_folder = model->getFirstDescendantOf(marketplacelistings_id, mUUID);
            int index = 0;
            for (std::vector<LLUUID>::const_iterator iter = objects.begin(); iter != objects.end(); ++iter)
            {
                const LLUUID& item_id = (*iter);
                LLInventoryItem *item = model->getItem(item_id);
                LLInventoryCategory *cat = model->getCategory(item_id);

                if (item && !can_move_item_to_marketplace(master_folder, dest_folder, item, error_msg, static_cast<S32>(objects.size()) - index, true))
                {
                    break;
                }
                if (cat && !can_move_folder_to_marketplace(master_folder, dest_folder, cat, error_msg, static_cast<S32>(objects.size()) - index, true, true))
                {
                    break;
                }
                ++index;
            }
            if (!error_msg.empty())
            {
                LLSD subs;
                subs["[ERROR_CODE]"] = error_msg;
                LLNotificationsUtil::add("MerchantPasteFailed", subs);
                return;
            }
        }
        else
        {
            // Check that all items can be moved into that folder : for the moment, only stock folder mismatch is checked
            for (std::vector<LLUUID>::const_iterator iter = objects.begin(); iter != objects.end(); ++iter)
            {
                const LLUUID& item_id = (*iter);
                LLInventoryItem *item = model->getItem(item_id);
                LLInventoryCategory *cat = model->getCategory(item_id);

                if ((item && !dest_folder->acceptItem(item)) || (cat && (dest_folder->getPreferredType() == LLFolderType::FT_MARKETPLACE_STOCK)))
                {
                    std::string error_msg = LLTrans::getString("TooltipOutboxMixedStock");
                    LLSD subs;
                    subs["[ERROR_CODE]"] = error_msg;
                    LLNotificationsUtil::add("StockPasteFailed", subs);
                    return;
                }

// [RLVa:KB] - Checked: RLVa-2.1.0
                if ( ((item) && (!RlvActions::canPasteInventory(item, dest_folder))) || ((cat) && (!RlvActions::canPasteInventory(cat, dest_folder))) )
                {
                    RlvActions::notifyBlocked(RlvStringKeys::Blocked::InvFolder);
                    return;
                }
// [/RLVa:KB]

            }
        }

        const LLUUID parent_id(mUUID);

        for (std::vector<LLUUID>::const_iterator iter = objects.begin();
             iter != objects.end();
             ++iter)
        {
            const LLUUID& item_id = (*iter);

            LLInventoryItem *item = model->getItem(item_id);
            LLInventoryObject *obj = model->getObject(item_id);
            if (obj)
            {

                if (move_is_into_lost_and_found)
                {
                    if (LLAssetType::AT_CATEGORY == obj->getType())
                    {
                        return;
                    }
                }
                // <FS:Ansariel> Unable to copy&paste into outfits anymore
                //if (move_is_into_outfit)
                if (move_is_into_my_outfits)
                // </FS:Ansariel>
                {
                    // <FS:Ansariel> Unable to copy&paste into outfits anymore
                    //if (!move_is_into_my_outfits && item && can_move_to_outfit(item, move_is_into_current_outfit))
                    if (move_is_into_outfit && item && can_move_to_outfit(item, move_is_into_current_outfit))
                    // </FS:Ansariel>
                    {
                        dropToOutfit(item, move_is_into_current_outfit, cb);
                    }
                    else if (/*move_is_into_my_outfits &&*/ LLAssetType::AT_CATEGORY == obj->getType()) // <FS:Ansariel> Unable to copy&paste into outfits anymore
                    {
                        LLInventoryCategory* cat = model->getCategory(item_id);
                        U32 max_items_to_wear = gSavedSettings.getU32("WearFolderLimit");
                        if (cat && can_move_to_my_outfits(model, cat, max_items_to_wear))
                        {
                            dropToMyOutfits(cat, cb);
                        }
                        else
                        {
                            LLNotificationsUtil::add("MyOutfitsPasteFailed");
                        }
                    }
                    else
                    {
                        LLNotificationsUtil::add("MyOutfitsPasteFailed");
                    }
                }
                else if (move_is_into_current_outfit)
                {
                    if (item && can_move_to_outfit(item, move_is_into_current_outfit))
                    {
                        dropToOutfit(item, move_is_into_current_outfit, cb);
                    }
                    else
                    {
                        LLNotificationsUtil::add("MyOutfitsPasteFailed");
                    }
                }
                else if (move_is_into_favorites)
                {
                    if (item && can_move_to_landmarks(item))
                    {
                        if (LLClipboard::instance().isCutMode())
                        {
                            LLViewerInventoryItem* viitem = dynamic_cast<LLViewerInventoryItem*>(item);
                            llassert(viitem);
                            if (viitem)
                            {
                                //changeItemParent() implicity calls dirtyFilter
                                changeItemParent(model, viitem, parent_id, false);
                                if (cb) cb->fire(item_id);
                            }
                        }
                        else
                        {
                            dropToFavorites(item, cb);
                        }
                    }
                }
                else if (LLClipboard::instance().isCutMode())
                {
                    // Do a move to "paste" a "cut"
                    // move_inventory_item() is not enough, as we have to update inventory locally too
                    if (LLAssetType::AT_CATEGORY == obj->getType())
                    {
                        LLViewerInventoryCategory* vicat = (LLViewerInventoryCategory *) model->getCategory(item_id);
                        llassert(vicat);
                        if (vicat)
                        {
                            // Clear the cut folder from the marketplace if it is a listing folder
                            if (LLMarketplaceData::instance().isListed(item_id))
                            {
                                LLMarketplaceData::instance().clearListing(item_id);
                            }
                            if (move_is_into_marketplacelistings)
                            {
                                move_folder_to_marketplacelistings(vicat, parent_id);
                            }
                            else
                            {
                                //changeCategoryParent() implicity calls dirtyFilter
                                changeCategoryParent(model, vicat, parent_id, false);
                            }
                            if (cb) cb->fire(item_id);
                        }
                    }
                    else
                    {
                        LLViewerInventoryItem* viitem = dynamic_cast<LLViewerInventoryItem*>(item);
                        llassert(viitem);
                        if (viitem)
                        {
                            if (move_is_into_marketplacelistings)
                            {
                                if (!move_item_to_marketplacelistings(viitem, parent_id))
                                {
                                    // Stop pasting into the marketplace as soon as we get an error
                                    break;
                                }
                            }
                            else
                            {
                                //changeItemParent() implicity calls dirtyFilter
                                changeItemParent(model, viitem, parent_id, false);
                            }
                            if (cb) cb->fire(item_id);
                        }
                    }
                }
                else
                {
                    // Do a "copy" to "paste" a regular copy clipboard
                    if (LLAssetType::AT_CATEGORY == obj->getType())
                    {
                        LLViewerInventoryCategory* vicat = (LLViewerInventoryCategory *) model->getCategory(item_id);
                        llassert(vicat);
                        if (vicat)
                        {
                            if (move_is_into_marketplacelistings)
                            {
                                move_folder_to_marketplacelistings(vicat, parent_id, true);
                            }
                            else
                            {
                                copy_inventory_category(model, vicat, parent_id);
                            }
                            if (cb) cb->fire(item_id);
                        }
                    }
                    else
                    {
                        LLViewerInventoryItem* viitem = dynamic_cast<LLViewerInventoryItem*>(item);
                        llassert(viitem);
                        if (viitem)
                        {
                            if (move_is_into_marketplacelistings)
                            {
                                if (!move_item_to_marketplacelistings(viitem, parent_id, true))
                                {
                                    // Stop pasting into the marketplace as soon as we get an error
                                    break;
                                }
                                if (cb) cb->fire(item_id);
                            }
// [SL:KB] - Patch: Inventory-Links | Checked: 2010-04-12 (Catznip-2.2.0a) | Added: Catznip-2.0.0a
//                            else if (item->getIsLinkType())
//                            {
//                                link_inventory_object(parent_id,
//                                                      item_id,
//                                                      cb);
 //                           }
// [/SL:KB]
                            else
                            {
// [SL:KB] - Patch: Inventory-Links | Checked: 2010-04-12 (Catznip-2.2.0a) | Added: Catznip-2.0.0a
                                if (item->getPermissions().allowCopyBy(gAgent.getID()))
                                {
// [/SL:KB]
                                    copy_inventory_item(
                                                    gAgent.getID(),
                                                    item->getPermissions().getOwner(),
                                                    item->getUUID(),
                                                    parent_id,
                                                    std::string(),
                                                    cb);
// [SL:KB] - Patch: Inventory-Links | Checked: 2010-04-12 (Catznip-2.2.0a) | Added: Catznip-2.0.0a
                                }
                                else if (LLAssetType::lookupIsLinkType(item->getActualType()))
                                {
                                    LLInventoryObject::const_object_list_t obj_array;
                                    obj_array.push_back(LLConstPointer<LLInventoryObject>(item));
                                    link_inventory_array(parent_id,
                                                         obj_array,
                                                         cb);
                                }
// [/SL:KB]
                            }
                        }
                    }
                }
            }
        }
        // Change mode to paste for next paste
        LLClipboard::instance().setCutMode(false);
    }
}

void LLFolderBridge::pasteLinkFromClipboard()
{
    LLInventoryModel* model = getInventoryModel();
    if(model)
    {
        const LLUUID &current_outfit_id = model->findCategoryUUIDForType(LLFolderType::FT_CURRENT_OUTFIT);
        const LLUUID &marketplacelistings_id = model->findCategoryUUIDForType(LLFolderType::FT_MARKETPLACE_LISTINGS);
        const LLUUID &my_outifts_id = model->findCategoryUUIDForType(LLFolderType::FT_MY_OUTFITS);

        const bool move_is_into_current_outfit = (mUUID == current_outfit_id);
        const bool move_is_into_my_outfits = (mUUID == my_outifts_id) || model->isObjectDescendentOf(mUUID, my_outifts_id);
        const bool move_is_into_outfit = move_is_into_my_outfits || (getCategory() && getCategory()->getPreferredType()==LLFolderType::FT_OUTFIT);
        const bool move_is_into_marketplacelistings = model->isObjectDescendentOf(mUUID, marketplacelistings_id);

        if (move_is_into_marketplacelistings)
        {
            // Notify user of failure somehow -- play error sound?  modal dialog?
            return;
        }

        const LLUUID parent_id(mUUID);

        std::vector<LLUUID> objects;
        LLClipboard::instance().pasteFromClipboard(objects);

        LLPointer<LLInventoryCallback> cb = NULL;
        LLInventoryPanel* panel = mInventoryPanel.get();
        if (panel->getRootFolder()->isSingleFolderMode())
        {
            cb = new LLPasteIntoFolderCallback(mInventoryPanel);
        }

        for (std::vector<LLUUID>::const_iterator iter = objects.begin();
             iter != objects.end();
             ++iter)
        {
            const LLUUID &object_id = (*iter);
            if (move_is_into_current_outfit || move_is_into_outfit)
            {
                LLInventoryItem *item = model->getItem(object_id);
                if (item && can_move_to_outfit(item, move_is_into_current_outfit))
                {
                    dropToOutfit(item, move_is_into_current_outfit, cb);
                }
            }
            else if (LLConstPointer<LLInventoryObject> obj = model->getObject(object_id))
            {
                link_inventory_object(parent_id, obj, cb);
            }
        }
        // Change mode to paste for next paste
        LLClipboard::instance().setCutMode(false);
    }
}

void LLFolderBridge::staticFolderOptionsMenu()
{
    LLFolderBridge* selfp = sSelf.get();

    if (selfp && selfp->mRoot)
    {
        selfp->mRoot->updateMenu();
    }
}

bool LLFolderBridge::checkFolderForContentsOfType(LLInventoryModel* model, LLInventoryCollectFunctor& is_type)
{
    LLInventoryModel::cat_array_t cat_array;
    LLInventoryModel::item_array_t item_array;
    model->collectDescendentsIf(mUUID,
                                cat_array,
                                item_array,
                                LLInventoryModel::EXCLUDE_TRASH,
                                is_type);
    return !item_array.empty();
}

void LLFolderBridge::buildContextMenuOptions(U32 flags, menuentry_vec_t&   items, menuentry_vec_t& disabled_items)
{
    LLInventoryModel* model = getInventoryModel();
    llassert(model != NULL);

    const LLUUID &trash_id = model->findCategoryUUIDForType(LLFolderType::FT_TRASH);
    const LLUUID &lost_and_found_id = model->findCategoryUUIDForType(LLFolderType::FT_LOST_AND_FOUND);
    const LLUUID &favorites = model->findCategoryUUIDForType(LLFolderType::FT_FAVORITE);
    const LLUUID &marketplace_listings_id = model->findCategoryUUIDForType(LLFolderType::FT_MARKETPLACE_LISTINGS);
    const LLUUID &outfits_id = model->findCategoryUUIDForType(LLFolderType::FT_MY_OUTFITS);

    // <FS:Ansariel> FIRE-11628: Option to delete broken links from AO folder
    if (mUUID == AOEngine::instance().getAOFolder())
    {
        items.push_back(std::string("Cleanup broken Links"));
    }
    // </FS:Ansariel>

    // <FS:Ansariel> Fix "outfits" context menu
    //if (outfits_id == mUUID)
    if (model->isObjectDescendentOf(mUUID, outfits_id) && getCategory() &&
        (getCategory()->getPreferredType() == LLFolderType::FT_NONE ||
         getCategory()->getPreferredType() == LLFolderType::FT_MY_OUTFITS))
    {
        items.push_back(std::string("New Outfit"));
    }
    // </FS:Ansariel>

    if (lost_and_found_id == mUUID)
    {
        // This is the lost+found folder.
        items.push_back(std::string("Empty Lost And Found"));

        LLInventoryModel::cat_array_t* cat_array;
        LLInventoryModel::item_array_t* item_array;
        gInventory.getDirectDescendentsOf(mUUID, cat_array, item_array);
        // Enable Empty menu item only when there is something to act upon.
        if (0 == cat_array->size() && 0 == item_array->size())
        {
            disabled_items.push_back(std::string("Empty Lost And Found"));
        }

        disabled_items.push_back(std::string("New Folder"));
        // <FS:Ansariel> Undo weird menu design
        disabled_items.push_back(std::string("New Script"));
        disabled_items.push_back(std::string("New Note"));
        disabled_items.push_back(std::string("New Settings"));
        disabled_items.push_back(std::string("New Gesture"));
        disabled_items.push_back(std::string("New Material"));
        disabled_items.push_back(std::string("New Clothes"));
        disabled_items.push_back(std::string("New Body Parts"));
        // <FS:Ansariel>
        disabled_items.push_back(std::string("upload_def"));
        //disabled_items.push_back(std::string("create_new")); // <FS:Ansariel> Undo weird menu design
    }
    if (favorites == mUUID)
    {
        disabled_items.push_back(std::string("New Folder"));
    }
    if (isMarketplaceListingsFolder())
    {
        addMarketplaceContextMenuOptions(flags, items, disabled_items);
        if (LLMarketplaceData::instance().isUpdating(mUUID))
        {
            disabled_items.push_back(std::string("New Folder"));
            disabled_items.push_back(std::string("Rename"));
            disabled_items.push_back(std::string("Cut"));
            disabled_items.push_back(std::string("Copy"));
            disabled_items.push_back(std::string("Paste"));
            disabled_items.push_back(std::string("Delete"));
        }
    }
    if (getPreferredType() == LLFolderType::FT_MARKETPLACE_STOCK)
    {
        disabled_items.push_back(std::string("New Folder"));
        // <FS:Ansariel> Undo weird menu design
        disabled_items.push_back(std::string("New Script"));
        disabled_items.push_back(std::string("New Note"));
        disabled_items.push_back(std::string("New Gesture"));
        disabled_items.push_back(std::string("New Material"));
        disabled_items.push_back(std::string("New Clothes"));
        disabled_items.push_back(std::string("New Body Parts"));
        // <FS:Ansariel>
        disabled_items.push_back(std::string("upload_def"));
        //disabled_items.push_back(std::string("create_new")); // <FS:Ansariel> Undo weird menu design
    }
    if (marketplace_listings_id == mUUID)
    {
        disabled_items.push_back(std::string("New Folder"));
        disabled_items.push_back(std::string("Rename"));
        disabled_items.push_back(std::string("Cut"));
        disabled_items.push_back(std::string("Delete"));
    }

    if (isPanelActive("Favorite Items"))
    {
        disabled_items.push_back(std::string("Delete"));
    }
    if(trash_id == mUUID)
    {
        bool is_recent_panel = isPanelActive("Recent Items");

        // This is the trash.
        items.push_back(std::string("Empty Trash"));

        LLInventoryModel::cat_array_t* cat_array;
        LLInventoryModel::item_array_t* item_array;
        gInventory.getDirectDescendentsOf(mUUID, cat_array, item_array);
        LLViewerInventoryCategory *trash = getCategory();
        // Enable Empty menu item only when there is something to act upon.
        // Also don't enable menu if folder isn't fully fetched
        if ((0 == cat_array->size() && 0 == item_array->size())
            || is_recent_panel
            || !trash
            || trash->getVersion() == LLViewerInventoryCategory::VERSION_UNKNOWN
            || trash->getDescendentCount() == LLViewerInventoryCategory::VERSION_UNKNOWN
            || gAgentAvatarp->hasAttachmentsInTrash())
        {
            disabled_items.push_back(std::string("Empty Trash"));
        }

        items.push_back(std::string("thumbnail"));
    }
    else if(isItemInTrash())
    {
        // This is a folder in the trash.
        items.clear(); // clear any items that used to exist
        addTrashContextMenuOptions(items, disabled_items);
    }
    else if(isAgentInventory()
            // <FS:ND> moved from buildContextMenu after merge
            && !isLockedFolder()
            // </FS:ND>
            ) // do not allow creating in library
    {
        LLViewerInventoryCategory *cat = getCategory();
        // BAP removed protected check to re-enable standard ops in untyped folders.
        // Not sure what the right thing is to do here.
        if (!isCOFFolder() && cat && (cat->getPreferredType() != LLFolderType::FT_OUTFIT))
        {
            if (!isInboxFolder() // don't allow creation in inbox
                && outfits_id != mUUID)
            {
                bool menu_items_added = false;
                // Do not allow to create 2-level subfolder in the Calling Card/Friends folder. EXT-694.
                if (!LLFriendCardsManager::instance().isCategoryInFriendFolder(cat))
                {
                    items.push_back(std::string("New Folder"));
                    menu_items_added = true;
                }
                // <FS:Ansariel> Fix "outfits" context menu
                //if (!isMarketplaceListingsFolder())
                if (!isMarketplaceListingsFolder() && !model->isObjectDescendentOf(mUUID, outfits_id))
                // </FS:Ansariel>
                {
                    items.push_back(std::string("upload_def"));
                    //items.push_back(std::string("create_new")); // <FS:Ansariel> Undo weird menu design
                    items.push_back(std::string("New Script"));
                    items.push_back(std::string("New Note"));
                    items.push_back(std::string("New Gesture"));
                    items.push_back(std::string("New Material"));
                    items.push_back(std::string("New Clothes"));
                    items.push_back(std::string("New Body Parts"));
                    items.push_back(std::string("New Settings"));
                    if (!LLEnvironment::instance().isInventoryEnabled())
                    {
                        disabled_items.push_back("New Settings");
                    }
                }
                else
                {
                    items.push_back(std::string("New Listing Folder"));
                }
                if (menu_items_added)
                {
                    items.push_back(std::string("Create Separator"));
                }
            }
            getClipboardEntries(false, items, disabled_items, flags);
        }
        else
        {
            // Want some but not all of the items from getClipboardEntries for outfits.
            if (cat && (cat->getPreferredType() == LLFolderType::FT_OUTFIT))
            {
                items.push_back(std::string("Rename"));
                items.push_back(std::string("thumbnail"));

                addDeleteContextMenuOptions(items, disabled_items);
                // EXT-4030: disallow deletion of currently worn outfit
                const LLViewerInventoryItem *base_outfit_link = LLAppearanceMgr::instance().getBaseOutfitLink();
                if (base_outfit_link && (cat == base_outfit_link->getLinkedCategory()))
                {
                    disabled_items.push_back(std::string("Delete"));
                }

                // <FS:Ansariel> FIRE-4595: Paste as Link missing for outfit folders
                items.push_back(std::string("Paste As Link"));
                if (!isClipboardPasteableAsLink() || (flags & FIRST_SELECTED_ITEM) == 0)
                {
                    disabled_items.push_back(std::string("Paste As Link"));
                }
                // </FS:Ansariel>
            }
        }

        if (model->findCategoryUUIDForType(LLFolderType::FT_CURRENT_OUTFIT) == mUUID)
        {
            items.push_back(std::string("Copy outfit list to clipboard"));
            addOpenFolderMenuOptions(flags, items);
        }

        //Added by aura to force inventory pull on right-click to display folder options correctly. 07-17-06
        mCallingCards = mWearables = false;

        LLIsType is_callingcard(LLAssetType::AT_CALLINGCARD);
        if (checkFolderForContentsOfType(model, is_callingcard))
        {
            mCallingCards=true;
        }

        LLFindWearables is_wearable;
        LLIsType is_object( LLAssetType::AT_OBJECT );
        LLIsType is_gesture( LLAssetType::AT_GESTURE );

        if (checkFolderForContentsOfType(model, is_wearable) ||
            checkFolderForContentsOfType(model, is_object)   ||
            checkFolderForContentsOfType(model, is_gesture)    )
        {
            mWearables=true;
        }
    }
// [SL:KB] - Patch: Inventory-Misc | Checked: 2011-05-28 (Catznip-2.6.0a) | Added: Catznip-2.6.0a
    else if (isLostInventory())
    {
        items.push_back(std::string("Move to Lost And Found"));
        if (0 == (flags & FIRST_SELECTED_ITEM))
            disabled_items.push_back(std::string("Move to Lost And Found"));
    }
// [/SL:KB]
    else
    {
        // Mark wearables and allow copy from library
        LLInventoryModel* model = getInventoryModel();
        if(!model) return;
        const LLInventoryCategory* category = model->getCategory(mUUID);
        if (!category) return;
        LLFolderType::EType type = category->getPreferredType();
        const bool is_system_folder = LLFolderType::lookupIsProtectedType(type);

        LLFindWearables is_wearable;
        LLIsType is_object(LLAssetType::AT_OBJECT);
        LLIsType is_gesture(LLAssetType::AT_GESTURE);

        if (checkFolderForContentsOfType(model, is_wearable) ||
            checkFolderForContentsOfType(model, is_object) ||
            checkFolderForContentsOfType(model, is_gesture))
        {
            mWearables = true;
        }

        if (!is_system_folder)
        {
            items.push_back(std::string("Copy"));
            if (!isItemCopyable())
            {
                // For some reason there are items in library that can't be copied directly
                disabled_items.push_back(std::string("Copy"));
            }
        }
    }

    // Preemptively disable system folder removal if more than one item selected.
    if ((flags & FIRST_SELECTED_ITEM) == 0)
    {
        disabled_items.push_back(std::string("Delete System Folder"));
    }

    // <FS:AH/SJ> Don't offer sharing of trash folder (FIRE-1642, FIRE-6547)
    //if (isAgentInventory() && !isMarketplaceListingsFolder())
    if (isAgentInventory() && !isMarketplaceListingsFolder() && mUUID != trash_id)
    {
        items.push_back(std::string("Share"));
        if (!canShare())
        {
            disabled_items.push_back(std::string("Share"));
        }
    }

    // <FS:Ansariel> FIRE-29342: Protect folder option
    if (isAgentInventory())
    {
        LLInventoryObject* obj = getInventoryObject();
        if (obj)
        {
            if (!LLFolderType::lookupIsProtectedType(((LLInventoryCategory*)obj)->getPreferredType()))
            {
                if (isProtected())
                {
                    items.push_back((std::string("UnprotectFolder")));
                }
                else
                {
                    items.push_back((std::string("ProtectFolder")));
                }
            }
        }
    }
    // </FS:Ansariel>

    // <FS:Ansariel> Show folder in new window option
    items.push_back((std::string("Show in new Window")));

    // <FS:Zi> Add "Reload folder" action to inventory
    // only allow reload for a single, non-root folder to prevent misuse
    if (!(flags & ITEM_IN_MULTI_SELECTION))
    {
        if (mUUID != model->findCategoryUUIDForType(LLFolderType::FT_ROOT_INVENTORY))
        {
            if (mUUID != model->findLibraryCategoryUUIDForType(LLFolderType::FT_ROOT_INVENTORY))
            {
                items.push_back(std::string("ReloadFolder"));
            }
        }
    }
    // </FS:Zi>

    // Add menu items that are dependent on the contents of the folder.
    LLViewerInventoryCategory* category = (LLViewerInventoryCategory *) model->getCategory(mUUID);
    if (category && (marketplace_listings_id != mUUID))
    {
        uuid_vec_t folders;
        folders.push_back(category->getUUID());

        sSelf = getHandle();
        LLRightClickInventoryFetchDescendentsObserver* fetch = new LLRightClickInventoryFetchDescendentsObserver(folders);
        fetch->startFetch();
        if (fetch->isFinished())
        {
            // Do not call execute() or done() here as if the folder is here, there's likely no point drilling down
            // This saves lots of time as buildContextMenu() is called a lot
            delete fetch;
            buildContextMenuFolderOptions(flags, items, disabled_items);
        }
        else
        {
            // it's all on its way - add an observer, and the inventory will call done for us when everything is here.
            gInventory.addObserver(fetch);
        }
    }
}

void LLFolderBridge::buildContextMenuFolderOptions(U32 flags,   menuentry_vec_t& items, menuentry_vec_t& disabled_items)
{
    // Build folder specific options back up
    LLInventoryModel* model = getInventoryModel();
    if(!model) return;

    const LLInventoryCategory* category = model->getCategory(mUUID);
    if(!category) return;

    const LLUUID trash_id = model->findCategoryUUIDForType(LLFolderType::FT_TRASH);
    if ((trash_id == mUUID) || isItemInTrash())
    {
        addOpenFolderMenuOptions(flags, items);
        return;
    }

    if (!canMenuDelete())
    {
        disabled_items.push_back(std::string("Delete"));
    }
    if (isMarketplaceListingsFolder()) return;

    LLFolderType::EType type = category->getPreferredType();
    const bool is_system_folder = LLFolderType::lookupIsProtectedType(type);
    // BAP change once we're no longer treating regular categories as ensembles.
    const bool is_agent_inventory = isAgentInventory();
// [SL:KB] - Patch: Appearance-Misc | Checked: 2010-11-24 (Catznip-2.4)
    const bool is_outfit = (type == LLFolderType::FT_OUTFIT);
// [/SL:KB]

    // Only enable calling-card related options for non-system folders.
    if (!is_system_folder && is_agent_inventory && (mRoot != NULL))
    {
        LLIsType is_callingcard(LLAssetType::AT_CALLINGCARD);
        if (mCallingCards || checkFolderForContentsOfType(model, is_callingcard))
        {
            items.push_back(std::string("Calling Card Separator"));
            items.push_back(std::string("Conference Chat Folder"));
            items.push_back(std::string("IM All Contacts In Folder"));
        }

        if (((flags & ITEM_IN_MULTI_SELECTION) == 0) && hasChildren() && (type != LLFolderType::FT_OUTFIT))
        {
            items.push_back(std::string("Ungroup folder items"));
        }
    }
    else
    {
        disabled_items.push_back(std::string("New folder from selected"));
    }

    //skip the rest options in single-folder mode
    if (mRoot == NULL)
    {
        return;
    }

    addOpenFolderMenuOptions(flags, items);

#ifndef LL_RELEASE_FOR_DOWNLOAD
    if (LLFolderType::lookupIsProtectedType(type) && is_agent_inventory)
    {
        items.push_back(std::string("Delete System Folder"));
    }
#endif

    // wearables related functionality for folders.
    //is_wearable
    LLFindWearables is_wearable;
    LLIsType is_object( LLAssetType::AT_OBJECT );
    LLIsType is_gesture( LLAssetType::AT_GESTURE );

    if (mWearables ||
        checkFolderForContentsOfType(model, is_wearable)  ||
        checkFolderForContentsOfType(model, is_object) ||
        checkFolderForContentsOfType(model, is_gesture) )
    {
        // Only enable add/replace outfit for non-system folders.
        if (!is_system_folder)
        {
            // <FS:Ansariel> FIRE-3302: "Add to Current Outfit" missing for inventory outfit folder
            items.push_back(std::string("Add To Outfit"));

            // Adding an outfit onto another (versus replacing) doesn't make sense.
            if (type != LLFolderType::FT_OUTFIT)
            {
                // <FS:Ansariel> FIRE-3302: "Add to Current Outfit" missing for inventory outfit folder
                //items.push_back(std::string("Add To Outfit"));
                // <FS:TT> Patch: ReplaceWornItemsOnly
                items.push_back(std::string("Wear Items"));
                // </FS:TT>
                if (!LLAppearanceMgr::instance().getCanAddToCOF(mUUID))
                {
                    disabled_items.push_back(std::string("Add To Outfit"));
                }
            }

            items.push_back(std::string("Replace Outfit"));
            //if (!LLAppearanceMgr::instance().getCanReplaceCOF(mUUID))
// [SL:KB] - Patch: Appearance-Misc | Checked: 2010-11-24 (Catznip-2.4)
            if ( ((is_outfit) && (!LLAppearanceMgr::instance().getCanReplaceCOF(mUUID))) ||
                 ((!is_outfit) && (gAgentWearables.isCOFChangeInProgress())) )
// [/SL:KB]
            {
                disabled_items.push_back(std::string("Replace Outfit"));
            }
        }
        if (is_agent_inventory)
        {
            items.push_back(std::string("Folder Wearables Separator"));
            // Note: If user tries to unwear "My Inventory", it's going to deactivate everything including gestures
            // Might be safer to disable this for "My Inventory"
            items.push_back(std::string("Remove From Outfit"));
            if (type != LLFolderType::FT_ROOT_INVENTORY // Unless COF is empty, whih shouldn't be, warrantied to have worn items
                && !LLAppearanceMgr::getCanRemoveFromCOF(mUUID)) // expensive from root!
            {
                disabled_items.push_back(std::string("Remove From Outfit"));
            }
        }
        items.push_back(std::string("Outfit Separator"));

    }
}

// Flags unused
void LLFolderBridge::buildContextMenu(LLMenuGL& menu, U32 flags)
{
    sSelf.markDead();

    // fetch contents of this folder, as context menu can depend on contents
    // still, user would have to open context menu again to see the changes
    gInventory.fetchDescendentsOf(getUUID());


    menuentry_vec_t items;
    menuentry_vec_t disabled_items;

    LL_DEBUGS() << "LLFolderBridge::buildContextMenu()" << LL_ENDL;

    LLInventoryModel* model = getInventoryModel();
    if(!model) return;

    buildContextMenuOptions(flags, items, disabled_items);
    hide_context_entries(menu, items, disabled_items);

    // Reposition the menu, in case we're adding items to an existing menu.
    menu.needsArrange();
    menu.arrangeAndClear();
}

void LLFolderBridge::addOpenFolderMenuOptions(U32 flags, menuentry_vec_t& items)
{
    if ((flags & ITEM_IN_MULTI_SELECTION) == 0)
    {
        items.push_back(std::string("open_in_new_window"));
        items.push_back(std::string("Open Folder Separator"));
        items.push_back(std::string("Copy Separator"));
        if(isPanelActive("comb_single_folder_inv"))
        {
            items.push_back(std::string("open_in_current_window"));
        }
    }
}

bool LLFolderBridge::hasChildren() const
{
    LLInventoryModel* model = getInventoryModel();
    if(!model) return false;
    LLInventoryModel::EHasChildren has_children;
    has_children = gInventory.categoryHasChildren(mUUID);
    return has_children != LLInventoryModel::CHILDREN_NO;
}

bool LLFolderBridge::dragOrDrop(MASK mask, bool drop,
                                EDragAndDropType cargo_type,
                                void* cargo_data,
                                std::string& tooltip_msg)
{
    LLInventoryItem* inv_item = (LLInventoryItem*)cargo_data;

    static LLPointer<LLInventoryCallback> drop_cb = NULL;
    LLInventoryPanel* panel = mInventoryPanel.get();
    LLToolDragAndDrop* drop_tool = LLToolDragAndDrop::getInstance();
    if (drop
        && panel->getRootFolder()->isSingleFolderMode()
        && panel->getRootFolderID() == mUUID
        && drop_tool->getCargoIndex() == 0)
    {
        drop_cb = new LLPasteIntoFolderCallback(mInventoryPanel);
    }


    //LL_INFOS() << "LLFolderBridge::dragOrDrop()" << LL_ENDL;
    bool accept = false;
    switch(cargo_type)
    {
        case DAD_TEXTURE:
        case DAD_SOUND:
        case DAD_CALLINGCARD:
        case DAD_LANDMARK:
        case DAD_SCRIPT:
        case DAD_CLOTHING:
        case DAD_OBJECT:
        case DAD_NOTECARD:
        case DAD_BODYPART:
        case DAD_ANIMATION:
        case DAD_GESTURE:
        case DAD_MESH:
        case DAD_SETTINGS:
        case DAD_MATERIAL:
            accept = dragItemIntoFolder(inv_item, drop, tooltip_msg, true, drop_cb);
            break;
        case DAD_LINK:
            // DAD_LINK type might mean one of two asset types: AT_LINK or AT_LINK_FOLDER.
            // If we have an item of AT_LINK_FOLDER type we should process the linked
            // category being dragged or dropped into folder.
            // <FS:Ansariel> FIRE-13863: Allow moving folder links
            //if (inv_item && LLAssetType::AT_LINK_FOLDER == inv_item->getActualType())
            if (inv_item && LLAssetType::AT_LINK_FOLDER == inv_item->getActualType() && !gSavedSettings.getBOOL("FSEnableMovingFolderLinks"))
            // </FS:Ansariel>
            {
                LLInventoryCategory* linked_category = gInventory.getCategory(inv_item->getLinkedUUID());
                if (linked_category)
                {
                    accept = dragCategoryIntoFolder((LLInventoryCategory*)linked_category, drop, tooltip_msg, true, true, drop_cb);
                }
            }
            else
            {
                accept = dragItemIntoFolder(inv_item, drop, tooltip_msg, true, drop_cb);
            }
            break;
        case DAD_CATEGORY:
            if (LLFriendCardsManager::instance().isAnyFriendCategory(mUUID))
            {
                accept = false;
            }
            else
            {
                accept = dragCategoryIntoFolder((LLInventoryCategory*)cargo_data, drop, tooltip_msg, false, true, drop_cb);
            }
            break;
        case DAD_ROOT_CATEGORY:
        case DAD_NONE:
            break;
        default:
            LL_WARNS() << "Unhandled cargo type for drag&drop " << cargo_type << LL_ENDL;
            break;
    }

    if (!drop || drop_tool->getCargoIndex() + 1 == drop_tool->getCargoCount())
    {
        drop_cb = NULL;
    }
    return accept;
}

LLViewerInventoryCategory* LLFolderBridge::getCategory() const
{
    LLViewerInventoryCategory* cat = NULL;
    LLInventoryModel* model = getInventoryModel();
    if(model)
    {
        cat = (LLViewerInventoryCategory*)model->getCategory(mUUID);
    }
    return cat;
}


// static
void LLFolderBridge::pasteClipboard(void* user_data)
{
    LLFolderBridge* self = (LLFolderBridge*)user_data;
    if(self) self->pasteFromClipboard();
}

void LLFolderBridge::createNewShirt(void* user_data)
{
    LLFolderBridge::createWearable((LLFolderBridge*)user_data, LLWearableType::WT_SHIRT);
}

void LLFolderBridge::createNewPants(void* user_data)
{
    LLFolderBridge::createWearable((LLFolderBridge*)user_data, LLWearableType::WT_PANTS);
}

void LLFolderBridge::createNewShoes(void* user_data)
{
    LLFolderBridge::createWearable((LLFolderBridge*)user_data, LLWearableType::WT_SHOES);
}

void LLFolderBridge::createNewSocks(void* user_data)
{
    LLFolderBridge::createWearable((LLFolderBridge*)user_data, LLWearableType::WT_SOCKS);
}

void LLFolderBridge::createNewJacket(void* user_data)
{
    LLFolderBridge::createWearable((LLFolderBridge*)user_data, LLWearableType::WT_JACKET);
}

void LLFolderBridge::createNewSkirt(void* user_data)
{
    LLFolderBridge::createWearable((LLFolderBridge*)user_data, LLWearableType::WT_SKIRT);
}

void LLFolderBridge::createNewGloves(void* user_data)
{
    LLFolderBridge::createWearable((LLFolderBridge*)user_data, LLWearableType::WT_GLOVES);
}

void LLFolderBridge::createNewUndershirt(void* user_data)
{
    LLFolderBridge::createWearable((LLFolderBridge*)user_data, LLWearableType::WT_UNDERSHIRT);
}

void LLFolderBridge::createNewUnderpants(void* user_data)
{
    LLFolderBridge::createWearable((LLFolderBridge*)user_data, LLWearableType::WT_UNDERPANTS);
}

void LLFolderBridge::createNewShape(void* user_data)
{
    LLFolderBridge::createWearable((LLFolderBridge*)user_data, LLWearableType::WT_SHAPE);
}

void LLFolderBridge::createNewSkin(void* user_data)
{
    LLFolderBridge::createWearable((LLFolderBridge*)user_data, LLWearableType::WT_SKIN);
}

void LLFolderBridge::createNewHair(void* user_data)
{
    LLFolderBridge::createWearable((LLFolderBridge*)user_data, LLWearableType::WT_HAIR);
}

void LLFolderBridge::createNewEyes(void* user_data)
{
    LLFolderBridge::createWearable((LLFolderBridge*)user_data, LLWearableType::WT_EYES);
}

EInventorySortGroup LLFolderBridge::getSortGroup() const
{
    LLFolderType::EType preferred_type = getPreferredType();

    if (preferred_type == LLFolderType::FT_TRASH)
    {
        return SG_TRASH_FOLDER;
    }

    //<FS:KC> Don't sort #FS folders to top
    static LLCachedControl<bool> sFSSortFSFoldersToTopPt(gSavedSettings, "FSSortFSFoldersToTop");
    if (!sFSSortFSFoldersToTopPt)
    {
        LLViewerInventoryCategory* cat = getCategory();
        if(cat)
        {
            std::string catName(cat->getName());
            if ((catName == ROOT_FIRESTORM_FOLDER) || (catName == RLV_ROOT_FOLDER) || (catName == "#Phoenix"))
            {
                return SG_NORMAL_FOLDER;
            }
        }
    }
    //</FS:KC>

    if(LLFolderType::lookupIsProtectedType(preferred_type))
    {
        return SG_SYSTEM_FOLDER;
    }

    return SG_NORMAL_FOLDER;
}


// static
void LLFolderBridge::createWearable(LLFolderBridge* bridge, LLWearableType::EType type)
{
    if(!bridge) return;
    LLUUID parent_id = bridge->getUUID();
    LLAgentWearables::createWearable(type, false, parent_id);
}

<<<<<<< HEAD
void LLFolderBridge::modifyOutfit(bool append)
=======
//<FS:AR> FIRE-31508: refactored from void LLFolderBridge::modifyOutfit(BOOL append)
bool LLFolderBridge::modifyOutfitExceedsWearFolderLimit()
>>>>>>> f3e18637
{
    LLViewerInventoryCategory *cat = getCategory();
    if (!cat)
        return false;

    // checking amount of items to wear
    U32                            max_items = gSavedSettings.getU32("WearFolderLimit");
    LLInventoryModel::cat_array_t  cats;
    LLInventoryModel::item_array_t items;
    LLFindWearablesEx              not_worn(/*is_worn=*/false, /*include_body_parts=*/false);
    gInventory.collectDescendentsIf(cat->getUUID(), cats, items, LLInventoryModel::EXCLUDE_TRASH, not_worn);

    if (items.size() > max_items)
    {
        LLSD args;
        args["AMOUNT"] = llformat("%d", max_items);
        LLNotificationsUtil::add("TooManyWearables", args);
        return true;
    }

    return false;
}
//</FS:AR> FIRE-31508

void LLFolderBridge::modifyOutfit(BOOL append)
{
    // <FS:AR> FIRE-31508: Commented out for slight efficiency.
    // LLInventoryModel* model = getInventoryModel();
    // if(!model) return;
    // LLViewerInventoryCategory* cat = getCategory();
    // if(!cat) return;
    // <FS:AR/> FIRE-31508

    //<FS:AR> FIRE-31508: refactored to bool modifyOutfitExceedsWearFolderLimit(), rather than duplicating code
    //// checking amount of items to wear
    //U32 max_items = gSavedSettings.getU32("WearFolderLimit");
    //LLInventoryModel::cat_array_t cats;
    //LLInventoryModel::item_array_t items;
    //LLFindWearablesEx not_worn(/*is_worn=*/ false, /*include_body_parts=*/ false);
    //gInventory.collectDescendentsIf(cat->getUUID(),
    //    cats,
    //    items,
    //    LLInventoryModel::EXCLUDE_TRASH,
    //    not_worn);

    //if (items.size() > max_items)
    //{
    //    LLSD args;
    //    args["AMOUNT"] = llformat("%d", max_items);
    //    LLNotificationsUtil::add("TooManyWearables", args);
    //    return;
    //}
    if (modifyOutfitExceedsWearFolderLimit())
        return;

    LLViewerInventoryCategory *cat = getCategory();
    if (!cat)
        return;
    //</FS:AR> FIRE-31508

    if (isAgentInventory())
    {
        LLAppearanceMgr::instance().wearInventoryCategory(cat, false, append);
    }
    else
    {
        // Library, we need to copy content first
        LLAppearanceMgr::instance().wearInventoryCategory(cat, true, append);
    }
}

//static
void LLFolderBridge::onCanDeleteIdle(void* user_data)
{
    LLFolderBridge* self = (LLFolderBridge*)user_data;

    // we really need proper onidle mechanics that returns available time
    const F32 EXPIRY_SECONDS = 0.008f;
    LLTimer timer;
    timer.setTimerExpirySec(EXPIRY_SECONDS);

    LLInventoryModel* model = self->getInventoryModel();
    if (model)
    {
        switch (self->mCanDeleteFolderState)
        {
            case CDS_INIT_FOLDER_CHECK:
                // Can still be expensive, split it further?
                model->collectDescendents(
                    self->mUUID,
                    self->mFoldersToCheck,
                    self->mItemsToCheck,
                    LLInventoryModel::EXCLUDE_TRASH);
                self->mCanDeleteFolderState = CDS_PROCESSING_ITEMS;
                break;

            case CDS_PROCESSING_ITEMS:
                while (!timer.hasExpired() && !self->mItemsToCheck.empty())
                {
                    LLViewerInventoryItem* item = self->mItemsToCheck.back().get();
                    if (item)
                    {
                        if (LLAppearanceMgr::instance().getIsProtectedCOFItem(item))
                        {
                            if (get_is_item_worn(item))
                            {
                                // At the moment we disable 'cut' if category has worn items (do we need to?)
                                // but allow 'delete' to happen since it will prompt user to detach
                                self->mCanCut = false;
                            }
                        }

                        if (!item->getIsLinkType() && get_is_item_worn(item))
                        {
                            self->mCanCut = false;
                        }
                    }
                    self->mItemsToCheck.pop_back();
                }
                self->mCanDeleteFolderState = CDS_PROCESSING_FOLDERS;
                break;
            case CDS_PROCESSING_FOLDERS:
                {
                    const LLViewerInventoryItem* base_outfit_link = LLAppearanceMgr::instance().getBaseOutfitLink();
                    LLViewerInventoryCategory* outfit_linked_category = base_outfit_link ? base_outfit_link->getLinkedCategory() : nullptr;

                    while (!timer.hasExpired() && !self->mFoldersToCheck.empty())
                    {
                        LLViewerInventoryCategory* cat = self->mFoldersToCheck.back().get();
                        if (cat)
                        {
                            const LLFolderType::EType folder_type = cat->getPreferredType();
                            if (LLFolderType::lookupIsProtectedType(folder_type))
                            {
                                self->mCanCut = false;
                                self->mCanDelete = false;
                                self->completeDeleteProcessing();
                                break;
                            }

                            // Can't delete the outfit that is currently being worn.
                            if (folder_type == LLFolderType::FT_OUTFIT)
                            {
                                if (cat == outfit_linked_category)
                                {
                                    self->mCanCut = false;
                                    self->mCanDelete = false;
                                    self->completeDeleteProcessing();
                                    break;
                                }
                            }
                        }
                        self->mFoldersToCheck.pop_back();
                    }
                }
                self->mCanDeleteFolderState = CDS_DONE;
                break;
            case CDS_DONE:
                self->completeDeleteProcessing();
                break;
        }
    }
}

bool LLFolderBridge::canMenuDelete()
{
    LLInventoryModel* model = getInventoryModel();
    if (!model) return false;
    LLViewerInventoryCategory* category = (LLViewerInventoryCategory*)model->getCategory(mUUID);
    if (!category)
    {
        return false;
    }

    S32 version = category->getVersion();
    if (mLastCheckedVersion == version)
    {
        return mCanDelete;
    }

    initCanDeleteProcessing(model, version);
    return false;
}

bool LLFolderBridge::canMenuCut()
{
    LLInventoryModel* model = getInventoryModel();
    if (!model) return false;
    LLViewerInventoryCategory* category = (LLViewerInventoryCategory*)model->getCategory(mUUID);
    if (!category)
    {
        return false;
    }

    S32 version = category->getVersion();
    if (mLastCheckedVersion == version)
    {
        return mCanCut;
    }

    initCanDeleteProcessing(model, version);
    return false;
}

void LLFolderBridge::initCanDeleteProcessing(LLInventoryModel* model, S32 version)
{
    if (mCanDeleteFolderState == CDS_DONE
        || mInProgressVersion != version)
    {
        if (get_is_category_removable(model, mUUID))
        {
            // init recursive check of content
            mInProgressVersion = version;
            mCanCut = true;
            mCanDelete = true;
            mCanDeleteFolderState = CDS_INIT_FOLDER_CHECK;
            mFoldersToCheck.clear();
            mItemsToCheck.clear();
            gIdleCallbacks.addFunction(onCanDeleteIdle, this);
        }
        else
        {
            // no check needed
            mCanDelete = false;
            mCanCut = false;
            mLastCheckedVersion = version;
            mCanDeleteFolderState = CDS_DONE;
            mFoldersToCheck.clear();
            mItemsToCheck.clear();
        }
    }
}

void LLFolderBridge::completeDeleteProcessing()
{
    LLInventoryModel* model = getInventoryModel();
    LLViewerInventoryCategory* category = model ? (LLViewerInventoryCategory*)model->getCategory(mUUID) : nullptr;
    if (model && category && category->getVersion() == mInProgressVersion)
    {
        mLastCheckedVersion = mInProgressVersion;
        mCanDeleteFolderState = CDS_DONE;
        gIdleCallbacks.deleteFunction(onCanDeleteIdle, this);
    }
    else
    {
        mCanDelete = false;
        mCanCut = false;
        mLastCheckedVersion = LLViewerInventoryCategory::VERSION_UNKNOWN;
        mCanDeleteFolderState = CDS_DONE;
    }

    if (mRoot)
    {
        mRoot->updateMenu();
    }
}

// <FS:Ansariel> FIRE-29342: Protect folder option
bool LLFolderBridge::isProtected() const
{
    LLInventoryModel* model = getInventoryModel();
    if (model)
    {
        const uuid_set_t& categories = model->getProtectedCategories();
        return categories.find(mUUID) != categories.end();
    }

    return false;
}
// </FS:Ansariel>

// +=================================================+
// |        LLMarketplaceFolderBridge                |
// +=================================================+

// LLMarketplaceFolderBridge is a specialized LLFolderBridge for use in Marketplace Inventory panels
LLMarketplaceFolderBridge::LLMarketplaceFolderBridge(LLInventoryPanel* inventory,
                          LLFolderView* root,
                          const LLUUID& uuid) :
LLFolderBridge(inventory, root, uuid)
{
    m_depth = depth_nesting_in_marketplace(mUUID);
    m_stockCountCache = COMPUTE_STOCK_NOT_EVALUATED;
}

LLUIImagePtr LLMarketplaceFolderBridge::getIcon() const
{
    return getMarketplaceFolderIcon(false);
}

LLUIImagePtr LLMarketplaceFolderBridge::getIconOpen() const
{
    return getMarketplaceFolderIcon(true);
}

LLUIImagePtr LLMarketplaceFolderBridge::getMarketplaceFolderIcon(bool is_open) const
{
    LLFolderType::EType preferred_type = getPreferredType();
    if (!LLMarketplaceData::instance().isUpdating(getUUID()))
    {
        // Skip computation (expensive) if we're waiting for updates. Use the old value in that case.
        m_depth = depth_nesting_in_marketplace(mUUID);
    }
    if ((preferred_type == LLFolderType::FT_NONE) && (m_depth == 2))
    {
        // We override the type when in the marketplace listings folder and only for version folder
        preferred_type = LLFolderType::FT_MARKETPLACE_VERSION;
    }
    return LLUI::getUIImage(LLViewerFolderType::lookupIconName(preferred_type, is_open));
}

std::string LLMarketplaceFolderBridge::getLabelSuffix() const
{
    if (mIsLoading && mTimeSinceRequestStart.getElapsedTimeF32() >= FOLDER_LOADING_MESSAGE_DELAY)
    {
        return llformat(" (%s) ", LLTrans::getString("LoadingData").c_str());
    }

    std::string suffix = "";
    // Listing folder case
    if (LLMarketplaceData::instance().isListed(getUUID()))
    {
        suffix = llformat("%d",LLMarketplaceData::instance().getListingID(getUUID()));
        if (suffix.empty())
        {
            suffix = LLTrans::getString("MarketplaceNoID");
        }
        suffix = " (" +  suffix + ")";
        if (LLMarketplaceData::instance().getActivationState(getUUID()))
        {
            suffix += " (" +  LLTrans::getString("MarketplaceLive") + ")";
        }
    }
    // Version folder case
    else if (LLMarketplaceData::instance().isVersionFolder(getUUID()))
    {
        suffix += " (" +  LLTrans::getString("MarketplaceActive") + ")";
    }
    // Add stock amount
    bool updating = LLMarketplaceData::instance().isUpdating(getUUID());
    if (!updating)
    {
        // Skip computation (expensive) if we're waiting for update anyway. Use the old value in that case.
        m_stockCountCache = compute_stock_count(getUUID());
    }
    if (m_stockCountCache == 0)
    {
        suffix += " (" +  LLTrans::getString("MarketplaceNoStock") + ")";
    }
    else if (m_stockCountCache != COMPUTE_STOCK_INFINITE)
    {
        if (getPreferredType() == LLFolderType::FT_MARKETPLACE_STOCK)
        {
            suffix += " (" +  LLTrans::getString("MarketplaceStock");
        }
        else
        {
            suffix += " (" +  LLTrans::getString("MarketplaceMax");
        }
        if (m_stockCountCache == COMPUTE_STOCK_NOT_EVALUATED)
        {
            suffix += "=" + LLTrans::getString("MarketplaceUpdating") + ")";
        }
        else
        {
            suffix +=  "=" + llformat("%d", m_stockCountCache) + ")";
        }
    }
    // Add updating suffix
    if (updating)
    {
        suffix += " (" +  LLTrans::getString("MarketplaceUpdating") + ")";
    }
    return LLInvFVBridge::getLabelSuffix() + suffix;
}

LLFontGL::StyleFlags LLMarketplaceFolderBridge::getLabelStyle() const
{
    return (LLMarketplaceData::instance().getActivationState(getUUID()) ? LLFontGL::BOLD : LLFontGL::NORMAL);
}




// helper stuff
bool move_task_inventory_callback(const LLSD& notification, const LLSD& response, std::shared_ptr<LLMoveInv> move_inv)
{
    LLFloaterOpenObject::LLCatAndWear* cat_and_wear = (LLFloaterOpenObject::LLCatAndWear* )move_inv->mUserData;
    LLViewerObject* object = gObjectList.findObject(move_inv->mObjectID);
    S32 option = LLNotificationsUtil::getSelectedOption(notification, response);

    if(option == 0 && object)
    {
        if (cat_and_wear && cat_and_wear->mWear) // && !cat_and_wear->mFolderResponded)
        {
            LLInventoryObject::object_list_t inventory_objects;
            object->getInventoryContents(inventory_objects);
            int contents_count = static_cast<int>(inventory_objects.size());
            LLInventoryCopyAndWearObserver* inventoryObserver = new LLInventoryCopyAndWearObserver(cat_and_wear->mCatID, contents_count, cat_and_wear->mFolderResponded,
                                                                                                    cat_and_wear->mReplace);

            gInventory.addObserver(inventoryObserver);
        }

        two_uuids_list_t::iterator move_it;
        for (move_it = move_inv->mMoveList.begin();
             move_it != move_inv->mMoveList.end();
             ++move_it)
        {
            object->moveInventory(move_it->first, move_it->second);
        }

        // update the UI.
        dialog_refresh_all();
    }

    if (move_inv->mCallback)
    {
        move_inv->mCallback(option, move_inv->mUserData, move_inv.get());
    }

    move_inv.reset(); //since notification will persist
    return false;
}

void drop_to_favorites_cb(const LLUUID& id, LLPointer<LLInventoryCallback> cb1, LLPointer<LLInventoryCallback> cb2)
{
    cb1->fire(id);
    cb2->fire(id);
}

LLFolderBridge::LLFolderBridge(LLInventoryPanel* inventory,
                               LLFolderView* root,
                               const LLUUID& uuid)
    : LLInvFVBridge(inventory, root, uuid)
    , mCallingCards(false)
    , mWearables(false)
    , mIsLoading(false)
    , mShowDescendantsCount(false)
    , mCanDeleteFolderState(CDS_DONE)
    , mLastCheckedVersion(S32_MIN)
    , mInProgressVersion(S32_MIN)
    , mCanDelete(false)
    , mCanCut(false)
{
}

LLFolderBridge::~LLFolderBridge()
{
    gIdleCallbacks.deleteFunction(onCanDeleteIdle, this);
}

void LLFolderBridge::dropToFavorites(LLInventoryItem* inv_item, LLPointer<LLInventoryCallback> cb)
{
    // use callback to rearrange favorite landmarks after adding
    // to have new one placed before target (on which it was dropped). See EXT-4312.
    LLPointer<AddFavoriteLandmarkCallback> cb_fav = new AddFavoriteLandmarkCallback();
    LLInventoryPanel* panel = mInventoryPanel.get();
    LLFolderViewItem* drag_over_item = panel ? panel->getRootFolder()->getDraggingOverItem() : NULL;
    LLFolderViewModelItemInventory* view_model = drag_over_item ? static_cast<LLFolderViewModelItemInventory*>(drag_over_item->getViewModelItem()) : NULL;
    if (view_model)
    {
        cb_fav.get()->setTargetLandmarkId(view_model->getUUID());
    }

    LLPointer <LLInventoryCallback> callback = cb_fav;
    if (cb)
    {
        callback = new LLBoostFuncInventoryCallback(boost::bind(drop_to_favorites_cb, _1, cb, cb_fav));
    }

    copy_inventory_item(
        gAgent.getID(),
        inv_item->getPermissions().getOwner(),
        inv_item->getUUID(),
        mUUID,
        std::string(),
        callback);
}

void LLFolderBridge::dropToOutfit(LLInventoryItem* inv_item, bool move_is_into_current_outfit, LLPointer<LLInventoryCallback> cb)
{
    if((inv_item->getInventoryType() == LLInventoryType::IT_TEXTURE) || (inv_item->getInventoryType() == LLInventoryType::IT_SNAPSHOT))
    {
        const LLUUID &my_outifts_id = getInventoryModel()->findCategoryUUIDForType(LLFolderType::FT_MY_OUTFITS);
        if(mUUID != my_outifts_id)
        {
            // Legacy: prior to thumbnails images in outfits were used for outfit gallery.
            LLNotificationsUtil::add("ThumbnailOutfitPhoto");
        }
        return;
    }

    // BAP - should skip if dup.
    if (move_is_into_current_outfit)
    {
        LLAppearanceMgr::instance().wearItemOnAvatar(inv_item->getUUID(), true, true);
    }
    else
    {
        LLPointer<LLInventoryCallback> cb = NULL;
        link_inventory_object(mUUID, LLConstPointer<LLInventoryObject>(inv_item), cb);
    }
}

void LLFolderBridge::dropToMyOutfits(LLInventoryCategory* inv_cat, LLPointer<LLInventoryCallback> cb)
{
    // make a folder in the My Outfits directory.
    const LLUUID dest_id = getInventoryModel()->findCategoryUUIDForType(LLFolderType::FT_MY_OUTFITS);

    // Note: creation will take time, so passing folder id to callback is slightly unreliable,
    // but so is collecting and passing descendants' ids
    inventory_func_type func = boost::bind(&LLFolderBridge::outfitFolderCreatedCallback, this, inv_cat->getUUID(), _1, cb);
    gInventory.createNewCategory(dest_id,
                                 LLFolderType::FT_OUTFIT,
                                 inv_cat->getName(),
                                 func,
                                 inv_cat->getThumbnailUUID());
}

void LLFolderBridge::outfitFolderCreatedCallback(LLUUID cat_source_id, LLUUID cat_dest_id, LLPointer<LLInventoryCallback> cb)
{
    LLInventoryModel::cat_array_t* categories;
    LLInventoryModel::item_array_t* items;
    getInventoryModel()->getDirectDescendentsOf(cat_source_id, categories, items);

    LLInventoryObject::const_object_list_t link_array;


    LLInventoryModel::item_array_t::iterator iter = items->begin();
    LLInventoryModel::item_array_t::iterator end = items->end();
    while (iter!=end)
    {
        const LLViewerInventoryItem* item = (*iter);
        // By this point everything is supposed to be filtered,
        // but there was a delay to create folder so something could have changed
        LLInventoryType::EType inv_type = item->getInventoryType();
        if ((inv_type == LLInventoryType::IT_WEARABLE) ||
            (inv_type == LLInventoryType::IT_GESTURE) ||
            (inv_type == LLInventoryType::IT_ATTACHMENT) ||
            (inv_type == LLInventoryType::IT_OBJECT) ||
            (inv_type == LLInventoryType::IT_SNAPSHOT) ||
            (inv_type == LLInventoryType::IT_TEXTURE))
        {
            link_array.push_back(LLConstPointer<LLInventoryObject>(item));
        }
        iter++;
    }

    if (!link_array.empty())
    {
        link_inventory_array(cat_dest_id, link_array, cb);
    }
}

// Callback for drop item if DAMA required...
void LLFolderBridge::callback_dropItemIntoFolder(const LLSD& notification, const LLSD& response, LLInventoryItem* inv_item)
{
    S32 option = LLNotificationsUtil::getSelectedOption(notification, response);
    if (option == 0) // YES
    {
        std::string tooltip_msg;
        dragItemIntoFolder(inv_item, true, tooltip_msg, false);
    }
}

// Callback for drop category if DAMA required...
void LLFolderBridge::callback_dropCategoryIntoFolder(const LLSD& notification, const LLSD& response, LLInventoryCategory* inv_category)
{
    S32 option = LLNotificationsUtil::getSelectedOption(notification, response);
    if (option == 0) // YES
    {
        std::string tooltip_msg;
        dragCategoryIntoFolder(inv_category, true, tooltip_msg, false, false);
    }
}

// This is used both for testing whether an item can be dropped
// into the folder, as well as performing the actual drop, depending
// if drop == true.
bool LLFolderBridge::dragItemIntoFolder(LLInventoryItem* inv_item,
                                        bool drop,
                                        std::string& tooltip_msg,
                                        bool user_confirm,
                                        LLPointer<LLInventoryCallback> cb)
{
    LLInventoryModel* model = getInventoryModel();

    if (!model || !inv_item) return false;
    if (!isAgentInventory()) return false; // cannot drag into library
    if (!isAgentAvatarValid()) return false;
    // <FS:TT> Client LSL Bridge (also for #AO)
    if (isLockedFolder()) return false;
    // </FS:TT>

    LLInventoryPanel* destination_panel = mInventoryPanel.get();
    if (!destination_panel) return false;

    LLInventoryFilter* filter = getInventoryFilter();
    if (!filter) return false;

    const LLUUID &current_outfit_id = model->findCategoryUUIDForType(LLFolderType::FT_CURRENT_OUTFIT);
    const LLUUID &favorites_id = model->findCategoryUUIDForType(LLFolderType::FT_FAVORITE);
    // <FS:Ansariel> FIRE-1392: Allow dragging all asset types into Landmarks folder
    //const LLUUID &landmarks_id = model->findCategoryUUIDForType(LLFolderType::FT_LANDMARK);
    const LLUUID &marketplacelistings_id = model->findCategoryUUIDForType(LLFolderType::FT_MARKETPLACE_LISTINGS);
    const LLUUID &my_outifts_id = model->findCategoryUUIDForType(LLFolderType::FT_MY_OUTFITS);
    const LLUUID from_folder_uuid = inv_item->getParentUUID();

    const bool move_is_into_current_outfit = (mUUID == current_outfit_id);
    const bool move_is_into_favorites = (mUUID == favorites_id);
    const bool move_is_into_my_outfits = (mUUID == my_outifts_id) || model->isObjectDescendentOf(mUUID, my_outifts_id);
    const bool move_is_into_outfit = move_is_into_my_outfits || (getCategory() && getCategory()->getPreferredType()==LLFolderType::FT_OUTFIT);
    // <FS:Ansariel> FIRE-1392: Allow dragging all asset types into Landmarks folder
    //const bool move_is_into_landmarks = (mUUID == landmarks_id) || model->isObjectDescendentOf(mUUID, landmarks_id);
    const bool move_is_into_marketplacelistings = model->isObjectDescendentOf(mUUID, marketplacelistings_id);
    const bool move_is_from_marketplacelistings = model->isObjectDescendentOf(inv_item->getUUID(), marketplacelistings_id);

    LLToolDragAndDrop::ESource source = LLToolDragAndDrop::getInstance()->getSource();
    bool accept = false;
    U64 filter_types = filter->getFilterTypes();
    // We shouldn't allow to drop non recent items into recent tab (or some similar transactions)
    // while we are allowing to interact with regular filtered inventory
    bool use_filter = filter_types && (filter_types&LLInventoryFilter::FILTERTYPE_DATE || (filter_types&LLInventoryFilter::FILTERTYPE_OBJECT)==0);
    LLViewerObject* object = NULL;
    if(LLToolDragAndDrop::SOURCE_AGENT == source)
    {
        const LLUUID &trash_id = model->findCategoryUUIDForType(LLFolderType::FT_TRASH);

        const bool move_is_into_trash = (mUUID == trash_id) || model->isObjectDescendentOf(mUUID, trash_id);
        const bool move_is_outof_current_outfit = LLAppearanceMgr::instance().getIsInCOF(inv_item->getUUID());

        //--------------------------------------------------------------------------------
        // Determine if item can be moved.
        //

        bool is_movable = true;

        switch (inv_item->getActualType())
        {
            case LLAssetType::AT_CATEGORY:
                is_movable = !LLFolderType::lookupIsProtectedType(((LLInventoryCategory*)inv_item)->getPreferredType());
                break;
            default:
                break;
        }
        // Can't explicitly drag things out of the COF.
        if (move_is_outof_current_outfit)
        {
            is_movable = false;
        }

// [RLVa:KB] - Checked: 2011-03-29 (RLVa-1.3.0g) | Modified: RLVa-1.3.0g
        if ( (rlv_handler_t::isEnabled()) && (is_movable) )
        {
            if (move_is_into_current_outfit)
            {
                // RELEASE-RLVa: [RLVa-1.3.0] Keep sync'ed with code below => LLAppearanceMgr::wearItemOnAvatar() with "replace == true"
                const LLViewerInventoryItem* pItem = dynamic_cast<const LLViewerInventoryItem*>(inv_item);
                is_movable = rlvPredCanWearItem(pItem, RLV_WEAR_REPLACE);
            }
            if (is_movable)
            {
                is_movable = (!RlvFolderLocks::instance().hasLockedFolder(RLV_LOCK_ANY)) ||
                    (RlvFolderLocks::instance().canMoveItem(inv_item->getUUID(), mUUID));
            }
        }
// [/RLVa:KB]

        if (move_is_into_trash)
        {
            is_movable &= inv_item->getIsLinkType() || !get_is_item_worn(inv_item->getUUID());
        }
        if (is_movable)
        {
            // Don't allow creating duplicates in the Calling Card/Friends
            // subfolders, see bug EXT-1599. Check is item direct descendent
            // of target folder and forbid item's movement if it so.
            // Note: isItemDirectDescendentOfCategory checks if
            // passed category is in the Calling Card/Friends folder
            is_movable &= !LLFriendCardsManager::instance().isObjDirectDescendentOfCategory(inv_item, getCategory());
        }

        //
        //--------------------------------------------------------------------------------

        //--------------------------------------------------------------------------------
        // Determine if item can be moved & dropped
        // Note: if user_confirm is false, we already went through those accept logic test and can skip them

        accept = true;

        if (user_confirm && !is_movable)
        {
            accept = false;
        }
        else if (user_confirm && (mUUID == inv_item->getParentUUID()) && !move_is_into_favorites)
        {
            accept = false;
        }
        else if (user_confirm && (move_is_into_current_outfit || move_is_into_outfit))
        {
            accept = can_move_to_outfit(inv_item, move_is_into_current_outfit);
        }
        // <FS:Ansariel> FIRE-1392: Allow dragging all asset types into Landmarks folder
        //else if (user_confirm && (move_is_into_favorites || move_is_into_landmarks))
        else if (user_confirm && move_is_into_favorites)
        // </FS:Ansariel>
        {
            accept = can_move_to_landmarks(inv_item);
        }
        else if (user_confirm && move_is_into_marketplacelistings)
        {
            const LLViewerInventoryCategory * master_folder = model->getFirstDescendantOf(marketplacelistings_id, mUUID);
            LLViewerInventoryCategory * dest_folder = getCategory();
            accept = can_move_item_to_marketplace(master_folder, dest_folder, inv_item, tooltip_msg, LLToolDragAndDrop::instance().getCargoCount() - LLToolDragAndDrop::instance().getCargoIndex());
        }

        // Check that the folder can accept this item based on folder/item type compatibility (e.g. stock folder compatibility)
        if (user_confirm && accept)
        {
            LLViewerInventoryCategory * dest_folder = getCategory();
            accept = dest_folder->acceptItem(inv_item);
        }

        LLInventoryPanel* active_panel = LLInventoryPanel::getActiveInventoryPanel(false);

        // Check whether the item being dragged from active inventory panel
        // passes the filter of the destination panel.
        // <FS:Ansariel> Allow drag and drop in inventory regardless of filter (e.g. Recent)
        //if (user_confirm && accept && active_panel && use_filter)
        //{
        //  LLFolderViewItem* fv_item =   active_panel->getItemByID(inv_item->getUUID());
        //  if (!fv_item) return false;

        //  accept = filter->check(fv_item->getViewModelItem());
        //}
        // </FS:Ansariel>

        if (accept && drop)
        {
            if (inv_item->getType() == LLAssetType::AT_GESTURE
                && LLGestureMgr::instance().isGestureActive(inv_item->getUUID()) && move_is_into_trash)
            {
                LLGestureMgr::instance().deactivateGesture(inv_item->getUUID());
            }
            // If an item is being dragged between windows, unselect everything in the active window
            // so that we don't follow the selection to its new location (which is very annoying).
                        // RN: a better solution would be to deselect automatically when an   item is moved
            // and then select any item that is dropped only in the panel that it   is dropped in
            if (active_panel && (destination_panel != active_panel))
            {
                active_panel->unSelectAll();
            }
            // Dropping in or out of marketplace needs (sometimes) confirmation
            if (user_confirm && (move_is_from_marketplacelistings || move_is_into_marketplacelistings))
            {
                if ((move_is_from_marketplacelistings && (LLMarketplaceData::instance().isInActiveFolder(inv_item->getUUID())
                                                       || LLMarketplaceData::instance().isListedAndActive(inv_item->getUUID()))) ||
                    (move_is_into_marketplacelistings && LLMarketplaceData::instance().isInActiveFolder(mUUID)))
                {
                    LLNotificationsUtil::add("ConfirmMerchantActiveChange", LLSD(), LLSD(), boost::bind(&LLFolderBridge::callback_dropItemIntoFolder, this, _1, _2, inv_item));
                    return true;
                }
                if (move_is_into_marketplacelistings && !move_is_from_marketplacelistings)
                {
                    LLNotificationsUtil::add("ConfirmMerchantMoveInventory", LLSD(), LLSD(), boost::bind(&LLFolderBridge::callback_dropItemIntoFolder, this, _1, _2, inv_item));
                    return true;
                }
            }

            //--------------------------------------------------------------------------------
            // Destination folder logic
            //

            // REORDER
            // (only reorder the item in Favorites folder)
            if ((mUUID == inv_item->getParentUUID()) && move_is_into_favorites)
            {
                LLFolderViewItem* itemp = destination_panel->getRootFolder()->getDraggingOverItem();
                if (itemp)
                {
                    LLUUID srcItemId = inv_item->getUUID();
                    LLUUID destItemId = static_cast<LLFolderViewModelItemInventory*>(itemp->getViewModelItem())->getUUID();
                    LLFavoritesOrderStorage::instance().rearrangeFavoriteLandmarks(srcItemId, destItemId);
                }
            }

            // FAVORITES folder
            // (copy the item)
            else if (move_is_into_favorites)
            {
                dropToFavorites(inv_item, cb);
            }
            // CURRENT OUTFIT or OUTFIT folder
            // (link the item)
            else if (move_is_into_current_outfit || move_is_into_outfit)
            {
                dropToOutfit(inv_item, move_is_into_current_outfit, cb);
            }
            // MARKETPLACE LISTINGS folder
            // Move the item
            else if (move_is_into_marketplacelistings)
            {
                move_item_to_marketplacelistings(inv_item, mUUID);
                if (cb) cb->fire(inv_item->getUUID());
            }
            // NORMAL or TRASH folder
            // (move the item, restamp if into trash)
            else
            {
                // set up observer to select item once drag and drop from inbox is complete
                if (gInventory.isObjectDescendentOf(inv_item->getUUID(), gInventory.findCategoryUUIDForType(LLFolderType::FT_INBOX)))
                {
                    set_dad_inbox_object(inv_item->getUUID());
                }

                LLInvFVBridge::changeItemParent(
                    model,
                    (LLViewerInventoryItem*)inv_item,
                    mUUID,
                    move_is_into_trash);
                if (cb) cb->fire(inv_item->getUUID());
            }

            if (move_is_from_marketplacelistings)
            {
                // If we move from an active (listed) listing, checks that it's still valid, if not, unlist
                LLUUID version_folder_id = LLMarketplaceData::instance().getActiveFolder(from_folder_uuid);
                if (version_folder_id.notNull())
                {
                    LLMarketplaceValidator::getInstance()->validateMarketplaceListings(
                        version_folder_id,
                        [version_folder_id](bool result)
                    {
                        if (!result)
                        {
                            LLMarketplaceData::instance().activateListing(version_folder_id, false);
                        }
                    });
                }
            }

            //
            //--------------------------------------------------------------------------------
        }
    }
    else if (LLToolDragAndDrop::SOURCE_WORLD == source)
    {
        // Make sure the object exists. If we allowed dragging from
        // anonymous objects, it would be possible to bypass
        // permissions.
        object = gObjectList.findObject(inv_item->getParentUUID());
        if (!object)
        {
            LL_INFOS() << "Object not found for drop." << LL_ENDL;
            return false;
        }

        // coming from a task. Need to figure out if the person can
        // move/copy this item.
        LLPermissions perm(inv_item->getPermissions());
        bool is_move = false;
        if ((perm.allowCopyBy(gAgent.getID(), gAgent.getGroupID())
            && perm.allowTransferTo(gAgent.getID())))
            // || gAgent.isGodlike())
        {
            accept = true;
        }
        else if(object->permYouOwner())
        {
            // If the object cannot be copied, but the object the
            // inventory is owned by the agent, then the item can be
            // moved from the task to agent inventory.
            is_move = true;
            accept = true;
        }

        // Don't allow placing an original item into Current Outfit or an outfit folder
        // because they must contain only links to wearable items.
        // *TODO: Probably we should create a link to an item if it was dragged to outfit or COF.
        if (move_is_into_current_outfit || move_is_into_outfit)
        {
            accept = false;
        }
        // Don't allow to move a single item to Favorites or Landmarks
        // if it is not a landmark or a link to a landmark.
        // <FS:Ansariel> FIRE-1392: Allow dragging all asset types into Landmarks folder
        //else if ((move_is_into_favorites || move_is_into_landmarks)
        else if (move_is_into_favorites
        // </FS:Ansariel>
                 && !can_move_to_landmarks(inv_item))
        {
            accept = false;
        }
        else if (move_is_into_marketplacelistings)
        {
            tooltip_msg = LLTrans::getString("TooltipOutboxNotInInventory");
            accept = false;
        }

        // Check whether the item being dragged from in world
        // passes the filter of the destination panel.
        // <FS:Ansariel> Allow dropping from inworld objects regardless of filter
        //if (accept && use_filter)
        //{
        //  accept = filter->check(inv_item);
        //}
        // </FS:Ansariel>

        if (accept && drop)
        {
            LLUUID item_id = inv_item->getUUID();
            std::shared_ptr<LLMoveInv> move_inv (new LLMoveInv());
            move_inv->mObjectID = inv_item->getParentUUID();
            two_uuids_t item_pair(mUUID, item_id);
            move_inv->mMoveList.push_back(item_pair);
            if (cb)
            {
                move_inv->mCallback = [item_id, cb](S32, void*, const LLMoveInv* move_inv) mutable
                    { cb->fire(item_id); };
            }
            move_inv->mUserData = NULL;
            if(is_move)
            {
                warn_move_inventory(object, move_inv);
            }
            else
            {
                // store dad inventory item to select added one later. See EXT-4347
                set_dad_inventory_item(inv_item, mUUID);

                LLNotification::Params params("MoveInventoryFromObject");
                params.functor.function(boost::bind(move_task_inventory_callback, _1, _2, move_inv));
                LLNotifications::instance().forceResponse(params, 0);
            }
        }
    }
    else if(LLToolDragAndDrop::SOURCE_NOTECARD == source)
    {
        if (move_is_into_marketplacelistings)
        {
            tooltip_msg = LLTrans::getString("TooltipOutboxNotInInventory");
            accept = false;
        }
        else if ((inv_item->getActualType() == LLAssetType::AT_SETTINGS) && !LLEnvironment::instance().isInventoryEnabled())
        {
            tooltip_msg = LLTrans::getString("NoEnvironmentSettings");
            accept = false;
        }
        else
        {
            // Don't allow placing an original item from a notecard to Current Outfit or an outfit folder
            // because they must contain only links to wearable items.
            accept = !(move_is_into_current_outfit || move_is_into_outfit);
        }

        // Check whether the item being dragged from notecard
        // passes the filter of the destination panel.
        // <FS:Ansariel> Allow dropping from notecards regardless of filter
        //if (accept && use_filter)
        //{
        //  accept = filter->check(inv_item);
        //}
        // </FS:Ansariel>

        if (accept && drop)
        {
            copy_inventory_from_notecard(mUUID,  // Drop to the chosen destination folder
                                         LLToolDragAndDrop::getInstance()->getObjectID(),
                                         LLToolDragAndDrop::getInstance()->getSourceID(),
                                         inv_item);
        }
    }
    else if(LLToolDragAndDrop::SOURCE_LIBRARY == source)
    {
        LLViewerInventoryItem* item = (LLViewerInventoryItem*)inv_item;
        if(item && item->isFinished())
        {
            accept = true;

            if (move_is_into_marketplacelistings)
            {
                tooltip_msg = LLTrans::getString("TooltipOutboxNotInInventory");
                accept = false;
            }
            else if (move_is_into_current_outfit || move_is_into_outfit)
            {
                accept = can_move_to_outfit(inv_item, move_is_into_current_outfit);
            }
            // Don't allow to move a single item to Favorites or Landmarks
            // if it is not a landmark or a link to a landmark.
            // <FS:Ansariel> FIRE-1392: Allow dragging all asset types into Landmarks folder
            //else if (move_is_into_favorites || move_is_into_landmarks)
            else if (move_is_into_favorites)
            // </FS:Ansariel>
            {
                accept = can_move_to_landmarks(inv_item);
            }

            LLInventoryPanel* active_panel = LLInventoryPanel::getActiveInventoryPanel(false);

            // Check whether the item being dragged from the library
            // passes the filter of the destination panel.
            if (accept && active_panel && use_filter)
            {
                LLFolderViewItem* fv_item =   active_panel->getItemByID(inv_item->getUUID());
                if (!fv_item) return false;

                accept = filter->check(fv_item->getViewModelItem());
            }

            if (accept && drop)
            {
                // FAVORITES folder
                // (copy the item)
                if (move_is_into_favorites)
                {
                    dropToFavorites(inv_item, cb);
                }
                // CURRENT OUTFIT or OUTFIT folder
                // (link the item)
                else if (move_is_into_current_outfit || move_is_into_outfit)
                {
                    dropToOutfit(inv_item, move_is_into_current_outfit, cb);
                }
                else
                {
                    copy_inventory_item(
                        gAgent.getID(),
                        inv_item->getPermissions().getOwner(),
                        inv_item->getUUID(),
                        mUUID,
                        std::string(),
                        cb);
                }
            }
        }
    }
    else
    {
        LL_WARNS() << "unhandled drag source" << LL_ENDL;
    }
    return accept;
}

// <FS:CR> Left unused from FIRE-7219
#if 0
// static
bool check_category(LLInventoryModel* model,
                    const LLUUID& cat_id,
                    LLInventoryPanel* active_panel,
                    LLInventoryFilter* filter)
{
    if (!model || !active_panel || !filter)
        return false;

    if (!filter->checkFolder(cat_id))
    {
        return false;
    }

    LLInventoryModel::cat_array_t descendent_categories;
    LLInventoryModel::item_array_t descendent_items;
    model->collectDescendents(cat_id, descendent_categories, descendent_items, true);

    auto num_descendent_categories = descendent_categories.size();
    auto num_descendent_items = descendent_items.size();

    if (num_descendent_categories + num_descendent_items == 0)
    {
        // Empty folder should be checked as any other folder view item.
        // If we are filtering by date the folder should not pass because
        // it doesn't have its own creation date. See LLInvFVBridge::getCreationDate().
        return check_item(cat_id, active_panel, filter);
    }

    for (size_t i = 0; i < num_descendent_categories; ++i)
    {
        LLInventoryCategory* category = descendent_categories[i];
        if(!check_category(model, category->getUUID(), active_panel, filter))
        {
            return false;
        }
    }

    for (size_t i = 0; i < num_descendent_items; ++i)
    {
        LLViewerInventoryItem* item = descendent_items[i];
        if(!check_item(item->getUUID(), active_panel, filter))
        {
            return false;
        }
    }

    return true;
}

// static
bool check_item(const LLUUID& item_id,
                LLInventoryPanel* active_panel,
                LLInventoryFilter* filter)
{
    if (!active_panel || !filter) return false;

    LLFolderViewItem* fv_item = active_panel->getItemByID(item_id);
    if (!fv_item) return false;

    return filter->check(fv_item->getViewModelItem());
}
#endif // 0
// <FS:CR> Unused 2013.10.12

// <FS:Ansariel> Special for locked folders
bool LLFolderBridge::isLocked() const
{
    static LLCachedControl<bool> LockAOFolders(gSavedPerAccountSettings, "LockAOFolders");
    static LLCachedControl<bool> LockBridgeFolder(gSavedPerAccountSettings, "LockBridgeFolder");
    static LLCachedControl<bool> LockWearableFavoritesFolders(gSavedPerAccountSettings, "LockWearableFavoritesFolders");

    return ((mUUID == AOEngine::instance().getAOFolder() && LockAOFolders) ||
        (mUUID == FSLSLBridge::instance().getBridgeFolder() && LockBridgeFolder) ||
        (mUUID == FSFloaterWearableFavorites::getFavoritesFolder() && LockWearableFavoritesFolders));
}
// </FS:Ansariel>

// +=================================================+
// |        LLTextureBridge                          |
// +=================================================+

LLUIImagePtr LLTextureBridge::getIcon() const
{
    return LLInventoryIcon::getIcon(LLAssetType::AT_TEXTURE, mInvType);
}

void LLTextureBridge::openItem()
{
    LLViewerInventoryItem* item = getItem();

    if (item)
    {
        LLInvFVBridgeAction::doAction(item->getType(),mUUID,getInventoryModel());
    }
}

bool LLTextureBridge::canSaveTexture(void)
{
    const LLInventoryModel* model = getInventoryModel();
    if(!model)
    {
        return false;
    }

// [RLVa:KB] - Checked: RLVa-2.2 (@viewtexture)
    if (!RlvActions::canPreviewTextures())
    {
        return false;
    }
// [/RLVa:KB]

    const LLViewerInventoryItem *item = model->getItem(mUUID);
    if (item)
    {
        return item->checkPermissionsSet(PERM_ITEM_UNRESTRICTED);
    }
    return false;
}

void LLTextureBridge::buildContextMenu(LLMenuGL& menu, U32 flags)
{
    LL_DEBUGS() << "LLTextureBridge::buildContextMenu()" << LL_ENDL;
    menuentry_vec_t items;
    menuentry_vec_t disabled_items;
    if(isItemInTrash())
    {
        addTrashContextMenuOptions(items, disabled_items);
    }
    else if (isMarketplaceListingsFolder())
    {
        addMarketplaceContextMenuOptions(flags, items, disabled_items);
        items.push_back(std::string("Properties"));
        getClipboardEntries(false, items, disabled_items, flags);
    }
    else
    {
        items.push_back(std::string("Share"));
        if (!canShare())
        {
            disabled_items.push_back(std::string("Share"));
        }

        addOpenRightClickMenuOption(items);
        items.push_back(std::string("Properties"));

        getClipboardEntries(true, items, disabled_items, flags);

        items.push_back(std::string("Texture Separator"));

        if ((flags & ITEM_IN_MULTI_SELECTION) != 0)
        {
            items.push_back(std::string("Save Selected As"));
        }
        else
        {
            items.push_back(std::string("Save As"));
            if (!canSaveTexture())
            {
                disabled_items.push_back(std::string("Save As"));
            }
        }
        items.push_back(std::string("Wearable And Object Separator")); // <FS:Ansariel> Add separator

// [RLVa:KB] - Checked: 2010-03-01 (RLVa-1.2.0b) | Modified: RLVa-1.1.0a
        if (rlv_handler_t::isEnabled())
        {
            const LLInventoryObject* pItem = getInventoryObject();
            if (pItem && gRlvHandler.hasBehaviour(RLV_BHVR_VIEWTEXTURE))
            {
                disabled_items.push_back(std::string("Open"));
            }
        }
// [/RLVa:KB]
    }
    addLinkReplaceMenuOption(items, disabled_items);

    // <FS:Ansariel> Move to default folder
    addMoveToDefaultFolderMenuOption(items);

    hide_context_entries(menu, items, disabled_items);
}

// virtual
void LLTextureBridge::performAction(LLInventoryModel* model, std::string action)
{
    if ("save_as" == action)
    {
        LLPreviewTexture* preview_texture = LLFloaterReg::getTypedInstance<LLPreviewTexture>("preview_texture", mUUID);
        if (preview_texture)
        {
            preview_texture->openToSave();
            preview_texture->saveAs();
        }
    }
    else if ("save_selected_as" == action)
    {
        openItem();
        if (canSaveTexture())
        {
            LLPreviewTexture* preview_texture = LLFloaterReg::getTypedInstance<LLPreviewTexture>("preview_texture", mUUID);
            if (preview_texture)
            {
                preview_texture->saveMultipleToFile(mFileName);
            }
        }
        else
        {
            LL_WARNS() << "You don't have permission to save " << getName() << " to disk." << LL_ENDL;
        }

    }
    else LLItemBridge::performAction(model, action);
}

// +=================================================+
// |        LLSoundBridge                            |
// +=================================================+

void LLSoundBridge::openItem()
{
    const LLViewerInventoryItem* item = getItem();
    if (item)
    {
        LLInvFVBridgeAction::doAction(item->getType(),mUUID,getInventoryModel());
    }
}

void LLSoundBridge::openSoundPreview(void* which)
{
    LLSoundBridge *me = (LLSoundBridge *)which;
    LLFloaterReg::showInstance("preview_sound", LLSD(me->mUUID), TAKE_FOCUS_YES);
}

void LLSoundBridge::buildContextMenu(LLMenuGL& menu, U32 flags)
{
    LL_DEBUGS() << "LLSoundBridge::buildContextMenu()" << LL_ENDL;
    menuentry_vec_t items;
    menuentry_vec_t disabled_items;

    if (isMarketplaceListingsFolder())
    {
        addMarketplaceContextMenuOptions(flags, items, disabled_items);
        items.push_back(std::string("Properties"));
        getClipboardEntries(false, items, disabled_items, flags);
    }
    else
    {
        if (isItemInTrash())
        {
            addTrashContextMenuOptions(items, disabled_items);
        }
        else
        {
            items.push_back(std::string("Share"));
            if (!canShare())
            {
                disabled_items.push_back(std::string("Share"));
            }
            items.push_back(std::string("Sound Open"));
            items.push_back(std::string("Properties"));

            getClipboardEntries(true, items, disabled_items, flags);
        }

        items.push_back(std::string("Sound Separator"));
        items.push_back(std::string("Sound Play"));
    }

    addLinkReplaceMenuOption(items, disabled_items);

    // <FS:Ansariel> Move to default folder
    addMoveToDefaultFolderMenuOption(items);

    hide_context_entries(menu, items, disabled_items);
}

void LLSoundBridge::performAction(LLInventoryModel* model, std::string action)
{
    if ("sound_play" == action)
    {
        LLViewerInventoryItem* item = getItem();
        if(item)
        {
            send_sound_trigger(item->getAssetUUID(), SOUND_GAIN);
        }
    }
    else if ("open" == action)
    {
        openSoundPreview((void*)this);
    }
    else LLItemBridge::performAction(model, action);
}

// +=================================================+
// |        LLLandmarkBridge                         |
// +=================================================+

LLLandmarkBridge::LLLandmarkBridge(LLInventoryPanel* inventory,
                                   LLFolderView* root,
                                   const LLUUID& uuid,
                                   U32 flags/* = 0x00*/) :
    LLItemBridge(inventory, root, uuid)
{
    mVisited = false;
    if (flags & LLInventoryItemFlags::II_FLAGS_LANDMARK_VISITED)
    {
        mVisited = true;
    }
}

LLUIImagePtr LLLandmarkBridge::getIcon() const
{
    return LLInventoryIcon::getIcon(LLAssetType::AT_LANDMARK, LLInventoryType::IT_LANDMARK, mVisited, false);
}

void LLLandmarkBridge::buildContextMenu(LLMenuGL& menu, U32 flags)
{
    menuentry_vec_t items;
    menuentry_vec_t disabled_items;

    LL_DEBUGS() << "LLLandmarkBridge::buildContextMenu()" << LL_ENDL;
    if (isMarketplaceListingsFolder())
    {
        addMarketplaceContextMenuOptions(flags, items, disabled_items);
        items.push_back(std::string("Properties"));
        getClipboardEntries(false, items, disabled_items, flags);
    }
    else
    {
        if(isItemInTrash())
        {
            addTrashContextMenuOptions(items, disabled_items);
        }
        else
        {
            items.push_back(std::string("Share"));
            if (!canShare())
            {
                disabled_items.push_back(std::string("Share"));
            }
            items.push_back(std::string("Landmark Open"));
            items.push_back(std::string("Properties"));

            getClipboardEntries(true, items, disabled_items, flags);
        }

        items.push_back(std::string("Landmark Separator"));
        items.push_back(std::string("url_copy"));
        items.push_back(std::string("About Landmark"));
        items.push_back(std::string("show_on_map"));
    }

    // Disable "About Landmark" menu item for
    // multiple landmarks selected. Only one landmark
    // info panel can be shown at a time.
    if ((flags & FIRST_SELECTED_ITEM) == 0)
    {
        disabled_items.push_back(std::string("url_copy"));
        disabled_items.push_back(std::string("About Landmark"));
    }

    addLinkReplaceMenuOption(items, disabled_items);

    // <FS:Ansariel> Move to default folder
    addMoveToDefaultFolderMenuOption(items);

    hide_context_entries(menu, items, disabled_items);
}

// Convenience function for the two functions below.
void teleport_via_landmark(const LLUUID& asset_id)
{
    gAgent.teleportViaLandmark( asset_id );

    // we now automatically track the landmark you're teleporting to
    // because you'll probably arrive at a telehub instead
    LLFloaterWorldMap* floater_world_map = LLFloaterWorldMap::getInstance();
    if( floater_world_map )
    {
        floater_world_map->trackLandmark( asset_id );
    }
}

// virtual
void LLLandmarkBridge::performAction(LLInventoryModel* model, std::string action)
{
    if ("teleport" == action)
    {
        LLViewerInventoryItem* item = getItem();
        if(item)
        {
            teleport_via_landmark(item->getAssetUUID());
        }
    }
    else if ("about" == action)
    {
        LLViewerInventoryItem* item = getItem();
        if(item)
        {
            LLSD key;
            key["type"] = "landmark";
            key["id"] = item->getUUID();

            // <FS:Ansariel> FIRE-817: Separate place details floater
            //LLFloaterSidePanelContainer::showPanel("places", key);
            FSFloaterPlaceDetails::showPlaceDetails(key);
            // </FS:Ansariel>
        }
    }
    else
    {
        LLItemBridge::performAction(model, action);
    }
}

static bool open_landmark_callback(const LLSD& notification, const LLSD& response)
{
    S32 option = LLNotificationsUtil::getSelectedOption(notification, response);

    LLUUID asset_id = notification["payload"]["asset_id"].asUUID();
    if (option == 0)
    {
        teleport_via_landmark(asset_id);
    }

    return false;
}
static LLNotificationFunctorRegistration open_landmark_callback_reg("TeleportFromLandmark", open_landmark_callback);


void LLLandmarkBridge::openItem()
{
    LLViewerInventoryItem* item = getItem();

    if (item)
    {
        LLInvFVBridgeAction::doAction(item->getType(),mUUID,getInventoryModel());
    }
}


// +=================================================+
// |        LLCallingCardObserver                    |
// +=================================================+
class LLCallingCardObserver : public LLFriendObserver
{
public:
    LLCallingCardObserver(LLCallingCardBridge* bridge) : mBridgep(bridge) {}
    virtual ~LLCallingCardObserver() { mBridgep = NULL; }
    virtual void changed(U32 mask)
    {
        if (mask & LLFriendObserver::ONLINE)
        {
            mBridgep->refreshFolderViewItem();
            mBridgep->checkSearchBySuffixChanges();
        }
    }
protected:
    LLCallingCardBridge* mBridgep;
};

// +=================================================+
// |        LLCallingCardBridge                      |
// +=================================================+

LLCallingCardBridge::LLCallingCardBridge(LLInventoryPanel* inventory,
                                         LLFolderView* root,
                                         const LLUUID& uuid ) :
    LLItemBridge(inventory, root, uuid)
{
    mObserver = new LLCallingCardObserver(this);
    mCreatorUUID = getItem()->getCreatorUUID();
    LLAvatarTracker::instance().addParticularFriendObserver(mCreatorUUID, mObserver);
}

LLCallingCardBridge::~LLCallingCardBridge()
{
    LLAvatarTracker::instance().removeParticularFriendObserver(mCreatorUUID, mObserver);

    delete mObserver;
}

void LLCallingCardBridge::refreshFolderViewItem()
{
    LLInventoryPanel* panel = mInventoryPanel.get();
    LLFolderViewItem* itemp = panel ? panel->getItemByID(mUUID) : NULL;
    if (itemp)
    {
        itemp->refresh();
    }
}

void LLCallingCardBridge::checkSearchBySuffixChanges()
{
    if (!mDisplayName.empty())
    {
        // changes in mDisplayName are processed by rename function and here it will be always same
        // suffixes are also of fixed length, and we are processing change of one at a time,
        // so it should be safe to use length (note: mSearchableName is capitalized)
        auto old_length = mSearchableName.length();
        auto new_length = mDisplayName.length() + getLabelSuffix().length();
        if (old_length == new_length)
        {
            return;
        }
        mSearchableName.assign(mDisplayName);
        mSearchableName.append(getLabelSuffix());
        LLStringUtil::toUpper(mSearchableName);
        if (new_length<old_length)
        {
            LLInventoryFilter* filter = getInventoryFilter();
            if (filter && mPassedFilter && mSearchableName.find(filter->getFilterSubString()) == std::string::npos)
            {
                // string no longer contains substring
                // we either have to update all parents manually or restart filter.
                // dirtyFilter will not work here due to obsolete descendants' generations
                getInventoryFilter()->setModified(LLFolderViewFilter::FILTER_MORE_RESTRICTIVE);
            }
        }
        else
        {
            if (getInventoryFilter())
            {
                // mSearchableName became longer, we gained additional suffix and need to repeat filter check.
                dirtyFilter();
            }
        }
    }
}

// virtual
void LLCallingCardBridge::performAction(LLInventoryModel* model, std::string action)
{
    if ("begin_im" == action)
    {
        LLViewerInventoryItem *item = getItem();
        if (item && (item->getCreatorUUID() != gAgent.getID()) &&
            (!item->getCreatorUUID().isNull()))
        {
            std::string callingcard_name = gCacheName->getDefaultName();
            LLAvatarName av_name;
            if (LLAvatarNameCache::get(item->getCreatorUUID(), &av_name))
            {
                callingcard_name = av_name.getCompleteName();
            }

            // <FS:Ansariel> [FS Communication UI]
// [RLVa:KB] - Checked: 2013-05-08 (RLVa-1.4.9)
            //if ( (!RlvActions::canStartIM(item->getCreatorUUID())) && (!RlvActions::hasOpenP2PSession(item->getCreatorUUID())) )
            //{
            //  make_ui_sound("UISndInvalidOp");
            //  RlvUtil::notifyBlocked(RLV_STRING_BLOCKED_STARTIM, LLSD().with("RECIPIENT", LLSLURL("agent", item->getCreatorUUID(), "completename").getSLURLString()));
            //  return;
            //}
// [/RLVa:KB]

            //LLUUID session_id = gIMMgr->addSession(callingcard_name, IM_NOTHING_SPECIAL, item->getCreatorUUID());
            //if (session_id != LLUUID::null)
            //{
            //  LLFloaterIMContainer::getInstance()->showConversation(session_id);
            //}
            LLAvatarActions::startIM(item->getCreatorUUID());
            // </FS:Ansariel> [FS Communication UI]
        }
    }
    else if ("lure" == action)
    {
        LLViewerInventoryItem *item = getItem();
        if (item && (item->getCreatorUUID() != gAgent.getID()) &&
            (!item->getCreatorUUID().isNull()))
        {
            LLAvatarActions::offerTeleport(item->getCreatorUUID());
        }
    }
    else if ("request_lure" == action)
    {
        LLViewerInventoryItem *item = getItem();
        if (item && (item->getCreatorUUID() != gAgent.getID()) &&
            (!item->getCreatorUUID().isNull()))
        {
            LLAvatarActions::teleportRequest(item->getCreatorUUID());
        }
    }

    else LLItemBridge::performAction(model, action);
}

LLUIImagePtr LLCallingCardBridge::getIcon() const
{
    bool online = false;
    LLViewerInventoryItem* item = getItem();
    if(item)
    {
        online = LLAvatarTracker::instance().isBuddyOnline(item->getCreatorUUID());
    }
    return LLInventoryIcon::getIcon(LLAssetType::AT_CALLINGCARD, LLInventoryType::IT_CALLINGCARD, online, false);
}

std::string LLCallingCardBridge::getLabelSuffix() const
{
    LLViewerInventoryItem* item = getItem();
    if( item && LLAvatarTracker::instance().isBuddyOnline(item->getCreatorUUID()) )
    {
        // <FS:Ansariel> FIRE-17715: Make "online" suffix in calling card folder localizable
        //return LLItemBridge::getLabelSuffix() + " online";
        return LLItemBridge::getLabelSuffix() + " " + LLTrans::getString("CallingCardOnlineLabelSuffix");
        // </FS:Ansariel>
    }
    else
    {
        return LLItemBridge::getLabelSuffix();
    }
}

void LLCallingCardBridge::openItem()
{
    LLViewerInventoryItem* item = getItem();

    if (item)
    {
        LLInvFVBridgeAction::doAction(item->getType(),mUUID,getInventoryModel());
    }
/*
  LLViewerInventoryItem* item = getItem();
  if(item && !item->getCreatorUUID().isNull())
  {
  LLAvatarActions::showProfile(item->getCreatorUUID());
  }
*/
}

void LLCallingCardBridge::buildContextMenu(LLMenuGL& menu, U32 flags)
{
    LL_DEBUGS() << "LLCallingCardBridge::buildContextMenu()" << LL_ENDL;
    menuentry_vec_t items;
    menuentry_vec_t disabled_items;

    if(isItemInTrash())
    {
        addTrashContextMenuOptions(items, disabled_items);
    }
    else if (isMarketplaceListingsFolder())
    {
        addMarketplaceContextMenuOptions(flags, items, disabled_items);
        items.push_back(std::string("Properties"));
        getClipboardEntries(false, items, disabled_items, flags);
    }
    else
    {
        items.push_back(std::string("Share"));
        if (!canShare())
        {
            disabled_items.push_back(std::string("Share"));
        }
        if ((flags & FIRST_SELECTED_ITEM) == 0)
        {
        disabled_items.push_back(std::string("Open"));
        }
        addOpenRightClickMenuOption(items);
        items.push_back(std::string("Properties"));

        getClipboardEntries(true, items, disabled_items, flags);

        LLInventoryItem* item = getItem();
        bool good_card = (item
                          && (LLUUID::null != item->getCreatorUUID())
                          && (item->getCreatorUUID() != gAgent.getID()));
        bool user_online = false;
        if (item)
        {
            user_online = (LLAvatarTracker::instance().isBuddyOnline(item->getCreatorUUID()));
        }
        items.push_back(std::string("Send Instant Message Separator"));
        items.push_back(std::string("Send Instant Message"));
        items.push_back(std::string("Offer Teleport..."));
        items.push_back(std::string("Request Teleport..."));
        items.push_back(std::string("Conference Chat"));

        if (!good_card)
        {
            disabled_items.push_back(std::string("Send Instant Message"));
        }
        if (!good_card || !user_online)
        {
            disabled_items.push_back(std::string("Offer Teleport..."));
            disabled_items.push_back(std::string("Request Teleport..."));
            disabled_items.push_back(std::string("Conference Chat"));
        }
    }
    addLinkReplaceMenuOption(items, disabled_items);

    // <FS:Ansariel> Move to default folder
    addMoveToDefaultFolderMenuOption(items);

    hide_context_entries(menu, items, disabled_items);
}

bool LLCallingCardBridge::dragOrDrop(MASK mask, bool drop,
                                     EDragAndDropType cargo_type,
                                     void* cargo_data,
                                     std::string& tooltip_msg)
{
    LLViewerInventoryItem* item = getItem();
    bool rv = false;
    if(item)
    {
// [RLVa:KB] - @share
        if ( (RlvActions::isRlvEnabled()) && (!RlvActions::canGiveInventory(item->getCreatorUUID())) )
        {
            if (drop)
            {
                RlvUtil::notifyBlocked(RlvStringKeys::Blocked::Share, LLSD().with("RECIPIENT", LLSLURL("agent", item->getCreatorUUID(), "completename").getSLURLString()));
            }
            // We should return false but our caller uses the return value as both 'will accept' *and* 'was handled' so
            // returning false will result in the dropped item being moved when it is blocked.
            return true;
        }
// [/RLVa:KB]

        // check the type
        switch(cargo_type)
        {
            case DAD_TEXTURE:
            case DAD_SOUND:
            case DAD_LANDMARK:
            case DAD_SCRIPT:
            case DAD_CLOTHING:
            case DAD_OBJECT:
            case DAD_NOTECARD:
            case DAD_BODYPART:
            case DAD_ANIMATION:
            case DAD_GESTURE:
            case DAD_MESH:
            case DAD_SETTINGS:
            case DAD_MATERIAL:
            {
                LLInventoryItem* inv_item = (LLInventoryItem*)cargo_data;
                const LLPermissions& perm = inv_item->getPermissions();
                if(gInventory.getItem(inv_item->getUUID())
                   && perm.allowOperationBy(PERM_TRANSFER, gAgent.getID()))
                {
                    rv = true;
                    if(drop)
                    {
                        LLGiveInventory::doGiveInventoryItem(item->getCreatorUUID(),
                                                         (LLInventoryItem*)cargo_data);
                    }
                }
                else
                {
                    // It's not in the user's inventory (it's probably in
                    // an object's contents), so disallow dragging it here.
                    // You can't give something you don't yet have.
                    rv = false;
                }
                break;
            }
            case DAD_CATEGORY:
            {
                LLInventoryCategory* inv_cat = (LLInventoryCategory*)cargo_data;
                if( gInventory.getCategory( inv_cat->getUUID() ) )
                {
                    rv = true;
                    if(drop)
                    {
                        LLGiveInventory::doGiveInventoryCategory(
                            item->getCreatorUUID(),
                            inv_cat);
                    }
                }
                else
                {
                    // It's not in the user's inventory (it's probably in
                    // an object's contents), so disallow dragging it here.
                    // You can't give something you don't yet have.
                    rv = false;
                }
                break;
            }
            default:
                break;
        }
    }
    return rv;
}

// +=================================================+
// |        LLNotecardBridge                         |
// +=================================================+

void LLNotecardBridge::openItem()
{
    LLViewerInventoryItem* item = getItem();
    if (item)
    {
        LLInvFVBridgeAction::doAction(item->getType(),mUUID,getInventoryModel());
    }
}

void LLNotecardBridge::buildContextMenu(LLMenuGL& menu, U32 flags)
{
    LL_DEBUGS() << "LLNotecardBridge::buildContextMenu()" << LL_ENDL;

    if (isMarketplaceListingsFolder())
    {
        menuentry_vec_t items;
        menuentry_vec_t disabled_items;
        addMarketplaceContextMenuOptions(flags, items, disabled_items);
        items.push_back(std::string("Properties"));
        getClipboardEntries(false, items, disabled_items, flags);
        hide_context_entries(menu, items, disabled_items);
    }
    else
    {
        LLItemBridge::buildContextMenu(menu, flags);
    }
}

// +=================================================+
// |        LLGestureBridge                          |
// +=================================================+

LLFontGL::StyleFlags LLGestureBridge::getLabelStyle() const
{
    if( LLGestureMgr::instance().isGestureActive(mUUID) )
    {
        return LLFontGL::BOLD;
    }
    else
    {
        return LLFontGL::NORMAL;
    }
}

std::string LLGestureBridge::getLabelSuffix() const
{
    if( LLGestureMgr::instance().isGestureActive(mUUID) )
    {
        LLStringUtil::format_map_t args;
        args["[GESLABEL]"] =  LLItemBridge::getLabelSuffix();
        return  LLTrans::getString("ActiveGesture", args);
    }
    else
    {
        return LLItemBridge::getLabelSuffix();
    }
}

// virtual
void LLGestureBridge::performAction(LLInventoryModel* model, std::string action)
{
    if (isAddAction(action))
    {
        LLGestureMgr::instance().activateGesture(mUUID);

        LLViewerInventoryItem* item = gInventory.getItem(mUUID);
        if (!item) return;

        // Since we just changed the suffix to indicate (active)
        // the server doesn't need to know, just the viewer.
        gInventory.updateItem(item);
        gInventory.notifyObservers();
    }
    else if ("deactivate" == action || isRemoveAction(action))
    {
        LLGestureMgr::instance().deactivateGesture(mUUID);

        LLViewerInventoryItem* item = gInventory.getItem(mUUID);
        if (!item) return;

        // Since we just changed the suffix to indicate (active)
        // the server doesn't need to know, just the viewer.
        gInventory.updateItem(item);
        gInventory.notifyObservers();
    }
    else if("play" == action)
    {
        if(!LLGestureMgr::instance().isGestureActive(mUUID))
        {
            // we need to inform server about gesture activating to be consistent with LLPreviewGesture and  LLGestureComboList.
            bool inform_server = true;
            bool deactivate_similar = false;
            LLGestureMgr::instance().setGestureLoadedCallback(mUUID, boost::bind(&LLGestureBridge::playGesture, mUUID));
            LLViewerInventoryItem* item = gInventory.getItem(mUUID);
            llassert(item);
            if (item)
            {
                LLGestureMgr::instance().activateGestureWithAsset(mUUID, item->getAssetUUID(), inform_server, deactivate_similar);
            }
        }
        else
        {
            playGesture(mUUID);
        }
    }
    else LLItemBridge::performAction(model, action);
}

void LLGestureBridge::openItem()
{
    LLViewerInventoryItem* item = getItem();

    if (item)
    {
        LLInvFVBridgeAction::doAction(item->getType(),mUUID,getInventoryModel());
    }
/*
  LLViewerInventoryItem* item = getItem();
  if (item)
  {
  LLPreviewGesture* preview = LLPreviewGesture::show(mUUID, LLUUID::null);
  preview->setFocus(true);
  }
*/
}

bool LLGestureBridge::removeItem()
{
    // Grab class information locally since *this may be deleted
    // within this function.  Not a great pattern...
    const LLInventoryModel* model = getInventoryModel();
    if(!model)
    {
        return false;
    }
    const LLUUID item_id = mUUID;

    // This will also force close the preview window, if it exists.
    // This may actually delete *this, if mUUID is in the COF.
    LLGestureMgr::instance().deactivateGesture(item_id);

    // If deactivateGesture deleted *this, then return out immediately.
    if (!model->getObject(item_id))
    {
        return true;
    }

    return LLItemBridge::removeItem();
}

void LLGestureBridge::buildContextMenu(LLMenuGL& menu, U32 flags)
{
    LL_DEBUGS() << "LLGestureBridge::buildContextMenu()" << LL_ENDL;
    menuentry_vec_t items;
    menuentry_vec_t disabled_items;
    if(isItemInTrash())
    {
        addTrashContextMenuOptions(items, disabled_items);
    }
    else if (isMarketplaceListingsFolder())
    {
        addMarketplaceContextMenuOptions(flags, items, disabled_items);
        items.push_back(std::string("Properties"));
        getClipboardEntries(false, items, disabled_items, flags);
    }
    else
    {
        items.push_back(std::string("Share"));
        if (!canShare())
        {
            disabled_items.push_back(std::string("Share"));
        }

        addOpenRightClickMenuOption(items);
        items.push_back(std::string("Properties"));

        getClipboardEntries(true, items, disabled_items, flags);

        items.push_back(std::string("Gesture Separator"));
        // <FS:Ansariel> FIRE-5913: Selecting a mix of active and inactive gestures disables both "Activate" / "Deactivate" menu options
        if (flags & ITEM_IN_MULTI_SELECTION)
        {
            items.push_back(std::string("Deactivate"));
            items.push_back(std::string("Activate"));
        }
        else
        {
        // </FS:Ansariel>
        if (LLGestureMgr::instance().isGestureActive(getUUID()))
        {
            items.push_back(std::string("Deactivate"));
        }
        else
        {
            items.push_back(std::string("Activate"));
        }
        items.push_back(std::string("PlayGesture"));
        // <FS:Ansariel> FIRE-5913: Selecting a mix of active and inactive gestures disables both "Activate" / "Deactivate" menu options
        }
        // </FS:Ansariel>
    }
    addLinkReplaceMenuOption(items, disabled_items);

    // <FS:Ansariel> Move to default folder
    addMoveToDefaultFolderMenuOption(items);

    hide_context_entries(menu, items, disabled_items);
}

// static
void LLGestureBridge::playGesture(const LLUUID& item_id)
{
    if (LLGestureMgr::instance().isGesturePlaying(item_id))
    {
        LLGestureMgr::instance().stopGesture(item_id);
    }
    else
    {
        LLGestureMgr::instance().playGesture(item_id);
    }
}


// +=================================================+
// |        LLAnimationBridge                        |
// +=================================================+

void LLAnimationBridge::buildContextMenu(LLMenuGL& menu, U32 flags)
{
    menuentry_vec_t items;
    menuentry_vec_t disabled_items;

    LL_DEBUGS() << "LLAnimationBridge::buildContextMenu()" << LL_ENDL;
    if (isMarketplaceListingsFolder())
    {
        addMarketplaceContextMenuOptions(flags, items, disabled_items);
        items.push_back(std::string("Properties"));
        getClipboardEntries(false, items, disabled_items, flags);
    }
    else
    {
        if(isItemInTrash())
        {
            addTrashContextMenuOptions(items, disabled_items);
        }
        else
        {
            items.push_back(std::string("Share"));
            if (!canShare())
            {
                disabled_items.push_back(std::string("Share"));
            }
            items.push_back(std::string("Animation Open"));
            items.push_back(std::string("Properties"));

            getClipboardEntries(true, items, disabled_items, flags);
        }

        items.push_back(std::string("Animation Separator"));
        items.push_back(std::string("Animation Play"));
        items.push_back(std::string("Animation Audition"));
    }

    addLinkReplaceMenuOption(items, disabled_items);

    // <FS:Ansariel> Move to default folder
    addMoveToDefaultFolderMenuOption(items);

    hide_context_entries(menu, items, disabled_items);
}

// virtual
void LLAnimationBridge::performAction(LLInventoryModel* model, std::string action)
{
    if ((action == "playworld") || (action == "playlocal"))
    {
        if (getItem())
        {
            LLSD::String activate = "NONE";
            if ("playworld" == action) activate = "Inworld";
            if ("playlocal" == action) activate = "Locally";

            LLPreviewAnim* preview = LLFloaterReg::showTypedInstance<LLPreviewAnim>("preview_anim", LLSD(mUUID));
            if (preview)
            {
                preview->play(activate);
            }
        }
    }
    else
    {
        LLItemBridge::performAction(model, action);
    }
}

void LLAnimationBridge::openItem()
{
    LLViewerInventoryItem* item = getItem();

    if (item)
    {
        LLInvFVBridgeAction::doAction(item->getType(),mUUID,getInventoryModel());
    }
/*
  LLViewerInventoryItem* item = getItem();
  if (item)
  {
  LLFloaterReg::showInstance("preview_anim", LLSD(mUUID), TAKE_FOCUS_YES);
  }
*/
}

// +=================================================+
// |        LLObjectBridge                           |
// +=================================================+

// static
LLUUID LLObjectBridge::sContextMenuItemID;

LLObjectBridge::LLObjectBridge(LLInventoryPanel* inventory,
                               LLFolderView* root,
                               const LLUUID& uuid,
                               LLInventoryType::EType type,
                               U32 flags) :
    LLItemBridge(inventory, root, uuid)
{
    mAttachPt = (flags & 0xff); // low bye of inventory flags
    mIsMultiObject = is_flag_set(flags, LLInventoryItemFlags::II_FLAGS_OBJECT_HAS_MULTIPLE_ITEMS);
    mInvType = type;
}

LLUIImagePtr LLObjectBridge::getIcon() const
{
    return LLInventoryIcon::getIcon(LLAssetType::AT_OBJECT, mInvType, mAttachPt, mIsMultiObject);
}

LLInventoryObject* LLObjectBridge::getObject() const
{
    LLInventoryObject* object = NULL;
    LLInventoryModel* model = getInventoryModel();
    if(model)
    {
        object = (LLInventoryObject*)model->getObject(mUUID);
    }
    return object;
}

LLViewerInventoryItem* LLObjectBridge::getItem() const
{
    LLInventoryModel* model = getInventoryModel();
    if (model)
    {
       return model->getItem(mUUID);
    }
    return NULL;
}

LLViewerInventoryCategory* LLObjectBridge::getCategory() const
{
    LLInventoryModel* model = getInventoryModel();
    if (model)
    {
        return model->getCategory(mUUID);
    }
    return NULL;
}

// <FS:Zi> Texture Refresh on worn attachments
void handle_attachment_texture_refresh(const LLUUID& idItem)
{
    // get the associated worn attachment's UUID
    const LLInventoryItem* pItem = gInventory.getItem(idItem);
    if ( (!isAgentAvatarValid()) || (!pItem) )
    {
        return;
    }

    LLViewerObject* pAttachObj = gAgentAvatarp->getWornAttachment(pItem->getLinkedUUID());
    if (!pAttachObj)
        return;

    // iterate through the list of child prims, call texture refresh on each one of them
    LLViewerObject::const_child_list_t& children = pAttachObj->getChildren();
    for (LLViewerObject::child_list_t::const_iterator iter = children.begin();
         iter != children.end(); iter++)
    {
        LLViewerObject* child = *iter;

        // NULL means, we don't have individual texture faces selected,
        // so refresh them all
        handle_object_tex_refresh(child, NULL);
    }

    // texture refresh the root prim, too
    handle_object_tex_refresh(pAttachObj, NULL);
}
// </FS:Zi>

// virtual
void LLObjectBridge::performAction(LLInventoryModel* model, std::string action)
{
    if (isAddAction(action))
    {
        LLUUID object_id = mUUID;
        LLViewerInventoryItem* item;
        item = (LLViewerInventoryItem*)gInventory.getItem(object_id);
        if(item && gInventory.isObjectDescendentOf(object_id, gInventory.getRootFolderID()))
        {
            rez_attachment(item, NULL, true); // Replace if "Wear"ing.
        }
        else if(item && item->isFinished())
        {
            // must be in library. copy it to our inventory and put it on.
//          LLPointer<LLInventoryCallback> cb = new LLBoostFuncInventoryCallback(boost::bind(rez_attachment_cb, _1, (LLViewerJointAttachment*)0));
// [SL:KB] - Patch: Appearance-DnDWear | Checked: 2013-02-04 (Catznip-3.4)
            // "Wear" from inventory replaces, so library items should too
            LLPointer<LLInventoryCallback> cb = new LLBoostFuncInventoryCallback(boost::bind(rez_attachment_cb, _1, (LLViewerJointAttachment*)0, true));
// [/SL;KB]
            copy_inventory_item(
                gAgent.getID(),
                item->getPermissions().getOwner(),
                item->getUUID(),
                LLUUID::null,
                std::string(),
                cb);
        }
        gFocusMgr.setKeyboardFocus(NULL);
    }
    else if ("wear_add" == action)
    {
        LLAppearanceMgr::instance().wearItemOnAvatar(mUUID, true, false); // Don't replace if adding.
    }
    else if ("touch" == action)
    {
        handle_attachment_touch(mUUID);
    }
    else if ("edit" == action)
    {
        handle_attachment_edit(mUUID);
    }
    // <FS:Zi> Texture Refresh on worn attachments
    else if ("texture_refresh_attachment" == action)
    {
        handle_attachment_texture_refresh(mUUID);
    }
    // </FS:Zi>
    else if (isRemoveAction(action))
    {
        LLAppearanceMgr::instance().removeItemFromAvatar(mUUID);
    }
    else LLItemBridge::performAction(model, action);
}

void LLObjectBridge::openItem()
{
    // object double-click action is to wear/unwear object
    performAction(getInventoryModel(),
              // <FS> Double-click add/replace
              //get_is_item_worn(mUUID) ? "detach" : "attach");
              get_is_item_worn(mUUID) ? "detach" : gSavedSettings.getBOOL("FSDoubleClickAddInventoryObjects") ? "wear_add" : "attach");
}

std::string LLObjectBridge::getLabelSuffix() const
{
    if (get_is_item_worn(mUUID))
    {
        if (!isAgentAvatarValid()) // Error condition, can't figure out attach point
        {
            return LLItemBridge::getLabelSuffix() + LLTrans::getString("worn");
        }
        std::string attachment_point_name;
        if (gAgentAvatarp->getAttachedPointName(mUUID, attachment_point_name))
        {
            LLStringUtil::format_map_t args;
            args["[ATTACHMENT_POINT]"] =  LLTrans::getString(attachment_point_name);

            return LLItemBridge::getLabelSuffix() + LLTrans::getString("WornOnAttachmentPoint", args);
        }
        else
        {
            LLStringUtil::format_map_t args;
            args["[ATTACHMENT_ERROR]"] =  LLTrans::getString(attachment_point_name);
            return LLItemBridge::getLabelSuffix() + LLTrans::getString("AttachmentErrorMessage", args);
        }
    }
    return LLItemBridge::getLabelSuffix();
}

void rez_attachment(LLViewerInventoryItem* item, LLViewerJointAttachment* attachment, bool replace)
{
// [RLVa:KB] - Checked: 2010-08-25 (RLVa-1.2.1)
    // If no attachment point was specified, try looking it up from the item name
    static LLCachedControl<bool> fRlvDeprecateAttachPt(gSavedSettings, "RLVaDebugDeprecateExplicitPoint", false);
    if ( (rlv_handler_t::isEnabled()) && (!fRlvDeprecateAttachPt) &&
         (!attachment) && (gRlvAttachmentLocks.hasLockedAttachmentPoint(RLV_LOCK_ANY)) )
    {
        attachment = RlvAttachPtLookup::getAttachPoint(item);
    }

    if ( (RlvActions::isRlvEnabled()) && (!rlvPredCanWearItem(item, (replace) ? RLV_WEAR_REPLACE : RLV_WEAR_ADD)) )
    {
        return;
    }
// [/RLVa:KB]

    const LLUUID& item_id = item->getLinkedUUID();

    // Check for duplicate request.
    if (isAgentAvatarValid() &&
        gAgentAvatarp->isWearingAttachment(item_id))
    {
        LL_WARNS() << "ATT duplicate attachment request, ignoring" << LL_ENDL;
        return;
    }

    S32 attach_pt = 0;
    if (isAgentAvatarValid() && attachment)
    {
        for (LLVOAvatar::attachment_map_t::iterator iter = gAgentAvatarp->mAttachmentPoints.begin();
             iter != gAgentAvatarp->mAttachmentPoints.end(); ++iter)
        {
            if (iter->second == attachment)
            {
                attach_pt = iter->first;
                break;
            }
        }
    }

    LLSD payload;
    payload["item_id"] = item_id; // Wear the base object in case this is a link.
    payload["attachment_point"] = attach_pt;
    payload["is_add"] = !replace;

    if (replace &&
        (attachment && attachment->getNumObjects() > 0))
    {
// [RLVa:KB] - Checked: 2010-08-25 (RLVa-1.2.1)
        // Block if we can't "replace wear" what's currently there
        if ( (rlv_handler_t::isEnabled()) && ((gRlvAttachmentLocks.canAttach(attachment) & RLV_WEAR_REPLACE) == 0) )
        {
            return;
        }
// [/RLVa:KB]
        LLNotificationsUtil::add("ReplaceAttachment", LLSD(), payload, confirm_attachment_rez);
    }
    else
    {
// [RLVa:KB] - Checked: 2010-08-07 (RLVa-1.2.0)
        // Block wearing anything on a non-attachable attachment point
        if ( (rlv_handler_t::isEnabled()) && (gRlvAttachmentLocks.isLockedAttachmentPoint(attach_pt, RLV_LOCK_ADD)) )
        {
            return;
        }
// [/RLVa:KB]
        LLNotifications::instance().forceResponse(LLNotification::Params("ReplaceAttachment").payload(payload), 0/*YES*/);
    }
}

bool confirm_attachment_rez(const LLSD& notification, const LLSD& response)
{
    if (!gAgentAvatarp->canAttachMoreObjects())
    {
        LLSD args;
        args["MAX_ATTACHMENTS"] = llformat("%d", gAgentAvatarp->getMaxAttachments());
        LLNotificationsUtil::add("MaxAttachmentsOnOutfit", args);
        return false;
    }

    S32 option = LLNotificationsUtil::getSelectedOption(notification, response);
    if (option == 0/*YES*/)
    {
        LLUUID item_id = notification["payload"]["item_id"].asUUID();
        LLViewerInventoryItem* itemp = gInventory.getItem(item_id);

        if (itemp)
        {
            // Queue up attachments to be sent in next idle tick, this way the
            // attachments are batched up all into one message versus each attachment
            // being sent in its own separate attachments message.
            U8 attachment_pt = notification["payload"]["attachment_point"].asInteger();
            bool is_add = notification["payload"]["is_add"].asBoolean();

            LL_DEBUGS("Avatar") << "ATT calling addAttachmentRequest " << (itemp ? itemp->getName() : "UNKNOWN") << " id " << item_id << LL_ENDL;
            LLAttachmentsMgr::instance().addAttachmentRequest(item_id, attachment_pt, is_add);
        }
    }
    return false;
}
static LLNotificationFunctorRegistration confirm_replace_attachment_rez_reg("ReplaceAttachment", confirm_attachment_rez);

void LLObjectBridge::buildContextMenu(LLMenuGL& menu, U32 flags)
{
    menuentry_vec_t items;
    menuentry_vec_t disabled_items;
    if(isItemInTrash())
    {
        addTrashContextMenuOptions(items, disabled_items);
    }
    else if (isMarketplaceListingsFolder())
    {
        addMarketplaceContextMenuOptions(flags, items, disabled_items);
        items.push_back(std::string("Properties"));
        getClipboardEntries(false, items, disabled_items, flags);
    }
    else
    {
        items.push_back(std::string("Share"));
        if (!canShare())
        {
            disabled_items.push_back(std::string("Share"));
        }

        items.push_back(std::string("Properties"));

        getClipboardEntries(true, items, disabled_items, flags);

        LLObjectBridge::sContextMenuItemID = mUUID;

        LLInventoryItem *item = getItem();
        if(item)
        {
            if (!isAgentAvatarValid()) return;

            if( get_is_item_worn( mUUID ) )
            {
                items.push_back(std::string("Wearable And Object Separator"));

                items.push_back(std::string("Attachment Touch"));
                if ( ((flags & FIRST_SELECTED_ITEM) == 0) || !enable_attachment_touch(mUUID) )
                {
                    disabled_items.push_back(std::string("Attachment Touch"));
                }

                items.push_back(std::string("Wearable Edit"));
                if ( ((flags & FIRST_SELECTED_ITEM) == 0) || !get_is_item_editable(mUUID) )
                {
                    disabled_items.push_back(std::string("Wearable Edit"));
                }

                // <FS:Zi> Texture Refresh on worn attachments
                if (item->getType() == LLAssetType::AT_OBJECT)
                {
                    items.push_back(std::string("Texture Refresh Attachment"));
                }
                // </FS:Zi>

                items.push_back(std::string("Detach From Yourself"));
// [RLVa:KB] - Checked: 2010-02-27 (RLVa-1.2.0a) | Modified: RLVa-1.2.0a
                if ( (rlv_handler_t::isEnabled()) && (!gRlvAttachmentLocks.canDetach(item)) )
                    disabled_items.push_back(std::string("Detach From Yourself"));
// [/RLVa:KB]
            }
            else if (!isItemInTrash() && !isLinkedObjectInTrash() && !isLinkedObjectMissing() && !isCOFFolder())
            {
                items.push_back(std::string("Wearable And Object Separator"));
                items.push_back(std::string("Wearable And Object Wear"));
                items.push_back(std::string("Wearable Add"));
                items.push_back(std::string("Attach To"));
                items.push_back(std::string("Attach To HUD"));
                items.push_back(std::string("Restore to Last Position"));
                // commented out for DEV-32347
                //items.push_back(std::string("Restore to Last Position"));

                if (!gAgentAvatarp->canAttachMoreObjects())
                {
                    disabled_items.push_back(std::string("Wearable And Object Wear"));
                    disabled_items.push_back(std::string("Wearable Add"));
                    disabled_items.push_back(std::string("Attach To"));
                    disabled_items.push_back(std::string("Attach To HUD"));
                }
// [RLVa:KB] - Checked: 2010-09-03 (RLVa-1.2.1a) | Modified: RLVa-1.2.1a
                else if (rlv_handler_t::isEnabled())
                {
                    ERlvWearMask eWearMask = gRlvAttachmentLocks.canAttach(item);
                    if ((eWearMask & RLV_WEAR_REPLACE) == 0)
                        disabled_items.push_back(std::string("Wearable And Object Wear"));
                    if ((eWearMask & RLV_WEAR_ADD) == 0)
                        disabled_items.push_back(std::string("Wearable Add"));
                }
// [/RLVa:KB]

                LLMenuGL* attach_menu = menu.findChildMenuByName("Attach To", true);
                LLMenuGL* attach_hud_menu = menu.findChildMenuByName("Attach To HUD", true);
                if (attach_menu
                    && (attach_menu->getChildCount() == 0)
                    && attach_hud_menu
                    && (attach_hud_menu->getChildCount() == 0)
                    && isAgentAvatarValid())
                {
                    for (LLVOAvatar::attachment_map_t::iterator iter = gAgentAvatarp->mAttachmentPoints.begin();
                         iter != gAgentAvatarp->mAttachmentPoints.end(); )
                    {
                        LLVOAvatar::attachment_map_t::iterator curiter = iter++;
                        LLViewerJointAttachment* attachment = curiter->second;
                        LLMenuItemCallGL::Params p;
                        std::string submenu_name = attachment->getName();
                        if (LLTrans::getString(submenu_name) != "")
                        {
                            // <FS:Ansariel> Add attachment point ID to non-HUD attachment spots
                            if (attachment->getIsHUDAttachment())
                                p.name = (" ")+LLTrans::getString(submenu_name)+" ";
                            else
                                p.name = (" ") + LLTrans::getString(submenu_name) + " (" + std::to_string(curiter->first) + ")" + " ";
                        }
                        else
                        {
                            if (attachment->getIsHUDAttachment())
                                p.name = submenu_name;
                            else
                                p.name = submenu_name + " (" + std::to_string(curiter->first) + ")";
                            // </FS:Ansariel>
                        }
                        LLSD cbparams;
                        cbparams["index"] = curiter->first;
                        cbparams["label"] = p.name;
                        p.on_click.function_name = "Inventory.AttachObject";
                        p.on_click.parameter = LLSD(attachment->getName());
                        p.on_enable.function_name = "Attachment.Label";
                        p.on_enable.parameter = cbparams;
                        LLView* parent = attachment->getIsHUDAttachment() ? attach_hud_menu : attach_menu;
                        LLUICtrlFactory::create<LLMenuItemCallGL>(p, parent);
                        items.push_back(p.name);
                    }

                    // <FS:Ansariel> FIRE-21200: Attachment Points List in Alphabetical Order
                    if (gSavedSettings.getBOOL("FSSortAttachmentSpotsAlphabetically"))
                    {
                        attach_menu->getItems()->sort(LLViewerAttachMenu::sort());
                        attach_hud_menu->getItems()->sort(LLViewerAttachMenu::sort());
                    }
                    // </FS:Ansariel>
                }
            }
        }
    }
    addLinkReplaceMenuOption(items, disabled_items);

    // <FS:Ansariel> Move to default folder
    addMoveToDefaultFolderMenuOption(items);

    hide_context_entries(menu, items, disabled_items);
}

bool LLObjectBridge::renameItem(const std::string& new_name)
{
    if(!isItemRenameable())
        return false;
    LLPreview::dirty(mUUID);
    LLInventoryModel* model = getInventoryModel();
    if(!model)
        return false;
    LLViewerInventoryItem* item = getItem();
    if(item && (item->getName() != new_name))
    {
        LLPointer<LLViewerInventoryItem> new_item = new LLViewerInventoryItem(item);
        new_item->rename(new_name);
        new_item->updateServer(false);
        model->updateItem(new_item);
        model->notifyObservers();
        buildDisplayName();

        if (isAgentAvatarValid())
        {
            LLViewerObject* obj = gAgentAvatarp->getWornAttachment( item->getUUID() );
            if(obj)
            {
                LLSelectMgr::getInstance()->deselectAll();
                LLSelectMgr::getInstance()->addAsIndividual( obj, SELECT_ALL_TES, false );
                LLSelectMgr::getInstance()->selectionSetObjectName( new_name );
                LLSelectMgr::getInstance()->deselectAll();
            }
        }
    }
    // return false because we either notified observers (& therefore
    // rebuilt) or we didn't update.
    return false;
}

// +=================================================+
// |        LLLSLTextBridge                          |
// +=================================================+

void LLLSLTextBridge::openItem()
{
    LLViewerInventoryItem* item = getItem();

    if (item)
    {
        LLInvFVBridgeAction::doAction(item->getType(),mUUID,getInventoryModel());
    }
}

// +=================================================+
// |        LLWearableBridge                         |
// +=================================================+

LLWearableBridge::LLWearableBridge(LLInventoryPanel* inventory,
                                   LLFolderView* root,
                                   const LLUUID& uuid,
                                   LLAssetType::EType asset_type,
                                   LLInventoryType::EType inv_type,
                                   LLWearableType::EType  wearable_type) :
    LLItemBridge(inventory, root, uuid),
    mAssetType( asset_type ),
    mWearableType(wearable_type)
{
    mInvType = inv_type;
}

bool LLWearableBridge::renameItem(const std::string& new_name)
{
    if (get_is_item_worn(mUUID))
    {
        gAgentWearables.setWearableName( mUUID, new_name );
    }
    return LLItemBridge::renameItem(new_name);
}

std::string LLWearableBridge::getLabelSuffix() const
{
    if (get_is_item_worn(mUUID))
    {
        // e.g. "(worn)"
        return LLItemBridge::getLabelSuffix() + LLTrans::getString("worn");
    }
    else
    {
        return LLItemBridge::getLabelSuffix();
    }
}

LLUIImagePtr LLWearableBridge::getIcon() const
{
    return LLInventoryIcon::getIcon(mAssetType, mInvType, mWearableType, false);
}

// virtual
void LLWearableBridge::performAction(LLInventoryModel* model, std::string action)
{
    if (isAddAction(action))
    {
        wearOnAvatar();
    }
    else if ("wear_add" == action)
    {
        wearAddOnAvatar();
    }
    else if ("edit" == action)
    {
        editOnAvatar();
        return;
    }
    else if (isRemoveAction(action))
    {
        removeFromAvatar();
        return;
    }
    else LLItemBridge::performAction(model, action);
}

void LLWearableBridge::openItem()
{
    // <FS:Ansariel> Don't take off body parts!
    if (get_is_item_worn(mUUID) && !canRemoveFromAvatar(this))
    {
        return;
    }
    // </FS:Ansariel>

    performAction(getInventoryModel(),
                  // <FS:Ansariel> FIRE-17166: Add Clothes on Double Click
                  //get_is_item_worn(mUUID) ? "take_off" : "wear");
                  get_is_item_worn(mUUID) ? "take_off" : (mAssetType == LLAssetType::AT_BODYPART || (mAssetType == LLAssetType::AT_CLOTHING && mWearableType == LLWearableType::WT_PHYSICS) || !gSavedSettings.getBOOL("FSDoubleClickAddInventoryClothing") ? "wear" : "wear_add"));
                  // </FS:Ansariel>
}

void LLWearableBridge::buildContextMenu(LLMenuGL& menu, U32 flags)
{
    LL_DEBUGS() << "LLWearableBridge::buildContextMenu()" << LL_ENDL;
    menuentry_vec_t items;
    menuentry_vec_t disabled_items;
    if(isItemInTrash())
    {
        addTrashContextMenuOptions(items, disabled_items);
    }
    else if (isMarketplaceListingsFolder())
    {
        addMarketplaceContextMenuOptions(flags, items, disabled_items);
        items.push_back(std::string("Properties"));
        getClipboardEntries(false, items, disabled_items, flags);
    }
    else
    {   // FWIW, it looks like SUPPRESS_OPEN_ITEM is not set anywhere
        bool can_open = ((flags & SUPPRESS_OPEN_ITEM) != SUPPRESS_OPEN_ITEM);

        // If we have clothing, don't add "Open" as it's the same action as "Wear"   SL-18976
        LLViewerInventoryItem* item = getItem();
        if (can_open && item)
        {
            can_open = (item->getType() != LLAssetType::AT_CLOTHING) &&
                (item->getType() != LLAssetType::AT_BODYPART);
        }
        if (isLinkedObjectMissing())
        {
            can_open = false;
        }
        items.push_back(std::string("Share"));
        if (!canShare())
        {
            disabled_items.push_back(std::string("Share"));
        }

        if (can_open)
        {
            addOpenRightClickMenuOption(items);
        }
        else
        {
            disabled_items.push_back(std::string("Open"));
            disabled_items.push_back(std::string("Open Original"));
        }

        items.push_back(std::string("Properties"));

        getClipboardEntries(true, items, disabled_items, flags);

        items.push_back(std::string("Wearable And Object Separator"));
        items.push_back(std::string("Wearable Edit"));

        if (((flags & FIRST_SELECTED_ITEM) == 0) || (item && !gAgentWearables.isWearableModifiable(item->getUUID())))
        {
            disabled_items.push_back(std::string("Wearable Edit"));
        }
        // Don't allow items to be worn if their baseobj is in the trash.
        if (isLinkedObjectInTrash() || isLinkedObjectMissing() || isCOFFolder())
        {
            disabled_items.push_back(std::string("Wearable And Object Wear"));
            disabled_items.push_back(std::string("Wearable Add"));
            disabled_items.push_back(std::string("Wearable Edit"));
        }

        // Disable wear and take off based on whether the item is worn.
        if(item)
        {
            switch (item->getType())
            {
                case LLAssetType::AT_CLOTHING:
                    items.push_back(std::string("Take Off"));
                    // Fallthrough since clothing and bodypart share wear options
                case LLAssetType::AT_BODYPART:
                    if (get_is_item_worn(item->getUUID()))
                    {
                        disabled_items.push_back(std::string("Wearable And Object Wear"));
                        disabled_items.push_back(std::string("Wearable Add"));
// [RLVa:KB] - Checked: 2010-04-04 (RLVa-1.2.0c) | Added: RLVa-1.2.0c
                        if ( (rlv_handler_t::isEnabled()) && (!gRlvWearableLocks.canRemove(item)) )
                            disabled_items.push_back(std::string("Take Off"));
// [/RLVa:KB]
                    }
                    else
                    {
                        items.push_back(std::string("Wearable And Object Wear"));
//                      items.push_back(std::string("Wearable Add"));
                        disabled_items.push_back(std::string("Take Off"));
                        disabled_items.push_back(std::string("Wearable Edit"));

// [RLVa:KB] - Checked: 2010-06-09 (RLVa-1.2.0g) | Modified: RLVa-1.2.0g
                        if (rlv_handler_t::isEnabled())
                        {
                            ERlvWearMask eWearMask = gRlvWearableLocks.canWear(item);
                            if ((eWearMask & RLV_WEAR_REPLACE) == 0)
                                disabled_items.push_back(std::string("Wearable And Object Wear"));
                            if ((eWearMask & RLV_WEAR_ADD) == 0)
                                disabled_items.push_back(std::string("Wearable Add"));
                        }
// [/RLVa:KB]
                    }

                    if (LLWearableType::getInstance()->getAllowMultiwear(mWearableType))
                    {
                        items.push_back(std::string("Wearable Add"));
                        if (!gAgentWearables.canAddWearable(mWearableType))
                        {
                            disabled_items.push_back(std::string("Wearable Add"));
                        }
                    }
                    break;
                default:
                    break;
            }
        }
    }
    addLinkReplaceMenuOption(items, disabled_items);

    // <FS:Ansariel> Move to default folder
    addMoveToDefaultFolderMenuOption(items);

    hide_context_entries(menu, items, disabled_items);
}

// Called from menus
// static
bool LLWearableBridge::canWearOnAvatar(void* user_data)
{
    LLWearableBridge* self = (LLWearableBridge*)user_data;
    if(!self) return false;
    if(!self->isAgentInventory())
    {
        LLViewerInventoryItem* item = (LLViewerInventoryItem*)self->getItem();
        if(!item || !item->isFinished()) return false;
    }
    return (!get_is_item_worn(self->mUUID));
}

// Called from menus
// static
void LLWearableBridge::onWearOnAvatar(void* user_data)
{
    LLWearableBridge* self = (LLWearableBridge*)user_data;
    if(!self) return;
    self->wearOnAvatar();
}

void LLWearableBridge::wearOnAvatar()
{
    // TODO: investigate wearables may not be loaded at this point EXT-8231

    LLViewerInventoryItem* item = getItem();
    if(item)
    {
        LLAppearanceMgr::instance().wearItemOnAvatar(item->getUUID(), true, true);
    }
}

void LLWearableBridge::wearAddOnAvatar()
{
    // TODO: investigate wearables may not be loaded at this point EXT-8231

    LLViewerInventoryItem* item = getItem();
    if(item)
    {
        LLAppearanceMgr::instance().wearItemOnAvatar(item->getUUID(), true, false);
    }
}

// static
//void LLWearableBridge::onWearOnAvatarArrived( LLViewerWearable* wearable, void* userdata )
//{
//  LLUUID* item_id = (LLUUID*) userdata;
//  if(wearable)
//  {
//      LLViewerInventoryItem* item = NULL;
//      item = (LLViewerInventoryItem*)gInventory.getItem(*item_id);
//      if(item)
//      {
//          if(item->getAssetUUID() == wearable->getAssetID())
//          {
//              gAgentWearables.setWearableItem(item, wearable);
//              gInventory.notifyObservers();
//              //self->getFolderItem()->refreshFromRoot();
//          }
//          else
//          {
//              LL_INFOS() << "By the time wearable asset arrived, its inv item already pointed to a different asset." << LL_ENDL;
//          }
//      }
//  }
//  delete item_id;
//}

// static
// BAP remove the "add" code path once everything is fully COF-ified.
//void LLWearableBridge::onWearAddOnAvatarArrived( LLViewerWearable* wearable, void* userdata )
//{
//  LLUUID* item_id = (LLUUID*) userdata;
//  if(wearable)
//  {
//      LLViewerInventoryItem* item = NULL;
//      item = (LLViewerInventoryItem*)gInventory.getItem(*item_id);
//      if(item)
//      {
//          if(item->getAssetUUID() == wearable->getAssetID())
//          {
//              bool do_append = true;
//              gAgentWearables.setWearableItem(item, wearable, do_append);
//              gInventory.notifyObservers();
//              //self->getFolderItem()->refreshFromRoot();
//          }
//          else
//          {
//              LL_INFOS() << "By the time wearable asset arrived, its inv item already pointed to a different asset." << LL_ENDL;
//          }
//      }
//  }
//  delete item_id;
//}

// static
bool LLWearableBridge::canEditOnAvatar(void* user_data)
{
    LLWearableBridge* self = (LLWearableBridge*)user_data;
    if(!self) return false;

    return (get_is_item_worn(self->mUUID));
}

// static
void LLWearableBridge::onEditOnAvatar(void* user_data)
{
    LLWearableBridge* self = (LLWearableBridge*)user_data;
    if(self)
    {
        self->editOnAvatar();
    }
}

void LLWearableBridge::editOnAvatar()
{
    LLAgentWearables::editWearable(mUUID);
}

// static
bool LLWearableBridge::canRemoveFromAvatar(void* user_data)
{
    LLWearableBridge* self = (LLWearableBridge*)user_data;
    if( self && (LLAssetType::AT_BODYPART != self->mAssetType) )
    {
        return get_is_item_worn( self->mUUID );
    }
    return false;
}

void LLWearableBridge::removeFromAvatar()
{
    LL_WARNS() << "safe to remove?" << LL_ENDL;
    if (get_is_item_worn(mUUID))
    {
        LLAppearanceMgr::instance().removeItemFromAvatar(mUUID);
    }
}


// +=================================================+
// |        LLLinkItemBridge                         |
// +=================================================+
// For broken item links

std::string LLLinkItemBridge::sPrefix("Link: ");

void LLLinkItemBridge::buildContextMenu(LLMenuGL& menu, U32 flags)
{
    // *TODO: Translate
    LL_DEBUGS() << "LLLink::buildContextMenu()" << LL_ENDL;
    menuentry_vec_t items;
    menuentry_vec_t disabled_items;

    items.push_back(std::string("Find Original"));
    disabled_items.push_back(std::string("Find Original"));

    if(isItemInTrash())
    {
        addTrashContextMenuOptions(items, disabled_items);
    }
    else
    {
        items.push_back(std::string("Properties"));
        addDeleteContextMenuOptions(items, disabled_items);
    }
    addLinkReplaceMenuOption(items, disabled_items);
    hide_context_entries(menu, items, disabled_items);
}

// +=================================================+
// |        LLSettingsBridge                             |
// +=================================================+

LLSettingsBridge::LLSettingsBridge(LLInventoryPanel* inventory,
        LLFolderView* root,
        const LLUUID& uuid,
        LLSettingsType::type_e settings_type):
    LLItemBridge(inventory, root, uuid),
    mSettingsType(settings_type)
{
}

LLUIImagePtr LLSettingsBridge::getIcon() const
{
    return LLInventoryIcon::getIcon(LLAssetType::AT_SETTINGS, LLInventoryType::IT_SETTINGS, mSettingsType, false);
}

void LLSettingsBridge::performAction(LLInventoryModel* model, std::string action)
{
    if ("apply_settings_local" == action)
    {
        // Single item only
        LLViewerInventoryItem* item = static_cast<LLViewerInventoryItem*>(getItem());
        if (!item)
            return;
        LLUUID asset_id = item->getAssetUUID();
        // FIRE-30701 - Allow crossfade time to apply when using EEP from inventory.
        //LLEnvironment::instance().setEnvironment(LLEnvironment::ENV_LOCAL, asset_id, LLEnvironment::TRANSITION_INSTANT);
        //LLEnvironment::instance().setSelectedEnvironment(LLEnvironment::ENV_LOCAL, LLEnvironment::TRANSITION_INSTANT);
        LLEnvironment::instance().setManualEnvironment(LLEnvironment::ENV_LOCAL, asset_id);
        LLEnvironment::instance().setSelectedEnvironment(LLEnvironment::ENV_LOCAL);
    }
    else if ("apply_settings_parcel" == action)
    {
        // Single item only
        LLViewerInventoryItem* item = static_cast<LLViewerInventoryItem*>(getItem());
        if (!item)
            return;
        LLUUID asset_id = item->getAssetUUID();
        std::string name = item->getName();

        U32 flags(0);

        if (!item->getPermissions().allowOperationBy(PERM_MODIFY, gAgent.getID()))
            flags |= LLSettingsBase::FLAG_NOMOD;
        if (!item->getPermissions().allowOperationBy(PERM_TRANSFER, gAgent.getID()))
            flags |= LLSettingsBase::FLAG_NOTRANS;

        LLParcel *parcel = LLViewerParcelMgr::instance().getAgentOrSelectedParcel();
        if (!parcel)
        {
            LL_WARNS("INVENTORY") << "could not identify parcel." << LL_ENDL;
            return;
        }
        S32 parcel_id = parcel->getLocalID();

        LL_DEBUGS("ENVIRONMENT") << "Applying asset ID " << asset_id << " to parcel " << parcel_id << LL_ENDL;
        LLEnvironment::instance().updateParcel(parcel_id, asset_id, name, LLEnvironment::NO_TRACK, -1, -1, flags);
        LLEnvironment::instance().setSharedEnvironment();
    }
    else
        LLItemBridge::performAction(model, action);
}

void LLSettingsBridge::openItem()
{
    LLViewerInventoryItem* item = getItem();
    if (item)
    {
        if (item->getPermissions().getOwner() != gAgent.getID())
            LLNotificationsUtil::add("NoEditFromLibrary");
        else
            LLInvFVBridgeAction::doAction(item->getType(), mUUID, getInventoryModel());
    }
}

void LLSettingsBridge::buildContextMenu(LLMenuGL& menu, U32 flags)
{
    LL_DEBUGS() << "LLSettingsBridge::buildContextMenu()" << LL_ENDL;
    menuentry_vec_t items;
    menuentry_vec_t disabled_items;

    if (isMarketplaceListingsFolder())
    {
        menuentry_vec_t items;
        menuentry_vec_t disabled_items;
        addMarketplaceContextMenuOptions(flags, items, disabled_items);
        items.push_back(std::string("Properties"));
        getClipboardEntries(false, items, disabled_items, flags);
        hide_context_entries(menu, items, disabled_items);
    }
    else if (isItemInTrash())
    {
        addTrashContextMenuOptions(items, disabled_items);
    }
    else
    {
        items.push_back(std::string("Share"));
        if (!canShare())
        {
            disabled_items.push_back(std::string("Share"));
        }

        addOpenRightClickMenuOption(items);
        items.push_back(std::string("Properties"));

        getClipboardEntries(true, items, disabled_items, flags);

        items.push_back("Settings Separator");
        items.push_back("Settings Apply Local");

        items.push_back("Settings Apply Parcel");
        if (!canUpdateParcel())
            disabled_items.push_back("Settings Apply Parcel");

        items.push_back("Settings Apply Region");
        if (!canUpdateRegion())
            disabled_items.push_back("Settings Apply Region");
    }
    addLinkReplaceMenuOption(items, disabled_items);
    hide_context_entries(menu, items, disabled_items);
}

bool LLSettingsBridge::renameItem(const std::string& new_name)
{
    /*TODO: change internal settings name? */
    return LLItemBridge::renameItem(new_name);
}

bool LLSettingsBridge::isItemRenameable() const
{
    LLViewerInventoryItem* item = getItem();
    if (item)
    {
        return (item->getPermissions().allowModifyBy(gAgent.getID()));
    }
    return false;
}

bool LLSettingsBridge::canUpdateParcel() const
{
    return LLEnvironment::instance().canAgentUpdateParcelEnvironment();
}

bool LLSettingsBridge::canUpdateRegion() const
{
    return LLEnvironment::instance().canAgentUpdateRegionEnvironment();
}


// +=================================================+
// |        LLMaterialBridge                         |
// +=================================================+

void LLMaterialBridge::openItem()
{
    LLViewerInventoryItem* item = getItem();
    if (item)
    {
        LLInvFVBridgeAction::doAction(item->getType(),mUUID,getInventoryModel());
    }
}

void LLMaterialBridge::buildContextMenu(LLMenuGL& menu, U32 flags)
{
    LL_DEBUGS() << "LLMaterialBridge::buildContextMenu()" << LL_ENDL;

    if (isMarketplaceListingsFolder())
    {
        menuentry_vec_t items;
        menuentry_vec_t disabled_items;
        addMarketplaceContextMenuOptions(flags, items, disabled_items);
        items.push_back(std::string("Properties"));
        getClipboardEntries(false, items, disabled_items, flags);
        hide_context_entries(menu, items, disabled_items);
    }
    else
    {
        LLItemBridge::buildContextMenu(menu, flags);
    }
}


// +=================================================+
// |        LLLinkBridge                             |
// +=================================================+
// For broken folder links.
std::string LLLinkFolderBridge::sPrefix("Link: ");
LLUIImagePtr LLLinkFolderBridge::getIcon() const
{
    LLFolderType::EType folder_type = LLFolderType::FT_NONE;
    const LLInventoryObject *obj = getInventoryObject();
    if (obj)
    {
        LLViewerInventoryCategory* cat = NULL;
        LLInventoryModel* model = getInventoryModel();
        if(model)
        {
            cat = (LLViewerInventoryCategory*)model->getCategory(obj->getLinkedUUID());
            if (cat)
            {
                folder_type = cat->getPreferredType();
            }
        }
    }
    return LLFolderBridge::getIcon(folder_type);
}

void LLLinkFolderBridge::buildContextMenu(LLMenuGL& menu, U32 flags)
{
    // *TODO: Translate
    LL_DEBUGS() << "LLLink::buildContextMenu()" << LL_ENDL;
    menuentry_vec_t items;
    menuentry_vec_t disabled_items;

    if (isItemInTrash())
    {
        addTrashContextMenuOptions(items, disabled_items);
    }
    else
    {
        items.push_back(std::string("Find Original"));
        addDeleteContextMenuOptions(items, disabled_items);
    }
    hide_context_entries(menu, items, disabled_items);
}
void LLLinkFolderBridge::performAction(LLInventoryModel* model, std::string action)
{
    if ("goto" == action)
    {
        gotoItem();
        return;
    }
    LLItemBridge::performAction(model,action);
}
void LLLinkFolderBridge::gotoItem()
{
    LLItemBridge::gotoItem();

    const LLUUID &cat_uuid = getFolderID();
    if (!cat_uuid.isNull())
    {
        LLFolderViewItem *base_folder = LLInventoryPanel::getActiveInventoryPanel()->getItemByID(cat_uuid);
        if (base_folder)
        {
            base_folder->setOpen(true);
        }
    }
}
const LLUUID &LLLinkFolderBridge::getFolderID() const
{
    if (LLViewerInventoryItem *link_item = getItem())
    {
        if (const LLViewerInventoryCategory *cat = link_item->getLinkedCategory())
        {
            const LLUUID& cat_uuid = cat->getUUID();
            return cat_uuid;
        }
    }
    return LLUUID::null;
}

void LLUnknownItemBridge::buildContextMenu(LLMenuGL& menu, U32 flags)
{
    menuentry_vec_t items;
    menuentry_vec_t disabled_items;
    items.push_back(std::string("Properties"));
    items.push_back(std::string("Rename"));
    hide_context_entries(menu, items, disabled_items);
}

LLUIImagePtr LLUnknownItemBridge::getIcon() const
{
    return LLInventoryIcon::getIcon(LLAssetType::AT_UNKNOWN, mInvType);
}


/********************************************************************************
 **
 **                    BRIDGE ACTIONS
 **/

// static
void LLInvFVBridgeAction::doAction(LLAssetType::EType asset_type,
                                   const LLUUID& uuid,
                                   LLInventoryModel* model)
{
    // Perform indirection in case of link.
    const LLUUID& linked_uuid = gInventory.getLinkedItemID(uuid);

    LLInvFVBridgeAction* action = createAction(asset_type,linked_uuid,model);
    if(action)
    {
        action->doIt();
        delete action;
    }
}

// static
void LLInvFVBridgeAction::doAction(const LLUUID& uuid, LLInventoryModel* model)
{
    llassert(model);
    LLViewerInventoryItem* item = model->getItem(uuid);
    llassert(item);
    if (item)
    {
        LLAssetType::EType asset_type = item->getType();
        LLInvFVBridgeAction* action = createAction(asset_type,uuid,model);
        if(action)
        {
            action->doIt();
            delete action;
        }
    }
}

LLViewerInventoryItem* LLInvFVBridgeAction::getItem() const
{
    if (mModel)
        return (LLViewerInventoryItem*)mModel->getItem(mUUID);
    return NULL;
}

class LLTextureBridgeAction: public LLInvFVBridgeAction
{
    friend class LLInvFVBridgeAction;
public:
    virtual void doIt()
    {
        if (getItem())
        {
            LLFloaterReg::showInstance("preview_texture", LLSD(mUUID), TAKE_FOCUS_YES);
        }
        LLInvFVBridgeAction::doIt();
    }
    virtual ~LLTextureBridgeAction(){}
protected:
    LLTextureBridgeAction(const LLUUID& id,LLInventoryModel* model) : LLInvFVBridgeAction(id,model) {}
};

class LLSoundBridgeAction: public LLInvFVBridgeAction
{
    friend class LLInvFVBridgeAction;
public:
    virtual void doIt()
    {
        LLViewerInventoryItem* item = getItem();
        if (item)
        {
            send_sound_trigger(item->getAssetUUID(), SOUND_GAIN);
        }
        LLInvFVBridgeAction::doIt();
    }
    virtual ~LLSoundBridgeAction(){}
protected:
    LLSoundBridgeAction(const LLUUID& id,LLInventoryModel* model) : LLInvFVBridgeAction(id,model) {}
};

class LLLandmarkBridgeAction: public LLInvFVBridgeAction
{
    friend class LLInvFVBridgeAction;
public:
    virtual void doIt()
    {
        LLViewerInventoryItem* item = getItem();
        if (item)
        {
            // Opening (double-clicking) a landmark immediately teleports,
            // but warns you the first time.
            LLSD payload;
            payload["asset_id"] = item->getAssetUUID();

            LLSD args;
            args["LOCATION"] = item->getName();

            LLNotificationsUtil::add("TeleportFromLandmark", args, payload);
        }
        LLInvFVBridgeAction::doIt();
    }
    virtual ~LLLandmarkBridgeAction(){}
protected:
    LLLandmarkBridgeAction(const LLUUID& id,LLInventoryModel* model) : LLInvFVBridgeAction(id,model) {}
};

class LLCallingCardBridgeAction: public LLInvFVBridgeAction
{
    friend class LLInvFVBridgeAction;
public:
    virtual void doIt()
    {
        LLViewerInventoryItem* item = getItem();
        if (item && item->getCreatorUUID().notNull())
        {
            LLAvatarActions::showProfile(item->getCreatorUUID());
        }
        LLInvFVBridgeAction::doIt();
    }
    virtual ~LLCallingCardBridgeAction(){}
protected:
    LLCallingCardBridgeAction(const LLUUID& id,LLInventoryModel* model) : LLInvFVBridgeAction(id,model) {}

};

class LLNotecardBridgeAction
: public LLInvFVBridgeAction
{
    friend class LLInvFVBridgeAction;
public:
    virtual void doIt()
    {
        LLViewerInventoryItem* item = getItem();
        if (item)
        {
            LLFloaterReg::showInstance("preview_notecard", LLSD(item->getUUID()), TAKE_FOCUS_YES);
        }
        LLInvFVBridgeAction::doIt();
    }
    virtual ~LLNotecardBridgeAction(){}
protected:
    LLNotecardBridgeAction(const LLUUID& id,LLInventoryModel* model) : LLInvFVBridgeAction(id,model) {}
};

class LLGestureBridgeAction: public LLInvFVBridgeAction
{
    friend class LLInvFVBridgeAction;
public:
    virtual void doIt()
    {
        LLViewerInventoryItem* item = getItem();
        if (item)
        {
            LLPreviewGesture* preview = LLPreviewGesture::show(mUUID, LLUUID::null);
            preview->setFocus(true);
        }
        LLInvFVBridgeAction::doIt();
    }
    virtual ~LLGestureBridgeAction(){}
protected:
    LLGestureBridgeAction(const LLUUID& id,LLInventoryModel* model) : LLInvFVBridgeAction(id,model) {}
};

class LLAnimationBridgeAction: public LLInvFVBridgeAction
{
    friend class LLInvFVBridgeAction;
public:
    virtual void doIt()
    {
        LLViewerInventoryItem* item = getItem();
        if (item)
        {
            LLFloaterReg::showInstance("preview_anim", LLSD(mUUID), TAKE_FOCUS_YES);
        }
        LLInvFVBridgeAction::doIt();
    }
    virtual ~LLAnimationBridgeAction(){}
protected:
    LLAnimationBridgeAction(const LLUUID& id,LLInventoryModel* model) : LLInvFVBridgeAction(id,model) {}
};

class LLObjectBridgeAction: public LLInvFVBridgeAction
{
    friend class LLInvFVBridgeAction;
public:
    virtual void doIt()
    {
        attachOrDetach();
    }
    virtual ~LLObjectBridgeAction(){}
protected:
    LLObjectBridgeAction(const LLUUID& id,LLInventoryModel* model) : LLInvFVBridgeAction(id,model) {}
    void attachOrDetach();
};

void LLObjectBridgeAction::attachOrDetach()
{
    if (get_is_item_worn(mUUID))
    {
        LLAppearanceMgr::instance().removeItemFromAvatar(mUUID);
    }
    else
    {
        // <FS:Ansariel> Double-click add/replace option
        //LLAppearanceMgr::instance().wearItemOnAvatar(mUUID, true, false); // Don't replace if adding.
        LLAppearanceMgr::instance().wearItemOnAvatar(mUUID, true, !gSavedSettings.getBOOL("FSDoubleClickAddInventoryObjects")); // Don't replace if adding.
    }
}

class LLLSLTextBridgeAction: public LLInvFVBridgeAction
{
    friend class LLInvFVBridgeAction;
public:
    virtual void doIt()
    {
        LLViewerInventoryItem* item = getItem();
        if (item)
        {
            LLFloaterReg::showInstance("preview_script", LLSD(mUUID), TAKE_FOCUS_YES);
        }
        LLInvFVBridgeAction::doIt();
    }
    virtual ~LLLSLTextBridgeAction(){}
protected:
    LLLSLTextBridgeAction(const LLUUID& id,LLInventoryModel* model) : LLInvFVBridgeAction(id,model) {}
};

class LLWearableBridgeAction: public LLInvFVBridgeAction
{
    friend class LLInvFVBridgeAction;
public:
    virtual void doIt()
    {
        wearOnAvatar();
    }

    virtual ~LLWearableBridgeAction(){}
protected:
    LLWearableBridgeAction(const LLUUID& id,LLInventoryModel* model) : LLInvFVBridgeAction(id,model) {}
    bool isItemInTrash() const;
    // return true if the item is in agent inventory. if false, it
    // must be lost or in the inventory library.
    bool isAgentInventory() const;
    void wearOnAvatar();
};

bool LLWearableBridgeAction::isItemInTrash() const
{
    if(!mModel) return false;
    const LLUUID trash_id = mModel->findCategoryUUIDForType(LLFolderType::FT_TRASH);
    return mModel->isObjectDescendentOf(mUUID, trash_id);
}

bool LLWearableBridgeAction::isAgentInventory() const
{
    if(!mModel) return false;
    if(gInventory.getRootFolderID() == mUUID) return true;
    return mModel->isObjectDescendentOf(mUUID, gInventory.getRootFolderID());
}

void LLWearableBridgeAction::wearOnAvatar()
{
    // TODO: investigate wearables may not be loaded at this point EXT-8231

    LLViewerInventoryItem* item = getItem();
    if(item)
    {
        if (get_is_item_worn(mUUID))
        {
            if(item->getType() != LLAssetType::AT_BODYPART)
            {
                LLAppearanceMgr::instance().removeItemFromAvatar(item->getUUID());
            }
        }
        else
        {
            // <FS> FIRE-303: Double-click remove wearable
            //LLAppearanceMgr::instance().wearItemOnAvatar(item->getUUID(), true, true);
            LLAppearanceMgr::instance().wearItemOnAvatar(item->getUUID(), true, (item->getType() == LLAssetType::AT_BODYPART || !gSavedSettings.getBOOL("FSDoubleClickAddInventoryClothing")));
        }
    }
}

class LLSettingsBridgeAction
    : public LLInvFVBridgeAction
{
    friend class LLInvFVBridgeAction;
public:
    virtual void doIt()
    {
        LLViewerInventoryItem* item = getItem();
        if (item)
        {
            LLSettingsType::type_e type = item->getSettingsType();
            switch (type)
            {
            case LLSettingsType::ST_SKY:
                LLFloaterReg::showInstance("env_fixed_environmentent_sky", LLSDMap("inventory_id", item->getUUID()), TAKE_FOCUS_YES);
                break;
            case LLSettingsType::ST_WATER:
                LLFloaterReg::showInstance("env_fixed_environmentent_water", LLSDMap("inventory_id", item->getUUID()), TAKE_FOCUS_YES);
                break;
            case LLSettingsType::ST_DAYCYCLE:
                LLFloaterReg::showInstance("env_edit_extdaycycle", LLSDMap("inventory_id", item->getUUID())("edit_context", "inventory"), TAKE_FOCUS_YES);
                break;
            default:
                break;
            }
        }
        LLInvFVBridgeAction::doIt();
    }
    virtual ~LLSettingsBridgeAction(){}
protected:
    LLSettingsBridgeAction(const LLUUID& id, LLInventoryModel* model) : LLInvFVBridgeAction(id, model) {}
};

class LLMaterialBridgeAction : public LLInvFVBridgeAction
{
    friend class LLInvFVBridgeAction;
public:
    void doIt() override
    {
        LLViewerInventoryItem* item = getItem();
        if (item)
        {
            LLFloaterReg::showInstance("material_editor", LLSD(item->getUUID()), TAKE_FOCUS_YES);
        }
        LLInvFVBridgeAction::doIt();
    }
    ~LLMaterialBridgeAction() = default;
private:
    LLMaterialBridgeAction(const LLUUID& id,LLInventoryModel* model) : LLInvFVBridgeAction(id,model) {}
};


LLInvFVBridgeAction* LLInvFVBridgeAction::createAction(LLAssetType::EType asset_type,
                                                       const LLUUID& uuid,
                                                       LLInventoryModel* model)
{
    LLInvFVBridgeAction* action = NULL;
    switch(asset_type)
    {
        case LLAssetType::AT_TEXTURE:
            action = new LLTextureBridgeAction(uuid,model);
            break;
        case LLAssetType::AT_SOUND:
            action = new LLSoundBridgeAction(uuid,model);
            break;
        case LLAssetType::AT_LANDMARK:
            action = new LLLandmarkBridgeAction(uuid,model);
            break;
        case LLAssetType::AT_CALLINGCARD:
            action = new LLCallingCardBridgeAction(uuid,model);
            break;
        case LLAssetType::AT_OBJECT:
            action = new LLObjectBridgeAction(uuid,model);
            break;
        case LLAssetType::AT_NOTECARD:
            action = new LLNotecardBridgeAction(uuid,model);
            break;
        case LLAssetType::AT_ANIMATION:
            action = new LLAnimationBridgeAction(uuid,model);
            break;
        case LLAssetType::AT_GESTURE:
            action = new LLGestureBridgeAction(uuid,model);
            break;
        case LLAssetType::AT_LSL_TEXT:
            action = new LLLSLTextBridgeAction(uuid,model);
            break;
        case LLAssetType::AT_CLOTHING:
        case LLAssetType::AT_BODYPART:
            action = new LLWearableBridgeAction(uuid,model);
            break;
        case LLAssetType::AT_SETTINGS:
            action = new LLSettingsBridgeAction(uuid, model);
            break;
        case LLAssetType::AT_MATERIAL:
            action = new LLMaterialBridgeAction(uuid, model);
            break;
        default:
            break;
    }
    return action;
}

/**                    Bridge Actions
 **
 ********************************************************************************/

/************************************************************************/
/* Recent Inventory Panel related classes                               */
/************************************************************************/
void LLRecentItemsFolderBridge::buildContextMenu(LLMenuGL& menu, U32 flags)
{
    menuentry_vec_t disabled_items, items;
        buildContextMenuOptions(flags, items, disabled_items);

    items.erase(std::remove(items.begin(), items.end(), std::string("New Folder")), items.end());

    hide_context_entries(menu, items, disabled_items);
}

LLInvFVBridge* LLRecentInventoryBridgeBuilder::createBridge(
    LLAssetType::EType asset_type,
    LLAssetType::EType actual_asset_type,
    LLInventoryType::EType inv_type,
    LLInventoryPanel* inventory,
    LLFolderViewModelInventory* view_model,
    LLFolderView* root,
    const LLUUID& uuid,
    U32 flags /*= 0x00*/ ) const
{
    LLInvFVBridge* new_listener = NULL;
    if (asset_type == LLAssetType::AT_CATEGORY
        && actual_asset_type != LLAssetType::AT_LINK_FOLDER)
    {
        new_listener = new LLRecentItemsFolderBridge(inv_type, inventory, root, uuid);
    }
    else
        {
        new_listener = LLInventoryFolderViewModelBuilder::createBridge(asset_type,
                actual_asset_type,
                inv_type,
                inventory,
                                                                view_model,
                root,
                uuid,
                flags);
        }
    return new_listener;
}

LLFolderViewGroupedItemBridge::LLFolderViewGroupedItemBridge()
{
}

void LLFolderViewGroupedItemBridge::groupFilterContextMenu(folder_view_item_deque& selected_items, LLMenuGL& menu)
{
    uuid_vec_t ids;
    menuentry_vec_t disabled_items;
    if (get_selection_item_uuids(selected_items, ids))
    {
        // <FS:Ansariel> Fix broken add wearable check
        //if (!LLAppearanceMgr::instance().canAddWearables(ids) && canWearSelected(ids))
        if (!canWearSelected(ids) || !LLAppearanceMgr::instance().canAddWearables(ids))
        {
            disabled_items.push_back(std::string("Wearable And Object Wear"));
            disabled_items.push_back(std::string("Wearable Add"));
            disabled_items.push_back(std::string("Attach To"));
            disabled_items.push_back(std::string("Attach To HUD"));
            disabled_items.push_back(std::string("Wearable And Object Separator")); // <FS:Ansariel> Add separator
        }
    }
    disable_context_entries_if_present(menu, disabled_items);
}

bool LLFolderViewGroupedItemBridge::canWearSelected(const uuid_vec_t& item_ids) const
{
    for (uuid_vec_t::const_iterator it = item_ids.begin(); it != item_ids.end(); ++it)
    {
        const LLViewerInventoryItem* item = gInventory.getItem(*it);
        // <FS:Ansariel> Fix broken add wearable check
        //if (!item || (item->getType() >= LLAssetType::AT_COUNT) || (item->getType() <= LLAssetType::AT_NONE))
        if (!item || (item->getType() != LLAssetType::AT_CLOTHING && item->getType() != LLAssetType::AT_OBJECT && item->getType() != LLAssetType::AT_BODYPART && item->getType() != LLAssetType::AT_GESTURE))
        {
            return false;
        }
    }
    return true;
}

/************************************************************************/
/* Worn Inventory Panel related classes                               */
/************************************************************************/
void LLWornItemsFolderBridge::buildContextMenu(LLMenuGL& menu, U32 flags)
{
    menuentry_vec_t disabled_items, items;
        buildContextMenuOptions(flags, items, disabled_items);

    items.erase(std::remove(items.begin(), items.end(), std::string("New Body Parts")), items.end());
    items.erase(std::remove(items.begin(), items.end(), std::string("New Clothes")), items.end());
    items.erase(std::remove(items.begin(), items.end(), std::string("New Note")), items.end());
    items.erase(std::remove(items.begin(), items.end(), std::string("New Gesture")), items.end());
    items.erase(std::remove(items.begin(), items.end(), std::string("New Script")), items.end());
    items.erase(std::remove(items.begin(), items.end(), std::string("New Folder")), items.end());
    items.erase(std::remove(items.begin(), items.end(), std::string("New Material")), items.end()); // <FS:Ansariel> Don't allow creating materials on the "worn" tab
    items.erase(std::remove(items.begin(), items.end(), std::string("New Settings")), items.end()); // <FS:Ansariel> Don't allow creating settings on the "worn" tab

    hide_context_entries(menu, items, disabled_items);
}

LLInvFVBridge* LLWornInventoryBridgeBuilder::createBridge(
    LLAssetType::EType asset_type,
    LLAssetType::EType actual_asset_type,
    LLInventoryType::EType inv_type,
    LLInventoryPanel* inventory,
    LLFolderViewModelInventory* view_model,
    LLFolderView* root,
    const LLUUID& uuid,
    U32 flags /*= 0x00*/ ) const
{
    LLInvFVBridge* new_listener = NULL;
    switch(asset_type)
    {
    case LLAssetType::AT_CATEGORY:
        if (actual_asset_type == LLAssetType::AT_LINK_FOLDER)
        {
            // *TODO: Create a link folder handler instead if it is necessary
            new_listener = LLInventoryFolderViewModelBuilder::createBridge(
                asset_type,
                actual_asset_type,
                inv_type,
                inventory,
                                                                view_model,
                root,
                uuid,
                flags);
            break;
        }
        new_listener = new LLWornItemsFolderBridge(inv_type, inventory, root, uuid);
        break;
    default:
        new_listener = LLInventoryFolderViewModelBuilder::createBridge(
            asset_type,
            actual_asset_type,
            inv_type,
            inventory,
                                                                view_model,
            root,
            uuid,
            flags);
    }
    return new_listener;

}
// EOF<|MERGE_RESOLUTION|>--- conflicted
+++ resolved
@@ -5366,12 +5366,8 @@
     LLAgentWearables::createWearable(type, false, parent_id);
 }
 
-<<<<<<< HEAD
-void LLFolderBridge::modifyOutfit(bool append)
-=======
-//<FS:AR> FIRE-31508: refactored from void LLFolderBridge::modifyOutfit(BOOL append)
+//<FS:AR> FIRE-31508: refactored from void LLFolderBridge::modifyOutfit(bool append)
 bool LLFolderBridge::modifyOutfitExceedsWearFolderLimit()
->>>>>>> f3e18637
 {
     LLViewerInventoryCategory *cat = getCategory();
     if (!cat)
@@ -5396,7 +5392,7 @@
 }
 //</FS:AR> FIRE-31508
 
-void LLFolderBridge::modifyOutfit(BOOL append)
+void LLFolderBridge::modifyOutfit(bool append)
 {
     // <FS:AR> FIRE-31508: Commented out for slight efficiency.
     // LLInventoryModel* model = getInventoryModel();
