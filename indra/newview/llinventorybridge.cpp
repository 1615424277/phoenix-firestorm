--- conflicted
+++ resolved
@@ -1431,11 +1431,12 @@
 		purgeItem(model, mUUID);
 		return;
 	}
-	else if ("restoreToWorld" == action)
-	{
-		restoreToWorld();
-		return;
-	}
+// <FS:TM> removed for shunshine merge
+//	else if ("restoreToWorld" == action)
+//	{
+//		restoreToWorld();
+//		return;
+//	}
 	else if ("restore" == action)
 	{
 		restoreItem();
@@ -3585,11 +3586,7 @@
 	// BAP change once we're no longer treating regular categories as ensembles.
 	const bool is_ensemble = (type == LLFolderType::FT_NONE ||
 		LLFolderType::lookupIsEnsembleType(type));
-<<<<<<< HEAD
-// [SL:KB] - Patch: Appearance-Misc | Checked: 2010-11-24 (Catznip-3.0.0a) | Added: Catznip-2.4.0e
-=======
 // [SL:KB] - Patch: Appearance-Misc | Checked: 2010-11-24 (Catznip-2.4)
->>>>>>> e1b95522
 	const bool is_outfit = (type == LLFolderType::FT_OUTFIT);
 // [/SL:KB]
 
@@ -3654,11 +3651,7 @@
 			mDisabledItems.push_back(std::string("Remove From Outfit"));
 		}
 //		if (!LLAppearanceMgr::instance().getCanReplaceCOF(mUUID))
-<<<<<<< HEAD
-// [SL:KB] - Patch: Appearance-Misc | Checked: 2010-11-24 (Catznip-3.0.0a) | Added: Catznip-2.4.0e
-=======
 // [SL:KB] - Patch: Appearance-Misc | Checked: 2010-11-24 (Catznip-2.4)
->>>>>>> e1b95522
 		if ( ((is_outfit) && (!LLAppearanceMgr::instance().getCanReplaceCOF(mUUID))) || 
 			 ((!is_outfit) && (gAgentWearables.isCOFChangeInProgress())) )
 // [/SL:KB]
