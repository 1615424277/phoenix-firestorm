/**
 * @file llinventorybridge.cpp
 * @brief Implementation of the Inventory-Folder-View-Bridge classes.
 *
 * $LicenseInfo:firstyear=2001&license=viewerlgpl$
 * Second Life Viewer Source Code
 * Copyright (C) 2010, Linden Research, Inc.
 * 
 * This library is free software; you can redistribute it and/or
 * modify it under the terms of the GNU Lesser General Public
 * License as published by the Free Software Foundation;
 * version 2.1 of the License only.
 * 
 * This library is distributed in the hope that it will be useful,
 * but WITHOUT ANY WARRANTY; without even the implied warranty of
 * MERCHANTABILITY or FITNESS FOR A PARTICULAR PURPOSE.  See the GNU
 * Lesser General Public License for more details.
 * 
 * You should have received a copy of the GNU Lesser General Public
 * License along with this library; if not, write to the Free Software
 * Foundation, Inc., 51 Franklin Street, Fifth Floor, Boston, MA  02110-1301  USA
 * 
 * Linden Research, Inc., 945 Battery Street, San Francisco, CA  94111  USA
 * $/LicenseInfo$
 */

#include "llviewerprecompiledheaders.h"
#include "llinventorybridge.h"

// external projects
#include "lltransfersourceasset.h" 
#include "llavatarnamecache.h"	// IDEVO

#include "llagent.h"
#include "llagentcamera.h"
#include "llagentwearables.h"
#include "llappearancemgr.h"
#include "llattachmentsmgr.h"
#include "llavataractions.h" 
#include "llfavoritesbar.h" // management of favorites folder
#include "llfloateropenobject.h"
#include "llfloaterreg.h"
#include "llfloatermarketplacelistings.h"
#include "llfloateroutfitphotopreview.h"
#include "llfloatersidepanelcontainer.h"
#include "llsidepanelinventory.h"
#include "llfloaterworldmap.h"
#include "llfolderview.h"
#include "llfriendcard.h"
#include "llgesturemgr.h"
#include "llgiveinventory.h" 
#include "llfloaterimcontainer.h"
#include "llimview.h"
#include "llclipboard.h"
#include "llinventorydefines.h"
#include "llinventoryfunctions.h"
#include "llinventoryicon.h"
#include "llinventorymodel.h"
#include "llinventorymodelbackgroundfetch.h"
#include "llinventorypanel.h"
#include "llmarketplacefunctions.h"
#include "llnotifications.h"
#include "llnotificationsutil.h"
#include "llpreviewanim.h"
#include "llpreviewgesture.h"
#include "llpreviewtexture.h"
#include "llselectmgr.h"
#include "llsidepanelappearance.h"
#include "lltooldraganddrop.h"
#include "lltrans.h"
#include "llurlaction.h"
#include "llviewerassettype.h"
#include "llviewerfoldertype.h"
#include "llviewermenu.h"
#include "llviewermessage.h"
#include "llviewerobjectlist.h"
#include "llviewerregion.h"
#include "llviewerwindow.h"
#include "llvoavatarself.h"
#include "llwearablelist.h"
#include "llwearableitemslist.h"
#include "lllandmarkactions.h"
#include "llpanellandmarks.h"
#include "llviewerparcelmgr.h"
#include "llparcel.h"

#include "llenvironment.h"
// [RLVa:KB] - Checked: 2011-05-22 (RLVa-1.3.1)
#include "rlvactions.h"
#include "rlvhandler.h"
#include "rlvlocks.h"
// [/RLVa:KB]
// <FS:TT> Client LSL Bridge
#include "fslslbridge.h"
#include "aoengine.h"
// </FS:TT>

// <FS:Zi> Do not allow "Restore To Last Position" for no-copy items
#ifdef OPENSIM
#include "fsgridhandler.h"
#endif
// </FS:Zi>
#include "fsfloaterplacedetails.h"
#include "fsfloaterwearablefavorites.h"
#include "llviewerattachmenu.h"
#include "llresmgr.h"

#include <boost/shared_ptr.hpp>

void copy_slurl_to_clipboard_callback_inv(const std::string& slurl);

typedef std::pair<LLUUID, LLUUID> two_uuids_t;
typedef std::list<two_uuids_t> two_uuids_list_t;

const F32 SOUND_GAIN = 1.0f;

struct LLMoveInv
{
	LLUUID mObjectID;
	LLUUID mCategoryID;
	two_uuids_list_t mMoveList;
	void (*mCallback)(S32, void*);
	void* mUserData;
};

using namespace LLOldEvents;

// Function declarations
bool move_task_inventory_callback(const LLSD& notification, const LLSD& response, boost::shared_ptr<LLMoveInv>);
bool confirm_attachment_rez(const LLSD& notification, const LLSD& response);
void teleport_via_landmark(const LLUUID& asset_id);
static BOOL can_move_to_outfit(LLInventoryItem* inv_item, BOOL move_is_into_current_outfit);
static bool can_move_to_my_outfits(LLInventoryModel* model, LLInventoryCategory* inv_cat, U32 wear_limit);
static BOOL can_move_to_landmarks(LLInventoryItem* inv_item);
// <FS:CR> Function left unused from FIRE-7219
//static bool check_category(LLInventoryModel* model,
//						   const LLUUID& cat_id,
//						   LLInventoryPanel* active_panel,
//						   LLInventoryFilter* filter);

// <FS:ND> Unused function
// static bool check_item(const LLUUID& item_id,
// 					   LLInventoryPanel* active_panel,
// 					   LLInventoryFilter* filter);
// </FS:ND>

// Helper functions

bool isAddAction(const std::string& action)
{
	return ("wear" == action || "attach" == action || "activate" == action);
}

bool isRemoveAction(const std::string& action)
{
	return ("take_off" == action || "detach" == action);
}

bool isMarketplaceSendAction(const std::string& action)
{
	return ("send_to_marketplace" == action);
}

bool isPanelActive(const std::string& panel_name)
{
    LLInventoryPanel *active_panel = LLInventoryPanel::getActiveInventoryPanel(FALSE);
    return (active_panel && (active_panel->getName() == panel_name));
}

// Used by LLFolderBridge as callback for directory fetching recursion
class LLRightClickInventoryFetchDescendentsObserver : public LLInventoryFetchDescendentsObserver
{
public:
	LLRightClickInventoryFetchDescendentsObserver(const uuid_vec_t& ids) : LLInventoryFetchDescendentsObserver(ids) {}
	~LLRightClickInventoryFetchDescendentsObserver() {}
	virtual void execute(bool clear_observer = false);
	virtual void done()
	{
		execute(true);
	}
};

// Used by LLFolderBridge as callback for directory content items fetching
class LLRightClickInventoryFetchObserver : public LLInventoryFetchItemsObserver
{
public:
	LLRightClickInventoryFetchObserver(const uuid_vec_t& ids) : LLInventoryFetchItemsObserver(ids) { };
	~LLRightClickInventoryFetchObserver() {}
	void execute(bool clear_observer = false)
	{
		if (clear_observer)
		{
			gInventory.removeObserver(this);
			delete this;
		}
		// we've downloaded all the items, so repaint the dialog
		LLFolderBridge::staticFolderOptionsMenu();
	}
	virtual void done()
	{
		execute(true);
	}
};

// +=================================================+
// |        LLInvFVBridge                            |
// +=================================================+

LLInvFVBridge::LLInvFVBridge(LLInventoryPanel* inventory, 
							 LLFolderView* root,
							 const LLUUID& uuid) :
	mUUID(uuid), 
	mRoot(root),
	mInvType(LLInventoryType::IT_NONE),
	mIsLink(FALSE),
	LLFolderViewModelItemInventory(inventory->getRootViewModel())
{
	mInventoryPanel = inventory->getInventoryPanelHandle();
	const LLInventoryObject* obj = getInventoryObject();
	mIsLink = obj && obj->getIsLinkType();
}

const std::string& LLInvFVBridge::getName() const
{
	const LLInventoryObject* obj = getInventoryObject();
	if(obj)
	{
		return obj->getName();
	}
	return LLStringUtil::null;
}

const std::string& LLInvFVBridge::getDisplayName() const
{
	if(mDisplayName.empty())
	{
		buildDisplayName();
	}
	return mDisplayName;
}

std::string LLInvFVBridge::getSearchableDescription() const
{
	const LLInventoryModel* model = getInventoryModel();
	if (model)
	{
		const LLInventoryItem *item = model->getItem(mUUID);
		if(item)
		{
			std::string desc = item->getDescription();
			LLStringUtil::toUpper(desc);
			return desc;
		}
	}
	return LLStringUtil::null;
}

std::string LLInvFVBridge::getSearchableCreatorName() const
{
	const LLInventoryModel* model = getInventoryModel();
	if (model)
	{
		const LLInventoryItem *item = model->getItem(mUUID);
		if(item)
		{
			LLAvatarName av_name;
			// <FS:Beq> Avoid null id requests entering name cache
			// if (LLAvatarNameCache::get(item->getCreatorUUID(), &av_name))
			const auto& creatorId {item->getCreatorUUID()};
			if ( creatorId.notNull() && LLAvatarNameCache::get(creatorId, &av_name) )
			// </FS:Beq>
			{
				std::string username = av_name.getUserName();
				LLStringUtil::toUpper(username);
				return username;
			}
		}
	}
	return LLStringUtil::null;
}

std::string LLInvFVBridge::getSearchableUUIDString() const
{
	const LLInventoryModel* model = getInventoryModel();
	if (model)
	{
		const LLViewerInventoryItem *item = model->getItem(mUUID);
		if(item /*&& (item->getIsFullPerm() || gAgent.isGodlikeWithoutAdminMenuFakery())*/) // Keep it FS-legacy style since we had it like this for ages
		{
			std::string uuid = item->getAssetUUID().asString();
			LLStringUtil::toUpper(uuid);
			return uuid;
		}
	}
	return LLStringUtil::null;
}

// <FS:Ansariel> Zi's extended inventory search
std::string LLInvFVBridge::getSearchableAll() const
{
	return getSearchableName() + "+" +
		getSearchableCreatorName() + "+" + 
		getSearchableDescription() + "+" +
		getSearchableUUIDString();
}
// </FS:Ansariel>

// Folders have full perms
PermissionMask LLInvFVBridge::getPermissionMask() const
{
	return PERM_ALL;
}

// virtual
LLFolderType::EType LLInvFVBridge::getPreferredType() const
{
	return LLFolderType::FT_NONE;
}


// Folders don't have creation dates.
time_t LLInvFVBridge::getCreationDate() const
{
	LLInventoryObject* objectp = getInventoryObject();
	if (objectp)
	{
		return objectp->getCreationDate();
	}
	return (time_t)0;
}

void LLInvFVBridge::setCreationDate(time_t creation_date_utc)
{
	LLInventoryObject* objectp = getInventoryObject();
	if (objectp)
	{
		objectp->setCreationDate(creation_date_utc);
	}
}


// Can be destroyed (or moved to trash)
BOOL LLInvFVBridge::isItemRemovable() const
{
	return get_is_item_removable(getInventoryModel(), mUUID);
}

// Can be moved to another folder
BOOL LLInvFVBridge::isItemMovable() const
{
	// <FS:Ansariel> FIRE-28977: Lock special and locked folders from being DaD'ed
	if (isLockedFolder())
	{
		// Child of a protected folder -> not movable
		return FALSE;
	}
	// </FS:Ansariel

	return TRUE;
}

BOOL LLInvFVBridge::isLink() const
{
	return mIsLink;
}

BOOL LLInvFVBridge::isLibraryItem() const
{
	return gInventory.isObjectDescendentOf(getUUID(),gInventory.getLibraryRootFolderID());
}

/*virtual*/
/**
 * @brief Adds this item into clipboard storage
 */
BOOL LLInvFVBridge::cutToClipboard()
{
	const LLInventoryObject* obj = gInventory.getObject(mUUID);
	if (obj && isItemMovable() && isItemRemovable())
	{
        const LLUUID &marketplacelistings_id = gInventory.findCategoryUUIDForType(LLFolderType::FT_MARKETPLACE_LISTINGS, false);
        const BOOL cut_from_marketplacelistings = gInventory.isObjectDescendentOf(mUUID, marketplacelistings_id);
            
        if (cut_from_marketplacelistings && (LLMarketplaceData::instance().isInActiveFolder(mUUID) ||
                                             LLMarketplaceData::instance().isListedAndActive(mUUID)))
        {
            LLUUID parent_uuid = obj->getParentUUID();
            BOOL result = perform_cutToClipboard();
            gInventory.addChangedMask(LLInventoryObserver::STRUCTURE, parent_uuid);
            return result;
        }
        else
        {
            // Otherwise just perform the cut
            return perform_cutToClipboard();
        }
    }
	return FALSE;
}

// virtual
bool LLInvFVBridge::isCutToClipboard()
{
    if (LLClipboard::instance().isCutMode())
    {
        return LLClipboard::instance().isOnClipboard(mUUID);
    }
    return false;
}

// Callback for cutToClipboard if DAMA required...
BOOL LLInvFVBridge::callback_cutToClipboard(const LLSD& notification, const LLSD& response)
{
    S32 option = LLNotificationsUtil::getSelectedOption(notification, response);
    if (option == 0) // YES
    {
		return perform_cutToClipboard();
    }
    return FALSE;
}

BOOL LLInvFVBridge::perform_cutToClipboard()
{
	const LLInventoryObject* obj = gInventory.getObject(mUUID);
	if (obj && isItemMovable() && isItemRemovable())
	{
		LLClipboard::instance().setCutMode(true);
		return LLClipboard::instance().addToClipboard(mUUID);
	}
	return FALSE;
}

BOOL LLInvFVBridge::copyToClipboard() const
{
	const LLInventoryObject* obj = gInventory.getObject(mUUID);
//	if (obj && isItemCopyable())
// [SL:KB] - Patch: Inventory-Links | Checked: 2013-09-19 (Catznip-3.6)
	if (obj && (isItemCopyable() || isItemLinkable()))
// [/SL:KB]
	{
		return LLClipboard::instance().addToClipboard(mUUID);
	}
	return FALSE;
}

void LLInvFVBridge::showProperties()
{
	if (isMarketplaceListingsFolder())
    {
        LLFloaterReg::showInstance("item_properties", LLSD().with("id",mUUID),TRUE);
        // Force it to show on top as this floater has a tendency to hide when confirmation dialog shows up
        LLFloater* floater_properties = LLFloaterReg::findInstance("item_properties", LLSD().with("id",mUUID));
        if (floater_properties)
        {
            floater_properties->setVisibleAndFrontmost();
        }
    }
    else
    {
        show_item_profile(mUUID);
    }
}

void LLInvFVBridge::navigateToFolder()
{
    LLInventorySingleFolderPanel* panel = dynamic_cast<LLInventorySingleFolderPanel*>(mInventoryPanel.get());
    if (!panel)
    {
        return;
    }
    LLInventoryModel* model = getInventoryModel();
    if (!model)
    {
        return;
    }
    if (mUUID.isNull())
    {
        return;
    }
    panel->changeFolderRoot(mUUID);
}

void LLInvFVBridge::removeBatch(std::vector<LLFolderViewModelItem*>& batch)
{
	// Deactivate gestures when moving them into Trash
	LLInvFVBridge* bridge;
	LLInventoryModel* model = getInventoryModel();
	LLViewerInventoryItem* item = NULL;
	LLViewerInventoryCategory* cat = NULL;
	LLInventoryModel::cat_array_t	descendent_categories;
	LLInventoryModel::item_array_t	descendent_items;
	S32 count = batch.size();
	S32 i,j;
	for(i = 0; i < count; ++i)
	{
		bridge = (LLInvFVBridge*)(batch[i]);
		if(!bridge || !bridge->isItemRemovable()) continue;
		item = (LLViewerInventoryItem*)model->getItem(bridge->getUUID());
		if (item)
		{
			if(LLAssetType::AT_GESTURE == item->getType())
			{
				LLGestureMgr::instance().deactivateGesture(item->getUUID());
			}
		}
	}
	for(i = 0; i < count; ++i)
	{
		bridge = (LLInvFVBridge*)(batch[i]);
		if(!bridge || !bridge->isItemRemovable()) continue;
		cat = (LLViewerInventoryCategory*)model->getCategory(bridge->getUUID());
		if (cat)
		{
			gInventory.collectDescendents( cat->getUUID(), descendent_categories, descendent_items, FALSE );
			for (j=0; j<descendent_items.size(); j++)
			{
				if(LLAssetType::AT_GESTURE == descendent_items[j]->getType())
				{
					LLGestureMgr::instance().deactivateGesture(descendent_items[j]->getUUID());
				}
			}
		}
	}
	removeBatchNoCheck(batch);
	model->checkTrashOverflow();
}

void  LLInvFVBridge::removeBatchNoCheck(std::vector<LLFolderViewModelItem*>&  batch)
{
	// this method moves a bunch of items and folders to the trash. As
	// per design guidelines for the inventory model, the message is
	// built and the accounting is performed first. After all of that,
	// we call LLInventoryModel::moveObject() to move everything
	// around.
	LLInvFVBridge* bridge;
	LLInventoryModel* model = getInventoryModel();
	if(!model) return;
	LLMessageSystem* msg = gMessageSystem;
	const LLUUID trash_id = model->findCategoryUUIDForType(LLFolderType::FT_TRASH);
	LLViewerInventoryItem* item = NULL;
	uuid_vec_t move_ids;
	LLInventoryModel::update_map_t update;
	bool start_new_message = true;
	S32 count = batch.size();
	S32 i;

	// first, hide any 'preview' floaters that correspond to the items
	// being deleted.
	for(i = 0; i < count; ++i)
	{
		bridge = (LLInvFVBridge*)(batch[i]);
		if(!bridge || !bridge->isItemRemovable()) continue;
		item = (LLViewerInventoryItem*)model->getItem(bridge->getUUID());
		if(item)
		{
			LLPreview::hide(item->getUUID());
		}
	}

	// do the inventory move to trash

	for(i = 0; i < count; ++i)
	{
		bridge = (LLInvFVBridge*)(batch[i]);
		if(!bridge || !bridge->isItemRemovable()) continue;
		item = (LLViewerInventoryItem*)model->getItem(bridge->getUUID());
		if(item)
		{
			if(item->getParentUUID() == trash_id) continue;
			move_ids.push_back(item->getUUID());
			--update[item->getParentUUID()];
			++update[trash_id];
			if(start_new_message)
			{
				start_new_message = false;
				msg->newMessageFast(_PREHASH_MoveInventoryItem);
				msg->nextBlockFast(_PREHASH_AgentData);
				msg->addUUIDFast(_PREHASH_AgentID, gAgent.getID());
				msg->addUUIDFast(_PREHASH_SessionID, gAgent.getSessionID());
				msg->addBOOLFast(_PREHASH_Stamp, TRUE);
			}
			msg->nextBlockFast(_PREHASH_InventoryData);
			msg->addUUIDFast(_PREHASH_ItemID, item->getUUID());
			msg->addUUIDFast(_PREHASH_FolderID, trash_id);
			msg->addString("NewName", NULL);
			if(msg->isSendFullFast(_PREHASH_InventoryData))
			{
				start_new_message = true;
				gAgent.sendReliableMessage();
				gInventory.accountForUpdate(update);
				update.clear();
			}
		}
	}
	if(!start_new_message)
	{
		start_new_message = true;
		gAgent.sendReliableMessage();
		gInventory.accountForUpdate(update);
		update.clear();
	}

	for(i = 0; i < count; ++i)
	{
		bridge = (LLInvFVBridge*)(batch[i]);
		if(!bridge || !bridge->isItemRemovable()) continue;
		LLViewerInventoryCategory* cat = (LLViewerInventoryCategory*)model->getCategory(bridge->getUUID());
		if(cat)
		{
			if(cat->getParentUUID() == trash_id) continue;
			move_ids.push_back(cat->getUUID());
			--update[cat->getParentUUID()];
			++update[trash_id];
			if(start_new_message)
			{
				start_new_message = false;
				msg->newMessageFast(_PREHASH_MoveInventoryFolder);
				msg->nextBlockFast(_PREHASH_AgentData);
				msg->addUUIDFast(_PREHASH_AgentID, gAgent.getID());
				msg->addUUIDFast(_PREHASH_SessionID, gAgent.getSessionID());
				msg->addBOOL("Stamp", TRUE);
			}
			msg->nextBlockFast(_PREHASH_InventoryData);
			msg->addUUIDFast(_PREHASH_FolderID, cat->getUUID());
			msg->addUUIDFast(_PREHASH_ParentID, trash_id);
			if(msg->isSendFullFast(_PREHASH_InventoryData))
			{
				start_new_message = true;
				gAgent.sendReliableMessage();
				gInventory.accountForUpdate(update);
				update.clear();
			}
		}
	}
	if(!start_new_message)
	{
		gAgent.sendReliableMessage();
		gInventory.accountForUpdate(update);
	}

	// move everything.
	uuid_vec_t::iterator it = move_ids.begin();
	uuid_vec_t::iterator end = move_ids.end();
	for(; it != end; ++it)
	{
		gInventory.moveObject((*it), trash_id);
		LLViewerInventoryItem* item = gInventory.getItem(*it);
		if (item)
		{
			model->updateItem(item);
		}
	}

	// notify inventory observers.
	model->notifyObservers();
}

BOOL LLInvFVBridge::isClipboardPasteable() const
{
	// Return FALSE on degenerated cases: empty clipboard, no inventory, no agent
	if (!LLClipboard::instance().hasContents() || !isAgentInventory())
	{
		return FALSE;
	}
	LLInventoryModel* model = getInventoryModel();
	if (!model)
	{
		return FALSE;
	}

	// In cut mode, whatever is on the clipboard is always pastable
	if (LLClipboard::instance().isCutMode())
	{
		return TRUE;
	}

	// In normal mode, we need to check each element of the clipboard to know if we can paste or not
	std::vector<LLUUID> objects;
	LLClipboard::instance().pasteFromClipboard(objects);
	S32 count = objects.size();
	for(S32 i = 0; i < count; i++)
	{
		const LLUUID &item_id = objects.at(i);

		// Folders are pastable if all items in there are copyable
		const LLInventoryCategory *cat = model->getCategory(item_id);
		if (cat)
		{
			LLFolderBridge cat_br(mInventoryPanel.get(), mRoot, item_id);
			if (!cat_br.isItemCopyable(false))
			return FALSE;
			// Skip to the next item in the clipboard
			continue;
		}

		// Each item must be copyable to be pastable
		LLItemBridge item_br(mInventoryPanel.get(), mRoot, item_id);
		if (!item_br.isItemCopyable(false))
		{
			return FALSE;
		}
	}
	return TRUE;
}

BOOL LLInvFVBridge::isClipboardPasteableAsLink() const
{
	if (!LLClipboard::instance().hasContents() || !isAgentInventory())
	{
		return FALSE;
	}
	const LLInventoryModel* model = getInventoryModel();
	if (!model)
	{
		return FALSE;
	}

	std::vector<LLUUID> objects;
	LLClipboard::instance().pasteFromClipboard(objects);
	S32 count = objects.size();
	for(S32 i = 0; i < count; i++)
	{
		const LLInventoryItem *item = model->getItem(objects.at(i));
		if (item)
		{
			if (!LLAssetType::lookupCanLink(item->getActualType()))
			{
				return FALSE;
			}

            if (gInventory.isObjectDescendentOf(item->getUUID(), gInventory.getLibraryRootFolderID()))
            {
                return FALSE;
            }
		}
		const LLViewerInventoryCategory *cat = model->getCategory(objects.at(i));
		if (cat && LLFolderType::lookupIsProtectedType(cat->getPreferredType()))
		{
			return FALSE;
		}
	}
	return TRUE;
}

void disable_context_entries_if_present(LLMenuGL& menu,
                                        const menuentry_vec_t &disabled_entries)
{
	const LLView::child_list_t *list = menu.getChildList();
	for (LLView::child_list_t::const_iterator itor = list->begin(); 
		 itor != list->end(); 
		 ++itor)
	{
		LLView *menu_item = (*itor);
		std::string name = menu_item->getName();

		// descend into split menus:
		LLMenuItemBranchGL* branchp = dynamic_cast<LLMenuItemBranchGL*>(menu_item);
		if ((name == "More") && branchp)
		{
			disable_context_entries_if_present(*branchp->getBranch(), disabled_entries);
		}

		bool found = false;
		menuentry_vec_t::const_iterator itor2;
		for (itor2 = disabled_entries.begin(); itor2 != disabled_entries.end(); ++itor2)
		{
			if (*itor2 == name)
			{
				found = true;
				break;
			}
		}

        if (found)
        {
			menu_item->setVisible(TRUE);
			// A bit of a hack so we can remember that some UI element explicitly set this to be visible
			// so that some other UI element from multi-select doesn't later set this invisible.
			menu_item->pushVisible(TRUE);

			menu_item->setEnabled(FALSE);
        }
    }
}
void hide_context_entries(LLMenuGL& menu, 
						  const menuentry_vec_t &entries_to_show,
						  const menuentry_vec_t &disabled_entries)
{
	const LLView::child_list_t *list = menu.getChildList();

	// For removing double separators or leading separator.  Start at true so that
	// if the first element is a separator, it will not be shown.
	bool is_previous_entry_separator = true;

	for (LLView::child_list_t::const_iterator itor = list->begin(); 
		 itor != list->end(); 
		 ++itor)
	{
		LLView *menu_item = (*itor);
		std::string name = menu_item->getName();

		// descend into split menus:
		LLMenuItemBranchGL* branchp = dynamic_cast<LLMenuItemBranchGL*>(menu_item);
		if ((name == "More") && branchp)
		{
			hide_context_entries(*branchp->getBranch(), entries_to_show, disabled_entries);
		}

		bool found = false;

        std::string myinput;
        std::vector<std::string> mylist{ "a", "b", "c" };

        menuentry_vec_t::const_iterator itor2 = std::find(entries_to_show.begin(), entries_to_show.end(), name);
        if (itor2 != entries_to_show.end())
        {
            found = true;
        }

		// Don't allow multiple separators in a row (e.g. such as if there are no items
		// between two separators).
		if (found)
		{
			const bool is_entry_separator = (dynamic_cast<LLMenuItemSeparatorGL *>(menu_item) != NULL);
			found = !(is_entry_separator && is_previous_entry_separator);
			is_previous_entry_separator = is_entry_separator;
		}

		if (!found)
		{
			if (!menu_item->getLastVisible())
			{
				menu_item->setVisible(FALSE);
			}

            if (menu_item->getEnabled())
            {
                // These should stay enabled unless specifically disabled
                const menuentry_vec_t exceptions = {
                    "Detach From Yourself",
                    "Wearable And Object Wear",
                    "Wearable Add",
                };

                menuentry_vec_t::const_iterator itor2 = std::find(exceptions.begin(), exceptions.end(), name);
                if (itor2 == exceptions.end())
                {
                    menu_item->setEnabled(FALSE);
                }
            }
		}
		else
		{
			menu_item->setVisible(TRUE);
			// A bit of a hack so we can remember that some UI element explicitly set this to be visible
			// so that some other UI element from multi-select doesn't later set this invisible.
			menu_item->pushVisible(TRUE);

			bool enabled = (menu_item->getEnabled() == TRUE);
			for (itor2 = disabled_entries.begin(); enabled && (itor2 != disabled_entries.end()); ++itor2)
			{
				enabled &= (*itor2 != name);
			}

			menu_item->setEnabled(enabled);
		}
	}
}

// Helper for commonly-used entries
void LLInvFVBridge::getClipboardEntries(bool show_asset_id,
										menuentry_vec_t &items,
										menuentry_vec_t &disabled_items, U32 flags)
{
	const LLInventoryObject *obj = getInventoryObject();

	if (obj)
	{
		
// [SL:KB] - Patch: Inventory-Links | Checked: 2010-04-12 (Catznip-2.0)
		items.push_back(std::string("Copy Separator"));

		items.push_back(std::string("Cut"));
		if (!isItemMovable() || !isItemRemovable() || isLibraryItem())
		{
			disabled_items.push_back(std::string("Cut"));
		}

		items.push_back(std::string("Copy"));
		if (!isItemCopyable() && !isItemLinkable())
		{
			disabled_items.push_back(std::string("Copy"));
		}
// [/SL:KB]
		//items.push_back(std::string("Copy Separator"));
		//items.push_back(std::string("Copy"));
		//if (!isItemCopyable())
		//{
		//	disabled_items.push_back(std::string("Copy"));
		//}

        if (isAgentInventory())
        {
            items.push_back(std::string("New folder from selected"));
            items.push_back(std::string("Subfolder Separator"));
            std::set<LLUUID> selected_uuid_set = LLAvatarActions::getInventorySelectedUUIDs();
            uuid_vec_t ids;
            std::copy(selected_uuid_set.begin(), selected_uuid_set.end(), std::back_inserter(ids));
            if (!is_only_items_selected(ids) && !is_only_cats_selected(ids))
            {
                disabled_items.push_back(std::string("New folder from selected"));
            }
        }

		if (obj->getIsLinkType())
		{
			items.push_back(std::string("Find Original"));
			if (isLinkedObjectMissing())
			{
				disabled_items.push_back(std::string("Find Original"));
			}

            items.push_back(std::string("Cut"));
            if (!isItemMovable() || !isItemRemovable())
            {
                disabled_items.push_back(std::string("Cut"));
            }
		}
		else
		{
			if (LLAssetType::lookupCanLink(obj->getType()))
			{
				items.push_back(std::string("Find Links"));
			}

			if (!isInboxFolder())
			{
				items.push_back(std::string("Rename"));
				// <FS> Locked folder
				//if (!isItemRenameable() || ((flags & FIRST_SELECTED_ITEM) == 0))
				if (!isItemRenameable() || ((flags & FIRST_SELECTED_ITEM) == 0) || isLockedFolder())
				// </FS>
				{
					disabled_items.push_back(std::string("Rename"));
				}
			}

            LLViewerInventoryItem* inv_item = gInventory.getItem(mUUID);
            items.push_back(std::string("thumbnail"));
            if (inv_item && !inv_item->getPermissions().allowOperationBy(PERM_MODIFY, gAgent.getID()))
            {
                disabled_items.push_back(std::string("thumbnail"));
            }
			
			if (show_asset_id)
			{
				items.push_back(std::string("Copy Asset UUID"));

				bool is_asset_knowable = false;

				if (inv_item)
				{
					is_asset_knowable = LLAssetType::lookupIsAssetIDKnowable(inv_item->getType());
				}
				if ( !is_asset_knowable // disable menu item for Inventory items with unknown asset. EXT-5308
					 || (! ( isItemPermissive() || gAgent.isGodlike() ) )
					 || (flags & FIRST_SELECTED_ITEM) == 0)
				{
					disabled_items.push_back(std::string("Copy Asset UUID"));
				}
			}
// [SL:KB] - Patch: Inventory-Links | Checked: 2010-04-12 (Catznip-2.0)
			//items.push_back(std::string("Cut"));
			//if (!isItemMovable() || !isItemRemovable())
			//{
			//	disabled_items.push_back(std::string("Cut"));
			//}
// [/SL:KB]

			if (canListOnMarketplace() && !isMarketplaceListingsFolder() && !isInboxFolder())
			{
				items.push_back(std::string("Marketplace Separator"));

                if (gMenuHolder->getChild<LLView>("MarketplaceListings")->getVisible())
                {
                    items.push_back(std::string("Marketplace Copy"));
                    items.push_back(std::string("Marketplace Move"));
                    if (!canListOnMarketplaceNow())
                    {
                        disabled_items.push_back(std::string("Marketplace Copy"));
                        disabled_items.push_back(std::string("Marketplace Move"));
                    }
                }
			}
		}
	}

	// Don't allow items to be pasted directly into the COF or the inbox
	// <FS:Ansariel> Enable paste for inbox; doesn't actually makes much sense,
	//               but since we are not prevented from pasting via shortcut,
	//               we enable it in the context menu, too.
	//if (!isCOFFolder() && !isInboxFolder()
	if (!isCOFFolder()
		// <FS:TT> Client LSL Bridge (also for #AO)
		&& !isLockedFolder())
		// </FS:TT>
	{
		items.push_back(std::string("Paste"));
	}
	if (!isClipboardPasteable() || ((flags & FIRST_SELECTED_ITEM) == 0))
	{
		disabled_items.push_back(std::string("Paste"));
	}

    static LLCachedControl<bool> inventory_linking(gSavedSettings, "InventoryLinking", true);
	if (inventory_linking
		// <FS:TT> Client LSL Bridge (also for #AO)
		&& !isLockedFolder()
		// </FS:TT>
		)
	{
		items.push_back(std::string("Paste As Link"));
		if (!isClipboardPasteableAsLink() || (flags & FIRST_SELECTED_ITEM) == 0)
		{
			disabled_items.push_back(std::string("Paste As Link"));
		}
	}

	items.push_back(std::string("Paste Separator"));

	addDeleteContextMenuOptions(items, disabled_items);

<<<<<<< HEAD
	LLInventoryPanel *active_panel = LLInventoryPanel::getActiveInventoryPanel(FALSE);
	// <FS:Zi> Don't offer "Show in Main View" for folders opened in separate inventory views
	//         as there are no tabs to switch to
	// if (active_panel && (active_panel->getName() != "All Items"))
	if (active_panel && (active_panel->getName() != "All Items") && (active_panel->getName() != "inv_panel"))
	// </FS:Zi>
=======
	if (!isPanelActive("All Items") && !isPanelActive("single_folder_inv"))
>>>>>>> a2c61cfe
	{
		items.push_back(std::string("Show in Main Panel"));
	}
}

void LLInvFVBridge::buildContextMenu(LLMenuGL& menu, U32 flags)
{
	LL_DEBUGS() << "LLInvFVBridge::buildContextMenu()" << LL_ENDL;
	menuentry_vec_t items;
	menuentry_vec_t disabled_items;
	if(isItemInTrash())
	{
		addTrashContextMenuOptions(items, disabled_items);
	}	
	else
	{
		items.push_back(std::string("Share"));
		if (!canShare())
		{
			disabled_items.push_back(std::string("Share"));
		}
		
		addOpenRightClickMenuOption(items);
		items.push_back(std::string("Properties"));

// [RLVa:KB] - Checked: 2010-03-01 (RLVa-1.2.0b) | Modified: RLVa-1.1.0a
		if (rlv_handler_t::isEnabled())
		{
			const LLInventoryObject* pItem = getInventoryObject();
			if ( (pItem) &&
				 ( ((LLAssetType::AT_NOTECARD == pItem->getType()) && (gRlvHandler.hasBehaviour(RLV_BHVR_VIEWNOTE))) ||
				   ((LLAssetType::AT_LSL_TEXT == pItem->getType()) && (gRlvHandler.hasBehaviour(RLV_BHVR_VIEWSCRIPT))) ||
				   ((LLAssetType::AT_TEXTURE == pItem->getType()) && (!RlvActions::canPreviewTextures()))))
			{
				disabled_items.push_back(std::string("Open"));
			}
		}
// [/RLVa:KB]

		getClipboardEntries(true, items, disabled_items, flags);
	}
	addLinkReplaceMenuOption(items, disabled_items);

	// <FS:Ansariel> Move to default folder
	addMoveToDefaultFolderMenuOption(items);

	hide_context_entries(menu, items, disabled_items);
}

bool get_selection_item_uuids(LLFolderView::selected_items_t& selected_items, uuid_vec_t& ids)
{
	uuid_vec_t results;
    S32 non_item = 0;
	for(LLFolderView::selected_items_t::iterator it = selected_items.begin(); it != selected_items.end(); ++it)
	{
		LLItemBridge *view_model = dynamic_cast<LLItemBridge *>((*it)->getViewModelItem());

		if(view_model && view_model->getUUID().notNull())
		{
			results.push_back(view_model->getUUID());
		}
        else
        {
            non_item++;
        }
	}
	if (non_item == 0)
	{
		ids = results;
		return true;
	}
	return false;
}

void LLInvFVBridge::addTrashContextMenuOptions(menuentry_vec_t &items,
											   menuentry_vec_t &disabled_items)
{
	const LLInventoryObject *obj = getInventoryObject();
	if (obj && obj->getIsLinkType())
	{
		items.push_back(std::string("Find Original"));
		if (isLinkedObjectMissing())
		{
			disabled_items.push_back(std::string("Find Original"));
		}
	}
	items.push_back(std::string("Purge Item"));
	if (!isItemRemovable())
	{
		disabled_items.push_back(std::string("Purge Item"));
	}
	items.push_back(std::string("Restore Item"));
}

void LLInvFVBridge::addDeleteContextMenuOptions(menuentry_vec_t &items,
												menuentry_vec_t &disabled_items)
{

	const LLInventoryObject *obj = getInventoryObject();

	// Don't allow delete as a direct option from COF folder.
	if (obj && obj->getIsLinkType() && isCOFFolder() && get_is_item_worn(mUUID))
	{
		return;
	}

	items.push_back(std::string("Delete"));

	if (!isItemRemovable() || isPanelActive("Favorite Items"))
	{
		disabled_items.push_back(std::string("Delete"));
	}
}

void LLInvFVBridge::addOpenRightClickMenuOption(menuentry_vec_t &items)
{
	const LLInventoryObject *obj = getInventoryObject();
	const BOOL is_link = (obj && obj->getIsLinkType());

	if (is_link)
		items.push_back(std::string("Open Original"));
	else
		items.push_back(std::string("Open"));
}

void LLInvFVBridge::addMarketplaceContextMenuOptions(U32 flags,
												menuentry_vec_t &items,
												menuentry_vec_t &disabled_items)
{
    S32 depth = depth_nesting_in_marketplace(mUUID);
    if (depth == 1)
    {
        // Options available at the Listing Folder level
        items.push_back(std::string("Marketplace Create Listing"));
        items.push_back(std::string("Marketplace Associate Listing"));
        items.push_back(std::string("Marketplace Check Listing"));
        items.push_back(std::string("Marketplace List"));
        items.push_back(std::string("Marketplace Unlist"));
        if (LLMarketplaceData::instance().isUpdating(mUUID,depth) || ((flags & FIRST_SELECTED_ITEM) == 0))
        {
            // During SLM update, disable all marketplace related options
            // Also disable all if multiple selected items
            disabled_items.push_back(std::string("Marketplace Create Listing"));
            disabled_items.push_back(std::string("Marketplace Associate Listing"));
            disabled_items.push_back(std::string("Marketplace Check Listing"));
            disabled_items.push_back(std::string("Marketplace List"));
            disabled_items.push_back(std::string("Marketplace Unlist"));
        }
        else
        {
            if (gSavedSettings.getBOOL("MarketplaceListingsLogging"))
            {
                items.push_back(std::string("Marketplace Get Listing"));
            }
            if (LLMarketplaceData::instance().isListed(mUUID))
            {
                disabled_items.push_back(std::string("Marketplace Create Listing"));
                disabled_items.push_back(std::string("Marketplace Associate Listing"));
                if (LLMarketplaceData::instance().getVersionFolder(mUUID).isNull())
                {
                    disabled_items.push_back(std::string("Marketplace List"));
                    disabled_items.push_back(std::string("Marketplace Unlist"));
                }
                else
                {
                    if (LLMarketplaceData::instance().getActivationState(mUUID))
                    {
                        disabled_items.push_back(std::string("Marketplace List"));
                    }
                    else
                    {
                        disabled_items.push_back(std::string("Marketplace Unlist"));
                    }
                }
            }
            else
            {
                disabled_items.push_back(std::string("Marketplace List"));
                disabled_items.push_back(std::string("Marketplace Unlist"));
                if (gSavedSettings.getBOOL("MarketplaceListingsLogging"))
                {
                    disabled_items.push_back(std::string("Marketplace Get Listing"));
                }
            }
        }
    }
    if (depth == 2)
    {
        // Options available at the Version Folder levels and only for folders
        LLInventoryCategory* cat = gInventory.getCategory(mUUID);
        if (cat && LLMarketplaceData::instance().isListed(cat->getParentUUID()))
        {
            items.push_back(std::string("Marketplace Activate"));
            items.push_back(std::string("Marketplace Deactivate"));
            if (LLMarketplaceData::instance().isUpdating(mUUID,depth) || ((flags & FIRST_SELECTED_ITEM) == 0))
            {
                // During SLM update, disable all marketplace related options
                // Also disable all if multiple selected items
                disabled_items.push_back(std::string("Marketplace Activate"));
                disabled_items.push_back(std::string("Marketplace Deactivate"));
            }
            else
            {
                if (LLMarketplaceData::instance().isVersionFolder(mUUID))
                {
                    disabled_items.push_back(std::string("Marketplace Activate"));
                    if (LLMarketplaceData::instance().getActivationState(mUUID))
                    {
                        disabled_items.push_back(std::string("Marketplace Deactivate"));
                    }
                }
                else
                {
                    disabled_items.push_back(std::string("Marketplace Deactivate"));
                }
            }
        }
    }

    items.push_back(std::string("Marketplace Edit Listing"));
    LLUUID listing_folder_id = nested_parent_id(mUUID,depth);
    LLUUID version_folder_id = LLMarketplaceData::instance().getVersionFolder(listing_folder_id);

    if (depth >= 2)
    {
        // Prevent creation of new folders if the max count has been reached on this version folder (active or not)
        LLUUID local_version_folder_id = nested_parent_id(mUUID,depth-1);
        LLInventoryModel::cat_array_t categories;
        LLInventoryModel::item_array_t items;
        gInventory.collectDescendents(local_version_folder_id, categories, items, FALSE);
        LLCachedControl<U32> max_depth(gSavedSettings, "InventoryOutboxMaxFolderDepth", 4);
        LLCachedControl<U32> max_count(gSavedSettings, "InventoryOutboxMaxFolderCount", 20);
        if (categories.size() >= max_count
            || depth > (max_depth + 1))
        {
            disabled_items.push_back(std::string("New Folder"));
        }
    }
    
    // Options available at all levels on items and categories
    if (!LLMarketplaceData::instance().isListed(listing_folder_id) || version_folder_id.isNull())
    {
        disabled_items.push_back(std::string("Marketplace Edit Listing"));
    }

    // Separator
    items.push_back(std::string("Marketplace Listings Separator"));
}

void LLInvFVBridge::addLinkReplaceMenuOption(menuentry_vec_t& items, menuentry_vec_t& disabled_items)
{
	const LLInventoryObject* obj = getInventoryObject();

	if (isAgentInventory() && obj && obj->getType() != LLAssetType::AT_CATEGORY && obj->getType() != LLAssetType::AT_LINK_FOLDER)
	{
		items.push_back(std::string("Replace Links"));

		if (mRoot->getSelectedCount() != 1)
		{
			disabled_items.push_back(std::string("Replace Links"));
		}
	}
}

// <FS:Ansariel> Move to default folder
void LLInvFVBridge::addMoveToDefaultFolderMenuOption(menuentry_vec_t& items)
{
	const LLInventoryObject* obj = getInventoryObject();

	if (isAgentInventory() && !isLockedFolder(true) && obj &&
		obj->getActualType() != LLAssetType::AT_CATEGORY &&
		obj->getActualType() != LLAssetType::AT_LINK_FOLDER &&
		obj->getActualType() != LLAssetType::AT_LINK &&
		(!RlvFolderLocks::instance().hasLockedFolder(RLV_LOCK_ANY) || 
			RlvFolderLocks::instance().canMoveItem(obj->getUUID(), getInventoryModel()->findCategoryUUIDForType(LLFolderType::assetTypeToFolderType(obj->getActualType()) ) ))
		)
	{
		items.push_back(std::string("Move to Default Folder"));
	}
}
// </FS:Ansariel>

// *TODO: remove this
BOOL LLInvFVBridge::startDrag(EDragAndDropType* type, LLUUID* id) const
{
	BOOL rv = FALSE;

	const LLInventoryObject* obj = getInventoryObject();

	if(obj)
	{
		*type = LLViewerAssetType::lookupDragAndDropType(obj->getActualType());
		if(*type == DAD_NONE)
		{
			return FALSE;
		}

		*id = obj->getUUID();
		//object_ids.push_back(obj->getUUID());

		if (*type == DAD_CATEGORY)
		{
			LLInventoryModelBackgroundFetch::instance().start(obj->getUUID());
		}

		rv = TRUE;
	}

	return rv;
}

LLInventoryObject* LLInvFVBridge::getInventoryObject() const
{
	LLInventoryObject* obj = NULL;
	LLInventoryModel* model = getInventoryModel();
	if(model)
	{
		obj = (LLInventoryObject*)model->getObject(mUUID);
	}
	return obj;
}

LLInventoryModel* LLInvFVBridge::getInventoryModel() const
{
	LLInventoryPanel* panel = mInventoryPanel.get();
	return panel ? panel->getModel() : NULL;
}

LLInventoryFilter* LLInvFVBridge::getInventoryFilter() const
{
	LLInventoryPanel* panel = mInventoryPanel.get();
	return panel ? &(panel->getFilter()) : NULL;
}

BOOL LLInvFVBridge::isItemInTrash() const
{
	LLInventoryModel* model = getInventoryModel();
	if(!model) return FALSE;
	const LLUUID trash_id = model->findCategoryUUIDForType(LLFolderType::FT_TRASH);
	return model->isObjectDescendentOf(mUUID, trash_id);
}

BOOL LLInvFVBridge::isLinkedObjectInTrash() const
{
	if (isItemInTrash()) return TRUE;

	const LLInventoryObject *obj = getInventoryObject();
	if (obj && obj->getIsLinkType())
	{
		LLInventoryModel* model = getInventoryModel();
		if(!model) return FALSE;
		const LLUUID trash_id = model->findCategoryUUIDForType(LLFolderType::FT_TRASH);
		return model->isObjectDescendentOf(obj->getLinkedUUID(), trash_id);
	}
	return FALSE;
}

bool LLInvFVBridge::isItemInOutfits() const
{
    const LLInventoryModel* model = getInventoryModel();
    if(!model) return false;

    const LLUUID my_outfits_cat = gInventory.findCategoryUUIDForType(LLFolderType::FT_MY_OUTFITS, false);

    return isCOFFolder() || (my_outfits_cat == mUUID) || model->isObjectDescendentOf(mUUID, my_outfits_cat);
}

BOOL LLInvFVBridge::isLinkedObjectMissing() const
{
	const LLInventoryObject *obj = getInventoryObject();
	if (!obj)
	{
		return TRUE;
	}
	if (obj->getIsLinkType() && LLAssetType::lookupIsLinkType(obj->getType()))
	{
		return TRUE;
	}
	return FALSE;
}

BOOL LLInvFVBridge::isAgentInventory() const
{
	const LLInventoryModel* model = getInventoryModel();
	if(!model) return FALSE;
	if(gInventory.getRootFolderID() == mUUID) return TRUE;
	return model->isObjectDescendentOf(mUUID, gInventory.getRootFolderID());
}

// [SL:KB] - Patch: Inventory-Misc | Checked: 2011-05-28 (Catznip-2.6.0a) | Added: Catznip-2.6.0a
BOOL LLInvFVBridge::isLibraryInventory() const
{
	const LLInventoryModel* model = getInventoryModel();
	if (!model) return FALSE;
	if (gInventory.getLibraryRootFolderID() == mUUID) return TRUE;
	return model->isObjectDescendentOf(mUUID, gInventory.getLibraryRootFolderID());
}

BOOL LLInvFVBridge::isLostInventory() const
{
	return (!isAgentInventory()) && (!isLibraryInventory());
}
// [/SL:KB]

BOOL LLInvFVBridge::isCOFFolder() const
{
	return LLAppearanceMgr::instance().getIsInCOF(mUUID);
}

// <FS:TT> Client LSL Bridge (also for #AO)
BOOL LLInvFVBridge::isLockedFolder(bool ignore_setting /*= false*/) const
{
	const LLInventoryModel* model = getInventoryModel();
	if (!model)
	{
		return FALSE;
	}

	if ((mUUID == FSLSLBridge::instance().getBridgeFolder()
		|| model->isObjectDescendentOf(mUUID, FSLSLBridge::instance().getBridgeFolder()))
		&& (gSavedPerAccountSettings.getBOOL("LockBridgeFolder") || ignore_setting))
	{
		return TRUE;
	}

	if ((mUUID == AOEngine::instance().getAOFolder()
		|| model->isObjectDescendentOf(mUUID, AOEngine::instance().getAOFolder()))
		&& (gSavedPerAccountSettings.getBOOL("LockAOFolders") || ignore_setting))
	{
		return TRUE;
	}

	if ((mUUID == FSFloaterWearableFavorites::getFavoritesFolder()
		|| model->isObjectDescendentOf(mUUID, FSFloaterWearableFavorites::getFavoritesFolder()))
		&& gSavedPerAccountSettings.getBOOL("LockWearableFavoritesFolders"))
	{
		return TRUE;
	}

	return FALSE;
}
// </FS:TT>


// *TODO : Suppress isInboxFolder() once Merchant Outbox is fully deprecated
BOOL LLInvFVBridge::isInboxFolder() const
{
	const LLUUID inbox_id = gInventory.findCategoryUUIDForType(LLFolderType::FT_INBOX, false);
	
	if (inbox_id.isNull())
	{
		return FALSE;
	}
	
	return gInventory.isObjectDescendentOf(mUUID, inbox_id);
}

BOOL LLInvFVBridge::isMarketplaceListingsFolder() const
{
	const LLUUID folder_id = gInventory.findCategoryUUIDForType(LLFolderType::FT_MARKETPLACE_LISTINGS, false);
	
	if (folder_id.isNull())
	{
		return FALSE;
	}
	
	return gInventory.isObjectDescendentOf(mUUID, folder_id);
}

BOOL LLInvFVBridge::isItemPermissive() const
{
	return FALSE;
}

// static
void LLInvFVBridge::changeItemParent(LLInventoryModel* model,
									 LLViewerInventoryItem* item,
									 const LLUUID& new_parent_id,
									 BOOL restamp)
{
	model->changeItemParent(item, new_parent_id, restamp);
}

// static
void LLInvFVBridge::changeCategoryParent(LLInventoryModel* model,
										 LLViewerInventoryCategory* cat,
										 const LLUUID& new_parent_id,
										 BOOL restamp)
{
	model->changeCategoryParent(cat, new_parent_id, restamp);
}

LLInvFVBridge* LLInvFVBridge::createBridge(LLAssetType::EType asset_type,
										   LLAssetType::EType actual_asset_type,
										   LLInventoryType::EType inv_type,
										   LLInventoryPanel* inventory,
										   LLFolderViewModelInventory* view_model,
										   LLFolderView* root,
										   const LLUUID& uuid,
										   U32 flags)
{
	LLInvFVBridge* new_listener = NULL;
	switch(asset_type)
	{
		case LLAssetType::AT_TEXTURE:
			if(!(inv_type == LLInventoryType::IT_TEXTURE || inv_type == LLInventoryType::IT_SNAPSHOT))
			{
				LL_WARNS() << LLAssetType::lookup(asset_type) << " asset has inventory type " << LLInventoryType::lookupHumanReadable(inv_type) << " on uuid " << uuid << LL_ENDL;
			}
			new_listener = new LLTextureBridge(inventory, root, uuid, inv_type);
			break;

		case LLAssetType::AT_SOUND:
			if(!(inv_type == LLInventoryType::IT_SOUND))
			{
				LL_WARNS() << LLAssetType::lookup(asset_type) << " asset has inventory type " << LLInventoryType::lookupHumanReadable(inv_type) << " on uuid " << uuid << LL_ENDL;
			}
			new_listener = new LLSoundBridge(inventory, root, uuid);
			break;

		case LLAssetType::AT_LANDMARK:
			if(!(inv_type == LLInventoryType::IT_LANDMARK))
			{
				LL_WARNS() << LLAssetType::lookup(asset_type) << " asset has inventory type " << LLInventoryType::lookupHumanReadable(inv_type) << " on uuid " << uuid << LL_ENDL;
			}
			new_listener = new LLLandmarkBridge(inventory, root, uuid, flags);
			break;

		case LLAssetType::AT_CALLINGCARD:
			if(!(inv_type == LLInventoryType::IT_CALLINGCARD))
			{
				LL_WARNS() << LLAssetType::lookup(asset_type) << " asset has inventory type " << LLInventoryType::lookupHumanReadable(inv_type) << " on uuid " << uuid << LL_ENDL;
			}
			new_listener = new LLCallingCardBridge(inventory, root, uuid);
			break;

		case LLAssetType::AT_SCRIPT:
			if(!(inv_type == LLInventoryType::IT_LSL))
			{
				LL_WARNS() << LLAssetType::lookup(asset_type) << " asset has inventory type " << LLInventoryType::lookupHumanReadable(inv_type) << " on uuid " << uuid << LL_ENDL;
			}
			new_listener = new LLItemBridge(inventory, root, uuid);
			break;

		case LLAssetType::AT_OBJECT:
			if(!(inv_type == LLInventoryType::IT_OBJECT || inv_type == LLInventoryType::IT_ATTACHMENT))
			{
				LL_WARNS() << LLAssetType::lookup(asset_type) << " asset has inventory type " << LLInventoryType::lookupHumanReadable(inv_type) << " on uuid " << uuid << LL_ENDL;
			}
			new_listener = new LLObjectBridge(inventory, root, uuid, inv_type, flags);
			break;

		case LLAssetType::AT_NOTECARD:
			if(!(inv_type == LLInventoryType::IT_NOTECARD))
			{
				LL_WARNS() << LLAssetType::lookup(asset_type) << " asset has inventory type " << LLInventoryType::lookupHumanReadable(inv_type) << " on uuid " << uuid << LL_ENDL;
			}
			new_listener = new LLNotecardBridge(inventory, root, uuid);
			break;

		case LLAssetType::AT_ANIMATION:
			if(!(inv_type == LLInventoryType::IT_ANIMATION))
			{
				LL_WARNS() << LLAssetType::lookup(asset_type) << " asset has inventory type " << LLInventoryType::lookupHumanReadable(inv_type) << " on uuid " << uuid << LL_ENDL;
			}
			new_listener = new LLAnimationBridge(inventory, root, uuid);
			break;

		case LLAssetType::AT_GESTURE:
			if(!(inv_type == LLInventoryType::IT_GESTURE))
			{
				LL_WARNS() << LLAssetType::lookup(asset_type) << " asset has inventory type " << LLInventoryType::lookupHumanReadable(inv_type) << " on uuid " << uuid << LL_ENDL;
			}
			new_listener = new LLGestureBridge(inventory, root, uuid);
			break;

		case LLAssetType::AT_LSL_TEXT:
			if(!(inv_type == LLInventoryType::IT_LSL))
			{
				LL_WARNS() << LLAssetType::lookup(asset_type) << " asset has inventory type " << LLInventoryType::lookupHumanReadable(inv_type) << " on uuid " << uuid << LL_ENDL;
			}
			new_listener = new LLLSLTextBridge(inventory, root, uuid);
			break;

		case LLAssetType::AT_CLOTHING:
		case LLAssetType::AT_BODYPART:
			if(!(inv_type == LLInventoryType::IT_WEARABLE))
			{
				LL_WARNS() << LLAssetType::lookup(asset_type) << " asset has inventory type " << LLInventoryType::lookupHumanReadable(inv_type) << " on uuid " << uuid << LL_ENDL;
			}
			new_listener = new LLWearableBridge(inventory, root, uuid, asset_type, inv_type, LLWearableType::inventoryFlagsToWearableType(flags));
			break;
		case LLAssetType::AT_CATEGORY:
			if (actual_asset_type == LLAssetType::AT_LINK_FOLDER)
			{
				// Create a link folder handler instead
				new_listener = new LLLinkFolderBridge(inventory, root, uuid);
			}
            else if (actual_asset_type == LLAssetType::AT_MARKETPLACE_FOLDER)
            {
				// Create a marketplace folder handler
				new_listener = new LLMarketplaceFolderBridge(inventory, root, uuid);
            }
            else
            {
                new_listener = new LLFolderBridge(inventory, root, uuid);
            }
			break;
		case LLAssetType::AT_LINK:
		case LLAssetType::AT_LINK_FOLDER:
			// Only should happen for broken links.
			new_listener = new LLLinkItemBridge(inventory, root, uuid);
			break;
		case LLAssetType::AT_UNKNOWN:
			new_listener = new LLUnknownItemBridge(inventory, root, uuid);
			break;
		case LLAssetType::AT_IMAGE_TGA:
		case LLAssetType::AT_IMAGE_JPEG:
			//LL_WARNS() << LLAssetType::lookup(asset_type) << " asset type is unhandled for uuid " << uuid << LL_ENDL;
			break;

        case LLAssetType::AT_SETTINGS:
            if (inv_type != LLInventoryType::IT_SETTINGS)
            {
                LL_WARNS() << LLAssetType::lookup(asset_type) << " asset has inventory type " << LLInventoryType::lookupHumanReadable(inv_type) << " on uuid " << uuid << LL_ENDL;
            }
            new_listener = new LLSettingsBridge(inventory, root, uuid, LLSettingsType::fromInventoryFlags(flags));
            break;

		default:
			LL_INFOS_ONCE() << "Unhandled asset type (llassetstorage.h): "
					<< (S32)asset_type << " (" << LLAssetType::lookup(asset_type) << ")" << LL_ENDL;
			break;
	}

	if (new_listener)
	{
		new_listener->mInvType = inv_type;
	}

	return new_listener;
}

void LLInvFVBridge::purgeItem(LLInventoryModel *model, const LLUUID &uuid)
{
	LLInventoryObject* obj = model->getObject(uuid);
	if (obj)
	{
		remove_inventory_object(uuid, NULL);
	}
}

void LLInvFVBridge::removeObject(LLInventoryModel *model, const LLUUID &uuid)
{
    // Keep track of the parent
    LLInventoryItem* itemp = model->getItem(uuid);
    LLUUID parent_id = (itemp ? itemp->getParentUUID() : LLUUID::null);
    // Remove the object
    model->removeObject(uuid);
    // Get the parent updated
    if (parent_id.notNull())
    {
        LLViewerInventoryCategory* parent_cat = model->getCategory(parent_id);
        model->updateCategory(parent_cat);
        model->notifyObservers();
    }
}

bool LLInvFVBridge::canShare() const
{
	bool can_share = false;

	if (isAgentInventory())
	{
		const LLInventoryModel* model = getInventoryModel();
		if (model)
		{
			const LLViewerInventoryItem *item = model->getItem(mUUID);
			if (item)
			{
				if (LLInventoryCollectFunctor::itemTransferCommonlyAllowed(item)) 
				{
					can_share = LLGiveInventory::isInventoryGiveAcceptable(item);
				}
			}
			else
			{
				// Categories can be given.
				can_share = (model->getCategory(mUUID) != NULL);
			}

			const LLUUID trash_id = gInventory.findCategoryUUIDForType(LLFolderType::FT_TRASH);
			if ((mUUID == trash_id) || gInventory.isObjectDescendentOf(mUUID, trash_id))
			{
				can_share = false;
			}
		}
	}

	return can_share;
}

bool LLInvFVBridge::canListOnMarketplace() const
{
	LLInventoryModel * model = getInventoryModel();

	LLViewerInventoryCategory * cat = model->getCategory(mUUID);
	if (cat && LLFolderType::lookupIsProtectedType(cat->getPreferredType()))
	{
		return false;
	}

	if (!isAgentInventory())
	{
		return false;
	}
	
	LLViewerInventoryItem * item = model->getItem(mUUID);
	if (item)
	{
		if (!item->getPermissions().allowOperationBy(PERM_TRANSFER, gAgent.getID()))
		{
			return false;
		}
		
		if (LLAssetType::AT_CALLINGCARD == item->getType())
		{
			return false;
		}
	}

	return true;
}

bool LLInvFVBridge::canListOnMarketplaceNow() const
{
	bool can_list = true;
    
	const LLInventoryObject* obj = getInventoryObject();
	can_list &= (obj != NULL);
    
	if (can_list)
	{
		const LLUUID& object_id = obj->getLinkedUUID();
		can_list = object_id.notNull();
        
		if (can_list)
		{
			LLFolderViewFolder * object_folderp =   mInventoryPanel.get() ? mInventoryPanel.get()->getFolderByID(object_id) : NULL;
			if (object_folderp)
			{
				can_list = !static_cast<LLFolderBridge*>(object_folderp->getViewModelItem())->isLoading();
			}
		}
		
		if (can_list)
		{
            std::string error_msg;
            LLInventoryModel* model = getInventoryModel();
            const LLUUID &marketplacelistings_id = model->findCategoryUUIDForType(LLFolderType::FT_MARKETPLACE_LISTINGS, false);
            if (marketplacelistings_id.notNull())
            {
                LLViewerInventoryCategory * master_folder = model->getCategory(marketplacelistings_id);
                LLInventoryCategory *cat = model->getCategory(mUUID);
                if (cat)
                {
                    can_list = can_move_folder_to_marketplace(master_folder, master_folder, cat, error_msg);
                }
                else
                {
                    LLInventoryItem *item = model->getItem(mUUID);
                    can_list = (item ? can_move_item_to_marketplace(master_folder, master_folder, item, error_msg) : false);
                }
            }
            else
            {
                can_list = false;
            }
		}
	}
	
	return can_list;
}

LLToolDragAndDrop::ESource LLInvFVBridge::getDragSource() const
{
	if (gInventory.isObjectDescendentOf(getUUID(),   gInventory.getRootFolderID()))
	{
		return LLToolDragAndDrop::SOURCE_AGENT;
	}
	else if (gInventory.isObjectDescendentOf(getUUID(),   gInventory.getLibraryRootFolderID()))
	{
		return LLToolDragAndDrop::SOURCE_LIBRARY;
	}

	return LLToolDragAndDrop::SOURCE_VIEWER;
}



// +=================================================+
// |        InventoryFVBridgeBuilder                 |
// +=================================================+
LLInvFVBridge* LLInventoryFolderViewModelBuilder::createBridge(LLAssetType::EType asset_type,
														LLAssetType::EType actual_asset_type,
														LLInventoryType::EType inv_type,
														LLInventoryPanel* inventory,
														LLFolderViewModelInventory* view_model,
														LLFolderView* root,
														const LLUUID& uuid,
														U32 flags /* = 0x00 */) const
{
	return LLInvFVBridge::createBridge(asset_type,
									   actual_asset_type,
									   inv_type,
									   inventory,
									   view_model,
									   root,
									   uuid,
									   flags);
}

// +=================================================+
// |        LLItemBridge                             |
// +=================================================+

void LLItemBridge::performAction(LLInventoryModel* model, std::string action)
{
	if ("goto" == action)
	{
		gotoItem();
	}
	if ("open" == action || "open_original" == action)
	{
		openItem();
		return;
	}
	else if ("properties" == action)
	{
		showProperties();
		return;
	}
	else if ("purge" == action)
	{
		purgeItem(model, mUUID);
		return;
	}
	else if ("restoreToWorld" == action)
	{
		restoreToWorld();
		return;
	}
	else if ("restore" == action)
	{
		restoreItem();
		return;
	}
    else if ("thumbnail" == action)
    {
        LLSD data(mUUID);
        LLFloaterReg::showInstance("change_item_thumbnail", data);
        return;
    }
	else if ("copy_uuid" == action)
	{
		// Single item only
		LLViewerInventoryItem* item = static_cast<LLViewerInventoryItem*>(getItem());
		if(!item) return;
		LLUUID asset_id = item->getProtectedAssetUUID();
		std::string buffer;
		asset_id.toString(buffer);

		gViewerWindow->getWindow()->copyTextToClipboard(utf8str_to_wstring(buffer));
		return;
	}
	else if ("show_in_main_panel" == action)
	{
		LLInventoryPanel::openInventoryPanelAndSetSelection(TRUE, mUUID, TRUE);
		return;
	}
	else if ("cut" == action)
	{
		cutToClipboard();
		return;
	}
	else if ("copy" == action)
	{
		copyToClipboard();
		return;
	}
	else if ("paste" == action)
	{
		LLInventoryItem* itemp = model->getItem(mUUID);
		if (!itemp) return;

		LLFolderViewItem* folder_view_itemp =   mInventoryPanel.get()->getItemByID(itemp->getParentUUID());
		if (!folder_view_itemp) return;

		folder_view_itemp->getViewModelItem()->pasteFromClipboard();
		return;
	}
	else if ("paste_link" == action)
	{
		// Single item only
		LLInventoryItem* itemp = model->getItem(mUUID);
		if (!itemp) return;

		LLFolderViewItem* folder_view_itemp =   mInventoryPanel.get()->getItemByID(itemp->getParentUUID());
		if (!folder_view_itemp) return;

		folder_view_itemp->getViewModelItem()->pasteLinkFromClipboard();
		return;
	}
	else if (("move_to_marketplace_listings" == action) || ("copy_to_marketplace_listings" == action) || ("copy_or_move_to_marketplace_listings" == action))
	{
		LLInventoryItem* itemp = model->getItem(mUUID);
		if (!itemp) return;
        const LLUUID &marketplacelistings_id = model->findCategoryUUIDForType(LLFolderType::FT_MARKETPLACE_LISTINGS, false);
        // Note: For a single item, if it's not a copy, then it's a move
        move_item_to_marketplacelistings(itemp, marketplacelistings_id, ("copy_to_marketplace_listings" == action));
    }
	else if ("copy_slurl" == action)
	{
		LLViewerInventoryItem* item = static_cast<LLViewerInventoryItem*>(getItem());
		if(item)
		{
			LLUUID asset_id = item->getAssetUUID();
			LLLandmark* landmark = gLandmarkList.getAsset(asset_id);
			if (landmark)
			{
				LLVector3d global_pos;
				landmark->getGlobalPos(global_pos);
				LLLandmarkActions::getSLURLfromPosGlobal(global_pos, &copy_slurl_to_clipboard_callback_inv, true);
			}
		}
	}
	else if ("show_on_map" == action)
	{
		doActionOnCurSelectedLandmark(boost::bind(&LLItemBridge::doShowOnMap, this, _1));
	}
	else if ("marketplace_edit_listing" == action)
	{
        std::string url = LLMarketplaceData::instance().getListingURL(mUUID);
        LLUrlAction::openURL(url);
	}
}

void LLItemBridge::doActionOnCurSelectedLandmark(LLLandmarkList::loaded_callback_t cb)
{
	LLViewerInventoryItem* cur_item = getItem();
	if(cur_item && cur_item->getInventoryType() == LLInventoryType::IT_LANDMARK)
	{ 
		LLLandmark* landmark = LLLandmarkActions::getLandmark(cur_item->getUUID(), cb);
		if (landmark)
		{
			cb(landmark);
		}
	}
}

void LLItemBridge::doShowOnMap(LLLandmark* landmark)
{
	LLVector3d landmark_global_pos;
	// landmark has already been tested for NULL by calling routine
	if (landmark->getGlobalPos(landmark_global_pos))
	{
		LLFloaterWorldMap* worldmap_instance = LLFloaterWorldMap::getInstance();
		if (!landmark_global_pos.isExactlyZero() && worldmap_instance)
		{
			worldmap_instance->trackLocation(landmark_global_pos);
			LLFloaterReg::showInstance("world_map", "center");
		}
	}
}

void copy_slurl_to_clipboard_callback_inv(const std::string& slurl)
{
	gViewerWindow->getWindow()->copyTextToClipboard(utf8str_to_wstring(slurl));
	LLSD args;
	args["SLURL"] = slurl;
	LLNotificationsUtil::add("CopySLURL", args);
}

void LLItemBridge::selectItem()
{
	LLViewerInventoryItem* item = static_cast<LLViewerInventoryItem*>(getItem());
	if(item && !item->isFinished())
	{
		//item->fetchFromServer();
		LLInventoryModelBackgroundFetch::instance().start(item->getUUID(), false);
	}
}

void LLItemBridge::restoreItem()
{
	LLViewerInventoryItem* item = static_cast<LLViewerInventoryItem*>(getItem());
	if(item)
	{
		LLInventoryModel* model = getInventoryModel();
		bool is_snapshot = (item->getInventoryType() == LLInventoryType::IT_SNAPSHOT);

		const LLUUID new_parent = model->findCategoryUUIDForType(is_snapshot? LLFolderType::FT_SNAPSHOT_CATEGORY : LLFolderType::assetTypeToFolderType(item->getType()));
		// do not restamp on restore.
		LLInvFVBridge::changeItemParent(model, item, new_parent, FALSE);
	}
}

void LLItemBridge::restoreToWorld()
{
	//Similar functionality to the drag and drop rez logic
	bool remove_from_inventory = false;

	LLViewerInventoryItem* itemp = static_cast<LLViewerInventoryItem*>(getItem());
	if (itemp)
	{
		// <FS:Zi> Do not allow "Restore To Last Position" for no-copy items
#ifdef OPENSIM
		if(LLGridManager::instance().isInSecondLife())
		{
#endif
			// do not restore to last position when the item is no-copy to prevent
			// inventory loss
			if(!itemp->getPermissions().allowCopyBy(gAgent.getID()))
			{
				// debug guard for future testing of a server side fix
				if(!gSavedSettings.getBOOL("AllowNoCopyRezRestoreToWorld"))
				{
					LLNotificationsUtil::add("CantRestoreToWorldNoCopy");
					return;
				}
			}
#ifdef OPENSIM
		}
#endif
		// </FS:Zi>

		LLMessageSystem* msg = gMessageSystem;

		if (gSavedSettings.getBOOL("RezUnderLandGroup"))
		{
			LLUUID group_id = gAgent.getGroupID();
			LLParcel *parcel = LLViewerParcelMgr::getInstance()->getAgentParcel();
			LLUUID parcel_group_id = parcel->getGroupID();
			if (gAgent.isInGroup(parcel_group_id))
			{
				if (group_id != parcel_group_id)
				{
					//Agent is not in the required group.
					gAgent.restoreToWorld = true;
					gAgent.restoreToWorldGroup = group_id;
					gAgent.restoreToWorldItem = itemp;
					LLMessageSystem* msg = gMessageSystem;
					msg->newMessageFast(_PREHASH_ActivateGroup);
					msg->nextBlockFast(_PREHASH_AgentData);
					msg->addUUIDFast(_PREHASH_AgentID, gAgent.getID());
					msg->addUUIDFast(_PREHASH_SessionID, gAgent.getSessionID());
					msg->addUUIDFast(_PREHASH_GroupID, parcel_group_id);
					gAgent.sendReliableMessage();
					return;
				}
			}
		}

		msg->newMessage("RezRestoreToWorld");
		msg->nextBlockFast(_PREHASH_AgentData);
		msg->addUUIDFast(_PREHASH_AgentID, gAgent.getID());
		msg->addUUIDFast(_PREHASH_SessionID, gAgent.getSessionID());

		msg->nextBlockFast(_PREHASH_InventoryData);
		itemp->packMessage(msg);
		msg->sendReliable(gAgent.getRegionHost());
		//remove local inventory copy, sim will deal with permissions and removing the item
		//from the actual inventory if its a no-copy etc
		if(!itemp->getPermissions().allowCopyBy(gAgent.getID()))
		{
			remove_from_inventory = true;
		}
		
		// Check if it's in the trash. (again similar to the normal rez logic)
		const LLUUID trash_id = gInventory.findCategoryUUIDForType(LLFolderType::FT_TRASH);
		if(gInventory.isObjectDescendentOf(itemp->getUUID(), trash_id))
		{
			remove_from_inventory = true;
		}
	}

	if(remove_from_inventory)
	{
		gInventory.deleteObject(itemp->getUUID());
		gInventory.notifyObservers();
	}
}

void LLItemBridge::gotoItem()
{
    LLInventoryObject *obj = getInventoryObject();
    if (obj && obj->getIsLinkType())
    {
        show_item_original(obj->getUUID());
    }
}

LLUIImagePtr LLItemBridge::getIcon() const
{
	LLInventoryObject *obj = getInventoryObject();
	if (obj) 
	{
		return LLInventoryIcon::getIcon(obj->getType(),
										LLInventoryType::IT_NONE,
										mIsLink);
	}
	
	return LLInventoryIcon::getIcon(LLInventoryType::ICONNAME_OBJECT);
}

LLUIImagePtr LLItemBridge::getIconOverlay() const
{
	if (getItem() && getItem()->getIsLinkType())
	{
		return LLUI::getUIImage("Inv_Link");
	}
	return NULL;
}

PermissionMask LLItemBridge::getPermissionMask() const
{
	LLViewerInventoryItem* item = getItem();
	PermissionMask perm_mask = 0;
	if (item) perm_mask = item->getPermissionMask();
	return perm_mask;
}

void LLItemBridge::buildDisplayName() const
{
	if(getItem())
	{
		mDisplayName.assign(getItem()->getName());
	}
	else
	{
		mDisplayName.assign(LLStringUtil::null);
	}

	mSearchableName.assign(mDisplayName);
	mSearchableName.append(getLabelSuffix());
	LLStringUtil::toUpper(mSearchableName);
	
	//Name set, so trigger a sort
    LLInventorySort sorter = static_cast<LLFolderViewModelInventory&>(mRootViewModel).getSorter();
	if(mParent && !sorter.isByDate())
	{
		mParent->requestSort();
	}
}

LLFontGL::StyleFlags LLItemBridge::getLabelStyle() const
{
	U8 font = LLFontGL::NORMAL;
	const LLViewerInventoryItem* item = getItem();

	if (get_is_item_worn(mUUID))
	{
		// LL_INFOS() << "BOLD" << LL_ENDL;
		font |= LLFontGL::BOLD;
	}
	else if(item && item->getIsLinkType())
	{
		font |= LLFontGL::ITALIC;
	}

	return (LLFontGL::StyleFlags)font;
}

std::string LLItemBridge::getLabelSuffix() const
{
	// String table is loaded before login screen and inventory items are
	// loaded after login, so LLTrans should be ready.
	// <FS:Ansariel> Keep it the old way please
	//static std::string NO_COPY = LLTrans::getString("no_copy_lbl");
	//static std::string NO_MOD = LLTrans::getString("no_modify_lbl");
	//static std::string NO_XFER = LLTrans::getString("no_transfer_lbl");
	static std::string NO_COPY = LLTrans::getString("no_copy");
	static std::string NO_MOD = LLTrans::getString("no_modify");
	static std::string NO_XFER = LLTrans::getString("no_transfer");
	// </FS:Ansariel>
	static std::string LINK = LLTrans::getString("link");
	static std::string BROKEN_LINK = LLTrans::getString("broken_link");
	std::string suffix;
	LLInventoryItem* item = getItem();
	if(item)
	{
		// Any type can have the link suffix...
		BOOL broken_link = LLAssetType::lookupIsLinkType(item->getType());
		if (broken_link) return BROKEN_LINK;

		BOOL link = item->getIsLinkType();
		if (link) return LINK;

		// ...but it's a bit confusing to put nocopy/nomod/etc suffixes on calling cards.
		if(LLAssetType::AT_CALLINGCARD != item->getType()
		   && item->getPermissions().getOwner() == gAgent.getID())
		{
			BOOL copy = item->getPermissions().allowCopyBy(gAgent.getID());
			if (!copy)
			{
                //suffix += " "; // <FS:Ansariel> Keep it the old way please
				suffix += NO_COPY;
			}
			BOOL mod = item->getPermissions().allowModifyBy(gAgent.getID());
			if (!mod)
			{
                //suffix += suffix.empty() ? " " : ","; // <FS:Ansariel> Keep it the old way please
                suffix += NO_MOD;
			}
			BOOL xfer = item->getPermissions().allowOperationBy(PERM_TRANSFER,
																gAgent.getID());
			if (!xfer)
			{
                //suffix += suffix.empty() ? " " : ","; // <FS:Ansariel> Keep it the old way please
				suffix += NO_XFER;
			}
		}
	}
	return suffix;
}

time_t LLItemBridge::getCreationDate() const
{
	LLViewerInventoryItem* item = getItem();
	if (item)
	{
		return item->getCreationDate();
	}
	return 0;
}


BOOL LLItemBridge::isItemRenameable() const
{
	LLViewerInventoryItem* item = getItem();
	if(item)
	{
		// (For now) Don't allow calling card rename since that may confuse users as to
		// what the calling card points to.
		if (item->getInventoryType() == LLInventoryType::IT_CALLINGCARD)
		{
			return FALSE;
		}

		if (!item->isFinished()) // EXT-8662
		{
			return FALSE;
		}

		if (isInboxFolder())
		{
			return FALSE;
		}

// [RLVa:KB] - Checked: 2011-03-29 (RLVa-1.3.0g) | Modified: RLVa-1.3.0g
		if ( (rlv_handler_t::isEnabled()) && (!RlvFolderLocks::instance().canRenameItem(mUUID)) )
		{
			return FALSE;
		}
// [/RLVa:KB]

		return (item->getPermissions().allowModifyBy(gAgent.getID()));
	}
	return FALSE;
}

BOOL LLItemBridge::renameItem(const std::string& new_name)
{
	if(!isItemRenameable())
		return FALSE;
	LLPreview::dirty(mUUID);
	LLInventoryModel* model = getInventoryModel();
	if(!model)
		return FALSE;
	LLViewerInventoryItem* item = getItem();
	if(item && (item->getName() != new_name))
	{
		LLSD updates;
		updates["name"] = new_name;
		update_inventory_item(item->getUUID(),updates, NULL);
	}
	// return FALSE because we either notified observers (& therefore
	// rebuilt) or we didn't update.
	return FALSE;
}

BOOL LLItemBridge::removeItem()
{
	if(!isItemRemovable())
	{
		return FALSE;
	}

	// move it to the trash
	LLInventoryModel* model = getInventoryModel();
	if(!model) return FALSE;
	const LLUUID& trash_id = model->findCategoryUUIDForType(LLFolderType::FT_TRASH);
	LLViewerInventoryItem* item = getItem();
	if (!item) return FALSE;
	if (item->getType() != LLAssetType::AT_LSL_TEXT)
	{
		LLPreview::hide(mUUID, TRUE);
	}
	// Already in trash
	if (model->isObjectDescendentOf(mUUID, trash_id)) return FALSE;

	LLNotification::Params params("ConfirmItemDeleteHasLinks");
	params.functor.function(boost::bind(&LLItemBridge::confirmRemoveItem, this, _1, _2));
	
	// Check if this item has any links.  If generic inventory linking is enabled,
	// we can't do this check because we may have items in a folder somewhere that is
	// not yet in memory, so we don't want false negatives.  (If disabled, then we 
	// know we only have links in the Outfits folder which we explicitly fetch.)
// [SL:KB] - Patch: Inventory-Links | Checked: 2010-06-01 (Catznip-2.2.0a) | Added: Catznip-2.0.1a
	// Users move folders around and reuse links that way... if we know something has links then it's just bad not to warn them :|
// [/SL:KB]
//    static LLCachedControl<bool> inventory_linking(gSavedSettings, "InventoryLinking", true);
//	if (!inventory_linking)
	{
		if (!item->getIsLinkType())
		{
			LLInventoryModel::item_array_t item_array = gInventory.collectLinksTo(mUUID);
			const U32 num_links = item_array.size();
			if (num_links > 0)
			{
				// Warn if the user is will break any links when deleting this item.
				LLNotifications::instance().add(params);
				return FALSE;
			}
		}
	}
	
	LLNotifications::instance().forceResponse(params, 0);
	model->checkTrashOverflow();
	return TRUE;
}

BOOL LLItemBridge::confirmRemoveItem(const LLSD& notification, const LLSD& response)
{
	S32 option = LLNotificationsUtil::getSelectedOption(notification, response);
	if (option != 0) return FALSE;

	LLInventoryModel* model = getInventoryModel();
	if (!model) return FALSE;

	LLViewerInventoryItem* item = getItem();
	if (!item) return FALSE;

	const LLUUID& trash_id = model->findCategoryUUIDForType(LLFolderType::FT_TRASH);
	// if item is not already in trash
	if(item && !model->isObjectDescendentOf(mUUID, trash_id))
	{
		// move to trash, and restamp
		LLInvFVBridge::changeItemParent(model, item, trash_id, TRUE);
		// delete was successful
		return TRUE;
	}
	return FALSE;
}

bool LLItemBridge::isItemCopyable(bool can_copy_as_link) const
{
    LLViewerInventoryItem* item = getItem();
    if (!item)
    {
        return false;
    }
/*
    // Can't copy worn objects.
    // Worn objects are tied to their inworld conterparts
    // Copy of modified worn object will return object with obsolete asset and inventory
    if (get_is_item_worn(mUUID))
    {
        return false;
    }
*/

// [SL:KB] - Patch: Inventory-Links | Checked: 2010-04-12 (Catznip-2.2.0a) | Added: Catznip-2.0.0a
    // We'll allow copying a link if:
    //   - its target is available
    //   - it doesn't point to another link [see LLViewerInventoryItem::getLinkedItem() which returns NULL in that case]
    if (item->getIsLinkType())
    {
        return (NULL != item->getLinkedItem());
    }

    // User can copy the item if:
    //   - the item (or its target in the case of a link) is "copy"
    
    // NOTE: we do *not* want to return TRUE on everything like LL seems to do in SL-2.1.0 because not all types are "linkable"
    return (item->getPermissions().allowCopyBy(gAgent.getID()));
// [/SL:KB]
//    static LLCachedControl<bool> inventory_linking(gSavedSettings, "InventoryLinking", true);
//    return (can_copy_as_link && inventory_linking)
//        || (mIsLink && inventory_linking)
//        || item->getPermissions().allowCopyBy(gAgent.getID());

}

// [SL:KB] - Patch: Inventory-Links | Checked: 2013-09-19 (Catznip-3.6)
bool LLItemBridge::isItemLinkable() const
{
	LLViewerInventoryItem* item = getItem();
	return (item && LLAssetType::lookupCanLink(item->getType()));
}
// [/SL:KB]

LLViewerInventoryItem* LLItemBridge::getItem() const
{
	LLViewerInventoryItem* item = NULL;
	LLInventoryModel* model = getInventoryModel();
	if(model)
	{
		item = (LLViewerInventoryItem*)model->getItem(mUUID);
	}
	return item;
}

const LLUUID& LLItemBridge::getThumbnailUUID() const
{
    LLViewerInventoryItem* item = NULL;
    LLInventoryModel* model = getInventoryModel();
    if(model)
    {
        item = (LLViewerInventoryItem*)model->getItem(mUUID);
    }
    if (item)
    {
        return item->getThumbnailUUID();
    }
    return LLUUID::null;
}

BOOL LLItemBridge::isItemPermissive() const
{
	LLViewerInventoryItem* item = getItem();
	if(item)
	{
		return item->getIsFullPerm();
	}
	return FALSE;
}

// +=================================================+
// |        LLFolderBridge                           |
// +=================================================+

LLHandle<LLFolderBridge> LLFolderBridge::sSelf;

// Can be moved to another folder
BOOL LLFolderBridge::isItemMovable() const
{
	LLInventoryObject* obj = getInventoryObject();
	if(obj)
	{
		// If it's a protected type folder, we can't move it
		if (LLFolderType::lookupIsProtectedType(((LLInventoryCategory*)obj)->getPreferredType()))
			return FALSE;

		// <FS:Ansariel> FIRE-28977: Lock special and locked folders from being DaD'ed
		if (obj->getName() == ROOT_FIRESTORM_FOLDER || obj->getName() == RLV_ROOT_FOLDER || isLockedFolder())
		{
			return FALSE;
		}
		// </FS:Ansariel>

		// <FS:Ansariel> FIRE-29342: Protect folder option
		if (isProtected())
		{
			return FALSE;
		}
		// </FS:Ansariel>

		return TRUE;
	}
	return FALSE;
}

void LLFolderBridge::selectItem()
{
	// Have no fear: the first thing start() does is to test if everything for that folder has been fetched...
	LLInventoryModelBackgroundFetch::instance().start(getUUID(), true);
}

void LLFolderBridge::buildDisplayName() const
{
	LLFolderType::EType preferred_type = getPreferredType();

	// *TODO: to be removed when database supports multi language. This is a
	// temporary attempt to display the inventory folder in the user locale.
	// mantipov: *NOTE: be sure this code is synchronized with LLFriendCardsManager::findChildFolderUUID
	//		it uses the same way to find localized string

	// HACK: EXT - 6028 ([HARD CODED]? Inventory > Library > "Accessories" folder)
	// Translation of Accessories folder in Library inventory folder
	bool accessories = false;
	if(getName() == "Accessories")
	{
		//To ensure that Accessories folder is in Library we have to check its parent folder.
		//Due to parent LLFolderViewFloder is not set to this item yet we have to check its parent via Inventory Model
		LLInventoryCategory* cat = gInventory.getCategory(getUUID());
		if(cat)
		{
			const LLUUID& parent_folder_id = cat->getParentUUID();
			accessories = (parent_folder_id == gInventory.getLibraryRootFolderID());
		}
	}

	//"Accessories" inventory category has folder type FT_NONE. So, this folder
	//can not be detected as protected with LLFolderType::lookupIsProtectedType
	mDisplayName.assign(getName());
	if (accessories || LLFolderType::lookupIsProtectedType(preferred_type))
	{
		LLTrans::findString(mDisplayName, std::string("InvFolder ") + getName(), LLSD());
	}

	mSearchableName.assign(mDisplayName);
	mSearchableName.append(getLabelSuffix());
	LLStringUtil::toUpper(mSearchableName);

    //Name set, so trigger a sort
    LLInventorySort sorter = static_cast<LLFolderViewModelInventory&>(mRootViewModel).getSorter();
    if(mParent && sorter.isFoldersByName())
    {
        mParent->requestSort();
    }
}

std::string LLFolderBridge::getLabelSuffix() const
{
    static LLCachedControl<F32> folder_loading_message_delay(gSavedSettings, "FolderLoadingMessageWaitTime", 0.5f);
    
    if (mIsLoading && mTimeSinceRequestStart.getElapsedTimeF32() >= folder_loading_message_delay())
    {
        return llformat(" (%s) ", LLTrans::getString("LoadingData").c_str());
    }
    std::string suffix = "";
    if(mShowDescendantsCount)
    {
        LLInventoryModel::cat_array_t cat_array;
        LLInventoryModel::item_array_t item_array;
        gInventory.collectDescendents(getUUID(), cat_array, item_array, TRUE);
        // <FS:Ansariel> Fix item count formatting
        //S32 count = item_array.size();
        //if(count > 0)
        //{
        //    std::ostringstream oss;
        //    oss << count;
        //    LLStringUtil::format_map_t args;
        //    args["[ITEMS_COUNT]"] = oss.str();
        //    suffix = " " + LLTrans::getString("InventoryItemsCount", args);
        //}
        if (cat_array.size() > 0 || item_array.size() > 0)
        {
            LLLocale locale("");
            LLStringUtil::format_map_t args;
            std::string count_str;
            LLResMgr::getInstance()->getIntegerString(count_str, item_array.size());
            args["ITEMS"] = count_str;
            LLResMgr::getInstance()->getIntegerString(count_str, cat_array.size());
            args["CATEGORIES"] = count_str;
            suffix = " " + LLTrans::getString("InventoryItemsCount", args);
        }
        // </FS:Ansariel>
    }

    return LLInvFVBridge::getLabelSuffix() + suffix;
}

LLFontGL::StyleFlags LLFolderBridge::getLabelStyle() const
{
    return LLFontGL::NORMAL;
}

void LLFolderBridge::update()
{
	// we know we have children but  haven't  fetched them (doesn't obey filter)
	bool loading = !isUpToDate() && hasChildren() && mFolderViewItem->isOpen();

	if (loading != mIsLoading)
	{
		if ( loading )
		{
			// Measure how long we've been in the loading state
			mTimeSinceRequestStart.reset();
		}
		mIsLoading = loading;
		
		mFolderViewItem->refresh();
	}
}


// Iterate through a folder's children to determine if
// all the children are removable.
class LLIsItemRemovable : public LLFolderViewFunctor
{
public:
	LLIsItemRemovable() : mPassed(TRUE) {}
	virtual void doFolder(LLFolderViewFolder* folder)
	{
		mPassed &= folder->getViewModelItem()->isItemRemovable();
	}
	virtual void doItem(LLFolderViewItem* item)
	{
		mPassed &= item->getViewModelItem()->isItemRemovable();
	}
	BOOL mPassed;
};

// Can be destroyed (or moved to trash)
BOOL LLFolderBridge::isItemRemovable() const
{
	if (!get_is_category_removable(getInventoryModel(), mUUID))
	{
		return FALSE;
	}

	// <FS:Ansariel> FIRE-29342: Protected folder option
	if (isProtected())
	{
		return FALSE;
	}
	// </FS:Ansariel>

	LLInventoryPanel* panel = mInventoryPanel.get();
	LLFolderViewFolder* folderp = dynamic_cast<LLFolderViewFolder*>(panel ?   panel->getItemByID(mUUID) : NULL);
	if (folderp)
	{
		LLIsItemRemovable folder_test;
		folderp->applyFunctorToChildren(folder_test);
		if (!folder_test.mPassed)
		{
			return FALSE;
		}
	}

	if (isMarketplaceListingsFolder() && (!LLMarketplaceData::instance().isSLMDataFetched() || LLMarketplaceData::instance().getActivationState(mUUID)))
	{
		return FALSE;
	}

	return TRUE;
}

BOOL LLFolderBridge::isUpToDate() const
{
	LLInventoryModel* model = getInventoryModel();
	if(!model) return FALSE;
	LLViewerInventoryCategory* category = (LLViewerInventoryCategory*)model->getCategory(mUUID);
	if( !category )
	{
		return FALSE;
	}

	return category->getVersion() != LLViewerInventoryCategory::VERSION_UNKNOWN;
}

bool LLFolderBridge::isItemCopyable(bool can_copy_as_link) const
{
    if (can_copy_as_link && !LLFolderType::lookupIsProtectedType(getPreferredType()))
    {
        // Can copy and paste unprotected folders as links
        return true;
    }

	// Folders are copyable if items in them are, recursively, copyable.
	
	// Get the content of the folder
	LLInventoryModel::cat_array_t* cat_array;
	LLInventoryModel::item_array_t* item_array;
	gInventory.getDirectDescendentsOf(mUUID,cat_array,item_array);

	// Check the items
	LLInventoryModel::item_array_t item_array_copy = *item_array;
	for (LLInventoryModel::item_array_t::iterator iter = item_array_copy.begin(); iter != item_array_copy.end(); iter++)
	{
		LLInventoryItem* item = *iter;
		LLItemBridge item_br(mInventoryPanel.get(), mRoot, item->getUUID());
        if (!item_br.isItemCopyable(false))
        {
            return false;
        }
    }

	// Check the folders
	LLInventoryModel::cat_array_t cat_array_copy = *cat_array;
	for (LLInventoryModel::cat_array_t::iterator iter = cat_array_copy.begin(); iter != cat_array_copy.end(); iter++)
    {
		LLViewerInventoryCategory* category = *iter;
		LLFolderBridge cat_br(mInventoryPanel.get(), mRoot, category->getUUID());
        if (!cat_br.isItemCopyable(false))
        {
            return false;
        }
    }

    return true;
}

// [SL:KB] - Patch: Inventory-Links | Checked: 2013-09-19 (Catznip-3.6)
bool LLFolderBridge::isItemLinkable() const
{
	LLFolderType::EType ftType = getPreferredType();
	return (LLFolderType::FT_NONE == ftType || LLFolderType::FT_OUTFIT == ftType);
}
// [/SL:KB]

BOOL LLFolderBridge::isClipboardPasteable() const
{
	if ( ! LLInvFVBridge::isClipboardPasteable() )
		return FALSE;

	// Don't allow pasting duplicates to the Calling Card/Friends subfolders, see bug EXT-1599
	if ( LLFriendCardsManager::instance().isCategoryInFriendFolder( getCategory() ) )
	{
		LLInventoryModel* model = getInventoryModel();
		if ( !model )
		{
			return FALSE;
		}

		std::vector<LLUUID> objects;
		LLClipboard::instance().pasteFromClipboard(objects);
		const LLViewerInventoryCategory *current_cat = getCategory();

		// Search for the direct descendent of current Friends subfolder among all pasted items,
		// and return false if is found.
		for(S32 i = objects.size() - 1; i >= 0; --i)
		{
			const LLUUID &obj_id = objects.at(i);
			if ( LLFriendCardsManager::instance().isObjDirectDescendentOfCategory(model->getObject(obj_id), current_cat) )
			{
				return FALSE;
			}
		}

	}
	return TRUE;
}

BOOL LLFolderBridge::isClipboardPasteableAsLink() const
{
	// Check normal paste-as-link permissions
	if (!LLInvFVBridge::isClipboardPasteableAsLink())
	{
		return FALSE;
	}

	const LLInventoryModel* model = getInventoryModel();
	if (!model)
	{
		return FALSE;
	}

	const LLViewerInventoryCategory *current_cat = getCategory();
	if (current_cat)
	{
		const BOOL is_in_friend_folder = LLFriendCardsManager::instance().isCategoryInFriendFolder( current_cat );
		const LLUUID &current_cat_id = current_cat->getUUID();
		std::vector<LLUUID> objects;
		LLClipboard::instance().pasteFromClipboard(objects);
		S32 count = objects.size();
		for(S32 i = 0; i < count; i++)
		{
			const LLUUID &obj_id = objects.at(i);
			const LLInventoryCategory *cat = model->getCategory(obj_id);
			if (cat)
			{
				const LLUUID &cat_id = cat->getUUID();
				// Don't allow recursive pasting
				if ((cat_id == current_cat_id) ||
					model->isObjectDescendentOf(current_cat_id, cat_id))
				{
					return FALSE;
				}
			}
			// Don't allow pasting duplicates to the Calling Card/Friends subfolders, see bug EXT-1599
			if ( is_in_friend_folder )
			{
				// If object is direct descendent of current Friends subfolder than return false.
				// Note: We can't use 'const LLInventoryCategory *cat', because it may be null
				// in case type of obj_id is LLInventoryItem.
				if ( LLFriendCardsManager::instance().isObjDirectDescendentOfCategory(model->getObject(obj_id), current_cat) )
				{
					return FALSE;
				}
			}
		}
	}
	return TRUE;

}


BOOL LLFolderBridge::dragCategoryIntoFolder(LLInventoryCategory* inv_cat,
											BOOL drop,
											std::string& tooltip_msg,
											BOOL is_link,
											BOOL user_confirm)
{

	LLInventoryModel* model = getInventoryModel();

	if (!inv_cat) return FALSE; // shouldn't happen, but in case item is incorrectly parented in which case inv_cat will be NULL
	if (!model) return FALSE;
	if (!isAgentAvatarValid()) return FALSE;
	if (!isAgentInventory()) return FALSE; // cannot drag categories into library
	// <FS:TT> Client LSL Bridge (also for #AO)
	if (isLockedFolder()) return FALSE;
	// </FS:TT>

	LLInventoryPanel* destination_panel = mInventoryPanel.get();
	if (!destination_panel) return false;

	LLInventoryFilter* filter = getInventoryFilter();
	if (!filter) return false;

	const LLUUID &cat_id = inv_cat->getUUID();
	const LLUUID &current_outfit_id = model->findCategoryUUIDForType(LLFolderType::FT_CURRENT_OUTFIT, false);
	const LLUUID &marketplacelistings_id = model->findCategoryUUIDForType(LLFolderType::FT_MARKETPLACE_LISTINGS, false);
    const LLUUID from_folder_uuid = inv_cat->getParentUUID();
	
	const BOOL move_is_into_current_outfit = (mUUID == current_outfit_id);
	const BOOL move_is_into_marketplacelistings = model->isObjectDescendentOf(mUUID, marketplacelistings_id);
    const BOOL move_is_from_marketplacelistings = model->isObjectDescendentOf(cat_id, marketplacelistings_id);

	// check to make sure source is agent inventory, and is represented there.
	LLToolDragAndDrop::ESource source = LLToolDragAndDrop::getInstance()->getSource();
	const BOOL is_agent_inventory = (model->getCategory(cat_id) != NULL)
		&& (LLToolDragAndDrop::SOURCE_AGENT == source);

	BOOL accept = FALSE;
	U64 filter_types = filter->getFilterTypes();
	BOOL use_filter = filter_types && (filter_types&LLInventoryFilter::FILTERTYPE_DATE || (filter_types&LLInventoryFilter::FILTERTYPE_OBJECT)==0);

	if (is_agent_inventory)
	{
		const LLUUID &trash_id = model->findCategoryUUIDForType(LLFolderType::FT_TRASH, false);
		// <FS:Ansariel> FIRE-1392: Allow dragging all asset types into Landmarks folder
		//const LLUUID &landmarks_id = model->findCategoryUUIDForType(LLFolderType::FT_LANDMARK, false);
		const LLUUID &my_outifts_id = model->findCategoryUUIDForType(LLFolderType::FT_MY_OUTFITS, false);
		const LLUUID &lost_and_found_id = model->findCategoryUUIDForType(LLFolderType::FT_LOST_AND_FOUND, false);

		const BOOL move_is_into_trash = (mUUID == trash_id) || model->isObjectDescendentOf(mUUID, trash_id);
		const BOOL move_is_into_my_outfits = (mUUID == my_outifts_id) || model->isObjectDescendentOf(mUUID, my_outifts_id);
		const BOOL move_is_into_outfit = move_is_into_my_outfits || (getCategory() && getCategory()->getPreferredType()==LLFolderType::FT_OUTFIT);
		const BOOL move_is_into_current_outfit = (getCategory() && getCategory()->getPreferredType()==LLFolderType::FT_CURRENT_OUTFIT);
		// <FS:Ansariel> FIRE-1392: Allow dragging all asset types into Landmarks folder
		//const BOOL move_is_into_landmarks = (mUUID == landmarks_id) || model->isObjectDescendentOf(mUUID, landmarks_id);
		const BOOL move_is_into_lost_and_found = model->isObjectDescendentOf(mUUID, lost_and_found_id);

		//--------------------------------------------------------------------------------
		// Determine if folder can be moved.
		//

		BOOL is_movable = TRUE;

        if (is_movable && (marketplacelistings_id == cat_id))
        {
            is_movable = FALSE;
            tooltip_msg = LLTrans::getString("TooltipOutboxCannotMoveRoot");
        }
        if (is_movable && move_is_from_marketplacelistings && LLMarketplaceData::instance().getActivationState(cat_id))
        {
            // If the incoming folder is listed and active (and is therefore either the listing or the version folder),
            // then moving is *not* allowed
            is_movable = FALSE;
            tooltip_msg = LLTrans::getString("TooltipOutboxDragActive");
        }
		if (is_movable && (mUUID == cat_id))
		{
			is_movable = FALSE;
			tooltip_msg = LLTrans::getString("TooltipDragOntoSelf");
		}
		if (is_movable && (model->isObjectDescendentOf(mUUID, cat_id)))
		{
			is_movable = FALSE;
			tooltip_msg = LLTrans::getString("TooltipDragOntoOwnChild");
		}
		if (is_movable && LLFolderType::lookupIsProtectedType(inv_cat->getPreferredType()))
		{
			is_movable = FALSE;
			// tooltip?
		}

		U32 max_items_to_wear = gSavedSettings.getU32("WearFolderLimit");
		if (is_movable && move_is_into_outfit)
		{
			if (mUUID == my_outifts_id)
			{
				if (source != LLToolDragAndDrop::SOURCE_AGENT || move_is_from_marketplacelistings)
				{
					tooltip_msg = LLTrans::getString("TooltipOutfitNotInInventory");
					is_movable = false;
				}
				else if (can_move_to_my_outfits(model, inv_cat, max_items_to_wear))
				{
					is_movable = true;
				}
				else
				{
					tooltip_msg = LLTrans::getString("TooltipCantCreateOutfit");
					is_movable = false;
				}
			}
			else if(getCategory() && getCategory()->getPreferredType() == LLFolderType::FT_NONE)
			{
				is_movable = ((inv_cat->getPreferredType() == LLFolderType::FT_NONE) || (inv_cat->getPreferredType() == LLFolderType::FT_OUTFIT));
			}
			else
			{
				is_movable = false;
			}
		}
		if(is_movable && move_is_into_current_outfit && is_link)
		{
			is_movable = FALSE;
		}
		if (is_movable && move_is_into_lost_and_found)
		{
			is_movable = FALSE;
		}
		if (is_movable && (mUUID == model->findCategoryUUIDForType(LLFolderType::FT_FAVORITE)))
		{
			is_movable = FALSE;
			// tooltip?
		}
		if (is_movable && (getPreferredType() == LLFolderType::FT_MARKETPLACE_STOCK))
		{
            // One cannot move a folder into a stock folder
			is_movable = FALSE;
			// tooltip?
        }
		
		LLInventoryModel::cat_array_t descendent_categories;
		LLInventoryModel::item_array_t descendent_items;
		if (is_movable)
		{
			model->collectDescendents(cat_id, descendent_categories, descendent_items, FALSE);
			for (S32 i=0; i < descendent_categories.size(); ++i)
			{
				LLInventoryCategory* category = descendent_categories[i];
				if(LLFolderType::lookupIsProtectedType(category->getPreferredType()))
				{
					// Can't move "special folders" (e.g. Textures Folder).
					is_movable = FALSE;
					break;
				}
			}
		}
		if (is_movable
			&& move_is_into_current_outfit
			&& descendent_items.size() > max_items_to_wear)
		{
			LLInventoryModel::cat_array_t cats;
			LLInventoryModel::item_array_t items;
			LLFindWearablesEx not_worn(/*is_worn=*/ false, /*include_body_parts=*/ false);
			gInventory.collectDescendentsIf(cat_id,
				cats,
				items,
				LLInventoryModel::EXCLUDE_TRASH,
				not_worn);

			if (items.size() > max_items_to_wear)
			{
				// Can't move 'large' folders into current outfit: MAINT-4086
				is_movable = FALSE;
				LLStringUtil::format_map_t args;
				args["AMOUNT"] = llformat("%d", max_items_to_wear);
				tooltip_msg = LLTrans::getString("TooltipTooManyWearables",args);
			}
		}
		if (is_movable && move_is_into_trash)
		{
			for (S32 i=0; i < descendent_items.size(); ++i)
			{
				LLInventoryItem* item = descendent_items[i];
				if (get_is_item_worn(item->getUUID()))
				{
					is_movable = FALSE;
					break; // It's generally movable, but not into the trash.
				}
			}
		}
		// <FS:Ansariel> FIRE-1392: Allow dragging all asset types into Landmarks folder
		//if (is_movable && move_is_into_landmarks)
		//{
		//	for (S32 i=0; i < descendent_items.size(); ++i)
		//	{
		//		LLViewerInventoryItem* item = descendent_items[i];

		//		// Don't move anything except landmarks and categories into Landmarks folder.
		//		// We use getType() instead of getActua;Type() to allow links to landmarks and folders.
		//		if (LLAssetType::AT_LANDMARK != item->getType() && LLAssetType::AT_CATEGORY != item->getType())
		//		{
		//			is_movable = FALSE;
		//			break; // It's generally movable, but not into Landmarks.
		//		}
		//	}
		//}
		// </FS:Ansariel>
        
		if (is_movable && move_is_into_marketplacelistings)
		{
            const LLViewerInventoryCategory * master_folder = model->getFirstDescendantOf(marketplacelistings_id, mUUID);
            LLViewerInventoryCategory * dest_folder = getCategory();
            S32 bundle_size = (drop ? 1 : LLToolDragAndDrop::instance().getCargoCount());
            is_movable = can_move_folder_to_marketplace(master_folder, dest_folder, inv_cat, tooltip_msg, bundle_size);
		}

		if (is_movable)
		{
			LLInventoryPanel* active_panel = LLInventoryPanel::getActiveInventoryPanel(FALSE);
			is_movable = active_panel != NULL;

			// For a folder to pass the filter all its descendants are required to pass.
			// We make this exception to allow reordering folders within an inventory panel,
			// which has a filter applied, like Recent tab for example.
			// There may be folders which are displayed because some of their descendants pass
			// the filter, but other don't, and thus remain hidden. Without this check,
			// such folders would not be allowed to be moved within a panel.
			if (destination_panel == active_panel)
			{
				is_movable = true;
			}
			else
			{
				LLFolderView* active_folder_view = NULL;

				if (is_movable)
				{
					active_folder_view = active_panel->getRootFolder();
					is_movable = active_folder_view != NULL;
				}

				if (is_movable && use_filter)
				{
					// Check whether the folder being dragged from active inventory panel
					// passes the filter of the destination panel.
					// <FS:Ansariel> FIRE-7219: Allow DnD operation on filtered folder views
					//is_movable = check_category(model, cat_id, active_panel, filter);
				}
			}
		}

// [RLVa:KB] - Checked: 2011-03-29 (RLVa-1.3.0g) | Added: RLVa-1.3.0g
		if ( (is_movable) && (rlv_handler_t::isEnabled()) && (RlvFolderLocks::instance().hasLockedFolder(RLV_LOCK_ANY)) )
		{
			is_movable = RlvFolderLocks::instance().canMoveFolder(cat_id, mUUID);
		}
// [/RLVa:KB]

		// 
		//--------------------------------------------------------------------------------

		accept = is_movable;

		if (accept && drop)
		{
            // Dropping in or out of marketplace needs (sometimes) confirmation
            if (user_confirm && (move_is_from_marketplacelistings || move_is_into_marketplacelistings))
            {
                if (move_is_from_marketplacelistings && (LLMarketplaceData::instance().isInActiveFolder(cat_id) ||
                                                         LLMarketplaceData::instance().isListedAndActive(cat_id)))
                {
                    if (LLMarketplaceData::instance().isListed(cat_id) || LLMarketplaceData::instance().isVersionFolder(cat_id))
                    {
                        // Move the active version folder or listing folder itself outside marketplace listings will unlist the listing so ask that question specifically
                        LLNotificationsUtil::add("ConfirmMerchantUnlist", LLSD(), LLSD(), boost::bind(&LLFolderBridge::callback_dropCategoryIntoFolder, this, _1, _2, inv_cat));
                    }
                    else
                    {
                        // Any other case will simply modify but not unlist an active listed listing
                        LLNotificationsUtil::add("ConfirmMerchantActiveChange", LLSD(), LLSD(), boost::bind(&LLFolderBridge::callback_dropCategoryIntoFolder, this, _1, _2, inv_cat));
                    }
                    return true;
                }
                if (move_is_from_marketplacelistings && LLMarketplaceData::instance().isVersionFolder(cat_id))
                {
                    // Moving the version folder from its location will deactivate it. Ask confirmation.
                    LLNotificationsUtil::add("ConfirmMerchantClearVersion", LLSD(), LLSD(), boost::bind(&LLFolderBridge::callback_dropCategoryIntoFolder, this, _1, _2, inv_cat));
                    return true;
                }
                if (move_is_into_marketplacelistings && LLMarketplaceData::instance().isInActiveFolder(mUUID))
                {
                    // Moving something in an active listed listing will modify it. Ask confirmation.
                    LLNotificationsUtil::add("ConfirmMerchantActiveChange", LLSD(), LLSD(), boost::bind(&LLFolderBridge::callback_dropCategoryIntoFolder, this, _1, _2, inv_cat));
                    return true;
                }
                if (move_is_from_marketplacelistings && LLMarketplaceData::instance().isListed(cat_id))
                {
                    // Moving a whole listing folder will result in archival of SLM data. Ask confirmation.
                    LLNotificationsUtil::add("ConfirmListingCutOrDelete", LLSD(), LLSD(), boost::bind(&LLFolderBridge::callback_dropCategoryIntoFolder, this, _1, _2, inv_cat));
                    return true;
                }
                if (move_is_into_marketplacelistings && !move_is_from_marketplacelistings)
                {
                    LLNotificationsUtil::add("ConfirmMerchantMoveInventory", LLSD(), LLSD(), boost::bind(&LLFolderBridge::callback_dropCategoryIntoFolder, this, _1, _2, inv_cat));
                    return true;
                }
            }
			// Look for any gestures and deactivate them
			if (move_is_into_trash)
			{
				for (S32 i=0; i < descendent_items.size(); i++)
				{
					LLInventoryItem* item = descendent_items[i];
					if (item->getType() == LLAssetType::AT_GESTURE
						&& LLGestureMgr::instance().isGestureActive(item->getUUID()))
					{
						LLGestureMgr::instance().deactivateGesture(item->getUUID());
					}
				}
			}

			if (mUUID == my_outifts_id)
			{
				// Category can contains objects,
				// create a new folder and populate it with links to original objects
				dropToMyOutfits(inv_cat);
			}
			// if target is current outfit folder we use link
			else if (move_is_into_current_outfit &&
				(inv_cat->getPreferredType() == LLFolderType::FT_NONE ||
				inv_cat->getPreferredType() == LLFolderType::FT_OUTFIT))
			{
				// traverse category and add all contents to currently worn.
				BOOL append = true;
				LLAppearanceMgr::instance().wearInventoryCategory(inv_cat, false, append);
			}
			else if (move_is_into_marketplacelistings)
			{
				move_folder_to_marketplacelistings(inv_cat, mUUID);
			}
			else
			{
				if (model->isObjectDescendentOf(cat_id, model->findCategoryUUIDForType(LLFolderType::FT_INBOX, false)))
				{
					set_dad_inbox_object(cat_id);
				}

				// Reparent the folder and restamp children if it's moving
				// into trash.
				LLInvFVBridge::changeCategoryParent(
					model,
					(LLViewerInventoryCategory*)inv_cat,
					mUUID,
					move_is_into_trash);
			}
            if (move_is_from_marketplacelistings)
            {
                // If we are moving a folder at the listing folder level (i.e. its parent is the marketplace listings folder)
                if (from_folder_uuid == marketplacelistings_id)
                {
                    // Clear the folder from the marketplace in case it is a listing folder
                    if (LLMarketplaceData::instance().isListed(cat_id))
                    {
                        LLMarketplaceData::instance().clearListing(cat_id);
                    }
                }
                else
                {
                    // If we move from within an active (listed) listing, checks that it's still valid, if not, unlist
                    LLUUID version_folder_id = LLMarketplaceData::instance().getActiveFolder(from_folder_uuid);
                    if (version_folder_id.notNull())
                    {
                        LLViewerInventoryCategory* cat = gInventory.getCategory(version_folder_id);
                        if (!validate_marketplacelistings(cat,NULL))
                        {
                            LLMarketplaceData::instance().activateListing(version_folder_id,false);
                        }
                    }
                    // In all cases, update the listing we moved from so suffix are updated
                    update_marketplace_category(from_folder_uuid);
                }
            }
		}
	}
	else if (LLToolDragAndDrop::SOURCE_WORLD == source)
	{
		if (move_is_into_marketplacelistings)
		{
			tooltip_msg = LLTrans::getString("TooltipOutboxNotInInventory");
			accept = FALSE;
		}
		else
		{
			accept = move_inv_category_world_to_agent(cat_id, mUUID, drop, NULL, NULL, filter);
		}
	}
	else if (LLToolDragAndDrop::SOURCE_LIBRARY == source)
	{
		if (move_is_into_marketplacelistings)
		{
			tooltip_msg = LLTrans::getString("TooltipOutboxNotInInventory");
			accept = FALSE;
		}
		else
		{
			// Accept folders that contain complete outfits.
			accept = move_is_into_current_outfit && LLAppearanceMgr::instance().getCanMakeFolderIntoOutfit(cat_id);
		}		

		if (accept && drop)
		{
			LLAppearanceMgr::instance().wearInventoryCategory(inv_cat, true, false);
		}
	}

	return accept;
}

void warn_move_inventory(LLViewerObject* object, boost::shared_ptr<LLMoveInv> move_inv)
{
	const char* dialog = NULL;
	if (object->flagScripted())
	{
		dialog = "MoveInventoryFromScriptedObject";
	}
	else
	{
		dialog = "MoveInventoryFromObject";
	}

    static LLNotificationPtr notification_ptr;
    static boost::shared_ptr<LLMoveInv> inv_ptr;

    // Notification blocks user from interacting with inventories so everything that comes after first message
    // is part of this message - don'r show it again
    // Note: workaround for MAINT-5495 untill proper refactoring and warning system for Drag&Drop can be made.
    if (notification_ptr == NULL
        || !notification_ptr->isActive()
        || LLNotificationsUtil::find(notification_ptr->getID()) == NULL
        || inv_ptr->mCategoryID != move_inv->mCategoryID
        || inv_ptr->mObjectID != move_inv->mObjectID)
    {
        notification_ptr = LLNotificationsUtil::add(dialog, LLSD(), LLSD(), boost::bind(move_task_inventory_callback, _1, _2, move_inv));
        inv_ptr = move_inv;
    }
    else
    {
        // Notification is alive and not responded, operating inv_ptr should be safe so attach new data
        two_uuids_list_t::iterator move_it;
        for (move_it = move_inv->mMoveList.begin();
            move_it != move_inv->mMoveList.end();
            ++move_it)
        {
            inv_ptr->mMoveList.push_back(*move_it);
        }
        move_inv.reset();
    }
}

// Move/copy all inventory items from the Contents folder of an in-world
// object to the agent's inventory, inside a given category.
BOOL move_inv_category_world_to_agent(const LLUUID& object_id,
									  const LLUUID& category_id,
									  BOOL drop,
									  void (*callback)(S32, void*),
									  void* user_data,
									  LLInventoryFilter* filter)
{
	// Make sure the object exists. If we allowed dragging from
	// anonymous objects, it would be possible to bypass
	// permissions.
	// content category has same ID as object itself
	LLViewerObject* object = gObjectList.findObject(object_id);
	if(!object)
	{
		LL_INFOS() << "Object not found for drop." << LL_ENDL;
		return FALSE;
	}

	// this folder is coming from an object, as there is only one folder in an object, the root,
	// we need to collect the entire contents and handle them as a group
	LLInventoryObject::object_list_t inventory_objects;
	object->getInventoryContents(inventory_objects);

	if (inventory_objects.empty())
	{
		LL_INFOS() << "Object contents not found for drop." << LL_ENDL;
		return FALSE;
	}

	BOOL accept = FALSE;
	BOOL is_move = FALSE;
	BOOL use_filter = FALSE;
	if (filter)
	{
		U64 filter_types = filter->getFilterTypes();
		use_filter = filter_types && (filter_types&LLInventoryFilter::FILTERTYPE_DATE || (filter_types&LLInventoryFilter::FILTERTYPE_OBJECT)==0);
	}

	// coming from a task. Need to figure out if the person can
	// move/copy this item.
	LLInventoryObject::object_list_t::iterator it = inventory_objects.begin();
	LLInventoryObject::object_list_t::iterator end = inventory_objects.end();
	for ( ; it != end; ++it)
	{
		LLInventoryItem* item = dynamic_cast<LLInventoryItem*>(it->get());
		if (!item)
		{
			LL_WARNS() << "Invalid inventory item for drop" << LL_ENDL;
			continue;
		}

		// coming from a task. Need to figure out if the person can
		// move/copy this item.
		LLPermissions perm(item->getPermissions());
		if((perm.allowCopyBy(gAgent.getID(), gAgent.getGroupID())
			&& perm.allowTransferTo(gAgent.getID())))
//			|| gAgent.isGodlike())
		{
			accept = TRUE;
		}
		else if(object->permYouOwner())
		{
			// If the object cannot be copied, but the object the
			// inventory is owned by the agent, then the item can be
			// moved from the task to agent inventory.
			is_move = TRUE;
			accept = TRUE;
		}

		if (accept && use_filter)
		{
			accept = filter->check(item);
		}

		if (!accept)
		{
			break;
		}
	}

	if(drop && accept)
	{
		it = inventory_objects.begin();
        boost::shared_ptr<LLMoveInv> move_inv(new LLMoveInv);
		move_inv->mObjectID = object_id;
		move_inv->mCategoryID = category_id;
		move_inv->mCallback = callback;
		move_inv->mUserData = user_data;

		for ( ; it != end; ++it)
		{
			two_uuids_t two(category_id, (*it)->getUUID());
			move_inv->mMoveList.push_back(two);
		}

		if(is_move)
		{
			// Callback called from within here.
			warn_move_inventory(object, move_inv);
		}
		else
		{
			LLNotification::Params params("MoveInventoryFromObject");
			params.functor.function(boost::bind(move_task_inventory_callback, _1, _2, move_inv));
			LLNotifications::instance().forceResponse(params, 0);
		}
	}
	return accept;
}

void LLRightClickInventoryFetchDescendentsObserver::execute(bool clear_observer)
{
	// Bail out immediately if no descendents
	if( mComplete.empty() )
	{
		LL_WARNS() << "LLRightClickInventoryFetchDescendentsObserver::done with empty mCompleteFolders" << LL_ENDL;
		if (clear_observer)
		{
		gInventory.removeObserver(this);
		delete this;
		}
		return;
	}

	// Copy the list of complete fetched folders while "this" is still valid
	uuid_vec_t completed_folder = mComplete;
	
	// Clean up, and remove this as an observer now since recursive calls
	// could notify observers and throw us into an infinite loop.
	if (clear_observer)
	{
		gInventory.removeObserver(this);
		delete this;
	}

	for (uuid_vec_t::iterator current_folder = completed_folder.begin(); current_folder != completed_folder.end(); ++current_folder)
	{
		// Get the information on the fetched folder items and subfolders and fetch those 
		LLInventoryModel::cat_array_t* cat_array;
		LLInventoryModel::item_array_t* item_array;
		gInventory.getDirectDescendentsOf(*current_folder, cat_array, item_array);

		S32 item_count(0);
		if( item_array )
		{			
			item_count = item_array->size();
		}
		
		S32 cat_count(0);
		if( cat_array )
		{			
			cat_count = cat_array->size();
		}

		// Move to next if current folder empty
		if ((item_count == 0) && (cat_count == 0))
		{
			continue;
		}

		uuid_vec_t ids;
		LLRightClickInventoryFetchObserver* outfit = NULL;
		LLRightClickInventoryFetchDescendentsObserver* categories = NULL;

		// Fetch the items
		if (item_count)
		{
			for (S32 i = 0; i < item_count; ++i)
			{
				ids.push_back(item_array->at(i)->getUUID());
			}
			outfit = new LLRightClickInventoryFetchObserver(ids);
		}
		// Fetch the subfolders
		if (cat_count)
		{
			for (S32 i = 0; i < cat_count; ++i)
			{
				ids.push_back(cat_array->at(i)->getUUID());
			}
			categories = new LLRightClickInventoryFetchDescendentsObserver(ids);
		}

		// Perform the item fetch
		if (outfit)
		{
	outfit->startFetch();
			outfit->execute();				// Not interested in waiting and this will be right 99% of the time.
			delete outfit;
//Uncomment the following code for laggy Inventory UI.
			/*
			 if (outfit->isFinished())
	{
	// everything is already here - call done.
				outfit->execute();
				delete outfit;
	}
	else
	{
				// it's all on its way - add an observer, and the inventory
	// will call done for us when everything is here.
	gInventory.addObserver(outfit);
			}
			*/
		}
		// Perform the subfolders fetch : this is where we truly recurse down the folder hierarchy
		if (categories)
		{
			categories->startFetch();
			if (categories->isFinished())
			{
				// everything is already here - call done.
				categories->execute();
				delete categories;
			}
			else
			{
				// it's all on its way - add an observer, and the inventory
				// will call done for us when everything is here.
				gInventory.addObserver(categories);
			}
		}
	}
}


//~~~~~~~~~~~~~~~~~~~~~~~~~~~~~~~~~~~~~~~~~~~~~~~~~~~~~~~~~~~~~~~~
// Class LLInventoryWearObserver
//
// Observer for "copy and wear" operation to support knowing
// when the all of the contents have been added to inventory.
//~~~~~~~~~~~~~~~~~~~~~~~~~~~~~~~~~~~~~~~~~~~~~~~~~~~~~~~~~~~~~~~~
class LLInventoryCopyAndWearObserver : public LLInventoryObserver
{
public:
	LLInventoryCopyAndWearObserver(const LLUUID& cat_id, int count, bool folder_added=false, bool replace=false) :
		mCatID(cat_id), mContentsCount(count), mFolderAdded(folder_added), mReplace(replace){}
	virtual ~LLInventoryCopyAndWearObserver() {}
	virtual void changed(U32 mask);

protected:
	LLUUID mCatID;
	int    mContentsCount;
	bool   mFolderAdded;
	bool   mReplace;
};



void LLInventoryCopyAndWearObserver::changed(U32 mask)
{
	if((mask & (LLInventoryObserver::ADD)) != 0)
	{
		if (!mFolderAdded)
		{
			const std::set<LLUUID>& changed_items = gInventory.getChangedIDs();

			std::set<LLUUID>::const_iterator id_it = changed_items.begin();
			std::set<LLUUID>::const_iterator id_end = changed_items.end();
			for (;id_it != id_end; ++id_it)
			{
				if ((*id_it) == mCatID)
				{
					mFolderAdded = TRUE;
					break;
				}
			}
		}

		if (mFolderAdded)
		{
			LLViewerInventoryCategory* category = gInventory.getCategory(mCatID);
			if (NULL == category)
			{
				LL_WARNS() << "gInventory.getCategory(" << mCatID
						<< ") was NULL" << LL_ENDL;
			}
			else
			{
				if (category->getDescendentCount() ==
				    mContentsCount)
				{
					gInventory.removeObserver(this);
					LLAppearanceMgr::instance().wearInventoryCategory(category, FALSE, !mReplace);
					delete this;
				}
			}
		}

	}
}



void LLFolderBridge::performAction(LLInventoryModel* model, std::string action)
{
	if ("open" == action)
	{
		LLFolderViewFolder *f = dynamic_cast<LLFolderViewFolder   *>(mInventoryPanel.get()->getItemByID(mUUID));
		if (f)
		{
			f->toggleOpen();
		}
		
		return;
	}
    else if ("thumbnail" == action)
    {
        LLSD data(mUUID);
        LLFloaterReg::showInstance("change_item_thumbnail", data);
        return;
    }
	else if ("paste" == action)
	{
		pasteFromClipboard();
		return;
	}
	else if ("paste_link" == action)
	{
		pasteLinkFromClipboard();
		return;
	}
	else if ("properties" == action)
	{
		showProperties();
		return;
	}
	else if ("replaceoutfit" == action)
	{
		modifyOutfit(FALSE);
		return;
	}
	else if ("addtooutfit" == action)
	{
		modifyOutfit(TRUE);
		return;
	}
// <FS:TT> Patch: ReplaceWornItemsOnly
	else if ("replaceitems" == action)
	{
		LLInventoryModel* model = getInventoryModel();
		if(!model) return;
		LLViewerInventoryCategory* cat = getCategory();
		if(!cat) return;

		gInventory.wearItemsOnAvatar(cat);
		return;
	}
// </FS:TT>
	else if ("show_in_main_panel" == action)
	{
		LLInventoryPanel::openInventoryPanelAndSetSelection(TRUE, mUUID, TRUE);
		return;
	}
	else if ("cut" == action)
	{
		cutToClipboard();
		return;
	}
	else if ("copy" == action)
	{
		copyToClipboard();
		return;
	}
	else if ("removefromoutfit" == action)
	{
		LLInventoryModel* model = getInventoryModel();
		if(!model) return;
		LLViewerInventoryCategory* cat = getCategory();
		if(!cat) return;

		LLAppearanceMgr::instance().takeOffOutfit( cat->getLinkedUUID() );
		return;
	}
	else if ("copyoutfittoclipboard" == action)
	{
		copyOutfitToClipboard();
	}
	else if ("purge" == action)
	{
		purgeItem(model, mUUID);
		return;
	}
	else if ("restore" == action)
	{
		restoreItem();
		return;
	}
	else if ("marketplace_list" == action)
	{
        if (depth_nesting_in_marketplace(mUUID) == 1)
        {
            LLUUID version_folder_id = LLMarketplaceData::instance().getVersionFolder(mUUID);
            LLViewerInventoryCategory* cat = gInventory.getCategory(version_folder_id);
            mMessage = "";
            if (!validate_marketplacelistings(cat,boost::bind(&LLFolderBridge::gatherMessage, this, _1, _2, _3)))
            {
                LLSD subs;
                subs["[ERROR_CODE]"] = mMessage;
                LLNotificationsUtil::add("MerchantListingFailed", subs);
            }
            else
            {
                LLMarketplaceData::instance().activateListing(mUUID,true);
            }
        }
		return;
	}
	else if ("marketplace_activate" == action)
	{
        if (depth_nesting_in_marketplace(mUUID) == 2)
        {
			LLInventoryCategory* category = gInventory.getCategory(mUUID);
            mMessage = "";
            if (!validate_marketplacelistings(category,boost::bind(&LLFolderBridge::gatherMessage, this, _1, _2, _3),false,2))
            {
                LLSD subs;
                subs["[ERROR_CODE]"] = mMessage;
                LLNotificationsUtil::add("MerchantFolderActivationFailed", subs);
            }
            else
            {
                LLMarketplaceData::instance().setVersionFolder(category->getParentUUID(), mUUID);
            }
        }
		return;
	}
	else if ("marketplace_unlist" == action)
	{
        if (depth_nesting_in_marketplace(mUUID) == 1)
        {
            LLMarketplaceData::instance().activateListing(mUUID,false,1);
        }
		return;
	}
	else if ("marketplace_deactivate" == action)
	{
        if (depth_nesting_in_marketplace(mUUID) == 2)
        {
			LLInventoryCategory* category = gInventory.getCategory(mUUID);
            LLMarketplaceData::instance().setVersionFolder(category->getParentUUID(), LLUUID::null, 1);
        }
		return;
	}
	else if ("marketplace_create_listing" == action)
	{
        LLViewerInventoryCategory* cat = gInventory.getCategory(mUUID);
        mMessage = "";
        bool validates = validate_marketplacelistings(cat,boost::bind(&LLFolderBridge::gatherMessage, this, _1, _2, _3),false);
        if (!validates)
        {
            mMessage = "";
            validates = validate_marketplacelistings(cat,boost::bind(&LLFolderBridge::gatherMessage, this, _1, _2, _3),true);
            if (validates)
            {
                LLNotificationsUtil::add("MerchantForceValidateListing");
            }
        }
        
        if (!validates)
        {
            LLSD subs;
            subs["[ERROR_CODE]"] = mMessage;
            LLNotificationsUtil::add("MerchantListingFailed", subs);
        }
        else
        {
            LLMarketplaceData::instance().createListing(mUUID);
        }
		return;
	}
    else if ("marketplace_disassociate_listing" == action)
    {
        LLMarketplaceData::instance().clearListing(mUUID);
		return;
    }
    else if ("marketplace_get_listing" == action)
    {
        // This is used only to exercise the SLM API but won't be shown to end users
        LLMarketplaceData::instance().getListing(mUUID);
		return;
    }
	else if ("marketplace_associate_listing" == action)
	{
        LLFloaterAssociateListing::show(mUUID);
		return;
	}
	else if ("marketplace_check_listing" == action)
	{
        LLSD data(mUUID);
        LLFloaterReg::showInstance("marketplace_validation", data);
		return;
	}
	else if ("marketplace_edit_listing" == action)
	{
        std::string url = LLMarketplaceData::instance().getListingURL(mUUID);
        if (!url.empty())
        {
            LLUrlAction::openURL(url);
        }
		return;
	}
// [SL:KB] - Patch: Inventory-Misc | Checked: 2011-05-28 (Catznip-2.6.0a) | Added: Catznip-2.6.0a
	else if ("move_to_lost_and_found" == action)
	{
		LLInventoryModel* pModel = getInventoryModel();
		LLViewerInventoryCategory* pCat = getCategory();
		if ( (!pModel) || (&gInventory != pModel) || (!pCat) )
			return;

		LLInventoryModel* model = &gInventory;
		model->changeCategoryParent(pCat,gInventory.findCategoryUUIDForType(LLFolderType::FT_LOST_AND_FOUND),FALSE);

		gInventory.addChangedMask(LLInventoryObserver::REBUILD, mUUID);
		gInventory.notifyObservers();
	}
// [/SL:KB]
#ifndef LL_RELEASE_FOR_DOWNLOAD
	else if ("delete_system_folder" == action)
	{
		removeSystemFolder();
	}
#endif
	else if (("move_to_marketplace_listings" == action) || ("copy_to_marketplace_listings" == action) || ("copy_or_move_to_marketplace_listings" == action))
	{
		LLInventoryCategory * cat = gInventory.getCategory(mUUID);
		if (!cat) return;
        const LLUUID &marketplacelistings_id = model->findCategoryUUIDForType(LLFolderType::FT_MARKETPLACE_LISTINGS, false);
        move_folder_to_marketplacelistings(cat, marketplacelistings_id, ("move_to_marketplace_listings" != action), (("copy_or_move_to_marketplace_listings" == action)));
    }
	// <FS:Ansariel> FIRE-29342: Protect folder option
	else if ("protect_folder" == action)
	{
		LLSD protected_folders = gSavedPerAccountSettings.getLLSD("FSProtectedFolders");
		protected_folders.append(mUUID);
		gSavedPerAccountSettings.setLLSD("FSProtectedFolders", protected_folders);
	}
	else if ("unprotect_folder" == action)
	{
		LLSD protected_folders = gSavedPerAccountSettings.getLLSD("FSProtectedFolders");
		LLSD new_protected_folders;
		for (LLSD::array_const_iterator it = protected_folders.beginArray(); it != protected_folders.endArray(); ++it)
		{
			if ((*it).asUUID() != mUUID)
			{
				new_protected_folders.append(*it);
			}
		}
		gSavedPerAccountSettings.setLLSD("FSProtectedFolders", new_protected_folders);
	}
	// </FS:Ansariel>
	// <FS:Ansariel> Show folder in new window option
	else if ("show_in_new_window" == action)
	{
		LLFloaterReg::showInstance("fs_partial_inventory", LLSD().with("start_folder_id", mUUID).with("start_folder_name", mDisplayName));
	}
	// </FS:Ansariel>

	// <FS:Zi> Add "Reload folder" action to inventory
	else if ("reload_folder" == action)
	{
		LLViewerInventoryCategory *cat = model->getCategory(mUUID);

		if (!cat)
		{
			return;
		}

		cat->setVersion(LLViewerInventoryCategory::VERSION_UNKNOWN);
        cat->fetch();
	}
	// </FS:Zi>
}

void LLFolderBridge::gatherMessage(std::string& message, S32 depth, LLError::ELevel log_level)
{
    if (log_level >= LLError::LEVEL_ERROR)
    {
        if (!mMessage.empty())
        {
            // Currently, we do not gather all messages as it creates very long alerts
            // Users can get to the whole list of errors on a listing using the "Check for Errors" audit button or "Check listing" right click menu
            //mMessage += "\n";
            return;
        }
        // Take the leading spaces out...
        std::string::size_type start = message.find_first_not_of(" ");
        // Append the message
        mMessage += message.substr(start, message.length() - start);
    }
}

void LLFolderBridge::copyOutfitToClipboard()
{
	std::string text;

	LLInventoryModel::cat_array_t* cat_array;
	LLInventoryModel::item_array_t* item_array;
	gInventory.getDirectDescendentsOf(mUUID, cat_array, item_array);

	S32 item_count(0);
	if( item_array )
	{			
		item_count = item_array->size();
	}

	if (item_count)
	{
		for (S32 i = 0; i < item_count;)
		{
			LLSD uuid =item_array->at(i)->getUUID();
			LLViewerInventoryItem* item = gInventory.getItem(uuid);

			i++;
			if (item != NULL)
			{
				// Append a newline to all but the last line
				text += i != item_count ? item->getName() + "\n" : item->getName();
			}
		}
	}

	LLClipboard::instance().copyToClipboard(utf8str_to_wstring(text),0,text.size());
}

void LLFolderBridge::openItem()
{
	LL_DEBUGS() << "LLFolderBridge::openItem()" << LL_ENDL;

    LLInventoryPanel* panel = mInventoryPanel.get();
    if (!panel)
    {
        return;
    }
    LLInventoryModel* model = getInventoryModel();
    if (!model)
    {
        return;
    }
    if (mUUID.isNull())
    {
        return;
    }
    panel->onFolderOpening(mUUID);
	bool fetching_inventory = model->fetchDescendentsOf(mUUID);
	// Only change folder type if we have the folder contents.
	if (!fetching_inventory)
	{
		// Disabling this for now, it's causing crash when new items are added to folders
		// since folder type may change before new item item has finished processing.
		// determineFolderType();
	}
}

void LLFolderBridge::closeItem()
{
	determineFolderType();
}

void LLFolderBridge::determineFolderType()
{
	if (isUpToDate())
	{
		LLInventoryModel* model = getInventoryModel();
		LLViewerInventoryCategory* category = model->getCategory(mUUID);
		if (category)
		{
			category->determineFolderType();
		}
	}
}

BOOL LLFolderBridge::isItemRenameable() const
{
	return get_is_category_renameable(getInventoryModel(), mUUID);
}

void LLFolderBridge::restoreItem()
{
	LLViewerInventoryCategory* cat;
	cat = (LLViewerInventoryCategory*)getCategory();
	if(cat)
	{
		LLInventoryModel* model = getInventoryModel();
		const LLUUID new_parent = model->findCategoryUUIDForType(LLFolderType::assetTypeToFolderType(cat->getType()));
		// do not restamp children on restore
		LLInvFVBridge::changeCategoryParent(model, cat, new_parent, FALSE);
	}
}

LLFolderType::EType LLFolderBridge::getPreferredType() const
{
	LLFolderType::EType preferred_type = LLFolderType::FT_NONE;
	LLViewerInventoryCategory* cat = getCategory();
	if(cat)
	{
		// <FS:Ansariel> Special virtual system folder icons; Since these folders can be user-created
		//               and not protected, we will assign the folder type here instead of in
		//               LLFolderDictionary. By latter and not declaring them as protected so the user
		//               could delete them if they desire, they would not show up within the list of
		//               protected folders in inventory, by underneath them among the other normal
		//               folders, which is not desired.
		//preferred_type = cat->getPreferredType();
		std::string catName(cat->getName());
		if (catName == ROOT_FIRESTORM_FOLDER) preferred_type = LLFolderType::FT_FIRESTORM;
		else if (catName == RLV_ROOT_FOLDER) preferred_type = LLFolderType::FT_RLV;
		else if (catName == "#Phoenix") preferred_type = LLFolderType::FT_PHOENIX;
		else preferred_type = cat->getPreferredType();
		// </FS:Ansariel>
	}

	return preferred_type;
}

// Icons for folders are based on the preferred type
LLUIImagePtr LLFolderBridge::getIcon() const
{
	return getFolderIcon(FALSE);
}

LLUIImagePtr LLFolderBridge::getIconOpen() const
{
	return getFolderIcon(TRUE);
}

LLUIImagePtr LLFolderBridge::getFolderIcon(BOOL is_open) const
{
	LLFolderType::EType preferred_type = getPreferredType();
	return LLUI::getUIImage(LLViewerFolderType::lookupIconName(preferred_type, is_open));
}

// static : use by LLLinkFolderBridge to get the closed type icons
LLUIImagePtr LLFolderBridge::getIcon(LLFolderType::EType preferred_type)
{
	return LLUI::getUIImage(LLViewerFolderType::lookupIconName(preferred_type, FALSE));
}

LLUIImagePtr LLFolderBridge::getIconOverlay() const
{
	if (getInventoryObject() && getInventoryObject()->getIsLinkType())
	{
		return LLUI::getUIImage("Inv_Link");
	}
	return NULL;
}

BOOL LLFolderBridge::renameItem(const std::string& new_name)
{

	LLScrollOnRenameObserver *observer = new LLScrollOnRenameObserver(mUUID, mRoot);
	gInventory.addObserver(observer);

	rename_category(getInventoryModel(), mUUID, new_name);

	// return FALSE because we either notified observers (& therefore
	// rebuilt) or we didn't update.
	return FALSE;
}

BOOL LLFolderBridge::removeItem()
{
	if(!isItemRemovable())
	{
		return FALSE;
	}
	const LLViewerInventoryCategory *cat = getCategory();
	
	LLSD payload;
	LLSD args;
	args["FOLDERNAME"] = cat->getName();

	LLNotification::Params params("ConfirmDeleteProtectedCategory");
	params.payload(payload).substitutions(args).functor.function(boost::bind(&LLFolderBridge::removeItemResponse, this, _1, _2));
	LLNotifications::instance().forceResponse(params, 0);
	return TRUE;
}


BOOL LLFolderBridge::removeSystemFolder()
{
	const LLViewerInventoryCategory *cat = getCategory();
	if (!LLFolderType::lookupIsProtectedType(cat->getPreferredType()))
	{
		return FALSE;
	}

	LLSD payload;
	LLSD args;
	args["FOLDERNAME"] = cat->getName();

	LLNotification::Params params("ConfirmDeleteProtectedCategory");
	params.payload(payload).substitutions(args).functor.function(boost::bind(&LLFolderBridge::removeItemResponse, this, _1, _2));
	{
		LLNotifications::instance().add(params);
	}
	return TRUE;
}

bool LLFolderBridge::removeItemResponse(const LLSD& notification, const LLSD& response)
{
	S32 option = LLNotification::getSelectedOption(notification, response);

	// if they choose delete, do it.  Otherwise, don't do anything
	if(option == 0) 
	{
		// move it to the trash
		LLPreview::hide(mUUID);
		getInventoryModel()->removeCategory(mUUID);
		return TRUE;
	}
	return FALSE;
}

//Recursively update the folder's creation date
void LLFolderBridge::updateHierarchyCreationDate(time_t date)
{
    if(getCreationDate() < date)
    {
        setCreationDate(date);
        if(mParent)
        {
            static_cast<LLFolderBridge *>(mParent)->updateHierarchyCreationDate(date);
        }
    }
}

void LLFolderBridge::pasteFromClipboard()
{
	LLInventoryModel* model = getInventoryModel();
	if (model && isClipboardPasteable())
	{
        const LLUUID &marketplacelistings_id = model->findCategoryUUIDForType(LLFolderType::FT_MARKETPLACE_LISTINGS, false);
        const BOOL paste_into_marketplacelistings = model->isObjectDescendentOf(mUUID, marketplacelistings_id);
        
        BOOL cut_from_marketplacelistings = FALSE;
        if (LLClipboard::instance().isCutMode())
        {
            //Items are not removed from folder on "cut", so we need update listing folder on "paste" operation
            std::vector<LLUUID> objects;
            LLClipboard::instance().pasteFromClipboard(objects);
            for (std::vector<LLUUID>::const_iterator iter = objects.begin(); iter != objects.end(); ++iter)
            {
                const LLUUID& item_id = (*iter);
                if(gInventory.isObjectDescendentOf(item_id, marketplacelistings_id) && (LLMarketplaceData::instance().isInActiveFolder(item_id) ||
                    LLMarketplaceData::instance().isListedAndActive(item_id)))
                {
                    cut_from_marketplacelistings = TRUE;
                    break;
                }
            }
        }
        if (cut_from_marketplacelistings || (paste_into_marketplacelistings && !LLMarketplaceData::instance().isListed(mUUID) && LLMarketplaceData::instance().isInActiveFolder(mUUID)))
        {
            // Prompt the user if pasting in a marketplace active version listing (note that pasting right under the listing folder root doesn't need a prompt)
            LLNotificationsUtil::add("ConfirmMerchantActiveChange", LLSD(), LLSD(), boost::bind(&LLFolderBridge::callback_pasteFromClipboard, this, _1, _2));
        }
        else
        {
            // Otherwise just do the paste
            perform_pasteFromClipboard();
        }
	}
}

// Callback for pasteFromClipboard if DAMA required...
void LLFolderBridge::callback_pasteFromClipboard(const LLSD& notification, const LLSD& response)
{
    S32 option = LLNotificationsUtil::getSelectedOption(notification, response);
    if (option == 0) // YES
    {
        std::vector<LLUUID> objects;
        std::set<LLUUID> parent_folders;
        LLClipboard::instance().pasteFromClipboard(objects);
        for (std::vector<LLUUID>::const_iterator iter = objects.begin(); iter != objects.end(); ++iter)
        {
            const LLInventoryObject* obj = gInventory.getObject(*iter);
            parent_folders.insert(obj->getParentUUID());
        }
        perform_pasteFromClipboard();
        for (std::set<LLUUID>::const_iterator iter = parent_folders.begin(); iter != parent_folders.end(); ++iter)
        {
            gInventory.addChangedMask(LLInventoryObserver::STRUCTURE, *iter);
        }

    }
}

void LLFolderBridge::perform_pasteFromClipboard()
{
	LLInventoryModel* model = getInventoryModel();
	if (model && isClipboardPasteable())
	{
        const LLUUID &current_outfit_id = model->findCategoryUUIDForType(LLFolderType::FT_CURRENT_OUTFIT, false);
        const LLUUID &marketplacelistings_id = model->findCategoryUUIDForType(LLFolderType::FT_MARKETPLACE_LISTINGS, false);
		const LLUUID &favorites_id = model->findCategoryUUIDForType(LLFolderType::FT_FAVORITE, false);
		const LLUUID &my_outifts_id = model->findCategoryUUIDForType(LLFolderType::FT_MY_OUTFITS, false);
		const LLUUID &lost_and_found_id = model->findCategoryUUIDForType(LLFolderType::FT_LOST_AND_FOUND, false);

		const BOOL move_is_into_current_outfit = (mUUID == current_outfit_id);
		const BOOL move_is_into_my_outfits = (mUUID == my_outifts_id) || model->isObjectDescendentOf(mUUID, my_outifts_id);
		const BOOL move_is_into_outfit = /*move_is_into_my_outfits ||*/ (getCategory() && getCategory()->getPreferredType()==LLFolderType::FT_OUTFIT); // <FS:Ansariel> Unable to copy&paste into outfits anymore
        const BOOL move_is_into_marketplacelistings = model->isObjectDescendentOf(mUUID, marketplacelistings_id);
		const BOOL move_is_into_favorites = (mUUID == favorites_id);
		const BOOL move_is_into_lost_and_found = model->isObjectDescendentOf(mUUID, lost_and_found_id);

		std::vector<LLUUID> objects;
		LLClipboard::instance().pasteFromClipboard(objects);
        
        LLViewerInventoryCategory * dest_folder = getCategory();
		if (move_is_into_marketplacelistings)
		{
            std::string error_msg;
            const LLViewerInventoryCategory * master_folder = model->getFirstDescendantOf(marketplacelistings_id, mUUID);
            int index = 0;
            for (std::vector<LLUUID>::const_iterator iter = objects.begin(); iter != objects.end(); ++iter)
            {
                const LLUUID& item_id = (*iter);
                LLInventoryItem *item = model->getItem(item_id);
                LLInventoryCategory *cat = model->getCategory(item_id);
                
                if (item && !can_move_item_to_marketplace(master_folder, dest_folder, item, error_msg, objects.size() - index, true))
                {
                    break;
                }
                if (cat && !can_move_folder_to_marketplace(master_folder, dest_folder, cat, error_msg, objects.size() - index, true, true))
                {
                    break;
                }
                ++index;
			}
            if (!error_msg.empty())
            {
                LLSD subs;
                subs["[ERROR_CODE]"] = error_msg;
                LLNotificationsUtil::add("MerchantPasteFailed", subs);
                return;
            }
		}
        else
        {
            // Check that all items can be moved into that folder : for the moment, only stock folder mismatch is checked
            for (std::vector<LLUUID>::const_iterator iter = objects.begin(); iter != objects.end(); ++iter)
            {
                const LLUUID& item_id = (*iter);
                LLInventoryItem *item = model->getItem(item_id);
                LLInventoryCategory *cat = model->getCategory(item_id);

                if ((item && !dest_folder->acceptItem(item)) || (cat && (dest_folder->getPreferredType() == LLFolderType::FT_MARKETPLACE_STOCK)))
                {
                    std::string error_msg = LLTrans::getString("TooltipOutboxMixedStock");
                    LLSD subs;
                    subs["[ERROR_CODE]"] = error_msg;
                    LLNotificationsUtil::add("StockPasteFailed", subs);
                    return;
                }

// [RLVa:KB] - Checked: RLVa-2.1.0
				if ( ((item) && (!RlvActions::canPasteInventory(item, dest_folder))) || ((cat) && (!RlvActions::canPasteInventory(cat, dest_folder))) )
				{
					RlvActions::notifyBlocked(RlvStringKeys::Blocked::InvFolder);
					return;
				}
// [/RLVa:KB]

            }
        }
        
		const LLUUID parent_id(mUUID);
        
		for (std::vector<LLUUID>::const_iterator iter = objects.begin();
			 iter != objects.end();
			 ++iter)
		{
			const LLUUID& item_id = (*iter);
            
			LLInventoryItem *item = model->getItem(item_id);
			LLInventoryObject *obj = model->getObject(item_id);
			if (obj)
			{

				if (move_is_into_lost_and_found)
				{
					if (LLAssetType::AT_CATEGORY == obj->getType())
					{
						return;
					}
				}
				// <FS:Ansariel> Unable to copy&paste into outfits anymore
				//if (move_is_into_outfit)
				if (move_is_into_my_outfits)
				// </FS:Ansariel>
				{
					// <FS:Ansariel> Unable to copy&paste into outfits anymore
					//if (!move_is_into_my_outfits && item && can_move_to_outfit(item, move_is_into_current_outfit))
					if (move_is_into_outfit && item && can_move_to_outfit(item, move_is_into_current_outfit))
					// </FS:Ansariel>
					{
						dropToOutfit(item, move_is_into_current_outfit);
					}
					else if (/*move_is_into_my_outfits &&*/ LLAssetType::AT_CATEGORY == obj->getType()) // <FS:Ansariel> Unable to copy&paste into outfits anymore
					{
						LLInventoryCategory* cat = model->getCategory(item_id);
						U32 max_items_to_wear = gSavedSettings.getU32("WearFolderLimit");
						if (cat && can_move_to_my_outfits(model, cat, max_items_to_wear))
						{
							dropToMyOutfits(cat);
						}
						else
						{
							LLNotificationsUtil::add("MyOutfitsPasteFailed");
						}
					}
					else
					{
						LLNotificationsUtil::add("MyOutfitsPasteFailed");
					}
				}
				else if (move_is_into_current_outfit)
				{
					if (item && can_move_to_outfit(item, move_is_into_current_outfit))
					{
						dropToOutfit(item, move_is_into_current_outfit);
					}
					else
					{
						LLNotificationsUtil::add("MyOutfitsPasteFailed");
					}
				}
				else if (move_is_into_favorites)
				{
					if (item && can_move_to_landmarks(item))
					{
                        if (LLClipboard::instance().isCutMode())
                        {
                            LLViewerInventoryItem* viitem = dynamic_cast<LLViewerInventoryItem*>(item);
                            llassert(viitem);
                            if (viitem)
                            {
                                //changeItemParent() implicity calls dirtyFilter
                                changeItemParent(model, viitem, parent_id, FALSE);
                            }
                        }
                        else
                        {
                            dropToFavorites(item);
                        }
					}
				}
				else if (LLClipboard::instance().isCutMode())
				{
					// Do a move to "paste" a "cut"
					// move_inventory_item() is not enough, as we have to update inventory locally too
					if (LLAssetType::AT_CATEGORY == obj->getType())
					{
						LLViewerInventoryCategory* vicat = (LLViewerInventoryCategory *) model->getCategory(item_id);
						llassert(vicat);
						if (vicat)
						{
                            // Clear the cut folder from the marketplace if it is a listing folder
                            if (LLMarketplaceData::instance().isListed(item_id))
                            {
                                LLMarketplaceData::instance().clearListing(item_id);
                            }
                            if (move_is_into_marketplacelistings)
                            {
                                move_folder_to_marketplacelistings(vicat, parent_id);
                            }
                            else
                            {
                                //changeCategoryParent() implicity calls dirtyFilter
                                changeCategoryParent(model, vicat, parent_id, FALSE);
                            }
						}
					}
					else
                    {
                        LLViewerInventoryItem* viitem = dynamic_cast<LLViewerInventoryItem*>(item);
                        llassert(viitem);
                        if (viitem)
                        {
                            if (move_is_into_marketplacelistings)
                            {
                                if (!move_item_to_marketplacelistings(viitem, parent_id))
                                {
                                    // Stop pasting into the marketplace as soon as we get an error
                                    break;
                                }
                            }
                            else
                            {
                                //changeItemParent() implicity calls dirtyFilter
                                changeItemParent(model, viitem, parent_id, FALSE);
                            }
                        }
                    }
				}
				else
				{
					// Do a "copy" to "paste" a regular copy clipboard
					if (LLAssetType::AT_CATEGORY == obj->getType())
					{
						LLViewerInventoryCategory* vicat = (LLViewerInventoryCategory *) model->getCategory(item_id);
						llassert(vicat);
						if (vicat)
						{
                            if (move_is_into_marketplacelistings)
                            {
                                move_folder_to_marketplacelistings(vicat, parent_id, true);
                            }
                            else
                            {
                                copy_inventory_category(model, vicat, parent_id);
                            }
						}
					}
                    else
                    {
                        LLViewerInventoryItem* viitem = dynamic_cast<LLViewerInventoryItem*>(item);
                        llassert(viitem);
                        if (viitem)
                        {
                            if (move_is_into_marketplacelistings)
                            {
                                if (!move_item_to_marketplacelistings(viitem, parent_id, true))
                                {
                                    // Stop pasting into the marketplace as soon as we get an error
                                    break;
                                }
                            }
// [SL:KB] - Patch: Inventory-Links | Checked: 2010-04-12 (Catznip-2.2.0a) | Added: Catznip-2.0.0a
//                            else if (item->getIsLinkType())
//                            {
//                                link_inventory_object(parent_id, item_id,
//                                    LLPointer<LLInventoryCallback>(NULL));
 //                           }
// [/SL:KB]
                            else
                            {
// [SL:KB] - Patch: Inventory-Links | Checked: 2010-04-12 (Catznip-2.2.0a) | Added: Catznip-2.0.0a
                                if (item->getPermissions().allowCopyBy(gAgent.getID()))
                                {
// [/SL:KB]
                                    copy_inventory_item(
                                                    gAgent.getID(),
                                                    item->getPermissions().getOwner(),
                                                    item->getUUID(),
                                                    parent_id,
                                                    std::string(),
                                                    LLPointer<LLInventoryCallback>(NULL));
// [SL:KB] - Patch: Inventory-Links | Checked: 2010-04-12 (Catznip-2.2.0a) | Added: Catznip-2.0.0a
                                }
                                else if (LLAssetType::lookupIsLinkType(item->getActualType()))
                                {
                                    LLInventoryObject::const_object_list_t obj_array;
                                    obj_array.push_back(LLConstPointer<LLInventoryObject>(item));
                                    link_inventory_array(parent_id,
                                                         obj_array,
                                                         LLPointer<LLInventoryCallback>(NULL));
                                }
// [/SL:KB]
                            }
                        }
                    }
                }
            }
        }
		// Change mode to paste for next paste
		LLClipboard::instance().setCutMode(false);
	}
}

void LLFolderBridge::pasteLinkFromClipboard()
{
	LLInventoryModel* model = getInventoryModel();
	if(model)
	{
		const LLUUID &current_outfit_id = model->findCategoryUUIDForType(LLFolderType::FT_CURRENT_OUTFIT, false);
        const LLUUID &marketplacelistings_id = model->findCategoryUUIDForType(LLFolderType::FT_MARKETPLACE_LISTINGS, false);
		const LLUUID &my_outifts_id = model->findCategoryUUIDForType(LLFolderType::FT_MY_OUTFITS, false);

		const BOOL move_is_into_current_outfit = (mUUID == current_outfit_id);
		const BOOL move_is_into_my_outfits = (mUUID == my_outifts_id) || model->isObjectDescendentOf(mUUID, my_outifts_id);
		const BOOL move_is_into_outfit = move_is_into_my_outfits || (getCategory() && getCategory()->getPreferredType()==LLFolderType::FT_OUTFIT);
        const BOOL move_is_into_marketplacelistings = model->isObjectDescendentOf(mUUID, marketplacelistings_id);

		if (move_is_into_marketplacelistings)
		{
			// Notify user of failure somehow -- play error sound?  modal dialog?
			return;
		}

		const LLUUID parent_id(mUUID);

		std::vector<LLUUID> objects;
		LLClipboard::instance().pasteFromClipboard(objects);
		for (std::vector<LLUUID>::const_iterator iter = objects.begin();
			 iter != objects.end();
			 ++iter)
		{
			const LLUUID &object_id = (*iter);
			if (move_is_into_current_outfit || move_is_into_outfit)
			{
				LLInventoryItem *item = model->getItem(object_id);
				if (item && can_move_to_outfit(item, move_is_into_current_outfit))
				{
					dropToOutfit(item, move_is_into_current_outfit);
				}
			}
			else if (LLConstPointer<LLInventoryObject> obj = model->getObject(object_id))
			{
				link_inventory_object(parent_id, obj, LLPointer<LLInventoryCallback>(NULL));
			}
		}
		// Change mode to paste for next paste
		LLClipboard::instance().setCutMode(false);
	}
}

void LLFolderBridge::staticFolderOptionsMenu()
{
	LLFolderBridge* selfp = sSelf.get();

	if (selfp && selfp->mRoot)
	{
		selfp->mRoot->updateMenu();
	}
}

BOOL LLFolderBridge::checkFolderForContentsOfType(LLInventoryModel* model, LLInventoryCollectFunctor& is_type)
{
	LLInventoryModel::cat_array_t cat_array;
	LLInventoryModel::item_array_t item_array;
	model->collectDescendentsIf(mUUID,
								cat_array,
								item_array,
								LLInventoryModel::EXCLUDE_TRASH,
								is_type);
	return ((item_array.size() > 0) ? TRUE : FALSE );
}

void LLFolderBridge::buildContextMenuOptions(U32 flags, menuentry_vec_t&   items, menuentry_vec_t& disabled_items)
{
	LLInventoryModel* model = getInventoryModel();
	llassert(model != NULL);

	const LLUUID &trash_id = model->findCategoryUUIDForType(LLFolderType::FT_TRASH);
	const LLUUID &lost_and_found_id = model->findCategoryUUIDForType(LLFolderType::FT_LOST_AND_FOUND);
	const LLUUID &favorites = model->findCategoryUUIDForType(LLFolderType::FT_FAVORITE);
	const LLUUID &marketplace_listings_id = model->findCategoryUUIDForType(LLFolderType::FT_MARKETPLACE_LISTINGS, false);
	const LLUUID &outfits_id = model->findCategoryUUIDForType(LLFolderType::FT_MY_OUTFITS, false);

	// <FS:Ansariel> FIRE-11628: Option to delete broken links from AO folder
	if (mUUID == AOEngine::instance().getAOFolder())
	{
		items.push_back(std::string("Cleanup broken Links"));
	}
	// </FS:Ansariel>

	// <FS:Ansariel> Fix "outfits" context menu
	//if (outfits_id == mUUID)
	if (model->isObjectDescendentOf(mUUID, outfits_id) && getCategory() &&
		(getCategory()->getPreferredType() == LLFolderType::FT_NONE || 
		 getCategory()->getPreferredType() == LLFolderType::FT_MY_OUTFITS))
	{
		items.push_back(std::string("New Outfit"));
	}
	// </FS:Ansariel>

	if (lost_and_found_id == mUUID)
	{
		// This is the lost+found folder.
		items.push_back(std::string("Empty Lost And Found"));

		LLInventoryModel::cat_array_t* cat_array;
		LLInventoryModel::item_array_t* item_array;
		gInventory.getDirectDescendentsOf(mUUID, cat_array, item_array);
		// Enable Empty menu item only when there is something to act upon.
		if (0 == cat_array->size() && 0 == item_array->size())
		{
			disabled_items.push_back(std::string("Empty Lost And Found"));
		}

		disabled_items.push_back(std::string("New Folder"));
		disabled_items.push_back(std::string("upload_def"));
	}
	if (favorites == mUUID)
	{
		disabled_items.push_back(std::string("New Folder"));
	}
    if (isMarketplaceListingsFolder())
    {
		addMarketplaceContextMenuOptions(flags, items, disabled_items);
        if (LLMarketplaceData::instance().isUpdating(mUUID))
        {
            disabled_items.push_back(std::string("New Folder"));
            disabled_items.push_back(std::string("Rename"));
            disabled_items.push_back(std::string("Cut"));
            disabled_items.push_back(std::string("Copy"));
            disabled_items.push_back(std::string("Paste"));
            disabled_items.push_back(std::string("Delete"));
        }
    }
    if (getPreferredType() == LLFolderType::FT_MARKETPLACE_STOCK)
    {
        disabled_items.push_back(std::string("New Folder"));
		disabled_items.push_back(std::string("upload_def"));
    }
    if (marketplace_listings_id == mUUID)
    {
		disabled_items.push_back(std::string("New Folder"));
        disabled_items.push_back(std::string("Rename"));
        disabled_items.push_back(std::string("Cut"));
        disabled_items.push_back(std::string("Delete"));
    }

	if (isPanelActive("Favorite Items"))
	{
		disabled_items.push_back(std::string("Delete"));
	}
	if(trash_id == mUUID)
	{
		bool is_recent_panel = isPanelActive("Recent Items");

		// This is the trash.
		items.push_back(std::string("Empty Trash"));

		LLInventoryModel::cat_array_t* cat_array;
		LLInventoryModel::item_array_t* item_array;
		gInventory.getDirectDescendentsOf(mUUID, cat_array, item_array);
		LLViewerInventoryCategory *trash = getCategory();
		// Enable Empty menu item only when there is something to act upon.
		// Also don't enable menu if folder isn't fully fetched
		if ((0 == cat_array->size() && 0 == item_array->size())
			|| is_recent_panel
			|| !trash
			|| trash->getVersion() == LLViewerInventoryCategory::VERSION_UNKNOWN
			|| trash->getDescendentCount() == LLViewerInventoryCategory::VERSION_UNKNOWN)
		{
			disabled_items.push_back(std::string("Empty Trash"));
		}
	}
	else if(isItemInTrash())
	{
		// This is a folder in the trash.
		items.clear(); // clear any items that used to exist
		addTrashContextMenuOptions(items, disabled_items);
	}
	else if(isAgentInventory()
			// <FS:ND> moved from buildContextMenu after merge
			&& !isLockedFolder()
			// </FS:ND>
			) // do not allow creating in library
	{
		LLViewerInventoryCategory *cat = getCategory();
		// BAP removed protected check to re-enable standard ops in untyped folders.
		// Not sure what the right thing is to do here.
		if (!isCOFFolder() && cat && (cat->getPreferredType() != LLFolderType::FT_OUTFIT))
		{
			if (!isInboxFolder() // don't allow creation in inbox
				&& outfits_id != mUUID)
			{
				// Do not allow to create 2-level subfolder in the Calling Card/Friends folder. EXT-694.
				if (!LLFriendCardsManager::instance().isCategoryInFriendFolder(cat))
				{
					items.push_back(std::string("New Folder"));
				}
                // <FS:Ansariel> Fix "outfits" context menu
                //if (!isMarketplaceListingsFolder())
                if (!isMarketplaceListingsFolder() && !model->isObjectDescendentOf(mUUID, outfits_id))
                // </FS:Ansariel>
                {
                    items.push_back(std::string("upload_def"));
                }
			}
			getClipboardEntries(false, items, disabled_items, flags);

		}
		else
		{
			// Want some but not all of the items from getClipboardEntries for outfits.
			if (cat && (cat->getPreferredType() == LLFolderType::FT_OUTFIT))
			{
				items.push_back(std::string("Rename"));

				addDeleteContextMenuOptions(items, disabled_items);
				// EXT-4030: disallow deletion of currently worn outfit
				const LLViewerInventoryItem *base_outfit_link = LLAppearanceMgr::instance().getBaseOutfitLink();
				if (base_outfit_link && (cat == base_outfit_link->getLinkedCategory()))
				{
					disabled_items.push_back(std::string("Delete"));
				}

				// <FS:Ansariel> FIRE-4595: Paste as Link missing for outfit folders
				items.push_back(std::string("Paste As Link"));
				if (!isClipboardPasteableAsLink() || (flags & FIRST_SELECTED_ITEM) == 0)
				{
					disabled_items.push_back(std::string("Paste As Link"));
				}
				// </FS:Ansariel>
			}
		}

		if (model->findCategoryUUIDForType(LLFolderType::FT_CURRENT_OUTFIT) == mUUID)
		{
			items.push_back(std::string("Copy outfit list to clipboard"));
		}

		//Added by aura to force inventory pull on right-click to display folder options correctly. 07-17-06
		mCallingCards = mWearables = FALSE;

		LLIsType is_callingcard(LLAssetType::AT_CALLINGCARD);
		if (checkFolderForContentsOfType(model, is_callingcard))
		{
			mCallingCards=TRUE;
		}

		LLFindWearables is_wearable;
		LLIsType is_object( LLAssetType::AT_OBJECT );
		LLIsType is_gesture( LLAssetType::AT_GESTURE );

		if (checkFolderForContentsOfType(model, is_wearable) ||
            checkFolderForContentsOfType(model, is_object)   ||
            checkFolderForContentsOfType(model, is_gesture)    )
		{
			mWearables=TRUE;
		}
	}
// [SL:KB] - Patch: Inventory-Misc | Checked: 2011-05-28 (Catznip-2.6.0a) | Added: Catznip-2.6.0a
	else if (isLostInventory())
	{
		items.push_back(std::string("Move to Lost And Found"));
		if (0 == (flags & FIRST_SELECTED_ITEM))
			disabled_items.push_back(std::string("Move to Lost And Found"));
	}
// [/SL:KB]
	else
	{
		// Mark wearables and allow copy from library
		LLInventoryModel* model = getInventoryModel();
		if(!model) return;
		const LLInventoryCategory* category = model->getCategory(mUUID);
		if (!category) return;
		LLFolderType::EType type = category->getPreferredType();
		const bool is_system_folder = LLFolderType::lookupIsProtectedType(type);

		LLFindWearables is_wearable;
		LLIsType is_object(LLAssetType::AT_OBJECT);
		LLIsType is_gesture(LLAssetType::AT_GESTURE);

		if (checkFolderForContentsOfType(model, is_wearable) ||
			checkFolderForContentsOfType(model, is_object) ||
			checkFolderForContentsOfType(model, is_gesture))
		{
			mWearables = TRUE;
		}

		if (!is_system_folder)
		{
			items.push_back(std::string("Copy"));
			if (!isItemCopyable())
			{
				// For some reason there are items in library that can't be copied directly
				disabled_items.push_back(std::string("Copy"));
			}
		}
	}

	// Preemptively disable system folder removal if more than one item selected.
	if ((flags & FIRST_SELECTED_ITEM) == 0)
	{
		disabled_items.push_back(std::string("Delete System Folder"));
	}

	// <FS:AH/SJ> Don't offer sharing of trash folder (FIRE-1642, FIRE-6547)
	//if (isAgentInventory() && !isMarketplaceListingsFolder())
	if (isAgentInventory() && !isMarketplaceListingsFolder() && mUUID != trash_id)
	{
		items.push_back(std::string("Share"));
		if (!canShare())
		{
			disabled_items.push_back(std::string("Share"));
		}
	}

	// <FS:Ansariel> FIRE-29342: Protect folder option
	if (isAgentInventory())
	{
		LLInventoryObject* obj = getInventoryObject();
		if (obj)
		{
			if (!LLFolderType::lookupIsProtectedType(((LLInventoryCategory*)obj)->getPreferredType()))
			{
				if (isProtected())
				{
					items.push_back((std::string("UnprotectFolder")));
				}
				else
				{
					items.push_back((std::string("ProtectFolder")));
				}
			}
		}
	}
	// </FS:Ansariel>

	// <FS:Ansariel> Show folder in new window option
	items.push_back((std::string("Show in new Window")));

	// <FS:Zi> Add "Reload folder" action to inventory
	// only allow reload for a single, non-root folder to prevent misuse
	if (!(flags & ITEM_IN_MULTI_SELECTION))
	{
		if (mUUID != model->findCategoryUUIDForType(LLFolderType::FT_ROOT_INVENTORY))
		{
			if (mUUID != model->findLibraryCategoryUUIDForType(LLFolderType::FT_ROOT_INVENTORY))
			{
				items.push_back(std::string("ReloadFolder"));
			}
		}
	}
	// </FS:Zi>

	// Add menu items that are dependent on the contents of the folder.
	LLViewerInventoryCategory* category = (LLViewerInventoryCategory *) model->getCategory(mUUID);
	if (category && (marketplace_listings_id != mUUID))
	{
		uuid_vec_t folders;
		folders.push_back(category->getUUID());

		sSelf = getHandle();
		LLRightClickInventoryFetchDescendentsObserver* fetch = new LLRightClickInventoryFetchDescendentsObserver(folders);
		fetch->startFetch();
		if (fetch->isFinished())
		{
			// Do not call execute() or done() here as if the folder is here, there's likely no point drilling down 
			// This saves lots of time as buildContextMenu() is called a lot
			delete fetch;
			buildContextMenuFolderOptions(flags, items, disabled_items);
		}
		else
		{
			// it's all on its way - add an observer, and the inventory will call done for us when everything is here.
			gInventory.addObserver(fetch);
        }
    }
}

void LLFolderBridge::buildContextMenuFolderOptions(U32 flags,   menuentry_vec_t& items, menuentry_vec_t& disabled_items)
{
	// Build folder specific options back up
	LLInventoryModel* model = getInventoryModel();
	if(!model) return;

	const LLInventoryCategory* category = model->getCategory(mUUID);
	if(!category) return;

	const LLUUID trash_id = model->findCategoryUUIDForType(LLFolderType::FT_TRASH);
	if (trash_id == mUUID) return;
	if (isItemInTrash()) return;
    
	if (!isItemRemovable())
	{
		disabled_items.push_back(std::string("Delete"));
	}
    if (isMarketplaceListingsFolder()) return;

	LLFolderType::EType type = category->getPreferredType();
	const bool is_system_folder = LLFolderType::lookupIsProtectedType(type);
	// BAP change once we're no longer treating regular categories as ensembles.
	const bool is_agent_inventory = isAgentInventory();
// [SL:KB] - Patch: Appearance-Misc | Checked: 2010-11-24 (Catznip-2.4)
	const bool is_outfit = (type == LLFolderType::FT_OUTFIT);
// [/SL:KB]

	// Only enable calling-card related options for non-system folders.
	if (!is_system_folder && is_agent_inventory)
	{
		LLIsType is_callingcard(LLAssetType::AT_CALLINGCARD);
		if (mCallingCards || checkFolderForContentsOfType(model, is_callingcard))
		{
			items.push_back(std::string("Calling Card Separator"));
			items.push_back(std::string("Conference Chat Folder"));
			items.push_back(std::string("IM All Contacts In Folder"));
		}

        if (((flags & ITEM_IN_MULTI_SELECTION) == 0) && hasChildren() && (type != LLFolderType::FT_OUTFIT))
        {
            items.push_back(std::string("Ungroup folder items"));
        }
	}
    else
    {
        disabled_items.push_back(std::string("New folder from selected"));
    }


    if ((flags & ITEM_IN_MULTI_SELECTION) == 0)
    {
        items.push_back(std::string("open_in_new_window"));
        items.push_back(std::string("Open Folder Separator"));
        if(isPanelActive("single_folder_inv"))
        {
            items.push_back(std::string("open_in_current_window"));
        }
    }

#ifndef LL_RELEASE_FOR_DOWNLOAD
	if (LLFolderType::lookupIsProtectedType(type) && is_agent_inventory)
	{
		items.push_back(std::string("Delete System Folder"));
	}
#endif

	// wearables related functionality for folders.
	//is_wearable
	LLFindWearables is_wearable;
	LLIsType is_object( LLAssetType::AT_OBJECT );
	LLIsType is_gesture( LLAssetType::AT_GESTURE );

	if (mWearables ||
		checkFolderForContentsOfType(model, is_wearable)  ||
		checkFolderForContentsOfType(model, is_object) ||
		checkFolderForContentsOfType(model, is_gesture) )
	{
		// Only enable add/replace outfit for non-system folders.
		if (!is_system_folder)
		{
			// <FS:Ansariel> FIRE-3302: "Add to Current Outfit" missing for inventory outfit folder
			items.push_back(std::string("Add To Outfit"));

			// Adding an outfit onto another (versus replacing) doesn't make sense.
			if (type != LLFolderType::FT_OUTFIT)
			{
				// <FS:Ansariel> FIRE-3302: "Add to Current Outfit" missing for inventory outfit folder
				//items.push_back(std::string("Add To Outfit"));
				// <FS:TT> Patch: ReplaceWornItemsOnly
				items.push_back(std::string("Wear Items"));
				// </FS:TT>
			}

			items.push_back(std::string("Replace Outfit"));
		}
		if (is_agent_inventory)
		{
			items.push_back(std::string("Folder Wearables Separator"));
			items.push_back(std::string("Remove From Outfit"));
			if (!LLAppearanceMgr::getCanRemoveFromCOF(mUUID))
			{
					disabled_items.push_back(std::string("Remove From Outfit"));
			}
		}
		//if (!LLAppearanceMgr::instance().getCanReplaceCOF(mUUID))
// [SL:KB] - Patch: Appearance-Misc | Checked: 2010-11-24 (Catznip-2.4)
		if ( ((is_outfit) && (!LLAppearanceMgr::instance().getCanReplaceCOF(mUUID))) || 
			 ((!is_outfit) && (gAgentWearables.isCOFChangeInProgress())) )
// [/SL:KB]
		{
			disabled_items.push_back(std::string("Replace Outfit"));
		}
// [RLVa:KB] - Checked: RLVa-2.0.3
		// Block "Replace Current Outfit" if the user can't wear the new folder
		if ( (RlvActions::isRlvEnabled()) && (RlvFolderLocks::instance().isLockedFolder(mUUID, RLV_LOCK_ADD)) )
		{
			disabled_items.push_back(std::string("Replace Outfit"));
		}
// [/RLVa:KB]
		if (!LLAppearanceMgr::instance().getCanAddToCOF(mUUID))
		{
			disabled_items.push_back(std::string("Add To Outfit"));
		}
		items.push_back(std::string("Outfit Separator"));

	}
}

// Flags unused
void LLFolderBridge::buildContextMenu(LLMenuGL& menu, U32 flags)
{
	sSelf.markDead();

	// fetch contents of this folder, as context menu can depend on contents
	// still, user would have to open context menu again to see the changes
	gInventory.fetchDescendentsOf(getUUID());


	menuentry_vec_t items;
	menuentry_vec_t disabled_items;

	LL_DEBUGS() << "LLFolderBridge::buildContextMenu()" << LL_ENDL;

	LLInventoryModel* model = getInventoryModel();
	if(!model) return;

	buildContextMenuOptions(flags, items, disabled_items);
    hide_context_entries(menu, items, disabled_items);

	// Reposition the menu, in case we're adding items to an existing menu.
	menu.needsArrange();
	menu.arrangeAndClear();
}

bool LLFolderBridge::hasChildren() const
{
	LLInventoryModel* model = getInventoryModel();
	if(!model) return FALSE;
	LLInventoryModel::EHasChildren has_children;
	has_children = gInventory.categoryHasChildren(mUUID);
	return has_children != LLInventoryModel::CHILDREN_NO;
}

BOOL LLFolderBridge::dragOrDrop(MASK mask, BOOL drop,
								EDragAndDropType cargo_type,
								void* cargo_data,
								std::string& tooltip_msg)
{
	LLInventoryItem* inv_item = (LLInventoryItem*)cargo_data;

	//LL_INFOS() << "LLFolderBridge::dragOrDrop()" << LL_ENDL;
	BOOL accept = FALSE;
	switch(cargo_type)
	{
		case DAD_TEXTURE:
		case DAD_SOUND:
		case DAD_CALLINGCARD:
		case DAD_LANDMARK:
		case DAD_SCRIPT:
		case DAD_CLOTHING:
		case DAD_OBJECT:
		case DAD_NOTECARD:
		case DAD_BODYPART:
		case DAD_ANIMATION:
		case DAD_GESTURE:
		case DAD_MESH:
        case DAD_SETTINGS:
			accept = dragItemIntoFolder(inv_item, drop, tooltip_msg);
			break;
		case DAD_LINK:
			// DAD_LINK type might mean one of two asset types: AT_LINK or AT_LINK_FOLDER.
			// If we have an item of AT_LINK_FOLDER type we should process the linked
			// category being dragged or dropped into folder.
			// <FS:Ansariel> FIRE-13863: Allow moving folder links
			//if (inv_item && LLAssetType::AT_LINK_FOLDER == inv_item->getActualType())
			if (inv_item && LLAssetType::AT_LINK_FOLDER == inv_item->getActualType() && !gSavedSettings.getBOOL("FSEnableMovingFolderLinks"))
			// </FS:Ansariel>
			{
				LLInventoryCategory* linked_category = gInventory.getCategory(inv_item->getLinkedUUID());
				if (linked_category)
				{
					accept = dragCategoryIntoFolder((LLInventoryCategory*)linked_category, drop, tooltip_msg, TRUE);
				}
			}
			else
			{
				accept = dragItemIntoFolder(inv_item, drop, tooltip_msg);
			}
			break;
		case DAD_CATEGORY:
			if (LLFriendCardsManager::instance().isAnyFriendCategory(mUUID))
			{
				accept = FALSE;
			}
			else
			{
				accept = dragCategoryIntoFolder((LLInventoryCategory*)cargo_data, drop, tooltip_msg);
			}
			break;
		case DAD_ROOT_CATEGORY:
		case DAD_NONE:
			break;
		default:
			LL_WARNS() << "Unhandled cargo type for drag&drop " << cargo_type << LL_ENDL;
			break;
	}
	return accept;
}

LLViewerInventoryCategory* LLFolderBridge::getCategory() const
{
	LLViewerInventoryCategory* cat = NULL;
	LLInventoryModel* model = getInventoryModel();
	if(model)
	{
		cat = (LLViewerInventoryCategory*)model->getCategory(mUUID);
	}
	return cat;
}


// static
void LLFolderBridge::pasteClipboard(void* user_data)
{
	LLFolderBridge* self = (LLFolderBridge*)user_data;
	if(self) self->pasteFromClipboard();
}

void LLFolderBridge::createNewShirt(void* user_data)
{
	LLFolderBridge::createWearable((LLFolderBridge*)user_data, LLWearableType::WT_SHIRT);
}

void LLFolderBridge::createNewPants(void* user_data)
{
	LLFolderBridge::createWearable((LLFolderBridge*)user_data, LLWearableType::WT_PANTS);
}

void LLFolderBridge::createNewShoes(void* user_data)
{
	LLFolderBridge::createWearable((LLFolderBridge*)user_data, LLWearableType::WT_SHOES);
}

void LLFolderBridge::createNewSocks(void* user_data)
{
	LLFolderBridge::createWearable((LLFolderBridge*)user_data, LLWearableType::WT_SOCKS);
}

void LLFolderBridge::createNewJacket(void* user_data)
{
	LLFolderBridge::createWearable((LLFolderBridge*)user_data, LLWearableType::WT_JACKET);
}

void LLFolderBridge::createNewSkirt(void* user_data)
{
	LLFolderBridge::createWearable((LLFolderBridge*)user_data, LLWearableType::WT_SKIRT);
}

void LLFolderBridge::createNewGloves(void* user_data)
{
	LLFolderBridge::createWearable((LLFolderBridge*)user_data, LLWearableType::WT_GLOVES);
}

void LLFolderBridge::createNewUndershirt(void* user_data)
{
	LLFolderBridge::createWearable((LLFolderBridge*)user_data, LLWearableType::WT_UNDERSHIRT);
}

void LLFolderBridge::createNewUnderpants(void* user_data)
{
	LLFolderBridge::createWearable((LLFolderBridge*)user_data, LLWearableType::WT_UNDERPANTS);
}

void LLFolderBridge::createNewShape(void* user_data)
{
	LLFolderBridge::createWearable((LLFolderBridge*)user_data, LLWearableType::WT_SHAPE);
}

void LLFolderBridge::createNewSkin(void* user_data)
{
	LLFolderBridge::createWearable((LLFolderBridge*)user_data, LLWearableType::WT_SKIN);
}

void LLFolderBridge::createNewHair(void* user_data)
{
	LLFolderBridge::createWearable((LLFolderBridge*)user_data, LLWearableType::WT_HAIR);
}

void LLFolderBridge::createNewEyes(void* user_data)
{
	LLFolderBridge::createWearable((LLFolderBridge*)user_data, LLWearableType::WT_EYES);
}

EInventorySortGroup LLFolderBridge::getSortGroup() const
{
	LLFolderType::EType preferred_type = getPreferredType();

	if (preferred_type == LLFolderType::FT_TRASH)
	{
		return SG_TRASH_FOLDER;
	}

	//<FS:KC> Don't sort #FS folders to top
	static LLCachedControl<bool> sFSSortFSFoldersToTopPt(gSavedSettings, "FSSortFSFoldersToTop");
	if (!sFSSortFSFoldersToTopPt)
	{
		LLViewerInventoryCategory* cat = getCategory();
		if(cat)
		{
			std::string catName(cat->getName());
			if ((catName == ROOT_FIRESTORM_FOLDER) || (catName == RLV_ROOT_FOLDER) || (catName == "#Phoenix"))
			{
				return SG_NORMAL_FOLDER;
			}
		}
	}
	//</FS:KC>

	if(LLFolderType::lookupIsProtectedType(preferred_type))
	{
		return SG_SYSTEM_FOLDER;
	}

	return SG_NORMAL_FOLDER;
}


// static
void LLFolderBridge::createWearable(LLFolderBridge* bridge, LLWearableType::EType type)
{
	if(!bridge) return;
	LLUUID parent_id = bridge->getUUID();
	LLAgentWearables::createWearable(type, false, parent_id);
}

void LLFolderBridge::modifyOutfit(BOOL append)
{
	LLInventoryModel* model = getInventoryModel();
	if(!model) return;
	LLViewerInventoryCategory* cat = getCategory();
	if(!cat) return;

	// checking amount of items to wear
	U32 max_items = gSavedSettings.getU32("WearFolderLimit");
	LLInventoryModel::cat_array_t cats;
	LLInventoryModel::item_array_t items;
	LLFindWearablesEx not_worn(/*is_worn=*/ false, /*include_body_parts=*/ false);
	gInventory.collectDescendentsIf(cat->getUUID(),
		cats,
		items,
		LLInventoryModel::EXCLUDE_TRASH,
		not_worn);

	if (items.size() > max_items)
	{
		LLSD args;
		args["AMOUNT"] = llformat("%d", max_items);
		LLNotificationsUtil::add("TooManyWearables", args);
		return;
	}

	if (isAgentInventory())
	{
		LLAppearanceMgr::instance().wearInventoryCategory(cat, FALSE, append);
	}
	else
	{
		// Library, we need to copy content first
		LLAppearanceMgr::instance().wearInventoryCategory(cat, TRUE, append);
	}
}

// <FS:Ansariel> FIRE-29342: Protect folder option
bool LLFolderBridge::isProtected() const
{
	LLInventoryModel* model = getInventoryModel();
	if (model)
	{
		const uuid_set_t& categories = model->getProtectedCategories();
		return categories.find(mUUID) != categories.end();
	}

	return false;
}
// </FS:Ansariel>

// +=================================================+
// |        LLMarketplaceFolderBridge                |
// +=================================================+

// LLMarketplaceFolderBridge is a specialized LLFolderBridge for use in Marketplace Inventory panels
LLMarketplaceFolderBridge::LLMarketplaceFolderBridge(LLInventoryPanel* inventory,
                          LLFolderView* root,
                          const LLUUID& uuid) :
LLFolderBridge(inventory, root, uuid)
{
    m_depth = depth_nesting_in_marketplace(mUUID);
    m_stockCountCache = COMPUTE_STOCK_NOT_EVALUATED;
}

LLUIImagePtr LLMarketplaceFolderBridge::getIcon() const
{
	return getMarketplaceFolderIcon(FALSE);
}

LLUIImagePtr LLMarketplaceFolderBridge::getIconOpen() const
{
	return getMarketplaceFolderIcon(TRUE);
}

LLUIImagePtr LLMarketplaceFolderBridge::getMarketplaceFolderIcon(BOOL is_open) const
{
	LLFolderType::EType preferred_type = getPreferredType();
    if (!LLMarketplaceData::instance().isUpdating(getUUID()))
    {
        // Skip computation (expensive) if we're waiting for updates. Use the old value in that case.
        m_depth = depth_nesting_in_marketplace(mUUID);
    }
    if ((preferred_type == LLFolderType::FT_NONE) && (m_depth == 2))
    {
        // We override the type when in the marketplace listings folder and only for version folder
        preferred_type = LLFolderType::FT_MARKETPLACE_VERSION;
    }
	return LLUI::getUIImage(LLViewerFolderType::lookupIconName(preferred_type, is_open));
}

std::string LLMarketplaceFolderBridge::getLabelSuffix() const
{
    static LLCachedControl<F32> folder_loading_message_delay(gSavedSettings, "FolderLoadingMessageWaitTime", 0.5f);
    
    if (mIsLoading && mTimeSinceRequestStart.getElapsedTimeF32() >= folder_loading_message_delay())
    {
        return llformat(" (%s) ", LLTrans::getString("LoadingData").c_str());
    }
    
    std::string suffix = "";
    // Listing folder case
    if (LLMarketplaceData::instance().isListed(getUUID()))
    {
        suffix = llformat("%d",LLMarketplaceData::instance().getListingID(getUUID()));
        if (suffix.empty())
        {
            suffix = LLTrans::getString("MarketplaceNoID");
        }
        suffix = " (" +  suffix + ")";
        if (LLMarketplaceData::instance().getActivationState(getUUID()))
        {
            suffix += " (" +  LLTrans::getString("MarketplaceLive") + ")";
        }
    }
    // Version folder case
    else if (LLMarketplaceData::instance().isVersionFolder(getUUID()))
    {
        suffix += " (" +  LLTrans::getString("MarketplaceActive") + ")";
    }
    // Add stock amount
    bool updating = LLMarketplaceData::instance().isUpdating(getUUID());
    if (!updating)
    {
        // Skip computation (expensive) if we're waiting for update anyway. Use the old value in that case.
        m_stockCountCache = compute_stock_count(getUUID());
    }
    if (m_stockCountCache == 0)
    {
        suffix += " (" +  LLTrans::getString("MarketplaceNoStock") + ")";
    }
    else if (m_stockCountCache != COMPUTE_STOCK_INFINITE)
    {
        if (getPreferredType() == LLFolderType::FT_MARKETPLACE_STOCK)
        {
            suffix += " (" +  LLTrans::getString("MarketplaceStock");
        }
        else
        {
            suffix += " (" +  LLTrans::getString("MarketplaceMax");
        }
        if (m_stockCountCache == COMPUTE_STOCK_NOT_EVALUATED)
        {
            suffix += "=" + LLTrans::getString("MarketplaceUpdating") + ")";
        }
        else
        {
            suffix +=  "=" + llformat("%d", m_stockCountCache) + ")";
        }
    }
    // Add updating suffix
    if (updating)
    {
        suffix += " (" +  LLTrans::getString("MarketplaceUpdating") + ")";
    }
    return LLInvFVBridge::getLabelSuffix() + suffix;
}

LLFontGL::StyleFlags LLMarketplaceFolderBridge::getLabelStyle() const
{
    return (LLMarketplaceData::instance().getActivationState(getUUID()) ? LLFontGL::BOLD : LLFontGL::NORMAL);
}




// helper stuff
bool move_task_inventory_callback(const LLSD& notification, const LLSD& response, boost::shared_ptr<LLMoveInv> move_inv)
{
	LLFloaterOpenObject::LLCatAndWear* cat_and_wear = (LLFloaterOpenObject::LLCatAndWear* )move_inv->mUserData;
	LLViewerObject* object = gObjectList.findObject(move_inv->mObjectID);
	S32 option = LLNotificationsUtil::getSelectedOption(notification, response);

	if(option == 0 && object)
	{
		if (cat_and_wear && cat_and_wear->mWear) // && !cat_and_wear->mFolderResponded)
		{
			LLInventoryObject::object_list_t inventory_objects;
			object->getInventoryContents(inventory_objects);
			int contents_count = inventory_objects.size();
			LLInventoryCopyAndWearObserver* inventoryObserver = new LLInventoryCopyAndWearObserver(cat_and_wear->mCatID, contents_count, cat_and_wear->mFolderResponded,
																									cat_and_wear->mReplace);
			
			gInventory.addObserver(inventoryObserver);
		}

		two_uuids_list_t::iterator move_it;
		for (move_it = move_inv->mMoveList.begin();
			 move_it != move_inv->mMoveList.end();
			 ++move_it)
		{
			object->moveInventory(move_it->first, move_it->second);
		}

		// update the UI.
		dialog_refresh_all();
	}

	if (move_inv->mCallback)
	{
		move_inv->mCallback(option, move_inv->mUserData);
	}

	move_inv.reset(); //since notification will persist
	return false;
}

// Returns true if the item can be moved to Current Outfit or any outfit folder.
static BOOL can_move_to_outfit(LLInventoryItem* inv_item, BOOL move_is_into_current_outfit)
{
	// <FS:ND> FIRE-8434/BUG-988 Viewer crashes when copying and pasting an empty outfit folder
	if( !inv_item )
		return FALSE;
	// </FS:ND>

	LLInventoryType::EType inv_type = inv_item->getInventoryType();
	if ((inv_type != LLInventoryType::IT_WEARABLE) &&
		(inv_type != LLInventoryType::IT_GESTURE) &&
		(inv_type != LLInventoryType::IT_ATTACHMENT) &&
		(inv_type != LLInventoryType::IT_OBJECT) &&
		(inv_type != LLInventoryType::IT_SNAPSHOT) &&
		(inv_type != LLInventoryType::IT_TEXTURE))
	{
		return FALSE;
	}

	U32 flags = inv_item->getFlags();
	if(flags & LLInventoryItemFlags::II_FLAGS_OBJECT_HAS_MULTIPLE_ITEMS)
	{
		return FALSE;
	}

	if((inv_type == LLInventoryType::IT_TEXTURE) || (inv_type == LLInventoryType::IT_SNAPSHOT))
	{
		return !move_is_into_current_outfit;
	}

	if (move_is_into_current_outfit && get_is_item_worn(inv_item->getUUID()))
	{
		return FALSE;
	}

	return TRUE;
}

// Returns true if folder's content can be moved to Current Outfit or any outfit folder.
static bool can_move_to_my_outfits(LLInventoryModel* model, LLInventoryCategory* inv_cat, U32 wear_limit)
{
    LLInventoryModel::cat_array_t *cats;
    LLInventoryModel::item_array_t *items;
    model->getDirectDescendentsOf(inv_cat->getUUID(), cats, items);

    if (items->size() > wear_limit)
    {
        return false;
    }

    if (items->size() == 0)
    {
        // Nothing to move(create)
        return false;
    }

    if (cats->size() > 0)
    {
        // We do not allow subfolders in outfits of "My Outfits" yet
        return false;
    }

    LLInventoryModel::item_array_t::iterator iter = items->begin();
    LLInventoryModel::item_array_t::iterator end = items->end();

    while (iter != end)
    {
        LLViewerInventoryItem *item = *iter;
        if (!can_move_to_outfit(item, false))
        {
            return false;
        }
        iter++;
    }

    return true;
}

// Returns TRUE if item is a landmark or a link to a landmark
// and can be moved to Favorites or Landmarks folder.
static BOOL can_move_to_landmarks(LLInventoryItem* inv_item)
{
	// Need to get the linked item to know its type because LLInventoryItem::getType()
	// returns actual type AT_LINK for links, not the asset type of a linked item.
	if (LLAssetType::AT_LINK == inv_item->getType())
	{
		LLInventoryItem* linked_item = gInventory.getItem(inv_item->getLinkedUUID());
		if (linked_item)
		{
			return LLAssetType::AT_LANDMARK == linked_item->getType();
		}
	}

	return LLAssetType::AT_LANDMARK == inv_item->getType();
}

void LLFolderBridge::dropToFavorites(LLInventoryItem* inv_item)
{
	// use callback to rearrange favorite landmarks after adding
	// to have new one placed before target (on which it was dropped). See EXT-4312.
	LLPointer<AddFavoriteLandmarkCallback> cb = new AddFavoriteLandmarkCallback();
	LLInventoryPanel* panel = mInventoryPanel.get();
	LLFolderViewItem* drag_over_item = panel ? panel->getRootFolder()->getDraggingOverItem() : NULL;
	LLFolderViewModelItemInventory* view_model = drag_over_item ? static_cast<LLFolderViewModelItemInventory*>(drag_over_item->getViewModelItem()) : NULL;
	if (view_model)
	{
		cb.get()->setTargetLandmarkId(view_model->getUUID());
	}

	copy_inventory_item(
		gAgent.getID(),
		inv_item->getPermissions().getOwner(),
		inv_item->getUUID(),
		mUUID,
		std::string(),
		cb);
}

void LLFolderBridge::dropToOutfit(LLInventoryItem* inv_item, BOOL move_is_into_current_outfit)
{
	if((inv_item->getInventoryType() == LLInventoryType::IT_TEXTURE) || (inv_item->getInventoryType() == LLInventoryType::IT_SNAPSHOT))
	{
		const LLUUID &my_outifts_id = getInventoryModel()->findCategoryUUIDForType(LLFolderType::FT_MY_OUTFITS, false);
		if(mUUID != my_outifts_id)
		{
			LLFloaterOutfitPhotoPreview* photo_preview  = LLFloaterReg::showTypedInstance<LLFloaterOutfitPhotoPreview>("outfit_photo_preview", inv_item->getUUID());
			if(photo_preview)
			{
				photo_preview->setOutfitID(mUUID);
			}
		}
		return;
	}

	// BAP - should skip if dup.
	if (move_is_into_current_outfit)
	{
		LLAppearanceMgr::instance().wearItemOnAvatar(inv_item->getUUID(), true, true);
	}
	else
	{
		LLPointer<LLInventoryCallback> cb = NULL;
		link_inventory_object(mUUID, LLConstPointer<LLInventoryObject>(inv_item), cb);
	}
}

void LLFolderBridge::dropToMyOutfits(LLInventoryCategory* inv_cat)
{
    // make a folder in the My Outfits directory.
    const LLUUID dest_id = getInventoryModel()->findCategoryUUIDForType(LLFolderType::FT_MY_OUTFITS);

    // Note: creation will take time, so passing folder id to callback is slightly unreliable,
    // but so is collecting and passing descendants' ids
    inventory_func_type func = boost::bind(&LLFolderBridge::outfitFolderCreatedCallback, this, inv_cat->getUUID(), _1);
    gInventory.createNewCategory(dest_id,
                                 LLFolderType::FT_OUTFIT,
                                 inv_cat->getName(),
                                 func);
}

void LLFolderBridge::outfitFolderCreatedCallback(LLUUID cat_source_id, LLUUID cat_dest_id)
{
    LLInventoryModel::cat_array_t* categories;
    LLInventoryModel::item_array_t* items;
    getInventoryModel()->getDirectDescendentsOf(cat_source_id, categories, items);

    LLInventoryObject::const_object_list_t link_array;


    LLInventoryModel::item_array_t::iterator iter = items->begin();
    LLInventoryModel::item_array_t::iterator end = items->end();
    while (iter!=end)
    {
        const LLViewerInventoryItem* item = (*iter);
        // By this point everything is supposed to be filtered,
        // but there was a delay to create folder so something could have changed
        LLInventoryType::EType inv_type = item->getInventoryType();
        if ((inv_type == LLInventoryType::IT_WEARABLE) ||
            (inv_type == LLInventoryType::IT_GESTURE) ||
            (inv_type == LLInventoryType::IT_ATTACHMENT) ||
            (inv_type == LLInventoryType::IT_OBJECT) ||
            (inv_type == LLInventoryType::IT_SNAPSHOT) ||
            (inv_type == LLInventoryType::IT_TEXTURE))
        {
            link_array.push_back(LLConstPointer<LLInventoryObject>(item));
        }
        iter++;
    }

    if (!link_array.empty())
    {
        LLPointer<LLInventoryCallback> cb = NULL;
        link_inventory_array(cat_dest_id, link_array, cb);
    }
}

// Callback for drop item if DAMA required...
void LLFolderBridge::callback_dropItemIntoFolder(const LLSD& notification, const LLSD& response, LLInventoryItem* inv_item)
{
    S32 option = LLNotificationsUtil::getSelectedOption(notification, response);
    if (option == 0) // YES
    {
        std::string tooltip_msg;
        dragItemIntoFolder(inv_item, TRUE, tooltip_msg, FALSE);
    }
}

// Callback for drop category if DAMA required...
void LLFolderBridge::callback_dropCategoryIntoFolder(const LLSD& notification, const LLSD& response, LLInventoryCategory* inv_category)
{
    S32 option = LLNotificationsUtil::getSelectedOption(notification, response);
    if (option == 0) // YES
    {
        std::string tooltip_msg;
		dragCategoryIntoFolder(inv_category, TRUE, tooltip_msg, FALSE, FALSE);
    }
}

// This is used both for testing whether an item can be dropped
// into the folder, as well as performing the actual drop, depending
// if drop == TRUE.
BOOL LLFolderBridge::dragItemIntoFolder(LLInventoryItem* inv_item,
										BOOL drop,
										std::string& tooltip_msg,
                                        BOOL user_confirm)
{
	LLInventoryModel* model = getInventoryModel();

	if (!model || !inv_item) return FALSE;
	if (!isAgentInventory()) return FALSE; // cannot drag into library
	if (!isAgentAvatarValid()) return FALSE;
	// <FS:TT> Client LSL Bridge (also for #AO)
	if (isLockedFolder()) return FALSE;
	// </FS:TT>

	LLInventoryPanel* destination_panel = mInventoryPanel.get();
	if (!destination_panel) return false;

	LLInventoryFilter* filter = getInventoryFilter();
	if (!filter) return false;

	const LLUUID &current_outfit_id = model->findCategoryUUIDForType(LLFolderType::FT_CURRENT_OUTFIT, false);
	const LLUUID &favorites_id = model->findCategoryUUIDForType(LLFolderType::FT_FAVORITE, false);
	// <FS:Ansariel> FIRE-1392: Allow dragging all asset types into Landmarks folder
	//const LLUUID &landmarks_id = model->findCategoryUUIDForType(LLFolderType::FT_LANDMARK, false);
	const LLUUID &marketplacelistings_id = model->findCategoryUUIDForType(LLFolderType::FT_MARKETPLACE_LISTINGS, false);
	const LLUUID &my_outifts_id = model->findCategoryUUIDForType(LLFolderType::FT_MY_OUTFITS, false);
    const LLUUID from_folder_uuid = inv_item->getParentUUID();

	const BOOL move_is_into_current_outfit = (mUUID == current_outfit_id);
	const BOOL move_is_into_favorites = (mUUID == favorites_id);
	const BOOL move_is_into_my_outfits = (mUUID == my_outifts_id) || model->isObjectDescendentOf(mUUID, my_outifts_id);
	const BOOL move_is_into_outfit = move_is_into_my_outfits || (getCategory() && getCategory()->getPreferredType()==LLFolderType::FT_OUTFIT);
	// <FS:Ansariel> FIRE-1392: Allow dragging all asset types into Landmarks folder
	//const BOOL move_is_into_landmarks = (mUUID == landmarks_id) || model->isObjectDescendentOf(mUUID, landmarks_id);
    const BOOL move_is_into_marketplacelistings = model->isObjectDescendentOf(mUUID, marketplacelistings_id);
    const BOOL move_is_from_marketplacelistings = model->isObjectDescendentOf(inv_item->getUUID(), marketplacelistings_id);

	LLToolDragAndDrop::ESource source = LLToolDragAndDrop::getInstance()->getSource();
	BOOL accept = FALSE;
	U64 filter_types = filter->getFilterTypes();
	// We shouldn't allow to drop non recent items into recent tab (or some similar transactions)
	// while we are allowing to interact with regular filtered inventory
	BOOL use_filter = filter_types && (filter_types&LLInventoryFilter::FILTERTYPE_DATE || (filter_types&LLInventoryFilter::FILTERTYPE_OBJECT)==0);
	LLViewerObject* object = NULL;
	if(LLToolDragAndDrop::SOURCE_AGENT == source)
	{
		const LLUUID &trash_id = model->findCategoryUUIDForType(LLFolderType::FT_TRASH, false);

		const BOOL move_is_into_trash = (mUUID == trash_id) || model->isObjectDescendentOf(mUUID, trash_id);
		const BOOL move_is_outof_current_outfit = LLAppearanceMgr::instance().getIsInCOF(inv_item->getUUID());

		//--------------------------------------------------------------------------------
		// Determine if item can be moved.
		//

		BOOL is_movable = TRUE;

		switch (inv_item->getActualType())
		{
			case LLAssetType::AT_CATEGORY:
				is_movable = !LLFolderType::lookupIsProtectedType(((LLInventoryCategory*)inv_item)->getPreferredType());
				break;
			default:
				break;
		}
		// Can't explicitly drag things out of the COF.
		if (move_is_outof_current_outfit)
		{
			is_movable = FALSE;
		}
		
// [RLVa:KB] - Checked: 2011-03-29 (RLVa-1.3.0g) | Modified: RLVa-1.3.0g
		if ( (rlv_handler_t::isEnabled()) && (is_movable) )
		{
			if (move_is_into_current_outfit)
			{
				// RELEASE-RLVa: [RLVa-1.3.0] Keep sync'ed with code below => LLAppearanceMgr::wearItemOnAvatar() with "replace == true"
				const LLViewerInventoryItem* pItem = dynamic_cast<const LLViewerInventoryItem*>(inv_item);
				is_movable = rlvPredCanWearItem(pItem, RLV_WEAR_REPLACE);
			}
			if (is_movable)
			{
				is_movable = (!RlvFolderLocks::instance().hasLockedFolder(RLV_LOCK_ANY)) || 
					(RlvFolderLocks::instance().canMoveItem(inv_item->getUUID(), mUUID));
			}
		}
// [/RLVa:KB]

		if (move_is_into_trash)
		{
			is_movable &= inv_item->getIsLinkType() || !get_is_item_worn(inv_item->getUUID());
		}
		if (is_movable)
		{
			// Don't allow creating duplicates in the Calling Card/Friends
			// subfolders, see bug EXT-1599. Check is item direct descendent
			// of target folder and forbid item's movement if it so.
			// Note: isItemDirectDescendentOfCategory checks if
			// passed category is in the Calling Card/Friends folder
			is_movable &= !LLFriendCardsManager::instance().isObjDirectDescendentOfCategory(inv_item, getCategory());
		}

		// 
		//--------------------------------------------------------------------------------
		
		//--------------------------------------------------------------------------------
		// Determine if item can be moved & dropped
		// Note: if user_confirm is false, we already went through those accept logic test and can skip them

		accept = TRUE;

		if (user_confirm && !is_movable)
		{
			accept = FALSE;
		}
		else if (user_confirm && (mUUID == inv_item->getParentUUID()) && !move_is_into_favorites)
		{
			accept = FALSE;
		}
		else if (user_confirm && (move_is_into_current_outfit || move_is_into_outfit))
		{
			accept = can_move_to_outfit(inv_item, move_is_into_current_outfit);
		}
		// <FS:Ansariel> FIRE-1392: Allow dragging all asset types into Landmarks folder
		//else if (user_confirm && (move_is_into_favorites || move_is_into_landmarks))
		else if (user_confirm && move_is_into_favorites)
		// </FS:Ansariel>
		{
			accept = can_move_to_landmarks(inv_item);
		}
		else if (user_confirm && move_is_into_marketplacelistings)
		{
            const LLViewerInventoryCategory * master_folder = model->getFirstDescendantOf(marketplacelistings_id, mUUID);
            LLViewerInventoryCategory * dest_folder = getCategory();
            accept = can_move_item_to_marketplace(master_folder, dest_folder, inv_item, tooltip_msg, LLToolDragAndDrop::instance().getCargoCount() - LLToolDragAndDrop::instance().getCargoIndex());
		}

        // Check that the folder can accept this item based on folder/item type compatibility (e.g. stock folder compatibility)
        if (user_confirm && accept)
        {
            LLViewerInventoryCategory * dest_folder = getCategory();
            accept = dest_folder->acceptItem(inv_item);
        }
        
		LLInventoryPanel* active_panel = LLInventoryPanel::getActiveInventoryPanel(FALSE);

		// Check whether the item being dragged from active inventory panel
		// passes the filter of the destination panel.
		// <FS:Ansariel> Allow drag and drop in inventory regardless of filter (e.g. Recent)
		//if (user_confirm && accept && active_panel && use_filter)
		//{
		//	LLFolderViewItem* fv_item =   active_panel->getItemByID(inv_item->getUUID());
		//	if (!fv_item) return false;

		//	accept = filter->check(fv_item->getViewModelItem());
		//}
		// </FS:Ansariel>

		if (accept && drop)
		{
			if (inv_item->getType() == LLAssetType::AT_GESTURE
				&& LLGestureMgr::instance().isGestureActive(inv_item->getUUID()) && move_is_into_trash)
			{
				LLGestureMgr::instance().deactivateGesture(inv_item->getUUID());
			}
			// If an item is being dragged between windows, unselect everything in the active window 
			// so that we don't follow the selection to its new location (which is very annoying).
                        // RN: a better solution would be to deselect automatically when an   item is moved
			// and then select any item that is dropped only in the panel that it   is dropped in
			if (active_panel && (destination_panel != active_panel))
            {
                active_panel->unSelectAll();
            }
            // Dropping in or out of marketplace needs (sometimes) confirmation
            if (user_confirm && (move_is_from_marketplacelistings || move_is_into_marketplacelistings))
            {
                if ((move_is_from_marketplacelistings && (LLMarketplaceData::instance().isInActiveFolder(inv_item->getUUID())
                                                       || LLMarketplaceData::instance().isListedAndActive(inv_item->getUUID()))) ||
                    (move_is_into_marketplacelistings && LLMarketplaceData::instance().isInActiveFolder(mUUID)))
                {
                    LLNotificationsUtil::add("ConfirmMerchantActiveChange", LLSD(), LLSD(), boost::bind(&LLFolderBridge::callback_dropItemIntoFolder, this, _1, _2, inv_item));
                    return true;
                }
                if (move_is_into_marketplacelistings && !move_is_from_marketplacelistings)
                {
                    LLNotificationsUtil::add("ConfirmMerchantMoveInventory", LLSD(), LLSD(), boost::bind(&LLFolderBridge::callback_dropItemIntoFolder, this, _1, _2, inv_item));
                    return true;
                }
            }

			//--------------------------------------------------------------------------------
			// Destination folder logic
			// 

			// REORDER
			// (only reorder the item in Favorites folder)
			if ((mUUID == inv_item->getParentUUID()) && move_is_into_favorites)
			{
				LLFolderViewItem* itemp = destination_panel->getRootFolder()->getDraggingOverItem();
				if (itemp)
				{
                    LLUUID srcItemId = inv_item->getUUID();
					LLUUID destItemId = static_cast<LLFolderViewModelItemInventory*>(itemp->getViewModelItem())->getUUID();
					LLFavoritesOrderStorage::instance().rearrangeFavoriteLandmarks(srcItemId, destItemId);
				}
			}

			// FAVORITES folder
			// (copy the item)
			else if (move_is_into_favorites)
			{
				dropToFavorites(inv_item);
			}
			// CURRENT OUTFIT or OUTFIT folder
			// (link the item)
			else if (move_is_into_current_outfit || move_is_into_outfit)
			{
				dropToOutfit(inv_item, move_is_into_current_outfit);
			}
            // MARKETPLACE LISTINGS folder
            // Move the item
            else if (move_is_into_marketplacelistings)
            {
                move_item_to_marketplacelistings(inv_item, mUUID);
            }
			// NORMAL or TRASH folder
			// (move the item, restamp if into trash)
			else
			{
				// set up observer to select item once drag and drop from inbox is complete 
				if (gInventory.isObjectDescendentOf(inv_item->getUUID(), gInventory.findCategoryUUIDForType(LLFolderType::FT_INBOX, false)))
				{
					set_dad_inbox_object(inv_item->getUUID());
				}

				LLInvFVBridge::changeItemParent(
					model,
					(LLViewerInventoryItem*)inv_item,
					mUUID,
					move_is_into_trash);
			}
            
            if (move_is_from_marketplacelistings)
            {
                // If we move from an active (listed) listing, checks that it's still valid, if not, unlist
                LLUUID version_folder_id = LLMarketplaceData::instance().getActiveFolder(from_folder_uuid);
                if (version_folder_id.notNull())
                {
                    LLViewerInventoryCategory* cat = gInventory.getCategory(version_folder_id);
                    if (!validate_marketplacelistings(cat,NULL))
                    {
                        LLMarketplaceData::instance().activateListing(version_folder_id,false);
                    }
                }
            }

			//
			//--------------------------------------------------------------------------------
		}
	}
	else if (LLToolDragAndDrop::SOURCE_WORLD == source)
	{
		// Make sure the object exists. If we allowed dragging from
		// anonymous objects, it would be possible to bypass
		// permissions.
		object = gObjectList.findObject(inv_item->getParentUUID());
		if (!object)
		{
			LL_INFOS() << "Object not found for drop." << LL_ENDL;
			return FALSE;
		}

		// coming from a task. Need to figure out if the person can
		// move/copy this item.
		LLPermissions perm(inv_item->getPermissions());
		BOOL is_move = FALSE;
		if ((perm.allowCopyBy(gAgent.getID(), gAgent.getGroupID())
			&& perm.allowTransferTo(gAgent.getID())))
			// || gAgent.isGodlike())
		{
			accept = TRUE;
		}
		else if(object->permYouOwner())
		{
			// If the object cannot be copied, but the object the
			// inventory is owned by the agent, then the item can be
			// moved from the task to agent inventory.
			is_move = TRUE;
			accept = TRUE;
		}

		// Don't allow placing an original item into Current Outfit or an outfit folder
		// because they must contain only links to wearable items.
		// *TODO: Probably we should create a link to an item if it was dragged to outfit or COF.
		if (move_is_into_current_outfit || move_is_into_outfit)
		{
			accept = FALSE;
		}
		// Don't allow to move a single item to Favorites or Landmarks
		// if it is not a landmark or a link to a landmark.
		// <FS:Ansariel> FIRE-1392: Allow dragging all asset types into Landmarks folder
		//else if ((move_is_into_favorites || move_is_into_landmarks)
		else if (move_is_into_favorites
		// </FS:Ansariel>
				 && !can_move_to_landmarks(inv_item))
		{
			accept = FALSE;
		}
		else if (move_is_into_marketplacelistings)
		{
			tooltip_msg = LLTrans::getString("TooltipOutboxNotInInventory");
			accept = FALSE;
		}
		
		// Check whether the item being dragged from in world
		// passes the filter of the destination panel.
		// <FS:Ansariel> Allow dropping from inworld objects regardless of filter
		//if (accept && use_filter)
		//{
		//	accept = filter->check(inv_item);
		//}
		// </FS:Ansariel>

		if (accept && drop)
		{
            boost::shared_ptr<LLMoveInv> move_inv (new LLMoveInv());
			move_inv->mObjectID = inv_item->getParentUUID();
			two_uuids_t item_pair(mUUID, inv_item->getUUID());
			move_inv->mMoveList.push_back(item_pair);
			move_inv->mCallback = NULL;
			move_inv->mUserData = NULL;
			if(is_move)
			{
				warn_move_inventory(object, move_inv);
			}
			else
			{
				// store dad inventory item to select added one later. See EXT-4347
				set_dad_inventory_item(inv_item, mUUID);

				LLNotification::Params params("MoveInventoryFromObject");
				params.functor.function(boost::bind(move_task_inventory_callback, _1, _2, move_inv));
				LLNotifications::instance().forceResponse(params, 0);
			}
		}
	}
	else if(LLToolDragAndDrop::SOURCE_NOTECARD == source)
	{
		if (move_is_into_marketplacelistings)
		{
			tooltip_msg = LLTrans::getString("TooltipOutboxNotInInventory");
			accept = FALSE;
		}
		else if ((inv_item->getActualType() == LLAssetType::AT_SETTINGS) && !LLEnvironment::instance().isInventoryEnabled())
		{
			tooltip_msg = LLTrans::getString("NoEnvironmentSettings");
			accept = FALSE;
		}
		else
		{
			// Don't allow placing an original item from a notecard to Current Outfit or an outfit folder
			// because they must contain only links to wearable items.
			accept = !(move_is_into_current_outfit || move_is_into_outfit);
		}
		
		// Check whether the item being dragged from notecard
		// passes the filter of the destination panel.
		// <FS:Ansariel> Allow dropping from notecards regardless of filter
		//if (accept && use_filter)
		//{
		//	accept = filter->check(inv_item);
		//}
		// </FS:Ansariel>

		if (accept && drop)
		{
			copy_inventory_from_notecard(mUUID,  // Drop to the chosen destination folder
										 LLToolDragAndDrop::getInstance()->getObjectID(),
										 LLToolDragAndDrop::getInstance()->getSourceID(),
										 inv_item);
		}
	}
	else if(LLToolDragAndDrop::SOURCE_LIBRARY == source)
	{
		LLViewerInventoryItem* item = (LLViewerInventoryItem*)inv_item;
		if(item && item->isFinished())
		{
			accept = TRUE;

			if (move_is_into_marketplacelistings)
			{
				tooltip_msg = LLTrans::getString("TooltipOutboxNotInInventory");
				accept = FALSE;
			}
			else if (move_is_into_current_outfit || move_is_into_outfit)
			{
				accept = can_move_to_outfit(inv_item, move_is_into_current_outfit);
			}
			// Don't allow to move a single item to Favorites or Landmarks
			// if it is not a landmark or a link to a landmark.
			// <FS:Ansariel> FIRE-1392: Allow dragging all asset types into Landmarks folder
			//else if (move_is_into_favorites || move_is_into_landmarks)
			else if (move_is_into_favorites)
			// </FS:Ansariel>
			{
				accept = can_move_to_landmarks(inv_item);
			}

			LLInventoryPanel* active_panel = LLInventoryPanel::getActiveInventoryPanel(FALSE);

			// Check whether the item being dragged from the library
			// passes the filter of the destination panel.
			if (accept && active_panel && use_filter)
			{
				LLFolderViewItem* fv_item =   active_panel->getItemByID(inv_item->getUUID());
				if (!fv_item) return false;

				accept = filter->check(fv_item->getViewModelItem());
			}

			if (accept && drop)
			{
				// FAVORITES folder
				// (copy the item)
				if (move_is_into_favorites)
				{
					dropToFavorites(inv_item);
				}
				// CURRENT OUTFIT or OUTFIT folder
				// (link the item)
				else if (move_is_into_current_outfit || move_is_into_outfit)
				{
					dropToOutfit(inv_item, move_is_into_current_outfit);
				}
				else
				{
					copy_inventory_item(
						gAgent.getID(),
						inv_item->getPermissions().getOwner(),
						inv_item->getUUID(),
						mUUID,
						std::string(),
						LLPointer<LLInventoryCallback>(NULL));
				}
			}
		}
	}
	else
	{
		LL_WARNS() << "unhandled drag source" << LL_ENDL;
	}
	return accept;
}

// <FS:CR> Left unused from FIRE-7219
#if 0
// static
bool check_category(LLInventoryModel* model,
					const LLUUID& cat_id,
					LLInventoryPanel* active_panel,
					LLInventoryFilter* filter)
{
	if (!model || !active_panel || !filter)
		return false;

	if (!filter->checkFolder(cat_id))
	{
		return false;
	}

	LLInventoryModel::cat_array_t descendent_categories;
	LLInventoryModel::item_array_t descendent_items;
	model->collectDescendents(cat_id, descendent_categories, descendent_items, TRUE);

	S32 num_descendent_categories = descendent_categories.size();
	S32 num_descendent_items = descendent_items.size();

	if (num_descendent_categories + num_descendent_items == 0)
	{
		// Empty folder should be checked as any other folder view item.
		// If we are filtering by date the folder should not pass because
		// it doesn't have its own creation date. See LLInvFVBridge::getCreationDate().
		return check_item(cat_id, active_panel, filter);
	}

	for (S32 i = 0; i < num_descendent_categories; ++i)
	{
		LLInventoryCategory* category = descendent_categories[i];
		if(!check_category(model, category->getUUID(), active_panel, filter))
		{
			return false;
		}
	}

	for (S32 i = 0; i < num_descendent_items; ++i)
	{
		LLViewerInventoryItem* item = descendent_items[i];
		if(!check_item(item->getUUID(), active_panel, filter))
		{
			return false;
		}
	}

	return true;
}

// static
bool check_item(const LLUUID& item_id,
				LLInventoryPanel* active_panel,
				LLInventoryFilter* filter)
{
	if (!active_panel || !filter) return false;

	LLFolderViewItem* fv_item = active_panel->getItemByID(item_id);
	if (!fv_item) return false;

	return filter->check(fv_item->getViewModelItem());
}
#endif // 0
// <FS:CR> Unused 2013.10.12

// <FS:Ansariel> Special for locked folders
bool LLFolderBridge::isLocked() const
{
	static LLCachedControl<bool> LockAOFolders(gSavedPerAccountSettings, "LockAOFolders");
	static LLCachedControl<bool> LockBridgeFolder(gSavedPerAccountSettings, "LockBridgeFolder");
	static LLCachedControl<bool> LockWearableFavoritesFolders(gSavedPerAccountSettings, "LockWearableFavoritesFolders");

	return ((mUUID == AOEngine::instance().getAOFolder() && LockAOFolders) ||
		(mUUID == FSLSLBridge::instance().getBridgeFolder() && LockBridgeFolder) ||
		(mUUID == FSFloaterWearableFavorites::getFavoritesFolder() && LockWearableFavoritesFolders));
}
// </FS:Ansariel>

// +=================================================+
// |        LLTextureBridge                          |
// +=================================================+

LLUIImagePtr LLTextureBridge::getIcon() const
{
	return LLInventoryIcon::getIcon(LLAssetType::AT_TEXTURE, mInvType);
}

void LLTextureBridge::openItem()
{
	LLViewerInventoryItem* item = getItem();

	if (item)
	{
		LLInvFVBridgeAction::doAction(item->getType(),mUUID,getInventoryModel());
	}
}

bool LLTextureBridge::canSaveTexture(void)
{
	const LLInventoryModel* model = getInventoryModel();
	if(!model) 
	{
		return false;
	}
	
// [RLVa:KB] - Checked: RLVa-2.2 (@viewtexture)
	if (!RlvActions::canPreviewTextures())
	{
		return false;
	}
// [/RLVa:KB]

	const LLViewerInventoryItem *item = model->getItem(mUUID);
	if (item)
	{
		return item->checkPermissionsSet(PERM_ITEM_UNRESTRICTED);
	}
	return false;
}

void LLTextureBridge::buildContextMenu(LLMenuGL& menu, U32 flags)
{
	LL_DEBUGS() << "LLTextureBridge::buildContextMenu()" << LL_ENDL;
	menuentry_vec_t items;
	menuentry_vec_t disabled_items;
	if(isItemInTrash())
	{
		addTrashContextMenuOptions(items, disabled_items);
	}	
    else if (isMarketplaceListingsFolder())
    {
		addMarketplaceContextMenuOptions(flags, items, disabled_items);
		items.push_back(std::string("Properties"));
		getClipboardEntries(false, items, disabled_items, flags);
    }
	else
	{
		items.push_back(std::string("Share"));
		if (!canShare())
		{
			disabled_items.push_back(std::string("Share"));
		}

		addOpenRightClickMenuOption(items);
		items.push_back(std::string("Properties"));

		getClipboardEntries(true, items, disabled_items, flags);

		items.push_back(std::string("Texture Separator"));
		
        if ((flags & ITEM_IN_MULTI_SELECTION) != 0)
        {
            items.push_back(std::string("Save Selected As"));
        }
        else
        {
            items.push_back(std::string("Save As"));
            if (!canSaveTexture())
            {
                disabled_items.push_back(std::string("Save As"));
            }
        }
        items.push_back(std::string("Wearable And Object Separator")); // <FS:Ansariel> Add separator

// [RLVa:KB] - Checked: 2010-03-01 (RLVa-1.2.0b) | Modified: RLVa-1.1.0a
		if (rlv_handler_t::isEnabled())
		{
			const LLInventoryObject* pItem = getInventoryObject();
			if (pItem && gRlvHandler.hasBehaviour(RLV_BHVR_VIEWTEXTURE))
			{
				disabled_items.push_back(std::string("Open"));
			}
		}
// [/RLVa:KB]
	}
	addLinkReplaceMenuOption(items, disabled_items);

	// <FS:Ansariel> Move to default folder
	addMoveToDefaultFolderMenuOption(items);

	hide_context_entries(menu, items, disabled_items);	
}

// virtual
void LLTextureBridge::performAction(LLInventoryModel* model, std::string action)
{
	if ("save_as" == action)
	{
		LLPreviewTexture* preview_texture = LLFloaterReg::getTypedInstance<LLPreviewTexture>("preview_texture", mUUID);
		if (preview_texture)
		{
			preview_texture->openToSave();
			preview_texture->saveAs();
		}
	}
    else if ("save_selected_as" == action)
    {
        openItem();
        if (canSaveTexture())
        {
            LLPreviewTexture* preview_texture = LLFloaterReg::getTypedInstance<LLPreviewTexture>("preview_texture", mUUID);
            if (preview_texture)
            {
                preview_texture->saveMultipleToFile(mFileName);
            }
        }
        else
        {
            LL_WARNS() << "You don't have permission to save " << getName() << " to disk." << LL_ENDL;
        }

    }
	else LLItemBridge::performAction(model, action);
}

// +=================================================+
// |        LLSoundBridge                            |
// +=================================================+

void LLSoundBridge::openItem()
{
	const LLViewerInventoryItem* item = getItem();
	if (item)
	{
		LLInvFVBridgeAction::doAction(item->getType(),mUUID,getInventoryModel());
	}
}

void LLSoundBridge::openSoundPreview(void* which)
{
	LLSoundBridge *me = (LLSoundBridge *)which;
	LLFloaterReg::showInstance("preview_sound", LLSD(me->mUUID), TAKE_FOCUS_YES);
}

void LLSoundBridge::buildContextMenu(LLMenuGL& menu, U32 flags)
{
	LL_DEBUGS() << "LLSoundBridge::buildContextMenu()" << LL_ENDL;
	menuentry_vec_t items;
	menuentry_vec_t disabled_items;

    if (isMarketplaceListingsFolder())
    {
		addMarketplaceContextMenuOptions(flags, items, disabled_items);
		items.push_back(std::string("Properties"));
		getClipboardEntries(false, items, disabled_items, flags);
    }
	else
	{
		if (isItemInTrash())
		{
			addTrashContextMenuOptions(items, disabled_items);
		}	
		else
		{
			items.push_back(std::string("Share"));
			if (!canShare())
			{
				disabled_items.push_back(std::string("Share"));
			}
			items.push_back(std::string("Sound Open"));
			items.push_back(std::string("Properties"));

			getClipboardEntries(true, items, disabled_items, flags);
		}

		items.push_back(std::string("Sound Separator"));
		items.push_back(std::string("Sound Play"));
	}

	addLinkReplaceMenuOption(items, disabled_items);

	// <FS:Ansariel> Move to default folder
	addMoveToDefaultFolderMenuOption(items);

	hide_context_entries(menu, items, disabled_items);
}

void LLSoundBridge::performAction(LLInventoryModel* model, std::string action)
{
	if ("sound_play" == action)
	{
		LLViewerInventoryItem* item = getItem();
		if(item)
		{
			send_sound_trigger(item->getAssetUUID(), SOUND_GAIN);
		}
	}
	else if ("open" == action)
	{
		openSoundPreview((void*)this);
	}
	else LLItemBridge::performAction(model, action);
}

// +=================================================+
// |        LLLandmarkBridge                         |
// +=================================================+

LLLandmarkBridge::LLLandmarkBridge(LLInventoryPanel* inventory, 
								   LLFolderView* root,
								   const LLUUID& uuid, 
								   U32 flags/* = 0x00*/) :
	LLItemBridge(inventory, root, uuid)
{
	mVisited = FALSE;
	if (flags & LLInventoryItemFlags::II_FLAGS_LANDMARK_VISITED)
	{
		mVisited = TRUE;
	}
}

LLUIImagePtr LLLandmarkBridge::getIcon() const
{
	return LLInventoryIcon::getIcon(LLAssetType::AT_LANDMARK, LLInventoryType::IT_LANDMARK, mVisited, FALSE);
}

void LLLandmarkBridge::buildContextMenu(LLMenuGL& menu, U32 flags)
{
	menuentry_vec_t items;
	menuentry_vec_t disabled_items;

	LL_DEBUGS() << "LLLandmarkBridge::buildContextMenu()" << LL_ENDL;
    if (isMarketplaceListingsFolder())
    {
		addMarketplaceContextMenuOptions(flags, items, disabled_items);
		items.push_back(std::string("Properties"));
		getClipboardEntries(false, items, disabled_items, flags);
    }
	else
	{
		if(isItemInTrash())
		{
			addTrashContextMenuOptions(items, disabled_items);
		}	
		else
		{
			items.push_back(std::string("Share"));
			if (!canShare())
			{
				disabled_items.push_back(std::string("Share"));
			}
			items.push_back(std::string("Landmark Open"));
			items.push_back(std::string("Properties"));

			getClipboardEntries(true, items, disabled_items, flags);
		}

		items.push_back(std::string("Landmark Separator"));
		items.push_back(std::string("url_copy"));
		items.push_back(std::string("About Landmark"));
		items.push_back(std::string("show_on_map"));
	}

	// Disable "About Landmark" menu item for
	// multiple landmarks selected. Only one landmark
	// info panel can be shown at a time.
	if ((flags & FIRST_SELECTED_ITEM) == 0)
	{
		disabled_items.push_back(std::string("url_copy"));
		disabled_items.push_back(std::string("About Landmark"));
	}

	addLinkReplaceMenuOption(items, disabled_items);

	// <FS:Ansariel> Move to default folder
	addMoveToDefaultFolderMenuOption(items);

	hide_context_entries(menu, items, disabled_items);
}

// Convenience function for the two functions below.
void teleport_via_landmark(const LLUUID& asset_id)
{
	gAgent.teleportViaLandmark( asset_id );

	// we now automatically track the landmark you're teleporting to
	// because you'll probably arrive at a telehub instead
	LLFloaterWorldMap* floater_world_map = LLFloaterWorldMap::getInstance();
	if( floater_world_map )
	{
		floater_world_map->trackLandmark( asset_id );
	}
}

// virtual
void LLLandmarkBridge::performAction(LLInventoryModel* model, std::string action)
{
	if ("teleport" == action)
	{
		LLViewerInventoryItem* item = getItem();
		if(item)
		{
			teleport_via_landmark(item->getAssetUUID());
		}
	}
	else if ("about" == action)
	{
		LLViewerInventoryItem* item = getItem();
		if(item)
		{
			LLSD key;
			key["type"] = "landmark";
			key["id"] = item->getUUID();

			// <FS:Ansariel> FIRE-817: Separate place details floater
			//LLFloaterSidePanelContainer::showPanel("places", key);
			FSFloaterPlaceDetails::showPlaceDetails(key);
			// </FS:Ansariel>
		}
	}
	else
	{
		LLItemBridge::performAction(model, action);
	}
}

static bool open_landmark_callback(const LLSD& notification, const LLSD& response)
{
	S32 option = LLNotificationsUtil::getSelectedOption(notification, response);

	LLUUID asset_id = notification["payload"]["asset_id"].asUUID();
	if (option == 0)
	{
		teleport_via_landmark(asset_id);
	}

	return false;
}
static LLNotificationFunctorRegistration open_landmark_callback_reg("TeleportFromLandmark", open_landmark_callback);


void LLLandmarkBridge::openItem()
{
	LLViewerInventoryItem* item = getItem();

	if (item)
	{
		LLInvFVBridgeAction::doAction(item->getType(),mUUID,getInventoryModel());
	}
}


// +=================================================+
// |        LLCallingCardObserver                    |
// +=================================================+
class LLCallingCardObserver : public LLFriendObserver
{
public:
	LLCallingCardObserver(LLCallingCardBridge* bridge) : mBridgep(bridge) {}
	virtual ~LLCallingCardObserver() { mBridgep = NULL; }
    virtual void changed(U32 mask)
    {
        if (mask & LLFriendObserver::ONLINE)
        {
            mBridgep->refreshFolderViewItem();
            mBridgep->checkSearchBySuffixChanges();
        }
    }
protected:
	LLCallingCardBridge* mBridgep;
};

// +=================================================+
// |        LLCallingCardBridge                      |
// +=================================================+

LLCallingCardBridge::LLCallingCardBridge(LLInventoryPanel* inventory, 
										 LLFolderView* root,
										 const LLUUID& uuid ) :
	LLItemBridge(inventory, root, uuid)
{
    mObserver = new LLCallingCardObserver(this);
    mCreatorUUID = getItem()->getCreatorUUID();
    LLAvatarTracker::instance().addParticularFriendObserver(mCreatorUUID, mObserver);
}

LLCallingCardBridge::~LLCallingCardBridge()
{
    LLAvatarTracker::instance().removeParticularFriendObserver(mCreatorUUID, mObserver);

    delete mObserver;
}

void LLCallingCardBridge::refreshFolderViewItem()
{
	LLInventoryPanel* panel = mInventoryPanel.get();
	LLFolderViewItem* itemp = panel ? panel->getItemByID(mUUID) : NULL;
	if (itemp)
	{
		itemp->refresh();
	}
}

void LLCallingCardBridge::checkSearchBySuffixChanges()
{
	if (!mDisplayName.empty())
	{
		// changes in mDisplayName are processed by rename function and here it will be always same
		// suffixes are also of fixed length, and we are processing change of one at a time,
		// so it should be safe to use length (note: mSearchableName is capitalized)
		S32 old_length = mSearchableName.length();
		S32 new_length = mDisplayName.length() + getLabelSuffix().length();
		if (old_length == new_length)
		{
			return;
		}
		mSearchableName.assign(mDisplayName);
		mSearchableName.append(getLabelSuffix());
		LLStringUtil::toUpper(mSearchableName);
		if (new_length<old_length)
		{
			LLInventoryFilter* filter = getInventoryFilter();
			if (filter && mPassedFilter && mSearchableName.find(filter->getFilterSubString()) == std::string::npos)
			{
				// string no longer contains substring 
				// we either have to update all parents manually or restart filter.
				// dirtyFilter will not work here due to obsolete descendants' generations 
				getInventoryFilter()->setModified(LLFolderViewFilter::FILTER_MORE_RESTRICTIVE);
			}
		}
		else
		{
			if (getInventoryFilter())
			{
				// mSearchableName became longer, we gained additional suffix and need to repeat filter check.
				dirtyFilter();
			}
		}
	}
}

// virtual
void LLCallingCardBridge::performAction(LLInventoryModel* model, std::string action)
{
	if ("begin_im" == action)
	{
		LLViewerInventoryItem *item = getItem();
		if (item && (item->getCreatorUUID() != gAgent.getID()) &&
			(!item->getCreatorUUID().isNull()))
		{
			std::string callingcard_name = LLCacheName::getDefaultName();
			LLAvatarName av_name;
			if (LLAvatarNameCache::get(item->getCreatorUUID(), &av_name))
			{
				callingcard_name = av_name.getCompleteName();
			}

			// <FS:Ansariel> [FS Communication UI]
// [RLVa:KB] - Checked: 2013-05-08 (RLVa-1.4.9)
			//if ( (!RlvActions::canStartIM(item->getCreatorUUID())) && (!RlvActions::hasOpenP2PSession(item->getCreatorUUID())) )
			//{
			//	make_ui_sound("UISndInvalidOp");
			//	RlvUtil::notifyBlocked(RLV_STRING_BLOCKED_STARTIM, LLSD().with("RECIPIENT", LLSLURL("agent", item->getCreatorUUID(), "completename").getSLURLString()));
			//	return;
			//}
// [/RLVa:KB]

			//LLUUID session_id = gIMMgr->addSession(callingcard_name, IM_NOTHING_SPECIAL, item->getCreatorUUID());
			//if (session_id != LLUUID::null)
			//{
			//	LLFloaterIMContainer::getInstance()->showConversation(session_id);
			//}
			LLAvatarActions::startIM(item->getCreatorUUID());
			// </FS:Ansariel> [FS Communication UI]
		}
	}
	else if ("lure" == action)
	{
		LLViewerInventoryItem *item = getItem();
		if (item && (item->getCreatorUUID() != gAgent.getID()) &&
			(!item->getCreatorUUID().isNull()))
		{
			LLAvatarActions::offerTeleport(item->getCreatorUUID());
		}
	}
	else if ("request_lure" == action)
	{
		LLViewerInventoryItem *item = getItem();
		if (item && (item->getCreatorUUID() != gAgent.getID()) &&
			(!item->getCreatorUUID().isNull()))
		{
			LLAvatarActions::teleportRequest(item->getCreatorUUID());
		}
	}

	else LLItemBridge::performAction(model, action);
}

LLUIImagePtr LLCallingCardBridge::getIcon() const
{
	BOOL online = FALSE;
	LLViewerInventoryItem* item = getItem();
	if(item)
	{
		online = LLAvatarTracker::instance().isBuddyOnline(item->getCreatorUUID());
	}
	return LLInventoryIcon::getIcon(LLAssetType::AT_CALLINGCARD, LLInventoryType::IT_CALLINGCARD, online, FALSE);
}

std::string LLCallingCardBridge::getLabelSuffix() const
{
	LLViewerInventoryItem* item = getItem();
	if( item && LLAvatarTracker::instance().isBuddyOnline(item->getCreatorUUID()) )
	{
		// <FS:Ansariel> FIRE-17715: Make "online" suffix in calling card folder localizable
		//return LLItemBridge::getLabelSuffix() + " online";
		return LLItemBridge::getLabelSuffix() + " " + LLTrans::getString("CallingCardOnlineLabelSuffix");
		// </FS:Ansariel>
	}
	else
	{
		return LLItemBridge::getLabelSuffix();
	}
}

void LLCallingCardBridge::openItem()
{
	LLViewerInventoryItem* item = getItem();

	if (item)
	{
		LLInvFVBridgeAction::doAction(item->getType(),mUUID,getInventoryModel());
	}
/*
  LLViewerInventoryItem* item = getItem();
  if(item && !item->getCreatorUUID().isNull())
  {
  LLAvatarActions::showProfile(item->getCreatorUUID());
  }
*/
}

void LLCallingCardBridge::buildContextMenu(LLMenuGL& menu, U32 flags)
{
	LL_DEBUGS() << "LLCallingCardBridge::buildContextMenu()" << LL_ENDL;
	menuentry_vec_t items;
	menuentry_vec_t disabled_items;

	if(isItemInTrash())
	{
		addTrashContextMenuOptions(items, disabled_items);
	}	
    else if (isMarketplaceListingsFolder())
    {
		addMarketplaceContextMenuOptions(flags, items, disabled_items);
		items.push_back(std::string("Properties"));
		getClipboardEntries(false, items, disabled_items, flags);
    }
	else
	{
		items.push_back(std::string("Share"));
		if (!canShare())
		{
			disabled_items.push_back(std::string("Share"));
		}
		if ((flags & FIRST_SELECTED_ITEM) == 0)
		{
		disabled_items.push_back(std::string("Open"));
		}
		addOpenRightClickMenuOption(items);
		items.push_back(std::string("Properties"));

		getClipboardEntries(true, items, disabled_items, flags);

		LLInventoryItem* item = getItem();
		BOOL good_card = (item
						  && (LLUUID::null != item->getCreatorUUID())
						  && (item->getCreatorUUID() != gAgent.getID()));
		BOOL user_online = FALSE;
		if (item)
		{
			user_online = (LLAvatarTracker::instance().isBuddyOnline(item->getCreatorUUID()));
		}
		items.push_back(std::string("Send Instant Message Separator"));
		items.push_back(std::string("Send Instant Message"));
		items.push_back(std::string("Offer Teleport..."));
		items.push_back(std::string("Request Teleport..."));
		items.push_back(std::string("Conference Chat"));

		if (!good_card)
		{
			disabled_items.push_back(std::string("Send Instant Message"));
		}
		if (!good_card || !user_online)
		{
			disabled_items.push_back(std::string("Offer Teleport..."));
			disabled_items.push_back(std::string("Request Teleport..."));
			disabled_items.push_back(std::string("Conference Chat"));
		}
	}
	addLinkReplaceMenuOption(items, disabled_items);

	// <FS:Ansariel> Move to default folder
	addMoveToDefaultFolderMenuOption(items);

	hide_context_entries(menu, items, disabled_items);
}

BOOL LLCallingCardBridge::dragOrDrop(MASK mask, BOOL drop,
									 EDragAndDropType cargo_type,
									 void* cargo_data,
									 std::string& tooltip_msg)
{
	LLViewerInventoryItem* item = getItem();
	BOOL rv = FALSE;
	if(item)
	{
// [RLVa:KB] - @share
		if ( (RlvActions::isRlvEnabled()) && (!RlvActions::canGiveInventory(item->getCreatorUUID())) )
		{
			if (drop)
			{
				RlvUtil::notifyBlocked(RlvStringKeys::Blocked::Share, LLSD().with("RECIPIENT", LLSLURL("agent", item->getCreatorUUID(), "completename").getSLURLString()));
			}
			// We should return false but our caller uses the return value as both 'will accept' *and* 'was handled' so
			// returning false will result in the dropped item being moved when it is blocked.
			return true;
		}
// [/RLVa:KB]

		// check the type
		switch(cargo_type)
		{
			case DAD_TEXTURE:
			case DAD_SOUND:
			case DAD_LANDMARK:
			case DAD_SCRIPT:
			case DAD_CLOTHING:
			case DAD_OBJECT:
			case DAD_NOTECARD:
			case DAD_BODYPART:
			case DAD_ANIMATION:
			case DAD_GESTURE:
			case DAD_MESH:
            case DAD_SETTINGS:
			{
				LLInventoryItem* inv_item = (LLInventoryItem*)cargo_data;
				const LLPermissions& perm = inv_item->getPermissions();
				if(gInventory.getItem(inv_item->getUUID())
				   && perm.allowOperationBy(PERM_TRANSFER, gAgent.getID()))
				{
					rv = TRUE;
					if(drop)
					{
						LLGiveInventory::doGiveInventoryItem(item->getCreatorUUID(),
														 (LLInventoryItem*)cargo_data);
					}
				}
				else
				{
					// It's not in the user's inventory (it's probably in
					// an object's contents), so disallow dragging it here.
					// You can't give something you don't yet have.
					rv = FALSE;
				}
				break;
			}
			case DAD_CATEGORY:
			{
				LLInventoryCategory* inv_cat = (LLInventoryCategory*)cargo_data;
				if( gInventory.getCategory( inv_cat->getUUID() ) )
				{
					rv = TRUE;
					if(drop)
					{
						LLGiveInventory::doGiveInventoryCategory(
							item->getCreatorUUID(),
							inv_cat);
					}
				}
				else
				{
					// It's not in the user's inventory (it's probably in
					// an object's contents), so disallow dragging it here.
					// You can't give something you don't yet have.
					rv = FALSE;
				}
				break;
			}
			default:
				break;
		}
	}
	return rv;
}

// +=================================================+
// |        LLNotecardBridge                         |
// +=================================================+

void LLNotecardBridge::openItem()
{
	LLViewerInventoryItem* item = getItem();
	if (item)
	{
		LLInvFVBridgeAction::doAction(item->getType(),mUUID,getInventoryModel());
	}
}

void LLNotecardBridge::buildContextMenu(LLMenuGL& menu, U32 flags)
{
	LL_DEBUGS() << "LLNotecardBridge::buildContextMenu()" << LL_ENDL;
    
    if (isMarketplaceListingsFolder())
    {
        menuentry_vec_t items;
        menuentry_vec_t disabled_items;
		addMarketplaceContextMenuOptions(flags, items, disabled_items);
		items.push_back(std::string("Properties"));
		getClipboardEntries(false, items, disabled_items, flags);
        hide_context_entries(menu, items, disabled_items);
    }
	else
	{
        LLItemBridge::buildContextMenu(menu, flags);
    }
}

// +=================================================+
// |        LLGestureBridge                          |
// +=================================================+

LLFontGL::StyleFlags LLGestureBridge::getLabelStyle() const
{
	if( LLGestureMgr::instance().isGestureActive(mUUID) )
	{
		return LLFontGL::BOLD;
	}
	else
	{
		return LLFontGL::NORMAL;
	}
}

std::string LLGestureBridge::getLabelSuffix() const
{
	if( LLGestureMgr::instance().isGestureActive(mUUID) )
	{
		LLStringUtil::format_map_t args;
		args["[GESLABEL]"] =  LLItemBridge::getLabelSuffix();
		return  LLTrans::getString("ActiveGesture", args);
	}
	else
	{
		return LLItemBridge::getLabelSuffix();
	}
}

// virtual
void LLGestureBridge::performAction(LLInventoryModel* model, std::string action)
{
	if (isAddAction(action))
	{
		LLGestureMgr::instance().activateGesture(mUUID);

		LLViewerInventoryItem* item = gInventory.getItem(mUUID);
		if (!item) return;

		// Since we just changed the suffix to indicate (active)
		// the server doesn't need to know, just the viewer.
		gInventory.updateItem(item);
		gInventory.notifyObservers();
	}
	else if ("deactivate" == action || isRemoveAction(action))
	{
		LLGestureMgr::instance().deactivateGesture(mUUID);

		LLViewerInventoryItem* item = gInventory.getItem(mUUID);
		if (!item) return;

		// Since we just changed the suffix to indicate (active)
		// the server doesn't need to know, just the viewer.
		gInventory.updateItem(item);
		gInventory.notifyObservers();
	}
	else if("play" == action)
	{
		if(!LLGestureMgr::instance().isGestureActive(mUUID))
		{
			// we need to inform server about gesture activating to be consistent with LLPreviewGesture and  LLGestureComboList.
			BOOL inform_server = TRUE;
			BOOL deactivate_similar = FALSE;
			LLGestureMgr::instance().setGestureLoadedCallback(mUUID, boost::bind(&LLGestureBridge::playGesture, mUUID));
			LLViewerInventoryItem* item = gInventory.getItem(mUUID);
			llassert(item);
			if (item)
			{
				LLGestureMgr::instance().activateGestureWithAsset(mUUID, item->getAssetUUID(), inform_server, deactivate_similar);
			}
		}
		else
		{
			playGesture(mUUID);
		}
	}
	else LLItemBridge::performAction(model, action);
}

void LLGestureBridge::openItem()
{
	LLViewerInventoryItem* item = getItem();

	if (item)
	{
		LLInvFVBridgeAction::doAction(item->getType(),mUUID,getInventoryModel());
	}
/*
  LLViewerInventoryItem* item = getItem();
  if (item)
  {
  LLPreviewGesture* preview = LLPreviewGesture::show(mUUID, LLUUID::null);
  preview->setFocus(TRUE);
  }
*/
}

BOOL LLGestureBridge::removeItem()
{
	// Grab class information locally since *this may be deleted
	// within this function.  Not a great pattern...
	const LLInventoryModel* model = getInventoryModel();
	if(!model)
	{
		return FALSE;
	}
	const LLUUID item_id = mUUID;
	
	// This will also force close the preview window, if it exists.
	// This may actually delete *this, if mUUID is in the COF.
	LLGestureMgr::instance().deactivateGesture(item_id);
	
	// If deactivateGesture deleted *this, then return out immediately.
	if (!model->getObject(item_id))
	{
		return TRUE;
	}

	return LLItemBridge::removeItem();
}

void LLGestureBridge::buildContextMenu(LLMenuGL& menu, U32 flags)
{
	LL_DEBUGS() << "LLGestureBridge::buildContextMenu()" << LL_ENDL;
	menuentry_vec_t items;
	menuentry_vec_t disabled_items;
	if(isItemInTrash())
	{
		addTrashContextMenuOptions(items, disabled_items);
	}
    else if (isMarketplaceListingsFolder())
    {
		addMarketplaceContextMenuOptions(flags, items, disabled_items);
		items.push_back(std::string("Properties"));
		getClipboardEntries(false, items, disabled_items, flags);
    }
	else
	{
		items.push_back(std::string("Share"));
		if (!canShare())
		{
			disabled_items.push_back(std::string("Share"));
		}

		addOpenRightClickMenuOption(items);
		items.push_back(std::string("Properties"));

		getClipboardEntries(true, items, disabled_items, flags);

		items.push_back(std::string("Gesture Separator"));
		// <FS:Ansariel> FIRE-5913: Selecting a mix of active and inactive gestures disables both "Activate" / "Deactivate" menu options
		if (flags & ITEM_IN_MULTI_SELECTION)
		{
			items.push_back(std::string("Deactivate"));
			items.push_back(std::string("Activate"));
		}
		else
		{
		// </FS:Ansariel>
		if (LLGestureMgr::instance().isGestureActive(getUUID()))
		{
			items.push_back(std::string("Deactivate"));
		}
		else
		{
			items.push_back(std::string("Activate"));
		}
		// <FS:Ansariel> FIRE-5913: Selecting a mix of active and inactive gestures disables both "Activate" / "Deactivate" menu options
		}
		// </FS:Ansariel>
	}
	addLinkReplaceMenuOption(items, disabled_items);

	// <FS:Ansariel> Move to default folder
	addMoveToDefaultFolderMenuOption(items);

	hide_context_entries(menu, items, disabled_items);
}

// static
void LLGestureBridge::playGesture(const LLUUID& item_id)
{
	if (LLGestureMgr::instance().isGesturePlaying(item_id))
	{
		LLGestureMgr::instance().stopGesture(item_id);
	}
	else
	{
		LLGestureMgr::instance().playGesture(item_id);
	}
}


// +=================================================+
// |        LLAnimationBridge                        |
// +=================================================+

void LLAnimationBridge::buildContextMenu(LLMenuGL& menu, U32 flags)
{
	menuentry_vec_t items;
	menuentry_vec_t disabled_items;

	LL_DEBUGS() << "LLAnimationBridge::buildContextMenu()" << LL_ENDL;
    if (isMarketplaceListingsFolder())
    {
		addMarketplaceContextMenuOptions(flags, items, disabled_items);
		items.push_back(std::string("Properties"));
		getClipboardEntries(false, items, disabled_items, flags);
    }
	else
	{
		if(isItemInTrash())
		{
			addTrashContextMenuOptions(items, disabled_items);
		}	
		else
		{
			items.push_back(std::string("Share"));
			if (!canShare())
			{
				disabled_items.push_back(std::string("Share"));
			}
			items.push_back(std::string("Animation Open"));
			items.push_back(std::string("Properties"));

			getClipboardEntries(true, items, disabled_items, flags);
		}

		items.push_back(std::string("Animation Separator"));
		items.push_back(std::string("Animation Play"));
		items.push_back(std::string("Animation Audition"));
	}

	addLinkReplaceMenuOption(items, disabled_items);

	// <FS:Ansariel> Move to default folder
	addMoveToDefaultFolderMenuOption(items);

	hide_context_entries(menu, items, disabled_items);
}

// virtual
void LLAnimationBridge::performAction(LLInventoryModel* model, std::string action)
{
	if ((action == "playworld") || (action == "playlocal"))
	{
		if (getItem())
		{
			LLSD::String activate = "NONE";
			if ("playworld" == action) activate = "Inworld";
			if ("playlocal" == action) activate = "Locally";

			LLPreviewAnim* preview = LLFloaterReg::showTypedInstance<LLPreviewAnim>("preview_anim", LLSD(mUUID));
			if (preview)
			{
				preview->play(activate);
			}
		}
	}
	else
	{
		LLItemBridge::performAction(model, action);
	}
}

void LLAnimationBridge::openItem()
{
	LLViewerInventoryItem* item = getItem();

	if (item)
	{
		LLInvFVBridgeAction::doAction(item->getType(),mUUID,getInventoryModel());
	}
/*
  LLViewerInventoryItem* item = getItem();
  if (item)
  {
  LLFloaterReg::showInstance("preview_anim", LLSD(mUUID), TAKE_FOCUS_YES);
  }
*/
}

// +=================================================+
// |        LLObjectBridge                           |
// +=================================================+

// static
LLUUID LLObjectBridge::sContextMenuItemID;

LLObjectBridge::LLObjectBridge(LLInventoryPanel* inventory, 
							   LLFolderView* root,
							   const LLUUID& uuid, 
							   LLInventoryType::EType type, 
							   U32 flags) :
	LLItemBridge(inventory, root, uuid)
{
	mAttachPt = (flags & 0xff); // low bye of inventory flags
	mIsMultiObject = ( flags & LLInventoryItemFlags::II_FLAGS_OBJECT_HAS_MULTIPLE_ITEMS ) ?  TRUE: FALSE;
	mInvType = type;
}

LLUIImagePtr LLObjectBridge::getIcon() const
{
	return LLInventoryIcon::getIcon(LLAssetType::AT_OBJECT, mInvType, mAttachPt, mIsMultiObject);
}

LLInventoryObject* LLObjectBridge::getObject() const
{
	LLInventoryObject* object = NULL;
	LLInventoryModel* model = getInventoryModel();
	if(model)
	{
		object = (LLInventoryObject*)model->getObject(mUUID);
	}
	return object;
}

// <FS:Zi> Texture Refresh on worn attachments
void handle_attachment_texture_refresh(const LLUUID& idItem)
{
	// get the associated worn attachment's UUID
	const LLInventoryItem* pItem = gInventory.getItem(idItem);
	if ( (!isAgentAvatarValid()) || (!pItem) )
	{
		return;
	}

	LLViewerObject* pAttachObj = gAgentAvatarp->getWornAttachment(pItem->getLinkedUUID());
	if (!pAttachObj)
		return;

	// iterate through the list of child prims, call texture refresh on each one of them
	LLViewerObject::const_child_list_t& children = pAttachObj->getChildren();
    for (LLViewerObject::child_list_t::const_iterator iter = children.begin();
         iter != children.end(); iter++)
    {
        LLViewerObject* child = *iter;

		// NULL means, we don't have individual texture faces selected,
		// so refresh them all
		handle_object_tex_refresh(child, NULL);
    }

    // texture refresh the root prim, too
	handle_object_tex_refresh(pAttachObj, NULL);
}
// </FS:Zi>

// virtual
void LLObjectBridge::performAction(LLInventoryModel* model, std::string action)
{
	if (isAddAction(action))
	{
		LLUUID object_id = mUUID;
		LLViewerInventoryItem* item;
		item = (LLViewerInventoryItem*)gInventory.getItem(object_id);
		if(item && gInventory.isObjectDescendentOf(object_id, gInventory.getRootFolderID()))
		{
			rez_attachment(item, NULL, true); // Replace if "Wear"ing.
		}
		else if(item && item->isFinished())
		{
			// must be in library. copy it to our inventory and put it on.
//			LLPointer<LLInventoryCallback> cb = new LLBoostFuncInventoryCallback(boost::bind(rez_attachment_cb, _1, (LLViewerJointAttachment*)0));
// [SL:KB] - Patch: Appearance-DnDWear | Checked: 2013-02-04 (Catznip-3.4)
			// "Wear" from inventory replaces, so library items should too
			LLPointer<LLInventoryCallback> cb = new LLBoostFuncInventoryCallback(boost::bind(rez_attachment_cb, _1, (LLViewerJointAttachment*)0, true));
// [/SL;KB]
			copy_inventory_item(
				gAgent.getID(),
				item->getPermissions().getOwner(),
				item->getUUID(),
				LLUUID::null,
				std::string(),
				cb);
		}
		gFocusMgr.setKeyboardFocus(NULL);
	}
	else if ("wear_add" == action)
	{
		LLAppearanceMgr::instance().wearItemOnAvatar(mUUID, true, false); // Don't replace if adding.
	}
	else if ("touch" == action)
	{
		handle_attachment_touch(mUUID);
	}
	else if ("edit" == action)
	{
		handle_attachment_edit(mUUID);
	}
	// <FS:Zi> Texture Refresh on worn attachments
	else if ("texture_refresh_attachment" == action)
	{
		handle_attachment_texture_refresh(mUUID);
	}
	// </FS:Zi>
	else if (isRemoveAction(action))
	{
		LLAppearanceMgr::instance().removeItemFromAvatar(mUUID);
	}
	else LLItemBridge::performAction(model, action);
}

void LLObjectBridge::openItem()
{
	// object double-click action is to wear/unwear object
	performAction(getInventoryModel(),
		      // <FS> Double-click add/replace	   
		      //get_is_item_worn(mUUID) ? "detach" : "attach");
		      get_is_item_worn(mUUID) ? "detach" : gSavedSettings.getBOOL("FSDoubleClickAddInventoryObjects") ? "wear_add" : "attach");
}

std::string LLObjectBridge::getLabelSuffix() const
{
	if (get_is_item_worn(mUUID))
	{
		if (!isAgentAvatarValid()) // Error condition, can't figure out attach point
		{
			return LLItemBridge::getLabelSuffix() + LLTrans::getString("worn");
		}
		std::string attachment_point_name;
		if (gAgentAvatarp->getAttachedPointName(mUUID, attachment_point_name))
		{
			LLStringUtil::format_map_t args;
			args["[ATTACHMENT_POINT]"] =  LLTrans::getString(attachment_point_name);

			return LLItemBridge::getLabelSuffix() + LLTrans::getString("WornOnAttachmentPoint", args);
		}
		else
		{
			LLStringUtil::format_map_t args;
			args["[ATTACHMENT_ERROR]"] =  LLTrans::getString(attachment_point_name);
			return LLItemBridge::getLabelSuffix() + LLTrans::getString("AttachmentErrorMessage", args);
		}
	}
	return LLItemBridge::getLabelSuffix();
}

void rez_attachment(LLViewerInventoryItem* item, LLViewerJointAttachment* attachment, bool replace)
{
// [RLVa:KB] - Checked: 2010-08-25 (RLVa-1.2.1)
	// If no attachment point was specified, try looking it up from the item name
	static LLCachedControl<bool> fRlvDeprecateAttachPt(gSavedSettings, "RLVaDebugDeprecateExplicitPoint", false);
	if ( (rlv_handler_t::isEnabled()) && (!fRlvDeprecateAttachPt) && 
	     (!attachment) && (gRlvAttachmentLocks.hasLockedAttachmentPoint(RLV_LOCK_ANY)) )
	{
		attachment = RlvAttachPtLookup::getAttachPoint(item);
	}

	if ( (RlvActions::isRlvEnabled()) && (!rlvPredCanWearItem(item, (replace) ? RLV_WEAR_REPLACE : RLV_WEAR_ADD)) )
	{
		return;
	}
// [/RLVa:KB]

	const LLUUID& item_id = item->getLinkedUUID();

	// Check for duplicate request.
	if (isAgentAvatarValid() &&
		gAgentAvatarp->isWearingAttachment(item_id))
	{
		LL_WARNS() << "ATT duplicate attachment request, ignoring" << LL_ENDL;
		return;
	}

	S32 attach_pt = 0;
	if (isAgentAvatarValid() && attachment)
	{
		for (LLVOAvatar::attachment_map_t::iterator iter = gAgentAvatarp->mAttachmentPoints.begin();
			 iter != gAgentAvatarp->mAttachmentPoints.end(); ++iter)
		{
			if (iter->second == attachment)
			{
				attach_pt = iter->first;
				break;
			}
		}
	}

	LLSD payload;
	payload["item_id"] = item_id; // Wear the base object in case this is a link.
	payload["attachment_point"] = attach_pt;
	payload["is_add"] = !replace;

	if (replace &&
		(attachment && attachment->getNumObjects() > 0))
	{
// [RLVa:KB] - Checked: 2010-08-25 (RLVa-1.2.1)
		// Block if we can't "replace wear" what's currently there
		if ( (rlv_handler_t::isEnabled()) && ((gRlvAttachmentLocks.canAttach(attachment) & RLV_WEAR_REPLACE) == 0) )
		{
			return;
		}
// [/RLVa:KB]
		LLNotificationsUtil::add("ReplaceAttachment", LLSD(), payload, confirm_attachment_rez);
	}
	else
	{
// [RLVa:KB] - Checked: 2010-08-07 (RLVa-1.2.0)
		// Block wearing anything on a non-attachable attachment point
		if ( (rlv_handler_t::isEnabled()) && (gRlvAttachmentLocks.isLockedAttachmentPoint(attach_pt, RLV_LOCK_ADD)) )
		{
			return;
		}
// [/RLVa:KB]
		LLNotifications::instance().forceResponse(LLNotification::Params("ReplaceAttachment").payload(payload), 0/*YES*/);
	}
}

bool confirm_attachment_rez(const LLSD& notification, const LLSD& response)
{
	if (!gAgentAvatarp->canAttachMoreObjects())
	{
		LLSD args;
		args["MAX_ATTACHMENTS"] = llformat("%d", gAgentAvatarp->getMaxAttachments());
		LLNotificationsUtil::add("MaxAttachmentsOnOutfit", args);
		return false;
	}

	S32 option = LLNotificationsUtil::getSelectedOption(notification, response);
	if (option == 0/*YES*/)
	{
		LLUUID item_id = notification["payload"]["item_id"].asUUID();
		LLViewerInventoryItem* itemp = gInventory.getItem(item_id);

		if (itemp)
		{
			// Queue up attachments to be sent in next idle tick, this way the
			// attachments are batched up all into one message versus each attachment
			// being sent in its own separate attachments message.
			U8 attachment_pt = notification["payload"]["attachment_point"].asInteger();
			BOOL is_add = notification["payload"]["is_add"].asBoolean();

			LL_DEBUGS("Avatar") << "ATT calling addAttachmentRequest " << (itemp ? itemp->getName() : "UNKNOWN") << " id " << item_id << LL_ENDL;
			LLAttachmentsMgr::instance().addAttachmentRequest(item_id, attachment_pt, is_add);
		}
	}
	return false;
}
static LLNotificationFunctorRegistration confirm_replace_attachment_rez_reg("ReplaceAttachment", confirm_attachment_rez);

void LLObjectBridge::buildContextMenu(LLMenuGL& menu, U32 flags)
{
	menuentry_vec_t items;
	menuentry_vec_t disabled_items;
	if(isItemInTrash())
	{
		addTrashContextMenuOptions(items, disabled_items);
	}	
    else if (isMarketplaceListingsFolder())
    {
		addMarketplaceContextMenuOptions(flags, items, disabled_items);
		items.push_back(std::string("Properties"));
		getClipboardEntries(false, items, disabled_items, flags);
    }
	else
	{
		items.push_back(std::string("Share"));
		if (!canShare())
		{
			disabled_items.push_back(std::string("Share"));
		}

		items.push_back(std::string("Properties"));

		getClipboardEntries(true, items, disabled_items, flags);

		LLObjectBridge::sContextMenuItemID = mUUID;

		LLInventoryItem *item = getItem();
		if(item)
		{
			if (!isAgentAvatarValid()) return;

			if( get_is_item_worn( mUUID ) )
			{
				items.push_back(std::string("Wearable And Object Separator"));

				items.push_back(std::string("Attachment Touch"));
				if ( ((flags & FIRST_SELECTED_ITEM) == 0) || !enable_attachment_touch(mUUID) )
				{
					disabled_items.push_back(std::string("Attachment Touch"));
				}

				items.push_back(std::string("Wearable Edit"));
				if ( ((flags & FIRST_SELECTED_ITEM) == 0) || !get_is_item_editable(mUUID) )
				{
					disabled_items.push_back(std::string("Wearable Edit"));
				}

				// <FS:Zi> Texture Refresh on worn attachments
				if (item->getType() == LLAssetType::AT_OBJECT)
				{
					items.push_back(std::string("Texture Refresh Attachment"));
				}
				// </FS:Zi>

				items.push_back(std::string("Detach From Yourself"));
// [RLVa:KB] - Checked: 2010-02-27 (RLVa-1.2.0a) | Modified: RLVa-1.2.0a
				if ( (rlv_handler_t::isEnabled()) && (!gRlvAttachmentLocks.canDetach(item)) )
					disabled_items.push_back(std::string("Detach From Yourself"));
// [/RLVa:KB]
			}
			else if (!isItemInTrash() && !isLinkedObjectInTrash() && !isLinkedObjectMissing() && !isCOFFolder())
			{
				items.push_back(std::string("Wearable And Object Separator"));
				items.push_back(std::string("Wearable And Object Wear"));
				items.push_back(std::string("Wearable Add"));
				items.push_back(std::string("Attach To"));
				items.push_back(std::string("Attach To HUD"));
				items.push_back(std::string("Restore to Last Position"));
				// commented out for DEV-32347
				//items.push_back(std::string("Restore to Last Position"));

				if (!gAgentAvatarp->canAttachMoreObjects())
				{
					disabled_items.push_back(std::string("Wearable And Object Wear"));
					disabled_items.push_back(std::string("Wearable Add"));
					disabled_items.push_back(std::string("Attach To"));
					disabled_items.push_back(std::string("Attach To HUD"));
				}
// [RLVa:KB] - Checked: 2010-09-03 (RLVa-1.2.1a) | Modified: RLVa-1.2.1a
				else if (rlv_handler_t::isEnabled())
				{
					ERlvWearMask eWearMask = gRlvAttachmentLocks.canAttach(item);
					if ((eWearMask & RLV_WEAR_REPLACE) == 0)
						disabled_items.push_back(std::string("Wearable And Object Wear"));
					if ((eWearMask & RLV_WEAR_ADD) == 0)
						disabled_items.push_back(std::string("Wearable Add"));
				}
// [/RLVa:KB]

				LLMenuGL* attach_menu = menu.findChildMenuByName("Attach To", TRUE);
				LLMenuGL* attach_hud_menu = menu.findChildMenuByName("Attach To HUD", TRUE);
				if (attach_menu
					&& (attach_menu->getChildCount() == 0)
					&& attach_hud_menu
					&& (attach_hud_menu->getChildCount() == 0)
					&& isAgentAvatarValid())
				{
					for (LLVOAvatar::attachment_map_t::iterator iter = gAgentAvatarp->mAttachmentPoints.begin();
						 iter != gAgentAvatarp->mAttachmentPoints.end(); )
					{
						LLVOAvatar::attachment_map_t::iterator curiter = iter++;
						LLViewerJointAttachment* attachment = curiter->second;
						LLMenuItemCallGL::Params p;
						std::string submenu_name = attachment->getName();
						if (LLTrans::getString(submenu_name) != "")
						{
						    p.name = (" ")+LLTrans::getString(submenu_name)+" ";
						}
						else
						{
							p.name = submenu_name;
						}
						LLSD cbparams;
						cbparams["index"] = curiter->first;
						cbparams["label"] = p.name;
						p.on_click.function_name = "Inventory.AttachObject";
						p.on_click.parameter = LLSD(attachment->getName());
						p.on_enable.function_name = "Attachment.Label";
						p.on_enable.parameter = cbparams;
						LLView* parent = attachment->getIsHUDAttachment() ? attach_hud_menu : attach_menu;
						LLUICtrlFactory::create<LLMenuItemCallGL>(p, parent);
						items.push_back(p.name);
					}

					// <FS:Ansariel> FIRE-21200: Attachment Points List in Alphabetical Order
					attach_menu->getItems()->sort(LLViewerAttachMenu::sort());
					attach_hud_menu->getItems()->sort(LLViewerAttachMenu::sort());
					// </FS:Ansariel>
				}
			}
		}
	}
	addLinkReplaceMenuOption(items, disabled_items);

	// <FS:Ansariel> Move to default folder
	addMoveToDefaultFolderMenuOption(items);

	hide_context_entries(menu, items, disabled_items);
}

BOOL LLObjectBridge::renameItem(const std::string& new_name)
{
	if(!isItemRenameable())
		return FALSE;
	LLPreview::dirty(mUUID);
	LLInventoryModel* model = getInventoryModel();
	if(!model)
		return FALSE;
	LLViewerInventoryItem* item = getItem();
	if(item && (item->getName() != new_name))
	{
		LLPointer<LLViewerInventoryItem> new_item = new LLViewerInventoryItem(item);
		new_item->rename(new_name);
		new_item->updateServer(FALSE);
		model->updateItem(new_item);
		model->notifyObservers();
		buildDisplayName();

		if (isAgentAvatarValid())
		{
			LLViewerObject* obj = gAgentAvatarp->getWornAttachment( item->getUUID() );
			if(obj)
			{
				LLSelectMgr::getInstance()->deselectAll();
				LLSelectMgr::getInstance()->addAsIndividual( obj, SELECT_ALL_TES, FALSE );
				LLSelectMgr::getInstance()->selectionSetObjectName( new_name );
				LLSelectMgr::getInstance()->deselectAll();
			}
		}
	}
	// return FALSE because we either notified observers (& therefore
	// rebuilt) or we didn't update.
	return FALSE;
}

// +=================================================+
// |        LLLSLTextBridge                          |
// +=================================================+

void LLLSLTextBridge::openItem()
{
	LLViewerInventoryItem* item = getItem();

	if (item)
	{
		LLInvFVBridgeAction::doAction(item->getType(),mUUID,getInventoryModel());
	}
}

// +=================================================+
// |        LLWearableBridge                         |
// +=================================================+

LLWearableBridge::LLWearableBridge(LLInventoryPanel* inventory, 
								   LLFolderView* root, 
								   const LLUUID& uuid, 
								   LLAssetType::EType asset_type, 
								   LLInventoryType::EType inv_type, 
								   LLWearableType::EType  wearable_type) :
	LLItemBridge(inventory, root, uuid),
	mAssetType( asset_type ),
	mWearableType(wearable_type)
{
	mInvType = inv_type;
}

BOOL LLWearableBridge::renameItem(const std::string& new_name)
{
	if (get_is_item_worn(mUUID))
	{
		gAgentWearables.setWearableName( mUUID, new_name );
	}
	return LLItemBridge::renameItem(new_name);
}

std::string LLWearableBridge::getLabelSuffix() const
{
	if (get_is_item_worn(mUUID))
	{
		// e.g. "(worn)" 
		return LLItemBridge::getLabelSuffix() + LLTrans::getString("worn");
	}
	else
	{
		return LLItemBridge::getLabelSuffix();
	}
}

LLUIImagePtr LLWearableBridge::getIcon() const
{
	return LLInventoryIcon::getIcon(mAssetType, mInvType, mWearableType, FALSE);
}

// virtual
void LLWearableBridge::performAction(LLInventoryModel* model, std::string action)
{
	if (isAddAction(action))
	{
		wearOnAvatar();
	}
	else if ("wear_add" == action)
	{
		wearAddOnAvatar();
	}
	else if ("edit" == action)
	{
		editOnAvatar();
		return;
	}
	else if (isRemoveAction(action))
	{
		removeFromAvatar();
		return;
	}
	else LLItemBridge::performAction(model, action);
}

void LLWearableBridge::openItem()
{
	// <FS:Ansariel> Don't take off body parts!
	if (get_is_item_worn(mUUID) && !canRemoveFromAvatar(this))
	{
		return;
	}
	// </FS:Ansariel>

	performAction(getInventoryModel(),
			      // <FS:Ansariel> FIRE-17166: Add Clothes on Double Click
			      //get_is_item_worn(mUUID) ? "take_off" : "wear");
			      get_is_item_worn(mUUID) ? "take_off" : (mAssetType == LLAssetType::AT_BODYPART || (mAssetType == LLAssetType::AT_CLOTHING && mWearableType == LLWearableType::WT_PHYSICS) || !gSavedSettings.getBOOL("FSDoubleClickAddInventoryClothing") ? "wear" : "wear_add"));
			      // </FS:Ansariel>
}

void LLWearableBridge::buildContextMenu(LLMenuGL& menu, U32 flags)
{
	LL_DEBUGS() << "LLWearableBridge::buildContextMenu()" << LL_ENDL;
	menuentry_vec_t items;
	menuentry_vec_t disabled_items;
	if(isItemInTrash())
	{
		addTrashContextMenuOptions(items, disabled_items);
	}
    else if (isMarketplaceListingsFolder())
    {
		addMarketplaceContextMenuOptions(flags, items, disabled_items);
		items.push_back(std::string("Properties"));
		getClipboardEntries(false, items, disabled_items, flags);
    }
	else
	{	// FWIW, it looks like SUPPRESS_OPEN_ITEM is not set anywhere
		BOOL can_open = ((flags & SUPPRESS_OPEN_ITEM) != SUPPRESS_OPEN_ITEM);

		// If we have clothing, don't add "Open" as it's the same action as "Wear"   SL-18976
		LLViewerInventoryItem* item = getItem();
		if (can_open && item)
		{
			can_open = (item->getType() != LLAssetType::AT_CLOTHING) &&
				(item->getType() != LLAssetType::AT_BODYPART);
		}
		if (isLinkedObjectMissing())
		{
			can_open = FALSE;
		}
		items.push_back(std::string("Share"));
		if (!canShare())
		{
			disabled_items.push_back(std::string("Share"));
		}
		
		if (can_open)
		{
			addOpenRightClickMenuOption(items);
		}
		else
		{
			disabled_items.push_back(std::string("Open"));
			disabled_items.push_back(std::string("Open Original"));
		}

		items.push_back(std::string("Properties"));

		getClipboardEntries(true, items, disabled_items, flags);

		items.push_back(std::string("Wearable And Object Separator"));
		items.push_back(std::string("Wearable Edit"));

		if (((flags & FIRST_SELECTED_ITEM) == 0) || (item && !gAgentWearables.isWearableModifiable(item->getUUID())))
		{
			disabled_items.push_back(std::string("Wearable Edit"));
		}
		// Don't allow items to be worn if their baseobj is in the trash.
		if (isLinkedObjectInTrash() || isLinkedObjectMissing() || isCOFFolder())
		{
			disabled_items.push_back(std::string("Wearable And Object Wear"));
			disabled_items.push_back(std::string("Wearable Add"));
			disabled_items.push_back(std::string("Wearable Edit"));
		}

		// Disable wear and take off based on whether the item is worn.
		if(item)
		{
			switch (item->getType())
			{
				case LLAssetType::AT_CLOTHING:
					items.push_back(std::string("Take Off"));
					// Fallthrough since clothing and bodypart share wear options
				case LLAssetType::AT_BODYPART:
					if (get_is_item_worn(item->getUUID()))
					{
						disabled_items.push_back(std::string("Wearable And Object Wear"));
						disabled_items.push_back(std::string("Wearable Add"));
// [RLVa:KB] - Checked: 2010-04-04 (RLVa-1.2.0c) | Added: RLVa-1.2.0c
						if ( (rlv_handler_t::isEnabled()) && (!gRlvWearableLocks.canRemove(item)) )
							disabled_items.push_back(std::string("Take Off"));
// [/RLVa:KB]
					}
					else
					{
						items.push_back(std::string("Wearable And Object Wear"));
//						items.push_back(std::string("Wearable Add"));
						disabled_items.push_back(std::string("Take Off"));
						disabled_items.push_back(std::string("Wearable Edit"));

// [RLVa:KB] - Checked: 2010-06-09 (RLVa-1.2.0g) | Modified: RLVa-1.2.0g
						if (rlv_handler_t::isEnabled())
						{
							ERlvWearMask eWearMask = gRlvWearableLocks.canWear(item);
							if ((eWearMask & RLV_WEAR_REPLACE) == 0)
								disabled_items.push_back(std::string("Wearable And Object Wear"));
							if ((eWearMask & RLV_WEAR_ADD) == 0)
								disabled_items.push_back(std::string("Wearable Add"));
						}
// [/RLVa:KB]
					}

					if (LLWearableType::getInstance()->getAllowMultiwear(mWearableType))
					{
						items.push_back(std::string("Wearable Add"));
						if (!gAgentWearables.canAddWearable(mWearableType))
						{
							disabled_items.push_back(std::string("Wearable Add"));
						}
					}
					break;
				default:
					break;
			}
		}
	}
	addLinkReplaceMenuOption(items, disabled_items);

	// <FS:Ansariel> Move to default folder
	addMoveToDefaultFolderMenuOption(items);

	hide_context_entries(menu, items, disabled_items);
}

// Called from menus
// static
BOOL LLWearableBridge::canWearOnAvatar(void* user_data)
{
	LLWearableBridge* self = (LLWearableBridge*)user_data;
	if(!self) return FALSE;
	if(!self->isAgentInventory())
	{
		LLViewerInventoryItem* item = (LLViewerInventoryItem*)self->getItem();
		if(!item || !item->isFinished()) return FALSE;
	}
	return (!get_is_item_worn(self->mUUID));
}

// Called from menus
// static
void LLWearableBridge::onWearOnAvatar(void* user_data)
{
	LLWearableBridge* self = (LLWearableBridge*)user_data;
	if(!self) return;
	self->wearOnAvatar();
}

void LLWearableBridge::wearOnAvatar()
{
	// TODO: investigate wearables may not be loaded at this point EXT-8231

	LLViewerInventoryItem* item = getItem();
	if(item)
	{
		LLAppearanceMgr::instance().wearItemOnAvatar(item->getUUID(), true, true);
	}
}

void LLWearableBridge::wearAddOnAvatar()
{
	// TODO: investigate wearables may not be loaded at this point EXT-8231

	LLViewerInventoryItem* item = getItem();
	if(item)
	{
		LLAppearanceMgr::instance().wearItemOnAvatar(item->getUUID(), true, false);
	}
}

// static
//void LLWearableBridge::onWearOnAvatarArrived( LLViewerWearable* wearable, void* userdata )
//{
//	LLUUID* item_id = (LLUUID*) userdata;
//	if(wearable)
//	{
//		LLViewerInventoryItem* item = NULL;
//		item = (LLViewerInventoryItem*)gInventory.getItem(*item_id);
//		if(item)
//		{
//			if(item->getAssetUUID() == wearable->getAssetID())
//			{
//				gAgentWearables.setWearableItem(item, wearable);
//				gInventory.notifyObservers();
//				//self->getFolderItem()->refreshFromRoot();
//			}
//			else
//			{
//				LL_INFOS() << "By the time wearable asset arrived, its inv item already pointed to a different asset." << LL_ENDL;
//			}
//		}
//	}
//	delete item_id;
//}

// static
// BAP remove the "add" code path once everything is fully COF-ified.
//void LLWearableBridge::onWearAddOnAvatarArrived( LLViewerWearable* wearable, void* userdata )
//{
//	LLUUID* item_id = (LLUUID*) userdata;
//	if(wearable)
//	{
//		LLViewerInventoryItem* item = NULL;
//		item = (LLViewerInventoryItem*)gInventory.getItem(*item_id);
//		if(item)
//		{
//			if(item->getAssetUUID() == wearable->getAssetID())
//			{
//				bool do_append = true;
//				gAgentWearables.setWearableItem(item, wearable, do_append);
//				gInventory.notifyObservers();
//				//self->getFolderItem()->refreshFromRoot();
//			}
//			else
//			{
//				LL_INFOS() << "By the time wearable asset arrived, its inv item already pointed to a different asset." << LL_ENDL;
//			}
//		}
//	}
//	delete item_id;
//}

// static
BOOL LLWearableBridge::canEditOnAvatar(void* user_data)
{
	LLWearableBridge* self = (LLWearableBridge*)user_data;
	if(!self) return FALSE;

	return (get_is_item_worn(self->mUUID));
}

// static
void LLWearableBridge::onEditOnAvatar(void* user_data)
{
	LLWearableBridge* self = (LLWearableBridge*)user_data;
	if(self)
	{
		self->editOnAvatar();
	}
}

void LLWearableBridge::editOnAvatar()
{
	LLAgentWearables::editWearable(mUUID);
}

// static
BOOL LLWearableBridge::canRemoveFromAvatar(void* user_data)
{
	LLWearableBridge* self = (LLWearableBridge*)user_data;
	if( self && (LLAssetType::AT_BODYPART != self->mAssetType) )
	{
		return get_is_item_worn( self->mUUID );
	}
	return FALSE;
}

void LLWearableBridge::removeFromAvatar()
{
	LL_WARNS() << "safe to remove?" << LL_ENDL;
	if (get_is_item_worn(mUUID))
	{
		LLAppearanceMgr::instance().removeItemFromAvatar(mUUID);
	}
}


// +=================================================+
// |        LLLinkItemBridge                         |
// +=================================================+
// For broken item links

std::string LLLinkItemBridge::sPrefix("Link: ");

void LLLinkItemBridge::buildContextMenu(LLMenuGL& menu, U32 flags)
{
	// *TODO: Translate
	LL_DEBUGS() << "LLLink::buildContextMenu()" << LL_ENDL;
	menuentry_vec_t items;
	menuentry_vec_t disabled_items;

	items.push_back(std::string("Find Original"));
	disabled_items.push_back(std::string("Find Original"));
	
	if(isItemInTrash())
	{
		addTrashContextMenuOptions(items, disabled_items);
	}
	else
	{
		items.push_back(std::string("Properties"));
		addDeleteContextMenuOptions(items, disabled_items);
	}
	addLinkReplaceMenuOption(items, disabled_items);
	hide_context_entries(menu, items, disabled_items);
}

// +=================================================+
// |        LLSettingsBridge                             |
// +=================================================+

LLSettingsBridge::LLSettingsBridge(LLInventoryPanel* inventory,
        LLFolderView* root,
        const LLUUID& uuid,
        LLSettingsType::type_e settings_type):
    LLItemBridge(inventory, root, uuid),
    mSettingsType(settings_type)
{
}

LLUIImagePtr LLSettingsBridge::getIcon() const
{
    return LLInventoryIcon::getIcon(LLAssetType::AT_SETTINGS, LLInventoryType::IT_SETTINGS, mSettingsType, FALSE);
}

void LLSettingsBridge::performAction(LLInventoryModel* model, std::string action)
{
    if ("apply_settings_local" == action)
    {
        // Single item only
        LLViewerInventoryItem* item = static_cast<LLViewerInventoryItem*>(getItem());
        if (!item) 
            return;
        LLUUID asset_id = item->getAssetUUID();
        // FIRE-30701 - Allow crossfade time to apply when using EEP from inventory.
        //LLEnvironment::instance().setEnvironment(LLEnvironment::ENV_LOCAL, asset_id, LLEnvironment::TRANSITION_INSTANT);
        //LLEnvironment::instance().setSelectedEnvironment(LLEnvironment::ENV_LOCAL, LLEnvironment::TRANSITION_INSTANT);
        LLEnvironment::instance().setManualEnvironment(LLEnvironment::ENV_LOCAL, asset_id);
        LLEnvironment::instance().setSelectedEnvironment(LLEnvironment::ENV_LOCAL);
    }
    else if ("apply_settings_parcel" == action)
    {
        // Single item only
        LLViewerInventoryItem* item = static_cast<LLViewerInventoryItem*>(getItem());
        if (!item)
            return;
        LLUUID asset_id = item->getAssetUUID();
        std::string name = item->getName();

        U32 flags(0);

        if (!item->getPermissions().allowOperationBy(PERM_MODIFY, gAgent.getID()))
            flags |= LLSettingsBase::FLAG_NOMOD;
        if (!item->getPermissions().allowOperationBy(PERM_TRANSFER, gAgent.getID()))
            flags |= LLSettingsBase::FLAG_NOTRANS;

        LLParcel *parcel = LLViewerParcelMgr::instance().getAgentOrSelectedParcel();
        if (!parcel)
        {
            LL_WARNS("INVENTORY") << "could not identify parcel." << LL_ENDL;
            return;
        }
        S32 parcel_id = parcel->getLocalID();

        LL_DEBUGS("ENVIRONMENT") << "Applying asset ID " << asset_id << " to parcel " << parcel_id << LL_ENDL;
        LLEnvironment::instance().updateParcel(parcel_id, asset_id, name, LLEnvironment::NO_TRACK, -1, -1, flags);
        LLEnvironment::instance().setSharedEnvironment();
    }
    else
        LLItemBridge::performAction(model, action);
}

void LLSettingsBridge::openItem()
{
    LLViewerInventoryItem* item = getItem();
    if (item)
    {
        if (item->getPermissions().getOwner() != gAgent.getID())
            LLNotificationsUtil::add("NoEditFromLibrary");
        else
            LLInvFVBridgeAction::doAction(item->getType(), mUUID, getInventoryModel());
    }
}

void LLSettingsBridge::buildContextMenu(LLMenuGL& menu, U32 flags)
{
    LL_DEBUGS() << "LLSettingsBridge::buildContextMenu()" << LL_ENDL;
    menuentry_vec_t items;
    menuentry_vec_t disabled_items;

    if (isMarketplaceListingsFolder())
    {
        menuentry_vec_t items;
        menuentry_vec_t disabled_items;
        addMarketplaceContextMenuOptions(flags, items, disabled_items);
        items.push_back(std::string("Properties"));
        getClipboardEntries(false, items, disabled_items, flags);
        hide_context_entries(menu, items, disabled_items);
    }
    else if (isItemInTrash())
    {
        addTrashContextMenuOptions(items, disabled_items);
    }
    else
    {
        items.push_back(std::string("Share"));
        if (!canShare())
        {
            disabled_items.push_back(std::string("Share"));
        }

        addOpenRightClickMenuOption(items);
        items.push_back(std::string("Properties"));

        getClipboardEntries(true, items, disabled_items, flags);

        items.push_back("Settings Separator");
        items.push_back("Settings Apply Local");

        items.push_back("Settings Apply Parcel");
        if (!canUpdateParcel())
            disabled_items.push_back("Settings Apply Parcel");
        
        items.push_back("Settings Apply Region");
        if (!canUpdateRegion())
            disabled_items.push_back("Settings Apply Region");
    }
    addLinkReplaceMenuOption(items, disabled_items);
    hide_context_entries(menu, items, disabled_items);
}

BOOL LLSettingsBridge::renameItem(const std::string& new_name)
{
    /*TODO: change internal settings name? */
    return LLItemBridge::renameItem(new_name);
}

BOOL LLSettingsBridge::isItemRenameable() const
{
    LLViewerInventoryItem* item = getItem();
    if (item)
    {
        return (item->getPermissions().allowModifyBy(gAgent.getID()));
    }
    return FALSE;
}

bool LLSettingsBridge::canUpdateParcel() const
{
    return LLEnvironment::instance().canAgentUpdateParcelEnvironment();
}

bool LLSettingsBridge::canUpdateRegion() const
{
    return LLEnvironment::instance().canAgentUpdateRegionEnvironment();
}

// |        LLLinkBridge                             |
// +=================================================+
// For broken folder links.
std::string LLLinkFolderBridge::sPrefix("Link: ");
LLUIImagePtr LLLinkFolderBridge::getIcon() const
{
	LLFolderType::EType folder_type = LLFolderType::FT_NONE;
	const LLInventoryObject *obj = getInventoryObject();
	if (obj)
	{
		LLViewerInventoryCategory* cat = NULL;
		LLInventoryModel* model = getInventoryModel();
		if(model)
		{
			cat = (LLViewerInventoryCategory*)model->getCategory(obj->getLinkedUUID());
			if (cat)
			{
				folder_type = cat->getPreferredType();
			}
		}
	}
	return LLFolderBridge::getIcon(folder_type);
}

void LLLinkFolderBridge::buildContextMenu(LLMenuGL& menu, U32 flags)
{
	// *TODO: Translate
	LL_DEBUGS() << "LLLink::buildContextMenu()" << LL_ENDL;
	menuentry_vec_t items;
	menuentry_vec_t disabled_items;

	if (isItemInTrash())
	{
		addTrashContextMenuOptions(items, disabled_items);
	}
	else
	{
		items.push_back(std::string("Find Original"));
		addDeleteContextMenuOptions(items, disabled_items);
	}
	hide_context_entries(menu, items, disabled_items);
}
void LLLinkFolderBridge::performAction(LLInventoryModel* model, std::string action)
{
	if ("goto" == action)
	{
		gotoItem();
		return;
	}
	LLItemBridge::performAction(model,action);
}
void LLLinkFolderBridge::gotoItem()
{
    LLItemBridge::gotoItem();

    const LLUUID &cat_uuid = getFolderID();
    if (!cat_uuid.isNull())
    {
        LLFolderViewItem *base_folder = LLInventoryPanel::getActiveInventoryPanel()->getItemByID(cat_uuid);
        if (base_folder)
        {
            base_folder->setOpen(TRUE);
        }
    }
}
const LLUUID &LLLinkFolderBridge::getFolderID() const
{
	if (LLViewerInventoryItem *link_item = getItem())
	{
		if (const LLViewerInventoryCategory *cat = link_item->getLinkedCategory())
		{
			const LLUUID& cat_uuid = cat->getUUID();
			return cat_uuid;
		}
	}
	return LLUUID::null;
}

void LLUnknownItemBridge::buildContextMenu(LLMenuGL& menu, U32 flags)
{
	menuentry_vec_t items;
	menuentry_vec_t disabled_items;
	items.push_back(std::string("Properties"));
	items.push_back(std::string("Rename"));
	hide_context_entries(menu, items, disabled_items);
}

LLUIImagePtr LLUnknownItemBridge::getIcon() const
{
	return LLInventoryIcon::getIcon(LLAssetType::AT_UNKNOWN, mInvType);
}


/********************************************************************************
 **
 **                    BRIDGE ACTIONS
 **/

// static
void LLInvFVBridgeAction::doAction(LLAssetType::EType asset_type,
								   const LLUUID& uuid,
								   LLInventoryModel* model)
{
	// Perform indirection in case of link.
	const LLUUID& linked_uuid = gInventory.getLinkedItemID(uuid);

	LLInvFVBridgeAction* action = createAction(asset_type,linked_uuid,model);
	if(action)
	{
		action->doIt();
		delete action;
	}
}

// static
void LLInvFVBridgeAction::doAction(const LLUUID& uuid, LLInventoryModel* model)
{
	llassert(model);
	LLViewerInventoryItem* item = model->getItem(uuid);
	llassert(item);
	if (item)
	{
		LLAssetType::EType asset_type = item->getType();
		LLInvFVBridgeAction* action = createAction(asset_type,uuid,model);
		if(action)
		{
			action->doIt();
			delete action;
		}
	}
}

LLViewerInventoryItem* LLInvFVBridgeAction::getItem() const
{
	if (mModel)
		return (LLViewerInventoryItem*)mModel->getItem(mUUID);
	return NULL;
}

class LLTextureBridgeAction: public LLInvFVBridgeAction
{
	friend class LLInvFVBridgeAction;
public:
	virtual void doIt()
	{
		if (getItem())
		{
			LLFloaterReg::showInstance("preview_texture", LLSD(mUUID), TAKE_FOCUS_YES);
		}
		LLInvFVBridgeAction::doIt();
	}
	virtual ~LLTextureBridgeAction(){}
protected:
	LLTextureBridgeAction(const LLUUID& id,LLInventoryModel* model) : LLInvFVBridgeAction(id,model) {}
};

class LLSoundBridgeAction: public LLInvFVBridgeAction
{
	friend class LLInvFVBridgeAction;
public:
	virtual void doIt()
	{
		LLViewerInventoryItem* item = getItem();
		if (item)
		{
			send_sound_trigger(item->getAssetUUID(), SOUND_GAIN);
		}
		LLInvFVBridgeAction::doIt();
	}
	virtual ~LLSoundBridgeAction(){}
protected:
	LLSoundBridgeAction(const LLUUID& id,LLInventoryModel* model) : LLInvFVBridgeAction(id,model) {}
};

class LLLandmarkBridgeAction: public LLInvFVBridgeAction
{
	friend class LLInvFVBridgeAction;
public:
	virtual void doIt()
	{
		LLViewerInventoryItem* item = getItem();
		if (item)
		{
			// Opening (double-clicking) a landmark immediately teleports,
			// but warns you the first time.
			LLSD payload;
			payload["asset_id"] = item->getAssetUUID();		
			
			LLSD args; 
			args["LOCATION"] = item->getName(); 
			
			LLNotificationsUtil::add("TeleportFromLandmark", args, payload);
		}
		LLInvFVBridgeAction::doIt();
	}
	virtual ~LLLandmarkBridgeAction(){}
protected:
	LLLandmarkBridgeAction(const LLUUID& id,LLInventoryModel* model) : LLInvFVBridgeAction(id,model) {}
};

class LLCallingCardBridgeAction: public LLInvFVBridgeAction
{
	friend class LLInvFVBridgeAction;
public:
	virtual void doIt()
	{
		LLViewerInventoryItem* item = getItem();
		if (item && item->getCreatorUUID().notNull())
		{
			LLAvatarActions::showProfile(item->getCreatorUUID());
		}
		LLInvFVBridgeAction::doIt();
	}
	virtual ~LLCallingCardBridgeAction(){}
protected:
	LLCallingCardBridgeAction(const LLUUID& id,LLInventoryModel* model) : LLInvFVBridgeAction(id,model) {}

};

class LLNotecardBridgeAction
: public LLInvFVBridgeAction
{
	friend class LLInvFVBridgeAction;
public:
	virtual void doIt()
	{
		LLViewerInventoryItem* item = getItem();
		if (item)
		{
			LLFloaterReg::showInstance("preview_notecard", LLSD(item->getUUID()), TAKE_FOCUS_YES);
		}
		LLInvFVBridgeAction::doIt();
	}
	virtual ~LLNotecardBridgeAction(){}
protected:
	LLNotecardBridgeAction(const LLUUID& id,LLInventoryModel* model) : LLInvFVBridgeAction(id,model) {}
};

class LLGestureBridgeAction: public LLInvFVBridgeAction
{
	friend class LLInvFVBridgeAction;
public:
	virtual void doIt()
	{
		LLViewerInventoryItem* item = getItem();
		if (item)
		{
			LLPreviewGesture* preview = LLPreviewGesture::show(mUUID, LLUUID::null);
			preview->setFocus(TRUE);
		}
		LLInvFVBridgeAction::doIt();		
	}
	virtual ~LLGestureBridgeAction(){}
protected:
	LLGestureBridgeAction(const LLUUID& id,LLInventoryModel* model) : LLInvFVBridgeAction(id,model) {}
};

class LLAnimationBridgeAction: public LLInvFVBridgeAction
{
	friend class LLInvFVBridgeAction;
public:
	virtual void doIt()
	{
		LLViewerInventoryItem* item = getItem();
		if (item)
		{
			LLFloaterReg::showInstance("preview_anim", LLSD(mUUID), TAKE_FOCUS_YES);
		}
		LLInvFVBridgeAction::doIt();
	}
	virtual ~LLAnimationBridgeAction(){}
protected:
	LLAnimationBridgeAction(const LLUUID& id,LLInventoryModel* model) : LLInvFVBridgeAction(id,model) {}
};

class LLObjectBridgeAction: public LLInvFVBridgeAction
{
	friend class LLInvFVBridgeAction;
public:
	virtual void doIt()
	{
		LLInvFVBridgeAction::doIt();
	}
	virtual ~LLObjectBridgeAction(){}
protected:
	LLObjectBridgeAction(const LLUUID& id,LLInventoryModel* model) : LLInvFVBridgeAction(id,model) {}
};

class LLLSLTextBridgeAction: public LLInvFVBridgeAction
{
	friend class LLInvFVBridgeAction;
public:
	virtual void doIt()
	{
		LLViewerInventoryItem* item = getItem();
		if (item)
		{
			LLFloaterReg::showInstance("preview_script", LLSD(mUUID), TAKE_FOCUS_YES);
		}
		LLInvFVBridgeAction::doIt();
	}
	virtual ~LLLSLTextBridgeAction(){}
protected:
	LLLSLTextBridgeAction(const LLUUID& id,LLInventoryModel* model) : LLInvFVBridgeAction(id,model) {}
};

class LLWearableBridgeAction: public LLInvFVBridgeAction
{
	friend class LLInvFVBridgeAction;
public:
	virtual void doIt()
	{
		wearOnAvatar();
	}

	virtual ~LLWearableBridgeAction(){}
protected:
	LLWearableBridgeAction(const LLUUID& id,LLInventoryModel* model) : LLInvFVBridgeAction(id,model) {}
	BOOL isItemInTrash() const;
	// return true if the item is in agent inventory. if false, it
	// must be lost or in the inventory library.
	BOOL isAgentInventory() const;
	void wearOnAvatar();
};

BOOL LLWearableBridgeAction::isItemInTrash() const
{
	if(!mModel) return FALSE;
	const LLUUID trash_id = mModel->findCategoryUUIDForType(LLFolderType::FT_TRASH);
	return mModel->isObjectDescendentOf(mUUID, trash_id);
}

BOOL LLWearableBridgeAction::isAgentInventory() const
{
	if(!mModel) return FALSE;
	if(gInventory.getRootFolderID() == mUUID) return TRUE;
	return mModel->isObjectDescendentOf(mUUID, gInventory.getRootFolderID());
}

void LLWearableBridgeAction::wearOnAvatar()
{
	// TODO: investigate wearables may not be loaded at this point EXT-8231

	LLViewerInventoryItem* item = getItem();
	if(item)
	{
		// <FS> FIRE-303: Double-click remove wearable
		//LLAppearanceMgr::instance().wearItemOnAvatar(item->getUUID(), true, true);
		bool is_bodypart = item->getType() == LLAssetType::AT_BODYPART;
		if (get_is_item_worn(mUUID))
		{
			if (!is_bodypart)
			{
				LLAppearanceMgr::instance().removeItemFromAvatar(mUUID);
			}
		}
		else
		{
			LLAppearanceMgr::instance().wearItemOnAvatar(mUUID, true, (is_bodypart || !gSavedSettings.getBOOL("FSDoubleClickAddInventoryClothing")));
		}
		// </FS>
	}
}

class LLSettingsBridgeAction
    : public LLInvFVBridgeAction
{
    friend class LLInvFVBridgeAction;
public:
    virtual void doIt()
    {
        LLViewerInventoryItem* item = getItem();
        if (item)
        {
            LLSettingsType::type_e type = item->getSettingsType();
            switch (type)
            {
            case LLSettingsType::ST_SKY:
                LLFloaterReg::showInstance("env_fixed_environmentent_sky", LLSDMap("inventory_id", item->getUUID()), TAKE_FOCUS_YES);
                break;
            case LLSettingsType::ST_WATER:
                LLFloaterReg::showInstance("env_fixed_environmentent_water", LLSDMap("inventory_id", item->getUUID()), TAKE_FOCUS_YES);
                break;
            case LLSettingsType::ST_DAYCYCLE:
                LLFloaterReg::showInstance("env_edit_extdaycycle", LLSDMap("inventory_id", item->getUUID())("edit_context", "inventory"), TAKE_FOCUS_YES);
                break;
            default:
                break;
            }
        }
        LLInvFVBridgeAction::doIt();
    }
    virtual ~LLSettingsBridgeAction(){}
protected:
    LLSettingsBridgeAction(const LLUUID& id, LLInventoryModel* model) : LLInvFVBridgeAction(id, model) {}
};


LLInvFVBridgeAction* LLInvFVBridgeAction::createAction(LLAssetType::EType asset_type,
													   const LLUUID& uuid,
													   LLInventoryModel* model)
{
	LLInvFVBridgeAction* action = NULL;
	switch(asset_type)
	{
		case LLAssetType::AT_TEXTURE:
			action = new LLTextureBridgeAction(uuid,model);
			break;
		case LLAssetType::AT_SOUND:
			action = new LLSoundBridgeAction(uuid,model);
			break;
		case LLAssetType::AT_LANDMARK:
			action = new LLLandmarkBridgeAction(uuid,model);
			break;
		case LLAssetType::AT_CALLINGCARD:
			action = new LLCallingCardBridgeAction(uuid,model);
			break;
		case LLAssetType::AT_OBJECT:
			action = new LLObjectBridgeAction(uuid,model);
			break;
		case LLAssetType::AT_NOTECARD:
			action = new LLNotecardBridgeAction(uuid,model);
			break;
		case LLAssetType::AT_ANIMATION:
			action = new LLAnimationBridgeAction(uuid,model);
			break;
		case LLAssetType::AT_GESTURE:
			action = new LLGestureBridgeAction(uuid,model);
			break;
		case LLAssetType::AT_LSL_TEXT:
			action = new LLLSLTextBridgeAction(uuid,model);
			break;
		case LLAssetType::AT_CLOTHING:
		case LLAssetType::AT_BODYPART:
			action = new LLWearableBridgeAction(uuid,model);
			break;
        case LLAssetType::AT_SETTINGS:
            action = new LLSettingsBridgeAction(uuid, model);
            break;
		default:
			break;
	}
	return action;
}

/**                    Bridge Actions
 **
 ********************************************************************************/

/************************************************************************/
/* Recent Inventory Panel related classes                               */
/************************************************************************/
void LLRecentItemsFolderBridge::buildContextMenu(LLMenuGL& menu, U32 flags)
{
	menuentry_vec_t disabled_items, items;
        buildContextMenuOptions(flags, items, disabled_items);

	items.erase(std::remove(items.begin(), items.end(), std::string("New Folder")), items.end());

	hide_context_entries(menu, items, disabled_items);
}

LLInvFVBridge* LLRecentInventoryBridgeBuilder::createBridge(
	LLAssetType::EType asset_type,
	LLAssetType::EType actual_asset_type,
	LLInventoryType::EType inv_type,
	LLInventoryPanel* inventory,
	LLFolderViewModelInventory* view_model,
	LLFolderView* root,
	const LLUUID& uuid,
	U32 flags /*= 0x00*/ ) const
{
	LLInvFVBridge* new_listener = NULL;
	if (asset_type == LLAssetType::AT_CATEGORY 
		&& actual_asset_type != LLAssetType::AT_LINK_FOLDER)
	{
		new_listener = new LLRecentItemsFolderBridge(inv_type, inventory, root, uuid);
	}
	else
		{
		new_listener = LLInventoryFolderViewModelBuilder::createBridge(asset_type,
				actual_asset_type,
				inv_type,
				inventory,
																view_model,
				root,
				uuid,
				flags);
		}
	return new_listener;
}

LLFolderViewGroupedItemBridge::LLFolderViewGroupedItemBridge()
{
}

void LLFolderViewGroupedItemBridge::groupFilterContextMenu(folder_view_item_deque& selected_items, LLMenuGL& menu)
{
    uuid_vec_t ids;
	menuentry_vec_t disabled_items;
    if (get_selection_item_uuids(selected_items, ids))
    {
		// <FS:Ansariel> Fix broken add wearable check
		//if (!LLAppearanceMgr::instance().canAddWearables(ids) && canWearSelected(ids))
		if (!canWearSelected(ids) || !LLAppearanceMgr::instance().canAddWearables(ids))
        {
            disabled_items.push_back(std::string("Wearable And Object Wear"));
            disabled_items.push_back(std::string("Wearable Add"));
            disabled_items.push_back(std::string("Attach To"));
            disabled_items.push_back(std::string("Attach To HUD"));
            disabled_items.push_back(std::string("Wearable And Object Separator")); // <FS:Ansariel> Add separator
        }
    }
	disable_context_entries_if_present(menu, disabled_items);
}

bool LLFolderViewGroupedItemBridge::canWearSelected(const uuid_vec_t& item_ids) const
{
	for (uuid_vec_t::const_iterator it = item_ids.begin(); it != item_ids.end(); ++it)
	{
		const LLViewerInventoryItem* item = gInventory.getItem(*it);
		// <FS:Ansariel> Fix broken add wearable check
		//if (!item || (item->getType() >= LLAssetType::AT_COUNT) || (item->getType() <= LLAssetType::AT_NONE))
		if (!item || (item->getType() != LLAssetType::AT_CLOTHING && item->getType() != LLAssetType::AT_OBJECT && item->getType() != LLAssetType::AT_BODYPART && item->getType() != LLAssetType::AT_GESTURE))
		{
			return false;
		}
	}
	return true;
}

/************************************************************************/
/* Worn Inventory Panel related classes                               */
/************************************************************************/
void LLWornItemsFolderBridge::buildContextMenu(LLMenuGL& menu, U32 flags)
{
	menuentry_vec_t disabled_items, items;
        buildContextMenuOptions(flags, items, disabled_items);

	items.erase(std::remove(items.begin(), items.end(), std::string("New Body Parts")), items.end());
	items.erase(std::remove(items.begin(), items.end(), std::string("New Clothes")), items.end());
	items.erase(std::remove(items.begin(), items.end(), std::string("New Note")), items.end());
	items.erase(std::remove(items.begin(), items.end(), std::string("New Gesture")), items.end());
	items.erase(std::remove(items.begin(), items.end(), std::string("New Script")), items.end());
	items.erase(std::remove(items.begin(), items.end(), std::string("New Folder")), items.end());
	items.erase(std::remove(items.begin(), items.end(), std::string("New Settings")), items.end()); // <FS:Ansariel> Don't allow creating settings on the "worn" tab

	hide_context_entries(menu, items, disabled_items);
}

LLInvFVBridge* LLWornInventoryBridgeBuilder::createBridge(
	LLAssetType::EType asset_type,
	LLAssetType::EType actual_asset_type,
	LLInventoryType::EType inv_type,
	LLInventoryPanel* inventory,
	LLFolderViewModelInventory* view_model,
	LLFolderView* root,
	const LLUUID& uuid,
	U32 flags /*= 0x00*/ ) const
{
	LLInvFVBridge* new_listener = NULL;
	switch(asset_type)
	{
	case LLAssetType::AT_CATEGORY:
		if (actual_asset_type == LLAssetType::AT_LINK_FOLDER)
		{
			// *TODO: Create a link folder handler instead if it is necessary
			new_listener = LLInventoryFolderViewModelBuilder::createBridge(
				asset_type,
				actual_asset_type,
				inv_type,
				inventory,
																view_model,
				root,
				uuid,
				flags);
			break;
		}
		new_listener = new LLWornItemsFolderBridge(inv_type, inventory, root, uuid);
		break;
	default:
		new_listener = LLInventoryFolderViewModelBuilder::createBridge(
			asset_type,
			actual_asset_type,
			inv_type,
			inventory,
																view_model,
			root,
			uuid,
			flags);
	}
	return new_listener;

}
// EOF<|MERGE_RESOLUTION|>--- conflicted
+++ resolved
@@ -1030,16 +1030,11 @@
 
 	addDeleteContextMenuOptions(items, disabled_items);
 
-<<<<<<< HEAD
-	LLInventoryPanel *active_panel = LLInventoryPanel::getActiveInventoryPanel(FALSE);
 	// <FS:Zi> Don't offer "Show in Main View" for folders opened in separate inventory views
 	//         as there are no tabs to switch to
-	// if (active_panel && (active_panel->getName() != "All Items"))
-	if (active_panel && (active_panel->getName() != "All Items") && (active_panel->getName() != "inv_panel"))
+	//if (!isPanelActive("All Items") && !isPanelActive("single_folder_inv"))
+	if (!isPanelActive("All Items") && !isPanelActive("single_folder_inv") && !isPanelActive("inv_panel"))
 	// </FS:Zi>
-=======
-	if (!isPanelActive("All Items") && !isPanelActive("single_folder_inv"))
->>>>>>> a2c61cfe
 	{
 		items.push_back(std::string("Show in Main Panel"));
 	}
