--- conflicted
+++ resolved
@@ -2184,9 +2184,14 @@
 {
 	// String table is loaded before login screen and inventory items are
 	// loaded after login, so LLTrans should be ready.
-	static std::string NO_COPY = LLTrans::getString("no_copy_lbl");
-	static std::string NO_MOD = LLTrans::getString("no_modify_lbl");
-	static std::string NO_XFER = LLTrans::getString("no_transfer_lbl");
+	// <FS:Ansariel> Keep it the old way please
+	//static std::string NO_COPY = LLTrans::getString("no_copy_lbl");
+	//static std::string NO_MOD = LLTrans::getString("no_modify_lbl");
+	//static std::string NO_XFER = LLTrans::getString("no_transfer_lbl");
+	static std::string NO_COPY = LLTrans::getString("no_copy");
+	static std::string NO_MOD = LLTrans::getString("no_modify");
+	static std::string NO_XFER = LLTrans::getString("no_transfer");
+	// </FS:Ansariel>
 	static std::string LINK = LLTrans::getString("link");
 	static std::string BROKEN_LINK = LLTrans::getString("broken_link");
 	std::string suffix;
@@ -2207,20 +2212,20 @@
 			BOOL copy = item->getPermissions().allowCopyBy(gAgent.getID());
 			if (!copy)
 			{
-                suffix += " ";
+                //suffix += " "; // <FS:Ansariel> Keep it the old way please
 				suffix += NO_COPY;
 			}
 			BOOL mod = item->getPermissions().allowModifyBy(gAgent.getID());
 			if (!mod)
 			{
-                suffix += suffix.empty() ? " " : ",";
+                //suffix += suffix.empty() ? " " : ","; // <FS:Ansariel> Keep it the old way please
                 suffix += NO_MOD;
 			}
 			BOOL xfer = item->getPermissions().allowOperationBy(PERM_TRANSFER,
 																gAgent.getID());
 			if (!xfer)
 			{
-                suffix += suffix.empty() ? " " : ",";
+                //suffix += suffix.empty() ? " " : ","; // <FS:Ansariel> Keep it the old way please
 				suffix += NO_XFER;
 			}
 		}
@@ -6659,14 +6664,10 @@
 	LLViewerInventoryItem* item = getItem();
 	if( item && LLAvatarTracker::instance().isBuddyOnline(item->getCreatorUUID()) )
 	{
-<<<<<<< HEAD
 		// <FS:Ansariel> FIRE-17715: Make "online" suffix in calling card folder localizable
-		//return LLItemBridge::getLabelSuffix() + " (online)";
+		//return LLItemBridge::getLabelSuffix() + " online";
 		return LLItemBridge::getLabelSuffix() + " " + LLTrans::getString("CallingCardOnlineLabelSuffix");
 		// </FS:Ansariel>
-=======
-		return LLItemBridge::getLabelSuffix() + "  online";
->>>>>>> c364d878
 	}
 	else
 	{
