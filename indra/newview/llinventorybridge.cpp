/**
 * @file llinventorybridge.cpp
 * @brief Implementation of the Inventory-Folder-View-Bridge classes.
 *
 * $LicenseInfo:firstyear=2001&license=viewerlgpl$
 * Second Life Viewer Source Code
 * Copyright (C) 2010, Linden Research, Inc.
 * 
 * This library is free software; you can redistribute it and/or
 * modify it under the terms of the GNU Lesser General Public
 * License as published by the Free Software Foundation;
 * version 2.1 of the License only.
 * 
 * This library is distributed in the hope that it will be useful,
 * but WITHOUT ANY WARRANTY; without even the implied warranty of
 * MERCHANTABILITY or FITNESS FOR A PARTICULAR PURPOSE.  See the GNU
 * Lesser General Public License for more details.
 * 
 * You should have received a copy of the GNU Lesser General Public
 * License along with this library; if not, write to the Free Software
 * Foundation, Inc., 51 Franklin Street, Fifth Floor, Boston, MA  02110-1301  USA
 * 
 * Linden Research, Inc., 945 Battery Street, San Francisco, CA  94111  USA
 * $/LicenseInfo$
 */

#include "llviewerprecompiledheaders.h"
#include "llinventorybridge.h"

// external projects
#include "lltransfersourceasset.h" 
#include "llavatarnamecache.h"	// IDEVO

#include "llagent.h"
#include "llagentcamera.h"
#include "llagentwearables.h"
#include "llappearancemgr.h"
#include "llattachmentsmgr.h"
#include "llavataractions.h" 
#include "llfloateropenobject.h"
#include "llfloaterreg.h"
#include "llfloaterworldmap.h"
#include "llfriendcard.h"
#include "llgesturemgr.h"
#include "llgiveinventory.h" 
#include "llimfloater.h"
#include "llimview.h"
#include "llinventoryclipboard.h"
#include "llinventorydefines.h"
#include "llinventoryfunctions.h"
#include "llinventorymodel.h"
#include "llinventorymodelbackgroundfetch.h"
#include "llinventorypanel.h"
#include "llnotifications.h"
#include "llnotificationsutil.h"
#include "llpreviewanim.h"
#include "llpreviewgesture.h"
#include "llpreviewtexture.h"
#include "llselectmgr.h"
#include "llsidepanelappearance.h"
#include "llsidetray.h"
#include "lltrans.h"
#include "llviewerassettype.h"
#include "llviewerfoldertype.h"
#include "llviewermenu.h"
#include "llviewermessage.h"
#include "llviewerobjectlist.h"
#include "llviewerwindow.h"
#include "llvoavatarself.h"
#include "llwearablelist.h"
// [RLVa:KB] - Checked: 2011-05-22 (RLVa-1.3.1a)
#include "rlvhandler.h"
#include "rlvlocks.h"
// [/RLVa:KB]

typedef std::pair<LLUUID, LLUUID> two_uuids_t;
typedef std::list<two_uuids_t> two_uuids_list_t;

struct LLMoveInv
{
	LLUUID mObjectID;
	LLUUID mCategoryID;
	two_uuids_list_t mMoveList;
	void (*mCallback)(S32, void*);
	void* mUserData;
};

using namespace LLOldEvents;

// Helpers
// bug in busy count inc/dec right now, logic is complex... do we really need it?
void inc_busy_count()
{
// 	gViewerWindow->getWindow()->incBusyCount();
//  check balance of these calls if this code is changed to ever actually
//  *do* something!
}
void dec_busy_count()
{
// 	gViewerWindow->getWindow()->decBusyCount();
//  check balance of these calls if this code is changed to ever actually
//  *do* something!
}

// Function declarations
void remove_inventory_category_from_avatar(LLInventoryCategory* category);
void remove_inventory_category_from_avatar_step2( BOOL proceed, LLUUID category_id);
bool move_task_inventory_callback(const LLSD& notification, const LLSD& response, LLMoveInv*);
bool confirm_attachment_rez(const LLSD& notification, const LLSD& response);
void teleport_via_landmark(const LLUUID& asset_id);
static BOOL can_move_to_outfit(LLInventoryItem* inv_item, BOOL move_is_into_current_outfit);

// +=================================================+
// |        LLInvFVBridge                            |
// +=================================================+

LLInvFVBridge::LLInvFVBridge(LLInventoryPanel* inventory, 
							 LLFolderView* root,
							 const LLUUID& uuid) :
	mUUID(uuid), 
	mRoot(root),
	mInvType(LLInventoryType::IT_NONE),
	mIsLink(FALSE)
{
	mInventoryPanel = inventory->getHandle();
	const LLInventoryObject* obj = getInventoryObject();
	mIsLink = obj && obj->getIsLinkType();
}

const std::string& LLInvFVBridge::getName() const
{
	const LLInventoryObject* obj = getInventoryObject();
	if(obj)
	{
		return obj->getName();
	}
	return LLStringUtil::null;
}

const std::string& LLInvFVBridge::getDisplayName() const
{
	return getName();
}

// Folders have full perms
PermissionMask LLInvFVBridge::getPermissionMask() const
{
	return PERM_ALL;
}

// virtual
LLFolderType::EType LLInvFVBridge::getPreferredType() const
{
	return LLFolderType::FT_NONE;
}


// Folders don't have creation dates.
time_t LLInvFVBridge::getCreationDate() const
{
	return 0;
}

// Can be destroyed (or moved to trash)
BOOL LLInvFVBridge::isItemRemovable() const
{
	return get_is_item_removable(getInventoryModel(), mUUID);
}

// Can be moved to another folder
BOOL LLInvFVBridge::isItemMovable() const
{
	return TRUE;
}

BOOL LLInvFVBridge::isLink() const
{
	return mIsLink;
}

/*virtual*/
/**
 * @brief Adds this item into clipboard storage
 */
void LLInvFVBridge::cutToClipboard()
{
	if(isItemMovable())
	{
		LLInventoryClipboard::instance().cut(mUUID);
	}
}
// *TODO: make sure this does the right thing
void LLInvFVBridge::showProperties()
{
	show_item_profile(mUUID);

	// Disable old properties floater; this is replaced by the sidepanel.
	/*
	  LLFloaterReg::showInstance("properties", mUUID);
	*/
}

void LLInvFVBridge::removeBatch(LLDynamicArray<LLFolderViewEventListener*>& batch)
{
	// Deactivate gestures when moving them into Trash
	LLInvFVBridge* bridge;
	LLInventoryModel* model = getInventoryModel();
	LLViewerInventoryItem* item = NULL;
	LLViewerInventoryCategory* cat = NULL;
	LLInventoryModel::cat_array_t	descendent_categories;
	LLInventoryModel::item_array_t	descendent_items;
	S32 count = batch.count();
	S32 i,j;
	for(i = 0; i < count; ++i)
	{
		bridge = (LLInvFVBridge*)(batch.get(i));
		if(!bridge || !bridge->isItemRemovable()) continue;
		item = (LLViewerInventoryItem*)model->getItem(bridge->getUUID());
		if (item)
		{
			if(LLAssetType::AT_GESTURE == item->getType())
			{
				LLGestureMgr::instance().deactivateGesture(item->getUUID());
			}
		}
	}
	for(i = 0; i < count; ++i)
	{
		bridge = (LLInvFVBridge*)(batch.get(i));
		if(!bridge || !bridge->isItemRemovable()) continue;
		cat = (LLViewerInventoryCategory*)model->getCategory(bridge->getUUID());
		if (cat)
		{
			gInventory.collectDescendents( cat->getUUID(), descendent_categories, descendent_items, FALSE );
			for (j=0; j<descendent_items.count(); j++)
			{
				if(LLAssetType::AT_GESTURE == descendent_items[j]->getType())
				{
					LLGestureMgr::instance().deactivateGesture(descendent_items[j]->getUUID());
				}
			}
		}
	}
	removeBatchNoCheck(batch);
}

void LLInvFVBridge::removeBatchNoCheck(LLDynamicArray<LLFolderViewEventListener*>& batch)
{
	// this method moves a bunch of items and folders to the trash. As
	// per design guidelines for the inventory model, the message is
	// built and the accounting is performed first. After all of that,
	// we call LLInventoryModel::moveObject() to move everything
	// around.
	LLInvFVBridge* bridge;
	LLInventoryModel* model = getInventoryModel();
	if(!model) return;
	LLMessageSystem* msg = gMessageSystem;
	const LLUUID trash_id = model->findCategoryUUIDForType(LLFolderType::FT_TRASH);
	LLViewerInventoryItem* item = NULL;
	uuid_vec_t move_ids;
	LLInventoryModel::update_map_t update;
	bool start_new_message = true;
	S32 count = batch.count();
	S32 i;

	// first, hide any 'preview' floaters that correspond to the items
	// being deleted.
	for(i = 0; i < count; ++i)
	{
		bridge = (LLInvFVBridge*)(batch.get(i));
		if(!bridge || !bridge->isItemRemovable()) continue;
		item = (LLViewerInventoryItem*)model->getItem(bridge->getUUID());
		if(item)
		{
			LLPreview::hide(item->getUUID());
		}
	}

	// do the inventory move to trash

	for(i = 0; i < count; ++i)
	{
		bridge = (LLInvFVBridge*)(batch.get(i));
		if(!bridge || !bridge->isItemRemovable()) continue;
		item = (LLViewerInventoryItem*)model->getItem(bridge->getUUID());
		if(item)
		{
			if(item->getParentUUID() == trash_id) continue;
			move_ids.push_back(item->getUUID());
			--update[item->getParentUUID()];
			++update[trash_id];
			if(start_new_message)
			{
				start_new_message = false;
				msg->newMessageFast(_PREHASH_MoveInventoryItem);
				msg->nextBlockFast(_PREHASH_AgentData);
				msg->addUUIDFast(_PREHASH_AgentID, gAgent.getID());
				msg->addUUIDFast(_PREHASH_SessionID, gAgent.getSessionID());
				msg->addBOOLFast(_PREHASH_Stamp, TRUE);
			}
			msg->nextBlockFast(_PREHASH_InventoryData);
			msg->addUUIDFast(_PREHASH_ItemID, item->getUUID());
			msg->addUUIDFast(_PREHASH_FolderID, trash_id);
			msg->addString("NewName", NULL);
			if(msg->isSendFullFast(_PREHASH_InventoryData))
			{
				start_new_message = true;
				gAgent.sendReliableMessage();
				gInventory.accountForUpdate(update);
				update.clear();
			}
		}
	}
	if(!start_new_message)
	{
		start_new_message = true;
		gAgent.sendReliableMessage();
		gInventory.accountForUpdate(update);
		update.clear();
	}

	for(i = 0; i < count; ++i)
	{
		bridge = (LLInvFVBridge*)(batch.get(i));
		if(!bridge || !bridge->isItemRemovable()) continue;
		LLViewerInventoryCategory* cat = (LLViewerInventoryCategory*)model->getCategory(bridge->getUUID());
		if(cat)
		{
			if(cat->getParentUUID() == trash_id) continue;
			move_ids.push_back(cat->getUUID());
			--update[cat->getParentUUID()];
			++update[trash_id];
			if(start_new_message)
			{
				start_new_message = false;
				msg->newMessageFast(_PREHASH_MoveInventoryFolder);
				msg->nextBlockFast(_PREHASH_AgentData);
				msg->addUUIDFast(_PREHASH_AgentID, gAgent.getID());
				msg->addUUIDFast(_PREHASH_SessionID, gAgent.getSessionID());
				msg->addBOOL("Stamp", TRUE);
			}
			msg->nextBlockFast(_PREHASH_InventoryData);
			msg->addUUIDFast(_PREHASH_FolderID, cat->getUUID());
			msg->addUUIDFast(_PREHASH_ParentID, trash_id);
			if(msg->isSendFullFast(_PREHASH_InventoryData))
			{
				start_new_message = true;
				gAgent.sendReliableMessage();
				gInventory.accountForUpdate(update);
				update.clear();
			}
		}
	}
	if(!start_new_message)
	{
		gAgent.sendReliableMessage();
		gInventory.accountForUpdate(update);
	}

	// move everything.
	uuid_vec_t::iterator it = move_ids.begin();
	uuid_vec_t::iterator end = move_ids.end();
	for(; it != end; ++it)
	{
		gInventory.moveObject((*it), trash_id);
	}

	// notify inventory observers.
	model->notifyObservers();
}

BOOL LLInvFVBridge::isClipboardPasteable() const
{
	if (!LLInventoryClipboard::instance().hasContents() || !isAgentInventory())
	{
		return FALSE;
	}
	LLInventoryModel* model = getInventoryModel();
	if (!model)
	{
		return FALSE;
	}

	const LLUUID &agent_id = gAgent.getID();

	LLDynamicArray<LLUUID> objects;
	LLInventoryClipboard::instance().retrieve(objects);
	S32 count = objects.count();
	for(S32 i = 0; i < count; i++)
	{
		const LLUUID &item_id = objects.get(i);

		// Can't paste folders
		const LLInventoryCategory *cat = model->getCategory(item_id);
		if (cat)
		{
			return FALSE;
		}

		const LLInventoryItem *item = model->getItem(item_id);
		if (item)
		{
			if (!item->getPermissions().allowCopyBy(agent_id))
			{
				return FALSE;
			}
		}
	}
	return TRUE;
}

BOOL LLInvFVBridge::isClipboardPasteableAsLink() const
{
	if (!LLInventoryClipboard::instance().hasContents() || !isAgentInventory())
	{
		return FALSE;
	}
	const LLInventoryModel* model = getInventoryModel();
	if (!model)
	{
		return FALSE;
	}

	LLDynamicArray<LLUUID> objects;
	LLInventoryClipboard::instance().retrieve(objects);
	S32 count = objects.count();
	for(S32 i = 0; i < count; i++)
	{
		const LLInventoryItem *item = model->getItem(objects.get(i));
		if (item)
		{
			if (!LLAssetType::lookupCanLink(item->getActualType()))
			{
				return FALSE;
			}
		}
		const LLViewerInventoryCategory *cat = model->getCategory(objects.get(i));
		if (cat && LLFolderType::lookupIsProtectedType(cat->getPreferredType()))
		{
			return FALSE;
		}
	}
	return TRUE;
}

void hide_context_entries(LLMenuGL& menu, 
						  const menuentry_vec_t &entries_to_show,
						  const menuentry_vec_t &disabled_entries,
						  BOOL append) // If append is TRUE, then new enabled entries 
{
	const LLView::child_list_t *list = menu.getChildList();

	// For removing double separators or leading separator.  Start at true so that
	// if the first element is a separator, it will not be shown.
	BOOL is_previous_entry_separator = TRUE;

	for (LLView::child_list_t::const_iterator itor = list->begin(); 
		 itor != list->end(); 
		 ++itor)
	{
		LLView *menu_item = (*itor);
		std::string name = menu_item->getName();

		// descend into split menus:
		LLMenuItemBranchGL* branchp = dynamic_cast<LLMenuItemBranchGL*>(menu_item);
		if ((name == "More") && branchp)
		{
			hide_context_entries(*branchp->getBranch(), entries_to_show, disabled_entries);
		}


		bool found = false;
		menuentry_vec_t::const_iterator itor2;
		for (itor2 = entries_to_show.begin(); itor2 != entries_to_show.end(); ++itor2)
		{
			if (*itor2 == name)
			{
				found = true;
			}
		}

		// Don't allow multiple separators in a row (e.g. such as if there are no items
		// between two separators).
		if (found)
		{
			const BOOL is_entry_separator = (dynamic_cast<LLMenuItemSeparatorGL *>(menu_item) != NULL);
			if (is_entry_separator && is_previous_entry_separator)
				found = false;
			is_previous_entry_separator = is_entry_separator;
		}
		
		if (!found)
		{
			if (!menu_item->getLastVisible())
			{
				menu_item->setVisible(FALSE);
			}
			menu_item->setEnabled(FALSE);
		}
		else
		{
			menu_item->setVisible(TRUE);
			// A bit of a hack so we can remember that some UI element explicitly set this to be visible
			// so that some other UI element from multi-select doesn't later set this invisible.
			menu_item->pushVisible(TRUE);
			if (append)
			{
				menu_item->setEnabled(TRUE);
			}
			for (itor2 = disabled_entries.begin(); itor2 != disabled_entries.end(); ++itor2)
			{
				if (*itor2 == name)
				{
					menu_item->setEnabled(FALSE);
				}
			}
		}
	}
}

// Helper for commonly-used entries
void LLInvFVBridge::getClipboardEntries(bool show_asset_id,
										menuentry_vec_t &items,
										menuentry_vec_t &disabled_items, U32 flags)
{
	const LLInventoryObject *obj = getInventoryObject();

	if (obj)
	{
		if (obj->getIsLinkType())
		{
			items.push_back(std::string("Find Original"));
			if (isLinkedObjectMissing())
			{
				disabled_items.push_back(std::string("Find Original"));
			}
		}
		else
		{
			if (LLAssetType::lookupCanLink(obj->getType()))
			{
				items.push_back(std::string("Find Links"));
			}
			items.push_back(std::string("Rename"));
			if (!isItemRenameable() || (flags & FIRST_SELECTED_ITEM) == 0)
			{
				disabled_items.push_back(std::string("Rename"));
			}
			
			if (show_asset_id)
			{
				items.push_back(std::string("Copy Asset UUID"));

				bool is_asset_knowable = false;

				LLViewerInventoryItem* inv_item = gInventory.getItem(mUUID);
				if (inv_item)
				{
					is_asset_knowable = LLAssetType::lookupIsAssetIDKnowable(inv_item->getType());
				}
				if ( !is_asset_knowable // disable menu item for Inventory items with unknown asset. EXT-5308
					 || (! ( isItemPermissive() || gAgent.isGodlike() ) )
					 || (flags & FIRST_SELECTED_ITEM) == 0)
				{
					disabled_items.push_back(std::string("Copy Asset UUID"));
				}
			}
			items.push_back(std::string("Copy Separator"));
			
			items.push_back(std::string("Copy"));
			if (!isItemCopyable())
			{
				disabled_items.push_back(std::string("Copy"));
			}
		}
	}

	// Don't allow items to be pasted directly into the COF.
	if (!isCOFFolder())
	{
		items.push_back(std::string("Paste"));
	}
	if (!isClipboardPasteable() || ((flags & FIRST_SELECTED_ITEM) == 0))
	{
		disabled_items.push_back(std::string("Paste"));
	}

	if (gSavedSettings.getBOOL("InventoryLinking"))
	{
		items.push_back(std::string("Paste As Link"));
		if (!isClipboardPasteableAsLink() || (flags & FIRST_SELECTED_ITEM) == 0)
		{
			disabled_items.push_back(std::string("Paste As Link"));
		}
	}

	items.push_back(std::string("Paste Separator"));

	addDeleteContextMenuOptions(items, disabled_items);

	// If multiple items are selected, disable properties (if it exists).
	if ((flags & FIRST_SELECTED_ITEM) == 0)
	{
		disabled_items.push_back(std::string("Properties"));
	}
}

void LLInvFVBridge::buildContextMenu(LLMenuGL& menu, U32 flags)
{
	lldebugs << "LLInvFVBridge::buildContextMenu()" << llendl;
	menuentry_vec_t items;
	menuentry_vec_t disabled_items;
	if(isItemInTrash())
	{
		addTrashContextMenuOptions(items, disabled_items);
	}
	else
	{
		items.push_back(std::string("Share"));
		if (!canShare())
		{
			disabled_items.push_back(std::string("Share"));
		}
		
		addOpenRightClickMenuOption(items);
		items.push_back(std::string("Properties"));

// [RLVa:KB] - Checked: 2010-03-01 (RLVa-1.2.0b) | Modified: RLVa-1.1.0a
		if (rlv_handler_t::isEnabled())
		{
			const LLInventoryObject* pItem = getInventoryObject();
			if ( (pItem) &&
				 ( ((LLAssetType::AT_NOTECARD == pItem->getType()) && (gRlvHandler.hasBehaviour(RLV_BHVR_VIEWNOTE))) ||
				   ((LLAssetType::AT_LSL_TEXT == pItem->getType()) && (gRlvHandler.hasBehaviour(RLV_BHVR_VIEWSCRIPT))) ||
				   ((LLAssetType::AT_TEXTURE == pItem->getType()) && (gRlvHandler.hasBehaviour(RLV_BHVR_VIEWTEXTURE))) ) )
			{
				disabled_items.push_back(std::string("Open"));
			}
		}
// [/RLVa:KB]

		getClipboardEntries(true, items, disabled_items, flags);
	}
	hide_context_entries(menu, items, disabled_items);
}

void LLInvFVBridge::addTrashContextMenuOptions(menuentry_vec_t &items,
											   menuentry_vec_t &disabled_items)
{
	const LLInventoryObject *obj = getInventoryObject();
	if (obj && obj->getIsLinkType())
	{
		items.push_back(std::string("Find Original"));
		if (isLinkedObjectMissing())
		{
			disabled_items.push_back(std::string("Find Original"));
		}
	}
	items.push_back(std::string("Purge Item"));
	if (!isItemRemovable())
	{
		disabled_items.push_back(std::string("Purge Item"));
	}
	items.push_back(std::string("Restore Item"));
}

void LLInvFVBridge::addDeleteContextMenuOptions(menuentry_vec_t &items,
												menuentry_vec_t &disabled_items)
{

	const LLInventoryObject *obj = getInventoryObject();

	// Don't allow delete as a direct option from COF folder.
	if (obj && obj->getIsLinkType() && isCOFFolder() && get_is_item_worn(mUUID))
	{
		return;
	}

	// "Remove link" and "Delete" are the same operation.
	if (obj && obj->getIsLinkType() && !get_is_item_worn(mUUID))
	{
		items.push_back(std::string("Remove Link"));
	}
	else
	{
		items.push_back(std::string("Delete"));
	}

	if (!isItemRemovable())
	{
		disabled_items.push_back(std::string("Delete"));
	}
}

void LLInvFVBridge::addOpenRightClickMenuOption(menuentry_vec_t &items)
{
	const LLInventoryObject *obj = getInventoryObject();
	const BOOL is_link = (obj && obj->getIsLinkType());

	if (is_link)
		items.push_back(std::string("Open Original"));
	else
		items.push_back(std::string("Open"));
}

// *TODO: remove this
BOOL LLInvFVBridge::startDrag(EDragAndDropType* type, LLUUID* id) const
{
	BOOL rv = FALSE;

	const LLInventoryObject* obj = getInventoryObject();

	if(obj)
	{
		*type = LLViewerAssetType::lookupDragAndDropType(obj->getActualType());
		if(*type == DAD_NONE)
		{
			return FALSE;
		}

		*id = obj->getUUID();
		//object_ids.put(obj->getUUID());

		if (*type == DAD_CATEGORY)
		{
			LLInventoryModelBackgroundFetch::instance().start(obj->getUUID());
		}

		rv = TRUE;
	}

	return rv;
}

LLInventoryObject* LLInvFVBridge::getInventoryObject() const
{
	LLInventoryObject* obj = NULL;
	LLInventoryModel* model = getInventoryModel();
	if(model)
	{
		obj = (LLInventoryObject*)model->getObject(mUUID);
	}
	return obj;
}

LLInventoryModel* LLInvFVBridge::getInventoryModel() const
{
	LLInventoryPanel* panel = dynamic_cast<LLInventoryPanel*>(mInventoryPanel.get());
	return panel ? panel->getModel() : NULL;
}

BOOL LLInvFVBridge::isItemInTrash() const
{
	LLInventoryModel* model = getInventoryModel();
	if(!model) return FALSE;
	const LLUUID trash_id = model->findCategoryUUIDForType(LLFolderType::FT_TRASH);
	return model->isObjectDescendentOf(mUUID, trash_id);
}

BOOL LLInvFVBridge::isLinkedObjectInTrash() const
{
	if (isItemInTrash()) return TRUE;

	const LLInventoryObject *obj = getInventoryObject();
	if (obj && obj->getIsLinkType())
	{
		LLInventoryModel* model = getInventoryModel();
		if(!model) return FALSE;
		const LLUUID trash_id = model->findCategoryUUIDForType(LLFolderType::FT_TRASH);
		return model->isObjectDescendentOf(obj->getLinkedUUID(), trash_id);
	}
	return FALSE;
}

BOOL LLInvFVBridge::isLinkedObjectMissing() const
{
	const LLInventoryObject *obj = getInventoryObject();
	if (!obj)
	{
		return TRUE;
	}
	if (obj->getIsLinkType() && LLAssetType::lookupIsLinkType(obj->getType()))
	{
		return TRUE;
	}
	return FALSE;
}

BOOL LLInvFVBridge::isAgentInventory() const
{
	const LLInventoryModel* model = getInventoryModel();
	if(!model) return FALSE;
	if(gInventory.getRootFolderID() == mUUID) return TRUE;
	return model->isObjectDescendentOf(mUUID, gInventory.getRootFolderID());
}

BOOL LLInvFVBridge::isCOFFolder() const
{
	return LLAppearanceMgr::instance().getIsInCOF(mUUID);
}

BOOL LLInvFVBridge::isItemPermissive() const
{
	return FALSE;
}

// static
void LLInvFVBridge::changeItemParent(LLInventoryModel* model,
									 LLViewerInventoryItem* item,
									 const LLUUID& new_parent_id,
									 BOOL restamp)
{
	change_item_parent(model, item, new_parent_id, restamp);
}

// static
void LLInvFVBridge::changeCategoryParent(LLInventoryModel* model,
										 LLViewerInventoryCategory* cat,
										 const LLUUID& new_parent_id,
										 BOOL restamp)
{
	change_category_parent(model, cat, new_parent_id, restamp);
}

LLInvFVBridge* LLInvFVBridge::createBridge(LLAssetType::EType asset_type,
										   LLAssetType::EType actual_asset_type,
										   LLInventoryType::EType inv_type,
										   LLInventoryPanel* inventory,
										   LLFolderView* root,
										   const LLUUID& uuid,
										   U32 flags)
{
	LLInvFVBridge* new_listener = NULL;
	switch(asset_type)
	{
		case LLAssetType::AT_TEXTURE:
			if(!(inv_type == LLInventoryType::IT_TEXTURE || inv_type == LLInventoryType::IT_SNAPSHOT))
			{
				llwarns << LLAssetType::lookup(asset_type) << " asset has inventory type " << LLInventoryType::lookupHumanReadable(inv_type) << " on uuid " << uuid << llendl;
			}
			new_listener = new LLTextureBridge(inventory, root, uuid, inv_type);
			break;

		case LLAssetType::AT_SOUND:
			if(!(inv_type == LLInventoryType::IT_SOUND))
			{
				llwarns << LLAssetType::lookup(asset_type) << " asset has inventory type " << LLInventoryType::lookupHumanReadable(inv_type) << " on uuid " << uuid << llendl;
			}
			new_listener = new LLSoundBridge(inventory, root, uuid);
			break;

		case LLAssetType::AT_LANDMARK:
			if(!(inv_type == LLInventoryType::IT_LANDMARK))
			{
				llwarns << LLAssetType::lookup(asset_type) << " asset has inventory type " << LLInventoryType::lookupHumanReadable(inv_type) << " on uuid " << uuid << llendl;
			}
			new_listener = new LLLandmarkBridge(inventory, root, uuid, flags);
			break;

		case LLAssetType::AT_CALLINGCARD:
			if(!(inv_type == LLInventoryType::IT_CALLINGCARD))
			{
				llwarns << LLAssetType::lookup(asset_type) << " asset has inventory type " << LLInventoryType::lookupHumanReadable(inv_type) << " on uuid " << uuid << llendl;
			}
			new_listener = new LLCallingCardBridge(inventory, root, uuid);
			break;

		case LLAssetType::AT_SCRIPT:
			if(!(inv_type == LLInventoryType::IT_LSL))
			{
				llwarns << LLAssetType::lookup(asset_type) << " asset has inventory type " << LLInventoryType::lookupHumanReadable(inv_type) << " on uuid " << uuid << llendl;
			}
			new_listener = new LLItemBridge(inventory, root, uuid);
			break;

		case LLAssetType::AT_OBJECT:
			if(!(inv_type == LLInventoryType::IT_OBJECT || inv_type == LLInventoryType::IT_ATTACHMENT))
			{
				llwarns << LLAssetType::lookup(asset_type) << " asset has inventory type " << LLInventoryType::lookupHumanReadable(inv_type) << " on uuid " << uuid << llendl;
			}
			new_listener = new LLObjectBridge(inventory, root, uuid, inv_type, flags);
			break;

		case LLAssetType::AT_NOTECARD:
			if(!(inv_type == LLInventoryType::IT_NOTECARD))
			{
				llwarns << LLAssetType::lookup(asset_type) << " asset has inventory type " << LLInventoryType::lookupHumanReadable(inv_type) << " on uuid " << uuid << llendl;
			}
			new_listener = new LLNotecardBridge(inventory, root, uuid);
			break;

		case LLAssetType::AT_ANIMATION:
			if(!(inv_type == LLInventoryType::IT_ANIMATION))
			{
				llwarns << LLAssetType::lookup(asset_type) << " asset has inventory type " << LLInventoryType::lookupHumanReadable(inv_type) << " on uuid " << uuid << llendl;
			}
			new_listener = new LLAnimationBridge(inventory, root, uuid);
			break;

		case LLAssetType::AT_GESTURE:
			if(!(inv_type == LLInventoryType::IT_GESTURE))
			{
				llwarns << LLAssetType::lookup(asset_type) << " asset has inventory type " << LLInventoryType::lookupHumanReadable(inv_type) << " on uuid " << uuid << llendl;
			}
			new_listener = new LLGestureBridge(inventory, root, uuid);
			break;

		case LLAssetType::AT_LSL_TEXT:
			if(!(inv_type == LLInventoryType::IT_LSL))
			{
				llwarns << LLAssetType::lookup(asset_type) << " asset has inventory type " << LLInventoryType::lookupHumanReadable(inv_type) << " on uuid " << uuid << llendl;
			}
			new_listener = new LLLSLTextBridge(inventory, root, uuid);
			break;

		case LLAssetType::AT_CLOTHING:
		case LLAssetType::AT_BODYPART:
			if(!(inv_type == LLInventoryType::IT_WEARABLE))
			{
				llwarns << LLAssetType::lookup(asset_type) << " asset has inventory type " << LLInventoryType::lookupHumanReadable(inv_type) << " on uuid " << uuid << llendl;
			}
			new_listener = new LLWearableBridge(inventory, root, uuid, asset_type, inv_type, (LLWearableType::EType)flags);
			break;
		case LLAssetType::AT_CATEGORY:
			if (actual_asset_type == LLAssetType::AT_LINK_FOLDER)
			{
				// Create a link folder handler instead.
				new_listener = new LLLinkFolderBridge(inventory, root, uuid);
				break;
			}
			new_listener = new LLFolderBridge(inventory, root, uuid);
			break;
		case LLAssetType::AT_LINK:
		case LLAssetType::AT_LINK_FOLDER:
			// Only should happen for broken links.
			new_listener = new LLLinkItemBridge(inventory, root, uuid);
			break;
		default:
			llinfos << "Unhandled asset type (llassetstorage.h): "
					<< (S32)asset_type << llendl;
			break;
	}

	if (new_listener)
	{
		new_listener->mInvType = inv_type;
	}

	return new_listener;
}

void LLInvFVBridge::purgeItem(LLInventoryModel *model, const LLUUID &uuid)
{
	LLInventoryCategory* cat = model->getCategory(uuid);
	if (cat)
	{
		model->purgeDescendentsOf(uuid);
		model->notifyObservers();
	}
	LLInventoryObject* obj = model->getObject(uuid);
	if (obj)
	{
		model->purgeObject(uuid);
		model->notifyObservers();
	}
}

BOOL LLInvFVBridge::canShare() const
{
	if (!isAgentInventory()) return FALSE;

	const LLInventoryModel* model = getInventoryModel();
	if (!model) return FALSE;

	const LLViewerInventoryItem *item = model->getItem(mUUID);
	if (item)
	{
		if (!LLInventoryCollectFunctor::itemTransferCommonlyAllowed(item)) 
			return FALSE;
		return (BOOL)LLGiveInventory::isInventoryGiveAcceptable(item);
	}

	// Categories can be given.
	if (model->getCategory(mUUID)) return TRUE;

	return FALSE;
}

// +=================================================+
// |        InventoryFVBridgeBuilder                 |
// +=================================================+
LLInvFVBridge* LLInventoryFVBridgeBuilder::createBridge(LLAssetType::EType asset_type,
														LLAssetType::EType actual_asset_type,
														LLInventoryType::EType inv_type,
														LLInventoryPanel* inventory,
														LLFolderView* root,
														const LLUUID& uuid,
														U32 flags /* = 0x00 */) const
{
	return LLInvFVBridge::createBridge(asset_type,
									   actual_asset_type,
									   inv_type,
									   inventory,
									   root,
									   uuid,
									   flags);
}

// +=================================================+
// |        LLItemBridge                             |
// +=================================================+

void LLItemBridge::performAction(LLInventoryModel* model, std::string action)
{
	if ("goto" == action)
	{
		gotoItem();
	}

	if ("open" == action || "open_original" == action)
	{
		openItem();
		return;
	}
	else if ("properties" == action)
	{
		showProperties();
		return;
	}
	else if ("purge" == action)
	{
		purgeItem(model, mUUID);
		return;
	}
	else if ("restoreToWorld" == action)
	{
		restoreToWorld();
		return;
	}
	else if ("restore" == action)
	{
		restoreItem();
		return;
	}
	else if ("copy_uuid" == action)
	{
		// Single item only
		LLViewerInventoryItem* item = static_cast<LLViewerInventoryItem*>(getItem());
		if(!item) return;
		LLUUID asset_id = item->getProtectedAssetUUID();
		std::string buffer;
		asset_id.toString(buffer);

		gViewerWindow->mWindow->copyTextToClipboard(utf8str_to_wstring(buffer));
		return;
	}
	else if ("copy" == action)
	{
		copyToClipboard();
		return;
	}
	else if ("paste" == action)
	{
		// Single item only
		LLInventoryItem* itemp = model->getItem(mUUID);
		if (!itemp) return;

		LLFolderViewItem* folder_view_itemp = mRoot->getItemByID(itemp->getParentUUID());
		if (!folder_view_itemp) return;

		folder_view_itemp->getListener()->pasteFromClipboard();
		return;
	}
	else if ("paste_link" == action)
	{
		// Single item only
		LLInventoryItem* itemp = model->getItem(mUUID);
		if (!itemp) return;

		LLFolderViewItem* folder_view_itemp = mRoot->getItemByID(itemp->getParentUUID());
		if (!folder_view_itemp) return;

		folder_view_itemp->getListener()->pasteLinkFromClipboard();
		return;
	}
}

void LLItemBridge::selectItem()
{
	LLViewerInventoryItem* item = static_cast<LLViewerInventoryItem*>(getItem());
	if(item && !item->isFinished())
	{
		item->fetchFromServer();
	}
}

void LLItemBridge::restoreItem()
{
	LLViewerInventoryItem* item = static_cast<LLViewerInventoryItem*>(getItem());
	if(item)
	{
		LLInventoryModel* model = getInventoryModel();
		const LLUUID new_parent = model->findCategoryUUIDForType(LLFolderType::assetTypeToFolderType(item->getType()));
		// do not restamp on restore.
		LLInvFVBridge::changeItemParent(model, item, new_parent, FALSE);
	}
}

void LLItemBridge::restoreToWorld()
{
	//Similar functionality to the drag and drop rez logic
	bool remove_from_inventory = false;

	LLViewerInventoryItem* itemp = static_cast<LLViewerInventoryItem*>(getItem());
	if (itemp)
	{
		LLMessageSystem* msg = gMessageSystem;
		msg->newMessage("RezRestoreToWorld");
		msg->nextBlockFast(_PREHASH_AgentData);
		msg->addUUIDFast(_PREHASH_AgentID, gAgent.getID());
		msg->addUUIDFast(_PREHASH_SessionID, gAgent.getSessionID());

		msg->nextBlockFast(_PREHASH_InventoryData);
		itemp->packMessage(msg);
		msg->sendReliable(gAgent.getRegion()->getHost());

		//remove local inventory copy, sim will deal with permissions and removing the item
		//from the actual inventory if its a no-copy etc
		if(!itemp->getPermissions().allowCopyBy(gAgent.getID()))
		{
			remove_from_inventory = true;
		}
		
		// Check if it's in the trash. (again similar to the normal rez logic)
		const LLUUID trash_id = gInventory.findCategoryUUIDForType(LLFolderType::FT_TRASH);
		if(gInventory.isObjectDescendentOf(itemp->getUUID(), trash_id))
		{
			remove_from_inventory = true;
		}
	}

	if(remove_from_inventory)
	{
		gInventory.deleteObject(itemp->getUUID());
		gInventory.notifyObservers();
	}
}

void LLItemBridge::gotoItem()
{
	LLInventoryObject *obj = getInventoryObject();
	if (obj && obj->getIsLinkType())
	{
		LLInventoryPanel *active_panel = LLInventoryPanel::getActiveInventoryPanel();
		if (active_panel)
		{
			active_panel->setSelection(obj->getLinkedUUID(), TAKE_FOCUS_NO);
		}
	}
}

LLUIImagePtr LLItemBridge::getIcon() const
{
	LLInventoryObject *obj = getInventoryObject();
	if (obj) 
	{
		return LLInventoryIcon::getIcon(obj->getType(),
										LLInventoryType::IT_NONE,
										mIsLink);
	}
	
	return LLInventoryIcon::getIcon(LLInventoryIcon::ICONNAME_OBJECT);
}

PermissionMask LLItemBridge::getPermissionMask() const
{
	LLViewerInventoryItem* item = getItem();
	PermissionMask perm_mask = 0;
	if (item) perm_mask = item->getPermissionMask();
	return perm_mask;
}

const std::string& LLItemBridge::getDisplayName() const
{
	if(mDisplayName.empty())
	{
		buildDisplayName(getItem(), mDisplayName);
	}
	return mDisplayName;
}

void LLItemBridge::buildDisplayName(LLInventoryItem* item, std::string& name)
{
	if(item)
	{
		name.assign(item->getName());
	}
	else
	{
		name.assign(LLStringUtil::null);
	}
}

LLFontGL::StyleFlags LLItemBridge::getLabelStyle() const
{
	U8 font = LLFontGL::NORMAL;
	const LLViewerInventoryItem* item = getItem();

	if (get_is_item_worn(mUUID))
	{
		// llinfos << "BOLD" << llendl;
		font |= LLFontGL::BOLD;
	}
	else if(item && item->getIsLinkType())
	{
		font |= LLFontGL::ITALIC;
	}

	return (LLFontGL::StyleFlags)font;
}

std::string LLItemBridge::getLabelSuffix() const
{
	// String table is loaded before login screen and inventory items are
	// loaded after login, so LLTrans should be ready.
	static std::string NO_COPY =LLTrans::getString("no_copy");
	static std::string NO_MOD = LLTrans::getString("no_modify");
	static std::string NO_XFER = LLTrans::getString("no_transfer");
	static std::string LINK = LLTrans::getString("link");
	static std::string BROKEN_LINK = LLTrans::getString("broken_link");
	std::string suffix;
	LLInventoryItem* item = getItem();
	if(item)
	{
		// it's a bit confusing to put nocopy/nomod/etc on calling cards.
		if(LLAssetType::AT_CALLINGCARD != item->getType()
		   && item->getPermissions().getOwner() == gAgent.getID())
		{
			BOOL broken_link = LLAssetType::lookupIsLinkType(item->getType());
			if (broken_link) return BROKEN_LINK;

			BOOL link = item->getIsLinkType();
			if (link) return LINK;

			BOOL copy = item->getPermissions().allowCopyBy(gAgent.getID());
			if (!copy)
			{
				suffix += NO_COPY;
			}
			BOOL mod = item->getPermissions().allowModifyBy(gAgent.getID());
			if (!mod)
			{
				suffix += NO_MOD;
			}
			BOOL xfer = item->getPermissions().allowOperationBy(PERM_TRANSFER,
																gAgent.getID());
			if (!xfer)
			{
				suffix += NO_XFER;
			}
		}
	}
	return suffix;
}

time_t LLItemBridge::getCreationDate() const
{
	LLViewerInventoryItem* item = getItem();
	if (item)
	{
		return item->getCreationDate();
	}
	return 0;
}


BOOL LLItemBridge::isItemRenameable() const
{
	LLViewerInventoryItem* item = getItem();
	if(item)
	{
		// (For now) Don't allow calling card rename since that may confuse users as to
		// what the calling card points to.
		if (item->getInventoryType() == LLInventoryType::IT_CALLINGCARD)
		{
			return FALSE;
		}

		if (!item->isFinished()) // EXT-8662
		{
			return FALSE;
		}

// [RLVa:KB] - Checked: 2011-03-29 (RLVa-1.3.0g) | Modified: RLVa-1.3.0g
		if ( (rlv_handler_t::isEnabled()) && (!RlvFolderLocks::instance().canRenameItem(mUUID)) )
		{
			return FALSE;
		}
// [/RLVa:KB]

		return (item->getPermissions().allowModifyBy(gAgent.getID()));
	}
	return FALSE;
}

BOOL LLItemBridge::renameItem(const std::string& new_name)
{
	if(!isItemRenameable())
		return FALSE;
	LLPreview::dirty(mUUID);
	LLInventoryModel* model = getInventoryModel();
	if(!model)
		return FALSE;
	LLViewerInventoryItem* item = getItem();
	if(item && (item->getName() != new_name))
	{
		LLPointer<LLViewerInventoryItem> new_item = new LLViewerInventoryItem(item);
		new_item->rename(new_name);
		buildDisplayName(new_item, mDisplayName);
		new_item->updateServer(FALSE);
		model->updateItem(new_item);

		model->notifyObservers();
	}
	// return FALSE because we either notified observers (& therefore
	// rebuilt) or we didn't update.
	return FALSE;
}


BOOL LLItemBridge::removeItem()
{
	if(!isItemRemovable())
	{
		return FALSE;
	}

	
	// move it to the trash
	LLPreview::hide(mUUID, TRUE);
	LLInventoryModel* model = getInventoryModel();
	if(!model) return FALSE;
	const LLUUID& trash_id = model->findCategoryUUIDForType(LLFolderType::FT_TRASH);
	LLViewerInventoryItem* item = getItem();
	if (!item) return FALSE;

	// Already in trash
	if (model->isObjectDescendentOf(mUUID, trash_id)) return FALSE;

	LLNotification::Params params("ConfirmItemDeleteHasLinks");
	params.functor.function(boost::bind(&LLItemBridge::confirmRemoveItem, this, _1, _2));
	
	// Check if this item has any links.  If generic inventory linking is enabled,
	// we can't do this check because we may have items in a folder somewhere that is
	// not yet in memory, so we don't want false negatives.  (If disabled, then we 
	// know we only have links in the Outfits folder which we explicitly fetch.)
	if (!gSavedSettings.getBOOL("InventoryLinking"))
	{
		if (!item->getIsLinkType())
		{
			LLInventoryModel::cat_array_t cat_array;
			LLInventoryModel::item_array_t item_array;
			LLLinkedItemIDMatches is_linked_item_match(mUUID);
			gInventory.collectDescendentsIf(gInventory.getRootFolderID(),
											cat_array,
											item_array,
											LLInventoryModel::INCLUDE_TRASH,
											is_linked_item_match);

			const U32 num_links = cat_array.size() + item_array.size();
			if (num_links > 0)
			{
				// Warn if the user is will break any links when deleting this item.
				LLNotifications::instance().add(params);
				return FALSE;
			}
		}
	}
	
	LLNotifications::instance().forceResponse(params, 0);
	return TRUE;
}

BOOL LLItemBridge::confirmRemoveItem(const LLSD& notification, const LLSD& response)
{
	S32 option = LLNotificationsUtil::getSelectedOption(notification, response);
	if (option != 0) return FALSE;

	LLInventoryModel* model = getInventoryModel();
	if (!model) return FALSE;

	LLViewerInventoryItem* item = getItem();
	if (!item) return FALSE;

	const LLUUID& trash_id = model->findCategoryUUIDForType(LLFolderType::FT_TRASH);
	// if item is not already in trash
	if(item && !model->isObjectDescendentOf(mUUID, trash_id))
	{
		// move to trash, and restamp
		LLInvFVBridge::changeItemParent(model, item, trash_id, TRUE);
		// delete was successful
		return TRUE;
	}
	return FALSE;
}

BOOL LLItemBridge::isItemCopyable() const
{
	LLViewerInventoryItem* item = getItem();
	if (item)
	{
		// Can't copy worn objects. DEV-15183
		if(get_is_item_worn(mUUID))
		{
			return FALSE;
		}

		// You can never copy a link.
		if (item->getIsLinkType())
		{
			return FALSE;
		}

		// All items can be copied in god mode since you can
		// at least paste-as-link the item, though you 
		// still may not be able paste the item.
		return TRUE;
		// return (item->getPermissions().allowCopyBy(gAgent.getID()));
	}
	return FALSE;
}

BOOL LLItemBridge::copyToClipboard() const
{
	if(isItemCopyable())
	{
		LLInventoryClipboard::instance().add(mUUID);
		return TRUE;
	}
	return FALSE;
}

LLViewerInventoryItem* LLItemBridge::getItem() const
{
	LLViewerInventoryItem* item = NULL;
	LLInventoryModel* model = getInventoryModel();
	if(model)
	{
		item = (LLViewerInventoryItem*)model->getItem(mUUID);
	}
	return item;
}

BOOL LLItemBridge::isItemPermissive() const
{
	LLViewerInventoryItem* item = getItem();
	if(item)
	{
		return item->getIsFullPerm();
	}
	return FALSE;
}

bool LLItemBridge::isAddAction(std::string action) const
{
	return ("wear" == action || "attach" == action || "activate" == action);
}

bool LLItemBridge::isRemoveAction(std::string action) const
{
	return ("take_off" == action || "detach" == action || "deactivate" == action);
}

// +=================================================+
// |        LLFolderBridge                           |
// +=================================================+

LLHandle<LLFolderBridge> LLFolderBridge::sSelf;

// Can be moved to another folder
BOOL LLFolderBridge::isItemMovable() const
{
	LLInventoryObject* obj = getInventoryObject();
	if(obj)
	{
		return (!LLFolderType::lookupIsProtectedType(((LLInventoryCategory*)obj)->getPreferredType()));
	}
	return FALSE;
}

void LLFolderBridge::selectItem()
{
}


// Iterate through a folder's children to determine if
// all the children are removable.
class LLIsItemRemovable : public LLFolderViewFunctor
{
public:
	LLIsItemRemovable() : mPassed(TRUE) {}
	virtual void doFolder(LLFolderViewFolder* folder)
	{
		mPassed &= folder->getListener()->isItemRemovable();
	}
	virtual void doItem(LLFolderViewItem* item)
	{
		mPassed &= item->getListener()->isItemRemovable();
	}
	BOOL mPassed;
};

// Can be destroyed (or moved to trash)
BOOL LLFolderBridge::isItemRemovable() const
{
	if (!get_is_category_removable(getInventoryModel(), mUUID))
	{
		return FALSE;
	}

	LLInventoryPanel* panel = dynamic_cast<LLInventoryPanel*>(mInventoryPanel.get());
	LLFolderViewFolder* folderp = dynamic_cast<LLFolderViewFolder*>(panel ? panel->getRootFolder()->getItemByID(mUUID) : NULL);
	if (folderp)
	{
		LLIsItemRemovable folder_test;
		folderp->applyFunctorToChildren(folder_test);
		if (!folder_test.mPassed)
		{
			return FALSE;
		}
	}

	return TRUE;
}

BOOL LLFolderBridge::isUpToDate() const
{
	LLInventoryModel* model = getInventoryModel();
	if(!model) return FALSE;
	LLViewerInventoryCategory* category = (LLViewerInventoryCategory*)model->getCategory(mUUID);
	if( !category )
	{
		return FALSE;
	}

	return category->getVersion() != LLViewerInventoryCategory::VERSION_UNKNOWN;
}

BOOL LLFolderBridge::isItemCopyable() const
{
	if (gSavedSettings.getBOOL("InventoryLinking"))
	{
		// Can copy folders to paste-as-link, but not for straight paste.
		return TRUE;
	}
	return FALSE;
}

BOOL LLFolderBridge::copyToClipboard() const
{
	if(isItemCopyable())
	{
		LLInventoryClipboard::instance().add(mUUID);
		return TRUE;
	}
	return FALSE;
}

BOOL LLFolderBridge::isClipboardPasteable() const
{
	if ( ! LLInvFVBridge::isClipboardPasteable() )
		return FALSE;

	// Don't allow pasting duplicates to the Calling Card/Friends subfolders, see bug EXT-1599
	if ( LLFriendCardsManager::instance().isCategoryInFriendFolder( getCategory() ) )
	{
		LLInventoryModel* model = getInventoryModel();
		if ( !model )
		{
			return FALSE;
		}

		LLDynamicArray<LLUUID> objects;
		LLInventoryClipboard::instance().retrieve(objects);
		const LLViewerInventoryCategory *current_cat = getCategory();

		// Search for the direct descendent of current Friends subfolder among all pasted items,
		// and return false if is found.
		for(S32 i = objects.count() - 1; i >= 0; --i)
		{
			const LLUUID &obj_id = objects.get(i);
			if ( LLFriendCardsManager::instance().isObjDirectDescendentOfCategory(model->getObject(obj_id), current_cat) )
			{
				return FALSE;
			}
		}

	}
	return TRUE;
}

BOOL LLFolderBridge::isClipboardPasteableAsLink() const
{
	// Check normal paste-as-link permissions
	if (!LLInvFVBridge::isClipboardPasteableAsLink())
	{
		return FALSE;
	}

	const LLInventoryModel* model = getInventoryModel();
	if (!model)
	{
		return FALSE;
	}

	const LLViewerInventoryCategory *current_cat = getCategory();
	if (current_cat)
	{
		const BOOL is_in_friend_folder = LLFriendCardsManager::instance().isCategoryInFriendFolder( current_cat );
		const LLUUID &current_cat_id = current_cat->getUUID();
		LLDynamicArray<LLUUID> objects;
		LLInventoryClipboard::instance().retrieve(objects);
		S32 count = objects.count();
		for(S32 i = 0; i < count; i++)
		{
			const LLUUID &obj_id = objects.get(i);
			const LLInventoryCategory *cat = model->getCategory(obj_id);
			if (cat)
			{
				const LLUUID &cat_id = cat->getUUID();
				// Don't allow recursive pasting
				if ((cat_id == current_cat_id) ||
					model->isObjectDescendentOf(current_cat_id, cat_id))
				{
					return FALSE;
				}
			}
			// Don't allow pasting duplicates to the Calling Card/Friends subfolders, see bug EXT-1599
			if ( is_in_friend_folder )
			{
				// If object is direct descendent of current Friends subfolder than return false.
				// Note: We can't use 'const LLInventoryCategory *cat', because it may be null
				// in case type of obj_id is LLInventoryItem.
				if ( LLFriendCardsManager::instance().isObjDirectDescendentOfCategory(model->getObject(obj_id), current_cat) )
				{
					return FALSE;
				}
			}
		}
	}
	return TRUE;

}

BOOL LLFolderBridge::dragCategoryIntoFolder(LLInventoryCategory* inv_cat,
											BOOL drop)
{

	LLInventoryModel* model = getInventoryModel();

	if (!inv_cat) return FALSE; // shouldn't happen, but in case item is incorrectly parented in which case inv_cat will be NULL
	if (!model) return FALSE;
	if (!isAgentAvatarValid()) return FALSE;
	if (!isAgentInventory()) return FALSE; // cannot drag categories into library


	// check to make sure source is agent inventory, and is represented there.
	LLToolDragAndDrop::ESource source = LLToolDragAndDrop::getInstance()->getSource();
	const BOOL is_agent_inventory = (model->getCategory(inv_cat->getUUID()) != NULL)
		&& (LLToolDragAndDrop::SOURCE_AGENT == source);

	const LLUUID &current_outfit_id = model->findCategoryUUIDForType(LLFolderType::FT_CURRENT_OUTFIT, false);
	const BOOL move_is_into_current_outfit = (mUUID == current_outfit_id);

	BOOL accept = FALSE;
	if (is_agent_inventory)
	{
		const LLUUID &cat_id = inv_cat->getUUID();
		const LLUUID &trash_id = model->findCategoryUUIDForType(LLFolderType::FT_TRASH, false);
		const LLUUID &landmarks_id = model->findCategoryUUIDForType(LLFolderType::FT_LANDMARK, false);
		
		const BOOL move_is_into_trash = (mUUID == trash_id) || model->isObjectDescendentOf(mUUID, trash_id);
		const BOOL move_is_into_outfit = getCategory() && (getCategory()->getPreferredType() == LLFolderType::FT_OUTFIT);
		const BOOL move_is_into_landmarks = (mUUID == landmarks_id) || model->isObjectDescendentOf(mUUID, landmarks_id);

		//--------------------------------------------------------------------------------
		// Determine if folder can be moved.
		//

		BOOL is_movable = TRUE;
		if (LLFolderType::lookupIsProtectedType(inv_cat->getPreferredType()))
			is_movable = FALSE;
		if (move_is_into_outfit)
			is_movable = FALSE;
		if (mUUID == gInventory.findCategoryUUIDForType(LLFolderType::FT_FAVORITE))
			is_movable = FALSE;
		LLInventoryModel::cat_array_t descendent_categories;
		LLInventoryModel::item_array_t descendent_items;
		gInventory.collectDescendents(cat_id, descendent_categories, descendent_items, FALSE);
		for (S32 i=0; i < descendent_categories.count(); ++i)
		{
			LLInventoryCategory* category = descendent_categories[i];
			if(LLFolderType::lookupIsProtectedType(category->getPreferredType()))
			{
				// Can't move "special folders" (e.g. Textures Folder).
				is_movable = FALSE;
				break;
			}
		}
		if (move_is_into_trash)
		{
			for (S32 i=0; i < descendent_items.count(); ++i)
			{
				LLInventoryItem* item = descendent_items[i];
				if (get_is_item_worn(item->getUUID()))
				{
					is_movable = FALSE;
					break; // It's generally movable, but not into the trash.
				}
			}
		}
		if (move_is_into_landmarks)
		{
			for (S32 i=0; i < descendent_items.count(); ++i)
			{
				LLViewerInventoryItem* item = descendent_items[i];

				// Don't move anything except landmarks and categories into Landmarks folder.
				// We use getType() instead of getActua;Type() to allow links to landmarks and folders.
				if (LLAssetType::AT_LANDMARK != item->getType() && LLAssetType::AT_CATEGORY != item->getType())
				{
					is_movable = FALSE;
					break; // It's generally movable, but not into Landmarks.
				}
			}
		}

// [RLVa:KB] - Checked: 2011-03-29 (RLVa-1.3.0g) | Added: RLVa-1.3.0g
		if ( (is_movable) && (rlv_handler_t::isEnabled()) && (RlvFolderLocks::instance().hasLockedFolder(RLV_LOCK_ANY)) )
		{
			is_movable = RlvFolderLocks::instance().canMoveFolder(cat_id, mUUID);
		}
// [/RLVa:KB]

		// 
		//--------------------------------------------------------------------------------

		accept = is_movable
			&& (mUUID != cat_id)								// Can't move a folder into itself
			&& (mUUID != inv_cat->getParentUUID())				// Avoid moves that would change nothing
			&& !(model->isObjectDescendentOf(mUUID, cat_id));	// Avoid circularity
		if (accept && drop)
		{
			// Look for any gestures and deactivate them
			if (move_is_into_trash)
			{
				for (S32 i=0; i < descendent_items.count(); i++)
				{
					LLInventoryItem* item = descendent_items[i];
					if (item->getType() == LLAssetType::AT_GESTURE
						&& LLGestureMgr::instance().isGestureActive(item->getUUID()))
					{
						LLGestureMgr::instance().deactivateGesture(item->getUUID());
					}
				}
			}
			// if target is an outfit or current outfit folder we use link
			if (move_is_into_current_outfit || move_is_into_outfit)
			{
				if (inv_cat->getPreferredType() == LLFolderType::FT_NONE)
				{
					if (move_is_into_current_outfit)
					{
						// traverse category and add all contents to currently worn.
						BOOL append = true;
						LLAppearanceMgr::instance().wearInventoryCategory(inv_cat, false, append);
					}
					else
					{
						// Recursively create links in target outfit.
						LLInventoryModel::cat_array_t cats;
						LLInventoryModel::item_array_t items;
						gInventory.collectDescendents(inv_cat->getUUID(), cats, items, LLInventoryModel::EXCLUDE_TRASH);
						LLAppearanceMgr::instance().linkAll(mUUID,items,NULL);
					}
				}
				else
				{
#if SUPPORT_ENSEMBLES
					// BAP - should skip if dup.
					if (move_is_into_current_outfit)
					{
						LLAppearanceMgr::instance().addEnsembleLink(inv_cat);
					}
					else
					{
						LLPointer<LLInventoryCallback> cb = NULL;
						const std::string empty_description = "";
						link_inventory_item(
							gAgent.getID(),
							inv_cat->getUUID(),
							mUUID,
							inv_cat->getName(),
							empty_description,
							LLAssetType::AT_LINK_FOLDER,
							cb);
					}
#endif
				}
			}
			else
			{

				// Reparent the folder and restamp children if it's moving
				// into trash.
				LLInvFVBridge::changeCategoryParent(
					model,
					(LLViewerInventoryCategory*)inv_cat,
					mUUID,
					move_is_into_trash);
			}
		}
	}
	else if (LLToolDragAndDrop::SOURCE_WORLD == source)
	{
		// content category has same ID as object itself
		LLUUID object_id = inv_cat->getUUID();
		LLUUID category_id = mUUID;
		accept = move_inv_category_world_to_agent(object_id, category_id, drop);
	}
	else if (LLToolDragAndDrop::SOURCE_LIBRARY == source)
	{
		// Accept folders that contain complete outfits.
		accept = move_is_into_current_outfit && LLAppearanceMgr::instance().getCanMakeFolderIntoOutfit(inv_cat->getUUID());

		if (accept && drop)
		{
			LLAppearanceMgr::instance().wearInventoryCategory(inv_cat, true, false);
		}
	}

	return accept;
}

void warn_move_inventory(LLViewerObject* object, LLMoveInv* move_inv)
{
	const char* dialog = NULL;
	if (object->flagScripted())
	{
		dialog = "MoveInventoryFromScriptedObject";
	}
	else
	{
		dialog = "MoveInventoryFromObject";
	}
	LLNotificationsUtil::add(dialog, LLSD(), LLSD(), boost::bind(move_task_inventory_callback, _1, _2, move_inv));
}

// Move/copy all inventory items from the Contents folder of an in-world
// object to the agent's inventory, inside a given category.
BOOL move_inv_category_world_to_agent(const LLUUID& object_id,
									  const LLUUID& category_id,
									  BOOL drop,
									  void (*callback)(S32, void*),
									  void* user_data)
{
	// Make sure the object exists. If we allowed dragging from
	// anonymous objects, it would be possible to bypass
	// permissions.
	// content category has same ID as object itself
	LLViewerObject* object = gObjectList.findObject(object_id);
	if(!object)
	{
		llinfos << "Object not found for drop." << llendl;
		return FALSE;
	}

	// this folder is coming from an object, as there is only one folder in an object, the root,
	// we need to collect the entire contents and handle them as a group
	LLInventoryObject::object_list_t inventory_objects;
	object->getInventoryContents(inventory_objects);

	if (inventory_objects.empty())
	{
		llinfos << "Object contents not found for drop." << llendl;
		return FALSE;
	}

	BOOL accept = TRUE;
	BOOL is_move = FALSE;

	// coming from a task. Need to figure out if the person can
	// move/copy this item.
	LLInventoryObject::object_list_t::iterator it = inventory_objects.begin();
	LLInventoryObject::object_list_t::iterator end = inventory_objects.end();
	for ( ; it != end; ++it)
	{
		// coming from a task. Need to figure out if the person can
		// move/copy this item.
		LLPermissions perm(((LLInventoryItem*)((LLInventoryObject*)(*it)))->getPermissions());
		if((perm.allowCopyBy(gAgent.getID(), gAgent.getGroupID())
			&& perm.allowTransferTo(gAgent.getID())))
//			|| gAgent.isGodlike())
		{
			accept = TRUE;
		}
		else if(object->permYouOwner())
		{
			// If the object cannot be copied, but the object the
			// inventory is owned by the agent, then the item can be
			// moved from the task to agent inventory.
			is_move = TRUE;
			accept = TRUE;
		}
		else
		{
			accept = FALSE;
			break;
		}
	}

	if(drop && accept)
	{
		it = inventory_objects.begin();
		LLInventoryObject::object_list_t::iterator first_it = inventory_objects.begin();
		LLMoveInv* move_inv = new LLMoveInv;
		move_inv->mObjectID = object_id;
		move_inv->mCategoryID = category_id;
		move_inv->mCallback = callback;
		move_inv->mUserData = user_data;

		for ( ; it != end; ++it)
		{
			two_uuids_t two(category_id, (*it)->getUUID());
			move_inv->mMoveList.push_back(two);
		}

		if(is_move)
		{
			// Callback called from within here.
			warn_move_inventory(object, move_inv);
		}
		else
		{
			LLNotification::Params params("MoveInventoryFromObject");
			params.functor.function(boost::bind(move_task_inventory_callback, _1, _2, move_inv));
			LLNotifications::instance().forceResponse(params, 0);
		}
	}
	return accept;
}

//Used by LLFolderBridge as callback for directory recursion.
class LLRightClickInventoryFetchObserver : public LLInventoryFetchItemsObserver
{
public:
	LLRightClickInventoryFetchObserver(const uuid_vec_t& ids) :
		LLInventoryFetchItemsObserver(ids),
		mCopyItems(false)
	{ };
	LLRightClickInventoryFetchObserver(const uuid_vec_t& ids,
									   const LLUUID& cat_id, 
									   bool copy_items) :
		LLInventoryFetchItemsObserver(ids),
		mCatID(cat_id),
		mCopyItems(copy_items)
	{ };
	virtual void done()
	{
		// we've downloaded all the items, so repaint the dialog
		LLFolderBridge::staticFolderOptionsMenu();

		gInventory.removeObserver(this);
		delete this;
	}


protected:
	LLUUID mCatID;
	bool mCopyItems;

};

//Used by LLFolderBridge as callback for directory recursion.
class LLRightClickInventoryFetchDescendentsObserver : public LLInventoryFetchDescendentsObserver
{
public:
	LLRightClickInventoryFetchDescendentsObserver(const uuid_vec_t& ids,
												  bool copy_items) : 
		LLInventoryFetchDescendentsObserver(ids),
		mCopyItems(copy_items) 
	{}
	~LLRightClickInventoryFetchDescendentsObserver() {}
	virtual void done();
protected:
	bool mCopyItems;
};

void LLRightClickInventoryFetchDescendentsObserver::done()
{
	// Avoid passing a NULL-ref as mCompleteFolders.front() down to
	// gInventory.collectDescendents()
	if( mComplete.empty() )
	{
		llwarns << "LLRightClickInventoryFetchDescendentsObserver::done with empty mCompleteFolders" << llendl;
		dec_busy_count();
		gInventory.removeObserver(this);
		delete this;
		return;
	}

	// What we do here is get the complete information on the items in
	// the library, and set up an observer that will wait for that to
	// happen.
	LLInventoryModel::cat_array_t cat_array;
	LLInventoryModel::item_array_t item_array;
	gInventory.collectDescendents(mComplete.front(),
								  cat_array,
								  item_array,
								  LLInventoryModel::EXCLUDE_TRASH);
	S32 count = item_array.count();
#if 0 // HACK/TODO: Why?
	// This early causes a giant menu to get produced, and doesn't seem to be needed.
	if(!count)
	{
		llwarns << "Nothing fetched in category " << mCompleteFolders.front()
				<< llendl;
		dec_busy_count();
		gInventory.removeObserver(this);
		delete this;
		return;
	}
#endif

	uuid_vec_t ids;
	for(S32 i = 0; i < count; ++i)
	{
		ids.push_back(item_array.get(i)->getUUID());
	}

	LLRightClickInventoryFetchObserver* outfit = new LLRightClickInventoryFetchObserver(ids, mComplete.front(), mCopyItems);

	// clean up, and remove this as an observer since the call to the
	// outfit could notify observers and throw us into an infinite
	// loop.
	dec_busy_count();
	gInventory.removeObserver(this);
	delete this;

	// increment busy count and either tell the inventory to check &
	// call done, or add this object to the inventory for observation.
	inc_busy_count();

	// do the fetch
	outfit->startFetch();
	outfit->done();				//Not interested in waiting and this will be right 99% of the time.
//Uncomment the following code for laggy Inventory UI.
/*	if(outfit->isFinished())
	{
	// everything is already here - call done.
	outfit->done();
	}
	else
	{
	// it's all on it's way - add an observer, and the inventory
	// will call done for us when everything is here.
	gInventory.addObserver(outfit);
	}*/
}


//~~~~~~~~~~~~~~~~~~~~~~~~~~~~~~~~~~~~~~~~~~~~~~~~~~~~~~~~~~~~~~~~
// Class LLInventoryWearObserver
//
// Observer for "copy and wear" operation to support knowing
// when the all of the contents have been added to inventory.
//~~~~~~~~~~~~~~~~~~~~~~~~~~~~~~~~~~~~~~~~~~~~~~~~~~~~~~~~~~~~~~~~
class LLInventoryCopyAndWearObserver : public LLInventoryObserver
{
public:
	LLInventoryCopyAndWearObserver(const LLUUID& cat_id, int count) :
		mCatID(cat_id), mContentsCount(count), mFolderAdded(FALSE) {}
	virtual ~LLInventoryCopyAndWearObserver() {}
	virtual void changed(U32 mask);

protected:
	LLUUID mCatID;
	int    mContentsCount;
	BOOL   mFolderAdded;
};



void LLInventoryCopyAndWearObserver::changed(U32 mask)
{
	if((mask & (LLInventoryObserver::ADD)) != 0)
	{
		if (!mFolderAdded)
		{
			const std::set<LLUUID>& changed_items = gInventory.getChangedIDs();

			std::set<LLUUID>::const_iterator id_it = changed_items.begin();
			std::set<LLUUID>::const_iterator id_end = changed_items.end();
			for (;id_it != id_end; ++id_it)
			{
				if ((*id_it) == mCatID)
				{
					mFolderAdded = TRUE;
					break;
				}
			}
		}

		if (mFolderAdded)
		{
			LLViewerInventoryCategory* category = gInventory.getCategory(mCatID);

			if (NULL == category)
			{
				llwarns << "gInventory.getCategory(" << mCatID
						<< ") was NULL" << llendl;
			}
			else
			{
				if (category->getDescendentCount() ==
				    mContentsCount)
				{
					gInventory.removeObserver(this);
					LLAppearanceMgr::instance().wearInventoryCategory(category, FALSE, FALSE);
					delete this;
				}
			}
		}

	}
}



void LLFolderBridge::performAction(LLInventoryModel* model, std::string action)
{
	if ("open" == action)
	{
		LLFolderViewFolder *f = dynamic_cast<LLFolderViewFolder *>(mRoot->getItemByID(mUUID));
		if (f)
		{
			f->setOpen(TRUE);
		}
		
		return;
	}
	else if ("paste" == action)
	{
		pasteFromClipboard();
		return;
	}
	else if ("paste_link" == action)
	{
		pasteLinkFromClipboard();
		return;
	}
	else if ("properties" == action)
	{
		showProperties();
		return;
	}
	else if ("replaceoutfit" == action)
	{
		modifyOutfit(FALSE);
		return;
	}
#if SUPPORT_ENSEMBLES
	else if ("wearasensemble" == action)
	{
		LLInventoryModel* model = getInventoryModel();
		if(!model) return;
		LLViewerInventoryCategory* cat = getCategory();
		if(!cat) return;
		LLAppearanceMgr::instance().addEnsembleLink(cat,true);
		return;
	}
#endif
	else if ("addtooutfit" == action)
	{
		modifyOutfit(TRUE);
		return;
	}
	else if ("copy" == action)
	{
		copyToClipboard();
		return;
	}
	else if ("removefromoutfit" == action)
	{
		LLInventoryModel* model = getInventoryModel();
		if(!model) return;
		LLViewerInventoryCategory* cat = getCategory();
		if(!cat) return;

		remove_inventory_category_from_avatar ( cat );
		return;
	}
	else if ("purge" == action)
	{
		purgeItem(model, mUUID);
		return;
	}
	else if ("restore" == action)
	{
		restoreItem();
		return;
	}
#ifndef LL_RELEASE_FOR_DOWNLOAD
	else if ("delete_system_folder" == action)
	{
		removeSystemFolder();
	}
#endif
}

void LLFolderBridge::openItem()
{
	lldebugs << "LLFolderBridge::openItem()" << llendl;
	LLInventoryModel* model = getInventoryModel();
	if(!model) return;
	if(mUUID.isNull()) return;
	bool fetching_inventory = model->fetchDescendentsOf(mUUID);
	// Only change folder type if we have the folder contents.
	if (!fetching_inventory)
	{
		// Disabling this for now, it's causing crash when new items are added to folders
		// since folder type may change before new item item has finished processing.
		// determineFolderType();
	}
}

void LLFolderBridge::closeItem()
{
	determineFolderType();
}

void LLFolderBridge::determineFolderType()
{
	if (isUpToDate())
	{
		LLInventoryModel* model = getInventoryModel();
		LLViewerInventoryCategory* category = model->getCategory(mUUID);
		if (category)
		{
			category->determineFolderType();
		}
	}
}

BOOL LLFolderBridge::isItemRenameable() const
{
	return get_is_category_renameable(getInventoryModel(), mUUID);
}

void LLFolderBridge::restoreItem()
{
	LLViewerInventoryCategory* cat;
	cat = (LLViewerInventoryCategory*)getCategory();
	if(cat)
	{
		LLInventoryModel* model = getInventoryModel();
		const LLUUID new_parent = model->findCategoryUUIDForType(LLFolderType::assetTypeToFolderType(cat->getType()));
		// do not restamp children on restore
		LLInvFVBridge::changeCategoryParent(model, cat, new_parent, FALSE);
	}
}

LLFolderType::EType LLFolderBridge::getPreferredType() const
{
	LLFolderType::EType preferred_type = LLFolderType::FT_NONE;
	LLViewerInventoryCategory* cat = getCategory();
	if(cat)
	{
		preferred_type = cat->getPreferredType();
	}

	return preferred_type;
}

// Icons for folders are based on the preferred type
LLUIImagePtr LLFolderBridge::getIcon() const
{
	LLFolderType::EType preferred_type = LLFolderType::FT_NONE;
	LLViewerInventoryCategory* cat = getCategory();
	if(cat)
	{
		preferred_type = cat->getPreferredType();
	}
	return getIcon(preferred_type);
}

// static
LLUIImagePtr LLFolderBridge::getIcon(LLFolderType::EType preferred_type)
{
	return LLUI::getUIImage(LLViewerFolderType::lookupIconName(preferred_type, FALSE));
}

LLUIImagePtr LLFolderBridge::getOpenIcon() const
{
	return LLUI::getUIImage(LLViewerFolderType::lookupIconName(getPreferredType(), TRUE));

}

BOOL LLFolderBridge::renameItem(const std::string& new_name)
{
	rename_category(getInventoryModel(), mUUID, new_name);

	// return FALSE because we either notified observers (& therefore
	// rebuilt) or we didn't update.
	return FALSE;
}

BOOL LLFolderBridge::removeItem()
{
	if(!isItemRemovable())
	{
		return FALSE;
	}
	const LLViewerInventoryCategory *cat = getCategory();
	
	LLSD payload;
	LLSD args;
	args["FOLDERNAME"] = cat->getName();

	LLNotification::Params params("ConfirmDeleteProtectedCategory");
	params.payload(payload).substitutions(args).functor.function(boost::bind(&LLFolderBridge::removeItemResponse, this, _1, _2));
	LLNotifications::instance().forceResponse(params, 0);
	return TRUE;
}


BOOL LLFolderBridge::removeSystemFolder()
{
	const LLViewerInventoryCategory *cat = getCategory();
	if (!LLFolderType::lookupIsProtectedType(cat->getPreferredType()))
	{
		return FALSE;
	}

	LLSD payload;
	LLSD args;
	args["FOLDERNAME"] = cat->getName();

	LLNotification::Params params("ConfirmDeleteProtectedCategory");
	params.payload(payload).substitutions(args).functor.function(boost::bind(&LLFolderBridge::removeItemResponse, this, _1, _2));
	{
		LLNotifications::instance().add(params);
	}
	return TRUE;
}

bool LLFolderBridge::removeItemResponse(const LLSD& notification, const LLSD& response)
{
	S32 option = LLNotification::getSelectedOption(notification, response);

	// if they choose delete, do it.  Otherwise, don't do anything
	if(option == 0) 
	{
		// move it to the trash
		LLPreview::hide(mUUID);
		remove_category(getInventoryModel(), mUUID);
		return TRUE;
	}
	return FALSE;
}

void LLFolderBridge::pasteFromClipboard()
{
	LLInventoryModel* model = getInventoryModel();
	if(model && isClipboardPasteable())
	{
		const LLUUID &current_outfit_id = model->findCategoryUUIDForType(LLFolderType::FT_CURRENT_OUTFIT, false);
		const BOOL move_is_into_current_outfit = (mUUID == current_outfit_id);
		const BOOL move_is_into_outfit = (getCategory() && getCategory()->getPreferredType()==LLFolderType::FT_OUTFIT);

		const LLUUID parent_id(mUUID);

		LLDynamicArray<LLUUID> objects;
		LLInventoryClipboard::instance().retrieve(objects);
		for (LLDynamicArray<LLUUID>::const_iterator iter = objects.begin();
			 iter != objects.end();
			 ++iter)
		{
			const LLUUID& item_id = (*iter);
			LLInventoryItem *item = model->getItem(item_id);
			if (item)
			{
				if (move_is_into_current_outfit || move_is_into_outfit)
				{
					if (can_move_to_outfit(item, move_is_into_current_outfit))
					{
						dropToOutfit(item, move_is_into_current_outfit);
					}
				}
				else if(LLInventoryClipboard::instance().isCutMode())
				{
					// move_inventory_item() is not enough,
					//we have to update inventory locally too
					LLViewerInventoryItem* viitem = dynamic_cast<LLViewerInventoryItem*>(item);
					llassert(viitem);
					if (viitem)
					{
						changeItemParent(model, viitem, parent_id, FALSE);
					}
				}
				else
				{
					copy_inventory_item(
						gAgent.getID(),
						item->getPermissions().getOwner(),
						item->getUUID(),
						parent_id,
						std::string(),
						LLPointer<LLInventoryCallback>(NULL));
				}
			}
		}
	}
}

void LLFolderBridge::pasteLinkFromClipboard()
{
	LLInventoryModel* model = getInventoryModel();
	if(model)
	{
		const LLUUID &current_outfit_id = model->findCategoryUUIDForType(LLFolderType::FT_CURRENT_OUTFIT, false);
		const BOOL move_is_into_current_outfit = (mUUID == current_outfit_id);
		const BOOL move_is_into_outfit = (getCategory() && getCategory()->getPreferredType()==LLFolderType::FT_OUTFIT);

		const LLUUID parent_id(mUUID);

		LLDynamicArray<LLUUID> objects;
		LLInventoryClipboard::instance().retrieve(objects);
		for (LLDynamicArray<LLUUID>::const_iterator iter = objects.begin();
			 iter != objects.end();
			 ++iter)
		{
			const LLUUID &object_id = (*iter);
			if (move_is_into_current_outfit || move_is_into_outfit)
			{
				LLInventoryItem *item = model->getItem(object_id);
				if (item && can_move_to_outfit(item, move_is_into_current_outfit))
				{
					dropToOutfit(item, move_is_into_current_outfit);
				}
			}
			else if (LLInventoryCategory *cat = model->getCategory(object_id))
			{
				const std::string empty_description = "";
				link_inventory_item(
					gAgent.getID(),
					cat->getUUID(),
					parent_id,
					cat->getName(),
					empty_description,
					LLAssetType::AT_LINK_FOLDER,
					LLPointer<LLInventoryCallback>(NULL));
			}
			else if (LLInventoryItem *item = model->getItem(object_id))
			{
				link_inventory_item(
					gAgent.getID(),
					item->getLinkedUUID(),
					parent_id,
					item->getName(),
					item->getDescription(),
					LLAssetType::AT_LINK,
					LLPointer<LLInventoryCallback>(NULL));
			}
		}
	}
}

void LLFolderBridge::staticFolderOptionsMenu()
{
	LLFolderBridge* selfp = sSelf.get();
	if (selfp)
	{
		selfp->folderOptionsMenu();
	}
}

void LLFolderBridge::folderOptionsMenu()
{
	menuentry_vec_t disabled_items;

	LLInventoryModel* model = getInventoryModel();
	if(!model) return;

	const LLInventoryCategory* category = model->getCategory(mUUID);
	if(!category) return;

	const LLUUID trash_id = model->findCategoryUUIDForType(LLFolderType::FT_TRASH);
	if (trash_id == mUUID) return;
	if (isItemInTrash()) return;
	if (!isAgentInventory()) return;

	LLFolderType::EType type = category->getPreferredType();
	const bool is_system_folder = LLFolderType::lookupIsProtectedType(type);
	// BAP change once we're no longer treating regular categories as ensembles.
	const bool is_ensemble = (type == LLFolderType::FT_NONE ||
							  LLFolderType::lookupIsEnsembleType(type));
// [SL:KB] - Patch: Appearance-Misc | Checked: 2010-11-24 (Catznip-2.6.0a) | Added: Catznip-2.4.0e
	const bool is_outfit = (type == LLFolderType::FT_OUTFIT);
// [/SL:KB]

	// Only enable calling-card related options for non-system folders.
	if (!is_system_folder)
	{
		LLIsType is_callingcard(LLAssetType::AT_CALLINGCARD);
		if (mCallingCards || checkFolderForContentsOfType(model, is_callingcard))
		{
			mItems.push_back(std::string("Calling Card Separator"));
			mItems.push_back(std::string("Conference Chat Folder"));
			mItems.push_back(std::string("IM All Contacts In Folder"));
		}
	}

#ifndef LL_RELEASE_FOR_DOWNLOAD
	if (LLFolderType::lookupIsProtectedType(type))
	{
		mItems.push_back(std::string("Delete System Folder"));
	}
#endif

	// wearables related functionality for folders.
	//is_wearable
	LLFindWearables is_wearable;
	LLIsType is_object( LLAssetType::AT_OBJECT );
	LLIsType is_gesture( LLAssetType::AT_GESTURE );

	if (mWearables ||
		checkFolderForContentsOfType(model, is_wearable)  ||
		checkFolderForContentsOfType(model, is_object) ||
		checkFolderForContentsOfType(model, is_gesture) )
	{
		mItems.push_back(std::string("Folder Wearables Separator"));

		// Only enable add/replace outfit for non-system folders.
		if (!is_system_folder)
		{
			// Adding an outfit onto another (versus replacing) doesn't make sense.
			if (type != LLFolderType::FT_OUTFIT)
			{
				mItems.push_back(std::string("Add To Outfit"));
			}
			mItems.push_back(std::string("Replace Outfit"));
		}
		if (is_ensemble)
		{
			mItems.push_back(std::string("Wear As Ensemble"));
		}
		mItems.push_back(std::string("Remove From Outfit"));
		if (!LLAppearanceMgr::getCanRemoveFromCOF(mUUID))
		{
			disabled_items.push_back(std::string("Remove From Outfit"));
		}
//		if (!LLAppearanceMgr::instance().getCanReplaceCOF(mUUID))
// [SL:KB] - Patch: Appearance-Misc | Checked: 2010-11-24 (Catznip-2.6.0a) | Added: Catznip-2.4.0e
		if ( ((is_outfit) && (!LLAppearanceMgr::instance().getCanReplaceCOF(mUUID))) || 
			 ((!is_outfit) && (gAgentWearables.isCOFChangeInProgress())) )
// [/SL:KB]
		{
			disabled_items.push_back(std::string("Replace Outfit"));
		}
		mItems.push_back(std::string("Outfit Separator"));
	}
	LLMenuGL* menup = dynamic_cast<LLMenuGL*>(mMenu.get());
	if (menup)
	{
		hide_context_entries(*menup, mItems, disabled_items, TRUE);

		// Reposition the menu, in case we're adding items to an existing menu.
		menup->needsArrange();
		menup->arrangeAndClear();
	}
}

BOOL LLFolderBridge::checkFolderForContentsOfType(LLInventoryModel* model, LLInventoryCollectFunctor& is_type)
{
	LLInventoryModel::cat_array_t cat_array;
	LLInventoryModel::item_array_t item_array;
	model->collectDescendentsIf(mUUID,
								cat_array,
								item_array,
								LLInventoryModel::EXCLUDE_TRASH,
								is_type);
	return ((item_array.count() > 0) ? TRUE : FALSE );
}

// Flags unused
void LLFolderBridge::buildContextMenu(LLMenuGL& menu, U32 flags)
{
	mItems.clear();
	mDisabledItems.clear();

	lldebugs << "LLFolderBridge::buildContextMenu()" << llendl;

//	menuentry_vec_t disabled_items;
	LLInventoryModel* model = getInventoryModel();
	if(!model) return;
	const LLUUID trash_id = model->findCategoryUUIDForType(LLFolderType::FT_TRASH);
	const LLUUID lost_and_found_id = model->findCategoryUUIDForType(LLFolderType::FT_LOST_AND_FOUND);

	if (lost_and_found_id == mUUID)
	{
		// This is the lost+found folder.
		mItems.push_back(std::string("Empty Lost And Found"));

		mDisabledItems.push_back(std::string("New Folder"));
		mDisabledItems.push_back(std::string("New Script"));
		mDisabledItems.push_back(std::string("New Note"));
		mDisabledItems.push_back(std::string("New Gesture"));
		mDisabledItems.push_back(std::string("New Clothes"));
		mDisabledItems.push_back(std::string("New Body Parts"));
	}

	// clear out old menu and folder pointers
	mMenu.markDead();
	sSelf.markDead();

	if(trash_id == mUUID)
	{
		// This is the trash.
		mItems.push_back(std::string("Empty Trash"));
	}
	else if(isItemInTrash())
	{
		// This is a folder in the trash.
		mItems.clear(); // clear any items that used to exist
		addTrashContextMenuOptions(mItems, mDisabledItems);
	}
	else if(isAgentInventory()) // do not allow creating in library
	{
		LLViewerInventoryCategory *cat =  getCategory();
		// BAP removed protected check to re-enable standard ops in untyped folders.
		// Not sure what the right thing is to do here.
		if (!isCOFFolder() && cat && (cat->getPreferredType() != LLFolderType::FT_OUTFIT))
		{
			// Do not allow to create 2-level subfolder in the Calling Card/Friends folder. EXT-694.
			if (!LLFriendCardsManager::instance().isCategoryInFriendFolder(cat))
				mItems.push_back(std::string("New Folder"));
			mItems.push_back(std::string("New Script"));
			mItems.push_back(std::string("New Note"));
			mItems.push_back(std::string("New Gesture"));
			mItems.push_back(std::string("New Clothes"));
			mItems.push_back(std::string("New Body Parts"));

#if SUPPORT_ENSEMBLES
			// Changing folder types is an unfinished unsupported feature
			// and can lead to unexpected behavior if enabled.
			mItems.push_back(std::string("Change Type"));
			const LLViewerInventoryCategory *cat = getCategory();
			if (cat && LLFolderType::lookupIsProtectedType(cat->getPreferredType()))
			{
				mDisabledItems.push_back(std::string("Change Type"));
			}
#endif
			getClipboardEntries(false, mItems, mDisabledItems, flags);
		}
		else
		{
			// Want some but not all of the items from getClipboardEntries for outfits.
			if (cat && (cat->getPreferredType() == LLFolderType::FT_OUTFIT))
			{
				mItems.push_back(std::string("Rename"));

				addDeleteContextMenuOptions(mItems, mDisabledItems);
				// EXT-4030: disallow deletion of currently worn outfit
				const LLViewerInventoryItem *base_outfit_link = LLAppearanceMgr::instance().getBaseOutfitLink();
				if (base_outfit_link && (cat == base_outfit_link->getLinkedCategory()))
				{
					mDisabledItems.push_back(std::string("Delete"));
				}
			}
		}

		//Added by spatters to force inventory pull on right-click to display folder options correctly. 07-17-06
		mCallingCards = mWearables = FALSE;

		LLIsType is_callingcard(LLAssetType::AT_CALLINGCARD);
		if (checkFolderForContentsOfType(model, is_callingcard))
		{
			mCallingCards=TRUE;
		}

		LLFindWearables is_wearable;
		LLIsType is_object( LLAssetType::AT_OBJECT );
		LLIsType is_gesture( LLAssetType::AT_GESTURE );

		if (checkFolderForContentsOfType(model, is_wearable)  ||
			checkFolderForContentsOfType(model, is_object) ||
			checkFolderForContentsOfType(model, is_gesture) )
		{
			mWearables=TRUE;
		}
	}

	// Preemptively disable system folder removal if more than one item selected.
	if ((flags & FIRST_SELECTED_ITEM) == 0)
	{
		mDisabledItems.push_back(std::string("Delete System Folder"));
	}

	mItems.push_back(std::string("Share"));
	if (!canShare())
	{
		mDisabledItems.push_back(std::string("Share"));
	}

	hide_context_entries(menu, mItems, mDisabledItems);

	// Add menu items that are dependent on the contents of the folder.
	uuid_vec_t folders;
	LLViewerInventoryCategory* category = (LLViewerInventoryCategory*)model->getCategory(mUUID);
	if (category)
	{
		folders.push_back(category->getUUID());
	}

	mMenu = menu.getHandle();
	sSelf = getHandle();
	LLRightClickInventoryFetchDescendentsObserver* fetch = new LLRightClickInventoryFetchDescendentsObserver(folders, FALSE);
	fetch->startFetch();
	inc_busy_count();
	if(fetch->isFinished())
	{
		// everything is already here - call done.
		fetch->done();
	}
	else
	{
		// it's all on its way - add an observer, and the inventory will call done for us when everything is here.
		gInventory.addObserver(fetch);
	}
}

BOOL LLFolderBridge::hasChildren() const
{
	LLInventoryModel* model = getInventoryModel();
	if(!model) return FALSE;
	LLInventoryModel::EHasChildren has_children;
	has_children = gInventory.categoryHasChildren(mUUID);
	return has_children != LLInventoryModel::CHILDREN_NO;
}

BOOL LLFolderBridge::dragOrDrop(MASK mask, BOOL drop,
								EDragAndDropType cargo_type,
								void* cargo_data)
{
	LLInventoryItem* inv_item = (LLInventoryItem*)cargo_data;

	//llinfos << "LLFolderBridge::dragOrDrop()" << llendl;
	BOOL accept = FALSE;
	switch(cargo_type)
	{
		case DAD_TEXTURE:
		case DAD_SOUND:
		case DAD_CALLINGCARD:
		case DAD_LANDMARK:
		case DAD_SCRIPT:
		case DAD_OBJECT:
		case DAD_NOTECARD:
		case DAD_CLOTHING:
		case DAD_BODYPART:
		case DAD_ANIMATION:
		case DAD_GESTURE:
			accept = dragItemIntoFolder(inv_item, drop);
			break;
		case DAD_LINK:
			// DAD_LINK type might mean one of two asset types: AT_LINK or AT_LINK_FOLDER.
			// If we have an item of AT_LINK_FOLDER type we should process the linked
			// category being dragged or dropped into folder.
			if (inv_item && LLAssetType::AT_LINK_FOLDER == inv_item->getActualType())
			{
				LLInventoryCategory* linked_category = gInventory.getCategory(inv_item->getLinkedUUID());
				if (linked_category)
				{
					accept = dragCategoryIntoFolder((LLInventoryCategory*)linked_category, drop);
				}
			}
			else
			{
				accept = dragItemIntoFolder(inv_item, drop);
			}
			break;
		case DAD_CATEGORY:
			if (LLFriendCardsManager::instance().isAnyFriendCategory(mUUID))
			{
				accept = FALSE;
			}
			else
			{
				accept = dragCategoryIntoFolder((LLInventoryCategory*)cargo_data, drop);
			}
			break;
		default:
			break;
	}
	return accept;
}

LLViewerInventoryCategory* LLFolderBridge::getCategory() const
{
	LLViewerInventoryCategory* cat = NULL;
	LLInventoryModel* model = getInventoryModel();
	if(model)
	{
		cat = (LLViewerInventoryCategory*)model->getCategory(mUUID);
	}
	return cat;
}


// static
void LLFolderBridge::pasteClipboard(void* user_data)
{
	LLFolderBridge* self = (LLFolderBridge*)user_data;
	if(self) self->pasteFromClipboard();
}

void LLFolderBridge::createNewCategory(void* user_data)
{
	LLFolderBridge* bridge = (LLFolderBridge*)user_data;
	if(!bridge) return;
	LLInventoryPanel* panel = dynamic_cast<LLInventoryPanel*>(bridge->mInventoryPanel.get());
	if (!panel) return;
	LLInventoryModel* model = panel->getModel();
	if(!model) return;
	LLUUID id;
	id = model->createNewCategory(bridge->getUUID(),
								  LLFolderType::FT_NONE,
								  LLStringUtil::null);
	model->notifyObservers();

	// At this point, the bridge has probably been deleted, but the
	// view is still there.
	panel->setSelection(id, TAKE_FOCUS_YES);
}

void LLFolderBridge::createNewShirt(void* user_data)
{
	LLFolderBridge::createWearable((LLFolderBridge*)user_data, LLWearableType::WT_SHIRT);
}

void LLFolderBridge::createNewPants(void* user_data)
{
	LLFolderBridge::createWearable((LLFolderBridge*)user_data, LLWearableType::WT_PANTS);
}

void LLFolderBridge::createNewShoes(void* user_data)
{
	LLFolderBridge::createWearable((LLFolderBridge*)user_data, LLWearableType::WT_SHOES);
}

void LLFolderBridge::createNewSocks(void* user_data)
{
	LLFolderBridge::createWearable((LLFolderBridge*)user_data, LLWearableType::WT_SOCKS);
}

void LLFolderBridge::createNewJacket(void* user_data)
{
	LLFolderBridge::createWearable((LLFolderBridge*)user_data, LLWearableType::WT_JACKET);
}

void LLFolderBridge::createNewSkirt(void* user_data)
{
	LLFolderBridge::createWearable((LLFolderBridge*)user_data, LLWearableType::WT_SKIRT);
}

void LLFolderBridge::createNewGloves(void* user_data)
{
	LLFolderBridge::createWearable((LLFolderBridge*)user_data, LLWearableType::WT_GLOVES);
}

void LLFolderBridge::createNewUndershirt(void* user_data)
{
	LLFolderBridge::createWearable((LLFolderBridge*)user_data, LLWearableType::WT_UNDERSHIRT);
}

void LLFolderBridge::createNewUnderpants(void* user_data)
{
	LLFolderBridge::createWearable((LLFolderBridge*)user_data, LLWearableType::WT_UNDERPANTS);
}

void LLFolderBridge::createNewShape(void* user_data)
{
	LLFolderBridge::createWearable((LLFolderBridge*)user_data, LLWearableType::WT_SHAPE);
}

void LLFolderBridge::createNewSkin(void* user_data)
{
	LLFolderBridge::createWearable((LLFolderBridge*)user_data, LLWearableType::WT_SKIN);
}

void LLFolderBridge::createNewHair(void* user_data)
{
	LLFolderBridge::createWearable((LLFolderBridge*)user_data, LLWearableType::WT_HAIR);
}

void LLFolderBridge::createNewEyes(void* user_data)
{
	LLFolderBridge::createWearable((LLFolderBridge*)user_data, LLWearableType::WT_EYES);
}

// static
void LLFolderBridge::createWearable(LLFolderBridge* bridge, LLWearableType::EType type)
{
	if(!bridge) return;
	LLUUID parent_id = bridge->getUUID();
	LLAgentWearables::createWearable(type, false, parent_id);
}

void LLFolderBridge::modifyOutfit(BOOL append)
{
	LLInventoryModel* model = getInventoryModel();
	if(!model) return;
	LLViewerInventoryCategory* cat = getCategory();
	if(!cat) return;

	LLAppearanceMgr::instance().wearInventoryCategory( cat, FALSE, append );
}

// helper stuff
bool move_task_inventory_callback(const LLSD& notification, const LLSD& response, LLMoveInv* move_inv)
{
	LLFloaterOpenObject::LLCatAndWear* cat_and_wear = (LLFloaterOpenObject::LLCatAndWear* )move_inv->mUserData;
	LLViewerObject* object = gObjectList.findObject(move_inv->mObjectID);
	S32 option = LLNotificationsUtil::getSelectedOption(notification, response);

	if(option == 0 && object)
	{
		if (cat_and_wear && cat_and_wear->mWear)
		{
			LLInventoryObject::object_list_t inventory_objects;
			object->getInventoryContents(inventory_objects);
			int contents_count = inventory_objects.size()-1; //subtract one for containing folder

			LLInventoryCopyAndWearObserver* inventoryObserver = new LLInventoryCopyAndWearObserver(cat_and_wear->mCatID, contents_count);
			gInventory.addObserver(inventoryObserver);
		}

		two_uuids_list_t::iterator move_it;
		for (move_it = move_inv->mMoveList.begin();
			 move_it != move_inv->mMoveList.end();
			 ++move_it)
		{
			object->moveInventory(move_it->first, move_it->second);
		}

		// update the UI.
		dialog_refresh_all();
	}

	if (move_inv->mCallback)
	{
		move_inv->mCallback(option, move_inv->mUserData);
	}

	delete move_inv;
	return false;
}

// Returns true if the item can be moved to Current Outfit or any outfit folder.
static BOOL can_move_to_outfit(LLInventoryItem* inv_item, BOOL move_is_into_current_outfit)
{
	if ((inv_item->getInventoryType() != LLInventoryType::IT_WEARABLE) &&
		(inv_item->getInventoryType() != LLInventoryType::IT_GESTURE) &&
		(inv_item->getInventoryType() != LLInventoryType::IT_ATTACHMENT) &&
		(inv_item->getInventoryType() != LLInventoryType::IT_OBJECT))
	{
		return FALSE;
	}

	if (move_is_into_current_outfit && get_is_item_worn(inv_item->getUUID()))
	{
		return FALSE;
	}

	return TRUE;
}

// Returns TRUE if item is a landmark or a link to a landmark
// and can be moved to Favorites or Landmarks folder.
static BOOL can_move_to_landmarks(LLInventoryItem* inv_item)
{
	// Need to get the linked item to know its type because LLInventoryItem::getType()
	// returns actual type AT_LINK for links, not the asset type of a linked item.
	if (LLAssetType::AT_LINK == inv_item->getType())
	{
		LLInventoryItem* linked_item = gInventory.getItem(inv_item->getLinkedUUID());
		if (linked_item)
		{
			return LLAssetType::AT_LANDMARK == linked_item->getType();
		}
	}

	return LLAssetType::AT_LANDMARK == inv_item->getType();
}

void LLFolderBridge::dropToFavorites(LLInventoryItem* inv_item)
{
	// use callback to rearrange favorite landmarks after adding
	// to have new one placed before target (on which it was dropped). See EXT-4312.
	LLPointer<AddFavoriteLandmarkCallback> cb = new AddFavoriteLandmarkCallback();
	LLInventoryPanel* panel = dynamic_cast<LLInventoryPanel*>(mInventoryPanel.get());
	LLFolderViewItem* drag_over_item = panel ? panel->getRootFolder()->getDraggingOverItem() : NULL;
	if (drag_over_item && drag_over_item->getListener())
	{
		cb.get()->setTargetLandmarkId(drag_over_item->getListener()->getUUID());
	}

	copy_inventory_item(
		gAgent.getID(),
		inv_item->getPermissions().getOwner(),
		inv_item->getUUID(),
		mUUID,
		std::string(),
		cb);
}

void LLFolderBridge::dropToOutfit(LLInventoryItem* inv_item, BOOL move_is_into_current_outfit)
{
	// BAP - should skip if dup.
	if (move_is_into_current_outfit)
	{
		LLAppearanceMgr::instance().wearItemOnAvatar(inv_item->getUUID(), true, true);
	}
	else
	{
		LLPointer<LLInventoryCallback> cb = NULL;
		link_inventory_item(
			gAgent.getID(),
			inv_item->getLinkedUUID(),
			mUUID,
			inv_item->getName(),
			inv_item->getDescription(),
			LLAssetType::AT_LINK,
			cb);
	}
}

// This is used both for testing whether an item can be dropped
// into the folder, as well as performing the actual drop, depending
// if drop == TRUE.
BOOL LLFolderBridge::dragItemIntoFolder(LLInventoryItem* inv_item,
										BOOL drop)
{
	LLInventoryModel* model = getInventoryModel();

	if(!model || !inv_item) return FALSE;
	if(!isAgentInventory()) return FALSE; // cannot drag into library
	if (!isAgentAvatarValid()) return FALSE;

	const LLUUID &current_outfit_id = model->findCategoryUUIDForType(LLFolderType::FT_CURRENT_OUTFIT, false);
	const LLUUID &favorites_id = model->findCategoryUUIDForType(LLFolderType::FT_FAVORITE, false);
	const LLUUID &landmarks_id = model->findCategoryUUIDForType(LLFolderType::FT_LANDMARK, false);

	const BOOL move_is_into_current_outfit = (mUUID == current_outfit_id);
	const BOOL move_is_into_favorites = (mUUID == favorites_id);
	const BOOL move_is_into_outfit = (getCategory() && getCategory()->getPreferredType()==LLFolderType::FT_OUTFIT);
	const BOOL move_is_into_landmarks = (mUUID == landmarks_id) || model->isObjectDescendentOf(mUUID, landmarks_id);

	LLToolDragAndDrop::ESource source = LLToolDragAndDrop::getInstance()->getSource();
	BOOL accept = FALSE;
	LLViewerObject* object = NULL;
	if(LLToolDragAndDrop::SOURCE_AGENT == source)
	{
		const LLUUID &trash_id = model->findCategoryUUIDForType(LLFolderType::FT_TRASH, false);

		const BOOL move_is_into_trash = (mUUID == trash_id) || model->isObjectDescendentOf(mUUID, trash_id);
		const BOOL move_is_outof_current_outfit = LLAppearanceMgr::instance().getIsInCOF(inv_item->getUUID());

		//--------------------------------------------------------------------------------
		// Determine if item can be moved.
		//

		BOOL is_movable = TRUE;

		switch (inv_item->getActualType())
		{
			case LLAssetType::AT_CATEGORY:
				is_movable = !LLFolderType::lookupIsProtectedType(((LLInventoryCategory*)inv_item)->getPreferredType());
				break;
			default:
				break;
		}
		// Can't explicitly drag things out of the COF.
		if (move_is_outof_current_outfit)
		{
			is_movable = FALSE;
		}
		
// [RLVa:KB] - Checked: 2011-03-29 (RLVa-1.3.0g) | Modified: RLVa-1.3.0g
		if ( (rlv_handler_t::isEnabled()) && (is_movable) )
		{
			if (move_is_into_current_outfit)
			{
				// RELEASE-RLVa: [RLVa-1.3.0] Keep sync'ed with code below => LLAppearanceMgr::wearItemOnAvatar() with "replace == true"
				const LLViewerInventoryItem* pItem = dynamic_cast<const LLViewerInventoryItem*>(inv_item);
				is_movable = rlvPredCanWearItem(pItem, RLV_WEAR_REPLACE);
			}
			if (is_movable)
			{
				is_movable = (RlvFolderLocks::instance().hasLockedFolder(RLV_LOCK_ANY)) && 
					(RlvFolderLocks::instance().canMoveItem(inv_item->getUUID(), mUUID));
			}
		}
// [/RLVa:KB]

		if (move_is_into_trash)
		{
			is_movable &= inv_item->getIsLinkType() || !get_is_item_worn(inv_item->getUUID());
		}
		if (is_movable)
		{
			// Don't allow creating duplicates in the Calling Card/Friends
			// subfolders, see bug EXT-1599. Check is item direct descendent
			// of target folder and forbid item's movement if it so.
			// Note: isItemDirectDescendentOfCategory checks if
			// passed category is in the Calling Card/Friends folder
			is_movable &= !LLFriendCardsManager::instance().isObjDirectDescendentOfCategory(inv_item, getCategory());
		}

		// 
		//--------------------------------------------------------------------------------
		
		//--------------------------------------------------------------------------------
		// Determine if item can be moved & dropped
		//

		accept = TRUE;

		if (!is_movable) 
			accept = FALSE;
		if ((mUUID == inv_item->getParentUUID()) && !move_is_into_favorites)
			accept = FALSE;
		if (move_is_into_current_outfit || move_is_into_outfit)
		{
			accept = can_move_to_outfit(inv_item, move_is_into_current_outfit);
		}
		else if (move_is_into_favorites || move_is_into_landmarks)
		{
			accept = can_move_to_landmarks(inv_item);
		}

		if(accept && drop)
		{
			if (inv_item->getType() == LLAssetType::AT_GESTURE
				&& LLGestureMgr::instance().isGestureActive(inv_item->getUUID()) && move_is_into_trash)
			{
				LLGestureMgr::instance().deactivateGesture(inv_item->getUUID());
			}
			// If an item is being dragged between windows, unselect everything in the active window 
			// so that we don't follow the selection to its new location (which is very annoying).
			LLInventoryPanel *active_panel = LLInventoryPanel::getActiveInventoryPanel(FALSE);
			if (active_panel)
			{
				LLInventoryPanel* panel = dynamic_cast<LLInventoryPanel*>(mInventoryPanel.get());
				if (active_panel && (panel != active_panel))
				{
					active_panel->unSelectAll();
				}
			}

			//--------------------------------------------------------------------------------
			// Destination folder logic
			// 

			// REORDER
			// (only reorder the item in Favorites folder)
			if ((mUUID == inv_item->getParentUUID()) && move_is_into_favorites)
			{
				LLInventoryPanel* panel = dynamic_cast<LLInventoryPanel*>(mInventoryPanel.get());
				LLFolderViewItem* itemp = panel ? panel->getRootFolder()->getDraggingOverItem() : NULL;
				if (itemp)
				{
					LLUUID srcItemId = inv_item->getUUID();
					LLUUID destItemId = itemp->getListener()->getUUID();
					gInventory.rearrangeFavoriteLandmarks(srcItemId, destItemId);
				}
			}

			// FAVORITES folder
			// (copy the item)
			else if (move_is_into_favorites)
			{
				dropToFavorites(inv_item);
			}
			// CURRENT OUTFIT or OUTFIT folder
			// (link the item)
			else if (move_is_into_current_outfit || move_is_into_outfit)
			{
				dropToOutfit(inv_item, move_is_into_current_outfit);
			}
			// NORMAL or TRASH folder
			// (move the item, restamp if into trash)
			else
			{
				LLInvFVBridge::changeItemParent(
					model,
					(LLViewerInventoryItem*)inv_item,
					mUUID,
					move_is_into_trash);
			}

			// 
			//--------------------------------------------------------------------------------

		}
	}
	else if (LLToolDragAndDrop::SOURCE_WORLD == source)
	{
		// Make sure the object exists. If we allowed dragging from
		// anonymous objects, it would be possible to bypass
		// permissions.
		object = gObjectList.findObject(inv_item->getParentUUID());
		if(!object)
		{
			llinfos << "Object not found for drop." << llendl;
			return FALSE;
		}

		// coming from a task. Need to figure out if the person can
		// move/copy this item.
		LLPermissions perm(inv_item->getPermissions());
		BOOL is_move = FALSE;
		if((perm.allowCopyBy(gAgent.getID(), gAgent.getGroupID())
			&& perm.allowTransferTo(gAgent.getID())))
			// || gAgent.isGodlike())

		{
			accept = TRUE;
		}
		else if(object->permYouOwner())
		{
			// If the object cannot be copied, but the object the
			// inventory is owned by the agent, then the item can be
			// moved from the task to agent inventory.
			is_move = TRUE;
			accept = TRUE;
		}

		// Don't allow placing an original item into Current Outfit or an outfit folder
		// because they must contain only links to wearable items.
		// *TODO: Probably we should create a link to an item if it was dragged to outfit or COF.
		if(move_is_into_current_outfit || move_is_into_outfit)
		{
			accept = FALSE;
		}
		// Don't allow to move a single item to Favorites or Landmarks
		// if it is not a landmark or a link to a landmark.
		else if ((move_is_into_favorites || move_is_into_landmarks)
				 && !can_move_to_landmarks(inv_item))
		{
			accept = FALSE;
		}

		if(drop && accept)
		{
			LLMoveInv* move_inv = new LLMoveInv;
			move_inv->mObjectID = inv_item->getParentUUID();
			two_uuids_t item_pair(mUUID, inv_item->getUUID());
			move_inv->mMoveList.push_back(item_pair);
			move_inv->mCallback = NULL;
			move_inv->mUserData = NULL;
			if(is_move)
			{
				warn_move_inventory(object, move_inv);
			}
			else
			{
				// store dad inventory item to select added one later. See EXT-4347
				set_dad_inventory_item(inv_item, mUUID);

				LLNotification::Params params("MoveInventoryFromObject");
				params.functor.function(boost::bind(move_task_inventory_callback, _1, _2, move_inv));
				LLNotifications::instance().forceResponse(params, 0);
			}
		}

	}
	else if(LLToolDragAndDrop::SOURCE_NOTECARD == source)
	{
		// Don't allow placing an original item from a notecard to Current Outfit or an outfit folder
		// because they must contain only links to wearable items.
		accept = !(move_is_into_current_outfit || move_is_into_outfit);

		if(drop)
		{
			copy_inventory_from_notecard(LLToolDragAndDrop::getInstance()->getObjectID(),
										 LLToolDragAndDrop::getInstance()->getSourceID(), inv_item);
		}
	}
	else if(LLToolDragAndDrop::SOURCE_LIBRARY == source)
	{
		LLViewerInventoryItem* item = (LLViewerInventoryItem*)inv_item;
		if(item && item->isFinished())
		{
			accept = TRUE;

			if (move_is_into_current_outfit || move_is_into_outfit)
			{
				accept = can_move_to_outfit(inv_item, move_is_into_current_outfit);
			}
			// Don't allow to move a single item to Favorites or Landmarks
			// if it is not a landmark or a link to a landmark.
			else if (move_is_into_favorites || move_is_into_landmarks)
			{
				accept = can_move_to_landmarks(inv_item);
			}

			if (accept && drop)
			{
				// FAVORITES folder
				// (copy the item)
				if (move_is_into_favorites)
				{
					dropToFavorites(inv_item);
				}
				// CURRENT OUTFIT or OUTFIT folder
				// (link the item)
				else if (move_is_into_current_outfit || move_is_into_outfit)
				{
					dropToOutfit(inv_item, move_is_into_current_outfit);
				}
				else
				{
					copy_inventory_item(
						gAgent.getID(),
						inv_item->getPermissions().getOwner(),
						inv_item->getUUID(),
						mUUID,
						std::string(),
						LLPointer<LLInventoryCallback>(NULL));
				}
			}
		}
	}
	else
	{
		llwarns << "unhandled drag source" << llendl;
	}
	return accept;
}

// +=================================================+
// |        LLTextureBridge                          |
// +=================================================+

LLUIImagePtr LLTextureBridge::getIcon() const
{
	return LLInventoryIcon::getIcon(LLAssetType::AT_TEXTURE, mInvType);
}

void LLTextureBridge::openItem()
{
	LLViewerInventoryItem* item = getItem();

	if (item)
	{
		LLInvFVBridgeAction::doAction(item->getType(),mUUID,getInventoryModel());
	}
}

bool LLTextureBridge::canSaveTexture(void)
{
	const LLInventoryModel* model = getInventoryModel();
	if(!model) 
	{
		return false;
	}
	
	const LLViewerInventoryItem *item = model->getItem(mUUID);
	if (item)
	{
		return item->checkPermissionsSet(PERM_ITEM_UNRESTRICTED);
	}
	return false;
}

void LLTextureBridge::buildContextMenu(LLMenuGL& menu, U32 flags)
{
	lldebugs << "LLTextureBridge::buildContextMenu()" << llendl;
	menuentry_vec_t items;
	menuentry_vec_t disabled_items;
	if(isItemInTrash())
	{
		addTrashContextMenuOptions(items, disabled_items);
	}
	else
	{
		items.push_back(std::string("Share"));
		if (!canShare())
		{
			disabled_items.push_back(std::string("Share"));
		}

		addOpenRightClickMenuOption(items);
		items.push_back(std::string("Properties"));

		getClipboardEntries(true, items, disabled_items, flags);

		items.push_back(std::string("Texture Separator"));
		items.push_back(std::string("Save As"));
		if (!canSaveTexture())
		{
			disabled_items.push_back(std::string("Save As"));
		}
	}
	hide_context_entries(menu, items, disabled_items);	
}

// virtual
void LLTextureBridge::performAction(LLInventoryModel* model, std::string action)
{
	if ("save_as" == action)
	{
		LLFloaterReg::showInstance("preview_texture", LLSD(mUUID), TAKE_FOCUS_YES);
		LLPreviewTexture* preview_texture = LLFloaterReg::findTypedInstance<LLPreviewTexture>("preview_texture", mUUID);
		if (preview_texture)
		{
			preview_texture->openToSave();
		}
	}
	else LLItemBridge::performAction(model, action);
}

// +=================================================+
// |        LLSoundBridge                            |
// +=================================================+

void LLSoundBridge::openItem()
{
	const LLViewerInventoryItem* item = getItem();
	if (item)
	{
		LLInvFVBridgeAction::doAction(item->getType(),mUUID,getInventoryModel());
	}
}

void LLSoundBridge::previewItem()
{
	LLViewerInventoryItem* item = getItem();
	if(item)
	{
		send_sound_trigger(item->getAssetUUID(), 1.0);
	}
}

void LLSoundBridge::openSoundPreview(void* which)
{
	LLSoundBridge *me = (LLSoundBridge *)which;
	LLFloaterReg::showInstance("preview_sound", LLSD(me->mUUID), TAKE_FOCUS_YES);
}

void LLSoundBridge::buildContextMenu(LLMenuGL& menu, U32 flags)
{
	lldebugs << "LLSoundBridge::buildContextMenu()" << llendl;
	menuentry_vec_t items;
	menuentry_vec_t disabled_items;

	if(isItemInTrash())
	{
		addTrashContextMenuOptions(items, disabled_items);
	}
	else
	{
		items.push_back(std::string("Share"));
		if (!canShare())
		{
			disabled_items.push_back(std::string("Share"));
		}
		items.push_back(std::string("Sound Open"));
		items.push_back(std::string("Properties"));

		getClipboardEntries(true, items, disabled_items, flags);
	}

	items.push_back(std::string("Sound Separator"));
	items.push_back(std::string("Sound Play"));

	hide_context_entries(menu, items, disabled_items);
}

// +=================================================+
// |        LLLandmarkBridge                         |
// +=================================================+

LLLandmarkBridge::LLLandmarkBridge(LLInventoryPanel* inventory, 
								   LLFolderView* root,
								   const LLUUID& uuid, 
								   U32 flags/* = 0x00*/) :
	LLItemBridge(inventory, root, uuid)
{
	mVisited = FALSE;
	if (flags & LLInventoryItemFlags::II_FLAGS_LANDMARK_VISITED)
	{
		mVisited = TRUE;
	}
}

LLUIImagePtr LLLandmarkBridge::getIcon() const
{
	return LLInventoryIcon::getIcon(LLAssetType::AT_LANDMARK, LLInventoryType::IT_LANDMARK, mVisited, FALSE);
}

void LLLandmarkBridge::buildContextMenu(LLMenuGL& menu, U32 flags)
{
	menuentry_vec_t items;
	menuentry_vec_t disabled_items;

	lldebugs << "LLLandmarkBridge::buildContextMenu()" << llendl;
	if(isItemInTrash())
	{
		addTrashContextMenuOptions(items, disabled_items);
	}
	else
	{
		items.push_back(std::string("Share"));
		if (!canShare())
		{
			disabled_items.push_back(std::string("Share"));
		}
		items.push_back(std::string("Landmark Open"));
		items.push_back(std::string("Properties"));

		getClipboardEntries(true, items, disabled_items, flags);
	}

	items.push_back(std::string("Landmark Separator"));
	items.push_back(std::string("About Landmark"));

	// Disable "About Landmark" menu item for
	// multiple landmarks selected. Only one landmark
	// info panel can be shown at a time.
	if ((flags & FIRST_SELECTED_ITEM) == 0)
	{
		disabled_items.push_back(std::string("About Landmark"));
	}

	hide_context_entries(menu, items, disabled_items);
}

// Convenience function for the two functions below.
void teleport_via_landmark(const LLUUID& asset_id)
{
	gAgent.teleportViaLandmark( asset_id );

	// we now automatically track the landmark you're teleporting to
	// because you'll probably arrive at a telehub instead
	LLFloaterWorldMap* floater_world_map = LLFloaterWorldMap::getInstance();
	if( floater_world_map )
	{
		floater_world_map->trackLandmark( asset_id );
	}
}

// virtual
void LLLandmarkBridge::performAction(LLInventoryModel* model, std::string action)
{
	if ("teleport" == action)
	{
		LLViewerInventoryItem* item = getItem();
		if(item)
		{
			teleport_via_landmark(item->getAssetUUID());
		}
	}
	else if ("about" == action)
	{
		LLViewerInventoryItem* item = getItem();
		if(item)
		{
			LLSD key;
			key["type"] = "landmark";
			key["id"] = item->getUUID();

			LLSideTray::getInstance()->showPanel("panel_places", key);
		}
	}
	else
	{
		LLItemBridge::performAction(model, action);
	}
}

static bool open_landmark_callback(const LLSD& notification, const LLSD& response)
{
	S32 option = LLNotificationsUtil::getSelectedOption(notification, response);

	LLUUID asset_id = notification["payload"]["asset_id"].asUUID();
	if (option == 0)
	{
		teleport_via_landmark(asset_id);
	}

	return false;
}
static LLNotificationFunctorRegistration open_landmark_callback_reg("TeleportFromLandmark", open_landmark_callback);


void LLLandmarkBridge::openItem()
{
	LLViewerInventoryItem* item = getItem();

	if (item)
	{
		LLInvFVBridgeAction::doAction(item->getType(),mUUID,getInventoryModel());
	}
}


// +=================================================+
// |        LLCallingCardObserver                    |
// +=================================================+
class LLCallingCardObserver : public LLFriendObserver
{
public:
	LLCallingCardObserver(LLCallingCardBridge* bridge) : mBridgep(bridge) {}
	virtual ~LLCallingCardObserver() { mBridgep = NULL; }
	virtual void changed(U32 mask)
	{
		mBridgep->refreshFolderViewItem();
	}
protected:
	LLCallingCardBridge* mBridgep;
};

// +=================================================+
// |        LLCallingCardBridge                      |
// +=================================================+

LLCallingCardBridge::LLCallingCardBridge(LLInventoryPanel* inventory, 
										 LLFolderView* root,
										 const LLUUID& uuid ) :
	LLItemBridge(inventory, root, uuid)
{
	mObserver = new LLCallingCardObserver(this);
	LLAvatarTracker::instance().addObserver(mObserver);
}

LLCallingCardBridge::~LLCallingCardBridge()
{
	LLAvatarTracker::instance().removeObserver(mObserver);
	delete mObserver;
}

void LLCallingCardBridge::refreshFolderViewItem()
{
	LLInventoryPanel* panel = dynamic_cast<LLInventoryPanel*>(mInventoryPanel.get());
	LLFolderViewItem* itemp = panel ? panel->getRootFolder()->getItemByID(mUUID) : NULL;
	if (itemp)
	{
		itemp->refresh();
	}
}

// virtual
void LLCallingCardBridge::performAction(LLInventoryModel* model, std::string action)
{
	if ("begin_im" == action)
	{
		LLViewerInventoryItem *item = getItem();
		if (item && (item->getCreatorUUID() != gAgent.getID()) &&
			(!item->getCreatorUUID().isNull()))
		{
			std::string callingcard_name;
			gCacheName->getFullName(item->getCreatorUUID(), callingcard_name);
			// IDEVO
			LLAvatarName av_name;
			if (LLAvatarNameCache::useDisplayNames()
				&& LLAvatarNameCache::get(item->getCreatorUUID(), &av_name))
			{
				callingcard_name = av_name.mDisplayName + " (" + av_name.mUsername + ")";
			}
//			LLUUID session_id = gIMMgr->addSession(callingcard_name, IM_NOTHING_SPECIAL, item->getCreatorUUID());
//			if (session_id != LLUUID::null)
//			{
//				LLIMFloater::show(session_id);
//			}
// [RLVa:KB] - Checked: 2011-04-11 (RLVa-1.3.0h) | Added: RLVa-1.3.0h
			LLAvatarActions::startIM(item->getCreatorUUID());
// [/RLVa:KB]
		}
	}
	else if ("lure" == action)
	{
		LLViewerInventoryItem *item = getItem();
		if (item && (item->getCreatorUUID() != gAgent.getID()) &&
			(!item->getCreatorUUID().isNull()))
		{
			LLAvatarActions::offerTeleport(item->getCreatorUUID());
		}
	}
	else LLItemBridge::performAction(model, action);
}

LLUIImagePtr LLCallingCardBridge::getIcon() const
{
	BOOL online = FALSE;
	LLViewerInventoryItem* item = getItem();
	if(item)
	{
		online = LLAvatarTracker::instance().isBuddyOnline(item->getCreatorUUID());
	}
	return LLInventoryIcon::getIcon(LLAssetType::AT_CALLINGCARD, LLInventoryType::IT_CALLINGCARD, online, FALSE);
}

std::string LLCallingCardBridge::getLabelSuffix() const
{
	LLViewerInventoryItem* item = getItem();
	if( item && LLAvatarTracker::instance().isBuddyOnline(item->getCreatorUUID()) )
	{
		return LLItemBridge::getLabelSuffix() + " (online)";
	}
	else
	{
		return LLItemBridge::getLabelSuffix();
	}
}

void LLCallingCardBridge::openItem()
{
	LLViewerInventoryItem* item = getItem();

	if (item)
	{
		LLInvFVBridgeAction::doAction(item->getType(),mUUID,getInventoryModel());
	}
/*
  LLViewerInventoryItem* item = getItem();
  if(item && !item->getCreatorUUID().isNull())
  {
  LLAvatarActions::showProfile(item->getCreatorUUID());
  }
*/
}

void LLCallingCardBridge::buildContextMenu(LLMenuGL& menu, U32 flags)
{
	lldebugs << "LLCallingCardBridge::buildContextMenu()" << llendl;
	menuentry_vec_t items;
	menuentry_vec_t disabled_items;

	if(isItemInTrash())
	{
		addTrashContextMenuOptions(items, disabled_items);
	}
	else
	{
		items.push_back(std::string("Share"));
		if (!canShare())
		{
			disabled_items.push_back(std::string("Share"));
		}
		addOpenRightClickMenuOption(items);
		items.push_back(std::string("Properties"));

		getClipboardEntries(true, items, disabled_items, flags);

		LLInventoryItem* item = getItem();
		BOOL good_card = (item
						  && (LLUUID::null != item->getCreatorUUID())
						  && (item->getCreatorUUID() != gAgent.getID()));
		BOOL user_online = FALSE;
		if (item)
		{
			user_online = (LLAvatarTracker::instance().isBuddyOnline(item->getCreatorUUID()));
		}
		items.push_back(std::string("Send Instant Message Separator"));
		items.push_back(std::string("Send Instant Message"));
		items.push_back(std::string("Offer Teleport..."));
		items.push_back(std::string("Conference Chat"));

		if (!good_card)
		{
			disabled_items.push_back(std::string("Send Instant Message"));
		}
		if (!good_card || !user_online)
		{
			disabled_items.push_back(std::string("Offer Teleport..."));
			disabled_items.push_back(std::string("Conference Chat"));
		}
	}
	hide_context_entries(menu, items, disabled_items);
}

BOOL LLCallingCardBridge::dragOrDrop(MASK mask, BOOL drop,
									 EDragAndDropType cargo_type,
									 void* cargo_data)
{
	LLViewerInventoryItem* item = getItem();
	BOOL rv = FALSE;
	if(item)
	{
		// check the type
		switch(cargo_type)
		{
			case DAD_TEXTURE:
			case DAD_SOUND:
			case DAD_LANDMARK:
			case DAD_SCRIPT:
			case DAD_CLOTHING:
			case DAD_OBJECT:
			case DAD_NOTECARD:
			case DAD_BODYPART:
			case DAD_ANIMATION:
			case DAD_GESTURE:
			{
				LLInventoryItem* inv_item = (LLInventoryItem*)cargo_data;
				const LLPermissions& perm = inv_item->getPermissions();
				if(gInventory.getItem(inv_item->getUUID())
				   && perm.allowOperationBy(PERM_TRANSFER, gAgent.getID()))
				{
					rv = TRUE;
					if(drop)
					{
						LLGiveInventory::doGiveInventoryItem(item->getCreatorUUID(),
														 (LLInventoryItem*)cargo_data);
					}
				}
				else
				{
					// It's not in the user's inventory (it's probably in
					// an object's contents), so disallow dragging it here.
					// You can't give something you don't yet have.
					rv = FALSE;
				}
				break;
			}
			case DAD_CATEGORY:
			{
				LLInventoryCategory* inv_cat = (LLInventoryCategory*)cargo_data;
				if( gInventory.getCategory( inv_cat->getUUID() ) )
				{
					rv = TRUE;
					if(drop)
					{
						LLGiveInventory::doGiveInventoryCategory(
							item->getCreatorUUID(),
							inv_cat);
					}
				}
				else
				{
					// It's not in the user's inventory (it's probably in
					// an object's contents), so disallow dragging it here.
					// You can't give something you don't yet have.
					rv = FALSE;
				}
				break;
			}
			default:
				break;
		}
	}
	return rv;
}

// +=================================================+
// |        LLNotecardBridge                         |
// +=================================================+

void LLNotecardBridge::openItem()
{
	LLViewerInventoryItem* item = getItem();
	if (item)
	{
		LLInvFVBridgeAction::doAction(item->getType(),mUUID,getInventoryModel());
	}
}

// +=================================================+
// |        LLGestureBridge                          |
// +=================================================+

LLFontGL::StyleFlags LLGestureBridge::getLabelStyle() const
{
	if( LLGestureMgr::instance().isGestureActive(mUUID) )
	{
		return LLFontGL::BOLD;
	}
	else
	{
		return LLFontGL::NORMAL;
	}
}

std::string LLGestureBridge::getLabelSuffix() const
{
	if( LLGestureMgr::instance().isGestureActive(mUUID) )
	{
		LLStringUtil::format_map_t args;
		args["[GESLABEL]"] =  LLItemBridge::getLabelSuffix();
		return  LLTrans::getString("ActiveGesture", args);
	}
	else
	{
		return LLItemBridge::getLabelSuffix();
	}
}

// virtual
void LLGestureBridge::performAction(LLInventoryModel* model, std::string action)
{
	if (isAddAction(action))
	{
		LLGestureMgr::instance().activateGesture(mUUID);

		LLViewerInventoryItem* item = gInventory.getItem(mUUID);
		if (!item) return;

		// Since we just changed the suffix to indicate (active)
		// the server doesn't need to know, just the viewer.
		gInventory.updateItem(item);
		gInventory.notifyObservers();
	}
	else if (isRemoveAction(action))
	{
		LLGestureMgr::instance().deactivateGesture(mUUID);

		LLViewerInventoryItem* item = gInventory.getItem(mUUID);
		if (!item) return;

		// Since we just changed the suffix to indicate (active)
		// the server doesn't need to know, just the viewer.
		gInventory.updateItem(item);
		gInventory.notifyObservers();
	}
	else if("play" == action)
	{
		if(!LLGestureMgr::instance().isGestureActive(mUUID))
		{
			// we need to inform server about gesture activating to be consistent with LLPreviewGesture and  LLGestureComboList.
			BOOL inform_server = TRUE;
			BOOL deactivate_similar = FALSE;
			LLGestureMgr::instance().setGestureLoadedCallback(mUUID, boost::bind(&LLGestureBridge::playGesture, mUUID));
			LLViewerInventoryItem* item = gInventory.getItem(mUUID);
			llassert(item);
			if (item)
			{
				LLGestureMgr::instance().activateGestureWithAsset(mUUID, item->getAssetUUID(), inform_server, deactivate_similar);
			}
		}
		else
		{
			playGesture(mUUID);
		}
	}
	else LLItemBridge::performAction(model, action);
}

void LLGestureBridge::openItem()
{
	LLViewerInventoryItem* item = getItem();

	if (item)
	{
		LLInvFVBridgeAction::doAction(item->getType(),mUUID,getInventoryModel());
	}
/*
  LLViewerInventoryItem* item = getItem();
  if (item)
  {
  LLPreviewGesture* preview = LLPreviewGesture::show(mUUID, LLUUID::null);
  preview->setFocus(TRUE);
  }
*/
}

BOOL LLGestureBridge::removeItem()
{
	// Grab class information locally since *this may be deleted
	// within this function.  Not a great pattern...
	const LLInventoryModel* model = getInventoryModel();
	if(!model)
	{
		return FALSE;
	}
	const LLUUID item_id = mUUID;
	
	// This will also force close the preview window, if it exists.
	// This may actually delete *this, if mUUID is in the COF.
	LLGestureMgr::instance().deactivateGesture(item_id);
	
	// If deactivateGesture deleted *this, then return out immediately.
	if (!model->getObject(item_id))
	{
		return TRUE;
	}

	return LLItemBridge::removeItem();
}

void LLGestureBridge::buildContextMenu(LLMenuGL& menu, U32 flags)
{
	lldebugs << "LLGestureBridge::buildContextMenu()" << llendl;
	menuentry_vec_t items;
	menuentry_vec_t disabled_items;
	if(isItemInTrash())
	{
		addTrashContextMenuOptions(items, disabled_items);
	}
	else
	{
		items.push_back(std::string("Share"));
		if (!canShare())
		{
			disabled_items.push_back(std::string("Share"));
		}

		addOpenRightClickMenuOption(items);
		items.push_back(std::string("Properties"));

		getClipboardEntries(true, items, disabled_items, flags);

		items.push_back(std::string("Gesture Separator"));
		if (LLGestureMgr::instance().isGestureActive(getUUID()))
		{
			items.push_back(std::string("Deactivate"));
		}
		else
		{
			items.push_back(std::string("Activate"));
		}
	}
	hide_context_entries(menu, items, disabled_items);
}

// static
void LLGestureBridge::playGesture(const LLUUID& item_id)
{
	if (LLGestureMgr::instance().isGesturePlaying(item_id))
	{
		LLGestureMgr::instance().stopGesture(item_id);
	}
	else
	{
		LLGestureMgr::instance().playGesture(item_id);
	}
}


// +=================================================+
// |        LLAnimationBridge                        |
// +=================================================+

void LLAnimationBridge::buildContextMenu(LLMenuGL& menu, U32 flags)
{
	menuentry_vec_t items;
	menuentry_vec_t disabled_items;

	lldebugs << "LLAnimationBridge::buildContextMenu()" << llendl;
	if(isItemInTrash())
	{
		addTrashContextMenuOptions(items, disabled_items);
	}
	else
	{
		items.push_back(std::string("Share"));
		if (!canShare())
		{
			disabled_items.push_back(std::string("Share"));
		}
		items.push_back(std::string("Animation Open"));
		items.push_back(std::string("Properties"));

		getClipboardEntries(true, items, disabled_items, flags);
	}

	items.push_back(std::string("Animation Separator"));
	items.push_back(std::string("Animation Play"));
	items.push_back(std::string("Animation Audition"));

	hide_context_entries(menu, items, disabled_items);

}

// virtual
void LLAnimationBridge::performAction(LLInventoryModel* model, std::string action)
{
	if ((action == "playworld") || (action == "playlocal"))
	{
		if (getItem())
		{
			LLPreviewAnim::e_activation_type activate = LLPreviewAnim::NONE;
			if ("playworld" == action) activate = LLPreviewAnim::PLAY;
			if ("playlocal" == action) activate = LLPreviewAnim::AUDITION;

			LLPreviewAnim* preview = LLFloaterReg::showTypedInstance<LLPreviewAnim>("preview_anim", LLSD(mUUID));
			if (preview)
			{
				preview->activate(activate);
			}
		}
	}
	else
	{
		LLItemBridge::performAction(model, action);
	}
}

void LLAnimationBridge::openItem()
{
	LLViewerInventoryItem* item = getItem();

	if (item)
	{
		LLInvFVBridgeAction::doAction(item->getType(),mUUID,getInventoryModel());
	}
/*
  LLViewerInventoryItem* item = getItem();
  if (item)
  {
  LLFloaterReg::showInstance("preview_anim", LLSD(mUUID), TAKE_FOCUS_YES);
  }
*/
}

// +=================================================+
// |        LLObjectBridge                           |
// +=================================================+

// static
LLUUID LLObjectBridge::sContextMenuItemID;

LLObjectBridge::LLObjectBridge(LLInventoryPanel* inventory, 
							   LLFolderView* root,
							   const LLUUID& uuid, 
							   LLInventoryType::EType type, 
							   U32 flags) :
	LLItemBridge(inventory, root, uuid)
{
	mAttachPt = (flags & 0xff); // low bye of inventory flags
	mIsMultiObject = ( flags & LLInventoryItemFlags::II_FLAGS_OBJECT_HAS_MULTIPLE_ITEMS ) ?  TRUE: FALSE;
	mInvType = type;
}

LLUIImagePtr LLObjectBridge::getIcon() const
{
	return LLInventoryIcon::getIcon(LLAssetType::AT_OBJECT, mInvType, mAttachPt, mIsMultiObject);
}

LLInventoryObject* LLObjectBridge::getObject() const
{
	LLInventoryObject* object = NULL;
	LLInventoryModel* model = getInventoryModel();
	if(model)
	{
		object = (LLInventoryObject*)model->getObject(mUUID);
	}
	return object;
}

// virtual
void LLObjectBridge::performAction(LLInventoryModel* model, std::string action)
{
	if (isAddAction(action))
	{
		LLUUID object_id = mUUID;
		LLViewerInventoryItem* item;
		item = (LLViewerInventoryItem*)gInventory.getItem(object_id);
		if(item && gInventory.isObjectDescendentOf(object_id, gInventory.getRootFolderID()))
		{
			rez_attachment(item, NULL, true); // Replace if "Wear"ing.
		}
		else if(item && item->isFinished())
		{
			// must be in library. copy it to our inventory and put it on.
			LLPointer<LLInventoryCallback> cb = new RezAttachmentCallback(0);
			copy_inventory_item(
				gAgent.getID(),
				item->getPermissions().getOwner(),
				item->getUUID(),
				LLUUID::null,
				std::string(),
				cb);
		}
		gFocusMgr.setKeyboardFocus(NULL);
	}
	else if ("wear_add" == action)
	{
		LLAppearanceMgr::instance().wearItemOnAvatar(mUUID, true, false); // Don't replace if adding.
	}
	else if (isRemoveAction(action))
	{
		LLInventoryItem* item = gInventory.getItem(mUUID);
		if(item)
		{
			LLVOAvatarSelf::detachAttachmentIntoInventory(item->getLinkedUUID());
		}
	}
	else LLItemBridge::performAction(model, action);
}

void LLObjectBridge::openItem()
{
	// object double-click action is to wear/unwear object
	performAction(getInventoryModel(),
		      get_is_item_worn(mUUID) ? "detach" : "attach");
}

std::string LLObjectBridge::getLabelSuffix() const
{
	if (get_is_item_worn(mUUID))
	{
		if (!isAgentAvatarValid()) // Error condition, can't figure out attach point
		{
			return LLItemBridge::getLabelSuffix() + LLTrans::getString("worn");
		}
		std::string attachment_point_name = gAgentAvatarp->getAttachedPointName(mUUID);
		if (attachment_point_name == LLStringUtil::null) // Error condition, invalid attach point
		{
			attachment_point_name = "Invalid Attachment";
		}
		// e.g. "(worn on ...)" / "(attached to ...)"
		LLStringUtil::format_map_t args;
		args["[ATTACHMENT_POINT]"] =  LLTrans::getString(attachment_point_name);

		return LLItemBridge::getLabelSuffix() + LLTrans::getString("WornOnAttachmentPoint", args);
	}
	return LLItemBridge::getLabelSuffix();
}

void rez_attachment(LLViewerInventoryItem* item, LLViewerJointAttachment* attachment, bool replace)
{
// [RLVa:KB] - Checked: 2010-08-25 (RLVa-1.2.1a) | Added: RLVa-1.2.1a
	// If no attachment point was specified, try looking it up from the item name
	if ( (rlv_handler_t::isEnabled()) && (!attachment) && (gRlvAttachmentLocks.hasLockedAttachmentPoint(RLV_LOCK_ANY)) )
	{
		attachment = RlvAttachPtLookup::getAttachPoint(item);
	}
// [/RLVa:KB]

	const LLUUID& item_id = item->getLinkedUUID();

	// Check for duplicate request.
	if (isAgentAvatarValid() &&
		(gAgentAvatarp->attachmentWasRequested(item_id) ||
		 gAgentAvatarp->isWearingAttachment(item_id)))
	{
		llwarns << "duplicate attachment request, ignoring" << llendl;
		return;
	}
	gAgentAvatarp->addAttachmentRequest(item_id);

	S32 attach_pt = 0;
	if (isAgentAvatarValid() && attachment)
	{
		for (LLVOAvatar::attachment_map_t::iterator iter = gAgentAvatarp->mAttachmentPoints.begin();
			 iter != gAgentAvatarp->mAttachmentPoints.end(); ++iter)
		{
			if (iter->second == attachment)
			{
				attach_pt = iter->first;
				break;
			}
		}
	}

	LLSD payload;
	payload["item_id"] = item_id; // Wear the base object in case this is a link.
	payload["attachment_point"] = attach_pt;
	payload["is_add"] = !replace;

	if (replace &&
		(attachment && attachment->getNumObjects() > 0))
	{
// [RLVa:KB] - Checked: 2010-08-25 (RLVa-1.2.1a) | Modified: RLVa-1.2.1a
		// Block if we can't "replace wear" what's currently there
		if ( (rlv_handler_t::isEnabled()) && ((gRlvAttachmentLocks.canAttach(attachment) & RLV_WEAR_REPLACE) == 0)  )
			return;
// [/RLVa:KB]
		LLNotificationsUtil::add("ReplaceAttachment", LLSD(), payload, confirm_attachment_rez);
	}
	else
	{
// [RLVa:KB] - Checked: 2010-08-07 (RLVa-1.2.0i) | Modified: RLVa-1.2.0i
		// Block wearing anything on a non-attachable attachment point
		if ( (rlv_handler_t::isEnabled()) && (gRlvAttachmentLocks.isLockedAttachmentPoint(attach_pt, RLV_LOCK_ADD)) )
			return;
// [/RLVa:KB]
		LLNotifications::instance().forceResponse(LLNotification::Params("ReplaceAttachment").payload(payload), 0/*YES*/);
	}
}

bool confirm_attachment_rez(const LLSD& notification, const LLSD& response)
{
	if (!gAgentAvatarp->canAttachMoreObjects())
	{
		LLSD args;
		args["MAX_ATTACHMENTS"] = llformat("%d", MAX_AGENT_ATTACHMENTS);
		LLNotificationsUtil::add("MaxAttachmentsOnOutfit", args);
		return false;
	}

	S32 option = LLNotificationsUtil::getSelectedOption(notification, response);
	if (option == 0/*YES*/)
	{
		LLUUID item_id = notification["payload"]["item_id"].asUUID();
		LLViewerInventoryItem* itemp = gInventory.getItem(item_id);

		if (itemp)
		{
			/*
			{
				U8 attachment_pt = notification["payload"]["attachment_point"].asInteger();
// [RLVa:KB] - Checked: 2010-08-06 (RLVa-1.2.0i) | Added: RLVa-1.2.0i
				// NOTE: we're letting our callers decide whether or not to use ATTACHMENT_ADD
				if ( (rlv_handler_t::isEnabled()) && (gRlvAttachmentLocks.hasLockedAttachmentPoint(RLV_LOCK_ANY)) &&
					 ((!notification["payload"].has("rlv_force")) || (!notification["payload"]["rlv_force"].asBoolean())) )
				{
					ERlvWearMask eWearAction = (attachment_pt & ATTACHMENT_ADD) ? RLV_WEAR_ADD : RLV_WEAR_REPLACE;
					RlvAttachmentLockWatchdog::instance().onWearAttachment(itemp, eWearAction);;

					attachment_pt |= ATTACHMENT_ADD;
				}
// [/RLVa:KB]
				LLMessageSystem* msg = gMessageSystem;
				msg->newMessageFast(_PREHASH_RezSingleAttachmentFromInv);
				msg->nextBlockFast(_PREHASH_AgentData);
				msg->addUUIDFast(_PREHASH_AgentID, gAgent.getID());
				msg->addUUIDFast(_PREHASH_SessionID, gAgent.getSessionID());
				msg->nextBlockFast(_PREHASH_ObjectData);
				msg->addUUIDFast(_PREHASH_ItemID, itemp->getUUID());
				msg->addUUIDFast(_PREHASH_OwnerID, itemp->getPermissions().getOwner());
				msg->addU8Fast(_PREHASH_AttachmentPt, attachment_pt);
				pack_permissions_slam(msg, itemp->getFlags(), itemp->getPermissions());
				msg->addStringFast(_PREHASH_Name, itemp->getName());
				msg->addStringFast(_PREHASH_Description, itemp->getDescription());
				msg->sendReliable(gAgent.getRegion()->getHost());
				return false;
			}
			*/

			// Queue up attachments to be sent in next idle tick, this way the
			// attachments are batched up all into one message versus each attachment
			// being sent in its own separate attachments message.
			U8 attachment_pt = notification["payload"]["attachment_point"].asInteger();
			BOOL is_add = notification["payload"]["is_add"].asBoolean();

			LLAttachmentsMgr::instance().addAttachment(item_id,
													   attachment_pt,
													   is_add);
		}
	}
	return false;
}
static LLNotificationFunctorRegistration confirm_replace_attachment_rez_reg("ReplaceAttachment", confirm_attachment_rez);

void LLObjectBridge::buildContextMenu(LLMenuGL& menu, U32 flags)
{
	menuentry_vec_t items;
	menuentry_vec_t disabled_items;
	if(isItemInTrash())
	{
		addTrashContextMenuOptions(items, disabled_items);
	}
	else
	{
		items.push_back(std::string("Share"));
		if (!canShare())
		{
			disabled_items.push_back(std::string("Share"));
		}

		items.push_back(std::string("Properties"));

		getClipboardEntries(true, items, disabled_items, flags);

		LLObjectBridge::sContextMenuItemID = mUUID;

		LLInventoryItem *item = getItem();
		if(item)
		{
			if (!isAgentAvatarValid()) return;

			if( get_is_item_worn( mUUID ) )
			{
				items.push_back(std::string("Wearable And Object Separator"));
				items.push_back(std::string("Detach From Yourself"));
// [RLVa:KB] - Checked: 2010-02-27 (RLVa-1.2.0a) | Modified: RLVa-1.2.0a
				if ( (rlv_handler_t::isEnabled()) && (!gRlvAttachmentLocks.canDetach(item)) )
					disabled_items.push_back(std::string("Detach From Yourself"));
// [/RLVa:KB]
			}
			else if (!isItemInTrash() && !isLinkedObjectInTrash() && !isLinkedObjectMissing() && !isCOFFolder())
			{
				items.push_back(std::string("Wearable And Object Separator"));
				items.push_back(std::string("Wearable And Object Wear"));
				items.push_back(std::string("Wearable Add"));
				items.push_back(std::string("Attach To"));
				items.push_back(std::string("Attach To HUD"));
				// commented out for DEV-32347
				//items.push_back(std::string("Restore to Last Position"));

				if (!gAgentAvatarp->canAttachMoreObjects())
				{
					disabled_items.push_back(std::string("Wearable And Object Wear"));
					disabled_items.push_back(std::string("Wearable Add"));
					disabled_items.push_back(std::string("Attach To"));
					disabled_items.push_back(std::string("Attach To HUD"));
				}
// [RLVa:KB] - Checked: 2010-09-03 (RLVa-1.2.1a) | Modified: RLVa-1.2.1a
				else if (rlv_handler_t::isEnabled())
				{
					ERlvWearMask eWearMask = gRlvAttachmentLocks.canAttach(item);
					if ((eWearMask & RLV_WEAR_REPLACE) == 0)
						disabled_items.push_back(std::string("Wearable And Object Wear"));
					if ((eWearMask & RLV_WEAR_ADD) == 0)
						disabled_items.push_back(std::string("Wearable Add"));
				}
// [/RLVa:KB]

				LLMenuGL* attach_menu = menu.findChildMenuByName("Attach To", TRUE);
				LLMenuGL* attach_hud_menu = menu.findChildMenuByName("Attach To HUD", TRUE);
				if (attach_menu
					&& (attach_menu->getChildCount() == 0)
					&& attach_hud_menu
					&& (attach_hud_menu->getChildCount() == 0)
					&& isAgentAvatarValid())
				{
					for (LLVOAvatar::attachment_map_t::iterator iter = gAgentAvatarp->mAttachmentPoints.begin();
						 iter != gAgentAvatarp->mAttachmentPoints.end(); )
					{
						LLVOAvatar::attachment_map_t::iterator curiter = iter++;
						LLViewerJointAttachment* attachment = curiter->second;
						LLMenuItemCallGL::Params p;
						std::string submenu_name = attachment->getName();
						if (LLTrans::getString(submenu_name) != "")
						{
						    p.name = (" ")+LLTrans::getString(submenu_name)+" ";
						}
						else
						{
							p.name = submenu_name;
						}
						LLSD cbparams;
						cbparams["index"] = curiter->first;
						cbparams["label"] = p.name;
						p.on_click.function_name = "Inventory.AttachObject";
						p.on_click.parameter = LLSD(attachment->getName());
						p.on_enable.function_name = "Attachment.Label";
						p.on_enable.parameter = cbparams;
						LLView* parent = attachment->getIsHUDAttachment() ? attach_hud_menu : attach_menu;
						LLUICtrlFactory::create<LLMenuItemCallGL>(p, parent);
					}
				}
			}
		}
	}
	hide_context_entries(menu, items, disabled_items);
}

BOOL LLObjectBridge::renameItem(const std::string& new_name)
{
	if(!isItemRenameable())
		return FALSE;
	LLPreview::dirty(mUUID);
	LLInventoryModel* model = getInventoryModel();
	if(!model)
		return FALSE;
	LLViewerInventoryItem* item = getItem();
	if(item && (item->getName() != new_name))
	{
		LLPointer<LLViewerInventoryItem> new_item = new LLViewerInventoryItem(item);
		new_item->rename(new_name);
		buildDisplayName(new_item, mDisplayName);
		new_item->updateServer(FALSE);
		model->updateItem(new_item);

		model->notifyObservers();

		if (isAgentAvatarValid())
		{
			LLViewerObject* obj = gAgentAvatarp->getWornAttachment( item->getUUID() );
			if(obj)
			{
				LLSelectMgr::getInstance()->deselectAll();
				LLSelectMgr::getInstance()->addAsIndividual( obj, SELECT_ALL_TES, FALSE );
				LLSelectMgr::getInstance()->selectionSetObjectName( new_name );
				LLSelectMgr::getInstance()->deselectAll();
			}
		}
	}
	// return FALSE because we either notified observers (& therefore
	// rebuilt) or we didn't update.
	return FALSE;
}

// +=================================================+
// |        LLLSLTextBridge                          |
// +=================================================+

void LLLSLTextBridge::openItem()
{
	LLViewerInventoryItem* item = getItem();

	if (item)
	{
		LLInvFVBridgeAction::doAction(item->getType(),mUUID,getInventoryModel());
	}
}

// +=================================================+
// |        LLWearableBridge                         |
// +=================================================+

LLWearableBridge::LLWearableBridge(LLInventoryPanel* inventory, 
								   LLFolderView* root, 
								   const LLUUID& uuid, 
								   LLAssetType::EType asset_type, 
								   LLInventoryType::EType inv_type, 
								   LLWearableType::EType  wearable_type) :
	LLItemBridge(inventory, root, uuid),
	mAssetType( asset_type ),
	mWearableType(wearable_type)
{
	mInvType = inv_type;
}

void remove_inventory_category_from_avatar( LLInventoryCategory* category )
{
	if(!category) return;
	lldebugs << "remove_inventory_category_from_avatar( " << category->getName()
			 << " )" << llendl;


	if (gAgentCamera.cameraCustomizeAvatar())
	{
		// switching to outfit editor should automagically save any currently edited wearable
		LLSideTray::getInstance()->showPanel("sidepanel_appearance", LLSD().with("type", "edit_outfit"));
	}

	remove_inventory_category_from_avatar_step2(TRUE, category->getUUID() );
}

struct OnRemoveStruct
{
	LLUUID mUUID;
	OnRemoveStruct(const LLUUID& uuid):
		mUUID(uuid)
	{
	}
};

void remove_inventory_category_from_avatar_step2( BOOL proceed, LLUUID category_id)
{

	// Find all the wearables that are in the category's subtree.
	lldebugs << "remove_inventory_category_from_avatar_step2()" << llendl;
	if(proceed)
	{
		LLInventoryModel::cat_array_t cat_array;
		LLInventoryModel::item_array_t item_array;
		LLFindWearables is_wearable;
		gInventory.collectDescendentsIf(category_id,
										cat_array,
										item_array,
										LLInventoryModel::EXCLUDE_TRASH,
										is_wearable);
		S32 i;
		S32 wearable_count = item_array.count();

		LLInventoryModel::cat_array_t	obj_cat_array;
		LLInventoryModel::item_array_t	obj_item_array;
		LLIsType is_object( LLAssetType::AT_OBJECT );
		gInventory.collectDescendentsIf(category_id,
										obj_cat_array,
										obj_item_array,
										LLInventoryModel::EXCLUDE_TRASH,
										is_object);
		S32 obj_count = obj_item_array.count();

		// Find all gestures in this folder
		LLInventoryModel::cat_array_t	gest_cat_array;
		LLInventoryModel::item_array_t	gest_item_array;
		LLIsType is_gesture( LLAssetType::AT_GESTURE );
		gInventory.collectDescendentsIf(category_id,
										gest_cat_array,
										gest_item_array,
										LLInventoryModel::EXCLUDE_TRASH,
										is_gesture);
		S32 gest_count = gest_item_array.count();

		if (wearable_count > 0)	//Loop through wearables.  If worn, remove.
		{
			for(i = 0; i  < wearable_count; ++i)
			{
				LLViewerInventoryItem *item = item_array.get(i);
				if (item->getType() == LLAssetType::AT_BODYPART)
					continue;
				if (gAgent.isTeen() && item->isWearableType() &&
					(item->getWearableType() == LLWearableType::WT_UNDERPANTS || item->getWearableType() == LLWearableType::WT_UNDERSHIRT))
					continue;
				if (get_is_item_worn(item->getUUID()))
				{
<<<<<<< HEAD
//					LLWearableList::instance().getAsset(item->getAssetUUID(),
//														item->getName(),
//														item->getType(),
//														LLWearableBridge::onRemoveFromAvatarArrived,
//														new OnRemoveStruct(item->getLinkedUUID()));
// [SL:KB] - Patch: Appearance-RemoveWearableFromAvatar | Checked: 2010-08-13 (Catznip-2.6.0a) | Added: Catznip-2.1.1d
=======
/*
// [RLVa:KB] - Checked: 2010-04-04 (RLVa-1.2.0c) | Modified: RLVa-0.2.2a
					if ( (rlv_handler_t::isEnabled()) && (!gRlvWearableLocks.canRemove(item)) )
						continue;
// [/RLVa:KB]
					LLWearableList::instance().getAsset(item->getAssetUUID(),
														item->getName(),
														item->getType(),
														LLWearableBridge::onRemoveFromAvatarArrived,
														new OnRemoveStruct(item->getLinkedUUID()));
*/
// [SL:KB] - Patch: Appearance-RemoveWearableFromAvatar | Checked: 2010-08-13 (Catznip-2.5.0a) | Added: Catznip-2.1.1d
>>>>>>> 74f7984c
					LLAppearanceMgr::instance().removeItemFromAvatar(item->getUUID());
// [/SL:KB]
				}
			}
		}

		if (obj_count > 0)
		{
			for(i = 0; i  < obj_count; ++i)
			{
				LLViewerInventoryItem *obj_item = obj_item_array.get(i);
				if (get_is_item_worn(obj_item->getUUID()))
				{
					LLVOAvatarSelf::detachAttachmentIntoInventory(obj_item->getLinkedUUID());
				}
			}
		}

		if (gest_count > 0)
		{
			for(i = 0; i  < gest_count; ++i)
			{
				LLViewerInventoryItem *gest_item = gest_item_array.get(i);
				if (get_is_item_worn(gest_item->getUUID()))
				{
					LLGestureMgr::instance().deactivateGesture( gest_item->getLinkedUUID() );
					gInventory.updateItem( gest_item );
					gInventory.notifyObservers();
				}

			}
		}
	}
}

BOOL LLWearableBridge::renameItem(const std::string& new_name)
{
	if (get_is_item_worn(mUUID))
	{
		gAgentWearables.setWearableName( mUUID, new_name );
	}
	return LLItemBridge::renameItem(new_name);
}

std::string LLWearableBridge::getLabelSuffix() const
{
	if (get_is_item_worn(mUUID))
	{
		// e.g. "(worn)" 
		return LLItemBridge::getLabelSuffix() + LLTrans::getString("worn");
	}
	else
	{
		return LLItemBridge::getLabelSuffix();
	}
}

LLUIImagePtr LLWearableBridge::getIcon() const
{
	return LLInventoryIcon::getIcon(mAssetType, mInvType, mWearableType, FALSE);
}

// virtual
void LLWearableBridge::performAction(LLInventoryModel* model, std::string action)
{
	if (isAddAction(action))
	{
		wearOnAvatar();
	}
	else if ("wear_add" == action)
	{
		wearAddOnAvatar();
	}
	else if ("edit" == action)
	{
		editOnAvatar();
		return;
	}
	else if (isRemoveAction(action))
	{
		removeFromAvatar();
		return;
	}
	else LLItemBridge::performAction(model, action);
}

void LLWearableBridge::openItem()
{
	LLViewerInventoryItem* item = getItem();

	if (item)
	{
		LLInvFVBridgeAction::doAction(item->getType(),mUUID,getInventoryModel());
	}
}

void LLWearableBridge::buildContextMenu(LLMenuGL& menu, U32 flags)
{
	lldebugs << "LLWearableBridge::buildContextMenu()" << llendl;
	menuentry_vec_t items;
	menuentry_vec_t disabled_items;
	if(isItemInTrash())
	{
		addTrashContextMenuOptions(items, disabled_items);
	}
	else
	{	// FWIW, it looks like SUPPRESS_OPEN_ITEM is not set anywhere
		BOOL can_open = ((flags & SUPPRESS_OPEN_ITEM) != SUPPRESS_OPEN_ITEM);

		// If we have clothing, don't add "Open" as it's the same action as "Wear"   SL-18976
		LLViewerInventoryItem* item = getItem();
		if (can_open && item)
		{
			can_open = (item->getType() != LLAssetType::AT_CLOTHING) &&
				(item->getType() != LLAssetType::AT_BODYPART);
		}
		if (isLinkedObjectMissing())
		{
			can_open = FALSE;
		}
		items.push_back(std::string("Share"));
		if (!canShare())
		{
			disabled_items.push_back(std::string("Share"));
		}
		
		if (can_open)
		{
			addOpenRightClickMenuOption(items);
		}
		else
		{
			disabled_items.push_back(std::string("Open"));
			disabled_items.push_back(std::string("Open Original"));
		}

		items.push_back(std::string("Properties"));

		getClipboardEntries(true, items, disabled_items, flags);

		items.push_back(std::string("Wearable And Object Separator"));

		items.push_back(std::string("Wearable Edit"));

		if ((flags & FIRST_SELECTED_ITEM) == 0)
		{
			disabled_items.push_back(std::string("Wearable Edit"));
		}
		// Don't allow items to be worn if their baseobj is in the trash.
		if (isLinkedObjectInTrash() || isLinkedObjectMissing() || isCOFFolder())
		{
			disabled_items.push_back(std::string("Wearable And Object Wear"));
			disabled_items.push_back(std::string("Wearable Add"));
			disabled_items.push_back(std::string("Wearable Edit"));
		}

		// Disable wear and take off based on whether the item is worn.
		if(item)
		{
			switch (item->getType())
			{
				case LLAssetType::AT_CLOTHING:
					items.push_back(std::string("Take Off"));
					// Fallthrough since clothing and bodypart share wear options
				case LLAssetType::AT_BODYPART:
					if (get_is_item_worn(item->getUUID()))
					{
						disabled_items.push_back(std::string("Wearable And Object Wear"));
						disabled_items.push_back(std::string("Wearable Add"));
// [RLVa:KB] - Checked: 2010-04-04 (RLVa-1.2.0c) | Added: RLVa-1.2.0c
						if ( (rlv_handler_t::isEnabled()) && (!gRlvWearableLocks.canRemove(item)) )
							disabled_items.push_back(std::string("Take Off"));
// [/RLVa:KB]
					}
					else
					{
						items.push_back(std::string("Wearable And Object Wear"));
						disabled_items.push_back(std::string("Take Off"));
						disabled_items.push_back(std::string("Wearable Edit"));

// [RLVa:KB] - Checked: 2010-06-09 (RLVa-1.2.0g) | Modified: RLVa-1.2.0g
						if (rlv_handler_t::isEnabled())
						{
							ERlvWearMask eWearMask = gRlvWearableLocks.canWear(item);
							if ((eWearMask & RLV_WEAR_REPLACE) == 0)
								disabled_items.push_back(std::string("Wearable And Object Wear"));
							if ((eWearMask & RLV_WEAR_ADD) == 0)
								disabled_items.push_back(std::string("Wearable Add"));
						}
// [/RLVa:KB]
					}

					if (LLWearableType::getAllowMultiwear(mWearableType))
					{
						items.push_back(std::string("Wearable Add"));
						if (gAgentWearables.getWearableCount(mWearableType) >= LLAgentWearables::MAX_CLOTHING_PER_TYPE)
						{
							disabled_items.push_back(std::string("Wearable Add"));
						}
					}
					break;
				default:
					break;
			}
		}
	}
	hide_context_entries(menu, items, disabled_items);
}

// Called from menus
// static
BOOL LLWearableBridge::canWearOnAvatar(void* user_data)
{
	LLWearableBridge* self = (LLWearableBridge*)user_data;
	if(!self) return FALSE;
	if(!self->isAgentInventory())
	{
		LLViewerInventoryItem* item = (LLViewerInventoryItem*)self->getItem();
		if(!item || !item->isFinished()) return FALSE;
	}
	return (!get_is_item_worn(self->mUUID));
}

// Called from menus
// static
void LLWearableBridge::onWearOnAvatar(void* user_data)
{
	LLWearableBridge* self = (LLWearableBridge*)user_data;
	if(!self) return;
	self->wearOnAvatar();
}

void LLWearableBridge::wearOnAvatar()
{
	// TODO: investigate wearables may not be loaded at this point EXT-8231

	LLViewerInventoryItem* item = getItem();
	if(item)
	{
		LLAppearanceMgr::instance().wearItemOnAvatar(item->getUUID(), true, true);
	}
}

void LLWearableBridge::wearAddOnAvatar()
{
	// TODO: investigate wearables may not be loaded at this point EXT-8231

	LLViewerInventoryItem* item = getItem();
	if(item)
	{
		LLAppearanceMgr::instance().wearItemOnAvatar(item->getUUID(), true, false);
	}
}

// static
//void LLWearableBridge::onWearOnAvatarArrived( LLWearable* wearable, void* userdata )
//{
//	LLUUID* item_id = (LLUUID*) userdata;
//	if(wearable)
//	{
//		LLViewerInventoryItem* item = NULL;
//		item = (LLViewerInventoryItem*)gInventory.getItem(*item_id);
//		if(item)
//		{
//			if(item->getAssetUUID() == wearable->getAssetID())
//			{
//				gAgentWearables.setWearableItem(item, wearable);
//				gInventory.notifyObservers();
//				//self->getFolderItem()->refreshFromRoot();
//			}
//			else
//			{
//				llinfos << "By the time wearable asset arrived, its inv item already pointed to a different asset." << llendl;
//			}
//		}
//	}
//	delete item_id;
//}

// static
// BAP remove the "add" code path once everything is fully COF-ified.
//void LLWearableBridge::onWearAddOnAvatarArrived( LLWearable* wearable, void* userdata )
//{
//	LLUUID* item_id = (LLUUID*) userdata;
//	if(wearable)
//	{
//		LLViewerInventoryItem* item = NULL;
//		item = (LLViewerInventoryItem*)gInventory.getItem(*item_id);
//		if(item)
//		{
//			if(item->getAssetUUID() == wearable->getAssetID())
//			{
//				bool do_append = true;
//				gAgentWearables.setWearableItem(item, wearable, do_append);
//				gInventory.notifyObservers();
//				//self->getFolderItem()->refreshFromRoot();
//			}
//			else
//			{
//				llinfos << "By the time wearable asset arrived, its inv item already pointed to a different asset." << llendl;
//			}
//		}
//	}
//	delete item_id;
//}

// static
BOOL LLWearableBridge::canEditOnAvatar(void* user_data)
{
	LLWearableBridge* self = (LLWearableBridge*)user_data;
	if(!self) return FALSE;

	return (get_is_item_worn(self->mUUID));
}

// static
void LLWearableBridge::onEditOnAvatar(void* user_data)
{
	LLWearableBridge* self = (LLWearableBridge*)user_data;
	if(self)
	{
		self->editOnAvatar();
	}
}

void LLWearableBridge::editOnAvatar()
{
	LLAgentWearables::editWearable(mUUID);
}

// static
BOOL LLWearableBridge::canRemoveFromAvatar(void* user_data)
{
	LLWearableBridge* self = (LLWearableBridge*)user_data;
	if( self && (LLAssetType::AT_BODYPART != self->mAssetType) )
	{
		return get_is_item_worn( self->mUUID );
	}
	return FALSE;
}

// static
//void LLWearableBridge::onRemoveFromAvatar(void* user_data)
//{
//	LLWearableBridge* self = (LLWearableBridge*)user_data;
//	if(!self) return;
//	if(get_is_item_worn(self->mUUID))
//	{
//		LLViewerInventoryItem* item = self->getItem();
//		if (item)
//		{
//			LLUUID parent_id = item->getParentUUID();
//			LLWearableList::instance().getAsset(item->getAssetUUID(),
//												item->getName(),
//												item->getType(),
//												onRemoveFromAvatarArrived,
//												new OnRemoveStruct(LLUUID(self->mUUID)));
//		}
//	}
//}

// static
<<<<<<< HEAD
//void LLWearableBridge::onRemoveFromAvatarArrived(LLWearable* wearable,
//												 void* userdata)
//{
//	OnRemoveStruct *on_remove_struct = (OnRemoveStruct*) userdata;
//	const LLUUID &item_id = gInventory.getLinkedItemID(on_remove_struct->mUUID);
//	if(wearable)
//	{
//		if( get_is_item_worn( item_id ) )
//		{
//			LLWearableType::EType type = wearable->getType();
//
//			if( !(type==LLWearableType::WT_SHAPE || type==LLWearableType::WT_SKIN || type==LLWearableType::WT_HAIR || type==LLWearableType::WT_EYES ) ) //&&
//				//!((!gAgent.isTeen()) && ( type==LLWearableType::WT_UNDERPANTS || type==LLWearableType::WT_UNDERSHIRT )) )
//			{
//				bool do_remove_all = false;
//				U32 index = gAgentWearables.getWearableIndex(wearable);
//				gAgentWearables.removeWearable( type, do_remove_all, index );
//			}
//		}
//	}
//
//	// Find and remove this item from the COF.
//	LLAppearanceMgr::instance().removeCOFItemLinks(item_id,false);
//	gInventory.notifyObservers();
//
//	delete on_remove_struct;
//}
=======
/*
void LLWearableBridge::onRemoveFromAvatarArrived(LLWearable* wearable,
												 void* userdata)
{
	OnRemoveStruct *on_remove_struct = (OnRemoveStruct*) userdata;
	const LLUUID &item_id = gInventory.getLinkedItemID(on_remove_struct->mUUID);

// [RLVa:KB] - Checked: 2010-03-20 (RLVa-1.2.0c) | Modified: RLVa-1.2.0a
	if ( (rlv_handler_t::isEnabled()) && ((!wearable) || (!gRlvWearableLocks.canRemove(gInventory.getItem(item_id)))) )
	{
		delete on_remove_struct;
		return;
	}
// [/RLVa:KB]

	if(wearable)
	{
		if( get_is_item_worn( item_id ) )
		{
			LLWearableType::EType type = wearable->getType();

			if( !(type==LLWearableType::WT_SHAPE || type==LLWearableType::WT_SKIN || type==LLWearableType::WT_HAIR || type==LLWearableType::WT_EYES ) ) //&&
				//!((!gAgent.isTeen()) && ( type==LLWearableType::WT_UNDERPANTS || type==LLWearableType::WT_UNDERSHIRT )) )
			{
				bool do_remove_all = false;
				U32 index = gAgentWearables.getWearableIndex(wearable);
				gAgentWearables.removeWearable( type, do_remove_all, index );
			}
		}
	}

	// Find and remove this item from the COF.
	LLAppearanceMgr::instance().removeCOFItemLinks(item_id,false);
	gInventory.notifyObservers();

	delete on_remove_struct;
}
*/
>>>>>>> 74f7984c

// static
void LLWearableBridge::removeAllClothesFromAvatar()
{
	// Remove COF links.
	for (S32 itype = LLWearableType::WT_SHAPE; itype < LLWearableType::WT_COUNT; ++itype)
	{
		if (itype == LLWearableType::WT_SHAPE || itype == LLWearableType::WT_SKIN || itype == LLWearableType::WT_HAIR || itype == LLWearableType::WT_EYES)
			continue;

//		for (S32 index = gAgentWearables.getWearableCount(itype)-1; index >= 0 ; --index)
// [SL:KB] - Patch: Appearance-Misc | Checked: 2010-09-04 (Catznip-2.6.0a) | Added: Catznip-2.1.2a
		for (S32 index = gAgentWearables.getWearableCount((LLWearableType::EType)itype)-1; index >= 0 ; --index)
// [/SL:KB]
		{
			LLViewerInventoryItem *item = dynamic_cast<LLViewerInventoryItem*>(
				gAgentWearables.getWearableInventoryItem((LLWearableType::EType)itype, index));
			if (!item)
				continue;
			const LLUUID &item_id = item->getUUID();
			const LLWearable *wearable = gAgentWearables.getWearableFromItemID(item_id);
			if (!wearable)
				continue;

// [RLVa:KB] - Checked: 2010-05-14 (RLVa-1.2.0g) | Modified: RLVa-1.2.0g
			if ( (rlv_handler_t::isEnabled()) && (!gRlvWearableLocks.canRemove(item)) )
				continue;
// [/RLVa:KB]
	
			// Find and remove this item from the COF.
			LLAppearanceMgr::instance().removeCOFItemLinks(item_id,false);
		}
	}
	gInventory.notifyObservers();

	// Remove wearables from gAgentWearables
//	LLAgentWearables::userRemoveAllClothes();
// [RLVa:KB] - Checked: 2010-05-14 (RLVa-1.2.0g) | Modified: RLVa-1.2.0g
	LLAppearanceMgr::instance().updateAppearanceFromCOF();
// [/RLVa:KB]
}

// static
void LLWearableBridge::removeItemFromAvatar(LLViewerInventoryItem *item)
{
	if (item)
	{
//		LLWearableList::instance().getAsset(item->getAssetUUID(),
//											item->getName(),
//											item->getType(),
//											LLWearableBridge::onRemoveFromAvatarArrived,
//											new OnRemoveStruct(item->getUUID()));
// [SL:KB] - Patch: Appearance-RemoveWearableFromAvatar | Checked: 2010-08-13 (Catznip-2.6.0a) | Added: Catznip-2.1.1d
		LLAppearanceMgr::instance().removeItemFromAvatar(item->getUUID());
// [/SL:KB]
	}
}

void LLWearableBridge::removeFromAvatar()
{
	if (get_is_item_worn(mUUID))
	{
		LLViewerInventoryItem* item = getItem();
		removeItemFromAvatar(item);
	}
}

// +=================================================+
// |        LLLinkItemBridge                         |
// +=================================================+
// For broken item links

std::string LLLinkItemBridge::sPrefix("Link: ");

void LLLinkItemBridge::buildContextMenu(LLMenuGL& menu, U32 flags)
{
	// *TODO: Translate
	lldebugs << "LLLink::buildContextMenu()" << llendl;
	menuentry_vec_t items;
	menuentry_vec_t disabled_items;

	items.push_back(std::string("Find Original"));
	disabled_items.push_back(std::string("Find Original"));
	
	if(isItemInTrash())
	{
		addTrashContextMenuOptions(items, disabled_items);
	}
	else
	{
		items.push_back(std::string("Properties"));
		addDeleteContextMenuOptions(items, disabled_items);
	}
	hide_context_entries(menu, items, disabled_items);
}

// +=================================================+
// |        LLLinkBridge                             |
// +=================================================+
// For broken folder links.
std::string LLLinkFolderBridge::sPrefix("Link: ");
LLUIImagePtr LLLinkFolderBridge::getIcon() const
{
	LLFolderType::EType folder_type = LLFolderType::FT_NONE;
	const LLInventoryObject *obj = getInventoryObject();
	if (obj)
	{
		LLViewerInventoryCategory* cat = NULL;
		LLInventoryModel* model = getInventoryModel();
		if(model)
		{
			cat = (LLViewerInventoryCategory*)model->getCategory(obj->getLinkedUUID());
			if (cat)
			{
				folder_type = cat->getPreferredType();
			}
		}
	}
	return LLFolderBridge::getIcon(folder_type);
}

void LLLinkFolderBridge::buildContextMenu(LLMenuGL& menu, U32 flags)
{
	// *TODO: Translate
	lldebugs << "LLLink::buildContextMenu()" << llendl;
	menuentry_vec_t items;
	menuentry_vec_t disabled_items;

	if (isItemInTrash())
	{
		addTrashContextMenuOptions(items, disabled_items);
	}
	else
	{
		items.push_back(std::string("Find Original"));
		addDeleteContextMenuOptions(items, disabled_items);
	}
	hide_context_entries(menu, items, disabled_items);
}
void LLLinkFolderBridge::performAction(LLInventoryModel* model, std::string action)
{
	if ("goto" == action)
	{
		gotoItem();
		return;
	}
	LLItemBridge::performAction(model,action);
}
void LLLinkFolderBridge::gotoItem()
{
	const LLUUID &cat_uuid = getFolderID();
	if (!cat_uuid.isNull())
	{
		if (LLFolderViewItem *base_folder = mRoot->getItemByID(cat_uuid))
		{
			if (LLInventoryModel* model = getInventoryModel())
			{
				model->fetchDescendentsOf(cat_uuid);
			}
			base_folder->setOpen(TRUE);
			mRoot->setSelectionFromRoot(base_folder,TRUE);
			mRoot->scrollToShowSelection();
		}
	}
}
const LLUUID &LLLinkFolderBridge::getFolderID() const
{
	if (LLViewerInventoryItem *link_item = getItem())
	{
		if (const LLViewerInventoryCategory *cat = link_item->getLinkedCategory())
		{
			const LLUUID& cat_uuid = cat->getUUID();
			return cat_uuid;
		}
	}
	return LLUUID::null;
}

/********************************************************************************
 **
 **                    BRIDGE ACTIONS
 **/

// static
void LLInvFVBridgeAction::doAction(LLAssetType::EType asset_type,
								   const LLUUID& uuid,
								   LLInventoryModel* model)
{
	// Perform indirection in case of link.
	const LLUUID& linked_uuid = gInventory.getLinkedItemID(uuid);

	LLInvFVBridgeAction* action = createAction(asset_type,linked_uuid,model);
	if(action)
	{
		action->doIt();
		delete action;
	}
}

// static
void LLInvFVBridgeAction::doAction(const LLUUID& uuid, LLInventoryModel* model)
{
	llassert(model);
	LLViewerInventoryItem* item = model->getItem(uuid);
	llassert(item);
	if (item)
	{
		LLAssetType::EType asset_type = item->getType();
		LLInvFVBridgeAction* action = createAction(asset_type,uuid,model);
		if(action)
		{
			action->doIt();
			delete action;
		}
	}
}

LLViewerInventoryItem* LLInvFVBridgeAction::getItem() const
{
	if (mModel)
		return (LLViewerInventoryItem*)mModel->getItem(mUUID);
	return NULL;
}

class LLTextureBridgeAction: public LLInvFVBridgeAction
{
	friend class LLInvFVBridgeAction;
public:
	virtual void doIt()
	{
		if (getItem())
		{
			LLFloaterReg::showInstance("preview_texture", LLSD(mUUID), TAKE_FOCUS_YES);
		}
		LLInvFVBridgeAction::doIt();
	}
	virtual ~LLTextureBridgeAction(){}
protected:
	LLTextureBridgeAction(const LLUUID& id,LLInventoryModel* model) : LLInvFVBridgeAction(id,model) {}
};

class LLSoundBridgeAction: public LLInvFVBridgeAction
{
	friend class LLInvFVBridgeAction;
public:
	virtual void doIt()
	{
		LLViewerInventoryItem* item = getItem();
		if (item)
		{
			LLFloaterReg::showInstance("preview_sound", LLSD(mUUID), TAKE_FOCUS_YES);
		}
		LLInvFVBridgeAction::doIt();
	}
	virtual ~LLSoundBridgeAction(){}
protected:
	LLSoundBridgeAction(const LLUUID& id,LLInventoryModel* model) : LLInvFVBridgeAction(id,model) {}
};

class LLLandmarkBridgeAction: public LLInvFVBridgeAction
{
	friend class LLInvFVBridgeAction;
public:
	virtual void doIt()
	{
		LLViewerInventoryItem* item = getItem();
		if (item)
		{
			// Opening (double-clicking) a landmark immediately teleports,
			// but warns you the first time.
			LLSD payload;
			payload["asset_id"] = item->getAssetUUID();		
			
			LLSD args; 
			args["LOCATION"] = item->getName(); 
			
			LLNotificationsUtil::add("TeleportFromLandmark", args, payload);
		}
		LLInvFVBridgeAction::doIt();
	}
	virtual ~LLLandmarkBridgeAction(){}
protected:
	LLLandmarkBridgeAction(const LLUUID& id,LLInventoryModel* model) : LLInvFVBridgeAction(id,model) {}
};

class LLCallingCardBridgeAction: public LLInvFVBridgeAction
{
	friend class LLInvFVBridgeAction;
public:
	virtual void doIt()
	{
		LLViewerInventoryItem* item = getItem();
		if (item && item->getCreatorUUID().notNull())
		{
			LLAvatarActions::showProfile(item->getCreatorUUID());
		}
		LLInvFVBridgeAction::doIt();
	}
	virtual ~LLCallingCardBridgeAction(){}
protected:
	LLCallingCardBridgeAction(const LLUUID& id,LLInventoryModel* model) : LLInvFVBridgeAction(id,model) {}

};

class LLNotecardBridgeAction
: public LLInvFVBridgeAction
{
	friend class LLInvFVBridgeAction;
public:
	virtual void doIt()
	{
		LLViewerInventoryItem* item = getItem();
		if (item)
		{
			LLFloaterReg::showInstance("preview_notecard", LLSD(item->getUUID()), TAKE_FOCUS_YES);
		}
		LLInvFVBridgeAction::doIt();
	}
	virtual ~LLNotecardBridgeAction(){}
protected:
	LLNotecardBridgeAction(const LLUUID& id,LLInventoryModel* model) : LLInvFVBridgeAction(id,model) {}
};

class LLGestureBridgeAction: public LLInvFVBridgeAction
{
	friend class LLInvFVBridgeAction;
public:
	virtual void doIt()
	{
		LLViewerInventoryItem* item = getItem();
		if (item)
		{
			LLPreviewGesture* preview = LLPreviewGesture::show(mUUID, LLUUID::null);
			preview->setFocus(TRUE);
		}
		LLInvFVBridgeAction::doIt();		
	}
	virtual ~LLGestureBridgeAction(){}
protected:
	LLGestureBridgeAction(const LLUUID& id,LLInventoryModel* model) : LLInvFVBridgeAction(id,model) {}
};

class LLAnimationBridgeAction: public LLInvFVBridgeAction
{
	friend class LLInvFVBridgeAction;
public:
	virtual void doIt()
	{
		LLViewerInventoryItem* item = getItem();
		if (item)
		{
			LLFloaterReg::showInstance("preview_anim", LLSD(mUUID), TAKE_FOCUS_YES);
		}
		LLInvFVBridgeAction::doIt();
	}
	virtual ~LLAnimationBridgeAction(){}
protected:
	LLAnimationBridgeAction(const LLUUID& id,LLInventoryModel* model) : LLInvFVBridgeAction(id,model) {}
};

class LLObjectBridgeAction: public LLInvFVBridgeAction
{
	friend class LLInvFVBridgeAction;
public:
	virtual void doIt()
	{
		/*
		  LLFloaterReg::showInstance("properties", mUUID);
		*/
		LLInvFVBridgeAction::doIt();
	}
	virtual ~LLObjectBridgeAction(){}
protected:
	LLObjectBridgeAction(const LLUUID& id,LLInventoryModel* model) : LLInvFVBridgeAction(id,model) {}
};

class LLLSLTextBridgeAction: public LLInvFVBridgeAction
{
	friend class LLInvFVBridgeAction;
public:
	virtual void doIt()
	{
		LLViewerInventoryItem* item = getItem();
		if (item)
		{
			LLFloaterReg::showInstance("preview_script", LLSD(mUUID), TAKE_FOCUS_YES);
		}
		LLInvFVBridgeAction::doIt();
	}
	virtual ~LLLSLTextBridgeAction(){}
protected:
	LLLSLTextBridgeAction(const LLUUID& id,LLInventoryModel* model) : LLInvFVBridgeAction(id,model) {}
};

class LLWearableBridgeAction: public LLInvFVBridgeAction
{
	friend class LLInvFVBridgeAction;
public:
	virtual void doIt()
	{
		wearOnAvatar();
	}
	virtual ~LLWearableBridgeAction(){}
protected:
	LLWearableBridgeAction(const LLUUID& id,LLInventoryModel* model) : LLInvFVBridgeAction(id,model) {}
	BOOL isItemInTrash() const;
	// return true if the item is in agent inventory. if false, it
	// must be lost or in the inventory library.
	BOOL isAgentInventory() const;
	void wearOnAvatar();
};

BOOL LLWearableBridgeAction::isItemInTrash() const
{
	if(!mModel) return FALSE;
	const LLUUID trash_id = mModel->findCategoryUUIDForType(LLFolderType::FT_TRASH);
	return mModel->isObjectDescendentOf(mUUID, trash_id);
}

BOOL LLWearableBridgeAction::isAgentInventory() const
{
	if(!mModel) return FALSE;
	if(gInventory.getRootFolderID() == mUUID) return TRUE;
	return mModel->isObjectDescendentOf(mUUID, gInventory.getRootFolderID());
}

void LLWearableBridgeAction::wearOnAvatar()
{
	// TODO: investigate wearables may not be loaded at this point EXT-8231

	LLViewerInventoryItem* item = getItem();
	if(item)
	{
		LLAppearanceMgr::instance().wearItemOnAvatar(item->getUUID(), true, true);
	}
}

LLInvFVBridgeAction* LLInvFVBridgeAction::createAction(LLAssetType::EType asset_type,
													   const LLUUID& uuid,
													   LLInventoryModel* model)
{
	LLInvFVBridgeAction* action = NULL;
	switch(asset_type)
	{
		case LLAssetType::AT_TEXTURE:
			action = new LLTextureBridgeAction(uuid,model);
			break;
		case LLAssetType::AT_SOUND:
			action = new LLSoundBridgeAction(uuid,model);
			break;
		case LLAssetType::AT_LANDMARK:
			action = new LLLandmarkBridgeAction(uuid,model);
			break;
		case LLAssetType::AT_CALLINGCARD:
			action = new LLCallingCardBridgeAction(uuid,model);
			break;
		case LLAssetType::AT_OBJECT:
			action = new LLObjectBridgeAction(uuid,model);
			break;
		case LLAssetType::AT_NOTECARD:
			action = new LLNotecardBridgeAction(uuid,model);
			break;
		case LLAssetType::AT_ANIMATION:
			action = new LLAnimationBridgeAction(uuid,model);
			break;
		case LLAssetType::AT_GESTURE:
			action = new LLGestureBridgeAction(uuid,model);
			break;
		case LLAssetType::AT_LSL_TEXT:
			action = new LLLSLTextBridgeAction(uuid,model);
			break;
		case LLAssetType::AT_CLOTHING:
		case LLAssetType::AT_BODYPART:
			action = new LLWearableBridgeAction(uuid,model);
			break;
		default:
			break;
	}
	return action;
}

/**                    Bridge Actions
 **
 ********************************************************************************/

/************************************************************************/
/* Recent Inventory Panel related classes                               */
/************************************************************************/
void LLRecentItemsFolderBridge::buildContextMenu(LLMenuGL& menu, U32 flags)
{
	LLFolderBridge::buildContextMenu(menu, flags);

	menuentry_vec_t disabled_items, items = getMenuItems();

	items.erase(std::remove(items.begin(), items.end(), std::string("New Folder")), items.end());

	hide_context_entries(menu, items, disabled_items);
}

LLInvFVBridge* LLRecentInventoryBridgeBuilder::createBridge(
	LLAssetType::EType asset_type,
	LLAssetType::EType actual_asset_type,
	LLInventoryType::EType inv_type,
	LLInventoryPanel* inventory,
	LLFolderView* root,
	const LLUUID& uuid,
	U32 flags /*= 0x00*/ ) const
{
	LLInvFVBridge* new_listener = NULL;
	switch(asset_type)
	{
	case LLAssetType::AT_CATEGORY:
		if (actual_asset_type == LLAssetType::AT_LINK_FOLDER)
		{
			// *TODO: Create a link folder handler instead if it is necessary
			new_listener = LLInventoryFVBridgeBuilder::createBridge(
				asset_type,
				actual_asset_type,
				inv_type,
				inventory,
				root,
				uuid,
				flags);
			break;
		}
		new_listener = new LLRecentItemsFolderBridge(inv_type, inventory, root, uuid);
		break;
	default:
		new_listener = LLInventoryFVBridgeBuilder::createBridge(
			asset_type,
			actual_asset_type,
			inv_type,
			inventory,
			root,
			uuid,
			flags);
	}
	return new_listener;

}


// EOF<|MERGE_RESOLUTION|>--- conflicted
+++ resolved
@@ -4601,27 +4601,16 @@
 					continue;
 				if (get_is_item_worn(item->getUUID()))
 				{
-<<<<<<< HEAD
+// [RLVa:KB] - Checked: 2010-04-04 (RLVa-1.2.0c) | Modified: RLVa-0.2.2a
+//					if ( (rlv_handler_t::isEnabled()) && (!gRlvWearableLocks.canRemove(item)) )
+//						continue;
+// [/RLVa:KB]
 //					LLWearableList::instance().getAsset(item->getAssetUUID(),
 //														item->getName(),
 //														item->getType(),
 //														LLWearableBridge::onRemoveFromAvatarArrived,
 //														new OnRemoveStruct(item->getLinkedUUID()));
 // [SL:KB] - Patch: Appearance-RemoveWearableFromAvatar | Checked: 2010-08-13 (Catznip-2.6.0a) | Added: Catznip-2.1.1d
-=======
-/*
-// [RLVa:KB] - Checked: 2010-04-04 (RLVa-1.2.0c) | Modified: RLVa-0.2.2a
-					if ( (rlv_handler_t::isEnabled()) && (!gRlvWearableLocks.canRemove(item)) )
-						continue;
-// [/RLVa:KB]
-					LLWearableList::instance().getAsset(item->getAssetUUID(),
-														item->getName(),
-														item->getType(),
-														LLWearableBridge::onRemoveFromAvatarArrived,
-														new OnRemoveStruct(item->getLinkedUUID()));
-*/
-// [SL:KB] - Patch: Appearance-RemoveWearableFromAvatar | Checked: 2010-08-13 (Catznip-2.5.0a) | Added: Catznip-2.1.1d
->>>>>>> 74f7984c
 					LLAppearanceMgr::instance().removeItemFromAvatar(item->getUUID());
 // [/SL:KB]
 				}
@@ -4984,12 +4973,18 @@
 //}
 
 // static
-<<<<<<< HEAD
 //void LLWearableBridge::onRemoveFromAvatarArrived(LLWearable* wearable,
 //												 void* userdata)
 //{
 //	OnRemoveStruct *on_remove_struct = (OnRemoveStruct*) userdata;
 //	const LLUUID &item_id = gInventory.getLinkedItemID(on_remove_struct->mUUID);
+// [RLVa:KB] - Checked: 2010-03-20 (RLVa-1.2.0c) | Modified: RLVa-1.2.0a
+//	if ( (rlv_handler_t::isEnabled()) && ((!wearable) || (!gRlvWearableLocks.canRemove(gInventory.getItem(item_id)))) )
+//	{
+//		delete on_remove_struct;
+//		return;
+//	}
+// [/RLVa:KB]
 //	if(wearable)
 //	{
 //		if( get_is_item_worn( item_id ) )
@@ -5012,46 +5007,6 @@
 //
 //	delete on_remove_struct;
 //}
-=======
-/*
-void LLWearableBridge::onRemoveFromAvatarArrived(LLWearable* wearable,
-												 void* userdata)
-{
-	OnRemoveStruct *on_remove_struct = (OnRemoveStruct*) userdata;
-	const LLUUID &item_id = gInventory.getLinkedItemID(on_remove_struct->mUUID);
-
-// [RLVa:KB] - Checked: 2010-03-20 (RLVa-1.2.0c) | Modified: RLVa-1.2.0a
-	if ( (rlv_handler_t::isEnabled()) && ((!wearable) || (!gRlvWearableLocks.canRemove(gInventory.getItem(item_id)))) )
-	{
-		delete on_remove_struct;
-		return;
-	}
-// [/RLVa:KB]
-
-	if(wearable)
-	{
-		if( get_is_item_worn( item_id ) )
-		{
-			LLWearableType::EType type = wearable->getType();
-
-			if( !(type==LLWearableType::WT_SHAPE || type==LLWearableType::WT_SKIN || type==LLWearableType::WT_HAIR || type==LLWearableType::WT_EYES ) ) //&&
-				//!((!gAgent.isTeen()) && ( type==LLWearableType::WT_UNDERPANTS || type==LLWearableType::WT_UNDERSHIRT )) )
-			{
-				bool do_remove_all = false;
-				U32 index = gAgentWearables.getWearableIndex(wearable);
-				gAgentWearables.removeWearable( type, do_remove_all, index );
-			}
-		}
-	}
-
-	// Find and remove this item from the COF.
-	LLAppearanceMgr::instance().removeCOFItemLinks(item_id,false);
-	gInventory.notifyObservers();
-
-	delete on_remove_struct;
-}
-*/
->>>>>>> 74f7984c
 
 // static
 void LLWearableBridge::removeAllClothesFromAvatar()
