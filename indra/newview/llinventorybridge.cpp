--- conflicted
+++ resolved
@@ -4387,16 +4387,7 @@
 	const LLUUID &lost_and_found_id = model->findCategoryUUIDForType(LLFolderType::FT_LOST_AND_FOUND);
 	const LLUUID &favorites = model->findCategoryUUIDForType(LLFolderType::FT_FAVORITE);
 	const LLUUID &marketplace_listings_id = model->findCategoryUUIDForType(LLFolderType::FT_MARKETPLACE_LISTINGS, false);
-<<<<<<< HEAD
-	const LLUUID &outfits_id = model->findCategoryUUIDForType(LLFolderType::FT_MY_OUTFITS, false); // <FS:Ansariel> Fix "outfits" context menu
-=======
 	const LLUUID &outfits_id = model->findCategoryUUIDForType(LLFolderType::FT_MY_OUTFITS, false);
-
-	if (outfits_id == mUUID)
-	{
-		items.push_back(std::string("New Outfit"));
-	}
->>>>>>> 56eda038
 
 	// <FS:Ansariel> FIRE-11628: Option to delete broken links from AO folder
 	if (mUUID == AOEngine::instance().getAOFolder())
@@ -4404,7 +4395,9 @@
 		items.push_back(std::string("Cleanup broken Links"));
 	}
 	// </FS:Ansariel>
+
 	// <FS:Ansariel> Fix "outfits" context menu
+	//if (outfits_id == mUUID)
 	if (model->isObjectDescendentOf(mUUID, outfits_id) && getCategory() &&
 		(getCategory()->getPreferredType() == LLFolderType::FT_NONE || 
 		 getCategory()->getPreferredType() == LLFolderType::FT_MY_OUTFITS))
@@ -4412,6 +4405,7 @@
 		items.push_back(std::string("New Outfit"));
 	}
 	// </FS:Ansariel>
+
 	if (lost_and_found_id == mUUID)
 	{
 		// This is the lost+found folder.
