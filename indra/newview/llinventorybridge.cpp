--- conflicted
+++ resolved
@@ -4352,10 +4352,7 @@
                     items.push_back(std::string("New Script"));
                     items.push_back(std::string("New Note"));
                     items.push_back(std::string("New Gesture"));
-<<<<<<< HEAD
                     items.push_back(std::string("New Material"));
-=======
->>>>>>> 110eb2c9
                     items.push_back(std::string("New Clothes"));
                     items.push_back(std::string("New Body Parts"));
                     items.push_back(std::string("New Settings"));
@@ -4364,15 +4361,13 @@
                         disabled_items.push_back("New Settings");
                     }
                 }
-<<<<<<< HEAD
+                else 
+                {
+                    items.push_back(std::string("New Listing Folder"));
+                }
                 if (menu_items_added)
                 {
                     items.push_back(std::string("Create Separator"));
-=======
-                else 
-                {
-                    items.push_back(std::string("New Listing Folder"));
->>>>>>> 110eb2c9
                 }
 			}
 			getClipboardEntries(false, items, disabled_items, flags);
