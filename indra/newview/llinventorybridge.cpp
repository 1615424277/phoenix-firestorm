/**
 * @file llinventorybridge.cpp
 * @brief Implementation of the Inventory-Folder-View-Bridge classes.
 *
 * $LicenseInfo:firstyear=2001&license=viewerlgpl$
 * Second Life Viewer Source Code
 * Copyright (C) 2010, Linden Research, Inc.
 * 
 * This library is free software; you can redistribute it and/or
 * modify it under the terms of the GNU Lesser General Public
 * License as published by the Free Software Foundation;
 * version 2.1 of the License only.
 * 
 * This library is distributed in the hope that it will be useful,
 * but WITHOUT ANY WARRANTY; without even the implied warranty of
 * MERCHANTABILITY or FITNESS FOR A PARTICULAR PURPOSE.  See the GNU
 * Lesser General Public License for more details.
 * 
 * You should have received a copy of the GNU Lesser General Public
 * License along with this library; if not, write to the Free Software
 * Foundation, Inc., 51 Franklin Street, Fifth Floor, Boston, MA  02110-1301  USA
 * 
 * Linden Research, Inc., 945 Battery Street, San Francisco, CA  94111  USA
 * $/LicenseInfo$
 */

#include "llviewerprecompiledheaders.h"
#include "llinventorybridge.h"

// external projects
#include "lltransfersourceasset.h" 
#include "llavatarnamecache.h"	// IDEVO

#include "llagent.h"
#include "llagentcamera.h"
#include "llagentwearables.h"
#include "llappearancemgr.h"
#include "llattachmentsmgr.h"
#include "llavataractions.h" 
#include "llfavoritesbar.h" // management of favorites folder
#include "llfloateropenobject.h"
#include "llfloaterreg.h"
#include "llfloatermarketplacelistings.h"
#include "llfloatersidepanelcontainer.h"
#include "llsidepanelinventory.h"
#include "llfloaterworldmap.h"
#include "llfolderview.h"
#include "llfriendcard.h"
#include "llgesturemgr.h"
#include "llgiveinventory.h" 
#include "llfloaterimcontainer.h"
#include "llimview.h"
#include "llclipboard.h"
#include "llinventorydefines.h"
#include "llinventoryfunctions.h"
#include "llinventoryicon.h"
#include "llinventorymodel.h"
#include "llinventorymodelbackgroundfetch.h"
#include "llinventorypanel.h"
#include "llmarketplacefunctions.h"
#include "llnotifications.h"
#include "llnotificationsutil.h"
#include "llpreviewanim.h"
#include "llpreviewgesture.h"
#include "llpreviewtexture.h"
#include "llselectmgr.h"
#include "llsidepanelappearance.h"
#include "lltooldraganddrop.h"
#include "lltrans.h"
#include "llurlaction.h"
#include "llviewerassettype.h"
#include "llviewerfoldertype.h"
#include "llviewermenu.h"
#include "llviewermessage.h"
#include "llviewerobjectlist.h"
#include "llviewerregion.h"
#include "llviewerwindow.h"
#include "llvoavatarself.h"
#include "llwearablelist.h"
#include "llwearableitemslist.h"
#include "lllandmarkactions.h"
#include "llpanellandmarks.h"
#include "llviewerparcelmgr.h"
#include "llparcel.h"

#include "llenvironment.h"
// [RLVa:KB] - Checked: 2011-05-22 (RLVa-1.3.1)
#include "rlvactions.h"
#include "rlvhandler.h"
#include "rlvlocks.h"
// [/RLVa:KB]
// <FS:TT> Client LSL Bridge
#include "fslslbridge.h"
#include "aoengine.h"
// </FS:TT>

// <FS:Zi> Do not allow "Restore To Last Position" for no-copy items
#ifdef OPENSIM
#include "fsgridhandler.h"
#endif
// </FS:Zi>
#include "fsfloaterplacedetails.h"
#include "fsfloaterwearablefavorites.h"
#include "llviewerattachmenu.h"
#include "llresmgr.h"

#include <boost/shared_ptr.hpp>

void copy_slurl_to_clipboard_callback_inv(const std::string& slurl);

const F32 SOUND_GAIN = 1.0f;

using namespace LLOldEvents;

// Function declarations
bool confirm_attachment_rez(const LLSD& notification, const LLSD& response);
void teleport_via_landmark(const LLUUID& asset_id);
// <FS:CR> Function left unused from FIRE-7219
//static bool check_category(LLInventoryModel* model,
//						   const LLUUID& cat_id,
//						   LLInventoryPanel* active_panel,
//						   LLInventoryFilter* filter);

// <FS:ND> Unused function
// static bool check_item(const LLUUID& item_id,
// 					   LLInventoryPanel* active_panel,
// 					   LLInventoryFilter* filter);
// </FS:ND>

// Helper functions

bool isAddAction(const std::string& action)
{
	return ("wear" == action || "attach" == action || "activate" == action);
}

bool isRemoveAction(const std::string& action)
{
	return ("take_off" == action || "detach" == action);
}

bool isMarketplaceSendAction(const std::string& action)
{
	return ("send_to_marketplace" == action);
}

bool isPanelActive(const std::string& panel_name)
{
    LLInventoryPanel *active_panel = LLInventoryPanel::getActiveInventoryPanel(false);
    return (active_panel && (active_panel->getName() == panel_name));
}

// Used by LLFolderBridge as callback for directory fetching recursion
class LLRightClickInventoryFetchDescendentsObserver : public LLInventoryFetchDescendentsObserver
{
public:
	LLRightClickInventoryFetchDescendentsObserver(const uuid_vec_t& ids) : LLInventoryFetchDescendentsObserver(ids) {}
	~LLRightClickInventoryFetchDescendentsObserver() {}
	virtual void execute(bool clear_observer = false);
	virtual void done()
	{
		execute(true);
	}
};

// Used by LLFolderBridge as callback for directory content items fetching
class LLRightClickInventoryFetchObserver : public LLInventoryFetchItemsObserver
{
public:
	LLRightClickInventoryFetchObserver(const uuid_vec_t& ids) : LLInventoryFetchItemsObserver(ids) { };
	~LLRightClickInventoryFetchObserver() {}
	void execute(bool clear_observer = false)
	{
		if (clear_observer)
		{
			gInventory.removeObserver(this);
			delete this;
		}
		// we've downloaded all the items, so repaint the dialog
		LLFolderBridge::staticFolderOptionsMenu();
	}
	virtual void done()
	{
		execute(true);
	}
};

class LLPasteIntoFolderCallback: public LLInventoryCallback
{
public:
    LLPasteIntoFolderCallback(LLHandle<LLInventoryPanel>& handle)
        : mInventoryPanel(handle)
    {
    }
    ~LLPasteIntoFolderCallback()
    {
        processItems();
    }

    void fire(const LLUUID& inv_item)
    {
        mChangedIds.push_back(inv_item);
    }

    void processItems()
    {
        LLInventoryPanel* panel = mInventoryPanel.get();
        bool has_elements = false;
        for (LLUUID& inv_item : mChangedIds)
        {
            LLInventoryItem* item = gInventory.getItem(inv_item);
            if (item && panel)
            {
                LLUUID root_id = panel->getRootFolderID();

                if (inv_item == root_id)
                {
                    return;
                }

                LLFolderViewItem* item = panel->getItemByID(inv_item);
                if (item)
                {
                    if (!has_elements)
                    {
                        panel->clearSelection();
                        panel->getRootFolder()->clearSelection();
                        panel->getRootFolder()->requestArrange();
                        panel->getRootFolder()->update();
                        has_elements = true;
                    }
                    panel->getRootFolder()->changeSelection(item, true);
                }
            }
        }

        if (has_elements)
        {
            panel->getRootFolder()->scrollToShowSelection();
        }
    }
private:
    LLHandle<LLInventoryPanel> mInventoryPanel;
    std::vector<LLUUID> mChangedIds;
};

// +=================================================+
// |        LLInvFVBridge                            |
// +=================================================+

LLInvFVBridge::LLInvFVBridge(LLInventoryPanel* inventory, 
							 LLFolderView* root,
							 const LLUUID& uuid) :
	mUUID(uuid), 
	mRoot(root),
	mInvType(LLInventoryType::IT_NONE),
	mIsLink(false),
	LLFolderViewModelItemInventory(inventory->getRootViewModel())
{
	mInventoryPanel = inventory->getInventoryPanelHandle();
	const LLInventoryObject* obj = getInventoryObject();
	mIsLink = obj && obj->getIsLinkType();
}

const std::string& LLInvFVBridge::getName() const
{
	const LLInventoryObject* obj = getInventoryObject();
	if(obj)
	{
		return obj->getName();
	}
	return LLStringUtil::null;
}

const std::string& LLInvFVBridge::getDisplayName() const
{
	if(mDisplayName.empty())
	{
		buildDisplayName();
	}
	return mDisplayName;
}

std::string LLInvFVBridge::getSearchableDescription() const
{
    return get_searchable_description(getInventoryModel(), mUUID);
}

std::string LLInvFVBridge::getSearchableCreatorName() const
{
    return get_searchable_creator_name(getInventoryModel(), mUUID);
}

std::string LLInvFVBridge::getSearchableUUIDString() const
{
    return get_searchable_UUID(getInventoryModel(), mUUID);
}

// <FS:Ansariel> Zi's extended inventory search
std::string LLInvFVBridge::getSearchableAll() const
{
	return getSearchableName() + "+" +
		getSearchableCreatorName() + "+" + 
		getSearchableDescription() + "+" +
		getSearchableUUIDString();
}
// </FS:Ansariel>

// Folders have full perms
PermissionMask LLInvFVBridge::getPermissionMask() const
{
	return PERM_ALL;
}

// virtual
LLFolderType::EType LLInvFVBridge::getPreferredType() const
{
	return LLFolderType::FT_NONE;
}


// Folders don't have creation dates.
time_t LLInvFVBridge::getCreationDate() const
{
	LLInventoryObject* objectp = getInventoryObject();
	if (objectp)
	{
		return objectp->getCreationDate();
	}
	return (time_t)0;
}

void LLInvFVBridge::setCreationDate(time_t creation_date_utc)
{
	LLInventoryObject* objectp = getInventoryObject();
	if (objectp)
	{
		objectp->setCreationDate(creation_date_utc);
	}
}


// Can be destroyed (or moved to trash)
bool LLInvFVBridge::isItemRemovable() const
{
	return get_is_item_removable(getInventoryModel(), mUUID);
}

// Can be moved to another folder
bool LLInvFVBridge::isItemMovable() const
{
	// <FS:Ansariel> FIRE-28977: Lock special and locked folders from being DaD'ed
	if (isLockedFolder())
	{
		// Child of a protected folder -> not movable
		return false;
	}
	// </FS:Ansariel

	return true;
}

bool LLInvFVBridge::isLink() const
{
	return mIsLink;
}

bool LLInvFVBridge::isLibraryItem() const
{
	return gInventory.isObjectDescendentOf(getUUID(),gInventory.getLibraryRootFolderID());
}

/*virtual*/
/**
 * @brief Adds this item into clipboard storage
 */
bool LLInvFVBridge::cutToClipboard()
{
	const LLInventoryObject* obj = gInventory.getObject(mUUID);
	if (obj && isItemMovable() && isItemRemovable())
	{
        const LLUUID &marketplacelistings_id = gInventory.findCategoryUUIDForType(LLFolderType::FT_MARKETPLACE_LISTINGS);
        const bool cut_from_marketplacelistings = gInventory.isObjectDescendentOf(mUUID, marketplacelistings_id);
            
        if (cut_from_marketplacelistings && (LLMarketplaceData::instance().isInActiveFolder(mUUID) ||
                                             LLMarketplaceData::instance().isListedAndActive(mUUID)))
        {
            LLUUID parent_uuid = obj->getParentUUID();
            bool result = perform_cutToClipboard();
            gInventory.addChangedMask(LLInventoryObserver::STRUCTURE, parent_uuid);
            return result;
        }
        else
        {
            // Otherwise just perform the cut
            return perform_cutToClipboard();
        }
    }
	return false;
}

// virtual
bool LLInvFVBridge::isCutToClipboard()
{
    if (LLClipboard::instance().isCutMode())
    {
        return LLClipboard::instance().isOnClipboard(mUUID);
    }
    return false;
}

// Callback for cutToClipboard if DAMA required...
bool LLInvFVBridge::callback_cutToClipboard(const LLSD& notification, const LLSD& response)
{
    S32 option = LLNotificationsUtil::getSelectedOption(notification, response);
    if (option == 0) // YES
    {
		return perform_cutToClipboard();
    }
    return false;
}

bool LLInvFVBridge::perform_cutToClipboard()
{
	const LLInventoryObject* obj = gInventory.getObject(mUUID);
	if (obj && isItemMovable() && isItemRemovable())
	{
		LLClipboard::instance().setCutMode(true);
		return LLClipboard::instance().addToClipboard(mUUID);
	}
	return false;
}

bool LLInvFVBridge::copyToClipboard() const
{
	const LLInventoryObject* obj = gInventory.getObject(mUUID);
//	if (obj && isItemCopyable())
// [SL:KB] - Patch: Inventory-Links | Checked: 2013-09-19 (Catznip-3.6)
	if (obj && (isItemCopyable() || isItemLinkable()))
// [/SL:KB]
	{
		return LLClipboard::instance().addToClipboard(mUUID);
	}
	return false;
}

void LLInvFVBridge::showProperties()
{
	if (isMarketplaceListingsFolder())
    {
        LLFloaterReg::showInstance("item_properties", LLSD().with("id",mUUID),true);
        // Force it to show on top as this floater has a tendency to hide when confirmation dialog shows up
        LLFloater* floater_properties = LLFloaterReg::findInstance("item_properties", LLSD().with("id",mUUID));
        if (floater_properties)
        {
            floater_properties->setVisibleAndFrontmost();
        }
    }
    else
    {
        show_item_profile(mUUID);
    }
}

void LLInvFVBridge::navigateToFolder(bool new_window, bool change_mode)
{
    if(new_window)
    {
        mInventoryPanel.get()->openSingleViewInventory(mUUID);
    }
    else
    {
        if(change_mode)
        {
            LLInventoryPanel::setSFViewAndOpenFolder(mInventoryPanel.get(), mUUID);
        }
        else
        {
            LLInventorySingleFolderPanel* panel = dynamic_cast<LLInventorySingleFolderPanel*>(mInventoryPanel.get());
            if (!panel || !getInventoryModel() || mUUID.isNull())
            {
                return;
            }

            panel->changeFolderRoot(mUUID);
        }

    }
}

void LLInvFVBridge::removeBatch(std::vector<LLFolderViewModelItem*>& batch)
{
	// Deactivate gestures when moving them into Trash
	LLInvFVBridge* bridge;
	LLInventoryModel* model = getInventoryModel();
	LLViewerInventoryItem* item = NULL;
	LLViewerInventoryCategory* cat = NULL;
	LLInventoryModel::cat_array_t	descendent_categories;
	LLInventoryModel::item_array_t	descendent_items;
	S32 count = batch.size();
	S32 i,j;
	for(i = 0; i < count; ++i)
	{
		bridge = (LLInvFVBridge*)(batch[i]);
		if(!bridge || !bridge->isItemRemovable()) continue;
		item = (LLViewerInventoryItem*)model->getItem(bridge->getUUID());
		if (item)
		{
			if(LLAssetType::AT_GESTURE == item->getType())
			{
				LLGestureMgr::instance().deactivateGesture(item->getUUID());
			}
		}
	}
	for(i = 0; i < count; ++i)
	{
		bridge = (LLInvFVBridge*)(batch[i]);
		if(!bridge || !bridge->isItemRemovable()) continue;
		cat = (LLViewerInventoryCategory*)model->getCategory(bridge->getUUID());
		if (cat)
		{
			gInventory.collectDescendents( cat->getUUID(), descendent_categories, descendent_items, false );
			for (j=0; j<descendent_items.size(); j++)
			{
				if(LLAssetType::AT_GESTURE == descendent_items[j]->getType())
				{
					LLGestureMgr::instance().deactivateGesture(descendent_items[j]->getUUID());
				}
			}
		}
	}
	removeBatchNoCheck(batch);
	model->checkTrashOverflow();
}

void  LLInvFVBridge::removeBatchNoCheck(std::vector<LLFolderViewModelItem*>&  batch)
{
	// this method moves a bunch of items and folders to the trash. As
	// per design guidelines for the inventory model, the message is
	// built and the accounting is performed first. After all of that,
	// we call LLInventoryModel::moveObject() to move everything
	// around.
	LLInvFVBridge* bridge;
	LLInventoryModel* model = getInventoryModel();
	if(!model) return;
	LLMessageSystem* msg = gMessageSystem;
	const LLUUID trash_id = model->findCategoryUUIDForType(LLFolderType::FT_TRASH);
	LLViewerInventoryItem* item = NULL;
	uuid_vec_t move_ids;
	LLInventoryModel::update_map_t update;
	bool start_new_message = true;
	S32 count = batch.size();
	S32 i;

	// first, hide any 'preview' floaters that correspond to the items
	// being deleted.
	for(i = 0; i < count; ++i)
	{
		bridge = (LLInvFVBridge*)(batch[i]);
		if(!bridge || !bridge->isItemRemovable()) continue;
		item = (LLViewerInventoryItem*)model->getItem(bridge->getUUID());
		if(item)
		{
			LLPreview::hide(item->getUUID());
		}
	}

	// do the inventory move to trash

	for(i = 0; i < count; ++i)
	{
		bridge = (LLInvFVBridge*)(batch[i]);
		if(!bridge || !bridge->isItemRemovable()) continue;
		item = (LLViewerInventoryItem*)model->getItem(bridge->getUUID());
		if(item)
		{
			if(item->getParentUUID() == trash_id) continue;
			move_ids.push_back(item->getUUID());
			--update[item->getParentUUID()];
			++update[trash_id];
			if(start_new_message)
			{
				start_new_message = false;
				msg->newMessageFast(_PREHASH_MoveInventoryItem);
				msg->nextBlockFast(_PREHASH_AgentData);
				msg->addUUIDFast(_PREHASH_AgentID, gAgent.getID());
				msg->addUUIDFast(_PREHASH_SessionID, gAgent.getSessionID());
				msg->addBOOLFast(_PREHASH_Stamp, true);
			}
			msg->nextBlockFast(_PREHASH_InventoryData);
			msg->addUUIDFast(_PREHASH_ItemID, item->getUUID());
			msg->addUUIDFast(_PREHASH_FolderID, trash_id);
			msg->addString("NewName", NULL);
			if(msg->isSendFullFast(_PREHASH_InventoryData))
			{
				start_new_message = true;
				gAgent.sendReliableMessage();
				gInventory.accountForUpdate(update);
				update.clear();
			}
		}
	}
	if(!start_new_message)
	{
		start_new_message = true;
		gAgent.sendReliableMessage();
		gInventory.accountForUpdate(update);
		update.clear();
	}

	for(i = 0; i < count; ++i)
	{
		bridge = (LLInvFVBridge*)(batch[i]);
		if(!bridge || !bridge->isItemRemovable()) continue;
		LLViewerInventoryCategory* cat = (LLViewerInventoryCategory*)model->getCategory(bridge->getUUID());
		if(cat)
		{
			if(cat->getParentUUID() == trash_id) continue;
			move_ids.push_back(cat->getUUID());
			--update[cat->getParentUUID()];
			++update[trash_id];
			if(start_new_message)
			{
				start_new_message = false;
				msg->newMessageFast(_PREHASH_MoveInventoryFolder);
				msg->nextBlockFast(_PREHASH_AgentData);
				msg->addUUIDFast(_PREHASH_AgentID, gAgent.getID());
				msg->addUUIDFast(_PREHASH_SessionID, gAgent.getSessionID());
				msg->addBOOL("Stamp", true);
			}
			msg->nextBlockFast(_PREHASH_InventoryData);
			msg->addUUIDFast(_PREHASH_FolderID, cat->getUUID());
			msg->addUUIDFast(_PREHASH_ParentID, trash_id);
			if(msg->isSendFullFast(_PREHASH_InventoryData))
			{
				start_new_message = true;
				gAgent.sendReliableMessage();
				gInventory.accountForUpdate(update);
				update.clear();
			}
		}
	}
	if(!start_new_message)
	{
		gAgent.sendReliableMessage();
		gInventory.accountForUpdate(update);
	}

	// move everything.
	uuid_vec_t::iterator it = move_ids.begin();
	uuid_vec_t::iterator end = move_ids.end();
	for(; it != end; ++it)
	{
		gInventory.moveObject((*it), trash_id);
		LLViewerInventoryItem* item = gInventory.getItem(*it);
		if (item)
		{
			model->updateItem(item);
		}
	}

	// notify inventory observers.
	model->notifyObservers();
}

bool LLInvFVBridge::isClipboardPasteable() const
{
	// Return false on degenerated cases: empty clipboard, no inventory, no agent
	if (!LLClipboard::instance().hasContents() || !isAgentInventory())
	{
		return false;
	}
	LLInventoryModel* model = getInventoryModel();
	if (!model)
	{
		return false;
	}

	// In cut mode, whatever is on the clipboard is always pastable
	if (LLClipboard::instance().isCutMode())
	{
		return true;
	}

	// In normal mode, we need to check each element of the clipboard to know if we can paste or not
	std::vector<LLUUID> objects;
	LLClipboard::instance().pasteFromClipboard(objects);
	S32 count = objects.size();
	for(S32 i = 0; i < count; i++)
	{
		const LLUUID &item_id = objects.at(i);

		// Folders are pastable if all items in there are copyable
		const LLInventoryCategory *cat = model->getCategory(item_id);
		if (cat)
		{
			LLFolderBridge cat_br(mInventoryPanel.get(), mRoot, item_id);
			if (!cat_br.isItemCopyable(false))
			return false;
			// Skip to the next item in the clipboard
			continue;
		}

		// Each item must be copyable to be pastable
		LLItemBridge item_br(mInventoryPanel.get(), mRoot, item_id);
		if (!item_br.isItemCopyable(false))
		{
			return false;
		}
	}
	return true;
}

bool LLInvFVBridge::isClipboardPasteableAsLink() const
{
	if (!LLClipboard::instance().hasContents() || !isAgentInventory())
	{
		return false;
	}
	const LLInventoryModel* model = getInventoryModel();
	if (!model)
	{
		return false;
	}

	std::vector<LLUUID> objects;
	LLClipboard::instance().pasteFromClipboard(objects);
	S32 count = objects.size();
	for(S32 i = 0; i < count; i++)
	{
		const LLInventoryItem *item = model->getItem(objects.at(i));
		if (item)
		{
			if (!LLAssetType::lookupCanLink(item->getActualType()))
			{
				return false;
			}

            if (gInventory.isObjectDescendentOf(item->getUUID(), gInventory.getLibraryRootFolderID()))
            {
                return false;
            }
		}
		const LLViewerInventoryCategory *cat = model->getCategory(objects.at(i));
		if (cat && LLFolderType::lookupIsProtectedType(cat->getPreferredType()))
		{
			return false;
		}
	}
	return true;
}

void disable_context_entries_if_present(LLMenuGL& menu,
                                        const menuentry_vec_t &disabled_entries)
{
	const LLView::child_list_t *list = menu.getChildList();
	for (LLView::child_list_t::const_iterator itor = list->begin(); 
		 itor != list->end(); 
		 ++itor)
	{
		LLView *menu_item = (*itor);
		std::string name = menu_item->getName();

		// descend into split menus:
		LLMenuItemBranchGL* branchp = dynamic_cast<LLMenuItemBranchGL*>(menu_item);
		if ((name == "More") && branchp)
		{
			disable_context_entries_if_present(*branchp->getBranch(), disabled_entries);
		}

		bool found = false;
		menuentry_vec_t::const_iterator itor2;
		for (itor2 = disabled_entries.begin(); itor2 != disabled_entries.end(); ++itor2)
		{
			if (*itor2 == name)
			{
				found = true;
				break;
			}
		}

        if (found)
        {
			menu_item->setVisible(true);
			// A bit of a hack so we can remember that some UI element explicitly set this to be visible
			// so that some other UI element from multi-select doesn't later set this invisible.
			menu_item->pushVisible(true);

			menu_item->setEnabled(false);
        }
    }
}
void hide_context_entries(LLMenuGL& menu, 
						  const menuentry_vec_t &entries_to_show,
						  const menuentry_vec_t &disabled_entries)
{
	const LLView::child_list_t *list = menu.getChildList();

	// For removing double separators or leading separator.  Start at true so that
	// if the first element is a separator, it will not be shown.
	bool is_previous_entry_separator = true;

	for (LLView::child_list_t::const_iterator itor = list->begin(); 
		 itor != list->end(); 
		 ++itor)
	{
		LLView *menu_item = (*itor);
		std::string name = menu_item->getName();

		// descend into split menus:
		LLMenuItemBranchGL* branchp = dynamic_cast<LLMenuItemBranchGL*>(menu_item);
        if (((name == "More") || (name == "create_new")) && branchp)
		{
			hide_context_entries(*branchp->getBranch(), entries_to_show, disabled_entries);
		}

		bool found = false;

        std::string myinput;
        std::vector<std::string> mylist{ "a", "b", "c" };

        menuentry_vec_t::const_iterator itor2 = std::find(entries_to_show.begin(), entries_to_show.end(), name);
        if (itor2 != entries_to_show.end())
        {
            found = true;
        }

		// Don't allow multiple separators in a row (e.g. such as if there are no items
		// between two separators).
		if (found)
		{
			const bool is_entry_separator = (dynamic_cast<LLMenuItemSeparatorGL *>(menu_item) != NULL);
			found = !(is_entry_separator && is_previous_entry_separator);
			is_previous_entry_separator = is_entry_separator;
		}

		if (!found)
		{
			if (!menu_item->getLastVisible())
			{
				menu_item->setVisible(false);
			}

            if (menu_item->getEnabled())
            {
                // These should stay enabled unless specifically disabled
                const menuentry_vec_t exceptions = {
                    "Detach From Yourself",
                    "Wearable And Object Wear",
                    "Wearable Add",
                };

                menuentry_vec_t::const_iterator itor2 = std::find(exceptions.begin(), exceptions.end(), name);
                if (itor2 == exceptions.end())
                {
                    menu_item->setEnabled(false);
                }
            }
		}
		else
		{
			menu_item->setVisible(true);
			// A bit of a hack so we can remember that some UI element explicitly set this to be visible
			// so that some other UI element from multi-select doesn't later set this invisible.
			menu_item->pushVisible(true);

			bool enabled = true;
			for (itor2 = disabled_entries.begin(); enabled && (itor2 != disabled_entries.end()); ++itor2)
			{
				enabled &= (*itor2 != name);
			}

			menu_item->setEnabled(enabled);
		}
	}
}

// Helper for commonly-used entries
void LLInvFVBridge::getClipboardEntries(bool show_asset_id,
										menuentry_vec_t &items,
										menuentry_vec_t &disabled_items, U32 flags)
{
	const LLInventoryObject *obj = getInventoryObject();
    bool single_folder_root = (mRoot == NULL);

	if (obj)
	{
		
		if (obj->getType() != LLAssetType::AT_CATEGORY)
		{
			items.push_back(std::string("Copy Separator"));
		}
		items.push_back(std::string("Copy"));
// [SL:KB] - Patch: Inventory-Links | Checked: 2010-04-12 (Catznip-2.0)
		if (!isItemCopyable() && !isItemLinkable())
// [/SL:KB]
		//if (!isItemCopyable())
		{
			disabled_items.push_back(std::string("Copy"));
		}

        if (isAgentInventory() && !single_folder_root)
        {
            items.push_back(std::string("New folder from selected"));
            items.push_back(std::string("Subfolder Separator"));
            std::set<LLUUID> selected_uuid_set = LLAvatarActions::getInventorySelectedUUIDs();
            uuid_vec_t ids;
            std::copy(selected_uuid_set.begin(), selected_uuid_set.end(), std::back_inserter(ids));
            if (!is_only_items_selected(ids) && !is_only_cats_selected(ids))
            {
                disabled_items.push_back(std::string("New folder from selected"));
            }
        }

		if (obj->getIsLinkType())
		{
			items.push_back(std::string("Find Original"));
			if (isLinkedObjectMissing())
			{
				disabled_items.push_back(std::string("Find Original"));
			}

            items.push_back(std::string("Cut"));
            if (!isItemMovable() || !isItemRemovable())
            {
                disabled_items.push_back(std::string("Cut"));
            }
		}
		else
		{
			if (LLAssetType::lookupCanLink(obj->getType()))
			{
				items.push_back(std::string("Find Links"));
			}

			if (!isInboxFolder() && !single_folder_root)
			{
				items.push_back(std::string("Rename"));
				// <FS> Locked folder
				//if (!isItemRenameable() || ((flags & FIRST_SELECTED_ITEM) == 0))
				if (!isItemRenameable() || ((flags & FIRST_SELECTED_ITEM) == 0) || isLockedFolder())
				// </FS>
				{
					disabled_items.push_back(std::string("Rename"));
				}
			}

            items.push_back(std::string("thumbnail"));
            if (isLibraryItem())
            {
                disabled_items.push_back(std::string("thumbnail"));
            }

            LLViewerInventoryItem *inv_item = gInventory.getItem(mUUID);
			if (show_asset_id)
			{
				items.push_back(std::string("Copy Asset UUID"));

				bool is_asset_knowable = false;

				if (inv_item)
				{
					is_asset_knowable = LLAssetType::lookupIsAssetIDKnowable(inv_item->getType());
				}
				if ( !is_asset_knowable // disable menu item for Inventory items with unknown asset. EXT-5308
					 || (! ( isItemPermissive() || gAgent.isGodlike() ) )
					 || (flags & FIRST_SELECTED_ITEM) == 0)
				{
					disabled_items.push_back(std::string("Copy Asset UUID"));
				}
			}

            if(!single_folder_root)
            {
			items.push_back(std::string("Cut"));
			if (!isItemMovable() || !isItemRemovable())
			{
				disabled_items.push_back(std::string("Cut"));
			}

			if (canListOnMarketplace() && !isMarketplaceListingsFolder() && !isInboxFolder())
			{
				items.push_back(std::string("Marketplace Separator"));

                if (gMenuHolder->getChild<LLView>("MarketplaceListings")->getVisible())
                {
                    items.push_back(std::string("Marketplace Copy"));
                    items.push_back(std::string("Marketplace Move"));
                    if (!canListOnMarketplaceNow())
                    {
                        disabled_items.push_back(std::string("Marketplace Copy"));
                        disabled_items.push_back(std::string("Marketplace Move"));
                    }
                }
			}
            }
		}
	}

	// Don't allow items to be pasted directly into the COF or the inbox
	// <FS:Ansariel> Enable paste for inbox; doesn't actually makes much sense,
	//               but since we are not prevented from pasting via shortcut,
	//               we enable it in the context menu, too.
	//if (!isCOFFolder() && !isInboxFolder()
	if (!isCOFFolder()
		// <FS:TT> Client LSL Bridge (also for #AO)
		&& !isLockedFolder())
		// </FS:TT>
	{
		items.push_back(std::string("Paste"));
	}
	if (!isClipboardPasteable() || ((flags & FIRST_SELECTED_ITEM) == 0))
	{
		disabled_items.push_back(std::string("Paste"));
	}

    static LLCachedControl<bool> inventory_linking(gSavedSettings, "InventoryLinking", true);
	if (inventory_linking
		// <FS:TT> Client LSL Bridge (also for #AO)
		&& !isLockedFolder()
		// </FS:TT>
		)
	{
		items.push_back(std::string("Paste As Link"));
		if (!isClipboardPasteableAsLink() || (flags & FIRST_SELECTED_ITEM) == 0)
		{
			disabled_items.push_back(std::string("Paste As Link"));
		}
	}

	if (obj->getType() != LLAssetType::AT_CATEGORY)
	{
		items.push_back(std::string("Paste Separator"));
	}

    if(!single_folder_root)
    {
        addDeleteContextMenuOptions(items, disabled_items);
    }

	// <FS:Zi> Don't offer "Show in Main View" for folders opened in separate inventory views
	//         as there are no tabs to switch to
	//if (!isPanelActive("All Items") && !isPanelActive("comb_single_folder_inv"))
	if (!isPanelActive("All Items") && !isPanelActive("comb_single_folder_inv") && !isPanelActive("inv_panel"))
	// </FS:Zi>
	{
		items.push_back(std::string("Show in Main Panel"));
	}
}

void LLInvFVBridge::buildContextMenu(LLMenuGL& menu, U32 flags)
{
	LL_DEBUGS() << "LLInvFVBridge::buildContextMenu()" << LL_ENDL;
	menuentry_vec_t items;
	menuentry_vec_t disabled_items;
	if(isItemInTrash())
	{
		addTrashContextMenuOptions(items, disabled_items);
	}	
	else
	{
		items.push_back(std::string("Share"));
		if (!canShare())
		{
			disabled_items.push_back(std::string("Share"));
		}
		
		addOpenRightClickMenuOption(items);
		items.push_back(std::string("Properties"));

// [RLVa:KB] - Checked: 2010-03-01 (RLVa-1.2.0b) | Modified: RLVa-1.1.0a
		if (rlv_handler_t::isEnabled())
		{
			const LLInventoryObject* pItem = getInventoryObject();
			if ( (pItem) &&
				 ( ((LLAssetType::AT_NOTECARD == pItem->getType()) && (gRlvHandler.hasBehaviour(RLV_BHVR_VIEWNOTE))) ||
				   ((LLAssetType::AT_LSL_TEXT == pItem->getType()) && (gRlvHandler.hasBehaviour(RLV_BHVR_VIEWSCRIPT))) ||
				   ((LLAssetType::AT_TEXTURE == pItem->getType()) && (!RlvActions::canPreviewTextures()))))
			{
				disabled_items.push_back(std::string("Open"));
			}
		}
// [/RLVa:KB]

		getClipboardEntries(true, items, disabled_items, flags);
	}
	addLinkReplaceMenuOption(items, disabled_items);

	// <FS:Ansariel> Move to default folder
	addMoveToDefaultFolderMenuOption(items);

	hide_context_entries(menu, items, disabled_items);
}

bool get_selection_item_uuids(LLFolderView::selected_items_t& selected_items, uuid_vec_t& ids)
{
	uuid_vec_t results;
    S32 non_item = 0;
	for(LLFolderView::selected_items_t::iterator it = selected_items.begin(); it != selected_items.end(); ++it)
	{
		LLItemBridge *view_model = dynamic_cast<LLItemBridge *>((*it)->getViewModelItem());

		if(view_model && view_model->getUUID().notNull())
		{
			results.push_back(view_model->getUUID());
		}
        else
        {
            non_item++;
        }
	}
	if (non_item == 0)
	{
		ids = results;
		return true;
	}
	return false;
}

void LLInvFVBridge::addTrashContextMenuOptions(menuentry_vec_t &items,
											   menuentry_vec_t &disabled_items)
{
	const LLInventoryObject *obj = getInventoryObject();
	if (obj && obj->getIsLinkType())
	{
		items.push_back(std::string("Find Original"));
		if (isLinkedObjectMissing())
		{
			disabled_items.push_back(std::string("Find Original"));
		}
	}
	items.push_back(std::string("Purge Item"));
	if (!isItemRemovable())
	{
		disabled_items.push_back(std::string("Purge Item"));
	}
	items.push_back(std::string("Restore Item"));
}

void LLInvFVBridge::addDeleteContextMenuOptions(menuentry_vec_t &items,
												menuentry_vec_t &disabled_items)
{

	const LLInventoryObject *obj = getInventoryObject();

	// Don't allow delete as a direct option from COF folder.
	if (obj && obj->getIsLinkType() && isCOFFolder() && get_is_item_worn(mUUID))
	{
		return;
	}

	items.push_back(std::string("Delete"));

	if (!isItemRemovable() || isPanelActive("Favorite Items"))
	{
		disabled_items.push_back(std::string("Delete"));
	}
}

void LLInvFVBridge::addOpenRightClickMenuOption(menuentry_vec_t &items)
{
	const LLInventoryObject *obj = getInventoryObject();
	const bool is_link = (obj && obj->getIsLinkType());

	if (is_link)
		items.push_back(std::string("Open Original"));
	else
		items.push_back(std::string("Open"));
}

void LLInvFVBridge::addMarketplaceContextMenuOptions(U32 flags,
												menuentry_vec_t &items,
												menuentry_vec_t &disabled_items)
{
    S32 depth = depth_nesting_in_marketplace(mUUID);
    if (depth == 1)
    {
        // Options available at the Listing Folder level
        items.push_back(std::string("Marketplace Create Listing"));
        items.push_back(std::string("Marketplace Associate Listing"));
        items.push_back(std::string("Marketplace Check Listing"));
        items.push_back(std::string("Marketplace List"));
        items.push_back(std::string("Marketplace Unlist"));
        if (LLMarketplaceData::instance().isUpdating(mUUID,depth) || ((flags & FIRST_SELECTED_ITEM) == 0))
        {
            // During SLM update, disable all marketplace related options
            // Also disable all if multiple selected items
            disabled_items.push_back(std::string("Marketplace Create Listing"));
            disabled_items.push_back(std::string("Marketplace Associate Listing"));
            disabled_items.push_back(std::string("Marketplace Check Listing"));
            disabled_items.push_back(std::string("Marketplace List"));
            disabled_items.push_back(std::string("Marketplace Unlist"));
        }
        else
        {
            if (gSavedSettings.getBOOL("MarketplaceListingsLogging"))
            {
                items.push_back(std::string("Marketplace Get Listing"));
            }
            if (LLMarketplaceData::instance().isListed(mUUID))
            {
                disabled_items.push_back(std::string("Marketplace Create Listing"));
                disabled_items.push_back(std::string("Marketplace Associate Listing"));
                if (LLMarketplaceData::instance().getVersionFolder(mUUID).isNull())
                {
                    disabled_items.push_back(std::string("Marketplace List"));
                    disabled_items.push_back(std::string("Marketplace Unlist"));
                }
                else
                {
                    if (LLMarketplaceData::instance().getActivationState(mUUID))
                    {
                        disabled_items.push_back(std::string("Marketplace List"));
                    }
                    else
                    {
                        disabled_items.push_back(std::string("Marketplace Unlist"));
                    }
                }
            }
            else
            {
                disabled_items.push_back(std::string("Marketplace List"));
                disabled_items.push_back(std::string("Marketplace Unlist"));
                if (gSavedSettings.getBOOL("MarketplaceListingsLogging"))
                {
                    disabled_items.push_back(std::string("Marketplace Get Listing"));
                }
            }
        }
    }
    if (depth == 2)
    {
        // Options available at the Version Folder levels and only for folders
        LLInventoryCategory* cat = gInventory.getCategory(mUUID);
        if (cat && LLMarketplaceData::instance().isListed(cat->getParentUUID()))
        {
            items.push_back(std::string("Marketplace Activate"));
            items.push_back(std::string("Marketplace Deactivate"));
            if (LLMarketplaceData::instance().isUpdating(mUUID,depth) || ((flags & FIRST_SELECTED_ITEM) == 0))
            {
                // During SLM update, disable all marketplace related options
                // Also disable all if multiple selected items
                disabled_items.push_back(std::string("Marketplace Activate"));
                disabled_items.push_back(std::string("Marketplace Deactivate"));
            }
            else
            {
                if (LLMarketplaceData::instance().isVersionFolder(mUUID))
                {
                    disabled_items.push_back(std::string("Marketplace Activate"));
                    if (LLMarketplaceData::instance().getActivationState(mUUID))
                    {
                        disabled_items.push_back(std::string("Marketplace Deactivate"));
                    }
                }
                else
                {
                    disabled_items.push_back(std::string("Marketplace Deactivate"));
                }
            }
        }
    }

    items.push_back(std::string("Marketplace Edit Listing"));
    LLUUID listing_folder_id = nested_parent_id(mUUID,depth);
    LLUUID version_folder_id = LLMarketplaceData::instance().getVersionFolder(listing_folder_id);

    if (depth >= 2)
    {
        // Prevent creation of new folders if the max count has been reached on this version folder (active or not)
        LLUUID local_version_folder_id = nested_parent_id(mUUID,depth-1);
        LLInventoryModel::cat_array_t categories;
        LLInventoryModel::item_array_t items;
        gInventory.collectDescendents(local_version_folder_id, categories, items, false);
        LLCachedControl<U32> max_depth(gSavedSettings, "InventoryOutboxMaxFolderDepth", 4);
        LLCachedControl<U32> max_count(gSavedSettings, "InventoryOutboxMaxFolderCount", 20);
        if (categories.size() >= max_count
            || depth > (max_depth + 1))
        {
            disabled_items.push_back(std::string("New Folder"));
        }
    }
    
    // Options available at all levels on items and categories
    if (!LLMarketplaceData::instance().isListed(listing_folder_id) || version_folder_id.isNull())
    {
        disabled_items.push_back(std::string("Marketplace Edit Listing"));
    }

    // Separator
    items.push_back(std::string("Marketplace Listings Separator"));
}

void LLInvFVBridge::addLinkReplaceMenuOption(menuentry_vec_t& items, menuentry_vec_t& disabled_items)
{
	const LLInventoryObject* obj = getInventoryObject();

	if (isAgentInventory() && obj && obj->getType() != LLAssetType::AT_CATEGORY && obj->getType() != LLAssetType::AT_LINK_FOLDER)
	{
		items.push_back(std::string("Replace Links"));

		if (mRoot->getSelectedCount() != 1)
		{
			disabled_items.push_back(std::string("Replace Links"));
		}
	}
}

// <FS:Ansariel> Move to default folder
void LLInvFVBridge::addMoveToDefaultFolderMenuOption(menuentry_vec_t& items)
{
	const LLInventoryObject* obj = getInventoryObject();

	if (isAgentInventory() && !isLockedFolder(true) && obj &&
		obj->getActualType() != LLAssetType::AT_CATEGORY &&
		obj->getActualType() != LLAssetType::AT_LINK_FOLDER &&
		obj->getActualType() != LLAssetType::AT_LINK &&
		(!RlvFolderLocks::instance().hasLockedFolder(RLV_LOCK_ANY) || 
			RlvFolderLocks::instance().canMoveItem(obj->getUUID(), getInventoryModel()->findCategoryUUIDForType(LLFolderType::assetTypeToFolderType(obj->getActualType()) ) ))
		)
	{
		items.push_back(std::string("Move to Default Folder"));
	}
}
// </FS:Ansariel>

// *TODO: remove this
bool LLInvFVBridge::startDrag(EDragAndDropType* type, LLUUID* id) const
{
	bool rv = false;

	const LLInventoryObject* obj = getInventoryObject();

	if(obj)
	{
		*type = LLViewerAssetType::lookupDragAndDropType(obj->getActualType());
		if(*type == DAD_NONE)
		{
			return false;
		}

		*id = obj->getUUID();
		//object_ids.push_back(obj->getUUID());

		if (*type == DAD_CATEGORY)
		{
			LLInventoryModelBackgroundFetch::instance().start(obj->getUUID());
		}

		rv = true;
	}

	return rv;
}

LLInventoryObject* LLInvFVBridge::getInventoryObject() const
{
	LLInventoryObject* obj = NULL;
	LLInventoryModel* model = getInventoryModel();
	if(model)
	{
		obj = (LLInventoryObject*)model->getObject(mUUID);
	}
	return obj;
}

LLInventoryModel* LLInvFVBridge::getInventoryModel() const
{
	LLInventoryPanel* panel = mInventoryPanel.get();
	return panel ? panel->getModel() : NULL;
}

LLInventoryFilter* LLInvFVBridge::getInventoryFilter() const
{
	LLInventoryPanel* panel = mInventoryPanel.get();
	return panel ? &(panel->getFilter()) : NULL;
}

bool LLInvFVBridge::isItemInTrash() const
{
	LLInventoryModel* model = getInventoryModel();
	if(!model) return false;
	const LLUUID trash_id = model->findCategoryUUIDForType(LLFolderType::FT_TRASH);
	return model->isObjectDescendentOf(mUUID, trash_id);
}

bool LLInvFVBridge::isLinkedObjectInTrash() const
{
	if (isItemInTrash()) return true;

	const LLInventoryObject *obj = getInventoryObject();
	if (obj && obj->getIsLinkType())
	{
		LLInventoryModel* model = getInventoryModel();
		if(!model) return false;
		const LLUUID trash_id = model->findCategoryUUIDForType(LLFolderType::FT_TRASH);
		return model->isObjectDescendentOf(obj->getLinkedUUID(), trash_id);
	}
	return false;
}

bool LLInvFVBridge::isItemInOutfits() const
{
    const LLInventoryModel* model = getInventoryModel();
    if(!model) return false;

    const LLUUID my_outfits_cat = gInventory.findCategoryUUIDForType(LLFolderType::FT_MY_OUTFITS);

    return isCOFFolder() || (my_outfits_cat == mUUID) || model->isObjectDescendentOf(mUUID, my_outfits_cat);
}

bool LLInvFVBridge::isLinkedObjectMissing() const
{
	const LLInventoryObject *obj = getInventoryObject();
	if (!obj)
	{
		return true;
	}
	if (obj->getIsLinkType() && LLAssetType::lookupIsLinkType(obj->getType()))
	{
		return true;
	}
	return false;
}

bool LLInvFVBridge::isAgentInventory() const
{
	const LLInventoryModel* model = getInventoryModel();
	if(!model) return false;
	if(gInventory.getRootFolderID() == mUUID) return true;
	return model->isObjectDescendentOf(mUUID, gInventory.getRootFolderID());
}

<<<<<<< HEAD
// [SL:KB] - Patch: Inventory-Misc | Checked: 2011-05-28 (Catznip-2.6.0a) | Added: Catznip-2.6.0a
BOOL LLInvFVBridge::isLibraryInventory() const
{
	const LLInventoryModel* model = getInventoryModel();
	if (!model) return FALSE;
	if (gInventory.getLibraryRootFolderID() == mUUID) return TRUE;
	return model->isObjectDescendentOf(mUUID, gInventory.getLibraryRootFolderID());
}

BOOL LLInvFVBridge::isLostInventory() const
{
	return (!isAgentInventory()) && (!isLibraryInventory());
}
// [/SL:KB]

BOOL LLInvFVBridge::isCOFFolder() const
=======
bool LLInvFVBridge::isCOFFolder() const
>>>>>>> 7704c263
{
	return LLAppearanceMgr::instance().getIsInCOF(mUUID);
}

// <FS:TT> Client LSL Bridge (also for #AO)
BOOL LLInvFVBridge::isLockedFolder(bool ignore_setting /*= false*/) const
{
	const LLInventoryModel* model = getInventoryModel();
	if (!model)
	{
		return FALSE;
	}

	if ((mUUID == FSLSLBridge::instance().getBridgeFolder()
		|| model->isObjectDescendentOf(mUUID, FSLSLBridge::instance().getBridgeFolder()))
		&& (gSavedPerAccountSettings.getBOOL("LockBridgeFolder") || ignore_setting))
	{
		return TRUE;
	}

	if ((mUUID == AOEngine::instance().getAOFolder()
		|| model->isObjectDescendentOf(mUUID, AOEngine::instance().getAOFolder()))
		&& (gSavedPerAccountSettings.getBOOL("LockAOFolders") || ignore_setting))
	{
		return TRUE;
	}

	if ((mUUID == FSFloaterWearableFavorites::getFavoritesFolder()
		|| model->isObjectDescendentOf(mUUID, FSFloaterWearableFavorites::getFavoritesFolder()))
		&& gSavedPerAccountSettings.getBOOL("LockWearableFavoritesFolders"))
	{
		return TRUE;
	}

	return FALSE;
}
// </FS:TT>


// *TODO : Suppress isInboxFolder() once Merchant Outbox is fully deprecated
bool LLInvFVBridge::isInboxFolder() const
{
	const LLUUID inbox_id = gInventory.findCategoryUUIDForType(LLFolderType::FT_INBOX);
	
	if (inbox_id.isNull())
	{
		return false;
	}
	
	return gInventory.isObjectDescendentOf(mUUID, inbox_id);
}

bool LLInvFVBridge::isMarketplaceListingsFolder() const
{
	const LLUUID folder_id = gInventory.findCategoryUUIDForType(LLFolderType::FT_MARKETPLACE_LISTINGS);
	
	if (folder_id.isNull())
	{
		return false;
	}
	
	return gInventory.isObjectDescendentOf(mUUID, folder_id);
}

bool LLInvFVBridge::isItemPermissive() const
{
	return false;
}

// static
void LLInvFVBridge::changeItemParent(LLInventoryModel* model,
									 LLViewerInventoryItem* item,
									 const LLUUID& new_parent_id,
									 bool restamp)
{
	model->changeItemParent(item, new_parent_id, restamp);
}

// static
void LLInvFVBridge::changeCategoryParent(LLInventoryModel* model,
										 LLViewerInventoryCategory* cat,
										 const LLUUID& new_parent_id,
										 bool restamp)
{
	model->changeCategoryParent(cat, new_parent_id, restamp);
}

LLInvFVBridge* LLInvFVBridge::createBridge(LLAssetType::EType asset_type,
										   LLAssetType::EType actual_asset_type,
										   LLInventoryType::EType inv_type,
										   LLInventoryPanel* inventory,
										   LLFolderViewModelInventory* view_model,
										   LLFolderView* root,
										   const LLUUID& uuid,
										   U32 flags)
{
	LLInvFVBridge* new_listener = NULL;
	switch(asset_type)
	{
		case LLAssetType::AT_TEXTURE:
			if(!(inv_type == LLInventoryType::IT_TEXTURE || inv_type == LLInventoryType::IT_SNAPSHOT))
			{
				LL_WARNS() << LLAssetType::lookup(asset_type) << " asset has inventory type " << LLInventoryType::lookupHumanReadable(inv_type) << " on uuid " << uuid << LL_ENDL;
			}
			new_listener = new LLTextureBridge(inventory, root, uuid, inv_type);
			break;

		case LLAssetType::AT_SOUND:
			if(!(inv_type == LLInventoryType::IT_SOUND))
			{
				LL_WARNS() << LLAssetType::lookup(asset_type) << " asset has inventory type " << LLInventoryType::lookupHumanReadable(inv_type) << " on uuid " << uuid << LL_ENDL;
			}
			new_listener = new LLSoundBridge(inventory, root, uuid);
			break;

		case LLAssetType::AT_LANDMARK:
			if(!(inv_type == LLInventoryType::IT_LANDMARK))
			{
				LL_WARNS() << LLAssetType::lookup(asset_type) << " asset has inventory type " << LLInventoryType::lookupHumanReadable(inv_type) << " on uuid " << uuid << LL_ENDL;
			}
			new_listener = new LLLandmarkBridge(inventory, root, uuid, flags);
			break;

		case LLAssetType::AT_CALLINGCARD:
			if(!(inv_type == LLInventoryType::IT_CALLINGCARD))
			{
				LL_WARNS() << LLAssetType::lookup(asset_type) << " asset has inventory type " << LLInventoryType::lookupHumanReadable(inv_type) << " on uuid " << uuid << LL_ENDL;
			}
			new_listener = new LLCallingCardBridge(inventory, root, uuid);
			break;

		case LLAssetType::AT_SCRIPT:
			if(!(inv_type == LLInventoryType::IT_LSL))
			{
				LL_WARNS() << LLAssetType::lookup(asset_type) << " asset has inventory type " << LLInventoryType::lookupHumanReadable(inv_type) << " on uuid " << uuid << LL_ENDL;
			}
			new_listener = new LLItemBridge(inventory, root, uuid);
			break;

		case LLAssetType::AT_OBJECT:
			if(!(inv_type == LLInventoryType::IT_OBJECT || inv_type == LLInventoryType::IT_ATTACHMENT))
			{
				LL_WARNS() << LLAssetType::lookup(asset_type) << " asset has inventory type " << LLInventoryType::lookupHumanReadable(inv_type) << " on uuid " << uuid << LL_ENDL;
			}
			new_listener = new LLObjectBridge(inventory, root, uuid, inv_type, flags);
			break;

		case LLAssetType::AT_NOTECARD:
			if(!(inv_type == LLInventoryType::IT_NOTECARD))
			{
				LL_WARNS() << LLAssetType::lookup(asset_type) << " asset has inventory type " << LLInventoryType::lookupHumanReadable(inv_type) << " on uuid " << uuid << LL_ENDL;
			}
			new_listener = new LLNotecardBridge(inventory, root, uuid);
			break;

		case LLAssetType::AT_ANIMATION:
			if(!(inv_type == LLInventoryType::IT_ANIMATION))
			{
				LL_WARNS() << LLAssetType::lookup(asset_type) << " asset has inventory type " << LLInventoryType::lookupHumanReadable(inv_type) << " on uuid " << uuid << LL_ENDL;
			}
			new_listener = new LLAnimationBridge(inventory, root, uuid);
			break;

		case LLAssetType::AT_GESTURE:
			if(!(inv_type == LLInventoryType::IT_GESTURE))
			{
				LL_WARNS() << LLAssetType::lookup(asset_type) << " asset has inventory type " << LLInventoryType::lookupHumanReadable(inv_type) << " on uuid " << uuid << LL_ENDL;
			}
			new_listener = new LLGestureBridge(inventory, root, uuid);
			break;

		case LLAssetType::AT_LSL_TEXT:
			if(!(inv_type == LLInventoryType::IT_LSL))
			{
				LL_WARNS() << LLAssetType::lookup(asset_type) << " asset has inventory type " << LLInventoryType::lookupHumanReadable(inv_type) << " on uuid " << uuid << LL_ENDL;
			}
			new_listener = new LLLSLTextBridge(inventory, root, uuid);
			break;

		case LLAssetType::AT_CLOTHING:
		case LLAssetType::AT_BODYPART:
			if(!(inv_type == LLInventoryType::IT_WEARABLE))
			{
				LL_WARNS() << LLAssetType::lookup(asset_type) << " asset has inventory type " << LLInventoryType::lookupHumanReadable(inv_type) << " on uuid " << uuid << LL_ENDL;
			}
			new_listener = new LLWearableBridge(inventory, root, uuid, asset_type, inv_type, LLWearableType::inventoryFlagsToWearableType(flags));
			break;
		case LLAssetType::AT_CATEGORY:
			if (actual_asset_type == LLAssetType::AT_LINK_FOLDER)
			{
				// Create a link folder handler instead
				new_listener = new LLLinkFolderBridge(inventory, root, uuid);
			}
            else if (actual_asset_type == LLAssetType::AT_MARKETPLACE_FOLDER)
            {
				// Create a marketplace folder handler
				new_listener = new LLMarketplaceFolderBridge(inventory, root, uuid);
            }
            else
            {
                new_listener = new LLFolderBridge(inventory, root, uuid);
            }
			break;
		case LLAssetType::AT_LINK:
		case LLAssetType::AT_LINK_FOLDER:
			// Only should happen for broken links.
			new_listener = new LLLinkItemBridge(inventory, root, uuid);
			break;
		case LLAssetType::AT_UNKNOWN:
			new_listener = new LLUnknownItemBridge(inventory, root, uuid);
			break;
		case LLAssetType::AT_IMAGE_TGA:
		case LLAssetType::AT_IMAGE_JPEG:
			//LL_WARNS() << LLAssetType::lookup(asset_type) << " asset type is unhandled for uuid " << uuid << LL_ENDL;
			break;

        case LLAssetType::AT_SETTINGS:
            if (inv_type != LLInventoryType::IT_SETTINGS)
            {
                LL_WARNS() << LLAssetType::lookup(asset_type) << " asset has inventory type " << LLInventoryType::lookupHumanReadable(inv_type) << " on uuid " << uuid << LL_ENDL;
            }
            new_listener = new LLSettingsBridge(inventory, root, uuid, LLSettingsType::fromInventoryFlags(flags));
            break;

        case LLAssetType::AT_MATERIAL:
            if (inv_type != LLInventoryType::IT_MATERIAL)
            {
                LL_WARNS() << LLAssetType::lookup(asset_type) << " asset has inventory type " << LLInventoryType::lookupHumanReadable(inv_type) << " on uuid " << uuid << LL_ENDL;
            }
            new_listener = new LLMaterialBridge(inventory, root, uuid);
            break;

		default:
			LL_INFOS_ONCE() << "Unhandled asset type (llassetstorage.h): "
					<< (S32)asset_type << " (" << LLAssetType::lookup(asset_type) << ")" << LL_ENDL;
			break;
	}

	if (new_listener)
	{
		new_listener->mInvType = inv_type;
	}

	return new_listener;
}

void LLInvFVBridge::purgeItem(LLInventoryModel *model, const LLUUID &uuid)
{
	LLInventoryObject* obj = model->getObject(uuid);
	if (obj)
	{
		remove_inventory_object(uuid, NULL);
	}
}

void LLInvFVBridge::removeObject(LLInventoryModel *model, const LLUUID &uuid)
{
    // Keep track of the parent
    LLInventoryItem* itemp = model->getItem(uuid);
    LLUUID parent_id = (itemp ? itemp->getParentUUID() : LLUUID::null);
    // Remove the object
    model->removeObject(uuid);
    // Get the parent updated
    if (parent_id.notNull())
    {
        LLViewerInventoryCategory* parent_cat = model->getCategory(parent_id);
        model->updateCategory(parent_cat);
        model->notifyObservers();
    }
}

bool LLInvFVBridge::canShare() const
{
	bool can_share = false;

	if (isAgentInventory())
	{
		const LLInventoryModel* model = getInventoryModel();
		if (model)
		{
			const LLViewerInventoryItem *item = model->getItem(mUUID);
			if (item)
			{
				if (LLInventoryCollectFunctor::itemTransferCommonlyAllowed(item)) 
				{
					can_share = LLGiveInventory::isInventoryGiveAcceptable(item);
				}
			}
			else
			{
				// Categories can be given.
				can_share = (model->getCategory(mUUID) != NULL);
			}

			const LLUUID trash_id = gInventory.findCategoryUUIDForType(LLFolderType::FT_TRASH);
			if ((mUUID == trash_id) || gInventory.isObjectDescendentOf(mUUID, trash_id))
			{
				can_share = false;
			}
		}
	}

	return can_share;
}

bool LLInvFVBridge::canListOnMarketplace() const
{
	LLInventoryModel * model = getInventoryModel();

	LLViewerInventoryCategory * cat = model->getCategory(mUUID);
	if (cat && LLFolderType::lookupIsProtectedType(cat->getPreferredType()))
	{
		return false;
	}

	if (!isAgentInventory())
	{
		return false;
	}
	
	LLViewerInventoryItem * item = model->getItem(mUUID);
	if (item)
	{
		if (!item->getPermissions().allowOperationBy(PERM_TRANSFER, gAgent.getID()))
		{
			return false;
		}
		
		if (LLAssetType::AT_CALLINGCARD == item->getType())
		{
			return false;
		}
	}

	return true;
}

bool LLInvFVBridge::canListOnMarketplaceNow() const
{
	bool can_list = true;
    
	const LLInventoryObject* obj = getInventoryObject();
	can_list &= (obj != NULL);
    
	if (can_list)
	{
		const LLUUID& object_id = obj->getLinkedUUID();
		can_list = object_id.notNull();
        
		if (can_list)
		{
			LLFolderViewFolder * object_folderp =   mInventoryPanel.get() ? mInventoryPanel.get()->getFolderByID(object_id) : NULL;
			if (object_folderp)
			{
				can_list = !static_cast<LLFolderBridge*>(object_folderp->getViewModelItem())->isLoading();
			}
		}
		
		if (can_list)
		{
            std::string error_msg;
            LLInventoryModel* model = getInventoryModel();
            const LLUUID &marketplacelistings_id = model->findCategoryUUIDForType(LLFolderType::FT_MARKETPLACE_LISTINGS);
            if (marketplacelistings_id.notNull())
            {
                LLViewerInventoryCategory * master_folder = model->getCategory(marketplacelistings_id);
                LLInventoryCategory *cat = model->getCategory(mUUID);
                if (cat)
                {
                    can_list = can_move_folder_to_marketplace(master_folder, master_folder, cat, error_msg);
                }
                else
                {
                    LLInventoryItem *item = model->getItem(mUUID);
                    can_list = (item ? can_move_item_to_marketplace(master_folder, master_folder, item, error_msg) : false);
                }
            }
            else
            {
                can_list = false;
            }
		}
	}
	
	return can_list;
}

LLToolDragAndDrop::ESource LLInvFVBridge::getDragSource() const
{
	if (gInventory.isObjectDescendentOf(getUUID(),   gInventory.getRootFolderID()))
	{
		return LLToolDragAndDrop::SOURCE_AGENT;
	}
	else if (gInventory.isObjectDescendentOf(getUUID(),   gInventory.getLibraryRootFolderID()))
	{
		return LLToolDragAndDrop::SOURCE_LIBRARY;
	}

	return LLToolDragAndDrop::SOURCE_VIEWER;
}



// +=================================================+
// |        InventoryFVBridgeBuilder                 |
// +=================================================+
LLInvFVBridge* LLInventoryFolderViewModelBuilder::createBridge(LLAssetType::EType asset_type,
														LLAssetType::EType actual_asset_type,
														LLInventoryType::EType inv_type,
														LLInventoryPanel* inventory,
														LLFolderViewModelInventory* view_model,
														LLFolderView* root,
														const LLUUID& uuid,
														U32 flags /* = 0x00 */) const
{
	return LLInvFVBridge::createBridge(asset_type,
									   actual_asset_type,
									   inv_type,
									   inventory,
									   view_model,
									   root,
									   uuid,
									   flags);
}

// +=================================================+
// |        LLItemBridge                             |
// +=================================================+

void LLItemBridge::performAction(LLInventoryModel* model, std::string action)
{
	if ("goto" == action)
	{
		gotoItem();
	}

	if ("open" == action || "open_original" == action)
	{
		openItem();
		return;
	}
	else if ("properties" == action)
	{
		showProperties();
		return;
	}
	else if ("purge" == action)
	{
		purgeItem(model, mUUID);
		return;
	}
	else if ("restoreToWorld" == action)
	{
		restoreToWorld();
		return;
	}
	else if ("restore" == action)
	{
		restoreItem();
		return;
	}
    else if ("thumbnail" == action)
    {
        LLSD data(mUUID);
        LLFloaterReg::showInstance("change_item_thumbnail", data);
        return;
    }
	else if ("copy_uuid" == action)
	{
		// Single item only
		LLViewerInventoryItem* item = static_cast<LLViewerInventoryItem*>(getItem());
		if(!item) return;
		LLUUID asset_id = item->getProtectedAssetUUID();
		std::string buffer;
		asset_id.toString(buffer);

		gViewerWindow->getWindow()->copyTextToClipboard(utf8str_to_wstring(buffer));
		return;
	}
	else if ("show_in_main_panel" == action)
	{
		LLInventoryPanel::openInventoryPanelAndSetSelection(true, mUUID, true);
		return;
	}
	else if ("cut" == action)
	{
		cutToClipboard();
		return;
	}
	else if ("copy" == action)
	{
		copyToClipboard();
		return;
	}
	else if ("paste" == action)
	{
		LLInventoryItem* itemp = model->getItem(mUUID);
		if (!itemp) return;

		LLFolderViewItem* folder_view_itemp =   mInventoryPanel.get()->getItemByID(itemp->getParentUUID());
		if (!folder_view_itemp) return;

		folder_view_itemp->getViewModelItem()->pasteFromClipboard();
		return;
	}
	else if ("paste_link" == action)
	{
		// Single item only
		LLInventoryItem* itemp = model->getItem(mUUID);
		if (!itemp) return;

		LLFolderViewItem* folder_view_itemp =   mInventoryPanel.get()->getItemByID(itemp->getParentUUID());
		if (!folder_view_itemp) return;

		folder_view_itemp->getViewModelItem()->pasteLinkFromClipboard();
		return;
	}
	else if (("move_to_marketplace_listings" == action) || ("copy_to_marketplace_listings" == action) || ("copy_or_move_to_marketplace_listings" == action))
	{
		LLInventoryItem* itemp = model->getItem(mUUID);
		if (!itemp) return;
        const LLUUID &marketplacelistings_id = model->findCategoryUUIDForType(LLFolderType::FT_MARKETPLACE_LISTINGS);
        // Note: For a single item, if it's not a copy, then it's a move
        move_item_to_marketplacelistings(itemp, marketplacelistings_id, ("copy_to_marketplace_listings" == action));
    }
	else if ("copy_slurl" == action)
	{
		LLViewerInventoryItem* item = static_cast<LLViewerInventoryItem*>(getItem());
		if(item)
		{
			LLUUID asset_id = item->getAssetUUID();
			LLLandmark* landmark = gLandmarkList.getAsset(asset_id);
			if (landmark)
			{
				LLVector3d global_pos;
				landmark->getGlobalPos(global_pos);
				LLLandmarkActions::getSLURLfromPosGlobal(global_pos, &copy_slurl_to_clipboard_callback_inv, true);
			}
		}
	}
	else if ("show_on_map" == action)
	{
		doActionOnCurSelectedLandmark(boost::bind(&LLItemBridge::doShowOnMap, this, _1));
	}
	else if ("marketplace_edit_listing" == action)
	{
        std::string url = LLMarketplaceData::instance().getListingURL(mUUID);
        LLUrlAction::openURL(url);
	}
}

void LLItemBridge::doActionOnCurSelectedLandmark(LLLandmarkList::loaded_callback_t cb)
{
	LLViewerInventoryItem* cur_item = getItem();
	if(cur_item && cur_item->getInventoryType() == LLInventoryType::IT_LANDMARK)
	{ 
		LLLandmark* landmark = LLLandmarkActions::getLandmark(cur_item->getUUID(), cb);
		if (landmark)
		{
			cb(landmark);
		}
	}
}

void LLItemBridge::doShowOnMap(LLLandmark* landmark)
{
	LLVector3d landmark_global_pos;
	// landmark has already been tested for NULL by calling routine
	if (landmark->getGlobalPos(landmark_global_pos))
	{
		LLFloaterWorldMap* worldmap_instance = LLFloaterWorldMap::getInstance();
		if (!landmark_global_pos.isExactlyZero() && worldmap_instance)
		{
			worldmap_instance->trackLocation(landmark_global_pos);
			LLFloaterReg::showInstance("world_map", "center");
		}
	}
}

void copy_slurl_to_clipboard_callback_inv(const std::string& slurl)
{
	gViewerWindow->getWindow()->copyTextToClipboard(utf8str_to_wstring(slurl));
	LLSD args;
	args["SLURL"] = slurl;
	LLNotificationsUtil::add("CopySLURL", args);
}

void LLItemBridge::selectItem()
{
	LLViewerInventoryItem* item = static_cast<LLViewerInventoryItem*>(getItem());
	if(item && !item->isFinished())
	{
		//item->fetchFromServer();
		LLInventoryModelBackgroundFetch::instance().start(item->getUUID(), false);
	}
}

void LLItemBridge::restoreItem()
{
	LLViewerInventoryItem* item = static_cast<LLViewerInventoryItem*>(getItem());
	if(item)
	{
		LLInventoryModel* model = getInventoryModel();
		bool is_snapshot = (item->getInventoryType() == LLInventoryType::IT_SNAPSHOT);

		const LLUUID new_parent = model->findCategoryUUIDForType(is_snapshot? LLFolderType::FT_SNAPSHOT_CATEGORY : LLFolderType::assetTypeToFolderType(item->getType()));
		// do not restamp on restore.
		LLInvFVBridge::changeItemParent(model, item, new_parent, false);
	}
}

void LLItemBridge::restoreToWorld()
{
	//Similar functionality to the drag and drop rez logic
	bool remove_from_inventory = false;

	LLViewerInventoryItem* itemp = static_cast<LLViewerInventoryItem*>(getItem());
	if (itemp)
	{
		// <FS:Zi> Do not allow "Restore To Last Position" for no-copy items
#ifdef OPENSIM
		if(LLGridManager::instance().isInSecondLife())
		{
#endif
			// do not restore to last position when the item is no-copy to prevent
			// inventory loss
			if(!itemp->getPermissions().allowCopyBy(gAgent.getID()))
			{
				// debug guard for future testing of a server side fix
				if(!gSavedSettings.getBOOL("AllowNoCopyRezRestoreToWorld"))
				{
					LLNotificationsUtil::add("CantRestoreToWorldNoCopy");
					return;
				}
			}
#ifdef OPENSIM
		}
#endif
		// </FS:Zi>

		LLMessageSystem* msg = gMessageSystem;

		if (gSavedSettings.getBOOL("RezUnderLandGroup"))
		{
			LLUUID group_id = gAgent.getGroupID();
			LLParcel *parcel = LLViewerParcelMgr::getInstance()->getAgentParcel();
			LLUUID parcel_group_id = parcel->getGroupID();
			if (gAgent.isInGroup(parcel_group_id))
			{
				if (group_id != parcel_group_id)
				{
					//Agent is not in the required group.
					gAgent.restoreToWorld = true;
					gAgent.restoreToWorldGroup = group_id;
					gAgent.restoreToWorldItem = itemp;
					LLMessageSystem* msg = gMessageSystem;
					msg->newMessageFast(_PREHASH_ActivateGroup);
					msg->nextBlockFast(_PREHASH_AgentData);
					msg->addUUIDFast(_PREHASH_AgentID, gAgent.getID());
					msg->addUUIDFast(_PREHASH_SessionID, gAgent.getSessionID());
					msg->addUUIDFast(_PREHASH_GroupID, parcel_group_id);
					gAgent.sendReliableMessage();
					return;
				}
			}
		}

		msg->newMessage("RezRestoreToWorld");
		msg->nextBlockFast(_PREHASH_AgentData);
		msg->addUUIDFast(_PREHASH_AgentID, gAgent.getID());
		msg->addUUIDFast(_PREHASH_SessionID, gAgent.getSessionID());

		msg->nextBlockFast(_PREHASH_InventoryData);
		itemp->packMessage(msg);
		msg->sendReliable(gAgent.getRegionHost());

		//remove local inventory copy, sim will deal with permissions and removing the item
		//from the actual inventory if its a no-copy etc
		if(!itemp->getPermissions().allowCopyBy(gAgent.getID()))
		{
			remove_from_inventory = true;
		}
		
		// Check if it's in the trash. (again similar to the normal rez logic)
		const LLUUID trash_id = gInventory.findCategoryUUIDForType(LLFolderType::FT_TRASH);
		if(gInventory.isObjectDescendentOf(itemp->getUUID(), trash_id))
		{
			remove_from_inventory = true;
		}
	}

	if(remove_from_inventory)
	{
		gInventory.deleteObject(itemp->getUUID());
		gInventory.notifyObservers();
	}
}

void LLItemBridge::gotoItem()
{
    LLInventoryObject *obj = getInventoryObject();
    if (obj && obj->getIsLinkType())
    {
        show_item_original(obj->getUUID());
    }
}

LLUIImagePtr LLItemBridge::getIcon() const
{
	LLInventoryObject *obj = getInventoryObject();
	if (obj) 
	{
		return LLInventoryIcon::getIcon(obj->getType(),
										LLInventoryType::IT_NONE,
										mIsLink);
	}
	
	return LLInventoryIcon::getIcon(LLInventoryType::ICONNAME_OBJECT);
}

LLUIImagePtr LLItemBridge::getIconOverlay() const
{
	if (getItem() && getItem()->getIsLinkType())
	{
		return LLUI::getUIImage("Inv_Link");
	}
	return NULL;
}

PermissionMask LLItemBridge::getPermissionMask() const
{
	LLViewerInventoryItem* item = getItem();
	PermissionMask perm_mask = 0;
	if (item) perm_mask = item->getPermissionMask();
	return perm_mask;
}

void LLItemBridge::buildDisplayName() const
{
	if(getItem())
	{
		mDisplayName.assign(getItem()->getName());
	}
	else
	{
		mDisplayName.assign(LLStringUtil::null);
	}

	mSearchableName.assign(mDisplayName);
	mSearchableName.append(getLabelSuffix());
	LLStringUtil::toUpper(mSearchableName);
	
	//Name set, so trigger a sort
    LLInventorySort sorter = static_cast<LLFolderViewModelInventory&>(mRootViewModel).getSorter();
	if(mParent && !sorter.isByDate())
	{
		mParent->requestSort();
	}
}

LLFontGL::StyleFlags LLItemBridge::getLabelStyle() const
{
	U8 font = LLFontGL::NORMAL;
	const LLViewerInventoryItem* item = getItem();

	if (get_is_item_worn(mUUID))
	{
		// LL_INFOS() << "BOLD" << LL_ENDL;
		font |= LLFontGL::BOLD;
	}
	else if(item && item->getIsLinkType())
	{
		font |= LLFontGL::ITALIC;
	}

	return (LLFontGL::StyleFlags)font;
}

std::string LLItemBridge::getLabelSuffix() const
{
	// String table is loaded before login screen and inventory items are
	// loaded after login, so LLTrans should be ready.
	// <FS:Ansariel> Keep it the old way please
	//static std::string NO_COPY = LLTrans::getString("no_copy_lbl");
	//static std::string NO_MOD = LLTrans::getString("no_modify_lbl");
	//static std::string NO_XFER = LLTrans::getString("no_transfer_lbl");
	static std::string NO_COPY = LLTrans::getString("no_copy");
	static std::string NO_MOD = LLTrans::getString("no_modify");
	static std::string NO_XFER = LLTrans::getString("no_transfer");
	// </FS:Ansariel>
	static std::string LINK = LLTrans::getString("link");
	static std::string BROKEN_LINK = LLTrans::getString("broken_link");
	std::string suffix;
	LLInventoryItem* item = getItem();
	if(item)
	{
		// Any type can have the link suffix...
		bool broken_link = LLAssetType::lookupIsLinkType(item->getType());
		if (broken_link) return BROKEN_LINK;

		bool link = item->getIsLinkType();
		if (link) return LINK;

		// ...but it's a bit confusing to put nocopy/nomod/etc suffixes on calling cards.
		if(LLAssetType::AT_CALLINGCARD != item->getType()
		   && item->getPermissions().getOwner() == gAgent.getID())
		{
			bool copy = item->getPermissions().allowCopyBy(gAgent.getID());
			if (!copy)
			{
                //suffix += " "; // <FS:Ansariel> Keep it the old way please
				suffix += NO_COPY;
			}
			bool mod = item->getPermissions().allowModifyBy(gAgent.getID());
			if (!mod)
			{
                //suffix += suffix.empty() ? " " : ","; // <FS:Ansariel> Keep it the old way please
                suffix += NO_MOD;
			}
			bool xfer = item->getPermissions().allowOperationBy(PERM_TRANSFER,
																gAgent.getID());
			if (!xfer)
			{
                //suffix += suffix.empty() ? " " : ","; // <FS:Ansariel> Keep it the old way please
				suffix += NO_XFER;
			}
		}
	}
	return suffix;
}

time_t LLItemBridge::getCreationDate() const
{
	LLViewerInventoryItem* item = getItem();
	if (item)
	{
		return item->getCreationDate();
	}
	return 0;
}


bool LLItemBridge::isItemRenameable() const
{
	LLViewerInventoryItem* item = getItem();
	if(item)
	{
		// (For now) Don't allow calling card rename since that may confuse users as to
		// what the calling card points to.
		if (item->getInventoryType() == LLInventoryType::IT_CALLINGCARD)
		{
			return false;
		}

		if (!item->isFinished()) // EXT-8662
		{
			return false;
		}

		if (isInboxFolder())
		{
			return false;
		}

// [RLVa:KB] - Checked: 2011-03-29 (RLVa-1.3.0g) | Modified: RLVa-1.3.0g
		if ( (rlv_handler_t::isEnabled()) && (!RlvFolderLocks::instance().canRenameItem(mUUID)) )
		{
			return FALSE;
		}
// [/RLVa:KB]

		return (item->getPermissions().allowModifyBy(gAgent.getID()));
	}
	return false;
}

bool LLItemBridge::renameItem(const std::string& new_name)
{
	if(!isItemRenameable())
		return false;
	LLPreview::dirty(mUUID);
	LLInventoryModel* model = getInventoryModel();
	if(!model)
		return false;
	LLViewerInventoryItem* item = getItem();
	if(item && (item->getName() != new_name))
	{
		LLSD updates;
		updates["name"] = new_name;
		update_inventory_item(item->getUUID(),updates, NULL);
	}
	// return false because we either notified observers (& therefore
	// rebuilt) or we didn't update.
	return false;
}

bool LLItemBridge::removeItem()
{
	if(!isItemRemovable())
	{
		return false;
	}

	// move it to the trash
	LLInventoryModel* model = getInventoryModel();
	if(!model) return false;
	const LLUUID& trash_id = model->findCategoryUUIDForType(LLFolderType::FT_TRASH);
	LLViewerInventoryItem* item = getItem();
	if (!item) return false;
	if (item->getType() != LLAssetType::AT_LSL_TEXT)
	{
		LLPreview::hide(mUUID, true);
	}
	// Already in trash
	if (model->isObjectDescendentOf(mUUID, trash_id)) return false;

	LLNotification::Params params("ConfirmItemDeleteHasLinks");
	params.functor.function(boost::bind(&LLItemBridge::confirmRemoveItem, this, _1, _2));
	
	// Check if this item has any links.  If generic inventory linking is enabled,
	// we can't do this check because we may have items in a folder somewhere that is
	// not yet in memory, so we don't want false negatives.  (If disabled, then we 
	// know we only have links in the Outfits folder which we explicitly fetch.)
// [SL:KB] - Patch: Inventory-Links | Checked: 2010-06-01 (Catznip-2.2.0a) | Added: Catznip-2.0.1a
	// Users move folders around and reuse links that way... if we know something has links then it's just bad not to warn them :|
// [/SL:KB]
//    static LLCachedControl<bool> inventory_linking(gSavedSettings, "InventoryLinking", true);
//	if (!inventory_linking)
	{
		if (!item->getIsLinkType())
		{
			LLInventoryModel::item_array_t item_array = gInventory.collectLinksTo(mUUID);
			const U32 num_links = item_array.size();
			if (num_links > 0)
			{
				// Warn if the user is will break any links when deleting this item.
				LLNotifications::instance().add(params);
				return false;
			}
		}
	}
	
	LLNotifications::instance().forceResponse(params, 0);
	model->checkTrashOverflow();
	return true;
}

bool LLItemBridge::confirmRemoveItem(const LLSD& notification, const LLSD& response)
{
	S32 option = LLNotificationsUtil::getSelectedOption(notification, response);
	if (option != 0) return false;

	LLInventoryModel* model = getInventoryModel();
	if (!model) return false;

	LLViewerInventoryItem* item = getItem();
	if (!item) return false;

	const LLUUID& trash_id = model->findCategoryUUIDForType(LLFolderType::FT_TRASH);
	// if item is not already in trash
	if(item && !model->isObjectDescendentOf(mUUID, trash_id))
	{
		// move to trash, and restamp
		LLInvFVBridge::changeItemParent(model, item, trash_id, true);
		// delete was successful
		return true;
	}
	return false;
}

bool LLItemBridge::isItemCopyable(bool can_copy_as_link) const
{
    LLViewerInventoryItem* item = getItem();
    if (!item)
    {
        return false;
    }
/*
    // Can't copy worn objects.
    // Worn objects are tied to their inworld conterparts
    // Copy of modified worn object will return object with obsolete asset and inventory
    if (get_is_item_worn(mUUID))
    {
        return false;
    }
*/

// [SL:KB] - Patch: Inventory-Links | Checked: 2010-04-12 (Catznip-2.2.0a) | Added: Catznip-2.0.0a
    // We'll allow copying a link if:
    //   - its target is available
    //   - it doesn't point to another link [see LLViewerInventoryItem::getLinkedItem() which returns NULL in that case]
    if (item->getIsLinkType())
    {
        return (NULL != item->getLinkedItem());
    }

    // User can copy the item if:
    //   - the item (or its target in the case of a link) is "copy"
    
    // NOTE: we do *not* want to return TRUE on everything like LL seems to do in SL-2.1.0 because not all types are "linkable"
    return (item->getPermissions().allowCopyBy(gAgent.getID()));
// [/SL:KB]
//    static LLCachedControl<bool> inventory_linking(gSavedSettings, "InventoryLinking", true);
//    return (can_copy_as_link && inventory_linking)
//        || (mIsLink && inventory_linking)
//        || item->getPermissions().allowCopyBy(gAgent.getID());

}

// [SL:KB] - Patch: Inventory-Links | Checked: 2013-09-19 (Catznip-3.6)
bool LLItemBridge::isItemLinkable() const
{
	LLViewerInventoryItem* item = getItem();
	return (item && LLAssetType::lookupCanLink(item->getType()));
}
// [/SL:KB]

LLViewerInventoryItem* LLItemBridge::getItem() const
{
	LLViewerInventoryItem* item = NULL;
	LLInventoryModel* model = getInventoryModel();
	if(model)
	{
		item = (LLViewerInventoryItem*)model->getItem(mUUID);
	}
	return item;
}

const LLUUID& LLItemBridge::getThumbnailUUID() const
{
    LLViewerInventoryItem* item = NULL;
    LLInventoryModel* model = getInventoryModel();
    if(model)
    {
        item = (LLViewerInventoryItem*)model->getItem(mUUID);
    }
    if (item)
    {
        return item->getThumbnailUUID();
    }
    return LLUUID::null;
}

bool LLItemBridge::isItemPermissive() const
{
	LLViewerInventoryItem* item = getItem();
	if(item)
	{
		return item->getIsFullPerm();
	}
	return false;
}

// +=================================================+
// |        LLFolderBridge                           |
// +=================================================+

LLHandle<LLFolderBridge> LLFolderBridge::sSelf;

// Can be moved to another folder
bool LLFolderBridge::isItemMovable() const
{
	LLInventoryObject* obj = getInventoryObject();
	if(obj)
	{
		// If it's a protected type folder, we can't move it
		if (LLFolderType::lookupIsProtectedType(((LLInventoryCategory*)obj)->getPreferredType()))
			return false;

		// <FS:Ansariel> FIRE-28977: Lock special and locked folders from being DaD'ed
		if (obj->getName() == ROOT_FIRESTORM_FOLDER || obj->getName() == RLV_ROOT_FOLDER || isLockedFolder())
		{
			return false;
		}
		// </FS:Ansariel>

		// <FS:Ansariel> FIRE-29342: Protect folder option
		if (isProtected())
		{
			return false;
		}
		// </FS:Ansariel>

		return true;
	}
	return false;
}

void LLFolderBridge::selectItem()
{
	// Have no fear: the first thing start() does is to test if everything for that folder has been fetched...
	LLInventoryModelBackgroundFetch::instance().start(getUUID(), true);
}

void LLFolderBridge::buildDisplayName() const
{
	LLFolderType::EType preferred_type = getPreferredType();

	// *TODO: to be removed when database supports multi language. This is a
	// temporary attempt to display the inventory folder in the user locale.
	// mantipov: *NOTE: be sure this code is synchronized with LLFriendCardsManager::findChildFolderUUID
	//		it uses the same way to find localized string

	// HACK: EXT - 6028 ([HARD CODED]? Inventory > Library > "Accessories" folder)
	// Translation of Accessories folder in Library inventory folder
	bool accessories = false;
	if(getName() == "Accessories")
	{
		//To ensure that Accessories folder is in Library we have to check its parent folder.
		//Due to parent LLFolderViewFloder is not set to this item yet we have to check its parent via Inventory Model
		LLInventoryCategory* cat = gInventory.getCategory(getUUID());
		if(cat)
		{
			const LLUUID& parent_folder_id = cat->getParentUUID();
			accessories = (parent_folder_id == gInventory.getLibraryRootFolderID());
		}
	}

	//"Accessories" inventory category has folder type FT_NONE. So, this folder
	//can not be detected as protected with LLFolderType::lookupIsProtectedType
	mDisplayName.assign(getName());
	if (accessories || LLFolderType::lookupIsProtectedType(preferred_type))
	{
		LLTrans::findString(mDisplayName, std::string("InvFolder ") + getName(), LLSD());
	}

	mSearchableName.assign(mDisplayName);
	mSearchableName.append(getLabelSuffix());
	LLStringUtil::toUpper(mSearchableName);

    //Name set, so trigger a sort
    LLInventorySort sorter = static_cast<LLFolderViewModelInventory&>(mRootViewModel).getSorter();
    if(mParent && sorter.isFoldersByName())
    {
        mParent->requestSort();
    }
}

std::string LLFolderBridge::getLabelSuffix() const
{
    static LLCachedControl<F32> folder_loading_message_delay(gSavedSettings, "FolderLoadingMessageWaitTime", 0.5f);
    static LLCachedControl<bool> xui_debug(gSavedSettings, "DebugShowXUINames", 0);
    
    if (mIsLoading && mTimeSinceRequestStart.getElapsedTimeF32() >= folder_loading_message_delay())
    {
        return llformat(" (%s) ", LLTrans::getString("LoadingData").c_str());
    }
    std::string suffix = "";
    if (xui_debug)
    {
        LLInventoryModel::cat_array_t* cats;
        LLInventoryModel::item_array_t* items;
        gInventory.getDirectDescendentsOf(getUUID(), cats, items);
        
        LLViewerInventoryCategory* cat = gInventory.getCategory(getUUID());
        if (cat)
        {
            LLStringUtil::format_map_t args;
            args["[FOLDER_COUNT]"] = llformat("%d", cats->size());
            args["[ITEMS_COUNT]"] = llformat("%d", items->size());
            args["[VERSION]"] = llformat("%d", cat->getVersion());
            args["[VIEWER_DESCENDANT_COUNT]"] = llformat("%d", cats->size() + items->size());
            args["[SERVER_DESCENDANT_COUNT]"] = llformat("%d", cat->getDescendentCount());
            suffix = " " + LLTrans::getString("InventoryFolderDebug", args);
        }
    }
    else if(mShowDescendantsCount)
    {
        LLInventoryModel::cat_array_t cat_array;
        LLInventoryModel::item_array_t item_array;
<<<<<<< HEAD
        gInventory.collectDescendents(getUUID(), cat_array, item_array, TRUE);
        // <FS:Ansariel> Fix item count formatting
        //S32 count = item_array.size();
        //if(count > 0)
        //{
        //    std::ostringstream oss;
        //    oss << count;
        //    LLStringUtil::format_map_t args;
        //    args["[ITEMS_COUNT]"] = oss.str();
        //    suffix = " " + LLTrans::getString("InventoryItemsCount", args);
        //}
        if (cat_array.size() > 0 || item_array.size() > 0)
=======
        gInventory.collectDescendents(getUUID(), cat_array, item_array, true);
        S32 count = item_array.size();
        if(count > 0)
>>>>>>> 7704c263
        {
            LLLocale locale("");
            LLStringUtil::format_map_t args;
            std::string count_str;
            LLResMgr::getInstance()->getIntegerString(count_str, item_array.size());
            args["ITEMS"] = count_str;
            LLResMgr::getInstance()->getIntegerString(count_str, cat_array.size());
            args["CATEGORIES"] = count_str;
            suffix = " " + LLTrans::getString("InventoryItemsCount", args);
        }
        // </FS:Ansariel>
    }

    return LLInvFVBridge::getLabelSuffix() + suffix;
}

LLFontGL::StyleFlags LLFolderBridge::getLabelStyle() const
{
    return LLFontGL::NORMAL;
}

const LLUUID& LLFolderBridge::getThumbnailUUID() const
{
    LLViewerInventoryCategory* cat = getCategory();
    if (cat)
    {
        return cat->getThumbnailUUID();
    }
    return LLUUID::null;
}

void LLFolderBridge::update()
{
	// we know we have children but  haven't  fetched them (doesn't obey filter)
	bool loading = !isUpToDate() && hasChildren() && mFolderViewItem->isOpen();

	if (loading != mIsLoading)
	{
		if ( loading )
		{
			// Measure how long we've been in the loading state
			mTimeSinceRequestStart.reset();
		}
		mIsLoading = loading;

		mFolderViewItem->refresh();
	}
}


// Iterate through a folder's children to determine if
// all the children are removable.
class LLIsItemRemovable : public LLFolderViewFunctor
{
public:
	LLIsItemRemovable() : mPassed(true) {}
	virtual void doFolder(LLFolderViewFolder* folder)
	{
		mPassed &= folder->getViewModelItem()->isItemRemovable();
	}
	virtual void doItem(LLFolderViewItem* item)
	{
		mPassed &= item->getViewModelItem()->isItemRemovable();
	}
	bool mPassed;
};

// Can be destroyed (or moved to trash)
bool LLFolderBridge::isItemRemovable() const
{
	if (!get_is_category_removable(getInventoryModel(), mUUID))
	{
		return false;
	}

	// <FS:Ansariel> FIRE-29342: Protected folder option
	if (isProtected())
	{
		return FALSE;
	}
	// </FS:Ansariel>

	LLInventoryPanel* panel = mInventoryPanel.get();
	LLFolderViewFolder* folderp = dynamic_cast<LLFolderViewFolder*>(panel ?   panel->getItemByID(mUUID) : NULL);
	if (folderp)
	{
		LLIsItemRemovable folder_test;
		folderp->applyFunctorToChildren(folder_test);
		if (!folder_test.mPassed)
		{
			return false;
		}
	}

	if (isMarketplaceListingsFolder() && (!LLMarketplaceData::instance().isSLMDataFetched() || LLMarketplaceData::instance().getActivationState(mUUID)))
	{
		return false;
	}

	return true;
}

bool LLFolderBridge::isUpToDate() const
{
	LLInventoryModel* model = getInventoryModel();
	if(!model) return false;
	LLViewerInventoryCategory* category = (LLViewerInventoryCategory*)model->getCategory(mUUID);
	if( !category )
	{
		return false;
	}

	return category->getVersion() != LLViewerInventoryCategory::VERSION_UNKNOWN;
}

bool LLFolderBridge::isItemCopyable(bool can_copy_as_link) const
{
    if (can_copy_as_link && !LLFolderType::lookupIsProtectedType(getPreferredType()))
    {
        // Can copy and paste unprotected folders as links
        return true;
    }

	// Folders are copyable if items in them are, recursively, copyable.
	
	// Get the content of the folder
	LLInventoryModel::cat_array_t* cat_array;
	LLInventoryModel::item_array_t* item_array;
	gInventory.getDirectDescendentsOf(mUUID,cat_array,item_array);

	// Check the items
	LLInventoryModel::item_array_t item_array_copy = *item_array;
	for (LLInventoryModel::item_array_t::iterator iter = item_array_copy.begin(); iter != item_array_copy.end(); iter++)
	{
		LLInventoryItem* item = *iter;
		LLItemBridge item_br(mInventoryPanel.get(), mRoot, item->getUUID());
        if (!item_br.isItemCopyable(false))
        {
            return false;
        }
    }

	// Check the folders
	LLInventoryModel::cat_array_t cat_array_copy = *cat_array;
	for (LLInventoryModel::cat_array_t::iterator iter = cat_array_copy.begin(); iter != cat_array_copy.end(); iter++)
    {
		LLViewerInventoryCategory* category = *iter;
		LLFolderBridge cat_br(mInventoryPanel.get(), mRoot, category->getUUID());
        if (!cat_br.isItemCopyable(false))
        {
            return false;
        }
    }

    return true;
}

// [SL:KB] - Patch: Inventory-Links | Checked: 2013-09-19 (Catznip-3.6)
bool LLFolderBridge::isItemLinkable() const
{
	LLFolderType::EType ftType = getPreferredType();
	return (LLFolderType::FT_NONE == ftType || LLFolderType::FT_OUTFIT == ftType);
}
// [/SL:KB]

bool LLFolderBridge::isClipboardPasteable() const
{
	if ( ! LLInvFVBridge::isClipboardPasteable() )
		return false;

	// Don't allow pasting duplicates to the Calling Card/Friends subfolders, see bug EXT-1599
	if ( LLFriendCardsManager::instance().isCategoryInFriendFolder( getCategory() ) )
	{
		LLInventoryModel* model = getInventoryModel();
		if ( !model )
		{
			return false;
		}

		std::vector<LLUUID> objects;
		LLClipboard::instance().pasteFromClipboard(objects);
		const LLViewerInventoryCategory *current_cat = getCategory();

		// Search for the direct descendent of current Friends subfolder among all pasted items,
		// and return false if is found.
		for(S32 i = objects.size() - 1; i >= 0; --i)
		{
			const LLUUID &obj_id = objects.at(i);
			if ( LLFriendCardsManager::instance().isObjDirectDescendentOfCategory(model->getObject(obj_id), current_cat) )
			{
				return false;
			}
		}

	}
	return true;
}

bool LLFolderBridge::isClipboardPasteableAsLink() const
{
	// Check normal paste-as-link permissions
	if (!LLInvFVBridge::isClipboardPasteableAsLink())
	{
		return false;
	}

	const LLInventoryModel* model = getInventoryModel();
	if (!model)
	{
		return false;
	}

	const LLViewerInventoryCategory *current_cat = getCategory();
	if (current_cat)
	{
		const bool is_in_friend_folder = LLFriendCardsManager::instance().isCategoryInFriendFolder( current_cat );
		const LLUUID &current_cat_id = current_cat->getUUID();
		std::vector<LLUUID> objects;
		LLClipboard::instance().pasteFromClipboard(objects);
		S32 count = objects.size();
		for(S32 i = 0; i < count; i++)
		{
			const LLUUID &obj_id = objects.at(i);
			const LLInventoryCategory *cat = model->getCategory(obj_id);
			if (cat)
			{
				const LLUUID &cat_id = cat->getUUID();
				// Don't allow recursive pasting
				if ((cat_id == current_cat_id) ||
					model->isObjectDescendentOf(current_cat_id, cat_id))
				{
					return false;
				}
			}
			// Don't allow pasting duplicates to the Calling Card/Friends subfolders, see bug EXT-1599
			if ( is_in_friend_folder )
			{
				// If object is direct descendent of current Friends subfolder than return false.
				// Note: We can't use 'const LLInventoryCategory *cat', because it may be null
				// in case type of obj_id is LLInventoryItem.
				if ( LLFriendCardsManager::instance().isObjDirectDescendentOfCategory(model->getObject(obj_id), current_cat) )
				{
					return false;
				}
			}
		}
	}
	return true;

}


bool LLFolderBridge::dragCategoryIntoFolder(LLInventoryCategory* inv_cat,
											bool drop,
											std::string& tooltip_msg,
											bool is_link,
											bool user_confirm,
                                            LLPointer<LLInventoryCallback> cb)
{

	LLInventoryModel* model = getInventoryModel();

<<<<<<< HEAD
	if (!inv_cat) return FALSE; // shouldn't happen, but in case item is incorrectly parented in which case inv_cat will be NULL
	if (!model) return FALSE;
	if (!isAgentAvatarValid()) return FALSE;
	if (!isAgentInventory()) return FALSE; // cannot drag categories into library
	// <FS:TT> Client LSL Bridge (also for #AO)
	if (isLockedFolder()) return FALSE;
	// </FS:TT>
=======
	if (!inv_cat) return false; // shouldn't happen, but in case item is incorrectly parented in which case inv_cat will be NULL
	if (!model) return false;
	if (!isAgentAvatarValid()) return false;
	if (!isAgentInventory()) return false; // cannot drag categories into library
>>>>>>> 7704c263

	LLInventoryPanel* destination_panel = mInventoryPanel.get();
	if (!destination_panel) return false;

	LLInventoryFilter* filter = getInventoryFilter();
	if (!filter) return false;

	const LLUUID &cat_id = inv_cat->getUUID();
	const LLUUID &current_outfit_id = model->findCategoryUUIDForType(LLFolderType::FT_CURRENT_OUTFIT);
	const LLUUID &marketplacelistings_id = model->findCategoryUUIDForType(LLFolderType::FT_MARKETPLACE_LISTINGS);
    const LLUUID from_folder_uuid = inv_cat->getParentUUID();
	
	const bool move_is_into_current_outfit = (mUUID == current_outfit_id);
	const bool move_is_into_marketplacelistings = model->isObjectDescendentOf(mUUID, marketplacelistings_id);
    const bool move_is_from_marketplacelistings = model->isObjectDescendentOf(cat_id, marketplacelistings_id);

	// check to make sure source is agent inventory, and is represented there.
	LLToolDragAndDrop::ESource source = LLToolDragAndDrop::getInstance()->getSource();
	const bool is_agent_inventory = (model->getCategory(cat_id) != NULL)
		&& (LLToolDragAndDrop::SOURCE_AGENT == source);

	bool accept = false;
	U64 filter_types = filter->getFilterTypes();
	bool use_filter = filter_types && (filter_types&LLInventoryFilter::FILTERTYPE_DATE || (filter_types&LLInventoryFilter::FILTERTYPE_OBJECT)==0);

	if (is_agent_inventory)
	{
		const LLUUID &trash_id = model->findCategoryUUIDForType(LLFolderType::FT_TRASH);
		// <FS:Ansariel> FIRE-1392: Allow dragging all asset types into Landmarks folder
		//const LLUUID &landmarks_id = model->findCategoryUUIDForType(LLFolderType::FT_LANDMARK);
		const LLUUID &my_outifts_id = model->findCategoryUUIDForType(LLFolderType::FT_MY_OUTFITS);
		const LLUUID &lost_and_found_id = model->findCategoryUUIDForType(LLFolderType::FT_LOST_AND_FOUND);

<<<<<<< HEAD
		const BOOL move_is_into_trash = (mUUID == trash_id) || model->isObjectDescendentOf(mUUID, trash_id);
		const BOOL move_is_into_my_outfits = (mUUID == my_outifts_id) || model->isObjectDescendentOf(mUUID, my_outifts_id);
		const BOOL move_is_into_outfit = move_is_into_my_outfits || (getCategory() && getCategory()->getPreferredType()==LLFolderType::FT_OUTFIT);
		const BOOL move_is_into_current_outfit = (getCategory() && getCategory()->getPreferredType()==LLFolderType::FT_CURRENT_OUTFIT);
		// <FS:Ansariel> FIRE-1392: Allow dragging all asset types into Landmarks folder
		//const BOOL move_is_into_landmarks = (mUUID == landmarks_id) || model->isObjectDescendentOf(mUUID, landmarks_id);
		const BOOL move_is_into_lost_and_found = model->isObjectDescendentOf(mUUID, lost_and_found_id);
=======
		const bool move_is_into_trash = (mUUID == trash_id) || model->isObjectDescendentOf(mUUID, trash_id);
		const bool move_is_into_my_outfits = (mUUID == my_outifts_id) || model->isObjectDescendentOf(mUUID, my_outifts_id);
		const bool move_is_into_outfit = move_is_into_my_outfits || (getCategory() && getCategory()->getPreferredType()==LLFolderType::FT_OUTFIT);
		const bool move_is_into_current_outfit = (getCategory() && getCategory()->getPreferredType()==LLFolderType::FT_CURRENT_OUTFIT);
		const bool move_is_into_landmarks = (mUUID == landmarks_id) || model->isObjectDescendentOf(mUUID, landmarks_id);
		const bool move_is_into_lost_and_found = model->isObjectDescendentOf(mUUID, lost_and_found_id);
>>>>>>> 7704c263

		//--------------------------------------------------------------------------------
		// Determine if folder can be moved.
		//

		bool is_movable = true;

        if (is_movable && (marketplacelistings_id == cat_id))
        {
            is_movable = false;
            tooltip_msg = LLTrans::getString("TooltipOutboxCannotMoveRoot");
        }
        if (is_movable && move_is_from_marketplacelistings && LLMarketplaceData::instance().getActivationState(cat_id))
        {
            // If the incoming folder is listed and active (and is therefore either the listing or the version folder),
            // then moving is *not* allowed
            is_movable = false;
            tooltip_msg = LLTrans::getString("TooltipOutboxDragActive");
        }
		if (is_movable && (mUUID == cat_id))
		{
			is_movable = false;
			tooltip_msg = LLTrans::getString("TooltipDragOntoSelf");
		}
		if (is_movable && (model->isObjectDescendentOf(mUUID, cat_id)))
		{
			is_movable = false;
			tooltip_msg = LLTrans::getString("TooltipDragOntoOwnChild");
		}
		if (is_movable && LLFolderType::lookupIsProtectedType(inv_cat->getPreferredType()))
		{
			is_movable = false;
			// tooltip?
		}

		U32 max_items_to_wear = gSavedSettings.getU32("WearFolderLimit");
		if (is_movable && move_is_into_outfit)
		{
			if (mUUID == my_outifts_id)
			{
				if (source != LLToolDragAndDrop::SOURCE_AGENT || move_is_from_marketplacelistings)
				{
					tooltip_msg = LLTrans::getString("TooltipOutfitNotInInventory");
					is_movable = false;
				}
				else if (can_move_to_my_outfits(model, inv_cat, max_items_to_wear))
				{
					is_movable = true;
				}
				else
				{
					tooltip_msg = LLTrans::getString("TooltipCantCreateOutfit");
					is_movable = false;
				}
			}
			else if(getCategory() && getCategory()->getPreferredType() == LLFolderType::FT_NONE)
			{
				is_movable = ((inv_cat->getPreferredType() == LLFolderType::FT_NONE) || (inv_cat->getPreferredType() == LLFolderType::FT_OUTFIT));
			}
			else
			{
				is_movable = false;
			}
		}
		if(is_movable && move_is_into_current_outfit && is_link)
		{
			is_movable = false;
		}
		if (is_movable && move_is_into_lost_and_found)
		{
			is_movable = false;
		}
		if (is_movable && (mUUID == model->findCategoryUUIDForType(LLFolderType::FT_FAVORITE)))
		{
			is_movable = false;
			// tooltip?
		}
		if (is_movable && (getPreferredType() == LLFolderType::FT_MARKETPLACE_STOCK))
		{
            // One cannot move a folder into a stock folder
			is_movable = false;
			// tooltip?
        }
		
		LLInventoryModel::cat_array_t descendent_categories;
		LLInventoryModel::item_array_t descendent_items;
		if (is_movable)
		{
			model->collectDescendents(cat_id, descendent_categories, descendent_items, false);
			for (S32 i=0; i < descendent_categories.size(); ++i)
			{
				LLInventoryCategory* category = descendent_categories[i];
				if(LLFolderType::lookupIsProtectedType(category->getPreferredType()))
				{
					// Can't move "special folders" (e.g. Textures Folder).
					is_movable = false;
					break;
				}
			}
		}
		if (is_movable
			&& move_is_into_current_outfit
			&& descendent_items.size() > max_items_to_wear)
		{
			LLInventoryModel::cat_array_t cats;
			LLInventoryModel::item_array_t items;
			LLFindWearablesEx not_worn(/*is_worn=*/ false, /*include_body_parts=*/ false);
			gInventory.collectDescendentsIf(cat_id,
				cats,
				items,
				LLInventoryModel::EXCLUDE_TRASH,
				not_worn);

			if (items.size() > max_items_to_wear)
			{
				// Can't move 'large' folders into current outfit: MAINT-4086
				is_movable = false;
				LLStringUtil::format_map_t args;
				args["AMOUNT"] = llformat("%d", max_items_to_wear);
				tooltip_msg = LLTrans::getString("TooltipTooManyWearables",args);
			}
		}
		if (is_movable && move_is_into_trash)
		{
			for (S32 i=0; i < descendent_items.size(); ++i)
			{
				LLInventoryItem* item = descendent_items[i];
				if (get_is_item_worn(item->getUUID()))
				{
					is_movable = false;
					break; // It's generally movable, but not into the trash.
				}
			}
		}
<<<<<<< HEAD
		// <FS:Ansariel> FIRE-1392: Allow dragging all asset types into Landmarks folder
		//if (is_movable && move_is_into_landmarks)
		//{
		//	for (S32 i=0; i < descendent_items.size(); ++i)
		//	{
		//		LLViewerInventoryItem* item = descendent_items[i];

		//		// Don't move anything except landmarks and categories into Landmarks folder.
		//		// We use getType() instead of getActua;Type() to allow links to landmarks and folders.
		//		if (LLAssetType::AT_LANDMARK != item->getType() && LLAssetType::AT_CATEGORY != item->getType())
		//		{
		//			is_movable = FALSE;
		//			break; // It's generally movable, but not into Landmarks.
		//		}
		//	}
		//}
		// </FS:Ansariel>
=======
		if (is_movable && move_is_into_landmarks)
		{
			for (S32 i=0; i < descendent_items.size(); ++i)
			{
				LLViewerInventoryItem* item = descendent_items[i];

				// Don't move anything except landmarks and categories into Landmarks folder.
				// We use getType() instead of getActua;Type() to allow links to landmarks and folders.
				if (LLAssetType::AT_LANDMARK != item->getType() && LLAssetType::AT_CATEGORY != item->getType())
				{
					is_movable = false;
					break; // It's generally movable, but not into Landmarks.
				}
			}
		}
>>>>>>> 7704c263
        
		if (is_movable && move_is_into_marketplacelistings)
		{
            const LLViewerInventoryCategory * master_folder = model->getFirstDescendantOf(marketplacelistings_id, mUUID);
            LLViewerInventoryCategory * dest_folder = getCategory();
            S32 bundle_size = (drop ? 1 : LLToolDragAndDrop::instance().getCargoCount());
            is_movable = can_move_folder_to_marketplace(master_folder, dest_folder, inv_cat, tooltip_msg, bundle_size);
		}

		if (is_movable)
		{
			LLInventoryPanel* active_panel = LLInventoryPanel::getActiveInventoryPanel(false);
			is_movable = active_panel != NULL;

			// For a folder to pass the filter all its descendants are required to pass.
			// We make this exception to allow reordering folders within an inventory panel,
			// which has a filter applied, like Recent tab for example.
			// There may be folders which are displayed because some of their descendants pass
			// the filter, but other don't, and thus remain hidden. Without this check,
			// such folders would not be allowed to be moved within a panel.
			if (destination_panel == active_panel)
			{
				is_movable = true;
			}
			else
			{
				LLFolderView* active_folder_view = NULL;

				if (is_movable)
				{
					active_folder_view = active_panel->getRootFolder();
					is_movable = active_folder_view != NULL;
				}

				if (is_movable && use_filter)
				{
					// Check whether the folder being dragged from active inventory panel
					// passes the filter of the destination panel.
					// <FS:Ansariel> FIRE-7219: Allow DnD operation on filtered folder views
					//is_movable = check_category(model, cat_id, active_panel, filter);
				}
			}
		}

// [RLVa:KB] - Checked: 2011-03-29 (RLVa-1.3.0g) | Added: RLVa-1.3.0g
		if ( (is_movable) && (rlv_handler_t::isEnabled()) && (RlvFolderLocks::instance().hasLockedFolder(RLV_LOCK_ANY)) )
		{
			is_movable = RlvFolderLocks::instance().canMoveFolder(cat_id, mUUID);
		}
// [/RLVa:KB]

		// 
		//--------------------------------------------------------------------------------

		accept = is_movable;

		if (accept && drop)
		{
            // Dropping in or out of marketplace needs (sometimes) confirmation
            if (user_confirm && (move_is_from_marketplacelistings || move_is_into_marketplacelistings))
            {
                if (move_is_from_marketplacelistings && (LLMarketplaceData::instance().isInActiveFolder(cat_id) ||
                                                         LLMarketplaceData::instance().isListedAndActive(cat_id)))
                {
                    if (LLMarketplaceData::instance().isListed(cat_id) || LLMarketplaceData::instance().isVersionFolder(cat_id))
                    {
                        // Move the active version folder or listing folder itself outside marketplace listings will unlist the listing so ask that question specifically
                        LLNotificationsUtil::add("ConfirmMerchantUnlist", LLSD(), LLSD(), boost::bind(&LLFolderBridge::callback_dropCategoryIntoFolder, this, _1, _2, inv_cat));
                    }
                    else
                    {
                        // Any other case will simply modify but not unlist an active listed listing
                        LLNotificationsUtil::add("ConfirmMerchantActiveChange", LLSD(), LLSD(), boost::bind(&LLFolderBridge::callback_dropCategoryIntoFolder, this, _1, _2, inv_cat));
                    }
                    return true;
                }
                if (move_is_from_marketplacelistings && LLMarketplaceData::instance().isVersionFolder(cat_id))
                {
                    // Moving the version folder from its location will deactivate it. Ask confirmation.
                    LLNotificationsUtil::add("ConfirmMerchantClearVersion", LLSD(), LLSD(), boost::bind(&LLFolderBridge::callback_dropCategoryIntoFolder, this, _1, _2, inv_cat));
                    return true;
                }
                if (move_is_into_marketplacelistings && LLMarketplaceData::instance().isInActiveFolder(mUUID))
                {
                    // Moving something in an active listed listing will modify it. Ask confirmation.
                    LLNotificationsUtil::add("ConfirmMerchantActiveChange", LLSD(), LLSD(), boost::bind(&LLFolderBridge::callback_dropCategoryIntoFolder, this, _1, _2, inv_cat));
                    return true;
                }
                if (move_is_from_marketplacelistings && LLMarketplaceData::instance().isListed(cat_id))
                {
                    // Moving a whole listing folder will result in archival of SLM data. Ask confirmation.
                    LLNotificationsUtil::add("ConfirmListingCutOrDelete", LLSD(), LLSD(), boost::bind(&LLFolderBridge::callback_dropCategoryIntoFolder, this, _1, _2, inv_cat));
                    return true;
                }
                if (move_is_into_marketplacelistings && !move_is_from_marketplacelistings)
                {
                    LLNotificationsUtil::add("ConfirmMerchantMoveInventory", LLSD(), LLSD(), boost::bind(&LLFolderBridge::callback_dropCategoryIntoFolder, this, _1, _2, inv_cat));
                    return true;
                }
            }
			// Look for any gestures and deactivate them
			if (move_is_into_trash)
			{
				for (S32 i=0; i < descendent_items.size(); i++)
				{
					LLInventoryItem* item = descendent_items[i];
					if (item->getType() == LLAssetType::AT_GESTURE
						&& LLGestureMgr::instance().isGestureActive(item->getUUID()))
					{
						LLGestureMgr::instance().deactivateGesture(item->getUUID());
					}
				}
			}

			if (mUUID == my_outifts_id)
			{
				// Category can contains objects,
				// create a new folder and populate it with links to original objects
				dropToMyOutfits(inv_cat, cb);
			}
			// if target is current outfit folder we use link
			else if (move_is_into_current_outfit &&
				(inv_cat->getPreferredType() == LLFolderType::FT_NONE ||
				inv_cat->getPreferredType() == LLFolderType::FT_OUTFIT))
			{
				// traverse category and add all contents to currently worn.
				bool append = true;
				LLAppearanceMgr::instance().wearInventoryCategory(inv_cat, false, append);
                if (cb) cb->fire(inv_cat->getUUID());
			}
			else if (move_is_into_marketplacelistings)
			{
				move_folder_to_marketplacelistings(inv_cat, mUUID);
                if (cb) cb->fire(inv_cat->getUUID());
			}
			else
			{
				if (model->isObjectDescendentOf(cat_id, model->findCategoryUUIDForType(LLFolderType::FT_INBOX)))
				{
					set_dad_inbox_object(cat_id);
				}

				// Reparent the folder and restamp children if it's moving
				// into trash.
				LLInvFVBridge::changeCategoryParent(
					model,
					(LLViewerInventoryCategory*)inv_cat,
					mUUID,
					move_is_into_trash);
                if (cb) cb->fire(inv_cat->getUUID());
			}
            if (move_is_from_marketplacelistings)
            {
                // If we are moving a folder at the listing folder level (i.e. its parent is the marketplace listings folder)
                if (from_folder_uuid == marketplacelistings_id)
                {
                    // Clear the folder from the marketplace in case it is a listing folder
                    if (LLMarketplaceData::instance().isListed(cat_id))
                    {
                        LLMarketplaceData::instance().clearListing(cat_id);
                    }
                }
                else
                {
                    // If we move from within an active (listed) listing, checks that it's still valid, if not, unlist
                    LLUUID version_folder_id = LLMarketplaceData::instance().getActiveFolder(from_folder_uuid);
                    if (version_folder_id.notNull())
                    {
                        LLMarketplaceValidator::getInstance()->validateMarketplaceListings(
                            version_folder_id,
                            [version_folder_id](bool result)
                        {
                            if (!result)
                            {
                                LLMarketplaceData::instance().activateListing(version_folder_id, false);
                            }
                        }
                        );
                    }
                    // In all cases, update the listing we moved from so suffix are updated
                    update_marketplace_category(from_folder_uuid);
                    if (cb) cb->fire(inv_cat->getUUID());
                }
            }
		}
	}
	else if (LLToolDragAndDrop::SOURCE_WORLD == source)
	{
		if (move_is_into_marketplacelistings)
		{
			tooltip_msg = LLTrans::getString("TooltipOutboxNotInInventory");
			accept = false;
		}
		else
		{
            // Todo: fix me. moving from task inventory doesn't have a completion callback,
            // yet making a copy creates new item id so this doesn't work right
            std::function<void(S32, void*, const LLMoveInv*)> callback = [cb](S32, void*, const LLMoveInv* move_inv) mutable
            {
                two_uuids_list_t::const_iterator move_it;
                for (move_it = move_inv->mMoveList.begin();
                     move_it != move_inv->mMoveList.end();
                     ++move_it)
                {
                    if (cb)
                    {
                        cb->fire(move_it->second);
                    }
                }
            };
			accept = move_inv_category_world_to_agent(cat_id, mUUID, drop, callback, NULL, filter);
		}
	}
	else if (LLToolDragAndDrop::SOURCE_LIBRARY == source)
	{
		if (move_is_into_marketplacelistings)
		{
			tooltip_msg = LLTrans::getString("TooltipOutboxNotInInventory");
			accept = false;
		}
		else
		{
			// Accept folders that contain complete outfits.
			accept = move_is_into_current_outfit && LLAppearanceMgr::instance().getCanMakeFolderIntoOutfit(cat_id);
		}		

		if (accept && drop)
		{
			LLAppearanceMgr::instance().wearInventoryCategory(inv_cat, true, false);
		}
	}

	return accept;
}

void warn_move_inventory(LLViewerObject* object, boost::shared_ptr<LLMoveInv> move_inv)
{
	const char* dialog = NULL;
	if (object->flagScripted())
	{
		dialog = "MoveInventoryFromScriptedObject";
	}
	else
	{
		dialog = "MoveInventoryFromObject";
	}

    static LLNotificationPtr notification_ptr;
    static boost::shared_ptr<LLMoveInv> inv_ptr;

    // Notification blocks user from interacting with inventories so everything that comes after first message
    // is part of this message - don'r show it again
    // Note: workaround for MAINT-5495 untill proper refactoring and warning system for Drag&Drop can be made.
    if (notification_ptr == NULL
        || !notification_ptr->isActive()
        || LLNotificationsUtil::find(notification_ptr->getID()) == NULL
        || inv_ptr->mCategoryID != move_inv->mCategoryID
        || inv_ptr->mObjectID != move_inv->mObjectID)
    {
        notification_ptr = LLNotificationsUtil::add(dialog, LLSD(), LLSD(), boost::bind(move_task_inventory_callback, _1, _2, move_inv));
        inv_ptr = move_inv;
    }
    else
    {
        // Notification is alive and not responded, operating inv_ptr should be safe so attach new data
        two_uuids_list_t::iterator move_it;
        for (move_it = move_inv->mMoveList.begin();
            move_it != move_inv->mMoveList.end();
            ++move_it)
        {
            inv_ptr->mMoveList.push_back(*move_it);
        }
        move_inv.reset();
    }
}

// Move/copy all inventory items from the Contents folder of an in-world
// object to the agent's inventory, inside a given category.
bool move_inv_category_world_to_agent(const LLUUID& object_id,
									  const LLUUID& category_id,
									  bool drop,
									  std::function<void(S32, void*, const LLMoveInv*)> callback,
									  void* user_data,
									  LLInventoryFilter* filter)
{
	// Make sure the object exists. If we allowed dragging from
	// anonymous objects, it would be possible to bypass
	// permissions.
	// content category has same ID as object itself
	LLViewerObject* object = gObjectList.findObject(object_id);
	if(!object)
	{
		LL_INFOS() << "Object not found for drop." << LL_ENDL;
		return false;
	}

	// this folder is coming from an object, as there is only one folder in an object, the root,
	// we need to collect the entire contents and handle them as a group
	LLInventoryObject::object_list_t inventory_objects;
	object->getInventoryContents(inventory_objects);

	if (inventory_objects.empty())
	{
		LL_INFOS() << "Object contents not found for drop." << LL_ENDL;
		return false;
	}

	bool accept = false;
	bool is_move = false;
	bool use_filter = false;
	if (filter)
	{
		U64 filter_types = filter->getFilterTypes();
		use_filter = filter_types && (filter_types&LLInventoryFilter::FILTERTYPE_DATE || (filter_types&LLInventoryFilter::FILTERTYPE_OBJECT)==0);
	}

	// coming from a task. Need to figure out if the person can
	// move/copy this item.
	LLInventoryObject::object_list_t::iterator it = inventory_objects.begin();
	LLInventoryObject::object_list_t::iterator end = inventory_objects.end();
	for ( ; it != end; ++it)
	{
		LLInventoryItem* item = dynamic_cast<LLInventoryItem*>(it->get());
		if (!item)
		{
			LL_WARNS() << "Invalid inventory item for drop" << LL_ENDL;
			continue;
		}

		// coming from a task. Need to figure out if the person can
		// move/copy this item.
		LLPermissions perm(item->getPermissions());
		if((perm.allowCopyBy(gAgent.getID(), gAgent.getGroupID())
			&& perm.allowTransferTo(gAgent.getID())))
//			|| gAgent.isGodlike())
		{
			accept = true;
		}
		else if(object->permYouOwner())
		{
			// If the object cannot be copied, but the object the
			// inventory is owned by the agent, then the item can be
			// moved from the task to agent inventory.
			is_move = true;
			accept = true;
		}

		if (accept && use_filter)
		{
			accept = filter->check(item);
		}

		if (!accept)
		{
			break;
		}
	}

	if(drop && accept)
	{
		it = inventory_objects.begin();
        boost::shared_ptr<LLMoveInv> move_inv(new LLMoveInv);
		move_inv->mObjectID = object_id;
		move_inv->mCategoryID = category_id;
		move_inv->mCallback = callback;
		move_inv->mUserData = user_data;

		for ( ; it != end; ++it)
		{
			two_uuids_t two(category_id, (*it)->getUUID());
			move_inv->mMoveList.push_back(two);
		}

		if(is_move)
		{
			// Callback called from within here.
			warn_move_inventory(object, move_inv);
		}
		else
		{
			LLNotification::Params params("MoveInventoryFromObject");
			params.functor.function(boost::bind(move_task_inventory_callback, _1, _2, move_inv));
			LLNotifications::instance().forceResponse(params, 0);
		}
	}
	return accept;
}

void LLRightClickInventoryFetchDescendentsObserver::execute(bool clear_observer)
{
	// Bail out immediately if no descendents
	if( mComplete.empty() )
	{
		LL_WARNS() << "LLRightClickInventoryFetchDescendentsObserver::done with empty mCompleteFolders" << LL_ENDL;
		if (clear_observer)
		{
		gInventory.removeObserver(this);
		delete this;
		}
		return;
	}

	// Copy the list of complete fetched folders while "this" is still valid
	uuid_vec_t completed_folder = mComplete;
	
	// Clean up, and remove this as an observer now since recursive calls
	// could notify observers and throw us into an infinite loop.
	if (clear_observer)
	{
		gInventory.removeObserver(this);
		delete this;
	}

	for (uuid_vec_t::iterator current_folder = completed_folder.begin(); current_folder != completed_folder.end(); ++current_folder)
	{
		// Get the information on the fetched folder items and subfolders and fetch those 
		LLInventoryModel::cat_array_t* cat_array;
		LLInventoryModel::item_array_t* item_array;
		gInventory.getDirectDescendentsOf(*current_folder, cat_array, item_array);

		S32 item_count(0);
		if( item_array )
		{			
			item_count = item_array->size();
		}
		
		S32 cat_count(0);
		if( cat_array )
		{			
			cat_count = cat_array->size();
		}

		// Move to next if current folder empty
		if ((item_count == 0) && (cat_count == 0))
		{
			continue;
		}

		uuid_vec_t ids;
		LLRightClickInventoryFetchObserver* outfit = NULL;
		LLRightClickInventoryFetchDescendentsObserver* categories = NULL;

		// Fetch the items
		if (item_count)
		{
			for (S32 i = 0; i < item_count; ++i)
			{
				ids.push_back(item_array->at(i)->getUUID());
			}
			outfit = new LLRightClickInventoryFetchObserver(ids);
		}
		// Fetch the subfolders
		if (cat_count)
		{
			for (S32 i = 0; i < cat_count; ++i)
			{
				ids.push_back(cat_array->at(i)->getUUID());
			}
			categories = new LLRightClickInventoryFetchDescendentsObserver(ids);
		}

		// Perform the item fetch
		if (outfit)
		{
	outfit->startFetch();
			outfit->execute();				// Not interested in waiting and this will be right 99% of the time.
			delete outfit;
//Uncomment the following code for laggy Inventory UI.
			/*
			 if (outfit->isFinished())
	{
	// everything is already here - call done.
				outfit->execute();
				delete outfit;
	}
	else
	{
				// it's all on its way - add an observer, and the inventory
	// will call done for us when everything is here.
	gInventory.addObserver(outfit);
			}
			*/
		}
		// Perform the subfolders fetch : this is where we truly recurse down the folder hierarchy
		if (categories)
		{
			categories->startFetch();
			if (categories->isFinished())
			{
				// everything is already here - call done.
				categories->execute();
				delete categories;
			}
			else
			{
				// it's all on its way - add an observer, and the inventory
				// will call done for us when everything is here.
				gInventory.addObserver(categories);
			}
		}
	}
}


//~~~~~~~~~~~~~~~~~~~~~~~~~~~~~~~~~~~~~~~~~~~~~~~~~~~~~~~~~~~~~~~~
// Class LLInventoryWearObserver
//
// Observer for "copy and wear" operation to support knowing
// when the all of the contents have been added to inventory.
//~~~~~~~~~~~~~~~~~~~~~~~~~~~~~~~~~~~~~~~~~~~~~~~~~~~~~~~~~~~~~~~~
class LLInventoryCopyAndWearObserver : public LLInventoryObserver
{
public:
	LLInventoryCopyAndWearObserver(const LLUUID& cat_id, int count, bool folder_added=false, bool replace=false) :
		mCatID(cat_id), mContentsCount(count), mFolderAdded(folder_added), mReplace(replace){}
	virtual ~LLInventoryCopyAndWearObserver() {}
	virtual void changed(U32 mask);

protected:
	LLUUID mCatID;
	int    mContentsCount;
	bool   mFolderAdded;
	bool   mReplace;
};



void LLInventoryCopyAndWearObserver::changed(U32 mask)
{
	if((mask & (LLInventoryObserver::ADD)) != 0)
	{
		if (!mFolderAdded)
		{
			const std::set<LLUUID>& changed_items = gInventory.getChangedIDs();

			std::set<LLUUID>::const_iterator id_it = changed_items.begin();
			std::set<LLUUID>::const_iterator id_end = changed_items.end();
			for (;id_it != id_end; ++id_it)
			{
				if ((*id_it) == mCatID)
				{
					mFolderAdded = true;
					break;
				}
			}
		}

		if (mFolderAdded)
		{
			LLViewerInventoryCategory* category = gInventory.getCategory(mCatID);
			if (NULL == category)
			{
				LL_WARNS() << "gInventory.getCategory(" << mCatID
						<< ") was NULL" << LL_ENDL;
			}
			else
			{
				if (category->getDescendentCount() ==
				    mContentsCount)
				{
					gInventory.removeObserver(this);
					LLAppearanceMgr::instance().wearInventoryCategory(category, false, !mReplace);
					delete this;
				}
			}
		}

	}
}



void LLFolderBridge::performAction(LLInventoryModel* model, std::string action)
{
	if ("open" == action)
	{
		LLFolderViewFolder *f = dynamic_cast<LLFolderViewFolder   *>(mInventoryPanel.get()->getItemByID(mUUID));
		if (f)
		{
			f->toggleOpen();
		}
		
		return;
	}
    else if ("thumbnail" == action)
    {
        LLSD data(mUUID);
        LLFloaterReg::showInstance("change_item_thumbnail", data);
        return;
    }
	else if ("paste" == action)
	{
		pasteFromClipboard();
		return;
	}
	else if ("paste_link" == action)
	{
		pasteLinkFromClipboard();
		return;
	}
	else if ("properties" == action)
	{
		showProperties();
		return;
	}
	else if ("replaceoutfit" == action)
	{
		modifyOutfit(false);
		return;
	}
	else if ("addtooutfit" == action)
	{
		modifyOutfit(true);
		return;
	}
// <FS:TT> Patch: ReplaceWornItemsOnly
	else if ("replaceitems" == action)
	{
		LLInventoryModel* model = getInventoryModel();
		if(!model) return;
		LLViewerInventoryCategory* cat = getCategory();
		if(!cat) return;

		gInventory.wearItemsOnAvatar(cat);
		return;
	}
// </FS:TT>
	else if ("show_in_main_panel" == action)
	{
		LLInventoryPanel::openInventoryPanelAndSetSelection(true, mUUID, true);
		return;
	}
	else if ("cut" == action)
	{
		cutToClipboard();
		return;
	}
	else if ("copy" == action)
	{
		copyToClipboard();
		return;
	}
	else if ("removefromoutfit" == action)
	{
		LLInventoryModel* model = getInventoryModel();
		if(!model) return;
		LLViewerInventoryCategory* cat = getCategory();
		if(!cat) return;

		LLAppearanceMgr::instance().takeOffOutfit( cat->getLinkedUUID() );
		return;
	}
	else if ("copyoutfittoclipboard" == action)
	{
		copyOutfitToClipboard();
	}
	else if ("purge" == action)
	{
		purgeItem(model, mUUID);
		return;
	}
	else if ("restore" == action)
	{
		restoreItem();
		return;
	}
	else if ("marketplace_list" == action)
	{
        if (depth_nesting_in_marketplace(mUUID) == 1)
        {
            LLUUID version_folder_id = LLMarketplaceData::instance().getVersionFolder(mUUID);
            mMessage = "";

            LLMarketplaceValidator::getInstance()->validateMarketplaceListings(
                version_folder_id,
                [this](bool result)
            {
                // todo: might need to ensure bridge/mUUID exists or this will cause crashes
                if (!result)
                {
                    LLSD subs;
                    subs["[ERROR_CODE]"] = mMessage;
                    LLNotificationsUtil::add("MerchantListingFailed", subs);
                }
                else
                {
                    LLMarketplaceData::instance().activateListing(mUUID, true);
                }
            },
                boost::bind(&LLFolderBridge::gatherMessage, this, _1, _2, _3)
            );
        }
		return;
	}
	else if ("marketplace_activate" == action)
	{
        if (depth_nesting_in_marketplace(mUUID) == 2)
        {
            mMessage = "";

            LLMarketplaceValidator::getInstance()->validateMarketplaceListings(
                mUUID,
                [this](bool result)
            {
                if (!result)
                {
                    LLSD subs;
                    subs["[ERROR_CODE]"] = mMessage;
                    LLNotificationsUtil::add("MerchantFolderActivationFailed", subs);
                }
                else
                {
                    LLInventoryCategory* category = gInventory.getCategory(mUUID);
                    LLMarketplaceData::instance().setVersionFolder(category->getParentUUID(), mUUID);
                }
            },
                boost::bind(&LLFolderBridge::gatherMessage, this, _1, _2, _3),
                false,
                2);
        }
		return;
	}
	else if ("marketplace_unlist" == action)
	{
        if (depth_nesting_in_marketplace(mUUID) == 1)
        {
            LLMarketplaceData::instance().activateListing(mUUID,false,1);
        }
		return;
	}
	else if ("marketplace_deactivate" == action)
	{
        if (depth_nesting_in_marketplace(mUUID) == 2)
        {
			LLInventoryCategory* category = gInventory.getCategory(mUUID);
            LLMarketplaceData::instance().setVersionFolder(category->getParentUUID(), LLUUID::null, 1);
        }
		return;
	}
	else if ("marketplace_create_listing" == action)
	{
        mMessage = "";

        // first run vithout fix_hierarchy, second run with fix_hierarchy
        LLMarketplaceValidator::getInstance()->validateMarketplaceListings(
            mUUID,
            [this](bool result)
        {
            if (!result)
            {
                mMessage = "";

                LLMarketplaceValidator::getInstance()->validateMarketplaceListings(
                    mUUID,
                    [this](bool result)
                {
                    if (result)
                    {
                        LLNotificationsUtil::add("MerchantForceValidateListing");
                        LLMarketplaceData::instance().createListing(mUUID);
                    }
                    else
                    {
                        LLSD subs;
                        subs["[ERROR_CODE]"] = mMessage;
                        LLNotificationsUtil::add("MerchantListingFailed", subs);
                    }
                },
                    boost::bind(&LLFolderBridge::gatherMessage, this, _1, _2, _3),
                    true);
            }
            else
            {
                LLMarketplaceData::instance().createListing(mUUID);
            }
        },
            boost::bind(&LLFolderBridge::gatherMessage, this, _1, _2, _3),
            false);
        
		return;
	}
    else if ("marketplace_disassociate_listing" == action)
    {
        LLMarketplaceData::instance().clearListing(mUUID);
		return;
    }
    else if ("marketplace_get_listing" == action)
    {
        // This is used only to exercise the SLM API but won't be shown to end users
        LLMarketplaceData::instance().getListing(mUUID);
		return;
    }
	else if ("marketplace_associate_listing" == action)
	{
        LLFloaterAssociateListing::show(mUUID);
		return;
	}
	else if ("marketplace_check_listing" == action)
	{
        LLSD data(mUUID);
        LLFloaterReg::showInstance("marketplace_validation", data);
		return;
	}
	else if ("marketplace_edit_listing" == action)
	{
        std::string url = LLMarketplaceData::instance().getListingURL(mUUID);
        if (!url.empty())
        {
            LLUrlAction::openURL(url);
        }
		return;
	}
// [SL:KB] - Patch: Inventory-Misc | Checked: 2011-05-28 (Catznip-2.6.0a) | Added: Catznip-2.6.0a
	else if ("move_to_lost_and_found" == action)
	{
		LLInventoryModel* pModel = getInventoryModel();
		LLViewerInventoryCategory* pCat = getCategory();
		if ( (!pModel) || (&gInventory != pModel) || (!pCat) )
			return;

		LLInventoryModel* model = &gInventory;
		model->changeCategoryParent(pCat,gInventory.findCategoryUUIDForType(LLFolderType::FT_LOST_AND_FOUND),FALSE);

		gInventory.addChangedMask(LLInventoryObserver::REBUILD, mUUID);
		gInventory.notifyObservers();
	}
// [/SL:KB]
#ifndef LL_RELEASE_FOR_DOWNLOAD
	else if ("delete_system_folder" == action)
	{
		removeSystemFolder();
	}
#endif
	else if (("move_to_marketplace_listings" == action) || ("copy_to_marketplace_listings" == action) || ("copy_or_move_to_marketplace_listings" == action))
	{
		LLInventoryCategory * cat = gInventory.getCategory(mUUID);
		if (!cat) return;
        const LLUUID &marketplacelistings_id = model->findCategoryUUIDForType(LLFolderType::FT_MARKETPLACE_LISTINGS);
        move_folder_to_marketplacelistings(cat, marketplacelistings_id, ("move_to_marketplace_listings" != action), (("copy_or_move_to_marketplace_listings" == action)));
    }
	// <FS:Ansariel> FIRE-29342: Protect folder option
	else if ("protect_folder" == action)
	{
		LLSD protected_folders = gSavedPerAccountSettings.getLLSD("FSProtectedFolders");
		protected_folders.append(mUUID);
		gSavedPerAccountSettings.setLLSD("FSProtectedFolders", protected_folders);
	}
	else if ("unprotect_folder" == action)
	{
		LLSD protected_folders = gSavedPerAccountSettings.getLLSD("FSProtectedFolders");
		LLSD new_protected_folders;
		for (LLSD::array_const_iterator it = protected_folders.beginArray(); it != protected_folders.endArray(); ++it)
		{
			if ((*it).asUUID() != mUUID)
			{
				new_protected_folders.append(*it);
			}
		}
		gSavedPerAccountSettings.setLLSD("FSProtectedFolders", new_protected_folders);
	}
	// </FS:Ansariel>
	// <FS:Ansariel> Show folder in new window option
	else if ("show_in_new_window" == action)
	{
		LLFloaterReg::showInstance("fs_partial_inventory", LLSD().with("start_folder_id", mUUID).with("start_folder_name", mDisplayName));
	}
	// </FS:Ansariel>

	// <FS:Zi> Add "Reload folder" action to inventory
	else if ("reload_folder" == action)
	{
		LLViewerInventoryCategory *cat = model->getCategory(mUUID);

		if (!cat)
		{
			return;
		}

		cat->setVersion(LLViewerInventoryCategory::VERSION_UNKNOWN);
        cat->fetch();
	}
	// </FS:Zi>
}

void LLFolderBridge::gatherMessage(std::string& message, S32 depth, LLError::ELevel log_level)
{
    if (log_level >= LLError::LEVEL_ERROR)
    {
        if (!mMessage.empty())
        {
            // Currently, we do not gather all messages as it creates very long alerts
            // Users can get to the whole list of errors on a listing using the "Check for Errors" audit button or "Check listing" right click menu
            //mMessage += "\n";
            return;
        }
        // Take the leading spaces out...
        std::string::size_type start = message.find_first_not_of(" ");
        // Append the message
        mMessage += message.substr(start, message.length() - start);
    }
}

void LLFolderBridge::copyOutfitToClipboard()
{
	std::string text;

	LLInventoryModel::cat_array_t* cat_array;
	LLInventoryModel::item_array_t* item_array;
	gInventory.getDirectDescendentsOf(mUUID, cat_array, item_array);

	S32 item_count(0);
	if( item_array )
	{			
		item_count = item_array->size();
	}

	if (item_count)
	{
		for (S32 i = 0; i < item_count;)
		{
			LLSD uuid =item_array->at(i)->getUUID();
			LLViewerInventoryItem* item = gInventory.getItem(uuid);

			i++;
			if (item != NULL)
			{
				// Append a newline to all but the last line
				text += i != item_count ? item->getName() + "\n" : item->getName();
			}
		}
	}

	LLClipboard::instance().copyToClipboard(utf8str_to_wstring(text),0,text.size());
}

void LLFolderBridge::openItem()
{
	LL_DEBUGS() << "LLFolderBridge::openItem()" << LL_ENDL;

    LLInventoryPanel* panel = mInventoryPanel.get();
    if (!panel)
    {
        return;
    }
    LLInventoryModel* model = getInventoryModel();
    if (!model)
    {
        return;
    }
    if (mUUID.isNull())
    {
        return;
    }
    panel->onFolderOpening(mUUID);
	bool fetching_inventory = model->fetchDescendentsOf(mUUID);
	// Only change folder type if we have the folder contents.
	if (!fetching_inventory)
	{
		// Disabling this for now, it's causing crash when new items are added to folders
		// since folder type may change before new item item has finished processing.
		// determineFolderType();
	}
}

void LLFolderBridge::closeItem()
{
	determineFolderType();
}

void LLFolderBridge::determineFolderType()
{
	if (isUpToDate())
	{
		LLInventoryModel* model = getInventoryModel();
		LLViewerInventoryCategory* category = model->getCategory(mUUID);
		if (category)
		{
			category->determineFolderType();
		}
	}
}

bool LLFolderBridge::isItemRenameable() const
{
	return get_is_category_renameable(getInventoryModel(), mUUID);
}

void LLFolderBridge::restoreItem()
{
	LLViewerInventoryCategory* cat;
	cat = (LLViewerInventoryCategory*)getCategory();
	if(cat)
	{
		LLInventoryModel* model = getInventoryModel();
		const LLUUID new_parent = model->findCategoryUUIDForType(LLFolderType::assetTypeToFolderType(cat->getType()));
		// do not restamp children on restore
		LLInvFVBridge::changeCategoryParent(model, cat, new_parent, false);
	}
}

LLFolderType::EType LLFolderBridge::getPreferredType() const
{
	LLFolderType::EType preferred_type = LLFolderType::FT_NONE;
	LLViewerInventoryCategory* cat = getCategory();
	if(cat)
	{
		// <FS:Ansariel> Special virtual system folder icons; Since these folders can be user-created
		//               and not protected, we will assign the folder type here instead of in
		//               LLFolderDictionary. By latter and not declaring them as protected so the user
		//               could delete them if they desire, they would not show up within the list of
		//               protected folders in inventory, by underneath them among the other normal
		//               folders, which is not desired.
		//preferred_type = cat->getPreferredType();
		std::string catName(cat->getName());
		if (catName == ROOT_FIRESTORM_FOLDER) preferred_type = LLFolderType::FT_FIRESTORM;
		else if (catName == RLV_ROOT_FOLDER) preferred_type = LLFolderType::FT_RLV;
		else if (catName == "#Phoenix") preferred_type = LLFolderType::FT_PHOENIX;
		else preferred_type = cat->getPreferredType();
		// </FS:Ansariel>
	}

	return preferred_type;
}

// Icons for folders are based on the preferred type
LLUIImagePtr LLFolderBridge::getIcon() const
{
	return getFolderIcon(false);
}

LLUIImagePtr LLFolderBridge::getIconOpen() const
{
	return getFolderIcon(true);
}

LLUIImagePtr LLFolderBridge::getFolderIcon(bool is_open) const
{
	LLFolderType::EType preferred_type = getPreferredType();
	return LLUI::getUIImage(LLViewerFolderType::lookupIconName(preferred_type, is_open));
}

// static : use by LLLinkFolderBridge to get the closed type icons
LLUIImagePtr LLFolderBridge::getIcon(LLFolderType::EType preferred_type)
{
	return LLUI::getUIImage(LLViewerFolderType::lookupIconName(preferred_type, false));
}

LLUIImagePtr LLFolderBridge::getIconOverlay() const
{
	if (getInventoryObject() && getInventoryObject()->getIsLinkType())
	{
		return LLUI::getUIImage("Inv_Link");
	}
	return NULL;
}

bool LLFolderBridge::renameItem(const std::string& new_name)
{

	LLScrollOnRenameObserver *observer = new LLScrollOnRenameObserver(mUUID, mRoot);
	gInventory.addObserver(observer);

	rename_category(getInventoryModel(), mUUID, new_name);

	// return false because we either notified observers (& therefore
	// rebuilt) or we didn't update.
	return false;
}

bool LLFolderBridge::removeItem()
{
	if(!isItemRemovable())
	{
		return false;
	}
	const LLViewerInventoryCategory *cat = getCategory();
	
	LLSD payload;
	LLSD args;
	args["FOLDERNAME"] = cat->getName();

	LLNotification::Params params("ConfirmDeleteProtectedCategory");
	params.payload(payload).substitutions(args).functor.function(boost::bind(&LLFolderBridge::removeItemResponse, this, _1, _2));
	LLNotifications::instance().forceResponse(params, 0);
	return true;
}


bool LLFolderBridge::removeSystemFolder()
{
	const LLViewerInventoryCategory *cat = getCategory();
	if (!LLFolderType::lookupIsProtectedType(cat->getPreferredType()))
	{
		return false;
	}

	LLSD payload;
	LLSD args;
	args["FOLDERNAME"] = cat->getName();

	LLNotification::Params params("ConfirmDeleteProtectedCategory");
	params.payload(payload).substitutions(args).functor.function(boost::bind(&LLFolderBridge::removeItemResponse, this, _1, _2));
	{
		LLNotifications::instance().add(params);
	}
	return true;
}

bool LLFolderBridge::removeItemResponse(const LLSD& notification, const LLSD& response)
{
	S32 option = LLNotification::getSelectedOption(notification, response);

	// if they choose delete, do it.  Otherwise, don't do anything
	if(option == 0) 
	{
		// move it to the trash
		LLPreview::hide(mUUID);
		getInventoryModel()->removeCategory(mUUID);
		return true;
	}
	return false;
}

//Recursively update the folder's creation date
void LLFolderBridge::updateHierarchyCreationDate(time_t date)
{
    if(getCreationDate() < date)
    {
        setCreationDate(date);
        if(mParent)
        {
            static_cast<LLFolderBridge *>(mParent)->updateHierarchyCreationDate(date);
        }
    }
}

void LLFolderBridge::pasteFromClipboard()
{
	LLInventoryModel* model = getInventoryModel();
	if (model && isClipboardPasteable())
	{
        const LLUUID &marketplacelistings_id = model->findCategoryUUIDForType(LLFolderType::FT_MARKETPLACE_LISTINGS);
        const bool paste_into_marketplacelistings = model->isObjectDescendentOf(mUUID, marketplacelistings_id);
        
        bool cut_from_marketplacelistings = false;
        if (LLClipboard::instance().isCutMode())
        {
            //Items are not removed from folder on "cut", so we need update listing folder on "paste" operation
            std::vector<LLUUID> objects;
            LLClipboard::instance().pasteFromClipboard(objects);
            for (std::vector<LLUUID>::const_iterator iter = objects.begin(); iter != objects.end(); ++iter)
            {
                const LLUUID& item_id = (*iter);
                if(gInventory.isObjectDescendentOf(item_id, marketplacelistings_id) && (LLMarketplaceData::instance().isInActiveFolder(item_id) ||
                    LLMarketplaceData::instance().isListedAndActive(item_id)))
                {
                    cut_from_marketplacelistings = true;
                    break;
                }
            }
        }
        if (cut_from_marketplacelistings || (paste_into_marketplacelistings && !LLMarketplaceData::instance().isListed(mUUID) && LLMarketplaceData::instance().isInActiveFolder(mUUID)))
        {
            // Prompt the user if pasting in a marketplace active version listing (note that pasting right under the listing folder root doesn't need a prompt)
            LLNotificationsUtil::add("ConfirmMerchantActiveChange", LLSD(), LLSD(), boost::bind(&LLFolderBridge::callback_pasteFromClipboard, this, _1, _2));
        }
        else
        {
            // Otherwise just do the paste
            perform_pasteFromClipboard();
        }
	}
}

// Callback for pasteFromClipboard if DAMA required...
void LLFolderBridge::callback_pasteFromClipboard(const LLSD& notification, const LLSD& response)
{
    S32 option = LLNotificationsUtil::getSelectedOption(notification, response);
    if (option == 0) // YES
    {
        std::vector<LLUUID> objects;
        std::set<LLUUID> parent_folders;
        LLClipboard::instance().pasteFromClipboard(objects);
        for (std::vector<LLUUID>::const_iterator iter = objects.begin(); iter != objects.end(); ++iter)
        {
            const LLInventoryObject* obj = gInventory.getObject(*iter);
            parent_folders.insert(obj->getParentUUID());
        }
        perform_pasteFromClipboard();
        for (std::set<LLUUID>::const_iterator iter = parent_folders.begin(); iter != parent_folders.end(); ++iter)
        {
            gInventory.addChangedMask(LLInventoryObserver::STRUCTURE, *iter);
        }

    }
}

void LLFolderBridge::perform_pasteFromClipboard()
{
	LLInventoryModel* model = getInventoryModel();
	if (model && isClipboardPasteable())
	{
        const LLUUID &current_outfit_id = model->findCategoryUUIDForType(LLFolderType::FT_CURRENT_OUTFIT);
        const LLUUID &marketplacelistings_id = model->findCategoryUUIDForType(LLFolderType::FT_MARKETPLACE_LISTINGS);
		const LLUUID &favorites_id = model->findCategoryUUIDForType(LLFolderType::FT_FAVORITE);
		const LLUUID &my_outifts_id = model->findCategoryUUIDForType(LLFolderType::FT_MY_OUTFITS);
		const LLUUID &lost_and_found_id = model->findCategoryUUIDForType(LLFolderType::FT_LOST_AND_FOUND);

<<<<<<< HEAD
		const BOOL move_is_into_current_outfit = (mUUID == current_outfit_id);
		const BOOL move_is_into_my_outfits = (mUUID == my_outifts_id) || model->isObjectDescendentOf(mUUID, my_outifts_id);
		const BOOL move_is_into_outfit = /*move_is_into_my_outfits ||*/ (getCategory() && getCategory()->getPreferredType()==LLFolderType::FT_OUTFIT); // <FS:Ansariel> Unable to copy&paste into outfits anymore
        const BOOL move_is_into_marketplacelistings = model->isObjectDescendentOf(mUUID, marketplacelistings_id);
		const BOOL move_is_into_favorites = (mUUID == favorites_id);
		const BOOL move_is_into_lost_and_found = model->isObjectDescendentOf(mUUID, lost_and_found_id);
=======
		const bool move_is_into_current_outfit = (mUUID == current_outfit_id);
		const bool move_is_into_my_outfits = (mUUID == my_outifts_id) || model->isObjectDescendentOf(mUUID, my_outifts_id);
		const bool move_is_into_outfit = move_is_into_my_outfits || (getCategory() && getCategory()->getPreferredType()==LLFolderType::FT_OUTFIT);
        const bool move_is_into_marketplacelistings = model->isObjectDescendentOf(mUUID, marketplacelistings_id);
		const bool move_is_into_favorites = (mUUID == favorites_id);
		const bool move_is_into_lost_and_found = model->isObjectDescendentOf(mUUID, lost_and_found_id);
>>>>>>> 7704c263

		std::vector<LLUUID> objects;
		LLClipboard::instance().pasteFromClipboard(objects);

        LLPointer<LLInventoryCallback> cb = NULL;
        LLInventoryPanel* panel = mInventoryPanel.get();
        if (panel->getRootFolder()->isSingleFolderMode() && panel->getRootFolderID() == mUUID)
        {
            cb = new LLPasteIntoFolderCallback(mInventoryPanel);
        }
        
        LLViewerInventoryCategory * dest_folder = getCategory();
		if (move_is_into_marketplacelistings)
		{
            std::string error_msg;
            const LLViewerInventoryCategory * master_folder = model->getFirstDescendantOf(marketplacelistings_id, mUUID);
            int index = 0;
            for (std::vector<LLUUID>::const_iterator iter = objects.begin(); iter != objects.end(); ++iter)
            {
                const LLUUID& item_id = (*iter);
                LLInventoryItem *item = model->getItem(item_id);
                LLInventoryCategory *cat = model->getCategory(item_id);
                
                if (item && !can_move_item_to_marketplace(master_folder, dest_folder, item, error_msg, objects.size() - index, true))
                {
                    break;
                }
                if (cat && !can_move_folder_to_marketplace(master_folder, dest_folder, cat, error_msg, objects.size() - index, true, true))
                {
                    break;
                }
                ++index;
			}
            if (!error_msg.empty())
            {
                LLSD subs;
                subs["[ERROR_CODE]"] = error_msg;
                LLNotificationsUtil::add("MerchantPasteFailed", subs);
                return;
            }
		}
        else
        {
            // Check that all items can be moved into that folder : for the moment, only stock folder mismatch is checked
            for (std::vector<LLUUID>::const_iterator iter = objects.begin(); iter != objects.end(); ++iter)
            {
                const LLUUID& item_id = (*iter);
                LLInventoryItem *item = model->getItem(item_id);
                LLInventoryCategory *cat = model->getCategory(item_id);

                if ((item && !dest_folder->acceptItem(item)) || (cat && (dest_folder->getPreferredType() == LLFolderType::FT_MARKETPLACE_STOCK)))
                {
                    std::string error_msg = LLTrans::getString("TooltipOutboxMixedStock");
                    LLSD subs;
                    subs["[ERROR_CODE]"] = error_msg;
                    LLNotificationsUtil::add("StockPasteFailed", subs);
                    return;
                }

// [RLVa:KB] - Checked: RLVa-2.1.0
				if ( ((item) && (!RlvActions::canPasteInventory(item, dest_folder))) || ((cat) && (!RlvActions::canPasteInventory(cat, dest_folder))) )
				{
					RlvActions::notifyBlocked(RlvStringKeys::Blocked::InvFolder);
					return;
				}
// [/RLVa:KB]

            }
        }
        
		const LLUUID parent_id(mUUID);
        
		for (std::vector<LLUUID>::const_iterator iter = objects.begin();
			 iter != objects.end();
			 ++iter)
		{
			const LLUUID& item_id = (*iter);
            
			LLInventoryItem *item = model->getItem(item_id);
			LLInventoryObject *obj = model->getObject(item_id);
			if (obj)
			{

				if (move_is_into_lost_and_found)
				{
					if (LLAssetType::AT_CATEGORY == obj->getType())
					{
						return;
					}
				}
				// <FS:Ansariel> Unable to copy&paste into outfits anymore
				//if (move_is_into_outfit)
				if (move_is_into_my_outfits)
				// </FS:Ansariel>
				{
					// <FS:Ansariel> Unable to copy&paste into outfits anymore
					//if (!move_is_into_my_outfits && item && can_move_to_outfit(item, move_is_into_current_outfit))
					if (move_is_into_outfit && item && can_move_to_outfit(item, move_is_into_current_outfit))
					// </FS:Ansariel>
					{
						dropToOutfit(item, move_is_into_current_outfit, cb);
					}
					else if (/*move_is_into_my_outfits &&*/ LLAssetType::AT_CATEGORY == obj->getType()) // <FS:Ansariel> Unable to copy&paste into outfits anymore
					{
						LLInventoryCategory* cat = model->getCategory(item_id);
						U32 max_items_to_wear = gSavedSettings.getU32("WearFolderLimit");
						if (cat && can_move_to_my_outfits(model, cat, max_items_to_wear))
						{
							dropToMyOutfits(cat, cb);
						}
						else
						{
							LLNotificationsUtil::add("MyOutfitsPasteFailed");
						}
					}
					else
					{
						LLNotificationsUtil::add("MyOutfitsPasteFailed");
					}
				}
				else if (move_is_into_current_outfit)
				{
					if (item && can_move_to_outfit(item, move_is_into_current_outfit))
					{
						dropToOutfit(item, move_is_into_current_outfit, cb);
					}
					else
					{
						LLNotificationsUtil::add("MyOutfitsPasteFailed");
					}
				}
				else if (move_is_into_favorites)
				{
					if (item && can_move_to_landmarks(item))
					{
                        if (LLClipboard::instance().isCutMode())
                        {
                            LLViewerInventoryItem* viitem = dynamic_cast<LLViewerInventoryItem*>(item);
                            llassert(viitem);
                            if (viitem)
                            {
                                //changeItemParent() implicity calls dirtyFilter
                                changeItemParent(model, viitem, parent_id, false);
                                if (cb) cb->fire(item_id);
                            }
                        }
                        else
                        {
                            dropToFavorites(item, cb);
                        }
					}
				}
				else if (LLClipboard::instance().isCutMode())
				{
					// Do a move to "paste" a "cut"
					// move_inventory_item() is not enough, as we have to update inventory locally too
					if (LLAssetType::AT_CATEGORY == obj->getType())
					{
						LLViewerInventoryCategory* vicat = (LLViewerInventoryCategory *) model->getCategory(item_id);
						llassert(vicat);
						if (vicat)
						{
                            // Clear the cut folder from the marketplace if it is a listing folder
                            if (LLMarketplaceData::instance().isListed(item_id))
                            {
                                LLMarketplaceData::instance().clearListing(item_id);
                            }
                            if (move_is_into_marketplacelistings)
                            {
                                move_folder_to_marketplacelistings(vicat, parent_id);
                            }
                            else
                            {
                                //changeCategoryParent() implicity calls dirtyFilter
                                changeCategoryParent(model, vicat, parent_id, false);
                            }
                            if (cb) cb->fire(item_id);
						}
					}
					else
                    {
                        LLViewerInventoryItem* viitem = dynamic_cast<LLViewerInventoryItem*>(item);
                        llassert(viitem);
                        if (viitem)
                        {
                            if (move_is_into_marketplacelistings)
                            {
                                if (!move_item_to_marketplacelistings(viitem, parent_id))
                                {
                                    // Stop pasting into the marketplace as soon as we get an error
                                    break;
                                }
                            }
                            else
                            {
                                //changeItemParent() implicity calls dirtyFilter
                                changeItemParent(model, viitem, parent_id, false);
                            }
                            if (cb) cb->fire(item_id);
                        }
                    }
				}
				else
				{
					// Do a "copy" to "paste" a regular copy clipboard
					if (LLAssetType::AT_CATEGORY == obj->getType())
					{
						LLViewerInventoryCategory* vicat = (LLViewerInventoryCategory *) model->getCategory(item_id);
						llassert(vicat);
						if (vicat)
						{
                            if (move_is_into_marketplacelistings)
                            {
                                move_folder_to_marketplacelistings(vicat, parent_id, true);
                            }
                            else
                            {
                                copy_inventory_category(model, vicat, parent_id);
                            }
                            if (cb) cb->fire(item_id);
						}
					}
                    else
                    {
                        LLViewerInventoryItem* viitem = dynamic_cast<LLViewerInventoryItem*>(item);
                        llassert(viitem);
                        if (viitem)
                        {
                            if (move_is_into_marketplacelistings)
                            {
                                if (!move_item_to_marketplacelistings(viitem, parent_id, true))
                                {
                                    // Stop pasting into the marketplace as soon as we get an error
                                    break;
                                }
                                if (cb) cb->fire(item_id);
                            }
// [SL:KB] - Patch: Inventory-Links | Checked: 2010-04-12 (Catznip-2.2.0a) | Added: Catznip-2.0.0a
//                            else if (item->getIsLinkType())
//                            {
//                                link_inventory_object(parent_id,
//                                                      item_id,
//                                                      cb);
 //                           }
// [/SL:KB]
                            else
                            {
// [SL:KB] - Patch: Inventory-Links | Checked: 2010-04-12 (Catznip-2.2.0a) | Added: Catznip-2.0.0a
                                if (item->getPermissions().allowCopyBy(gAgent.getID()))
                                {
// [/SL:KB]
                                    copy_inventory_item(
                                                    gAgent.getID(),
                                                    item->getPermissions().getOwner(),
                                                    item->getUUID(),
                                                    parent_id,
                                                    std::string(),
                                                    cb);
// [SL:KB] - Patch: Inventory-Links | Checked: 2010-04-12 (Catznip-2.2.0a) | Added: Catznip-2.0.0a
                                }
                                else if (LLAssetType::lookupIsLinkType(item->getActualType()))
                                {
                                    LLInventoryObject::const_object_list_t obj_array;
                                    obj_array.push_back(LLConstPointer<LLInventoryObject>(item));
                                    link_inventory_array(parent_id,
                                                         obj_array,
                                                         cb);
                                }
// [/SL:KB]
                            }
                        }
                    }
                }
            }
        }
		// Change mode to paste for next paste
		LLClipboard::instance().setCutMode(false);
	}
}

void LLFolderBridge::pasteLinkFromClipboard()
{
	LLInventoryModel* model = getInventoryModel();
	if(model)
	{
		const LLUUID &current_outfit_id = model->findCategoryUUIDForType(LLFolderType::FT_CURRENT_OUTFIT);
        const LLUUID &marketplacelistings_id = model->findCategoryUUIDForType(LLFolderType::FT_MARKETPLACE_LISTINGS);
		const LLUUID &my_outifts_id = model->findCategoryUUIDForType(LLFolderType::FT_MY_OUTFITS);

		const bool move_is_into_current_outfit = (mUUID == current_outfit_id);
		const bool move_is_into_my_outfits = (mUUID == my_outifts_id) || model->isObjectDescendentOf(mUUID, my_outifts_id);
		const bool move_is_into_outfit = move_is_into_my_outfits || (getCategory() && getCategory()->getPreferredType()==LLFolderType::FT_OUTFIT);
        const bool move_is_into_marketplacelistings = model->isObjectDescendentOf(mUUID, marketplacelistings_id);

		if (move_is_into_marketplacelistings)
		{
			// Notify user of failure somehow -- play error sound?  modal dialog?
			return;
		}

		const LLUUID parent_id(mUUID);

		std::vector<LLUUID> objects;
		LLClipboard::instance().pasteFromClipboard(objects);

        LLPointer<LLInventoryCallback> cb = NULL;
        LLInventoryPanel* panel = mInventoryPanel.get();
        if (panel->getRootFolder()->isSingleFolderMode())
        {
            cb = new LLPasteIntoFolderCallback(mInventoryPanel);
        }

		for (std::vector<LLUUID>::const_iterator iter = objects.begin();
			 iter != objects.end();
			 ++iter)
		{
			const LLUUID &object_id = (*iter);
			if (move_is_into_current_outfit || move_is_into_outfit)
			{
				LLInventoryItem *item = model->getItem(object_id);
				if (item && can_move_to_outfit(item, move_is_into_current_outfit))
				{
					dropToOutfit(item, move_is_into_current_outfit, cb);
				}
			}
			else if (LLConstPointer<LLInventoryObject> obj = model->getObject(object_id))
			{
				link_inventory_object(parent_id, obj, cb);
			}
		}
		// Change mode to paste for next paste
		LLClipboard::instance().setCutMode(false);
	}
}

void LLFolderBridge::staticFolderOptionsMenu()
{
	LLFolderBridge* selfp = sSelf.get();

	if (selfp && selfp->mRoot)
	{
		selfp->mRoot->updateMenu();
	}
}

bool LLFolderBridge::checkFolderForContentsOfType(LLInventoryModel* model, LLInventoryCollectFunctor& is_type)
{
	LLInventoryModel::cat_array_t cat_array;
	LLInventoryModel::item_array_t item_array;
	model->collectDescendentsIf(mUUID,
								cat_array,
								item_array,
								LLInventoryModel::EXCLUDE_TRASH,
								is_type);
	return ((item_array.size() > 0) ? true : false );
}

void LLFolderBridge::buildContextMenuOptions(U32 flags, menuentry_vec_t&   items, menuentry_vec_t& disabled_items)
{
	LLInventoryModel* model = getInventoryModel();
	llassert(model != NULL);

	const LLUUID &trash_id = model->findCategoryUUIDForType(LLFolderType::FT_TRASH);
	const LLUUID &lost_and_found_id = model->findCategoryUUIDForType(LLFolderType::FT_LOST_AND_FOUND);
	const LLUUID &favorites = model->findCategoryUUIDForType(LLFolderType::FT_FAVORITE);
	const LLUUID &marketplace_listings_id = model->findCategoryUUIDForType(LLFolderType::FT_MARKETPLACE_LISTINGS);
	const LLUUID &outfits_id = model->findCategoryUUIDForType(LLFolderType::FT_MY_OUTFITS);

	// <FS:Ansariel> FIRE-11628: Option to delete broken links from AO folder
	if (mUUID == AOEngine::instance().getAOFolder())
	{
		items.push_back(std::string("Cleanup broken Links"));
	}
	// </FS:Ansariel>

	// <FS:Ansariel> Fix "outfits" context menu
	//if (outfits_id == mUUID)
	if (model->isObjectDescendentOf(mUUID, outfits_id) && getCategory() &&
		(getCategory()->getPreferredType() == LLFolderType::FT_NONE || 
		 getCategory()->getPreferredType() == LLFolderType::FT_MY_OUTFITS))
	{
		items.push_back(std::string("New Outfit"));
	}
	// </FS:Ansariel>

	if (lost_and_found_id == mUUID)
	{
		// This is the lost+found folder.
		items.push_back(std::string("Empty Lost And Found"));

		LLInventoryModel::cat_array_t* cat_array;
		LLInventoryModel::item_array_t* item_array;
		gInventory.getDirectDescendentsOf(mUUID, cat_array, item_array);
		// Enable Empty menu item only when there is something to act upon.
		if (0 == cat_array->size() && 0 == item_array->size())
		{
			disabled_items.push_back(std::string("Empty Lost And Found"));
		}

		disabled_items.push_back(std::string("New Folder"));
		// <FS:Ansariel> Undo weird menu design
		disabled_items.push_back(std::string("New Script"));
		disabled_items.push_back(std::string("New Note"));
		disabled_items.push_back(std::string("New Settings"));
		disabled_items.push_back(std::string("New Gesture"));
		disabled_items.push_back(std::string("New Material"));
		disabled_items.push_back(std::string("New Clothes"));
		disabled_items.push_back(std::string("New Body Parts"));
		// <FS:Ansariel>
		disabled_items.push_back(std::string("upload_def"));
        //disabled_items.push_back(std::string("create_new")); // <FS:Ansariel> Undo weird menu design
	}
	if (favorites == mUUID)
	{
		disabled_items.push_back(std::string("New Folder"));
	}
    if (isMarketplaceListingsFolder())
    {
		addMarketplaceContextMenuOptions(flags, items, disabled_items);
        if (LLMarketplaceData::instance().isUpdating(mUUID))
        {
            disabled_items.push_back(std::string("New Folder"));
            disabled_items.push_back(std::string("Rename"));
            disabled_items.push_back(std::string("Cut"));
            disabled_items.push_back(std::string("Copy"));
            disabled_items.push_back(std::string("Paste"));
            disabled_items.push_back(std::string("Delete"));
        }
    }
    if (getPreferredType() == LLFolderType::FT_MARKETPLACE_STOCK)
    {
        disabled_items.push_back(std::string("New Folder"));
		// <FS:Ansariel> Undo weird menu design
		disabled_items.push_back(std::string("New Script"));
		disabled_items.push_back(std::string("New Note"));
		disabled_items.push_back(std::string("New Gesture"));
		disabled_items.push_back(std::string("New Material"));
		disabled_items.push_back(std::string("New Clothes"));
		disabled_items.push_back(std::string("New Body Parts"));
		// <FS:Ansariel>
		disabled_items.push_back(std::string("upload_def"));
        //disabled_items.push_back(std::string("create_new")); // <FS:Ansariel> Undo weird menu design
    }
    if (marketplace_listings_id == mUUID)
    {
		disabled_items.push_back(std::string("New Folder"));
        disabled_items.push_back(std::string("Rename"));
        disabled_items.push_back(std::string("Cut"));
        disabled_items.push_back(std::string("Delete"));
    }

	if (isPanelActive("Favorite Items"))
	{
		disabled_items.push_back(std::string("Delete"));
	}
	if(trash_id == mUUID)
	{
		bool is_recent_panel = isPanelActive("Recent Items");

		// This is the trash.
		items.push_back(std::string("Empty Trash"));

		LLInventoryModel::cat_array_t* cat_array;
		LLInventoryModel::item_array_t* item_array;
		gInventory.getDirectDescendentsOf(mUUID, cat_array, item_array);
		LLViewerInventoryCategory *trash = getCategory();
		// Enable Empty menu item only when there is something to act upon.
		// Also don't enable menu if folder isn't fully fetched
		if ((0 == cat_array->size() && 0 == item_array->size())
			|| is_recent_panel
			|| !trash
			|| trash->getVersion() == LLViewerInventoryCategory::VERSION_UNKNOWN
			|| trash->getDescendentCount() == LLViewerInventoryCategory::VERSION_UNKNOWN
			|| gAgentAvatarp->hasAttachmentsInTrash())
		{
			disabled_items.push_back(std::string("Empty Trash"));
		}

        items.push_back(std::string("thumbnail"));
	}
	else if(isItemInTrash())
	{
		// This is a folder in the trash.
		items.clear(); // clear any items that used to exist
		addTrashContextMenuOptions(items, disabled_items);
	}
	else if(isAgentInventory()
			// <FS:ND> moved from buildContextMenu after merge
			&& !isLockedFolder()
			// </FS:ND>
			) // do not allow creating in library
	{
		LLViewerInventoryCategory *cat = getCategory();
		// BAP removed protected check to re-enable standard ops in untyped folders.
		// Not sure what the right thing is to do here.
		if (!isCOFFolder() && cat && (cat->getPreferredType() != LLFolderType::FT_OUTFIT))
		{
			if (!isInboxFolder() // don't allow creation in inbox
				&& outfits_id != mUUID)
			{
				// Do not allow to create 2-level subfolder in the Calling Card/Friends folder. EXT-694.
				if (!LLFriendCardsManager::instance().isCategoryInFriendFolder(cat))
				{
					items.push_back(std::string("New Folder"));
				}
                // <FS:Ansariel> Fix "outfits" context menu
                //if (!isMarketplaceListingsFolder())
                if (!isMarketplaceListingsFolder() && !model->isObjectDescendentOf(mUUID, outfits_id))
                // </FS:Ansariel>
                {
                    items.push_back(std::string("upload_def"));
                    //items.push_back(std::string("create_new")); // <FS:Ansariel> Undo weird menu design
                    items.push_back(std::string("New Script"));
                    items.push_back(std::string("New Note"));
                    items.push_back(std::string("New Gesture"));
                    items.push_back(std::string("New Material"));
                    items.push_back(std::string("New Clothes"));
                    items.push_back(std::string("New Body Parts"));
                    items.push_back(std::string("New Settings"));
                    if (!LLEnvironment::instance().isInventoryEnabled())
                    {
                        disabled_items.push_back("New Settings");
                    }
                }
			}
			getClipboardEntries(false, items, disabled_items, flags);
		}
		else
		{
			// Want some but not all of the items from getClipboardEntries for outfits.
			if (cat && (cat->getPreferredType() == LLFolderType::FT_OUTFIT))
			{
				items.push_back(std::string("Rename"));
                items.push_back(std::string("thumbnail"));

				addDeleteContextMenuOptions(items, disabled_items);
				// EXT-4030: disallow deletion of currently worn outfit
				const LLViewerInventoryItem *base_outfit_link = LLAppearanceMgr::instance().getBaseOutfitLink();
				if (base_outfit_link && (cat == base_outfit_link->getLinkedCategory()))
				{
					disabled_items.push_back(std::string("Delete"));
				}

				// <FS:Ansariel> FIRE-4595: Paste as Link missing for outfit folders
				items.push_back(std::string("Paste As Link"));
				if (!isClipboardPasteableAsLink() || (flags & FIRST_SELECTED_ITEM) == 0)
				{
					disabled_items.push_back(std::string("Paste As Link"));
				}
				// </FS:Ansariel>
			}
		}

		if (model->findCategoryUUIDForType(LLFolderType::FT_CURRENT_OUTFIT) == mUUID)
		{
			items.push_back(std::string("Copy outfit list to clipboard"));
            addOpenFolderMenuOptions(flags, items);
		}

		//Added by aura to force inventory pull on right-click to display folder options correctly. 07-17-06
		mCallingCards = mWearables = false;

		LLIsType is_callingcard(LLAssetType::AT_CALLINGCARD);
		if (checkFolderForContentsOfType(model, is_callingcard))
		{
			mCallingCards=true;
		}

		LLFindWearables is_wearable;
		LLIsType is_object( LLAssetType::AT_OBJECT );
		LLIsType is_gesture( LLAssetType::AT_GESTURE );

		if (checkFolderForContentsOfType(model, is_wearable) ||
            checkFolderForContentsOfType(model, is_object)   ||
            checkFolderForContentsOfType(model, is_gesture)    )
		{
			mWearables=true;
		}
	}
// [SL:KB] - Patch: Inventory-Misc | Checked: 2011-05-28 (Catznip-2.6.0a) | Added: Catznip-2.6.0a
	else if (isLostInventory())
	{
		items.push_back(std::string("Move to Lost And Found"));
		if (0 == (flags & FIRST_SELECTED_ITEM))
			disabled_items.push_back(std::string("Move to Lost And Found"));
	}
// [/SL:KB]
	else
	{
		// Mark wearables and allow copy from library
		LLInventoryModel* model = getInventoryModel();
		if(!model) return;
		const LLInventoryCategory* category = model->getCategory(mUUID);
		if (!category) return;
		LLFolderType::EType type = category->getPreferredType();
		const bool is_system_folder = LLFolderType::lookupIsProtectedType(type);

		LLFindWearables is_wearable;
		LLIsType is_object(LLAssetType::AT_OBJECT);
		LLIsType is_gesture(LLAssetType::AT_GESTURE);

		if (checkFolderForContentsOfType(model, is_wearable) ||
			checkFolderForContentsOfType(model, is_object) ||
			checkFolderForContentsOfType(model, is_gesture))
		{
			mWearables = true;
		}

		if (!is_system_folder)
		{
			items.push_back(std::string("Copy"));
			if (!isItemCopyable())
			{
				// For some reason there are items in library that can't be copied directly
				disabled_items.push_back(std::string("Copy"));
			}
		}
	}

	// Preemptively disable system folder removal if more than one item selected.
	if ((flags & FIRST_SELECTED_ITEM) == 0)
	{
		disabled_items.push_back(std::string("Delete System Folder"));
	}

	// <FS:AH/SJ> Don't offer sharing of trash folder (FIRE-1642, FIRE-6547)
	//if (isAgentInventory() && !isMarketplaceListingsFolder())
	if (isAgentInventory() && !isMarketplaceListingsFolder() && mUUID != trash_id)
	{
		items.push_back(std::string("Share"));
		if (!canShare())
		{
			disabled_items.push_back(std::string("Share"));
		}
	}

	// <FS:Ansariel> FIRE-29342: Protect folder option
	if (isAgentInventory())
	{
		LLInventoryObject* obj = getInventoryObject();
		if (obj)
		{
			if (!LLFolderType::lookupIsProtectedType(((LLInventoryCategory*)obj)->getPreferredType()))
			{
				if (isProtected())
				{
					items.push_back((std::string("UnprotectFolder")));
				}
				else
				{
					items.push_back((std::string("ProtectFolder")));
				}
			}
		}
	}
	// </FS:Ansariel>

	// <FS:Ansariel> Show folder in new window option
	items.push_back((std::string("Show in new Window")));

	// <FS:Zi> Add "Reload folder" action to inventory
	// only allow reload for a single, non-root folder to prevent misuse
	if (!(flags & ITEM_IN_MULTI_SELECTION))
	{
		if (mUUID != model->findCategoryUUIDForType(LLFolderType::FT_ROOT_INVENTORY))
		{
			if (mUUID != model->findLibraryCategoryUUIDForType(LLFolderType::FT_ROOT_INVENTORY))
			{
				items.push_back(std::string("ReloadFolder"));
			}
		}
	}
	// </FS:Zi>

	// Add menu items that are dependent on the contents of the folder.
	LLViewerInventoryCategory* category = (LLViewerInventoryCategory *) model->getCategory(mUUID);
	if (category && (marketplace_listings_id != mUUID))
	{
		uuid_vec_t folders;
		folders.push_back(category->getUUID());

		sSelf = getHandle();
		LLRightClickInventoryFetchDescendentsObserver* fetch = new LLRightClickInventoryFetchDescendentsObserver(folders);
		fetch->startFetch();
		if (fetch->isFinished())
		{
			// Do not call execute() or done() here as if the folder is here, there's likely no point drilling down 
			// This saves lots of time as buildContextMenu() is called a lot
			delete fetch;
			buildContextMenuFolderOptions(flags, items, disabled_items);
		}
		else
		{
			// it's all on its way - add an observer, and the inventory will call done for us when everything is here.
			gInventory.addObserver(fetch);
        }
    }
}

void LLFolderBridge::buildContextMenuFolderOptions(U32 flags,   menuentry_vec_t& items, menuentry_vec_t& disabled_items)
{
	// Build folder specific options back up
	LLInventoryModel* model = getInventoryModel();
	if(!model) return;

	const LLInventoryCategory* category = model->getCategory(mUUID);
	if(!category) return;

	const LLUUID trash_id = model->findCategoryUUIDForType(LLFolderType::FT_TRASH);
	if ((trash_id == mUUID) || isItemInTrash())
    {
        addOpenFolderMenuOptions(flags, items);
        return;
    }

	if (!isItemRemovable())
	{
		disabled_items.push_back(std::string("Delete"));
	}
    if (isMarketplaceListingsFolder()) return;

	LLFolderType::EType type = category->getPreferredType();
	const bool is_system_folder = LLFolderType::lookupIsProtectedType(type);
	// BAP change once we're no longer treating regular categories as ensembles.
	const bool is_agent_inventory = isAgentInventory();
// [SL:KB] - Patch: Appearance-Misc | Checked: 2010-11-24 (Catznip-2.4)
	const bool is_outfit = (type == LLFolderType::FT_OUTFIT);
// [/SL:KB]

	// Only enable calling-card related options for non-system folders.
	if (!is_system_folder && is_agent_inventory && (mRoot != NULL))
	{
		LLIsType is_callingcard(LLAssetType::AT_CALLINGCARD);
		if (mCallingCards || checkFolderForContentsOfType(model, is_callingcard))
		{
			items.push_back(std::string("Calling Card Separator"));
			items.push_back(std::string("Conference Chat Folder"));
			items.push_back(std::string("IM All Contacts In Folder"));
		}

        if (((flags & ITEM_IN_MULTI_SELECTION) == 0) && hasChildren() && (type != LLFolderType::FT_OUTFIT))
        {
            items.push_back(std::string("Ungroup folder items"));
        }
	}
    else
    {
        disabled_items.push_back(std::string("New folder from selected"));
    }

    //skip the rest options in single-folder mode
    if (mRoot == NULL)
    {
        return;
    }

    addOpenFolderMenuOptions(flags, items);

#ifndef LL_RELEASE_FOR_DOWNLOAD
	if (LLFolderType::lookupIsProtectedType(type) && is_agent_inventory)
	{
		items.push_back(std::string("Delete System Folder"));
	}
#endif

	// wearables related functionality for folders.
	//is_wearable
	LLFindWearables is_wearable;
	LLIsType is_object( LLAssetType::AT_OBJECT );
	LLIsType is_gesture( LLAssetType::AT_GESTURE );

	if (mWearables ||
		checkFolderForContentsOfType(model, is_wearable)  ||
		checkFolderForContentsOfType(model, is_object) ||
		checkFolderForContentsOfType(model, is_gesture) )
	{
		// Only enable add/replace outfit for non-system folders.
		if (!is_system_folder)
		{
			// <FS:Ansariel> FIRE-3302: "Add to Current Outfit" missing for inventory outfit folder
			items.push_back(std::string("Add To Outfit"));

			// Adding an outfit onto another (versus replacing) doesn't make sense.
			if (type != LLFolderType::FT_OUTFIT)
			{
				// <FS:Ansariel> FIRE-3302: "Add to Current Outfit" missing for inventory outfit folder
				//items.push_back(std::string("Add To Outfit"));
				// <FS:TT> Patch: ReplaceWornItemsOnly
				items.push_back(std::string("Wear Items"));
				// </FS:TT>
                if (!LLAppearanceMgr::instance().getCanAddToCOF(mUUID))
                {
                    disabled_items.push_back(std::string("Add To Outfit"));
                }
			}

			items.push_back(std::string("Replace Outfit"));
            //if (!LLAppearanceMgr::instance().getCanReplaceCOF(mUUID))
// [SL:KB] - Patch: Appearance-Misc | Checked: 2010-11-24 (Catznip-2.4)
            if ( ((is_outfit) && (!LLAppearanceMgr::instance().getCanReplaceCOF(mUUID))) || 
                 ((!is_outfit) && (gAgentWearables.isCOFChangeInProgress())) )
// [/SL:KB]
            {
                disabled_items.push_back(std::string("Replace Outfit"));
            }
		}
		if (is_agent_inventory)
		{
			items.push_back(std::string("Folder Wearables Separator"));
            // Note: If user tries to unwear "My Inventory", it's going to deactivate everything including gestures
            // Might be safer to disable this for "My Inventory"
			items.push_back(std::string("Remove From Outfit"));
            if (type != LLFolderType::FT_ROOT_INVENTORY // Unless COF is empty, whih shouldn't be, warrantied to have worn items
                && !LLAppearanceMgr::getCanRemoveFromCOF(mUUID)) // expensive from root!
            {
                disabled_items.push_back(std::string("Remove From Outfit"));
            }
		}
		items.push_back(std::string("Outfit Separator"));

	}
}

// Flags unused
void LLFolderBridge::buildContextMenu(LLMenuGL& menu, U32 flags)
{
	sSelf.markDead();

	// fetch contents of this folder, as context menu can depend on contents
	// still, user would have to open context menu again to see the changes
	gInventory.fetchDescendentsOf(getUUID());


	menuentry_vec_t items;
	menuentry_vec_t disabled_items;

	LL_DEBUGS() << "LLFolderBridge::buildContextMenu()" << LL_ENDL;

	LLInventoryModel* model = getInventoryModel();
	if(!model) return;

	buildContextMenuOptions(flags, items, disabled_items);
    hide_context_entries(menu, items, disabled_items);

	// Reposition the menu, in case we're adding items to an existing menu.
	menu.needsArrange();
	menu.arrangeAndClear();
}

void LLFolderBridge::addOpenFolderMenuOptions(U32 flags, menuentry_vec_t& items)
{
    if ((flags & ITEM_IN_MULTI_SELECTION) == 0)
    {
        items.push_back(std::string("open_in_new_window"));
        items.push_back(std::string("Open Folder Separator"));
        items.push_back(std::string("Copy Separator"));
        if(isPanelActive("comb_single_folder_inv"))
        {
            items.push_back(std::string("open_in_current_window"));
        }
    }
}

bool LLFolderBridge::hasChildren() const
{
	LLInventoryModel* model = getInventoryModel();
	if(!model) return false;
	LLInventoryModel::EHasChildren has_children;
	has_children = gInventory.categoryHasChildren(mUUID);
	return has_children != LLInventoryModel::CHILDREN_NO;
}

bool LLFolderBridge::dragOrDrop(MASK mask, bool drop,
								EDragAndDropType cargo_type,
								void* cargo_data,
								std::string& tooltip_msg)
{
	LLInventoryItem* inv_item = (LLInventoryItem*)cargo_data;

    static LLPointer<LLInventoryCallback> drop_cb = NULL;
    LLInventoryPanel* panel = mInventoryPanel.get();
    LLToolDragAndDrop* drop_tool = LLToolDragAndDrop::getInstance();
    if (drop
        && panel->getRootFolder()->isSingleFolderMode()
        && panel->getRootFolderID() == mUUID
        && drop_tool->getCargoIndex() == 0)
    {
        drop_cb = new LLPasteIntoFolderCallback(mInventoryPanel);
    }


	//LL_INFOS() << "LLFolderBridge::dragOrDrop()" << LL_ENDL;
	bool accept = false;
	switch(cargo_type)
	{
		case DAD_TEXTURE:
		case DAD_SOUND:
		case DAD_CALLINGCARD:
		case DAD_LANDMARK:
		case DAD_SCRIPT:
		case DAD_CLOTHING:
		case DAD_OBJECT:
		case DAD_NOTECARD:
		case DAD_BODYPART:
		case DAD_ANIMATION:
		case DAD_GESTURE:
		case DAD_MESH:
        case DAD_SETTINGS:
        case DAD_MATERIAL:
			accept = dragItemIntoFolder(inv_item, drop, tooltip_msg, true, drop_cb);
			break;
		case DAD_LINK:
			// DAD_LINK type might mean one of two asset types: AT_LINK or AT_LINK_FOLDER.
			// If we have an item of AT_LINK_FOLDER type we should process the linked
			// category being dragged or dropped into folder.
			// <FS:Ansariel> FIRE-13863: Allow moving folder links
			//if (inv_item && LLAssetType::AT_LINK_FOLDER == inv_item->getActualType())
			if (inv_item && LLAssetType::AT_LINK_FOLDER == inv_item->getActualType() && !gSavedSettings.getBOOL("FSEnableMovingFolderLinks"))
			// </FS:Ansariel>
			{
				LLInventoryCategory* linked_category = gInventory.getCategory(inv_item->getLinkedUUID());
				if (linked_category)
				{
					accept = dragCategoryIntoFolder((LLInventoryCategory*)linked_category, drop, tooltip_msg, true, true, drop_cb);
				}
			}
			else
			{
				accept = dragItemIntoFolder(inv_item, drop, tooltip_msg, true, drop_cb);
			}
			break;
		case DAD_CATEGORY:
			if (LLFriendCardsManager::instance().isAnyFriendCategory(mUUID))
			{
				accept = false;
			}
			else
			{
				accept = dragCategoryIntoFolder((LLInventoryCategory*)cargo_data, drop, tooltip_msg, false, true, drop_cb);
			}
			break;
		case DAD_ROOT_CATEGORY:
		case DAD_NONE:
			break;
		default:
			LL_WARNS() << "Unhandled cargo type for drag&drop " << cargo_type << LL_ENDL;
			break;
	}

    if (!drop || drop_tool->getCargoIndex() + 1 == drop_tool->getCargoCount())
    {
        drop_cb = NULL;
    }
	return accept;
}

LLViewerInventoryCategory* LLFolderBridge::getCategory() const
{
	LLViewerInventoryCategory* cat = NULL;
	LLInventoryModel* model = getInventoryModel();
	if(model)
	{
		cat = (LLViewerInventoryCategory*)model->getCategory(mUUID);
	}
	return cat;
}


// static
void LLFolderBridge::pasteClipboard(void* user_data)
{
	LLFolderBridge* self = (LLFolderBridge*)user_data;
	if(self) self->pasteFromClipboard();
}

void LLFolderBridge::createNewShirt(void* user_data)
{
	LLFolderBridge::createWearable((LLFolderBridge*)user_data, LLWearableType::WT_SHIRT);
}

void LLFolderBridge::createNewPants(void* user_data)
{
	LLFolderBridge::createWearable((LLFolderBridge*)user_data, LLWearableType::WT_PANTS);
}

void LLFolderBridge::createNewShoes(void* user_data)
{
	LLFolderBridge::createWearable((LLFolderBridge*)user_data, LLWearableType::WT_SHOES);
}

void LLFolderBridge::createNewSocks(void* user_data)
{
	LLFolderBridge::createWearable((LLFolderBridge*)user_data, LLWearableType::WT_SOCKS);
}

void LLFolderBridge::createNewJacket(void* user_data)
{
	LLFolderBridge::createWearable((LLFolderBridge*)user_data, LLWearableType::WT_JACKET);
}

void LLFolderBridge::createNewSkirt(void* user_data)
{
	LLFolderBridge::createWearable((LLFolderBridge*)user_data, LLWearableType::WT_SKIRT);
}

void LLFolderBridge::createNewGloves(void* user_data)
{
	LLFolderBridge::createWearable((LLFolderBridge*)user_data, LLWearableType::WT_GLOVES);
}

void LLFolderBridge::createNewUndershirt(void* user_data)
{
	LLFolderBridge::createWearable((LLFolderBridge*)user_data, LLWearableType::WT_UNDERSHIRT);
}

void LLFolderBridge::createNewUnderpants(void* user_data)
{
	LLFolderBridge::createWearable((LLFolderBridge*)user_data, LLWearableType::WT_UNDERPANTS);
}

void LLFolderBridge::createNewShape(void* user_data)
{
	LLFolderBridge::createWearable((LLFolderBridge*)user_data, LLWearableType::WT_SHAPE);
}

void LLFolderBridge::createNewSkin(void* user_data)
{
	LLFolderBridge::createWearable((LLFolderBridge*)user_data, LLWearableType::WT_SKIN);
}

void LLFolderBridge::createNewHair(void* user_data)
{
	LLFolderBridge::createWearable((LLFolderBridge*)user_data, LLWearableType::WT_HAIR);
}

void LLFolderBridge::createNewEyes(void* user_data)
{
	LLFolderBridge::createWearable((LLFolderBridge*)user_data, LLWearableType::WT_EYES);
}

EInventorySortGroup LLFolderBridge::getSortGroup() const
{
	LLFolderType::EType preferred_type = getPreferredType();

	if (preferred_type == LLFolderType::FT_TRASH)
	{
		return SG_TRASH_FOLDER;
	}

	//<FS:KC> Don't sort #FS folders to top
	static LLCachedControl<bool> sFSSortFSFoldersToTopPt(gSavedSettings, "FSSortFSFoldersToTop");
	if (!sFSSortFSFoldersToTopPt)
	{
		LLViewerInventoryCategory* cat = getCategory();
		if(cat)
		{
			std::string catName(cat->getName());
			if ((catName == ROOT_FIRESTORM_FOLDER) || (catName == RLV_ROOT_FOLDER) || (catName == "#Phoenix"))
			{
				return SG_NORMAL_FOLDER;
			}
		}
	}
	//</FS:KC>

	if(LLFolderType::lookupIsProtectedType(preferred_type))
	{
		return SG_SYSTEM_FOLDER;
	}

	return SG_NORMAL_FOLDER;
}


// static
void LLFolderBridge::createWearable(LLFolderBridge* bridge, LLWearableType::EType type)
{
	if(!bridge) return;
	LLUUID parent_id = bridge->getUUID();
	LLAgentWearables::createWearable(type, false, parent_id);
}

void LLFolderBridge::modifyOutfit(bool append)
{
	LLInventoryModel* model = getInventoryModel();
	if(!model) return;
	LLViewerInventoryCategory* cat = getCategory();
	if(!cat) return;

	// checking amount of items to wear
	U32 max_items = gSavedSettings.getU32("WearFolderLimit");
	LLInventoryModel::cat_array_t cats;
	LLInventoryModel::item_array_t items;
	LLFindWearablesEx not_worn(/*is_worn=*/ false, /*include_body_parts=*/ false);
	gInventory.collectDescendentsIf(cat->getUUID(),
		cats,
		items,
		LLInventoryModel::EXCLUDE_TRASH,
		not_worn);

	if (items.size() > max_items)
	{
		LLSD args;
		args["AMOUNT"] = llformat("%d", max_items);
		LLNotificationsUtil::add("TooManyWearables", args);
		return;
	}

	if (isAgentInventory())
	{
		LLAppearanceMgr::instance().wearInventoryCategory(cat, false, append);
	}
	else
	{
		// Library, we need to copy content first
		LLAppearanceMgr::instance().wearInventoryCategory(cat, true, append);
	}
}

// <FS:Ansariel> FIRE-29342: Protect folder option
bool LLFolderBridge::isProtected() const
{
	LLInventoryModel* model = getInventoryModel();
	if (model)
	{
		const uuid_set_t& categories = model->getProtectedCategories();
		return categories.find(mUUID) != categories.end();
	}

	return false;
}
// </FS:Ansariel>

// +=================================================+
// |        LLMarketplaceFolderBridge                |
// +=================================================+

// LLMarketplaceFolderBridge is a specialized LLFolderBridge for use in Marketplace Inventory panels
LLMarketplaceFolderBridge::LLMarketplaceFolderBridge(LLInventoryPanel* inventory,
                          LLFolderView* root,
                          const LLUUID& uuid) :
LLFolderBridge(inventory, root, uuid)
{
    m_depth = depth_nesting_in_marketplace(mUUID);
    m_stockCountCache = COMPUTE_STOCK_NOT_EVALUATED;
}

LLUIImagePtr LLMarketplaceFolderBridge::getIcon() const
{
	return getMarketplaceFolderIcon(false);
}

LLUIImagePtr LLMarketplaceFolderBridge::getIconOpen() const
{
	return getMarketplaceFolderIcon(true);
}

LLUIImagePtr LLMarketplaceFolderBridge::getMarketplaceFolderIcon(bool is_open) const
{
	LLFolderType::EType preferred_type = getPreferredType();
    if (!LLMarketplaceData::instance().isUpdating(getUUID()))
    {
        // Skip computation (expensive) if we're waiting for updates. Use the old value in that case.
        m_depth = depth_nesting_in_marketplace(mUUID);
    }
    if ((preferred_type == LLFolderType::FT_NONE) && (m_depth == 2))
    {
        // We override the type when in the marketplace listings folder and only for version folder
        preferred_type = LLFolderType::FT_MARKETPLACE_VERSION;
    }
	return LLUI::getUIImage(LLViewerFolderType::lookupIconName(preferred_type, is_open));
}

std::string LLMarketplaceFolderBridge::getLabelSuffix() const
{
    static LLCachedControl<F32> folder_loading_message_delay(gSavedSettings, "FolderLoadingMessageWaitTime", 0.5f);
    
    if (mIsLoading && mTimeSinceRequestStart.getElapsedTimeF32() >= folder_loading_message_delay())
    {
        return llformat(" (%s) ", LLTrans::getString("LoadingData").c_str());
    }
    
    std::string suffix = "";
    // Listing folder case
    if (LLMarketplaceData::instance().isListed(getUUID()))
    {
        suffix = llformat("%d",LLMarketplaceData::instance().getListingID(getUUID()));
        if (suffix.empty())
        {
            suffix = LLTrans::getString("MarketplaceNoID");
        }
        suffix = " (" +  suffix + ")";
        if (LLMarketplaceData::instance().getActivationState(getUUID()))
        {
            suffix += " (" +  LLTrans::getString("MarketplaceLive") + ")";
        }
    }
    // Version folder case
    else if (LLMarketplaceData::instance().isVersionFolder(getUUID()))
    {
        suffix += " (" +  LLTrans::getString("MarketplaceActive") + ")";
    }
    // Add stock amount
    bool updating = LLMarketplaceData::instance().isUpdating(getUUID());
    if (!updating)
    {
        // Skip computation (expensive) if we're waiting for update anyway. Use the old value in that case.
        m_stockCountCache = compute_stock_count(getUUID());
    }
    if (m_stockCountCache == 0)
    {
        suffix += " (" +  LLTrans::getString("MarketplaceNoStock") + ")";
    }
    else if (m_stockCountCache != COMPUTE_STOCK_INFINITE)
    {
        if (getPreferredType() == LLFolderType::FT_MARKETPLACE_STOCK)
        {
            suffix += " (" +  LLTrans::getString("MarketplaceStock");
        }
        else
        {
            suffix += " (" +  LLTrans::getString("MarketplaceMax");
        }
        if (m_stockCountCache == COMPUTE_STOCK_NOT_EVALUATED)
        {
            suffix += "=" + LLTrans::getString("MarketplaceUpdating") + ")";
        }
        else
        {
            suffix +=  "=" + llformat("%d", m_stockCountCache) + ")";
        }
    }
    // Add updating suffix
    if (updating)
    {
        suffix += " (" +  LLTrans::getString("MarketplaceUpdating") + ")";
    }
    return LLInvFVBridge::getLabelSuffix() + suffix;
}

LLFontGL::StyleFlags LLMarketplaceFolderBridge::getLabelStyle() const
{
    return (LLMarketplaceData::instance().getActivationState(getUUID()) ? LLFontGL::BOLD : LLFontGL::NORMAL);
}




// helper stuff
bool move_task_inventory_callback(const LLSD& notification, const LLSD& response, boost::shared_ptr<LLMoveInv> move_inv)
{
	LLFloaterOpenObject::LLCatAndWear* cat_and_wear = (LLFloaterOpenObject::LLCatAndWear* )move_inv->mUserData;
	LLViewerObject* object = gObjectList.findObject(move_inv->mObjectID);
	S32 option = LLNotificationsUtil::getSelectedOption(notification, response);

	if(option == 0 && object)
	{
		if (cat_and_wear && cat_and_wear->mWear) // && !cat_and_wear->mFolderResponded)
		{
			LLInventoryObject::object_list_t inventory_objects;
			object->getInventoryContents(inventory_objects);
			int contents_count = inventory_objects.size();
			LLInventoryCopyAndWearObserver* inventoryObserver = new LLInventoryCopyAndWearObserver(cat_and_wear->mCatID, contents_count, cat_and_wear->mFolderResponded,
																									cat_and_wear->mReplace);
			
			gInventory.addObserver(inventoryObserver);
		}

		two_uuids_list_t::iterator move_it;
		for (move_it = move_inv->mMoveList.begin();
			 move_it != move_inv->mMoveList.end();
			 ++move_it)
		{
			object->moveInventory(move_it->first, move_it->second);
		}

		// update the UI.
		dialog_refresh_all();
	}

	if (move_inv->mCallback)
	{
		move_inv->mCallback(option, move_inv->mUserData, move_inv.get());
	}

	move_inv.reset(); //since notification will persist
	return false;
}

void drop_to_favorites_cb(const LLUUID& id, LLPointer<LLInventoryCallback> cb1, LLPointer<LLInventoryCallback> cb2)
{
    cb1->fire(id);
    cb2->fire(id);
}

void LLFolderBridge::dropToFavorites(LLInventoryItem* inv_item, LLPointer<LLInventoryCallback> cb)
{
	// use callback to rearrange favorite landmarks after adding
	// to have new one placed before target (on which it was dropped). See EXT-4312.
	LLPointer<AddFavoriteLandmarkCallback> cb_fav = new AddFavoriteLandmarkCallback();
	LLInventoryPanel* panel = mInventoryPanel.get();
	LLFolderViewItem* drag_over_item = panel ? panel->getRootFolder()->getDraggingOverItem() : NULL;
	LLFolderViewModelItemInventory* view_model = drag_over_item ? static_cast<LLFolderViewModelItemInventory*>(drag_over_item->getViewModelItem()) : NULL;
	if (view_model)
	{
		cb_fav.get()->setTargetLandmarkId(view_model->getUUID());
	}

    LLPointer <LLInventoryCallback> callback = cb_fav;
    if (cb)
    {
        callback = new LLBoostFuncInventoryCallback(boost::bind(drop_to_favorites_cb, _1, cb, cb_fav));
    }

	copy_inventory_item(
		gAgent.getID(),
		inv_item->getPermissions().getOwner(),
		inv_item->getUUID(),
		mUUID,
		std::string(),
        callback);
}

void LLFolderBridge::dropToOutfit(LLInventoryItem* inv_item, bool move_is_into_current_outfit, LLPointer<LLInventoryCallback> cb)
{
	if((inv_item->getInventoryType() == LLInventoryType::IT_TEXTURE) || (inv_item->getInventoryType() == LLInventoryType::IT_SNAPSHOT))
	{
		const LLUUID &my_outifts_id = getInventoryModel()->findCategoryUUIDForType(LLFolderType::FT_MY_OUTFITS);
		if(mUUID != my_outifts_id)
		{
            // Legacy: prior to thumbnails images in outfits were used for outfit gallery.
            LLNotificationsUtil::add("ThumbnailOutfitPhoto");
		}
		return;
	}

	// BAP - should skip if dup.
	if (move_is_into_current_outfit)
	{
		LLAppearanceMgr::instance().wearItemOnAvatar(inv_item->getUUID(), true, true);
	}
	else
	{
		LLPointer<LLInventoryCallback> cb = NULL;
		link_inventory_object(mUUID, LLConstPointer<LLInventoryObject>(inv_item), cb);
	}
}

void LLFolderBridge::dropToMyOutfits(LLInventoryCategory* inv_cat, LLPointer<LLInventoryCallback> cb)
{
    // make a folder in the My Outfits directory.
    const LLUUID dest_id = getInventoryModel()->findCategoryUUIDForType(LLFolderType::FT_MY_OUTFITS);

    // Note: creation will take time, so passing folder id to callback is slightly unreliable,
    // but so is collecting and passing descendants' ids
    inventory_func_type func = boost::bind(&LLFolderBridge::outfitFolderCreatedCallback, this, inv_cat->getUUID(), _1, cb);
    gInventory.createNewCategory(dest_id,
                                 LLFolderType::FT_OUTFIT,
                                 inv_cat->getName(),
                                 func,
                                 inv_cat->getThumbnailUUID());
}

void LLFolderBridge::outfitFolderCreatedCallback(LLUUID cat_source_id, LLUUID cat_dest_id, LLPointer<LLInventoryCallback> cb)
{
    LLInventoryModel::cat_array_t* categories;
    LLInventoryModel::item_array_t* items;
    getInventoryModel()->getDirectDescendentsOf(cat_source_id, categories, items);

    LLInventoryObject::const_object_list_t link_array;


    LLInventoryModel::item_array_t::iterator iter = items->begin();
    LLInventoryModel::item_array_t::iterator end = items->end();
    while (iter!=end)
    {
        const LLViewerInventoryItem* item = (*iter);
        // By this point everything is supposed to be filtered,
        // but there was a delay to create folder so something could have changed
        LLInventoryType::EType inv_type = item->getInventoryType();
        if ((inv_type == LLInventoryType::IT_WEARABLE) ||
            (inv_type == LLInventoryType::IT_GESTURE) ||
            (inv_type == LLInventoryType::IT_ATTACHMENT) ||
            (inv_type == LLInventoryType::IT_OBJECT) ||
            (inv_type == LLInventoryType::IT_SNAPSHOT) ||
            (inv_type == LLInventoryType::IT_TEXTURE))
        {
            link_array.push_back(LLConstPointer<LLInventoryObject>(item));
        }
        iter++;
    }

    if (!link_array.empty())
    {
        link_inventory_array(cat_dest_id, link_array, cb);
    }
}

// Callback for drop item if DAMA required...
void LLFolderBridge::callback_dropItemIntoFolder(const LLSD& notification, const LLSD& response, LLInventoryItem* inv_item)
{
    S32 option = LLNotificationsUtil::getSelectedOption(notification, response);
    if (option == 0) // YES
    {
        std::string tooltip_msg;
        dragItemIntoFolder(inv_item, true, tooltip_msg, false);
    }
}

// Callback for drop category if DAMA required...
void LLFolderBridge::callback_dropCategoryIntoFolder(const LLSD& notification, const LLSD& response, LLInventoryCategory* inv_category)
{
    S32 option = LLNotificationsUtil::getSelectedOption(notification, response);
    if (option == 0) // YES
    {
        std::string tooltip_msg;
		dragCategoryIntoFolder(inv_category, true, tooltip_msg, false, false);
    }
}

// This is used both for testing whether an item can be dropped
// into the folder, as well as performing the actual drop, depending
// if drop == true.
bool LLFolderBridge::dragItemIntoFolder(LLInventoryItem* inv_item,
										bool drop,
										std::string& tooltip_msg,
                                        bool user_confirm,
                                        LLPointer<LLInventoryCallback> cb)
{
	LLInventoryModel* model = getInventoryModel();

<<<<<<< HEAD
	if (!model || !inv_item) return FALSE;
	if (!isAgentInventory()) return FALSE; // cannot drag into library
	if (!isAgentAvatarValid()) return FALSE;
	// <FS:TT> Client LSL Bridge (also for #AO)
	if (isLockedFolder()) return FALSE;
	// </FS:TT>
=======
	if (!model || !inv_item) return false;
	if (!isAgentInventory()) return false; // cannot drag into library
	if (!isAgentAvatarValid()) return false;
>>>>>>> 7704c263

	LLInventoryPanel* destination_panel = mInventoryPanel.get();
	if (!destination_panel) return false;

	LLInventoryFilter* filter = getInventoryFilter();
	if (!filter) return false;

	const LLUUID &current_outfit_id = model->findCategoryUUIDForType(LLFolderType::FT_CURRENT_OUTFIT);
	const LLUUID &favorites_id = model->findCategoryUUIDForType(LLFolderType::FT_FAVORITE);
	// <FS:Ansariel> FIRE-1392: Allow dragging all asset types into Landmarks folder
	//const LLUUID &landmarks_id = model->findCategoryUUIDForType(LLFolderType::FT_LANDMARK);
	const LLUUID &marketplacelistings_id = model->findCategoryUUIDForType(LLFolderType::FT_MARKETPLACE_LISTINGS);
	const LLUUID &my_outifts_id = model->findCategoryUUIDForType(LLFolderType::FT_MY_OUTFITS);
    const LLUUID from_folder_uuid = inv_item->getParentUUID();

<<<<<<< HEAD
	const BOOL move_is_into_current_outfit = (mUUID == current_outfit_id);
	const BOOL move_is_into_favorites = (mUUID == favorites_id);
	const BOOL move_is_into_my_outfits = (mUUID == my_outifts_id) || model->isObjectDescendentOf(mUUID, my_outifts_id);
	const BOOL move_is_into_outfit = move_is_into_my_outfits || (getCategory() && getCategory()->getPreferredType()==LLFolderType::FT_OUTFIT);
	// <FS:Ansariel> FIRE-1392: Allow dragging all asset types into Landmarks folder
	//const BOOL move_is_into_landmarks = (mUUID == landmarks_id) || model->isObjectDescendentOf(mUUID, landmarks_id);
    const BOOL move_is_into_marketplacelistings = model->isObjectDescendentOf(mUUID, marketplacelistings_id);
    const BOOL move_is_from_marketplacelistings = model->isObjectDescendentOf(inv_item->getUUID(), marketplacelistings_id);
=======
	const bool move_is_into_current_outfit = (mUUID == current_outfit_id);
	const bool move_is_into_favorites = (mUUID == favorites_id);
	const bool move_is_into_my_outfits = (mUUID == my_outifts_id) || model->isObjectDescendentOf(mUUID, my_outifts_id);
	const bool move_is_into_outfit = move_is_into_my_outfits || (getCategory() && getCategory()->getPreferredType()==LLFolderType::FT_OUTFIT);
	const bool move_is_into_landmarks = (mUUID == landmarks_id) || model->isObjectDescendentOf(mUUID, landmarks_id);
    const bool move_is_into_marketplacelistings = model->isObjectDescendentOf(mUUID, marketplacelistings_id);
    const bool move_is_from_marketplacelistings = model->isObjectDescendentOf(inv_item->getUUID(), marketplacelistings_id);
>>>>>>> 7704c263

	LLToolDragAndDrop::ESource source = LLToolDragAndDrop::getInstance()->getSource();
	bool accept = false;
	U64 filter_types = filter->getFilterTypes();
	// We shouldn't allow to drop non recent items into recent tab (or some similar transactions)
	// while we are allowing to interact with regular filtered inventory
	bool use_filter = filter_types && (filter_types&LLInventoryFilter::FILTERTYPE_DATE || (filter_types&LLInventoryFilter::FILTERTYPE_OBJECT)==0);
	LLViewerObject* object = NULL;
	if(LLToolDragAndDrop::SOURCE_AGENT == source)
	{
		const LLUUID &trash_id = model->findCategoryUUIDForType(LLFolderType::FT_TRASH);

		const bool move_is_into_trash = (mUUID == trash_id) || model->isObjectDescendentOf(mUUID, trash_id);
		const bool move_is_outof_current_outfit = LLAppearanceMgr::instance().getIsInCOF(inv_item->getUUID());

		//--------------------------------------------------------------------------------
		// Determine if item can be moved.
		//

		bool is_movable = true;

		switch (inv_item->getActualType())
		{
			case LLAssetType::AT_CATEGORY:
				is_movable = !LLFolderType::lookupIsProtectedType(((LLInventoryCategory*)inv_item)->getPreferredType());
				break;
			default:
				break;
		}
		// Can't explicitly drag things out of the COF.
		if (move_is_outof_current_outfit)
		{
			is_movable = false;
		}
		
// [RLVa:KB] - Checked: 2011-03-29 (RLVa-1.3.0g) | Modified: RLVa-1.3.0g
		if ( (rlv_handler_t::isEnabled()) && (is_movable) )
		{
			if (move_is_into_current_outfit)
			{
				// RELEASE-RLVa: [RLVa-1.3.0] Keep sync'ed with code below => LLAppearanceMgr::wearItemOnAvatar() with "replace == true"
				const LLViewerInventoryItem* pItem = dynamic_cast<const LLViewerInventoryItem*>(inv_item);
				is_movable = rlvPredCanWearItem(pItem, RLV_WEAR_REPLACE);
			}
			if (is_movable)
			{
				is_movable = (!RlvFolderLocks::instance().hasLockedFolder(RLV_LOCK_ANY)) || 
					(RlvFolderLocks::instance().canMoveItem(inv_item->getUUID(), mUUID));
			}
		}
// [/RLVa:KB]

		if (move_is_into_trash)
		{
			is_movable &= inv_item->getIsLinkType() || !get_is_item_worn(inv_item->getUUID());
		}
		if (is_movable)
		{
			// Don't allow creating duplicates in the Calling Card/Friends
			// subfolders, see bug EXT-1599. Check is item direct descendent
			// of target folder and forbid item's movement if it so.
			// Note: isItemDirectDescendentOfCategory checks if
			// passed category is in the Calling Card/Friends folder
			is_movable &= !LLFriendCardsManager::instance().isObjDirectDescendentOfCategory(inv_item, getCategory());
		}

		// 
		//--------------------------------------------------------------------------------
		
		//--------------------------------------------------------------------------------
		// Determine if item can be moved & dropped
		// Note: if user_confirm is false, we already went through those accept logic test and can skip them

		accept = true;

		if (user_confirm && !is_movable)
		{
			accept = false;
		}
		else if (user_confirm && (mUUID == inv_item->getParentUUID()) && !move_is_into_favorites)
		{
			accept = false;
		}
		else if (user_confirm && (move_is_into_current_outfit || move_is_into_outfit))
		{
			accept = can_move_to_outfit(inv_item, move_is_into_current_outfit);
		}
		// <FS:Ansariel> FIRE-1392: Allow dragging all asset types into Landmarks folder
		//else if (user_confirm && (move_is_into_favorites || move_is_into_landmarks))
		else if (user_confirm && move_is_into_favorites)
		// </FS:Ansariel>
		{
			accept = can_move_to_landmarks(inv_item);
		}
		else if (user_confirm && move_is_into_marketplacelistings)
		{
            const LLViewerInventoryCategory * master_folder = model->getFirstDescendantOf(marketplacelistings_id, mUUID);
            LLViewerInventoryCategory * dest_folder = getCategory();
            accept = can_move_item_to_marketplace(master_folder, dest_folder, inv_item, tooltip_msg, LLToolDragAndDrop::instance().getCargoCount() - LLToolDragAndDrop::instance().getCargoIndex());
		}

        // Check that the folder can accept this item based on folder/item type compatibility (e.g. stock folder compatibility)
        if (user_confirm && accept)
        {
            LLViewerInventoryCategory * dest_folder = getCategory();
            accept = dest_folder->acceptItem(inv_item);
        }
        
		LLInventoryPanel* active_panel = LLInventoryPanel::getActiveInventoryPanel(false);

		// Check whether the item being dragged from active inventory panel
		// passes the filter of the destination panel.
		// <FS:Ansariel> Allow drag and drop in inventory regardless of filter (e.g. Recent)
		//if (user_confirm && accept && active_panel && use_filter)
		//{
		//	LLFolderViewItem* fv_item =   active_panel->getItemByID(inv_item->getUUID());
		//	if (!fv_item) return false;

		//	accept = filter->check(fv_item->getViewModelItem());
		//}
		// </FS:Ansariel>

		if (accept && drop)
		{
			if (inv_item->getType() == LLAssetType::AT_GESTURE
				&& LLGestureMgr::instance().isGestureActive(inv_item->getUUID()) && move_is_into_trash)
			{
				LLGestureMgr::instance().deactivateGesture(inv_item->getUUID());
			}
			// If an item is being dragged between windows, unselect everything in the active window 
			// so that we don't follow the selection to its new location (which is very annoying).
                        // RN: a better solution would be to deselect automatically when an   item is moved
			// and then select any item that is dropped only in the panel that it   is dropped in
			if (active_panel && (destination_panel != active_panel))
            {
                active_panel->unSelectAll();
            }
            // Dropping in or out of marketplace needs (sometimes) confirmation
            if (user_confirm && (move_is_from_marketplacelistings || move_is_into_marketplacelistings))
            {
                if ((move_is_from_marketplacelistings && (LLMarketplaceData::instance().isInActiveFolder(inv_item->getUUID())
                                                       || LLMarketplaceData::instance().isListedAndActive(inv_item->getUUID()))) ||
                    (move_is_into_marketplacelistings && LLMarketplaceData::instance().isInActiveFolder(mUUID)))
                {
                    LLNotificationsUtil::add("ConfirmMerchantActiveChange", LLSD(), LLSD(), boost::bind(&LLFolderBridge::callback_dropItemIntoFolder, this, _1, _2, inv_item));
                    return true;
                }
                if (move_is_into_marketplacelistings && !move_is_from_marketplacelistings)
                {
                    LLNotificationsUtil::add("ConfirmMerchantMoveInventory", LLSD(), LLSD(), boost::bind(&LLFolderBridge::callback_dropItemIntoFolder, this, _1, _2, inv_item));
                    return true;
                }
            }

			//--------------------------------------------------------------------------------
			// Destination folder logic
			// 

			// REORDER
			// (only reorder the item in Favorites folder)
			if ((mUUID == inv_item->getParentUUID()) && move_is_into_favorites)
			{
				LLFolderViewItem* itemp = destination_panel->getRootFolder()->getDraggingOverItem();
				if (itemp)
				{
                    LLUUID srcItemId = inv_item->getUUID();
					LLUUID destItemId = static_cast<LLFolderViewModelItemInventory*>(itemp->getViewModelItem())->getUUID();
					LLFavoritesOrderStorage::instance().rearrangeFavoriteLandmarks(srcItemId, destItemId);
				}
			}

			// FAVORITES folder
			// (copy the item)
			else if (move_is_into_favorites)
			{
				dropToFavorites(inv_item, cb);
			}
			// CURRENT OUTFIT or OUTFIT folder
			// (link the item)
			else if (move_is_into_current_outfit || move_is_into_outfit)
			{
				dropToOutfit(inv_item, move_is_into_current_outfit, cb);
			}
            // MARKETPLACE LISTINGS folder
            // Move the item
            else if (move_is_into_marketplacelistings)
            {
                move_item_to_marketplacelistings(inv_item, mUUID);
                if (cb) cb->fire(inv_item->getUUID());
            }
			// NORMAL or TRASH folder
			// (move the item, restamp if into trash)
			else
			{
				// set up observer to select item once drag and drop from inbox is complete 
				if (gInventory.isObjectDescendentOf(inv_item->getUUID(), gInventory.findCategoryUUIDForType(LLFolderType::FT_INBOX)))
				{
					set_dad_inbox_object(inv_item->getUUID());
				}

				LLInvFVBridge::changeItemParent(
					model,
					(LLViewerInventoryItem*)inv_item,
					mUUID,
					move_is_into_trash);
                if (cb) cb->fire(inv_item->getUUID());
			}
            
            if (move_is_from_marketplacelistings)
            {
                // If we move from an active (listed) listing, checks that it's still valid, if not, unlist
                LLUUID version_folder_id = LLMarketplaceData::instance().getActiveFolder(from_folder_uuid);
                if (version_folder_id.notNull())
                {
                    LLMarketplaceValidator::getInstance()->validateMarketplaceListings(
                        version_folder_id,
                        [version_folder_id](bool result)
                    {
                        if (!result)
                        {
                            LLMarketplaceData::instance().activateListing(version_folder_id, false);
                        }
                    });
                }
            }

			//
			//--------------------------------------------------------------------------------
		}
	}
	else if (LLToolDragAndDrop::SOURCE_WORLD == source)
	{
		// Make sure the object exists. If we allowed dragging from
		// anonymous objects, it would be possible to bypass
		// permissions.
		object = gObjectList.findObject(inv_item->getParentUUID());
		if (!object)
		{
			LL_INFOS() << "Object not found for drop." << LL_ENDL;
			return false;
		}

		// coming from a task. Need to figure out if the person can
		// move/copy this item.
		LLPermissions perm(inv_item->getPermissions());
		bool is_move = false;
		if ((perm.allowCopyBy(gAgent.getID(), gAgent.getGroupID())
			&& perm.allowTransferTo(gAgent.getID())))
			// || gAgent.isGodlike())
		{
			accept = true;
		}
		else if(object->permYouOwner())
		{
			// If the object cannot be copied, but the object the
			// inventory is owned by the agent, then the item can be
			// moved from the task to agent inventory.
			is_move = true;
			accept = true;
		}

		// Don't allow placing an original item into Current Outfit or an outfit folder
		// because they must contain only links to wearable items.
		// *TODO: Probably we should create a link to an item if it was dragged to outfit or COF.
		if (move_is_into_current_outfit || move_is_into_outfit)
		{
			accept = false;
		}
		// Don't allow to move a single item to Favorites or Landmarks
		// if it is not a landmark or a link to a landmark.
		// <FS:Ansariel> FIRE-1392: Allow dragging all asset types into Landmarks folder
		//else if ((move_is_into_favorites || move_is_into_landmarks)
		else if (move_is_into_favorites
		// </FS:Ansariel>
				 && !can_move_to_landmarks(inv_item))
		{
			accept = false;
		}
		else if (move_is_into_marketplacelistings)
		{
			tooltip_msg = LLTrans::getString("TooltipOutboxNotInInventory");
			accept = false;
		}
		
		// Check whether the item being dragged from in world
		// passes the filter of the destination panel.
		// <FS:Ansariel> Allow dropping from inworld objects regardless of filter
		//if (accept && use_filter)
		//{
		//	accept = filter->check(inv_item);
		//}
		// </FS:Ansariel>

		if (accept && drop)
		{
            LLUUID item_id = inv_item->getUUID();
            boost::shared_ptr<LLMoveInv> move_inv (new LLMoveInv());
			move_inv->mObjectID = inv_item->getParentUUID();
			two_uuids_t item_pair(mUUID, item_id);
			move_inv->mMoveList.push_back(item_pair);
            if (cb)
            {
                move_inv->mCallback = [item_id, cb](S32, void*, const LLMoveInv* move_inv) mutable
                    { cb->fire(item_id); };
            }
			move_inv->mUserData = NULL;
			if(is_move)
			{
				warn_move_inventory(object, move_inv);
			}
			else
			{
				// store dad inventory item to select added one later. See EXT-4347
				set_dad_inventory_item(inv_item, mUUID);

				LLNotification::Params params("MoveInventoryFromObject");
				params.functor.function(boost::bind(move_task_inventory_callback, _1, _2, move_inv));
				LLNotifications::instance().forceResponse(params, 0);
			}
		}
	}
	else if(LLToolDragAndDrop::SOURCE_NOTECARD == source)
	{
		if (move_is_into_marketplacelistings)
		{
			tooltip_msg = LLTrans::getString("TooltipOutboxNotInInventory");
			accept = false;
		}
		else if ((inv_item->getActualType() == LLAssetType::AT_SETTINGS) && !LLEnvironment::instance().isInventoryEnabled())
		{
			tooltip_msg = LLTrans::getString("NoEnvironmentSettings");
			accept = false;
		}
		else
		{
			// Don't allow placing an original item from a notecard to Current Outfit or an outfit folder
			// because they must contain only links to wearable items.
			accept = !(move_is_into_current_outfit || move_is_into_outfit);
		}
		
		// Check whether the item being dragged from notecard
		// passes the filter of the destination panel.
		// <FS:Ansariel> Allow dropping from notecards regardless of filter
		//if (accept && use_filter)
		//{
		//	accept = filter->check(inv_item);
		//}
		// </FS:Ansariel>

		if (accept && drop)
		{
			copy_inventory_from_notecard(mUUID,  // Drop to the chosen destination folder
										 LLToolDragAndDrop::getInstance()->getObjectID(),
										 LLToolDragAndDrop::getInstance()->getSourceID(),
										 inv_item);
		}
	}
	else if(LLToolDragAndDrop::SOURCE_LIBRARY == source)
	{
		LLViewerInventoryItem* item = (LLViewerInventoryItem*)inv_item;
		if(item && item->isFinished())
		{
			accept = true;

			if (move_is_into_marketplacelistings)
			{
				tooltip_msg = LLTrans::getString("TooltipOutboxNotInInventory");
				accept = false;
			}
			else if (move_is_into_current_outfit || move_is_into_outfit)
			{
				accept = can_move_to_outfit(inv_item, move_is_into_current_outfit);
			}
			// Don't allow to move a single item to Favorites or Landmarks
			// if it is not a landmark or a link to a landmark.
			// <FS:Ansariel> FIRE-1392: Allow dragging all asset types into Landmarks folder
			//else if (move_is_into_favorites || move_is_into_landmarks)
			else if (move_is_into_favorites)
			// </FS:Ansariel>
			{
				accept = can_move_to_landmarks(inv_item);
			}

			LLInventoryPanel* active_panel = LLInventoryPanel::getActiveInventoryPanel(false);

			// Check whether the item being dragged from the library
			// passes the filter of the destination panel.
			if (accept && active_panel && use_filter)
			{
				LLFolderViewItem* fv_item =   active_panel->getItemByID(inv_item->getUUID());
				if (!fv_item) return false;

				accept = filter->check(fv_item->getViewModelItem());
			}

			if (accept && drop)
			{
				// FAVORITES folder
				// (copy the item)
				if (move_is_into_favorites)
				{
					dropToFavorites(inv_item, cb);
				}
				// CURRENT OUTFIT or OUTFIT folder
				// (link the item)
				else if (move_is_into_current_outfit || move_is_into_outfit)
				{
					dropToOutfit(inv_item, move_is_into_current_outfit, cb);
				}
				else
				{
					copy_inventory_item(
						gAgent.getID(),
						inv_item->getPermissions().getOwner(),
						inv_item->getUUID(),
						mUUID,
						std::string(),
						cb);
				}
			}
		}
	}
	else
	{
		LL_WARNS() << "unhandled drag source" << LL_ENDL;
	}
	return accept;
}

// <FS:CR> Left unused from FIRE-7219
#if 0
// static
bool check_category(LLInventoryModel* model,
					const LLUUID& cat_id,
					LLInventoryPanel* active_panel,
					LLInventoryFilter* filter)
{
	if (!model || !active_panel || !filter)
		return false;

	if (!filter->checkFolder(cat_id))
	{
		return false;
	}

	LLInventoryModel::cat_array_t descendent_categories;
	LLInventoryModel::item_array_t descendent_items;
	model->collectDescendents(cat_id, descendent_categories, descendent_items, true);

	S32 num_descendent_categories = descendent_categories.size();
	S32 num_descendent_items = descendent_items.size();

	if (num_descendent_categories + num_descendent_items == 0)
	{
		// Empty folder should be checked as any other folder view item.
		// If we are filtering by date the folder should not pass because
		// it doesn't have its own creation date. See LLInvFVBridge::getCreationDate().
		return check_item(cat_id, active_panel, filter);
	}

	for (S32 i = 0; i < num_descendent_categories; ++i)
	{
		LLInventoryCategory* category = descendent_categories[i];
		if(!check_category(model, category->getUUID(), active_panel, filter))
		{
			return false;
		}
	}

	for (S32 i = 0; i < num_descendent_items; ++i)
	{
		LLViewerInventoryItem* item = descendent_items[i];
		if(!check_item(item->getUUID(), active_panel, filter))
		{
			return false;
		}
	}

	return true;
}

// static
bool check_item(const LLUUID& item_id,
				LLInventoryPanel* active_panel,
				LLInventoryFilter* filter)
{
	if (!active_panel || !filter) return false;

	LLFolderViewItem* fv_item = active_panel->getItemByID(item_id);
	if (!fv_item) return false;

	return filter->check(fv_item->getViewModelItem());
}
#endif // 0
// <FS:CR> Unused 2013.10.12

// <FS:Ansariel> Special for locked folders
bool LLFolderBridge::isLocked() const
{
	static LLCachedControl<bool> LockAOFolders(gSavedPerAccountSettings, "LockAOFolders");
	static LLCachedControl<bool> LockBridgeFolder(gSavedPerAccountSettings, "LockBridgeFolder");
	static LLCachedControl<bool> LockWearableFavoritesFolders(gSavedPerAccountSettings, "LockWearableFavoritesFolders");

	return ((mUUID == AOEngine::instance().getAOFolder() && LockAOFolders) ||
		(mUUID == FSLSLBridge::instance().getBridgeFolder() && LockBridgeFolder) ||
		(mUUID == FSFloaterWearableFavorites::getFavoritesFolder() && LockWearableFavoritesFolders));
}
// </FS:Ansariel>

// +=================================================+
// |        LLTextureBridge                          |
// +=================================================+

LLUIImagePtr LLTextureBridge::getIcon() const
{
	return LLInventoryIcon::getIcon(LLAssetType::AT_TEXTURE, mInvType);
}

void LLTextureBridge::openItem()
{
	LLViewerInventoryItem* item = getItem();

	if (item)
	{
		LLInvFVBridgeAction::doAction(item->getType(),mUUID,getInventoryModel());
	}
}

bool LLTextureBridge::canSaveTexture(void)
{
	const LLInventoryModel* model = getInventoryModel();
	if(!model) 
	{
		return false;
	}
	
// [RLVa:KB] - Checked: RLVa-2.2 (@viewtexture)
	if (!RlvActions::canPreviewTextures())
	{
		return false;
	}
// [/RLVa:KB]

	const LLViewerInventoryItem *item = model->getItem(mUUID);
	if (item)
	{
		return item->checkPermissionsSet(PERM_ITEM_UNRESTRICTED);
	}
	return false;
}

void LLTextureBridge::buildContextMenu(LLMenuGL& menu, U32 flags)
{
	LL_DEBUGS() << "LLTextureBridge::buildContextMenu()" << LL_ENDL;
	menuentry_vec_t items;
	menuentry_vec_t disabled_items;
	if(isItemInTrash())
	{
		addTrashContextMenuOptions(items, disabled_items);
	}	
    else if (isMarketplaceListingsFolder())
    {
		addMarketplaceContextMenuOptions(flags, items, disabled_items);
		items.push_back(std::string("Properties"));
		getClipboardEntries(false, items, disabled_items, flags);
    }
	else
	{
		items.push_back(std::string("Share"));
		if (!canShare())
		{
			disabled_items.push_back(std::string("Share"));
		}

		addOpenRightClickMenuOption(items);
		items.push_back(std::string("Properties"));

		getClipboardEntries(true, items, disabled_items, flags);

		items.push_back(std::string("Texture Separator"));
		
        if ((flags & ITEM_IN_MULTI_SELECTION) != 0)
        {
            items.push_back(std::string("Save Selected As"));
        }
        else
        {
            items.push_back(std::string("Save As"));
            if (!canSaveTexture())
            {
                disabled_items.push_back(std::string("Save As"));
            }
        }
        items.push_back(std::string("Wearable And Object Separator")); // <FS:Ansariel> Add separator

// [RLVa:KB] - Checked: 2010-03-01 (RLVa-1.2.0b) | Modified: RLVa-1.1.0a
		if (rlv_handler_t::isEnabled())
		{
			const LLInventoryObject* pItem = getInventoryObject();
			if (pItem && gRlvHandler.hasBehaviour(RLV_BHVR_VIEWTEXTURE))
			{
				disabled_items.push_back(std::string("Open"));
			}
		}
// [/RLVa:KB]
	}
	addLinkReplaceMenuOption(items, disabled_items);

	// <FS:Ansariel> Move to default folder
	addMoveToDefaultFolderMenuOption(items);

	hide_context_entries(menu, items, disabled_items);	
}

// virtual
void LLTextureBridge::performAction(LLInventoryModel* model, std::string action)
{
	if ("save_as" == action)
	{
		LLPreviewTexture* preview_texture = LLFloaterReg::getTypedInstance<LLPreviewTexture>("preview_texture", mUUID);
		if (preview_texture)
		{
			preview_texture->openToSave();
			preview_texture->saveAs();
		}
	}
    else if ("save_selected_as" == action)
    {
        openItem();
        if (canSaveTexture())
        {
            LLPreviewTexture* preview_texture = LLFloaterReg::getTypedInstance<LLPreviewTexture>("preview_texture", mUUID);
            if (preview_texture)
            {
                preview_texture->saveMultipleToFile(mFileName);
            }
        }
        else
        {
            LL_WARNS() << "You don't have permission to save " << getName() << " to disk." << LL_ENDL;
        }

    }
	else LLItemBridge::performAction(model, action);
}

// +=================================================+
// |        LLSoundBridge                            |
// +=================================================+

void LLSoundBridge::openItem()
{
	const LLViewerInventoryItem* item = getItem();
	if (item)
	{
		LLInvFVBridgeAction::doAction(item->getType(),mUUID,getInventoryModel());
	}
}

void LLSoundBridge::openSoundPreview(void* which)
{
	LLSoundBridge *me = (LLSoundBridge *)which;
	LLFloaterReg::showInstance("preview_sound", LLSD(me->mUUID), TAKE_FOCUS_YES);
}

void LLSoundBridge::buildContextMenu(LLMenuGL& menu, U32 flags)
{
	LL_DEBUGS() << "LLSoundBridge::buildContextMenu()" << LL_ENDL;
	menuentry_vec_t items;
	menuentry_vec_t disabled_items;

    if (isMarketplaceListingsFolder())
    {
		addMarketplaceContextMenuOptions(flags, items, disabled_items);
		items.push_back(std::string("Properties"));
		getClipboardEntries(false, items, disabled_items, flags);
    }
	else
	{
		if (isItemInTrash())
		{
			addTrashContextMenuOptions(items, disabled_items);
		}	
		else
		{
			items.push_back(std::string("Share"));
			if (!canShare())
			{
				disabled_items.push_back(std::string("Share"));
			}
			items.push_back(std::string("Sound Open"));
			items.push_back(std::string("Properties"));

			getClipboardEntries(true, items, disabled_items, flags);
		}

		items.push_back(std::string("Sound Separator"));
		items.push_back(std::string("Sound Play"));
	}

	addLinkReplaceMenuOption(items, disabled_items);

	// <FS:Ansariel> Move to default folder
	addMoveToDefaultFolderMenuOption(items);

	hide_context_entries(menu, items, disabled_items);
}

void LLSoundBridge::performAction(LLInventoryModel* model, std::string action)
{
	if ("sound_play" == action)
	{
		LLViewerInventoryItem* item = getItem();
		if(item)
		{
			send_sound_trigger(item->getAssetUUID(), SOUND_GAIN);
		}
	}
	else if ("open" == action)
	{
		openSoundPreview((void*)this);
	}
	else LLItemBridge::performAction(model, action);
}

// +=================================================+
// |        LLLandmarkBridge                         |
// +=================================================+

LLLandmarkBridge::LLLandmarkBridge(LLInventoryPanel* inventory, 
								   LLFolderView* root,
								   const LLUUID& uuid, 
								   U32 flags/* = 0x00*/) :
	LLItemBridge(inventory, root, uuid)
{
	mVisited = false;
	if (flags & LLInventoryItemFlags::II_FLAGS_LANDMARK_VISITED)
	{
		mVisited = true;
	}
}

LLUIImagePtr LLLandmarkBridge::getIcon() const
{
	return LLInventoryIcon::getIcon(LLAssetType::AT_LANDMARK, LLInventoryType::IT_LANDMARK, mVisited, false);
}

void LLLandmarkBridge::buildContextMenu(LLMenuGL& menu, U32 flags)
{
	menuentry_vec_t items;
	menuentry_vec_t disabled_items;

	LL_DEBUGS() << "LLLandmarkBridge::buildContextMenu()" << LL_ENDL;
    if (isMarketplaceListingsFolder())
    {
		addMarketplaceContextMenuOptions(flags, items, disabled_items);
		items.push_back(std::string("Properties"));
		getClipboardEntries(false, items, disabled_items, flags);
    }
	else
	{
		if(isItemInTrash())
		{
			addTrashContextMenuOptions(items, disabled_items);
		}	
		else
		{
			items.push_back(std::string("Share"));
			if (!canShare())
			{
				disabled_items.push_back(std::string("Share"));
			}
			items.push_back(std::string("Landmark Open"));
			items.push_back(std::string("Properties"));

			getClipboardEntries(true, items, disabled_items, flags);
		}

		items.push_back(std::string("Landmark Separator"));
		items.push_back(std::string("url_copy"));
		items.push_back(std::string("About Landmark"));
		items.push_back(std::string("show_on_map"));
	}

	// Disable "About Landmark" menu item for
	// multiple landmarks selected. Only one landmark
	// info panel can be shown at a time.
	if ((flags & FIRST_SELECTED_ITEM) == 0)
	{
		disabled_items.push_back(std::string("url_copy"));
		disabled_items.push_back(std::string("About Landmark"));
	}

	addLinkReplaceMenuOption(items, disabled_items);

	// <FS:Ansariel> Move to default folder
	addMoveToDefaultFolderMenuOption(items);

	hide_context_entries(menu, items, disabled_items);
}

// Convenience function for the two functions below.
void teleport_via_landmark(const LLUUID& asset_id)
{
	gAgent.teleportViaLandmark( asset_id );

	// we now automatically track the landmark you're teleporting to
	// because you'll probably arrive at a telehub instead
	LLFloaterWorldMap* floater_world_map = LLFloaterWorldMap::getInstance();
	if( floater_world_map )
	{
		floater_world_map->trackLandmark( asset_id );
	}
}

// virtual
void LLLandmarkBridge::performAction(LLInventoryModel* model, std::string action)
{
	if ("teleport" == action)
	{
		LLViewerInventoryItem* item = getItem();
		if(item)
		{
			teleport_via_landmark(item->getAssetUUID());
		}
	}
	else if ("about" == action)
	{
		LLViewerInventoryItem* item = getItem();
		if(item)
		{
			LLSD key;
			key["type"] = "landmark";
			key["id"] = item->getUUID();

			// <FS:Ansariel> FIRE-817: Separate place details floater
			//LLFloaterSidePanelContainer::showPanel("places", key);
			FSFloaterPlaceDetails::showPlaceDetails(key);
			// </FS:Ansariel>
		}
	}
	else
	{
		LLItemBridge::performAction(model, action);
	}
}

static bool open_landmark_callback(const LLSD& notification, const LLSD& response)
{
	S32 option = LLNotificationsUtil::getSelectedOption(notification, response);

	LLUUID asset_id = notification["payload"]["asset_id"].asUUID();
	if (option == 0)
	{
		teleport_via_landmark(asset_id);
	}

	return false;
}
static LLNotificationFunctorRegistration open_landmark_callback_reg("TeleportFromLandmark", open_landmark_callback);


void LLLandmarkBridge::openItem()
{
	LLViewerInventoryItem* item = getItem();

	if (item)
	{
		LLInvFVBridgeAction::doAction(item->getType(),mUUID,getInventoryModel());
	}
}


// +=================================================+
// |        LLCallingCardObserver                    |
// +=================================================+
class LLCallingCardObserver : public LLFriendObserver
{
public:
	LLCallingCardObserver(LLCallingCardBridge* bridge) : mBridgep(bridge) {}
	virtual ~LLCallingCardObserver() { mBridgep = NULL; }
    virtual void changed(U32 mask)
    {
        if (mask & LLFriendObserver::ONLINE)
        {
            mBridgep->refreshFolderViewItem();
            mBridgep->checkSearchBySuffixChanges();
        }
    }
protected:
	LLCallingCardBridge* mBridgep;
};

// +=================================================+
// |        LLCallingCardBridge                      |
// +=================================================+

LLCallingCardBridge::LLCallingCardBridge(LLInventoryPanel* inventory, 
										 LLFolderView* root,
										 const LLUUID& uuid ) :
	LLItemBridge(inventory, root, uuid)
{
    mObserver = new LLCallingCardObserver(this);
    mCreatorUUID = getItem()->getCreatorUUID();
    LLAvatarTracker::instance().addParticularFriendObserver(mCreatorUUID, mObserver);
}

LLCallingCardBridge::~LLCallingCardBridge()
{
    LLAvatarTracker::instance().removeParticularFriendObserver(mCreatorUUID, mObserver);

    delete mObserver;
}

void LLCallingCardBridge::refreshFolderViewItem()
{
	LLInventoryPanel* panel = mInventoryPanel.get();
	LLFolderViewItem* itemp = panel ? panel->getItemByID(mUUID) : NULL;
	if (itemp)
	{
		itemp->refresh();
	}
}

void LLCallingCardBridge::checkSearchBySuffixChanges()
{
	if (!mDisplayName.empty())
	{
		// changes in mDisplayName are processed by rename function and here it will be always same
		// suffixes are also of fixed length, and we are processing change of one at a time,
		// so it should be safe to use length (note: mSearchableName is capitalized)
		S32 old_length = mSearchableName.length();
		S32 new_length = mDisplayName.length() + getLabelSuffix().length();
		if (old_length == new_length)
		{
			return;
		}
		mSearchableName.assign(mDisplayName);
		mSearchableName.append(getLabelSuffix());
		LLStringUtil::toUpper(mSearchableName);
		if (new_length<old_length)
		{
			LLInventoryFilter* filter = getInventoryFilter();
			if (filter && mPassedFilter && mSearchableName.find(filter->getFilterSubString()) == std::string::npos)
			{
				// string no longer contains substring 
				// we either have to update all parents manually or restart filter.
				// dirtyFilter will not work here due to obsolete descendants' generations 
				getInventoryFilter()->setModified(LLFolderViewFilter::FILTER_MORE_RESTRICTIVE);
			}
		}
		else
		{
			if (getInventoryFilter())
			{
				// mSearchableName became longer, we gained additional suffix and need to repeat filter check.
				dirtyFilter();
			}
		}
	}
}

// virtual
void LLCallingCardBridge::performAction(LLInventoryModel* model, std::string action)
{
	if ("begin_im" == action)
	{
		LLViewerInventoryItem *item = getItem();
		if (item && (item->getCreatorUUID() != gAgent.getID()) &&
			(!item->getCreatorUUID().isNull()))
		{
			std::string callingcard_name = LLCacheName::getDefaultName();
			LLAvatarName av_name;
			if (LLAvatarNameCache::get(item->getCreatorUUID(), &av_name))
			{
				callingcard_name = av_name.getCompleteName();
			}

			// <FS:Ansariel> [FS Communication UI]
// [RLVa:KB] - Checked: 2013-05-08 (RLVa-1.4.9)
			//if ( (!RlvActions::canStartIM(item->getCreatorUUID())) && (!RlvActions::hasOpenP2PSession(item->getCreatorUUID())) )
			//{
			//	make_ui_sound("UISndInvalidOp");
			//	RlvUtil::notifyBlocked(RLV_STRING_BLOCKED_STARTIM, LLSD().with("RECIPIENT", LLSLURL("agent", item->getCreatorUUID(), "completename").getSLURLString()));
			//	return;
			//}
// [/RLVa:KB]

			//LLUUID session_id = gIMMgr->addSession(callingcard_name, IM_NOTHING_SPECIAL, item->getCreatorUUID());
			//if (session_id != LLUUID::null)
			//{
			//	LLFloaterIMContainer::getInstance()->showConversation(session_id);
			//}
			LLAvatarActions::startIM(item->getCreatorUUID());
			// </FS:Ansariel> [FS Communication UI]
		}
	}
	else if ("lure" == action)
	{
		LLViewerInventoryItem *item = getItem();
		if (item && (item->getCreatorUUID() != gAgent.getID()) &&
			(!item->getCreatorUUID().isNull()))
		{
			LLAvatarActions::offerTeleport(item->getCreatorUUID());
		}
	}
	else if ("request_lure" == action)
	{
		LLViewerInventoryItem *item = getItem();
		if (item && (item->getCreatorUUID() != gAgent.getID()) &&
			(!item->getCreatorUUID().isNull()))
		{
			LLAvatarActions::teleportRequest(item->getCreatorUUID());
		}
	}

	else LLItemBridge::performAction(model, action);
}

LLUIImagePtr LLCallingCardBridge::getIcon() const
{
	bool online = false;
	LLViewerInventoryItem* item = getItem();
	if(item)
	{
		online = LLAvatarTracker::instance().isBuddyOnline(item->getCreatorUUID());
	}
	return LLInventoryIcon::getIcon(LLAssetType::AT_CALLINGCARD, LLInventoryType::IT_CALLINGCARD, online, false);
}

std::string LLCallingCardBridge::getLabelSuffix() const
{
	LLViewerInventoryItem* item = getItem();
	if( item && LLAvatarTracker::instance().isBuddyOnline(item->getCreatorUUID()) )
	{
		// <FS:Ansariel> FIRE-17715: Make "online" suffix in calling card folder localizable
		//return LLItemBridge::getLabelSuffix() + " online";
		return LLItemBridge::getLabelSuffix() + " " + LLTrans::getString("CallingCardOnlineLabelSuffix");
		// </FS:Ansariel>
	}
	else
	{
		return LLItemBridge::getLabelSuffix();
	}
}

void LLCallingCardBridge::openItem()
{
	LLViewerInventoryItem* item = getItem();

	if (item)
	{
		LLInvFVBridgeAction::doAction(item->getType(),mUUID,getInventoryModel());
	}
/*
  LLViewerInventoryItem* item = getItem();
  if(item && !item->getCreatorUUID().isNull())
  {
  LLAvatarActions::showProfile(item->getCreatorUUID());
  }
*/
}

void LLCallingCardBridge::buildContextMenu(LLMenuGL& menu, U32 flags)
{
	LL_DEBUGS() << "LLCallingCardBridge::buildContextMenu()" << LL_ENDL;
	menuentry_vec_t items;
	menuentry_vec_t disabled_items;

	if(isItemInTrash())
	{
		addTrashContextMenuOptions(items, disabled_items);
	}	
    else if (isMarketplaceListingsFolder())
    {
		addMarketplaceContextMenuOptions(flags, items, disabled_items);
		items.push_back(std::string("Properties"));
		getClipboardEntries(false, items, disabled_items, flags);
    }
	else
	{
		items.push_back(std::string("Share"));
		if (!canShare())
		{
			disabled_items.push_back(std::string("Share"));
		}
		if ((flags & FIRST_SELECTED_ITEM) == 0)
		{
		disabled_items.push_back(std::string("Open"));
		}
		addOpenRightClickMenuOption(items);
		items.push_back(std::string("Properties"));

		getClipboardEntries(true, items, disabled_items, flags);

		LLInventoryItem* item = getItem();
		bool good_card = (item
						  && (LLUUID::null != item->getCreatorUUID())
						  && (item->getCreatorUUID() != gAgent.getID()));
		bool user_online = false;
		if (item)
		{
			user_online = (LLAvatarTracker::instance().isBuddyOnline(item->getCreatorUUID()));
		}
		items.push_back(std::string("Send Instant Message Separator"));
		items.push_back(std::string("Send Instant Message"));
		items.push_back(std::string("Offer Teleport..."));
		items.push_back(std::string("Request Teleport..."));
		items.push_back(std::string("Conference Chat"));

		if (!good_card)
		{
			disabled_items.push_back(std::string("Send Instant Message"));
		}
		if (!good_card || !user_online)
		{
			disabled_items.push_back(std::string("Offer Teleport..."));
			disabled_items.push_back(std::string("Request Teleport..."));
			disabled_items.push_back(std::string("Conference Chat"));
		}
	}
	addLinkReplaceMenuOption(items, disabled_items);

	// <FS:Ansariel> Move to default folder
	addMoveToDefaultFolderMenuOption(items);

	hide_context_entries(menu, items, disabled_items);
}

bool LLCallingCardBridge::dragOrDrop(MASK mask, bool drop,
									 EDragAndDropType cargo_type,
									 void* cargo_data,
									 std::string& tooltip_msg)
{
	LLViewerInventoryItem* item = getItem();
	bool rv = false;
	if(item)
	{
// [RLVa:KB] - @share
		if ( (RlvActions::isRlvEnabled()) && (!RlvActions::canGiveInventory(item->getCreatorUUID())) )
		{
			if (drop)
			{
				RlvUtil::notifyBlocked(RlvStringKeys::Blocked::Share, LLSD().with("RECIPIENT", LLSLURL("agent", item->getCreatorUUID(), "completename").getSLURLString()));
			}
			// We should return false but our caller uses the return value as both 'will accept' *and* 'was handled' so
			// returning false will result in the dropped item being moved when it is blocked.
			return true;
		}
// [/RLVa:KB]

		// check the type
		switch(cargo_type)
		{
			case DAD_TEXTURE:
			case DAD_SOUND:
			case DAD_LANDMARK:
			case DAD_SCRIPT:
			case DAD_CLOTHING:
			case DAD_OBJECT:
			case DAD_NOTECARD:
			case DAD_BODYPART:
			case DAD_ANIMATION:
			case DAD_GESTURE:
			case DAD_MESH:
            case DAD_SETTINGS:
            case DAD_MATERIAL:
			{
				LLInventoryItem* inv_item = (LLInventoryItem*)cargo_data;
				const LLPermissions& perm = inv_item->getPermissions();
				if(gInventory.getItem(inv_item->getUUID())
				   && perm.allowOperationBy(PERM_TRANSFER, gAgent.getID()))
				{
					rv = true;
					if(drop)
					{
						LLGiveInventory::doGiveInventoryItem(item->getCreatorUUID(),
														 (LLInventoryItem*)cargo_data);
					}
				}
				else
				{
					// It's not in the user's inventory (it's probably in
					// an object's contents), so disallow dragging it here.
					// You can't give something you don't yet have.
					rv = false;
				}
				break;
			}
			case DAD_CATEGORY:
			{
				LLInventoryCategory* inv_cat = (LLInventoryCategory*)cargo_data;
				if( gInventory.getCategory( inv_cat->getUUID() ) )
				{
					rv = true;
					if(drop)
					{
						LLGiveInventory::doGiveInventoryCategory(
							item->getCreatorUUID(),
							inv_cat);
					}
				}
				else
				{
					// It's not in the user's inventory (it's probably in
					// an object's contents), so disallow dragging it here.
					// You can't give something you don't yet have.
					rv = false;
				}
				break;
			}
			default:
				break;
		}
	}
	return rv;
}

// +=================================================+
// |        LLNotecardBridge                         |
// +=================================================+

void LLNotecardBridge::openItem()
{
	LLViewerInventoryItem* item = getItem();
	if (item)
	{
		LLInvFVBridgeAction::doAction(item->getType(),mUUID,getInventoryModel());
	}
}

void LLNotecardBridge::buildContextMenu(LLMenuGL& menu, U32 flags)
{
	LL_DEBUGS() << "LLNotecardBridge::buildContextMenu()" << LL_ENDL;
    
    if (isMarketplaceListingsFolder())
    {
        menuentry_vec_t items;
        menuentry_vec_t disabled_items;
		addMarketplaceContextMenuOptions(flags, items, disabled_items);
		items.push_back(std::string("Properties"));
		getClipboardEntries(false, items, disabled_items, flags);
        hide_context_entries(menu, items, disabled_items);
    }
	else
	{
        LLItemBridge::buildContextMenu(menu, flags);
    }
}

// +=================================================+
// |        LLGestureBridge                          |
// +=================================================+

LLFontGL::StyleFlags LLGestureBridge::getLabelStyle() const
{
	if( LLGestureMgr::instance().isGestureActive(mUUID) )
	{
		return LLFontGL::BOLD;
	}
	else
	{
		return LLFontGL::NORMAL;
	}
}

std::string LLGestureBridge::getLabelSuffix() const
{
	if( LLGestureMgr::instance().isGestureActive(mUUID) )
	{
		LLStringUtil::format_map_t args;
		args["[GESLABEL]"] =  LLItemBridge::getLabelSuffix();
		return  LLTrans::getString("ActiveGesture", args);
	}
	else
	{
		return LLItemBridge::getLabelSuffix();
	}
}

// virtual
void LLGestureBridge::performAction(LLInventoryModel* model, std::string action)
{
	if (isAddAction(action))
	{
		LLGestureMgr::instance().activateGesture(mUUID);

		LLViewerInventoryItem* item = gInventory.getItem(mUUID);
		if (!item) return;

		// Since we just changed the suffix to indicate (active)
		// the server doesn't need to know, just the viewer.
		gInventory.updateItem(item);
		gInventory.notifyObservers();
	}
	else if ("deactivate" == action || isRemoveAction(action))
	{
		LLGestureMgr::instance().deactivateGesture(mUUID);

		LLViewerInventoryItem* item = gInventory.getItem(mUUID);
		if (!item) return;

		// Since we just changed the suffix to indicate (active)
		// the server doesn't need to know, just the viewer.
		gInventory.updateItem(item);
		gInventory.notifyObservers();
	}
	else if("play" == action)
	{
		if(!LLGestureMgr::instance().isGestureActive(mUUID))
		{
			// we need to inform server about gesture activating to be consistent with LLPreviewGesture and  LLGestureComboList.
			bool inform_server = true;
			bool deactivate_similar = false;
			LLGestureMgr::instance().setGestureLoadedCallback(mUUID, boost::bind(&LLGestureBridge::playGesture, mUUID));
			LLViewerInventoryItem* item = gInventory.getItem(mUUID);
			llassert(item);
			if (item)
			{
				LLGestureMgr::instance().activateGestureWithAsset(mUUID, item->getAssetUUID(), inform_server, deactivate_similar);
			}
		}
		else
		{
			playGesture(mUUID);
		}
	}
	else LLItemBridge::performAction(model, action);
}

void LLGestureBridge::openItem()
{
	LLViewerInventoryItem* item = getItem();

	if (item)
	{
		LLInvFVBridgeAction::doAction(item->getType(),mUUID,getInventoryModel());
	}
/*
  LLViewerInventoryItem* item = getItem();
  if (item)
  {
  LLPreviewGesture* preview = LLPreviewGesture::show(mUUID, LLUUID::null);
  preview->setFocus(true);
  }
*/
}

bool LLGestureBridge::removeItem()
{
	// Grab class information locally since *this may be deleted
	// within this function.  Not a great pattern...
	const LLInventoryModel* model = getInventoryModel();
	if(!model)
	{
		return false;
	}
	const LLUUID item_id = mUUID;
	
	// This will also force close the preview window, if it exists.
	// This may actually delete *this, if mUUID is in the COF.
	LLGestureMgr::instance().deactivateGesture(item_id);
	
	// If deactivateGesture deleted *this, then return out immediately.
	if (!model->getObject(item_id))
	{
		return true;
	}

	return LLItemBridge::removeItem();
}

void LLGestureBridge::buildContextMenu(LLMenuGL& menu, U32 flags)
{
	LL_DEBUGS() << "LLGestureBridge::buildContextMenu()" << LL_ENDL;
	menuentry_vec_t items;
	menuentry_vec_t disabled_items;
	if(isItemInTrash())
	{
		addTrashContextMenuOptions(items, disabled_items);
	}
    else if (isMarketplaceListingsFolder())
    {
		addMarketplaceContextMenuOptions(flags, items, disabled_items);
		items.push_back(std::string("Properties"));
		getClipboardEntries(false, items, disabled_items, flags);
    }
	else
	{
		items.push_back(std::string("Share"));
		if (!canShare())
		{
			disabled_items.push_back(std::string("Share"));
		}

		addOpenRightClickMenuOption(items);
		items.push_back(std::string("Properties"));

		getClipboardEntries(true, items, disabled_items, flags);

		items.push_back(std::string("Gesture Separator"));
		// <FS:Ansariel> FIRE-5913: Selecting a mix of active and inactive gestures disables both "Activate" / "Deactivate" menu options
		if (flags & ITEM_IN_MULTI_SELECTION)
		{
			items.push_back(std::string("Deactivate"));
			items.push_back(std::string("Activate"));
		}
		else
		{
		// </FS:Ansariel>
		if (LLGestureMgr::instance().isGestureActive(getUUID()))
		{
			items.push_back(std::string("Deactivate"));
		}
		else
		{
			items.push_back(std::string("Activate"));
		}
        items.push_back(std::string("PlayGesture"));
		// <FS:Ansariel> FIRE-5913: Selecting a mix of active and inactive gestures disables both "Activate" / "Deactivate" menu options
		}
		// </FS:Ansariel>
	}
	addLinkReplaceMenuOption(items, disabled_items);

	// <FS:Ansariel> Move to default folder
	addMoveToDefaultFolderMenuOption(items);

	hide_context_entries(menu, items, disabled_items);
}

// static
void LLGestureBridge::playGesture(const LLUUID& item_id)
{
	if (LLGestureMgr::instance().isGesturePlaying(item_id))
	{
		LLGestureMgr::instance().stopGesture(item_id);
	}
	else
	{
		LLGestureMgr::instance().playGesture(item_id);
	}
}


// +=================================================+
// |        LLAnimationBridge                        |
// +=================================================+

void LLAnimationBridge::buildContextMenu(LLMenuGL& menu, U32 flags)
{
	menuentry_vec_t items;
	menuentry_vec_t disabled_items;

	LL_DEBUGS() << "LLAnimationBridge::buildContextMenu()" << LL_ENDL;
    if (isMarketplaceListingsFolder())
    {
		addMarketplaceContextMenuOptions(flags, items, disabled_items);
		items.push_back(std::string("Properties"));
		getClipboardEntries(false, items, disabled_items, flags);
    }
	else
	{
		if(isItemInTrash())
		{
			addTrashContextMenuOptions(items, disabled_items);
		}	
		else
		{
			items.push_back(std::string("Share"));
			if (!canShare())
			{
				disabled_items.push_back(std::string("Share"));
			}
			items.push_back(std::string("Animation Open"));
			items.push_back(std::string("Properties"));

			getClipboardEntries(true, items, disabled_items, flags);
		}

		items.push_back(std::string("Animation Separator"));
		items.push_back(std::string("Animation Play"));
		items.push_back(std::string("Animation Audition"));
	}

	addLinkReplaceMenuOption(items, disabled_items);

	// <FS:Ansariel> Move to default folder
	addMoveToDefaultFolderMenuOption(items);

	hide_context_entries(menu, items, disabled_items);
}

// virtual
void LLAnimationBridge::performAction(LLInventoryModel* model, std::string action)
{
	if ((action == "playworld") || (action == "playlocal"))
	{
		if (getItem())
		{
			LLSD::String activate = "NONE";
			if ("playworld" == action) activate = "Inworld";
			if ("playlocal" == action) activate = "Locally";

			LLPreviewAnim* preview = LLFloaterReg::showTypedInstance<LLPreviewAnim>("preview_anim", LLSD(mUUID));
			if (preview)
			{
				preview->play(activate);
			}
		}
	}
	else
	{
		LLItemBridge::performAction(model, action);
	}
}

void LLAnimationBridge::openItem()
{
	LLViewerInventoryItem* item = getItem();

	if (item)
	{
		LLInvFVBridgeAction::doAction(item->getType(),mUUID,getInventoryModel());
	}
/*
  LLViewerInventoryItem* item = getItem();
  if (item)
  {
  LLFloaterReg::showInstance("preview_anim", LLSD(mUUID), TAKE_FOCUS_YES);
  }
*/
}

// +=================================================+
// |        LLObjectBridge                           |
// +=================================================+

// static
LLUUID LLObjectBridge::sContextMenuItemID;

LLObjectBridge::LLObjectBridge(LLInventoryPanel* inventory, 
							   LLFolderView* root,
							   const LLUUID& uuid, 
							   LLInventoryType::EType type, 
							   U32 flags) :
	LLItemBridge(inventory, root, uuid)
{
	mAttachPt = (flags & 0xff); // low bye of inventory flags
	mIsMultiObject = ( flags & LLInventoryItemFlags::II_FLAGS_OBJECT_HAS_MULTIPLE_ITEMS ) ?  true: false;
	mInvType = type;
}

LLUIImagePtr LLObjectBridge::getIcon() const
{
	return LLInventoryIcon::getIcon(LLAssetType::AT_OBJECT, mInvType, mAttachPt, mIsMultiObject);
}

LLInventoryObject* LLObjectBridge::getObject() const
{
	LLInventoryObject* object = NULL;
	LLInventoryModel* model = getInventoryModel();
	if(model)
	{
		object = (LLInventoryObject*)model->getObject(mUUID);
	}
	return object;
}

// <FS:Zi> Texture Refresh on worn attachments
void handle_attachment_texture_refresh(const LLUUID& idItem)
{
	// get the associated worn attachment's UUID
	const LLInventoryItem* pItem = gInventory.getItem(idItem);
	if ( (!isAgentAvatarValid()) || (!pItem) )
	{
		return;
	}

	LLViewerObject* pAttachObj = gAgentAvatarp->getWornAttachment(pItem->getLinkedUUID());
	if (!pAttachObj)
		return;

	// iterate through the list of child prims, call texture refresh on each one of them
	LLViewerObject::const_child_list_t& children = pAttachObj->getChildren();
    for (LLViewerObject::child_list_t::const_iterator iter = children.begin();
         iter != children.end(); iter++)
    {
        LLViewerObject* child = *iter;

		// NULL means, we don't have individual texture faces selected,
		// so refresh them all
		handle_object_tex_refresh(child, NULL);
    }

    // texture refresh the root prim, too
	handle_object_tex_refresh(pAttachObj, NULL);
}
// </FS:Zi>

// virtual
void LLObjectBridge::performAction(LLInventoryModel* model, std::string action)
{
	if (isAddAction(action))
	{
		LLUUID object_id = mUUID;
		LLViewerInventoryItem* item;
		item = (LLViewerInventoryItem*)gInventory.getItem(object_id);
		if(item && gInventory.isObjectDescendentOf(object_id, gInventory.getRootFolderID()))
		{
			rez_attachment(item, NULL, true); // Replace if "Wear"ing.
		}
		else if(item && item->isFinished())
		{
			// must be in library. copy it to our inventory and put it on.
//			LLPointer<LLInventoryCallback> cb = new LLBoostFuncInventoryCallback(boost::bind(rez_attachment_cb, _1, (LLViewerJointAttachment*)0));
// [SL:KB] - Patch: Appearance-DnDWear | Checked: 2013-02-04 (Catznip-3.4)
			// "Wear" from inventory replaces, so library items should too
			LLPointer<LLInventoryCallback> cb = new LLBoostFuncInventoryCallback(boost::bind(rez_attachment_cb, _1, (LLViewerJointAttachment*)0, true));
// [/SL;KB]
			copy_inventory_item(
				gAgent.getID(),
				item->getPermissions().getOwner(),
				item->getUUID(),
				LLUUID::null,
				std::string(),
				cb);
		}
		gFocusMgr.setKeyboardFocus(NULL);
	}
	else if ("wear_add" == action)
	{
		LLAppearanceMgr::instance().wearItemOnAvatar(mUUID, true, false); // Don't replace if adding.
	}
	else if ("touch" == action)
	{
		handle_attachment_touch(mUUID);
	}
	else if ("edit" == action)
	{
		handle_attachment_edit(mUUID);
	}
	// <FS:Zi> Texture Refresh on worn attachments
	else if ("texture_refresh_attachment" == action)
	{
		handle_attachment_texture_refresh(mUUID);
	}
	// </FS:Zi>
	else if (isRemoveAction(action))
	{
		LLAppearanceMgr::instance().removeItemFromAvatar(mUUID);
	}
	else LLItemBridge::performAction(model, action);
}

void LLObjectBridge::openItem()
{
	// object double-click action is to wear/unwear object
	performAction(getInventoryModel(),
		      // <FS> Double-click add/replace	   
		      //get_is_item_worn(mUUID) ? "detach" : "attach");
		      get_is_item_worn(mUUID) ? "detach" : gSavedSettings.getBOOL("FSDoubleClickAddInventoryObjects") ? "wear_add" : "attach");
}

std::string LLObjectBridge::getLabelSuffix() const
{
	if (get_is_item_worn(mUUID))
	{
		if (!isAgentAvatarValid()) // Error condition, can't figure out attach point
		{
			return LLItemBridge::getLabelSuffix() + LLTrans::getString("worn");
		}
		std::string attachment_point_name;
		if (gAgentAvatarp->getAttachedPointName(mUUID, attachment_point_name))
		{
			LLStringUtil::format_map_t args;
			args["[ATTACHMENT_POINT]"] =  LLTrans::getString(attachment_point_name);

			return LLItemBridge::getLabelSuffix() + LLTrans::getString("WornOnAttachmentPoint", args);
		}
		else
		{
			LLStringUtil::format_map_t args;
			args["[ATTACHMENT_ERROR]"] =  LLTrans::getString(attachment_point_name);
			return LLItemBridge::getLabelSuffix() + LLTrans::getString("AttachmentErrorMessage", args);
		}
	}
	return LLItemBridge::getLabelSuffix();
}

void rez_attachment(LLViewerInventoryItem* item, LLViewerJointAttachment* attachment, bool replace)
{
// [RLVa:KB] - Checked: 2010-08-25 (RLVa-1.2.1)
	// If no attachment point was specified, try looking it up from the item name
	static LLCachedControl<bool> fRlvDeprecateAttachPt(gSavedSettings, "RLVaDebugDeprecateExplicitPoint", false);
	if ( (rlv_handler_t::isEnabled()) && (!fRlvDeprecateAttachPt) && 
	     (!attachment) && (gRlvAttachmentLocks.hasLockedAttachmentPoint(RLV_LOCK_ANY)) )
	{
		attachment = RlvAttachPtLookup::getAttachPoint(item);
	}

	if ( (RlvActions::isRlvEnabled()) && (!rlvPredCanWearItem(item, (replace) ? RLV_WEAR_REPLACE : RLV_WEAR_ADD)) )
	{
		return;
	}
// [/RLVa:KB]

	const LLUUID& item_id = item->getLinkedUUID();

	// Check for duplicate request.
	if (isAgentAvatarValid() &&
		gAgentAvatarp->isWearingAttachment(item_id))
	{
		LL_WARNS() << "ATT duplicate attachment request, ignoring" << LL_ENDL;
		return;
	}

	S32 attach_pt = 0;
	if (isAgentAvatarValid() && attachment)
	{
		for (LLVOAvatar::attachment_map_t::iterator iter = gAgentAvatarp->mAttachmentPoints.begin();
			 iter != gAgentAvatarp->mAttachmentPoints.end(); ++iter)
		{
			if (iter->second == attachment)
			{
				attach_pt = iter->first;
				break;
			}
		}
	}

	LLSD payload;
	payload["item_id"] = item_id; // Wear the base object in case this is a link.
	payload["attachment_point"] = attach_pt;
	payload["is_add"] = !replace;

	if (replace &&
		(attachment && attachment->getNumObjects() > 0))
	{
// [RLVa:KB] - Checked: 2010-08-25 (RLVa-1.2.1)
		// Block if we can't "replace wear" what's currently there
		if ( (rlv_handler_t::isEnabled()) && ((gRlvAttachmentLocks.canAttach(attachment) & RLV_WEAR_REPLACE) == 0) )
		{
			return;
		}
// [/RLVa:KB]
		LLNotificationsUtil::add("ReplaceAttachment", LLSD(), payload, confirm_attachment_rez);
	}
	else
	{
// [RLVa:KB] - Checked: 2010-08-07 (RLVa-1.2.0)
		// Block wearing anything on a non-attachable attachment point
		if ( (rlv_handler_t::isEnabled()) && (gRlvAttachmentLocks.isLockedAttachmentPoint(attach_pt, RLV_LOCK_ADD)) )
		{
			return;
		}
// [/RLVa:KB]
		LLNotifications::instance().forceResponse(LLNotification::Params("ReplaceAttachment").payload(payload), 0/*YES*/);
	}
}

bool confirm_attachment_rez(const LLSD& notification, const LLSD& response)
{
	if (!gAgentAvatarp->canAttachMoreObjects())
	{
		LLSD args;
		args["MAX_ATTACHMENTS"] = llformat("%d", gAgentAvatarp->getMaxAttachments());
		LLNotificationsUtil::add("MaxAttachmentsOnOutfit", args);
		return false;
	}

	S32 option = LLNotificationsUtil::getSelectedOption(notification, response);
	if (option == 0/*YES*/)
	{
		LLUUID item_id = notification["payload"]["item_id"].asUUID();
		LLViewerInventoryItem* itemp = gInventory.getItem(item_id);

		if (itemp)
		{
			// Queue up attachments to be sent in next idle tick, this way the
			// attachments are batched up all into one message versus each attachment
			// being sent in its own separate attachments message.
			U8 attachment_pt = notification["payload"]["attachment_point"].asInteger();
			bool is_add = notification["payload"]["is_add"].asBoolean();

			LL_DEBUGS("Avatar") << "ATT calling addAttachmentRequest " << (itemp ? itemp->getName() : "UNKNOWN") << " id " << item_id << LL_ENDL;
			LLAttachmentsMgr::instance().addAttachmentRequest(item_id, attachment_pt, is_add);
		}
	}
	return false;
}
static LLNotificationFunctorRegistration confirm_replace_attachment_rez_reg("ReplaceAttachment", confirm_attachment_rez);

void LLObjectBridge::buildContextMenu(LLMenuGL& menu, U32 flags)
{
	menuentry_vec_t items;
	menuentry_vec_t disabled_items;
	if(isItemInTrash())
	{
		addTrashContextMenuOptions(items, disabled_items);
	}	
    else if (isMarketplaceListingsFolder())
    {
		addMarketplaceContextMenuOptions(flags, items, disabled_items);
		items.push_back(std::string("Properties"));
		getClipboardEntries(false, items, disabled_items, flags);
    }
	else
	{
		items.push_back(std::string("Share"));
		if (!canShare())
		{
			disabled_items.push_back(std::string("Share"));
		}

		items.push_back(std::string("Properties"));

		getClipboardEntries(true, items, disabled_items, flags);

		LLObjectBridge::sContextMenuItemID = mUUID;

		LLInventoryItem *item = getItem();
		if(item)
		{
			if (!isAgentAvatarValid()) return;

			if( get_is_item_worn( mUUID ) )
			{
				items.push_back(std::string("Wearable And Object Separator"));

				items.push_back(std::string("Attachment Touch"));
				if ( ((flags & FIRST_SELECTED_ITEM) == 0) || !enable_attachment_touch(mUUID) )
				{
					disabled_items.push_back(std::string("Attachment Touch"));
				}

				items.push_back(std::string("Wearable Edit"));
				if ( ((flags & FIRST_SELECTED_ITEM) == 0) || !get_is_item_editable(mUUID) )
				{
					disabled_items.push_back(std::string("Wearable Edit"));
				}

				// <FS:Zi> Texture Refresh on worn attachments
				if (item->getType() == LLAssetType::AT_OBJECT)
				{
					items.push_back(std::string("Texture Refresh Attachment"));
				}
				// </FS:Zi>

				items.push_back(std::string("Detach From Yourself"));
// [RLVa:KB] - Checked: 2010-02-27 (RLVa-1.2.0a) | Modified: RLVa-1.2.0a
				if ( (rlv_handler_t::isEnabled()) && (!gRlvAttachmentLocks.canDetach(item)) )
					disabled_items.push_back(std::string("Detach From Yourself"));
// [/RLVa:KB]
			}
			else if (!isItemInTrash() && !isLinkedObjectInTrash() && !isLinkedObjectMissing() && !isCOFFolder())
			{
				items.push_back(std::string("Wearable And Object Separator"));
				items.push_back(std::string("Wearable And Object Wear"));
				items.push_back(std::string("Wearable Add"));
				items.push_back(std::string("Attach To"));
				items.push_back(std::string("Attach To HUD"));
				items.push_back(std::string("Restore to Last Position"));
				// commented out for DEV-32347
				//items.push_back(std::string("Restore to Last Position"));

				if (!gAgentAvatarp->canAttachMoreObjects())
				{
					disabled_items.push_back(std::string("Wearable And Object Wear"));
					disabled_items.push_back(std::string("Wearable Add"));
					disabled_items.push_back(std::string("Attach To"));
					disabled_items.push_back(std::string("Attach To HUD"));
				}
<<<<<<< HEAD
// [RLVa:KB] - Checked: 2010-09-03 (RLVa-1.2.1a) | Modified: RLVa-1.2.1a
				else if (rlv_handler_t::isEnabled())
				{
					ERlvWearMask eWearMask = gRlvAttachmentLocks.canAttach(item);
					if ((eWearMask & RLV_WEAR_REPLACE) == 0)
						disabled_items.push_back(std::string("Wearable And Object Wear"));
					if ((eWearMask & RLV_WEAR_ADD) == 0)
						disabled_items.push_back(std::string("Wearable Add"));
				}
// [/RLVa:KB]

				LLMenuGL* attach_menu = menu.findChildMenuByName("Attach To", TRUE);
				LLMenuGL* attach_hud_menu = menu.findChildMenuByName("Attach To HUD", TRUE);
=======
				LLMenuGL* attach_menu = menu.findChildMenuByName("Attach To", true);
				LLMenuGL* attach_hud_menu = menu.findChildMenuByName("Attach To HUD", true);
>>>>>>> 7704c263
				if (attach_menu
					&& (attach_menu->getChildCount() == 0)
					&& attach_hud_menu
					&& (attach_hud_menu->getChildCount() == 0)
					&& isAgentAvatarValid())
				{
					for (LLVOAvatar::attachment_map_t::iterator iter = gAgentAvatarp->mAttachmentPoints.begin();
						 iter != gAgentAvatarp->mAttachmentPoints.end(); )
					{
						LLVOAvatar::attachment_map_t::iterator curiter = iter++;
						LLViewerJointAttachment* attachment = curiter->second;
						LLMenuItemCallGL::Params p;
						std::string submenu_name = attachment->getName();
						if (LLTrans::getString(submenu_name) != "")
						{
							// <FS:Ansariel> Add attachment point ID to non-HUD attachment spots
							if (attachment->getIsHUDAttachment())
								p.name = (" ")+LLTrans::getString(submenu_name)+" ";
							else
								p.name = (" ") + LLTrans::getString(submenu_name) + " (" + std::to_string(curiter->first) + ")" + " ";
						}
						else
						{
							if (attachment->getIsHUDAttachment())
								p.name = submenu_name;
							else
								p.name = submenu_name + " (" + std::to_string(curiter->first) + ")";
							// </FS:Ansariel>
						}
						LLSD cbparams;
						cbparams["index"] = curiter->first;
						cbparams["label"] = p.name;
						p.on_click.function_name = "Inventory.AttachObject";
						p.on_click.parameter = LLSD(attachment->getName());
						p.on_enable.function_name = "Attachment.Label";
						p.on_enable.parameter = cbparams;
						LLView* parent = attachment->getIsHUDAttachment() ? attach_hud_menu : attach_menu;
						LLUICtrlFactory::create<LLMenuItemCallGL>(p, parent);
						items.push_back(p.name);
					}

					// <FS:Ansariel> FIRE-21200: Attachment Points List in Alphabetical Order
					if (gSavedSettings.getBOOL("FSSortAttachmentSpotsAlphabetically"))
					{
						attach_menu->getItems()->sort(LLViewerAttachMenu::sort());
						attach_hud_menu->getItems()->sort(LLViewerAttachMenu::sort());
					}
					// </FS:Ansariel>
				}
			}
		}
	}
	addLinkReplaceMenuOption(items, disabled_items);

	// <FS:Ansariel> Move to default folder
	addMoveToDefaultFolderMenuOption(items);

	hide_context_entries(menu, items, disabled_items);
}

bool LLObjectBridge::renameItem(const std::string& new_name)
{
	if(!isItemRenameable())
		return false;
	LLPreview::dirty(mUUID);
	LLInventoryModel* model = getInventoryModel();
	if(!model)
		return false;
	LLViewerInventoryItem* item = getItem();
	if(item && (item->getName() != new_name))
	{
		LLPointer<LLViewerInventoryItem> new_item = new LLViewerInventoryItem(item);
		new_item->rename(new_name);
		new_item->updateServer(false);
		model->updateItem(new_item);
		model->notifyObservers();
		buildDisplayName();

		if (isAgentAvatarValid())
		{
			LLViewerObject* obj = gAgentAvatarp->getWornAttachment( item->getUUID() );
			if(obj)
			{
				LLSelectMgr::getInstance()->deselectAll();
				LLSelectMgr::getInstance()->addAsIndividual( obj, SELECT_ALL_TES, false );
				LLSelectMgr::getInstance()->selectionSetObjectName( new_name );
				LLSelectMgr::getInstance()->deselectAll();
			}
		}
	}
	// return false because we either notified observers (& therefore
	// rebuilt) or we didn't update.
	return false;
}

// +=================================================+
// |        LLLSLTextBridge                          |
// +=================================================+

void LLLSLTextBridge::openItem()
{
	LLViewerInventoryItem* item = getItem();

	if (item)
	{
		LLInvFVBridgeAction::doAction(item->getType(),mUUID,getInventoryModel());
	}
}

// +=================================================+
// |        LLWearableBridge                         |
// +=================================================+

LLWearableBridge::LLWearableBridge(LLInventoryPanel* inventory, 
								   LLFolderView* root, 
								   const LLUUID& uuid, 
								   LLAssetType::EType asset_type, 
								   LLInventoryType::EType inv_type, 
								   LLWearableType::EType  wearable_type) :
	LLItemBridge(inventory, root, uuid),
	mAssetType( asset_type ),
	mWearableType(wearable_type)
{
	mInvType = inv_type;
}

bool LLWearableBridge::renameItem(const std::string& new_name)
{
	if (get_is_item_worn(mUUID))
	{
		gAgentWearables.setWearableName( mUUID, new_name );
	}
	return LLItemBridge::renameItem(new_name);
}

std::string LLWearableBridge::getLabelSuffix() const
{
	if (get_is_item_worn(mUUID))
	{
		// e.g. "(worn)" 
		return LLItemBridge::getLabelSuffix() + LLTrans::getString("worn");
	}
	else
	{
		return LLItemBridge::getLabelSuffix();
	}
}

LLUIImagePtr LLWearableBridge::getIcon() const
{
	return LLInventoryIcon::getIcon(mAssetType, mInvType, mWearableType, false);
}

// virtual
void LLWearableBridge::performAction(LLInventoryModel* model, std::string action)
{
	if (isAddAction(action))
	{
		wearOnAvatar();
	}
	else if ("wear_add" == action)
	{
		wearAddOnAvatar();
	}
	else if ("edit" == action)
	{
		editOnAvatar();
		return;
	}
	else if (isRemoveAction(action))
	{
		removeFromAvatar();
		return;
	}
	else LLItemBridge::performAction(model, action);
}

void LLWearableBridge::openItem()
{
	// <FS:Ansariel> Don't take off body parts!
	if (get_is_item_worn(mUUID) && !canRemoveFromAvatar(this))
	{
		return;
	}
	// </FS:Ansariel>

	performAction(getInventoryModel(),
			      // <FS:Ansariel> FIRE-17166: Add Clothes on Double Click
			      //get_is_item_worn(mUUID) ? "take_off" : "wear");
			      get_is_item_worn(mUUID) ? "take_off" : (mAssetType == LLAssetType::AT_BODYPART || (mAssetType == LLAssetType::AT_CLOTHING && mWearableType == LLWearableType::WT_PHYSICS) || !gSavedSettings.getBOOL("FSDoubleClickAddInventoryClothing") ? "wear" : "wear_add"));
			      // </FS:Ansariel>
}

void LLWearableBridge::buildContextMenu(LLMenuGL& menu, U32 flags)
{
	LL_DEBUGS() << "LLWearableBridge::buildContextMenu()" << LL_ENDL;
	menuentry_vec_t items;
	menuentry_vec_t disabled_items;
	if(isItemInTrash())
	{
		addTrashContextMenuOptions(items, disabled_items);
	}
    else if (isMarketplaceListingsFolder())
    {
		addMarketplaceContextMenuOptions(flags, items, disabled_items);
		items.push_back(std::string("Properties"));
		getClipboardEntries(false, items, disabled_items, flags);
    }
	else
	{	// FWIW, it looks like SUPPRESS_OPEN_ITEM is not set anywhere
		bool can_open = ((flags & SUPPRESS_OPEN_ITEM) != SUPPRESS_OPEN_ITEM);

		// If we have clothing, don't add "Open" as it's the same action as "Wear"   SL-18976
		LLViewerInventoryItem* item = getItem();
		if (can_open && item)
		{
			can_open = (item->getType() != LLAssetType::AT_CLOTHING) &&
				(item->getType() != LLAssetType::AT_BODYPART);
		}
		if (isLinkedObjectMissing())
		{
			can_open = false;
		}
		items.push_back(std::string("Share"));
		if (!canShare())
		{
			disabled_items.push_back(std::string("Share"));
		}
		
		if (can_open)
		{
			addOpenRightClickMenuOption(items);
		}
		else
		{
			disabled_items.push_back(std::string("Open"));
			disabled_items.push_back(std::string("Open Original"));
		}

		items.push_back(std::string("Properties"));

		getClipboardEntries(true, items, disabled_items, flags);

		items.push_back(std::string("Wearable And Object Separator"));
		items.push_back(std::string("Wearable Edit"));

		if (((flags & FIRST_SELECTED_ITEM) == 0) || (item && !gAgentWearables.isWearableModifiable(item->getUUID())))
		{
			disabled_items.push_back(std::string("Wearable Edit"));
		}
		// Don't allow items to be worn if their baseobj is in the trash.
		if (isLinkedObjectInTrash() || isLinkedObjectMissing() || isCOFFolder())
		{
			disabled_items.push_back(std::string("Wearable And Object Wear"));
			disabled_items.push_back(std::string("Wearable Add"));
			disabled_items.push_back(std::string("Wearable Edit"));
		}

		// Disable wear and take off based on whether the item is worn.
		if(item)
		{
			switch (item->getType())
			{
				case LLAssetType::AT_CLOTHING:
					items.push_back(std::string("Take Off"));
					// Fallthrough since clothing and bodypart share wear options
				case LLAssetType::AT_BODYPART:
					if (get_is_item_worn(item->getUUID()))
					{
						disabled_items.push_back(std::string("Wearable And Object Wear"));
						disabled_items.push_back(std::string("Wearable Add"));
// [RLVa:KB] - Checked: 2010-04-04 (RLVa-1.2.0c) | Added: RLVa-1.2.0c
						if ( (rlv_handler_t::isEnabled()) && (!gRlvWearableLocks.canRemove(item)) )
							disabled_items.push_back(std::string("Take Off"));
// [/RLVa:KB]
					}
					else
					{
						items.push_back(std::string("Wearable And Object Wear"));
//						items.push_back(std::string("Wearable Add"));
						disabled_items.push_back(std::string("Take Off"));
						disabled_items.push_back(std::string("Wearable Edit"));

// [RLVa:KB] - Checked: 2010-06-09 (RLVa-1.2.0g) | Modified: RLVa-1.2.0g
						if (rlv_handler_t::isEnabled())
						{
							ERlvWearMask eWearMask = gRlvWearableLocks.canWear(item);
							if ((eWearMask & RLV_WEAR_REPLACE) == 0)
								disabled_items.push_back(std::string("Wearable And Object Wear"));
							if ((eWearMask & RLV_WEAR_ADD) == 0)
								disabled_items.push_back(std::string("Wearable Add"));
						}
// [/RLVa:KB]
					}

					if (LLWearableType::getInstance()->getAllowMultiwear(mWearableType))
					{
						items.push_back(std::string("Wearable Add"));
						if (!gAgentWearables.canAddWearable(mWearableType))
						{
							disabled_items.push_back(std::string("Wearable Add"));
						}
					}
					break;
				default:
					break;
			}
		}
	}
	addLinkReplaceMenuOption(items, disabled_items);

	// <FS:Ansariel> Move to default folder
	addMoveToDefaultFolderMenuOption(items);

	hide_context_entries(menu, items, disabled_items);
}

// Called from menus
// static
bool LLWearableBridge::canWearOnAvatar(void* user_data)
{
	LLWearableBridge* self = (LLWearableBridge*)user_data;
	if(!self) return false;
	if(!self->isAgentInventory())
	{
		LLViewerInventoryItem* item = (LLViewerInventoryItem*)self->getItem();
		if(!item || !item->isFinished()) return false;
	}
	return (!get_is_item_worn(self->mUUID));
}

// Called from menus
// static
void LLWearableBridge::onWearOnAvatar(void* user_data)
{
	LLWearableBridge* self = (LLWearableBridge*)user_data;
	if(!self) return;
	self->wearOnAvatar();
}

void LLWearableBridge::wearOnAvatar()
{
	// TODO: investigate wearables may not be loaded at this point EXT-8231

	LLViewerInventoryItem* item = getItem();
	if(item)
	{
		LLAppearanceMgr::instance().wearItemOnAvatar(item->getUUID(), true, true);
	}
}

void LLWearableBridge::wearAddOnAvatar()
{
	// TODO: investigate wearables may not be loaded at this point EXT-8231

	LLViewerInventoryItem* item = getItem();
	if(item)
	{
		LLAppearanceMgr::instance().wearItemOnAvatar(item->getUUID(), true, false);
	}
}

// static
//void LLWearableBridge::onWearOnAvatarArrived( LLViewerWearable* wearable, void* userdata )
//{
//	LLUUID* item_id = (LLUUID*) userdata;
//	if(wearable)
//	{
//		LLViewerInventoryItem* item = NULL;
//		item = (LLViewerInventoryItem*)gInventory.getItem(*item_id);
//		if(item)
//		{
//			if(item->getAssetUUID() == wearable->getAssetID())
//			{
//				gAgentWearables.setWearableItem(item, wearable);
//				gInventory.notifyObservers();
//				//self->getFolderItem()->refreshFromRoot();
//			}
//			else
//			{
//				LL_INFOS() << "By the time wearable asset arrived, its inv item already pointed to a different asset." << LL_ENDL;
//			}
//		}
//	}
//	delete item_id;
//}

// static
// BAP remove the "add" code path once everything is fully COF-ified.
//void LLWearableBridge::onWearAddOnAvatarArrived( LLViewerWearable* wearable, void* userdata )
//{
//	LLUUID* item_id = (LLUUID*) userdata;
//	if(wearable)
//	{
//		LLViewerInventoryItem* item = NULL;
//		item = (LLViewerInventoryItem*)gInventory.getItem(*item_id);
//		if(item)
//		{
//			if(item->getAssetUUID() == wearable->getAssetID())
//			{
//				bool do_append = true;
//				gAgentWearables.setWearableItem(item, wearable, do_append);
//				gInventory.notifyObservers();
//				//self->getFolderItem()->refreshFromRoot();
//			}
//			else
//			{
//				LL_INFOS() << "By the time wearable asset arrived, its inv item already pointed to a different asset." << LL_ENDL;
//			}
//		}
//	}
//	delete item_id;
//}

// static
bool LLWearableBridge::canEditOnAvatar(void* user_data)
{
	LLWearableBridge* self = (LLWearableBridge*)user_data;
	if(!self) return false;

	return (get_is_item_worn(self->mUUID));
}

// static
void LLWearableBridge::onEditOnAvatar(void* user_data)
{
	LLWearableBridge* self = (LLWearableBridge*)user_data;
	if(self)
	{
		self->editOnAvatar();
	}
}

void LLWearableBridge::editOnAvatar()
{
	LLAgentWearables::editWearable(mUUID);
}

// static
bool LLWearableBridge::canRemoveFromAvatar(void* user_data)
{
	LLWearableBridge* self = (LLWearableBridge*)user_data;
	if( self && (LLAssetType::AT_BODYPART != self->mAssetType) )
	{
		return get_is_item_worn( self->mUUID );
	}
	return false;
}

void LLWearableBridge::removeFromAvatar()
{
	LL_WARNS() << "safe to remove?" << LL_ENDL;
	if (get_is_item_worn(mUUID))
	{
		LLAppearanceMgr::instance().removeItemFromAvatar(mUUID);
	}
}


// +=================================================+
// |        LLLinkItemBridge                         |
// +=================================================+
// For broken item links

std::string LLLinkItemBridge::sPrefix("Link: ");

void LLLinkItemBridge::buildContextMenu(LLMenuGL& menu, U32 flags)
{
	// *TODO: Translate
	LL_DEBUGS() << "LLLink::buildContextMenu()" << LL_ENDL;
	menuentry_vec_t items;
	menuentry_vec_t disabled_items;

	items.push_back(std::string("Find Original"));
	disabled_items.push_back(std::string("Find Original"));
	
	if(isItemInTrash())
	{
		addTrashContextMenuOptions(items, disabled_items);
	}
	else
	{
		items.push_back(std::string("Properties"));
		addDeleteContextMenuOptions(items, disabled_items);
	}
	addLinkReplaceMenuOption(items, disabled_items);
	hide_context_entries(menu, items, disabled_items);
}

// +=================================================+
// |        LLSettingsBridge                             |
// +=================================================+

LLSettingsBridge::LLSettingsBridge(LLInventoryPanel* inventory,
        LLFolderView* root,
        const LLUUID& uuid,
        LLSettingsType::type_e settings_type):
    LLItemBridge(inventory, root, uuid),
    mSettingsType(settings_type)
{
}

LLUIImagePtr LLSettingsBridge::getIcon() const
{
    return LLInventoryIcon::getIcon(LLAssetType::AT_SETTINGS, LLInventoryType::IT_SETTINGS, mSettingsType, false);
}

void LLSettingsBridge::performAction(LLInventoryModel* model, std::string action)
{
    if ("apply_settings_local" == action)
    {
        // Single item only
        LLViewerInventoryItem* item = static_cast<LLViewerInventoryItem*>(getItem());
        if (!item) 
            return;
        LLUUID asset_id = item->getAssetUUID();
        // FIRE-30701 - Allow crossfade time to apply when using EEP from inventory.
        //LLEnvironment::instance().setEnvironment(LLEnvironment::ENV_LOCAL, asset_id, LLEnvironment::TRANSITION_INSTANT);
        //LLEnvironment::instance().setSelectedEnvironment(LLEnvironment::ENV_LOCAL, LLEnvironment::TRANSITION_INSTANT);
        LLEnvironment::instance().setManualEnvironment(LLEnvironment::ENV_LOCAL, asset_id);
        LLEnvironment::instance().setSelectedEnvironment(LLEnvironment::ENV_LOCAL);
    }
    else if ("apply_settings_parcel" == action)
    {
        // Single item only
        LLViewerInventoryItem* item = static_cast<LLViewerInventoryItem*>(getItem());
        if (!item)
            return;
        LLUUID asset_id = item->getAssetUUID();
        std::string name = item->getName();

        U32 flags(0);

        if (!item->getPermissions().allowOperationBy(PERM_MODIFY, gAgent.getID()))
            flags |= LLSettingsBase::FLAG_NOMOD;
        if (!item->getPermissions().allowOperationBy(PERM_TRANSFER, gAgent.getID()))
            flags |= LLSettingsBase::FLAG_NOTRANS;

        LLParcel *parcel = LLViewerParcelMgr::instance().getAgentOrSelectedParcel();
        if (!parcel)
        {
            LL_WARNS("INVENTORY") << "could not identify parcel." << LL_ENDL;
            return;
        }
        S32 parcel_id = parcel->getLocalID();

        LL_DEBUGS("ENVIRONMENT") << "Applying asset ID " << asset_id << " to parcel " << parcel_id << LL_ENDL;
        LLEnvironment::instance().updateParcel(parcel_id, asset_id, name, LLEnvironment::NO_TRACK, -1, -1, flags);
        LLEnvironment::instance().setSharedEnvironment();
    }
    else
        LLItemBridge::performAction(model, action);
}

void LLSettingsBridge::openItem()
{
    LLViewerInventoryItem* item = getItem();
    if (item)
    {
        if (item->getPermissions().getOwner() != gAgent.getID())
            LLNotificationsUtil::add("NoEditFromLibrary");
        else
            LLInvFVBridgeAction::doAction(item->getType(), mUUID, getInventoryModel());
    }
}

void LLSettingsBridge::buildContextMenu(LLMenuGL& menu, U32 flags)
{
    LL_DEBUGS() << "LLSettingsBridge::buildContextMenu()" << LL_ENDL;
    menuentry_vec_t items;
    menuentry_vec_t disabled_items;

    if (isMarketplaceListingsFolder())
    {
        menuentry_vec_t items;
        menuentry_vec_t disabled_items;
        addMarketplaceContextMenuOptions(flags, items, disabled_items);
        items.push_back(std::string("Properties"));
        getClipboardEntries(false, items, disabled_items, flags);
        hide_context_entries(menu, items, disabled_items);
    }
    else if (isItemInTrash())
    {
        addTrashContextMenuOptions(items, disabled_items);
    }
    else
    {
        items.push_back(std::string("Share"));
        if (!canShare())
        {
            disabled_items.push_back(std::string("Share"));
        }

        addOpenRightClickMenuOption(items);
        items.push_back(std::string("Properties"));

        getClipboardEntries(true, items, disabled_items, flags);

        items.push_back("Settings Separator");
        items.push_back("Settings Apply Local");

        items.push_back("Settings Apply Parcel");
        if (!canUpdateParcel())
            disabled_items.push_back("Settings Apply Parcel");
        
        items.push_back("Settings Apply Region");
        if (!canUpdateRegion())
            disabled_items.push_back("Settings Apply Region");
    }
    addLinkReplaceMenuOption(items, disabled_items);
    hide_context_entries(menu, items, disabled_items);
}

bool LLSettingsBridge::renameItem(const std::string& new_name)
{
    /*TODO: change internal settings name? */
    return LLItemBridge::renameItem(new_name);
}

bool LLSettingsBridge::isItemRenameable() const
{
    LLViewerInventoryItem* item = getItem();
    if (item)
    {
        return (item->getPermissions().allowModifyBy(gAgent.getID()));
    }
    return false;
}

bool LLSettingsBridge::canUpdateParcel() const
{
    return LLEnvironment::instance().canAgentUpdateParcelEnvironment();
}

bool LLSettingsBridge::canUpdateRegion() const
{
    return LLEnvironment::instance().canAgentUpdateRegionEnvironment();
}


// +=================================================+
// |        LLMaterialBridge                         |
// +=================================================+

void LLMaterialBridge::openItem()
{
    LLViewerInventoryItem* item = getItem();
    if (item)
    {
        LLInvFVBridgeAction::doAction(item->getType(),mUUID,getInventoryModel());
    }
}

void LLMaterialBridge::buildContextMenu(LLMenuGL& menu, U32 flags)
{
    LL_DEBUGS() << "LLMaterialBridge::buildContextMenu()" << LL_ENDL;

    if (isMarketplaceListingsFolder())
    {
        menuentry_vec_t items;
        menuentry_vec_t disabled_items;
        addMarketplaceContextMenuOptions(flags, items, disabled_items);
        items.push_back(std::string("Properties"));
        getClipboardEntries(false, items, disabled_items, flags);
        hide_context_entries(menu, items, disabled_items);
    }
    else
    {
        LLItemBridge::buildContextMenu(menu, flags);
    }
}


// +=================================================+
// |        LLLinkBridge                             |
// +=================================================+
// For broken folder links.
std::string LLLinkFolderBridge::sPrefix("Link: ");
LLUIImagePtr LLLinkFolderBridge::getIcon() const
{
	LLFolderType::EType folder_type = LLFolderType::FT_NONE;
	const LLInventoryObject *obj = getInventoryObject();
	if (obj)
	{
		LLViewerInventoryCategory* cat = NULL;
		LLInventoryModel* model = getInventoryModel();
		if(model)
		{
			cat = (LLViewerInventoryCategory*)model->getCategory(obj->getLinkedUUID());
			if (cat)
			{
				folder_type = cat->getPreferredType();
			}
		}
	}
	return LLFolderBridge::getIcon(folder_type);
}

void LLLinkFolderBridge::buildContextMenu(LLMenuGL& menu, U32 flags)
{
	// *TODO: Translate
	LL_DEBUGS() << "LLLink::buildContextMenu()" << LL_ENDL;
	menuentry_vec_t items;
	menuentry_vec_t disabled_items;

	if (isItemInTrash())
	{
		addTrashContextMenuOptions(items, disabled_items);
	}
	else
	{
		items.push_back(std::string("Find Original"));
		addDeleteContextMenuOptions(items, disabled_items);
	}
	hide_context_entries(menu, items, disabled_items);
}
void LLLinkFolderBridge::performAction(LLInventoryModel* model, std::string action)
{
	if ("goto" == action)
	{
		gotoItem();
		return;
	}
	LLItemBridge::performAction(model,action);
}
void LLLinkFolderBridge::gotoItem()
{
    LLItemBridge::gotoItem();

    const LLUUID &cat_uuid = getFolderID();
    if (!cat_uuid.isNull())
    {
        LLFolderViewItem *base_folder = LLInventoryPanel::getActiveInventoryPanel()->getItemByID(cat_uuid);
        if (base_folder)
        {
            base_folder->setOpen(true);
        }
    }
}
const LLUUID &LLLinkFolderBridge::getFolderID() const
{
	if (LLViewerInventoryItem *link_item = getItem())
	{
		if (const LLViewerInventoryCategory *cat = link_item->getLinkedCategory())
		{
			const LLUUID& cat_uuid = cat->getUUID();
			return cat_uuid;
		}
	}
	return LLUUID::null;
}

void LLUnknownItemBridge::buildContextMenu(LLMenuGL& menu, U32 flags)
{
	menuentry_vec_t items;
	menuentry_vec_t disabled_items;
	items.push_back(std::string("Properties"));
	items.push_back(std::string("Rename"));
	hide_context_entries(menu, items, disabled_items);
}

LLUIImagePtr LLUnknownItemBridge::getIcon() const
{
	return LLInventoryIcon::getIcon(LLAssetType::AT_UNKNOWN, mInvType);
}


/********************************************************************************
 **
 **                    BRIDGE ACTIONS
 **/

// static
void LLInvFVBridgeAction::doAction(LLAssetType::EType asset_type,
								   const LLUUID& uuid,
								   LLInventoryModel* model)
{
	// Perform indirection in case of link.
	const LLUUID& linked_uuid = gInventory.getLinkedItemID(uuid);

	LLInvFVBridgeAction* action = createAction(asset_type,linked_uuid,model);
	if(action)
	{
		action->doIt();
		delete action;
	}
}

// static
void LLInvFVBridgeAction::doAction(const LLUUID& uuid, LLInventoryModel* model)
{
	llassert(model);
	LLViewerInventoryItem* item = model->getItem(uuid);
	llassert(item);
	if (item)
	{
		LLAssetType::EType asset_type = item->getType();
		LLInvFVBridgeAction* action = createAction(asset_type,uuid,model);
		if(action)
		{
			action->doIt();
			delete action;
		}
	}
}

LLViewerInventoryItem* LLInvFVBridgeAction::getItem() const
{
	if (mModel)
		return (LLViewerInventoryItem*)mModel->getItem(mUUID);
	return NULL;
}

class LLTextureBridgeAction: public LLInvFVBridgeAction
{
	friend class LLInvFVBridgeAction;
public:
	virtual void doIt()
	{
		if (getItem())
		{
			LLFloaterReg::showInstance("preview_texture", LLSD(mUUID), TAKE_FOCUS_YES);
		}
		LLInvFVBridgeAction::doIt();
	}
	virtual ~LLTextureBridgeAction(){}
protected:
	LLTextureBridgeAction(const LLUUID& id,LLInventoryModel* model) : LLInvFVBridgeAction(id,model) {}
};

class LLSoundBridgeAction: public LLInvFVBridgeAction
{
	friend class LLInvFVBridgeAction;
public:
	virtual void doIt()
	{
		LLViewerInventoryItem* item = getItem();
		if (item)
		{
			send_sound_trigger(item->getAssetUUID(), SOUND_GAIN);
		}
		LLInvFVBridgeAction::doIt();
	}
	virtual ~LLSoundBridgeAction(){}
protected:
	LLSoundBridgeAction(const LLUUID& id,LLInventoryModel* model) : LLInvFVBridgeAction(id,model) {}
};

class LLLandmarkBridgeAction: public LLInvFVBridgeAction
{
	friend class LLInvFVBridgeAction;
public:
	virtual void doIt()
	{
		LLViewerInventoryItem* item = getItem();
		if (item)
		{
			// Opening (double-clicking) a landmark immediately teleports,
			// but warns you the first time.
			LLSD payload;
			payload["asset_id"] = item->getAssetUUID();		
			
			LLSD args; 
			args["LOCATION"] = item->getName(); 
			
			LLNotificationsUtil::add("TeleportFromLandmark", args, payload);
		}
		LLInvFVBridgeAction::doIt();
	}
	virtual ~LLLandmarkBridgeAction(){}
protected:
	LLLandmarkBridgeAction(const LLUUID& id,LLInventoryModel* model) : LLInvFVBridgeAction(id,model) {}
};

class LLCallingCardBridgeAction: public LLInvFVBridgeAction
{
	friend class LLInvFVBridgeAction;
public:
	virtual void doIt()
	{
		LLViewerInventoryItem* item = getItem();
		if (item && item->getCreatorUUID().notNull())
		{
			LLAvatarActions::showProfile(item->getCreatorUUID());
		}
		LLInvFVBridgeAction::doIt();
	}
	virtual ~LLCallingCardBridgeAction(){}
protected:
	LLCallingCardBridgeAction(const LLUUID& id,LLInventoryModel* model) : LLInvFVBridgeAction(id,model) {}

};

class LLNotecardBridgeAction
: public LLInvFVBridgeAction
{
	friend class LLInvFVBridgeAction;
public:
	virtual void doIt()
	{
		LLViewerInventoryItem* item = getItem();
		if (item)
		{
			LLFloaterReg::showInstance("preview_notecard", LLSD(item->getUUID()), TAKE_FOCUS_YES);
		}
		LLInvFVBridgeAction::doIt();
	}
	virtual ~LLNotecardBridgeAction(){}
protected:
	LLNotecardBridgeAction(const LLUUID& id,LLInventoryModel* model) : LLInvFVBridgeAction(id,model) {}
};

class LLGestureBridgeAction: public LLInvFVBridgeAction
{
	friend class LLInvFVBridgeAction;
public:
	virtual void doIt()
	{
		LLViewerInventoryItem* item = getItem();
		if (item)
		{
			LLPreviewGesture* preview = LLPreviewGesture::show(mUUID, LLUUID::null);
			preview->setFocus(true);
		}
		LLInvFVBridgeAction::doIt();		
	}
	virtual ~LLGestureBridgeAction(){}
protected:
	LLGestureBridgeAction(const LLUUID& id,LLInventoryModel* model) : LLInvFVBridgeAction(id,model) {}
};

class LLAnimationBridgeAction: public LLInvFVBridgeAction
{
	friend class LLInvFVBridgeAction;
public:
	virtual void doIt()
	{
		LLViewerInventoryItem* item = getItem();
		if (item)
		{
			LLFloaterReg::showInstance("preview_anim", LLSD(mUUID), TAKE_FOCUS_YES);
		}
		LLInvFVBridgeAction::doIt();
	}
	virtual ~LLAnimationBridgeAction(){}
protected:
	LLAnimationBridgeAction(const LLUUID& id,LLInventoryModel* model) : LLInvFVBridgeAction(id,model) {}
};

class LLObjectBridgeAction: public LLInvFVBridgeAction
{
	friend class LLInvFVBridgeAction;
public:
	virtual void doIt()
	{
        attachOrDetach();
	}
	virtual ~LLObjectBridgeAction(){}
protected:
	LLObjectBridgeAction(const LLUUID& id,LLInventoryModel* model) : LLInvFVBridgeAction(id,model) {}
    void attachOrDetach();
};

void LLObjectBridgeAction::attachOrDetach()
{
    if (get_is_item_worn(mUUID))
    {
        LLAppearanceMgr::instance().removeItemFromAvatar(mUUID);
    }
    else
    {
        // <FS:Ansariel> Double-click add/replace option
        //LLAppearanceMgr::instance().wearItemOnAvatar(mUUID, true, false); // Don't replace if adding.
        LLAppearanceMgr::instance().wearItemOnAvatar(mUUID, true, !gSavedSettings.getBOOL("FSDoubleClickAddInventoryObjects")); // Don't replace if adding.
    }
}

class LLLSLTextBridgeAction: public LLInvFVBridgeAction
{
	friend class LLInvFVBridgeAction;
public:
	virtual void doIt()
	{
		LLViewerInventoryItem* item = getItem();
		if (item)
		{
			LLFloaterReg::showInstance("preview_script", LLSD(mUUID), TAKE_FOCUS_YES);
		}
		LLInvFVBridgeAction::doIt();
	}
	virtual ~LLLSLTextBridgeAction(){}
protected:
	LLLSLTextBridgeAction(const LLUUID& id,LLInventoryModel* model) : LLInvFVBridgeAction(id,model) {}
};

class LLWearableBridgeAction: public LLInvFVBridgeAction
{
	friend class LLInvFVBridgeAction;
public:
	virtual void doIt()
	{
		wearOnAvatar();
	}

	virtual ~LLWearableBridgeAction(){}
protected:
	LLWearableBridgeAction(const LLUUID& id,LLInventoryModel* model) : LLInvFVBridgeAction(id,model) {}
	bool isItemInTrash() const;
	// return true if the item is in agent inventory. if false, it
	// must be lost or in the inventory library.
	bool isAgentInventory() const;
	void wearOnAvatar();
};

bool LLWearableBridgeAction::isItemInTrash() const
{
	if(!mModel) return false;
	const LLUUID trash_id = mModel->findCategoryUUIDForType(LLFolderType::FT_TRASH);
	return mModel->isObjectDescendentOf(mUUID, trash_id);
}

bool LLWearableBridgeAction::isAgentInventory() const
{
	if(!mModel) return false;
	if(gInventory.getRootFolderID() == mUUID) return true;
	return mModel->isObjectDescendentOf(mUUID, gInventory.getRootFolderID());
}

void LLWearableBridgeAction::wearOnAvatar()
{
	// TODO: investigate wearables may not be loaded at this point EXT-8231

	LLViewerInventoryItem* item = getItem();
	if(item)
	{
        if (get_is_item_worn(mUUID))
        {
            if(item->getType() != LLAssetType::AT_BODYPART)
            {
                LLAppearanceMgr::instance().removeItemFromAvatar(item->getUUID());
            }
        }
        else
        {
            // <FS> FIRE-303: Double-click remove wearable
            //LLAppearanceMgr::instance().wearItemOnAvatar(item->getUUID(), true, true);
            LLAppearanceMgr::instance().wearItemOnAvatar(item->getUUID(), true, (item->getType() == LLAssetType::AT_BODYPART || !gSavedSettings.getBOOL("FSDoubleClickAddInventoryClothing")));
        }
	}
}

class LLSettingsBridgeAction
    : public LLInvFVBridgeAction
{
    friend class LLInvFVBridgeAction;
public:
    virtual void doIt()
    {
        LLViewerInventoryItem* item = getItem();
        if (item)
        {
            LLSettingsType::type_e type = item->getSettingsType();
            switch (type)
            {
            case LLSettingsType::ST_SKY:
                LLFloaterReg::showInstance("env_fixed_environmentent_sky", LLSDMap("inventory_id", item->getUUID()), TAKE_FOCUS_YES);
                break;
            case LLSettingsType::ST_WATER:
                LLFloaterReg::showInstance("env_fixed_environmentent_water", LLSDMap("inventory_id", item->getUUID()), TAKE_FOCUS_YES);
                break;
            case LLSettingsType::ST_DAYCYCLE:
                LLFloaterReg::showInstance("env_edit_extdaycycle", LLSDMap("inventory_id", item->getUUID())("edit_context", "inventory"), TAKE_FOCUS_YES);
                break;
            default:
                break;
            }
        }
        LLInvFVBridgeAction::doIt();
    }
    virtual ~LLSettingsBridgeAction(){}
protected:
    LLSettingsBridgeAction(const LLUUID& id, LLInventoryModel* model) : LLInvFVBridgeAction(id, model) {}
};

class LLMaterialBridgeAction : public LLInvFVBridgeAction
{
    friend class LLInvFVBridgeAction;
public:
    void doIt() override
    {
        LLViewerInventoryItem* item = getItem();
        if (item)
        {
            LLFloaterReg::showInstance("material_editor", LLSD(item->getUUID()), TAKE_FOCUS_YES);
        }
        LLInvFVBridgeAction::doIt();
    }
    ~LLMaterialBridgeAction() = default;
private:
    LLMaterialBridgeAction(const LLUUID& id,LLInventoryModel* model) : LLInvFVBridgeAction(id,model) {}
};


LLInvFVBridgeAction* LLInvFVBridgeAction::createAction(LLAssetType::EType asset_type,
													   const LLUUID& uuid,
													   LLInventoryModel* model)
{
	LLInvFVBridgeAction* action = NULL;
	switch(asset_type)
	{
		case LLAssetType::AT_TEXTURE:
			action = new LLTextureBridgeAction(uuid,model);
			break;
		case LLAssetType::AT_SOUND:
			action = new LLSoundBridgeAction(uuid,model);
			break;
		case LLAssetType::AT_LANDMARK:
			action = new LLLandmarkBridgeAction(uuid,model);
			break;
		case LLAssetType::AT_CALLINGCARD:
			action = new LLCallingCardBridgeAction(uuid,model);
			break;
		case LLAssetType::AT_OBJECT:
			action = new LLObjectBridgeAction(uuid,model);
			break;
		case LLAssetType::AT_NOTECARD:
			action = new LLNotecardBridgeAction(uuid,model);
			break;
		case LLAssetType::AT_ANIMATION:
			action = new LLAnimationBridgeAction(uuid,model);
			break;
		case LLAssetType::AT_GESTURE:
			action = new LLGestureBridgeAction(uuid,model);
			break;
		case LLAssetType::AT_LSL_TEXT:
			action = new LLLSLTextBridgeAction(uuid,model);
			break;
		case LLAssetType::AT_CLOTHING:
		case LLAssetType::AT_BODYPART:
			action = new LLWearableBridgeAction(uuid,model);
			break;
        case LLAssetType::AT_SETTINGS:
            action = new LLSettingsBridgeAction(uuid, model);
            break;
        case LLAssetType::AT_MATERIAL:
            action = new LLMaterialBridgeAction(uuid, model);
            break;
		default:
			break;
	}
	return action;
}

/**                    Bridge Actions
 **
 ********************************************************************************/

/************************************************************************/
/* Recent Inventory Panel related classes                               */
/************************************************************************/
void LLRecentItemsFolderBridge::buildContextMenu(LLMenuGL& menu, U32 flags)
{
	menuentry_vec_t disabled_items, items;
        buildContextMenuOptions(flags, items, disabled_items);

	items.erase(std::remove(items.begin(), items.end(), std::string("New Folder")), items.end());

	hide_context_entries(menu, items, disabled_items);
}

LLInvFVBridge* LLRecentInventoryBridgeBuilder::createBridge(
	LLAssetType::EType asset_type,
	LLAssetType::EType actual_asset_type,
	LLInventoryType::EType inv_type,
	LLInventoryPanel* inventory,
	LLFolderViewModelInventory* view_model,
	LLFolderView* root,
	const LLUUID& uuid,
	U32 flags /*= 0x00*/ ) const
{
	LLInvFVBridge* new_listener = NULL;
	if (asset_type == LLAssetType::AT_CATEGORY 
		&& actual_asset_type != LLAssetType::AT_LINK_FOLDER)
	{
		new_listener = new LLRecentItemsFolderBridge(inv_type, inventory, root, uuid);
	}
	else
		{
		new_listener = LLInventoryFolderViewModelBuilder::createBridge(asset_type,
				actual_asset_type,
				inv_type,
				inventory,
																view_model,
				root,
				uuid,
				flags);
		}
	return new_listener;
}

LLFolderViewGroupedItemBridge::LLFolderViewGroupedItemBridge()
{
}

void LLFolderViewGroupedItemBridge::groupFilterContextMenu(folder_view_item_deque& selected_items, LLMenuGL& menu)
{
    uuid_vec_t ids;
	menuentry_vec_t disabled_items;
    if (get_selection_item_uuids(selected_items, ids))
    {
		// <FS:Ansariel> Fix broken add wearable check
		//if (!LLAppearanceMgr::instance().canAddWearables(ids) && canWearSelected(ids))
		if (!canWearSelected(ids) || !LLAppearanceMgr::instance().canAddWearables(ids))
        {
            disabled_items.push_back(std::string("Wearable And Object Wear"));
            disabled_items.push_back(std::string("Wearable Add"));
            disabled_items.push_back(std::string("Attach To"));
            disabled_items.push_back(std::string("Attach To HUD"));
            disabled_items.push_back(std::string("Wearable And Object Separator")); // <FS:Ansariel> Add separator
        }
    }
	disable_context_entries_if_present(menu, disabled_items);
}

bool LLFolderViewGroupedItemBridge::canWearSelected(const uuid_vec_t& item_ids) const
{
	for (uuid_vec_t::const_iterator it = item_ids.begin(); it != item_ids.end(); ++it)
	{
		const LLViewerInventoryItem* item = gInventory.getItem(*it);
		// <FS:Ansariel> Fix broken add wearable check
		//if (!item || (item->getType() >= LLAssetType::AT_COUNT) || (item->getType() <= LLAssetType::AT_NONE))
		if (!item || (item->getType() != LLAssetType::AT_CLOTHING && item->getType() != LLAssetType::AT_OBJECT && item->getType() != LLAssetType::AT_BODYPART && item->getType() != LLAssetType::AT_GESTURE))
		{
			return false;
		}
	}
	return true;
}

/************************************************************************/
/* Worn Inventory Panel related classes                               */
/************************************************************************/
void LLWornItemsFolderBridge::buildContextMenu(LLMenuGL& menu, U32 flags)
{
	menuentry_vec_t disabled_items, items;
        buildContextMenuOptions(flags, items, disabled_items);

	items.erase(std::remove(items.begin(), items.end(), std::string("New Body Parts")), items.end());
	items.erase(std::remove(items.begin(), items.end(), std::string("New Clothes")), items.end());
	items.erase(std::remove(items.begin(), items.end(), std::string("New Note")), items.end());
	items.erase(std::remove(items.begin(), items.end(), std::string("New Gesture")), items.end());
	items.erase(std::remove(items.begin(), items.end(), std::string("New Script")), items.end());
	items.erase(std::remove(items.begin(), items.end(), std::string("New Folder")), items.end());
	items.erase(std::remove(items.begin(), items.end(), std::string("New Material")), items.end()); // <FS:Ansariel> Don't allow creating materials on the "worn" tab
	items.erase(std::remove(items.begin(), items.end(), std::string("New Settings")), items.end()); // <FS:Ansariel> Don't allow creating settings on the "worn" tab

	hide_context_entries(menu, items, disabled_items);
}

LLInvFVBridge* LLWornInventoryBridgeBuilder::createBridge(
	LLAssetType::EType asset_type,
	LLAssetType::EType actual_asset_type,
	LLInventoryType::EType inv_type,
	LLInventoryPanel* inventory,
	LLFolderViewModelInventory* view_model,
	LLFolderView* root,
	const LLUUID& uuid,
	U32 flags /*= 0x00*/ ) const
{
	LLInvFVBridge* new_listener = NULL;
	switch(asset_type)
	{
	case LLAssetType::AT_CATEGORY:
		if (actual_asset_type == LLAssetType::AT_LINK_FOLDER)
		{
			// *TODO: Create a link folder handler instead if it is necessary
			new_listener = LLInventoryFolderViewModelBuilder::createBridge(
				asset_type,
				actual_asset_type,
				inv_type,
				inventory,
																view_model,
				root,
				uuid,
				flags);
			break;
		}
		new_listener = new LLWornItemsFolderBridge(inv_type, inventory, root, uuid);
		break;
	default:
		new_listener = LLInventoryFolderViewModelBuilder::createBridge(
			asset_type,
			actual_asset_type,
			inv_type,
			inventory,
																view_model,
			root,
			uuid,
			flags);
	}
	return new_listener;

}
// EOF<|MERGE_RESOLUTION|>--- conflicted
+++ resolved
@@ -1432,61 +1432,57 @@
 	return model->isObjectDescendentOf(mUUID, gInventory.getRootFolderID());
 }
 
-<<<<<<< HEAD
 // [SL:KB] - Patch: Inventory-Misc | Checked: 2011-05-28 (Catznip-2.6.0a) | Added: Catznip-2.6.0a
-BOOL LLInvFVBridge::isLibraryInventory() const
+bool LLInvFVBridge::isLibraryInventory() const
 {
 	const LLInventoryModel* model = getInventoryModel();
-	if (!model) return FALSE;
-	if (gInventory.getLibraryRootFolderID() == mUUID) return TRUE;
+	if (!model) return false;
+	if (gInventory.getLibraryRootFolderID() == mUUID) return true;
 	return model->isObjectDescendentOf(mUUID, gInventory.getLibraryRootFolderID());
 }
 
-BOOL LLInvFVBridge::isLostInventory() const
+bool LLInvFVBridge::isLostInventory() const
 {
 	return (!isAgentInventory()) && (!isLibraryInventory());
 }
 // [/SL:KB]
 
-BOOL LLInvFVBridge::isCOFFolder() const
-=======
 bool LLInvFVBridge::isCOFFolder() const
->>>>>>> 7704c263
 {
 	return LLAppearanceMgr::instance().getIsInCOF(mUUID);
 }
 
 // <FS:TT> Client LSL Bridge (also for #AO)
-BOOL LLInvFVBridge::isLockedFolder(bool ignore_setting /*= false*/) const
+bool LLInvFVBridge::isLockedFolder(bool ignore_setting /*= false*/) const
 {
 	const LLInventoryModel* model = getInventoryModel();
 	if (!model)
 	{
-		return FALSE;
+		return false;
 	}
 
 	if ((mUUID == FSLSLBridge::instance().getBridgeFolder()
 		|| model->isObjectDescendentOf(mUUID, FSLSLBridge::instance().getBridgeFolder()))
 		&& (gSavedPerAccountSettings.getBOOL("LockBridgeFolder") || ignore_setting))
 	{
-		return TRUE;
+		return true;
 	}
 
 	if ((mUUID == AOEngine::instance().getAOFolder()
 		|| model->isObjectDescendentOf(mUUID, AOEngine::instance().getAOFolder()))
 		&& (gSavedPerAccountSettings.getBOOL("LockAOFolders") || ignore_setting))
 	{
-		return TRUE;
+		return true;
 	}
 
 	if ((mUUID == FSFloaterWearableFavorites::getFavoritesFolder()
 		|| model->isObjectDescendentOf(mUUID, FSFloaterWearableFavorites::getFavoritesFolder()))
 		&& gSavedPerAccountSettings.getBOOL("LockWearableFavoritesFolders"))
 	{
-		return TRUE;
-	}
-
-	return FALSE;
+		return true;
+	}
+
+	return false;
 }
 // </FS:TT>
 
@@ -2319,7 +2315,7 @@
 // [RLVa:KB] - Checked: 2011-03-29 (RLVa-1.3.0g) | Modified: RLVa-1.3.0g
 		if ( (rlv_handler_t::isEnabled()) && (!RlvFolderLocks::instance().canRenameItem(mUUID)) )
 		{
-			return FALSE;
+			return false;
 		}
 // [/RLVa:KB]
 
@@ -2451,7 +2447,7 @@
     // User can copy the item if:
     //   - the item (or its target in the case of a link) is "copy"
     
-    // NOTE: we do *not* want to return TRUE on everything like LL seems to do in SL-2.1.0 because not all types are "linkable"
+    // NOTE: we do *not* want to return true on everything like LL seems to do in SL-2.1.0 because not all types are "linkable"
     return (item->getPermissions().allowCopyBy(gAgent.getID()));
 // [/SL:KB]
 //    static LLCachedControl<bool> inventory_linking(gSavedSettings, "InventoryLinking", true);
@@ -2622,8 +2618,7 @@
     {
         LLInventoryModel::cat_array_t cat_array;
         LLInventoryModel::item_array_t item_array;
-<<<<<<< HEAD
-        gInventory.collectDescendents(getUUID(), cat_array, item_array, TRUE);
+        gInventory.collectDescendents(getUUID(), cat_array, item_array, true);
         // <FS:Ansariel> Fix item count formatting
         //S32 count = item_array.size();
         //if(count > 0)
@@ -2635,11 +2630,6 @@
         //    suffix = " " + LLTrans::getString("InventoryItemsCount", args);
         //}
         if (cat_array.size() > 0 || item_array.size() > 0)
-=======
-        gInventory.collectDescendents(getUUID(), cat_array, item_array, true);
-        S32 count = item_array.size();
-        if(count > 0)
->>>>>>> 7704c263
         {
             LLLocale locale("");
             LLStringUtil::format_map_t args;
@@ -2718,7 +2708,7 @@
 	// <FS:Ansariel> FIRE-29342: Protected folder option
 	if (isProtected())
 	{
-		return FALSE;
+		return false;
 	}
 	// </FS:Ansariel>
 
@@ -2902,20 +2892,13 @@
 
 	LLInventoryModel* model = getInventoryModel();
 
-<<<<<<< HEAD
-	if (!inv_cat) return FALSE; // shouldn't happen, but in case item is incorrectly parented in which case inv_cat will be NULL
-	if (!model) return FALSE;
-	if (!isAgentAvatarValid()) return FALSE;
-	if (!isAgentInventory()) return FALSE; // cannot drag categories into library
-	// <FS:TT> Client LSL Bridge (also for #AO)
-	if (isLockedFolder()) return FALSE;
-	// </FS:TT>
-=======
 	if (!inv_cat) return false; // shouldn't happen, but in case item is incorrectly parented in which case inv_cat will be NULL
 	if (!model) return false;
 	if (!isAgentAvatarValid()) return false;
 	if (!isAgentInventory()) return false; // cannot drag categories into library
->>>>>>> 7704c263
+	// <FS:TT> Client LSL Bridge (also for #AO)
+	if (isLockedFolder()) return false;
+	// </FS:TT>
 
 	LLInventoryPanel* destination_panel = mInventoryPanel.get();
 	if (!destination_panel) return false;
@@ -2949,22 +2932,13 @@
 		const LLUUID &my_outifts_id = model->findCategoryUUIDForType(LLFolderType::FT_MY_OUTFITS);
 		const LLUUID &lost_and_found_id = model->findCategoryUUIDForType(LLFolderType::FT_LOST_AND_FOUND);
 
-<<<<<<< HEAD
-		const BOOL move_is_into_trash = (mUUID == trash_id) || model->isObjectDescendentOf(mUUID, trash_id);
-		const BOOL move_is_into_my_outfits = (mUUID == my_outifts_id) || model->isObjectDescendentOf(mUUID, my_outifts_id);
-		const BOOL move_is_into_outfit = move_is_into_my_outfits || (getCategory() && getCategory()->getPreferredType()==LLFolderType::FT_OUTFIT);
-		const BOOL move_is_into_current_outfit = (getCategory() && getCategory()->getPreferredType()==LLFolderType::FT_CURRENT_OUTFIT);
-		// <FS:Ansariel> FIRE-1392: Allow dragging all asset types into Landmarks folder
-		//const BOOL move_is_into_landmarks = (mUUID == landmarks_id) || model->isObjectDescendentOf(mUUID, landmarks_id);
-		const BOOL move_is_into_lost_and_found = model->isObjectDescendentOf(mUUID, lost_and_found_id);
-=======
 		const bool move_is_into_trash = (mUUID == trash_id) || model->isObjectDescendentOf(mUUID, trash_id);
 		const bool move_is_into_my_outfits = (mUUID == my_outifts_id) || model->isObjectDescendentOf(mUUID, my_outifts_id);
 		const bool move_is_into_outfit = move_is_into_my_outfits || (getCategory() && getCategory()->getPreferredType()==LLFolderType::FT_OUTFIT);
 		const bool move_is_into_current_outfit = (getCategory() && getCategory()->getPreferredType()==LLFolderType::FT_CURRENT_OUTFIT);
-		const bool move_is_into_landmarks = (mUUID == landmarks_id) || model->isObjectDescendentOf(mUUID, landmarks_id);
+		// <FS:Ansariel> FIRE-1392: Allow dragging all asset types into Landmarks folder
+		//const bool move_is_into_landmarks = (mUUID == landmarks_id) || model->isObjectDescendentOf(mUUID, landmarks_id);
 		const bool move_is_into_lost_and_found = model->isObjectDescendentOf(mUUID, lost_and_found_id);
->>>>>>> 7704c263
 
 		//--------------------------------------------------------------------------------
 		// Determine if folder can be moved.
@@ -3099,7 +3073,6 @@
 				}
 			}
 		}
-<<<<<<< HEAD
 		// <FS:Ansariel> FIRE-1392: Allow dragging all asset types into Landmarks folder
 		//if (is_movable && move_is_into_landmarks)
 		//{
@@ -3111,29 +3084,12 @@
 		//		// We use getType() instead of getActua;Type() to allow links to landmarks and folders.
 		//		if (LLAssetType::AT_LANDMARK != item->getType() && LLAssetType::AT_CATEGORY != item->getType())
 		//		{
-		//			is_movable = FALSE;
+		//			is_movable = false;
 		//			break; // It's generally movable, but not into Landmarks.
 		//		}
 		//	}
 		//}
 		// </FS:Ansariel>
-=======
-		if (is_movable && move_is_into_landmarks)
-		{
-			for (S32 i=0; i < descendent_items.size(); ++i)
-			{
-				LLViewerInventoryItem* item = descendent_items[i];
-
-				// Don't move anything except landmarks and categories into Landmarks folder.
-				// We use getType() instead of getActua;Type() to allow links to landmarks and folders.
-				if (LLAssetType::AT_LANDMARK != item->getType() && LLAssetType::AT_CATEGORY != item->getType())
-				{
-					is_movable = false;
-					break; // It's generally movable, but not into Landmarks.
-				}
-			}
-		}
->>>>>>> 7704c263
         
 		if (is_movable && move_is_into_marketplacelistings)
 		{
@@ -3955,7 +3911,7 @@
 			return;
 
 		LLInventoryModel* model = &gInventory;
-		model->changeCategoryParent(pCat,gInventory.findCategoryUUIDForType(LLFolderType::FT_LOST_AND_FOUND),FALSE);
+		model->changeCategoryParent(pCat,gInventory.findCategoryUUIDForType(LLFolderType::FT_LOST_AND_FOUND), false);
 
 		gInventory.addChangedMask(LLInventoryObserver::REBUILD, mUUID);
 		gInventory.notifyObservers();
@@ -4342,21 +4298,12 @@
 		const LLUUID &my_outifts_id = model->findCategoryUUIDForType(LLFolderType::FT_MY_OUTFITS);
 		const LLUUID &lost_and_found_id = model->findCategoryUUIDForType(LLFolderType::FT_LOST_AND_FOUND);
 
-<<<<<<< HEAD
-		const BOOL move_is_into_current_outfit = (mUUID == current_outfit_id);
-		const BOOL move_is_into_my_outfits = (mUUID == my_outifts_id) || model->isObjectDescendentOf(mUUID, my_outifts_id);
-		const BOOL move_is_into_outfit = /*move_is_into_my_outfits ||*/ (getCategory() && getCategory()->getPreferredType()==LLFolderType::FT_OUTFIT); // <FS:Ansariel> Unable to copy&paste into outfits anymore
-        const BOOL move_is_into_marketplacelistings = model->isObjectDescendentOf(mUUID, marketplacelistings_id);
-		const BOOL move_is_into_favorites = (mUUID == favorites_id);
-		const BOOL move_is_into_lost_and_found = model->isObjectDescendentOf(mUUID, lost_and_found_id);
-=======
 		const bool move_is_into_current_outfit = (mUUID == current_outfit_id);
 		const bool move_is_into_my_outfits = (mUUID == my_outifts_id) || model->isObjectDescendentOf(mUUID, my_outifts_id);
-		const bool move_is_into_outfit = move_is_into_my_outfits || (getCategory() && getCategory()->getPreferredType()==LLFolderType::FT_OUTFIT);
+		const bool move_is_into_outfit = /*move_is_into_my_outfits ||*/ (getCategory() && getCategory()->getPreferredType()==LLFolderType::FT_OUTFIT); // <FS:Ansariel> Unable to copy&paste into outfits anymore
         const bool move_is_into_marketplacelistings = model->isObjectDescendentOf(mUUID, marketplacelistings_id);
 		const bool move_is_into_favorites = (mUUID == favorites_id);
 		const bool move_is_into_lost_and_found = model->isObjectDescendentOf(mUUID, lost_and_found_id);
->>>>>>> 7704c263
 
 		std::vector<LLUUID> objects;
 		LLClipboard::instance().pasteFromClipboard(objects);
@@ -5788,18 +5735,12 @@
 {
 	LLInventoryModel* model = getInventoryModel();
 
-<<<<<<< HEAD
-	if (!model || !inv_item) return FALSE;
-	if (!isAgentInventory()) return FALSE; // cannot drag into library
-	if (!isAgentAvatarValid()) return FALSE;
-	// <FS:TT> Client LSL Bridge (also for #AO)
-	if (isLockedFolder()) return FALSE;
-	// </FS:TT>
-=======
 	if (!model || !inv_item) return false;
 	if (!isAgentInventory()) return false; // cannot drag into library
 	if (!isAgentAvatarValid()) return false;
->>>>>>> 7704c263
+	// <FS:TT> Client LSL Bridge (also for #AO)
+	if (isLockedFolder()) return false;
+	// </FS:TT>
 
 	LLInventoryPanel* destination_panel = mInventoryPanel.get();
 	if (!destination_panel) return false;
@@ -5815,24 +5756,14 @@
 	const LLUUID &my_outifts_id = model->findCategoryUUIDForType(LLFolderType::FT_MY_OUTFITS);
     const LLUUID from_folder_uuid = inv_item->getParentUUID();
 
-<<<<<<< HEAD
-	const BOOL move_is_into_current_outfit = (mUUID == current_outfit_id);
-	const BOOL move_is_into_favorites = (mUUID == favorites_id);
-	const BOOL move_is_into_my_outfits = (mUUID == my_outifts_id) || model->isObjectDescendentOf(mUUID, my_outifts_id);
-	const BOOL move_is_into_outfit = move_is_into_my_outfits || (getCategory() && getCategory()->getPreferredType()==LLFolderType::FT_OUTFIT);
-	// <FS:Ansariel> FIRE-1392: Allow dragging all asset types into Landmarks folder
-	//const BOOL move_is_into_landmarks = (mUUID == landmarks_id) || model->isObjectDescendentOf(mUUID, landmarks_id);
-    const BOOL move_is_into_marketplacelistings = model->isObjectDescendentOf(mUUID, marketplacelistings_id);
-    const BOOL move_is_from_marketplacelistings = model->isObjectDescendentOf(inv_item->getUUID(), marketplacelistings_id);
-=======
 	const bool move_is_into_current_outfit = (mUUID == current_outfit_id);
 	const bool move_is_into_favorites = (mUUID == favorites_id);
 	const bool move_is_into_my_outfits = (mUUID == my_outifts_id) || model->isObjectDescendentOf(mUUID, my_outifts_id);
 	const bool move_is_into_outfit = move_is_into_my_outfits || (getCategory() && getCategory()->getPreferredType()==LLFolderType::FT_OUTFIT);
-	const bool move_is_into_landmarks = (mUUID == landmarks_id) || model->isObjectDescendentOf(mUUID, landmarks_id);
+	// <FS:Ansariel> FIRE-1392: Allow dragging all asset types into Landmarks folder
+	//const bool move_is_into_landmarks = (mUUID == landmarks_id) || model->isObjectDescendentOf(mUUID, landmarks_id);
     const bool move_is_into_marketplacelistings = model->isObjectDescendentOf(mUUID, marketplacelistings_id);
     const bool move_is_from_marketplacelistings = model->isObjectDescendentOf(inv_item->getUUID(), marketplacelistings_id);
->>>>>>> 7704c263
 
 	LLToolDragAndDrop::ESource source = LLToolDragAndDrop::getInstance()->getSource();
 	bool accept = false;
@@ -7706,7 +7637,6 @@
 					disabled_items.push_back(std::string("Attach To"));
 					disabled_items.push_back(std::string("Attach To HUD"));
 				}
-<<<<<<< HEAD
 // [RLVa:KB] - Checked: 2010-09-03 (RLVa-1.2.1a) | Modified: RLVa-1.2.1a
 				else if (rlv_handler_t::isEnabled())
 				{
@@ -7718,12 +7648,8 @@
 				}
 // [/RLVa:KB]
 
-				LLMenuGL* attach_menu = menu.findChildMenuByName("Attach To", TRUE);
-				LLMenuGL* attach_hud_menu = menu.findChildMenuByName("Attach To HUD", TRUE);
-=======
 				LLMenuGL* attach_menu = menu.findChildMenuByName("Attach To", true);
 				LLMenuGL* attach_hud_menu = menu.findChildMenuByName("Attach To HUD", true);
->>>>>>> 7704c263
 				if (attach_menu
 					&& (attach_menu->getChildCount() == 0)
 					&& attach_hud_menu
