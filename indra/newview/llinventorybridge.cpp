/**
 * @file llinventorybridge.cpp
 * @brief Implementation of the Inventory-Folder-View-Bridge classes.
 *
 * $LicenseInfo:firstyear=2001&license=viewerlgpl$
 * Second Life Viewer Source Code
 * Copyright (C) 2010, Linden Research, Inc.
 * 
 * This library is free software; you can redistribute it and/or
 * modify it under the terms of the GNU Lesser General Public
 * License as published by the Free Software Foundation;
 * version 2.1 of the License only.
 * 
 * This library is distributed in the hope that it will be useful,
 * but WITHOUT ANY WARRANTY; without even the implied warranty of
 * MERCHANTABILITY or FITNESS FOR A PARTICULAR PURPOSE.  See the GNU
 * Lesser General Public License for more details.
 * 
 * You should have received a copy of the GNU Lesser General Public
 * License along with this library; if not, write to the Free Software
 * Foundation, Inc., 51 Franklin Street, Fifth Floor, Boston, MA  02110-1301  USA
 * 
 * Linden Research, Inc., 945 Battery Street, San Francisco, CA  94111  USA
 * $/LicenseInfo$
 */

#include "llviewerprecompiledheaders.h"
#include "llinventorybridge.h"

// external projects
#include "lltransfersourceasset.h" 
#include "llavatarnamecache.h"	// IDEVO

#include "llagent.h"
#include "llagentcamera.h"
#include "llagentwearables.h"
#include "llappearancemgr.h"
#include "llattachmentsmgr.h"
#include "llavataractions.h" 
#include "llfavoritesbar.h" // management of favorites folder
#include "llfloateropenobject.h"
#include "llfloaterreg.h"
#include "llfloatermarketplacelistings.h"
#include "llfloatersidepanelcontainer.h"
#include "llsidepanelinventory.h"
#include "llfloaterworldmap.h"
#include "llfolderview.h"
#include "llfriendcard.h"
#include "llgesturemgr.h"
#include "llgiveinventory.h" 
#include "llfloaterimcontainer.h"
#include "llimview.h"
#include "llclipboard.h"
#include "llinventorydefines.h"
#include "llinventoryfunctions.h"
#include "llinventoryicon.h"
#include "llinventorymodel.h"
#include "llinventorymodelbackgroundfetch.h"
#include "llinventorypanel.h"
#include "llmarketplacefunctions.h"
#include "llnotifications.h"
#include "llnotificationsutil.h"
#include "llpreviewanim.h"
#include "llpreviewgesture.h"
#include "llpreviewtexture.h"
#include "llselectmgr.h"
#include "llsidepanelappearance.h"
#include "lltooldraganddrop.h"
#include "lltrans.h"
#include "llurlaction.h"
#include "llviewerassettype.h"
#include "llviewerfoldertype.h"
#include "llviewermenu.h"
#include "llviewermessage.h"
#include "llviewerobjectlist.h"
#include "llviewerregion.h"
#include "llviewerwindow.h"
#include "llvoavatarself.h"
#include "llwearablelist.h"
#include "llwearableitemslist.h"
#include "lllandmarkactions.h"
#include "llpanellandmarks.h"
#include "llviewerparcelmgr.h"
#include "llparcel.h"

#include "llenvironment.h"
// [RLVa:KB] - Checked: 2011-05-22 (RLVa-1.3.1)
#include "rlvactions.h"
#include "rlvhandler.h"
#include "rlvlocks.h"
// [/RLVa:KB]
// <FS:TT> Client LSL Bridge
#include "fslslbridge.h"
#include "aoengine.h"
// </FS:TT>

// <FS:Zi> Do not allow "Restore To Last Position" for no-copy items
#ifdef OPENSIM
#include "fsgridhandler.h"
#endif
// </FS:Zi>
#include "fsfloaterplacedetails.h"
#include "fsfloaterwearablefavorites.h"
#include "llviewerattachmenu.h"
#include "llresmgr.h"

#include <boost/shared_ptr.hpp>

void copy_slurl_to_clipboard_callback_inv(const std::string& slurl);

const F32 SOUND_GAIN = 1.0f;

using namespace LLOldEvents;

// Function declarations
bool confirm_attachment_rez(const LLSD& notification, const LLSD& response);
void teleport_via_landmark(const LLUUID& asset_id);
// <FS:CR> Function left unused from FIRE-7219
//static bool check_category(LLInventoryModel* model,
//						   const LLUUID& cat_id,
//						   LLInventoryPanel* active_panel,
//						   LLInventoryFilter* filter);

// <FS:ND> Unused function
// static bool check_item(const LLUUID& item_id,
// 					   LLInventoryPanel* active_panel,
// 					   LLInventoryFilter* filter);
// </FS:ND>

// Helper functions

bool isAddAction(const std::string& action)
{
	return ("wear" == action || "attach" == action || "activate" == action);
}

bool isRemoveAction(const std::string& action)
{
	return ("take_off" == action || "detach" == action);
}

bool isMarketplaceSendAction(const std::string& action)
{
	return ("send_to_marketplace" == action);
}

bool isPanelActive(const std::string& panel_name)
{
    LLInventoryPanel *active_panel = LLInventoryPanel::getActiveInventoryPanel(FALSE);
    return (active_panel && (active_panel->getName() == panel_name));
}

// Used by LLFolderBridge as callback for directory fetching recursion
class LLRightClickInventoryFetchDescendentsObserver : public LLInventoryFetchDescendentsObserver
{
public:
	LLRightClickInventoryFetchDescendentsObserver(const uuid_vec_t& ids) : LLInventoryFetchDescendentsObserver(ids) {}
	~LLRightClickInventoryFetchDescendentsObserver() {}
	virtual void execute(bool clear_observer = false);
	virtual void done()
	{
		execute(true);
	}
};

// Used by LLFolderBridge as callback for directory content items fetching
class LLRightClickInventoryFetchObserver : public LLInventoryFetchItemsObserver
{
public:
	LLRightClickInventoryFetchObserver(const uuid_vec_t& ids) : LLInventoryFetchItemsObserver(ids) { };
	~LLRightClickInventoryFetchObserver() {}
	void execute(bool clear_observer = false)
	{
		if (clear_observer)
		{
			gInventory.removeObserver(this);
			delete this;
		}
		// we've downloaded all the items, so repaint the dialog
		LLFolderBridge::staticFolderOptionsMenu();
	}
	virtual void done()
	{
		execute(true);
	}
};

class LLPasteIntoFolderCallback: public LLInventoryCallback
{
public:
    LLPasteIntoFolderCallback(LLHandle<LLInventoryPanel>& handle)
        : mInventoryPanel(handle)
    {
    }
    ~LLPasteIntoFolderCallback()
    {
        processItems();
    }

    void fire(const LLUUID& inv_item)
    {
        mChangedIds.push_back(inv_item);
    }

    void processItems()
    {
        LLInventoryPanel* panel = mInventoryPanel.get();
        bool has_elements = false;
        for (LLUUID& inv_item : mChangedIds)
        {
            LLInventoryItem* item = gInventory.getItem(inv_item);
            if (item && panel)
            {
                LLUUID root_id = panel->getRootFolderID();

                if (inv_item == root_id)
                {
                    return;
                }

                LLFolderViewItem* item = panel->getItemByID(inv_item);
                if (item)
                {
                    if (!has_elements)
                    {
                        panel->clearSelection();
                        panel->getRootFolder()->clearSelection();
                        panel->getRootFolder()->requestArrange();
                        panel->getRootFolder()->update();
                        has_elements = true;
                    }
                    panel->getRootFolder()->changeSelection(item, TRUE);
                }
            }
        }

        if (has_elements)
        {
            panel->getRootFolder()->scrollToShowSelection();
        }
    }
private:
    LLHandle<LLInventoryPanel> mInventoryPanel;
    std::vector<LLUUID> mChangedIds;
};

// +=================================================+
// |        LLInvFVBridge                            |
// +=================================================+

LLInvFVBridge::LLInvFVBridge(LLInventoryPanel* inventory, 
							 LLFolderView* root,
							 const LLUUID& uuid) :
	mUUID(uuid), 
	mRoot(root),
	mInvType(LLInventoryType::IT_NONE),
	mIsLink(FALSE),
	LLFolderViewModelItemInventory(inventory->getRootViewModel())
{
	mInventoryPanel = inventory->getInventoryPanelHandle();
	const LLInventoryObject* obj = getInventoryObject();
	mIsLink = obj && obj->getIsLinkType();
}

const std::string& LLInvFVBridge::getName() const
{
	const LLInventoryObject* obj = getInventoryObject();
	if(obj)
	{
		return obj->getName();
	}
	return LLStringUtil::null;
}

const std::string& LLInvFVBridge::getDisplayName() const
{
	if(mDisplayName.empty())
	{
		buildDisplayName();
	}
	return mDisplayName;
}

std::string LLInvFVBridge::getSearchableDescription() const
{
    return get_searchable_description(getInventoryModel(), mUUID);
}

std::string LLInvFVBridge::getSearchableCreatorName() const
{
    return get_searchable_creator_name(getInventoryModel(), mUUID);
}

std::string LLInvFVBridge::getSearchableUUIDString() const
{
    return get_searchable_UUID(getInventoryModel(), mUUID);
}

// <FS:Ansariel> Zi's extended inventory search
std::string LLInvFVBridge::getSearchableAll() const
{
	return getSearchableName() + "+" +
		getSearchableCreatorName() + "+" + 
		getSearchableDescription() + "+" +
		getSearchableUUIDString();
}
// </FS:Ansariel>

// Folders have full perms
PermissionMask LLInvFVBridge::getPermissionMask() const
{
	return PERM_ALL;
}

// virtual
LLFolderType::EType LLInvFVBridge::getPreferredType() const
{
	return LLFolderType::FT_NONE;
}


// Folders don't have creation dates.
time_t LLInvFVBridge::getCreationDate() const
{
	LLInventoryObject* objectp = getInventoryObject();
	if (objectp)
	{
		return objectp->getCreationDate();
	}
	return (time_t)0;
}

void LLInvFVBridge::setCreationDate(time_t creation_date_utc)
{
	LLInventoryObject* objectp = getInventoryObject();
	if (objectp)
	{
		objectp->setCreationDate(creation_date_utc);
	}
}


// Can be destroyed (or moved to trash)
BOOL LLInvFVBridge::isItemRemovable() const
{
	return get_is_item_removable(getInventoryModel(), mUUID);
}

// Can be moved to another folder
BOOL LLInvFVBridge::isItemMovable() const
{
	// <FS:Ansariel> FIRE-28977: Lock special and locked folders from being DaD'ed
	if (isLockedFolder())
	{
		// Child of a protected folder -> not movable
		return FALSE;
	}
	// </FS:Ansariel

	return TRUE;
}

BOOL LLInvFVBridge::isLink() const
{
	return mIsLink;
}

BOOL LLInvFVBridge::isLibraryItem() const
{
	return gInventory.isObjectDescendentOf(getUUID(),gInventory.getLibraryRootFolderID());
}

/*virtual*/
/**
 * @brief Adds this item into clipboard storage
 */
BOOL LLInvFVBridge::cutToClipboard()
{
	const LLInventoryObject* obj = gInventory.getObject(mUUID);
	if (obj && isItemMovable() && isItemRemovable())
	{
        const LLUUID &marketplacelistings_id = gInventory.findCategoryUUIDForType(LLFolderType::FT_MARKETPLACE_LISTINGS);
        const BOOL cut_from_marketplacelistings = gInventory.isObjectDescendentOf(mUUID, marketplacelistings_id);
            
        if (cut_from_marketplacelistings && (LLMarketplaceData::instance().isInActiveFolder(mUUID) ||
                                             LLMarketplaceData::instance().isListedAndActive(mUUID)))
        {
            LLUUID parent_uuid = obj->getParentUUID();
            BOOL result = perform_cutToClipboard();
            gInventory.addChangedMask(LLInventoryObserver::STRUCTURE, parent_uuid);
            return result;
        }
        else
        {
            // Otherwise just perform the cut
            return perform_cutToClipboard();
        }
    }
	return FALSE;
}

// virtual
bool LLInvFVBridge::isCutToClipboard()
{
    if (LLClipboard::instance().isCutMode())
    {
        return LLClipboard::instance().isOnClipboard(mUUID);
    }
    return false;
}

// Callback for cutToClipboard if DAMA required...
BOOL LLInvFVBridge::callback_cutToClipboard(const LLSD& notification, const LLSD& response)
{
    S32 option = LLNotificationsUtil::getSelectedOption(notification, response);
    if (option == 0) // YES
    {
		return perform_cutToClipboard();
    }
    return FALSE;
}

BOOL LLInvFVBridge::perform_cutToClipboard()
{
	const LLInventoryObject* obj = gInventory.getObject(mUUID);
	if (obj && isItemMovable() && isItemRemovable())
	{
		LLClipboard::instance().setCutMode(true);
		return LLClipboard::instance().addToClipboard(mUUID);
	}
	return FALSE;
}

BOOL LLInvFVBridge::copyToClipboard() const
{
	const LLInventoryObject* obj = gInventory.getObject(mUUID);
//	if (obj && isItemCopyable())
// [SL:KB] - Patch: Inventory-Links | Checked: 2013-09-19 (Catznip-3.6)
	if (obj && (isItemCopyable() || isItemLinkable()))
// [/SL:KB]
	{
		return LLClipboard::instance().addToClipboard(mUUID);
	}
	return FALSE;
}

void LLInvFVBridge::showProperties()
{
	if (isMarketplaceListingsFolder())
    {
        LLFloaterReg::showInstance("item_properties", LLSD().with("id",mUUID),TRUE);
        // Force it to show on top as this floater has a tendency to hide when confirmation dialog shows up
        LLFloater* floater_properties = LLFloaterReg::findInstance("item_properties", LLSD().with("id",mUUID));
        if (floater_properties)
        {
            floater_properties->setVisibleAndFrontmost();
        }
    }
    else
    {
        show_item_profile(mUUID);
    }
}

void LLInvFVBridge::navigateToFolder(bool new_window, bool change_mode)
{
    if(new_window)
    {
        mInventoryPanel.get()->openSingleViewInventory(mUUID);
    }
    else
    {
        if(change_mode)
        {
            LLInventoryPanel::setSFViewAndOpenFolder(mInventoryPanel.get(), mUUID);
        }
        else
        {
            LLInventorySingleFolderPanel* panel = dynamic_cast<LLInventorySingleFolderPanel*>(mInventoryPanel.get());
            if (!panel || !getInventoryModel() || mUUID.isNull())
            {
                return;
            }

            panel->changeFolderRoot(mUUID);
        }

    }
}

void LLInvFVBridge::removeBatch(std::vector<LLFolderViewModelItem*>& batch)
{
	// Deactivate gestures when moving them into Trash
	LLInvFVBridge* bridge;
	LLInventoryModel* model = getInventoryModel();
	LLViewerInventoryItem* item = NULL;
	LLViewerInventoryCategory* cat = NULL;
	LLInventoryModel::cat_array_t	descendent_categories;
	LLInventoryModel::item_array_t	descendent_items;
	S32 count = batch.size();
	S32 i,j;
	for(i = 0; i < count; ++i)
	{
		bridge = (LLInvFVBridge*)(batch[i]);
		if(!bridge || !bridge->isItemRemovable()) continue;
		item = (LLViewerInventoryItem*)model->getItem(bridge->getUUID());
		if (item)
		{
			if(LLAssetType::AT_GESTURE == item->getType())
			{
				LLGestureMgr::instance().deactivateGesture(item->getUUID());
			}
		}
	}
	for(i = 0; i < count; ++i)
	{
		bridge = (LLInvFVBridge*)(batch[i]);
		if(!bridge || !bridge->isItemRemovable()) continue;
		cat = (LLViewerInventoryCategory*)model->getCategory(bridge->getUUID());
		if (cat)
		{
			gInventory.collectDescendents( cat->getUUID(), descendent_categories, descendent_items, FALSE );
			for (j=0; j<descendent_items.size(); j++)
			{
				if(LLAssetType::AT_GESTURE == descendent_items[j]->getType())
				{
					LLGestureMgr::instance().deactivateGesture(descendent_items[j]->getUUID());
				}
			}
		}
	}
	removeBatchNoCheck(batch);
	model->checkTrashOverflow();
}

void  LLInvFVBridge::removeBatchNoCheck(std::vector<LLFolderViewModelItem*>&  batch)
{
	// this method moves a bunch of items and folders to the trash. As
	// per design guidelines for the inventory model, the message is
	// built and the accounting is performed first. After all of that,
	// we call LLInventoryModel::moveObject() to move everything
	// around.
	LLInvFVBridge* bridge;
	LLInventoryModel* model = getInventoryModel();
	if(!model) return;
	LLMessageSystem* msg = gMessageSystem;
	const LLUUID trash_id = model->findCategoryUUIDForType(LLFolderType::FT_TRASH);
	LLViewerInventoryItem* item = NULL;
	uuid_vec_t move_ids;
	LLInventoryModel::update_map_t update;
	bool start_new_message = true;
	S32 count = batch.size();
	S32 i;

	// first, hide any 'preview' floaters that correspond to the items
	// being deleted.
	for(i = 0; i < count; ++i)
	{
		bridge = (LLInvFVBridge*)(batch[i]);
		if(!bridge || !bridge->isItemRemovable()) continue;
		item = (LLViewerInventoryItem*)model->getItem(bridge->getUUID());
		if(item)
		{
			LLPreview::hide(item->getUUID());
		}
	}

	// do the inventory move to trash

	for(i = 0; i < count; ++i)
	{
		bridge = (LLInvFVBridge*)(batch[i]);
		if(!bridge || !bridge->isItemRemovable()) continue;
		item = (LLViewerInventoryItem*)model->getItem(bridge->getUUID());
		if(item)
		{
			if(item->getParentUUID() == trash_id) continue;
			move_ids.push_back(item->getUUID());
			--update[item->getParentUUID()];
			++update[trash_id];
			if(start_new_message)
			{
				start_new_message = false;
				msg->newMessageFast(_PREHASH_MoveInventoryItem);
				msg->nextBlockFast(_PREHASH_AgentData);
				msg->addUUIDFast(_PREHASH_AgentID, gAgent.getID());
				msg->addUUIDFast(_PREHASH_SessionID, gAgent.getSessionID());
				msg->addBOOLFast(_PREHASH_Stamp, TRUE);
			}
			msg->nextBlockFast(_PREHASH_InventoryData);
			msg->addUUIDFast(_PREHASH_ItemID, item->getUUID());
			msg->addUUIDFast(_PREHASH_FolderID, trash_id);
			msg->addString("NewName", NULL);
			if(msg->isSendFullFast(_PREHASH_InventoryData))
			{
				start_new_message = true;
				gAgent.sendReliableMessage();
				gInventory.accountForUpdate(update);
				update.clear();
			}
		}
	}
	if(!start_new_message)
	{
		start_new_message = true;
		gAgent.sendReliableMessage();
		gInventory.accountForUpdate(update);
		update.clear();
	}

	for(i = 0; i < count; ++i)
	{
		bridge = (LLInvFVBridge*)(batch[i]);
		if(!bridge || !bridge->isItemRemovable()) continue;
		LLViewerInventoryCategory* cat = (LLViewerInventoryCategory*)model->getCategory(bridge->getUUID());
		if(cat)
		{
			if(cat->getParentUUID() == trash_id) continue;
			move_ids.push_back(cat->getUUID());
			--update[cat->getParentUUID()];
			++update[trash_id];
			if(start_new_message)
			{
				start_new_message = false;
				msg->newMessageFast(_PREHASH_MoveInventoryFolder);
				msg->nextBlockFast(_PREHASH_AgentData);
				msg->addUUIDFast(_PREHASH_AgentID, gAgent.getID());
				msg->addUUIDFast(_PREHASH_SessionID, gAgent.getSessionID());
				msg->addBOOL("Stamp", TRUE);
			}
			msg->nextBlockFast(_PREHASH_InventoryData);
			msg->addUUIDFast(_PREHASH_FolderID, cat->getUUID());
			msg->addUUIDFast(_PREHASH_ParentID, trash_id);
			if(msg->isSendFullFast(_PREHASH_InventoryData))
			{
				start_new_message = true;
				gAgent.sendReliableMessage();
				gInventory.accountForUpdate(update);
				update.clear();
			}
		}
	}
	if(!start_new_message)
	{
		gAgent.sendReliableMessage();
		gInventory.accountForUpdate(update);
	}

	// move everything.
	uuid_vec_t::iterator it = move_ids.begin();
	uuid_vec_t::iterator end = move_ids.end();
	for(; it != end; ++it)
	{
		gInventory.moveObject((*it), trash_id);
		LLViewerInventoryItem* item = gInventory.getItem(*it);
		if (item)
		{
			model->updateItem(item);
		}
	}

	// notify inventory observers.
	model->notifyObservers();
}

BOOL LLInvFVBridge::isClipboardPasteable() const
{
	// Return FALSE on degenerated cases: empty clipboard, no inventory, no agent
	if (!LLClipboard::instance().hasContents() || !isAgentInventory())
	{
		return FALSE;
	}
	LLInventoryModel* model = getInventoryModel();
	if (!model)
	{
		return FALSE;
	}

	// In cut mode, whatever is on the clipboard is always pastable
	if (LLClipboard::instance().isCutMode())
	{
		return TRUE;
	}

	// In normal mode, we need to check each element of the clipboard to know if we can paste or not
	std::vector<LLUUID> objects;
	LLClipboard::instance().pasteFromClipboard(objects);
	S32 count = objects.size();
	for(S32 i = 0; i < count; i++)
	{
		const LLUUID &item_id = objects.at(i);

		// Folders are pastable if all items in there are copyable
		const LLInventoryCategory *cat = model->getCategory(item_id);
		if (cat)
		{
			LLFolderBridge cat_br(mInventoryPanel.get(), mRoot, item_id);
			if (!cat_br.isItemCopyable(false))
			return FALSE;
			// Skip to the next item in the clipboard
			continue;
		}

		// Each item must be copyable to be pastable
		LLItemBridge item_br(mInventoryPanel.get(), mRoot, item_id);
		if (!item_br.isItemCopyable(false))
		{
			return FALSE;
		}
	}
	return TRUE;
}

BOOL LLInvFVBridge::isClipboardPasteableAsLink() const
{
	if (!LLClipboard::instance().hasContents() || !isAgentInventory())
	{
		return FALSE;
	}
	const LLInventoryModel* model = getInventoryModel();
	if (!model)
	{
		return FALSE;
	}

	std::vector<LLUUID> objects;
	LLClipboard::instance().pasteFromClipboard(objects);
	S32 count = objects.size();
	for(S32 i = 0; i < count; i++)
	{
		const LLInventoryItem *item = model->getItem(objects.at(i));
		if (item)
		{
			if (!LLAssetType::lookupCanLink(item->getActualType()))
			{
				return FALSE;
			}

            if (gInventory.isObjectDescendentOf(item->getUUID(), gInventory.getLibraryRootFolderID()))
            {
                return FALSE;
            }
		}
		const LLViewerInventoryCategory *cat = model->getCategory(objects.at(i));
		if (cat && LLFolderType::lookupIsProtectedType(cat->getPreferredType()))
		{
			return FALSE;
		}
	}
	return TRUE;
}

void disable_context_entries_if_present(LLMenuGL& menu,
                                        const menuentry_vec_t &disabled_entries)
{
	const LLView::child_list_t *list = menu.getChildList();
	for (LLView::child_list_t::const_iterator itor = list->begin(); 
		 itor != list->end(); 
		 ++itor)
	{
		LLView *menu_item = (*itor);
		std::string name = menu_item->getName();

		// descend into split menus:
		LLMenuItemBranchGL* branchp = dynamic_cast<LLMenuItemBranchGL*>(menu_item);
		if ((name == "More") && branchp)
		{
			disable_context_entries_if_present(*branchp->getBranch(), disabled_entries);
		}

		bool found = false;
		menuentry_vec_t::const_iterator itor2;
		for (itor2 = disabled_entries.begin(); itor2 != disabled_entries.end(); ++itor2)
		{
			if (*itor2 == name)
			{
				found = true;
				break;
			}
		}

        if (found)
        {
			menu_item->setVisible(TRUE);
			// A bit of a hack so we can remember that some UI element explicitly set this to be visible
			// so that some other UI element from multi-select doesn't later set this invisible.
			menu_item->pushVisible(TRUE);

			menu_item->setEnabled(FALSE);
        }
    }
}
void hide_context_entries(LLMenuGL& menu, 
						  const menuentry_vec_t &entries_to_show,
						  const menuentry_vec_t &disabled_entries)
{
	const LLView::child_list_t *list = menu.getChildList();

	// For removing double separators or leading separator.  Start at true so that
	// if the first element is a separator, it will not be shown.
	bool is_previous_entry_separator = true;

	for (LLView::child_list_t::const_iterator itor = list->begin(); 
		 itor != list->end(); 
		 ++itor)
	{
		LLView *menu_item = (*itor);
		std::string name = menu_item->getName();

		// descend into split menus:
		LLMenuItemBranchGL* branchp = dynamic_cast<LLMenuItemBranchGL*>(menu_item);
		if ((name == "More") && branchp)
		{
			hide_context_entries(*branchp->getBranch(), entries_to_show, disabled_entries);
		}

		bool found = false;

        std::string myinput;
        std::vector<std::string> mylist{ "a", "b", "c" };

        menuentry_vec_t::const_iterator itor2 = std::find(entries_to_show.begin(), entries_to_show.end(), name);
        if (itor2 != entries_to_show.end())
        {
            found = true;
        }

		// Don't allow multiple separators in a row (e.g. such as if there are no items
		// between two separators).
		if (found)
		{
			const bool is_entry_separator = (dynamic_cast<LLMenuItemSeparatorGL *>(menu_item) != NULL);
			found = !(is_entry_separator && is_previous_entry_separator);
			is_previous_entry_separator = is_entry_separator;
		}

		if (!found)
		{
			if (!menu_item->getLastVisible())
			{
				menu_item->setVisible(FALSE);
			}

            if (menu_item->getEnabled())
            {
                // These should stay enabled unless specifically disabled
                const menuentry_vec_t exceptions = {
                    "Detach From Yourself",
                    "Wearable And Object Wear",
                    "Wearable Add",
                };

                menuentry_vec_t::const_iterator itor2 = std::find(exceptions.begin(), exceptions.end(), name);
                if (itor2 == exceptions.end())
                {
                    menu_item->setEnabled(FALSE);
                }
            }
		}
		else
		{
			menu_item->setVisible(TRUE);
			// A bit of a hack so we can remember that some UI element explicitly set this to be visible
			// so that some other UI element from multi-select doesn't later set this invisible.
			menu_item->pushVisible(TRUE);

			bool enabled = (menu_item->getEnabled() == TRUE);
			for (itor2 = disabled_entries.begin(); enabled && (itor2 != disabled_entries.end()); ++itor2)
			{
				enabled &= (*itor2 != name);
			}

			menu_item->setEnabled(enabled);
		}
	}
}

// Helper for commonly-used entries
void LLInvFVBridge::getClipboardEntries(bool show_asset_id,
										menuentry_vec_t &items,
										menuentry_vec_t &disabled_items, U32 flags)
{
	const LLInventoryObject *obj = getInventoryObject();
    bool single_folder_root = (mRoot == NULL);

	if (obj)
	{
		
		items.push_back(std::string("Copy Separator"));
		items.push_back(std::string("Copy"));
// [SL:KB] - Patch: Inventory-Links | Checked: 2010-04-12 (Catznip-2.0)
		if (!isItemCopyable() && !isItemLinkable())
// [/SL:KB]
		//if (!isItemCopyable())
		{
			disabled_items.push_back(std::string("Copy"));
		}

        if (isAgentInventory() && !single_folder_root)
        {
            items.push_back(std::string("New folder from selected"));
            items.push_back(std::string("Subfolder Separator"));
            std::set<LLUUID> selected_uuid_set = LLAvatarActions::getInventorySelectedUUIDs();
            uuid_vec_t ids;
            std::copy(selected_uuid_set.begin(), selected_uuid_set.end(), std::back_inserter(ids));
            if (!is_only_items_selected(ids) && !is_only_cats_selected(ids))
            {
                disabled_items.push_back(std::string("New folder from selected"));
            }
        }

		if (obj->getIsLinkType())
		{
			items.push_back(std::string("Find Original"));
			if (isLinkedObjectMissing())
			{
				disabled_items.push_back(std::string("Find Original"));
			}

            items.push_back(std::string("Cut"));
            if (!isItemMovable() || !isItemRemovable())
            {
                disabled_items.push_back(std::string("Cut"));
            }
		}
		else
		{
			if (LLAssetType::lookupCanLink(obj->getType()))
			{
				items.push_back(std::string("Find Links"));
			}

			if (!isInboxFolder() && !single_folder_root)
			{
				items.push_back(std::string("Rename"));
				// <FS> Locked folder
				//if (!isItemRenameable() || ((flags & FIRST_SELECTED_ITEM) == 0))
				if (!isItemRenameable() || ((flags & FIRST_SELECTED_ITEM) == 0) || isLockedFolder())
				// </FS>
				{
					disabled_items.push_back(std::string("Rename"));
				}
			}

            items.push_back(std::string("thumbnail"));
            if (isLibraryItem())
            {
                disabled_items.push_back(std::string("thumbnail"));
            }

            LLViewerInventoryItem *inv_item = gInventory.getItem(mUUID);
			if (show_asset_id)
			{
				items.push_back(std::string("Copy Asset UUID"));

				bool is_asset_knowable = false;

				if (inv_item)
				{
					is_asset_knowable = LLAssetType::lookupIsAssetIDKnowable(inv_item->getType());
				}
				if ( !is_asset_knowable // disable menu item for Inventory items with unknown asset. EXT-5308
					 || (! ( isItemPermissive() || gAgent.isGodlike() ) )
					 || (flags & FIRST_SELECTED_ITEM) == 0)
				{
					disabled_items.push_back(std::string("Copy Asset UUID"));
				}
			}

            if(!single_folder_root)
            {
			items.push_back(std::string("Cut"));
			if (!isItemMovable() || !isItemRemovable())
			{
				disabled_items.push_back(std::string("Cut"));
			}

			if (canListOnMarketplace() && !isMarketplaceListingsFolder() && !isInboxFolder())
			{
				items.push_back(std::string("Marketplace Separator"));

                if (gMenuHolder->getChild<LLView>("MarketplaceListings")->getVisible())
                {
                    items.push_back(std::string("Marketplace Copy"));
                    items.push_back(std::string("Marketplace Move"));
                    if (!canListOnMarketplaceNow())
                    {
                        disabled_items.push_back(std::string("Marketplace Copy"));
                        disabled_items.push_back(std::string("Marketplace Move"));
                    }
                }
			}
            }
		}
	}

	// Don't allow items to be pasted directly into the COF or the inbox
	// <FS:Ansariel> Enable paste for inbox; doesn't actually makes much sense,
	//               but since we are not prevented from pasting via shortcut,
	//               we enable it in the context menu, too.
	//if (!isCOFFolder() && !isInboxFolder()
	if (!isCOFFolder()
		// <FS:TT> Client LSL Bridge (also for #AO)
		&& !isLockedFolder())
		// </FS:TT>
	{
		items.push_back(std::string("Paste"));
	}
	if (!isClipboardPasteable() || ((flags & FIRST_SELECTED_ITEM) == 0))
	{
		disabled_items.push_back(std::string("Paste"));
	}

    static LLCachedControl<bool> inventory_linking(gSavedSettings, "InventoryLinking", true);
	if (inventory_linking
		// <FS:TT> Client LSL Bridge (also for #AO)
		&& !isLockedFolder()
		// </FS:TT>
		)
	{
		items.push_back(std::string("Paste As Link"));
		if (!isClipboardPasteableAsLink() || (flags & FIRST_SELECTED_ITEM) == 0)
		{
			disabled_items.push_back(std::string("Paste As Link"));
		}
	}

	items.push_back(std::string("Paste Separator"));

    if(!single_folder_root)
    {
        addDeleteContextMenuOptions(items, disabled_items);
    }

	// <FS:Zi> Don't offer "Show in Main View" for folders opened in separate inventory views
	//         as there are no tabs to switch to
	//if (!isPanelActive("All Items") && !isPanelActive("comb_single_folder_inv"))
	if (!isPanelActive("All Items") && !isPanelActive("comb_single_folder_inv") && !isPanelActive("inv_panel"))
	// </FS:Zi>
	{
		items.push_back(std::string("Show in Main Panel"));
	}
}

void LLInvFVBridge::buildContextMenu(LLMenuGL& menu, U32 flags)
{
	LL_DEBUGS() << "LLInvFVBridge::buildContextMenu()" << LL_ENDL;
	menuentry_vec_t items;
	menuentry_vec_t disabled_items;
	if(isItemInTrash())
	{
		addTrashContextMenuOptions(items, disabled_items);
	}	
	else
	{
		items.push_back(std::string("Share"));
		if (!canShare())
		{
			disabled_items.push_back(std::string("Share"));
		}
		
		addOpenRightClickMenuOption(items);
		items.push_back(std::string("Properties"));

// [RLVa:KB] - Checked: 2010-03-01 (RLVa-1.2.0b) | Modified: RLVa-1.1.0a
		if (rlv_handler_t::isEnabled())
		{
			const LLInventoryObject* pItem = getInventoryObject();
			if ( (pItem) &&
				 ( ((LLAssetType::AT_NOTECARD == pItem->getType()) && (gRlvHandler.hasBehaviour(RLV_BHVR_VIEWNOTE))) ||
				   ((LLAssetType::AT_LSL_TEXT == pItem->getType()) && (gRlvHandler.hasBehaviour(RLV_BHVR_VIEWSCRIPT))) ||
				   ((LLAssetType::AT_TEXTURE == pItem->getType()) && (!RlvActions::canPreviewTextures()))))
			{
				disabled_items.push_back(std::string("Open"));
			}
		}
// [/RLVa:KB]

		getClipboardEntries(true, items, disabled_items, flags);
	}
	addLinkReplaceMenuOption(items, disabled_items);

	// <FS:Ansariel> Move to default folder
	addMoveToDefaultFolderMenuOption(items);

	hide_context_entries(menu, items, disabled_items);
}

bool get_selection_item_uuids(LLFolderView::selected_items_t& selected_items, uuid_vec_t& ids)
{
	uuid_vec_t results;
    S32 non_item = 0;
	for(LLFolderView::selected_items_t::iterator it = selected_items.begin(); it != selected_items.end(); ++it)
	{
		LLItemBridge *view_model = dynamic_cast<LLItemBridge *>((*it)->getViewModelItem());

		if(view_model && view_model->getUUID().notNull())
		{
			results.push_back(view_model->getUUID());
		}
        else
        {
            non_item++;
        }
	}
	if (non_item == 0)
	{
		ids = results;
		return true;
	}
	return false;
}

void LLInvFVBridge::addTrashContextMenuOptions(menuentry_vec_t &items,
											   menuentry_vec_t &disabled_items)
{
	const LLInventoryObject *obj = getInventoryObject();
	if (obj && obj->getIsLinkType())
	{
		items.push_back(std::string("Find Original"));
		if (isLinkedObjectMissing())
		{
			disabled_items.push_back(std::string("Find Original"));
		}
	}
	items.push_back(std::string("Purge Item"));
	if (!isItemRemovable())
	{
		disabled_items.push_back(std::string("Purge Item"));
	}
	items.push_back(std::string("Restore Item"));
}

void LLInvFVBridge::addDeleteContextMenuOptions(menuentry_vec_t &items,
												menuentry_vec_t &disabled_items)
{

	const LLInventoryObject *obj = getInventoryObject();

	// Don't allow delete as a direct option from COF folder.
	if (obj && obj->getIsLinkType() && isCOFFolder() && get_is_item_worn(mUUID))
	{
		return;
	}

	items.push_back(std::string("Delete"));

	if (!isItemRemovable() || isPanelActive("Favorite Items"))
	{
		disabled_items.push_back(std::string("Delete"));
	}
}

void LLInvFVBridge::addOpenRightClickMenuOption(menuentry_vec_t &items)
{
	const LLInventoryObject *obj = getInventoryObject();
	const BOOL is_link = (obj && obj->getIsLinkType());

	if (is_link)
		items.push_back(std::string("Open Original"));
	else
		items.push_back(std::string("Open"));
}

void LLInvFVBridge::addMarketplaceContextMenuOptions(U32 flags,
												menuentry_vec_t &items,
												menuentry_vec_t &disabled_items)
{
    S32 depth = depth_nesting_in_marketplace(mUUID);
    if (depth == 1)
    {
        // Options available at the Listing Folder level
        items.push_back(std::string("Marketplace Create Listing"));
        items.push_back(std::string("Marketplace Associate Listing"));
        items.push_back(std::string("Marketplace Check Listing"));
        items.push_back(std::string("Marketplace List"));
        items.push_back(std::string("Marketplace Unlist"));
        if (LLMarketplaceData::instance().isUpdating(mUUID,depth) || ((flags & FIRST_SELECTED_ITEM) == 0))
        {
            // During SLM update, disable all marketplace related options
            // Also disable all if multiple selected items
            disabled_items.push_back(std::string("Marketplace Create Listing"));
            disabled_items.push_back(std::string("Marketplace Associate Listing"));
            disabled_items.push_back(std::string("Marketplace Check Listing"));
            disabled_items.push_back(std::string("Marketplace List"));
            disabled_items.push_back(std::string("Marketplace Unlist"));
        }
        else
        {
            if (gSavedSettings.getBOOL("MarketplaceListingsLogging"))
            {
                items.push_back(std::string("Marketplace Get Listing"));
            }
            if (LLMarketplaceData::instance().isListed(mUUID))
            {
                disabled_items.push_back(std::string("Marketplace Create Listing"));
                disabled_items.push_back(std::string("Marketplace Associate Listing"));
                if (LLMarketplaceData::instance().getVersionFolder(mUUID).isNull())
                {
                    disabled_items.push_back(std::string("Marketplace List"));
                    disabled_items.push_back(std::string("Marketplace Unlist"));
                }
                else
                {
                    if (LLMarketplaceData::instance().getActivationState(mUUID))
                    {
                        disabled_items.push_back(std::string("Marketplace List"));
                    }
                    else
                    {
                        disabled_items.push_back(std::string("Marketplace Unlist"));
                    }
                }
            }
            else
            {
                disabled_items.push_back(std::string("Marketplace List"));
                disabled_items.push_back(std::string("Marketplace Unlist"));
                if (gSavedSettings.getBOOL("MarketplaceListingsLogging"))
                {
                    disabled_items.push_back(std::string("Marketplace Get Listing"));
                }
            }
        }
    }
    if (depth == 2)
    {
        // Options available at the Version Folder levels and only for folders
        LLInventoryCategory* cat = gInventory.getCategory(mUUID);
        if (cat && LLMarketplaceData::instance().isListed(cat->getParentUUID()))
        {
            items.push_back(std::string("Marketplace Activate"));
            items.push_back(std::string("Marketplace Deactivate"));
            if (LLMarketplaceData::instance().isUpdating(mUUID,depth) || ((flags & FIRST_SELECTED_ITEM) == 0))
            {
                // During SLM update, disable all marketplace related options
                // Also disable all if multiple selected items
                disabled_items.push_back(std::string("Marketplace Activate"));
                disabled_items.push_back(std::string("Marketplace Deactivate"));
            }
            else
            {
                if (LLMarketplaceData::instance().isVersionFolder(mUUID))
                {
                    disabled_items.push_back(std::string("Marketplace Activate"));
                    if (LLMarketplaceData::instance().getActivationState(mUUID))
                    {
                        disabled_items.push_back(std::string("Marketplace Deactivate"));
                    }
                }
                else
                {
                    disabled_items.push_back(std::string("Marketplace Deactivate"));
                }
            }
        }
    }

    items.push_back(std::string("Marketplace Edit Listing"));
    LLUUID listing_folder_id = nested_parent_id(mUUID,depth);
    LLUUID version_folder_id = LLMarketplaceData::instance().getVersionFolder(listing_folder_id);

    if (depth >= 2)
    {
        // Prevent creation of new folders if the max count has been reached on this version folder (active or not)
        LLUUID local_version_folder_id = nested_parent_id(mUUID,depth-1);
        LLInventoryModel::cat_array_t categories;
        LLInventoryModel::item_array_t items;
        gInventory.collectDescendents(local_version_folder_id, categories, items, FALSE);
        LLCachedControl<U32> max_depth(gSavedSettings, "InventoryOutboxMaxFolderDepth", 4);
        LLCachedControl<U32> max_count(gSavedSettings, "InventoryOutboxMaxFolderCount", 20);
        if (categories.size() >= max_count
            || depth > (max_depth + 1))
        {
            disabled_items.push_back(std::string("New Folder"));
        }
    }
    
    // Options available at all levels on items and categories
    if (!LLMarketplaceData::instance().isListed(listing_folder_id) || version_folder_id.isNull())
    {
        disabled_items.push_back(std::string("Marketplace Edit Listing"));
    }

    // Separator
    items.push_back(std::string("Marketplace Listings Separator"));
}

void LLInvFVBridge::addLinkReplaceMenuOption(menuentry_vec_t& items, menuentry_vec_t& disabled_items)
{
	const LLInventoryObject* obj = getInventoryObject();

	if (isAgentInventory() && obj && obj->getType() != LLAssetType::AT_CATEGORY && obj->getType() != LLAssetType::AT_LINK_FOLDER)
	{
		items.push_back(std::string("Replace Links"));

		if (mRoot->getSelectedCount() != 1)
		{
			disabled_items.push_back(std::string("Replace Links"));
		}
	}
}

// <FS:Ansariel> Move to default folder
void LLInvFVBridge::addMoveToDefaultFolderMenuOption(menuentry_vec_t& items)
{
	const LLInventoryObject* obj = getInventoryObject();

	if (isAgentInventory() && !isLockedFolder(true) && obj &&
		obj->getActualType() != LLAssetType::AT_CATEGORY &&
		obj->getActualType() != LLAssetType::AT_LINK_FOLDER &&
		obj->getActualType() != LLAssetType::AT_LINK &&
		(!RlvFolderLocks::instance().hasLockedFolder(RLV_LOCK_ANY) || 
			RlvFolderLocks::instance().canMoveItem(obj->getUUID(), getInventoryModel()->findCategoryUUIDForType(LLFolderType::assetTypeToFolderType(obj->getActualType()) ) ))
		)
	{
		items.push_back(std::string("Move to Default Folder"));
	}
}
// </FS:Ansariel>

// *TODO: remove this
BOOL LLInvFVBridge::startDrag(EDragAndDropType* type, LLUUID* id) const
{
	BOOL rv = FALSE;

	const LLInventoryObject* obj = getInventoryObject();

	if(obj)
	{
		*type = LLViewerAssetType::lookupDragAndDropType(obj->getActualType());
		if(*type == DAD_NONE)
		{
			return FALSE;
		}

		*id = obj->getUUID();
		//object_ids.push_back(obj->getUUID());

		if (*type == DAD_CATEGORY)
		{
			LLInventoryModelBackgroundFetch::instance().start(obj->getUUID());
		}

		rv = TRUE;
	}

	return rv;
}

LLInventoryObject* LLInvFVBridge::getInventoryObject() const
{
	LLInventoryObject* obj = NULL;
	LLInventoryModel* model = getInventoryModel();
	if(model)
	{
		obj = (LLInventoryObject*)model->getObject(mUUID);
	}
	return obj;
}

LLInventoryModel* LLInvFVBridge::getInventoryModel() const
{
	LLInventoryPanel* panel = mInventoryPanel.get();
	return panel ? panel->getModel() : NULL;
}

LLInventoryFilter* LLInvFVBridge::getInventoryFilter() const
{
	LLInventoryPanel* panel = mInventoryPanel.get();
	return panel ? &(panel->getFilter()) : NULL;
}

BOOL LLInvFVBridge::isItemInTrash() const
{
	LLInventoryModel* model = getInventoryModel();
	if(!model) return FALSE;
	const LLUUID trash_id = model->findCategoryUUIDForType(LLFolderType::FT_TRASH);
	return model->isObjectDescendentOf(mUUID, trash_id);
}

BOOL LLInvFVBridge::isLinkedObjectInTrash() const
{
	if (isItemInTrash()) return TRUE;

	const LLInventoryObject *obj = getInventoryObject();
	if (obj && obj->getIsLinkType())
	{
		LLInventoryModel* model = getInventoryModel();
		if(!model) return FALSE;
		const LLUUID trash_id = model->findCategoryUUIDForType(LLFolderType::FT_TRASH);
		return model->isObjectDescendentOf(obj->getLinkedUUID(), trash_id);
	}
	return FALSE;
}

bool LLInvFVBridge::isItemInOutfits() const
{
    const LLInventoryModel* model = getInventoryModel();
    if(!model) return false;

    const LLUUID my_outfits_cat = gInventory.findCategoryUUIDForType(LLFolderType::FT_MY_OUTFITS);

    return isCOFFolder() || (my_outfits_cat == mUUID) || model->isObjectDescendentOf(mUUID, my_outfits_cat);
}

BOOL LLInvFVBridge::isLinkedObjectMissing() const
{
	const LLInventoryObject *obj = getInventoryObject();
	if (!obj)
	{
		return TRUE;
	}
	if (obj->getIsLinkType() && LLAssetType::lookupIsLinkType(obj->getType()))
	{
		return TRUE;
	}
	return FALSE;
}

BOOL LLInvFVBridge::isAgentInventory() const
{
	const LLInventoryModel* model = getInventoryModel();
	if(!model) return FALSE;
	if(gInventory.getRootFolderID() == mUUID) return TRUE;
	return model->isObjectDescendentOf(mUUID, gInventory.getRootFolderID());
}

// [SL:KB] - Patch: Inventory-Misc | Checked: 2011-05-28 (Catznip-2.6.0a) | Added: Catznip-2.6.0a
BOOL LLInvFVBridge::isLibraryInventory() const
{
	const LLInventoryModel* model = getInventoryModel();
	if (!model) return FALSE;
	if (gInventory.getLibraryRootFolderID() == mUUID) return TRUE;
	return model->isObjectDescendentOf(mUUID, gInventory.getLibraryRootFolderID());
}

BOOL LLInvFVBridge::isLostInventory() const
{
	return (!isAgentInventory()) && (!isLibraryInventory());
}
// [/SL:KB]

BOOL LLInvFVBridge::isCOFFolder() const
{
	return LLAppearanceMgr::instance().getIsInCOF(mUUID);
}

// <FS:TT> Client LSL Bridge (also for #AO)
BOOL LLInvFVBridge::isLockedFolder(bool ignore_setting /*= false*/) const
{
	const LLInventoryModel* model = getInventoryModel();
	if (!model)
	{
		return FALSE;
	}

	if ((mUUID == FSLSLBridge::instance().getBridgeFolder()
		|| model->isObjectDescendentOf(mUUID, FSLSLBridge::instance().getBridgeFolder()))
		&& (gSavedPerAccountSettings.getBOOL("LockBridgeFolder") || ignore_setting))
	{
		return TRUE;
	}

	if ((mUUID == AOEngine::instance().getAOFolder()
		|| model->isObjectDescendentOf(mUUID, AOEngine::instance().getAOFolder()))
		&& (gSavedPerAccountSettings.getBOOL("LockAOFolders") || ignore_setting))
	{
		return TRUE;
	}

	if ((mUUID == FSFloaterWearableFavorites::getFavoritesFolder()
		|| model->isObjectDescendentOf(mUUID, FSFloaterWearableFavorites::getFavoritesFolder()))
		&& gSavedPerAccountSettings.getBOOL("LockWearableFavoritesFolders"))
	{
		return TRUE;
	}

	return FALSE;
}
// </FS:TT>


// *TODO : Suppress isInboxFolder() once Merchant Outbox is fully deprecated
BOOL LLInvFVBridge::isInboxFolder() const
{
	const LLUUID inbox_id = gInventory.findCategoryUUIDForType(LLFolderType::FT_INBOX);
	
	if (inbox_id.isNull())
	{
		return FALSE;
	}
	
	return gInventory.isObjectDescendentOf(mUUID, inbox_id);
}

BOOL LLInvFVBridge::isMarketplaceListingsFolder() const
{
	const LLUUID folder_id = gInventory.findCategoryUUIDForType(LLFolderType::FT_MARKETPLACE_LISTINGS);
	
	if (folder_id.isNull())
	{
		return FALSE;
	}
	
	return gInventory.isObjectDescendentOf(mUUID, folder_id);
}

BOOL LLInvFVBridge::isItemPermissive() const
{
	return FALSE;
}

// static
void LLInvFVBridge::changeItemParent(LLInventoryModel* model,
									 LLViewerInventoryItem* item,
									 const LLUUID& new_parent_id,
									 BOOL restamp)
{
	model->changeItemParent(item, new_parent_id, restamp);
}

// static
void LLInvFVBridge::changeCategoryParent(LLInventoryModel* model,
										 LLViewerInventoryCategory* cat,
										 const LLUUID& new_parent_id,
										 BOOL restamp)
{
	model->changeCategoryParent(cat, new_parent_id, restamp);
}

LLInvFVBridge* LLInvFVBridge::createBridge(LLAssetType::EType asset_type,
										   LLAssetType::EType actual_asset_type,
										   LLInventoryType::EType inv_type,
										   LLInventoryPanel* inventory,
										   LLFolderViewModelInventory* view_model,
										   LLFolderView* root,
										   const LLUUID& uuid,
										   U32 flags)
{
	LLInvFVBridge* new_listener = NULL;
	switch(asset_type)
	{
		case LLAssetType::AT_TEXTURE:
			if(!(inv_type == LLInventoryType::IT_TEXTURE || inv_type == LLInventoryType::IT_SNAPSHOT))
			{
				LL_WARNS() << LLAssetType::lookup(asset_type) << " asset has inventory type " << LLInventoryType::lookupHumanReadable(inv_type) << " on uuid " << uuid << LL_ENDL;
			}
			new_listener = new LLTextureBridge(inventory, root, uuid, inv_type);
			break;

		case LLAssetType::AT_SOUND:
			if(!(inv_type == LLInventoryType::IT_SOUND))
			{
				LL_WARNS() << LLAssetType::lookup(asset_type) << " asset has inventory type " << LLInventoryType::lookupHumanReadable(inv_type) << " on uuid " << uuid << LL_ENDL;
			}
			new_listener = new LLSoundBridge(inventory, root, uuid);
			break;

		case LLAssetType::AT_LANDMARK:
			if(!(inv_type == LLInventoryType::IT_LANDMARK))
			{
				LL_WARNS() << LLAssetType::lookup(asset_type) << " asset has inventory type " << LLInventoryType::lookupHumanReadable(inv_type) << " on uuid " << uuid << LL_ENDL;
			}
			new_listener = new LLLandmarkBridge(inventory, root, uuid, flags);
			break;

		case LLAssetType::AT_CALLINGCARD:
			if(!(inv_type == LLInventoryType::IT_CALLINGCARD))
			{
				LL_WARNS() << LLAssetType::lookup(asset_type) << " asset has inventory type " << LLInventoryType::lookupHumanReadable(inv_type) << " on uuid " << uuid << LL_ENDL;
			}
			new_listener = new LLCallingCardBridge(inventory, root, uuid);
			break;

		case LLAssetType::AT_SCRIPT:
			if(!(inv_type == LLInventoryType::IT_LSL))
			{
				LL_WARNS() << LLAssetType::lookup(asset_type) << " asset has inventory type " << LLInventoryType::lookupHumanReadable(inv_type) << " on uuid " << uuid << LL_ENDL;
			}
			new_listener = new LLItemBridge(inventory, root, uuid);
			break;

		case LLAssetType::AT_OBJECT:
			if(!(inv_type == LLInventoryType::IT_OBJECT || inv_type == LLInventoryType::IT_ATTACHMENT))
			{
				LL_WARNS() << LLAssetType::lookup(asset_type) << " asset has inventory type " << LLInventoryType::lookupHumanReadable(inv_type) << " on uuid " << uuid << LL_ENDL;
			}
			new_listener = new LLObjectBridge(inventory, root, uuid, inv_type, flags);
			break;

		case LLAssetType::AT_NOTECARD:
			if(!(inv_type == LLInventoryType::IT_NOTECARD))
			{
				LL_WARNS() << LLAssetType::lookup(asset_type) << " asset has inventory type " << LLInventoryType::lookupHumanReadable(inv_type) << " on uuid " << uuid << LL_ENDL;
			}
			new_listener = new LLNotecardBridge(inventory, root, uuid);
			break;

		case LLAssetType::AT_ANIMATION:
			if(!(inv_type == LLInventoryType::IT_ANIMATION))
			{
				LL_WARNS() << LLAssetType::lookup(asset_type) << " asset has inventory type " << LLInventoryType::lookupHumanReadable(inv_type) << " on uuid " << uuid << LL_ENDL;
			}
			new_listener = new LLAnimationBridge(inventory, root, uuid);
			break;

		case LLAssetType::AT_GESTURE:
			if(!(inv_type == LLInventoryType::IT_GESTURE))
			{
				LL_WARNS() << LLAssetType::lookup(asset_type) << " asset has inventory type " << LLInventoryType::lookupHumanReadable(inv_type) << " on uuid " << uuid << LL_ENDL;
			}
			new_listener = new LLGestureBridge(inventory, root, uuid);
			break;

		case LLAssetType::AT_LSL_TEXT:
			if(!(inv_type == LLInventoryType::IT_LSL))
			{
				LL_WARNS() << LLAssetType::lookup(asset_type) << " asset has inventory type " << LLInventoryType::lookupHumanReadable(inv_type) << " on uuid " << uuid << LL_ENDL;
			}
			new_listener = new LLLSLTextBridge(inventory, root, uuid);
			break;

		case LLAssetType::AT_CLOTHING:
		case LLAssetType::AT_BODYPART:
			if(!(inv_type == LLInventoryType::IT_WEARABLE))
			{
				LL_WARNS() << LLAssetType::lookup(asset_type) << " asset has inventory type " << LLInventoryType::lookupHumanReadable(inv_type) << " on uuid " << uuid << LL_ENDL;
			}
			new_listener = new LLWearableBridge(inventory, root, uuid, asset_type, inv_type, LLWearableType::inventoryFlagsToWearableType(flags));
			break;
		case LLAssetType::AT_CATEGORY:
			if (actual_asset_type == LLAssetType::AT_LINK_FOLDER)
			{
				// Create a link folder handler instead
				new_listener = new LLLinkFolderBridge(inventory, root, uuid);
			}
            else if (actual_asset_type == LLAssetType::AT_MARKETPLACE_FOLDER)
            {
				// Create a marketplace folder handler
				new_listener = new LLMarketplaceFolderBridge(inventory, root, uuid);
            }
            else
            {
                new_listener = new LLFolderBridge(inventory, root, uuid);
            }
			break;
		case LLAssetType::AT_LINK:
		case LLAssetType::AT_LINK_FOLDER:
			// Only should happen for broken links.
			new_listener = new LLLinkItemBridge(inventory, root, uuid);
			break;
		case LLAssetType::AT_UNKNOWN:
			new_listener = new LLUnknownItemBridge(inventory, root, uuid);
			break;
		case LLAssetType::AT_IMAGE_TGA:
		case LLAssetType::AT_IMAGE_JPEG:
			//LL_WARNS() << LLAssetType::lookup(asset_type) << " asset type is unhandled for uuid " << uuid << LL_ENDL;
			break;

        case LLAssetType::AT_SETTINGS:
            if (inv_type != LLInventoryType::IT_SETTINGS)
            {
                LL_WARNS() << LLAssetType::lookup(asset_type) << " asset has inventory type " << LLInventoryType::lookupHumanReadable(inv_type) << " on uuid " << uuid << LL_ENDL;
            }
            new_listener = new LLSettingsBridge(inventory, root, uuid, LLSettingsType::fromInventoryFlags(flags));
            break;

		default:
			LL_INFOS_ONCE() << "Unhandled asset type (llassetstorage.h): "
					<< (S32)asset_type << " (" << LLAssetType::lookup(asset_type) << ")" << LL_ENDL;
			break;
	}

	if (new_listener)
	{
		new_listener->mInvType = inv_type;
	}

	return new_listener;
}

void LLInvFVBridge::purgeItem(LLInventoryModel *model, const LLUUID &uuid)
{
	LLInventoryObject* obj = model->getObject(uuid);
	if (obj)
	{
		remove_inventory_object(uuid, NULL);
	}
}

void LLInvFVBridge::removeObject(LLInventoryModel *model, const LLUUID &uuid)
{
    // Keep track of the parent
    LLInventoryItem* itemp = model->getItem(uuid);
    LLUUID parent_id = (itemp ? itemp->getParentUUID() : LLUUID::null);
    // Remove the object
    model->removeObject(uuid);
    // Get the parent updated
    if (parent_id.notNull())
    {
        LLViewerInventoryCategory* parent_cat = model->getCategory(parent_id);
        model->updateCategory(parent_cat);
        model->notifyObservers();
    }
}

bool LLInvFVBridge::canShare() const
{
	bool can_share = false;

	if (isAgentInventory())
	{
		const LLInventoryModel* model = getInventoryModel();
		if (model)
		{
			const LLViewerInventoryItem *item = model->getItem(mUUID);
			if (item)
			{
				if (LLInventoryCollectFunctor::itemTransferCommonlyAllowed(item)) 
				{
					can_share = LLGiveInventory::isInventoryGiveAcceptable(item);
				}
			}
			else
			{
				// Categories can be given.
				can_share = (model->getCategory(mUUID) != NULL);
			}

			const LLUUID trash_id = gInventory.findCategoryUUIDForType(LLFolderType::FT_TRASH);
			if ((mUUID == trash_id) || gInventory.isObjectDescendentOf(mUUID, trash_id))
			{
				can_share = false;
			}
		}
	}

	return can_share;
}

bool LLInvFVBridge::canListOnMarketplace() const
{
	LLInventoryModel * model = getInventoryModel();

	LLViewerInventoryCategory * cat = model->getCategory(mUUID);
	if (cat && LLFolderType::lookupIsProtectedType(cat->getPreferredType()))
	{
		return false;
	}

	if (!isAgentInventory())
	{
		return false;
	}
	
	LLViewerInventoryItem * item = model->getItem(mUUID);
	if (item)
	{
		if (!item->getPermissions().allowOperationBy(PERM_TRANSFER, gAgent.getID()))
		{
			return false;
		}
		
		if (LLAssetType::AT_CALLINGCARD == item->getType())
		{
			return false;
		}
	}

	return true;
}

bool LLInvFVBridge::canListOnMarketplaceNow() const
{
	bool can_list = true;
    
	const LLInventoryObject* obj = getInventoryObject();
	can_list &= (obj != NULL);
    
	if (can_list)
	{
		const LLUUID& object_id = obj->getLinkedUUID();
		can_list = object_id.notNull();
        
		if (can_list)
		{
			LLFolderViewFolder * object_folderp =   mInventoryPanel.get() ? mInventoryPanel.get()->getFolderByID(object_id) : NULL;
			if (object_folderp)
			{
				can_list = !static_cast<LLFolderBridge*>(object_folderp->getViewModelItem())->isLoading();
			}
		}
		
		if (can_list)
		{
            std::string error_msg;
            LLInventoryModel* model = getInventoryModel();
            const LLUUID &marketplacelistings_id = model->findCategoryUUIDForType(LLFolderType::FT_MARKETPLACE_LISTINGS);
            if (marketplacelistings_id.notNull())
            {
                LLViewerInventoryCategory * master_folder = model->getCategory(marketplacelistings_id);
                LLInventoryCategory *cat = model->getCategory(mUUID);
                if (cat)
                {
                    can_list = can_move_folder_to_marketplace(master_folder, master_folder, cat, error_msg);
                }
                else
                {
                    LLInventoryItem *item = model->getItem(mUUID);
                    can_list = (item ? can_move_item_to_marketplace(master_folder, master_folder, item, error_msg) : false);
                }
            }
            else
            {
                can_list = false;
            }
		}
	}
	
	return can_list;
}

LLToolDragAndDrop::ESource LLInvFVBridge::getDragSource() const
{
	if (gInventory.isObjectDescendentOf(getUUID(),   gInventory.getRootFolderID()))
	{
		return LLToolDragAndDrop::SOURCE_AGENT;
	}
	else if (gInventory.isObjectDescendentOf(getUUID(),   gInventory.getLibraryRootFolderID()))
	{
		return LLToolDragAndDrop::SOURCE_LIBRARY;
	}

	return LLToolDragAndDrop::SOURCE_VIEWER;
}



// +=================================================+
// |        InventoryFVBridgeBuilder                 |
// +=================================================+
LLInvFVBridge* LLInventoryFolderViewModelBuilder::createBridge(LLAssetType::EType asset_type,
														LLAssetType::EType actual_asset_type,
														LLInventoryType::EType inv_type,
														LLInventoryPanel* inventory,
														LLFolderViewModelInventory* view_model,
														LLFolderView* root,
														const LLUUID& uuid,
														U32 flags /* = 0x00 */) const
{
	return LLInvFVBridge::createBridge(asset_type,
									   actual_asset_type,
									   inv_type,
									   inventory,
									   view_model,
									   root,
									   uuid,
									   flags);
}

// +=================================================+
// |        LLItemBridge                             |
// +=================================================+

void LLItemBridge::performAction(LLInventoryModel* model, std::string action)
{
	if ("goto" == action)
	{
		gotoItem();
	}
	if ("open" == action || "open_original" == action)
	{
		openItem();
		return;
	}
	else if ("properties" == action)
	{
		showProperties();
		return;
	}
	else if ("purge" == action)
	{
		purgeItem(model, mUUID);
		return;
	}
	else if ("restoreToWorld" == action)
	{
		restoreToWorld();
		return;
	}
	else if ("restore" == action)
	{
		restoreItem();
		return;
	}
    else if ("thumbnail" == action)
    {
        LLSD data(mUUID);
        LLFloaterReg::showInstance("change_item_thumbnail", data);
        return;
    }
	else if ("copy_uuid" == action)
	{
		// Single item only
		LLViewerInventoryItem* item = static_cast<LLViewerInventoryItem*>(getItem());
		if(!item) return;
		LLUUID asset_id = item->getProtectedAssetUUID();
		std::string buffer;
		asset_id.toString(buffer);

		gViewerWindow->getWindow()->copyTextToClipboard(utf8str_to_wstring(buffer));
		return;
	}
	else if ("show_in_main_panel" == action)
	{
		LLInventoryPanel::openInventoryPanelAndSetSelection(TRUE, mUUID, TRUE);
		return;
	}
	else if ("cut" == action)
	{
		cutToClipboard();
		return;
	}
	else if ("copy" == action)
	{
		copyToClipboard();
		return;
	}
	else if ("paste" == action)
	{
		LLInventoryItem* itemp = model->getItem(mUUID);
		if (!itemp) return;

		LLFolderViewItem* folder_view_itemp =   mInventoryPanel.get()->getItemByID(itemp->getParentUUID());
		if (!folder_view_itemp) return;

		folder_view_itemp->getViewModelItem()->pasteFromClipboard();
		return;
	}
	else if ("paste_link" == action)
	{
		// Single item only
		LLInventoryItem* itemp = model->getItem(mUUID);
		if (!itemp) return;

		LLFolderViewItem* folder_view_itemp =   mInventoryPanel.get()->getItemByID(itemp->getParentUUID());
		if (!folder_view_itemp) return;

		folder_view_itemp->getViewModelItem()->pasteLinkFromClipboard();
		return;
	}
	else if (("move_to_marketplace_listings" == action) || ("copy_to_marketplace_listings" == action) || ("copy_or_move_to_marketplace_listings" == action))
	{
		LLInventoryItem* itemp = model->getItem(mUUID);
		if (!itemp) return;
        const LLUUID &marketplacelistings_id = model->findCategoryUUIDForType(LLFolderType::FT_MARKETPLACE_LISTINGS);
        // Note: For a single item, if it's not a copy, then it's a move
        move_item_to_marketplacelistings(itemp, marketplacelistings_id, ("copy_to_marketplace_listings" == action));
    }
	else if ("copy_slurl" == action)
	{
		LLViewerInventoryItem* item = static_cast<LLViewerInventoryItem*>(getItem());
		if(item)
		{
			LLUUID asset_id = item->getAssetUUID();
			LLLandmark* landmark = gLandmarkList.getAsset(asset_id);
			if (landmark)
			{
				LLVector3d global_pos;
				landmark->getGlobalPos(global_pos);
				LLLandmarkActions::getSLURLfromPosGlobal(global_pos, &copy_slurl_to_clipboard_callback_inv, true);
			}
		}
	}
	else if ("show_on_map" == action)
	{
		doActionOnCurSelectedLandmark(boost::bind(&LLItemBridge::doShowOnMap, this, _1));
	}
	else if ("marketplace_edit_listing" == action)
	{
        std::string url = LLMarketplaceData::instance().getListingURL(mUUID);
        LLUrlAction::openURL(url);
	}
}

void LLItemBridge::doActionOnCurSelectedLandmark(LLLandmarkList::loaded_callback_t cb)
{
	LLViewerInventoryItem* cur_item = getItem();
	if(cur_item && cur_item->getInventoryType() == LLInventoryType::IT_LANDMARK)
	{ 
		LLLandmark* landmark = LLLandmarkActions::getLandmark(cur_item->getUUID(), cb);
		if (landmark)
		{
			cb(landmark);
		}
	}
}

void LLItemBridge::doShowOnMap(LLLandmark* landmark)
{
	LLVector3d landmark_global_pos;
	// landmark has already been tested for NULL by calling routine
	if (landmark->getGlobalPos(landmark_global_pos))
	{
		LLFloaterWorldMap* worldmap_instance = LLFloaterWorldMap::getInstance();
		if (!landmark_global_pos.isExactlyZero() && worldmap_instance)
		{
			worldmap_instance->trackLocation(landmark_global_pos);
			LLFloaterReg::showInstance("world_map", "center");
		}
	}
}

void copy_slurl_to_clipboard_callback_inv(const std::string& slurl)
{
	gViewerWindow->getWindow()->copyTextToClipboard(utf8str_to_wstring(slurl));
	LLSD args;
	args["SLURL"] = slurl;
	LLNotificationsUtil::add("CopySLURL", args);
}

void LLItemBridge::selectItem()
{
	LLViewerInventoryItem* item = static_cast<LLViewerInventoryItem*>(getItem());
	if(item && !item->isFinished())
	{
		//item->fetchFromServer();
		LLInventoryModelBackgroundFetch::instance().start(item->getUUID(), false);
	}
}

void LLItemBridge::restoreItem()
{
	LLViewerInventoryItem* item = static_cast<LLViewerInventoryItem*>(getItem());
	if(item)
	{
		LLInventoryModel* model = getInventoryModel();
		bool is_snapshot = (item->getInventoryType() == LLInventoryType::IT_SNAPSHOT);

		const LLUUID new_parent = model->findCategoryUUIDForType(is_snapshot? LLFolderType::FT_SNAPSHOT_CATEGORY : LLFolderType::assetTypeToFolderType(item->getType()));
		// do not restamp on restore.
		LLInvFVBridge::changeItemParent(model, item, new_parent, FALSE);
	}
}

void LLItemBridge::restoreToWorld()
{
	//Similar functionality to the drag and drop rez logic
	bool remove_from_inventory = false;

	LLViewerInventoryItem* itemp = static_cast<LLViewerInventoryItem*>(getItem());
	if (itemp)
	{
		// <FS:Zi> Do not allow "Restore To Last Position" for no-copy items
#ifdef OPENSIM
		if(LLGridManager::instance().isInSecondLife())
		{
#endif
			// do not restore to last position when the item is no-copy to prevent
			// inventory loss
			if(!itemp->getPermissions().allowCopyBy(gAgent.getID()))
			{
				// debug guard for future testing of a server side fix
				if(!gSavedSettings.getBOOL("AllowNoCopyRezRestoreToWorld"))
				{
					LLNotificationsUtil::add("CantRestoreToWorldNoCopy");
					return;
				}
			}
#ifdef OPENSIM
		}
#endif
		// </FS:Zi>

		LLMessageSystem* msg = gMessageSystem;

		if (gSavedSettings.getBOOL("RezUnderLandGroup"))
		{
			LLUUID group_id = gAgent.getGroupID();
			LLParcel *parcel = LLViewerParcelMgr::getInstance()->getAgentParcel();
			LLUUID parcel_group_id = parcel->getGroupID();
			if (gAgent.isInGroup(parcel_group_id))
			{
				if (group_id != parcel_group_id)
				{
					//Agent is not in the required group.
					gAgent.restoreToWorld = true;
					gAgent.restoreToWorldGroup = group_id;
					gAgent.restoreToWorldItem = itemp;
					LLMessageSystem* msg = gMessageSystem;
					msg->newMessageFast(_PREHASH_ActivateGroup);
					msg->nextBlockFast(_PREHASH_AgentData);
					msg->addUUIDFast(_PREHASH_AgentID, gAgent.getID());
					msg->addUUIDFast(_PREHASH_SessionID, gAgent.getSessionID());
					msg->addUUIDFast(_PREHASH_GroupID, parcel_group_id);
					gAgent.sendReliableMessage();
					return;
				}
			}
		}

		msg->newMessage("RezRestoreToWorld");
		msg->nextBlockFast(_PREHASH_AgentData);
		msg->addUUIDFast(_PREHASH_AgentID, gAgent.getID());
		msg->addUUIDFast(_PREHASH_SessionID, gAgent.getSessionID());

		msg->nextBlockFast(_PREHASH_InventoryData);
		itemp->packMessage(msg);
		msg->sendReliable(gAgent.getRegionHost());
		//remove local inventory copy, sim will deal with permissions and removing the item
		//from the actual inventory if its a no-copy etc
		if(!itemp->getPermissions().allowCopyBy(gAgent.getID()))
		{
			remove_from_inventory = true;
		}
		
		// Check if it's in the trash. (again similar to the normal rez logic)
		const LLUUID trash_id = gInventory.findCategoryUUIDForType(LLFolderType::FT_TRASH);
		if(gInventory.isObjectDescendentOf(itemp->getUUID(), trash_id))
		{
			remove_from_inventory = true;
		}
	}

	if(remove_from_inventory)
	{
		gInventory.deleteObject(itemp->getUUID());
		gInventory.notifyObservers();
	}
}

void LLItemBridge::gotoItem()
{
    LLInventoryObject *obj = getInventoryObject();
    if (obj && obj->getIsLinkType())
    {
        show_item_original(obj->getUUID());
    }
}

LLUIImagePtr LLItemBridge::getIcon() const
{
	LLInventoryObject *obj = getInventoryObject();
	if (obj) 
	{
		return LLInventoryIcon::getIcon(obj->getType(),
										LLInventoryType::IT_NONE,
										mIsLink);
	}
	
	return LLInventoryIcon::getIcon(LLInventoryType::ICONNAME_OBJECT);
}

LLUIImagePtr LLItemBridge::getIconOverlay() const
{
	if (getItem() && getItem()->getIsLinkType())
	{
		return LLUI::getUIImage("Inv_Link");
	}
	return NULL;
}

PermissionMask LLItemBridge::getPermissionMask() const
{
	LLViewerInventoryItem* item = getItem();
	PermissionMask perm_mask = 0;
	if (item) perm_mask = item->getPermissionMask();
	return perm_mask;
}

void LLItemBridge::buildDisplayName() const
{
	if(getItem())
	{
		mDisplayName.assign(getItem()->getName());
	}
	else
	{
		mDisplayName.assign(LLStringUtil::null);
	}

	mSearchableName.assign(mDisplayName);
	mSearchableName.append(getLabelSuffix());
	LLStringUtil::toUpper(mSearchableName);
	
	//Name set, so trigger a sort
    LLInventorySort sorter = static_cast<LLFolderViewModelInventory&>(mRootViewModel).getSorter();
	if(mParent && !sorter.isByDate())
	{
		mParent->requestSort();
	}
}

LLFontGL::StyleFlags LLItemBridge::getLabelStyle() const
{
	U8 font = LLFontGL::NORMAL;
	const LLViewerInventoryItem* item = getItem();

	if (get_is_item_worn(mUUID))
	{
		// LL_INFOS() << "BOLD" << LL_ENDL;
		font |= LLFontGL::BOLD;
	}
	else if(item && item->getIsLinkType())
	{
		font |= LLFontGL::ITALIC;
	}

	return (LLFontGL::StyleFlags)font;
}

std::string LLItemBridge::getLabelSuffix() const
{
	// String table is loaded before login screen and inventory items are
	// loaded after login, so LLTrans should be ready.
	// <FS:Ansariel> Keep it the old way please
	//static std::string NO_COPY = LLTrans::getString("no_copy_lbl");
	//static std::string NO_MOD = LLTrans::getString("no_modify_lbl");
	//static std::string NO_XFER = LLTrans::getString("no_transfer_lbl");
	static std::string NO_COPY = LLTrans::getString("no_copy");
	static std::string NO_MOD = LLTrans::getString("no_modify");
	static std::string NO_XFER = LLTrans::getString("no_transfer");
	// </FS:Ansariel>
	static std::string LINK = LLTrans::getString("link");
	static std::string BROKEN_LINK = LLTrans::getString("broken_link");
	std::string suffix;
	LLInventoryItem* item = getItem();
	if(item)
	{
		// Any type can have the link suffix...
		BOOL broken_link = LLAssetType::lookupIsLinkType(item->getType());
		if (broken_link) return BROKEN_LINK;

		BOOL link = item->getIsLinkType();
		if (link) return LINK;

		// ...but it's a bit confusing to put nocopy/nomod/etc suffixes on calling cards.
		if(LLAssetType::AT_CALLINGCARD != item->getType()
		   && item->getPermissions().getOwner() == gAgent.getID())
		{
			BOOL copy = item->getPermissions().allowCopyBy(gAgent.getID());
			if (!copy)
			{
                //suffix += " "; // <FS:Ansariel> Keep it the old way please
				suffix += NO_COPY;
			}
			BOOL mod = item->getPermissions().allowModifyBy(gAgent.getID());
			if (!mod)
			{
                //suffix += suffix.empty() ? " " : ","; // <FS:Ansariel> Keep it the old way please
                suffix += NO_MOD;
			}
			BOOL xfer = item->getPermissions().allowOperationBy(PERM_TRANSFER,
																gAgent.getID());
			if (!xfer)
			{
                //suffix += suffix.empty() ? " " : ","; // <FS:Ansariel> Keep it the old way please
				suffix += NO_XFER;
			}
		}
	}
	return suffix;
}

time_t LLItemBridge::getCreationDate() const
{
	LLViewerInventoryItem* item = getItem();
	if (item)
	{
		return item->getCreationDate();
	}
	return 0;
}


BOOL LLItemBridge::isItemRenameable() const
{
	LLViewerInventoryItem* item = getItem();
	if(item)
	{
		// (For now) Don't allow calling card rename since that may confuse users as to
		// what the calling card points to.
		if (item->getInventoryType() == LLInventoryType::IT_CALLINGCARD)
		{
			return FALSE;
		}

		if (!item->isFinished()) // EXT-8662
		{
			return FALSE;
		}

		if (isInboxFolder())
		{
			return FALSE;
		}

// [RLVa:KB] - Checked: 2011-03-29 (RLVa-1.3.0g) | Modified: RLVa-1.3.0g
		if ( (rlv_handler_t::isEnabled()) && (!RlvFolderLocks::instance().canRenameItem(mUUID)) )
		{
			return FALSE;
		}
// [/RLVa:KB]

		return (item->getPermissions().allowModifyBy(gAgent.getID()));
	}
	return FALSE;
}

BOOL LLItemBridge::renameItem(const std::string& new_name)
{
	if(!isItemRenameable())
		return FALSE;
	LLPreview::dirty(mUUID);
	LLInventoryModel* model = getInventoryModel();
	if(!model)
		return FALSE;
	LLViewerInventoryItem* item = getItem();
	if(item && (item->getName() != new_name))
	{
		LLSD updates;
		updates["name"] = new_name;
		update_inventory_item(item->getUUID(),updates, NULL);
	}
	// return FALSE because we either notified observers (& therefore
	// rebuilt) or we didn't update.
	return FALSE;
}

BOOL LLItemBridge::removeItem()
{
	if(!isItemRemovable())
	{
		return FALSE;
	}

	// move it to the trash
	LLInventoryModel* model = getInventoryModel();
	if(!model) return FALSE;
	const LLUUID& trash_id = model->findCategoryUUIDForType(LLFolderType::FT_TRASH);
	LLViewerInventoryItem* item = getItem();
	if (!item) return FALSE;
	if (item->getType() != LLAssetType::AT_LSL_TEXT)
	{
		LLPreview::hide(mUUID, TRUE);
	}
	// Already in trash
	if (model->isObjectDescendentOf(mUUID, trash_id)) return FALSE;

	LLNotification::Params params("ConfirmItemDeleteHasLinks");
	params.functor.function(boost::bind(&LLItemBridge::confirmRemoveItem, this, _1, _2));
	
	// Check if this item has any links.  If generic inventory linking is enabled,
	// we can't do this check because we may have items in a folder somewhere that is
	// not yet in memory, so we don't want false negatives.  (If disabled, then we 
	// know we only have links in the Outfits folder which we explicitly fetch.)
// [SL:KB] - Patch: Inventory-Links | Checked: 2010-06-01 (Catznip-2.2.0a) | Added: Catznip-2.0.1a
	// Users move folders around and reuse links that way... if we know something has links then it's just bad not to warn them :|
// [/SL:KB]
//    static LLCachedControl<bool> inventory_linking(gSavedSettings, "InventoryLinking", true);
//	if (!inventory_linking)
	{
		if (!item->getIsLinkType())
		{
			LLInventoryModel::item_array_t item_array = gInventory.collectLinksTo(mUUID);
			const U32 num_links = item_array.size();
			if (num_links > 0)
			{
				// Warn if the user is will break any links when deleting this item.
				LLNotifications::instance().add(params);
				return FALSE;
			}
		}
	}
	
	LLNotifications::instance().forceResponse(params, 0);
	model->checkTrashOverflow();
	return TRUE;
}

BOOL LLItemBridge::confirmRemoveItem(const LLSD& notification, const LLSD& response)
{
	S32 option = LLNotificationsUtil::getSelectedOption(notification, response);
	if (option != 0) return FALSE;

	LLInventoryModel* model = getInventoryModel();
	if (!model) return FALSE;

	LLViewerInventoryItem* item = getItem();
	if (!item) return FALSE;

	const LLUUID& trash_id = model->findCategoryUUIDForType(LLFolderType::FT_TRASH);
	// if item is not already in trash
	if(item && !model->isObjectDescendentOf(mUUID, trash_id))
	{
		// move to trash, and restamp
		LLInvFVBridge::changeItemParent(model, item, trash_id, TRUE);
		// delete was successful
		return TRUE;
	}
	return FALSE;
}

bool LLItemBridge::isItemCopyable(bool can_copy_as_link) const
{
    LLViewerInventoryItem* item = getItem();
    if (!item)
    {
        return false;
    }
/*
    // Can't copy worn objects.
    // Worn objects are tied to their inworld conterparts
    // Copy of modified worn object will return object with obsolete asset and inventory
    if (get_is_item_worn(mUUID))
    {
        return false;
    }
*/

// [SL:KB] - Patch: Inventory-Links | Checked: 2010-04-12 (Catznip-2.2.0a) | Added: Catznip-2.0.0a
    // We'll allow copying a link if:
    //   - its target is available
    //   - it doesn't point to another link [see LLViewerInventoryItem::getLinkedItem() which returns NULL in that case]
    if (item->getIsLinkType())
    {
        return (NULL != item->getLinkedItem());
    }

    // User can copy the item if:
    //   - the item (or its target in the case of a link) is "copy"
    
    // NOTE: we do *not* want to return TRUE on everything like LL seems to do in SL-2.1.0 because not all types are "linkable"
    return (item->getPermissions().allowCopyBy(gAgent.getID()));
// [/SL:KB]
//    static LLCachedControl<bool> inventory_linking(gSavedSettings, "InventoryLinking", true);
//    return (can_copy_as_link && inventory_linking)
//        || (mIsLink && inventory_linking)
//        || item->getPermissions().allowCopyBy(gAgent.getID());

}

// [SL:KB] - Patch: Inventory-Links | Checked: 2013-09-19 (Catznip-3.6)
bool LLItemBridge::isItemLinkable() const
{
	LLViewerInventoryItem* item = getItem();
	return (item && LLAssetType::lookupCanLink(item->getType()));
}
// [/SL:KB]

LLViewerInventoryItem* LLItemBridge::getItem() const
{
	LLViewerInventoryItem* item = NULL;
	LLInventoryModel* model = getInventoryModel();
	if(model)
	{
		item = (LLViewerInventoryItem*)model->getItem(mUUID);
	}
	return item;
}

const LLUUID& LLItemBridge::getThumbnailUUID() const
{
    LLViewerInventoryItem* item = NULL;
    LLInventoryModel* model = getInventoryModel();
    if(model)
    {
        item = (LLViewerInventoryItem*)model->getItem(mUUID);
    }
    if (item)
    {
        return item->getThumbnailUUID();
    }
    return LLUUID::null;
}

BOOL LLItemBridge::isItemPermissive() const
{
	LLViewerInventoryItem* item = getItem();
	if(item)
	{
		return item->getIsFullPerm();
	}
	return FALSE;
}

// +=================================================+
// |        LLFolderBridge                           |
// +=================================================+

LLHandle<LLFolderBridge> LLFolderBridge::sSelf;

// Can be moved to another folder
BOOL LLFolderBridge::isItemMovable() const
{
	LLInventoryObject* obj = getInventoryObject();
	if(obj)
	{
		// If it's a protected type folder, we can't move it
		if (LLFolderType::lookupIsProtectedType(((LLInventoryCategory*)obj)->getPreferredType()))
			return FALSE;

		// <FS:Ansariel> FIRE-28977: Lock special and locked folders from being DaD'ed
		if (obj->getName() == ROOT_FIRESTORM_FOLDER || obj->getName() == RLV_ROOT_FOLDER || isLockedFolder())
		{
			return FALSE;
		}
		// </FS:Ansariel>

		// <FS:Ansariel> FIRE-29342: Protect folder option
		if (isProtected())
		{
			return FALSE;
		}
		// </FS:Ansariel>

		return TRUE;
	}
	return FALSE;
}

void LLFolderBridge::selectItem()
{
	// Have no fear: the first thing start() does is to test if everything for that folder has been fetched...
	LLInventoryModelBackgroundFetch::instance().start(getUUID(), true);
}

void LLFolderBridge::buildDisplayName() const
{
	LLFolderType::EType preferred_type = getPreferredType();

	// *TODO: to be removed when database supports multi language. This is a
	// temporary attempt to display the inventory folder in the user locale.
	// mantipov: *NOTE: be sure this code is synchronized with LLFriendCardsManager::findChildFolderUUID
	//		it uses the same way to find localized string

	// HACK: EXT - 6028 ([HARD CODED]? Inventory > Library > "Accessories" folder)
	// Translation of Accessories folder in Library inventory folder
	bool accessories = false;
	if(getName() == "Accessories")
	{
		//To ensure that Accessories folder is in Library we have to check its parent folder.
		//Due to parent LLFolderViewFloder is not set to this item yet we have to check its parent via Inventory Model
		LLInventoryCategory* cat = gInventory.getCategory(getUUID());
		if(cat)
		{
			const LLUUID& parent_folder_id = cat->getParentUUID();
			accessories = (parent_folder_id == gInventory.getLibraryRootFolderID());
		}
	}

	//"Accessories" inventory category has folder type FT_NONE. So, this folder
	//can not be detected as protected with LLFolderType::lookupIsProtectedType
	mDisplayName.assign(getName());
	if (accessories || LLFolderType::lookupIsProtectedType(preferred_type))
	{
		LLTrans::findString(mDisplayName, std::string("InvFolder ") + getName(), LLSD());
	}

	mSearchableName.assign(mDisplayName);
	mSearchableName.append(getLabelSuffix());
	LLStringUtil::toUpper(mSearchableName);

    //Name set, so trigger a sort
    LLInventorySort sorter = static_cast<LLFolderViewModelInventory&>(mRootViewModel).getSorter();
    if(mParent && sorter.isFoldersByName())
    {
        mParent->requestSort();
    }
}

std::string LLFolderBridge::getLabelSuffix() const
{
    static LLCachedControl<F32> folder_loading_message_delay(gSavedSettings, "FolderLoadingMessageWaitTime", 0.5f);
    static LLCachedControl<bool> xui_debug(gSavedSettings, "DebugShowXUINames", 0);
    
    if (mIsLoading && mTimeSinceRequestStart.getElapsedTimeF32() >= folder_loading_message_delay())
    {
        return llformat(" (%s) ", LLTrans::getString("LoadingData").c_str());
    }
    std::string suffix = "";
    if (xui_debug)
    {
        LLInventoryModel::cat_array_t* cats;
        LLInventoryModel::item_array_t* items;
        gInventory.getDirectDescendentsOf(getUUID(), cats, items);
        
        LLViewerInventoryCategory* cat = gInventory.getCategory(getUUID());
        if (cat)
        {
            LLStringUtil::format_map_t args;
            args["[FOLDER_COUNT]"] = llformat("%d", cats->size());
            args["[ITEMS_COUNT]"] = llformat("%d", items->size());
            args["[VERSION]"] = llformat("%d", cat->getVersion());
            args["[VIEWER_DESCENDANT_COUNT]"] = llformat("%d", cats->size() + items->size());
            args["[SERVER_DESCENDANT_COUNT]"] = llformat("%d", cat->getDescendentCount());
            suffix = " " + LLTrans::getString("InventoryFolderDebug", args);
        }
    }
    else if(mShowDescendantsCount)
    {
        LLInventoryModel::cat_array_t cat_array;
        LLInventoryModel::item_array_t item_array;
        gInventory.collectDescendents(getUUID(), cat_array, item_array, TRUE);
        // <FS:Ansariel> Fix item count formatting
        //S32 count = item_array.size();
        //if(count > 0)
        //{
        //    std::ostringstream oss;
        //    oss << count;
        //    LLStringUtil::format_map_t args;
        //    args["[ITEMS_COUNT]"] = oss.str();
        //    suffix = " " + LLTrans::getString("InventoryItemsCount", args);
        //}
        if (cat_array.size() > 0 || item_array.size() > 0)
        {
            LLLocale locale("");
            LLStringUtil::format_map_t args;
            std::string count_str;
            LLResMgr::getInstance()->getIntegerString(count_str, item_array.size());
            args["ITEMS"] = count_str;
            LLResMgr::getInstance()->getIntegerString(count_str, cat_array.size());
            args["CATEGORIES"] = count_str;
            suffix = " " + LLTrans::getString("InventoryItemsCount", args);
        }
        // </FS:Ansariel>
    }

    return LLInvFVBridge::getLabelSuffix() + suffix;
}

LLFontGL::StyleFlags LLFolderBridge::getLabelStyle() const
{
    return LLFontGL::NORMAL;
}

const LLUUID& LLFolderBridge::getThumbnailUUID() const
{
    LLViewerInventoryCategory* cat = getCategory();
    if (cat)
    {
        return cat->getThumbnailUUID();
    }
    return LLUUID::null;
}

void LLFolderBridge::update()
{
	// we know we have children but  haven't  fetched them (doesn't obey filter)
	bool loading = !isUpToDate() && hasChildren() && mFolderViewItem->isOpen();

	if (loading != mIsLoading)
	{
		if ( loading )
		{
			// Measure how long we've been in the loading state
			mTimeSinceRequestStart.reset();
		}
		mIsLoading = loading;
		
		mFolderViewItem->refresh();
	}
}


// Iterate through a folder's children to determine if
// all the children are removable.
class LLIsItemRemovable : public LLFolderViewFunctor
{
public:
	LLIsItemRemovable() : mPassed(TRUE) {}
	virtual void doFolder(LLFolderViewFolder* folder)
	{
		mPassed &= folder->getViewModelItem()->isItemRemovable();
	}
	virtual void doItem(LLFolderViewItem* item)
	{
		mPassed &= item->getViewModelItem()->isItemRemovable();
	}
	BOOL mPassed;
};

// Can be destroyed (or moved to trash)
BOOL LLFolderBridge::isItemRemovable() const
{
	if (!get_is_category_removable(getInventoryModel(), mUUID))
	{
		return FALSE;
	}

	// <FS:Ansariel> FIRE-29342: Protected folder option
	if (isProtected())
	{
		return FALSE;
	}
	// </FS:Ansariel>

	LLInventoryPanel* panel = mInventoryPanel.get();
	LLFolderViewFolder* folderp = dynamic_cast<LLFolderViewFolder*>(panel ?   panel->getItemByID(mUUID) : NULL);
	if (folderp)
	{
		LLIsItemRemovable folder_test;
		folderp->applyFunctorToChildren(folder_test);
		if (!folder_test.mPassed)
		{
			return FALSE;
		}
	}

	if (isMarketplaceListingsFolder() && (!LLMarketplaceData::instance().isSLMDataFetched() || LLMarketplaceData::instance().getActivationState(mUUID)))
	{
		return FALSE;
	}

	return TRUE;
}

BOOL LLFolderBridge::isUpToDate() const
{
	LLInventoryModel* model = getInventoryModel();
	if(!model) return FALSE;
	LLViewerInventoryCategory* category = (LLViewerInventoryCategory*)model->getCategory(mUUID);
	if( !category )
	{
		return FALSE;
	}

	return category->getVersion() != LLViewerInventoryCategory::VERSION_UNKNOWN;
}

bool LLFolderBridge::isItemCopyable(bool can_copy_as_link) const
{
    if (can_copy_as_link && !LLFolderType::lookupIsProtectedType(getPreferredType()))
    {
        // Can copy and paste unprotected folders as links
        return true;
    }

	// Folders are copyable if items in them are, recursively, copyable.
	
	// Get the content of the folder
	LLInventoryModel::cat_array_t* cat_array;
	LLInventoryModel::item_array_t* item_array;
	gInventory.getDirectDescendentsOf(mUUID,cat_array,item_array);

	// Check the items
	LLInventoryModel::item_array_t item_array_copy = *item_array;
	for (LLInventoryModel::item_array_t::iterator iter = item_array_copy.begin(); iter != item_array_copy.end(); iter++)
	{
		LLInventoryItem* item = *iter;
		LLItemBridge item_br(mInventoryPanel.get(), mRoot, item->getUUID());
        if (!item_br.isItemCopyable(false))
        {
            return false;
        }
    }

	// Check the folders
	LLInventoryModel::cat_array_t cat_array_copy = *cat_array;
	for (LLInventoryModel::cat_array_t::iterator iter = cat_array_copy.begin(); iter != cat_array_copy.end(); iter++)
    {
		LLViewerInventoryCategory* category = *iter;
		LLFolderBridge cat_br(mInventoryPanel.get(), mRoot, category->getUUID());
        if (!cat_br.isItemCopyable(false))
        {
            return false;
        }
    }

    return true;
}

// [SL:KB] - Patch: Inventory-Links | Checked: 2013-09-19 (Catznip-3.6)
bool LLFolderBridge::isItemLinkable() const
{
	LLFolderType::EType ftType = getPreferredType();
	return (LLFolderType::FT_NONE == ftType || LLFolderType::FT_OUTFIT == ftType);
}
// [/SL:KB]

BOOL LLFolderBridge::isClipboardPasteable() const
{
	if ( ! LLInvFVBridge::isClipboardPasteable() )
		return FALSE;

	// Don't allow pasting duplicates to the Calling Card/Friends subfolders, see bug EXT-1599
	if ( LLFriendCardsManager::instance().isCategoryInFriendFolder( getCategory() ) )
	{
		LLInventoryModel* model = getInventoryModel();
		if ( !model )
		{
			return FALSE;
		}

		std::vector<LLUUID> objects;
		LLClipboard::instance().pasteFromClipboard(objects);
		const LLViewerInventoryCategory *current_cat = getCategory();

		// Search for the direct descendent of current Friends subfolder among all pasted items,
		// and return false if is found.
		for(S32 i = objects.size() - 1; i >= 0; --i)
		{
			const LLUUID &obj_id = objects.at(i);
			if ( LLFriendCardsManager::instance().isObjDirectDescendentOfCategory(model->getObject(obj_id), current_cat) )
			{
				return FALSE;
			}
		}

	}
	return TRUE;
}

BOOL LLFolderBridge::isClipboardPasteableAsLink() const
{
	// Check normal paste-as-link permissions
	if (!LLInvFVBridge::isClipboardPasteableAsLink())
	{
		return FALSE;
	}

	const LLInventoryModel* model = getInventoryModel();
	if (!model)
	{
		return FALSE;
	}

	const LLViewerInventoryCategory *current_cat = getCategory();
	if (current_cat)
	{
		const BOOL is_in_friend_folder = LLFriendCardsManager::instance().isCategoryInFriendFolder( current_cat );
		const LLUUID &current_cat_id = current_cat->getUUID();
		std::vector<LLUUID> objects;
		LLClipboard::instance().pasteFromClipboard(objects);
		S32 count = objects.size();
		for(S32 i = 0; i < count; i++)
		{
			const LLUUID &obj_id = objects.at(i);
			const LLInventoryCategory *cat = model->getCategory(obj_id);
			if (cat)
			{
				const LLUUID &cat_id = cat->getUUID();
				// Don't allow recursive pasting
				if ((cat_id == current_cat_id) ||
					model->isObjectDescendentOf(current_cat_id, cat_id))
				{
					return FALSE;
				}
			}
			// Don't allow pasting duplicates to the Calling Card/Friends subfolders, see bug EXT-1599
			if ( is_in_friend_folder )
			{
				// If object is direct descendent of current Friends subfolder than return false.
				// Note: We can't use 'const LLInventoryCategory *cat', because it may be null
				// in case type of obj_id is LLInventoryItem.
				if ( LLFriendCardsManager::instance().isObjDirectDescendentOfCategory(model->getObject(obj_id), current_cat) )
				{
					return FALSE;
				}
			}
		}
	}
	return TRUE;

}


BOOL LLFolderBridge::dragCategoryIntoFolder(LLInventoryCategory* inv_cat,
											BOOL drop,
											std::string& tooltip_msg,
											BOOL is_link,
											BOOL user_confirm,
                                            LLPointer<LLInventoryCallback> cb)
{

	LLInventoryModel* model = getInventoryModel();

	if (!inv_cat) return FALSE; // shouldn't happen, but in case item is incorrectly parented in which case inv_cat will be NULL
	if (!model) return FALSE;
	if (!isAgentAvatarValid()) return FALSE;
	if (!isAgentInventory()) return FALSE; // cannot drag categories into library
	// <FS:TT> Client LSL Bridge (also for #AO)
	if (isLockedFolder()) return FALSE;
	// </FS:TT>

	LLInventoryPanel* destination_panel = mInventoryPanel.get();
	if (!destination_panel) return false;

	LLInventoryFilter* filter = getInventoryFilter();
	if (!filter) return false;

	const LLUUID &cat_id = inv_cat->getUUID();
	const LLUUID &current_outfit_id = model->findCategoryUUIDForType(LLFolderType::FT_CURRENT_OUTFIT);
	const LLUUID &marketplacelistings_id = model->findCategoryUUIDForType(LLFolderType::FT_MARKETPLACE_LISTINGS);
    const LLUUID from_folder_uuid = inv_cat->getParentUUID();
	
	const BOOL move_is_into_current_outfit = (mUUID == current_outfit_id);
	const BOOL move_is_into_marketplacelistings = model->isObjectDescendentOf(mUUID, marketplacelistings_id);
    const BOOL move_is_from_marketplacelistings = model->isObjectDescendentOf(cat_id, marketplacelistings_id);

	// check to make sure source is agent inventory, and is represented there.
	LLToolDragAndDrop::ESource source = LLToolDragAndDrop::getInstance()->getSource();
	const BOOL is_agent_inventory = (model->getCategory(cat_id) != NULL)
		&& (LLToolDragAndDrop::SOURCE_AGENT == source);

	BOOL accept = FALSE;
	U64 filter_types = filter->getFilterTypes();
	BOOL use_filter = filter_types && (filter_types&LLInventoryFilter::FILTERTYPE_DATE || (filter_types&LLInventoryFilter::FILTERTYPE_OBJECT)==0);

	if (is_agent_inventory)
	{
		const LLUUID &trash_id = model->findCategoryUUIDForType(LLFolderType::FT_TRASH);
		// <FS:Ansariel> FIRE-1392: Allow dragging all asset types into Landmarks folder
		//const LLUUID &landmarks_id = model->findCategoryUUIDForType(LLFolderType::FT_LANDMARK);
		const LLUUID &my_outifts_id = model->findCategoryUUIDForType(LLFolderType::FT_MY_OUTFITS);
		const LLUUID &lost_and_found_id = model->findCategoryUUIDForType(LLFolderType::FT_LOST_AND_FOUND);

		const BOOL move_is_into_trash = (mUUID == trash_id) || model->isObjectDescendentOf(mUUID, trash_id);
		const BOOL move_is_into_my_outfits = (mUUID == my_outifts_id) || model->isObjectDescendentOf(mUUID, my_outifts_id);
		const BOOL move_is_into_outfit = move_is_into_my_outfits || (getCategory() && getCategory()->getPreferredType()==LLFolderType::FT_OUTFIT);
		const BOOL move_is_into_current_outfit = (getCategory() && getCategory()->getPreferredType()==LLFolderType::FT_CURRENT_OUTFIT);
		// <FS:Ansariel> FIRE-1392: Allow dragging all asset types into Landmarks folder
		//const BOOL move_is_into_landmarks = (mUUID == landmarks_id) || model->isObjectDescendentOf(mUUID, landmarks_id);
		const BOOL move_is_into_lost_and_found = model->isObjectDescendentOf(mUUID, lost_and_found_id);

		//--------------------------------------------------------------------------------
		// Determine if folder can be moved.
		//

		BOOL is_movable = TRUE;

        if (is_movable && (marketplacelistings_id == cat_id))
        {
            is_movable = FALSE;
            tooltip_msg = LLTrans::getString("TooltipOutboxCannotMoveRoot");
        }
        if (is_movable && move_is_from_marketplacelistings && LLMarketplaceData::instance().getActivationState(cat_id))
        {
            // If the incoming folder is listed and active (and is therefore either the listing or the version folder),
            // then moving is *not* allowed
            is_movable = FALSE;
            tooltip_msg = LLTrans::getString("TooltipOutboxDragActive");
        }
		if (is_movable && (mUUID == cat_id))
		{
			is_movable = FALSE;
			tooltip_msg = LLTrans::getString("TooltipDragOntoSelf");
		}
		if (is_movable && (model->isObjectDescendentOf(mUUID, cat_id)))
		{
			is_movable = FALSE;
			tooltip_msg = LLTrans::getString("TooltipDragOntoOwnChild");
		}
		if (is_movable && LLFolderType::lookupIsProtectedType(inv_cat->getPreferredType()))
		{
			is_movable = FALSE;
			// tooltip?
		}

		U32 max_items_to_wear = gSavedSettings.getU32("WearFolderLimit");
		if (is_movable && move_is_into_outfit)
		{
			if (mUUID == my_outifts_id)
			{
				if (source != LLToolDragAndDrop::SOURCE_AGENT || move_is_from_marketplacelistings)
				{
					tooltip_msg = LLTrans::getString("TooltipOutfitNotInInventory");
					is_movable = false;
				}
				else if (can_move_to_my_outfits(model, inv_cat, max_items_to_wear))
				{
					is_movable = true;
				}
				else
				{
					tooltip_msg = LLTrans::getString("TooltipCantCreateOutfit");
					is_movable = false;
				}
			}
			else if(getCategory() && getCategory()->getPreferredType() == LLFolderType::FT_NONE)
			{
				is_movable = ((inv_cat->getPreferredType() == LLFolderType::FT_NONE) || (inv_cat->getPreferredType() == LLFolderType::FT_OUTFIT));
			}
			else
			{
				is_movable = false;
			}
		}
		if(is_movable && move_is_into_current_outfit && is_link)
		{
			is_movable = FALSE;
		}
		if (is_movable && move_is_into_lost_and_found)
		{
			is_movable = FALSE;
		}
		if (is_movable && (mUUID == model->findCategoryUUIDForType(LLFolderType::FT_FAVORITE)))
		{
			is_movable = FALSE;
			// tooltip?
		}
		if (is_movable && (getPreferredType() == LLFolderType::FT_MARKETPLACE_STOCK))
		{
            // One cannot move a folder into a stock folder
			is_movable = FALSE;
			// tooltip?
        }
		
		LLInventoryModel::cat_array_t descendent_categories;
		LLInventoryModel::item_array_t descendent_items;
		if (is_movable)
		{
			model->collectDescendents(cat_id, descendent_categories, descendent_items, FALSE);
			for (S32 i=0; i < descendent_categories.size(); ++i)
			{
				LLInventoryCategory* category = descendent_categories[i];
				if(LLFolderType::lookupIsProtectedType(category->getPreferredType()))
				{
					// Can't move "special folders" (e.g. Textures Folder).
					is_movable = FALSE;
					break;
				}
			}
		}
		if (is_movable
			&& move_is_into_current_outfit
			&& descendent_items.size() > max_items_to_wear)
		{
			LLInventoryModel::cat_array_t cats;
			LLInventoryModel::item_array_t items;
			LLFindWearablesEx not_worn(/*is_worn=*/ false, /*include_body_parts=*/ false);
			gInventory.collectDescendentsIf(cat_id,
				cats,
				items,
				LLInventoryModel::EXCLUDE_TRASH,
				not_worn);

			if (items.size() > max_items_to_wear)
			{
				// Can't move 'large' folders into current outfit: MAINT-4086
				is_movable = FALSE;
				LLStringUtil::format_map_t args;
				args["AMOUNT"] = llformat("%d", max_items_to_wear);
				tooltip_msg = LLTrans::getString("TooltipTooManyWearables",args);
			}
		}
		if (is_movable && move_is_into_trash)
		{
			for (S32 i=0; i < descendent_items.size(); ++i)
			{
				LLInventoryItem* item = descendent_items[i];
				if (get_is_item_worn(item->getUUID()))
				{
					is_movable = FALSE;
					break; // It's generally movable, but not into the trash.
				}
			}
		}
		// <FS:Ansariel> FIRE-1392: Allow dragging all asset types into Landmarks folder
		//if (is_movable && move_is_into_landmarks)
		//{
		//	for (S32 i=0; i < descendent_items.size(); ++i)
		//	{
		//		LLViewerInventoryItem* item = descendent_items[i];

		//		// Don't move anything except landmarks and categories into Landmarks folder.
		//		// We use getType() instead of getActua;Type() to allow links to landmarks and folders.
		//		if (LLAssetType::AT_LANDMARK != item->getType() && LLAssetType::AT_CATEGORY != item->getType())
		//		{
		//			is_movable = FALSE;
		//			break; // It's generally movable, but not into Landmarks.
		//		}
		//	}
		//}
		// </FS:Ansariel>
        
		if (is_movable && move_is_into_marketplacelistings)
		{
            const LLViewerInventoryCategory * master_folder = model->getFirstDescendantOf(marketplacelistings_id, mUUID);
            LLViewerInventoryCategory * dest_folder = getCategory();
            S32 bundle_size = (drop ? 1 : LLToolDragAndDrop::instance().getCargoCount());
            is_movable = can_move_folder_to_marketplace(master_folder, dest_folder, inv_cat, tooltip_msg, bundle_size);
		}

		if (is_movable)
		{
			LLInventoryPanel* active_panel = LLInventoryPanel::getActiveInventoryPanel(FALSE);
			is_movable = active_panel != NULL;

			// For a folder to pass the filter all its descendants are required to pass.
			// We make this exception to allow reordering folders within an inventory panel,
			// which has a filter applied, like Recent tab for example.
			// There may be folders which are displayed because some of their descendants pass
			// the filter, but other don't, and thus remain hidden. Without this check,
			// such folders would not be allowed to be moved within a panel.
			if (destination_panel == active_panel)
			{
				is_movable = true;
			}
			else
			{
				LLFolderView* active_folder_view = NULL;

				if (is_movable)
				{
					active_folder_view = active_panel->getRootFolder();
					is_movable = active_folder_view != NULL;
				}

				if (is_movable && use_filter)
				{
					// Check whether the folder being dragged from active inventory panel
					// passes the filter of the destination panel.
					// <FS:Ansariel> FIRE-7219: Allow DnD operation on filtered folder views
					//is_movable = check_category(model, cat_id, active_panel, filter);
				}
			}
		}

// [RLVa:KB] - Checked: 2011-03-29 (RLVa-1.3.0g) | Added: RLVa-1.3.0g
		if ( (is_movable) && (rlv_handler_t::isEnabled()) && (RlvFolderLocks::instance().hasLockedFolder(RLV_LOCK_ANY)) )
		{
			is_movable = RlvFolderLocks::instance().canMoveFolder(cat_id, mUUID);
		}
// [/RLVa:KB]

		// 
		//--------------------------------------------------------------------------------

		accept = is_movable;

		if (accept && drop)
		{
            // Dropping in or out of marketplace needs (sometimes) confirmation
            if (user_confirm && (move_is_from_marketplacelistings || move_is_into_marketplacelistings))
            {
                if (move_is_from_marketplacelistings && (LLMarketplaceData::instance().isInActiveFolder(cat_id) ||
                                                         LLMarketplaceData::instance().isListedAndActive(cat_id)))
                {
                    if (LLMarketplaceData::instance().isListed(cat_id) || LLMarketplaceData::instance().isVersionFolder(cat_id))
                    {
                        // Move the active version folder or listing folder itself outside marketplace listings will unlist the listing so ask that question specifically
                        LLNotificationsUtil::add("ConfirmMerchantUnlist", LLSD(), LLSD(), boost::bind(&LLFolderBridge::callback_dropCategoryIntoFolder, this, _1, _2, inv_cat));
                    }
                    else
                    {
                        // Any other case will simply modify but not unlist an active listed listing
                        LLNotificationsUtil::add("ConfirmMerchantActiveChange", LLSD(), LLSD(), boost::bind(&LLFolderBridge::callback_dropCategoryIntoFolder, this, _1, _2, inv_cat));
                    }
                    return true;
                }
                if (move_is_from_marketplacelistings && LLMarketplaceData::instance().isVersionFolder(cat_id))
                {
                    // Moving the version folder from its location will deactivate it. Ask confirmation.
                    LLNotificationsUtil::add("ConfirmMerchantClearVersion", LLSD(), LLSD(), boost::bind(&LLFolderBridge::callback_dropCategoryIntoFolder, this, _1, _2, inv_cat));
                    return true;
                }
                if (move_is_into_marketplacelistings && LLMarketplaceData::instance().isInActiveFolder(mUUID))
                {
                    // Moving something in an active listed listing will modify it. Ask confirmation.
                    LLNotificationsUtil::add("ConfirmMerchantActiveChange", LLSD(), LLSD(), boost::bind(&LLFolderBridge::callback_dropCategoryIntoFolder, this, _1, _2, inv_cat));
                    return true;
                }
                if (move_is_from_marketplacelistings && LLMarketplaceData::instance().isListed(cat_id))
                {
                    // Moving a whole listing folder will result in archival of SLM data. Ask confirmation.
                    LLNotificationsUtil::add("ConfirmListingCutOrDelete", LLSD(), LLSD(), boost::bind(&LLFolderBridge::callback_dropCategoryIntoFolder, this, _1, _2, inv_cat));
                    return true;
                }
                if (move_is_into_marketplacelistings && !move_is_from_marketplacelistings)
                {
                    LLNotificationsUtil::add("ConfirmMerchantMoveInventory", LLSD(), LLSD(), boost::bind(&LLFolderBridge::callback_dropCategoryIntoFolder, this, _1, _2, inv_cat));
                    return true;
                }
            }
			// Look for any gestures and deactivate them
			if (move_is_into_trash)
			{
				for (S32 i=0; i < descendent_items.size(); i++)
				{
					LLInventoryItem* item = descendent_items[i];
					if (item->getType() == LLAssetType::AT_GESTURE
						&& LLGestureMgr::instance().isGestureActive(item->getUUID()))
					{
						LLGestureMgr::instance().deactivateGesture(item->getUUID());
					}
				}
			}

			if (mUUID == my_outifts_id)
			{
				// Category can contains objects,
				// create a new folder and populate it with links to original objects
				dropToMyOutfits(inv_cat, cb);
			}
			// if target is current outfit folder we use link
			else if (move_is_into_current_outfit &&
				(inv_cat->getPreferredType() == LLFolderType::FT_NONE ||
				inv_cat->getPreferredType() == LLFolderType::FT_OUTFIT))
			{
				// traverse category and add all contents to currently worn.
				BOOL append = true;
				LLAppearanceMgr::instance().wearInventoryCategory(inv_cat, false, append);
                if (cb) cb->fire(inv_cat->getUUID());
			}
			else if (move_is_into_marketplacelistings)
			{
				move_folder_to_marketplacelistings(inv_cat, mUUID);
                if (cb) cb->fire(inv_cat->getUUID());
			}
			else
			{
				if (model->isObjectDescendentOf(cat_id, model->findCategoryUUIDForType(LLFolderType::FT_INBOX)))
				{
					set_dad_inbox_object(cat_id);
				}

				// Reparent the folder and restamp children if it's moving
				// into trash.
				LLInvFVBridge::changeCategoryParent(
					model,
					(LLViewerInventoryCategory*)inv_cat,
					mUUID,
					move_is_into_trash);
                if (cb) cb->fire(inv_cat->getUUID());
			}
            if (move_is_from_marketplacelistings)
            {
                // If we are moving a folder at the listing folder level (i.e. its parent is the marketplace listings folder)
                if (from_folder_uuid == marketplacelistings_id)
                {
                    // Clear the folder from the marketplace in case it is a listing folder
                    if (LLMarketplaceData::instance().isListed(cat_id))
                    {
                        LLMarketplaceData::instance().clearListing(cat_id);
                    }
                }
                else
                {
                    // If we move from within an active (listed) listing, checks that it's still valid, if not, unlist
                    LLUUID version_folder_id = LLMarketplaceData::instance().getActiveFolder(from_folder_uuid);
                    if (version_folder_id.notNull())
                    {
                        LLMarketplaceValidator::getInstance()->validateMarketplaceListings(
                            version_folder_id,
                            [version_folder_id](bool result)
                        {
                            if (!result)
                            {
                                LLMarketplaceData::instance().activateListing(version_folder_id, false);
                            }
                        }
                        );
                    }
                    // In all cases, update the listing we moved from so suffix are updated
                    update_marketplace_category(from_folder_uuid);
                    if (cb) cb->fire(inv_cat->getUUID());
                }
            }
		}
	}
	else if (LLToolDragAndDrop::SOURCE_WORLD == source)
	{
		if (move_is_into_marketplacelistings)
		{
			tooltip_msg = LLTrans::getString("TooltipOutboxNotInInventory");
			accept = FALSE;
		}
		else
		{
            // Todo: fix me. moving from task inventory doesn't have a completion callback,
            // yet making a copy creates new item id so this doesn't work right
            std::function<void(S32, void*, const LLMoveInv*)> callback = [cb](S32, void*, const LLMoveInv* move_inv) mutable
            {
                two_uuids_list_t::const_iterator move_it;
                for (move_it = move_inv->mMoveList.begin();
                     move_it != move_inv->mMoveList.end();
                     ++move_it)
                {
                    if (cb)
                    {
                        cb->fire(move_it->second);
                    }
                }
            };
			accept = move_inv_category_world_to_agent(cat_id, mUUID, drop, callback, NULL, filter);
		}
	}
	else if (LLToolDragAndDrop::SOURCE_LIBRARY == source)
	{
		if (move_is_into_marketplacelistings)
		{
			tooltip_msg = LLTrans::getString("TooltipOutboxNotInInventory");
			accept = FALSE;
		}
		else
		{
			// Accept folders that contain complete outfits.
			accept = move_is_into_current_outfit && LLAppearanceMgr::instance().getCanMakeFolderIntoOutfit(cat_id);
		}		

		if (accept && drop)
		{
			LLAppearanceMgr::instance().wearInventoryCategory(inv_cat, true, false);
		}
	}

	return accept;
}

void warn_move_inventory(LLViewerObject* object, boost::shared_ptr<LLMoveInv> move_inv)
{
	const char* dialog = NULL;
	if (object->flagScripted())
	{
		dialog = "MoveInventoryFromScriptedObject";
	}
	else
	{
		dialog = "MoveInventoryFromObject";
	}

    static LLNotificationPtr notification_ptr;
    static boost::shared_ptr<LLMoveInv> inv_ptr;

    // Notification blocks user from interacting with inventories so everything that comes after first message
    // is part of this message - don'r show it again
    // Note: workaround for MAINT-5495 untill proper refactoring and warning system for Drag&Drop can be made.
    if (notification_ptr == NULL
        || !notification_ptr->isActive()
        || LLNotificationsUtil::find(notification_ptr->getID()) == NULL
        || inv_ptr->mCategoryID != move_inv->mCategoryID
        || inv_ptr->mObjectID != move_inv->mObjectID)
    {
        notification_ptr = LLNotificationsUtil::add(dialog, LLSD(), LLSD(), boost::bind(move_task_inventory_callback, _1, _2, move_inv));
        inv_ptr = move_inv;
    }
    else
    {
        // Notification is alive and not responded, operating inv_ptr should be safe so attach new data
        two_uuids_list_t::iterator move_it;
        for (move_it = move_inv->mMoveList.begin();
            move_it != move_inv->mMoveList.end();
            ++move_it)
        {
            inv_ptr->mMoveList.push_back(*move_it);
        }
        move_inv.reset();
    }
}

// Move/copy all inventory items from the Contents folder of an in-world
// object to the agent's inventory, inside a given category.
BOOL move_inv_category_world_to_agent(const LLUUID& object_id,
									  const LLUUID& category_id,
									  BOOL drop,
									  std::function<void(S32, void*, const LLMoveInv*)> callback,
									  void* user_data,
									  LLInventoryFilter* filter)
{
	// Make sure the object exists. If we allowed dragging from
	// anonymous objects, it would be possible to bypass
	// permissions.
	// content category has same ID as object itself
	LLViewerObject* object = gObjectList.findObject(object_id);
	if(!object)
	{
		LL_INFOS() << "Object not found for drop." << LL_ENDL;
		return FALSE;
	}

	// this folder is coming from an object, as there is only one folder in an object, the root,
	// we need to collect the entire contents and handle them as a group
	LLInventoryObject::object_list_t inventory_objects;
	object->getInventoryContents(inventory_objects);

	if (inventory_objects.empty())
	{
		LL_INFOS() << "Object contents not found for drop." << LL_ENDL;
		return FALSE;
	}

	BOOL accept = FALSE;
	BOOL is_move = FALSE;
	BOOL use_filter = FALSE;
	if (filter)
	{
		U64 filter_types = filter->getFilterTypes();
		use_filter = filter_types && (filter_types&LLInventoryFilter::FILTERTYPE_DATE || (filter_types&LLInventoryFilter::FILTERTYPE_OBJECT)==0);
	}

	// coming from a task. Need to figure out if the person can
	// move/copy this item.
	LLInventoryObject::object_list_t::iterator it = inventory_objects.begin();
	LLInventoryObject::object_list_t::iterator end = inventory_objects.end();
	for ( ; it != end; ++it)
	{
		LLInventoryItem* item = dynamic_cast<LLInventoryItem*>(it->get());
		if (!item)
		{
			LL_WARNS() << "Invalid inventory item for drop" << LL_ENDL;
			continue;
		}

		// coming from a task. Need to figure out if the person can
		// move/copy this item.
		LLPermissions perm(item->getPermissions());
		if((perm.allowCopyBy(gAgent.getID(), gAgent.getGroupID())
			&& perm.allowTransferTo(gAgent.getID())))
//			|| gAgent.isGodlike())
		{
			accept = TRUE;
		}
		else if(object->permYouOwner())
		{
			// If the object cannot be copied, but the object the
			// inventory is owned by the agent, then the item can be
			// moved from the task to agent inventory.
			is_move = TRUE;
			accept = TRUE;
		}

		if (accept && use_filter)
		{
			accept = filter->check(item);
		}

		if (!accept)
		{
			break;
		}
	}

	if(drop && accept)
	{
		it = inventory_objects.begin();
        boost::shared_ptr<LLMoveInv> move_inv(new LLMoveInv);
		move_inv->mObjectID = object_id;
		move_inv->mCategoryID = category_id;
		move_inv->mCallback = callback;
		move_inv->mUserData = user_data;

		for ( ; it != end; ++it)
		{
			two_uuids_t two(category_id, (*it)->getUUID());
			move_inv->mMoveList.push_back(two);
		}

		if(is_move)
		{
			// Callback called from within here.
			warn_move_inventory(object, move_inv);
		}
		else
		{
			LLNotification::Params params("MoveInventoryFromObject");
			params.functor.function(boost::bind(move_task_inventory_callback, _1, _2, move_inv));
			LLNotifications::instance().forceResponse(params, 0);
		}
	}
	return accept;
}

void LLRightClickInventoryFetchDescendentsObserver::execute(bool clear_observer)
{
	// Bail out immediately if no descendents
	if( mComplete.empty() )
	{
		LL_WARNS() << "LLRightClickInventoryFetchDescendentsObserver::done with empty mCompleteFolders" << LL_ENDL;
		if (clear_observer)
		{
		gInventory.removeObserver(this);
		delete this;
		}
		return;
	}

	// Copy the list of complete fetched folders while "this" is still valid
	uuid_vec_t completed_folder = mComplete;
	
	// Clean up, and remove this as an observer now since recursive calls
	// could notify observers and throw us into an infinite loop.
	if (clear_observer)
	{
		gInventory.removeObserver(this);
		delete this;
	}

	for (uuid_vec_t::iterator current_folder = completed_folder.begin(); current_folder != completed_folder.end(); ++current_folder)
	{
		// Get the information on the fetched folder items and subfolders and fetch those 
		LLInventoryModel::cat_array_t* cat_array;
		LLInventoryModel::item_array_t* item_array;
		gInventory.getDirectDescendentsOf(*current_folder, cat_array, item_array);

		S32 item_count(0);
		if( item_array )
		{			
			item_count = item_array->size();
		}
		
		S32 cat_count(0);
		if( cat_array )
		{			
			cat_count = cat_array->size();
		}

		// Move to next if current folder empty
		if ((item_count == 0) && (cat_count == 0))
		{
			continue;
		}

		uuid_vec_t ids;
		LLRightClickInventoryFetchObserver* outfit = NULL;
		LLRightClickInventoryFetchDescendentsObserver* categories = NULL;

		// Fetch the items
		if (item_count)
		{
			for (S32 i = 0; i < item_count; ++i)
			{
				ids.push_back(item_array->at(i)->getUUID());
			}
			outfit = new LLRightClickInventoryFetchObserver(ids);
		}
		// Fetch the subfolders
		if (cat_count)
		{
			for (S32 i = 0; i < cat_count; ++i)
			{
				ids.push_back(cat_array->at(i)->getUUID());
			}
			categories = new LLRightClickInventoryFetchDescendentsObserver(ids);
		}

		// Perform the item fetch
		if (outfit)
		{
	outfit->startFetch();
			outfit->execute();				// Not interested in waiting and this will be right 99% of the time.
			delete outfit;
//Uncomment the following code for laggy Inventory UI.
			/*
			 if (outfit->isFinished())
	{
	// everything is already here - call done.
				outfit->execute();
				delete outfit;
	}
	else
	{
				// it's all on its way - add an observer, and the inventory
	// will call done for us when everything is here.
	gInventory.addObserver(outfit);
			}
			*/
		}
		// Perform the subfolders fetch : this is where we truly recurse down the folder hierarchy
		if (categories)
		{
			categories->startFetch();
			if (categories->isFinished())
			{
				// everything is already here - call done.
				categories->execute();
				delete categories;
			}
			else
			{
				// it's all on its way - add an observer, and the inventory
				// will call done for us when everything is here.
				gInventory.addObserver(categories);
			}
		}
	}
}


//~~~~~~~~~~~~~~~~~~~~~~~~~~~~~~~~~~~~~~~~~~~~~~~~~~~~~~~~~~~~~~~~
// Class LLInventoryWearObserver
//
// Observer for "copy and wear" operation to support knowing
// when the all of the contents have been added to inventory.
//~~~~~~~~~~~~~~~~~~~~~~~~~~~~~~~~~~~~~~~~~~~~~~~~~~~~~~~~~~~~~~~~
class LLInventoryCopyAndWearObserver : public LLInventoryObserver
{
public:
	LLInventoryCopyAndWearObserver(const LLUUID& cat_id, int count, bool folder_added=false, bool replace=false) :
		mCatID(cat_id), mContentsCount(count), mFolderAdded(folder_added), mReplace(replace){}
	virtual ~LLInventoryCopyAndWearObserver() {}
	virtual void changed(U32 mask);

protected:
	LLUUID mCatID;
	int    mContentsCount;
	bool   mFolderAdded;
	bool   mReplace;
};



void LLInventoryCopyAndWearObserver::changed(U32 mask)
{
	if((mask & (LLInventoryObserver::ADD)) != 0)
	{
		if (!mFolderAdded)
		{
			const std::set<LLUUID>& changed_items = gInventory.getChangedIDs();

			std::set<LLUUID>::const_iterator id_it = changed_items.begin();
			std::set<LLUUID>::const_iterator id_end = changed_items.end();
			for (;id_it != id_end; ++id_it)
			{
				if ((*id_it) == mCatID)
				{
					mFolderAdded = TRUE;
					break;
				}
			}
		}

		if (mFolderAdded)
		{
			LLViewerInventoryCategory* category = gInventory.getCategory(mCatID);
			if (NULL == category)
			{
				LL_WARNS() << "gInventory.getCategory(" << mCatID
						<< ") was NULL" << LL_ENDL;
			}
			else
			{
				if (category->getDescendentCount() ==
				    mContentsCount)
				{
					gInventory.removeObserver(this);
					LLAppearanceMgr::instance().wearInventoryCategory(category, FALSE, !mReplace);
					delete this;
				}
			}
		}

	}
}



void LLFolderBridge::performAction(LLInventoryModel* model, std::string action)
{
	if ("open" == action)
	{
		LLFolderViewFolder *f = dynamic_cast<LLFolderViewFolder   *>(mInventoryPanel.get()->getItemByID(mUUID));
		if (f)
		{
			f->toggleOpen();
		}
		
		return;
	}
    else if ("thumbnail" == action)
    {
        LLSD data(mUUID);
        LLFloaterReg::showInstance("change_item_thumbnail", data);
        return;
    }
	else if ("paste" == action)
	{
		pasteFromClipboard();
		return;
	}
	else if ("paste_link" == action)
	{
		pasteLinkFromClipboard();
		return;
	}
	else if ("properties" == action)
	{
		showProperties();
		return;
	}
	else if ("replaceoutfit" == action)
	{
		modifyOutfit(FALSE);
		return;
	}
	else if ("addtooutfit" == action)
	{
		modifyOutfit(TRUE);
		return;
	}
// <FS:TT> Patch: ReplaceWornItemsOnly
	else if ("replaceitems" == action)
	{
		LLInventoryModel* model = getInventoryModel();
		if(!model) return;
		LLViewerInventoryCategory* cat = getCategory();
		if(!cat) return;

		gInventory.wearItemsOnAvatar(cat);
		return;
	}
// </FS:TT>
	else if ("show_in_main_panel" == action)
	{
		LLInventoryPanel::openInventoryPanelAndSetSelection(TRUE, mUUID, TRUE);
		return;
	}
	else if ("cut" == action)
	{
		cutToClipboard();
		return;
	}
	else if ("copy" == action)
	{
		copyToClipboard();
		return;
	}
	else if ("removefromoutfit" == action)
	{
		LLInventoryModel* model = getInventoryModel();
		if(!model) return;
		LLViewerInventoryCategory* cat = getCategory();
		if(!cat) return;

		LLAppearanceMgr::instance().takeOffOutfit( cat->getLinkedUUID() );
		return;
	}
	else if ("copyoutfittoclipboard" == action)
	{
		copyOutfitToClipboard();
	}
	else if ("purge" == action)
	{
		purgeItem(model, mUUID);
		return;
	}
	else if ("restore" == action)
	{
		restoreItem();
		return;
	}
	else if ("marketplace_list" == action)
	{
        if (depth_nesting_in_marketplace(mUUID) == 1)
        {
            LLUUID version_folder_id = LLMarketplaceData::instance().getVersionFolder(mUUID);
            mMessage = "";

            LLMarketplaceValidator::getInstance()->validateMarketplaceListings(
                version_folder_id,
                [this](bool result)
            {
                // todo: might need to ensure bridge/mUUID exists or this will cause crashes
                if (!result)
                {
                    LLSD subs;
                    subs["[ERROR_CODE]"] = mMessage;
                    LLNotificationsUtil::add("MerchantListingFailed", subs);
                }
                else
                {
                    LLMarketplaceData::instance().activateListing(mUUID, true);
                }
            },
                boost::bind(&LLFolderBridge::gatherMessage, this, _1, _2, _3)
            );
        }
		return;
	}
	else if ("marketplace_activate" == action)
	{
        if (depth_nesting_in_marketplace(mUUID) == 2)
        {
            mMessage = "";

            LLMarketplaceValidator::getInstance()->validateMarketplaceListings(
                mUUID,
                [this](bool result)
            {
                if (!result)
                {
                    LLSD subs;
                    subs["[ERROR_CODE]"] = mMessage;
                    LLNotificationsUtil::add("MerchantFolderActivationFailed", subs);
                }
                else
                {
                    LLInventoryCategory* category = gInventory.getCategory(mUUID);
                    LLMarketplaceData::instance().setVersionFolder(category->getParentUUID(), mUUID);
                }
            },
                boost::bind(&LLFolderBridge::gatherMessage, this, _1, _2, _3),
                false,
                2);
        }
		return;
	}
	else if ("marketplace_unlist" == action)
	{
        if (depth_nesting_in_marketplace(mUUID) == 1)
        {
            LLMarketplaceData::instance().activateListing(mUUID,false,1);
        }
		return;
	}
	else if ("marketplace_deactivate" == action)
	{
        if (depth_nesting_in_marketplace(mUUID) == 2)
        {
			LLInventoryCategory* category = gInventory.getCategory(mUUID);
            LLMarketplaceData::instance().setVersionFolder(category->getParentUUID(), LLUUID::null, 1);
        }
		return;
	}
	else if ("marketplace_create_listing" == action)
	{
        mMessage = "";

        // first run vithout fix_hierarchy, second run with fix_hierarchy
        LLMarketplaceValidator::getInstance()->validateMarketplaceListings(
            mUUID,
            [this](bool result)
        {
            if (!result)
            {
                mMessage = "";

                LLMarketplaceValidator::getInstance()->validateMarketplaceListings(
                    mUUID,
                    [this](bool result)
                {
                    if (result)
                    {
                        LLNotificationsUtil::add("MerchantForceValidateListing");
                        LLMarketplaceData::instance().createListing(mUUID);
                    }
                    else
                    {
                        LLSD subs;
                        subs["[ERROR_CODE]"] = mMessage;
                        LLNotificationsUtil::add("MerchantListingFailed", subs);
                    }
                },
                    boost::bind(&LLFolderBridge::gatherMessage, this, _1, _2, _3),
                    true);
            }
            else
            {
                LLMarketplaceData::instance().createListing(mUUID);
            }
        },
            boost::bind(&LLFolderBridge::gatherMessage, this, _1, _2, _3),
            false);
        
		return;
	}
    else if ("marketplace_disassociate_listing" == action)
    {
        LLMarketplaceData::instance().clearListing(mUUID);
		return;
    }
    else if ("marketplace_get_listing" == action)
    {
        // This is used only to exercise the SLM API but won't be shown to end users
        LLMarketplaceData::instance().getListing(mUUID);
		return;
    }
	else if ("marketplace_associate_listing" == action)
	{
        LLFloaterAssociateListing::show(mUUID);
		return;
	}
	else if ("marketplace_check_listing" == action)
	{
        LLSD data(mUUID);
        LLFloaterReg::showInstance("marketplace_validation", data);
		return;
	}
	else if ("marketplace_edit_listing" == action)
	{
        std::string url = LLMarketplaceData::instance().getListingURL(mUUID);
        if (!url.empty())
        {
            LLUrlAction::openURL(url);
        }
		return;
	}
// [SL:KB] - Patch: Inventory-Misc | Checked: 2011-05-28 (Catznip-2.6.0a) | Added: Catznip-2.6.0a
	else if ("move_to_lost_and_found" == action)
	{
		LLInventoryModel* pModel = getInventoryModel();
		LLViewerInventoryCategory* pCat = getCategory();
		if ( (!pModel) || (&gInventory != pModel) || (!pCat) )
			return;

		LLInventoryModel* model = &gInventory;
		model->changeCategoryParent(pCat,gInventory.findCategoryUUIDForType(LLFolderType::FT_LOST_AND_FOUND),FALSE);

		gInventory.addChangedMask(LLInventoryObserver::REBUILD, mUUID);
		gInventory.notifyObservers();
	}
// [/SL:KB]
#ifndef LL_RELEASE_FOR_DOWNLOAD
	else if ("delete_system_folder" == action)
	{
		removeSystemFolder();
	}
#endif
	else if (("move_to_marketplace_listings" == action) || ("copy_to_marketplace_listings" == action) || ("copy_or_move_to_marketplace_listings" == action))
	{
		LLInventoryCategory * cat = gInventory.getCategory(mUUID);
		if (!cat) return;
        const LLUUID &marketplacelistings_id = model->findCategoryUUIDForType(LLFolderType::FT_MARKETPLACE_LISTINGS);
        move_folder_to_marketplacelistings(cat, marketplacelistings_id, ("move_to_marketplace_listings" != action), (("copy_or_move_to_marketplace_listings" == action)));
    }
	// <FS:Ansariel> FIRE-29342: Protect folder option
	else if ("protect_folder" == action)
	{
		LLSD protected_folders = gSavedPerAccountSettings.getLLSD("FSProtectedFolders");
		protected_folders.append(mUUID);
		gSavedPerAccountSettings.setLLSD("FSProtectedFolders", protected_folders);
	}
	else if ("unprotect_folder" == action)
	{
		LLSD protected_folders = gSavedPerAccountSettings.getLLSD("FSProtectedFolders");
		LLSD new_protected_folders;
		for (LLSD::array_const_iterator it = protected_folders.beginArray(); it != protected_folders.endArray(); ++it)
		{
			if ((*it).asUUID() != mUUID)
			{
				new_protected_folders.append(*it);
			}
		}
		gSavedPerAccountSettings.setLLSD("FSProtectedFolders", new_protected_folders);
	}
	// </FS:Ansariel>
	// <FS:Ansariel> Show folder in new window option
	else if ("show_in_new_window" == action)
	{
		LLFloaterReg::showInstance("fs_partial_inventory", LLSD().with("start_folder_id", mUUID).with("start_folder_name", mDisplayName));
	}
	// </FS:Ansariel>

	// <FS:Zi> Add "Reload folder" action to inventory
	else if ("reload_folder" == action)
	{
		LLViewerInventoryCategory *cat = model->getCategory(mUUID);

		if (!cat)
		{
			return;
		}

		cat->setVersion(LLViewerInventoryCategory::VERSION_UNKNOWN);
        cat->fetch();
	}
	// </FS:Zi>
}

void LLFolderBridge::gatherMessage(std::string& message, S32 depth, LLError::ELevel log_level)
{
    if (log_level >= LLError::LEVEL_ERROR)
    {
        if (!mMessage.empty())
        {
            // Currently, we do not gather all messages as it creates very long alerts
            // Users can get to the whole list of errors on a listing using the "Check for Errors" audit button or "Check listing" right click menu
            //mMessage += "\n";
            return;
        }
        // Take the leading spaces out...
        std::string::size_type start = message.find_first_not_of(" ");
        // Append the message
        mMessage += message.substr(start, message.length() - start);
    }
}

void LLFolderBridge::copyOutfitToClipboard()
{
	std::string text;

	LLInventoryModel::cat_array_t* cat_array;
	LLInventoryModel::item_array_t* item_array;
	gInventory.getDirectDescendentsOf(mUUID, cat_array, item_array);

	S32 item_count(0);
	if( item_array )
	{			
		item_count = item_array->size();
	}

	if (item_count)
	{
		for (S32 i = 0; i < item_count;)
		{
			LLSD uuid =item_array->at(i)->getUUID();
			LLViewerInventoryItem* item = gInventory.getItem(uuid);

			i++;
			if (item != NULL)
			{
				// Append a newline to all but the last line
				text += i != item_count ? item->getName() + "\n" : item->getName();
			}
		}
	}

	LLClipboard::instance().copyToClipboard(utf8str_to_wstring(text),0,text.size());
}

void LLFolderBridge::openItem()
{
	LL_DEBUGS() << "LLFolderBridge::openItem()" << LL_ENDL;

    LLInventoryPanel* panel = mInventoryPanel.get();
    if (!panel)
    {
        return;
    }
    LLInventoryModel* model = getInventoryModel();
    if (!model)
    {
        return;
    }
    if (mUUID.isNull())
    {
        return;
    }
    panel->onFolderOpening(mUUID);
	bool fetching_inventory = model->fetchDescendentsOf(mUUID);
	// Only change folder type if we have the folder contents.
	if (!fetching_inventory)
	{
		// Disabling this for now, it's causing crash when new items are added to folders
		// since folder type may change before new item item has finished processing.
		// determineFolderType();
	}
}

void LLFolderBridge::closeItem()
{
	determineFolderType();
}

void LLFolderBridge::determineFolderType()
{
	if (isUpToDate())
	{
		LLInventoryModel* model = getInventoryModel();
		LLViewerInventoryCategory* category = model->getCategory(mUUID);
		if (category)
		{
			category->determineFolderType();
		}
	}
}

BOOL LLFolderBridge::isItemRenameable() const
{
	return get_is_category_renameable(getInventoryModel(), mUUID);
}

void LLFolderBridge::restoreItem()
{
	LLViewerInventoryCategory* cat;
	cat = (LLViewerInventoryCategory*)getCategory();
	if(cat)
	{
		LLInventoryModel* model = getInventoryModel();
		const LLUUID new_parent = model->findCategoryUUIDForType(LLFolderType::assetTypeToFolderType(cat->getType()));
		// do not restamp children on restore
		LLInvFVBridge::changeCategoryParent(model, cat, new_parent, FALSE);
	}
}

LLFolderType::EType LLFolderBridge::getPreferredType() const
{
	LLFolderType::EType preferred_type = LLFolderType::FT_NONE;
	LLViewerInventoryCategory* cat = getCategory();
	if(cat)
	{
		// <FS:Ansariel> Special virtual system folder icons; Since these folders can be user-created
		//               and not protected, we will assign the folder type here instead of in
		//               LLFolderDictionary. By latter and not declaring them as protected so the user
		//               could delete them if they desire, they would not show up within the list of
		//               protected folders in inventory, by underneath them among the other normal
		//               folders, which is not desired.
		//preferred_type = cat->getPreferredType();
		std::string catName(cat->getName());
		if (catName == ROOT_FIRESTORM_FOLDER) preferred_type = LLFolderType::FT_FIRESTORM;
		else if (catName == RLV_ROOT_FOLDER) preferred_type = LLFolderType::FT_RLV;
		else if (catName == "#Phoenix") preferred_type = LLFolderType::FT_PHOENIX;
		else preferred_type = cat->getPreferredType();
		// </FS:Ansariel>
	}

	return preferred_type;
}

// Icons for folders are based on the preferred type
LLUIImagePtr LLFolderBridge::getIcon() const
{
	return getFolderIcon(FALSE);
}

LLUIImagePtr LLFolderBridge::getIconOpen() const
{
	return getFolderIcon(TRUE);
}

LLUIImagePtr LLFolderBridge::getFolderIcon(BOOL is_open) const
{
	LLFolderType::EType preferred_type = getPreferredType();
	return LLUI::getUIImage(LLViewerFolderType::lookupIconName(preferred_type, is_open));
}

// static : use by LLLinkFolderBridge to get the closed type icons
LLUIImagePtr LLFolderBridge::getIcon(LLFolderType::EType preferred_type)
{
	return LLUI::getUIImage(LLViewerFolderType::lookupIconName(preferred_type, FALSE));
}

LLUIImagePtr LLFolderBridge::getIconOverlay() const
{
	if (getInventoryObject() && getInventoryObject()->getIsLinkType())
	{
		return LLUI::getUIImage("Inv_Link");
	}
	return NULL;
}

BOOL LLFolderBridge::renameItem(const std::string& new_name)
{

	LLScrollOnRenameObserver *observer = new LLScrollOnRenameObserver(mUUID, mRoot);
	gInventory.addObserver(observer);

	rename_category(getInventoryModel(), mUUID, new_name);

	// return FALSE because we either notified observers (& therefore
	// rebuilt) or we didn't update.
	return FALSE;
}

BOOL LLFolderBridge::removeItem()
{
	if(!isItemRemovable())
	{
		return FALSE;
	}
	const LLViewerInventoryCategory *cat = getCategory();
	
	LLSD payload;
	LLSD args;
	args["FOLDERNAME"] = cat->getName();

	LLNotification::Params params("ConfirmDeleteProtectedCategory");
	params.payload(payload).substitutions(args).functor.function(boost::bind(&LLFolderBridge::removeItemResponse, this, _1, _2));
	LLNotifications::instance().forceResponse(params, 0);
	return TRUE;
}


BOOL LLFolderBridge::removeSystemFolder()
{
	const LLViewerInventoryCategory *cat = getCategory();
	if (!LLFolderType::lookupIsProtectedType(cat->getPreferredType()))
	{
		return FALSE;
	}

	LLSD payload;
	LLSD args;
	args["FOLDERNAME"] = cat->getName();

	LLNotification::Params params("ConfirmDeleteProtectedCategory");
	params.payload(payload).substitutions(args).functor.function(boost::bind(&LLFolderBridge::removeItemResponse, this, _1, _2));
	{
		LLNotifications::instance().add(params);
	}
	return TRUE;
}

bool LLFolderBridge::removeItemResponse(const LLSD& notification, const LLSD& response)
{
	S32 option = LLNotification::getSelectedOption(notification, response);

	// if they choose delete, do it.  Otherwise, don't do anything
	if(option == 0) 
	{
		// move it to the trash
		LLPreview::hide(mUUID);
		getInventoryModel()->removeCategory(mUUID);
		return TRUE;
	}
	return FALSE;
}

//Recursively update the folder's creation date
void LLFolderBridge::updateHierarchyCreationDate(time_t date)
{
    if(getCreationDate() < date)
    {
        setCreationDate(date);
        if(mParent)
        {
            static_cast<LLFolderBridge *>(mParent)->updateHierarchyCreationDate(date);
        }
    }
}

void LLFolderBridge::pasteFromClipboard()
{
	LLInventoryModel* model = getInventoryModel();
	if (model && isClipboardPasteable())
	{
        const LLUUID &marketplacelistings_id = model->findCategoryUUIDForType(LLFolderType::FT_MARKETPLACE_LISTINGS);
        const BOOL paste_into_marketplacelistings = model->isObjectDescendentOf(mUUID, marketplacelistings_id);
        
        BOOL cut_from_marketplacelistings = FALSE;
        if (LLClipboard::instance().isCutMode())
        {
            //Items are not removed from folder on "cut", so we need update listing folder on "paste" operation
            std::vector<LLUUID> objects;
            LLClipboard::instance().pasteFromClipboard(objects);
            for (std::vector<LLUUID>::const_iterator iter = objects.begin(); iter != objects.end(); ++iter)
            {
                const LLUUID& item_id = (*iter);
                if(gInventory.isObjectDescendentOf(item_id, marketplacelistings_id) && (LLMarketplaceData::instance().isInActiveFolder(item_id) ||
                    LLMarketplaceData::instance().isListedAndActive(item_id)))
                {
                    cut_from_marketplacelistings = TRUE;
                    break;
                }
            }
        }
        if (cut_from_marketplacelistings || (paste_into_marketplacelistings && !LLMarketplaceData::instance().isListed(mUUID) && LLMarketplaceData::instance().isInActiveFolder(mUUID)))
        {
            // Prompt the user if pasting in a marketplace active version listing (note that pasting right under the listing folder root doesn't need a prompt)
            LLNotificationsUtil::add("ConfirmMerchantActiveChange", LLSD(), LLSD(), boost::bind(&LLFolderBridge::callback_pasteFromClipboard, this, _1, _2));
        }
        else
        {
            // Otherwise just do the paste
            perform_pasteFromClipboard();
        }
	}
}

// Callback for pasteFromClipboard if DAMA required...
void LLFolderBridge::callback_pasteFromClipboard(const LLSD& notification, const LLSD& response)
{
    S32 option = LLNotificationsUtil::getSelectedOption(notification, response);
    if (option == 0) // YES
    {
        std::vector<LLUUID> objects;
        std::set<LLUUID> parent_folders;
        LLClipboard::instance().pasteFromClipboard(objects);
        for (std::vector<LLUUID>::const_iterator iter = objects.begin(); iter != objects.end(); ++iter)
        {
            const LLInventoryObject* obj = gInventory.getObject(*iter);
            parent_folders.insert(obj->getParentUUID());
        }
        perform_pasteFromClipboard();
        for (std::set<LLUUID>::const_iterator iter = parent_folders.begin(); iter != parent_folders.end(); ++iter)
        {
            gInventory.addChangedMask(LLInventoryObserver::STRUCTURE, *iter);
        }

    }
}

void LLFolderBridge::perform_pasteFromClipboard()
{
	LLInventoryModel* model = getInventoryModel();
	if (model && isClipboardPasteable())
	{
        const LLUUID &current_outfit_id = model->findCategoryUUIDForType(LLFolderType::FT_CURRENT_OUTFIT);
        const LLUUID &marketplacelistings_id = model->findCategoryUUIDForType(LLFolderType::FT_MARKETPLACE_LISTINGS);
		const LLUUID &favorites_id = model->findCategoryUUIDForType(LLFolderType::FT_FAVORITE);
		const LLUUID &my_outifts_id = model->findCategoryUUIDForType(LLFolderType::FT_MY_OUTFITS);
		const LLUUID &lost_and_found_id = model->findCategoryUUIDForType(LLFolderType::FT_LOST_AND_FOUND);

		const BOOL move_is_into_current_outfit = (mUUID == current_outfit_id);
		const BOOL move_is_into_my_outfits = (mUUID == my_outifts_id) || model->isObjectDescendentOf(mUUID, my_outifts_id);
		const BOOL move_is_into_outfit = /*move_is_into_my_outfits ||*/ (getCategory() && getCategory()->getPreferredType()==LLFolderType::FT_OUTFIT); // <FS:Ansariel> Unable to copy&paste into outfits anymore
        const BOOL move_is_into_marketplacelistings = model->isObjectDescendentOf(mUUID, marketplacelistings_id);
		const BOOL move_is_into_favorites = (mUUID == favorites_id);
		const BOOL move_is_into_lost_and_found = model->isObjectDescendentOf(mUUID, lost_and_found_id);

		std::vector<LLUUID> objects;
		LLClipboard::instance().pasteFromClipboard(objects);

        LLPointer<LLInventoryCallback> cb = NULL;
        LLInventoryPanel* panel = mInventoryPanel.get();
        if (panel->getRootFolder()->isSingleFolderMode() && panel->getRootFolderID() == mUUID)
        {
            cb = new LLPasteIntoFolderCallback(mInventoryPanel);
        }
        
        LLViewerInventoryCategory * dest_folder = getCategory();
		if (move_is_into_marketplacelistings)
		{
            std::string error_msg;
            const LLViewerInventoryCategory * master_folder = model->getFirstDescendantOf(marketplacelistings_id, mUUID);
            int index = 0;
            for (std::vector<LLUUID>::const_iterator iter = objects.begin(); iter != objects.end(); ++iter)
            {
                const LLUUID& item_id = (*iter);
                LLInventoryItem *item = model->getItem(item_id);
                LLInventoryCategory *cat = model->getCategory(item_id);
                
                if (item && !can_move_item_to_marketplace(master_folder, dest_folder, item, error_msg, objects.size() - index, true))
                {
                    break;
                }
                if (cat && !can_move_folder_to_marketplace(master_folder, dest_folder, cat, error_msg, objects.size() - index, true, true))
                {
                    break;
                }
                ++index;
			}
            if (!error_msg.empty())
            {
                LLSD subs;
                subs["[ERROR_CODE]"] = error_msg;
                LLNotificationsUtil::add("MerchantPasteFailed", subs);
                return;
            }
		}
        else
        {
            // Check that all items can be moved into that folder : for the moment, only stock folder mismatch is checked
            for (std::vector<LLUUID>::const_iterator iter = objects.begin(); iter != objects.end(); ++iter)
            {
                const LLUUID& item_id = (*iter);
                LLInventoryItem *item = model->getItem(item_id);
                LLInventoryCategory *cat = model->getCategory(item_id);

                if ((item && !dest_folder->acceptItem(item)) || (cat && (dest_folder->getPreferredType() == LLFolderType::FT_MARKETPLACE_STOCK)))
                {
                    std::string error_msg = LLTrans::getString("TooltipOutboxMixedStock");
                    LLSD subs;
                    subs["[ERROR_CODE]"] = error_msg;
                    LLNotificationsUtil::add("StockPasteFailed", subs);
                    return;
                }

// [RLVa:KB] - Checked: RLVa-2.1.0
				if ( ((item) && (!RlvActions::canPasteInventory(item, dest_folder))) || ((cat) && (!RlvActions::canPasteInventory(cat, dest_folder))) )
				{
					RlvActions::notifyBlocked(RlvStringKeys::Blocked::InvFolder);
					return;
				}
// [/RLVa:KB]

            }
        }
        
		const LLUUID parent_id(mUUID);
        
		for (std::vector<LLUUID>::const_iterator iter = objects.begin();
			 iter != objects.end();
			 ++iter)
		{
			const LLUUID& item_id = (*iter);
            
			LLInventoryItem *item = model->getItem(item_id);
			LLInventoryObject *obj = model->getObject(item_id);
			if (obj)
			{

				if (move_is_into_lost_and_found)
				{
					if (LLAssetType::AT_CATEGORY == obj->getType())
					{
						return;
					}
				}
				// <FS:Ansariel> Unable to copy&paste into outfits anymore
				//if (move_is_into_outfit)
				if (move_is_into_my_outfits)
				// </FS:Ansariel>
				{
					// <FS:Ansariel> Unable to copy&paste into outfits anymore
					//if (!move_is_into_my_outfits && item && can_move_to_outfit(item, move_is_into_current_outfit))
					if (move_is_into_outfit && item && can_move_to_outfit(item, move_is_into_current_outfit))
					// </FS:Ansariel>
					{
						dropToOutfit(item, move_is_into_current_outfit, cb);
					}
					else if (/*move_is_into_my_outfits &&*/ LLAssetType::AT_CATEGORY == obj->getType()) // <FS:Ansariel> Unable to copy&paste into outfits anymore
					{
						LLInventoryCategory* cat = model->getCategory(item_id);
						U32 max_items_to_wear = gSavedSettings.getU32("WearFolderLimit");
						if (cat && can_move_to_my_outfits(model, cat, max_items_to_wear))
						{
							dropToMyOutfits(cat, cb);
						}
						else
						{
							LLNotificationsUtil::add("MyOutfitsPasteFailed");
						}
					}
					else
					{
						LLNotificationsUtil::add("MyOutfitsPasteFailed");
					}
				}
				else if (move_is_into_current_outfit)
				{
					if (item && can_move_to_outfit(item, move_is_into_current_outfit))
					{
						dropToOutfit(item, move_is_into_current_outfit, cb);
					}
					else
					{
						LLNotificationsUtil::add("MyOutfitsPasteFailed");
					}
				}
				else if (move_is_into_favorites)
				{
					if (item && can_move_to_landmarks(item))
					{
                        if (LLClipboard::instance().isCutMode())
                        {
                            LLViewerInventoryItem* viitem = dynamic_cast<LLViewerInventoryItem*>(item);
                            llassert(viitem);
                            if (viitem)
                            {
                                //changeItemParent() implicity calls dirtyFilter
                                changeItemParent(model, viitem, parent_id, FALSE);
                                if (cb) cb->fire(item_id);
                            }
                        }
                        else
                        {
                            dropToFavorites(item, cb);
                        }
					}
				}
				else if (LLClipboard::instance().isCutMode())
				{
					// Do a move to "paste" a "cut"
					// move_inventory_item() is not enough, as we have to update inventory locally too
					if (LLAssetType::AT_CATEGORY == obj->getType())
					{
						LLViewerInventoryCategory* vicat = (LLViewerInventoryCategory *) model->getCategory(item_id);
						llassert(vicat);
						if (vicat)
						{
                            // Clear the cut folder from the marketplace if it is a listing folder
                            if (LLMarketplaceData::instance().isListed(item_id))
                            {
                                LLMarketplaceData::instance().clearListing(item_id);
                            }
                            if (move_is_into_marketplacelistings)
                            {
                                move_folder_to_marketplacelistings(vicat, parent_id);
                            }
                            else
                            {
                                //changeCategoryParent() implicity calls dirtyFilter
                                changeCategoryParent(model, vicat, parent_id, FALSE);
                            }
                            if (cb) cb->fire(item_id);
						}
					}
					else
                    {
                        LLViewerInventoryItem* viitem = dynamic_cast<LLViewerInventoryItem*>(item);
                        llassert(viitem);
                        if (viitem)
                        {
                            if (move_is_into_marketplacelistings)
                            {
                                if (!move_item_to_marketplacelistings(viitem, parent_id))
                                {
                                    // Stop pasting into the marketplace as soon as we get an error
                                    break;
                                }
                            }
                            else
                            {
                                //changeItemParent() implicity calls dirtyFilter
                                changeItemParent(model, viitem, parent_id, FALSE);
                            }
                            if (cb) cb->fire(item_id);
                        }
                    }
				}
				else
				{
					// Do a "copy" to "paste" a regular copy clipboard
					if (LLAssetType::AT_CATEGORY == obj->getType())
					{
						LLViewerInventoryCategory* vicat = (LLViewerInventoryCategory *) model->getCategory(item_id);
						llassert(vicat);
						if (vicat)
						{
                            if (move_is_into_marketplacelistings)
                            {
                                move_folder_to_marketplacelistings(vicat, parent_id, true);
                            }
                            else
                            {
                                copy_inventory_category(model, vicat, parent_id);
                            }
                            if (cb) cb->fire(item_id);
						}
					}
                    else
                    {
                        LLViewerInventoryItem* viitem = dynamic_cast<LLViewerInventoryItem*>(item);
                        llassert(viitem);
                        if (viitem)
                        {
                            if (move_is_into_marketplacelistings)
                            {
                                if (!move_item_to_marketplacelistings(viitem, parent_id, true))
                                {
                                    // Stop pasting into the marketplace as soon as we get an error
                                    break;
                                }
                                if (cb) cb->fire(item_id);
                            }
// [SL:KB] - Patch: Inventory-Links | Checked: 2010-04-12 (Catznip-2.2.0a) | Added: Catznip-2.0.0a
//                            else if (item->getIsLinkType())
//                            {
//                                link_inventory_object(parent_id,
//                                                      item_id,
//                                                      cb);
 //                           }
// [/SL:KB]
                            else
                            {
// [SL:KB] - Patch: Inventory-Links | Checked: 2010-04-12 (Catznip-2.2.0a) | Added: Catznip-2.0.0a
                                if (item->getPermissions().allowCopyBy(gAgent.getID()))
                                {
// [/SL:KB]
                                    copy_inventory_item(
                                                    gAgent.getID(),
                                                    item->getPermissions().getOwner(),
                                                    item->getUUID(),
                                                    parent_id,
                                                    std::string(),
                                                    cb);
// [SL:KB] - Patch: Inventory-Links | Checked: 2010-04-12 (Catznip-2.2.0a) | Added: Catznip-2.0.0a
                                }
                                else if (LLAssetType::lookupIsLinkType(item->getActualType()))
                                {
                                    LLInventoryObject::const_object_list_t obj_array;
                                    obj_array.push_back(LLConstPointer<LLInventoryObject>(item));
                                    link_inventory_array(parent_id,
                                                         obj_array,
                                                         cb);
                                }
// [/SL:KB]
                            }
                        }
                    }
                }
            }
        }
		// Change mode to paste for next paste
		LLClipboard::instance().setCutMode(false);
	}
}

void LLFolderBridge::pasteLinkFromClipboard()
{
	LLInventoryModel* model = getInventoryModel();
	if(model)
	{
		const LLUUID &current_outfit_id = model->findCategoryUUIDForType(LLFolderType::FT_CURRENT_OUTFIT);
        const LLUUID &marketplacelistings_id = model->findCategoryUUIDForType(LLFolderType::FT_MARKETPLACE_LISTINGS);
		const LLUUID &my_outifts_id = model->findCategoryUUIDForType(LLFolderType::FT_MY_OUTFITS);

		const BOOL move_is_into_current_outfit = (mUUID == current_outfit_id);
		const BOOL move_is_into_my_outfits = (mUUID == my_outifts_id) || model->isObjectDescendentOf(mUUID, my_outifts_id);
		const BOOL move_is_into_outfit = move_is_into_my_outfits || (getCategory() && getCategory()->getPreferredType()==LLFolderType::FT_OUTFIT);
        const BOOL move_is_into_marketplacelistings = model->isObjectDescendentOf(mUUID, marketplacelistings_id);

		if (move_is_into_marketplacelistings)
		{
			// Notify user of failure somehow -- play error sound?  modal dialog?
			return;
		}

		const LLUUID parent_id(mUUID);

		std::vector<LLUUID> objects;
		LLClipboard::instance().pasteFromClipboard(objects);

        LLPointer<LLInventoryCallback> cb = NULL;
        LLInventoryPanel* panel = mInventoryPanel.get();
        if (panel->getRootFolder()->isSingleFolderMode())
        {
            cb = new LLPasteIntoFolderCallback(mInventoryPanel);
        }

		for (std::vector<LLUUID>::const_iterator iter = objects.begin();
			 iter != objects.end();
			 ++iter)
		{
			const LLUUID &object_id = (*iter);
			if (move_is_into_current_outfit || move_is_into_outfit)
			{
				LLInventoryItem *item = model->getItem(object_id);
				if (item && can_move_to_outfit(item, move_is_into_current_outfit))
				{
					dropToOutfit(item, move_is_into_current_outfit, cb);
				}
			}
			else if (LLConstPointer<LLInventoryObject> obj = model->getObject(object_id))
			{
				link_inventory_object(parent_id, obj, cb);
			}
		}
		// Change mode to paste for next paste
		LLClipboard::instance().setCutMode(false);
	}
}

void LLFolderBridge::staticFolderOptionsMenu()
{
	LLFolderBridge* selfp = sSelf.get();

	if (selfp && selfp->mRoot)
	{
		selfp->mRoot->updateMenu();
	}
}

BOOL LLFolderBridge::checkFolderForContentsOfType(LLInventoryModel* model, LLInventoryCollectFunctor& is_type)
{
	LLInventoryModel::cat_array_t cat_array;
	LLInventoryModel::item_array_t item_array;
	model->collectDescendentsIf(mUUID,
								cat_array,
								item_array,
								LLInventoryModel::EXCLUDE_TRASH,
								is_type);
	return ((item_array.size() > 0) ? TRUE : FALSE );
}

void LLFolderBridge::buildContextMenuOptions(U32 flags, menuentry_vec_t&   items, menuentry_vec_t& disabled_items)
{
	LLInventoryModel* model = getInventoryModel();
	llassert(model != NULL);

	const LLUUID &trash_id = model->findCategoryUUIDForType(LLFolderType::FT_TRASH);
	const LLUUID &lost_and_found_id = model->findCategoryUUIDForType(LLFolderType::FT_LOST_AND_FOUND);
	const LLUUID &favorites = model->findCategoryUUIDForType(LLFolderType::FT_FAVORITE);
	const LLUUID &marketplace_listings_id = model->findCategoryUUIDForType(LLFolderType::FT_MARKETPLACE_LISTINGS);
	const LLUUID &outfits_id = model->findCategoryUUIDForType(LLFolderType::FT_MY_OUTFITS);

	// <FS:Ansariel> FIRE-11628: Option to delete broken links from AO folder
	if (mUUID == AOEngine::instance().getAOFolder())
	{
		items.push_back(std::string("Cleanup broken Links"));
	}
	// </FS:Ansariel>

	// <FS:Ansariel> Fix "outfits" context menu
	//if (outfits_id == mUUID)
	if (model->isObjectDescendentOf(mUUID, outfits_id) && getCategory() &&
		(getCategory()->getPreferredType() == LLFolderType::FT_NONE || 
		 getCategory()->getPreferredType() == LLFolderType::FT_MY_OUTFITS))
	{
		items.push_back(std::string("New Outfit"));
	}
	// </FS:Ansariel>

	if (lost_and_found_id == mUUID)
	{
		// This is the lost+found folder.
		items.push_back(std::string("Empty Lost And Found"));

		LLInventoryModel::cat_array_t* cat_array;
		LLInventoryModel::item_array_t* item_array;
		gInventory.getDirectDescendentsOf(mUUID, cat_array, item_array);
		// Enable Empty menu item only when there is something to act upon.
		if (0 == cat_array->size() && 0 == item_array->size())
		{
			disabled_items.push_back(std::string("Empty Lost And Found"));
		}

		disabled_items.push_back(std::string("New Folder"));
		disabled_items.push_back(std::string("upload_def"));
	}
	if (favorites == mUUID)
	{
		disabled_items.push_back(std::string("New Folder"));
	}
    if (isMarketplaceListingsFolder())
    {
		addMarketplaceContextMenuOptions(flags, items, disabled_items);
        if (LLMarketplaceData::instance().isUpdating(mUUID))
        {
            disabled_items.push_back(std::string("New Folder"));
            disabled_items.push_back(std::string("Rename"));
            disabled_items.push_back(std::string("Cut"));
            disabled_items.push_back(std::string("Copy"));
            disabled_items.push_back(std::string("Paste"));
            disabled_items.push_back(std::string("Delete"));
        }
    }
    if (getPreferredType() == LLFolderType::FT_MARKETPLACE_STOCK)
    {
        disabled_items.push_back(std::string("New Folder"));
		disabled_items.push_back(std::string("upload_def"));
    }
    if (marketplace_listings_id == mUUID)
    {
		disabled_items.push_back(std::string("New Folder"));
        disabled_items.push_back(std::string("Rename"));
        disabled_items.push_back(std::string("Cut"));
        disabled_items.push_back(std::string("Delete"));
    }

	if (isPanelActive("Favorite Items"))
	{
		disabled_items.push_back(std::string("Delete"));
	}
	if(trash_id == mUUID)
	{
		bool is_recent_panel = isPanelActive("Recent Items");

		// This is the trash.
		items.push_back(std::string("Empty Trash"));

		LLInventoryModel::cat_array_t* cat_array;
		LLInventoryModel::item_array_t* item_array;
		gInventory.getDirectDescendentsOf(mUUID, cat_array, item_array);
		LLViewerInventoryCategory *trash = getCategory();
		// Enable Empty menu item only when there is something to act upon.
		// Also don't enable menu if folder isn't fully fetched
		if ((0 == cat_array->size() && 0 == item_array->size())
			|| is_recent_panel
			|| !trash
			|| trash->getVersion() == LLViewerInventoryCategory::VERSION_UNKNOWN
			|| trash->getDescendentCount() == LLViewerInventoryCategory::VERSION_UNKNOWN
			|| gAgentAvatarp->hasAttachmentsInTrash())
		{
			disabled_items.push_back(std::string("Empty Trash"));
		}

        items.push_back(std::string("thumbnail"));
	}
	else if(isItemInTrash())
	{
		// This is a folder in the trash.
		items.clear(); // clear any items that used to exist
		addTrashContextMenuOptions(items, disabled_items);
	}
	else if(isAgentInventory()
			// <FS:ND> moved from buildContextMenu after merge
			&& !isLockedFolder()
			// </FS:ND>
			) // do not allow creating in library
	{
		LLViewerInventoryCategory *cat = getCategory();
		// BAP removed protected check to re-enable standard ops in untyped folders.
		// Not sure what the right thing is to do here.
		if (!isCOFFolder() && cat && (cat->getPreferredType() != LLFolderType::FT_OUTFIT))
		{
			if (!isInboxFolder() // don't allow creation in inbox
				&& outfits_id != mUUID)
			{
				// Do not allow to create 2-level subfolder in the Calling Card/Friends folder. EXT-694.
				if (!LLFriendCardsManager::instance().isCategoryInFriendFolder(cat))
				{
					items.push_back(std::string("New Folder"));
				}
                // <FS:Ansariel> Fix "outfits" context menu
                //if (!isMarketplaceListingsFolder())
                if (!isMarketplaceListingsFolder() && !model->isObjectDescendentOf(mUUID, outfits_id))
                // </FS:Ansariel>
                {
                    items.push_back(std::string("upload_def"));
                }
			}
			getClipboardEntries(false, items, disabled_items, flags);

		}
		else
		{
			// Want some but not all of the items from getClipboardEntries for outfits.
			if (cat && (cat->getPreferredType() == LLFolderType::FT_OUTFIT))
			{
				items.push_back(std::string("Rename"));
                items.push_back(std::string("thumbnail"));

				addDeleteContextMenuOptions(items, disabled_items);
				// EXT-4030: disallow deletion of currently worn outfit
				const LLViewerInventoryItem *base_outfit_link = LLAppearanceMgr::instance().getBaseOutfitLink();
				if (base_outfit_link && (cat == base_outfit_link->getLinkedCategory()))
				{
					disabled_items.push_back(std::string("Delete"));
				}

				// <FS:Ansariel> FIRE-4595: Paste as Link missing for outfit folders
				items.push_back(std::string("Paste As Link"));
				if (!isClipboardPasteableAsLink() || (flags & FIRST_SELECTED_ITEM) == 0)
				{
					disabled_items.push_back(std::string("Paste As Link"));
				}
				// </FS:Ansariel>
			}
		}

		if (model->findCategoryUUIDForType(LLFolderType::FT_CURRENT_OUTFIT) == mUUID)
		{
			items.push_back(std::string("Copy outfit list to clipboard"));
            addOpenFolderMenuOptions(flags, items);
		}

		//Added by aura to force inventory pull on right-click to display folder options correctly. 07-17-06
		mCallingCards = mWearables = FALSE;

		LLIsType is_callingcard(LLAssetType::AT_CALLINGCARD);
		if (checkFolderForContentsOfType(model, is_callingcard))
		{
			mCallingCards=TRUE;
		}

		LLFindWearables is_wearable;
		LLIsType is_object( LLAssetType::AT_OBJECT );
		LLIsType is_gesture( LLAssetType::AT_GESTURE );

		if (checkFolderForContentsOfType(model, is_wearable) ||
            checkFolderForContentsOfType(model, is_object)   ||
            checkFolderForContentsOfType(model, is_gesture)    )
		{
			mWearables=TRUE;
		}
	}
// [SL:KB] - Patch: Inventory-Misc | Checked: 2011-05-28 (Catznip-2.6.0a) | Added: Catznip-2.6.0a
	else if (isLostInventory())
	{
		items.push_back(std::string("Move to Lost And Found"));
		if (0 == (flags & FIRST_SELECTED_ITEM))
			disabled_items.push_back(std::string("Move to Lost And Found"));
	}
// [/SL:KB]
	else
	{
		// Mark wearables and allow copy from library
		LLInventoryModel* model = getInventoryModel();
		if(!model) return;
		const LLInventoryCategory* category = model->getCategory(mUUID);
		if (!category) return;
		LLFolderType::EType type = category->getPreferredType();
		const bool is_system_folder = LLFolderType::lookupIsProtectedType(type);

		LLFindWearables is_wearable;
		LLIsType is_object(LLAssetType::AT_OBJECT);
		LLIsType is_gesture(LLAssetType::AT_GESTURE);

		if (checkFolderForContentsOfType(model, is_wearable) ||
			checkFolderForContentsOfType(model, is_object) ||
			checkFolderForContentsOfType(model, is_gesture))
		{
			mWearables = TRUE;
		}

		if (!is_system_folder)
		{
			items.push_back(std::string("Copy"));
			if (!isItemCopyable())
			{
				// For some reason there are items in library that can't be copied directly
				disabled_items.push_back(std::string("Copy"));
			}
		}
	}

	// Preemptively disable system folder removal if more than one item selected.
	if ((flags & FIRST_SELECTED_ITEM) == 0)
	{
		disabled_items.push_back(std::string("Delete System Folder"));
	}

	// <FS:AH/SJ> Don't offer sharing of trash folder (FIRE-1642, FIRE-6547)
	//if (isAgentInventory() && !isMarketplaceListingsFolder())
	if (isAgentInventory() && !isMarketplaceListingsFolder() && mUUID != trash_id)
	{
		items.push_back(std::string("Share"));
		if (!canShare())
		{
			disabled_items.push_back(std::string("Share"));
		}
	}

	// <FS:Ansariel> FIRE-29342: Protect folder option
	if (isAgentInventory())
	{
		LLInventoryObject* obj = getInventoryObject();
		if (obj)
		{
			if (!LLFolderType::lookupIsProtectedType(((LLInventoryCategory*)obj)->getPreferredType()))
			{
				if (isProtected())
				{
					items.push_back((std::string("UnprotectFolder")));
				}
				else
				{
					items.push_back((std::string("ProtectFolder")));
				}
			}
		}
	}
	// </FS:Ansariel>

	// <FS:Ansariel> Show folder in new window option
	items.push_back((std::string("Show in new Window")));

	// <FS:Zi> Add "Reload folder" action to inventory
	// only allow reload for a single, non-root folder to prevent misuse
	if (!(flags & ITEM_IN_MULTI_SELECTION))
	{
		if (mUUID != model->findCategoryUUIDForType(LLFolderType::FT_ROOT_INVENTORY))
		{
			if (mUUID != model->findLibraryCategoryUUIDForType(LLFolderType::FT_ROOT_INVENTORY))
			{
				items.push_back(std::string("ReloadFolder"));
			}
		}
	}
	// </FS:Zi>

	// Add menu items that are dependent on the contents of the folder.
	LLViewerInventoryCategory* category = (LLViewerInventoryCategory *) model->getCategory(mUUID);
	if (category && (marketplace_listings_id != mUUID))
	{
		uuid_vec_t folders;
		folders.push_back(category->getUUID());

		sSelf = getHandle();
		LLRightClickInventoryFetchDescendentsObserver* fetch = new LLRightClickInventoryFetchDescendentsObserver(folders);
		fetch->startFetch();
		if (fetch->isFinished())
		{
			// Do not call execute() or done() here as if the folder is here, there's likely no point drilling down 
			// This saves lots of time as buildContextMenu() is called a lot
			delete fetch;
			buildContextMenuFolderOptions(flags, items, disabled_items);
		}
		else
		{
			// it's all on its way - add an observer, and the inventory will call done for us when everything is here.
			gInventory.addObserver(fetch);
        }
    }
}

void LLFolderBridge::buildContextMenuFolderOptions(U32 flags,   menuentry_vec_t& items, menuentry_vec_t& disabled_items)
{
	// Build folder specific options back up
	LLInventoryModel* model = getInventoryModel();
	if(!model) return;

	const LLInventoryCategory* category = model->getCategory(mUUID);
	if(!category) return;

	const LLUUID trash_id = model->findCategoryUUIDForType(LLFolderType::FT_TRASH);
	if ((trash_id == mUUID) || isItemInTrash())
    {
        addOpenFolderMenuOptions(flags, items);
        return;
    }

	if (!isItemRemovable())
	{
		disabled_items.push_back(std::string("Delete"));
	}
    if (isMarketplaceListingsFolder()) return;

	LLFolderType::EType type = category->getPreferredType();
	const bool is_system_folder = LLFolderType::lookupIsProtectedType(type);
	// BAP change once we're no longer treating regular categories as ensembles.
	const bool is_agent_inventory = isAgentInventory();
// [SL:KB] - Patch: Appearance-Misc | Checked: 2010-11-24 (Catznip-2.4)
	const bool is_outfit = (type == LLFolderType::FT_OUTFIT);
// [/SL:KB]

	// Only enable calling-card related options for non-system folders.
	if (!is_system_folder && is_agent_inventory && (mRoot != NULL))
	{
		LLIsType is_callingcard(LLAssetType::AT_CALLINGCARD);
		if (mCallingCards || checkFolderForContentsOfType(model, is_callingcard))
		{
			items.push_back(std::string("Calling Card Separator"));
			items.push_back(std::string("Conference Chat Folder"));
			items.push_back(std::string("IM All Contacts In Folder"));
		}

        if (((flags & ITEM_IN_MULTI_SELECTION) == 0) && hasChildren() && (type != LLFolderType::FT_OUTFIT))
        {
            items.push_back(std::string("Ungroup folder items"));
        }
	}
    else
    {
        disabled_items.push_back(std::string("New folder from selected"));
    }

    //skip the rest options in single-folder mode
    if (mRoot == NULL)
    {
        return;
    }

    addOpenFolderMenuOptions(flags, items);

#ifndef LL_RELEASE_FOR_DOWNLOAD
	if (LLFolderType::lookupIsProtectedType(type) && is_agent_inventory)
	{
		items.push_back(std::string("Delete System Folder"));
	}
#endif

	// wearables related functionality for folders.
	//is_wearable
	LLFindWearables is_wearable;
	LLIsType is_object( LLAssetType::AT_OBJECT );
	LLIsType is_gesture( LLAssetType::AT_GESTURE );

	if (mWearables ||
		checkFolderForContentsOfType(model, is_wearable)  ||
		checkFolderForContentsOfType(model, is_object) ||
		checkFolderForContentsOfType(model, is_gesture) )
	{
		// Only enable add/replace outfit for non-system folders.
		if (!is_system_folder)
		{
			// <FS:Ansariel> FIRE-3302: "Add to Current Outfit" missing for inventory outfit folder
			items.push_back(std::string("Add To Outfit"));

			// Adding an outfit onto another (versus replacing) doesn't make sense.
			if (type != LLFolderType::FT_OUTFIT)
			{
				// <FS:Ansariel> FIRE-3302: "Add to Current Outfit" missing for inventory outfit folder
				//items.push_back(std::string("Add To Outfit"));
				// <FS:TT> Patch: ReplaceWornItemsOnly
				items.push_back(std::string("Wear Items"));
				// </FS:TT>
                if (!LLAppearanceMgr::instance().getCanAddToCOF(mUUID))
                {
                    disabled_items.push_back(std::string("Add To Outfit"));
                }
			}

			items.push_back(std::string("Replace Outfit"));
            //if (!LLAppearanceMgr::instance().getCanReplaceCOF(mUUID))
// [SL:KB] - Patch: Appearance-Misc | Checked: 2010-11-24 (Catznip-2.4)
            if ( ((is_outfit) && (!LLAppearanceMgr::instance().getCanReplaceCOF(mUUID))) || 
                 ((!is_outfit) && (gAgentWearables.isCOFChangeInProgress())) )
// [/SL:KB]
            {
                disabled_items.push_back(std::string("Replace Outfit"));
            }
		}
		if (is_agent_inventory)
		{
			items.push_back(std::string("Folder Wearables Separator"));
            // Note: If user tries to unwear "My Inventory", it's going to deactivate everything including gestures
            // Might be safer to disable this for "My Inventory"
			items.push_back(std::string("Remove From Outfit"));
            if (type != LLFolderType::FT_ROOT_INVENTORY // Unless COF is empty, whih shouldn't be, warrantied to have worn items
                && !LLAppearanceMgr::getCanRemoveFromCOF(mUUID)) // expensive from root!
            {
                disabled_items.push_back(std::string("Remove From Outfit"));
            }
		}
		items.push_back(std::string("Outfit Separator"));

	}
}

// Flags unused
void LLFolderBridge::buildContextMenu(LLMenuGL& menu, U32 flags)
{
	sSelf.markDead();

	// fetch contents of this folder, as context menu can depend on contents
	// still, user would have to open context menu again to see the changes
	gInventory.fetchDescendentsOf(getUUID());


	menuentry_vec_t items;
	menuentry_vec_t disabled_items;

	LL_DEBUGS() << "LLFolderBridge::buildContextMenu()" << LL_ENDL;

	LLInventoryModel* model = getInventoryModel();
	if(!model) return;

	buildContextMenuOptions(flags, items, disabled_items);
    hide_context_entries(menu, items, disabled_items);

	// Reposition the menu, in case we're adding items to an existing menu.
	menu.needsArrange();
	menu.arrangeAndClear();
}

void LLFolderBridge::addOpenFolderMenuOptions(U32 flags, menuentry_vec_t& items)
{
    if ((flags & ITEM_IN_MULTI_SELECTION) == 0)
    {
        items.push_back(std::string("open_in_new_window"));
        items.push_back(std::string("Open Folder Separator"));
        items.push_back(std::string("Copy Separator"));
        if(isPanelActive("comb_single_folder_inv"))
        {
            items.push_back(std::string("open_in_current_window"));
        }
    }
}

bool LLFolderBridge::hasChildren() const
{
	LLInventoryModel* model = getInventoryModel();
	if(!model) return FALSE;
	LLInventoryModel::EHasChildren has_children;
	has_children = gInventory.categoryHasChildren(mUUID);
	return has_children != LLInventoryModel::CHILDREN_NO;
}

BOOL LLFolderBridge::dragOrDrop(MASK mask, BOOL drop,
								EDragAndDropType cargo_type,
								void* cargo_data,
								std::string& tooltip_msg)
{
	LLInventoryItem* inv_item = (LLInventoryItem*)cargo_data;

    static LLPointer<LLInventoryCallback> drop_cb = NULL;
    LLInventoryPanel* panel = mInventoryPanel.get();
    LLToolDragAndDrop* drop_tool = LLToolDragAndDrop::getInstance();
    if (drop
        && panel->getRootFolder()->isSingleFolderMode()
        && panel->getRootFolderID() == mUUID
        && drop_tool->getCargoIndex() == 0)
    {
        drop_cb = new LLPasteIntoFolderCallback(mInventoryPanel);
    }


	//LL_INFOS() << "LLFolderBridge::dragOrDrop()" << LL_ENDL;
	BOOL accept = FALSE;
	switch(cargo_type)
	{
		case DAD_TEXTURE:
		case DAD_SOUND:
		case DAD_CALLINGCARD:
		case DAD_LANDMARK:
		case DAD_SCRIPT:
		case DAD_CLOTHING:
		case DAD_OBJECT:
		case DAD_NOTECARD:
		case DAD_BODYPART:
		case DAD_ANIMATION:
		case DAD_GESTURE:
		case DAD_MESH:
        case DAD_SETTINGS:
			accept = dragItemIntoFolder(inv_item, drop, tooltip_msg, TRUE, drop_cb);
			break;
		case DAD_LINK:
			// DAD_LINK type might mean one of two asset types: AT_LINK or AT_LINK_FOLDER.
			// If we have an item of AT_LINK_FOLDER type we should process the linked
			// category being dragged or dropped into folder.
			// <FS:Ansariel> FIRE-13863: Allow moving folder links
			//if (inv_item && LLAssetType::AT_LINK_FOLDER == inv_item->getActualType())
			if (inv_item && LLAssetType::AT_LINK_FOLDER == inv_item->getActualType() && !gSavedSettings.getBOOL("FSEnableMovingFolderLinks"))
			// </FS:Ansariel>
			{
				LLInventoryCategory* linked_category = gInventory.getCategory(inv_item->getLinkedUUID());
				if (linked_category)
				{
					accept = dragCategoryIntoFolder((LLInventoryCategory*)linked_category, drop, tooltip_msg, TRUE, TRUE, drop_cb);
				}
			}
			else
			{
				accept = dragItemIntoFolder(inv_item, drop, tooltip_msg, TRUE, drop_cb);
			}
			break;
		case DAD_CATEGORY:
			if (LLFriendCardsManager::instance().isAnyFriendCategory(mUUID))
			{
				accept = FALSE;
			}
			else
			{
				accept = dragCategoryIntoFolder((LLInventoryCategory*)cargo_data, drop, tooltip_msg, FALSE, TRUE, drop_cb);
			}
			break;
		case DAD_ROOT_CATEGORY:
		case DAD_NONE:
			break;
		default:
			LL_WARNS() << "Unhandled cargo type for drag&drop " << cargo_type << LL_ENDL;
			break;
	}

    if (!drop || drop_tool->getCargoIndex() + 1 == drop_tool->getCargoCount())
    {
        drop_cb = NULL;
    }
	return accept;
}

LLViewerInventoryCategory* LLFolderBridge::getCategory() const
{
	LLViewerInventoryCategory* cat = NULL;
	LLInventoryModel* model = getInventoryModel();
	if(model)
	{
		cat = (LLViewerInventoryCategory*)model->getCategory(mUUID);
	}
	return cat;
}


// static
void LLFolderBridge::pasteClipboard(void* user_data)
{
	LLFolderBridge* self = (LLFolderBridge*)user_data;
	if(self) self->pasteFromClipboard();
}

void LLFolderBridge::createNewShirt(void* user_data)
{
	LLFolderBridge::createWearable((LLFolderBridge*)user_data, LLWearableType::WT_SHIRT);
}

void LLFolderBridge::createNewPants(void* user_data)
{
	LLFolderBridge::createWearable((LLFolderBridge*)user_data, LLWearableType::WT_PANTS);
}

void LLFolderBridge::createNewShoes(void* user_data)
{
	LLFolderBridge::createWearable((LLFolderBridge*)user_data, LLWearableType::WT_SHOES);
}

void LLFolderBridge::createNewSocks(void* user_data)
{
	LLFolderBridge::createWearable((LLFolderBridge*)user_data, LLWearableType::WT_SOCKS);
}

void LLFolderBridge::createNewJacket(void* user_data)
{
	LLFolderBridge::createWearable((LLFolderBridge*)user_data, LLWearableType::WT_JACKET);
}

void LLFolderBridge::createNewSkirt(void* user_data)
{
	LLFolderBridge::createWearable((LLFolderBridge*)user_data, LLWearableType::WT_SKIRT);
}

void LLFolderBridge::createNewGloves(void* user_data)
{
	LLFolderBridge::createWearable((LLFolderBridge*)user_data, LLWearableType::WT_GLOVES);
}

void LLFolderBridge::createNewUndershirt(void* user_data)
{
	LLFolderBridge::createWearable((LLFolderBridge*)user_data, LLWearableType::WT_UNDERSHIRT);
}

void LLFolderBridge::createNewUnderpants(void* user_data)
{
	LLFolderBridge::createWearable((LLFolderBridge*)user_data, LLWearableType::WT_UNDERPANTS);
}

void LLFolderBridge::createNewShape(void* user_data)
{
	LLFolderBridge::createWearable((LLFolderBridge*)user_data, LLWearableType::WT_SHAPE);
}

void LLFolderBridge::createNewSkin(void* user_data)
{
	LLFolderBridge::createWearable((LLFolderBridge*)user_data, LLWearableType::WT_SKIN);
}

void LLFolderBridge::createNewHair(void* user_data)
{
	LLFolderBridge::createWearable((LLFolderBridge*)user_data, LLWearableType::WT_HAIR);
}

void LLFolderBridge::createNewEyes(void* user_data)
{
	LLFolderBridge::createWearable((LLFolderBridge*)user_data, LLWearableType::WT_EYES);
}

EInventorySortGroup LLFolderBridge::getSortGroup() const
{
	LLFolderType::EType preferred_type = getPreferredType();

	if (preferred_type == LLFolderType::FT_TRASH)
	{
		return SG_TRASH_FOLDER;
	}

	//<FS:KC> Don't sort #FS folders to top
	static LLCachedControl<bool> sFSSortFSFoldersToTopPt(gSavedSettings, "FSSortFSFoldersToTop");
	if (!sFSSortFSFoldersToTopPt)
	{
		LLViewerInventoryCategory* cat = getCategory();
		if(cat)
		{
			std::string catName(cat->getName());
			if ((catName == ROOT_FIRESTORM_FOLDER) || (catName == RLV_ROOT_FOLDER) || (catName == "#Phoenix"))
			{
				return SG_NORMAL_FOLDER;
			}
		}
	}
	//</FS:KC>

	if(LLFolderType::lookupIsProtectedType(preferred_type))
	{
		return SG_SYSTEM_FOLDER;
	}

	return SG_NORMAL_FOLDER;
}


// static
void LLFolderBridge::createWearable(LLFolderBridge* bridge, LLWearableType::EType type)
{
	if(!bridge) return;
	LLUUID parent_id = bridge->getUUID();
	LLAgentWearables::createWearable(type, false, parent_id);
}

void LLFolderBridge::modifyOutfit(BOOL append)
{
	LLInventoryModel* model = getInventoryModel();
	if(!model) return;
	LLViewerInventoryCategory* cat = getCategory();
	if(!cat) return;

	// checking amount of items to wear
	U32 max_items = gSavedSettings.getU32("WearFolderLimit");
	LLInventoryModel::cat_array_t cats;
	LLInventoryModel::item_array_t items;
	LLFindWearablesEx not_worn(/*is_worn=*/ false, /*include_body_parts=*/ false);
	gInventory.collectDescendentsIf(cat->getUUID(),
		cats,
		items,
		LLInventoryModel::EXCLUDE_TRASH,
		not_worn);

	if (items.size() > max_items)
	{
		LLSD args;
		args["AMOUNT"] = llformat("%d", max_items);
		LLNotificationsUtil::add("TooManyWearables", args);
		return;
	}

	if (isAgentInventory())
	{
		LLAppearanceMgr::instance().wearInventoryCategory(cat, FALSE, append);
	}
	else
	{
		// Library, we need to copy content first
		LLAppearanceMgr::instance().wearInventoryCategory(cat, TRUE, append);
	}
}

// <FS:Ansariel> FIRE-29342: Protect folder option
bool LLFolderBridge::isProtected() const
{
	LLInventoryModel* model = getInventoryModel();
	if (model)
	{
		const uuid_set_t& categories = model->getProtectedCategories();
		return categories.find(mUUID) != categories.end();
	}

	return false;
}
// </FS:Ansariel>

// +=================================================+
// |        LLMarketplaceFolderBridge                |
// +=================================================+

// LLMarketplaceFolderBridge is a specialized LLFolderBridge for use in Marketplace Inventory panels
LLMarketplaceFolderBridge::LLMarketplaceFolderBridge(LLInventoryPanel* inventory,
                          LLFolderView* root,
                          const LLUUID& uuid) :
LLFolderBridge(inventory, root, uuid)
{
    m_depth = depth_nesting_in_marketplace(mUUID);
    m_stockCountCache = COMPUTE_STOCK_NOT_EVALUATED;
}

LLUIImagePtr LLMarketplaceFolderBridge::getIcon() const
{
	return getMarketplaceFolderIcon(FALSE);
}

LLUIImagePtr LLMarketplaceFolderBridge::getIconOpen() const
{
	return getMarketplaceFolderIcon(TRUE);
}

LLUIImagePtr LLMarketplaceFolderBridge::getMarketplaceFolderIcon(BOOL is_open) const
{
	LLFolderType::EType preferred_type = getPreferredType();
    if (!LLMarketplaceData::instance().isUpdating(getUUID()))
    {
        // Skip computation (expensive) if we're waiting for updates. Use the old value in that case.
        m_depth = depth_nesting_in_marketplace(mUUID);
    }
    if ((preferred_type == LLFolderType::FT_NONE) && (m_depth == 2))
    {
        // We override the type when in the marketplace listings folder and only for version folder
        preferred_type = LLFolderType::FT_MARKETPLACE_VERSION;
    }
	return LLUI::getUIImage(LLViewerFolderType::lookupIconName(preferred_type, is_open));
}

std::string LLMarketplaceFolderBridge::getLabelSuffix() const
{
    static LLCachedControl<F32> folder_loading_message_delay(gSavedSettings, "FolderLoadingMessageWaitTime", 0.5f);
    
    if (mIsLoading && mTimeSinceRequestStart.getElapsedTimeF32() >= folder_loading_message_delay())
    {
        return llformat(" (%s) ", LLTrans::getString("LoadingData").c_str());
    }
    
    std::string suffix = "";
    // Listing folder case
    if (LLMarketplaceData::instance().isListed(getUUID()))
    {
        suffix = llformat("%d",LLMarketplaceData::instance().getListingID(getUUID()));
        if (suffix.empty())
        {
            suffix = LLTrans::getString("MarketplaceNoID");
        }
        suffix = " (" +  suffix + ")";
        if (LLMarketplaceData::instance().getActivationState(getUUID()))
        {
            suffix += " (" +  LLTrans::getString("MarketplaceLive") + ")";
        }
    }
    // Version folder case
    else if (LLMarketplaceData::instance().isVersionFolder(getUUID()))
    {
        suffix += " (" +  LLTrans::getString("MarketplaceActive") + ")";
    }
    // Add stock amount
    bool updating = LLMarketplaceData::instance().isUpdating(getUUID());
    if (!updating)
    {
        // Skip computation (expensive) if we're waiting for update anyway. Use the old value in that case.
        m_stockCountCache = compute_stock_count(getUUID());
    }
    if (m_stockCountCache == 0)
    {
        suffix += " (" +  LLTrans::getString("MarketplaceNoStock") + ")";
    }
    else if (m_stockCountCache != COMPUTE_STOCK_INFINITE)
    {
        if (getPreferredType() == LLFolderType::FT_MARKETPLACE_STOCK)
        {
            suffix += " (" +  LLTrans::getString("MarketplaceStock");
        }
        else
        {
            suffix += " (" +  LLTrans::getString("MarketplaceMax");
        }
        if (m_stockCountCache == COMPUTE_STOCK_NOT_EVALUATED)
        {
            suffix += "=" + LLTrans::getString("MarketplaceUpdating") + ")";
        }
        else
        {
            suffix +=  "=" + llformat("%d", m_stockCountCache) + ")";
        }
    }
    // Add updating suffix
    if (updating)
    {
        suffix += " (" +  LLTrans::getString("MarketplaceUpdating") + ")";
    }
    return LLInvFVBridge::getLabelSuffix() + suffix;
}

LLFontGL::StyleFlags LLMarketplaceFolderBridge::getLabelStyle() const
{
    return (LLMarketplaceData::instance().getActivationState(getUUID()) ? LLFontGL::BOLD : LLFontGL::NORMAL);
}




// helper stuff
bool move_task_inventory_callback(const LLSD& notification, const LLSD& response, boost::shared_ptr<LLMoveInv> move_inv)
{
	LLFloaterOpenObject::LLCatAndWear* cat_and_wear = (LLFloaterOpenObject::LLCatAndWear* )move_inv->mUserData;
	LLViewerObject* object = gObjectList.findObject(move_inv->mObjectID);
	S32 option = LLNotificationsUtil::getSelectedOption(notification, response);

	if(option == 0 && object)
	{
		if (cat_and_wear && cat_and_wear->mWear) // && !cat_and_wear->mFolderResponded)
		{
			LLInventoryObject::object_list_t inventory_objects;
			object->getInventoryContents(inventory_objects);
			int contents_count = inventory_objects.size();
			LLInventoryCopyAndWearObserver* inventoryObserver = new LLInventoryCopyAndWearObserver(cat_and_wear->mCatID, contents_count, cat_and_wear->mFolderResponded,
																									cat_and_wear->mReplace);
			
			gInventory.addObserver(inventoryObserver);
		}

		two_uuids_list_t::iterator move_it;
		for (move_it = move_inv->mMoveList.begin();
			 move_it != move_inv->mMoveList.end();
			 ++move_it)
		{
			object->moveInventory(move_it->first, move_it->second);
		}

		// update the UI.
		dialog_refresh_all();
	}

	if (move_inv->mCallback)
	{
		move_inv->mCallback(option, move_inv->mUserData, move_inv.get());
	}

	move_inv.reset(); //since notification will persist
	return false;
}

void drop_to_favorites_cb(const LLUUID& id, LLPointer<LLInventoryCallback> cb1, LLPointer<LLInventoryCallback> cb2)
{
    cb1->fire(id);
    cb2->fire(id);
}

void LLFolderBridge::dropToFavorites(LLInventoryItem* inv_item, LLPointer<LLInventoryCallback> cb)
{
	// use callback to rearrange favorite landmarks after adding
	// to have new one placed before target (on which it was dropped). See EXT-4312.
	LLPointer<AddFavoriteLandmarkCallback> cb_fav = new AddFavoriteLandmarkCallback();
	LLInventoryPanel* panel = mInventoryPanel.get();
	LLFolderViewItem* drag_over_item = panel ? panel->getRootFolder()->getDraggingOverItem() : NULL;
	LLFolderViewModelItemInventory* view_model = drag_over_item ? static_cast<LLFolderViewModelItemInventory*>(drag_over_item->getViewModelItem()) : NULL;
	if (view_model)
	{
		cb_fav.get()->setTargetLandmarkId(view_model->getUUID());
	}

    LLPointer <LLInventoryCallback> callback = cb_fav;
    if (cb)
    {
        callback = new LLBoostFuncInventoryCallback(boost::bind(drop_to_favorites_cb, _1, cb, cb_fav));
    }

	copy_inventory_item(
		gAgent.getID(),
		inv_item->getPermissions().getOwner(),
		inv_item->getUUID(),
		mUUID,
		std::string(),
        callback);
}

void LLFolderBridge::dropToOutfit(LLInventoryItem* inv_item, BOOL move_is_into_current_outfit, LLPointer<LLInventoryCallback> cb)
{
	if((inv_item->getInventoryType() == LLInventoryType::IT_TEXTURE) || (inv_item->getInventoryType() == LLInventoryType::IT_SNAPSHOT))
	{
		const LLUUID &my_outifts_id = getInventoryModel()->findCategoryUUIDForType(LLFolderType::FT_MY_OUTFITS);
		if(mUUID != my_outifts_id)
		{
            // Legacy: prior to thumbnails images in outfits were used for outfit gallery.
            LLNotificationsUtil::add("ThumbnailOutfitPhoto");
		}
		return;
	}

	// BAP - should skip if dup.
	if (move_is_into_current_outfit)
	{
		LLAppearanceMgr::instance().wearItemOnAvatar(inv_item->getUUID(), true, true);
	}
	else
	{
		LLPointer<LLInventoryCallback> cb = NULL;
		link_inventory_object(mUUID, LLConstPointer<LLInventoryObject>(inv_item), cb);
	}
}

void LLFolderBridge::dropToMyOutfits(LLInventoryCategory* inv_cat, LLPointer<LLInventoryCallback> cb)
{
    // make a folder in the My Outfits directory.
    const LLUUID dest_id = getInventoryModel()->findCategoryUUIDForType(LLFolderType::FT_MY_OUTFITS);

    // Note: creation will take time, so passing folder id to callback is slightly unreliable,
    // but so is collecting and passing descendants' ids
    inventory_func_type func = boost::bind(&LLFolderBridge::outfitFolderCreatedCallback, this, inv_cat->getUUID(), _1, cb);
    gInventory.createNewCategory(dest_id,
                                 LLFolderType::FT_OUTFIT,
                                 inv_cat->getName(),
                                 func,
                                 inv_cat->getThumbnailUUID());
}

void LLFolderBridge::outfitFolderCreatedCallback(LLUUID cat_source_id, LLUUID cat_dest_id, LLPointer<LLInventoryCallback> cb)
{
    LLInventoryModel::cat_array_t* categories;
    LLInventoryModel::item_array_t* items;
    getInventoryModel()->getDirectDescendentsOf(cat_source_id, categories, items);

    LLInventoryObject::const_object_list_t link_array;


    LLInventoryModel::item_array_t::iterator iter = items->begin();
    LLInventoryModel::item_array_t::iterator end = items->end();
    while (iter!=end)
    {
        const LLViewerInventoryItem* item = (*iter);
        // By this point everything is supposed to be filtered,
        // but there was a delay to create folder so something could have changed
        LLInventoryType::EType inv_type = item->getInventoryType();
        if ((inv_type == LLInventoryType::IT_WEARABLE) ||
            (inv_type == LLInventoryType::IT_GESTURE) ||
            (inv_type == LLInventoryType::IT_ATTACHMENT) ||
            (inv_type == LLInventoryType::IT_OBJECT) ||
            (inv_type == LLInventoryType::IT_SNAPSHOT) ||
            (inv_type == LLInventoryType::IT_TEXTURE))
        {
            link_array.push_back(LLConstPointer<LLInventoryObject>(item));
        }
        iter++;
    }

    if (!link_array.empty())
    {
        link_inventory_array(cat_dest_id, link_array, cb);
    }
}

// Callback for drop item if DAMA required...
void LLFolderBridge::callback_dropItemIntoFolder(const LLSD& notification, const LLSD& response, LLInventoryItem* inv_item)
{
    S32 option = LLNotificationsUtil::getSelectedOption(notification, response);
    if (option == 0) // YES
    {
        std::string tooltip_msg;
        dragItemIntoFolder(inv_item, TRUE, tooltip_msg, FALSE);
    }
}

// Callback for drop category if DAMA required...
void LLFolderBridge::callback_dropCategoryIntoFolder(const LLSD& notification, const LLSD& response, LLInventoryCategory* inv_category)
{
    S32 option = LLNotificationsUtil::getSelectedOption(notification, response);
    if (option == 0) // YES
    {
        std::string tooltip_msg;
		dragCategoryIntoFolder(inv_category, TRUE, tooltip_msg, FALSE, FALSE);
    }
}

// This is used both for testing whether an item can be dropped
// into the folder, as well as performing the actual drop, depending
// if drop == TRUE.
BOOL LLFolderBridge::dragItemIntoFolder(LLInventoryItem* inv_item,
										BOOL drop,
										std::string& tooltip_msg,
                                        BOOL user_confirm,
                                        LLPointer<LLInventoryCallback> cb)
{
	LLInventoryModel* model = getInventoryModel();

	if (!model || !inv_item) return FALSE;
	if (!isAgentInventory()) return FALSE; // cannot drag into library
	if (!isAgentAvatarValid()) return FALSE;
	// <FS:TT> Client LSL Bridge (also for #AO)
	if (isLockedFolder()) return FALSE;
	// </FS:TT>

	LLInventoryPanel* destination_panel = mInventoryPanel.get();
	if (!destination_panel) return false;

	LLInventoryFilter* filter = getInventoryFilter();
	if (!filter) return false;

	const LLUUID &current_outfit_id = model->findCategoryUUIDForType(LLFolderType::FT_CURRENT_OUTFIT);
	const LLUUID &favorites_id = model->findCategoryUUIDForType(LLFolderType::FT_FAVORITE);
	// <FS:Ansariel> FIRE-1392: Allow dragging all asset types into Landmarks folder
	//const LLUUID &landmarks_id = model->findCategoryUUIDForType(LLFolderType::FT_LANDMARK);
	const LLUUID &marketplacelistings_id = model->findCategoryUUIDForType(LLFolderType::FT_MARKETPLACE_LISTINGS);
	const LLUUID &my_outifts_id = model->findCategoryUUIDForType(LLFolderType::FT_MY_OUTFITS);
    const LLUUID from_folder_uuid = inv_item->getParentUUID();

	const BOOL move_is_into_current_outfit = (mUUID == current_outfit_id);
	const BOOL move_is_into_favorites = (mUUID == favorites_id);
	const BOOL move_is_into_my_outfits = (mUUID == my_outifts_id) || model->isObjectDescendentOf(mUUID, my_outifts_id);
	const BOOL move_is_into_outfit = move_is_into_my_outfits || (getCategory() && getCategory()->getPreferredType()==LLFolderType::FT_OUTFIT);
	// <FS:Ansariel> FIRE-1392: Allow dragging all asset types into Landmarks folder
	//const BOOL move_is_into_landmarks = (mUUID == landmarks_id) || model->isObjectDescendentOf(mUUID, landmarks_id);
    const BOOL move_is_into_marketplacelistings = model->isObjectDescendentOf(mUUID, marketplacelistings_id);
    const BOOL move_is_from_marketplacelistings = model->isObjectDescendentOf(inv_item->getUUID(), marketplacelistings_id);

	LLToolDragAndDrop::ESource source = LLToolDragAndDrop::getInstance()->getSource();
	BOOL accept = FALSE;
	U64 filter_types = filter->getFilterTypes();
	// We shouldn't allow to drop non recent items into recent tab (or some similar transactions)
	// while we are allowing to interact with regular filtered inventory
	BOOL use_filter = filter_types && (filter_types&LLInventoryFilter::FILTERTYPE_DATE || (filter_types&LLInventoryFilter::FILTERTYPE_OBJECT)==0);
	LLViewerObject* object = NULL;
	if(LLToolDragAndDrop::SOURCE_AGENT == source)
	{
		const LLUUID &trash_id = model->findCategoryUUIDForType(LLFolderType::FT_TRASH);

		const BOOL move_is_into_trash = (mUUID == trash_id) || model->isObjectDescendentOf(mUUID, trash_id);
		const BOOL move_is_outof_current_outfit = LLAppearanceMgr::instance().getIsInCOF(inv_item->getUUID());

		//--------------------------------------------------------------------------------
		// Determine if item can be moved.
		//

		BOOL is_movable = TRUE;

		switch (inv_item->getActualType())
		{
			case LLAssetType::AT_CATEGORY:
				is_movable = !LLFolderType::lookupIsProtectedType(((LLInventoryCategory*)inv_item)->getPreferredType());
				break;
			default:
				break;
		}
		// Can't explicitly drag things out of the COF.
		if (move_is_outof_current_outfit)
		{
			is_movable = FALSE;
		}
		
// [RLVa:KB] - Checked: 2011-03-29 (RLVa-1.3.0g) | Modified: RLVa-1.3.0g
		if ( (rlv_handler_t::isEnabled()) && (is_movable) )
		{
			if (move_is_into_current_outfit)
			{
				// RELEASE-RLVa: [RLVa-1.3.0] Keep sync'ed with code below => LLAppearanceMgr::wearItemOnAvatar() with "replace == true"
				const LLViewerInventoryItem* pItem = dynamic_cast<const LLViewerInventoryItem*>(inv_item);
				is_movable = rlvPredCanWearItem(pItem, RLV_WEAR_REPLACE);
			}
			if (is_movable)
			{
				is_movable = (!RlvFolderLocks::instance().hasLockedFolder(RLV_LOCK_ANY)) || 
					(RlvFolderLocks::instance().canMoveItem(inv_item->getUUID(), mUUID));
			}
		}
// [/RLVa:KB]

		if (move_is_into_trash)
		{
			is_movable &= inv_item->getIsLinkType() || !get_is_item_worn(inv_item->getUUID());
		}
		if (is_movable)
		{
			// Don't allow creating duplicates in the Calling Card/Friends
			// subfolders, see bug EXT-1599. Check is item direct descendent
			// of target folder and forbid item's movement if it so.
			// Note: isItemDirectDescendentOfCategory checks if
			// passed category is in the Calling Card/Friends folder
			is_movable &= !LLFriendCardsManager::instance().isObjDirectDescendentOfCategory(inv_item, getCategory());
		}

		// 
		//--------------------------------------------------------------------------------
		
		//--------------------------------------------------------------------------------
		// Determine if item can be moved & dropped
		// Note: if user_confirm is false, we already went through those accept logic test and can skip them

		accept = TRUE;

		if (user_confirm && !is_movable)
		{
			accept = FALSE;
		}
		else if (user_confirm && (mUUID == inv_item->getParentUUID()) && !move_is_into_favorites)
		{
			accept = FALSE;
		}
		else if (user_confirm && (move_is_into_current_outfit || move_is_into_outfit))
		{
			accept = can_move_to_outfit(inv_item, move_is_into_current_outfit);
		}
		// <FS:Ansariel> FIRE-1392: Allow dragging all asset types into Landmarks folder
		//else if (user_confirm && (move_is_into_favorites || move_is_into_landmarks))
		else if (user_confirm && move_is_into_favorites)
		// </FS:Ansariel>
		{
			accept = can_move_to_landmarks(inv_item);
		}
		else if (user_confirm && move_is_into_marketplacelistings)
		{
            const LLViewerInventoryCategory * master_folder = model->getFirstDescendantOf(marketplacelistings_id, mUUID);
            LLViewerInventoryCategory * dest_folder = getCategory();
            accept = can_move_item_to_marketplace(master_folder, dest_folder, inv_item, tooltip_msg, LLToolDragAndDrop::instance().getCargoCount() - LLToolDragAndDrop::instance().getCargoIndex());
		}

        // Check that the folder can accept this item based on folder/item type compatibility (e.g. stock folder compatibility)
        if (user_confirm && accept)
        {
            LLViewerInventoryCategory * dest_folder = getCategory();
            accept = dest_folder->acceptItem(inv_item);
        }
        
		LLInventoryPanel* active_panel = LLInventoryPanel::getActiveInventoryPanel(FALSE);

		// Check whether the item being dragged from active inventory panel
		// passes the filter of the destination panel.
		// <FS:Ansariel> Allow drag and drop in inventory regardless of filter (e.g. Recent)
		//if (user_confirm && accept && active_panel && use_filter)
		//{
		//	LLFolderViewItem* fv_item =   active_panel->getItemByID(inv_item->getUUID());
		//	if (!fv_item) return false;

		//	accept = filter->check(fv_item->getViewModelItem());
		//}
		// </FS:Ansariel>

		if (accept && drop)
		{
			if (inv_item->getType() == LLAssetType::AT_GESTURE
				&& LLGestureMgr::instance().isGestureActive(inv_item->getUUID()) && move_is_into_trash)
			{
				LLGestureMgr::instance().deactivateGesture(inv_item->getUUID());
			}
			// If an item is being dragged between windows, unselect everything in the active window 
			// so that we don't follow the selection to its new location (which is very annoying).
                        // RN: a better solution would be to deselect automatically when an   item is moved
			// and then select any item that is dropped only in the panel that it   is dropped in
			if (active_panel && (destination_panel != active_panel))
            {
                active_panel->unSelectAll();
            }
            // Dropping in or out of marketplace needs (sometimes) confirmation
            if (user_confirm && (move_is_from_marketplacelistings || move_is_into_marketplacelistings))
            {
                if ((move_is_from_marketplacelistings && (LLMarketplaceData::instance().isInActiveFolder(inv_item->getUUID())
                                                       || LLMarketplaceData::instance().isListedAndActive(inv_item->getUUID()))) ||
                    (move_is_into_marketplacelistings && LLMarketplaceData::instance().isInActiveFolder(mUUID)))
                {
                    LLNotificationsUtil::add("ConfirmMerchantActiveChange", LLSD(), LLSD(), boost::bind(&LLFolderBridge::callback_dropItemIntoFolder, this, _1, _2, inv_item));
                    return true;
                }
                if (move_is_into_marketplacelistings && !move_is_from_marketplacelistings)
                {
                    LLNotificationsUtil::add("ConfirmMerchantMoveInventory", LLSD(), LLSD(), boost::bind(&LLFolderBridge::callback_dropItemIntoFolder, this, _1, _2, inv_item));
                    return true;
                }
            }

			//--------------------------------------------------------------------------------
			// Destination folder logic
			// 

			// REORDER
			// (only reorder the item in Favorites folder)
			if ((mUUID == inv_item->getParentUUID()) && move_is_into_favorites)
			{
				LLFolderViewItem* itemp = destination_panel->getRootFolder()->getDraggingOverItem();
				if (itemp)
				{
                    LLUUID srcItemId = inv_item->getUUID();
					LLUUID destItemId = static_cast<LLFolderViewModelItemInventory*>(itemp->getViewModelItem())->getUUID();
					LLFavoritesOrderStorage::instance().rearrangeFavoriteLandmarks(srcItemId, destItemId);
				}
			}

			// FAVORITES folder
			// (copy the item)
			else if (move_is_into_favorites)
			{
				dropToFavorites(inv_item, cb);
			}
			// CURRENT OUTFIT or OUTFIT folder
			// (link the item)
			else if (move_is_into_current_outfit || move_is_into_outfit)
			{
				dropToOutfit(inv_item, move_is_into_current_outfit, cb);
			}
            // MARKETPLACE LISTINGS folder
            // Move the item
            else if (move_is_into_marketplacelistings)
            {
                move_item_to_marketplacelistings(inv_item, mUUID);
                if (cb) cb->fire(inv_item->getUUID());
            }
			// NORMAL or TRASH folder
			// (move the item, restamp if into trash)
			else
			{
				// set up observer to select item once drag and drop from inbox is complete 
				if (gInventory.isObjectDescendentOf(inv_item->getUUID(), gInventory.findCategoryUUIDForType(LLFolderType::FT_INBOX)))
				{
					set_dad_inbox_object(inv_item->getUUID());
				}

				LLInvFVBridge::changeItemParent(
					model,
					(LLViewerInventoryItem*)inv_item,
					mUUID,
					move_is_into_trash);
                if (cb) cb->fire(inv_item->getUUID());
			}
            
            if (move_is_from_marketplacelistings)
            {
                // If we move from an active (listed) listing, checks that it's still valid, if not, unlist
                LLUUID version_folder_id = LLMarketplaceData::instance().getActiveFolder(from_folder_uuid);
                if (version_folder_id.notNull())
                {
                    LLMarketplaceValidator::getInstance()->validateMarketplaceListings(
                        version_folder_id,
                        [version_folder_id](bool result)
                    {
                        if (!result)
                        {
                            LLMarketplaceData::instance().activateListing(version_folder_id, false);
                        }
                    });
                }
            }

			//
			//--------------------------------------------------------------------------------
		}
	}
	else if (LLToolDragAndDrop::SOURCE_WORLD == source)
	{
		// Make sure the object exists. If we allowed dragging from
		// anonymous objects, it would be possible to bypass
		// permissions.
		object = gObjectList.findObject(inv_item->getParentUUID());
		if (!object)
		{
			LL_INFOS() << "Object not found for drop." << LL_ENDL;
			return FALSE;
		}

		// coming from a task. Need to figure out if the person can
		// move/copy this item.
		LLPermissions perm(inv_item->getPermissions());
		BOOL is_move = FALSE;
		if ((perm.allowCopyBy(gAgent.getID(), gAgent.getGroupID())
			&& perm.allowTransferTo(gAgent.getID())))
			// || gAgent.isGodlike())
		{
			accept = TRUE;
		}
		else if(object->permYouOwner())
		{
			// If the object cannot be copied, but the object the
			// inventory is owned by the agent, then the item can be
			// moved from the task to agent inventory.
			is_move = TRUE;
			accept = TRUE;
		}

		// Don't allow placing an original item into Current Outfit or an outfit folder
		// because they must contain only links to wearable items.
		// *TODO: Probably we should create a link to an item if it was dragged to outfit or COF.
		if (move_is_into_current_outfit || move_is_into_outfit)
		{
			accept = FALSE;
		}
		// Don't allow to move a single item to Favorites or Landmarks
		// if it is not a landmark or a link to a landmark.
		// <FS:Ansariel> FIRE-1392: Allow dragging all asset types into Landmarks folder
		//else if ((move_is_into_favorites || move_is_into_landmarks)
		else if (move_is_into_favorites
		// </FS:Ansariel>
				 && !can_move_to_landmarks(inv_item))
		{
			accept = FALSE;
		}
		else if (move_is_into_marketplacelistings)
		{
			tooltip_msg = LLTrans::getString("TooltipOutboxNotInInventory");
			accept = FALSE;
		}
		
		// Check whether the item being dragged from in world
		// passes the filter of the destination panel.
		// <FS:Ansariel> Allow dropping from inworld objects regardless of filter
		//if (accept && use_filter)
		//{
		//	accept = filter->check(inv_item);
		//}
		// </FS:Ansariel>

		if (accept && drop)
		{
            LLUUID item_id = inv_item->getUUID();
            boost::shared_ptr<LLMoveInv> move_inv (new LLMoveInv());
			move_inv->mObjectID = inv_item->getParentUUID();
			two_uuids_t item_pair(mUUID, item_id);
			move_inv->mMoveList.push_back(item_pair);
            if (cb)
            {
                move_inv->mCallback = [item_id, cb](S32, void*, const LLMoveInv* move_inv) mutable
                    { cb->fire(item_id); };
            }
			move_inv->mUserData = NULL;
			if(is_move)
			{
				warn_move_inventory(object, move_inv);
			}
			else
			{
				// store dad inventory item to select added one later. See EXT-4347
				set_dad_inventory_item(inv_item, mUUID);

				LLNotification::Params params("MoveInventoryFromObject");
				params.functor.function(boost::bind(move_task_inventory_callback, _1, _2, move_inv));
				LLNotifications::instance().forceResponse(params, 0);
			}
		}
	}
	else if(LLToolDragAndDrop::SOURCE_NOTECARD == source)
	{
		if (move_is_into_marketplacelistings)
		{
			tooltip_msg = LLTrans::getString("TooltipOutboxNotInInventory");
			accept = FALSE;
		}
		else if ((inv_item->getActualType() == LLAssetType::AT_SETTINGS) && !LLEnvironment::instance().isInventoryEnabled())
		{
			tooltip_msg = LLTrans::getString("NoEnvironmentSettings");
			accept = FALSE;
		}
		else
		{
			// Don't allow placing an original item from a notecard to Current Outfit or an outfit folder
			// because they must contain only links to wearable items.
			accept = !(move_is_into_current_outfit || move_is_into_outfit);
		}
		
		// Check whether the item being dragged from notecard
		// passes the filter of the destination panel.
		// <FS:Ansariel> Allow dropping from notecards regardless of filter
		//if (accept && use_filter)
		//{
		//	accept = filter->check(inv_item);
		//}
		// </FS:Ansariel>

		if (accept && drop)
		{
			copy_inventory_from_notecard(mUUID,  // Drop to the chosen destination folder
										 LLToolDragAndDrop::getInstance()->getObjectID(),
										 LLToolDragAndDrop::getInstance()->getSourceID(),
										 inv_item);
		}
	}
	else if(LLToolDragAndDrop::SOURCE_LIBRARY == source)
	{
		LLViewerInventoryItem* item = (LLViewerInventoryItem*)inv_item;
		if(item && item->isFinished())
		{
			accept = TRUE;

			if (move_is_into_marketplacelistings)
			{
				tooltip_msg = LLTrans::getString("TooltipOutboxNotInInventory");
				accept = FALSE;
			}
			else if (move_is_into_current_outfit || move_is_into_outfit)
			{
				accept = can_move_to_outfit(inv_item, move_is_into_current_outfit);
			}
			// Don't allow to move a single item to Favorites or Landmarks
			// if it is not a landmark or a link to a landmark.
			// <FS:Ansariel> FIRE-1392: Allow dragging all asset types into Landmarks folder
			//else if (move_is_into_favorites || move_is_into_landmarks)
			else if (move_is_into_favorites)
			// </FS:Ansariel>
			{
				accept = can_move_to_landmarks(inv_item);
			}

			LLInventoryPanel* active_panel = LLInventoryPanel::getActiveInventoryPanel(FALSE);

			// Check whether the item being dragged from the library
			// passes the filter of the destination panel.
			if (accept && active_panel && use_filter)
			{
				LLFolderViewItem* fv_item =   active_panel->getItemByID(inv_item->getUUID());
				if (!fv_item) return false;

				accept = filter->check(fv_item->getViewModelItem());
			}

			if (accept && drop)
			{
				// FAVORITES folder
				// (copy the item)
				if (move_is_into_favorites)
				{
					dropToFavorites(inv_item, cb);
				}
				// CURRENT OUTFIT or OUTFIT folder
				// (link the item)
				else if (move_is_into_current_outfit || move_is_into_outfit)
				{
					dropToOutfit(inv_item, move_is_into_current_outfit, cb);
				}
				else
				{
					copy_inventory_item(
						gAgent.getID(),
						inv_item->getPermissions().getOwner(),
						inv_item->getUUID(),
						mUUID,
						std::string(),
						cb);
				}
			}
		}
	}
	else
	{
		LL_WARNS() << "unhandled drag source" << LL_ENDL;
	}
	return accept;
}

// <FS:CR> Left unused from FIRE-7219
#if 0
// static
bool check_category(LLInventoryModel* model,
					const LLUUID& cat_id,
					LLInventoryPanel* active_panel,
					LLInventoryFilter* filter)
{
	if (!model || !active_panel || !filter)
		return false;

	if (!filter->checkFolder(cat_id))
	{
		return false;
	}

	LLInventoryModel::cat_array_t descendent_categories;
	LLInventoryModel::item_array_t descendent_items;
	model->collectDescendents(cat_id, descendent_categories, descendent_items, TRUE);

	S32 num_descendent_categories = descendent_categories.size();
	S32 num_descendent_items = descendent_items.size();

	if (num_descendent_categories + num_descendent_items == 0)
	{
		// Empty folder should be checked as any other folder view item.
		// If we are filtering by date the folder should not pass because
		// it doesn't have its own creation date. See LLInvFVBridge::getCreationDate().
		return check_item(cat_id, active_panel, filter);
	}

	for (S32 i = 0; i < num_descendent_categories; ++i)
	{
		LLInventoryCategory* category = descendent_categories[i];
		if(!check_category(model, category->getUUID(), active_panel, filter))
		{
			return false;
		}
	}

	for (S32 i = 0; i < num_descendent_items; ++i)
	{
		LLViewerInventoryItem* item = descendent_items[i];
		if(!check_item(item->getUUID(), active_panel, filter))
		{
			return false;
		}
	}

	return true;
}

// static
bool check_item(const LLUUID& item_id,
				LLInventoryPanel* active_panel,
				LLInventoryFilter* filter)
{
	if (!active_panel || !filter) return false;

	LLFolderViewItem* fv_item = active_panel->getItemByID(item_id);
	if (!fv_item) return false;

	return filter->check(fv_item->getViewModelItem());
}
#endif // 0
// <FS:CR> Unused 2013.10.12

// <FS:Ansariel> Special for locked folders
bool LLFolderBridge::isLocked() const
{
	static LLCachedControl<bool> LockAOFolders(gSavedPerAccountSettings, "LockAOFolders");
	static LLCachedControl<bool> LockBridgeFolder(gSavedPerAccountSettings, "LockBridgeFolder");
	static LLCachedControl<bool> LockWearableFavoritesFolders(gSavedPerAccountSettings, "LockWearableFavoritesFolders");

	return ((mUUID == AOEngine::instance().getAOFolder() && LockAOFolders) ||
		(mUUID == FSLSLBridge::instance().getBridgeFolder() && LockBridgeFolder) ||
		(mUUID == FSFloaterWearableFavorites::getFavoritesFolder() && LockWearableFavoritesFolders));
}
// </FS:Ansariel>

// +=================================================+
// |        LLTextureBridge                          |
// +=================================================+

LLUIImagePtr LLTextureBridge::getIcon() const
{
	return LLInventoryIcon::getIcon(LLAssetType::AT_TEXTURE, mInvType);
}

void LLTextureBridge::openItem()
{
	LLViewerInventoryItem* item = getItem();

	if (item)
	{
		LLInvFVBridgeAction::doAction(item->getType(),mUUID,getInventoryModel());
	}
}

bool LLTextureBridge::canSaveTexture(void)
{
	const LLInventoryModel* model = getInventoryModel();
	if(!model) 
	{
		return false;
	}
	
// [RLVa:KB] - Checked: RLVa-2.2 (@viewtexture)
	if (!RlvActions::canPreviewTextures())
	{
		return false;
	}
// [/RLVa:KB]

	const LLViewerInventoryItem *item = model->getItem(mUUID);
	if (item)
	{
		return item->checkPermissionsSet(PERM_ITEM_UNRESTRICTED);
	}
	return false;
}

void LLTextureBridge::buildContextMenu(LLMenuGL& menu, U32 flags)
{
	LL_DEBUGS() << "LLTextureBridge::buildContextMenu()" << LL_ENDL;
	menuentry_vec_t items;
	menuentry_vec_t disabled_items;
	if(isItemInTrash())
	{
		addTrashContextMenuOptions(items, disabled_items);
	}	
    else if (isMarketplaceListingsFolder())
    {
		addMarketplaceContextMenuOptions(flags, items, disabled_items);
		items.push_back(std::string("Properties"));
		getClipboardEntries(false, items, disabled_items, flags);
    }
	else
	{
		items.push_back(std::string("Share"));
		if (!canShare())
		{
			disabled_items.push_back(std::string("Share"));
		}

		addOpenRightClickMenuOption(items);
		items.push_back(std::string("Properties"));

		getClipboardEntries(true, items, disabled_items, flags);

		items.push_back(std::string("Texture Separator"));
		
        if ((flags & ITEM_IN_MULTI_SELECTION) != 0)
        {
            items.push_back(std::string("Save Selected As"));
        }
        else
        {
            items.push_back(std::string("Save As"));
            if (!canSaveTexture())
            {
                disabled_items.push_back(std::string("Save As"));
            }
        }
        items.push_back(std::string("Wearable And Object Separator")); // <FS:Ansariel> Add separator

// [RLVa:KB] - Checked: 2010-03-01 (RLVa-1.2.0b) | Modified: RLVa-1.1.0a
		if (rlv_handler_t::isEnabled())
		{
			const LLInventoryObject* pItem = getInventoryObject();
			if (pItem && gRlvHandler.hasBehaviour(RLV_BHVR_VIEWTEXTURE))
			{
				disabled_items.push_back(std::string("Open"));
			}
		}
// [/RLVa:KB]
	}
	addLinkReplaceMenuOption(items, disabled_items);

	// <FS:Ansariel> Move to default folder
	addMoveToDefaultFolderMenuOption(items);

	hide_context_entries(menu, items, disabled_items);	
}

// virtual
void LLTextureBridge::performAction(LLInventoryModel* model, std::string action)
{
	if ("save_as" == action)
	{
		LLPreviewTexture* preview_texture = LLFloaterReg::getTypedInstance<LLPreviewTexture>("preview_texture", mUUID);
		if (preview_texture)
		{
			preview_texture->openToSave();
			preview_texture->saveAs();
		}
	}
    else if ("save_selected_as" == action)
    {
        openItem();
        if (canSaveTexture())
        {
            LLPreviewTexture* preview_texture = LLFloaterReg::getTypedInstance<LLPreviewTexture>("preview_texture", mUUID);
            if (preview_texture)
            {
                preview_texture->saveMultipleToFile(mFileName);
            }
        }
        else
        {
            LL_WARNS() << "You don't have permission to save " << getName() << " to disk." << LL_ENDL;
        }

    }
	else LLItemBridge::performAction(model, action);
}

// +=================================================+
// |        LLSoundBridge                            |
// +=================================================+

void LLSoundBridge::openItem()
{
	const LLViewerInventoryItem* item = getItem();
	if (item)
	{
		LLInvFVBridgeAction::doAction(item->getType(),mUUID,getInventoryModel());
	}
}

void LLSoundBridge::openSoundPreview(void* which)
{
	LLSoundBridge *me = (LLSoundBridge *)which;
	LLFloaterReg::showInstance("preview_sound", LLSD(me->mUUID), TAKE_FOCUS_YES);
}

void LLSoundBridge::buildContextMenu(LLMenuGL& menu, U32 flags)
{
	LL_DEBUGS() << "LLSoundBridge::buildContextMenu()" << LL_ENDL;
	menuentry_vec_t items;
	menuentry_vec_t disabled_items;

    if (isMarketplaceListingsFolder())
    {
		addMarketplaceContextMenuOptions(flags, items, disabled_items);
		items.push_back(std::string("Properties"));
		getClipboardEntries(false, items, disabled_items, flags);
    }
	else
	{
		if (isItemInTrash())
		{
			addTrashContextMenuOptions(items, disabled_items);
		}	
		else
		{
			items.push_back(std::string("Share"));
			if (!canShare())
			{
				disabled_items.push_back(std::string("Share"));
			}
			items.push_back(std::string("Sound Open"));
			items.push_back(std::string("Properties"));

			getClipboardEntries(true, items, disabled_items, flags);
		}

		items.push_back(std::string("Sound Separator"));
		items.push_back(std::string("Sound Play"));
	}

	addLinkReplaceMenuOption(items, disabled_items);

	// <FS:Ansariel> Move to default folder
	addMoveToDefaultFolderMenuOption(items);

	hide_context_entries(menu, items, disabled_items);
}

void LLSoundBridge::performAction(LLInventoryModel* model, std::string action)
{
	if ("sound_play" == action)
	{
		LLViewerInventoryItem* item = getItem();
		if(item)
		{
			send_sound_trigger(item->getAssetUUID(), SOUND_GAIN);
		}
	}
	else if ("open" == action)
	{
		openSoundPreview((void*)this);
	}
	else LLItemBridge::performAction(model, action);
}

// +=================================================+
// |        LLLandmarkBridge                         |
// +=================================================+

LLLandmarkBridge::LLLandmarkBridge(LLInventoryPanel* inventory, 
								   LLFolderView* root,
								   const LLUUID& uuid, 
								   U32 flags/* = 0x00*/) :
	LLItemBridge(inventory, root, uuid)
{
	mVisited = FALSE;
	if (flags & LLInventoryItemFlags::II_FLAGS_LANDMARK_VISITED)
	{
		mVisited = TRUE;
	}
}

LLUIImagePtr LLLandmarkBridge::getIcon() const
{
	return LLInventoryIcon::getIcon(LLAssetType::AT_LANDMARK, LLInventoryType::IT_LANDMARK, mVisited, FALSE);
}

void LLLandmarkBridge::buildContextMenu(LLMenuGL& menu, U32 flags)
{
	menuentry_vec_t items;
	menuentry_vec_t disabled_items;

	LL_DEBUGS() << "LLLandmarkBridge::buildContextMenu()" << LL_ENDL;
    if (isMarketplaceListingsFolder())
    {
		addMarketplaceContextMenuOptions(flags, items, disabled_items);
		items.push_back(std::string("Properties"));
		getClipboardEntries(false, items, disabled_items, flags);
    }
	else
	{
		if(isItemInTrash())
		{
			addTrashContextMenuOptions(items, disabled_items);
		}	
		else
		{
			items.push_back(std::string("Share"));
			if (!canShare())
			{
				disabled_items.push_back(std::string("Share"));
			}
			items.push_back(std::string("Landmark Open"));
			items.push_back(std::string("Properties"));

			getClipboardEntries(true, items, disabled_items, flags);
		}

		items.push_back(std::string("Landmark Separator"));
		items.push_back(std::string("url_copy"));
		items.push_back(std::string("About Landmark"));
		items.push_back(std::string("show_on_map"));
	}

	// Disable "About Landmark" menu item for
	// multiple landmarks selected. Only one landmark
	// info panel can be shown at a time.
	if ((flags & FIRST_SELECTED_ITEM) == 0)
	{
		disabled_items.push_back(std::string("url_copy"));
		disabled_items.push_back(std::string("About Landmark"));
	}

	addLinkReplaceMenuOption(items, disabled_items);

	// <FS:Ansariel> Move to default folder
	addMoveToDefaultFolderMenuOption(items);

	hide_context_entries(menu, items, disabled_items);
}

// Convenience function for the two functions below.
void teleport_via_landmark(const LLUUID& asset_id)
{
	gAgent.teleportViaLandmark( asset_id );

	// we now automatically track the landmark you're teleporting to
	// because you'll probably arrive at a telehub instead
	LLFloaterWorldMap* floater_world_map = LLFloaterWorldMap::getInstance();
	if( floater_world_map )
	{
		floater_world_map->trackLandmark( asset_id );
	}
}

// virtual
void LLLandmarkBridge::performAction(LLInventoryModel* model, std::string action)
{
	if ("teleport" == action)
	{
		LLViewerInventoryItem* item = getItem();
		if(item)
		{
			teleport_via_landmark(item->getAssetUUID());
		}
	}
	else if ("about" == action)
	{
		LLViewerInventoryItem* item = getItem();
		if(item)
		{
			LLSD key;
			key["type"] = "landmark";
			key["id"] = item->getUUID();

			// <FS:Ansariel> FIRE-817: Separate place details floater
			//LLFloaterSidePanelContainer::showPanel("places", key);
			FSFloaterPlaceDetails::showPlaceDetails(key);
			// </FS:Ansariel>
		}
	}
	else
	{
		LLItemBridge::performAction(model, action);
	}
}

static bool open_landmark_callback(const LLSD& notification, const LLSD& response)
{
	S32 option = LLNotificationsUtil::getSelectedOption(notification, response);

	LLUUID asset_id = notification["payload"]["asset_id"].asUUID();
	if (option == 0)
	{
		teleport_via_landmark(asset_id);
	}

	return false;
}
static LLNotificationFunctorRegistration open_landmark_callback_reg("TeleportFromLandmark", open_landmark_callback);


void LLLandmarkBridge::openItem()
{
	LLViewerInventoryItem* item = getItem();

	if (item)
	{
		LLInvFVBridgeAction::doAction(item->getType(),mUUID,getInventoryModel());
	}
}


// +=================================================+
// |        LLCallingCardObserver                    |
// +=================================================+
class LLCallingCardObserver : public LLFriendObserver
{
public:
	LLCallingCardObserver(LLCallingCardBridge* bridge) : mBridgep(bridge) {}
	virtual ~LLCallingCardObserver() { mBridgep = NULL; }
    virtual void changed(U32 mask)
    {
        if (mask & LLFriendObserver::ONLINE)
        {
            mBridgep->refreshFolderViewItem();
            mBridgep->checkSearchBySuffixChanges();
        }
    }
protected:
	LLCallingCardBridge* mBridgep;
};

// +=================================================+
// |        LLCallingCardBridge                      |
// +=================================================+

LLCallingCardBridge::LLCallingCardBridge(LLInventoryPanel* inventory, 
										 LLFolderView* root,
										 const LLUUID& uuid ) :
	LLItemBridge(inventory, root, uuid)
{
    mObserver = new LLCallingCardObserver(this);
    mCreatorUUID = getItem()->getCreatorUUID();
    LLAvatarTracker::instance().addParticularFriendObserver(mCreatorUUID, mObserver);
}

LLCallingCardBridge::~LLCallingCardBridge()
{
    LLAvatarTracker::instance().removeParticularFriendObserver(mCreatorUUID, mObserver);

    delete mObserver;
}

void LLCallingCardBridge::refreshFolderViewItem()
{
	LLInventoryPanel* panel = mInventoryPanel.get();
	LLFolderViewItem* itemp = panel ? panel->getItemByID(mUUID) : NULL;
	if (itemp)
	{
		itemp->refresh();
	}
}

void LLCallingCardBridge::checkSearchBySuffixChanges()
{
	if (!mDisplayName.empty())
	{
		// changes in mDisplayName are processed by rename function and here it will be always same
		// suffixes are also of fixed length, and we are processing change of one at a time,
		// so it should be safe to use length (note: mSearchableName is capitalized)
		S32 old_length = mSearchableName.length();
		S32 new_length = mDisplayName.length() + getLabelSuffix().length();
		if (old_length == new_length)
		{
			return;
		}
		mSearchableName.assign(mDisplayName);
		mSearchableName.append(getLabelSuffix());
		LLStringUtil::toUpper(mSearchableName);
		if (new_length<old_length)
		{
			LLInventoryFilter* filter = getInventoryFilter();
			if (filter && mPassedFilter && mSearchableName.find(filter->getFilterSubString()) == std::string::npos)
			{
				// string no longer contains substring 
				// we either have to update all parents manually or restart filter.
				// dirtyFilter will not work here due to obsolete descendants' generations 
				getInventoryFilter()->setModified(LLFolderViewFilter::FILTER_MORE_RESTRICTIVE);
			}
		}
		else
		{
			if (getInventoryFilter())
			{
				// mSearchableName became longer, we gained additional suffix and need to repeat filter check.
				dirtyFilter();
			}
		}
	}
}

// virtual
void LLCallingCardBridge::performAction(LLInventoryModel* model, std::string action)
{
	if ("begin_im" == action)
	{
		LLViewerInventoryItem *item = getItem();
		if (item && (item->getCreatorUUID() != gAgent.getID()) &&
			(!item->getCreatorUUID().isNull()))
		{
			std::string callingcard_name = LLCacheName::getDefaultName();
			LLAvatarName av_name;
			if (LLAvatarNameCache::get(item->getCreatorUUID(), &av_name))
			{
				callingcard_name = av_name.getCompleteName();
			}

			// <FS:Ansariel> [FS Communication UI]
// [RLVa:KB] - Checked: 2013-05-08 (RLVa-1.4.9)
			//if ( (!RlvActions::canStartIM(item->getCreatorUUID())) && (!RlvActions::hasOpenP2PSession(item->getCreatorUUID())) )
			//{
			//	make_ui_sound("UISndInvalidOp");
			//	RlvUtil::notifyBlocked(RLV_STRING_BLOCKED_STARTIM, LLSD().with("RECIPIENT", LLSLURL("agent", item->getCreatorUUID(), "completename").getSLURLString()));
			//	return;
			//}
// [/RLVa:KB]

			//LLUUID session_id = gIMMgr->addSession(callingcard_name, IM_NOTHING_SPECIAL, item->getCreatorUUID());
			//if (session_id != LLUUID::null)
			//{
			//	LLFloaterIMContainer::getInstance()->showConversation(session_id);
			//}
			LLAvatarActions::startIM(item->getCreatorUUID());
			// </FS:Ansariel> [FS Communication UI]
		}
	}
	else if ("lure" == action)
	{
		LLViewerInventoryItem *item = getItem();
		if (item && (item->getCreatorUUID() != gAgent.getID()) &&
			(!item->getCreatorUUID().isNull()))
		{
			LLAvatarActions::offerTeleport(item->getCreatorUUID());
		}
	}
	else if ("request_lure" == action)
	{
		LLViewerInventoryItem *item = getItem();
		if (item && (item->getCreatorUUID() != gAgent.getID()) &&
			(!item->getCreatorUUID().isNull()))
		{
			LLAvatarActions::teleportRequest(item->getCreatorUUID());
		}
	}

	else LLItemBridge::performAction(model, action);
}

LLUIImagePtr LLCallingCardBridge::getIcon() const
{
	BOOL online = FALSE;
	LLViewerInventoryItem* item = getItem();
	if(item)
	{
		online = LLAvatarTracker::instance().isBuddyOnline(item->getCreatorUUID());
	}
	return LLInventoryIcon::getIcon(LLAssetType::AT_CALLINGCARD, LLInventoryType::IT_CALLINGCARD, online, FALSE);
}

std::string LLCallingCardBridge::getLabelSuffix() const
{
	LLViewerInventoryItem* item = getItem();
	if( item && LLAvatarTracker::instance().isBuddyOnline(item->getCreatorUUID()) )
	{
		// <FS:Ansariel> FIRE-17715: Make "online" suffix in calling card folder localizable
		//return LLItemBridge::getLabelSuffix() + " online";
		return LLItemBridge::getLabelSuffix() + " " + LLTrans::getString("CallingCardOnlineLabelSuffix");
		// </FS:Ansariel>
	}
	else
	{
		return LLItemBridge::getLabelSuffix();
	}
}

void LLCallingCardBridge::openItem()
{
	LLViewerInventoryItem* item = getItem();

	if (item)
	{
		LLInvFVBridgeAction::doAction(item->getType(),mUUID,getInventoryModel());
	}
/*
  LLViewerInventoryItem* item = getItem();
  if(item && !item->getCreatorUUID().isNull())
  {
  LLAvatarActions::showProfile(item->getCreatorUUID());
  }
*/
}

void LLCallingCardBridge::buildContextMenu(LLMenuGL& menu, U32 flags)
{
	LL_DEBUGS() << "LLCallingCardBridge::buildContextMenu()" << LL_ENDL;
	menuentry_vec_t items;
	menuentry_vec_t disabled_items;

	if(isItemInTrash())
	{
		addTrashContextMenuOptions(items, disabled_items);
	}	
    else if (isMarketplaceListingsFolder())
    {
		addMarketplaceContextMenuOptions(flags, items, disabled_items);
		items.push_back(std::string("Properties"));
		getClipboardEntries(false, items, disabled_items, flags);
    }
	else
	{
		items.push_back(std::string("Share"));
		if (!canShare())
		{
			disabled_items.push_back(std::string("Share"));
		}
		if ((flags & FIRST_SELECTED_ITEM) == 0)
		{
		disabled_items.push_back(std::string("Open"));
		}
		addOpenRightClickMenuOption(items);
		items.push_back(std::string("Properties"));

		getClipboardEntries(true, items, disabled_items, flags);

		LLInventoryItem* item = getItem();
		BOOL good_card = (item
						  && (LLUUID::null != item->getCreatorUUID())
						  && (item->getCreatorUUID() != gAgent.getID()));
		BOOL user_online = FALSE;
		if (item)
		{
			user_online = (LLAvatarTracker::instance().isBuddyOnline(item->getCreatorUUID()));
		}
		items.push_back(std::string("Send Instant Message Separator"));
		items.push_back(std::string("Send Instant Message"));
		items.push_back(std::string("Offer Teleport..."));
		items.push_back(std::string("Request Teleport..."));
		items.push_back(std::string("Conference Chat"));

		if (!good_card)
		{
			disabled_items.push_back(std::string("Send Instant Message"));
		}
		if (!good_card || !user_online)
		{
			disabled_items.push_back(std::string("Offer Teleport..."));
			disabled_items.push_back(std::string("Request Teleport..."));
			disabled_items.push_back(std::string("Conference Chat"));
		}
	}
	addLinkReplaceMenuOption(items, disabled_items);

	// <FS:Ansariel> Move to default folder
	addMoveToDefaultFolderMenuOption(items);

	hide_context_entries(menu, items, disabled_items);
}

BOOL LLCallingCardBridge::dragOrDrop(MASK mask, BOOL drop,
									 EDragAndDropType cargo_type,
									 void* cargo_data,
									 std::string& tooltip_msg)
{
	LLViewerInventoryItem* item = getItem();
	BOOL rv = FALSE;
	if(item)
	{
// [RLVa:KB] - @share
		if ( (RlvActions::isRlvEnabled()) && (!RlvActions::canGiveInventory(item->getCreatorUUID())) )
		{
			if (drop)
			{
				RlvUtil::notifyBlocked(RlvStringKeys::Blocked::Share, LLSD().with("RECIPIENT", LLSLURL("agent", item->getCreatorUUID(), "completename").getSLURLString()));
			}
			// We should return false but our caller uses the return value as both 'will accept' *and* 'was handled' so
			// returning false will result in the dropped item being moved when it is blocked.
			return true;
		}
// [/RLVa:KB]

		// check the type
		switch(cargo_type)
		{
			case DAD_TEXTURE:
			case DAD_SOUND:
			case DAD_LANDMARK:
			case DAD_SCRIPT:
			case DAD_CLOTHING:
			case DAD_OBJECT:
			case DAD_NOTECARD:
			case DAD_BODYPART:
			case DAD_ANIMATION:
			case DAD_GESTURE:
			case DAD_MESH:
            case DAD_SETTINGS:
			{
				LLInventoryItem* inv_item = (LLInventoryItem*)cargo_data;
				const LLPermissions& perm = inv_item->getPermissions();
				if(gInventory.getItem(inv_item->getUUID())
				   && perm.allowOperationBy(PERM_TRANSFER, gAgent.getID()))
				{
					rv = TRUE;
					if(drop)
					{
						LLGiveInventory::doGiveInventoryItem(item->getCreatorUUID(),
														 (LLInventoryItem*)cargo_data);
					}
				}
				else
				{
					// It's not in the user's inventory (it's probably in
					// an object's contents), so disallow dragging it here.
					// You can't give something you don't yet have.
					rv = FALSE;
				}
				break;
			}
			case DAD_CATEGORY:
			{
				LLInventoryCategory* inv_cat = (LLInventoryCategory*)cargo_data;
				if( gInventory.getCategory( inv_cat->getUUID() ) )
				{
					rv = TRUE;
					if(drop)
					{
						LLGiveInventory::doGiveInventoryCategory(
							item->getCreatorUUID(),
							inv_cat);
					}
				}
				else
				{
					// It's not in the user's inventory (it's probably in
					// an object's contents), so disallow dragging it here.
					// You can't give something you don't yet have.
					rv = FALSE;
				}
				break;
			}
			default:
				break;
		}
	}
	return rv;
}

// +=================================================+
// |        LLNotecardBridge                         |
// +=================================================+

void LLNotecardBridge::openItem()
{
	LLViewerInventoryItem* item = getItem();
	if (item)
	{
		LLInvFVBridgeAction::doAction(item->getType(),mUUID,getInventoryModel());
	}
}

void LLNotecardBridge::buildContextMenu(LLMenuGL& menu, U32 flags)
{
	LL_DEBUGS() << "LLNotecardBridge::buildContextMenu()" << LL_ENDL;
    
    if (isMarketplaceListingsFolder())
    {
        menuentry_vec_t items;
        menuentry_vec_t disabled_items;
		addMarketplaceContextMenuOptions(flags, items, disabled_items);
		items.push_back(std::string("Properties"));
		getClipboardEntries(false, items, disabled_items, flags);
        hide_context_entries(menu, items, disabled_items);
    }
	else
	{
        LLItemBridge::buildContextMenu(menu, flags);
    }
}

// +=================================================+
// |        LLGestureBridge                          |
// +=================================================+

LLFontGL::StyleFlags LLGestureBridge::getLabelStyle() const
{
	if( LLGestureMgr::instance().isGestureActive(mUUID) )
	{
		return LLFontGL::BOLD;
	}
	else
	{
		return LLFontGL::NORMAL;
	}
}

std::string LLGestureBridge::getLabelSuffix() const
{
	if( LLGestureMgr::instance().isGestureActive(mUUID) )
	{
		LLStringUtil::format_map_t args;
		args["[GESLABEL]"] =  LLItemBridge::getLabelSuffix();
		return  LLTrans::getString("ActiveGesture", args);
	}
	else
	{
		return LLItemBridge::getLabelSuffix();
	}
}

// virtual
void LLGestureBridge::performAction(LLInventoryModel* model, std::string action)
{
	if (isAddAction(action))
	{
		LLGestureMgr::instance().activateGesture(mUUID);

		LLViewerInventoryItem* item = gInventory.getItem(mUUID);
		if (!item) return;

		// Since we just changed the suffix to indicate (active)
		// the server doesn't need to know, just the viewer.
		gInventory.updateItem(item);
		gInventory.notifyObservers();
	}
	else if ("deactivate" == action || isRemoveAction(action))
	{
		LLGestureMgr::instance().deactivateGesture(mUUID);

		LLViewerInventoryItem* item = gInventory.getItem(mUUID);
		if (!item) return;

		// Since we just changed the suffix to indicate (active)
		// the server doesn't need to know, just the viewer.
		gInventory.updateItem(item);
		gInventory.notifyObservers();
	}
	else if("play" == action)
	{
		if(!LLGestureMgr::instance().isGestureActive(mUUID))
		{
			// we need to inform server about gesture activating to be consistent with LLPreviewGesture and  LLGestureComboList.
			BOOL inform_server = TRUE;
			BOOL deactivate_similar = FALSE;
			LLGestureMgr::instance().setGestureLoadedCallback(mUUID, boost::bind(&LLGestureBridge::playGesture, mUUID));
			LLViewerInventoryItem* item = gInventory.getItem(mUUID);
			llassert(item);
			if (item)
			{
				LLGestureMgr::instance().activateGestureWithAsset(mUUID, item->getAssetUUID(), inform_server, deactivate_similar);
			}
		}
		else
		{
			playGesture(mUUID);
		}
	}
	else LLItemBridge::performAction(model, action);
}

void LLGestureBridge::openItem()
{
	LLViewerInventoryItem* item = getItem();

	if (item)
	{
		LLInvFVBridgeAction::doAction(item->getType(),mUUID,getInventoryModel());
	}
/*
  LLViewerInventoryItem* item = getItem();
  if (item)
  {
  LLPreviewGesture* preview = LLPreviewGesture::show(mUUID, LLUUID::null);
  preview->setFocus(TRUE);
  }
*/
}

BOOL LLGestureBridge::removeItem()
{
	// Grab class information locally since *this may be deleted
	// within this function.  Not a great pattern...
	const LLInventoryModel* model = getInventoryModel();
	if(!model)
	{
		return FALSE;
	}
	const LLUUID item_id = mUUID;
	
	// This will also force close the preview window, if it exists.
	// This may actually delete *this, if mUUID is in the COF.
	LLGestureMgr::instance().deactivateGesture(item_id);
	
	// If deactivateGesture deleted *this, then return out immediately.
	if (!model->getObject(item_id))
	{
		return TRUE;
	}

	return LLItemBridge::removeItem();
}

void LLGestureBridge::buildContextMenu(LLMenuGL& menu, U32 flags)
{
	LL_DEBUGS() << "LLGestureBridge::buildContextMenu()" << LL_ENDL;
	menuentry_vec_t items;
	menuentry_vec_t disabled_items;
	if(isItemInTrash())
	{
		addTrashContextMenuOptions(items, disabled_items);
	}
    else if (isMarketplaceListingsFolder())
    {
		addMarketplaceContextMenuOptions(flags, items, disabled_items);
		items.push_back(std::string("Properties"));
		getClipboardEntries(false, items, disabled_items, flags);
    }
	else
	{
		items.push_back(std::string("Share"));
		if (!canShare())
		{
			disabled_items.push_back(std::string("Share"));
		}

		addOpenRightClickMenuOption(items);
		items.push_back(std::string("Properties"));

		getClipboardEntries(true, items, disabled_items, flags);

		items.push_back(std::string("Gesture Separator"));
		// <FS:Ansariel> FIRE-5913: Selecting a mix of active and inactive gestures disables both "Activate" / "Deactivate" menu options
		if (flags & ITEM_IN_MULTI_SELECTION)
		{
			items.push_back(std::string("Deactivate"));
			items.push_back(std::string("Activate"));
		}
		else
		{
		// </FS:Ansariel>
		if (LLGestureMgr::instance().isGestureActive(getUUID()))
		{
			items.push_back(std::string("Deactivate"));
		}
		else
		{
			items.push_back(std::string("Activate"));
		}
<<<<<<< HEAD
		// <FS:Ansariel> FIRE-5913: Selecting a mix of active and inactive gestures disables both "Activate" / "Deactivate" menu options
		}
		// </FS:Ansariel>
=======
        items.push_back(std::string("PlayGesture"));
>>>>>>> af9fe170
	}
	addLinkReplaceMenuOption(items, disabled_items);

	// <FS:Ansariel> Move to default folder
	addMoveToDefaultFolderMenuOption(items);

	hide_context_entries(menu, items, disabled_items);
}

// static
void LLGestureBridge::playGesture(const LLUUID& item_id)
{
	if (LLGestureMgr::instance().isGesturePlaying(item_id))
	{
		LLGestureMgr::instance().stopGesture(item_id);
	}
	else
	{
		LLGestureMgr::instance().playGesture(item_id);
	}
}


// +=================================================+
// |        LLAnimationBridge                        |
// +=================================================+

void LLAnimationBridge::buildContextMenu(LLMenuGL& menu, U32 flags)
{
	menuentry_vec_t items;
	menuentry_vec_t disabled_items;

	LL_DEBUGS() << "LLAnimationBridge::buildContextMenu()" << LL_ENDL;
    if (isMarketplaceListingsFolder())
    {
		addMarketplaceContextMenuOptions(flags, items, disabled_items);
		items.push_back(std::string("Properties"));
		getClipboardEntries(false, items, disabled_items, flags);
    }
	else
	{
		if(isItemInTrash())
		{
			addTrashContextMenuOptions(items, disabled_items);
		}	
		else
		{
			items.push_back(std::string("Share"));
			if (!canShare())
			{
				disabled_items.push_back(std::string("Share"));
			}
			items.push_back(std::string("Animation Open"));
			items.push_back(std::string("Properties"));

			getClipboardEntries(true, items, disabled_items, flags);
		}

		items.push_back(std::string("Animation Separator"));
		items.push_back(std::string("Animation Play"));
		items.push_back(std::string("Animation Audition"));
	}

	addLinkReplaceMenuOption(items, disabled_items);

	// <FS:Ansariel> Move to default folder
	addMoveToDefaultFolderMenuOption(items);

	hide_context_entries(menu, items, disabled_items);
}

// virtual
void LLAnimationBridge::performAction(LLInventoryModel* model, std::string action)
{
	if ((action == "playworld") || (action == "playlocal"))
	{
		if (getItem())
		{
			LLSD::String activate = "NONE";
			if ("playworld" == action) activate = "Inworld";
			if ("playlocal" == action) activate = "Locally";

			LLPreviewAnim* preview = LLFloaterReg::showTypedInstance<LLPreviewAnim>("preview_anim", LLSD(mUUID));
			if (preview)
			{
				preview->play(activate);
			}
		}
	}
	else
	{
		LLItemBridge::performAction(model, action);
	}
}

void LLAnimationBridge::openItem()
{
	LLViewerInventoryItem* item = getItem();

	if (item)
	{
		LLInvFVBridgeAction::doAction(item->getType(),mUUID,getInventoryModel());
	}
/*
  LLViewerInventoryItem* item = getItem();
  if (item)
  {
  LLFloaterReg::showInstance("preview_anim", LLSD(mUUID), TAKE_FOCUS_YES);
  }
*/
}

// +=================================================+
// |        LLObjectBridge                           |
// +=================================================+

// static
LLUUID LLObjectBridge::sContextMenuItemID;

LLObjectBridge::LLObjectBridge(LLInventoryPanel* inventory, 
							   LLFolderView* root,
							   const LLUUID& uuid, 
							   LLInventoryType::EType type, 
							   U32 flags) :
	LLItemBridge(inventory, root, uuid)
{
	mAttachPt = (flags & 0xff); // low bye of inventory flags
	mIsMultiObject = ( flags & LLInventoryItemFlags::II_FLAGS_OBJECT_HAS_MULTIPLE_ITEMS ) ?  TRUE: FALSE;
	mInvType = type;
}

LLUIImagePtr LLObjectBridge::getIcon() const
{
	return LLInventoryIcon::getIcon(LLAssetType::AT_OBJECT, mInvType, mAttachPt, mIsMultiObject);
}

LLInventoryObject* LLObjectBridge::getObject() const
{
	LLInventoryObject* object = NULL;
	LLInventoryModel* model = getInventoryModel();
	if(model)
	{
		object = (LLInventoryObject*)model->getObject(mUUID);
	}
	return object;
}

// <FS:Zi> Texture Refresh on worn attachments
void handle_attachment_texture_refresh(const LLUUID& idItem)
{
	// get the associated worn attachment's UUID
	const LLInventoryItem* pItem = gInventory.getItem(idItem);
	if ( (!isAgentAvatarValid()) || (!pItem) )
	{
		return;
	}

	LLViewerObject* pAttachObj = gAgentAvatarp->getWornAttachment(pItem->getLinkedUUID());
	if (!pAttachObj)
		return;

	// iterate through the list of child prims, call texture refresh on each one of them
	LLViewerObject::const_child_list_t& children = pAttachObj->getChildren();
    for (LLViewerObject::child_list_t::const_iterator iter = children.begin();
         iter != children.end(); iter++)
    {
        LLViewerObject* child = *iter;

		// NULL means, we don't have individual texture faces selected,
		// so refresh them all
		handle_object_tex_refresh(child, NULL);
    }

    // texture refresh the root prim, too
	handle_object_tex_refresh(pAttachObj, NULL);
}
// </FS:Zi>

// virtual
void LLObjectBridge::performAction(LLInventoryModel* model, std::string action)
{
	if (isAddAction(action))
	{
		LLUUID object_id = mUUID;
		LLViewerInventoryItem* item;
		item = (LLViewerInventoryItem*)gInventory.getItem(object_id);
		if(item && gInventory.isObjectDescendentOf(object_id, gInventory.getRootFolderID()))
		{
			rez_attachment(item, NULL, true); // Replace if "Wear"ing.
		}
		else if(item && item->isFinished())
		{
			// must be in library. copy it to our inventory and put it on.
//			LLPointer<LLInventoryCallback> cb = new LLBoostFuncInventoryCallback(boost::bind(rez_attachment_cb, _1, (LLViewerJointAttachment*)0));
// [SL:KB] - Patch: Appearance-DnDWear | Checked: 2013-02-04 (Catznip-3.4)
			// "Wear" from inventory replaces, so library items should too
			LLPointer<LLInventoryCallback> cb = new LLBoostFuncInventoryCallback(boost::bind(rez_attachment_cb, _1, (LLViewerJointAttachment*)0, true));
// [/SL;KB]
			copy_inventory_item(
				gAgent.getID(),
				item->getPermissions().getOwner(),
				item->getUUID(),
				LLUUID::null,
				std::string(),
				cb);
		}
		gFocusMgr.setKeyboardFocus(NULL);
	}
	else if ("wear_add" == action)
	{
		LLAppearanceMgr::instance().wearItemOnAvatar(mUUID, true, false); // Don't replace if adding.
	}
	else if ("touch" == action)
	{
		handle_attachment_touch(mUUID);
	}
	else if ("edit" == action)
	{
		handle_attachment_edit(mUUID);
	}
	// <FS:Zi> Texture Refresh on worn attachments
	else if ("texture_refresh_attachment" == action)
	{
		handle_attachment_texture_refresh(mUUID);
	}
	// </FS:Zi>
	else if (isRemoveAction(action))
	{
		LLAppearanceMgr::instance().removeItemFromAvatar(mUUID);
	}
	else LLItemBridge::performAction(model, action);
}

void LLObjectBridge::openItem()
{
	// object double-click action is to wear/unwear object
	performAction(getInventoryModel(),
		      // <FS> Double-click add/replace	   
		      //get_is_item_worn(mUUID) ? "detach" : "attach");
		      get_is_item_worn(mUUID) ? "detach" : gSavedSettings.getBOOL("FSDoubleClickAddInventoryObjects") ? "wear_add" : "attach");
}

std::string LLObjectBridge::getLabelSuffix() const
{
	if (get_is_item_worn(mUUID))
	{
		if (!isAgentAvatarValid()) // Error condition, can't figure out attach point
		{
			return LLItemBridge::getLabelSuffix() + LLTrans::getString("worn");
		}
		std::string attachment_point_name;
		if (gAgentAvatarp->getAttachedPointName(mUUID, attachment_point_name))
		{
			LLStringUtil::format_map_t args;
			args["[ATTACHMENT_POINT]"] =  LLTrans::getString(attachment_point_name);

			return LLItemBridge::getLabelSuffix() + LLTrans::getString("WornOnAttachmentPoint", args);
		}
		else
		{
			LLStringUtil::format_map_t args;
			args["[ATTACHMENT_ERROR]"] =  LLTrans::getString(attachment_point_name);
			return LLItemBridge::getLabelSuffix() + LLTrans::getString("AttachmentErrorMessage", args);
		}
	}
	return LLItemBridge::getLabelSuffix();
}

void rez_attachment(LLViewerInventoryItem* item, LLViewerJointAttachment* attachment, bool replace)
{
// [RLVa:KB] - Checked: 2010-08-25 (RLVa-1.2.1)
	// If no attachment point was specified, try looking it up from the item name
	static LLCachedControl<bool> fRlvDeprecateAttachPt(gSavedSettings, "RLVaDebugDeprecateExplicitPoint", false);
	if ( (rlv_handler_t::isEnabled()) && (!fRlvDeprecateAttachPt) && 
	     (!attachment) && (gRlvAttachmentLocks.hasLockedAttachmentPoint(RLV_LOCK_ANY)) )
	{
		attachment = RlvAttachPtLookup::getAttachPoint(item);
	}

	if ( (RlvActions::isRlvEnabled()) && (!rlvPredCanWearItem(item, (replace) ? RLV_WEAR_REPLACE : RLV_WEAR_ADD)) )
	{
		return;
	}
// [/RLVa:KB]

	const LLUUID& item_id = item->getLinkedUUID();

	// Check for duplicate request.
	if (isAgentAvatarValid() &&
		gAgentAvatarp->isWearingAttachment(item_id))
	{
		LL_WARNS() << "ATT duplicate attachment request, ignoring" << LL_ENDL;
		return;
	}

	S32 attach_pt = 0;
	if (isAgentAvatarValid() && attachment)
	{
		for (LLVOAvatar::attachment_map_t::iterator iter = gAgentAvatarp->mAttachmentPoints.begin();
			 iter != gAgentAvatarp->mAttachmentPoints.end(); ++iter)
		{
			if (iter->second == attachment)
			{
				attach_pt = iter->first;
				break;
			}
		}
	}

	LLSD payload;
	payload["item_id"] = item_id; // Wear the base object in case this is a link.
	payload["attachment_point"] = attach_pt;
	payload["is_add"] = !replace;

	if (replace &&
		(attachment && attachment->getNumObjects() > 0))
	{
// [RLVa:KB] - Checked: 2010-08-25 (RLVa-1.2.1)
		// Block if we can't "replace wear" what's currently there
		if ( (rlv_handler_t::isEnabled()) && ((gRlvAttachmentLocks.canAttach(attachment) & RLV_WEAR_REPLACE) == 0) )
		{
			return;
		}
// [/RLVa:KB]
		LLNotificationsUtil::add("ReplaceAttachment", LLSD(), payload, confirm_attachment_rez);
	}
	else
	{
// [RLVa:KB] - Checked: 2010-08-07 (RLVa-1.2.0)
		// Block wearing anything on a non-attachable attachment point
		if ( (rlv_handler_t::isEnabled()) && (gRlvAttachmentLocks.isLockedAttachmentPoint(attach_pt, RLV_LOCK_ADD)) )
		{
			return;
		}
// [/RLVa:KB]
		LLNotifications::instance().forceResponse(LLNotification::Params("ReplaceAttachment").payload(payload), 0/*YES*/);
	}
}

bool confirm_attachment_rez(const LLSD& notification, const LLSD& response)
{
	if (!gAgentAvatarp->canAttachMoreObjects())
	{
		LLSD args;
		args["MAX_ATTACHMENTS"] = llformat("%d", gAgentAvatarp->getMaxAttachments());
		LLNotificationsUtil::add("MaxAttachmentsOnOutfit", args);
		return false;
	}

	S32 option = LLNotificationsUtil::getSelectedOption(notification, response);
	if (option == 0/*YES*/)
	{
		LLUUID item_id = notification["payload"]["item_id"].asUUID();
		LLViewerInventoryItem* itemp = gInventory.getItem(item_id);

		if (itemp)
		{
			// Queue up attachments to be sent in next idle tick, this way the
			// attachments are batched up all into one message versus each attachment
			// being sent in its own separate attachments message.
			U8 attachment_pt = notification["payload"]["attachment_point"].asInteger();
			BOOL is_add = notification["payload"]["is_add"].asBoolean();

			LL_DEBUGS("Avatar") << "ATT calling addAttachmentRequest " << (itemp ? itemp->getName() : "UNKNOWN") << " id " << item_id << LL_ENDL;
			LLAttachmentsMgr::instance().addAttachmentRequest(item_id, attachment_pt, is_add);
		}
	}
	return false;
}
static LLNotificationFunctorRegistration confirm_replace_attachment_rez_reg("ReplaceAttachment", confirm_attachment_rez);

void LLObjectBridge::buildContextMenu(LLMenuGL& menu, U32 flags)
{
	menuentry_vec_t items;
	menuentry_vec_t disabled_items;
	if(isItemInTrash())
	{
		addTrashContextMenuOptions(items, disabled_items);
	}	
    else if (isMarketplaceListingsFolder())
    {
		addMarketplaceContextMenuOptions(flags, items, disabled_items);
		items.push_back(std::string("Properties"));
		getClipboardEntries(false, items, disabled_items, flags);
    }
	else
	{
		items.push_back(std::string("Share"));
		if (!canShare())
		{
			disabled_items.push_back(std::string("Share"));
		}

		items.push_back(std::string("Properties"));

		getClipboardEntries(true, items, disabled_items, flags);

		LLObjectBridge::sContextMenuItemID = mUUID;

		LLInventoryItem *item = getItem();
		if(item)
		{
			if (!isAgentAvatarValid()) return;

			if( get_is_item_worn( mUUID ) )
			{
				items.push_back(std::string("Wearable And Object Separator"));

				items.push_back(std::string("Attachment Touch"));
				if ( ((flags & FIRST_SELECTED_ITEM) == 0) || !enable_attachment_touch(mUUID) )
				{
					disabled_items.push_back(std::string("Attachment Touch"));
				}

				items.push_back(std::string("Wearable Edit"));
				if ( ((flags & FIRST_SELECTED_ITEM) == 0) || !get_is_item_editable(mUUID) )
				{
					disabled_items.push_back(std::string("Wearable Edit"));
				}

				// <FS:Zi> Texture Refresh on worn attachments
				if (item->getType() == LLAssetType::AT_OBJECT)
				{
					items.push_back(std::string("Texture Refresh Attachment"));
				}
				// </FS:Zi>

				items.push_back(std::string("Detach From Yourself"));
// [RLVa:KB] - Checked: 2010-02-27 (RLVa-1.2.0a) | Modified: RLVa-1.2.0a
				if ( (rlv_handler_t::isEnabled()) && (!gRlvAttachmentLocks.canDetach(item)) )
					disabled_items.push_back(std::string("Detach From Yourself"));
// [/RLVa:KB]
			}
			else if (!isItemInTrash() && !isLinkedObjectInTrash() && !isLinkedObjectMissing() && !isCOFFolder())
			{
				items.push_back(std::string("Wearable And Object Separator"));
				items.push_back(std::string("Wearable And Object Wear"));
				items.push_back(std::string("Wearable Add"));
				items.push_back(std::string("Attach To"));
				items.push_back(std::string("Attach To HUD"));
				items.push_back(std::string("Restore to Last Position"));
				// commented out for DEV-32347
				//items.push_back(std::string("Restore to Last Position"));

				if (!gAgentAvatarp->canAttachMoreObjects())
				{
					disabled_items.push_back(std::string("Wearable And Object Wear"));
					disabled_items.push_back(std::string("Wearable Add"));
					disabled_items.push_back(std::string("Attach To"));
					disabled_items.push_back(std::string("Attach To HUD"));
				}
// [RLVa:KB] - Checked: 2010-09-03 (RLVa-1.2.1a) | Modified: RLVa-1.2.1a
				else if (rlv_handler_t::isEnabled())
				{
					ERlvWearMask eWearMask = gRlvAttachmentLocks.canAttach(item);
					if ((eWearMask & RLV_WEAR_REPLACE) == 0)
						disabled_items.push_back(std::string("Wearable And Object Wear"));
					if ((eWearMask & RLV_WEAR_ADD) == 0)
						disabled_items.push_back(std::string("Wearable Add"));
				}
// [/RLVa:KB]

				LLMenuGL* attach_menu = menu.findChildMenuByName("Attach To", TRUE);
				LLMenuGL* attach_hud_menu = menu.findChildMenuByName("Attach To HUD", TRUE);
				if (attach_menu
					&& (attach_menu->getChildCount() == 0)
					&& attach_hud_menu
					&& (attach_hud_menu->getChildCount() == 0)
					&& isAgentAvatarValid())
				{
					for (LLVOAvatar::attachment_map_t::iterator iter = gAgentAvatarp->mAttachmentPoints.begin();
						 iter != gAgentAvatarp->mAttachmentPoints.end(); )
					{
						LLVOAvatar::attachment_map_t::iterator curiter = iter++;
						LLViewerJointAttachment* attachment = curiter->second;
						LLMenuItemCallGL::Params p;
						std::string submenu_name = attachment->getName();
						if (LLTrans::getString(submenu_name) != "")
						{
							// <FS:Ansariel> Add attachment point ID to non-HUD attachment spots
							if (attachment->getIsHUDAttachment())
								p.name = (" ")+LLTrans::getString(submenu_name)+" ";
							else
								p.name = (" ") + LLTrans::getString(submenu_name) + " (" + std::to_string(curiter->first) + ")" + " ";
						}
						else
						{
							if (attachment->getIsHUDAttachment())
								p.name = submenu_name;
							else
								p.name = submenu_name + " (" + std::to_string(curiter->first) + ")";
							// </FS:Ansariel>
						}
						LLSD cbparams;
						cbparams["index"] = curiter->first;
						cbparams["label"] = p.name;
						p.on_click.function_name = "Inventory.AttachObject";
						p.on_click.parameter = LLSD(attachment->getName());
						p.on_enable.function_name = "Attachment.Label";
						p.on_enable.parameter = cbparams;
						LLView* parent = attachment->getIsHUDAttachment() ? attach_hud_menu : attach_menu;
						LLUICtrlFactory::create<LLMenuItemCallGL>(p, parent);
						items.push_back(p.name);
					}

					// <FS:Ansariel> FIRE-21200: Attachment Points List in Alphabetical Order
					if (gSavedSettings.getBOOL("FSSortAttachmentSpotsAlphabetically"))
					{
						attach_menu->getItems()->sort(LLViewerAttachMenu::sort());
						attach_hud_menu->getItems()->sort(LLViewerAttachMenu::sort());
					}
					// </FS:Ansariel>
				}
			}
		}
	}
	addLinkReplaceMenuOption(items, disabled_items);

	// <FS:Ansariel> Move to default folder
	addMoveToDefaultFolderMenuOption(items);

	hide_context_entries(menu, items, disabled_items);
}

BOOL LLObjectBridge::renameItem(const std::string& new_name)
{
	if(!isItemRenameable())
		return FALSE;
	LLPreview::dirty(mUUID);
	LLInventoryModel* model = getInventoryModel();
	if(!model)
		return FALSE;
	LLViewerInventoryItem* item = getItem();
	if(item && (item->getName() != new_name))
	{
		LLPointer<LLViewerInventoryItem> new_item = new LLViewerInventoryItem(item);
		new_item->rename(new_name);
		new_item->updateServer(FALSE);
		model->updateItem(new_item);
		model->notifyObservers();
		buildDisplayName();

		if (isAgentAvatarValid())
		{
			LLViewerObject* obj = gAgentAvatarp->getWornAttachment( item->getUUID() );
			if(obj)
			{
				LLSelectMgr::getInstance()->deselectAll();
				LLSelectMgr::getInstance()->addAsIndividual( obj, SELECT_ALL_TES, FALSE );
				LLSelectMgr::getInstance()->selectionSetObjectName( new_name );
				LLSelectMgr::getInstance()->deselectAll();
			}
		}
	}
	// return FALSE because we either notified observers (& therefore
	// rebuilt) or we didn't update.
	return FALSE;
}

// +=================================================+
// |        LLLSLTextBridge                          |
// +=================================================+

void LLLSLTextBridge::openItem()
{
	LLViewerInventoryItem* item = getItem();

	if (item)
	{
		LLInvFVBridgeAction::doAction(item->getType(),mUUID,getInventoryModel());
	}
}

// +=================================================+
// |        LLWearableBridge                         |
// +=================================================+

LLWearableBridge::LLWearableBridge(LLInventoryPanel* inventory, 
								   LLFolderView* root, 
								   const LLUUID& uuid, 
								   LLAssetType::EType asset_type, 
								   LLInventoryType::EType inv_type, 
								   LLWearableType::EType  wearable_type) :
	LLItemBridge(inventory, root, uuid),
	mAssetType( asset_type ),
	mWearableType(wearable_type)
{
	mInvType = inv_type;
}

BOOL LLWearableBridge::renameItem(const std::string& new_name)
{
	if (get_is_item_worn(mUUID))
	{
		gAgentWearables.setWearableName( mUUID, new_name );
	}
	return LLItemBridge::renameItem(new_name);
}

std::string LLWearableBridge::getLabelSuffix() const
{
	if (get_is_item_worn(mUUID))
	{
		// e.g. "(worn)" 
		return LLItemBridge::getLabelSuffix() + LLTrans::getString("worn");
	}
	else
	{
		return LLItemBridge::getLabelSuffix();
	}
}

LLUIImagePtr LLWearableBridge::getIcon() const
{
	return LLInventoryIcon::getIcon(mAssetType, mInvType, mWearableType, FALSE);
}

// virtual
void LLWearableBridge::performAction(LLInventoryModel* model, std::string action)
{
	if (isAddAction(action))
	{
		wearOnAvatar();
	}
	else if ("wear_add" == action)
	{
		wearAddOnAvatar();
	}
	else if ("edit" == action)
	{
		editOnAvatar();
		return;
	}
	else if (isRemoveAction(action))
	{
		removeFromAvatar();
		return;
	}
	else LLItemBridge::performAction(model, action);
}

void LLWearableBridge::openItem()
{
	// <FS:Ansariel> Don't take off body parts!
	if (get_is_item_worn(mUUID) && !canRemoveFromAvatar(this))
	{
		return;
	}
	// </FS:Ansariel>

	performAction(getInventoryModel(),
			      // <FS:Ansariel> FIRE-17166: Add Clothes on Double Click
			      //get_is_item_worn(mUUID) ? "take_off" : "wear");
			      get_is_item_worn(mUUID) ? "take_off" : (mAssetType == LLAssetType::AT_BODYPART || (mAssetType == LLAssetType::AT_CLOTHING && mWearableType == LLWearableType::WT_PHYSICS) || !gSavedSettings.getBOOL("FSDoubleClickAddInventoryClothing") ? "wear" : "wear_add"));
			      // </FS:Ansariel>
}

void LLWearableBridge::buildContextMenu(LLMenuGL& menu, U32 flags)
{
	LL_DEBUGS() << "LLWearableBridge::buildContextMenu()" << LL_ENDL;
	menuentry_vec_t items;
	menuentry_vec_t disabled_items;
	if(isItemInTrash())
	{
		addTrashContextMenuOptions(items, disabled_items);
	}
    else if (isMarketplaceListingsFolder())
    {
		addMarketplaceContextMenuOptions(flags, items, disabled_items);
		items.push_back(std::string("Properties"));
		getClipboardEntries(false, items, disabled_items, flags);
    }
	else
	{	// FWIW, it looks like SUPPRESS_OPEN_ITEM is not set anywhere
		BOOL can_open = ((flags & SUPPRESS_OPEN_ITEM) != SUPPRESS_OPEN_ITEM);

		// If we have clothing, don't add "Open" as it's the same action as "Wear"   SL-18976
		LLViewerInventoryItem* item = getItem();
		if (can_open && item)
		{
			can_open = (item->getType() != LLAssetType::AT_CLOTHING) &&
				(item->getType() != LLAssetType::AT_BODYPART);
		}
		if (isLinkedObjectMissing())
		{
			can_open = FALSE;
		}
		items.push_back(std::string("Share"));
		if (!canShare())
		{
			disabled_items.push_back(std::string("Share"));
		}
		
		if (can_open)
		{
			addOpenRightClickMenuOption(items);
		}
		else
		{
			disabled_items.push_back(std::string("Open"));
			disabled_items.push_back(std::string("Open Original"));
		}

		items.push_back(std::string("Properties"));

		getClipboardEntries(true, items, disabled_items, flags);

		items.push_back(std::string("Wearable And Object Separator"));
		items.push_back(std::string("Wearable Edit"));

		if (((flags & FIRST_SELECTED_ITEM) == 0) || (item && !gAgentWearables.isWearableModifiable(item->getUUID())))
		{
			disabled_items.push_back(std::string("Wearable Edit"));
		}
		// Don't allow items to be worn if their baseobj is in the trash.
		if (isLinkedObjectInTrash() || isLinkedObjectMissing() || isCOFFolder())
		{
			disabled_items.push_back(std::string("Wearable And Object Wear"));
			disabled_items.push_back(std::string("Wearable Add"));
			disabled_items.push_back(std::string("Wearable Edit"));
		}

		// Disable wear and take off based on whether the item is worn.
		if(item)
		{
			switch (item->getType())
			{
				case LLAssetType::AT_CLOTHING:
					items.push_back(std::string("Take Off"));
					// Fallthrough since clothing and bodypart share wear options
				case LLAssetType::AT_BODYPART:
					if (get_is_item_worn(item->getUUID()))
					{
						disabled_items.push_back(std::string("Wearable And Object Wear"));
						disabled_items.push_back(std::string("Wearable Add"));
// [RLVa:KB] - Checked: 2010-04-04 (RLVa-1.2.0c) | Added: RLVa-1.2.0c
						if ( (rlv_handler_t::isEnabled()) && (!gRlvWearableLocks.canRemove(item)) )
							disabled_items.push_back(std::string("Take Off"));
// [/RLVa:KB]
					}
					else
					{
						items.push_back(std::string("Wearable And Object Wear"));
//						items.push_back(std::string("Wearable Add"));
						disabled_items.push_back(std::string("Take Off"));
						disabled_items.push_back(std::string("Wearable Edit"));

// [RLVa:KB] - Checked: 2010-06-09 (RLVa-1.2.0g) | Modified: RLVa-1.2.0g
						if (rlv_handler_t::isEnabled())
						{
							ERlvWearMask eWearMask = gRlvWearableLocks.canWear(item);
							if ((eWearMask & RLV_WEAR_REPLACE) == 0)
								disabled_items.push_back(std::string("Wearable And Object Wear"));
							if ((eWearMask & RLV_WEAR_ADD) == 0)
								disabled_items.push_back(std::string("Wearable Add"));
						}
// [/RLVa:KB]
					}

					if (LLWearableType::getInstance()->getAllowMultiwear(mWearableType))
					{
						items.push_back(std::string("Wearable Add"));
						if (!gAgentWearables.canAddWearable(mWearableType))
						{
							disabled_items.push_back(std::string("Wearable Add"));
						}
					}
					break;
				default:
					break;
			}
		}
	}
	addLinkReplaceMenuOption(items, disabled_items);

	// <FS:Ansariel> Move to default folder
	addMoveToDefaultFolderMenuOption(items);

	hide_context_entries(menu, items, disabled_items);
}

// Called from menus
// static
BOOL LLWearableBridge::canWearOnAvatar(void* user_data)
{
	LLWearableBridge* self = (LLWearableBridge*)user_data;
	if(!self) return FALSE;
	if(!self->isAgentInventory())
	{
		LLViewerInventoryItem* item = (LLViewerInventoryItem*)self->getItem();
		if(!item || !item->isFinished()) return FALSE;
	}
	return (!get_is_item_worn(self->mUUID));
}

// Called from menus
// static
void LLWearableBridge::onWearOnAvatar(void* user_data)
{
	LLWearableBridge* self = (LLWearableBridge*)user_data;
	if(!self) return;
	self->wearOnAvatar();
}

void LLWearableBridge::wearOnAvatar()
{
	// TODO: investigate wearables may not be loaded at this point EXT-8231

	LLViewerInventoryItem* item = getItem();
	if(item)
	{
		LLAppearanceMgr::instance().wearItemOnAvatar(item->getUUID(), true, true);
	}
}

void LLWearableBridge::wearAddOnAvatar()
{
	// TODO: investigate wearables may not be loaded at this point EXT-8231

	LLViewerInventoryItem* item = getItem();
	if(item)
	{
		LLAppearanceMgr::instance().wearItemOnAvatar(item->getUUID(), true, false);
	}
}

// static
//void LLWearableBridge::onWearOnAvatarArrived( LLViewerWearable* wearable, void* userdata )
//{
//	LLUUID* item_id = (LLUUID*) userdata;
//	if(wearable)
//	{
//		LLViewerInventoryItem* item = NULL;
//		item = (LLViewerInventoryItem*)gInventory.getItem(*item_id);
//		if(item)
//		{
//			if(item->getAssetUUID() == wearable->getAssetID())
//			{
//				gAgentWearables.setWearableItem(item, wearable);
//				gInventory.notifyObservers();
//				//self->getFolderItem()->refreshFromRoot();
//			}
//			else
//			{
//				LL_INFOS() << "By the time wearable asset arrived, its inv item already pointed to a different asset." << LL_ENDL;
//			}
//		}
//	}
//	delete item_id;
//}

// static
// BAP remove the "add" code path once everything is fully COF-ified.
//void LLWearableBridge::onWearAddOnAvatarArrived( LLViewerWearable* wearable, void* userdata )
//{
//	LLUUID* item_id = (LLUUID*) userdata;
//	if(wearable)
//	{
//		LLViewerInventoryItem* item = NULL;
//		item = (LLViewerInventoryItem*)gInventory.getItem(*item_id);
//		if(item)
//		{
//			if(item->getAssetUUID() == wearable->getAssetID())
//			{
//				bool do_append = true;
//				gAgentWearables.setWearableItem(item, wearable, do_append);
//				gInventory.notifyObservers();
//				//self->getFolderItem()->refreshFromRoot();
//			}
//			else
//			{
//				LL_INFOS() << "By the time wearable asset arrived, its inv item already pointed to a different asset." << LL_ENDL;
//			}
//		}
//	}
//	delete item_id;
//}

// static
BOOL LLWearableBridge::canEditOnAvatar(void* user_data)
{
	LLWearableBridge* self = (LLWearableBridge*)user_data;
	if(!self) return FALSE;

	return (get_is_item_worn(self->mUUID));
}

// static
void LLWearableBridge::onEditOnAvatar(void* user_data)
{
	LLWearableBridge* self = (LLWearableBridge*)user_data;
	if(self)
	{
		self->editOnAvatar();
	}
}

void LLWearableBridge::editOnAvatar()
{
	LLAgentWearables::editWearable(mUUID);
}

// static
BOOL LLWearableBridge::canRemoveFromAvatar(void* user_data)
{
	LLWearableBridge* self = (LLWearableBridge*)user_data;
	if( self && (LLAssetType::AT_BODYPART != self->mAssetType) )
	{
		return get_is_item_worn( self->mUUID );
	}
	return FALSE;
}

void LLWearableBridge::removeFromAvatar()
{
	LL_WARNS() << "safe to remove?" << LL_ENDL;
	if (get_is_item_worn(mUUID))
	{
		LLAppearanceMgr::instance().removeItemFromAvatar(mUUID);
	}
}


// +=================================================+
// |        LLLinkItemBridge                         |
// +=================================================+
// For broken item links

std::string LLLinkItemBridge::sPrefix("Link: ");

void LLLinkItemBridge::buildContextMenu(LLMenuGL& menu, U32 flags)
{
	// *TODO: Translate
	LL_DEBUGS() << "LLLink::buildContextMenu()" << LL_ENDL;
	menuentry_vec_t items;
	menuentry_vec_t disabled_items;

	items.push_back(std::string("Find Original"));
	disabled_items.push_back(std::string("Find Original"));
	
	if(isItemInTrash())
	{
		addTrashContextMenuOptions(items, disabled_items);
	}
	else
	{
		items.push_back(std::string("Properties"));
		addDeleteContextMenuOptions(items, disabled_items);
	}
	addLinkReplaceMenuOption(items, disabled_items);
	hide_context_entries(menu, items, disabled_items);
}

// +=================================================+
// |        LLSettingsBridge                             |
// +=================================================+

LLSettingsBridge::LLSettingsBridge(LLInventoryPanel* inventory,
        LLFolderView* root,
        const LLUUID& uuid,
        LLSettingsType::type_e settings_type):
    LLItemBridge(inventory, root, uuid),
    mSettingsType(settings_type)
{
}

LLUIImagePtr LLSettingsBridge::getIcon() const
{
    return LLInventoryIcon::getIcon(LLAssetType::AT_SETTINGS, LLInventoryType::IT_SETTINGS, mSettingsType, FALSE);
}

void LLSettingsBridge::performAction(LLInventoryModel* model, std::string action)
{
    if ("apply_settings_local" == action)
    {
        // Single item only
        LLViewerInventoryItem* item = static_cast<LLViewerInventoryItem*>(getItem());
        if (!item) 
            return;
        LLUUID asset_id = item->getAssetUUID();
        // FIRE-30701 - Allow crossfade time to apply when using EEP from inventory.
        //LLEnvironment::instance().setEnvironment(LLEnvironment::ENV_LOCAL, asset_id, LLEnvironment::TRANSITION_INSTANT);
        //LLEnvironment::instance().setSelectedEnvironment(LLEnvironment::ENV_LOCAL, LLEnvironment::TRANSITION_INSTANT);
        LLEnvironment::instance().setManualEnvironment(LLEnvironment::ENV_LOCAL, asset_id);
        LLEnvironment::instance().setSelectedEnvironment(LLEnvironment::ENV_LOCAL);
    }
    else if ("apply_settings_parcel" == action)
    {
        // Single item only
        LLViewerInventoryItem* item = static_cast<LLViewerInventoryItem*>(getItem());
        if (!item)
            return;
        LLUUID asset_id = item->getAssetUUID();
        std::string name = item->getName();

        U32 flags(0);

        if (!item->getPermissions().allowOperationBy(PERM_MODIFY, gAgent.getID()))
            flags |= LLSettingsBase::FLAG_NOMOD;
        if (!item->getPermissions().allowOperationBy(PERM_TRANSFER, gAgent.getID()))
            flags |= LLSettingsBase::FLAG_NOTRANS;

        LLParcel *parcel = LLViewerParcelMgr::instance().getAgentOrSelectedParcel();
        if (!parcel)
        {
            LL_WARNS("INVENTORY") << "could not identify parcel." << LL_ENDL;
            return;
        }
        S32 parcel_id = parcel->getLocalID();

        LL_DEBUGS("ENVIRONMENT") << "Applying asset ID " << asset_id << " to parcel " << parcel_id << LL_ENDL;
        LLEnvironment::instance().updateParcel(parcel_id, asset_id, name, LLEnvironment::NO_TRACK, -1, -1, flags);
        LLEnvironment::instance().setSharedEnvironment();
    }
    else
        LLItemBridge::performAction(model, action);
}

void LLSettingsBridge::openItem()
{
    LLViewerInventoryItem* item = getItem();
    if (item)
    {
        if (item->getPermissions().getOwner() != gAgent.getID())
            LLNotificationsUtil::add("NoEditFromLibrary");
        else
            LLInvFVBridgeAction::doAction(item->getType(), mUUID, getInventoryModel());
    }
}

void LLSettingsBridge::buildContextMenu(LLMenuGL& menu, U32 flags)
{
    LL_DEBUGS() << "LLSettingsBridge::buildContextMenu()" << LL_ENDL;
    menuentry_vec_t items;
    menuentry_vec_t disabled_items;

    if (isMarketplaceListingsFolder())
    {
        menuentry_vec_t items;
        menuentry_vec_t disabled_items;
        addMarketplaceContextMenuOptions(flags, items, disabled_items);
        items.push_back(std::string("Properties"));
        getClipboardEntries(false, items, disabled_items, flags);
        hide_context_entries(menu, items, disabled_items);
    }
    else if (isItemInTrash())
    {
        addTrashContextMenuOptions(items, disabled_items);
    }
    else
    {
        items.push_back(std::string("Share"));
        if (!canShare())
        {
            disabled_items.push_back(std::string("Share"));
        }

        addOpenRightClickMenuOption(items);
        items.push_back(std::string("Properties"));

        getClipboardEntries(true, items, disabled_items, flags);

        items.push_back("Settings Separator");
        items.push_back("Settings Apply Local");

        items.push_back("Settings Apply Parcel");
        if (!canUpdateParcel())
            disabled_items.push_back("Settings Apply Parcel");
        
        items.push_back("Settings Apply Region");
        if (!canUpdateRegion())
            disabled_items.push_back("Settings Apply Region");
    }
    addLinkReplaceMenuOption(items, disabled_items);
    hide_context_entries(menu, items, disabled_items);
}

BOOL LLSettingsBridge::renameItem(const std::string& new_name)
{
    /*TODO: change internal settings name? */
    return LLItemBridge::renameItem(new_name);
}

BOOL LLSettingsBridge::isItemRenameable() const
{
    LLViewerInventoryItem* item = getItem();
    if (item)
    {
        return (item->getPermissions().allowModifyBy(gAgent.getID()));
    }
    return FALSE;
}

bool LLSettingsBridge::canUpdateParcel() const
{
    return LLEnvironment::instance().canAgentUpdateParcelEnvironment();
}

bool LLSettingsBridge::canUpdateRegion() const
{
    return LLEnvironment::instance().canAgentUpdateRegionEnvironment();
}

// |        LLLinkBridge                             |
// +=================================================+
// For broken folder links.
std::string LLLinkFolderBridge::sPrefix("Link: ");
LLUIImagePtr LLLinkFolderBridge::getIcon() const
{
	LLFolderType::EType folder_type = LLFolderType::FT_NONE;
	const LLInventoryObject *obj = getInventoryObject();
	if (obj)
	{
		LLViewerInventoryCategory* cat = NULL;
		LLInventoryModel* model = getInventoryModel();
		if(model)
		{
			cat = (LLViewerInventoryCategory*)model->getCategory(obj->getLinkedUUID());
			if (cat)
			{
				folder_type = cat->getPreferredType();
			}
		}
	}
	return LLFolderBridge::getIcon(folder_type);
}

void LLLinkFolderBridge::buildContextMenu(LLMenuGL& menu, U32 flags)
{
	// *TODO: Translate
	LL_DEBUGS() << "LLLink::buildContextMenu()" << LL_ENDL;
	menuentry_vec_t items;
	menuentry_vec_t disabled_items;

	if (isItemInTrash())
	{
		addTrashContextMenuOptions(items, disabled_items);
	}
	else
	{
		items.push_back(std::string("Find Original"));
		addDeleteContextMenuOptions(items, disabled_items);
	}
	hide_context_entries(menu, items, disabled_items);
}
void LLLinkFolderBridge::performAction(LLInventoryModel* model, std::string action)
{
	if ("goto" == action)
	{
		gotoItem();
		return;
	}
	LLItemBridge::performAction(model,action);
}
void LLLinkFolderBridge::gotoItem()
{
    LLItemBridge::gotoItem();

    const LLUUID &cat_uuid = getFolderID();
    if (!cat_uuid.isNull())
    {
        LLFolderViewItem *base_folder = LLInventoryPanel::getActiveInventoryPanel()->getItemByID(cat_uuid);
        if (base_folder)
        {
            base_folder->setOpen(TRUE);
        }
    }
}
const LLUUID &LLLinkFolderBridge::getFolderID() const
{
	if (LLViewerInventoryItem *link_item = getItem())
	{
		if (const LLViewerInventoryCategory *cat = link_item->getLinkedCategory())
		{
			const LLUUID& cat_uuid = cat->getUUID();
			return cat_uuid;
		}
	}
	return LLUUID::null;
}

void LLUnknownItemBridge::buildContextMenu(LLMenuGL& menu, U32 flags)
{
	menuentry_vec_t items;
	menuentry_vec_t disabled_items;
	items.push_back(std::string("Properties"));
	items.push_back(std::string("Rename"));
	hide_context_entries(menu, items, disabled_items);
}

LLUIImagePtr LLUnknownItemBridge::getIcon() const
{
	return LLInventoryIcon::getIcon(LLAssetType::AT_UNKNOWN, mInvType);
}


/********************************************************************************
 **
 **                    BRIDGE ACTIONS
 **/

// static
void LLInvFVBridgeAction::doAction(LLAssetType::EType asset_type,
								   const LLUUID& uuid,
								   LLInventoryModel* model)
{
	// Perform indirection in case of link.
	const LLUUID& linked_uuid = gInventory.getLinkedItemID(uuid);

	LLInvFVBridgeAction* action = createAction(asset_type,linked_uuid,model);
	if(action)
	{
		action->doIt();
		delete action;
	}
}

// static
void LLInvFVBridgeAction::doAction(const LLUUID& uuid, LLInventoryModel* model)
{
	llassert(model);
	LLViewerInventoryItem* item = model->getItem(uuid);
	llassert(item);
	if (item)
	{
		LLAssetType::EType asset_type = item->getType();
		LLInvFVBridgeAction* action = createAction(asset_type,uuid,model);
		if(action)
		{
			action->doIt();
			delete action;
		}
	}
}

LLViewerInventoryItem* LLInvFVBridgeAction::getItem() const
{
	if (mModel)
		return (LLViewerInventoryItem*)mModel->getItem(mUUID);
	return NULL;
}

class LLTextureBridgeAction: public LLInvFVBridgeAction
{
	friend class LLInvFVBridgeAction;
public:
	virtual void doIt()
	{
		if (getItem())
		{
			LLFloaterReg::showInstance("preview_texture", LLSD(mUUID), TAKE_FOCUS_YES);
		}
		LLInvFVBridgeAction::doIt();
	}
	virtual ~LLTextureBridgeAction(){}
protected:
	LLTextureBridgeAction(const LLUUID& id,LLInventoryModel* model) : LLInvFVBridgeAction(id,model) {}
};

class LLSoundBridgeAction: public LLInvFVBridgeAction
{
	friend class LLInvFVBridgeAction;
public:
	virtual void doIt()
	{
		LLViewerInventoryItem* item = getItem();
		if (item)
		{
			send_sound_trigger(item->getAssetUUID(), SOUND_GAIN);
		}
		LLInvFVBridgeAction::doIt();
	}
	virtual ~LLSoundBridgeAction(){}
protected:
	LLSoundBridgeAction(const LLUUID& id,LLInventoryModel* model) : LLInvFVBridgeAction(id,model) {}
};

class LLLandmarkBridgeAction: public LLInvFVBridgeAction
{
	friend class LLInvFVBridgeAction;
public:
	virtual void doIt()
	{
		LLViewerInventoryItem* item = getItem();
		if (item)
		{
			// Opening (double-clicking) a landmark immediately teleports,
			// but warns you the first time.
			LLSD payload;
			payload["asset_id"] = item->getAssetUUID();		
			
			LLSD args; 
			args["LOCATION"] = item->getName(); 
			
			LLNotificationsUtil::add("TeleportFromLandmark", args, payload);
		}
		LLInvFVBridgeAction::doIt();
	}
	virtual ~LLLandmarkBridgeAction(){}
protected:
	LLLandmarkBridgeAction(const LLUUID& id,LLInventoryModel* model) : LLInvFVBridgeAction(id,model) {}
};

class LLCallingCardBridgeAction: public LLInvFVBridgeAction
{
	friend class LLInvFVBridgeAction;
public:
	virtual void doIt()
	{
		LLViewerInventoryItem* item = getItem();
		if (item && item->getCreatorUUID().notNull())
		{
			LLAvatarActions::showProfile(item->getCreatorUUID());
		}
		LLInvFVBridgeAction::doIt();
	}
	virtual ~LLCallingCardBridgeAction(){}
protected:
	LLCallingCardBridgeAction(const LLUUID& id,LLInventoryModel* model) : LLInvFVBridgeAction(id,model) {}

};

class LLNotecardBridgeAction
: public LLInvFVBridgeAction
{
	friend class LLInvFVBridgeAction;
public:
	virtual void doIt()
	{
		LLViewerInventoryItem* item = getItem();
		if (item)
		{
			LLFloaterReg::showInstance("preview_notecard", LLSD(item->getUUID()), TAKE_FOCUS_YES);
		}
		LLInvFVBridgeAction::doIt();
	}
	virtual ~LLNotecardBridgeAction(){}
protected:
	LLNotecardBridgeAction(const LLUUID& id,LLInventoryModel* model) : LLInvFVBridgeAction(id,model) {}
};

class LLGestureBridgeAction: public LLInvFVBridgeAction
{
	friend class LLInvFVBridgeAction;
public:
	virtual void doIt()
	{
		LLViewerInventoryItem* item = getItem();
		if (item)
		{
			LLPreviewGesture* preview = LLPreviewGesture::show(mUUID, LLUUID::null);
			preview->setFocus(TRUE);
		}
		LLInvFVBridgeAction::doIt();		
	}
	virtual ~LLGestureBridgeAction(){}
protected:
	LLGestureBridgeAction(const LLUUID& id,LLInventoryModel* model) : LLInvFVBridgeAction(id,model) {}
};

class LLAnimationBridgeAction: public LLInvFVBridgeAction
{
	friend class LLInvFVBridgeAction;
public:
	virtual void doIt()
	{
		LLViewerInventoryItem* item = getItem();
		if (item)
		{
			LLFloaterReg::showInstance("preview_anim", LLSD(mUUID), TAKE_FOCUS_YES);
		}
		LLInvFVBridgeAction::doIt();
	}
	virtual ~LLAnimationBridgeAction(){}
protected:
	LLAnimationBridgeAction(const LLUUID& id,LLInventoryModel* model) : LLInvFVBridgeAction(id,model) {}
};

class LLObjectBridgeAction: public LLInvFVBridgeAction
{
	friend class LLInvFVBridgeAction;
public:
	virtual void doIt()
	{
        attachOrDetach();
	}
	virtual ~LLObjectBridgeAction(){}
protected:
	LLObjectBridgeAction(const LLUUID& id,LLInventoryModel* model) : LLInvFVBridgeAction(id,model) {}
    void attachOrDetach();
};

void LLObjectBridgeAction::attachOrDetach()
{
    if (get_is_item_worn(mUUID))
    {
        LLAppearanceMgr::instance().removeItemFromAvatar(mUUID);
    }
    else
    {
        // <FS:Ansariel> Double-click add/replace option
        //LLAppearanceMgr::instance().wearItemOnAvatar(mUUID, true, false); // Don't replace if adding.
        LLAppearanceMgr::instance().wearItemOnAvatar(mUUID, true, !gSavedSettings.getBOOL("FSDoubleClickAddInventoryObjects")); // Don't replace if adding.
    }
}

class LLLSLTextBridgeAction: public LLInvFVBridgeAction
{
	friend class LLInvFVBridgeAction;
public:
	virtual void doIt()
	{
		LLViewerInventoryItem* item = getItem();
		if (item)
		{
			LLFloaterReg::showInstance("preview_script", LLSD(mUUID), TAKE_FOCUS_YES);
		}
		LLInvFVBridgeAction::doIt();
	}
	virtual ~LLLSLTextBridgeAction(){}
protected:
	LLLSLTextBridgeAction(const LLUUID& id,LLInventoryModel* model) : LLInvFVBridgeAction(id,model) {}
};

class LLWearableBridgeAction: public LLInvFVBridgeAction
{
	friend class LLInvFVBridgeAction;
public:
	virtual void doIt()
	{
		wearOnAvatar();
	}

	virtual ~LLWearableBridgeAction(){}
protected:
	LLWearableBridgeAction(const LLUUID& id,LLInventoryModel* model) : LLInvFVBridgeAction(id,model) {}
	BOOL isItemInTrash() const;
	// return true if the item is in agent inventory. if false, it
	// must be lost or in the inventory library.
	BOOL isAgentInventory() const;
	void wearOnAvatar();
};

BOOL LLWearableBridgeAction::isItemInTrash() const
{
	if(!mModel) return FALSE;
	const LLUUID trash_id = mModel->findCategoryUUIDForType(LLFolderType::FT_TRASH);
	return mModel->isObjectDescendentOf(mUUID, trash_id);
}

BOOL LLWearableBridgeAction::isAgentInventory() const
{
	if(!mModel) return FALSE;
	if(gInventory.getRootFolderID() == mUUID) return TRUE;
	return mModel->isObjectDescendentOf(mUUID, gInventory.getRootFolderID());
}

void LLWearableBridgeAction::wearOnAvatar()
{
	// TODO: investigate wearables may not be loaded at this point EXT-8231

	LLViewerInventoryItem* item = getItem();
	if(item)
	{
        if (get_is_item_worn(mUUID))
        {
            if(item->getType() != LLAssetType::AT_BODYPART)
            {
                LLAppearanceMgr::instance().removeItemFromAvatar(item->getUUID());
            }
        }
        else
        {
            // <FS> FIRE-303: Double-click remove wearable
            //LLAppearanceMgr::instance().wearItemOnAvatar(item->getUUID(), true, true);
            LLAppearanceMgr::instance().wearItemOnAvatar(item->getUUID(), true, (item->getType() == LLAssetType::AT_BODYPART || !gSavedSettings.getBOOL("FSDoubleClickAddInventoryClothing")));
        }
	}
}

class LLSettingsBridgeAction
    : public LLInvFVBridgeAction
{
    friend class LLInvFVBridgeAction;
public:
    virtual void doIt()
    {
        LLViewerInventoryItem* item = getItem();
        if (item)
        {
            LLSettingsType::type_e type = item->getSettingsType();
            switch (type)
            {
            case LLSettingsType::ST_SKY:
                LLFloaterReg::showInstance("env_fixed_environmentent_sky", LLSDMap("inventory_id", item->getUUID()), TAKE_FOCUS_YES);
                break;
            case LLSettingsType::ST_WATER:
                LLFloaterReg::showInstance("env_fixed_environmentent_water", LLSDMap("inventory_id", item->getUUID()), TAKE_FOCUS_YES);
                break;
            case LLSettingsType::ST_DAYCYCLE:
                LLFloaterReg::showInstance("env_edit_extdaycycle", LLSDMap("inventory_id", item->getUUID())("edit_context", "inventory"), TAKE_FOCUS_YES);
                break;
            default:
                break;
            }
        }
        LLInvFVBridgeAction::doIt();
    }
    virtual ~LLSettingsBridgeAction(){}
protected:
    LLSettingsBridgeAction(const LLUUID& id, LLInventoryModel* model) : LLInvFVBridgeAction(id, model) {}
};


LLInvFVBridgeAction* LLInvFVBridgeAction::createAction(LLAssetType::EType asset_type,
													   const LLUUID& uuid,
													   LLInventoryModel* model)
{
	LLInvFVBridgeAction* action = NULL;
	switch(asset_type)
	{
		case LLAssetType::AT_TEXTURE:
			action = new LLTextureBridgeAction(uuid,model);
			break;
		case LLAssetType::AT_SOUND:
			action = new LLSoundBridgeAction(uuid,model);
			break;
		case LLAssetType::AT_LANDMARK:
			action = new LLLandmarkBridgeAction(uuid,model);
			break;
		case LLAssetType::AT_CALLINGCARD:
			action = new LLCallingCardBridgeAction(uuid,model);
			break;
		case LLAssetType::AT_OBJECT:
			action = new LLObjectBridgeAction(uuid,model);
			break;
		case LLAssetType::AT_NOTECARD:
			action = new LLNotecardBridgeAction(uuid,model);
			break;
		case LLAssetType::AT_ANIMATION:
			action = new LLAnimationBridgeAction(uuid,model);
			break;
		case LLAssetType::AT_GESTURE:
			action = new LLGestureBridgeAction(uuid,model);
			break;
		case LLAssetType::AT_LSL_TEXT:
			action = new LLLSLTextBridgeAction(uuid,model);
			break;
		case LLAssetType::AT_CLOTHING:
		case LLAssetType::AT_BODYPART:
			action = new LLWearableBridgeAction(uuid,model);
			break;
        case LLAssetType::AT_SETTINGS:
            action = new LLSettingsBridgeAction(uuid, model);
            break;
		default:
			break;
	}
	return action;
}

/**                    Bridge Actions
 **
 ********************************************************************************/

/************************************************************************/
/* Recent Inventory Panel related classes                               */
/************************************************************************/
void LLRecentItemsFolderBridge::buildContextMenu(LLMenuGL& menu, U32 flags)
{
	menuentry_vec_t disabled_items, items;
        buildContextMenuOptions(flags, items, disabled_items);

	items.erase(std::remove(items.begin(), items.end(), std::string("New Folder")), items.end());

	hide_context_entries(menu, items, disabled_items);
}

LLInvFVBridge* LLRecentInventoryBridgeBuilder::createBridge(
	LLAssetType::EType asset_type,
	LLAssetType::EType actual_asset_type,
	LLInventoryType::EType inv_type,
	LLInventoryPanel* inventory,
	LLFolderViewModelInventory* view_model,
	LLFolderView* root,
	const LLUUID& uuid,
	U32 flags /*= 0x00*/ ) const
{
	LLInvFVBridge* new_listener = NULL;
	if (asset_type == LLAssetType::AT_CATEGORY 
		&& actual_asset_type != LLAssetType::AT_LINK_FOLDER)
	{
		new_listener = new LLRecentItemsFolderBridge(inv_type, inventory, root, uuid);
	}
	else
		{
		new_listener = LLInventoryFolderViewModelBuilder::createBridge(asset_type,
				actual_asset_type,
				inv_type,
				inventory,
																view_model,
				root,
				uuid,
				flags);
		}
	return new_listener;
}

LLFolderViewGroupedItemBridge::LLFolderViewGroupedItemBridge()
{
}

void LLFolderViewGroupedItemBridge::groupFilterContextMenu(folder_view_item_deque& selected_items, LLMenuGL& menu)
{
    uuid_vec_t ids;
	menuentry_vec_t disabled_items;
    if (get_selection_item_uuids(selected_items, ids))
    {
		// <FS:Ansariel> Fix broken add wearable check
		//if (!LLAppearanceMgr::instance().canAddWearables(ids) && canWearSelected(ids))
		if (!canWearSelected(ids) || !LLAppearanceMgr::instance().canAddWearables(ids))
        {
            disabled_items.push_back(std::string("Wearable And Object Wear"));
            disabled_items.push_back(std::string("Wearable Add"));
            disabled_items.push_back(std::string("Attach To"));
            disabled_items.push_back(std::string("Attach To HUD"));
            disabled_items.push_back(std::string("Wearable And Object Separator")); // <FS:Ansariel> Add separator
        }
    }
	disable_context_entries_if_present(menu, disabled_items);
}

bool LLFolderViewGroupedItemBridge::canWearSelected(const uuid_vec_t& item_ids) const
{
	for (uuid_vec_t::const_iterator it = item_ids.begin(); it != item_ids.end(); ++it)
	{
		const LLViewerInventoryItem* item = gInventory.getItem(*it);
		// <FS:Ansariel> Fix broken add wearable check
		//if (!item || (item->getType() >= LLAssetType::AT_COUNT) || (item->getType() <= LLAssetType::AT_NONE))
		if (!item || (item->getType() != LLAssetType::AT_CLOTHING && item->getType() != LLAssetType::AT_OBJECT && item->getType() != LLAssetType::AT_BODYPART && item->getType() != LLAssetType::AT_GESTURE))
		{
			return false;
		}
	}
	return true;
}

/************************************************************************/
/* Worn Inventory Panel related classes                               */
/************************************************************************/
void LLWornItemsFolderBridge::buildContextMenu(LLMenuGL& menu, U32 flags)
{
	menuentry_vec_t disabled_items, items;
        buildContextMenuOptions(flags, items, disabled_items);

	items.erase(std::remove(items.begin(), items.end(), std::string("New Body Parts")), items.end());
	items.erase(std::remove(items.begin(), items.end(), std::string("New Clothes")), items.end());
	items.erase(std::remove(items.begin(), items.end(), std::string("New Note")), items.end());
	items.erase(std::remove(items.begin(), items.end(), std::string("New Gesture")), items.end());
	items.erase(std::remove(items.begin(), items.end(), std::string("New Script")), items.end());
	items.erase(std::remove(items.begin(), items.end(), std::string("New Folder")), items.end());
	items.erase(std::remove(items.begin(), items.end(), std::string("New Settings")), items.end()); // <FS:Ansariel> Don't allow creating settings on the "worn" tab

	hide_context_entries(menu, items, disabled_items);
}

LLInvFVBridge* LLWornInventoryBridgeBuilder::createBridge(
	LLAssetType::EType asset_type,
	LLAssetType::EType actual_asset_type,
	LLInventoryType::EType inv_type,
	LLInventoryPanel* inventory,
	LLFolderViewModelInventory* view_model,
	LLFolderView* root,
	const LLUUID& uuid,
	U32 flags /*= 0x00*/ ) const
{
	LLInvFVBridge* new_listener = NULL;
	switch(asset_type)
	{
	case LLAssetType::AT_CATEGORY:
		if (actual_asset_type == LLAssetType::AT_LINK_FOLDER)
		{
			// *TODO: Create a link folder handler instead if it is necessary
			new_listener = LLInventoryFolderViewModelBuilder::createBridge(
				asset_type,
				actual_asset_type,
				inv_type,
				inventory,
																view_model,
				root,
				uuid,
				flags);
			break;
		}
		new_listener = new LLWornItemsFolderBridge(inv_type, inventory, root, uuid);
		break;
	default:
		new_listener = LLInventoryFolderViewModelBuilder::createBridge(
			asset_type,
			actual_asset_type,
			inv_type,
			inventory,
																view_model,
			root,
			uuid,
			flags);
	}
	return new_listener;

}
// EOF<|MERGE_RESOLUTION|>--- conflicted
+++ resolved
@@ -7134,13 +7134,10 @@
 		{
 			items.push_back(std::string("Activate"));
 		}
-<<<<<<< HEAD
+        items.push_back(std::string("PlayGesture"));
 		// <FS:Ansariel> FIRE-5913: Selecting a mix of active and inactive gestures disables both "Activate" / "Deactivate" menu options
 		}
 		// </FS:Ansariel>
-=======
-        items.push_back(std::string("PlayGesture"));
->>>>>>> af9fe170
 	}
 	addLinkReplaceMenuOption(items, disabled_items);
 
