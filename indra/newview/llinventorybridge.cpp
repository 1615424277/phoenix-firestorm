--- conflicted
+++ resolved
@@ -72,16 +72,13 @@
 #include "llviewerwindow.h"
 #include "llvoavatarself.h"
 #include "llwearablelist.h"
-<<<<<<< HEAD
 #include "lllandmarkactions.h"
-
-void copy_slurl_to_clipboard_callback_inv(const std::string& slurl);
-=======
 // [RLVa:KB] - Checked: 2011-05-22 (RLVa-1.3.1a)
 #include "rlvhandler.h"
 #include "rlvlocks.h"
 // [/RLVa:KB]
->>>>>>> f6ec2b60
+
+void copy_slurl_to_clipboard_callback_inv(const std::string& slurl);
 
 // Marketplace outbox current disabled
 #define ENABLE_MERCHANT_OUTBOX_CONTEXT_MENU	1
@@ -5511,130 +5508,10 @@
 	mInvType = inv_type;
 }
 
-<<<<<<< HEAD
-=======
-void remove_inventory_category_from_avatar( LLInventoryCategory* category )
-{
-	if(!category) return;
-	lldebugs << "remove_inventory_category_from_avatar( " << category->getName()
-			 << " )" << llendl;
-
-
-	if (gAgentCamera.cameraCustomizeAvatar())
-	{
-		// switching to outfit editor should automagically save any currently edited wearable
-		LLFloaterSidePanelContainer::showPanel("appearance", LLSD().with("type", "edit_outfit"));
-	}
-
-	remove_inventory_category_from_avatar_step2(TRUE, category->getUUID() );
-}
-
-//struct OnRemoveStruct
-//{
-//	LLUUID mUUID;
-//	OnRemoveStruct(const LLUUID& uuid):
-//		mUUID(uuid)
-//	{
-//	}
-//};
-
-void remove_inventory_category_from_avatar_step2( BOOL proceed, LLUUID category_id)
-{
-
-	// Find all the wearables that are in the category's subtree.
-	lldebugs << "remove_inventory_category_from_avatar_step2()" << llendl;
-	if(proceed)
-	{
-		LLInventoryModel::cat_array_t cat_array;
-		LLInventoryModel::item_array_t item_array;
-		LLFindWearables is_wearable;
-		gInventory.collectDescendentsIf(category_id,
-										cat_array,
-										item_array,
-										LLInventoryModel::EXCLUDE_TRASH,
-										is_wearable);
-		S32 i;
-		S32 wearable_count = item_array.count();
-
-		LLInventoryModel::cat_array_t	obj_cat_array;
-		LLInventoryModel::item_array_t	obj_item_array;
-		LLIsType is_object( LLAssetType::AT_OBJECT );
-		gInventory.collectDescendentsIf(category_id,
-										obj_cat_array,
-										obj_item_array,
-										LLInventoryModel::EXCLUDE_TRASH,
-										is_object);
-		S32 obj_count = obj_item_array.count();
-
-		// Find all gestures in this folder
-		LLInventoryModel::cat_array_t	gest_cat_array;
-		LLInventoryModel::item_array_t	gest_item_array;
-		LLIsType is_gesture( LLAssetType::AT_GESTURE );
-		gInventory.collectDescendentsIf(category_id,
-										gest_cat_array,
-										gest_item_array,
-										LLInventoryModel::EXCLUDE_TRASH,
-										is_gesture);
-		S32 gest_count = gest_item_array.count();
-
-		if (wearable_count > 0)	//Loop through wearables.  If worn, remove.
-		{
-			for(i = 0; i  < wearable_count; ++i)
-			{
-				LLViewerInventoryItem *item = item_array.get(i);
-				if (item->getType() == LLAssetType::AT_BODYPART)
-					continue;
-				if (gAgent.isTeen() && item->isWearableType() &&
-					(item->getWearableType() == LLWearableType::WT_UNDERPANTS || item->getWearableType() == LLWearableType::WT_UNDERSHIRT))
-					continue;
-				if (get_is_item_worn(item->getUUID()))
-				{
 // [RLVa:KB] - Checked: 2010-04-04 (RLVa-1.2.0c) | Modified: RLVa-0.2.2a
 //					if ( (rlv_handler_t::isEnabled()) && (!gRlvWearableLocks.canRemove(item)) )
 //						continue;
 // [/RLVa:KB]
-//					LLWearableList::instance().getAsset(item->getAssetUUID(),
-//														item->getName(),
-//														item->getType(),
-//														LLWearableBridge::onRemoveFromAvatarArrived,
-//														new OnRemoveStruct(item->getLinkedUUID()));
-// [SL:KB] - Patch: Appearance-RemoveWearableFromAvatar | Checked: 2010-08-13 (Catznip-3.0.0a) | Added: Catznip-2.1.1d
-					LLAppearanceMgr::instance().removeItemFromAvatar(item->getUUID());
-// [/SL:KB]
-				}
-			}
-		}
-
-		if (obj_count > 0)
-		{
-			for(i = 0; i  < obj_count; ++i)
-			{
-				LLViewerInventoryItem *obj_item = obj_item_array.get(i);
-				if (get_is_item_worn(obj_item->getUUID()))
-				{
-					LLVOAvatarSelf::detachAttachmentIntoInventory(obj_item->getLinkedUUID());
-				}
-			}
-		}
-
-		if (gest_count > 0)
-		{
-			for(i = 0; i  < gest_count; ++i)
-			{
-				LLViewerInventoryItem *gest_item = gest_item_array.get(i);
-				if (get_is_item_worn(gest_item->getUUID()))
-				{
-					LLGestureMgr::instance().deactivateGesture( gest_item->getLinkedUUID() );
-					gInventory.updateItem( gest_item );
-					gInventory.notifyObservers();
-				}
-
-			}
-		}
-	}
-}
-
->>>>>>> f6ec2b60
 BOOL LLWearableBridge::renameItem(const std::string& new_name)
 {
 	if (get_is_item_worn(mUUID))
@@ -5949,106 +5826,6 @@
 	return FALSE;
 }
 
-<<<<<<< HEAD
-=======
-// static
-//void LLWearableBridge::onRemoveFromAvatar(void* user_data)
-//{
-//	LLWearableBridge* self = (LLWearableBridge*)user_data;
-//	if(!self) return;
-//	if(get_is_item_worn(self->mUUID))
-//	{
-//		LLViewerInventoryItem* item = self->getItem();
-//		if (item)
-//		{
-//			LLUUID parent_id = item->getParentUUID();
-//			LLWearableList::instance().getAsset(item->getAssetUUID(),
-//												item->getName(),
-//												item->getType(),
-//												onRemoveFromAvatarArrived,
-//												new OnRemoveStruct(LLUUID(self->mUUID)));
-//		}
-//	}
-//}
-
-// static
-//void LLWearableBridge::onRemoveFromAvatarArrived(LLWearable* wearable,
-//												 void* userdata)
-//{
-//	OnRemoveStruct *on_remove_struct = (OnRemoveStruct*) userdata;
-//	const LLUUID &item_id = gInventory.getLinkedItemID(on_remove_struct->mUUID);
-// [RLVa:KB] - Checked: 2010-03-20 (RLVa-1.2.0c) | Modified: RLVa-1.2.0a
-//	if ( (rlv_handler_t::isEnabled()) && ((!wearable) || (!gRlvWearableLocks.canRemove(gInventory.getItem(item_id)))) )
-//	{
-//		delete on_remove_struct;
-//		return;
-//	}
-// [/RLVa:KB]
-//	if(wearable)
-//	{
-//		if( get_is_item_worn( item_id ) )
-//		{
-//			LLWearableType::EType type = wearable->getType();
-//
-//			if( !(type==LLWearableType::WT_SHAPE || type==LLWearableType::WT_SKIN || type==LLWearableType::WT_HAIR || type==LLWearableType::WT_EYES ) ) //&&
-//				//!((!gAgent.isTeen()) && ( type==LLWearableType::WT_UNDERPANTS || type==LLWearableType::WT_UNDERSHIRT )) )
-//			{
-//				bool do_remove_all = false;
-//				U32 index = gAgentWearables.getWearableIndex(wearable);
-//				gAgentWearables.removeWearable( type, do_remove_all, index );
-//			}
-//		}
-//	}
-//
-//	// Find and remove this item from the COF.
-//	LLAppearanceMgr::instance().removeCOFItemLinks(item_id,false);
-//	gInventory.notifyObservers();
-//
-//	delete on_remove_struct;
-//}
-
-// static
-void LLWearableBridge::removeAllClothesFromAvatar()
-{
-	// Fetch worn clothes (i.e. the ones in COF).
-	LLInventoryModel::item_array_t clothing_items;
-	LLInventoryModel::cat_array_t dummy;
-	LLIsType is_clothing(LLAssetType::AT_CLOTHING);
-	gInventory.collectDescendentsIf(LLAppearanceMgr::instance().getCOF(),
-									dummy,
-									clothing_items,
-									LLInventoryModel::EXCLUDE_TRASH,
-									is_clothing,
-									false);
-
-	// Take them off by removing from COF.
-	for (LLInventoryModel::item_array_t::const_iterator it = clothing_items.begin(); it != clothing_items.end(); ++it)
-	{
-// [RLVa:KB] - Checked: 2010-05-14 (RLVa-1.2.0g) | Modified: RLVa-1.2.0g
-		if ( (rlv_handler_t::isEnabled()) && (!gRlvWearableLocks.canRemove(*it)) )
-			continue;
-// [/RLVa:KB]
-		LLAppearanceMgr::instance().removeItemFromAvatar((*it)->getUUID());
-	}
-}
-
-// static
-void LLWearableBridge::removeItemFromAvatar(LLViewerInventoryItem *item)
-{
-	if (item)
-	{
-//		LLWearableList::instance().getAsset(item->getAssetUUID(),
-//											item->getName(),
-//											item->getType(),
-//											LLWearableBridge::onRemoveFromAvatarArrived,
-//											new OnRemoveStruct(item->getUUID()));
-// [SL:KB] - Patch: Appearance-RemoveWearableFromAvatar | Checked: 2010-08-13 (Catznip-3.0.0a) | Added: Catznip-2.1.1d
-		LLAppearanceMgr::instance().removeItemFromAvatar(item->getUUID());
-// [/SL:KB]
-	}
-}
-
->>>>>>> f6ec2b60
 void LLWearableBridge::removeFromAvatar()
 {
 	llwarns << "safe to remove?" << llendl;
