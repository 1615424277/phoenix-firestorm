--- conflicted
+++ resolved
@@ -2721,11 +2721,6 @@
 			accept = dragItemIntoFolder(inv_item, drop);
 			break;
 		case DAD_LINK:
-<<<<<<< HEAD
-		case DAD_MESH:
-			accept = dragItemIntoFolder((LLInventoryItem*)cargo_data,
-										drop);
-=======
 			// DAD_LINK type might mean one of two asset types: AT_LINK or AT_LINK_FOLDER.
 			// If we have an item of AT_LINK_FOLDER type we should process the linked
 			// category being dragged or dropped into folder.
@@ -2741,7 +2736,6 @@
 			{
 				accept = dragItemIntoFolder(inv_item, drop);
 			}
->>>>>>> 124a5926
 			break;
 		case DAD_CATEGORY:
 			if (LLFriendCardsManager::instance().isAnyFriendCategory(mUUID))
