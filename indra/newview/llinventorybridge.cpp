--- conflicted
+++ resolved
@@ -4752,17 +4752,11 @@
 // Returns true if the item can be moved to Current Outfit or any outfit folder.
 static BOOL can_move_to_outfit(LLInventoryItem* inv_item, BOOL move_is_into_current_outfit)
 {
-<<<<<<< HEAD
 	// <FS:ND> FIRE-8434/BUG-988 Viewer crashes when copying and pasting an empty outfit folder
 	if( !inv_item )
 		return FALSE;
 	// </FS:ND>
 
-	if ((inv_item->getInventoryType() != LLInventoryType::IT_WEARABLE) &&
-		(inv_item->getInventoryType() != LLInventoryType::IT_GESTURE) &&
-		(inv_item->getInventoryType() != LLInventoryType::IT_ATTACHMENT) &&
-		(inv_item->getInventoryType() != LLInventoryType::IT_OBJECT))
-=======
 	LLInventoryType::EType inv_type = inv_item->getInventoryType();
 	if ((inv_type != LLInventoryType::IT_WEARABLE) &&
 		(inv_type != LLInventoryType::IT_GESTURE) &&
@@ -4770,7 +4764,6 @@
 		(inv_type != LLInventoryType::IT_OBJECT) &&
 		(inv_type != LLInventoryType::IT_SNAPSHOT) &&
 		(inv_type != LLInventoryType::IT_TEXTURE))
->>>>>>> cc7dda96
 	{
 		return FALSE;
 	}
