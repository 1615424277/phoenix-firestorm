--- conflicted
+++ resolved
@@ -4709,11 +4709,12 @@
 		disabled_items.push_back(std::string("New Note"));
 		disabled_items.push_back(std::string("New Settings"));
 		disabled_items.push_back(std::string("New Gesture"));
+		disabled_items.push_back(std::string("New Material"));
 		disabled_items.push_back(std::string("New Clothes"));
 		disabled_items.push_back(std::string("New Body Parts"));
 		// <FS:Ansariel>
 		disabled_items.push_back(std::string("upload_def"));
-        disabled_items.push_back(std::string("create_new"));
+        //disabled_items.push_back(std::string("create_new")); // <FS:Ansariel> Undo weird menu design
 	}
 	if (favorites == mUUID)
 	{
@@ -4739,11 +4740,12 @@
 		disabled_items.push_back(std::string("New Script"));
 		disabled_items.push_back(std::string("New Note"));
 		disabled_items.push_back(std::string("New Gesture"));
+		disabled_items.push_back(std::string("New Material"));
 		disabled_items.push_back(std::string("New Clothes"));
 		disabled_items.push_back(std::string("New Body Parts"));
 		// <FS:Ansariel>
 		disabled_items.push_back(std::string("upload_def"));
-        disabled_items.push_back(std::string("create_new"));
+        //disabled_items.push_back(std::string("create_new")); // <FS:Ansariel> Undo weird menu design
     }
     if (marketplace_listings_id == mUUID)
     {
@@ -4813,20 +4815,8 @@
                 if (!isMarketplaceListingsFolder() && !model->isObjectDescendentOf(mUUID, outfits_id))
                 // </FS:Ansariel>
                 {
-                    // <FS:Ansariel> Undo weird menu design
-                    items.push_back(std::string("New Script"));
-                    items.push_back(std::string("New Note"));
-                    items.push_back(std::string("New Gesture"));
-                    items.push_back(std::string("New Clothes"));
-                    items.push_back(std::string("New Body Parts"));
-                    items.push_back(std::string("New Settings"));
-                    // </FS:Ansariel>
                     items.push_back(std::string("upload_def"));
-<<<<<<< HEAD
-
-                    // <FS:Ansariel> Undo weird menu design
-=======
-                    items.push_back(std::string("create_new"));
+                    //items.push_back(std::string("create_new")); // <FS:Ansariel> Undo weird menu design
                     items.push_back(std::string("New Script"));
                     items.push_back(std::string("New Note"));
                     items.push_back(std::string("New Gesture"));
@@ -4834,16 +4824,10 @@
                     items.push_back(std::string("New Clothes"));
                     items.push_back(std::string("New Body Parts"));
                     items.push_back(std::string("New Settings"));
->>>>>>> b3fb5a92
                     if (!LLEnvironment::instance().isInventoryEnabled())
                     {
                         disabled_items.push_back("New Settings");
                     }
-<<<<<<< HEAD
-                    // </FS:Ansariel>
-
-=======
->>>>>>> b3fb5a92
                 }
                 if (menu_items_added)
                 {
