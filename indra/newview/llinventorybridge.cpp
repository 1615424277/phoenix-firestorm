--- conflicted
+++ resolved
@@ -6041,24 +6041,6 @@
 		getClipboardEntries(true, items, disabled_items, flags);
 
 		items.push_back(std::string("Texture Separator"));
-<<<<<<< HEAD
-		items.push_back(std::string("Save As"));
-		if (!canSaveTexture())
-		{
-			disabled_items.push_back(std::string("Save As"));
-		}
-
-// [RLVa:KB] - Checked: 2010-03-01 (RLVa-1.2.0b) | Modified: RLVa-1.1.0a
-		if (rlv_handler_t::isEnabled())
-		{
-			const LLInventoryObject* pItem = getInventoryObject();
-			if (pItem && gRlvHandler.hasBehaviour(RLV_BHVR_VIEWTEXTURE))
-			{
-				disabled_items.push_back(std::string("Open"));
-			}
-		}
-// [/RLVa:KB]
-=======
 		
         if ((flags & ITEM_IN_MULTI_SELECTION) != 0)
         {
@@ -6073,7 +6055,17 @@
             }
         }
 
->>>>>>> 73303d91
+
+// [RLVa:KB] - Checked: 2010-03-01 (RLVa-1.2.0b) | Modified: RLVa-1.1.0a
+		if (rlv_handler_t::isEnabled())
+		{
+			const LLInventoryObject* pItem = getInventoryObject();
+			if (pItem && gRlvHandler.hasBehaviour(RLV_BHVR_VIEWTEXTURE))
+			{
+				disabled_items.push_back(std::string("Open"));
+			}
+		}
+// [/RLVa:KB]
 	}
 	addLinkReplaceMenuOption(items, disabled_items);
 
