--- conflicted
+++ resolved
@@ -349,19 +349,15 @@
 // Can be moved to another folder
 bool LLInvFVBridge::isItemMovable() const
 {
-<<<<<<< HEAD
 	// <FS:Ansariel> FIRE-28977: Lock special and locked folders from being DaD'ed
 	if (isLockedFolder())
 	{
 		// Child of a protected folder -> not movable
-		return FALSE;
+		return false;
 	}
 	// </FS:Ansariel
 
-	return TRUE;
-=======
 	return true;
->>>>>>> 0fb52bd3
 }
 
 BOOL LLInvFVBridge::isLink() const
@@ -2519,28 +2515,23 @@
 	{
 		// If it's a protected type folder, we can't move it
 		if (LLFolderType::lookupIsProtectedType(((LLInventoryCategory*)obj)->getPreferredType()))
-<<<<<<< HEAD
-			return FALSE;
+			return false;
 
 		// <FS:Ansariel> FIRE-28977: Lock special and locked folders from being DaD'ed
 		if (obj->getName() == ROOT_FIRESTORM_FOLDER || obj->getName() == RLV_ROOT_FOLDER || isLockedFolder())
 		{
-			return FALSE;
+			return false;
 		}
 		// </FS:Ansariel>
 
 		// <FS:Ansariel> FIRE-29342: Protect folder option
 		if (isProtected())
 		{
-			return FALSE;
+			return false;
 		}
 		// </FS:Ansariel>
 
-		return TRUE;
-=======
-			return false;
 		return true;
->>>>>>> 0fb52bd3
 	}
 	return false;
 }
@@ -2796,7 +2787,6 @@
     return true;
 }
 
-<<<<<<< HEAD
 // [SL:KB] - Patch: Inventory-Links | Checked: 2013-09-19 (Catznip-3.6)
 bool LLFolderBridge::isItemLinkable() const
 {
@@ -2805,10 +2795,7 @@
 }
 // [/SL:KB]
 
-BOOL LLFolderBridge::isClipboardPasteable() const
-=======
 bool LLFolderBridge::isClipboardPasteable() const
->>>>>>> 0fb52bd3
 {
 	if ( ! LLInvFVBridge::isClipboardPasteable() )
 		return false;
