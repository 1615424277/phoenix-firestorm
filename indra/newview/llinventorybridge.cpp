--- conflicted
+++ resolved
@@ -605,7 +605,6 @@
 		}
 	}
 
-<<<<<<< HEAD
 // [SL:KB] - Patch: Inventory-Links | Checked: 2010-04-12 (Catznip-2.2.0a) | Added: Catznip-2.0.0a
 	items.push_back(std::string("Copy Separator"));
 	
@@ -616,16 +615,12 @@
 	}
 // [/SL:KB]
 
-
-	// Don't allow items to be pasted directly into the COF.
-	//if (!isCOFFolder())
-//-TT Client LSL Bridge (also for #AO)
-	if (!isCOFFolder() && !isProtectedFolder())
+	// Don't allow items to be pasted directly into the COF or the inbox
+	if (!isCOFFolder() && !isInboxFolder()
+//-TT Client LSL Bridge  (also for #AO)
+		&& !isProtectedFolder()
 //-TT
-=======
-	// Don't allow items to be pasted directly into the COF or the inbox
-	if (!isCOFFolder() && !isInboxFolder())
->>>>>>> 812ad1b6
+	)
 	{
 		items.push_back(std::string("Paste"));
 	}
@@ -852,13 +847,11 @@
 	return LLAppearanceMgr::instance().getIsInCOF(mUUID);
 }
 
-<<<<<<< HEAD
 //-TT Client LSL Bridge  (also for #AO)
 BOOL LLInvFVBridge::isProtectedFolder() const
 {
 	const LLInventoryModel* model = getInventoryModel();
 	if(!model) return FALSE;
-
 	if ((mUUID ==  FSLSLBridge::instance().getBridgeFolder()) 
 		|| (model->isObjectDescendentOf(mUUID, FSLSLBridge::instance().getBridgeFolder()))
 		&& gSavedPerAccountSettings.getBOOL("ProtectBridgeFolder"))
@@ -872,7 +865,8 @@
 	return FALSE;
 }
 //-TT
-=======
+
+
 BOOL LLInvFVBridge::isInboxFolder() const
 {
 	const LLUUID inbox_id = gInventory.findCategoryUUIDForType(LLFolderType::FT_INBOX, false, false);
@@ -884,7 +878,6 @@
 	
 	return gInventory.isObjectDescendentOf(mUUID, inbox_id);
 }
->>>>>>> 812ad1b6
 
 BOOL LLInvFVBridge::isItemPermissive() const
 {
