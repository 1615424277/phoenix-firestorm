/**
 * @file llfloaterexperienceprofile.cpp
 * @brief llfloaterexperienceprofile and related class definitions
 *
 * $LicenseInfo:firstyear=2013&license=viewerlgpl$
 * Second Life Viewer Source Code
 * Copyright (C) 2013, Linden Research, Inc.
 *
 * This library is free software; you can redistribute it and/or
 * modify it under the terms of the GNU Lesser General Public
 * License as published by the Free Software Foundation;
 * version 2.1 of the License only.
 *
 * This library is distributed in the hope that it will be useful,
 * but WITHOUT ANY WARRANTY; without even the implied warranty of
 * MERCHANTABILITY or FITNESS FOR A PARTICULAR PURPOSE.  See the GNU
 * Lesser General Public License for more details.
 *
 * You should have received a copy of the GNU Lesser General Public
 * License along with this library; if not, write to the Free Software
 * Foundation, Inc., 51 Franklin Street, Fifth Floor, Boston, MA  02110-1301  USA
 *
 * Linden Research, Inc., 945 Battery Street, San Francisco, CA  94111  USA
 * $/LicenseInfo$
 */


#include "llviewerprecompiledheaders.h"
#include "llfloaterexperienceprofile.h"

#include "llagent.h"
#include "llappviewer.h"
#include "llcheckboxctrl.h"
#include "llcombobox.h"
#include "llcommandhandler.h"
#include "llexpandabletextbox.h"
#include "llexperiencecache.h"
#include "llfloaterreg.h"
#include "lllayoutstack.h"
#include "lllineeditor.h"
#include "llnotificationsutil.h"
#include "llsdserialize.h"
#include "llslurl.h"
#include "lltabcontainer.h"
#include "lltextbox.h"
#include "lltexturectrl.h"
#include "lltrans.h"
#include "llviewerregion.h"
#include "llevents.h"
#include "llfloatergroups.h"
#include "llnotifications.h"
#include "llfloaterreporter.h"

#define XML_PANEL_EXPERIENCE_PROFILE "floater_experienceprofile.xml"
#define TF_NAME "experience_title"
#define TF_DESC "experience_description"
#define TF_SLURL "LocationTextText"
#define TF_MRKT "marketplace"
#define TF_MATURITY "ContentRatingText"
#define TF_OWNER "OwnerText"
#define TF_GROUP "GroupText"
#define TF_GRID_WIDE "grid_wide"
#define TF_PRIVILEGED "privileged"
#define EDIT "edit_"

#define IMG_LOGO "logo"

#define PNL_TOP "top panel"
#define PNL_IMAGE "image_panel"
#define PNL_DESC "description panel"
#define PNL_LOC "location panel"
#define PNL_MRKT "marketplace panel"
#define PNL_GROUP "group_panel"
#define PNL_PERMS "perm panel"

#define BTN_ALLOW "allow_btn"
#define BTN_BLOCK "block_btn"
#define BTN_CANCEL "cancel_btn"
#define BTN_CLEAR_LOCATION "clear_btn"
#define BTN_EDIT "edit_btn"
#define BTN_ENABLE "enable_btn"
#define BTN_FORGET "forget_btn"
#define BTN_PRIVATE "private_btn"
#define BTN_REPORT "report_btn"
#define BTN_SAVE "save_btn"
#define BTN_SET_GROUP "Group_btn"
#define BTN_SET_LOCATION "location_btn"


class LLExperienceHandler : public LLCommandHandler
{
public:
    LLExperienceHandler() : LLCommandHandler("experience", UNTRUSTED_THROTTLE) { }

    bool handle(const LLSD& params,
                const LLSD& query_map,
                const std::string& grid,
                LLMediaCtrl* web)
    {
        if(params.size() != 2 || params[1].asString() != "profile")
            return false;

        LLExperienceCache::instance().get(params[0].asUUID(), boost::bind(&LLExperienceHandler::experienceCallback, this, _1));
        return true;
    }

    void experienceCallback(const LLSD& experienceDetails)
    {
        if(!experienceDetails.has(LLExperienceCache::MISSING))
        {
            LLFloaterReg::showInstance("experience_profile", experienceDetails[LLExperienceCache::EXPERIENCE_ID].asUUID(), true);
        }
    }
};

LLExperienceHandler gExperienceHandler;


LLFloaterExperienceProfile::LLFloaterExperienceProfile(const LLSD& data)
    : LLFloater(data)
    , mSaveCompleteAction(NOTHING)
    , mDirty(false)
    , mForceClose(false)
{
    if (data.has("experience_id"))
    {
        mExperienceId = data["experience_id"].asUUID();
        mPostEdit = data.has("edit_experience") && data["edit_experience"].asBoolean();
    }
    else
    {
        mExperienceId = data.asUUID();
        mPostEdit = false;
    }
}


LLFloaterExperienceProfile::~LLFloaterExperienceProfile()
{

}

BOOL LLFloaterExperienceProfile::postBuild()
{

    if (mExperienceId.notNull())
    {
        LLExperienceCache::instance().fetch(mExperienceId, true);
        LLExperienceCache::instance().get(mExperienceId, boost::bind(&LLFloaterExperienceProfile::experienceCallback,
            getDerivedHandle<LLFloaterExperienceProfile>(), _1));

        LLViewerRegion* region = gAgent.getRegion();
        if (region)
        {
            LLExperienceCache::instance().getExperienceAdmin(mExperienceId, boost::bind(
                &LLFloaterExperienceProfile::experienceIsAdmin, getDerivedHandle<LLFloaterExperienceProfile>(), _1));
        }
    }

    childSetAction(BTN_EDIT, boost::bind(&LLFloaterExperienceProfile::onClickEdit, this));
    childSetAction(BTN_ALLOW, boost::bind(&LLFloaterExperienceProfile::onClickPermission, this, "Allow"));
    childSetAction(BTN_FORGET, boost::bind(&LLFloaterExperienceProfile::onClickForget, this));
    childSetAction(BTN_BLOCK, boost::bind(&LLFloaterExperienceProfile::onClickPermission, this, "Block"));
    childSetAction(BTN_CANCEL, boost::bind(&LLFloaterExperienceProfile::onClickCancel, this));
    childSetAction(BTN_SAVE, boost::bind(&LLFloaterExperienceProfile::onClickSave, this));
    childSetAction(BTN_SET_LOCATION, boost::bind(&LLFloaterExperienceProfile::onClickLocation, this));
    childSetAction(BTN_CLEAR_LOCATION, boost::bind(&LLFloaterExperienceProfile::onClickClear, this));
    childSetAction(BTN_SET_GROUP, boost::bind(&LLFloaterExperienceProfile::onPickGroup, this));
    childSetAction(BTN_REPORT, boost::bind(&LLFloaterExperienceProfile::onReportExperience, this));

    getChild<LLTextEditor>(EDIT TF_DESC)->setKeystrokeCallback(boost::bind(&LLFloaterExperienceProfile::onFieldChanged, this));
    getChild<LLUICtrl>(EDIT TF_MATURITY)->setCommitCallback(boost::bind(&LLFloaterExperienceProfile::onFieldChanged, this));
    getChild<LLLineEditor>(EDIT TF_MRKT)->setKeystrokeCallback(boost::bind(&LLFloaterExperienceProfile::onFieldChanged, this), NULL);
    getChild<LLLineEditor>(EDIT TF_NAME)->setKeystrokeCallback(boost::bind(&LLFloaterExperienceProfile::onFieldChanged, this), NULL);

    childSetCommitCallback(EDIT BTN_ENABLE, boost::bind(&LLFloaterExperienceProfile::onFieldChanged, this), NULL);
    childSetCommitCallback(EDIT BTN_PRIVATE, boost::bind(&LLFloaterExperienceProfile::onFieldChanged, this), NULL);

    childSetCommitCallback(EDIT IMG_LOGO, boost::bind(&LLFloaterExperienceProfile::onFieldChanged, this), NULL);

    getChild<LLTextEditor>(EDIT TF_DESC)->setCommitOnFocusLost(TRUE);


    LLEventPumps::instance().obtain("experience_permission").listen(mExperienceId.asString()+"-profile",
        boost::bind(&LLFloaterExperienceProfile::experiencePermission, getDerivedHandle<LLFloaterExperienceProfile>(this), _1));

    if (mPostEdit && mExperienceId.notNull())
    {
        mPostEdit = false;
        changeToEdit();
    }

    return TRUE;
}

void LLFloaterExperienceProfile::experienceCallback(LLHandle<LLFloaterExperienceProfile> handle,  const LLSD& experience )
{
    LLFloaterExperienceProfile* pllpep = handle.get();
    if(pllpep)
    {
        pllpep->refreshExperience(experience);
    }
}


bool LLFloaterExperienceProfile::experiencePermission( LLHandle<LLFloaterExperienceProfile> handle, const LLSD& permission )
{
    LLFloaterExperienceProfile* pllpep = handle.get();
    if(pllpep)
    {
        pllpep->updatePermission(permission);
    }
    return false;
}

bool LLFloaterExperienceProfile::matchesKey(const LLSD& key)
{
    if (key.has("experience_id"))
    {
        return mExperienceId == key["experience_id"].asUUID();
    }
    else if (key.isUUID())
    {
        return mExperienceId == key.asUUID();
    }
    // Assume NULL uuid
    return mExperienceId.isNull();
}


void LLFloaterExperienceProfile::onClickEdit()
{
    changeToEdit();
}


void LLFloaterExperienceProfile::onClickCancel()
{
    changeToView();
}

void LLFloaterExperienceProfile::onClickSave()
{
    doSave(NOTHING);
}

void LLFloaterExperienceProfile::onClickPermission(const char* perm)
{
    LLViewerRegion* region = gAgent.getRegion();
    if (!region)
        return;
    LLExperienceCache::instance().setExperiencePermission(mExperienceId, perm, boost::bind(
        &LLFloaterExperienceProfile::experiencePermissionResults, mExperienceId, _1));
}


void LLFloaterExperienceProfile::onClickForget()
{
    LLViewerRegion* region = gAgent.getRegion();
    if (!region)
        return;

    LLExperienceCache::instance().forgetExperiencePermission(mExperienceId, boost::bind(
        &LLFloaterExperienceProfile::experiencePermissionResults, mExperienceId, _1));
}

bool LLFloaterExperienceProfile::setMaturityString( U8 maturity, LLTextBox* child, LLComboBox* combo )
{
    LLStyle::Params style;
    std::string access;
    if(maturity <= SIM_ACCESS_PG)
    {
        style.image(LLUI::getUIImage(getString("maturity_icon_general")));
        access = LLTrans::getString("SIM_ACCESS_PG");
        combo->setCurrentByIndex(2);
    }
    else if(maturity <= SIM_ACCESS_MATURE)
    {
        style.image(LLUI::getUIImage(getString("maturity_icon_moderate")));
        access = LLTrans::getString("SIM_ACCESS_MATURE");
        combo->setCurrentByIndex(1);
    }
    else if(maturity <= SIM_ACCESS_ADULT)
    {
        style.image(LLUI::getUIImage(getString("maturity_icon_adult")));
        access = LLTrans::getString("SIM_ACCESS_ADULT");
        combo->setCurrentByIndex(0);
    }
    else
    {
        return false;
    }

    child->setText(LLStringUtil::null);

    child->appendImageSegment(style);

    child->appendText(access, false);

    return true;
}


void LLFloaterExperienceProfile::refreshExperience( const LLSD& experience )
{
    mExperienceDetails = experience;
    mPackage = experience;


    LLLayoutPanel* imagePanel = getChild<LLLayoutPanel>(PNL_IMAGE);
    LLLayoutPanel* descriptionPanel = getChild<LLLayoutPanel>(PNL_DESC);
    LLLayoutPanel* locationPanel = getChild<LLLayoutPanel>(PNL_LOC);
    LLLayoutPanel* marketplacePanel = getChild<LLLayoutPanel>(PNL_MRKT);
    LLLayoutPanel* topPanel = getChild<LLLayoutPanel>(PNL_TOP);


    imagePanel->setVisible(FALSE);
    descriptionPanel->setVisible(FALSE);
    locationPanel->setVisible(FALSE);
    marketplacePanel->setVisible(FALSE);
    topPanel->setVisible(FALSE);


    LLTextBox* child = getChild<LLTextBox>(TF_NAME);
    //child->setText(experience[LLExperienceCache::NAME].asString());
<<<<<<< HEAD
	// <FS:Ansariel> FIRE-16402: Call the correct ctor for LLSLURL
	//child->setText(LLSLURL("experience", experience[LLExperienceCache::EXPERIENCE_ID], "profile").getSLURLString());
	child->setText(LLSLURL("experience", experience[LLExperienceCache::EXPERIENCE_ID].asUUID(), "profile").getSLURLString());
	// </FS:Ansariel>
    
=======
    child->setText(LLSLURL("experience", experience[LLExperienceCache::EXPERIENCE_ID], "profile").getSLURLString());

>>>>>>> 38c2a5bd
    LLLineEditor* linechild = getChild<LLLineEditor>(EDIT TF_NAME);
    linechild->setText(experience[LLExperienceCache::NAME].asString());

    std::string value = experience[LLExperienceCache::DESCRIPTION].asString();
    LLExpandableTextBox* exchild = getChild<LLExpandableTextBox>(TF_DESC);
    exchild->setText(value);
    descriptionPanel->setVisible(value.length()>0);

    LLTextEditor* edit_child = getChild<LLTextEditor>(EDIT TF_DESC);
    edit_child->setText(value);

    mLocationSLURL = experience[LLExperienceCache::SLURL].asString();
    child = getChild<LLTextBox>(TF_SLURL);
    bool has_slurl = mLocationSLURL.length()>0;
    locationPanel->setVisible(has_slurl);
    mLocationSLURL = LLSLURL(mLocationSLURL).getSLURLString();
    child->setText(mLocationSLURL);


    child = getChild<LLTextBox>(EDIT TF_SLURL);
    if(has_slurl)
    {
        child->setText(mLocationSLURL);
    }
    else
    {
        child->setText(getString("empty_slurl"));
    }

    setMaturityString((U8)(experience[LLExperienceCache::MATURITY].asInteger()), getChild<LLTextBox>(TF_MATURITY), getChild<LLComboBox>(EDIT TF_MATURITY));

    LLUUID id = experience[LLExperienceCache::AGENT_ID].asUUID();
    child = getChild<LLTextBox>(TF_OWNER);
    value = LLSLURL("agent", id, "inspect").getSLURLString();
    child->setText(value);


    id = experience[LLExperienceCache::GROUP_ID].asUUID();
    bool id_null = id.isNull();
    child = getChild<LLTextBox>(TF_GROUP);
    value = LLSLURL("group", id, "inspect").getSLURLString();
    child->setText(value);
    getChild<LLLayoutPanel>(PNL_GROUP)->setVisible(!id_null);

    setEditGroup(id);

    getChild<LLButton>(BTN_SET_GROUP)->setEnabled(experience[LLExperienceCache::AGENT_ID].asUUID() == gAgent.getID());

    LLCheckBoxCtrl* enable = getChild<LLCheckBoxCtrl>(EDIT BTN_ENABLE);
    S32 properties = mExperienceDetails[LLExperienceCache::PROPERTIES].asInteger();
    enable->set(!(properties & LLExperienceCache::PROPERTY_DISABLED));

    enable = getChild<LLCheckBoxCtrl>(EDIT BTN_PRIVATE);
    enable->set(properties & LLExperienceCache::PROPERTY_PRIVATE);

    topPanel->setVisible(TRUE);
    child=getChild<LLTextBox>(TF_GRID_WIDE);
    child->setVisible(TRUE);

    if(properties & LLExperienceCache::PROPERTY_GRID)
    {
        child->setText(LLTrans::getString("Grid-Scope"));
    }
    else
    {
        child->setText(LLTrans::getString("Land-Scope"));
    }

    if(getChild<LLButton>(BTN_EDIT)->getVisible())
    {
        topPanel->setVisible(TRUE);
    }

    if(properties & LLExperienceCache::PROPERTY_PRIVILEGED)
    {
        child = getChild<LLTextBox>(TF_PRIVILEGED);
        child->setVisible(TRUE);
    }
    else
    {
        LLViewerRegion* region = gAgent.getRegion();
        if (region)
        {
            LLExperienceCache::instance().getExperiencePermission(mExperienceId, boost::bind(
                &LLFloaterExperienceProfile::experiencePermissionResults, mExperienceId, _1));
        }
    }

    value=experience[LLExperienceCache::METADATA].asString();
    if(value.empty())
        return;

    LLPointer<LLSDParser> parser = new LLSDXMLParser();

    LLSD data;

    std::istringstream is(value);
    if(LLSDParser::PARSE_FAILURE != parser->parse(is, data, value.size()))
    {
        value="";
        if(data.has(TF_MRKT))
        {
            value=data[TF_MRKT].asString();

            child = getChild<LLTextBox>(TF_MRKT);
            child->setText(value);
            if(value.size())
            {
                marketplacePanel->setVisible(TRUE);
            }
            else
            {
                marketplacePanel->setVisible(FALSE);
            }
        }
        else
        {
            marketplacePanel->setVisible(FALSE);
        }

        linechild = getChild<LLLineEditor>(EDIT TF_MRKT);
        linechild->setText(value);

        if(data.has(IMG_LOGO))
        {
            LLTextureCtrl* logo = getChild<LLTextureCtrl>(IMG_LOGO);

            LLUUID id = data[IMG_LOGO].asUUID();
            logo->setImageAssetID(id);
            imagePanel->setVisible(TRUE);

            logo = getChild<LLTextureCtrl>(EDIT IMG_LOGO);
            logo->setImageAssetID(data[IMG_LOGO].asUUID());

            imagePanel->setVisible(id.notNull());
        }
    }
    else
    {
        marketplacePanel->setVisible(FALSE);
        imagePanel->setVisible(FALSE);
    }

    mDirty=false;
    mForceClose = false;
    getChild<LLButton>(BTN_SAVE)->setEnabled(mDirty);
}

void LLFloaterExperienceProfile::setPreferences( const LLSD& content )
{
    S32 properties = mExperienceDetails[LLExperienceCache::PROPERTIES].asInteger();
    if(properties & LLExperienceCache::PROPERTY_PRIVILEGED)
    {
        return;
    }

    const LLSD& experiences = content["experiences"];
    const LLSD& blocked = content["blocked"];


    for(LLSD::array_const_iterator it = experiences.beginArray(); it != experiences.endArray() ; ++it)
    {
        if(it->asUUID()==mExperienceId)
        {
            experienceAllowed();
            return;
        }
    }

    for(LLSD::array_const_iterator it = blocked.beginArray(); it != blocked.endArray() ; ++it)
    {
        if(it->asUUID()==mExperienceId)
        {
            experienceBlocked();
            return;
        }
    }

    experienceForgotten();
}

void LLFloaterExperienceProfile::onFieldChanged()
{
    updatePackage();

    if(!getChild<LLButton>(BTN_EDIT)->getVisible())
    {
        return;
    }
    LLSD::map_const_iterator st = mExperienceDetails.beginMap();
    LLSD::map_const_iterator dt = mPackage.beginMap();

    mDirty = false;
    while( !mDirty && st != mExperienceDetails.endMap() && dt != mPackage.endMap())
    {
        mDirty = st->first != dt->first || st->second.asString() != dt->second.asString();
        ++st;++dt;
    }

    if(!mDirty && (st != mExperienceDetails.endMap() || dt != mPackage.endMap()))
    {
        mDirty = true;
    }

    getChild<LLButton>(BTN_SAVE)->setEnabled(mDirty);
}


BOOL LLFloaterExperienceProfile::canClose()
{
    if(mForceClose || !mDirty)
    {
        return TRUE;
    }
    else
    {
        // Bring up view-modal dialog: Save changes? Yes, No, Cancel
        LLNotificationsUtil::add("SaveChanges", LLSD(), LLSD(), boost::bind(&LLFloaterExperienceProfile::handleSaveChangesDialog, this, _1, _2, CLOSE));
        return FALSE;
    }
}

bool LLFloaterExperienceProfile::handleSaveChangesDialog( const LLSD& notification, const LLSD& response, PostSaveAction action )
{
    S32 option = LLNotificationsUtil::getSelectedOption(notification, response);
    switch( option )
    {
    case 0:  // "Yes"
        // close after saving
        doSave( action );
        break;

    case 1:  // "No"
        if(action != NOTHING)
        {
            mForceClose = TRUE;
            if(action==CLOSE)
            {
                closeFloater();
            }
            else
            {
                changeToView();
            }
        }
        break;

    case 2: // "Cancel"
    default:
        // If we were quitting, we didn't really mean it.
        LLAppViewer::instance()->abortQuit();
        break;
    }
    return false;
}

void LLFloaterExperienceProfile::doSave( int success_action )
{
    mSaveCompleteAction=success_action;

    LLViewerRegion* region = gAgent.getRegion();
    if (!region)
        return;

    LLExperienceCache::instance().updateExperience(mPackage, boost::bind(
            &LLFloaterExperienceProfile::experienceUpdateResult,
            getDerivedHandle<LLFloaterExperienceProfile>(), _1));
}

void LLFloaterExperienceProfile::onSaveComplete( const LLSD& content )
{
    LLUUID id = getExperienceId();

    if(content.has("removed"))
    {
        const LLSD& removed = content["removed"];
        LLSD::map_const_iterator it = removed.beginMap();
        for(/**/; it != removed.endMap(); ++it)
        {
            const std::string& field = it->first;
            if(field == LLExperienceCache::EXPERIENCE_ID)
            {
                //this message should be removed by the experience api
                continue;
            }
            const LLSD& data = it->second;
            std::string error_tag = data["error_tag"].asString()+ "ExperienceProfileMessage";
            LLSD fields;
            if( LLNotifications::instance().getTemplate(error_tag))
            {
                fields["field"] = field;
                fields["extra_info"] = data["extra_info"];
                LLNotificationsUtil::add(error_tag, fields);
            }
            else
            {
                fields["MESSAGE"]=data["en"];
                LLNotificationsUtil::add("GenericAlert", fields);
            }
        }
    }

    if(!content.has("experience_keys"))
    {
        LL_WARNS() << "LLFloaterExperienceProfile::onSaveComplete called with bad content" << LL_ENDL;
        return;
    }

    const LLSD& experiences = content["experience_keys"];

    LLSD::array_const_iterator it = experiences.beginArray();
    if(it == experiences.endArray())
    {
        LL_WARNS() << "LLFloaterExperienceProfile::onSaveComplete called with empty content" << LL_ENDL;
        return;
    }

    if(!it->has(LLExperienceCache::EXPERIENCE_ID) || ((*it)[LLExperienceCache::EXPERIENCE_ID].asUUID() != id))
    {
        LL_WARNS() << "LLFloaterExperienceProfile::onSaveComplete called with unexpected experience id" << LL_ENDL;
        return;
    }

    refreshExperience(*it);
    LLExperienceCache::instance().insert(*it);
    LLExperienceCache::instance().fetch(id, true);

    if(mSaveCompleteAction==VIEW)
    {
        LLTabContainer* tabs = getChild<LLTabContainer>("tab_container");
        tabs->selectTabByName("panel_experience_info");
    }
    else if(mSaveCompleteAction == CLOSE)
    {
        closeFloater();
    }
}

void LLFloaterExperienceProfile::changeToView()
{
    if(mForceClose || !mDirty)
    {
        refreshExperience(mExperienceDetails);
        LLTabContainer* tabs = getChild<LLTabContainer>("tab_container");

        tabs->selectTabByName("panel_experience_info");
    }
    else
    {
        // Bring up view-modal dialog: Save changes? Yes, No, Cancel
        LLNotificationsUtil::add("SaveChanges", LLSD(), LLSD(), boost::bind(&LLFloaterExperienceProfile::handleSaveChangesDialog, this, _1, _2, VIEW));
    }
}

void LLFloaterExperienceProfile::changeToEdit()
{
    LLTabContainer* tabs = getChild<LLTabContainer>("tab_container");

    tabs->selectTabByName("edit_panel_experience_info");
}

void LLFloaterExperienceProfile::onClickLocation()
{
    LLViewerRegion* region = gAgent.getRegion();
    if(region)
    {
        LLTextBox* child = getChild<LLTextBox>(EDIT TF_SLURL);
<<<<<<< HEAD
        // <FS:Beq> FIRE-30768: SLURL's don't work in VarRegions (Patch from Oren)
        //mLocationSLURL = LLSLURL(region->getName(), gAgent.getPositionGlobal()).getSLURLString();
        mLocationSLURL = LLSLURL(region->getName(), region->getOriginGlobal(), gAgent.getPositionGlobal()).getSLURLString();
        // </FS:Beq>
=======
        mLocationSLURL = LLSLURL(region->getName(), gAgent.getPositionGlobal()).getSLURLString();
>>>>>>> 38c2a5bd
        child->setText(mLocationSLURL);
        onFieldChanged();
    }
}

void LLFloaterExperienceProfile::onClickClear()
{
    LLTextBox* child = getChild<LLTextBox>(EDIT TF_SLURL);
    mLocationSLURL = "";
    child->setText(getString("empty_slurl"));
    onFieldChanged();
}

void LLFloaterExperienceProfile::updatePermission( const LLSD& permission )
{
    if(permission.has("experience"))
    {
        if(permission["experience"].asUUID() != mExperienceId)
        {
            return;
        }

        std::string str = permission[mExperienceId.asString()]["permission"].asString();
        if(str == "Allow")
        {
            experienceAllowed();
        }
        else if(str == "Block")
        {
            experienceBlocked();
        }
        else if(str == "Forget")
        {
            experienceForgotten();
        }
    }
    else
    {
        setPreferences(permission);
    }
}

void LLFloaterExperienceProfile::experienceAllowed()
{
    LLButton* button=getChild<LLButton>(BTN_ALLOW);
    button->setEnabled(FALSE);

    button=getChild<LLButton>(BTN_FORGET);
    button->setEnabled(TRUE);

    button=getChild<LLButton>(BTN_BLOCK);
    button->setEnabled(TRUE);
}

void LLFloaterExperienceProfile::experienceForgotten()
{
    LLButton* button=getChild<LLButton>(BTN_ALLOW);
    button->setEnabled(TRUE);

    button=getChild<LLButton>(BTN_FORGET);
    button->setEnabled(FALSE);

    button=getChild<LLButton>(BTN_BLOCK);
    button->setEnabled(TRUE);
}

void LLFloaterExperienceProfile::experienceBlocked()
{
    LLButton* button=getChild<LLButton>(BTN_ALLOW);
    button->setEnabled(TRUE);

    button=getChild<LLButton>(BTN_FORGET);
    button->setEnabled(TRUE);

    button=getChild<LLButton>(BTN_BLOCK);
    button->setEnabled(FALSE);
}

void LLFloaterExperienceProfile::onClose( bool app_quitting )
{
    LLEventPumps::instance().obtain("experience_permission").stopListening(mExperienceId.asString()+"-profile");
    LLFloater::onClose(app_quitting);
}

void LLFloaterExperienceProfile::updatePackage()
{
    mPackage[LLExperienceCache::NAME] = getChild<LLLineEditor>(EDIT TF_NAME)->getText();
    mPackage[LLExperienceCache::DESCRIPTION] = getChild<LLTextEditor>(EDIT TF_DESC)->getText();
    if(mLocationSLURL.empty())
    {
        mPackage[LLExperienceCache::SLURL] = LLStringUtil::null;
    }
    else
    {
        mPackage[LLExperienceCache::SLURL] = mLocationSLURL;
    }

    mPackage[LLExperienceCache::MATURITY] = getChild<LLComboBox>(EDIT TF_MATURITY)->getSelectedValue().asInteger();

    LLSD metadata;

    metadata[TF_MRKT] = getChild<LLLineEditor>(EDIT TF_MRKT)->getText();
    metadata[IMG_LOGO] = getChild<LLTextureCtrl>(EDIT IMG_LOGO)->getImageAssetID();

    LLPointer<LLSDXMLFormatter> formatter = new LLSDXMLFormatter();

    std::ostringstream os;
    if(formatter->format(metadata, os))
    {
        mPackage[LLExperienceCache::METADATA]=os.str();
    }

    int properties = mPackage[LLExperienceCache::PROPERTIES].asInteger();
    LLCheckBoxCtrl* enable = getChild<LLCheckBoxCtrl>(EDIT BTN_ENABLE);
    if(enable->get())
    {
        properties &= ~LLExperienceCache::PROPERTY_DISABLED;
    }
    else
    {
        properties |= LLExperienceCache::PROPERTY_DISABLED;
    }

    enable = getChild<LLCheckBoxCtrl>(EDIT BTN_PRIVATE);
    if(enable->get())
    {
        properties |= LLExperienceCache::PROPERTY_PRIVATE;
    }
    else
    {
        properties &= ~LLExperienceCache::PROPERTY_PRIVATE;
    }

    mPackage[LLExperienceCache::PROPERTIES] = properties;
}

void LLFloaterExperienceProfile::onPickGroup()
{
    LLFloater* parent_floater = gFloaterView->getParentFloater(this);

    LLFloaterGroupPicker* widget = LLFloaterReg::showTypedInstance<LLFloaterGroupPicker>("group_picker", LLSD(gAgent.getID()));
    if (widget)
    {
        widget->setSelectGroupCallback(boost::bind(&LLFloaterExperienceProfile::setEditGroup, this, _1));
        if (parent_floater)
        {
            LLRect new_rect = gFloaterView->findNeighboringPosition(parent_floater, widget);
            widget->setOrigin(new_rect.mLeft, new_rect.mBottom);
            parent_floater->addDependentFloater(widget);
        }
    }
}

void LLFloaterExperienceProfile::setEditGroup( LLUUID group_id )
{
    LLTextBox* child = getChild<LLTextBox>(EDIT TF_GROUP);
    std::string value = LLSLURL("group", group_id, "inspect").getSLURLString();
    child->setText(value);
    mPackage[LLExperienceCache::GROUP_ID] = group_id;
    onFieldChanged();
}

void LLFloaterExperienceProfile::onReportExperience()
{
    LLFloaterReporter::showFromExperience(mExperienceId);
}

/*static*/
bool LLFloaterExperienceProfile::hasPermission(const LLSD& content, const std::string &name, const LLUUID &test)
{
    if (!content.has(name))
        return false;

    const LLSD& list = content[name];
    LLSD::array_const_iterator it = list.beginArray();
    while (it != list.endArray())
    {
        if (it->asUUID() == test)
        {
            return true;
        }
        ++it;
    }
    return false;
}

/*static*/
void LLFloaterExperienceProfile::experiencePermissionResults(LLUUID exprienceId, LLSD result)
{
    std::string permission("Forget");
    if (hasPermission(result, "experiences", exprienceId))
        permission = "Allow";
    else if (hasPermission(result, "blocked", exprienceId))
        permission = "Block";

    LLSD experience;
    LLSD message;
    experience["permission"] = permission;
    message["experience"] = exprienceId;
    message[exprienceId.asString()] = experience;

    LLEventPumps::instance().obtain("experience_permission").post(message);
}

/*static*/
void LLFloaterExperienceProfile::experienceIsAdmin(LLHandle<LLFloaterExperienceProfile> handle, const LLSD &result)
{
    LLFloaterExperienceProfile* parent = handle.get();
    if (!parent)
        return;

    bool enabled = true;
    LLViewerRegion* region = gAgent.getRegion();
    if (!region)
    {
        enabled = false;
    }
    else
    {
        std::string url = region->getCapability("UpdateExperience");
        if (url.empty())
            enabled = false;
    }
    if (enabled && result["status"].asBoolean())
    {
        parent->getChild<LLLayoutPanel>(PNL_TOP)->setVisible(TRUE);
        parent->getChild<LLButton>(BTN_EDIT)->setVisible(TRUE);
    }
}

/*static*/
void LLFloaterExperienceProfile::experienceUpdateResult(LLHandle<LLFloaterExperienceProfile> handle, const LLSD &result)
{
    LLFloaterExperienceProfile* parent = handle.get();
    if (parent)
    {
        parent->onSaveComplete(result);
    }
}<|MERGE_RESOLUTION|>--- conflicted
+++ resolved
@@ -323,16 +323,11 @@
 
     LLTextBox* child = getChild<LLTextBox>(TF_NAME);
     //child->setText(experience[LLExperienceCache::NAME].asString());
-<<<<<<< HEAD
-	// <FS:Ansariel> FIRE-16402: Call the correct ctor for LLSLURL
-	//child->setText(LLSLURL("experience", experience[LLExperienceCache::EXPERIENCE_ID], "profile").getSLURLString());
-	child->setText(LLSLURL("experience", experience[LLExperienceCache::EXPERIENCE_ID].asUUID(), "profile").getSLURLString());
-	// </FS:Ansariel>
-    
-=======
-    child->setText(LLSLURL("experience", experience[LLExperienceCache::EXPERIENCE_ID], "profile").getSLURLString());
-
->>>>>>> 38c2a5bd
+    // <FS:Ansariel> FIRE-16402: Call the correct ctor for LLSLURL
+    //child->setText(LLSLURL("experience", experience[LLExperienceCache::EXPERIENCE_ID], "profile").getSLURLString());
+    child->setText(LLSLURL("experience", experience[LLExperienceCache::EXPERIENCE_ID].asUUID(), "profile").getSLURLString());
+    // </FS:Ansariel>
+
     LLLineEditor* linechild = getChild<LLLineEditor>(EDIT TF_NAME);
     linechild->setText(experience[LLExperienceCache::NAME].asString());
 
@@ -700,14 +695,10 @@
     if(region)
     {
         LLTextBox* child = getChild<LLTextBox>(EDIT TF_SLURL);
-<<<<<<< HEAD
         // <FS:Beq> FIRE-30768: SLURL's don't work in VarRegions (Patch from Oren)
         //mLocationSLURL = LLSLURL(region->getName(), gAgent.getPositionGlobal()).getSLURLString();
         mLocationSLURL = LLSLURL(region->getName(), region->getOriginGlobal(), gAgent.getPositionGlobal()).getSLURLString();
         // </FS:Beq>
-=======
-        mLocationSLURL = LLSLURL(region->getName(), gAgent.getPositionGlobal()).getSLURLString();
->>>>>>> 38c2a5bd
         child->setText(mLocationSLURL);
         onFieldChanged();
     }
