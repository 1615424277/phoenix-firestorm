--- conflicted
+++ resolved
@@ -76,34 +76,21 @@
 
     LLHandlerUtil::logGroupNoticeToIMGroup(notification);
 
-<<<<<<< HEAD
-	LLPanel* notify_box = new LLToastGroupNotifyPanel(notification);
-	LLToast::Params p;
-	p.notif_id = notification->getID();
-	p.notification = notification;
-	p.panel = notify_box;
-	p.on_delete_toast = boost::bind(&LLGroupHandler::onDeleteToast, this, _1);
-		p.can_fade = gSavedSettings.getBOOL("FSFadeGroupNotices");// <FS:KC> Don't fade notices
-=======
     LLPanel* notify_box = new LLToastGroupNotifyPanel(notification);
     LLToast::Params p;
     p.notif_id = notification->getID();
     p.notification = notification;
     p.panel = notify_box;
     p.on_delete_toast = boost::bind(&LLGroupHandler::onDeleteToast, this, _1);
->>>>>>> 38c2a5bd
+        p.can_fade = gSavedSettings.getBOOL("FSFadeGroupNotices");// <FS:KC> Don't fade notices
 
     LLScreenChannel* channel = dynamic_cast<LLScreenChannel*>(mChannel.get());
     if(channel)
         channel->addToast(p);
 
-<<<<<<< HEAD
-	// <FS:Ansariel> Standalone group floaters
-	//LLGroupActions::refresh_notices();
-	LLGroupActions::refresh_notices(notification->getPayload()["group_id"].asUUID());
-=======
-    LLGroupActions::refresh_notices();
->>>>>>> 38c2a5bd
+    // <FS:Ansariel> Standalone group floaters
+    //LLGroupActions::refresh_notices();
+    LLGroupActions::refresh_notices(notification->getPayload()["group_id"].asUUID());
 
     return false;
 }
