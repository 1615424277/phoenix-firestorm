/** 
 * @file llfloaterreporter.h
 * @author Andrew Meadows
 * @brief Abuse reports.
 *
 * $LicenseInfo:firstyear=2006&license=viewerlgpl$
 * Second Life Viewer Source Code
 * Copyright (C) 2010, Linden Research, Inc.
 * 
 * This library is free software; you can redistribute it and/or
 * modify it under the terms of the GNU Lesser General Public
 * License as published by the Free Software Foundation;
 * version 2.1 of the License only.
 * 
 * This library is distributed in the hope that it will be useful,
 * but WITHOUT ANY WARRANTY; without even the implied warranty of
 * MERCHANTABILITY or FITNESS FOR A PARTICULAR PURPOSE.  See the GNU
 * Lesser General Public License for more details.
 * 
 * You should have received a copy of the GNU Lesser General Public
 * License along with this library; if not, write to the Free Software
 * Foundation, Inc., 51 Franklin Street, Fifth Floor, Boston, MA  02110-1301  USA
 * 
 * Linden Research, Inc., 945 Battery Street, San Francisco, CA  94111  USA
 * $/LicenseInfo$
 */

#ifndef LL_LLFLOATERREPORTER_H
#define LL_LLFLOATERREPORTER_H

#include "llfloater.h"
#include "lluuid.h"
#include "v3math.h"
#include "llextendedstatus.h"

class LLAvatarName;
class LLMessageSystem;
class LLViewerTexture;
class LLInventoryItem;
class LLViewerObject;
class LLAgent;
class LLToolObjPicker;
class LLMeanCollisionData;
struct LLResourceData;

// these flags are used to label info requests to the server
//const U32 BUG_REPORT_REQUEST 		= 0x01 << 0; // DEPRECATED
const U32 COMPLAINT_REPORT_REQUEST 	= 0x01 << 1;
const U32 OBJECT_PAY_REQUEST		= 0x01 << 2;


// ************************************************************
// THESE ENUMS ARE IN THE DATABASE!!!
//
// The process for adding a new report type is to:
// 1. Issue a command to the database to insert the new value:
//    insert into user_report_type (description)
//                values ('${new type name}');
// 2. Record the integer value assigned:
//    select type from user_report_type
//           where description='${new type name}';
// 3. Add it here.
//     ${NEW TYPE NAME}_REPORT = ${type_number};
//
// Failure to follow this process WILL result in incorrect
// queries on user reports.
// ************************************************************
enum EReportType
{
	NULL_REPORT = 0,		// don't use this value anywhere
	UNKNOWN_REPORT = 1,
	//BUG_REPORT = 2, // DEPRECATED
	COMPLAINT_REPORT = 3,
	CS_REQUEST_REPORT = 4
};

class LLFloaterReporter
:	public LLFloater
{
public:
	LLFloaterReporter(const LLSD& key);
	/*virtual*/ ~LLFloaterReporter();
	/*virtual*/ BOOL postBuild();
	/*virtual*/ void onOpen(const LLSD& key);
	/*virtual*/ void onClose(bool app_quitting);
	virtual void draw();
	
	void setReportType(EReportType type) { mReportType = type; }
	
	// Enables all buttons
	static void showFromMenu(EReportType report_type);

	static void showFromObject(const LLUUID& object_id, const LLUUID& experience_id = LLUUID::null);
	static void showFromAvatar(const LLUUID& avatar_id, const std::string avatar_name);
	static void showFromExperience(const LLUUID& experience_id);

	static void onClickSend			(void *userdata);
	static void onClickCancel		(void *userdata);
	static void onClickObjPicker	(void *userdata);
	void onClickSelectAbuser ();
	static void closePickTool	(void *userdata);
	static void uploadDoneCallback(const LLUUID &uuid, void* user_data, S32 result, LLExtStat ext_status);
	static void addDescription(const std::string& description, LLMeanCollisionData *mcd = NULL);
	static void setDescription(const std::string& description, LLMeanCollisionData *mcd = NULL);

	void setPickedObjectProperties(const std::string& object_name, const std::string& owner_name, const LLUUID owner_id);

	void onLoadScreenshotDialog(const LLSD& notification, const LLSD& response);

<<<<<<< HEAD
	void takeNewSnapshot();
=======
	// <FS:Ansariel> Refresh screenshot button
	//void takeNewSnapshot();
	void takeNewSnapshot(bool refresh);
	// </FS:Ansariel>
>>>>>>> 458cb1a9

private:
	static void show(const LLUUID& object_id, const std::string& avatar_name = LLStringUtil::null, const LLUUID& experience_id = LLUUID::null);

	void takeScreenshot(bool use_prev_screenshot = false);
	void sendReportViaCaps(std::string url);
	void uploadImage();
	bool validateReport();
	void setReporterID();
	LLSD gatherReport();
	void sendReportViaLegacy(const LLSD & report);
	void sendReportViaCaps(std::string url, std::string sshot_url, const LLSD & report);
	void setPosBox(const LLVector3d &pos);
	void enableControls(BOOL own_avatar);
	void getExperienceInfo(const LLUUID& object_id);
	void getObjectInfo(const LLUUID& object_id);
	void callbackAvatarID(const uuid_vec_t& ids, const std::vector<LLAvatarName> names);
	void setFromAvatarID(const LLUUID& avatar_id);
	void onAvatarNameCache(const LLUUID& avatar_id, const LLAvatarName& av_name);
	// <FS:Ansariel> FIRE-15368: Don't include floater in screenshot update
	void onUpdateScreenshot();

    static void finishedARPost(const LLSD &);

private:
	EReportType		mReportType;
	LLUUID 			mObjectID;
	LLUUID			mScreenID;
	LLUUID			mAbuserID;
	LLUUID			mExperienceID;
	// Store the real name, not the link, for upstream reporting
	std::string		mOwnerName;
	BOOL			mDeselectOnClose;
	BOOL 			mPicking;
	LLVector3		mPosition;
	BOOL			mCopyrightWarningSeen;
	std::list<LLMeanCollisionData*> mMCDList;
	std::string		mDefaultSummary;
	LLResourceData* mResourceDatap;
	boost::signals2::connection mAvatarNameCacheConnection;

	LLPointer<LLImageRaw> mImageRaw;
	LLPointer<LLImageRaw> mPrevImageRaw;
};

#endif<|MERGE_RESOLUTION|>--- conflicted
+++ resolved
@@ -107,14 +107,10 @@
 
 	void onLoadScreenshotDialog(const LLSD& notification, const LLSD& response);
 
-<<<<<<< HEAD
-	void takeNewSnapshot();
-=======
 	// <FS:Ansariel> Refresh screenshot button
 	//void takeNewSnapshot();
 	void takeNewSnapshot(bool refresh);
 	// </FS:Ansariel>
->>>>>>> 458cb1a9
 
 private:
 	static void show(const LLUUID& object_id, const std::string& avatar_name = LLStringUtil::null, const LLUUID& experience_id = LLUUID::null);
