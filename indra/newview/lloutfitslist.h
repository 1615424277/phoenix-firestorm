/**
 * @file lloutfitslist.h
 * @brief List of agent's outfits for My Appearance side panel.
 *
 * $LicenseInfo:firstyear=2010&license=viewerlgpl$
 * Second Life Viewer Source Code
 * Copyright (C) 2010, Linden Research, Inc.
 *
 * This library is free software; you can redistribute it and/or
 * modify it under the terms of the GNU Lesser General Public
 * License as published by the Free Software Foundation;
 * version 2.1 of the License only.
 *
 * This library is distributed in the hope that it will be useful,
 * but WITHOUT ANY WARRANTY; without even the implied warranty of
 * MERCHANTABILITY or FITNESS FOR A PARTICULAR PURPOSE.  See the GNU
 * Lesser General Public License for more details.
 *
 * You should have received a copy of the GNU Lesser General Public
 * License along with this library; if not, write to the Free Software
 * Foundation, Inc., 51 Franklin Street, Fifth Floor, Boston, MA  02110-1301  USA
 *
 * Linden Research, Inc., 945 Battery Street, San Francisco, CA  94111  USA
 * $/LicenseInfo$
 */

#ifndef LL_LLOUTFITSLIST_H
#define LL_LLOUTFITSLIST_H

#include "llaccordionctrl.h"
#include "llpanel.h"

// newview
#include "llaccordionctrltab.h"
#include "llinventorymodel.h"
#include "lllistcontextmenu.h"
#include "llpanelappearancetab.h"
#include "lltoggleablemenu.h"
#include "llviewermenu.h"

class LLAccordionCtrlTab;
class LLInventoryCategoriesObserver;
class LLOutfitListGearMenuBase;
class LLWearableItemsList;
class LLListContextMenu;


/**
 * @class LLOutfitTabNameComparator
 *
 * Comparator of outfit tabs.
 */
class LLOutfitTabNameComparator : public LLAccordionCtrl::LLTabComparator
{
    LOG_CLASS(LLOutfitTabNameComparator);

public:
    LLOutfitTabNameComparator() {};
    virtual ~LLOutfitTabNameComparator() {};

    /*virtual*/ bool compare(const LLAccordionCtrlTab* tab1, const LLAccordionCtrlTab* tab2) const;
};

class LLOutfitListBase : public LLPanelAppearanceTab
{
public:
    typedef boost::function<void(const LLUUID&)> selection_change_callback_t;
    typedef boost::signals2::signal<void(const LLUUID&)> selection_change_signal_t;

    LLOutfitListBase();
    virtual ~LLOutfitListBase();

    /*virtual*/ bool postBuild();
    /*virtual*/ void onOpen(const LLSD& info);

    void refreshList(const LLUUID& category_id);
    void computeDifference(const LLInventoryModel::cat_array_t& vcats, uuid_vec_t& vadded, uuid_vec_t& vremoved);
    // highlights currently worn outfit in list and unhighlights previously worn
    void highlightBaseOutfit();
    void ChangeOutfitSelection(LLWearableItemsList* list, const LLUUID& category_id);


    virtual void getCurrentCategories(uuid_vec_t& vcur) = 0;
    virtual void updateAddedCategory(LLUUID cat_id) = 0;
    virtual void updateRemovedCategory(LLUUID cat_id) = 0;
    virtual void updateChangedCategoryName(LLViewerInventoryCategory *cat, std::string name) = 0;
    virtual void sortOutfits();

    void removeSelected();
    void setSelectedOutfitByUUID(const LLUUID& outfit_uuid);
    const LLUUID& getSelectedOutfitUUID() const { return mSelectedOutfitUUID; }
    boost::signals2::connection setSelectionChangeCallback(selection_change_callback_t cb);
    void outfitRightClickCallBack(LLUICtrl* ctrl, S32 x, S32 y, const LLUUID& cat_id);

    virtual bool isActionEnabled(const LLSD& userdata);
    virtual void performAction(std::string action);
    virtual bool hasItemSelected() = 0;
    virtual bool canWearSelected() = 0;

    virtual void deselectOutfit(const LLUUID& category_id);

    void signalSelectionOutfitUUID(const LLUUID& category_id);

    void collapseAllFolders();
    virtual void onCollapseAllFolders() = 0;

    void expandAllFolders();
    virtual void onExpandAllFolders() = 0;

    virtual bool getHasExpandableFolders() = 0;

protected:
    void observerCallback(const LLUUID& category_id);
    virtual LLOutfitListGearMenuBase* createGearMenu() = 0;
    virtual void onHighlightBaseOutfit(LLUUID base_id, LLUUID prev_id) = 0;
    virtual void onSetSelectedOutfitByUUID(const LLUUID& outfit_uuid) = 0;
    virtual void onOutfitRightClick(LLUICtrl* ctrl, S32 x, S32 y, const LLUUID& cat_id) = 0;
    void onOutfitsRemovalConfirmation(const LLSD& notification, const LLSD& response);
    virtual void onChangeOutfitSelection(LLWearableItemsList* list, const LLUUID& category_id) = 0;

    static void onIdle(void* userdata);
    void onIdleRefreshList();

    struct
    {
        LLUUID                      CategoryUUID;
        uuid_vec_t                  Added;
        uuid_vec_t                  Removed;
        uuid_vec_t::const_iterator  AddedIterator;
        uuid_vec_t::const_iterator  RemovedIterator;
    } mRefreshListState;
    std::set<LLUUID>                mChangedItems;

    bool                            mIsInitialized;
    LLInventoryCategoriesObserver*  mCategoriesObserver;
    LLUUID                          mSelectedOutfitUUID;
    // id of currently highlited outfit
    LLUUID                          mHighlightedOutfitUUID;
    selection_change_signal_t       mSelectionChangeSignal;
    LLListContextMenu*              mOutfitMenu;
    LLOutfitListGearMenuBase*       mGearMenu;
};

//////////////////////////////////////////////////////////////////////////

class LLOutfitContextMenu : public LLListContextMenu
{
public:

    LLOutfitContextMenu(LLOutfitListBase* outfit_list)
        : LLListContextMenu(),
        mOutfitList(outfit_list)
    {}
protected:
    /* virtual */ LLContextMenu* createMenu();

    bool onEnable(LLSD::String param);

    bool onVisible(LLSD::String param);

    static void editOutfit();

    static void renameOutfit(const LLUUID& outfit_cat_id);

    void onThumbnail(const LLUUID &outfit_cat_id);
    void onSave(const LLUUID &outfit_cat_id);

private:
    LLOutfitListBase*   mOutfitList;
};

class LLOutfitListGearMenuBase
{
public:
    LLOutfitListGearMenuBase(LLOutfitListBase* olist);
    virtual ~LLOutfitListGearMenuBase();

    void updateItemsVisibility();

    LLToggleableMenu* getMenu();

protected:
    virtual void onUpdateItemsVisibility();
    virtual void onThumbnail();
    virtual void onChangeSortOrder();

    const LLUUID& getSelectedOutfitID();

    LLOutfitListBase*       mOutfitList;
    LLToggleableMenu*       mMenu;
private:

    LLViewerInventoryCategory* getSelectedOutfit();

    void onWear();
    void onAdd();
    void onTakeOff();
    void onRename();
    void onSave();
    void onCreate(const LLSD& data);
    bool onEnable(LLSD::String param);
    bool onVisible(LLSD::String param);
};

class LLOutfitListGearMenu : public LLOutfitListGearMenuBase
{
public:
    LLOutfitListGearMenu(LLOutfitListBase* olist);
    virtual ~LLOutfitListGearMenu();

protected:
    /*virtual*/ void onUpdateItemsVisibility();
};

class LLOutfitAccordionCtrlTab : public LLAccordionCtrlTab
{
public:
    struct Params : public LLInitParam::Block<Params, LLAccordionCtrlTab::Params>
    {
        Optional<LLUUID> cat_id;
        Params() : cat_id("cat_id") {}
    };

    virtual bool handleToolTip(S32 x, S32 y, MASK mask);

 protected:
    LLOutfitAccordionCtrlTab(const LLOutfitAccordionCtrlTab::Params &p)
        : LLAccordionCtrlTab(p),
          mFolderID(p.cat_id)
    {}
    friend class LLUICtrlFactory;

    LLUUID mFolderID;
};
  /**
 * @class LLOutfitsList
 *
 * A list of agents's outfits from "My Outfits" inventory category
 * which displays each outfit in an accordion tab with a flat list
 * of items inside it.
 *
 * Starts fetching necessary inventory content on first opening.
 */
class LLOutfitsList : public LLOutfitListBase
{
public:

    LLOutfitsList();
    virtual ~LLOutfitsList();

<<<<<<< HEAD
	/*virtual*/ bool postBuild();
=======
    /*virtual*/ BOOL postBuild();
>>>>>>> e1623bb2

    /*virtual*/ void onOpen(const LLSD& info);


    //virtual void refreshList(const LLUUID& category_id);

    /*virtual*/ void updateAddedCategory(LLUUID cat_id);
    /*virtual*/ void updateRemovedCategory(LLUUID cat_id);

    // highlits currently worn outfit tab text and unhighlights previously worn
    /*virtual*/ void onHighlightBaseOutfit(LLUUID base_id, LLUUID prev_id);

    //void performAction(std::string action);


    /*virtual*/ void onFilterSubStringChanged(const std::string& new_string, const std::string& old_string);

    /*virtual*/ void getSelectedItemsUUIDs(uuid_vec_t& selected_uuids) const;

    // Collects selected items from all selected lists and wears them(if possible- adds, else replaces)
    void wearSelectedItems();

    /**
     * Returns true if there is a selection inside currently selected outfit
     */
    /*virtual*/ bool hasItemSelected();

    /**
    Collapses all outfit accordions.
    */
    /*virtual*/ void onCollapseAllFolders();
    /**
    Expands all outfit accordions.
    */
    void onExpandAllFolders();

    /*virtual*/ bool getHasExpandableFolders() { return true; }

protected:
    LLOutfitListGearMenuBase* createGearMenu();

private:

    /**
     * Wrapper for LLCommonUtils::computeDifference. @see LLCommonUtils::computeDifference
     */
    //void computeDifference(const LLInventoryModel::cat_array_t& vcats, uuid_vec_t& vadded, uuid_vec_t& vremoved);

    void getCurrentCategories(uuid_vec_t& vcur);

    /**
     * Updates tab displaying outfit identified by category_id.
     */
    /*virtual*/ void updateChangedCategoryName(LLViewerInventoryCategory *cat, std::string name);

    /*virtual*/ void sortOutfits();

    /*virtual*/ void onSetSelectedOutfitByUUID(const LLUUID& outfit_uuid);

    /**
     * Resets previous selection and stores newly selected list and outfit id.
     */
    /*virtual*/ void onChangeOutfitSelection(LLWearableItemsList* list, const LLUUID& category_id);

    /**
     *Resets items selection inside outfit
     */
    void resetItemSelection(LLWearableItemsList* list, const LLUUID& category_id);

    /**
     * Removes the outfit from selection.
     */
    /*virtual*/ void deselectOutfit(const LLUUID& category_id);

    /**
     * Try restoring selection for a temporary hidden tab.
     *
     * A tab may be hidden if it doesn't match current filter.
     */
    void restoreOutfitSelection(LLAccordionCtrlTab* tab, const LLUUID& category_id);

    /**
     * Called upon list refresh event to update tab visibility depending on
     * the results of applying filter to the title and list items of the tab.
     */
    void onRefreshComplete(LLUICtrl* ctrl);

    /**
     * Applies filter to the given tab
     *
     * @see applyFilter()
     */
    void applyFilterToTab(const LLUUID& category_id, LLAccordionCtrlTab* tab, const std::string& filter_substring);

    /**
     * Returns true if all selected items can be worn.
     */
    bool canWearSelected();

    void onWearableItemsListRightClick(LLUICtrl* ctrl, S32 x, S32 y);
    void onCOFChanged();

    void onListSelectionChange(LLUICtrl* ctrl);

    /*virtual*/ void onOutfitRightClick(LLUICtrl* ctrl, S32 x, S32 y, const LLUUID& cat_id);

    static void onOutfitRename(const LLSD& notification, const LLSD& response);

    //LLInventoryCategoriesObserver*    mCategoriesObserver;

    LLAccordionCtrl*                mAccordion;
    LLPanel*                        mListCommands;

    typedef std::map<LLUUID, LLWearableItemsList*>      wearables_lists_map_t;
    typedef wearables_lists_map_t::value_type           wearables_lists_map_value_t;
    wearables_lists_map_t           mSelectedListsMap;

    typedef std::map<LLUUID, LLAccordionCtrlTab*>       outfits_map_t;
    typedef outfits_map_t::value_type                   outfits_map_value_t;
    outfits_map_t                   mOutfitsMap;

    // IDs of original items which are worn and linked in COF.
    // Used to monitor COF changes for updating items worn state. See EXT-8636.
    uuid_vec_t                      mCOFLinkedItems;

    //LLOutfitListGearMenu*         mGearMenu;

    //bool                          mIsInitialized;
    /**
     * True if there is a selection inside currently selected outfit
     */
    bool                            mItemSelected;
};

#endif //LL_LLOUTFITSLIST_H<|MERGE_RESOLUTION|>--- conflicted
+++ resolved
@@ -1,390 +1,386 @@
-/**
- * @file lloutfitslist.h
- * @brief List of agent's outfits for My Appearance side panel.
- *
- * $LicenseInfo:firstyear=2010&license=viewerlgpl$
- * Second Life Viewer Source Code
- * Copyright (C) 2010, Linden Research, Inc.
- *
- * This library is free software; you can redistribute it and/or
- * modify it under the terms of the GNU Lesser General Public
- * License as published by the Free Software Foundation;
- * version 2.1 of the License only.
- *
- * This library is distributed in the hope that it will be useful,
- * but WITHOUT ANY WARRANTY; without even the implied warranty of
- * MERCHANTABILITY or FITNESS FOR A PARTICULAR PURPOSE.  See the GNU
- * Lesser General Public License for more details.
- *
- * You should have received a copy of the GNU Lesser General Public
- * License along with this library; if not, write to the Free Software
- * Foundation, Inc., 51 Franklin Street, Fifth Floor, Boston, MA  02110-1301  USA
- *
- * Linden Research, Inc., 945 Battery Street, San Francisco, CA  94111  USA
- * $/LicenseInfo$
- */
-
-#ifndef LL_LLOUTFITSLIST_H
-#define LL_LLOUTFITSLIST_H
-
-#include "llaccordionctrl.h"
-#include "llpanel.h"
-
-// newview
-#include "llaccordionctrltab.h"
-#include "llinventorymodel.h"
-#include "lllistcontextmenu.h"
-#include "llpanelappearancetab.h"
-#include "lltoggleablemenu.h"
-#include "llviewermenu.h"
-
-class LLAccordionCtrlTab;
-class LLInventoryCategoriesObserver;
-class LLOutfitListGearMenuBase;
-class LLWearableItemsList;
-class LLListContextMenu;
-
-
-/**
- * @class LLOutfitTabNameComparator
- *
- * Comparator of outfit tabs.
- */
-class LLOutfitTabNameComparator : public LLAccordionCtrl::LLTabComparator
-{
-    LOG_CLASS(LLOutfitTabNameComparator);
-
-public:
-    LLOutfitTabNameComparator() {};
-    virtual ~LLOutfitTabNameComparator() {};
-
-    /*virtual*/ bool compare(const LLAccordionCtrlTab* tab1, const LLAccordionCtrlTab* tab2) const;
-};
-
-class LLOutfitListBase : public LLPanelAppearanceTab
-{
-public:
-    typedef boost::function<void(const LLUUID&)> selection_change_callback_t;
-    typedef boost::signals2::signal<void(const LLUUID&)> selection_change_signal_t;
-
-    LLOutfitListBase();
-    virtual ~LLOutfitListBase();
-
-    /*virtual*/ bool postBuild();
-    /*virtual*/ void onOpen(const LLSD& info);
-
-    void refreshList(const LLUUID& category_id);
-    void computeDifference(const LLInventoryModel::cat_array_t& vcats, uuid_vec_t& vadded, uuid_vec_t& vremoved);
-    // highlights currently worn outfit in list and unhighlights previously worn
-    void highlightBaseOutfit();
-    void ChangeOutfitSelection(LLWearableItemsList* list, const LLUUID& category_id);
-
-
-    virtual void getCurrentCategories(uuid_vec_t& vcur) = 0;
-    virtual void updateAddedCategory(LLUUID cat_id) = 0;
-    virtual void updateRemovedCategory(LLUUID cat_id) = 0;
-    virtual void updateChangedCategoryName(LLViewerInventoryCategory *cat, std::string name) = 0;
-    virtual void sortOutfits();
-
-    void removeSelected();
-    void setSelectedOutfitByUUID(const LLUUID& outfit_uuid);
-    const LLUUID& getSelectedOutfitUUID() const { return mSelectedOutfitUUID; }
-    boost::signals2::connection setSelectionChangeCallback(selection_change_callback_t cb);
-    void outfitRightClickCallBack(LLUICtrl* ctrl, S32 x, S32 y, const LLUUID& cat_id);
-
-    virtual bool isActionEnabled(const LLSD& userdata);
-    virtual void performAction(std::string action);
-    virtual bool hasItemSelected() = 0;
-    virtual bool canWearSelected() = 0;
-
-    virtual void deselectOutfit(const LLUUID& category_id);
-
-    void signalSelectionOutfitUUID(const LLUUID& category_id);
-
-    void collapseAllFolders();
-    virtual void onCollapseAllFolders() = 0;
-
-    void expandAllFolders();
-    virtual void onExpandAllFolders() = 0;
-
-    virtual bool getHasExpandableFolders() = 0;
-
-protected:
-    void observerCallback(const LLUUID& category_id);
-    virtual LLOutfitListGearMenuBase* createGearMenu() = 0;
-    virtual void onHighlightBaseOutfit(LLUUID base_id, LLUUID prev_id) = 0;
-    virtual void onSetSelectedOutfitByUUID(const LLUUID& outfit_uuid) = 0;
-    virtual void onOutfitRightClick(LLUICtrl* ctrl, S32 x, S32 y, const LLUUID& cat_id) = 0;
-    void onOutfitsRemovalConfirmation(const LLSD& notification, const LLSD& response);
-    virtual void onChangeOutfitSelection(LLWearableItemsList* list, const LLUUID& category_id) = 0;
-
-    static void onIdle(void* userdata);
-    void onIdleRefreshList();
-
-    struct
-    {
-        LLUUID                      CategoryUUID;
-        uuid_vec_t                  Added;
-        uuid_vec_t                  Removed;
-        uuid_vec_t::const_iterator  AddedIterator;
-        uuid_vec_t::const_iterator  RemovedIterator;
-    } mRefreshListState;
-    std::set<LLUUID>                mChangedItems;
-
-    bool                            mIsInitialized;
-    LLInventoryCategoriesObserver*  mCategoriesObserver;
-    LLUUID                          mSelectedOutfitUUID;
-    // id of currently highlited outfit
-    LLUUID                          mHighlightedOutfitUUID;
-    selection_change_signal_t       mSelectionChangeSignal;
-    LLListContextMenu*              mOutfitMenu;
-    LLOutfitListGearMenuBase*       mGearMenu;
-};
-
-//////////////////////////////////////////////////////////////////////////
-
-class LLOutfitContextMenu : public LLListContextMenu
-{
-public:
-
-    LLOutfitContextMenu(LLOutfitListBase* outfit_list)
-        : LLListContextMenu(),
-        mOutfitList(outfit_list)
-    {}
-protected:
-    /* virtual */ LLContextMenu* createMenu();
-
-    bool onEnable(LLSD::String param);
-
-    bool onVisible(LLSD::String param);
-
-    static void editOutfit();
-
-    static void renameOutfit(const LLUUID& outfit_cat_id);
-
-    void onThumbnail(const LLUUID &outfit_cat_id);
-    void onSave(const LLUUID &outfit_cat_id);
-
-private:
-    LLOutfitListBase*   mOutfitList;
-};
-
-class LLOutfitListGearMenuBase
-{
-public:
-    LLOutfitListGearMenuBase(LLOutfitListBase* olist);
-    virtual ~LLOutfitListGearMenuBase();
-
-    void updateItemsVisibility();
-
-    LLToggleableMenu* getMenu();
-
-protected:
-    virtual void onUpdateItemsVisibility();
-    virtual void onThumbnail();
-    virtual void onChangeSortOrder();
-
-    const LLUUID& getSelectedOutfitID();
-
-    LLOutfitListBase*       mOutfitList;
-    LLToggleableMenu*       mMenu;
-private:
-
-    LLViewerInventoryCategory* getSelectedOutfit();
-
-    void onWear();
-    void onAdd();
-    void onTakeOff();
-    void onRename();
-    void onSave();
-    void onCreate(const LLSD& data);
-    bool onEnable(LLSD::String param);
-    bool onVisible(LLSD::String param);
-};
-
-class LLOutfitListGearMenu : public LLOutfitListGearMenuBase
-{
-public:
-    LLOutfitListGearMenu(LLOutfitListBase* olist);
-    virtual ~LLOutfitListGearMenu();
-
-protected:
-    /*virtual*/ void onUpdateItemsVisibility();
-};
-
-class LLOutfitAccordionCtrlTab : public LLAccordionCtrlTab
-{
-public:
-    struct Params : public LLInitParam::Block<Params, LLAccordionCtrlTab::Params>
-    {
-        Optional<LLUUID> cat_id;
-        Params() : cat_id("cat_id") {}
-    };
-
-    virtual bool handleToolTip(S32 x, S32 y, MASK mask);
-
- protected:
-    LLOutfitAccordionCtrlTab(const LLOutfitAccordionCtrlTab::Params &p)
-        : LLAccordionCtrlTab(p),
-          mFolderID(p.cat_id)
-    {}
-    friend class LLUICtrlFactory;
-
-    LLUUID mFolderID;
-};
-  /**
- * @class LLOutfitsList
- *
- * A list of agents's outfits from "My Outfits" inventory category
- * which displays each outfit in an accordion tab with a flat list
- * of items inside it.
- *
- * Starts fetching necessary inventory content on first opening.
- */
-class LLOutfitsList : public LLOutfitListBase
-{
-public:
-
-    LLOutfitsList();
-    virtual ~LLOutfitsList();
-
-<<<<<<< HEAD
-	/*virtual*/ bool postBuild();
-=======
-    /*virtual*/ BOOL postBuild();
->>>>>>> e1623bb2
-
-    /*virtual*/ void onOpen(const LLSD& info);
-
-
-    //virtual void refreshList(const LLUUID& category_id);
-
-    /*virtual*/ void updateAddedCategory(LLUUID cat_id);
-    /*virtual*/ void updateRemovedCategory(LLUUID cat_id);
-
-    // highlits currently worn outfit tab text and unhighlights previously worn
-    /*virtual*/ void onHighlightBaseOutfit(LLUUID base_id, LLUUID prev_id);
-
-    //void performAction(std::string action);
-
-
-    /*virtual*/ void onFilterSubStringChanged(const std::string& new_string, const std::string& old_string);
-
-    /*virtual*/ void getSelectedItemsUUIDs(uuid_vec_t& selected_uuids) const;
-
-    // Collects selected items from all selected lists and wears them(if possible- adds, else replaces)
-    void wearSelectedItems();
-
-    /**
-     * Returns true if there is a selection inside currently selected outfit
-     */
-    /*virtual*/ bool hasItemSelected();
-
-    /**
-    Collapses all outfit accordions.
-    */
-    /*virtual*/ void onCollapseAllFolders();
-    /**
-    Expands all outfit accordions.
-    */
-    void onExpandAllFolders();
-
-    /*virtual*/ bool getHasExpandableFolders() { return true; }
-
-protected:
-    LLOutfitListGearMenuBase* createGearMenu();
-
-private:
-
-    /**
-     * Wrapper for LLCommonUtils::computeDifference. @see LLCommonUtils::computeDifference
-     */
-    //void computeDifference(const LLInventoryModel::cat_array_t& vcats, uuid_vec_t& vadded, uuid_vec_t& vremoved);
-
-    void getCurrentCategories(uuid_vec_t& vcur);
-
-    /**
-     * Updates tab displaying outfit identified by category_id.
-     */
-    /*virtual*/ void updateChangedCategoryName(LLViewerInventoryCategory *cat, std::string name);
-
-    /*virtual*/ void sortOutfits();
-
-    /*virtual*/ void onSetSelectedOutfitByUUID(const LLUUID& outfit_uuid);
-
-    /**
-     * Resets previous selection and stores newly selected list and outfit id.
-     */
-    /*virtual*/ void onChangeOutfitSelection(LLWearableItemsList* list, const LLUUID& category_id);
-
-    /**
-     *Resets items selection inside outfit
-     */
-    void resetItemSelection(LLWearableItemsList* list, const LLUUID& category_id);
-
-    /**
-     * Removes the outfit from selection.
-     */
-    /*virtual*/ void deselectOutfit(const LLUUID& category_id);
-
-    /**
-     * Try restoring selection for a temporary hidden tab.
-     *
-     * A tab may be hidden if it doesn't match current filter.
-     */
-    void restoreOutfitSelection(LLAccordionCtrlTab* tab, const LLUUID& category_id);
-
-    /**
-     * Called upon list refresh event to update tab visibility depending on
-     * the results of applying filter to the title and list items of the tab.
-     */
-    void onRefreshComplete(LLUICtrl* ctrl);
-
-    /**
-     * Applies filter to the given tab
-     *
-     * @see applyFilter()
-     */
-    void applyFilterToTab(const LLUUID& category_id, LLAccordionCtrlTab* tab, const std::string& filter_substring);
-
-    /**
-     * Returns true if all selected items can be worn.
-     */
-    bool canWearSelected();
-
-    void onWearableItemsListRightClick(LLUICtrl* ctrl, S32 x, S32 y);
-    void onCOFChanged();
-
-    void onListSelectionChange(LLUICtrl* ctrl);
-
-    /*virtual*/ void onOutfitRightClick(LLUICtrl* ctrl, S32 x, S32 y, const LLUUID& cat_id);
-
-    static void onOutfitRename(const LLSD& notification, const LLSD& response);
-
-    //LLInventoryCategoriesObserver*    mCategoriesObserver;
-
-    LLAccordionCtrl*                mAccordion;
-    LLPanel*                        mListCommands;
-
-    typedef std::map<LLUUID, LLWearableItemsList*>      wearables_lists_map_t;
-    typedef wearables_lists_map_t::value_type           wearables_lists_map_value_t;
-    wearables_lists_map_t           mSelectedListsMap;
-
-    typedef std::map<LLUUID, LLAccordionCtrlTab*>       outfits_map_t;
-    typedef outfits_map_t::value_type                   outfits_map_value_t;
-    outfits_map_t                   mOutfitsMap;
-
-    // IDs of original items which are worn and linked in COF.
-    // Used to monitor COF changes for updating items worn state. See EXT-8636.
-    uuid_vec_t                      mCOFLinkedItems;
-
-    //LLOutfitListGearMenu*         mGearMenu;
-
-    //bool                          mIsInitialized;
-    /**
-     * True if there is a selection inside currently selected outfit
-     */
-    bool                            mItemSelected;
-};
-
-#endif //LL_LLOUTFITSLIST_H+/**
+ * @file lloutfitslist.h
+ * @brief List of agent's outfits for My Appearance side panel.
+ *
+ * $LicenseInfo:firstyear=2010&license=viewerlgpl$
+ * Second Life Viewer Source Code
+ * Copyright (C) 2010, Linden Research, Inc.
+ *
+ * This library is free software; you can redistribute it and/or
+ * modify it under the terms of the GNU Lesser General Public
+ * License as published by the Free Software Foundation;
+ * version 2.1 of the License only.
+ *
+ * This library is distributed in the hope that it will be useful,
+ * but WITHOUT ANY WARRANTY; without even the implied warranty of
+ * MERCHANTABILITY or FITNESS FOR A PARTICULAR PURPOSE.  See the GNU
+ * Lesser General Public License for more details.
+ *
+ * You should have received a copy of the GNU Lesser General Public
+ * License along with this library; if not, write to the Free Software
+ * Foundation, Inc., 51 Franklin Street, Fifth Floor, Boston, MA  02110-1301  USA
+ *
+ * Linden Research, Inc., 945 Battery Street, San Francisco, CA  94111  USA
+ * $/LicenseInfo$
+ */
+
+#ifndef LL_LLOUTFITSLIST_H
+#define LL_LLOUTFITSLIST_H
+
+#include "llaccordionctrl.h"
+#include "llpanel.h"
+
+// newview
+#include "llaccordionctrltab.h"
+#include "llinventorymodel.h"
+#include "lllistcontextmenu.h"
+#include "llpanelappearancetab.h"
+#include "lltoggleablemenu.h"
+#include "llviewermenu.h"
+
+class LLAccordionCtrlTab;
+class LLInventoryCategoriesObserver;
+class LLOutfitListGearMenuBase;
+class LLWearableItemsList;
+class LLListContextMenu;
+
+
+/**
+ * @class LLOutfitTabNameComparator
+ *
+ * Comparator of outfit tabs.
+ */
+class LLOutfitTabNameComparator : public LLAccordionCtrl::LLTabComparator
+{
+    LOG_CLASS(LLOutfitTabNameComparator);
+
+public:
+    LLOutfitTabNameComparator() {};
+    virtual ~LLOutfitTabNameComparator() {};
+
+    /*virtual*/ bool compare(const LLAccordionCtrlTab* tab1, const LLAccordionCtrlTab* tab2) const;
+};
+
+class LLOutfitListBase : public LLPanelAppearanceTab
+{
+public:
+    typedef boost::function<void(const LLUUID&)> selection_change_callback_t;
+    typedef boost::signals2::signal<void(const LLUUID&)> selection_change_signal_t;
+
+    LLOutfitListBase();
+    virtual ~LLOutfitListBase();
+
+    /*virtual*/ bool postBuild();
+    /*virtual*/ void onOpen(const LLSD& info);
+
+    void refreshList(const LLUUID& category_id);
+    void computeDifference(const LLInventoryModel::cat_array_t& vcats, uuid_vec_t& vadded, uuid_vec_t& vremoved);
+    // highlights currently worn outfit in list and unhighlights previously worn
+    void highlightBaseOutfit();
+    void ChangeOutfitSelection(LLWearableItemsList* list, const LLUUID& category_id);
+
+
+    virtual void getCurrentCategories(uuid_vec_t& vcur) = 0;
+    virtual void updateAddedCategory(LLUUID cat_id) = 0;
+    virtual void updateRemovedCategory(LLUUID cat_id) = 0;
+    virtual void updateChangedCategoryName(LLViewerInventoryCategory *cat, std::string name) = 0;
+    virtual void sortOutfits();
+
+    void removeSelected();
+    void setSelectedOutfitByUUID(const LLUUID& outfit_uuid);
+    const LLUUID& getSelectedOutfitUUID() const { return mSelectedOutfitUUID; }
+    boost::signals2::connection setSelectionChangeCallback(selection_change_callback_t cb);
+    void outfitRightClickCallBack(LLUICtrl* ctrl, S32 x, S32 y, const LLUUID& cat_id);
+
+    virtual bool isActionEnabled(const LLSD& userdata);
+    virtual void performAction(std::string action);
+    virtual bool hasItemSelected() = 0;
+    virtual bool canWearSelected() = 0;
+
+    virtual void deselectOutfit(const LLUUID& category_id);
+
+    void signalSelectionOutfitUUID(const LLUUID& category_id);
+
+    void collapseAllFolders();
+    virtual void onCollapseAllFolders() = 0;
+
+    void expandAllFolders();
+    virtual void onExpandAllFolders() = 0;
+
+    virtual bool getHasExpandableFolders() = 0;
+
+protected:
+    void observerCallback(const LLUUID& category_id);
+    virtual LLOutfitListGearMenuBase* createGearMenu() = 0;
+    virtual void onHighlightBaseOutfit(LLUUID base_id, LLUUID prev_id) = 0;
+    virtual void onSetSelectedOutfitByUUID(const LLUUID& outfit_uuid) = 0;
+    virtual void onOutfitRightClick(LLUICtrl* ctrl, S32 x, S32 y, const LLUUID& cat_id) = 0;
+    void onOutfitsRemovalConfirmation(const LLSD& notification, const LLSD& response);
+    virtual void onChangeOutfitSelection(LLWearableItemsList* list, const LLUUID& category_id) = 0;
+
+    static void onIdle(void* userdata);
+    void onIdleRefreshList();
+
+    struct
+    {
+        LLUUID                      CategoryUUID;
+        uuid_vec_t                  Added;
+        uuid_vec_t                  Removed;
+        uuid_vec_t::const_iterator  AddedIterator;
+        uuid_vec_t::const_iterator  RemovedIterator;
+    } mRefreshListState;
+    std::set<LLUUID>                mChangedItems;
+
+    bool                            mIsInitialized;
+    LLInventoryCategoriesObserver*  mCategoriesObserver;
+    LLUUID                          mSelectedOutfitUUID;
+    // id of currently highlited outfit
+    LLUUID                          mHighlightedOutfitUUID;
+    selection_change_signal_t       mSelectionChangeSignal;
+    LLListContextMenu*              mOutfitMenu;
+    LLOutfitListGearMenuBase*       mGearMenu;
+};
+
+//////////////////////////////////////////////////////////////////////////
+
+class LLOutfitContextMenu : public LLListContextMenu
+{
+public:
+
+    LLOutfitContextMenu(LLOutfitListBase* outfit_list)
+        : LLListContextMenu(),
+        mOutfitList(outfit_list)
+    {}
+protected:
+    /* virtual */ LLContextMenu* createMenu();
+
+    bool onEnable(LLSD::String param);
+
+    bool onVisible(LLSD::String param);
+
+    static void editOutfit();
+
+    static void renameOutfit(const LLUUID& outfit_cat_id);
+
+    void onThumbnail(const LLUUID &outfit_cat_id);
+    void onSave(const LLUUID &outfit_cat_id);
+
+private:
+    LLOutfitListBase*   mOutfitList;
+};
+
+class LLOutfitListGearMenuBase
+{
+public:
+    LLOutfitListGearMenuBase(LLOutfitListBase* olist);
+    virtual ~LLOutfitListGearMenuBase();
+
+    void updateItemsVisibility();
+
+    LLToggleableMenu* getMenu();
+
+protected:
+    virtual void onUpdateItemsVisibility();
+    virtual void onThumbnail();
+    virtual void onChangeSortOrder();
+
+    const LLUUID& getSelectedOutfitID();
+
+    LLOutfitListBase*       mOutfitList;
+    LLToggleableMenu*       mMenu;
+private:
+
+    LLViewerInventoryCategory* getSelectedOutfit();
+
+    void onWear();
+    void onAdd();
+    void onTakeOff();
+    void onRename();
+    void onSave();
+    void onCreate(const LLSD& data);
+    bool onEnable(LLSD::String param);
+    bool onVisible(LLSD::String param);
+};
+
+class LLOutfitListGearMenu : public LLOutfitListGearMenuBase
+{
+public:
+    LLOutfitListGearMenu(LLOutfitListBase* olist);
+    virtual ~LLOutfitListGearMenu();
+
+protected:
+    /*virtual*/ void onUpdateItemsVisibility();
+};
+
+class LLOutfitAccordionCtrlTab : public LLAccordionCtrlTab
+{
+public:
+    struct Params : public LLInitParam::Block<Params, LLAccordionCtrlTab::Params>
+    {
+        Optional<LLUUID> cat_id;
+        Params() : cat_id("cat_id") {}
+    };
+
+    virtual bool handleToolTip(S32 x, S32 y, MASK mask);
+
+ protected:
+    LLOutfitAccordionCtrlTab(const LLOutfitAccordionCtrlTab::Params &p)
+        : LLAccordionCtrlTab(p),
+          mFolderID(p.cat_id)
+    {}
+    friend class LLUICtrlFactory;
+
+    LLUUID mFolderID;
+};
+  /**
+ * @class LLOutfitsList
+ *
+ * A list of agents's outfits from "My Outfits" inventory category
+ * which displays each outfit in an accordion tab with a flat list
+ * of items inside it.
+ *
+ * Starts fetching necessary inventory content on first opening.
+ */
+class LLOutfitsList : public LLOutfitListBase
+{
+public:
+
+    LLOutfitsList();
+    virtual ~LLOutfitsList();
+
+    /*virtual*/ bool postBuild();
+
+    /*virtual*/ void onOpen(const LLSD& info);
+
+
+    //virtual void refreshList(const LLUUID& category_id);
+
+    /*virtual*/ void updateAddedCategory(LLUUID cat_id);
+    /*virtual*/ void updateRemovedCategory(LLUUID cat_id);
+
+    // highlits currently worn outfit tab text and unhighlights previously worn
+    /*virtual*/ void onHighlightBaseOutfit(LLUUID base_id, LLUUID prev_id);
+
+    //void performAction(std::string action);
+
+
+    /*virtual*/ void onFilterSubStringChanged(const std::string& new_string, const std::string& old_string);
+
+    /*virtual*/ void getSelectedItemsUUIDs(uuid_vec_t& selected_uuids) const;
+
+    // Collects selected items from all selected lists and wears them(if possible- adds, else replaces)
+    void wearSelectedItems();
+
+    /**
+     * Returns true if there is a selection inside currently selected outfit
+     */
+    /*virtual*/ bool hasItemSelected();
+
+    /**
+    Collapses all outfit accordions.
+    */
+    /*virtual*/ void onCollapseAllFolders();
+    /**
+    Expands all outfit accordions.
+    */
+    void onExpandAllFolders();
+
+    /*virtual*/ bool getHasExpandableFolders() { return true; }
+
+protected:
+    LLOutfitListGearMenuBase* createGearMenu();
+
+private:
+
+    /**
+     * Wrapper for LLCommonUtils::computeDifference. @see LLCommonUtils::computeDifference
+     */
+    //void computeDifference(const LLInventoryModel::cat_array_t& vcats, uuid_vec_t& vadded, uuid_vec_t& vremoved);
+
+    void getCurrentCategories(uuid_vec_t& vcur);
+
+    /**
+     * Updates tab displaying outfit identified by category_id.
+     */
+    /*virtual*/ void updateChangedCategoryName(LLViewerInventoryCategory *cat, std::string name);
+
+    /*virtual*/ void sortOutfits();
+
+    /*virtual*/ void onSetSelectedOutfitByUUID(const LLUUID& outfit_uuid);
+
+    /**
+     * Resets previous selection and stores newly selected list and outfit id.
+     */
+    /*virtual*/ void onChangeOutfitSelection(LLWearableItemsList* list, const LLUUID& category_id);
+
+    /**
+     *Resets items selection inside outfit
+     */
+    void resetItemSelection(LLWearableItemsList* list, const LLUUID& category_id);
+
+    /**
+     * Removes the outfit from selection.
+     */
+    /*virtual*/ void deselectOutfit(const LLUUID& category_id);
+
+    /**
+     * Try restoring selection for a temporary hidden tab.
+     *
+     * A tab may be hidden if it doesn't match current filter.
+     */
+    void restoreOutfitSelection(LLAccordionCtrlTab* tab, const LLUUID& category_id);
+
+    /**
+     * Called upon list refresh event to update tab visibility depending on
+     * the results of applying filter to the title and list items of the tab.
+     */
+    void onRefreshComplete(LLUICtrl* ctrl);
+
+    /**
+     * Applies filter to the given tab
+     *
+     * @see applyFilter()
+     */
+    void applyFilterToTab(const LLUUID& category_id, LLAccordionCtrlTab* tab, const std::string& filter_substring);
+
+    /**
+     * Returns true if all selected items can be worn.
+     */
+    bool canWearSelected();
+
+    void onWearableItemsListRightClick(LLUICtrl* ctrl, S32 x, S32 y);
+    void onCOFChanged();
+
+    void onListSelectionChange(LLUICtrl* ctrl);
+
+    /*virtual*/ void onOutfitRightClick(LLUICtrl* ctrl, S32 x, S32 y, const LLUUID& cat_id);
+
+    static void onOutfitRename(const LLSD& notification, const LLSD& response);
+
+    //LLInventoryCategoriesObserver*    mCategoriesObserver;
+
+    LLAccordionCtrl*                mAccordion;
+    LLPanel*                        mListCommands;
+
+    typedef std::map<LLUUID, LLWearableItemsList*>      wearables_lists_map_t;
+    typedef wearables_lists_map_t::value_type           wearables_lists_map_value_t;
+    wearables_lists_map_t           mSelectedListsMap;
+
+    typedef std::map<LLUUID, LLAccordionCtrlTab*>       outfits_map_t;
+    typedef outfits_map_t::value_type                   outfits_map_value_t;
+    outfits_map_t                   mOutfitsMap;
+
+    // IDs of original items which are worn and linked in COF.
+    // Used to monitor COF changes for updating items worn state. See EXT-8636.
+    uuid_vec_t                      mCOFLinkedItems;
+
+    //LLOutfitListGearMenu*         mGearMenu;
+
+    //bool                          mIsInitialized;
+    /**
+     * True if there is a selection inside currently selected outfit
+     */
+    bool                            mItemSelected;
+};
+
+#endif //LL_LLOUTFITSLIST_H