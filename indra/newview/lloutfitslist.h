--- conflicted
+++ resolved
@@ -111,8 +111,8 @@
 
     virtual bool getHasExpandableFolders() = 0;
 
-	// <FS:Ansariel> Show avatar complexity in appearance floater
-	void updateAvatarComplexity(U32 complexity);
+    // <FS:Ansariel> Show avatar complexity in appearance floater
+    void updateAvatarComplexity(U32 complexity);
 
 protected:
     void observerCallback(const LLUUID& category_id);
@@ -140,19 +140,12 @@
     LLInventoryCategoriesObserver*  mCategoriesObserver;
     LLUUID                          mSelectedOutfitUUID;
     // id of currently highlited outfit
-<<<<<<< HEAD
-    LLUUID							mHighlightedOutfitUUID;
-    selection_change_signal_t		mSelectionChangeSignal;
-    LLListContextMenu*				mOutfitMenu;
-    LLOutfitListGearMenuBase*		mGearMenu;
-	// <FS:Ansariel> Show avatar complexity in appearance floater
-	LLTextBox*						mAvatarComplexityLabel;
-=======
     LLUUID                          mHighlightedOutfitUUID;
     selection_change_signal_t       mSelectionChangeSignal;
     LLListContextMenu*              mOutfitMenu;
     LLOutfitListGearMenuBase*       mGearMenu;
->>>>>>> 38c2a5bd
+    // <FS:Ansariel> Show avatar complexity in appearance floater
+    LLTextBox*                      mAvatarComplexityLabel;
 };
 
 //////////////////////////////////////////////////////////////////////////
@@ -372,14 +365,10 @@
 
     static void onOutfitRename(const LLSD& notification, const LLSD& response);
 
-<<<<<<< HEAD
-	// <FS:Ansariel> FIRE-22484: Double-click wear in outfits list
-	void onDoubleClick(LLWearableItemsList* list);
-
-	//LLInventoryCategoriesObserver* 	mCategoriesObserver;
-=======
+    // <FS:Ansariel> FIRE-22484: Double-click wear in outfits list
+    void onDoubleClick(LLWearableItemsList* list);
+
     //LLInventoryCategoriesObserver*    mCategoriesObserver;
->>>>>>> 38c2a5bd
 
     LLAccordionCtrl*                mAccordion;
     LLPanel*                        mListCommands;
