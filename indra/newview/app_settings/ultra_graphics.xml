<?xml version="1.0" encoding="utf-8" standalone="yes"?>
<settings version = "101">
	<!--NO SHADERS-->
	<RenderAvatarCloth value="TRUE"/>
	<!--Default for now-->
	<RenderAvatarLODFactor value="1.0"/>
	<!--Default for now-->
	<RenderAvatarPhysicsLODFactor value="1.0"/>
	<!--NO SHADERS-->
	<RenderAvatarVP value="TRUE"/>
	<!--Short Range-->
	<RenderFarClip value="256"/>
	<!--Default for now-->
	<RenderFlexTimeFactor value="1"/>
	<!--256... but they do not use this-->
	<RenderGlowResolutionPow value="9"/>
	<!--Low number-->
	<RenderMaxPartCount value="4096"/>
	<!--bump okay-->
	<RenderObjectBump value="TRUE"/>
	<!--NO SHADERS-->
	<RenderReflectionDetail value="4"/>
	<!--Simple-->
	<RenderTerrainDetail value="1"/>
	<!--Default for now-->
	<RenderTerrainLODFactor value="2.0"/>
	<!--Default for now-->
	<RenderTreeLODFactor value="1.0"/>
	<!--Avater Impostors and Visual Muting Limits (real defaults set
        based on default graphics setting -->
    <RenderAvatarMaxNonImpostors     value="0"/>
    <RenderAvatarMaxComplexity              value="0"/>
<<<<<<< HEAD
    <RenderAutoMuteSurfaceAreaLimit  value="1.0E6"/>
=======
    <RenderAutoMuteSurfaceAreaLimit  value="10.0E6"/>
>>>>>>> 31abaa8f
	<!--Default for now-->
	<RenderVolumeLODFactor value="2.0"/>
	<!--NO SHADERS-->
	<VertexShaderEnable value="TRUE"/>
	<!--NO SHADERS-->
	<WindLightUseAtmosShaders value="TRUE"/>
	<!--Deferred Shading-->
	<RenderDeferred value="TRUE"/>
	<!--SSAO Enabled-->
	<RenderDeferredSSAO value="TRUE"/>
	<!--Full Shadows-->
	<RenderShadowDetail value="2"/>
</settings><|MERGE_RESOLUTION|>--- conflicted
+++ resolved
@@ -30,11 +30,7 @@
         based on default graphics setting -->
     <RenderAvatarMaxNonImpostors     value="0"/>
     <RenderAvatarMaxComplexity              value="0"/>
-<<<<<<< HEAD
-    <RenderAutoMuteSurfaceAreaLimit  value="1.0E6"/>
-=======
     <RenderAutoMuteSurfaceAreaLimit  value="10.0E6"/>
->>>>>>> 31abaa8f
 	<!--Default for now-->
 	<RenderVolumeLODFactor value="2.0"/>
 	<!--NO SHADERS-->
