--- conflicted
+++ resolved
@@ -125,12 +125,7 @@
     <binding key="PAD_ENTER" mask="CTL_ALT_SHIFT" command="start_chat"/>
     <binding key="PAD_DIVIDE" mask="CTL_ALT_SHIFT" command="start_gesture"/>
 
-<<<<<<< HEAD
-    <binding key="" mask="NONE" mouse="MMB" command="voice_follow_key"/>
-=======
-    <binding key="" mask="NONE" mouse="MMB" command="toggle_voice"/>
-    <binding key="" mask="NONE" mouse="LMB" command="walk_to"/>
->>>>>>> 70551782
+    <binding key="" mask="NONE" mouse="MMB" command="toggle_voice"/>
   </third_person>
   <sitting>
     <binding key="A" mask="ALT" command="spin_around_cw"/>
