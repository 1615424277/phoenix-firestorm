--- conflicted
+++ resolved
@@ -108,9 +108,6 @@
       <string>CmdLineGridChoice</string>
     </map>
 
-<<<<<<< HEAD
-    <key>debugviews</key>
-=======
     <key>help</key>
     <map>
       <key>desc</key>
@@ -120,18 +117,7 @@
       <string>h</string>
     </map>
 
-    <key>helperuri</key>
-    <map>
-      <key>desc</key>
-      <string>helper web CGI prefix to use</string>
-      <key>count</key>
-      <integer>1</integer>
-      <key>map-to</key>
-      <string>CmdLineHelperURI</string>
-    </map>
-
     <key>ignorepixeldepth</key>
->>>>>>> 90547ff4
     <map>
       <key>desc</key>
       <string>Ignore pixel depth settings.</string>
@@ -167,27 +153,27 @@
       <key>map-to</key>
       <string>UserLogFile</string>
     </map>
+
+    <key>login</key>
+    <map>
+      <key>desc</key>
+      <string>3 tokens: first, last and password</string>
+      <key>count</key>
+      <integer>3</integer>
+      <key>map-to</key>
+      <string>UserLoginInfo</string>
+    </map>
+
+    <key>loginpage</key>
+    <map>
+      <key>desc</key>
+      <string>Login authentication page to use.</string>
+      <key>count</key>
+      <integer>1</integer>
+      <key>map-to</key>
+      <string>LoginPage</string>
+    </map>
     
-    <key>login</key>
-    <map>
-      <key>desc</key>
-      <string>3 tokens: first, last and password</string>
-      <key>count</key>
-      <integer>3</integer>
-      <key>map-to</key>
-      <string>UserLoginInfo</string>
-    </map>
-
-    <key>loginpage</key>
-    <map>
-      <key>desc</key>
-      <string>Login authentication page to use.</string>
-      <key>count</key>
-      <integer>1</integer>
-      <key>map-to</key>
-      <string>LoginPage</string>
-    </map>
-
     <key>loginuri</key>
     <map>
       <key>desc</key>
@@ -230,7 +216,7 @@
     <map>
       <key>map-to</key>
       <string>NoAudio</string>
-    </map>
+    </map>    
 
     <key>noinvlib</key>
     <map>
@@ -246,7 +232,7 @@
       <string>User will not get any notifications. NOTE: All notifications that occur will get added to ignore file for future runs.</string>
       <key>map-to</key>
       <string>IgnoreAllNotifications</string>      
-    </map>    
+    </map>
 
     <key>nopreload</key>
     <map>
@@ -325,21 +311,21 @@
       <key>map-to</key>
       <string>QuitAfterSeconds</string>
     </map>
+
+    <key>replaysession</key>
+    <map>
+      <key>desc</key>
+      <string>After login, replay last recorded session and quit.</string>
+      <key>map-to</key>
+      <string>ReplaySession</string>
+    </map>
+
+    <key>rotate</key>
+    <map>
+      <key>map-to</key>
+      <string>RotateRight</string>
+    </map>
     
-    <key>replaysession</key>
-    <map>
-      <key>desc</key>
-      <string>After login, replay last recorded session and quit.</string>
-      <key>map-to</key>
-      <string>ReplaySession</string>
-    </map>
-
-    <key>rotate</key>
-    <map>
-      <key>map-to</key>
-      <string>RotateRight</string>
-    </map>
-
     <key>safe</key>
     <map>
       <key>desc</key>
@@ -420,30 +406,6 @@
       <!-- Special case. Not mapped to a setting. -->
     </map>
 
-<<<<<<< HEAD
-    <key>qa</key>
-    <map>
-      <key>desc</key>
-      <string>Activated debugging menu in Advanced Settings.</string>
-      <key>map-to</key>
-      <string>QAMode</string>
-    </map>
-
-    <key>crashonstartup</key>
-    <map>
-      <key>desc</key>
-      <string>Crashes on startup. For QA use.</string>
-      <key>map-to</key>
-      <string>CrashOnStartup</string>
-    </map>
-
-    <key>disablecrashlogger</key>
-    <map>
-      <key>desc</key>
-      <string>Disables the crash logger and lets the OS handle crashes</string>
-      <key>map-to</key>
-      <string>DisableCrashLogger</string>
-=======
     <key>usersessionsettings</key>
     <map>
       <key>desc</key>
@@ -451,7 +413,6 @@
       <key>count</key>
       <integer>1</integer>
       <!-- Special case. Mapped to settings procedurally. -->
->>>>>>> 90547ff4
     </map>
   </map>
 </llsd>