<llsd>
    <map>
    <key>AvatarHoverOffsetZ</key>
    <map>
      <key>Comment</key>
      <string>After-everything-else fixup for avatar Z position.</string>
      <key>Persist</key>
      <integer>1</integer>
      <key>Type</key>
      <string>F32</string>
      <key>Value</key>
        <real>0.0</real>
    </map>
    <key>RLVaLoginLastLocation</key>
        <map>
        <key>Comment</key>
            <string>Determines whether the next login will be forced to the last logoff location (set by the viewer)</string>
        <key>Persist</key>
        <integer>1</integer>
        <key>Type</key>
            <string>Boolean</string>
        <key>Value</key>
            <boolean>1</boolean>
        </map>
    <key>DoNotDisturbResponseChanged</key>
        <map>
        <key>Comment</key>
            <string>Does user's do not disturb mode message differ from default?</string>
        <key>Persist</key>
            <integer>1</integer>
        <key>Type</key>
            <string>Boolean</string>
        <key>Value</key>
            <integer>0</integer>
        </map>
    <key>DoNotDisturbModeResponse</key>
        <map>
        <key>Comment</key>
            <string>Auto response to instant messages while in do not disturb mode.</string>
        <key>Persist</key>
            <integer>1</integer>
        <key>Type</key>
            <string>String</string>
        <key>Value</key>
            <string>This resident has turned on &apos;Do Not Disturb&apos; and will see your message later.</string>
        </map>
    <key>ConversationsExpandMessagePaneFirst</key>
    <map>
        <key>Comment</key>
            <string>Expand either messages or conversations list pane from Conversations compact mode.</string>
        <key>Persist</key>
            <integer>1</integer>
        <key>Type</key>
            <string>Boolean</string>
        <key>Value</key>
            <integer>1</integer>
    </map>
    <key>ConversationsListPaneCollapsed</key>
    <map>
        <key>Comment</key>
            <string>Stores the expanded/collapsed state of the conversations list pane in Conversations floater.</string>
        <key>Persist</key>
            <integer>1</integer>
        <key>Type</key>
            <string>Boolean</string>
        <key>Value</key>
            <integer>0</integer>
    </map>
    <key>ConversationsListPaneWidth</key>
    <map>
        <key>Comment</key>
            <string>Conversations floater list pane width.</string>
        <key>Persist</key>
            <integer>1</integer>
        <key>Type</key>
            <string>S32</string>
        <key>Value</key>
            <integer>205</integer>
    </map>
    <key>ConversationsMessagePaneCollapsed</key>
    <map>
        <key>Comment</key>
            <string>Stores the expanded/collapsed state of Conversations floater message pane.</string>
        <key>Persist</key>
            <integer>1</integer>
        <key>Type</key>
            <string>Boolean</string>
        <key>Value</key>
            <integer>0</integer>
    </map>
    <key>ConversationsMessagePaneWidth</key>
    <map>
        <key>Comment</key>
            <string>Conversations floater message pane width.</string>
        <key>Persist</key>
            <integer>1</integer>
        <key>Type</key>
            <string>S32</string>
        <key>Value</key>
            <integer>412</integer>
    </map>
    <key>ConversationsParticipantListCollapsed</key>
    <map>
        <key>Comment</key>
            <string>Stores the expanded/collapsed state of Nearby chat participant list</string>
        <key>Persist</key>
            <integer>1</integer>
        <key>Type</key>
            <string>Boolean</string>
        <key>Value</key>
            <integer>1</integer>
<<<<<<< HEAD
    </map>   
    <key>FSAutorespondMode</key>
        <map>
        <key>Comment</key>
            <string>Has the user selected autorespond mode?</string>
        <key>Persist</key>
            <integer>1</integer>
        <key>Type</key>
            <string>Boolean</string>
        <key>Value</key>
            <integer>0</integer>
        </map>
    <key>FSAutorespondModeResponse</key>
        <map>
        <key>Comment</key>
            <string>Auto response to instant messages while in autorespond mode.</string>
        <key>Persist</key>
            <integer>1</integer>
        <key>Type</key>
            <string>String</string>
        <key>Value</key>
            <string>The Resident you messaged has activated Firestorm viewer&apos;s &apos;autorespond mode&apos; which means they have requested not to be disturbed.  Your message will still be shown in their IM panel for later viewing.</string>
        </map>
    <key>FSAutoResponseChanged</key>
        <map>
        <key>Comment</key>
            <string>Does user's auto response mode message differ from default?</string>
        <key>Persist</key>
            <integer>1</integer>
        <key>Type</key>
            <string>Boolean</string>
        <key>Value</key>
            <integer>0</integer>
        </map>
    <key>FSAutorespondNonFriendsMode</key>
        <map>
        <key>Comment</key>
            <string>Has the user selected autorespond mode for those who aren't in the friends list?</string>
        <key>Persist</key>
            <integer>1</integer>
        <key>Type</key>
            <string>Boolean</string>
        <key>Value</key>
            <integer>0</integer>
        </map>
    <key>FSAutorespondNonFriendsResponse</key>
        <map>
        <key>Comment</key>
            <string>Auto response to instant messages from non-friends while in autorespond to non-friends mode.</string>
        <key>Persist</key>
            <integer>1</integer>
        <key>Type</key>
            <string>String</string>
        <key>Value</key>
            <string>The Resident you messaged has activated Firestorm viewer&apos;s &apos;autorespond mode&apos; which means they have requested not to be disturbed.  Your message will still be shown in their IM panel for later viewing.</string>
        </map>
    <key>FSAutoResponseNonFriendsChanged</key>
        <map>
        <key>Comment</key>
            <string>Does user's auto response to non-friends mode message differ from default?</string>
        <key>Persist</key>
            <integer>1</integer>
        <key>Type</key>
            <string>Boolean</string>
        <key>Value</key>
            <integer>0</integer>
        </map>
    <key>FSRejectAllGroupInvitesMode</key>
        <map>
        <key>Comment</key>
            <string>Has the user selected reject all group invites mode?</string>
        <key>Persist</key>
            <integer>1</integer>
        <key>Type</key>
            <string>Boolean</string>
        <key>Value</key>
            <integer>0</integer>
        </map>
    <key>FSRejectTeleportOffersMode</key>
        <map>
        <key>Comment</key>
            <string>Has the user selected reject all teleport offers and requests mode?</string>
        <key>Persist</key>
            <integer>1</integer>
        <key>Type</key>
            <string>Boolean</string>
        <key>Value</key>
            <integer>0</integer>
        </map>
    <key>FSRejectTeleportOffersResponse</key>
        <map>
        <key>Comment</key>
            <string>Auto response to instant messages from all avatars while in reject all teleport offers and requests mode.</string>
        <key>Persist</key>
            <integer>1</integer>
        <key>Type</key>
            <string>String</string>
        <key>Value</key>
            <string>The Resident you messaged has activated Firestorm viewer&apos;s &apos;reject all teleport offers and requests mode&apos; which means they have requested not to be disturbed with teleport offers and requests. You may still send an IM message manually.</string>
        </map>
    <key>FSRejectTeleportOffersResponseChanged</key>
        <map>
        <key>Comment</key>
            <string>Does user's reject teleport offers and requests response message differ from default?</string>
        <key>Persist</key>
            <integer>1</integer>
        <key>Type</key>
            <string>Boolean</string>
        <key>Value</key>
            <integer>0</integer>
        </map>
    <key>FSDontRejectTeleportOffersFromFriends</key>
        <map>
        <key>Comment</key>
            <string>Don't reject teleport offers and requests from friends.</string>
        <key>Persist</key>
            <integer>1</integer>
        <key>Type</key>
            <string>Boolean</string>
        <key>Value</key>
            <integer>0</integer>
        </map>
    <key>FSRejectFriendshipRequestsMode</key>
        <map>
        <key>Comment</key>
            <string>Has the user selected reject all friendship requests mode?</string>
        <key>Persist</key>
            <integer>1</integer>
        <key>Type</key>
            <string>Boolean</string>
        <key>Value</key>
            <integer>0</integer>
        </map>
    <key>FSRejectFriendshipRequestsResponse</key>
        <map>
        <key>Comment</key>
            <string>Auto response to instant messages from all avatars while in reject all friendship requests mode.</string>
        <key>Persist</key>
            <integer>1</integer>
        <key>Type</key>
            <string>String</string>
        <key>Value</key>
            <string>The Resident you messaged has activated Firestorm viewer&apos;s &apos;reject all friendship requests mode&apos; which means they have requested not to be disturbed with friendship requests. You may still send an IM message manually.</string>
        </map>
    <key>FSRejectFriendshipRequestsResponseChanged</key>
        <map>
        <key>Comment</key>
            <string>Does user's reject friendship requests response message differ from default?</string>
        <key>Persist</key>
            <integer>1</integer>
        <key>Type</key>
            <string>Boolean</string>
        <key>Value</key>
            <integer>0</integer>
        </map>
    <key>FSSendAwayAvatarResponse</key>
        <map>
        <key>Comment</key>
            <string>Has the user checked 'send autoresponse when in AWAY mode'?</string>
        <key>Persist</key>
            <integer>1</integer>
        <key>Type</key>
            <string>Boolean</string>
        <key>Value</key>
            <integer>0</integer>
        </map>
    <key>FSAwayAvatarResponse</key>
        <map>
        <key>Comment</key>
            <string>Auto response to instant messages from all avatars while in away mode.</string>
        <key>Persist</key>
            <integer>1</integer>
        <key>Type</key>
            <string>String</string>
        <key>Value</key>
            <string>The Resident you messaged is currently away from keyboard. Your message will still be shown in their IM panel for later viewing.</string>
        </map>
    <key>FSAwayAvatarResponseChanged</key>
        <map>
        <key>Comment</key>
            <string>Does user's away response message differ from default?</string>
        <key>Persist</key>
            <integer>1</integer>
        <key>Type</key>
            <string>Boolean</string>
        <key>Value</key>
            <integer>0</integer>
        </map>
    <key>FSMutedAvatarResponse</key>
        <map>
        <key>Comment</key>
            <string>Auto response to instant messages from avatars this account's muted.</string>
        <key>Persist</key>
            <integer>1</integer>
        <key>Type</key>
            <string>String</string>
        <key>Value</key>
            <string>The Resident you messaged has blocked you from sending them any messages.</string>
        </map>
    <key>FSSendMutedAvatarResponse</key>
        <map>
        <key>Comment</key>
            <string>True if the user wants to send a special autoresponse to muted avatars</string>
        <key>Persist</key>
            <integer>1</integer>
        <key>Type</key>
            <string>Boolean</string>
        <key>Value</key>
            <integer>0</integer>
        </map>
    <key>FSMutedAvatarResponseChanged</key>
        <map>
        <key>Comment</key>
            <string>Does user's muted avatar response message differ from default?</string>
        <key>Persist</key>
            <integer>1</integer>
        <key>Type</key>
            <string>Boolean</string>
        <key>Value</key>
            <integer>0</integer>
        </map>
    <key>GlobalOnlineStatusToggle</key>
        <map>
        <key>Comment</key>
            <string>Saves the state of global online status permission for friends</string>
        <key>Persist</key>
            <integer>1</integer>
        <key>Type</key>
            <string>Boolean</string>
        <key>Value</key>
            <integer>1</integer>
    </map>
=======
    </map> 
         <key>NavigationBarRatio</key>	
   	 <map>	
        <key>Comment</key>
            <string>The ratio between the width of Navigation layout panel and the width of whole Navigation layout stack</string>	
        <key>Persist</key>	
            <integer>1</integer>
        <key>Type</key>
	            <string>F32</string>	
        <key>Value</key>	
            <real>0.6</real>	
    </map>  
>>>>>>> f0910505
    <key>InstantMessageLogPath</key>
        <map>
        <key>Comment</key>
            <string>Path to your log files.</string>
        <key>Persist</key>
            <integer>1</integer>
        <key>Type</key>
            <string>String</string>
        <key>Value</key>
            <string />
        </map>
    <key>InventoryInboxHeight</key>
    <map>
        <key>Comment</key>
            <string>Inventory inbox panel height in Inventory floater.</string>
        <key>Persist</key>
            <integer>1</integer>
        <key>Type</key>
            <string>S32</string>
        <key>Value</key>
            <integer>200</integer>
    </map>
    <key>InventoryInboxToggleState</key>
    <map>
        <key>Comment</key>
            <string>Stores the open/closed state of inventory Received Items panel.</string>
        <key>Persist</key>
            <integer>1</integer>
        <key>Type</key>
            <string>Boolean</string>
        <key>Value</key>
            <integer>0</integer>
    </map>
    <key>LastInventoryInboxActivity</key>
        <map>
        <key>Comment</key>
            <string>The last time the received items inbox was poked by the user.</string>
        <key>Persist</key>
            <integer>1</integer>
        <key>Type</key>
            <string>U32</string>
        <key>Value</key>
            <integer>0</integer>
        </map>
    <key>LastLogoff</key>
        <map>
        <key>Comment</key>
            <string>Last logoff</string>
        <key>Persist</key>
            <integer>1</integer>
        <key>Type</key>
            <string>U32</string>
        <key>Value</key>
            <integer>0</integer>
        <key>Backup</key>
            <integer>0</integer>
        </map>
    <key>LastPostcardRecipient</key>
      <map>
        <key>Comment</key>
          <string>Last recipient of postcard</string>
        <key>Persist</key>
          <integer>1</integer>
        <key>Type</key>
          <string>String</string>
        <key>Value</key>
          <string />
      </map>
    <key>LogNearbyChat</key>
        <map>
        <key>Comment</key>
            <string>Log Nearby Chat messages to a file. Is used instead of LogChat but with the "1" default value.</string>
        <key>Persist</key>
            <integer>1</integer>
        <key>Type</key>
            <string>Boolean</string>
        <key>Value</key>
            <integer>0</integer>
        </map>
    <key>LogTimestamp</key>
        <map>
        <key>Comment</key>
            <string>Log Timestamp</string>
        <key>Persist</key>
            <integer>1</integer>
        <key>Type</key>
            <string>Boolean</string>
        <key>Value</key>
            <integer>1</integer>
        </map>
    <key>LogShowHistory</key>
        <map>
        <key>Comment</key>
            <string>Log Show History</string>
        <key>Persist</key>
            <integer>1</integer>
        <key>Type</key>
            <string>Boolean</string>
        <key>Value</key>
            <integer>1</integer>
        </map>
    <key>LogTimestampDate</key>
        <map>
        <key>Comment</key>
            <string>Include Date with Timestamp</string>
        <key>Persist</key>
            <integer>1</integer>
        <key>Type</key>
            <string>Boolean</string>
        <key>Value</key>
            <integer>1</integer>
        </map>
    <key>VoiceEffectDefault</key>
    <map>
        <key>Comment</key>
            <string>Selected Voice Morph</string>
        <key>Persist</key>
            <integer>1</integer>
        <key>Type</key>
            <string>String</string>
        <key>Value</key>
            <string>00000000-0000-0000-0000-000000000000</string>
    </map>
    <key>LogFileNamewithDate</key>
      <map>
        <key>Comment</key>
        <string>Add Date Stamp to chat and IM Logs with format chat-YYYY-MM-DD and 'IM file name'-YYYY-MM.</string>
        <key>Persist</key>
        <integer>1</integer>
        <key>Type</key>
        <string>Boolean</string>
        <key>Value</key>
        <integer>0</integer>
      </map>
    <!-- Settings below are for back compatibility only.
    They are not used in current viewer anymore. But they can't be removed to avoid
    influence on previous versions of the viewer in case of settings are not used or default value
    should be changed. See EXT-6661. -->
		
	<key>LogInstantMessages</key>
        <map>
		<key>Comment</key>
            <string>(DEPRECATED) Only used for restoring settings!!! Use KeepConversationLogTranscripts</string>
		<key>Persist</key>
            <integer>1</integer>
		<key>HideFromEditor</key>
			<integer>1</integer>
		<key>Type</key>
            <string>Boolean</string>
		<key>Value</key>
            <integer>1</integer>
		<key>Backup</key>
			<integer>0</integer>
        </map>

    <!-- 1.23 settings -->
    <key>LogChat</key>
        <map>
        <key>Comment</key>
            <string>Log Chat</string>
        <key>Persist</key>
            <integer>1</integer>
        <key>Type</key>
            <string>Boolean</string>
        <key>Value</key>
            <integer>0</integer>
        </map>
    <key>LogChatIM</key>
        <map>
        <key>Comment</key>
            <string>Log Incoming Instant Messages with Chat</string>
        <key>Persist</key>
            <integer>1</integer>
        <key>Type</key>
            <string>Boolean</string>
        <key>Value</key>
            <integer>0</integer>
        </map>
    <key>LogChatTimestamp</key>
        <map>
        <key>Comment</key>
            <string>Log Timestamp of Chat</string>
        <key>Persist</key>
            <integer>1</integer>
        <key>Type</key>
            <string>Boolean</string>
        <key>Value</key>
            <integer>0</integer>
        </map>
    <key>TranslatingEnabled</key>
        <map>
        <key>Comment</key>
            <string>Translation prefs are set</string>
        <key>Persist</key>
            <integer>1</integer>
        <key>Type</key>
            <string>Boolean</string>
        <key>Value</key>
            <integer>0</integer>
        </map>
    <key>KeepConversationLogTranscripts</key>
    	<map>
      	<key>Comment</key>
      		<string>Keep a conversation log and transcripts</string>
      	<key>Persist</key>
      		<integer>1</integer>
      	<key>Type</key>
      		<string>S32</string>
      	<key>Value</key>
      		<integer>2</integer>
    	</map>    
    <key>NearbyChatIsNotTornOff</key>
    <map>
      <key>Comment</key>
      <string>saving torn-off state of the nearby chat between sessions</string>
      <key>Persist</key>
      <integer>1</integer>
      <key>Type</key>
      <string>Boolean</string>
      <key>Value</key>
      <integer>1</integer>
    </map>
    <key>NearbyChatIsNotCollapsed</key>
    <map>
      <key>Comment</key>
      <string>Saving expanded/collapsed state of the nearby chat between sessions</string>
      <key>Persist</key>
      <integer>1</integer>
      <key>Type</key>
      <string>Boolean</string>
      <key>Value</key>
      <integer>0</integer>
    </map>
    <key>ShowFavoritesOnLogin</key>
        <map>
        <key>Comment</key>
             <string>Determines whether favorites of last logged in user will be saved on exit from viewer and shown on login screen</string>
        <key>Persist</key>
             <integer>1</integer>
        <key>Type</key>
             <string>Boolean</string>
        <key>Value</key>
             <integer>1</integer>
        </map>
    <!-- End of back compatibility settings -->
    
    <!-- Firestorm settings -->
    <key>DebugLookAt</key>
        <map>
        <key>Comment</key>
            <string>Show Debug LookAt targets</string>
        <key>Persist</key>
            <integer>1</integer>
        <key>Type</key>
            <string>S32</string>
        <key>Value</key>
            <integer>0</integer>
        </map>
    <key>DebugLookAtHideOwn</key>
        <map>
        <key>Comment</key>
            <string>Don't show own LookAt target with DebugLookAt</string>
        <key>Persist</key>
            <integer>1</integer>
        <key>Type</key>
            <string>Boolean</string>
        <key>Value</key>
            <integer>1</integer>
        </map>
    <key>UseAO</key>
        <map>
        <key>Comment</key>
            <string>Use the viewer side Animation Overrider</string>
        <key>Persist</key>
            <integer>1</integer>
        <key>Type</key>
            <string>Boolean</string>
        <key>Value</key>
            <integer>0</integer>
        </map>
    <key>UseFullAOInterface</key>
        <map>
        <key>Comment</key>
            <string>Use the full Animation Overrider interface (TRUE) or the small, reduced interface (FALSE).</string>
        <key>Persist</key>
            <integer>1</integer>
        <key>Type</key>
            <string>Boolean</string>
        <key>Value</key>
            <integer>0</integer>
        </map>
    <key>ProtectAOFolders</key>
        <map>
        <key>Comment</key>
            <string>Keep the AO folders in Inventory safe from manual changes.</string>
        <key>Type</key>
            <string>Boolean</string>
        <key>Value</key>
            <integer>1</integer>
        </map>
    <key>floater_rect_animation_overrider_full</key>
        <map>
        <key>Comment</key>
            <string>Position and size for the full Animation Overrider interface. The defaults are just dummy values.</string>
        <key>Persist</key>
            <integer>1</integer>
        <key>Type</key>
            <string>Rect</string>
        <key>Value</key>
            <array>
                <integer>0</integer>
                <integer>0</integer>
                <integer>0</integer>
                <integer>0</integer>
            </array>
        </map>
    <key>ProtectBridgeFolder</key>
        <map>
        <key>Comment</key>
            <string>Keep the Bridge folder in Inventory safe from manual changes.</string>
        <key>Type</key>
            <string>Boolean</string>
        <key>Value</key>
            <integer>1</integer>
        </map>
	
	<key>FSKeywordOn</key>
	<map>
		<key>Comment</key>
			<string>Turns on keyword alerts</string>
		<key>Persist</key>
			<integer>1</integer>
		<key>Type</key>
			<string>Boolean</string>
		<key>Value</key>
			<integer>0</integer>
	</map>
	<key>FSKeywordInChat</key>
	<map>
		<key>Comment</key>
			<string>Look for keywords in local chat</string>
		<key>Persist</key>
			<integer>1</integer>
		<key>Type</key>
			<string>Boolean</string>
		<key>Value</key>
			<integer>0</integer>
	</map>
	<key>FSKeywordInIM</key>
	<map>
		<key>Comment</key>
			<string>Look for keywords in IMs and group chats</string>
		<key>Persist</key>
			<integer>1</integer>
		<key>Type</key>
			<string>Boolean</string>
		<key>Value</key>
			<integer>0</integer>
	</map>
	<key>FSKeywordCaseSensitive</key>
	<map>
		<key>Comment</key>
			<string>Keywords are case-sensitive</string>
		<key>Persist</key>
			<integer>1</integer>
		<key>Type</key>
			<string>Boolean</string>
		<key>Value</key>
			<integer>0</integer>
	</map>
	<key>FSKeywordMatchWholeWords</key>
	<map>
		<key>Comment</key>
			<string>Keywords will only match whole words</string>
		<key>Persist</key>
			<integer>1</integer>
		<key>Type</key>
			<string>Boolean</string>
		<key>Value</key>
			<integer>0</integer>
	</map>
	<key>FSKeywordSpeakersName</key>
	<map>
		<key>Comment</key>
			<string>Look for Keywords in the names of speakers</string>
		<key>Persist</key>
			<integer>1</integer>
		<key>Type</key>
			<string>Boolean</string>
		<key>Value</key>
			<integer>0</integer>
	</map>
	<key>FSKeywords</key>
	<map>
		<key>Comment</key>
			<string>Comma seperated list of keywords</string>
		<key>Persist</key>
			<integer>1</integer>
		<key>Type</key>
			<string>String</string>
		<key>Value</key>
			<string/>
	</map>
	<key>FSKeywordChangeColor</key>
	<map>
		<key>Comment</key>
			<string>change message color if keyword found</string>
		<key>Persist</key>
			<integer>1</integer>
		<key>Type</key>
			<string>Boolean</string>
		<key>Value</key>
			<integer>0</integer>
	</map>
	<key>FSKeywordColor</key>
	<map>
		<key>Comment</key>
			<string>Color of keyword detects messages</string>
		<key>Persist</key>
			<integer>1</integer>
		<key>Type</key>
			<string>Color4</string>
		<key>Value</key>
		<array>
			<real>1.0</real>
			<real>0.600000023842</real>
			<real>0.0</real>
			<real>1.0</real>
		</array>
	</map>
	<key>FirestormTagColor</key>
	<map>
	    <key>Comment</key>
	    <string>The tag color you wish to have.</string>
	    <key>Persist</key>
	    <integer>1</integer>
	    <key>Type</key>    
	    <string>Color4</string>
	    <key>Value</key>
	    <array>
	    <real>1.0</real>
	    <real>0.0</real>
	    <real>0.0</real>
	    <real>1.0</real>
	</array>
	</map>
	<key>FSShowOnlyActiveGestures</key>
	<map>
		<key>Comment</key>
			<string>Show only active gestures in the gestures floater</string>
		<key>Persist</key>
			<integer>1</integer>
		<key>Type</key>
			<string>Boolean</string>
		<key>Value</key>
			<string>0</string>
	</map>
    <key>UseLSLFlightAssist</key>
        <map>
        <key>Comment</key>
            <string>Use the client LSL bridge for flight boost - boost power: 0.0 (disabled), 1.0 (low), 3.0 (standard), 5.0 (high).</string>
        <key>Persist</key>
            <integer>1</integer>
        <key>Type</key>
            <string>F32</string>
        <key>Value</key>
            <real>0.0</real>
        </map>
    <key>UseMoveLock</key>
        <map>
        <key>Comment</key>
            <string>Use the client LSL Bridge for movelock</string>
        <key>Persist</key>
            <integer>1</integer>
        <key>Type</key>
            <string>Boolean</string>
        <key>Value</key>
            <integer>0</integer>
        </map>
    <key>RelockMoveLockAfterMovement</key>
        <map>
        <key>Comment</key>
            <string>If movelock built-in into LSL Bridge is active, then lock and unlock position after stopping or starting movement</string>
        <key>Persist</key>
            <integer>1</integer>
        <key>Type</key>
            <string>Boolean</string>
        <key>Value</key>
            <integer>0</integer>
        </map>
    <key>BridgeIntegrationOC</key>
        <map>
        <key>Comment</key>
            <string>Allow OpenCollar protocol to enable or disable built in AO. Client LSL Bridge needs to be enabled.</string>
        <key>Persist</key>
            <integer>1</integer>
        <key>Type</key>
            <string>Boolean</string>
        <key>Value</key>
            <integer>1</integer>
        </map>
    <key>BridgeIntegrationLM</key>
        <map>
        <key>Comment</key>
            <string>Allow LockMeister protocol to enable or disable built in AO. Client LSL Bridge needs to be enabled.</string>
        <key>Persist</key>
            <integer>1</integer>
        <key>Type</key>
            <string>Boolean</string>
        <key>Value</key>
            <integer>1</integer>
        </map>
    <!-- End of Firestorm settings -->

    <key>FSStoredCameraPos</key>
        <map>
        <key>Comment</key>
            <string>Stored camera position in camera tools</string>
        <key>Persist</key>
            <integer>1</integer>
        <key>Type</key>
            <string>Vector3D</string>
        <key>Value</key>
            <array>
                <real>0.0</real>
                <real>0.0</real>
                <real>0.0</real>
            </array>
        </map>
    <key>FSStoredCameraFocus</key>
        <map>
        <key>Comment</key>
            <string>Stored camera focus position in camera tools</string>
        <key>Persist</key>
            <integer>1</integer>
        <key>Type</key>
            <string>Vector3D</string>
        <key>Value</key>
            <array>
                <real>0.0</real>
                <real>0.0</real>
                <real>0.0</real>
            </array>
        </map>
    <key>FSStoredCameraFocusObjectId</key>
        <map>
        <key>Comment</key>
            <string>Stored object ID of camera focus in camera tools</string>
        <key>Persist</key>
            <integer>1</integer>
        <key>Type</key>
            <string>String</string>
        <key>Value</key>
            <string/>
        </map>
    <key>FSAutoresponseItemUUID</key>
        <map>
            <key>Comment</key>
                <string>UUID of the inventory item that is sent as part of an auto-response message</string>
            <key>Persist</key>
                <integer>1</integer>
            <key>Type</key>
                <string>String</string>
            <key>Value</key>
               <string/>
        </map>
    <key>FSBuildPrefs_EmbedItem</key>
        <map>
            <key>Comment</key>
                <string>New object created default of adding content</string>
            <key>Persist</key>
                <integer>1</integer>
            <key>Type</key>
                <string>Boolean</string>
            <key>Value</key>
               <integer>0</integer>
        </map>
    <key>FSBuildPrefs_Item</key>
        <map>
            <key>Comment</key>
                <string>Item UUID to add to the contents of the new object created</string>
            <key>Persist</key>
                <integer>1</integer>
            <key>Type</key>
                <string>String</string>
            <key>Value</key>
                <string/>
        </map>
	<key>FSllOwnerSayToScriptDebugWindow</key>
		<map>
			<key>Comment</key>
				<string>Show llOwnerSays in script debug window instead of local chat</string>
			<key>Persist</key>
				<integer>1</integer>
			<key>Type</key>
				<string>Boolean</string>
			<key>Value</key>
				<integer>0</integer>
		</map>
    <!-- Settings imported from Exodus -->
    <key>ExodusFlickrToken</key>
        <map>
        <key>Comment</key>
            <string>Flickr OAuth Token</string>
        <key>Persist</key>
            <integer>1</integer>
        <key>Type</key>
            <string>String</string>
        <key>Value</key>
            <string/>
        </map>
    <key>ExodusFlickrTokenSecret</key>
        <map>
        <key>Comment</key>
            <string>Flickr OAuth Token Secret</string>
        <key>Persist</key>
            <integer>1</integer>
        <key>Type</key>
            <string>String</string>
        <key>Value</key>
            <string/>
        </map>
    <key>ExodusFlickrNSID</key>
        <map>
        <key>Comment</key>
            <string>Flickr User ID</string>
        <key>Persist</key>
            <integer>1</integer>
        <key>Type</key>
            <string>String</string>
        <key>Value</key>
            <string/>
        </map>
    <key>ExodusFlickrUsername</key>
        <map>
        <key>Comment</key>
            <string>Flickr Username</string>
        <key>Persist</key>
            <integer>1</integer>
        <key>Type</key>
            <string>String</string>
        <key>Value</key>
            <string/>
        </map>
    <key>ExodusFlickrFullName</key>
        <map>
        <key>Comment</key>
            <string>Flickr Username</string>
        <key>Persist</key>
            <integer>1</integer>
        <key>Type</key>
            <string>String</string>
        <key>Value</key>
            <string/>
        </map>
    <!-- End of settings imported from Exodus -->
    <key>layout_size_chat_bar_stack</key>
        <map>
        <key>Backup</key>
            <boolean>1</boolean>
        <key>Comment</key>
            <string>Fractional size for layout panel chat_bar_stack</string>
        <key>Type</key>
            <string>LLSD</string>
        <key>Value</key>
            <array>
                <integer>400</integer>
                <integer>600</integer>
            </array>
        </map>
    <key>FSLastNotificationsTab</key>
        <map>
        <key>Comment</key>
            <string>Stores the last selected tab in the notifications list floater</string>
        <key>Persist</key>
            <integer>1</integer>
        <key>HideFromEditor</key>
            <integer>1</integer>
        <key>Type</key>
            <string>S32</string>
        <key>Value</key>
           <integer>0</integer>
        </map>
    </map>
</llsd><|MERGE_RESOLUTION|>--- conflicted
+++ resolved
@@ -109,240 +109,6 @@
             <string>Boolean</string>
         <key>Value</key>
             <integer>1</integer>
-<<<<<<< HEAD
-    </map>   
-    <key>FSAutorespondMode</key>
-        <map>
-        <key>Comment</key>
-            <string>Has the user selected autorespond mode?</string>
-        <key>Persist</key>
-            <integer>1</integer>
-        <key>Type</key>
-            <string>Boolean</string>
-        <key>Value</key>
-            <integer>0</integer>
-        </map>
-    <key>FSAutorespondModeResponse</key>
-        <map>
-        <key>Comment</key>
-            <string>Auto response to instant messages while in autorespond mode.</string>
-        <key>Persist</key>
-            <integer>1</integer>
-        <key>Type</key>
-            <string>String</string>
-        <key>Value</key>
-            <string>The Resident you messaged has activated Firestorm viewer&apos;s &apos;autorespond mode&apos; which means they have requested not to be disturbed.  Your message will still be shown in their IM panel for later viewing.</string>
-        </map>
-    <key>FSAutoResponseChanged</key>
-        <map>
-        <key>Comment</key>
-            <string>Does user's auto response mode message differ from default?</string>
-        <key>Persist</key>
-            <integer>1</integer>
-        <key>Type</key>
-            <string>Boolean</string>
-        <key>Value</key>
-            <integer>0</integer>
-        </map>
-    <key>FSAutorespondNonFriendsMode</key>
-        <map>
-        <key>Comment</key>
-            <string>Has the user selected autorespond mode for those who aren't in the friends list?</string>
-        <key>Persist</key>
-            <integer>1</integer>
-        <key>Type</key>
-            <string>Boolean</string>
-        <key>Value</key>
-            <integer>0</integer>
-        </map>
-    <key>FSAutorespondNonFriendsResponse</key>
-        <map>
-        <key>Comment</key>
-            <string>Auto response to instant messages from non-friends while in autorespond to non-friends mode.</string>
-        <key>Persist</key>
-            <integer>1</integer>
-        <key>Type</key>
-            <string>String</string>
-        <key>Value</key>
-            <string>The Resident you messaged has activated Firestorm viewer&apos;s &apos;autorespond mode&apos; which means they have requested not to be disturbed.  Your message will still be shown in their IM panel for later viewing.</string>
-        </map>
-    <key>FSAutoResponseNonFriendsChanged</key>
-        <map>
-        <key>Comment</key>
-            <string>Does user's auto response to non-friends mode message differ from default?</string>
-        <key>Persist</key>
-            <integer>1</integer>
-        <key>Type</key>
-            <string>Boolean</string>
-        <key>Value</key>
-            <integer>0</integer>
-        </map>
-    <key>FSRejectAllGroupInvitesMode</key>
-        <map>
-        <key>Comment</key>
-            <string>Has the user selected reject all group invites mode?</string>
-        <key>Persist</key>
-            <integer>1</integer>
-        <key>Type</key>
-            <string>Boolean</string>
-        <key>Value</key>
-            <integer>0</integer>
-        </map>
-    <key>FSRejectTeleportOffersMode</key>
-        <map>
-        <key>Comment</key>
-            <string>Has the user selected reject all teleport offers and requests mode?</string>
-        <key>Persist</key>
-            <integer>1</integer>
-        <key>Type</key>
-            <string>Boolean</string>
-        <key>Value</key>
-            <integer>0</integer>
-        </map>
-    <key>FSRejectTeleportOffersResponse</key>
-        <map>
-        <key>Comment</key>
-            <string>Auto response to instant messages from all avatars while in reject all teleport offers and requests mode.</string>
-        <key>Persist</key>
-            <integer>1</integer>
-        <key>Type</key>
-            <string>String</string>
-        <key>Value</key>
-            <string>The Resident you messaged has activated Firestorm viewer&apos;s &apos;reject all teleport offers and requests mode&apos; which means they have requested not to be disturbed with teleport offers and requests. You may still send an IM message manually.</string>
-        </map>
-    <key>FSRejectTeleportOffersResponseChanged</key>
-        <map>
-        <key>Comment</key>
-            <string>Does user's reject teleport offers and requests response message differ from default?</string>
-        <key>Persist</key>
-            <integer>1</integer>
-        <key>Type</key>
-            <string>Boolean</string>
-        <key>Value</key>
-            <integer>0</integer>
-        </map>
-    <key>FSDontRejectTeleportOffersFromFriends</key>
-        <map>
-        <key>Comment</key>
-            <string>Don't reject teleport offers and requests from friends.</string>
-        <key>Persist</key>
-            <integer>1</integer>
-        <key>Type</key>
-            <string>Boolean</string>
-        <key>Value</key>
-            <integer>0</integer>
-        </map>
-    <key>FSRejectFriendshipRequestsMode</key>
-        <map>
-        <key>Comment</key>
-            <string>Has the user selected reject all friendship requests mode?</string>
-        <key>Persist</key>
-            <integer>1</integer>
-        <key>Type</key>
-            <string>Boolean</string>
-        <key>Value</key>
-            <integer>0</integer>
-        </map>
-    <key>FSRejectFriendshipRequestsResponse</key>
-        <map>
-        <key>Comment</key>
-            <string>Auto response to instant messages from all avatars while in reject all friendship requests mode.</string>
-        <key>Persist</key>
-            <integer>1</integer>
-        <key>Type</key>
-            <string>String</string>
-        <key>Value</key>
-            <string>The Resident you messaged has activated Firestorm viewer&apos;s &apos;reject all friendship requests mode&apos; which means they have requested not to be disturbed with friendship requests. You may still send an IM message manually.</string>
-        </map>
-    <key>FSRejectFriendshipRequestsResponseChanged</key>
-        <map>
-        <key>Comment</key>
-            <string>Does user's reject friendship requests response message differ from default?</string>
-        <key>Persist</key>
-            <integer>1</integer>
-        <key>Type</key>
-            <string>Boolean</string>
-        <key>Value</key>
-            <integer>0</integer>
-        </map>
-    <key>FSSendAwayAvatarResponse</key>
-        <map>
-        <key>Comment</key>
-            <string>Has the user checked 'send autoresponse when in AWAY mode'?</string>
-        <key>Persist</key>
-            <integer>1</integer>
-        <key>Type</key>
-            <string>Boolean</string>
-        <key>Value</key>
-            <integer>0</integer>
-        </map>
-    <key>FSAwayAvatarResponse</key>
-        <map>
-        <key>Comment</key>
-            <string>Auto response to instant messages from all avatars while in away mode.</string>
-        <key>Persist</key>
-            <integer>1</integer>
-        <key>Type</key>
-            <string>String</string>
-        <key>Value</key>
-            <string>The Resident you messaged is currently away from keyboard. Your message will still be shown in their IM panel for later viewing.</string>
-        </map>
-    <key>FSAwayAvatarResponseChanged</key>
-        <map>
-        <key>Comment</key>
-            <string>Does user's away response message differ from default?</string>
-        <key>Persist</key>
-            <integer>1</integer>
-        <key>Type</key>
-            <string>Boolean</string>
-        <key>Value</key>
-            <integer>0</integer>
-        </map>
-    <key>FSMutedAvatarResponse</key>
-        <map>
-        <key>Comment</key>
-            <string>Auto response to instant messages from avatars this account's muted.</string>
-        <key>Persist</key>
-            <integer>1</integer>
-        <key>Type</key>
-            <string>String</string>
-        <key>Value</key>
-            <string>The Resident you messaged has blocked you from sending them any messages.</string>
-        </map>
-    <key>FSSendMutedAvatarResponse</key>
-        <map>
-        <key>Comment</key>
-            <string>True if the user wants to send a special autoresponse to muted avatars</string>
-        <key>Persist</key>
-            <integer>1</integer>
-        <key>Type</key>
-            <string>Boolean</string>
-        <key>Value</key>
-            <integer>0</integer>
-        </map>
-    <key>FSMutedAvatarResponseChanged</key>
-        <map>
-        <key>Comment</key>
-            <string>Does user's muted avatar response message differ from default?</string>
-        <key>Persist</key>
-            <integer>1</integer>
-        <key>Type</key>
-            <string>Boolean</string>
-        <key>Value</key>
-            <integer>0</integer>
-        </map>
-    <key>GlobalOnlineStatusToggle</key>
-        <map>
-        <key>Comment</key>
-            <string>Saves the state of global online status permission for friends</string>
-        <key>Persist</key>
-            <integer>1</integer>
-        <key>Type</key>
-            <string>Boolean</string>
-        <key>Value</key>
-            <integer>1</integer>
-    </map>
-=======
     </map> 
          <key>NavigationBarRatio</key>	
    	 <map>	
@@ -355,7 +121,237 @@
         <key>Value</key>	
             <real>0.6</real>	
     </map>  
->>>>>>> f0910505
+    <key>FSAutorespondMode</key>
+        <map>
+        <key>Comment</key>
+            <string>Has the user selected autorespond mode?</string>
+        <key>Persist</key>
+            <integer>1</integer>
+        <key>Type</key>
+            <string>Boolean</string>
+        <key>Value</key>
+            <integer>0</integer>
+        </map>
+    <key>FSAutorespondModeResponse</key>
+        <map>
+        <key>Comment</key>
+            <string>Auto response to instant messages while in autorespond mode.</string>
+        <key>Persist</key>
+            <integer>1</integer>
+        <key>Type</key>
+            <string>String</string>
+        <key>Value</key>
+            <string>The Resident you messaged has activated Firestorm viewer&apos;s &apos;autorespond mode&apos; which means they have requested not to be disturbed.  Your message will still be shown in their IM panel for later viewing.</string>
+        </map>
+    <key>FSAutoResponseChanged</key>
+        <map>
+        <key>Comment</key>
+            <string>Does user's auto response mode message differ from default?</string>
+        <key>Persist</key>
+            <integer>1</integer>
+        <key>Type</key>
+            <string>Boolean</string>
+        <key>Value</key>
+            <integer>0</integer>
+        </map>
+    <key>FSAutorespondNonFriendsMode</key>
+        <map>
+        <key>Comment</key>
+            <string>Has the user selected autorespond mode for those who aren't in the friends list?</string>
+        <key>Persist</key>
+            <integer>1</integer>
+        <key>Type</key>
+            <string>Boolean</string>
+        <key>Value</key>
+            <integer>0</integer>
+        </map>
+    <key>FSAutorespondNonFriendsResponse</key>
+        <map>
+        <key>Comment</key>
+            <string>Auto response to instant messages from non-friends while in autorespond to non-friends mode.</string>
+        <key>Persist</key>
+            <integer>1</integer>
+        <key>Type</key>
+            <string>String</string>
+        <key>Value</key>
+            <string>The Resident you messaged has activated Firestorm viewer&apos;s &apos;autorespond mode&apos; which means they have requested not to be disturbed.  Your message will still be shown in their IM panel for later viewing.</string>
+        </map>
+    <key>FSAutoResponseNonFriendsChanged</key>
+        <map>
+        <key>Comment</key>
+            <string>Does user's auto response to non-friends mode message differ from default?</string>
+        <key>Persist</key>
+            <integer>1</integer>
+        <key>Type</key>
+            <string>Boolean</string>
+        <key>Value</key>
+            <integer>0</integer>
+        </map>
+    <key>FSRejectAllGroupInvitesMode</key>
+        <map>
+        <key>Comment</key>
+            <string>Has the user selected reject all group invites mode?</string>
+        <key>Persist</key>
+            <integer>1</integer>
+        <key>Type</key>
+            <string>Boolean</string>
+        <key>Value</key>
+            <integer>0</integer>
+        </map>
+    <key>FSRejectTeleportOffersMode</key>
+        <map>
+        <key>Comment</key>
+            <string>Has the user selected reject all teleport offers and requests mode?</string>
+        <key>Persist</key>
+            <integer>1</integer>
+        <key>Type</key>
+            <string>Boolean</string>
+        <key>Value</key>
+            <integer>0</integer>
+        </map>
+    <key>FSRejectTeleportOffersResponse</key>
+        <map>
+        <key>Comment</key>
+            <string>Auto response to instant messages from all avatars while in reject all teleport offers and requests mode.</string>
+        <key>Persist</key>
+            <integer>1</integer>
+        <key>Type</key>
+            <string>String</string>
+        <key>Value</key>
+            <string>The Resident you messaged has activated Firestorm viewer&apos;s &apos;reject all teleport offers and requests mode&apos; which means they have requested not to be disturbed with teleport offers and requests. You may still send an IM message manually.</string>
+        </map>
+    <key>FSRejectTeleportOffersResponseChanged</key>
+        <map>
+        <key>Comment</key>
+            <string>Does user's reject teleport offers and requests response message differ from default?</string>
+        <key>Persist</key>
+            <integer>1</integer>
+        <key>Type</key>
+            <string>Boolean</string>
+        <key>Value</key>
+            <integer>0</integer>
+        </map>
+    <key>FSDontRejectTeleportOffersFromFriends</key>
+        <map>
+        <key>Comment</key>
+            <string>Don't reject teleport offers and requests from friends.</string>
+        <key>Persist</key>
+            <integer>1</integer>
+        <key>Type</key>
+            <string>Boolean</string>
+        <key>Value</key>
+            <integer>0</integer>
+        </map>
+    <key>FSRejectFriendshipRequestsMode</key>
+        <map>
+        <key>Comment</key>
+            <string>Has the user selected reject all friendship requests mode?</string>
+        <key>Persist</key>
+            <integer>1</integer>
+        <key>Type</key>
+            <string>Boolean</string>
+        <key>Value</key>
+            <integer>0</integer>
+        </map>
+    <key>FSRejectFriendshipRequestsResponse</key>
+        <map>
+        <key>Comment</key>
+            <string>Auto response to instant messages from all avatars while in reject all friendship requests mode.</string>
+        <key>Persist</key>
+            <integer>1</integer>
+        <key>Type</key>
+            <string>String</string>
+        <key>Value</key>
+            <string>The Resident you messaged has activated Firestorm viewer&apos;s &apos;reject all friendship requests mode&apos; which means they have requested not to be disturbed with friendship requests. You may still send an IM message manually.</string>
+        </map>
+    <key>FSRejectFriendshipRequestsResponseChanged</key>
+        <map>
+        <key>Comment</key>
+            <string>Does user's reject friendship requests response message differ from default?</string>
+        <key>Persist</key>
+            <integer>1</integer>
+        <key>Type</key>
+            <string>Boolean</string>
+        <key>Value</key>
+            <integer>0</integer>
+        </map>
+    <key>FSSendAwayAvatarResponse</key>
+        <map>
+        <key>Comment</key>
+            <string>Has the user checked 'send autoresponse when in AWAY mode'?</string>
+        <key>Persist</key>
+            <integer>1</integer>
+        <key>Type</key>
+            <string>Boolean</string>
+        <key>Value</key>
+            <integer>0</integer>
+        </map>
+    <key>FSAwayAvatarResponse</key>
+        <map>
+        <key>Comment</key>
+            <string>Auto response to instant messages from all avatars while in away mode.</string>
+        <key>Persist</key>
+            <integer>1</integer>
+        <key>Type</key>
+            <string>String</string>
+        <key>Value</key>
+            <string>The Resident you messaged is currently away from keyboard. Your message will still be shown in their IM panel for later viewing.</string>
+        </map>
+    <key>FSAwayAvatarResponseChanged</key>
+        <map>
+        <key>Comment</key>
+            <string>Does user's away response message differ from default?</string>
+        <key>Persist</key>
+            <integer>1</integer>
+        <key>Type</key>
+            <string>Boolean</string>
+        <key>Value</key>
+            <integer>0</integer>
+        </map>
+    <key>FSMutedAvatarResponse</key>
+        <map>
+        <key>Comment</key>
+            <string>Auto response to instant messages from avatars this account's muted.</string>
+        <key>Persist</key>
+            <integer>1</integer>
+        <key>Type</key>
+            <string>String</string>
+        <key>Value</key>
+            <string>The Resident you messaged has blocked you from sending them any messages.</string>
+        </map>
+    <key>FSSendMutedAvatarResponse</key>
+        <map>
+        <key>Comment</key>
+            <string>True if the user wants to send a special autoresponse to muted avatars</string>
+        <key>Persist</key>
+            <integer>1</integer>
+        <key>Type</key>
+            <string>Boolean</string>
+        <key>Value</key>
+            <integer>0</integer>
+        </map>
+    <key>FSMutedAvatarResponseChanged</key>
+        <map>
+        <key>Comment</key>
+            <string>Does user's muted avatar response message differ from default?</string>
+        <key>Persist</key>
+            <integer>1</integer>
+        <key>Type</key>
+            <string>Boolean</string>
+        <key>Value</key>
+            <integer>0</integer>
+        </map>
+    <key>GlobalOnlineStatusToggle</key>
+        <map>
+        <key>Comment</key>
+            <string>Saves the state of global online status permission for friends</string>
+        <key>Persist</key>
+            <integer>1</integer>
+        <key>Type</key>
+            <string>Boolean</string>
+        <key>Value</key>
+            <integer>1</integer>
+    </map>
     <key>InstantMessageLogPath</key>
         <map>
         <key>Comment</key>
