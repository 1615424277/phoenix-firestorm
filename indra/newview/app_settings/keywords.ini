--- conflicted
+++ resolved
@@ -598,7 +598,6 @@
 STATUS_INTERNAL_ERROR                  An internal error occurred
 STATUS_WHITELIST_FAILED                URL failed to pass whitelist
 
-<<<<<<< HEAD
 # <FS:Ansariel> Manually added constants
 KFM_COMMAND			Option for llSetKeyframedMotion(), followed by one of KFM_CMD_STOP, KFM_CMD_PLAY, KFM_CMD_PAUSE. Note that KFM_COMMAND must be the only option in the list, and cannot be specified in the same function call that sets the keyframes list.
 KFM_MODE			Option for llSetKeyframedMotion(), used to specify the playback mode, followed by one of KFM_FORWARD, KFM_LOOP, KFM_PING_PONG or KFM_REVERSE.
@@ -656,7 +655,7 @@
 RC_GET_ROOT_KEY				Flag used in the RC_DATA_FLAGS mask to get root keys in llCastRay() results.
 RC_GET_LINK_NUM				Flag used in the RC_DATA_FLAGS mask to get link numbers in llCastRay() results.
 # </FS:Ansariel> Manually added constants
-=======
+
 PROFILE_NONE               Disables profiling
 PROFILE_SCRIPT_MEMORY      Enables memory profiling
 
@@ -748,7 +747,6 @@
 CHARACTER_MAX_ANGULAR_SPEED		TODO: add documentation
 CHARACTER_MAX_ANGULAR_ACCEL		TODO: add documentation
 CHARACTER_TURN_SPEED_MULTIPLIER	TODO: add documentation
->>>>>>> 7f4f600c
 
 # string constants
 [word .1, .3, .5]
