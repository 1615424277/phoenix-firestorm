--- conflicted
+++ resolved
@@ -94,11 +94,7 @@
 # PERMISSION_CHANGE_PERMISSIONS Passed to llRequestPermissions library function to request permission to change permissions
 PERMISSION_TRACK_CAMERA			Passed to llRequestPermissions library function to request permission to track agent's camera
 PERMISSION_CONTROL_CAMERA		Passed to llRequestPermissions library function to request permission to change agent's camera
-<<<<<<< HEAD
-PERMISSION_TELEPORT				Passed to llRequestPermissions library function to request permission to teleport an agent
-=======
 PERMISSION_TELEPORT				Passed to llRequestPermissions library function to request permission to teleport agent
->>>>>>> e61b0ec1
 SCRIPT_PERMISSION_SILENT_ESTATE_MANAGEMENT	Passed to llRequestPermissions library function to request permission to silently modify estate access lists
 PERMISSION_OVERRIDE_ANIMATIONS	Passed to llRequestPermissions library function to request permission to override animations on agent
 PERMISSION_RETURN_OBJECTS		Passed to llRequestPermissions library function to request permission to return objects
