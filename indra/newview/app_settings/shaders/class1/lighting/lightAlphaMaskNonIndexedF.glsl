--- conflicted
+++ resolved
@@ -49,11 +49,6 @@
 	{
 		discard;
 	}
-<<<<<<< HEAD
-
-	color *= vertex_color;
-=======
->>>>>>> 7dcea20c
 	
 	color.rgb = atmosLighting(color.rgb);
 
