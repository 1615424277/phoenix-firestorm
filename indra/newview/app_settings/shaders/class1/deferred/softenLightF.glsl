--- conflicted
+++ resolved
@@ -34,20 +34,12 @@
 #define frag_color gl_FragColor
 #endif
 
-<<<<<<< HEAD
-uniform sampler2DRect diffuseRect;
-uniform sampler2DRect specularRect;
-uniform sampler2DRect normalMap;
-// <FS:Beq> Colour space and shader fixes for BUG-228586 (Rye)
-// uniform sampler2DRect lightMap;
-uniform sampler2DRect depthMap;
-=======
 uniform sampler2D diffuseRect;
 uniform sampler2D specularRect;
 uniform sampler2D normalMap;
-uniform sampler2D lightMap;
+// <FS:Beq> Colour space and shader fixes for BUG-228586 (Rye)
+// uniform sampler2D lightMap;
 uniform sampler2D depthMap;
->>>>>>> 911aba0c
 uniform samplerCube environmentMap;
 uniform sampler2D     lightFunc;
 
