/** 
 * @file class1/deferred/deferredUtil.glsl
 *
 * $LicenseInfo:firstyear=2007&license=viewerlgpl$
 * Second Life Viewer Source Code
 * Copyright (C) 2007, Linden Research, Inc.
 * 
 * This library is free software; you can redistribute it and/or
 * modify it under the terms of the GNU Lesser General Public
 * License as published by the Free Software Foundation;
 * version 2.1 of the License only.
 * 
 * This library is distributed in the hope that it will be useful,
 * but WITHOUT ANY WARRANTY; without even the implied warranty of
 * MERCHANTABILITY or FITNESS FOR A PARTICULAR PURPOSE.  See the GNU
 * Lesser General Public License for more details.
 * 
 * You should have received a copy of the GNU Lesser General Public
 * License along with this library; if not, write to the Free Software
 * Foundation, Inc., 51 Franklin Street, Fifth Floor, Boston, MA  02110-1301  USA
 * 
 * Linden Research, Inc., 945 Battery Street, San Francisco, CA  94111  USA
 * $/LicenseInfo$
 */


/*  Parts of this file are taken from Sascha Willem's Vulkan GLTF refernce implementation
MIT License

Copyright (c) 2018 Sascha Willems

Permission is hereby granted, free of charge, to any person obtaining a copy
of this software and associated documentation files (the "Software"), to deal
in the Software without restriction, including without limitation the rights
to use, copy, modify, merge, publish, distribute, sublicense, and/or sell
copies of the Software, and to permit persons to whom the Software is
furnished to do so, subject to the following conditions:

The above copyright notice and this permission notice shall be included in all
copies or substantial portions of the Software.

THE SOFTWARE IS PROVIDED "AS IS", WITHOUT WARRANTY OF ANY KIND, EXPRESS OR
IMPLIED, INCLUDING BUT NOT LIMITED TO THE WARRANTIES OF MERCHANTABILITY,
FITNESS FOR A PARTICULAR PURPOSE AND NONINFRINGEMENT. IN NO EVENT SHALL THE
AUTHORS OR COPYRIGHT HOLDERS BE LIABLE FOR ANY CLAIM, DAMAGES OR OTHER
LIABILITY, WHETHER IN AN ACTION OF CONTRACT, TORT OR OTHERWISE, ARISING FROM,
OUT OF OR IN CONNECTION WITH THE SOFTWARE OR THE USE OR OTHER DEALINGS IN THE
SOFTWARE.
*/

uniform sampler2D   normalMap;
uniform sampler2D   depthMap;
uniform sampler2D projectionMap; // rgba
uniform sampler2D brdfLut;

// projected lighted params
uniform mat4 proj_mat; //screen space to light space projector
uniform vec3 proj_n; // projector normal
uniform vec3 proj_p; //plane projection is emitting from (in screen space)
uniform float proj_focus; // distance from plane to begin blurring
uniform float proj_lod  ; // (number of mips in proj map)
uniform float proj_range; // range between near clip and far clip plane of projection
uniform float proj_ambiance;

// light params
uniform vec3 color; // light_color
uniform float size; // light_size

uniform mat4 inv_proj;
uniform vec2 screen_res;

const float M_PI = 3.14159265;
const float ONE_OVER_PI = 0.3183098861;

vec3 srgb_to_linear(vec3 cs);
vec3 atmosFragLightingLinear(vec3 light, vec3 additive, vec3 atten);

float calcLegacyDistanceAttenuation(float distance, float falloff)
{
    float dist_atten = 1.0 - clamp((distance + falloff)/(1.0 + falloff), 0.0, 1.0);
    dist_atten *= dist_atten;

    // Tweak falloff slightly to match pre-EEP attenuation
    // NOTE: this magic number also shows up in a great many other places, search for dist_atten *= to audit
    dist_atten *= 2.0;
    return dist_atten;
}

// In:
//   lv  unnormalized surface to light vector
//   n   normal of the surface
//   pos unnormalized camera to surface vector
// Out:
//   l   normalized surace to light vector
//   nl  diffuse angle
//   nh  specular angle
void calcHalfVectors(vec3 lv, vec3 n, vec3 v,
    out vec3 h, out vec3 l, out float nh, out float nl, out float nv, out float vh, out float lightDist)
{
    l  = normalize(lv);
    h  = normalize(l + v);
    nh = clamp(dot(n, h), 0.0, 1.0);
    nl = clamp(dot(n, l), 0.0, 1.0);
    nv = clamp(dot(n, v), 0.0, 1.0);
    vh = clamp(dot(v, h), 0.0, 1.0);

    lightDist = length(lv);
}

// In:
//   light_center
//   pos
// Out:
//   dist
//   l_dist
//   lv
//   proj_tc  Projector Textue Coordinates
bool clipProjectedLightVars(vec3 light_center, vec3 pos, out float dist, out float l_dist, out vec3 lv, out vec4 proj_tc )
{
    lv = light_center - pos.xyz;
    dist = length(lv);
    bool clipped = (dist >= size);
    if ( !clipped )
    {
        dist /= size;

        l_dist = -dot(lv, proj_n);
        vec4 projected_point = (proj_mat * vec4(pos.xyz, 1.0));
        clipped = (projected_point.z < 0.0);
        projected_point.xyz /= projected_point.w;
        proj_tc = projected_point;
    }

    return clipped;
}

vec2 getScreenCoordinate(vec2 screenpos)
{
    vec2 sc = screenpos.xy * 2.0;
    return sc - vec2(1.0, 1.0);
}

// See: https://aras-p.info/texts/CompactNormalStorage.html
//      Method #4: Spheremap Transform, Lambert Azimuthal Equal-Area projection
vec3 getNorm(vec2 screenpos)
{
   vec2 enc = texture(normalMap, screenpos.xy).xy;
   vec2 fenc = enc*4-2;
   float f = dot(fenc,fenc);
   float g = sqrt(1-f/4);
   vec3 n;
   n.xy = fenc*g;
   n.z = 1-f/2;
   return n;
}

vec3 getNormalFromPacked(vec4 packedNormalEnvIntensityFlags)
{
   vec2 enc = packedNormalEnvIntensityFlags.xy;
   vec2 fenc = enc*4-2;
   float f = dot(fenc,fenc);
   float g = sqrt(1-f/4);
   vec3 n;
   n.xy = fenc*g;
   n.z = 1-f/2;
   return normalize(n); // TODO: Is this normalize redundant?
}

// return packedNormalEnvIntensityFlags since GBUFFER_FLAG_HAS_PBR needs .w
// See: C++: addDeferredAttachments(), GLSL: softenLightF
vec4 getNormalEnvIntensityFlags(vec2 screenpos, out vec3 n, out float envIntensity)
{
    vec4 packedNormalEnvIntensityFlags = texture(normalMap, screenpos.xy);
    n = getNormalFromPacked( packedNormalEnvIntensityFlags );
    envIntensity = packedNormalEnvIntensityFlags.z;
    return packedNormalEnvIntensityFlags;
}

// get linear depth value given a depth buffer sample d and znear and zfar values
float linearDepth(float d, float znear, float zfar)
{
    d = d * 2.0 - 1.0;
    return znear * 2.0 * zfar / (zfar + znear - d * (zfar - znear));
}

float linearDepth01(float d, float znear, float zfar)
{
    return linearDepth(d, znear, zfar) / zfar;
}

float getDepth(vec2 pos_screen)
{
    float depth = texture(depthMap, pos_screen).r;
    return depth;
}

vec4 getTexture2DLodAmbient(vec2 tc, float lod)
{
#ifndef FXAA_GLSL_120
    vec4 ret = textureLod(projectionMap, tc, lod);
#else
    vec4 ret = texture(projectionMap, tc);
#endif
    ret.rgb = srgb_to_linear(ret.rgb);

    vec2 dist = tc-vec2(0.5);
    float d = dot(dist,dist);
    ret *= min(clamp((0.25-d)/0.25, 0.0, 1.0), 1.0);

    return ret;
}

vec4 getTexture2DLodDiffuse(vec2 tc, float lod)
{
#ifndef FXAA_GLSL_120
    vec4 ret = textureLod(projectionMap, tc, lod);
#else
    vec4 ret = texture(projectionMap, tc);
#endif
    ret.rgb = srgb_to_linear(ret.rgb);

    vec2 dist = vec2(0.5) - abs(tc-vec2(0.5));
    float det = min(lod/(proj_lod*0.5), 1.0);
    float d = min(dist.x, dist.y);
    float edge = 0.25*det;
    ret *= clamp(d/edge, 0.0, 1.0);

    return ret;
}

// lit     This is set by the caller: if (nl > 0.0) { lit = attenuation * nl * noise; }
// Uses:
//   color   Projected spotlight color
vec3 getProjectedLightAmbiance(float amb_da, float attenuation, float lit, float nl, float noise, vec2 projected_uv)
{
    vec4 amb_plcol = getTexture2DLodAmbient(projected_uv, proj_lod);
    vec3 amb_rgb   = amb_plcol.rgb * amb_plcol.a;

    amb_da += proj_ambiance;
    amb_da += (nl*nl*0.5+0.5) * proj_ambiance;
    amb_da *= attenuation * noise;
    amb_da = min(amb_da, 1.0-lit);

    return (amb_da * color.rgb * amb_rgb);
}

// Returns projected light in Linear
// Uses global spotlight color:
//  color
// NOTE: projected.a will be pre-multiplied with projected.rgb
vec3 getProjectedLightDiffuseColor(float light_distance, vec2 projected_uv)
{
    float diff = clamp((light_distance - proj_focus)/proj_range, 0.0, 1.0);
    float lod = diff * proj_lod;
    vec4 plcol = getTexture2DLodDiffuse(projected_uv.xy, lod);

    return color.rgb * plcol.rgb * plcol.a;
}

vec4 texture2DLodSpecular(vec2 tc, float lod)
{
#ifndef FXAA_GLSL_120
    vec4 ret = textureLod(projectionMap, tc, lod);
#else
    vec4 ret = texture(projectionMap, tc);
#endif
    ret.rgb = srgb_to_linear(ret.rgb);

    vec2 dist = vec2(0.5) - abs(tc-vec2(0.5));
    float det = min(lod/(proj_lod*0.5), 1.0);
    float d = min(dist.x, dist.y);
    d *= min(1, d * (proj_lod - lod)); // BUG? extra factor compared to diffuse causes N repeats
    float edge = 0.25*det;
    ret *= clamp(d/edge, 0.0, 1.0);

    return ret;
}

// See: clipProjectedLightVars()
vec3 getProjectedLightSpecularColor(vec3 pos, vec3 n )
{
    vec3 slit = vec3(0);
    vec3 ref = reflect(normalize(pos), n);

    //project from point pos in direction ref to plane proj_p, proj_n
    vec3 pdelta = proj_p-pos;
    float l_dist = length(pdelta);
    float ds = dot(ref, proj_n);
    if (ds < 0.0)
    {
        vec3 pfinal = pos + ref * dot(pdelta, proj_n)/ds;
        vec4 stc = (proj_mat * vec4(pfinal.xyz, 1.0));
        if (stc.z > 0.0)
        {
            stc /= stc.w;
            slit = getProjectedLightDiffuseColor( l_dist, stc.xy ); // NOTE: Using diffuse due to texture2DLodSpecular() has extra: d *= min(1, d * (proj_lod - lod));
        }
    }
    return slit; // specular light
}

vec3 getProjectedLightSpecularColor(float light_distance, vec2 projected_uv)
{
    float diff = clamp((light_distance - proj_focus)/proj_range, 0.0, 1.0);
    float lod = diff * proj_lod;
    vec4 plcol = getTexture2DLodDiffuse(projected_uv.xy, lod); // NOTE: Using diffuse due to texture2DLodSpecular() has extra: d *= min(1, d * (proj_lod - lod));

    return color.rgb * plcol.rgb * plcol.a;
}

vec4 getPosition(vec2 pos_screen)
{
    float depth = getDepth(pos_screen);
    vec2 sc = getScreenCoordinate(pos_screen);
    vec4 ndc = vec4(sc.x, sc.y, 2.0*depth-1.0, 1.0);
    vec4 pos = inv_proj * ndc;
    pos /= pos.w;
    pos.w = 1.0;
    return pos;
}

// get position given a normalized device coordinate
vec3 getPositionWithNDC(vec3 ndc)
{
    vec4 pos = inv_proj * vec4(ndc, 1.0);
    return pos.xyz / pos.w;
}

vec4 getPositionWithDepth(vec2 pos_screen, float depth)
{
    vec2 sc = getScreenCoordinate(pos_screen);
    vec3 ndc = vec3(sc.x, sc.y, 2.0*depth-1.0);
    return vec4(getPositionWithNDC(ndc), 1.0);
}

vec2 getScreenCoord(vec4 clip)
{
    vec4 ndc = clip;
         ndc.xyz /= clip.w;
    vec2 screen = vec2( ndc.xy * 0.5 );
         screen += 0.5;
    return screen;
}

vec2 getScreenXY(vec4 clip)
{
    vec4 ndc = clip;
         ndc.xyz /= clip.w;
    vec2 screen = vec2( ndc.xy * 0.5 );
         screen += 0.5;
         screen *= screen_res;
    return screen;
}

// Color utils

vec3 colorize_dot(float x)
{
    if (x > 0.0) return vec3( 0, x, 0 );
    if (x < 0.0) return vec3(-x, 0, 0 );
                 return vec3( 0, 0, 1 );
}

vec3 hue_to_rgb(float hue)
{
    if (hue > 1.0) return vec3(0.5);
    vec3 rgb = abs(hue * 6. - vec3(3, 2, 4)) * vec3(1, -1, -1) + vec3(-1, 2, 2);
    return clamp(rgb, 0.0, 1.0);
}

// PBR Utils

vec2 BRDF(float NoV, float roughness)
{
    return texture(brdfLut, vec2(NoV, roughness)).rg;
}

// set colorDiffuse and colorSpec to the results of GLTF PBR style IBL
vec3 pbrIbl(vec3 diffuseColor,
            vec3 specularColor,
            vec3 radiance, // radiance map sample
            vec3 irradiance, // irradiance map sample
            float ao,       // ambient occlusion factor
            float nv,       // normal dot view vector
<<<<<<< HEAD
            float perceptualRough,
            out vec3 specContrib)
=======
            float perceptualRough)
>>>>>>> 5d7b1b09
{
    // retrieve a scale and bias to F0. See [1], Figure 3
	vec2 brdf = BRDF(clamp(nv, 0, 1), 1.0-perceptualRough);
	vec3 diffuseLight = irradiance;
	vec3 specularLight = radiance;
    
	vec3 diffuse = diffuseLight * diffuseColor;
	vec3 specular = specularLight * (specularColor * brdf.x + brdf.y);

<<<<<<< HEAD
    specContrib = specular * ao;

	return (diffuse + specular) * ao;
}

vec3 pbrIbl(vec3 diffuseColor,
            vec3 specularColor,
            vec3 radiance, // radiance map sample
            vec3 irradiance, // irradiance map sample
            float ao,       // ambient occlusion factor
            float nv,       // normal dot view vector
            float perceptualRough)
{
    vec3 specContrib;
    return pbrIbl(diffuseColor, specularColor, radiance, irradiance, ao, nv, perceptualRough, specContrib);
}

=======
	return (diffuse + specular) * ao;
}

>>>>>>> 5d7b1b09

// Encapsulate the various inputs used by the various functions in the shading equation
// We store values in this struct to simplify the integration of alternative implementations
// of the shading terms, outlined in the Readme.MD Appendix.
struct PBRInfo
{
	float NdotL;                  // cos angle between normal and light direction
	float NdotV;                  // cos angle between normal and view direction
	float NdotH;                  // cos angle between normal and half vector
	float LdotH;                  // cos angle between light direction and half vector
	float VdotH;                  // cos angle between view direction and half vector
	float perceptualRoughness;    // roughness value, as authored by the model creator (input to shader)
	float metalness;              // metallic value at the surface
	vec3 reflectance0;            // full reflectance color (normal incidence angle)
	vec3 reflectance90;           // reflectance color at grazing angle
	float alphaRoughness;         // roughness mapped to a more linear change in the roughness (proposed by [2])
	vec3 diffuseColor;            // color contribution from diffuse lighting
	vec3 specularColor;           // color contribution from specular lighting
};

// Basic Lambertian diffuse
// Implementation from Lambert's Photometria https://archive.org/details/lambertsphotome00lambgoog
// See also [1], Equation 1
vec3 diffuse(PBRInfo pbrInputs)
{
	return pbrInputs.diffuseColor / M_PI;
}

// The following equation models the Fresnel reflectance term of the spec equation (aka F())
// Implementation of fresnel from [4], Equation 15
vec3 specularReflection(PBRInfo pbrInputs)
{
	return pbrInputs.reflectance0 + (pbrInputs.reflectance90 - pbrInputs.reflectance0) * pow(clamp(1.0 - pbrInputs.VdotH, 0.0, 1.0), 5.0);
}

// This calculates the specular geometric attenuation (aka G()),
// where rougher material will reflect less light back to the viewer.
// This implementation is based on [1] Equation 4, and we adopt their modifications to
// alphaRoughness as input as originally proposed in [2].
float geometricOcclusion(PBRInfo pbrInputs)
{
	float NdotL = pbrInputs.NdotL;
	float NdotV = pbrInputs.NdotV;
	float r = pbrInputs.alphaRoughness;

	float attenuationL = 2.0 * NdotL / (NdotL + sqrt(r * r + (1.0 - r * r) * (NdotL * NdotL)));
	float attenuationV = 2.0 * NdotV / (NdotV + sqrt(r * r + (1.0 - r * r) * (NdotV * NdotV)));
	return attenuationL * attenuationV;
}

// The following equation(s) model the distribution of microfacet normals across the area being drawn (aka D())
// Implementation from "Average Irregularity Representation of a Roughened Surface for Ray Reflection" by T. S. Trowbridge, and K. P. Reitz
// Follows the distribution function recommended in the SIGGRAPH 2013 course notes from EPIC Games [1], Equation 3.
float microfacetDistribution(PBRInfo pbrInputs)
{
	float roughnessSq = pbrInputs.alphaRoughness * pbrInputs.alphaRoughness;
	float f = (pbrInputs.NdotH * roughnessSq - pbrInputs.NdotH) * pbrInputs.NdotH + 1.0;
	return roughnessSq / (M_PI * f * f);
}

vec3 pbrPunctual(vec3 diffuseColor, vec3 specularColor, 
                    float perceptualRoughness, 
                    float metallic,
                    vec3 n, // normal
                    vec3 v, // surface point to camera
<<<<<<< HEAD
                    vec3 l, //surface point to light
                    out vec3 specContrib) //specular contribution (exposed to alpha shaders to calculate "glare")
=======
                    vec3 l) //surface point to light
>>>>>>> 5d7b1b09
{
    // make sure specular highlights from punctual lights don't fall off of polished surfaces
    perceptualRoughness = max(perceptualRoughness, 8.0/255.0);
    
	float alphaRoughness = perceptualRoughness * perceptualRoughness;

	// Compute reflectance.
	float reflectance = max(max(specularColor.r, specularColor.g), specularColor.b);

	// For typical incident reflectance range (between 4% to 100%) set the grazing reflectance to 100% for typical fresnel effect.
	// For very low reflectance range on highly diffuse objects (below 4%), incrementally reduce grazing reflecance to 0%.
	float reflectance90 = clamp(reflectance * 25.0, 0.0, 1.0);
	vec3 specularEnvironmentR0 = specularColor.rgb;
	vec3 specularEnvironmentR90 = vec3(1.0, 1.0, 1.0) * reflectance90;

	vec3 h = normalize(l+v);                        // Half vector between both l and v
	vec3 reflection = -normalize(reflect(v, n));
	reflection.y *= -1.0f;

	float NdotL = clamp(dot(n, l), 0.001, 1.0);
	float NdotV = clamp(abs(dot(n, v)), 0.001, 1.0);
	float NdotH = clamp(dot(n, h), 0.0, 1.0);
	float LdotH = clamp(dot(l, h), 0.0, 1.0);
	float VdotH = clamp(dot(v, h), 0.0, 1.0);

	PBRInfo pbrInputs = PBRInfo(
		NdotL,
		NdotV,
		NdotH,
		LdotH,
		VdotH,
		perceptualRoughness,
		metallic,
		specularEnvironmentR0,
		specularEnvironmentR90,
		alphaRoughness,
		diffuseColor,
		specularColor
	);

	// Calculate the shading terms for the microfacet specular shading model
	vec3 F = specularReflection(pbrInputs);
	float G = geometricOcclusion(pbrInputs);
	float D = microfacetDistribution(pbrInputs);

	// Calculation of analytical lighting contribution
	vec3 diffuseContrib = (1.0 - F) * diffuse(pbrInputs);
<<<<<<< HEAD
	specContrib = F * G * D / (4.0 * NdotL * NdotV);
	// Obtain final intensity as reflectance (BRDF) scaled by the energy of the light (cosine law)
	vec3 color = NdotL * (diffuseContrib + specContrib);

    specContrib *= NdotL;
    specContrib = max(specContrib, vec3(0));

    return clamp(color, vec3(0), vec3(10));
}

vec3 pbrPunctual(vec3 diffuseColor, vec3 specularColor, 
                    float perceptualRoughness, 
                    float metallic,
                    vec3 n, // normal
                    vec3 v, // surface point to camera
                    vec3 l) //surface point to light
{
    vec3 specContrib;

    return pbrPunctual(diffuseColor, specularColor, perceptualRoughness, metallic, n, v, l, specContrib);
}

=======
	vec3 specContrib = F * G * D / (4.0 * NdotL * NdotV);
	// Obtain final intensity as reflectance (BRDF) scaled by the energy of the light (cosine law)
	vec3 color = NdotL * (diffuseContrib + specContrib);

    return clamp(color, vec3(0), vec3(10));
}

>>>>>>> 5d7b1b09
void calcDiffuseSpecular(vec3 baseColor, float metallic, inout vec3 diffuseColor, inout vec3 specularColor)
{
    vec3 f0 = vec3(0.04);
    diffuseColor = baseColor*(vec3(1.0)-f0);
    diffuseColor *= 1.0 - metallic;
    specularColor = mix(f0, baseColor, metallic);
}

<<<<<<< HEAD
vec3 pbrBaseLight(vec3 diffuseColor, vec3 specularColor, float metallic, vec3 v, vec3 norm, float perceptualRoughness, vec3 light_dir, vec3 sunlit, float scol, vec3 radiance, vec3 irradiance, vec3 colorEmissive, float ao, vec3 additive, vec3 atten, out vec3 specContrib)
=======
vec3 pbrBaseLight(vec3 diffuseColor, vec3 specularColor, float metallic, vec3 v, vec3 norm, float perceptualRoughness, vec3 light_dir, vec3 sunlit, float scol, vec3 radiance, vec3 irradiance, vec3 colorEmissive, float ao, vec3 additive, vec3 atten)
>>>>>>> 5d7b1b09
{
    vec3 color = vec3(0);

    float NdotV = clamp(abs(dot(norm, v)), 0.001, 1.0);
    
<<<<<<< HEAD
    vec3 ibl_spec;
    color += pbrIbl(diffuseColor, specularColor, radiance, irradiance, ao, NdotV, perceptualRoughness, ibl_spec);
    
    color += pbrPunctual(diffuseColor, specularColor, perceptualRoughness, metallic, norm, v, normalize(light_dir), specContrib) * sunlit * 3.0 * scol; //magic number to balance with legacy materials
    specContrib *= sunlit * 2.75 * scol;
    specContrib += ibl_spec;
=======
    color += pbrIbl(diffuseColor, specularColor, radiance, irradiance, ao, NdotV, perceptualRoughness);
    
    color += pbrPunctual(diffuseColor, specularColor, perceptualRoughness, metallic, norm, v, normalize(light_dir)) * sunlit * 3.0 * scol; //magic number to balance with legacy materials
>>>>>>> 5d7b1b09

    color += colorEmissive;

    return color;
}

<<<<<<< HEAD
vec3 pbrBaseLight(vec3 diffuseColor, vec3 specularColor, float metallic, vec3 v, vec3 norm, float perceptualRoughness, vec3 light_dir, vec3 sunlit, float scol, vec3 radiance, vec3 irradiance, vec3 colorEmissive, float ao, vec3 additive, vec3 atten)
{
    vec3 specContrib;
    return pbrBaseLight(diffuseColor, specularColor, metallic, v, norm, perceptualRoughness, light_dir, sunlit, scol, radiance, irradiance, colorEmissive, ao, additive, atten, specContrib);
}

=======
>>>>>>> 5d7b1b09
uniform vec4 waterPlane;
uniform float waterSign;

// discard if given position in eye space is on the wrong side of the waterPlane according to waterSign
void waterClip(vec3 pos)
{
    // TODO: make this less branchy
    if (waterSign > 0)
    {
        if ((dot(pos.xyz, waterPlane.xyz) + waterPlane.w) < 0.0)
        {
            discard;
        }
    }
    else
    {
        if ((dot(pos.xyz, waterPlane.xyz) + waterPlane.w) > 0.0)
        {
            discard;
        }
    }

}
<|MERGE_RESOLUTION|>--- conflicted
+++ resolved
@@ -382,12 +382,7 @@
             vec3 irradiance, // irradiance map sample
             float ao,       // ambient occlusion factor
             float nv,       // normal dot view vector
-<<<<<<< HEAD
-            float perceptualRough,
-            out vec3 specContrib)
-=======
             float perceptualRough)
->>>>>>> 5d7b1b09
 {
     // retrieve a scale and bias to F0. See [1], Figure 3
 	vec2 brdf = BRDF(clamp(nv, 0, 1), 1.0-perceptualRough);
@@ -397,29 +392,9 @@
 	vec3 diffuse = diffuseLight * diffuseColor;
 	vec3 specular = specularLight * (specularColor * brdf.x + brdf.y);
 
-<<<<<<< HEAD
-    specContrib = specular * ao;
-
 	return (diffuse + specular) * ao;
 }
 
-vec3 pbrIbl(vec3 diffuseColor,
-            vec3 specularColor,
-            vec3 radiance, // radiance map sample
-            vec3 irradiance, // irradiance map sample
-            float ao,       // ambient occlusion factor
-            float nv,       // normal dot view vector
-            float perceptualRough)
-{
-    vec3 specContrib;
-    return pbrIbl(diffuseColor, specularColor, radiance, irradiance, ao, nv, perceptualRough, specContrib);
-}
-
-=======
-	return (diffuse + specular) * ao;
-}
-
->>>>>>> 5d7b1b09
 
 // Encapsulate the various inputs used by the various functions in the shading equation
 // We store values in this struct to simplify the integration of alternative implementations
@@ -485,12 +460,7 @@
                     float metallic,
                     vec3 n, // normal
                     vec3 v, // surface point to camera
-<<<<<<< HEAD
-                    vec3 l, //surface point to light
-                    out vec3 specContrib) //specular contribution (exposed to alpha shaders to calculate "glare")
-=======
                     vec3 l) //surface point to light
->>>>>>> 5d7b1b09
 {
     // make sure specular highlights from punctual lights don't fall off of polished surfaces
     perceptualRoughness = max(perceptualRoughness, 8.0/255.0);
@@ -538,30 +508,6 @@
 
 	// Calculation of analytical lighting contribution
 	vec3 diffuseContrib = (1.0 - F) * diffuse(pbrInputs);
-<<<<<<< HEAD
-	specContrib = F * G * D / (4.0 * NdotL * NdotV);
-	// Obtain final intensity as reflectance (BRDF) scaled by the energy of the light (cosine law)
-	vec3 color = NdotL * (diffuseContrib + specContrib);
-
-    specContrib *= NdotL;
-    specContrib = max(specContrib, vec3(0));
-
-    return clamp(color, vec3(0), vec3(10));
-}
-
-vec3 pbrPunctual(vec3 diffuseColor, vec3 specularColor, 
-                    float perceptualRoughness, 
-                    float metallic,
-                    vec3 n, // normal
-                    vec3 v, // surface point to camera
-                    vec3 l) //surface point to light
-{
-    vec3 specContrib;
-
-    return pbrPunctual(diffuseColor, specularColor, perceptualRoughness, metallic, n, v, l, specContrib);
-}
-
-=======
 	vec3 specContrib = F * G * D / (4.0 * NdotL * NdotV);
 	// Obtain final intensity as reflectance (BRDF) scaled by the energy of the light (cosine law)
 	vec3 color = NdotL * (diffuseContrib + specContrib);
@@ -569,7 +515,6 @@
     return clamp(color, vec3(0), vec3(10));
 }
 
->>>>>>> 5d7b1b09
 void calcDiffuseSpecular(vec3 baseColor, float metallic, inout vec3 diffuseColor, inout vec3 specularColor)
 {
     vec3 f0 = vec3(0.04);
@@ -578,43 +523,21 @@
     specularColor = mix(f0, baseColor, metallic);
 }
 
-<<<<<<< HEAD
-vec3 pbrBaseLight(vec3 diffuseColor, vec3 specularColor, float metallic, vec3 v, vec3 norm, float perceptualRoughness, vec3 light_dir, vec3 sunlit, float scol, vec3 radiance, vec3 irradiance, vec3 colorEmissive, float ao, vec3 additive, vec3 atten, out vec3 specContrib)
-=======
 vec3 pbrBaseLight(vec3 diffuseColor, vec3 specularColor, float metallic, vec3 v, vec3 norm, float perceptualRoughness, vec3 light_dir, vec3 sunlit, float scol, vec3 radiance, vec3 irradiance, vec3 colorEmissive, float ao, vec3 additive, vec3 atten)
->>>>>>> 5d7b1b09
 {
     vec3 color = vec3(0);
 
     float NdotV = clamp(abs(dot(norm, v)), 0.001, 1.0);
     
-<<<<<<< HEAD
-    vec3 ibl_spec;
-    color += pbrIbl(diffuseColor, specularColor, radiance, irradiance, ao, NdotV, perceptualRoughness, ibl_spec);
-    
-    color += pbrPunctual(diffuseColor, specularColor, perceptualRoughness, metallic, norm, v, normalize(light_dir), specContrib) * sunlit * 3.0 * scol; //magic number to balance with legacy materials
-    specContrib *= sunlit * 2.75 * scol;
-    specContrib += ibl_spec;
-=======
     color += pbrIbl(diffuseColor, specularColor, radiance, irradiance, ao, NdotV, perceptualRoughness);
     
     color += pbrPunctual(diffuseColor, specularColor, perceptualRoughness, metallic, norm, v, normalize(light_dir)) * sunlit * 3.0 * scol; //magic number to balance with legacy materials
->>>>>>> 5d7b1b09
 
     color += colorEmissive;
 
     return color;
 }
 
-<<<<<<< HEAD
-vec3 pbrBaseLight(vec3 diffuseColor, vec3 specularColor, float metallic, vec3 v, vec3 norm, float perceptualRoughness, vec3 light_dir, vec3 sunlit, float scol, vec3 radiance, vec3 irradiance, vec3 colorEmissive, float ao, vec3 additive, vec3 atten)
-{
-    vec3 specContrib;
-    return pbrBaseLight(diffuseColor, specularColor, metallic, v, norm, perceptualRoughness, light_dir, sunlit, scol, radiance, irradiance, colorEmissive, ao, additive, atten, specContrib);
-}
-
-=======
->>>>>>> 5d7b1b09
 uniform vec4 waterPlane;
 uniform float waterSign;
 
