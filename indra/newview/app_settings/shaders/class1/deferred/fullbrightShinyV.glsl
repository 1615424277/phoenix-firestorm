/**
 * @file fullbrightShinyV.glsl
 *
 * $LicenseInfo:firstyear=2007&license=viewerlgpl$
 * Second Life Viewer Source Code
 * Copyright (C) 2007, Linden Research, Inc.
 * 
 * This library is free software; you can redistribute it and/or
 * modify it under the terms of the GNU Lesser General Public
 * License as published by the Free Software Foundation;
 * version 2.1 of the License only.
 * 
 * This library is distributed in the hope that it will be useful,
 * but WITHOUT ANY WARRANTY; without even the implied warranty of
 * MERCHANTABILITY or FITNESS FOR A PARTICULAR PURPOSE.  See the GNU
 * Lesser General Public License for more details.
 * 
 * You should have received a copy of the GNU Lesser General Public
 * License along with this library; if not, write to the Free Software
 * Foundation, Inc., 51 Franklin Street, Fifth Floor, Boston, MA  02110-1301  USA
 * 
 * Linden Research, Inc., 945 Battery Street, San Francisco, CA  94111  USA
 * $/LicenseInfo$
 */

uniform mat3 normal_matrix;
uniform mat4 texture_matrix0;
uniform mat4 texture_matrix1;
uniform mat4 modelview_matrix;
uniform mat4 modelview_projection_matrix;


void calcAtmospherics(vec3 inPositionEye);

uniform vec4 origin;



ATTRIBUTE vec3 position;
void passTextureIndex();
ATTRIBUTE vec3 normal;
ATTRIBUTE vec4 diffuse_color;
ATTRIBUTE vec2 texcoord0;

VARYING vec4 vertex_color;
VARYING vec2 vary_texcoord0;
VARYING vec3 vary_texcoord1;
VARYING vec3 vary_position;

#ifdef HAS_SKIN
mat4 getObjectSkinnedTransform();
uniform mat4 projection_matrix;
#endif

void main()
{
	//transform vertex
	vec4 vert = vec4(position.xyz,1.0);
	passTextureIndex();

#ifdef HAS_SKIN
    mat4 mat = getObjectSkinnedTransform();
    mat = modelview_matrix * mat;
    vec4 pos = mat * vert;
    gl_Position = projection_matrix * pos;
	vec3 norm = normalize((mat*vec4(normal.xyz+position.xyz,1.0)).xyz-pos.xyz);
#else
	vec4 pos = (modelview_matrix * vert);
	gl_Position = modelview_projection_matrix*vec4(position.xyz, 1.0);
	vec3 norm = normalize(normal_matrix * normal);
#endif

    vary_position = pos.xyz;
<<<<<<< HEAD
    vary_texcoord0 = (texture_matrix0 * vec4(texcoord0,0,1)).xy;

#ifndef HAS_REFLECTION_PROBES	
    vec3 ref = reflect(pos.xyz, -norm);
	vary_texcoord1 = (texture_matrix1 * vec4(ref,1.0)).xyz;
=======
	vary_texcoord0 = (texture_matrix0 * vec4(texcoord0,0,1)).xy;

#ifndef HAS_REFLECTION_PROBES	
    vec3 ref = reflect(pos.xyz, -norm);
	vary_texcoord1 = transpose(normal_matrix) * ref.xyz;
>>>>>>> 69aef3a8
#else
    vary_texcoord1 = norm;
#endif

	calcAtmospherics(pos.xyz);

	vertex_color = diffuse_color;
}<|MERGE_RESOLUTION|>--- conflicted
+++ resolved
@@ -71,19 +71,11 @@
 #endif
 
     vary_position = pos.xyz;
-<<<<<<< HEAD
-    vary_texcoord0 = (texture_matrix0 * vec4(texcoord0,0,1)).xy;
+	vary_texcoord0 = (texture_matrix0 * vec4(texcoord0,0,1)).xy;
 
 #ifndef HAS_REFLECTION_PROBES	
     vec3 ref = reflect(pos.xyz, -norm);
 	vary_texcoord1 = (texture_matrix1 * vec4(ref,1.0)).xyz;
-=======
-	vary_texcoord0 = (texture_matrix0 * vec4(texcoord0,0,1)).xy;
-
-#ifndef HAS_REFLECTION_PROBES	
-    vec3 ref = reflect(pos.xyz, -norm);
-	vary_texcoord1 = transpose(normal_matrix) * ref.xyz;
->>>>>>> 69aef3a8
 #else
     vary_texcoord1 = norm;
 #endif
