--- conflicted
+++ resolved
@@ -70,20 +70,15 @@
 	vec3 norm = normalize(normal_matrix * normal);
 #endif
 
-<<<<<<< HEAD
-	vary_texcoord0 = (texture_matrix0 * vec4(texcoord0,0,1)).xy;
-	vary_texcoord1 = (texture_matrix1 * vec4(ref,1.0)).xyz;
-=======
     vary_position = pos.xyz;
     vary_texcoord0 = (texture_matrix0 * vec4(texcoord0,0,1)).xy;
 
 #ifndef HAS_REFLECTION_PROBES	
     vec3 ref = reflect(pos.xyz, -norm);
-	vary_texcoord1 = transpose(normal_matrix) * ref.xyz;
+	vary_texcoord1 = (texture_matrix1 * vec4(ref,1.0)).xyz;
 #else
     vary_texcoord1 = norm;
 #endif
->>>>>>> 6eaf8521
 
 	calcAtmospherics(pos.xyz);
 
