--- conflicted
+++ resolved
@@ -41,10 +41,7 @@
 
 /// Soft clips the light with a gamma correction
 vec3 scaleSoftClip(vec3 light);
-<<<<<<< HEAD
-=======
 vec3 srgb_to_linear(vec3 c);
->>>>>>> 83257da9
 
 void main()
 {
