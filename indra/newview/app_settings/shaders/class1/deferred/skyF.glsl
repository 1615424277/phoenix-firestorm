/** 
 * @file class1/deferred/skyF.glsl
 *
 * $LicenseInfo:firstyear=2005&license=viewerlgpl$
 * Second Life Viewer Source Code
 * Copyright (C) 2005, Linden Research, Inc.
 * 
 * This library is free software; you can redistribute it and/or
 * modify it under the terms of the GNU Lesser General Public
 * License as published by the Free Software Foundation;
 * version 2.1 of the License only.
 * 
 * This library is distributed in the hope that it will be useful,
 * but WITHOUT ANY WARRANTY; without even the implied warranty of
 * MERCHANTABILITY or FITNESS FOR A PARTICULAR PURPOSE.  See the GNU
 * Lesser General Public License for more details.
 * 
 * You should have received a copy of the GNU Lesser General Public
 * License along with this library; if not, write to the Free Software
 * Foundation, Inc., 51 Franklin Street, Fifth Floor, Boston, MA  02110-1301  USA
 * 
 * Linden Research, Inc., 945 Battery Street, San Francisco, CA  94111  USA
 * $/LicenseInfo$
 */
 
/*[EXTRA_CODE_HERE]*/

// Inputs
VARYING vec4 vary_HazeColor;
VARYING float vary_LightNormPosDot;

uniform sampler2D rainbow_map;
uniform sampler2D halo_map;

uniform float moisture_level;
uniform float droplet_radius;
uniform float ice_level;

#ifdef DEFINE_GL_FRAGCOLOR
out vec4 frag_data[3];
#else
#define frag_data gl_FragData
#endif

/////////////////////////////////////////////////////////////////////////
// The fragment shader for the sky
/////////////////////////////////////////////////////////////////////////

<<<<<<< HEAD
VARYING vec3 vary_HazeColor;
=======
vec3 rainbow(float d)
{
    // 'Interesting' values of d are -0.75 .. -0.825, i.e. when view vec nearly opposite of sun vec
    // Rainbox tex is mapped with REPEAT, so -.75 as tex coord is same as 0.25.  -0.825 -> 0.175. etc.
    // SL-13629
    // Unfortunately the texture is inverted, so we need to invert the y coord, but keep the 'interesting'
    // part within the same 0.175..0.250 range, i.e. d = (1 - d) - 1.575
    d         = clamp(-0.575 - d, 0.0, 1.0);

    // With the colors in the lower 1/4 of the texture, inverting the coords leaves most of it inaccessible.
    // So, we can stretch the texcoord above the colors (ie > 0.25) to fill the entire remaining coordinate
    // space. This improves gradation, reduces banding within the rainbow interior. (1-0.25) / (0.425/0.25) = 4.2857
    float interior_coord = max(0.0, d - 0.25) * 4.2857;
    d = clamp(d, 0.0, 0.25) + interior_coord;

    float rad = (droplet_radius - 5.0f) / 1024.0f;
    return pow(texture2D(rainbow_map, vec2(rad+0.5, d)).rgb, vec3(1.8)) * moisture_level;
}

vec3 halo22(float d)
{
    d       = clamp(d, 0.1, 1.0);
    float v = sqrt(clamp(1 - (d * d), 0, 1));
    return texture2D(halo_map, vec2(0, v)).rgb * ice_level;
}
>>>>>>> 4eb139e6

/// Soft clips the light with a gamma correction
vec3 scaleSoftClip(vec3 light);

void main()
{
    // Potential Fill-rate optimization.  Add cloud calculation 
    // back in and output alpha of 0 (so that alpha culling kills 
    // the fragment) if the sky wouldn't show up because the clouds 
    // are fully opaque.

<<<<<<< HEAD
    vec3 color;
    color = vary_HazeColor;
=======
    vec4 color = vary_HazeColor;
>>>>>>> 4eb139e6

    float  rel_pos_lightnorm = vary_LightNormPosDot;
    float optic_d = rel_pos_lightnorm;
    vec3  halo_22 = halo22(optic_d);
    color.rgb += rainbow(optic_d);
    color.rgb += halo_22;
    color.rgb *= 2.;
    color.rgb = scaleSoftClip(color.rgb);

    // Gamma correct for WL (soft clip effect).
    frag_data[0] = vec4(color.rgb, 1.0);
    frag_data[1] = vec4(0.0,0.0,0.0,0.0);
    frag_data[2] = vec4(0.0,0.0,0.0,GBUFFER_FLAG_SKIP_ATMOS); //1.0 in norm.w masks off fog

    gl_FragDepth = 0.99999f;
}
<|MERGE_RESOLUTION|>--- conflicted
+++ resolved
@@ -26,7 +26,7 @@
 /*[EXTRA_CODE_HERE]*/
 
 // Inputs
-VARYING vec4 vary_HazeColor;
+VARYING vec3 vary_HazeColor;
 VARYING float vary_LightNormPosDot;
 
 uniform sampler2D rainbow_map;
@@ -46,9 +46,7 @@
 // The fragment shader for the sky
 /////////////////////////////////////////////////////////////////////////
 
-<<<<<<< HEAD
-VARYING vec3 vary_HazeColor;
-=======
+
 vec3 rainbow(float d)
 {
     // 'Interesting' values of d are -0.75 .. -0.825, i.e. when view vec nearly opposite of sun vec
@@ -74,7 +72,6 @@
     float v = sqrt(clamp(1 - (d * d), 0, 1));
     return texture2D(halo_map, vec2(0, v)).rgb * ice_level;
 }
->>>>>>> 4eb139e6
 
 /// Soft clips the light with a gamma correction
 vec3 scaleSoftClip(vec3 light);
@@ -86,12 +83,7 @@
     // the fragment) if the sky wouldn't show up because the clouds 
     // are fully opaque.
 
-<<<<<<< HEAD
-    vec3 color;
-    color = vary_HazeColor;
-=======
-    vec4 color = vary_HazeColor;
->>>>>>> 4eb139e6
+    vec3 color = vary_HazeColor;
 
     float  rel_pos_lightnorm = vary_LightNormPosDot;
     float optic_d = rel_pos_lightnorm;
