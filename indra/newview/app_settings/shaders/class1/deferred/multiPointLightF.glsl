/**
 * @file class1/deferred/multiPointLightF.glsl
 *
 * $LicenseInfo:firstyear=2007&license=viewerlgpl$
 * Second Life Viewer Source Code
 * Copyright (C) 2007, Linden Research, Inc.
 *
 * This library is free software; you can redistribute it and/or
 * modify it under the terms of the GNU Lesser General Public
 * License as published by the Free Software Foundation;
 * version 2.1 of the License only.
 *
 * This library is distributed in the hope that it will be useful,
 * but WITHOUT ANY WARRANTY; without even the implied warranty of
 * MERCHANTABILITY or FITNESS FOR A PARTICULAR PURPOSE.  See the GNU
 * Lesser General Public License for more details.
 *
 * You should have received a copy of the GNU Lesser General Public
 * License along with this library; if not, write to the Free Software
 * Foundation, Inc., 51 Franklin Street, Fifth Floor, Boston, MA  02110-1301  USA
 *
 * Linden Research, Inc., 945 Battery Street, San Francisco, CA  94111  USA
 * $/LicenseInfo$
 */

#extension GL_ARB_texture_rectangle : enable

/*[EXTRA_CODE_HERE]*/

#ifdef DEFINE_GL_FRAGCOLOR
out vec4 frag_color;
#else
#define frag_color gl_FragColor
#endif

// uniform sampler2DRect depthMap; // <FS:Beq/> Colour space and shader fixes for BUG-228586 (Rye)
uniform sampler2DRect diffuseRect;
uniform sampler2DRect specularRect;
<<<<<<< HEAD
// uniform samplerCube   environmentMap;// <FS:Beq/> Colour space and shader fixes for BUG-228586 (Rye)
=======
>>>>>>> 6eaf8521
uniform sampler2D     noiseMap;
uniform sampler2D     lightFunc;

uniform vec3  env_mat[3];
uniform float sun_wash;
uniform int   light_count;
uniform vec4  light[LIGHT_COUNT];
uniform vec4  light_col[LIGHT_COUNT];

uniform vec2  screen_res;
uniform float far_z;
uniform mat4  inv_proj;

VARYING vec4 vary_fragcoord;

vec4 getPosition(vec2 pos_screen);
vec3 getNorm(vec2 pos_screen);
vec3 srgb_to_linear(vec3 c);

void main()
{
#if defined(LOCAL_LIGHT_KILL)
    discard;  // Bail immediately
#endif

    vec3 out_col = vec3(0, 0, 0);
    vec2 frag    = (vary_fragcoord.xy * 0.5 + 0.5) * screen_res;
    vec3 pos     = getPosition(frag.xy).xyz;
    if (pos.z < far_z)
    {
        discard;
    }

    vec3 norm = getNorm(frag.xy);

    vec4 spec = texture2DRect(specularRect, frag.xy);
    vec3 diff = texture2DRect(diffuseRect, frag.xy).rgb;

    float noise = texture2D(noiseMap, frag.xy / 128.0).b;
    vec3  npos  = normalize(-pos);

    // As of OSX 10.6.7 ATI Apple's crash when using a variable size loop
    for (int i = 0; i < LIGHT_COUNT; ++i)
    {
        vec3  lv   = light[i].xyz - pos;
        float dist = length(lv);
        dist /= light[i].w;
        if (dist <= 1.0)
        {
            float da = dot(norm, lv);
            if (da > 0.0)
            {
                lv = normalize(lv);
                da = dot(norm, lv);

                float fa         = light_col[i].a + 1.0;
                float dist_atten = clamp(1.0 - (dist - 1.0 * (1.0 - fa)) / fa, 0.0, 1.0);
                dist_atten *= dist_atten;

                // Tweak falloff slightly to match pre-EEP attenuation
                // NOTE: this magic number also shows up in a great many other places, search for dist_atten *= to audit
                dist_atten *= 2.0;

                dist_atten *= noise;

                float lit = da * dist_atten;

                vec3 col = light_col[i].rgb * lit * diff;

                if (spec.a > 0.0)
                {
                    lit        = min(da * 6.0, 1.0) * dist_atten;
                    vec3  h    = normalize(lv + npos);
                    float nh   = dot(norm, h);
                    float nv   = dot(norm, npos);
                    float vh   = dot(npos, h);
                    float sa   = nh;
                    float fres = pow(1 - dot(h, npos), 5) * 0.4 + 0.5;

                    float gtdenom = 2 * nh;
                    float gt      = max(0, min(gtdenom * nv / vh, gtdenom * da / vh));

                    if (nh > 0.0)
                    {
                        float scol = fres * texture2D(lightFunc, vec2(nh, spec.a)).r * gt / (nh * da);
                        col += lit * scol * light_col[i].rgb * spec.rgb;
                    }
                }

                out_col += col;
            }
        }
    }

    frag_color.rgb = out_col;
    frag_color.a   = 0.0;

#ifdef IS_AMD_CARD
    // If it's AMD make sure the GLSL compiler sees the arrays referenced once by static index. Otherwise it seems to optimise the storage
    // awawy which leads to unfun crashes and artifacts.
    vec4 dummy1 = light[0];
    vec4 dummy2 = light_col[0];
    vec4 dummy3 = light[LIGHT_COUNT - 1];
    vec4 dummy4 = light_col[LIGHT_COUNT - 1];
#endif
}<|MERGE_RESOLUTION|>--- conflicted
+++ resolved
@@ -36,10 +36,6 @@
 // uniform sampler2DRect depthMap; // <FS:Beq/> Colour space and shader fixes for BUG-228586 (Rye)
 uniform sampler2DRect diffuseRect;
 uniform sampler2DRect specularRect;
-<<<<<<< HEAD
-// uniform samplerCube   environmentMap;// <FS:Beq/> Colour space and shader fixes for BUG-228586 (Rye)
-=======
->>>>>>> 6eaf8521
 uniform sampler2D     noiseMap;
 uniform sampler2D     lightFunc;
 
