/** 
 * @file multiSpotLightF.glsl
 *
 * $LicenseInfo:firstyear=2007&license=viewerlgpl$
 * Second Life Viewer Source Code
 * Copyright (C) 2007, Linden Research, Inc.
 * 
 * This library is free software; you can redistribute it and/or
 * modify it under the terms of the GNU Lesser General Public
 * License as published by the Free Software Foundation;
 * version 2.1 of the License only.
 * 
 * This library is distributed in the hope that it will be useful,
 * but WITHOUT ANY WARRANTY; without even the implied warranty of
 * MERCHANTABILITY or FITNESS FOR A PARTICULAR PURPOSE.  See the GNU
 * Lesser General Public License for more details.
 * 
 * You should have received a copy of the GNU Lesser General Public
 * License along with this library; if not, write to the Free Software
 * Foundation, Inc., 51 Franklin Street, Fifth Floor, Boston, MA  02110-1301  USA
 * 
 * Linden Research, Inc., 945 Battery Street, San Francisco, CA  94111  USA
 * $/LicenseInfo$
 */



//class 1 -- no shadows

#extension GL_ARB_texture_rectangle : enable
#extension GL_ARB_shader_texture_lod : enable

/*[EXTRA_CODE_HERE]*/

#ifdef DEFINE_GL_FRAGCOLOR
out vec4 frag_color;
#else
#define frag_color gl_FragColor
#endif

uniform sampler2DRect diffuseRect;
uniform sampler2DRect specularRect;
// <FS:Beq> Colour space and shader fixes for BUG-228586 (Rye)
// uniform sampler2DRect depthMap;
// </FS:Beq>
uniform sampler2DRect normalMap;
// <FS:Beq> Colour space and shader fixes for BUG-228586 (Rye)
// uniform samplerCube environmentMap;
// </FS:Beq>

uniform sampler2D noiseMap;
uniform sampler2D projectionMap;
uniform sampler2D lightFunc;

uniform mat4 proj_mat; //screen space to light space
uniform float proj_near; //near clip for projection
uniform vec3 proj_p; //plane projection is emitting from (in screen space)
uniform vec3 proj_n;
uniform float proj_focus; //distance from plane to begin blurring
uniform float proj_lod;  //(number of mips in proj map)
uniform float proj_range; //range between near clip and far clip plane of projection
uniform float proj_ambient_lod;
uniform float proj_ambiance;
uniform float near_clip;
uniform float far_clip;

uniform vec3 proj_origin; //origin of projection to be used for angular attenuation
uniform float sun_wash;

uniform vec3 center;
uniform vec3 color;
uniform float falloff;
uniform float size;

VARYING vec4 vary_fragcoord;
uniform vec2 screen_res;

uniform mat4 inv_proj;
vec3 getNorm(vec2 pos_screen);
vec3 srgb_to_linear(vec3 c);

vec4 texture2DLodSpecular(sampler2D projectionMap, vec2 tc, float lod)
{
	vec4 ret = texture2DLod(projectionMap, tc, lod);
	ret.rgb = srgb_to_linear(ret.rgb);
	
	vec2 dist = vec2(0.5) - abs(tc-vec2(0.5));
	
	float det = min(lod/(proj_lod*0.5), 1.0);
	
	float d = min(dist.x, dist.y);
    
    d *= min(1, d * (proj_lod - lod));
	
	float edge = 0.25*det;
    
	ret *= clamp(d/edge, 0.0, 1.0);
	
	return ret;
}

vec4 texture2DLodDiffuse(sampler2D projectionMap, vec2 tc, float lod)
{
	vec4 ret = texture2DLod(projectionMap, tc, lod);
	ret.rgb = srgb_to_linear(ret.rgb);
	
	vec2 dist = vec2(0.5) - abs(tc-vec2(0.5));
	
	float det = min(lod/(proj_lod*0.5), 1.0);
	
	float d = min(dist.x, dist.y);
	
	float edge = 0.25*det;
		
	ret *= clamp(d/edge, 0.0, 1.0);
	
	return ret;
}

vec4 texture2DLodAmbient(sampler2D projectionMap, vec2 tc, float lod)
{
	vec4 ret = texture2DLod(projectionMap, tc, lod);
	ret.rgb = srgb_to_linear(ret.rgb);
	
	vec2 dist = tc-vec2(0.5);
	
	float d = dot(dist,dist);
		
	ret *= min(clamp((0.25-d)/0.25, 0.0, 1.0), 1.0);
	
	return ret;
}

vec4 getPosition(vec2 pos_screen);

void main() 
{
	vec3 col = vec3(0,0,0);

#if defined(LOCAL_LIGHT_KILL)
    discard;
#else
	vec4 frag = vary_fragcoord;
	frag.xyz /= frag.w;
	frag.xyz = frag.xyz*0.5+0.5;
	frag.xy *= screen_res;
	
	vec3 pos = getPosition(frag.xy).xyz;
	vec3 lv = center.xyz-pos.xyz;
	float dist = length(lv);
	dist /= size;
	if (dist > 1.0)
	{
		discard;
	}
		
	float envIntensity = texture2DRect(normalMap, frag.xy).z;
	vec3 norm = getNorm(frag.xy);

	float l_dist = -dot(lv, proj_n);
	
	vec4 proj_tc = (proj_mat * vec4(pos.xyz, 1.0));
	if (proj_tc.z < 0.0)
	{
		discard;
	}
	
	proj_tc.xyz /= proj_tc.w;
	
	float fa = falloff+1.0;
	float dist_atten = clamp(1.0-(dist-1.0*(1.0-fa))/fa, 0.0, 1.0);
	dist_atten *= dist_atten;
	dist_atten *= 2.0;
	

	if (dist_atten <= 0.0)
	{
		discard;
	}
	
	float noise = texture2D(noiseMap, frag.xy/128.0).b;
	dist_atten *= noise;

	lv = proj_origin-pos.xyz;
	lv = normalize(lv);
	float da = dot(norm, lv);
		
		
	vec3 diff_tex = texture2DRect(diffuseRect, frag.xy).rgb;
<<<<<<< HEAD
// <FS:Beq> Colour space and shader fixes for BUG-228586 (Rye)
    // // SL-12005 Projector light pops as we get closer, more objectionable than being in wrong color space.
    // //          We can't switch to linear here unless we do it everywhere*
	// // *gbuffer is sRGB, convert to linear whenever sampling from it
    // diff_tex.rgb = srgb_to_linear(diff_tex.rgb);
// </FS:Beq>
=======

>>>>>>> c73fbe30
	vec3 dlit = vec3(0, 0, 0);
	
	
	if (proj_tc.z > 0.0 &&
		proj_tc.x < 1.0 &&
		proj_tc.y < 1.0 &&
		proj_tc.x > 0.0 &&
		proj_tc.y > 0.0)
	{
		float lit = 0.0;
		float amb_da = proj_ambiance;
		
		if (da > 0.0)
		{
			float diff = clamp((l_dist-proj_focus)/proj_range, 0.0, 1.0);
			float lod = diff * proj_lod;
			
			vec4 plcol = texture2DLodDiffuse(projectionMap, proj_tc.xy, lod);
		
			dlit = color.rgb * plcol.rgb * plcol.a;
			
			lit = da * dist_atten;
			
			col = dlit*lit*diff_tex;
			amb_da += (da*0.5)*proj_ambiance;
		}
		//float diff = clamp((proj_range-proj_focus)/proj_range, 0.0, 1.0);
		vec4 amb_plcol = texture2DLodAmbient(projectionMap, proj_tc.xy, proj_lod);
							
		amb_da += (da*da*0.5+0.5)*proj_ambiance;
				
		amb_da *= dist_atten * noise;
			
		amb_da = min(amb_da, 1.0-lit);
		col += amb_da*color.rgb*diff_tex*amb_plcol.rgb*amb_plcol.a;
	}
	
	
	vec4 spec = texture2DRect(specularRect, frag.xy);
	
	if (spec.a > 0.0)
	{
		dlit *= min(da*6.0, 1.0) * dist_atten;

		vec3 npos = -normalize(pos);

		//vec3 ref = dot(pos+lv, norm);
		vec3 h = normalize(lv+npos);
		float nh = dot(norm, h);
		float nv = dot(norm, npos);
		float vh = dot(npos, h);
		float sa = nh;
		float fres = pow(1 - dot(h, npos), 5)*0.4+0.5;

		float gtdenom = 2 * nh;
		float gt = max(0, min(gtdenom * nv / vh, gtdenom * da / vh));

		if (nh > 0.0)
		{
			float scol = fres*texture2D(lightFunc, vec2(nh, spec.a)).r*gt/(nh*da);
			col += dlit*scol*spec.rgb;
			//col += spec.rgb;
		}
	}

	if (envIntensity > 0.0)
	{
		vec3 ref = reflect(normalize(pos), norm);
		
		//project from point pos in direction ref to plane proj_p, proj_n
		vec3 pdelta = proj_p-pos;
		float ds = dot(ref, proj_n);
		
		if (ds < 0.0)
		{
			vec3 pfinal = pos + ref * dot(pdelta, proj_n)/ds;
			
			vec4 stc = (proj_mat * vec4(pfinal.xyz, 1.0));
            
			if (stc.z > 0.0)
			{
                stc /= stc.w;
								
				if (stc.x < 1.0 &&
					stc.y < 1.0 &&
					stc.x > 0.0 &&
					stc.y > 0.0)
				{
					col += color.rgb * texture2DLodSpecular(projectionMap, stc.xy, (1 - spec.a) * (proj_lod * 0.6)).rgb * envIntensity;
				}
			}
		}
	}
#endif

	//output linear, sum of lights will be gamma corrected later	
	frag_color.rgb = col;	
	frag_color.a = 0.0;
}<|MERGE_RESOLUTION|>--- conflicted
+++ resolved
@@ -187,16 +187,7 @@
 		
 		
 	vec3 diff_tex = texture2DRect(diffuseRect, frag.xy).rgb;
-<<<<<<< HEAD
-// <FS:Beq> Colour space and shader fixes for BUG-228586 (Rye)
-    // // SL-12005 Projector light pops as we get closer, more objectionable than being in wrong color space.
-    // //          We can't switch to linear here unless we do it everywhere*
-	// // *gbuffer is sRGB, convert to linear whenever sampling from it
-    // diff_tex.rgb = srgb_to_linear(diff_tex.rgb);
-// </FS:Beq>
-=======
-
->>>>>>> c73fbe30
+
 	vec3 dlit = vec3(0, 0, 0);
 	
 	
