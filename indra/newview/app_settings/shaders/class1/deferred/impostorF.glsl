/** 
 * @file impostorF.glsl
 *
 * $LicenseInfo:firstyear=2011&license=viewerlgpl$
 * Second Life Viewer Source Code
 * Copyright (C) 2007, Linden Research, Inc.
 * 
 * This library is free software; you can redistribute it and/or
 * modify it under the terms of the GNU Lesser General Public
 * License as published by the Free Software Foundation;
 * version 2.1 of the License only.
 * 
 * This library is distributed in the hope that it will be useful,
 * but WITHOUT ANY WARRANTY; without even the implied warranty of
 * MERCHANTABILITY or FITNESS FOR A PARTICULAR PURPOSE.  See the GNU
 * Lesser General Public License for more details.
 * 
 * You should have received a copy of the GNU Lesser General Public
 * License along with this library; if not, write to the Free Software
 * Foundation, Inc., 51 Franklin Street, Fifth Floor, Boston, MA  02110-1301  USA
 * 
 * Linden Research, Inc., 945 Battery Street, San Francisco, CA  94111  USA
 * $/LicenseInfo$
 */

/*[EXTRA_CODE_HERE]*/

#ifdef DEFINE_GL_FRAGCOLOR
out vec4 frag_data[3];
#else
#define frag_data gl_FragData
#endif

uniform float minimum_alpha;


uniform sampler2D diffuseMap;
uniform sampler2D normalMap;
uniform sampler2D specularMap;

VARYING vec2 vary_texcoord0;

<<<<<<< HEAD
vec3 linear_to_srgb(vec3 cl);// <FS:Beq/> Colour space and shader fixes for BUG-228586 (Rye)
=======
vec3 linear_to_srgb(vec3 c);

>>>>>>> c73fbe30
void main() 
{
	vec4 col = texture2D(diffuseMap, vary_texcoord0.xy);

	if (col.a < minimum_alpha)
	{
		discard;
	}

	vec4 norm = texture2D(normalMap,   vary_texcoord0.xy);
	vec4 spec = texture2D(specularMap, vary_texcoord0.xy);

<<<<<<< HEAD
	col.rgb = linear_to_srgb(col.rgb);// <FS:Beq/> Colour space and shader fixes for BUG-228586 (Rye)
=======
	col.rgb = linear_to_srgb(col.rgb);
>>>>>>> c73fbe30
	frag_data[0] = vec4(col.rgb, 0.0);
	frag_data[1] = spec;
	frag_data[2] = vec4(norm.xy,0,0);
}<|MERGE_RESOLUTION|>--- conflicted
+++ resolved
@@ -40,12 +40,8 @@
 
 VARYING vec2 vary_texcoord0;
 
-<<<<<<< HEAD
-vec3 linear_to_srgb(vec3 cl);// <FS:Beq/> Colour space and shader fixes for BUG-228586 (Rye)
-=======
 vec3 linear_to_srgb(vec3 c);
 
->>>>>>> c73fbe30
 void main() 
 {
 	vec4 col = texture2D(diffuseMap, vary_texcoord0.xy);
@@ -58,11 +54,7 @@
 	vec4 norm = texture2D(normalMap,   vary_texcoord0.xy);
 	vec4 spec = texture2D(specularMap, vary_texcoord0.xy);
 
-<<<<<<< HEAD
-	col.rgb = linear_to_srgb(col.rgb);// <FS:Beq/> Colour space and shader fixes for BUG-228586 (Rye)
-=======
 	col.rgb = linear_to_srgb(col.rgb);
->>>>>>> c73fbe30
 	frag_data[0] = vec4(col.rgb, 0.0);
 	frag_data[1] = spec;
 	frag_data[2] = vec4(norm.xy,0,0);
