/** 
 * @file impostorF.glsl
 *
 * $LicenseInfo:firstyear=2011&license=viewerlgpl$
 * Second Life Viewer Source Code
 * Copyright (C) 2007, Linden Research, Inc.
 * 
 * This library is free software; you can redistribute it and/or
 * modify it under the terms of the GNU Lesser General Public
 * License as published by the Free Software Foundation;
 * version 2.1 of the License only.
 * 
 * This library is distributed in the hope that it will be useful,
 * but WITHOUT ANY WARRANTY; without even the implied warranty of
 * MERCHANTABILITY or FITNESS FOR A PARTICULAR PURPOSE.  See the GNU
 * Lesser General Public License for more details.
 * 
 * You should have received a copy of the GNU Lesser General Public
 * License along with this library; if not, write to the Free Software
 * Foundation, Inc., 51 Franklin Street, Fifth Floor, Boston, MA  02110-1301  USA
 * 
 * Linden Research, Inc., 945 Battery Street, San Francisco, CA  94111  USA
 * $/LicenseInfo$
 */
 
<<<<<<< HEAD
uniform float minimum_alpha;
uniform float maximum_alpha;
=======
uniform float minimum_alpha;
uniform float maximum_alpha;
>>>>>>> 89c28185


uniform sampler2D diffuseMap;
uniform sampler2D normalMap;
uniform sampler2D specularMap;

void main() 
{
	vec4 col = texture2D(diffuseMap, gl_TexCoord[0].xy);

<<<<<<< HEAD
	if (col.a < minimum_alpha || col.a > maximum_alpha)
	{
		discard;
	}
=======
	if (col.a < minimum_alpha || col.a > maximum_alpha)
	{
		discard;
	}
>>>>>>> 89c28185

	gl_FragData[0] = vec4(col.rgb, col.a * 0.005);
	gl_FragData[1] = texture2D(specularMap, gl_TexCoord[0].xy);
	gl_FragData[2] = vec4(texture2D(normalMap, gl_TexCoord[0].xy).xyz, 0.0);
}<|MERGE_RESOLUTION|>--- conflicted
+++ resolved
@@ -23,13 +23,8 @@
  * $/LicenseInfo$
  */
  
-<<<<<<< HEAD
 uniform float minimum_alpha;
 uniform float maximum_alpha;
-=======
-uniform float minimum_alpha;
-uniform float maximum_alpha;
->>>>>>> 89c28185
 
 
 uniform sampler2D diffuseMap;
@@ -40,17 +35,10 @@
 {
 	vec4 col = texture2D(diffuseMap, gl_TexCoord[0].xy);
 
-<<<<<<< HEAD
 	if (col.a < minimum_alpha || col.a > maximum_alpha)
 	{
 		discard;
 	}
-=======
-	if (col.a < minimum_alpha || col.a > maximum_alpha)
-	{
-		discard;
-	}
->>>>>>> 89c28185
 
 	gl_FragData[0] = vec4(col.rgb, col.a * 0.005);
 	gl_FragData[1] = texture2D(specularMap, gl_TexCoord[0].xy);
