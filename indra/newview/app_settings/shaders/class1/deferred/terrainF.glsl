/** 
 * @file class1\deferred\terrainF.glsl
 *
 * $LicenseInfo:firstyear=2007&license=viewerlgpl$
 * Second Life Viewer Source Code
 * Copyright (C) 2007, Linden Research, Inc.
 * 
 * This library is free software; you can redistribute it and/or
 * modify it under the terms of the GNU Lesser General Public
 * License as published by the Free Software Foundation;
 * version 2.1 of the License only.
 * 
 * This library is distributed in the hope that it will be useful,
 * but WITHOUT ANY WARRANTY; without even the implied warranty of
 * MERCHANTABILITY or FITNESS FOR A PARTICULAR PURPOSE.  See the GNU
 * Lesser General Public License for more details.
 * 
 * You should have received a copy of the GNU Lesser General Public
 * License along with this library; if not, write to the Free Software
 * Foundation, Inc., 51 Franklin Street, Fifth Floor, Boston, MA  02110-1301  USA
 * 
 * Linden Research, Inc., 945 Battery Street, San Francisco, CA  94111  USA
 * $/LicenseInfo$
 */
 
/*[EXTRA_CODE_HERE]*/

out vec4 frag_data[4];

uniform sampler2D detail_0;
uniform sampler2D detail_1;
uniform sampler2D detail_2;
uniform sampler2D detail_3;
uniform sampler2D alpha_ramp;

in vec3 pos;
in vec3 vary_normal;
in vec4 vary_texcoord0;
in vec4 vary_texcoord1;

<<<<<<< HEAD
vec2 encode_normal(vec3 n);
=======
>>>>>>> 86c0c1d5
void mirrorClip(vec3 position);

void main()
{
    mirrorClip(pos);
    /// Note: This should duplicate the blending functionality currently used for the terrain rendering.
    
    vec4 color0 = texture(detail_0, vary_texcoord0.xy);
    vec4 color1 = texture(detail_1, vary_texcoord0.xy);
    vec4 color2 = texture(detail_2, vary_texcoord0.xy);
    vec4 color3 = texture(detail_3, vary_texcoord0.xy);

    float alpha1 = texture(alpha_ramp, vary_texcoord0.zw).a;
    float alpha2 = texture(alpha_ramp,vary_texcoord1.xy).a;
    float alphaFinal = texture(alpha_ramp, vary_texcoord1.zw).a;
    vec4 outColor = mix( mix(color3, color2, alpha2), mix(color1, color0, alpha1), alphaFinal );
   
    outColor.a = 0.0; // yes, downstream atmospherics 
    
    frag_data[0] = outColor;
    frag_data[1] = vec4(0.0,0.0,0.0,-1.0);
    vec3 nvn = normalize(vary_normal);
    frag_data[2] = vec4(nvn.xyz, GBUFFER_FLAG_HAS_ATMOS);
    frag_data[3] = vec4(0);
}
<|MERGE_RESOLUTION|>--- conflicted
+++ resolved
@@ -38,10 +38,6 @@
 in vec4 vary_texcoord0;
 in vec4 vary_texcoord1;
 
-<<<<<<< HEAD
-vec2 encode_normal(vec3 n);
-=======
->>>>>>> 86c0c1d5
 void mirrorClip(vec3 position);
 
 void main()
