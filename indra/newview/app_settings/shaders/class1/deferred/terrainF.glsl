--- conflicted
+++ resolved
@@ -54,17 +54,10 @@
     float alpha2 = texture(alpha_ramp,vary_texcoord1.xy).a;
     float alphaFinal = texture(alpha_ramp, vary_texcoord1.zw).a;
     vec4 outColor = mix( mix(color3, color2, alpha2), mix(color1, color0, alpha1), alphaFinal );
-<<<<<<< HEAD
-   
-    outColor.a = 0.0; // yes, downstream atmospherics 
-    
-    frag_data[0] = max(outColor, vec4(0));
-=======
 
     outColor.a = 0.0; // yes, downstream atmospherics
 
-    frag_data[0] = outColor;
->>>>>>> d99fbffb
+    frag_data[0] = max(outColor, vec4(0));
     frag_data[1] = vec4(0.0,0.0,0.0,-1.0);
     vec3 nvn = normalize(vary_normal);
     frag_data[2] = vec4(nvn.xyz, GBUFFER_FLAG_HAS_ATMOS);
