--- conflicted
+++ resolved
@@ -36,11 +36,6 @@
 
 uniform float minimum_alpha;
 
-<<<<<<< HEAD
-vec2 encode_normal(vec3 n);
-
-=======
->>>>>>> 86c0c1d5
 void mirrorClip(vec3 pos);
 void main() 
 {
