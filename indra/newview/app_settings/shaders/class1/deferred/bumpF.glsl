--- conflicted
+++ resolved
@@ -39,37 +39,11 @@
 in vec2 vary_texcoord0;
 in vec3 vary_position;
 
-<<<<<<< HEAD
 void mirrorClip(vec3 pos);
-void main() 
+void main()
 {
     mirrorClip(vary_position);
 
-	vec4 col = texture(diffuseMap, vary_texcoord0.xy);
-	
-	if(col.a < minimum_alpha)
-	{
-		discard;
-    }		
-		col *= vertex_color;
-		
-		vec3 norm = texture(bumpMap, vary_texcoord0.xy).rgb * 2.0 - 1.0;
-
-		vec3 tnorm = vec3(dot(norm,vary_mat0),
-			  dot(norm,vary_mat1),
-			  dot(norm,vary_mat2));
-						
-		frag_data[0] = vec4(col.rgb, 0.0);
-		frag_data[1] = vertex_color.aaaa; // spec
-		//frag_data[1] = vec4(vec3(vertex_color.a), vertex_color.a+(1.0-vertex_color.a)*vertex_color.a); // spec - from former class3 - maybe better, but not so well tested
-		vec3 nvn = normalize(tnorm);
-		frag_data[2] = vec4(nvn, GBUFFER_FLAG_HAS_ATMOS);
-        frag_data[3] = vec4(vertex_color.a, 0, 0, 0);
-=======
-vec2 encode_normal(vec3 n);
-
-void main()
-{
     vec4 col = texture(diffuseMap, vary_texcoord0.xy);
 
     if(col.a < minimum_alpha)
@@ -88,7 +62,6 @@
         frag_data[1] = vertex_color.aaaa; // spec
         //frag_data[1] = vec4(vec3(vertex_color.a), vertex_color.a+(1.0-vertex_color.a)*vertex_color.a); // spec - from former class3 - maybe better, but not so well tested
         vec3 nvn = normalize(tnorm);
-        frag_data[2] = vec4(encode_normal(nvn), vertex_color.a, GBUFFER_FLAG_HAS_ATMOS);
-        frag_data[3] = vec4(0);
->>>>>>> 1a8a5404
+        frag_data[2] = vec4(nvn, GBUFFER_FLAG_HAS_ATMOS);
+        frag_data[3] = vec4(vertex_color.a, 0, 0, 0);
 }