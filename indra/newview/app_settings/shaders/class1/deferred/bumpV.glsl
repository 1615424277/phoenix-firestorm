/** 
 * @file bumpV.glsl
 *
 * $LicenseInfo:firstyear=2007&license=viewerlgpl$
 * Second Life Viewer Source Code
 * Copyright (C) 2007, Linden Research, Inc.
 * 
 * This library is free software; you can redistribute it and/or
 * modify it under the terms of the GNU Lesser General Public
 * License as published by the Free Software Foundation;
 * version 2.1 of the License only.
 * 
 * This library is distributed in the hope that it will be useful,
 * but WITHOUT ANY WARRANTY; without even the implied warranty of
 * MERCHANTABILITY or FITNESS FOR A PARTICULAR PURPOSE.  See the GNU
 * Lesser General Public License for more details.
 * 
 * You should have received a copy of the GNU Lesser General Public
 * License along with this library; if not, write to the Free Software
 * Foundation, Inc., 51 Franklin Street, Fifth Floor, Boston, MA  02110-1301  USA
 * 
 * Linden Research, Inc., 945 Battery Street, San Francisco, CA  94111  USA
 * $/LicenseInfo$
 */

uniform mat3 normal_matrix;
uniform mat4 texture_matrix0;
uniform mat4 modelview_projection_matrix;

ATTRIBUTE vec3 position;
ATTRIBUTE vec4 diffuse_color;
ATTRIBUTE vec3 normal;
ATTRIBUTE vec2 texcoord0;
ATTRIBUTE vec4 tangent;

VARYING vec3 vary_mat0;
VARYING vec3 vary_mat1;
VARYING vec3 vary_mat2;
VARYING vec4 vertex_color;
VARYING vec2 vary_texcoord0;

#ifdef HAS_SKIN
mat4 getObjectSkinnedTransform();
uniform mat4 projection_matrix;
uniform mat4 modelview_matrix;
#endif

void main()
{
	//transform vertex
#ifdef HAS_SKIN
    mat4 mat = getObjectSkinnedTransform();
	mat = modelview_matrix * mat;
	vec3 pos = (mat*vec4(position.xyz, 1.0)).xyz;
	gl_Position = projection_matrix*vec4(pos, 1.0);

	vec3 n = normalize((mat * vec4(normal.xyz+position.xyz, 1.0)).xyz-pos.xyz);
	vec3 t = normalize((mat * vec4(tangent.xyz+position.xyz, 1.0)).xyz-pos.xyz);
#else
	gl_Position = modelview_projection_matrix * vec4(position.xyz, 1.0); 
	vec3 n = normalize(normal_matrix * normal);
<<<<<<< HEAD
// <FS:Beq> tangents should not use the inv_transpose matrix
	// vec3 t = normalize(normal_matrix * tangent.xyz);
	vec3 t = normalize((modelview_projection_matrix * vec4(tangent.xyz,0)).xyz);
// </FS:Beq>
=======
	vec3 t = normalize(normal_matrix * tangent.xyz);
#endif

>>>>>>> 28f9fb06
	vec3 b = cross(n, t) * tangent.w;
	vary_texcoord0 = (texture_matrix0 * vec4(texcoord0,0,1)).xy;

	vary_mat0 = vec3(t.x, b.x, n.x);
	vary_mat1 = vec3(t.y, b.y, n.y);
	vary_mat2 = vec3(t.z, b.z, n.z);
	
	vertex_color = diffuse_color;
}<|MERGE_RESOLUTION|>--- conflicted
+++ resolved
@@ -59,16 +59,9 @@
 #else
 	gl_Position = modelview_projection_matrix * vec4(position.xyz, 1.0); 
 	vec3 n = normalize(normal_matrix * normal);
-<<<<<<< HEAD
-// <FS:Beq> tangents should not use the inv_transpose matrix
-	// vec3 t = normalize(normal_matrix * tangent.xyz);
-	vec3 t = normalize((modelview_projection_matrix * vec4(tangent.xyz,0)).xyz);
-// </FS:Beq>
-=======
 	vec3 t = normalize(normal_matrix * tangent.xyz);
 #endif
 
->>>>>>> 28f9fb06
 	vec3 b = cross(n, t) * tangent.w;
 	vary_texcoord0 = (texture_matrix0 * vec4(texcoord0,0,1)).xy;
 
