--- conflicted
+++ resolved
@@ -34,10 +34,6 @@
 in vec2 vary_texcoord0;
 in vec3 vary_position;
 
-<<<<<<< HEAD
-vec2 encode_normal(vec3 n);
-=======
->>>>>>> 86c0c1d5
 void mirrorClip(vec3 pos);
 
 void main() 
