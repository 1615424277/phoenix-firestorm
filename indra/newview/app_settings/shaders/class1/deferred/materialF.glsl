/**
* @file materialF.glsl
*
* $LicenseInfo:firstyear=2007&license=viewerlgpl$
* Second Life Viewer Source Code
* Copyright (C) 2007, Linden Research, Inc.
*
* This library is free software; you can redistribute it and/or
* modify it under the terms of the GNU Lesser General Public
* License as published by the Free Software Foundation;
* version 2.1 of the License only.
*
* This library is distributed in the hope that it will be useful,
* but WITHOUT ANY WARRANTY; without even the implied warranty of
* MERCHANTABILITY or FITNESS FOR A PARTICULAR PURPOSE.  See the GNU
* Lesser General Public License for more details.
*
* You should have received a copy of the GNU Lesser General Public
* License along with this library; if not, write to the Free Software
* Foundation, Inc., 51 Franklin Street, Fifth Floor, Boston, MA  02110-1301  USA
*
* Linden Research, Inc., 945 Battery Street, San Francisco, CA  94111  USA
* $/LicenseInfo$
*/

/*[EXTRA_CODE_HERE]*/

//class1/deferred/materialF.glsl

// This shader is used for both writing opaque/masked content to the gbuffer and writing blended content to the framebuffer during the alpha pass.

#define DIFFUSE_ALPHA_MODE_NONE     0
#define DIFFUSE_ALPHA_MODE_BLEND    1
#define DIFFUSE_ALPHA_MODE_MASK     2
#define DIFFUSE_ALPHA_MODE_EMISSIVE 3

uniform float emissive_brightness;  // fullbright flag, 1.0 == fullbright, 0.0 otherwise
uniform int sun_up_factor;

#ifdef WATER_FOG
vec4 applyWaterFogView(vec3 pos, vec4 color);
#endif

vec3 atmosFragLighting(vec3 l, vec3 additive, vec3 atten);
vec3 scaleSoftClipFrag(vec3 l);

vec3 fullbrightAtmosTransportFrag(vec3 light, vec3 additive, vec3 atten);
vec3 fullbrightScaleSoftClip(vec3 light);

void calcAtmosphericVars(vec3 inPositionEye, vec3 light_dir, float ambFactor, out vec3 sunlit, out vec3 amblit, out vec3 additive, out vec3 atten, bool use_ao);

vec3 srgb_to_linear(vec3 cs);
vec3 linear_to_srgb(vec3 cs);

#if (DIFFUSE_ALPHA_MODE == DIFFUSE_ALPHA_MODE_BLEND)

#ifdef DEFINE_GL_FRAGCOLOR
out vec4 frag_color;
#else
#define frag_color gl_FragColor
#endif

#ifdef HAS_SUN_SHADOW
float sampleDirectionalShadow(vec3 pos, vec3 norm, vec2 pos_screen);
#endif

uniform samplerCube environmentMap;
uniform sampler2D     lightFunc;

// Inputs
uniform vec4 morphFactor;
uniform vec3 camPosLocal;
uniform mat3 env_mat;

uniform vec3 sun_dir;
uniform vec3 moon_dir;
VARYING vec2 vary_fragcoord;

VARYING vec3 vary_position;

uniform mat4 proj_mat;
uniform mat4 inv_proj;
uniform vec2 screen_res;

uniform vec4 light_position[8];
uniform vec3 light_direction[8];
uniform vec4 light_attenuation[8];
uniform vec3 light_diffuse[8];

float getAmbientClamp();

vec3 calcPointLightOrSpotLight(vec3 light_col, vec3 npos, vec3 diffuse, vec4 spec, vec3 v, vec3 n, vec4 lp, vec3 ln, float la, float fa, float is_pointlight, inout float glare, float ambiance)
{
    vec3 col = vec3(0);

    //get light vector
    vec3 lv = lp.xyz - v;

    //get distance
    float dist = length(lv);
    float da = 1.0;

    dist /= la;

    if (dist > 0.0 && la > 0.0)
    {
        //normalize light vector
        lv = normalize(lv);

        //distance attenuation
        float dist_atten = clamp(1.0 - (dist - 1.0*(1.0 - fa)) / fa, 0.0, 1.0);
        dist_atten *= dist_atten;
        dist_atten *= 2.0f;

        if (dist_atten <= 0.0)
        {
            return col;
        }

        // spotlight coefficient.
        float spot = max(dot(-ln, lv), is_pointlight);
        da *= spot*spot; // GL_SPOT_EXPONENT=2

        //angular attenuation
        da *= dot(n, lv);

        float lit = 0.0f;

        float amb_da = ambiance;
        if (da >= 0)
        {
            lit = max(da * dist_atten, 0.0);
            col = lit * light_col * diffuse;
            amb_da += (da*0.5 + 0.5) * ambiance;
        }
        amb_da += (da*da*0.5 + 0.5) * ambiance;
        amb_da *= dist_atten;
        amb_da = min(amb_da, 1.0f - lit);

        // SL-10969 need to see why these are blown out
        //col.rgb += amb_da * light_col * diffuse;

        if (spec.a > 0.0)
        {
            //vec3 ref = dot(pos+lv, norm);
            vec3 h = normalize(lv + npos);
            float nh = dot(n, h);
            float nv = dot(n, npos);
            float vh = dot(npos, h);
            float sa = nh;
            float fres = pow(1 - dot(h, npos), 5)*0.4 + 0.5;

            float gtdenom = 2 * nh;
            float gt = max(0, min(gtdenom * nv / vh, gtdenom * da / vh));

            if (nh > 0.0)
            {
                float scol = fres*texture2D(lightFunc, vec2(nh, spec.a)).r*gt / (nh*da);
                vec3 speccol = lit*scol*light_col.rgb*spec.rgb;
                speccol = clamp(speccol, vec3(0), vec3(1));
                col += speccol;

                float cur_glare = max(speccol.r, speccol.g);
                cur_glare = max(cur_glare, speccol.b);
                glare = max(glare, speccol.r);
                glare += max(cur_glare, 0.0);
            }
        }
    }

    return max(col, vec3(0.0, 0.0, 0.0));
}

#else
#ifdef DEFINE_GL_FRAGCOLOR
out vec4 frag_data[3];
#else
#define frag_data gl_FragData
#endif
#endif

uniform sampler2D diffuseMap;  //always in sRGB space

#ifdef HAS_NORMAL_MAP
uniform sampler2D bumpMap;
#endif

#ifdef HAS_SPECULAR_MAP
uniform sampler2D specularMap;

VARYING vec2 vary_texcoord2;
#endif

uniform float env_intensity;
uniform vec4 specular_color;  // specular color RGB and specular exponent (glossiness) in alpha

#if (DIFFUSE_ALPHA_MODE == DIFFUSE_ALPHA_MODE_MASK)
uniform float minimum_alpha;
#endif

#ifdef HAS_NORMAL_MAP
VARYING vec3 vary_mat0;
VARYING vec3 vary_mat1;
VARYING vec3 vary_mat2;
VARYING vec2 vary_texcoord1;
#else
VARYING vec3 vary_normal;
#endif

VARYING vec4 vertex_color;
VARYING vec2 vary_texcoord0;

vec2 encode_normal(vec3 n);

void main()
{
    vec2 pos_screen = vary_texcoord0.xy;

    vec4 diffuse_srgb = texture2D(diffuseMap, vary_texcoord0.xy);
    diffuse_srgb.rgb *= vertex_color.rgb;
    
    // For some reason the Transparency slider sets vertex_color.a to 0.0 both for
    // fully opaque and for fully transparent objects. This code assumes the 0 alpha
    // is always from the opaque end of the scale. TODO: Remove the conditional once
    // the root cause of the slider ambiguity is fixed.
    if (vertex_color.a > 0.0)
    {
        diffuse_srgb.a *= vertex_color.a;
    }
    vec4 diffuse_linear = vec4(srgb_to_linear(diffuse_srgb.rgb), diffuse_srgb.a);

#if (DIFFUSE_ALPHA_MODE == DIFFUSE_ALPHA_MODE_MASK)
<<<<<<< HEAD
    if (diffuse_linear.a < minimum_alpha)
    {
        discard;
    }
#endif

=======

    // Comparing floats cast from 8-bit values, produces acne right at the 8-bit transition points
    float bias = 0.001953125; // 1/512, or half an 8-bit quantization
    if (diffuse_linear.a < minimum_alpha-bias)
    {
        discard;
    }
#endif

>>>>>>> a8172323
#ifdef HAS_SPECULAR_MAP
    vec4 spec = texture2D(specularMap, vary_texcoord2.xy);
    spec.rgb *= specular_color.rgb;
#else
    vec4 spec = vec4(specular_color.rgb, 1.0);
#endif

    vec3 norm = vec3(0);
    float bmap_specular = 1.0;

#ifdef HAS_NORMAL_MAP
    vec4 bump_sample = texture2D(bumpMap, vary_texcoord1.xy);
    norm = (bump_sample.xyz * 2) - vec3(1);
    bmap_specular = bump_sample.w;

    // convert sampled normal to tangent space normal
    norm = vec3(dot(norm, vary_mat0),
        dot(norm, vary_mat1),
        dot(norm, vary_mat2));
#else
    norm = vary_normal;
#endif

    norm = normalize(norm);

    vec2 abnormal = encode_normal(norm);

    vec4 final_color = vec4(diffuse_linear.rgb, 0.0);

#if (DIFFUSE_ALPHA_MODE == DIFFUSE_ALPHA_MODE_EMISSIVE)
    final_color.a = diffuse_linear.a * 0.5; // SL-12171
#endif

    final_color.a = max(final_color.a, emissive_brightness);

    // Texture
    //     [x] Full Bright (emissive_brightness >= 1.0)
    //     Shininess (specular)
    //       [X] Texture
    //       Environment Intensity = 1
    // NOTE: There are two shaders that are used depending on the EI byte value:
    //     EI = 0        fullbright
    //     EI > 0 .. 255 material
    // When it is passed to us it is normalized.
    // We can either modify the output environment intensity
    //   OR
    // adjust the final color via:
    //     final_color *= 0.666666;
    // We don't remap the environment intensity but adjust the final color to closely simulate what non-EEP is doing.
    vec4 final_normal = vec4(abnormal, env_intensity, 0.0);

    vec3 color = vec3(0.0);
    float al = 0;

#ifdef HAS_SPECULAR_MAP
    if (emissive_brightness >= 1.0) // ie, if fullbright
    {
        float ei = env_intensity*0.5 + 0.5;
        final_normal = vec4(abnormal, ei, 0.0);
    }
#endif

    vec4 final_specular = spec;

    final_specular.a = specular_color.a;

#ifdef HAS_SPECULAR_MAP
    final_specular.a *= bmap_specular;
    final_normal.z *= spec.a;
#endif


#if (DIFFUSE_ALPHA_MODE == DIFFUSE_ALPHA_MODE_BLEND)

    //forward rendering, output just lit sRGBA
    vec3 pos = vary_position;

    float shadow = 1.0f;

#ifdef HAS_SUN_SHADOW
    shadow = sampleDirectionalShadow(pos.xyz, norm, pos_screen);
#endif

    spec = final_specular;

    float envIntensity = final_normal.z;

    vec3 light_dir = (sun_up_factor == 1) ? sun_dir : moon_dir;

    float bloom = 0.0;
    vec3 sunlit;
    vec3 amblit;
    vec3 additive;
    vec3 atten;

    calcAtmosphericVars(pos.xyz, light_dir, 1.0, sunlit, amblit, additive, atten, false);
    
    if (emissive_brightness >= 1.0)	// fullbright, skip lighting calculations
    {
        color = fullbrightAtmosTransportFrag(diffuse_srgb.rgb, additive, atten);
<<<<<<< HEAD
        color = fullbrightScaleSoftClip(color);
=======
        // This call breaks the Mac GLSL compiler/linker for unknown reasons (17Mar2020)
        // The call is either a no-op or a pure (pow) gamma adjustment, depending on GPU level
        // TODO: determine if we want to re-apply the gamma adjustment, and if so understand & fix Mac breakage
        //color = fullbrightScaleSoftClip(color);
>>>>>>> a8172323

        al = diffuse_srgb.a;
    }
    else // not fullbright, calculate lighting
    {
        vec3 refnormpersp = normalize(reflect(pos.xyz, norm));

        //we're in sRGB space, so gamma correct this dot product so 
        // lighting from the sun stays sharp
        float da = clamp(dot(normalize(norm.xyz), light_dir.xyz), 0.0, 1.0);
        da = pow(da, 1.0 / 1.3);

        //darken ambient for normals perpendicular to light vector so surfaces in shadow 
        // and facing away from light still have some definition to them.
        // do NOT gamma correct this dot product so ambient lighting stays soft
        float ambient = min(abs(dot(norm.xyz, sun_dir.xyz)), 1.0);
        ambient *= 0.5;
        ambient *= ambient;
        ambient = (1.0 - ambient);

        vec3 sun_contrib = min(da, shadow) * sunlit;

#if !defined(AMBIENT_KILL)
        color = amblit;
        color *= ambient;
#endif

#if !defined(SUNLIGHT_KILL)
        color += sun_contrib;
#endif
        color *= diffuse_srgb.rgb;

        float glare = 0.0;

        if (spec.a > 0.0) // specular reflection
        {
            vec3 npos = -normalize(pos.xyz);

            //vec3 ref = dot(pos+lv, norm);
            vec3 h = normalize(light_dir.xyz + npos);
            float nh = dot(norm, h);
            float nv = dot(norm, npos);
            float vh = dot(npos, h);
            float sa = nh;
            float fres = pow(1 - dot(h, npos), 5)*0.4 + 0.5;

            float gtdenom = 2 * nh;
            float gt = max(0, min(gtdenom * nv / vh, gtdenom * da / vh));

            if (nh > 0.0)
            {
                float scol = fres*texture2D(lightFunc, vec2(nh, spec.a)).r*gt / (nh*da);
                vec3 sp = sun_contrib*scol / 6.0f;
                sp = clamp(sp, vec3(0), vec3(1));
                bloom = dot(sp, sp) / 4.0;
#if !defined(SUNLIGHT_KILL)
                color += sp * spec.rgb;
#endif
            }
        }

        if (envIntensity > 0.0)
        {
            //add environmentmap
            vec3 env_vec = env_mat * refnormpersp;

            vec3 reflected_color = textureCube(environmentMap, env_vec).rgb;

#if !defined(SUNLIGHT_KILL)
            color = mix(color, reflected_color, envIntensity);
#endif
            float cur_glare = max(reflected_color.r, reflected_color.g);
            cur_glare = max(cur_glare, reflected_color.b);
            cur_glare *= envIntensity*4.0;
            glare += cur_glare;
        }

        color = atmosFragLighting(color, additive, atten);
        color = scaleSoftClipFrag(color);

        vec3 npos = normalize(-pos.xyz);

        vec3 light = vec3(0, 0, 0);

        //convert to linear before adding local lights
        color = srgb_to_linear(color);

#define LIGHT_LOOP(i) light.rgb += calcPointLightOrSpotLight(light_diffuse[i].rgb, npos, diffuse_linear.rgb, final_specular, pos.xyz, norm, light_position[i], light_direction[i].xyz, light_attenuation[i].x, light_attenuation[i].y, light_attenuation[i].z, glare, light_attenuation[i].w );

        LIGHT_LOOP(1)
            LIGHT_LOOP(2)
            LIGHT_LOOP(3)
            LIGHT_LOOP(4)
            LIGHT_LOOP(5)
            LIGHT_LOOP(6)
            LIGHT_LOOP(7)

            glare = min(glare, 1.0);
        al = max(diffuse_linear.a, glare)*vertex_color.a;

#if !defined(LOCAL_LIGHT_KILL)
        color += light;
#endif

        //convert to srgb as this color is being written post gamma correction
        color = linear_to_srgb(color);
    }

#ifdef WATER_FOG
    vec4 temp = applyWaterFogView(pos, vec4(color, al));
    color = temp.rgb;
    al = temp.a;
#endif

    // Don't allow alpha to exceed input value - SL-12592
    frag_color = vec4(color, min(al, diffuse_srgb.a));

#else // mode is not DIFFUSE_ALPHA_MODE_BLEND, encode to gbuffer 

    // deferred path
    frag_data[0] = vec4(linear_to_srgb(final_color.rgb), final_color.a); //gbuffer is sRGB
    frag_data[1] = final_specular; // XYZ = Specular color. W = Specular exponent.
    frag_data[2] = final_normal; // XY = Normal.  Z = Env. intensity.
#endif
}
<|MERGE_RESOLUTION|>--- conflicted
+++ resolved
@@ -230,14 +230,6 @@
     vec4 diffuse_linear = vec4(srgb_to_linear(diffuse_srgb.rgb), diffuse_srgb.a);
 
 #if (DIFFUSE_ALPHA_MODE == DIFFUSE_ALPHA_MODE_MASK)
-<<<<<<< HEAD
-    if (diffuse_linear.a < minimum_alpha)
-    {
-        discard;
-    }
-#endif
-
-=======
 
     // Comparing floats cast from 8-bit values, produces acne right at the 8-bit transition points
     float bias = 0.001953125; // 1/512, or half an 8-bit quantization
@@ -247,7 +239,6 @@
     }
 #endif
 
->>>>>>> a8172323
 #ifdef HAS_SPECULAR_MAP
     vec4 spec = texture2D(specularMap, vary_texcoord2.xy);
     spec.rgb *= specular_color.rgb;
@@ -348,14 +339,10 @@
     if (emissive_brightness >= 1.0)	// fullbright, skip lighting calculations
     {
         color = fullbrightAtmosTransportFrag(diffuse_srgb.rgb, additive, atten);
-<<<<<<< HEAD
-        color = fullbrightScaleSoftClip(color);
-=======
         // This call breaks the Mac GLSL compiler/linker for unknown reasons (17Mar2020)
         // The call is either a no-op or a pure (pow) gamma adjustment, depending on GPU level
         // TODO: determine if we want to re-apply the gamma adjustment, and if so understand & fix Mac breakage
         //color = fullbrightScaleSoftClip(color);
->>>>>>> a8172323
 
         al = diffuse_srgb.a;
     }
