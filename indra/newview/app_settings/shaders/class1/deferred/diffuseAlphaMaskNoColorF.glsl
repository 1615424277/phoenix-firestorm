--- conflicted
+++ resolved
@@ -34,23 +34,6 @@
 in vec3 vary_normal;
 in vec2 vary_texcoord0;
 
-<<<<<<< HEAD
-void main() 
-{
-	vec4 col = texture(diffuseMap, vary_texcoord0.xy);
-	
-	if (col.a < minimum_alpha)
-	{
-		discard;
-	}
-
-	frag_data[0] = vec4(col.rgb, 0.0);
-	frag_data[1] = vec4(0,0,0,0); // spec
-	vec3 nvn = normalize(vary_normal);
-	frag_data[2] = vec4(nvn.xyz, GBUFFER_FLAG_HAS_ATMOS);
-=======
-vec2 encode_normal(vec3 n);
-
 void main()
 {
     vec4 col = texture(diffuseMap, vary_texcoord0.xy);
@@ -63,7 +46,6 @@
     frag_data[0] = vec4(col.rgb, 0.0);
     frag_data[1] = vec4(0,0,0,0); // spec
     vec3 nvn = normalize(vary_normal);
-    frag_data[2] = vec4(encode_normal(nvn.xyz), 0.0, GBUFFER_FLAG_HAS_ATMOS);
->>>>>>> 1a8a5404
+    frag_data[2] = vec4(nvn.xyz, GBUFFER_FLAG_HAS_ATMOS);
     frag_data[3] = vec4(0);
 }
