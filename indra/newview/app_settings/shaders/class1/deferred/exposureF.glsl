/** 
 * @file exposureF.glsl
 *
 * $LicenseInfo:firstyear=2023&license=viewerlgpl$
 * Second Life Viewer Source Code
 * Copyright (C) 2023, Linden Research, Inc.
 * 
 * This library is free software; you can redistribute it and/or
 * modify it under the terms of the GNU Lesser General Public
 * License as published by the Free Software Foundation;
 * version 2.1 of the License only.
 * 
 * This library is distributed in the hope that it will be useful,
 * but WITHOUT ANY WARRANTY; without even the implied warranty of
 * MERCHANTABILITY or FITNESS FOR A PARTICULAR PURPOSE.  See the GNU
 * Lesser General Public License for more details.
 * 
 * You should have received a copy of the GNU Lesser General Public
 * License along with this library; if not, write to the Free Software
 * Foundation, Inc., 51 Franklin Street, Fifth Floor, Boston, MA  02110-1301  USA
 * 
 * Linden Research, Inc., 945 Battery Street, San Francisco, CA  94111  USA
 * $/LicenseInfo$
 */
 
/*[EXTRA_CODE_HERE]*/

out vec4 frag_color;

uniform sampler2D emissiveRect;
#ifdef USE_LAST_EXPOSURE
uniform sampler2D exposureMap;
#endif

uniform float dt;
uniform vec2 noiseVec;

uniform vec3 dynamic_exposure_params;

float lum(vec3 col)
{
    vec3 l = vec3(0.2126, 0.7152, 0.0722);
    return dot(l, col);
}

void main() 
{
    vec2 tc = vec2(0.5,0.5);

    float L = textureLod(emissiveRect, tc, 8).r;
    float max_L = dynamic_exposure_params.x;
    L = clamp(L, 0.0, max_L);
    L /= max_L;
    L = pow(L, 2.0);
    float s = mix(dynamic_exposure_params.z, dynamic_exposure_params.y, L);
<<<<<<< HEAD
    
=======

>>>>>>> 08705392
#ifdef USE_LAST_EXPOSURE
    float prev = texture(exposureMap, vec2(0.5,0.5)).r;

    s = mix(prev, s, min(dt*2.0*abs(prev-s), 0.04));
#endif
<<<<<<< HEAD
    
=======

>>>>>>> 08705392
    frag_color = max(vec4(s, s, s, dt), vec4(0.0));
}
<|MERGE_RESOLUTION|>--- conflicted
+++ resolved
@@ -1,28 +1,28 @@
-/** 
+/**
  * @file exposureF.glsl
  *
  * $LicenseInfo:firstyear=2023&license=viewerlgpl$
  * Second Life Viewer Source Code
  * Copyright (C) 2023, Linden Research, Inc.
- * 
+ *
  * This library is free software; you can redistribute it and/or
  * modify it under the terms of the GNU Lesser General Public
  * License as published by the Free Software Foundation;
  * version 2.1 of the License only.
- * 
+ *
  * This library is distributed in the hope that it will be useful,
  * but WITHOUT ANY WARRANTY; without even the implied warranty of
  * MERCHANTABILITY or FITNESS FOR A PARTICULAR PURPOSE.  See the GNU
  * Lesser General Public License for more details.
- * 
+ *
  * You should have received a copy of the GNU Lesser General Public
  * License along with this library; if not, write to the Free Software
  * Foundation, Inc., 51 Franklin Street, Fifth Floor, Boston, MA  02110-1301  USA
- * 
+ *
  * Linden Research, Inc., 945 Battery Street, San Francisco, CA  94111  USA
  * $/LicenseInfo$
  */
- 
+
 /*[EXTRA_CODE_HERE]*/
 
 out vec4 frag_color;
@@ -43,7 +43,7 @@
     return dot(l, col);
 }
 
-void main() 
+void main()
 {
     vec2 tc = vec2(0.5,0.5);
 
@@ -53,20 +53,12 @@
     L /= max_L;
     L = pow(L, 2.0);
     float s = mix(dynamic_exposure_params.z, dynamic_exposure_params.y, L);
-<<<<<<< HEAD
-    
-=======
 
->>>>>>> 08705392
 #ifdef USE_LAST_EXPOSURE
     float prev = texture(exposureMap, vec2(0.5,0.5)).r;
 
     s = mix(prev, s, min(dt*2.0*abs(prev-s), 0.04));
 #endif
-<<<<<<< HEAD
-    
-=======
 
->>>>>>> 08705392
     frag_color = max(vec4(s, s, s, dt), vec4(0.0));
 }
