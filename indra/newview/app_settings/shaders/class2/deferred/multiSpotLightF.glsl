--- conflicted
+++ resolved
@@ -348,11 +348,7 @@
 					stc.x > 0.0 &&
 					stc.y > 0.0)
 				{
-<<<<<<< HEAD
-					col += color.rgb * texture2DLodSpecular(projectionMap, stc.xy, proj_lod).rgb * shadow * envIntensity;
-=======
 					col += color.rgb * texture2DLodSpecular(projectionMap, stc.xy, (1 - spec.a) * (proj_lod * 0.6)).rgb * shadow * envIntensity;
->>>>>>> 239eaabb
 				}
 			}
 		}
