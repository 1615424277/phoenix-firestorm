/** 
 * @file spotLightF.glsl
 *
 * $LicenseInfo:firstyear=2007&license=viewerlgpl$
 * Second Life Viewer Source Code
 * Copyright (C) 2007, Linden Research, Inc.
 * 
 * This library is free software; you can redistribute it and/or
 * modify it under the terms of the GNU Lesser General Public
 * License as published by the Free Software Foundation;
 * version 2.1 of the License only.
 * 
 * This library is distributed in the hope that it will be useful,
 * but WITHOUT ANY WARRANTY; without even the implied warranty of
 * MERCHANTABILITY or FITNESS FOR A PARTICULAR PURPOSE.  See the GNU
 * Lesser General Public License for more details.
 * 
 * You should have received a copy of the GNU Lesser General Public
 * License along with this library; if not, write to the Free Software
 * Foundation, Inc., 51 Franklin Street, Fifth Floor, Boston, MA  02110-1301  USA
 * 
 * Linden Research, Inc., 945 Battery Street, San Francisco, CA  94111  USA
 * $/LicenseInfo$
 */
 
#extension GL_ARB_texture_rectangle : enable
#extension GL_ARB_shader_texture_lod : enable

/*[EXTRA_CODE_HERE]*/

#ifdef DEFINE_GL_FRAGCOLOR
out vec4 frag_color;
#else
#define frag_color gl_FragColor
#endif

uniform sampler2DRect diffuseRect;
uniform sampler2DRect specularRect;
uniform sampler2DRect depthMap;
uniform sampler2DRect normalMap;
uniform samplerCube environmentMap;
uniform sampler2DRect lightMap;
uniform sampler2D noiseMap;
uniform sampler2D projectionMap;
uniform sampler2D lightFunc;

uniform mat4 proj_mat; //screen space to light space
uniform float proj_near; //near clip for projection
uniform vec3 proj_p; //plane projection is emitting from (in screen space)
uniform vec3 proj_n;
uniform float proj_focus; //distance from plane to begin blurring
uniform float proj_lod;  //(number of mips in proj map)
uniform float proj_range; //range between near clip and far clip plane of projection
uniform float proj_ambient_lod;
uniform float proj_ambiance;
uniform float near_clip;
uniform float far_clip;

uniform vec3 proj_origin; //origin of projection to be used for angular attenuation
uniform float sun_wash;
uniform int proj_shadow_idx;
uniform float shadow_fade;

uniform float size;
uniform vec3 color;
uniform float falloff;

VARYING vec3 trans_center;
VARYING vec4 vary_fragcoord;
uniform vec2 screen_res;

uniform mat4 inv_proj;

vec3 getNorm(vec2 pos_screen);
vec3 srgb_to_linear(vec3 c);

vec4 texture2DLodSpecular(sampler2D projectionMap, vec2 tc, float lod)
{
	vec4 ret = texture2DLod(projectionMap, tc, lod);
	ret.rgb = srgb_to_linear(ret.rgb);

	vec2 dist = vec2(0.5) - abs(tc-vec2(0.5));
	
	float det = min(lod/(proj_lod*0.5), 1.0);
	
	float d = min(dist.x, dist.y);
    
    d *= min(1, d * (proj_lod - lod));
	
	float edge = 0.25*det;
    
	ret *= clamp(d/edge, 0.0, 1.0);
	
	return ret;
}

vec4 texture2DLodDiffuse(sampler2D projectionMap, vec2 tc, float lod)
{
	vec4 ret = texture2DLod(projectionMap, tc, lod);
	ret.rgb = srgb_to_linear(ret.rgb);
	
	vec2 dist = vec2(0.5) - abs(tc-vec2(0.5));
	
	float det = min(lod/(proj_lod*0.5), 1.0);
	
	float d = min(dist.x, dist.y);
	
	float edge = 0.25*det;
		
	ret *= clamp(d/edge, 0.0, 1.0);
	
	return ret;
}

vec4 texture2DLodAmbient(sampler2D projectionMap, vec2 tc, float lod)
{
	vec4 ret = texture2DLod(projectionMap, tc, lod);
	ret.rgb = srgb_to_linear(ret.rgb);
	
	vec2 dist = tc-vec2(0.5);
	
	float d = dot(dist,dist);
		
	ret *= min(clamp((0.25-d)/0.25, 0.0, 1.0), 1.0);
	
	return ret;
}

vec4 getPosition(vec2 pos_screen);

void main() 
{
	vec3 col = vec3(0,0,0);

#if defined(LOCAL_LIGHT_KILL)
    discard;
#else
	vec4 frag = vary_fragcoord;
	frag.xyz /= frag.w;
	frag.xyz = frag.xyz*0.5+0.5;
	frag.xy *= screen_res;
	
	vec3 pos = getPosition(frag.xy).xyz;
	vec3 lv = trans_center.xyz-pos.xyz;
	float dist = length(lv);

    if (dist >= size)
    {
        discard;
    }
	dist /= size;

	float shadow = 1.0;
	
	if (proj_shadow_idx >= 0)
	{
		vec4 shd = texture2DRect(lightMap, frag.xy);
        shadow = (proj_shadow_idx == 0) ? shd.b : shd.a;
        shadow += shadow_fade;
		shadow = clamp(shadow, 0.0, 1.0);        
	}
	
	vec3 norm = texture2DRect(normalMap, frag.xy).xyz;
	float envIntensity = norm.z;
	norm = getNorm(frag.xy);
	
	norm = normalize(norm);
	float l_dist = -dot(lv, proj_n);
	
	vec4 proj_tc = (proj_mat * vec4(pos.xyz, 1.0));
	if (proj_tc.z < 0.0)
	{
		discard;
	}
	
	proj_tc.xyz /= proj_tc.w;
	
	float fa = falloff+1.0;
	float dist_atten = min(1.0-(dist-1.0*(1.0-fa))/fa, 1.0);
	dist_atten *= dist_atten;
	dist_atten *= 2.0;

	if (dist_atten <= 0.0)
	{
		discard;
	}
	
	lv = proj_origin-pos.xyz;
	lv = normalize(lv);
	float da = dot(norm, lv);
<<<<<<< HEAD
	// <FS:Beq> Colour space and shader fixes for BUG-228586 (Rye)
	// vec3 diff_tex = srgb_to_linear(texture2DRect(diffuseRect, frag.xy).rgb);
	vec3 diff_tex = texture2DRect(diffuseRect, frag.xy).rgb;
	// </FS:Beq>
=======
		
	vec3 diff_tex = texture2DRect(diffuseRect, frag.xy).rgb;
>>>>>>> c73fbe30
	vec4 spec = texture2DRect(specularRect, frag.xy);
	vec3 dlit = vec3(0, 0, 0);

	float noise = texture2D(noiseMap, frag.xy/128.0).b;
	if (proj_tc.z > 0.0 &&
		proj_tc.x < 1.0 &&
		proj_tc.y < 1.0 &&
		proj_tc.x > 0.0 &&
		proj_tc.y > 0.0)
	{
		float amb_da = proj_ambiance;
		float lit = 0.0;
		
		if (da > 0.0)
		{
			lit = da * dist_atten * noise;

			float diff = clamp((l_dist-proj_focus)/proj_range, 0.0, 1.0);
			float lod = diff * proj_lod;
			
			vec4 plcol = texture2DLodDiffuse(projectionMap, proj_tc.xy, lod);
		
			dlit = color.rgb * plcol.rgb * plcol.a;
		
			col = dlit*lit*diff_tex*shadow;

			amb_da += (da*0.5+0.5) /* * (1.0-shadow) */ * proj_ambiance;
		}
		
		//float diff = clamp((proj_range-proj_focus)/proj_range, 0.0, 1.0);
		vec4 amb_plcol = texture2DLodAmbient(projectionMap, proj_tc.xy, proj_lod);
							
		amb_da += (da*da*0.5+0.5) /* * (1.0-shadow) */ * proj_ambiance;
		amb_da *= dist_atten * noise;
		amb_da = min(amb_da, 1.0-lit);
	
	    col += amb_da*color.rgb*diff_tex.rgb*amb_plcol.rgb*amb_plcol.a;
	}

	if (spec.a > 0.0)
	{
		dlit *= min(da*6.0, 1.0) * dist_atten;
		vec3 npos = -normalize(pos);

		//vec3 ref = dot(pos+lv, norm);
		vec3 h = normalize(lv+npos);
		float nh = dot(norm, h);
		float nv = dot(norm, npos);
		float vh = dot(npos, h);
		float sa = nh;
		float fres = pow(1 - dot(h, npos), 5)*0.4+0.5;

		float gtdenom = 2 * nh;
		float gt = max(0, min(gtdenom * nv / vh, gtdenom * da / vh));
								
		if (nh > 0.0)
		{
			float scol = fres*texture2D(lightFunc, vec2(nh, spec.a)).r*gt/(nh*da);
			vec3 speccol = dlit*scol*spec.rgb*shadow;
            speccol = clamp(speccol, vec3(0), vec3(1));
			col += speccol;
		}
	}	

	if (envIntensity > 0.0)
	{
		vec3 ref = reflect(normalize(pos), norm);
		
		//project from point pos in direction ref to plane proj_p, proj_n
		vec3 pdelta = proj_p-pos;
		float ds = dot(ref, proj_n);
		
		if (ds < 0.0)
		{
			vec3 pfinal = pos + ref * dot(pdelta, proj_n)/ds;
			
			vec4 stc = (proj_mat * vec4(pfinal.xyz, 1.0));

			if (stc.z > 0.0)
			{
				stc /= stc.w;
								
				if (stc.x < 1.0 &&
					stc.y < 1.0 &&
					stc.x > 0.0 &&
					stc.y > 0.0)
				{
					col += color.rgb * texture2DLodSpecular(projectionMap, stc.xy, (1 - spec.a) * (proj_lod * 0.6)).rgb * shadow * envIntensity;
				}
			}
		}
	}
#endif
	
	//not sure why, but this line prevents MATBUG-194
	col = max(col, vec3(0.0));

	//output linear colors as gamma correction happens down stream
	frag_color.rgb = col;	
	frag_color.a = 0.0;
}<|MERGE_RESOLUTION|>--- conflicted
+++ resolved
@@ -188,15 +188,8 @@
 	lv = proj_origin-pos.xyz;
 	lv = normalize(lv);
 	float da = dot(norm, lv);
-<<<<<<< HEAD
-	// <FS:Beq> Colour space and shader fixes for BUG-228586 (Rye)
-	// vec3 diff_tex = srgb_to_linear(texture2DRect(diffuseRect, frag.xy).rgb);
+		
 	vec3 diff_tex = texture2DRect(diffuseRect, frag.xy).rgb;
-	// </FS:Beq>
-=======
-		
-	vec3 diff_tex = texture2DRect(diffuseRect, frag.xy).rgb;
->>>>>>> c73fbe30
 	vec4 spec = texture2DRect(specularRect, frag.xy);
 	vec3 dlit = vec3(0, 0, 0);
 
