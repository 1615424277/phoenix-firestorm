/** 
 * @file atmosphericsF.glsl
 *
 * $LicenseInfo:firstyear=2007&license=viewerlgpl$
 * Second Life Viewer Source Code
 * Copyright (C) 2007, Linden Research, Inc.
 * 
 * This library is free software; you can redistribute it and/or
 * modify it under the terms of the GNU Lesser General Public
 * License as published by the Free Software Foundation;
 * version 2.1 of the License only.
 * 
 * This library is distributed in the hope that it will be useful,
 * but WITHOUT ANY WARRANTY; without even the implied warranty of
 * MERCHANTABILITY or FITNESS FOR A PARTICULAR PURPOSE.  See the GNU
 * Lesser General Public License for more details.
 * 
 * You should have received a copy of the GNU Lesser General Public
 * License along with this library; if not, write to the Free Software
 * Foundation, Inc., 51 Franklin Street, Fifth Floor, Boston, MA  02110-1301  USA
 * 
 * Linden Research, Inc., 945 Battery Street, San Francisco, CA  94111  USA
 * $/LicenseInfo$
 */

vec3 getAdditiveColor();
vec3 getAtmosAttenuation();

uniform vec4 gamma;
uniform vec4 lightnorm;
uniform vec4 sunlight_color;
uniform vec4 moonlight_color;
uniform int sun_up_factor;
uniform vec4 ambient;
uniform vec4 blue_horizon;
uniform vec4 blue_density;
uniform float haze_horizon;
uniform float haze_density;
uniform float cloud_shadow;
uniform float density_multiplier;
uniform float distance_multiplier;
uniform float max_y;
uniform vec4 glow;
uniform float scene_light_strength;
uniform mat3 ssao_effect_mat;
uniform int no_atmo;
uniform float sun_moon_glow_factor;

vec3 scaleSoftClipFrag(vec3 light);

vec3 atmosFragLighting(vec3 light, vec3 additive, vec3 atten)
{
    if (no_atmo == 1)
    {
        return light;
    }
    light *= atten.r;
    light += additive;
    return light * 2.0;
}

vec3 atmosLighting(vec3 light)
{
    return atmosFragLighting(light, getAdditiveColor(), getAtmosAttenuation());
}

void calcFragAtmospherics(vec3 inPositionEye, float ambFactor, out vec3 sunlit, out vec3 amblit, out vec3 additive, out vec3 atten) {

    vec3 P = inPositionEye;
   
    //(TERRAIN) limit altitude
    if (P.y > max_y) P *= (max_y / P.y);
    if (P.y < -max_y) P *= (-max_y / P.y); 

    vec3 tmpLightnorm = lightnorm.xyz;

    vec3 Pn = normalize(P);
    float Plen = length(P);

    vec4 temp1 = vec4(0);
    vec3 temp2 = vec3(0);
    vec4 blue_weight;
    vec4 haze_weight;
    vec4 sunlight = (sun_up_factor == 1) ? sunlight_color : moonlight_color;
    vec4 light_atten;

    //sunlight attenuation effect (hue and brightness) due to atmosphere
    //this is used later for sunlight modulation at various altitudes
    light_atten = (blue_density + vec4(haze_density * 0.25)) * (density_multiplier * max_y);
        //I had thought blue_density and haze_density should have equal weighting,
        //but attenuation due to haze_density tends to seem too strong

    temp1 = blue_density + vec4(haze_density);
    blue_weight = blue_density / temp1;
    haze_weight = vec4(haze_density) / temp1;

    //(TERRAIN) compute sunlight from lightnorm only (for short rays like terrain)
    temp2.y = max(0.0, tmpLightnorm.y);
<<<<<<< HEAD
    temp2.y = 1. / temp2.y;
=======
    if (temp2.y > 0.001f)
    {
        temp2.y = 1. / temp2.y;
    }
    temp2.y = max(0.001f, temp2.y);
>>>>>>> fa6e4137
    sunlight *= exp(-light_atten * temp2.y);

    // main atmospheric scattering line integral
    temp2.z = Plen * density_multiplier;

    // Transparency (-> temp1)
    // ATI Bugfix -- can't store temp1*temp2.z*distance_multiplier in a variable because the ati
    // compiler gets confused.
    temp1 = exp(-temp1 * temp2.z * distance_multiplier);

    //final atmosphere attenuation factor
    atten = temp1.rgb;
    
    //compute haze glow
    //(can use temp2.x as temp because we haven't used it yet)
    temp2.x = dot(Pn, tmpLightnorm.xyz);
    temp2.x = 1. - temp2.x;
        //temp2.x is 0 at the sun and increases away from sun
    temp2.x = max(temp2.x, .03);    //was glow.y
        //set a minimum "angle" (smaller glow.y allows tighter, brighter hotspot)
    temp2.x *= glow.x;
        //higher glow.x gives dimmer glow (because next step is 1 / "angle")
    temp2.x = pow(temp2.x, glow.z);
        //glow.z should be negative, so we're doing a sort of (1 / "angle") function

    //add "minimum anti-solar illumination"
    temp2.x += .25;

    temp2.x *= sun_moon_glow_factor;
    
    //increase ambient when there are more clouds
    vec4 tmpAmbient = ambient + (vec4(1.) - ambient) * cloud_shadow * 0.5;
    
    /*  decrease value and saturation (that in HSV, not HSL) for occluded areas
     * // for HSV color/geometry used here, see http://gimp-savvy.com/BOOK/index.html?node52.html
     * // The following line of code performs the equivalent of:
     * float ambAlpha = tmpAmbient.a;
     * float ambValue = dot(vec3(tmpAmbient), vec3(0.577)); // projection onto <1/rt(3), 1/rt(3), 1/rt(3)>, the neutral white-black axis
     * vec3 ambHueSat = vec3(tmpAmbient) - vec3(ambValue);
     * tmpAmbient = vec4(RenderSSAOEffect.valueFactor * vec3(ambValue) + RenderSSAOEffect.saturationFactor *(1.0 - ambFactor) * ambHueSat, ambAlpha);
     */
    tmpAmbient = vec4(mix(ssao_effect_mat * tmpAmbient.rgb, tmpAmbient.rgb, ambFactor), tmpAmbient.a);

    //haze color
        additive =
        vec3(blue_horizon * blue_weight * (sunlight*(1.-cloud_shadow) + tmpAmbient)
                  + (haze_horizon * haze_weight) * (sunlight*(1.-cloud_shadow) * temp2.x
          + tmpAmbient));

    //brightness of surface both sunlight and ambient
    sunlit = vec3(sunlight * .5);
    amblit = vec3(tmpAmbient * .25);
    additive  = normalize(additive);
    additive *= vec3(1.0 - exp(-temp2.z * distance_multiplier)) * 0.5;
}
<|MERGE_RESOLUTION|>--- conflicted
+++ resolved
@@ -96,15 +96,11 @@
 
     //(TERRAIN) compute sunlight from lightnorm only (for short rays like terrain)
     temp2.y = max(0.0, tmpLightnorm.y);
-<<<<<<< HEAD
-    temp2.y = 1. / temp2.y;
-=======
     if (temp2.y > 0.001f)
     {
         temp2.y = 1. / temp2.y;
     }
     temp2.y = max(0.001f, temp2.y);
->>>>>>> fa6e4137
     sunlight *= exp(-light_atten * temp2.y);
 
     // main atmospheric scattering line integral
