--- conflicted
+++ resolved
@@ -198,13 +198,6 @@
 
         vec3 v = -normalize(pos.xyz);
         color = pbrBaseLight(diffuseColor, specularColor, metallic, v, norm.xyz, perceptualRoughness, light_dir, sunlit_linear, scol, radiance, irradiance, colorEmissive, ao, additive, atten);
-        
-        #ifdef HERO_PROBES
-        vec3 refnormpersp = reflect(pos.xyz, norm.xyz);
-
-        if (GET_GBUFFER_FLAG(GBUFFER_FLAG_HAS_MIRROR))
-            color = textureLod(heroProbes, vec4(env_mat * refnormpersp, 0), (1.0 - gloss) * 11).xyz * specularColor;
-        #endif
     }
     else if (!GET_GBUFFER_FLAG(GBUFFER_FLAG_HAS_ATMOS))
     {
@@ -263,13 +256,6 @@
             // add radiance map
             applyGlossEnv(color, glossenv, spec, pos.xyz, norm.xyz);
 
-<<<<<<< HEAD
-            #ifdef HERO_PROBES
-            color = textureLod(heroProbes, vec4(env_mat * refnormpersp, 0), (1.0 - spec.a) * 11).xyz * spec.rgb;
-            #endif
-
-=======
->>>>>>> 1552ee3a
         }
 
         color.rgb = mix(color.rgb, baseColor.rgb, baseColor.a);
