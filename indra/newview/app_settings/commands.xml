<?xml version="1.0" encoding="utf-8" standalone="yes" ?>
<commands>
  <command name="aboutland"
           available_in_toybox="true"
           icon="Command_AboutLand_Icon"
           label_ref="Command_AboutLand_Label"
           tooltip_ref="Command_AboutLand_Tooltip"
           execute_function="Floater.Toggle"
           execute_parameters="about_land"
           is_enabled_function="Floater.CanShow"
           is_enabled_parameters="about_land"
           is_running_function="Floater.IsOpen"
           is_running_parameters="about_land"
           />
  <command name="appearance"  
           available_in_toybox="true"
           icon="Command_Appearance_Icon"
           label_ref="Command_Appearance_Label"
           tooltip_ref="Command_Appearance_Tooltip"
           execute_function="Floater.Toggle"
           execute_parameters="appearance"
           is_running_function="Floater.IsOpen"
           is_running_parameters="appearance"
           />
  <command name="avatar"
           available_in_toybox="true"
           icon="Command_Avatar_Icon"
           label_ref="Command_Avatar_Label"
           tooltip_ref="Command_Avatar_Tooltip"
           execute_function="Floater.Toggle"
           execute_parameters="avatar"
           is_enabled_function="GridFeatureCheck"
           is_enabled_parameters="avatar_picker"
           is_running_function="Floater.IsOpen"
           is_running_parameters="avatar"
           />
  <command name="build"
           available_in_toybox="true"
           icon="Command_Build_Icon"
           label_ref="Command_Build_Label"
           tooltip_ref="Command_Build_Tooltip"
           execute_function="Build.Toggle"
           execute_parameters="build"
           is_enabled_function="Build.EnabledOrActive"
           is_enabled_parameters="build"
           is_running_function="Floater.IsOpen"
           is_running_parameters="build"
           />
  <command name="chat"
           available_in_toybox="true"
		   is_flashing_allowed="true"
           icon="Command_Chat_Icon"
           label_ref="Command_Chat_Label"
           tooltip_ref="Command_Conversations_Tooltip"
           execute_function="Floater.Toggle"
           execute_parameters="fs_im_container"
           is_running_function="Floater.IsOpen"
           is_running_parameters="fs_im_container"
           />
  <command name="compass"
           available_in_toybox="false"
           icon="Command_Compass_Icon"
           label_ref="Command_Compass_Label"
           tooltip_ref="Command_Compass_Tooltip"
           execute_function="Floater.Toggle"
           execute_parameters="compass"
           is_running_function="Floater.IsOpen"
           is_running_parameters="compass"
           />
  <command name="destinations"
           available_in_toybox="true"
           icon="Command_Destinations_Icon"
           label_ref="Command_Destinations_Label"
           tooltip_ref="Command_Destinations_Tooltip"
           execute_function="Floater.Toggle"
           execute_parameters="destinations"
           is_enabled_function="GridFeatureCheck"
           is_enabled_parameters="destination_guide"
           is_running_function="Floater.IsOpen"
           is_running_parameters="destinations"
           />
  <command name="gestures"
           available_in_toybox="true"
           icon="Command_Gestures_Icon"
           label_ref="Command_Gestures_Label"
           tooltip_ref="Command_Gestures_Tooltip"
           execute_function="Floater.Toggle"
           execute_parameters="gestures"
           is_running_function="Floater.IsOpen"
           is_running_parameters="gestures"
           />
  <command name="howto"
           available_in_toybox="true"
           icon="Command_HowTo_Icon"
           label_ref="Command_HowTo_Label"
           tooltip_ref="Command_HowTo_Tooltip"
           execute_function="Floater.ToggleOrBringToFront"
           execute_parameters="guidebook"
           is_running_function="Floater.IsOpen"
           is_running_parameters="guidebook"
           />
  <command name="inventory"
           available_in_toybox="true"
           icon="Command_Inventory_Icon"
           label_ref="Command_Inventory_Label"
           tooltip_ref="Command_Inventory_Tooltip"
           execute_function="Floater.Toggle"
           execute_parameters="inventory"
           is_enabled_function="RLV.EnableIfNot"
           is_enabled_parameters="showinv"
           is_running_function="Floater.IsOpen"
           is_running_parameters="inventory"
           />
  <command name="map"
           available_in_toybox="true"
           icon="Command_Map_Icon"
           label_ref="Command_Map_Label"
           tooltip_ref="Command_Map_Tooltip"
           execute_function="Floater.Toggle"
           execute_parameters="world_map"
           is_enabled_function="RLV.EnableIfNot"
           is_enabled_parameters="showworldmap"
           is_running_function="Floater.IsOpen"
           is_running_parameters="world_map"
           />
  <command name="marketplace"
           available_in_toybox="false"
           icon="Command_Marketplace_Icon"
           label_ref="Command_Marketplace_Label"
           tooltip_ref="Command_Marketplace_Tooltip"
           execute_function="Avatar.OpenMarketplace"
           />
  <command name="marketplacelistings"
           available_in_toybox="true"
           icon="Command_MktListings_Icon"
           label_ref="Command_MarketplaceListings_Label"
           tooltip_ref="Command_MarketplaceListings_Tooltip"
           execute_function="Marketplace.Toggle"
           execute_parameters="marketplace"
           is_enabled_function="Marketplace.Enabled"
           is_enabled_parameters="marketplace"
           is_running_function="Floater.IsOpen"
           is_running_parameters="marketplace_listings"
           />
  <command name="minimap"
           available_in_toybox="true"
           icon="Command_MiniMap_Icon"
           label_ref="Command_MiniMap_Label"
           tooltip_ref="Command_MiniMap_Tooltip"
           execute_function="Floater.Toggle"
           execute_parameters="mini_map"
           is_enabled_function="RLV.EnableIfNot"
           is_enabled_parameters="showminimap"
           is_running_function="Floater.IsOpen"
           is_running_parameters="mini_map"
           />
  <command name="move"
           available_in_toybox="true"
           icon="Command_Move_Icon"
           label_ref="Command_Move_Label"
           tooltip_ref="Command_Move_Tooltip"
           execute_function="Floater.Toggle"
           execute_parameters="moveview"
           is_running_function="Floater.IsOpen"
           is_running_parameters="moveview"
           />
  <command name="people"
           available_in_toybox="true"
           icon="Command_People_Icon"
           label_ref="Command_People_Label"
           tooltip_ref="Command_People_Tooltip"
           execute_function="Floater.Toggle"
           execute_parameters="people"
           is_running_function="Floater.IsOpen"
           is_running_parameters="people"
           />
  <command name="picks"
           available_in_toybox="true"
           icon="Command_Picks_Icon"
           label_ref="Command_Picks_Label"
           tooltip_ref="Command_Picks_Tooltip"
           execute_function="Floater.Toggle"
           execute_parameters="picks"
           is_running_function="Floater.IsOpen"
           is_running_parameters="picks"
           />
  <command name="places"
           available_in_toybox="true"
           icon="Command_Places_Icon"
           label_ref="Command_Places_Label"
           tooltip_ref="Command_Places_Tooltip"
           execute_function="Floater.Toggle"
           execute_parameters="places"
           is_running_function="Floater.IsOpen"
           is_running_parameters="places"
           />
  <command name="preferences"
           available_in_toybox="true"
           icon="Command_Preferences_Icon"
           label_ref="Command_Preferences_Label"
           tooltip_ref="Command_Preferences_Tooltip"
           execute_function="Floater.Toggle"
           execute_parameters="preferences"
           is_running_function="Floater.IsOpen"
           is_running_parameters="preferences"
           />
  <command name="profile"
           available_in_toybox="true"
           icon="Command_Profile_Icon"
           label_ref="Command_Profile_Label"
           tooltip_ref="Command_Profile_Tooltip"
           execute_function="Avatar.ToggleMyProfile"
           is_running_function="Avatar.IsMyProfileOpen"
           />
  <command name="search"
           available_in_toybox="true"
           icon="Command_Search_Icon"
           label_ref="Command_Search_Label"
           tooltip_ref="Command_Search_Tooltip"
           execute_function="Floater.ToggleOrBringToFront"
           execute_parameters="search"
           is_running_function="Floater.IsOpen"
           is_running_parameters="search"
           />
  <command name="snapshot"
           available_in_toybox="true"
           icon="Command_Snapshot_Icon"
           label_ref="Command_Snapshot_Label"
           tooltip_ref="Command_Snapshot_Tooltip"
           execute_function="Floater.Toggle"
           execute_parameters="snapshot"
           is_running_function="Floater.IsOpen"
           is_running_parameters="snapshot"
           />
  <command name="flickr"
           available_in_toybox="true"
           icon="Command_Flickr_Icon"
           label_ref="Command_Flickr_Label"
           tooltip_ref="Command_Flickr_Tooltip"
           execute_function="Floater.Toggle"
           execute_parameters="flickr"
           is_running_function="Floater.IsOpen"
           is_running_parameters="flickr"
           />
  <command name="speak"
           available_in_toybox="true"
           icon="Command_Speak_Icon"
           label_ref="Command_Speak_Label"
           tooltip_ref="Command_Speak_Tooltip"
           execute_function="Agent.PressMicrophone"
           execute_parameters="speak"
           execute_stop_function="Agent.ReleaseMicrophone"
           execute_stop_parameters="speak"
           is_enabled_function="Agent.IsActionAllowed"
           is_enabled_parameters="speak"
           is_running_function="Agent.IsMicrophoneOn"
           is_running_parameters="speak"
           checkbox_control="PushToTalkToggle"
           />
  <command name="RFO"
         available_in_toybox="true"
         icon="Command_RFO_Icon"
         label_ref="Command_RFO_Label"
         tooltip_ref="Command_RFO_Tooltip"
         execute_function="TogglePerAccountControl"
         execute_parameters="FSRenderFriendsOnly"
         is_running_function="CheckPerAccountControl"
         is_running_parameters="FSRenderFriendsOnly"
         checkbox_control="FSRenderFriendsOnlyPersistsTP"
           />
  <command name="derender_animated_objects"
           available_in_toybox="false"
           icon="derender_animated_objects"
           label_ref="Command_DAO_Label"
           tooltip_ref="Command_DAO_Tooltip"
           execute_function="Tools.DerenderAnimatedObjects"
  />
  <command name="view"
           available_in_toybox="true"
           icon="Command_View_Icon"
           label_ref="Command_View_Label"
           tooltip_ref="Command_View_Tooltip"
           execute_function="View.ToggleCameraFloater"
           is_running_function="View.CheckCameraFloater"
           />
  <command name="reporter"
           available_in_toybox="true"
           icon="Command_Report_Abuse_Icon"
           label_ref="Command_Report_Abuse_Label"
           tooltip_ref="Command_Report_Abuse_Tooltip"
           execute_function="Floater.Toggle"
           execute_parameters="reporter"
           is_running_function="Floater.IsOpen"
           is_running_parameters="reporter"
           />
  <command name="gridstatus"
           available_in_toybox="true"
           is_flashing_allowed="true"
           icon="Command_Grid_Status_Icon"
           label_ref="Command_Grid_Status_Label"
           tooltip_ref="Command_Grid_Status_Tooltip"
           execute_function="OpenGridStatus"
           is_running_function="Floater.IsOpen"
           is_running_parameters="grid_status"
           is_enabled_function="GridCheck"
           is_enabled_parameters="secondlife"
           />

<!-- Firestorm command buttons -->
  <command name="voice"
           available_in_toybox="true"
           icon="Command_Voice_Icon"
           label_ref="Command_Voice_Label"
           tooltip_ref="Command_Voice_Tooltip"
           execute_function="Floater.Toggle"
           execute_parameters="fs_voice_controls"
           is_running_function="Floater.IsOpen"
           is_running_parameters="fs_voice_controls"
           />
  <command name="quickprefs"
           available_in_toybox="true"
           icon="phoenix_18"
           label_ref="Command_Quickprefs_Label"
           tooltip_ref="Command_Quickprefs_Tooltip"
           execute_function="Floater.Toggle"
           execute_parameters="quickprefs"
           is_running_function="Floater.IsOpen"
           is_running_parameters="quickprefs"
           />

  <command name="animationoverride"
           available_in_toybox="true"
           icon="ao_toggle_18"
           label_ref="Command_AO_Label"
           tooltip_ref="Command_AO_Tooltip"
           execute_function="Floater.Toggle"
           execute_parameters="animation_overrider"
           is_running_function="Floater.IsOpen"
           is_running_parameters="animation_overrider"
           checkbox_control="UseAO"
           />

  <command name="webbrowser"
           available_in_toybox="true"
           icon="www_18"
           label_ref="Command_Webbrowser_Label"
           tooltip_ref="Command_Webbrowser_Tooltip"
           execute_function="ToggleWebBrowser"
           execute_parameters="HOME_PAGE"
           is_running_function="Floater.IsOpen"
           is_running_parameters="web_content"
           />

   <!-- this uses control_name instead of the execute/is_running functions -Zi -->
  <command name="defaultchatbar"
           available_in_toybox="true"
           icon="chatbar_18"
           label_ref="Command_Default_Chat_Bar_Label"
           tooltip_ref="Command_Default_Chat_Bar_Tooltip"
           control_name="MainChatbarVisible"
           />

  <command name="areasearch"
           available_in_toybox="true"
           icon="areasearch"
           label_ref="Command_Areasearch_Label"
           tooltip_ref="Command_Areasearch_Tooltip"
           execute_function="Floater.Toggle"
           execute_parameters="area_search"
           is_running_function="Floater.IsOpen"
           is_running_parameters="area_search"
           />

  <command name="settings_debug"
           available_in_toybox="true"
           icon="settings_debug"
           label_ref="Command_Settings_Debug_Label"
           tooltip_ref="Command_Settings_Debug_Tooltip"
           execute_function="ToggleSettingsDebug"
           is_running_function="Floater.IsOpen"
           is_running_parameters="settings_debug"
           />

  <command name="statistics"
           available_in_toybox="true"
           icon="statistics"
           label_ref="Command_Statistics_Label"
           tooltip_ref="Command_Statistics_Tooltip"
           execute_function="Floater.Toggle"
           execute_parameters="stats"
           is_running_function="Floater.IsOpen"
           is_running_parameters="stats"
           />

  <command name="regioninfo"
           available_in_toybox="true"
           icon="regioninfo"
           label_ref="Command_Region_Label"
           tooltip_ref="Command_Region_Tooltip"
           execute_function="Floater.Toggle"
           execute_parameters="region_info"
           is_running_function="Floater.IsOpen"
           is_running_parameters="region_info"
           />

  <command name="fly"
           available_in_toybox="true"
           icon="Move_Fly_Off"
           label_ref="Command_Fly_Label"
           tooltip_ref="Command_Fly_Tooltip"
           execute_function="Agent.toggleFlying"
           is_running_function="Agent.getFlying"
           is_enabled_function="Agent.enableFlying"
           />

  <command name="groundsit"
           available_in_toybox="true"
           icon="groundsit"
           label_ref="Command_Groundsit_Label"
           tooltip_ref="Command_Groundsit_Tooltip"
           execute_function="Self.ForceSit"
           is_running_function="Self.getForceSit"
           is_enabled_function="Self.EnableForceSit"
           />

  <command name="soundexplorer"
           available_in_toybox="true"
           icon="sound_explorer"
           label_ref="Command_Sound_Explorer_Label"
           tooltip_ref="Command_Sound_Explorer_Tooltip"
           execute_function="Floater.Toggle"
           execute_parameters="sound_explorer"
           is_running_function="Floater.IsOpen"
           is_running_parameters="sound_explorer"
           />

  <command name="assetblacklist"
           available_in_toybox="true"
           icon="asset_blacklist"
           label_ref="Command_Asset_Blacklist_Label"
           tooltip_ref="Command_Asset_Blacklist_Tooltip"
           execute_function="Floater.Toggle"
           execute_parameters="fs_asset_blacklist"
           is_running_function="Floater.IsOpen"
           is_running_parameters="fs_asset_blacklist"
           />

  <command name="phototools"
           available_in_toybox="true"
           icon="phototools"
           label_ref="Command_Phototools_Label"
           tooltip_ref="Command_Phototools_Tooltip"
           execute_function="Floater.Toggle"
           execute_parameters="phototools"
           is_running_function="Floater.IsOpen"
           is_running_parameters="phototools"
           />

  <command name="phototools_view"
           available_in_toybox="true"
           icon="phototools_camera"
           label_ref="Command_Phototools_View_Label"
           tooltip_ref="Command_Phototools_View_Tooltip"
           execute_function="Floater.Toggle"
           execute_parameters="phototools_camera"
           is_running_function="Floater.IsOpen"
           is_running_parameters="phototools_camera"
           />

  <command name="contact_sets"
           available_in_toybox="true"
           icon="contact_sets"
           label_ref="Command_Contact_Sets_Label"
           tooltip_ref="Command_Contact_Sets_Tooltip"
           execute_function="SideTray.PanelPeopleTab"
           execute_parameters="contact_sets_panel"
           />

  <command name="mouselook_view"
           available_in_toybox="true"
           icon="mouselook"
           label_ref="Command_Mouselook_Label"
           tooltip_ref="Command_Mouselook_Tooltip"
           execute_function="View.Mouselook"
           is_enabled_function="View.EnableMouselook"
           />
  <command name="landmark_here"
           available_in_toybox="true"
           icon="landmark_here"
           label_ref="Command_Landmark_Here_Label"
           tooltip_ref="Command_Landmark_Here_Tooltip"
           execute_function="World.CreateLandmark"
           is_enabled_function="World.EnableCreateLandmark"
           />
  <command name="teleport_history"
           available_in_toybox="true"
           icon="teleport_history"
           label_ref="Command_Teleport_History_Label"
           tooltip_ref="Command_Teleport_History_Tooltip"
           execute_function="Floater.Toggle"
           execute_parameters="fs_teleporthistory"
           is_running_function="Floater.IsOpen"
           is_running_parameters="fs_teleporthistory"
           />
  <command name="pose_stand"
           available_in_toybox="true"
           icon="pose_stand"
           label_ref="Command_Pose_Stand_Label"
           tooltip_ref="Command_Pose_Stand_Tooltip"
           execute_function="Floater.Toggle"
           execute_parameters="fs_posestand"
           is_running_function="Floater.IsOpen"
           is_running_parameters="fs_posestand"
           is_enabled_function="Agent.IsActionAllowed"
           is_enabled_parameters="fs_when_not_sitting"
           />
  <command name="snapshot_to_disk"
           available_in_toybox="true"
           icon="Command_Snapshot_2_Disk_Icon"
           label_ref="Command_Snapshot_To_Disk_Label"
           tooltip_ref="Command_Snapshot_To_Disk_Tooltip"
           execute_function="File.TakeSnapshotToDisk"
           />
  <command name="radar"
           available_in_toybox="true"
           icon="radar"
           label_ref="Command_Radar_Label"
           tooltip_ref="Command_Radar_Tooltip"
           execute_function="Floater.Toggle"
           execute_parameters="fs_radar"
           is_running_function="Floater.IsOpen"
           is_running_parameters="fs_radar"
           />
  <command name="conversation_log"
           available_in_toybox="true"
           icon="Chat_History"
           label_ref="Command_Conversation_Log_Label"
           tooltip_ref="Command_Conversation_Log_Tooltip"
           execute_function="Floater.Toggle"
           execute_parameters="conversation"
           is_running_function="Floater.IsOpen"
           is_running_parameters="conversation"
           />
  <command name="move_lock"
           available_in_toybox="true"
           icon="move_lock"
           label_ref="Command_Move_Lock_Label"
           tooltip_ref="Command_Move_Lock_Tooltip"
           execute_function="Self.ToggleMoveLock"
           is_running_function="Self.GetMoveLock"
           is_enabled_function="Self.EnableMoveLock"
           />
  <command name="block_list"
           available_in_toybox="true"
           icon="block_list"
           label_ref="Command_Blocklist_Label"
           tooltip_ref="Command_Blocklist_Tooltip"
           execute_function="Floater.Toggle"
           execute_parameters="fs_blocklist"
           is_running_function="Floater.IsOpen"
           is_running_parameters="fs_blocklist"
           />
  <command name="resync_animations"
           available_in_toybox="true"
           icon="resync_animations"
           label_ref="Command_ResyncAnimations_Label"
           tooltip_ref="Command_ResyncAnimations_Tooltip"
           execute_function="Tools.ResyncAnimations"
           />
  <command name="regiontracker"
           available_in_toybox="true"
           icon="Command_RegionTracker_Icon"
           label_ref="Command_RegionTracker_Label"
           tooltip_ref="Command_RegionTracker_Tooltip"
           execute_function="Floater.ToggleOrBringToFront"
           execute_parameters="region_tracker"
           is_running_function="Floater.IsOpen"
           is_running_parameters="region_tracker"
           />
  <command name="group_titles"
           available_in_toybox="true"
           icon="Group_Titles_Icon"
           label_ref="Command_Group_Titles_Label"
           tooltip_ref="Command_Group_Titles_Tooltip"
           execute_function="Floater.Toggle"
           execute_parameters="fs_group_titles"
           is_running_function="Floater.IsOpen"
           is_running_parameters="fs_group_titles"
           />
  <command name="wearable_favorites"
           available_in_toybox="true"
           icon="Wearable_Favorites_Icon"
           label_ref="Command_Wearable_Favorites_Label"
           tooltip_ref="Command_Wearable_Favorites_Tooltip"
           execute_function="Floater.Toggle"
           execute_parameters="fs_wearable_favorites"
           is_running_function="Floater.IsOpen"
           is_running_parameters="fs_wearable_favorites"
           />
  <command name="beacons"
           available_in_toybox="true"
           icon="beacons"
           label_ref="Command_Beacons_Label"
           tooltip_ref="Command_Beacons_Tooltip"
           execute_function="Floater.Toggle"
           execute_parameters="beacons"
           is_running_function="Floater.IsOpen"
           is_running_parameters="beacons"
           />
  <command name="stop_animations"
           available_in_toybox="true"
           icon="Stop_Animations_Icon"
           label_ref="Command_Stop_Animations_Label"
           tooltip_ref="Command_Stop_Animations_Tooltip"
           execute_function="Tools.StopAllAnimations"
           execute_parameters="stop"
           />
  <command name="discord"
           available_in_toybox="true"
           icon="Command_Discord_Icon"
           label_ref="Command_Discord_Label"
           tooltip_ref="Command_Discord_Tooltip"
           execute_function="Floater.Toggle"
           execute_parameters="fs_discord"
           is_running_function="Floater.IsOpen"
           is_running_parameters="fs_discord"
           />
  <command name="myenvironments"
         available_in_toybox="true"
         is_flashing_allowed="true"
         icon="Command_Environments_Icon"
         label_ref="Command_Environments_Label"
         tooltip_ref="Command_Environments_Tooltip"
         execute_function="Floater.ToggleOrBringToFront"
         execute_parameters="my_environments"
         is_enabled_function="RLV.EnableIfNot"
         is_enabled_parameters="setenv"
         is_running_function="Floater.IsOpen"
         is_running_parameters="my_environments"
           />
<<<<<<< HEAD
  <command name="performance"
         available_in_toybox="true"
         icon="Command_Performance_Icon"
         label_ref="Command_Performance_Label"
         tooltip_ref="Command_Performance_Tooltip"
         execute_function="Floater.ToggleOrBringToFront"
         execute_parameters="performance"
         is_running_function="Floater.IsOpen"
         is_running_parameters="performance"
=======
  <command name="360capture"
         available_in_toybox="true"
         is_flashing_allowed="true"
         icon="Command_360_Capture_Icon"
         label_ref="Command_360_Capture_Label"
         tooltip_ref="Command_360_Capture_Tooltip"
         execute_function="Floater.ToggleOrBringToFront"
         execute_parameters="360capture"
         is_running_function="Floater.IsOpen"
         is_running_parameters="360capture"
>>>>>>> 0505c6eb
           />
</commands><|MERGE_RESOLUTION|>--- conflicted
+++ resolved
@@ -638,17 +638,6 @@
          is_running_function="Floater.IsOpen"
          is_running_parameters="my_environments"
            />
-<<<<<<< HEAD
-  <command name="performance"
-         available_in_toybox="true"
-         icon="Command_Performance_Icon"
-         label_ref="Command_Performance_Label"
-         tooltip_ref="Command_Performance_Tooltip"
-         execute_function="Floater.ToggleOrBringToFront"
-         execute_parameters="performance"
-         is_running_function="Floater.IsOpen"
-         is_running_parameters="performance"
-=======
   <command name="360capture"
          available_in_toybox="true"
          is_flashing_allowed="true"
@@ -659,6 +648,15 @@
          execute_parameters="360capture"
          is_running_function="Floater.IsOpen"
          is_running_parameters="360capture"
->>>>>>> 0505c6eb
+           />
+  <command name="performance"
+         available_in_toybox="true"
+         icon="Command_Performance_Icon"
+         label_ref="Command_Performance_Label"
+         tooltip_ref="Command_Performance_Tooltip"
+         execute_function="Floater.ToggleOrBringToFront"
+         execute_parameters="performance"
+         is_running_function="Floater.IsOpen"
+         is_running_parameters="performance"
            />
 </commands>