<?xml version="1.0" encoding="utf-8" standalone="yes" ?>
<commands>
  <command name="aboutland"
           available_in_toybox="true"
           icon="Command_AboutLand_Icon"
           label_ref="Command_AboutLand_Label"
           tooltip_ref="Command_AboutLand_Tooltip"
           execute_function="Floater.Toggle"
           execute_parameters="about_land"
           is_enabled_function="Floater.CanShow"
           is_enabled_parameters="about_land"
           is_running_function="Floater.IsOpen"
           is_running_parameters="about_land"
           />
  <command name="appearance"  
           available_in_toybox="true"
           icon="Command_Appearance_Icon"
           label_ref="Command_Appearance_Label"
           tooltip_ref="Command_Appearance_Tooltip"
           execute_function="Floater.Toggle"
           execute_parameters="appearance"
           is_running_function="Floater.IsOpen"
           is_running_parameters="appearance"
           />
  <command name="avatar"
           available_in_toybox="true"
           icon="Command_Avatar_Icon"
           label_ref="Command_Avatar_Label"
           tooltip_ref="Command_Avatar_Tooltip"
           execute_function="Floater.Toggle"
           execute_parameters="avatar"
           is_enabled_function="GridFeatureCheck"
           is_enabled_parameters="avatar_picker"
           is_running_function="Floater.IsOpen"
           is_running_parameters="avatar"
           />
  <command name="build"
           available_in_toybox="true"
           icon="Command_Build_Icon"
           label_ref="Command_Build_Label"
           tooltip_ref="Command_Build_Tooltip"
           execute_function="Build.Toggle"
           execute_parameters="build"
           is_enabled_function="Build.EnabledOrActive"
           is_enabled_parameters="build"
           is_running_function="Floater.IsOpen"
           is_running_parameters="build"
           />
  <command name="chat"
           available_in_toybox="true"
		   is_flashing_allowed="true"
           icon="Command_Chat_Icon"
           label_ref="Command_Chat_Label"
           tooltip_ref="Command_Conversations_Tooltip"
           execute_function="Floater.Toggle"
           execute_parameters="fs_im_container"
           is_running_function="Floater.IsOpen"
           is_running_parameters="fs_im_container"
           />
  <command name="compass"
           available_in_toybox="false"
           icon="Command_Compass_Icon"
           label_ref="Command_Compass_Label"
           tooltip_ref="Command_Compass_Tooltip"
           execute_function="Floater.Toggle"
           execute_parameters="compass"
           is_running_function="Floater.IsOpen"
           is_running_parameters="compass"
           />
  <command name="destinations"
           available_in_toybox="true"
           icon="Command_Destinations_Icon"
           label_ref="Command_Destinations_Label"
           tooltip_ref="Command_Destinations_Tooltip"
           execute_function="Floater.Toggle"
           execute_parameters="destinations"
           is_enabled_function="GridFeatureCheck"
           is_enabled_parameters="destination_guide"
           is_running_function="Floater.IsOpen"
           is_running_parameters="destinations"
           />
  <command name="gestures"
           available_in_toybox="true"
           icon="Command_Gestures_Icon"
           label_ref="Command_Gestures_Label"
           tooltip_ref="Command_Gestures_Tooltip"
           execute_function="Floater.Toggle"
           execute_parameters="gestures"
           is_running_function="Floater.IsOpen"
           is_running_parameters="gestures"
           />
  <command name="howto"
           available_in_toybox="true"
           icon="Command_HowTo_Icon"
           label_ref="Command_HowTo_Label"
           tooltip_ref="Command_HowTo_Tooltip"
           execute_function="Help.ToggleHowTo"
           is_running_function="Help.HowToVisible"
           />
  <command name="inventory"
           available_in_toybox="true"
           icon="Command_Inventory_Icon"
           label_ref="Command_Inventory_Label"
           tooltip_ref="Command_Inventory_Tooltip"
           execute_function="Floater.Toggle"
           execute_parameters="inventory"
           is_enabled_function="RLV.EnableIfNot"
           is_enabled_parameters="showinv"
           is_running_function="Floater.IsOpen"
           is_running_parameters="inventory"
           />
  <command name="map"
           available_in_toybox="true"
           icon="Command_Map_Icon"
           label_ref="Command_Map_Label"
           tooltip_ref="Command_Map_Tooltip"
           execute_function="Floater.Toggle"
           execute_parameters="world_map"
           is_enabled_function="RLV.EnableIfNot"
           is_enabled_parameters="showworldmap"
           is_running_function="Floater.IsOpen"
           is_running_parameters="world_map"
           />
  <command name="marketplace"
           available_in_toybox="false"
           icon="Command_Marketplace_Icon"
           label_ref="Command_Marketplace_Label"
           tooltip_ref="Command_Marketplace_Tooltip"
           execute_function="Avatar.OpenMarketplace"
           />
  <command name="marketplacelistings"
           available_in_toybox="true"
           icon="Command_MktListings_Icon"
           label_ref="Command_MarketplaceListings_Label"
           tooltip_ref="Command_MarketplaceListings_Tooltip"
           execute_function="Marketplace.Toggle"
           execute_parameters="marketplace"
           is_enabled_function="Marketplace.Enabled"
           is_enabled_parameters="marketplace"
           is_running_function="Floater.IsOpen"
           is_running_parameters="marketplace_listings"
           />
  <command name="minimap"
           available_in_toybox="true"
           icon="Command_MiniMap_Icon"
           label_ref="Command_MiniMap_Label"
           tooltip_ref="Command_MiniMap_Tooltip"
           execute_function="Floater.Toggle"
           execute_parameters="mini_map"
           is_enabled_function="RLV.EnableIfNot"
           is_enabled_parameters="showminimap"
           is_running_function="Floater.IsOpen"
           is_running_parameters="mini_map"
           />
  <command name="move"
           available_in_toybox="true"
           icon="Command_Move_Icon"
           label_ref="Command_Move_Label"
           tooltip_ref="Command_Move_Tooltip"
           execute_function="Floater.Toggle"
           execute_parameters="moveview"
           is_running_function="Floater.IsOpen"
           is_running_parameters="moveview"
           />
  <command name="people"
           available_in_toybox="true"
           icon="Command_People_Icon"
           label_ref="Command_People_Label"
           tooltip_ref="Command_People_Tooltip"
           execute_function="Floater.Toggle"
           execute_parameters="people"
           is_running_function="Floater.IsOpen"
           is_running_parameters="people"
           />
  <command name="picks"
           available_in_toybox="true"
           icon="Command_Picks_Icon"
           label_ref="Command_Picks_Label"
           tooltip_ref="Command_Picks_Tooltip"
           execute_function="Floater.Toggle"
           execute_parameters="picks"
           is_running_function="Floater.IsOpen"
           is_running_parameters="picks"
           />
  <command name="places"
           available_in_toybox="true"
           icon="Command_Places_Icon"
           label_ref="Command_Places_Label"
           tooltip_ref="Command_Places_Tooltip"
           execute_function="Floater.Toggle"
           execute_parameters="places"
           is_running_function="Floater.IsOpen"
           is_running_parameters="places"
           />
  <command name="preferences"
           available_in_toybox="true"
           icon="Command_Preferences_Icon"
           label_ref="Command_Preferences_Label"
           tooltip_ref="Command_Preferences_Tooltip"
           execute_function="Floater.Toggle"
           execute_parameters="preferences"
           is_running_function="Floater.IsOpen"
           is_running_parameters="preferences"
           />
  <command name="profile"
           available_in_toybox="true"
           icon="Command_Profile_Icon"
           label_ref="Command_Profile_Label"
           tooltip_ref="Command_Profile_Tooltip"
           execute_function="Avatar.ToggleMyProfile"
           is_running_function="Avatar.IsMyProfileOpen"
           />
  <command name="search"
           available_in_toybox="true"
           icon="Command_Search_Icon"
           label_ref="Command_Search_Label"
           tooltip_ref="Command_Search_Tooltip"
           execute_function="Floater.ToggleOrBringToFront"
           execute_parameters="search"
           is_running_function="Floater.IsOpen"
           is_running_parameters="search"
           />
  <command name="snapshot"
           available_in_toybox="true"
           icon="Command_Snapshot_Icon"
           label_ref="Command_Snapshot_Label"
           tooltip_ref="Command_Snapshot_Tooltip"
           execute_function="Floater.Toggle"
           execute_parameters="snapshot"
           is_running_function="Floater.IsOpen"
           is_running_parameters="snapshot"
           />
  <command name="facebook"
           available_in_toybox="true"
           icon="Command_Facebook_Icon"
           label_ref="Command_Facebook_Label"
           tooltip_ref="Command_Facebook_Tooltip"
           execute_function="Floater.Toggle"
           execute_parameters="facebook"
           is_running_function="Floater.IsOpen"
           is_running_parameters="facebook"
           />
  <command name="flickr"
           available_in_toybox="true"
           icon="Command_Flickr_Icon"
           label_ref="Command_Flickr_Label"
           tooltip_ref="Command_Flickr_Tooltip"
           execute_function="Floater.Toggle"
           execute_parameters="flickr"
           is_running_function="Floater.IsOpen"
           is_running_parameters="flickr"
           />
  <command name="twitter"
           available_in_toybox="true"
           icon="Command_Twitter_Icon"
           label_ref="Command_Twitter_Label"
           tooltip_ref="Command_Twitter_Tooltip"
           execute_function="Floater.Toggle"
           execute_parameters="twitter"
           is_running_function="Floater.IsOpen"
           is_running_parameters="twitter"
           />
  <command name="speak"
           available_in_toybox="true"
           icon="Command_Speak_Icon"
           label_ref="Command_Speak_Label"
           tooltip_ref="Command_Speak_Tooltip"
           execute_function="Agent.PressMicrophone"
           execute_parameters="speak"
           execute_stop_function="Agent.ReleaseMicrophone"
           execute_stop_parameters="speak"
           is_enabled_function="Agent.IsActionAllowed"
           is_enabled_parameters="speak"
           is_running_function="Agent.IsMicrophoneOn"
           is_running_parameters="speak"
           checkbox_control="PushToTalkToggle"
           />
  <command name="RFO"
         available_in_toybox="true"
         icon="Command_RFO_Icon"
         label_ref="Command_RFO_Label"
         tooltip_ref="Command_RFO_Tooltip"
         execute_function="TogglePerAccountControl"
         execute_parameters="FSRenderFriendsOnly"
         is_running_function="CheckPerAccountControl"
         is_running_parameters="FSRenderFriendsOnly"
         checkbox_control="FSRenderFriendsOnlyPersistsTP"
           />
  <command name="derender_animated_objects"
           available_in_toybox="false"
           icon="derender_animated_objects"
           label_ref="Command_DAO_Label"
           tooltip_ref="Command_DAO_Tooltip"
           execute_function="Tools.DerenderAnimatedObjects"
  />
  <command name="view"
           available_in_toybox="true"
           icon="Command_View_Icon"
           label_ref="Command_View_Label"
           tooltip_ref="Command_View_Tooltip"
           execute_function="Floater.Toggle"
           execute_parameters="camera"
           is_running_function="Floater.IsOpen"
           is_running_parameters="camera"
           />
  <command name="reporter"
           available_in_toybox="true"
           icon="Command_Report_Abuse_Icon"
           label_ref="Command_Report_Abuse_Label"
           tooltip_ref="Command_Report_Abuse_Tooltip"
           execute_function="Floater.Toggle"
           execute_parameters="reporter"
           is_running_function="Floater.IsOpen"
           is_running_parameters="reporter"
           />
  <command name="gridstatus"
           available_in_toybox="true"
           is_flashing_allowed="true"
           icon="Command_Grid_Status_Icon"
           label_ref="Command_Grid_Status_Label"
           tooltip_ref="Command_Grid_Status_Tooltip"
           execute_function="OpenGridStatus"
           is_running_function="Floater.IsOpen"
           is_running_parameters="grid_status"
           is_enabled_function="GridCheck"
           is_enabled_parameters="secondlife"
           />

<!-- Firestorm command buttons -->
  <command name="voice"
           available_in_toybox="true"
           icon="Command_Voice_Icon"
           label_ref="Command_Voice_Label"
           tooltip_ref="Command_Voice_Tooltip"
           execute_function="Floater.Toggle"
           execute_parameters="fs_voice_controls"
           is_running_function="Floater.IsOpen"
           is_running_parameters="fs_voice_controls"
           />
  <command name="quickprefs"
           available_in_toybox="true"
           icon="phoenix_18"
           label_ref="Command_Quickprefs_Label"
           tooltip_ref="Command_Quickprefs_Tooltip"
           execute_function="Floater.Toggle"
           execute_parameters="quickprefs"
           is_running_function="Floater.IsOpen"
           is_running_parameters="quickprefs"
           />

  <command name="animationoverride"
           available_in_toybox="true"
           icon="ao_toggle_18"
           label_ref="Command_AO_Label"
           tooltip_ref="Command_AO_Tooltip"
           execute_function="Floater.Toggle"
           execute_parameters="animation_overrider"
           is_running_function="Floater.IsOpen"
           is_running_parameters="animation_overrider"
           checkbox_control="UseAO"
           />

  <command name="webbrowser"
           available_in_toybox="true"
           icon="www_18"
           label_ref="Command_Webbrowser_Label"
           tooltip_ref="Command_Webbrowser_Tooltip"
           execute_function="ToggleWebBrowser"
           execute_parameters="HOME_PAGE"
           is_running_function="Floater.IsOpen"
           is_running_parameters="web_content"
           />

   <!-- this uses control_name instead of the execute/is_running functions -Zi -->
  <command name="defaultchatbar"
           available_in_toybox="true"
           icon="chatbar_18"
           label_ref="Command_Default_Chat_Bar_Label"
           tooltip_ref="Command_Default_Chat_Bar_Tooltip"
           control_name="MainChatbarVisible"
           />

  <command name="areasearch"
           available_in_toybox="true"
           icon="areasearch"
           label_ref="Command_Areasearch_Label"
           tooltip_ref="Command_Areasearch_Tooltip"
           execute_function="Floater.Toggle"
           execute_parameters="area_search"
           is_running_function="Floater.IsOpen"
           is_running_parameters="area_search"
           />

  <command name="settings_debug"
           available_in_toybox="true"
           icon="settings_debug"
           label_ref="Command_Settings_Debug_Label"
           tooltip_ref="Command_Settings_Debug_Tooltip"
           execute_function="ToggleSettingsDebug"
           is_running_function="Floater.IsOpen"
           is_running_parameters="settings_debug"
           />

  <command name="statistics"
           available_in_toybox="true"
           icon="statistics"
           label_ref="Command_Statistics_Label"
           tooltip_ref="Command_Statistics_Tooltip"
           execute_function="Floater.Toggle"
           execute_parameters="stats"
           is_running_function="Floater.IsOpen"
           is_running_parameters="stats"
           />

  <command name="regioninfo"
           available_in_toybox="true"
           icon="regioninfo"
           label_ref="Command_Region_Label"
           tooltip_ref="Command_Region_Tooltip"
           execute_function="Floater.Toggle"
           execute_parameters="region_info"
           is_running_function="Floater.IsOpen"
           is_running_parameters="region_info"
           />

  <command name="fly"
           available_in_toybox="true"
           icon="Move_Fly_Off"
           label_ref="Command_Fly_Label"
           tooltip_ref="Command_Fly_Tooltip"
           execute_function="Agent.toggleFlying"
           is_running_function="Agent.getFlying"
           is_enabled_function="Agent.enableFlying"
           />

  <command name="groundsit"
           available_in_toybox="true"
           icon="groundsit"
           label_ref="Command_Groundsit_Label"
           tooltip_ref="Command_Groundsit_Tooltip"
           execute_function="Self.ForceSit"
           is_running_function="Self.getForceSit"
           is_enabled_function="Self.EnableForceSit"
           />

  <command name="soundexplorer"
           available_in_toybox="true"
           icon="sound_explorer"
           label_ref="Command_Sound_Explorer_Label"
           tooltip_ref="Command_Sound_Explorer_Tooltip"
           execute_function="Floater.Toggle"
           execute_parameters="sound_explorer"
           is_running_function="Floater.IsOpen"
           is_running_parameters="sound_explorer"
           />

  <command name="assetblacklist"
           available_in_toybox="true"
           icon="asset_blacklist"
           label_ref="Command_Asset_Blacklist_Label"
           tooltip_ref="Command_Asset_Blacklist_Tooltip"
           execute_function="Floater.Toggle"
           execute_parameters="fs_asset_blacklist"
           is_running_function="Floater.IsOpen"
           is_running_parameters="fs_asset_blacklist"
           />

  <command name="phototools"
           available_in_toybox="true"
           icon="phototools"
           label_ref="Command_Phototools_Label"
           tooltip_ref="Command_Phototools_Tooltip"
           execute_function="Floater.Toggle"
           execute_parameters="phototools"
           is_running_function="Floater.IsOpen"
           is_running_parameters="phototools"
           />

  <command name="phototools_view"
           available_in_toybox="true"
           icon="phototools_camera"
           label_ref="Command_Phototools_View_Label"
           tooltip_ref="Command_Phototools_View_Tooltip"
           execute_function="Floater.Toggle"
           execute_parameters="phototools_camera"
           is_running_function="Floater.IsOpen"
           is_running_parameters="phototools_camera"
           />

  <command name="contact_sets"
           available_in_toybox="true"
           icon="contact_sets"
           label_ref="Command_Contact_Sets_Label"
           tooltip_ref="Command_Contact_Sets_Tooltip"
           execute_function="SideTray.PanelPeopleTab"
           execute_parameters="contact_sets_panel"
           />

  <command name="mouselook_view"
           available_in_toybox="true"
           icon="mouselook"
           label_ref="Command_Mouselook_Label"
           tooltip_ref="Command_Mouselook_Tooltip"
           execute_function="View.Mouselook"
           is_enabled_function="View.EnableMouselook"
           />
  <command name="landmark_here"
           available_in_toybox="true"
           icon="landmark_here"
           label_ref="Command_Landmark_Here_Label"
           tooltip_ref="Command_Landmark_Here_Tooltip"
           execute_function="World.CreateLandmark"
           is_enabled_function="World.EnableCreateLandmark"
           />
  <command name="teleport_history"
           available_in_toybox="true"
           icon="teleport_history"
           label_ref="Command_Teleport_History_Label"
           tooltip_ref="Command_Teleport_History_Tooltip"
           execute_function="Floater.Toggle"
           execute_parameters="fs_teleporthistory"
           is_running_function="Floater.IsOpen"
           is_running_parameters="fs_teleporthistory"
           />
  <command name="pose_stand"
           available_in_toybox="true"
           icon="pose_stand"
           label_ref="Command_Pose_Stand_Label"
           tooltip_ref="Command_Pose_Stand_Tooltip"
           execute_function="Floater.Toggle"
           execute_parameters="fs_posestand"
           is_running_function="Floater.IsOpen"
           is_running_parameters="fs_posestand"
           />
  <command name="snapshot_to_disk"
           available_in_toybox="true"
           icon="Command_Snapshot_2_Disk_Icon"
           label_ref="Command_Snapshot_To_Disk_Label"
           tooltip_ref="Command_Snapshot_To_Disk_Tooltip"
           execute_function="File.TakeSnapshotToDisk"
           />
  <command name="radar"
           available_in_toybox="true"
           icon="radar"
           label_ref="Command_Radar_Label"
           tooltip_ref="Command_Radar_Tooltip"
           execute_function="Floater.Toggle"
           execute_parameters="fs_radar"
           is_running_function="Floater.IsOpen"
           is_running_parameters="fs_radar"
           />
  <command name="conversation_log"
           available_in_toybox="true"
           icon="Chat_History"
           label_ref="Command_Conversation_Log_Label"
           tooltip_ref="Command_Conversation_Log_Tooltip"
           execute_function="Floater.Toggle"
           execute_parameters="conversation"
           is_running_function="Floater.IsOpen"
           is_running_parameters="conversation"
           />
  <command name="move_lock"
           available_in_toybox="true"
           icon="move_lock"
           label_ref="Command_Move_Lock_Label"
           tooltip_ref="Command_Move_Lock_Tooltip"
           execute_function="Self.ToggleMoveLock"
           is_running_function="Self.GetMoveLock"
           is_enabled_function="Self.EnableMoveLock"
           />
  <command name="block_list"
           available_in_toybox="true"
           icon="block_list"
           label_ref="Command_Blocklist_Label"
           tooltip_ref="Command_Blocklist_Tooltip"
           execute_function="Floater.Toggle"
           execute_parameters="fs_blocklist"
           is_running_function="Floater.IsOpen"
           is_running_parameters="fs_blocklist"
           />
  <command name="resync_animations"
           available_in_toybox="true"
           icon="resync_animations"
           label_ref="Command_ResyncAnimations_Label"
           tooltip_ref="Command_ResyncAnimations_Tooltip"
           execute_function="Tools.ResyncAnimations"
           />
  <command name="regiontracker"
           available_in_toybox="true"
           icon="Command_RegionTracker_Icon"
           label_ref="Command_RegionTracker_Label"
           tooltip_ref="Command_RegionTracker_Tooltip"
           execute_function="Floater.ToggleOrBringToFront"
           execute_parameters="region_tracker"
           is_running_function="Floater.IsOpen"
           is_running_parameters="region_tracker"
           />
  <command name="group_titles"
           available_in_toybox="true"
           icon="Group_Titles_Icon"
           label_ref="Command_Group_Titles_Label"
           tooltip_ref="Command_Group_Titles_Tooltip"
           execute_function="Floater.Toggle"
           execute_parameters="fs_group_titles"
           is_running_function="Floater.IsOpen"
           is_running_parameters="fs_group_titles"
           />
  <command name="wearable_favorites"
           available_in_toybox="true"
           icon="Wearable_Favorites_Icon"
           label_ref="Command_Wearable_Favorites_Label"
           tooltip_ref="Command_Wearable_Favorites_Tooltip"
           execute_function="Floater.Toggle"
           execute_parameters="fs_wearable_favorites"
           is_running_function="Floater.IsOpen"
           is_running_parameters="fs_wearable_favorites"
           />
  <command name="beacons"
           available_in_toybox="true"
           icon="beacons"
           label_ref="Command_Beacons_Label"
           tooltip_ref="Command_Beacons_Tooltip"
           execute_function="Floater.Toggle"
           execute_parameters="beacons"
           is_running_function="Floater.IsOpen"
           is_running_parameters="beacons"
           />
<<<<<<< HEAD
  <command name="myenvironments"
         available_in_toybox="true"
         is_flashing_allowed="true"
         icon="Command_Environments_Icon"
         label_ref="Command_Environments_Label"
         tooltip_ref="Command_Environments_Tooltip"
         execute_function="Floater.ToggleOrBringToFront"
         execute_parameters="my_environments"
         is_running_function="Floater.IsOpen"
         is_running_parameters="my_environments"
=======
  <command name="stop_animations"
           available_in_toybox="true"
           icon="Stop_Animations_Icon"
           label_ref="Command_Stop_Animations_Label"
           tooltip_ref="Command_Stop_Animations_Tooltip"
           execute_function="Tools.StopAllAnimations"
           execute_parameters="stop"
>>>>>>> 2e64d999
           />
</commands><|MERGE_RESOLUTION|>--- conflicted
+++ resolved
@@ -625,7 +625,14 @@
            is_running_function="Floater.IsOpen"
            is_running_parameters="beacons"
            />
-<<<<<<< HEAD
+  <command name="stop_animations"
+           available_in_toybox="true"
+           icon="Stop_Animations_Icon"
+           label_ref="Command_Stop_Animations_Label"
+           tooltip_ref="Command_Stop_Animations_Tooltip"
+           execute_function="Tools.StopAllAnimations"
+           execute_parameters="stop"
+           />
   <command name="myenvironments"
          available_in_toybox="true"
          is_flashing_allowed="true"
@@ -636,14 +643,5 @@
          execute_parameters="my_environments"
          is_running_function="Floater.IsOpen"
          is_running_parameters="my_environments"
-=======
-  <command name="stop_animations"
-           available_in_toybox="true"
-           icon="Stop_Animations_Icon"
-           label_ref="Command_Stop_Animations_Label"
-           tooltip_ref="Command_Stop_Animations_Tooltip"
-           execute_function="Tools.StopAllAnimations"
-           execute_parameters="stop"
->>>>>>> 2e64d999
            />
 </commands>