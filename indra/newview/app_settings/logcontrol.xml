<llsd>
	<map>
		<!-- default-level can be ALL, DEBUG, INFO, WARN, ERROR, or NONE -->
		<key>default-level</key>    <string>INFO</string>
<<<<<<< HEAD
		<key>print-location</key>   <boolean>true</boolean>
=======
		<key>print-location</key>   <boolean>false</boolean>
>>>>>>> 30182133
		<key>log-always-flush</key>   <boolean>true</boolean>
		<!-- All log types are enabled by default. Can be toggled individually;
             bitwise-or all the ones you want to enable.
             Log types and their masks are:

             1  - RecordToSyslog (not used by viewer)
             2  - RecordToFile (SecondLife.log)
             4  - RecordToStderr (this will appear in the console window, if there is one)
             8  - RecordToFixedBuffer (viewer debug console)
             16 - RecordToWinDebug (on windows, output to VS IDE window)

             For example, value of 10 = 2|8 would enable logging only to SecondLife.log and the viewer debug console.
             Note: RecordToFile is always enabled in release builds.
        -->
<<<<<<< HEAD
		<key>enabled-log-types-mask</key>   <integer>0xFFFFFFFF</integer>
=======
		<key>enabled-log-types-mask</key>   <integer>255</integer>
>>>>>>> 30182133
		<key>settings</key>
			<array>
				<!-- Suppress anything but ERROR for some very verbose components -->
				<map>
					<key>level</key><string>ERROR</string>
					<key>functions</key>
						<array>
						</array>
					<key>classes</key>
						<array>
						</array>
					<key>files</key>
						<array>
						</array>
					<key>tags</key>
						<array>
							<string>ShaderLoading</string>
						</array>
				</map>
				<map>
					<key>level</key><string>INFO</string>
					<key>functions</key>
						<array>
						</array>
					<key>classes</key>
						<array>
						</array>
					<key>files</key>
						<array>
						</array>
					<key>tags</key>
						<array>
						</array>
				</map>
				<map>
					<key>level</key><string>DEBUG</string>
					<key>functions</key>
						<array>
						</array>
					<key>classes</key>
						<array>
						</array>
					<key>files</key>
						<array>
						</array>
					<key>tags</key>
						<array>
						<!-- sample entry for debugging specific items
                             <string>AnimatedObjects</string>
						     <string>Avatar</string>
						     <string>Inventory</string>
						     <string>SceneLoadTiming</string>
							 <string>Voice</string>
							 <string>Avatar</string>							
						-->
						     <string>import</string>
						     <string>export</string>
							 <string>Outfit</string>
						</array>
				</map>
      </array>
	</map>
</llsd><|MERGE_RESOLUTION|>--- conflicted
+++ resolved
@@ -2,11 +2,7 @@
 	<map>
 		<!-- default-level can be ALL, DEBUG, INFO, WARN, ERROR, or NONE -->
 		<key>default-level</key>    <string>INFO</string>
-<<<<<<< HEAD
 		<key>print-location</key>   <boolean>true</boolean>
-=======
-		<key>print-location</key>   <boolean>false</boolean>
->>>>>>> 30182133
 		<key>log-always-flush</key>   <boolean>true</boolean>
 		<!-- All log types are enabled by default. Can be toggled individually;
              bitwise-or all the ones you want to enable.
@@ -21,11 +17,7 @@
              For example, value of 10 = 2|8 would enable logging only to SecondLife.log and the viewer debug console.
              Note: RecordToFile is always enabled in release builds.
         -->
-<<<<<<< HEAD
-		<key>enabled-log-types-mask</key>   <integer>0xFFFFFFFF</integer>
-=======
 		<key>enabled-log-types-mask</key>   <integer>255</integer>
->>>>>>> 30182133
 		<key>settings</key>
 			<array>
 				<!-- Suppress anything but ERROR for some very verbose components -->
