--- conflicted
+++ resolved
@@ -181,11 +181,7 @@
     <binding key="PAD_DIVIDE" mask="CTL_ALT_SHIFT" command="start_gesture"/>
   </third_person>
 
-<<<<<<< HEAD
-  <!--Basic editing camera control-->
-=======
   <!-- Basic editing camera control -->
->>>>>>> 812ad1b6
   <edit>
     <binding key="A" mask="NONE" command="spin_around_cw"/>
     <binding key="D" mask="NONE" command="spin_around_ccw"/>
