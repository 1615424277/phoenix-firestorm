/**
 * @file llviewercontrol.cpp
 * @brief Viewer configuration
 * @author Richard Nelson
 *
 * $LicenseInfo:firstyear=2001&license=viewerlgpl$
 * Second Life Viewer Source Code
 * Copyright (C) 2010, Linden Research, Inc.
 *
 * This library is free software; you can redistribute it and/or
 * modify it under the terms of the GNU Lesser General Public
 * License as published by the Free Software Foundation;
 * version 2.1 of the License only.
 *
 * This library is distributed in the hope that it will be useful,
 * but WITHOUT ANY WARRANTY; without even the implied warranty of
 * MERCHANTABILITY or FITNESS FOR A PARTICULAR PURPOSE.  See the GNU
 * Lesser General Public License for more details.
 *
 * You should have received a copy of the GNU Lesser General Public
 * License along with this library; if not, write to the Free Software
 * Foundation, Inc., 51 Franklin Street, Fifth Floor, Boston, MA  02110-1301  USA
 *
 * Linden Research, Inc., 945 Battery Street, San Francisco, CA  94111  USA
 * $/LicenseInfo$
 */

#include "llviewerprecompiledheaders.h"

#include "llviewercontrol.h"

// Library includes
#include "llwindow.h"   // getGamma()

// <FS:Zi> Handle IME text input getting enabled or disabled
#if LL_SDL2
#include "llwindowsdl2.h"
#endif
// </FS:Zi>

// For Listeners
#include "llaudioengine.h"
#include "llagent.h"
#include "llagentcamera.h"
#include "llconsole.h"
#include "lldrawpoolbump.h"
#include "lldrawpoolterrain.h"
#include "llflexibleobject.h"
#include "llfeaturemanager.h"
#include "llviewershadermgr.h"

#include "llsky.h"
#include "llvieweraudio.h"
#include "llviewermenu.h"
#include "llviewertexturelist.h"
#include "llviewerthrottle.h"
#include "llviewerwindow.h"
#include "llvoavatarself.h"
#include "llvoiceclient.h"
#include "llvotree.h"
#include "llvovolume.h"
#include "llworld.h"
#include "llvlcomposition.h"
#include "pipeline.h"
#include "llviewerjoystick.h"
#include "llviewerobjectlist.h"
#include "llviewerparcelmgr.h"
#include "llparcel.h"
#include "llkeyboard.h"
#include "llerrorcontrol.h"
#include "llappviewer.h"
#include "llvosurfacepatch.h"
#include "llvowlsky.h"
#include "llrender.h"
#include "llnavigationbar.h"
#include "llnotificationsutil.h"
#include "llfloatertools.h"
#include "llpaneloutfitsinventory.h"
// <FS:Ansariel> [FS Login Panel]
//#include "llpanellogin.h"
#include "fspanellogin.h"
// </FS:Ansariel> [FS Login Panel]
// <FS:Zi> We don't use the mini location panel in Firestorm
// #include "llpaneltopinfobar.h"
#include "llspellcheck.h"
#include "llslurl.h"
#include "llstartup.h"
#include "llperfstats.h"
// [RLVa:KB] - Checked: 2015-12-27 (RLVa-1.5.0)
#include "llvisualeffect.h"
#include "rlvactions.h"
#include "rlvcommon.h"
// [/RLVa:KB]

// Firestorm inclues
#include "fsfloatercontacts.h"
#include "fsfloaterim.h"
#include "fsfloaternearbychat.h"
#include "fsfloaterposestand.h"
#include "fsfloaterteleporthistory.h"
#include "fslslbridge.h"
#include "fsradar.h"
#include "llavataractions.h"
#include "lldiskcache.h"
#include "llfloaterreg.h"
#include "llfloatersidepanelcontainer.h"
#include "llhudtext.h"
#include "llnotificationsutil.h"
#include "llpanelplaces.h"
#include "llstatusbar.h"
#include "llviewerinput.h"
#include "llviewerobjectlist.h"
#include "llviewerregion.h"
#include "NACLantispam.h"
#include "nd/ndlogthrottle.h"
// <FS:Zi> Run Prio 0 default bento pose in the background to fix splayed hands, open mouths, etc.
#include "llanimationstates.h"

// Third party library includes
#include <boost/algorithm/string.hpp>

#ifdef TOGGLE_HACKED_GODLIKE_VIEWER
BOOL                gHackGodmode = FALSE;
#endif

// Should you contemplate changing the name "Global", please first grep for
// that string literal. There are at least a couple other places in the C++
// code that assume the LLControlGroup named "Global" is gSavedSettings.
LLControlGroup gSavedSettings("Global");    // saved at end of session
LLControlGroup gSavedPerAccountSettings("PerAccount"); // saved at end of session
LLControlGroup gCrashSettings("CrashSettings"); // saved at end of session
LLControlGroup gWarningSettings("Warnings"); // persists ignored dialogs/warnings

std::string gLastRunVersion;

extern BOOL gResizeScreenTexture;
extern BOOL gResizeShadowTexture;
extern BOOL gDebugGL;

// <FS:Ansariel> FIRE-6809: Quickly moving the bandwidth slider has no effect
class BandwidthUpdater : public LLEventTimer
{
public:
    BandwidthUpdater()
        :LLEventTimer(0.5f)
    {
        mEventTimer.stop();
    }

    virtual ~BandwidthUpdater(){}

    void update(const LLSD& new_value)
    {
        mNewValue = new_value.asReal();
        mEventTimer.start();
    }

protected:
    BOOL tick()
    {
        gViewerThrottle.setMaxBandwidth(mNewValue);
        mEventTimer.stop();

        static LLCachedControl<bool> alreadyComplainedAboutBW(gWarningSettings, "FSBandwidthTooHigh");
        if (!alreadyComplainedAboutBW && mNewValue > 1500.f)
        {
            LLNotificationsUtil::add("FSBWTooHigh");
            gWarningSettings.setBOOL("FSBandwidthTooHigh", TRUE);
        }

        return FALSE;
    }

private:
    F32 mNewValue;
};
BandwidthUpdater sBandwidthUpdater;
// </FS:Ansariel>

////////////////////////////////////////////////////////////////////////////
// Listeners

static bool handleRenderAvatarMouselookChanged(const LLSD& newvalue)
{
    LLVOAvatar::sVisibleInFirstPerson = newvalue.asBoolean();
    return true;
}

static bool handleRenderFarClipChanged(const LLSD& newvalue)
{
    if (LLStartUp::getStartupState() >= STATE_STARTED)
    {
        F32 draw_distance = (F32)newvalue.asReal();
    gAgentCamera.mDrawDistance = draw_distance;
    LLWorld::getInstance()->setLandFarClip(draw_distance);
    return true;
    }
    return false;
}

static bool handleTerrainScaleChanged(const LLSD& newvalue)
{
    F64 scale = newvalue.asReal();
    if (scale != 0.0)
    {
        LLDrawPoolTerrain::sDetailScale = F32(1.0 / scale);
    }
    return true;
}

static bool handlePBRTerrainScaleChanged(const LLSD& newvalue)
{
    F64 scale = newvalue.asReal();
    if (scale != 0.0)
    {
        LLDrawPoolTerrain::sPBRDetailScale = F32(1.0 / scale);
    }
    return true;
}

static bool handleDebugAvatarJointsChanged(const LLSD& newvalue)
{
    std::string new_string = newvalue.asString();
    LLJoint::setDebugJointNames(new_string);
    return true;
}

static bool handleAvatarHoverOffsetChanged(const LLSD& newvalue)
{
    if (isAgentAvatarValid())
    {
        gAgentAvatarp->setHoverIfRegionEnabled();
    }
    return true;
}


// <FS:Ansariel> Expose handleSetShaderChanged()
//static bool handleSetShaderChanged(const LLSD& newvalue)
bool handleSetShaderChanged(const LLSD& newvalue)
// </FS:Ansariel>
{
    // changing shader level may invalidate existing cached bump maps, as the shader type determines the format of the bump map it expects - clear and repopulate the bump cache
    gBumpImageList.destroyGL();
    gBumpImageList.restoreGL();

    if (gPipeline.isInit())
    {
        // ALM depends onto atmospheric shaders, state might have changed
        LLPipeline::refreshCachedSettings();
    }

    // else, leave terrain detail as is
    LLViewerShaderMgr::instance()->setShaders();
    return true;
}

static bool handleRenderPerfTestChanged(const LLSD& newvalue)
{
       bool status = !newvalue.asBoolean();
       if (!status)
       {
               gPipeline.clearRenderTypeMask(LLPipeline::RENDER_TYPE_WL_SKY,
                                                                         LLPipeline::RENDER_TYPE_TERRAIN,
                                                                         LLPipeline::RENDER_TYPE_GRASS,
                                                                         LLPipeline::RENDER_TYPE_TREE,
                                                                         LLPipeline::RENDER_TYPE_WATER,
                                                                         LLPipeline::RENDER_TYPE_PASS_GRASS,
                                                                         LLPipeline::RENDER_TYPE_HUD,
                                                                         LLPipeline::RENDER_TYPE_CLOUDS,
                                                                         LLPipeline::RENDER_TYPE_HUD_PARTICLES,
                                                                         LLPipeline::END_RENDER_TYPES);
               gPipeline.setRenderDebugFeatureControl(LLPipeline::RENDER_DEBUG_FEATURE_UI, false);
       }
       else
       {
               gPipeline.setRenderTypeMask(LLPipeline::RENDER_TYPE_WL_SKY,
                                                                         LLPipeline::RENDER_TYPE_TERRAIN,
                                                                         LLPipeline::RENDER_TYPE_GRASS,
                                                                         LLPipeline::RENDER_TYPE_TREE,
                                                                         LLPipeline::RENDER_TYPE_WATER,
                                                                         LLPipeline::RENDER_TYPE_PASS_GRASS,
                                                                         LLPipeline::RENDER_TYPE_HUD,
                                                                         LLPipeline::RENDER_TYPE_CLOUDS,
                                                                         LLPipeline::RENDER_TYPE_HUD_PARTICLES,
                                                                         LLPipeline::END_RENDER_TYPES);
               gPipeline.setRenderDebugFeatureControl(LLPipeline::RENDER_DEBUG_FEATURE_UI, true);
       }

       return true;
}

bool handleRenderTransparentWaterChanged(const LLSD& newvalue)
{
    if (gPipeline.isInit())
    {
        gPipeline.updateRenderTransparentWater();
        gPipeline.releaseGLBuffers();
        gPipeline.createGLBuffers();
        LLViewerShaderMgr::instance()->setShaders();
    }
    LLWorld::getInstance()->updateWaterObjects();
    return true;
}


static bool handleShadowsResized(const LLSD& newvalue)
{
    gPipeline.requestResizeShadowTexture();
    return true;
}

static bool handleWindowResized(const LLSD& newvalue)
{
    gPipeline.requestResizeScreenTexture();
    return true;
}

static bool handleReleaseGLBufferChanged(const LLSD& newvalue)
{
    if (gPipeline.isInit())
    {
        gPipeline.releaseGLBuffers();
        gPipeline.createGLBuffers();
    }
    return true;
}

static bool handleLUTBufferChanged(const LLSD& newvalue)
{
    if (gPipeline.isInit())
    {
        gPipeline.releaseLUTBuffers();
        gPipeline.createLUTBuffers();
    }
    return true;
}

static bool handleAnisotropicChanged(const LLSD& newvalue)
{
    LLImageGL::sGlobalUseAnisotropic = newvalue.asBoolean();
    LLImageGL::dirtyTexOptions();
    return true;
}

static bool handleVSyncChanged(const LLSD& newvalue)
{
    LLPerfStats::tunables.vsyncEnabled = newvalue.asBoolean();
    gViewerWindow->getWindow()->toggleVSync(newvalue.asBoolean());

    if(newvalue.asBoolean() == true)
    {
        U32 current_target = gSavedSettings.getU32("TargetFPS");
        gSavedSettings.setU32("TargetFPS", std::min((U32)gViewerWindow->getWindow()->getRefreshRate(), current_target));
    }

    return true;
}

static bool handleVolumeLODChanged(const LLSD& newvalue)
{
    LLVOVolume::sLODFactor = llclamp((F32) newvalue.asReal(), 0.01f, MAX_LOD_FACTOR);
    LLVOVolume::sDistanceFactor = 1.f-LLVOVolume::sLODFactor * 0.1f;

    // <FS:PP> Warning about too high LOD on LOD change
    if (LLVOVolume::sLODFactor > 4.0f)
    {
        LLNotificationsUtil::add("RenderVolumeLODFactorWarning");
    }
    // </FS:PP>

<<<<<<< HEAD
    return true;
}
// <FS:Beq> Override VRAM detection support
static bool handleOverrideVRAMDetectionChanged(const LLSD& newvalue)
{
    if (newvalue.asBoolean())
    {
        LLNotificationsUtil::add("OverrideVRAMWarning");
    }
    return true;
}
=======
    return true;
}
// <FS:Beq> Override VRAM detection support
static bool handleOverrideVRAMDetectionChanged(const LLSD& newvalue)
{
    if (newvalue.asBoolean())
    {
        LLNotificationsUtil::add("OverrideVRAMWarning");
    }
    return true;
}
>>>>>>> 6fba1530
// </FS:Beq>

static bool handleAvatarLODChanged(const LLSD& newvalue)
{
    LLVOAvatar::sLODFactor = llclamp((F32) newvalue.asReal(), 0.f, MAX_AVATAR_LOD_FACTOR);
    return true;
}

static bool handleAvatarPhysicsLODChanged(const LLSD& newvalue)
{
    LLVOAvatar::sPhysicsLODFactor = llclamp((F32) newvalue.asReal(), 0.f, MAX_AVATAR_LOD_FACTOR);
    return true;
}

static bool handleTerrainLODChanged(const LLSD& newvalue)
{
        LLVOSurfacePatch::sLODFactor = (F32)newvalue.asReal();
        //sqaure lod factor to get exponential range of [0,4] and keep
        //a value of 1 in the middle of the detail slider for consistency
        //with other detail sliders (see panel_preferences_graphics1.xml)
        LLVOSurfacePatch::sLODFactor *= LLVOSurfacePatch::sLODFactor;
        return true;
}

static bool handleTreeLODChanged(const LLSD& newvalue)
{
    LLVOTree::sTreeFactor = (F32) newvalue.asReal();
    return true;
}

static bool handleFlexLODChanged(const LLSD& newvalue)
{
    LLVolumeImplFlexible::sUpdateFactor = (F32) newvalue.asReal();
    return true;
}

static bool handleGammaChanged(const LLSD& newvalue)
{
    F32 gamma = (F32) newvalue.asReal();
    if (gamma == 0.0f)
    {
        gamma = 1.0f; // restore normal gamma
    }
    if (gViewerWindow && gViewerWindow->getWindow() && gamma != gViewerWindow->getWindow()->getGamma())
    {
        // Only save it if it's changed
        if (!gViewerWindow->getWindow()->setGamma(gamma))
        {
            LL_WARNS() << "setGamma failed!" << LL_ENDL;
        }
    }

    return true;
}

const F32 MAX_USER_FOG_RATIO = 10.f;
const F32 MIN_USER_FOG_RATIO = 0.5f;

static bool handleFogRatioChanged(const LLSD& newvalue)
{
    F32 fog_ratio = llmax(MIN_USER_FOG_RATIO, llmin((F32) newvalue.asReal(), MAX_USER_FOG_RATIO));
    gSky.setFogRatio(fog_ratio);
    return true;
}

static bool handleMaxPartCountChanged(const LLSD& newvalue)
{
    LLViewerPartSim::setMaxPartCount(newvalue.asInteger());
    return true;
}

static bool handleChatFontSizeChanged(const LLSD& newvalue)
{
    if(gConsole)
    {
        gConsole->setFontSize(newvalue.asInteger());
    }
    return true;
}

// <FS:Ansariel> Keep custom chat persist time
static bool handleChatPersistTimeChanged(const LLSD& newvalue)
{
    if(gConsole)
    {
        gConsole->setLinePersistTime((F32) newvalue.asReal());
    }
    return true;
}
// </FS:Ansariel>

static bool handleConsoleMaxLinesChanged(const LLSD& newvalue)
{
    if(gConsole)
    {
        gConsole->setMaxLines(newvalue.asInteger());
    }
    return true;
}

static void handleAudioVolumeChanged(const LLSD& newvalue)
{
    audio_update_volume(true);
}

static bool handleJoystickChanged(const LLSD& newvalue)
{
    LLViewerJoystick::getInstance()->setCameraNeedsUpdate(TRUE);
    return true;
}

static bool handleUseOcclusionChanged(const LLSD& newvalue)
{
    LLPipeline::sUseOcclusion = (newvalue.asBoolean()
        && LLFeatureManager::getInstance()->isFeatureAvailable("UseOcclusion") && !gUseWireframe) ? 2 : 0;
    return true;
}

static bool handleUploadBakedTexOldChanged(const LLSD& newvalue)
{
    LLPipeline::sForceOldBakedUpload = newvalue.asBoolean();
    return true;
}


static bool handleWLSkyDetailChanged(const LLSD&)
{
    if (gSky.mVOWLSkyp.notNull())
    {
        gSky.mVOWLSkyp->updateGeometry(gSky.mVOWLSkyp->mDrawable);
    }
    return true;
}

static bool handleRepartition(const LLSD&)
{
    if (gPipeline.isInit())
    {
        gOctreeMaxCapacity = gSavedSettings.getU32("OctreeMaxNodeCapacity");
        gOctreeMinSize = gSavedSettings.getF32("OctreeMinimumNodeSize");
        gObjectList.repartitionObjects();
    }
    return true;
}

static bool handleRenderDynamicLODChanged(const LLSD& newvalue)
{
    LLPipeline::sDynamicLOD = newvalue.asBoolean();
    return true;
}

// static bool handleReflectionsEnabled(const LLSD& newvalue)
// {
//  // <FS:Beq> FIRE-33659 - everything is too dark when reflections are disabled.
//  if(newvalue.asBoolean())
//  {
//      // TODO(Beq): This setting level should probably be governed by render quality settings.
//      gSavedSettings.setS32("RenderReflectionProbeLevel", 3);
//  }
//  else
//  {
//      gSavedSettings.setS32("RenderReflectionProbeLevel", 0);
//  }
//     return true;
// }

static bool handleReflectionProbeDetailChanged(const LLSD& newvalue)
{
    if (gPipeline.isInit())
    {
        LLPipeline::refreshCachedSettings();
        gPipeline.releaseGLBuffers();
        gPipeline.createGLBuffers();
        LLViewerShaderMgr::instance()->setShaders();
        gPipeline.mReflectionMapManager.reset();
        gPipeline.mHeroProbeManager.reset();
    }
    return true;
}

static bool handleHeroProbeResolutionChanged(const LLSD &newvalue)
{
    if (gPipeline.isInit())
    {
        LLPipeline::refreshCachedSettings();
        gPipeline.mHeroProbeManager.reset();
        gPipeline.releaseGLBuffers();
        gPipeline.createGLBuffers();
    }
    return true;
}

static bool handleRenderDebugPipelineChanged(const LLSD& newvalue)
{
    gDebugPipeline = newvalue.asBoolean();
    return true;
}

static bool handleRenderResolutionDivisorChanged(const LLSD&)
{
    gResizeScreenTexture = TRUE;
    return true;
}

static bool handleDebugViewsChanged(const LLSD& newvalue)
{
    LLView::sDebugRects = newvalue.asBoolean();
    return true;
}

static bool handleLogFileChanged(const LLSD& newvalue)
{
    std::string log_filename = newvalue.asString();
    LLFile::remove(log_filename);
    LLError::logToFile(log_filename);
    return true;
}

bool handleHideGroupTitleChanged(const LLSD& newvalue)
{
    gAgent.setHideGroupTitle(newvalue);
    return true;
}

bool handleEffectColorChanged(const LLSD& newvalue)
{
    gAgent.setEffectColor(LLColor4(newvalue));
    return true;
}

bool handleHighResSnapshotChanged(const LLSD& newvalue)
{
    // High Res Snapshot active, must uncheck RenderUIInSnapshot
    if (newvalue.asBoolean())
    {
        gSavedSettings.setBOOL( "RenderUIInSnapshot", FALSE );
    }
    return true;
}

bool handleVoiceClientPrefsChanged(const LLSD& newvalue)
{
    if (LLVoiceClient::instanceExists())
    {
        LLVoiceClient::getInstance()->updateSettings();
    }
    return true;
}

// NaCl - Antispam Registry
bool handleNaclAntiSpamGlobalQueueChanged(const LLSD& newvalue)
{
    NACLAntiSpamRegistry::instance().setGlobalQueue(newvalue.asBoolean());
    return true;
}
bool handleNaclAntiSpamTimeChanged(const LLSD& newvalue)
{
    NACLAntiSpamRegistry::instance().setAllQueueTimes(newvalue.asInteger());
    return true;
}
bool handleNaclAntiSpamAmountChanged(const LLSD& newvalue)
{
    NACLAntiSpamRegistry::instance().setAllQueueAmounts(newvalue.asInteger());
    return true;
}
// NaCl End

bool handleVelocityInterpolate(const LLSD& newvalue)
{
    LLMessageSystem* msg = gMessageSystem;
    if ( newvalue.asBoolean() )
    {
        msg->newMessageFast(_PREHASH_VelocityInterpolateOn);
        msg->nextBlockFast(_PREHASH_AgentData);
        msg->addUUIDFast(_PREHASH_AgentID, gAgent.getID());
        msg->addUUIDFast(_PREHASH_SessionID, gAgent.getSessionID());
        gAgent.sendReliableMessage();
        LL_INFOS() << "Velocity Interpolation On" << LL_ENDL;
    }
    else
    {
        msg->newMessageFast(_PREHASH_VelocityInterpolateOff);
        msg->nextBlockFast(_PREHASH_AgentData);
        msg->addUUIDFast(_PREHASH_AgentID, gAgent.getID());
        msg->addUUIDFast(_PREHASH_SessionID, gAgent.getSessionID());
        gAgent.sendReliableMessage();
        LL_INFOS() << "Velocity Interpolation Off" << LL_ENDL;
    }
    return true;
}

bool handleForceShowGrid(const LLSD& newvalue)
{
    // <FS:Ansariel> [FS Login Panel]
    //LLPanelLogin::updateLocationSelectorsVisibility( );
    FSPanelLogin::updateLocationSelectorsVisibility( );
    // </FS:Ansariel> [FS Login Panel]
    return true;
}

bool handleLoginLocationChanged()
{
    /*
     * This connects the default preference setting to the state of the login
     * panel if it is displayed; if you open the preferences panel before
     * logging in, and change the default login location there, the login
     * panel immediately changes to match your new preference.
     */
    std::string new_login_location = gSavedSettings.getString("LoginLocation");
    LL_DEBUGS("AppInit")<<new_login_location<<LL_ENDL;
    LLStartUp::setStartSLURL(LLSLURL(new_login_location));
    return true;
}

bool handleSpellCheckChanged()
{
    if (gSavedSettings.getBOOL("SpellCheck"))
    {
        std::list<std::string> dict_list;
        std::string dict_setting = gSavedSettings.getString("SpellCheckDictionary");
        boost::split(dict_list, dict_setting, boost::is_any_of(std::string(",")));
        if (!dict_list.empty())
        {
            LLSpellChecker::setUseSpellCheck(dict_list.front());
            dict_list.pop_front();
            LLSpellChecker::instance().setSecondaryDictionaries(dict_list);
            return true;
        }
    }
    LLSpellChecker::setUseSpellCheck(LLStringUtil::null);
    return true;
}

bool toggle_agent_pause(const LLSD& newvalue)
{
    if ( newvalue.asBoolean() )
    {
        send_agent_pause();
    }
    else
    {
        send_agent_resume();
    }
    return true;
}

// <FS:Zi> Is done inside XUI now, using visibility_control
// bool toggle_show_navigation_panel(const LLSD& newvalue)
// {
    //bool value = newvalue.asBoolean();

    //LLNavigationBar::getInstance()->setVisible(value);
    //gSavedSettings.setBOOL("ShowMiniLocationPanel", !value);
    //gViewerWindow->reshapeStatusBarContainer();
    //return true;
// }
<<<<<<< HEAD

// <FS:Zi> We don't have the mini location bar
// bool toggle_show_mini_location_panel(const LLSD& newvalue)
// {
    //bool value = newvalue.asBoolean();

    //LLPanelTopInfoBar::getInstance()->setVisible(value);
    //gSavedSettings.setBOOL("ShowNavbarNavigationPanel", !value);

=======

// <FS:Zi> We don't have the mini location bar
// bool toggle_show_mini_location_panel(const LLSD& newvalue)
// {
    //bool value = newvalue.asBoolean();

    //LLPanelTopInfoBar::getInstance()->setVisible(value);
    //gSavedSettings.setBOOL("ShowNavbarNavigationPanel", !value);

>>>>>>> 6fba1530
    //return true;
// </FS:Zi>

bool toggle_show_menubar_location_panel(const LLSD& newvalue)
{
    bool value = newvalue.asBoolean();

    if (gStatusBar)
        gStatusBar->childSetVisible("parcel_info_panel",value);

    return true;
}

bool toggle_show_object_render_cost(const LLSD& newvalue)
{
    LLFloaterTools::sShowObjectCost = newvalue.asBoolean();
    return true;
}

// <FS:Ansariel> Change visibility of main chatbar if autohide setting is changed
static void handleAutohideChatbarChanged(const LLSD& new_value)
{
    // Flip MainChatbarVisible when chatbar autohide setting changes. This
    // will trigger LLNearbyChat::showDefaultChatBar() being called. Since we
    // don't want to loose focus of the preferences floater when changing the
    // autohide setting, we have to use the workaround via gFloaterView.
    LLFloater* focus = gFloaterView->getFocusedFloater();
    gSavedSettings.setBOOL("MainChatbarVisible", !new_value.asBoolean());
    if (focus)
    {
        focus->setFocus(TRUE);
    }
}
// </FS:Ansariel>

// <FS:Ansariel> Clear places / teleport history search filter
static void handleUseStandaloneTeleportHistoryFloaterChanged()
{
    LLFloaterSidePanelContainer* places = LLFloaterReg::findTypedInstance<LLFloaterSidePanelContainer>("places");
    if (places)
    {
        places->findChild<LLPanelPlaces>("main_panel")->resetFilter();
    }
    FSFloaterTeleportHistory* tphistory = LLFloaterReg::findTypedInstance<FSFloaterTeleportHistory>("fs_teleporthistory");
    if (tphistory)
    {
        tphistory->resetFilter();
    }
}
// </FS:Ansariel> Clear places / teleport history search filter

// <FS:CR> Posestand Ground Lock
static void handleSetPoseStandLock(const LLSD& newvalue)
{
    FSFloaterPoseStand* pose_stand = LLFloaterReg::findTypedInstance<FSFloaterPoseStand>("fs_posestand");
    if (pose_stand)
    {
        pose_stand->setLock(newvalue);
        pose_stand->onCommitCombo();
    }

}
// </FS:CR> Posestand Ground Lock

// <FS:TT> Client LSL Bridge
static void handleFlightAssistOptionChanged(const LLSD& newvalue)
{
    FSLSLBridge::instance().viewerToLSL("UseLSLFlightAssist|" + newvalue.asString());
}
// </FS:TT>

// <FS:PP> Movelock for Bridge
static void handleMovelockOptionChanged(const LLSD& newvalue)
{
    FSLSLBridge::instance().updateBoolSettingValue("UseMoveLock", newvalue.asBoolean());
}
static void handleMovelockAfterMoveOptionChanged(const LLSD& newvalue)
{
    FSLSLBridge::instance().updateBoolSettingValue("RelockMoveLockAfterMovement", newvalue.asBoolean());
}
// </FS:PP>

// <FS:PP> External integrations (OC, LM etc.) for Bridge
static void handleExternalIntegrationsOptionChanged()
{
    FSLSLBridge::instance().updateIntegrations();
}
// </FS:PP>

static void handleDecimalPrecisionChanged(const LLSD& newvalue)
{
    LLFloaterTools* build_tools = LLFloaterReg::findTypedInstance<LLFloaterTools>("build");
    if (build_tools)
    {
        build_tools->changePrecision(newvalue);
    }
}

// <FS:CR> FIRE-6659: Legacy "Resident" name toggle
void handleLegacyTrimOptionChanged(const LLSD& newvalue)
{
    LLAvatarName::setTrimResidentSurname(newvalue.asBoolean());
    LLAvatarNameCache::getInstance()->clearCache();
    LLVOAvatar::invalidateNameTags();
    FSFloaterContacts::getInstance()->onDisplayNameChanged();
    FSRadar::getInstance()->updateNames();
}

void handleUsernameFormatOptionChanged(const LLSD& newvalue)
{
    LLAvatarName::setUseLegacyFormat(newvalue.asBoolean());
    LLAvatarNameCache::getInstance()->clearCache();
    LLVOAvatar::invalidateNameTags();
    FSFloaterContacts::getInstance()->onDisplayNameChanged();
    FSRadar::getInstance()->updateNames();
}
// </FS:CR>

// <FS:Ansariel> Global online status toggle
void handleGlobalOnlineStatusChanged(const LLSD& newvalue)
{
    bool visible = newvalue.asBoolean();

    LLAvatarTracker::buddy_map_t all_buddies;
    LLAvatarTracker::instance().copyBuddyList(all_buddies);

    LLAvatarTracker::buddy_map_t::const_iterator buddy_it = all_buddies.begin();
    for (; buddy_it != all_buddies.end(); ++buddy_it)
    {
        LLUUID buddy_id = buddy_it->first;
        const LLRelationship* relation = LLAvatarTracker::instance().getBuddyInfo(buddy_id);
        if (relation == NULL)
        {
            // Lets have a warning log message instead of having a crash. EXT-4947.
            LL_WARNS() << "Trying to modify rights for non-friend avatar. Skipped." << LL_ENDL;
            return;
        }

        S32 cur_rights = relation->getRightsGrantedTo();
        S32 new_rights = 0;
        if (visible)
        {
            new_rights = LLRelationship::GRANT_ONLINE_STATUS + (cur_rights & LLRelationship::GRANT_MAP_LOCATION) + (cur_rights & LLRelationship::GRANT_MODIFY_OBJECTS);
        }
        else
        {
            new_rights = (cur_rights & LLRelationship::GRANT_MAP_LOCATION) + (cur_rights & LLRelationship::GRANT_MODIFY_OBJECTS);
        }

        LLAvatarPropertiesProcessor::getInstance()->sendFriendRights(buddy_id, new_rights);
    }

    LLNotificationsUtil::add("GlobalOnlineStatusToggle");
}
// </FS:Ansariel>

// <FS:Ansariel> FIRE-14083: Search filter for contact list
void handleContactListShowSearchChanged(const LLSD& newvalue)
{
    bool visible = newvalue.asBoolean();
    if (!visible)
    {
        FSFloaterContacts* instance = FSFloaterContacts::findInstance();
        if (instance)
        {
            instance->resetFriendFilter();
        }
    }
}
// </FS:Ansariel>

// <FS:Ansariel> Debug setting to disable log throttle
void handleLogThrottleChanged(const LLSD& newvalue)
{
    nd::logging::setThrottleEnabled(newvalue.asBoolean());
}
// </FS:Ansariel>

// <FS:Ansariel> FIRE-18250: Option to disable default eye movement
void handleStaticEyesChanged()
{
    if (!isAgentAvatarValid())
    {
        return;
    }

    LLUUID anim_id(gSavedSettings.getString("FSStaticEyesUUID"));
    if (gSavedPerAccountSettings.getBOOL("FSStaticEyes"))
    {
        gAgentAvatarp->startMotion(anim_id);
        gAgent.sendAnimationRequest(anim_id, ANIM_REQUEST_START);
    }
    else
    {
        gAgentAvatarp->stopMotion(anim_id);
        gAgent.sendAnimationRequest(anim_id, ANIM_REQUEST_STOP);
    }
}
// </FS:Ansariel>

// <FS:Ansariel> Notification not showing if hiding the UI
void handleNavbarSettingsChanged()
{
    gSavedSettings.setBOOL("FSInternalShowNavbarNavigationPanel", gSavedSettings.getBOOL("ShowNavbarNavigationPanel"));
    gSavedSettings.setBOOL("FSInternalShowNavbarFavoritesPanel", gSavedSettings.getBOOL("ShowNavbarFavoritesPanel"));
}
// </FS:Ansariel>

// <FS:Ansariel> FIRE-20288: Option to render friends only
void handleRenderFriendsOnlyChanged(const LLSD& newvalue)
{
    if (newvalue.asBoolean())
    {
        for (std::vector<LLCharacter*>::iterator iter = LLCharacter::sInstances.begin();
            iter != LLCharacter::sInstances.end(); ++iter)
        {
            LLVOAvatar* avatar = (LLVOAvatar*)*iter;

            if (avatar->getID() != gAgentID && !LLAvatarActions::isFriend(avatar->getID()) && !avatar->isControlAvatar())
            {
                gObjectList.killObject(avatar);
                if (LLViewerRegion::sVOCacheCullingEnabled && avatar->getRegion())
                {
                    avatar->getRegion()->killCacheEntry(avatar->getLocalID());
                }
            }
        }
    }
}
// </FS:Ansariel>

// <FS:LO> Add ability for the statistics window to not be able to receive focus
void handleFSStatisticsNoFocusChanged(const LLSD& newvalue)
{
    LLFloater* stats = LLFloaterReg::findInstance("stats");
    if (stats)
    {
        stats->setIsChrome(newvalue.asBoolean());
    }
}
// </FS:LO>

// <FS:Ansariel> Output device selection
void handleOutputDeviceChanged(const LLSD& newvalue)
{
    if (gAudiop)
    {
        gAudiop->setDevice(newvalue.asUUID());
    }
}
// </FS:Ansariel>

// <FS:TS> FIRE-24081: Disable HiDPI by default and warn if set
void handleRenderHiDPIChanged(const LLSD& newvalue)
{
    if (newvalue)
    {
        LLNotificationsUtil::add("EnableHiDPI");
    }
}
// </FS:TS> FIRE-24081

// <FS:Ansariel> Optional small camera floater
void handleSmallCameraFloaterChanged(const LLSD& newValue)
{
    std::string old_floater_name = newValue.asBoolean() ? "camera" : "fs_camera_small";
    std::string new_floater_name = newValue.asBoolean() ? "fs_camera_small" : "camera";

    if (LLFloaterReg::instanceVisible(old_floater_name))
    {
        LLFloaterReg::hideInstance(old_floater_name);
        LLFloaterReg::showInstance(new_floater_name);
    }
}
// </FS:Ansariel>

// <FS:Zi> FIRE-20390, FIRE-4269 - Option for 12/24 hour clock and seconds display
void handleStatusbarTimeformatChanged(const LLSD& newValue)
{
    const std::string format = newValue.asString();
    if (gStatusBar)
    {
        gStatusBar->onTimeFormatChanged(format);
    }
}
// </FS:Zi>

// <FS:Zi> Run Prio 0 default bento pose in the background to fix splayed hands, open mouths, etc.
void handlePlayBentoIdleAnimationChanged(const LLSD& newValue)
{
    EAnimRequest startStop = ANIM_REQUEST_STOP;

    if (newValue.asBoolean())
    {
        startStop = ANIM_REQUEST_START;
    }

    gAgent.sendAnimationRequest(ANIM_AGENT_BENTO_IDLE, startStop);
}
// </FS:Zi>

// <FS:Ansariel> Better asset cache size control
void handleDiskCacheSizeChanged(const LLSD& newValue)
{
    const unsigned int disk_cache_mb = gSavedSettings.getU32("FSDiskCacheSize");
    const U64 disk_cache_bytes = disk_cache_mb * 1024ULL * 1024ULL;
    LLDiskCache::getInstance()->setMaxSizeBytes(disk_cache_bytes);
}
// </FS:Ansariel>

// <FS:Beq> Better asset cache purge control
void handleDiskCacheHighWaterPctChanged(const LLSD& newValue)
{
    const auto new_high = newValue.asReal();
    LLDiskCache::getInstance()->setHighWaterPercentage(new_high);
}

void handleDiskCacheLowWaterPctChanged(const LLSD& newValue)
{
    const auto new_low = newValue.asReal();
    LLDiskCache::getInstance()->setLowWaterPercentage(new_low);
}
// </FS:Beq>

void handleTargetFPSChanged(const LLSD& newValue)
{
    const auto targetFPS = gSavedSettings.getU32("TargetFPS");

    U32 frame_rate_limit = gViewerWindow->getWindow()->getRefreshRate();
    if(LLPerfStats::tunables.vsyncEnabled && (targetFPS > frame_rate_limit))
    {
        gSavedSettings.setU32("TargetFPS", std::min(frame_rate_limit, targetFPS));
    }
    else
    {
        LLPerfStats::tunables.userTargetFPS = targetFPS;
    }
}

void handleAutoTuneLockChanged(const LLSD& newValue)
{
    const auto newval = gSavedSettings.getBOOL("AutoTuneLock");
    LLPerfStats::tunables.userAutoTuneLock = newval;

    gSavedSettings.setBOOL("AutoTuneFPS", newval);
}

void handleAutoTuneFPSChanged(const LLSD& newValue)
{
    const auto newval = gSavedSettings.getBOOL("AutoTuneFPS");
    LLPerfStats::tunables.userAutoTuneEnabled = newval;
    if(newval && LLPerfStats::renderAvatarMaxART_ns == 0) // If we've enabled autotune we override "unlimited" to max
    {
        gSavedSettings.setF32("RenderAvatarMaxART",log10(LLPerfStats::ART_UNLIMITED_NANOS-1000));//triggers callback to update static var
    }
}

void handleRenderAvatarMaxARTChanged(const LLSD& newValue)
{
    LLPerfStats::tunables.updateRenderCostLimitFromSettings();
}

void handleUserTargetDrawDistanceChanged(const LLSD& newValue)
{
    const auto newval = gSavedSettings.getF32("AutoTuneRenderFarClipTarget");
    LLPerfStats::tunables.userTargetDrawDistance = newval;
}

void handleUserMinDrawDistanceChanged(const LLSD &newValue)
{
    const auto newval = gSavedSettings.getF32("AutoTuneRenderFarClipMin");
    LLPerfStats::tunables.userMinDrawDistance = newval;
}

void handlePerformanceStatsEnabledChanged(const LLSD& newValue)
{
    const auto newval = gSavedSettings.getBOOL("PerfStatsCaptureEnabled");
    LLPerfStats::StatsRecorder::setEnabled(newval);
}
void handleUserImpostorByDistEnabledChanged(const LLSD& newValue)
{
    const auto newval = gSavedSettings.getBOOL("AutoTuneImpostorByDistEnabled");
    LLPerfStats::tunables.userImpostorDistanceTuningEnabled = newval;
}
void handleUserImpostorDistanceChanged(const LLSD& newValue)
{
    const auto newval = gSavedSettings.getF32("AutoTuneImpostorFarAwayDistance");
    LLPerfStats::tunables.userImpostorDistance = newval;
}
void handleFPSTuningStrategyChanged(const LLSD& newValue)
{
    const auto newval = gSavedSettings.getU32("TuningFPSStrategy");
    LLPerfStats::tunables.userFPSTuningStrategy = newval;
}

<<<<<<< HEAD
=======
void handleLocalTerrainChanged(const LLSD& newValue)
{
    for (U32 i = 0; i < LLTerrainMaterials::ASSET_COUNT; ++i)
    {
        const auto setting = gSavedSettings.getString(std::string("LocalTerrainAsset") + std::to_string(i + 1));
        const LLUUID materialID(setting);
        gLocalTerrainMaterials.setDetailAssetID(i, materialID);
    }
}

>>>>>>> 6fba1530
// <FS:Ansariel> FIRE-6809: Quickly moving the bandwidth slider has no effect
void handleBandwidthChanged(const LLSD& newValue)
{
    sBandwidthUpdater.update(newValue);
}
// </FS:Ansariel>

// <FS:Zi> Handle IME text input getting enabled or disabled
#if LL_SDL2
static bool handleSDL2IMEEnabledChanged(const LLSD& newvalue)
{
    ((LLWindowSDL*)gViewerWindow->getWindow())->enableIME(newvalue.asBoolean());

    return true;
}
#endif
// </FS:Zi>

////////////////////////////////////////////////////////////////////////////

LLPointer<LLControlVariable> setting_get_control(LLControlGroup& group, const std::string& setting)
{
    LLPointer<LLControlVariable> cntrl_ptr = group.getControl(setting);
    if (cntrl_ptr.isNull())
    {
        LL_ERRS() << "Unable to set up setting listener for " << setting
            << ". Please reinstall viewer from  https://www.firestormviewer.org/choose-your-platform/ and contact https://www.firestormviewer.org/support if issue persists after reinstall."
            << LL_ENDL;
    }
    return cntrl_ptr;
}

void setting_setup_signal_listener(LLControlGroup& group, const std::string& setting, std::function<void(const LLSD& newvalue)> callback)
{
    setting_get_control(group, setting)->getSignal()->connect([callback](LLControlVariable* control, const LLSD& new_val, const LLSD& old_val)
    {
        callback(new_val);
    });
}

void setting_setup_signal_listener(LLControlGroup& group, const std::string& setting, std::function<void()> callback)
{
    setting_get_control(group, setting)->getSignal()->connect([callback](LLControlVariable* control, const LLSD& new_val, const LLSD& old_val)
    {
        callback();
    });
}

void settings_setup_listeners()
{
    setting_setup_signal_listener(gSavedSettings, "FirstPersonAvatarVisible", handleRenderAvatarMouselookChanged);
    setting_setup_signal_listener(gSavedSettings, "RenderFarClip", handleRenderFarClipChanged);
    setting_setup_signal_listener(gSavedSettings, "RenderTerrainScale", handleTerrainScaleChanged);
    setting_setup_signal_listener(gSavedSettings, "RenderTerrainPBRScale", handlePBRTerrainScaleChanged);
    setting_setup_signal_listener(gSavedSettings, "RenderTerrainPBRDetail", handleSetShaderChanged);
    setting_setup_signal_listener(gSavedSettings, "RenderTerrainPBRPlanarSampleCount", handleSetShaderChanged);
    setting_setup_signal_listener(gSavedSettings, "RenderTerrainPBRTriplanarBlendFactor", handleSetShaderChanged);
    setting_setup_signal_listener(gSavedSettings, "OctreeStaticObjectSizeFactor", handleRepartition);
    setting_setup_signal_listener(gSavedSettings, "OctreeDistanceFactor", handleRepartition);
    setting_setup_signal_listener(gSavedSettings, "OctreeMaxNodeCapacity", handleRepartition);
    setting_setup_signal_listener(gSavedSettings, "OctreeAlphaDistanceFactor", handleRepartition);
    setting_setup_signal_listener(gSavedSettings, "OctreeAttachmentSizeFactor", handleRepartition);
    setting_setup_signal_listener(gSavedSettings, "RenderMaxTextureIndex", handleSetShaderChanged);
    setting_setup_signal_listener(gSavedSettings, "RenderUIBuffer", handleWindowResized);
    setting_setup_signal_listener(gSavedSettings, "RenderDepthOfField", handleReleaseGLBufferChanged);
    setting_setup_signal_listener(gSavedSettings, "RenderFSAASamples", handleReleaseGLBufferChanged);
    setting_setup_signal_listener(gSavedSettings, "RenderPostProcessingHDR", handleReleaseGLBufferChanged);
    setting_setup_signal_listener(gSavedSettings, "RenderSpecularResX", handleLUTBufferChanged);
    setting_setup_signal_listener(gSavedSettings, "RenderSpecularResY", handleLUTBufferChanged);
    setting_setup_signal_listener(gSavedSettings, "RenderSpecularExponent", handleLUTBufferChanged);
    setting_setup_signal_listener(gSavedSettings, "RenderAnisotropic", handleAnisotropicChanged);
    setting_setup_signal_listener(gSavedSettings, "RenderShadowResolutionScale", handleShadowsResized);
    setting_setup_signal_listener(gSavedSettings, "RenderGlow", handleReleaseGLBufferChanged);
    setting_setup_signal_listener(gSavedSettings, "RenderGlow", handleSetShaderChanged);
    setting_setup_signal_listener(gSavedSettings, "RenderGlowResolutionPow", handleReleaseGLBufferChanged);
    setting_setup_signal_listener(gSavedSettings, "RenderGlowHDR", handleReleaseGLBufferChanged);
    setting_setup_signal_listener(gSavedSettings, "RenderGlowNoise", handleSetShaderChanged);
    setting_setup_signal_listener(gSavedSettings, "RenderGammaFull", handleSetShaderChanged);
    setting_setup_signal_listener(gSavedSettings, "FSOverrideVRAMDetection", handleOverrideVRAMDetectionChanged); // <FS:Beq/> Override VRAM detection support
    setting_setup_signal_listener(gSavedSettings, "RenderVolumeLODFactor", handleVolumeLODChanged);
    setting_setup_signal_listener(gSavedSettings, "RenderAvatarLODFactor", handleAvatarLODChanged);
    setting_setup_signal_listener(gSavedSettings, "RenderAvatarPhysicsLODFactor", handleAvatarPhysicsLODChanged);
    setting_setup_signal_listener(gSavedSettings, "RenderTerrainLODFactor", handleTerrainLODChanged);
    setting_setup_signal_listener(gSavedSettings, "RenderTreeLODFactor", handleTreeLODChanged);
    setting_setup_signal_listener(gSavedSettings, "RenderFlexTimeFactor", handleFlexLODChanged);
    setting_setup_signal_listener(gSavedSettings, "RenderGamma", handleGammaChanged);
    setting_setup_signal_listener(gSavedSettings, "RenderFogRatio", handleFogRatioChanged);
    setting_setup_signal_listener(gSavedSettings, "RenderMaxPartCount", handleMaxPartCountChanged);
    setting_setup_signal_listener(gSavedSettings, "RenderDynamicLOD", handleRenderDynamicLODChanged);
    setting_setup_signal_listener(gSavedSettings, "RenderVSyncEnable", handleVSyncChanged);
    setting_setup_signal_listener(gSavedSettings, "RenderDeferredNoise", handleReleaseGLBufferChanged);
    setting_setup_signal_listener(gSavedSettings, "RenderDebugPipeline", handleRenderDebugPipelineChanged);
    setting_setup_signal_listener(gSavedSettings, "RenderResolutionDivisor", handleRenderResolutionDivisorChanged);
// [SL:KB] - Patch: Settings-RenderResolutionMultiplier | Checked: Catznip-5.4
    setting_setup_signal_listener(gSavedSettings, "RenderResolutionMultiplier", handleRenderResolutionDivisorChanged);
// [/SL:KB]
    setting_setup_signal_listener(gSavedSettings, "RenderReflectionProbeLevel", handleReflectionProbeDetailChanged);
    setting_setup_signal_listener(gSavedSettings, "RenderReflectionProbeDetail", handleReflectionProbeDetailChanged);
    // setting_setup_signal_listener(gSavedSettings, "RenderReflectionsEnabled", handleReflectionsEnabled); // <FS:Beq/> FIRE-33659 better way to enable/disable reflections
    setting_setup_signal_listener(gSavedSettings, "RenderScreenSpaceReflections", handleReflectionProbeDetailChanged);
    setting_setup_signal_listener(gSavedSettings, "RenderHeroProbeResolution", handleHeroProbeResolutionChanged);
    setting_setup_signal_listener(gSavedSettings, "RenderShadowDetail", handleSetShaderChanged);
    setting_setup_signal_listener(gSavedSettings, "RenderDeferredSSAO", handleSetShaderChanged);
    setting_setup_signal_listener(gSavedSettings, "RenderPerformanceTest", handleRenderPerfTestChanged);
    setting_setup_signal_listener(gSavedSettings, "ChatConsoleFontSize", handleChatFontSizeChanged);
    setting_setup_signal_listener(gSavedSettings, "ChatPersistTime", handleChatPersistTimeChanged); // <FS:Ansariel> Keep custom chat persist time
    setting_setup_signal_listener(gSavedSettings, "ConsoleMaxLines", handleConsoleMaxLinesChanged);
    setting_setup_signal_listener(gSavedSettings, "UploadBakedTexOld", handleUploadBakedTexOldChanged);
    setting_setup_signal_listener(gSavedSettings, "UseOcclusion", handleUseOcclusionChanged);
    setting_setup_signal_listener(gSavedSettings, "AudioLevelMaster", handleAudioVolumeChanged);
    setting_setup_signal_listener(gSavedSettings, "AudioLevelSFX", handleAudioVolumeChanged);
    setting_setup_signal_listener(gSavedSettings, "AudioLevelUI", handleAudioVolumeChanged);
    setting_setup_signal_listener(gSavedSettings, "AudioLevelAmbient", handleAudioVolumeChanged);
    setting_setup_signal_listener(gSavedSettings, "AudioLevelMusic", handleAudioVolumeChanged);
    setting_setup_signal_listener(gSavedSettings, "AudioLevelMedia", handleAudioVolumeChanged);
    setting_setup_signal_listener(gSavedSettings, "AudioLevelVoice", handleAudioVolumeChanged);
    setting_setup_signal_listener(gSavedSettings, "MuteAudio", handleAudioVolumeChanged);
    setting_setup_signal_listener(gSavedSettings, "MuteMusic", handleAudioVolumeChanged);
    setting_setup_signal_listener(gSavedSettings, "MuteMedia", handleAudioVolumeChanged);
    setting_setup_signal_listener(gSavedSettings, "MuteVoice", handleAudioVolumeChanged);
    setting_setup_signal_listener(gSavedSettings, "MuteAmbient", handleAudioVolumeChanged);
    setting_setup_signal_listener(gSavedSettings, "MuteUI", handleAudioVolumeChanged);
    setting_setup_signal_listener(gSavedSettings, "WLSkyDetail", handleWLSkyDetailChanged);
    setting_setup_signal_listener(gSavedSettings, "JoystickAxis0", handleJoystickChanged);
    setting_setup_signal_listener(gSavedSettings, "JoystickAxis1", handleJoystickChanged);
    setting_setup_signal_listener(gSavedSettings, "JoystickAxis2", handleJoystickChanged);
    setting_setup_signal_listener(gSavedSettings, "JoystickAxis3", handleJoystickChanged);
    setting_setup_signal_listener(gSavedSettings, "JoystickAxis4", handleJoystickChanged);
    setting_setup_signal_listener(gSavedSettings, "JoystickAxis5", handleJoystickChanged);
    setting_setup_signal_listener(gSavedSettings, "JoystickAxis6", handleJoystickChanged);
    setting_setup_signal_listener(gSavedSettings, "FlycamAxisScale0", handleJoystickChanged);
    setting_setup_signal_listener(gSavedSettings, "FlycamAxisScale1", handleJoystickChanged);
    setting_setup_signal_listener(gSavedSettings, "FlycamAxisScale2", handleJoystickChanged);
    setting_setup_signal_listener(gSavedSettings, "FlycamAxisScale3", handleJoystickChanged);
    setting_setup_signal_listener(gSavedSettings, "FlycamAxisScale4", handleJoystickChanged);
    setting_setup_signal_listener(gSavedSettings, "FlycamAxisScale5", handleJoystickChanged);
    setting_setup_signal_listener(gSavedSettings, "FlycamAxisScale6", handleJoystickChanged);
    setting_setup_signal_listener(gSavedSettings, "FlycamAxisDeadZone0", handleJoystickChanged);
    setting_setup_signal_listener(gSavedSettings, "FlycamAxisDeadZone1", handleJoystickChanged);
    setting_setup_signal_listener(gSavedSettings, "FlycamAxisDeadZone2", handleJoystickChanged);
    setting_setup_signal_listener(gSavedSettings, "FlycamAxisDeadZone3", handleJoystickChanged);
    setting_setup_signal_listener(gSavedSettings, "FlycamAxisDeadZone4", handleJoystickChanged);
    setting_setup_signal_listener(gSavedSettings, "FlycamAxisDeadZone5", handleJoystickChanged);
    setting_setup_signal_listener(gSavedSettings, "FlycamAxisDeadZone6", handleJoystickChanged);
    setting_setup_signal_listener(gSavedSettings, "AvatarAxisScale0", handleJoystickChanged);
    setting_setup_signal_listener(gSavedSettings, "AvatarAxisScale1", handleJoystickChanged);
    setting_setup_signal_listener(gSavedSettings, "AvatarAxisScale2", handleJoystickChanged);
    setting_setup_signal_listener(gSavedSettings, "AvatarAxisScale3", handleJoystickChanged);
    setting_setup_signal_listener(gSavedSettings, "AvatarAxisScale4", handleJoystickChanged);
    setting_setup_signal_listener(gSavedSettings, "AvatarAxisScale5", handleJoystickChanged);
    setting_setup_signal_listener(gSavedSettings, "AvatarAxisDeadZone0", handleJoystickChanged);
    setting_setup_signal_listener(gSavedSettings, "AvatarAxisDeadZone1", handleJoystickChanged);
    setting_setup_signal_listener(gSavedSettings, "AvatarAxisDeadZone2", handleJoystickChanged);
    setting_setup_signal_listener(gSavedSettings, "AvatarAxisDeadZone3", handleJoystickChanged);
    setting_setup_signal_listener(gSavedSettings, "AvatarAxisDeadZone4", handleJoystickChanged);
    setting_setup_signal_listener(gSavedSettings, "AvatarAxisDeadZone5", handleJoystickChanged);
    setting_setup_signal_listener(gSavedSettings, "BuildAxisScale0", handleJoystickChanged);
    setting_setup_signal_listener(gSavedSettings, "BuildAxisScale1", handleJoystickChanged);
    setting_setup_signal_listener(gSavedSettings, "BuildAxisScale2", handleJoystickChanged);
    setting_setup_signal_listener(gSavedSettings, "BuildAxisScale3", handleJoystickChanged);
    setting_setup_signal_listener(gSavedSettings, "BuildAxisScale4", handleJoystickChanged);
    setting_setup_signal_listener(gSavedSettings, "BuildAxisScale5", handleJoystickChanged);
    setting_setup_signal_listener(gSavedSettings, "BuildAxisDeadZone0", handleJoystickChanged);
    setting_setup_signal_listener(gSavedSettings, "BuildAxisDeadZone1", handleJoystickChanged);
    setting_setup_signal_listener(gSavedSettings, "BuildAxisDeadZone2", handleJoystickChanged);
    setting_setup_signal_listener(gSavedSettings, "BuildAxisDeadZone3", handleJoystickChanged);
    setting_setup_signal_listener(gSavedSettings, "BuildAxisDeadZone4", handleJoystickChanged);
    setting_setup_signal_listener(gSavedSettings, "BuildAxisDeadZone5", handleJoystickChanged);
    setting_setup_signal_listener(gSavedSettings, "DebugViews", handleDebugViewsChanged);
    setting_setup_signal_listener(gSavedSettings, "UserLogFile", handleLogFileChanged);
    setting_setup_signal_listener(gSavedSettings, "RenderHideGroupTitle", handleHideGroupTitleChanged);
    setting_setup_signal_listener(gSavedSettings, "HighResSnapshot", handleHighResSnapshotChanged);
    setting_setup_signal_listener(gSavedSettings, "EnableVoiceChat", handleVoiceClientPrefsChanged);
    setting_setup_signal_listener(gSavedSettings, "PTTCurrentlyEnabled", handleVoiceClientPrefsChanged);
    setting_setup_signal_listener(gSavedSettings, "PushToTalkButton", handleVoiceClientPrefsChanged);
    setting_setup_signal_listener(gSavedSettings, "PushToTalkToggle", handleVoiceClientPrefsChanged);
    setting_setup_signal_listener(gSavedSettings, "VoiceEarLocation", handleVoiceClientPrefsChanged);
    setting_setup_signal_listener(gSavedSettings, "VoiceEchoCancellation", handleVoiceClientPrefsChanged);
    setting_setup_signal_listener(gSavedSettings, "VoiceAutomaticGainControl", handleVoiceClientPrefsChanged);
    setting_setup_signal_listener(gSavedSettings, "VoiceNoiseSuppressionLevel", handleVoiceClientPrefsChanged);
    setting_setup_signal_listener(gSavedSettings, "VoiceInputAudioDevice", handleVoiceClientPrefsChanged);
    setting_setup_signal_listener(gSavedSettings, "VoiceOutputAudioDevice", handleVoiceClientPrefsChanged);
    setting_setup_signal_listener(gSavedSettings, "AudioLevelMic", handleVoiceClientPrefsChanged);
    setting_setup_signal_listener(gSavedSettings, "LipSyncEnabled", handleVoiceClientPrefsChanged);
    setting_setup_signal_listener(gSavedSettings, "VelocityInterpolate", handleVelocityInterpolate);
    setting_setup_signal_listener(gSavedSettings, "QAMode", show_debug_menus);
    setting_setup_signal_listener(gSavedSettings, "UseDebugMenus", show_debug_menus);
    setting_setup_signal_listener(gSavedSettings, "AgentPause", toggle_agent_pause);
    // <FS:Zi> Is done inside XUI now, using visibility_control
    // setting_setup_signal_listener(gSavedSettings, "ShowNavbarNavigationPanel", toggle_show_navigation_panel);
    // </FS:Zi>
    // <FS:Zi> We don't have the mini location bar
    // setting_setup_signal_listener(gSavedSettings, "ShowMiniLocationPanel", toggle_show_mini_location_panel);
    // </FS: Zi>
    setting_setup_signal_listener(gSavedSettings, "ShowMenuBarLocation", toggle_show_menubar_location_panel);
    setting_setup_signal_listener(gSavedSettings, "ShowObjectRenderingCost", toggle_show_object_render_cost);
    setting_setup_signal_listener(gSavedSettings, "ForceShowGrid", handleForceShowGrid);
    // <FS:Ansariel> Show start location setting has no effect on login
    setting_setup_signal_listener(gSavedSettings, "ShowStartLocation", handleForceShowGrid);
    setting_setup_signal_listener(gSavedSettings, "RenderTransparentWater", handleRenderTransparentWaterChanged);
    setting_setup_signal_listener(gSavedSettings, "SpellCheck", handleSpellCheckChanged);
    setting_setup_signal_listener(gSavedSettings, "SpellCheckDictionary", handleSpellCheckChanged);
    setting_setup_signal_listener(gSavedSettings, "LoginLocation", handleLoginLocationChanged);
    setting_setup_signal_listener(gSavedSettings, "DebugAvatarJoints", handleDebugAvatarJointsChanged);

    setting_setup_signal_listener(gSavedSettings, "TargetFPS", handleTargetFPSChanged);
    setting_setup_signal_listener(gSavedSettings, "AutoTuneFPS", handleAutoTuneFPSChanged);
    setting_setup_signal_listener(gSavedSettings, "AutoTuneLock", handleAutoTuneLockChanged);
    setting_setup_signal_listener(gSavedSettings, "RenderAvatarMaxART", handleRenderAvatarMaxARTChanged);
    setting_setup_signal_listener(gSavedSettings, "PerfStatsCaptureEnabled", handlePerformanceStatsEnabledChanged);
    setting_setup_signal_listener(gSavedSettings, "AutoTuneRenderFarClipTarget", handleUserTargetDrawDistanceChanged);
    setting_setup_signal_listener(gSavedSettings, "AutoTuneRenderFarClipMin", handleUserMinDrawDistanceChanged);
    setting_setup_signal_listener(gSavedSettings, "AutoTuneImpostorFarAwayDistance", handleUserImpostorDistanceChanged);
    setting_setup_signal_listener(gSavedSettings, "AutoTuneImpostorByDistEnabled", handleUserImpostorByDistEnabledChanged);
    setting_setup_signal_listener(gSavedSettings, "TuningFPSStrategy", handleFPSTuningStrategyChanged);
    setting_setup_signal_listener(gSavedSettings, "LocalTerrainAsset1", handleLocalTerrainChanged);
    setting_setup_signal_listener(gSavedSettings, "LocalTerrainAsset2", handleLocalTerrainChanged);
    setting_setup_signal_listener(gSavedSettings, "LocalTerrainAsset3", handleLocalTerrainChanged);
    setting_setup_signal_listener(gSavedSettings, "LocalTerrainAsset4", handleLocalTerrainChanged);

    setting_setup_signal_listener(gSavedPerAccountSettings, "AvatarHoverOffsetZ", handleAvatarHoverOffsetChanged);

// [RLVa:KB] - Checked: 2015-12-27 (RLVa-1.5.0)
    setting_setup_signal_listener(gSavedSettings, RlvSettingNames::Main, RlvSettings::onChangedSettingMain);
// [/RLVa:KB]
    // NaCl - Antispam Registry
    setting_setup_signal_listener(gSavedSettings, "_NACL_AntiSpamGlobalQueue", handleNaclAntiSpamGlobalQueueChanged);
    setting_setup_signal_listener(gSavedSettings, "_NACL_AntiSpamTime", handleNaclAntiSpamTimeChanged);
    setting_setup_signal_listener(gSavedSettings, "_NACL_AntiSpamAmount", handleNaclAntiSpamAmountChanged);
    // NaCl End
    setting_setup_signal_listener(gSavedSettings, "AutohideChatBar", handleAutohideChatbarChanged);

    // <FS:Ansariel> Clear places / teleport history search filter
    setting_setup_signal_listener(gSavedSettings, "FSUseStandaloneTeleportHistoryFloater", handleUseStandaloneTeleportHistoryFloaterChanged);

    // <FS:CR> Pose stand ground lock
    setting_setup_signal_listener(gSavedSettings, "FSPoseStandLock", handleSetPoseStandLock);

    setting_setup_signal_listener(gSavedPerAccountSettings, "UseLSLFlightAssist", handleFlightAssistOptionChanged);
    setting_setup_signal_listener(gSavedPerAccountSettings, "UseMoveLock", handleMovelockOptionChanged);
    setting_setup_signal_listener(gSavedPerAccountSettings, "RelockMoveLockAfterMovement", handleMovelockAfterMoveOptionChanged);
    setting_setup_signal_listener(gSavedSettings, "FSBuildToolDecimalPrecision", handleDecimalPrecisionChanged);

    // <FS:PP> External integrations (OC, LM etc.) for Bridge
    setting_setup_signal_listener(gSavedPerAccountSettings, "BridgeIntegrationOC", handleExternalIntegrationsOptionChanged);
    setting_setup_signal_listener(gSavedPerAccountSettings, "BridgeIntegrationLM", handleExternalIntegrationsOptionChanged);

    setting_setup_signal_listener(gSavedSettings, "FSNameTagShowLegacyUsernames", handleUsernameFormatOptionChanged);
    setting_setup_signal_listener(gSavedSettings, "FSTrimLegacyNames", handleLegacyTrimOptionChanged);

    // <FS:Ansariel> [FS communication UI]
    setting_setup_signal_listener(gSavedSettings, "PlainTextChatHistory", FSFloaterIM::processChatHistoryStyleUpdate);
    setting_setup_signal_listener(gSavedSettings, "PlainTextChatHistory", FSFloaterNearbyChat::processChatHistoryStyleUpdate);
    setting_setup_signal_listener(gSavedSettings, "ChatFontSize", FSFloaterIM::processChatHistoryStyleUpdate);
    setting_setup_signal_listener(gSavedSettings, "ChatFontSize", FSFloaterNearbyChat::processChatHistoryStyleUpdate);
    setting_setup_signal_listener(gSavedSettings, "ChatFontSize", LLViewerChat::signalChatFontChanged);
    // </FS:Ansariel> [FS communication UI]

    setting_setup_signal_listener(gSavedPerAccountSettings, "GlobalOnlineStatusToggle", handleGlobalOnlineStatusChanged);

    // <FS:Ansariel> FIRE-17393: Control HUD text fading by options
    setting_setup_signal_listener(gSavedSettings, "FSHudTextFadeDistance", LLHUDText::onFadeSettingsChanged);
    setting_setup_signal_listener(gSavedSettings, "FSHudTextFadeRange", LLHUDText::onFadeSettingsChanged);

    //<FS:HG> FIRE-6340, FIRE-6567, FIRE-6809 - Setting Bandwidth issues
    setting_setup_signal_listener(gSavedSettings, "ThrottleBandwidthKBPS", handleBandwidthChanged);
    setting_setup_signal_listener(gSavedSettings, "FSContactListShowSearch", handleContactListShowSearchChanged);

    // <FS:Ansariel> Debug setting to disable log throttle
    setting_setup_signal_listener(gSavedSettings, "FSEnableLogThrottle", handleLogThrottleChanged);

    // <FS:Ansariel> FIRE-18250: Option to disable default eye movement
    setting_setup_signal_listener(gSavedSettings, "FSStaticEyesUUID", handleStaticEyesChanged);
    setting_setup_signal_listener(gSavedPerAccountSettings, "FSStaticEyes", handleStaticEyesChanged);
    // </FS:Ansariel>

    // <FS:Ansariel> FIRE-20288: Option to render friends only
    setting_setup_signal_listener(gSavedPerAccountSettings, "FSRenderFriendsOnly", handleRenderFriendsOnlyChanged);

    // <FS:Ansariel> Notification not showing if hiding the UI
    setting_setup_signal_listener(gSavedSettings, "ShowNavbarFavoritesPanel", handleNavbarSettingsChanged);
    setting_setup_signal_listener(gSavedSettings, "ShowNavbarNavigationPanel", handleNavbarSettingsChanged);
    // </FS:Ansariel>

    // <FS:LO> Add ability for the statistics window to not be able to receive focus
    setting_setup_signal_listener(gSavedSettings, "FSStatisticsNoFocus", handleFSStatisticsNoFocusChanged);
    // </FS:LO>

    // <FS:Ansariel> Output device selection
    setting_setup_signal_listener(gSavedSettings, "FSOutputDeviceUUID", handleOutputDeviceChanged);

    // <FS:Ansariel> Optional small camera floater
    setting_setup_signal_listener(gSavedSettings, "FSUseSmallCameraFloater", handleSmallCameraFloaterChanged);

    // <FS:Zi> FIRE-20390, FIRE-4269 - Option for 12/24 hour clock and seconds display
    setting_setup_signal_listener(gSavedSettings, "FSStatusBarTimeFormat", handleStatusbarTimeformatChanged);

    // <FS:Zi> Run Prio 0 default bento pose in the background to fix splayed hands, open mouths, etc.
    setting_setup_signal_listener(gSavedSettings, "FSPlayDefaultBentoAnimation", handlePlayBentoIdleAnimationChanged);

    // <FS:Ansariel> Better asset cache size control
    setting_setup_signal_listener(gSavedSettings, "FSDiskCacheSize", handleDiskCacheSizeChanged);
    // <FS:Beq> Better asset cache purge control
    setting_setup_signal_listener(gSavedSettings, "FSDiskCacheHighWaterPercent", handleDiskCacheHighWaterPctChanged);
    setting_setup_signal_listener(gSavedSettings, "FSDiskCacheLowWaterPercent", handleDiskCacheLowWaterPctChanged);
    // </FS:Beq>

    // <FS:Zi> Handle IME text input getting enabled or disabled
#if LL_SDL2
    setting_setup_signal_listener(gSavedSettings, "SDL2IMEEnabled", handleSDL2IMEEnabledChanged);
#endif
    // </FS:Zi>
}

#if TEST_CACHED_CONTROL

#define DECL_LLCC(T, V) static LLCachedControl<T> mySetting_##T("TestCachedControl"#T, V)
DECL_LLCC(U32, (U32)666);
DECL_LLCC(S32, (S32)-666);
DECL_LLCC(F32, (F32)-666.666);
DECL_LLCC(bool, true);
DECL_LLCC(BOOL, FALSE);
static LLCachedControl<std::string> mySetting_string("TestCachedControlstring", "Default String Value");
DECL_LLCC(LLVector3, LLVector3(1.0f, 2.0f, 3.0f));
DECL_LLCC(LLVector3d, LLVector3d(6.0f, 5.0f, 4.0f));
DECL_LLCC(LLRect, LLRect(0, 0, 100, 500));
DECL_LLCC(LLColor4, LLColor4(0.0f, 0.5f, 1.0f));
DECL_LLCC(LLColor3, LLColor3(1.0f, 0.f, 0.5f));
DECL_LLCC(LLColor4U, LLColor4U(255, 200, 100, 255));

LLSD test_llsd = LLSD()["testing1"] = LLSD()["testing2"];
DECL_LLCC(LLSD, test_llsd);

void test_cached_control()
{
#define do { TEST_LLCC(T, V) if((T)mySetting_##T != V) LL_ERRS() << "Fail "#T << LL_ENDL; } while(0)
    TEST_LLCC(U32, 666);
    TEST_LLCC(S32, (S32)-666);
    TEST_LLCC(F32, (F32)-666.666);
    TEST_LLCC(bool, true);
    TEST_LLCC(BOOL, FALSE);
    if((std::string)mySetting_string != "Default String Value") LL_ERRS() << "Fail string" << LL_ENDL;
    TEST_LLCC(LLVector3, LLVector3(1.0f, 2.0f, 3.0f));
    TEST_LLCC(LLVector3d, LLVector3d(6.0f, 5.0f, 4.0f));
    TEST_LLCC(LLRect, LLRect(0, 0, 100, 500));
    TEST_LLCC(LLColor4, LLColor4(0.0f, 0.5f, 1.0f));
    TEST_LLCC(LLColor3, LLColor3(1.0f, 0.f, 0.5f));
    TEST_LLCC(LLColor4U, LLColor4U(255, 200, 100, 255));
//There's no LLSD comparsion for LLCC yet. TEST_LLCC(LLSD, test_llsd);
}
#endif // TEST_CACHED_CONTROL
<|MERGE_RESOLUTION|>--- conflicted
+++ resolved
@@ -369,7 +369,6 @@
     }
     // </FS:PP>
 
-<<<<<<< HEAD
     return true;
 }
 // <FS:Beq> Override VRAM detection support
@@ -381,19 +380,6 @@
     }
     return true;
 }
-=======
-    return true;
-}
-// <FS:Beq> Override VRAM detection support
-static bool handleOverrideVRAMDetectionChanged(const LLSD& newvalue)
-{
-    if (newvalue.asBoolean())
-    {
-        LLNotificationsUtil::add("OverrideVRAMWarning");
-    }
-    return true;
-}
->>>>>>> 6fba1530
 // </FS:Beq>
 
 static bool handleAvatarLODChanged(const LLSD& newvalue)
@@ -750,7 +736,6 @@
     //gViewerWindow->reshapeStatusBarContainer();
     //return true;
 // }
-<<<<<<< HEAD
 
 // <FS:Zi> We don't have the mini location bar
 // bool toggle_show_mini_location_panel(const LLSD& newvalue)
@@ -760,17 +745,6 @@
     //LLPanelTopInfoBar::getInstance()->setVisible(value);
     //gSavedSettings.setBOOL("ShowNavbarNavigationPanel", !value);
 
-=======
-
-// <FS:Zi> We don't have the mini location bar
-// bool toggle_show_mini_location_panel(const LLSD& newvalue)
-// {
-    //bool value = newvalue.asBoolean();
-
-    //LLPanelTopInfoBar::getInstance()->setVisible(value);
-    //gSavedSettings.setBOOL("ShowNavbarNavigationPanel", !value);
-
->>>>>>> 6fba1530
     //return true;
 // </FS:Zi>
 
@@ -1166,8 +1140,6 @@
     LLPerfStats::tunables.userFPSTuningStrategy = newval;
 }
 
-<<<<<<< HEAD
-=======
 void handleLocalTerrainChanged(const LLSD& newValue)
 {
     for (U32 i = 0; i < LLTerrainMaterials::ASSET_COUNT; ++i)
@@ -1178,7 +1150,6 @@
     }
 }
 
->>>>>>> 6fba1530
 // <FS:Ansariel> FIRE-6809: Quickly moving the bandwidth slider has no effect
 void handleBandwidthChanged(const LLSD& newValue)
 {
