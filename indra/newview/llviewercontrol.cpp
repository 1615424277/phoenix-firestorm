/** 
 * @file llviewercontrol.cpp
 * @brief Viewer configuration
 * @author Richard Nelson
 *
 * $LicenseInfo:firstyear=2001&license=viewerlgpl$
 * Second Life Viewer Source Code
 * Copyright (C) 2010, Linden Research, Inc.
 * 
 * This library is free software; you can redistribute it and/or
 * modify it under the terms of the GNU Lesser General Public
 * License as published by the Free Software Foundation;
 * version 2.1 of the License only.
 * 
 * This library is distributed in the hope that it will be useful,
 * but WITHOUT ANY WARRANTY; without even the implied warranty of
 * MERCHANTABILITY or FITNESS FOR A PARTICULAR PURPOSE.  See the GNU
 * Lesser General Public License for more details.
 * 
 * You should have received a copy of the GNU Lesser General Public
 * License along with this library; if not, write to the Free Software
 * Foundation, Inc., 51 Franklin Street, Fifth Floor, Boston, MA  02110-1301  USA
 * 
 * Linden Research, Inc., 945 Battery Street, San Francisco, CA  94111  USA
 * $/LicenseInfo$
 */

#include "llviewerprecompiledheaders.h"

#include "llviewercontrol.h"

// Library includes
#include "llwindow.h"	// getGamma()

// For Listeners
#include "llaudioengine.h"
#include "llagent.h"
#include "llagentcamera.h"
#include "llconsole.h"
#include "lldrawpoolbump.h"
#include "lldrawpoolterrain.h"
#include "llflexibleobject.h"
#include "llfeaturemanager.h"
#include "llviewershadermgr.h"

#include "llsky.h"
#include "llvieweraudio.h"
#include "llviewermenu.h"
#include "llviewertexturelist.h"
#include "llviewerthrottle.h"
#include "llviewerwindow.h"
#include "llvoavatarself.h"
#include "llvoiceclient.h"
#include "llvosky.h"
#include "llvotree.h"
#include "llvovolume.h"
#include "llworld.h"
#include "pipeline.h"
#include "llviewerjoystick.h"
#include "llviewerobjectlist.h"
#include "llviewerparcelmgr.h"
#include "llparcel.h"
#include "llkeyboard.h"
#include "llerrorcontrol.h"
#include "llappviewer.h"
#include "llvosurfacepatch.h"
#include "llvowlsky.h"
#include "llrender.h"
#include "llnavigationbar.h"
#include "llnotificationsutil.h"
#include "llfloatertools.h"
#include "llpaneloutfitsinventory.h"
#include "llpanellogin.h"
#include "llpaneltopinfobar.h"
#include "llspellcheck.h"
#include "llslurl.h"
#include "llstartup.h"

// Third party library includes
#include <boost/algorithm/string.hpp>

#ifdef TOGGLE_HACKED_GODLIKE_VIEWER
BOOL 				gHackGodmode = FALSE;
#endif

// Should you contemplate changing the name "Global", please first grep for
// that string literal. There are at least a couple other places in the C++
// code that assume the LLControlGroup named "Global" is gSavedSettings.
LLControlGroup gSavedSettings("Global");	// saved at end of session
LLControlGroup gSavedPerAccountSettings("PerAccount"); // saved at end of session
LLControlGroup gCrashSettings("CrashSettings");	// saved at end of session
LLControlGroup gWarningSettings("Warnings"); // persists ignored dialogs/warnings

std::string gLastRunVersion;

extern BOOL gResizeScreenTexture;
extern BOOL gResizeShadowTexture;
extern BOOL gDebugGL;
////////////////////////////////////////////////////////////////////////////
// Listeners

static bool handleRenderAvatarMouselookChanged(const LLSD& newvalue)
{
	LLVOAvatar::sVisibleInFirstPerson = newvalue.asBoolean();
	return true;
}

static bool handleRenderFarClipChanged(const LLSD& newvalue)
{
    if (LLStartUp::getStartupState() >= STATE_STARTED)
    {
        F32 draw_distance = (F32)newvalue.asReal();
        gAgentCamera.mDrawDistance = draw_distance;
        LLWorld::getInstance()->setLandFarClip(draw_distance);
        return true;
    }
    return false;
}

static bool handleTerrainDetailChanged(const LLSD& newvalue)
{
	LLDrawPoolTerrain::sDetailMode = newvalue.asInteger();
	return true;
}


static bool handleDebugAvatarJointsChanged(const LLSD& newvalue)
{
    std::string new_string = newvalue.asString();
    LLJoint::setDebugJointNames(new_string);
    return true;
}

static bool handleAvatarHoverOffsetChanged(const LLSD& newvalue)
{
	if (isAgentAvatarValid())
	{
		gAgentAvatarp->setHoverIfRegionEnabled();
	}
	return true;
}


static bool handleSetShaderChanged(const LLSD& newvalue)
{
	// changing shader level may invalidate existing cached bump maps, as the shader type determines the format of the bump map it expects - clear and repopulate the bump cache
	gBumpImageList.destroyGL();
	gBumpImageList.restoreGL();

    if (gPipeline.isInit())
    {
        // ALM depends onto atmospheric shaders, state might have changed
        bool old_state = LLPipeline::sRenderDeferred;
        LLPipeline::refreshCachedSettings();
        gPipeline.updateRenderDeferred();
        if (old_state != LLPipeline::sRenderDeferred)
        {
            gPipeline.releaseGLBuffers();
            gPipeline.createGLBuffers();
            gPipeline.resetVertexBuffers();
        }
    }

	// else, leave terrain detail as is
	LLViewerShaderMgr::instance()->setShaders();
	return true;
}

static bool handleAvatarVPChanged(const LLSD& newvalue)
{
    LLRenderTarget::sUseFBO = newvalue.asBoolean()
                                && gSavedSettings.getBOOL("RenderObjectBump")
                                && gSavedSettings.getBOOL("RenderTransparentWater")
                                && gSavedSettings.getBOOL("RenderDeferred");

    handleSetShaderChanged(LLSD());
    return true;
}

static bool handleRenderPerfTestChanged(const LLSD& newvalue)
{
       bool status = !newvalue.asBoolean();
       if (!status)
       {
               gPipeline.clearRenderTypeMask(LLPipeline::RENDER_TYPE_WL_SKY,
                                                                         LLPipeline::RENDER_TYPE_GROUND,
                                                                        LLPipeline::RENDER_TYPE_TERRAIN,
                                                                         LLPipeline::RENDER_TYPE_GRASS,
                                                                         LLPipeline::RENDER_TYPE_TREE,
                                                                         LLPipeline::RENDER_TYPE_WATER,
                                                                         LLPipeline::RENDER_TYPE_PASS_GRASS,
                                                                         LLPipeline::RENDER_TYPE_HUD,
                                                                         LLPipeline::RENDER_TYPE_CLOUDS,
                                                                         LLPipeline::RENDER_TYPE_HUD_PARTICLES,
                                                                         LLPipeline::END_RENDER_TYPES); 
               gPipeline.setRenderDebugFeatureControl(LLPipeline::RENDER_DEBUG_FEATURE_UI, false);
       }
       else 
       {
               gPipeline.setRenderTypeMask(LLPipeline::RENDER_TYPE_WL_SKY,
                                                                         LLPipeline::RENDER_TYPE_GROUND,
                                                                         LLPipeline::RENDER_TYPE_TERRAIN,
                                                                         LLPipeline::RENDER_TYPE_GRASS,
                                                                         LLPipeline::RENDER_TYPE_TREE,
                                                                         LLPipeline::RENDER_TYPE_WATER,
                                                                         LLPipeline::RENDER_TYPE_PASS_GRASS,
                                                                         LLPipeline::RENDER_TYPE_HUD,
                                                                         LLPipeline::RENDER_TYPE_CLOUDS,
                                                                         LLPipeline::RENDER_TYPE_HUD_PARTICLES,
                                                                         LLPipeline::END_RENDER_TYPES);
               gPipeline.setRenderDebugFeatureControl(LLPipeline::RENDER_DEBUG_FEATURE_UI, true);
       }

       return true;
}

bool handleRenderTransparentWaterChanged(const LLSD& newvalue)
{
<<<<<<< HEAD
=======
    LLRenderTarget::sUseFBO = newvalue.asBoolean() 
                                && gSavedSettings.getBOOL("RenderObjectBump") 
                                && gSavedSettings.getBOOL("RenderAvatarVP") 
                                && gSavedSettings.getBOOL("RenderDeferred");
>>>>>>> 0a873cd9
	if (gPipeline.isInit())
	{
		gPipeline.updateRenderTransparentWater();
		gPipeline.updateRenderDeferred();
		gPipeline.releaseGLBuffers();
		gPipeline.createGLBuffers();
		gPipeline.resetVertexBuffers();
		LLViewerShaderMgr::instance()->setShaders();
	}
	LLWorld::getInstance()->updateWaterObjects();
	return true;
}


static bool handleShadowsResized(const LLSD& newvalue)
{
	gPipeline.requestResizeShadowTexture();
	return true;
}

static bool handleWindowResized(const LLSD& newvalue)
{
	gPipeline.requestResizeScreenTexture();
	return true;
}

static bool handleReleaseGLBufferChanged(const LLSD& newvalue)
{
	if (gPipeline.isInit())
	{
		gPipeline.releaseGLBuffers();
		gPipeline.createGLBuffers();
	}
	return true;
}

static bool handleLUTBufferChanged(const LLSD& newvalue)
{
	if (gPipeline.isInit())
	{
		gPipeline.releaseLUTBuffers();
		gPipeline.createLUTBuffers();
	}
	return true;
}

static bool handleAnisotropicChanged(const LLSD& newvalue)
{
	LLImageGL::sGlobalUseAnisotropic = newvalue.asBoolean();
	LLImageGL::dirtyTexOptions();
	return true;
}

static bool handleVSyncChanged(const LLSD& newvalue)
{
#if LL_WINDOWS
    gViewerWindow->getWindow()->toggleVSync(newvalue.asBoolean());
#endif
    return true;
}

static bool handleVolumeLODChanged(const LLSD& newvalue)
{
	LLVOVolume::sLODFactor = llclamp((F32) newvalue.asReal(), 0.01f, MAX_LOD_FACTOR);
	LLVOVolume::sDistanceFactor = 1.f-LLVOVolume::sLODFactor * 0.1f;
	return true;
}

static bool handleAvatarLODChanged(const LLSD& newvalue)
{
	LLVOAvatar::sLODFactor = llclamp((F32) newvalue.asReal(), 0.f, MAX_AVATAR_LOD_FACTOR);
	return true;
}

static bool handleAvatarPhysicsLODChanged(const LLSD& newvalue)
{
	LLVOAvatar::sPhysicsLODFactor = llclamp((F32) newvalue.asReal(), 0.f, MAX_AVATAR_LOD_FACTOR);
	return true;
}

static bool handleTerrainLODChanged(const LLSD& newvalue)
{
		LLVOSurfacePatch::sLODFactor = (F32)newvalue.asReal();
		//sqaure lod factor to get exponential range of [0,4] and keep
		//a value of 1 in the middle of the detail slider for consistency
		//with other detail sliders (see panel_preferences_graphics1.xml)
		LLVOSurfacePatch::sLODFactor *= LLVOSurfacePatch::sLODFactor;
		return true;
}

static bool handleTreeLODChanged(const LLSD& newvalue)
{
	LLVOTree::sTreeFactor = (F32) newvalue.asReal();
	return true;
}

static bool handleFlexLODChanged(const LLSD& newvalue)
{
	LLVolumeImplFlexible::sUpdateFactor = (F32) newvalue.asReal();
	return true;
}

static bool handleGammaChanged(const LLSD& newvalue)
{
	F32 gamma = (F32) newvalue.asReal();
	if (gamma == 0.0f)
	{
		gamma = 1.0f; // restore normal gamma
	}
	if (gViewerWindow && gViewerWindow->getWindow() && gamma != gViewerWindow->getWindow()->getGamma())
	{
		// Only save it if it's changed
		if (!gViewerWindow->getWindow()->setGamma(gamma))
		{
			LL_WARNS() << "setGamma failed!" << LL_ENDL;
		}
	}

	return true;
}

const F32 MAX_USER_FOG_RATIO = 10.f;
const F32 MIN_USER_FOG_RATIO = 0.5f;

static bool handleFogRatioChanged(const LLSD& newvalue)
{
	F32 fog_ratio = llmax(MIN_USER_FOG_RATIO, llmin((F32) newvalue.asReal(), MAX_USER_FOG_RATIO));
	gSky.setFogRatio(fog_ratio);
	return true;
}

static bool handleMaxPartCountChanged(const LLSD& newvalue)
{
	LLViewerPartSim::setMaxPartCount(newvalue.asInteger());
	return true;
}

static bool handleVideoMemoryChanged(const LLSD& newvalue)
{
	gTextureList.updateMaxResidentTexMem(S32Megabytes(newvalue.asInteger()));
	return true;
}

static bool handleChatFontSizeChanged(const LLSD& newvalue)
{
	if(gConsole)
	{
		gConsole->setFontSize(newvalue.asInteger());
	}
	return true;
}

static bool handleChatPersistTimeChanged(const LLSD& newvalue)
{
	if(gConsole)
	{
		gConsole->setLinePersistTime((F32) newvalue.asReal());
	}
	return true;
}

static bool handleConsoleMaxLinesChanged(const LLSD& newvalue)
{
	if(gConsole)
	{
		gConsole->setMaxLines(newvalue.asInteger());
	}
	return true;
}

static void handleAudioVolumeChanged(const LLSD& newvalue)
{
	audio_update_volume(true);
}

static bool handleJoystickChanged(const LLSD& newvalue)
{
	LLViewerJoystick::getInstance()->setCameraNeedsUpdate(TRUE);
	return true;
}

static bool handleUseOcclusionChanged(const LLSD& newvalue)
{
	LLPipeline::sUseOcclusion = (newvalue.asBoolean() && gGLManager.mHasOcclusionQuery
		&& LLFeatureManager::getInstance()->isFeatureAvailable("UseOcclusion") && !gUseWireframe) ? 2 : 0;
	return true;
}

static bool handleUploadBakedTexOldChanged(const LLSD& newvalue)
{
	LLPipeline::sForceOldBakedUpload = newvalue.asBoolean();
	return true;
}


static bool handleWLSkyDetailChanged(const LLSD&)
{
	if (gSky.mVOWLSkyp.notNull())
	{
		gSky.mVOWLSkyp->updateGeometry(gSky.mVOWLSkyp->mDrawable);
	}
	return true;
}

static bool handleResetVertexBuffersChanged(const LLSD&)
{
	if (gPipeline.isInit())
	{
		gPipeline.resetVertexBuffers();
	}
	return true;
}

static bool handleRepartition(const LLSD&)
{
	if (gPipeline.isInit())
	{
		gOctreeMaxCapacity = gSavedSettings.getU32("OctreeMaxNodeCapacity");
		gOctreeMinSize = gSavedSettings.getF32("OctreeMinimumNodeSize");
		gObjectList.repartitionObjects();
	}
	return true;
}

static bool handleRenderDynamicLODChanged(const LLSD& newvalue)
{
	LLPipeline::sDynamicLOD = newvalue.asBoolean();
	return true;
}

static bool handleRenderLocalLightsChanged(const LLSD& newvalue)
{
	gPipeline.setLightingDetail(-1);
	return true;
}

static bool handleRenderDeferredChanged(const LLSD& newvalue)
{
	LLRenderTarget::sUseFBO = newvalue.asBoolean();
	if (gPipeline.isInit())
	{
		LLPipeline::refreshCachedSettings();
		gPipeline.updateRenderDeferred();
		gPipeline.releaseGLBuffers();
		gPipeline.createGLBuffers();
		gPipeline.resetVertexBuffers();
		if (LLPipeline::sRenderDeferred == (BOOL)LLRenderTarget::sUseFBO)
		{
			LLViewerShaderMgr::instance()->setShaders();
		}
	}
	return true;
}

// This looks a great deal like handleRenderDeferredChanged because
// Advanced Lighting (Materials) implies bumps and shiny so disabling
// bumps should further disable that feature.
//
static bool handleRenderBumpChanged(const LLSD& newval)
{
    LLRenderTarget::sUseFBO = newval.asBoolean() 
                                && gSavedSettings.getBOOL("RenderTransparentWater") 
                                && gSavedSettings.getBOOL("RenderAvatarVP")
                                && gSavedSettings.getBOOL("RenderDeferred");
	if (gPipeline.isInit())
	{
		gPipeline.updateRenderBump();
		gPipeline.updateRenderDeferred();
		gPipeline.releaseGLBuffers();
		gPipeline.createGLBuffers();
		gPipeline.resetVertexBuffers();
		LLViewerShaderMgr::instance()->setShaders();
	}
	return true;
}

static bool handleRenderDebugGLChanged(const LLSD& newvalue)
{
	gDebugGL = newvalue.asBoolean() || gDebugSession;
	gGL.clearErrors();
	return true;
}

static bool handleRenderDebugPipelineChanged(const LLSD& newvalue)
{
	gDebugPipeline = newvalue.asBoolean();
	return true;
}

static bool handleRenderResolutionDivisorChanged(const LLSD&)
{
	gResizeScreenTexture = TRUE;
	return true;
}

static bool handleDebugViewsChanged(const LLSD& newvalue)
{
	LLView::sDebugRects = newvalue.asBoolean();
	return true;
}

static bool handleLogFileChanged(const LLSD& newvalue)
{
	std::string log_filename = newvalue.asString();
	LLFile::remove(log_filename);
	LLError::logToFile(log_filename);
	return true;
}

bool handleHideGroupTitleChanged(const LLSD& newvalue)
{
	gAgent.setHideGroupTitle(newvalue);
	return true;
}

bool handleEffectColorChanged(const LLSD& newvalue)
{
	gAgent.setEffectColor(LLColor4(newvalue));
	return true;
}

bool handleHighResSnapshotChanged(const LLSD& newvalue)
{
	// High Res Snapshot active, must uncheck RenderUIInSnapshot
	if (newvalue.asBoolean())
	{
		gSavedSettings.setBOOL( "RenderUIInSnapshot", FALSE );
	}
	return true;
}

bool handleVoiceClientPrefsChanged(const LLSD& newvalue)
{
	if (LLVoiceClient::instanceExists())
	{
		LLVoiceClient::getInstance()->updateSettings();
	}
	return true;
}

bool handleVelocityInterpolate(const LLSD& newvalue)
{
	LLMessageSystem* msg = gMessageSystem;
	if ( newvalue.asBoolean() )
	{
		msg->newMessageFast(_PREHASH_VelocityInterpolateOn);
		msg->nextBlockFast(_PREHASH_AgentData);
		msg->addUUIDFast(_PREHASH_AgentID, gAgent.getID());
		msg->addUUIDFast(_PREHASH_SessionID, gAgent.getSessionID());
		gAgent.sendReliableMessage();
		LL_INFOS() << "Velocity Interpolation On" << LL_ENDL;
	}
	else
	{
		msg->newMessageFast(_PREHASH_VelocityInterpolateOff);
		msg->nextBlockFast(_PREHASH_AgentData);
		msg->addUUIDFast(_PREHASH_AgentID, gAgent.getID());
		msg->addUUIDFast(_PREHASH_SessionID, gAgent.getSessionID());
		gAgent.sendReliableMessage();
		LL_INFOS() << "Velocity Interpolation Off" << LL_ENDL;
	}
	return true;
}

bool handleForceShowGrid(const LLSD& newvalue)
{
	LLPanelLogin::updateLocationSelectorsVisibility();
	return true;
}

bool handleLoginLocationChanged()
{
	/*
	 * This connects the default preference setting to the state of the login
	 * panel if it is displayed; if you open the preferences panel before
	 * logging in, and change the default login location there, the login
	 * panel immediately changes to match your new preference.
	 */
	std::string new_login_location = gSavedSettings.getString("LoginLocation");
	LL_DEBUGS("AppInit")<<new_login_location<<LL_ENDL;
	LLStartUp::setStartSLURL(LLSLURL(new_login_location));
	return true;
}

bool handleSpellCheckChanged()
{
	if (gSavedSettings.getBOOL("SpellCheck"))
	{
		std::list<std::string> dict_list;
		std::string dict_setting = gSavedSettings.getString("SpellCheckDictionary");
		boost::split(dict_list, dict_setting, boost::is_any_of(std::string(",")));
		if (!dict_list.empty())
		{
			LLSpellChecker::setUseSpellCheck(dict_list.front());
			dict_list.pop_front();
			LLSpellChecker::instance().setSecondaryDictionaries(dict_list);
			return true;
		}
	}
	LLSpellChecker::setUseSpellCheck(LLStringUtil::null);
	return true;
}

bool toggle_agent_pause(const LLSD& newvalue)
{
	if ( newvalue.asBoolean() )
	{
		send_agent_pause();
	}
	else
	{
		send_agent_resume();
	}
	return true;
}

bool toggle_show_navigation_panel(const LLSD& newvalue)
{
	bool value = newvalue.asBoolean();

	LLNavigationBar::getInstance()->setVisible(value);
	gSavedSettings.setBOOL("ShowMiniLocationPanel", !value);

	return true;
}

bool toggle_show_mini_location_panel(const LLSD& newvalue)
{
	bool value = newvalue.asBoolean();

	LLPanelTopInfoBar::getInstance()->setVisible(value);
	gSavedSettings.setBOOL("ShowNavbarNavigationPanel", !value);

	return true;
}

bool toggle_show_object_render_cost(const LLSD& newvalue)
{
	LLFloaterTools::sShowObjectCost = newvalue.asBoolean();
	return true;
}

void handleRenderAutoMuteByteLimitChanged(const LLSD& new_value);
////////////////////////////////////////////////////////////////////////////

void settings_setup_listeners()
{
	gSavedSettings.getControl("FirstPersonAvatarVisible")->getSignal()->connect(boost::bind(&handleRenderAvatarMouselookChanged, _2));
	gSavedSettings.getControl("RenderFarClip")->getSignal()->connect(boost::bind(&handleRenderFarClipChanged, _2));
	gSavedSettings.getControl("RenderTerrainDetail")->getSignal()->connect(boost::bind(&handleTerrainDetailChanged, _2));
	gSavedSettings.getControl("OctreeStaticObjectSizeFactor")->getSignal()->connect(boost::bind(&handleRepartition, _2));
	gSavedSettings.getControl("OctreeDistanceFactor")->getSignal()->connect(boost::bind(&handleRepartition, _2));
	gSavedSettings.getControl("OctreeMaxNodeCapacity")->getSignal()->connect(boost::bind(&handleRepartition, _2));
	gSavedSettings.getControl("OctreeAlphaDistanceFactor")->getSignal()->connect(boost::bind(&handleRepartition, _2));
	gSavedSettings.getControl("OctreeAttachmentSizeFactor")->getSignal()->connect(boost::bind(&handleRepartition, _2));
	gSavedSettings.getControl("RenderMaxTextureIndex")->getSignal()->connect(boost::bind(&handleSetShaderChanged, _2));
	gSavedSettings.getControl("RenderUseTriStrips")->getSignal()->connect(boost::bind(&handleResetVertexBuffersChanged, _2));
<<<<<<< HEAD
=======
	gSavedSettings.getControl("RenderAvatarVP")->getSignal()->connect(boost::bind(&handleAvatarVPChanged, _2));
>>>>>>> 0a873cd9
	gSavedSettings.getControl("RenderUIBuffer")->getSignal()->connect(boost::bind(&handleWindowResized, _2));
	gSavedSettings.getControl("RenderDepthOfField")->getSignal()->connect(boost::bind(&handleReleaseGLBufferChanged, _2));
	gSavedSettings.getControl("RenderFSAASamples")->getSignal()->connect(boost::bind(&handleReleaseGLBufferChanged, _2));
	gSavedSettings.getControl("RenderSpecularResX")->getSignal()->connect(boost::bind(&handleLUTBufferChanged, _2));
	gSavedSettings.getControl("RenderSpecularResY")->getSignal()->connect(boost::bind(&handleLUTBufferChanged, _2));
	gSavedSettings.getControl("RenderSpecularExponent")->getSignal()->connect(boost::bind(&handleLUTBufferChanged, _2));
	gSavedSettings.getControl("RenderAnisotropic")->getSignal()->connect(boost::bind(&handleAnisotropicChanged, _2));
	gSavedSettings.getControl("RenderShadowResolutionScale")->getSignal()->connect(boost::bind(&handleShadowsResized, _2));
	gSavedSettings.getControl("RenderGlow")->getSignal()->connect(boost::bind(&handleReleaseGLBufferChanged, _2));
	gSavedSettings.getControl("RenderGlow")->getSignal()->connect(boost::bind(&handleSetShaderChanged, _2));
	gSavedSettings.getControl("RenderGlowResolutionPow")->getSignal()->connect(boost::bind(&handleReleaseGLBufferChanged, _2));
	gSavedSettings.getControl("RenderAvatarCloth")->getSignal()->connect(boost::bind(&handleSetShaderChanged, _2));
	gSavedSettings.getControl("WindLightUseAtmosShaders")->getSignal()->connect(boost::bind(&handleSetShaderChanged, _2));
	gSavedSettings.getControl("RenderGammaFull")->getSignal()->connect(boost::bind(&handleSetShaderChanged, _2));
	gSavedSettings.getControl("RenderVolumeLODFactor")->getSignal()->connect(boost::bind(&handleVolumeLODChanged, _2));
	gSavedSettings.getControl("RenderAvatarLODFactor")->getSignal()->connect(boost::bind(&handleAvatarLODChanged, _2));
	gSavedSettings.getControl("RenderAvatarPhysicsLODFactor")->getSignal()->connect(boost::bind(&handleAvatarPhysicsLODChanged, _2));
	gSavedSettings.getControl("RenderTerrainLODFactor")->getSignal()->connect(boost::bind(&handleTerrainLODChanged, _2));
	gSavedSettings.getControl("RenderTreeLODFactor")->getSignal()->connect(boost::bind(&handleTreeLODChanged, _2));
	gSavedSettings.getControl("RenderFlexTimeFactor")->getSignal()->connect(boost::bind(&handleFlexLODChanged, _2));
	gSavedSettings.getControl("RenderGamma")->getSignal()->connect(boost::bind(&handleGammaChanged, _2));
	gSavedSettings.getControl("RenderFogRatio")->getSignal()->connect(boost::bind(&handleFogRatioChanged, _2));
	gSavedSettings.getControl("RenderMaxPartCount")->getSignal()->connect(boost::bind(&handleMaxPartCountChanged, _2));
	gSavedSettings.getControl("RenderDynamicLOD")->getSignal()->connect(boost::bind(&handleRenderDynamicLODChanged, _2));
	gSavedSettings.getControl("RenderLocalLights")->getSignal()->connect(boost::bind(&handleRenderLocalLightsChanged, _2));
	gSavedSettings.getControl("RenderDebugTextureBind")->getSignal()->connect(boost::bind(&handleResetVertexBuffersChanged, _2));
	gSavedSettings.getControl("RenderAutoMaskAlphaDeferred")->getSignal()->connect(boost::bind(&handleResetVertexBuffersChanged, _2));
	gSavedSettings.getControl("RenderAutoMaskAlphaNonDeferred")->getSignal()->connect(boost::bind(&handleResetVertexBuffersChanged, _2));
	gSavedSettings.getControl("RenderObjectBump")->getSignal()->connect(boost::bind(&handleRenderBumpChanged, _2));
	gSavedSettings.getControl("RenderMaxVBOSize")->getSignal()->connect(boost::bind(&handleResetVertexBuffersChanged, _2));
    gSavedSettings.getControl("RenderVSyncEnable")->getSignal()->connect(boost::bind(&handleVSyncChanged, _2));
	gSavedSettings.getControl("RenderDeferredNoise")->getSignal()->connect(boost::bind(&handleReleaseGLBufferChanged, _2));
	gSavedSettings.getControl("RenderDebugGL")->getSignal()->connect(boost::bind(&handleRenderDebugGLChanged, _2));
	gSavedSettings.getControl("RenderDebugPipeline")->getSignal()->connect(boost::bind(&handleRenderDebugPipelineChanged, _2));
	gSavedSettings.getControl("RenderResolutionDivisor")->getSignal()->connect(boost::bind(&handleRenderResolutionDivisorChanged, _2));
	gSavedSettings.getControl("RenderDeferred")->getSignal()->connect(boost::bind(&handleRenderDeferredChanged, _2));
	gSavedSettings.getControl("RenderShadowDetail")->getSignal()->connect(boost::bind(&handleSetShaderChanged, _2));
	gSavedSettings.getControl("RenderDeferredSSAO")->getSignal()->connect(boost::bind(&handleSetShaderChanged, _2));
	gSavedSettings.getControl("RenderPerformanceTest")->getSignal()->connect(boost::bind(&handleRenderPerfTestChanged, _2));
	gSavedSettings.getControl("TextureMemory")->getSignal()->connect(boost::bind(&handleVideoMemoryChanged, _2));
	gSavedSettings.getControl("ChatFontSize")->getSignal()->connect(boost::bind(&handleChatFontSizeChanged, _2));
	gSavedSettings.getControl("ChatPersistTime")->getSignal()->connect(boost::bind(&handleChatPersistTimeChanged, _2));
	gSavedSettings.getControl("ConsoleMaxLines")->getSignal()->connect(boost::bind(&handleConsoleMaxLinesChanged, _2));
	gSavedSettings.getControl("UploadBakedTexOld")->getSignal()->connect(boost::bind(&handleUploadBakedTexOldChanged, _2));
	gSavedSettings.getControl("UseOcclusion")->getSignal()->connect(boost::bind(&handleUseOcclusionChanged, _2));
	gSavedSettings.getControl("AudioLevelMaster")->getSignal()->connect(boost::bind(&handleAudioVolumeChanged, _2));
	gSavedSettings.getControl("AudioLevelSFX")->getSignal()->connect(boost::bind(&handleAudioVolumeChanged, _2));
	gSavedSettings.getControl("AudioLevelUI")->getSignal()->connect(boost::bind(&handleAudioVolumeChanged, _2));
	gSavedSettings.getControl("AudioLevelAmbient")->getSignal()->connect(boost::bind(&handleAudioVolumeChanged, _2));
	gSavedSettings.getControl("AudioLevelMusic")->getSignal()->connect(boost::bind(&handleAudioVolumeChanged, _2));
	gSavedSettings.getControl("AudioLevelMedia")->getSignal()->connect(boost::bind(&handleAudioVolumeChanged, _2));
	gSavedSettings.getControl("AudioLevelVoice")->getSignal()->connect(boost::bind(&handleAudioVolumeChanged, _2));
	gSavedSettings.getControl("AudioLevelDoppler")->getSignal()->connect(boost::bind(&handleAudioVolumeChanged, _2));
	gSavedSettings.getControl("AudioLevelRolloff")->getSignal()->connect(boost::bind(&handleAudioVolumeChanged, _2));
	gSavedSettings.getControl("AudioLevelUnderwaterRolloff")->getSignal()->connect(boost::bind(&handleAudioVolumeChanged, _2));
	gSavedSettings.getControl("MuteAudio")->getSignal()->connect(boost::bind(&handleAudioVolumeChanged, _2));
	gSavedSettings.getControl("MuteMusic")->getSignal()->connect(boost::bind(&handleAudioVolumeChanged, _2));
	gSavedSettings.getControl("MuteMedia")->getSignal()->connect(boost::bind(&handleAudioVolumeChanged, _2));
	gSavedSettings.getControl("MuteVoice")->getSignal()->connect(boost::bind(&handleAudioVolumeChanged, _2));
	gSavedSettings.getControl("MuteAmbient")->getSignal()->connect(boost::bind(&handleAudioVolumeChanged, _2));
	gSavedSettings.getControl("MuteUI")->getSignal()->connect(boost::bind(&handleAudioVolumeChanged, _2));
	gSavedSettings.getControl("RenderVBOEnable")->getSignal()->connect(boost::bind(&handleResetVertexBuffersChanged, _2));
	gSavedSettings.getControl("RenderUseVAO")->getSignal()->connect(boost::bind(&handleResetVertexBuffersChanged, _2));
	gSavedSettings.getControl("RenderVBOMappingDisable")->getSignal()->connect(boost::bind(&handleResetVertexBuffersChanged, _2));
	gSavedSettings.getControl("RenderUseStreamVBO")->getSignal()->connect(boost::bind(&handleResetVertexBuffersChanged, _2));
	gSavedSettings.getControl("RenderPreferStreamDraw")->getSignal()->connect(boost::bind(&handleResetVertexBuffersChanged, _2));
	gSavedSettings.getControl("WLSkyDetail")->getSignal()->connect(boost::bind(&handleWLSkyDetailChanged, _2));
	gSavedSettings.getControl("JoystickAxis0")->getSignal()->connect(boost::bind(&handleJoystickChanged, _2));
	gSavedSettings.getControl("JoystickAxis1")->getSignal()->connect(boost::bind(&handleJoystickChanged, _2));
	gSavedSettings.getControl("JoystickAxis2")->getSignal()->connect(boost::bind(&handleJoystickChanged, _2));
	gSavedSettings.getControl("JoystickAxis3")->getSignal()->connect(boost::bind(&handleJoystickChanged, _2));
	gSavedSettings.getControl("JoystickAxis4")->getSignal()->connect(boost::bind(&handleJoystickChanged, _2));
	gSavedSettings.getControl("JoystickAxis5")->getSignal()->connect(boost::bind(&handleJoystickChanged, _2));
	gSavedSettings.getControl("JoystickAxis6")->getSignal()->connect(boost::bind(&handleJoystickChanged, _2));
	gSavedSettings.getControl("FlycamAxisScale0")->getSignal()->connect(boost::bind(&handleJoystickChanged, _2));
	gSavedSettings.getControl("FlycamAxisScale1")->getSignal()->connect(boost::bind(&handleJoystickChanged, _2));
	gSavedSettings.getControl("FlycamAxisScale2")->getSignal()->connect(boost::bind(&handleJoystickChanged, _2));
	gSavedSettings.getControl("FlycamAxisScale3")->getSignal()->connect(boost::bind(&handleJoystickChanged, _2));
	gSavedSettings.getControl("FlycamAxisScale4")->getSignal()->connect(boost::bind(&handleJoystickChanged, _2));
	gSavedSettings.getControl("FlycamAxisScale5")->getSignal()->connect(boost::bind(&handleJoystickChanged, _2));
	gSavedSettings.getControl("FlycamAxisScale6")->getSignal()->connect(boost::bind(&handleJoystickChanged, _2));
	gSavedSettings.getControl("FlycamAxisDeadZone0")->getSignal()->connect(boost::bind(&handleJoystickChanged, _2));
	gSavedSettings.getControl("FlycamAxisDeadZone1")->getSignal()->connect(boost::bind(&handleJoystickChanged, _2));
	gSavedSettings.getControl("FlycamAxisDeadZone2")->getSignal()->connect(boost::bind(&handleJoystickChanged, _2));
	gSavedSettings.getControl("FlycamAxisDeadZone3")->getSignal()->connect(boost::bind(&handleJoystickChanged, _2));
	gSavedSettings.getControl("FlycamAxisDeadZone4")->getSignal()->connect(boost::bind(&handleJoystickChanged, _2));
	gSavedSettings.getControl("FlycamAxisDeadZone5")->getSignal()->connect(boost::bind(&handleJoystickChanged, _2));
	gSavedSettings.getControl("FlycamAxisDeadZone6")->getSignal()->connect(boost::bind(&handleJoystickChanged, _2));
	gSavedSettings.getControl("AvatarAxisScale0")->getSignal()->connect(boost::bind(&handleJoystickChanged, _2));
	gSavedSettings.getControl("AvatarAxisScale1")->getSignal()->connect(boost::bind(&handleJoystickChanged, _2));
	gSavedSettings.getControl("AvatarAxisScale2")->getSignal()->connect(boost::bind(&handleJoystickChanged, _2));
	gSavedSettings.getControl("AvatarAxisScale3")->getSignal()->connect(boost::bind(&handleJoystickChanged, _2));
	gSavedSettings.getControl("AvatarAxisScale4")->getSignal()->connect(boost::bind(&handleJoystickChanged, _2));
	gSavedSettings.getControl("AvatarAxisScale5")->getSignal()->connect(boost::bind(&handleJoystickChanged, _2));
	gSavedSettings.getControl("AvatarAxisDeadZone0")->getSignal()->connect(boost::bind(&handleJoystickChanged, _2));
	gSavedSettings.getControl("AvatarAxisDeadZone1")->getSignal()->connect(boost::bind(&handleJoystickChanged, _2));
	gSavedSettings.getControl("AvatarAxisDeadZone2")->getSignal()->connect(boost::bind(&handleJoystickChanged, _2));
	gSavedSettings.getControl("AvatarAxisDeadZone3")->getSignal()->connect(boost::bind(&handleJoystickChanged, _2));
	gSavedSettings.getControl("AvatarAxisDeadZone4")->getSignal()->connect(boost::bind(&handleJoystickChanged, _2));
	gSavedSettings.getControl("AvatarAxisDeadZone5")->getSignal()->connect(boost::bind(&handleJoystickChanged, _2));
	gSavedSettings.getControl("BuildAxisScale0")->getSignal()->connect(boost::bind(&handleJoystickChanged, _2));
	gSavedSettings.getControl("BuildAxisScale1")->getSignal()->connect(boost::bind(&handleJoystickChanged, _2));
	gSavedSettings.getControl("BuildAxisScale2")->getSignal()->connect(boost::bind(&handleJoystickChanged, _2));
	gSavedSettings.getControl("BuildAxisScale3")->getSignal()->connect(boost::bind(&handleJoystickChanged, _2));
	gSavedSettings.getControl("BuildAxisScale4")->getSignal()->connect(boost::bind(&handleJoystickChanged, _2));
	gSavedSettings.getControl("BuildAxisScale5")->getSignal()->connect(boost::bind(&handleJoystickChanged, _2));
	gSavedSettings.getControl("BuildAxisDeadZone0")->getSignal()->connect(boost::bind(&handleJoystickChanged, _2));
	gSavedSettings.getControl("BuildAxisDeadZone1")->getSignal()->connect(boost::bind(&handleJoystickChanged, _2));
	gSavedSettings.getControl("BuildAxisDeadZone2")->getSignal()->connect(boost::bind(&handleJoystickChanged, _2));
	gSavedSettings.getControl("BuildAxisDeadZone3")->getSignal()->connect(boost::bind(&handleJoystickChanged, _2));
	gSavedSettings.getControl("BuildAxisDeadZone4")->getSignal()->connect(boost::bind(&handleJoystickChanged, _2));
	gSavedSettings.getControl("BuildAxisDeadZone5")->getSignal()->connect(boost::bind(&handleJoystickChanged, _2));
	gSavedSettings.getControl("DebugViews")->getSignal()->connect(boost::bind(&handleDebugViewsChanged, _2));
	gSavedSettings.getControl("UserLogFile")->getSignal()->connect(boost::bind(&handleLogFileChanged, _2));
	gSavedSettings.getControl("RenderHideGroupTitle")->getSignal()->connect(boost::bind(handleHideGroupTitleChanged, _2));
	gSavedSettings.getControl("HighResSnapshot")->getSignal()->connect(boost::bind(handleHighResSnapshotChanged, _2));
	gSavedSettings.getControl("EnableVoiceChat")->getSignal()->connect(boost::bind(&handleVoiceClientPrefsChanged, _2));
	gSavedSettings.getControl("PTTCurrentlyEnabled")->getSignal()->connect(boost::bind(&handleVoiceClientPrefsChanged, _2));
	gSavedSettings.getControl("PushToTalkButton")->getSignal()->connect(boost::bind(&handleVoiceClientPrefsChanged, _2));
	gSavedSettings.getControl("PushToTalkToggle")->getSignal()->connect(boost::bind(&handleVoiceClientPrefsChanged, _2));
	gSavedSettings.getControl("VoiceEarLocation")->getSignal()->connect(boost::bind(&handleVoiceClientPrefsChanged, _2));
	gSavedSettings.getControl("VoiceInputAudioDevice")->getSignal()->connect(boost::bind(&handleVoiceClientPrefsChanged, _2));
	gSavedSettings.getControl("VoiceOutputAudioDevice")->getSignal()->connect(boost::bind(&handleVoiceClientPrefsChanged, _2));
	gSavedSettings.getControl("AudioLevelMic")->getSignal()->connect(boost::bind(&handleVoiceClientPrefsChanged, _2));
	gSavedSettings.getControl("LipSyncEnabled")->getSignal()->connect(boost::bind(&handleVoiceClientPrefsChanged, _2));	
	gSavedSettings.getControl("VelocityInterpolate")->getSignal()->connect(boost::bind(&handleVelocityInterpolate, _2));
	gSavedSettings.getControl("QAMode")->getSignal()->connect(boost::bind(&show_debug_menus));
	gSavedSettings.getControl("UseDebugMenus")->getSignal()->connect(boost::bind(&show_debug_menus));
	gSavedSettings.getControl("AgentPause")->getSignal()->connect(boost::bind(&toggle_agent_pause, _2));
	gSavedSettings.getControl("ShowNavbarNavigationPanel")->getSignal()->connect(boost::bind(&toggle_show_navigation_panel, _2));
	gSavedSettings.getControl("ShowMiniLocationPanel")->getSignal()->connect(boost::bind(&toggle_show_mini_location_panel, _2));
	gSavedSettings.getControl("ShowObjectRenderingCost")->getSignal()->connect(boost::bind(&toggle_show_object_render_cost, _2));
	gSavedSettings.getControl("ForceShowGrid")->getSignal()->connect(boost::bind(&handleForceShowGrid, _2));
	gSavedSettings.getControl("RenderTransparentWater")->getSignal()->connect(boost::bind(&handleRenderTransparentWaterChanged, _2));
	gSavedSettings.getControl("SpellCheck")->getSignal()->connect(boost::bind(&handleSpellCheckChanged));
	gSavedSettings.getControl("SpellCheckDictionary")->getSignal()->connect(boost::bind(&handleSpellCheckChanged));
	gSavedSettings.getControl("LoginLocation")->getSignal()->connect(boost::bind(&handleLoginLocationChanged));
	gSavedSettings.getControl("DebugAvatarJoints")->getCommitSignal()->connect(boost::bind(&handleDebugAvatarJointsChanged, _2));
	gSavedSettings.getControl("RenderAutoMuteByteLimit")->getSignal()->connect(boost::bind(&handleRenderAutoMuteByteLimitChanged, _2));
	gSavedPerAccountSettings.getControl("AvatarHoverOffsetZ")->getCommitSignal()->connect(boost::bind(&handleAvatarHoverOffsetChanged, _2));
}

#if TEST_CACHED_CONTROL

#define DECL_LLCC(T, V) static LLCachedControl<T> mySetting_##T("TestCachedControl"#T, V)
DECL_LLCC(U32, (U32)666);
DECL_LLCC(S32, (S32)-666);
DECL_LLCC(F32, (F32)-666.666);
DECL_LLCC(bool, true);
DECL_LLCC(BOOL, FALSE);
static LLCachedControl<std::string> mySetting_string("TestCachedControlstring", "Default String Value");
DECL_LLCC(LLVector3, LLVector3(1.0f, 2.0f, 3.0f));
DECL_LLCC(LLVector3d, LLVector3d(6.0f, 5.0f, 4.0f));
DECL_LLCC(LLRect, LLRect(0, 0, 100, 500));
DECL_LLCC(LLColor4, LLColor4(0.0f, 0.5f, 1.0f));
DECL_LLCC(LLColor3, LLColor3(1.0f, 0.f, 0.5f));
DECL_LLCC(LLColor4U, LLColor4U(255, 200, 100, 255));

LLSD test_llsd = LLSD()["testing1"] = LLSD()["testing2"];
DECL_LLCC(LLSD, test_llsd);

static LLCachedControl<std::string> test_BrowserHomePage("BrowserHomePage", "hahahahahha", "Not the real comment");

void test_cached_control()
{
#define do { TEST_LLCC(T, V) if((T)mySetting_##T != V) LL_ERRS() << "Fail "#T << LL_ENDL; } while(0)
	TEST_LLCC(U32, 666);
	TEST_LLCC(S32, (S32)-666);
	TEST_LLCC(F32, (F32)-666.666);
	TEST_LLCC(bool, true);
	TEST_LLCC(BOOL, FALSE);
	if((std::string)mySetting_string != "Default String Value") LL_ERRS() << "Fail string" << LL_ENDL;
	TEST_LLCC(LLVector3, LLVector3(1.0f, 2.0f, 3.0f));
	TEST_LLCC(LLVector3d, LLVector3d(6.0f, 5.0f, 4.0f));
	TEST_LLCC(LLRect, LLRect(0, 0, 100, 500));
	TEST_LLCC(LLColor4, LLColor4(0.0f, 0.5f, 1.0f));
	TEST_LLCC(LLColor3, LLColor3(1.0f, 0.f, 0.5f));
	TEST_LLCC(LLColor4U, LLColor4U(255, 200, 100, 255));
//There's no LLSD comparsion for LLCC yet. TEST_LLCC(LLSD, test_llsd); 

	if((std::string)test_BrowserHomePage != "http://www.secondlife.com") LL_ERRS() << "Fail BrowserHomePage" << LL_ENDL;
}
#endif // TEST_CACHED_CONTROL
<|MERGE_RESOLUTION|>--- conflicted
+++ resolved
@@ -110,9 +110,9 @@
     if (LLStartUp::getStartupState() >= STATE_STARTED)
     {
         F32 draw_distance = (F32)newvalue.asReal();
-        gAgentCamera.mDrawDistance = draw_distance;
-        LLWorld::getInstance()->setLandFarClip(draw_distance);
-        return true;
+	gAgentCamera.mDrawDistance = draw_distance;
+	LLWorld::getInstance()->setLandFarClip(draw_distance);
+	return true;
     }
     return false;
 }
@@ -216,13 +216,6 @@
 
 bool handleRenderTransparentWaterChanged(const LLSD& newvalue)
 {
-<<<<<<< HEAD
-=======
-    LLRenderTarget::sUseFBO = newvalue.asBoolean() 
-                                && gSavedSettings.getBOOL("RenderObjectBump") 
-                                && gSavedSettings.getBOOL("RenderAvatarVP") 
-                                && gSavedSettings.getBOOL("RenderDeferred");
->>>>>>> 0a873cd9
 	if (gPipeline.isInit())
 	{
 		gPipeline.updateRenderTransparentWater();
@@ -680,10 +673,6 @@
 	gSavedSettings.getControl("OctreeAttachmentSizeFactor")->getSignal()->connect(boost::bind(&handleRepartition, _2));
 	gSavedSettings.getControl("RenderMaxTextureIndex")->getSignal()->connect(boost::bind(&handleSetShaderChanged, _2));
 	gSavedSettings.getControl("RenderUseTriStrips")->getSignal()->connect(boost::bind(&handleResetVertexBuffersChanged, _2));
-<<<<<<< HEAD
-=======
-	gSavedSettings.getControl("RenderAvatarVP")->getSignal()->connect(boost::bind(&handleAvatarVPChanged, _2));
->>>>>>> 0a873cd9
 	gSavedSettings.getControl("RenderUIBuffer")->getSignal()->connect(boost::bind(&handleWindowResized, _2));
 	gSavedSettings.getControl("RenderDepthOfField")->getSignal()->connect(boost::bind(&handleReleaseGLBufferChanged, _2));
 	gSavedSettings.getControl("RenderFSAASamples")->getSignal()->connect(boost::bind(&handleReleaseGLBufferChanged, _2));
