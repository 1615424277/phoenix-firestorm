/**
 * @file llviewercontrol.cpp
 * @brief Viewer configuration
 * @author Richard Nelson
 *
 * $LicenseInfo:firstyear=2001&license=viewerlgpl$
 * Second Life Viewer Source Code
 * Copyright (C) 2010, Linden Research, Inc.
 *
 * This library is free software; you can redistribute it and/or
 * modify it under the terms of the GNU Lesser General Public
 * License as published by the Free Software Foundation;
 * version 2.1 of the License only.
 *
 * This library is distributed in the hope that it will be useful,
 * but WITHOUT ANY WARRANTY; without even the implied warranty of
 * MERCHANTABILITY or FITNESS FOR A PARTICULAR PURPOSE.  See the GNU
 * Lesser General Public License for more details.
 *
 * You should have received a copy of the GNU Lesser General Public
 * License along with this library; if not, write to the Free Software
 * Foundation, Inc., 51 Franklin Street, Fifth Floor, Boston, MA  02110-1301  USA
 *
 * Linden Research, Inc., 945 Battery Street, San Francisco, CA  94111  USA
 * $/LicenseInfo$
 */

#include "llviewerprecompiledheaders.h"

#include "llviewercontrol.h"

// Library includes
#include "llwindow.h"   // getGamma()

// For Listeners
#include "llaudioengine.h"
#include "llagent.h"
#include "llagentcamera.h"
#include "llconsole.h"
#include "lldrawpoolbump.h"
#include "lldrawpoolterrain.h"
#include "llflexibleobject.h"
#include "llfeaturemanager.h"
#include "llviewershadermgr.h"

#include "llsky.h"
#include "llvieweraudio.h"
#include "llviewermenu.h"
#include "llviewertexturelist.h"
#include "llviewerthrottle.h"
#include "llviewerwindow.h"
#include "llvoavatarself.h"
#include "llvoiceclient.h"
#include "llvotree.h"
#include "llvovolume.h"
#include "llworld.h"
#include "llvlcomposition.h"
#include "pipeline.h"
#include "llviewerjoystick.h"
#include "llviewerobjectlist.h"
#include "llviewerparcelmgr.h"
#include "llparcel.h"
#include "llkeyboard.h"
#include "llerrorcontrol.h"
#include "llappviewer.h"
#include "llvosurfacepatch.h"
#include "llvowlsky.h"
#include "llrender.h"
#include "llnavigationbar.h"
#include "llnotificationsutil.h"
#include "llfloatertools.h"
#include "llpaneloutfitsinventory.h"
#include "llpanellogin.h"
#include "llpaneltopinfobar.h"
#include "llspellcheck.h"
#include "llslurl.h"
#include "llstartup.h"
#include "llperfstats.h"

// Third party library includes
#include <boost/algorithm/string.hpp>

#ifdef TOGGLE_HACKED_GODLIKE_VIEWER
bool                gHackGodmode = false;
#endif

// Should you contemplate changing the name "Global", please first grep for
// that string literal. There are at least a couple other places in the C++
// code that assume the LLControlGroup named "Global" is gSavedSettings.
LLControlGroup gSavedSettings("Global");    // saved at end of session
LLControlGroup gSavedPerAccountSettings("PerAccount"); // saved at end of session
LLControlGroup gCrashSettings("CrashSettings"); // saved at end of session
LLControlGroup gWarningSettings("Warnings"); // persists ignored dialogs/warnings

std::string gLastRunVersion;

extern bool gResizeScreenTexture;
extern bool gResizeShadowTexture;
extern bool gDebugGL;
////////////////////////////////////////////////////////////////////////////
// Listeners

static bool handleRenderAvatarMouselookChanged(const LLSD& newvalue)
{
    LLVOAvatar::sVisibleInFirstPerson = newvalue.asBoolean();
    return true;
}

static bool handleRenderFarClipChanged(const LLSD& newvalue)
{
    if (LLStartUp::getStartupState() >= STATE_STARTED)
    {
        F32 draw_distance = (F32)newvalue.asReal();
    gAgentCamera.mDrawDistance = draw_distance;
    LLWorld::getInstance()->setLandFarClip(draw_distance);
    return true;
    }
    return false;
}

static bool handleTerrainScaleChanged(const LLSD& newvalue)
{
<<<<<<< HEAD
    F64 scale = newvalue.asReal();
    if (scale != 0.0)
    {
        LLDrawPoolTerrain::sDetailScale = F32(1.0 / scale);
    }
	return true;
=======
    LLDrawPoolTerrain::sDetailMode = newvalue.asInteger();
    return true;
>>>>>>> 6377610f
}

static bool handlePBRTerrainScaleChanged(const LLSD& newvalue)
{
    F64 scale = newvalue.asReal();
    if (scale != 0.0)
    {
        LLDrawPoolTerrain::sPBRDetailScale = F32(1.0 / scale);
    }
	return true;
}

static bool handleDebugAvatarJointsChanged(const LLSD& newvalue)
{
    std::string new_string = newvalue.asString();
    LLJoint::setDebugJointNames(new_string);
    return true;
}

static bool handleAvatarHoverOffsetChanged(const LLSD& newvalue)
{
    if (isAgentAvatarValid())
    {
        gAgentAvatarp->setHoverIfRegionEnabled();
    }
    return true;
}


static bool handleSetShaderChanged(const LLSD& newvalue)
{
    // changing shader level may invalidate existing cached bump maps, as the shader type determines the format of the bump map it expects - clear and repopulate the bump cache
    gBumpImageList.destroyGL();
    gBumpImageList.restoreGL();

    if (gPipeline.isInit())
    {
        // ALM depends onto atmospheric shaders, state might have changed
        LLPipeline::refreshCachedSettings();
    }

    // else, leave terrain detail as is
    LLViewerShaderMgr::instance()->setShaders();
    return true;
}

static bool handleRenderPerfTestChanged(const LLSD& newvalue)
{
       bool status = !newvalue.asBoolean();
       if (!status)
       {
               gPipeline.clearRenderTypeMask(LLPipeline::RENDER_TYPE_WL_SKY,
                                                                         LLPipeline::RENDER_TYPE_TERRAIN,
                                                                         LLPipeline::RENDER_TYPE_GRASS,
                                                                         LLPipeline::RENDER_TYPE_TREE,
                                                                         LLPipeline::RENDER_TYPE_WATER,
                                                                         LLPipeline::RENDER_TYPE_PASS_GRASS,
                                                                         LLPipeline::RENDER_TYPE_HUD,
                                                                         LLPipeline::RENDER_TYPE_CLOUDS,
                                                                         LLPipeline::RENDER_TYPE_HUD_PARTICLES,
                                                                         LLPipeline::END_RENDER_TYPES);
               gPipeline.setRenderDebugFeatureControl(LLPipeline::RENDER_DEBUG_FEATURE_UI, false);
       }
       else
       {
               gPipeline.setRenderTypeMask(LLPipeline::RENDER_TYPE_WL_SKY,
                                                                         LLPipeline::RENDER_TYPE_TERRAIN,
                                                                         LLPipeline::RENDER_TYPE_GRASS,
                                                                         LLPipeline::RENDER_TYPE_TREE,
                                                                         LLPipeline::RENDER_TYPE_WATER,
                                                                         LLPipeline::RENDER_TYPE_PASS_GRASS,
                                                                         LLPipeline::RENDER_TYPE_HUD,
                                                                         LLPipeline::RENDER_TYPE_CLOUDS,
                                                                         LLPipeline::RENDER_TYPE_HUD_PARTICLES,
                                                                         LLPipeline::END_RENDER_TYPES);
               gPipeline.setRenderDebugFeatureControl(LLPipeline::RENDER_DEBUG_FEATURE_UI, true);
       }

       return true;
}

bool handleRenderTransparentWaterChanged(const LLSD& newvalue)
{
    if (gPipeline.isInit())
    {
        gPipeline.updateRenderTransparentWater();
        gPipeline.releaseGLBuffers();
        gPipeline.createGLBuffers();
        LLViewerShaderMgr::instance()->setShaders();
    }
    LLWorld::getInstance()->updateWaterObjects();
    return true;
}


static bool handleShadowsResized(const LLSD& newvalue)
{
    gPipeline.requestResizeShadowTexture();
    return true;
}

static bool handleWindowResized(const LLSD& newvalue)
{
    gPipeline.requestResizeScreenTexture();
    return true;
}

static bool handleReleaseGLBufferChanged(const LLSD& newvalue)
{
    if (gPipeline.isInit())
    {
        gPipeline.releaseGLBuffers();
        gPipeline.createGLBuffers();
    }
    return true;
}

static bool handleLUTBufferChanged(const LLSD& newvalue)
{
    if (gPipeline.isInit())
    {
        gPipeline.releaseLUTBuffers();
        gPipeline.createLUTBuffers();
    }
    return true;
}

static bool handleAnisotropicChanged(const LLSD& newvalue)
{
    LLImageGL::sGlobalUseAnisotropic = newvalue.asBoolean();
    LLImageGL::dirtyTexOptions();
    return true;
}

static bool handleVSyncChanged(const LLSD& newvalue)
{
    LLPerfStats::tunables.vsyncEnabled = newvalue.asBoolean();
    gViewerWindow->getWindow()->toggleVSync(newvalue.asBoolean());

    if (newvalue.asBoolean())
    {
        U32 current_target = gSavedSettings.getU32("TargetFPS");
        gSavedSettings.setU32("TargetFPS", std::min((U32)gViewerWindow->getWindow()->getRefreshRate(), current_target));
    }

    return true;
}

static bool handleVolumeLODChanged(const LLSD& newvalue)
{
    LLVOVolume::sLODFactor = llclamp((F32) newvalue.asReal(), 0.01f, MAX_LOD_FACTOR);
    LLVOVolume::sDistanceFactor = 1.f-LLVOVolume::sLODFactor * 0.1f;
    return true;
}

static bool handleAvatarLODChanged(const LLSD& newvalue)
{
    LLVOAvatar::sLODFactor = llclamp((F32) newvalue.asReal(), 0.f, MAX_AVATAR_LOD_FACTOR);
    return true;
}

static bool handleAvatarPhysicsLODChanged(const LLSD& newvalue)
{
    LLVOAvatar::sPhysicsLODFactor = llclamp((F32) newvalue.asReal(), 0.f, MAX_AVATAR_LOD_FACTOR);
    return true;
}

static bool handleTerrainLODChanged(const LLSD& newvalue)
{
    LLVOSurfacePatch::sLODFactor = (F32)newvalue.asReal();
    //sqaure lod factor to get exponential range of [0,4] and keep
    //a value of 1 in the middle of the detail slider for consistency
    //with other detail sliders (see panel_preferences_graphics1.xml)
    LLVOSurfacePatch::sLODFactor *= LLVOSurfacePatch::sLODFactor;
    return true;
}

static bool handleTreeLODChanged(const LLSD& newvalue)
{
    LLVOTree::sTreeFactor = (F32) newvalue.asReal();
    return true;
}

static bool handleFlexLODChanged(const LLSD& newvalue)
{
    LLVolumeImplFlexible::sUpdateFactor = (F32) newvalue.asReal();
    return true;
}

static bool handleGammaChanged(const LLSD& newvalue)
{
    F32 gamma = (F32) newvalue.asReal();
    if (gamma == 0.0f)
    {
        gamma = 1.0f; // restore normal gamma
    }
    if (gViewerWindow && gViewerWindow->getWindow() && gamma != gViewerWindow->getWindow()->getGamma())
    {
        // Only save it if it's changed
        if (!gViewerWindow->getWindow()->setGamma(gamma))
        {
            LL_WARNS() << "setGamma failed!" << LL_ENDL;
        }
    }

    return true;
}

const F32 MAX_USER_FOG_RATIO = 10.f;
const F32 MIN_USER_FOG_RATIO = 0.5f;

static bool handleFogRatioChanged(const LLSD& newvalue)
{
    F32 fog_ratio = llmax(MIN_USER_FOG_RATIO, llmin((F32) newvalue.asReal(), MAX_USER_FOG_RATIO));
    gSky.setFogRatio(fog_ratio);
    return true;
}

static bool handleMaxPartCountChanged(const LLSD& newvalue)
{
    LLViewerPartSim::setMaxPartCount(newvalue.asInteger());
    return true;
}

static bool handleChatFontSizeChanged(const LLSD& newvalue)
{
    if(gConsole)
    {
        gConsole->setFontSize(newvalue.asInteger());
    }
    return true;
}

static bool handleConsoleMaxLinesChanged(const LLSD& newvalue)
{
    if(gConsole)
    {
        gConsole->setMaxLines(newvalue.asInteger());
    }
    return true;
}

static void handleAudioVolumeChanged(const LLSD& newvalue)
{
    audio_update_volume(true);
}

static bool handleJoystickChanged(const LLSD& newvalue)
{
    LLViewerJoystick::getInstance()->setCameraNeedsUpdate(true);
    return true;
}

static bool handleUseOcclusionChanged(const LLSD& newvalue)
{
    LLPipeline::sUseOcclusion = (newvalue.asBoolean()
        && LLFeatureManager::getInstance()->isFeatureAvailable("UseOcclusion") && !gUseWireframe) ? 2 : 0;
    return true;
}

static bool handleUploadBakedTexOldChanged(const LLSD& newvalue)
{
    LLPipeline::sForceOldBakedUpload = newvalue.asBoolean();
    return true;
}


static bool handleWLSkyDetailChanged(const LLSD&)
{
    if (gSky.mVOWLSkyp.notNull())
    {
        gSky.mVOWLSkyp->updateGeometry(gSky.mVOWLSkyp->mDrawable);
    }
    return true;
}

static bool handleRepartition(const LLSD&)
{
    if (gPipeline.isInit())
    {
        gOctreeMaxCapacity = gSavedSettings.getU32("OctreeMaxNodeCapacity");
        gOctreeMinSize = gSavedSettings.getF32("OctreeMinimumNodeSize");
        gObjectList.repartitionObjects();
    }
    return true;
}

static bool handleRenderDynamicLODChanged(const LLSD& newvalue)
{
    LLPipeline::sDynamicLOD = newvalue.asBoolean();
    return true;
}

static bool handleReflectionProbeDetailChanged(const LLSD& newvalue)
{
    if (gPipeline.isInit())
    {
        LLPipeline::refreshCachedSettings();
        gPipeline.releaseGLBuffers();
        gPipeline.createGLBuffers();
        LLViewerShaderMgr::instance()->setShaders();
        gPipeline.mReflectionMapManager.reset();
        gPipeline.mHeroProbeManager.reset();
    }
    return true;
}

static bool handleHeroProbeResolutionChanged(const LLSD &newvalue)
{
    if (gPipeline.isInit())
    {
        LLPipeline::refreshCachedSettings();
        gPipeline.mHeroProbeManager.reset();
        gPipeline.releaseGLBuffers();
        gPipeline.createGLBuffers();
    }
    return true;
}

static bool handleRenderDebugPipelineChanged(const LLSD& newvalue)
{
    gDebugPipeline = newvalue.asBoolean();
    return true;
}

static bool handleRenderResolutionDivisorChanged(const LLSD&)
{
    gResizeScreenTexture = true;
    return true;
}

static bool handleDebugViewsChanged(const LLSD& newvalue)
{
    LLView::sDebugRects = newvalue.asBoolean();
    return true;
}

static bool handleLogFileChanged(const LLSD& newvalue)
{
    std::string log_filename = newvalue.asString();
    LLFile::remove(log_filename);
    LLError::logToFile(log_filename);
    LL_INFOS() << "Logging switched to " << log_filename << LL_ENDL;
    return true;
}

bool handleHideGroupTitleChanged(const LLSD& newvalue)
{
    gAgent.setHideGroupTitle(newvalue);
    return true;
}

bool handleEffectColorChanged(const LLSD& newvalue)
{
    gAgent.setEffectColor(LLColor4(newvalue));
    return true;
}

bool handleHighResSnapshotChanged(const LLSD& newvalue)
{
    // High Res Snapshot active, must uncheck RenderUIInSnapshot
    if (newvalue.asBoolean())
    {
        gSavedSettings.setBOOL( "RenderUIInSnapshot", false);
    }
    return true;
}

bool handleVoiceClientPrefsChanged(const LLSD& newvalue)
{
    if (LLVoiceClient::instanceExists())
    {
        LLVoiceClient::getInstance()->updateSettings();
    }
    return true;
}

bool handleVelocityInterpolate(const LLSD& newvalue)
{
    LLMessageSystem* msg = gMessageSystem;
    if ( newvalue.asBoolean() )
    {
        msg->newMessageFast(_PREHASH_VelocityInterpolateOn);
        msg->nextBlockFast(_PREHASH_AgentData);
        msg->addUUIDFast(_PREHASH_AgentID, gAgent.getID());
        msg->addUUIDFast(_PREHASH_SessionID, gAgent.getSessionID());
        gAgent.sendReliableMessage();
        LL_INFOS() << "Velocity Interpolation On" << LL_ENDL;
    }
    else
    {
        msg->newMessageFast(_PREHASH_VelocityInterpolateOff);
        msg->nextBlockFast(_PREHASH_AgentData);
        msg->addUUIDFast(_PREHASH_AgentID, gAgent.getID());
        msg->addUUIDFast(_PREHASH_SessionID, gAgent.getSessionID());
        gAgent.sendReliableMessage();
        LL_INFOS() << "Velocity Interpolation Off" << LL_ENDL;
    }
    return true;
}

bool handleForceShowGrid(const LLSD& newvalue)
{
    LLPanelLogin::updateLocationSelectorsVisibility();
    return true;
}

bool handleLoginLocationChanged()
{
    /*
     * This connects the default preference setting to the state of the login
     * panel if it is displayed; if you open the preferences panel before
     * logging in, and change the default login location there, the login
     * panel immediately changes to match your new preference.
     */
    std::string new_login_location = gSavedSettings.getString("LoginLocation");
    LL_DEBUGS("AppInit")<<new_login_location<<LL_ENDL;
    LLStartUp::setStartSLURL(LLSLURL(new_login_location));
    return true;
}

bool handleSpellCheckChanged()
{
    if (gSavedSettings.getBOOL("SpellCheck"))
    {
        std::list<std::string> dict_list;
        std::string dict_setting = gSavedSettings.getString("SpellCheckDictionary");
        boost::split(dict_list, dict_setting, boost::is_any_of(std::string(",")));
        if (!dict_list.empty())
        {
            LLSpellChecker::setUseSpellCheck(dict_list.front());
            dict_list.pop_front();
            LLSpellChecker::instance().setSecondaryDictionaries(dict_list);
            return true;
        }
    }
    LLSpellChecker::setUseSpellCheck(LLStringUtil::null);
    return true;
}

bool toggle_agent_pause(const LLSD& newvalue)
{
    if ( newvalue.asBoolean() )
    {
        send_agent_pause();
    }
    else
    {
        send_agent_resume();
    }
    return true;
}

bool toggle_show_navigation_panel(const LLSD& newvalue)
{
    bool value = newvalue.asBoolean();

    LLNavigationBar::getInstance()->setVisible(value);
    gSavedSettings.setBOOL("ShowMiniLocationPanel", !value);
    gViewerWindow->reshapeStatusBarContainer();
    return true;
}

bool toggle_show_mini_location_panel(const LLSD& newvalue)
{
    bool value = newvalue.asBoolean();

    LLPanelTopInfoBar::getInstance()->setVisible(value);
    gSavedSettings.setBOOL("ShowNavbarNavigationPanel", !value);

    return true;
}

bool toggle_show_object_render_cost(const LLSD& newvalue)
{
    LLFloaterTools::sShowObjectCost = newvalue.asBoolean();
    return true;
}

void handleTargetFPSChanged(const LLSD& newValue)
{
    const auto targetFPS = gSavedSettings.getU32("TargetFPS");

    U32 frame_rate_limit = gViewerWindow->getWindow()->getRefreshRate();
    if(LLPerfStats::tunables.vsyncEnabled && (targetFPS > frame_rate_limit))
    {
        gSavedSettings.setU32("TargetFPS", std::min(frame_rate_limit, targetFPS));
    }
    else
    {
        LLPerfStats::tunables.userTargetFPS = targetFPS;
    }
}

void handleAutoTuneLockChanged(const LLSD& newValue)
{
    const auto newval = gSavedSettings.getBOOL("AutoTuneLock");
    LLPerfStats::tunables.userAutoTuneLock = newval;

    gSavedSettings.setBOOL("AutoTuneFPS", newval);
}

void handleAutoTuneFPSChanged(const LLSD& newValue)
{
    const auto newval = gSavedSettings.getBOOL("AutoTuneFPS");
    LLPerfStats::tunables.userAutoTuneEnabled = newval;
    if(newval && LLPerfStats::renderAvatarMaxART_ns == 0) // If we've enabled autotune we override "unlimited" to max
    {
        gSavedSettings.setF32("RenderAvatarMaxART",log10(LLPerfStats::ART_UNLIMITED_NANOS-1000));//triggers callback to update static var
    }
}

void handleRenderAvatarMaxARTChanged(const LLSD& newValue)
{
    LLPerfStats::tunables.updateRenderCostLimitFromSettings();
}

void handleUserTargetDrawDistanceChanged(const LLSD& newValue)
{
    const auto newval = gSavedSettings.getF32("AutoTuneRenderFarClipTarget");
    LLPerfStats::tunables.userTargetDrawDistance = newval;
}

void handleUserMinDrawDistanceChanged(const LLSD &newValue)
{
    const auto newval = gSavedSettings.getF32("AutoTuneRenderFarClipMin");
    LLPerfStats::tunables.userMinDrawDistance = newval;
}

void handleUserTargetReflectionsChanged(const LLSD& newValue)
{
    const auto newval = gSavedSettings.getS32("UserTargetReflections");
    LLPerfStats::tunables.userTargetReflections = newval;
}

void handlePerformanceStatsEnabledChanged(const LLSD& newValue)
{
    const auto newval = gSavedSettings.getBOOL("PerfStatsCaptureEnabled");
    LLPerfStats::StatsRecorder::setEnabled(newval);
}
void handleUserImpostorByDistEnabledChanged(const LLSD& newValue)
{
    bool auto_tune_newval = false;
    S32 mode = gSavedSettings.getS32("RenderAvatarComplexityMode");
    if (mode != LLVOAvatar::AV_RENDER_ONLY_SHOW_FRIENDS)
    {
        auto_tune_newval = gSavedSettings.getBOOL("AutoTuneImpostorByDistEnabled");
    }
    LLPerfStats::tunables.userImpostorDistanceTuningEnabled = auto_tune_newval;
}
void handleUserImpostorDistanceChanged(const LLSD& newValue)
{
    const auto newval = gSavedSettings.getF32("AutoTuneImpostorFarAwayDistance");
    LLPerfStats::tunables.userImpostorDistance = newval;
}
void handleFPSTuningStrategyChanged(const LLSD& newValue)
{
    const auto newval = gSavedSettings.getU32("TuningFPSStrategy");
    LLPerfStats::tunables.userFPSTuningStrategy = newval;
}

void handleLocalTerrainChanged(const LLSD& newValue)
{
    for (U32 i = 0; i < LLTerrainMaterials::ASSET_COUNT; ++i)
    {
        const auto setting = gSavedSettings.getString(std::string("LocalTerrainAsset") + std::to_string(i + 1));
        const LLUUID materialID(setting);
        gLocalTerrainMaterials.setDetailAssetID(i, materialID);

        // *NOTE: The GLTF spec allows for different texture infos to have their texture transforms set independently, but as a simplification, this debug setting only updates all the transforms in-sync (i.e. only one texture transform per terrain material).
        LLGLTFMaterial::TextureTransform transform;
        const std::string prefix = std::string("LocalTerrainTransform") + std::to_string(i + 1);
        transform.mScale.mV[VX] = gSavedSettings.getF32(prefix + "ScaleU");
        transform.mScale.mV[VY] = gSavedSettings.getF32(prefix + "ScaleV");
        transform.mRotation = gSavedSettings.getF32(prefix + "Rotation") * DEG_TO_RAD;
        transform.mOffset.mV[VX] = gSavedSettings.getF32(prefix + "OffsetU");
        transform.mOffset.mV[VY] = gSavedSettings.getF32(prefix + "OffsetV");
        LLPointer<LLGLTFMaterial> mat_override = new LLGLTFMaterial();
        for (U32 info = 0; info < LLGLTFMaterial::GLTF_TEXTURE_INFO_COUNT; ++info)
        {
            mat_override->mTextureTransform[info] = transform;
        }
        if (*mat_override == LLGLTFMaterial::sDefault)
        {
            gLocalTerrainMaterials.setMaterialOverride(i, nullptr);
        }
        else
        {
            gLocalTerrainMaterials.setMaterialOverride(i, mat_override);
		}
    }
}
////////////////////////////////////////////////////////////////////////////

LLPointer<LLControlVariable> setting_get_control(LLControlGroup& group, const std::string& setting)
{
    LLPointer<LLControlVariable> cntrl_ptr = group.getControl(setting);
    if (cntrl_ptr.isNull())
    {
        LL_ERRS() << "Unable to set up setting listener for " << setting
            << ". Please reinstall viewer from  https ://secondlife.com/support/downloads/ and contact https://support.secondlife.com if issue persists after reinstall."
            << LL_ENDL;
    }
    return cntrl_ptr;
}

void setting_setup_signal_listener(LLControlGroup& group, const std::string& setting, std::function<void(const LLSD& newvalue)> callback)
{
    setting_get_control(group, setting)->getSignal()->connect([callback](LLControlVariable* control, const LLSD& new_val, const LLSD& old_val)
    {
        callback(new_val);
    });
}

void setting_setup_signal_listener(LLControlGroup& group, const std::string& setting, std::function<void()> callback)
{
    setting_get_control(group, setting)->getSignal()->connect([callback](LLControlVariable* control, const LLSD& new_val, const LLSD& old_val)
    {
        callback();
    });
}

void settings_setup_listeners()
{
    setting_setup_signal_listener(gSavedSettings, "FirstPersonAvatarVisible", handleRenderAvatarMouselookChanged);
    setting_setup_signal_listener(gSavedSettings, "RenderFarClip", handleRenderFarClipChanged);
    setting_setup_signal_listener(gSavedSettings, "RenderTerrainScale", handleTerrainScaleChanged);
    setting_setup_signal_listener(gSavedSettings, "RenderTerrainPBRScale", handlePBRTerrainScaleChanged);
    setting_setup_signal_listener(gSavedSettings, "RenderTerrainPBRDetail", handleSetShaderChanged);
    setting_setup_signal_listener(gSavedSettings, "RenderTerrainPBRPlanarSampleCount", handleSetShaderChanged);
    setting_setup_signal_listener(gSavedSettings, "RenderTerrainPBRTriplanarBlendFactor", handleSetShaderChanged);
    setting_setup_signal_listener(gSavedSettings, "OctreeStaticObjectSizeFactor", handleRepartition);
    setting_setup_signal_listener(gSavedSettings, "OctreeDistanceFactor", handleRepartition);
    setting_setup_signal_listener(gSavedSettings, "OctreeMaxNodeCapacity", handleRepartition);
    setting_setup_signal_listener(gSavedSettings, "OctreeAlphaDistanceFactor", handleRepartition);
    setting_setup_signal_listener(gSavedSettings, "OctreeAttachmentSizeFactor", handleRepartition);
    setting_setup_signal_listener(gSavedSettings, "RenderMaxTextureIndex", handleSetShaderChanged);
    setting_setup_signal_listener(gSavedSettings, "RenderUIBuffer", handleWindowResized);
    setting_setup_signal_listener(gSavedSettings, "RenderDepthOfField", handleReleaseGLBufferChanged);
    setting_setup_signal_listener(gSavedSettings, "RenderFSAASamples", handleReleaseGLBufferChanged);
    setting_setup_signal_listener(gSavedSettings, "RenderPostProcessingHDR", handleReleaseGLBufferChanged);
    setting_setup_signal_listener(gSavedSettings, "RenderSpecularResX", handleLUTBufferChanged);
    setting_setup_signal_listener(gSavedSettings, "RenderSpecularResY", handleLUTBufferChanged);
    setting_setup_signal_listener(gSavedSettings, "RenderSpecularExponent", handleLUTBufferChanged);
    setting_setup_signal_listener(gSavedSettings, "RenderAnisotropic", handleAnisotropicChanged);
    setting_setup_signal_listener(gSavedSettings, "RenderShadowResolutionScale", handleShadowsResized);
    setting_setup_signal_listener(gSavedSettings, "RenderGlow", handleReleaseGLBufferChanged);
    setting_setup_signal_listener(gSavedSettings, "RenderGlow", handleSetShaderChanged);
    setting_setup_signal_listener(gSavedSettings, "RenderGlowResolutionPow", handleReleaseGLBufferChanged);
    setting_setup_signal_listener(gSavedSettings, "RenderGlowHDR", handleReleaseGLBufferChanged);
    setting_setup_signal_listener(gSavedSettings, "RenderGlowNoise", handleSetShaderChanged);
    setting_setup_signal_listener(gSavedSettings, "RenderGammaFull", handleSetShaderChanged);
    setting_setup_signal_listener(gSavedSettings, "RenderVolumeLODFactor", handleVolumeLODChanged);
    setting_setup_signal_listener(gSavedSettings, "RenderAvatarComplexityMode", handleUserImpostorByDistEnabledChanged);
    setting_setup_signal_listener(gSavedSettings, "RenderAvatarLODFactor", handleAvatarLODChanged);
    setting_setup_signal_listener(gSavedSettings, "RenderAvatarPhysicsLODFactor", handleAvatarPhysicsLODChanged);
    setting_setup_signal_listener(gSavedSettings, "RenderTerrainLODFactor", handleTerrainLODChanged);
    setting_setup_signal_listener(gSavedSettings, "RenderTreeLODFactor", handleTreeLODChanged);
    setting_setup_signal_listener(gSavedSettings, "RenderFlexTimeFactor", handleFlexLODChanged);
    setting_setup_signal_listener(gSavedSettings, "RenderGamma", handleGammaChanged);
    setting_setup_signal_listener(gSavedSettings, "RenderFogRatio", handleFogRatioChanged);
    setting_setup_signal_listener(gSavedSettings, "RenderMaxPartCount", handleMaxPartCountChanged);
    setting_setup_signal_listener(gSavedSettings, "RenderDynamicLOD", handleRenderDynamicLODChanged);
    setting_setup_signal_listener(gSavedSettings, "RenderVSyncEnable", handleVSyncChanged);
    setting_setup_signal_listener(gSavedSettings, "RenderDeferredNoise", handleReleaseGLBufferChanged);
    setting_setup_signal_listener(gSavedSettings, "RenderDebugPipeline", handleRenderDebugPipelineChanged);
    setting_setup_signal_listener(gSavedSettings, "RenderResolutionDivisor", handleRenderResolutionDivisorChanged);
    setting_setup_signal_listener(gSavedSettings, "RenderReflectionProbeLevel", handleReflectionProbeDetailChanged);
    setting_setup_signal_listener(gSavedSettings, "RenderReflectionProbeDetail", handleReflectionProbeDetailChanged);
    setting_setup_signal_listener(gSavedSettings, "RenderReflectionsEnabled", handleReflectionProbeDetailChanged);
    setting_setup_signal_listener(gSavedSettings, "RenderScreenSpaceReflections", handleReflectionProbeDetailChanged);
    setting_setup_signal_listener(gSavedSettings, "RenderHeroProbeResolution", handleHeroProbeResolutionChanged);
    setting_setup_signal_listener(gSavedSettings, "RenderShadowDetail", handleSetShaderChanged);
    setting_setup_signal_listener(gSavedSettings, "RenderDeferredSSAO", handleSetShaderChanged);
    setting_setup_signal_listener(gSavedSettings, "RenderPerformanceTest", handleRenderPerfTestChanged);
    setting_setup_signal_listener(gSavedSettings, "ChatFontSize", handleChatFontSizeChanged);
    setting_setup_signal_listener(gSavedSettings, "ConsoleMaxLines", handleConsoleMaxLinesChanged);
    setting_setup_signal_listener(gSavedSettings, "UploadBakedTexOld", handleUploadBakedTexOldChanged);
    setting_setup_signal_listener(gSavedSettings, "UseOcclusion", handleUseOcclusionChanged);
    setting_setup_signal_listener(gSavedSettings, "AudioLevelMaster", handleAudioVolumeChanged);
    setting_setup_signal_listener(gSavedSettings, "AudioLevelSFX", handleAudioVolumeChanged);
    setting_setup_signal_listener(gSavedSettings, "AudioLevelUI", handleAudioVolumeChanged);
    setting_setup_signal_listener(gSavedSettings, "AudioLevelAmbient", handleAudioVolumeChanged);
    setting_setup_signal_listener(gSavedSettings, "AudioLevelMusic", handleAudioVolumeChanged);
    setting_setup_signal_listener(gSavedSettings, "AudioLevelMedia", handleAudioVolumeChanged);
    setting_setup_signal_listener(gSavedSettings, "AudioLevelVoice", handleAudioVolumeChanged);
    setting_setup_signal_listener(gSavedSettings, "MuteAudio", handleAudioVolumeChanged);
    setting_setup_signal_listener(gSavedSettings, "MuteMusic", handleAudioVolumeChanged);
    setting_setup_signal_listener(gSavedSettings, "MuteMedia", handleAudioVolumeChanged);
    setting_setup_signal_listener(gSavedSettings, "MuteVoice", handleAudioVolumeChanged);
    setting_setup_signal_listener(gSavedSettings, "MuteAmbient", handleAudioVolumeChanged);
    setting_setup_signal_listener(gSavedSettings, "MuteUI", handleAudioVolumeChanged);
    setting_setup_signal_listener(gSavedSettings, "WLSkyDetail", handleWLSkyDetailChanged);
    setting_setup_signal_listener(gSavedSettings, "JoystickAxis0", handleJoystickChanged);
    setting_setup_signal_listener(gSavedSettings, "JoystickAxis1", handleJoystickChanged);
    setting_setup_signal_listener(gSavedSettings, "JoystickAxis2", handleJoystickChanged);
    setting_setup_signal_listener(gSavedSettings, "JoystickAxis3", handleJoystickChanged);
    setting_setup_signal_listener(gSavedSettings, "JoystickAxis4", handleJoystickChanged);
    setting_setup_signal_listener(gSavedSettings, "JoystickAxis5", handleJoystickChanged);
    setting_setup_signal_listener(gSavedSettings, "JoystickAxis6", handleJoystickChanged);
    setting_setup_signal_listener(gSavedSettings, "FlycamAxisScale0", handleJoystickChanged);
    setting_setup_signal_listener(gSavedSettings, "FlycamAxisScale1", handleJoystickChanged);
    setting_setup_signal_listener(gSavedSettings, "FlycamAxisScale2", handleJoystickChanged);
    setting_setup_signal_listener(gSavedSettings, "FlycamAxisScale3", handleJoystickChanged);
    setting_setup_signal_listener(gSavedSettings, "FlycamAxisScale4", handleJoystickChanged);
    setting_setup_signal_listener(gSavedSettings, "FlycamAxisScale5", handleJoystickChanged);
    setting_setup_signal_listener(gSavedSettings, "FlycamAxisScale6", handleJoystickChanged);
    setting_setup_signal_listener(gSavedSettings, "FlycamAxisDeadZone0", handleJoystickChanged);
    setting_setup_signal_listener(gSavedSettings, "FlycamAxisDeadZone1", handleJoystickChanged);
    setting_setup_signal_listener(gSavedSettings, "FlycamAxisDeadZone2", handleJoystickChanged);
    setting_setup_signal_listener(gSavedSettings, "FlycamAxisDeadZone3", handleJoystickChanged);
    setting_setup_signal_listener(gSavedSettings, "FlycamAxisDeadZone4", handleJoystickChanged);
    setting_setup_signal_listener(gSavedSettings, "FlycamAxisDeadZone5", handleJoystickChanged);
    setting_setup_signal_listener(gSavedSettings, "FlycamAxisDeadZone6", handleJoystickChanged);
    setting_setup_signal_listener(gSavedSettings, "AvatarAxisScale0", handleJoystickChanged);
    setting_setup_signal_listener(gSavedSettings, "AvatarAxisScale1", handleJoystickChanged);
    setting_setup_signal_listener(gSavedSettings, "AvatarAxisScale2", handleJoystickChanged);
    setting_setup_signal_listener(gSavedSettings, "AvatarAxisScale3", handleJoystickChanged);
    setting_setup_signal_listener(gSavedSettings, "AvatarAxisScale4", handleJoystickChanged);
    setting_setup_signal_listener(gSavedSettings, "AvatarAxisScale5", handleJoystickChanged);
    setting_setup_signal_listener(gSavedSettings, "AvatarAxisDeadZone0", handleJoystickChanged);
    setting_setup_signal_listener(gSavedSettings, "AvatarAxisDeadZone1", handleJoystickChanged);
    setting_setup_signal_listener(gSavedSettings, "AvatarAxisDeadZone2", handleJoystickChanged);
    setting_setup_signal_listener(gSavedSettings, "AvatarAxisDeadZone3", handleJoystickChanged);
    setting_setup_signal_listener(gSavedSettings, "AvatarAxisDeadZone4", handleJoystickChanged);
    setting_setup_signal_listener(gSavedSettings, "AvatarAxisDeadZone5", handleJoystickChanged);
    setting_setup_signal_listener(gSavedSettings, "BuildAxisScale0", handleJoystickChanged);
    setting_setup_signal_listener(gSavedSettings, "BuildAxisScale1", handleJoystickChanged);
    setting_setup_signal_listener(gSavedSettings, "BuildAxisScale2", handleJoystickChanged);
    setting_setup_signal_listener(gSavedSettings, "BuildAxisScale3", handleJoystickChanged);
    setting_setup_signal_listener(gSavedSettings, "BuildAxisScale4", handleJoystickChanged);
    setting_setup_signal_listener(gSavedSettings, "BuildAxisScale5", handleJoystickChanged);
    setting_setup_signal_listener(gSavedSettings, "BuildAxisDeadZone0", handleJoystickChanged);
    setting_setup_signal_listener(gSavedSettings, "BuildAxisDeadZone1", handleJoystickChanged);
    setting_setup_signal_listener(gSavedSettings, "BuildAxisDeadZone2", handleJoystickChanged);
    setting_setup_signal_listener(gSavedSettings, "BuildAxisDeadZone3", handleJoystickChanged);
    setting_setup_signal_listener(gSavedSettings, "BuildAxisDeadZone4", handleJoystickChanged);
    setting_setup_signal_listener(gSavedSettings, "BuildAxisDeadZone5", handleJoystickChanged);
    setting_setup_signal_listener(gSavedSettings, "DebugViews", handleDebugViewsChanged);
    setting_setup_signal_listener(gSavedSettings, "UserLogFile", handleLogFileChanged);
    setting_setup_signal_listener(gSavedSettings, "RenderHideGroupTitle", handleHideGroupTitleChanged);
    setting_setup_signal_listener(gSavedSettings, "HighResSnapshot", handleHighResSnapshotChanged);
    setting_setup_signal_listener(gSavedSettings, "EnableVoiceChat", handleVoiceClientPrefsChanged);
    setting_setup_signal_listener(gSavedSettings, "PTTCurrentlyEnabled", handleVoiceClientPrefsChanged);
    setting_setup_signal_listener(gSavedSettings, "PushToTalkButton", handleVoiceClientPrefsChanged);
    setting_setup_signal_listener(gSavedSettings, "PushToTalkToggle", handleVoiceClientPrefsChanged);
    setting_setup_signal_listener(gSavedSettings, "VoiceEarLocation", handleVoiceClientPrefsChanged);
    setting_setup_signal_listener(gSavedSettings, "VoiceInputAudioDevice", handleVoiceClientPrefsChanged);
    setting_setup_signal_listener(gSavedSettings, "VoiceOutputAudioDevice", handleVoiceClientPrefsChanged);
    setting_setup_signal_listener(gSavedSettings, "AudioLevelMic", handleVoiceClientPrefsChanged);
    setting_setup_signal_listener(gSavedSettings, "LipSyncEnabled", handleVoiceClientPrefsChanged);
    setting_setup_signal_listener(gSavedSettings, "VelocityInterpolate", handleVelocityInterpolate);
    setting_setup_signal_listener(gSavedSettings, "QAMode", show_debug_menus);
    setting_setup_signal_listener(gSavedSettings, "UseDebugMenus", show_debug_menus);
    setting_setup_signal_listener(gSavedSettings, "AgentPause", toggle_agent_pause);
    setting_setup_signal_listener(gSavedSettings, "ShowNavbarNavigationPanel", toggle_show_navigation_panel);
    setting_setup_signal_listener(gSavedSettings, "ShowMiniLocationPanel", toggle_show_mini_location_panel);
    setting_setup_signal_listener(gSavedSettings, "ShowObjectRenderingCost", toggle_show_object_render_cost);
    setting_setup_signal_listener(gSavedSettings, "ForceShowGrid", handleForceShowGrid);
    setting_setup_signal_listener(gSavedSettings, "RenderTransparentWater", handleRenderTransparentWaterChanged);
    setting_setup_signal_listener(gSavedSettings, "SpellCheck", handleSpellCheckChanged);
    setting_setup_signal_listener(gSavedSettings, "SpellCheckDictionary", handleSpellCheckChanged);
    setting_setup_signal_listener(gSavedSettings, "LoginLocation", handleLoginLocationChanged);
    setting_setup_signal_listener(gSavedSettings, "DebugAvatarJoints", handleDebugAvatarJointsChanged);

    setting_setup_signal_listener(gSavedSettings, "TargetFPS", handleTargetFPSChanged);
    setting_setup_signal_listener(gSavedSettings, "AutoTuneFPS", handleAutoTuneFPSChanged);
    setting_setup_signal_listener(gSavedSettings, "AutoTuneLock", handleAutoTuneLockChanged);
    setting_setup_signal_listener(gSavedSettings, "RenderAvatarMaxART", handleRenderAvatarMaxARTChanged);
    setting_setup_signal_listener(gSavedSettings, "PerfStatsCaptureEnabled", handlePerformanceStatsEnabledChanged);
    setting_setup_signal_listener(gSavedSettings, "AutoTuneRenderFarClipTarget", handleUserTargetDrawDistanceChanged);
    setting_setup_signal_listener(gSavedSettings, "AutoTuneRenderFarClipMin", handleUserMinDrawDistanceChanged);
    setting_setup_signal_listener(gSavedSettings, "AutoTuneImpostorFarAwayDistance", handleUserImpostorDistanceChanged);
    setting_setup_signal_listener(gSavedSettings, "AutoTuneImpostorByDistEnabled", handleUserImpostorByDistEnabledChanged);
    setting_setup_signal_listener(gSavedSettings, "TuningFPSStrategy", handleFPSTuningStrategyChanged);
    {
        const char* transform_suffixes[] = {
            "ScaleU",
            "ScaleV",
            "Rotation",
            "OffsetU",
            "OffsetV"
        };
        for (U32 i = 0; i < LLTerrainMaterials::ASSET_COUNT; ++i)
        {
            const auto asset_setting_name = std::string("LocalTerrainAsset") + std::to_string(i + 1);
            setting_setup_signal_listener(gSavedSettings, asset_setting_name, handleLocalTerrainChanged);
            for (const char* ts : transform_suffixes)
            {
                const auto transform_setting_name = std::string("LocalTerrainTransform") + std::to_string(i + 1) + ts;
                setting_setup_signal_listener(gSavedSettings, transform_setting_name, handleLocalTerrainChanged);
            }
        }
    }

    setting_setup_signal_listener(gSavedPerAccountSettings, "AvatarHoverOffsetZ", handleAvatarHoverOffsetChanged);
}

#if TEST_CACHED_CONTROL

#define DECL_LLCC(T, V) static LLCachedControl<T> mySetting_##T("TestCachedControl"#T, V)
DECL_LLCC(U32, (U32)666);
DECL_LLCC(S32, (S32)-666);
DECL_LLCC(F32, (F32)-666.666);
DECL_LLCC(bool, true);
DECL_LLCC(bool, false);
static LLCachedControl<std::string> mySetting_string("TestCachedControlstring", "Default String Value");
DECL_LLCC(LLVector3, LLVector3(1.0f, 2.0f, 3.0f));
DECL_LLCC(LLVector3d, LLVector3d(6.0f, 5.0f, 4.0f));
DECL_LLCC(LLRect, LLRect(0, 0, 100, 500));
DECL_LLCC(LLColor4, LLColor4(0.0f, 0.5f, 1.0f));
DECL_LLCC(LLColor3, LLColor3(1.0f, 0.f, 0.5f));
DECL_LLCC(LLColor4U, LLColor4U(255, 200, 100, 255));

LLSD test_llsd = LLSD()["testing1"] = LLSD()["testing2"];
DECL_LLCC(LLSD, test_llsd);

void test_cached_control()
{
#define do { TEST_LLCC(T, V) if((T)mySetting_##T != V) LL_ERRS() << "Fail "#T << LL_ENDL; } while(0)
    TEST_LLCC(U32, 666);
    TEST_LLCC(S32, (S32)-666);
    TEST_LLCC(F32, (F32)-666.666);
    TEST_LLCC(bool, true);
    TEST_LLCC(bool, false);
    if((std::string)mySetting_string != "Default String Value") LL_ERRS() << "Fail string" << LL_ENDL;
    TEST_LLCC(LLVector3, LLVector3(1.0f, 2.0f, 3.0f));
    TEST_LLCC(LLVector3d, LLVector3d(6.0f, 5.0f, 4.0f));
    TEST_LLCC(LLRect, LLRect(0, 0, 100, 500));
    TEST_LLCC(LLColor4, LLColor4(0.0f, 0.5f, 1.0f));
    TEST_LLCC(LLColor3, LLColor3(1.0f, 0.f, 0.5f));
    TEST_LLCC(LLColor4U, LLColor4U(255, 200, 100, 255));
//There's no LLSD comparsion for LLCC yet. TEST_LLCC(LLSD, test_llsd);
}
#endif // TEST_CACHED_CONTROL
<|MERGE_RESOLUTION|>--- conflicted
+++ resolved
@@ -120,17 +120,12 @@
 
 static bool handleTerrainScaleChanged(const LLSD& newvalue)
 {
-<<<<<<< HEAD
     F64 scale = newvalue.asReal();
     if (scale != 0.0)
     {
         LLDrawPoolTerrain::sDetailScale = F32(1.0 / scale);
     }
-	return true;
-=======
-    LLDrawPoolTerrain::sDetailMode = newvalue.asInteger();
-    return true;
->>>>>>> 6377610f
+    return true;
 }
 
 static bool handlePBRTerrainScaleChanged(const LLSD& newvalue)
@@ -140,7 +135,7 @@
     {
         LLDrawPoolTerrain::sPBRDetailScale = F32(1.0 / scale);
     }
-	return true;
+    return true;
 }
 
 static bool handleDebugAvatarJointsChanged(const LLSD& newvalue)
@@ -720,7 +715,7 @@
         else
         {
             gLocalTerrainMaterials.setMaterialOverride(i, mat_override);
-		}
+        }
     }
 }
 ////////////////////////////////////////////////////////////////////////////
