/**
 * @file llviewercontrol.cpp
 * @brief Viewer configuration
 * @author Richard Nelson
 *
 * $LicenseInfo:firstyear=2001&license=viewerlgpl$
 * Second Life Viewer Source Code
 * Copyright (C) 2010, Linden Research, Inc.
 *
 * This library is free software; you can redistribute it and/or
 * modify it under the terms of the GNU Lesser General Public
 * License as published by the Free Software Foundation;
 * version 2.1 of the License only.
 *
 * This library is distributed in the hope that it will be useful,
 * but WITHOUT ANY WARRANTY; without even the implied warranty of
 * MERCHANTABILITY or FITNESS FOR A PARTICULAR PURPOSE.  See the GNU
 * Lesser General Public License for more details.
 *
 * You should have received a copy of the GNU Lesser General Public
 * License along with this library; if not, write to the Free Software
 * Foundation, Inc., 51 Franklin Street, Fifth Floor, Boston, MA  02110-1301  USA
 *
 * Linden Research, Inc., 945 Battery Street, San Francisco, CA  94111  USA
 * $/LicenseInfo$
 */

#include "llviewerprecompiledheaders.h"

#include "llviewercontrol.h"

// Library includes
#include "llwindow.h"   // getGamma()

// For Listeners
#include "llaudioengine.h"
#include "llagent.h"
#include "llagentcamera.h"
#include "llconsole.h"
#include "lldrawpoolbump.h"
#include "lldrawpoolterrain.h"
#include "llflexibleobject.h"
#include "llfeaturemanager.h"
#include "llviewershadermgr.h"

#include "llsky.h"
#include "llvieweraudio.h"
#include "llviewermenu.h"
#include "llviewertexturelist.h"
#include "llviewerthrottle.h"
#include "llviewerwindow.h"
#include "llvoavatarself.h"
#include "llvoiceclient.h"
#include "llvotree.h"
#include "llvovolume.h"
#include "llworld.h"
#include "pipeline.h"
#include "llviewerjoystick.h"
#include "llviewerobjectlist.h"
#include "llviewerparcelmgr.h"
#include "llparcel.h"
#include "llkeyboard.h"
#include "llerrorcontrol.h"
#include "llappviewer.h"
#include "llvosurfacepatch.h"
#include "llvowlsky.h"
#include "llrender.h"
#include "llnavigationbar.h"
#include "llnotificationsutil.h"
#include "llfloatertools.h"
#include "llpaneloutfitsinventory.h"
#include "llpanellogin.h"
#include "llpaneltopinfobar.h"
#include "llspellcheck.h"
#include "llslurl.h"
#include "llstartup.h"
#include "llperfstats.h"

// Third party library includes
#include <boost/algorithm/string.hpp>

#ifdef TOGGLE_HACKED_GODLIKE_VIEWER
<<<<<<< HEAD
bool 				gHackGodmode = false;
=======
BOOL                gHackGodmode = FALSE;
>>>>>>> e1623bb2
#endif

// Should you contemplate changing the name "Global", please first grep for
// that string literal. There are at least a couple other places in the C++
// code that assume the LLControlGroup named "Global" is gSavedSettings.
LLControlGroup gSavedSettings("Global");    // saved at end of session
LLControlGroup gSavedPerAccountSettings("PerAccount"); // saved at end of session
LLControlGroup gCrashSettings("CrashSettings"); // saved at end of session
LLControlGroup gWarningSettings("Warnings"); // persists ignored dialogs/warnings

std::string gLastRunVersion;

extern bool gResizeScreenTexture;
extern bool gResizeShadowTexture;
extern bool gDebugGL;
////////////////////////////////////////////////////////////////////////////
// Listeners

static bool handleRenderAvatarMouselookChanged(const LLSD& newvalue)
{
    LLVOAvatar::sVisibleInFirstPerson = newvalue.asBoolean();
    return true;
}

static bool handleRenderFarClipChanged(const LLSD& newvalue)
{
    if (LLStartUp::getStartupState() >= STATE_STARTED)
    {
        F32 draw_distance = (F32)newvalue.asReal();
    gAgentCamera.mDrawDistance = draw_distance;
    LLWorld::getInstance()->setLandFarClip(draw_distance);
    return true;
    }
    return false;
}

static bool handleTerrainDetailChanged(const LLSD& newvalue)
{
    LLDrawPoolTerrain::sDetailMode = newvalue.asInteger();
    return true;
}


static bool handleDebugAvatarJointsChanged(const LLSD& newvalue)
{
    std::string new_string = newvalue.asString();
    LLJoint::setDebugJointNames(new_string);
    return true;
}

static bool handleAvatarHoverOffsetChanged(const LLSD& newvalue)
{
    if (isAgentAvatarValid())
    {
        gAgentAvatarp->setHoverIfRegionEnabled();
    }
    return true;
}


static bool handleSetShaderChanged(const LLSD& newvalue)
{
    // changing shader level may invalidate existing cached bump maps, as the shader type determines the format of the bump map it expects - clear and repopulate the bump cache
    gBumpImageList.destroyGL();
    gBumpImageList.restoreGL();

    if (gPipeline.isInit())
    {
        // ALM depends onto atmospheric shaders, state might have changed
        LLPipeline::refreshCachedSettings();
    }

    // else, leave terrain detail as is
    LLViewerShaderMgr::instance()->setShaders();
    return true;
}

static bool handleRenderPerfTestChanged(const LLSD& newvalue)
{
       bool status = !newvalue.asBoolean();
       if (!status)
       {
               gPipeline.clearRenderTypeMask(LLPipeline::RENDER_TYPE_WL_SKY,
                                                                         LLPipeline::RENDER_TYPE_TERRAIN,
                                                                         LLPipeline::RENDER_TYPE_GRASS,
                                                                         LLPipeline::RENDER_TYPE_TREE,
                                                                         LLPipeline::RENDER_TYPE_WATER,
                                                                         LLPipeline::RENDER_TYPE_PASS_GRASS,
                                                                         LLPipeline::RENDER_TYPE_HUD,
                                                                         LLPipeline::RENDER_TYPE_CLOUDS,
                                                                         LLPipeline::RENDER_TYPE_HUD_PARTICLES,
                                                                         LLPipeline::END_RENDER_TYPES);
               gPipeline.setRenderDebugFeatureControl(LLPipeline::RENDER_DEBUG_FEATURE_UI, false);
       }
       else
       {
               gPipeline.setRenderTypeMask(LLPipeline::RENDER_TYPE_WL_SKY,
                                                                         LLPipeline::RENDER_TYPE_TERRAIN,
                                                                         LLPipeline::RENDER_TYPE_GRASS,
                                                                         LLPipeline::RENDER_TYPE_TREE,
                                                                         LLPipeline::RENDER_TYPE_WATER,
                                                                         LLPipeline::RENDER_TYPE_PASS_GRASS,
                                                                         LLPipeline::RENDER_TYPE_HUD,
                                                                         LLPipeline::RENDER_TYPE_CLOUDS,
                                                                         LLPipeline::RENDER_TYPE_HUD_PARTICLES,
                                                                         LLPipeline::END_RENDER_TYPES);
               gPipeline.setRenderDebugFeatureControl(LLPipeline::RENDER_DEBUG_FEATURE_UI, true);
       }

       return true;
}

bool handleRenderTransparentWaterChanged(const LLSD& newvalue)
{
    if (gPipeline.isInit())
    {
        gPipeline.updateRenderTransparentWater();
        gPipeline.releaseGLBuffers();
        gPipeline.createGLBuffers();
        LLViewerShaderMgr::instance()->setShaders();
    }
    LLWorld::getInstance()->updateWaterObjects();
    return true;
}


static bool handleShadowsResized(const LLSD& newvalue)
{
    gPipeline.requestResizeShadowTexture();
    return true;
}

static bool handleWindowResized(const LLSD& newvalue)
{
    gPipeline.requestResizeScreenTexture();
    return true;
}

static bool handleReleaseGLBufferChanged(const LLSD& newvalue)
{
    if (gPipeline.isInit())
    {
        gPipeline.releaseGLBuffers();
        gPipeline.createGLBuffers();
    }
    return true;
}

static bool handleLUTBufferChanged(const LLSD& newvalue)
{
    if (gPipeline.isInit())
    {
        gPipeline.releaseLUTBuffers();
        gPipeline.createLUTBuffers();
    }
    return true;
}

static bool handleAnisotropicChanged(const LLSD& newvalue)
{
    LLImageGL::sGlobalUseAnisotropic = newvalue.asBoolean();
    LLImageGL::dirtyTexOptions();
    return true;
}

static bool handleVSyncChanged(const LLSD& newvalue)
{
    LLPerfStats::tunables.vsyncEnabled = newvalue.asBoolean();
    gViewerWindow->getWindow()->toggleVSync(newvalue.asBoolean());

    if (newvalue.asBoolean())
    {
        U32 current_target = gSavedSettings.getU32("TargetFPS");
        gSavedSettings.setU32("TargetFPS", std::min((U32)gViewerWindow->getWindow()->getRefreshRate(), current_target));
    }

    return true;
}

static bool handleVolumeLODChanged(const LLSD& newvalue)
{
    LLVOVolume::sLODFactor = llclamp((F32) newvalue.asReal(), 0.01f, MAX_LOD_FACTOR);
    LLVOVolume::sDistanceFactor = 1.f-LLVOVolume::sLODFactor * 0.1f;
    return true;
}

static bool handleAvatarLODChanged(const LLSD& newvalue)
{
    LLVOAvatar::sLODFactor = llclamp((F32) newvalue.asReal(), 0.f, MAX_AVATAR_LOD_FACTOR);
    return true;
}

static bool handleAvatarPhysicsLODChanged(const LLSD& newvalue)
{
    LLVOAvatar::sPhysicsLODFactor = llclamp((F32) newvalue.asReal(), 0.f, MAX_AVATAR_LOD_FACTOR);
    return true;
}

static bool handleTerrainLODChanged(const LLSD& newvalue)
{
<<<<<<< HEAD
	LLVOSurfacePatch::sLODFactor = (F32)newvalue.asReal();
	//sqaure lod factor to get exponential range of [0,4] and keep
	//a value of 1 in the middle of the detail slider for consistency
	//with other detail sliders (see panel_preferences_graphics1.xml)
	LLVOSurfacePatch::sLODFactor *= LLVOSurfacePatch::sLODFactor;
	return true;
=======
        LLVOSurfacePatch::sLODFactor = (F32)newvalue.asReal();
        //sqaure lod factor to get exponential range of [0,4] and keep
        //a value of 1 in the middle of the detail slider for consistency
        //with other detail sliders (see panel_preferences_graphics1.xml)
        LLVOSurfacePatch::sLODFactor *= LLVOSurfacePatch::sLODFactor;
        return true;
>>>>>>> e1623bb2
}

static bool handleTreeLODChanged(const LLSD& newvalue)
{
    LLVOTree::sTreeFactor = (F32) newvalue.asReal();
    return true;
}

static bool handleFlexLODChanged(const LLSD& newvalue)
{
    LLVolumeImplFlexible::sUpdateFactor = (F32) newvalue.asReal();
    return true;
}

static bool handleGammaChanged(const LLSD& newvalue)
{
    F32 gamma = (F32) newvalue.asReal();
    if (gamma == 0.0f)
    {
        gamma = 1.0f; // restore normal gamma
    }
    if (gViewerWindow && gViewerWindow->getWindow() && gamma != gViewerWindow->getWindow()->getGamma())
    {
        // Only save it if it's changed
        if (!gViewerWindow->getWindow()->setGamma(gamma))
        {
            LL_WARNS() << "setGamma failed!" << LL_ENDL;
        }
    }

    return true;
}

const F32 MAX_USER_FOG_RATIO = 10.f;
const F32 MIN_USER_FOG_RATIO = 0.5f;

static bool handleFogRatioChanged(const LLSD& newvalue)
{
    F32 fog_ratio = llmax(MIN_USER_FOG_RATIO, llmin((F32) newvalue.asReal(), MAX_USER_FOG_RATIO));
    gSky.setFogRatio(fog_ratio);
    return true;
}

static bool handleMaxPartCountChanged(const LLSD& newvalue)
{
    LLViewerPartSim::setMaxPartCount(newvalue.asInteger());
    return true;
}

static bool handleChatFontSizeChanged(const LLSD& newvalue)
{
    if(gConsole)
    {
        gConsole->setFontSize(newvalue.asInteger());
    }
    return true;
}

static bool handleConsoleMaxLinesChanged(const LLSD& newvalue)
{
    if(gConsole)
    {
        gConsole->setMaxLines(newvalue.asInteger());
    }
    return true;
}

static void handleAudioVolumeChanged(const LLSD& newvalue)
{
    audio_update_volume(true);
}

static bool handleJoystickChanged(const LLSD& newvalue)
{
<<<<<<< HEAD
	LLViewerJoystick::getInstance()->setCameraNeedsUpdate(true);
	return true;
=======
    LLViewerJoystick::getInstance()->setCameraNeedsUpdate(TRUE);
    return true;
>>>>>>> e1623bb2
}

static bool handleUseOcclusionChanged(const LLSD& newvalue)
{
    LLPipeline::sUseOcclusion = (newvalue.asBoolean()
        && LLFeatureManager::getInstance()->isFeatureAvailable("UseOcclusion") && !gUseWireframe) ? 2 : 0;
    return true;
}

static bool handleUploadBakedTexOldChanged(const LLSD& newvalue)
{
    LLPipeline::sForceOldBakedUpload = newvalue.asBoolean();
    return true;
}


static bool handleWLSkyDetailChanged(const LLSD&)
{
    if (gSky.mVOWLSkyp.notNull())
    {
        gSky.mVOWLSkyp->updateGeometry(gSky.mVOWLSkyp->mDrawable);
    }
    return true;
}

static bool handleRepartition(const LLSD&)
{
    if (gPipeline.isInit())
    {
        gOctreeMaxCapacity = gSavedSettings.getU32("OctreeMaxNodeCapacity");
        gOctreeMinSize = gSavedSettings.getF32("OctreeMinimumNodeSize");
        gObjectList.repartitionObjects();
    }
    return true;
}

static bool handleRenderDynamicLODChanged(const LLSD& newvalue)
{
    LLPipeline::sDynamicLOD = newvalue.asBoolean();
    return true;
}

static bool handleReflectionProbeDetailChanged(const LLSD& newvalue)
{
    if (gPipeline.isInit())
    {
        LLPipeline::refreshCachedSettings();
        gPipeline.releaseGLBuffers();
        gPipeline.createGLBuffers();
        LLViewerShaderMgr::instance()->setShaders();
        gPipeline.mReflectionMapManager.reset();
    }
    return true;
}

static bool handleRenderDebugPipelineChanged(const LLSD& newvalue)
{
    gDebugPipeline = newvalue.asBoolean();
    return true;
}

static bool handleRenderResolutionDivisorChanged(const LLSD&)
{
<<<<<<< HEAD
	gResizeScreenTexture = true;
	return true;
=======
    gResizeScreenTexture = TRUE;
    return true;
>>>>>>> e1623bb2
}

static bool handleDebugViewsChanged(const LLSD& newvalue)
{
    LLView::sDebugRects = newvalue.asBoolean();
    return true;
}

static bool handleLogFileChanged(const LLSD& newvalue)
{
<<<<<<< HEAD
	std::string log_filename = newvalue.asString();
	LLFile::remove(log_filename);
	LLError::logToFile(log_filename);
    LL_INFOS() << "Logging switched to " << log_filename << LL_ENDL;
	return true;
=======
    std::string log_filename = newvalue.asString();
    LLFile::remove(log_filename);
    LLError::logToFile(log_filename);
    return true;
>>>>>>> e1623bb2
}

bool handleHideGroupTitleChanged(const LLSD& newvalue)
{
    gAgent.setHideGroupTitle(newvalue);
    return true;
}

bool handleEffectColorChanged(const LLSD& newvalue)
{
    gAgent.setEffectColor(LLColor4(newvalue));
    return true;
}

bool handleHighResSnapshotChanged(const LLSD& newvalue)
{
<<<<<<< HEAD
	// High Res Snapshot active, must uncheck RenderUIInSnapshot
	if (newvalue.asBoolean())
	{
		gSavedSettings.setBOOL( "RenderUIInSnapshot", false);
	}
	return true;
=======
    // High Res Snapshot active, must uncheck RenderUIInSnapshot
    if (newvalue.asBoolean())
    {
        gSavedSettings.setBOOL( "RenderUIInSnapshot", FALSE );
    }
    return true;
>>>>>>> e1623bb2
}

bool handleVoiceClientPrefsChanged(const LLSD& newvalue)
{
    if (LLVoiceClient::instanceExists())
    {
        LLVoiceClient::getInstance()->updateSettings();
    }
    return true;
}

bool handleVelocityInterpolate(const LLSD& newvalue)
{
    LLMessageSystem* msg = gMessageSystem;
    if ( newvalue.asBoolean() )
    {
        msg->newMessageFast(_PREHASH_VelocityInterpolateOn);
        msg->nextBlockFast(_PREHASH_AgentData);
        msg->addUUIDFast(_PREHASH_AgentID, gAgent.getID());
        msg->addUUIDFast(_PREHASH_SessionID, gAgent.getSessionID());
        gAgent.sendReliableMessage();
        LL_INFOS() << "Velocity Interpolation On" << LL_ENDL;
    }
    else
    {
        msg->newMessageFast(_PREHASH_VelocityInterpolateOff);
        msg->nextBlockFast(_PREHASH_AgentData);
        msg->addUUIDFast(_PREHASH_AgentID, gAgent.getID());
        msg->addUUIDFast(_PREHASH_SessionID, gAgent.getSessionID());
        gAgent.sendReliableMessage();
        LL_INFOS() << "Velocity Interpolation Off" << LL_ENDL;
    }
    return true;
}

bool handleForceShowGrid(const LLSD& newvalue)
{
    LLPanelLogin::updateLocationSelectorsVisibility();
    return true;
}

bool handleLoginLocationChanged()
{
    /*
     * This connects the default preference setting to the state of the login
     * panel if it is displayed; if you open the preferences panel before
     * logging in, and change the default login location there, the login
     * panel immediately changes to match your new preference.
     */
    std::string new_login_location = gSavedSettings.getString("LoginLocation");
    LL_DEBUGS("AppInit")<<new_login_location<<LL_ENDL;
    LLStartUp::setStartSLURL(LLSLURL(new_login_location));
    return true;
}

bool handleSpellCheckChanged()
{
    if (gSavedSettings.getBOOL("SpellCheck"))
    {
        std::list<std::string> dict_list;
        std::string dict_setting = gSavedSettings.getString("SpellCheckDictionary");
        boost::split(dict_list, dict_setting, boost::is_any_of(std::string(",")));
        if (!dict_list.empty())
        {
            LLSpellChecker::setUseSpellCheck(dict_list.front());
            dict_list.pop_front();
            LLSpellChecker::instance().setSecondaryDictionaries(dict_list);
            return true;
        }
    }
    LLSpellChecker::setUseSpellCheck(LLStringUtil::null);
    return true;
}

bool toggle_agent_pause(const LLSD& newvalue)
{
    if ( newvalue.asBoolean() )
    {
        send_agent_pause();
    }
    else
    {
        send_agent_resume();
    }
    return true;
}

bool toggle_show_navigation_panel(const LLSD& newvalue)
{
    bool value = newvalue.asBoolean();

    LLNavigationBar::getInstance()->setVisible(value);
    gSavedSettings.setBOOL("ShowMiniLocationPanel", !value);
    gViewerWindow->reshapeStatusBarContainer();
    return true;
}

bool toggle_show_mini_location_panel(const LLSD& newvalue)
{
    bool value = newvalue.asBoolean();

    LLPanelTopInfoBar::getInstance()->setVisible(value);
    gSavedSettings.setBOOL("ShowNavbarNavigationPanel", !value);

    return true;
}

bool toggle_show_object_render_cost(const LLSD& newvalue)
{
    LLFloaterTools::sShowObjectCost = newvalue.asBoolean();
    return true;
}

void handleTargetFPSChanged(const LLSD& newValue)
{
    const auto targetFPS = gSavedSettings.getU32("TargetFPS");

    U32 frame_rate_limit = gViewerWindow->getWindow()->getRefreshRate();
    if(LLPerfStats::tunables.vsyncEnabled && (targetFPS > frame_rate_limit))
    {
        gSavedSettings.setU32("TargetFPS", std::min(frame_rate_limit, targetFPS));
    }
    else
    {
        LLPerfStats::tunables.userTargetFPS = targetFPS;
    }
}

void handleAutoTuneLockChanged(const LLSD& newValue)
{
    const auto newval = gSavedSettings.getBOOL("AutoTuneLock");
    LLPerfStats::tunables.userAutoTuneLock = newval;

    gSavedSettings.setBOOL("AutoTuneFPS", newval);
}

void handleAutoTuneFPSChanged(const LLSD& newValue)
{
    const auto newval = gSavedSettings.getBOOL("AutoTuneFPS");
    LLPerfStats::tunables.userAutoTuneEnabled = newval;
    if(newval && LLPerfStats::renderAvatarMaxART_ns == 0) // If we've enabled autotune we override "unlimited" to max
    {
        gSavedSettings.setF32("RenderAvatarMaxART",log10(LLPerfStats::ART_UNLIMITED_NANOS-1000));//triggers callback to update static var
    }
}

void handleRenderAvatarMaxARTChanged(const LLSD& newValue)
{
    LLPerfStats::tunables.updateRenderCostLimitFromSettings();
}

void handleUserTargetDrawDistanceChanged(const LLSD& newValue)
{
    const auto newval = gSavedSettings.getF32("AutoTuneRenderFarClipTarget");
    LLPerfStats::tunables.userTargetDrawDistance = newval;
}

void handleUserMinDrawDistanceChanged(const LLSD &newValue)
{
    const auto newval = gSavedSettings.getF32("AutoTuneRenderFarClipMin");
    LLPerfStats::tunables.userMinDrawDistance = newval;
}

void handleUserTargetReflectionsChanged(const LLSD& newValue)
{
    const auto newval = gSavedSettings.getS32("UserTargetReflections");
    LLPerfStats::tunables.userTargetReflections = newval;
}

void handlePerformanceStatsEnabledChanged(const LLSD& newValue)
{
    const auto newval = gSavedSettings.getBOOL("PerfStatsCaptureEnabled");
    LLPerfStats::StatsRecorder::setEnabled(newval);
}
void handleUserImpostorByDistEnabledChanged(const LLSD& newValue)
{
    bool auto_tune_newval = false;
    S32 mode = gSavedSettings.getS32("RenderAvatarComplexityMode");
    if (mode != LLVOAvatar::AV_RENDER_ONLY_SHOW_FRIENDS)
    {
        auto_tune_newval = gSavedSettings.getBOOL("AutoTuneImpostorByDistEnabled");
    }
    LLPerfStats::tunables.userImpostorDistanceTuningEnabled = auto_tune_newval;
}
void handleUserImpostorDistanceChanged(const LLSD& newValue)
{
    const auto newval = gSavedSettings.getF32("AutoTuneImpostorFarAwayDistance");
    LLPerfStats::tunables.userImpostorDistance = newval;
}
void handleFPSTuningStrategyChanged(const LLSD& newValue)
{
    const auto newval = gSavedSettings.getU32("TuningFPSStrategy");
    LLPerfStats::tunables.userFPSTuningStrategy = newval;
}
////////////////////////////////////////////////////////////////////////////

LLPointer<LLControlVariable> setting_get_control(LLControlGroup& group, const std::string& setting)
{
    LLPointer<LLControlVariable> cntrl_ptr = group.getControl(setting);
    if (cntrl_ptr.isNull())
    {
        LL_ERRS() << "Unable to set up setting listener for " << setting
            << ". Please reinstall viewer from  https ://secondlife.com/support/downloads/ and contact https://support.secondlife.com if issue persists after reinstall."
            << LL_ENDL;
    }
    return cntrl_ptr;
}

void setting_setup_signal_listener(LLControlGroup& group, const std::string& setting, std::function<void(const LLSD& newvalue)> callback)
{
    setting_get_control(group, setting)->getSignal()->connect([callback](LLControlVariable* control, const LLSD& new_val, const LLSD& old_val)
    {
        callback(new_val);
    });
}

void setting_setup_signal_listener(LLControlGroup& group, const std::string& setting, std::function<void()> callback)
{
    setting_get_control(group, setting)->getSignal()->connect([callback](LLControlVariable* control, const LLSD& new_val, const LLSD& old_val)
    {
        callback();
    });
}

void settings_setup_listeners()
{
    setting_setup_signal_listener(gSavedSettings, "FirstPersonAvatarVisible", handleRenderAvatarMouselookChanged);
    setting_setup_signal_listener(gSavedSettings, "RenderFarClip", handleRenderFarClipChanged);
    setting_setup_signal_listener(gSavedSettings, "RenderTerrainDetail", handleTerrainDetailChanged);
    setting_setup_signal_listener(gSavedSettings, "OctreeStaticObjectSizeFactor", handleRepartition);
    setting_setup_signal_listener(gSavedSettings, "OctreeDistanceFactor", handleRepartition);
    setting_setup_signal_listener(gSavedSettings, "OctreeMaxNodeCapacity", handleRepartition);
    setting_setup_signal_listener(gSavedSettings, "OctreeAlphaDistanceFactor", handleRepartition);
    setting_setup_signal_listener(gSavedSettings, "OctreeAttachmentSizeFactor", handleRepartition);
    setting_setup_signal_listener(gSavedSettings, "RenderMaxTextureIndex", handleSetShaderChanged);
    setting_setup_signal_listener(gSavedSettings, "RenderUIBuffer", handleWindowResized);
    setting_setup_signal_listener(gSavedSettings, "RenderDepthOfField", handleReleaseGLBufferChanged);
    setting_setup_signal_listener(gSavedSettings, "RenderFSAASamples", handleReleaseGLBufferChanged);
    setting_setup_signal_listener(gSavedSettings, "RenderPostProcessingHDR", handleReleaseGLBufferChanged);
    setting_setup_signal_listener(gSavedSettings, "RenderSpecularResX", handleLUTBufferChanged);
    setting_setup_signal_listener(gSavedSettings, "RenderSpecularResY", handleLUTBufferChanged);
    setting_setup_signal_listener(gSavedSettings, "RenderSpecularExponent", handleLUTBufferChanged);
    setting_setup_signal_listener(gSavedSettings, "RenderAnisotropic", handleAnisotropicChanged);
    setting_setup_signal_listener(gSavedSettings, "RenderShadowResolutionScale", handleShadowsResized);
    setting_setup_signal_listener(gSavedSettings, "RenderGlow", handleReleaseGLBufferChanged);
    setting_setup_signal_listener(gSavedSettings, "RenderGlow", handleSetShaderChanged);
    setting_setup_signal_listener(gSavedSettings, "RenderGlowResolutionPow", handleReleaseGLBufferChanged);
    setting_setup_signal_listener(gSavedSettings, "RenderGlowHDR", handleReleaseGLBufferChanged);
    setting_setup_signal_listener(gSavedSettings, "RenderGlowNoise", handleSetShaderChanged);
    setting_setup_signal_listener(gSavedSettings, "RenderGammaFull", handleSetShaderChanged);
    setting_setup_signal_listener(gSavedSettings, "RenderVolumeLODFactor", handleVolumeLODChanged);
    setting_setup_signal_listener(gSavedSettings, "RenderAvatarComplexityMode", handleUserImpostorByDistEnabledChanged);
    setting_setup_signal_listener(gSavedSettings, "RenderAvatarLODFactor", handleAvatarLODChanged);
    setting_setup_signal_listener(gSavedSettings, "RenderAvatarPhysicsLODFactor", handleAvatarPhysicsLODChanged);
    setting_setup_signal_listener(gSavedSettings, "RenderTerrainLODFactor", handleTerrainLODChanged);
    setting_setup_signal_listener(gSavedSettings, "RenderTreeLODFactor", handleTreeLODChanged);
    setting_setup_signal_listener(gSavedSettings, "RenderFlexTimeFactor", handleFlexLODChanged);
    setting_setup_signal_listener(gSavedSettings, "RenderGamma", handleGammaChanged);
    setting_setup_signal_listener(gSavedSettings, "RenderFogRatio", handleFogRatioChanged);
    setting_setup_signal_listener(gSavedSettings, "RenderMaxPartCount", handleMaxPartCountChanged);
    setting_setup_signal_listener(gSavedSettings, "RenderDynamicLOD", handleRenderDynamicLODChanged);
    setting_setup_signal_listener(gSavedSettings, "RenderVSyncEnable", handleVSyncChanged);
    setting_setup_signal_listener(gSavedSettings, "RenderDeferredNoise", handleReleaseGLBufferChanged);
    setting_setup_signal_listener(gSavedSettings, "RenderDebugPipeline", handleRenderDebugPipelineChanged);
    setting_setup_signal_listener(gSavedSettings, "RenderResolutionDivisor", handleRenderResolutionDivisorChanged);
    setting_setup_signal_listener(gSavedSettings, "RenderReflectionProbeLevel", handleReflectionProbeDetailChanged);
    setting_setup_signal_listener(gSavedSettings, "RenderReflectionProbeDetail", handleReflectionProbeDetailChanged);
    setting_setup_signal_listener(gSavedSettings, "RenderReflectionsEnabled", handleReflectionProbeDetailChanged);
    setting_setup_signal_listener(gSavedSettings, "RenderScreenSpaceReflections", handleReflectionProbeDetailChanged);
    setting_setup_signal_listener(gSavedSettings, "RenderShadowDetail", handleSetShaderChanged);
    setting_setup_signal_listener(gSavedSettings, "RenderDeferredSSAO", handleSetShaderChanged);
    setting_setup_signal_listener(gSavedSettings, "RenderPerformanceTest", handleRenderPerfTestChanged);
    setting_setup_signal_listener(gSavedSettings, "ChatFontSize", handleChatFontSizeChanged);
    setting_setup_signal_listener(gSavedSettings, "ConsoleMaxLines", handleConsoleMaxLinesChanged);
    setting_setup_signal_listener(gSavedSettings, "UploadBakedTexOld", handleUploadBakedTexOldChanged);
    setting_setup_signal_listener(gSavedSettings, "UseOcclusion", handleUseOcclusionChanged);
    setting_setup_signal_listener(gSavedSettings, "AudioLevelMaster", handleAudioVolumeChanged);
    setting_setup_signal_listener(gSavedSettings, "AudioLevelSFX", handleAudioVolumeChanged);
    setting_setup_signal_listener(gSavedSettings, "AudioLevelUI", handleAudioVolumeChanged);
    setting_setup_signal_listener(gSavedSettings, "AudioLevelAmbient", handleAudioVolumeChanged);
    setting_setup_signal_listener(gSavedSettings, "AudioLevelMusic", handleAudioVolumeChanged);
    setting_setup_signal_listener(gSavedSettings, "AudioLevelMedia", handleAudioVolumeChanged);
    setting_setup_signal_listener(gSavedSettings, "AudioLevelVoice", handleAudioVolumeChanged);
    setting_setup_signal_listener(gSavedSettings, "MuteAudio", handleAudioVolumeChanged);
    setting_setup_signal_listener(gSavedSettings, "MuteMusic", handleAudioVolumeChanged);
    setting_setup_signal_listener(gSavedSettings, "MuteMedia", handleAudioVolumeChanged);
    setting_setup_signal_listener(gSavedSettings, "MuteVoice", handleAudioVolumeChanged);
    setting_setup_signal_listener(gSavedSettings, "MuteAmbient", handleAudioVolumeChanged);
    setting_setup_signal_listener(gSavedSettings, "MuteUI", handleAudioVolumeChanged);
    setting_setup_signal_listener(gSavedSettings, "WLSkyDetail", handleWLSkyDetailChanged);
    setting_setup_signal_listener(gSavedSettings, "JoystickAxis0", handleJoystickChanged);
    setting_setup_signal_listener(gSavedSettings, "JoystickAxis1", handleJoystickChanged);
    setting_setup_signal_listener(gSavedSettings, "JoystickAxis2", handleJoystickChanged);
    setting_setup_signal_listener(gSavedSettings, "JoystickAxis3", handleJoystickChanged);
    setting_setup_signal_listener(gSavedSettings, "JoystickAxis4", handleJoystickChanged);
    setting_setup_signal_listener(gSavedSettings, "JoystickAxis5", handleJoystickChanged);
    setting_setup_signal_listener(gSavedSettings, "JoystickAxis6", handleJoystickChanged);
    setting_setup_signal_listener(gSavedSettings, "FlycamAxisScale0", handleJoystickChanged);
    setting_setup_signal_listener(gSavedSettings, "FlycamAxisScale1", handleJoystickChanged);
    setting_setup_signal_listener(gSavedSettings, "FlycamAxisScale2", handleJoystickChanged);
    setting_setup_signal_listener(gSavedSettings, "FlycamAxisScale3", handleJoystickChanged);
    setting_setup_signal_listener(gSavedSettings, "FlycamAxisScale4", handleJoystickChanged);
    setting_setup_signal_listener(gSavedSettings, "FlycamAxisScale5", handleJoystickChanged);
    setting_setup_signal_listener(gSavedSettings, "FlycamAxisScale6", handleJoystickChanged);
    setting_setup_signal_listener(gSavedSettings, "FlycamAxisDeadZone0", handleJoystickChanged);
    setting_setup_signal_listener(gSavedSettings, "FlycamAxisDeadZone1", handleJoystickChanged);
    setting_setup_signal_listener(gSavedSettings, "FlycamAxisDeadZone2", handleJoystickChanged);
    setting_setup_signal_listener(gSavedSettings, "FlycamAxisDeadZone3", handleJoystickChanged);
    setting_setup_signal_listener(gSavedSettings, "FlycamAxisDeadZone4", handleJoystickChanged);
    setting_setup_signal_listener(gSavedSettings, "FlycamAxisDeadZone5", handleJoystickChanged);
    setting_setup_signal_listener(gSavedSettings, "FlycamAxisDeadZone6", handleJoystickChanged);
    setting_setup_signal_listener(gSavedSettings, "AvatarAxisScale0", handleJoystickChanged);
    setting_setup_signal_listener(gSavedSettings, "AvatarAxisScale1", handleJoystickChanged);
    setting_setup_signal_listener(gSavedSettings, "AvatarAxisScale2", handleJoystickChanged);
    setting_setup_signal_listener(gSavedSettings, "AvatarAxisScale3", handleJoystickChanged);
    setting_setup_signal_listener(gSavedSettings, "AvatarAxisScale4", handleJoystickChanged);
    setting_setup_signal_listener(gSavedSettings, "AvatarAxisScale5", handleJoystickChanged);
    setting_setup_signal_listener(gSavedSettings, "AvatarAxisDeadZone0", handleJoystickChanged);
    setting_setup_signal_listener(gSavedSettings, "AvatarAxisDeadZone1", handleJoystickChanged);
    setting_setup_signal_listener(gSavedSettings, "AvatarAxisDeadZone2", handleJoystickChanged);
    setting_setup_signal_listener(gSavedSettings, "AvatarAxisDeadZone3", handleJoystickChanged);
    setting_setup_signal_listener(gSavedSettings, "AvatarAxisDeadZone4", handleJoystickChanged);
    setting_setup_signal_listener(gSavedSettings, "AvatarAxisDeadZone5", handleJoystickChanged);
    setting_setup_signal_listener(gSavedSettings, "BuildAxisScale0", handleJoystickChanged);
    setting_setup_signal_listener(gSavedSettings, "BuildAxisScale1", handleJoystickChanged);
    setting_setup_signal_listener(gSavedSettings, "BuildAxisScale2", handleJoystickChanged);
    setting_setup_signal_listener(gSavedSettings, "BuildAxisScale3", handleJoystickChanged);
    setting_setup_signal_listener(gSavedSettings, "BuildAxisScale4", handleJoystickChanged);
    setting_setup_signal_listener(gSavedSettings, "BuildAxisScale5", handleJoystickChanged);
    setting_setup_signal_listener(gSavedSettings, "BuildAxisDeadZone0", handleJoystickChanged);
    setting_setup_signal_listener(gSavedSettings, "BuildAxisDeadZone1", handleJoystickChanged);
    setting_setup_signal_listener(gSavedSettings, "BuildAxisDeadZone2", handleJoystickChanged);
    setting_setup_signal_listener(gSavedSettings, "BuildAxisDeadZone3", handleJoystickChanged);
    setting_setup_signal_listener(gSavedSettings, "BuildAxisDeadZone4", handleJoystickChanged);
    setting_setup_signal_listener(gSavedSettings, "BuildAxisDeadZone5", handleJoystickChanged);
    setting_setup_signal_listener(gSavedSettings, "DebugViews", handleDebugViewsChanged);
    setting_setup_signal_listener(gSavedSettings, "UserLogFile", handleLogFileChanged);
    setting_setup_signal_listener(gSavedSettings, "RenderHideGroupTitle", handleHideGroupTitleChanged);
    setting_setup_signal_listener(gSavedSettings, "HighResSnapshot", handleHighResSnapshotChanged);
    setting_setup_signal_listener(gSavedSettings, "EnableVoiceChat", handleVoiceClientPrefsChanged);
    setting_setup_signal_listener(gSavedSettings, "PTTCurrentlyEnabled", handleVoiceClientPrefsChanged);
    setting_setup_signal_listener(gSavedSettings, "PushToTalkButton", handleVoiceClientPrefsChanged);
    setting_setup_signal_listener(gSavedSettings, "PushToTalkToggle", handleVoiceClientPrefsChanged);
    setting_setup_signal_listener(gSavedSettings, "VoiceEarLocation", handleVoiceClientPrefsChanged);
    setting_setup_signal_listener(gSavedSettings, "VoiceInputAudioDevice", handleVoiceClientPrefsChanged);
    setting_setup_signal_listener(gSavedSettings, "VoiceOutputAudioDevice", handleVoiceClientPrefsChanged);
    setting_setup_signal_listener(gSavedSettings, "AudioLevelMic", handleVoiceClientPrefsChanged);
    setting_setup_signal_listener(gSavedSettings, "LipSyncEnabled", handleVoiceClientPrefsChanged);
    setting_setup_signal_listener(gSavedSettings, "VelocityInterpolate", handleVelocityInterpolate);
    setting_setup_signal_listener(gSavedSettings, "QAMode", show_debug_menus);
    setting_setup_signal_listener(gSavedSettings, "UseDebugMenus", show_debug_menus);
    setting_setup_signal_listener(gSavedSettings, "AgentPause", toggle_agent_pause);
    setting_setup_signal_listener(gSavedSettings, "ShowNavbarNavigationPanel", toggle_show_navigation_panel);
    setting_setup_signal_listener(gSavedSettings, "ShowMiniLocationPanel", toggle_show_mini_location_panel);
    setting_setup_signal_listener(gSavedSettings, "ShowObjectRenderingCost", toggle_show_object_render_cost);
    setting_setup_signal_listener(gSavedSettings, "ForceShowGrid", handleForceShowGrid);
    setting_setup_signal_listener(gSavedSettings, "RenderTransparentWater", handleRenderTransparentWaterChanged);
    setting_setup_signal_listener(gSavedSettings, "SpellCheck", handleSpellCheckChanged);
    setting_setup_signal_listener(gSavedSettings, "SpellCheckDictionary", handleSpellCheckChanged);
    setting_setup_signal_listener(gSavedSettings, "LoginLocation", handleLoginLocationChanged);
    setting_setup_signal_listener(gSavedSettings, "DebugAvatarJoints", handleDebugAvatarJointsChanged);

    setting_setup_signal_listener(gSavedSettings, "TargetFPS", handleTargetFPSChanged);
    setting_setup_signal_listener(gSavedSettings, "AutoTuneFPS", handleAutoTuneFPSChanged);
    setting_setup_signal_listener(gSavedSettings, "AutoTuneLock", handleAutoTuneLockChanged);
    setting_setup_signal_listener(gSavedSettings, "RenderAvatarMaxART", handleRenderAvatarMaxARTChanged);
    setting_setup_signal_listener(gSavedSettings, "PerfStatsCaptureEnabled", handlePerformanceStatsEnabledChanged);
    setting_setup_signal_listener(gSavedSettings, "AutoTuneRenderFarClipTarget", handleUserTargetDrawDistanceChanged);
    setting_setup_signal_listener(gSavedSettings, "AutoTuneRenderFarClipMin", handleUserMinDrawDistanceChanged);
    setting_setup_signal_listener(gSavedSettings, "AutoTuneImpostorFarAwayDistance", handleUserImpostorDistanceChanged);
    setting_setup_signal_listener(gSavedSettings, "AutoTuneImpostorByDistEnabled", handleUserImpostorByDistEnabledChanged);
    setting_setup_signal_listener(gSavedSettings, "TuningFPSStrategy", handleFPSTuningStrategyChanged);

    setting_setup_signal_listener(gSavedPerAccountSettings, "AvatarHoverOffsetZ", handleAvatarHoverOffsetChanged);
}

#if TEST_CACHED_CONTROL

#define DECL_LLCC(T, V) static LLCachedControl<T> mySetting_##T("TestCachedControl"#T, V)
DECL_LLCC(U32, (U32)666);
DECL_LLCC(S32, (S32)-666);
DECL_LLCC(F32, (F32)-666.666);
DECL_LLCC(bool, true);
DECL_LLCC(bool, false);
static LLCachedControl<std::string> mySetting_string("TestCachedControlstring", "Default String Value");
DECL_LLCC(LLVector3, LLVector3(1.0f, 2.0f, 3.0f));
DECL_LLCC(LLVector3d, LLVector3d(6.0f, 5.0f, 4.0f));
DECL_LLCC(LLRect, LLRect(0, 0, 100, 500));
DECL_LLCC(LLColor4, LLColor4(0.0f, 0.5f, 1.0f));
DECL_LLCC(LLColor3, LLColor3(1.0f, 0.f, 0.5f));
DECL_LLCC(LLColor4U, LLColor4U(255, 200, 100, 255));

LLSD test_llsd = LLSD()["testing1"] = LLSD()["testing2"];
DECL_LLCC(LLSD, test_llsd);

void test_cached_control()
{
#define do { TEST_LLCC(T, V) if((T)mySetting_##T != V) LL_ERRS() << "Fail "#T << LL_ENDL; } while(0)
<<<<<<< HEAD
	TEST_LLCC(U32, 666);
	TEST_LLCC(S32, (S32)-666);
	TEST_LLCC(F32, (F32)-666.666);
	TEST_LLCC(bool, true);
	TEST_LLCC(bool, false);
	if((std::string)mySetting_string != "Default String Value") LL_ERRS() << "Fail string" << LL_ENDL;
	TEST_LLCC(LLVector3, LLVector3(1.0f, 2.0f, 3.0f));
	TEST_LLCC(LLVector3d, LLVector3d(6.0f, 5.0f, 4.0f));
	TEST_LLCC(LLRect, LLRect(0, 0, 100, 500));
	TEST_LLCC(LLColor4, LLColor4(0.0f, 0.5f, 1.0f));
	TEST_LLCC(LLColor3, LLColor3(1.0f, 0.f, 0.5f));
	TEST_LLCC(LLColor4U, LLColor4U(255, 200, 100, 255));
//There's no LLSD comparsion for LLCC yet. TEST_LLCC(LLSD, test_llsd); 

	if((std::string)test_BrowserHomePage != "http://www.secondlife.com") LL_ERRS() << "Fail BrowserHomePage" << LL_ENDL;
=======
    TEST_LLCC(U32, 666);
    TEST_LLCC(S32, (S32)-666);
    TEST_LLCC(F32, (F32)-666.666);
    TEST_LLCC(bool, true);
    TEST_LLCC(BOOL, FALSE);
    if((std::string)mySetting_string != "Default String Value") LL_ERRS() << "Fail string" << LL_ENDL;
    TEST_LLCC(LLVector3, LLVector3(1.0f, 2.0f, 3.0f));
    TEST_LLCC(LLVector3d, LLVector3d(6.0f, 5.0f, 4.0f));
    TEST_LLCC(LLRect, LLRect(0, 0, 100, 500));
    TEST_LLCC(LLColor4, LLColor4(0.0f, 0.5f, 1.0f));
    TEST_LLCC(LLColor3, LLColor3(1.0f, 0.f, 0.5f));
    TEST_LLCC(LLColor4U, LLColor4U(255, 200, 100, 255));
//There's no LLSD comparsion for LLCC yet. TEST_LLCC(LLSD, test_llsd);
>>>>>>> e1623bb2
}
#endif // TEST_CACHED_CONTROL
<|MERGE_RESOLUTION|>--- conflicted
+++ resolved
@@ -1,937 +1,881 @@
-/**
- * @file llviewercontrol.cpp
- * @brief Viewer configuration
- * @author Richard Nelson
- *
- * $LicenseInfo:firstyear=2001&license=viewerlgpl$
- * Second Life Viewer Source Code
- * Copyright (C) 2010, Linden Research, Inc.
- *
- * This library is free software; you can redistribute it and/or
- * modify it under the terms of the GNU Lesser General Public
- * License as published by the Free Software Foundation;
- * version 2.1 of the License only.
- *
- * This library is distributed in the hope that it will be useful,
- * but WITHOUT ANY WARRANTY; without even the implied warranty of
- * MERCHANTABILITY or FITNESS FOR A PARTICULAR PURPOSE.  See the GNU
- * Lesser General Public License for more details.
- *
- * You should have received a copy of the GNU Lesser General Public
- * License along with this library; if not, write to the Free Software
- * Foundation, Inc., 51 Franklin Street, Fifth Floor, Boston, MA  02110-1301  USA
- *
- * Linden Research, Inc., 945 Battery Street, San Francisco, CA  94111  USA
- * $/LicenseInfo$
- */
-
-#include "llviewerprecompiledheaders.h"
-
-#include "llviewercontrol.h"
-
-// Library includes
-#include "llwindow.h"   // getGamma()
-
-// For Listeners
-#include "llaudioengine.h"
-#include "llagent.h"
-#include "llagentcamera.h"
-#include "llconsole.h"
-#include "lldrawpoolbump.h"
-#include "lldrawpoolterrain.h"
-#include "llflexibleobject.h"
-#include "llfeaturemanager.h"
-#include "llviewershadermgr.h"
-
-#include "llsky.h"
-#include "llvieweraudio.h"
-#include "llviewermenu.h"
-#include "llviewertexturelist.h"
-#include "llviewerthrottle.h"
-#include "llviewerwindow.h"
-#include "llvoavatarself.h"
-#include "llvoiceclient.h"
-#include "llvotree.h"
-#include "llvovolume.h"
-#include "llworld.h"
-#include "pipeline.h"
-#include "llviewerjoystick.h"
-#include "llviewerobjectlist.h"
-#include "llviewerparcelmgr.h"
-#include "llparcel.h"
-#include "llkeyboard.h"
-#include "llerrorcontrol.h"
-#include "llappviewer.h"
-#include "llvosurfacepatch.h"
-#include "llvowlsky.h"
-#include "llrender.h"
-#include "llnavigationbar.h"
-#include "llnotificationsutil.h"
-#include "llfloatertools.h"
-#include "llpaneloutfitsinventory.h"
-#include "llpanellogin.h"
-#include "llpaneltopinfobar.h"
-#include "llspellcheck.h"
-#include "llslurl.h"
-#include "llstartup.h"
-#include "llperfstats.h"
-
-// Third party library includes
-#include <boost/algorithm/string.hpp>
-
-#ifdef TOGGLE_HACKED_GODLIKE_VIEWER
-<<<<<<< HEAD
-bool 				gHackGodmode = false;
-=======
-BOOL                gHackGodmode = FALSE;
->>>>>>> e1623bb2
-#endif
-
-// Should you contemplate changing the name "Global", please first grep for
-// that string literal. There are at least a couple other places in the C++
-// code that assume the LLControlGroup named "Global" is gSavedSettings.
-LLControlGroup gSavedSettings("Global");    // saved at end of session
-LLControlGroup gSavedPerAccountSettings("PerAccount"); // saved at end of session
-LLControlGroup gCrashSettings("CrashSettings"); // saved at end of session
-LLControlGroup gWarningSettings("Warnings"); // persists ignored dialogs/warnings
-
-std::string gLastRunVersion;
-
-extern bool gResizeScreenTexture;
-extern bool gResizeShadowTexture;
-extern bool gDebugGL;
-////////////////////////////////////////////////////////////////////////////
-// Listeners
-
-static bool handleRenderAvatarMouselookChanged(const LLSD& newvalue)
-{
-    LLVOAvatar::sVisibleInFirstPerson = newvalue.asBoolean();
-    return true;
-}
-
-static bool handleRenderFarClipChanged(const LLSD& newvalue)
-{
-    if (LLStartUp::getStartupState() >= STATE_STARTED)
-    {
-        F32 draw_distance = (F32)newvalue.asReal();
-    gAgentCamera.mDrawDistance = draw_distance;
-    LLWorld::getInstance()->setLandFarClip(draw_distance);
-    return true;
-    }
-    return false;
-}
-
-static bool handleTerrainDetailChanged(const LLSD& newvalue)
-{
-    LLDrawPoolTerrain::sDetailMode = newvalue.asInteger();
-    return true;
-}
-
-
-static bool handleDebugAvatarJointsChanged(const LLSD& newvalue)
-{
-    std::string new_string = newvalue.asString();
-    LLJoint::setDebugJointNames(new_string);
-    return true;
-}
-
-static bool handleAvatarHoverOffsetChanged(const LLSD& newvalue)
-{
-    if (isAgentAvatarValid())
-    {
-        gAgentAvatarp->setHoverIfRegionEnabled();
-    }
-    return true;
-}
-
-
-static bool handleSetShaderChanged(const LLSD& newvalue)
-{
-    // changing shader level may invalidate existing cached bump maps, as the shader type determines the format of the bump map it expects - clear and repopulate the bump cache
-    gBumpImageList.destroyGL();
-    gBumpImageList.restoreGL();
-
-    if (gPipeline.isInit())
-    {
-        // ALM depends onto atmospheric shaders, state might have changed
-        LLPipeline::refreshCachedSettings();
-    }
-
-    // else, leave terrain detail as is
-    LLViewerShaderMgr::instance()->setShaders();
-    return true;
-}
-
-static bool handleRenderPerfTestChanged(const LLSD& newvalue)
-{
-       bool status = !newvalue.asBoolean();
-       if (!status)
-       {
-               gPipeline.clearRenderTypeMask(LLPipeline::RENDER_TYPE_WL_SKY,
-                                                                         LLPipeline::RENDER_TYPE_TERRAIN,
-                                                                         LLPipeline::RENDER_TYPE_GRASS,
-                                                                         LLPipeline::RENDER_TYPE_TREE,
-                                                                         LLPipeline::RENDER_TYPE_WATER,
-                                                                         LLPipeline::RENDER_TYPE_PASS_GRASS,
-                                                                         LLPipeline::RENDER_TYPE_HUD,
-                                                                         LLPipeline::RENDER_TYPE_CLOUDS,
-                                                                         LLPipeline::RENDER_TYPE_HUD_PARTICLES,
-                                                                         LLPipeline::END_RENDER_TYPES);
-               gPipeline.setRenderDebugFeatureControl(LLPipeline::RENDER_DEBUG_FEATURE_UI, false);
-       }
-       else
-       {
-               gPipeline.setRenderTypeMask(LLPipeline::RENDER_TYPE_WL_SKY,
-                                                                         LLPipeline::RENDER_TYPE_TERRAIN,
-                                                                         LLPipeline::RENDER_TYPE_GRASS,
-                                                                         LLPipeline::RENDER_TYPE_TREE,
-                                                                         LLPipeline::RENDER_TYPE_WATER,
-                                                                         LLPipeline::RENDER_TYPE_PASS_GRASS,
-                                                                         LLPipeline::RENDER_TYPE_HUD,
-                                                                         LLPipeline::RENDER_TYPE_CLOUDS,
-                                                                         LLPipeline::RENDER_TYPE_HUD_PARTICLES,
-                                                                         LLPipeline::END_RENDER_TYPES);
-               gPipeline.setRenderDebugFeatureControl(LLPipeline::RENDER_DEBUG_FEATURE_UI, true);
-       }
-
-       return true;
-}
-
-bool handleRenderTransparentWaterChanged(const LLSD& newvalue)
-{
-    if (gPipeline.isInit())
-    {
-        gPipeline.updateRenderTransparentWater();
-        gPipeline.releaseGLBuffers();
-        gPipeline.createGLBuffers();
-        LLViewerShaderMgr::instance()->setShaders();
-    }
-    LLWorld::getInstance()->updateWaterObjects();
-    return true;
-}
-
-
-static bool handleShadowsResized(const LLSD& newvalue)
-{
-    gPipeline.requestResizeShadowTexture();
-    return true;
-}
-
-static bool handleWindowResized(const LLSD& newvalue)
-{
-    gPipeline.requestResizeScreenTexture();
-    return true;
-}
-
-static bool handleReleaseGLBufferChanged(const LLSD& newvalue)
-{
-    if (gPipeline.isInit())
-    {
-        gPipeline.releaseGLBuffers();
-        gPipeline.createGLBuffers();
-    }
-    return true;
-}
-
-static bool handleLUTBufferChanged(const LLSD& newvalue)
-{
-    if (gPipeline.isInit())
-    {
-        gPipeline.releaseLUTBuffers();
-        gPipeline.createLUTBuffers();
-    }
-    return true;
-}
-
-static bool handleAnisotropicChanged(const LLSD& newvalue)
-{
-    LLImageGL::sGlobalUseAnisotropic = newvalue.asBoolean();
-    LLImageGL::dirtyTexOptions();
-    return true;
-}
-
-static bool handleVSyncChanged(const LLSD& newvalue)
-{
-    LLPerfStats::tunables.vsyncEnabled = newvalue.asBoolean();
-    gViewerWindow->getWindow()->toggleVSync(newvalue.asBoolean());
-
-    if (newvalue.asBoolean())
-    {
-        U32 current_target = gSavedSettings.getU32("TargetFPS");
-        gSavedSettings.setU32("TargetFPS", std::min((U32)gViewerWindow->getWindow()->getRefreshRate(), current_target));
-    }
-
-    return true;
-}
-
-static bool handleVolumeLODChanged(const LLSD& newvalue)
-{
-    LLVOVolume::sLODFactor = llclamp((F32) newvalue.asReal(), 0.01f, MAX_LOD_FACTOR);
-    LLVOVolume::sDistanceFactor = 1.f-LLVOVolume::sLODFactor * 0.1f;
-    return true;
-}
-
-static bool handleAvatarLODChanged(const LLSD& newvalue)
-{
-    LLVOAvatar::sLODFactor = llclamp((F32) newvalue.asReal(), 0.f, MAX_AVATAR_LOD_FACTOR);
-    return true;
-}
-
-static bool handleAvatarPhysicsLODChanged(const LLSD& newvalue)
-{
-    LLVOAvatar::sPhysicsLODFactor = llclamp((F32) newvalue.asReal(), 0.f, MAX_AVATAR_LOD_FACTOR);
-    return true;
-}
-
-static bool handleTerrainLODChanged(const LLSD& newvalue)
-{
-<<<<<<< HEAD
-	LLVOSurfacePatch::sLODFactor = (F32)newvalue.asReal();
-	//sqaure lod factor to get exponential range of [0,4] and keep
-	//a value of 1 in the middle of the detail slider for consistency
-	//with other detail sliders (see panel_preferences_graphics1.xml)
-	LLVOSurfacePatch::sLODFactor *= LLVOSurfacePatch::sLODFactor;
-	return true;
-=======
-        LLVOSurfacePatch::sLODFactor = (F32)newvalue.asReal();
-        //sqaure lod factor to get exponential range of [0,4] and keep
-        //a value of 1 in the middle of the detail slider for consistency
-        //with other detail sliders (see panel_preferences_graphics1.xml)
-        LLVOSurfacePatch::sLODFactor *= LLVOSurfacePatch::sLODFactor;
-        return true;
->>>>>>> e1623bb2
-}
-
-static bool handleTreeLODChanged(const LLSD& newvalue)
-{
-    LLVOTree::sTreeFactor = (F32) newvalue.asReal();
-    return true;
-}
-
-static bool handleFlexLODChanged(const LLSD& newvalue)
-{
-    LLVolumeImplFlexible::sUpdateFactor = (F32) newvalue.asReal();
-    return true;
-}
-
-static bool handleGammaChanged(const LLSD& newvalue)
-{
-    F32 gamma = (F32) newvalue.asReal();
-    if (gamma == 0.0f)
-    {
-        gamma = 1.0f; // restore normal gamma
-    }
-    if (gViewerWindow && gViewerWindow->getWindow() && gamma != gViewerWindow->getWindow()->getGamma())
-    {
-        // Only save it if it's changed
-        if (!gViewerWindow->getWindow()->setGamma(gamma))
-        {
-            LL_WARNS() << "setGamma failed!" << LL_ENDL;
-        }
-    }
-
-    return true;
-}
-
-const F32 MAX_USER_FOG_RATIO = 10.f;
-const F32 MIN_USER_FOG_RATIO = 0.5f;
-
-static bool handleFogRatioChanged(const LLSD& newvalue)
-{
-    F32 fog_ratio = llmax(MIN_USER_FOG_RATIO, llmin((F32) newvalue.asReal(), MAX_USER_FOG_RATIO));
-    gSky.setFogRatio(fog_ratio);
-    return true;
-}
-
-static bool handleMaxPartCountChanged(const LLSD& newvalue)
-{
-    LLViewerPartSim::setMaxPartCount(newvalue.asInteger());
-    return true;
-}
-
-static bool handleChatFontSizeChanged(const LLSD& newvalue)
-{
-    if(gConsole)
-    {
-        gConsole->setFontSize(newvalue.asInteger());
-    }
-    return true;
-}
-
-static bool handleConsoleMaxLinesChanged(const LLSD& newvalue)
-{
-    if(gConsole)
-    {
-        gConsole->setMaxLines(newvalue.asInteger());
-    }
-    return true;
-}
-
-static void handleAudioVolumeChanged(const LLSD& newvalue)
-{
-    audio_update_volume(true);
-}
-
-static bool handleJoystickChanged(const LLSD& newvalue)
-{
-<<<<<<< HEAD
-	LLViewerJoystick::getInstance()->setCameraNeedsUpdate(true);
-	return true;
-=======
-    LLViewerJoystick::getInstance()->setCameraNeedsUpdate(TRUE);
-    return true;
->>>>>>> e1623bb2
-}
-
-static bool handleUseOcclusionChanged(const LLSD& newvalue)
-{
-    LLPipeline::sUseOcclusion = (newvalue.asBoolean()
-        && LLFeatureManager::getInstance()->isFeatureAvailable("UseOcclusion") && !gUseWireframe) ? 2 : 0;
-    return true;
-}
-
-static bool handleUploadBakedTexOldChanged(const LLSD& newvalue)
-{
-    LLPipeline::sForceOldBakedUpload = newvalue.asBoolean();
-    return true;
-}
-
-
-static bool handleWLSkyDetailChanged(const LLSD&)
-{
-    if (gSky.mVOWLSkyp.notNull())
-    {
-        gSky.mVOWLSkyp->updateGeometry(gSky.mVOWLSkyp->mDrawable);
-    }
-    return true;
-}
-
-static bool handleRepartition(const LLSD&)
-{
-    if (gPipeline.isInit())
-    {
-        gOctreeMaxCapacity = gSavedSettings.getU32("OctreeMaxNodeCapacity");
-        gOctreeMinSize = gSavedSettings.getF32("OctreeMinimumNodeSize");
-        gObjectList.repartitionObjects();
-    }
-    return true;
-}
-
-static bool handleRenderDynamicLODChanged(const LLSD& newvalue)
-{
-    LLPipeline::sDynamicLOD = newvalue.asBoolean();
-    return true;
-}
-
-static bool handleReflectionProbeDetailChanged(const LLSD& newvalue)
-{
-    if (gPipeline.isInit())
-    {
-        LLPipeline::refreshCachedSettings();
-        gPipeline.releaseGLBuffers();
-        gPipeline.createGLBuffers();
-        LLViewerShaderMgr::instance()->setShaders();
-        gPipeline.mReflectionMapManager.reset();
-    }
-    return true;
-}
-
-static bool handleRenderDebugPipelineChanged(const LLSD& newvalue)
-{
-    gDebugPipeline = newvalue.asBoolean();
-    return true;
-}
-
-static bool handleRenderResolutionDivisorChanged(const LLSD&)
-{
-<<<<<<< HEAD
-	gResizeScreenTexture = true;
-	return true;
-=======
-    gResizeScreenTexture = TRUE;
-    return true;
->>>>>>> e1623bb2
-}
-
-static bool handleDebugViewsChanged(const LLSD& newvalue)
-{
-    LLView::sDebugRects = newvalue.asBoolean();
-    return true;
-}
-
-static bool handleLogFileChanged(const LLSD& newvalue)
-{
-<<<<<<< HEAD
-	std::string log_filename = newvalue.asString();
-	LLFile::remove(log_filename);
-	LLError::logToFile(log_filename);
-    LL_INFOS() << "Logging switched to " << log_filename << LL_ENDL;
-	return true;
-=======
-    std::string log_filename = newvalue.asString();
-    LLFile::remove(log_filename);
-    LLError::logToFile(log_filename);
-    return true;
->>>>>>> e1623bb2
-}
-
-bool handleHideGroupTitleChanged(const LLSD& newvalue)
-{
-    gAgent.setHideGroupTitle(newvalue);
-    return true;
-}
-
-bool handleEffectColorChanged(const LLSD& newvalue)
-{
-    gAgent.setEffectColor(LLColor4(newvalue));
-    return true;
-}
-
-bool handleHighResSnapshotChanged(const LLSD& newvalue)
-{
-<<<<<<< HEAD
-	// High Res Snapshot active, must uncheck RenderUIInSnapshot
-	if (newvalue.asBoolean())
-	{
-		gSavedSettings.setBOOL( "RenderUIInSnapshot", false);
-	}
-	return true;
-=======
-    // High Res Snapshot active, must uncheck RenderUIInSnapshot
-    if (newvalue.asBoolean())
-    {
-        gSavedSettings.setBOOL( "RenderUIInSnapshot", FALSE );
-    }
-    return true;
->>>>>>> e1623bb2
-}
-
-bool handleVoiceClientPrefsChanged(const LLSD& newvalue)
-{
-    if (LLVoiceClient::instanceExists())
-    {
-        LLVoiceClient::getInstance()->updateSettings();
-    }
-    return true;
-}
-
-bool handleVelocityInterpolate(const LLSD& newvalue)
-{
-    LLMessageSystem* msg = gMessageSystem;
-    if ( newvalue.asBoolean() )
-    {
-        msg->newMessageFast(_PREHASH_VelocityInterpolateOn);
-        msg->nextBlockFast(_PREHASH_AgentData);
-        msg->addUUIDFast(_PREHASH_AgentID, gAgent.getID());
-        msg->addUUIDFast(_PREHASH_SessionID, gAgent.getSessionID());
-        gAgent.sendReliableMessage();
-        LL_INFOS() << "Velocity Interpolation On" << LL_ENDL;
-    }
-    else
-    {
-        msg->newMessageFast(_PREHASH_VelocityInterpolateOff);
-        msg->nextBlockFast(_PREHASH_AgentData);
-        msg->addUUIDFast(_PREHASH_AgentID, gAgent.getID());
-        msg->addUUIDFast(_PREHASH_SessionID, gAgent.getSessionID());
-        gAgent.sendReliableMessage();
-        LL_INFOS() << "Velocity Interpolation Off" << LL_ENDL;
-    }
-    return true;
-}
-
-bool handleForceShowGrid(const LLSD& newvalue)
-{
-    LLPanelLogin::updateLocationSelectorsVisibility();
-    return true;
-}
-
-bool handleLoginLocationChanged()
-{
-    /*
-     * This connects the default preference setting to the state of the login
-     * panel if it is displayed; if you open the preferences panel before
-     * logging in, and change the default login location there, the login
-     * panel immediately changes to match your new preference.
-     */
-    std::string new_login_location = gSavedSettings.getString("LoginLocation");
-    LL_DEBUGS("AppInit")<<new_login_location<<LL_ENDL;
-    LLStartUp::setStartSLURL(LLSLURL(new_login_location));
-    return true;
-}
-
-bool handleSpellCheckChanged()
-{
-    if (gSavedSettings.getBOOL("SpellCheck"))
-    {
-        std::list<std::string> dict_list;
-        std::string dict_setting = gSavedSettings.getString("SpellCheckDictionary");
-        boost::split(dict_list, dict_setting, boost::is_any_of(std::string(",")));
-        if (!dict_list.empty())
-        {
-            LLSpellChecker::setUseSpellCheck(dict_list.front());
-            dict_list.pop_front();
-            LLSpellChecker::instance().setSecondaryDictionaries(dict_list);
-            return true;
-        }
-    }
-    LLSpellChecker::setUseSpellCheck(LLStringUtil::null);
-    return true;
-}
-
-bool toggle_agent_pause(const LLSD& newvalue)
-{
-    if ( newvalue.asBoolean() )
-    {
-        send_agent_pause();
-    }
-    else
-    {
-        send_agent_resume();
-    }
-    return true;
-}
-
-bool toggle_show_navigation_panel(const LLSD& newvalue)
-{
-    bool value = newvalue.asBoolean();
-
-    LLNavigationBar::getInstance()->setVisible(value);
-    gSavedSettings.setBOOL("ShowMiniLocationPanel", !value);
-    gViewerWindow->reshapeStatusBarContainer();
-    return true;
-}
-
-bool toggle_show_mini_location_panel(const LLSD& newvalue)
-{
-    bool value = newvalue.asBoolean();
-
-    LLPanelTopInfoBar::getInstance()->setVisible(value);
-    gSavedSettings.setBOOL("ShowNavbarNavigationPanel", !value);
-
-    return true;
-}
-
-bool toggle_show_object_render_cost(const LLSD& newvalue)
-{
-    LLFloaterTools::sShowObjectCost = newvalue.asBoolean();
-    return true;
-}
-
-void handleTargetFPSChanged(const LLSD& newValue)
-{
-    const auto targetFPS = gSavedSettings.getU32("TargetFPS");
-
-    U32 frame_rate_limit = gViewerWindow->getWindow()->getRefreshRate();
-    if(LLPerfStats::tunables.vsyncEnabled && (targetFPS > frame_rate_limit))
-    {
-        gSavedSettings.setU32("TargetFPS", std::min(frame_rate_limit, targetFPS));
-    }
-    else
-    {
-        LLPerfStats::tunables.userTargetFPS = targetFPS;
-    }
-}
-
-void handleAutoTuneLockChanged(const LLSD& newValue)
-{
-    const auto newval = gSavedSettings.getBOOL("AutoTuneLock");
-    LLPerfStats::tunables.userAutoTuneLock = newval;
-
-    gSavedSettings.setBOOL("AutoTuneFPS", newval);
-}
-
-void handleAutoTuneFPSChanged(const LLSD& newValue)
-{
-    const auto newval = gSavedSettings.getBOOL("AutoTuneFPS");
-    LLPerfStats::tunables.userAutoTuneEnabled = newval;
-    if(newval && LLPerfStats::renderAvatarMaxART_ns == 0) // If we've enabled autotune we override "unlimited" to max
-    {
-        gSavedSettings.setF32("RenderAvatarMaxART",log10(LLPerfStats::ART_UNLIMITED_NANOS-1000));//triggers callback to update static var
-    }
-}
-
-void handleRenderAvatarMaxARTChanged(const LLSD& newValue)
-{
-    LLPerfStats::tunables.updateRenderCostLimitFromSettings();
-}
-
-void handleUserTargetDrawDistanceChanged(const LLSD& newValue)
-{
-    const auto newval = gSavedSettings.getF32("AutoTuneRenderFarClipTarget");
-    LLPerfStats::tunables.userTargetDrawDistance = newval;
-}
-
-void handleUserMinDrawDistanceChanged(const LLSD &newValue)
-{
-    const auto newval = gSavedSettings.getF32("AutoTuneRenderFarClipMin");
-    LLPerfStats::tunables.userMinDrawDistance = newval;
-}
-
-void handleUserTargetReflectionsChanged(const LLSD& newValue)
-{
-    const auto newval = gSavedSettings.getS32("UserTargetReflections");
-    LLPerfStats::tunables.userTargetReflections = newval;
-}
-
-void handlePerformanceStatsEnabledChanged(const LLSD& newValue)
-{
-    const auto newval = gSavedSettings.getBOOL("PerfStatsCaptureEnabled");
-    LLPerfStats::StatsRecorder::setEnabled(newval);
-}
-void handleUserImpostorByDistEnabledChanged(const LLSD& newValue)
-{
-    bool auto_tune_newval = false;
-    S32 mode = gSavedSettings.getS32("RenderAvatarComplexityMode");
-    if (mode != LLVOAvatar::AV_RENDER_ONLY_SHOW_FRIENDS)
-    {
-        auto_tune_newval = gSavedSettings.getBOOL("AutoTuneImpostorByDistEnabled");
-    }
-    LLPerfStats::tunables.userImpostorDistanceTuningEnabled = auto_tune_newval;
-}
-void handleUserImpostorDistanceChanged(const LLSD& newValue)
-{
-    const auto newval = gSavedSettings.getF32("AutoTuneImpostorFarAwayDistance");
-    LLPerfStats::tunables.userImpostorDistance = newval;
-}
-void handleFPSTuningStrategyChanged(const LLSD& newValue)
-{
-    const auto newval = gSavedSettings.getU32("TuningFPSStrategy");
-    LLPerfStats::tunables.userFPSTuningStrategy = newval;
-}
-////////////////////////////////////////////////////////////////////////////
-
-LLPointer<LLControlVariable> setting_get_control(LLControlGroup& group, const std::string& setting)
-{
-    LLPointer<LLControlVariable> cntrl_ptr = group.getControl(setting);
-    if (cntrl_ptr.isNull())
-    {
-        LL_ERRS() << "Unable to set up setting listener for " << setting
-            << ". Please reinstall viewer from  https ://secondlife.com/support/downloads/ and contact https://support.secondlife.com if issue persists after reinstall."
-            << LL_ENDL;
-    }
-    return cntrl_ptr;
-}
-
-void setting_setup_signal_listener(LLControlGroup& group, const std::string& setting, std::function<void(const LLSD& newvalue)> callback)
-{
-    setting_get_control(group, setting)->getSignal()->connect([callback](LLControlVariable* control, const LLSD& new_val, const LLSD& old_val)
-    {
-        callback(new_val);
-    });
-}
-
-void setting_setup_signal_listener(LLControlGroup& group, const std::string& setting, std::function<void()> callback)
-{
-    setting_get_control(group, setting)->getSignal()->connect([callback](LLControlVariable* control, const LLSD& new_val, const LLSD& old_val)
-    {
-        callback();
-    });
-}
-
-void settings_setup_listeners()
-{
-    setting_setup_signal_listener(gSavedSettings, "FirstPersonAvatarVisible", handleRenderAvatarMouselookChanged);
-    setting_setup_signal_listener(gSavedSettings, "RenderFarClip", handleRenderFarClipChanged);
-    setting_setup_signal_listener(gSavedSettings, "RenderTerrainDetail", handleTerrainDetailChanged);
-    setting_setup_signal_listener(gSavedSettings, "OctreeStaticObjectSizeFactor", handleRepartition);
-    setting_setup_signal_listener(gSavedSettings, "OctreeDistanceFactor", handleRepartition);
-    setting_setup_signal_listener(gSavedSettings, "OctreeMaxNodeCapacity", handleRepartition);
-    setting_setup_signal_listener(gSavedSettings, "OctreeAlphaDistanceFactor", handleRepartition);
-    setting_setup_signal_listener(gSavedSettings, "OctreeAttachmentSizeFactor", handleRepartition);
-    setting_setup_signal_listener(gSavedSettings, "RenderMaxTextureIndex", handleSetShaderChanged);
-    setting_setup_signal_listener(gSavedSettings, "RenderUIBuffer", handleWindowResized);
-    setting_setup_signal_listener(gSavedSettings, "RenderDepthOfField", handleReleaseGLBufferChanged);
-    setting_setup_signal_listener(gSavedSettings, "RenderFSAASamples", handleReleaseGLBufferChanged);
-    setting_setup_signal_listener(gSavedSettings, "RenderPostProcessingHDR", handleReleaseGLBufferChanged);
-    setting_setup_signal_listener(gSavedSettings, "RenderSpecularResX", handleLUTBufferChanged);
-    setting_setup_signal_listener(gSavedSettings, "RenderSpecularResY", handleLUTBufferChanged);
-    setting_setup_signal_listener(gSavedSettings, "RenderSpecularExponent", handleLUTBufferChanged);
-    setting_setup_signal_listener(gSavedSettings, "RenderAnisotropic", handleAnisotropicChanged);
-    setting_setup_signal_listener(gSavedSettings, "RenderShadowResolutionScale", handleShadowsResized);
-    setting_setup_signal_listener(gSavedSettings, "RenderGlow", handleReleaseGLBufferChanged);
-    setting_setup_signal_listener(gSavedSettings, "RenderGlow", handleSetShaderChanged);
-    setting_setup_signal_listener(gSavedSettings, "RenderGlowResolutionPow", handleReleaseGLBufferChanged);
-    setting_setup_signal_listener(gSavedSettings, "RenderGlowHDR", handleReleaseGLBufferChanged);
-    setting_setup_signal_listener(gSavedSettings, "RenderGlowNoise", handleSetShaderChanged);
-    setting_setup_signal_listener(gSavedSettings, "RenderGammaFull", handleSetShaderChanged);
-    setting_setup_signal_listener(gSavedSettings, "RenderVolumeLODFactor", handleVolumeLODChanged);
-    setting_setup_signal_listener(gSavedSettings, "RenderAvatarComplexityMode", handleUserImpostorByDistEnabledChanged);
-    setting_setup_signal_listener(gSavedSettings, "RenderAvatarLODFactor", handleAvatarLODChanged);
-    setting_setup_signal_listener(gSavedSettings, "RenderAvatarPhysicsLODFactor", handleAvatarPhysicsLODChanged);
-    setting_setup_signal_listener(gSavedSettings, "RenderTerrainLODFactor", handleTerrainLODChanged);
-    setting_setup_signal_listener(gSavedSettings, "RenderTreeLODFactor", handleTreeLODChanged);
-    setting_setup_signal_listener(gSavedSettings, "RenderFlexTimeFactor", handleFlexLODChanged);
-    setting_setup_signal_listener(gSavedSettings, "RenderGamma", handleGammaChanged);
-    setting_setup_signal_listener(gSavedSettings, "RenderFogRatio", handleFogRatioChanged);
-    setting_setup_signal_listener(gSavedSettings, "RenderMaxPartCount", handleMaxPartCountChanged);
-    setting_setup_signal_listener(gSavedSettings, "RenderDynamicLOD", handleRenderDynamicLODChanged);
-    setting_setup_signal_listener(gSavedSettings, "RenderVSyncEnable", handleVSyncChanged);
-    setting_setup_signal_listener(gSavedSettings, "RenderDeferredNoise", handleReleaseGLBufferChanged);
-    setting_setup_signal_listener(gSavedSettings, "RenderDebugPipeline", handleRenderDebugPipelineChanged);
-    setting_setup_signal_listener(gSavedSettings, "RenderResolutionDivisor", handleRenderResolutionDivisorChanged);
-    setting_setup_signal_listener(gSavedSettings, "RenderReflectionProbeLevel", handleReflectionProbeDetailChanged);
-    setting_setup_signal_listener(gSavedSettings, "RenderReflectionProbeDetail", handleReflectionProbeDetailChanged);
-    setting_setup_signal_listener(gSavedSettings, "RenderReflectionsEnabled", handleReflectionProbeDetailChanged);
-    setting_setup_signal_listener(gSavedSettings, "RenderScreenSpaceReflections", handleReflectionProbeDetailChanged);
-    setting_setup_signal_listener(gSavedSettings, "RenderShadowDetail", handleSetShaderChanged);
-    setting_setup_signal_listener(gSavedSettings, "RenderDeferredSSAO", handleSetShaderChanged);
-    setting_setup_signal_listener(gSavedSettings, "RenderPerformanceTest", handleRenderPerfTestChanged);
-    setting_setup_signal_listener(gSavedSettings, "ChatFontSize", handleChatFontSizeChanged);
-    setting_setup_signal_listener(gSavedSettings, "ConsoleMaxLines", handleConsoleMaxLinesChanged);
-    setting_setup_signal_listener(gSavedSettings, "UploadBakedTexOld", handleUploadBakedTexOldChanged);
-    setting_setup_signal_listener(gSavedSettings, "UseOcclusion", handleUseOcclusionChanged);
-    setting_setup_signal_listener(gSavedSettings, "AudioLevelMaster", handleAudioVolumeChanged);
-    setting_setup_signal_listener(gSavedSettings, "AudioLevelSFX", handleAudioVolumeChanged);
-    setting_setup_signal_listener(gSavedSettings, "AudioLevelUI", handleAudioVolumeChanged);
-    setting_setup_signal_listener(gSavedSettings, "AudioLevelAmbient", handleAudioVolumeChanged);
-    setting_setup_signal_listener(gSavedSettings, "AudioLevelMusic", handleAudioVolumeChanged);
-    setting_setup_signal_listener(gSavedSettings, "AudioLevelMedia", handleAudioVolumeChanged);
-    setting_setup_signal_listener(gSavedSettings, "AudioLevelVoice", handleAudioVolumeChanged);
-    setting_setup_signal_listener(gSavedSettings, "MuteAudio", handleAudioVolumeChanged);
-    setting_setup_signal_listener(gSavedSettings, "MuteMusic", handleAudioVolumeChanged);
-    setting_setup_signal_listener(gSavedSettings, "MuteMedia", handleAudioVolumeChanged);
-    setting_setup_signal_listener(gSavedSettings, "MuteVoice", handleAudioVolumeChanged);
-    setting_setup_signal_listener(gSavedSettings, "MuteAmbient", handleAudioVolumeChanged);
-    setting_setup_signal_listener(gSavedSettings, "MuteUI", handleAudioVolumeChanged);
-    setting_setup_signal_listener(gSavedSettings, "WLSkyDetail", handleWLSkyDetailChanged);
-    setting_setup_signal_listener(gSavedSettings, "JoystickAxis0", handleJoystickChanged);
-    setting_setup_signal_listener(gSavedSettings, "JoystickAxis1", handleJoystickChanged);
-    setting_setup_signal_listener(gSavedSettings, "JoystickAxis2", handleJoystickChanged);
-    setting_setup_signal_listener(gSavedSettings, "JoystickAxis3", handleJoystickChanged);
-    setting_setup_signal_listener(gSavedSettings, "JoystickAxis4", handleJoystickChanged);
-    setting_setup_signal_listener(gSavedSettings, "JoystickAxis5", handleJoystickChanged);
-    setting_setup_signal_listener(gSavedSettings, "JoystickAxis6", handleJoystickChanged);
-    setting_setup_signal_listener(gSavedSettings, "FlycamAxisScale0", handleJoystickChanged);
-    setting_setup_signal_listener(gSavedSettings, "FlycamAxisScale1", handleJoystickChanged);
-    setting_setup_signal_listener(gSavedSettings, "FlycamAxisScale2", handleJoystickChanged);
-    setting_setup_signal_listener(gSavedSettings, "FlycamAxisScale3", handleJoystickChanged);
-    setting_setup_signal_listener(gSavedSettings, "FlycamAxisScale4", handleJoystickChanged);
-    setting_setup_signal_listener(gSavedSettings, "FlycamAxisScale5", handleJoystickChanged);
-    setting_setup_signal_listener(gSavedSettings, "FlycamAxisScale6", handleJoystickChanged);
-    setting_setup_signal_listener(gSavedSettings, "FlycamAxisDeadZone0", handleJoystickChanged);
-    setting_setup_signal_listener(gSavedSettings, "FlycamAxisDeadZone1", handleJoystickChanged);
-    setting_setup_signal_listener(gSavedSettings, "FlycamAxisDeadZone2", handleJoystickChanged);
-    setting_setup_signal_listener(gSavedSettings, "FlycamAxisDeadZone3", handleJoystickChanged);
-    setting_setup_signal_listener(gSavedSettings, "FlycamAxisDeadZone4", handleJoystickChanged);
-    setting_setup_signal_listener(gSavedSettings, "FlycamAxisDeadZone5", handleJoystickChanged);
-    setting_setup_signal_listener(gSavedSettings, "FlycamAxisDeadZone6", handleJoystickChanged);
-    setting_setup_signal_listener(gSavedSettings, "AvatarAxisScale0", handleJoystickChanged);
-    setting_setup_signal_listener(gSavedSettings, "AvatarAxisScale1", handleJoystickChanged);
-    setting_setup_signal_listener(gSavedSettings, "AvatarAxisScale2", handleJoystickChanged);
-    setting_setup_signal_listener(gSavedSettings, "AvatarAxisScale3", handleJoystickChanged);
-    setting_setup_signal_listener(gSavedSettings, "AvatarAxisScale4", handleJoystickChanged);
-    setting_setup_signal_listener(gSavedSettings, "AvatarAxisScale5", handleJoystickChanged);
-    setting_setup_signal_listener(gSavedSettings, "AvatarAxisDeadZone0", handleJoystickChanged);
-    setting_setup_signal_listener(gSavedSettings, "AvatarAxisDeadZone1", handleJoystickChanged);
-    setting_setup_signal_listener(gSavedSettings, "AvatarAxisDeadZone2", handleJoystickChanged);
-    setting_setup_signal_listener(gSavedSettings, "AvatarAxisDeadZone3", handleJoystickChanged);
-    setting_setup_signal_listener(gSavedSettings, "AvatarAxisDeadZone4", handleJoystickChanged);
-    setting_setup_signal_listener(gSavedSettings, "AvatarAxisDeadZone5", handleJoystickChanged);
-    setting_setup_signal_listener(gSavedSettings, "BuildAxisScale0", handleJoystickChanged);
-    setting_setup_signal_listener(gSavedSettings, "BuildAxisScale1", handleJoystickChanged);
-    setting_setup_signal_listener(gSavedSettings, "BuildAxisScale2", handleJoystickChanged);
-    setting_setup_signal_listener(gSavedSettings, "BuildAxisScale3", handleJoystickChanged);
-    setting_setup_signal_listener(gSavedSettings, "BuildAxisScale4", handleJoystickChanged);
-    setting_setup_signal_listener(gSavedSettings, "BuildAxisScale5", handleJoystickChanged);
-    setting_setup_signal_listener(gSavedSettings, "BuildAxisDeadZone0", handleJoystickChanged);
-    setting_setup_signal_listener(gSavedSettings, "BuildAxisDeadZone1", handleJoystickChanged);
-    setting_setup_signal_listener(gSavedSettings, "BuildAxisDeadZone2", handleJoystickChanged);
-    setting_setup_signal_listener(gSavedSettings, "BuildAxisDeadZone3", handleJoystickChanged);
-    setting_setup_signal_listener(gSavedSettings, "BuildAxisDeadZone4", handleJoystickChanged);
-    setting_setup_signal_listener(gSavedSettings, "BuildAxisDeadZone5", handleJoystickChanged);
-    setting_setup_signal_listener(gSavedSettings, "DebugViews", handleDebugViewsChanged);
-    setting_setup_signal_listener(gSavedSettings, "UserLogFile", handleLogFileChanged);
-    setting_setup_signal_listener(gSavedSettings, "RenderHideGroupTitle", handleHideGroupTitleChanged);
-    setting_setup_signal_listener(gSavedSettings, "HighResSnapshot", handleHighResSnapshotChanged);
-    setting_setup_signal_listener(gSavedSettings, "EnableVoiceChat", handleVoiceClientPrefsChanged);
-    setting_setup_signal_listener(gSavedSettings, "PTTCurrentlyEnabled", handleVoiceClientPrefsChanged);
-    setting_setup_signal_listener(gSavedSettings, "PushToTalkButton", handleVoiceClientPrefsChanged);
-    setting_setup_signal_listener(gSavedSettings, "PushToTalkToggle", handleVoiceClientPrefsChanged);
-    setting_setup_signal_listener(gSavedSettings, "VoiceEarLocation", handleVoiceClientPrefsChanged);
-    setting_setup_signal_listener(gSavedSettings, "VoiceInputAudioDevice", handleVoiceClientPrefsChanged);
-    setting_setup_signal_listener(gSavedSettings, "VoiceOutputAudioDevice", handleVoiceClientPrefsChanged);
-    setting_setup_signal_listener(gSavedSettings, "AudioLevelMic", handleVoiceClientPrefsChanged);
-    setting_setup_signal_listener(gSavedSettings, "LipSyncEnabled", handleVoiceClientPrefsChanged);
-    setting_setup_signal_listener(gSavedSettings, "VelocityInterpolate", handleVelocityInterpolate);
-    setting_setup_signal_listener(gSavedSettings, "QAMode", show_debug_menus);
-    setting_setup_signal_listener(gSavedSettings, "UseDebugMenus", show_debug_menus);
-    setting_setup_signal_listener(gSavedSettings, "AgentPause", toggle_agent_pause);
-    setting_setup_signal_listener(gSavedSettings, "ShowNavbarNavigationPanel", toggle_show_navigation_panel);
-    setting_setup_signal_listener(gSavedSettings, "ShowMiniLocationPanel", toggle_show_mini_location_panel);
-    setting_setup_signal_listener(gSavedSettings, "ShowObjectRenderingCost", toggle_show_object_render_cost);
-    setting_setup_signal_listener(gSavedSettings, "ForceShowGrid", handleForceShowGrid);
-    setting_setup_signal_listener(gSavedSettings, "RenderTransparentWater", handleRenderTransparentWaterChanged);
-    setting_setup_signal_listener(gSavedSettings, "SpellCheck", handleSpellCheckChanged);
-    setting_setup_signal_listener(gSavedSettings, "SpellCheckDictionary", handleSpellCheckChanged);
-    setting_setup_signal_listener(gSavedSettings, "LoginLocation", handleLoginLocationChanged);
-    setting_setup_signal_listener(gSavedSettings, "DebugAvatarJoints", handleDebugAvatarJointsChanged);
-
-    setting_setup_signal_listener(gSavedSettings, "TargetFPS", handleTargetFPSChanged);
-    setting_setup_signal_listener(gSavedSettings, "AutoTuneFPS", handleAutoTuneFPSChanged);
-    setting_setup_signal_listener(gSavedSettings, "AutoTuneLock", handleAutoTuneLockChanged);
-    setting_setup_signal_listener(gSavedSettings, "RenderAvatarMaxART", handleRenderAvatarMaxARTChanged);
-    setting_setup_signal_listener(gSavedSettings, "PerfStatsCaptureEnabled", handlePerformanceStatsEnabledChanged);
-    setting_setup_signal_listener(gSavedSettings, "AutoTuneRenderFarClipTarget", handleUserTargetDrawDistanceChanged);
-    setting_setup_signal_listener(gSavedSettings, "AutoTuneRenderFarClipMin", handleUserMinDrawDistanceChanged);
-    setting_setup_signal_listener(gSavedSettings, "AutoTuneImpostorFarAwayDistance", handleUserImpostorDistanceChanged);
-    setting_setup_signal_listener(gSavedSettings, "AutoTuneImpostorByDistEnabled", handleUserImpostorByDistEnabledChanged);
-    setting_setup_signal_listener(gSavedSettings, "TuningFPSStrategy", handleFPSTuningStrategyChanged);
-
-    setting_setup_signal_listener(gSavedPerAccountSettings, "AvatarHoverOffsetZ", handleAvatarHoverOffsetChanged);
-}
-
-#if TEST_CACHED_CONTROL
-
-#define DECL_LLCC(T, V) static LLCachedControl<T> mySetting_##T("TestCachedControl"#T, V)
-DECL_LLCC(U32, (U32)666);
-DECL_LLCC(S32, (S32)-666);
-DECL_LLCC(F32, (F32)-666.666);
-DECL_LLCC(bool, true);
-DECL_LLCC(bool, false);
-static LLCachedControl<std::string> mySetting_string("TestCachedControlstring", "Default String Value");
-DECL_LLCC(LLVector3, LLVector3(1.0f, 2.0f, 3.0f));
-DECL_LLCC(LLVector3d, LLVector3d(6.0f, 5.0f, 4.0f));
-DECL_LLCC(LLRect, LLRect(0, 0, 100, 500));
-DECL_LLCC(LLColor4, LLColor4(0.0f, 0.5f, 1.0f));
-DECL_LLCC(LLColor3, LLColor3(1.0f, 0.f, 0.5f));
-DECL_LLCC(LLColor4U, LLColor4U(255, 200, 100, 255));
-
-LLSD test_llsd = LLSD()["testing1"] = LLSD()["testing2"];
-DECL_LLCC(LLSD, test_llsd);
-
-void test_cached_control()
-{
-#define do { TEST_LLCC(T, V) if((T)mySetting_##T != V) LL_ERRS() << "Fail "#T << LL_ENDL; } while(0)
-<<<<<<< HEAD
-	TEST_LLCC(U32, 666);
-	TEST_LLCC(S32, (S32)-666);
-	TEST_LLCC(F32, (F32)-666.666);
-	TEST_LLCC(bool, true);
-	TEST_LLCC(bool, false);
-	if((std::string)mySetting_string != "Default String Value") LL_ERRS() << "Fail string" << LL_ENDL;
-	TEST_LLCC(LLVector3, LLVector3(1.0f, 2.0f, 3.0f));
-	TEST_LLCC(LLVector3d, LLVector3d(6.0f, 5.0f, 4.0f));
-	TEST_LLCC(LLRect, LLRect(0, 0, 100, 500));
-	TEST_LLCC(LLColor4, LLColor4(0.0f, 0.5f, 1.0f));
-	TEST_LLCC(LLColor3, LLColor3(1.0f, 0.f, 0.5f));
-	TEST_LLCC(LLColor4U, LLColor4U(255, 200, 100, 255));
-//There's no LLSD comparsion for LLCC yet. TEST_LLCC(LLSD, test_llsd); 
-
-	if((std::string)test_BrowserHomePage != "http://www.secondlife.com") LL_ERRS() << "Fail BrowserHomePage" << LL_ENDL;
-=======
-    TEST_LLCC(U32, 666);
-    TEST_LLCC(S32, (S32)-666);
-    TEST_LLCC(F32, (F32)-666.666);
-    TEST_LLCC(bool, true);
-    TEST_LLCC(BOOL, FALSE);
-    if((std::string)mySetting_string != "Default String Value") LL_ERRS() << "Fail string" << LL_ENDL;
-    TEST_LLCC(LLVector3, LLVector3(1.0f, 2.0f, 3.0f));
-    TEST_LLCC(LLVector3d, LLVector3d(6.0f, 5.0f, 4.0f));
-    TEST_LLCC(LLRect, LLRect(0, 0, 100, 500));
-    TEST_LLCC(LLColor4, LLColor4(0.0f, 0.5f, 1.0f));
-    TEST_LLCC(LLColor3, LLColor3(1.0f, 0.f, 0.5f));
-    TEST_LLCC(LLColor4U, LLColor4U(255, 200, 100, 255));
-//There's no LLSD comparsion for LLCC yet. TEST_LLCC(LLSD, test_llsd);
->>>>>>> e1623bb2
-}
-#endif // TEST_CACHED_CONTROL
+/**
+ * @file llviewercontrol.cpp
+ * @brief Viewer configuration
+ * @author Richard Nelson
+ *
+ * $LicenseInfo:firstyear=2001&license=viewerlgpl$
+ * Second Life Viewer Source Code
+ * Copyright (C) 2010, Linden Research, Inc.
+ *
+ * This library is free software; you can redistribute it and/or
+ * modify it under the terms of the GNU Lesser General Public
+ * License as published by the Free Software Foundation;
+ * version 2.1 of the License only.
+ *
+ * This library is distributed in the hope that it will be useful,
+ * but WITHOUT ANY WARRANTY; without even the implied warranty of
+ * MERCHANTABILITY or FITNESS FOR A PARTICULAR PURPOSE.  See the GNU
+ * Lesser General Public License for more details.
+ *
+ * You should have received a copy of the GNU Lesser General Public
+ * License along with this library; if not, write to the Free Software
+ * Foundation, Inc., 51 Franklin Street, Fifth Floor, Boston, MA  02110-1301  USA
+ *
+ * Linden Research, Inc., 945 Battery Street, San Francisco, CA  94111  USA
+ * $/LicenseInfo$
+ */
+
+#include "llviewerprecompiledheaders.h"
+
+#include "llviewercontrol.h"
+
+// Library includes
+#include "llwindow.h"   // getGamma()
+
+// For Listeners
+#include "llaudioengine.h"
+#include "llagent.h"
+#include "llagentcamera.h"
+#include "llconsole.h"
+#include "lldrawpoolbump.h"
+#include "lldrawpoolterrain.h"
+#include "llflexibleobject.h"
+#include "llfeaturemanager.h"
+#include "llviewershadermgr.h"
+
+#include "llsky.h"
+#include "llvieweraudio.h"
+#include "llviewermenu.h"
+#include "llviewertexturelist.h"
+#include "llviewerthrottle.h"
+#include "llviewerwindow.h"
+#include "llvoavatarself.h"
+#include "llvoiceclient.h"
+#include "llvotree.h"
+#include "llvovolume.h"
+#include "llworld.h"
+#include "pipeline.h"
+#include "llviewerjoystick.h"
+#include "llviewerobjectlist.h"
+#include "llviewerparcelmgr.h"
+#include "llparcel.h"
+#include "llkeyboard.h"
+#include "llerrorcontrol.h"
+#include "llappviewer.h"
+#include "llvosurfacepatch.h"
+#include "llvowlsky.h"
+#include "llrender.h"
+#include "llnavigationbar.h"
+#include "llnotificationsutil.h"
+#include "llfloatertools.h"
+#include "llpaneloutfitsinventory.h"
+#include "llpanellogin.h"
+#include "llpaneltopinfobar.h"
+#include "llspellcheck.h"
+#include "llslurl.h"
+#include "llstartup.h"
+#include "llperfstats.h"
+
+// Third party library includes
+#include <boost/algorithm/string.hpp>
+
+#ifdef TOGGLE_HACKED_GODLIKE_VIEWER
+bool                gHackGodmode = false;
+#endif
+
+// Should you contemplate changing the name "Global", please first grep for
+// that string literal. There are at least a couple other places in the C++
+// code that assume the LLControlGroup named "Global" is gSavedSettings.
+LLControlGroup gSavedSettings("Global");    // saved at end of session
+LLControlGroup gSavedPerAccountSettings("PerAccount"); // saved at end of session
+LLControlGroup gCrashSettings("CrashSettings"); // saved at end of session
+LLControlGroup gWarningSettings("Warnings"); // persists ignored dialogs/warnings
+
+std::string gLastRunVersion;
+
+extern bool gResizeScreenTexture;
+extern bool gResizeShadowTexture;
+extern bool gDebugGL;
+////////////////////////////////////////////////////////////////////////////
+// Listeners
+
+static bool handleRenderAvatarMouselookChanged(const LLSD& newvalue)
+{
+    LLVOAvatar::sVisibleInFirstPerson = newvalue.asBoolean();
+    return true;
+}
+
+static bool handleRenderFarClipChanged(const LLSD& newvalue)
+{
+    if (LLStartUp::getStartupState() >= STATE_STARTED)
+    {
+        F32 draw_distance = (F32)newvalue.asReal();
+    gAgentCamera.mDrawDistance = draw_distance;
+    LLWorld::getInstance()->setLandFarClip(draw_distance);
+    return true;
+    }
+    return false;
+}
+
+static bool handleTerrainDetailChanged(const LLSD& newvalue)
+{
+    LLDrawPoolTerrain::sDetailMode = newvalue.asInteger();
+    return true;
+}
+
+
+static bool handleDebugAvatarJointsChanged(const LLSD& newvalue)
+{
+    std::string new_string = newvalue.asString();
+    LLJoint::setDebugJointNames(new_string);
+    return true;
+}
+
+static bool handleAvatarHoverOffsetChanged(const LLSD& newvalue)
+{
+    if (isAgentAvatarValid())
+    {
+        gAgentAvatarp->setHoverIfRegionEnabled();
+    }
+    return true;
+}
+
+
+static bool handleSetShaderChanged(const LLSD& newvalue)
+{
+    // changing shader level may invalidate existing cached bump maps, as the shader type determines the format of the bump map it expects - clear and repopulate the bump cache
+    gBumpImageList.destroyGL();
+    gBumpImageList.restoreGL();
+
+    if (gPipeline.isInit())
+    {
+        // ALM depends onto atmospheric shaders, state might have changed
+        LLPipeline::refreshCachedSettings();
+    }
+
+    // else, leave terrain detail as is
+    LLViewerShaderMgr::instance()->setShaders();
+    return true;
+}
+
+static bool handleRenderPerfTestChanged(const LLSD& newvalue)
+{
+       bool status = !newvalue.asBoolean();
+       if (!status)
+       {
+               gPipeline.clearRenderTypeMask(LLPipeline::RENDER_TYPE_WL_SKY,
+                                                                         LLPipeline::RENDER_TYPE_TERRAIN,
+                                                                         LLPipeline::RENDER_TYPE_GRASS,
+                                                                         LLPipeline::RENDER_TYPE_TREE,
+                                                                         LLPipeline::RENDER_TYPE_WATER,
+                                                                         LLPipeline::RENDER_TYPE_PASS_GRASS,
+                                                                         LLPipeline::RENDER_TYPE_HUD,
+                                                                         LLPipeline::RENDER_TYPE_CLOUDS,
+                                                                         LLPipeline::RENDER_TYPE_HUD_PARTICLES,
+                                                                         LLPipeline::END_RENDER_TYPES);
+               gPipeline.setRenderDebugFeatureControl(LLPipeline::RENDER_DEBUG_FEATURE_UI, false);
+       }
+       else
+       {
+               gPipeline.setRenderTypeMask(LLPipeline::RENDER_TYPE_WL_SKY,
+                                                                         LLPipeline::RENDER_TYPE_TERRAIN,
+                                                                         LLPipeline::RENDER_TYPE_GRASS,
+                                                                         LLPipeline::RENDER_TYPE_TREE,
+                                                                         LLPipeline::RENDER_TYPE_WATER,
+                                                                         LLPipeline::RENDER_TYPE_PASS_GRASS,
+                                                                         LLPipeline::RENDER_TYPE_HUD,
+                                                                         LLPipeline::RENDER_TYPE_CLOUDS,
+                                                                         LLPipeline::RENDER_TYPE_HUD_PARTICLES,
+                                                                         LLPipeline::END_RENDER_TYPES);
+               gPipeline.setRenderDebugFeatureControl(LLPipeline::RENDER_DEBUG_FEATURE_UI, true);
+       }
+
+       return true;
+}
+
+bool handleRenderTransparentWaterChanged(const LLSD& newvalue)
+{
+    if (gPipeline.isInit())
+    {
+        gPipeline.updateRenderTransparentWater();
+        gPipeline.releaseGLBuffers();
+        gPipeline.createGLBuffers();
+        LLViewerShaderMgr::instance()->setShaders();
+    }
+    LLWorld::getInstance()->updateWaterObjects();
+    return true;
+}
+
+
+static bool handleShadowsResized(const LLSD& newvalue)
+{
+    gPipeline.requestResizeShadowTexture();
+    return true;
+}
+
+static bool handleWindowResized(const LLSD& newvalue)
+{
+    gPipeline.requestResizeScreenTexture();
+    return true;
+}
+
+static bool handleReleaseGLBufferChanged(const LLSD& newvalue)
+{
+    if (gPipeline.isInit())
+    {
+        gPipeline.releaseGLBuffers();
+        gPipeline.createGLBuffers();
+    }
+    return true;
+}
+
+static bool handleLUTBufferChanged(const LLSD& newvalue)
+{
+    if (gPipeline.isInit())
+    {
+        gPipeline.releaseLUTBuffers();
+        gPipeline.createLUTBuffers();
+    }
+    return true;
+}
+
+static bool handleAnisotropicChanged(const LLSD& newvalue)
+{
+    LLImageGL::sGlobalUseAnisotropic = newvalue.asBoolean();
+    LLImageGL::dirtyTexOptions();
+    return true;
+}
+
+static bool handleVSyncChanged(const LLSD& newvalue)
+{
+    LLPerfStats::tunables.vsyncEnabled = newvalue.asBoolean();
+    gViewerWindow->getWindow()->toggleVSync(newvalue.asBoolean());
+
+    if (newvalue.asBoolean())
+    {
+        U32 current_target = gSavedSettings.getU32("TargetFPS");
+        gSavedSettings.setU32("TargetFPS", std::min((U32)gViewerWindow->getWindow()->getRefreshRate(), current_target));
+    }
+
+    return true;
+}
+
+static bool handleVolumeLODChanged(const LLSD& newvalue)
+{
+    LLVOVolume::sLODFactor = llclamp((F32) newvalue.asReal(), 0.01f, MAX_LOD_FACTOR);
+    LLVOVolume::sDistanceFactor = 1.f-LLVOVolume::sLODFactor * 0.1f;
+    return true;
+}
+
+static bool handleAvatarLODChanged(const LLSD& newvalue)
+{
+    LLVOAvatar::sLODFactor = llclamp((F32) newvalue.asReal(), 0.f, MAX_AVATAR_LOD_FACTOR);
+    return true;
+}
+
+static bool handleAvatarPhysicsLODChanged(const LLSD& newvalue)
+{
+    LLVOAvatar::sPhysicsLODFactor = llclamp((F32) newvalue.asReal(), 0.f, MAX_AVATAR_LOD_FACTOR);
+    return true;
+}
+
+static bool handleTerrainLODChanged(const LLSD& newvalue)
+{
+    LLVOSurfacePatch::sLODFactor = (F32)newvalue.asReal();
+    //sqaure lod factor to get exponential range of [0,4] and keep
+    //a value of 1 in the middle of the detail slider for consistency
+    //with other detail sliders (see panel_preferences_graphics1.xml)
+    LLVOSurfacePatch::sLODFactor *= LLVOSurfacePatch::sLODFactor;
+    return true;
+}
+
+static bool handleTreeLODChanged(const LLSD& newvalue)
+{
+    LLVOTree::sTreeFactor = (F32) newvalue.asReal();
+    return true;
+}
+
+static bool handleFlexLODChanged(const LLSD& newvalue)
+{
+    LLVolumeImplFlexible::sUpdateFactor = (F32) newvalue.asReal();
+    return true;
+}
+
+static bool handleGammaChanged(const LLSD& newvalue)
+{
+    F32 gamma = (F32) newvalue.asReal();
+    if (gamma == 0.0f)
+    {
+        gamma = 1.0f; // restore normal gamma
+    }
+    if (gViewerWindow && gViewerWindow->getWindow() && gamma != gViewerWindow->getWindow()->getGamma())
+    {
+        // Only save it if it's changed
+        if (!gViewerWindow->getWindow()->setGamma(gamma))
+        {
+            LL_WARNS() << "setGamma failed!" << LL_ENDL;
+        }
+    }
+
+    return true;
+}
+
+const F32 MAX_USER_FOG_RATIO = 10.f;
+const F32 MIN_USER_FOG_RATIO = 0.5f;
+
+static bool handleFogRatioChanged(const LLSD& newvalue)
+{
+    F32 fog_ratio = llmax(MIN_USER_FOG_RATIO, llmin((F32) newvalue.asReal(), MAX_USER_FOG_RATIO));
+    gSky.setFogRatio(fog_ratio);
+    return true;
+}
+
+static bool handleMaxPartCountChanged(const LLSD& newvalue)
+{
+    LLViewerPartSim::setMaxPartCount(newvalue.asInteger());
+    return true;
+}
+
+static bool handleChatFontSizeChanged(const LLSD& newvalue)
+{
+    if(gConsole)
+    {
+        gConsole->setFontSize(newvalue.asInteger());
+    }
+    return true;
+}
+
+static bool handleConsoleMaxLinesChanged(const LLSD& newvalue)
+{
+    if(gConsole)
+    {
+        gConsole->setMaxLines(newvalue.asInteger());
+    }
+    return true;
+}
+
+static void handleAudioVolumeChanged(const LLSD& newvalue)
+{
+    audio_update_volume(true);
+}
+
+static bool handleJoystickChanged(const LLSD& newvalue)
+{
+    LLViewerJoystick::getInstance()->setCameraNeedsUpdate(true);
+    return true;
+}
+
+static bool handleUseOcclusionChanged(const LLSD& newvalue)
+{
+    LLPipeline::sUseOcclusion = (newvalue.asBoolean()
+        && LLFeatureManager::getInstance()->isFeatureAvailable("UseOcclusion") && !gUseWireframe) ? 2 : 0;
+    return true;
+}
+
+static bool handleUploadBakedTexOldChanged(const LLSD& newvalue)
+{
+    LLPipeline::sForceOldBakedUpload = newvalue.asBoolean();
+    return true;
+}
+
+
+static bool handleWLSkyDetailChanged(const LLSD&)
+{
+    if (gSky.mVOWLSkyp.notNull())
+    {
+        gSky.mVOWLSkyp->updateGeometry(gSky.mVOWLSkyp->mDrawable);
+    }
+    return true;
+}
+
+static bool handleRepartition(const LLSD&)
+{
+    if (gPipeline.isInit())
+    {
+        gOctreeMaxCapacity = gSavedSettings.getU32("OctreeMaxNodeCapacity");
+        gOctreeMinSize = gSavedSettings.getF32("OctreeMinimumNodeSize");
+        gObjectList.repartitionObjects();
+    }
+    return true;
+}
+
+static bool handleRenderDynamicLODChanged(const LLSD& newvalue)
+{
+    LLPipeline::sDynamicLOD = newvalue.asBoolean();
+    return true;
+}
+
+static bool handleReflectionProbeDetailChanged(const LLSD& newvalue)
+{
+    if (gPipeline.isInit())
+    {
+        LLPipeline::refreshCachedSettings();
+        gPipeline.releaseGLBuffers();
+        gPipeline.createGLBuffers();
+        LLViewerShaderMgr::instance()->setShaders();
+        gPipeline.mReflectionMapManager.reset();
+    }
+    return true;
+}
+
+static bool handleRenderDebugPipelineChanged(const LLSD& newvalue)
+{
+    gDebugPipeline = newvalue.asBoolean();
+    return true;
+}
+
+static bool handleRenderResolutionDivisorChanged(const LLSD&)
+{
+    gResizeScreenTexture = true;
+    return true;
+}
+
+static bool handleDebugViewsChanged(const LLSD& newvalue)
+{
+    LLView::sDebugRects = newvalue.asBoolean();
+    return true;
+}
+
+static bool handleLogFileChanged(const LLSD& newvalue)
+{
+    std::string log_filename = newvalue.asString();
+    LLFile::remove(log_filename);
+    LLError::logToFile(log_filename);
+    LL_INFOS() << "Logging switched to " << log_filename << LL_ENDL;
+    return true;
+}
+
+bool handleHideGroupTitleChanged(const LLSD& newvalue)
+{
+    gAgent.setHideGroupTitle(newvalue);
+    return true;
+}
+
+bool handleEffectColorChanged(const LLSD& newvalue)
+{
+    gAgent.setEffectColor(LLColor4(newvalue));
+    return true;
+}
+
+bool handleHighResSnapshotChanged(const LLSD& newvalue)
+{
+    // High Res Snapshot active, must uncheck RenderUIInSnapshot
+    if (newvalue.asBoolean())
+    {
+        gSavedSettings.setBOOL( "RenderUIInSnapshot", false);
+    }
+    return true;
+}
+
+bool handleVoiceClientPrefsChanged(const LLSD& newvalue)
+{
+    if (LLVoiceClient::instanceExists())
+    {
+        LLVoiceClient::getInstance()->updateSettings();
+    }
+    return true;
+}
+
+bool handleVelocityInterpolate(const LLSD& newvalue)
+{
+    LLMessageSystem* msg = gMessageSystem;
+    if ( newvalue.asBoolean() )
+    {
+        msg->newMessageFast(_PREHASH_VelocityInterpolateOn);
+        msg->nextBlockFast(_PREHASH_AgentData);
+        msg->addUUIDFast(_PREHASH_AgentID, gAgent.getID());
+        msg->addUUIDFast(_PREHASH_SessionID, gAgent.getSessionID());
+        gAgent.sendReliableMessage();
+        LL_INFOS() << "Velocity Interpolation On" << LL_ENDL;
+    }
+    else
+    {
+        msg->newMessageFast(_PREHASH_VelocityInterpolateOff);
+        msg->nextBlockFast(_PREHASH_AgentData);
+        msg->addUUIDFast(_PREHASH_AgentID, gAgent.getID());
+        msg->addUUIDFast(_PREHASH_SessionID, gAgent.getSessionID());
+        gAgent.sendReliableMessage();
+        LL_INFOS() << "Velocity Interpolation Off" << LL_ENDL;
+    }
+    return true;
+}
+
+bool handleForceShowGrid(const LLSD& newvalue)
+{
+    LLPanelLogin::updateLocationSelectorsVisibility();
+    return true;
+}
+
+bool handleLoginLocationChanged()
+{
+    /*
+     * This connects the default preference setting to the state of the login
+     * panel if it is displayed; if you open the preferences panel before
+     * logging in, and change the default login location there, the login
+     * panel immediately changes to match your new preference.
+     */
+    std::string new_login_location = gSavedSettings.getString("LoginLocation");
+    LL_DEBUGS("AppInit")<<new_login_location<<LL_ENDL;
+    LLStartUp::setStartSLURL(LLSLURL(new_login_location));
+    return true;
+}
+
+bool handleSpellCheckChanged()
+{
+    if (gSavedSettings.getBOOL("SpellCheck"))
+    {
+        std::list<std::string> dict_list;
+        std::string dict_setting = gSavedSettings.getString("SpellCheckDictionary");
+        boost::split(dict_list, dict_setting, boost::is_any_of(std::string(",")));
+        if (!dict_list.empty())
+        {
+            LLSpellChecker::setUseSpellCheck(dict_list.front());
+            dict_list.pop_front();
+            LLSpellChecker::instance().setSecondaryDictionaries(dict_list);
+            return true;
+        }
+    }
+    LLSpellChecker::setUseSpellCheck(LLStringUtil::null);
+    return true;
+}
+
+bool toggle_agent_pause(const LLSD& newvalue)
+{
+    if ( newvalue.asBoolean() )
+    {
+        send_agent_pause();
+    }
+    else
+    {
+        send_agent_resume();
+    }
+    return true;
+}
+
+bool toggle_show_navigation_panel(const LLSD& newvalue)
+{
+    bool value = newvalue.asBoolean();
+
+    LLNavigationBar::getInstance()->setVisible(value);
+    gSavedSettings.setBOOL("ShowMiniLocationPanel", !value);
+    gViewerWindow->reshapeStatusBarContainer();
+    return true;
+}
+
+bool toggle_show_mini_location_panel(const LLSD& newvalue)
+{
+    bool value = newvalue.asBoolean();
+
+    LLPanelTopInfoBar::getInstance()->setVisible(value);
+    gSavedSettings.setBOOL("ShowNavbarNavigationPanel", !value);
+
+    return true;
+}
+
+bool toggle_show_object_render_cost(const LLSD& newvalue)
+{
+    LLFloaterTools::sShowObjectCost = newvalue.asBoolean();
+    return true;
+}
+
+void handleTargetFPSChanged(const LLSD& newValue)
+{
+    const auto targetFPS = gSavedSettings.getU32("TargetFPS");
+
+    U32 frame_rate_limit = gViewerWindow->getWindow()->getRefreshRate();
+    if(LLPerfStats::tunables.vsyncEnabled && (targetFPS > frame_rate_limit))
+    {
+        gSavedSettings.setU32("TargetFPS", std::min(frame_rate_limit, targetFPS));
+    }
+    else
+    {
+        LLPerfStats::tunables.userTargetFPS = targetFPS;
+    }
+}
+
+void handleAutoTuneLockChanged(const LLSD& newValue)
+{
+    const auto newval = gSavedSettings.getBOOL("AutoTuneLock");
+    LLPerfStats::tunables.userAutoTuneLock = newval;
+
+    gSavedSettings.setBOOL("AutoTuneFPS", newval);
+}
+
+void handleAutoTuneFPSChanged(const LLSD& newValue)
+{
+    const auto newval = gSavedSettings.getBOOL("AutoTuneFPS");
+    LLPerfStats::tunables.userAutoTuneEnabled = newval;
+    if(newval && LLPerfStats::renderAvatarMaxART_ns == 0) // If we've enabled autotune we override "unlimited" to max
+    {
+        gSavedSettings.setF32("RenderAvatarMaxART",log10(LLPerfStats::ART_UNLIMITED_NANOS-1000));//triggers callback to update static var
+    }
+}
+
+void handleRenderAvatarMaxARTChanged(const LLSD& newValue)
+{
+    LLPerfStats::tunables.updateRenderCostLimitFromSettings();
+}
+
+void handleUserTargetDrawDistanceChanged(const LLSD& newValue)
+{
+    const auto newval = gSavedSettings.getF32("AutoTuneRenderFarClipTarget");
+    LLPerfStats::tunables.userTargetDrawDistance = newval;
+}
+
+void handleUserMinDrawDistanceChanged(const LLSD &newValue)
+{
+    const auto newval = gSavedSettings.getF32("AutoTuneRenderFarClipMin");
+    LLPerfStats::tunables.userMinDrawDistance = newval;
+}
+
+void handleUserTargetReflectionsChanged(const LLSD& newValue)
+{
+    const auto newval = gSavedSettings.getS32("UserTargetReflections");
+    LLPerfStats::tunables.userTargetReflections = newval;
+}
+
+void handlePerformanceStatsEnabledChanged(const LLSD& newValue)
+{
+    const auto newval = gSavedSettings.getBOOL("PerfStatsCaptureEnabled");
+    LLPerfStats::StatsRecorder::setEnabled(newval);
+}
+void handleUserImpostorByDistEnabledChanged(const LLSD& newValue)
+{
+    bool auto_tune_newval = false;
+    S32 mode = gSavedSettings.getS32("RenderAvatarComplexityMode");
+    if (mode != LLVOAvatar::AV_RENDER_ONLY_SHOW_FRIENDS)
+    {
+        auto_tune_newval = gSavedSettings.getBOOL("AutoTuneImpostorByDistEnabled");
+    }
+    LLPerfStats::tunables.userImpostorDistanceTuningEnabled = auto_tune_newval;
+}
+void handleUserImpostorDistanceChanged(const LLSD& newValue)
+{
+    const auto newval = gSavedSettings.getF32("AutoTuneImpostorFarAwayDistance");
+    LLPerfStats::tunables.userImpostorDistance = newval;
+}
+void handleFPSTuningStrategyChanged(const LLSD& newValue)
+{
+    const auto newval = gSavedSettings.getU32("TuningFPSStrategy");
+    LLPerfStats::tunables.userFPSTuningStrategy = newval;
+}
+////////////////////////////////////////////////////////////////////////////
+
+LLPointer<LLControlVariable> setting_get_control(LLControlGroup& group, const std::string& setting)
+{
+    LLPointer<LLControlVariable> cntrl_ptr = group.getControl(setting);
+    if (cntrl_ptr.isNull())
+    {
+        LL_ERRS() << "Unable to set up setting listener for " << setting
+            << ". Please reinstall viewer from  https ://secondlife.com/support/downloads/ and contact https://support.secondlife.com if issue persists after reinstall."
+            << LL_ENDL;
+    }
+    return cntrl_ptr;
+}
+
+void setting_setup_signal_listener(LLControlGroup& group, const std::string& setting, std::function<void(const LLSD& newvalue)> callback)
+{
+    setting_get_control(group, setting)->getSignal()->connect([callback](LLControlVariable* control, const LLSD& new_val, const LLSD& old_val)
+    {
+        callback(new_val);
+    });
+}
+
+void setting_setup_signal_listener(LLControlGroup& group, const std::string& setting, std::function<void()> callback)
+{
+    setting_get_control(group, setting)->getSignal()->connect([callback](LLControlVariable* control, const LLSD& new_val, const LLSD& old_val)
+    {
+        callback();
+    });
+}
+
+void settings_setup_listeners()
+{
+    setting_setup_signal_listener(gSavedSettings, "FirstPersonAvatarVisible", handleRenderAvatarMouselookChanged);
+    setting_setup_signal_listener(gSavedSettings, "RenderFarClip", handleRenderFarClipChanged);
+    setting_setup_signal_listener(gSavedSettings, "RenderTerrainDetail", handleTerrainDetailChanged);
+    setting_setup_signal_listener(gSavedSettings, "OctreeStaticObjectSizeFactor", handleRepartition);
+    setting_setup_signal_listener(gSavedSettings, "OctreeDistanceFactor", handleRepartition);
+    setting_setup_signal_listener(gSavedSettings, "OctreeMaxNodeCapacity", handleRepartition);
+    setting_setup_signal_listener(gSavedSettings, "OctreeAlphaDistanceFactor", handleRepartition);
+    setting_setup_signal_listener(gSavedSettings, "OctreeAttachmentSizeFactor", handleRepartition);
+    setting_setup_signal_listener(gSavedSettings, "RenderMaxTextureIndex", handleSetShaderChanged);
+    setting_setup_signal_listener(gSavedSettings, "RenderUIBuffer", handleWindowResized);
+    setting_setup_signal_listener(gSavedSettings, "RenderDepthOfField", handleReleaseGLBufferChanged);
+    setting_setup_signal_listener(gSavedSettings, "RenderFSAASamples", handleReleaseGLBufferChanged);
+    setting_setup_signal_listener(gSavedSettings, "RenderPostProcessingHDR", handleReleaseGLBufferChanged);
+    setting_setup_signal_listener(gSavedSettings, "RenderSpecularResX", handleLUTBufferChanged);
+    setting_setup_signal_listener(gSavedSettings, "RenderSpecularResY", handleLUTBufferChanged);
+    setting_setup_signal_listener(gSavedSettings, "RenderSpecularExponent", handleLUTBufferChanged);
+    setting_setup_signal_listener(gSavedSettings, "RenderAnisotropic", handleAnisotropicChanged);
+    setting_setup_signal_listener(gSavedSettings, "RenderShadowResolutionScale", handleShadowsResized);
+    setting_setup_signal_listener(gSavedSettings, "RenderGlow", handleReleaseGLBufferChanged);
+    setting_setup_signal_listener(gSavedSettings, "RenderGlow", handleSetShaderChanged);
+    setting_setup_signal_listener(gSavedSettings, "RenderGlowResolutionPow", handleReleaseGLBufferChanged);
+    setting_setup_signal_listener(gSavedSettings, "RenderGlowHDR", handleReleaseGLBufferChanged);
+    setting_setup_signal_listener(gSavedSettings, "RenderGlowNoise", handleSetShaderChanged);
+    setting_setup_signal_listener(gSavedSettings, "RenderGammaFull", handleSetShaderChanged);
+    setting_setup_signal_listener(gSavedSettings, "RenderVolumeLODFactor", handleVolumeLODChanged);
+    setting_setup_signal_listener(gSavedSettings, "RenderAvatarComplexityMode", handleUserImpostorByDistEnabledChanged);
+    setting_setup_signal_listener(gSavedSettings, "RenderAvatarLODFactor", handleAvatarLODChanged);
+    setting_setup_signal_listener(gSavedSettings, "RenderAvatarPhysicsLODFactor", handleAvatarPhysicsLODChanged);
+    setting_setup_signal_listener(gSavedSettings, "RenderTerrainLODFactor", handleTerrainLODChanged);
+    setting_setup_signal_listener(gSavedSettings, "RenderTreeLODFactor", handleTreeLODChanged);
+    setting_setup_signal_listener(gSavedSettings, "RenderFlexTimeFactor", handleFlexLODChanged);
+    setting_setup_signal_listener(gSavedSettings, "RenderGamma", handleGammaChanged);
+    setting_setup_signal_listener(gSavedSettings, "RenderFogRatio", handleFogRatioChanged);
+    setting_setup_signal_listener(gSavedSettings, "RenderMaxPartCount", handleMaxPartCountChanged);
+    setting_setup_signal_listener(gSavedSettings, "RenderDynamicLOD", handleRenderDynamicLODChanged);
+    setting_setup_signal_listener(gSavedSettings, "RenderVSyncEnable", handleVSyncChanged);
+    setting_setup_signal_listener(gSavedSettings, "RenderDeferredNoise", handleReleaseGLBufferChanged);
+    setting_setup_signal_listener(gSavedSettings, "RenderDebugPipeline", handleRenderDebugPipelineChanged);
+    setting_setup_signal_listener(gSavedSettings, "RenderResolutionDivisor", handleRenderResolutionDivisorChanged);
+    setting_setup_signal_listener(gSavedSettings, "RenderReflectionProbeLevel", handleReflectionProbeDetailChanged);
+    setting_setup_signal_listener(gSavedSettings, "RenderReflectionProbeDetail", handleReflectionProbeDetailChanged);
+    setting_setup_signal_listener(gSavedSettings, "RenderReflectionsEnabled", handleReflectionProbeDetailChanged);
+    setting_setup_signal_listener(gSavedSettings, "RenderScreenSpaceReflections", handleReflectionProbeDetailChanged);
+    setting_setup_signal_listener(gSavedSettings, "RenderShadowDetail", handleSetShaderChanged);
+    setting_setup_signal_listener(gSavedSettings, "RenderDeferredSSAO", handleSetShaderChanged);
+    setting_setup_signal_listener(gSavedSettings, "RenderPerformanceTest", handleRenderPerfTestChanged);
+    setting_setup_signal_listener(gSavedSettings, "ChatFontSize", handleChatFontSizeChanged);
+    setting_setup_signal_listener(gSavedSettings, "ConsoleMaxLines", handleConsoleMaxLinesChanged);
+    setting_setup_signal_listener(gSavedSettings, "UploadBakedTexOld", handleUploadBakedTexOldChanged);
+    setting_setup_signal_listener(gSavedSettings, "UseOcclusion", handleUseOcclusionChanged);
+    setting_setup_signal_listener(gSavedSettings, "AudioLevelMaster", handleAudioVolumeChanged);
+    setting_setup_signal_listener(gSavedSettings, "AudioLevelSFX", handleAudioVolumeChanged);
+    setting_setup_signal_listener(gSavedSettings, "AudioLevelUI", handleAudioVolumeChanged);
+    setting_setup_signal_listener(gSavedSettings, "AudioLevelAmbient", handleAudioVolumeChanged);
+    setting_setup_signal_listener(gSavedSettings, "AudioLevelMusic", handleAudioVolumeChanged);
+    setting_setup_signal_listener(gSavedSettings, "AudioLevelMedia", handleAudioVolumeChanged);
+    setting_setup_signal_listener(gSavedSettings, "AudioLevelVoice", handleAudioVolumeChanged);
+    setting_setup_signal_listener(gSavedSettings, "MuteAudio", handleAudioVolumeChanged);
+    setting_setup_signal_listener(gSavedSettings, "MuteMusic", handleAudioVolumeChanged);
+    setting_setup_signal_listener(gSavedSettings, "MuteMedia", handleAudioVolumeChanged);
+    setting_setup_signal_listener(gSavedSettings, "MuteVoice", handleAudioVolumeChanged);
+    setting_setup_signal_listener(gSavedSettings, "MuteAmbient", handleAudioVolumeChanged);
+    setting_setup_signal_listener(gSavedSettings, "MuteUI", handleAudioVolumeChanged);
+    setting_setup_signal_listener(gSavedSettings, "WLSkyDetail", handleWLSkyDetailChanged);
+    setting_setup_signal_listener(gSavedSettings, "JoystickAxis0", handleJoystickChanged);
+    setting_setup_signal_listener(gSavedSettings, "JoystickAxis1", handleJoystickChanged);
+    setting_setup_signal_listener(gSavedSettings, "JoystickAxis2", handleJoystickChanged);
+    setting_setup_signal_listener(gSavedSettings, "JoystickAxis3", handleJoystickChanged);
+    setting_setup_signal_listener(gSavedSettings, "JoystickAxis4", handleJoystickChanged);
+    setting_setup_signal_listener(gSavedSettings, "JoystickAxis5", handleJoystickChanged);
+    setting_setup_signal_listener(gSavedSettings, "JoystickAxis6", handleJoystickChanged);
+    setting_setup_signal_listener(gSavedSettings, "FlycamAxisScale0", handleJoystickChanged);
+    setting_setup_signal_listener(gSavedSettings, "FlycamAxisScale1", handleJoystickChanged);
+    setting_setup_signal_listener(gSavedSettings, "FlycamAxisScale2", handleJoystickChanged);
+    setting_setup_signal_listener(gSavedSettings, "FlycamAxisScale3", handleJoystickChanged);
+    setting_setup_signal_listener(gSavedSettings, "FlycamAxisScale4", handleJoystickChanged);
+    setting_setup_signal_listener(gSavedSettings, "FlycamAxisScale5", handleJoystickChanged);
+    setting_setup_signal_listener(gSavedSettings, "FlycamAxisScale6", handleJoystickChanged);
+    setting_setup_signal_listener(gSavedSettings, "FlycamAxisDeadZone0", handleJoystickChanged);
+    setting_setup_signal_listener(gSavedSettings, "FlycamAxisDeadZone1", handleJoystickChanged);
+    setting_setup_signal_listener(gSavedSettings, "FlycamAxisDeadZone2", handleJoystickChanged);
+    setting_setup_signal_listener(gSavedSettings, "FlycamAxisDeadZone3", handleJoystickChanged);
+    setting_setup_signal_listener(gSavedSettings, "FlycamAxisDeadZone4", handleJoystickChanged);
+    setting_setup_signal_listener(gSavedSettings, "FlycamAxisDeadZone5", handleJoystickChanged);
+    setting_setup_signal_listener(gSavedSettings, "FlycamAxisDeadZone6", handleJoystickChanged);
+    setting_setup_signal_listener(gSavedSettings, "AvatarAxisScale0", handleJoystickChanged);
+    setting_setup_signal_listener(gSavedSettings, "AvatarAxisScale1", handleJoystickChanged);
+    setting_setup_signal_listener(gSavedSettings, "AvatarAxisScale2", handleJoystickChanged);
+    setting_setup_signal_listener(gSavedSettings, "AvatarAxisScale3", handleJoystickChanged);
+    setting_setup_signal_listener(gSavedSettings, "AvatarAxisScale4", handleJoystickChanged);
+    setting_setup_signal_listener(gSavedSettings, "AvatarAxisScale5", handleJoystickChanged);
+    setting_setup_signal_listener(gSavedSettings, "AvatarAxisDeadZone0", handleJoystickChanged);
+    setting_setup_signal_listener(gSavedSettings, "AvatarAxisDeadZone1", handleJoystickChanged);
+    setting_setup_signal_listener(gSavedSettings, "AvatarAxisDeadZone2", handleJoystickChanged);
+    setting_setup_signal_listener(gSavedSettings, "AvatarAxisDeadZone3", handleJoystickChanged);
+    setting_setup_signal_listener(gSavedSettings, "AvatarAxisDeadZone4", handleJoystickChanged);
+    setting_setup_signal_listener(gSavedSettings, "AvatarAxisDeadZone5", handleJoystickChanged);
+    setting_setup_signal_listener(gSavedSettings, "BuildAxisScale0", handleJoystickChanged);
+    setting_setup_signal_listener(gSavedSettings, "BuildAxisScale1", handleJoystickChanged);
+    setting_setup_signal_listener(gSavedSettings, "BuildAxisScale2", handleJoystickChanged);
+    setting_setup_signal_listener(gSavedSettings, "BuildAxisScale3", handleJoystickChanged);
+    setting_setup_signal_listener(gSavedSettings, "BuildAxisScale4", handleJoystickChanged);
+    setting_setup_signal_listener(gSavedSettings, "BuildAxisScale5", handleJoystickChanged);
+    setting_setup_signal_listener(gSavedSettings, "BuildAxisDeadZone0", handleJoystickChanged);
+    setting_setup_signal_listener(gSavedSettings, "BuildAxisDeadZone1", handleJoystickChanged);
+    setting_setup_signal_listener(gSavedSettings, "BuildAxisDeadZone2", handleJoystickChanged);
+    setting_setup_signal_listener(gSavedSettings, "BuildAxisDeadZone3", handleJoystickChanged);
+    setting_setup_signal_listener(gSavedSettings, "BuildAxisDeadZone4", handleJoystickChanged);
+    setting_setup_signal_listener(gSavedSettings, "BuildAxisDeadZone5", handleJoystickChanged);
+    setting_setup_signal_listener(gSavedSettings, "DebugViews", handleDebugViewsChanged);
+    setting_setup_signal_listener(gSavedSettings, "UserLogFile", handleLogFileChanged);
+    setting_setup_signal_listener(gSavedSettings, "RenderHideGroupTitle", handleHideGroupTitleChanged);
+    setting_setup_signal_listener(gSavedSettings, "HighResSnapshot", handleHighResSnapshotChanged);
+    setting_setup_signal_listener(gSavedSettings, "EnableVoiceChat", handleVoiceClientPrefsChanged);
+    setting_setup_signal_listener(gSavedSettings, "PTTCurrentlyEnabled", handleVoiceClientPrefsChanged);
+    setting_setup_signal_listener(gSavedSettings, "PushToTalkButton", handleVoiceClientPrefsChanged);
+    setting_setup_signal_listener(gSavedSettings, "PushToTalkToggle", handleVoiceClientPrefsChanged);
+    setting_setup_signal_listener(gSavedSettings, "VoiceEarLocation", handleVoiceClientPrefsChanged);
+    setting_setup_signal_listener(gSavedSettings, "VoiceInputAudioDevice", handleVoiceClientPrefsChanged);
+    setting_setup_signal_listener(gSavedSettings, "VoiceOutputAudioDevice", handleVoiceClientPrefsChanged);
+    setting_setup_signal_listener(gSavedSettings, "AudioLevelMic", handleVoiceClientPrefsChanged);
+    setting_setup_signal_listener(gSavedSettings, "LipSyncEnabled", handleVoiceClientPrefsChanged);
+    setting_setup_signal_listener(gSavedSettings, "VelocityInterpolate", handleVelocityInterpolate);
+    setting_setup_signal_listener(gSavedSettings, "QAMode", show_debug_menus);
+    setting_setup_signal_listener(gSavedSettings, "UseDebugMenus", show_debug_menus);
+    setting_setup_signal_listener(gSavedSettings, "AgentPause", toggle_agent_pause);
+    setting_setup_signal_listener(gSavedSettings, "ShowNavbarNavigationPanel", toggle_show_navigation_panel);
+    setting_setup_signal_listener(gSavedSettings, "ShowMiniLocationPanel", toggle_show_mini_location_panel);
+    setting_setup_signal_listener(gSavedSettings, "ShowObjectRenderingCost", toggle_show_object_render_cost);
+    setting_setup_signal_listener(gSavedSettings, "ForceShowGrid", handleForceShowGrid);
+    setting_setup_signal_listener(gSavedSettings, "RenderTransparentWater", handleRenderTransparentWaterChanged);
+    setting_setup_signal_listener(gSavedSettings, "SpellCheck", handleSpellCheckChanged);
+    setting_setup_signal_listener(gSavedSettings, "SpellCheckDictionary", handleSpellCheckChanged);
+    setting_setup_signal_listener(gSavedSettings, "LoginLocation", handleLoginLocationChanged);
+    setting_setup_signal_listener(gSavedSettings, "DebugAvatarJoints", handleDebugAvatarJointsChanged);
+
+    setting_setup_signal_listener(gSavedSettings, "TargetFPS", handleTargetFPSChanged);
+    setting_setup_signal_listener(gSavedSettings, "AutoTuneFPS", handleAutoTuneFPSChanged);
+    setting_setup_signal_listener(gSavedSettings, "AutoTuneLock", handleAutoTuneLockChanged);
+    setting_setup_signal_listener(gSavedSettings, "RenderAvatarMaxART", handleRenderAvatarMaxARTChanged);
+    setting_setup_signal_listener(gSavedSettings, "PerfStatsCaptureEnabled", handlePerformanceStatsEnabledChanged);
+    setting_setup_signal_listener(gSavedSettings, "AutoTuneRenderFarClipTarget", handleUserTargetDrawDistanceChanged);
+    setting_setup_signal_listener(gSavedSettings, "AutoTuneRenderFarClipMin", handleUserMinDrawDistanceChanged);
+    setting_setup_signal_listener(gSavedSettings, "AutoTuneImpostorFarAwayDistance", handleUserImpostorDistanceChanged);
+    setting_setup_signal_listener(gSavedSettings, "AutoTuneImpostorByDistEnabled", handleUserImpostorByDistEnabledChanged);
+    setting_setup_signal_listener(gSavedSettings, "TuningFPSStrategy", handleFPSTuningStrategyChanged);
+
+    setting_setup_signal_listener(gSavedPerAccountSettings, "AvatarHoverOffsetZ", handleAvatarHoverOffsetChanged);
+}
+
+#if TEST_CACHED_CONTROL
+
+#define DECL_LLCC(T, V) static LLCachedControl<T> mySetting_##T("TestCachedControl"#T, V)
+DECL_LLCC(U32, (U32)666);
+DECL_LLCC(S32, (S32)-666);
+DECL_LLCC(F32, (F32)-666.666);
+DECL_LLCC(bool, true);
+DECL_LLCC(bool, false);
+static LLCachedControl<std::string> mySetting_string("TestCachedControlstring", "Default String Value");
+DECL_LLCC(LLVector3, LLVector3(1.0f, 2.0f, 3.0f));
+DECL_LLCC(LLVector3d, LLVector3d(6.0f, 5.0f, 4.0f));
+DECL_LLCC(LLRect, LLRect(0, 0, 100, 500));
+DECL_LLCC(LLColor4, LLColor4(0.0f, 0.5f, 1.0f));
+DECL_LLCC(LLColor3, LLColor3(1.0f, 0.f, 0.5f));
+DECL_LLCC(LLColor4U, LLColor4U(255, 200, 100, 255));
+
+LLSD test_llsd = LLSD()["testing1"] = LLSD()["testing2"];
+DECL_LLCC(LLSD, test_llsd);
+
+void test_cached_control()
+{
+#define do { TEST_LLCC(T, V) if((T)mySetting_##T != V) LL_ERRS() << "Fail "#T << LL_ENDL; } while(0)
+    TEST_LLCC(U32, 666);
+    TEST_LLCC(S32, (S32)-666);
+    TEST_LLCC(F32, (F32)-666.666);
+    TEST_LLCC(bool, true);
+    TEST_LLCC(bool, false);
+    if((std::string)mySetting_string != "Default String Value") LL_ERRS() << "Fail string" << LL_ENDL;
+    TEST_LLCC(LLVector3, LLVector3(1.0f, 2.0f, 3.0f));
+    TEST_LLCC(LLVector3d, LLVector3d(6.0f, 5.0f, 4.0f));
+    TEST_LLCC(LLRect, LLRect(0, 0, 100, 500));
+    TEST_LLCC(LLColor4, LLColor4(0.0f, 0.5f, 1.0f));
+    TEST_LLCC(LLColor3, LLColor3(1.0f, 0.f, 0.5f));
+    TEST_LLCC(LLColor4U, LLColor4U(255, 200, 100, 255));
+//There's no LLSD comparsion for LLCC yet. TEST_LLCC(LLSD, test_llsd);
+}
+#endif // TEST_CACHED_CONTROL
+