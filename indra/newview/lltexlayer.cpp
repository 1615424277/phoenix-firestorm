--- conflicted
+++ resolved
@@ -1600,17 +1600,10 @@
 		{
 			LLGLSNoAlphaTest gls_no_alpha_test;
 
-<<<<<<< HEAD
 			LLTexUnit::eTextureAddressMode old_mode = tex->getAddressMode();
 			
-			gGL.getTexUnit(0)->bind(tex);
+			gGL.getTexUnit(0)->bind(tex, TRUE);
 			gGL.getTexUnit(0)->setTextureAddressMode(LLTexUnit::TAM_CLAMP);
-=======
-				LLTexUnit::eTextureAddressMode old_mode = tex->getAddressMode();
-				
-				gGL.getTexUnit(0)->bind(tex, TRUE);
-				gGL.getTexUnit(0)->setTextureAddressMode(LLTexUnit::TAM_CLAMP);
->>>>>>> afe63501
 
 			gl_rect_2d_simple_tex( width, height );
 
@@ -1621,30 +1614,14 @@
 
 	if( !getInfo()->mStaticImageFileName.empty() )
 	{
-<<<<<<< HEAD
 		LLViewerTexture* tex = LLTexLayerStaticImageList::getInstance()->getTexture(getInfo()->mStaticImageFileName, getInfo()->mStaticImageIsMask);
 		if( tex )
 		{
 			if(	(tex->getComponents() == 4) ||
 				( (tex->getComponents() == 1) && getInfo()->mStaticImageIsMask ) )
-=======
-			LLViewerTexture* tex = LLTexLayerStaticImageList::getInstance()->getTexture(getInfo()->mStaticImageFileName, getInfo()->mStaticImageIsMask);
-			if( tex )
-			{
-				if(	(tex->getComponents() == 4) ||
-					( (tex->getComponents() == 1) && getInfo()->mStaticImageIsMask ) )
-				{
-					LLGLSNoAlphaTest gls_no_alpha_test;
-					gGL.getTexUnit(0)->bind(tex, TRUE);
-					gl_rect_2d_simple_tex( width, height );
-					gGL.getTexUnit(0)->unbind(LLTexUnit::TT_TEXTURE);
-				}
-			}
-			else
->>>>>>> afe63501
 			{
 				LLGLSNoAlphaTest gls_no_alpha_test;
-				gGL.getTexUnit(0)->bind(tex);
+				gGL.getTexUnit(0)->bind(tex, TRUE);
 				gl_rect_2d_simple_tex( width, height );
 				gGL.getTexUnit(0)->unbind(LLTexUnit::TT_TEXTURE);
 			}
