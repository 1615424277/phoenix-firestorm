/**
 * @file llviewermedia_streamingaudio.h
 * @author Tofu Linden
 * @brief Definition of LLStreamingAudio_MediaPlugins implementation - an implementation of the streaming audio interface which is implemented as a client of the media plugins API.
 *
 * $LicenseInfo:firstyear=2009&license=viewerlgpl$
 * Second Life Viewer Source Code
 * Copyright (C) 2010, Linden Research, Inc.
 *
 * This library is free software; you can redistribute it and/or
 * modify it under the terms of the GNU Lesser General Public
 * License as published by the Free Software Foundation;
 * version 2.1 of the License only.
 *
 * This library is distributed in the hope that it will be useful,
 * but WITHOUT ANY WARRANTY; without even the implied warranty of
 * MERCHANTABILITY or FITNESS FOR A PARTICULAR PURPOSE.  See the GNU
 * Lesser General Public License for more details.
 *
 * You should have received a copy of the GNU Lesser General Public
 * License along with this library; if not, write to the Free Software
 * Foundation, Inc., 51 Franklin Street, Fifth Floor, Boston, MA  02110-1301  USA
 *
 * Linden Research, Inc., 945 Battery Street, San Francisco, CA  94111  USA
 * $/LicenseInfo$
 */

#ifndef LL_VIEWERMEDIA_STREAMINGAUDIO_H
#define LL_VIEWERMEDIA_STREAMINGAUDIO_H


#include "stdtypes.h" // from llcommon

#include "llstreamingaudio.h"

class LLPluginClassMedia;

class LLStreamingAudio_MediaPlugins : public LLStreamingAudioInterface
{
 public:
    LLStreamingAudio_MediaPlugins();
    /*virtual*/ ~LLStreamingAudio_MediaPlugins();

    /*virtual*/ void start(const std::string& url);
    /*virtual*/ void stop();
    /*virtual*/ void pause(int pause);
    /*virtual*/ void update();
    /*virtual*/ int isPlaying();
    /*virtual*/ void setGain(F32 vol);
    /*virtual*/ F32 getGain();
    /*virtual*/ std::string getURL();

    // <FS:ND> For FS metadata extraction
    LLSD getCurrentMetadata() const noexcept { return mMetadata; }
    // </FS:ND>

	// <FS:ND> For FS metadata extraction
	LLSD getCurrentMetadata() const noexcept { return mMetadata; }
	// </FS:ND>

private:
    LLPluginClassMedia* initializeMedia(const std::string& media_type);

    LLPluginClassMedia *mMediaPlugin;

    std::string mURL;

    // <FS:ND> stream metadata from plugin
    void updateMetadata() noexcept;

    std::string mArtist;
    std::string mTitle;
    LLSD mMetadata;
    // </FS:ND>

<<<<<<< HEAD
	std::string mURL;

	// <FS:ND> stream metadata from plugin
	void updateMetadata() noexcept;

	std::string mArtist;
	std::string mTitle;
	LLSD mMetadata;
	// </FS:ND>

	F32 mGain;
=======
    F32 mGain;
>>>>>>> 1a8a5404
};


#endif //LL_VIEWERMEDIA_STREAMINGAUDIO_H<|MERGE_RESOLUTION|>--- conflicted
+++ resolved
@@ -54,10 +54,6 @@
     LLSD getCurrentMetadata() const noexcept { return mMetadata; }
     // </FS:ND>
 
-	// <FS:ND> For FS metadata extraction
-	LLSD getCurrentMetadata() const noexcept { return mMetadata; }
-	// </FS:ND>
-
 private:
     LLPluginClassMedia* initializeMedia(const std::string& media_type);
 
@@ -73,21 +69,7 @@
     LLSD mMetadata;
     // </FS:ND>
 
-<<<<<<< HEAD
-	std::string mURL;
-
-	// <FS:ND> stream metadata from plugin
-	void updateMetadata() noexcept;
-
-	std::string mArtist;
-	std::string mTitle;
-	LLSD mMetadata;
-	// </FS:ND>
-
-	F32 mGain;
-=======
     F32 mGain;
->>>>>>> 1a8a5404
 };
 
 
