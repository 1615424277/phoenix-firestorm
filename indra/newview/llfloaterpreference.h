--- conflicted
+++ resolved
@@ -87,15 +87,10 @@
 
 	void apply();
 	void cancel(const std::vector<std::string> settings_to_skip = {});
-<<<<<<< HEAD
 	// <FS:Zi> FIRE-19539 - Include the alert messages in Prefs>Notifications>Alerts in preference Search.
 	// /*virtual*/ void draw();
 	// </FS:Zi>
-	/*virtual*/ BOOL postBuild();
-=======
-	/*virtual*/ void draw();
 	/*virtual*/ bool postBuild();
->>>>>>> 0fb52bd3
 	/*virtual*/ void onOpen(const LLSD& key);
 	/*virtual*/	void onClose(bool app_quitting);
 	/*virtual*/ void changed();
@@ -509,7 +504,7 @@
 public:
 	LLPanelPreferenceSkins();
 	
-	/*virtual*/ BOOL postBuild();
+	/*virtual*/ bool postBuild();
 	/*virtual*/ void apply();
 	/*virtual*/ void cancel(const std::vector<std::string> settings_to_skip = {});
 	void callbackRestart(const LLSD& notification, const LLSD& response);	// <FS:CR> Callback for restart dialogs
@@ -541,7 +536,7 @@
 public:
 	LLPanelPreferenceCrashReports();
 
-	/*virtual*/ BOOL postBuild();
+	/*virtual*/ bool postBuild();
 	/*virtual*/ void apply();
 	/*virtual*/ void cancel(const std::vector<std::string> settings_to_skip = {});
 
@@ -557,7 +552,7 @@
 {
 public:
 	FSPanelPreferenceBackup();
-	/*virtual*/ BOOL postBuild();
+	/*virtual*/ bool postBuild();
 	
 protected:
 	// <FS:Zi> Backup settings
@@ -597,7 +592,7 @@
 	boost::signals2::connection mGridAddedCallbackConnection;
 
 	void onOpen(const LLSD& key);
-	/*virtual*/ BOOL postBuild();
+	/*virtual*/ bool postBuild();
 
 	void onClickAddGrid();
 	void addedGrid(bool success);
@@ -636,7 +631,7 @@
 	FSPanelPreferenceSounds();
 	virtual ~FSPanelPreferenceSounds();
 
-	BOOL postBuild();
+	bool postBuild();
 
 private:
 	LLPanel*	mOutputDevicePanel;
