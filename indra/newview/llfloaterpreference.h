/** 
 * @file llfloaterpreference.h
 * @brief LLPreferenceCore class definition
 *
 * $LicenseInfo:firstyear=2002&license=viewerlgpl$
 * Second Life Viewer Source Code
 * Copyright (C) 2010, Linden Research, Inc.
 * 
 * This library is free software; you can redistribute it and/or
 * modify it under the terms of the GNU Lesser General Public
 * License as published by the Free Software Foundation;
 * version 2.1 of the License only.
 * 
 * This library is distributed in the hope that it will be useful,
 * but WITHOUT ANY WARRANTY; without even the implied warranty of
 * MERCHANTABILITY or FITNESS FOR A PARTICULAR PURPOSE.  See the GNU
 * Lesser General Public License for more details.
 * 
 * You should have received a copy of the GNU Lesser General Public
 * License along with this library; if not, write to the Free Software
 * Foundation, Inc., 51 Franklin Street, Fifth Floor, Boston, MA  02110-1301  USA
 * 
 * Linden Research, Inc., 945 Battery Street, San Francisco, CA  94111  USA
 * $/LicenseInfo$
 */

/*
 * App-wide preferences.  Note that these are not per-user,
 * because we need to load many preferences before we have
 * a login name.
 */

#ifndef LL_LLFLOATERPREFERENCE_H
#define LL_LLFLOATERPREFERENCE_H

#include "llfloater.h"
#include "llavatarpropertiesprocessor.h"
#include "llconversationlog.h"
#include "llsearcheditor.h"
#include "llsetkeybinddialog.h"
#include "llkeyconflict.h"

#include "llaudioengine.h" // <FS:Ansariel> Output device selection

class LLConversationLogObserver;
class LLPanelPreference;
class LLPanelLCD;
class LLPanelDebug;
class LLMessageSystem;
class LLComboBox;
class LLScrollListCtrl;
class LLScrollListCell;
class LLSliderCtrl;
class LLSD;
class LLTextBox;
class LLComboBox;
class LLLineEditor;

namespace ll
{
	namespace prefs
	{
		struct SearchData;
	}
}

typedef std::map<std::string, std::string> notifications_map;

typedef enum
	{
		GS_LOW_GRAPHICS,
		GS_MID_GRAPHICS,
		GS_HIGH_GRAPHICS,
		GS_ULTRA_GRAPHICS
		
	} EGraphicsSettings;

// Floater to control preferences (display, audio, bandwidth, general.
class LLFloaterPreference : public LLFloater, public LLAvatarPropertiesObserver, public LLConversationLogObserver
{
public: 
	LLFloaterPreference(const LLSD& key);
	~LLFloaterPreference();

	void apply();
	void cancel();
	/*virtual*/ void draw();
	/*virtual*/ BOOL postBuild();
	/*virtual*/ void onOpen(const LLSD& key);
	/*virtual*/	void onClose(bool app_quitting);
	/*virtual*/ void changed();
	/*virtual*/ void changed(const LLUUID& session_id, U32 mask) {};

	// static data update, called from message handler
	// <FS:Ansariel> Show email address in preferences (FIRE-1071)
	//static void updateUserInfo(const std::string& visibility, bool im_via_email, bool is_verified_email);
	static void updateUserInfo(const std::string& visibility, bool im_via_email, bool is_verified_email, const std::string& email);

	// refresh all the graphics preferences menus
	static void refreshEnabledGraphics();
	
	// translate user's do not disturb response message according to current locale if message is default, otherwise do nothing
	static void initDoNotDisturbResponse();

	// update Show Favorites checkbox
	static void updateShowFavoritesCheckbox(bool val);

	void processProperties( void* pData, EAvatarProcessorType type );
	void processProfileProperties(const LLAvatarData* pAvatarData );
	void storeAvatarProperties( const LLAvatarData* pAvatarData );
	void saveAvatarProperties( void );
	void selectPrivacyPanel();
	void selectChatPanel();
	void getControlNames(std::vector<std::string>& names);
	// updates click/double-click action controls depending on values from settings.xml
	void updateClickActionViews();

// <FS:CR> Make onBtnOk() public for settings backup panel
//protected:
	void		onBtnOK(const LLSD& userdata);
protected:
// </FS:CR>
	void		onBtnCancel(const LLSD& userdata);

	//void		onClickClearCache();			// Clear viewer texture cache, vfs, and VO cache on next startup // AO: was protected, moved to public
	void		onClickBrowserClearCache();		// Clear web history and caches as well as viewer caches above
	void		onLanguageChange();
	void		onNotificationsChange(const std::string& OptionName);
	void		onNameTagOpacityChange(const LLSD& newvalue);
	void		onConsoleOpacityChange(const LLSD& newvalue);	// <FS:CR> FIRE-1332 - Sepeate opacity settings for nametag and console chat

	// set value of "DoNotDisturbResponseChanged" in account settings depending on whether do not disturb response
	// <FS:Zi> Pie menu
	// make sure controls get greyed out or enabled when pie color override is toggled
	void onPieColorsOverrideChanged();
	// </FS:Zi> Pie menu

	// string differs from default after user changes.
	void onDoNotDisturbResponseChanged();
	// if the custom settings box is clicked
	void onChangeCustom();
	void updateMeterText(LLUICtrl* ctrl);
	// callback for defaults
	void setHardwareDefaults();
	void setRecommended();
	// callback for when client modifies a render option
    void onRenderOptionEnable();
	// callback for when client turns on impostors
	void onAvatarImpostorsEnable();
	// <FS:AO> callback for local lights toggle
	void onLocalLightsEnable();

	// callback for commit in the "Single click on land" and "Double click on land" comboboxes.
	void onClickActionChange();
	// updates click/double-click action keybindngs depending on view values
	void updateClickActionControls();
	// <FS:PP> updates UI Sounds controls depending on values from settings.xml
	void updateUISoundsControls();

	//<FS:Kadah> Font Selection
	void populateFontSelectionCombo();
	void loadFontPresetsFromDir(const std::string& dir, LLComboBox* font_selection_combo);
	//</FS:Kadah>

	// <FS:Ansariel> Properly disable avatar tag setting
	void onAvatarTagSettingsChanged();

	// <FS:Ansariel> Correct enabled state of Animated Script Dialogs option
	void updateAnimatedScriptDialogs();

	// <FS:Zi> Group Notices and chiclets location setting conversion BOOL => S32
	void onShowGroupNoticesTopRightChanged();

public:
	// This function squirrels away the current values of the controls so that
	// cancel() can restore them.	
	void saveSettings();

	void setCacheLocation(const LLStringExplicit& location);
	// <FS:Ansariel> Sound cache
	void setSoundCacheLocation(const LLStringExplicit& location);
	void onClickSetSoundCache();
	void changeSoundCachePath(const std::vector<std::string>& filenames, std::string proposed_name);
	void onClickBrowseSoundCache();
	void onClickResetSoundCache();
	// </FS:Ansariel>

	// <FS:Ansariel> FIRE-2912: Reset voice button
	void onClickResetVoice();

	void onClickSetCache();
	void changeCachePath(const std::vector<std::string>& filenames, std::string proposed_name);
	void onClickBrowseCache();
	void onClickBrowseCrashLogs();
	void onClickBrowseChatLogDir();
	void onClickResetCache();
	void onClickClearCache(); // AO: was protected, moved to public
	void onClickJavascript();
	void onClickBrowseSettingsDir();
	void onClickSkin(LLUICtrl* ctrl,const LLSD& userdata);
	void onSelectSkin();
<<<<<<< HEAD
	void onClickSetKey();
	void onClickClearKey(); // <FS:Ansariel> FIRE-3803: Clear voice toggle button
	void setKey(KEY key);
	void setMouse(LLMouseHandler::EClickType click);
	void onClickSetMiddleMouse();
	// void onClickSetSounds();	//<FS:KC> Handled centrally now
	void onClickPreviewUISound(const LLSD& ui_sound_id); // <FS:PP> FIRE-8190: Preview function for "UI Sounds" Panel
	void setPreprocInclude();
	void changePreprocIncludePath(const std::vector<std::string>& filenames, std::string proposed_name);
	// <FS:LO> FIRE-23606 Reveal path to external script editor in prefernces
	void setExternalEditor();
	void changeExternalEditorPath(const std::vector<std::string>& filenames);
	// </FS:LO>
=======
	void onClickSetSounds();
>>>>>>> 9c04b051
	void onClickEnablePopup();
	void onClickDisablePopup();	
	void resetAllIgnored();
	void setAllIgnored();
	void onClickLogPath();
	void changeLogPath(const std::vector<std::string>& filenames, std::string proposed_name);
	bool moveTranscriptsAndLog();
	//[FIX FIRE-2765 : SJ] Making sure Reset button resets works
	void onClickResetLogPath();
	void enableHistory();
	// <FS:Ansariel> Show email address in preferences (FIRE-1071)
	//void setPersonalInfo(const std::string& visibility, bool im_via_email, bool is_verified_email);
	void setPersonalInfo(const std::string& visibility, bool im_via_email, bool is_verified_email, const std::string& email);
	// </FS:Ansariel> Show email address in preferences (FIRE-1071)
	void refreshEnabledState();
	// <FS:Ansariel> Improved graphics preferences
	void disableUnavailableSettings();
	void onCommitWindowedMode();
	void refresh();	// Refresh enable/disable
	// if the quality radio buttons are changed
	void onChangeQuality(const LLSD& data);
	void onClickClearSettings();
	void onClickChatOnlineNotices();
	void onClickClearSpamList();
	//void callback_clear_settings(const LLSD& notification, const LLSD& response);
	// <FS:Ansariel> Clear inventory cache button
	void onClickInventoryClearCache();
	// <FS:Ansariel> Clear web browser cache button
	void onClickWebBrowserClearCache();
	
	// <FS:Ansariel> Improved graphics preferences
	void updateSliderText(LLSliderCtrl* ctrl, LLTextBox* text_box);
	void updateMaxNonImpostors();
	void setMaxNonImpostorsText(U32 value, LLTextBox* text_box);
	void updateMaxNonImpostorsLabel(const LLSD& newvalue);
	void updateMaxComplexityLabel(const LLSD& newvalue);
	// </FS:Ansariel>

	void refreshUI();

	void onCommitMediaEnabled();
	void onCommitMusicEnabled();
	void applyResolution();
	void onChangeMaturity();
	void onChangeModelFolder();
	void onChangeTextureFolder();
	void onChangeSoundFolder();
	void onChangeAnimationFolder();
	void onClickBlockList();
	void onClickProxySettings();
	void onClickTranslationSettings();
	void onClickPermsDefault();
	void onClickRememberedUsernames();
	void onClickAutoReplace();
	void onClickSpellChecker();
	void onClickRenderExceptions();
	void onClickAdvanced();
	void applyUIColor(LLUICtrl* ctrl, const LLSD& param);
	void getUIColor(LLUICtrl* ctrl, const LLSD& param);
	void onLogChatHistorySaved();	
	void buildPopupLists();
	static void refreshSkin(void* data);
	void selectPanel(const LLSD& name);
	// <FS:Ansariel> Build fix
	//void saveGraphicsPreset(std::string& preset);
	void saveGraphicsPreset(const std::string& preset);
	// </FS:Ansariel>

private:

	void onDeleteTranscripts();
	void onDeleteTranscriptsResponse(const LLSD& notification, const LLSD& response);
	void updateDeleteTranscriptsButton();
	void updateMaxComplexity();
	static bool loadFromFilename(const std::string& filename, std::map<std::string, std::string> &label_map);

	static std::string sSkin;
	notifications_map mNotificationOptions;
	bool mGotPersonalInfo;
	bool mOriginalIMViaEmail;
	bool mLanguageChanged;
	bool mAvatarDataInitialized;
	std::string mPriorInstantMessageLogPath;
	
	bool mOriginalHideOnlineStatus;
	std::string mDirectoryVisibility;
	
	LLAvatarData mAvatarProperties;
	std::string mSavedGraphicsPreset;
	LOG_CLASS(LLFloaterPreference);

	LLSearchEditor *mFilterEdit;
	std::unique_ptr< ll::prefs::SearchData > mSearchData;

	void onUpdateFilterTerm( bool force = false );
	void collectSearchableItems();
};

class LLPanelPreference : public LLPanel
{
public:
	LLPanelPreference();
	/*virtual*/ BOOL postBuild();
	
	virtual ~LLPanelPreference();

	virtual void apply();
	virtual void cancel();
	// void setControlFalse(const LLSD& user_data);	//<FS:KC> Handled centrally now
	virtual void setHardwareDefaults();

	// Disables "Allow Media to auto play" check box only when both
	// "Streaming Music" and "Media" are unchecked. Otherwise enables it.
	void updateMediaAutoPlayCheckbox(LLUICtrl* ctrl);

	// This function squirrels away the current values of the controls so that
	// cancel() can restore them.
	virtual void saveSettings();

	void deletePreset(const LLSD& user_data);
	void savePreset(const LLSD& user_data);
	void loadPreset(const LLSD& user_data);

	// <FS:Ansariel> Handled in llviewercontrol.cpp
	//class Updater;

protected:
	typedef std::map<LLControlVariable*, LLSD> control_values_map_t;
	control_values_map_t mSavedValues;

private:
	//for "Only friends and groups can call or IM me"
	static void showFriendsOnlyWarning(LLUICtrl*, const LLSD&);
    //for  "Allow Multiple Viewers"
    static void showMultipleViewersWarning(LLUICtrl*, const LLSD&);

	static void showCustomPortWarning(LLUICtrl*, const LLSD&); // <FS:WoLf>

 	//for "Show my Favorite Landmarks at Login"
	static void handleFavoritesOnLoginChanged(LLUICtrl* checkbox, const LLSD& value);

	static void toggleMuteWhenMinimized();

	// <FS:Ansariel> Only enable Growl checkboxes if Growl is usable
	void onEnableGrowlChanged();
	// <FS:Ansariel> Flash chat toolbar button notification
	void onChatWindowChanged();
	// <FS:Ansariel> Exodus' mouselook combat feature
	void updateMouselookCombatFeatures();

	// <FS:Ansariel> Minimap pick radius transparency
	void updateMapPickRadiusTransparency(const LLSD& value);
	F32 mOriginalMapPickRadiusTransparency;

	// <FS:Ansariel> Customizable contact list columns
	void onCheckContactListColumnMode();

	typedef std::map<std::string, LLColor4> string_color_map_t;
	string_color_map_t mSavedColors;

	//<FS:HG> FIRE-6340, FIRE-6567 - Setting Bandwidth issues
	//Updater* mBandWidthUpdater;
	LOG_CLASS(LLPanelPreference);
};

class LLPanelPreferenceGraphics : public LLPanelPreference
{
public:
	BOOL postBuild();
	void draw();
	void cancel();
	void saveSettings();
	void resetDirtyChilds();
	void setHardwareDefaults();
	void setPresetText();

	static const std::string getPresetsPath();

protected:
	bool hasDirtyChilds();

private:

	void onPresetsListChange();
	LOG_CLASS(LLPanelPreferenceGraphics);
};

class LLPanelPreferenceControls : public LLPanelPreference, public LLKeyBindResponderInterface
{
	LOG_CLASS(LLPanelPreferenceControls);
public:
	LLPanelPreferenceControls();
	virtual ~LLPanelPreferenceControls();

	BOOL postBuild();

	void apply();
	void cancel();
	void saveSettings();
	void resetDirtyChilds();

	void onListCommit();
	void onModeCommit();
	void onRestoreDefaultsBtn();
	void onRestoreDefaultsResponse(const LLSD& notification, const LLSD& response);

    // Bypass to let Move & view read values without need to create own key binding handler
    // Todo: consider a better way to share access to keybindings
    bool canKeyBindHandle(const std::string &control, EMouseClickType click, KEY key, MASK mask);
    // Bypasses to let Move & view modify values without need to create own key binding handler
    void setKeyBind(const std::string &control, EMouseClickType click, KEY key, MASK mask, bool set /*set or reset*/ );
    void updateAndApply();

    // from interface
	/*virtual*/ bool onSetKeyBind(EMouseClickType click, KEY key, MASK mask, bool all_modes);
    /*virtual*/ void onDefaultKeyBind(bool all_modes);
    /*virtual*/ void onCancelKeyBind();

private:
	// reloads settings, discards current changes, updates table
	void regenerateControls();

	// These fuctions do not clean previous content
	bool addControlTableColumns(const std::string &filename);
	bool addControlTableRows(const std::string &filename);
	void addControlTableSeparator();

	// Cleans content and then adds content from xml files according to current mEditingMode
    void populateControlTable();

    // Updates keybindings from storage to table
    void updateTable();

	LLScrollListCtrl* pControlsTable;
	LLComboBox *pKeyModeBox;
	LLKeyConflictHandler mConflictHandler[LLKeyConflictHandler::MODE_COUNT];
	std::string mEditingControl;
	S32 mEditingColumn;
	S32 mEditingMode;
};

class LLFloaterPreferenceGraphicsAdvanced : public LLFloater
{
  public: 
	LLFloaterPreferenceGraphicsAdvanced(const LLSD& key);
	~LLFloaterPreferenceGraphicsAdvanced();
	/*virtual*/ BOOL postBuild();
	void onOpen(const LLSD& key);
	void onClickCloseBtn(bool app_quitting);
	void disableUnavailableSettings();
	void refreshEnabledGraphics();
	void refreshEnabledState();
	void updateSliderText(LLSliderCtrl* ctrl, LLTextBox* text_box);
	void updateMaxNonImpostors();
	void setMaxNonImpostorsText(U32 value, LLTextBox* text_box);
	void updateMaxComplexity();
	void setMaxComplexityText(U32 value, LLTextBox* text_box);
	static void setIndirectControls();
	static void setIndirectMaxNonImpostors();
	static void setIndirectMaxArc();
	void refresh();
	// callback for when client modifies a render option
	void onRenderOptionEnable();
    void onAdvancedAtmosphericsEnable();
	LOG_CLASS(LLFloaterPreferenceGraphicsAdvanced);
};

class LLAvatarComplexityControls
{
  public: 
	static void updateMax(LLSliderCtrl* slider, LLTextBox* value_label);
	static void setText(U32 value, LLTextBox* text_box);
	static void setIndirectControls();
	static void setIndirectMaxNonImpostors();
	static void setIndirectMaxArc();
	LOG_CLASS(LLAvatarComplexityControls);
};

// [SL:KB] - Catznip Viewer-Skins
class LLPanelPreferenceSkins : public LLPanelPreference
{
public:
	LLPanelPreferenceSkins();
	
	/*virtual*/ BOOL postBuild();
	/*virtual*/ void apply();
	/*virtual*/ void cancel();
	void callbackRestart(const LLSD& notification, const LLSD& response);	// <FS:CR> Callback for restart dialogs
protected:
	void onSkinChanged();
	void onSkinThemeChanged();
	void refreshSkinList();
	void refreshSkinThemeList();
	void refreshPreviewImage(); // <FS:PP> FIRE-1689: Skins preview image
	void showSkinChangeNotification();
	
protected:
	std::string m_Skin;
	LLComboBox* m_pSkinCombo;
	std::string m_SkinTheme;
	LLComboBox* m_pSkinThemeCombo;
	LLButton*	m_pSkinPreview; // <FS:PP> FIRE-1689: Skins preview image
	LLSD        m_SkinsInfo;
	std::string	m_SkinName;
	std::string	m_SkinThemeName;

	LOG_CLASS(LLPanelPreferenceSkins);
};
// [/SL:KB]

// [SL:KB] - Patch: Viewer-CrashReporting | Checked: 2010-10-21 (Catznip-2.6.0a) | Added: Catznip-2.2.0c
class LLPanelPreferenceCrashReports : public LLPanelPreference
{
public:
	LLPanelPreferenceCrashReports();

	/*virtual*/ BOOL postBuild();
	/*virtual*/ void apply();
	/*virtual*/ void cancel();

	void refresh();

private:
	LOG_CLASS(LLPanelPreferenceCrashReports);
};
// [/SL:KB]

// <FS:CR> Settings Backup
class FSPanelPreferenceBackup : public LLPanelPreference
{
public:
	FSPanelPreferenceBackup();
	/*virtual*/ BOOL postBuild();
	
protected:
	// <FS:Zi> Backup settings
	void onClickSetBackupSettingsPath();
	void changeBackupSettingsPath(const std::vector<std::string>& filenames, std::string proposed_name);
	void onClickSelectAll();
	void onClickDeselectAll();
	void onClickBackupSettings();
	void onClickRestoreSettings();
	
	void doSelect(BOOL all);												// calls applySelection for each list
	void applySelection(LLScrollListCtrl* control, BOOL all);				// selects or deselects all items in a scroll list
	void doBackupSettings(const LLSD& notification, const LLSD& response);	// callback for backup dialog
	void doRestoreSettings(const LLSD& notification, const LLSD& response);	// callback for restore dialog
	void onQuitConfirmed(const LLSD& notification, const LLSD& response);	// callback for finished restore dialog
	// </FS:Zi>

private:
	LOG_CLASS(FSPanelPreferenceBackup);
};

// <FS:AW  opensim preferences>
class LLPanelPreferenceOpensim : public LLPanelPreference
{
public:
	LLPanelPreferenceOpensim();

#ifdef OPENSIM
// <FS:AW  grid management>
	/*virtual*/ BOOL postBuild();
	/*virtual*/ void apply();
	/*virtual*/ void cancel();

protected:

	void onClickAddGrid();
	void addedGrid(bool success);
	void onClickClearGrid();
	void onClickRefreshGrid();
	void onClickSaveGrid();
	void onClickRemoveGrid();
	void onSelectGrid();
	bool removeGridCB(const LLSD& notification, const LLSD& response);
// </FS:AW  grid management>
// <FS:AW  opensim search support>
	void onClickClearDebugSearchURL();
	void onClickPickDebugSearchURL();
// </FS:AW  opensim search support>

	void refreshGridList(bool success = true);
	LLScrollListCtrl* mGridListControl;
private:
	LLLineEditor* mEditorGridName;
	LLLineEditor* mEditorGridURI;
	LLLineEditor* mEditorLoginPage;
	LLLineEditor* mEditorHelperURI;
	LLLineEditor* mEditorWebsite;
	LLLineEditor* mEditorSupport;
	LLLineEditor* mEditorRegister;
	LLLineEditor* mEditorPassword;
	LLLineEditor* mEditorSearch;
	LLLineEditor* mEditorGridMessage;
#endif

	LOG_CLASS(LLPanelPreferenceOpensim);
};
// </FS:AW  opensim preferences>

// <FS:Ansariel> Output device selection
class FSPanelPreferenceSounds : public LLPanelPreference
{
public:
	FSPanelPreferenceSounds();
	virtual ~FSPanelPreferenceSounds();

	BOOL postBuild();

private:
	LLPanel*	mOutputDevicePanel;
	LLComboBox*	mOutputDeviceComboBox;

	void onOutputDeviceChanged(const LLSD& new_value);
	void onOutputDeviceSelectionChanged(const LLSD& new_value);
	void onOutputDeviceListChanged(LLAudioEngine::output_device_map_t output_devices);
	boost::signals2::connection mOutputDeviceListChangedConnection;

	LOG_CLASS(FSPanelPreferenceSounds);
};
// </FS:Ansariel>

class LLFloaterPreferenceProxy : public LLFloater
{
public: 
	LLFloaterPreferenceProxy(const LLSD& key);
	~LLFloaterPreferenceProxy();

	/// show off our menu
	static void show();
	void cancel();
	
protected:
	BOOL postBuild();
	void onOpen(const LLSD& key);
	void onClose(bool app_quitting);
	void saveSettings();
	void onBtnOk();
	void onBtnCancel();
	void onClickCloseBtn(bool app_quitting = false);

	void onChangeSocksSettings();

private:
	
	bool mSocksSettingsDirty;
	typedef std::map<LLControlVariable*, LLSD> control_values_map_t;
	control_values_map_t mSavedValues;
	LOG_CLASS(LLFloaterPreferenceProxy);
};


#endif  // LL_LLPREFERENCEFLOATER_H<|MERGE_RESOLUTION|>--- conflicted
+++ resolved
@@ -154,6 +154,7 @@
 	void onClickActionChange();
 	// updates click/double-click action keybindngs depending on view values
 	void updateClickActionControls();
+
 	// <FS:PP> updates UI Sounds controls depending on values from settings.xml
 	void updateUISoundsControls();
 
@@ -170,7 +171,6 @@
 
 	// <FS:Zi> Group Notices and chiclets location setting conversion BOOL => S32
 	void onShowGroupNoticesTopRightChanged();
-
 public:
 	// This function squirrels away the current values of the controls so that
 	// cancel() can restore them.	
@@ -199,12 +199,6 @@
 	void onClickBrowseSettingsDir();
 	void onClickSkin(LLUICtrl* ctrl,const LLSD& userdata);
 	void onSelectSkin();
-<<<<<<< HEAD
-	void onClickSetKey();
-	void onClickClearKey(); // <FS:Ansariel> FIRE-3803: Clear voice toggle button
-	void setKey(KEY key);
-	void setMouse(LLMouseHandler::EClickType click);
-	void onClickSetMiddleMouse();
 	// void onClickSetSounds();	//<FS:KC> Handled centrally now
 	void onClickPreviewUISound(const LLSD& ui_sound_id); // <FS:PP> FIRE-8190: Preview function for "UI Sounds" Panel
 	void setPreprocInclude();
@@ -213,9 +207,6 @@
 	void setExternalEditor();
 	void changeExternalEditorPath(const std::vector<std::string>& filenames);
 	// </FS:LO>
-=======
-	void onClickSetSounds();
->>>>>>> 9c04b051
 	void onClickEnablePopup();
 	void onClickDisablePopup();	
 	void resetAllIgnored();
