--- conflicted
+++ resolved
@@ -86,15 +86,10 @@
 	~LLFloaterPreference();
 
 	void apply();
-<<<<<<< HEAD
-	void cancel();
+	void cancel(const std::vector<std::string> settings_to_skip = {});
 	// <FS:Zi> FIRE-19539 - Include the alert messages in Prefs>Notifications>Alerts in preference Search.
 	// /*virtual*/ void draw();
 	// </FS:Zi>
-=======
-	void cancel(const std::vector<std::string> settings_to_skip = {});
-	/*virtual*/ void draw();
->>>>>>> 17e3b293
 	/*virtual*/ BOOL postBuild();
 	/*virtual*/ void onOpen(const LLSD& key);
 	/*virtual*/	void onClose(bool app_quitting);
@@ -358,13 +353,8 @@
 	virtual ~LLPanelPreference();
 
 	virtual void apply();
-<<<<<<< HEAD
-	virtual void cancel();
+    virtual void cancel(const std::vector<std::string> settings_to_skip = {});
 	// void setControlFalse(const LLSD& user_data);	//<FS:KC> Handled centrally now
-=======
-    virtual void cancel(const std::vector<std::string> settings_to_skip = {});
-	void setControlFalse(const LLSD& user_data);
->>>>>>> 17e3b293
 	virtual void setHardwareDefaults();
 
 	// Disables "Allow Media to auto play" check box only when both
@@ -516,7 +506,7 @@
 	
 	/*virtual*/ BOOL postBuild();
 	/*virtual*/ void apply();
-	/*virtual*/ void cancel();
+	/*virtual*/ void cancel(const std::vector<std::string> settings_to_skip = {});
 	void callbackRestart(const LLSD& notification, const LLSD& response);	// <FS:CR> Callback for restart dialogs
 protected:
 	void onSkinChanged();
@@ -548,7 +538,7 @@
 
 	/*virtual*/ BOOL postBuild();
 	/*virtual*/ void apply();
-	/*virtual*/ void cancel();
+	/*virtual*/ void cancel(const std::vector<std::string> settings_to_skip = {});
 
 	void refresh();
 
@@ -595,7 +585,7 @@
 
 #ifdef OPENSIM
 	/*virtual*/ void apply();
-	/*virtual*/ void cancel();
+	/*virtual*/ void cancel(const std::vector<std::string> settings_to_skip = {});
 
 protected:
 	boost::signals2::connection mGridListChangedCallbackConnection;
