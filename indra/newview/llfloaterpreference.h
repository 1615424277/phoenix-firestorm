--- conflicted
+++ resolved
@@ -35,11 +35,8 @@
 
 #include "llfloater.h"
 #include "llavatarpropertiesprocessor.h"
-<<<<<<< HEAD
+#include "llconversationlog.h"
 #include "lllineeditor.h" // <FS:CR>
-=======
-#include "llconversationlog.h"
->>>>>>> fe8b4bf1
 
 class LLConversationLogObserver;
 class LLPanelPreference;
@@ -107,16 +104,12 @@
 	void		onNotificationsChange(const std::string& OptionName);
 	void		onNameTagOpacityChange(const LLSD& newvalue);
 
-<<<<<<< HEAD
+	// set value of "DoNotDisturbResponseChanged" in account settings depending on whether do not disturb response
 	// <FS:Zi> Pie menu
 	// make sure controls get greyed out or enabled when pie color override is toggled
 	void onPieColorsOverrideChanged();
 	// </FS:Zi> Pie menu
 
-	// set value of "BusyResponseChanged" in account settings depending on whether busy response
-=======
-	// set value of "DoNotDisturbResponseChanged" in account settings depending on whether do not disturb response
->>>>>>> fe8b4bf1
 	// string differs from default after user changes.
 	void onDoNotDisturbResponseChanged();
 	// if the custom settings box is clicked
@@ -172,24 +165,16 @@
 	void setKey(KEY key);
 	void onClickSetMiddleMouse();
 	void onClickSetSounds();
-<<<<<<< HEAD
 	void onClickPreviewUISound(const LLSD& ui_sound_id); // <FS:PP> FIRE-8190: Preview function for "UI Sounds" Panel
 	void setPreprocInclude();
-//	void onClickSkipDialogs();
-//	void onClickResetDialogs();
-=======
->>>>>>> fe8b4bf1
 	void onClickEnablePopup();
 	void onClickDisablePopup();	
 	void resetAllIgnored();
 	void setAllIgnored();
 	void onClickLogPath();
-<<<<<<< HEAD
+	bool moveTranscriptsAndLog();
 	//[FIX FIRE-2765 : SJ] Making sure Reset button resets works
 	void onClickResetLogPath();
-=======
-	bool moveTranscriptsAndLog();
->>>>>>> fe8b4bf1
 	void enableHistory();
 	void setPersonalInfo(const std::string& visibility, bool im_via_email);
 	void refreshEnabledState();
@@ -223,7 +208,7 @@
 	void onLogChatHistorySaved();	
 	void buildPopupLists();
 	static void refreshSkin(void* data);
-<<<<<<< HEAD
+	void selectPanel(const LLSD& name);
 
 	// <FS:Zi> Backup settings
 	void onClickSetBackupSettingsPath();
@@ -237,10 +222,6 @@
 	void doRestoreSettings(const LLSD& notification,const LLSD& response);	// callback for restore dialog
 	void onQuitConfirmed(const LLSD& notification,const LLSD& response);	// callback for finished restore dialog
 // </FS:Zi>
-=======
-	void selectPanel(const LLSD& name);
-
->>>>>>> fe8b4bf1
 private:
 
 	void onDeleteTranscripts();
