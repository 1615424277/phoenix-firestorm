/** 
 * @file llfloaterpreference.h
 * @brief LLPreferenceCore class definition
 *
 * $LicenseInfo:firstyear=2002&license=viewerlgpl$
 * Second Life Viewer Source Code
 * Copyright (C) 2010, Linden Research, Inc.
 * 
 * This library is free software; you can redistribute it and/or
 * modify it under the terms of the GNU Lesser General Public
 * License as published by the Free Software Foundation;
 * version 2.1 of the License only.
 * 
 * This library is distributed in the hope that it will be useful,
 * but WITHOUT ANY WARRANTY; without even the implied warranty of
 * MERCHANTABILITY or FITNESS FOR A PARTICULAR PURPOSE.  See the GNU
 * Lesser General Public License for more details.
 * 
 * You should have received a copy of the GNU Lesser General Public
 * License along with this library; if not, write to the Free Software
 * Foundation, Inc., 51 Franklin Street, Fifth Floor, Boston, MA  02110-1301  USA
 * 
 * Linden Research, Inc., 945 Battery Street, San Francisco, CA  94111  USA
 * $/LicenseInfo$
 */

/*
 * App-wide preferences.  Note that these are not per-user,
 * because we need to load many preferences before we have
 * a login name.
 */

#ifndef LL_LLFLOATERPREFERENCE_H
#define LL_LLFLOATERPREFERENCE_H

#include "llfloater.h"
#include "llavatarpropertiesprocessor.h"
#include "llconversationlog.h"
#include "llsearcheditor.h"
#include "llsetkeybinddialog.h"
#include "llkeyconflict.h"

#include "llaudioengine.h" // <FS:Ansariel> Output device selection

class LLConversationLogObserver;
class LLPanelPreference;
class LLPanelLCD;
class LLPanelDebug;
class LLMessageSystem;
class LLComboBox;
class LLScrollListCtrl;
class LLScrollListCell;
class LLSliderCtrl;
class LLSD;
class LLTextBox;
class LLComboBox;
class LLLineEditor;

// <FS:Zi> FIRE-19539 - Include the alert messages in Prefs>Notifications>Alerts in preference Search.
class LLFilterEditor;

namespace ll
{
	namespace prefs
	{
		struct SearchData;
	}
}

typedef std::map<std::string, std::string> notifications_map;

typedef enum
	{
		GS_LOW_GRAPHICS,
		GS_MID_GRAPHICS,
		GS_HIGH_GRAPHICS,
		GS_ULTRA_GRAPHICS
		
	} EGraphicsSettings;

// Floater to control preferences (display, audio, bandwidth, general.
class LLFloaterPreference : public LLFloater, public LLAvatarPropertiesObserver, public LLConversationLogObserver
{
public: 
	LLFloaterPreference(const LLSD& key);
	~LLFloaterPreference();

	void apply();
	void cancel();
	// <FS:Zi> FIRE-19539 - Include the alert messages in Prefs>Notifications>Alerts in preference Search.
	// /*virtual*/ void draw();
	// </FS:Zi>
	/*virtual*/ BOOL postBuild();
	/*virtual*/ void onOpen(const LLSD& key);
	/*virtual*/	void onClose(bool app_quitting);
	/*virtual*/ void changed();
	/*virtual*/ void changed(const LLUUID& session_id, U32 mask) {};

	// static data update, called from message handler
	// <FS:Ansariel> Show email address in preferences (FIRE-1071) and keep for OpenSim
	//static void updateUserInfo(const std::string& visibility);
	static void updateUserInfo(const std::string& visibility, bool im_via_email, const std::string& email);

	// refresh all the graphics preferences menus
	static void refreshEnabledGraphics();
	
	// translate user's do not disturb response message according to current locale if message is default, otherwise do nothing
	static void initDoNotDisturbResponse();

	// update Show Favorites checkbox
	static void updateShowFavoritesCheckbox(bool val);

	void processProperties( void* pData, EAvatarProcessorType type );
	void processProfileProperties(const LLAvatarData* pAvatarData );
	void storeAvatarProperties( const LLAvatarData* pAvatarData );
	void saveAvatarProperties( void );
	void selectPrivacyPanel();
	void selectChatPanel();
	void getControlNames(std::vector<std::string>& names);
	// updates click/double-click action controls depending on values from settings.xml
	void updateClickActionViews();
    void updateSearchableItems();

    void		onBtnOK(const LLSD& userdata);
    void		onBtnCancel(const LLSD& userdata);

protected:	

	//void		onClickClearCache();			// Clear viewer texture cache, file cache on next startup // AO: was protected, moved to public
	void		onClickBrowserClearCache();		// Clear web history and caches as well as viewer caches above
	void		onLanguageChange();
	void		onNotificationsChange(const std::string& OptionName);
	void		onNameTagOpacityChange(const LLSD& newvalue);
	void		onConsoleOpacityChange(const LLSD& newvalue);	// <FS:CR> FIRE-1332 - Sepeate opacity settings for nametag and console chat

	// set value of "DoNotDisturbResponseChanged" in account settings depending on whether do not disturb response
	// <FS:Zi> Pie menu
	// make sure controls get greyed out or enabled when pie color override is toggled
	void onPieColorsOverrideChanged();
	// </FS:Zi> Pie menu

	// string differs from default after user changes.
	void onDoNotDisturbResponseChanged();
	// if the custom settings box is clicked
	void onChangeCustom();
	void updateMeterText(LLUICtrl* ctrl);
	// callback for defaults
	void setHardwareDefaults();
	void setRecommended();
	// callback for when client modifies a render option
    void onRenderOptionEnable();
	// callback for when client turns on impostors
	void onAvatarImpostorsEnable();
	// <FS:AO> callback for local lights toggle
	void onLocalLightsEnable();

	// callback for commit in the "Single click on land" and "Double click on land" comboboxes.
	void onClickActionChange();
	// updates click/double-click action keybindngs depending on view values
	void updateClickActionControls();

	// <FS:PP> updates UI Sounds controls depending on values from settings.xml
	void updateUISoundsControls();

	//<FS:Kadah> Font Selection
	void populateFontSelectionCombo();
	void loadFontPresetsFromDir(const std::string& dir, LLComboBox* font_selection_combo);
	//</FS:Kadah>

	// <FS:Ansariel> Properly disable avatar tag setting
	void onAvatarTagSettingsChanged();

	// <FS:Ansariel> Correct enabled state of Animated Script Dialogs option
	void updateAnimatedScriptDialogs();

	// <FS:Zi> Group Notices and chiclets location setting conversion BOOL => S32
	void onShowGroupNoticesTopRightChanged();
	// <FS:Ansariel> Dynamic texture memory calculation
	void handleDynamicTextureMemoryChanged();

public:
	// This function squirrels away the current values of the controls so that
	// cancel() can restore them.	
	void saveSettings();

	void saveIgnoredNotifications();
	void restoreIgnoredNotifications();

	void setCacheLocation(const LLStringExplicit& location);
	// <FS:Ansariel> Sound cache
	void setSoundCacheLocation(const LLStringExplicit& location);
	void onClickSetSoundCache();
	void changeSoundCachePath(const std::vector<std::string>& filenames, std::string proposed_name);
	void onClickBrowseSoundCache();
	void onClickResetSoundCache();
	// </FS:Ansariel>

	// <FS:Ansariel> FIRE-2912: Reset voice button
	void onClickResetVoice();

	void onClickSetCache();
	void changeCachePath(const std::vector<std::string>& filenames, std::string proposed_name);
	void onClickBrowseCache();
	void onClickBrowseCrashLogs();
	void onClickBrowseChatLogDir();
	void onClickResetCache();
	void onClickClearCache(); // AO: was protected, moved to public
	void onClickJavascript();
	void onClickBrowseSettingsDir();
	void onClickSkin(LLUICtrl* ctrl,const LLSD& userdata);
	void onSelectSkin();
	// void onClickSetSounds();	//<FS:KC> Handled centrally now
	void onClickPreviewUISound(const LLSD& ui_sound_id); // <FS:PP> FIRE-8190: Preview function for "UI Sounds" Panel
	void setPreprocInclude();
	void changePreprocIncludePath(const std::vector<std::string>& filenames, std::string proposed_name);
	// <FS:LO> FIRE-23606 Reveal path to external script editor in prefernces
	void setExternalEditor();
	void changeExternalEditorPath(const std::vector<std::string>& filenames);
	// </FS:LO>
	// <FS:Zi> FIRE-19539 - Include the alert messages in Prefs>Notifications>Alerts in preference Search.
	// void onClickEnablePopup();
	// void onClickDisablePopup();	
	void onSelectPopup();
	void onUpdatePopupFilter();
	// </FS:Zi>
	void resetAllIgnored();
	void setAllIgnored();
	void onClickLogPath();
	void changeLogPath(const std::vector<std::string>& filenames, std::string proposed_name);
	bool moveTranscriptsAndLog();
	//[FIX FIRE-2765 : SJ] Making sure Reset button resets works
	void onClickResetLogPath();
	void enableHistory();
	// <FS:Ansariel> Show email address in preferences (FIRE-1071) and keep for OpenSim
	//void setPersonalInfo(const std::string& visibility);
	void setPersonalInfo(const std::string& visibility, bool im_via_email, const std::string& email);
	// </FS:Ansariel> Show email address in preferences (FIRE-1071)
	void refreshEnabledState();
	// <FS:Ansariel> Improved graphics preferences
	void disableUnavailableSettings();
	void onCommitWindowedMode();
	void refresh();	// Refresh enable/disable
	// if the quality radio buttons are changed
	void onChangeQuality(const LLSD& data);
	void onClickClearSettings();
	void onClickChatOnlineNotices();
	void onClickClearSpamList();
	//void callback_clear_settings(const LLSD& notification, const LLSD& response);
	// <FS:Ansariel> Clear inventory cache button
	void onClickInventoryClearCache();
	// <FS:Ansariel> Clear web browser cache button
	void onClickWebBrowserClearCache();
	
	// <FS:Ansariel> Improved graphics preferences
	void updateSliderText(LLSliderCtrl* ctrl, LLTextBox* text_box);
	void updateMaxNonImpostors();
	void setMaxNonImpostorsText(U32 value, LLTextBox* text_box);
	void updateMaxNonImpostorsLabel(const LLSD& newvalue);
	void updateMaxComplexityLabel(const LLSD& newvalue);
	// </FS:Ansariel>

	void refreshUI();

	void onCommitMediaEnabled();
	void onCommitMusicEnabled();
	void applyResolution();
	void onChangeMaturity();
	void onChangeModelFolder();
	void onChangeTextureFolder();
	void onChangeSoundFolder();
	void onChangeAnimationFolder();
	void onClickBlockList();
	void onClickProxySettings();
	void onClickTranslationSettings();
	void onClickPermsDefault();
	void onClickRememberedUsernames();
	void onClickAutoReplace();
	void onClickSpellChecker();
	void onClickRenderExceptions();
	void onClickAdvanced();
	void applyUIColor(LLUICtrl* ctrl, const LLSD& param);
	void getUIColor(LLUICtrl* ctrl, const LLSD& param);
	void onLogChatHistorySaved();	

	// <FS:Zi> FIRE-19539 - Include the alert messages in Prefs>Notifications>Alerts in preference Search.
	// void buildPopupLists();
	void buildPopupList();
	// </FS:Zi>

	static void refreshSkin(void* data);
	void selectPanel(const LLSD& name);
	// <FS:Ansariel> Build fix
	//void saveGraphicsPreset(std::string& preset);
	void saveGraphicsPreset(const std::string& preset);
	// </FS:Ansariel>

	// <FS:Zi> Support preferences search SLURLs
	void onCopySearch();

private:

	void onDeleteTranscripts();
	void onDeleteTranscriptsResponse(const LLSD& notification, const LLSD& response);
	void updateDeleteTranscriptsButton();
	void updateMaxComplexity();
    void updateComplexityText();
	static bool loadFromFilename(const std::string& filename, std::map<std::string, std::string> &label_map);

	static std::string sSkin;
	notifications_map mNotificationOptions;
	bool mGotPersonalInfo;
	// <FS:Ansariel> Keep it for OpenSim
	bool mOriginalIMViaEmail;
	bool mLanguageChanged;
	bool mAvatarDataInitialized;
	std::string mPriorInstantMessageLogPath;
	
	bool mOriginalHideOnlineStatus;
	std::string mDirectoryVisibility;
	
	LLAvatarData mAvatarProperties;
	std::string mSavedGraphicsPreset;
	LOG_CLASS(LLFloaterPreference);

	LLSearchEditor *mFilterEdit;
	std::unique_ptr< ll::prefs::SearchData > mSearchData;
	bool mSearchDataDirty;

    boost::signals2::connection	mComplexityChangedSignal;

	void onUpdateFilterTerm( bool force = false );
	void collectSearchableItems();

<<<<<<< HEAD
	// <FS:Zi> FIRE-19539 - Include the alert messages in Prefs>Notifications>Alerts in preference Search.
	LLScrollListCtrl* mPopupList;
	LLFilterEditor* mPopupFilter;
	// </FS.Zi>
=======
    std::map<std::string, bool> mIgnorableNotifs;
>>>>>>> d7b4a15a
};

class LLPanelPreference : public LLPanel
{
public:
	LLPanelPreference();
	/*virtual*/ BOOL postBuild();
	
	virtual ~LLPanelPreference();

	virtual void apply();
	virtual void cancel();
	// void setControlFalse(const LLSD& user_data);	//<FS:KC> Handled centrally now
	virtual void setHardwareDefaults();

	// Disables "Allow Media to auto play" check box only when both
	// "Streaming Music" and "Media" are unchecked. Otherwise enables it.
	void updateMediaAutoPlayCheckbox(LLUICtrl* ctrl);

	// This function squirrels away the current values of the controls so that
	// cancel() can restore them.
	virtual void saveSettings();

	void deletePreset(const LLSD& user_data);
	void savePreset(const LLSD& user_data);
	void loadPreset(const LLSD& user_data);

	// <FS:Ansariel> Handled in llviewercontrol.cpp
	//class Updater;

protected:
	typedef std::map<LLControlVariable*, LLSD> control_values_map_t;
	control_values_map_t mSavedValues;

private:
	//for "Only friends and groups can call or IM me"
	static void showFriendsOnlyWarning(LLUICtrl*, const LLSD&);
    //for  "Allow Multiple Viewers"
    static void showMultipleViewersWarning(LLUICtrl*, const LLSD&);

	static void showCustomPortWarning(LLUICtrl*, const LLSD&); // <FS:WoLf>

 	//for "Show my Favorite Landmarks at Login"
	static void handleFavoritesOnLoginChanged(LLUICtrl* checkbox, const LLSD& value);

	static void toggleMuteWhenMinimized();

	// <FS:Ansariel> Only enable Growl checkboxes if Growl is usable
	void onEnableGrowlChanged();
	// <FS:Ansariel> Flash chat toolbar button notification
	void onChatWindowChanged();
	// <FS:Ansariel> Exodus' mouselook combat feature
	void updateMouselookCombatFeatures();

	// <FS:Ansariel> Minimap pick radius transparency
	void updateMapPickRadiusTransparency(const LLSD& value);
	F32 mOriginalMapPickRadiusTransparency;

	// <FS:Ansariel> Customizable contact list columns
	void onCheckContactListColumnMode();

	typedef std::map<std::string, LLColor4> string_color_map_t;
	string_color_map_t mSavedColors;

	//<FS:HG> FIRE-6340, FIRE-6567 - Setting Bandwidth issues
	//Updater* mBandWidthUpdater;
	LOG_CLASS(LLPanelPreference);
};

class LLPanelPreferenceGraphics : public LLPanelPreference
{
public:
	BOOL postBuild();
	void draw();
	void cancel();
	void saveSettings();
	void resetDirtyChilds();
	void setHardwareDefaults();
	void setPresetText();

	static const std::string getPresetsPath();

protected:
	bool hasDirtyChilds();

private:

	void onPresetsListChange();
	LOG_CLASS(LLPanelPreferenceGraphics);
};

class LLPanelPreferenceControls : public LLPanelPreference, public LLKeyBindResponderInterface
{
	LOG_CLASS(LLPanelPreferenceControls);
public:
	LLPanelPreferenceControls();
	virtual ~LLPanelPreferenceControls();

	BOOL postBuild();

	void apply();
	void cancel();
	void saveSettings();
	void resetDirtyChilds();

	void onListCommit();
	void onModeCommit();
	void onRestoreDefaultsBtn();
	void onRestoreDefaultsResponse(const LLSD& notification, const LLSD& response);

    // Bypass to let Move & view read values without need to create own key binding handler
    // Todo: consider a better way to share access to keybindings
    bool canKeyBindHandle(const std::string &control, EMouseClickType click, KEY key, MASK mask);
    // Bypasses to let Move & view modify values without need to create own key binding handler
    void setKeyBind(const std::string &control, EMouseClickType click, KEY key, MASK mask, bool set /*set or reset*/ );
    void updateAndApply();

    // from interface
	/*virtual*/ bool onSetKeyBind(EMouseClickType click, KEY key, MASK mask, bool all_modes);
    /*virtual*/ void onDefaultKeyBind(bool all_modes);
    /*virtual*/ void onCancelKeyBind();

private:
	// reloads settings, discards current changes, updates table
	void regenerateControls();

	// These fuctions do not clean previous content
	bool addControlTableColumns(const std::string &filename);
	bool addControlTableRows(const std::string &filename);
	void addControlTableSeparator();

	// Cleans content and then adds content from xml files according to current mEditingMode
    void populateControlTable();

    // Updates keybindings from storage to table
    void updateTable();

	LLScrollListCtrl* pControlsTable;
	LLComboBox *pKeyModeBox;
	LLKeyConflictHandler mConflictHandler[LLKeyConflictHandler::MODE_COUNT];
	std::string mEditingControl;
	S32 mEditingColumn;
	S32 mEditingMode;
};

class LLAvatarComplexityControls
{
  public: 
	static void updateMax(LLSliderCtrl* slider, LLTextBox* value_label, bool short_val = false);
	static void setText(U32 value, LLTextBox* text_box, bool short_val = false);
	// <FS:Beq> for render time support
	static void updateMaxRenderTime(LLSliderCtrl* slider, LLTextBox* value_label, bool short_val = false);
	static void setRenderTimeText(F32 value, LLTextBox* text_box, bool short_val = false); 
	// </FS:Beq>
	static void setIndirectControls();
	static void setIndirectMaxNonImpostors();
	static void setIndirectMaxArc();
	LOG_CLASS(LLAvatarComplexityControls);
};

// [SL:KB] - Catznip Viewer-Skins
class LLPanelPreferenceSkins : public LLPanelPreference
{
public:
	LLPanelPreferenceSkins();
	
	/*virtual*/ BOOL postBuild();
	/*virtual*/ void apply();
	/*virtual*/ void cancel();
	void callbackRestart(const LLSD& notification, const LLSD& response);	// <FS:CR> Callback for restart dialogs
protected:
	void onSkinChanged();
	void onSkinThemeChanged();
	void refreshSkinList();
	void refreshSkinThemeList();
	void refreshPreviewImage(); // <FS:PP> FIRE-1689: Skins preview image
	void showSkinChangeNotification();
	
protected:
	std::string m_Skin;
	LLComboBox* m_pSkinCombo;
	std::string m_SkinTheme;
	LLComboBox* m_pSkinThemeCombo;
	LLButton*	m_pSkinPreview; // <FS:PP> FIRE-1689: Skins preview image
	LLSD        m_SkinsInfo;
	std::string	m_SkinName;
	std::string	m_SkinThemeName;

	LOG_CLASS(LLPanelPreferenceSkins);
};
// [/SL:KB]

// [SL:KB] - Patch: Viewer-CrashReporting | Checked: 2010-10-21 (Catznip-2.6.0a) | Added: Catznip-2.2.0c
class LLPanelPreferenceCrashReports : public LLPanelPreference
{
public:
	LLPanelPreferenceCrashReports();

	/*virtual*/ BOOL postBuild();
	/*virtual*/ void apply();
	/*virtual*/ void cancel();

	void refresh();

private:
	LOG_CLASS(LLPanelPreferenceCrashReports);
};
// [/SL:KB]

// <FS:CR> Settings Backup
class FSPanelPreferenceBackup : public LLPanelPreference
{
public:
	FSPanelPreferenceBackup();
	/*virtual*/ BOOL postBuild();
	
protected:
	// <FS:Zi> Backup settings
	void onClickSetBackupSettingsPath();
	void changeBackupSettingsPath(const std::vector<std::string>& filenames, std::string proposed_name);
	void onClickSelectAll();
	void onClickDeselectAll();
	void onClickBackupSettings();
	void onClickRestoreSettings();
	
	void doSelect(BOOL all);												// calls applySelection for each list
	void applySelection(LLScrollListCtrl* control, BOOL all);				// selects or deselects all items in a scroll list
	void doBackupSettings(const LLSD& notification, const LLSD& response);	// callback for backup dialog
	void doRestoreSettings(const LLSD& notification, const LLSD& response);	// callback for restore dialog
	void onQuitConfirmed(const LLSD& notification, const LLSD& response);	// callback for finished restore dialog
	// </FS:Zi>

private:
	LOG_CLASS(FSPanelPreferenceBackup);
};

// <FS:AW  opensim preferences>
class LLPanelPreferenceOpensim : public LLPanelPreference
{
	LOG_CLASS(LLPanelPreferenceOpensim);

public:
	LLPanelPreferenceOpensim();
	~LLPanelPreferenceOpensim();

#ifdef OPENSIM
	/*virtual*/ void apply();
	/*virtual*/ void cancel();

protected:
	boost::signals2::connection mGridListChangedCallbackConnection;
	boost::signals2::connection mGridAddedCallbackConnection;

	void onOpen(const LLSD& key);
	/*virtual*/ BOOL postBuild();

	void onClickAddGrid();
	void addedGrid(bool success);
	void onClickClearGrid();
	void onClickRefreshGrid();
	void onClickRemoveGrid();
	void onSelectGrid();
	bool removeGridCB(const LLSD& notification, const LLSD& response);
	void onClickClearDebugSearchURL();
	void onClickPickDebugSearchURL();

	void refreshGridList(bool success = true);
	LLScrollListCtrl* mGridListControl;

private:
	LLLineEditor* mEditorGridName;
	LLLineEditor* mEditorGridURI;
	LLLineEditor* mEditorLoginPage;
	LLLineEditor* mEditorHelperURI;
	LLLineEditor* mEditorWebsite;
	LLLineEditor* mEditorSupport;
	LLLineEditor* mEditorRegister;
	LLLineEditor* mEditorPassword;
	LLLineEditor* mEditorSearch;
	LLLineEditor* mEditorGridMessage;

	std::string mCurrentGrid;
#endif
};
// </FS:AW  opensim preferences>

// <FS:Ansariel> Output device selection
class FSPanelPreferenceSounds : public LLPanelPreference
{
public:
	FSPanelPreferenceSounds();
	virtual ~FSPanelPreferenceSounds();

	BOOL postBuild();

private:
	LLPanel*	mOutputDevicePanel;
	LLComboBox*	mOutputDeviceComboBox;

	void onOutputDeviceChanged(const LLSD& new_value);
	void onOutputDeviceSelectionChanged(const LLSD& new_value);
	void onOutputDeviceListChanged(LLAudioEngine::output_device_map_t output_devices);
	boost::signals2::connection mOutputDeviceListChangedConnection;

	LOG_CLASS(FSPanelPreferenceSounds);
};
// </FS:Ansariel>

class LLFloaterPreferenceProxy : public LLFloater
{
public: 
	LLFloaterPreferenceProxy(const LLSD& key);
	~LLFloaterPreferenceProxy();

	/// show off our menu
	static void show();
	void cancel();
	
protected:
	BOOL postBuild();
	void onOpen(const LLSD& key);
	void onClose(bool app_quitting);
	void saveSettings();
	void onBtnOk();
	void onBtnCancel();
	void onClickCloseBtn(bool app_quitting = false);

	void onChangeSocksSettings();

private:
	
	bool mSocksSettingsDirty;
	typedef std::map<LLControlVariable*, LLSD> control_values_map_t;
	control_values_map_t mSavedValues;
	LOG_CLASS(LLFloaterPreferenceProxy);
};


#endif  // LL_LLPREFERENCEFLOATER_H<|MERGE_RESOLUTION|>--- conflicted
+++ resolved
@@ -331,14 +331,12 @@
 	void onUpdateFilterTerm( bool force = false );
 	void collectSearchableItems();
 
-<<<<<<< HEAD
+    std::map<std::string, bool> mIgnorableNotifs;
+
 	// <FS:Zi> FIRE-19539 - Include the alert messages in Prefs>Notifications>Alerts in preference Search.
 	LLScrollListCtrl* mPopupList;
 	LLFilterEditor* mPopupFilter;
 	// </FS.Zi>
-=======
-    std::map<std::string, bool> mIgnorableNotifs;
->>>>>>> d7b4a15a
 };
 
 class LLPanelPreference : public LLPanel
