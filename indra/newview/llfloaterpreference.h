/** 
 * @file llfloaterpreference.h
 * @brief LLPreferenceCore class definition
 *
 * $LicenseInfo:firstyear=2002&license=viewerlgpl$
 * Second Life Viewer Source Code
 * Copyright (C) 2010, Linden Research, Inc.
 * 
 * This library is free software; you can redistribute it and/or
 * modify it under the terms of the GNU Lesser General Public
 * License as published by the Free Software Foundation;
 * version 2.1 of the License only.
 * 
 * This library is distributed in the hope that it will be useful,
 * but WITHOUT ANY WARRANTY; without even the implied warranty of
 * MERCHANTABILITY or FITNESS FOR A PARTICULAR PURPOSE.  See the GNU
 * Lesser General Public License for more details.
 * 
 * You should have received a copy of the GNU Lesser General Public
 * License along with this library; if not, write to the Free Software
 * Foundation, Inc., 51 Franklin Street, Fifth Floor, Boston, MA  02110-1301  USA
 * 
 * Linden Research, Inc., 945 Battery Street, San Francisco, CA  94111  USA
 * $/LicenseInfo$
 */

/*
 * App-wide preferences.  Note that these are not per-user,
 * because we need to load many preferences before we have
 * a login name.
 */

#ifndef LL_LLFLOATERPREFERENCE_H
#define LL_LLFLOATERPREFERENCE_H

#include "llfloater.h"
#include "llavatarpropertiesprocessor.h"
#include "llconversationlog.h"
#include "lllineeditor.h" // <FS:CR>
#include "llsearcheditor.h"

namespace nd
{
	namespace prefs
	{
		struct SearchData;
	}
}

class LLConversationLogObserver;
class LLPanelPreference;
class LLPanelLCD;
class LLPanelDebug;
class LLMessageSystem;
class LLScrollListCtrl;
class LLSliderCtrl;
class LLSD;
class LLTextBox;
class LLComboBox;

typedef std::map<std::string, std::string> notifications_map;

typedef enum
	{
		GS_LOW_GRAPHICS,
		GS_MID_GRAPHICS,
		GS_HIGH_GRAPHICS,
		GS_ULTRA_GRAPHICS
		
	} EGraphicsSettings;

// Floater to control preferences (display, audio, bandwidth, general.
class LLFloaterPreference : public LLFloater, public LLAvatarPropertiesObserver, public LLConversationLogObserver
{
public: 
	LLFloaterPreference(const LLSD& key);
	~LLFloaterPreference();

	void apply();
	void cancel();
	/*virtual*/ void draw();
	/*virtual*/ BOOL postBuild();
	/*virtual*/ void onOpen(const LLSD& key);
	/*virtual*/	void onClose(bool app_quitting);
	/*virtual*/ void changed();
	/*virtual*/ void changed(const LLUUID& session_id, U32 mask) {};

	// static data update, called from message handler
	// <FS:Ansariel> Show email address in preferences (FIRE-1071)
	//static void updateUserInfo(const std::string& visibility, bool im_via_email);
	static void updateUserInfo(const std::string& visibility, bool im_via_email, const std::string& email);

	// refresh all the graphics preferences menus
	static void refreshEnabledGraphics();
	
	// translate user's do not disturb response message according to current locale if message is default, otherwise do nothing
	static void initDoNotDisturbResponse();

	// update Show Favorites checkbox
	static void updateShowFavoritesCheckbox(bool val);

	void processProperties( void* pData, EAvatarProcessorType type );
	void processProfileProperties(const LLAvatarData* pAvatarData );
	void storeAvatarProperties( const LLAvatarData* pAvatarData );
	void saveAvatarProperties( void );
	void selectPrivacyPanel();
	void selectChatPanel();
	void getControlNames(std::vector<std::string>& names);

// <FS:CR> Make onBtnOk() public for settings backup panel
//protected:
	void		onBtnOK(const LLSD& userdata);
protected:
// </FS:CR>
	void		onBtnCancel(const LLSD& userdata);

	//void		onClickClearCache();			// Clear viewer texture cache, vfs, and VO cache on next startup // AO: was protected, moved to public
	void		onClickBrowserClearCache();		// Clear web history and caches as well as viewer caches above
	void		onLanguageChange();
	void		onNotificationsChange(const std::string& OptionName);
	void		onNameTagOpacityChange(const LLSD& newvalue);
	void		onConsoleOpacityChange(const LLSD& newvalue);	// <FS:CR> FIRE-1332 - Sepeate opacity settings for nametag and console chat

	// set value of "DoNotDisturbResponseChanged" in account settings depending on whether do not disturb response
	// <FS:Zi> Pie menu
	// make sure controls get greyed out or enabled when pie color override is toggled
	void onPieColorsOverrideChanged();
	// </FS:Zi> Pie menu

	// string differs from default after user changes.
	void onDoNotDisturbResponseChanged();
	// if the custom settings box is clicked
	void onChangeCustom();
	void updateMeterText(LLUICtrl* ctrl);
	// callback for defaults
	void setHardwareDefaults();
	void setRecommended();
	// callback for when client turns on shaders
	void onVertexShaderEnable();
	// callback for when client turns on impostors
	void onAvatarImpostorsEnable();
	// <FS:AO> callback for local lights toggle
	void onLocalLightsEnable();

	// callback for commit in the "Single click on land" and "Double click on land" comboboxes.
	void onClickActionChange();
	// updates click/double-click action settings depending on controls values
	void updateClickActionSettings();
	// updates click/double-click action controls depending on values from settings.xml
	void updateClickActionControls();
	// <FS:PP> updates UI Sounds controls depending on values from settings.xml
	void updateUISoundsControls();
	
	// <FS:Zi> Optional Edit Appearance Lighting
	// make sure controls get greyed out or enabled when appearance camera movement is toggled
	void onAppearanceCameraChanged();
	// </FS:Zi> Optional Edit Appearance Lighting

	//<FS:Kadah> Font Selection
	void populateFontSelectionCombo();
	void loadFontPresetsFromDir(const std::string& dir, LLComboBox* font_selection_combo);
	//</FS:Kadah>

	// This function squirrels away the current values of the controls so that
	// cancel() can restore them.	
	void saveSettings();

public:

	void setCacheLocation(const LLStringExplicit& location);
	// <FS:Ansariel> Sound cache
	void setSoundCacheLocation(const LLStringExplicit& location);
	void onClickSetSoundCache();
	void onClickBrowseSoundCache();
	void onClickResetSoundCache();
	// </FS:Ansariel>

	// <FS:Ansariel> FIRE-2912: Reset voice button
	void onClickResetVoice();

	void onClickSetCache();
	void onClickBrowseCache();
	void onClickBrowseCrashLogs();
	void onClickBrowseChatLogDir();
	void onClickResetCache();
	void onClickClearCache(); // AO: was protected, moved to public
	void onClickCookies();
	void onClickJavascript();
	void onClickBrowseSettingsDir();
	void onClickSkin(LLUICtrl* ctrl,const LLSD& userdata);
	void onSelectSkin();
	void onClickSetKey();
	void onClickClearKey(); // <FS:Ansariel> FIRE-3803: Clear voice toggle button
	void setKey(KEY key);
	void onClickSetMiddleMouse();
	// void onClickSetSounds();	//<FS:KC> Handled centrally now
	void onClickPreviewUISound(const LLSD& ui_sound_id); // <FS:PP> FIRE-8190: Preview function for "UI Sounds" Panel
	void setPreprocInclude();
	void onClickEnablePopup();
	void onClickDisablePopup();	
	void resetAllIgnored();
	void setAllIgnored();
	void onClickLogPath();
	bool moveTranscriptsAndLog();
	//[FIX FIRE-2765 : SJ] Making sure Reset button resets works
	void onClickResetLogPath();
	void enableHistory();
	// <FS:Ansariel> Show email address in preferences (FIRE-1071)
	//void setPersonalInfo(const std::string& visibility, bool im_via_email);
	void setPersonalInfo(const std::string& visibility, bool im_via_email, const std::string& email);
	// </FS:Ansariel> Show email address in preferences (FIRE-1071)
	void refreshEnabledState();
	// <FS:Ansariel> Improved graphics preferences
	void disableUnavailableSettings();
	void onCommitWindowedMode();
	void refresh();	// Refresh enable/disable
	// if the quality radio buttons are changed
	void onChangeQuality(const LLSD& data);
	void onClickClearSettings();
	void onClickChatOnlineNotices();
	void onClickClearSpamList();
	//void callback_clear_settings(const LLSD& notification, const LLSD& response);
	// <FS:Ansariel> Clear inventory cache button
	void onClickInventoryClearCache();
	// <FS:Ansariel> Clear web browser cache button
	void onClickWebBrowserClearCache();
	
	// <FS:Ansariel> Improved graphics preferences
	void updateSliderText(LLSliderCtrl* ctrl, LLTextBox* text_box);
	void updateMaxNonImpostors();
	void setMaxNonImpostorsText(U32 value, LLTextBox* text_box);
	void updateMaxComplexity();
	void setMaxComplexityText(U32 value, LLTextBox* text_box);
	// </FS:Ansariel>

	void refreshUI();

	void onCommitParcelMediaAutoPlayEnable();
	void onCommitMediaEnabled();
	void onCommitMusicEnabled();
	void applyResolution();
	void onChangeMaturity();
	void onClickBlockList();
	void onClickProxySettings();
	void onClickTranslationSettings();
	void onClickPermsDefault();
	void onClickAutoReplace();
	void onClickSpellChecker();
	void onClickAdvanced();
	void applyUIColor(LLUICtrl* ctrl, const LLSD& param);
	void getUIColor(LLUICtrl* ctrl, const LLSD& param);
	void onLogChatHistorySaved();	
	void buildPopupLists();
	static void refreshSkin(void* data);
	void selectPanel(const LLSD& name);

private:

	void onDeleteTranscripts();
	void onDeleteTranscriptsResponse(const LLSD& notification, const LLSD& response);
	void updateDeleteTranscriptsButton();

	static std::string sSkin;
	notifications_map mNotificationOptions;
	bool mClickActionDirty; ///< Set to true when the click/double-click options get changed by user.
	bool mGotPersonalInfo;
	bool mOriginalIMViaEmail;
	bool mLanguageChanged;
	bool mAvatarDataInitialized;
	std::string mPriorInstantMessageLogPath;
	
	bool mOriginalHideOnlineStatus;
	std::string mDirectoryVisibility;
	
	LLAvatarData mAvatarProperties;
	LOG_CLASS(LLFloaterPreference);

	LLSearchEditor *mFilterEdit;
	void onUpdateFilterTerm(bool force = false);

	nd::prefs::SearchData *mSearchData;
	void collectSearchableItems();
};

class LLPanelPreference : public LLPanel
{
public:
	LLPanelPreference();
	/*virtual*/ BOOL postBuild();
	
	virtual ~LLPanelPreference();

	virtual void apply();
	virtual void cancel();
	// void setControlFalse(const LLSD& user_data);	//<FS:KC> Handled centrally now
	virtual void setHardwareDefaults();

	// Disables "Allow Media to auto play" check box only when both
	// "Streaming Music" and "Media" are unchecked. Otherwise enables it.
	void updateMediaAutoPlayCheckbox(LLUICtrl* ctrl);

	// This function squirrels away the current values of the controls so that
	// cancel() can restore them.
	virtual void saveSettings();
<<<<<<< HEAD

	void deletePreset(const LLSD& user_data);
	void savePreset(const LLSD& user_data);
	void loadPreset(const LLSD& user_data);

	class Updater;
=======
	
	// <FS:Ansariel> Handled in llviewercontrol.cpp
	//class Updater;
>>>>>>> 69799b82

protected:
	typedef std::map<LLControlVariable*, LLSD> control_values_map_t;
	control_values_map_t mSavedValues;

private:
	//for "Only friends and groups can call or IM me"
	static void showFriendsOnlyWarning(LLUICtrl*, const LLSD&);

	static void showCustomPortWarning(LLUICtrl*, const LLSD&); // -WoLf

 	//for "Show my Favorite Landmarks at Login"
	static void handleFavoritesOnLoginChanged(LLUICtrl* checkbox, const LLSD& value);

	// <FS:Ansariel> Only enable Growl checkboxes if Growl is usable
	void onEnableGrowlChanged();
	// <FS:Ansariel> Flash chat toolbar button notification
	void onChatWindowChanged();
	// <FS:Ansariel> Exodus' mouselook combat feature
	void updateMouselookCombatFeatures();

	// <FS:Ansariel> Minimap pick radius transparency
	void updateMapPickRadiusTransparency(const LLSD& value);
	F32 mOriginalMapPickRadiusTransparency;

	// <FS:Ansariel> Customizable contact list columns
	void onCheckContactListColumnMode();

	typedef std::map<std::string, LLColor4> string_color_map_t;
	string_color_map_t mSavedColors;

	//<FS:HG> FIRE-6340, FIRE-6567 - Setting Bandwidth issues
	//Updater* mBandWidthUpdater;
	LOG_CLASS(LLPanelPreference);
};

class LLPanelPreferenceGraphics : public LLPanelPreference
{
public:
	BOOL postBuild();
	void draw();
	void cancel();
	void saveSettings();
	void resetDirtyChilds();
	void setHardwareDefaults();
	void setPresetText();

	static const std::string getPresetsPath();

protected:
	bool hasDirtyChilds();

private:

	void onPresetsListChange();
	LOG_CLASS(LLPanelPreferenceGraphics);
};

class LLFloaterPreferenceGraphicsAdvanced : public LLFloater
{
public: 
	LLFloaterPreferenceGraphicsAdvanced(const LLSD& key);
	~LLFloaterPreferenceGraphicsAdvanced();
	void onOpen(const LLSD& key);
	void disableUnavailableSettings();
	void refreshEnabledGraphics();
	void refreshEnabledState();
	void updateSliderText(LLSliderCtrl* ctrl, LLTextBox* text_box);
	void updateMaxNonImpostors();
	void setMaxNonImpostorsText(U32 value, LLTextBox* text_box);
	void updateMaxComplexity();
	void setMaxComplexityText(U32 value, LLTextBox* text_box);
	static void setIndirectControls();
	static void setIndirectMaxNonImpostors();
	static void setIndirectMaxArc();
	void refresh();
	// callback for when client turns on shaders
	void onVertexShaderEnable();
	LOG_CLASS(LLFloaterPreferenceGraphicsAdvanced);
};

// [SL:KB] - Catznip Viewer-Skins
class LLPanelPreferenceSkins : public LLPanelPreference
{
public:
	LLPanelPreferenceSkins();
	
	/*virtual*/ BOOL postBuild();
	/*virtual*/ void apply();
	/*virtual*/ void cancel();
	void callbackRestart(const LLSD& notification, const LLSD& response);	// <FS:CR> Callback for restart dialogs
protected:
	void onSkinChanged();
	void onSkinThemeChanged();
	void refreshSkinList();
	void refreshSkinThemeList();
	void refreshPreviewImage(); // <FS:PP> FIRE-1689: Skins preview image
	void showSkinChangeNotification();
	
protected:
	std::string m_Skin;
	LLComboBox* m_pSkinCombo;
	std::string m_SkinTheme;
	LLComboBox* m_pSkinThemeCombo;
	LLButton*	m_pSkinPreview; // <FS:PP> FIRE-1689: Skins preview image
	LLSD        m_SkinsInfo;
	std::string	m_SkinName;
	std::string	m_SkinThemeName;

	LOG_CLASS(LLPanelPreferenceSkins);
};
// [/SL:KB]

// [SL:KB] - Patch: Viewer-CrashReporting | Checked: 2010-10-21 (Catznip-2.6.0a) | Added: Catznip-2.2.0c
class LLPanelPreferenceCrashReports : public LLPanelPreference
{
public:
	LLPanelPreferenceCrashReports();

	/*virtual*/ BOOL postBuild();
	/*virtual*/ void apply();
	/*virtual*/ void cancel();

	void refresh();

private:
	LOG_CLASS(LLPanelPreferenceCrashReports);
};
// [/SL:KB]

// <FS:CR> Settings Backup
class FSPanelPreferenceBackup : public LLPanelPreference
{
public:
	FSPanelPreferenceBackup();
	/*virtual*/ BOOL postBuild();
	
protected:
	// <FS:Zi> Backup settings
	void onClickSetBackupSettingsPath();
	void onClickSelectAll();
	void onClickDeselectAll();
	void onClickBackupSettings();
	void onClickRestoreSettings();
	
	void doSelect(BOOL all);												// calls applySelection for each list
	void applySelection(LLScrollListCtrl* control, BOOL all);				// selects or deselects all items in a scroll list
	void doRestoreSettings(const LLSD& notification, const LLSD& response);	// callback for restore dialog
	void onQuitConfirmed(const LLSD& notification, const LLSD& response);	// callback for finished restore dialog
	// </FS:Zi>

private:
	LOG_CLASS(FSPanelPreferenceBackup);
};

#ifdef OPENSIM // <FS:AW optional opensim support>
// <FS:AW  opensim preferences>
class LLPanelPreferenceOpensim : public LLPanelPreference
{
public:
	LLPanelPreferenceOpensim();
// <FS:AW  grid management>
	/*virtual*/ BOOL postBuild();
	/*virtual*/ void apply();
	/*virtual*/ void cancel();

protected:

	void onClickAddGrid();
	void addedGrid(bool success);
	void onClickClearGrid();
	void onClickRefreshGrid();
	void onClickSaveGrid();
	void onClickRemoveGrid();
	void onSelectGrid();
	bool removeGridCB(const LLSD& notification, const LLSD& response);
// </FS:AW  grid management>
// <FS:AW  opensim search support>
	void onClickClearDebugSearchURL();
	void onClickPickDebugSearchURL();
// </FS:AW  opensim search support>

	void refreshGridList(bool success = true);
	LLScrollListCtrl* mGridListControl;
private:
	LLLineEditor* mEditorGridName;
	LLLineEditor* mEditorGridURI;
	LLLineEditor* mEditorLoginPage;
	LLLineEditor* mEditorHelperURI;
	LLLineEditor* mEditorWebsite;
	LLLineEditor* mEditorSupport;
	LLLineEditor* mEditorRegister;
	LLLineEditor* mEditorPassword;
	LLLineEditor* mEditorSearch;
	LLLineEditor* mEditorGridMessage;

	LOG_CLASS(LLPanelPreferenceOpensim);
};
// </FS:AW  opensim preferences>
#endif // OPENSIM // <FS:AW optional opensim support>

class LLFloaterPreferenceProxy : public LLFloater
{
public: 
	LLFloaterPreferenceProxy(const LLSD& key);
	~LLFloaterPreferenceProxy();

	/// show off our menu
	static void show();
	void cancel();
	
protected:
	BOOL postBuild();
	void onOpen(const LLSD& key);
	void onClose(bool app_quitting);
	void saveSettings();
	void onBtnOk();
	void onBtnCancel();
	void onClickCloseBtn(bool app_quitting = false);

	void onChangeSocksSettings();

private:
	
	bool mSocksSettingsDirty;
	typedef std::map<LLControlVariable*, LLSD> control_values_map_t;
	control_values_map_t mSavedValues;
	LOG_CLASS(LLFloaterPreferenceProxy);
};


#endif  // LL_LLPREFERENCEFLOATER_H<|MERGE_RESOLUTION|>--- conflicted
+++ resolved
@@ -302,18 +302,13 @@
 	// This function squirrels away the current values of the controls so that
 	// cancel() can restore them.
 	virtual void saveSettings();
-<<<<<<< HEAD
 
 	void deletePreset(const LLSD& user_data);
 	void savePreset(const LLSD& user_data);
 	void loadPreset(const LLSD& user_data);
 
-	class Updater;
-=======
-	
 	// <FS:Ansariel> Handled in llviewercontrol.cpp
 	//class Updater;
->>>>>>> 69799b82
 
 protected:
 	typedef std::map<LLControlVariable*, LLSD> control_values_map_t;
