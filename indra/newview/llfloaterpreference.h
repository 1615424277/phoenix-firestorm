--- conflicted
+++ resolved
@@ -331,16 +331,12 @@
 private:
 	//for "Only friends and groups can call or IM me"
 	static void showFriendsOnlyWarning(LLUICtrl*, const LLSD&);
-<<<<<<< HEAD
-
-	static void showCustomPortWarning(LLUICtrl*, const LLSD&); // -WoLf
-
- 	//for "Show my Favorite Landmarks at Login"
-=======
     //for  "Allow Multiple Viewers"
     static void showMultipleViewersWarning(LLUICtrl*, const LLSD&);
-	//for "Show my Favorite Landmarks at Login"
->>>>>>> ccd20624
+
+	static void showCustomPortWarning(LLUICtrl*, const LLSD&); // <FS:WoLf>
+
+ 	//for "Show my Favorite Landmarks at Login"
 	static void handleFavoritesOnLoginChanged(LLUICtrl* checkbox, const LLSD& value);
 
 	static void toggleMuteWhenMinimized();
