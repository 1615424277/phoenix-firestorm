--- conflicted
+++ resolved
@@ -206,12 +206,11 @@
 private:
 	//for "Only friends and groups can call or IM me"
 	static void showFriendsOnlyWarning(LLUICtrl*, const LLSD&);
-<<<<<<< HEAD
+
 	static void showCustomPortWarning(LLUICtrl*, const LLSD&); // -WoLf
-=======
-	//for "Show my Favorite Landmarks at Login"
+
+ 	//for "Show my Favorite Landmarks at Login"
 	static void showFavoritesOnLoginWarning(LLUICtrl* checkbox, const LLSD& value);
->>>>>>> 7b0455ba
 
 	typedef std::map<LLControlVariable*, LLSD> control_values_map_t;
 	control_values_map_t mSavedValues;
