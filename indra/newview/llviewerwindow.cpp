--- conflicted
+++ resolved
@@ -999,24 +999,13 @@
 
 			if (LLView::sDebugMouseHandling)
 			{
-<<<<<<< HEAD
-				llinfos << buttonname << " Mouse " << buttonstatestr << " " << LLViewerEventRecorder::instance().get_xui()	<< llendl;
+				LL_INFOS() << buttonname << " Mouse " << buttonstatestr << " " << LLViewerEventRecorder::instance().get_xui()	<< LL_ENDL;
 			} 
 			return TRUE;
 		} else if (LLView::sDebugMouseHandling)
 			{
-				llinfos << buttonname << " Mouse " << buttonstatestr << " not handled by view" << llendl;
-			}
-=======
-				LL_INFOS() << buttonname << " Mouse " << buttonstatestr << " " << LLView::sMouseHandlerMessage << LL_ENDL;
-			}
-			return TRUE;
-		}
-		else if (LLView::sDebugMouseHandling)
-		{
-			LL_INFOS() << buttonname << " Mouse " << buttonstatestr << " not handled by view" << LL_ENDL;
-		}
->>>>>>> d9d46d90
+				LL_INFOS() << buttonname << " Mouse " << buttonstatestr << " not handled by view" << LL_ENDL;
+			}
 	}
 
 	// Do not allow tool manager to handle mouseclicks if we have disconnected	
