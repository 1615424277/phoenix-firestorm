--- conflicted
+++ resolved
@@ -2373,7 +2373,6 @@
     // Force gFloaterTools to initialize
     LLFloaterReg::getInstance("build");
 
-<<<<<<< HEAD
     // <FS:Ansariel> Improved menu and navigation bar
     //LLNavigationBar* navbar = LLNavigationBar::getInstance();
     //if (!gStatusBar)
@@ -2384,7 +2383,7 @@
     //    gStatusBar->setFollows(FOLLOWS_LEFT | FOLLOWS_TOP | FOLLOWS_RIGHT);
     //    gStatusBar->setShape(status_bar_container->getLocalRect());
     //    // sync bg color with menu bar
-    //    gStatusBar->setBackgroundColor(gMenuBarView->getBackgroundColor().get());
+    //    gStatusBar->setBackgroundColor(gMenuBarView->getBackgroundColor());
     //    // add InBack so that gStatusBar won't be drawn over menu
     //    status_bar_container->addChildInBack(gStatusBar, 2/*tab order, after menu*/);
     //    status_bar_container->setVisible(true);
@@ -2393,7 +2392,7 @@
     //    LLView* nav_bar_container = getRootView()->getChild<LLView>("nav_bar_container");
 
     //    navbar->setShape(nav_bar_container->getLocalRect());
-    //    navbar->setBackgroundColor(gMenuBarView->getBackgroundColor().get());
+    //    navbar->setBackgroundColor(gMenuBarView->getBackgroundColor());
     //    nav_bar_container->addChild(navbar);
     //    nav_bar_container->setVisible(true);
     //}
@@ -2427,37 +2426,6 @@
     // set navbar container visible which is initially hidden on the login screen,
     // the real visibility of navbar and favorites bar is done via visibility control -Zi
     LLNavigationBar::instance().getView()->setVisible(true);
-=======
-    LLNavigationBar* navbar = LLNavigationBar::getInstance();
-    if (!gStatusBar)
-    {
-        // Status bar
-        LLPanel* status_bar_container = getRootView()->getChild<LLPanel>("status_bar_container");
-        gStatusBar = new LLStatusBar(status_bar_container->getLocalRect());
-        gStatusBar->setFollows(FOLLOWS_LEFT | FOLLOWS_TOP | FOLLOWS_RIGHT);
-        gStatusBar->setShape(status_bar_container->getLocalRect());
-        // sync bg color with menu bar
-        gStatusBar->setBackgroundColor(gMenuBarView->getBackgroundColor());
-        // add InBack so that gStatusBar won't be drawn over menu
-        status_bar_container->addChildInBack(gStatusBar, 2/*tab order, after menu*/);
-        status_bar_container->setVisible(true);
-
-        // Navigation bar
-        LLView* nav_bar_container = getRootView()->getChild<LLView>("nav_bar_container");
-
-        navbar->setShape(nav_bar_container->getLocalRect());
-        navbar->setBackgroundColor(gMenuBarView->getBackgroundColor());
-        nav_bar_container->addChild(navbar);
-        nav_bar_container->setVisible(true);
-    }
-    else
-    {
-        LLPanel* status_bar_container = getRootView()->getChild<LLPanel>("status_bar_container");
-        LLView* nav_bar_container = getRootView()->getChild<LLView>("nav_bar_container");
-        status_bar_container->setVisible(true);
-        nav_bar_container->setVisible(true);
-    }
->>>>>>> db376f2a
 
     if (!gSavedSettings.getBOOL("ShowMenuBarLocation"))
     {
