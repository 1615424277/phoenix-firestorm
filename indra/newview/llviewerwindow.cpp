/** 
 * @file llviewerwindow.cpp
 * @brief Implementation of the LLViewerWindow class.
 *
 * $LicenseInfo:firstyear=2001&license=viewerlgpl$
 * Second Life Viewer Source Code
 * Copyright (C) 2010, Linden Research, Inc.
 * 
 * This library is free software; you can redistribute it and/or
 * modify it under the terms of the GNU Lesser General Public
 * License as published by the Free Software Foundation;
 * version 2.1 of the License only.
 * 
 * This library is distributed in the hope that it will be useful,
 * but WITHOUT ANY WARRANTY; without even the implied warranty of
 * MERCHANTABILITY or FITNESS FOR A PARTICULAR PURPOSE.  See the GNU
 * Lesser General Public License for more details.
 * 
 * You should have received a copy of the GNU Lesser General Public
 * License along with this library; if not, write to the Free Software
 * Foundation, Inc., 51 Franklin Street, Fifth Floor, Boston, MA  02110-1301  USA
 * 
 * Linden Research, Inc., 945 Battery Street, San Francisco, CA  94111  USA
 * $/LicenseInfo$
 */

#include "llviewerprecompiledheaders.h"
#include "llviewerwindow.h"


// system library includes
#include <stdio.h>
#include <iostream>
#include <fstream>
#include <algorithm>
#include <boost/filesystem.hpp>
#include <boost/lambda/core.hpp>
#include <boost/regex.hpp>

#include "llagent.h"
#include "llagentcamera.h"
#include "llcommunicationchannel.h"
#include "llfloaterreg.h"
#include "llhudicon.h"
#include "llmeshrepository.h"
#include "llnotificationhandler.h"
#include "llpanellogin.h"
#include "llviewerkeyboard.h"
#include "llviewermenu.h"
//<FS:Beq> physics display changes
#include "llspatialpartition.h"
#include "llphysicsshapebuilderutil.h"
#include "llvolumemgr.h"
//</FS:Beq>

#include "llviewquery.h"
#include "llxmltree.h"
#include "llslurl.h"
#include "llrender.h"

#include "llvoiceclient.h"	// for push-to-talk button handling

//
// TODO: Many of these includes are unnecessary.  Remove them.
//

// linden library includes
#include "llaudioengine.h"		// mute on minimize
#include "llchatentry.h"
#include "indra_constants.h"
#include "llassetstorage.h"
#include "llerrorcontrol.h"
#include "llfontgl.h"
#include "llmousehandler.h"
#include "llrect.h"
#include "llsky.h"
#include "llstring.h"
#include "llui.h"
#include "lluuid.h"
#include "llview.h"
#include "llxfermanager.h"
#include "message.h"
#include "object_flags.h"
#include "lltimer.h"
#include "llviewermenu.h"
#include "lltooltip.h"
#include "llmediaentry.h"
#include "llurldispatcher.h"
#include "raytrace.h"

// newview includes
#include "fscommon.h"
#include "llagent.h"
#include "llbox.h"
#include "llchicletbar.h"
#include "llconsole.h"
#include "llviewercontrol.h"
#include "llcylinder.h"
#include "lldebugview.h"
#include "lldir.h"
#include "lldrawable.h"
#include "lldrawpoolalpha.h"
#include "lldrawpoolbump.h"
#include "lldrawpoolwater.h"
#include "llmaniptranslate.h"
#include "llface.h"
#include "llfeaturemanager.h"
#include "llfilepicker.h"
#include "llfirstuse.h"
#include "llfloater.h"
#include "llfloaterbuildoptions.h"
#include "llfloaterbuyland.h"
#include "llfloatercamera.h"
#include "llfloaterland.h"
#include "llfloaterinspect.h"
#include "llfloatermap.h"
#include "llfloaternamedesc.h"
#include "llfloaterpreference.h"
#include "llfloatersnapshot.h"
#include "llfloatertools.h"
#include "llfloaterworldmap.h"
#include "llfocusmgr.h"
#include "llfontfreetype.h"
#include "llgesturemgr.h"
#include "llglheaders.h"
#include "lltooltip.h"
#include "llhudmanager.h"
#include "llhudobject.h"
#include "llhudview.h"
#include "llimagebmp.h"
#include "llimagej2c.h"
#include "llimageworker.h"
#include "llkeyboard.h"
#include "lllineeditor.h"
#include "lllogininstance.h"
#include "llmenugl.h"
#include "llmenuoptionpathfindingrebakenavmesh.h"
#include "llmodaldialog.h"
#include "llmorphview.h"
#include "llmoveview.h"
#include "llnavigationbar.h"
#include "llnotificationhandler.h"
#include "llpaneltopinfobar.h"
#include "llpopupview.h"
#include "llpreviewtexture.h"
#include "llprogressview.h"
#include "llresmgr.h"
#include "llselectmgr.h"
#include "llrootview.h"
#include "llrendersphere.h"
#include "llstartup.h"
#include "llstatusbar.h"
#include "llstatview.h"
#include "llsurface.h"
#include "llsurfacepatch.h"
#include "lltexlayer.h"
#include "lltextbox.h"
#include "lltexturecache.h"
#include "lltexturefetch.h"
#include "lltextureview.h"
#include "lltoast.h"
#include "lltool.h"
#include "lltoolbarview.h"
#include "lltoolcomp.h"
#include "lltooldraganddrop.h"
#include "lltoolface.h"
#include "lltoolfocus.h"
#include "lltoolgrab.h"
#include "lltoolmgr.h"
#include "lltoolmorph.h"
#include "lltoolpie.h"
#include "lltoolselectland.h"
#include "lltrans.h"
#include "lluictrlfactory.h"
#include "llurldispatcher.h"		// SLURL from other app instance
#include "llversioninfo.h"
#include "llvieweraudio.h"
#include "llviewercamera.h"
#include "llviewergesture.h"
#include "llviewertexturelist.h"
#include "llviewerinventory.h"
#include "llviewerkeyboard.h"
#include "llviewermedia.h"
#include "llviewermediafocus.h"
#include "llviewermenu.h"
#include "llviewermessage.h"
#include "llviewerobjectlist.h"
#include "llviewerparcelmgr.h"
#include "llviewerregion.h"
#include "llviewershadermgr.h"
#include "llviewerstats.h"
#include "llvoavatarself.h"
#include "llvopartgroup.h"
#include "llvovolume.h"
#include "llworld.h"
#include "llworldmapview.h"
#include "pipeline.h"
#include "llappviewer.h"
#include "llviewerdisplay.h"
#include "llspatialpartition.h"
#include "llviewerjoystick.h"
#include "llviewernetwork.h"
#include "llpostprocess.h"
// <FS:Ansariel> [FS communication UI]
//#include "llfloaterimnearbychat.h"
// </FS:Ansariel> [FS communication UI]
#include "llagentui.h"
#include "llwearablelist.h"

#include "llviewereventrecorder.h"

#include "llnotifications.h"
#include "llnotificationsutil.h"
#include "llnotificationmanager.h"

#include "llfloaternotificationsconsole.h"

// <FS:Ansariel> [FS communication UI]
#include "fsfloaternearbychat.h"
#include "fsnearbychathub.h"
// </FS:Ansariel> [FS communication UI]
#include "llwindowlistener.h"
#include "llviewerwindowlistener.h"
#include "llpaneltopinfobar.h"
#include "llcleanup.h"
#include "llimview.h"
#include "llviewermenufile.h"

// [RLVa:KB] - Checked: 2010-03-31 (RLVa-1.2.0c)
#include "rlvhandler.h"
// [/RLVa:KB]

#if LL_WINDOWS
#include <tchar.h> // For Unicode conversion methods
#endif

#include "utilitybar.h"		// <FS:Zi> Support for the classic V1 style buttons in some skins
#include "exopostprocess.h"	// <FS:Ansariel> Exodus Vignette
#include "llnetmap.h"
#include "lggcontactsets.h"

#include "lltracerecording.h"

//
// Globals
//
void render_ui(F32 zoom_factor = 1.f, int subfield = 0);
void swap();

extern BOOL gDebugClicks;
extern BOOL gDisplaySwapBuffers;
extern BOOL gDepthDirty;
extern BOOL gResizeScreenTexture;

LLViewerWindow	*gViewerWindow = NULL;

LLFrameTimer	gAwayTimer;
LLFrameTimer	gAwayTriggerTimer;

BOOL			gShowOverlayTitle = FALSE;

LLViewerObject*  gDebugRaycastObject = NULL;
LLVOPartGroup* gDebugRaycastParticle = NULL;
LLVector4a       gDebugRaycastIntersection;
LLVector4a		gDebugRaycastParticleIntersection;
LLVector2        gDebugRaycastTexCoord;
LLVector4a       gDebugRaycastNormal;
LLVector4a       gDebugRaycastTangent;
S32				gDebugRaycastFaceHit;
LLVector4a		 gDebugRaycastStart;
LLVector4a		 gDebugRaycastEnd;

// HUD display lines in lower right
BOOL				gDisplayWindInfo = FALSE;
BOOL				gDisplayCameraPos = FALSE;
BOOL				gDisplayFOV = FALSE;

static const U8 NO_FACE = 255;
BOOL gQuietSnapshot = FALSE;

const F32 MIN_AFK_TIME = 6.f; // minimum time after setting away state before coming back

// Minimum value for UIScaleFactor, also defined in preferences, ui_scale_slider
static const F32 MIN_UI_SCALE = 0.75f;
// 4.0 in preferences, but win10 supports larger scaling and value is used more as
// sanity check, so leaving space for larger values from DPI updates.
static const F32 MAX_UI_SCALE = 7.0f;
static const F32 MIN_DISPLAY_SCALE = 0.75f;

std::string	LLViewerWindow::sSnapshotBaseName;
std::string	LLViewerWindow::sSnapshotDir;

std::string	LLViewerWindow::sMovieBaseName;

LLTrace::SampleStatHandle<> LLViewerWindow::sMouseVelocityStat("Mouse Velocity");


class RecordToChatConsoleRecorder : public LLError::Recorder
{
public:
	virtual void recordMessage(LLError::ELevel level,
								const std::string& message)
	{
		//FIXME: this is NOT thread safe, and will do bad things when a warning is issued from a non-UI thread

		// only log warnings to chat console
		//if (level == LLError::LEVEL_WARN)
		//{
			//LLFloaterChat* chat_floater = LLFloaterReg::findTypedInstance<LLFloaterChat>("chat");
			//if (chat_floater && gSavedSettings.getBOOL("WarningsAsChat"))
			//{
			//	LLChat chat;
			//	chat.mText = message;
			//	chat.mSourceType = CHAT_SOURCE_SYSTEM;

			//	chat_floater->addChat(chat, FALSE, FALSE);
			//}
		//}
	}
};

class RecordToChatConsole : public LLSingleton<RecordToChatConsole>
{
	LLSINGLETON(RecordToChatConsole);
public:
	void startRecorder() { LLError::addRecorder(mRecorder); }
	void stopRecorder() { LLError::removeRecorder(mRecorder); }

private:
	LLError::RecorderPtr mRecorder;
};

RecordToChatConsole::RecordToChatConsole():
	mRecorder(new RecordToChatConsoleRecorder())
{
}

////////////////////////////////////////////////////////////////////////////
//
// LLDebugText
//

static LLTrace::BlockTimerStatHandle FTM_DISPLAY_DEBUG_TEXT("Display Debug Text");

class LLDebugText
{
private:
	struct Line
	{
		Line(const std::string& in_text, S32 in_x, S32 in_y) : text(in_text), x(in_x), y(in_y) {}
		std::string text;
		S32 x,y;
	};

	LLViewerWindow *mWindow;
	
	typedef std::vector<Line> line_list_t;
	line_list_t mLineList;
	LLColor4 mTextColor;
	
	void addText(S32 x, S32 y, const std::string &text) 
	{
		mLineList.push_back(Line(text, x, y));
	}
	
public:
	LLDebugText(LLViewerWindow* window) : mWindow(window) {}

	void clearText() { mLineList.clear(); }

	void update()
	{
		static LLCachedControl<bool> log_texture_traffic(gSavedSettings,"LogTextureNetworkTraffic", false) ;

		std::string wind_vel_text;
		std::string wind_vector_text;
		std::string rwind_vel_text;
		std::string rwind_vector_text;
		std::string audio_text;

		static const std::string beacon_particle = LLTrans::getString("BeaconParticle");
		static const std::string beacon_physical = LLTrans::getString("BeaconPhysical");
		static const std::string beacon_scripted = LLTrans::getString("BeaconScripted");
		static const std::string beacon_scripted_touch = LLTrans::getString("BeaconScriptedTouch");
		static const std::string beacon_sound = LLTrans::getString("BeaconSound");
		static const std::string beacon_media = LLTrans::getString("BeaconMedia");
		static const std::string particle_hiding = LLTrans::getString("ParticleHiding");

		// Draw the statistics in a light gray
		// and in a thin font
		mTextColor = LLColor4( 0.86f, 0.86f, 0.86f, 1.f );

		// Draw stuff growing up from right lower corner of screen
		S32 xpos = mWindow->getWorldViewWidthScaled() - 400;
		xpos = llmax(xpos, 0);
		S32 ypos = 64;
		const S32 y_inc = 20;

		clearText();
		
		//if (gSavedSettings.getBOOL("DebugShowTime"))
		static LLCachedControl<bool> debugShowTime(gSavedSettings, "DebugShowTime");
		if (debugShowTime)
		{
			{
			const U32 y_inc2 = 15;
				// <FS:Ansariel> FIRE-9746: Show FPS with DebugShowTime
				addText(xpos, ypos, llformat("FPS: %3.1f", LLTrace::get_frame_recording().getPeriodMeanPerSec(LLStatViewer::FPS))); ypos += y_inc2;
				
				// </FS:Ansariel>
				LLFrameTimer& timer = gTextureTimer;
				F32 time = timer.getElapsedTimeF32();
				S32 hours = (S32)(time / (60*60));
				S32 mins = (S32)((time - hours*(60*60)) / 60);
				S32 secs = (S32)((time - hours*(60*60) - mins*60));
				addText(xpos, ypos, llformat("Texture: %d:%02d:%02d", hours,mins,secs)); ypos += y_inc2;
			}
			
			{
			F32 time = gFrameTimeSeconds;
			S32 hours = (S32)(time / (60*60));
			S32 mins = (S32)((time - hours*(60*60)) / 60);
			S32 secs = (S32)((time - hours*(60*60) - mins*60));
			addText(xpos, ypos, llformat("Time: %d:%02d:%02d", hours,mins,secs)); ypos += y_inc;
		}
		}
		
#if LL_WINDOWS
		//if (gSavedSettings.getBOOL("DebugShowMemory"))
		static LLCachedControl<bool> debugShowMemory(gSavedSettings, "DebugShowMemory");
		if (debugShowMemory)
		{
			addText(xpos, ypos, llformat("Memory: %d (KB)", LLMemory::getWorkingSetSize() / 1024)); 
			ypos += y_inc;
		}
#endif

		if (gDisplayCameraPos)
		{
			std::string camera_view_text;
			std::string camera_center_text;
			std::string agent_view_text;
			std::string agent_left_text;
			std::string agent_center_text;
			std::string agent_root_center_text;

			LLVector3d tvector; // Temporary vector to hold data for printing.

			// Update camera center, camera view, wind info every other frame
			tvector = gAgent.getPositionGlobal();
			agent_center_text = llformat("AgentCenter  %f %f %f",
										 (F32)(tvector.mdV[VX]), (F32)(tvector.mdV[VY]), (F32)(tvector.mdV[VZ]));

			if (isAgentAvatarValid())
			{
				tvector = gAgent.getPosGlobalFromAgent(gAgentAvatarp->mRoot->getWorldPosition());
				agent_root_center_text = llformat("AgentRootCenter %f %f %f",
												  (F32)(tvector.mdV[VX]), (F32)(tvector.mdV[VY]), (F32)(tvector.mdV[VZ]));
			}
			else
			{
				agent_root_center_text = "---";
			}


			tvector = LLVector4(gAgent.getFrameAgent().getAtAxis());
			agent_view_text = llformat("AgentAtAxis  %f %f %f",
									   (F32)(tvector.mdV[VX]), (F32)(tvector.mdV[VY]), (F32)(tvector.mdV[VZ]));

			tvector = LLVector4(gAgent.getFrameAgent().getLeftAxis());
			agent_left_text = llformat("AgentLeftAxis  %f %f %f",
									   (F32)(tvector.mdV[VX]), (F32)(tvector.mdV[VY]), (F32)(tvector.mdV[VZ]));

			tvector = gAgentCamera.getCameraPositionGlobal();
			camera_center_text = llformat("CameraCenter %f %f %f",
										  (F32)(tvector.mdV[VX]), (F32)(tvector.mdV[VY]), (F32)(tvector.mdV[VZ]));

			tvector = LLVector4(LLViewerCamera::getInstance()->getAtAxis());
			camera_view_text = llformat("CameraAtAxis    %f %f %f",
										(F32)(tvector.mdV[VX]), (F32)(tvector.mdV[VY]), (F32)(tvector.mdV[VZ]));
		
			addText(xpos, ypos, agent_center_text);  ypos += y_inc;
			addText(xpos, ypos, agent_root_center_text);  ypos += y_inc;
			addText(xpos, ypos, agent_view_text);  ypos += y_inc;
			addText(xpos, ypos, agent_left_text);  ypos += y_inc;
			addText(xpos, ypos, camera_center_text);  ypos += y_inc;
			addText(xpos, ypos, camera_view_text);  ypos += y_inc;
		}

		if (gDisplayWindInfo)
		{
			wind_vel_text = llformat("Wind velocity %.2f m/s", gWindVec.magVec());
			wind_vector_text = llformat("Wind vector   %.2f %.2f %.2f", gWindVec.mV[0], gWindVec.mV[1], gWindVec.mV[2]);
			rwind_vel_text = llformat("RWind vel %.2f m/s", gRelativeWindVec.magVec());
			rwind_vector_text = llformat("RWind vec   %.2f %.2f %.2f", gRelativeWindVec.mV[0], gRelativeWindVec.mV[1], gRelativeWindVec.mV[2]);

			addText(xpos, ypos, wind_vel_text);  ypos += y_inc;
			addText(xpos, ypos, wind_vector_text);  ypos += y_inc;
			addText(xpos, ypos, rwind_vel_text);  ypos += y_inc;
			addText(xpos, ypos, rwind_vector_text);  ypos += y_inc;
		}
		if (gDisplayWindInfo)
		{
			audio_text = llformat("Audio for wind: %d", gAudiop ? gAudiop->isWindEnabled() : -1);
			addText(xpos, ypos, audio_text);  ypos += y_inc;
		}
		if (gDisplayFOV)
		{
			addText(xpos, ypos, llformat("FOV: %2.1f deg", RAD_TO_DEG * LLViewerCamera::getInstance()->getView()));
			ypos += y_inc;
		}
		
		/*if (LLViewerJoystick::getInstance()->getOverrideCamera())
		{
			addText(xpos + 200, ypos, llformat("Flycam"));
			ypos += y_inc;
		}*/
		
		//if (gSavedSettings.getBOOL("DebugShowRenderInfo"))
		static LLCachedControl<bool> debugShowRenderInfo(gSavedSettings, "DebugShowRenderInfo");
		if (debugShowRenderInfo)
		{
			LLTrace::Recording& last_frame_recording = LLTrace::get_frame_recording().getLastRecording();

			if (gPipeline.getUseVertexShaders() == 0)
			{
				addText(xpos, ypos, "Shaders Disabled");
				ypos += y_inc;
			}

			if (gGLManager.mHasATIMemInfo)
			{
				S32 meminfo[4];
				glGetIntegerv(GL_TEXTURE_FREE_MEMORY_ATI, meminfo);

				addText(xpos, ypos, llformat("%.2f MB Texture Memory Free", meminfo[0]/1024.f));
				ypos += y_inc;

				if (gGLManager.mHasVertexBufferObject)
				{
					glGetIntegerv(GL_VBO_FREE_MEMORY_ATI, meminfo);
					addText(xpos, ypos, llformat("%.2f MB VBO Memory Free", meminfo[0]/1024.f));
					ypos += y_inc;
				}
			}
			else if (gGLManager.mHasNVXMemInfo)
			{
				S32 free_memory;
				glGetIntegerv(GL_GPU_MEMORY_INFO_CURRENT_AVAILABLE_VIDMEM_NVX, &free_memory);
				addText(xpos, ypos, llformat("%.2f MB Video Memory Free", free_memory/1024.f));
				ypos += y_inc;
			}

			//show streaming cost/triangle count of known prims in current region OR selection
			{
				F32 cost = 0.f;
				S32 count = 0;
				S32 vcount = 0;
				S32 object_count = 0;
				S32 total_bytes = 0;
				S32 visible_bytes = 0;

				const char* label = "Region";
				if (LLSelectMgr::getInstance()->getSelection()->getObjectCount() == 0)
				{ //region
					LLViewerRegion* region = gAgent.getRegion();
					if (region)
					{
						for (U32 i = 0; i < gObjectList.getNumObjects(); ++i)
						{
							LLViewerObject* object = gObjectList.getObject(i);
							if (object && 
								object->getRegion() == region &&
								object->getVolume())
							{
								object_count++;
								S32 bytes = 0;	
								S32 visible = 0;
								cost += object->getStreamingCost(&bytes, &visible);
								S32 vt = 0;
								count += object->getTriangleCount(&vt);
								vcount += vt;
								total_bytes += bytes;
								visible_bytes += visible;
							}
						}
					}
				}
				else
				{
					label = "Selection";
					cost = LLSelectMgr::getInstance()->getSelection()->getSelectedObjectStreamingCost(&total_bytes, &visible_bytes);
					count = LLSelectMgr::getInstance()->getSelection()->getSelectedObjectTriangleCount(&vcount);
					object_count = LLSelectMgr::getInstance()->getSelection()->getObjectCount();
				}
					
				addText(xpos,ypos, llformat("%s streaming cost: %.1f", label, cost));
				ypos += y_inc;

				addText(xpos, ypos, llformat("    %.3f KTris, %.3f KVerts, %.1f/%.1f KB, %d objects",
										count/1000.f, vcount/1000.f, visible_bytes/1024.f, total_bytes/1024.f, object_count));
				ypos += y_inc;
			
			}

			addText(xpos, ypos, llformat("%d MB Index Data (%d MB Pooled, %d KIndices)", LLVertexBuffer::sAllocatedIndexBytes/(1024*1024), LLVBOPool::sIndexBytesPooled/(1024*1024), LLVertexBuffer::sIndexCount/1024));
			ypos += y_inc;

			addText(xpos, ypos, llformat("%d MB Vertex Data (%d MB Pooled, %d KVerts)", LLVertexBuffer::sAllocatedBytes/(1024*1024), LLVBOPool::sBytesPooled/(1024*1024), LLVertexBuffer::sVertexCount/1024));
			ypos += y_inc;

			addText(xpos, ypos, llformat("%d Vertex Buffers", LLVertexBuffer::sGLCount));
			ypos += y_inc;

			addText(xpos, ypos, llformat("%d Mapped Buffers", LLVertexBuffer::sMappedCount));
			ypos += y_inc;

			addText(xpos, ypos, llformat("%d Vertex Buffer Binds", LLVertexBuffer::sBindCount));
			ypos += y_inc;

			addText(xpos, ypos, llformat("%d Vertex Buffer Sets", LLVertexBuffer::sSetCount));
			ypos += y_inc;

			addText(xpos, ypos, llformat("%d Texture Binds", LLImageGL::sBindCount));
			ypos += y_inc;

			addText(xpos, ypos, llformat("%d Unique Textures", LLImageGL::sUniqueCount));
			ypos += y_inc;

			addText(xpos, ypos, llformat("%d Render Calls", last_frame_recording.getSampleCount(LLPipeline::sStatBatchSize)));
            ypos += y_inc;

			addText(xpos, ypos, llformat("%d/%d Objects Active", gObjectList.getNumActiveObjects(), gObjectList.getNumObjects()));
			ypos += y_inc;

			addText(xpos, ypos, llformat("%d Matrix Ops", gPipeline.mMatrixOpCount));
			ypos += y_inc;

			addText(xpos, ypos, llformat("%d Texture Matrix Ops", gPipeline.mTextureMatrixOps));
			ypos += y_inc;

			gPipeline.mTextureMatrixOps = 0;
			gPipeline.mMatrixOpCount = 0;

 			if (last_frame_recording.getSampleCount(LLPipeline::sStatBatchSize) > 0)
			{
 				addText(xpos, ypos, llformat("Batch min/max/mean: %d/%d/%d", last_frame_recording.getMin(LLPipeline::sStatBatchSize), last_frame_recording.getMax(LLPipeline::sStatBatchSize), last_frame_recording.getMean(LLPipeline::sStatBatchSize)));
			}
            ypos += y_inc;

			addText(xpos, ypos, llformat("UI Verts/Calls: %d/%d", LLRender::sUIVerts, LLRender::sUICalls));
			LLRender::sUICalls = LLRender::sUIVerts = 0;
			ypos += y_inc;

			addText(xpos,ypos, llformat("%d/%d Nodes visible", gPipeline.mNumVisibleNodes, LLSpatialGroup::sNodeCount));
			
			ypos += y_inc;

			if (!LLOcclusionCullingGroup::sPendingQueries.empty())
			{
				addText(xpos,ypos, llformat("%d Queries pending", LLOcclusionCullingGroup::sPendingQueries.size()));
				ypos += y_inc;
			}


			addText(xpos,ypos, llformat("%d Avatars visible", LLVOAvatar::sNumVisibleAvatars));
			
			ypos += y_inc;

			addText(xpos,ypos, llformat("%d Lights visible", LLPipeline::sVisibleLightCount));
			
			ypos += y_inc;

			if (gMeshRepo.meshRezEnabled())
			{
				addText(xpos, ypos, llformat("%.3f MB Mesh Data Received", LLMeshRepository::sBytesReceived/(1024.f*1024.f)));
				
				ypos += y_inc;
				
				addText(xpos, ypos, llformat("%d/%d Mesh HTTP Requests/Retries", LLMeshRepository::sHTTPRequestCount,
					LLMeshRepository::sHTTPRetryCount));
				ypos += y_inc;

				addText(xpos, ypos, llformat("%d/%d Mesh LOD Pending/Processing", LLMeshRepository::sLODPending, LLMeshRepository::sLODProcessing));
				ypos += y_inc;

				// <FS:Ansariel> Mesh debugging
				addText(xpos, ypos, llformat("%d Mesh Active LOD Requests", LLMeshRepoThread::sActiveLODRequests));
				ypos += y_inc;
				// </FS:Ansariel>

				addText(xpos, ypos, llformat("%.3f/%.3f MB Mesh Cache Read/Write ", LLMeshRepository::sCacheBytesRead/(1024.f*1024.f), LLMeshRepository::sCacheBytesWritten/(1024.f*1024.f)));

				ypos += y_inc;
			}

			LLVertexBuffer::sBindCount = LLImageGL::sBindCount = 
				LLVertexBuffer::sSetCount = LLImageGL::sUniqueCount = 
				gPipeline.mNumVisibleNodes = LLPipeline::sVisibleLightCount = 0;
		}
		static LLCachedControl<bool> sDebugShowAvatarRenderInfo(gSavedSettings, "DebugShowAvatarRenderInfo");
		if (sDebugShowAvatarRenderInfo)
		{
			std::map<std::string, LLVOAvatar*> sorted_avs;
			
			std::vector<LLCharacter*>::iterator sort_iter = LLCharacter::sInstances.begin();
			while (sort_iter != LLCharacter::sInstances.end())
			{
				LLVOAvatar* avatar = dynamic_cast<LLVOAvatar*>(*sort_iter);
				if (avatar &&
					!avatar->isDead())						// Not dead yet
				{
					// Stuff into a sorted map so the display is ordered
					sorted_avs[avatar->getFullname()] = avatar;
				}
				sort_iter++;
			}

			std::string trunc_name;
			std::map<std::string, LLVOAvatar*>::reverse_iterator av_iter = sorted_avs.rbegin();		// Put "A" at the top
			while (av_iter != sorted_avs.rend())
			{
				LLVOAvatar* avatar = av_iter->second;

				avatar->calculateUpdateRenderComplexity(); // Make sure the numbers are up-to-date

				trunc_name = utf8str_truncate(avatar->getFullname(), 16);
				addText(xpos, ypos, llformat("%s : %s, complexity %d, area %.2f",
					trunc_name.c_str(),
                    LLVOAvatar::rezStatusToString(avatar->getRezzedStatus()).c_str(),
					avatar->getVisualComplexity(),
					avatar->getAttachmentSurfaceArea()));
				ypos += y_inc;
				av_iter++;
			}
		}

		//if (gSavedSettings.getBOOL("DebugShowRenderMatrices"))
		static LLCachedControl<bool> debugShowRenderMatrices(gSavedSettings, "DebugShowRenderMatrices");
		if (debugShowRenderMatrices)
		{
			addText(xpos, ypos, llformat("%.4f    .%4f    %.4f    %.4f", gGLProjection[12], gGLProjection[13], gGLProjection[14], gGLProjection[15]));
			ypos += y_inc;

			addText(xpos, ypos, llformat("%.4f    .%4f    %.4f    %.4f", gGLProjection[8], gGLProjection[9], gGLProjection[10], gGLProjection[11]));
			ypos += y_inc;

			addText(xpos, ypos, llformat("%.4f    .%4f    %.4f    %.4f", gGLProjection[4], gGLProjection[5], gGLProjection[6], gGLProjection[7]));
			ypos += y_inc;

			addText(xpos, ypos, llformat("%.4f    .%4f    %.4f    %.4f", gGLProjection[0], gGLProjection[1], gGLProjection[2], gGLProjection[3]));
			ypos += y_inc;

			addText(xpos, ypos, "Projection Matrix");
			ypos += y_inc;


			addText(xpos, ypos, llformat("%.4f    .%4f    %.4f    %.4f", gGLModelView[12], gGLModelView[13], gGLModelView[14], gGLModelView[15]));
			ypos += y_inc;

			addText(xpos, ypos, llformat("%.4f    .%4f    %.4f    %.4f", gGLModelView[8], gGLModelView[9], gGLModelView[10], gGLModelView[11]));
			ypos += y_inc;

			addText(xpos, ypos, llformat("%.4f    .%4f    %.4f    %.4f", gGLModelView[4], gGLModelView[5], gGLModelView[6], gGLModelView[7]));
			ypos += y_inc;

			addText(xpos, ypos, llformat("%.4f    .%4f    %.4f    %.4f", gGLModelView[0], gGLModelView[1], gGLModelView[2], gGLModelView[3]));
			ypos += y_inc;

			addText(xpos, ypos, "View Matrix");
			ypos += y_inc;
		}
		//<FS:AO improve use of controls with radiogroups>
		//if (gSavedSettings.getBOOL("DebugShowColor"))
		//static LLCachedControl<bool> debugShowColor(gSavedSettings, "DebugShowColor");
		static LLCachedControl<S32> debugShowColor(gSavedSettings, "DebugShowColor");
		//</FS:AO>
		if (debugShowColor)
		{
			U8 color[4];
			LLCoordGL coord = gViewerWindow->getCurrentMouse();
			glReadPixels(coord.mX, coord.mY, 1,1,GL_RGBA, GL_UNSIGNED_BYTE, color);
			addText(xpos, ypos, llformat("%d %d %d %d", color[0], color[1], color[2], color[3]));
			ypos += y_inc;
		}

		//if (gSavedSettings.getBOOL("DebugShowPrivateMem"))
		static LLCachedControl<bool> debugShowPrivateMem(gSavedSettings, "DebugShowPrivateMem");
		if (debugShowPrivateMem)
		{
			LLPrivateMemoryPoolManager::getInstance()->updateStatistics() ;
			addText(xpos, ypos, llformat("Total Reserved(KB): %d", LLPrivateMemoryPoolManager::getInstance()->mTotalReservedSize / 1024));
			ypos += y_inc;

			addText(xpos, ypos, llformat("Total Allocated(KB): %d", LLPrivateMemoryPoolManager::getInstance()->mTotalAllocatedSize / 1024));
			ypos += y_inc;
		}
		// <FS:LO> pull the text saying if particles are hidden out from beacons
		if (LLPipeline::toggleRenderTypeControlNegated((void*)LLPipeline::RENDER_TYPE_PARTICLES))
		{
			addText(xpos, ypos, particle_hiding);
			ypos += y_inc;
		}
		// </FS:LO>

		// only display these messages if we are actually rendering beacons at this moment
		// <FS:LO> Always show the beacon text regardless if the floater is visible
		// <FS:Ansa> ...and if we want to see it
		//if (LLPipeline::getRenderBeacons(NULL) && LLFloaterReg::instanceVisible("beacons"))
		static LLCachedControl<bool> fsRenderBeaconText(gSavedSettings, "FSRenderBeaconText");
		if (LLPipeline::getRenderBeacons(NULL) && fsRenderBeaconText)
		// </FS:Ansa>
		{
			if (LLPipeline::getRenderMOAPBeacons(NULL))
			{
				// <FS:Ansariel> Localization fix for render beacon info (FIRE-7216)
				//addText(xpos, ypos, "Viewing media beacons (white)");
				addText(xpos, ypos, beacon_media);
				ypos += y_inc;
			}

			// <FS:LO> pull the text saying if particles are hidden out from beacons
			/*if (LLPipeline::toggleRenderTypeControlNegated((void*)LLPipeline::RENDER_TYPE_PARTICLES))
			{
				addText(xpos, ypos, particle_hiding);
				ypos += y_inc;
			}*/
			// </FS:LO>

			if (LLPipeline::getRenderParticleBeacons(NULL))
			{
				// <FS:Ansariel> Localization fix for render beacon info (FIRE-7216)
				//addText(xpos, ypos, "Viewing particle beacons (blue)");
				addText(xpos, ypos, beacon_particle);
				ypos += y_inc;
			}

			if (LLPipeline::getRenderSoundBeacons(NULL))
			{
				// <FS:Ansariel> Localization fix for render beacon info (FIRE-7216)
				//addText(xpos, ypos, "Viewing sound beacons (yellow)");
				addText(xpos, ypos, beacon_sound);
				ypos += y_inc;
			}

			if (LLPipeline::getRenderScriptedBeacons(NULL))
			{
				addText(xpos, ypos, beacon_scripted);
				ypos += y_inc;
			}
			else
				if (LLPipeline::getRenderScriptedTouchBeacons(NULL))
				{
					addText(xpos, ypos, beacon_scripted_touch);
					ypos += y_inc;
				}

			if (LLPipeline::getRenderPhysicalBeacons(NULL))
			{
				// <FS:Ansariel> Localization fix for render beacon info (FIRE-7216)
				//addText(xpos, ypos, "Viewing physical object beacons (green)");
				addText(xpos, ypos, beacon_physical);
				ypos += y_inc;
			}
		}

		if(log_texture_traffic)
		{	
			U32 old_y = ypos ;
			for(S32 i = LLViewerTexture::BOOST_NONE; i < LLViewerTexture::MAX_GL_IMAGE_CATEGORY; i++)
			{
				if(gTotalTextureBytesPerBoostLevel[i] > (S32Bytes)0)
				{
					addText(xpos, ypos, llformat("Boost_Level %d:  %.3f MB", i, F32Megabytes(gTotalTextureBytesPerBoostLevel[i]).value()));
					ypos += y_inc;
				}
			}
			if(ypos != old_y)
			{
				addText(xpos, ypos, "Network traffic for textures:");
				ypos += y_inc;
			}
		}				

		//if (gSavedSettings.getBOOL("DebugShowTextureInfo"))
		static LLCachedControl<bool> debugShowTextureInfo(gSavedSettings, "DebugShowTextureInfo");
		if (debugShowTextureInfo)
		{
			LLViewerObject* objectp = NULL ;
			
			LLSelectNode* nodep = LLSelectMgr::instance().getHoverNode();
			if (nodep)
			{
				objectp = nodep->getObject();
			}

			if (objectp && !objectp->isDead())
			{
				S32 num_faces = objectp->mDrawable->getNumFaces() ;
				std::set<LLViewerFetchedTexture*> tex_list;

				for(S32 i = 0 ; i < num_faces; i++)
				{
					LLFace* facep = objectp->mDrawable->getFace(i) ;
					if(facep)
					{						
						LLViewerFetchedTexture* tex = dynamic_cast<LLViewerFetchedTexture*>(facep->getTexture()) ;
						if(tex)
						{
							if(tex_list.find(tex) != tex_list.end())
							{
								continue ; //already displayed.
							}
							tex_list.insert(tex);

							std::string uuid_str;
							tex->getID().toString(uuid_str);
							uuid_str = uuid_str.substr(0,7);

							addText(xpos, ypos, llformat("ID: %s v_size: %.3f", uuid_str.c_str(), tex->getMaxVirtualSize()));
							ypos += y_inc;

							addText(xpos, ypos, llformat("discard level: %d desired level: %d Missing: %s", tex->getDiscardLevel(), 
								tex->getDesiredDiscardLevel(), tex->isMissingAsset() ? "Y" : "N"));
							ypos += y_inc;
						}
					}
				}
			}
		}
		
		// <FS:ND> Report amount of failed texture buffer allocations if any.
		if( LLImageBase::getAllocationErrors() )
			addText( xpos, ypos, llformat( "# textures discarded due to insufficient memory %ld", LLImageBase::getAllocationErrors() ) );
		// </FS:ND>
	}

	void draw()
	{
		LL_RECORD_BLOCK_TIME(FTM_DISPLAY_DEBUG_TEXT);
		for (line_list_t::iterator iter = mLineList.begin();
			 iter != mLineList.end(); ++iter)
		{
			const Line& line = *iter;
			LLFontGL::getFontMonospace()->renderUTF8(line.text, 0, (F32)line.x, (F32)line.y, mTextColor,
											 LLFontGL::LEFT, LLFontGL::TOP,
											 LLFontGL::NORMAL, LLFontGL::NO_SHADOW, S32_MAX, S32_MAX, NULL, FALSE);
		}
		mLineList.clear();
	}

};

void LLViewerWindow::updateDebugText()
{
	mDebugText->update();
}

////////////////////////////////////////////////////////////////////////////
//
// LLViewerWindow
//

LLViewerWindow::Params::Params()
:	title("title"),
	name("name"),
	x("x"),
	y("y"),
	width("width"),
	height("height"),
	min_width("min_width"),
	min_height("min_height"),
	fullscreen("fullscreen", false),
	ignore_pixel_depth("ignore_pixel_depth", false)
{}


BOOL LLViewerWindow::handleAnyMouseClick(LLWindow *window,  LLCoordGL pos, MASK mask, LLMouseHandler::EClickType clicktype, BOOL down)
{
	const char* buttonname = "";
	const char* buttonstatestr = "";
	S32 x = pos.mX;
	S32 y = pos.mY;
	x = ll_round((F32)x / mDisplayScale.mV[VX]);
	y = ll_round((F32)y / mDisplayScale.mV[VY]);

	// only send mouse clicks to UI if UI is visible
	if(gPipeline.hasRenderDebugFeatureMask(LLPipeline::RENDER_DEBUG_FEATURE_UI))
	{	

		if (down)
		{
			buttonstatestr = "down" ;
		}
		else
		{
			buttonstatestr = "up" ;
		}
		
		switch (clicktype)
		{
		case LLMouseHandler::CLICK_LEFT:
			mLeftMouseDown = down;
			buttonname = "Left";
			break;
		case LLMouseHandler::CLICK_RIGHT:
			mRightMouseDown = down;
			buttonname = "Right";
			break;
		case LLMouseHandler::CLICK_MIDDLE:
			mMiddleMouseDown = down;
			buttonname = "Middle";
			break;
		case LLMouseHandler::CLICK_DOUBLELEFT:
			mLeftMouseDown = down;
			buttonname = "Left Double Click";
			break;
		}
		
		LLView::sMouseHandlerMessage.clear();

		if (gMenuBarView)
		{
			// stop ALT-key access to menu
			gMenuBarView->resetMenuTrigger();
		}

		if (gDebugClicks)
		{	
			LL_INFOS() << "ViewerWindow " << buttonname << " mouse " << buttonstatestr << " at " << x << "," << y << LL_ENDL;
		}

		// Make sure we get a corresponding mouseup event, even if the mouse leaves the window
		if (down)
			mWindow->captureMouse();
		else
			mWindow->releaseMouse();

		// Indicate mouse was active
		LLUI::resetMouseIdleTimer();

		// Don't let the user move the mouse out of the window until mouse up.
		if( LLToolMgr::getInstance()->getCurrentTool()->clipMouseWhenDown() )
		{
			mWindow->setMouseClipping(down);
		}

		LLMouseHandler* mouse_captor = gFocusMgr.getMouseCapture();
		if( mouse_captor )
		{
			S32 local_x;
			S32 local_y;
			mouse_captor->screenPointToLocal( x, y, &local_x, &local_y );
			if (LLView::sDebugMouseHandling)
			{
				LL_INFOS() << buttonname << " Mouse " << buttonstatestr << " handled by captor " << mouse_captor->getName() << LL_ENDL;
			}

			BOOL r = mouse_captor->handleAnyMouseClick(local_x, local_y, mask, clicktype, down); 
			if (r) {

				LL_DEBUGS() << "LLViewerWindow::handleAnyMouseClick viewer with mousecaptor calling updatemouseeventinfo - local_x|global x  "<< local_x << " " << x  << "local/global y " << local_y << " " << y << LL_ENDL;

				LLViewerEventRecorder::instance().setMouseGlobalCoords(x,y);
				LLViewerEventRecorder::instance().logMouseEvent(std::string(buttonstatestr),std::string(buttonname)); 

			}
			return r;
		}

		// Mark the click as handled and return if we aren't within the root view to avoid spurious bugs
		if( !mRootView->pointInView(x, y) )
		{
			return TRUE;
		}
		// Give the UI views a chance to process the click

		BOOL r= mRootView->handleAnyMouseClick(x, y, mask, clicktype, down) ;
		if (r) 
		{

			LL_DEBUGS() << "LLViewerWindow::handleAnyMouseClick calling updatemouseeventinfo - global x  "<< " " << x	<< "global y " << y	 << "buttonstate: " << buttonstatestr << " buttonname " << buttonname << LL_ENDL;

			LLViewerEventRecorder::instance().setMouseGlobalCoords(x,y);

			// Clear local coords - this was a click on root window so these are not needed
			// By not including them, this allows the test skeleton generation tool to be smarter when generating code
			// the code generator can be smarter because when local coords are present it can try the xui path with local coords
			// and fallback to global coordinates only if needed. 
			// The drawback to this approach is sometimes a valid xui path will appear to work fine, but NOT interact with the UI element
			// (VITA support not implemented yet or not visible to VITA due to widget further up xui path not being visible to VITA)
			// For this reason it's best to provide hints where possible here by leaving out local coordinates
			LLViewerEventRecorder::instance().setMouseLocalCoords(-1,-1);
			LLViewerEventRecorder::instance().logMouseEvent(buttonstatestr,buttonname); 

			if (LLView::sDebugMouseHandling)
			{
				LL_INFOS() << buttonname << " Mouse " << buttonstatestr << " " << LLViewerEventRecorder::instance().get_xui()	<< LL_ENDL;
			} 
			return TRUE;
		} else if (LLView::sDebugMouseHandling)
			{
				LL_INFOS() << buttonname << " Mouse " << buttonstatestr << " not handled by view" << LL_ENDL;
			}
	}

	// Do not allow tool manager to handle mouseclicks if we have disconnected	
	if(!gDisconnected && LLToolMgr::getInstance()->getCurrentTool()->handleAnyMouseClick( x, y, mask, clicktype, down ) )
	{
		LLViewerEventRecorder::instance().clear_xui(); 
		return TRUE;
	}

	
	// If we got this far on a down-click, it wasn't handled.
	// Up-clicks, though, are always handled as far as the OS is concerned.
	BOOL default_rtn = !down;
	return default_rtn;
}

BOOL LLViewerWindow::handleMouseDown(LLWindow *window,  LLCoordGL pos, MASK mask)
{
    mAllowMouseDragging = FALSE;
    if (!mMouseDownTimer.getStarted())
    {
        mMouseDownTimer.start();
    }
    else
    {
        mMouseDownTimer.reset();
    }    
    BOOL down = TRUE;
	return handleAnyMouseClick(window,pos,mask,LLMouseHandler::CLICK_LEFT,down);
}

BOOL LLViewerWindow::handleDoubleClick(LLWindow *window,  LLCoordGL pos, MASK mask)
{
	// try handling as a double-click first, then a single-click if that
	// wasn't handled.
	BOOL down = TRUE;
	if (handleAnyMouseClick(window, pos, mask,
				LLMouseHandler::CLICK_DOUBLELEFT, down))
	{
		return TRUE;
	}
	return handleMouseDown(window, pos, mask);
}

BOOL LLViewerWindow::handleMouseUp(LLWindow *window,  LLCoordGL pos, MASK mask)
{
    if (mMouseDownTimer.getStarted())
    {
        mMouseDownTimer.stop();
    }
    BOOL down = FALSE;
	return handleAnyMouseClick(window,pos,mask,LLMouseHandler::CLICK_LEFT,down);
}


BOOL LLViewerWindow::handleRightMouseDown(LLWindow *window,  LLCoordGL pos, MASK mask)
{
	S32 x = pos.mX;
	S32 y = pos.mY;
	x = ll_round((F32)x / mDisplayScale.mV[VX]);
	y = ll_round((F32)y / mDisplayScale.mV[VY]);

	BOOL down = TRUE;
	BOOL handle = handleAnyMouseClick(window,pos,mask,LLMouseHandler::CLICK_RIGHT,down);
	if (handle)
		return handle;

	// *HACK: this should be rolled into the composite tool logic, not
	// hardcoded at the top level.
	if (CAMERA_MODE_CUSTOMIZE_AVATAR != gAgentCamera.getCameraMode() && LLToolMgr::getInstance()->getCurrentTool() != LLToolPie::getInstance() && gAgent.isInitialized())
	{
		// If the current tool didn't process the click, we should show
		// the pie menu.  This can be done by passing the event to the pie
		// menu tool.
		LLToolPie::getInstance()->handleRightMouseDown(x, y, mask);
		// show_context_menu( x, y, mask );
	}

	return TRUE;
}

BOOL LLViewerWindow::handleRightMouseUp(LLWindow *window,  LLCoordGL pos, MASK mask)
{
	BOOL down = FALSE;
 	return handleAnyMouseClick(window,pos,mask,LLMouseHandler::CLICK_RIGHT,down);
}

BOOL LLViewerWindow::handleMiddleMouseDown(LLWindow *window,  LLCoordGL pos, MASK mask)
{
	BOOL down = TRUE;
	LLVoiceClient::getInstance()->middleMouseState(true);
 	handleAnyMouseClick(window,pos,mask,LLMouseHandler::CLICK_MIDDLE,down);
  
  	// Always handled as far as the OS is concerned.
	return TRUE;
}

LLWindowCallbacks::DragNDropResult LLViewerWindow::handleDragNDrop( LLWindow *window, LLCoordGL pos, MASK mask, LLWindowCallbacks::DragNDropAction action, std::string data)
{
	LLWindowCallbacks::DragNDropResult result = LLWindowCallbacks::DND_NONE;

	const bool prim_media_dnd_enabled = gSavedSettings.getBOOL("PrimMediaDragNDrop");
	const bool slurl_dnd_enabled = gSavedSettings.getBOOL("SLURLDragNDrop");
	
	if ( prim_media_dnd_enabled || slurl_dnd_enabled )
	{
		switch(action)
		{
			// Much of the handling for these two cases is the same.
			case LLWindowCallbacks::DNDA_TRACK:
			case LLWindowCallbacks::DNDA_DROPPED:
			case LLWindowCallbacks::DNDA_START_TRACKING:
			{
				bool drop = (LLWindowCallbacks::DNDA_DROPPED == action);
					
				if (slurl_dnd_enabled)
				{
					LLSLURL dropped_slurl(data);
					if(dropped_slurl.isSpatial())
					{
						if (drop)
						{
							LLURLDispatcher::dispatch( dropped_slurl.getSLURLString(), "clicked", NULL, true );
							return LLWindowCallbacks::DND_MOVE;
						}
						return LLWindowCallbacks::DND_COPY;
					}
				}

				if (prim_media_dnd_enabled)
				{
					LLPickInfo pick_info = pickImmediate( pos.mX, pos.mY,  TRUE /*BOOL pick_transparent*/, FALSE );

					LLUUID object_id = pick_info.getObjectID();
					S32 object_face = pick_info.mObjectFace;
					std::string url = data;

					LL_DEBUGS() << "Object: picked at " << pos.mX << ", " << pos.mY << " - face = " << object_face << " - URL = " << url << LL_ENDL;

					LLVOVolume *obj = dynamic_cast<LLVOVolume*>(static_cast<LLViewerObject*>(pick_info.getObject()));
				
					if (obj && !obj->getRegion()->getCapability("ObjectMedia").empty())
					{
						LLTextureEntry *te = obj->getTE(object_face);

						// can modify URL if we can modify the object or we have navigate permissions
						bool allow_modify_url = obj->permModify() || obj->hasMediaPermission( te->getMediaData(), LLVOVolume::MEDIA_PERM_INTERACT );

						if (te && allow_modify_url )
						{
							if (drop)
							{
								// object does NOT have media already
								if ( ! te->hasMedia() )
								{
									// we are allowed to modify the object
									if ( obj->permModify() )
									{
										// Create new media entry
										LLSD media_data;
										// XXX Should we really do Home URL too?
										media_data[LLMediaEntry::HOME_URL_KEY] = url;
										media_data[LLMediaEntry::CURRENT_URL_KEY] = url;
										media_data[LLMediaEntry::AUTO_PLAY_KEY] = true;
										obj->syncMediaData(object_face, media_data, true, true);
										// XXX This shouldn't be necessary, should it ?!?
										if (obj->getMediaImpl(object_face))
											obj->getMediaImpl(object_face)->navigateReload();
										obj->sendMediaDataUpdate();

										result = LLWindowCallbacks::DND_COPY;
									}
								}
								else 
								// object HAS media already
								{
									// URL passes the whitelist
									if (te->getMediaData()->checkCandidateUrl( url ) )
									{
										// just navigate to the URL
										if (obj->getMediaImpl(object_face))
										{
											obj->getMediaImpl(object_face)->navigateTo(url);
										}
										else 
										{
											// This is very strange.  Navigation should
											// happen via the Impl, but we don't have one.
											// This sends it to the server, which /should/
											// trigger us getting it.  Hopefully.
											LLSD media_data;
											media_data[LLMediaEntry::CURRENT_URL_KEY] = url;
											obj->syncMediaData(object_face, media_data, true, true);
											obj->sendMediaDataUpdate();
										}
										result = LLWindowCallbacks::DND_LINK;
										
									}
								}
								LLSelectMgr::getInstance()->unhighlightObjectOnly(mDragHoveredObject);
								mDragHoveredObject = NULL;
							
							}
							else 
							{
								// Check the whitelist, if there's media (otherwise just show it)
								if (te->getMediaData() == NULL || te->getMediaData()->checkCandidateUrl(url))
								{
									if ( obj != mDragHoveredObject)
									{
										// Highlight the dragged object
										LLSelectMgr::getInstance()->unhighlightObjectOnly(mDragHoveredObject);
										mDragHoveredObject = obj;
										LLSelectMgr::getInstance()->highlightObjectOnly(mDragHoveredObject);
									}
									result = (! te->hasMedia()) ? LLWindowCallbacks::DND_COPY : LLWindowCallbacks::DND_LINK;

								}
							}
						}
					}
				}
			}
			break;
			
			case LLWindowCallbacks::DNDA_STOP_TRACKING:
				// The cleanup case below will make sure things are unhilighted if necessary.
			break;
		}

		if (prim_media_dnd_enabled &&
			result == LLWindowCallbacks::DND_NONE && !mDragHoveredObject.isNull())
		{
			LLSelectMgr::getInstance()->unhighlightObjectOnly(mDragHoveredObject);
			mDragHoveredObject = NULL;
		}
	}
	
	return result;
}
  
BOOL LLViewerWindow::handleMiddleMouseUp(LLWindow *window,  LLCoordGL pos, MASK mask)
{
	BOOL down = FALSE;
	LLVoiceClient::getInstance()->middleMouseState(false);
 	handleAnyMouseClick(window,pos,mask,LLMouseHandler::CLICK_MIDDLE,down);
  
  	// Always handled as far as the OS is concerned.
	return TRUE;
}

// WARNING: this is potentially called multiple times per frame
void LLViewerWindow::handleMouseMove(LLWindow *window,  LLCoordGL pos, MASK mask)
{
	S32 x = pos.mX;
	S32 y = pos.mY;

	x = ll_round((F32)x / mDisplayScale.mV[VX]);
	y = ll_round((F32)y / mDisplayScale.mV[VY]);

	mMouseInWindow = TRUE;

	// Save mouse point for access during idle() and display()

	LLCoordGL mouse_point(x, y);

	if (mouse_point != mCurrentMousePoint)
	{
		LLUI::resetMouseIdleTimer();
	}

	saveLastMouse(mouse_point);

	mWindow->showCursorFromMouseMove();

	if (gAwayTimer.getElapsedTimeF32() > LLAgent::MIN_AFK_TIME
		&& !gDisconnected)
	{
		gAgent.clearAFK();
	}
}

void LLViewerWindow::handleMouseDragged(LLWindow *window,  LLCoordGL pos, MASK mask)
{
    if (mMouseDownTimer.getStarted())
    {
        if (mMouseDownTimer.getElapsedTimeF32() > 0.1)
        {
            mAllowMouseDragging = TRUE;
            mMouseDownTimer.stop();
        }
    }
    if(mAllowMouseDragging || !LLToolCamera::getInstance()->hasMouseCapture())
    {
        handleMouseMove(window, pos, mask);
    }
}

void LLViewerWindow::handleMouseLeave(LLWindow *window)
{
	// Note: we won't get this if we have captured the mouse.
	llassert( gFocusMgr.getMouseCapture() == NULL );
	mMouseInWindow = FALSE;
	LLToolTipMgr::instance().blockToolTips();
}

BOOL LLViewerWindow::handleCloseRequest(LLWindow *window)
{
	// User has indicated they want to close, but we may need to ask
	// about modified documents.
	LLAppViewer::instance()->userQuit();
	// Don't quit immediately
	return FALSE;
}

void LLViewerWindow::handleQuit(LLWindow *window)
{
	LLAppViewer::instance()->forceQuit();
}

void LLViewerWindow::handleResize(LLWindow *window,  S32 width,  S32 height)
{
	reshape(width, height);
	mResDirty = true;
}

// The top-level window has gained focus (e.g. via ALT-TAB)
void LLViewerWindow::handleFocus(LLWindow *window)
{
	gFocusMgr.setAppHasFocus(TRUE);
	LLModalDialog::onAppFocusGained();

	gAgent.onAppFocusGained();
	LLToolMgr::getInstance()->onAppFocusGained();

	// See if we're coming in with modifier keys held down
	if (gKeyboard)
	{
		gKeyboard->resetMaskKeys();
	}

	// resume foreground running timer
	// since we artifically limit framerate when not frontmost
	gForegroundTime.unpause();
}

// The top-level window has lost focus (e.g. via ALT-TAB)
void LLViewerWindow::handleFocusLost(LLWindow *window)
{
	gFocusMgr.setAppHasFocus(FALSE);
	//LLModalDialog::onAppFocusLost();
	LLToolMgr::getInstance()->onAppFocusLost();
	gFocusMgr.setMouseCapture( NULL );

	if (gMenuBarView)
	{
		// stop ALT-key access to menu
		gMenuBarView->resetMenuTrigger();
	}

	// restore mouse cursor
	showCursor();
	getWindow()->setMouseClipping(FALSE);

	// If losing focus while keys are down, reset them.
	if (gKeyboard)
	{
		gKeyboard->resetKeys();
	}

	// pause timer that tracks total foreground running time
	gForegroundTime.pause();
}


BOOL LLViewerWindow::handleTranslatedKeyDown(KEY key,  MASK mask, BOOL repeated)
{
	// Let the voice chat code check for its PTT key.  Note that this never affects event processing.
	LLVoiceClient::getInstance()->keyDown(key, mask);
	
	if (gAwayTimer.getElapsedTimeF32() > LLAgent::MIN_AFK_TIME)
	{
		gAgent.clearAFK();
	}

	// *NOTE: We want to interpret KEY_RETURN later when it arrives as
	// a Unicode char, not as a keydown.  Otherwise when client frame
	// rate is really low, hitting return sends your chat text before
	// it's all entered/processed.
	if (key == KEY_RETURN && mask == MASK_NONE)
	{
        // RIDER: although, at times some of the controlls (in particular the CEF viewer
        // would like to know about the KEYDOWN for an enter key... so ask and pass it along.
        LLFocusableElement* keyboard_focus = gFocusMgr.getKeyboardFocus();
        if (keyboard_focus && !keyboard_focus->wantsReturnKey())
    		return FALSE;
	}

	return gViewerKeyboard.handleKey(key, mask, repeated);
}

BOOL LLViewerWindow::handleTranslatedKeyUp(KEY key,  MASK mask)
{
	// Let the voice chat code check for its PTT key.  Note that this never affects event processing.
	LLVoiceClient::getInstance()->keyUp(key, mask);

	// Let the inspect tool code check for ALT key to set LLToolSelectRect active instead LLToolCamera
	LLToolCompInspect * tool_inspectp = LLToolCompInspect::getInstance();
	if (LLToolMgr::getInstance()->getCurrentTool() == tool_inspectp)
	{
		tool_inspectp->keyUp(key, mask);
	}

	return gViewerKeyboard.handleKeyUp(key, mask);
}

void LLViewerWindow::handleScanKey(KEY key, BOOL key_down, BOOL key_up, BOOL key_level)
{
	LLViewerJoystick::getInstance()->setCameraNeedsUpdate(true);
	gViewerKeyboard.scanKey(key, key_down, key_up, key_level);
	return; // Be clear this function returns nothing
}




BOOL LLViewerWindow::handleActivate(LLWindow *window, BOOL activated)
{
	if (activated)
	{
		mActive = true;
		send_agent_resume();
		gAgent.clearAFK();
		
		// Unmute audio
		audio_update_volume();
	}
	else
	{
		mActive = false;
				
		// if the user has chosen to go Away automatically after some time, then go Away when minimizing
		if (gSavedSettings.getS32("AFKTimeout"))
		{
			gAgent.setAFK();
		}
		
		// SL-53351: Make sure we're not in mouselook when minimised, to prevent control issues
		if (gAgentCamera.getCameraMode() == CAMERA_MODE_MOUSELOOK)
		{
			gAgentCamera.changeCameraToDefault();
		}
		
		send_agent_pause();
	
		// Mute audio
		audio_update_volume();
	}
	return TRUE;
}

BOOL LLViewerWindow::handleActivateApp(LLWindow *window, BOOL activating)
{
	//if (!activating) gAgentCamera.changeCameraToDefault();

	LLViewerJoystick::getInstance()->setNeedsReset(true);
	return FALSE;
}


void LLViewerWindow::handleMenuSelect(LLWindow *window,  S32 menu_item)
{
}


BOOL LLViewerWindow::handlePaint(LLWindow *window,  S32 x,  S32 y, S32 width,  S32 height)
{
	// *TODO: Enable similar information output for other platforms?  DK 2011-02-18
#if LL_WINDOWS
	if (gHeadlessClient)
	{
		HWND window_handle = (HWND)window->getPlatformWindow();
		PAINTSTRUCT ps; 
		HDC hdc; 
 
		RECT wnd_rect;
		wnd_rect.left = 0;
		wnd_rect.top = 0;
		wnd_rect.bottom = 200;
		wnd_rect.right = 500;

		hdc = BeginPaint(window_handle, &ps); 
		//SetBKColor(hdc, RGB(255, 255, 255));
		FillRect(hdc, &wnd_rect, CreateSolidBrush(RGB(255, 255, 255)));

		std::string temp_str;
		LLTrace::Recording& recording = LLViewerStats::instance().getRecording();
		temp_str = llformat( "FPS %3.1f Phy FPS %2.1f Time Dil %1.3f",		/* Flawfinder: ignore */
				recording.getPerSec(LLStatViewer::FPS), //mFPSStat.getMeanPerSec(),
				recording.getLastValue(LLStatViewer::SIM_PHYSICS_FPS), 
				recording.getLastValue(LLStatViewer::SIM_TIME_DILATION));
		S32 len = temp_str.length();
		TextOutA(hdc, 0, 0, temp_str.c_str(), len); 


		LLVector3d pos_global = gAgent.getPositionGlobal();
		temp_str = llformat( "Avatar pos %6.1lf %6.1lf %6.1lf", pos_global.mdV[0], pos_global.mdV[1], pos_global.mdV[2]);
		len = temp_str.length();
		TextOutA(hdc, 0, 25, temp_str.c_str(), len); 

		TextOutA(hdc, 0, 50, "Set \"HeadlessClient FALSE\" in settings.ini file to reenable", 61);
		EndPaint(window_handle, &ps); 
		return TRUE;
	}
#endif
	return FALSE;
}


void LLViewerWindow::handleScrollWheel(LLWindow *window,  S32 clicks)
{
	handleScrollWheel( clicks );
}

void LLViewerWindow::handleWindowBlock(LLWindow *window)
{
	send_agent_pause();
}

void LLViewerWindow::handleWindowUnblock(LLWindow *window)
{
	send_agent_resume();
}

void LLViewerWindow::handleDataCopy(LLWindow *window, S32 data_type, void *data)
{
	const S32 SLURL_MESSAGE_TYPE = 0;
	switch (data_type)
	{
	case SLURL_MESSAGE_TYPE:
		// received URL
		std::string url = (const char*)data;
		LLMediaCtrl* web = NULL;
		const bool trusted_browser = false;
		// don't treat slapps coming from external browsers as "clicks" as this would bypass throttling
		if (LLURLDispatcher::dispatch(url, "", web, trusted_browser))
		{
			// bring window to foreground, as it has just been "launched" from a URL
			mWindow->bringToFront();
		}
		break;
	}
}

BOOL LLViewerWindow::handleTimerEvent(LLWindow *window)
{
	if (LLViewerJoystick::getInstance()->getOverrideCamera())
	{
		LLViewerJoystick::getInstance()->updateStatus();
		return TRUE;
	}
	return FALSE;
}

BOOL LLViewerWindow::handleDeviceChange(LLWindow *window)
{
	// give a chance to use a joystick after startup (hot-plugging)
	if (!LLViewerJoystick::getInstance()->isJoystickInitialized() )
	{
		LLViewerJoystick::getInstance()->init(true);
		return TRUE;
	}
	return FALSE;
}

BOOL LLViewerWindow::handleDPIChanged(LLWindow *window, F32 ui_scale_factor, S32 window_width, S32 window_height)
{
    // <FS:Ansariel> FIRE-20416: Option for automatic UI scaling
    if (!gSavedSettings.getBOOL("FSEnableAutomaticUIScaling"))
    {
        return FALSE;
    }
    // </FS:Ansariel>

    if (ui_scale_factor >= MIN_UI_SCALE && ui_scale_factor <= MAX_UI_SCALE)
    {
        gSavedSettings.setF32("LastSystemUIScaleFactor", ui_scale_factor);
        gSavedSettings.setF32("UIScaleFactor", ui_scale_factor);
        LLViewerWindow::reshape(window_width, window_height);
        mResDirty = true;
        return TRUE;
    }
    else
    {
        LL_WARNS() << "DPI change caused UI scale to go out of bounds: " << ui_scale_factor << LL_ENDL;
        return FALSE;
    }
}

void LLViewerWindow::handlePingWatchdog(LLWindow *window, const char * msg)
{
	LLAppViewer::instance()->pingMainloopTimeout(msg);
}


void LLViewerWindow::handleResumeWatchdog(LLWindow *window)
{
	LLAppViewer::instance()->resumeMainloopTimeout();
}

void LLViewerWindow::handlePauseWatchdog(LLWindow *window)
{
	LLAppViewer::instance()->pauseMainloopTimeout();
}

//virtual
std::string LLViewerWindow::translateString(const char* tag)
{
	return LLTrans::getString( std::string(tag) );
}

//virtual
std::string LLViewerWindow::translateString(const char* tag,
		const std::map<std::string, std::string>& args)
{
	// LLTrans uses a special subclass of std::string for format maps,
	// but we must use std::map<> in these callbacks, otherwise we create
	// a dependency between LLWindow and LLFormatMapString.  So copy the data.
	LLStringUtil::format_map_t args_copy;
	std::map<std::string,std::string>::const_iterator it = args.begin();
	for ( ; it != args.end(); ++it)
	{
		args_copy[it->first] = it->second;
	}
	return LLTrans::getString( std::string(tag), args_copy);
}

//
// Classes
//
LLViewerWindow::LLViewerWindow(const Params& p)
:	mWindow(NULL),
	mActive(true),
	mUIVisible(true),
	mWindowRectRaw(0, p.height, p.width, 0),
	mWindowRectScaled(0, p.height, p.width, 0),
	mWorldViewRectRaw(0, p.height, p.width, 0),
	mLeftMouseDown(FALSE),
	mMiddleMouseDown(FALSE),
	mRightMouseDown(FALSE),
	mMouseInWindow( FALSE ),
    mAllowMouseDragging(TRUE),
    mMouseDownTimer(),
	mLastMask( MASK_NONE ),
	mToolStored( NULL ),
	mHideCursorPermanent( FALSE ),
	mCursorHidden(FALSE),
	mIgnoreActivate( FALSE ),
	mResDirty(false),
	mStatesDirty(false),
	mCurrResolutionIndex(0),
	mProgressView(NULL),
	mSystemUIScaleFactorChanged(false),
	mProgressViewMini(NULL)
{
	// gKeyboard is still NULL, so it doesn't do LLWindowListener any good to
	// pass its value right now. Instead, pass it a nullary function that
	// will, when we later need it, return the value of gKeyboard.
	// boost::lambda::var() constructs such a functor on the fly.
	mWindowListener.reset(new LLWindowListener(this, boost::lambda::var(gKeyboard)));
	mViewerWindowListener.reset(new LLViewerWindowListener(this));

	mSystemChannel.reset(new LLNotificationChannel("System", "Visible", LLNotificationFilters::includeEverything));
	mCommunicationChannel.reset(new LLCommunicationChannel("Communication", "Visible"));
	mAlertsChannel.reset(new LLNotificationsUI::LLViewerAlertHandler("VW_alerts", "alert"));
	mModalAlertsChannel.reset(new LLNotificationsUI::LLViewerAlertHandler("VW_alertmodal", "alertmodal"));

	bool ignore = gSavedSettings.getBOOL("IgnoreAllNotifications");
	LLNotifications::instance().setIgnoreAllNotifications(ignore);
	if (ignore)
	{
	LL_INFOS() << "NOTE: ALL NOTIFICATIONS THAT OCCUR WILL GET ADDED TO IGNORE LIST FOR LATER RUNS." << LL_ENDL;
	}

	// Default to application directory.
	LLViewerWindow::sSnapshotBaseName = "Snapshot";
	LLViewerWindow::sMovieBaseName = "SLmovie";
	resetSnapshotLoc();


	BOOL useLegacyCursors = gSavedSettings.getBOOL("FSUseLegacyCursors");//<FS:LO> Legacy cursor setting from main program

	/*
	LLWindowCallbacks* callbacks,
	const std::string& title, const std::string& name, S32 x, S32 y, S32 width, S32 height, U32 flags,
	BOOL fullscreen, 
	BOOL clearBg,
	BOOL disable_vsync,
	BOOL ignore_pixel_depth,
	U32 fsaa_samples)
	*/
	// create window
	mWindow = LLWindowManager::createWindow(this,
		p.title, p.name, p.x, p.y, p.width, p.height, 0,
		p.fullscreen, 
		gHeadlessClient,
		gSavedSettings.getBOOL("DisableVerticalSync"),
		!gHeadlessClient,
		p.ignore_pixel_depth,
		//gSavedSettings.getBOOL("RenderDeferred") ? 0 : gSavedSettings.getU32("RenderFSAASamples")); //don't use window level anti-aliasing if FBOs are enabled
		gSavedSettings.getBOOL("RenderDeferred") ? 0 : gSavedSettings.getU32("RenderFSAASamples"), //don't use window level anti-aliasing if FBOs are enabled
		useLegacyCursors); // <FS:LO> Legacy cursor setting from main program

	if (!LLViewerShaderMgr::sInitialized)
	{ //immediately initialize shaders
		LLViewerShaderMgr::sInitialized = TRUE;
		LLViewerShaderMgr::instance()->setShaders();
	}

	if (NULL == mWindow)
	{
		LLSplashScreen::update(LLTrans::getString("StartupRequireDriverUpdate"));
	
		LL_WARNS("Window") << "Failed to create window, to be shutting Down, be sure your graphics driver is updated." << LL_ENDL ;

		ms_sleep(5000) ; //wait for 5 seconds.

		LLSplashScreen::update(LLTrans::getString("ShuttingDown"));
#if LL_LINUX || LL_SOLARIS
		LL_WARNS() << "Unable to create window, be sure screen is set at 32-bit color and your graphics driver is configured correctly.  See README-linux.txt or README-solaris.txt for further information."
				<< LL_ENDL;
#else
		LL_WARNS("Window") << "Unable to create window, be sure screen is set at 32-bit color in Control Panels->Display->Settings"
				<< LL_ENDL;
#endif
        LLAppViewer::instance()->fastQuit(1);
	}
	
	if (!LLAppViewer::instance()->restoreErrorTrap())
	{
		LL_WARNS("Window") << " Someone took over my signal/exception handler (post createWindow)!" << LL_ENDL;
	}

	const bool do_not_enforce = false;
	mWindow->setMinSize(p.min_width, p.min_height, do_not_enforce);  // root view not set 
	LLCoordScreen scr;
    mWindow->getSize(&scr);

    if(p.fullscreen && ( scr.mX!=p.width || scr.mY!=p.height))
    {
		LL_WARNS() << "Fullscreen has forced us in to a different resolution now using "<<scr.mX<<" x "<<scr.mY<<LL_ENDL;
		gSavedSettings.setS32("FullScreenWidth",scr.mX);
		gSavedSettings.setS32("FullScreenHeight",scr.mY);
    }


	F32 system_scale_factor = mWindow->getSystemUISize();
	if (system_scale_factor < MIN_UI_SCALE || system_scale_factor > MAX_UI_SCALE)
	{
		// reset to default;
		system_scale_factor = 1.f;
	}
	// <FS:Ansariel> FIRE-20416: Option for automatic UI scaling
	//if (p.first_run || gSavedSettings.getF32("LastSystemUIScaleFactor") != system_scale_factor)
#if !LL_WINDOWS
	gSavedSettings.setBOOL("FSEnableAutomaticUIScaling", FALSE); // Always disable on non-Windows systems for now
#endif
	if (gSavedSettings.getBOOL("FSEnableAutomaticUIScaling") && (p.first_run || gSavedSettings.getF32("LastSystemUIScaleFactor") != system_scale_factor))
	// </FS:Ansariel>
	{
		mSystemUIScaleFactorChanged = !p.first_run;
		gSavedSettings.setF32("LastSystemUIScaleFactor", system_scale_factor);
		gSavedSettings.setF32("UIScaleFactor", system_scale_factor);
	}


	// Get the real window rect the window was created with (since there are various OS-dependent reasons why
	// the size of a window or fullscreen context may have been adjusted slightly...)
	F32 ui_scale_factor = llclamp(gSavedSettings.getF32("UIScaleFactor"), MIN_UI_SCALE, MAX_UI_SCALE);
	
	mDisplayScale.setVec(llmax(1.f / mWindow->getPixelAspectRatio(), 1.f), llmax(mWindow->getPixelAspectRatio(), 1.f));
	mDisplayScale *= ui_scale_factor;
	LLUI::setScaleFactor(mDisplayScale);

	{
		LLCoordWindow size;
		mWindow->getSize(&size);
		mWindowRectRaw.set(0, size.mY, size.mX, 0);
		mWindowRectScaled.set(0, ll_round((F32)size.mY / mDisplayScale.mV[VY]), ll_round((F32)size.mX / mDisplayScale.mV[VX]), 0);
	}
	
	LLFontManager::initClass();

	//
	// We want to set this stuff up BEFORE we initialize the pipeline, so we can turn off
	// stuff like AGP if we think that it'll crash the viewer.
	//
	LL_DEBUGS("Window") << "Loading feature tables." << LL_ENDL;

	LLFeatureManager::getInstance()->init();

	// Initialize OpenGL Renderer
	if (!LLFeatureManager::getInstance()->isFeatureAvailable("RenderVBOEnable") ||
		!gGLManager.mHasVertexBufferObject)
	{
		gSavedSettings.setBOOL("RenderVBOEnable", FALSE);
	}
	LLVertexBuffer::initClass(gSavedSettings.getBOOL("RenderVBOEnable"), gSavedSettings.getBOOL("RenderVBOMappingDisable"));
	LL_INFOS("RenderInit") << "LLVertexBuffer initialization done." << LL_ENDL ;
	gGL.init() ;
	// <FS:Ansariel> Exodus vignette
	exoPostProcess::getInstance(); // Make sure we've created one of these

	if (LLFeatureManager::getInstance()->isSafe()
		|| (gSavedSettings.getS32("LastFeatureVersion") != LLFeatureManager::getInstance()->getVersion())
		|| (gSavedSettings.getString("LastGPUString") != LLFeatureManager::getInstance()->getGPUString())
		|| (gSavedSettings.getBOOL("ProbeHardwareOnStartup")))
	{
		LLFeatureManager::getInstance()->applyRecommendedSettings();
		gSavedSettings.setBOOL("ProbeHardwareOnStartup", FALSE);
	}

	if (!gGLManager.mHasDepthClamp)
	{
		LL_INFOS("RenderInit") << "Missing feature GL_ARB_depth_clamp. Void water might disappear in rare cases." << LL_ENDL;
	}
	
	// If we crashed while initializng GL stuff last time, disable certain features
	if (gSavedSettings.getBOOL("RenderInitError"))
	{
		mInitAlert = "DisplaySettingsNoShaders";
		LLFeatureManager::getInstance()->setGraphicsLevel(0, false);
		gSavedSettings.setU32("RenderQualityPerformance", 0);		
	}

	// <FS:Ansariel> Texture memory management
	// On 64bit builds, allow up to 1GB texture memory on cards with 2GB video
	// memory and up to 2GB texture memory on cards with 4GB video memory. Check
	// is performed against a lower limit as not exactly 2 or 4GB might not be
	// returned.
#ifdef ND_BUILD64BIT_ARCH
	LL_INFOS() << "GLManager detected " << gGLManager.mVRAM << " MB VRAM" << LL_ENDL;

	if (gGLManager.mVRAM > 3584)
	{
		gMaxVideoRam = S32Megabytes(2048);
		LL_INFOS() << "At least 4 GB video memory detected - increasing max video ram for textures to 2048 MB" << LL_ENDL;
	}
	else if (gGLManager.mVRAM > 1536)
	{
		gMaxVideoRam = S32Megabytes(1024);
		LL_INFOS() << "At least 2 GB video memory detected - increasing max video ram for textures to 1024 MB" << LL_ENDL;
	}
	else if (gGLManager.mVRAM > 768)
	{
		gMaxVideoRam = S32Megabytes(768);
		LL_INFOS() << "At least 1 GB video memory detected - increasing max video ram for textures to 768 MB" << LL_ENDL;
	}
#endif
	// </FS:Ansariel>
		
	// Init the image list.  Must happen after GL is initialized and before the images that
	// LLViewerWindow needs are requested.
	LLImageGL::initClass(LLViewerTexture::MAX_GL_IMAGE_CATEGORY) ;
	gTextureList.init();
	LLViewerTextureManager::init() ;
	gBumpImageList.init();
	
	// Init font system, but don't actually load the fonts yet
	// because our window isn't onscreen and they take several
	// seconds to parse.
	LLFontGL::initClass( gSavedSettings.getF32("FontScreenDPI"),
								mDisplayScale.mV[VX],
								mDisplayScale.mV[VY],
								gDirUtilp->getAppRODataDir(),
								gSavedSettings.getString("FSFontSettingsFile"),
								gSavedSettings.getF32("FSFontSizeAdjustment"));
	
	// Create container for all sub-views
	LLView::Params rvp;
	rvp.name("root");
	rvp.rect(mWindowRectScaled);
	rvp.mouse_opaque(false);
	rvp.follows.flags(FOLLOWS_NONE);
	mRootView = LLUICtrlFactory::create<LLRootView>(rvp);
	LLUI::setRootView(mRootView);

	// Make avatar head look forward at start
	mCurrentMousePoint.mX = getWindowWidthScaled() / 2;
	mCurrentMousePoint.mY = getWindowHeightScaled() / 2;

	gShowOverlayTitle = gSavedSettings.getBOOL("ShowOverlayTitle");
	mOverlayTitle = gSavedSettings.getString("OverlayTitle");
	// Can't have spaces in settings.ini strings, so use underscores instead and convert them.
	LLStringUtil::replaceChar(mOverlayTitle, '_', ' ');

	mDebugText = new LLDebugText(this);

	mWorldViewRectScaled = calcScaledRect(mWorldViewRectRaw, mDisplayScale);
}

//static
void LLViewerWindow::showSystemUIScaleFactorChanged()
{
	LLNotificationsUtil::add("SystemUIScaleFactorChanged", LLSD(), LLSD(), onSystemUIScaleFactorChanged);
}

//static
bool LLViewerWindow::onSystemUIScaleFactorChanged(const LLSD& notification, const LLSD& response)
{
	S32 option = LLNotificationsUtil::getSelectedOption(notification, response);
	if(option == 0)
	{
		LLFloaterReg::toggleInstanceOrBringToFront("preferences");
		LLFloater* pref_floater = LLFloaterReg::getInstance("preferences");
		LLTabContainer* tab_container = pref_floater->getChild<LLTabContainer>("pref core");
		// <FS:Ansariel> Adjusted for Firestorm
		//tab_container->selectTabByName("advanced1");
		tab_container->selectTabByName("ui");
		LLPanel* ui_panel = tab_container->getCurrentPanel();
		LLTabContainer* ui_tab_container = ui_panel->getChild<LLTabContainer>("tabs");
		ui_tab_container->selectTabByName("ui-2d-overlay");
		// </FS:Ansariel>

	}
	return false; 
}


void LLViewerWindow::initGLDefaults()
{
	gGL.setSceneBlendType(LLRender::BT_ALPHA);

	if (!LLGLSLShader::sNoFixedFunction)
	{ //initialize fixed function state
		glColorMaterial( GL_FRONT_AND_BACK, GL_AMBIENT_AND_DIFFUSE );

		glMaterialfv(GL_FRONT_AND_BACK,GL_AMBIENT,LLColor4::black.mV);
		glMaterialfv(GL_FRONT_AND_BACK,GL_DIFFUSE,LLColor4::white.mV);

		// lights for objects
		glShadeModel( GL_SMOOTH );

		gGL.getTexUnit(0)->enable(LLTexUnit::TT_TEXTURE);
		gGL.getTexUnit(0)->setTextureBlendType(LLTexUnit::TB_MULT);
	}

	glPixelStorei(GL_PACK_ALIGNMENT,1);
	glPixelStorei(GL_UNPACK_ALIGNMENT,1);

	gGL.setAmbientLightColor(LLColor4::black);
		
	glCullFace(GL_BACK);

	// RN: Need this for translation and stretch manip.
	gBox.prerender();
}

struct MainPanel : public LLPanel
{
};

void LLViewerWindow::initBase()
{
	S32 height = getWindowHeightScaled();
	S32 width = getWindowWidthScaled();

	LLRect full_window(0, height, width, 0);

	////////////////////
	//
	// Set the gamma
	//

	F32 gamma = gSavedSettings.getF32("RenderGamma");
	if (gamma != 0.0f)
	{
		getWindow()->setGamma(gamma);
	}

	// Create global views

	// <FS:Ansariel> Move console further down in the view hierarchy to not float
	//               in front of floaters!
	// Console
	llassert( !gConsole );
	LLConsole::Params cp;
	cp.name("console");
	cp.max_lines(gSavedSettings.getS32("ConsoleBufferSize"));
	cp.rect(getChatConsoleRect());
	cp.parse_urls(true); // <FS:Ansariel> Enable URL parsing for the chat console
	cp.background_image("Rounded_Square"); // <FS:Ansariel> Configurable background for different console types
	cp.session_support(true); // <FS:Ansariel> Session support
	cp.persist_time(gSavedSettings.getF32("ChatPersistTime"));
	cp.font_size_index(gSavedSettings.getS32("ChatConsoleFontSize"));
	cp.follows.flags(FOLLOWS_LEFT | FOLLOWS_RIGHT | FOLLOWS_BOTTOM);
	gConsole = LLUICtrlFactory::create<LLConsole>(cp);
	getRootView()->addChild(gConsole);
	// </FS:Ansariel>

	// <FS:Zi> Set up edit menu here to get the spellcheck callbacks assigned before anyone uses them
	initialize_edit_menu();
	initialize_spellcheck_menu();
	// </FS:Zi>
	
	//<FS:KC> Centralize a some of these volume panel callbacks
	initialize_volume_controls_callbacks();
	//</FS:KC>

	// Create the floater view at the start so that other views can add children to it. 
	// (But wait to add it as a child of the root view so that it will be in front of the 
	// other views.)
	MainPanel* main_view = new MainPanel();
	main_view->buildFromFile("main_view.xml");
	main_view->setShape(full_window);
	getRootView()->addChild(main_view);

	// <FS:Zi> Moved this from the end of this function up here, so all context menus
	//         created right after this get the correct parent assigned.
	gMenuHolder = getRootView()->getChild<LLViewerMenuHolderGL>("Menu Holder");
	LLMenuGL::sMenuContainer = gMenuHolder;
	// </FS:Zi>

	// placeholder widget that controls where "world" is rendered
	mWorldViewPlaceholder = main_view->getChildView("world_view_rect")->getHandle();
	mPopupView = main_view->getChild<LLPopupView>("popup_holder");
	mHintHolder = main_view->getChild<LLView>("hint_holder")->getHandle();
	mLoginPanelHolder = main_view->getChild<LLView>("login_panel_holder")->getHandle();

	// Create the toolbar view
	// Get a pointer to the toolbar view holder
	LLPanel* panel_holder = main_view->getChild<LLPanel>("toolbar_view_holder");
	// Load the toolbar view from file 
	gToolBarView = LLUICtrlFactory::getInstance()->createFromFile<LLToolBarView>("panel_toolbar_view.xml", panel_holder, LLDefaultChildRegistry::instance());
	gToolBarView->setShape(panel_holder->getLocalRect());
	// Hide the toolbars for the moment: we'll make them visible after logging in world (see LLViewerWindow::initWorldUI())
	gToolBarView->setVisible(FALSE);

	// <FS:Zi> initialize the utility bar (classic V1 style buttons next to the chat bar)
	UtilityBar::instance().init();

	// Constrain floaters to inside the menu and status bar regions.
	gFloaterView = main_view->getChild<LLFloaterView>("Floater View");
	for (S32 i = 0; i < LLToolBarEnums::TOOLBAR_COUNT; ++i)
	{
		LLToolBar * toolbarp = gToolBarView->getToolbar((LLToolBarEnums::EToolBarLocation)i);
		if (toolbarp)
		{
			toolbarp->getCenterLayoutPanel()->setReshapeCallback(boost::bind(&LLFloaterView::setToolbarRect, gFloaterView, _1, _2));
		}
	}
	gFloaterView->setFloaterSnapView(main_view->getChild<LLView>("floater_snap_region")->getHandle());
	gSnapshotFloaterView = main_view->getChild<LLSnapshotFloaterView>("Snapshot Floater View");

	// <FS:Ansariel> Prevent floaters being dragged under main chat bar
	LLLayoutPanel* chatbar_panel = dynamic_cast<LLLayoutPanel*>(gToolBarView->getChildView("default_chat_bar")->getParent());
	if (chatbar_panel)
	{
		chatbar_panel->setReshapePanelCallback(boost::bind(&LLFloaterView::setMainChatbarRect, gFloaterView, _1, _2));
		gFloaterView->setMainChatbarRect(chatbar_panel, chatbar_panel->getRect());
	}
	// </FS:Ansariel>

	// optionally forward warnings to chat console/chat floater
	// for qa runs and dev builds
#if  !LL_RELEASE_FOR_DOWNLOAD
	RecordToChatConsole::getInstance()->startRecorder();
#else
	if(gSavedSettings.getBOOL("QAMode"))
	{
		RecordToChatConsole::getInstance()->startRecorder();
	}
#endif

	gDebugView = getRootView()->getChild<LLDebugView>("DebugView");
	gDebugView->init();
	gToolTipView = getRootView()->getChild<LLToolTipView>("tooltip view");

	// Initialize do not disturb response message when logged in
	LLAppViewer::instance()->setOnLoginCompletedCallback(boost::bind(&LLFloaterPreference::initDoNotDisturbResponse));

	// Add the progress bar view (startup view), which overrides everything
	mProgressView = getRootView()->findChild<LLProgressView>("progress_view");
	mProgressViewMini = getRootView()->findChild<LLProgressViewMini>("progress_view_mini");

	setShowProgress(FALSE,FALSE);
	setProgressCancelButtonVisible(FALSE);

	if(mProgressViewMini)
		mProgressViewMini->setVisible(FALSE);
	// <FS:Zi> Moved this to the top right after creation of main_view.xml, so all context menus
	//         created right after that get the correct parent assigned.
	// gMenuHolder = getRootView()->getChild<LLViewerMenuHolderGL>("Menu Holder");
	// LLMenuGL::sMenuContainer = gMenuHolder;
	// </FS:Zi>
}

void LLViewerWindow::initWorldUI()
{
	S32 height = mRootView->getRect().getHeight();
	S32 width = mRootView->getRect().getWidth();
	LLRect full_window(0, height, width, 0);


	gIMMgr = LLIMMgr::getInstance();

	//getRootView()->sendChildToFront(gFloaterView);
	//getRootView()->sendChildToFront(gSnapshotFloaterView);

	// <FS:Ansariel> Group notices, IMs and chiclets position
	//LLPanel* chiclet_container = getRootView()->getChild<LLPanel>("chiclet_container");
	LLPanel* chiclet_container;
	if (gSavedSettings.getBOOL("InternalShowGroupNoticesTopRight"))
	{
		chiclet_container = getRootView()->getChild<LLPanel>("chiclet_container");
		getRootView()->getChildView("chiclet_container_bottom")->setVisible(FALSE);
	}
	else
	{
		getRootView()->getChildView("chiclet_container")->setVisible(FALSE);
		chiclet_container = getRootView()->getChild<LLPanel>("chiclet_container_bottom");
	}
	// </FS:Ansariel> Group notices, IMs and chiclets position
	LLChicletBar* chiclet_bar = LLChicletBar::getInstance();
	chiclet_bar->setShape(chiclet_container->getLocalRect());
	chiclet_bar->setFollowsAll();
	chiclet_container->addChild(chiclet_bar);
	chiclet_container->setVisible(TRUE);

	LLRect morph_view_rect = full_window;
	morph_view_rect.stretch( -STATUS_BAR_HEIGHT );
	morph_view_rect.mTop = full_window.mTop - 32;
	LLMorphView::Params mvp;
	mvp.name("MorphView");
	mvp.rect(morph_view_rect);
	mvp.visible(false);
	gMorphView = LLUICtrlFactory::create<LLMorphView>(mvp);
	getRootView()->addChild(gMorphView);

	LLWorldMapView::initClass();
	
	// Force gFloaterWorldMap to initialize
	LLFloaterReg::getInstance("world_map");

	// Force gFloaterTools to initialize
	LLFloaterReg::getInstance("build");


	// Status bar
	LLPanel* status_bar_container = getRootView()->getChild<LLPanel>("status_bar_container");
	gStatusBar = new LLStatusBar(status_bar_container->getLocalRect());
	gStatusBar->setFollowsAll();
	gStatusBar->setShape(status_bar_container->getLocalRect());
	// sync bg color with menu bar
	gStatusBar->setBackgroundColor( gMenuBarView->getBackgroundColor().get() );
	status_bar_container->addChildInBack(gStatusBar);
	status_bar_container->setVisible(TRUE);

	// <FS:Zi> Make navigation bar part of the UI
	// // Navigation bar
	// LLPanel* nav_bar_container = getRootView()->getChild<LLPanel>("topinfo_bar_container");

	// LLNavigationBar* navbar = LLNavigationBar::getInstance();
	// navbar->setShape(nav_bar_container->getLocalRect());
	// navbar->setBackgroundColor(gMenuBarView->getBackgroundColor().get());
	// nav_bar_container->addChild(navbar);
	// nav_bar_container->setVisible(TRUE);

	// if (!gSavedSettings.getBOOL("ShowNavbarNavigationPanel"))
	// {
	//		navbar->setVisible(FALSE);
	// 	}

	// Force navigation bar to initialize
	LLNavigationBar::getInstance();
	// set navbar container visible which is initially hidden on the login screen,
	// the real visibility of navbar and favorites bar is done via visibility control -Zi
	LLNavigationBar::instance().getView()->setVisible(TRUE);
	// </FS:Zi>

	if (!gSavedSettings.getBOOL("ShowMenuBarLocation"))
	{
		gStatusBar->childSetVisible("parcel_info_panel",FALSE);
	}
	

	// <FS:Zi> We don't have the mini location bar, so no topinfo_bar required
	// // Top Info bar
	// LLPanel* topinfo_bar_container = getRootView()->getChild<LLPanel>("topinfo_bar_container");
	// LLPanelTopInfoBar* topinfo_bar = LLPanelTopInfoBar::getInstance();

	// topinfo_bar->setShape(topinfo_bar_container->getLocalRect());

	// topinfo_bar_container->addChild(topinfo_bar);
	// topinfo_bar_container->setVisible(TRUE);

	// if (!gSavedSettings.getBOOL("ShowMiniLocationPanel"))
	// {
	// 	topinfo_bar->setVisible(FALSE);
	// }
	// </FS:Zi>

	if ( gHUDView == NULL )
	{
		LLRect hud_rect = full_window;
		hud_rect.mBottom += 50;
		if (gMenuBarView && gMenuBarView->isInVisibleChain())
		{
			hud_rect.mTop -= gMenuBarView->getRect().getHeight();
		}
		gHUDView = new LLHUDView(hud_rect);
		getRootView()->addChild(gHUDView);
		getRootView()->sendChildToBack(gHUDView);
	}

	LLPanel* panel_ssf_container = getRootView()->getChild<LLPanel>("state_management_buttons_container");

	LLPanelStandStopFlying* panel_stand_stop_flying	= LLPanelStandStopFlying::getInstance();
	panel_ssf_container->addChild(panel_stand_stop_flying);

	panel_ssf_container->setVisible(TRUE);

	LLMenuOptionPathfindingRebakeNavmesh::getInstance()->initialize();

	// Load and make the toolbars visible
	// Note: we need to load the toolbars only *after* the user is logged in and IW
	if (gToolBarView)
	{
		if (gSavedSettings.getBOOL("ResetToolbarSettings"))
		{
			gToolBarView->loadDefaultToolbars();
			gSavedSettings.setBOOL("ResetToolbarSettings",FALSE);
		}
		else
		{
			gToolBarView->loadToolbars();
		}
		gToolBarView->setVisible(TRUE);
	}
// <FS:AW  opensim destinations and avatar picker>
// 	LLMediaCtrl* destinations = LLFloaterReg::getInstance("destinations")->getChild<LLMediaCtrl>("destination_guide_contents");
// 	if (destinations)
// 	{
// 		destinations->setErrorPageURL(gSavedSettings.getString("GenericErrorPageURL"));
// 		std::string url = gSavedSettings.getString("DestinationGuideURL");
// 		url = LLWeb::expandURLSubstitutions(url, LLSD());
// 		destinations->navigateTo(url, "text/html");
// 	}
// 	LLMediaCtrl* avatar_picker = LLFloaterReg::getInstance("avatar")->findChild<LLMediaCtrl>("avatar_picker_contents");
// 	if (avatar_picker)
// 	{
// 		avatar_picker->setErrorPageURL(gSavedSettings.getString("GenericErrorPageURL"));
// 		std::string url = gSavedSettings.getString("AvatarPickerURL");
// 		url = LLWeb::expandURLSubstitutions(url, LLSD());
// 		avatar_picker->navigateTo(url, "text/html");
// 	}
	std::string destination_guide_url;
#ifdef OPENSIM // <FS:AW optional opensim support>
	if (LLGridManager::getInstance()->isInOpenSim())
	{
		if (LLLoginInstance::getInstance()->hasResponse("destination_guide_url"))
		{
			destination_guide_url = LLLoginInstance::getInstance()->getResponse("destination_guide_url").asString();
		}
	}
	else
#endif // OPENSIM  // <FS:AW optional opensim support>
	{
		destination_guide_url = gSavedSettings.getString("DestinationGuideURL");
	}

	if(!destination_guide_url.empty())
	{	
		LLMediaCtrl* destinations = LLFloaterReg::getInstance("destinations")->getChild<LLMediaCtrl>("destination_guide_contents");
		if (destinations)
		{
			destinations->setErrorPageURL(gSavedSettings.getString("GenericErrorPageURL"));
			destination_guide_url = LLWeb::expandURLSubstitutions(destination_guide_url, LLSD());
			LL_DEBUGS("WebApi") << "3 DestinationGuideURL \"" << destination_guide_url << "\"" << LL_ENDL;
			destinations->navigateTo(destination_guide_url, HTTP_CONTENT_TEXT_HTML);
		}
	}

	std::string avatar_picker_url;
#ifdef OPENSIM // <FS:AW optional opensim support>
	if (LLGridManager::getInstance()->isInOpenSim())
	{
		if (LLLoginInstance::getInstance()->hasResponse("avatar_picker_url"))
		{
			avatar_picker_url = LLLoginInstance::getInstance()->getResponse("avatar_picker_url").asString();
		}
	}
	else
#endif // OPENSIM  // <FS:AW optional opensim support>
	{
		avatar_picker_url = gSavedSettings.getString("AvatarPickerURL");
	}

	if(!avatar_picker_url.empty())
	{	
		LLMediaCtrl* avatar_picker = LLFloaterReg::getInstance("avatar")->findChild<LLMediaCtrl>("avatar_picker_contents");
		if (avatar_picker)
		{
			avatar_picker->setErrorPageURL(gSavedSettings.getString("GenericErrorPageURL"));
			avatar_picker_url = LLWeb::expandURLSubstitutions(avatar_picker_url, LLSD());
			LL_DEBUGS("WebApi") << "AvatarPickerURL \"" << avatar_picker_url << "\"" << LL_ENDL;
			avatar_picker->navigateTo(avatar_picker_url, HTTP_CONTENT_TEXT_HTML);
		}
 	}
// </FS:AW  opensim destinations and avatar picker>

	// <FS:Zi> Autohide main chat bar if applicable
	BOOL visible=!gSavedSettings.getBOOL("AutohideChatBar");

	FSNearbyChat::instance().showDefaultChatBar(visible);
	gSavedSettings.setBOOL("MainChatbarVisible",visible);
	// </FS:Zi>
}

// Destroy the UI
void LLViewerWindow::shutdownViews()
{
	// clean up warning logger
	RecordToChatConsole::getInstance()->stopRecorder();
	LL_INFOS() << "Warning logger is cleaned." << LL_ENDL ;

	delete mDebugText;
	mDebugText = NULL;
	
	LL_INFOS() << "DebugText deleted." << LL_ENDL ;

	// Cleanup global views
	if (gMorphView)
	{
		gMorphView->setVisible(FALSE);
	}
	LL_INFOS() << "Global views cleaned." << LL_ENDL ;

	LLNotificationsUI::LLToast::cleanupToasts();
	LL_INFOS() << "Leftover toast cleaned up." << LL_ENDL;

	// DEV-40930: Clear sModalStack. Otherwise, any LLModalDialog left open
	// will crump with LL_ERRS.
	LLModalDialog::shutdownModals();
	LL_INFOS() << "LLModalDialog shut down." << LL_ENDL; 

	// destroy the nav bar, not currently part of gViewerWindow
	// *TODO: Make LLNavigationBar part of gViewerWindow
	LLNavigationBar::deleteSingleton();
	LL_INFOS() << "LLNavigationBar destroyed." << LL_ENDL ;
	
	// destroy menus after instantiating navbar above, as it needs
	// access to gMenuHolder
	cleanup_menus();
	LL_INFOS() << "menus destroyed." << LL_ENDL ;

	view_listener_t::cleanup();
	LL_INFOS() << "view listeners destroyed." << LL_ENDL ;
	
	// Delete all child views.
	delete mRootView;
	mRootView = NULL;
	LL_INFOS() << "RootView deleted." << LL_ENDL ;
	
	LLMenuOptionPathfindingRebakeNavmesh::getInstance()->quit();

	// Automatically deleted as children of mRootView.  Fix the globals.
	gStatusBar = NULL;
	gIMMgr = NULL;
	gToolTipView = NULL;

	gToolBarView = NULL;
	gFloaterView = NULL;
	gMorphView = NULL;

	gHUDView = NULL;
}

void LLViewerWindow::shutdownGL()
{
	//--------------------------------------------------------
	// Shutdown GL cleanly.  Order is very important here.
	//--------------------------------------------------------
	LLFontGL::destroyDefaultFonts();
	SUBSYSTEM_CLEANUP(LLFontManager);
	stop_glerror();

	gSky.cleanup();
	stop_glerror();

	LL_INFOS() << "Cleaning up pipeline" << LL_ENDL;
	gPipeline.cleanup();
	stop_glerror();

	//MUST clean up pipeline before cleaning up wearables
	LL_INFOS() << "Cleaning up wearables" << LL_ENDL;
	LLWearableList::instance().cleanup() ;

	gTextureList.shutdown();
	stop_glerror();

	gBumpImageList.shutdown();
	stop_glerror();

	LLWorldMapView::cleanupTextures();

	LLViewerTextureManager::cleanup() ;
	SUBSYSTEM_CLEANUP(LLImageGL) ;

	LL_INFOS() << "All textures and llimagegl images are destroyed!" << LL_ENDL ;

	LL_INFOS() << "Cleaning up select manager" << LL_ENDL;
	LLSelectMgr::getInstance()->cleanup();	

	LL_INFOS() << "Stopping GL during shutdown" << LL_ENDL;
	stopGL(FALSE);
	stop_glerror();

	gGL.shutdown();
	
	// <FS:Ansariel> Exodus vignette
	// This must die before LLVertexBuffer does
	exoPostProcess::deleteSingleton();
	// </FS:Ansariel> Exodus vignette

	SUBSYSTEM_CLEANUP(LLVertexBuffer);

	LL_INFOS() << "LLVertexBuffer cleaned." << LL_ENDL ;
}

// shutdownViews() and shutdownGL() need to be called first
LLViewerWindow::~LLViewerWindow()
{
	LL_INFOS() << "Destroying Window" << LL_ENDL;
	destroyWindow();

	delete mDebugText;
	mDebugText = NULL;

	if (LLViewerShaderMgr::sInitialized)
	{
		LLViewerShaderMgr::releaseInstance();
		LLViewerShaderMgr::sInitialized = FALSE;
	}
}


void LLViewerWindow::setCursor( ECursorType c )
{
	mWindow->setCursor( c );
}

void LLViewerWindow::showCursor()
{
	mWindow->showCursor();
	
	mCursorHidden = FALSE;
}

void LLViewerWindow::hideCursor()
{
	// And hide the cursor
	mWindow->hideCursor();

	mCursorHidden = TRUE;
}

void LLViewerWindow::sendShapeToSim()
{
	LLMessageSystem* msg = gMessageSystem;
	if(!msg) return;
	msg->newMessageFast(_PREHASH_AgentHeightWidth);
	msg->nextBlockFast(_PREHASH_AgentData);
	msg->addUUIDFast(_PREHASH_AgentID, gAgent.getID());
	msg->addUUIDFast(_PREHASH_SessionID, gAgent.getSessionID());
	msg->addU32Fast(_PREHASH_CircuitCode, gMessageSystem->mOurCircuitCode);
	msg->nextBlockFast(_PREHASH_HeightWidthBlock);
	msg->addU32Fast(_PREHASH_GenCounter, 0);
	U16 height16 = (U16) mWorldViewRectRaw.getHeight();
	U16 width16 = (U16) mWorldViewRectRaw.getWidth();
	msg->addU16Fast(_PREHASH_Height, height16);
	msg->addU16Fast(_PREHASH_Width, width16);
	gAgent.sendReliableMessage();
}

// Must be called after window is created to set up agent
// camera variables and UI variables.
void LLViewerWindow::reshape(S32 width, S32 height)
{
	// Destroying the window at quit time generates spurious
	// reshape messages.  We don't care about these, and we
	// don't want to send messages because the message system
	// may have been destructed.
	if (!LLApp::isExiting())
	{
		gWindowResized = TRUE;

		// update our window rectangle
		mWindowRectRaw.mRight = mWindowRectRaw.mLeft + width;
		mWindowRectRaw.mTop = mWindowRectRaw.mBottom + height;

		//glViewport(0, 0, width, height );

		if (height > 0)
		{ 
			LLViewerCamera::getInstance()->setViewHeightInPixels( mWorldViewRectRaw.getHeight() );
			LLViewerCamera::getInstance()->setAspect( getWorldViewAspectRatio() );
		}

		calcDisplayScale();
	
		BOOL display_scale_changed = mDisplayScale != LLUI::getScaleFactor();
		LLUI::setScaleFactor(mDisplayScale);

		// update our window rectangle
		mWindowRectScaled.mRight = mWindowRectScaled.mLeft + ll_round((F32)width / mDisplayScale.mV[VX]);
		mWindowRectScaled.mTop = mWindowRectScaled.mBottom + ll_round((F32)height / mDisplayScale.mV[VY]);

		setup2DViewport();

		// Inform lower views of the change
		// round up when converting coordinates to make sure there are no gaps at edge of window
		LLView::sForceReshape = display_scale_changed;
		mRootView->reshape(llceil((F32)width / mDisplayScale.mV[VX]), llceil((F32)height / mDisplayScale.mV[VY]));
		LLView::sForceReshape = FALSE;

		// clear font width caches
		if (display_scale_changed)
		{
			LLHUDObject::reshapeAll();
		}

		sendShapeToSim();

		// store new settings for the mode we are in, regardless
		BOOL maximized = mWindow->getMaximized();
		gSavedSettings.setBOOL("WindowMaximized", maximized);

//<FS:KC - fix for EXP-1777/EXP-1832>
        LLCoordScreen window_size;
		if (!maximized
			&& mWindow->getSize(&window_size))
//		if (!maximized)
//</FS:KC - fix for EXP-1777/EXP-1832>
		{
			U32 min_window_width=gSavedSettings.getU32("MinWindowWidth");
			U32 min_window_height=gSavedSettings.getU32("MinWindowHeight");
			// tell the OS specific window code about min window size
			mWindow->setMinSize(min_window_width, min_window_height);

			LLCoordScreen window_rect;
			if (mWindow->getSize(&window_rect))
			{
			// Only save size if not maximized
				gSavedSettings.setU32("WindowWidth", window_rect.mX);
				gSavedSettings.setU32("WindowHeight", window_rect.mY);
			}
		}

		sample(LLStatViewer::WINDOW_WIDTH, width);
		sample(LLStatViewer::WINDOW_HEIGHT, height);

		LLLayoutStack::updateClass();
	}
}


// Hide normal UI when a logon fails
void LLViewerWindow::setNormalControlsVisible( BOOL visible )
{
	if(LLChicletBar::instanceExists())
	{
		LLChicletBar::getInstance()->setVisible(visible);
		LLChicletBar::getInstance()->setEnabled(visible);
	}

	if ( gMenuBarView )
	{
		gMenuBarView->setVisible( visible );
		gMenuBarView->setEnabled( visible );

		// ...and set the menu color appropriately.
		setMenuBackgroundColor(gAgent.getGodLevel() > GOD_NOT, 
			!LLGridManager::getInstance()->isInSLBeta());
	}
        
	if ( gStatusBar )
	{
		gStatusBar->setVisible( visible );	
		gStatusBar->setEnabled( visible );	
	}
	
	// <FS:Zi> Is done inside XUI now, using visibility_control
	//LLNavigationBar* navbarp = LLUI::getRootView()->findChild<LLNavigationBar>("navigation_bar");
	//if (navbarp)
	//{
	//	// when it's time to show navigation bar we need to ensure that the user wants to see it
	//	// i.e. ShowNavbarNavigationPanel option is true
	//	navbarp->setVisible( visible && gSavedSettings.getBOOL("ShowNavbarNavigationPanel") );
	//}
	// </FS:Zi>
}

void LLViewerWindow::setMenuBackgroundColor(bool god_mode, bool dev_grid)
{
    LLSD args;
    LLColor4 new_bg_color;

	// god more important than project, proj more important than grid
    if ( god_mode ) 
    {
		//if ( LLGridManager::getInstance()->isInProductionGrid() ) <FS:TM> use our grid code and not LL's
		if ( !LLGridManager::getInstance()->isInSLBeta() )
		{
			new_bg_color = LLUIColorTable::instance().getColor( "MenuBarGodBgColor" );
		}
		else
		{
			new_bg_color = LLUIColorTable::instance().getColor( "MenuNonProductionGodBgColor" );
		}
    }
    else
	{
		// <FS:Ansariel> Don't care about viewer maturity
        //switch (LLVersionInfo::getViewerMaturity())
        //{
        //case LLVersionInfo::TEST_VIEWER:
        //    new_bg_color = LLUIColorTable::instance().getColor( "MenuBarTestBgColor" );
        //    break;

        //case LLVersionInfo::PROJECT_VIEWER:
        //    new_bg_color = LLUIColorTable::instance().getColor( "MenuBarProjectBgColor" );
        //    break;
        //    
        //case LLVersionInfo::BETA_VIEWER:
        //    new_bg_color = LLUIColorTable::instance().getColor( "MenuBarBetaBgColor" );
        //    break;
        //    
        //case LLVersionInfo::RELEASE_VIEWER:
        //    if(!LLGridManager::getInstance()->isInProductionGrid())
        //    {
        //        new_bg_color = LLUIColorTable::instance().getColor( "MenuNonProductionBgColor" );
        //    }
        //    else 
        //    {
        //        new_bg_color = LLUIColorTable::instance().getColor( "MenuBarBgColor" );
        //    }
        //    break;
        //}
		if (LLGridManager::getInstance()->isInSLBeta())
		{
			new_bg_color = LLUIColorTable::instance().getColor( "MenuNonProductionBgColor" );
		}
		else 
		{
			new_bg_color = LLUIColorTable::instance().getColor( "MenuBarBgColor" );
		}
		// </FS:Ansariel>
    }
    
    if(gMenuBarView)
    {
        gMenuBarView->setBackgroundColor( new_bg_color );
    }

    if(gStatusBar)
    {
        gStatusBar->setBackgroundColor( new_bg_color );
    }
}

void LLViewerWindow::drawDebugText()
{
	gGL.color4f(1,1,1,1);
	gGL.pushMatrix();
	gGL.pushUIMatrix();
	if (LLGLSLShader::sNoFixedFunction)
	{
		gUIProgram.bind();
	}
	{
		// scale view by UI global scale factor and aspect ratio correction factor
		gGL.scaleUI(mDisplayScale.mV[VX], mDisplayScale.mV[VY], 1.f);
		mDebugText->draw();
	}
	gGL.popUIMatrix();
	gGL.popMatrix();

	gGL.flush();
	if (LLGLSLShader::sNoFixedFunction)
	{
		gUIProgram.unbind();
	}
}

void LLViewerWindow::draw()
{
	
//#if LL_DEBUG
	LLView::sIsDrawing = TRUE;
//#endif
	stop_glerror();
	
	LLUI::setLineWidth(1.f);

	LLUI::setLineWidth(1.f);
	// Reset any left-over transforms
	gGL.matrixMode(LLRender::MM_MODELVIEW);
	
	gGL.loadIdentity();

	//S32 screen_x, screen_y;

	//if (!gSavedSettings.getBOOL("RenderUIBuffer"))
	static LLCachedControl<bool> renderUIBuffer(gSavedSettings, "RenderUIBuffer");
	if (!renderUIBuffer)
	{
		LLUI::sDirtyRect = getWindowRectScaled();
	}

	// HACK for timecode debugging
	//if (gSavedSettings.getBOOL("DisplayTimecode"))
	static LLCachedControl<bool> displayTimecode(gSavedSettings, "DisplayTimecode");
	if (displayTimecode)
	{
		// draw timecode block
		std::string text;

		gGL.loadIdentity();

		microsecondsToTimecodeString(gFrameTime,text);
		const LLFontGL* font = LLFontGL::getFontSansSerif();
		font->renderUTF8(text, 0,
						ll_round((getWindowWidthScaled()/2)-100.f),
						ll_round((getWindowHeightScaled()-60.f)),
			LLColor4( 1.f, 1.f, 1.f, 1.f ),
			LLFontGL::LEFT, LLFontGL::TOP);
	}

	// Draw all nested UI views.
	// No translation needed, this view is glued to 0,0

	if (LLGLSLShader::sNoFixedFunction)
	{
		gUIProgram.bind();
	}

	gGL.pushMatrix();
	LLUI::pushMatrix();
	{
		
		// scale view by UI global scale factor and aspect ratio correction factor
		gGL.scaleUI(mDisplayScale.mV[VX], mDisplayScale.mV[VY], 1.f);

		LLVector2 old_scale_factor = LLUI::getScaleFactor();
		// apply camera zoom transform (for high res screenshots)
		F32 zoom_factor = LLViewerCamera::getInstance()->getZoomFactor();
		S16 sub_region = LLViewerCamera::getInstance()->getZoomSubRegion();
		if (zoom_factor > 1.f)
		{
			//decompose subregion number to x and y values
			int pos_y = sub_region / llceil(zoom_factor);
			int pos_x = sub_region - (pos_y*llceil(zoom_factor));
			// offset for this tile
			gGL.translatef((F32)getWindowWidthScaled() * -(F32)pos_x, 
						(F32)getWindowHeightScaled() * -(F32)pos_y, 
						0.f);
			gGL.scalef(zoom_factor, zoom_factor, 1.f);
			LLUI::getScaleFactor() *= zoom_factor;
		}

		// Draw tool specific overlay on world
		LLToolMgr::getInstance()->getCurrentTool()->draw();

		// <exodus> Draw HUD stuff.
		bool inMouselook = gAgentCamera.cameraMouselook();
		static LLCachedControl<bool> fsMouselookCombatFeatures(gSavedSettings, "FSMouselookCombatFeatures", true);
		if (inMouselook && fsMouselookCombatFeatures)
		{
			S32 windowWidth = gViewerWindow->getWorldViewRectScaled().getWidth();
			S32 windowHeight = gViewerWindow->getWorldViewRectScaled().getHeight();

			static const std::string unknown_agent = LLTrans::getString("Mouselook_Unknown_Avatar");
			static LLUIColor map_avatar_color = LLUIColorTable::instance().getColor("MapAvatarColor", LLColor4::white);
			static LLCachedControl<F32> renderIFFRange(gSavedSettings, "ExodusMouselookIFFRange", 380.f);
			static LLCachedControl<bool> renderIFF(gSavedSettings, "ExodusMouselookIFF", true);
			static LLUICachedControl<F32> userPresetX("ExodusMouselookTextOffsetX", 0.f);
			static LLUICachedControl<F32> userPresetY("ExodusMouselookTextOffsetY", -150.f);
			static LLUICachedControl<U32> userPresetHAlign("ExodusMouselookTextHAlign", 2);

			LLVector3d myPosition = gAgentCamera.getCameraPositionGlobal();
			LLQuaternion myRotation = LLViewerCamera::getInstance()->getQuaternion();

			myRotation.set(-myRotation.mQ[VX], -myRotation.mQ[VY], -myRotation.mQ[VZ], myRotation.mQ[VW]);

			uuid_vec_t avatars;
			std::vector<LLVector3d> positions;
			LLWorld::getInstance()->getAvatars(&avatars, &positions, gAgent.getPositionGlobal(), renderIFFRange);
	
			bool crosshairRendered = false;

			S32 length = avatars.size();
			if (length)
			{
				for (S32 i = 0; i < length; i++)
				{
					LLUUID& targetKey = avatars[i];
					if (targetKey == gAgentID)
					{
						continue;
					}

					LLVector3d targetPosition = positions[i];
					if (targetPosition.isNull())
					{
						continue;
					}

					LLColor4 targetColor = map_avatar_color.get();
					targetColor = LGGContactSets::getInstance()->colorize(targetKey, targetColor, LGG_CS_MINIMAP);

					//color based on contact sets prefs
					LGGContactSets::getInstance()->hasFriendColorThatShouldShow(targetKey, LGG_CS_MINIMAP, targetColor);

					LLColor4 mark_color;
					if (LLNetMap::getAvatarMarkColor(targetKey, mark_color))
					{
						targetColor = mark_color;
					}

					if (renderIFF)
					{
						LLTracker::instance()->drawMarker(targetPosition, targetColor, true);
					}

					if (inMouselook && !crosshairRendered && !gRlvHandler.hasBehaviour(RLV_BHVR_SHOWNAMES))
					{
						LLVector3d magicVector = (targetPosition - myPosition) * myRotation;
						magicVector.setVec(-magicVector.mdV[VY], magicVector.mdV[VZ], magicVector.mdV[VX]);

						if (magicVector.mdV[VX] > -0.75 && magicVector.mdV[VX] < 0.75 && magicVector.mdV[VZ] > 0.0 && magicVector.mdV[VY] > -1.5 && magicVector.mdV[VY] < 1.5) // Do not fuck with these, cheater. :(
						{
							LLAvatarName avatarName;
							std::string targetName = unknown_agent;
							if (LLAvatarNameCache::get(targetKey, &avatarName))
							{
								targetName = avatarName.getCompleteName();
							}

							LLFontGL::getFontSansSerifBold()->renderUTF8(
								llformat("%s, %.2fm", targetName.c_str(), (targetPosition - myPosition).magVec()),
								0, (windowWidth / 2.f) + userPresetX, (windowHeight / 2.f) + userPresetY, targetColor,
								(LLFontGL::HAlign)((S32)userPresetHAlign), LLFontGL::TOP, LLFontGL::BOLD, LLFontGL::DROP_SHADOW_SOFT
							);

							crosshairRendered = true;
						}
					}

					if (!renderIFF && inMouselook && crosshairRendered)
					{
						break;
					}
				}
			}
		}
		// </exodus>

        // Only show Mouselookinstructions if FSShowMouselookInstruction is TRUE
		static LLCachedControl<bool> fsShowMouselookInstructions(gSavedSettings, "FSShowMouselookInstructions");
		if( fsShowMouselookInstructions && (gAgentCamera.cameraMouselook() || LLFloaterCamera::inFreeCameraMode()) )
		{
			drawMouselookInstructions();
			stop_glerror();
		}

		// Draw all nested UI views.
		// No translation needed, this view is glued to 0,0
		mRootView->draw();

		if (LLView::sDebugRects)
		{
			gToolTipView->drawStickyRect();
		}

		// Draw optional on-top-of-everyone view
		LLUICtrl* top_ctrl = gFocusMgr.getTopCtrl();
		if (top_ctrl && top_ctrl->getVisible())
		{
			S32 screen_x, screen_y;
			top_ctrl->localPointToScreen(0, 0, &screen_x, &screen_y);

			gGL.matrixMode(LLRender::MM_MODELVIEW);
			LLUI::pushMatrix();
			LLUI::translate( (F32) screen_x, (F32) screen_y);
			top_ctrl->draw();	
			LLUI::popMatrix();
		}


		if( gShowOverlayTitle && !mOverlayTitle.empty() )
		{
			// Used for special titles such as "Second Life - Special E3 2003 Beta"
			const S32 DIST_FROM_TOP = 20;
			LLFontGL::getFontSansSerifBig()->renderUTF8(
				mOverlayTitle, 0,
				ll_round( getWindowWidthScaled() * 0.5f),
				getWindowHeightScaled() - DIST_FROM_TOP,
				LLColor4(1, 1, 1, 0.4f),
				LLFontGL::HCENTER, LLFontGL::TOP);
		}

		LLUI::setScaleFactor(old_scale_factor);
	}
	LLUI::popMatrix();
	gGL.popMatrix();

	if (LLGLSLShader::sNoFixedFunction)
	{
		gUIProgram.unbind();
	}

//#if LL_DEBUG
	LLView::sIsDrawing = FALSE;
//#endif
}


//-TT Window Title Access
void LLViewerWindow::setTitle(const std::string& win_title)
{
	mWindow->setTitle(win_title);
}
//-TT

// Takes a single keyup event, usually when UI is visible
BOOL LLViewerWindow::handleKeyUp(KEY key, MASK mask)
{
    LLFocusableElement* keyboard_focus = gFocusMgr.getKeyboardFocus();

    if (keyboard_focus
		&& !(mask & (MASK_CONTROL | MASK_ALT))
		&& !gFocusMgr.getKeystrokesOnly())
	{
		// We have keyboard focus, and it's not an accelerator
        if (keyboard_focus && keyboard_focus->wantsKeyUpKeyDown())
        {
            return keyboard_focus->handleKeyUp(key, mask, FALSE);
        }
        else if (key < 0x80)
		{
			// Not a special key, so likely (we hope) to generate a character.  Let it fall through to character handler first.
			return (gFocusMgr.getKeyboardFocus() != NULL);
		}
	}

	if (keyboard_focus)
	{
		if (keyboard_focus->handleKeyUp(key, mask, FALSE))
		{
			LL_DEBUGS() << "LLviewerWindow::handleKeyUp - in 'traverse up' - no loops seen... just called keyboard_focus->handleKeyUp an it returned true" << LL_ENDL;
			LLViewerEventRecorder::instance().logKeyEvent(key, mask);
			return TRUE;
		}
		else {
			LL_DEBUGS() << "LLviewerWindow::handleKeyUp - in 'traverse up' - no loops seen... just called keyboard_focus->handleKeyUp an it returned FALSE" << LL_ENDL;
		}
	}

	// don't pass keys on to world when something in ui has focus
	return gFocusMgr.childHasKeyboardFocus(mRootView)
		|| LLMenuGL::getKeyboardMode()
		|| (gMenuBarView && gMenuBarView->getHighlightedItem() && gMenuBarView->getHighlightedItem()->isActive());
}

// Takes a single keydown event, usually when UI is visible
BOOL LLViewerWindow::handleKey(KEY key, MASK mask)
{
	// hide tooltips on keypress
	LLToolTipMgr::instance().blockToolTips();

    LLFocusableElement* keyboard_focus = gFocusMgr.getKeyboardFocus();

    if (keyboard_focus
		&& !(mask & (MASK_CONTROL | MASK_ALT))
		&& !gFocusMgr.getKeystrokesOnly())
	{
		// We have keyboard focus, and it's not an accelerator
        if (keyboard_focus && keyboard_focus->wantsKeyUpKeyDown())
        {
            return keyboard_focus->handleKey(key, mask, FALSE );
        }
		else if (key < 0x80)
		{
			// Not a special key, so likely (we hope) to generate a character.  Let it fall through to character handler first.
            return (keyboard_focus != NULL);
		}
	}

	// let menus handle navigation keys for navigation
	if ((gMenuBarView && gMenuBarView->handleKey(key, mask, TRUE))
		||(gLoginMenuBarView && gLoginMenuBarView->handleKey(key, mask, TRUE))
		||(gMenuHolder && gMenuHolder->handleKey(key, mask, TRUE)))
	{
		LL_DEBUGS() << "LLviewerWindow::handleKey handle nav keys for nav" << LL_ENDL;
		LLViewerEventRecorder::instance().logKeyEvent(key,mask);
		return TRUE;
	}


	// give menus a chance to handle modified (Ctrl, Alt) shortcut keys before current focus 
	// as long as focus isn't locked
	if (mask & (MASK_CONTROL | MASK_ALT) && !gFocusMgr.focusLocked())
	{
		// Check the current floater's menu first, if it has one.
		if (gFocusMgr.keyboardFocusHasAccelerators()
			&& keyboard_focus 
			&& keyboard_focus->handleKey(key,mask,FALSE))
		{
			LLViewerEventRecorder::instance().logKeyEvent(key,mask);
			return TRUE;
		}

		if (gAgent.isInitialized()
			&& (gAgent.getTeleportState() == LLAgent::TELEPORT_NONE || gAgent.getTeleportState() == LLAgent::TELEPORT_LOCAL)
			&& gMenuBarView
			&& gMenuBarView->handleAcceleratorKey(key, mask))
		{
			LLViewerEventRecorder::instance().logKeyEvent(key, mask);
			return TRUE;
		}

		if (gLoginMenuBarView && gLoginMenuBarView->handleAcceleratorKey(key, mask))
		{
			LLViewerEventRecorder::instance().logKeyEvent(key,mask);
			return TRUE;
		}
	}

	// give floaters first chance to handle TAB key
	// so frontmost floater gets focus
	// if nothing has focus, go to first or last UI element as appropriate
    if (key == KEY_TAB && (mask & MASK_CONTROL || keyboard_focus == NULL))
	{
		LL_WARNS() << "LLviewerWindow::handleKey give floaters first chance at tab key " << LL_ENDL;
		if (gMenuHolder) gMenuHolder->hideMenus();

		// if CTRL-tabbing (and not just TAB with no focus), go into window cycle mode
		gFloaterView->setCycleMode((mask & MASK_CONTROL) != 0);

		// do CTRL-TAB and CTRL-SHIFT-TAB logic
		if (mask & MASK_SHIFT)
		{
			mRootView->focusPrevRoot();
		}
		else
		{
			mRootView->focusNextRoot();
		}
		LLViewerEventRecorder::instance().logKeyEvent(key,mask);
		return TRUE;
	}
	// hidden edit menu for cut/copy/paste
	if (gEditMenu && gEditMenu->handleAcceleratorKey(key, mask))
	{
		LLViewerEventRecorder::instance().logKeyEvent(key,mask);
		return TRUE;
	}

	LLFloater* focused_floaterp = gFloaterView->getFocusedFloater();
	std::string focusedFloaterName = (focused_floaterp ? focused_floaterp->getInstanceName() : "");

	if( keyboard_focus )
	{
		// <FS:Ansariel> [FS Communication UI]
		//if ((focusedFloaterName == "nearby_chat") || (focusedFloaterName == "im_container") || (focusedFloaterName == "impanel"))
		//{
		//	if (gSavedSettings.getBOOL("ArrowKeysAlwaysMove"))
		//	{
		//		// let Control-Up and Control-Down through for chat line history,
		//		if (!(key == KEY_UP && mask == MASK_CONTROL)
		//			&& !(key == KEY_DOWN && mask == MASK_CONTROL)
		//			&& !(key == KEY_UP && mask == MASK_ALT)
		//			&& !(key == KEY_DOWN && mask == MASK_ALT))
		//		{
		//			switch(key)
		//			{
		//			case KEY_LEFT:
		//			case KEY_RIGHT:
		//			case KEY_UP:
		//			case KEY_DOWN:
		//			case KEY_PAGE_UP:
		//			case KEY_PAGE_DOWN:
		//			case KEY_HOME:
		//				// when chatbar is empty or ArrowKeysAlwaysMove set,
		//				// pass arrow keys on to avatar...
		//				return FALSE;
		//			default:
		//				break;
		//			}
		//		}
		//	}
		if(FSNearbyChat::instance().defaultChatBarHasFocus() &&
		   (FSNearbyChat::instance().defaultChatBarIsIdle() ||
		    gSavedSettings.getBOOL("ArrowKeysAlwaysMove")))
		{
			// let Control-Up and Control-Down through for chat line history,
			//<FS:TS> Control-Right and Control-Left too for chat line editing
			if (!(key == KEY_UP && mask == MASK_CONTROL)
				&& !(key == KEY_DOWN && mask == MASK_CONTROL)
				&& !(key == KEY_LEFT && mask == MASK_CONTROL)
				&& !(key == KEY_RIGHT && mask == MASK_CONTROL))
			{
				switch (key)
				{
					case KEY_LEFT:
					case KEY_RIGHT:
					case KEY_UP:
					case KEY_DOWN:
					case KEY_PAGE_UP:
					case KEY_PAGE_DOWN:
					case KEY_HOME:
						// when chatbar is empty or ArrowKeysAlwaysMove set,
						// pass arrow keys on to avatar...
						return FALSE;
					default:
						break;
				}
			}
		}
		// </FS:Ansariel> [FS Communication UI]

		if (keyboard_focus->handleKey(key, mask, FALSE))
		{

			LL_DEBUGS() << "LLviewerWindow::handleKey - in 'traverse up' - no loops seen... just called keyboard_focus->handleKey an it returned true" << LL_ENDL;
			LLViewerEventRecorder::instance().logKeyEvent(key,mask); 
			return TRUE;
		} else {
			LL_DEBUGS() << "LLviewerWindow::handleKey - in 'traverse up' - no loops seen... just called keyboard_focus->handleKey an it returned FALSE" << LL_ENDL;
		}
	}

	if( LLToolMgr::getInstance()->getCurrentTool()->handleKey(key, mask) )
	{
		LL_DEBUGS() << "LLviewerWindow::handleKey toolbar handling?" << LL_ENDL;
		LLViewerEventRecorder::instance().logKeyEvent(key,mask);
		return TRUE;
	}

	// Try for a new-format gesture
	if (LLGestureMgr::instance().triggerGesture(key, mask))
	{
		LL_DEBUGS() << "LLviewerWindow::handleKey new gesture feature" << LL_ENDL;
		LLViewerEventRecorder::instance().logKeyEvent(key,mask);
		return TRUE;
	}

	// See if this is a gesture trigger.  If so, eat the key and
	// don't pass it down to the menus.
	if (gGestureList.trigger(key, mask))
	{
		LL_DEBUGS() << "LLviewerWindow::handleKey check gesture trigger" << LL_ENDL;
		LLViewerEventRecorder::instance().logKeyEvent(key,mask);
		return TRUE;
	}

	// If "Pressing letter keys starts local chat" option is selected, we are not in mouselook, 
	// no view has keyboard focus, this is a printable character key (and no modifier key is 
	// pressed except shift), then give focus to nearby chat (STORM-560)

	// <FS:Ansariel> [FS Communication UI]
	// -- Also removed !gAgentCamera.cameraMouselook() because of FIRE-10906; Pressing letter keys SHOULD move focus to chat when this option is enabled, regardless of being in mouselook or not
	// -- The need to press Enter key while being in mouselook mode every time to say a sentence is not too coherent with user's expectation, if he/she checked "starts local chat"
	// -- Also check for KEY_DIVIDE as we remapped VK_OEM_2 to KEY_DIVIDE in LLKeyboardWin32 to fix starting gestures
	//if ( gSavedSettings.getS32("LetterKeysFocusChatBar") && !gAgentCamera.cameraMouselook() && 
	//	!keyboard_focus && key < 0x80 && (mask == MASK_NONE || mask == MASK_SHIFT) )
	//{
	//	// Initialize nearby chat if it's missing
	//	LLFloaterIMNearbyChat* nearby_chat = LLFloaterReg::findTypedInstance<LLFloaterIMNearbyChat>("nearby_chat");
	//	if (!nearby_chat)
	//	{	
	//		LLSD name("im_container");
	//		LLFloaterReg::toggleInstanceOrBringToFront(name);
	//	}

	//	LLChatEntry* chat_editor = LLFloaterReg::findTypedInstance<LLFloaterIMNearbyChat>("nearby_chat")->getChatBox();
	//	if (chat_editor)
	//	{
	//		// passing NULL here, character will be added later when it is handled by character handler.
	//		nearby_chat->startChat(NULL);
	//		return TRUE;
	//	}
	//}

	static LLCachedControl<bool> LetterKeysAffectsMovementNotFocusChatBar(gSavedSettings, "LetterKeysAffectsMovementNotFocusChatBar");
	static LLCachedControl<bool> fsLetterKeysFocusNearbyChatBar(gSavedSettings, "FSLetterKeysFocusNearbyChatBar");
	static LLCachedControl<bool> fsNearbyChatbar(gSavedSettings, "FSNearbyChatbar");
	if ( !LetterKeysAffectsMovementNotFocusChatBar && 
#if LL_WINDOWS
		!keyboard_focus && ((key < 0x80 && (mask == MASK_NONE || mask == MASK_SHIFT)) || (key == KEY_DIVIDE && mask == MASK_SHIFT)) )
#else
		!keyboard_focus && key < 0x80 && (mask == MASK_NONE || mask == MASK_SHIFT) )
#endif
	{
		FSFloaterNearbyChat* nearby_chat = FSFloaterNearbyChat::findInstance();
		if (fsLetterKeysFocusNearbyChatBar && fsNearbyChatbar && nearby_chat && nearby_chat->getVisible())
		{
			nearby_chat->setFocus(TRUE);
		}
		else
		{
			FSNearbyChat::instance().showDefaultChatBar(TRUE);
		}
		return TRUE;
	}
	// </FS:Ansariel> [FS Communication UI]

	// give menus a chance to handle unmodified accelerator keys
	if (gAgent.isInitialized()
		&& (gAgent.getTeleportState() == LLAgent::TELEPORT_NONE || gAgent.getTeleportState() == LLAgent::TELEPORT_LOCAL)
		&& gMenuBarView
		&& gMenuBarView->handleAcceleratorKey(key, mask))
	{
		LLViewerEventRecorder::instance().logKeyEvent(key, mask);
		return TRUE;
	}

	if (gLoginMenuBarView && gLoginMenuBarView->handleAcceleratorKey(key, mask))
	{
		return TRUE;
	}

	// don't pass keys on to world when something in ui has focus
	return gFocusMgr.childHasKeyboardFocus(mRootView) 
		|| LLMenuGL::getKeyboardMode() 
		|| (gMenuBarView && gMenuBarView->getHighlightedItem() && gMenuBarView->getHighlightedItem()->isActive());
}


BOOL LLViewerWindow::handleUnicodeChar(llwchar uni_char, MASK mask)
{
	// HACK:  We delay processing of return keys until they arrive as a Unicode char,
	// so that if you're typing chat text at low frame rate, we don't send the chat
	// until all keystrokes have been entered. JC
	// HACK: Numeric keypad <enter> on Mac is Unicode 3
	// HACK: Control-M on Windows is Unicode 13
	if ((uni_char == 13 && mask != MASK_CONTROL)
	    || (uni_char == 3 && mask == MASK_NONE) )
	{
		if (mask != MASK_ALT)
		{
			return gViewerKeyboard.handleKey(KEY_RETURN, mask, gKeyboard->getKeyRepeated(KEY_RETURN));
		}
	}

	// let menus handle navigation (jump) keys
	if (gMenuBarView && gMenuBarView->handleUnicodeChar(uni_char, TRUE))
	{
		return TRUE;
	}

	// Traverses up the hierarchy
	LLFocusableElement* keyboard_focus = gFocusMgr.getKeyboardFocus();
	if( keyboard_focus )
	{
		if (keyboard_focus->handleUnicodeChar(uni_char, FALSE))
		{
			return TRUE;
		}

        return TRUE;
	}

	return FALSE;
}


void LLViewerWindow::handleScrollWheel(S32 clicks)
{
	LLUI::resetMouseIdleTimer();
	
	LLMouseHandler* mouse_captor = gFocusMgr.getMouseCapture();
	if( mouse_captor )
	{
		S32 local_x;
		S32 local_y;
		mouse_captor->screenPointToLocal( mCurrentMousePoint.mX, mCurrentMousePoint.mY, &local_x, &local_y );
		mouse_captor->handleScrollWheel(local_x, local_y, clicks);
		if (LLView::sDebugMouseHandling)
		{
			LL_INFOS() << "Scroll Wheel handled by captor " << mouse_captor->getName() << LL_ENDL;
		}
		return;
	}

	LLUICtrl* top_ctrl = gFocusMgr.getTopCtrl();
	if (top_ctrl)
	{
		S32 local_x;
		S32 local_y;
		top_ctrl->screenPointToLocal( mCurrentMousePoint.mX, mCurrentMousePoint.mY, &local_x, &local_y );
		if (top_ctrl->handleScrollWheel(local_x, local_y, clicks)) return;
	}

	if (mRootView->handleScrollWheel(mCurrentMousePoint.mX, mCurrentMousePoint.mY, clicks) )
	{
		if (LLView::sDebugMouseHandling)
		{
			LL_INFOS() << "Scroll Wheel" << LLView::sMouseHandlerMessage << LL_ENDL;
		}
		return;
	}
	else if (LLView::sDebugMouseHandling)
	{
		LL_INFOS() << "Scroll Wheel not handled by view" << LL_ENDL;
	}

	// Zoom the camera in and out behavior

	if(top_ctrl == 0 
		&& getWorldViewRectScaled().pointInRect(mCurrentMousePoint.mX, mCurrentMousePoint.mY) 
		&& gAgentCamera.isInitialized())
		gAgentCamera.handleScrollWheel(clicks);

	return;
}

void LLViewerWindow::addPopup(LLView* popup)
{
	if (mPopupView)
	{
		mPopupView->addPopup(popup);
	}
}

void LLViewerWindow::removePopup(LLView* popup)
{
	if (mPopupView)
	{
		mPopupView->removePopup(popup);
	}
}

void LLViewerWindow::clearPopups()
{
	if (mPopupView)
	{
		mPopupView->clearPopups();
	}
}

void LLViewerWindow::moveCursorToCenter()
{
	if (! gSavedSettings.getBOOL("DisableMouseWarp"))
	{
		S32 x = getWorldViewWidthScaled() / 2;
		S32 y = getWorldViewHeightScaled() / 2;
	
		//on a forced move, all deltas get zeroed out to prevent jumping
		mCurrentMousePoint.set(x,y);
		mLastMousePoint.set(x,y);
		mCurrentMouseDelta.set(0,0);	

		LLUI::setMousePositionScreen(x, y);	
	}
}


//////////////////////////////////////////////////////////////////////
//
// Hover handlers
//

void append_xui_tooltip(LLView* viewp, LLToolTip::Params& params)
{
	if (viewp) 
	{
		if (!params.styled_message.empty())
		{
			params.styled_message.add().text("\n---------\n"); 
		}
		LLView::root_to_view_iterator_t end_tooltip_it = viewp->endRootToView();
		// NOTE: we skip "root" since it is assumed
		for (LLView::root_to_view_iterator_t tooltip_it = ++viewp->beginRootToView();
			tooltip_it != end_tooltip_it;
			++tooltip_it)
		{
			LLView* viewp = *tooltip_it;
		
			params.styled_message.add().text(viewp->getName());

			LLPanel* panelp = dynamic_cast<LLPanel*>(viewp);
			if (panelp && !panelp->getXMLFilename().empty())
			{
				params.styled_message.add()
					.text("(" + panelp->getXMLFilename() + ")")
					//<FS:KC> Define in colors.xml instead
//					 .style.color(LLColor4(0.7f, 0.7f, 1.f, 1.f));
					.style.color(LLUIColorTable::instance().getColor("XUITooltipFileName"));
			}
			params.styled_message.add().text("/");
		}
	}
}

static LLTrace::BlockTimerStatHandle ftm("Update UI");

// Update UI based on stored mouse position from mouse-move
// event processing.
void LLViewerWindow::updateUI()
{
	LL_RECORD_BLOCK_TIME(ftm);

	static std::string last_handle_msg;

	// <FS:Ansariel> We don't show the hints anyway, so needless to check here
	//if (gLoggedInTime.getStarted())
	//{
	//	if (gLoggedInTime.getElapsedTimeF32() > gSavedSettings.getF32("DestinationGuideHintTimeout"))
	//	{
	//		LLFirstUse::notUsingDestinationGuide();
	//	}
	//	if (gLoggedInTime.getElapsedTimeF32() > gSavedSettings.getF32("SidePanelHintTimeout"))
	//	{
	//		LLFirstUse::notUsingSidePanel();
	//	}
	//}
	// </FS:Ansariel>

	LLConsole::updateClass();

	// animate layout stacks so we have up to date rect for world view
	LLLayoutStack::updateClass();

	// use full window for world view when not rendering UI
	bool world_view_uses_full_window = gAgentCamera.cameraMouselook() || !gPipeline.hasRenderDebugFeatureMask(LLPipeline::RENDER_DEBUG_FEATURE_UI);
	updateWorldViewRect(world_view_uses_full_window);

	LLView::sMouseHandlerMessage.clear();

	S32 x = mCurrentMousePoint.mX;
	S32 y = mCurrentMousePoint.mY;

	MASK	mask = gKeyboard->currentMask(TRUE);

	if (gPipeline.hasRenderDebugMask(LLPipeline::RENDER_DEBUG_RAYCAST))
	{
		gDebugRaycastFaceHit = -1;
		gDebugRaycastObject = cursorIntersect(-1, -1, 512.f, NULL, -1, FALSE, FALSE,
											  &gDebugRaycastFaceHit,
											  &gDebugRaycastIntersection,
											  &gDebugRaycastTexCoord,
											  &gDebugRaycastNormal,
											  &gDebugRaycastTangent,
											  &gDebugRaycastStart,
											  &gDebugRaycastEnd);
		gDebugRaycastParticle = gPipeline.lineSegmentIntersectParticle(gDebugRaycastStart, gDebugRaycastEnd, &gDebugRaycastParticleIntersection, NULL);
	}

	updateMouseDelta();
	updateKeyboardFocus();

	BOOL handled = FALSE;

	LLUICtrl* top_ctrl = gFocusMgr.getTopCtrl();
	LLMouseHandler* mouse_captor = gFocusMgr.getMouseCapture();
	LLView* captor_view = dynamic_cast<LLView*>(mouse_captor);

	//FIXME: only include captor and captor's ancestors if mouse is truly over them --RN

	//build set of views containing mouse cursor by traversing UI hierarchy and testing 
	//screen rect against mouse cursor
	view_handle_set_t mouse_hover_set;

	// constraint mouse enter events to children of mouse captor
	LLView* root_view = captor_view;

	// if mouse captor doesn't exist or isn't a LLView
	// then allow mouse enter events on entire UI hierarchy
	if (!root_view)
	{
		root_view = mRootView;
	}

	// only update mouse hover set when UI is visible (since we shouldn't send hover events to invisible UI
	if (gPipeline.hasRenderDebugFeatureMask(LLPipeline::RENDER_DEBUG_FEATURE_UI))
	{
		// include all ancestors of captor_view as automatically having mouse
		if (captor_view)
		{
			LLView* captor_parent_view = captor_view->getParent();
			while(captor_parent_view)
			{
				mouse_hover_set.insert(captor_parent_view->getHandle());
				captor_parent_view = captor_parent_view->getParent();
			}
		}

		// aggregate visible views that contain mouse cursor in display order
		LLPopupView::popup_list_t popups = mPopupView->getCurrentPopups();

		for(LLPopupView::popup_list_t::iterator popup_it = popups.begin(); popup_it != popups.end(); ++popup_it)
		{
			LLView* popup = popup_it->get();
			if (popup && popup->calcScreenBoundingRect().pointInRect(x, y))
			{
				// iterator over contents of top_ctrl, and throw into mouse_hover_set
				for (LLView::tree_iterator_t it = popup->beginTreeDFS();
					it != popup->endTreeDFS();
					++it)
				{
					LLView* viewp = *it;
					if (viewp->getVisible()
						&& viewp->calcScreenBoundingRect().pointInRect(x, y))
					{
						// we have a view that contains the mouse, add it to the set
						mouse_hover_set.insert(viewp->getHandle());
					}
					else
					{
						// skip this view and all of its children
						it.skipDescendants();
					}
				}
			}
		}

		// while the top_ctrl contains the mouse cursor, only it and its descendants will receive onMouseEnter events
		if (top_ctrl && top_ctrl->calcScreenBoundingRect().pointInRect(x, y))
		{
			// iterator over contents of top_ctrl, and throw into mouse_hover_set
			for (LLView::tree_iterator_t it = top_ctrl->beginTreeDFS();
				it != top_ctrl->endTreeDFS();
				++it)
			{
				LLView* viewp = *it;
				if (viewp->getVisible()
					&& viewp->calcScreenBoundingRect().pointInRect(x, y))
				{
					// we have a view that contains the mouse, add it to the set
					mouse_hover_set.insert(viewp->getHandle());
				}
				else
				{
					// skip this view and all of its children
					it.skipDescendants();
				}
			}
		}
		else
		{
			// walk UI tree in depth-first order
			for (LLView::tree_iterator_t it = root_view->beginTreeDFS();
				it != root_view->endTreeDFS();
				++it)
			{
				LLView* viewp = *it;
				// calculating the screen rect involves traversing the parent, so this is less than optimal
				if (viewp->getVisible()
					&& viewp->calcScreenBoundingRect().pointInRect(x, y))
				{

					// if this view is mouse opaque, nothing behind it should be in mouse_hover_set
					if (viewp->getMouseOpaque())
					{
						// constrain further iteration to children of this widget
						it = viewp->beginTreeDFS();
					}
		
					// we have a view that contains the mouse, add it to the set
					mouse_hover_set.insert(viewp->getHandle());
				}
				else
				{
					// skip this view and all of its children
					it.skipDescendants();
				}
			}
		}
	}

	typedef std::vector<LLHandle<LLView> > view_handle_list_t;

	// call onMouseEnter() on all views which contain the mouse cursor but did not before
	view_handle_list_t mouse_enter_views;
	std::set_difference(mouse_hover_set.begin(), mouse_hover_set.end(),
						mMouseHoverViews.begin(), mMouseHoverViews.end(),
						std::back_inserter(mouse_enter_views));
	for (view_handle_list_t::iterator it = mouse_enter_views.begin();
		it != mouse_enter_views.end();
		++it)
	{
		LLView* viewp = it->get();
		if (viewp)
		{
			LLRect view_screen_rect = viewp->calcScreenRect();
			viewp->onMouseEnter(x - view_screen_rect.mLeft, y - view_screen_rect.mBottom, mask);
		}
	}

	// call onMouseLeave() on all views which no longer contain the mouse cursor
	view_handle_list_t mouse_leave_views;
	std::set_difference(mMouseHoverViews.begin(), mMouseHoverViews.end(),
						mouse_hover_set.begin(), mouse_hover_set.end(),
						std::back_inserter(mouse_leave_views));
	for (view_handle_list_t::iterator it = mouse_leave_views.begin();
		it != mouse_leave_views.end();
		++it)
	{
		LLView* viewp = it->get();
		if (viewp)
		{
			LLRect view_screen_rect = viewp->calcScreenRect();
			viewp->onMouseLeave(x - view_screen_rect.mLeft, y - view_screen_rect.mBottom, mask);
		}
	}

	// store resulting hover set for next frame
	swap(mMouseHoverViews, mouse_hover_set);

	// only handle hover events when UI is enabled
	if (gPipeline.hasRenderDebugFeatureMask(LLPipeline::RENDER_DEBUG_FEATURE_UI))
	{	

		if( mouse_captor )
		{
			// Pass hover events to object capturing mouse events.
			S32 local_x;
			S32 local_y; 
			mouse_captor->screenPointToLocal( x, y, &local_x, &local_y );
			handled = mouse_captor->handleHover(local_x, local_y, mask);
			if (LLView::sDebugMouseHandling)
			{
				LL_INFOS() << "Hover handled by captor " << mouse_captor->getName() << LL_ENDL;
			}

			if( !handled )
			{
				LL_DEBUGS("UserInput") << "hover not handled by mouse captor" << LL_ENDL;
			}
		}
		else
		{
			if (top_ctrl)
			{
				S32 local_x, local_y;
				top_ctrl->screenPointToLocal( x, y, &local_x, &local_y );
				handled = top_ctrl->pointInView(local_x, local_y) && top_ctrl->handleHover(local_x, local_y, mask);
			}

			if ( !handled )
			{
				// x and y are from last time mouse was in window
				// mMouseInWindow tracks *actual* mouse location
				if (mMouseInWindow && mRootView->handleHover(x, y, mask) )
				{
					if (LLView::sDebugMouseHandling && LLView::sMouseHandlerMessage != last_handle_msg)
					{
						last_handle_msg = LLView::sMouseHandlerMessage;
						LL_INFOS() << "Hover" << LLView::sMouseHandlerMessage << LL_ENDL;
					}
					handled = TRUE;
				}
				else if (LLView::sDebugMouseHandling)
				{
					if (last_handle_msg != LLStringUtil::null)
					{
						last_handle_msg.clear();
						LL_INFOS() << "Hover not handled by view" << LL_ENDL;
					}
				}
			}
		
			if (!handled)
			{
				LLTool *tool = LLToolMgr::getInstance()->getCurrentTool();

				if(mMouseInWindow && tool)
				{
					handled = tool->handleHover(x, y, mask);
				}
			}
		}

		// Show a new tool tip (or update one that is already shown)
		BOOL tool_tip_handled = FALSE;
		std::string tool_tip_msg;
		if( handled 
			&& !mWindow->isCursorHidden())
		{
			LLRect screen_sticky_rect = mRootView->getLocalRect();
			S32 local_x, local_y;

			//if (gSavedSettings.getBOOL("DebugShowXUINames"))
			static LLCachedControl<bool> debugShowXUINames(gSavedSettings, "DebugShowXUINames");
			if (debugShowXUINames)
			{
				LLToolTip::Params params;

				LLView* tooltip_view = mRootView;
				LLView::tree_iterator_t end_it = mRootView->endTreeDFS();
				for (LLView::tree_iterator_t it = mRootView->beginTreeDFS(); it != end_it; ++it)
				{
					LLView* viewp = *it;
					LLRect screen_rect;
					viewp->localRectToScreen(viewp->getLocalRect(), &screen_rect);
					if (!(viewp->getVisible()
						 && screen_rect.pointInRect(x, y)))
					{
						it.skipDescendants();
					}
					// only report xui names for LLUICtrls, 
					// and blacklist the various containers we don't care about
					else if (dynamic_cast<LLUICtrl*>(viewp) 
							&& viewp != gMenuHolder
							&& viewp != gFloaterView
							&& viewp != gConsole) 
					{
						if (dynamic_cast<LLFloater*>(viewp))
						{
							// constrain search to descendants of this (frontmost) floater
							// by resetting iterator
							it = viewp->beginTreeDFS();
						}

						// if we are in a new part of the tree (not a descendent of current tooltip_view)
						// then push the results for tooltip_view and start with a new potential view
						// NOTE: this emulates visiting only the leaf nodes that meet our criteria
						if (!viewp->hasAncestor(tooltip_view))
						{
							append_xui_tooltip(tooltip_view, params);
							screen_sticky_rect.intersectWith(tooltip_view->calcScreenRect());
						}
						tooltip_view = viewp;
					}
				}

				append_xui_tooltip(tooltip_view, params);
				params.styled_message.add().text("\n");

				screen_sticky_rect.intersectWith(tooltip_view->calcScreenRect());
				
				params.sticky_rect = screen_sticky_rect;
				params.max_width = 400;

				LLToolTipMgr::instance().show(params);
			}
			// if there is a mouse captor, nothing else gets a tooltip
			else if (mouse_captor)
			{
				mouse_captor->screenPointToLocal(x, y, &local_x, &local_y);
				tool_tip_handled = mouse_captor->handleToolTip(local_x, local_y, mask);
			}
			else 
			{
				// next is top_ctrl
				if (!tool_tip_handled && top_ctrl)
				{
					top_ctrl->screenPointToLocal(x, y, &local_x, &local_y);
					tool_tip_handled = top_ctrl->handleToolTip(local_x, local_y, mask );
				}
				
				if (!tool_tip_handled)
				{
					local_x = x; local_y = y;
					tool_tip_handled = mRootView->handleToolTip(local_x, local_y, mask );
				}

				LLTool* current_tool = LLToolMgr::getInstance()->getCurrentTool();
				if (!tool_tip_handled && current_tool)
				{
					current_tool->screenPointToLocal(x, y, &local_x, &local_y);
					tool_tip_handled = current_tool->handleToolTip(local_x, local_y, mask );
				}
			}
		}		
	}
	else
	{	// just have tools handle hover when UI is turned off
		LLTool *tool = LLToolMgr::getInstance()->getCurrentTool();

		if(mMouseInWindow && tool)
		{
			handled = tool->handleHover(x, y, mask);
		}
	}

	updateLayout();

	mLastMousePoint = mCurrentMousePoint;

	// cleanup unused selections when no modal dialogs are open
	if (LLModalDialog::activeCount() == 0)
	{
		LLViewerParcelMgr::getInstance()->deselectUnused();
	}

	if (LLModalDialog::activeCount() == 0)
	{
		LLSelectMgr::getInstance()->deselectUnused();
	}
}


void LLViewerWindow::updateLayout()
{
	LLTool* tool = LLToolMgr::getInstance()->getCurrentTool();
	if (gFloaterTools != NULL
		&& tool != NULL
		&& tool != gToolNull  
		&& tool != LLToolCompInspect::getInstance() 
		&& tool != LLToolDragAndDrop::getInstance() 
		&& !gSavedSettings.getBOOL("FreezeTime"))
	{ 
		// Suppress the toolbox view if our source tool was the pie tool,
		// and we've overridden to something else.
		bool suppress_toolbox = 
			(LLToolMgr::getInstance()->getBaseTool() == LLToolPie::getInstance()) &&
			(LLToolMgr::getInstance()->getCurrentTool() != LLToolPie::getInstance());

		LLMouseHandler *captor = gFocusMgr.getMouseCapture();
		// With the null, inspect, or drag and drop tool, don't muck
		// with visibility.

		if (gFloaterTools->isMinimized()
			||	(tool != LLToolPie::getInstance()						// not default tool
				&& tool != LLToolCompGun::getInstance()					// not coming out of mouselook
				&& !suppress_toolbox									// not override in third person
				&& LLToolMgr::getInstance()->getCurrentToolset()->isShowFloaterTools()
				&& (!captor || dynamic_cast<LLView*>(captor) != NULL)))						// not dragging
		{
			// Force floater tools to be visible (unless minimized)
			if (!gFloaterTools->getVisible())
			{
				gFloaterTools->openFloater();
			}
			// Update the location of the blue box tool popup
			LLCoordGL select_center_screen;
			MASK	mask = gKeyboard->currentMask(TRUE);
			gFloaterTools->updatePopup( select_center_screen, mask );
		}
		else
		{
			gFloaterTools->setVisible(FALSE);
		}
		//gMenuBarView->setItemVisible("BuildTools", gFloaterTools->getVisible());
	}

	// Always update console
	if(gConsole)
	{
		LLRect console_rect = getChatConsoleRect();
		gConsole->reshape(console_rect.getWidth(), console_rect.getHeight());
		gConsole->setRect(console_rect);
	}
}

void LLViewerWindow::updateMouseDelta()
{
	S32 dx = lltrunc((F32) (mCurrentMousePoint.mX - mLastMousePoint.mX) * LLUI::getScaleFactor().mV[VX]);
	S32 dy = lltrunc((F32) (mCurrentMousePoint.mY - mLastMousePoint.mY) * LLUI::getScaleFactor().mV[VY]);

	//RN: fix for asynchronous notification of mouse leaving window not working
	LLCoordWindow mouse_pos;
	mWindow->getCursorPosition(&mouse_pos);
	if (mouse_pos.mX < 0 || 
		mouse_pos.mY < 0 ||
		mouse_pos.mX > mWindowRectRaw.getWidth() ||
		mouse_pos.mY > mWindowRectRaw.getHeight())
	{
		mMouseInWindow = FALSE;
	}
	else
	{
		mMouseInWindow = TRUE;
	}

	LLVector2 mouse_vel; 

	//if (gSavedSettings.getBOOL("MouseSmooth"))
	static LLCachedControl<bool> mouseSmooth(gSavedSettings, "MouseSmooth");
	if (mouseSmooth)
	{
		static F32 fdx = 0.f;
		static F32 fdy = 0.f;

		F32 amount = 16.f;
		fdx = fdx + ((F32) dx - fdx) * llmin(gFrameIntervalSeconds.value()*amount,1.f);
		fdy = fdy + ((F32) dy - fdy) * llmin(gFrameIntervalSeconds.value()*amount,1.f);

		mCurrentMouseDelta.set(ll_round(fdx), ll_round(fdy));
		mouse_vel.setVec(fdx,fdy);
	}
	else
	{
		mCurrentMouseDelta.set(dx, dy);
		mouse_vel.setVec((F32) dx, (F32) dy);
	}
    
	sample(sMouseVelocityStat, mouse_vel.magVec());
}

void LLViewerWindow::updateKeyboardFocus()
{
	if (!gPipeline.hasRenderDebugFeatureMask(LLPipeline::RENDER_DEBUG_FEATURE_UI))
	{
		gFocusMgr.setKeyboardFocus(NULL);
	}

	// clean up current focus
	LLUICtrl* cur_focus = dynamic_cast<LLUICtrl*>(gFocusMgr.getKeyboardFocus());
	if (cur_focus)
	{
		if (!cur_focus->isInVisibleChain() || !cur_focus->isInEnabledChain())
		{
            // don't release focus, just reassign so that if being given
            // to a sibling won't call onFocusLost on all the ancestors
			// gFocusMgr.releaseFocusIfNeeded(cur_focus);

			LLUICtrl* parent = cur_focus->getParentUICtrl();
			const LLUICtrl* focus_root = cur_focus->findRootMostFocusRoot();
			bool new_focus_found = false;
			while(parent)
			{
				if (parent->isCtrl() 
					&& (parent->hasTabStop() || parent == focus_root) 
					&& !parent->getIsChrome() 
					&& parent->isInVisibleChain() 
					&& parent->isInEnabledChain())
				{
					if (!parent->focusFirstItem())
					{
						parent->setFocus(TRUE);
					}
					new_focus_found = true;
					break;
				}
				parent = parent->getParentUICtrl();
			}

			// if we didn't find a better place to put focus, just release it
			// hasFocus() will return true if and only if we didn't touch focus since we
			// are only moving focus higher in the hierarchy
			if (!new_focus_found)
			{
				cur_focus->setFocus(FALSE);
			}
		}
		else if (cur_focus->isFocusRoot())
		{
			// focus roots keep trying to delegate focus to their first valid descendant
			// this assumes that focus roots are not valid focus holders on their own
			cur_focus->focusFirstItem();
		}
	}

	// last ditch force of edit menu to selection manager
	if (LLEditMenuHandler::gEditMenuHandler == NULL && LLSelectMgr::getInstance()->getSelection()->getObjectCount())
	{
		LLEditMenuHandler::gEditMenuHandler = LLSelectMgr::getInstance();
	}

	if (gFloaterView->getCycleMode())
	{
		// sync all floaters with their focus state
		gFloaterView->highlightFocusedFloater();
		gSnapshotFloaterView->highlightFocusedFloater();
		MASK	mask = gKeyboard->currentMask(TRUE);
		if ((mask & MASK_CONTROL) == 0)
		{
			// control key no longer held down, finish cycle mode
			gFloaterView->setCycleMode(FALSE);

			gFloaterView->syncFloaterTabOrder();
		}
		else
		{
			// user holding down CTRL, don't update tab order of floaters
		}
	}
	else
	{
		// update focused floater
		gFloaterView->highlightFocusedFloater();
		gSnapshotFloaterView->highlightFocusedFloater();
		// make sure floater visible order is in sync with tab order
		gFloaterView->syncFloaterTabOrder();
	}
}

static LLTrace::BlockTimerStatHandle FTM_UPDATE_WORLD_VIEW("Update World View");
void LLViewerWindow::updateWorldViewRect(bool use_full_window)
{
	LL_RECORD_BLOCK_TIME(FTM_UPDATE_WORLD_VIEW);

	// start off using whole window to render world
	LLRect new_world_rect = mWindowRectRaw;

	if (use_full_window == false && mWorldViewPlaceholder.get())
	{
		new_world_rect = mWorldViewPlaceholder.get()->calcScreenRect();
		// clamp to at least a 1x1 rect so we don't try to allocate zero width gl buffers
		new_world_rect.mTop = llmax(new_world_rect.mTop, new_world_rect.mBottom + 1);
		new_world_rect.mRight = llmax(new_world_rect.mRight, new_world_rect.mLeft + 1);

		new_world_rect.mLeft = ll_round((F32)new_world_rect.mLeft * mDisplayScale.mV[VX]);
		new_world_rect.mRight = ll_round((F32)new_world_rect.mRight * mDisplayScale.mV[VX]);
		new_world_rect.mBottom = ll_round((F32)new_world_rect.mBottom * mDisplayScale.mV[VY]);
		new_world_rect.mTop = ll_round((F32)new_world_rect.mTop * mDisplayScale.mV[VY]);
	}

	if (mWorldViewRectRaw != new_world_rect)
	{
		mWorldViewRectRaw = new_world_rect;
		gResizeScreenTexture = TRUE;
		LLViewerCamera::getInstance()->setViewHeightInPixels( mWorldViewRectRaw.getHeight() );
		LLViewerCamera::getInstance()->setAspect( getWorldViewAspectRatio() );

		LLRect old_world_rect_scaled = mWorldViewRectScaled;
		mWorldViewRectScaled = calcScaledRect(mWorldViewRectRaw, mDisplayScale);

		// sending a signal with a new WorldView rect
		mOnWorldViewRectUpdated(old_world_rect_scaled, mWorldViewRectScaled);
	}
}

void LLViewerWindow::saveLastMouse(const LLCoordGL &point)
{
	// Store last mouse location.
	// If mouse leaves window, pretend last point was on edge of window

	if (point.mX < 0)
	{
		mCurrentMousePoint.mX = 0;
	}
	else if (point.mX > getWindowWidthScaled())
	{
		mCurrentMousePoint.mX = getWindowWidthScaled();
	}
	else
	{
		mCurrentMousePoint.mX = point.mX;
	}

	if (point.mY < 0)
	{
		mCurrentMousePoint.mY = 0;
	}
	else if (point.mY > getWindowHeightScaled() )
	{
		mCurrentMousePoint.mY = getWindowHeightScaled();
	}
	else
	{
		mCurrentMousePoint.mY = point.mY;
	}
}

// <FS:Beq> Changes to add physics view support into edit mode
//pragma region FSShowPhysicsInEditMode

const float offset_units = 3.0;
const float offset_factor = -3.0;

// decorator for renderMeshBaseHull from llspatialpartition. but with our own offsets to avoid glitching.
void renderMeshBaseHullPhysics(LLVOVolume* volume, U32 data_mask, LLColor4& color, LLColor4& line_color)
{
			LLGLEnable offset(GL_POLYGON_OFFSET_FILL);
			glPolygonMode(GL_FRONT_AND_BACK, GL_FILL);
			glPolygonOffset(offset_factor, offset_units);
			gGL.diffuseColor4fv(color.mV);
			renderMeshBaseHull(volume, data_mask, color, line_color);
}

// decorator for render_hull from llspatialpartition. but with our own offsets to avoid glitching.
void renderHullPhysics(LLModel::PhysicsMesh& mesh, const LLColor4& color, const LLColor4& line_color)
{
	LLGLEnable offset(GL_POLYGON_OFFSET_FILL);
	glPolygonMode(GL_FRONT_AND_BACK, GL_FILL); 
	glPolygonOffset(offset_factor, offset_units);
	render_hull(mesh, color, line_color);
}

// Draw a physics shape with the edges highlighted in 'line_color'
void renderMeshPhysicsTriangles(const LLColor4& color, const LLColor4& line_color, LLVolume* vol, LLModel::Decomposition * decomp)
{
	// TODO: Didn't we already disable this in the outer scope?
	//Need to because crash on ATI 3800 (and similar cards) MAINT-5018 
//	LLGLDisable multisample(LLPipeline::RenderFSAASamples > 0 ? GL_MULTISAMPLE_ARB : 0);

	LLGLSLShader* shader = LLGLSLShader::sCurBoundShaderPtr;

	if (shader)
	{
		gDebugProgram.bind();
	}

	gGL.matrixMode(LLRender::MM_MODELVIEW);
	gGL.pushMatrix();
	// scope for the RAII for the depth test on hidden geometry
	{
		// This draw section covers the hidden geometry

		gGL.blendFunc(LLRender::BF_SOURCE_COLOR, LLRender::BF_ONE);
		LLGLDepthTest gls_depth(GL_TRUE, GL_FALSE, GL_GEQUAL);
		if (shader)
		{
			{
				LLGLEnable offset(GL_POLYGON_OFFSET_FILL);
				glPolygonOffset(offset_factor, offset_units);
				gGL.diffuseColor4fv(color.mV);
				//decomp has physics mesh, render that mesh
				glPolygonMode(GL_FRONT_AND_BACK, GL_FILL);
				LLVertexBuffer::drawArrays(LLRender::TRIANGLES, decomp->mPhysicsShapeMesh.mPositions, decomp->mPhysicsShapeMesh.mNormals);
			}
			{
				LLGLEnable offset(GL_POLYGON_OFFSET_LINE);
				glPolygonMode(GL_FRONT_AND_BACK, GL_LINE);
				glPolygonOffset(offset_factor, offset_units);
				gGL.diffuseColor4fv(line_color.mV);
				LLVertexBuffer::drawArrays(LLRender::TRIANGLES, decomp->mPhysicsShapeMesh.mPositions, decomp->mPhysicsShapeMesh.mNormals);
			}

		}
		else
		{
			// <FS:Ansariel> Don't use fixed functions when using shader renderer; found by Drake Arconis
			if (!LLGLSLShader::sNoFixedFunction)
			{
				// </FS:Ansariel>
				LLGLEnable fog(GL_FOG);
				glFogi(GL_FOG_MODE, GL_LINEAR);
				float d = (LLViewerCamera::getInstance()->getPointOfInterest() - LLViewerCamera::getInstance()->getOrigin()).magVec();
				LLColor4 fogCol = color * (F32)llclamp((LLSelectMgr::getInstance()->getSelectionCenterGlobal() - gAgentCamera.getCameraPositionGlobal()).magVec() / (LLSelectMgr::getInstance()->getBBoxOfSelection().getExtentLocal().magVec() * 4), 0.0, 1.0);
				glFogf(GL_FOG_START, d);
				glFogf(GL_FOG_END, d*(1 + (LLViewerCamera::getInstance()->getView() / LLViewerCamera::getInstance()->getDefaultFOV())));
				glFogfv(GL_FOG_COLOR, fogCol.mV);
				// <FS:Ansariel> Don't use fixed functions when using shader renderer; found by Drake Arconis
			}
			// </FS:Ansariel>
			gGL.setAlphaRejectSettings(LLRender::CF_DEFAULT);
			{
				glPolygonMode(GL_FRONT_AND_BACK, GL_FILL);
				gGL.diffuseColor4fv(color.mV);
				//decomp has physics mesh, render that mesh
				LLVertexBuffer::drawArrays(LLRender::TRIANGLES, decomp->mPhysicsShapeMesh.mPositions, decomp->mPhysicsShapeMesh.mNormals);
				glPolygonMode(GL_FRONT_AND_BACK, GL_LINE);
				gGL.diffuseColor4fv(line_color.mV);
				LLVertexBuffer::drawArrays(LLRender::TRIANGLES, decomp->mPhysicsShapeMesh.mPositions, decomp->mPhysicsShapeMesh.mNormals);
			}
		}
	}//End depth test for hidden geometry
//	gGL.flush();
	gGL.setSceneBlendType(LLRender::BT_ALPHA);

	if (shader)
	{
		{
			gGL.diffuseColor4fv(color.mV);
			LLGLEnable offset(GL_POLYGON_OFFSET_FILL);
			glPolygonMode(GL_FRONT_AND_BACK, GL_FILL);
			glPolygonOffset(offset_factor, offset_units);
			glLineWidth(1.f);
			LLVertexBuffer::drawArrays(LLRender::TRIANGLES, decomp->mPhysicsShapeMesh.mPositions, decomp->mPhysicsShapeMesh.mNormals);
		}
		{
			gGL.diffuseColor4fv(line_color.mV);
			LLGLEnable offset(GL_POLYGON_OFFSET_LINE);
			glPolygonMode(GL_FRONT_AND_BACK, GL_LINE);
			glPolygonOffset(offset_factor, offset_units);
			glLineWidth(3.f);
			LLVertexBuffer::drawArrays(LLRender::TRIANGLES, decomp->mPhysicsShapeMesh.mPositions, decomp->mPhysicsShapeMesh.mNormals);
		}
	}
	else
	{
		// <FS:Ansariel> Don't use fixed functions when using shader renderer; found by Drake Arconis
		if (!LLGLSLShader::sNoFixedFunction)
		{
			// </FS:Ansariel>
			LLGLEnable fog(GL_FOG);
			glFogi(GL_FOG_MODE, GL_LINEAR);
			float d = (LLViewerCamera::getInstance()->getPointOfInterest() - LLViewerCamera::getInstance()->getOrigin()).magVec();
			LLColor4 fogCol = color * (F32)llclamp((LLSelectMgr::getInstance()->getSelectionCenterGlobal() - gAgentCamera.getCameraPositionGlobal()).magVec() / (LLSelectMgr::getInstance()->getBBoxOfSelection().getExtentLocal().magVec() * 4), 0.0, 1.0);
			glFogf(GL_FOG_START, d);
			glFogf(GL_FOG_END, d*(1 + (LLViewerCamera::getInstance()->getView() / LLViewerCamera::getInstance()->getDefaultFOV())));
			glFogfv(GL_FOG_COLOR, fogCol.mV);
			// <FS:Ansariel> Don't use fixed functions when using shader renderer; found by Drake Arconis
		}
		// </FS:Ansariel>
		gGL.setAlphaRejectSettings(LLRender::CF_DEFAULT);
		{
			glPolygonMode(GL_FRONT_AND_BACK, GL_FILL);
			gGL.diffuseColor4fv(color.mV);
			//decomp has physics mesh, render that mesh
			LLVertexBuffer::drawArrays(LLRender::TRIANGLES, decomp->mPhysicsShapeMesh.mPositions, decomp->mPhysicsShapeMesh.mNormals);
			glPolygonMode(GL_FRONT_AND_BACK, GL_LINE);
			gGL.diffuseColor4fv(line_color.mV);
			glLineWidth(3.f);
			LLVertexBuffer::drawArrays(LLRender::TRIANGLES, decomp->mPhysicsShapeMesh.mPositions, decomp->mPhysicsShapeMesh.mNormals);
		}
	}

	glLineWidth(1.f);
	glPolygonMode(GL_FRONT_AND_BACK, GL_FILL);
	gGL.popMatrix();

	//restore the previous shader
	if (shader)
	{
		shader->bind();
	}
}

void renderOnePhysicsShape(LLViewerObject* objectp)
{
	// sanity check this we have a drawable.
	LLDrawable* drawable = objectp->mDrawable;

	if (!drawable)
	{
		return;
	}

	// this is an attached HUD so let's just return.
	if (objectp->isHUDAttachment())
	{
		return;
	}

	LLVOVolume* vovolume = drawable->getVOVolume();

	// phsyics_type is the user selected prim property (None, Prim, Convex)
	U8 physics_type = vovolume->getPhysicsShapeType();

	// If no physics is set to NONE or we're flexi just return
	if (physics_type == LLViewerObject::PHYSICS_SHAPE_NONE || vovolume->isFlexible())
	{
		return;
	}
	// Get the shape details for this object
	LLVolume *volume = vovolume->getVolume();
	LLVolumeParams volume_params = volume->getParams();

	// setup a volume instance to hold the physics shape
	LLPhysicsVolumeParams physics_params(volume_params,
		physics_type == LLViewerObject::PHYSICS_SHAPE_CONVEX_HULL);

	// Set physics_spec to cache the info about the physics shape of our volume.
	LLPhysicsShapeBuilderUtil::PhysicsShapeSpecification physics_spec;
	LLPhysicsShapeBuilderUtil::determinePhysicsShape(physics_params, vovolume->getScale(), physics_spec);

	U32 type = physics_spec.getType();
	/*
	Primitive types
	BOX,
	SPHERE,
	CYLINDER,

	USER_CONVEX,	User specified they wanted the convex hull of the volume
	PRIM_CONVEX,	Either a volume that is inherently convex but not a primitive type, or a shape
	with dimensions such that will convexify it anyway.

	SCULPT,			Special case for traditional sculpts--they are the convex hull of a single particular set of volume params

	USER_MESH,		A user mesh. May or may not contain a convex decomposition.
	PRIM_MESH,		A non-convex volume which we have to represent accurately

	INVALID
	*/

	// This is a link set. The models need an additional transform to modelview
	if (drawable->isActive())
	{
		gGL.loadMatrix(gGLModelView);
		gGL.multMatrix((F32*)objectp->getRenderMatrix().mMatrix);
	}

	//gGL.pushMatrix();
	gGL.multMatrix((F32*)vovolume->getRelativeXform().mMatrix);

//pragma region PhysicsRenderSettings
	LLColor4 color;

	static LLCachedControl<F32> threshold(gSavedSettings,"ObjectCostHighThreshold");
	static LLCachedControl<LLColor4> low(gSavedSettings,"ObjectCostLowColor");
	static LLCachedControl<LLColor4> mid(gSavedSettings,"ObjectCostMidColor");
	static LLCachedControl<LLColor4> high(gSavedSettings,"ObjectCostHighColor");
	static LLCachedControl<bool> usePhysicsCostOnly(gSavedSettings, "UsePhysicsCostOnly");

	F32 cost = usePhysicsCostOnly ? vovolume->getPhysicsCost() : vovolume->getObjectCost();

	F32 normalizedCost = 1.f - exp(-(cost / threshold));
	if (normalizedCost <= 0.5f)
	{
		color = lerp(low, mid, 2.f * normalizedCost);
	}
	else
	{
		color = lerp(mid, high, 2.f * (normalizedCost - 0.5f));
	}

	LLColor4 line_color = color*0.5f;
//pragma endregion Setup various values from Settings 


	U32 data_mask = LLVertexBuffer::MAP_VERTEX;

	// These two are used to draw the "error" boxes
	LLVector3 center(0, 0, 0);
	LLVector3 size(0.25f, 0.25f, 0.25f);

	if (type == LLPhysicsShapeBuilderUtil::PhysicsShapeSpecification::USER_MESH)
//pragma region PhysicsShapeUserMesh
	{
		// 	USER_MESH,		A user mesh. May or may not contain a convex decomposition.
		LLUUID mesh_id = volume_params.getSculptID();
		LLModel::Decomposition* decomp = gMeshRepo.getDecomposition(mesh_id);

		// do we have a Mesh physics loaded yet?
		if (decomp)
		{ 
// TODO: REMOVE			gGL.getTexUnit(0)->unbind(LLTexUnit::TT_TEXTURE);

			if (!decomp->mHull.empty())
//pragma region PhysicsShapeUserMeshHulls
			{ 
				// This Model contains a hull based physics. This equates to "analysed" mesh physics in the uploader.
				if (decomp->mMesh.empty())
				{
					// build a mesh representation of the hulls (does nothing if Havok not present)
					gMeshRepo.buildPhysicsMesh(*decomp); 
				}

				for (U32 i = 0; i < decomp->mMesh.size(); ++i)
				{
					renderHullPhysics(decomp->mMesh[i], color, line_color);
				}
			}
//pragma endregion Physics mesh is analysed into hulls
			else if (!decomp->mPhysicsShapeMesh.empty())
//pragma region PhysicsShapeUserMeshTriangles
			{
				// This model has triangular mesh (non-analysed)
				renderMeshPhysicsTriangles(color, line_color, volume, decomp);
			}
//pragma endregion Physics mesh is non-analysed
			else
			//no mesh or decomposition, render base hull
//pragma region PhysicsShapeUserMeshBaseHull
			{ 
				renderMeshBaseHullPhysics(vovolume, data_mask, color, line_color);

				if (decomp->mPhysicsShapeMesh.empty())
				{
					//attempt to fetch physics shape mesh if available
					gMeshRepo.fetchPhysicsShape(mesh_id);
				}
			}
//pragma endregion No physics mesh is defined so use the default base convex hull
		}
		else
// No physics when expected, probably Havok broken/missing or asset still downloading
//pragma region PhysicsShapeUserMeshMissingData
		{
			// all else fails then orange wireframe box.
			// This typically means you are running without Havok
			gGL.diffuseColor3f(1, 1, 0);
			drawBoxOutline(center, size);
		}
//pragma endregion No physics when expected, probably Havok broken/missing or asset still downloading
	}
//pragma endregion Object has a user provided mesh for physics and is not in CONVEX_HULL mode.
	else if (type == LLPhysicsShapeBuilderUtil::PhysicsShapeSpecification::USER_CONVEX ||
		type == LLPhysicsShapeBuilderUtil::PhysicsShapeSpecification::PRIM_CONVEX)
//pragma region PhysicsShapeConvex
	{
		if (vovolume->isMesh())
//pragma region PhysicsShapeConvexMesh
		{
			renderMeshBaseHullPhysics(vovolume, data_mask, color, line_color);
		}
//pragma endregion This is a mesh object but the user has set it to Convex, so lets draw the base hull
		else
//pragma region PhysicsShapeConvexPrim
		{
			LLVolumeParams volume_params = volume->getParams();
			S32 detail = get_physics_detail(volume_params, vovolume->getScale());
			LLVolume* phys_volume = LLPrimitive::sVolumeManager->refVolume(volume_params, detail);
//pragma region ConvexPrimBuildHull
			if (!phys_volume->mHullPoints)
			{ //build convex hull
				std::vector<LLVector3> pos;
				std::vector<U16> index;

				S32 index_offset = 0;
				// Build a vector of vertices in the visible LOD model determined by 'detail' 
				for (S32 i = 0; i < phys_volume->getNumVolumeFaces(); ++i)
				{
					const LLVolumeFace& face = phys_volume->getVolumeFace(i);
					if (index_offset + face.mNumVertices > 65535)
					{
						continue;
					}

					for (S32 j = 0; j < face.mNumVertices; ++j)
					{
						pos.push_back(LLVector3(face.mPositions[j].getF32ptr()));
					}

					for (S32 j = 0; j < face.mNumIndices; ++j)
					{
						index.push_back(face.mIndices[j] + index_offset);
					}

					index_offset += face.mNumVertices;
				}
				// use the array of vertices to construct a single hull based 
				if (!pos.empty() && !index.empty() && LLConvexDecomposition::getInstance()) // ND: FIRE-3427
				{
					LLCDMeshData mesh;
					mesh.mIndexBase = &index[0];
					mesh.mVertexBase = pos[0].mV;
					mesh.mNumVertices = pos.size();
					mesh.mVertexStrideBytes = 12;
					mesh.mIndexStrideBytes = 6;
					mesh.mIndexType = LLCDMeshData::INT_16;

					mesh.mNumTriangles = index.size() / 3;

					LLCDMeshData res;
					LLCDResult retval;
					if (retval = LLConvexDecomposition::getInstance()->generateSingleHullMeshFromMesh(&mesh, &res))
					{
						LL_WARNS() << "ConvexDecomp Failed (generateSingleHullMeshFromMesh): " << retval << LL_ENDL;
					}

					//copy res into phys_volume
					phys_volume->mHullPoints = (LLVector4a*)ll_aligned_malloc_16(sizeof(LLVector4a)*res.mNumVertices);
					phys_volume->mNumHullPoints = res.mNumVertices;

					S32 idx_size = (res.mNumTriangles * 3 * 2 + 0xF) & ~0xF;
					phys_volume->mHullIndices = (U16*)ll_aligned_malloc_16(idx_size);
					phys_volume->mNumHullIndices = res.mNumTriangles * 3;

					const F32* v = res.mVertexBase;

					for (S32 i = 0; i < res.mNumVertices; ++i)
					{
						F32* p = (F32*)((U8*)v + i*res.mVertexStrideBytes);
						phys_volume->mHullPoints[i].load3(p);
					}

					if (res.mIndexType == LLCDMeshData::INT_16)
					{
						for (S32 i = 0; i < res.mNumTriangles; ++i)
						{
							U16* idx = (U16*)(((U8*)res.mIndexBase) + i*res.mIndexStrideBytes);

							phys_volume->mHullIndices[i * 3 + 0] = idx[0];
							phys_volume->mHullIndices[i * 3 + 1] = idx[1];
							phys_volume->mHullIndices[i * 3 + 2] = idx[2];
						}
					}
					else
					{
						for (S32 i = 0; i < res.mNumTriangles; ++i)
						{
							U32* idx = (U32*)(((U8*)res.mIndexBase) + i*res.mIndexStrideBytes);

							phys_volume->mHullIndices[i * 3 + 0] = (U16)idx[0];
							phys_volume->mHullIndices[i * 3 + 1] = (U16)idx[1];
							phys_volume->mHullIndices[i * 3 + 2] = (U16)idx[2];
						}
					}
				}
			}
//pragma endregion Build the mesh data for a convex hull for a PRIM that is explcitly in CONVEX_HULL mode
			// Now that we've got the hulldecomp let's draw it

			// <FS:Ansariel> Crash fix due to invalid calls to drawElements by Drake Arconis
			//if (phys_volume->mHullPoints)
			if (phys_volume->mHullPoints && phys_volume->mHullIndices && phys_volume->mNumHullPoints > 0 && phys_volume->mNumHullIndices > 0)
//pragma region ConvexPrimDrawHull
				// </FS:Ansariel>
			{
				//render hull
				// TODO: (BEQ) Find out why is this not a call to render_hull? it probably could be if the data is in the right form

				glPolygonMode(GL_FRONT_AND_BACK, GL_LINE);

				gGL.diffuseColor4fv(line_color.mV);
				LLVertexBuffer::unbind();

				llassert(!LLGLSLShader::sNoFixedFunction || LLGLSLShader::sCurBoundShader != 0);

				// <FS:Ansariel> Use a vbo for the static LLVertexBuffer::drawArray/Element functions; by Drake Arconis/Shyotl Kuhr
				//LLVertexBuffer::drawElements(LLRender::TRIANGLES, phys_volume->mHullPoints, NULL, phys_volume->mNumHullIndices, phys_volume->mHullIndices);
				LLVertexBuffer::drawElements(LLRender::TRIANGLES, phys_volume->mNumHullPoints, phys_volume->mHullPoints, NULL, phys_volume->mNumHullIndices, phys_volume->mHullIndices);

				gGL.diffuseColor4fv(color.mV);
				glPolygonMode(GL_FRONT_AND_BACK, GL_FILL);
				// <FS:Ansariel> Use a vbo for the static LLVertexBuffer::drawArray/Element functions; by Drake Arconis/Shyotl Kuhr
				//LLVertexBuffer::drawElements(LLRender::TRIANGLES, phys_volume->mHullPoints, NULL, phys_volume->mNumHullIndices, phys_volume->mHullIndices);
				LLVertexBuffer::drawElements(LLRender::TRIANGLES, phys_volume->mNumHullPoints, phys_volume->mHullPoints, NULL, phys_volume->mNumHullIndices, phys_volume->mHullIndices);

			}
			else
			{
				// if we don't have a physics convex model then draw a magenta box
				gGL.diffuseColor4f(1, 0, 1, 1);
				drawBoxOutline(center, size);
			}
//pragma endregion
			LLPrimitive::sVolumeManager->unrefVolume(phys_volume);
		}
//pragma endregion The physics shape is a convex hull for a prim
	}
//pragma endregion The physics shape is a convex hull (mesh or prim)

//pragma region PhysicsShapePrimHavokNative
	else if (type == LLPhysicsShapeBuilderUtil::PhysicsShapeSpecification::BOX)
	{
		LLGLEnable offset(GL_POLYGON_OFFSET_FILL);
		glPolygonMode(GL_FRONT_AND_BACK, GL_FILL);
		glPolygonOffset(offset_factor, offset_units);
		LLVector3 center = physics_spec.getCenter();
		LLVector3 scale = physics_spec.getScale();
		LLVector3 vscale = vovolume->getScale()*2.f;
		scale.set(scale[0] / vscale[0], scale[1] / vscale[1], scale[2] / vscale[2]);

		gGL.diffuseColor4fv(color.mV);
		drawBox(center, scale);
	}
	else if (type == LLPhysicsShapeBuilderUtil::PhysicsShapeSpecification::SPHERE)
	{
		LLGLEnable offset(GL_POLYGON_OFFSET_FILL);
		glPolygonMode(GL_FRONT_AND_BACK, GL_FILL);
		glPolygonOffset(offset_factor, offset_units);

		LLVolumeParams volume_params;
		volume_params.setType(LL_PCODE_PROFILE_CIRCLE_HALF, LL_PCODE_PATH_CIRCLE);
		volume_params.setBeginAndEndS(0.f, 1.f);
		volume_params.setBeginAndEndT(0.f, 1.f);
		volume_params.setRatio(1, 1);
		volume_params.setShear(0, 0);
		LLVolume* sphere = LLPrimitive::sVolumeManager->refVolume(volume_params, 3);

		gGL.diffuseColor4fv(color.mV);
		pushVerts(sphere);
		LLPrimitive::sVolumeManager->unrefVolume(sphere);
	}
	else if (type == LLPhysicsShapeBuilderUtil::PhysicsShapeSpecification::CYLINDER)
	{
		LLGLEnable offset(GL_POLYGON_OFFSET_FILL);
		glPolygonMode(GL_FRONT_AND_BACK, GL_FILL);
		glPolygonOffset(offset_factor, offset_units);

		LLVolumeParams volume_params;
		volume_params.setType(LL_PCODE_PROFILE_CIRCLE, LL_PCODE_PATH_LINE);
		volume_params.setBeginAndEndS(0.f, 1.f);
		volume_params.setBeginAndEndT(0.f, 1.f);
		volume_params.setRatio(1, 1);
		volume_params.setShear(0, 0);
		LLVolume* cylinder = LLPrimitive::sVolumeManager->refVolume(volume_params, 3);

		gGL.diffuseColor4fv(color.mV);
		pushVerts(cylinder);
		LLPrimitive::sVolumeManager->unrefVolume(cylinder);
	}
//pragma endregion Physics shape is a Havok primitive, either box, sphere or cylinder (object must be a prim)
	else if (type == LLPhysicsShapeBuilderUtil::PhysicsShapeSpecification::PRIM_MESH)
//pragma region PhysicsShapePrimTriangles
	{
		LLVolumeParams volume_params = volume->getParams();
		// TODO: (Beq) refactor? detail is reused, we ought to be able to pull this out in a wider scope.
		S32 detail = get_physics_detail(volume_params, vovolume->getScale());
		LLVolume* phys_volume = LLPrimitive::sVolumeManager->refVolume(volume_params, detail);

		// TODO: (BEQ) We ought to be able to use a common draw call here too?
		glPolygonOffset(offset_factor, offset_units);

		{
			LLGLEnable offset(GL_POLYGON_OFFSET_LINE);
			glPolygonMode(GL_FRONT_AND_BACK, GL_LINE);

			gGL.diffuseColor4fv(line_color.mV);
			pushVerts(phys_volume); // draw the outlines
		}
		{
			LLGLEnable offset(GL_POLYGON_OFFSET_FILL);
			gGL.diffuseColor4fv(color.mV);
			glPolygonMode(GL_FRONT_AND_BACK, GL_FILL);
			pushVerts(phys_volume); // draw the filled boxes
		}
		LLPrimitive::sVolumeManager->unrefVolume(phys_volume);
	}
//pragma endregion Physics shape for this prim is triangular mesh (typically when prim is cut/hollow etc)
	else if (type == LLPhysicsShapeBuilderUtil::PhysicsShapeSpecification::PRIM_CONVEX)
//pragma region PhysicsShapePrimConvex
	{
		LLVolumeParams volume_params = volume->getParams();
		S32 detail = get_physics_detail(volume_params, vovolume->getScale());

		LLVolume* phys_volume = LLPrimitive::sVolumeManager->refVolume(volume_params, detail);

		if (phys_volume->mHullPoints && phys_volume->mHullIndices)
		// We have the huill details so just draw them
		{
			// TODO: (Beq) refactor this!! yet another flavour of drawing the same crap. Can we ratioanlise the arguments
			// <FS:Ansariel> Use a vbo for the static LLVertexBuffer::drawArray/Element functions; by Drake Arconis/Shyotl Kuhr
			if (LLGLSLShader::sNoFixedFunction)
			{
				gGL.diffuseColor4fv(line_color.mV);
				glPolygonMode(GL_FRONT_AND_BACK, GL_LINE);
				LLVertexBuffer::drawElements(LLRender::TRIANGLES, phys_volume->mNumHullPoints, phys_volume->mHullPoints, NULL, phys_volume->mNumHullIndices, phys_volume->mHullIndices);

				gGL.diffuseColor4fv(color.mV);
				glPolygonMode(GL_FRONT_AND_BACK, GL_FILL);
				LLVertexBuffer::drawElements(LLRender::TRIANGLES, phys_volume->mNumHullPoints, phys_volume->mHullPoints, NULL, phys_volume->mNumHullIndices, phys_volume->mHullIndices);
			}
			else
			{
				// </FS:Ansariel>
				glPolygonMode(GL_FRONT_AND_BACK, GL_LINE);
				llassert(!LLGLSLShader::sNoFixedFunction || LLGLSLShader::sCurBoundShader != 0);
				LLVertexBuffer::unbind();
				glVertexPointer(3, GL_FLOAT, 16, phys_volume->mHullPoints);
				gGL.diffuseColor4fv(line_color.mV);
				gGL.syncMatrices();
				glDrawElements(GL_TRIANGLES, phys_volume->mNumHullIndices, GL_UNSIGNED_SHORT, phys_volume->mHullIndices);

				gGL.diffuseColor4fv(color.mV);
				glPolygonMode(GL_FRONT_AND_BACK, GL_FILL);
				glDrawElements(GL_TRIANGLES, phys_volume->mNumHullIndices, GL_UNSIGNED_SHORT, phys_volume->mHullIndices);
				// <FS:Ansariel> Use a vbo for the static LLVertexBuffer::drawArray/Element functions; by Drake Arconis/Shyotl Kuhr
			}
			// </FS:Ansariel>
		}
		else
		{
			// The hull data has not been computed yet (it may never be if havok is not installed) draw a magenta box and request it to be built
			// TODO: can we cache the fact Havok is not installed and speed all this up by not bothering?
			gGL.diffuseColor3f(1, 0, 1);
			drawBoxOutline(center, size);
			gMeshRepo.buildHull(volume_params, detail);
		}
		LLPrimitive::sVolumeManager->unrefVolume(phys_volume);
	}
//pragma endregion Physics shape for prim is inherently convex or convexified due to scale
//pragma region PhysicsShapeSculpt
	else if (type == LLPhysicsShapeBuilderUtil::PhysicsShapeSpecification::SCULPT)
	{
		//TODO: implement sculpted prim physics display
	}
//pragma endregion Sculpts are not supported at present (what happened to "you must render something"?)
	else
	{
		LL_ERRS() << "Unhandled type" << LL_ENDL;
	}

}
//pragma endregion Firestorm additions that add the ability to visualise the physics shape in edit mode.
//</FS:Beq> Physics display in edit mode changes

// Draws the selection outlines for the currently selected objects
// Must be called after displayObjects is called, which sets the mGLName parameter
// NOTE: This function gets called 3 times:
//  render_ui_3d: 			FALSE, FALSE, TRUE
//  render_hud_elements:	FALSE, FALSE, FALSE
void LLViewerWindow::renderSelections( BOOL for_gl_pick, BOOL pick_parcel_walls, BOOL for_hud )
{
	LLObjectSelectionHandle selection = LLSelectMgr::getInstance()->getSelection();

	if (!for_hud && !for_gl_pick)
	{
		// Call this once and only once
		LLSelectMgr::getInstance()->updateSilhouettes();
	}
	
	// Draw fence around land selections
	if (for_gl_pick)
	{
		if (pick_parcel_walls)
		{
			LLViewerParcelMgr::getInstance()->renderParcelCollision();
		}
	}
	else if (( for_hud && selection->getSelectType() == SELECT_TYPE_HUD) ||
			 (!for_hud && selection->getSelectType() != SELECT_TYPE_HUD))
	{		
		LLSelectMgr::getInstance()->renderSilhouettes(for_hud);
		
		stop_glerror();
		
		// <FS:Beq> Additions to add Physics shape display in edit mode
		if (LLToolMgr::getInstance()->inEdit() && selection->getSelectType() != SELECT_TYPE_HUD && gSavedSettings.getBOOL("ShowPhysicsShapeInEdit"))
		{
			//gGL.flush();
			gGL.pushMatrix();
			//Need to because crash on ATI 3800 (and similar cards) MAINT-5018 
			LLGLDisable multisample(LLPipeline::RenderFSAASamples > 0 ? GL_MULTISAMPLE_ARB : 0);
			LLGLSLShader* shader = LLGLSLShader::sCurBoundShaderPtr;
			if (shader)
			{
				gDebugProgram.bind();
			}
			gGL.getTexUnit(0)->unbind(LLTexUnit::TT_TEXTURE);
			glClearColor(0, 0, 0, 0);
			gGL.setColorMask(true, true);
			gGL.color4f(1.f, 1.f, 1.f, 0.5);
			gGL.matrixMode(LLRender::MM_MODELVIEW);
			LLGLEnable gls_blend(GL_BLEND);
			LLGLEnable gls_cull(GL_CULL_FACE);
			LLGLDepthTest gls_depth(GL_TRUE, GL_FALSE);

			struct f : public LLSelectedObjectFunctor
			{
				virtual bool apply(LLViewerObject* object)
				{
					renderOnePhysicsShape(object);
					return true;
				}
			} func;
			LLSelectMgr::getInstance()->getSelection()->applyToObjects(&func);
			// Restore the original shader program
			if (shader)
			{
				shader->bind();
			}

			gGL.popMatrix();
//			gGL.flush();
		}
		// </FS:Beq>

		// setup HUD render
		if (selection->getSelectType() == SELECT_TYPE_HUD && LLSelectMgr::getInstance()->getSelection()->getObjectCount())
		{
			LLBBox hud_bbox = gAgentAvatarp->getHUDBBox();

			// set up transform to encompass bounding box of HUD
			gGL.matrixMode(LLRender::MM_PROJECTION);
			gGL.pushMatrix();
			gGL.loadIdentity();
			F32 depth = llmax(1.f, hud_bbox.getExtentLocal().mV[VX] * 1.1f);
			gGL.ortho(-0.5f * LLViewerCamera::getInstance()->getAspect(), 0.5f * LLViewerCamera::getInstance()->getAspect(), -0.5f, 0.5f, 0.f, depth);
			
			gGL.matrixMode(LLRender::MM_MODELVIEW);
			gGL.pushMatrix();
			gGL.loadIdentity();
			gGL.loadMatrix(OGL_TO_CFR_ROTATION);		// Load Cory's favorite reference frame
			gGL.translatef(-hud_bbox.getCenterLocal().mV[VX] + (depth *0.5f), 0.f, 0.f);
		}

		// Render light for editing
		if (LLSelectMgr::sRenderLightRadius && LLToolMgr::getInstance()->inEdit())
		{
			gGL.getTexUnit(0)->unbind(LLTexUnit::TT_TEXTURE);
			LLGLEnable gls_blend(GL_BLEND);
			LLGLEnable gls_cull(GL_CULL_FACE);
			LLGLDepthTest gls_depth(GL_TRUE, GL_FALSE);
			gGL.matrixMode(LLRender::MM_MODELVIEW);
			gGL.pushMatrix();
			if (selection->getSelectType() == SELECT_TYPE_HUD)
			{
				F32 zoom = gAgentCamera.mHUDCurZoom;
				gGL.scalef(zoom, zoom, zoom);
			}

			struct f : public LLSelectedObjectFunctor
			{
				virtual bool apply(LLViewerObject* object)
				{
					LLDrawable* drawable = object->mDrawable;
					if (drawable && drawable->isLight())
					{
						LLVOVolume* vovolume = drawable->getVOVolume();
						gGL.pushMatrix();

						LLVector3 center = drawable->getPositionAgent();
						gGL.translatef(center[0], center[1], center[2]);
						F32 scale = vovolume->getLightRadius();
						gGL.scalef(scale, scale, scale);

						LLColor4 color(vovolume->getLightColor(), .5f);
						gGL.color4fv(color.mV);
					
						//F32 pixel_area = 100000.f;
						// Render Outside
						gSphere.render();

						// Render Inside
						glCullFace(GL_FRONT);
						gSphere.render();
						glCullFace(GL_BACK);
					
						gGL.popMatrix();
					}
					return true;
				}
			} func;
			LLSelectMgr::getInstance()->getSelection()->applyToObjects(&func);
			
			gGL.popMatrix();
		}				
		
		// NOTE: The average position for the axis arrows of the selected objects should
		// not be recalculated at this time.  If they are, then group rotations will break.

		// Draw arrows at average center of all selected objects
		LLTool* tool = LLToolMgr::getInstance()->getCurrentTool();
		if (tool)
		{
			if(tool->isAlwaysRendered())
			{
				tool->render();
			}
			else
			{
				if( !LLSelectMgr::getInstance()->getSelection()->isEmpty() )
				{
					BOOL moveable_object_selected = FALSE;
					BOOL all_selected_objects_move = TRUE;
					BOOL all_selected_objects_modify = TRUE;
					// <FS:Ansariel> gSavedSettings replacement
					//BOOL selecting_linked_set = !gSavedSettings.getBOOL("EditLinkedParts");
					static LLCachedControl<bool> editLinkedParts(gSavedSettings, "EditLinkedParts");
					BOOL selecting_linked_set = !(BOOL)editLinkedParts;
					// </FS:Ansariel>

					for (LLObjectSelection::iterator iter = LLSelectMgr::getInstance()->getSelection()->begin();
						 iter != LLSelectMgr::getInstance()->getSelection()->end(); iter++)
					{
						LLSelectNode* nodep = *iter;
						LLViewerObject* object = nodep->getObject();
						LLViewerObject *root_object = (object == NULL) ? NULL : object->getRootEdit();
						BOOL this_object_movable = FALSE;
						if (object->permMove() && !object->isPermanentEnforced() &&
							((root_object == NULL) || !root_object->isPermanentEnforced()) &&
							(object->permModify() || selecting_linked_set))
						{
							moveable_object_selected = TRUE;
							this_object_movable = TRUE;

// [RLVa:KB] - Checked: 2010-03-31 (RLVa-1.2.0c) | Modified: RLVa-0.2.0g
							if ( (rlv_handler_t::isEnabled()) && 
								 ((gRlvHandler.hasBehaviour(RLV_BHVR_UNSIT)) || (gRlvHandler.hasBehaviour(RLV_BHVR_SITTP))) )
							{
								if ((isAgentAvatarValid()) && (gAgentAvatarp->isSitting()) && (gAgentAvatarp->getRoot() == object->getRootEdit()))
									moveable_object_selected = this_object_movable = FALSE;
							}
// [/RLVa:KB]
						}
						all_selected_objects_move = all_selected_objects_move && this_object_movable;
						all_selected_objects_modify = all_selected_objects_modify && object->permModify();
					}

					BOOL draw_handles = TRUE;

					if (tool == LLToolCompTranslate::getInstance() && (!moveable_object_selected || !all_selected_objects_move))
					{
						draw_handles = FALSE;
					}

					if (tool == LLToolCompRotate::getInstance() && (!moveable_object_selected || !all_selected_objects_move))
					{
						draw_handles = FALSE;
					}

					if ( !all_selected_objects_modify && tool == LLToolCompScale::getInstance() )
					{
						draw_handles = FALSE;
					}
				
					if( draw_handles )
					{
						tool->render();
					}
				}
			}
			if (selection->getSelectType() == SELECT_TYPE_HUD && selection->getObjectCount())
			{
				gGL.matrixMode(LLRender::MM_PROJECTION);
				gGL.popMatrix();

				gGL.matrixMode(LLRender::MM_MODELVIEW);
				gGL.popMatrix();
				stop_glerror();
			}
		}
	}
}

// Return a point near the clicked object representative of the place the object was clicked.
LLVector3d LLViewerWindow::clickPointInWorldGlobal(S32 x, S32 y_from_bot, LLViewerObject* clicked_object) const
{
	// create a normalized vector pointing from the camera center into the 
	// world at the location of the mouse click
	LLVector3 mouse_direction_global = mouseDirectionGlobal( x, y_from_bot );

	LLVector3d relative_object = clicked_object->getPositionGlobal() - gAgentCamera.getCameraPositionGlobal();

	// make mouse vector as long as object vector, so it touchs a point near
	// where the user clicked on the object
	mouse_direction_global *= (F32) relative_object.magVec();

	LLVector3d new_pos;
	new_pos.setVec(mouse_direction_global);
	// transform mouse vector back to world coords
	new_pos += gAgentCamera.getCameraPositionGlobal();

	return new_pos;
}


BOOL LLViewerWindow::clickPointOnSurfaceGlobal(const S32 x, const S32 y, LLViewerObject *objectp, LLVector3d &point_global) const
{
	BOOL intersect = FALSE;

//	U8 shape = objectp->mPrimitiveCode & LL_PCODE_BASE_MASK;
	if (!intersect)
	{
		point_global = clickPointInWorldGlobal(x, y, objectp);
		LL_INFOS() << "approx intersection at " <<  (objectp->getPositionGlobal() - point_global) << LL_ENDL;
	}
	else
	{
		LL_INFOS() << "good intersection at " <<  (objectp->getPositionGlobal() - point_global) << LL_ENDL;
	}

	return intersect;
}

void LLViewerWindow::pickAsync( S32 x,
								S32 y_from_bot,
								MASK mask,
								void (*callback)(const LLPickInfo& info),
								BOOL pick_transparent,
								BOOL pick_rigged,
								BOOL pick_unselectable)
{
	BOOL in_build_mode = LLFloaterReg::instanceVisible("build");
	if (in_build_mode || LLDrawPoolAlpha::sShowDebugAlpha)
	{
		// build mode allows interaction with all transparent objects
		// "Show Debug Alpha" means no object actually transparent
		pick_transparent = TRUE;
	}

	LLPickInfo pick_info(LLCoordGL(x, y_from_bot), mask, pick_transparent, pick_rigged, FALSE, TRUE, pick_unselectable, callback);
	schedulePick(pick_info);
}

void LLViewerWindow::schedulePick(LLPickInfo& pick_info)
{
	if (mPicks.size() >= 1024 || mWindow->getMinimized())
	{ //something went wrong, picks are being scheduled but not processed
		
		if (pick_info.mPickCallback)
		{
			pick_info.mPickCallback(pick_info);
		}
	
		return;
	}
	mPicks.push_back(pick_info);
	
	// delay further event processing until we receive results of pick
	// only do this for async picks so that handleMouseUp won't be called
	// until the pick triggered in handleMouseDown has been processed, for example
	mWindow->delayInputProcessing();
}


void LLViewerWindow::performPick()
{
	if (!mPicks.empty())
	{
		std::vector<LLPickInfo>::iterator pick_it;
		for (pick_it = mPicks.begin(); pick_it != mPicks.end(); ++pick_it)
		{
			pick_it->fetchResults();
		}

		mLastPick = mPicks.back();
		mPicks.clear();
	}
}

void LLViewerWindow::returnEmptyPicks()
{
	std::vector<LLPickInfo>::iterator pick_it;
	for (pick_it = mPicks.begin(); pick_it != mPicks.end(); ++pick_it)
	{
		mLastPick = *pick_it;
		// just trigger callback with empty results
		if (pick_it->mPickCallback)
		{
			pick_it->mPickCallback(*pick_it);
		}
	}
	mPicks.clear();
}

// Performs the GL object/land pick.
LLPickInfo LLViewerWindow::pickImmediate(S32 x, S32 y_from_bot, BOOL pick_transparent, BOOL pick_rigged, BOOL pick_particle)
{
	BOOL in_build_mode = LLFloaterReg::instanceVisible("build");
	if (in_build_mode || LLDrawPoolAlpha::sShowDebugAlpha)
	{
		// build mode allows interaction with all transparent objects
		// "Show Debug Alpha" means no object actually transparent
		pick_transparent = TRUE;
	}
	
	// shortcut queueing in mPicks and just update mLastPick in place
	MASK	key_mask = gKeyboard->currentMask(TRUE);
	mLastPick = LLPickInfo(LLCoordGL(x, y_from_bot), key_mask, pick_transparent, pick_rigged, pick_particle, TRUE, FALSE, NULL);
	mLastPick.fetchResults();

	return mLastPick;
}

LLHUDIcon* LLViewerWindow::cursorIntersectIcon(S32 mouse_x, S32 mouse_y, F32 depth,
										   LLVector4a* intersection)
{
	S32 x = mouse_x;
	S32 y = mouse_y;

	if ((mouse_x == -1) && (mouse_y == -1)) // use current mouse position
	{
		x = getCurrentMouseX();
		y = getCurrentMouseY();
	}

	// world coordinates of mouse
	// VECTORIZE THIS
	LLVector3 mouse_direction_global = mouseDirectionGlobal(x,y);
	LLVector3 mouse_point_global = LLViewerCamera::getInstance()->getOrigin();
	LLVector3 mouse_world_start = mouse_point_global;
	LLVector3 mouse_world_end   = mouse_point_global + mouse_direction_global * depth;

	LLVector4a start, end;
	start.load3(mouse_world_start.mV);
	end.load3(mouse_world_end.mV);
	
	return LLHUDIcon::lineSegmentIntersectAll(start, end, intersection);
}

LLViewerObject* LLViewerWindow::cursorIntersect(S32 mouse_x, S32 mouse_y, F32 depth,
												LLViewerObject *this_object,
												S32 this_face,
												BOOL pick_transparent,
												BOOL pick_rigged,
												S32* face_hit,
												LLVector4a *intersection,
												LLVector2 *uv,
												LLVector4a *normal,
												LLVector4a *tangent,
												LLVector4a* start,
												LLVector4a* end)
{
	S32 x = mouse_x;
	S32 y = mouse_y;

	if ((mouse_x == -1) && (mouse_y == -1)) // use current mouse position
	{
		x = getCurrentMouseX();
		y = getCurrentMouseY();
	}

	// HUD coordinates of mouse
	LLVector3 mouse_point_hud = mousePointHUD(x, y);
	LLVector3 mouse_hud_start = mouse_point_hud - LLVector3(depth, 0, 0);
	LLVector3 mouse_hud_end   = mouse_point_hud + LLVector3(depth, 0, 0);
	
	// world coordinates of mouse
	LLVector3 mouse_direction_global = mouseDirectionGlobal(x,y);
	LLVector3 mouse_point_global = LLViewerCamera::getInstance()->getOrigin();
	
	//get near clip plane
	LLVector3 n = LLViewerCamera::getInstance()->getAtAxis();
	LLVector3 p = mouse_point_global + n * LLViewerCamera::getInstance()->getNear();

	//project mouse point onto plane
	LLVector3 pos;
	line_plane(mouse_point_global, mouse_direction_global, p, n, pos);
	mouse_point_global = pos;

	LLVector3 mouse_world_start = mouse_point_global;
	LLVector3 mouse_world_end   = mouse_point_global + mouse_direction_global * depth;

	if (!LLViewerJoystick::getInstance()->getOverrideCamera())
	{ //always set raycast intersection to mouse_world_end unless
		//flycam is on (for DoF effect)
		gDebugRaycastIntersection.load3(mouse_world_end.mV);
	}

	LLVector4a mw_start;
	mw_start.load3(mouse_world_start.mV);
	LLVector4a mw_end;
	mw_end.load3(mouse_world_end.mV);

	LLVector4a mh_start;
	mh_start.load3(mouse_hud_start.mV);
	LLVector4a mh_end;
	mh_end.load3(mouse_hud_end.mV);

	if (start)
	{
		*start = mw_start;
	}

	if (end)
	{
		*end = mw_end;
	}

	LLViewerObject* found = NULL;

	if (this_object)  // check only this object
	{
		if (this_object->isHUDAttachment()) // is a HUD object?
		{
			if (this_object->lineSegmentIntersect(mh_start, mh_end, this_face, pick_transparent, pick_rigged,
												  face_hit, intersection, uv, normal, tangent))
			{
				found = this_object;
			}
		}
		else // is a world object
		{
			if (this_object->lineSegmentIntersect(mw_start, mw_end, this_face, pick_transparent, pick_rigged,
												  face_hit, intersection, uv, normal, tangent))
			{
				found = this_object;
			}
		}
	}
	else // check ALL objects
	{
		found = gPipeline.lineSegmentIntersectInHUD(mh_start, mh_end, pick_transparent,
													face_hit, intersection, uv, normal, tangent);

// [RLVa:KB] - Checked: 2010-03-31 (RLVa-1.2.0c) | Modified: RLVa-1.2.0c
		if ( (rlv_handler_t::isEnabled()) && (found) &&
			 (LLToolCamera::getInstance()->hasMouseCapture()) && (gKeyboard->currentMask(TRUE) & MASK_ALT) )
		{
			found = NULL;
		}
// [/RLVa:KB]
		if (!found) // if not found in HUD, look in world:
		{
			found = gPipeline.lineSegmentIntersectInWorld(mw_start, mw_end, pick_transparent, pick_rigged,
														  face_hit, intersection, uv, normal, tangent);
			if (found && !pick_transparent)
			{
				gDebugRaycastIntersection = *intersection;
			}
		}

// [RLVa:KB] - Checked: RLVa-1.2.0
		if ( (found) && ((gTeleportDisplay) || ((rlv_handler_t::isEnabled()) && (found) && (gRlvHandler.hasBehaviour(RLV_BHVR_INTERACT)))) )
		{
			// Allow picking if:
			//   - the drag-and-drop tool is active (allows inventory offers)
			//   - the camera tool is active
			//   - the pie tool is active *and* we picked our own avie (allows "mouse steering" and the self pie menu)
			LLTool* pCurTool = LLToolMgr::getInstance()->getCurrentTool();
			if ( (LLToolDragAndDrop::getInstance() != pCurTool) && 
			     (!LLToolCamera::getInstance()->hasMouseCapture()) &&
			     ((LLToolPie::getInstance() != pCurTool) || (gAgent.getID() != found->getID())) )
			{
				found = NULL;
			}
		}
// [/RLVa:KB]
	}

	return found;
}

// Returns unit vector relative to camera
// indicating direction of point on screen x,y
LLVector3 LLViewerWindow::mouseDirectionGlobal(const S32 x, const S32 y) const
{
	// find vertical field of view
	F32			fov = LLViewerCamera::getInstance()->getView();

	// find world view center in scaled ui coordinates
	F32			center_x = getWorldViewRectScaled().getCenterX();
	F32			center_y = getWorldViewRectScaled().getCenterY();

	// calculate pixel distance to screen
	F32			distance = ((F32)getWorldViewHeightScaled() * 0.5f) / (tan(fov / 2.f));

	// calculate click point relative to middle of screen
	F32			click_x = x - center_x;
	F32			click_y = y - center_y;

	// compute mouse vector
	LLVector3	mouse_vector =	distance * LLViewerCamera::getInstance()->getAtAxis()
								- click_x * LLViewerCamera::getInstance()->getLeftAxis()
								+ click_y * LLViewerCamera::getInstance()->getUpAxis();

	mouse_vector.normVec();

	return mouse_vector;
}

LLVector3 LLViewerWindow::mousePointHUD(const S32 x, const S32 y) const
{
	// find screen resolution
	S32			height = getWorldViewHeightScaled();

	// find world view center
	F32			center_x = getWorldViewRectScaled().getCenterX();
	F32			center_y = getWorldViewRectScaled().getCenterY();

	// remap with uniform scale (1/height) so that top is -0.5, bottom is +0.5
	F32 hud_x = -((F32)x - center_x)  / height;
	F32 hud_y = ((F32)y - center_y) / height;

	return LLVector3(0.f, hud_x/gAgentCamera.mHUDCurZoom, hud_y/gAgentCamera.mHUDCurZoom);
}

// Returns unit vector relative to camera in camera space
// indicating direction of point on screen x,y
LLVector3 LLViewerWindow::mouseDirectionCamera(const S32 x, const S32 y) const
{
	// find vertical field of view
	F32			fov_height = LLViewerCamera::getInstance()->getView();
	F32			fov_width = fov_height * LLViewerCamera::getInstance()->getAspect();

	// find screen resolution
	S32			height = getWorldViewHeightScaled();
	S32			width = getWorldViewWidthScaled();

	// find world view center
	F32			center_x = getWorldViewRectScaled().getCenterX();
	F32			center_y = getWorldViewRectScaled().getCenterY();

	// calculate click point relative to middle of screen
	F32			click_x = (((F32)x - center_x) / (F32)width) * fov_width * -1.f;
	F32			click_y = (((F32)y - center_y) / (F32)height) * fov_height;

	// compute mouse vector
	LLVector3	mouse_vector =	LLVector3(0.f, 0.f, -1.f);
	LLQuaternion mouse_rotate;
	mouse_rotate.setQuat(click_y, click_x, 0.f);

	mouse_vector = mouse_vector * mouse_rotate;
	// project to z = -1 plane;
	mouse_vector = mouse_vector * (-1.f / mouse_vector.mV[VZ]);

	return mouse_vector;
}



BOOL LLViewerWindow::mousePointOnPlaneGlobal(LLVector3d& point, const S32 x, const S32 y, 
										const LLVector3d &plane_point_global, 
										const LLVector3 &plane_normal_global)
{
	LLVector3d	mouse_direction_global_d;

	mouse_direction_global_d.setVec(mouseDirectionGlobal(x,y));
	LLVector3d	plane_normal_global_d;
	plane_normal_global_d.setVec(plane_normal_global);
	F64 plane_mouse_dot = (plane_normal_global_d * mouse_direction_global_d);
	LLVector3d plane_origin_camera_rel = plane_point_global - gAgentCamera.getCameraPositionGlobal();
	F64	mouse_look_at_scale = (plane_normal_global_d * plane_origin_camera_rel)
								/ plane_mouse_dot;
	if (llabs(plane_mouse_dot) < 0.00001)
	{
		// if mouse is parallel to plane, return closest point on line through plane origin
		// that is parallel to camera plane by scaling mouse direction vector
		// by distance to plane origin, modulated by deviation of mouse direction from plane origin
		LLVector3d plane_origin_dir = plane_origin_camera_rel;
		plane_origin_dir.normVec();
		
		mouse_look_at_scale = plane_origin_camera_rel.magVec() / (plane_origin_dir * mouse_direction_global_d);
	}

	point = gAgentCamera.getCameraPositionGlobal() + mouse_look_at_scale * mouse_direction_global_d;

	return mouse_look_at_scale > 0.0;
}


// Returns global position
BOOL LLViewerWindow::mousePointOnLandGlobal(const S32 x, const S32 y, LLVector3d *land_position_global, BOOL ignore_distance)
{
	LLVector3		mouse_direction_global = mouseDirectionGlobal(x,y);
	F32				mouse_dir_scale;
	BOOL			hit_land = FALSE;
	LLViewerRegion	*regionp;
	F32			land_z;
	const F32	FIRST_PASS_STEP = 1.0f;		// meters
	const F32	SECOND_PASS_STEP = 0.1f;	// meters
	const F32	draw_distance = ignore_distance ? MAX_FAR_CLIP : gAgentCamera.mDrawDistance;
	LLVector3d	camera_pos_global;

	camera_pos_global = gAgentCamera.getCameraPositionGlobal();
	LLVector3d		probe_point_global;
	LLVector3		probe_point_region;

	// walk forwards to find the point
	for (mouse_dir_scale = FIRST_PASS_STEP; mouse_dir_scale < draw_distance; mouse_dir_scale += FIRST_PASS_STEP)
	{
		LLVector3d mouse_direction_global_d;
		mouse_direction_global_d.setVec(mouse_direction_global * mouse_dir_scale);
		probe_point_global = camera_pos_global + mouse_direction_global_d;

		regionp = LLWorld::getInstance()->resolveRegionGlobal(probe_point_region, probe_point_global);

		if (!regionp)
		{
			// ...we're outside the world somehow
			continue;
		}

		S32 i = (S32) (probe_point_region.mV[VX]/regionp->getLand().getMetersPerGrid());
		S32 j = (S32) (probe_point_region.mV[VY]/regionp->getLand().getMetersPerGrid());
		S32 grids_per_edge = (S32) regionp->getLand().mGridsPerEdge;
		if ((i >= grids_per_edge) || (j >= grids_per_edge))
		{
			//LL_INFOS() << "LLViewerWindow::mousePointOnLand probe_point is out of region" << LL_ENDL;
			continue;
		}

		land_z = regionp->getLand().resolveHeightRegion(probe_point_region);

		//LL_INFOS() << "mousePointOnLand initial z " << land_z << LL_ENDL;

		if (probe_point_region.mV[VZ] < land_z)
		{
			// ...just went under land

			// cout << "under land at " << probe_point << " scale " << mouse_vec_scale << endl;

			hit_land = TRUE;
			break;
		}
	}


	if (hit_land)
	{
		// Don't go more than one step beyond where we stopped above.
		// This can't just be "mouse_vec_scale" because floating point error
		// will stop the loop before the last increment.... X - 1.0 + 0.1 + 0.1 + ... + 0.1 != X
		F32 stop_mouse_dir_scale = mouse_dir_scale + FIRST_PASS_STEP;

		// take a step backwards, then walk forwards again to refine position
		for ( mouse_dir_scale -= FIRST_PASS_STEP; mouse_dir_scale <= stop_mouse_dir_scale; mouse_dir_scale += SECOND_PASS_STEP)
		{
			LLVector3d mouse_direction_global_d;
			mouse_direction_global_d.setVec(mouse_direction_global * mouse_dir_scale);
			probe_point_global = camera_pos_global + mouse_direction_global_d;

			regionp = LLWorld::getInstance()->resolveRegionGlobal(probe_point_region, probe_point_global);

			if (!regionp)
			{
				// ...we're outside the world somehow
				continue;
			}

			/*
			i = (S32) (local_probe_point.mV[VX]/regionp->getLand().getMetersPerGrid());
			j = (S32) (local_probe_point.mV[VY]/regionp->getLand().getMetersPerGrid());
			if ((i >= regionp->getLand().mGridsPerEdge) || (j >= regionp->getLand().mGridsPerEdge))
			{
				// LL_INFOS() << "LLViewerWindow::mousePointOnLand probe_point is out of region" << LL_ENDL;
				continue;
			}
			land_z = regionp->getLand().mSurfaceZ[ i + j * (regionp->getLand().mGridsPerEdge) ];
			*/

			land_z = regionp->getLand().resolveHeightRegion(probe_point_region);

			//LL_INFOS() << "mousePointOnLand refine z " << land_z << LL_ENDL;

			if (probe_point_region.mV[VZ] < land_z)
			{
				// ...just went under land again

				*land_position_global = probe_point_global;
				return TRUE;
			}
		}
	}

	return FALSE;
}

// <FS:Ansariel> Threaded filepickers
void do_save_image(LLImageFormatted* image, const std::string& snapshot_dir, const std::string& base_name, const std::string& extension, boost::function<void(bool)> callback)
{
	if (snapshot_dir.empty())
	{
<<<<<<< HEAD
		if (callback)
=======
		LL_WARNS() << "No image to save" << LL_ENDL;
		return FALSE;
	}

	LLFilePicker::ESaveFilter pick_type;
	std::string extension("." + image->getExtension());
	if (extension == ".j2c")
		pick_type = LLFilePicker::FFSAVE_J2C;
	else if (extension == ".bmp")
		pick_type = LLFilePicker::FFSAVE_BMP;
	else if (extension == ".jpg")
		pick_type = LLFilePicker::FFSAVE_JPEG;
	else if (extension == ".png")
		pick_type = LLFilePicker::FFSAVE_PNG;
	else if (extension == ".tga")
		pick_type = LLFilePicker::FFSAVE_TGA;
	else
		pick_type = LLFilePicker::FFSAVE_ALL; // ???
	
	BOOL is_snapshot_name_loc_set = isSnapshotLocSet();

	// Get a base file location if needed.
	if (force_picker || !isSnapshotLocSet())
	{
		std::string proposed_name( sSnapshotBaseName );

		// getSaveFile will append an appropriate extension to the proposed name, based on the ESaveFilter constant passed in.

		// pick a directory in which to save
		LLFilePicker& picker = LLFilePicker::instance();
		if (!picker.getSaveFile(pick_type, proposed_name))
>>>>>>> 13565cdf
		{
			callback(false);
		}
		return;
	}

// Check if there is enough free space to save snapshot
#ifdef LL_WINDOWS
	boost::filesystem::space_info b_space = boost::filesystem::space(utf8str_to_utf16str(snapshot_dir));
#else
	boost::filesystem::space_info b_space = boost::filesystem::space(snapshot_dir);
#endif
	if (b_space.free < image->getDataSize())
	{
		if (callback)
		{
			callback(false);
		}
		return;
	}

	// Look for an unused file name
	std::string filepath;
	S32 i = 1;
	S32 err = 0;

	do
	{
		filepath = snapshot_dir;
		filepath += gDirUtilp->getDirDelimiter();
<<<<<<< HEAD
		filepath += base_name;
		filepath += llformat("_%.3d",i);
=======
		filepath += sSnapshotBaseName;

		if (is_snapshot_name_loc_set)
		{
			filepath += llformat("_%.3d",i);
		}		

>>>>>>> 13565cdf
		filepath += extension;

		llstat stat_info;
		err = LLFile::stat( filepath, &stat_info );
		i++;
	}
	while( -1 != err );  // search until the file is not found (i.e., stat() gives an error).

	LL_INFOS() << "Saving snapshot to " << filepath << LL_ENDL;

	if (gSavedSettings.getBOOL("FSLogSnapshotsToLocal"))
	{
		LLStringUtil::format_map_t args;
		args["FILENAME"] = filepath;
		report_to_nearby_chat(LLTrans::getString("SnapshotSavedToDisk", args));
	}

	bool success = image->save(filepath);
	if (callback)
	{
		callback(success);
	}
}

void LLViewerWindow::saveImageCallback(const std::string& filename, LLImageFormatted* image, const std::string& extension, boost::function<void(bool)> callback)
{
	if (!filename.empty())
	{
		LLViewerWindow::sSnapshotBaseName = gDirUtilp->getBaseFileName(filename, true);
		LLViewerWindow::sSnapshotDir = gDirUtilp->getDirName(filename);

		do_save_image(image, LLViewerWindow::sSnapshotDir, LLViewerWindow::sSnapshotBaseName, extension, callback);
		return;
	}

	if (callback)
	{
		callback(false);
	}
}
// </FS:Ansariel>

// Saves an image to the harddrive as "SnapshotX" where X >= 1.
// <FS:Ansariel> Threaded filepickers
//BOOL LLViewerWindow::saveImageNumbered(LLImageFormatted *image, BOOL force_picker, BOOL& insufficient_memory)
void LLViewerWindow::saveImageNumbered(LLImageFormatted *image, bool force_picker, boost::function<void(bool)> callback)
// </FS:Ansariel>
{
	// <FS:Ansariel> Threaded filepickers
	//insufficient_memory = FALSE;

	if (!image)
	{
		LL_WARNS() << "No image to save" << LL_ENDL;
		// <FS:Ansariel> Threaded filepickers
		//return FALSE;
		if (callback)
		{
			callback(false);
			return;
		}
		// </FS:Ansariel>
	}

	LLFilePicker::ESaveFilter pick_type;
	std::string extension("." + image->getExtension());
	if (extension == ".j2c")
		pick_type = LLFilePicker::FFSAVE_J2C;
	else if (extension == ".bmp")
		pick_type = LLFilePicker::FFSAVE_BMP;
	else if (extension == ".jpg")
		pick_type = LLFilePicker::FFSAVE_JPEG;
	else if (extension == ".png")
		pick_type = LLFilePicker::FFSAVE_PNG;
	else if (extension == ".tga")
		pick_type = LLFilePicker::FFSAVE_TGA;
	else
		pick_type = LLFilePicker::FFSAVE_ALL; // ???
	
	// <FS:Ansariel> Threaded filepickers
	//// Get a base file location if needed.
	//if (force_picker || !isSnapshotLocSet())
	//{
	//	std::string proposed_name( sSnapshotBaseName );

	//	// getSaveFile will append an appropriate extension to the proposed name, based on the ESaveFilter constant passed in.

	//	// pick a directory in which to save
	//	LLFilePicker& picker = LLFilePicker::instance();
	//	if (!picker.getSaveFile(pick_type, proposed_name))
	//	{
	//		// Clicked cancel
	//		return FALSE;
	//	}

	//	// Copy the directory + file name
	//	std::string filepath = picker.getFirstFile();

	//	LLViewerWindow::sSnapshotBaseName = gDirUtilp->getBaseFileName(filepath, true);
	//	LLViewerWindow::sSnapshotDir = gDirUtilp->getDirName(filepath);
	//}

	//if(LLViewerWindow::sSnapshotDir.empty())
	//{
	//	return FALSE;
	//}

// Check if there is enough free space to save snapshot
//#ifdef LL_WINDOWS
//	boost::filesystem::space_info b_space = boost::filesystem::space(utf8str_to_utf16str(sSnapshotDir));
//#else
//	boost::filesystem::space_info b_space = boost::filesystem::space(sSnapshotDir);
//#endif
//	if (b_space.free < image->getDataSize())
//	{
//		insufficient_memory = TRUE;
//		return FALSE;
//	}
	//// Look for an unused file name
	//std::string filepath;
	//S32 i = 1;
	//S32 err = 0;

	//do
	//{
	//	filepath = sSnapshotDir;
	//	filepath += gDirUtilp->getDirDelimiter();
	//	filepath += sSnapshotBaseName;
	//	filepath += llformat("_%.3d",i);
	//	filepath += extension;

	//	llstat stat_info;
	//	err = LLFile::stat( filepath, &stat_info );
	//	i++;
	//}
	//while( -1 != err );  // search until the file is not found (i.e., stat() gives an error).

	//LL_INFOS() << "Saving snapshot to " << filepath << LL_ENDL;
	//return image->save(filepath);

	// Get a base file location if needed.
	if (force_picker || !isSnapshotLocSet())
	{
		std::string proposed_name( sSnapshotBaseName );

		LLGenericSaveFilePicker::open(pick_type, proposed_name, boost::bind(&LLViewerWindow::saveImageCallback, this, _1, image, extension, callback));
		return;
	}

	do_save_image(image, LLViewerWindow::sSnapshotDir, LLViewerWindow::sSnapshotBaseName, extension, callback);
	// </FS:Ansariel>
}

void LLViewerWindow::resetSnapshotLoc()
{
	sSnapshotDir.clear();
}

// static
void LLViewerWindow::movieSize(S32 new_width, S32 new_height)
{
	// FS:TS FIRE-6182: Set Window Size sets random size each time
	// Don't use LLCoordWindow, since the chosen resolution winds up
	// with position dependent numbers added each time. Instead, we use
	// LLCoordScreen, which avoids this. Fix from Niran's Viewer.
	// LLCoordWindow size;
	// LLCoordWindow new_size(new_width, new_height);
	// gViewerWindow->getWindow()->getSize(&size);
	// if ( size != new_size )
	// {
	//	gViewerWindow->getWindow()->setSize(new_size.convert());
	// }
	U32 nChromeW(0), nChromeH(0);
	gViewerWindow->getWindow()->getWindowChrome( nChromeW, nChromeH );

	LLCoordScreen new_size;
	new_size.mX = new_width + nChromeW;
	new_size.mY = new_height + nChromeH;
	gViewerWindow->getWindow()->setSize(new_size);
	// FS:TS FIRE-6182 end

}

BOOL LLViewerWindow::saveSnapshot(const std::string& filepath, S32 image_width, S32 image_height, BOOL show_ui, BOOL do_rebuild, LLSnapshotModel::ESnapshotLayerType type)
{
	LL_INFOS() << "Saving snapshot to: " << filepath << LL_ENDL;

	LLPointer<LLImageRaw> raw = new LLImageRaw;
	BOOL success = rawSnapshot(raw, image_width, image_height, TRUE, FALSE, show_ui, do_rebuild);

	if (success)
	{
		LLPointer<LLImageBMP> bmp_image = new LLImageBMP;
		success = bmp_image->encode(raw, 0.0f);
		if( success )
		{
			success = bmp_image->save(filepath);
		}
		else
		{
			LL_WARNS() << "Unable to encode bmp snapshot" << LL_ENDL;
		}
	}
	else
	{
		LL_WARNS() << "Unable to capture raw snapshot" << LL_ENDL;
	}

	return success;
}


void LLViewerWindow::playSnapshotAnimAndSound()
{
	// <FS:PP> FIRE-8190: Preview function for "UI Sounds" Panel
	// if (gSavedSettings.getBOOL("QuietSnapshotsToDisk"))
	if (gSavedSettings.getBOOL("PlayModeUISndSnapshot"))
	// </FS:PP> FIRE-8190: Preview function for "UI Sounds" Panel
	{
		return;
	}
	gAgent.sendAnimationRequest(ANIM_AGENT_SNAPSHOT, ANIM_REQUEST_START);
	send_sound_trigger(LLUUID(gSavedSettings.getString("UISndSnapshot")), 1.0f);
}

BOOL LLViewerWindow::thumbnailSnapshot(LLImageRaw *raw, S32 preview_width, S32 preview_height, BOOL show_ui, BOOL do_rebuild, LLSnapshotModel::ESnapshotLayerType type)
{
	return rawSnapshot(raw, preview_width, preview_height, FALSE, FALSE, show_ui, do_rebuild, type);
}

// Saves the image from the screen to a raw image
// Since the required size might be bigger than the available screen, this method rerenders the scene in parts (called subimages) and copy
// the results over to the final raw image.
BOOL LLViewerWindow::rawSnapshot(LLImageRaw *raw, S32 image_width, S32 image_height, 
	BOOL keep_window_aspect, BOOL is_texture, BOOL show_ui, BOOL do_rebuild, LLSnapshotModel::ESnapshotLayerType type, S32 max_size)
{
	if (!raw)
	{
		return FALSE;
	}
	//check if there is enough memory for the snapshot image
	if(LLPipeline::sMemAllocationThrottled)
	{
		return FALSE ; //snapshot taking is disabled due to memory restriction.
	}
	if(image_width * image_height > (1 << 22)) //if snapshot image is larger than 2K by 2K
	{
		if(!LLMemory::tryToAlloc(NULL, image_width * image_height * 3))
		{
			LL_WARNS() << "No enough memory to take the snapshot with size (w : h): " << image_width << " : " << image_height << LL_ENDL ;
			return FALSE ; //there is no enough memory for taking this snapshot.
		}
	}

	// PRE SNAPSHOT
	gDisplaySwapBuffers = FALSE;
	
	glClear(GL_DEPTH_BUFFER_BIT | GL_COLOR_BUFFER_BIT | GL_STENCIL_BUFFER_BIT);
	setCursor(UI_CURSOR_WAIT);

	// Hide all the UI widgets first and draw a frame
	BOOL prev_draw_ui = gPipeline.hasRenderDebugFeatureMask(LLPipeline::RENDER_DEBUG_FEATURE_UI) ? TRUE : FALSE;

	if ( prev_draw_ui != show_ui)
	{
		LLPipeline::toggleRenderDebugFeature((void*)LLPipeline::RENDER_DEBUG_FEATURE_UI);
	}

	BOOL hide_hud = !gSavedSettings.getBOOL("RenderHUDInSnapshot") && LLPipeline::sShowHUDAttachments;
	if (hide_hud)
	{
		LLPipeline::sShowHUDAttachments = FALSE;
	}

	// if not showing ui, use full window to render world view
	updateWorldViewRect(!show_ui);

	// Copy screen to a buffer
	// crop sides or top and bottom, if taking a snapshot of different aspect ratio
	// from window
	LLRect window_rect = show_ui ? getWindowRectRaw() : getWorldViewRectRaw(); 

	S32 snapshot_width  = window_rect.getWidth();
	S32 snapshot_height = window_rect.getHeight();
	// SNAPSHOT
	S32 window_width  = snapshot_width;
	S32 window_height = snapshot_height;
	
	// Note: Scaling of the UI is currently *not* supported so we limit the output size if UI is requested
	if (show_ui)
	{
		// If the user wants the UI, limit the output size to the available screen size
		image_width  = llmin(image_width, window_width);
		image_height = llmin(image_height, window_height);
		
		// <FS:CR> Hide currency balance in snapshots
		if (gStatusBar)
		{
			gStatusBar->showBalance((bool)gSavedSettings.getBOOL("FSShowCurrencyBalanceInSnapshots"));
		}
	}

	S32 original_width = 0;
	S32 original_height = 0;
	bool reset_deferred = false;

	LLRenderTarget scratch_space;

	F32 scale_factor = 1.0f ;
	if (!keep_window_aspect || (image_width > window_width) || (image_height > window_height))
	{	
		if ((image_width <= gGLManager.mGLMaxTextureSize && image_height <= gGLManager.mGLMaxTextureSize) && 
			(image_width > window_width || image_height > window_height) && LLPipeline::sRenderDeferred && !show_ui)
		{
			if (scratch_space.allocate(image_width, image_height, GL_RGBA, true, true))
			{
				original_width = gPipeline.mDeferredScreen.getWidth();
				original_height = gPipeline.mDeferredScreen.getHeight();

				if (gPipeline.allocateScreenBuffer(image_width, image_height))
				{
					window_width = image_width;
					window_height = image_height;
					snapshot_width = image_width;
					snapshot_height = image_height;
					reset_deferred = true;
					mWorldViewRectRaw.set(0, image_height, image_width, 0);
					LLViewerCamera::getInstance()->setViewHeightInPixels( mWorldViewRectRaw.getHeight() );
					LLViewerCamera::getInstance()->setAspect( getWorldViewAspectRatio() );
					scratch_space.bindTarget();
				}
				else
				{
					scratch_space.release();
					gPipeline.allocateScreenBuffer(original_width, original_height);
				}
			}
		}

		if (!reset_deferred)
		{
			// if image cropping or need to enlarge the scene, compute a scale_factor
			F32 ratio = llmin( (F32)window_width / image_width , (F32)window_height / image_height) ;
			snapshot_width  = (S32)(ratio * image_width) ;
			snapshot_height = (S32)(ratio * image_height) ;
			scale_factor = llmax(1.0f, 1.0f / ratio) ;
		}
	}
	
	if (show_ui && scale_factor > 1.f)
	{
		// Note: we should never get there...
		LL_WARNS() << "over scaling UI not supported." << LL_ENDL;
	}

	S32 buffer_x_offset = llfloor(((window_width  - snapshot_width)  * scale_factor) / 2.f);
	S32 buffer_y_offset = llfloor(((window_height - snapshot_height) * scale_factor) / 2.f);

	S32 image_buffer_x = llfloor(snapshot_width  * scale_factor) ;
	S32 image_buffer_y = llfloor(snapshot_height * scale_factor) ;

	if ((image_buffer_x > max_size) || (image_buffer_y > max_size)) // boundary check to avoid memory overflow
	{
		scale_factor *= llmin((F32)max_size / image_buffer_x, (F32)max_size / image_buffer_y) ;
		image_buffer_x = llfloor(snapshot_width  * scale_factor) ;
		image_buffer_y = llfloor(snapshot_height * scale_factor) ;
	}
	if ((image_buffer_x > 0) && (image_buffer_y > 0))
	{
		raw->resize(image_buffer_x, image_buffer_y, 3);
	}
	else
	{
		gStatusBar->showBalance(true);	// <FS:CR> Hide currency balance in snapshots
		return FALSE ;
	}
	if (raw->isBufferInvalid())
	{
		gStatusBar->showBalance(true);	// <FS:CR> Hide currency balance in snapshots
		return FALSE ;
	}

	BOOL high_res = scale_factor >= 2.f; // Font scaling is slow, only do so if rez is much higher
	if (high_res && show_ui)
	{
		// Note: we should never get there...
		LL_WARNS() << "High res UI snapshot not supported. " << LL_ENDL;
		/*send_agent_pause();
		//rescale fonts
		initFonts(scale_factor);
		LLHUDObject::reshapeAll();*/
	}

	S32 output_buffer_offset_y = 0;

	F32 depth_conversion_factor_1 = (LLViewerCamera::getInstance()->getFar() + LLViewerCamera::getInstance()->getNear()) / (2.f * LLViewerCamera::getInstance()->getFar() * LLViewerCamera::getInstance()->getNear());
	F32 depth_conversion_factor_2 = (LLViewerCamera::getInstance()->getFar() - LLViewerCamera::getInstance()->getNear()) / (2.f * LLViewerCamera::getInstance()->getFar() * LLViewerCamera::getInstance()->getNear());

	gObjectList.generatePickList(*LLViewerCamera::getInstance());

	// Subimages are in fact partial rendering of the final view. This happens when the final view is bigger than the screen.
	// In most common cases, scale_factor is 1 and there's no more than 1 iteration on x and y
	for (int subimage_y = 0; subimage_y < scale_factor; ++subimage_y)
	{
		S32 subimage_y_offset = llclamp(buffer_y_offset - (subimage_y * window_height), 0, window_height);;
		// handle fractional columns
		U32 read_height = llmax(0, (window_height - subimage_y_offset) -
			llmax(0, (window_height * (subimage_y + 1)) - (buffer_y_offset + raw->getHeight())));

		S32 output_buffer_offset_x = 0;
		for (int subimage_x = 0; subimage_x < scale_factor; ++subimage_x)
		{
			gDisplaySwapBuffers = FALSE;
			gDepthDirty = TRUE;

			S32 subimage_x_offset = llclamp(buffer_x_offset - (subimage_x * window_width), 0, window_width);
			// handle fractional rows
			U32 read_width = llmax(0, (window_width - subimage_x_offset) -
									llmax(0, (window_width * (subimage_x + 1)) - (buffer_x_offset + raw->getWidth())));
			
			// Skip rendering and sampling altogether if either width or height is degenerated to 0 (common in cropping cases)
			if (read_width && read_height)
			{
				const U32 subfield = subimage_x+(subimage_y*llceil(scale_factor));
				display(do_rebuild, scale_factor, subfield, TRUE);
				
				if (!LLPipeline::sRenderDeferred)
				{
					// Required for showing the GUI in snapshots and performing bloom composite overlay
					// Call even if show_ui is FALSE
					render_ui(scale_factor, subfield);
					swap();
				}
				
				for (U32 out_y = 0; out_y < read_height ; out_y++)
				{
					S32 output_buffer_offset = ( 
												(out_y * (raw->getWidth())) // ...plus iterated y...
												+ (window_width * subimage_x) // ...plus subimage start in x...
												+ (raw->getWidth() * window_height * subimage_y) // ...plus subimage start in y...
												- output_buffer_offset_x // ...minus buffer padding x...
												- (output_buffer_offset_y * (raw->getWidth()))  // ...minus buffer padding y...
												) * raw->getComponents();
				
					// Ping the watchdog thread every 100 lines to keep us alive (arbitrary number, feel free to change)
					if (out_y % 100 == 0)
					{
						LLAppViewer::instance()->pingMainloopTimeout("LLViewerWindow::rawSnapshot");
					}
				
					if (type == LLSnapshotModel::SNAPSHOT_TYPE_COLOR)
					{
						glReadPixels(
									 subimage_x_offset, out_y + subimage_y_offset,
									 read_width, 1,
									 GL_RGB, GL_UNSIGNED_BYTE,
									 raw->getData() + output_buffer_offset
									 );
					}
					// <FS:Ansariel> FIRE-15667: 24bit depth maps
					else if (type == LLSnapshotModel::SNAPSHOT_TYPE_DEPTH24)
					{
						LLPointer<LLImageRaw> depth_line_buffer = new LLImageRaw(read_width, 1, sizeof(GLfloat)); // need to store floating point values
						glReadPixels(
									 subimage_x_offset, out_y + subimage_y_offset,
									 read_width, 1,
									 GL_DEPTH_COMPONENT, GL_FLOAT,
									 depth_line_buffer->getData()// current output pixel is beginning of buffer...
									 );

						for (S32 i = 0; i < (S32)read_width; i++)
						{
							F32 depth_float = *(F32*)(depth_line_buffer->getData() + (i * sizeof(F32)));
					
							F32 linear_depth_float = 1.f / (depth_conversion_factor_1 - (depth_float * depth_conversion_factor_2));
							U32 RGB24 = F32_to_U32(linear_depth_float, LLViewerCamera::getInstance()->getNear(), LLViewerCamera::getInstance()->getFar());
							//A max value of 16777215 for RGB24 evaluates to black when it shold be white.  The clamp assures that the divisions do not somehow become >=256.
							U8 depth_byteR = (U8)(llclamp(llfloor(RGB24 / 65536.f), 0, 255));
							U8 depth_byteG = (U8)(llclamp(llfloor((RGB24 - depth_byteR * 65536) / 256.f), 0, 255));
							U8 depth_byteB = (U8)(llclamp((RGB24 - depth_byteR * 65536 - depth_byteG * 256), 0u, 255u));
							// write converted scanline out to result image
							*(raw->getData() + output_buffer_offset + (i * raw->getComponents())) = depth_byteR;
							*(raw->getData() + output_buffer_offset + (i * raw->getComponents()) + 1) = depth_byteG;
							*(raw->getData() + output_buffer_offset + (i * raw->getComponents()) + 2) = depth_byteB;
							for (S32 j = 3; j < raw->getComponents(); j++)
							{
								*(raw->getData() + output_buffer_offset + (i * raw->getComponents()) + j) = depth_byteR;
							}
						}
					}
					// </FS:Ansariel>
					else // LLSnapshotModel::SNAPSHOT_TYPE_DEPTH
					{
						// <FS> Fix buffer creation using the wrong type
						//LLPointer<LLImageRaw> depth_line_buffer = new LLImageRaw(read_width, 1, sizeof(GL_FLOAT)); // need to store floating point values
						LLPointer<LLImageRaw> depth_line_buffer = new LLImageRaw(read_width, 1, sizeof(GLfloat)); // need to store floating point values
						// </FS>
						glReadPixels(
									 subimage_x_offset, out_y + subimage_y_offset,
									 read_width, 1,
									 GL_DEPTH_COMPONENT, GL_FLOAT,
									 depth_line_buffer->getData()// current output pixel is beginning of buffer...
									 );

						for (S32 i = 0; i < (S32)read_width; i++)
						{
							F32 depth_float = *(F32*)(depth_line_buffer->getData() + (i * sizeof(F32)));
					
							F32 linear_depth_float = 1.f / (depth_conversion_factor_1 - (depth_float * depth_conversion_factor_2));
							U8 depth_byte = F32_to_U8(linear_depth_float, LLViewerCamera::getInstance()->getNear(), LLViewerCamera::getInstance()->getFar());
							// write converted scanline out to result image
							for (S32 j = 0; j < raw->getComponents(); j++)
							{
								*(raw->getData() + output_buffer_offset + (i * raw->getComponents()) + j) = depth_byte;
							}
						}
					}
				}
			}
			output_buffer_offset_x += subimage_x_offset;
			stop_glerror();
		}
		output_buffer_offset_y += subimage_y_offset;
	}

	gDisplaySwapBuffers = FALSE;
	gDepthDirty = TRUE;

	// POST SNAPSHOT
	if (!gPipeline.hasRenderDebugFeatureMask(LLPipeline::RENDER_DEBUG_FEATURE_UI))
	{
		LLPipeline::toggleRenderDebugFeature((void*)LLPipeline::RENDER_DEBUG_FEATURE_UI);
	}

	if (hide_hud)
	{
		LLPipeline::sShowHUDAttachments = TRUE;
	}

	/*if (high_res)
	{
		initFonts(1.f);
		LLHUDObject::reshapeAll();
	}*/

	// Pre-pad image to number of pixels such that the line length is a multiple of 4 bytes (for BMP encoding)
	// Note: this formula depends on the number of components being 3.  Not obvious, but it's correct.	
	image_width += (image_width * 3) % 4;

	BOOL ret = TRUE ;
	// Resize image
	if(llabs(image_width - image_buffer_x) > 4 || llabs(image_height - image_buffer_y) > 4)
	{
		ret = raw->scale( image_width, image_height );  
	}
	else if(image_width != image_buffer_x || image_height != image_buffer_y)
	{
		ret = raw->scale( image_width, image_height, FALSE );  
	}
	

	setCursor(UI_CURSOR_ARROW);

	if (do_rebuild)
	{
		// If we had to do a rebuild, that means that the lists of drawables to be rendered
		// was empty before we started.
		// Need to reset these, otherwise we call state sort on it again when render gets called the next time
		// and we stand a good chance of crashing on rebuild because the render drawable arrays have multiple copies of
		// objects on them.
		gPipeline.resetDrawOrders();
	}

	if (reset_deferred)
	{
		mWorldViewRectRaw = window_rect;
		LLViewerCamera::getInstance()->setViewHeightInPixels( mWorldViewRectRaw.getHeight() );
		LLViewerCamera::getInstance()->setAspect( getWorldViewAspectRatio() );
		scratch_space.flush();
		scratch_space.release();
		gPipeline.allocateScreenBuffer(original_width, original_height);
		
	}

	if (high_res)
	{
		send_agent_resume();
	}
	
	// <FS:CR> Hide currency balance in snapshots
	if (gStatusBar)
	{
		gStatusBar->showBalance(true);
	}
	
	return ret;
}

void LLViewerWindow::destroyWindow()
{
	if (mWindow)
	{
		LLWindowManager::destroyWindow(mWindow);
	}
	mWindow = NULL;
}


void LLViewerWindow::drawMouselookInstructions()
{
	// Draw instructions for mouselook ("Press ESC to return to World View" partially transparent at the bottom of the screen.)
	const std::string instructions = LLTrans::getString("LeaveMouselook");
	const LLFontGL* font = LLFontGL::getFont(LLFontDescriptor("SansSerif", "Large", LLFontGL::BOLD));
	
	//to be on top of Bottom bar when it is opened
	const S32 INSTRUCTIONS_PAD = 50;

	font->renderUTF8( 
		instructions, 0,
		getWorldViewRectScaled().getCenterX(),
		getWorldViewRectScaled().mBottom + INSTRUCTIONS_PAD,
		LLColor4( 1.0f, 1.0f, 1.0f, 0.5f ),
		LLFontGL::HCENTER, LLFontGL::TOP,
		LLFontGL::NORMAL,LLFontGL::DROP_SHADOW);
}

void* LLViewerWindow::getPlatformWindow() const
{
	return mWindow->getPlatformWindow();
}

void* LLViewerWindow::getMediaWindow() 	const
{
	return mWindow->getMediaWindow();
}

void LLViewerWindow::focusClient()		const
{
	return mWindow->focusClient();
}

LLRootView*	LLViewerWindow::getRootView() const
{
	return mRootView;
}

LLRect LLViewerWindow::getWorldViewRectScaled() const
{
	return mWorldViewRectScaled;
}

S32 LLViewerWindow::getWorldViewHeightScaled() const
{
	return mWorldViewRectScaled.getHeight();
}

S32 LLViewerWindow::getWorldViewWidthScaled() const
{
	return mWorldViewRectScaled.getWidth();
}


S32 LLViewerWindow::getWorldViewHeightRaw() const
{
	return mWorldViewRectRaw.getHeight(); 
}

S32 LLViewerWindow::getWorldViewWidthRaw() const
{
	return mWorldViewRectRaw.getWidth(); 
}

S32	LLViewerWindow::getWindowHeightScaled()	const 	
{ 
	return mWindowRectScaled.getHeight(); 
}

S32	LLViewerWindow::getWindowWidthScaled() const 	
{ 
	return mWindowRectScaled.getWidth(); 
}

S32	LLViewerWindow::getWindowHeightRaw()	const 	
{ 
	return mWindowRectRaw.getHeight(); 
}

S32	LLViewerWindow::getWindowWidthRaw() const 	
{ 
	return mWindowRectRaw.getWidth(); 
}

void LLViewerWindow::setup2DRender()
{
	// setup ortho camera
	gl_state_for_2d(mWindowRectRaw.getWidth(), mWindowRectRaw.getHeight());
	setup2DViewport();
}

void LLViewerWindow::setup2DViewport(S32 x_offset, S32 y_offset)
{
	gGLViewport[0] = mWindowRectRaw.mLeft + x_offset;
	gGLViewport[1] = mWindowRectRaw.mBottom + y_offset;
	gGLViewport[2] = mWindowRectRaw.getWidth();
	gGLViewport[3] = mWindowRectRaw.getHeight();
	glViewport(gGLViewport[0], gGLViewport[1], gGLViewport[2], gGLViewport[3]);
}


void LLViewerWindow::setup3DRender()
{
	// setup perspective camera
	LLViewerCamera::getInstance()->setPerspective(NOT_FOR_SELECTION, mWorldViewRectRaw.mLeft, mWorldViewRectRaw.mBottom,  mWorldViewRectRaw.getWidth(), mWorldViewRectRaw.getHeight(), FALSE, LLViewerCamera::getInstance()->getNear(), MAX_FAR_CLIP*2.f);
	setup3DViewport();
}

void LLViewerWindow::setup3DViewport(S32 x_offset, S32 y_offset)
{
	gGLViewport[0] = mWorldViewRectRaw.mLeft + x_offset;
	gGLViewport[1] = mWorldViewRectRaw.mBottom + y_offset;
	gGLViewport[2] = mWorldViewRectRaw.getWidth();
	gGLViewport[3] = mWorldViewRectRaw.getHeight();
	glViewport(gGLViewport[0], gGLViewport[1], gGLViewport[2], gGLViewport[3]);
}

void LLViewerWindow::revealIntroPanel()
{
	if (mProgressView)
	{
		mProgressView->revealIntroPanel();
	}
}

void LLViewerWindow::setShowProgress(const BOOL show,BOOL fullscreen)
{
	if(show)
	{
		if(fullscreen)
		{
			if(mProgressView)
				mProgressView->fade(TRUE);
		}
		else
		{
			if(mProgressViewMini)
				mProgressViewMini->setVisible(TRUE);
		}
	}
	else
	{
		if(mProgressView && mProgressView->getVisible())
			mProgressView->fade(FALSE);

		if(mProgressViewMini)
			mProgressViewMini->setVisible(FALSE);
	}
}

void LLViewerWindow::setStartupComplete()
{
	if (mProgressView)
	{
		mProgressView->setStartupComplete();
	}
}

BOOL LLViewerWindow::getShowProgress() const
{
	return (mProgressView && mProgressView->getVisible());
}

void LLViewerWindow::setProgressString(const std::string& string)
{
	if (mProgressView)
	{
		mProgressView->setText(string);
	}

	if (mProgressViewMini)
	{
		mProgressViewMini->setText(string);
	}
}

void LLViewerWindow::setProgressMessage(const std::string& msg)
{
	if(mProgressView)
	{
		mProgressView->setMessage(msg);
	}
}

void LLViewerWindow::setProgressPercent(const F32 percent)
{
	if (mProgressView)
	{
		mProgressView->setPercent(percent);
	}

	if (mProgressViewMini)
	{
		mProgressViewMini->setPercent(percent);
	}
}

void LLViewerWindow::setProgressCancelButtonVisible( BOOL b, const std::string& label )
{
	if (mProgressView)
	{
		mProgressView->setCancelButtonVisible( b, label );
	}

	if (mProgressViewMini)
	{
		mProgressViewMini->setCancelButtonVisible( b, label );
	}
}


LLProgressView *LLViewerWindow::getProgressView() const
{
	return mProgressView;
}

void LLViewerWindow::dumpState()
{
	LL_INFOS() << "LLViewerWindow Active " << S32(mActive) << LL_ENDL;
	LL_INFOS() << "mWindow visible " << S32(mWindow->getVisible())
		<< " minimized " << S32(mWindow->getMinimized())
		<< LL_ENDL;
}

void LLViewerWindow::stopGL(BOOL save_state)
{
	//Note: --bao
	//if not necessary, do not change the order of the function calls in this function.
	//if change something, make sure it will not break anything.
	//especially be careful to put anything behind gTextureList.destroyGL(save_state);
	if (!gGLManager.mIsDisabled)
	{
		LL_INFOS() << "Shutting down GL..." << LL_ENDL;

		// Pause texture decode threads (will get unpaused during main loop)
		LLAppViewer::getTextureCache()->pause();
		LLAppViewer::getImageDecodeThread()->pause();
		LLAppViewer::getTextureFetch()->pause();
				
		gSky.destroyGL();
		stop_glerror();		

		LLManipTranslate::destroyGL() ;
		stop_glerror();		

		gBumpImageList.destroyGL();
		stop_glerror();

		LLFontGL::destroyAllGL();
		stop_glerror();

		LLVOAvatar::destroyGL();
		stop_glerror();

		LLVOPartGroup::destroyGL();

		LLViewerDynamicTexture::destroyGL();
		stop_glerror();

		if (gPipeline.isInit())
		{
			gPipeline.destroyGL();
		}
		
		gBox.cleanupGL();
		
		if(gPostProcess)
		{
			gPostProcess->invalidate();
		}

		gTextureList.destroyGL(save_state);
		stop_glerror();
		
		gGLManager.mIsDisabled = TRUE;
		stop_glerror();

		//unload shader's
		while (LLGLSLShader::sInstances.size())
		{
			LLGLSLShader* shader = *(LLGLSLShader::sInstances.begin());
			shader->unload();
		}
		
		LL_INFOS() << "Remaining allocated texture memory: " << LLImageGL::sGlobalTextureMemory.value() << " bytes" << LL_ENDL;
	}
}

void LLViewerWindow::restoreGL(const std::string& progress_message)
{
	//Note: --bao
	//if not necessary, do not change the order of the function calls in this function.
	//if change something, make sure it will not break anything. 
	//especially, be careful to put something before gTextureList.restoreGL();
	if (gGLManager.mIsDisabled)
	{
		LL_INFOS() << "Restoring GL..." << LL_ENDL;
		gGLManager.mIsDisabled = FALSE;
		
		initGLDefaults();
		LLGLState::restoreGL();
		
		gTextureList.restoreGL();
		
		// for future support of non-square pixels, and fonts that are properly stretched
		//LLFontGL::destroyDefaultFonts();
		initFonts();
				
		gSky.restoreGL();
		gPipeline.restoreGL();
		LLDrawPoolWater::restoreGL();
		LLManipTranslate::restoreGL();
		
		gBumpImageList.restoreGL();
		LLViewerDynamicTexture::restoreGL();
		LLVOAvatar::restoreGL();
		LLVOPartGroup::restoreGL();
		
		gResizeScreenTexture = TRUE;
		gWindowResized = TRUE;

		if (isAgentAvatarValid() && gAgentAvatarp->isEditingAppearance())
		{
			LLVisualParamHint::requestHintUpdates();
		}

		if (!progress_message.empty())
		{
			gRestoreGLTimer.reset();
			gRestoreGL = TRUE;
			setShowProgress(TRUE,TRUE);
			setProgressString(progress_message);
		}
		LL_INFOS() << "...Restoring GL done" << LL_ENDL;
		if(!LLAppViewer::instance()->restoreErrorTrap())
		{
			LL_WARNS() << " Someone took over my signal/exception handler (post restoreGL)!" << LL_ENDL;
		}

	}
}

void LLViewerWindow::initFonts(F32 zoom_factor)
{
	LLFontGL::destroyAllGL();
	// Initialize with possibly different zoom factor

	LLFontManager::initClass();

	LLFontGL::initClass( gSavedSettings.getF32("FontScreenDPI"),
								mDisplayScale.mV[VX] * zoom_factor,
								mDisplayScale.mV[VY] * zoom_factor,
								gDirUtilp->getAppRODataDir(),
								gSavedSettings.getString("FSFontSettingsFile"),
								gSavedSettings.getF32("FSFontSizeAdjustment"));
	// Force font reloads, which can be very slow
	LLFontGL::loadDefaultFonts();
}

void LLViewerWindow::requestResolutionUpdate()
{
	mResDirty = true;
}

static LLTrace::BlockTimerStatHandle FTM_WINDOW_CHECK_SETTINGS("Window Settings");

void LLViewerWindow::checkSettings()
{
	LL_RECORD_BLOCK_TIME(FTM_WINDOW_CHECK_SETTINGS);
	if (mStatesDirty)
	{
		gGL.refreshState();
		LLViewerShaderMgr::instance()->setShaders();
		mStatesDirty = false;
	}
	
	// We want to update the resolution AFTER the states getting refreshed not before.
	if (mResDirty)
	{
		reshape(getWindowWidthRaw(), getWindowHeightRaw());
		mResDirty = false;
	}	
}

void LLViewerWindow::restartDisplay(BOOL show_progress_bar)
{
	LL_INFOS() << "Restaring GL" << LL_ENDL;
	stopGL();
	if (show_progress_bar)
	{
		restoreGL(LLTrans::getString("ProgressChangingResolution"));
	}
	else
	{
		restoreGL();
	}
}

BOOL LLViewerWindow::changeDisplaySettings(LLCoordScreen size, BOOL disable_vsync, BOOL show_progress_bar)
{
	//BOOL was_maximized = gSavedSettings.getBOOL("WindowMaximized");

	//gResizeScreenTexture = TRUE;


	//U32 fsaa = gSavedSettings.getU32("RenderFSAASamples");
	//U32 old_fsaa = mWindow->getFSAASamples();

	// if not maximized, use the request size
	if (!mWindow->getMaximized())
	{
		mWindow->setSize(size);
	}

	//if (fsaa == old_fsaa)
	{
		return TRUE;
	}

/*

	// Close floaters that don't handle settings change
	LLFloaterReg::hideInstance("snapshot");
	
	BOOL result_first_try = FALSE;
	BOOL result_second_try = FALSE;

	LLFocusableElement* keyboard_focus = gFocusMgr.getKeyboardFocus();
	send_agent_pause();
	LL_INFOS() << "Stopping GL during changeDisplaySettings" << LL_ENDL;
	stopGL();
	mIgnoreActivate = TRUE;
	LLCoordScreen old_size;
	LLCoordScreen old_pos;
	mWindow->getSize(&old_size);

	//mWindow->setFSAASamples(fsaa);

	result_first_try = mWindow->switchContext(false, size, disable_vsync);
	if (!result_first_try)
	{
		// try to switch back
		//mWindow->setFSAASamples(old_fsaa);
		result_second_try = mWindow->switchContext(false, old_size, disable_vsync);

		if (!result_second_try)
		{
			// we are stuck...try once again with a minimal resolution?
			send_agent_resume();
			mIgnoreActivate = FALSE;
			return FALSE;
		}
	}
	send_agent_resume();

	LL_INFOS() << "Restoring GL during resolution change" << LL_ENDL;
	if (show_progress_bar)
	{
		restoreGL(LLTrans::getString("ProgressChangingResolution"));
	}
	else
	{
		restoreGL();
	}

	if (!result_first_try)
	{
		LLSD args;
		args["RESX"] = llformat("%d",size.mX);
		args["RESY"] = llformat("%d",size.mY);
		LLNotificationsUtil::add("ResolutionSwitchFail", args);
		size = old_size; // for reshape below
	}

	BOOL success = result_first_try || result_second_try;

	if (success)
	{
		// maximize window if was maximized, else reposition
		if (was_maximized)
		{
			mWindow->maximize();
		}
		else
		{
			S32 windowX = gSavedSettings.getS32("WindowX");
			S32 windowY = gSavedSettings.getS32("WindowY");

			mWindow->setPosition(LLCoordScreen ( windowX, windowY ) );
		}
	}

	mIgnoreActivate = FALSE;
	gFocusMgr.setKeyboardFocus(keyboard_focus);
	
	return success;

	*/
}

F32	LLViewerWindow::getWorldViewAspectRatio() const
{
	F32 world_aspect = (F32)mWorldViewRectRaw.getWidth() / (F32)mWorldViewRectRaw.getHeight();
	return world_aspect;
}

void LLViewerWindow::calcDisplayScale()
{
	F32 ui_scale_factor = llclamp(gSavedSettings.getF32("UIScaleFactor"), MIN_UI_SCALE, MAX_UI_SCALE);
	LLVector2 display_scale;
	display_scale.setVec(llmax(1.f / mWindow->getPixelAspectRatio(), 1.f), llmax(mWindow->getPixelAspectRatio(), 1.f));
	display_scale *= ui_scale_factor;

	// limit minimum display scale
	if (display_scale.mV[VX] < MIN_DISPLAY_SCALE || display_scale.mV[VY] < MIN_DISPLAY_SCALE)
	{
		display_scale *= MIN_DISPLAY_SCALE / llmin(display_scale.mV[VX], display_scale.mV[VY]);
	}
	
	if (display_scale != mDisplayScale)
	{
		LL_INFOS() << "Setting display scale to " << display_scale << " for ui scale: " << ui_scale_factor << LL_ENDL;

		mDisplayScale = display_scale;
		// Init default fonts
		initFonts();
	}
}

//static
LLRect 	LLViewerWindow::calcScaledRect(const LLRect & rect, const LLVector2& display_scale)
{
	LLRect res = rect;
	res.mLeft = ll_round((F32)res.mLeft / display_scale.mV[VX]);
	res.mRight = ll_round((F32)res.mRight / display_scale.mV[VX]);
	res.mBottom = ll_round((F32)res.mBottom / display_scale.mV[VY]);
	res.mTop = ll_round((F32)res.mTop / display_scale.mV[VY]);

	return res;
}

S32 LLViewerWindow::getChatConsoleBottomPad()
{
	S32 offset = 0;

	if(gToolBarView)
	{
		// <FS:KC> Tie console to legacy snap edge when possible
		static LLUICachedControl<bool> legacy_snap ("FSLegacyEdgeSnap", false);
		if (legacy_snap)
		{
			LLRect snap_rect = gFloaterView->getSnapRect();
			offset = snap_rect.mBottom;
		}// </FS:KC> Tie console to legacy snap edge when possible
		else
		{
			// FS:Ansariel This gets called every frame, so don't call getChild/findChild every time!
			offset += gToolBarView->getBottomToolbar()->getRect().getHeight();
			LLView* chat_stack = gToolBarView->getBottomChatStack();
			if (chat_stack)
			{
				offset = chat_stack->getRect().getHeight();
			}
		}
	}
	// </FS:Ansariel>

	return offset;
}

LLRect LLViewerWindow::getChatConsoleRect()
{
	LLRect full_window(0, getWindowHeightScaled(), getWindowWidthScaled(), 0);
	LLRect console_rect = full_window;

	const S32 CONSOLE_PADDING_TOP = 24;
	const S32 CONSOLE_PADDING_LEFT = 24;
	const S32 CONSOLE_PADDING_RIGHT = 10;

	console_rect.mTop    -= CONSOLE_PADDING_TOP;
	console_rect.mBottom += getChatConsoleBottomPad();

	console_rect.mLeft   += CONSOLE_PADDING_LEFT; 

	// <FS:Ansariel> This also works without relog!
	static LLCachedControl<bool> chatFullWidth(gSavedSettings, "ChatFullWidth");
	if (chatFullWidth)
	// </FS:Ansariel>
	{
		console_rect.mRight -= CONSOLE_PADDING_RIGHT;
	}
	else
	{
		// Make console rect somewhat narrow so having inventory open is
		// less of a problem.

		//AO, Have console reuse/respect the desired nearby popup width set in NearbyToastWidth
		//console_rect.mRight  = console_rect.mLeft + 2 * getWindowWidthScaled() / 3;
		static LLCachedControl<S32> nearbyToastWidth(gSavedSettings, "NearbyToastWidth");
		F32 percentage = nearbyToastWidth / 100.0;
		console_rect.mRight = S32((console_rect.mRight - CONSOLE_PADDING_RIGHT ) * percentage);
		//</AO>
	}

	// <FS:Ansariel> Push the chat console out of the way of the vertical toolbars
	if (gToolBarView)
	{
		// <FS:KC> Tie console to legacy snap edge when possible
		static LLUICachedControl<bool> legacy_snap ("FSLegacyEdgeSnap", false);
		if (legacy_snap)
		{
			LLRect snap_rect = gFloaterView->getSnapRect();
			if (console_rect.mRight > snap_rect.mRight)
			{
				console_rect.mRight = snap_rect.mRight;
			}

			if (console_rect.mLeft < snap_rect.mLeft)
			{
				console_rect.mLeft = snap_rect.mLeft;
			}
		}// </FS:KC> Tie console to legacy snap edge when possible
		else
		{
			LLToolBar* toolbar_left = gToolBarView->getToolbar(LLToolBarEnums::TOOLBAR_LEFT);
			if (toolbar_left && toolbar_left->hasButtons())
			{
				console_rect.mLeft += toolbar_left->getRect().getWidth();
			}

			LLToolBar* toolbar_right = gToolBarView->getToolbar(LLToolBarEnums::TOOLBAR_RIGHT);
			LLRect toolbar_right_screen_rect;
			toolbar_right->localRectToScreen(toolbar_right->getRect(), &toolbar_right_screen_rect);
			if (toolbar_right && toolbar_right->hasButtons() && console_rect.mRight >= toolbar_right_screen_rect.mLeft)
			{
				console_rect.mRight -= toolbar_right->getRect().getWidth();
			}
		}
	}
	// </FS:Ansariel>

	return console_rect;
}
//----------------------------------------------------------------------------


void LLViewerWindow::setUIVisibility(bool visible)
{
	mUIVisible = visible;

	if (!visible)
	{
		gAgentCamera.changeCameraToThirdPerson(FALSE);
		gFloaterView->hideAllFloaters();
	}
	else
	{
		gFloaterView->showHiddenFloaters();
	}

	if (gToolBarView)
	{
		gToolBarView->setToolBarsVisible(visible);
	}

	// <FS:Zi> Is done inside XUI now, using visibility_control
	//LLNavigationBar::getInstance()->setVisible(visible ? gSavedSettings.getBOOL("ShowNavbarNavigationPanel") : FALSE);
	LLPanelTopInfoBar::getInstance()->setVisible(visible? gSavedSettings.getBOOL("ShowMiniLocationPanel") : FALSE);
	mRootView->getChildView("status_bar_container")->setVisible(visible);
}

bool LLViewerWindow::getUIVisibility()
{
	return mUIVisible;
}

////////////////////////////////////////////////////////////////////////////
//
// LLPickInfo
//
LLPickInfo::LLPickInfo()
	: mKeyMask(MASK_NONE),
	  mPickCallback(NULL),
	  mPickType(PICK_INVALID),
	  mWantSurfaceInfo(FALSE),
	  mObjectFace(-1),
	  mUVCoords(-1.f, -1.f),
	  mSTCoords(-1.f, -1.f),
	  mXYCoords(-1, -1),
	  mIntersection(),
	  mNormal(),
	  mTangent(),
	  mBinormal(),
	  mHUDIcon(NULL),
	  mPickTransparent(FALSE),
	  mPickRigged(FALSE),
	  mPickParticle(FALSE)
{
}

LLPickInfo::LLPickInfo(const LLCoordGL& mouse_pos, 
		       MASK keyboard_mask, 
		       BOOL pick_transparent,
			   BOOL pick_rigged,
			   BOOL pick_particle,
		       BOOL pick_uv_coords,
			   BOOL pick_unselectable,
		       void (*pick_callback)(const LLPickInfo& pick_info))
	: mMousePt(mouse_pos),
	  mKeyMask(keyboard_mask),
	  mPickCallback(pick_callback),
	  mPickType(PICK_INVALID),
	  mWantSurfaceInfo(pick_uv_coords),
	  mObjectFace(-1),
	  mUVCoords(-1.f, -1.f),
	  mSTCoords(-1.f, -1.f),
	  mXYCoords(-1, -1),
	  mNormal(),
	  mTangent(),
	  mBinormal(),
	  mHUDIcon(NULL),
	  mPickTransparent(pick_transparent),
	  mPickRigged(pick_rigged),
	  mPickParticle(pick_particle),
	  mPickUnselectable(pick_unselectable)
{
}

void LLPickInfo::fetchResults()
{

	S32 face_hit = -1;
	LLVector4a intersection, normal;
	LLVector4a tangent;

	LLVector2 uv;

	LLHUDIcon* hit_icon = gViewerWindow->cursorIntersectIcon(mMousePt.mX, mMousePt.mY, 512.f, &intersection);
	
	LLVector4a origin;
	origin.load3(LLViewerCamera::getInstance()->getOrigin().mV);
	F32 icon_dist = 0.f;
	LLVector4a start;
	LLVector4a end;
	LLVector4a particle_end;

	if (hit_icon)
	{
		LLVector4a delta;
		delta.setSub(intersection, origin);
		icon_dist = delta.getLength3().getF32();
	}
	LLViewerObject* hit_object = gViewerWindow->cursorIntersect(mMousePt.mX, mMousePt.mY, 512.f,
									NULL, -1, mPickTransparent, mPickRigged, &face_hit,
									&intersection, &uv, &normal, &tangent, &start, &end);
	
	mPickPt = mMousePt;

	U32 te_offset = face_hit > -1 ? face_hit : 0;

	if (mPickParticle)
	{ //get the end point of line segement to use for particle raycast
		if (hit_object)
		{
			particle_end = intersection;
		}
		else
		{
			particle_end = end;
		}
	}

	LLViewerObject* objectp = hit_object;


	LLVector4a delta;
	delta.setSub(origin, intersection);

	if (hit_icon && 
		(!objectp || 
		icon_dist < delta.getLength3().getF32()))
	{
		// was this name referring to a hud icon?
		mHUDIcon = hit_icon;
		mPickType = PICK_ICON;
		mPosGlobal = mHUDIcon->getPositionGlobal();

	}
	else if (objectp)
	{
		if( objectp->getPCode() == LLViewerObject::LL_VO_SURFACE_PATCH )
		{
			// Hit land
			mPickType = PICK_LAND;
			mObjectID.setNull(); // land has no id

			// put global position into land_pos
			LLVector3d land_pos;
			if (!gViewerWindow->mousePointOnLandGlobal(mPickPt.mX, mPickPt.mY, &land_pos, mPickUnselectable))
			{
				// The selected point is beyond the draw distance or is otherwise 
				// not selectable. Return before calling mPickCallback().
				return;
			}

			// Fudge the land focus a little bit above ground.
			mPosGlobal = land_pos + LLVector3d::z_axis * 0.1f;
		}
		else
		{
			if(isFlora(objectp))
			{
				mPickType = PICK_FLORA;
			}
			else
			{
				mPickType = PICK_OBJECT;
			}

			LLVector3 v_intersection(intersection.getF32ptr());

			mObjectOffset = gAgentCamera.calcFocusOffset(objectp, v_intersection, mPickPt.mX, mPickPt.mY);
			mObjectID = objectp->mID;
			mObjectFace = (te_offset == NO_FACE) ? -1 : (S32)te_offset;

			

			mPosGlobal = gAgent.getPosGlobalFromAgent(v_intersection);
			
			if (mWantSurfaceInfo)
			{
				getSurfaceInfo();
			}
		}
	}
	
	if (mPickParticle)
	{ //search for closest particle to click origin out to intersection point
		S32 part_face = -1;

		LLVOPartGroup* group = gPipeline.lineSegmentIntersectParticle(start, particle_end, NULL, &part_face);
		if (group)
		{
			mParticleOwnerID = group->getPartOwner(part_face);
			mParticleSourceID = group->getPartSource(part_face);
		}
	}

	if (mPickCallback)
	{
		mPickCallback(*this);
	}
}

LLPointer<LLViewerObject> LLPickInfo::getObject() const
{
	return gObjectList.findObject( mObjectID );
}

void LLPickInfo::updateXYCoords()
{
	if (mObjectFace > -1)
	{
		const LLTextureEntry* tep = getObject()->getTE(mObjectFace);
		LLPointer<LLViewerTexture> imagep = LLViewerTextureManager::getFetchedTexture(tep->getID());
		if(mUVCoords.mV[VX] >= 0.f && mUVCoords.mV[VY] >= 0.f && imagep.notNull())
		{
			mXYCoords.mX = ll_round(mUVCoords.mV[VX] * (F32)imagep->getWidth());
			mXYCoords.mY = ll_round((1.f - mUVCoords.mV[VY]) * (F32)imagep->getHeight());
		}
	}
}

void LLPickInfo::getSurfaceInfo()
{
	// set values to uninitialized - this is what we return if no intersection is found
	mObjectFace   = -1;
	mUVCoords     = LLVector2(-1, -1);
	mSTCoords     = LLVector2(-1, -1);
	mXYCoords	  = LLCoordScreen(-1, -1);
	mIntersection = LLVector3(0,0,0);
	mNormal       = LLVector3(0,0,0);
	mBinormal     = LLVector3(0,0,0);
	mTangent	  = LLVector4(0,0,0,0);
	
	LLVector4a tangent;
	LLVector4a intersection;
	LLVector4a normal;

	tangent.clear();
	normal.clear();
	intersection.clear();
	
	LLViewerObject* objectp = getObject();

	if (objectp)
	{
		if (gViewerWindow->cursorIntersect(ll_round((F32)mMousePt.mX), ll_round((F32)mMousePt.mY), 1024.f,
										   objectp, -1, mPickTransparent, mPickRigged,
										   &mObjectFace,
										   &intersection,
										   &mSTCoords,
										   &normal,
										   &tangent))
		{
			// if we succeeded with the intersect above, compute the texture coordinates:

			if (objectp->mDrawable.notNull() && mObjectFace > -1)
			{
				LLFace* facep = objectp->mDrawable->getFace(mObjectFace);
				if (facep)
				{
					mUVCoords = facep->surfaceToTexture(mSTCoords, intersection, normal);
			}
			}

			mIntersection.set(intersection.getF32ptr());
			mNormal.set(normal.getF32ptr());
			mTangent.set(tangent.getF32ptr());

			//extrapoloate binormal from normal and tangent
			
			LLVector4a binormal;
			binormal.setCross3(normal, tangent);
			binormal.mul(tangent.getF32ptr()[3]);

			mBinormal.set(binormal.getF32ptr());

			mBinormal.normalize();
			mNormal.normalize();
			mTangent.normalize();

			// and XY coords:
			updateXYCoords();
			
		}
	}
}

//static 
bool LLPickInfo::isFlora(LLViewerObject* object)
{
	if (!object) return false;

	LLPCode pcode = object->getPCode();

	if( (LL_PCODE_LEGACY_GRASS == pcode) 
		|| (LL_PCODE_LEGACY_TREE == pcode) 
		|| (LL_PCODE_TREE_NEW == pcode))
	{
		return true;
	}
	return false;
}<|MERGE_RESOLUTION|>--- conflicted
+++ resolved
@@ -5506,41 +5506,7 @@
 {
 	if (snapshot_dir.empty())
 	{
-<<<<<<< HEAD
 		if (callback)
-=======
-		LL_WARNS() << "No image to save" << LL_ENDL;
-		return FALSE;
-	}
-
-	LLFilePicker::ESaveFilter pick_type;
-	std::string extension("." + image->getExtension());
-	if (extension == ".j2c")
-		pick_type = LLFilePicker::FFSAVE_J2C;
-	else if (extension == ".bmp")
-		pick_type = LLFilePicker::FFSAVE_BMP;
-	else if (extension == ".jpg")
-		pick_type = LLFilePicker::FFSAVE_JPEG;
-	else if (extension == ".png")
-		pick_type = LLFilePicker::FFSAVE_PNG;
-	else if (extension == ".tga")
-		pick_type = LLFilePicker::FFSAVE_TGA;
-	else
-		pick_type = LLFilePicker::FFSAVE_ALL; // ???
-	
-	BOOL is_snapshot_name_loc_set = isSnapshotLocSet();
-
-	// Get a base file location if needed.
-	if (force_picker || !isSnapshotLocSet())
-	{
-		std::string proposed_name( sSnapshotBaseName );
-
-		// getSaveFile will append an appropriate extension to the proposed name, based on the ESaveFilter constant passed in.
-
-		// pick a directory in which to save
-		LLFilePicker& picker = LLFilePicker::instance();
-		if (!picker.getSaveFile(pick_type, proposed_name))
->>>>>>> 13565cdf
 		{
 			callback(false);
 		}
@@ -5571,18 +5537,8 @@
 	{
 		filepath = snapshot_dir;
 		filepath += gDirUtilp->getDirDelimiter();
-<<<<<<< HEAD
 		filepath += base_name;
 		filepath += llformat("_%.3d",i);
-=======
-		filepath += sSnapshotBaseName;
-
-		if (is_snapshot_name_loc_set)
-		{
-			filepath += llformat("_%.3d",i);
-		}		
-
->>>>>>> 13565cdf
 		filepath += extension;
 
 		llstat stat_info;
@@ -5663,6 +5619,8 @@
 		pick_type = LLFilePicker::FFSAVE_ALL; // ???
 	
 	// <FS:Ansariel> Threaded filepickers
+	//BOOL is_snapshot_name_loc_set = isSnapshotLocSet();
+
 	//// Get a base file location if needed.
 	//if (force_picker || !isSnapshotLocSet())
 	//{
@@ -5711,7 +5669,12 @@
 	//	filepath = sSnapshotDir;
 	//	filepath += gDirUtilp->getDirDelimiter();
 	//	filepath += sSnapshotBaseName;
-	//	filepath += llformat("_%.3d",i);
+
+	//	if (is_snapshot_name_loc_set)
+	//	{
+	//		filepath += llformat("_%.3d",i);
+	//	}		
+
 	//	filepath += extension;
 
 	//	llstat stat_info;
