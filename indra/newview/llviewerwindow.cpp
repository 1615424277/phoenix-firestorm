--- conflicted
+++ resolved
@@ -4953,43 +4953,6 @@
 			{
 				if( !LLSelectMgr::getInstance()->getSelection()->isEmpty() )
 				{
-<<<<<<< HEAD
-					BOOL moveable_object_selected = FALSE;
-					BOOL all_selected_objects_move = TRUE;
-					BOOL all_selected_objects_modify = TRUE;
-					// <FS:Ansariel> gSavedSettings replacement
-					//BOOL selecting_linked_set = !gSavedSettings.getBOOL("EditLinkedParts");
-					static LLCachedControl<bool> editLinkedParts(gSavedSettings, "EditLinkedParts");
-					BOOL selecting_linked_set = !(BOOL)editLinkedParts;
-					// </FS:Ansariel>
-
-					for (LLObjectSelection::iterator iter = LLSelectMgr::getInstance()->getSelection()->begin();
-						 iter != LLSelectMgr::getInstance()->getSelection()->end(); iter++)
-					{
-						LLSelectNode* nodep = *iter;
-						LLViewerObject* object = nodep->getObject();
-						LLViewerObject *root_object = (object == NULL) ? NULL : object->getRootEdit();
-						BOOL this_object_movable = FALSE;
-						if (object->permMove() && !object->isPermanentEnforced() &&
-							((root_object == NULL) || !root_object->isPermanentEnforced()) &&
-							(object->permModify() || selecting_linked_set))
-						{
-							moveable_object_selected = TRUE;
-							this_object_movable = TRUE;
-
-// [RLVa:KB] - Checked: 2010-03-31 (RLVa-1.2.0c) | Modified: RLVa-0.2.0g
-							if ( (rlv_handler_t::isEnabled()) && 
-								 ((gRlvHandler.hasBehaviour(RLV_BHVR_UNSIT)) || (gRlvHandler.hasBehaviour(RLV_BHVR_SITTP))) )
-							{
-								if ((isAgentAvatarValid()) && (gAgentAvatarp->isSitting()) && (gAgentAvatarp->getRoot() == object->getRootEdit()))
-									moveable_object_selected = this_object_movable = FALSE;
-							}
-// [/RLVa:KB]
-						}
-						all_selected_objects_move = all_selected_objects_move && this_object_movable;
-						all_selected_objects_modify = all_selected_objects_modify && object->permModify();
-					}
-=======
 					bool all_selected_objects_move;
 					bool all_selected_objects_modify;
 					// Note: This might be costly to do on each frame and when a lot of objects are selected
@@ -4997,7 +4960,6 @@
 					// optimizing, perhaps even some kind of selection generation at level of LLSelectMgr to
 					// make whole viewer benefit.
 					LLSelectMgr::getInstance()->selectGetEditMoveLinksetPermissions(all_selected_objects_move, all_selected_objects_modify);
->>>>>>> 344d02af
 
 					BOOL draw_handles = TRUE;
 
