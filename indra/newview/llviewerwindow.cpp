--- conflicted
+++ resolved
@@ -2428,24 +2428,32 @@
 	// Status bar
 	LLPanel* status_bar_container = getRootView()->getChild<LLPanel>("status_bar_container");
 	gStatusBar = new LLStatusBar(status_bar_container->getLocalRect());
-	gStatusBar->setFollows(FOLLOWS_LEFT | FOLLOWS_TOP | FOLLOWS_RIGHT);
+	// <FS:Ansariel> Undo weird LL messing around with main view
+	//gStatusBar->setFollows(FOLLOWS_LEFT | FOLLOWS_TOP | FOLLOWS_RIGHT);
+	gStatusBar->setFollowsAll();
 	gStatusBar->setShape(status_bar_container->getLocalRect());
 	// sync bg color with menu bar
 	gStatusBar->setBackgroundColor( gMenuBarView->getBackgroundColor().get() );
     // add InBack so that gStatusBar won't be drawn over menu
-    status_bar_container->addChildInBack(gStatusBar, 2/*tab order, after menu*/);
+	// <FS:Ansariel> Undo weird LL messing around with main view
+    //status_bar_container->addChildInBack(gStatusBar, 2/*tab order, after menu*/);
+    status_bar_container->addChildInBack(gStatusBar);
     status_bar_container->setVisible(TRUE);
 
-<<<<<<< HEAD
 	// <FS:Zi> Make navigation bar part of the UI
 	// // Navigation bar
-	// LLPanel* nav_bar_container = getRootView()->getChild<LLPanel>("topinfo_bar_container");
+	// LLView* nav_bar_container = getRootView()->getChild<LLView>("nav_bar_container");
 
 	// LLNavigationBar* navbar = LLNavigationBar::getInstance();
 	// navbar->setShape(nav_bar_container->getLocalRect());
 	// navbar->setBackgroundColor(gMenuBarView->getBackgroundColor().get());
 	// nav_bar_container->addChild(navbar);
 	// nav_bar_container->setVisible(TRUE);
+
+    //// Navigation bar is outside visible area, expand status_bar_container to show it
+    //S32 new_height = nav_bar_container->getRect().getHeight() + status_bar_container->getRect().getHeight();
+    //S32 new_width = status_bar_container->getRect().getWidth();
+    //status_bar_container->reshape(new_width, new_height, TRUE);
 
 	// if (!gSavedSettings.getBOOL("ShowNavbarNavigationPanel"))
 	// {
@@ -2460,24 +2468,6 @@
 	// </FS:Zi>
 
 	if (!gSavedSettings.getBOOL("ShowMenuBarLocation"))
-=======
-	// Navigation bar
-	LLView* nav_bar_container = getRootView()->getChild<LLView>("nav_bar_container");
-
-	LLNavigationBar* navbar = LLNavigationBar::getInstance();
-	navbar->setShape(nav_bar_container->getLocalRect());
-	navbar->setBackgroundColor(gMenuBarView->getBackgroundColor().get());
-	nav_bar_container->addChild(navbar);
-	nav_bar_container->setVisible(TRUE);
-
-    // Navigation bar is outside visible area, expand status_bar_container to show it
-    S32 new_height = nav_bar_container->getRect().getHeight() + status_bar_container->getRect().getHeight();
-    S32 new_width = status_bar_container->getRect().getWidth();
-    status_bar_container->reshape(new_width, new_height, TRUE);
-
-	
-	if (!gSavedSettings.getBOOL("ShowNavbarNavigationPanel"))
->>>>>>> ee3fe6f6
 	{
 		gStatusBar->childSetVisible("parcel_info_panel",FALSE);
 	}
