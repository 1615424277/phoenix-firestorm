/** 
 * @file llviewerwindow.cpp
 * @brief Implementation of the LLViewerWindow class.
 *
 * $LicenseInfo:firstyear=2001&license=viewerlgpl$
 * Second Life Viewer Source Code
 * Copyright (C) 2010, Linden Research, Inc.
 * 
 * This library is free software; you can redistribute it and/or
 * modify it under the terms of the GNU Lesser General Public
 * License as published by the Free Software Foundation;
 * version 2.1 of the License only.
 * 
 * This library is distributed in the hope that it will be useful,
 * but WITHOUT ANY WARRANTY; without even the implied warranty of
 * MERCHANTABILITY or FITNESS FOR A PARTICULAR PURPOSE.  See the GNU
 * Lesser General Public License for more details.
 * 
 * You should have received a copy of the GNU Lesser General Public
 * License along with this library; if not, write to the Free Software
 * Foundation, Inc., 51 Franklin Street, Fifth Floor, Boston, MA  02110-1301  USA
 * 
 * Linden Research, Inc., 945 Battery Street, San Francisco, CA  94111  USA
 * $/LicenseInfo$
 */

#include "llviewerprecompiledheaders.h"
#include "llviewerwindow.h"


// system library includes
#include <stdio.h>
#include <iostream>
#include <fstream>
#include <algorithm>
#include <boost/lambda/core.hpp>
#include <boost/regex.hpp>

#include "llagent.h"
#include "llagentcamera.h"
#include "llcommunicationchannel.h"
#include "llfloaterreg.h"
#include "llhudicon.h"
#include "llmeshrepository.h"
#include "llnotificationhandler.h"
#include "llpanellogin.h"
#include "llviewerkeyboard.h"
#include "llviewermenu.h"

#include "llviewquery.h"
#include "llxmltree.h"
#include "llslurl.h"
#include "llrender.h"

#include "llvoiceclient.h"	// for push-to-talk button handling

//
// TODO: Many of these includes are unnecessary.  Remove them.
//

// linden library includes
#include "llaudioengine.h"		// mute on minimize
#include "llchatentry.h"
#include "indra_constants.h"
#include "llassetstorage.h"
#include "llerrorcontrol.h"
#include "llfontgl.h"
#include "llmousehandler.h"
#include "llrect.h"
#include "llsky.h"
#include "llstring.h"
#include "llui.h"
#include "lluuid.h"
#include "llview.h"
#include "llxfermanager.h"
#include "message.h"
#include "object_flags.h"
#include "lltimer.h"
#include "llviewermenu.h"
#include "lltooltip.h"
#include "llmediaentry.h"
#include "llurldispatcher.h"
#include "raytrace.h"

// newview includes
#include "fscommon.h"
#include "llagent.h"
#include "llbox.h"
#include "llchicletbar.h"
#include "llconsole.h"
#include "llviewercontrol.h"
#include "llcylinder.h"
#include "lldebugview.h"
#include "lldir.h"
#include "lldrawable.h"
#include "lldrawpoolalpha.h"
#include "lldrawpoolbump.h"
#include "lldrawpoolwater.h"
#include "llmaniptranslate.h"
#include "llface.h"
#include "llfeaturemanager.h"
#include "llfilepicker.h"
#include "llfirstuse.h"
#include "llfloater.h"
#include "llfloaterbuildoptions.h"
#include "llfloaterbuyland.h"
#include "llfloatercamera.h"
#include "llfloaterland.h"
#include "llfloaterinspect.h"
#include "llfloatermap.h"
#include "llfloaternamedesc.h"
#include "llfloaterpreference.h"
#include "llfloatersnapshot.h"
#include "llfloatertools.h"
#include "llfloaterworldmap.h"
#include "llfocusmgr.h"
#include "llfontfreetype.h"
#include "llgesturemgr.h"
#include "llglheaders.h"
#include "lltooltip.h"
#include "llhudmanager.h"
#include "llhudobject.h"
#include "llhudview.h"
#include "llimagebmp.h"
#include "llimagej2c.h"
#include "llimageworker.h"
#include "llkeyboard.h"
#include "lllineeditor.h"
#include "lllogininstance.h"
#include "llmenugl.h"
#include "llmenuoptionpathfindingrebakenavmesh.h"
#include "llmodaldialog.h"
#include "llmorphview.h"
#include "llmoveview.h"
#include "llnavigationbar.h"
#include "llnotificationhandler.h"
#include "llpaneltopinfobar.h"
#include "llpopupview.h"
#include "llpreviewtexture.h"
#include "llprogressview.h"
#include "llresmgr.h"
#include "llselectmgr.h"
#include "llrootview.h"
#include "llrendersphere.h"
#include "llstartup.h"
#include "llstatusbar.h"
#include "llstatview.h"
#include "llsurface.h"
#include "llsurfacepatch.h"
#include "lltexlayer.h"
#include "lltextbox.h"
#include "lltexturecache.h"
#include "lltexturefetch.h"
#include "lltextureview.h"
#include "lltoast.h"
#include "lltool.h"
#include "lltoolbarview.h"
#include "lltoolcomp.h"
#include "lltooldraganddrop.h"
#include "lltoolface.h"
#include "lltoolfocus.h"
#include "lltoolgrab.h"
#include "lltoolmgr.h"
#include "lltoolmorph.h"
#include "lltoolpie.h"
#include "lltoolselectland.h"
#include "lltrans.h"
#include "lluictrlfactory.h"
#include "llurldispatcher.h"		// SLURL from other app instance
#include "llversioninfo.h"
#include "llvieweraudio.h"
#include "llviewercamera.h"
#include "llviewergesture.h"
#include "llviewertexturelist.h"
#include "llviewerinventory.h"
#include "llviewerkeyboard.h"
#include "llviewermedia.h"
#include "llviewermediafocus.h"
#include "llviewermenu.h"
#include "llviewermessage.h"
#include "llviewerobjectlist.h"
#include "llviewerparcelmgr.h"
#include "llviewerregion.h"
#include "llviewershadermgr.h"
#include "llviewerstats.h"
#include "llvoavatarself.h"
#include "llvopartgroup.h"
#include "llvovolume.h"
#include "llworld.h"
#include "llworldmapview.h"
#include "pipeline.h"
#include "llappviewer.h"
#include "llviewerdisplay.h"
#include "llspatialpartition.h"
#include "llviewerjoystick.h"
#include "llviewernetwork.h"
#include "llpostprocess.h"
// <FS:Ansariel> [FS communication UI]
//#include "llfloaterimnearbychat.h"
// </FS:Ansariel> [FS communication UI]
#include "llagentui.h"
#include "llwearablelist.h"

#include "llviewereventrecorder.h"

#include "llnotifications.h"
#include "llnotificationsutil.h"
#include "llnotificationmanager.h"

#include "llfloaternotificationsconsole.h"

// <FS:Ansariel> [FS communication UI]
#include "fsfloaternearbychat.h"
#include "fsnearbychathub.h"
// </FS:Ansariel> [FS communication UI]
#include "llwindowlistener.h"
#include "llviewerwindowlistener.h"
#include "llpaneltopinfobar.h"
#include "llimview.h"
#include "llviewermenufile.h"

// [RLVa:KB] - Checked: 2010-03-31 (RLVa-1.2.0c)
#include "rlvhandler.h"
// [/RLVa:KB]

#if LL_WINDOWS
#include <tchar.h> // For Unicode conversion methods
#endif

#include "utilitybar.h"		// <FS:Zi> Support for the classic V1 style buttons in some skins
#include "exopostprocess.h"	// <FS:Ansariel> Exodus Vignette
#include "llnetmap.h"
#include "lggcontactsets.h"

#include "lltracerecording.h"

//
// Globals
//
void render_ui(F32 zoom_factor = 1.f, int subfield = 0);
void swap();

extern BOOL gDebugClicks;
extern BOOL gDisplaySwapBuffers;
extern BOOL gDepthDirty;
extern BOOL gResizeScreenTexture;

LLViewerWindow	*gViewerWindow = NULL;

LLFrameTimer	gAwayTimer;
LLFrameTimer	gAwayTriggerTimer;

BOOL			gShowOverlayTitle = FALSE;

LLViewerObject*  gDebugRaycastObject = NULL;
LLVOPartGroup* gDebugRaycastParticle = NULL;
LLVector4a       gDebugRaycastIntersection;
LLVector4a		gDebugRaycastParticleIntersection;
LLVector2        gDebugRaycastTexCoord;
LLVector4a       gDebugRaycastNormal;
LLVector4a       gDebugRaycastTangent;
S32				gDebugRaycastFaceHit;
LLVector4a		 gDebugRaycastStart;
LLVector4a		 gDebugRaycastEnd;

// HUD display lines in lower right
BOOL				gDisplayWindInfo = FALSE;
BOOL				gDisplayCameraPos = FALSE;
BOOL				gDisplayFOV = FALSE;

static const U8 NO_FACE = 255;
BOOL gQuietSnapshot = FALSE;

const F32 MIN_AFK_TIME = 6.f; // minimum time after setting away state before coming back
static const F32 MIN_DISPLAY_SCALE = 0.75f;

std::string	LLViewerWindow::sSnapshotBaseName;
std::string	LLViewerWindow::sSnapshotDir;

std::string	LLViewerWindow::sMovieBaseName;

LLTrace::SampleStatHandle<> LLViewerWindow::sMouseVelocityStat("Mouse Velocity");


class RecordToChatConsoleRecorder : public LLError::Recorder
{
public:
	virtual void recordMessage(LLError::ELevel level,
								const std::string& message)
	{
		//FIXME: this is NOT thread safe, and will do bad things when a warning is issued from a non-UI thread

		// only log warnings to chat console
		//if (level == LLError::LEVEL_WARN)
		//{
			//LLFloaterChat* chat_floater = LLFloaterReg::findTypedInstance<LLFloaterChat>("chat");
			//if (chat_floater && gSavedSettings.getBOOL("WarningsAsChat"))
			//{
			//	LLChat chat;
			//	chat.mText = message;
			//	chat.mSourceType = CHAT_SOURCE_SYSTEM;

			//	chat_floater->addChat(chat, FALSE, FALSE);
			//}
		//}
	}
};

class RecordToChatConsole : public LLSingleton<RecordToChatConsole>
{
public:
	RecordToChatConsole()
		: LLSingleton<RecordToChatConsole>(),
		mRecorder(new RecordToChatConsoleRecorder())
	{
	}

	void startRecorder() { LLError::addRecorder(mRecorder); }
	void stopRecorder() { LLError::removeRecorder(mRecorder); }

private:
	LLError::RecorderPtr mRecorder;
};

////////////////////////////////////////////////////////////////////////////
//
// LLDebugText
//

static LLTrace::BlockTimerStatHandle FTM_DISPLAY_DEBUG_TEXT("Display Debug Text");

class LLDebugText
{
private:
	struct Line
	{
		Line(const std::string& in_text, S32 in_x, S32 in_y) : text(in_text), x(in_x), y(in_y) {}
		std::string text;
		S32 x,y;
	};

	LLViewerWindow *mWindow;
	
	typedef std::vector<Line> line_list_t;
	line_list_t mLineList;
	LLColor4 mTextColor;
	
	void addText(S32 x, S32 y, const std::string &text) 
	{
		mLineList.push_back(Line(text, x, y));
	}
	
public:
	LLDebugText(LLViewerWindow* window) : mWindow(window) {}

	void clearText() { mLineList.clear(); }

	void update()
	{
		static LLCachedControl<bool> log_texture_traffic(gSavedSettings,"LogTextureNetworkTraffic", false) ;

		std::string wind_vel_text;
		std::string wind_vector_text;
		std::string rwind_vel_text;
		std::string rwind_vector_text;
		std::string audio_text;

		static const std::string beacon_particle = LLTrans::getString("BeaconParticle");
		static const std::string beacon_physical = LLTrans::getString("BeaconPhysical");
		static const std::string beacon_scripted = LLTrans::getString("BeaconScripted");
		static const std::string beacon_scripted_touch = LLTrans::getString("BeaconScriptedTouch");
		static const std::string beacon_sound = LLTrans::getString("BeaconSound");
		static const std::string beacon_media = LLTrans::getString("BeaconMedia");
		static const std::string particle_hiding = LLTrans::getString("ParticleHiding");

		// Draw the statistics in a light gray
		// and in a thin font
		mTextColor = LLColor4( 0.86f, 0.86f, 0.86f, 1.f );

		// Draw stuff growing up from right lower corner of screen
		S32 xpos = mWindow->getWorldViewWidthScaled() - 400;
		xpos = llmax(xpos, 0);
		S32 ypos = 64;
		const S32 y_inc = 20;

		clearText();
		
		//if (gSavedSettings.getBOOL("DebugShowTime"))
		static LLCachedControl<bool> debugShowTime(gSavedSettings, "DebugShowTime");
		if (debugShowTime)
		{
			{
			const U32 y_inc2 = 15;
				// <FS:Ansariel> FIRE-9746: Show FPS with DebugShowTime
				addText(xpos, ypos, llformat("FPS: %3.1f", LLTrace::get_frame_recording().getPeriodMeanPerSec(LLStatViewer::FPS))); ypos += y_inc2;
				
				// </FS:Ansariel>
				LLFrameTimer& timer = gTextureTimer;
				F32 time = timer.getElapsedTimeF32();
				S32 hours = (S32)(time / (60*60));
				S32 mins = (S32)((time - hours*(60*60)) / 60);
				S32 secs = (S32)((time - hours*(60*60) - mins*60));
				addText(xpos, ypos, llformat("Texture: %d:%02d:%02d", hours,mins,secs)); ypos += y_inc2;
			}
			
			{
			F32 time = gFrameTimeSeconds;
			S32 hours = (S32)(time / (60*60));
			S32 mins = (S32)((time - hours*(60*60)) / 60);
			S32 secs = (S32)((time - hours*(60*60) - mins*60));
			addText(xpos, ypos, llformat("Time: %d:%02d:%02d", hours,mins,secs)); ypos += y_inc;
		}
		}
		
#if LL_WINDOWS
		//if (gSavedSettings.getBOOL("DebugShowMemory"))
		static LLCachedControl<bool> debugShowMemory(gSavedSettings, "DebugShowMemory");
		if (debugShowMemory)
		{
			addText(xpos, ypos, llformat("Memory: %d (KB)", LLMemory::getWorkingSetSize() / 1024)); 
			ypos += y_inc;
		}
#endif

		if (gDisplayCameraPos)
		{
			std::string camera_view_text;
			std::string camera_center_text;
			std::string agent_view_text;
			std::string agent_left_text;
			std::string agent_center_text;
			std::string agent_root_center_text;

			LLVector3d tvector; // Temporary vector to hold data for printing.

			// Update camera center, camera view, wind info every other frame
			tvector = gAgent.getPositionGlobal();
			agent_center_text = llformat("AgentCenter  %f %f %f",
										 (F32)(tvector.mdV[VX]), (F32)(tvector.mdV[VY]), (F32)(tvector.mdV[VZ]));

			if (isAgentAvatarValid())
			{
				tvector = gAgent.getPosGlobalFromAgent(gAgentAvatarp->mRoot->getWorldPosition());
				agent_root_center_text = llformat("AgentRootCenter %f %f %f",
												  (F32)(tvector.mdV[VX]), (F32)(tvector.mdV[VY]), (F32)(tvector.mdV[VZ]));
			}
			else
			{
				agent_root_center_text = "---";
			}


			tvector = LLVector4(gAgent.getFrameAgent().getAtAxis());
			agent_view_text = llformat("AgentAtAxis  %f %f %f",
									   (F32)(tvector.mdV[VX]), (F32)(tvector.mdV[VY]), (F32)(tvector.mdV[VZ]));

			tvector = LLVector4(gAgent.getFrameAgent().getLeftAxis());
			agent_left_text = llformat("AgentLeftAxis  %f %f %f",
									   (F32)(tvector.mdV[VX]), (F32)(tvector.mdV[VY]), (F32)(tvector.mdV[VZ]));

			tvector = gAgentCamera.getCameraPositionGlobal();
			camera_center_text = llformat("CameraCenter %f %f %f",
										  (F32)(tvector.mdV[VX]), (F32)(tvector.mdV[VY]), (F32)(tvector.mdV[VZ]));

			tvector = LLVector4(LLViewerCamera::getInstance()->getAtAxis());
			camera_view_text = llformat("CameraAtAxis    %f %f %f",
										(F32)(tvector.mdV[VX]), (F32)(tvector.mdV[VY]), (F32)(tvector.mdV[VZ]));
		
			addText(xpos, ypos, agent_center_text);  ypos += y_inc;
			addText(xpos, ypos, agent_root_center_text);  ypos += y_inc;
			addText(xpos, ypos, agent_view_text);  ypos += y_inc;
			addText(xpos, ypos, agent_left_text);  ypos += y_inc;
			addText(xpos, ypos, camera_center_text);  ypos += y_inc;
			addText(xpos, ypos, camera_view_text);  ypos += y_inc;
		}

		if (gDisplayWindInfo)
		{
			wind_vel_text = llformat("Wind velocity %.2f m/s", gWindVec.magVec());
			wind_vector_text = llformat("Wind vector   %.2f %.2f %.2f", gWindVec.mV[0], gWindVec.mV[1], gWindVec.mV[2]);
			rwind_vel_text = llformat("RWind vel %.2f m/s", gRelativeWindVec.magVec());
			rwind_vector_text = llformat("RWind vec   %.2f %.2f %.2f", gRelativeWindVec.mV[0], gRelativeWindVec.mV[1], gRelativeWindVec.mV[2]);

			addText(xpos, ypos, wind_vel_text);  ypos += y_inc;
			addText(xpos, ypos, wind_vector_text);  ypos += y_inc;
			addText(xpos, ypos, rwind_vel_text);  ypos += y_inc;
			addText(xpos, ypos, rwind_vector_text);  ypos += y_inc;
		}
		if (gDisplayWindInfo)
		{
			audio_text = llformat("Audio for wind: %d", gAudiop ? gAudiop->isWindEnabled() : -1);
			addText(xpos, ypos, audio_text);  ypos += y_inc;
		}
		if (gDisplayFOV)
		{
			addText(xpos, ypos, llformat("FOV: %2.1f deg", RAD_TO_DEG * LLViewerCamera::getInstance()->getView()));
			ypos += y_inc;
		}
		
		/*if (LLViewerJoystick::getInstance()->getOverrideCamera())
		{
			addText(xpos + 200, ypos, llformat("Flycam"));
			ypos += y_inc;
		}*/
		
		//if (gSavedSettings.getBOOL("DebugShowRenderInfo"))
		static LLCachedControl<bool> debugShowRenderInfo(gSavedSettings, "DebugShowRenderInfo");
		if (debugShowRenderInfo)
		{
			LLTrace::Recording& last_frame_recording = LLTrace::get_frame_recording().getLastRecording();

			if (gPipeline.getUseVertexShaders() == 0)
			{
				addText(xpos, ypos, "Shaders Disabled");
				ypos += y_inc;
			}

			if (gGLManager.mHasATIMemInfo)
			{
				S32 meminfo[4];
				glGetIntegerv(GL_TEXTURE_FREE_MEMORY_ATI, meminfo);

				addText(xpos, ypos, llformat("%.2f MB Texture Memory Free", meminfo[0]/1024.f));
				ypos += y_inc;

				if (gGLManager.mHasVertexBufferObject)
				{
					glGetIntegerv(GL_VBO_FREE_MEMORY_ATI, meminfo);
					addText(xpos, ypos, llformat("%.2f MB VBO Memory Free", meminfo[0]/1024.f));
					ypos += y_inc;
				}
			}
			else if (gGLManager.mHasNVXMemInfo)
			{
				S32 free_memory;
				glGetIntegerv(GL_GPU_MEMORY_INFO_CURRENT_AVAILABLE_VIDMEM_NVX, &free_memory);
				addText(xpos, ypos, llformat("%.2f MB Video Memory Free", free_memory/1024.f));
				ypos += y_inc;
			}

			//show streaming cost/triangle count of known prims in current region OR selection
			{
				F32 cost = 0.f;
				S32 count = 0;
				S32 vcount = 0;
				S32 object_count = 0;
				S32 total_bytes = 0;
				S32 visible_bytes = 0;

				const char* label = "Region";
				if (LLSelectMgr::getInstance()->getSelection()->getObjectCount() == 0)
				{ //region
					LLViewerRegion* region = gAgent.getRegion();
					if (region)
					{
						for (U32 i = 0; i < gObjectList.getNumObjects(); ++i)
						{
							LLViewerObject* object = gObjectList.getObject(i);
							if (object && 
								object->getRegion() == region &&
								object->getVolume())
							{
								object_count++;
								S32 bytes = 0;	
								S32 visible = 0;
								cost += object->getStreamingCost(&bytes, &visible);
								S32 vt = 0;
								count += object->getTriangleCount(&vt);
								vcount += vt;
								total_bytes += bytes;
								visible_bytes += visible;
							}
						}
					}
				}
				else
				{
					label = "Selection";
					cost = LLSelectMgr::getInstance()->getSelection()->getSelectedObjectStreamingCost(&total_bytes, &visible_bytes);
					count = LLSelectMgr::getInstance()->getSelection()->getSelectedObjectTriangleCount(&vcount);
					object_count = LLSelectMgr::getInstance()->getSelection()->getObjectCount();
				}
					
				addText(xpos,ypos, llformat("%s streaming cost: %.1f", label, cost));
				ypos += y_inc;

				addText(xpos, ypos, llformat("    %.3f KTris, %.3f KVerts, %.1f/%.1f KB, %d objects",
										count/1000.f, vcount/1000.f, visible_bytes/1024.f, total_bytes/1024.f, object_count));
				ypos += y_inc;
			
			}

			addText(xpos, ypos, llformat("%d MB Index Data (%d MB Pooled, %d KIndices)", LLVertexBuffer::sAllocatedIndexBytes/(1024*1024), LLVBOPool::sIndexBytesPooled/(1024*1024), LLVertexBuffer::sIndexCount/1024));
			ypos += y_inc;

			addText(xpos, ypos, llformat("%d MB Vertex Data (%d MB Pooled, %d KVerts)", LLVertexBuffer::sAllocatedBytes/(1024*1024), LLVBOPool::sBytesPooled/(1024*1024), LLVertexBuffer::sVertexCount/1024));
			ypos += y_inc;

			addText(xpos, ypos, llformat("%d Vertex Buffers", LLVertexBuffer::sGLCount));
			ypos += y_inc;

			addText(xpos, ypos, llformat("%d Mapped Buffers", LLVertexBuffer::sMappedCount));
			ypos += y_inc;

			addText(xpos, ypos, llformat("%d Vertex Buffer Binds", LLVertexBuffer::sBindCount));
			ypos += y_inc;

			addText(xpos, ypos, llformat("%d Vertex Buffer Sets", LLVertexBuffer::sSetCount));
			ypos += y_inc;

			addText(xpos, ypos, llformat("%d Texture Binds", LLImageGL::sBindCount));
			ypos += y_inc;

			addText(xpos, ypos, llformat("%d Unique Textures", LLImageGL::sUniqueCount));
			ypos += y_inc;

			addText(xpos, ypos, llformat("%d Render Calls", last_frame_recording.getSampleCount(LLPipeline::sStatBatchSize)));
            ypos += y_inc;

			addText(xpos, ypos, llformat("%d/%d Objects Active", gObjectList.getNumActiveObjects(), gObjectList.getNumObjects()));
			ypos += y_inc;

			addText(xpos, ypos, llformat("%d Matrix Ops", gPipeline.mMatrixOpCount));
			ypos += y_inc;

			addText(xpos, ypos, llformat("%d Texture Matrix Ops", gPipeline.mTextureMatrixOps));
			ypos += y_inc;

			gPipeline.mTextureMatrixOps = 0;
			gPipeline.mMatrixOpCount = 0;

 			if (last_frame_recording.getSampleCount(LLPipeline::sStatBatchSize) > 0)
			{
 				addText(xpos, ypos, llformat("Batch min/max/mean: %d/%d/%d", last_frame_recording.getMin(LLPipeline::sStatBatchSize), last_frame_recording.getMax(LLPipeline::sStatBatchSize), last_frame_recording.getMean(LLPipeline::sStatBatchSize)));
			}
            ypos += y_inc;

			addText(xpos, ypos, llformat("UI Verts/Calls: %d/%d", LLRender::sUIVerts, LLRender::sUICalls));
			LLRender::sUICalls = LLRender::sUIVerts = 0;
			ypos += y_inc;

			addText(xpos,ypos, llformat("%d/%d Nodes visible", gPipeline.mNumVisibleNodes, LLSpatialGroup::sNodeCount));
			
			ypos += y_inc;

			if (!LLOcclusionCullingGroup::sPendingQueries.empty())
			{
				addText(xpos,ypos, llformat("%d Queries pending", LLOcclusionCullingGroup::sPendingQueries.size()));
				ypos += y_inc;
			}


			addText(xpos,ypos, llformat("%d Avatars visible", LLVOAvatar::sNumVisibleAvatars));
			
			ypos += y_inc;

			addText(xpos,ypos, llformat("%d Lights visible", LLPipeline::sVisibleLightCount));
			
			ypos += y_inc;

			if (gMeshRepo.meshRezEnabled())
			{
				addText(xpos, ypos, llformat("%.3f MB Mesh Data Received", LLMeshRepository::sBytesReceived/(1024.f*1024.f)));
				
				ypos += y_inc;
				
				addText(xpos, ypos, llformat("%d/%d Mesh HTTP Requests/Retries", LLMeshRepository::sHTTPRequestCount,
					LLMeshRepository::sHTTPRetryCount));
				ypos += y_inc;

				addText(xpos, ypos, llformat("%d/%d Mesh LOD Pending/Processing", LLMeshRepository::sLODPending, LLMeshRepository::sLODProcessing));
				ypos += y_inc;

				// <FS:Ansariel> Mesh debugging
				addText(xpos, ypos, llformat("%d Mesh Active LOD Requests", LLMeshRepoThread::sActiveLODRequests));
				ypos += y_inc;
				// </FS:Ansariel>

				addText(xpos, ypos, llformat("%.3f/%.3f MB Mesh Cache Read/Write ", LLMeshRepository::sCacheBytesRead/(1024.f*1024.f), LLMeshRepository::sCacheBytesWritten/(1024.f*1024.f)));

				ypos += y_inc;
			}

			LLVertexBuffer::sBindCount = LLImageGL::sBindCount = 
				LLVertexBuffer::sSetCount = LLImageGL::sUniqueCount = 
				gPipeline.mNumVisibleNodes = LLPipeline::sVisibleLightCount = 0;
		}
		static LLCachedControl<bool> sDebugShowAvatarRenderInfo(gSavedSettings, "DebugShowAvatarRenderInfo");
		if (sDebugShowAvatarRenderInfo)
		{
			std::map<std::string, LLVOAvatar*> sorted_avs;
			
			std::vector<LLCharacter*>::iterator sort_iter = LLCharacter::sInstances.begin();
			while (sort_iter != LLCharacter::sInstances.end())
			{
				LLVOAvatar* avatar = dynamic_cast<LLVOAvatar*>(*sort_iter);
				if (avatar &&
					!avatar->isDead())						// Not dead yet
				{
					// Stuff into a sorted map so the display is ordered
					sorted_avs[avatar->getFullname()] = avatar;
				}
				sort_iter++;
			}

			std::string trunc_name;
			std::map<std::string, LLVOAvatar*>::reverse_iterator av_iter = sorted_avs.rbegin();		// Put "A" at the top
			while (av_iter != sorted_avs.rend())
			{
				LLVOAvatar* avatar = av_iter->second;

				avatar->calculateUpdateRenderComplexity(); // Make sure the numbers are up-to-date

				trunc_name = utf8str_truncate(avatar->getFullname(), 16);
				addText(xpos, ypos, llformat("%s : %s, complexity %d, area %.2f",
					trunc_name.c_str(),
                    LLVOAvatar::rezStatusToString(avatar->getRezzedStatus()).c_str(),
					avatar->getVisualComplexity(),
					avatar->getAttachmentSurfaceArea()));
				ypos += y_inc;
				av_iter++;
			}
		}

		//if (gSavedSettings.getBOOL("DebugShowRenderMatrices"))
		static LLCachedControl<bool> debugShowRenderMatrices(gSavedSettings, "DebugShowRenderMatrices");
		if (debugShowRenderMatrices)
		{
			addText(xpos, ypos, llformat("%.4f    .%4f    %.4f    %.4f", gGLProjection[12], gGLProjection[13], gGLProjection[14], gGLProjection[15]));
			ypos += y_inc;

			addText(xpos, ypos, llformat("%.4f    .%4f    %.4f    %.4f", gGLProjection[8], gGLProjection[9], gGLProjection[10], gGLProjection[11]));
			ypos += y_inc;

			addText(xpos, ypos, llformat("%.4f    .%4f    %.4f    %.4f", gGLProjection[4], gGLProjection[5], gGLProjection[6], gGLProjection[7]));
			ypos += y_inc;

			addText(xpos, ypos, llformat("%.4f    .%4f    %.4f    %.4f", gGLProjection[0], gGLProjection[1], gGLProjection[2], gGLProjection[3]));
			ypos += y_inc;

			addText(xpos, ypos, "Projection Matrix");
			ypos += y_inc;


			addText(xpos, ypos, llformat("%.4f    .%4f    %.4f    %.4f", gGLModelView[12], gGLModelView[13], gGLModelView[14], gGLModelView[15]));
			ypos += y_inc;

			addText(xpos, ypos, llformat("%.4f    .%4f    %.4f    %.4f", gGLModelView[8], gGLModelView[9], gGLModelView[10], gGLModelView[11]));
			ypos += y_inc;

			addText(xpos, ypos, llformat("%.4f    .%4f    %.4f    %.4f", gGLModelView[4], gGLModelView[5], gGLModelView[6], gGLModelView[7]));
			ypos += y_inc;

			addText(xpos, ypos, llformat("%.4f    .%4f    %.4f    %.4f", gGLModelView[0], gGLModelView[1], gGLModelView[2], gGLModelView[3]));
			ypos += y_inc;

			addText(xpos, ypos, "View Matrix");
			ypos += y_inc;
		}
		//<FS:AO improve use of controls with radiogroups>
		//if (gSavedSettings.getBOOL("DebugShowColor"))
		//static LLCachedControl<bool> debugShowColor(gSavedSettings, "DebugShowColor");
		static LLCachedControl<S32> debugShowColor(gSavedSettings, "DebugShowColor");
		//</FS:AO>
		if (debugShowColor)
		{
			U8 color[4];
			LLCoordGL coord = gViewerWindow->getCurrentMouse();
			glReadPixels(coord.mX, coord.mY, 1,1,GL_RGBA, GL_UNSIGNED_BYTE, color);
			addText(xpos, ypos, llformat("%d %d %d %d", color[0], color[1], color[2], color[3]));
			ypos += y_inc;
		}

		//if (gSavedSettings.getBOOL("DebugShowPrivateMem"))
		static LLCachedControl<bool> debugShowPrivateMem(gSavedSettings, "DebugShowPrivateMem");
		if (debugShowPrivateMem)
		{
			LLPrivateMemoryPoolManager::getInstance()->updateStatistics() ;
			addText(xpos, ypos, llformat("Total Reserved(KB): %d", LLPrivateMemoryPoolManager::getInstance()->mTotalReservedSize / 1024));
			ypos += y_inc;

			addText(xpos, ypos, llformat("Total Allocated(KB): %d", LLPrivateMemoryPoolManager::getInstance()->mTotalAllocatedSize / 1024));
			ypos += y_inc;
		}
		// <FS:LO> pull the text saying if particles are hidden out from beacons
		if (LLPipeline::toggleRenderTypeControlNegated((void*)LLPipeline::RENDER_TYPE_PARTICLES))
		{
			addText(xpos, ypos, particle_hiding);
			ypos += y_inc;
		}
		// </FS:LO>

		// only display these messages if we are actually rendering beacons at this moment
		// <FS:LO> Always show the beacon text regardless if the floater is visible
		// <FS:Ansa> ...and if we want to see it
		//if (LLPipeline::getRenderBeacons(NULL) && LLFloaterReg::instanceVisible("beacons"))
		static LLCachedControl<bool> fsRenderBeaconText(gSavedSettings, "FSRenderBeaconText");
		if (LLPipeline::getRenderBeacons(NULL) && fsRenderBeaconText)
		// </FS:Ansa>
		{
			if (LLPipeline::getRenderMOAPBeacons(NULL))
			{
				// <FS:Ansariel> Localization fix for render beacon info (FIRE-7216)
				//addText(xpos, ypos, "Viewing media beacons (white)");
				addText(xpos, ypos, beacon_media);
				ypos += y_inc;
			}

			// <FS:LO> pull the text saying if particles are hidden out from beacons
			/*if (LLPipeline::toggleRenderTypeControlNegated((void*)LLPipeline::RENDER_TYPE_PARTICLES))
			{
				addText(xpos, ypos, particle_hiding);
				ypos += y_inc;
			}*/
			// </FS:LO>

			if (LLPipeline::getRenderParticleBeacons(NULL))
			{
				// <FS:Ansariel> Localization fix for render beacon info (FIRE-7216)
				//addText(xpos, ypos, "Viewing particle beacons (blue)");
				addText(xpos, ypos, beacon_particle);
				ypos += y_inc;
			}

			if (LLPipeline::getRenderSoundBeacons(NULL))
			{
				// <FS:Ansariel> Localization fix for render beacon info (FIRE-7216)
				//addText(xpos, ypos, "Viewing sound beacons (yellow)");
				addText(xpos, ypos, beacon_sound);
				ypos += y_inc;
			}

			if (LLPipeline::getRenderScriptedBeacons(NULL))
			{
				addText(xpos, ypos, beacon_scripted);
				ypos += y_inc;
			}
			else
				if (LLPipeline::getRenderScriptedTouchBeacons(NULL))
				{
					addText(xpos, ypos, beacon_scripted_touch);
					ypos += y_inc;
				}

			if (LLPipeline::getRenderPhysicalBeacons(NULL))
			{
				// <FS:Ansariel> Localization fix for render beacon info (FIRE-7216)
				//addText(xpos, ypos, "Viewing physical object beacons (green)");
				addText(xpos, ypos, beacon_physical);
				ypos += y_inc;
			}
		}

		if(log_texture_traffic)
		{	
			U32 old_y = ypos ;
			for(S32 i = LLViewerTexture::BOOST_NONE; i < LLViewerTexture::MAX_GL_IMAGE_CATEGORY; i++)
			{
				if(gTotalTextureBytesPerBoostLevel[i] > (S32Bytes)0)
				{
					addText(xpos, ypos, llformat("Boost_Level %d:  %.3f MB", i, F32Megabytes(gTotalTextureBytesPerBoostLevel[i]).value()));
					ypos += y_inc;
				}
			}
			if(ypos != old_y)
			{
				addText(xpos, ypos, "Network traffic for textures:");
				ypos += y_inc;
			}
		}				

		//if (gSavedSettings.getBOOL("DebugShowTextureInfo"))
		static LLCachedControl<bool> debugShowTextureInfo(gSavedSettings, "DebugShowTextureInfo");
		if (debugShowTextureInfo)
		{
			LLViewerObject* objectp = NULL ;
			
			LLSelectNode* nodep = LLSelectMgr::instance().getHoverNode();
			if (nodep)
			{
				objectp = nodep->getObject();
			}

			if (objectp && !objectp->isDead())
			{
				S32 num_faces = objectp->mDrawable->getNumFaces() ;
				std::set<LLViewerFetchedTexture*> tex_list;

				for(S32 i = 0 ; i < num_faces; i++)
				{
					LLFace* facep = objectp->mDrawable->getFace(i) ;
					if(facep)
					{						
						LLViewerFetchedTexture* tex = dynamic_cast<LLViewerFetchedTexture*>(facep->getTexture()) ;
						if(tex)
						{
							if(tex_list.find(tex) != tex_list.end())
							{
								continue ; //already displayed.
							}
							tex_list.insert(tex);

							std::string uuid_str;
							tex->getID().toString(uuid_str);
							uuid_str = uuid_str.substr(0,7);

							addText(xpos, ypos, llformat("ID: %s v_size: %.3f", uuid_str.c_str(), tex->getMaxVirtualSize()));
							ypos += y_inc;

							addText(xpos, ypos, llformat("discard level: %d desired level: %d Missing: %s", tex->getDiscardLevel(), 
								tex->getDesiredDiscardLevel(), tex->isMissingAsset() ? "Y" : "N"));
							ypos += y_inc;
						}
					}
				}
			}
		}
		
		// <FS:ND> Report amount of failed texture buffer allocations if any.
		if( LLImageBase::getAllocationErrors() )
			addText( xpos, ypos, llformat( "# textures discarded due to insufficient memory %ld", LLImageBase::getAllocationErrors() ) );
		// </FS:ND>
	}

	void draw()
	{
		LL_RECORD_BLOCK_TIME(FTM_DISPLAY_DEBUG_TEXT);
		for (line_list_t::iterator iter = mLineList.begin();
			 iter != mLineList.end(); ++iter)
		{
			const Line& line = *iter;
			LLFontGL::getFontMonospace()->renderUTF8(line.text, 0, (F32)line.x, (F32)line.y, mTextColor,
											 LLFontGL::LEFT, LLFontGL::TOP,
											 LLFontGL::NORMAL, LLFontGL::NO_SHADOW, S32_MAX, S32_MAX, NULL, FALSE);
		}
		mLineList.clear();
	}

};

void LLViewerWindow::updateDebugText()
{
	mDebugText->update();
}

////////////////////////////////////////////////////////////////////////////
//
// LLViewerWindow
//

LLViewerWindow::Params::Params()
:	title("title"),
	name("name"),
	x("x"),
	y("y"),
	width("width"),
	height("height"),
	min_width("min_width"),
	min_height("min_height"),
	fullscreen("fullscreen", false),
	ignore_pixel_depth("ignore_pixel_depth", false)
{}


BOOL LLViewerWindow::handleAnyMouseClick(LLWindow *window,  LLCoordGL pos, MASK mask, LLMouseHandler::EClickType clicktype, BOOL down)
{
	const char* buttonname = "";
	const char* buttonstatestr = "";
	S32 x = pos.mX;
	S32 y = pos.mY;
	x = ll_round((F32)x / mDisplayScale.mV[VX]);
	y = ll_round((F32)y / mDisplayScale.mV[VY]);

	// only send mouse clicks to UI if UI is visible
	if(gPipeline.hasRenderDebugFeatureMask(LLPipeline::RENDER_DEBUG_FEATURE_UI))
	{	

		if (down)
		{
			buttonstatestr = "down" ;
		}
		else
		{
			buttonstatestr = "up" ;
		}
		
		switch (clicktype)
		{
		case LLMouseHandler::CLICK_LEFT:
			mLeftMouseDown = down;
			buttonname = "Left";
			break;
		case LLMouseHandler::CLICK_RIGHT:
			mRightMouseDown = down;
			buttonname = "Right";
			break;
		case LLMouseHandler::CLICK_MIDDLE:
			mMiddleMouseDown = down;
			buttonname = "Middle";
			break;
		case LLMouseHandler::CLICK_DOUBLELEFT:
			mLeftMouseDown = down;
			buttonname = "Left Double Click";
			break;
		}
		
		LLView::sMouseHandlerMessage.clear();

		if (gMenuBarView)
		{
			// stop ALT-key access to menu
			gMenuBarView->resetMenuTrigger();
		}

		if (gDebugClicks)
		{	
			LL_INFOS() << "ViewerWindow " << buttonname << " mouse " << buttonstatestr << " at " << x << "," << y << LL_ENDL;
		}

		// Make sure we get a corresponding mouseup event, even if the mouse leaves the window
		if (down)
			mWindow->captureMouse();
		else
			mWindow->releaseMouse();

		// Indicate mouse was active
		LLUI::resetMouseIdleTimer();

		// Don't let the user move the mouse out of the window until mouse up.
		if( LLToolMgr::getInstance()->getCurrentTool()->clipMouseWhenDown() )
		{
			mWindow->setMouseClipping(down);
		}

		LLMouseHandler* mouse_captor = gFocusMgr.getMouseCapture();
		if( mouse_captor )
		{
			S32 local_x;
			S32 local_y;
			mouse_captor->screenPointToLocal( x, y, &local_x, &local_y );
			if (LLView::sDebugMouseHandling)
			{
				LL_INFOS() << buttonname << " Mouse " << buttonstatestr << " handled by captor " << mouse_captor->getName() << LL_ENDL;
			}

			BOOL r = mouse_captor->handleAnyMouseClick(local_x, local_y, mask, clicktype, down); 
			if (r) {

				LL_DEBUGS() << "LLViewerWindow::handleAnyMouseClick viewer with mousecaptor calling updatemouseeventinfo - local_x|global x  "<< local_x << " " << x  << "local/global y " << local_y << " " << y << LL_ENDL;

				LLViewerEventRecorder::instance().setMouseGlobalCoords(x,y);
				LLViewerEventRecorder::instance().logMouseEvent(std::string(buttonstatestr),std::string(buttonname)); 

			}
			return r;
		}

		// Mark the click as handled and return if we aren't within the root view to avoid spurious bugs
		if( !mRootView->pointInView(x, y) )
		{
			return TRUE;
		}
		// Give the UI views a chance to process the click

		BOOL r= mRootView->handleAnyMouseClick(x, y, mask, clicktype, down) ;
		if (r) 
		{

			LL_DEBUGS() << "LLViewerWindow::handleAnyMouseClick calling updatemouseeventinfo - global x  "<< " " << x	<< "global y " << y	 << "buttonstate: " << buttonstatestr << " buttonname " << buttonname << LL_ENDL;

			LLViewerEventRecorder::instance().setMouseGlobalCoords(x,y);

			// Clear local coords - this was a click on root window so these are not needed
			// By not including them, this allows the test skeleton generation tool to be smarter when generating code
			// the code generator can be smarter because when local coords are present it can try the xui path with local coords
			// and fallback to global coordinates only if needed. 
			// The drawback to this approach is sometimes a valid xui path will appear to work fine, but NOT interact with the UI element
			// (VITA support not implemented yet or not visible to VITA due to widget further up xui path not being visible to VITA)
			// For this reason it's best to provide hints where possible here by leaving out local coordinates
			LLViewerEventRecorder::instance().setMouseLocalCoords(-1,-1);
			LLViewerEventRecorder::instance().logMouseEvent(buttonstatestr,buttonname); 

			if (LLView::sDebugMouseHandling)
			{
				LL_INFOS() << buttonname << " Mouse " << buttonstatestr << " " << LLViewerEventRecorder::instance().get_xui()	<< LL_ENDL;
			} 
			return TRUE;
		} else if (LLView::sDebugMouseHandling)
			{
				LL_INFOS() << buttonname << " Mouse " << buttonstatestr << " not handled by view" << LL_ENDL;
			}
	}

	// Do not allow tool manager to handle mouseclicks if we have disconnected	
	if(!gDisconnected && LLToolMgr::getInstance()->getCurrentTool()->handleAnyMouseClick( x, y, mask, clicktype, down ) )
	{
		LLViewerEventRecorder::instance().clear_xui(); 
		return TRUE;
	}

	
	// If we got this far on a down-click, it wasn't handled.
	// Up-clicks, though, are always handled as far as the OS is concerned.
	BOOL default_rtn = !down;
	return default_rtn;
}

BOOL LLViewerWindow::handleMouseDown(LLWindow *window,  LLCoordGL pos, MASK mask)
{
    mAllowMouseDragging = FALSE;
    if (!mMouseDownTimer.getStarted())
    {
        mMouseDownTimer.start();
    }
    else
    {
        mMouseDownTimer.reset();
    }    
    BOOL down = TRUE;
	return handleAnyMouseClick(window,pos,mask,LLMouseHandler::CLICK_LEFT,down);
}

BOOL LLViewerWindow::handleDoubleClick(LLWindow *window,  LLCoordGL pos, MASK mask)
{
	// try handling as a double-click first, then a single-click if that
	// wasn't handled.
	BOOL down = TRUE;
	if (handleAnyMouseClick(window, pos, mask,
				LLMouseHandler::CLICK_DOUBLELEFT, down))
	{
		return TRUE;
	}
	return handleMouseDown(window, pos, mask);
}

BOOL LLViewerWindow::handleMouseUp(LLWindow *window,  LLCoordGL pos, MASK mask)
{
    if (mMouseDownTimer.getStarted())
    {
        mMouseDownTimer.stop();
    }
    BOOL down = FALSE;
	return handleAnyMouseClick(window,pos,mask,LLMouseHandler::CLICK_LEFT,down);
}


BOOL LLViewerWindow::handleRightMouseDown(LLWindow *window,  LLCoordGL pos, MASK mask)
{
	S32 x = pos.mX;
	S32 y = pos.mY;
	x = ll_round((F32)x / mDisplayScale.mV[VX]);
	y = ll_round((F32)y / mDisplayScale.mV[VY]);

	BOOL down = TRUE;
	BOOL handle = handleAnyMouseClick(window,pos,mask,LLMouseHandler::CLICK_RIGHT,down);
	if (handle)
		return handle;

	// *HACK: this should be rolled into the composite tool logic, not
	// hardcoded at the top level.
	if (CAMERA_MODE_CUSTOMIZE_AVATAR != gAgentCamera.getCameraMode() && LLToolMgr::getInstance()->getCurrentTool() != LLToolPie::getInstance() && gAgent.isInitialized())
	{
		// If the current tool didn't process the click, we should show
		// the pie menu.  This can be done by passing the event to the pie
		// menu tool.
		LLToolPie::getInstance()->handleRightMouseDown(x, y, mask);
		// show_context_menu( x, y, mask );
	}

	return TRUE;
}

BOOL LLViewerWindow::handleRightMouseUp(LLWindow *window,  LLCoordGL pos, MASK mask)
{
	BOOL down = FALSE;
 	return handleAnyMouseClick(window,pos,mask,LLMouseHandler::CLICK_RIGHT,down);
}

BOOL LLViewerWindow::handleMiddleMouseDown(LLWindow *window,  LLCoordGL pos, MASK mask)
{
	BOOL down = TRUE;
	LLVoiceClient::getInstance()->middleMouseState(true);
 	handleAnyMouseClick(window,pos,mask,LLMouseHandler::CLICK_MIDDLE,down);
  
  	// Always handled as far as the OS is concerned.
	return TRUE;
}

LLWindowCallbacks::DragNDropResult LLViewerWindow::handleDragNDrop( LLWindow *window, LLCoordGL pos, MASK mask, LLWindowCallbacks::DragNDropAction action, std::string data)
{
	LLWindowCallbacks::DragNDropResult result = LLWindowCallbacks::DND_NONE;

	const bool prim_media_dnd_enabled = gSavedSettings.getBOOL("PrimMediaDragNDrop");
	const bool slurl_dnd_enabled = gSavedSettings.getBOOL("SLURLDragNDrop");
	
	if ( prim_media_dnd_enabled || slurl_dnd_enabled )
	{
		switch(action)
		{
			// Much of the handling for these two cases is the same.
			case LLWindowCallbacks::DNDA_TRACK:
			case LLWindowCallbacks::DNDA_DROPPED:
			case LLWindowCallbacks::DNDA_START_TRACKING:
			{
				bool drop = (LLWindowCallbacks::DNDA_DROPPED == action);
					
				if (slurl_dnd_enabled)
				{
					LLSLURL dropped_slurl(data);
					if(dropped_slurl.isSpatial())
					{
						if (drop)
						{
							LLURLDispatcher::dispatch( dropped_slurl.getSLURLString(), "clicked", NULL, true );
							return LLWindowCallbacks::DND_MOVE;
						}
						return LLWindowCallbacks::DND_COPY;
					}
				}

				if (prim_media_dnd_enabled)
				{
					LLPickInfo pick_info = pickImmediate( pos.mX, pos.mY,  TRUE /*BOOL pick_transparent*/, FALSE );

					LLUUID object_id = pick_info.getObjectID();
					S32 object_face = pick_info.mObjectFace;
					std::string url = data;

					LL_DEBUGS() << "Object: picked at " << pos.mX << ", " << pos.mY << " - face = " << object_face << " - URL = " << url << LL_ENDL;

					LLVOVolume *obj = dynamic_cast<LLVOVolume*>(static_cast<LLViewerObject*>(pick_info.getObject()));
				
					if (obj && !obj->getRegion()->getCapability("ObjectMedia").empty())
					{
						LLTextureEntry *te = obj->getTE(object_face);

						// can modify URL if we can modify the object or we have navigate permissions
						bool allow_modify_url = obj->permModify() || obj->hasMediaPermission( te->getMediaData(), LLVOVolume::MEDIA_PERM_INTERACT );

						if (te && allow_modify_url )
						{
							if (drop)
							{
								// object does NOT have media already
								if ( ! te->hasMedia() )
								{
									// we are allowed to modify the object
									if ( obj->permModify() )
									{
										// Create new media entry
										LLSD media_data;
										// XXX Should we really do Home URL too?
										media_data[LLMediaEntry::HOME_URL_KEY] = url;
										media_data[LLMediaEntry::CURRENT_URL_KEY] = url;
										media_data[LLMediaEntry::AUTO_PLAY_KEY] = true;
										obj->syncMediaData(object_face, media_data, true, true);
										// XXX This shouldn't be necessary, should it ?!?
										if (obj->getMediaImpl(object_face))
											obj->getMediaImpl(object_face)->navigateReload();
										obj->sendMediaDataUpdate();

										result = LLWindowCallbacks::DND_COPY;
									}
								}
								else 
								// object HAS media already
								{
									// URL passes the whitelist
									if (te->getMediaData()->checkCandidateUrl( url ) )
									{
										// just navigate to the URL
										if (obj->getMediaImpl(object_face))
										{
											obj->getMediaImpl(object_face)->navigateTo(url);
										}
										else 
										{
											// This is very strange.  Navigation should
											// happen via the Impl, but we don't have one.
											// This sends it to the server, which /should/
											// trigger us getting it.  Hopefully.
											LLSD media_data;
											media_data[LLMediaEntry::CURRENT_URL_KEY] = url;
											obj->syncMediaData(object_face, media_data, true, true);
											obj->sendMediaDataUpdate();
										}
										result = LLWindowCallbacks::DND_LINK;
										
									}
								}
								LLSelectMgr::getInstance()->unhighlightObjectOnly(mDragHoveredObject);
								mDragHoveredObject = NULL;
							
							}
							else 
							{
								// Check the whitelist, if there's media (otherwise just show it)
								if (te->getMediaData() == NULL || te->getMediaData()->checkCandidateUrl(url))
								{
									if ( obj != mDragHoveredObject)
									{
										// Highlight the dragged object
										LLSelectMgr::getInstance()->unhighlightObjectOnly(mDragHoveredObject);
										mDragHoveredObject = obj;
										LLSelectMgr::getInstance()->highlightObjectOnly(mDragHoveredObject);
									}
									result = (! te->hasMedia()) ? LLWindowCallbacks::DND_COPY : LLWindowCallbacks::DND_LINK;

								}
							}
						}
					}
				}
			}
			break;
			
			case LLWindowCallbacks::DNDA_STOP_TRACKING:
				// The cleanup case below will make sure things are unhilighted if necessary.
			break;
		}

		if (prim_media_dnd_enabled &&
			result == LLWindowCallbacks::DND_NONE && !mDragHoveredObject.isNull())
		{
			LLSelectMgr::getInstance()->unhighlightObjectOnly(mDragHoveredObject);
			mDragHoveredObject = NULL;
		}
	}
	
	return result;
}
  
BOOL LLViewerWindow::handleMiddleMouseUp(LLWindow *window,  LLCoordGL pos, MASK mask)
{
	BOOL down = FALSE;
	LLVoiceClient::getInstance()->middleMouseState(false);
 	handleAnyMouseClick(window,pos,mask,LLMouseHandler::CLICK_MIDDLE,down);
  
  	// Always handled as far as the OS is concerned.
	return TRUE;
}

// WARNING: this is potentially called multiple times per frame
void LLViewerWindow::handleMouseMove(LLWindow *window,  LLCoordGL pos, MASK mask)
{
	S32 x = pos.mX;
	S32 y = pos.mY;

	x = ll_round((F32)x / mDisplayScale.mV[VX]);
	y = ll_round((F32)y / mDisplayScale.mV[VY]);

	mMouseInWindow = TRUE;

	// Save mouse point for access during idle() and display()

	LLCoordGL mouse_point(x, y);

	if (mouse_point != mCurrentMousePoint)
	{
		LLUI::resetMouseIdleTimer();
	}

	saveLastMouse(mouse_point);

	mWindow->showCursorFromMouseMove();

	if (gAwayTimer.getElapsedTimeF32() > LLAgent::MIN_AFK_TIME
		&& !gDisconnected)
	{
		gAgent.clearAFK();
	}
}

void LLViewerWindow::handleMouseDragged(LLWindow *window,  LLCoordGL pos, MASK mask)
{
    if (mMouseDownTimer.getStarted())
    {
        if (mMouseDownTimer.getElapsedTimeF32() > 0.1)
        {
            mAllowMouseDragging = TRUE;
            mMouseDownTimer.stop();
        }
    }
    if(mAllowMouseDragging || !LLToolCamera::getInstance()->hasMouseCapture())
    {
        handleMouseMove(window, pos, mask);
    }
}

void LLViewerWindow::handleMouseLeave(LLWindow *window)
{
	// Note: we won't get this if we have captured the mouse.
	llassert( gFocusMgr.getMouseCapture() == NULL );
	mMouseInWindow = FALSE;
	LLToolTipMgr::instance().blockToolTips();
}

BOOL LLViewerWindow::handleCloseRequest(LLWindow *window)
{
	// User has indicated they want to close, but we may need to ask
	// about modified documents.
	LLAppViewer::instance()->userQuit();
	// Don't quit immediately
	return FALSE;
}

void LLViewerWindow::handleQuit(LLWindow *window)
{
	LLAppViewer::instance()->forceQuit();
}

void LLViewerWindow::handleResize(LLWindow *window,  S32 width,  S32 height)
{
	reshape(width, height);
	mResDirty = true;
}

// The top-level window has gained focus (e.g. via ALT-TAB)
void LLViewerWindow::handleFocus(LLWindow *window)
{
	gFocusMgr.setAppHasFocus(TRUE);
	LLModalDialog::onAppFocusGained();

	gAgent.onAppFocusGained();
	LLToolMgr::getInstance()->onAppFocusGained();

	// See if we're coming in with modifier keys held down
	if (gKeyboard)
	{
		gKeyboard->resetMaskKeys();
	}

	// resume foreground running timer
	// since we artifically limit framerate when not frontmost
	gForegroundTime.unpause();
}

// The top-level window has lost focus (e.g. via ALT-TAB)
void LLViewerWindow::handleFocusLost(LLWindow *window)
{
	gFocusMgr.setAppHasFocus(FALSE);
	//LLModalDialog::onAppFocusLost();
	LLToolMgr::getInstance()->onAppFocusLost();
	gFocusMgr.setMouseCapture( NULL );

	if (gMenuBarView)
	{
		// stop ALT-key access to menu
		gMenuBarView->resetMenuTrigger();
	}

	// restore mouse cursor
	showCursor();
	getWindow()->setMouseClipping(FALSE);

	// If losing focus while keys are down, reset them.
	if (gKeyboard)
	{
		gKeyboard->resetKeys();
	}

	// pause timer that tracks total foreground running time
	gForegroundTime.pause();
}


BOOL LLViewerWindow::handleTranslatedKeyDown(KEY key,  MASK mask, BOOL repeated)
{
	// Let the voice chat code check for its PTT key.  Note that this never affects event processing.
	LLVoiceClient::getInstance()->keyDown(key, mask);
	
	if (gAwayTimer.getElapsedTimeF32() > LLAgent::MIN_AFK_TIME)
	{
		gAgent.clearAFK();
	}

	// *NOTE: We want to interpret KEY_RETURN later when it arrives as
	// a Unicode char, not as a keydown.  Otherwise when client frame
	// rate is really low, hitting return sends your chat text before
	// it's all entered/processed.
	if (key == KEY_RETURN && mask == MASK_NONE)
	{
        // RIDER: although, at times some of the controlls (in particular the CEF viewer
        // would like to know about the KEYDOWN for an enter key... so ask and pass it along.
        LLFocusableElement* keyboard_focus = gFocusMgr.getKeyboardFocus();
        if (keyboard_focus && !keyboard_focus->wantsReturnKey())
    		return FALSE;
	}

	return gViewerKeyboard.handleKey(key, mask, repeated);
}

BOOL LLViewerWindow::handleTranslatedKeyUp(KEY key,  MASK mask)
{
	// Let the voice chat code check for its PTT key.  Note that this never affects event processing.
	LLVoiceClient::getInstance()->keyUp(key, mask);

	// Let the inspect tool code check for ALT key to set LLToolSelectRect active instead LLToolCamera
	LLToolCompInspect * tool_inspectp = LLToolCompInspect::getInstance();
	if (LLToolMgr::getInstance()->getCurrentTool() == tool_inspectp)
	{
		tool_inspectp->keyUp(key, mask);
	}

	return gViewerKeyboard.handleKeyUp(key, mask);
}

void LLViewerWindow::handleScanKey(KEY key, BOOL key_down, BOOL key_up, BOOL key_level)
{
	LLViewerJoystick::getInstance()->setCameraNeedsUpdate(true);
	gViewerKeyboard.scanKey(key, key_down, key_up, key_level);
	return; // Be clear this function returns nothing
}




BOOL LLViewerWindow::handleActivate(LLWindow *window, BOOL activated)
{
	if (activated)
	{
		mActive = true;
		send_agent_resume();
		gAgent.clearAFK();
		
		// Unmute audio
		audio_update_volume();
	}
	else
	{
		mActive = false;
				
		// if the user has chosen to go Away automatically after some time, then go Away when minimizing
		if (gSavedSettings.getS32("AFKTimeout"))
		{
			gAgent.setAFK();
		}
		
		// SL-53351: Make sure we're not in mouselook when minimised, to prevent control issues
		if (gAgentCamera.getCameraMode() == CAMERA_MODE_MOUSELOOK)
		{
			gAgentCamera.changeCameraToDefault();
		}
		
		send_agent_pause();
	
		// Mute audio
		audio_update_volume();
	}
	return TRUE;
}

BOOL LLViewerWindow::handleActivateApp(LLWindow *window, BOOL activating)
{
	//if (!activating) gAgentCamera.changeCameraToDefault();

	LLViewerJoystick::getInstance()->setNeedsReset(true);
	return FALSE;
}


void LLViewerWindow::handleMenuSelect(LLWindow *window,  S32 menu_item)
{
}


BOOL LLViewerWindow::handlePaint(LLWindow *window,  S32 x,  S32 y, S32 width,  S32 height)
{
	// *TODO: Enable similar information output for other platforms?  DK 2011-02-18
#if LL_WINDOWS
	if (gHeadlessClient)
	{
		HWND window_handle = (HWND)window->getPlatformWindow();
		PAINTSTRUCT ps; 
		HDC hdc; 
 
		RECT wnd_rect;
		wnd_rect.left = 0;
		wnd_rect.top = 0;
		wnd_rect.bottom = 200;
		wnd_rect.right = 500;

		hdc = BeginPaint(window_handle, &ps); 
		//SetBKColor(hdc, RGB(255, 255, 255));
		FillRect(hdc, &wnd_rect, CreateSolidBrush(RGB(255, 255, 255)));

		std::string temp_str;
		LLTrace::Recording& recording = LLViewerStats::instance().getRecording();
		temp_str = llformat( "FPS %3.1f Phy FPS %2.1f Time Dil %1.3f",		/* Flawfinder: ignore */
				recording.getPerSec(LLStatViewer::FPS), //mFPSStat.getMeanPerSec(),
				recording.getLastValue(LLStatViewer::SIM_PHYSICS_FPS), 
				recording.getLastValue(LLStatViewer::SIM_TIME_DILATION));
		S32 len = temp_str.length();
		TextOutA(hdc, 0, 0, temp_str.c_str(), len); 


		LLVector3d pos_global = gAgent.getPositionGlobal();
		temp_str = llformat( "Avatar pos %6.1lf %6.1lf %6.1lf", pos_global.mdV[0], pos_global.mdV[1], pos_global.mdV[2]);
		len = temp_str.length();
		TextOutA(hdc, 0, 25, temp_str.c_str(), len); 

		TextOutA(hdc, 0, 50, "Set \"HeadlessClient FALSE\" in settings.ini file to reenable", 61);
		EndPaint(window_handle, &ps); 
		return TRUE;
	}
#endif
	return FALSE;
}


void LLViewerWindow::handleScrollWheel(LLWindow *window,  S32 clicks)
{
	handleScrollWheel( clicks );
}

void LLViewerWindow::handleWindowBlock(LLWindow *window)
{
	send_agent_pause();
}

void LLViewerWindow::handleWindowUnblock(LLWindow *window)
{
	send_agent_resume();
}

void LLViewerWindow::handleDataCopy(LLWindow *window, S32 data_type, void *data)
{
	const S32 SLURL_MESSAGE_TYPE = 0;
	switch (data_type)
	{
	case SLURL_MESSAGE_TYPE:
		// received URL
		std::string url = (const char*)data;
		LLMediaCtrl* web = NULL;
		const bool trusted_browser = false;
		// don't treat slapps coming from external browsers as "clicks" as this would bypass throttling
		if (LLURLDispatcher::dispatch(url, "", web, trusted_browser))
		{
			// bring window to foreground, as it has just been "launched" from a URL
			mWindow->bringToFront();
		}
		break;
	}
}

BOOL LLViewerWindow::handleTimerEvent(LLWindow *window)
{
	if (LLViewerJoystick::getInstance()->getOverrideCamera())
	{
		LLViewerJoystick::getInstance()->updateStatus();
		return TRUE;
	}
	return FALSE;
}

BOOL LLViewerWindow::handleDeviceChange(LLWindow *window)
{
	// give a chance to use a joystick after startup (hot-plugging)
	if (!LLViewerJoystick::getInstance()->isJoystickInitialized() )
	{
		LLViewerJoystick::getInstance()->init(true);
		return TRUE;
	}
	return FALSE;
}

void LLViewerWindow::handlePingWatchdog(LLWindow *window, const char * msg)
{
	LLAppViewer::instance()->pingMainloopTimeout(msg);
}


void LLViewerWindow::handleResumeWatchdog(LLWindow *window)
{
	LLAppViewer::instance()->resumeMainloopTimeout();
}

void LLViewerWindow::handlePauseWatchdog(LLWindow *window)
{
	LLAppViewer::instance()->pauseMainloopTimeout();
}

//virtual
std::string LLViewerWindow::translateString(const char* tag)
{
	return LLTrans::getString( std::string(tag) );
}

//virtual
std::string LLViewerWindow::translateString(const char* tag,
		const std::map<std::string, std::string>& args)
{
	// LLTrans uses a special subclass of std::string for format maps,
	// but we must use std::map<> in these callbacks, otherwise we create
	// a dependency between LLWindow and LLFormatMapString.  So copy the data.
	LLStringUtil::format_map_t args_copy;
	std::map<std::string,std::string>::const_iterator it = args.begin();
	for ( ; it != args.end(); ++it)
	{
		args_copy[it->first] = it->second;
	}
	return LLTrans::getString( std::string(tag), args_copy);
}

//
// Classes
//
LLViewerWindow::LLViewerWindow(const Params& p)
:	mWindow(NULL),
	mActive(true),
	mUIVisible(true),
	mWindowRectRaw(0, p.height, p.width, 0),
	mWindowRectScaled(0, p.height, p.width, 0),
	mWorldViewRectRaw(0, p.height, p.width, 0),
	mLeftMouseDown(FALSE),
	mMiddleMouseDown(FALSE),
	mRightMouseDown(FALSE),
	mMouseInWindow( FALSE ),
    mAllowMouseDragging(TRUE),
    mMouseDownTimer(),
	mLastMask( MASK_NONE ),
	mToolStored( NULL ),
	mHideCursorPermanent( FALSE ),
	mCursorHidden(FALSE),
	mIgnoreActivate( FALSE ),
	mResDirty(false),
	mStatesDirty(false),
	mCurrResolutionIndex(0),
	mProgressView(NULL),
	mProgressViewMini(NULL)
{
	// gKeyboard is still NULL, so it doesn't do LLWindowListener any good to
	// pass its value right now. Instead, pass it a nullary function that
	// will, when we later need it, return the value of gKeyboard.
	// boost::lambda::var() constructs such a functor on the fly.
	mWindowListener.reset(new LLWindowListener(this, boost::lambda::var(gKeyboard)));
	mViewerWindowListener.reset(new LLViewerWindowListener(this));

	mSystemChannel.reset(new LLNotificationChannel("System", "Visible", LLNotificationFilters::includeEverything));
	mCommunicationChannel.reset(new LLCommunicationChannel("Communication", "Visible"));
	mAlertsChannel.reset(new LLNotificationsUI::LLViewerAlertHandler("VW_alerts", "alert"));
	mModalAlertsChannel.reset(new LLNotificationsUI::LLViewerAlertHandler("VW_alertmodal", "alertmodal"));

	bool ignore = gSavedSettings.getBOOL("IgnoreAllNotifications");
	LLNotifications::instance().setIgnoreAllNotifications(ignore);
	if (ignore)
	{
	LL_INFOS() << "NOTE: ALL NOTIFICATIONS THAT OCCUR WILL GET ADDED TO IGNORE LIST FOR LATER RUNS." << LL_ENDL;
	}

	// Default to application directory.
	LLViewerWindow::sSnapshotBaseName = "Snapshot";
	LLViewerWindow::sMovieBaseName = "SLmovie";
	resetSnapshotLoc();


	BOOL useLegacyCursors = gSavedSettings.getBOOL("FSUseLegacyCursors");//<FS:LO> Legacy cursor setting from main program

	/*
	LLWindowCallbacks* callbacks,
	const std::string& title, const std::string& name, S32 x, S32 y, S32 width, S32 height, U32 flags,
	BOOL fullscreen, 
	BOOL clearBg,
	BOOL disable_vsync,
	BOOL ignore_pixel_depth,
	U32 fsaa_samples)
	*/
	// create window
	mWindow = LLWindowManager::createWindow(this,
		p.title, p.name, p.x, p.y, p.width, p.height, 0,
		p.fullscreen, 
		gHeadlessClient,
		gSavedSettings.getBOOL("DisableVerticalSync"),
		!gHeadlessClient,
		p.ignore_pixel_depth,
		//gSavedSettings.getBOOL("RenderDeferred") ? 0 : gSavedSettings.getU32("RenderFSAASamples")); //don't use window level anti-aliasing if FBOs are enabled
		gSavedSettings.getBOOL("RenderDeferred") ? 0 : gSavedSettings.getU32("RenderFSAASamples"), //don't use window level anti-aliasing if FBOs are enabled
		useLegacyCursors); // <FS:LO> Legacy cursor setting from main program

	if (!LLViewerShaderMgr::sInitialized)
	{ //immediately initialize shaders
		LLViewerShaderMgr::sInitialized = TRUE;
		LLViewerShaderMgr::instance()->setShaders();
	}

	if (NULL == mWindow)
	{
		LLSplashScreen::update(LLTrans::getString("StartupRequireDriverUpdate"));
	
		LL_WARNS("Window") << "Failed to create window, to be shutting Down, be sure your graphics driver is updated." << LL_ENDL ;

		ms_sleep(5000) ; //wait for 5 seconds.

		LLSplashScreen::update(LLTrans::getString("ShuttingDown"));
#if LL_LINUX || LL_SOLARIS
		LL_WARNS() << "Unable to create window, be sure screen is set at 32-bit color and your graphics driver is configured correctly.  See README-linux.txt or README-solaris.txt for further information."
				<< LL_ENDL;
#else
		LL_WARNS("Window") << "Unable to create window, be sure screen is set at 32-bit color in Control Panels->Display->Settings"
				<< LL_ENDL;
#endif
        LLAppViewer::instance()->fastQuit(1);
	}
	
	if (!LLAppViewer::instance()->restoreErrorTrap())
	{
		LL_WARNS("Window") << " Someone took over my signal/exception handler (post createWindow)!" << LL_ENDL;
	}

	const bool do_not_enforce = false;
	mWindow->setMinSize(p.min_width, p.min_height, do_not_enforce);  // root view not set 
	LLCoordScreen scr;
    mWindow->getSize(&scr);

    if(p.fullscreen && ( scr.mX!=p.width || scr.mY!=p.height))
    {
		LL_WARNS() << "Fullscreen has forced us in to a different resolution now using "<<scr.mX<<" x "<<scr.mY<<LL_ENDL;
		gSavedSettings.setS32("FullScreenWidth",scr.mX);
		gSavedSettings.setS32("FullScreenHeight",scr.mY);
    }

	// Get the real window rect the window was created with (since there are various OS-dependent reasons why
	// the size of a window or fullscreen context may have been adjusted slightly...)
	F32 ui_scale_factor = gSavedSettings.getF32("UIScaleFactor");
	
	mDisplayScale.setVec(llmax(1.f / mWindow->getPixelAspectRatio(), 1.f), llmax(mWindow->getPixelAspectRatio(), 1.f));
	mDisplayScale *= ui_scale_factor;
	LLUI::setScaleFactor(mDisplayScale);

	{
		LLCoordWindow size;
		mWindow->getSize(&size);
		mWindowRectRaw.set(0, size.mY, size.mX, 0);
		mWindowRectScaled.set(0, ll_round((F32)size.mY / mDisplayScale.mV[VY]), ll_round((F32)size.mX / mDisplayScale.mV[VX]), 0);
	}
	
	LLFontManager::initClass();

	//
	// We want to set this stuff up BEFORE we initialize the pipeline, so we can turn off
	// stuff like AGP if we think that it'll crash the viewer.
	//
	LL_DEBUGS("Window") << "Loading feature tables." << LL_ENDL;

	LLFeatureManager::getInstance()->init();

	// Initialize OpenGL Renderer
	if (!LLFeatureManager::getInstance()->isFeatureAvailable("RenderVBOEnable") ||
		!gGLManager.mHasVertexBufferObject)
	{
		gSavedSettings.setBOOL("RenderVBOEnable", FALSE);
	}
	LLVertexBuffer::initClass(gSavedSettings.getBOOL("RenderVBOEnable"), gSavedSettings.getBOOL("RenderVBOMappingDisable"));
	LL_INFOS("RenderInit") << "LLVertexBuffer initialization done." << LL_ENDL ;
	gGL.init() ;
	// <FS:Ansariel> Exodus vignette
	exoPostProcess::getInstance(); // Make sure we've created one of these

	if (LLFeatureManager::getInstance()->isSafe()
		|| (gSavedSettings.getS32("LastFeatureVersion") != LLFeatureManager::getInstance()->getVersion())
		|| (gSavedSettings.getString("LastGPUString") != LLFeatureManager::getInstance()->getGPUString())
		|| (gSavedSettings.getBOOL("ProbeHardwareOnStartup")))
	{
		LLFeatureManager::getInstance()->applyRecommendedSettings();
		gSavedSettings.setBOOL("ProbeHardwareOnStartup", FALSE);
	}

	if (!gGLManager.mHasDepthClamp)
	{
		LL_INFOS("RenderInit") << "Missing feature GL_ARB_depth_clamp. Void water might disappear in rare cases." << LL_ENDL;
	}
	
	// If we crashed while initializng GL stuff last time, disable certain features
	if (gSavedSettings.getBOOL("RenderInitError"))
	{
		mInitAlert = "DisplaySettingsNoShaders";
		LLFeatureManager::getInstance()->setGraphicsLevel(0, false);
		gSavedSettings.setU32("RenderQualityPerformance", 0);		
	}

	// <FS:Ansariel> Texture memory management
	// On 64bit builds, allow up to 1GB texture memory on cards with 2GB video
	// memory and up to 2GB texture memory on cards with 4GB video memory. Check
	// is performed against a lower limit as not exactly 2 or 4GB might not be
	// returned.
#ifdef ND_BUILD64BIT_ARCH
	LL_INFOS() << "GLManager detected " << gGLManager.mVRAM << " MB VRAM" << LL_ENDL;

	if (gGLManager.mVRAM > 3584)
	{
		gMaxVideoRam = S32Megabytes(2048);
		LL_INFOS() << "At least 4 GB video memory detected - increasing max video ram for textures to 2048 MB" << LL_ENDL;
	}
	else if (gGLManager.mVRAM > 1536)
	{
		gMaxVideoRam = S32Megabytes(1024);
		LL_INFOS() << "At least 2 GB video memory detected - increasing max video ram for textures to 1024 MB" << LL_ENDL;
	}
	else if (gGLManager.mVRAM > 768)
	{
		gMaxVideoRam = S32Megabytes(768);
		LL_INFOS() << "At least 1 GB video memory detected - increasing max video ram for textures to 768 MB" << LL_ENDL;
	}
#endif
	// </FS:Ansariel>
		
	// Init the image list.  Must happen after GL is initialized and before the images that
	// LLViewerWindow needs are requested.
	LLImageGL::initClass(LLViewerTexture::MAX_GL_IMAGE_CATEGORY) ;
	gTextureList.init();
	LLViewerTextureManager::init() ;
	gBumpImageList.init();
	
	// Init font system, but don't actually load the fonts yet
	// because our window isn't onscreen and they take several
	// seconds to parse.
	LLFontGL::initClass( gSavedSettings.getF32("FontScreenDPI"),
								mDisplayScale.mV[VX],
								mDisplayScale.mV[VY],
								gDirUtilp->getAppRODataDir(),
								gSavedSettings.getString("FSFontSettingsFile"),
								gSavedSettings.getF32("FSFontSizeAdjustment"));
	
	// Create container for all sub-views
	LLView::Params rvp;
	rvp.name("root");
	rvp.rect(mWindowRectScaled);
	rvp.mouse_opaque(false);
	rvp.follows.flags(FOLLOWS_NONE);
	mRootView = LLUICtrlFactory::create<LLRootView>(rvp);
	LLUI::setRootView(mRootView);

	// Make avatar head look forward at start
	mCurrentMousePoint.mX = getWindowWidthScaled() / 2;
	mCurrentMousePoint.mY = getWindowHeightScaled() / 2;

	gShowOverlayTitle = gSavedSettings.getBOOL("ShowOverlayTitle");
	mOverlayTitle = gSavedSettings.getString("OverlayTitle");
	// Can't have spaces in settings.ini strings, so use underscores instead and convert them.
	LLStringUtil::replaceChar(mOverlayTitle, '_', ' ');

	mDebugText = new LLDebugText(this);

	mWorldViewRectScaled = calcScaledRect(mWorldViewRectRaw, mDisplayScale);
}

void LLViewerWindow::initGLDefaults()
{
	gGL.setSceneBlendType(LLRender::BT_ALPHA);

	if (!LLGLSLShader::sNoFixedFunction)
	{ //initialize fixed function state
		glColorMaterial( GL_FRONT_AND_BACK, GL_AMBIENT_AND_DIFFUSE );

		glMaterialfv(GL_FRONT_AND_BACK,GL_AMBIENT,LLColor4::black.mV);
		glMaterialfv(GL_FRONT_AND_BACK,GL_DIFFUSE,LLColor4::white.mV);

		// lights for objects
		glShadeModel( GL_SMOOTH );

		gGL.getTexUnit(0)->enable(LLTexUnit::TT_TEXTURE);
		gGL.getTexUnit(0)->setTextureBlendType(LLTexUnit::TB_MULT);
	}

	glPixelStorei(GL_PACK_ALIGNMENT,1);
	glPixelStorei(GL_UNPACK_ALIGNMENT,1);

	gGL.setAmbientLightColor(LLColor4::black);
		
	glCullFace(GL_BACK);

	// RN: Need this for translation and stretch manip.
	gBox.prerender();
}

struct MainPanel : public LLPanel
{
};

void LLViewerWindow::initBase()
{
	S32 height = getWindowHeightScaled();
	S32 width = getWindowWidthScaled();

	LLRect full_window(0, height, width, 0);

	////////////////////
	//
	// Set the gamma
	//

	F32 gamma = gSavedSettings.getF32("RenderGamma");
	if (gamma != 0.0f)
	{
		getWindow()->setGamma(gamma);
	}

	// Create global views

	// <FS:Ansariel> Move console further down in the view hierarchy to not float
	//               in front of floaters!
	// Console
	llassert( !gConsole );
	LLConsole::Params cp;
	cp.name("console");
	cp.max_lines(gSavedSettings.getS32("ConsoleBufferSize"));
	cp.rect(getChatConsoleRect());
	cp.parse_urls(true); // <FS:Ansariel> Enable URL parsing for the chat console
	cp.background_image("Rounded_Square"); // <FS:Ansariel> Configurable background for different console types
	cp.session_support(true); // <FS:Ansariel> Session support
	// <FS:AO>, have console respect/reuse NearbyToastLifeTime for the length popup chat messages are displayed.
	//cp.persist_time(gSavedSettings.getF32("ChatPersistTime"));
	cp.persist_time((F32)gSavedSettings.getS32("NearbyToastLifeTime"));
	// </FS:AO>

	cp.font_size_index(gSavedSettings.getS32("ChatConsoleFontSize"));
	cp.follows.flags(FOLLOWS_LEFT | FOLLOWS_RIGHT | FOLLOWS_BOTTOM);
	gConsole = LLUICtrlFactory::create<LLConsole>(cp);
	getRootView()->addChild(gConsole);
	// </FS:Ansariel>

	// <FS:Zi> Set up edit menu here to get the spellcheck callbacks assigned before anyone uses them
	initialize_edit_menu();
	initialize_spellcheck_menu();
	// </FS:Zi>
	
	//<FS:KC> Centralize a some of these volume panel callbacks
	initialize_volume_controls_callbacks();
	//</FS:KC>

	// Create the floater view at the start so that other views can add children to it. 
	// (But wait to add it as a child of the root view so that it will be in front of the 
	// other views.)
	MainPanel* main_view = new MainPanel();
	main_view->buildFromFile("main_view.xml");
	main_view->setShape(full_window);
	getRootView()->addChild(main_view);

	// <FS:Zi> Moved this from the end of this function up here, so all context menus
	//         created right after this get the correct parent assigned.
	gMenuHolder = getRootView()->getChild<LLViewerMenuHolderGL>("Menu Holder");
	LLMenuGL::sMenuContainer = gMenuHolder;
	// </FS:Zi>

	// placeholder widget that controls where "world" is rendered
	mWorldViewPlaceholder = main_view->getChildView("world_view_rect")->getHandle();
	mPopupView = main_view->getChild<LLPopupView>("popup_holder");
	mHintHolder = main_view->getChild<LLView>("hint_holder")->getHandle();
	mLoginPanelHolder = main_view->getChild<LLView>("login_panel_holder")->getHandle();

	// Create the toolbar view
	// Get a pointer to the toolbar view holder
	LLPanel* panel_holder = main_view->getChild<LLPanel>("toolbar_view_holder");
	// Load the toolbar view from file 
	gToolBarView = LLUICtrlFactory::getInstance()->createFromFile<LLToolBarView>("panel_toolbar_view.xml", panel_holder, LLDefaultChildRegistry::instance());
	gToolBarView->setShape(panel_holder->getLocalRect());
	// Hide the toolbars for the moment: we'll make them visible after logging in world (see LLViewerWindow::initWorldUI())
	gToolBarView->setVisible(FALSE);

	// <FS:Zi> initialize the utility bar (classic V1 style buttons next to the chat bar)
	UtilityBar::instance().init();

	// Constrain floaters to inside the menu and status bar regions.
	gFloaterView = main_view->getChild<LLFloaterView>("Floater View");
	for (S32 i = 0; i < LLToolBarEnums::TOOLBAR_COUNT; ++i)
	{
		LLToolBar * toolbarp = gToolBarView->getToolbar((LLToolBarEnums::EToolBarLocation)i);
		if (toolbarp)
		{
			toolbarp->getCenterLayoutPanel()->setReshapeCallback(boost::bind(&LLFloaterView::setToolbarRect, gFloaterView, _1, _2));
		}
	}
	gFloaterView->setFloaterSnapView(main_view->getChild<LLView>("floater_snap_region")->getHandle());
	gSnapshotFloaterView = main_view->getChild<LLSnapshotFloaterView>("Snapshot Floater View");

	// <FS:Ansariel> Prevent floaters being dragged under main chat bar
	LLLayoutPanel* chatbar_panel = dynamic_cast<LLLayoutPanel*>(gToolBarView->getChildView("default_chat_bar")->getParent());
	if (chatbar_panel)
	{
		chatbar_panel->setReshapePanelCallback(boost::bind(&LLFloaterView::setMainChatbarRect, gFloaterView, _1, _2));
		gFloaterView->setMainChatbarRect(chatbar_panel, chatbar_panel->getRect());
	}
	// </FS:Ansariel>

	// optionally forward warnings to chat console/chat floater
	// for qa runs and dev builds
#if  !LL_RELEASE_FOR_DOWNLOAD
	RecordToChatConsole::getInstance()->startRecorder();
#else
	if(gSavedSettings.getBOOL("QAMode"))
	{
		RecordToChatConsole::getInstance()->startRecorder();
	}
#endif

	gDebugView = getRootView()->getChild<LLDebugView>("DebugView");
	gDebugView->init();
	gToolTipView = getRootView()->getChild<LLToolTipView>("tooltip view");

	// Initialize do not disturb response message when logged in
	LLAppViewer::instance()->setOnLoginCompletedCallback(boost::bind(&LLFloaterPreference::initDoNotDisturbResponse));

	// Add the progress bar view (startup view), which overrides everything
	mProgressView = getRootView()->findChild<LLProgressView>("progress_view");
	mProgressViewMini = getRootView()->findChild<LLProgressViewMini>("progress_view_mini");

	setShowProgress(FALSE,FALSE);
	setProgressCancelButtonVisible(FALSE);

	if(mProgressViewMini)
		mProgressViewMini->setVisible(FALSE);
	// <FS:Zi> Moved this to the top right after creation of main_view.xml, so all context menus
	//         created right after that get the correct parent assigned.
	// gMenuHolder = getRootView()->getChild<LLViewerMenuHolderGL>("Menu Holder");
	// LLMenuGL::sMenuContainer = gMenuHolder;
	// </FS:Zi>
}

void LLViewerWindow::initWorldUI()
{
	S32 height = mRootView->getRect().getHeight();
	S32 width = mRootView->getRect().getWidth();
	LLRect full_window(0, height, width, 0);


	gIMMgr = LLIMMgr::getInstance();

	//getRootView()->sendChildToFront(gFloaterView);
	//getRootView()->sendChildToFront(gSnapshotFloaterView);

	// <FS:Ansariel> Group notices, IMs and chiclets position
	//LLPanel* chiclet_container = getRootView()->getChild<LLPanel>("chiclet_container");
	LLPanel* chiclet_container;
	if (gSavedSettings.getBOOL("InternalShowGroupNoticesTopRight"))
	{
		chiclet_container = getRootView()->getChild<LLPanel>("chiclet_container");
		getRootView()->getChildView("chiclet_container_bottom")->setVisible(FALSE);
	}
	else
	{
		getRootView()->getChildView("chiclet_container")->setVisible(FALSE);
		chiclet_container = getRootView()->getChild<LLPanel>("chiclet_container_bottom");
	}
	// </FS:Ansariel> Group notices, IMs and chiclets position
	LLChicletBar* chiclet_bar = LLChicletBar::getInstance();
	chiclet_bar->setShape(chiclet_container->getLocalRect());
	chiclet_bar->setFollowsAll();
	chiclet_container->addChild(chiclet_bar);
	chiclet_container->setVisible(TRUE);

	LLRect morph_view_rect = full_window;
	morph_view_rect.stretch( -STATUS_BAR_HEIGHT );
	morph_view_rect.mTop = full_window.mTop - 32;
	LLMorphView::Params mvp;
	mvp.name("MorphView");
	mvp.rect(morph_view_rect);
	mvp.visible(false);
	gMorphView = LLUICtrlFactory::create<LLMorphView>(mvp);
	getRootView()->addChild(gMorphView);

	LLWorldMapView::initClass();
	
	// Force gFloaterWorldMap to initialize
	LLFloaterReg::getInstance("world_map");

	// Force gFloaterTools to initialize
	LLFloaterReg::getInstance("build");


	// Status bar
	LLPanel* status_bar_container = getRootView()->getChild<LLPanel>("status_bar_container");
	gStatusBar = new LLStatusBar(status_bar_container->getLocalRect());
	gStatusBar->setFollowsAll();
	gStatusBar->setShape(status_bar_container->getLocalRect());
	// sync bg color with menu bar
	gStatusBar->setBackgroundColor( gMenuBarView->getBackgroundColor().get() );
	status_bar_container->addChildInBack(gStatusBar);
	status_bar_container->setVisible(TRUE);

	// <FS:Zi> Make navigation bar part of the UI
	// // Navigation bar
	// LLPanel* nav_bar_container = getRootView()->getChild<LLPanel>("topinfo_bar_container");

	// LLNavigationBar* navbar = LLNavigationBar::getInstance();
	// navbar->setShape(nav_bar_container->getLocalRect());
	// navbar->setBackgroundColor(gMenuBarView->getBackgroundColor().get());
	// nav_bar_container->addChild(navbar);
	// nav_bar_container->setVisible(TRUE);

	// if (!gSavedSettings.getBOOL("ShowNavbarNavigationPanel"))
	// {
	//		navbar->setVisible(FALSE);
	// 	}

	// Force navigation bar to initialize
	LLNavigationBar::getInstance();
	// set navbar container visible which is initially hidden on the login screen,
	// the real visibility of navbar and favorites bar is done via visibility control -Zi
	LLNavigationBar::instance().getView()->setVisible(TRUE);
	// </FS:Zi>

	if (!gSavedSettings.getBOOL("ShowMenuBarLocation"))
	{
		gStatusBar->childSetVisible("parcel_info_panel",FALSE);
	}
	

	// <FS:Zi> We don't have the mini location bar, so no topinfo_bar required
	// // Top Info bar
	// LLPanel* topinfo_bar_container = getRootView()->getChild<LLPanel>("topinfo_bar_container");
	// LLPanelTopInfoBar* topinfo_bar = LLPanelTopInfoBar::getInstance();

	// topinfo_bar->setShape(topinfo_bar_container->getLocalRect());

	// topinfo_bar_container->addChild(topinfo_bar);
	// topinfo_bar_container->setVisible(TRUE);

	// if (!gSavedSettings.getBOOL("ShowMiniLocationPanel"))
	// {
	// 	topinfo_bar->setVisible(FALSE);
	// }
	// </FS:Zi>

	if ( gHUDView == NULL )
	{
		LLRect hud_rect = full_window;
		hud_rect.mBottom += 50;
		if (gMenuBarView && gMenuBarView->isInVisibleChain())
		{
			hud_rect.mTop -= gMenuBarView->getRect().getHeight();
		}
		gHUDView = new LLHUDView(hud_rect);
		getRootView()->addChild(gHUDView);
		getRootView()->sendChildToBack(gHUDView);
	}

	LLPanel* panel_ssf_container = getRootView()->getChild<LLPanel>("state_management_buttons_container");

	LLPanelStandStopFlying* panel_stand_stop_flying	= LLPanelStandStopFlying::getInstance();
	panel_ssf_container->addChild(panel_stand_stop_flying);

	panel_ssf_container->setVisible(TRUE);

	LLMenuOptionPathfindingRebakeNavmesh::getInstance()->initialize();

	// Load and make the toolbars visible
	// Note: we need to load the toolbars only *after* the user is logged in and IW
	if (gToolBarView)
	{
		if (gSavedSettings.getBOOL("ResetToolbarSettings"))
		{
			gToolBarView->loadDefaultToolbars();
			gSavedSettings.setBOOL("ResetToolbarSettings",FALSE);
		}
		else
		{
			gToolBarView->loadToolbars();
		}
		gToolBarView->setVisible(TRUE);
	}
// <FS:AW  opensim destinations and avatar picker>
// 	LLMediaCtrl* destinations = LLFloaterReg::getInstance("destinations")->getChild<LLMediaCtrl>("destination_guide_contents");
// 	if (destinations)
// 	{
// 		destinations->setErrorPageURL(gSavedSettings.getString("GenericErrorPageURL"));
// 		std::string url = gSavedSettings.getString("DestinationGuideURL");
// 		url = LLWeb::expandURLSubstitutions(url, LLSD());
// 		destinations->navigateTo(url, "text/html");
// 	}
// 	LLMediaCtrl* avatar_picker = LLFloaterReg::getInstance("avatar")->findChild<LLMediaCtrl>("avatar_picker_contents");
// 	if (avatar_picker)
// 	{
// 		avatar_picker->setErrorPageURL(gSavedSettings.getString("GenericErrorPageURL"));
// 		std::string url = gSavedSettings.getString("AvatarPickerURL");
// 		url = LLWeb::expandURLSubstitutions(url, LLSD());
// 		avatar_picker->navigateTo(url, "text/html");
// 	}
	std::string destination_guide_url;
#ifdef OPENSIM // <FS:AW optional opensim support>
	if (LLGridManager::getInstance()->isInOpenSim())
	{
		if (LLLoginInstance::getInstance()->hasResponse("destination_guide_url"))
		{
			destination_guide_url = LLLoginInstance::getInstance()->getResponse("destination_guide_url").asString();
		}
	}
	else
#endif // OPENSIM  // <FS:AW optional opensim support>
	{
		destination_guide_url = gSavedSettings.getString("DestinationGuideURL");
	}

	if(!destination_guide_url.empty())
	{	
		LLMediaCtrl* destinations = LLFloaterReg::getInstance("destinations")->getChild<LLMediaCtrl>("destination_guide_contents");
		if (destinations)
		{
			destinations->setErrorPageURL(gSavedSettings.getString("GenericErrorPageURL"));
			destination_guide_url = LLWeb::expandURLSubstitutions(destination_guide_url, LLSD());
			LL_DEBUGS("WebApi") << "3 DestinationGuideURL \"" << destination_guide_url << "\"" << LL_ENDL;
			destinations->navigateTo(destination_guide_url, HTTP_CONTENT_TEXT_HTML);
		}
	}

	std::string avatar_picker_url;
#ifdef OPENSIM // <FS:AW optional opensim support>
	if (LLGridManager::getInstance()->isInOpenSim())
	{
		if (LLLoginInstance::getInstance()->hasResponse("avatar_picker_url"))
		{
			avatar_picker_url = LLLoginInstance::getInstance()->getResponse("avatar_picker_url").asString();
		}
	}
	else
#endif // OPENSIM  // <FS:AW optional opensim support>
	{
		avatar_picker_url = gSavedSettings.getString("AvatarPickerURL");
	}

	if(!avatar_picker_url.empty())
	{	
		LLMediaCtrl* avatar_picker = LLFloaterReg::getInstance("avatar")->findChild<LLMediaCtrl>("avatar_picker_contents");
		if (avatar_picker)
		{
			avatar_picker->setErrorPageURL(gSavedSettings.getString("GenericErrorPageURL"));
			avatar_picker_url = LLWeb::expandURLSubstitutions(avatar_picker_url, LLSD());
			LL_DEBUGS("WebApi") << "AvatarPickerURL \"" << avatar_picker_url << "\"" << LL_ENDL;
			avatar_picker->navigateTo(avatar_picker_url, HTTP_CONTENT_TEXT_HTML);
		}
 	}
// </FS:AW  opensim destinations and avatar picker>

	// <FS:Zi> Autohide main chat bar if applicable
	BOOL visible=!gSavedSettings.getBOOL("AutohideChatBar");

	FSNearbyChat::instance().showDefaultChatBar(visible);
	gSavedSettings.setBOOL("MainChatbarVisible",visible);
	// </FS:Zi>
}

// Destroy the UI
void LLViewerWindow::shutdownViews()
{
	// clean up warning logger
	RecordToChatConsole::getInstance()->stopRecorder();
	LL_INFOS() << "Warning logger is cleaned." << LL_ENDL ;

	delete mDebugText;
	mDebugText = NULL;
	
	LL_INFOS() << "DebugText deleted." << LL_ENDL ;

	// Cleanup global views
	if (gMorphView)
	{
		gMorphView->setVisible(FALSE);
	}
	LL_INFOS() << "Global views cleaned." << LL_ENDL ;

	LLNotificationsUI::LLToast::cleanupToasts();
	LL_INFOS() << "Leftover toast cleaned up." << LL_ENDL;

	// DEV-40930: Clear sModalStack. Otherwise, any LLModalDialog left open
	// will crump with LL_ERRS.
	LLModalDialog::shutdownModals();
	LL_INFOS() << "LLModalDialog shut down." << LL_ENDL; 

	// destroy the nav bar, not currently part of gViewerWindow
	// *TODO: Make LLNavigationBar part of gViewerWindow
	if (LLNavigationBar::instanceExists())
	{
		delete LLNavigationBar::getInstance();
	}
	LL_INFOS() << "LLNavigationBar destroyed." << LL_ENDL ;
	
	// destroy menus after instantiating navbar above, as it needs
	// access to gMenuHolder
	cleanup_menus();
	LL_INFOS() << "menus destroyed." << LL_ENDL ;

	view_listener_t::cleanup();
	LL_INFOS() << "view listeners destroyed." << LL_ENDL ;
	
	// Delete all child views.
	delete mRootView;
	mRootView = NULL;
	LL_INFOS() << "RootView deleted." << LL_ENDL ;
	
	LLMenuOptionPathfindingRebakeNavmesh::getInstance()->quit();

	// Automatically deleted as children of mRootView.  Fix the globals.
	gStatusBar = NULL;
	gIMMgr = NULL;
	gToolTipView = NULL;

	gToolBarView = NULL;
	gFloaterView = NULL;
	gMorphView = NULL;

	gHUDView = NULL;
}

void LLViewerWindow::shutdownGL()
{
	//--------------------------------------------------------
	// Shutdown GL cleanly.  Order is very important here.
	//--------------------------------------------------------
	LLFontGL::destroyDefaultFonts();
	LLFontManager::cleanupClass();
	stop_glerror();

	gSky.cleanup();
	stop_glerror();

	LL_INFOS() << "Cleaning up pipeline" << LL_ENDL;
	gPipeline.cleanup();
	stop_glerror();

	//MUST clean up pipeline before cleaning up wearables
	LL_INFOS() << "Cleaning up wearables" << LL_ENDL;
	LLWearableList::instance().cleanup() ;

	gTextureList.shutdown();
	stop_glerror();

	gBumpImageList.shutdown();
	stop_glerror();

	LLWorldMapView::cleanupTextures();

	LLViewerTextureManager::cleanup() ;
	LLImageGL::cleanupClass() ;

	LL_INFOS() << "All textures and llimagegl images are destroyed!" << LL_ENDL ;

	LL_INFOS() << "Cleaning up select manager" << LL_ENDL;
	LLSelectMgr::getInstance()->cleanup();	

	LL_INFOS() << "Stopping GL during shutdown" << LL_ENDL;
	stopGL(FALSE);
	stop_glerror();

	gGL.shutdown();
	
	// <FS:Ansariel> Exodus vignette
	// This must die before LLVertexBuffer does
	exoPostProcess::deleteSingleton();
	// </FS:Ansariel> Exodus vignette

	LLVertexBuffer::cleanupClass();

	LL_INFOS() << "LLVertexBuffer cleaned." << LL_ENDL ;
}

// shutdownViews() and shutdownGL() need to be called first
LLViewerWindow::~LLViewerWindow()
{
	LL_INFOS() << "Destroying Window" << LL_ENDL;
	destroyWindow();

	delete mDebugText;
	mDebugText = NULL;

	if (LLViewerShaderMgr::sInitialized)
	{
		LLViewerShaderMgr::releaseInstance();
		LLViewerShaderMgr::sInitialized = FALSE;
	}
}


void LLViewerWindow::setCursor( ECursorType c )
{
	mWindow->setCursor( c );
}

void LLViewerWindow::showCursor()
{
	mWindow->showCursor();
	
	mCursorHidden = FALSE;
}

void LLViewerWindow::hideCursor()
{
	// And hide the cursor
	mWindow->hideCursor();

	mCursorHidden = TRUE;
}

void LLViewerWindow::sendShapeToSim()
{
	LLMessageSystem* msg = gMessageSystem;
	if(!msg) return;
	msg->newMessageFast(_PREHASH_AgentHeightWidth);
	msg->nextBlockFast(_PREHASH_AgentData);
	msg->addUUIDFast(_PREHASH_AgentID, gAgent.getID());
	msg->addUUIDFast(_PREHASH_SessionID, gAgent.getSessionID());
	msg->addU32Fast(_PREHASH_CircuitCode, gMessageSystem->mOurCircuitCode);
	msg->nextBlockFast(_PREHASH_HeightWidthBlock);
	msg->addU32Fast(_PREHASH_GenCounter, 0);
	U16 height16 = (U16) mWorldViewRectRaw.getHeight();
	U16 width16 = (U16) mWorldViewRectRaw.getWidth();
	msg->addU16Fast(_PREHASH_Height, height16);
	msg->addU16Fast(_PREHASH_Width, width16);
	gAgent.sendReliableMessage();
}

// Must be called after window is created to set up agent
// camera variables and UI variables.
void LLViewerWindow::reshape(S32 width, S32 height)
{
	// Destroying the window at quit time generates spurious
	// reshape messages.  We don't care about these, and we
	// don't want to send messages because the message system
	// may have been destructed.
	if (!LLApp::isExiting())
	{
		gWindowResized = TRUE;

		// update our window rectangle
		mWindowRectRaw.mRight = mWindowRectRaw.mLeft + width;
		mWindowRectRaw.mTop = mWindowRectRaw.mBottom + height;

		//glViewport(0, 0, width, height );

		if (height > 0)
		{ 
			LLViewerCamera::getInstance()->setViewHeightInPixels( mWorldViewRectRaw.getHeight() );
			LLViewerCamera::getInstance()->setAspect( getWorldViewAspectRatio() );
		}

		calcDisplayScale();
	
		BOOL display_scale_changed = mDisplayScale != LLUI::getScaleFactor();
		LLUI::setScaleFactor(mDisplayScale);

		// update our window rectangle
		mWindowRectScaled.mRight = mWindowRectScaled.mLeft + ll_round((F32)width / mDisplayScale.mV[VX]);
		mWindowRectScaled.mTop = mWindowRectScaled.mBottom + ll_round((F32)height / mDisplayScale.mV[VY]);

		setup2DViewport();

		// Inform lower views of the change
		// round up when converting coordinates to make sure there are no gaps at edge of window
		LLView::sForceReshape = display_scale_changed;
		mRootView->reshape(llceil((F32)width / mDisplayScale.mV[VX]), llceil((F32)height / mDisplayScale.mV[VY]));
		LLView::sForceReshape = FALSE;

		// clear font width caches
		if (display_scale_changed)
		{
			LLHUDObject::reshapeAll();
		}

		sendShapeToSim();

		// store new settings for the mode we are in, regardless
		BOOL maximized = mWindow->getMaximized();
		gSavedSettings.setBOOL("WindowMaximized", maximized);

//<FS:KC - fix for EXP-1777/EXP-1832>
        LLCoordScreen window_size;
		if (!maximized
			&& mWindow->getSize(&window_size))
//		if (!maximized)
//</FS:KC - fix for EXP-1777/EXP-1832>
		{
			U32 min_window_width=gSavedSettings.getU32("MinWindowWidth");
			U32 min_window_height=gSavedSettings.getU32("MinWindowHeight");
			// tell the OS specific window code about min window size
			mWindow->setMinSize(min_window_width, min_window_height);

			LLCoordScreen window_rect;
			if (mWindow->getSize(&window_rect))
			{
			// Only save size if not maximized
				gSavedSettings.setU32("WindowWidth", window_rect.mX);
				gSavedSettings.setU32("WindowHeight", window_rect.mY);
			}
		}

		sample(LLStatViewer::WINDOW_WIDTH, width);
		sample(LLStatViewer::WINDOW_HEIGHT, height);

		LLLayoutStack::updateClass();
	}
}


// Hide normal UI when a logon fails
void LLViewerWindow::setNormalControlsVisible( BOOL visible )
{
	if(LLChicletBar::instanceExists())
	{
		LLChicletBar::getInstance()->setVisible(visible);
		LLChicletBar::getInstance()->setEnabled(visible);
	}

	if ( gMenuBarView )
	{
		gMenuBarView->setVisible( visible );
		gMenuBarView->setEnabled( visible );

		// ...and set the menu color appropriately.
		setMenuBackgroundColor(gAgent.getGodLevel() > GOD_NOT, 
			!LLGridManager::getInstance()->isInSLBeta());
	}
        
	if ( gStatusBar )
	{
		gStatusBar->setVisible( visible );	
		gStatusBar->setEnabled( visible );	
	}
	
	// <FS:Zi> Is done inside XUI now, using visibility_control
	//LLNavigationBar* navbarp = LLUI::getRootView()->findChild<LLNavigationBar>("navigation_bar");
	//if (navbarp)
	//{
	//	// when it's time to show navigation bar we need to ensure that the user wants to see it
	//	// i.e. ShowNavbarNavigationPanel option is true
	//	navbarp->setVisible( visible && gSavedSettings.getBOOL("ShowNavbarNavigationPanel") );
	//}
	// </FS:Zi>
}

void LLViewerWindow::setMenuBackgroundColor(bool god_mode, bool dev_grid)
{
    LLSD args;
    LLColor4 new_bg_color;

	// god more important than project, proj more important than grid
    if ( god_mode ) 
    {
		//if ( LLGridManager::getInstance()->isInProductionGrid() ) <FS:TM> use our grid code and not LL's
		if ( !LLGridManager::getInstance()->isInSLBeta() )
		{
			new_bg_color = LLUIColorTable::instance().getColor( "MenuBarGodBgColor" );
		}
		else
		{
			new_bg_color = LLUIColorTable::instance().getColor( "MenuNonProductionGodBgColor" );
		}
    }
    else
	{
		// <FS:Ansariel> Don't care about viewer maturity
        //switch (LLVersionInfo::getViewerMaturity())
        //{
        //case LLVersionInfo::TEST_VIEWER:
        //    new_bg_color = LLUIColorTable::instance().getColor( "MenuBarTestBgColor" );
        //    break;

        //case LLVersionInfo::PROJECT_VIEWER:
        //    new_bg_color = LLUIColorTable::instance().getColor( "MenuBarProjectBgColor" );
        //    break;
        //    
        //case LLVersionInfo::BETA_VIEWER:
        //    new_bg_color = LLUIColorTable::instance().getColor( "MenuBarBetaBgColor" );
        //    break;
        //    
        //case LLVersionInfo::RELEASE_VIEWER:
        //    if(!LLGridManager::getInstance()->isInProductionGrid())
        //    {
        //        new_bg_color = LLUIColorTable::instance().getColor( "MenuNonProductionBgColor" );
        //    }
        //    else 
        //    {
        //        new_bg_color = LLUIColorTable::instance().getColor( "MenuBarBgColor" );
        //    }
        //    break;
        //}
		if (LLGridManager::getInstance()->isInSLBeta())
		{
			new_bg_color = LLUIColorTable::instance().getColor( "MenuNonProductionBgColor" );
		}
		else 
		{
			new_bg_color = LLUIColorTable::instance().getColor( "MenuBarBgColor" );
		}
		// </FS:Ansariel>
    }
    
    if(gMenuBarView)
    {
        gMenuBarView->setBackgroundColor( new_bg_color );
    }

    if(gStatusBar)
    {
        gStatusBar->setBackgroundColor( new_bg_color );
    }
}

void LLViewerWindow::drawDebugText()
{
	gGL.color4f(1,1,1,1);
	gGL.pushMatrix();
	gGL.pushUIMatrix();
	if (LLGLSLShader::sNoFixedFunction)
	{
		gUIProgram.bind();
	}
	{
		// scale view by UI global scale factor and aspect ratio correction factor
		gGL.scaleUI(mDisplayScale.mV[VX], mDisplayScale.mV[VY], 1.f);
		mDebugText->draw();
	}
	gGL.popUIMatrix();
	gGL.popMatrix();

	gGL.flush();
	if (LLGLSLShader::sNoFixedFunction)
	{
		gUIProgram.unbind();
	}
}

void LLViewerWindow::draw()
{
	
//#if LL_DEBUG
	LLView::sIsDrawing = TRUE;
//#endif
	stop_glerror();
	
	LLUI::setLineWidth(1.f);

	LLUI::setLineWidth(1.f);
	// Reset any left-over transforms
	gGL.matrixMode(LLRender::MM_MODELVIEW);
	
	gGL.loadIdentity();

	//S32 screen_x, screen_y;

	//if (!gSavedSettings.getBOOL("RenderUIBuffer"))
	static LLCachedControl<bool> renderUIBuffer(gSavedSettings, "RenderUIBuffer");
	if (!renderUIBuffer)
	{
		LLUI::sDirtyRect = getWindowRectScaled();
	}

	// HACK for timecode debugging
	//if (gSavedSettings.getBOOL("DisplayTimecode"))
	static LLCachedControl<bool> displayTimecode(gSavedSettings, "DisplayTimecode");
	if (displayTimecode)
	{
		// draw timecode block
		std::string text;

		gGL.loadIdentity();

		microsecondsToTimecodeString(gFrameTime,text);
		const LLFontGL* font = LLFontGL::getFontSansSerif();
		font->renderUTF8(text, 0,
						ll_round((getWindowWidthScaled()/2)-100.f),
						ll_round((getWindowHeightScaled()-60.f)),
			LLColor4( 1.f, 1.f, 1.f, 1.f ),
			LLFontGL::LEFT, LLFontGL::TOP);
	}

	// Draw all nested UI views.
	// No translation needed, this view is glued to 0,0

	if (LLGLSLShader::sNoFixedFunction)
	{
		gUIProgram.bind();
	}

	gGL.pushMatrix();
	LLUI::pushMatrix();
	{
		
		// scale view by UI global scale factor and aspect ratio correction factor
		gGL.scaleUI(mDisplayScale.mV[VX], mDisplayScale.mV[VY], 1.f);

		LLVector2 old_scale_factor = LLUI::getScaleFactor();
		// apply camera zoom transform (for high res screenshots)
		F32 zoom_factor = LLViewerCamera::getInstance()->getZoomFactor();
		S16 sub_region = LLViewerCamera::getInstance()->getZoomSubRegion();
		if (zoom_factor > 1.f)
		{
			//decompose subregion number to x and y values
			int pos_y = sub_region / llceil(zoom_factor);
			int pos_x = sub_region - (pos_y*llceil(zoom_factor));
			// offset for this tile
			gGL.translatef((F32)getWindowWidthScaled() * -(F32)pos_x, 
						(F32)getWindowHeightScaled() * -(F32)pos_y, 
						0.f);
			gGL.scalef(zoom_factor, zoom_factor, 1.f);
			LLUI::getScaleFactor() *= zoom_factor;
		}

		// Draw tool specific overlay on world
		LLToolMgr::getInstance()->getCurrentTool()->draw();

		// <exodus> Draw HUD stuff.
		bool inMouselook = gAgentCamera.cameraMouselook();
		static LLCachedControl<bool> fsMouselookCombatFeatures(gSavedSettings, "FSMouselookCombatFeatures", true);
		if (inMouselook && fsMouselookCombatFeatures)
		{
			S32 windowWidth = gViewerWindow->getWorldViewRectScaled().getWidth();
			S32 windowHeight = gViewerWindow->getWorldViewRectScaled().getHeight();

			static const std::string unknown_agent = LLTrans::getString("Mouselook_Unknown_Avatar");
			static LLUIColor map_avatar_color = LLUIColorTable::instance().getColor("MapAvatarColor", LLColor4::white);
			static LLCachedControl<F32> renderIFFRange(gSavedSettings, "ExodusMouselookIFFRange", 380.f);
			static LLCachedControl<bool> renderIFF(gSavedSettings, "ExodusMouselookIFF", true);
			static LLUICachedControl<F32> userPresetX("ExodusMouselookTextOffsetX", 0.f);
			static LLUICachedControl<F32> userPresetY("ExodusMouselookTextOffsetY", -150.f);
			static LLUICachedControl<U32> userPresetHAlign("ExodusMouselookTextHAlign", 2);

			LLVector3d myPosition = gAgentCamera.getCameraPositionGlobal();
			LLQuaternion myRotation = LLViewerCamera::getInstance()->getQuaternion();

			myRotation.set(-myRotation.mQ[VX], -myRotation.mQ[VY], -myRotation.mQ[VZ], myRotation.mQ[VW]);

			uuid_vec_t avatars;
			std::vector<LLVector3d> positions;
			LLWorld::getInstance()->getAvatars(&avatars, &positions, gAgent.getPositionGlobal(), renderIFFRange);
	
			bool crosshairRendered = false;

			S32 length = avatars.size();
			if (length)
			{
				for (S32 i = 0; i < length; i++)
				{
					LLUUID& targetKey = avatars[i];
					if (targetKey == gAgentID)
					{
						continue;
					}

					LLVector3d targetPosition = positions[i];
					if (targetPosition.isNull())
					{
						continue;
					}

					LLColor4 targetColor = map_avatar_color.get();
					targetColor = LGGContactSets::getInstance()->colorize(targetKey, targetColor, LGG_CS_MINIMAP);

					//color based on contact sets prefs
					LGGContactSets::getInstance()->hasFriendColorThatShouldShow(targetKey, LGG_CS_MINIMAP, targetColor);

					LLColor4 mark_color;
					if (LLNetMap::getAvatarMarkColor(targetKey, mark_color))
					{
						targetColor = mark_color;
					}

					if (renderIFF)
					{
						LLTracker::instance()->drawMarker(targetPosition, targetColor, true);
					}

					if (inMouselook && !crosshairRendered && !gRlvHandler.hasBehaviour(RLV_BHVR_SHOWNAMES))
					{
						LLVector3d magicVector = (targetPosition - myPosition) * myRotation;
						magicVector.setVec(-magicVector.mdV[VY], magicVector.mdV[VZ], magicVector.mdV[VX]);

						if (magicVector.mdV[VX] > -0.75 && magicVector.mdV[VX] < 0.75 && magicVector.mdV[VZ] > 0.0 && magicVector.mdV[VY] > -1.5 && magicVector.mdV[VY] < 1.5) // Do not fuck with these, cheater. :(
						{
							LLAvatarName avatarName;
							std::string targetName = unknown_agent;
							if (LLAvatarNameCache::get(targetKey, &avatarName))
							{
								targetName = avatarName.getCompleteName();
							}

							LLFontGL::getFontSansSerifBold()->renderUTF8(
								llformat("%s, %.2fm", targetName.c_str(), (targetPosition - myPosition).magVec()),
								0, (windowWidth / 2.f) + userPresetX, (windowHeight / 2.f) + userPresetY, targetColor,
								(LLFontGL::HAlign)((S32)userPresetHAlign), LLFontGL::TOP, LLFontGL::BOLD, LLFontGL::DROP_SHADOW_SOFT
							);

							crosshairRendered = true;
						}
					}

					if (!renderIFF && inMouselook && crosshairRendered)
					{
						break;
					}
				}
			}
		}
		// </exodus>

        // Only show Mouselookinstructions if FSShowMouselookInstruction is TRUE
		static LLCachedControl<bool> fsShowMouselookInstructions(gSavedSettings, "FSShowMouselookInstructions");
		if( fsShowMouselookInstructions && (gAgentCamera.cameraMouselook() || LLFloaterCamera::inFreeCameraMode()) )
		{
			drawMouselookInstructions();
			stop_glerror();
		}

		// Draw all nested UI views.
		// No translation needed, this view is glued to 0,0
		mRootView->draw();

		if (LLView::sDebugRects)
		{
			gToolTipView->drawStickyRect();
		}

		// Draw optional on-top-of-everyone view
		LLUICtrl* top_ctrl = gFocusMgr.getTopCtrl();
		if (top_ctrl && top_ctrl->getVisible())
		{
			S32 screen_x, screen_y;
			top_ctrl->localPointToScreen(0, 0, &screen_x, &screen_y);

			gGL.matrixMode(LLRender::MM_MODELVIEW);
			LLUI::pushMatrix();
			LLUI::translate( (F32) screen_x, (F32) screen_y);
			top_ctrl->draw();	
			LLUI::popMatrix();
		}


		if( gShowOverlayTitle && !mOverlayTitle.empty() )
		{
			// Used for special titles such as "Second Life - Special E3 2003 Beta"
			const S32 DIST_FROM_TOP = 20;
			LLFontGL::getFontSansSerifBig()->renderUTF8(
				mOverlayTitle, 0,
				ll_round( getWindowWidthScaled() * 0.5f),
				getWindowHeightScaled() - DIST_FROM_TOP,
				LLColor4(1, 1, 1, 0.4f),
				LLFontGL::HCENTER, LLFontGL::TOP);
		}

		LLUI::setScaleFactor(old_scale_factor);
	}
	LLUI::popMatrix();
	gGL.popMatrix();

	if (LLGLSLShader::sNoFixedFunction)
	{
		gUIProgram.unbind();
	}

//#if LL_DEBUG
	LLView::sIsDrawing = FALSE;
//#endif
}


//-TT Window Title Access
void LLViewerWindow::setTitle(const std::string& win_title)
{
	mWindow->setTitle(win_title);
}
//-TT

// Takes a single keyup event, usually when UI is visible
BOOL LLViewerWindow::handleKeyUp(KEY key, MASK mask)
{
    LLFocusableElement* keyboard_focus = gFocusMgr.getKeyboardFocus();

    if (keyboard_focus
		&& !(mask & (MASK_CONTROL | MASK_ALT))
		&& !gFocusMgr.getKeystrokesOnly())
	{
		// We have keyboard focus, and it's not an accelerator
        if (keyboard_focus && keyboard_focus->wantsKeyUpKeyDown())
        {
            return keyboard_focus->handleKeyUp(key, mask, FALSE);
        }
        else if (key < 0x80)
		{
			// Not a special key, so likely (we hope) to generate a character.  Let it fall through to character handler first.
			return (gFocusMgr.getKeyboardFocus() != NULL);
		}
	}

	if (keyboard_focus)
	{
		if (keyboard_focus->handleKeyUp(key, mask, FALSE))
		{
			LL_DEBUGS() << "LLviewerWindow::handleKeyUp - in 'traverse up' - no loops seen... just called keyboard_focus->handleKeyUp an it returned true" << LL_ENDL;
			LLViewerEventRecorder::instance().logKeyEvent(key, mask);
			return TRUE;
		}
		else {
			LL_DEBUGS() << "LLviewerWindow::handleKeyUp - in 'traverse up' - no loops seen... just called keyboard_focus->handleKeyUp an it returned FALSE" << LL_ENDL;
		}
	}

	// don't pass keys on to world when something in ui has focus
	return gFocusMgr.childHasKeyboardFocus(mRootView)
		|| LLMenuGL::getKeyboardMode()
		|| (gMenuBarView && gMenuBarView->getHighlightedItem() && gMenuBarView->getHighlightedItem()->isActive());
}

// Takes a single keydown event, usually when UI is visible
BOOL LLViewerWindow::handleKey(KEY key, MASK mask)
{
	// hide tooltips on keypress
	LLToolTipMgr::instance().blockToolTips();

    LLFocusableElement* keyboard_focus = gFocusMgr.getKeyboardFocus();

    if (keyboard_focus
		&& !(mask & (MASK_CONTROL | MASK_ALT))
		&& !gFocusMgr.getKeystrokesOnly())
	{
		// We have keyboard focus, and it's not an accelerator
        if (keyboard_focus && keyboard_focus->wantsKeyUpKeyDown())
        {
            return keyboard_focus->handleKey(key, mask, FALSE );
        }
		else if (key < 0x80)
		{
			// Not a special key, so likely (we hope) to generate a character.  Let it fall through to character handler first.
            return (keyboard_focus != NULL);
		}
	}

	// let menus handle navigation keys for navigation
	if ((gMenuBarView && gMenuBarView->handleKey(key, mask, TRUE))
		||(gLoginMenuBarView && gLoginMenuBarView->handleKey(key, mask, TRUE))
		||(gMenuHolder && gMenuHolder->handleKey(key, mask, TRUE)))
	{
		LL_DEBUGS() << "LLviewerWindow::handleKey handle nav keys for nav" << LL_ENDL;
		LLViewerEventRecorder::instance().logKeyEvent(key,mask);
		return TRUE;
	}


	// give menus a chance to handle modified (Ctrl, Alt) shortcut keys before current focus 
	// as long as focus isn't locked
	if (mask & (MASK_CONTROL | MASK_ALT) && !gFocusMgr.focusLocked())
	{
		// Check the current floater's menu first, if it has one.
		if (gFocusMgr.keyboardFocusHasAccelerators()
			&& keyboard_focus 
			&& keyboard_focus->handleKey(key,mask,FALSE))
		{
			LLViewerEventRecorder::instance().logKeyEvent(key,mask);
			return TRUE;
		}

		if ((gMenuBarView && gMenuBarView->handleAcceleratorKey(key, mask))
			||(gLoginMenuBarView && gLoginMenuBarView->handleAcceleratorKey(key, mask)))
		{
			LLViewerEventRecorder::instance().logKeyEvent(key,mask);
			return TRUE;
		}
	}

	// give floaters first chance to handle TAB key
	// so frontmost floater gets focus
	// if nothing has focus, go to first or last UI element as appropriate
    if (key == KEY_TAB && (mask & MASK_CONTROL || keyboard_focus == NULL))
	{
		LL_WARNS() << "LLviewerWindow::handleKey give floaters first chance at tab key " << LL_ENDL;
		if (gMenuHolder) gMenuHolder->hideMenus();

		// if CTRL-tabbing (and not just TAB with no focus), go into window cycle mode
		gFloaterView->setCycleMode((mask & MASK_CONTROL) != 0);

		// do CTRL-TAB and CTRL-SHIFT-TAB logic
		if (mask & MASK_SHIFT)
		{
			mRootView->focusPrevRoot();
		}
		else
		{
			mRootView->focusNextRoot();
		}
		LLViewerEventRecorder::instance().logKeyEvent(key,mask);
		return TRUE;
	}
	// hidden edit menu for cut/copy/paste
	if (gEditMenu && gEditMenu->handleAcceleratorKey(key, mask))
	{
		LLViewerEventRecorder::instance().logKeyEvent(key,mask);
		return TRUE;
	}

	LLFloater* focused_floaterp = gFloaterView->getFocusedFloater();
	std::string focusedFloaterName = (focused_floaterp ? focused_floaterp->getInstanceName() : "");

	if( keyboard_focus )
	{
		// <FS:Ansariel> [FS Communication UI]
		//if ((focusedFloaterName == "nearby_chat") || (focusedFloaterName == "im_container") || (focusedFloaterName == "impanel"))
		//{
		//	if (gSavedSettings.getBOOL("ArrowKeysAlwaysMove"))
		//	{
		//		// let Control-Up and Control-Down through for chat line history,
		//		if (!(key == KEY_UP && mask == MASK_CONTROL)
		//			&& !(key == KEY_DOWN && mask == MASK_CONTROL)
		//			&& !(key == KEY_UP && mask == MASK_ALT)
		//			&& !(key == KEY_DOWN && mask == MASK_ALT))
		//		{
		//			switch(key)
		//			{
		//			case KEY_LEFT:
		//			case KEY_RIGHT:
		//			case KEY_UP:
		//			case KEY_DOWN:
		//			case KEY_PAGE_UP:
		//			case KEY_PAGE_DOWN:
		//			case KEY_HOME:
		//				// when chatbar is empty or ArrowKeysAlwaysMove set,
		//				// pass arrow keys on to avatar...
		//				return FALSE;
		//			default:
		//				break;
		//			}
		//		}
		//	}
		if(FSNearbyChat::instance().defaultChatBarHasFocus() &&
		   (FSNearbyChat::instance().defaultChatBarIsIdle() ||
		    gSavedSettings.getBOOL("ArrowKeysAlwaysMove")))
		{
			// let Control-Up and Control-Down through for chat line history,
			//<FS:TS> Control-Right and Control-Left too for chat line editing
			if (!(key == KEY_UP && mask == MASK_CONTROL)
				&& !(key == KEY_DOWN && mask == MASK_CONTROL)
				&& !(key == KEY_LEFT && mask == MASK_CONTROL)
				&& !(key == KEY_RIGHT && mask == MASK_CONTROL))
			{
				switch (key)
				{
					case KEY_LEFT:
					case KEY_RIGHT:
					case KEY_UP:
					case KEY_DOWN:
					case KEY_PAGE_UP:
					case KEY_PAGE_DOWN:
					case KEY_HOME:
						// when chatbar is empty or ArrowKeysAlwaysMove set,
						// pass arrow keys on to avatar...
						return FALSE;
					default:
						break;
				}
			}
		}
		// </FS:Ansariel> [FS Communication UI]

		if (keyboard_focus->handleKey(key, mask, FALSE))
		{

			LL_DEBUGS() << "LLviewerWindow::handleKey - in 'traverse up' - no loops seen... just called keyboard_focus->handleKey an it returned true" << LL_ENDL;
			LLViewerEventRecorder::instance().logKeyEvent(key,mask); 
			return TRUE;
		} else {
			LL_DEBUGS() << "LLviewerWindow::handleKey - in 'traverse up' - no loops seen... just called keyboard_focus->handleKey an it returned FALSE" << LL_ENDL;
		}
	}

	if( LLToolMgr::getInstance()->getCurrentTool()->handleKey(key, mask) )
	{
		LL_DEBUGS() << "LLviewerWindow::handleKey toolbar handling?" << LL_ENDL;
		LLViewerEventRecorder::instance().logKeyEvent(key,mask);
		return TRUE;
	}

	// Try for a new-format gesture
	if (LLGestureMgr::instance().triggerGesture(key, mask))
	{
		LL_DEBUGS() << "LLviewerWindow::handleKey new gesture feature" << LL_ENDL;
		LLViewerEventRecorder::instance().logKeyEvent(key,mask);
		return TRUE;
	}

	// See if this is a gesture trigger.  If so, eat the key and
	// don't pass it down to the menus.
	if (gGestureList.trigger(key, mask))
	{
		LL_DEBUGS() << "LLviewerWindow::handleKey check gesture trigger" << LL_ENDL;
		LLViewerEventRecorder::instance().logKeyEvent(key,mask);
		return TRUE;
	}

	// If "Pressing letter keys starts local chat" option is selected, we are not in mouselook, 
	// no view has keyboard focus, this is a printable character key (and no modifier key is 
	// pressed except shift), then give focus to nearby chat (STORM-560)

	// <FS:Ansariel> [FS Communication UI]
	// -- Also removed !gAgentCamera.cameraMouselook() because of FIRE-10906; Pressing letter keys SHOULD move focus to chat when this option is enabled, regardless of being in mouselook or not
	// -- The need to press Enter key while being in mouselook mode every time to say a sentence is not too coherent with user's expectation, if he/she checked "starts local chat"
	// -- Also check for KEY_DIVIDE as we remapped VK_OEM_2 to KEY_DIVIDE in LLKeyboardWin32 to fix starting gestures
	//if ( gSavedSettings.getS32("LetterKeysFocusChatBar") && !gAgentCamera.cameraMouselook() && 
	//	!keyboard_focus && key < 0x80 && (mask == MASK_NONE || mask == MASK_SHIFT) )
	//{
	//	// Initialize nearby chat if it's missing
	//	LLFloaterIMNearbyChat* nearby_chat = LLFloaterReg::findTypedInstance<LLFloaterIMNearbyChat>("nearby_chat");
	//	if (!nearby_chat)
	//	{	
	//		LLSD name("im_container");
	//		LLFloaterReg::toggleInstanceOrBringToFront(name);
	//	}

	//	LLChatEntry* chat_editor = LLFloaterReg::findTypedInstance<LLFloaterIMNearbyChat>("nearby_chat")->getChatBox();
	//	if (chat_editor)
	//	{
	//		// passing NULL here, character will be added later when it is handled by character handler.
	//		nearby_chat->startChat(NULL);
	//		return TRUE;
	//	}
	//}

	static LLCachedControl<bool> LetterKeysAffectsMovementNotFocusChatBar(gSavedSettings, "LetterKeysAffectsMovementNotFocusChatBar");
	static LLCachedControl<bool> fsLetterKeysFocusNearbyChatBar(gSavedSettings, "FSLetterKeysFocusNearbyChatBar");
	static LLCachedControl<bool> fsNearbyChatbar(gSavedSettings, "FSNearbyChatbar");
	if ( !LetterKeysAffectsMovementNotFocusChatBar && 
#if LL_WINDOWS
		!keyboard_focus && ((key < 0x80 && (mask == MASK_NONE || mask == MASK_SHIFT)) || (key == KEY_DIVIDE && mask == MASK_SHIFT)) )
#else
		!keyboard_focus && key < 0x80 && (mask == MASK_NONE || mask == MASK_SHIFT) )
#endif
	{
		FSFloaterNearbyChat* nearby_chat = FSFloaterNearbyChat::findInstance();
		if (fsLetterKeysFocusNearbyChatBar && fsNearbyChatbar && nearby_chat && nearby_chat->getVisible())
		{
			nearby_chat->setFocus(TRUE);
		}
		else
		{
			FSNearbyChat::instance().showDefaultChatBar(TRUE);
		}
		return TRUE;
	}
	// </FS:Ansariel> [FS Communication UI]

	// give menus a chance to handle unmodified accelerator keys
	if ((gMenuBarView && gMenuBarView->handleAcceleratorKey(key, mask))
		||(gLoginMenuBarView && gLoginMenuBarView->handleAcceleratorKey(key, mask)))
	{
		return TRUE;
	}

	// don't pass keys on to world when something in ui has focus
	return gFocusMgr.childHasKeyboardFocus(mRootView) 
		|| LLMenuGL::getKeyboardMode() 
		|| (gMenuBarView && gMenuBarView->getHighlightedItem() && gMenuBarView->getHighlightedItem()->isActive());
}


BOOL LLViewerWindow::handleUnicodeChar(llwchar uni_char, MASK mask)
{
	// HACK:  We delay processing of return keys until they arrive as a Unicode char,
	// so that if you're typing chat text at low frame rate, we don't send the chat
	// until all keystrokes have been entered. JC
	// HACK: Numeric keypad <enter> on Mac is Unicode 3
	// HACK: Control-M on Windows is Unicode 13
	if ((uni_char == 13 && mask != MASK_CONTROL)
	    || (uni_char == 3 && mask == MASK_NONE) )
	{
		if (mask != MASK_ALT)
		{
			return gViewerKeyboard.handleKey(KEY_RETURN, mask, gKeyboard->getKeyRepeated(KEY_RETURN));
		}
	}

	// let menus handle navigation (jump) keys
	if (gMenuBarView && gMenuBarView->handleUnicodeChar(uni_char, TRUE))
	{
		return TRUE;
	}

	// Traverses up the hierarchy
	LLFocusableElement* keyboard_focus = gFocusMgr.getKeyboardFocus();
	if( keyboard_focus )
	{
		if (keyboard_focus->handleUnicodeChar(uni_char, FALSE))
		{
			return TRUE;
		}

        return TRUE;
	}

	return FALSE;
}


void LLViewerWindow::handleScrollWheel(S32 clicks)
{
	LLUI::resetMouseIdleTimer();
	
	LLMouseHandler* mouse_captor = gFocusMgr.getMouseCapture();
	if( mouse_captor )
	{
		S32 local_x;
		S32 local_y;
		mouse_captor->screenPointToLocal( mCurrentMousePoint.mX, mCurrentMousePoint.mY, &local_x, &local_y );
		mouse_captor->handleScrollWheel(local_x, local_y, clicks);
		if (LLView::sDebugMouseHandling)
		{
			LL_INFOS() << "Scroll Wheel handled by captor " << mouse_captor->getName() << LL_ENDL;
		}
		return;
	}

	LLUICtrl* top_ctrl = gFocusMgr.getTopCtrl();
	if (top_ctrl)
	{
		S32 local_x;
		S32 local_y;
		top_ctrl->screenPointToLocal( mCurrentMousePoint.mX, mCurrentMousePoint.mY, &local_x, &local_y );
		if (top_ctrl->handleScrollWheel(local_x, local_y, clicks)) return;
	}

	if (mRootView->handleScrollWheel(mCurrentMousePoint.mX, mCurrentMousePoint.mY, clicks) )
	{
		if (LLView::sDebugMouseHandling)
		{
			LL_INFOS() << "Scroll Wheel" << LLView::sMouseHandlerMessage << LL_ENDL;
		}
		return;
	}
	else if (LLView::sDebugMouseHandling)
	{
		LL_INFOS() << "Scroll Wheel not handled by view" << LL_ENDL;
	}

	// Zoom the camera in and out behavior

	if(top_ctrl == 0 
		&& getWorldViewRectScaled().pointInRect(mCurrentMousePoint.mX, mCurrentMousePoint.mY) 
		&& gAgentCamera.isInitialized())
		gAgentCamera.handleScrollWheel(clicks);

	return;
}

void LLViewerWindow::addPopup(LLView* popup)
{
	if (mPopupView)
	{
		mPopupView->addPopup(popup);
	}
}

void LLViewerWindow::removePopup(LLView* popup)
{
	if (mPopupView)
	{
		mPopupView->removePopup(popup);
	}
}

void LLViewerWindow::clearPopups()
{
	if (mPopupView)
	{
		mPopupView->clearPopups();
	}
}

void LLViewerWindow::moveCursorToCenter()
{
	if (! gSavedSettings.getBOOL("DisableMouseWarp"))
	{
		S32 x = getWorldViewWidthScaled() / 2;
		S32 y = getWorldViewHeightScaled() / 2;
	
		//on a forced move, all deltas get zeroed out to prevent jumping
		mCurrentMousePoint.set(x,y);
		mLastMousePoint.set(x,y);
		mCurrentMouseDelta.set(0,0);	

		LLUI::setMousePositionScreen(x, y);	
	}
}


//////////////////////////////////////////////////////////////////////
//
// Hover handlers
//

void append_xui_tooltip(LLView* viewp, LLToolTip::Params& params)
{
	if (viewp) 
	{
		if (!params.styled_message.empty())
		{
			params.styled_message.add().text("\n---------\n"); 
		}
		LLView::root_to_view_iterator_t end_tooltip_it = viewp->endRootToView();
		// NOTE: we skip "root" since it is assumed
		for (LLView::root_to_view_iterator_t tooltip_it = ++viewp->beginRootToView();
			tooltip_it != end_tooltip_it;
			++tooltip_it)
		{
			LLView* viewp = *tooltip_it;
		
			params.styled_message.add().text(viewp->getName());

			LLPanel* panelp = dynamic_cast<LLPanel*>(viewp);
			if (panelp && !panelp->getXMLFilename().empty())
			{
				params.styled_message.add()
					.text("(" + panelp->getXMLFilename() + ")")
					//<FS:KC> Define in colors.xml instead
//					 .style.color(LLColor4(0.7f, 0.7f, 1.f, 1.f));
					.style.color(LLUIColorTable::instance().getColor("XUITooltipFileName"));
			}
			params.styled_message.add().text("/");
		}
	}
}

static LLTrace::BlockTimerStatHandle ftm("Update UI");

// Update UI based on stored mouse position from mouse-move
// event processing.
void LLViewerWindow::updateUI()
{
	LL_RECORD_BLOCK_TIME(ftm);

	static std::string last_handle_msg;

	// <FS:Ansariel> We don't show the hints anyway, so needless to check here
	//if (gLoggedInTime.getStarted())
	//{
	//	if (gLoggedInTime.getElapsedTimeF32() > gSavedSettings.getF32("DestinationGuideHintTimeout"))
	//	{
	//		LLFirstUse::notUsingDestinationGuide();
	//	}
	//	if (gLoggedInTime.getElapsedTimeF32() > gSavedSettings.getF32("SidePanelHintTimeout"))
	//	{
	//		LLFirstUse::notUsingSidePanel();
	//	}
	//}
	// </FS:Ansariel>

	LLConsole::updateClass();

	// animate layout stacks so we have up to date rect for world view
	LLLayoutStack::updateClass();

	// use full window for world view when not rendering UI
	bool world_view_uses_full_window = gAgentCamera.cameraMouselook() || !gPipeline.hasRenderDebugFeatureMask(LLPipeline::RENDER_DEBUG_FEATURE_UI);
	updateWorldViewRect(world_view_uses_full_window);

	LLView::sMouseHandlerMessage.clear();

	S32 x = mCurrentMousePoint.mX;
	S32 y = mCurrentMousePoint.mY;

	MASK	mask = gKeyboard->currentMask(TRUE);

	if (gPipeline.hasRenderDebugMask(LLPipeline::RENDER_DEBUG_RAYCAST))
	{
		gDebugRaycastFaceHit = -1;
		gDebugRaycastObject = cursorIntersect(-1, -1, 512.f, NULL, -1, FALSE, FALSE,
											  &gDebugRaycastFaceHit,
											  &gDebugRaycastIntersection,
											  &gDebugRaycastTexCoord,
											  &gDebugRaycastNormal,
											  &gDebugRaycastTangent,
											  &gDebugRaycastStart,
											  &gDebugRaycastEnd);
		gDebugRaycastParticle = gPipeline.lineSegmentIntersectParticle(gDebugRaycastStart, gDebugRaycastEnd, &gDebugRaycastParticleIntersection, NULL);
	}

	updateMouseDelta();
	updateKeyboardFocus();

	BOOL handled = FALSE;

	LLUICtrl* top_ctrl = gFocusMgr.getTopCtrl();
	LLMouseHandler* mouse_captor = gFocusMgr.getMouseCapture();
	LLView* captor_view = dynamic_cast<LLView*>(mouse_captor);

	//FIXME: only include captor and captor's ancestors if mouse is truly over them --RN

	//build set of views containing mouse cursor by traversing UI hierarchy and testing 
	//screen rect against mouse cursor
	view_handle_set_t mouse_hover_set;

	// constraint mouse enter events to children of mouse captor
	LLView* root_view = captor_view;

	// if mouse captor doesn't exist or isn't a LLView
	// then allow mouse enter events on entire UI hierarchy
	if (!root_view)
	{
		root_view = mRootView;
	}

	// only update mouse hover set when UI is visible (since we shouldn't send hover events to invisible UI
	if (gPipeline.hasRenderDebugFeatureMask(LLPipeline::RENDER_DEBUG_FEATURE_UI))
	{
		// include all ancestors of captor_view as automatically having mouse
		if (captor_view)
		{
			LLView* captor_parent_view = captor_view->getParent();
			while(captor_parent_view)
			{
				mouse_hover_set.insert(captor_parent_view->getHandle());
				captor_parent_view = captor_parent_view->getParent();
			}
		}

		// aggregate visible views that contain mouse cursor in display order
		LLPopupView::popup_list_t popups = mPopupView->getCurrentPopups();

		for(LLPopupView::popup_list_t::iterator popup_it = popups.begin(); popup_it != popups.end(); ++popup_it)
		{
			LLView* popup = popup_it->get();
			if (popup && popup->calcScreenBoundingRect().pointInRect(x, y))
			{
				// iterator over contents of top_ctrl, and throw into mouse_hover_set
				for (LLView::tree_iterator_t it = popup->beginTreeDFS();
					it != popup->endTreeDFS();
					++it)
				{
					LLView* viewp = *it;
					if (viewp->getVisible()
						&& viewp->calcScreenBoundingRect().pointInRect(x, y))
					{
						// we have a view that contains the mouse, add it to the set
						mouse_hover_set.insert(viewp->getHandle());
					}
					else
					{
						// skip this view and all of its children
						it.skipDescendants();
					}
				}
			}
		}

		// while the top_ctrl contains the mouse cursor, only it and its descendants will receive onMouseEnter events
		if (top_ctrl && top_ctrl->calcScreenBoundingRect().pointInRect(x, y))
		{
			// iterator over contents of top_ctrl, and throw into mouse_hover_set
			for (LLView::tree_iterator_t it = top_ctrl->beginTreeDFS();
				it != top_ctrl->endTreeDFS();
				++it)
			{
				LLView* viewp = *it;
				if (viewp->getVisible()
					&& viewp->calcScreenBoundingRect().pointInRect(x, y))
				{
					// we have a view that contains the mouse, add it to the set
					mouse_hover_set.insert(viewp->getHandle());
				}
				else
				{
					// skip this view and all of its children
					it.skipDescendants();
				}
			}
		}
		else
		{
			// walk UI tree in depth-first order
			for (LLView::tree_iterator_t it = root_view->beginTreeDFS();
				it != root_view->endTreeDFS();
				++it)
			{
				LLView* viewp = *it;
				// calculating the screen rect involves traversing the parent, so this is less than optimal
				if (viewp->getVisible()
					&& viewp->calcScreenBoundingRect().pointInRect(x, y))
				{

					// if this view is mouse opaque, nothing behind it should be in mouse_hover_set
					if (viewp->getMouseOpaque())
					{
						// constrain further iteration to children of this widget
						it = viewp->beginTreeDFS();
					}
		
					// we have a view that contains the mouse, add it to the set
					mouse_hover_set.insert(viewp->getHandle());
				}
				else
				{
					// skip this view and all of its children
					it.skipDescendants();
				}
			}
		}
	}

	typedef std::vector<LLHandle<LLView> > view_handle_list_t;

	// call onMouseEnter() on all views which contain the mouse cursor but did not before
	view_handle_list_t mouse_enter_views;
	std::set_difference(mouse_hover_set.begin(), mouse_hover_set.end(),
						mMouseHoverViews.begin(), mMouseHoverViews.end(),
						std::back_inserter(mouse_enter_views));
	for (view_handle_list_t::iterator it = mouse_enter_views.begin();
		it != mouse_enter_views.end();
		++it)
	{
		LLView* viewp = it->get();
		if (viewp)
		{
			LLRect view_screen_rect = viewp->calcScreenRect();
			viewp->onMouseEnter(x - view_screen_rect.mLeft, y - view_screen_rect.mBottom, mask);
		}
	}

	// call onMouseLeave() on all views which no longer contain the mouse cursor
	view_handle_list_t mouse_leave_views;
	std::set_difference(mMouseHoverViews.begin(), mMouseHoverViews.end(),
						mouse_hover_set.begin(), mouse_hover_set.end(),
						std::back_inserter(mouse_leave_views));
	for (view_handle_list_t::iterator it = mouse_leave_views.begin();
		it != mouse_leave_views.end();
		++it)
	{
		LLView* viewp = it->get();
		if (viewp)
		{
			LLRect view_screen_rect = viewp->calcScreenRect();
			viewp->onMouseLeave(x - view_screen_rect.mLeft, y - view_screen_rect.mBottom, mask);
		}
	}

	// store resulting hover set for next frame
	swap(mMouseHoverViews, mouse_hover_set);

	// only handle hover events when UI is enabled
	if (gPipeline.hasRenderDebugFeatureMask(LLPipeline::RENDER_DEBUG_FEATURE_UI))
	{	

		if( mouse_captor )
		{
			// Pass hover events to object capturing mouse events.
			S32 local_x;
			S32 local_y; 
			mouse_captor->screenPointToLocal( x, y, &local_x, &local_y );
			handled = mouse_captor->handleHover(local_x, local_y, mask);
			if (LLView::sDebugMouseHandling)
			{
				LL_INFOS() << "Hover handled by captor " << mouse_captor->getName() << LL_ENDL;
			}

			if( !handled )
			{
				LL_DEBUGS("UserInput") << "hover not handled by mouse captor" << LL_ENDL;
			}
		}
		else
		{
			if (top_ctrl)
			{
				S32 local_x, local_y;
				top_ctrl->screenPointToLocal( x, y, &local_x, &local_y );
				handled = top_ctrl->pointInView(local_x, local_y) && top_ctrl->handleHover(local_x, local_y, mask);
			}

			if ( !handled )
			{
				// x and y are from last time mouse was in window
				// mMouseInWindow tracks *actual* mouse location
				if (mMouseInWindow && mRootView->handleHover(x, y, mask) )
				{
					if (LLView::sDebugMouseHandling && LLView::sMouseHandlerMessage != last_handle_msg)
					{
						last_handle_msg = LLView::sMouseHandlerMessage;
						LL_INFOS() << "Hover" << LLView::sMouseHandlerMessage << LL_ENDL;
					}
					handled = TRUE;
				}
				else if (LLView::sDebugMouseHandling)
				{
					if (last_handle_msg != LLStringUtil::null)
					{
						last_handle_msg.clear();
						LL_INFOS() << "Hover not handled by view" << LL_ENDL;
					}
				}
			}
		
			if (!handled)
			{
				LLTool *tool = LLToolMgr::getInstance()->getCurrentTool();

				if(mMouseInWindow && tool)
				{
					handled = tool->handleHover(x, y, mask);
				}
			}
		}

		// Show a new tool tip (or update one that is already shown)
		BOOL tool_tip_handled = FALSE;
		std::string tool_tip_msg;
		if( handled 
			&& !mWindow->isCursorHidden())
		{
			LLRect screen_sticky_rect = mRootView->getLocalRect();
			S32 local_x, local_y;

			//if (gSavedSettings.getBOOL("DebugShowXUINames"))
			static LLCachedControl<bool> debugShowXUINames(gSavedSettings, "DebugShowXUINames");
			if (debugShowXUINames)
			{
				LLToolTip::Params params;

				LLView* tooltip_view = mRootView;
				LLView::tree_iterator_t end_it = mRootView->endTreeDFS();
				for (LLView::tree_iterator_t it = mRootView->beginTreeDFS(); it != end_it; ++it)
				{
					LLView* viewp = *it;
					LLRect screen_rect;
					viewp->localRectToScreen(viewp->getLocalRect(), &screen_rect);
					if (!(viewp->getVisible()
						 && screen_rect.pointInRect(x, y)))
					{
						it.skipDescendants();
					}
					// only report xui names for LLUICtrls, 
					// and blacklist the various containers we don't care about
					else if (dynamic_cast<LLUICtrl*>(viewp) 
							&& viewp != gMenuHolder
							&& viewp != gFloaterView
							&& viewp != gConsole) 
					{
						if (dynamic_cast<LLFloater*>(viewp))
						{
							// constrain search to descendants of this (frontmost) floater
							// by resetting iterator
							it = viewp->beginTreeDFS();
						}

						// if we are in a new part of the tree (not a descendent of current tooltip_view)
						// then push the results for tooltip_view and start with a new potential view
						// NOTE: this emulates visiting only the leaf nodes that meet our criteria
						if (!viewp->hasAncestor(tooltip_view))
						{
							append_xui_tooltip(tooltip_view, params);
							screen_sticky_rect.intersectWith(tooltip_view->calcScreenRect());
						}
						tooltip_view = viewp;
					}
				}

				append_xui_tooltip(tooltip_view, params);
				params.styled_message.add().text("\n");

				screen_sticky_rect.intersectWith(tooltip_view->calcScreenRect());
				
				params.sticky_rect = screen_sticky_rect;
				params.max_width = 400;

				LLToolTipMgr::instance().show(params);
			}
			// if there is a mouse captor, nothing else gets a tooltip
			else if (mouse_captor)
			{
				mouse_captor->screenPointToLocal(x, y, &local_x, &local_y);
				tool_tip_handled = mouse_captor->handleToolTip(local_x, local_y, mask);
			}
			else 
			{
				// next is top_ctrl
				if (!tool_tip_handled && top_ctrl)
				{
					top_ctrl->screenPointToLocal(x, y, &local_x, &local_y);
					tool_tip_handled = top_ctrl->handleToolTip(local_x, local_y, mask );
				}
				
				if (!tool_tip_handled)
				{
					local_x = x; local_y = y;
					tool_tip_handled = mRootView->handleToolTip(local_x, local_y, mask );
				}

				LLTool* current_tool = LLToolMgr::getInstance()->getCurrentTool();
				if (!tool_tip_handled && current_tool)
				{
					current_tool->screenPointToLocal(x, y, &local_x, &local_y);
					tool_tip_handled = current_tool->handleToolTip(local_x, local_y, mask );
				}
			}
		}		
	}
	else
	{	// just have tools handle hover when UI is turned off
		LLTool *tool = LLToolMgr::getInstance()->getCurrentTool();

		if(mMouseInWindow && tool)
		{
			handled = tool->handleHover(x, y, mask);
		}
	}

	updateLayout();

	mLastMousePoint = mCurrentMousePoint;

	// cleanup unused selections when no modal dialogs are open
	if (LLModalDialog::activeCount() == 0)
	{
		LLViewerParcelMgr::getInstance()->deselectUnused();
	}

	if (LLModalDialog::activeCount() == 0)
	{
		LLSelectMgr::getInstance()->deselectUnused();
	}
}


void LLViewerWindow::updateLayout()
{
	LLTool* tool = LLToolMgr::getInstance()->getCurrentTool();
	if (gFloaterTools != NULL
		&& tool != NULL
		&& tool != gToolNull  
		&& tool != LLToolCompInspect::getInstance() 
		&& tool != LLToolDragAndDrop::getInstance() 
		&& !gSavedSettings.getBOOL("FreezeTime"))
	{ 
		// Suppress the toolbox view if our source tool was the pie tool,
		// and we've overridden to something else.
		bool suppress_toolbox = 
			(LLToolMgr::getInstance()->getBaseTool() == LLToolPie::getInstance()) &&
			(LLToolMgr::getInstance()->getCurrentTool() != LLToolPie::getInstance());

		LLMouseHandler *captor = gFocusMgr.getMouseCapture();
		// With the null, inspect, or drag and drop tool, don't muck
		// with visibility.

		if (gFloaterTools->isMinimized()
			||	(tool != LLToolPie::getInstance()						// not default tool
				&& tool != LLToolCompGun::getInstance()					// not coming out of mouselook
				&& !suppress_toolbox									// not override in third person
				&& LLToolMgr::getInstance()->getCurrentToolset()->isShowFloaterTools()
				&& (!captor || dynamic_cast<LLView*>(captor) != NULL)))						// not dragging
		{
			// Force floater tools to be visible (unless minimized)
			if (!gFloaterTools->getVisible())
			{
				gFloaterTools->openFloater();
			}
			// Update the location of the blue box tool popup
			LLCoordGL select_center_screen;
			MASK	mask = gKeyboard->currentMask(TRUE);
			gFloaterTools->updatePopup( select_center_screen, mask );
		}
		else
		{
			gFloaterTools->setVisible(FALSE);
		}
		//gMenuBarView->setItemVisible("BuildTools", gFloaterTools->getVisible());
	}

	// Always update console
	if(gConsole)
	{
		LLRect console_rect = getChatConsoleRect();
		gConsole->reshape(console_rect.getWidth(), console_rect.getHeight());
		gConsole->setRect(console_rect);
	}
}

void LLViewerWindow::updateMouseDelta()
{
	S32 dx = lltrunc((F32) (mCurrentMousePoint.mX - mLastMousePoint.mX) * LLUI::getScaleFactor().mV[VX]);
	S32 dy = lltrunc((F32) (mCurrentMousePoint.mY - mLastMousePoint.mY) * LLUI::getScaleFactor().mV[VY]);

	//RN: fix for asynchronous notification of mouse leaving window not working
	LLCoordWindow mouse_pos;
	mWindow->getCursorPosition(&mouse_pos);
	if (mouse_pos.mX < 0 || 
		mouse_pos.mY < 0 ||
		mouse_pos.mX > mWindowRectRaw.getWidth() ||
		mouse_pos.mY > mWindowRectRaw.getHeight())
	{
		mMouseInWindow = FALSE;
	}
	else
	{
		mMouseInWindow = TRUE;
	}

	LLVector2 mouse_vel; 

	//if (gSavedSettings.getBOOL("MouseSmooth"))
	static LLCachedControl<bool> mouseSmooth(gSavedSettings, "MouseSmooth");
	if (mouseSmooth)
	{
		static F32 fdx = 0.f;
		static F32 fdy = 0.f;

		F32 amount = 16.f;
		fdx = fdx + ((F32) dx - fdx) * llmin(gFrameIntervalSeconds.value()*amount,1.f);
		fdy = fdy + ((F32) dy - fdy) * llmin(gFrameIntervalSeconds.value()*amount,1.f);

		mCurrentMouseDelta.set(ll_round(fdx), ll_round(fdy));
		mouse_vel.setVec(fdx,fdy);
	}
	else
	{
		mCurrentMouseDelta.set(dx, dy);
		mouse_vel.setVec((F32) dx, (F32) dy);
	}
    
	sample(sMouseVelocityStat, mouse_vel.magVec());
}

void LLViewerWindow::updateKeyboardFocus()
{
	if (!gPipeline.hasRenderDebugFeatureMask(LLPipeline::RENDER_DEBUG_FEATURE_UI))
	{
		gFocusMgr.setKeyboardFocus(NULL);
	}

	// clean up current focus
	LLUICtrl* cur_focus = dynamic_cast<LLUICtrl*>(gFocusMgr.getKeyboardFocus());
	if (cur_focus)
	{
		if (!cur_focus->isInVisibleChain() || !cur_focus->isInEnabledChain())
		{
            // don't release focus, just reassign so that if being given
            // to a sibling won't call onFocusLost on all the ancestors
			// gFocusMgr.releaseFocusIfNeeded(cur_focus);

			LLUICtrl* parent = cur_focus->getParentUICtrl();
			const LLUICtrl* focus_root = cur_focus->findRootMostFocusRoot();
			bool new_focus_found = false;
			while(parent)
			{
				if (parent->isCtrl() 
					&& (parent->hasTabStop() || parent == focus_root) 
					&& !parent->getIsChrome() 
					&& parent->isInVisibleChain() 
					&& parent->isInEnabledChain())
				{
					if (!parent->focusFirstItem())
					{
						parent->setFocus(TRUE);
					}
					new_focus_found = true;
					break;
				}
				parent = parent->getParentUICtrl();
			}

			// if we didn't find a better place to put focus, just release it
			// hasFocus() will return true if and only if we didn't touch focus since we
			// are only moving focus higher in the hierarchy
			if (!new_focus_found)
			{
				cur_focus->setFocus(FALSE);
			}
		}
		else if (cur_focus->isFocusRoot())
		{
			// focus roots keep trying to delegate focus to their first valid descendant
			// this assumes that focus roots are not valid focus holders on their own
			cur_focus->focusFirstItem();
		}
	}

	// last ditch force of edit menu to selection manager
	if (LLEditMenuHandler::gEditMenuHandler == NULL && LLSelectMgr::getInstance()->getSelection()->getObjectCount())
	{
		LLEditMenuHandler::gEditMenuHandler = LLSelectMgr::getInstance();
	}

	if (gFloaterView->getCycleMode())
	{
		// sync all floaters with their focus state
		gFloaterView->highlightFocusedFloater();
		gSnapshotFloaterView->highlightFocusedFloater();
		MASK	mask = gKeyboard->currentMask(TRUE);
		if ((mask & MASK_CONTROL) == 0)
		{
			// control key no longer held down, finish cycle mode
			gFloaterView->setCycleMode(FALSE);

			gFloaterView->syncFloaterTabOrder();
		}
		else
		{
			// user holding down CTRL, don't update tab order of floaters
		}
	}
	else
	{
		// update focused floater
		gFloaterView->highlightFocusedFloater();
		gSnapshotFloaterView->highlightFocusedFloater();
		// make sure floater visible order is in sync with tab order
		gFloaterView->syncFloaterTabOrder();
	}
}

static LLTrace::BlockTimerStatHandle FTM_UPDATE_WORLD_VIEW("Update World View");
void LLViewerWindow::updateWorldViewRect(bool use_full_window)
{
	LL_RECORD_BLOCK_TIME(FTM_UPDATE_WORLD_VIEW);

	// start off using whole window to render world
	LLRect new_world_rect = mWindowRectRaw;

	if (use_full_window == false && mWorldViewPlaceholder.get())
	{
		new_world_rect = mWorldViewPlaceholder.get()->calcScreenRect();
		// clamp to at least a 1x1 rect so we don't try to allocate zero width gl buffers
		new_world_rect.mTop = llmax(new_world_rect.mTop, new_world_rect.mBottom + 1);
		new_world_rect.mRight = llmax(new_world_rect.mRight, new_world_rect.mLeft + 1);

		new_world_rect.mLeft = ll_round((F32)new_world_rect.mLeft * mDisplayScale.mV[VX]);
		new_world_rect.mRight = ll_round((F32)new_world_rect.mRight * mDisplayScale.mV[VX]);
		new_world_rect.mBottom = ll_round((F32)new_world_rect.mBottom * mDisplayScale.mV[VY]);
		new_world_rect.mTop = ll_round((F32)new_world_rect.mTop * mDisplayScale.mV[VY]);
	}

	if (mWorldViewRectRaw != new_world_rect)
	{
		mWorldViewRectRaw = new_world_rect;
		gResizeScreenTexture = TRUE;
		LLViewerCamera::getInstance()->setViewHeightInPixels( mWorldViewRectRaw.getHeight() );
		LLViewerCamera::getInstance()->setAspect( getWorldViewAspectRatio() );

		LLRect old_world_rect_scaled = mWorldViewRectScaled;
		mWorldViewRectScaled = calcScaledRect(mWorldViewRectRaw, mDisplayScale);

		// sending a signal with a new WorldView rect
		mOnWorldViewRectUpdated(old_world_rect_scaled, mWorldViewRectScaled);
	}
}

void LLViewerWindow::saveLastMouse(const LLCoordGL &point)
{
	// Store last mouse location.
	// If mouse leaves window, pretend last point was on edge of window

	if (point.mX < 0)
	{
		mCurrentMousePoint.mX = 0;
	}
	else if (point.mX > getWindowWidthScaled())
	{
		mCurrentMousePoint.mX = getWindowWidthScaled();
	}
	else
	{
		mCurrentMousePoint.mX = point.mX;
	}

	if (point.mY < 0)
	{
		mCurrentMousePoint.mY = 0;
	}
	else if (point.mY > getWindowHeightScaled() )
	{
		mCurrentMousePoint.mY = getWindowHeightScaled();
	}
	else
	{
		mCurrentMousePoint.mY = point.mY;
	}
}


// Draws the selection outlines for the currently selected objects
// Must be called after displayObjects is called, which sets the mGLName parameter
// NOTE: This function gets called 3 times:
//  render_ui_3d: 			FALSE, FALSE, TRUE
//  render_hud_elements:	FALSE, FALSE, FALSE
void LLViewerWindow::renderSelections( BOOL for_gl_pick, BOOL pick_parcel_walls, BOOL for_hud )
{
	LLObjectSelectionHandle selection = LLSelectMgr::getInstance()->getSelection();

	if (!for_hud && !for_gl_pick)
	{
		// Call this once and only once
		LLSelectMgr::getInstance()->updateSilhouettes();
	}
	
	// Draw fence around land selections
	if (for_gl_pick)
	{
		if (pick_parcel_walls)
		{
			LLViewerParcelMgr::getInstance()->renderParcelCollision();
		}
	}
	else if (( for_hud && selection->getSelectType() == SELECT_TYPE_HUD) ||
			 (!for_hud && selection->getSelectType() != SELECT_TYPE_HUD))
	{		
		LLSelectMgr::getInstance()->renderSilhouettes(for_hud);
		
		stop_glerror();

		// setup HUD render
		if (selection->getSelectType() == SELECT_TYPE_HUD && LLSelectMgr::getInstance()->getSelection()->getObjectCount())
		{
			LLBBox hud_bbox = gAgentAvatarp->getHUDBBox();

			// set up transform to encompass bounding box of HUD
			gGL.matrixMode(LLRender::MM_PROJECTION);
			gGL.pushMatrix();
			gGL.loadIdentity();
			F32 depth = llmax(1.f, hud_bbox.getExtentLocal().mV[VX] * 1.1f);
			gGL.ortho(-0.5f * LLViewerCamera::getInstance()->getAspect(), 0.5f * LLViewerCamera::getInstance()->getAspect(), -0.5f, 0.5f, 0.f, depth);
			
			gGL.matrixMode(LLRender::MM_MODELVIEW);
			gGL.pushMatrix();
			gGL.loadIdentity();
			gGL.loadMatrix(OGL_TO_CFR_ROTATION);		// Load Cory's favorite reference frame
			gGL.translatef(-hud_bbox.getCenterLocal().mV[VX] + (depth *0.5f), 0.f, 0.f);
		}

		// Render light for editing
		if (LLSelectMgr::sRenderLightRadius && LLToolMgr::getInstance()->inEdit())
		{
			gGL.getTexUnit(0)->unbind(LLTexUnit::TT_TEXTURE);
			LLGLEnable gls_blend(GL_BLEND);
			LLGLEnable gls_cull(GL_CULL_FACE);
			LLGLDepthTest gls_depth(GL_TRUE, GL_FALSE);
			gGL.matrixMode(LLRender::MM_MODELVIEW);
			gGL.pushMatrix();
			if (selection->getSelectType() == SELECT_TYPE_HUD)
			{
				F32 zoom = gAgentCamera.mHUDCurZoom;
				gGL.scalef(zoom, zoom, zoom);
			}

			struct f : public LLSelectedObjectFunctor
			{
				virtual bool apply(LLViewerObject* object)
				{
					LLDrawable* drawable = object->mDrawable;
					if (drawable && drawable->isLight())
					{
						LLVOVolume* vovolume = drawable->getVOVolume();
						gGL.pushMatrix();

						LLVector3 center = drawable->getPositionAgent();
						gGL.translatef(center[0], center[1], center[2]);
						F32 scale = vovolume->getLightRadius();
						gGL.scalef(scale, scale, scale);

						LLColor4 color(vovolume->getLightColor(), .5f);
						gGL.color4fv(color.mV);
					
						//F32 pixel_area = 100000.f;
						// Render Outside
						gSphere.render();

						// Render Inside
						glCullFace(GL_FRONT);
						gSphere.render();
						glCullFace(GL_BACK);
					
						gGL.popMatrix();
					}
					return true;
				}
			} func;
			LLSelectMgr::getInstance()->getSelection()->applyToObjects(&func);
			
			gGL.popMatrix();
		}				
		
		// NOTE: The average position for the axis arrows of the selected objects should
		// not be recalculated at this time.  If they are, then group rotations will break.

		// Draw arrows at average center of all selected objects
		LLTool* tool = LLToolMgr::getInstance()->getCurrentTool();
		if (tool)
		{
			if(tool->isAlwaysRendered())
			{
				tool->render();
			}
			else
			{
				if( !LLSelectMgr::getInstance()->getSelection()->isEmpty() )
				{
					BOOL moveable_object_selected = FALSE;
					BOOL all_selected_objects_move = TRUE;
					BOOL all_selected_objects_modify = TRUE;
					// <FS:Ansariel> gSavedSettings replacement
					//BOOL selecting_linked_set = !gSavedSettings.getBOOL("EditLinkedParts");
					static LLCachedControl<bool> editLinkedParts(gSavedSettings, "EditLinkedParts");
					BOOL selecting_linked_set = !(BOOL)editLinkedParts;
					// </FS:Ansariel>

					for (LLObjectSelection::iterator iter = LLSelectMgr::getInstance()->getSelection()->begin();
						 iter != LLSelectMgr::getInstance()->getSelection()->end(); iter++)
					{
						LLSelectNode* nodep = *iter;
						LLViewerObject* object = nodep->getObject();
						LLViewerObject *root_object = (object == NULL) ? NULL : object->getRootEdit();
						BOOL this_object_movable = FALSE;
						if (object->permMove() && !object->isPermanentEnforced() &&
							((root_object == NULL) || !root_object->isPermanentEnforced()) &&
							(object->permModify() || selecting_linked_set))
						{
							moveable_object_selected = TRUE;
							this_object_movable = TRUE;

// [RLVa:KB] - Checked: 2010-03-31 (RLVa-1.2.0c) | Modified: RLVa-0.2.0g
							if ( (rlv_handler_t::isEnabled()) && 
								 ((gRlvHandler.hasBehaviour(RLV_BHVR_UNSIT)) || (gRlvHandler.hasBehaviour(RLV_BHVR_SITTP))) )
							{
								if ((isAgentAvatarValid()) && (gAgentAvatarp->isSitting()) && (gAgentAvatarp->getRoot() == object->getRootEdit()))
									moveable_object_selected = this_object_movable = FALSE;
							}
// [/RLVa:KB]
						}
						all_selected_objects_move = all_selected_objects_move && this_object_movable;
						all_selected_objects_modify = all_selected_objects_modify && object->permModify();
					}

					BOOL draw_handles = TRUE;

					if (tool == LLToolCompTranslate::getInstance() && (!moveable_object_selected || !all_selected_objects_move))
					{
						draw_handles = FALSE;
					}

					if (tool == LLToolCompRotate::getInstance() && (!moveable_object_selected || !all_selected_objects_move))
					{
						draw_handles = FALSE;
					}

					if ( !all_selected_objects_modify && tool == LLToolCompScale::getInstance() )
					{
						draw_handles = FALSE;
					}
				
					if( draw_handles )
					{
						tool->render();
					}
				}
			}
			if (selection->getSelectType() == SELECT_TYPE_HUD && selection->getObjectCount())
			{
				gGL.matrixMode(LLRender::MM_PROJECTION);
				gGL.popMatrix();

				gGL.matrixMode(LLRender::MM_MODELVIEW);
				gGL.popMatrix();
				stop_glerror();
			}
		}
	}
}

// Return a point near the clicked object representative of the place the object was clicked.
LLVector3d LLViewerWindow::clickPointInWorldGlobal(S32 x, S32 y_from_bot, LLViewerObject* clicked_object) const
{
	// create a normalized vector pointing from the camera center into the 
	// world at the location of the mouse click
	LLVector3 mouse_direction_global = mouseDirectionGlobal( x, y_from_bot );

	LLVector3d relative_object = clicked_object->getPositionGlobal() - gAgentCamera.getCameraPositionGlobal();

	// make mouse vector as long as object vector, so it touchs a point near
	// where the user clicked on the object
	mouse_direction_global *= (F32) relative_object.magVec();

	LLVector3d new_pos;
	new_pos.setVec(mouse_direction_global);
	// transform mouse vector back to world coords
	new_pos += gAgentCamera.getCameraPositionGlobal();

	return new_pos;
}


BOOL LLViewerWindow::clickPointOnSurfaceGlobal(const S32 x, const S32 y, LLViewerObject *objectp, LLVector3d &point_global) const
{
	BOOL intersect = FALSE;

//	U8 shape = objectp->mPrimitiveCode & LL_PCODE_BASE_MASK;
	if (!intersect)
	{
		point_global = clickPointInWorldGlobal(x, y, objectp);
		LL_INFOS() << "approx intersection at " <<  (objectp->getPositionGlobal() - point_global) << LL_ENDL;
	}
	else
	{
		LL_INFOS() << "good intersection at " <<  (objectp->getPositionGlobal() - point_global) << LL_ENDL;
	}

	return intersect;
}

void LLViewerWindow::pickAsync( S32 x,
								S32 y_from_bot,
								MASK mask,
								void (*callback)(const LLPickInfo& info),
								BOOL pick_transparent,
								BOOL pick_rigged,
								BOOL pick_unselectable)
{
	BOOL in_build_mode = LLFloaterReg::instanceVisible("build");
	if (in_build_mode || LLDrawPoolAlpha::sShowDebugAlpha)
	{
		// build mode allows interaction with all transparent objects
		// "Show Debug Alpha" means no object actually transparent
		pick_transparent = TRUE;
	}

	LLPickInfo pick_info(LLCoordGL(x, y_from_bot), mask, pick_transparent, pick_rigged, FALSE, TRUE, pick_unselectable, callback);
	schedulePick(pick_info);
}

void LLViewerWindow::schedulePick(LLPickInfo& pick_info)
{
	if (mPicks.size() >= 1024 || mWindow->getMinimized())
	{ //something went wrong, picks are being scheduled but not processed
		
		if (pick_info.mPickCallback)
		{
			pick_info.mPickCallback(pick_info);
		}
	
		return;
	}
	mPicks.push_back(pick_info);
	
	// delay further event processing until we receive results of pick
	// only do this for async picks so that handleMouseUp won't be called
	// until the pick triggered in handleMouseDown has been processed, for example
	mWindow->delayInputProcessing();
}


void LLViewerWindow::performPick()
{
	if (!mPicks.empty())
	{
		std::vector<LLPickInfo>::iterator pick_it;
		for (pick_it = mPicks.begin(); pick_it != mPicks.end(); ++pick_it)
		{
			pick_it->fetchResults();
		}

		mLastPick = mPicks.back();
		mPicks.clear();
	}
}

void LLViewerWindow::returnEmptyPicks()
{
	std::vector<LLPickInfo>::iterator pick_it;
	for (pick_it = mPicks.begin(); pick_it != mPicks.end(); ++pick_it)
	{
		mLastPick = *pick_it;
		// just trigger callback with empty results
		if (pick_it->mPickCallback)
		{
			pick_it->mPickCallback(*pick_it);
		}
	}
	mPicks.clear();
}

// Performs the GL object/land pick.
LLPickInfo LLViewerWindow::pickImmediate(S32 x, S32 y_from_bot, BOOL pick_transparent, BOOL pick_rigged, BOOL pick_particle)
{
	BOOL in_build_mode = LLFloaterReg::instanceVisible("build");
	if (in_build_mode || LLDrawPoolAlpha::sShowDebugAlpha)
	{
		// build mode allows interaction with all transparent objects
		// "Show Debug Alpha" means no object actually transparent
		pick_transparent = TRUE;
	}
	
	// shortcut queueing in mPicks and just update mLastPick in place
	MASK	key_mask = gKeyboard->currentMask(TRUE);
	mLastPick = LLPickInfo(LLCoordGL(x, y_from_bot), key_mask, pick_transparent, pick_rigged, pick_particle, TRUE, FALSE, NULL);
	mLastPick.fetchResults();

	return mLastPick;
}

LLHUDIcon* LLViewerWindow::cursorIntersectIcon(S32 mouse_x, S32 mouse_y, F32 depth,
										   LLVector4a* intersection)
{
	S32 x = mouse_x;
	S32 y = mouse_y;

	if ((mouse_x == -1) && (mouse_y == -1)) // use current mouse position
	{
		x = getCurrentMouseX();
		y = getCurrentMouseY();
	}

	// world coordinates of mouse
	// VECTORIZE THIS
	LLVector3 mouse_direction_global = mouseDirectionGlobal(x,y);
	LLVector3 mouse_point_global = LLViewerCamera::getInstance()->getOrigin();
	LLVector3 mouse_world_start = mouse_point_global;
	LLVector3 mouse_world_end   = mouse_point_global + mouse_direction_global * depth;

	LLVector4a start, end;
	start.load3(mouse_world_start.mV);
	end.load3(mouse_world_end.mV);
	
	return LLHUDIcon::lineSegmentIntersectAll(start, end, intersection);
}

LLViewerObject* LLViewerWindow::cursorIntersect(S32 mouse_x, S32 mouse_y, F32 depth,
												LLViewerObject *this_object,
												S32 this_face,
												BOOL pick_transparent,
												BOOL pick_rigged,
												S32* face_hit,
												LLVector4a *intersection,
												LLVector2 *uv,
												LLVector4a *normal,
												LLVector4a *tangent,
												LLVector4a* start,
												LLVector4a* end)
{
	S32 x = mouse_x;
	S32 y = mouse_y;

	if ((mouse_x == -1) && (mouse_y == -1)) // use current mouse position
	{
		x = getCurrentMouseX();
		y = getCurrentMouseY();
	}

	// HUD coordinates of mouse
	LLVector3 mouse_point_hud = mousePointHUD(x, y);
	LLVector3 mouse_hud_start = mouse_point_hud - LLVector3(depth, 0, 0);
	LLVector3 mouse_hud_end   = mouse_point_hud + LLVector3(depth, 0, 0);
	
	// world coordinates of mouse
	LLVector3 mouse_direction_global = mouseDirectionGlobal(x,y);
	LLVector3 mouse_point_global = LLViewerCamera::getInstance()->getOrigin();
	
	//get near clip plane
	LLVector3 n = LLViewerCamera::getInstance()->getAtAxis();
	LLVector3 p = mouse_point_global + n * LLViewerCamera::getInstance()->getNear();

	//project mouse point onto plane
	LLVector3 pos;
	line_plane(mouse_point_global, mouse_direction_global, p, n, pos);
	mouse_point_global = pos;

	LLVector3 mouse_world_start = mouse_point_global;
	LLVector3 mouse_world_end   = mouse_point_global + mouse_direction_global * depth;

	if (!LLViewerJoystick::getInstance()->getOverrideCamera())
	{ //always set raycast intersection to mouse_world_end unless
		//flycam is on (for DoF effect)
		gDebugRaycastIntersection.load3(mouse_world_end.mV);
	}

	LLVector4a mw_start;
	mw_start.load3(mouse_world_start.mV);
	LLVector4a mw_end;
	mw_end.load3(mouse_world_end.mV);

	LLVector4a mh_start;
	mh_start.load3(mouse_hud_start.mV);
	LLVector4a mh_end;
	mh_end.load3(mouse_hud_end.mV);

	if (start)
	{
		*start = mw_start;
	}

	if (end)
	{
		*end = mw_end;
	}

	LLViewerObject* found = NULL;

	if (this_object)  // check only this object
	{
		if (this_object->isHUDAttachment()) // is a HUD object?
		{
			if (this_object->lineSegmentIntersect(mh_start, mh_end, this_face, pick_transparent, pick_rigged,
												  face_hit, intersection, uv, normal, tangent))
			{
				found = this_object;
			}
		}
		else // is a world object
		{
			if (this_object->lineSegmentIntersect(mw_start, mw_end, this_face, pick_transparent, pick_rigged,
												  face_hit, intersection, uv, normal, tangent))
			{
				found = this_object;
			}
		}
	}
	else // check ALL objects
	{
		found = gPipeline.lineSegmentIntersectInHUD(mh_start, mh_end, pick_transparent,
													face_hit, intersection, uv, normal, tangent);

// [RLVa:KB] - Checked: 2010-03-31 (RLVa-1.2.0c) | Modified: RLVa-1.2.0c
		if ( (rlv_handler_t::isEnabled()) && (found) &&
			 (LLToolCamera::getInstance()->hasMouseCapture()) && (gKeyboard->currentMask(TRUE) & MASK_ALT) )
		{
			found = NULL;
		}
// [/RLVa:KB]
		if (!found) // if not found in HUD, look in world:
		{
			found = gPipeline.lineSegmentIntersectInWorld(mw_start, mw_end, pick_transparent, pick_rigged,
														  face_hit, intersection, uv, normal, tangent);
			if (found && !pick_transparent)
			{
				gDebugRaycastIntersection = *intersection;
			}
		}

// [RLVa:KB] - Checked: RLVa-1.2.0
		if ( (found) && ((gTeleportDisplay) || ((rlv_handler_t::isEnabled()) && (found) && (gRlvHandler.hasBehaviour(RLV_BHVR_INTERACT)))) )
		{
			// Allow picking if:
			//   - the drag-and-drop tool is active (allows inventory offers)
			//   - the camera tool is active
			//   - the pie tool is active *and* we picked our own avie (allows "mouse steering" and the self pie menu)
			LLTool* pCurTool = LLToolMgr::getInstance()->getCurrentTool();
			if ( (LLToolDragAndDrop::getInstance() != pCurTool) && 
			     (!LLToolCamera::getInstance()->hasMouseCapture()) &&
			     ((LLToolPie::getInstance() != pCurTool) || (gAgent.getID() != found->getID())) )
			{
				found = NULL;
			}
		}
// [/RLVa:KB]
	}

	return found;
}

// Returns unit vector relative to camera
// indicating direction of point on screen x,y
LLVector3 LLViewerWindow::mouseDirectionGlobal(const S32 x, const S32 y) const
{
	// find vertical field of view
	F32			fov = LLViewerCamera::getInstance()->getView();

	// find world view center in scaled ui coordinates
	F32			center_x = getWorldViewRectScaled().getCenterX();
	F32			center_y = getWorldViewRectScaled().getCenterY();

	// calculate pixel distance to screen
	F32			distance = ((F32)getWorldViewHeightScaled() * 0.5f) / (tan(fov / 2.f));

	// calculate click point relative to middle of screen
	F32			click_x = x - center_x;
	F32			click_y = y - center_y;

	// compute mouse vector
	LLVector3	mouse_vector =	distance * LLViewerCamera::getInstance()->getAtAxis()
								- click_x * LLViewerCamera::getInstance()->getLeftAxis()
								+ click_y * LLViewerCamera::getInstance()->getUpAxis();

	mouse_vector.normVec();

	return mouse_vector;
}

LLVector3 LLViewerWindow::mousePointHUD(const S32 x, const S32 y) const
{
	// find screen resolution
	S32			height = getWorldViewHeightScaled();

	// find world view center
	F32			center_x = getWorldViewRectScaled().getCenterX();
	F32			center_y = getWorldViewRectScaled().getCenterY();

	// remap with uniform scale (1/height) so that top is -0.5, bottom is +0.5
	F32 hud_x = -((F32)x - center_x)  / height;
	F32 hud_y = ((F32)y - center_y) / height;

	return LLVector3(0.f, hud_x/gAgentCamera.mHUDCurZoom, hud_y/gAgentCamera.mHUDCurZoom);
}

// Returns unit vector relative to camera in camera space
// indicating direction of point on screen x,y
LLVector3 LLViewerWindow::mouseDirectionCamera(const S32 x, const S32 y) const
{
	// find vertical field of view
	F32			fov_height = LLViewerCamera::getInstance()->getView();
	F32			fov_width = fov_height * LLViewerCamera::getInstance()->getAspect();

	// find screen resolution
	S32			height = getWorldViewHeightScaled();
	S32			width = getWorldViewWidthScaled();

	// find world view center
	F32			center_x = getWorldViewRectScaled().getCenterX();
	F32			center_y = getWorldViewRectScaled().getCenterY();

	// calculate click point relative to middle of screen
	F32			click_x = (((F32)x - center_x) / (F32)width) * fov_width * -1.f;
	F32			click_y = (((F32)y - center_y) / (F32)height) * fov_height;

	// compute mouse vector
	LLVector3	mouse_vector =	LLVector3(0.f, 0.f, -1.f);
	LLQuaternion mouse_rotate;
	mouse_rotate.setQuat(click_y, click_x, 0.f);

	mouse_vector = mouse_vector * mouse_rotate;
	// project to z = -1 plane;
	mouse_vector = mouse_vector * (-1.f / mouse_vector.mV[VZ]);

	return mouse_vector;
}



BOOL LLViewerWindow::mousePointOnPlaneGlobal(LLVector3d& point, const S32 x, const S32 y, 
										const LLVector3d &plane_point_global, 
										const LLVector3 &plane_normal_global)
{
	LLVector3d	mouse_direction_global_d;

	mouse_direction_global_d.setVec(mouseDirectionGlobal(x,y));
	LLVector3d	plane_normal_global_d;
	plane_normal_global_d.setVec(plane_normal_global);
	F64 plane_mouse_dot = (plane_normal_global_d * mouse_direction_global_d);
	LLVector3d plane_origin_camera_rel = plane_point_global - gAgentCamera.getCameraPositionGlobal();
	F64	mouse_look_at_scale = (plane_normal_global_d * plane_origin_camera_rel)
								/ plane_mouse_dot;
	if (llabs(plane_mouse_dot) < 0.00001)
	{
		// if mouse is parallel to plane, return closest point on line through plane origin
		// that is parallel to camera plane by scaling mouse direction vector
		// by distance to plane origin, modulated by deviation of mouse direction from plane origin
		LLVector3d plane_origin_dir = plane_origin_camera_rel;
		plane_origin_dir.normVec();
		
		mouse_look_at_scale = plane_origin_camera_rel.magVec() / (plane_origin_dir * mouse_direction_global_d);
	}

	point = gAgentCamera.getCameraPositionGlobal() + mouse_look_at_scale * mouse_direction_global_d;

	return mouse_look_at_scale > 0.0;
}


// Returns global position
BOOL LLViewerWindow::mousePointOnLandGlobal(const S32 x, const S32 y, LLVector3d *land_position_global, BOOL ignore_distance)
{
	LLVector3		mouse_direction_global = mouseDirectionGlobal(x,y);
	F32				mouse_dir_scale;
	BOOL			hit_land = FALSE;
	LLViewerRegion	*regionp;
	F32			land_z;
	const F32	FIRST_PASS_STEP = 1.0f;		// meters
	const F32	SECOND_PASS_STEP = 0.1f;	// meters
	const F32	draw_distance = ignore_distance ? MAX_FAR_CLIP : gAgentCamera.mDrawDistance;
	LLVector3d	camera_pos_global;

	camera_pos_global = gAgentCamera.getCameraPositionGlobal();
	LLVector3d		probe_point_global;
	LLVector3		probe_point_region;

	// walk forwards to find the point
	for (mouse_dir_scale = FIRST_PASS_STEP; mouse_dir_scale < draw_distance; mouse_dir_scale += FIRST_PASS_STEP)
	{
		LLVector3d mouse_direction_global_d;
		mouse_direction_global_d.setVec(mouse_direction_global * mouse_dir_scale);
		probe_point_global = camera_pos_global + mouse_direction_global_d;

		regionp = LLWorld::getInstance()->resolveRegionGlobal(probe_point_region, probe_point_global);

		if (!regionp)
		{
			// ...we're outside the world somehow
			continue;
		}

		S32 i = (S32) (probe_point_region.mV[VX]/regionp->getLand().getMetersPerGrid());
		S32 j = (S32) (probe_point_region.mV[VY]/regionp->getLand().getMetersPerGrid());
		S32 grids_per_edge = (S32) regionp->getLand().mGridsPerEdge;
		if ((i >= grids_per_edge) || (j >= grids_per_edge))
		{
			//LL_INFOS() << "LLViewerWindow::mousePointOnLand probe_point is out of region" << LL_ENDL;
			continue;
		}

		land_z = regionp->getLand().resolveHeightRegion(probe_point_region);

		//LL_INFOS() << "mousePointOnLand initial z " << land_z << LL_ENDL;

		if (probe_point_region.mV[VZ] < land_z)
		{
			// ...just went under land

			// cout << "under land at " << probe_point << " scale " << mouse_vec_scale << endl;

			hit_land = TRUE;
			break;
		}
	}


	if (hit_land)
	{
		// Don't go more than one step beyond where we stopped above.
		// This can't just be "mouse_vec_scale" because floating point error
		// will stop the loop before the last increment.... X - 1.0 + 0.1 + 0.1 + ... + 0.1 != X
		F32 stop_mouse_dir_scale = mouse_dir_scale + FIRST_PASS_STEP;

		// take a step backwards, then walk forwards again to refine position
		for ( mouse_dir_scale -= FIRST_PASS_STEP; mouse_dir_scale <= stop_mouse_dir_scale; mouse_dir_scale += SECOND_PASS_STEP)
		{
			LLVector3d mouse_direction_global_d;
			mouse_direction_global_d.setVec(mouse_direction_global * mouse_dir_scale);
			probe_point_global = camera_pos_global + mouse_direction_global_d;

			regionp = LLWorld::getInstance()->resolveRegionGlobal(probe_point_region, probe_point_global);

			if (!regionp)
			{
				// ...we're outside the world somehow
				continue;
			}

			/*
			i = (S32) (local_probe_point.mV[VX]/regionp->getLand().getMetersPerGrid());
			j = (S32) (local_probe_point.mV[VY]/regionp->getLand().getMetersPerGrid());
			if ((i >= regionp->getLand().mGridsPerEdge) || (j >= regionp->getLand().mGridsPerEdge))
			{
				// LL_INFOS() << "LLViewerWindow::mousePointOnLand probe_point is out of region" << LL_ENDL;
				continue;
			}
			land_z = regionp->getLand().mSurfaceZ[ i + j * (regionp->getLand().mGridsPerEdge) ];
			*/

			land_z = regionp->getLand().resolveHeightRegion(probe_point_region);

			//LL_INFOS() << "mousePointOnLand refine z " << land_z << LL_ENDL;

			if (probe_point_region.mV[VZ] < land_z)
			{
				// ...just went under land again

				*land_position_global = probe_point_global;
				return TRUE;
			}
		}
	}

	return FALSE;
}

// <FS:Ansariel> Threaded filepickers
void do_save_image(LLImageFormatted* image, const std::string& snapshot_dir, const std::string& base_name, const std::string& extension, boost::function<void(bool)> callback)
{
	// Look for an unused file name
	std::string filepath;
	S32 i = 1;
	S32 err = 0;

	do
	{
		filepath = snapshot_dir;
		filepath += gDirUtilp->getDirDelimiter();
		filepath += base_name;
		filepath += llformat("_%.3d",i);
		filepath += extension;

		llstat stat_info;
		err = LLFile::stat( filepath, &stat_info );
		i++;
	}
	while( -1 != err );  // search until the file is not found (i.e., stat() gives an error).

	LL_INFOS() << "Saving snapshot to " << filepath << LL_ENDL;

	if (gSavedSettings.getBOOL("FSLogSnapshotsToLocal"))
	{
		LLStringUtil::format_map_t args;
		args["FILENAME"] = filepath;
		report_to_nearby_chat(LLTrans::getString("SnapshotSavedToDisk", args));
	}

	bool success = image->save(filepath);
	if (callback)
	{
		callback(success);
	}
}

void LLViewerWindow::saveImageCallback(const std::string& filename, LLImageFormatted* image, const std::string& extension, boost::function<void(bool)> callback)
{
	if (!filename.empty())
	{
		LLViewerWindow::sSnapshotBaseName = gDirUtilp->getBaseFileName(filename, true);
		LLViewerWindow::sSnapshotDir = gDirUtilp->getDirName(filename);

		do_save_image(image, LLViewerWindow::sSnapshotDir, LLViewerWindow::sSnapshotBaseName, extension, callback);
		return;
	}

	if (callback)
	{
		callback(false);
	}
}
// </FS:Ansariel>

// Saves an image to the harddrive as "SnapshotX" where X >= 1.
// <FS:Ansariel> Threaded filepickers
//BOOL LLViewerWindow::saveImageNumbered(LLImageFormatted *image, bool force_picker)
void LLViewerWindow::saveImageNumbered(LLImageFormatted *image, bool force_picker, boost::function<void(bool)> callback)
// </FS:Ansariel>
{
	if (!image)
	{
		LL_WARNS() << "No image to save" << LL_ENDL;
		// <FS:Ansariel> Threaded filepickers
		//return FALSE;
		if (callback)
		{
			callback(false);
			return;
		}
		// </FS:Ansariel>
	}

	LLFilePicker::ESaveFilter pick_type;
	std::string extension("." + image->getExtension());
	if (extension == ".j2c")
		pick_type = LLFilePicker::FFSAVE_J2C;
	else if (extension == ".bmp")
		pick_type = LLFilePicker::FFSAVE_BMP;
	else if (extension == ".jpg")
		pick_type = LLFilePicker::FFSAVE_JPEG;
	else if (extension == ".png")
		pick_type = LLFilePicker::FFSAVE_PNG;
	else if (extension == ".tga")
		pick_type = LLFilePicker::FFSAVE_TGA;
	else
		pick_type = LLFilePicker::FFSAVE_ALL; // ???
	
	// <FS:Ansariel> Threaded filepickers
	//// Get a base file location if needed.
	//if (force_picker || !isSnapshotLocSet())
	//{
	//	std::string proposed_name( sSnapshotBaseName );

	//	// getSaveFile will append an appropriate extension to the proposed name, based on the ESaveFilter constant passed in.

	//	// pick a directory in which to save
	//	LLFilePicker& picker = LLFilePicker::instance();
	//	if (!picker.getSaveFile(pick_type, proposed_name))
	//	{
	//		// Clicked cancel
	//		return FALSE;
	//	}

	//	// Copy the directory + file name
	//	std::string filepath = picker.getFirstFile();

	//	LLViewerWindow::sSnapshotBaseName = gDirUtilp->getBaseFileName(filepath, true);
	//	LLViewerWindow::sSnapshotDir = gDirUtilp->getDirName(filepath);
	//}

	//// Look for an unused file name
	//std::string filepath;
	//S32 i = 1;
	//S32 err = 0;

	//do
	//{
	//	filepath = sSnapshotDir;
	//	filepath += gDirUtilp->getDirDelimiter();
	//	filepath += sSnapshotBaseName;
	//	filepath += llformat("_%.3d",i);
	//	filepath += extension;

	//	llstat stat_info;
	//	err = LLFile::stat( filepath, &stat_info );
	//	i++;
	//}
	//while( -1 != err );  // search until the file is not found (i.e., stat() gives an error).

	//LL_INFOS() << "Saving snapshot to " << filepath << LL_ENDL;
	//return image->save(filepath);

	// Get a base file location if needed.
	if (force_picker || !isSnapshotLocSet())
	{
		std::string proposed_name( sSnapshotBaseName );

		(new LLGenericSaveFilePicker(pick_type, proposed_name, boost::bind(&LLViewerWindow::saveImageCallback, this, _1, image, extension, callback)))->getFile();
		return;
	}

	do_save_image(image, LLViewerWindow::sSnapshotDir, LLViewerWindow::sSnapshotBaseName, extension, callback);
	// </FS:Ansariel>
}

void LLViewerWindow::resetSnapshotLoc()
{
	sSnapshotDir.clear();
}

// static
void LLViewerWindow::movieSize(S32 new_width, S32 new_height)
{
	// FS:TS FIRE-6182: Set Window Size sets random size each time
	// Don't use LLCoordWindow, since the chosen resolution winds up
	// with position dependent numbers added each time. Instead, we use
	// LLCoordScreen, which avoids this. Fix from Niran's Viewer.
	// LLCoordWindow size;
	// LLCoordWindow new_size(new_width, new_height);
	// gViewerWindow->getWindow()->getSize(&size);
	// if ( size != new_size )
	// {
	//	gViewerWindow->getWindow()->setSize(new_size.convert());
	// }
	U32 nChromeW(0), nChromeH(0);
	gViewerWindow->getWindow()->getWindowChrome( nChromeW, nChromeH );

	LLCoordScreen new_size;
	new_size.mX = new_width + nChromeW;
	new_size.mY = new_height + nChromeH;
	gViewerWindow->getWindow()->setSize(new_size);
	// FS:TS FIRE-6182 end

}

BOOL LLViewerWindow::saveSnapshot(const std::string& filepath, S32 image_width, S32 image_height, BOOL show_ui, BOOL do_rebuild, LLSnapshotModel::ESnapshotLayerType type)
{
	LL_INFOS() << "Saving snapshot to: " << filepath << LL_ENDL;

	LLPointer<LLImageRaw> raw = new LLImageRaw;
	BOOL success = rawSnapshot(raw, image_width, image_height, TRUE, FALSE, show_ui, do_rebuild);

	if (success)
	{
		LLPointer<LLImageBMP> bmp_image = new LLImageBMP;
		success = bmp_image->encode(raw, 0.0f);
		if( success )
		{
			success = bmp_image->save(filepath);
		}
		else
		{
			LL_WARNS() << "Unable to encode bmp snapshot" << LL_ENDL;
		}
	}
	else
	{
		LL_WARNS() << "Unable to capture raw snapshot" << LL_ENDL;
	}

	return success;
}


void LLViewerWindow::playSnapshotAnimAndSound()
{
	// <FS:PP> FIRE-8190: Preview function for "UI Sounds" Panel
	// if (gSavedSettings.getBOOL("QuietSnapshotsToDisk"))
	if (gSavedSettings.getBOOL("PlayModeUISndSnapshot"))
	// </FS:PP> FIRE-8190: Preview function for "UI Sounds" Panel
	{
		return;
	}
	gAgent.sendAnimationRequest(ANIM_AGENT_SNAPSHOT, ANIM_REQUEST_START);
	send_sound_trigger(LLUUID(gSavedSettings.getString("UISndSnapshot")), 1.0f);
}

BOOL LLViewerWindow::thumbnailSnapshot(LLImageRaw *raw, S32 preview_width, S32 preview_height, BOOL show_ui, BOOL do_rebuild, LLSnapshotModel::ESnapshotLayerType type)
{
	return rawSnapshot(raw, preview_width, preview_height, FALSE, FALSE, show_ui, do_rebuild, type);
}

// Saves the image from the screen to a raw image
// Since the required size might be bigger than the available screen, this method rerenders the scene in parts (called subimages) and copy
// the results over to the final raw image.
BOOL LLViewerWindow::rawSnapshot(LLImageRaw *raw, S32 image_width, S32 image_height, 
	BOOL keep_window_aspect, BOOL is_texture, BOOL show_ui, BOOL do_rebuild, LLSnapshotModel::ESnapshotLayerType type, S32 max_size)
{
	if (!raw)
	{
		return FALSE;
	}
	//check if there is enough memory for the snapshot image
	if(LLPipeline::sMemAllocationThrottled)
	{
		return FALSE ; //snapshot taking is disabled due to memory restriction.
	}
	if(image_width * image_height > (1 << 22)) //if snapshot image is larger than 2K by 2K
	{
		if(!LLMemory::tryToAlloc(NULL, image_width * image_height * 3))
		{
			LL_WARNS() << "No enough memory to take the snapshot with size (w : h): " << image_width << " : " << image_height << LL_ENDL ;
			return FALSE ; //there is no enough memory for taking this snapshot.
		}
	}

	// PRE SNAPSHOT
	gDisplaySwapBuffers = FALSE;
	
	glClear(GL_DEPTH_BUFFER_BIT | GL_COLOR_BUFFER_BIT | GL_STENCIL_BUFFER_BIT);
	setCursor(UI_CURSOR_WAIT);

	// Hide all the UI widgets first and draw a frame
	BOOL prev_draw_ui = gPipeline.hasRenderDebugFeatureMask(LLPipeline::RENDER_DEBUG_FEATURE_UI) ? TRUE : FALSE;

	if ( prev_draw_ui != show_ui)
	{
		LLPipeline::toggleRenderDebugFeature((void*)LLPipeline::RENDER_DEBUG_FEATURE_UI);
	}

	BOOL hide_hud = !gSavedSettings.getBOOL("RenderHUDInSnapshot") && LLPipeline::sShowHUDAttachments;
	if (hide_hud)
	{
		LLPipeline::sShowHUDAttachments = FALSE;
	}

	// if not showing ui, use full window to render world view
	updateWorldViewRect(!show_ui);

	// Copy screen to a buffer
	// crop sides or top and bottom, if taking a snapshot of different aspect ratio
	// from window
	LLRect window_rect = show_ui ? getWindowRectRaw() : getWorldViewRectRaw(); 

	S32 snapshot_width  = window_rect.getWidth();
	S32 snapshot_height = window_rect.getHeight();
	// SNAPSHOT
	S32 window_width  = snapshot_width;
	S32 window_height = snapshot_height;
	
	// Note: Scaling of the UI is currently *not* supported so we limit the output size if UI is requested
	if (show_ui)
	{
		// If the user wants the UI, limit the output size to the available screen size
		image_width  = llmin(image_width, window_width);
		image_height = llmin(image_height, window_height);
		
		// <FS:CR> Hide currency balance in snapshots
		gStatusBar->showBalance((bool)gSavedSettings.getBOOL("FSShowCurrencyBalanceInSnapshots"));
	}

	S32 original_width = 0;
	S32 original_height = 0;
	bool reset_deferred = false;

	LLRenderTarget scratch_space;

	F32 scale_factor = 1.0f ;
	if (!keep_window_aspect || (image_width > window_width) || (image_height > window_height))
	{	
		if ((image_width <= gGLManager.mGLMaxTextureSize && image_height <= gGLManager.mGLMaxTextureSize) && 
			(image_width > window_width || image_height > window_height) && LLPipeline::sRenderDeferred && !show_ui)
		{
			if (scratch_space.allocate(image_width, image_height, GL_RGBA, true, true))
			{
				original_width = gPipeline.mDeferredScreen.getWidth();
				original_height = gPipeline.mDeferredScreen.getHeight();

				if (gPipeline.allocateScreenBuffer(image_width, image_height))
				{
					window_width = image_width;
					window_height = image_height;
					snapshot_width = image_width;
					snapshot_height = image_height;
					reset_deferred = true;
					mWorldViewRectRaw.set(0, image_height, image_width, 0);
					LLViewerCamera::getInstance()->setViewHeightInPixels( mWorldViewRectRaw.getHeight() );
					LLViewerCamera::getInstance()->setAspect( getWorldViewAspectRatio() );
					scratch_space.bindTarget();
				}
				else
				{
					scratch_space.release();
					gPipeline.allocateScreenBuffer(original_width, original_height);
				}
			}
		}

		if (!reset_deferred)
		{
			// if image cropping or need to enlarge the scene, compute a scale_factor
			F32 ratio = llmin( (F32)window_width / image_width , (F32)window_height / image_height) ;
			snapshot_width  = (S32)(ratio * image_width) ;
			snapshot_height = (S32)(ratio * image_height) ;
			scale_factor = llmax(1.0f, 1.0f / ratio) ;
		}
	}
	
	if (show_ui && scale_factor > 1.f)
	{
		// Note: we should never get there...
		LL_WARNS() << "over scaling UI not supported." << LL_ENDL;
	}

	S32 buffer_x_offset = llfloor(((window_width  - snapshot_width)  * scale_factor) / 2.f);
	S32 buffer_y_offset = llfloor(((window_height - snapshot_height) * scale_factor) / 2.f);

	S32 image_buffer_x = llfloor(snapshot_width  * scale_factor) ;
	S32 image_buffer_y = llfloor(snapshot_height * scale_factor) ;

	if ((image_buffer_x > max_size) || (image_buffer_y > max_size)) // boundary check to avoid memory overflow
	{
		scale_factor *= llmin((F32)max_size / image_buffer_x, (F32)max_size / image_buffer_y) ;
		image_buffer_x = llfloor(snapshot_width  * scale_factor) ;
		image_buffer_y = llfloor(snapshot_height * scale_factor) ;
	}
	if ((image_buffer_x > 0) && (image_buffer_y > 0))
	{
		raw->resize(image_buffer_x, image_buffer_y, 3);
	}
	else
	{
		gStatusBar->showBalance(true);	// <FS:CR> Hide currency balance in snapshots
		return FALSE ;
	}
	if (raw->isBufferInvalid())
	{
		gStatusBar->showBalance(true);	// <FS:CR> Hide currency balance in snapshots
		return FALSE ;
	}

	BOOL high_res = scale_factor >= 2.f; // Font scaling is slow, only do so if rez is much higher
	if (high_res && show_ui)
	{
		// Note: we should never get there...
		LL_WARNS() << "High res UI snapshot not supported. " << LL_ENDL;
		/*send_agent_pause();
		//rescale fonts
		initFonts(scale_factor);
		LLHUDObject::reshapeAll();*/
	}

	S32 output_buffer_offset_y = 0;

	F32 depth_conversion_factor_1 = (LLViewerCamera::getInstance()->getFar() + LLViewerCamera::getInstance()->getNear()) / (2.f * LLViewerCamera::getInstance()->getFar() * LLViewerCamera::getInstance()->getNear());
	F32 depth_conversion_factor_2 = (LLViewerCamera::getInstance()->getFar() - LLViewerCamera::getInstance()->getNear()) / (2.f * LLViewerCamera::getInstance()->getFar() * LLViewerCamera::getInstance()->getNear());

	gObjectList.generatePickList(*LLViewerCamera::getInstance());

	// Subimages are in fact partial rendering of the final view. This happens when the final view is bigger than the screen.
	// In most common cases, scale_factor is 1 and there's no more than 1 iteration on x and y
	for (int subimage_y = 0; subimage_y < scale_factor; ++subimage_y)
	{
		S32 subimage_y_offset = llclamp(buffer_y_offset - (subimage_y * window_height), 0, window_height);;
		// handle fractional columns
		U32 read_height = llmax(0, (window_height - subimage_y_offset) -
			llmax(0, (window_height * (subimage_y + 1)) - (buffer_y_offset + raw->getHeight())));

		S32 output_buffer_offset_x = 0;
		for (int subimage_x = 0; subimage_x < scale_factor; ++subimage_x)
		{
			gDisplaySwapBuffers = FALSE;
			gDepthDirty = TRUE;

			S32 subimage_x_offset = llclamp(buffer_x_offset - (subimage_x * window_width), 0, window_width);
			// handle fractional rows
			U32 read_width = llmax(0, (window_width - subimage_x_offset) -
									llmax(0, (window_width * (subimage_x + 1)) - (buffer_x_offset + raw->getWidth())));
			
			// Skip rendering and sampling altogether if either width or height is degenerated to 0 (common in cropping cases)
			if (read_width && read_height)
			{
				const U32 subfield = subimage_x+(subimage_y*llceil(scale_factor));
				display(do_rebuild, scale_factor, subfield, TRUE);
				
				if (!LLPipeline::sRenderDeferred)
				{
					// Required for showing the GUI in snapshots and performing bloom composite overlay
					// Call even if show_ui is FALSE
					render_ui(scale_factor, subfield);
					swap();
				}
				
				for (U32 out_y = 0; out_y < read_height ; out_y++)
				{
					S32 output_buffer_offset = ( 
												(out_y * (raw->getWidth())) // ...plus iterated y...
												+ (window_width * subimage_x) // ...plus subimage start in x...
												+ (raw->getWidth() * window_height * subimage_y) // ...plus subimage start in y...
												- output_buffer_offset_x // ...minus buffer padding x...
												- (output_buffer_offset_y * (raw->getWidth()))  // ...minus buffer padding y...
												) * raw->getComponents();
				
					// Ping the watchdog thread every 100 lines to keep us alive (arbitrary number, feel free to change)
					if (out_y % 100 == 0)
					{
						LLAppViewer::instance()->pingMainloopTimeout("LLViewerWindow::rawSnapshot");
					}
				
					if (type == LLSnapshotModel::SNAPSHOT_TYPE_COLOR)
					{
						glReadPixels(
									 subimage_x_offset, out_y + subimage_y_offset,
									 read_width, 1,
									 GL_RGB, GL_UNSIGNED_BYTE,
									 raw->getData() + output_buffer_offset
									 );
					}
<<<<<<< HEAD
					// <FS:Ansariel> FIRE-15667: 24bit depth maps
					else if (type == SNAPSHOT_TYPE_DEPTH24)
					{
						LLPointer<LLImageRaw> depth_line_buffer = new LLImageRaw(read_width, 1, sizeof(GL_FLOAT)); // need to store floating point values
						glReadPixels(
									 subimage_x_offset, out_y + subimage_y_offset,
									 read_width, 1,
									 GL_DEPTH_COMPONENT, GL_FLOAT,
									 depth_line_buffer->getData()// current output pixel is beginning of buffer...
									 );

						for (S32 i = 0; i < (S32)read_width; i++)
						{
							F32 depth_float = *(F32*)(depth_line_buffer->getData() + (i * sizeof(F32)));
					
							F32 linear_depth_float = 1.f / (depth_conversion_factor_1 - (depth_float * depth_conversion_factor_2));
							U32 RGB24 = F32_to_U32(linear_depth_float, LLViewerCamera::getInstance()->getNear(), LLViewerCamera::getInstance()->getFar());
							//A max value of 16777215 for RGB24 evaluates to black when it shold be white.  The clamp assures that the divisions do not somehow become >=256.
							U8 depth_byteR = (U8)(llclamp(llfloor(RGB24 / 65536.f), 0, 255));
							U8 depth_byteG = (U8)(llclamp(llfloor((RGB24 - depth_byteR * 65536) / 256.f), 0, 255));
							U8 depth_byteB = (U8)(llclamp((RGB24 - depth_byteR * 65536 - depth_byteG * 256), 0u, 255u));
							// write converted scanline out to result image
							*(raw->getData() + output_buffer_offset + (i * raw->getComponents())) = depth_byteR;
							*(raw->getData() + output_buffer_offset + (i * raw->getComponents()) + 1) = depth_byteG;
							*(raw->getData() + output_buffer_offset + (i * raw->getComponents()) + 2) = depth_byteB;
							for (S32 j = 3; j < raw->getComponents(); j++)
							{
								*(raw->getData() + output_buffer_offset + (i * raw->getComponents()) + j) = depth_byteR;
							}
						}
					}
					// </FS:Ansariel>
					else // SNAPSHOT_TYPE_DEPTH
=======
					else // LLSnapshotModel::SNAPSHOT_TYPE_DEPTH
>>>>>>> cc7dda96
					{
						LLPointer<LLImageRaw> depth_line_buffer = new LLImageRaw(read_width, 1, sizeof(GL_FLOAT)); // need to store floating point values
						glReadPixels(
									 subimage_x_offset, out_y + subimage_y_offset,
									 read_width, 1,
									 GL_DEPTH_COMPONENT, GL_FLOAT,
									 depth_line_buffer->getData()// current output pixel is beginning of buffer...
									 );

						for (S32 i = 0; i < (S32)read_width; i++)
						{
							F32 depth_float = *(F32*)(depth_line_buffer->getData() + (i * sizeof(F32)));
					
							F32 linear_depth_float = 1.f / (depth_conversion_factor_1 - (depth_float * depth_conversion_factor_2));
							U8 depth_byte = F32_to_U8(linear_depth_float, LLViewerCamera::getInstance()->getNear(), LLViewerCamera::getInstance()->getFar());
							// write converted scanline out to result image
							for (S32 j = 0; j < raw->getComponents(); j++)
							{
								*(raw->getData() + output_buffer_offset + (i * raw->getComponents()) + j) = depth_byte;
							}
						}
					}
				}
			}
			output_buffer_offset_x += subimage_x_offset;
			stop_glerror();
		}
		output_buffer_offset_y += subimage_y_offset;
	}

	gDisplaySwapBuffers = FALSE;
	gDepthDirty = TRUE;

	// POST SNAPSHOT
	if (!gPipeline.hasRenderDebugFeatureMask(LLPipeline::RENDER_DEBUG_FEATURE_UI))
	{
		LLPipeline::toggleRenderDebugFeature((void*)LLPipeline::RENDER_DEBUG_FEATURE_UI);
	}

	if (hide_hud)
	{
		LLPipeline::sShowHUDAttachments = TRUE;
	}

	/*if (high_res)
	{
		initFonts(1.f);
		LLHUDObject::reshapeAll();
	}*/

	// Pre-pad image to number of pixels such that the line length is a multiple of 4 bytes (for BMP encoding)
	// Note: this formula depends on the number of components being 3.  Not obvious, but it's correct.	
	image_width += (image_width * 3) % 4;

	BOOL ret = TRUE ;
	// Resize image
	if(llabs(image_width - image_buffer_x) > 4 || llabs(image_height - image_buffer_y) > 4)
	{
		ret = raw->scale( image_width, image_height );  
	}
	else if(image_width != image_buffer_x || image_height != image_buffer_y)
	{
		ret = raw->scale( image_width, image_height, FALSE );  
	}
	

	setCursor(UI_CURSOR_ARROW);

	if (do_rebuild)
	{
		// If we had to do a rebuild, that means that the lists of drawables to be rendered
		// was empty before we started.
		// Need to reset these, otherwise we call state sort on it again when render gets called the next time
		// and we stand a good chance of crashing on rebuild because the render drawable arrays have multiple copies of
		// objects on them.
		gPipeline.resetDrawOrders();
	}

	if (reset_deferred)
	{
		mWorldViewRectRaw = window_rect;
		LLViewerCamera::getInstance()->setViewHeightInPixels( mWorldViewRectRaw.getHeight() );
		LLViewerCamera::getInstance()->setAspect( getWorldViewAspectRatio() );
		scratch_space.flush();
		scratch_space.release();
		gPipeline.allocateScreenBuffer(original_width, original_height);
		
	}

	if (high_res)
	{
		send_agent_resume();
	}
	
	gStatusBar->showBalance(true);	// <FS:CR> Hide currency balance in snapshots
	
	return ret;
}

void LLViewerWindow::destroyWindow()
{
	if (mWindow)
	{
		LLWindowManager::destroyWindow(mWindow);
	}
	mWindow = NULL;
}


void LLViewerWindow::drawMouselookInstructions()
{
	// Draw instructions for mouselook ("Press ESC to return to World View" partially transparent at the bottom of the screen.)
	const std::string instructions = LLTrans::getString("LeaveMouselook");
	const LLFontGL* font = LLFontGL::getFont(LLFontDescriptor("SansSerif", "Large", LLFontGL::BOLD));
	
	//to be on top of Bottom bar when it is opened
	const S32 INSTRUCTIONS_PAD = 50;

	font->renderUTF8( 
		instructions, 0,
		getWorldViewRectScaled().getCenterX(),
		getWorldViewRectScaled().mBottom + INSTRUCTIONS_PAD,
		LLColor4( 1.0f, 1.0f, 1.0f, 0.5f ),
		LLFontGL::HCENTER, LLFontGL::TOP,
		LLFontGL::NORMAL,LLFontGL::DROP_SHADOW);
}

void* LLViewerWindow::getPlatformWindow() const
{
	return mWindow->getPlatformWindow();
}

void* LLViewerWindow::getMediaWindow() 	const
{
	return mWindow->getMediaWindow();
}

void LLViewerWindow::focusClient()		const
{
	return mWindow->focusClient();
}

LLRootView*	LLViewerWindow::getRootView() const
{
	return mRootView;
}

LLRect LLViewerWindow::getWorldViewRectScaled() const
{
	return mWorldViewRectScaled;
}

S32 LLViewerWindow::getWorldViewHeightScaled() const
{
	return mWorldViewRectScaled.getHeight();
}

S32 LLViewerWindow::getWorldViewWidthScaled() const
{
	return mWorldViewRectScaled.getWidth();
}


S32 LLViewerWindow::getWorldViewHeightRaw() const
{
	return mWorldViewRectRaw.getHeight(); 
}

S32 LLViewerWindow::getWorldViewWidthRaw() const
{
	return mWorldViewRectRaw.getWidth(); 
}

S32	LLViewerWindow::getWindowHeightScaled()	const 	
{ 
	return mWindowRectScaled.getHeight(); 
}

S32	LLViewerWindow::getWindowWidthScaled() const 	
{ 
	return mWindowRectScaled.getWidth(); 
}

S32	LLViewerWindow::getWindowHeightRaw()	const 	
{ 
	return mWindowRectRaw.getHeight(); 
}

S32	LLViewerWindow::getWindowWidthRaw() const 	
{ 
	return mWindowRectRaw.getWidth(); 
}

void LLViewerWindow::setup2DRender()
{
	// setup ortho camera
	gl_state_for_2d(mWindowRectRaw.getWidth(), mWindowRectRaw.getHeight());
	setup2DViewport();
}

void LLViewerWindow::setup2DViewport(S32 x_offset, S32 y_offset)
{
	gGLViewport[0] = mWindowRectRaw.mLeft + x_offset;
	gGLViewport[1] = mWindowRectRaw.mBottom + y_offset;
	gGLViewport[2] = mWindowRectRaw.getWidth();
	gGLViewport[3] = mWindowRectRaw.getHeight();
	glViewport(gGLViewport[0], gGLViewport[1], gGLViewport[2], gGLViewport[3]);
}


void LLViewerWindow::setup3DRender()
{
	// setup perspective camera
	LLViewerCamera::getInstance()->setPerspective(NOT_FOR_SELECTION, mWorldViewRectRaw.mLeft, mWorldViewRectRaw.mBottom,  mWorldViewRectRaw.getWidth(), mWorldViewRectRaw.getHeight(), FALSE, LLViewerCamera::getInstance()->getNear(), MAX_FAR_CLIP*2.f);
	setup3DViewport();
}

void LLViewerWindow::setup3DViewport(S32 x_offset, S32 y_offset)
{
	gGLViewport[0] = mWorldViewRectRaw.mLeft + x_offset;
	gGLViewport[1] = mWorldViewRectRaw.mBottom + y_offset;
	gGLViewport[2] = mWorldViewRectRaw.getWidth();
	gGLViewport[3] = mWorldViewRectRaw.getHeight();
	glViewport(gGLViewport[0], gGLViewport[1], gGLViewport[2], gGLViewport[3]);
}

void LLViewerWindow::revealIntroPanel()
{
	if (mProgressView)
	{
		mProgressView->revealIntroPanel();
	}
}

void LLViewerWindow::setShowProgress(const BOOL show,BOOL fullscreen)
{
	if(show)
	{
		if(fullscreen)
		{
			if(mProgressView)
				mProgressView->fade(TRUE);
		}
		else
		{
			if(mProgressViewMini)
				mProgressViewMini->setVisible(TRUE);
		}
	}
	else
	{
		if(mProgressView && mProgressView->getVisible())
			mProgressView->fade(FALSE);

		if(mProgressViewMini)
			mProgressViewMini->setVisible(FALSE);
	}
}

void LLViewerWindow::setStartupComplete()
{
	if (mProgressView)
	{
		mProgressView->setStartupComplete();
	}
}

BOOL LLViewerWindow::getShowProgress() const
{
	return (mProgressView && mProgressView->getVisible());
}

void LLViewerWindow::setProgressString(const std::string& string)
{
	if (mProgressView)
	{
		mProgressView->setText(string);
	}

	if (mProgressViewMini)
	{
		mProgressViewMini->setText(string);
	}
}

void LLViewerWindow::setProgressMessage(const std::string& msg)
{
	if(mProgressView)
	{
		mProgressView->setMessage(msg);
	}
}

void LLViewerWindow::setProgressPercent(const F32 percent)
{
	if (mProgressView)
	{
		mProgressView->setPercent(percent);
	}

	if (mProgressViewMini)
	{
		mProgressViewMini->setPercent(percent);
	}
}

void LLViewerWindow::setProgressCancelButtonVisible( BOOL b, const std::string& label )
{
	if (mProgressView)
	{
		mProgressView->setCancelButtonVisible( b, label );
	}

	if (mProgressViewMini)
	{
		mProgressViewMini->setCancelButtonVisible( b, label );
	}
}


LLProgressView *LLViewerWindow::getProgressView() const
{
	return mProgressView;
}

void LLViewerWindow::dumpState()
{
	LL_INFOS() << "LLViewerWindow Active " << S32(mActive) << LL_ENDL;
	LL_INFOS() << "mWindow visible " << S32(mWindow->getVisible())
		<< " minimized " << S32(mWindow->getMinimized())
		<< LL_ENDL;
}

void LLViewerWindow::stopGL(BOOL save_state)
{
	//Note: --bao
	//if not necessary, do not change the order of the function calls in this function.
	//if change something, make sure it will not break anything.
	//especially be careful to put anything behind gTextureList.destroyGL(save_state);
	if (!gGLManager.mIsDisabled)
	{
		LL_INFOS() << "Shutting down GL..." << LL_ENDL;

		// Pause texture decode threads (will get unpaused during main loop)
		LLAppViewer::getTextureCache()->pause();
		LLAppViewer::getImageDecodeThread()->pause();
		LLAppViewer::getTextureFetch()->pause();
				
		gSky.destroyGL();
		stop_glerror();		

		LLManipTranslate::destroyGL() ;
		stop_glerror();		

		gBumpImageList.destroyGL();
		stop_glerror();

		LLFontGL::destroyAllGL();
		stop_glerror();

		LLVOAvatar::destroyGL();
		stop_glerror();

		LLVOPartGroup::destroyGL();

		LLViewerDynamicTexture::destroyGL();
		stop_glerror();

		if (gPipeline.isInit())
		{
			gPipeline.destroyGL();
		}
		
		gBox.cleanupGL();
		
		if(gPostProcess)
		{
			gPostProcess->invalidate();
		}

		gTextureList.destroyGL(save_state);
		stop_glerror();
		
		gGLManager.mIsDisabled = TRUE;
		stop_glerror();

		//unload shader's
		while (LLGLSLShader::sInstances.size())
		{
			LLGLSLShader* shader = *(LLGLSLShader::sInstances.begin());
			shader->unload();
		}
		
		LL_INFOS() << "Remaining allocated texture memory: " << LLImageGL::sGlobalTextureMemory.value() << " bytes" << LL_ENDL;
	}
}

void LLViewerWindow::restoreGL(const std::string& progress_message)
{
	//Note: --bao
	//if not necessary, do not change the order of the function calls in this function.
	//if change something, make sure it will not break anything. 
	//especially, be careful to put something before gTextureList.restoreGL();
	if (gGLManager.mIsDisabled)
	{
		LL_INFOS() << "Restoring GL..." << LL_ENDL;
		gGLManager.mIsDisabled = FALSE;
		
		initGLDefaults();
		LLGLState::restoreGL();
		
		gTextureList.restoreGL();
		
		// for future support of non-square pixels, and fonts that are properly stretched
		//LLFontGL::destroyDefaultFonts();
		initFonts();
				
		gSky.restoreGL();
		gPipeline.restoreGL();
		LLDrawPoolWater::restoreGL();
		LLManipTranslate::restoreGL();
		
		gBumpImageList.restoreGL();
		LLViewerDynamicTexture::restoreGL();
		LLVOAvatar::restoreGL();
		LLVOPartGroup::restoreGL();
		
		gResizeScreenTexture = TRUE;
		gWindowResized = TRUE;

		if (isAgentAvatarValid() && gAgentAvatarp->isEditingAppearance())
		{
			LLVisualParamHint::requestHintUpdates();
		}

		if (!progress_message.empty())
		{
			gRestoreGLTimer.reset();
			gRestoreGL = TRUE;
			setShowProgress(TRUE,TRUE);
			setProgressString(progress_message);
		}
		LL_INFOS() << "...Restoring GL done" << LL_ENDL;
		if(!LLAppViewer::instance()->restoreErrorTrap())
		{
			LL_WARNS() << " Someone took over my signal/exception handler (post restoreGL)!" << LL_ENDL;
		}

	}
}

void LLViewerWindow::initFonts(F32 zoom_factor)
{
	LLFontGL::destroyAllGL();
	// Initialize with possibly different zoom factor

	LLFontManager::initClass();

	LLFontGL::initClass( gSavedSettings.getF32("FontScreenDPI"),
								mDisplayScale.mV[VX] * zoom_factor,
								mDisplayScale.mV[VY] * zoom_factor,
								gDirUtilp->getAppRODataDir(),
								gSavedSettings.getString("FSFontSettingsFile"),
								gSavedSettings.getF32("FSFontSizeAdjustment"));
	// Force font reloads, which can be very slow
	LLFontGL::loadDefaultFonts();
}

void LLViewerWindow::requestResolutionUpdate()
{
	mResDirty = true;
}

static LLTrace::BlockTimerStatHandle FTM_WINDOW_CHECK_SETTINGS("Window Settings");

void LLViewerWindow::checkSettings()
{
	LL_RECORD_BLOCK_TIME(FTM_WINDOW_CHECK_SETTINGS);
	if (mStatesDirty)
	{
		gGL.refreshState();
		LLViewerShaderMgr::instance()->setShaders();
		mStatesDirty = false;
	}
	
	// We want to update the resolution AFTER the states getting refreshed not before.
	if (mResDirty)
	{
		reshape(getWindowWidthRaw(), getWindowHeightRaw());
		mResDirty = false;
	}	
}

void LLViewerWindow::restartDisplay(BOOL show_progress_bar)
{
	LL_INFOS() << "Restaring GL" << LL_ENDL;
	stopGL();
	if (show_progress_bar)
	{
		restoreGL(LLTrans::getString("ProgressChangingResolution"));
	}
	else
	{
		restoreGL();
	}
}

BOOL LLViewerWindow::changeDisplaySettings(LLCoordScreen size, BOOL disable_vsync, BOOL show_progress_bar)
{
	//BOOL was_maximized = gSavedSettings.getBOOL("WindowMaximized");

	//gResizeScreenTexture = TRUE;


	//U32 fsaa = gSavedSettings.getU32("RenderFSAASamples");
	//U32 old_fsaa = mWindow->getFSAASamples();

	// if not maximized, use the request size
	if (!mWindow->getMaximized())
	{
		mWindow->setSize(size);
	}

	//if (fsaa == old_fsaa)
	{
		return TRUE;
	}

/*

	// Close floaters that don't handle settings change
	LLFloaterReg::hideInstance("snapshot");
	
	BOOL result_first_try = FALSE;
	BOOL result_second_try = FALSE;

	LLFocusableElement* keyboard_focus = gFocusMgr.getKeyboardFocus();
	send_agent_pause();
	LL_INFOS() << "Stopping GL during changeDisplaySettings" << LL_ENDL;
	stopGL();
	mIgnoreActivate = TRUE;
	LLCoordScreen old_size;
	LLCoordScreen old_pos;
	mWindow->getSize(&old_size);

	//mWindow->setFSAASamples(fsaa);

	result_first_try = mWindow->switchContext(false, size, disable_vsync);
	if (!result_first_try)
	{
		// try to switch back
		//mWindow->setFSAASamples(old_fsaa);
		result_second_try = mWindow->switchContext(false, old_size, disable_vsync);

		if (!result_second_try)
		{
			// we are stuck...try once again with a minimal resolution?
			send_agent_resume();
			mIgnoreActivate = FALSE;
			return FALSE;
		}
	}
	send_agent_resume();

	LL_INFOS() << "Restoring GL during resolution change" << LL_ENDL;
	if (show_progress_bar)
	{
		restoreGL(LLTrans::getString("ProgressChangingResolution"));
	}
	else
	{
		restoreGL();
	}

	if (!result_first_try)
	{
		LLSD args;
		args["RESX"] = llformat("%d",size.mX);
		args["RESY"] = llformat("%d",size.mY);
		LLNotificationsUtil::add("ResolutionSwitchFail", args);
		size = old_size; // for reshape below
	}

	BOOL success = result_first_try || result_second_try;

	if (success)
	{
		// maximize window if was maximized, else reposition
		if (was_maximized)
		{
			mWindow->maximize();
		}
		else
		{
			S32 windowX = gSavedSettings.getS32("WindowX");
			S32 windowY = gSavedSettings.getS32("WindowY");

			mWindow->setPosition(LLCoordScreen ( windowX, windowY ) );
		}
	}

	mIgnoreActivate = FALSE;
	gFocusMgr.setKeyboardFocus(keyboard_focus);
	
	return success;

	*/
}

F32	LLViewerWindow::getWorldViewAspectRatio() const
{
	F32 world_aspect = (F32)mWorldViewRectRaw.getWidth() / (F32)mWorldViewRectRaw.getHeight();
	return world_aspect;
}

void LLViewerWindow::calcDisplayScale()
{
	F32 ui_scale_factor = gSavedSettings.getF32("UIScaleFactor");
	LLVector2 display_scale;
	display_scale.setVec(llmax(1.f / mWindow->getPixelAspectRatio(), 1.f), llmax(mWindow->getPixelAspectRatio(), 1.f));
	display_scale *= ui_scale_factor;

	// limit minimum display scale
	if (display_scale.mV[VX] < MIN_DISPLAY_SCALE || display_scale.mV[VY] < MIN_DISPLAY_SCALE)
	{
		display_scale *= MIN_DISPLAY_SCALE / llmin(display_scale.mV[VX], display_scale.mV[VY]);
	}
	
	if (display_scale != mDisplayScale)
	{
		LL_INFOS() << "Setting display scale to " << display_scale << LL_ENDL;

		mDisplayScale = display_scale;
		// Init default fonts
		initFonts();
	}
}

//static
LLRect 	LLViewerWindow::calcScaledRect(const LLRect & rect, const LLVector2& display_scale)
{
	LLRect res = rect;
	res.mLeft = ll_round((F32)res.mLeft / display_scale.mV[VX]);
	res.mRight = ll_round((F32)res.mRight / display_scale.mV[VX]);
	res.mBottom = ll_round((F32)res.mBottom / display_scale.mV[VY]);
	res.mTop = ll_round((F32)res.mTop / display_scale.mV[VY]);

	return res;
}

S32 LLViewerWindow::getChatConsoleBottomPad()
{
	S32 offset = 0;

	if(gToolBarView)
	{
		// <FS:KC> Tie console to legacy snap edge when possible
		static LLUICachedControl<bool> legacy_snap ("FSLegacyEdgeSnap", false);
		if (legacy_snap)
		{
			LLRect snap_rect = gFloaterView->getSnapRect();
			offset = snap_rect.mBottom;
		}// </FS:KC> Tie console to legacy snap edge when possible
		else
		{
			// FS:Ansariel This gets called every frame, so don't call getChild/findChild every time!
			offset += gToolBarView->getBottomToolbar()->getRect().getHeight();
			LLView* chat_stack = gToolBarView->getBottomChatStack();
			if (chat_stack)
			{
				offset = chat_stack->getRect().getHeight();
			}
		}
	}
	// </FS:Ansariel>

	return offset;
}

LLRect LLViewerWindow::getChatConsoleRect()
{
	LLRect full_window(0, getWindowHeightScaled(), getWindowWidthScaled(), 0);
	LLRect console_rect = full_window;

	const S32 CONSOLE_PADDING_TOP = 24;
	const S32 CONSOLE_PADDING_LEFT = 24;
	const S32 CONSOLE_PADDING_RIGHT = 10;

	console_rect.mTop    -= CONSOLE_PADDING_TOP;
	console_rect.mBottom += getChatConsoleBottomPad();

	console_rect.mLeft   += CONSOLE_PADDING_LEFT; 

	// <FS:Ansariel> This also works without relog!
	static LLCachedControl<bool> chatFullWidth(gSavedSettings, "ChatFullWidth");
	if (chatFullWidth)
	// </FS:Ansariel>
	{
		console_rect.mRight -= CONSOLE_PADDING_RIGHT;
	}
	else
	{
		// Make console rect somewhat narrow so having inventory open is
		// less of a problem.

		//AO, Have console reuse/respect the desired nearby popup width set in NearbyToastWidth
		//console_rect.mRight  = console_rect.mLeft + 2 * getWindowWidthScaled() / 3;
		static LLCachedControl<S32> nearbyToastWidth(gSavedSettings, "NearbyToastWidth");
		F32 percentage = nearbyToastWidth / 100.0;
		console_rect.mRight = S32((console_rect.mRight - CONSOLE_PADDING_RIGHT ) * percentage);
		//</AO>
	}

	// <FS:Ansariel> Push the chat console out of the way of the vertical toolbars
	if (gToolBarView)
	{
		// <FS:KC> Tie console to legacy snap edge when possible
		static LLUICachedControl<bool> legacy_snap ("FSLegacyEdgeSnap", false);
		if (legacy_snap)
		{
			LLRect snap_rect = gFloaterView->getSnapRect();
			if (console_rect.mRight > snap_rect.mRight)
			{
				console_rect.mRight = snap_rect.mRight;
			}

			if (console_rect.mLeft < snap_rect.mLeft)
			{
				console_rect.mLeft = snap_rect.mLeft;
			}
		}// </FS:KC> Tie console to legacy snap edge when possible
		else
		{
			LLToolBar* toolbar_left = gToolBarView->getToolbar(LLToolBarEnums::TOOLBAR_LEFT);
			if (toolbar_left && toolbar_left->hasButtons())
			{
				console_rect.mLeft += toolbar_left->getRect().getWidth();
			}

			LLToolBar* toolbar_right = gToolBarView->getToolbar(LLToolBarEnums::TOOLBAR_RIGHT);
			LLRect toolbar_right_screen_rect;
			toolbar_right->localRectToScreen(toolbar_right->getRect(), &toolbar_right_screen_rect);
			if (toolbar_right && toolbar_right->hasButtons() && console_rect.mRight >= toolbar_right_screen_rect.mLeft)
			{
				console_rect.mRight -= toolbar_right->getRect().getWidth();
			}
		}
	}
	// </FS:Ansariel>

	return console_rect;
}
//----------------------------------------------------------------------------


void LLViewerWindow::setUIVisibility(bool visible)
{
	mUIVisible = visible;

	if (!visible)
	{
		gAgentCamera.changeCameraToThirdPerson(FALSE);
		gFloaterView->hideAllFloaters();
	}
	else
	{
		gFloaterView->showHiddenFloaters();
	}

	if (gToolBarView)
	{
		gToolBarView->setToolBarsVisible(visible);
	}

	// <FS:Zi> Is done inside XUI now, using visibility_control
	//LLNavigationBar::getInstance()->setVisible(visible ? gSavedSettings.getBOOL("ShowNavbarNavigationPanel") : FALSE);
	LLPanelTopInfoBar::getInstance()->setVisible(visible? gSavedSettings.getBOOL("ShowMiniLocationPanel") : FALSE);
	mRootView->getChildView("status_bar_container")->setVisible(visible);
}

bool LLViewerWindow::getUIVisibility()
{
	return mUIVisible;
}

////////////////////////////////////////////////////////////////////////////
//
// LLPickInfo
//
LLPickInfo::LLPickInfo()
	: mKeyMask(MASK_NONE),
	  mPickCallback(NULL),
	  mPickType(PICK_INVALID),
	  mWantSurfaceInfo(FALSE),
	  mObjectFace(-1),
	  mUVCoords(-1.f, -1.f),
	  mSTCoords(-1.f, -1.f),
	  mXYCoords(-1, -1),
	  mIntersection(),
	  mNormal(),
	  mTangent(),
	  mBinormal(),
	  mHUDIcon(NULL),
	  mPickTransparent(FALSE),
	  mPickRigged(FALSE),
	  mPickParticle(FALSE)
{
}

LLPickInfo::LLPickInfo(const LLCoordGL& mouse_pos, 
		       MASK keyboard_mask, 
		       BOOL pick_transparent,
			   BOOL pick_rigged,
			   BOOL pick_particle,
		       BOOL pick_uv_coords,
			   BOOL pick_unselectable,
		       void (*pick_callback)(const LLPickInfo& pick_info))
	: mMousePt(mouse_pos),
	  mKeyMask(keyboard_mask),
	  mPickCallback(pick_callback),
	  mPickType(PICK_INVALID),
	  mWantSurfaceInfo(pick_uv_coords),
	  mObjectFace(-1),
	  mUVCoords(-1.f, -1.f),
	  mSTCoords(-1.f, -1.f),
	  mXYCoords(-1, -1),
	  mNormal(),
	  mTangent(),
	  mBinormal(),
	  mHUDIcon(NULL),
	  mPickTransparent(pick_transparent),
	  mPickRigged(pick_rigged),
	  mPickParticle(pick_particle),
	  mPickUnselectable(pick_unselectable)
{
}

void LLPickInfo::fetchResults()
{

	S32 face_hit = -1;
	LLVector4a intersection, normal;
	LLVector4a tangent;

	LLVector2 uv;

	LLHUDIcon* hit_icon = gViewerWindow->cursorIntersectIcon(mMousePt.mX, mMousePt.mY, 512.f, &intersection);
	
	LLVector4a origin;
	origin.load3(LLViewerCamera::getInstance()->getOrigin().mV);
	F32 icon_dist = 0.f;
	LLVector4a start;
	LLVector4a end;
	LLVector4a particle_end;

	if (hit_icon)
	{
		LLVector4a delta;
		delta.setSub(intersection, origin);
		icon_dist = delta.getLength3().getF32();
	}
	LLViewerObject* hit_object = gViewerWindow->cursorIntersect(mMousePt.mX, mMousePt.mY, 512.f,
									NULL, -1, mPickTransparent, mPickRigged, &face_hit,
									&intersection, &uv, &normal, &tangent, &start, &end);
	
	mPickPt = mMousePt;

	U32 te_offset = face_hit > -1 ? face_hit : 0;

	if (mPickParticle)
	{ //get the end point of line segement to use for particle raycast
		if (hit_object)
		{
			particle_end = intersection;
		}
		else
		{
			particle_end = end;
		}
	}

	LLViewerObject* objectp = hit_object;


	LLVector4a delta;
	delta.setSub(origin, intersection);

	if (hit_icon && 
		(!objectp || 
		icon_dist < delta.getLength3().getF32()))
	{
		// was this name referring to a hud icon?
		mHUDIcon = hit_icon;
		mPickType = PICK_ICON;
		mPosGlobal = mHUDIcon->getPositionGlobal();

	}
	else if (objectp)
	{
		if( objectp->getPCode() == LLViewerObject::LL_VO_SURFACE_PATCH )
		{
			// Hit land
			mPickType = PICK_LAND;
			mObjectID.setNull(); // land has no id

			// put global position into land_pos
			LLVector3d land_pos;
			if (!gViewerWindow->mousePointOnLandGlobal(mPickPt.mX, mPickPt.mY, &land_pos, mPickUnselectable))
			{
				// The selected point is beyond the draw distance or is otherwise 
				// not selectable. Return before calling mPickCallback().
				return;
			}

			// Fudge the land focus a little bit above ground.
			mPosGlobal = land_pos + LLVector3d::z_axis * 0.1f;
		}
		else
		{
			if(isFlora(objectp))
			{
				mPickType = PICK_FLORA;
			}
			else
			{
				mPickType = PICK_OBJECT;
			}

			LLVector3 v_intersection(intersection.getF32ptr());

			mObjectOffset = gAgentCamera.calcFocusOffset(objectp, v_intersection, mPickPt.mX, mPickPt.mY);
			mObjectID = objectp->mID;
			mObjectFace = (te_offset == NO_FACE) ? -1 : (S32)te_offset;

			

			mPosGlobal = gAgent.getPosGlobalFromAgent(v_intersection);
			
			if (mWantSurfaceInfo)
			{
				getSurfaceInfo();
			}
		}
	}
	
	if (mPickParticle)
	{ //search for closest particle to click origin out to intersection point
		S32 part_face = -1;

		LLVOPartGroup* group = gPipeline.lineSegmentIntersectParticle(start, particle_end, NULL, &part_face);
		if (group)
		{
			mParticleOwnerID = group->getPartOwner(part_face);
			mParticleSourceID = group->getPartSource(part_face);
		}
	}

	if (mPickCallback)
	{
		mPickCallback(*this);
	}
}

LLPointer<LLViewerObject> LLPickInfo::getObject() const
{
	return gObjectList.findObject( mObjectID );
}

void LLPickInfo::updateXYCoords()
{
	if (mObjectFace > -1)
	{
		const LLTextureEntry* tep = getObject()->getTE(mObjectFace);
		LLPointer<LLViewerTexture> imagep = LLViewerTextureManager::getFetchedTexture(tep->getID());
		if(mUVCoords.mV[VX] >= 0.f && mUVCoords.mV[VY] >= 0.f && imagep.notNull())
		{
			mXYCoords.mX = ll_round(mUVCoords.mV[VX] * (F32)imagep->getWidth());
			mXYCoords.mY = ll_round((1.f - mUVCoords.mV[VY]) * (F32)imagep->getHeight());
		}
	}
}

void LLPickInfo::getSurfaceInfo()
{
	// set values to uninitialized - this is what we return if no intersection is found
	mObjectFace   = -1;
	mUVCoords     = LLVector2(-1, -1);
	mSTCoords     = LLVector2(-1, -1);
	mXYCoords	  = LLCoordScreen(-1, -1);
	mIntersection = LLVector3(0,0,0);
	mNormal       = LLVector3(0,0,0);
	mBinormal     = LLVector3(0,0,0);
	mTangent	  = LLVector4(0,0,0,0);
	
	LLVector4a tangent;
	LLVector4a intersection;
	LLVector4a normal;

	tangent.clear();
	normal.clear();
	intersection.clear();
	
	LLViewerObject* objectp = getObject();

	if (objectp)
	{
		if (gViewerWindow->cursorIntersect(ll_round((F32)mMousePt.mX), ll_round((F32)mMousePt.mY), 1024.f,
										   objectp, -1, mPickTransparent, mPickRigged,
										   &mObjectFace,
										   &intersection,
										   &mSTCoords,
										   &normal,
										   &tangent))
		{
			// if we succeeded with the intersect above, compute the texture coordinates:

			if (objectp->mDrawable.notNull() && mObjectFace > -1)
			{
				LLFace* facep = objectp->mDrawable->getFace(mObjectFace);
				if (facep)
				{
					mUVCoords = facep->surfaceToTexture(mSTCoords, intersection, normal);
			}
			}

			mIntersection.set(intersection.getF32ptr());
			mNormal.set(normal.getF32ptr());
			mTangent.set(tangent.getF32ptr());

			//extrapoloate binormal from normal and tangent
			
			LLVector4a binormal;
			binormal.setCross3(normal, tangent);
			binormal.mul(tangent.getF32ptr()[3]);

			mBinormal.set(binormal.getF32ptr());

			mBinormal.normalize();
			mNormal.normalize();
			mTangent.normalize();

			// and XY coords:
			updateXYCoords();
			
		}
	}
}

//static 
bool LLPickInfo::isFlora(LLViewerObject* object)
{
	if (!object) return false;

	LLPCode pcode = object->getPCode();

	if( (LL_PCODE_LEGACY_GRASS == pcode) 
		|| (LL_PCODE_LEGACY_TREE == pcode) 
		|| (LL_PCODE_TREE_NEW == pcode))
	{
		return true;
	}
	return false;
}<|MERGE_RESOLUTION|>--- conflicted
+++ resolved
@@ -5049,7 +5049,10 @@
 		image_height = llmin(image_height, window_height);
 		
 		// <FS:CR> Hide currency balance in snapshots
-		gStatusBar->showBalance((bool)gSavedSettings.getBOOL("FSShowCurrencyBalanceInSnapshots"));
+		if (gStatusBar)
+		{
+			gStatusBar->showBalance((bool)gSavedSettings.getBOOL("FSShowCurrencyBalanceInSnapshots"));
+		}
 	}
 
 	S32 original_width = 0;
@@ -5209,9 +5212,8 @@
 									 raw->getData() + output_buffer_offset
 									 );
 					}
-<<<<<<< HEAD
 					// <FS:Ansariel> FIRE-15667: 24bit depth maps
-					else if (type == SNAPSHOT_TYPE_DEPTH24)
+					else if (type == LLSnapshotModel::SNAPSHOT_TYPE_DEPTH24)
 					{
 						LLPointer<LLImageRaw> depth_line_buffer = new LLImageRaw(read_width, 1, sizeof(GL_FLOAT)); // need to store floating point values
 						glReadPixels(
@@ -5242,10 +5244,7 @@
 						}
 					}
 					// </FS:Ansariel>
-					else // SNAPSHOT_TYPE_DEPTH
-=======
 					else // LLSnapshotModel::SNAPSHOT_TYPE_DEPTH
->>>>>>> cc7dda96
 					{
 						LLPointer<LLImageRaw> depth_line_buffer = new LLImageRaw(read_width, 1, sizeof(GL_FLOAT)); // need to store floating point values
 						glReadPixels(
@@ -5340,7 +5339,11 @@
 		send_agent_resume();
 	}
 	
-	gStatusBar->showBalance(true);	// <FS:CR> Hide currency balance in snapshots
+	// <FS:CR> Hide currency balance in snapshots
+	if (gStatusBar)
+	{
+		gStatusBar->showBalance(true);
+	}
 	
 	return ret;
 }
