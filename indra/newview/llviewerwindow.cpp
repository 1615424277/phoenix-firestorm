--- conflicted
+++ resolved
@@ -534,14 +534,10 @@
 			
 			}
 
-<<<<<<< HEAD
 			addText(xpos, ypos, llformat("%d MB Index Data (%d MB Pooled, %d KIndices)", LLVertexBuffer::sAllocatedIndexBytes/(1024*1024), LLVBOPool::sIndexBytesPooled/(1024*1024), LLVertexBuffer::sIndexCount/1024));
 			ypos += y_inc;
 
 			addText(xpos, ypos, llformat("%d MB Vertex Data (%d MB Pooled, %d KVerts)", LLVertexBuffer::sAllocatedBytes/(1024*1024), LLVBOPool::sBytesPooled/(1024*1024), LLVertexBuffer::sVertexCount/1024));
-=======
-			addText(xpos, ypos, llformat("%d MB Vertex Data (%d MB Pooled)", LLVertexBuffer::sAllocatedBytes/(1024*1024), LLVBOPool::sBytesPooled/(1024*1024)));
->>>>>>> 4539e5c8
 			ypos += y_inc;
 
 			addText(xpos, ypos, llformat("%d Vertex Buffers", LLVertexBuffer::sGLCount));
@@ -1730,17 +1726,10 @@
 		gGL.getTexUnit(0)->enable(LLTexUnit::TT_TEXTURE);
 		gGL.getTexUnit(0)->setTextureBlendType(LLTexUnit::TB_MULT);
 	}
-<<<<<<< HEAD
 
 	glPixelStorei(GL_PACK_ALIGNMENT,1);
 	glPixelStorei(GL_UNPACK_ALIGNMENT,1);
 
-=======
-
-	glPixelStorei(GL_PACK_ALIGNMENT,1);
-	glPixelStorei(GL_UNPACK_ALIGNMENT,1);
-
->>>>>>> 4539e5c8
 	gGL.setAmbientLightColor(LLColor4::black);
 		
 	glCullFace(GL_BACK);
