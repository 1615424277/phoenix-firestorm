--- conflicted
+++ resolved
@@ -1434,45 +1434,6 @@
 
 BOOL LLViewerWindow::handlePaint(LLWindow *window,  S32 x,  S32 y, S32 width,  S32 height)
 {
-<<<<<<< HEAD
-#if LL_WINDOWS
-	if (gHeadlessClient)
-	{
-		HWND window_handle = (HWND)window->getPlatformWindow();
-		PAINTSTRUCT ps; 
-		HDC hdc; 
- 
-		RECT wnd_rect;
-		wnd_rect.left = 0;
-		wnd_rect.top = 0;
-		wnd_rect.bottom = 200;
-		wnd_rect.right = 500;
-
-		hdc = BeginPaint(window_handle, &ps); 
-		//SetBKColor(hdc, RGB(255, 255, 255));
-		FillRect(hdc, &wnd_rect, CreateSolidBrush(RGB(255, 255, 255)));
-
-		std::string temp_str;
-		temp_str = llformat( "FPS %3.1f Phy FPS %2.1f Time Dil %1.3f",		/* Flawfinder: ignore */
-				LLViewerStats::getInstance()->mFPSStat.getMeanPerSec(),
-				LLViewerStats::getInstance()->mSimPhysicsFPS.getPrev(0),
-				LLViewerStats::getInstance()->mSimTimeDilation.getPrev(0));
-		S32 len = temp_str.length();
-		TextOutA(hdc, 0, 0, temp_str.c_str(), len); 
-
-
-		LLVector3d pos_global = gAgent.getPositionGlobal();
-		temp_str = llformat( "Avatar pos %6.1lf %6.1lf %6.1lf", pos_global.mdV[0], pos_global.mdV[1], pos_global.mdV[2]);
-		len = temp_str.length();
-		TextOutA(hdc, 0, 25, temp_str.c_str(), len); 
-
-		TextOutA(hdc, 0, 50, "Set \"HeadlessClient FALSE\" in settings.ini file to reenable", 61);
-		EndPaint(window_handle, &ps); 
-		return TRUE;
-	}
-#endif
-=======
->>>>>>> 8eef31e4
 	return FALSE;
 }
 
