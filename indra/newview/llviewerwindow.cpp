--- conflicted
+++ resolved
@@ -2125,12 +2125,6 @@
             pow_of_2 <<= 1;
         }
     }
-<<<<<<< HEAD
-#else
-    gSavedSettings.setBOOL("FSRestrictMaxTextureSize", true);
-#endif
-=======
->>>>>>> 9c4df3d9
     LL_INFOS() << "Maximum fetched texture size: " << DESIRED_NORMAL_TEXTURE_SIZE << "px" << LL_ENDL;
     // </FS:Ansariel>
 
