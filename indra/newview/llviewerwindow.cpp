/** 
 * @file llviewerwindow.cpp
 * @brief Implementation of the LLViewerWindow class.
 *
 * $LicenseInfo:firstyear=2001&license=viewerlgpl$
 * Second Life Viewer Source Code
 * Copyright (C) 2010, Linden Research, Inc.
 * 
 * This library is free software; you can redistribute it and/or
 * modify it under the terms of the GNU Lesser General Public
 * License as published by the Free Software Foundation;
 * version 2.1 of the License only.
 * 
 * This library is distributed in the hope that it will be useful,
 * but WITHOUT ANY WARRANTY; without even the implied warranty of
 * MERCHANTABILITY or FITNESS FOR A PARTICULAR PURPOSE.  See the GNU
 * Lesser General Public License for more details.
 * 
 * You should have received a copy of the GNU Lesser General Public
 * License along with this library; if not, write to the Free Software
 * Foundation, Inc., 51 Franklin Street, Fifth Floor, Boston, MA  02110-1301  USA
 * 
 * Linden Research, Inc., 945 Battery Street, San Francisco, CA  94111  USA
 * $/LicenseInfo$
 */

#include "llviewerprecompiledheaders.h"
#include "llviewerwindow.h"


// system library includes
#include <stdio.h>
#include <iostream>
#include <fstream>
#include <algorithm>
#include <boost/filesystem.hpp>
#include <boost/lambda/core.hpp>
#include <boost/regex.hpp>

#include "llagent.h"
#include "llagentcamera.h"
#include "llcommunicationchannel.h"
#include "llfloaterreg.h"
#include "llhudicon.h"
#include "llmeshrepository.h"
#include "llnotificationhandler.h"
#include "llpanellogin.h"
#include "llviewerkeyboard.h"
#include "llviewermenu.h"
//<FS:Beq> physics display changes
#include "llspatialpartition.h"
#include "llphysicsshapebuilderutil.h"
#include "llvolumemgr.h"
//</FS:Beq>

#include "llviewquery.h"
#include "llxmltree.h"
#include "llslurl.h"
#include "llrender.h"

#include "llvoiceclient.h"	// for push-to-talk button handling
#include "stringize.h"

//
// TODO: Many of these includes are unnecessary.  Remove them.
//

// linden library includes
#include "llaudioengine.h"		// mute on minimize
#include "llchatentry.h"
#include "indra_constants.h"
#include "llassetstorage.h"
#include "llerrorcontrol.h"
#include "llfontgl.h"
#include "llmousehandler.h"
#include "llrect.h"
#include "llsky.h"
#include "llstring.h"
#include "llui.h"
#include "lluuid.h"
#include "llview.h"
#include "llxfermanager.h"
#include "message.h"
#include "object_flags.h"
#include "lltimer.h"
#include "llviewermenu.h"
#include "lltooltip.h"
#include "llmediaentry.h"
#include "llurldispatcher.h"
#include "raytrace.h"

// newview includes
#include "fscommon.h"
#include "llagent.h"
#include "llbox.h"
#include "llchicletbar.h"
#include "llconsole.h"
#include "llviewercontrol.h"
#include "llcylinder.h"
#include "lldebugview.h"
#include "lldir.h"
#include "lldrawable.h"
#include "lldrawpoolalpha.h"
#include "lldrawpoolbump.h"
#include "lldrawpoolwater.h"
#include "llmaniptranslate.h"
#include "llface.h"
#include "llfeaturemanager.h"
#include "llfilepicker.h"
#include "llfirstuse.h"
#include "llfloater.h"
#include "llfloaterbuildoptions.h"
#include "llfloaterbuyland.h"
#include "llfloatercamera.h"
#include "llfloaterland.h"
#include "llfloaterinspect.h"
#include "llfloatermap.h"
#include "llfloaternamedesc.h"
#include "llfloaterpreference.h"
#include "llfloatersnapshot.h"
#include "llfloatertools.h"
#include "llfloaterworldmap.h"
#include "llfocusmgr.h"
#include "llfontfreetype.h"
#include "llgesturemgr.h"
#include "llglheaders.h"
#include "lltooltip.h"
#include "llhudmanager.h"
#include "llhudobject.h"
#include "llhudview.h"
#include "llimage.h"
#include "llimagej2c.h"
#include "llimageworker.h"
#include "llkeyboard.h"
#include "lllineeditor.h"
#include "lllogininstance.h"
#include "llmenugl.h"
#include "llmenuoptionpathfindingrebakenavmesh.h"
#include "llmodaldialog.h"
#include "llmorphview.h"
#include "llmoveview.h"
#include "llnavigationbar.h"
#include "llnotificationhandler.h"
#include "llpaneltopinfobar.h"
#include "llpopupview.h"
#include "llpreviewtexture.h"
#include "llprogressview.h"
#include "llresmgr.h"
#include "llselectmgr.h"
#include "llrootview.h"
#include "llrendersphere.h"
#include "llstartup.h"
#include "llstatusbar.h"
#include "llstatview.h"
#include "llsurface.h"
#include "llsurfacepatch.h"
#include "lltexlayer.h"
#include "lltextbox.h"
#include "lltexturecache.h"
#include "lltexturefetch.h"
#include "lltextureview.h"
#include "lltoast.h"
#include "lltool.h"
#include "lltoolbarview.h"
#include "lltoolcomp.h"
#include "lltooldraganddrop.h"
#include "lltoolface.h"
#include "lltoolfocus.h"
#include "lltoolgrab.h"
#include "lltoolmgr.h"
#include "lltoolmorph.h"
#include "lltoolpie.h"
#include "lltoolselectland.h"
#include "lltrans.h"
#include "lluictrlfactory.h"
#include "llurldispatcher.h"		// SLURL from other app instance
#include "llversioninfo.h"
#include "llvieweraudio.h"
#include "llviewercamera.h"
#include "llviewergesture.h"
#include "llviewertexturelist.h"
#include "llviewerinventory.h"
#include "llviewerkeyboard.h"
#include "llviewermedia.h"
#include "llviewermediafocus.h"
#include "llviewermenu.h"
#include "llviewermessage.h"
#include "llviewerobjectlist.h"
#include "llviewerparcelmgr.h"
#include "llviewerregion.h"
#include "llviewershadermgr.h"
#include "llviewerstats.h"
#include "llvoavatarself.h"
#include "llvopartgroup.h"
#include "llvovolume.h"
#include "llworld.h"
#include "llworldmapview.h"
#include "pipeline.h"
#include "llappviewer.h"
#include "llviewerdisplay.h"
#include "llspatialpartition.h"
#include "llviewerjoystick.h"
#include "llviewermenufile.h" // LLFilePickerReplyThread
#include "llviewernetwork.h"
#include "llpostprocess.h"
// <FS:Ansariel> [FS communication UI]
//#include "llfloaterimnearbychat.h"
// </FS:Ansariel> [FS communication UI]
#include "llagentui.h"
#include "llwearablelist.h"

#include "llviewereventrecorder.h"

#include "llnotifications.h"
#include "llnotificationsutil.h"
#include "llnotificationmanager.h"

#include "llfloaternotificationsconsole.h"

// <FS:Ansariel> [FS communication UI]
#include "fsfloaternearbychat.h"
#include "fsnearbychathub.h"
// </FS:Ansariel> [FS communication UI]
#include "llwindowlistener.h"
#include "llviewerwindowlistener.h"
#include "llpaneltopinfobar.h"
#include "llcleanup.h"
#include "llimview.h"
#include "llviewermenufile.h"

// [RLVa:KB] - Checked: 2010-03-31 (RLVa-1.2.0c)
#include "rlvhandler.h"
// [/RLVa:KB]

#if LL_WINDOWS
#include <tchar.h> // For Unicode conversion methods
#endif

#include "utilitybar.h"		// <FS:Zi> Support for the classic V1 style buttons in some skins
#include "exopostprocess.h"	// <FS:Ansariel> Exodus Vignette
#include "llnetmap.h"
#include "lggcontactsets.h"

#include "lltracerecording.h"

//
// Globals
//
void render_ui(F32 zoom_factor = 1.f, int subfield = 0);
void swap();

extern BOOL gDebugClicks;
extern BOOL gDisplaySwapBuffers;
extern BOOL gDepthDirty;
extern BOOL gResizeScreenTexture;

LLViewerWindow	*gViewerWindow = NULL;

LLFrameTimer	gAwayTimer;
LLFrameTimer	gAwayTriggerTimer;

BOOL			gShowOverlayTitle = FALSE;

LLViewerObject*  gDebugRaycastObject = NULL;
LLVOPartGroup* gDebugRaycastParticle = NULL;
LLVector4a       gDebugRaycastIntersection;
LLVector4a		gDebugRaycastParticleIntersection;
LLVector2        gDebugRaycastTexCoord;
LLVector4a       gDebugRaycastNormal;
LLVector4a       gDebugRaycastTangent;
S32				gDebugRaycastFaceHit;
LLVector4a		 gDebugRaycastStart;
LLVector4a		 gDebugRaycastEnd;

// HUD display lines in lower right
BOOL				gDisplayWindInfo = FALSE;
BOOL				gDisplayCameraPos = FALSE;
BOOL				gDisplayFOV = FALSE;

static const U8 NO_FACE = 255;
BOOL gQuietSnapshot = FALSE;

const F32 MIN_AFK_TIME = 6.f; // minimum time after setting away state before coming back

// Minimum value for UIScaleFactor, also defined in preferences, ui_scale_slider
static const F32 MIN_UI_SCALE = 0.75f;
// 4.0 in preferences, but win10 supports larger scaling and value is used more as
// sanity check, so leaving space for larger values from DPI updates.
static const F32 MAX_UI_SCALE = 7.0f;
static const F32 MIN_DISPLAY_SCALE = 0.75f;

static LLCachedControl<std::string>	sSnapshotBaseName(LLCachedControl<std::string>(gSavedPerAccountSettings, "SnapshotBaseName", "Snapshot"));
static LLCachedControl<std::string>	sSnapshotDir(LLCachedControl<std::string>(gSavedPerAccountSettings, "SnapshotBaseDir", ""));

LLTrace::SampleStatHandle<> LLViewerWindow::sMouseVelocityStat("Mouse Velocity");

class RecordToChatConsoleRecorder : public LLError::Recorder
{
public:
	virtual void recordMessage(LLError::ELevel level,
								const std::string& message)
	{
		//FIXME: this is NOT thread safe, and will do bad things when a warning is issued from a non-UI thread

		// only log warnings to chat console
		//if (level == LLError::LEVEL_WARN)
		//{
			//LLFloaterChat* chat_floater = LLFloaterReg::findTypedInstance<LLFloaterChat>("chat");
			//if (chat_floater && gSavedSettings.getBOOL("WarningsAsChat"))
			//{
			//	LLChat chat;
			//	chat.mText = message;
			//	chat.mSourceType = CHAT_SOURCE_SYSTEM;

			//	chat_floater->addChat(chat, FALSE, FALSE);
			//}
		//}
	}
};

class RecordToChatConsole : public LLSingleton<RecordToChatConsole>
{
	LLSINGLETON(RecordToChatConsole);
public:
	void startRecorder() { LLError::addRecorder(mRecorder); }
	void stopRecorder() { LLError::removeRecorder(mRecorder); }

private:
	LLError::RecorderPtr mRecorder;
};

RecordToChatConsole::RecordToChatConsole():
	mRecorder(new RecordToChatConsoleRecorder())
{
    mRecorder->showTags(false);
    mRecorder->showLocation(false);
    mRecorder->showMultiline(true);
}

////////////////////////////////////////////////////////////////////////////
//
// LLDebugText
//

static LLTrace::BlockTimerStatHandle FTM_DISPLAY_DEBUG_TEXT("Display Debug Text");

class LLDebugText
{
private:
	struct Line
	{
		Line(const std::string& in_text, S32 in_x, S32 in_y) : text(in_text), x(in_x), y(in_y) {}
		std::string text;
		S32 x,y;
	};

	LLViewerWindow *mWindow;
	
	typedef std::vector<Line> line_list_t;
	line_list_t mLineList;
	LLColor4 mTextColor;
	
	void addText(S32 x, S32 y, const std::string &text) 
	{
		mLineList.push_back(Line(text, x, y));
	}
	
public:
	LLDebugText(LLViewerWindow* window) : mWindow(window) {}

	void clearText() { mLineList.clear(); }

	void update()
	{
		static LLCachedControl<bool> log_texture_traffic(gSavedSettings,"LogTextureNetworkTraffic", false) ;

		std::string wind_vel_text;
		std::string wind_vector_text;
		std::string rwind_vel_text;
		std::string rwind_vector_text;
		std::string audio_text;

		static const std::string beacon_particle = LLTrans::getString("BeaconParticle");
		static const std::string beacon_physical = LLTrans::getString("BeaconPhysical");
		static const std::string beacon_scripted = LLTrans::getString("BeaconScripted");
		static const std::string beacon_scripted_touch = LLTrans::getString("BeaconScriptedTouch");
		static const std::string beacon_sound = LLTrans::getString("BeaconSound");
		static const std::string beacon_media = LLTrans::getString("BeaconMedia");
		static const std::string particle_hiding = LLTrans::getString("ParticleHiding");

		// Draw the statistics in a light gray
		// and in a thin font
		mTextColor = LLColor4( 0.86f, 0.86f, 0.86f, 1.f );

		// Draw stuff growing up from right lower corner of screen
		S32 xpos = mWindow->getWorldViewWidthScaled() - 400;
		xpos = llmax(xpos, 0);
		S32 ypos = 64;
		const S32 y_inc = 20;

		clearText();
		
		//if (gSavedSettings.getBOOL("DebugShowTime"))
		static LLCachedControl<bool> debugShowTime(gSavedSettings, "DebugShowTime");
		if (debugShowTime)
		{
			{
			const U32 y_inc2 = 15;
				// <FS:Ansariel> FIRE-9746: Show FPS with DebugShowTime
				addText(xpos, ypos, llformat("FPS: %3.1f", LLTrace::get_frame_recording().getPeriodMeanPerSec(LLStatViewer::FPS))); ypos += y_inc2;
				
				// </FS:Ansariel>
				LLFrameTimer& timer = gTextureTimer;
				F32 time = timer.getElapsedTimeF32();
				S32 hours = (S32)(time / (60*60));
				S32 mins = (S32)((time - hours*(60*60)) / 60);
				S32 secs = (S32)((time - hours*(60*60) - mins*60));
				addText(xpos, ypos, llformat("Texture: %d:%02d:%02d", hours,mins,secs)); ypos += y_inc2;
			}
			
			{
			F32 time = gFrameTimeSeconds;
			S32 hours = (S32)(time / (60*60));
			S32 mins = (S32)((time - hours*(60*60)) / 60);
			S32 secs = (S32)((time - hours*(60*60) - mins*60));
			addText(xpos, ypos, llformat("Time: %d:%02d:%02d", hours,mins,secs)); ypos += y_inc;
		}
		}
		
		//if (gSavedSettings.getBOOL("DebugShowMemory"))
		static LLCachedControl<bool> debugShowMemory(gSavedSettings, "DebugShowMemory");
		if (debugShowMemory)
		{
			addText(xpos, ypos,
					STRINGIZE("Memory: " << (LLMemory::getCurrentRSS() / 1024) << " (KB)"));
			ypos += y_inc;
		}

		if (gDisplayCameraPos)
		{
			std::string camera_view_text;
			std::string camera_center_text;
			std::string agent_view_text;
			std::string agent_left_text;
			std::string agent_center_text;
			std::string agent_root_center_text;

			LLVector3d tvector; // Temporary vector to hold data for printing.

			// Update camera center, camera view, wind info every other frame
			tvector = gAgent.getPositionGlobal();
			agent_center_text = llformat("AgentCenter  %f %f %f",
										 (F32)(tvector.mdV[VX]), (F32)(tvector.mdV[VY]), (F32)(tvector.mdV[VZ]));

			if (isAgentAvatarValid())
			{
				tvector = gAgent.getPosGlobalFromAgent(gAgentAvatarp->mRoot->getWorldPosition());
				agent_root_center_text = llformat("AgentRootCenter %f %f %f",
												  (F32)(tvector.mdV[VX]), (F32)(tvector.mdV[VY]), (F32)(tvector.mdV[VZ]));
			}
			else
			{
				agent_root_center_text = "---";
			}


			tvector = LLVector4(gAgent.getFrameAgent().getAtAxis());
			agent_view_text = llformat("AgentAtAxis  %f %f %f",
									   (F32)(tvector.mdV[VX]), (F32)(tvector.mdV[VY]), (F32)(tvector.mdV[VZ]));

			tvector = LLVector4(gAgent.getFrameAgent().getLeftAxis());
			agent_left_text = llformat("AgentLeftAxis  %f %f %f",
									   (F32)(tvector.mdV[VX]), (F32)(tvector.mdV[VY]), (F32)(tvector.mdV[VZ]));

			tvector = gAgentCamera.getCameraPositionGlobal();
			camera_center_text = llformat("CameraCenter %f %f %f",
										  (F32)(tvector.mdV[VX]), (F32)(tvector.mdV[VY]), (F32)(tvector.mdV[VZ]));

			tvector = LLVector4(LLViewerCamera::getInstance()->getAtAxis());
			camera_view_text = llformat("CameraAtAxis    %f %f %f",
										(F32)(tvector.mdV[VX]), (F32)(tvector.mdV[VY]), (F32)(tvector.mdV[VZ]));
		
			addText(xpos, ypos, agent_center_text);  ypos += y_inc;
			addText(xpos, ypos, agent_root_center_text);  ypos += y_inc;
			addText(xpos, ypos, agent_view_text);  ypos += y_inc;
			addText(xpos, ypos, agent_left_text);  ypos += y_inc;
			addText(xpos, ypos, camera_center_text);  ypos += y_inc;
			addText(xpos, ypos, camera_view_text);  ypos += y_inc;
		}

		if (gDisplayWindInfo)
		{
			wind_vel_text = llformat("Wind velocity %.2f m/s", gWindVec.magVec());
			wind_vector_text = llformat("Wind vector   %.2f %.2f %.2f", gWindVec.mV[0], gWindVec.mV[1], gWindVec.mV[2]);
			rwind_vel_text = llformat("RWind vel %.2f m/s", gRelativeWindVec.magVec());
			rwind_vector_text = llformat("RWind vec   %.2f %.2f %.2f", gRelativeWindVec.mV[0], gRelativeWindVec.mV[1], gRelativeWindVec.mV[2]);

			addText(xpos, ypos, wind_vel_text);  ypos += y_inc;
			addText(xpos, ypos, wind_vector_text);  ypos += y_inc;
			addText(xpos, ypos, rwind_vel_text);  ypos += y_inc;
			addText(xpos, ypos, rwind_vector_text);  ypos += y_inc;
		}
		if (gDisplayWindInfo)
		{
			audio_text = llformat("Audio for wind: %d", gAudiop ? gAudiop->isWindEnabled() : -1);
			addText(xpos, ypos, audio_text);  ypos += y_inc;
		}
		if (gDisplayFOV)
		{
			addText(xpos, ypos, llformat("FOV: %2.1f deg", RAD_TO_DEG * LLViewerCamera::getInstance()->getView()));
			ypos += y_inc;
		}
		
		/*if (LLViewerJoystick::getInstance()->getOverrideCamera())
		{
			addText(xpos + 200, ypos, llformat("Flycam"));
			ypos += y_inc;
		}*/
		
		//if (gSavedSettings.getBOOL("DebugShowRenderInfo"))
		static LLCachedControl<bool> debugShowRenderInfo(gSavedSettings, "DebugShowRenderInfo");
		if (debugShowRenderInfo)
		{
			LLTrace::Recording& last_frame_recording = LLTrace::get_frame_recording().getLastRecording();

			if (gPipeline.getUseVertexShaders() == 0)
			{
				addText(xpos, ypos, "Shaders Disabled");
				ypos += y_inc;
			}

			if (gGLManager.mHasATIMemInfo)
			{
				S32 meminfo[4];
				glGetIntegerv(GL_TEXTURE_FREE_MEMORY_ATI, meminfo);

				addText(xpos, ypos, llformat("%.2f MB Texture Memory Free", meminfo[0]/1024.f));
				ypos += y_inc;

				if (gGLManager.mHasVertexBufferObject)
				{
					glGetIntegerv(GL_VBO_FREE_MEMORY_ATI, meminfo);
					addText(xpos, ypos, llformat("%.2f MB VBO Memory Free", meminfo[0]/1024.f));
					ypos += y_inc;
				}
			}
			else if (gGLManager.mHasNVXMemInfo)
			{
				S32 free_memory;
				glGetIntegerv(GL_GPU_MEMORY_INFO_CURRENT_AVAILABLE_VIDMEM_NVX, &free_memory);
				addText(xpos, ypos, llformat("%.2f MB Video Memory Free", free_memory/1024.f));
				ypos += y_inc;
			}

			//show streaming cost/triangle count of known prims in current region OR selection
			{
				F32 cost = 0.f;
				S32 count = 0;
				S32 vcount = 0;
				S32 object_count = 0;
				S32 total_bytes = 0;
				S32 visible_bytes = 0;

				const char* label = "Region";
				if (LLSelectMgr::getInstance()->getSelection()->getObjectCount() == 0)
				{ //region
					LLViewerRegion* region = gAgent.getRegion();
					if (region)
					{
						for (U32 i = 0; i < gObjectList.getNumObjects(); ++i)
						{
							LLViewerObject* object = gObjectList.getObject(i);
							if (object && 
								object->getRegion() == region &&
								object->getVolume())
							{
								object_count++;
								S32 bytes = 0;	
								S32 visible = 0;
								cost += object->getStreamingCost();
                                LLMeshCostData costs;
                                if (object->getCostData(costs))
                                {
                                    bytes = costs.getSizeTotal();
                                    visible = costs.getSizeByLOD(object->getLOD());
                                }

								S32 vt = 0;
								count += object->getTriangleCount(&vt);
								vcount += vt;
								total_bytes += bytes;
								visible_bytes += visible;
							}
						}
					}
				}
				else
				{
					label = "Selection";
					cost = LLSelectMgr::getInstance()->getSelection()->getSelectedObjectStreamingCost(&total_bytes, &visible_bytes);
					count = LLSelectMgr::getInstance()->getSelection()->getSelectedObjectTriangleCount(&vcount);
					object_count = LLSelectMgr::getInstance()->getSelection()->getObjectCount();
				}
					
				addText(xpos,ypos, llformat("%s streaming cost: %.1f", label, cost));
				ypos += y_inc;

				addText(xpos, ypos, llformat("    %.3f KTris, %.3f KVerts, %.1f/%.1f KB, %d objects",
										count/1000.f, vcount/1000.f, visible_bytes/1024.f, total_bytes/1024.f, object_count));
				ypos += y_inc;
			
			}

			addText(xpos, ypos, llformat("%d MB Index Data (%d MB Pooled, %d KIndices)", LLVertexBuffer::sAllocatedIndexBytes/(1024*1024), LLVBOPool::sIndexBytesPooled/(1024*1024), LLVertexBuffer::sIndexCount/1024));
			ypos += y_inc;

			addText(xpos, ypos, llformat("%d MB Vertex Data (%d MB Pooled, %d KVerts)", LLVertexBuffer::sAllocatedBytes/(1024*1024), LLVBOPool::sBytesPooled/(1024*1024), LLVertexBuffer::sVertexCount/1024));
			ypos += y_inc;

			addText(xpos, ypos, llformat("%d Vertex Buffers", LLVertexBuffer::sGLCount));
			ypos += y_inc;

			addText(xpos, ypos, llformat("%d Mapped Buffers", LLVertexBuffer::sMappedCount));
			ypos += y_inc;

			addText(xpos, ypos, llformat("%d Vertex Buffer Binds", LLVertexBuffer::sBindCount));
			ypos += y_inc;

			addText(xpos, ypos, llformat("%d Vertex Buffer Sets", LLVertexBuffer::sSetCount));
			ypos += y_inc;

			addText(xpos, ypos, llformat("%d Texture Binds", LLImageGL::sBindCount));
			ypos += y_inc;

			addText(xpos, ypos, llformat("%d Unique Textures", LLImageGL::sUniqueCount));
			ypos += y_inc;

			addText(xpos, ypos, llformat("%d Render Calls", last_frame_recording.getSampleCount(LLPipeline::sStatBatchSize)));
            ypos += y_inc;

			addText(xpos, ypos, llformat("%d/%d Objects Active", gObjectList.getNumActiveObjects(), gObjectList.getNumObjects()));
			ypos += y_inc;

			addText(xpos, ypos, llformat("%d Matrix Ops", gPipeline.mMatrixOpCount));
			ypos += y_inc;

			addText(xpos, ypos, llformat("%d Texture Matrix Ops", gPipeline.mTextureMatrixOps));
			ypos += y_inc;

			gPipeline.mTextureMatrixOps = 0;
			gPipeline.mMatrixOpCount = 0;

 			if (last_frame_recording.getSampleCount(LLPipeline::sStatBatchSize) > 0)
			{
                addText(xpos, ypos, llformat("Batch min/max/mean: %d/%d/%d", (U32)last_frame_recording.getMin(LLPipeline::sStatBatchSize), (U32)last_frame_recording.getMax(LLPipeline::sStatBatchSize), (U32)last_frame_recording.getMean(LLPipeline::sStatBatchSize)));
			}
            ypos += y_inc;

			addText(xpos, ypos, llformat("UI Verts/Calls: %d/%d", LLRender::sUIVerts, LLRender::sUICalls));
			LLRender::sUICalls = LLRender::sUIVerts = 0;
			ypos += y_inc;

			addText(xpos,ypos, llformat("%d/%d Nodes visible", gPipeline.mNumVisibleNodes, LLSpatialGroup::sNodeCount));
			
			ypos += y_inc;

			if (!LLOcclusionCullingGroup::sPendingQueries.empty())
			{
				addText(xpos,ypos, llformat("%d Queries pending", LLOcclusionCullingGroup::sPendingQueries.size()));
				ypos += y_inc;
			}


			addText(xpos,ypos, llformat("%d Avatars visible", LLVOAvatar::sNumVisibleAvatars));
			
			ypos += y_inc;

			addText(xpos,ypos, llformat("%d Lights visible", LLPipeline::sVisibleLightCount));
			
			ypos += y_inc;

			if (gMeshRepo.meshRezEnabled())
			{
				addText(xpos, ypos, llformat("%.3f MB Mesh Data Received", LLMeshRepository::sBytesReceived/(1024.f*1024.f)));
				
				ypos += y_inc;
				
				addText(xpos, ypos, llformat("%d/%d Mesh HTTP Requests/Retries", LLMeshRepository::sHTTPRequestCount,
					LLMeshRepository::sHTTPRetryCount));
				ypos += y_inc;

				addText(xpos, ypos, llformat("%d/%d Mesh LOD Pending/Processing", LLMeshRepository::sLODPending, LLMeshRepository::sLODProcessing));
				ypos += y_inc;

				// <FS:Ansariel> Mesh debugging
				addText(xpos, ypos, llformat("%d Mesh Active LOD Requests", LLMeshRepoThread::sActiveLODRequests));
				ypos += y_inc;
				// </FS:Ansariel>

				addText(xpos, ypos, llformat("%.3f/%.3f MB Mesh Cache Read/Write ", LLMeshRepository::sCacheBytesRead/(1024.f*1024.f), LLMeshRepository::sCacheBytesWritten/(1024.f*1024.f)));

				ypos += y_inc;
			}

			LLVertexBuffer::sBindCount = LLImageGL::sBindCount = 
				LLVertexBuffer::sSetCount = LLImageGL::sUniqueCount = 
				gPipeline.mNumVisibleNodes = LLPipeline::sVisibleLightCount = 0;
		}
		static LLCachedControl<bool> sDebugShowAvatarRenderInfo(gSavedSettings, "DebugShowAvatarRenderInfo");
		if (sDebugShowAvatarRenderInfo)
		{
			std::map<std::string, LLVOAvatar*> sorted_avs;
			
			std::vector<LLCharacter*>::iterator sort_iter = LLCharacter::sInstances.begin();
			while (sort_iter != LLCharacter::sInstances.end())
			{
				LLVOAvatar* avatar = dynamic_cast<LLVOAvatar*>(*sort_iter);
				if (avatar &&
					!avatar->isDead())						// Not dead yet
				{
					// Stuff into a sorted map so the display is ordered
					sorted_avs[avatar->getFullname()] = avatar;
				}
				sort_iter++;
			}

			std::string trunc_name;
			std::map<std::string, LLVOAvatar*>::reverse_iterator av_iter = sorted_avs.rbegin();		// Put "A" at the top
			while (av_iter != sorted_avs.rend())
			{
				LLVOAvatar* avatar = av_iter->second;

				avatar->calculateUpdateRenderComplexity(); // Make sure the numbers are up-to-date

				trunc_name = utf8str_truncate(avatar->getFullname(), 16);
				addText(xpos, ypos, llformat("%s : %s, complexity %d, area %.2f",
					trunc_name.c_str(),
                    LLVOAvatar::rezStatusToString(avatar->getRezzedStatus()).c_str(),
					avatar->getVisualComplexity(),
					avatar->getAttachmentSurfaceArea()));
				ypos += y_inc;
				av_iter++;
			}
		}

		//if (gSavedSettings.getBOOL("DebugShowRenderMatrices"))
		static LLCachedControl<bool> debugShowRenderMatrices(gSavedSettings, "DebugShowRenderMatrices");
		if (debugShowRenderMatrices)
		{
			addText(xpos, ypos, llformat("%.4f    .%4f    %.4f    %.4f", gGLProjection[12], gGLProjection[13], gGLProjection[14], gGLProjection[15]));
			ypos += y_inc;

			addText(xpos, ypos, llformat("%.4f    .%4f    %.4f    %.4f", gGLProjection[8], gGLProjection[9], gGLProjection[10], gGLProjection[11]));
			ypos += y_inc;

			addText(xpos, ypos, llformat("%.4f    .%4f    %.4f    %.4f", gGLProjection[4], gGLProjection[5], gGLProjection[6], gGLProjection[7]));
			ypos += y_inc;

			addText(xpos, ypos, llformat("%.4f    .%4f    %.4f    %.4f", gGLProjection[0], gGLProjection[1], gGLProjection[2], gGLProjection[3]));
			ypos += y_inc;

			addText(xpos, ypos, "Projection Matrix");
			ypos += y_inc;


			addText(xpos, ypos, llformat("%.4f    .%4f    %.4f    %.4f", gGLModelView[12], gGLModelView[13], gGLModelView[14], gGLModelView[15]));
			ypos += y_inc;

			addText(xpos, ypos, llformat("%.4f    .%4f    %.4f    %.4f", gGLModelView[8], gGLModelView[9], gGLModelView[10], gGLModelView[11]));
			ypos += y_inc;

			addText(xpos, ypos, llformat("%.4f    .%4f    %.4f    %.4f", gGLModelView[4], gGLModelView[5], gGLModelView[6], gGLModelView[7]));
			ypos += y_inc;

			addText(xpos, ypos, llformat("%.4f    .%4f    %.4f    %.4f", gGLModelView[0], gGLModelView[1], gGLModelView[2], gGLModelView[3]));
			ypos += y_inc;

			addText(xpos, ypos, "View Matrix");
			ypos += y_inc;
		}
		//<FS:AO improve use of controls with radiogroups>
		//if (gSavedSettings.getBOOL("DebugShowColor") && !LLRender::sNsightDebugSupport)
		//static LLCachedControl<bool> debugShowColor(gSavedSettings, "DebugShowColor");
		static LLCachedControl<S32> debugShowColor(gSavedSettings, "DebugShowColor");
		//</FS:AO>
		if (debugShowColor && !LLRender::sNsightDebugSupport)
		{
			U8 color[4];
			LLCoordGL coord = gViewerWindow->getCurrentMouse();
			glReadPixels(coord.mX, coord.mY, 1,1,GL_RGBA, GL_UNSIGNED_BYTE, color);
			addText(xpos, ypos, llformat("%d %d %d %d", color[0], color[1], color[2], color[3]));
			ypos += y_inc;
		}

		// <FS:LO> pull the text saying if particles are hidden out from beacons
		if (LLPipeline::toggleRenderTypeControlNegated(LLPipeline::RENDER_TYPE_PARTICLES))
		{
			addText(xpos, ypos, particle_hiding);
			ypos += y_inc;
		}
		// </FS:LO>
		// only display these messages if we are actually rendering beacons at this moment
		// <FS:LO> Always show the beacon text regardless if the floater is visible
		// <FS:Ansa> ...and if we want to see it
		//if (LLPipeline::getRenderBeacons() && LLFloaterReg::instanceVisible("beacons"))
		static LLCachedControl<bool> fsRenderBeaconText(gSavedSettings, "FSRenderBeaconText");
		if (LLPipeline::getRenderBeacons() && fsRenderBeaconText)
		// </FS:Ansa>
		{
			if (LLPipeline::getRenderMOAPBeacons())
			{
				// <FS:Ansariel> Localization fix for render beacon info (FIRE-7216)
				//addText(xpos, ypos, "Viewing media beacons (white)");
				addText(xpos, ypos, beacon_media);
				ypos += y_inc;
			}

			// <FS:LO> pull the text saying if particles are hidden out from beacons
			/*if (LLPipeline::toggleRenderTypeControlNegated(LLPipeline::RENDER_TYPE_PARTICLES))
			{
				addText(xpos, ypos, particle_hiding);
				ypos += y_inc;
			}*/
			// </FS:LO>

			if (LLPipeline::getRenderParticleBeacons())
			{
				// <FS:Ansariel> Localization fix for render beacon info (FIRE-7216)
				//addText(xpos, ypos, "Viewing particle beacons (blue)");
				addText(xpos, ypos, beacon_particle);
				ypos += y_inc;
			}

			if (LLPipeline::getRenderSoundBeacons())
			{
				// <FS:Ansariel> Localization fix for render beacon info (FIRE-7216)
				//addText(xpos, ypos, "Viewing sound beacons (yellow)");
				addText(xpos, ypos, beacon_sound);
				ypos += y_inc;
			}

			if (LLPipeline::getRenderScriptedBeacons())
			{
				addText(xpos, ypos, beacon_scripted);
				ypos += y_inc;
			}
			else
				if (LLPipeline::getRenderScriptedTouchBeacons())
				{
					addText(xpos, ypos, beacon_scripted_touch);
					ypos += y_inc;
				}

			if (LLPipeline::getRenderPhysicalBeacons())
			{
				// <FS:Ansariel> Localization fix for render beacon info (FIRE-7216)
				//addText(xpos, ypos, "Viewing physical object beacons (green)");
				addText(xpos, ypos, beacon_physical);
				ypos += y_inc;
			}
		}

		if(log_texture_traffic)
		{	
			U32 old_y = ypos ;
			for(S32 i = LLViewerTexture::BOOST_NONE; i < LLViewerTexture::MAX_GL_IMAGE_CATEGORY; i++)
			{
				if(gTotalTextureBytesPerBoostLevel[i] > (S32Bytes)0)
				{
					addText(xpos, ypos, llformat("Boost_Level %d:  %.3f MB", i, F32Megabytes(gTotalTextureBytesPerBoostLevel[i]).value()));
					ypos += y_inc;
				}
			}
			if(ypos != old_y)
			{
				addText(xpos, ypos, "Network traffic for textures:");
				ypos += y_inc;
			}
		}				

		//if (gSavedSettings.getBOOL("DebugShowTextureInfo"))
		static LLCachedControl<bool> debugShowTextureInfo(gSavedSettings, "DebugShowTextureInfo");
		if (debugShowTextureInfo)
		{
			LLViewerObject* objectp = NULL ;
			
			LLSelectNode* nodep = LLSelectMgr::instance().getHoverNode();
			if (nodep)
			{
				objectp = nodep->getObject();
			}

			if (objectp && !objectp->isDead())
			{
				S32 num_faces = objectp->mDrawable->getNumFaces() ;
				std::set<LLViewerFetchedTexture*> tex_list;

				for(S32 i = 0 ; i < num_faces; i++)
				{
					LLFace* facep = objectp->mDrawable->getFace(i) ;
					if(facep)
					{						
						LLViewerFetchedTexture* tex = dynamic_cast<LLViewerFetchedTexture*>(facep->getTexture()) ;
						if(tex)
						{
							if(tex_list.find(tex) != tex_list.end())
							{
								continue ; //already displayed.
							}
							tex_list.insert(tex);

							std::string uuid_str;
							tex->getID().toString(uuid_str);
							uuid_str = uuid_str.substr(0,7);

							addText(xpos, ypos, llformat("ID: %s v_size: %.3f", uuid_str.c_str(), tex->getMaxVirtualSize()));
							ypos += y_inc;

							addText(xpos, ypos, llformat("discard level: %d desired level: %d Missing: %s", tex->getDiscardLevel(), 
								tex->getDesiredDiscardLevel(), tex->isMissingAsset() ? "Y" : "N"));
							ypos += y_inc;
						}
					}
				}
			}
		}
		
		// <FS:ND> Report amount of failed texture buffer allocations if any.
		if (LLImageBase::getAllocationErrors())
		{
			addText(xpos, ypos, llformat("# textures discarded due to insufficient memory %ld", LLImageBase::getAllocationErrors()));
		}
		// </FS:ND>
	}

	void draw()
	{
		LL_RECORD_BLOCK_TIME(FTM_DISPLAY_DEBUG_TEXT);
		for (line_list_t::iterator iter = mLineList.begin();
			 iter != mLineList.end(); ++iter)
		{
			const Line& line = *iter;
			LLFontGL::getFontMonospace()->renderUTF8(line.text, 0, (F32)line.x, (F32)line.y, mTextColor,
											 LLFontGL::LEFT, LLFontGL::TOP,
											 LLFontGL::NORMAL, LLFontGL::NO_SHADOW, S32_MAX, S32_MAX, NULL, FALSE);
		}
		mLineList.clear();
	}

};

void LLViewerWindow::updateDebugText()
{
	mDebugText->update();
}

////////////////////////////////////////////////////////////////////////////
//
// LLViewerWindow
//

LLViewerWindow::Params::Params()
:	title("title"),
	name("name"),
	x("x"),
	y("y"),
	width("width"),
	height("height"),
	min_width("min_width"),
	min_height("min_height"),
	fullscreen("fullscreen", false),
	ignore_pixel_depth("ignore_pixel_depth", false)
{}


BOOL LLViewerWindow::handleAnyMouseClick(LLWindow *window,  LLCoordGL pos, MASK mask, LLMouseHandler::EClickType clicktype, BOOL down)
{
	const char* buttonname = "";
	const char* buttonstatestr = "";
	S32 x = pos.mX;
	S32 y = pos.mY;
	x = ll_round((F32)x / mDisplayScale.mV[VX]);
	y = ll_round((F32)y / mDisplayScale.mV[VY]);

	// only send mouse clicks to UI if UI is visible
	if(gPipeline.hasRenderDebugFeatureMask(LLPipeline::RENDER_DEBUG_FEATURE_UI))
	{	

		if (down)
		{
			buttonstatestr = "down" ;
		}
		else
		{
			buttonstatestr = "up" ;
		}
		
		switch (clicktype)
		{
		case LLMouseHandler::CLICK_LEFT:
			mLeftMouseDown = down;
			buttonname = "Left";
			break;
		case LLMouseHandler::CLICK_RIGHT:
			mRightMouseDown = down;
			buttonname = "Right";
			break;
		case LLMouseHandler::CLICK_MIDDLE:
			mMiddleMouseDown = down;
			buttonname = "Middle";
			break;
		case LLMouseHandler::CLICK_DOUBLELEFT:
			mLeftMouseDown = down;
			buttonname = "Left Double Click";
			break;
		case LLMouseHandler::CLICK_BUTTON4:
			buttonname = "Button 4";
			break;
		case LLMouseHandler::CLICK_BUTTON5:
			buttonname = "Button 5";
			break;
		}
		
		LLView::sMouseHandlerMessage.clear();

		if (gMenuBarView)
		{
			// stop ALT-key access to menu
			gMenuBarView->resetMenuTrigger();
		}

		if (gDebugClicks)
		{	
			LL_INFOS() << "ViewerWindow " << buttonname << " mouse " << buttonstatestr << " at " << x << "," << y << LL_ENDL;
		}

		// Make sure we get a corresponding mouseup event, even if the mouse leaves the window
		if (down)
			mWindow->captureMouse();
		else
			mWindow->releaseMouse();

		// Indicate mouse was active
		LLUI::getInstance()->resetMouseIdleTimer();

		// Don't let the user move the mouse out of the window until mouse up.
		if( LLToolMgr::getInstance()->getCurrentTool()->clipMouseWhenDown() )
		{
			mWindow->setMouseClipping(down);
		}

		LLMouseHandler* mouse_captor = gFocusMgr.getMouseCapture();
		if( mouse_captor )
		{
			S32 local_x;
			S32 local_y;
			mouse_captor->screenPointToLocal( x, y, &local_x, &local_y );
			if (LLView::sDebugMouseHandling)
			{
				LL_INFOS() << buttonname << " Mouse " << buttonstatestr << " handled by captor " << mouse_captor->getName() << LL_ENDL;
			}

			BOOL r = mouse_captor->handleAnyMouseClick(local_x, local_y, mask, clicktype, down); 
			if (r) {

				LL_DEBUGS() << "LLViewerWindow::handleAnyMouseClick viewer with mousecaptor calling updatemouseeventinfo - local_x|global x  "<< local_x << " " << x  << "local/global y " << local_y << " " << y << LL_ENDL;

				LLViewerEventRecorder::instance().setMouseGlobalCoords(x,y);
				LLViewerEventRecorder::instance().logMouseEvent(std::string(buttonstatestr),std::string(buttonname)); 

			}
			return r;
		}

		// Mark the click as handled and return if we aren't within the root view to avoid spurious bugs
		if( !mRootView->pointInView(x, y) )
		{
			return TRUE;
		}
		// Give the UI views a chance to process the click

		BOOL r= mRootView->handleAnyMouseClick(x, y, mask, clicktype, down) ;
		if (r) 
		{

			LL_DEBUGS() << "LLViewerWindow::handleAnyMouseClick calling updatemouseeventinfo - global x  "<< " " << x	<< "global y " << y	 << "buttonstate: " << buttonstatestr << " buttonname " << buttonname << LL_ENDL;

			LLViewerEventRecorder::instance().setMouseGlobalCoords(x,y);

			// Clear local coords - this was a click on root window so these are not needed
			// By not including them, this allows the test skeleton generation tool to be smarter when generating code
			// the code generator can be smarter because when local coords are present it can try the xui path with local coords
			// and fallback to global coordinates only if needed. 
			// The drawback to this approach is sometimes a valid xui path will appear to work fine, but NOT interact with the UI element
			// (VITA support not implemented yet or not visible to VITA due to widget further up xui path not being visible to VITA)
			// For this reason it's best to provide hints where possible here by leaving out local coordinates
			LLViewerEventRecorder::instance().setMouseLocalCoords(-1,-1);
			LLViewerEventRecorder::instance().logMouseEvent(buttonstatestr,buttonname); 

			if (LLView::sDebugMouseHandling)
			{
				LL_INFOS() << buttonname << " Mouse " << buttonstatestr << " " << LLViewerEventRecorder::instance().get_xui()	<< LL_ENDL;
			} 
			return TRUE;
		} else if (LLView::sDebugMouseHandling)
			{
				LL_INFOS() << buttonname << " Mouse " << buttonstatestr << " not handled by view" << LL_ENDL;
			}
	}

	// Do not allow tool manager to handle mouseclicks if we have disconnected	
	if(!gDisconnected && LLToolMgr::getInstance()->getCurrentTool()->handleAnyMouseClick( x, y, mask, clicktype, down ) )
	{
		LLViewerEventRecorder::instance().clear_xui(); 
		return TRUE;
	}

	
	// If we got this far on a down-click, it wasn't handled.
	// Up-clicks, though, are always handled as far as the OS is concerned.
	BOOL default_rtn = !down;
	return default_rtn;
}

BOOL LLViewerWindow::handleMouseDown(LLWindow *window,  LLCoordGL pos, MASK mask)
{
    mAllowMouseDragging = FALSE;
    if (!mMouseDownTimer.getStarted())
    {
        mMouseDownTimer.start();
    }
    else
    {
        mMouseDownTimer.reset();
    }    
    BOOL down = TRUE;
	return handleAnyMouseClick(window,pos,mask,LLMouseHandler::CLICK_LEFT,down);
}

BOOL LLViewerWindow::handleDoubleClick(LLWindow *window,  LLCoordGL pos, MASK mask)
{
	// try handling as a double-click first, then a single-click if that
	// wasn't handled.
	BOOL down = TRUE;
	if (handleAnyMouseClick(window, pos, mask,
				LLMouseHandler::CLICK_DOUBLELEFT, down))
	{
		return TRUE;
	}
	return handleMouseDown(window, pos, mask);
}

BOOL LLViewerWindow::handleMouseUp(LLWindow *window,  LLCoordGL pos, MASK mask)
{
    if (mMouseDownTimer.getStarted())
    {
        mMouseDownTimer.stop();
    }
    BOOL down = FALSE;
	return handleAnyMouseClick(window,pos,mask,LLMouseHandler::CLICK_LEFT,down);
}


BOOL LLViewerWindow::handleRightMouseDown(LLWindow *window,  LLCoordGL pos, MASK mask)
{
	S32 x = pos.mX;
	S32 y = pos.mY;
	x = ll_round((F32)x / mDisplayScale.mV[VX]);
	y = ll_round((F32)y / mDisplayScale.mV[VY]);

	BOOL down = TRUE;
	BOOL handle = handleAnyMouseClick(window,pos,mask,LLMouseHandler::CLICK_RIGHT,down);
	if (handle)
		return handle;

	// *HACK: this should be rolled into the composite tool logic, not
	// hardcoded at the top level.
	if (CAMERA_MODE_CUSTOMIZE_AVATAR != gAgentCamera.getCameraMode() && LLToolMgr::getInstance()->getCurrentTool() != LLToolPie::getInstance() && gAgent.isInitialized())
	{
		// If the current tool didn't process the click, we should show
		// the pie menu.  This can be done by passing the event to the pie
		// menu tool.
		LLToolPie::getInstance()->handleRightMouseDown(x, y, mask);
		// show_context_menu( x, y, mask );
	}

	return TRUE;
}

BOOL LLViewerWindow::handleRightMouseUp(LLWindow *window,  LLCoordGL pos, MASK mask)
{
	BOOL down = FALSE;
 	return handleAnyMouseClick(window,pos,mask,LLMouseHandler::CLICK_RIGHT,down);
}

BOOL LLViewerWindow::handleMiddleMouseDown(LLWindow *window,  LLCoordGL pos, MASK mask)
{
	BOOL down = TRUE;
	LLVoiceClient::getInstance()->updateMouseState(LLMouseHandler::CLICK_MIDDLE, true);
 	handleAnyMouseClick(window,pos,mask,LLMouseHandler::CLICK_MIDDLE,down);
  
  	// Always handled as far as the OS is concerned.
	return TRUE;
}

LLWindowCallbacks::DragNDropResult LLViewerWindow::handleDragNDrop( LLWindow *window, LLCoordGL pos, MASK mask, LLWindowCallbacks::DragNDropAction action, std::string data)
{
	LLWindowCallbacks::DragNDropResult result = LLWindowCallbacks::DND_NONE;

	const bool prim_media_dnd_enabled = gSavedSettings.getBOOL("PrimMediaDragNDrop");
	const bool slurl_dnd_enabled = gSavedSettings.getBOOL("SLURLDragNDrop");
	
	if ( prim_media_dnd_enabled || slurl_dnd_enabled )
	{
		switch(action)
		{
			// Much of the handling for these two cases is the same.
			case LLWindowCallbacks::DNDA_TRACK:
			case LLWindowCallbacks::DNDA_DROPPED:
			case LLWindowCallbacks::DNDA_START_TRACKING:
			{
				bool drop = (LLWindowCallbacks::DNDA_DROPPED == action);
					
				if (slurl_dnd_enabled)
				{
					LLSLURL dropped_slurl(data);
					if(dropped_slurl.isSpatial())
					{
						if (drop)
						{
							LLURLDispatcher::dispatch( dropped_slurl.getSLURLString(), "clicked", NULL, true );
							return LLWindowCallbacks::DND_MOVE;
						}
						return LLWindowCallbacks::DND_COPY;
					}
				}

				if (prim_media_dnd_enabled)
				{
					LLPickInfo pick_info = pickImmediate( pos.mX, pos.mY,
                                                          TRUE /* pick_transparent */, 
                                                          FALSE /* pick_rigged */);

					LLUUID object_id = pick_info.getObjectID();
					S32 object_face = pick_info.mObjectFace;
					std::string url = data;

					LL_DEBUGS() << "Object: picked at " << pos.mX << ", " << pos.mY << " - face = " << object_face << " - URL = " << url << LL_ENDL;

					LLVOVolume *obj = dynamic_cast<LLVOVolume*>(static_cast<LLViewerObject*>(pick_info.getObject()));
				
					if (obj && !obj->getRegion()->getCapability("ObjectMedia").empty())
					{
						LLTextureEntry *te = obj->getTE(object_face);

						// can modify URL if we can modify the object or we have navigate permissions
						bool allow_modify_url = obj->permModify() || (te && obj->hasMediaPermission( te->getMediaData(), LLVOVolume::MEDIA_PERM_INTERACT ));

						if (te && allow_modify_url )
						{
							if (drop)
							{
								// object does NOT have media already
								if ( ! te->hasMedia() )
								{
									// we are allowed to modify the object
									if ( obj->permModify() )
									{
										// Create new media entry
										LLSD media_data;
										// XXX Should we really do Home URL too?
										media_data[LLMediaEntry::HOME_URL_KEY] = url;
										media_data[LLMediaEntry::CURRENT_URL_KEY] = url;
										media_data[LLMediaEntry::AUTO_PLAY_KEY] = true;
										obj->syncMediaData(object_face, media_data, true, true);
										// XXX This shouldn't be necessary, should it ?!?
										if (obj->getMediaImpl(object_face))
											obj->getMediaImpl(object_face)->navigateReload();
										obj->sendMediaDataUpdate();

										result = LLWindowCallbacks::DND_COPY;
									}
								}
								else 
								// object HAS media already
								{
									// URL passes the whitelist
									if (te->getMediaData()->checkCandidateUrl( url ) )
									{
										// just navigate to the URL
										if (obj->getMediaImpl(object_face))
										{
											obj->getMediaImpl(object_face)->navigateTo(url);
										}
										else 
										{
											// This is very strange.  Navigation should
											// happen via the Impl, but we don't have one.
											// This sends it to the server, which /should/
											// trigger us getting it.  Hopefully.
											LLSD media_data;
											media_data[LLMediaEntry::CURRENT_URL_KEY] = url;
											obj->syncMediaData(object_face, media_data, true, true);
											obj->sendMediaDataUpdate();
										}
										result = LLWindowCallbacks::DND_LINK;
										
									}
								}
								LLSelectMgr::getInstance()->unhighlightObjectOnly(mDragHoveredObject);
								mDragHoveredObject = NULL;
							
							}
							else 
							{
								// Check the whitelist, if there's media (otherwise just show it)
								if (te->getMediaData() == NULL || te->getMediaData()->checkCandidateUrl(url))
								{
									if ( obj != mDragHoveredObject)
									{
										// Highlight the dragged object
										LLSelectMgr::getInstance()->unhighlightObjectOnly(mDragHoveredObject);
										mDragHoveredObject = obj;
										LLSelectMgr::getInstance()->highlightObjectOnly(mDragHoveredObject);
									}
									result = (! te->hasMedia()) ? LLWindowCallbacks::DND_COPY : LLWindowCallbacks::DND_LINK;

								}
							}
						}
					}
				}
			}
			break;
			
			case LLWindowCallbacks::DNDA_STOP_TRACKING:
				// The cleanup case below will make sure things are unhilighted if necessary.
			break;
		}

		if (prim_media_dnd_enabled &&
			result == LLWindowCallbacks::DND_NONE && !mDragHoveredObject.isNull())
		{
			LLSelectMgr::getInstance()->unhighlightObjectOnly(mDragHoveredObject);
			mDragHoveredObject = NULL;
		}
	}
	
	return result;
}

BOOL LLViewerWindow::handleMiddleMouseUp(LLWindow *window,  LLCoordGL pos, MASK mask)
{
	BOOL down = FALSE;
	LLVoiceClient::getInstance()->updateMouseState(LLMouseHandler::CLICK_MIDDLE, false);
 	handleAnyMouseClick(window,pos,mask,LLMouseHandler::CLICK_MIDDLE,down);
  
  	// Always handled as far as the OS is concerned.
	return TRUE;
}

BOOL LLViewerWindow::handleOtherMouse(LLWindow *window, LLCoordGL pos, MASK mask, S32 button, bool down)
{
    switch (button)
    {
    case 4:
        LLVoiceClient::getInstance()->updateMouseState(LLMouseHandler::CLICK_BUTTON4, down);
        handleAnyMouseClick(window, pos, mask, LLMouseHandler::CLICK_BUTTON4, down);
        break;
    case 5:
        LLVoiceClient::getInstance()->updateMouseState(LLMouseHandler::CLICK_BUTTON5, down);
        handleAnyMouseClick(window, pos, mask, LLMouseHandler::CLICK_BUTTON5, down);
        break;
    default:
        break;
    }

    // Always handled as far as the OS is concerned.
    return TRUE;
}

BOOL LLViewerWindow::handleOtherMouseDown(LLWindow *window, LLCoordGL pos, MASK mask, S32 button)
{
    return handleOtherMouse(window, pos, mask, button, TRUE);
}

BOOL LLViewerWindow::handleOtherMouseUp(LLWindow *window, LLCoordGL pos, MASK mask, S32 button)
{
    return handleOtherMouse(window, pos, mask, button, FALSE);
}

// WARNING: this is potentially called multiple times per frame
void LLViewerWindow::handleMouseMove(LLWindow *window,  LLCoordGL pos, MASK mask)
{
	S32 x = pos.mX;
	S32 y = pos.mY;

	x = ll_round((F32)x / mDisplayScale.mV[VX]);
	y = ll_round((F32)y / mDisplayScale.mV[VY]);

	mMouseInWindow = TRUE;

	// Save mouse point for access during idle() and display()

	LLCoordGL mouse_point(x, y);

	if (mouse_point != mCurrentMousePoint)
	{
		LLUI::getInstance()->resetMouseIdleTimer();
	}

	saveLastMouse(mouse_point);

	mWindow->showCursorFromMouseMove();

	if (gAwayTimer.getElapsedTimeF32() > LLAgent::MIN_AFK_TIME
		&& !gDisconnected)
	{
		gAgent.clearAFK();
	}
}

void LLViewerWindow::handleMouseDragged(LLWindow *window,  LLCoordGL pos, MASK mask)
{
    if (mMouseDownTimer.getStarted())
    {
        if (mMouseDownTimer.getElapsedTimeF32() > 0.1)
        {
            mAllowMouseDragging = TRUE;
            mMouseDownTimer.stop();
        }
    }
    if(mAllowMouseDragging || !LLToolCamera::getInstance()->hasMouseCapture())
    {
        handleMouseMove(window, pos, mask);
    }
}

void LLViewerWindow::handleMouseLeave(LLWindow *window)
{
	// Note: we won't get this if we have captured the mouse.
	llassert( gFocusMgr.getMouseCapture() == NULL );
	mMouseInWindow = FALSE;
	LLToolTipMgr::instance().blockToolTips();
}

BOOL LLViewerWindow::handleCloseRequest(LLWindow *window)
{
	// User has indicated they want to close, but we may need to ask
	// about modified documents.
	LLAppViewer::instance()->userQuit();
	// Don't quit immediately
	return FALSE;
}

void LLViewerWindow::handleQuit(LLWindow *window)
{
	LLAppViewer::instance()->forceQuit();
}

void LLViewerWindow::handleResize(LLWindow *window,  S32 width,  S32 height)
{
	reshape(width, height);
	mResDirty = true;
}

// The top-level window has gained focus (e.g. via ALT-TAB)
void LLViewerWindow::handleFocus(LLWindow *window)
{
	gFocusMgr.setAppHasFocus(TRUE);
	LLModalDialog::onAppFocusGained();

	gAgent.onAppFocusGained();
	LLToolMgr::getInstance()->onAppFocusGained();

	// See if we're coming in with modifier keys held down
	if (gKeyboard)
	{
		gKeyboard->resetMaskKeys();
	}

	// resume foreground running timer
	// since we artifically limit framerate when not frontmost
	gForegroundTime.unpause();
}

// The top-level window has lost focus (e.g. via ALT-TAB)
void LLViewerWindow::handleFocusLost(LLWindow *window)
{
	gFocusMgr.setAppHasFocus(FALSE);
	//LLModalDialog::onAppFocusLost();
	LLToolMgr::getInstance()->onAppFocusLost();
	gFocusMgr.setMouseCapture( NULL );

	if (gMenuBarView)
	{
		// stop ALT-key access to menu
		gMenuBarView->resetMenuTrigger();
	}

	// restore mouse cursor
	showCursor();
	getWindow()->setMouseClipping(FALSE);

	// If losing focus while keys are down, reset them.
	if (gKeyboard)
	{
		gKeyboard->resetKeys();
	}

	// pause timer that tracks total foreground running time
	gForegroundTime.pause();
}


BOOL LLViewerWindow::handleTranslatedKeyDown(KEY key,  MASK mask, BOOL repeated)
{
	// Let the voice chat code check for its PTT key.  Note that this never affects event processing.
	LLVoiceClient::getInstance()->keyDown(key, mask);

	if (gAwayTimer.getElapsedTimeF32() > LLAgent::MIN_AFK_TIME)
	{
		gAgent.clearAFK();
	}

	// *NOTE: We want to interpret KEY_RETURN later when it arrives as
	// a Unicode char, not as a keydown.  Otherwise when client frame
	// rate is really low, hitting return sends your chat text before
	// it's all entered/processed.
	if (key == KEY_RETURN && mask == MASK_NONE)
	{
        // RIDER: although, at times some of the controlls (in particular the CEF viewer
        // would like to know about the KEYDOWN for an enter key... so ask and pass it along.
        LLFocusableElement* keyboard_focus = gFocusMgr.getKeyboardFocus();
        if (keyboard_focus && !keyboard_focus->wantsReturnKey())
    		return FALSE;
	}

	return gViewerKeyboard.handleKey(key, mask, repeated);
}

BOOL LLViewerWindow::handleTranslatedKeyUp(KEY key,  MASK mask)
{
	// Let the voice chat code check for its PTT key.  Note that this never affects event processing.
	LLVoiceClient::getInstance()->keyUp(key, mask);

	// Let the inspect tool code check for ALT key to set LLToolSelectRect active instead LLToolCamera
	LLToolCompInspect * tool_inspectp = LLToolCompInspect::getInstance();
	if (LLToolMgr::getInstance()->getCurrentTool() == tool_inspectp)
	{
		tool_inspectp->keyUp(key, mask);
	}

	return gViewerKeyboard.handleKeyUp(key, mask);
}

void LLViewerWindow::handleScanKey(KEY key, BOOL key_down, BOOL key_up, BOOL key_level)
{
	LLViewerJoystick::getInstance()->setCameraNeedsUpdate(true);
	gViewerKeyboard.scanKey(key, key_down, key_up, key_level);
	return; // Be clear this function returns nothing
}




BOOL LLViewerWindow::handleActivate(LLWindow *window, BOOL activated)
{
	if (activated)
	{
		mActive = true;
		send_agent_resume();
		gAgent.clearAFK();
		
		// Unmute audio
		audio_update_volume();
	}
	else
	{
		mActive = false;
				
		// if the user has chosen to go Away automatically after some time, then go Away when minimizing
		if (gSavedSettings.getS32("AFKTimeout"))
		{
			gAgent.setAFK();
		}
		
		// SL-53351: Make sure we're not in mouselook when minimised, to prevent control issues
		if (gAgentCamera.getCameraMode() == CAMERA_MODE_MOUSELOOK)
		{
			gAgentCamera.changeCameraToDefault();
		}
		
		send_agent_pause();
	
		// Mute audio
		audio_update_volume();
	}
	return TRUE;
}

BOOL LLViewerWindow::handleActivateApp(LLWindow *window, BOOL activating)
{
	//if (!activating) gAgentCamera.changeCameraToDefault();

	LLViewerJoystick::getInstance()->setNeedsReset(true);
	return FALSE;
}


void LLViewerWindow::handleMenuSelect(LLWindow *window,  S32 menu_item)
{
}


BOOL LLViewerWindow::handlePaint(LLWindow *window,  S32 x,  S32 y, S32 width,  S32 height)
{
	// *TODO: Enable similar information output for other platforms?  DK 2011-02-18
#if LL_WINDOWS
	if (gHeadlessClient)
	{
		HWND window_handle = (HWND)window->getPlatformWindow();
		PAINTSTRUCT ps; 
		HDC hdc; 
 
		RECT wnd_rect;
		wnd_rect.left = 0;
		wnd_rect.top = 0;
		wnd_rect.bottom = 200;
		wnd_rect.right = 500;

		hdc = BeginPaint(window_handle, &ps); 
		//SetBKColor(hdc, RGB(255, 255, 255));
		FillRect(hdc, &wnd_rect, CreateSolidBrush(RGB(255, 255, 255)));

		std::string temp_str;
		LLTrace::Recording& recording = LLViewerStats::instance().getRecording();
		temp_str = llformat( "FPS %3.1f Phy FPS %2.1f Time Dil %1.3f",		/* Flawfinder: ignore */
				recording.getPerSec(LLStatViewer::FPS), //mFPSStat.getMeanPerSec(),
				recording.getLastValue(LLStatViewer::SIM_PHYSICS_FPS), 
				recording.getLastValue(LLStatViewer::SIM_TIME_DILATION));
		S32 len = temp_str.length();
		TextOutA(hdc, 0, 0, temp_str.c_str(), len); 


		LLVector3d pos_global = gAgent.getPositionGlobal();
		temp_str = llformat( "Avatar pos %6.1lf %6.1lf %6.1lf", pos_global.mdV[0], pos_global.mdV[1], pos_global.mdV[2]);
		len = temp_str.length();
		TextOutA(hdc, 0, 25, temp_str.c_str(), len); 

		TextOutA(hdc, 0, 50, "Set \"HeadlessClient FALSE\" in settings.ini file to reenable", 61);
		EndPaint(window_handle, &ps); 
		return TRUE;
	}
#endif
	return FALSE;
}


void LLViewerWindow::handleScrollWheel(LLWindow *window,  S32 clicks)
{
	handleScrollWheel( clicks );
}

void LLViewerWindow::handleScrollHWheel(LLWindow *window,  S32 clicks)
{
	handleScrollHWheel(clicks);
}

void LLViewerWindow::handleWindowBlock(LLWindow *window)
{
	send_agent_pause();
}

void LLViewerWindow::handleWindowUnblock(LLWindow *window)
{
	send_agent_resume();
}

void LLViewerWindow::handleDataCopy(LLWindow *window, S32 data_type, void *data)
{
	const S32 SLURL_MESSAGE_TYPE = 0;
	switch (data_type)
	{
	case SLURL_MESSAGE_TYPE:
		// received URL
		std::string url = (const char*)data;
		LLMediaCtrl* web = NULL;
		const bool trusted_browser = false;
		// don't treat slapps coming from external browsers as "clicks" as this would bypass throttling
		if (LLURLDispatcher::dispatch(url, "", web, trusted_browser))
		{
			// bring window to foreground, as it has just been "launched" from a URL
			mWindow->bringToFront();
		}
		break;
	}
}

BOOL LLViewerWindow::handleTimerEvent(LLWindow *window)
{
	if (LLViewerJoystick::getInstance()->getOverrideCamera())
	{
		LLViewerJoystick::getInstance()->updateStatus();
		return TRUE;
	}
	return FALSE;
}

BOOL LLViewerWindow::handleDeviceChange(LLWindow *window)
{
	// give a chance to use a joystick after startup (hot-plugging)
	if (!LLViewerJoystick::getInstance()->isJoystickInitialized() )
	{
		LLViewerJoystick::getInstance()->init(true);
		return TRUE;
	}
	return FALSE;
}

BOOL LLViewerWindow::handleDPIChanged(LLWindow *window, F32 ui_scale_factor, S32 window_width, S32 window_height)
{
    if (ui_scale_factor >= MIN_UI_SCALE && ui_scale_factor <= MAX_UI_SCALE)
    {
        LLViewerWindow::reshape(window_width, window_height);
        mResDirty = true;
        return TRUE;
    }
    else
    {
        LL_WARNS() << "DPI change caused UI scale to go out of bounds: " << ui_scale_factor << LL_ENDL;
        return FALSE;
    }
}

BOOL LLViewerWindow::handleWindowDidChangeScreen(LLWindow *window)
{
	LLCoordScreen window_rect;
	mWindow->getSize(&window_rect);
	reshape(window_rect.mX, window_rect.mY);
	return TRUE;
}

void LLViewerWindow::handlePingWatchdog(LLWindow *window, const char * msg)
{
	LLAppViewer::instance()->pingMainloopTimeout(msg);
}


void LLViewerWindow::handleResumeWatchdog(LLWindow *window)
{
	LLAppViewer::instance()->resumeMainloopTimeout();
}

void LLViewerWindow::handlePauseWatchdog(LLWindow *window)
{
	LLAppViewer::instance()->pauseMainloopTimeout();
}

//virtual
std::string LLViewerWindow::translateString(const char* tag)
{
	return LLTrans::getString( std::string(tag) );
}

//virtual
std::string LLViewerWindow::translateString(const char* tag,
		const std::map<std::string, std::string>& args)
{
	// LLTrans uses a special subclass of std::string for format maps,
	// but we must use std::map<> in these callbacks, otherwise we create
	// a dependency between LLWindow and LLFormatMapString.  So copy the data.
	LLStringUtil::format_map_t args_copy;
	std::map<std::string,std::string>::const_iterator it = args.begin();
	for ( ; it != args.end(); ++it)
	{
		args_copy[it->first] = it->second;
	}
	return LLTrans::getString( std::string(tag), args_copy);
}

//
// Classes
//
LLViewerWindow::LLViewerWindow(const Params& p)
:	mWindow(NULL),
	mActive(true),
	mUIVisible(true),
	mWindowRectRaw(0, p.height, p.width, 0),
	mWindowRectScaled(0, p.height, p.width, 0),
	mWorldViewRectRaw(0, p.height, p.width, 0),
	mLeftMouseDown(FALSE),
	mMiddleMouseDown(FALSE),
	mRightMouseDown(FALSE),
	mMouseInWindow( FALSE ),
    mAllowMouseDragging(TRUE),
    mMouseDownTimer(),
	mLastMask( MASK_NONE ),
	mToolStored( NULL ),
	mHideCursorPermanent( FALSE ),
	mCursorHidden(FALSE),
	mIgnoreActivate( FALSE ),
	mResDirty(false),
	mStatesDirty(false),
	mCurrResolutionIndex(0),
	mProgressView(NULL),
	mProgressViewMini(NULL)
{
	// gKeyboard is still NULL, so it doesn't do LLWindowListener any good to
	// pass its value right now. Instead, pass it a nullary function that
	// will, when we later need it, return the value of gKeyboard.
	// boost::lambda::var() constructs such a functor on the fly.
	mWindowListener.reset(new LLWindowListener(this, boost::lambda::var(gKeyboard)));
	mViewerWindowListener.reset(new LLViewerWindowListener(this));

	mSystemChannel.reset(new LLNotificationChannel("System", "Visible", LLNotificationFilters::includeEverything));
	mCommunicationChannel.reset(new LLCommunicationChannel("Communication", "Visible"));
	mAlertsChannel.reset(new LLNotificationsUI::LLViewerAlertHandler("VW_alerts", "alert"));
	mModalAlertsChannel.reset(new LLNotificationsUI::LLViewerAlertHandler("VW_alertmodal", "alertmodal"));

	bool ignore = gSavedSettings.getBOOL("IgnoreAllNotifications");
	LLNotifications::instance().setIgnoreAllNotifications(ignore);
	if (ignore)
	{
	LL_INFOS() << "NOTE: ALL NOTIFICATIONS THAT OCCUR WILL GET ADDED TO IGNORE LIST FOR LATER RUNS." << LL_ENDL;
	}


	BOOL useLegacyCursors = gSavedSettings.getBOOL("FSUseLegacyCursors");//<FS:LO> Legacy cursor setting from main program

	/*
	LLWindowCallbacks* callbacks,
	const std::string& title, const std::string& name, S32 x, S32 y, S32 width, S32 height, U32 flags,
	BOOL fullscreen, 
	BOOL clearBg,
	BOOL disable_vsync,
	BOOL ignore_pixel_depth,
	U32 fsaa_samples)
	*/
	// create window
	mWindow = LLWindowManager::createWindow(this,
		p.title, p.name, p.x, p.y, p.width, p.height, 0,
		p.fullscreen, 
		gHeadlessClient,
		gSavedSettings.getBOOL("DisableVerticalSync"),
		!gHeadlessClient,
		p.ignore_pixel_depth,
		//gSavedSettings.getBOOL("RenderDeferred") ? 0 : gSavedSettings.getU32("RenderFSAASamples")); //don't use window level anti-aliasing if FBOs are enabled
		gSavedSettings.getBOOL("RenderDeferred") ? 0 : gSavedSettings.getU32("RenderFSAASamples"), //don't use window level anti-aliasing if FBOs are enabled
		useLegacyCursors); // <FS:LO> Legacy cursor setting from main program

	if (!LLViewerShaderMgr::sInitialized)
	{ //immediately initialize shaders
		LLViewerShaderMgr::sInitialized = TRUE;
		LLViewerShaderMgr::instance()->setShaders();
	}

	if (NULL == mWindow)
	{
		LLSplashScreen::update(LLTrans::getString("StartupRequireDriverUpdate"));
	
		LL_WARNS("Window") << "Failed to create window, to be shutting Down, be sure your graphics driver is updated." << LL_ENDL ;

		ms_sleep(5000) ; //wait for 5 seconds.

		LLSplashScreen::update(LLTrans::getString("ShuttingDown"));
#if LL_LINUX || LL_SOLARIS
		LL_WARNS() << "Unable to create window, be sure screen is set at 32-bit color and your graphics driver is configured correctly.  See README-linux.txt or README-solaris.txt for further information."
				<< LL_ENDL;
#else
		LL_WARNS("Window") << "Unable to create window, be sure screen is set at 32-bit color in Control Panels->Display->Settings"
				<< LL_ENDL;
#endif
        LLAppViewer::instance()->fastQuit(1);
	}
	
	if (!LLAppViewer::instance()->restoreErrorTrap())
	{
		LL_WARNS("Window") << " Someone took over my signal/exception handler (post createWindow)!" << LL_ENDL;
	}

	const bool do_not_enforce = false;
	mWindow->setMinSize(p.min_width, p.min_height, do_not_enforce);  // root view not set 
	LLCoordScreen scr;
    mWindow->getSize(&scr);

    // Reset UI scale factor on first run if OS's display scaling is not 100%
    if (gSavedSettings.getBOOL("ResetUIScaleOnFirstRun"))
    {
        if (mWindow->getSystemUISize() != 1.f)
        {
            gSavedSettings.setF32("UIScaleFactor", 1.f);
        }
        gSavedSettings.setBOOL("ResetUIScaleOnFirstRun", FALSE);
    }

	// Get the real window rect the window was created with (since there are various OS-dependent reasons why
	// the size of a window or fullscreen context may have been adjusted slightly...)
	F32 ui_scale_factor = llclamp(gSavedSettings.getF32("UIScaleFactor") * mWindow->getSystemUISize(), MIN_UI_SCALE, MAX_UI_SCALE);
	
	mDisplayScale.setVec(llmax(1.f / mWindow->getPixelAspectRatio(), 1.f), llmax(mWindow->getPixelAspectRatio(), 1.f));
	mDisplayScale *= ui_scale_factor;
	LLUI::setScaleFactor(mDisplayScale);

	{
		LLCoordWindow size;
		mWindow->getSize(&size);
		mWindowRectRaw.set(0, size.mY, size.mX, 0);
		mWindowRectScaled.set(0, ll_round((F32)size.mY / mDisplayScale.mV[VY]), ll_round((F32)size.mX / mDisplayScale.mV[VX]), 0);
	}
	
	LLFontManager::initClass();

	//
	// We want to set this stuff up BEFORE we initialize the pipeline, so we can turn off
	// stuff like AGP if we think that it'll crash the viewer.
	//
	LL_DEBUGS("Window") << "Loading feature tables." << LL_ENDL;

	// Initialize OpenGL Renderer
	if (!LLFeatureManager::getInstance()->isFeatureAvailable("RenderVBOEnable") ||
		!gGLManager.mHasVertexBufferObject)
	{
		gSavedSettings.setBOOL("RenderVBOEnable", FALSE);
	}
	LLVertexBuffer::initClass(gSavedSettings.getBOOL("RenderVBOEnable"), gSavedSettings.getBOOL("RenderVBOMappingDisable"));
	LL_INFOS("RenderInit") << "LLVertexBuffer initialization done." << LL_ENDL ;
	gGL.init() ;
	// <FS:Ansariel> Exodus vignette
	exoPostProcess::getInstance(); // Make sure we've created one of these

	if (LLFeatureManager::getInstance()->isSafe()
		|| (gSavedSettings.getS32("LastFeatureVersion") != LLFeatureManager::getInstance()->getVersion())
		|| (gSavedSettings.getString("LastGPUString") != LLFeatureManager::getInstance()->getGPUString())
		|| (gSavedSettings.getBOOL("ProbeHardwareOnStartup")))
	{
		LLFeatureManager::getInstance()->applyRecommendedSettings();
		gSavedSettings.setBOOL("ProbeHardwareOnStartup", FALSE);
	}

	if (!gGLManager.mHasDepthClamp)
	{
		LL_INFOS("RenderInit") << "Missing feature GL_ARB_depth_clamp. Void water might disappear in rare cases." << LL_ENDL;
	}
	
	// If we crashed while initializng GL stuff last time, disable certain features
	if (gSavedSettings.getBOOL("RenderInitError"))
	{
		mInitAlert = "DisplaySettingsNoShaders";
		LLFeatureManager::getInstance()->setGraphicsLevel(0, false);
		gSavedSettings.setU32("RenderQualityPerformance", 0);		
	}

	// <FS:Ansariel> Texture memory management
	// On 64bit builds, allow up to 1GB texture memory on cards with 2GB video
	// memory and up to 2GB texture memory on cards with 4GB video memory. Check
	// is performed against a lower limit as not exactly 2 or 4GB might not be
	// returned.
#if ADDRESS_SIZE == 64
	LL_INFOS() << "GLManager detected " << gGLManager.mVRAM << " MB VRAM" << LL_ENDL;

	if (gGLManager.mVRAM > 3584)
	{
		gMaxVideoRam = S32Megabytes(2048);
		LL_INFOS() << "At least 4 GB video memory detected - increasing max video ram for textures to 2048 MB" << LL_ENDL;
	}
	else if (gGLManager.mVRAM > 1536)
	{
		gMaxVideoRam = S32Megabytes(1024);
		LL_INFOS() << "At least 2 GB video memory detected - increasing max video ram for textures to 1024 MB" << LL_ENDL;
	}
	else if (gGLManager.mVRAM > 768)
	{
		gMaxVideoRam = S32Megabytes(768);
		LL_INFOS() << "At least 1 GB video memory detected - increasing max video ram for textures to 768 MB" << LL_ENDL;
	}
#endif
	// </FS:Ansariel>

	// <FS:Ansariel> Max texture resolution
#if ADDRESS_SIZE == 64
	if (gSavedSettings.getBOOL("FSRestrictMaxTextureSize"))
	{
		DESIRED_NORMAL_TEXTURE_SIZE = (U32)LLViewerFetchedTexture::MAX_IMAGE_SIZE_DEFAULT / 2;
	}
#else
	gSavedSettings.setBOOL("FSRestrictMaxTextureSize", TRUE);
#endif
	LL_INFOS() << "Maximum fetched texture size: " << DESIRED_NORMAL_TEXTURE_SIZE << "px" << LL_ENDL;
	// </FS:Ansariel>
		
	// Init the image list.  Must happen after GL is initialized and before the images that
	// LLViewerWindow needs are requested.
	LLImageGL::initClass(LLViewerTexture::MAX_GL_IMAGE_CATEGORY) ;
	gTextureList.init();
	LLViewerTextureManager::init() ;
	gBumpImageList.init();
	
	// Init font system, but don't actually load the fonts yet
	// because our window isn't onscreen and they take several
	// seconds to parse.
	LLFontGL::initClass( gSavedSettings.getF32("FontScreenDPI"),
								mDisplayScale.mV[VX],
								mDisplayScale.mV[VY],
								gDirUtilp->getAppRODataDir(),
								gSavedSettings.getString("FSFontSettingsFile"),
								gSavedSettings.getF32("FSFontSizeAdjustment"));
	
	// Create container for all sub-views
	LLView::Params rvp;
	rvp.name("root");
	rvp.rect(mWindowRectScaled);
	rvp.mouse_opaque(false);
	rvp.follows.flags(FOLLOWS_NONE);
	mRootView = LLUICtrlFactory::create<LLRootView>(rvp);
	LLUI::getInstance()->setRootView(mRootView);

	// Make avatar head look forward at start
	mCurrentMousePoint.mX = getWindowWidthScaled() / 2;
	mCurrentMousePoint.mY = getWindowHeightScaled() / 2;

	gShowOverlayTitle = gSavedSettings.getBOOL("ShowOverlayTitle");
	mOverlayTitle = gSavedSettings.getString("OverlayTitle");
	// Can't have spaces in settings.ini strings, so use underscores instead and convert them.
	LLStringUtil::replaceChar(mOverlayTitle, '_', ' ');

	mDebugText = new LLDebugText(this);

	mWorldViewRectScaled = calcScaledRect(mWorldViewRectRaw, mDisplayScale);
}

std::string LLViewerWindow::getLastSnapshotDir()
{
    return sSnapshotDir;
}

void LLViewerWindow::initGLDefaults()
{
	gGL.setSceneBlendType(LLRender::BT_ALPHA);

	if (!LLGLSLShader::sNoFixedFunction)
	{ //initialize fixed function state
		glColorMaterial( GL_FRONT_AND_BACK, GL_AMBIENT_AND_DIFFUSE );

		glMaterialfv(GL_FRONT_AND_BACK,GL_AMBIENT,LLColor4::black.mV);
		glMaterialfv(GL_FRONT_AND_BACK,GL_DIFFUSE,LLColor4::white.mV);

		// lights for objects
		glShadeModel( GL_SMOOTH );

		gGL.getTexUnit(0)->enable(LLTexUnit::TT_TEXTURE);
		gGL.getTexUnit(0)->setTextureBlendType(LLTexUnit::TB_MULT);
	}

	glPixelStorei(GL_PACK_ALIGNMENT,1);
	glPixelStorei(GL_UNPACK_ALIGNMENT,1);

	gGL.setAmbientLightColor(LLColor4::black);
		
	glCullFace(GL_BACK);

	// RN: Need this for translation and stretch manip.
	gBox.prerender();
}

struct MainPanel : public LLPanel
{
};

void LLViewerWindow::initBase()
{
	S32 height = getWindowHeightScaled();
	S32 width = getWindowWidthScaled();

	LLRect full_window(0, height, width, 0);

	////////////////////
	//
	// Set the gamma
	//

	F32 gamma = gSavedSettings.getF32("RenderGamma");
	if (gamma != 0.0f)
	{
		getWindow()->setGamma(gamma);
	}

	// Create global views

	// Login screen and main_view.xml need edit menus for preferences and browser
	LL_DEBUGS("AppInit") << "initializing edit menu" << LL_ENDL;
	initialize_edit_menu();
	initialize_spellcheck_menu(); // <FS:Zi> Set up edit menu here to get the spellcheck callbacks assigned before anyone uses them

	// <FS:Ansariel> Move console further down in the view hierarchy to not float in front of floaters!
	// Console
	llassert( !gConsole );
	LLConsole::Params cp;
	cp.name("console");
	cp.max_lines(gSavedSettings.getS32("ConsoleBufferSize"));
	cp.rect(getChatConsoleRect());
	cp.parse_urls(true); // <FS:Ansariel> Enable URL parsing for the chat console
	cp.background_image("Rounded_Square"); // <FS:Ansariel> Configurable background for different console types
	cp.session_support(true); // <FS:Ansariel> Session support
	cp.persist_time(gSavedSettings.getF32("ChatPersistTime"));
	cp.font_size_index(gSavedSettings.getS32("ChatConsoleFontSize"));
	cp.follows.flags(FOLLOWS_LEFT | FOLLOWS_RIGHT | FOLLOWS_BOTTOM);
	gConsole = LLUICtrlFactory::create<LLConsole>(cp);
	getRootView()->addChild(gConsole);
	// </FS:Ansariel>

	//<FS:KC> Centralize a some of these volume panel callbacks
	initialize_volume_controls_callbacks();
	//</FS:KC>

	// Create the floater view at the start so that other views can add children to it. 
	// (But wait to add it as a child of the root view so that it will be in front of the 
	// other views.)
	MainPanel* main_view = new MainPanel();
	if (!main_view->buildFromFile("main_view.xml"))
	{
		LL_ERRS() << "Failed to initialize viewer: Viewer couldn't process file main_view.xml, "
				<< "if this problem happens again, please validate your installation." << LL_ENDL;
	}
	main_view->setShape(full_window);
	getRootView()->addChild(main_view);

	// <FS:Zi> Moved this from the end of this function up here, so all context menus
	//         created right after this get the correct parent assigned.
	gMenuHolder = getRootView()->getChild<LLViewerMenuHolderGL>("Menu Holder");
	LLMenuGL::sMenuContainer = gMenuHolder;
	// </FS:Zi>

	// placeholder widget that controls where "world" is rendered
	mWorldViewPlaceholder = main_view->getChildView("world_view_rect")->getHandle();
	mPopupView = main_view->getChild<LLPopupView>("popup_holder");
	mHintHolder = main_view->getChild<LLView>("hint_holder")->getHandle();
	mLoginPanelHolder = main_view->getChild<LLView>("login_panel_holder")->getHandle();

	// Create the toolbar view
	// Get a pointer to the toolbar view holder
	LLPanel* panel_holder = main_view->getChild<LLPanel>("toolbar_view_holder");
	// Load the toolbar view from file 
	gToolBarView = LLUICtrlFactory::getInstance()->createFromFile<LLToolBarView>("panel_toolbar_view.xml", panel_holder, LLDefaultChildRegistry::instance());
	if (!gToolBarView)
	{
		LL_ERRS() << "Failed to initialize viewer: Viewer couldn't process file panel_toolbar_view.xml, "
				<< "if this problem happens again, please validate your installation." << LL_ENDL;
	}
	gToolBarView->setShape(panel_holder->getLocalRect());
	// Hide the toolbars for the moment: we'll make them visible after logging in world (see LLViewerWindow::initWorldUI())
	gToolBarView->setVisible(FALSE);

	// <FS:Zi> initialize the utility bar (classic V1 style buttons next to the chat bar)
	UtilityBar::instance().init();

	// Constrain floaters to inside the menu and status bar regions.
	gFloaterView = main_view->getChild<LLFloaterView>("Floater View");
	for (S32 i = 0; i < LLToolBarEnums::TOOLBAR_COUNT; ++i)
	{
		LLToolBar * toolbarp = gToolBarView->getToolbar((LLToolBarEnums::EToolBarLocation)i);
		if (toolbarp)
		{
			toolbarp->getCenterLayoutPanel()->setReshapeCallback(boost::bind(&LLFloaterView::setToolbarRect, gFloaterView, _1, _2));
		}
	}
	gFloaterView->setFloaterSnapView(main_view->getChild<LLView>("floater_snap_region")->getHandle());
	gSnapshotFloaterView = main_view->getChild<LLSnapshotFloaterView>("Snapshot Floater View");

	// <FS:Ansariel> Prevent floaters being dragged under main chat bar
	LLLayoutPanel* chatbar_panel = dynamic_cast<LLLayoutPanel*>(gToolBarView->getChildView("default_chat_bar")->getParent());
	if (chatbar_panel)
	{
		chatbar_panel->setReshapePanelCallback(boost::bind(&LLFloaterView::setMainChatbarRect, gFloaterView, _1, _2));
		gFloaterView->setMainChatbarRect(chatbar_panel, chatbar_panel->getRect());
	}
	// </FS:Ansariel>

	// optionally forward warnings to chat console/chat floater
	// for qa runs and dev builds
#if  !LL_RELEASE_FOR_DOWNLOAD
	RecordToChatConsole::getInstance()->startRecorder();
#else
	if(gSavedSettings.getBOOL("QAMode"))
	{
		RecordToChatConsole::getInstance()->startRecorder();
	}
#endif

	gDebugView = getRootView()->getChild<LLDebugView>("DebugView");
	gDebugView->init();
	gToolTipView = getRootView()->getChild<LLToolTipView>("tooltip view");

	// Initialize do not disturb response message when logged in
	LLAppViewer::instance()->setOnLoginCompletedCallback(boost::bind(&LLFloaterPreference::initDoNotDisturbResponse));

	// Add the progress bar view (startup view), which overrides everything
	mProgressView = getRootView()->findChild<LLProgressView>("progress_view");
	mProgressViewMini = getRootView()->findChild<LLProgressViewMini>("progress_view_mini");

	setShowProgress(FALSE,FALSE);
	setProgressCancelButtonVisible(FALSE);

	if(mProgressViewMini)
		mProgressViewMini->setVisible(FALSE);
	// <FS:Zi> Moved this to the top right after creation of main_view.xml, so all context menus
	//         created right after that get the correct parent assigned.
	// gMenuHolder = getRootView()->getChild<LLViewerMenuHolderGL>("Menu Holder");
	// LLMenuGL::sMenuContainer = gMenuHolder;
	// </FS:Zi>
}

void LLViewerWindow::initWorldUI()
{
	S32 height = mRootView->getRect().getHeight();
	S32 width = mRootView->getRect().getWidth();
	LLRect full_window(0, height, width, 0);


	gIMMgr = LLIMMgr::getInstance();

	//getRootView()->sendChildToFront(gFloaterView);
	//getRootView()->sendChildToFront(gSnapshotFloaterView);

	// <FS:Ansariel> Group notices, IMs and chiclets position
	//LLPanel* chiclet_container = getRootView()->getChild<LLPanel>("chiclet_container");
	LLPanel* chiclet_container;
	if (gSavedSettings.getBOOL("InternalShowGroupNoticesTopRight"))
	{
		chiclet_container = getRootView()->getChild<LLPanel>("chiclet_container");
		getRootView()->getChildView("chiclet_container_bottom")->setVisible(FALSE);
	}
	else
	{
		getRootView()->getChildView("chiclet_container")->setVisible(FALSE);
		chiclet_container = getRootView()->getChild<LLPanel>("chiclet_container_bottom");
	}
	// </FS:Ansariel> Group notices, IMs and chiclets position
	LLChicletBar* chiclet_bar = LLChicletBar::getInstance();
	chiclet_bar->setShape(chiclet_container->getLocalRect());
	chiclet_bar->setFollowsAll();
	chiclet_container->addChild(chiclet_bar);
	chiclet_container->setVisible(TRUE);

	LLRect morph_view_rect = full_window;
	morph_view_rect.stretch( -STATUS_BAR_HEIGHT );
	morph_view_rect.mTop = full_window.mTop - 32;
	LLMorphView::Params mvp;
	mvp.name("MorphView");
	mvp.rect(morph_view_rect);
	mvp.visible(false);
	gMorphView = LLUICtrlFactory::create<LLMorphView>(mvp);
	getRootView()->addChild(gMorphView);

	LLWorldMapView::initClass();
	
	// Force gFloaterWorldMap to initialize
	LLFloaterReg::getInstance("world_map");

	// Force gFloaterTools to initialize
	LLFloaterReg::getInstance("build");


	// Status bar
	LLPanel* status_bar_container = getRootView()->getChild<LLPanel>("status_bar_container");
	gStatusBar = new LLStatusBar(status_bar_container->getLocalRect());
	gStatusBar->setFollowsAll();
	gStatusBar->setShape(status_bar_container->getLocalRect());
	// sync bg color with menu bar
	gStatusBar->setBackgroundColor( gMenuBarView->getBackgroundColor().get() );
	status_bar_container->addChildInBack(gStatusBar);
	status_bar_container->setVisible(TRUE);

	// <FS:Zi> Make navigation bar part of the UI
	// // Navigation bar
	// LLPanel* nav_bar_container = getRootView()->getChild<LLPanel>("topinfo_bar_container");

	// LLNavigationBar* navbar = LLNavigationBar::getInstance();
	// navbar->setShape(nav_bar_container->getLocalRect());
	// navbar->setBackgroundColor(gMenuBarView->getBackgroundColor().get());
	// nav_bar_container->addChild(navbar);
	// nav_bar_container->setVisible(TRUE);

	// if (!gSavedSettings.getBOOL("ShowNavbarNavigationPanel"))
	// {
	//		navbar->setVisible(FALSE);
	// 	}

	// Force navigation bar to initialize
	LLNavigationBar::getInstance();
	// set navbar container visible which is initially hidden on the login screen,
	// the real visibility of navbar and favorites bar is done via visibility control -Zi
	LLNavigationBar::instance().getView()->setVisible(TRUE);
	// </FS:Zi>

	if (!gSavedSettings.getBOOL("ShowMenuBarLocation"))
	{
		gStatusBar->childSetVisible("parcel_info_panel",FALSE);
	}
	

	// <FS:Zi> We don't have the mini location bar, so no topinfo_bar required
	// // Top Info bar
	// LLPanel* topinfo_bar_container = getRootView()->getChild<LLPanel>("topinfo_bar_container");
	// LLPanelTopInfoBar* topinfo_bar = LLPanelTopInfoBar::getInstance();

	// topinfo_bar->setShape(topinfo_bar_container->getLocalRect());

	// topinfo_bar_container->addChild(topinfo_bar);
	// topinfo_bar_container->setVisible(TRUE);

	// if (!gSavedSettings.getBOOL("ShowMiniLocationPanel"))
	// {
	// 	topinfo_bar->setVisible(FALSE);
	// }
	// </FS:Zi>

	if ( gHUDView == NULL )
	{
		LLRect hud_rect = full_window;
		hud_rect.mBottom += 50;
		if (gMenuBarView && gMenuBarView->isInVisibleChain())
		{
			hud_rect.mTop -= gMenuBarView->getRect().getHeight();
		}
		gHUDView = new LLHUDView(hud_rect);
		getRootView()->addChild(gHUDView);
		getRootView()->sendChildToBack(gHUDView);
	}

	LLPanel* panel_ssf_container = getRootView()->getChild<LLPanel>("state_management_buttons_container");

	LLPanelStandStopFlying* panel_stand_stop_flying	= LLPanelStandStopFlying::getInstance();
	panel_ssf_container->addChild(panel_stand_stop_flying);

	panel_ssf_container->setVisible(TRUE);

	LLMenuOptionPathfindingRebakeNavmesh::getInstance()->initialize();

	// Load and make the toolbars visible
	// Note: we need to load the toolbars only *after* the user is logged in and IW
	if (gToolBarView)
	{
		if (gSavedSettings.getBOOL("ResetToolbarSettings"))
		{
			gToolBarView->loadDefaultToolbars();
			gSavedSettings.setBOOL("ResetToolbarSettings",FALSE);
		}
		else
		{
			gToolBarView->loadToolbars();
		}
		gToolBarView->setVisible(TRUE);
	}
// <FS:AW  opensim destinations and avatar picker>
// 	LLMediaCtrl* destinations = LLFloaterReg::getInstance("destinations")->getChild<LLMediaCtrl>("destination_guide_contents");
// 	if (destinations)
// 	{
// 		destinations->setErrorPageURL(gSavedSettings.getString("GenericErrorPageURL"));
// 		std::string url = gSavedSettings.getString("DestinationGuideURL");
// 		url = LLWeb::expandURLSubstitutions(url, LLSD());
// 		destinations->navigateTo(url, "text/html");
// 	}
// 	LLMediaCtrl* avatar_picker = LLFloaterReg::getInstance("avatar")->findChild<LLMediaCtrl>("avatar_picker_contents");
// 	if (avatar_picker)
// 	{
// 		avatar_picker->setErrorPageURL(gSavedSettings.getString("GenericErrorPageURL"));
// 		std::string url = gSavedSettings.getString("AvatarPickerURL");
// 		url = LLWeb::expandURLSubstitutions(url, LLSD());
// 		avatar_picker->navigateTo(url, "text/html");
// 	}
	std::string destination_guide_url;
#ifdef OPENSIM // <FS:AW optional opensim support>
	if (LLGridManager::getInstance()->isInOpenSim())
	{
		if (LLLoginInstance::getInstance()->hasResponse("destination_guide_url"))
		{
			destination_guide_url = LLLoginInstance::getInstance()->getResponse("destination_guide_url").asString();
		}
	}
	else
#endif // OPENSIM  // <FS:AW optional opensim support>
	{
		destination_guide_url = gSavedSettings.getString("DestinationGuideURL");
	}

	if(!destination_guide_url.empty())
	{	
		LLMediaCtrl* destinations = LLFloaterReg::getInstance("destinations")->getChild<LLMediaCtrl>("destination_guide_contents");
		if (destinations)
		{
			destinations->setErrorPageURL(gSavedSettings.getString("GenericErrorPageURL"));
			destination_guide_url = LLWeb::expandURLSubstitutions(destination_guide_url, LLSD());
			LL_DEBUGS("WebApi") << "3 DestinationGuideURL \"" << destination_guide_url << "\"" << LL_ENDL;
			destinations->navigateTo(destination_guide_url, HTTP_CONTENT_TEXT_HTML);
		}
	}

	std::string avatar_picker_url;
#ifdef OPENSIM // <FS:AW optional opensim support>
	if (LLGridManager::getInstance()->isInOpenSim())
	{
		if (LLLoginInstance::getInstance()->hasResponse("avatar_picker_url"))
		{
			avatar_picker_url = LLLoginInstance::getInstance()->getResponse("avatar_picker_url").asString();
		}
	}
	else
#endif // OPENSIM  // <FS:AW optional opensim support>
	{
		avatar_picker_url = gSavedSettings.getString("AvatarPickerURL");
	}

	if(!avatar_picker_url.empty())
	{	
		LLMediaCtrl* avatar_picker = LLFloaterReg::getInstance("avatar")->findChild<LLMediaCtrl>("avatar_picker_contents");
		if (avatar_picker)
		{
			avatar_picker->setErrorPageURL(gSavedSettings.getString("GenericErrorPageURL"));
			avatar_picker_url = LLWeb::expandURLSubstitutions(avatar_picker_url, LLSD());
			LL_DEBUGS("WebApi") << "AvatarPickerURL \"" << avatar_picker_url << "\"" << LL_ENDL;
			avatar_picker->navigateTo(avatar_picker_url, HTTP_CONTENT_TEXT_HTML);
		}
 	}
// </FS:AW  opensim destinations and avatar picker>

	// <FS:Zi> Autohide main chat bar if applicable
	BOOL visible=!gSavedSettings.getBOOL("AutohideChatBar");

	FSNearbyChat::instance().showDefaultChatBar(visible);
	gSavedSettings.setBOOL("MainChatbarVisible",visible);
	// </FS:Zi>
}

// Destroy the UI
void LLViewerWindow::shutdownViews()
{
	// clean up warning logger
	RecordToChatConsole::getInstance()->stopRecorder();
	LL_INFOS() << "Warning logger is cleaned." << LL_ENDL ;

	gFocusMgr.unlockFocus();
	gFocusMgr.setMouseCapture(NULL);
	gFocusMgr.setKeyboardFocus(NULL);
	gFocusMgr.setTopCtrl(NULL);
	if (mWindow)
	{
		mWindow->allowLanguageTextInput(NULL, FALSE);
	}

	delete mDebugText;
	mDebugText = NULL;
	
	LL_INFOS() << "DebugText deleted." << LL_ENDL ;

	// Cleanup global views
	if (gMorphView)
	{
		gMorphView->setVisible(FALSE);
	}
	LL_INFOS() << "Global views cleaned." << LL_ENDL ;

	LLNotificationsUI::LLToast::cleanupToasts();
	LL_INFOS() << "Leftover toast cleaned up." << LL_ENDL;

	// DEV-40930: Clear sModalStack. Otherwise, any LLModalDialog left open
	// will crump with LL_ERRS.
	LLModalDialog::shutdownModals();
	LL_INFOS() << "LLModalDialog shut down." << LL_ENDL; 

	// destroy the nav bar, not currently part of gViewerWindow
	// *TODO: Make LLNavigationBar part of gViewerWindow
	LLNavigationBar::deleteSingleton();
	LL_INFOS() << "LLNavigationBar destroyed." << LL_ENDL ;
	
	// destroy menus after instantiating navbar above, as it needs
	// access to gMenuHolder
	cleanup_menus();
	LL_INFOS() << "menus destroyed." << LL_ENDL ;

	view_listener_t::cleanup();
	LL_INFOS() << "view listeners destroyed." << LL_ENDL ;

	// Clean up pointers that are going to be invalid. (todo: check sMenuContainer)
	mProgressView = NULL;
	mPopupView = NULL;

	// Delete all child views.
	delete mRootView;
	mRootView = NULL;
	LL_INFOS() << "RootView deleted." << LL_ENDL ;
	
	LLMenuOptionPathfindingRebakeNavmesh::getInstance()->quit();

	// Automatically deleted as children of mRootView.  Fix the globals.
	gStatusBar = NULL;
	gIMMgr = NULL;
	gToolTipView = NULL;

	gToolBarView = NULL;
	gFloaterView = NULL;
	gMorphView = NULL;

	gHUDView = NULL;
}

void LLViewerWindow::shutdownGL()
{
	//--------------------------------------------------------
	// Shutdown GL cleanly.  Order is very important here.
	//--------------------------------------------------------
	LLFontGL::destroyDefaultFonts();
	SUBSYSTEM_CLEANUP(LLFontManager);
	stop_glerror();

	gSky.cleanup();
	stop_glerror();

	LL_INFOS() << "Cleaning up pipeline" << LL_ENDL;
	gPipeline.cleanup();
	stop_glerror();

	//MUST clean up pipeline before cleaning up wearables
	LL_INFOS() << "Cleaning up wearables" << LL_ENDL;
	LLWearableList::instance().cleanup() ;

	gTextureList.shutdown();
	stop_glerror();

	gBumpImageList.shutdown();
	stop_glerror();

	LLWorldMapView::cleanupTextures();

	LLViewerTextureManager::cleanup() ;
	SUBSYSTEM_CLEANUP(LLImageGL) ;

	LL_INFOS() << "All textures and llimagegl images are destroyed!" << LL_ENDL ;

	LL_INFOS() << "Cleaning up select manager" << LL_ENDL;
	LLSelectMgr::getInstance()->cleanup();	

	LL_INFOS() << "Stopping GL during shutdown" << LL_ENDL;
	stopGL(FALSE);
	stop_glerror();

	gGL.shutdown();
	
	// <FS:Ansariel> Exodus vignette
	// This must die before LLVertexBuffer does
	exoPostProcess::deleteSingleton();
	// </FS:Ansariel> Exodus vignette

	SUBSYSTEM_CLEANUP(LLVertexBuffer);

	LL_INFOS() << "LLVertexBuffer cleaned." << LL_ENDL ;
}

// shutdownViews() and shutdownGL() need to be called first
LLViewerWindow::~LLViewerWindow()
{
	LL_INFOS() << "Destroying Window" << LL_ENDL;
	gDebugWindowProc = TRUE; // event catching, at this point it shouldn't output at all
	destroyWindow();

	delete mDebugText;
	mDebugText = NULL;

	if (LLViewerShaderMgr::sInitialized)
	{
		LLViewerShaderMgr::releaseInstance();
		LLViewerShaderMgr::sInitialized = FALSE;
	}
}


void LLViewerWindow::setCursor( ECursorType c )
{
	mWindow->setCursor( c );
}

void LLViewerWindow::showCursor()
{
	mWindow->showCursor();
	
	mCursorHidden = FALSE;
}

void LLViewerWindow::hideCursor()
{
	// And hide the cursor
	mWindow->hideCursor();

	mCursorHidden = TRUE;
}

void LLViewerWindow::sendShapeToSim()
{
	LLMessageSystem* msg = gMessageSystem;
	if(!msg) return;
	msg->newMessageFast(_PREHASH_AgentHeightWidth);
	msg->nextBlockFast(_PREHASH_AgentData);
	msg->addUUIDFast(_PREHASH_AgentID, gAgent.getID());
	msg->addUUIDFast(_PREHASH_SessionID, gAgent.getSessionID());
	msg->addU32Fast(_PREHASH_CircuitCode, gMessageSystem->mOurCircuitCode);
	msg->nextBlockFast(_PREHASH_HeightWidthBlock);
	msg->addU32Fast(_PREHASH_GenCounter, 0);
	U16 height16 = (U16) mWorldViewRectRaw.getHeight();
	U16 width16 = (U16) mWorldViewRectRaw.getWidth();
	msg->addU16Fast(_PREHASH_Height, height16);
	msg->addU16Fast(_PREHASH_Width, width16);
	gAgent.sendReliableMessage();
}

// Must be called after window is created to set up agent
// camera variables and UI variables.
void LLViewerWindow::reshape(S32 width, S32 height)
{
	// Destroying the window at quit time generates spurious
	// reshape messages.  We don't care about these, and we
	// don't want to send messages because the message system
	// may have been destructed.
	if (!LLApp::isExiting())
	{
		gWindowResized = TRUE;

		// update our window rectangle
		mWindowRectRaw.mRight = mWindowRectRaw.mLeft + width;
		mWindowRectRaw.mTop = mWindowRectRaw.mBottom + height;

		//glViewport(0, 0, width, height );

		if (height > 0)
		{ 
			LLViewerCamera::getInstance()->setViewHeightInPixels( mWorldViewRectRaw.getHeight() );
			LLViewerCamera::getInstance()->setAspect( getWorldViewAspectRatio() );
		}

		calcDisplayScale();
	
		BOOL display_scale_changed = mDisplayScale != LLUI::getScaleFactor();
		LLUI::setScaleFactor(mDisplayScale);

		// update our window rectangle
		mWindowRectScaled.mRight = mWindowRectScaled.mLeft + ll_round((F32)width / mDisplayScale.mV[VX]);
		mWindowRectScaled.mTop = mWindowRectScaled.mBottom + ll_round((F32)height / mDisplayScale.mV[VY]);

		setup2DViewport();

		// Inform lower views of the change
		// round up when converting coordinates to make sure there are no gaps at edge of window
		LLView::sForceReshape = display_scale_changed;
		mRootView->reshape(llceil((F32)width / mDisplayScale.mV[VX]), llceil((F32)height / mDisplayScale.mV[VY]));
		LLView::sForceReshape = FALSE;

		// clear font width caches
		if (display_scale_changed)
		{
			LLHUDObject::reshapeAll();
		}

		sendShapeToSim();

		// store new settings for the mode we are in, regardless
		BOOL maximized = mWindow->getMaximized();
		gSavedSettings.setBOOL("WindowMaximized", maximized);

//<FS:KC - fix for EXP-1777/EXP-1832>
        LLCoordScreen window_size;
		if (!maximized
			&& mWindow->getSize(&window_size))
//		if (!maximized)
//</FS:KC - fix for EXP-1777/EXP-1832>
		{
			U32 min_window_width=gSavedSettings.getU32("MinWindowWidth");
			U32 min_window_height=gSavedSettings.getU32("MinWindowHeight");
			// tell the OS specific window code about min window size
			mWindow->setMinSize(min_window_width, min_window_height);

			LLCoordScreen window_rect;
			if (mWindow->getSize(&window_rect))
			{
			// Only save size if not maximized
				gSavedSettings.setU32("WindowWidth", window_rect.mX);
				gSavedSettings.setU32("WindowHeight", window_rect.mY);
			}
		}

		sample(LLStatViewer::WINDOW_WIDTH, width);
		sample(LLStatViewer::WINDOW_HEIGHT, height);

		LLLayoutStack::updateClass();
	}
}


// Hide normal UI when a logon fails
void LLViewerWindow::setNormalControlsVisible( BOOL visible )
{
	if(LLChicletBar::instanceExists())
	{
		LLChicletBar::getInstance()->setVisible(visible);
		LLChicletBar::getInstance()->setEnabled(visible);
	}

	if ( gMenuBarView )
	{
		gMenuBarView->setVisible( visible );
		gMenuBarView->setEnabled( visible );

		// ...and set the menu color appropriately.
		setMenuBackgroundColor(gAgent.getGodLevel() > GOD_NOT, 
			!LLGridManager::getInstance()->isInSLBeta());
	}
        
	if ( gStatusBar )
	{
		gStatusBar->setVisible( visible );	
		gStatusBar->setEnabled( visible );	
	}
	
	// <FS:Zi> Is done inside XUI now, using visibility_control
	//LLNavigationBar* navbarp = LLUI::getInstance()->getRootView()->findChild<LLNavigationBar>("navigation_bar");
	//if (navbarp)
	//{
	//	// when it's time to show navigation bar we need to ensure that the user wants to see it
	//	// i.e. ShowNavbarNavigationPanel option is true
	//	navbarp->setVisible( visible && gSavedSettings.getBOOL("ShowNavbarNavigationPanel") );
	//}
	// </FS:Zi>
}

void LLViewerWindow::setMenuBackgroundColor(bool god_mode, bool dev_grid)
{
    LLSD args;
    LLColor4 new_bg_color;

	// god more important than project, proj more important than grid
    if ( god_mode ) 
    {
		//if ( LLGridManager::getInstance()->isInProductionGrid() ) <FS:TM> use our grid code and not LL's
		if ( !LLGridManager::getInstance()->isInSLBeta() )
		{
			new_bg_color = LLUIColorTable::instance().getColor( "MenuBarGodBgColor" );
		}
		else
		{
			new_bg_color = LLUIColorTable::instance().getColor( "MenuNonProductionGodBgColor" );
		}
    }
    else
	{
		// <FS:Ansariel> Don't care about viewer maturity
        //switch (LLVersionInfo::getViewerMaturity())
        //{
        //case LLVersionInfo::TEST_VIEWER:
        //    new_bg_color = LLUIColorTable::instance().getColor( "MenuBarTestBgColor" );
        //    break;

        //case LLVersionInfo::PROJECT_VIEWER:
        //    new_bg_color = LLUIColorTable::instance().getColor( "MenuBarProjectBgColor" );
        //    break;
        //    
        //case LLVersionInfo::BETA_VIEWER:
        //    new_bg_color = LLUIColorTable::instance().getColor( "MenuBarBetaBgColor" );
        //    break;
        //    
        //case LLVersionInfo::RELEASE_VIEWER:
        //    if(!LLGridManager::getInstance()->isInProductionGrid())
        //    {
        //        new_bg_color = LLUIColorTable::instance().getColor( "MenuNonProductionBgColor" );
        //    }
        //    else 
        //    {
        //        new_bg_color = LLUIColorTable::instance().getColor( "MenuBarBgColor" );
        //    }
        //    break;
        //}
		if (LLGridManager::getInstance()->isInSLBeta())
		{
			new_bg_color = LLUIColorTable::instance().getColor( "MenuNonProductionBgColor" );
		}
		else 
		{
			new_bg_color = LLUIColorTable::instance().getColor( "MenuBarBgColor" );
		}
		// </FS:Ansariel>
    }
    
    if(gMenuBarView)
    {
        gMenuBarView->setBackgroundColor( new_bg_color );
    }

    if(gStatusBar)
    {
        gStatusBar->setBackgroundColor( new_bg_color );
    }
}

void LLViewerWindow::drawDebugText()
{
	gGL.color4f(1,1,1,1);
	gGL.pushMatrix();
	gGL.pushUIMatrix();
	if (LLGLSLShader::sNoFixedFunction)
	{
		gUIProgram.bind();
	}
	{
		// scale view by UI global scale factor and aspect ratio correction factor
		gGL.scaleUI(mDisplayScale.mV[VX], mDisplayScale.mV[VY], 1.f);
		mDebugText->draw();
	}
	gGL.popUIMatrix();
	gGL.popMatrix();

	gGL.flush();
	if (LLGLSLShader::sNoFixedFunction)
	{
		gUIProgram.unbind();
	}
}

void LLViewerWindow::draw()
{
	
//#if LL_DEBUG
	LLView::sIsDrawing = TRUE;
//#endif
	stop_glerror();
	
	LLUI::setLineWidth(1.f);

	LLUI::setLineWidth(1.f);
	// Reset any left-over transforms
	gGL.matrixMode(LLRender::MM_MODELVIEW);
	
	gGL.loadIdentity();

	//S32 screen_x, screen_y;

	//if (!gSavedSettings.getBOOL("RenderUIBuffer"))
	static LLCachedControl<bool> renderUIBuffer(gSavedSettings, "RenderUIBuffer");
	if (!renderUIBuffer)
	{
		LLUI::getInstance()->mDirtyRect = getWindowRectScaled();
	}

	// HACK for timecode debugging
	//if (gSavedSettings.getBOOL("DisplayTimecode"))
	static LLCachedControl<bool> displayTimecode(gSavedSettings, "DisplayTimecode");
	if (displayTimecode)
	{
		// draw timecode block
		std::string text;

		gGL.loadIdentity();

		microsecondsToTimecodeString(gFrameTime,text);
		const LLFontGL* font = LLFontGL::getFontSansSerif();
		font->renderUTF8(text, 0,
						ll_round((getWindowWidthScaled()/2)-100.f),
						ll_round((getWindowHeightScaled()-60.f)),
			LLColor4( 1.f, 1.f, 1.f, 1.f ),
			LLFontGL::LEFT, LLFontGL::TOP);
	}

	// Draw all nested UI views.
	// No translation needed, this view is glued to 0,0

	if (LLGLSLShader::sNoFixedFunction)
	{
		gUIProgram.bind();
	}

	gGL.pushMatrix();
	LLUI::pushMatrix();
	{
		
		// scale view by UI global scale factor and aspect ratio correction factor
		gGL.scaleUI(mDisplayScale.mV[VX], mDisplayScale.mV[VY], 1.f);

		LLVector2 old_scale_factor = LLUI::getScaleFactor();
		// apply camera zoom transform (for high res screenshots)
		F32 zoom_factor = LLViewerCamera::getInstance()->getZoomFactor();
		S16 sub_region = LLViewerCamera::getInstance()->getZoomSubRegion();
		if (zoom_factor > 1.f)
		{
			//decompose subregion number to x and y values
			int pos_y = sub_region / llceil(zoom_factor);
			int pos_x = sub_region - (pos_y*llceil(zoom_factor));
			// offset for this tile
			gGL.translatef((F32)getWindowWidthScaled() * -(F32)pos_x, 
						(F32)getWindowHeightScaled() * -(F32)pos_y, 
						0.f);
			gGL.scalef(zoom_factor, zoom_factor, 1.f);
			LLUI::getScaleFactor() *= zoom_factor;
		}

		// Draw tool specific overlay on world
		LLToolMgr::getInstance()->getCurrentTool()->draw();

		// <exodus> Draw HUD stuff.
		bool inMouselook = gAgentCamera.cameraMouselook();
		static LLCachedControl<bool> fsMouselookCombatFeatures(gSavedSettings, "FSMouselookCombatFeatures", true);
		if (inMouselook && fsMouselookCombatFeatures)
		{
			S32 windowWidth = gViewerWindow->getWorldViewRectScaled().getWidth();
			S32 windowHeight = gViewerWindow->getWorldViewRectScaled().getHeight();

			static const std::string unknown_agent = LLTrans::getString("Mouselook_Unknown_Avatar");
			static LLUIColor map_avatar_color = LLUIColorTable::instance().getColor("MapAvatarColor", LLColor4::white);
			static LLCachedControl<F32> renderIFFRange(gSavedSettings, "ExodusMouselookIFFRange", 380.f);
			static LLCachedControl<bool> renderIFF(gSavedSettings, "ExodusMouselookIFF", true);
			static LLUICachedControl<F32> userPresetX("ExodusMouselookTextOffsetX", 0.f);
			static LLUICachedControl<F32> userPresetY("ExodusMouselookTextOffsetY", -150.f);
			static LLUICachedControl<U32> userPresetHAlign("ExodusMouselookTextHAlign", 2);

			LLVector3d myPosition = gAgentCamera.getCameraPositionGlobal();
			LLQuaternion myRotation = LLViewerCamera::getInstance()->getQuaternion();

			myRotation.set(-myRotation.mQ[VX], -myRotation.mQ[VY], -myRotation.mQ[VZ], myRotation.mQ[VW]);

			uuid_vec_t avatars;
			std::vector<LLVector3d> positions;
			LLWorld::getInstance()->getAvatars(&avatars, &positions, gAgent.getPositionGlobal(), renderIFFRange);
	
			bool crosshairRendered = false;

			S32 length = avatars.size();
			if (length)
			{
				for (S32 i = 0; i < length; i++)
				{
					LLUUID& targetKey = avatars[i];
					if (targetKey == gAgentID)
					{
						continue;
					}

					LLVector3d targetPosition = positions[i];
					if (targetPosition.isNull())
					{
						continue;
					}

					LLColor4 targetColor = map_avatar_color.get();
					targetColor = LGGContactSets::getInstance()->colorize(targetKey, targetColor, LGG_CS_MINIMAP);

					//color based on contact sets prefs
					LGGContactSets::getInstance()->hasFriendColorThatShouldShow(targetKey, LGG_CS_MINIMAP, targetColor);

					LLColor4 mark_color;
					if (LLNetMap::getAvatarMarkColor(targetKey, mark_color))
					{
						targetColor = mark_color;
					}

					if (renderIFF)
					{
						LLTracker::instance()->drawMarker(targetPosition, targetColor, true);
					}

					if (inMouselook && !crosshairRendered && !gRlvHandler.hasBehaviour(RLV_BHVR_SHOWNAMES))
					{
						LLVector3d magicVector = (targetPosition - myPosition) * myRotation;
						magicVector.setVec(-magicVector.mdV[VY], magicVector.mdV[VZ], magicVector.mdV[VX]);

						if (magicVector.mdV[VX] > -0.75 && magicVector.mdV[VX] < 0.75 && magicVector.mdV[VZ] > 0.0 && magicVector.mdV[VY] > -1.5 && magicVector.mdV[VY] < 1.5) // Do not fuck with these, cheater. :(
						{
							LLAvatarName avatarName;
							std::string targetName = unknown_agent;
							if (LLAvatarNameCache::get(targetKey, &avatarName))
							{
								targetName = avatarName.getCompleteName();
							}

							LLFontGL::getFontSansSerifBold()->renderUTF8(
								llformat("%s, %.2fm", targetName.c_str(), (targetPosition - myPosition).magVec()),
								0, (windowWidth / 2.f) + userPresetX, (windowHeight / 2.f) + userPresetY, targetColor,
								(LLFontGL::HAlign)((S32)userPresetHAlign), LLFontGL::TOP, LLFontGL::BOLD, LLFontGL::DROP_SHADOW_SOFT
							);

							crosshairRendered = true;
						}
					}

					if (!renderIFF && inMouselook && crosshairRendered)
					{
						break;
					}
				}
			}
		}
		// </exodus>

        // Only show Mouselookinstructions if FSShowMouselookInstruction is TRUE
		static LLCachedControl<bool> fsShowMouselookInstructions(gSavedSettings, "FSShowMouselookInstructions");
		if( fsShowMouselookInstructions && (gAgentCamera.cameraMouselook() || LLFloaterCamera::inFreeCameraMode()) )
		{
			drawMouselookInstructions();
			stop_glerror();
		}

		// Draw all nested UI views.
		// No translation needed, this view is glued to 0,0
		mRootView->draw();

		if (LLView::sDebugRects)
		{
			gToolTipView->drawStickyRect();
		}

		// Draw optional on-top-of-everyone view
		LLUICtrl* top_ctrl = gFocusMgr.getTopCtrl();
		if (top_ctrl && top_ctrl->getVisible())
		{
			S32 screen_x, screen_y;
			top_ctrl->localPointToScreen(0, 0, &screen_x, &screen_y);

			gGL.matrixMode(LLRender::MM_MODELVIEW);
			LLUI::pushMatrix();
			LLUI::translate( (F32) screen_x, (F32) screen_y);
			top_ctrl->draw();	
			LLUI::popMatrix();
		}


		if( gShowOverlayTitle && !mOverlayTitle.empty() )
		{
			// Used for special titles such as "Second Life - Special E3 2003 Beta"
			const S32 DIST_FROM_TOP = 20;
			LLFontGL::getFontSansSerifBig()->renderUTF8(
				mOverlayTitle, 0,
				ll_round( getWindowWidthScaled() * 0.5f),
				getWindowHeightScaled() - DIST_FROM_TOP,
				LLColor4(1, 1, 1, 0.4f),
				LLFontGL::HCENTER, LLFontGL::TOP);
		}

		LLUI::setScaleFactor(old_scale_factor);
	}
	LLUI::popMatrix();
	gGL.popMatrix();

	if (LLGLSLShader::sNoFixedFunction)
	{
		gUIProgram.unbind();
	}

//#if LL_DEBUG
	LLView::sIsDrawing = FALSE;
//#endif
}


//-TT Window Title Access
void LLViewerWindow::setTitle(const std::string& win_title)
{
	mWindow->setTitle(win_title);
}
//-TT

// Takes a single keyup event, usually when UI is visible
BOOL LLViewerWindow::handleKeyUp(KEY key, MASK mask)
{
    LLFocusableElement* keyboard_focus = gFocusMgr.getKeyboardFocus();

    if (keyboard_focus
		&& !(mask & (MASK_CONTROL | MASK_ALT))
		&& !gFocusMgr.getKeystrokesOnly())
	{
		// We have keyboard focus, and it's not an accelerator
        if (keyboard_focus && keyboard_focus->wantsKeyUpKeyDown())
        {
            return keyboard_focus->handleKeyUp(key, mask, FALSE);
        }
        else if (key < 0x80)
		{
			// Not a special key, so likely (we hope) to generate a character.  Let it fall through to character handler first.
			return (gFocusMgr.getKeyboardFocus() != NULL);
		}
	}

	if (keyboard_focus)
	{
		if (keyboard_focus->handleKeyUp(key, mask, FALSE))
		{
			LL_DEBUGS() << "LLviewerWindow::handleKeyUp - in 'traverse up' - no loops seen... just called keyboard_focus->handleKeyUp an it returned true" << LL_ENDL;
			LLViewerEventRecorder::instance().logKeyEvent(key, mask);
			return TRUE;
		}
		else {
			LL_DEBUGS() << "LLviewerWindow::handleKeyUp - in 'traverse up' - no loops seen... just called keyboard_focus->handleKeyUp an it returned FALSE" << LL_ENDL;
		}
	}

	// don't pass keys on to world when something in ui has focus
	return gFocusMgr.childHasKeyboardFocus(mRootView)
		|| LLMenuGL::getKeyboardMode()
		|| (gMenuBarView && gMenuBarView->getHighlightedItem() && gMenuBarView->getHighlightedItem()->isActive());
}

// Takes a single keydown event, usually when UI is visible
BOOL LLViewerWindow::handleKey(KEY key, MASK mask)
{
	// hide tooltips on keypress
	LLToolTipMgr::instance().blockToolTips();

    LLFocusableElement* keyboard_focus = gFocusMgr.getKeyboardFocus();

    if (keyboard_focus
		&& !(mask & (MASK_CONTROL | MASK_ALT))
		&& !gFocusMgr.getKeystrokesOnly())
	{
		// We have keyboard focus, and it's not an accelerator
        if (keyboard_focus && keyboard_focus->wantsKeyUpKeyDown())
        {
            return keyboard_focus->handleKey(key, mask, FALSE );
        }
		else if (key < 0x80)
		{
			// Not a special key, so likely (we hope) to generate a character.  Let it fall through to character handler first.
            return (keyboard_focus != NULL);
		}
	}

	// let menus handle navigation keys for navigation
	if ((gMenuBarView && gMenuBarView->handleKey(key, mask, TRUE))
		||(gLoginMenuBarView && gLoginMenuBarView->handleKey(key, mask, TRUE))
		||(gMenuHolder && gMenuHolder->handleKey(key, mask, TRUE)))
	{
		LL_DEBUGS() << "LLviewerWindow::handleKey handle nav keys for nav" << LL_ENDL;
		LLViewerEventRecorder::instance().logKeyEvent(key,mask);
		return TRUE;
	}


	// give menus a chance to handle modified (Ctrl, Alt) shortcut keys before current focus 
	// as long as focus isn't locked
	if (mask & (MASK_CONTROL | MASK_ALT) && !gFocusMgr.focusLocked())
	{
		// Check the current floater's menu first, if it has one.
		if (gFocusMgr.keyboardFocusHasAccelerators()
			&& keyboard_focus 
			&& keyboard_focus->handleKey(key,mask,FALSE))
		{
			LLViewerEventRecorder::instance().logKeyEvent(key,mask);
			return TRUE;
		}

		if (gAgent.isInitialized()
			&& (gAgent.getTeleportState() == LLAgent::TELEPORT_NONE || gAgent.getTeleportState() == LLAgent::TELEPORT_LOCAL)
			&& gMenuBarView
			&& gMenuBarView->handleAcceleratorKey(key, mask))
		{
			LLViewerEventRecorder::instance().logKeyEvent(key, mask);
			return TRUE;
		}

		if (gLoginMenuBarView && gLoginMenuBarView->handleAcceleratorKey(key, mask))
		{
			LLViewerEventRecorder::instance().logKeyEvent(key,mask);
			return TRUE;
		}
	}

	// give floaters first chance to handle TAB key
	// so frontmost floater gets focus
	// if nothing has focus, go to first or last UI element as appropriate
    if (key == KEY_TAB && (mask & MASK_CONTROL || keyboard_focus == NULL))
	{
		LL_WARNS() << "LLviewerWindow::handleKey give floaters first chance at tab key " << LL_ENDL;
		if (gMenuHolder) gMenuHolder->hideMenus();

		// if CTRL-tabbing (and not just TAB with no focus), go into window cycle mode
		gFloaterView->setCycleMode((mask & MASK_CONTROL) != 0);

		// do CTRL-TAB and CTRL-SHIFT-TAB logic
		if (mask & MASK_SHIFT)
		{
			mRootView->focusPrevRoot();
		}
		else
		{
			mRootView->focusNextRoot();
		}
		LLViewerEventRecorder::instance().logKeyEvent(key,mask);
		return TRUE;
	}
	// hidden edit menu for cut/copy/paste
	if (gEditMenu && gEditMenu->handleAcceleratorKey(key, mask))
	{
		LLViewerEventRecorder::instance().logKeyEvent(key,mask);
		return TRUE;
	}

	LLFloater* focused_floaterp = gFloaterView->getFocusedFloater();
	std::string focusedFloaterName = (focused_floaterp ? focused_floaterp->getInstanceName() : "");

	if( keyboard_focus )
	{
		// <FS:Ansariel> [FS Communication UI]
		//if ((focusedFloaterName == "nearby_chat") || (focusedFloaterName == "im_container") || (focusedFloaterName == "impanel"))
		//{
		//	if (gSavedSettings.getBOOL("ArrowKeysAlwaysMove"))
		//	{
		//		// let Control-Up and Control-Down through for chat line history,
		//		if (!(key == KEY_UP && mask == MASK_CONTROL)
		//			&& !(key == KEY_DOWN && mask == MASK_CONTROL)
		//			&& !(key == KEY_UP && mask == MASK_ALT)
		//			&& !(key == KEY_DOWN && mask == MASK_ALT))
		//		{
		//			switch(key)
		//			{
		//			case KEY_LEFT:
		//			case KEY_RIGHT:
		//			case KEY_UP:
		//			case KEY_DOWN:
		//			case KEY_PAGE_UP:
		//			case KEY_PAGE_DOWN:
		//			case KEY_HOME:
		//				// when chatbar is empty or ArrowKeysAlwaysMove set,
		//				// pass arrow keys on to avatar...
		//				return FALSE;
		//			default:
		//				break;
		//			}
		//		}
		//	}
		if(FSNearbyChat::instance().defaultChatBarHasFocus() &&
		   (FSNearbyChat::instance().defaultChatBarIsIdle() ||
		    gSavedSettings.getBOOL("ArrowKeysAlwaysMove")))
		{
			// let Control-Up and Control-Down through for chat line history,
			//<FS:TS> Control-Right and Control-Left too for chat line editing
			if (!(key == KEY_UP && mask == MASK_CONTROL)
				&& !(key == KEY_DOWN && mask == MASK_CONTROL)
				&& !(key == KEY_LEFT && mask == MASK_CONTROL)
				&& !(key == KEY_RIGHT && mask == MASK_CONTROL))
			{
				switch (key)
				{
					case KEY_LEFT:
					case KEY_RIGHT:
					case KEY_UP:
					case KEY_DOWN:
					case KEY_PAGE_UP:
					case KEY_PAGE_DOWN:
					case KEY_HOME:
						// when chatbar is empty or ArrowKeysAlwaysMove set,
						// pass arrow keys on to avatar...
						return FALSE;
					default:
						break;
				}
			}
		}
		// </FS:Ansariel> [FS Communication UI]

		if (keyboard_focus->handleKey(key, mask, FALSE))
		{

			LL_DEBUGS() << "LLviewerWindow::handleKey - in 'traverse up' - no loops seen... just called keyboard_focus->handleKey an it returned true" << LL_ENDL;
			LLViewerEventRecorder::instance().logKeyEvent(key,mask); 
			return TRUE;
		} else {
			LL_DEBUGS() << "LLviewerWindow::handleKey - in 'traverse up' - no loops seen... just called keyboard_focus->handleKey an it returned FALSE" << LL_ENDL;
		}
	}

	if( LLToolMgr::getInstance()->getCurrentTool()->handleKey(key, mask) )
	{
		LL_DEBUGS() << "LLviewerWindow::handleKey toolbar handling?" << LL_ENDL;
		LLViewerEventRecorder::instance().logKeyEvent(key,mask);
		return TRUE;
	}

	// Try for a new-format gesture
	if (LLGestureMgr::instance().triggerGesture(key, mask))
	{
		LL_DEBUGS() << "LLviewerWindow::handleKey new gesture feature" << LL_ENDL;
		LLViewerEventRecorder::instance().logKeyEvent(key,mask);
		return TRUE;
	}

	// See if this is a gesture trigger.  If so, eat the key and
	// don't pass it down to the menus.
	if (gGestureList.trigger(key, mask))
	{
		LL_DEBUGS() << "LLviewerWindow::handleKey check gesture trigger" << LL_ENDL;
		LLViewerEventRecorder::instance().logKeyEvent(key,mask);
		return TRUE;
	}

	// If "Pressing letter keys starts local chat" option is selected, we are not in mouselook, 
	// no view has keyboard focus, this is a printable character key (and no modifier key is 
	// pressed except shift), then give focus to nearby chat (STORM-560)

	// <FS:Ansariel> [FS Communication UI]
	// -- Also removed !gAgentCamera.cameraMouselook() because of FIRE-10906; Pressing letter keys SHOULD move focus to chat when this option is enabled, regardless of being in mouselook or not
	// -- The need to press Enter key while being in mouselook mode every time to say a sentence is not too coherent with user's expectation, if he/she checked "starts local chat"
	// -- Also check for KEY_DIVIDE as we remapped VK_OEM_2 to KEY_DIVIDE in LLKeyboardWin32 to fix starting gestures
	//if ( LLStartUp::getStartupState() >= STATE_STARTED && 
	//	gSavedSettings.getS32("LetterKeysFocusChatBar") && !gAgentCamera.cameraMouselook() && 
	//	!keyboard_focus && key < 0x80 && (mask == MASK_NONE || mask == MASK_SHIFT) )
	//{
	//	// Initialize nearby chat if it's missing
	//	LLFloaterIMNearbyChat* nearby_chat = LLFloaterReg::findTypedInstance<LLFloaterIMNearbyChat>("nearby_chat");
	//	if (!nearby_chat)
	//	{	
	//		LLSD name("im_container");
	//		LLFloaterReg::toggleInstanceOrBringToFront(name);
	//	}

	//	LLChatEntry* chat_editor = LLFloaterReg::findTypedInstance<LLFloaterIMNearbyChat>("nearby_chat")->getChatBox();
	//	if (chat_editor)
	//	{
	//		// passing NULL here, character will be added later when it is handled by character handler.
	//		nearby_chat->startChat(NULL);
	//		return TRUE;
	//	}
	//}

	static LLCachedControl<bool> LetterKeysAffectsMovementNotFocusChatBar(gSavedSettings, "LetterKeysAffectsMovementNotFocusChatBar");
	static LLCachedControl<bool> fsLetterKeysFocusNearbyChatBar(gSavedSettings, "FSLetterKeysFocusNearbyChatBar");
	static LLCachedControl<bool> fsNearbyChatbar(gSavedSettings, "FSNearbyChatbar");
	if ( !LetterKeysAffectsMovementNotFocusChatBar && 
#if LL_WINDOWS
		!keyboard_focus && ((key < 0x80 && (mask == MASK_NONE || mask == MASK_SHIFT)) || (key == KEY_DIVIDE && mask == MASK_SHIFT)) )
#else
		!keyboard_focus && key < 0x80 && (mask == MASK_NONE || mask == MASK_SHIFT) )
#endif
	{
		FSFloaterNearbyChat* nearby_chat = FSFloaterNearbyChat::findInstance();
		if (fsLetterKeysFocusNearbyChatBar && fsNearbyChatbar && nearby_chat && nearby_chat->getVisible())
		{
			nearby_chat->setFocus(TRUE);
		}
		else
		{
			FSNearbyChat::instance().showDefaultChatBar(TRUE);
		}
		return TRUE;
	}
	// </FS:Ansariel> [FS Communication UI]

	// give menus a chance to handle unmodified accelerator keys
	if (gAgent.isInitialized()
		&& (gAgent.getTeleportState() == LLAgent::TELEPORT_NONE || gAgent.getTeleportState() == LLAgent::TELEPORT_LOCAL)
		&& gMenuBarView
		&& gMenuBarView->handleAcceleratorKey(key, mask))
	{
		LLViewerEventRecorder::instance().logKeyEvent(key, mask);
		return TRUE;
	}

	if (gLoginMenuBarView && gLoginMenuBarView->handleAcceleratorKey(key, mask))
	{
		return TRUE;
	}

	// don't pass keys on to world when something in ui has focus
	return gFocusMgr.childHasKeyboardFocus(mRootView) 
		|| LLMenuGL::getKeyboardMode() 
		|| (gMenuBarView && gMenuBarView->getHighlightedItem() && gMenuBarView->getHighlightedItem()->isActive());
}


BOOL LLViewerWindow::handleUnicodeChar(llwchar uni_char, MASK mask)
{
	// HACK:  We delay processing of return keys until they arrive as a Unicode char,
	// so that if you're typing chat text at low frame rate, we don't send the chat
	// until all keystrokes have been entered. JC
	// HACK: Numeric keypad <enter> on Mac is Unicode 3
	// HACK: Control-M on Windows is Unicode 13
	if ((uni_char == 13 && mask != MASK_CONTROL)
	    || (uni_char == 3 && mask == MASK_NONE) )
	{
		if (mask != MASK_ALT)
		{
			return gViewerKeyboard.handleKey(KEY_RETURN, mask, gKeyboard->getKeyRepeated(KEY_RETURN));
		}
	}

	// let menus handle navigation (jump) keys
	if (gMenuBarView && gMenuBarView->handleUnicodeChar(uni_char, TRUE))
	{
		return TRUE;
	}

	// Traverses up the hierarchy
	LLFocusableElement* keyboard_focus = gFocusMgr.getKeyboardFocus();
	if( keyboard_focus )
	{
		if (keyboard_focus->handleUnicodeChar(uni_char, FALSE))
		{
			return TRUE;
		}

        return TRUE;
	}

	return FALSE;
}


void LLViewerWindow::handleScrollWheel(S32 clicks)
{
	LLUI::getInstance()->resetMouseIdleTimer();
	
	LLMouseHandler* mouse_captor = gFocusMgr.getMouseCapture();
	if( mouse_captor )
	{
		S32 local_x;
		S32 local_y;
		mouse_captor->screenPointToLocal( mCurrentMousePoint.mX, mCurrentMousePoint.mY, &local_x, &local_y );
		mouse_captor->handleScrollWheel(local_x, local_y, clicks);
		if (LLView::sDebugMouseHandling)
		{
			LL_INFOS() << "Scroll Wheel handled by captor " << mouse_captor->getName() << LL_ENDL;
		}
		return;
	}

	LLUICtrl* top_ctrl = gFocusMgr.getTopCtrl();
	if (top_ctrl)
	{
		S32 local_x;
		S32 local_y;
		top_ctrl->screenPointToLocal( mCurrentMousePoint.mX, mCurrentMousePoint.mY, &local_x, &local_y );
		if (top_ctrl->handleScrollWheel(local_x, local_y, clicks)) return;
	}

	if (mRootView->handleScrollWheel(mCurrentMousePoint.mX, mCurrentMousePoint.mY, clicks) )
	{
		if (LLView::sDebugMouseHandling)
		{
			LL_INFOS() << "Scroll Wheel" << LLView::sMouseHandlerMessage << LL_ENDL;
		}
		return;
	}
	else if (LLView::sDebugMouseHandling)
	{
		LL_INFOS() << "Scroll Wheel not handled by view" << LL_ENDL;
	}

	// Zoom the camera in and out behavior

	if(top_ctrl == 0 
		&& getWorldViewRectScaled().pointInRect(mCurrentMousePoint.mX, mCurrentMousePoint.mY) 
		&& gAgentCamera.isInitialized())
		gAgentCamera.handleScrollWheel(clicks);

	return;
}

void LLViewerWindow::handleScrollHWheel(S32 clicks)
{
    LLUI::getInstance()->resetMouseIdleTimer();

    LLMouseHandler* mouse_captor = gFocusMgr.getMouseCapture();
    if (mouse_captor)
    {
        S32 local_x;
        S32 local_y;
        mouse_captor->screenPointToLocal(mCurrentMousePoint.mX, mCurrentMousePoint.mY, &local_x, &local_y);
        mouse_captor->handleScrollHWheel(local_x, local_y, clicks);
        if (LLView::sDebugMouseHandling)
        {
            LL_INFOS() << "Scroll Horizontal Wheel handled by captor " << mouse_captor->getName() << LL_ENDL;
        }
        return;
    }

    LLUICtrl* top_ctrl = gFocusMgr.getTopCtrl();
    if (top_ctrl)
    {
        S32 local_x;
        S32 local_y;
        top_ctrl->screenPointToLocal(mCurrentMousePoint.mX, mCurrentMousePoint.mY, &local_x, &local_y);
        if (top_ctrl->handleScrollHWheel(local_x, local_y, clicks)) return;
    }

    if (mRootView->handleScrollHWheel(mCurrentMousePoint.mX, mCurrentMousePoint.mY, clicks))
    {
        if (LLView::sDebugMouseHandling)
        {
            LL_INFOS() << "Scroll Horizontal Wheel" << LLView::sMouseHandlerMessage << LL_ENDL;
        }
        return;
    }
    else if (LLView::sDebugMouseHandling)
    {
        LL_INFOS() << "Scroll Horizontal Wheel not handled by view" << LL_ENDL;
    }

    return;
}

void LLViewerWindow::addPopup(LLView* popup)
{
	if (mPopupView)
	{
		mPopupView->addPopup(popup);
	}
}

void LLViewerWindow::removePopup(LLView* popup)
{
	if (mPopupView)
	{
		mPopupView->removePopup(popup);
	}
}

void LLViewerWindow::clearPopups()
{
	if (mPopupView)
	{
		mPopupView->clearPopups();
	}
}

void LLViewerWindow::moveCursorToCenter()
{
	if (! gSavedSettings.getBOOL("DisableMouseWarp"))
	{
		S32 x = getWorldViewWidthScaled() / 2;
		S32 y = getWorldViewHeightScaled() / 2;
	
		LLUI::getInstance()->setMousePositionScreen(x, y);
		
		//on a forced move, all deltas get zeroed out to prevent jumping
		mCurrentMousePoint.set(x,y);
		mLastMousePoint.set(x,y);
		mCurrentMouseDelta.set(0,0);	
	}
}


//////////////////////////////////////////////////////////////////////
//
// Hover handlers
//

void append_xui_tooltip(LLView* viewp, LLToolTip::Params& params)
{
	if (viewp) 
	{
		if (!params.styled_message.empty())
		{
			params.styled_message.add().text("\n---------\n"); 
		}
		LLView::root_to_view_iterator_t end_tooltip_it = viewp->endRootToView();
		// NOTE: we skip "root" since it is assumed
		for (LLView::root_to_view_iterator_t tooltip_it = ++viewp->beginRootToView();
			tooltip_it != end_tooltip_it;
			++tooltip_it)
		{
			LLView* viewp = *tooltip_it;
		
			params.styled_message.add().text(viewp->getName());

			LLPanel* panelp = dynamic_cast<LLPanel*>(viewp);
			if (panelp && !panelp->getXMLFilename().empty())
			{
				params.styled_message.add()
					.text("(" + panelp->getXMLFilename() + ")")
					//<FS:KC> Define in colors.xml instead
//					 .style.color(LLColor4(0.7f, 0.7f, 1.f, 1.f));
					.style.color(LLUIColorTable::instance().getColor("XUITooltipFileName"));
			}
			params.styled_message.add().text("/");
		}
	}
}

static LLTrace::BlockTimerStatHandle ftm("Update UI");

// Update UI based on stored mouse position from mouse-move
// event processing.
void LLViewerWindow::updateUI()
{
	LL_RECORD_BLOCK_TIME(ftm);

	static std::string last_handle_msg;

	// <FS:Ansariel> We don't show the hints anyway, so needless to check here
	//if (gLoggedInTime.getStarted())
	//{
	//	if (gLoggedInTime.getElapsedTimeF32() > gSavedSettings.getF32("DestinationGuideHintTimeout"))
	//	{
	//		LLFirstUse::notUsingDestinationGuide();
	//	}
	//	if (gLoggedInTime.getElapsedTimeF32() > gSavedSettings.getF32("SidePanelHintTimeout"))
	//	{
	//		LLFirstUse::notUsingSidePanel();
	//	}
	//}
	// </FS:Ansariel>

	LLConsole::updateClass();

	// animate layout stacks so we have up to date rect for world view
	LLLayoutStack::updateClass();

	// use full window for world view when not rendering UI
	bool world_view_uses_full_window = gAgentCamera.cameraMouselook() || !gPipeline.hasRenderDebugFeatureMask(LLPipeline::RENDER_DEBUG_FEATURE_UI);
	updateWorldViewRect(world_view_uses_full_window);

	LLView::sMouseHandlerMessage.clear();

	S32 x = mCurrentMousePoint.mX;
	S32 y = mCurrentMousePoint.mY;

	MASK	mask = gKeyboard->currentMask(TRUE);

	if (gPipeline.hasRenderDebugMask(LLPipeline::RENDER_DEBUG_RAYCAST))
	{
		gDebugRaycastFaceHit = -1;
		gDebugRaycastObject = cursorIntersect(-1, -1, 512.f, NULL, -1, FALSE, FALSE,
											  &gDebugRaycastFaceHit,
											  &gDebugRaycastIntersection,
											  &gDebugRaycastTexCoord,
											  &gDebugRaycastNormal,
											  &gDebugRaycastTangent,
											  &gDebugRaycastStart,
											  &gDebugRaycastEnd);
		gDebugRaycastParticle = gPipeline.lineSegmentIntersectParticle(gDebugRaycastStart, gDebugRaycastEnd, &gDebugRaycastParticleIntersection, NULL);
	}

	updateMouseDelta();
	updateKeyboardFocus();

	BOOL handled = FALSE;

	LLUICtrl* top_ctrl = gFocusMgr.getTopCtrl();
	LLMouseHandler* mouse_captor = gFocusMgr.getMouseCapture();
	LLView* captor_view = dynamic_cast<LLView*>(mouse_captor);

	//FIXME: only include captor and captor's ancestors if mouse is truly over them --RN

	//build set of views containing mouse cursor by traversing UI hierarchy and testing 
	//screen rect against mouse cursor
	view_handle_set_t mouse_hover_set;

	// constraint mouse enter events to children of mouse captor
	LLView* root_view = captor_view;

	// if mouse captor doesn't exist or isn't a LLView
	// then allow mouse enter events on entire UI hierarchy
	if (!root_view)
	{
		root_view = mRootView;
	}

	// only update mouse hover set when UI is visible (since we shouldn't send hover events to invisible UI
	if (gPipeline.hasRenderDebugFeatureMask(LLPipeline::RENDER_DEBUG_FEATURE_UI))
	{
		// include all ancestors of captor_view as automatically having mouse
		if (captor_view)
		{
			LLView* captor_parent_view = captor_view->getParent();
			while(captor_parent_view)
			{
				mouse_hover_set.insert(captor_parent_view->getHandle());
				captor_parent_view = captor_parent_view->getParent();
			}
		}

		// aggregate visible views that contain mouse cursor in display order
		LLPopupView::popup_list_t popups = mPopupView->getCurrentPopups();

		for(LLPopupView::popup_list_t::iterator popup_it = popups.begin(); popup_it != popups.end(); ++popup_it)
		{
			LLView* popup = popup_it->get();
			if (popup && popup->calcScreenBoundingRect().pointInRect(x, y))
			{
				// iterator over contents of top_ctrl, and throw into mouse_hover_set
				for (LLView::tree_iterator_t it = popup->beginTreeDFS();
					it != popup->endTreeDFS();
					++it)
				{
					LLView* viewp = *it;
					if (viewp->getVisible()
						&& viewp->calcScreenBoundingRect().pointInRect(x, y))
					{
						// we have a view that contains the mouse, add it to the set
						mouse_hover_set.insert(viewp->getHandle());
					}
					else
					{
						// skip this view and all of its children
						it.skipDescendants();
					}
				}
			}
		}

		// while the top_ctrl contains the mouse cursor, only it and its descendants will receive onMouseEnter events
		if (top_ctrl && top_ctrl->calcScreenBoundingRect().pointInRect(x, y))
		{
			// iterator over contents of top_ctrl, and throw into mouse_hover_set
			for (LLView::tree_iterator_t it = top_ctrl->beginTreeDFS();
				it != top_ctrl->endTreeDFS();
				++it)
			{
				LLView* viewp = *it;
				if (viewp->getVisible()
					&& viewp->calcScreenBoundingRect().pointInRect(x, y))
				{
					// we have a view that contains the mouse, add it to the set
					mouse_hover_set.insert(viewp->getHandle());
				}
				else
				{
					// skip this view and all of its children
					it.skipDescendants();
				}
			}
		}
		else
		{
			// walk UI tree in depth-first order
			for (LLView::tree_iterator_t it = root_view->beginTreeDFS();
				it != root_view->endTreeDFS();
				++it)
			{
				LLView* viewp = *it;
				// calculating the screen rect involves traversing the parent, so this is less than optimal
				if (viewp->getVisible()
					&& viewp->calcScreenBoundingRect().pointInRect(x, y))
				{

					// if this view is mouse opaque, nothing behind it should be in mouse_hover_set
					if (viewp->getMouseOpaque())
					{
						// constrain further iteration to children of this widget
						it = viewp->beginTreeDFS();
					}
		
					// we have a view that contains the mouse, add it to the set
					mouse_hover_set.insert(viewp->getHandle());
				}
				else
				{
					// skip this view and all of its children
					it.skipDescendants();
				}
			}
		}
	}

	typedef std::vector<LLHandle<LLView> > view_handle_list_t;

	// call onMouseEnter() on all views which contain the mouse cursor but did not before
	view_handle_list_t mouse_enter_views;
	std::set_difference(mouse_hover_set.begin(), mouse_hover_set.end(),
						mMouseHoverViews.begin(), mMouseHoverViews.end(),
						std::back_inserter(mouse_enter_views));
	for (view_handle_list_t::iterator it = mouse_enter_views.begin();
		it != mouse_enter_views.end();
		++it)
	{
		LLView* viewp = it->get();
		if (viewp)
		{
			LLRect view_screen_rect = viewp->calcScreenRect();
			viewp->onMouseEnter(x - view_screen_rect.mLeft, y - view_screen_rect.mBottom, mask);
		}
	}

	// call onMouseLeave() on all views which no longer contain the mouse cursor
	view_handle_list_t mouse_leave_views;
	std::set_difference(mMouseHoverViews.begin(), mMouseHoverViews.end(),
						mouse_hover_set.begin(), mouse_hover_set.end(),
						std::back_inserter(mouse_leave_views));
	for (view_handle_list_t::iterator it = mouse_leave_views.begin();
		it != mouse_leave_views.end();
		++it)
	{
		LLView* viewp = it->get();
		if (viewp)
		{
			LLRect view_screen_rect = viewp->calcScreenRect();
			viewp->onMouseLeave(x - view_screen_rect.mLeft, y - view_screen_rect.mBottom, mask);
		}
	}

	// store resulting hover set for next frame
	swap(mMouseHoverViews, mouse_hover_set);

	// only handle hover events when UI is enabled
	if (gPipeline.hasRenderDebugFeatureMask(LLPipeline::RENDER_DEBUG_FEATURE_UI))
	{	

		if( mouse_captor )
		{
			// Pass hover events to object capturing mouse events.
			S32 local_x;
			S32 local_y; 
			mouse_captor->screenPointToLocal( x, y, &local_x, &local_y );
			handled = mouse_captor->handleHover(local_x, local_y, mask);
			if (LLView::sDebugMouseHandling)
			{
				LL_INFOS() << "Hover handled by captor " << mouse_captor->getName() << LL_ENDL;
			}

			if( !handled )
			{
				LL_DEBUGS("UserInput") << "hover not handled by mouse captor" << LL_ENDL;
			}
		}
		else
		{
			if (top_ctrl)
			{
				S32 local_x, local_y;
				top_ctrl->screenPointToLocal( x, y, &local_x, &local_y );
				handled = top_ctrl->pointInView(local_x, local_y) && top_ctrl->handleHover(local_x, local_y, mask);
			}

			if ( !handled )
			{
				// x and y are from last time mouse was in window
				// mMouseInWindow tracks *actual* mouse location
				if (mMouseInWindow && mRootView->handleHover(x, y, mask) )
				{
					if (LLView::sDebugMouseHandling && LLView::sMouseHandlerMessage != last_handle_msg)
					{
						last_handle_msg = LLView::sMouseHandlerMessage;
						LL_INFOS() << "Hover" << LLView::sMouseHandlerMessage << LL_ENDL;
					}
					handled = TRUE;
				}
				else if (LLView::sDebugMouseHandling)
				{
					if (last_handle_msg != LLStringUtil::null)
					{
						last_handle_msg.clear();
						LL_INFOS() << "Hover not handled by view" << LL_ENDL;
					}
				}
			}
		
			if (!handled)
			{
				LLTool *tool = LLToolMgr::getInstance()->getCurrentTool();

				if(mMouseInWindow && tool)
				{
					handled = tool->handleHover(x, y, mask);
				}
			}
		}

		// Show a new tool tip (or update one that is already shown)
		BOOL tool_tip_handled = FALSE;
		std::string tool_tip_msg;
		if( handled 
			&& !mWindow->isCursorHidden())
		{
			LLRect screen_sticky_rect = mRootView->getLocalRect();
			S32 local_x, local_y;

			static LLCachedControl<bool> debug_show_xui_names(gSavedSettings, "DebugShowXUINames", 0);
			if (debug_show_xui_names)
			{
				LLToolTip::Params params;

				LLView* tooltip_view = mRootView;
				LLView::tree_iterator_t end_it = mRootView->endTreeDFS();
				for (LLView::tree_iterator_t it = mRootView->beginTreeDFS(); it != end_it; ++it)
				{
					LLView* viewp = *it;
					LLRect screen_rect;
					viewp->localRectToScreen(viewp->getLocalRect(), &screen_rect);
					if (!(viewp->getVisible()
						 && screen_rect.pointInRect(x, y)))
					{
						it.skipDescendants();
					}
					// only report xui names for LLUICtrls, 
					// and blacklist the various containers we don't care about
					else if (dynamic_cast<LLUICtrl*>(viewp) 
							&& viewp != gMenuHolder
							&& viewp != gFloaterView
							&& viewp != gConsole) 
					{
						if (dynamic_cast<LLFloater*>(viewp))
						{
							// constrain search to descendants of this (frontmost) floater
							// by resetting iterator
							it = viewp->beginTreeDFS();
						}

						// if we are in a new part of the tree (not a descendent of current tooltip_view)
						// then push the results for tooltip_view and start with a new potential view
						// NOTE: this emulates visiting only the leaf nodes that meet our criteria
						if (!viewp->hasAncestor(tooltip_view))
						{
							append_xui_tooltip(tooltip_view, params);
							screen_sticky_rect.intersectWith(tooltip_view->calcScreenRect());
						}
						tooltip_view = viewp;
					}
				}

				append_xui_tooltip(tooltip_view, params);
				params.styled_message.add().text("\n");

				screen_sticky_rect.intersectWith(tooltip_view->calcScreenRect());
				
				params.sticky_rect = screen_sticky_rect;
				params.max_width = 400;

				LLToolTipMgr::instance().show(params);
			}
			// if there is a mouse captor, nothing else gets a tooltip
			else if (mouse_captor)
			{
				mouse_captor->screenPointToLocal(x, y, &local_x, &local_y);
				tool_tip_handled = mouse_captor->handleToolTip(local_x, local_y, mask);
			}
			else 
			{
				// next is top_ctrl
				if (!tool_tip_handled && top_ctrl)
				{
					top_ctrl->screenPointToLocal(x, y, &local_x, &local_y);
					tool_tip_handled = top_ctrl->handleToolTip(local_x, local_y, mask );
				}
				
				if (!tool_tip_handled)
				{
					local_x = x; local_y = y;
					tool_tip_handled = mRootView->handleToolTip(local_x, local_y, mask );
				}

				LLTool* current_tool = LLToolMgr::getInstance()->getCurrentTool();
				if (!tool_tip_handled && current_tool)
				{
					current_tool->screenPointToLocal(x, y, &local_x, &local_y);
					tool_tip_handled = current_tool->handleToolTip(local_x, local_y, mask );
				}
			}
		}		
	}
	else
	{	// just have tools handle hover when UI is turned off
		LLTool *tool = LLToolMgr::getInstance()->getCurrentTool();

		if(mMouseInWindow && tool)
		{
			handled = tool->handleHover(x, y, mask);
		}
	}

	updateLayout();

	mLastMousePoint = mCurrentMousePoint;

	// cleanup unused selections when no modal dialogs are open
	if (LLModalDialog::activeCount() == 0)
	{
		LLViewerParcelMgr::getInstance()->deselectUnused();
	}

	if (LLModalDialog::activeCount() == 0)
	{
		LLSelectMgr::getInstance()->deselectUnused();
	}
}


void LLViewerWindow::updateLayout()
{
	LLTool* tool = LLToolMgr::getInstance()->getCurrentTool();
	if (gFloaterTools != NULL
		&& tool != NULL
		&& tool != gToolNull  
		&& tool != LLToolCompInspect::getInstance() 
		&& tool != LLToolDragAndDrop::getInstance() 
		&& !gSavedSettings.getBOOL("FreezeTime"))
	{ 
		// Suppress the toolbox view if our source tool was the pie tool,
		// and we've overridden to something else.
		bool suppress_toolbox = 
			(LLToolMgr::getInstance()->getBaseTool() == LLToolPie::getInstance()) &&
			(LLToolMgr::getInstance()->getCurrentTool() != LLToolPie::getInstance());

		LLMouseHandler *captor = gFocusMgr.getMouseCapture();
		// With the null, inspect, or drag and drop tool, don't muck
		// with visibility.

		if (gFloaterTools->isMinimized()
			||	(tool != LLToolPie::getInstance()						// not default tool
				&& tool != LLToolCompGun::getInstance()					// not coming out of mouselook
				&& !suppress_toolbox									// not override in third person
				&& LLToolMgr::getInstance()->getCurrentToolset()->isShowFloaterTools()
				&& (!captor || dynamic_cast<LLView*>(captor) != NULL)))						// not dragging
		{
			// Force floater tools to be visible (unless minimized)
			if (!gFloaterTools->getVisible())
			{
				gFloaterTools->openFloater();
			}
			// Update the location of the blue box tool popup
			LLCoordGL select_center_screen;
			MASK	mask = gKeyboard->currentMask(TRUE);
			gFloaterTools->updatePopup( select_center_screen, mask );
		}
		else
		{
			gFloaterTools->setVisible(FALSE);
		}
		//gMenuBarView->setItemVisible("BuildTools", gFloaterTools->getVisible());
	}

	// Always update console
	if(gConsole)
	{
		LLRect console_rect = getChatConsoleRect();
		gConsole->reshape(console_rect.getWidth(), console_rect.getHeight());
		gConsole->setRect(console_rect);
	}
}

void LLViewerWindow::updateMouseDelta()
{
	S32 dx = lltrunc((F32) (mCurrentMousePoint.mX - mLastMousePoint.mX) * LLUI::getScaleFactor().mV[VX]);
	S32 dy = lltrunc((F32) (mCurrentMousePoint.mY - mLastMousePoint.mY) * LLUI::getScaleFactor().mV[VY]);

	//RN: fix for asynchronous notification of mouse leaving window not working
	LLCoordWindow mouse_pos;
	mWindow->getCursorPosition(&mouse_pos);
	if (mouse_pos.mX < 0 || 
		mouse_pos.mY < 0 ||
		mouse_pos.mX > mWindowRectRaw.getWidth() ||
		mouse_pos.mY > mWindowRectRaw.getHeight())
	{
		mMouseInWindow = FALSE;
	}
	else
	{
		mMouseInWindow = TRUE;
	}

	LLVector2 mouse_vel; 

	//if (gSavedSettings.getBOOL("MouseSmooth"))
	static LLCachedControl<bool> mouseSmooth(gSavedSettings, "MouseSmooth");
	if (mouseSmooth)
	{
		static F32 fdx = 0.f;
		static F32 fdy = 0.f;

		F32 amount = 16.f;
		fdx = fdx + ((F32) dx - fdx) * llmin(gFrameIntervalSeconds.value()*amount,1.f);
		fdy = fdy + ((F32) dy - fdy) * llmin(gFrameIntervalSeconds.value()*amount,1.f);

		mCurrentMouseDelta.set(ll_round(fdx), ll_round(fdy));
		mouse_vel.setVec(fdx,fdy);
	}
	else
	{
		mCurrentMouseDelta.set(dx, dy);
		mouse_vel.setVec((F32) dx, (F32) dy);
	}
    
	sample(sMouseVelocityStat, mouse_vel.magVec());
}

void LLViewerWindow::updateKeyboardFocus()
{
	if (!gPipeline.hasRenderDebugFeatureMask(LLPipeline::RENDER_DEBUG_FEATURE_UI))
	{
		gFocusMgr.setKeyboardFocus(NULL);
	}

	// clean up current focus
	LLUICtrl* cur_focus = dynamic_cast<LLUICtrl*>(gFocusMgr.getKeyboardFocus());
	if (cur_focus)
	{
		if (!cur_focus->isInVisibleChain() || !cur_focus->isInEnabledChain())
		{
            // don't release focus, just reassign so that if being given
            // to a sibling won't call onFocusLost on all the ancestors
			// gFocusMgr.releaseFocusIfNeeded(cur_focus);

			LLUICtrl* parent = cur_focus->getParentUICtrl();
			const LLUICtrl* focus_root = cur_focus->findRootMostFocusRoot();
			bool new_focus_found = false;
			while(parent)
			{
				if (parent->isCtrl() 
					&& (parent->hasTabStop() || parent == focus_root) 
					&& !parent->getIsChrome() 
					&& parent->isInVisibleChain() 
					&& parent->isInEnabledChain())
				{
					if (!parent->focusFirstItem())
					{
						parent->setFocus(TRUE);
					}
					new_focus_found = true;
					break;
				}
				parent = parent->getParentUICtrl();
			}

			// if we didn't find a better place to put focus, just release it
			// hasFocus() will return true if and only if we didn't touch focus since we
			// are only moving focus higher in the hierarchy
			if (!new_focus_found)
			{
				cur_focus->setFocus(FALSE);
			}
		}
		else if (cur_focus->isFocusRoot())
		{
			// focus roots keep trying to delegate focus to their first valid descendant
			// this assumes that focus roots are not valid focus holders on their own
			cur_focus->focusFirstItem();
		}
	}

	// last ditch force of edit menu to selection manager
	if (LLEditMenuHandler::gEditMenuHandler == NULL && LLSelectMgr::getInstance()->getSelection()->getObjectCount())
	{
		LLEditMenuHandler::gEditMenuHandler = LLSelectMgr::getInstance();
	}

	if (gFloaterView->getCycleMode())
	{
		// sync all floaters with their focus state
		gFloaterView->highlightFocusedFloater();
		gSnapshotFloaterView->highlightFocusedFloater();
		MASK	mask = gKeyboard->currentMask(TRUE);
		if ((mask & MASK_CONTROL) == 0)
		{
			// control key no longer held down, finish cycle mode
			gFloaterView->setCycleMode(FALSE);

			gFloaterView->syncFloaterTabOrder();
		}
		else
		{
			// user holding down CTRL, don't update tab order of floaters
		}
	}
	else
	{
		// update focused floater
		gFloaterView->highlightFocusedFloater();
		gSnapshotFloaterView->highlightFocusedFloater();
		// make sure floater visible order is in sync with tab order
		gFloaterView->syncFloaterTabOrder();
	}
}

static LLTrace::BlockTimerStatHandle FTM_UPDATE_WORLD_VIEW("Update World View");
void LLViewerWindow::updateWorldViewRect(bool use_full_window)
{
	LL_RECORD_BLOCK_TIME(FTM_UPDATE_WORLD_VIEW);

	// start off using whole window to render world
	LLRect new_world_rect = mWindowRectRaw;

	if (use_full_window == false && mWorldViewPlaceholder.get())
	{
		new_world_rect = mWorldViewPlaceholder.get()->calcScreenRect();
		// clamp to at least a 1x1 rect so we don't try to allocate zero width gl buffers
		new_world_rect.mTop = llmax(new_world_rect.mTop, new_world_rect.mBottom + 1);
		new_world_rect.mRight = llmax(new_world_rect.mRight, new_world_rect.mLeft + 1);

		new_world_rect.mLeft = ll_round((F32)new_world_rect.mLeft * mDisplayScale.mV[VX]);
		new_world_rect.mRight = ll_round((F32)new_world_rect.mRight * mDisplayScale.mV[VX]);
		new_world_rect.mBottom = ll_round((F32)new_world_rect.mBottom * mDisplayScale.mV[VY]);
		new_world_rect.mTop = ll_round((F32)new_world_rect.mTop * mDisplayScale.mV[VY]);
	}

	if (mWorldViewRectRaw != new_world_rect)
	{
		mWorldViewRectRaw = new_world_rect;
		gResizeScreenTexture = TRUE;
		LLViewerCamera::getInstance()->setViewHeightInPixels( mWorldViewRectRaw.getHeight() );
		LLViewerCamera::getInstance()->setAspect( getWorldViewAspectRatio() );

		LLRect old_world_rect_scaled = mWorldViewRectScaled;
		mWorldViewRectScaled = calcScaledRect(mWorldViewRectRaw, mDisplayScale);

		// sending a signal with a new WorldView rect
		mOnWorldViewRectUpdated(old_world_rect_scaled, mWorldViewRectScaled);
	}
}

void LLViewerWindow::saveLastMouse(const LLCoordGL &point)
{
	// Store last mouse location.
	// If mouse leaves window, pretend last point was on edge of window

	if (point.mX < 0)
	{
		mCurrentMousePoint.mX = 0;
	}
	else if (point.mX > getWindowWidthScaled())
	{
		mCurrentMousePoint.mX = getWindowWidthScaled();
	}
	else
	{
		mCurrentMousePoint.mX = point.mX;
	}

	if (point.mY < 0)
	{
		mCurrentMousePoint.mY = 0;
	}
	else if (point.mY > getWindowHeightScaled() )
	{
		mCurrentMousePoint.mY = getWindowHeightScaled();
	}
	else
	{
		mCurrentMousePoint.mY = point.mY;
	}
}

// <FS:Beq> Changes to add physics view support into edit mode
//pragma region FSShowPhysicsInEditMode

const float offset_units = 3.0;
const float offset_factor = -3.0;

// decorator for renderMeshBaseHull from llspatialpartition. but with our own offsets to avoid glitching.
void renderMeshBaseHullPhysics(LLVOVolume* volume, U32 data_mask, LLColor4& color, LLColor4& line_color)
{
			LLGLEnable offset(GL_POLYGON_OFFSET_FILL);
			glPolygonMode(GL_FRONT_AND_BACK, GL_FILL);
			glPolygonOffset(offset_factor, offset_units);
			gGL.diffuseColor4fv(color.mV);
			renderMeshBaseHull(volume, data_mask, color, line_color);
}

// decorator for render_hull from llspatialpartition. but with our own offsets to avoid glitching.
void renderHullPhysics(LLModel::PhysicsMesh& mesh, const LLColor4& color, const LLColor4& line_color)
{
	LLGLEnable offset(GL_POLYGON_OFFSET_FILL);
	glPolygonMode(GL_FRONT_AND_BACK, GL_FILL); 
	glPolygonOffset(offset_factor, offset_units);
	render_hull(mesh, color, line_color);
}

// Draw a physics shape with the edges highlighted in 'line_color'
void renderMeshPhysicsTriangles(const LLColor4& color, const LLColor4& line_color, LLVolume* vol, LLModel::Decomposition * decomp)
{
// Not required here, we already disable this in the outer scope
//	LLGLDisable multisample(LLPipeline::RenderFSAASamples > 0 ? GL_MULTISAMPLE_ARB : 0);

	LLGLSLShader* shader = LLGLSLShader::sCurBoundShaderPtr;

	if (shader)
	{
		gDebugProgram.bind();
	}

	gGL.matrixMode(LLRender::MM_MODELVIEW);
	gGL.pushMatrix();
	// scope for the RAII for the depth test on hidden geometry
	{
		// This draw section covers the hidden geometry

		gGL.blendFunc(LLRender::BF_SOURCE_COLOR, LLRender::BF_ONE);
		LLGLDepthTest gls_depth(GL_TRUE, GL_FALSE, GL_GEQUAL);
		if (shader)
		{
			{
				LLGLEnable offset(GL_POLYGON_OFFSET_FILL);
				glPolygonOffset(offset_factor, offset_units);
				gGL.diffuseColor4fv(color.mV);
				//decomp has physics mesh, render that mesh
				glPolygonMode(GL_FRONT_AND_BACK, GL_FILL);
				LLVertexBuffer::drawArrays(LLRender::TRIANGLES, decomp->mPhysicsShapeMesh.mPositions, decomp->mPhysicsShapeMesh.mNormals);
			}
			{
				LLGLEnable offset(GL_POLYGON_OFFSET_LINE);
				glPolygonMode(GL_FRONT_AND_BACK, GL_LINE);
				glPolygonOffset(offset_factor, offset_units);
				gGL.diffuseColor4fv(line_color.mV);
				LLVertexBuffer::drawArrays(LLRender::TRIANGLES, decomp->mPhysicsShapeMesh.mPositions, decomp->mPhysicsShapeMesh.mNormals);
			}

		}
		else
		{
			// <FS:Ansariel> Don't use fixed functions when using shader renderer; found by Drake Arconis
			if (!LLGLSLShader::sNoFixedFunction)
			{
				// </FS:Ansariel>
				LLGLEnable fog(GL_FOG);
				glFogi(GL_FOG_MODE, GL_LINEAR);
				float d = (LLViewerCamera::getInstance()->getPointOfInterest() - LLViewerCamera::getInstance()->getOrigin()).magVec();
				LLColor4 fogCol = color * (F32)llclamp((LLSelectMgr::getInstance()->getSelectionCenterGlobal() - gAgentCamera.getCameraPositionGlobal()).magVec() / (LLSelectMgr::getInstance()->getBBoxOfSelection().getExtentLocal().magVec() * 4), 0.0, 1.0);
				glFogf(GL_FOG_START, d);
				glFogf(GL_FOG_END, d*(1 + (LLViewerCamera::getInstance()->getView() / LLViewerCamera::getInstance()->getDefaultFOV())));
				glFogfv(GL_FOG_COLOR, fogCol.mV);
				// <FS:Ansariel> Don't use fixed functions when using shader renderer; found by Drake Arconis
			}
			// </FS:Ansariel>
			gGL.setAlphaRejectSettings(LLRender::CF_DEFAULT);
			{
				glPolygonMode(GL_FRONT_AND_BACK, GL_FILL);
				gGL.diffuseColor4fv(color.mV);
				//decomp has physics mesh, render that mesh
				LLVertexBuffer::drawArrays(LLRender::TRIANGLES, decomp->mPhysicsShapeMesh.mPositions, decomp->mPhysicsShapeMesh.mNormals);
				glPolygonMode(GL_FRONT_AND_BACK, GL_LINE);
				gGL.diffuseColor4fv(line_color.mV);
				LLVertexBuffer::drawArrays(LLRender::TRIANGLES, decomp->mPhysicsShapeMesh.mPositions, decomp->mPhysicsShapeMesh.mNormals);
			}
		}
	}//End depth test for hidden geometry
//	gGL.flush();
	gGL.setSceneBlendType(LLRender::BT_ALPHA);

	if (shader)
	{
		{
			gGL.diffuseColor4fv(color.mV);
			LLGLEnable offset(GL_POLYGON_OFFSET_FILL);
			glPolygonMode(GL_FRONT_AND_BACK, GL_FILL);
			glPolygonOffset(offset_factor, offset_units);
			glLineWidth(1.f);
			LLVertexBuffer::drawArrays(LLRender::TRIANGLES, decomp->mPhysicsShapeMesh.mPositions, decomp->mPhysicsShapeMesh.mNormals);
		}
		{
			gGL.diffuseColor4fv(line_color.mV);
			LLGLEnable offset(GL_POLYGON_OFFSET_LINE);
			glPolygonMode(GL_FRONT_AND_BACK, GL_LINE);
			glPolygonOffset(offset_factor, offset_units);
			glLineWidth(3.f);
			LLVertexBuffer::drawArrays(LLRender::TRIANGLES, decomp->mPhysicsShapeMesh.mPositions, decomp->mPhysicsShapeMesh.mNormals);
		}
	}
	else
	{
		// <FS:Ansariel> Don't use fixed functions when using shader renderer; found by Drake Arconis
		if (!LLGLSLShader::sNoFixedFunction)
		{
			// </FS:Ansariel>
			LLGLEnable fog(GL_FOG);
			glFogi(GL_FOG_MODE, GL_LINEAR);
			float d = (LLViewerCamera::getInstance()->getPointOfInterest() - LLViewerCamera::getInstance()->getOrigin()).magVec();
			LLColor4 fogCol = color * (F32)llclamp((LLSelectMgr::getInstance()->getSelectionCenterGlobal() - gAgentCamera.getCameraPositionGlobal()).magVec() / (LLSelectMgr::getInstance()->getBBoxOfSelection().getExtentLocal().magVec() * 4), 0.0, 1.0);
			glFogf(GL_FOG_START, d);
			glFogf(GL_FOG_END, d*(1 + (LLViewerCamera::getInstance()->getView() / LLViewerCamera::getInstance()->getDefaultFOV())));
			glFogfv(GL_FOG_COLOR, fogCol.mV);
			// <FS:Ansariel> Don't use fixed functions when using shader renderer; found by Drake Arconis
		}
		// </FS:Ansariel>
		gGL.setAlphaRejectSettings(LLRender::CF_DEFAULT);
		{
			glPolygonMode(GL_FRONT_AND_BACK, GL_FILL);
			gGL.diffuseColor4fv(color.mV);
			//decomp has physics mesh, render that mesh
			LLVertexBuffer::drawArrays(LLRender::TRIANGLES, decomp->mPhysicsShapeMesh.mPositions, decomp->mPhysicsShapeMesh.mNormals);
			glPolygonMode(GL_FRONT_AND_BACK, GL_LINE);
			gGL.diffuseColor4fv(line_color.mV);
			glLineWidth(3.f);
			LLVertexBuffer::drawArrays(LLRender::TRIANGLES, decomp->mPhysicsShapeMesh.mPositions, decomp->mPhysicsShapeMesh.mNormals);
		}
	}

	glLineWidth(1.f);
	glPolygonMode(GL_FRONT_AND_BACK, GL_FILL);
	gGL.popMatrix();

	//restore the previous shader
	if (shader)
	{
		shader->bind();
	}
}

void renderNonMeshHullPhysics(LLVOVolume* vovolume, LLVolume* volume, LLColor4 color, LLColor4 line_color, LLVector3 center, LLVector3 size)
{
	LLVolumeParams volume_params = volume->getParams();
	S32 detail = get_physics_detail(volume_params, vovolume->getScale());

	LLVolume* phys_volume = LLPrimitive::sVolumeManager->refVolume(volume_params, detail);

	if (!phys_volume->mHullPoints)
	{ //build convex hull
		std::vector<LLVector3> pos;
		std::vector<U16> index;

		S32 index_offset = 0;
		// Build a vector of vertices in the visible LOD model determined by 'detail' 
		for (S32 i = 0; i < phys_volume->getNumVolumeFaces(); ++i)
		{
			const LLVolumeFace& face = phys_volume->getVolumeFace(i);
			if (index_offset + face.mNumVertices > 65535)
			{
				continue;
			}

			for (S32 j = 0; j < face.mNumVertices; ++j)
			{
				pos.push_back(LLVector3(face.mPositions[j].getF32ptr()));
			}

			for (S32 j = 0; j < face.mNumIndices; ++j)
			{
				index.push_back(face.mIndices[j] + index_offset);
			}

			index_offset += face.mNumVertices;
		}
		// use the array of vertices to construct a single hull based 
		if (!pos.empty() && !index.empty() && LLConvexDecomposition::getInstance()) // ND: FIRE-3427
		{
			LLCDMeshData mesh;
			mesh.mIndexBase = &index[0];
			mesh.mVertexBase = pos[0].mV;
			mesh.mNumVertices = pos.size();
			mesh.mVertexStrideBytes = 12;
			mesh.mIndexStrideBytes = 6;
			mesh.mIndexType = LLCDMeshData::INT_16;

			mesh.mNumTriangles = index.size() / 3;

			LLCDMeshData res;
			LLCDResult retval;
			if ((retval = LLConvexDecomposition::getInstance()->generateSingleHullMeshFromMesh(&mesh, &res)))
			{
				LL_WARNS() << "ConvexDecomp Failed (generateSingleHullMeshFromMesh): " << retval << LL_ENDL;
			}

			//copy res into phys_volume
			phys_volume->mHullPoints = (LLVector4a*)ll_aligned_malloc_16(sizeof(LLVector4a)*res.mNumVertices);
			phys_volume->mNumHullPoints = res.mNumVertices;

			S32 idx_size = (res.mNumTriangles * 3 * 2 + 0xF) & ~0xF;
			phys_volume->mHullIndices = (U16*)ll_aligned_malloc_16(idx_size);
			phys_volume->mNumHullIndices = res.mNumTriangles * 3;

			const F32* v = res.mVertexBase;

			for (S32 i = 0; i < res.mNumVertices; ++i)
			{
				F32* p = (F32*)((U8*)v + i*res.mVertexStrideBytes);
				phys_volume->mHullPoints[i].load3(p);
			}

			if (res.mIndexType == LLCDMeshData::INT_16)
			{
				for (S32 i = 0; i < res.mNumTriangles; ++i)
				{
					U16* idx = (U16*)(((U8*)res.mIndexBase) + i*res.mIndexStrideBytes);

					phys_volume->mHullIndices[i * 3 + 0] = idx[0];
					phys_volume->mHullIndices[i * 3 + 1] = idx[1];
					phys_volume->mHullIndices[i * 3 + 2] = idx[2];
				}
			}
			else
			{
				for (S32 i = 0; i < res.mNumTriangles; ++i)
				{
					U32* idx = (U32*)(((U8*)res.mIndexBase) + i*res.mIndexStrideBytes);

					phys_volume->mHullIndices[i * 3 + 0] = (U16)idx[0];
					phys_volume->mHullIndices[i * 3 + 1] = (U16)idx[1];
					phys_volume->mHullIndices[i * 3 + 2] = (U16)idx[2];
				}
			}
		}
	}
	//pragma endregion Build the mesh data for a convex hull for a PRIM that is explcitly in CONVEX_HULL mode
	// Now that we've got the hulldecomp let's draw it

	// <FS:Ansariel> Crash fix due to invalid calls to drawElements by Drake Arconis
	//if (phys_volume->mHullPoints)
	if (phys_volume->mHullPoints && phys_volume->mHullIndices && phys_volume->mNumHullPoints > 0 && phys_volume->mNumHullIndices > 0)
		//pragma region ConvexPrimDrawHull
		// </FS:Ansariel>
	{
		//render hull
		// TODO: (BEQ) Find out why is this not a call to render_hull? it probably could be if the data is in the right form

		glPolygonMode(GL_FRONT_AND_BACK, GL_LINE);

		gGL.diffuseColor4fv(line_color.mV);
		LLVertexBuffer::unbind();

		llassert(!LLGLSLShader::sNoFixedFunction || LLGLSLShader::sCurBoundShader != 0);

		// <FS:Ansariel> Use a vbo for the static LLVertexBuffer::drawArray/Element functions; by Drake Arconis/Shyotl Kuhr
		//LLVertexBuffer::drawElements(LLRender::TRIANGLES, phys_volume->mHullPoints, NULL, phys_volume->mNumHullIndices, phys_volume->mHullIndices);
		LLVertexBuffer::drawElements(LLRender::TRIANGLES, phys_volume->mNumHullPoints, phys_volume->mHullPoints, NULL, phys_volume->mNumHullIndices, phys_volume->mHullIndices);

		gGL.diffuseColor4fv(color.mV);
		glPolygonMode(GL_FRONT_AND_BACK, GL_FILL);
		// <FS:Ansariel> Use a vbo for the static LLVertexBuffer::drawArray/Element functions; by Drake Arconis/Shyotl Kuhr
		//LLVertexBuffer::drawElements(LLRender::TRIANGLES, phys_volume->mHullPoints, NULL, phys_volume->mNumHullIndices, phys_volume->mHullIndices);
		LLVertexBuffer::drawElements(LLRender::TRIANGLES, phys_volume->mNumHullPoints, phys_volume->mHullPoints, NULL, phys_volume->mNumHullIndices, phys_volume->mHullIndices);

	}
	else
	{
		// if we don't have a physics convex model then draw a magenta box
		gGL.diffuseColor4f(1, 0, 1, 1);
		drawBoxOutline(center, size);
	}
	//pragma endregion
	LLPrimitive::sVolumeManager->unrefVolume(phys_volume);
}

void renderOnePhysicsShape(LLViewerObject* objectp)
{
	// sanity check this we have a drawable.
	LLDrawable* drawable = objectp->mDrawable;

	if (!drawable)
	{
		return;
	}

	// this is an attached HUD so let's just return.
	if (objectp->isHUDAttachment())
	{
		return;
	}

	LLVOVolume* vovolume = drawable->getVOVolume();

	// phsyics_type is the user selected prim property (None, Prim, Convex)
	U8 physics_type = vovolume->getPhysicsShapeType();

	// If no physics is set to NONE or we're flexi just return
	if (physics_type == LLViewerObject::PHYSICS_SHAPE_NONE || vovolume->isFlexible())
	{
		return;
	}
	// Get the shape details for this object
	LLVolume *volume = vovolume->getVolume();
	LLVolumeParams volume_params = volume->getParams();

	// setup a volume instance to hold the physics shape
	LLPhysicsVolumeParams physics_params(volume_params,
		physics_type == LLViewerObject::PHYSICS_SHAPE_CONVEX_HULL);

	// Set physics_spec to cache the info about the physics shape of our volume.
	LLPhysicsShapeBuilderUtil::PhysicsShapeSpecification physics_spec;
	LLUUID mesh_id;
	LLModel::Decomposition* decomp = nullptr;
	bool hasConvexDecomp = FALSE;

	// If we are a mesh and the mesh has a hul decomp (is analysed) then set hasDecomp to true
	if (vovolume->isMesh()){
		mesh_id = volume_params.getSculptID();
		decomp = gMeshRepo.getDecomposition(mesh_id);
		if (decomp && !decomp->mHull.empty()){ hasConvexDecomp = TRUE; }
	}

	LLPhysicsShapeBuilderUtil::determinePhysicsShape(physics_params, vovolume->getScale(), hasConvexDecomp, physics_spec);

	U32 physicsShapeType = physics_spec.getType();
	/*
	Primitive types
	BOX,
	SPHERE,
	CYLINDER,

	USER_CONVEX,	User specified they wanted the convex hull of the volume
	PRIM_CONVEX,	Either a volume that is inherently convex but not a primitive type, or a shape
	with dimensions such that will convexify it anyway.

	SCULPT,			Special case for traditional sculpts--they are the convex hull of a single particular set of volume params

	USER_MESH,		A user mesh. May or may not contain a convex decomposition.
	PRIM_MESH,		A non-convex volume which we have to represent accurately

	INVALID
	*/

	// This is a link set. The models need an additional transform to modelview
	if (drawable->isActive())
	{
		gGL.loadMatrix(gGLModelView);
		gGL.multMatrix((F32*)objectp->getRenderMatrix().mMatrix);
	}

	gGL.multMatrix((F32*)vovolume->getRelativeXform().mMatrix);

//pragma region PhysicsRenderSettings
	LLColor4 color;

	static LLCachedControl<F32> threshold(gSavedSettings,"ObjectCostHighThreshold");
	static LLCachedControl<LLColor4> low(gSavedSettings,"ObjectCostLowColor");
	static LLCachedControl<LLColor4> mid(gSavedSettings,"ObjectCostMidColor");
	static LLCachedControl<LLColor4> high(gSavedSettings,"ObjectCostHighColor");
	static LLCachedControl<bool> usePhysicsCostOnly(gSavedSettings, "UsePhysicsCostOnly");

	F32 cost = usePhysicsCostOnly ? vovolume->getPhysicsCost() : vovolume->getObjectCost();

	F32 normalizedCost = 1.f - exp(-(cost / threshold));
	if (normalizedCost <= 0.5f)
	{
		color = lerp(low, mid, 2.f * normalizedCost);
	}
	else
	{
		color = lerp(mid, high, 2.f * (normalizedCost - 0.5f));
	}

	LLColor4 line_color = color*0.5f;
//pragma endregion Setup various values from Settings 


	U32 data_mask = LLVertexBuffer::MAP_VERTEX;

	// These two are used to draw the "error" boxes
	LLVector3 center(0, 0, 0);
	LLVector3 size(0.25f, 0.25f, 0.25f);

	if (physicsShapeType == LLPhysicsShapeBuilderUtil::PhysicsShapeSpecification::USER_MESH)
	{
		// USER_MESH,		A user mesh. May or may not contain a convex decomposition.
		// do we have a Mesh physics loaded yet?
		if (decomp)
		{
			if (hasConvexDecomp) // analysed mesh - we will build a mesh  representation and cache it in the mMesh vector
			{
				// This Model contains a hull based physics. This equates to "analysed" mesh physics in the uploader.
				if (decomp->mMesh.empty())
				{
					// build a mesh representation of the hulls (does nothing if Havok not present)
					gMeshRepo.buildPhysicsMesh(*decomp);
				}

				for (U32 i = 0; i < decomp->mMesh.size(); ++i)
				{
					renderHullPhysics(decomp->mMesh[i], color, line_color);
				}
			}
			else if (!decomp->mPhysicsShapeMesh.empty())
			{
				// This model has triangular mesh (non-analysed)
				renderMeshPhysicsTriangles(color, line_color, volume, decomp);
			}
			else
			{
				//no mesh or decomposition, render base hull
				renderMeshBaseHullPhysics(vovolume, data_mask, color, line_color);

				if (decomp->mPhysicsShapeMesh.empty())
				{
					//attempt to fetch physics shape mesh if available
					gMeshRepo.fetchPhysicsShape(mesh_id);
				}
			}
		}
		else
		{
			// No physics when expected, probably Havok broken/missing or asset still downloading
			// all else fails then ORANGE wireframe box.
			// This typically means you are running without Havok
			gGL.diffuseColor3f(1, 1, 0);
			drawBoxOutline(center, size);
		}
	}
	else if (physicsShapeType == LLPhysicsShapeBuilderUtil::PhysicsShapeSpecification::USER_CONVEX ||
		physicsShapeType == LLPhysicsShapeBuilderUtil::PhysicsShapeSpecification::PRIM_CONVEX)
	{
		// the owner of the object has selected convex, or we have forced it convex for other reasons
		if (vovolume->isMesh())
		{
			renderMeshBaseHullPhysics(vovolume, data_mask, color, line_color);
		}
		else
		{
			renderNonMeshHullPhysics(vovolume, volume, color, line_color, center, size);
		}
	}
	// vvvv Physics shape is a Havok primitive, either box, sphere or cylinder (object must be a prim)
	else if (physicsShapeType == LLPhysicsShapeBuilderUtil::PhysicsShapeSpecification::BOX)
	{
		LLGLEnable offset(GL_POLYGON_OFFSET_FILL);
		glPolygonMode(GL_FRONT_AND_BACK, GL_FILL);
		glPolygonOffset(offset_factor, offset_units);
		LLVector3 center = physics_spec.getCenter();
		LLVector3 scale = physics_spec.getScale();
		LLVector3 vscale = vovolume->getScale()*2.f;
		scale.set(scale[0] / vscale[0], scale[1] / vscale[1], scale[2] / vscale[2]);

		gGL.diffuseColor4fv(color.mV);
		drawBox(center, scale);
	}
	else if (physicsShapeType == LLPhysicsShapeBuilderUtil::PhysicsShapeSpecification::SPHERE)
	{
		LLGLEnable offset(GL_POLYGON_OFFSET_FILL);
		glPolygonMode(GL_FRONT_AND_BACK, GL_FILL);
		glPolygonOffset(offset_factor, offset_units);

		LLVolumeParams volume_params;
		volume_params.setType(LL_PCODE_PROFILE_CIRCLE_HALF, LL_PCODE_PATH_CIRCLE);
		volume_params.setBeginAndEndS(0.f, 1.f);
		volume_params.setBeginAndEndT(0.f, 1.f);
		volume_params.setRatio(1, 1);
		volume_params.setShear(0, 0);
		LLVolume* sphere = LLPrimitive::sVolumeManager->refVolume(volume_params, 3);

		gGL.diffuseColor4fv(color.mV);
		pushVerts(sphere);
		LLPrimitive::sVolumeManager->unrefVolume(sphere);
	}
	else if (physicsShapeType == LLPhysicsShapeBuilderUtil::PhysicsShapeSpecification::CYLINDER)
	{
		LLGLEnable offset(GL_POLYGON_OFFSET_FILL);
		glPolygonMode(GL_FRONT_AND_BACK, GL_FILL);
		glPolygonOffset(offset_factor, offset_units);

		LLVolumeParams volume_params;
		volume_params.setType(LL_PCODE_PROFILE_CIRCLE, LL_PCODE_PATH_LINE);
		volume_params.setBeginAndEndS(0.f, 1.f);
		volume_params.setBeginAndEndT(0.f, 1.f);
		volume_params.setRatio(1, 1);
		volume_params.setShear(0, 0);
		LLVolume* cylinder = LLPrimitive::sVolumeManager->refVolume(volume_params, 3);

		gGL.diffuseColor4fv(color.mV);
		pushVerts(cylinder);
		LLPrimitive::sVolumeManager->unrefVolume(cylinder);
	}
	else if (physicsShapeType == LLPhysicsShapeBuilderUtil::PhysicsShapeSpecification::PRIM_MESH)
	//PhysicsShapePrimTriangles - Physics shape for this prim is triangular mesh (typically when prim is cut/hollow etc)
	{
		LLVolumeParams volume_params = volume->getParams();
		// TODO: (Beq) refactor? detail is reused, we ought to be able to pull this out in a wider scope.
		S32 detail = get_physics_detail(volume_params, vovolume->getScale());
		LLVolume* phys_volume = LLPrimitive::sVolumeManager->refVolume(volume_params, detail);

		// TODO: (BEQ) We ought to be able to use a common draw call here too?
		glPolygonOffset(offset_factor, offset_units);

		{
			LLGLEnable offset(GL_POLYGON_OFFSET_LINE);
			glPolygonMode(GL_FRONT_AND_BACK, GL_LINE);

			gGL.diffuseColor4fv(line_color.mV);
			pushVerts(phys_volume); // draw the outlines
		}
		{
			LLGLEnable offset(GL_POLYGON_OFFSET_FILL);
			gGL.diffuseColor4fv(color.mV);
			glPolygonMode(GL_FRONT_AND_BACK, GL_FILL);
			pushVerts(phys_volume); // draw the filled boxes
		}
		LLPrimitive::sVolumeManager->unrefVolume(phys_volume);
	}
	else if (physicsShapeType == LLPhysicsShapeBuilderUtil::PhysicsShapeSpecification::PRIM_CONVEX)
	// PhysicsShapePrimConvex - Physics shape for prim is inherently convex or convexified due to scale
	{
		LLVolumeParams volume_params = volume->getParams();
		S32 detail = get_physics_detail(volume_params, vovolume->getScale());

		LLVolume* phys_volume = LLPrimitive::sVolumeManager->refVolume(volume_params, detail);

		if (phys_volume->mHullPoints && phys_volume->mHullIndices)
			// We have the hull details so just draw them
		{
			// TODO: (Beq) refactor this!! yet another flavour of drawing the same crap. Can we ratioanlise the arguments
			// <FS:Ansariel> Use a vbo for the static LLVertexBuffer::drawArray/Element functions; by Drake Arconis/Shyotl Kuhr
			if (LLGLSLShader::sNoFixedFunction)
			{
				gGL.diffuseColor4fv(line_color.mV);
				glPolygonMode(GL_FRONT_AND_BACK, GL_LINE);
				LLVertexBuffer::drawElements(LLRender::TRIANGLES, phys_volume->mNumHullPoints, phys_volume->mHullPoints, NULL, phys_volume->mNumHullIndices, phys_volume->mHullIndices);

				gGL.diffuseColor4fv(color.mV);
				glPolygonMode(GL_FRONT_AND_BACK, GL_FILL);
				LLVertexBuffer::drawElements(LLRender::TRIANGLES, phys_volume->mNumHullPoints, phys_volume->mHullPoints, NULL, phys_volume->mNumHullIndices, phys_volume->mHullIndices);
			}
			else
			{
				// </FS:Ansariel>
				glPolygonMode(GL_FRONT_AND_BACK, GL_LINE);
				llassert(!LLGLSLShader::sNoFixedFunction || LLGLSLShader::sCurBoundShader != 0);
				LLVertexBuffer::unbind();
				glVertexPointer(3, GL_FLOAT, 16, phys_volume->mHullPoints);
				gGL.diffuseColor4fv(line_color.mV);
				gGL.syncMatrices();
				glDrawElements(GL_TRIANGLES, phys_volume->mNumHullIndices, GL_UNSIGNED_SHORT, phys_volume->mHullIndices);

				gGL.diffuseColor4fv(color.mV);
				glPolygonMode(GL_FRONT_AND_BACK, GL_FILL);
				glDrawElements(GL_TRIANGLES, phys_volume->mNumHullIndices, GL_UNSIGNED_SHORT, phys_volume->mHullIndices);
				// <FS:Ansariel> Use a vbo for the static LLVertexBuffer::drawArray/Element functions; by Drake Arconis/Shyotl Kuhr
			}
			// </FS:Ansariel>
		}
		else
		{
			// The hull data has not been computed yet (it may never be if havok is not installed) draw a magenta box and request it to be built
			// TODO: can we cache the fact Havok is not installed and speed all this up by not bothering?
			gGL.diffuseColor3f(1, 0, 1);
			drawBoxOutline(center, size);
			gMeshRepo.buildHull(volume_params, detail);
		}
		LLPrimitive::sVolumeManager->unrefVolume(phys_volume);
	}
	// PhysicsShapeSculpt - Sculpts are not supported at present (what happened to "you must render something"?)
	else if (physicsShapeType == LLPhysicsShapeBuilderUtil::PhysicsShapeSpecification::SCULPT)
	{
		//TODO: implement sculpted prim physics display
	}
	else
	{
		LL_ERRS() << "Unhandled type" << LL_ENDL;
	}

}
// End Firestorm additions that add the ability to visualise the physics shape in edit mode.
//</FS:Beq> Physics display in edit mode changes

// Draws the selection outlines for the currently selected objects
// Must be called after displayObjects is called, which sets the mGLName parameter
// NOTE: This function gets called 3 times:
//  render_ui_3d: 			FALSE, FALSE, TRUE
//  render_hud_elements:	FALSE, FALSE, FALSE
void LLViewerWindow::renderSelections( BOOL for_gl_pick, BOOL pick_parcel_walls, BOOL for_hud )
{
	LLObjectSelectionHandle selection = LLSelectMgr::getInstance()->getSelection();

	if (!for_hud && !for_gl_pick)
	{
		// Call this once and only once
		LLSelectMgr::getInstance()->updateSilhouettes();
	}
	
	// Draw fence around land selections
	if (for_gl_pick)
	{
		if (pick_parcel_walls)
		{
			LLViewerParcelMgr::getInstance()->renderParcelCollision();
		}
	}
	else if (( for_hud && selection->getSelectType() == SELECT_TYPE_HUD) ||
			 (!for_hud && selection->getSelectType() != SELECT_TYPE_HUD))
	{		
		LLSelectMgr::getInstance()->renderSilhouettes(for_hud);
		
		stop_glerror();
		
		// <FS:Beq> Additions to display/tools in edit mode
		if (LLToolMgr::getInstance()->inEdit() && selection->getSelectType() != SELECT_TYPE_HUD)
		{
			static LLCachedControl<S32> showSpecificLOD(gSavedSettings, "ShowSpecificLODInEdit");
			static LLCachedControl<bool> showPhysicsShapeInEdit(gSavedSettings, "ShowPhysicsShapeInEdit");

			if (-1 != showSpecificLOD) // Note -1 is disabled [no force] so 0 = lowest 1= low etc. 
			{
				struct f : public LLSelectedObjectFunctor
				{
					virtual bool apply(LLViewerObject* object)
					{
						if (object->getPCode() == LL_PCODE_VOLUME)
						{
							LLVOVolume* vol = static_cast<LLVOVolume*>(object);
							if (vol->isMesh())
							{
								vol->forceLOD(showSpecificLOD);
							}
						}
						return true;
					}
				} func;
				LLSelectMgr::getInstance()->getSelection()->applyToObjects(&func);
			}

			if (showPhysicsShapeInEdit)
			{
				// setup opengl common parameters before we iterate over each object
				gGL.pushMatrix();
				//Need to because crash on ATI 3800 (and similar cards) MAINT-5018 
				LLGLDisable multisample(LLPipeline::RenderFSAASamples > 0 ? GL_MULTISAMPLE_ARB : 0);
				LLGLSLShader* shader = LLGLSLShader::sCurBoundShaderPtr;
				if (shader)
				{
					gDebugProgram.bind();
				}
				gGL.getTexUnit(0)->unbind(LLTexUnit::TT_TEXTURE); // no textures needed
				glClearColor(0, 0, 0, 0); // bg black
				gGL.setColorMask(true, true); // write color and alpha info
				gGL.color4f(1.f, 1.f, 1.f, 0.5);
				gGL.matrixMode(LLRender::MM_MODELVIEW);
				LLGLEnable gls_blend(GL_BLEND);
				LLGLEnable gls_cull(GL_CULL_FACE);
				LLGLDepthTest gls_depth(GL_TRUE, GL_FALSE);

				struct f : public LLSelectedObjectFunctor
				{
					virtual bool apply(LLViewerObject* object)
					{
						renderOnePhysicsShape(object);
						return true;
					}
				} func;
				LLSelectMgr::getInstance()->getSelection()->applyToObjects(&func);
				// Restore the original shader program
				if (shader)
				{
					shader->bind();
				}

				gGL.popMatrix();
			}
		}
		// </FS:Beq>

		// setup HUD render
		if (selection->getSelectType() == SELECT_TYPE_HUD && LLSelectMgr::getInstance()->getSelection()->getObjectCount())
		{
			LLBBox hud_bbox = gAgentAvatarp->getHUDBBox();

			// set up transform to encompass bounding box of HUD
			gGL.matrixMode(LLRender::MM_PROJECTION);
			gGL.pushMatrix();
			gGL.loadIdentity();
			F32 depth = llmax(1.f, hud_bbox.getExtentLocal().mV[VX] * 1.1f);
			gGL.ortho(-0.5f * LLViewerCamera::getInstance()->getAspect(), 0.5f * LLViewerCamera::getInstance()->getAspect(), -0.5f, 0.5f, 0.f, depth);
			
			gGL.matrixMode(LLRender::MM_MODELVIEW);
			gGL.pushMatrix();
			gGL.loadIdentity();
			gGL.loadMatrix(OGL_TO_CFR_ROTATION);		// Load Cory's favorite reference frame
			gGL.translatef(-hud_bbox.getCenterLocal().mV[VX] + (depth *0.5f), 0.f, 0.f);
		}

		// Render light for editing
		if (LLSelectMgr::sRenderLightRadius && LLToolMgr::getInstance()->inEdit())
		{
			gGL.getTexUnit(0)->unbind(LLTexUnit::TT_TEXTURE);
			LLGLEnable gls_blend(GL_BLEND);
			LLGLEnable gls_cull(GL_CULL_FACE);
			LLGLDepthTest gls_depth(GL_TRUE, GL_FALSE);
			gGL.matrixMode(LLRender::MM_MODELVIEW);
			gGL.pushMatrix();
			if (selection->getSelectType() == SELECT_TYPE_HUD)
			{
				F32 zoom = gAgentCamera.mHUDCurZoom;
				gGL.scalef(zoom, zoom, zoom);
			}

			struct f : public LLSelectedObjectFunctor
			{
				virtual bool apply(LLViewerObject* object)
				{
					LLDrawable* drawable = object->mDrawable;
					if (drawable && drawable->isLight())
					{
						LLVOVolume* vovolume = drawable->getVOVolume();
						gGL.pushMatrix();

						LLVector3 center = drawable->getPositionAgent();
						gGL.translatef(center[0], center[1], center[2]);
						F32 scale = vovolume->getLightRadius();
						gGL.scalef(scale, scale, scale);

						LLColor4 color(vovolume->getLightColor(), .5f);
						gGL.color4fv(color.mV);
					
						//F32 pixel_area = 100000.f;
						// Render Outside
						gSphere.render();

						// Render Inside
						glCullFace(GL_FRONT);
						gSphere.render();
						glCullFace(GL_BACK);
					
						gGL.popMatrix();
					}
					return true;
				}
			} func;
			LLSelectMgr::getInstance()->getSelection()->applyToObjects(&func);
			
			gGL.popMatrix();
		}				
		
		// NOTE: The average position for the axis arrows of the selected objects should
		// not be recalculated at this time.  If they are, then group rotations will break.

		// Draw arrows at average center of all selected objects
		LLTool* tool = LLToolMgr::getInstance()->getCurrentTool();
		if (tool)
		{
			if(tool->isAlwaysRendered())
			{
				tool->render();
			}
			else
			{
				if( !LLSelectMgr::getInstance()->getSelection()->isEmpty() )
				{
					bool all_selected_objects_move;
					bool all_selected_objects_modify;
					// Note: This might be costly to do on each frame and when a lot of objects are selected
					// we might be better off with some kind of memory for selection and/or states, consider
					// optimizing, perhaps even some kind of selection generation at level of LLSelectMgr to
					// make whole viewer benefit.
					LLSelectMgr::getInstance()->selectGetEditMoveLinksetPermissions(all_selected_objects_move, all_selected_objects_modify);

					BOOL draw_handles = TRUE;

					if (tool == LLToolCompTranslate::getInstance() && !all_selected_objects_move && !LLSelectMgr::getInstance()->isSelfAvatarSelected())
					{
						draw_handles = FALSE;
					}

					if (tool == LLToolCompRotate::getInstance() && !all_selected_objects_move)
					{
						draw_handles = FALSE;
					}

					if ( !all_selected_objects_modify && tool == LLToolCompScale::getInstance() )
					{
						draw_handles = FALSE;
					}
				
					if( draw_handles )
					{
						tool->render();
					}
				}
			}
			if (selection->getSelectType() == SELECT_TYPE_HUD && selection->getObjectCount())
			{
				gGL.matrixMode(LLRender::MM_PROJECTION);
				gGL.popMatrix();

				gGL.matrixMode(LLRender::MM_MODELVIEW);
				gGL.popMatrix();
				stop_glerror();
			}
		}
	}
}

// Return a point near the clicked object representative of the place the object was clicked.
LLVector3d LLViewerWindow::clickPointInWorldGlobal(S32 x, S32 y_from_bot, LLViewerObject* clicked_object) const
{
	// create a normalized vector pointing from the camera center into the 
	// world at the location of the mouse click
	LLVector3 mouse_direction_global = mouseDirectionGlobal( x, y_from_bot );

	LLVector3d relative_object = clicked_object->getPositionGlobal() - gAgentCamera.getCameraPositionGlobal();

	// make mouse vector as long as object vector, so it touchs a point near
	// where the user clicked on the object
	mouse_direction_global *= (F32) relative_object.magVec();

	LLVector3d new_pos;
	new_pos.setVec(mouse_direction_global);
	// transform mouse vector back to world coords
	new_pos += gAgentCamera.getCameraPositionGlobal();

	return new_pos;
}


BOOL LLViewerWindow::clickPointOnSurfaceGlobal(const S32 x, const S32 y, LLViewerObject *objectp, LLVector3d &point_global) const
{
	BOOL intersect = FALSE;

//	U8 shape = objectp->mPrimitiveCode & LL_PCODE_BASE_MASK;
	if (!intersect)
	{
		point_global = clickPointInWorldGlobal(x, y, objectp);
		LL_INFOS() << "approx intersection at " <<  (objectp->getPositionGlobal() - point_global) << LL_ENDL;
	}
	else
	{
		LL_INFOS() << "good intersection at " <<  (objectp->getPositionGlobal() - point_global) << LL_ENDL;
	}

	return intersect;
}

void LLViewerWindow::pickAsync( S32 x,
								S32 y_from_bot,
								MASK mask,
								void (*callback)(const LLPickInfo& info),
								BOOL pick_transparent,
								BOOL pick_rigged,
								BOOL pick_unselectable)
{
	BOOL in_build_mode = LLFloaterReg::instanceVisible("build");
	if (in_build_mode || LLDrawPoolAlpha::sShowDebugAlpha)
	{
		// build mode allows interaction with all transparent objects
		// "Show Debug Alpha" means no object actually transparent
		pick_transparent = TRUE;
	}

	LLPickInfo pick_info(LLCoordGL(x, y_from_bot), mask, pick_transparent, pick_rigged, FALSE, TRUE, pick_unselectable, callback);
	schedulePick(pick_info);
}

void LLViewerWindow::schedulePick(LLPickInfo& pick_info)
{
	if (mPicks.size() >= 1024 || mWindow->getMinimized())
	{ //something went wrong, picks are being scheduled but not processed
		
		if (pick_info.mPickCallback)
		{
			pick_info.mPickCallback(pick_info);
		}
	
		return;
	}
	mPicks.push_back(pick_info);
	
	// delay further event processing until we receive results of pick
	// only do this for async picks so that handleMouseUp won't be called
	// until the pick triggered in handleMouseDown has been processed, for example
	mWindow->delayInputProcessing();
}


void LLViewerWindow::performPick()
{
	if (!mPicks.empty())
	{
		std::vector<LLPickInfo>::iterator pick_it;
		for (pick_it = mPicks.begin(); pick_it != mPicks.end(); ++pick_it)
		{
			pick_it->fetchResults();
		}

		mLastPick = mPicks.back();
		mPicks.clear();
	}
}

void LLViewerWindow::returnEmptyPicks()
{
	std::vector<LLPickInfo>::iterator pick_it;
	for (pick_it = mPicks.begin(); pick_it != mPicks.end(); ++pick_it)
	{
		mLastPick = *pick_it;
		// just trigger callback with empty results
		if (pick_it->mPickCallback)
		{
			pick_it->mPickCallback(*pick_it);
		}
	}
	mPicks.clear();
}

// Performs the GL object/land pick.
LLPickInfo LLViewerWindow::pickImmediate(S32 x, S32 y_from_bot, BOOL pick_transparent, BOOL pick_rigged, BOOL pick_particle)
{
	BOOL in_build_mode = LLFloaterReg::instanceVisible("build");
	if (in_build_mode || LLDrawPoolAlpha::sShowDebugAlpha)
	{
		// build mode allows interaction with all transparent objects
		// "Show Debug Alpha" means no object actually transparent
		pick_transparent = TRUE;
	}
	
	// shortcut queueing in mPicks and just update mLastPick in place
	MASK	key_mask = gKeyboard->currentMask(TRUE);
	mLastPick = LLPickInfo(LLCoordGL(x, y_from_bot), key_mask, pick_transparent, pick_rigged, pick_particle, TRUE, FALSE, NULL);
	mLastPick.fetchResults();

	return mLastPick;
}

LLHUDIcon* LLViewerWindow::cursorIntersectIcon(S32 mouse_x, S32 mouse_y, F32 depth,
										   LLVector4a* intersection)
{
	S32 x = mouse_x;
	S32 y = mouse_y;

	if ((mouse_x == -1) && (mouse_y == -1)) // use current mouse position
	{
		x = getCurrentMouseX();
		y = getCurrentMouseY();
	}

	// world coordinates of mouse
	// VECTORIZE THIS
	LLVector3 mouse_direction_global = mouseDirectionGlobal(x,y);
	LLVector3 mouse_point_global = LLViewerCamera::getInstance()->getOrigin();
	LLVector3 mouse_world_start = mouse_point_global;
	LLVector3 mouse_world_end   = mouse_point_global + mouse_direction_global * depth;

	LLVector4a start, end;
	start.load3(mouse_world_start.mV);
	end.load3(mouse_world_end.mV);
	
	return LLHUDIcon::lineSegmentIntersectAll(start, end, intersection);
}

LLViewerObject* LLViewerWindow::cursorIntersect(S32 mouse_x, S32 mouse_y, F32 depth,
												LLViewerObject *this_object,
												S32 this_face,
												BOOL pick_transparent,
												BOOL pick_rigged,
												S32* face_hit,
												LLVector4a *intersection,
												LLVector2 *uv,
												LLVector4a *normal,
												LLVector4a *tangent,
												LLVector4a* start,
												LLVector4a* end)
{
	S32 x = mouse_x;
	S32 y = mouse_y;

	if ((mouse_x == -1) && (mouse_y == -1)) // use current mouse position
	{
		x = getCurrentMouseX();
		y = getCurrentMouseY();
	}

	// HUD coordinates of mouse
	LLVector3 mouse_point_hud = mousePointHUD(x, y);
	LLVector3 mouse_hud_start = mouse_point_hud - LLVector3(depth, 0, 0);
	LLVector3 mouse_hud_end   = mouse_point_hud + LLVector3(depth, 0, 0);
	
	// world coordinates of mouse
	LLVector3 mouse_direction_global = mouseDirectionGlobal(x,y);
	LLVector3 mouse_point_global = LLViewerCamera::getInstance()->getOrigin();
	
	//get near clip plane
	LLVector3 n = LLViewerCamera::getInstance()->getAtAxis();
	LLVector3 p = mouse_point_global + n * LLViewerCamera::getInstance()->getNear();

	//project mouse point onto plane
	LLVector3 pos;
	line_plane(mouse_point_global, mouse_direction_global, p, n, pos);
	mouse_point_global = pos;

	LLVector3 mouse_world_start = mouse_point_global;
	LLVector3 mouse_world_end   = mouse_point_global + mouse_direction_global * depth;

	if (!LLViewerJoystick::getInstance()->getOverrideCamera())
	{ //always set raycast intersection to mouse_world_end unless
		//flycam is on (for DoF effect)
		gDebugRaycastIntersection.load3(mouse_world_end.mV);
	}

	LLVector4a mw_start;
	mw_start.load3(mouse_world_start.mV);
	LLVector4a mw_end;
	mw_end.load3(mouse_world_end.mV);

	LLVector4a mh_start;
	mh_start.load3(mouse_hud_start.mV);
	LLVector4a mh_end;
	mh_end.load3(mouse_hud_end.mV);

	if (start)
	{
		*start = mw_start;
	}

	if (end)
	{
		*end = mw_end;
	}

	LLViewerObject* found = NULL;

	if (this_object)  // check only this object
	{
		if (this_object->isHUDAttachment()) // is a HUD object?
		{
			if (this_object->lineSegmentIntersect(mh_start, mh_end, this_face, pick_transparent, pick_rigged,
												  face_hit, intersection, uv, normal, tangent))
			{
				found = this_object;
			}
		}
		else // is a world object
		{
			if (this_object->lineSegmentIntersect(mw_start, mw_end, this_face, pick_transparent, pick_rigged,
												  face_hit, intersection, uv, normal, tangent))
			{
				found = this_object;
			}
		}
	}
	else // check ALL objects
	{
		found = gPipeline.lineSegmentIntersectInHUD(mh_start, mh_end, pick_transparent,
													face_hit, intersection, uv, normal, tangent);

// [RLVa:KB] - Checked: 2010-03-31 (RLVa-1.2.0c) | Modified: RLVa-1.2.0c
		if ( (rlv_handler_t::isEnabled()) && (found) &&
			 (LLToolCamera::getInstance()->hasMouseCapture()) && (gKeyboard->currentMask(TRUE) & MASK_ALT) )
		{
			found = NULL;
		}
// [/RLVa:KB]
		if (!found) // if not found in HUD, look in world:
		{
			found = gPipeline.lineSegmentIntersectInWorld(mw_start, mw_end, pick_transparent, pick_rigged,
														  face_hit, intersection, uv, normal, tangent);
			if (found && !pick_transparent)
			{
				gDebugRaycastIntersection = *intersection;
			}
		}

// [RLVa:KB] - Checked: RLVa-1.2.0
		if ( (found) && ((gTeleportDisplay) || ((rlv_handler_t::isEnabled()) && (gRlvHandler.hasBehaviour(RLV_BHVR_INTERACT)))) )
		{
			// Allow picking if:
			//   - the drag-and-drop tool is active (allows inventory offers)
			//   - the camera tool is active
			//   - the pie tool is active *and* we picked our own avie (allows "mouse steering" and the self pie menu)
			LLTool* pCurTool = LLToolMgr::getInstance()->getCurrentTool();
			if ( (LLToolDragAndDrop::getInstance() != pCurTool) && 
			     (!LLToolCamera::getInstance()->hasMouseCapture()) &&
			     ((LLToolPie::getInstance() != pCurTool) || (gAgent.getID() != found->getID())) )
			{
				found = NULL;
			}
		}
// [/RLVa:KB]
	}

	return found;
}

// Returns unit vector relative to camera
// indicating direction of point on screen x,y
LLVector3 LLViewerWindow::mouseDirectionGlobal(const S32 x, const S32 y) const
{
	// find vertical field of view
	F32			fov = LLViewerCamera::getInstance()->getView();

	// find world view center in scaled ui coordinates
	F32			center_x = getWorldViewRectScaled().getCenterX();
	F32			center_y = getWorldViewRectScaled().getCenterY();

	// calculate pixel distance to screen
	F32			distance = ((F32)getWorldViewHeightScaled() * 0.5f) / (tan(fov / 2.f));

	// calculate click point relative to middle of screen
	F32			click_x = x - center_x;
	F32			click_y = y - center_y;

	// compute mouse vector
	LLVector3	mouse_vector =	distance * LLViewerCamera::getInstance()->getAtAxis()
								- click_x * LLViewerCamera::getInstance()->getLeftAxis()
								+ click_y * LLViewerCamera::getInstance()->getUpAxis();

	mouse_vector.normVec();

	return mouse_vector;
}

LLVector3 LLViewerWindow::mousePointHUD(const S32 x, const S32 y) const
{
	// find screen resolution
	S32			height = getWorldViewHeightScaled();

	// find world view center
	F32			center_x = getWorldViewRectScaled().getCenterX();
	F32			center_y = getWorldViewRectScaled().getCenterY();

	// remap with uniform scale (1/height) so that top is -0.5, bottom is +0.5
	F32 hud_x = -((F32)x - center_x)  / height;
	F32 hud_y = ((F32)y - center_y) / height;

	return LLVector3(0.f, hud_x/gAgentCamera.mHUDCurZoom, hud_y/gAgentCamera.mHUDCurZoom);
}

// Returns unit vector relative to camera in camera space
// indicating direction of point on screen x,y
LLVector3 LLViewerWindow::mouseDirectionCamera(const S32 x, const S32 y) const
{
	// find vertical field of view
	F32			fov_height = LLViewerCamera::getInstance()->getView();
	F32			fov_width = fov_height * LLViewerCamera::getInstance()->getAspect();

	// find screen resolution
	S32			height = getWorldViewHeightScaled();
	S32			width = getWorldViewWidthScaled();

	// find world view center
	F32			center_x = getWorldViewRectScaled().getCenterX();
	F32			center_y = getWorldViewRectScaled().getCenterY();

	// calculate click point relative to middle of screen
	F32			click_x = (((F32)x - center_x) / (F32)width) * fov_width * -1.f;
	F32			click_y = (((F32)y - center_y) / (F32)height) * fov_height;

	// compute mouse vector
	LLVector3	mouse_vector =	LLVector3(0.f, 0.f, -1.f);
	LLQuaternion mouse_rotate;
	mouse_rotate.setQuat(click_y, click_x, 0.f);

	mouse_vector = mouse_vector * mouse_rotate;
	// project to z = -1 plane;
	mouse_vector = mouse_vector * (-1.f / mouse_vector.mV[VZ]);

	return mouse_vector;
}



BOOL LLViewerWindow::mousePointOnPlaneGlobal(LLVector3d& point, const S32 x, const S32 y, 
										const LLVector3d &plane_point_global, 
										const LLVector3 &plane_normal_global)
{
	LLVector3d	mouse_direction_global_d;

	mouse_direction_global_d.setVec(mouseDirectionGlobal(x,y));
	LLVector3d	plane_normal_global_d;
	plane_normal_global_d.setVec(plane_normal_global);
	F64 plane_mouse_dot = (plane_normal_global_d * mouse_direction_global_d);
	LLVector3d plane_origin_camera_rel = plane_point_global - gAgentCamera.getCameraPositionGlobal();
	F64	mouse_look_at_scale = (plane_normal_global_d * plane_origin_camera_rel)
								/ plane_mouse_dot;
	if (llabs(plane_mouse_dot) < 0.00001)
	{
		// if mouse is parallel to plane, return closest point on line through plane origin
		// that is parallel to camera plane by scaling mouse direction vector
		// by distance to plane origin, modulated by deviation of mouse direction from plane origin
		LLVector3d plane_origin_dir = plane_origin_camera_rel;
		plane_origin_dir.normVec();
		
		mouse_look_at_scale = plane_origin_camera_rel.magVec() / (plane_origin_dir * mouse_direction_global_d);
	}

	point = gAgentCamera.getCameraPositionGlobal() + mouse_look_at_scale * mouse_direction_global_d;

	return mouse_look_at_scale > 0.0;
}


// Returns global position
BOOL LLViewerWindow::mousePointOnLandGlobal(const S32 x, const S32 y, LLVector3d *land_position_global, BOOL ignore_distance)
{
	LLVector3		mouse_direction_global = mouseDirectionGlobal(x,y);
	F32				mouse_dir_scale;
	BOOL			hit_land = FALSE;
	LLViewerRegion	*regionp;
	F32			land_z;
	const F32	FIRST_PASS_STEP = 1.0f;		// meters
	const F32	SECOND_PASS_STEP = 0.1f;	// meters
	const F32	draw_distance = ignore_distance ? MAX_FAR_CLIP : gAgentCamera.mDrawDistance;
	LLVector3d	camera_pos_global;

	camera_pos_global = gAgentCamera.getCameraPositionGlobal();
	LLVector3d		probe_point_global;
	LLVector3		probe_point_region;

	// walk forwards to find the point
	for (mouse_dir_scale = FIRST_PASS_STEP; mouse_dir_scale < draw_distance; mouse_dir_scale += FIRST_PASS_STEP)
	{
		LLVector3d mouse_direction_global_d;
		mouse_direction_global_d.setVec(mouse_direction_global * mouse_dir_scale);
		probe_point_global = camera_pos_global + mouse_direction_global_d;

		regionp = LLWorld::getInstance()->resolveRegionGlobal(probe_point_region, probe_point_global);

		if (!regionp)
		{
			// ...we're outside the world somehow
			continue;
		}

		S32 i = (S32) (probe_point_region.mV[VX]/regionp->getLand().getMetersPerGrid());
		S32 j = (S32) (probe_point_region.mV[VY]/regionp->getLand().getMetersPerGrid());
		S32 grids_per_edge = (S32) regionp->getLand().mGridsPerEdge;
		if ((i >= grids_per_edge) || (j >= grids_per_edge))
		{
			//LL_INFOS() << "LLViewerWindow::mousePointOnLand probe_point is out of region" << LL_ENDL;
			continue;
		}

		land_z = regionp->getLand().resolveHeightRegion(probe_point_region);

		//LL_INFOS() << "mousePointOnLand initial z " << land_z << LL_ENDL;

		if (probe_point_region.mV[VZ] < land_z)
		{
			// ...just went under land

			// cout << "under land at " << probe_point << " scale " << mouse_vec_scale << endl;

			hit_land = TRUE;
			break;
		}
	}


	if (hit_land)
	{
		// Don't go more than one step beyond where we stopped above.
		// This can't just be "mouse_vec_scale" because floating point error
		// will stop the loop before the last increment.... X - 1.0 + 0.1 + 0.1 + ... + 0.1 != X
		F32 stop_mouse_dir_scale = mouse_dir_scale + FIRST_PASS_STEP;

		// take a step backwards, then walk forwards again to refine position
		for ( mouse_dir_scale -= FIRST_PASS_STEP; mouse_dir_scale <= stop_mouse_dir_scale; mouse_dir_scale += SECOND_PASS_STEP)
		{
			LLVector3d mouse_direction_global_d;
			mouse_direction_global_d.setVec(mouse_direction_global * mouse_dir_scale);
			probe_point_global = camera_pos_global + mouse_direction_global_d;

			regionp = LLWorld::getInstance()->resolveRegionGlobal(probe_point_region, probe_point_global);

			if (!regionp)
			{
				// ...we're outside the world somehow
				continue;
			}

			/*
			i = (S32) (local_probe_point.mV[VX]/regionp->getLand().getMetersPerGrid());
			j = (S32) (local_probe_point.mV[VY]/regionp->getLand().getMetersPerGrid());
			if ((i >= regionp->getLand().mGridsPerEdge) || (j >= regionp->getLand().mGridsPerEdge))
			{
				// LL_INFOS() << "LLViewerWindow::mousePointOnLand probe_point is out of region" << LL_ENDL;
				continue;
			}
			land_z = regionp->getLand().mSurfaceZ[ i + j * (regionp->getLand().mGridsPerEdge) ];
			*/

			land_z = regionp->getLand().resolveHeightRegion(probe_point_region);

			//LL_INFOS() << "mousePointOnLand refine z " << land_z << LL_ENDL;

			if (probe_point_region.mV[VZ] < land_z)
			{
				// ...just went under land again

				*land_position_global = probe_point_global;
				return TRUE;
			}
		}
	}

	return FALSE;
}

// Saves an image to the harddrive as "SnapshotX" where X >= 1.
void LLViewerWindow::saveImageNumbered(LLImageFormatted *image, BOOL force_picker, const snapshot_saved_signal_t::slot_type& success_cb, const snapshot_saved_signal_t::slot_type& failure_cb)
{
	if (!image)
	{
		LL_WARNS() << "No image to save" << LL_ENDL;
		return;
	}
	std::string extension("." + image->getExtension());
	LLImageFormatted* formatted_image = image;
	// Get a base file location if needed.
	if (force_picker || !isSnapshotLocSet())
	{
		std::string proposed_name(sSnapshotBaseName);

		// getSaveFile will append an appropriate extension to the proposed name, based on the ESaveFilter constant passed in.
		LLFilePicker::ESaveFilter pick_type;

		if (extension == ".j2c")
			pick_type = LLFilePicker::FFSAVE_J2C;
		else if (extension == ".bmp")
			pick_type = LLFilePicker::FFSAVE_BMP;
		else if (extension == ".jpg")
			pick_type = LLFilePicker::FFSAVE_JPEG;
		else if (extension == ".png")
			pick_type = LLFilePicker::FFSAVE_PNG;
		else if (extension == ".tga")
			pick_type = LLFilePicker::FFSAVE_TGA;
		else
			pick_type = LLFilePicker::FFSAVE_ALL;

		(new LLFilePickerReplyThread(boost::bind(&LLViewerWindow::onDirectorySelected, this, _1, formatted_image, success_cb, failure_cb), pick_type, proposed_name,
										boost::bind(&LLViewerWindow::onSelectionFailure, this, failure_cb)))->getFile();
	}
	else
	{
		saveImageLocal(formatted_image, success_cb, failure_cb);
	}	
}

void LLViewerWindow::onDirectorySelected(const std::vector<std::string>& filenames, LLImageFormatted *image, const snapshot_saved_signal_t::slot_type& success_cb, const snapshot_saved_signal_t::slot_type& failure_cb)
{
	// Copy the directory + file name
	std::string filepath = filenames[0];

	gSavedPerAccountSettings.setString("SnapshotBaseName", gDirUtilp->getBaseFileName(filepath, true));
	gSavedPerAccountSettings.setString("SnapshotBaseDir", gDirUtilp->getDirName(filepath));
	saveImageLocal(image, success_cb, failure_cb);
}

void LLViewerWindow::onSelectionFailure(const snapshot_saved_signal_t::slot_type& failure_cb)
{
	failure_cb();
}


void LLViewerWindow::saveImageLocal(LLImageFormatted *image, const snapshot_saved_signal_t::slot_type& success_cb, const snapshot_saved_signal_t::slot_type& failure_cb)
{
	std::string lastSnapshotDir = LLViewerWindow::getLastSnapshotDir();
	if (lastSnapshotDir.empty())
	{
		failure_cb();
		return;
	}

// Check if there is enough free space to save snapshot
#ifdef LL_WINDOWS
	boost::filesystem::path b_path(utf8str_to_utf16str(lastSnapshotDir));
#else
	boost::filesystem::path b_path(lastSnapshotDir);
#endif
	if (!boost::filesystem::is_directory(b_path))
	{
		LLSD args;
		args["PATH"] = lastSnapshotDir;
		LLNotificationsUtil::add("SnapshotToLocalDirNotExist", args);
		resetSnapshotLoc();
		failure_cb();
		return;
	}
	boost::filesystem::space_info b_space = boost::filesystem::space(b_path);
	if (b_space.free < image->getDataSize())
	{
		LLSD args;
		args["PATH"] = lastSnapshotDir;

		std::string needM_bytes_string;
		LLResMgr::getInstance()->getIntegerString(needM_bytes_string, (image->getDataSize()) >> 10);
		args["NEED_MEMORY"] = needM_bytes_string;

		std::string freeM_bytes_string;
		LLResMgr::getInstance()->getIntegerString(freeM_bytes_string, (b_space.free) >> 10);
		args["FREE_MEMORY"] = freeM_bytes_string;

		LLNotificationsUtil::add("SnapshotToComputerFailed", args);

		failure_cb();
	}
	
	// Look for an unused file name
	BOOL is_snapshot_name_loc_set = isSnapshotLocSet();
	std::string filepath;
	S32 i = 1;
	S32 err = 0;
	std::string extension("." + image->getExtension());
	do
	{
		filepath = sSnapshotDir;
		filepath += gDirUtilp->getDirDelimiter();
		filepath += sSnapshotBaseName;

		if (is_snapshot_name_loc_set)
		{
			filepath += llformat("_%.3d",i);
		}		

		filepath += extension;

		llstat stat_info;
		err = LLFile::stat( filepath, &stat_info );
		i++;
	}
	while( -1 != err  // Search until the file is not found (i.e., stat() gives an error).
			&& is_snapshot_name_loc_set); // Or stop if we are rewriting.

	LL_INFOS() << "Saving snapshot to " << filepath << LL_ENDL;
	if (image->save(filepath))
	{
		playSnapshotAnimAndSound();
		if (gSavedSettings.getBOOL("FSLogSnapshotsToLocal"))
		{
			LLStringUtil::format_map_t args;
			args["FILENAME"] = filepath;
			report_to_nearby_chat(LLTrans::getString("SnapshotSavedToDisk", args));
		}
		success_cb();
	}
	else
	{
		failure_cb();
	}
}

void LLViewerWindow::resetSnapshotLoc()
{
	gSavedPerAccountSettings.setString("SnapshotBaseDir", std::string());
}

// static
void LLViewerWindow::movieSize(S32 new_width, S32 new_height)
{
	// <FS:TS> FIRE-6182: Set Window Size sets random size each time
	// Don't use LLCoordWindow, since the chosen resolution winds up
	// with position dependent numbers added each time. Instead, we use
	// LLCoordScreen, which avoids this. Fix from Niran's Viewer.
	// LLCoordWindow size;
	// LLCoordWindow new_size(new_width, new_height);
	// gViewerWindow->getWindow()->getSize(&size);
	// if ( size != new_size )
	// {
	//	gViewerWindow->getWindow()->setSize(new_size.convert());
	// }
	U32 nChromeW(0), nChromeH(0);
	gViewerWindow->getWindow()->getWindowChrome( nChromeW, nChromeH );

	LLCoordScreen new_size;
	new_size.mX = new_width + nChromeW;
	new_size.mY = new_height + nChromeH;
	gViewerWindow->getWindow()->setSize(new_size);
	// </FS:TS>

}

BOOL LLViewerWindow::saveSnapshot(const std::string& filepath, S32 image_width, S32 image_height, BOOL show_ui, BOOL do_rebuild, LLSnapshotModel::ESnapshotLayerType type, LLSnapshotModel::ESnapshotFormat format)
{
    LL_INFOS() << "Saving snapshot to: " << filepath << LL_ENDL;

    LLPointer<LLImageRaw> raw = new LLImageRaw;
    BOOL success = rawSnapshot(raw, image_width, image_height, TRUE, FALSE, show_ui, do_rebuild);

    if (success)
    {
        U8 image_codec = IMG_CODEC_BMP;
        switch (format)
        {
        case LLSnapshotModel::SNAPSHOT_FORMAT_PNG:
            image_codec = IMG_CODEC_PNG;
            break;
        case LLSnapshotModel::SNAPSHOT_FORMAT_JPEG:
            image_codec = IMG_CODEC_JPEG;
            break;
        default:
            image_codec = IMG_CODEC_BMP;
            break;
        }

        LLPointer<LLImageFormatted> formated_image = LLImageFormatted::createFromType(image_codec);
        success = formated_image->encode(raw, 0.0f);
        if (success)
        {
            success = formated_image->save(filepath);
        }
        else
        {
            LL_WARNS() << "Unable to encode snapshot of format " << format << LL_ENDL;
        }
    }
    else
    {
        LL_WARNS() << "Unable to capture raw snapshot" << LL_ENDL;
    }

    return success;
}


void LLViewerWindow::playSnapshotAnimAndSound()
{
	// <FS:PP> FIRE-8190: Preview function for "UI Sounds" Panel
	// if (gSavedSettings.getBOOL("QuietSnapshotsToDisk"))
	if (gSavedSettings.getBOOL("PlayModeUISndSnapshot"))
	// </FS:PP> FIRE-8190: Preview function for "UI Sounds" Panel
	{
		return;
	}
	gAgent.sendAnimationRequest(ANIM_AGENT_SNAPSHOT, ANIM_REQUEST_START);
	send_sound_trigger(LLUUID(gSavedSettings.getString("UISndSnapshot")), 1.0f);
}

BOOL LLViewerWindow::isSnapshotLocSet() const
{
	std::string snapshot_dir = sSnapshotDir;
	return !snapshot_dir.empty();
}

void LLViewerWindow::resetSnapshotLoc() const
{
	gSavedPerAccountSettings.setString("SnapshotBaseDir", std::string());
}

BOOL LLViewerWindow::thumbnailSnapshot(LLImageRaw *raw, S32 preview_width, S32 preview_height, BOOL show_ui, BOOL do_rebuild, LLSnapshotModel::ESnapshotLayerType type)
{
	return rawSnapshot(raw, preview_width, preview_height, FALSE, FALSE, show_ui, do_rebuild, type);
}

// Saves the image from the screen to a raw image
// Since the required size might be bigger than the available screen, this method rerenders the scene in parts (called subimages) and copy
// the results over to the final raw image.
BOOL LLViewerWindow::rawSnapshot(LLImageRaw *raw, S32 image_width, S32 image_height, 
	BOOL keep_window_aspect, BOOL is_texture, BOOL show_ui, BOOL do_rebuild, LLSnapshotModel::ESnapshotLayerType type, S32 max_size)
{
	if (!raw)
	{
		return FALSE;
	}
	//check if there is enough memory for the snapshot image
	if(LLPipeline::sMemAllocationThrottled)
	{
		return FALSE ; //snapshot taking is disabled due to memory restriction.
	}
	if(image_width * image_height > (1 << 22)) //if snapshot image is larger than 2K by 2K
	{
		if(!LLMemory::tryToAlloc(NULL, image_width * image_height * 3))
		{
			LL_WARNS() << "No enough memory to take the snapshot with size (w : h): " << image_width << " : " << image_height << LL_ENDL ;
			return FALSE ; //there is no enough memory for taking this snapshot.
		}
	}

	// PRE SNAPSHOT
	gDisplaySwapBuffers = FALSE;
	
	glClear(GL_DEPTH_BUFFER_BIT | GL_COLOR_BUFFER_BIT | GL_STENCIL_BUFFER_BIT);
	setCursor(UI_CURSOR_WAIT);

	// Hide all the UI widgets first and draw a frame
	BOOL prev_draw_ui = gPipeline.hasRenderDebugFeatureMask(LLPipeline::RENDER_DEBUG_FEATURE_UI) ? TRUE : FALSE;

	if ( prev_draw_ui != show_ui)
	{
		LLPipeline::toggleRenderDebugFeature(LLPipeline::RENDER_DEBUG_FEATURE_UI);
	}

	BOOL hide_hud = !gSavedSettings.getBOOL("RenderHUDInSnapshot") && LLPipeline::sShowHUDAttachments;
	if (hide_hud)
	{
		LLPipeline::sShowHUDAttachments = FALSE;
	}

	// if not showing ui, use full window to render world view
	updateWorldViewRect(!show_ui);

	// Copy screen to a buffer
	// crop sides or top and bottom, if taking a snapshot of different aspect ratio
	// from window
	LLRect window_rect = show_ui ? getWindowRectRaw() : getWorldViewRectRaw(); 

	S32 snapshot_width  = window_rect.getWidth();
	S32 snapshot_height = window_rect.getHeight();
	// SNAPSHOT
	S32 window_width  = snapshot_width;
	S32 window_height = snapshot_height;
	
	// Note: Scaling of the UI is currently *not* supported so we limit the output size if UI is requested
	if (show_ui)
	{
		// If the user wants the UI, limit the output size to the available screen size
		image_width  = llmin(image_width, window_width);
		image_height = llmin(image_height, window_height);
		
		// <FS:CR> Hide currency balance in snapshots
		if (gStatusBar)
		{
			gStatusBar->showBalance((bool)gSavedSettings.getBOOL("FSShowCurrencyBalanceInSnapshots"));
		}
	}

	S32 original_width = 0;
	S32 original_height = 0;
	bool reset_deferred = false;

	LLRenderTarget scratch_space;

	F32 scale_factor = 1.0f ;
	if (!keep_window_aspect || (image_width > window_width) || (image_height > window_height))
	{	
		if ((image_width <= gGLManager.mGLMaxTextureSize && image_height <= gGLManager.mGLMaxTextureSize) && 
			(image_width > window_width || image_height > window_height) && LLPipeline::sRenderDeferred && !show_ui)
		{
			U32 color_fmt = type == LLSnapshotModel::SNAPSHOT_TYPE_DEPTH ? GL_DEPTH_COMPONENT : GL_RGBA;
			if (scratch_space.allocate(image_width, image_height, color_fmt, true, true))
			{
				original_width = gPipeline.mDeferredScreen.getWidth();
				original_height = gPipeline.mDeferredScreen.getHeight();

				if (gPipeline.allocateScreenBuffer(image_width, image_height))
				{
					window_width = image_width;
					window_height = image_height;
					snapshot_width = image_width;
					snapshot_height = image_height;
					reset_deferred = true;
					mWorldViewRectRaw.set(0, image_height, image_width, 0);
					LLViewerCamera::getInstance()->setViewHeightInPixels( mWorldViewRectRaw.getHeight() );
					LLViewerCamera::getInstance()->setAspect( getWorldViewAspectRatio() );
					scratch_space.bindTarget();
				}
				else
				{
					scratch_space.release();
					gPipeline.allocateScreenBuffer(original_width, original_height);
				}
			}
		}

		if (!reset_deferred)
		{
			// if image cropping or need to enlarge the scene, compute a scale_factor
			F32 ratio = llmin( (F32)window_width / image_width , (F32)window_height / image_height) ;
			snapshot_width  = (S32)(ratio * image_width) ;
			snapshot_height = (S32)(ratio * image_height) ;
			scale_factor = llmax(1.0f, 1.0f / ratio) ;
		}
	}
	
	if (show_ui && scale_factor > 1.f)
	{
		// Note: we should never get there...
		LL_WARNS() << "over scaling UI not supported." << LL_ENDL;
	}

	S32 buffer_x_offset = llfloor(((window_width  - snapshot_width)  * scale_factor) / 2.f);
	S32 buffer_y_offset = llfloor(((window_height - snapshot_height) * scale_factor) / 2.f);

	S32 image_buffer_x = llfloor(snapshot_width  * scale_factor) ;
	S32 image_buffer_y = llfloor(snapshot_height * scale_factor) ;

	if ((image_buffer_x > max_size) || (image_buffer_y > max_size)) // boundary check to avoid memory overflow
	{
		scale_factor *= llmin((F32)max_size / image_buffer_x, (F32)max_size / image_buffer_y) ;
		image_buffer_x = llfloor(snapshot_width  * scale_factor) ;
		image_buffer_y = llfloor(snapshot_height * scale_factor) ;
	}
	if ((image_buffer_x > 0) && (image_buffer_y > 0))
	{
		raw->resize(image_buffer_x, image_buffer_y, 3);
	}
	else
	{
		gStatusBar->showBalance(true);	// <FS:CR> Hide currency balance in snapshots
		return FALSE ;
	}
	if (raw->isBufferInvalid())
	{
		gStatusBar->showBalance(true);	// <FS:CR> Hide currency balance in snapshots
		return FALSE ;
	}

	BOOL high_res = scale_factor >= 2.f; // Font scaling is slow, only do so if rez is much higher
	if (high_res && show_ui)
	{
		// Note: we should never get there...
		LL_WARNS() << "High res UI snapshot not supported. " << LL_ENDL;
		/*send_agent_pause();
		//rescale fonts
		initFonts(scale_factor);
		LLHUDObject::reshapeAll();*/
	}

	S32 output_buffer_offset_y = 0;

	F32 depth_conversion_factor_1 = (LLViewerCamera::getInstance()->getFar() + LLViewerCamera::getInstance()->getNear()) / (2.f * LLViewerCamera::getInstance()->getFar() * LLViewerCamera::getInstance()->getNear());
	F32 depth_conversion_factor_2 = (LLViewerCamera::getInstance()->getFar() - LLViewerCamera::getInstance()->getNear()) / (2.f * LLViewerCamera::getInstance()->getFar() * LLViewerCamera::getInstance()->getNear());

	gObjectList.generatePickList(*LLViewerCamera::getInstance());

	// Subimages are in fact partial rendering of the final view. This happens when the final view is bigger than the screen.
	// In most common cases, scale_factor is 1 and there's no more than 1 iteration on x and y
	for (int subimage_y = 0; subimage_y < scale_factor; ++subimage_y)
	{
		S32 subimage_y_offset = llclamp(buffer_y_offset - (subimage_y * window_height), 0, window_height);;
		// handle fractional columns
		U32 read_height = llmax(0, (window_height - subimage_y_offset) -
			llmax(0, (window_height * (subimage_y + 1)) - (buffer_y_offset + raw->getHeight())));

		S32 output_buffer_offset_x = 0;
		for (int subimage_x = 0; subimage_x < scale_factor; ++subimage_x)
		{
			gDisplaySwapBuffers = FALSE;
			gDepthDirty = TRUE;

			S32 subimage_x_offset = llclamp(buffer_x_offset - (subimage_x * window_width), 0, window_width);
			// handle fractional rows
			U32 read_width = llmax(0, (window_width - subimage_x_offset) -
									llmax(0, (window_width * (subimage_x + 1)) - (buffer_x_offset + raw->getWidth())));
			
			// Skip rendering and sampling altogether if either width or height is degenerated to 0 (common in cropping cases)
			if (read_width && read_height)
			{
				const U32 subfield = subimage_x+(subimage_y*llceil(scale_factor));
				display(do_rebuild, scale_factor, subfield, TRUE);
				
				if (!LLPipeline::sRenderDeferred)
				{
					// Required for showing the GUI in snapshots and performing bloom composite overlay
					// Call even if show_ui is FALSE
					LL_RECORD_BLOCK_TIME(FTM_RENDER_UI);
					render_ui(scale_factor, subfield);
					swap();
				}
				
				for (U32 out_y = 0; out_y < read_height ; out_y++)
				{
					S32 output_buffer_offset = ( 
												(out_y * (raw->getWidth())) // ...plus iterated y...
												+ (window_width * subimage_x) // ...plus subimage start in x...
												+ (raw->getWidth() * window_height * subimage_y) // ...plus subimage start in y...
												- output_buffer_offset_x // ...minus buffer padding x...
												- (output_buffer_offset_y * (raw->getWidth()))  // ...minus buffer padding y...
												) * raw->getComponents();
				
					// Ping the watchdog thread every 100 lines to keep us alive (arbitrary number, feel free to change)
					if (out_y % 100 == 0)
					{
						LLAppViewer::instance()->pingMainloopTimeout("LLViewerWindow::rawSnapshot");
					}
					// disable use of glReadPixels when doing nVidia nSight graphics debugging
					if (!LLRender::sNsightDebugSupport)
					{
						if (type == LLSnapshotModel::SNAPSHOT_TYPE_COLOR)
						{
							glReadPixels(
									 subimage_x_offset, out_y + subimage_y_offset,
									 read_width, 1,
									 GL_RGB, GL_UNSIGNED_BYTE,
									 raw->getData() + output_buffer_offset
									 );
						}
						// <FS:Ansariel> FIRE-15667: 24bit depth maps
						else if (type == LLSnapshotModel::SNAPSHOT_TYPE_DEPTH24)
						{
							LLPointer<LLImageRaw> depth_line_buffer = new LLImageRaw(read_width, 1, sizeof(GLfloat)); // need to store floating point values
							glReadPixels(
										 subimage_x_offset, out_y + subimage_y_offset,
										 read_width, 1,
										 GL_DEPTH_COMPONENT, GL_FLOAT,
										 depth_line_buffer->getData()// current output pixel is beginning of buffer...
										 );

							for (S32 i = 0; i < (S32)read_width; i++)
							{
								F32 depth_float = *(F32*)(depth_line_buffer->getData() + (i * sizeof(F32)));
					
								F32 linear_depth_float = 1.f / (depth_conversion_factor_1 - (depth_float * depth_conversion_factor_2));
								U32 RGB24 = F32_to_U32(linear_depth_float, LLViewerCamera::getInstance()->getNear(), LLViewerCamera::getInstance()->getFar());
								//A max value of 16777215 for RGB24 evaluates to black when it shold be white.  The clamp assures that the divisions do not somehow become >=256.
								U8 depth_byteR = (U8)(llclamp(llfloor(RGB24 / 65536.f), 0, 255));
								U8 depth_byteG = (U8)(llclamp(llfloor((RGB24 - depth_byteR * 65536) / 256.f), 0, 255));
								U8 depth_byteB = (U8)(llclamp((RGB24 - depth_byteR * 65536 - depth_byteG * 256), 0u, 255u));
								// write converted scanline out to result image
								*(raw->getData() + output_buffer_offset + (i * raw->getComponents())) = depth_byteR;
								*(raw->getData() + output_buffer_offset + (i * raw->getComponents()) + 1) = depth_byteG;
								*(raw->getData() + output_buffer_offset + (i * raw->getComponents()) + 2) = depth_byteB;
								for (S32 j = 3; j < raw->getComponents(); j++)
								{
									*(raw->getData() + output_buffer_offset + (i * raw->getComponents()) + j) = depth_byteR;
								}
							}
						}
						// </FS:Ansariel>
						else // LLSnapshotModel::SNAPSHOT_TYPE_DEPTH
						{
							// <FS> Fix buffer creation using the wrong type
							//LLPointer<LLImageRaw> depth_line_buffer = new LLImageRaw(read_width, 1, sizeof(GL_FLOAT)); // need to store floating point values
							LLPointer<LLImageRaw> depth_line_buffer = new LLImageRaw(read_width, 1, sizeof(GLfloat)); // need to store floating point values
							// </FS>
							glReadPixels(
										 subimage_x_offset, out_y + subimage_y_offset,
										 read_width, 1,
										 GL_DEPTH_COMPONENT, GL_FLOAT,
										 depth_line_buffer->getData()// current output pixel is beginning of buffer...
										 );

							for (S32 i = 0; i < (S32)read_width; i++)
							{
								F32 depth_float = *(F32*)(depth_line_buffer->getData() + (i * sizeof(F32)));
					
								F32 linear_depth_float = 1.f / (depth_conversion_factor_1 - (depth_float * depth_conversion_factor_2));
								U8 depth_byte = F32_to_U8(linear_depth_float, LLViewerCamera::getInstance()->getNear(), LLViewerCamera::getInstance()->getFar());
								// write converted scanline out to result image
								for (S32 j = 0; j < raw->getComponents(); j++)
								{
									*(raw->getData() + output_buffer_offset + (i * raw->getComponents()) + j) = depth_byte;
								}
							}
						}
					}
				}
			}
			output_buffer_offset_x += subimage_x_offset;
			stop_glerror();
		}
		output_buffer_offset_y += subimage_y_offset;
	}

	gDisplaySwapBuffers = FALSE;
	gDepthDirty = TRUE;

	// POST SNAPSHOT
	if (!gPipeline.hasRenderDebugFeatureMask(LLPipeline::RENDER_DEBUG_FEATURE_UI))
	{
		LLPipeline::toggleRenderDebugFeature(LLPipeline::RENDER_DEBUG_FEATURE_UI);
	}

	if (hide_hud)
	{
		LLPipeline::sShowHUDAttachments = TRUE;
	}

	/*if (high_res)
	{
		initFonts(1.f);
		LLHUDObject::reshapeAll();
	}*/

	// Pre-pad image to number of pixels such that the line length is a multiple of 4 bytes (for BMP encoding)
	// Note: this formula depends on the number of components being 3.  Not obvious, but it's correct.	
	image_width += (image_width * 3) % 4;

	BOOL ret = TRUE ;
	// Resize image
	if(llabs(image_width - image_buffer_x) > 4 || llabs(image_height - image_buffer_y) > 4)
	{
		ret = raw->scale( image_width, image_height );  
	}
	else if(image_width != image_buffer_x || image_height != image_buffer_y)
	{
		ret = raw->scale( image_width, image_height, FALSE );  
	}
	

	setCursor(UI_CURSOR_ARROW);

	if (do_rebuild)
	{
		// If we had to do a rebuild, that means that the lists of drawables to be rendered
		// was empty before we started.
		// Need to reset these, otherwise we call state sort on it again when render gets called the next time
		// and we stand a good chance of crashing on rebuild because the render drawable arrays have multiple copies of
		// objects on them.
		gPipeline.resetDrawOrders();
	}

	if (reset_deferred)
	{
		mWorldViewRectRaw = window_rect;
		LLViewerCamera::getInstance()->setViewHeightInPixels( mWorldViewRectRaw.getHeight() );
		LLViewerCamera::getInstance()->setAspect( getWorldViewAspectRatio() );
		scratch_space.flush();
		scratch_space.release();
		gPipeline.allocateScreenBuffer(original_width, original_height);
		
	}

	if (high_res)
	{
		send_agent_resume();
	}
	
	// <FS:CR> Hide currency balance in snapshots
	if (gStatusBar)
	{
		gStatusBar->showBalance(true);
	}
	
	return ret;
}

void LLViewerWindow::destroyWindow()
{
	if (mWindow)
	{
		LLWindowManager::destroyWindow(mWindow);
	}
	mWindow = NULL;
}


void LLViewerWindow::drawMouselookInstructions()
{
	// Draw instructions for mouselook ("Press ESC to return to World View" partially transparent at the bottom of the screen.)
	const std::string instructions = LLTrans::getString("LeaveMouselook");
	const LLFontGL* font = LLFontGL::getFont(LLFontDescriptor("SansSerif", "Large", LLFontGL::BOLD));
	
	//to be on top of Bottom bar when it is opened
	const S32 INSTRUCTIONS_PAD = 50;

	font->renderUTF8( 
		instructions, 0,
		getWorldViewRectScaled().getCenterX(),
		getWorldViewRectScaled().mBottom + INSTRUCTIONS_PAD,
		LLColor4( 1.0f, 1.0f, 1.0f, 0.5f ),
		LLFontGL::HCENTER, LLFontGL::TOP,
		LLFontGL::NORMAL,LLFontGL::DROP_SHADOW);
}

void* LLViewerWindow::getPlatformWindow() const
{
	return mWindow->getPlatformWindow();
}

void* LLViewerWindow::getMediaWindow() 	const
{
	return mWindow->getMediaWindow();
}

void LLViewerWindow::focusClient()		const
{
	return mWindow->focusClient();
}

LLRootView*	LLViewerWindow::getRootView() const
{
	return mRootView;
}

LLRect LLViewerWindow::getWorldViewRectScaled() const
{
	return mWorldViewRectScaled;
}

S32 LLViewerWindow::getWorldViewHeightScaled() const
{
	return mWorldViewRectScaled.getHeight();
}

S32 LLViewerWindow::getWorldViewWidthScaled() const
{
	return mWorldViewRectScaled.getWidth();
}


S32 LLViewerWindow::getWorldViewHeightRaw() const
{
	return mWorldViewRectRaw.getHeight(); 
}

S32 LLViewerWindow::getWorldViewWidthRaw() const
{
	return mWorldViewRectRaw.getWidth(); 
}

S32	LLViewerWindow::getWindowHeightScaled()	const 	
{ 
	return mWindowRectScaled.getHeight(); 
}

S32	LLViewerWindow::getWindowWidthScaled() const 	
{ 
	return mWindowRectScaled.getWidth(); 
}

S32	LLViewerWindow::getWindowHeightRaw()	const 	
{ 
	return mWindowRectRaw.getHeight(); 
}

S32	LLViewerWindow::getWindowWidthRaw() const 	
{ 
	return mWindowRectRaw.getWidth(); 
}

void LLViewerWindow::setup2DRender()
{
	// setup ortho camera
	gl_state_for_2d(mWindowRectRaw.getWidth(), mWindowRectRaw.getHeight());
	setup2DViewport();
}

void LLViewerWindow::setup2DViewport(S32 x_offset, S32 y_offset)
{
	gGLViewport[0] = mWindowRectRaw.mLeft + x_offset;
	gGLViewport[1] = mWindowRectRaw.mBottom + y_offset;
	gGLViewport[2] = mWindowRectRaw.getWidth();
	gGLViewport[3] = mWindowRectRaw.getHeight();
	glViewport(gGLViewport[0], gGLViewport[1], gGLViewport[2], gGLViewport[3]);
}


void LLViewerWindow::setup3DRender()
{
	// setup perspective camera
	LLViewerCamera::getInstance()->setPerspective(NOT_FOR_SELECTION, mWorldViewRectRaw.mLeft, mWorldViewRectRaw.mBottom,  mWorldViewRectRaw.getWidth(), mWorldViewRectRaw.getHeight(), FALSE, LLViewerCamera::getInstance()->getNear(), MAX_FAR_CLIP*2.f);
	setup3DViewport();
}

void LLViewerWindow::setup3DViewport(S32 x_offset, S32 y_offset)
{
	gGLViewport[0] = mWorldViewRectRaw.mLeft + x_offset;
	gGLViewport[1] = mWorldViewRectRaw.mBottom + y_offset;
	gGLViewport[2] = mWorldViewRectRaw.getWidth();
	gGLViewport[3] = mWorldViewRectRaw.getHeight();
	glViewport(gGLViewport[0], gGLViewport[1], gGLViewport[2], gGLViewport[3]);
}

void LLViewerWindow::revealIntroPanel()
{
	if (mProgressView)
	{
		mProgressView->revealIntroPanel();
	}
}

<<<<<<< HEAD
void LLViewerWindow::setShowProgress(const BOOL show,BOOL fullscreen)
=======
void LLViewerWindow::initTextures(S32 location_id)
{
    if (mProgressView)
    {
        mProgressView->initTextures(location_id, LLGridManager::getInstance()->isInProductionGrid());
    }
}

void LLViewerWindow::setShowProgress(const BOOL show)
>>>>>>> 347c5385
{
	if(show)
	{
		if(fullscreen)
		{
			if(mProgressView)
				mProgressView->fade(TRUE);
		}
		else
		{
			if(mProgressViewMini)
				mProgressViewMini->setVisible(TRUE);
		}
	}
	else
	{
		if(mProgressView && mProgressView->getVisible())
			mProgressView->fade(FALSE);

		if(mProgressViewMini)
			mProgressViewMini->setVisible(FALSE);
	}
}

void LLViewerWindow::setStartupComplete()
{
	if (mProgressView)
	{
		mProgressView->setStartupComplete();
	}
}

BOOL LLViewerWindow::getShowProgress() const
{
	return (mProgressView && mProgressView->getVisible());
}

void LLViewerWindow::setProgressString(const std::string& string)
{
	if (mProgressView)
	{
		mProgressView->setText(string);
	}

	if (mProgressViewMini)
	{
		mProgressViewMini->setText(string);
	}
}

void LLViewerWindow::setProgressMessage(const std::string& msg)
{
	if(mProgressView)
	{
		mProgressView->setMessage(msg);
	}
}

void LLViewerWindow::setProgressPercent(const F32 percent)
{
	if (mProgressView)
	{
		mProgressView->setPercent(percent);
	}

	if (mProgressViewMini)
	{
		mProgressViewMini->setPercent(percent);
	}
}

void LLViewerWindow::setProgressCancelButtonVisible( BOOL b, const std::string& label )
{
	if (mProgressView)
	{
		mProgressView->setCancelButtonVisible( b, label );
	}

	if (mProgressViewMini)
	{
		mProgressViewMini->setCancelButtonVisible( b, label );
	}
}

LLProgressView *LLViewerWindow::getProgressView() const
{
	return mProgressView;
}

void LLViewerWindow::dumpState()
{
	LL_INFOS() << "LLViewerWindow Active " << S32(mActive) << LL_ENDL;
	LL_INFOS() << "mWindow visible " << S32(mWindow->getVisible())
		<< " minimized " << S32(mWindow->getMinimized())
		<< LL_ENDL;
}

void LLViewerWindow::stopGL(BOOL save_state)
{
	//Note: --bao
	//if not necessary, do not change the order of the function calls in this function.
	//if change something, make sure it will not break anything.
	//especially be careful to put anything behind gTextureList.destroyGL(save_state);
	if (!gGLManager.mIsDisabled)
	{
		LL_INFOS() << "Shutting down GL..." << LL_ENDL;

		// Pause texture decode threads (will get unpaused during main loop)
		LLAppViewer::getTextureCache()->pause();
		LLAppViewer::getImageDecodeThread()->pause();
		LLAppViewer::getTextureFetch()->pause();
				
		gSky.destroyGL();
		stop_glerror();		

		LLManipTranslate::destroyGL() ;
		stop_glerror();		

		gBumpImageList.destroyGL();
		stop_glerror();

		LLFontGL::destroyAllGL();
		stop_glerror();

		LLVOAvatar::destroyGL();
		stop_glerror();

		LLVOPartGroup::destroyGL();

		LLViewerDynamicTexture::destroyGL();
		stop_glerror();

		if (gPipeline.isInit())
		{
			gPipeline.destroyGL();
		}
		
		gBox.cleanupGL();
		
		if(gPostProcess)
		{
			gPostProcess->invalidate();
		}

		gTextureList.destroyGL(save_state);
		stop_glerror();
		
		gGLManager.mIsDisabled = TRUE;
		stop_glerror();

		//unload shader's
		while (LLGLSLShader::sInstances.size())
		{
			LLGLSLShader* shader = *(LLGLSLShader::sInstances.begin());
			shader->unload();
		}
		
		LL_INFOS() << "Remaining allocated texture memory: " << LLImageGL::sGlobalTextureMemory.value() << " bytes" << LL_ENDL;
	}
}

void LLViewerWindow::restoreGL(const std::string& progress_message)
{
	//Note: --bao
	//if not necessary, do not change the order of the function calls in this function.
	//if change something, make sure it will not break anything. 
	//especially, be careful to put something before gTextureList.restoreGL();
	if (gGLManager.mIsDisabled)
	{
		LL_INFOS() << "Restoring GL..." << LL_ENDL;
		gGLManager.mIsDisabled = FALSE;
		
		initGLDefaults();
		LLGLState::restoreGL();
		
		gTextureList.restoreGL();
		
		// for future support of non-square pixels, and fonts that are properly stretched
		//LLFontGL::destroyDefaultFonts();
		initFonts();
				
		gSky.restoreGL();
		gPipeline.restoreGL();
		LLDrawPoolWater::restoreGL();
		LLManipTranslate::restoreGL();
		
		gBumpImageList.restoreGL();
		LLViewerDynamicTexture::restoreGL();
		LLVOAvatar::restoreGL();
		LLVOPartGroup::restoreGL();
		
		gResizeScreenTexture = TRUE;
		gWindowResized = TRUE;

		if (isAgentAvatarValid() && gAgentAvatarp->isEditingAppearance())
		{
			LLVisualParamHint::requestHintUpdates();
		}

		if (!progress_message.empty())
		{
			gRestoreGLTimer.reset();
			gRestoreGL = TRUE;
			setShowProgress(TRUE,TRUE);
			setProgressString(progress_message);
		}
		LL_INFOS() << "...Restoring GL done" << LL_ENDL;
		if(!LLAppViewer::instance()->restoreErrorTrap())
		{
			LL_WARNS() << " Someone took over my signal/exception handler (post restoreGL)!" << LL_ENDL;
		}

	}
}

void LLViewerWindow::initFonts(F32 zoom_factor)
{
	LLFontGL::destroyAllGL();
	// Initialize with possibly different zoom factor

	LLFontManager::initClass();

	LLFontGL::initClass( gSavedSettings.getF32("FontScreenDPI"),
								mDisplayScale.mV[VX] * zoom_factor,
								mDisplayScale.mV[VY] * zoom_factor,
								gDirUtilp->getAppRODataDir(),
								gSavedSettings.getString("FSFontSettingsFile"),
								gSavedSettings.getF32("FSFontSizeAdjustment"));
	// Force font reloads, which can be very slow
	LLFontGL::loadDefaultFonts();
}

void LLViewerWindow::requestResolutionUpdate()
{
	mResDirty = true;
}

static LLTrace::BlockTimerStatHandle FTM_WINDOW_CHECK_SETTINGS("Window Settings");

void LLViewerWindow::checkSettings()
{
	LL_RECORD_BLOCK_TIME(FTM_WINDOW_CHECK_SETTINGS);
	if (mStatesDirty)
	{
		gGL.refreshState();
		LLViewerShaderMgr::instance()->setShaders();
		mStatesDirty = false;
	}
	
	// We want to update the resolution AFTER the states getting refreshed not before.
	if (mResDirty)
	{
		reshape(getWindowWidthRaw(), getWindowHeightRaw());
		mResDirty = false;
	}	
}

void LLViewerWindow::restartDisplay(BOOL show_progress_bar)
{
	LL_INFOS() << "Restaring GL" << LL_ENDL;
	stopGL();
	if (show_progress_bar)
	{
		restoreGL(LLTrans::getString("ProgressChangingResolution"));
	}
	else
	{
		restoreGL();
	}
}

BOOL LLViewerWindow::changeDisplaySettings(LLCoordScreen size, BOOL disable_vsync, BOOL show_progress_bar)
{
	//BOOL was_maximized = gSavedSettings.getBOOL("WindowMaximized");

	//gResizeScreenTexture = TRUE;


	//U32 fsaa = gSavedSettings.getU32("RenderFSAASamples");
	//U32 old_fsaa = mWindow->getFSAASamples();

	// if not maximized, use the request size
	if (!mWindow->getMaximized())
	{
		mWindow->setSize(size);
	}

	//if (fsaa == old_fsaa)
	{
		return TRUE;
	}

/*

	// Close floaters that don't handle settings change
	LLFloaterReg::hideInstance("snapshot");
	
	BOOL result_first_try = FALSE;
	BOOL result_second_try = FALSE;

	LLFocusableElement* keyboard_focus = gFocusMgr.getKeyboardFocus();
	send_agent_pause();
	LL_INFOS() << "Stopping GL during changeDisplaySettings" << LL_ENDL;
	stopGL();
	mIgnoreActivate = TRUE;
	LLCoordScreen old_size;
	LLCoordScreen old_pos;
	mWindow->getSize(&old_size);

	//mWindow->setFSAASamples(fsaa);

	result_first_try = mWindow->switchContext(false, size, disable_vsync);
	if (!result_first_try)
	{
		// try to switch back
		//mWindow->setFSAASamples(old_fsaa);
		result_second_try = mWindow->switchContext(false, old_size, disable_vsync);

		if (!result_second_try)
		{
			// we are stuck...try once again with a minimal resolution?
			send_agent_resume();
			mIgnoreActivate = FALSE;
			return FALSE;
		}
	}
	send_agent_resume();

	LL_INFOS() << "Restoring GL during resolution change" << LL_ENDL;
	if (show_progress_bar)
	{
		restoreGL(LLTrans::getString("ProgressChangingResolution"));
	}
	else
	{
		restoreGL();
	}

	if (!result_first_try)
	{
		LLSD args;
		args["RESX"] = llformat("%d",size.mX);
		args["RESY"] = llformat("%d",size.mY);
		LLNotificationsUtil::add("ResolutionSwitchFail", args);
		size = old_size; // for reshape below
	}

	BOOL success = result_first_try || result_second_try;

	if (success)
	{
		// maximize window if was maximized, else reposition
		if (was_maximized)
		{
			mWindow->maximize();
		}
		else
		{
			S32 windowX = gSavedSettings.getS32("WindowX");
			S32 windowY = gSavedSettings.getS32("WindowY");

			mWindow->setPosition(LLCoordScreen ( windowX, windowY ) );
		}
	}

	mIgnoreActivate = FALSE;
	gFocusMgr.setKeyboardFocus(keyboard_focus);
	
	return success;

	*/
}

F32	LLViewerWindow::getWorldViewAspectRatio() const
{
	F32 world_aspect = (F32)mWorldViewRectRaw.getWidth() / (F32)mWorldViewRectRaw.getHeight();
	return world_aspect;
}

void LLViewerWindow::calcDisplayScale()
{
	F32 ui_scale_factor = llclamp(gSavedSettings.getF32("UIScaleFactor") * mWindow->getSystemUISize(), MIN_UI_SCALE, MAX_UI_SCALE);
	LLVector2 display_scale;
	display_scale.setVec(llmax(1.f / mWindow->getPixelAspectRatio(), 1.f), llmax(mWindow->getPixelAspectRatio(), 1.f));
	display_scale *= ui_scale_factor;

	// limit minimum display scale
	if (display_scale.mV[VX] < MIN_DISPLAY_SCALE || display_scale.mV[VY] < MIN_DISPLAY_SCALE)
	{
		display_scale *= MIN_DISPLAY_SCALE / llmin(display_scale.mV[VX], display_scale.mV[VY]);
	}
	
	if (display_scale != mDisplayScale)
	{
		LL_INFOS() << "Setting display scale to " << display_scale << " for ui scale: " << ui_scale_factor << LL_ENDL;

		mDisplayScale = display_scale;
		// Init default fonts
		initFonts();
	}
}

//static
LLRect 	LLViewerWindow::calcScaledRect(const LLRect & rect, const LLVector2& display_scale)
{
	LLRect res = rect;
	res.mLeft = ll_round((F32)res.mLeft / display_scale.mV[VX]);
	res.mRight = ll_round((F32)res.mRight / display_scale.mV[VX]);
	res.mBottom = ll_round((F32)res.mBottom / display_scale.mV[VY]);
	res.mTop = ll_round((F32)res.mTop / display_scale.mV[VY]);

	return res;
}

S32 LLViewerWindow::getChatConsoleBottomPad()
{
	S32 offset = 0;

	if(gToolBarView)
	{
		// <FS:KC> Tie console to legacy snap edge when possible
		static LLUICachedControl<bool> legacy_snap ("FSLegacyEdgeSnap", false);
		if (legacy_snap)
		{
			LLRect snap_rect = gFloaterView->getSnapRect();
			offset = snap_rect.mBottom;
		}// </FS:KC> Tie console to legacy snap edge when possible
		else
		{
			// FS:Ansariel This gets called every frame, so don't call getChild/findChild every time!
			offset += gToolBarView->getBottomToolbar()->getRect().getHeight();
			LLView* chat_stack = gToolBarView->getBottomChatStack();
			if (chat_stack)
			{
				offset = chat_stack->getRect().getHeight();
			}
		}
	}
	// </FS:Ansariel>

	return offset;
}

LLRect LLViewerWindow::getChatConsoleRect()
{
	LLRect full_window(0, getWindowHeightScaled(), getWindowWidthScaled(), 0);
	LLRect console_rect = full_window;

	const S32 CONSOLE_PADDING_TOP = 24;
	const S32 CONSOLE_PADDING_LEFT = 24;
	const S32 CONSOLE_PADDING_RIGHT = 10;

	console_rect.mTop    -= CONSOLE_PADDING_TOP;
	console_rect.mBottom += getChatConsoleBottomPad();

	console_rect.mLeft   += CONSOLE_PADDING_LEFT; 

	// <FS:Ansariel> This also works without relog!
	static LLCachedControl<bool> chatFullWidth(gSavedSettings, "ChatFullWidth");
	if (chatFullWidth)
	// </FS:Ansariel>
	{
		console_rect.mRight -= CONSOLE_PADDING_RIGHT;
	}
	else
	{
		// Make console rect somewhat narrow so having inventory open is
		// less of a problem.

		//AO, Have console reuse/respect the desired nearby popup width set in NearbyToastWidth
		//console_rect.mRight  = console_rect.mLeft + 2 * getWindowWidthScaled() / 3;
		static LLCachedControl<S32> nearbyToastWidth(gSavedSettings, "NearbyToastWidth");
		F32 percentage = nearbyToastWidth / 100.0;
		console_rect.mRight = S32((console_rect.mRight - CONSOLE_PADDING_RIGHT ) * percentage);
		//</AO>
	}

	// <FS:Ansariel> Push the chat console out of the way of the vertical toolbars
	if (gToolBarView)
	{
		// <FS:KC> Tie console to legacy snap edge when possible
		static LLUICachedControl<bool> legacy_snap ("FSLegacyEdgeSnap", false);
		if (legacy_snap)
		{
			LLRect snap_rect = gFloaterView->getSnapRect();
			if (console_rect.mRight > snap_rect.mRight)
			{
				console_rect.mRight = snap_rect.mRight;
			}

			if (console_rect.mLeft < snap_rect.mLeft)
			{
				console_rect.mLeft = snap_rect.mLeft;
			}
		}// </FS:KC> Tie console to legacy snap edge when possible
		else
		{
			LLToolBar* toolbar_left = gToolBarView->getToolbar(LLToolBarEnums::TOOLBAR_LEFT);
			if (toolbar_left && toolbar_left->hasButtons())
			{
				console_rect.mLeft += toolbar_left->getRect().getWidth();
			}

			LLToolBar* toolbar_right = gToolBarView->getToolbar(LLToolBarEnums::TOOLBAR_RIGHT);
			LLRect toolbar_right_screen_rect;
			toolbar_right->localRectToScreen(toolbar_right->getRect(), &toolbar_right_screen_rect);
			if (toolbar_right && toolbar_right->hasButtons() && console_rect.mRight >= toolbar_right_screen_rect.mLeft)
			{
				console_rect.mRight -= toolbar_right->getRect().getWidth();
			}
		}
	}
	// </FS:Ansariel>

	return console_rect;
}
//----------------------------------------------------------------------------


void LLViewerWindow::setUIVisibility(bool visible)
{
	mUIVisible = visible;

	if (!visible)
	{
		gAgentCamera.changeCameraToThirdPerson(FALSE);
		gFloaterView->hideAllFloaters();
	}
	else
	{
		gFloaterView->showHiddenFloaters();
	}

	if (gToolBarView)
	{
		gToolBarView->setToolBarsVisible(visible);
	}

	// <FS:Ansariel> Notification not showing if hiding the UI
	FSNearbyChat::instance().showDefaultChatBar(visible && !gSavedSettings.getBOOL("AutohideChatBar"));
	gSavedSettings.setBOOL("FSInternalShowNavbarNavigationPanel", visible && gSavedSettings.getBOOL("ShowNavbarNavigationPanel"));
	gSavedSettings.setBOOL("FSInternalShowNavbarFavoritesPanel", visible && gSavedSettings.getBOOL("ShowNavbarFavoritesPanel"));
	mRootView->getChildView("chiclet_container")->setVisible(visible);
	// </FS:Ansariel>

	// <FS:Zi> Is done inside XUI now, using visibility_control
	//LLNavigationBar::getInstance()->setVisible(visible ? gSavedSettings.getBOOL("ShowNavbarNavigationPanel") : FALSE);
	LLPanelTopInfoBar::getInstance()->setVisible(visible? gSavedSettings.getBOOL("ShowMiniLocationPanel") : FALSE);
	mRootView->getChildView("status_bar_container")->setVisible(visible);

	// <FS:Zi> hide utility bar if we are on a skin that uses it, e.g. Vintage
	LLView* utilityBarStack = mRootView->findChildView("chat_bar_utility_bar_stack");
	if (utilityBarStack)
	{
		utilityBarStack->setVisible(visible);
	}
	// </FS:Zi>
}

bool LLViewerWindow::getUIVisibility()
{
	return mUIVisible;
}

////////////////////////////////////////////////////////////////////////////
//
// LLPickInfo
//
LLPickInfo::LLPickInfo()
	: mKeyMask(MASK_NONE),
	  mPickCallback(NULL),
	  mPickType(PICK_INVALID),
	  mWantSurfaceInfo(FALSE),
	  mObjectFace(-1),
	  mUVCoords(-1.f, -1.f),
	  mSTCoords(-1.f, -1.f),
	  mXYCoords(-1, -1),
	  mIntersection(),
	  mNormal(),
	  mTangent(),
	  mBinormal(),
	  mHUDIcon(NULL),
	  mPickTransparent(FALSE),
	  mPickRigged(FALSE),
	  mPickParticle(FALSE)
{
}

LLPickInfo::LLPickInfo(const LLCoordGL& mouse_pos, 
		       MASK keyboard_mask, 
		       BOOL pick_transparent,
			   BOOL pick_rigged,
			   BOOL pick_particle,
		       BOOL pick_uv_coords,
			   BOOL pick_unselectable,
		       void (*pick_callback)(const LLPickInfo& pick_info))
	: mMousePt(mouse_pos),
	  mKeyMask(keyboard_mask),
	  mPickCallback(pick_callback),
	  mPickType(PICK_INVALID),
	  mWantSurfaceInfo(pick_uv_coords),
	  mObjectFace(-1),
	  mUVCoords(-1.f, -1.f),
	  mSTCoords(-1.f, -1.f),
	  mXYCoords(-1, -1),
	  mNormal(),
	  mTangent(),
	  mBinormal(),
	  mHUDIcon(NULL),
	  mPickTransparent(pick_transparent),
	  mPickRigged(pick_rigged),
	  mPickParticle(pick_particle),
	  mPickUnselectable(pick_unselectable)
{
}

void LLPickInfo::fetchResults()
{

	S32 face_hit = -1;
	LLVector4a intersection, normal;
	LLVector4a tangent;

	LLVector2 uv;

	LLHUDIcon* hit_icon = gViewerWindow->cursorIntersectIcon(mMousePt.mX, mMousePt.mY, 512.f, &intersection);
	
	LLVector4a origin;
	origin.load3(LLViewerCamera::getInstance()->getOrigin().mV);
	F32 icon_dist = 0.f;
	LLVector4a start;
	LLVector4a end;
	LLVector4a particle_end;

	if (hit_icon)
	{
		LLVector4a delta;
		delta.setSub(intersection, origin);
		icon_dist = delta.getLength3().getF32();
	}
	LLViewerObject* hit_object = gViewerWindow->cursorIntersect(mMousePt.mX, mMousePt.mY, 512.f,
									NULL, -1, mPickTransparent, mPickRigged, &face_hit,
									&intersection, &uv, &normal, &tangent, &start, &end);
	
	mPickPt = mMousePt;

// [RLVa:KB] - Checked: RLVa-2.2 (@setoverlay)
	if ( (gRlvHandler.isEnabled()) && (hit_object) && (!hit_object->isHUDAttachment()) )
	{
		if (gRlvHandler.hitTestOverlay(mMousePt))
		{
			hit_object = nullptr;
		}
	}
// [/RLVa:KB]

	U32 te_offset = face_hit > -1 ? face_hit : 0;

	if (mPickParticle)
	{ //get the end point of line segement to use for particle raycast
		if (hit_object)
		{
			particle_end = intersection;
		}
		else
		{
			particle_end = end;
		}
	}

	LLViewerObject* objectp = hit_object;


	LLVector4a delta;
	delta.setSub(origin, intersection);

	if (hit_icon && 
		(!objectp || 
		icon_dist < delta.getLength3().getF32()))
	{
		// was this name referring to a hud icon?
		mHUDIcon = hit_icon;
		mPickType = PICK_ICON;
		mPosGlobal = mHUDIcon->getPositionGlobal();

	}
	else if (objectp)
	{
		if( objectp->getPCode() == LLViewerObject::LL_VO_SURFACE_PATCH )
		{
			// Hit land
			mPickType = PICK_LAND;
			mObjectID.setNull(); // land has no id

			// put global position into land_pos
			LLVector3d land_pos;
			if (!gViewerWindow->mousePointOnLandGlobal(mPickPt.mX, mPickPt.mY, &land_pos, mPickUnselectable))
			{
				// The selected point is beyond the draw distance or is otherwise 
				// not selectable. Return before calling mPickCallback().
				return;
			}

			// Fudge the land focus a little bit above ground.
			mPosGlobal = land_pos + LLVector3d::z_axis * 0.1f;
		}
		else
		{
			if(isFlora(objectp))
			{
				mPickType = PICK_FLORA;
			}
			else
			{
				mPickType = PICK_OBJECT;
			}

			LLVector3 v_intersection(intersection.getF32ptr());

			mObjectOffset = gAgentCamera.calcFocusOffset(objectp, v_intersection, mPickPt.mX, mPickPt.mY);
			mObjectID = objectp->mID;
			mObjectFace = (te_offset == NO_FACE) ? -1 : (S32)te_offset;

			

			mPosGlobal = gAgent.getPosGlobalFromAgent(v_intersection);
			
			if (mWantSurfaceInfo)
			{
				getSurfaceInfo();
			}
		}
	}
	
	if (mPickParticle)
	{ //search for closest particle to click origin out to intersection point
		S32 part_face = -1;

		LLVOPartGroup* group = gPipeline.lineSegmentIntersectParticle(start, particle_end, NULL, &part_face);
		if (group)
		{
			mParticleOwnerID = group->getPartOwner(part_face);
			mParticleSourceID = group->getPartSource(part_face);
		}
	}

	if (mPickCallback)
	{
		mPickCallback(*this);
	}
}

LLPointer<LLViewerObject> LLPickInfo::getObject() const
{
	return gObjectList.findObject( mObjectID );
}

void LLPickInfo::updateXYCoords()
{
	if (mObjectFace > -1)
	{
		const LLTextureEntry &tep = getObject()->getTEref(mObjectFace);
		LLPointer<LLViewerTexture> imagep = LLViewerTextureManager::getFetchedTexture(tep.getID());
		if(mUVCoords.mV[VX] >= 0.f && mUVCoords.mV[VY] >= 0.f && imagep.notNull())
		{
			mXYCoords.mX = ll_round(mUVCoords.mV[VX] * (F32)imagep->getWidth());
			mXYCoords.mY = ll_round((1.f - mUVCoords.mV[VY]) * (F32)imagep->getHeight());
		}
	}
}

void LLPickInfo::getSurfaceInfo()
{
	// set values to uninitialized - this is what we return if no intersection is found
	mObjectFace   = -1;
	mUVCoords     = LLVector2(-1, -1);
	mSTCoords     = LLVector2(-1, -1);
	mXYCoords	  = LLCoordScreen(-1, -1);
	mIntersection = LLVector3(0,0,0);
	mNormal       = LLVector3(0,0,0);
	mBinormal     = LLVector3(0,0,0);
	mTangent	  = LLVector4(0,0,0,0);
	
	LLVector4a tangent;
	LLVector4a intersection;
	LLVector4a normal;

	tangent.clear();
	normal.clear();
	intersection.clear();
	
	LLViewerObject* objectp = getObject();

	if (objectp)
	{
		if (gViewerWindow->cursorIntersect(ll_round((F32)mMousePt.mX), ll_round((F32)mMousePt.mY), 1024.f,
										   objectp, -1, mPickTransparent, mPickRigged,
										   &mObjectFace,
										   &intersection,
										   &mSTCoords,
										   &normal,
										   &tangent))
		{
			// if we succeeded with the intersect above, compute the texture coordinates:

			if (objectp->mDrawable.notNull() && mObjectFace > -1)
			{
				LLFace* facep = objectp->mDrawable->getFace(mObjectFace);
				if (facep)
				{
					mUVCoords = facep->surfaceToTexture(mSTCoords, intersection, normal);
			}
			}

			mIntersection.set(intersection.getF32ptr());
			mNormal.set(normal.getF32ptr());
			mTangent.set(tangent.getF32ptr());

			//extrapoloate binormal from normal and tangent
			
			LLVector4a binormal;
			binormal.setCross3(normal, tangent);
			binormal.mul(tangent.getF32ptr()[3]);

			mBinormal.set(binormal.getF32ptr());

			mBinormal.normalize();
			mNormal.normalize();
			mTangent.normalize();

			// and XY coords:
			updateXYCoords();
			
		}
	}
}

//static 
bool LLPickInfo::isFlora(LLViewerObject* object)
{
	if (!object) return false;

	LLPCode pcode = object->getPCode();

	if( (LL_PCODE_LEGACY_GRASS == pcode) 
		|| (LL_PCODE_LEGACY_TREE == pcode) 
		|| (LL_PCODE_TREE_NEW == pcode))
	{
		return true;
	}
	return false;
}<|MERGE_RESOLUTION|>--- conflicted
+++ resolved
@@ -6309,19 +6309,18 @@
 	}
 }
 
-<<<<<<< HEAD
-void LLViewerWindow::setShowProgress(const BOOL show,BOOL fullscreen)
-=======
 void LLViewerWindow::initTextures(S32 location_id)
 {
     if (mProgressView)
     {
-        mProgressView->initTextures(location_id, LLGridManager::getInstance()->isInProductionGrid());
+        // <FS:Ansariel> OpenSim support
+        //mProgressView->initTextures(location_id, LLGridManager::getInstance()->isInProductionGrid());
+        mProgressView->initTextures(location_id, LLGridManager::getInstance()->isInSLMain());
+        // </FS:Ansariel>
     }
 }
 
-void LLViewerWindow::setShowProgress(const BOOL show)
->>>>>>> 347c5385
+void LLViewerWindow::setShowProgress(const BOOL show, BOOL fullscreen)
 {
 	if(show)
 	{
