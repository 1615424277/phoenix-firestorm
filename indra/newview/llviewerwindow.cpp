--- conflicted
+++ resolved
@@ -4263,15 +4263,6 @@
 		output_buffer_offset_y += subimage_y_offset;
 	}
 
-<<<<<<< HEAD
-	if (use_fbo)
-	{
-		mWindowRectRaw = window_rect;
-		target.flush();
-		glBindFramebuffer(GL_FRAMEBUFFER, 0);
-	}
-=======
->>>>>>> 515ccf30
 	gDisplaySwapBuffers = FALSE;
 	gDepthDirty = TRUE;
 
