--- conflicted
+++ resolved
@@ -1727,11 +1727,8 @@
 	mStatesDirty(false),
 	mCurrResolutionIndex(0),
 	mProgressView(NULL),
-<<<<<<< HEAD
+	mSystemUIScaleFactorChanged(false),
 	mProgressViewMini(NULL)
-=======
-	mSystemUIScaleFactorChanged(false)
->>>>>>> f710ab3d
 {
 	// gKeyboard is still NULL, so it doesn't do LLWindowListener any good to
 	// pass its value right now. Instead, pass it a nullary function that
