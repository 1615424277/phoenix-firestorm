/** 
 * @file llviewerwindow.cpp
 * @brief Implementation of the LLViewerWindow class.
 *
 * $LicenseInfo:firstyear=2001&license=viewerlgpl$
 * Second Life Viewer Source Code
 * Copyright (C) 2010, Linden Research, Inc.
 * 
 * This library is free software; you can redistribute it and/or
 * modify it under the terms of the GNU Lesser General Public
 * License as published by the Free Software Foundation;
 * version 2.1 of the License only.
 * 
 * This library is distributed in the hope that it will be useful,
 * but WITHOUT ANY WARRANTY; without even the implied warranty of
 * MERCHANTABILITY or FITNESS FOR A PARTICULAR PURPOSE.  See the GNU
 * Lesser General Public License for more details.
 * 
 * You should have received a copy of the GNU Lesser General Public
 * License along with this library; if not, write to the Free Software
 * Foundation, Inc., 51 Franklin Street, Fifth Floor, Boston, MA  02110-1301  USA
 * 
 * Linden Research, Inc., 945 Battery Street, San Francisco, CA  94111  USA
 * $/LicenseInfo$
 */

#include "llviewerprecompiledheaders.h"
#include "llviewerwindow.h"


// system library includes
#include <stdio.h>
#include <iostream>
#include <fstream>
#include <algorithm>
#include <boost/filesystem.hpp>
#include <boost/lambda/core.hpp>
#include <boost/regex.hpp>

#include "llagent.h"
#include "llagentcamera.h"
#include "llcommandhandler.h"
#include "llcommunicationchannel.h"
#include "llfloaterreg.h"
#include "llhudicon.h"
#include "llmeshrepository.h"
#include "llnotificationhandler.h"
#include "llpanellogin.h"
#include "llsetkeybinddialog.h"
#include "llviewerinput.h"
#include "llviewermenu.h"
//<FS:Beq> physics display changes
#include "llspatialpartition.h"
#include "llphysicsshapebuilderutil.h"
#include "llvolumemgr.h"
//</FS:Beq>

#include "llviewquery.h"
#include "llxmltree.h"
#include "llslurl.h"
#include "llrender.h"

#include "stringize.h"

//
// TODO: Many of these includes are unnecessary.  Remove them.
//

// linden library includes
#include "llaudioengine.h"		// mute on minimize
#include "llchatentry.h"
#include "indra_constants.h"
#include "llassetstorage.h"
#include "llerrorcontrol.h"
#include "llfontgl.h"
#include "llmousehandler.h"
#include "llrect.h"
#include "llsky.h"
#include "llstring.h"
#include "llui.h"
#include "lluuid.h"
#include "llview.h"
#include "llxfermanager.h"
#include "message.h"
#include "object_flags.h"
#include "lltimer.h"
#include "llviewermenu.h"
#include "lltooltip.h"
#include "llmediaentry.h"
#include "llurldispatcher.h"
#include "raytrace.h"

// newview includes
#include "fscommon.h"
#include "llagent.h"
#include "llbox.h"
#include "llchicletbar.h"
#include "llconsole.h"
#include "llviewercontrol.h"
#include "llcylinder.h"
#include "lldebugview.h"
#include "lldir.h"
#include "lldrawable.h"
#include "lldrawpoolalpha.h"
#include "lldrawpoolbump.h"
#include "lldrawpoolwater.h"
#include "llmaniptranslate.h"
#include "llface.h"
#include "llfeaturemanager.h"
#include "llfilepicker.h"
#include "llfirstuse.h"
#include "llfloater.h"
#include "llfloaterbuyland.h"
#include "llfloatercamera.h"
#include "llfloaterland.h"
#include "llfloaterinspect.h"
#include "llfloatermap.h"
#include "llfloaternamedesc.h"
#include "llfloaterpreference.h"
#include "llfloatersnapshot.h"
#include "llfloatertools.h"
#include "llfloaterworldmap.h"
#include "llfocusmgr.h"
#include "llfontfreetype.h"
#include "llgesturemgr.h"
#include "llglheaders.h"
#include "lltooltip.h"
#include "llhudmanager.h"
#include "llhudobject.h"
#include "llhudview.h"
#include "llimage.h"
#include "llimagej2c.h"
#include "llimageworker.h"
#include "llkeyboard.h"
#include "lllineeditor.h"
#include "lllogininstance.h"
#include "llmenugl.h"
#include "llmenuoptionpathfindingrebakenavmesh.h"
#include "llmodaldialog.h"
#include "llmorphview.h"
#include "llmoveview.h"
#include "llnavigationbar.h"
#include "llnotificationhandler.h"
// <FS:Zi> We don't use the mini location panel in Firestorm
// #include "llpaneltopinfobar.h"
#include "llpopupview.h"
#include "llpreviewtexture.h"
#include "llprogressview.h"
#include "llresmgr.h"
#include "llselectmgr.h"
#include "llrootview.h"
#include "llrendersphere.h"
#include "llstartup.h"
#include "llstatusbar.h"
#include "llstatview.h"
#include "llsurface.h"
#include "llsurfacepatch.h"
#include "lltexlayer.h"
#include "lltextbox.h"
#include "lltexturecache.h"
#include "lltexturefetch.h"
#include "lltextureview.h"
#include "lltoast.h"
#include "lltool.h"
#include "lltoolbarview.h"
#include "lltoolcomp.h"
#include "lltooldraganddrop.h"
#include "lltoolface.h"
#include "lltoolfocus.h"
#include "lltoolgrab.h"
#include "lltoolmgr.h"
#include "lltoolmorph.h"
#include "lltoolpie.h"
#include "lltoolselectland.h"
#include "lltrans.h"
#include "lluictrlfactory.h"
#include "llurldispatcher.h"		// SLURL from other app instance
#include "llversioninfo.h"
#include "llvieweraudio.h"
#include "llviewercamera.h"
#include "llviewergesture.h"
#include "llviewertexturelist.h"
#include "llviewerinventory.h"
#include "llviewerinput.h"
#include "llviewermedia.h"
#include "llviewermediafocus.h"
#include "llviewermenu.h"
#include "llviewermessage.h"
#include "llviewerobjectlist.h"
#include "llviewerparcelmgr.h"
#include "llviewerregion.h"
#include "llviewershadermgr.h"
#include "llviewerstats.h"
#include "llvoavatarself.h"
#include "llvopartgroup.h"
#include "llvovolume.h"
#include "llworld.h"
#include "llworldmapview.h"
#include "pipeline.h"
#include "llappviewer.h"
#include "llviewerdisplay.h"
#include "llspatialpartition.h"
#include "llviewerjoystick.h"
#include "llviewermenufile.h" // LLFilePickerReplyThread
#include "llviewernetwork.h"
#include "llpostprocess.h"
// <FS:Ansariel> [FS communication UI]
//#include "llfloaterimnearbychat.h"
// </FS:Ansariel> [FS communication UI]
#include "llagentui.h"
#include "llwearablelist.h"

#include "llviewereventrecorder.h"

#include "llnotifications.h"
#include "llnotificationsutil.h"
#include "llnotificationmanager.h"

#include "llfloaternotificationsconsole.h"

// <FS:Ansariel> [FS communication UI]
#include "fsfloaternearbychat.h"
#include "fsnearbychathub.h"
// </FS:Ansariel> [FS communication UI]
#include "llwindowlistener.h"
#include "llviewerwindowlistener.h"
// <FS:Zi> We don't use the mini location panel in Firestorm
// #include "llpaneltopinfobar.h"
#include "llcleanup.h"
#include "llimview.h"
#include "llviewermenufile.h"

// [RLVa:KB] - Checked: 2010-03-31 (RLVa-1.2.0c)
#include "rlvactions.h"
#include "rlveffects.h"
#include "rlvhandler.h"
// [/RLVa:KB]

#if LL_WINDOWS
#include <tchar.h> // For Unicode conversion methods
#include "llwindowwin32.h" // For AltGr handling
#endif

#include "utilitybar.h"		// <FS:Zi> Support for the classic V1 style buttons in some skins
#include "llnetmap.h"
#include "lggcontactsets.h"
#include "fspanellogin.h"

#include "lltracerecording.h"

//
// Globals
//
void render_ui(F32 zoom_factor = 1.f, int subfield = 0);
void swap();

extern BOOL gDebugClicks;
extern BOOL gDisplaySwapBuffers;
extern BOOL gDepthDirty;
extern BOOL gResizeScreenTexture;
extern BOOL gCubeSnapshot;
extern BOOL gSnapshotNoPost;

LLViewerWindow	*gViewerWindow = NULL;

LLFrameTimer	gAwayTimer;
LLFrameTimer	gAwayTriggerTimer;

BOOL			gShowOverlayTitle = FALSE;

LLViewerObject*  gDebugRaycastObject = NULL;
LLVOPartGroup* gDebugRaycastParticle = NULL;
LLVector4a       gDebugRaycastIntersection;
LLVector4a		gDebugRaycastParticleIntersection;
LLVector2        gDebugRaycastTexCoord;
LLVector4a       gDebugRaycastNormal;
LLVector4a       gDebugRaycastTangent;
S32				gDebugRaycastFaceHit;
LLVector4a		 gDebugRaycastStart;
LLVector4a		 gDebugRaycastEnd;

// HUD display lines in lower right
BOOL				gDisplayWindInfo = FALSE;
BOOL				gDisplayCameraPos = FALSE;
BOOL				gDisplayFOV = FALSE;

static const U8 NO_FACE = 255;
BOOL gQuietSnapshot = FALSE;

const F32 MIN_AFK_TIME = 6.f; // minimum time after setting away state before coming back

// Minimum value for UIScaleFactor, also defined in preferences, ui_scale_slider
static const F32 MIN_UI_SCALE = 0.75f;
// 4.0 in preferences, but win10 supports larger scaling and value is used more as
// sanity check, so leaving space for larger values from DPI updates.
static const F32 MAX_UI_SCALE = 7.0f;
static const F32 MIN_DISPLAY_SCALE = 0.75f;

// <FS:Ansariel> FIRE-31852: Now it aggressively executes gestures within focussed floaters...
//static const char KEY_MOUSELOOK = 'M';

static LLCachedControl<std::string>	sSnapshotBaseName(LLCachedControl<std::string>(gSavedPerAccountSettings, "SnapshotBaseName", "Snapshot"));
static LLCachedControl<std::string>	sSnapshotDir(LLCachedControl<std::string>(gSavedPerAccountSettings, "SnapshotBaseDir", ""));

LLTrace::SampleStatHandle<> LLViewerWindow::sMouseVelocityStat("Mouse Velocity");

class RecordToChatConsoleRecorder : public LLError::Recorder
{
public:
	virtual void recordMessage(LLError::ELevel level,
								const std::string& message)
	{
		//FIXME: this is NOT thread safe, and will do bad things when a warning is issued from a non-UI thread

		// only log warnings to chat console
		//if (level == LLError::LEVEL_WARN)
		//{
			//LLFloaterChat* chat_floater = LLFloaterReg::findTypedInstance<LLFloaterChat>("chat");
			//if (chat_floater && gSavedSettings.getBOOL("WarningsAsChat"))
			//{
			//	LLChat chat;
			//	chat.mText = message;
			//	chat.mSourceType = CHAT_SOURCE_SYSTEM;

			//	chat_floater->addChat(chat, FALSE, FALSE);
			//}
		//}
	}
};

class RecordToChatConsole : public LLSingleton<RecordToChatConsole>
{
	LLSINGLETON(RecordToChatConsole);
public:
	void startRecorder() { LLError::addRecorder(mRecorder); }
	void stopRecorder() { LLError::removeRecorder(mRecorder); }

private:
	LLError::RecorderPtr mRecorder;
};

RecordToChatConsole::RecordToChatConsole():
	mRecorder(new RecordToChatConsoleRecorder())
{
    mRecorder->showTags(false);
    mRecorder->showLocation(false);
    mRecorder->showMultiline(true);
}

////////////////////////////////////////////////////////////////////////////
//
// Print Utility
//

// Convert a normalized float (-1.0 <= x <= +1.0) to a fixed 1.4 format string:
//
//    s#.####
//
// Where:
//    s  sign character; space if x is positiv, minus if negative
//    #  decimal digits
//
// This is similar to printf("%+.4f") except positive numbers are NOT cluttered with a leading '+' sign.
// NOTE: This does NOT null terminate the output
void normalized_float_to_string(const float x, char *out_str)
{
    static const unsigned char DECIMAL_BCD2[] =
    {
        0x00, 0x01, 0x02, 0x03, 0x04, 0x05, 0x06, 0x07, 0x08, 0x09,
        0x10, 0x11, 0x12, 0x13, 0x14, 0x15, 0x16, 0x17, 0x18, 0x19,
        0x20, 0x21, 0x22, 0x23, 0x24, 0x25, 0x26, 0x27, 0x28, 0x29,
        0x30, 0x31, 0x32, 0x33, 0x34, 0x35, 0x36, 0x37, 0x38, 0x39,
        0x40, 0x41, 0x42, 0x43, 0x44, 0x45, 0x46, 0x47, 0x48, 0x49,
        0x50, 0x51, 0x52, 0x53, 0x54, 0x55, 0x56, 0x57, 0x58, 0x59,
        0x60, 0x61, 0x62, 0x63, 0x64, 0x65, 0x66, 0x67, 0x68, 0x69,
        0x70, 0x71, 0x72, 0x73, 0x74, 0x75, 0x76, 0x77, 0x78, 0x79,
        0x80, 0x81, 0x82, 0x83, 0x84, 0x85, 0x86, 0x87, 0x88, 0x89,
        0x90, 0x91, 0x92, 0x93, 0x94, 0x95, 0x96, 0x97, 0x98, 0x99
    };

    int neg = (x < 0);
    int rem = neg
            ? (int)(x * -10000.)
            : (int)(x *  10000.);

    int d10 = rem % 100; rem /= 100;
    int d32 = rem % 100; rem /= 100;

    out_str[6] = '0' + ((DECIMAL_BCD2[ d10 ] >> 0) & 0xF);
    out_str[5] = '0' + ((DECIMAL_BCD2[ d10 ] >> 4) & 0xF);
    out_str[4] = '0' + ((DECIMAL_BCD2[ d32 ] >> 0) & 0xF);
    out_str[3] = '0' + ((DECIMAL_BCD2[ d32 ] >> 4) & 0xF);
    out_str[2] = '.';
    out_str[1] = '0' + (rem & 1);
    out_str[0] = " -"[neg]; // Could always show '+' for positive but this clutters up the common case
}

// normalized float
//    printf("%-.4f    %-.4f    %-.4f")
// Params:
//   float  &matrix_row[4]
//   int    matrix_cell_index
//   string out_buffer (size 32)
// Note: The buffer is assumed to be pre-filled with spaces
#define MATRIX_ROW_N32_TO_STR(matrix_row, i, out_buffer)          \
    normalized_float_to_string(matrix_row[i+0], out_buffer +  0); \
    normalized_float_to_string(matrix_row[i+1], out_buffer + 11); \
    normalized_float_to_string(matrix_row[i+2], out_buffer + 22); \
    out_buffer[31] = 0;


// regular float
//    sprintf(buffer, "%-8.2f  %-8.2f  %-8.2f", matrix_row[i+0], matrix_row[i+1], matrix_row[i+2]);
// Params:
//   float  &matrix_row[4]
//   int    matrix_cell_index
//   char   out_buffer[32]
// Note: The buffer is assumed to be pre-filled with spaces
#define MATRIX_ROW_F32_TO_STR(matrix_row, i, out_buffer) {                       \
    static const char *format[3] = {                                             \
        "%-8.2f"  ,  /* 0 */                                                     \
        ">  99K  ",  /* 1 */                                                     \
        "< -99K  "   /* 2 */                                                     \
    };                                                                           \
                                                                                 \
    F32 temp_0 = matrix_row[i+0];                                                \
    F32 temp_1 = matrix_row[i+1];                                                \
    F32 temp_2 = matrix_row[i+2];                                                \
                                                                                 \
    U8 flag_0 = (((U8)(temp_0 < -99999.99)) << 1) | ((U8)(temp_0 > 99999.99));   \
    U8 flag_1 = (((U8)(temp_1 < -99999.99)) << 1) | ((U8)(temp_1 > 99999.99));   \
    U8 flag_2 = (((U8)(temp_2 < -99999.99)) << 1) | ((U8)(temp_2 > 99999.99));   \
                                                                                 \
    if (temp_0 < 0.f) out_buffer[ 0] = '-';                                      \
    if (temp_1 < 0.f) out_buffer[11] = '-';                                      \
    if (temp_2 < 0.f) out_buffer[22] = '-';                                      \
                                                                                 \
    sprintf(out_buffer+ 1,format[flag_0],fabsf(temp_0)); out_buffer[ 1+8] = ' '; \
    sprintf(out_buffer+12,format[flag_1],fabsf(temp_1)); out_buffer[12+8] = ' '; \
    sprintf(out_buffer+23,format[flag_2],fabsf(temp_2)); out_buffer[23+8] =  0 ; \
}

////////////////////////////////////////////////////////////////////////////
//
// LLDebugText
//

static LLTrace::BlockTimerStatHandle FTM_DISPLAY_DEBUG_TEXT("Display Debug Text");

class LLDebugText
{
private:
	struct Line
	{
		Line(const std::string& in_text, S32 in_x, S32 in_y) : text(in_text), x(in_x), y(in_y) {}
		std::string text;
		S32 x,y;
	};

	LLViewerWindow *mWindow;
	
	typedef std::vector<Line> line_list_t;
	line_list_t mLineList;
	LLColor4 mTextColor;

	LLColor4 mBackColor;
	LLRect mBackRectCamera1;
	LLRect mBackRectCamera2;

	void addText(S32 x, S32 y, const std::string &text) 
	{
		mLineList.push_back(Line(text, x, y));
	}
	
public:
	LLDebugText(LLViewerWindow* window) : mWindow(window) {}

	void clearText() { mLineList.clear(); }

	void update()
	{
		if (!gPipeline.hasRenderDebugFeatureMask(LLPipeline::RENDER_DEBUG_FEATURE_UI))
		{
			clearText();
			return;
		}

		static LLCachedControl<bool> log_texture_traffic(gSavedSettings,"LogTextureNetworkTraffic", false) ;

		std::string wind_vel_text;
		std::string wind_vector_text;
		std::string rwind_vel_text;
		std::string rwind_vector_text;
		std::string audio_text;

		static const std::string beacon_particle = LLTrans::getString("BeaconParticle");
		static const std::string beacon_physical = LLTrans::getString("BeaconPhysical");
		static const std::string beacon_scripted = LLTrans::getString("BeaconScripted");
		static const std::string beacon_scripted_touch = LLTrans::getString("BeaconScriptedTouch");
		static const std::string beacon_sound = LLTrans::getString("BeaconSound");
		static const std::string beacon_media = LLTrans::getString("BeaconMedia");
		static const std::string beacon_sun = LLTrans::getString("BeaconSun");
		static const std::string beacon_moon = LLTrans::getString("BeaconMoon");
		static const std::string particle_hiding = LLTrans::getString("ParticleHiding");
		static const std::string movelock_enabled = LLTrans::getString("MovelockEnabled"); // <FS:PP> FIRE-29880: Movelock

		// Draw the statistics in a light gray
		// and in a thin font
		mTextColor = LLColor4( 0.86f, 0.86f, 0.86f, 1.f );

		// Draw stuff growing up from right lower corner of screen
		S32 x_right = mWindow->getWorldViewWidthScaled();
		S32 xpos = x_right - 400;
		xpos = llmax(xpos, 0);
		S32 ypos = 64;
		const S32 y_inc = 20;

		// Camera matrix text is hard to see again a white background
		// Add a dark background underneath the matrices for readability (contrast)
		mBackRectCamera1.mLeft   = xpos;
		mBackRectCamera1.mRight  = x_right;
		mBackRectCamera1.mTop    = -1;
		mBackRectCamera1.mBottom = -1;
		mBackRectCamera2 = mBackRectCamera1;

		mBackColor = LLUIColorTable::instance().getColor( "MenuDefaultBgColor" );

		clearText();
		
		//if (gSavedSettings.getBOOL("DebugShowTime"))
		static LLCachedControl<bool> debugShowTime(gSavedSettings, "DebugShowTime");
		if (debugShowTime)
		{
			// <FS:Ansariel> FIRE-9746: Show FPS with DebugShowTime
			{
				const U32 y_inc2 = 15;
				addText(xpos, ypos, llformat("FPS: %3.1f", LLTrace::get_frame_recording().getPeriodMeanPerSec(LLStatViewer::FPS))); ypos += y_inc2;
			}
			// </FS:Ansariel>

			F32 time = gFrameTimeSeconds;
			S32 hours = (S32)(time / (60*60));
			S32 mins = (S32)((time - hours*(60*60)) / 60);
			S32 secs = (S32)((time - hours*(60*60) - mins*60));
			addText(xpos, ypos, llformat("Time: %d:%02d:%02d", hours,mins,secs)); ypos += y_inc;
		}
		
		//if (gSavedSettings.getBOOL("DebugShowMemory"))
		static LLCachedControl<bool> debugShowMemory(gSavedSettings, "DebugShowMemory");
		if (debugShowMemory)
		{
			addText(xpos, ypos,
					STRINGIZE("Memory: " << (LLMemory::getCurrentRSS() / 1024) << " (KB)"));
			ypos += y_inc;
		}

		if (gDisplayCameraPos)
		{
			std::string camera_view_text;
			std::string camera_center_text;
			std::string agent_view_text;
			std::string agent_left_text;
			std::string agent_center_text;
			std::string agent_root_center_text;

			LLVector3d tvector; // Temporary vector to hold data for printing.

			// Update camera center, camera view, wind info every other frame
			tvector = gAgent.getPositionGlobal();
			agent_center_text = llformat("AgentCenter  %f %f %f",
										 (F32)(tvector.mdV[VX]), (F32)(tvector.mdV[VY]), (F32)(tvector.mdV[VZ]));

			if (isAgentAvatarValid())
			{
				tvector = gAgent.getPosGlobalFromAgent(gAgentAvatarp->mRoot->getWorldPosition());
				agent_root_center_text = llformat("AgentRootCenter %f %f %f",
												  (F32)(tvector.mdV[VX]), (F32)(tvector.mdV[VY]), (F32)(tvector.mdV[VZ]));
			}
			else
			{
				agent_root_center_text = "---";
			}


			tvector = LLVector4(gAgent.getFrameAgent().getAtAxis());
			agent_view_text = llformat("AgentAtAxis  %f %f %f",
									   (F32)(tvector.mdV[VX]), (F32)(tvector.mdV[VY]), (F32)(tvector.mdV[VZ]));

			tvector = LLVector4(gAgent.getFrameAgent().getLeftAxis());
			agent_left_text = llformat("AgentLeftAxis  %f %f %f",
									   (F32)(tvector.mdV[VX]), (F32)(tvector.mdV[VY]), (F32)(tvector.mdV[VZ]));

			tvector = gAgentCamera.getCameraPositionGlobal();
			camera_center_text = llformat("CameraCenter %f %f %f",
										  (F32)(tvector.mdV[VX]), (F32)(tvector.mdV[VY]), (F32)(tvector.mdV[VZ]));

			tvector = LLVector4(LLViewerCamera::getInstance()->getAtAxis());
			camera_view_text = llformat("CameraAtAxis    %f %f %f",
										(F32)(tvector.mdV[VX]), (F32)(tvector.mdV[VY]), (F32)(tvector.mdV[VZ]));
		
// [RLVa:KB] - @showloc
			if (!RlvActions::canShowLocation())
			{
				agent_center_text = RlvStrings::getString(RlvStringKeys::Hidden::Generic);
				agent_root_center_text = RlvStrings::getString(RlvStringKeys::Hidden::Generic);
				camera_center_text = RlvStrings::getString(RlvStringKeys::Hidden::Generic);
			}
// [/RLVa:KB]

			addText(xpos, ypos, agent_center_text);  ypos += y_inc;
			addText(xpos, ypos, agent_root_center_text);  ypos += y_inc;
			addText(xpos, ypos, agent_view_text);  ypos += y_inc;
			addText(xpos, ypos, agent_left_text);  ypos += y_inc;
			addText(xpos, ypos, camera_center_text);  ypos += y_inc;
			addText(xpos, ypos, camera_view_text);  ypos += y_inc;
		}

		if (gDisplayWindInfo)
		{
			wind_vel_text = llformat("Wind velocity %.2f m/s", gWindVec.magVec());
			wind_vector_text = llformat("Wind vector   %.2f %.2f %.2f", gWindVec.mV[0], gWindVec.mV[1], gWindVec.mV[2]);
			rwind_vel_text = llformat("RWind vel %.2f m/s", gRelativeWindVec.magVec());
			rwind_vector_text = llformat("RWind vec   %.2f %.2f %.2f", gRelativeWindVec.mV[0], gRelativeWindVec.mV[1], gRelativeWindVec.mV[2]);

			addText(xpos, ypos, wind_vel_text);  ypos += y_inc;
			addText(xpos, ypos, wind_vector_text);  ypos += y_inc;
			addText(xpos, ypos, rwind_vel_text);  ypos += y_inc;
			addText(xpos, ypos, rwind_vector_text);  ypos += y_inc;
		}
		if (gDisplayWindInfo)
		{
			audio_text = llformat("Audio for wind: %d", gAudiop ? gAudiop->isWindEnabled() : -1);
			addText(xpos, ypos, audio_text);  ypos += y_inc;
		}
		if (gDisplayFOV)
		{
			addText(xpos, ypos, llformat("FOV: %2.1f deg", RAD_TO_DEG * LLViewerCamera::getInstance()->getView()));
			ypos += y_inc;
		}
		
		/*if (LLViewerJoystick::getInstance()->getOverrideCamera())
		{
			addText(xpos + 200, ypos, llformat("Flycam"));
			ypos += y_inc;
		}*/
		
		//if (gSavedSettings.getBOOL("DebugShowRenderInfo"))
		static LLCachedControl<bool> debugShowRenderInfo(gSavedSettings, "DebugShowRenderInfo");
		if (debugShowRenderInfo)
		{
			LLTrace::Recording& last_frame_recording = LLTrace::get_frame_recording().getLastRecording();

			//show streaming cost/triangle count of known prims in current region OR selection
			{
				F32 cost = 0.f;
				S32 count = 0;
				S32 vcount = 0;
				S32 object_count = 0;
				S32 total_bytes = 0;
				S32 visible_bytes = 0;

				const char* label = "Region";
				if (LLSelectMgr::getInstance()->getSelection()->getObjectCount() == 0)
				{ //region
					LLViewerRegion* region = gAgent.getRegion();
					if (region)
					{
						for (U32 i = 0; i < gObjectList.getNumObjects(); ++i)
						{
							LLViewerObject* object = gObjectList.getObject(i);
							if (object && 
								object->getRegion() == region &&
								object->getVolume())
							{
								object_count++;
								S32 bytes = 0;	
								S32 visible = 0;
								cost += object->getStreamingCost();
                                LLMeshCostData costs;
                                if (object->getCostData(costs))
                                {
                                    bytes = costs.getSizeTotal();
                                    visible = costs.getSizeByLOD(object->getLOD());
                                }

								S32 vt = 0;
								count += object->getTriangleCount(&vt);
								vcount += vt;
								total_bytes += bytes;
								visible_bytes += visible;
							}
						}
					}
				}
				else
				{
					label = "Selection";
					cost = LLSelectMgr::getInstance()->getSelection()->getSelectedObjectStreamingCost(&total_bytes, &visible_bytes);
					count = LLSelectMgr::getInstance()->getSelection()->getSelectedObjectTriangleCount(&vcount);
					object_count = LLSelectMgr::getInstance()->getSelection()->getObjectCount();
				}
					
				addText(xpos,ypos, llformat("%s streaming cost: %.1f", label, cost));
				ypos += y_inc;

				addText(xpos, ypos, llformat("    %.3f KTris, %.3f KVerts, %.1f/%.1f KB, %d objects",
										count/1000.f, vcount/1000.f, visible_bytes/1024.f, total_bytes/1024.f, object_count));
				ypos += y_inc;
			
			}

			addText(xpos, ypos, llformat("%d Texture Binds", LLImageGL::sBindCount));
			ypos += y_inc;

			addText(xpos, ypos, llformat("%d Unique Textures", LLImageGL::sUniqueCount));
			ypos += y_inc;

			addText(xpos, ypos, llformat("%d Render Calls", (U32)last_frame_recording.getSampleCount(LLPipeline::sStatBatchSize)));
            ypos += y_inc;

			addText(xpos, ypos, llformat("%d/%d Objects Active", gObjectList.getNumActiveObjects(), gObjectList.getNumObjects()));
			ypos += y_inc;

			addText(xpos, ypos, llformat("%d Matrix Ops", gPipeline.mMatrixOpCount));
			ypos += y_inc;

			addText(xpos, ypos, llformat("%d Texture Matrix Ops", gPipeline.mTextureMatrixOps));
			ypos += y_inc;

			gPipeline.mTextureMatrixOps = 0;
			gPipeline.mMatrixOpCount = 0;

 			if (last_frame_recording.getSampleCount(LLPipeline::sStatBatchSize) > 0)
			{
                addText(xpos, ypos, llformat("Batch min/max/mean: %d/%d/%d", (U32)last_frame_recording.getMin(LLPipeline::sStatBatchSize), (U32)last_frame_recording.getMax(LLPipeline::sStatBatchSize), (U32)last_frame_recording.getMean(LLPipeline::sStatBatchSize)));
			}
            ypos += y_inc;

			addText(xpos, ypos, llformat("UI Verts/Calls: %d/%d", LLRender::sUIVerts, LLRender::sUICalls));
			LLRender::sUICalls = LLRender::sUIVerts = 0;
			ypos += y_inc;

			addText(xpos,ypos, llformat("%d/%d Nodes visible", gPipeline.mNumVisibleNodes, LLSpatialGroup::sNodeCount));
			
			ypos += y_inc;

			if (!LLOcclusionCullingGroup::sPendingQueries.empty())
			{
				addText(xpos,ypos, llformat("%d Queries pending", LLOcclusionCullingGroup::sPendingQueries.size()));
				ypos += y_inc;
			}


			addText(xpos,ypos, llformat("%d Avatars visible", LLVOAvatar::sNumVisibleAvatars));
			
			ypos += y_inc;

			addText(xpos,ypos, llformat("%d Lights visible", LLPipeline::sVisibleLightCount));
			
			ypos += y_inc;

			if (gMeshRepo.meshRezEnabled())
			{
				addText(xpos, ypos, llformat("%.3f MB Mesh Data Received", LLMeshRepository::sBytesReceived/(1024.f*1024.f)));
				
				ypos += y_inc;
				
				addText(xpos, ypos, llformat("%d/%d Mesh HTTP Requests/Retries", LLMeshRepository::sHTTPRequestCount,
					LLMeshRepository::sHTTPRetryCount));
				ypos += y_inc;

				addText(xpos, ypos, llformat("%d/%d Mesh LOD Pending/Processing", LLMeshRepository::sLODPending, LLMeshRepository::sLODProcessing));
				ypos += y_inc;

				// <FS:Ansariel> Mesh debugging
				addText(xpos, ypos, llformat("%d Mesh Active LOD Requests", LLMeshRepoThread::sActiveLODRequests));
				ypos += y_inc;
				// </FS:Ansariel>

				addText(xpos, ypos, llformat("%.3f/%.3f MB Mesh Cache Read/Write ", LLMeshRepository::sCacheBytesRead/(1024.f*1024.f), LLMeshRepository::sCacheBytesWritten/(1024.f*1024.f)));
                ypos += y_inc;

                addText(xpos, ypos, llformat("%.3f/%.3f MB Mesh Skins/Decompositions Memory", LLMeshRepository::sCacheBytesSkins / (1024.f*1024.f), LLMeshRepository::sCacheBytesDecomps / (1024.f*1024.f)));
                ypos += y_inc;

                addText(xpos, ypos, llformat("%.3f MB Mesh Headers Memory", LLMeshRepository::sCacheBytesHeaders / (1024.f*1024.f)));

				ypos += y_inc;
			}

			// <FS:Beq> FIRE-32311 - Only show particle text when showing render debug info (relocate pre-existing change by Liny)
			if (LLPipeline::toggleRenderTypeControlNegated(LLPipeline::RENDER_TYPE_PARTICLES))
			{
				addText(xpos, ypos, particle_hiding);
				ypos += y_inc;
			}
			// </FS:Beq>
            gPipeline.mNumVisibleNodes = LLPipeline::sVisibleLightCount = 0;
		}
		static LLCachedControl<bool> sDebugShowAvatarRenderInfo(gSavedSettings, "DebugShowAvatarRenderInfo");
		if (sDebugShowAvatarRenderInfo)
		{
			std::map<std::string, LLVOAvatar*> sorted_avs;
			
			std::vector<LLCharacter*>::iterator sort_iter = LLCharacter::sInstances.begin();
			while (sort_iter != LLCharacter::sInstances.end())
			{
				LLVOAvatar* avatar = dynamic_cast<LLVOAvatar*>(*sort_iter);
				if (avatar &&
					!avatar->isDead())						// Not dead yet
				{
					// Stuff into a sorted map so the display is ordered
					sorted_avs[avatar->getFullname()] = avatar;
				}
				sort_iter++;
			}

			std::string trunc_name;
			std::map<std::string, LLVOAvatar*>::reverse_iterator av_iter = sorted_avs.rbegin();		// Put "A" at the top
			while (av_iter != sorted_avs.rend())
			{
				LLVOAvatar* avatar = av_iter->second;

				avatar->calculateUpdateRenderComplexity(); // Make sure the numbers are up-to-date

				trunc_name = utf8str_truncate(avatar->getFullname(), 16);
				addText(xpos, ypos, llformat("%s : %s, complexity %d, area %.2f",
					trunc_name.c_str(),
                    LLVOAvatar::rezStatusToString(avatar->getRezzedStatus()).c_str(),
					avatar->getVisualComplexity(),
					avatar->getAttachmentSurfaceArea()));
				ypos += y_inc;
				av_iter++;
			}
		}

		//if (gSavedSettings.getBOOL("DebugShowRenderMatrices"))
		static LLCachedControl<bool> debugShowRenderMatrices(gSavedSettings, "DebugShowRenderMatrices");
		if (debugShowRenderMatrices)
		{
			char camera_lines[8][32];
			memset(camera_lines, ' ', sizeof(camera_lines));

			// Projection last column is always <0,0,-1.0001,0>
			// Projection last row is always <0,0,-0.2>
			mBackRectCamera1.mBottom = ypos - y_inc + 2;
			MATRIX_ROW_N32_TO_STR(gGLProjection, 12,camera_lines[7]); addText(xpos, ypos, std::string(camera_lines[7])); ypos += y_inc;
			MATRIX_ROW_N32_TO_STR(gGLProjection,  8,camera_lines[6]); addText(xpos, ypos, std::string(camera_lines[6])); ypos += y_inc;
			MATRIX_ROW_N32_TO_STR(gGLProjection,  4,camera_lines[5]); addText(xpos, ypos, std::string(camera_lines[5])); ypos += y_inc; mBackRectCamera1.mTop    = ypos + 2;
			MATRIX_ROW_N32_TO_STR(gGLProjection,  0,camera_lines[4]); addText(xpos, ypos, std::string(camera_lines[4])); ypos += y_inc; mBackRectCamera2.mBottom = ypos + 2;

			addText(xpos, ypos, "Projection Matrix");
			ypos += y_inc;

			// View last column is always <0,0,0,1>
			MATRIX_ROW_F32_TO_STR(gGLModelView, 12,camera_lines[3]); addText(xpos, ypos, std::string(camera_lines[3])); ypos += y_inc;
			MATRIX_ROW_N32_TO_STR(gGLModelView,  8,camera_lines[2]); addText(xpos, ypos, std::string(camera_lines[2])); ypos += y_inc;
			MATRIX_ROW_N32_TO_STR(gGLModelView,  4,camera_lines[1]); addText(xpos, ypos, std::string(camera_lines[1])); ypos += y_inc; mBackRectCamera2.mTop = ypos + 2;
			MATRIX_ROW_N32_TO_STR(gGLModelView,  0,camera_lines[0]); addText(xpos, ypos, std::string(camera_lines[0])); ypos += y_inc;

			addText(xpos, ypos, "View Matrix");
			ypos += y_inc;
		}
		// disable use of glReadPixels which messes up nVidia nSight graphics debugging
        //<FS:AO improve use of controls with radiogroups>
        //if (gSavedSettings.getBOOL("DebugShowColor") && !LLRender::sNsightDebugSupport)
        static LLCachedControl<S32> debugShowColor(gSavedSettings, "DebugShowColor");
        //</FS:AO>
        if (debugShowColor && !LLRender::sNsightDebugSupport)
        {
            U8 color[4];
            LLCoordGL coord = gViewerWindow->getCurrentMouse();

            // Convert x,y to raw pixel coords
            S32 x_raw = llround(coord.mX * gViewerWindow->getWindowWidthRaw() / (F32) gViewerWindow->getWindowWidthScaled());
            S32 y_raw = llround(coord.mY * gViewerWindow->getWindowHeightRaw() / (F32) gViewerWindow->getWindowHeightScaled());
            
            glReadPixels(x_raw, y_raw, 1, 1, GL_RGBA, GL_UNSIGNED_BYTE, color);
            addText(xpos, ypos, llformat("Pixel <%1d, %1d> R:%1d G:%1d B:%1d A:%1d", x_raw, y_raw, color[0], color[1], color[2], color[3]));
            ypos += y_inc;
        }

		// <FS:PP> FIRE-29880: Movelock
		static LLCachedControl<bool> fsRenderMovelockState(gSavedPerAccountSettings, "UseMoveLock");
		static LLCachedControl<bool> fsRenderMovelockText(gSavedPerAccountSettings, "MoveLockInfoVisibleOnScreen");
		if (fsRenderMovelockState && fsRenderMovelockText)
		{
			addText(xpos, ypos, movelock_enabled);
			ypos += y_inc;
		}
		// </FS:PP>

		// only display these messages if we are actually rendering beacons at this moment
		// <FS:LO> Always show the beacon text regardless if the floater is visible
		// <FS:Ansa> ...and if we want to see it
		//if (LLPipeline::getRenderBeacons() && LLFloaterReg::instanceVisible("beacons"))
		static LLCachedControl<bool> fsRenderBeaconText(gSavedSettings, "FSRenderBeaconText");
		if (LLPipeline::getRenderBeacons() && fsRenderBeaconText)
		// </FS:Ansa>
		{
			if (LLPipeline::getRenderMOAPBeacons())
			{
				// <FS:Ansariel> Localization fix for render beacon info (FIRE-7216)
				//addText(xpos, ypos, "Viewing media beacons (white)");
				addText(xpos, ypos, beacon_media);
				ypos += y_inc;
			}

			// <FS:LO> pull the text saying if particles are hidden out from beacons
			/*if (LLPipeline::toggleRenderTypeControlNegated(LLPipeline::RENDER_TYPE_PARTICLES))
			{
				addText(xpos, ypos, particle_hiding);
				ypos += y_inc;
			}*/
			// </FS:LO>

			if (LLPipeline::getRenderParticleBeacons())
			{
				// <FS:Ansariel> Localization fix for render beacon info (FIRE-7216)
				//addText(xpos, ypos, "Viewing particle beacons (blue)");
				addText(xpos, ypos, beacon_particle);
				ypos += y_inc;
			}

			if (LLPipeline::getRenderSoundBeacons())
			{
				// <FS:Ansariel> Localization fix for render beacon info (FIRE-7216)
				//addText(xpos, ypos, "Viewing sound beacons (yellow)");
				addText(xpos, ypos, beacon_sound);
				ypos += y_inc;
			}

			if (LLPipeline::getRenderScriptedBeacons())
			{
				addText(xpos, ypos, beacon_scripted);
				ypos += y_inc;
			}
			else
				if (LLPipeline::getRenderScriptedTouchBeacons())
				{
					addText(xpos, ypos, beacon_scripted_touch);
					ypos += y_inc;
				}

			if (LLPipeline::getRenderPhysicalBeacons())
			{
				// <FS:Ansariel> Localization fix for render beacon info (FIRE-7216)
				//addText(xpos, ypos, "Viewing physical object beacons (green)");
				addText(xpos, ypos, beacon_physical);
				ypos += y_inc;
			}
		}

		static LLUICachedControl<bool> show_sun_beacon("sunbeacon", false);
		static LLUICachedControl<bool> show_moon_beacon("moonbeacon", false);

		if (show_sun_beacon)
		{
			addText(xpos, ypos, beacon_sun);
			ypos += y_inc;
		}
		if (show_moon_beacon)
		{
			addText(xpos, ypos, beacon_moon);
			ypos += y_inc;
		}

		if(log_texture_traffic)
		{	
			U32 old_y = ypos ;
			for(S32 i = LLViewerTexture::BOOST_NONE; i < LLViewerTexture::MAX_GL_IMAGE_CATEGORY; i++)
			{
				if(gTotalTextureBytesPerBoostLevel[i] > (S32Bytes)0)
				{
					addText(xpos, ypos, llformat("Boost_Level %d:  %.3f MB", i, F32Megabytes(gTotalTextureBytesPerBoostLevel[i]).value()));
					ypos += y_inc;
				}
			}
			if(ypos != old_y)
			{
				addText(xpos, ypos, "Network traffic for textures:");
				ypos += y_inc;
			}
		}				

		//if (gSavedSettings.getBOOL("DebugShowTextureInfo"))
		static LLCachedControl<bool> debugShowTextureInfo(gSavedSettings, "DebugShowTextureInfo");
		if (debugShowTextureInfo)
		{
			LLViewerObject* objectp = NULL ;
			
			LLSelectNode* nodep = LLSelectMgr::instance().getHoverNode();
			if (nodep)
			{
				objectp = nodep->getObject();
			}

			if (objectp && !objectp->isDead())
			{
				S32 num_faces = objectp->mDrawable->getNumFaces() ;
				std::set<LLViewerFetchedTexture*> tex_list;

				for(S32 i = 0 ; i < num_faces; i++)
				{
					LLFace* facep = objectp->mDrawable->getFace(i) ;
					if(facep)
					{						
						LLViewerFetchedTexture* tex = dynamic_cast<LLViewerFetchedTexture*>(facep->getTexture()) ;
						if(tex)
						{
							if(tex_list.find(tex) != tex_list.end())
							{
								continue ; //already displayed.
							}
							tex_list.insert(tex);

							std::string uuid_str;
							tex->getID().toString(uuid_str);
							uuid_str = uuid_str.substr(0,7);

							addText(xpos, ypos, llformat("ID: %s v_size: %.3f", uuid_str.c_str(), tex->getMaxVirtualSize()));
							ypos += y_inc;

							addText(xpos, ypos, llformat("discard level: %d desired level: %d Missing: %s", tex->getDiscardLevel(), 
								tex->getDesiredDiscardLevel(), tex->isMissingAsset() ? "Y" : "N"));
							ypos += y_inc;
						}
					}
				}
			}
		}
		
		// <FS:ND> Report amount of failed texture buffer allocations if any.
		if (LLImageBase::getAllocationErrors())
		{
			addText(xpos, ypos, llformat("# textures discarded due to insufficient memory %ld", LLImageBase::getAllocationErrors()));
		}
		// </FS:ND>
	}

	void draw()
	{
		LL_RECORD_BLOCK_TIME(FTM_DISPLAY_DEBUG_TEXT);

		// Camera matrix text is hard to see again a white background
		// Add a dark background underneath the matrices for readability (contrast)
		if (mBackRectCamera1.mTop >= 0)
		{
			mBackColor.setAlpha( 0.75f );
			gl_rect_2d(mBackRectCamera1, mBackColor, true);

			mBackColor.setAlpha( 0.66f );
			gl_rect_2d(mBackRectCamera2, mBackColor, true);
		}

		for (line_list_t::iterator iter = mLineList.begin();
			 iter != mLineList.end(); ++iter)
		{
			const Line& line = *iter;
			LLFontGL::getFontMonospace()->renderUTF8(line.text, 0, (F32)line.x, (F32)line.y, mTextColor,
					LLFontGL::LEFT, LLFontGL::TOP, LLFontGL::NORMAL, LLFontGL::NO_SHADOW);
		}
	}

};

void LLViewerWindow::updateDebugText()
{
	mDebugText->update();
}

////////////////////////////////////////////////////////////////////////////
//
// LLViewerWindow
//

LLViewerWindow::Params::Params()
:	title("title"),
	name("name"),
	x("x"),
	y("y"),
	width("width"),
	height("height"),
	min_width("min_width"),
	min_height("min_height"),
	fullscreen("fullscreen", false),
	ignore_pixel_depth("ignore_pixel_depth", false)
{}


void LLViewerWindow::handlePieMenu(S32 x, S32 y, MASK mask)
{
    if (CAMERA_MODE_CUSTOMIZE_AVATAR != gAgentCamera.getCameraMode() && LLToolMgr::getInstance()->getCurrentTool() != LLToolPie::getInstance() && gAgent.isInitialized())
    {
        // If the current tool didn't process the click, we should show
        // the pie menu.  This can be done by passing the event to the pie
        // menu tool.
        LLToolPie::getInstance()->handleRightMouseDown(x, y, mask);
    }
}

BOOL LLViewerWindow::handleAnyMouseClick(LLWindow *window, LLCoordGL pos, MASK mask, EMouseClickType clicktype, BOOL down, bool& is_toolmgr_action)
{
	const char* buttonname = "";
	const char* buttonstatestr = "";
	S32 x = pos.mX;
	S32 y = pos.mY;
	x = ll_round((F32)x / mDisplayScale.mV[VX]);
	y = ll_round((F32)y / mDisplayScale.mV[VY]);

    // Handle non-consuming global keybindings, like voice 
    gViewerInput.handleGlobalBindsMouse(clicktype, mask, down);

	// only send mouse clicks to UI if UI is visible
	if(gPipeline.hasRenderDebugFeatureMask(LLPipeline::RENDER_DEBUG_FEATURE_UI))
	{	

		if (down)
		{
			buttonstatestr = "down" ;
		}
		else
		{
			buttonstatestr = "up" ;
		}
		
		switch (clicktype)
		{
		case CLICK_LEFT:
			mLeftMouseDown = down;
			buttonname = "Left";
			break;
		case CLICK_RIGHT:
			mRightMouseDown = down;
			buttonname = "Right";
			break;
		case CLICK_MIDDLE:
			mMiddleMouseDown = down;
			buttonname = "Middle";
			break;
		case CLICK_DOUBLELEFT:
			mLeftMouseDown = down;
			buttonname = "Left Double Click";
			break;
		case CLICK_BUTTON4:
			buttonname = "Button 4";
			break;
		case CLICK_BUTTON5:
			buttonname = "Button 5";
			break;
		default:
			break; // COUNT and NONE
		}
		
		LLView::sMouseHandlerMessage.clear();

		if (gMenuBarView)
		{
			// stop ALT-key access to menu
			gMenuBarView->resetMenuTrigger();
		}

		if (gDebugClicks)
		{	
			LL_INFOS() << "ViewerWindow " << buttonname << " mouse " << buttonstatestr << " at " << x << "," << y << LL_ENDL;
		}

		// Make sure we get a corresponding mouseup event, even if the mouse leaves the window
		if (down)
			mWindow->captureMouse();
		else
			mWindow->releaseMouse();

		// Indicate mouse was active
		LLUI::getInstance()->resetMouseIdleTimer();

		// Don't let the user move the mouse out of the window until mouse up.
		if( LLToolMgr::getInstance()->getCurrentTool()->clipMouseWhenDown() )
		{
			mWindow->setMouseClipping(down);
		}

		LLMouseHandler* mouse_captor = gFocusMgr.getMouseCapture();
		if( mouse_captor )
		{
			S32 local_x;
			S32 local_y;
			mouse_captor->screenPointToLocal( x, y, &local_x, &local_y );
			if (LLView::sDebugMouseHandling)
			{
				LL_INFOS() << buttonname << " Mouse " << buttonstatestr << " handled by captor " << mouse_captor->getName() << LL_ENDL;
			}

			BOOL r = mouse_captor->handleAnyMouseClick(local_x, local_y, mask, clicktype, down); 
			if (r) {

				LL_DEBUGS() << "LLViewerWindow::handleAnyMouseClick viewer with mousecaptor calling updatemouseeventinfo - local_x|global x  "<< local_x << " " << x  << "local/global y " << local_y << " " << y << LL_ENDL;

				LLViewerEventRecorder::instance().setMouseGlobalCoords(x,y);
				LLViewerEventRecorder::instance().logMouseEvent(std::string(buttonstatestr),std::string(buttonname)); 

			}
			else if (down && clicktype == CLICK_RIGHT)
			{
				handlePieMenu(x, y, mask);
				r = TRUE;
			}
			return r;
		}

		// Mark the click as handled and return if we aren't within the root view to avoid spurious bugs
		if( !mRootView->pointInView(x, y) )
		{
			return TRUE;
		}
		// Give the UI views a chance to process the click

		BOOL r= mRootView->handleAnyMouseClick(x, y, mask, clicktype, down) ;
		if (r) 
		{

			LL_DEBUGS() << "LLViewerWindow::handleAnyMouseClick calling updatemouseeventinfo - global x  "<< " " << x	<< "global y " << y	 << "buttonstate: " << buttonstatestr << " buttonname " << buttonname << LL_ENDL;

			LLViewerEventRecorder::instance().setMouseGlobalCoords(x,y);

			// Clear local coords - this was a click on root window so these are not needed
			// By not including them, this allows the test skeleton generation tool to be smarter when generating code
			// the code generator can be smarter because when local coords are present it can try the xui path with local coords
			// and fallback to global coordinates only if needed. 
			// The drawback to this approach is sometimes a valid xui path will appear to work fine, but NOT interact with the UI element
			// (VITA support not implemented yet or not visible to VITA due to widget further up xui path not being visible to VITA)
			// For this reason it's best to provide hints where possible here by leaving out local coordinates
			LLViewerEventRecorder::instance().setMouseLocalCoords(-1,-1);
			LLViewerEventRecorder::instance().logMouseEvent(buttonstatestr,buttonname); 

			if (LLView::sDebugMouseHandling)
			{
				LL_INFOS() << buttonname << " Mouse " << buttonstatestr << " " << LLViewerEventRecorder::instance().get_xui()	<< LL_ENDL;
			} 
			return TRUE;
		} else if (LLView::sDebugMouseHandling)
			{
				LL_INFOS() << buttonname << " Mouse " << buttonstatestr << " not handled by view" << LL_ENDL;
			}
	}

	// Do not allow tool manager to handle mouseclicks if we have disconnected	
	if(!gDisconnected && LLToolMgr::getInstance()->getCurrentTool()->handleAnyMouseClick( x, y, mask, clicktype, down ) )
	{
		LLViewerEventRecorder::instance().clear_xui(); 
        is_toolmgr_action = true;
		return TRUE;
	}

	if (down && clicktype == CLICK_RIGHT)
	{
		handlePieMenu(x, y, mask);
		return TRUE;
	}

	// If we got this far on a down-click, it wasn't handled.
	// Up-clicks, though, are always handled as far as the OS is concerned.
	BOOL default_rtn = !down;
	return default_rtn;
}

BOOL LLViewerWindow::handleMouseDown(LLWindow *window,  LLCoordGL pos, MASK mask)
{
    mAllowMouseDragging = FALSE;
    if (!mMouseDownTimer.getStarted())
    {
        mMouseDownTimer.start();
    }
    else
    {
        mMouseDownTimer.reset();
    }    
    BOOL down = TRUE;
    //handleMouse() loops back to LLViewerWindow::handleAnyMouseClick
    return gViewerInput.handleMouse(window, pos, mask, CLICK_LEFT, down);
}

BOOL LLViewerWindow::handleDoubleClick(LLWindow *window,  LLCoordGL pos, MASK mask)
{
	// try handling as a double-click first, then a single-click if that
	// wasn't handled.
	BOOL down = TRUE;
	if (gViewerInput.handleMouse(window, pos, mask, CLICK_DOUBLELEFT, down))
	{
		return TRUE;
	}
	return handleMouseDown(window, pos, mask);
}

BOOL LLViewerWindow::handleMouseUp(LLWindow *window,  LLCoordGL pos, MASK mask)
{
    if (mMouseDownTimer.getStarted())
    {
        mMouseDownTimer.stop();
    }
    BOOL down = FALSE;
    return gViewerInput.handleMouse(window, pos, mask, CLICK_LEFT, down);
}
BOOL LLViewerWindow::handleRightMouseDown(LLWindow *window,  LLCoordGL pos, MASK mask)
{
	BOOL down = TRUE;
	return gViewerInput.handleMouse(window, pos, mask, CLICK_RIGHT, down);
}

BOOL LLViewerWindow::handleRightMouseUp(LLWindow *window,  LLCoordGL pos, MASK mask)
{
	BOOL down = FALSE;
 	return gViewerInput.handleMouse(window, pos, mask, CLICK_RIGHT, down);
}

BOOL LLViewerWindow::handleMiddleMouseDown(LLWindow *window,  LLCoordGL pos, MASK mask)
{
	BOOL down = TRUE;
 	gViewerInput.handleMouse(window, pos, mask, CLICK_MIDDLE, down);
  
  	// Always handled as far as the OS is concerned.
	return TRUE;
}

LLWindowCallbacks::DragNDropResult LLViewerWindow::handleDragNDrop( LLWindow *window, LLCoordGL pos, MASK mask, LLWindowCallbacks::DragNDropAction action, std::string data)
{
	LLWindowCallbacks::DragNDropResult result = LLWindowCallbacks::DND_NONE;

	const bool prim_media_dnd_enabled = gSavedSettings.getBOOL("PrimMediaDragNDrop");
	const bool slurl_dnd_enabled = gSavedSettings.getBOOL("SLURLDragNDrop");
	
	if ( prim_media_dnd_enabled || slurl_dnd_enabled )
	{
		switch(action)
		{
			// Much of the handling for these two cases is the same.
			case LLWindowCallbacks::DNDA_TRACK:
			case LLWindowCallbacks::DNDA_DROPPED:
			case LLWindowCallbacks::DNDA_START_TRACKING:
			{
				bool drop = (LLWindowCallbacks::DNDA_DROPPED == action);
					
				if (slurl_dnd_enabled)
				{
					LLSLURL dropped_slurl(data);
					if(dropped_slurl.isSpatial())
					{
						if (drop)
						{
							LLURLDispatcher::dispatch( dropped_slurl.getSLURLString(), LLCommandHandler::NAV_TYPE_CLICKED, NULL, true );
							return LLWindowCallbacks::DND_MOVE;
						}
						return LLWindowCallbacks::DND_COPY;
					}
				}

				if (prim_media_dnd_enabled)
				{
					LLPickInfo pick_info = pickImmediate( pos.mX, pos.mY,
                                                          TRUE /* pick_transparent */, 
                                                          FALSE /* pick_rigged */);

					S32 object_face = pick_info.mObjectFace;
					std::string url = data;

					LL_DEBUGS() << "Object: picked at " << pos.mX << ", " << pos.mY << " - face = " << object_face << " - URL = " << url << LL_ENDL;

					LLVOVolume *obj = dynamic_cast<LLVOVolume*>(static_cast<LLViewerObject*>(pick_info.getObject()));
				
					if (obj && !obj->getRegion()->getCapability("ObjectMedia").empty())
					{
						LLTextureEntry *te = obj->getTE(object_face);

						// can modify URL if we can modify the object or we have navigate permissions
						bool allow_modify_url = obj->permModify() || (te && obj->hasMediaPermission( te->getMediaData(), LLVOVolume::MEDIA_PERM_INTERACT ));

						if (te && allow_modify_url )
						{
							if (drop)
							{
								// object does NOT have media already
								if ( ! te->hasMedia() )
								{
									// we are allowed to modify the object
									if ( obj->permModify() )
									{
										// Create new media entry
										LLSD media_data;
										// XXX Should we really do Home URL too?
										media_data[LLMediaEntry::HOME_URL_KEY] = url;
										media_data[LLMediaEntry::CURRENT_URL_KEY] = url;
										media_data[LLMediaEntry::AUTO_PLAY_KEY] = true;
										obj->syncMediaData(object_face, media_data, true, true);
										// XXX This shouldn't be necessary, should it ?!?
										if (obj->getMediaImpl(object_face))
											obj->getMediaImpl(object_face)->navigateReload();
										obj->sendMediaDataUpdate();

										result = LLWindowCallbacks::DND_COPY;
									}
								}
								else 
								// object HAS media already
								{
									// URL passes the whitelist
									if (te->getMediaData()->checkCandidateUrl( url ) )
									{
										// just navigate to the URL
										if (obj->getMediaImpl(object_face))
										{
											obj->getMediaImpl(object_face)->navigateTo(url);
										}
										else 
										{
											// This is very strange.  Navigation should
											// happen via the Impl, but we don't have one.
											// This sends it to the server, which /should/
											// trigger us getting it.  Hopefully.
											LLSD media_data;
											media_data[LLMediaEntry::CURRENT_URL_KEY] = url;
											obj->syncMediaData(object_face, media_data, true, true);
											obj->sendMediaDataUpdate();
										}
										result = LLWindowCallbacks::DND_LINK;
										
									}
								}
								LLSelectMgr::getInstance()->unhighlightObjectOnly(mDragHoveredObject);
								mDragHoveredObject = NULL;
							
							}
							else 
							{
								// Check the whitelist, if there's media (otherwise just show it)
								if (te->getMediaData() == NULL || te->getMediaData()->checkCandidateUrl(url))
								{
									if ( obj != mDragHoveredObject)
									{
										// Highlight the dragged object
										LLSelectMgr::getInstance()->unhighlightObjectOnly(mDragHoveredObject);
										mDragHoveredObject = obj;
										LLSelectMgr::getInstance()->highlightObjectOnly(mDragHoveredObject);
									}
									result = (! te->hasMedia()) ? LLWindowCallbacks::DND_COPY : LLWindowCallbacks::DND_LINK;

								}
							}
						}
					}
				}
			}
			break;
			
			case LLWindowCallbacks::DNDA_STOP_TRACKING:
				// The cleanup case below will make sure things are unhilighted if necessary.
			break;
		}

		if (prim_media_dnd_enabled &&
			result == LLWindowCallbacks::DND_NONE && !mDragHoveredObject.isNull())
		{
			LLSelectMgr::getInstance()->unhighlightObjectOnly(mDragHoveredObject);
			mDragHoveredObject = NULL;
		}
	}
	
	return result;
}

BOOL LLViewerWindow::handleMiddleMouseUp(LLWindow *window,  LLCoordGL pos, MASK mask)
{
	BOOL down = FALSE;
 	gViewerInput.handleMouse(window, pos, mask, CLICK_MIDDLE, down);
  
  	// Always handled as far as the OS is concerned.
	return TRUE;
}

BOOL LLViewerWindow::handleOtherMouse(LLWindow *window, LLCoordGL pos, MASK mask, S32 button, bool down)
{
    switch (button)
    {
    case 4:
        gViewerInput.handleMouse(window, pos, mask, CLICK_BUTTON4, down);
        break;
    case 5:
        gViewerInput.handleMouse(window, pos, mask, CLICK_BUTTON5, down);
        break;
    default:
        break;
    }

    // Always handled as far as the OS is concerned.
    return TRUE;
}

BOOL LLViewerWindow::handleOtherMouseDown(LLWindow *window, LLCoordGL pos, MASK mask, S32 button)
{
    return handleOtherMouse(window, pos, mask, button, TRUE);
}

BOOL LLViewerWindow::handleOtherMouseUp(LLWindow *window, LLCoordGL pos, MASK mask, S32 button)
{
    return handleOtherMouse(window, pos, mask, button, FALSE);
}

// WARNING: this is potentially called multiple times per frame
void LLViewerWindow::handleMouseMove(LLWindow *window,  LLCoordGL pos, MASK mask)
{
	S32 x = pos.mX;
	S32 y = pos.mY;

	x = ll_round((F32)x / mDisplayScale.mV[VX]);
	y = ll_round((F32)y / mDisplayScale.mV[VY]);

	mMouseInWindow = TRUE;

	// Save mouse point for access during idle() and display()

	LLCoordGL mouse_point(x, y);

	if (mouse_point != mCurrentMousePoint)
	{
		LLUI::getInstance()->resetMouseIdleTimer();
	}

	saveLastMouse(mouse_point);

	mWindow->showCursorFromMouseMove();

	if (gAwayTimer.getElapsedTimeF32() > LLAgent::MIN_AFK_TIME
		&& !gDisconnected)
	{
		gAgent.clearAFK();
	}
}

void LLViewerWindow::handleMouseDragged(LLWindow *window,  LLCoordGL pos, MASK mask)
{
    if (mMouseDownTimer.getStarted())
    {
        if (mMouseDownTimer.getElapsedTimeF32() > 0.1)
        {
            mAllowMouseDragging = TRUE;
            mMouseDownTimer.stop();
        }
    }
    if(mAllowMouseDragging || !LLToolCamera::getInstance()->hasMouseCapture())
    {
        handleMouseMove(window, pos, mask);
    }
}

void LLViewerWindow::handleMouseLeave(LLWindow *window)
{
	// Note: we won't get this if we have captured the mouse.
	llassert( gFocusMgr.getMouseCapture() == NULL );
	mMouseInWindow = FALSE;
	LLToolTipMgr::instance().blockToolTips();
}

BOOL LLViewerWindow::handleCloseRequest(LLWindow *window)
{
	// User has indicated they want to close, but we may need to ask
	// about modified documents.
	LLAppViewer::instance()->userQuit();
	// Don't quit immediately
	return FALSE;
}

void LLViewerWindow::handleQuit(LLWindow *window)
{
	if (gNonInteractive)
	{
		LLAppViewer::instance()->requestQuit();
	}
	else
	{
		LL_INFOS() << "Window forced quit" << LL_ENDL;
		LLAppViewer::instance()->forceQuit();
	}
}

void LLViewerWindow::handleResize(LLWindow *window,  S32 width,  S32 height)
{
	reshape(width, height);
	mResDirty = true;
}

// The top-level window has gained focus (e.g. via ALT-TAB)
void LLViewerWindow::handleFocus(LLWindow *window)
{
	gFocusMgr.setAppHasFocus(TRUE);
	LLModalDialog::onAppFocusGained();

	gAgent.onAppFocusGained();
	LLToolMgr::getInstance()->onAppFocusGained();

	// See if we're coming in with modifier keys held down
	if (gKeyboard)
	{
		gKeyboard->resetMaskKeys();
	}

	// resume foreground running timer
	// since we artifically limit framerate when not frontmost
	gForegroundTime.unpause();
}

// The top-level window has lost focus (e.g. via ALT-TAB)
void LLViewerWindow::handleFocusLost(LLWindow *window)
{
	gFocusMgr.setAppHasFocus(FALSE);
	//LLModalDialog::onAppFocusLost();
	LLToolMgr::getInstance()->onAppFocusLost();
	gFocusMgr.setMouseCapture( NULL );

	if (gMenuBarView)
	{
		// stop ALT-key access to menu
		gMenuBarView->resetMenuTrigger();
	}

	// restore mouse cursor
	showCursor();
	getWindow()->setMouseClipping(FALSE);

	// If losing focus while keys are down, handle them as
    // an 'up' to correctly release states, then reset states
	if (gKeyboard)
	{
        gKeyboard->resetKeyDownAndHandle();
		gKeyboard->resetKeys();
	}

	// pause timer that tracks total foreground running time
	gForegroundTime.pause();
}


BOOL LLViewerWindow::handleTranslatedKeyDown(KEY key,  MASK mask, BOOL repeated)
{
    // Handle non-consuming global keybindings, like voice 
    // Never affects event processing.
    gViewerInput.handleGlobalBindsKeyDown(key, mask);

	if (gAwayTimer.getElapsedTimeF32() > LLAgent::MIN_AFK_TIME)
	{
		gAgent.clearAFK();
	}

	// *NOTE: We want to interpret KEY_RETURN later when it arrives as
	// a Unicode char, not as a keydown.  Otherwise when client frame
	// rate is really low, hitting return sends your chat text before
	// it's all entered/processed.
	if (key == KEY_RETURN && mask == MASK_NONE)
	{
        // RIDER: although, at times some of the controlls (in particular the CEF viewer
        // would like to know about the KEYDOWN for an enter key... so ask and pass it along.
        LLFocusableElement* keyboard_focus = gFocusMgr.getKeyboardFocus();
        if (keyboard_focus && !keyboard_focus->wantsReturnKey())
    		return FALSE;
	}

    // remaps, handles ignored cases and returns back to viewer window.
    return gViewerInput.handleKey(key, mask, repeated);
}

BOOL LLViewerWindow::handleTranslatedKeyUp(KEY key,  MASK mask)
{
    // Handle non-consuming global keybindings, like voice 
    // Never affects event processing.
    gViewerInput.handleGlobalBindsKeyUp(key, mask);

	// Let the inspect tool code check for ALT key to set LLToolSelectRect active instead LLToolCamera
	LLToolCompInspect * tool_inspectp = LLToolCompInspect::getInstance();
	if (LLToolMgr::getInstance()->getCurrentTool() == tool_inspectp)
	{
		tool_inspectp->keyUp(key, mask);
	}

	return gViewerInput.handleKeyUp(key, mask);
}

void LLViewerWindow::handleScanKey(KEY key, BOOL key_down, BOOL key_up, BOOL key_level)
{
	LLViewerJoystick::getInstance()->setCameraNeedsUpdate(true);
	gViewerInput.scanKey(key, key_down, key_up, key_level);
	return; // Be clear this function returns nothing
}




BOOL LLViewerWindow::handleActivate(LLWindow *window, BOOL activated)
{
	if (activated)
	{
		mActive = true;
		send_agent_resume();
		gAgent.clearAFK();
		
		// Unmute audio
		audio_update_volume();
	}
	else
	{
		mActive = false;
				
		// if the user has chosen to go Away automatically after some time, then go Away when minimizing
		if (gSavedSettings.getS32("AFKTimeout"))
		{
			gAgent.setAFK();
		}
		
		// SL-53351: Make sure we're not in mouselook when minimised, to prevent control issues
		if (gAgentCamera.getCameraMode() == CAMERA_MODE_MOUSELOOK)
		{
			gAgentCamera.changeCameraToDefault();
		}
		
		send_agent_pause();
	
		// Mute audio
		audio_update_volume();
	}
	return TRUE;
}

BOOL LLViewerWindow::handleActivateApp(LLWindow *window, BOOL activating)
{
	//if (!activating) gAgentCamera.changeCameraToDefault();

	LLViewerJoystick::getInstance()->setNeedsReset(true);
	return FALSE;
}


void LLViewerWindow::handleMenuSelect(LLWindow *window,  S32 menu_item)
{
}


BOOL LLViewerWindow::handlePaint(LLWindow *window,  S32 x,  S32 y, S32 width,  S32 height)
{
	// *TODO: Enable similar information output for other platforms?  DK 2011-02-18
#if LL_WINDOWS
	if (gHeadlessClient)
	{
		HWND window_handle = (HWND)window->getPlatformWindow();
		PAINTSTRUCT ps; 
		HDC hdc; 
 
		RECT wnd_rect;
		wnd_rect.left = 0;
		wnd_rect.top = 0;
		wnd_rect.bottom = 200;
		wnd_rect.right = 500;

		hdc = BeginPaint(window_handle, &ps); 
		//SetBKColor(hdc, RGB(255, 255, 255));
		FillRect(hdc, &wnd_rect, CreateSolidBrush(RGB(255, 255, 255)));

		std::string temp_str;
		LLTrace::Recording& recording = LLViewerStats::instance().getRecording();
		temp_str = llformat( "FPS %3.1f Phy FPS %2.1f Time Dil %1.3f",		/* Flawfinder: ignore */
				recording.getPerSec(LLStatViewer::FPS), //mFPSStat.getMeanPerSec(),
				recording.getLastValue(LLStatViewer::SIM_PHYSICS_FPS), 
				recording.getLastValue(LLStatViewer::SIM_TIME_DILATION));
		S32 len = temp_str.length();
		TextOutA(hdc, 0, 0, temp_str.c_str(), len); 


		LLVector3d pos_global = gAgent.getPositionGlobal();
		temp_str = llformat( "Avatar pos %6.1lf %6.1lf %6.1lf", pos_global.mdV[0], pos_global.mdV[1], pos_global.mdV[2]);
		len = temp_str.length();
		TextOutA(hdc, 0, 25, temp_str.c_str(), len); 

		TextOutA(hdc, 0, 50, "Set \"HeadlessClient FALSE\" in settings.ini file to reenable", 61);
		EndPaint(window_handle, &ps); 
		return TRUE;
	}
#endif
	return FALSE;
}


void LLViewerWindow::handleScrollWheel(LLWindow *window,  S32 clicks)
{
	handleScrollWheel( clicks );
}

void LLViewerWindow::handleScrollHWheel(LLWindow *window,  S32 clicks)
{
	handleScrollHWheel(clicks);
}

void LLViewerWindow::handleWindowBlock(LLWindow *window)
{
	send_agent_pause();
}

void LLViewerWindow::handleWindowUnblock(LLWindow *window)
{
	send_agent_resume();
}

void LLViewerWindow::handleDataCopy(LLWindow *window, S32 data_type, void *data)
{
	const S32 SLURL_MESSAGE_TYPE = 0;
	switch (data_type)
	{
	case SLURL_MESSAGE_TYPE:
		// received URL
		std::string url = (const char*)data;
		LLMediaCtrl* web = NULL;
		const bool trusted_browser = false;
		// don't treat slapps coming from external browsers as "clicks" as this would bypass throttling
		if (LLURLDispatcher::dispatch(url, LLCommandHandler::NAV_TYPE_EXTERNAL, web, trusted_browser))
		{
			// bring window to foreground, as it has just been "launched" from a URL
			mWindow->bringToFront();
		}
		break;
	}
}

BOOL LLViewerWindow::handleTimerEvent(LLWindow *window)
{
    //TODO: just call this every frame from gatherInput instead of using a convoluted 30fps timer callback
	if (LLViewerJoystick::getInstance()->getOverrideCamera())
	{
		LLViewerJoystick::getInstance()->updateStatus();
		return TRUE;
	}
	return FALSE;
}

BOOL LLViewerWindow::handleDeviceChange(LLWindow *window)
{
	// give a chance to use a joystick after startup (hot-plugging)
	if (!LLViewerJoystick::getInstance()->isJoystickInitialized() )
	{
		LLViewerJoystick::getInstance()->init(true);
		return TRUE;
	}
	return FALSE;
}

BOOL LLViewerWindow::handleDPIChanged(LLWindow *window, F32 ui_scale_factor, S32 window_width, S32 window_height)
{
    if (ui_scale_factor >= MIN_UI_SCALE && ui_scale_factor <= MAX_UI_SCALE)
    {
        LLViewerWindow::reshape(window_width, window_height);
        mResDirty = true;
        return TRUE;
    }
    else
    {
        LL_WARNS() << "DPI change caused UI scale to go out of bounds: " << ui_scale_factor << LL_ENDL;
        return FALSE;
    }
}

BOOL LLViewerWindow::handleWindowDidChangeScreen(LLWindow *window)
{
	LLCoordScreen window_rect;
	mWindow->getSize(&window_rect);
	reshape(window_rect.mX, window_rect.mY);
	return TRUE;
}

void LLViewerWindow::handlePingWatchdog(LLWindow *window, const char * msg)
{
	LLAppViewer::instance()->pingMainloopTimeout(msg);
}


void LLViewerWindow::handleResumeWatchdog(LLWindow *window)
{
	LLAppViewer::instance()->resumeMainloopTimeout();
}

void LLViewerWindow::handlePauseWatchdog(LLWindow *window)
{
	LLAppViewer::instance()->pauseMainloopTimeout();
}

//virtual
std::string LLViewerWindow::translateString(const char* tag)
{
	return LLTrans::getString( std::string(tag) );
}

//virtual
std::string LLViewerWindow::translateString(const char* tag,
		const std::map<std::string, std::string>& args)
{
	// LLTrans uses a special subclass of std::string for format maps,
	// but we must use std::map<> in these callbacks, otherwise we create
	// a dependency between LLWindow and LLFormatMapString.  So copy the data.
	LLStringUtil::format_map_t args_copy;
	std::map<std::string,std::string>::const_iterator it = args.begin();
	for ( ; it != args.end(); ++it)
	{
		args_copy[it->first] = it->second;
	}
	return LLTrans::getString( std::string(tag), args_copy);
}

//
// Classes
//
LLViewerWindow::LLViewerWindow(const Params& p)
:	mWindow(NULL),
	mActive(true),
	mUIVisible(true),
	mWindowRectRaw(0, p.height, p.width, 0),
	mWindowRectScaled(0, p.height, p.width, 0),
	mWorldViewRectRaw(0, p.height, p.width, 0),
	mLeftMouseDown(FALSE),
	mMiddleMouseDown(FALSE),
	mRightMouseDown(FALSE),
	mMouseInWindow( FALSE ),
    mAllowMouseDragging(TRUE),
    mMouseDownTimer(),
	mLastMask( MASK_NONE ),
	mToolStored( NULL ),
	mHideCursorPermanent( FALSE ),
	mCursorHidden(FALSE),
	mIgnoreActivate( FALSE ),
	mResDirty(false),
	mStatesDirty(false),
	mCurrResolutionIndex(0),
	mProgressView(NULL),
	mProgressViewMini(NULL)
{
	// gKeyboard is still NULL, so it doesn't do LLWindowListener any good to
	// pass its value right now. Instead, pass it a nullary function that
	// will, when we later need it, return the value of gKeyboard.
	// boost::lambda::var() constructs such a functor on the fly.
	mWindowListener.reset(new LLWindowListener(this, boost::lambda::var(gKeyboard)));
	mViewerWindowListener.reset(new LLViewerWindowListener(this));

	mSystemChannel.reset(new LLNotificationChannel("System", "Visible", LLNotificationFilters::includeEverything));
	mCommunicationChannel.reset(new LLCommunicationChannel("Communication", "Visible"));
	mAlertsChannel.reset(new LLNotificationsUI::LLViewerAlertHandler("VW_alerts", "alert"));
	mModalAlertsChannel.reset(new LLNotificationsUI::LLViewerAlertHandler("VW_alertmodal", "alertmodal"));

	bool ignore = gSavedSettings.getBOOL("IgnoreAllNotifications");
	LLNotifications::instance().setIgnoreAllNotifications(ignore);
	if (ignore)
	{
	LL_INFOS() << "NOTE: ALL NOTIFICATIONS THAT OCCUR WILL GET ADDED TO IGNORE LIST FOR LATER RUNS." << LL_ENDL;
	}


	BOOL useLegacyCursors = gSavedSettings.getBOOL("FSUseLegacyCursors");//<FS:LO> Legacy cursor setting from main program

	/*
	LLWindowCallbacks* callbacks,
	const std::string& title, const std::string& name, S32 x, S32 y, S32 width, S32 height, U32 flags,
	BOOL fullscreen, 
	BOOL clearBg,
	BOOL disable_vsync,
	BOOL ignore_pixel_depth,
	U32 fsaa_samples)
	*/
	// create window

    U32 max_core_count = gSavedSettings.getU32("EmulateCoreCount");
    U32 max_vram = gSavedSettings.getU32("RenderMaxVRAMBudget");
    F32 max_gl_version = gSavedSettings.getF32("RenderMaxOpenGLVersion");
    
	mWindow = LLWindowManager::createWindow(this,
		p.title, p.name, p.x, p.y, p.width, p.height, 0,
		p.fullscreen, 
		gHeadlessClient,
		gSavedSettings.getBOOL("RenderVSyncEnable"),
		!gHeadlessClient,
		p.ignore_pixel_depth,
		0,
        max_core_count,
        max_vram,
        max_gl_version, //don't use window level anti-aliasing
		useLegacyCursors); // <FS:LO> Legacy cursor setting from main program

	if (NULL == mWindow)
	{
		LLSplashScreen::update(LLTrans::getString("StartupRequireDriverUpdate"));
	
		LL_WARNS("Window") << "Failed to create window, to be shutting Down, be sure your graphics driver is updated." << LL_ENDL ;

		ms_sleep(5000) ; //wait for 5 seconds.

		LLSplashScreen::update(LLTrans::getString("ShuttingDown"));
#if LL_LINUX
		LL_WARNS() << "Unable to create window, be sure screen is set at 32-bit color and your graphics driver is configured correctly.  See README-linux.txt for further information."
				<< LL_ENDL;
#else
		LL_WARNS("Window") << "Unable to create window, be sure screen is set at 32-bit color in Control Panels->Display->Settings"
				<< LL_ENDL;
#endif
        LLAppViewer::instance()->fastQuit(1);
	}
    else if (!LLViewerShaderMgr::sInitialized)
    {
        //immediately initialize shaders
        LLViewerShaderMgr::sInitialized = TRUE;
        LLViewerShaderMgr::instance()->setShaders();
    }
	
	if (!LLAppViewer::instance()->restoreErrorTrap())
	{
        // this always happens, so downgrading it to INFO
		LL_INFOS("Window") << " Someone took over my signal/exception handler (post createWindow; normal)" << LL_ENDL;
	}

	const bool do_not_enforce = false;
	mWindow->setMinSize(p.min_width, p.min_height, do_not_enforce);  // root view not set 
	LLCoordScreen scr;
    mWindow->getSize(&scr);

    // Reset UI scale factor on first run if OS's display scaling is not 100%
    if (gSavedSettings.getBOOL("ResetUIScaleOnFirstRun"))
    {
        if (mWindow->getSystemUISize() != 1.f)
        {
            gSavedSettings.setF32("UIScaleFactor", 1.f);
        }
        gSavedSettings.setBOOL("ResetUIScaleOnFirstRun", FALSE);
    }

	// Get the real window rect the window was created with (since there are various OS-dependent reasons why
	// the size of a window or fullscreen context may have been adjusted slightly...)
	F32 ui_scale_factor = llclamp(gSavedSettings.getF32("UIScaleFactor") * mWindow->getSystemUISize(), MIN_UI_SCALE, MAX_UI_SCALE);
	
	mDisplayScale.setVec(llmax(1.f / mWindow->getPixelAspectRatio(), 1.f), llmax(mWindow->getPixelAspectRatio(), 1.f));
	mDisplayScale *= ui_scale_factor;
	LLUI::setScaleFactor(mDisplayScale);

	{
		LLCoordWindow size;
		mWindow->getSize(&size);
		mWindowRectRaw.set(0, size.mY, size.mX, 0);
		mWindowRectScaled.set(0, ll_round((F32)size.mY / mDisplayScale.mV[VY]), ll_round((F32)size.mX / mDisplayScale.mV[VX]), 0);
	}
	
	LLFontManager::initClass();
	// Init font system, load default fonts and generate basic glyphs
	// currently it takes aprox. 0.5 sec and we would load these fonts anyway
	// before login screen.
	LLFontGL::initClass( gSavedSettings.getF32("FontScreenDPI"),
		mDisplayScale.mV[VX],
		mDisplayScale.mV[VY],
		gDirUtilp->getAppRODataDir(),
		gSavedSettings.getString("FSFontSettingsFile"),
		gSavedSettings.getF32("FSFontSizeAdjustment"));


	//
	// We want to set this stuff up BEFORE we initialize the pipeline, so we can turn off
	// stuff like AGP if we think that it'll crash the viewer.
	//
	LL_DEBUGS("Window") << "Loading feature tables." << LL_ENDL;

	// Initialize OpenGL Renderer
	LLVertexBuffer::initClass(mWindow);
	LL_INFOS("RenderInit") << "LLVertexBuffer initialization done." << LL_ENDL ;
<<<<<<< HEAD
	gGL.init(true);
	// <FS:Ansariel> Exodus vignette
=======
	if (!gGL.init(true))
    {
        LLError::LLUserWarningMsg::show(LLTrans::getString("MBVideoDrvErr"));
        LL_ERRS() << "gGL not initialized" << LL_ENDL;
    }
>>>>>>> 9567393f

	if (LLFeatureManager::getInstance()->isSafe()
		|| (gSavedSettings.getS32("LastFeatureVersion") != LLFeatureManager::getInstance()->getVersion())
		|| (gSavedSettings.getString("LastGPUString") != LLFeatureManager::getInstance()->getGPUString())
		|| (gSavedSettings.getBOOL("ProbeHardwareOnStartup")))
	{
		LLFeatureManager::getInstance()->applyRecommendedSettings();
		gSavedSettings.setBOOL("ProbeHardwareOnStartup", FALSE);
	}

	// If we crashed while initializng GL stuff last time, disable certain features
	if (gSavedSettings.getBOOL("RenderInitError"))
	{
		mInitAlert = "DisplaySettingsNoShaders";
		LLFeatureManager::getInstance()->setGraphicsLevel(0, false);
		gSavedSettings.setU32("RenderQualityPerformance", 0);		
	}

	// <FS:Ansariel> Texture memory management
	// On 64bit builds, allow up to 1GB texture memory on cards with 2GB video
	// memory and up to 2GB texture memory on cards with 4GB video memory. Check
	// is performed against a lower limit as not exactly 2 or 4GB might not be
	// returned.
#if ADDRESS_SIZE == 64
	LL_INFOS() << "GLManager detected " << gGLManager.mVRAM << " MB VRAM" << LL_ENDL;

	if (gGLManager.mVRAM > 3584)
	{
		gMaxVideoRam = S32Megabytes(2048);
		LL_INFOS() << "At least 4 GB video memory detected - increasing max video ram for textures to 2048 MB" << LL_ENDL;
	}
	else if (gGLManager.mVRAM > 1536)
	{
		gMaxVideoRam = S32Megabytes(1024);
		LL_INFOS() << "At least 2 GB video memory detected - increasing max video ram for textures to 1024 MB" << LL_ENDL;
	}
	else if (gGLManager.mVRAM > 768)
	{
		gMaxVideoRam = S32Megabytes(768);
		LL_INFOS() << "At least 1 GB video memory detected - increasing max video ram for textures to 768 MB" << LL_ENDL;
	}
#endif
	// </FS:Ansariel>

	// <FS:Ansariel> Max texture resolution
#if ADDRESS_SIZE == 64
	if (gSavedSettings.getBOOL("FSRestrictMaxTextureSize"))
	{
		DESIRED_NORMAL_TEXTURE_SIZE = (U32)LLViewerFetchedTexture::MAX_IMAGE_SIZE_DEFAULT / 2;
	}
#else
	gSavedSettings.setBOOL("FSRestrictMaxTextureSize", TRUE);
#endif
	LL_INFOS() << "Maximum fetched texture size: " << DESIRED_NORMAL_TEXTURE_SIZE << "px" << LL_ENDL;
	// </FS:Ansariel>
		
	// Init the image list.  Must happen after GL is initialized and before the images that
	// LLViewerWindow needs are requested, as well as before LLViewerMedia starts updating images.
    LLImageGL::initClass(mWindow, LLViewerTexture::MAX_GL_IMAGE_CATEGORY, false, gSavedSettings.getBOOL("RenderGLMultiThreadedTextures"), gSavedSettings.getBOOL("RenderGLMultiThreadedMedia"));
	gTextureList.init();
	LLViewerTextureManager::init() ;
	gBumpImageList.init();
	
    // Create container for all sub-views
	LLView::Params rvp;
	rvp.name("root");
	rvp.rect(mWindowRectScaled);
	rvp.mouse_opaque(false);
	rvp.follows.flags(FOLLOWS_NONE);
	mRootView = LLUICtrlFactory::create<LLRootView>(rvp);
	LLUI::getInstance()->setRootView(mRootView);

	// Make avatar head look forward at start
	mCurrentMousePoint.mX = getWindowWidthScaled() / 2;
	mCurrentMousePoint.mY = getWindowHeightScaled() / 2;

	gShowOverlayTitle = gSavedSettings.getBOOL("ShowOverlayTitle");
	mOverlayTitle = gSavedSettings.getString("OverlayTitle");
	// Can't have spaces in settings.ini strings, so use underscores instead and convert them.
	LLStringUtil::replaceChar(mOverlayTitle, '_', ' ');

	mDebugText = new LLDebugText(this);

	mWorldViewRectScaled = calcScaledRect(mWorldViewRectRaw, mDisplayScale);
}

std::string LLViewerWindow::getLastSnapshotDir()
{
    return sSnapshotDir;
}

void LLViewerWindow::initGLDefaults()
{
	// RN: Need this for translation and stretch manip.
	gBox.prerender();
}

struct MainPanel : public LLPanel
{
};

void LLViewerWindow::initBase()
{
	S32 height = getWindowHeightScaled();
	S32 width = getWindowWidthScaled();

	LLRect full_window(0, height, width, 0);

	////////////////////
	//
	// Set the gamma
	//

	F32 gamma = gSavedSettings.getF32("RenderGamma");
	if (gamma != 0.0f)
	{
		getWindow()->setGamma(gamma);
	}

	// Create global views

	// Login screen and main_view.xml need edit menus for preferences and browser
	LL_DEBUGS("AppInit") << "initializing edit menu" << LL_ENDL;
	initialize_edit_menu();
	initialize_spellcheck_menu(); // <FS:Zi> Set up edit menu here to get the spellcheck callbacks assigned before anyone uses them

    LLFontGL::loadCommonFonts();

	// <FS:Ansariel> Move console further down in the view hierarchy to not float in front of floaters!
	// Console
	llassert( !gConsole );
	LLConsole::Params cp;
	cp.name("console");
	cp.max_lines(gSavedSettings.getS32("ConsoleBufferSize"));
	cp.rect(getChatConsoleRect());
	cp.parse_urls(true); // <FS:Ansariel> Enable URL parsing for the chat console
	cp.background_image("Rounded_Square"); // <FS:Ansariel> Configurable background for different console types
	cp.session_support(true); // <FS:Ansariel> Session support
	cp.persist_time(gSavedSettings.getF32("ChatPersistTime"));
	cp.font_size_index(gSavedSettings.getS32("ChatConsoleFontSize"));
	cp.follows.flags(FOLLOWS_LEFT | FOLLOWS_RIGHT | FOLLOWS_BOTTOM);
	gConsole = LLUICtrlFactory::create<LLConsole>(cp);
	getRootView()->addChild(gConsole);
	// </FS:Ansariel>

	//<FS:KC> Centralize a some of these volume panel callbacks
	initialize_volume_controls_callbacks();
	//</FS:KC>

	// Create the floater view at the start so that other views can add children to it. 
	// (But wait to add it as a child of the root view so that it will be in front of the 
	// other views.)
	MainPanel* main_view = new MainPanel();
	if (!main_view->buildFromFile("main_view.xml"))
	{
		LL_ERRS() << "Failed to initialize viewer: Viewer couldn't process file main_view.xml, "
				<< "if this problem happens again, please validate your installation." << LL_ENDL;
	}
	main_view->setShape(full_window);
	getRootView()->addChild(main_view);

	// <FS:Zi> Moved this from the end of this function up here, so all context menus
	//         created right after this get the correct parent assigned.
	gMenuHolder = getRootView()->getChild<LLViewerMenuHolderGL>("Menu Holder");
	LLMenuGL::sMenuContainer = gMenuHolder;
	// </FS:Zi>

	// placeholder widget that controls where "world" is rendered
	mWorldViewPlaceholder = main_view->getChildView("world_view_rect")->getHandle();
	mPopupView = main_view->getChild<LLPopupView>("popup_holder");
	mHintHolder = main_view->getChild<LLView>("hint_holder")->getHandle();
	mLoginPanelHolder = main_view->getChild<LLView>("login_panel_holder")->getHandle();

	// Create the toolbar view
	// Get a pointer to the toolbar view holder
	LLPanel* panel_holder = main_view->getChild<LLPanel>("toolbar_view_holder");
	// Load the toolbar view from file 
	gToolBarView = LLUICtrlFactory::getInstance()->createFromFile<LLToolBarView>("panel_toolbar_view.xml", panel_holder, LLDefaultChildRegistry::instance());
	if (!gToolBarView)
	{
		LL_ERRS() << "Failed to initialize viewer: Viewer couldn't process file panel_toolbar_view.xml, "
				<< "if this problem happens again, please validate your installation." << LL_ENDL;
	}
	gToolBarView->setShape(panel_holder->getLocalRect());
	// Hide the toolbars for the moment: we'll make them visible after logging in world (see LLViewerWindow::initWorldUI())
	gToolBarView->setVisible(FALSE);

	// <FS:Zi> initialize the utility bar (classic V1 style buttons next to the chat bar)
	UtilityBar::instance().init();

	// Constrain floaters to inside the menu and status bar regions.
	gFloaterView = main_view->getChild<LLFloaterView>("Floater View");
	for (S32 i = 0; i < LLToolBarEnums::TOOLBAR_COUNT; ++i)
	{
		LLToolBar * toolbarp = gToolBarView->getToolbar((LLToolBarEnums::EToolBarLocation)i);
		if (toolbarp)
		{
			toolbarp->getCenterLayoutPanel()->setReshapeCallback(boost::bind(&LLFloaterView::setToolbarRect, gFloaterView, _1, _2));
		}
	}
	gFloaterView->setFloaterSnapView(main_view->getChild<LLView>("floater_snap_region")->getHandle());
	gSnapshotFloaterView = main_view->getChild<LLSnapshotFloaterView>("Snapshot Floater View");

	// <FS:Ansariel> Prevent floaters being dragged under main chat bar
	LLLayoutPanel* chatbar_panel = dynamic_cast<LLLayoutPanel*>(gToolBarView->getChildView("default_chat_bar")->getParent());
	if (chatbar_panel)
	{
		chatbar_panel->setReshapePanelCallback(boost::bind(&LLFloaterView::setMainChatbarRect, gFloaterView, _1, _2));
		gFloaterView->setMainChatbarRect(chatbar_panel, chatbar_panel->getRect());
	}

	// Utility bar on legacy skins
	LLLayoutPanel* legacy_chat_panel = LLUI::getInstance()->getRootView()->findChild<LLLayoutPanel>("chat_panel");
	if (legacy_chat_panel)
	{
		legacy_chat_panel->setReshapePanelCallback(boost::bind(&LLFloaterView::setUtilityBarRect, gFloaterView, _1, _2));
		gFloaterView->setUtilityBarRect(legacy_chat_panel, legacy_chat_panel->getRect());
	}
	// </FS:Ansariel>

	// optionally forward warnings to chat console/chat floater
	// for qa runs and dev builds
#if  !LL_RELEASE_FOR_DOWNLOAD
	RecordToChatConsole::getInstance()->startRecorder();
#else
	if(gSavedSettings.getBOOL("QAMode"))
	{
		RecordToChatConsole::getInstance()->startRecorder();
	}
#endif

	gDebugView = getRootView()->getChild<LLDebugView>("DebugView");
	gDebugView->init();
	gToolTipView = getRootView()->getChild<LLToolTipView>("tooltip view");

	// Initialize do not disturb response message when logged in
	LLAppViewer::instance()->setOnLoginCompletedCallback(boost::bind(&LLFloaterPreference::initDoNotDisturbResponse));

	// Add the progress bar view (startup view), which overrides everything
	mProgressView = getRootView()->findChild<LLProgressView>("progress_view");
	mProgressViewMini = getRootView()->findChild<LLProgressViewMini>("progress_view_mini");

	setShowProgress(FALSE,FALSE);
	setProgressCancelButtonVisible(FALSE);

	if(mProgressViewMini)
		mProgressViewMini->setVisible(FALSE);
	// <FS:Zi> Moved this to the top right after creation of main_view.xml, so all context menus
	//         created right after that get the correct parent assigned.
	// gMenuHolder = getRootView()->getChild<LLViewerMenuHolderGL>("Menu Holder");
	// LLMenuGL::sMenuContainer = gMenuHolder;
	// </FS:Zi>
}

void LLViewerWindow::initWorldUI()
{
	if (gNonInteractive)
	{
		gIMMgr = LLIMMgr::getInstance();
		LLNavigationBar::getInstance();
		gFloaterView->pushVisibleAll(FALSE);
		return;
	}
	
	S32 height = mRootView->getRect().getHeight();
	S32 width = mRootView->getRect().getWidth();
	LLRect full_window(0, height, width, 0);


	gIMMgr = LLIMMgr::getInstance();

	//getRootView()->sendChildToFront(gFloaterView);
	//getRootView()->sendChildToFront(gSnapshotFloaterView);

	if (!gNonInteractive)
	{
		// <FS:Ansariel> Group notices, IMs and chiclets position
		//LLPanel* chiclet_container = getRootView()->getChild<LLPanel>("chiclet_container");
		LLPanel* chiclet_container;
		if (gSavedSettings.getBOOL("InternalShowGroupNoticesTopRight"))
		{
			chiclet_container = getRootView()->getChild<LLPanel>("chiclet_container");
			getRootView()->getChildView("chiclet_container_bottom")->setVisible(FALSE);
		}
		else
		{
			getRootView()->getChildView("chiclet_container")->setVisible(FALSE);
			chiclet_container = getRootView()->getChild<LLPanel>("chiclet_container_bottom");
		}
		// </FS:Ansariel> Group notices, IMs and chiclets position
		LLChicletBar* chiclet_bar = LLChicletBar::getInstance();
		chiclet_bar->setShape(chiclet_container->getLocalRect());
		chiclet_bar->setFollowsAll();
		chiclet_container->addChild(chiclet_bar);
		chiclet_container->setVisible(TRUE);
	}

	LLRect morph_view_rect = full_window;
	morph_view_rect.stretch( -STATUS_BAR_HEIGHT );
	morph_view_rect.mTop = full_window.mTop - 32;
	LLMorphView::Params mvp;
	mvp.name("MorphView");
	mvp.rect(morph_view_rect);
	mvp.visible(false);
	gMorphView = LLUICtrlFactory::create<LLMorphView>(mvp);
	getRootView()->addChild(gMorphView);

	LLWorldMapView::initClass();
	
	// Force gFloaterWorldMap to initialize
	LLFloaterReg::getInstance("world_map");

	// Force gFloaterTools to initialize
	LLFloaterReg::getInstance("build");

	// Status bar
	LLPanel* status_bar_container = getRootView()->getChild<LLPanel>("status_bar_container");
	gStatusBar = new LLStatusBar(status_bar_container->getLocalRect());
	// <FS:Ansariel> Undo weird LL messing around with main view
	//gStatusBar->setFollows(FOLLOWS_LEFT | FOLLOWS_TOP | FOLLOWS_RIGHT);
	gStatusBar->setFollowsAll();
	gStatusBar->setShape(status_bar_container->getLocalRect());
	// sync bg color with menu bar
	gStatusBar->setBackgroundColor( gMenuBarView->getBackgroundColor().get() );
    // add InBack so that gStatusBar won't be drawn over menu
	// <FS:Ansariel> Undo weird LL messing around with main view
    //status_bar_container->addChildInBack(gStatusBar, 2/*tab order, after menu*/);
    status_bar_container->addChildInBack(gStatusBar);
    status_bar_container->setVisible(TRUE);

	// <FS:Zi> Make navigation bar part of the UI
	// // Navigation bar
	// LLView* nav_bar_container = getRootView()->getChild<LLView>("nav_bar_container");

	// LLNavigationBar* navbar = LLNavigationBar::getInstance();
	// navbar->setShape(nav_bar_container->getLocalRect());
	// navbar->setBackgroundColor(gMenuBarView->getBackgroundColor().get());
	// nav_bar_container->addChild(navbar);
	// nav_bar_container->setVisible(TRUE);

	// if (!gSavedSettings.getBOOL("ShowNavbarNavigationPanel"))
	// {
	//		navbar->setVisible(FALSE);
	// 	}
    // else
    // {
    //    reshapeStatusBarContainer();
    //}

	// Force navigation bar to initialize
	LLNavigationBar::getInstance();
	// set navbar container visible which is initially hidden on the login screen,
	// the real visibility of navbar and favorites bar is done via visibility control -Zi
	LLNavigationBar::instance().getView()->setVisible(TRUE);
	// </FS:Zi>

	if (!gSavedSettings.getBOOL("ShowMenuBarLocation"))
	{
		gStatusBar->childSetVisible("parcel_info_panel",FALSE);
	}
	

	// <FS:Zi> We don't have the mini location bar, so no topinfo_bar required
	// // Top Info bar
	// LLPanel* topinfo_bar_container = getRootView()->getChild<LLPanel>("topinfo_bar_container");
	// LLPanelTopInfoBar* topinfo_bar = LLPanelTopInfoBar::getInstance();

	// topinfo_bar->setShape(topinfo_bar_container->getLocalRect());

	// topinfo_bar_container->addChild(topinfo_bar);
	// topinfo_bar_container->setVisible(TRUE);

	// if (!gSavedSettings.getBOOL("ShowMiniLocationPanel"))
	// {
	// 	topinfo_bar->setVisible(FALSE);
	// }
	// </FS:Zi>

	if ( gHUDView == NULL )
	{
		LLRect hud_rect = full_window;
		hud_rect.mBottom += 50;
		if (gMenuBarView && gMenuBarView->isInVisibleChain())
		{
			hud_rect.mTop -= gMenuBarView->getRect().getHeight();
		}
		gHUDView = new LLHUDView(hud_rect);
		getRootView()->addChild(gHUDView);
		getRootView()->sendChildToBack(gHUDView);
	}

	LLPanel* panel_ssf_container = getRootView()->getChild<LLPanel>("state_management_buttons_container");

	LLPanelStandStopFlying* panel_stand_stop_flying	= LLPanelStandStopFlying::getInstance();
	panel_ssf_container->addChild(panel_stand_stop_flying);

	// <FS:Ansariel> Leave this out for now until somebody wants to adjust the panel_toolbar_view.xml files...
	//LLPanelHideBeacon* panel_hide_beacon = LLPanelHideBeacon::getInstance();
	//panel_ssf_container->addChild(panel_hide_beacon);

	panel_ssf_container->setVisible(TRUE);

	LLMenuOptionPathfindingRebakeNavmesh::getInstance()->initialize();

	// Load and make the toolbars visible
	// Note: we need to load the toolbars only *after* the user is logged in and IW
	if (gToolBarView)
	{
		if (gSavedSettings.getBOOL("ResetToolbarSettings"))
		{
			gToolBarView->loadDefaultToolbars();
			gSavedSettings.setBOOL("ResetToolbarSettings",FALSE);
		}
		else
		{
			gToolBarView->loadToolbars();
		}
		gToolBarView->setVisible(TRUE);
	}

	if (!gNonInteractive)
	{
		// <FS:AW  opensim destinations and avatar picker>
		// LLMediaCtrl* destinations = LLFloaterReg::getInstance("destinations")->getChild<LLMediaCtrl>("destination_guide_contents");
		// if (destinations)
		// {
		// 	destinations->setErrorPageURL(gSavedSettings.getString("GenericErrorPageURL"));
		// 	std::string url = gSavedSettings.getString("DestinationGuideURL");
		// 	url = LLWeb::expandURLSubstitutions(url, LLSD());
		// 	destinations->navigateTo(url, "text/html");
		// }
		// LLMediaCtrl* avatar_picker = LLFloaterReg::getInstance("avatar")->findChild<LLMediaCtrl>("avatar_picker_contents");
		// if (avatar_picker)
		// {
		// 	avatar_picker->setErrorPageURL(gSavedSettings.getString("GenericErrorPageURL"));
		// 	std::string url = gSavedSettings.getString("AvatarPickerURL");
		// 	url = LLWeb::expandURLSubstitutions(url, LLSD());
		// 	avatar_picker->navigateTo(url, "text/html");
		// }
		std::string destination_guide_url;
#ifdef OPENSIM // <FS:AW optional opensim support>
		if (LLGridManager::getInstance()->isInOpenSim())
		{
			if (LLLoginInstance::getInstance()->hasResponse("destination_guide_url"))
			{
				destination_guide_url = LLLoginInstance::getInstance()->getResponse("destination_guide_url").asString();
			}
		}
		else
#endif // OPENSIM  // <FS:AW optional opensim support>
		{
			destination_guide_url = gSavedSettings.getString("DestinationGuideURL");
		}

		if(!destination_guide_url.empty())
		{	
			LLMediaCtrl* destinations = LLFloaterReg::getInstance("destinations")->getChild<LLMediaCtrl>("destination_guide_contents");
			if (destinations)
			{
				destinations->setErrorPageURL(gSavedSettings.getString("GenericErrorPageURL"));
				destination_guide_url = LLWeb::expandURLSubstitutions(destination_guide_url, LLSD());
				LL_DEBUGS("WebApi") << "3 DestinationGuideURL \"" << destination_guide_url << "\"" << LL_ENDL;
				destinations->navigateTo(destination_guide_url, HTTP_CONTENT_TEXT_HTML);
			}
		}

		std::string avatar_picker_url;
#ifdef OPENSIM // <FS:AW optional opensim support>
		if (LLGridManager::getInstance()->isInOpenSim())
		{
			if (LLLoginInstance::getInstance()->hasResponse("avatar_picker_url"))
			{
				avatar_picker_url = LLLoginInstance::getInstance()->getResponse("avatar_picker_url").asString();
			}
		}
		else
#endif // OPENSIM  // <FS:AW optional opensim support>
		{
			avatar_picker_url = gSavedSettings.getString("AvatarPickerURL");
		}

		if(!avatar_picker_url.empty())
		{	
			LLMediaCtrl* avatar_picker = LLFloaterReg::getInstance("avatar")->findChild<LLMediaCtrl>("avatar_picker_contents");
			if (avatar_picker)
			{
				avatar_picker->setErrorPageURL(gSavedSettings.getString("GenericErrorPageURL"));
				avatar_picker_url = LLWeb::expandURLSubstitutions(avatar_picker_url, LLSD());
				LL_DEBUGS("WebApi") << "AvatarPickerURL \"" << avatar_picker_url << "\"" << LL_ENDL;
				avatar_picker->navigateTo(avatar_picker_url, HTTP_CONTENT_TEXT_HTML);
			}
		}
		// </FS:AW  opensim destinations and avatar picker>
	}

	// <FS:Zi> Autohide main chat bar if applicable
	BOOL visible=!gSavedSettings.getBOOL("AutohideChatBar");

	FSNearbyChat::instance().showDefaultChatBar(visible);
	gSavedSettings.setBOOL("MainChatbarVisible",visible);
	// </FS:Zi>
}

// Destroy the UI
void LLViewerWindow::shutdownViews()
{
	// clean up warning logger
	RecordToChatConsole::getInstance()->stopRecorder();
	LL_INFOS() << "Warning logger is cleaned." << LL_ENDL ;

	gFocusMgr.unlockFocus();
	gFocusMgr.setMouseCapture(NULL);
	gFocusMgr.setKeyboardFocus(NULL);
	gFocusMgr.setTopCtrl(NULL);
	if (mWindow)
	{
		mWindow->allowLanguageTextInput(NULL, FALSE);
	}

	delete mDebugText;
	mDebugText = NULL;
	
	LL_INFOS() << "DebugText deleted." << LL_ENDL ;

	// Cleanup global views
	if (gMorphView)
	{
		gMorphView->setVisible(FALSE);
	}
	LL_INFOS() << "Global views cleaned." << LL_ENDL ;

	LLNotificationsUI::LLToast::cleanupToasts();
	LL_INFOS() << "Leftover toast cleaned up." << LL_ENDL;

	// DEV-40930: Clear sModalStack. Otherwise, any LLModalDialog left open
	// will crump with LL_ERRS.
	LLModalDialog::shutdownModals();
	LL_INFOS() << "LLModalDialog shut down." << LL_ENDL; 

	// destroy the nav bar, not currently part of gViewerWindow
	// *TODO: Make LLNavigationBar part of gViewerWindow
	LLNavigationBar::deleteSingleton();
	LL_INFOS() << "LLNavigationBar destroyed." << LL_ENDL ;
	
	// destroy menus after instantiating navbar above, as it needs
	// access to gMenuHolder
	cleanup_menus();
	LL_INFOS() << "menus destroyed." << LL_ENDL ;

	view_listener_t::cleanup();
	LL_INFOS() << "view listeners destroyed." << LL_ENDL ;

	// Clean up pointers that are going to be invalid. (todo: check sMenuContainer)
	mProgressView = NULL;
	mPopupView = NULL;

	// Delete all child views.
	delete mRootView;
	mRootView = NULL;
	LL_INFOS() << "RootView deleted." << LL_ENDL ;
	
	LLMenuOptionPathfindingRebakeNavmesh::getInstance()->quit();

	// Automatically deleted as children of mRootView.  Fix the globals.
	gStatusBar = NULL;
	gIMMgr = NULL;
	gToolTipView = NULL;

	gToolBarView = NULL;
	gFloaterView = NULL;
	gMorphView = NULL;

	gHUDView = NULL;
}

void LLViewerWindow::shutdownGL()
{
	//--------------------------------------------------------
	// Shutdown GL cleanly.  Order is very important here.
	//--------------------------------------------------------
	LLFontGL::destroyDefaultFonts();
	SUBSYSTEM_CLEANUP(LLFontManager);
	stop_glerror();

	gSky.cleanup();
	stop_glerror();

	LL_INFOS() << "Cleaning up pipeline" << LL_ENDL;
	gPipeline.cleanup();
	stop_glerror();

	//MUST clean up pipeline before cleaning up wearables
	LL_INFOS() << "Cleaning up wearables" << LL_ENDL;
	LLWearableList::instance().cleanup() ;

	gTextureList.shutdown();
	stop_glerror();

	gBumpImageList.shutdown();
	stop_glerror();

	LLWorldMapView::cleanupTextures();

	LLViewerTextureManager::cleanup() ;
	SUBSYSTEM_CLEANUP(LLImageGL) ;
    
	LL_INFOS() << "All textures and llimagegl images are destroyed!" << LL_ENDL ;

	LL_INFOS() << "Cleaning up select manager" << LL_ENDL;
	LLSelectMgr::getInstance()->cleanup();	

	LL_INFOS() << "Stopping GL during shutdown" << LL_ENDL;
	stopGL(FALSE);
	stop_glerror();

	gGL.shutdown();
	
	SUBSYSTEM_CLEANUP(LLVertexBuffer);

	LL_INFOS() << "LLVertexBuffer cleaned." << LL_ENDL ;
}

// shutdownViews() and shutdownGL() need to be called first
LLViewerWindow::~LLViewerWindow()
{
	LL_INFOS() << "Destroying Window" << LL_ENDL;
	destroyWindow();

	delete mDebugText;
	mDebugText = NULL;

	if (LLViewerShaderMgr::sInitialized)
	{
		LLViewerShaderMgr::releaseInstance();
		LLViewerShaderMgr::sInitialized = FALSE;
	}
}


void LLViewerWindow::setCursor( ECursorType c )
{
	mWindow->setCursor( c );
}

void LLViewerWindow::showCursor()
{
	mWindow->showCursor();
	
	mCursorHidden = FALSE;
}

void LLViewerWindow::hideCursor()
{
	// And hide the cursor
	mWindow->hideCursor();

	mCursorHidden = TRUE;
}

void LLViewerWindow::sendShapeToSim()
{
	LLMessageSystem* msg = gMessageSystem;
	if(!msg) return;
	msg->newMessageFast(_PREHASH_AgentHeightWidth);
	msg->nextBlockFast(_PREHASH_AgentData);
	msg->addUUIDFast(_PREHASH_AgentID, gAgent.getID());
	msg->addUUIDFast(_PREHASH_SessionID, gAgent.getSessionID());
	msg->addU32Fast(_PREHASH_CircuitCode, gMessageSystem->mOurCircuitCode);
	msg->nextBlockFast(_PREHASH_HeightWidthBlock);
	msg->addU32Fast(_PREHASH_GenCounter, 0);
	U16 height16 = (U16) mWorldViewRectRaw.getHeight();
	U16 width16 = (U16) mWorldViewRectRaw.getWidth();
	msg->addU16Fast(_PREHASH_Height, height16);
	msg->addU16Fast(_PREHASH_Width, width16);
	gAgent.sendReliableMessage();
}

// Must be called after window is created to set up agent
// camera variables and UI variables.
void LLViewerWindow::reshape(S32 width, S32 height)
{
	// Destroying the window at quit time generates spurious
	// reshape messages.  We don't care about these, and we
	// don't want to send messages because the message system
	// may have been destructed.
	if (!LLApp::isExiting())
	{
		gWindowResized = TRUE;

		// update our window rectangle
		mWindowRectRaw.mRight = mWindowRectRaw.mLeft + width;
		mWindowRectRaw.mTop = mWindowRectRaw.mBottom + height;

		//glViewport(0, 0, width, height );

        LLViewerCamera * camera = LLViewerCamera::getInstance(); // simpleton, might not exist
		if (height > 0 && camera)
		{ 
            camera->setViewHeightInPixels( mWorldViewRectRaw.getHeight() );
            camera->setAspect( getWorldViewAspectRatio() );
		}

		calcDisplayScale();
	
		BOOL display_scale_changed = mDisplayScale != LLUI::getScaleFactor();
		LLUI::setScaleFactor(mDisplayScale);

		// update our window rectangle
		mWindowRectScaled.mRight = mWindowRectScaled.mLeft + ll_round((F32)width / mDisplayScale.mV[VX]);
		mWindowRectScaled.mTop = mWindowRectScaled.mBottom + ll_round((F32)height / mDisplayScale.mV[VY]);

		setup2DViewport();

		// Inform lower views of the change
		// round up when converting coordinates to make sure there are no gaps at edge of window
		LLView::sForceReshape = display_scale_changed;
		mRootView->reshape(llceil((F32)width / mDisplayScale.mV[VX]), llceil((F32)height / mDisplayScale.mV[VY]));
        if (display_scale_changed)
        {
            // Needs only a 'scale change' update, everything else gets handled by LLLayoutStack::updateClass()
            // <FS:Ansariel> [FS Login Panel]
            //LLPanelLogin::reshapePanel();
            FSPanelLogin::reshapePanel();
            // </FS:Ansariel> [FS Login Panel]
        }
		LLView::sForceReshape = FALSE;

		// clear font width caches
		if (display_scale_changed)
		{
			LLHUDObject::reshapeAll();
		}

		sendShapeToSim();

		// store new settings for the mode we are in, regardless
		BOOL maximized = mWindow->getMaximized();
		gSavedSettings.setBOOL("WindowMaximized", maximized);

//<FS:KC - fix for EXP-1777/EXP-1832>
        LLCoordScreen window_size;
		if (!maximized
			&& mWindow->getSize(&window_size))
//		if (!maximized)
//</FS:KC - fix for EXP-1777/EXP-1832>
		{
			U32 min_window_width=gSavedSettings.getU32("MinWindowWidth");
			U32 min_window_height=gSavedSettings.getU32("MinWindowHeight");
			// tell the OS specific window code about min window size
			mWindow->setMinSize(min_window_width, min_window_height);

			LLCoordScreen window_rect;
			if (!gNonInteractive && mWindow->getSize(&window_rect))
			{
			// Only save size if not maximized
				gSavedSettings.setU32("WindowWidth", window_rect.mX);
				gSavedSettings.setU32("WindowHeight", window_rect.mY);
			}
		}

		sample(LLStatViewer::WINDOW_WIDTH, width);
		sample(LLStatViewer::WINDOW_HEIGHT, height);

		LLLayoutStack::updateClass();
	}
}


// Hide normal UI when a logon fails
void LLViewerWindow::setNormalControlsVisible( BOOL visible )
{
	if(LLChicletBar::instanceExists())
	{
		LLChicletBar::getInstance()->setVisible(visible);
		LLChicletBar::getInstance()->setEnabled(visible);
	}

	if ( gMenuBarView )
	{
		gMenuBarView->setVisible( visible );
		gMenuBarView->setEnabled( visible );

		// ...and set the menu color appropriately.
		setMenuBackgroundColor(gAgent.getGodLevel() > GOD_NOT, 
			!LLGridManager::getInstance()->isInSLBeta());
	}
        
	if ( gStatusBar )
	{
		gStatusBar->setVisible( visible );	
		gStatusBar->setEnabled( visible );	
	}
	
	// <FS:Zi> Is done inside XUI now, using visibility_control
	//LLNavigationBar* navbarp = LLUI::getInstance()->getRootView()->findChild<LLNavigationBar>("navigation_bar");
	//if (navbarp)
	//{
	//	// when it's time to show navigation bar we need to ensure that the user wants to see it
	//	// i.e. ShowNavbarNavigationPanel option is true
	//	navbarp->setVisible( visible && gSavedSettings.getBOOL("ShowNavbarNavigationPanel") );
	//}
	// </FS:Zi>
}

void LLViewerWindow::setMenuBackgroundColor(bool god_mode, bool dev_grid)
{
    LLSD args;
    LLColor4 new_bg_color;

	// god more important than project, proj more important than grid
    if ( god_mode ) 
    {
		//if ( LLGridManager::getInstance()->isInProductionGrid() ) <FS:TM> use our grid code and not LL's
		if ( !LLGridManager::getInstance()->isInSLBeta() )
		{
			new_bg_color = LLUIColorTable::instance().getColor( "MenuBarGodBgColor" );
		}
		else
		{
			new_bg_color = LLUIColorTable::instance().getColor( "MenuNonProductionGodBgColor" );
		}
    }
    else
	{
		// <FS:Ansariel> Don't care about viewer maturity
        //switch (LLVersionInfo::instance().getViewerMaturity())
        //{
        //case LLVersionInfo::TEST_VIEWER:
        //    new_bg_color = LLUIColorTable::instance().getColor( "MenuBarTestBgColor" );
        //    break;

        //case LLVersionInfo::PROJECT_VIEWER:
        //    new_bg_color = LLUIColorTable::instance().getColor( "MenuBarProjectBgColor" );
        //    break;
        //    
        //case LLVersionInfo::BETA_VIEWER:
        //    new_bg_color = LLUIColorTable::instance().getColor( "MenuBarBetaBgColor" );
        //    break;
        //    
        //case LLVersionInfo::RELEASE_VIEWER:
        //    if(!LLGridManager::getInstance()->isInProductionGrid())
        //    {
        //        new_bg_color = LLUIColorTable::instance().getColor( "MenuNonProductionBgColor" );
        //    }
        //    else 
        //    {
        //        new_bg_color = LLUIColorTable::instance().getColor( "MenuBarBgColor" );
        //    }
        //    break;
        //}
		if (LLGridManager::getInstance()->isInSLBeta())
		{
			new_bg_color = LLUIColorTable::instance().getColor( "MenuNonProductionBgColor" );
		}
		else 
		{
			new_bg_color = LLUIColorTable::instance().getColor( "MenuBarBgColor" );
		}
		// </FS:Ansariel>
    }
    
    if(gMenuBarView)
    {
        gMenuBarView->setBackgroundColor( new_bg_color );
    }

    if(gStatusBar)
    {
        gStatusBar->setBackgroundColor( new_bg_color );
    }
}

void LLViewerWindow::drawDebugText()
{
    gUIProgram.bind();
	gGL.color4f(1,1,1,1);
	gGL.pushMatrix();
	gGL.pushUIMatrix();
	{
		// scale view by UI global scale factor and aspect ratio correction factor
		gGL.scaleUI(mDisplayScale.mV[VX], mDisplayScale.mV[VY], 1.f);
		mDebugText->draw();
	}
	gGL.popUIMatrix();
	gGL.popMatrix();

	gGL.flush();
	gUIProgram.unbind();
}

void LLViewerWindow::draw()
{
	
//#if LL_DEBUG
	LLView::sIsDrawing = TRUE;
//#endif
	stop_glerror();
	
	LLUI::setLineWidth(1.f);

	// Reset any left-over transforms
	gGL.matrixMode(LLRender::MM_MODELVIEW);
	
	gGL.loadIdentity();

	//S32 screen_x, screen_y;

	//if (!gSavedSettings.getBOOL("RenderUIBuffer"))
	static LLCachedControl<bool> renderUIBuffer(gSavedSettings, "RenderUIBuffer");
	if (!renderUIBuffer)
	{
		LLView::sDirtyRect = getWindowRectScaled();
	}

	// HACK for timecode debugging
	//if (gSavedSettings.getBOOL("DisplayTimecode"))
	static LLCachedControl<bool> displayTimecode(gSavedSettings, "DisplayTimecode");
	if (displayTimecode)
	{
		// draw timecode block
		std::string text;

		gGL.loadIdentity();

		microsecondsToTimecodeString(gFrameTime,text);
		const LLFontGL* font = LLFontGL::getFontSansSerif();
		font->renderUTF8(text, 0,
						ll_round((getWindowWidthScaled()/2)-100.f),
						ll_round((getWindowHeightScaled()-60.f)),
			LLColor4( 1.f, 1.f, 1.f, 1.f ),
			LLFontGL::LEFT, LLFontGL::TOP);
	}

	// Draw all nested UI views.
	// No translation needed, this view is glued to 0,0

	gUIProgram.bind();
    gGL.color4f(1, 1, 1, 1);

	gGL.pushMatrix();
	LLUI::pushMatrix();
	{
		// <FS:Ansariel> Factor out instance() call
		LLViewerCamera& camera = LLViewerCamera::instance();

		// scale view by UI global scale factor and aspect ratio correction factor
		gGL.scaleUI(mDisplayScale.mV[VX], mDisplayScale.mV[VY], 1.f);

		LLVector2 old_scale_factor = LLUI::getScaleFactor();
		// apply camera zoom transform (for high res screenshots)
		F32 zoom_factor = camera.getZoomFactor(); // <FS:Ansariel> Factor out instance() call
		S16 sub_region = camera.getZoomSubRegion(); // <FS:Ansariel> Factor out instance() call
		if (zoom_factor > 1.f)
		{
			//decompose subregion number to x and y values
			int pos_y = sub_region / llceil(zoom_factor);
			int pos_x = sub_region - (pos_y*llceil(zoom_factor));
			// offset for this tile
			gGL.translatef((F32)getWindowWidthScaled() * -(F32)pos_x, 
						(F32)getWindowHeightScaled() * -(F32)pos_y, 
						0.f);
			gGL.scalef(zoom_factor, zoom_factor, 1.f);
			LLUI::getScaleFactor() *= zoom_factor;
		}

		// Draw tool specific overlay on world
		LLToolMgr::getInstance()->getCurrentTool()->draw();

		// <exodus> Draw HUD stuff.
		bool inMouselook = gAgentCamera.cameraMouselook();
		static LLCachedControl<bool> fsMouselookCombatFeatures(gSavedSettings, "FSMouselookCombatFeatures", true);
		if (inMouselook && fsMouselookCombatFeatures)
		{
			S32 windowWidth = gViewerWindow->getWorldViewRectScaled().getWidth();
			S32 windowHeight = gViewerWindow->getWorldViewRectScaled().getHeight();

			static const std::string unknown_agent = LLTrans::getString("Mouselook_Unknown_Avatar");
			static LLUIColor map_avatar_color = LLUIColorTable::instance().getColor("MapAvatarColor", LLColor4::white);
			static LLCachedControl<F32> renderIFFRange(gSavedSettings, "ExodusMouselookIFFRange", 380.f);
			static LLCachedControl<bool> renderIFF(gSavedSettings, "ExodusMouselookIFF", true);
			static LLUICachedControl<F32> userPresetX("ExodusMouselookTextOffsetX", 0.f);
			static LLUICachedControl<F32> userPresetY("ExodusMouselookTextOffsetY", -150.f);
			static LLUICachedControl<U32> userPresetHAlign("ExodusMouselookTextHAlign", 2);

			LLVector3d myPosition = gAgentCamera.getCameraPositionGlobal();
			LLQuaternion myRotation = camera.getQuaternion();

			myRotation.set(-myRotation.mQ[VX], -myRotation.mQ[VY], -myRotation.mQ[VZ], myRotation.mQ[VW]);

			uuid_vec_t avatars;
			std::vector<LLVector3d> positions;
			LLWorld::getInstance()->getAvatars(&avatars, &positions, gAgent.getPositionGlobal(), renderIFFRange);
	
			bool crosshairRendered = false;

			S32 length = avatars.size();
			if (length)
			{
				LGGContactSets& contact_sets = LGGContactSets::instance();

				for (S32 i = 0; i < length; i++)
				{
					LLUUID& targetKey = avatars[i];
					if (targetKey == gAgentID)
					{
						continue;
					}

					LLVector3d targetPosition = positions[i];
					if (targetPosition.isNull())
					{
						continue;
					}

					LLColor4 targetColor = map_avatar_color.get();
					targetColor = contact_sets.colorize(targetKey, targetColor, LGG_CS_MINIMAP);

					//color based on contact sets prefs
					contact_sets.hasFriendColorThatShouldShow(targetKey, LGG_CS_MINIMAP, targetColor);

					LLColor4 mark_color;
					if (LLNetMap::getAvatarMarkColor(targetKey, mark_color))
					{
						targetColor = mark_color;
					}

					if (renderIFF)
					{
						LLTracker::instance()->drawMarker(targetPosition, targetColor, true);
					}

					if (inMouselook && !crosshairRendered && !gRlvHandler.hasBehaviour(RLV_BHVR_SHOWNAMES))
					{
						LLVector3d magicVector = (targetPosition - myPosition) * myRotation;
						magicVector.setVec(-magicVector.mdV[VY], magicVector.mdV[VZ], magicVector.mdV[VX]);

						if (magicVector.mdV[VX] > -0.75 && magicVector.mdV[VX] < 0.75 && magicVector.mdV[VZ] > 0.0 && magicVector.mdV[VY] > -1.5 && magicVector.mdV[VY] < 1.5) // Do not fuck with these, cheater. :(
						{
							LLAvatarName avatarName;
							std::string targetName = unknown_agent;
							if (LLAvatarNameCache::get(targetKey, &avatarName))
							{
								targetName = avatarName.getCompleteName();
							}

							LLFontGL::getFontSansSerifBold()->renderUTF8(
								llformat("%s, %.2fm", targetName.c_str(), (targetPosition - myPosition).magVec()),
								0, (windowWidth / 2.f) + userPresetX, (windowHeight / 2.f) + userPresetY, targetColor,
								(LLFontGL::HAlign)((S32)userPresetHAlign), LLFontGL::TOP, LLFontGL::BOLD, LLFontGL::DROP_SHADOW_SOFT
							);

							crosshairRendered = true;
						}
					}

					if (!renderIFF && inMouselook && crosshairRendered)
					{
						break;
					}
				}
			}
		}
		// </exodus>

        // Only show Mouselookinstructions if FSShowMouselookInstruction is TRUE
		static LLCachedControl<bool> fsShowMouselookInstructions(gSavedSettings, "FSShowMouselookInstructions");
		if( fsShowMouselookInstructions && (gAgentCamera.cameraMouselook() || LLFloaterCamera::inFreeCameraMode()) )
		{
			drawMouselookInstructions();
			stop_glerror();
		}

		// Draw all nested UI views.
		// No translation needed, this view is glued to 0,0
		mRootView->draw();

		if (LLView::sDebugRects)
		{
			gToolTipView->drawStickyRect();
		}

		// Draw optional on-top-of-everyone view
		LLUICtrl* top_ctrl = gFocusMgr.getTopCtrl();
		if (top_ctrl && top_ctrl->getVisible())
		{
			S32 screen_x, screen_y;
			top_ctrl->localPointToScreen(0, 0, &screen_x, &screen_y);

			gGL.matrixMode(LLRender::MM_MODELVIEW);
			LLUI::pushMatrix();
			LLUI::translate( (F32) screen_x, (F32) screen_y);
			top_ctrl->draw();	
			LLUI::popMatrix();
		}


		if( gShowOverlayTitle && !mOverlayTitle.empty() )
		{
			// Used for special titles such as "Second Life - Special E3 2003 Beta"
			const S32 DIST_FROM_TOP = 20;
			LLFontGL::getFontSansSerifBig()->renderUTF8(
				mOverlayTitle, 0,
				ll_round( getWindowWidthScaled() * 0.5f),
				getWindowHeightScaled() - DIST_FROM_TOP,
				LLColor4(1, 1, 1, 0.4f),
				LLFontGL::HCENTER, LLFontGL::TOP);
		}

		LLUI::setScaleFactor(old_scale_factor);
	}
	LLUI::popMatrix();
	gGL.popMatrix();

	gUIProgram.unbind();

	LLView::sIsDrawing = FALSE;
}

// <FS:TT> Window Title Access
void LLViewerWindow::setTitle(const std::string& win_title)
{
	mWindow->setTitle(win_title);
}
// </FS:TT>

// Takes a single keyup event, usually when UI is visible
BOOL LLViewerWindow::handleKeyUp(KEY key, MASK mask)
{
    if (LLSetKeyBindDialog::recordKey(key, mask, FALSE))
    {
        LL_DEBUGS() << "KeyUp handled by LLSetKeyBindDialog" << LL_ENDL;
        LLViewerEventRecorder::instance().logKeyEvent(key, mask);
        return TRUE;
    }

    LLFocusableElement* keyboard_focus = gFocusMgr.getKeyboardFocus();

    if (keyboard_focus
		&& !(mask & (MASK_CONTROL | MASK_ALT))
		&& !gFocusMgr.getKeystrokesOnly())
	{
		// We have keyboard focus, and it's not an accelerator
        if (keyboard_focus && keyboard_focus->wantsKeyUpKeyDown())
        {
            return keyboard_focus->handleKeyUp(key, mask, FALSE);
        }
        else if (key < 0x80)
		{
			// Not a special key, so likely (we hope) to generate a character.  Let it fall through to character handler first.
			return (gFocusMgr.getKeyboardFocus() != NULL);
		}
	}

	if (keyboard_focus)
	{
		if (keyboard_focus->handleKeyUp(key, mask, FALSE))
		{
			LL_DEBUGS() << "LLviewerWindow::handleKeyUp - in 'traverse up' - no loops seen... just called keyboard_focus->handleKeyUp an it returned true" << LL_ENDL;
			LLViewerEventRecorder::instance().logKeyEvent(key, mask);
			return TRUE;
		}
		else {
			LL_DEBUGS() << "LLviewerWindow::handleKeyUp - in 'traverse up' - no loops seen... just called keyboard_focus->handleKeyUp an it returned FALSE" << LL_ENDL;
		}
	}

	// don't pass keys on to world when something in ui has focus
	return gFocusMgr.childHasKeyboardFocus(mRootView)
		|| LLMenuGL::getKeyboardMode()
		|| (gMenuBarView && gMenuBarView->getHighlightedItem() && gMenuBarView->getHighlightedItem()->isActive());
}

// Takes a single keydown event, usually when UI is visible
BOOL LLViewerWindow::handleKey(KEY key, MASK mask)
{
	// hide tooltips on keypress
	LLToolTipMgr::instance().blockToolTips();

    // Menus get handled on key down instead of key up
    // so keybindings have to be recorded before that
    if (LLSetKeyBindDialog::recordKey(key, mask, TRUE))
    {
        LL_DEBUGS() << "Key handled by LLSetKeyBindDialog" << LL_ENDL;
        LLViewerEventRecorder::instance().logKeyEvent(key,mask);
        return TRUE;
    }

    LLFocusableElement* keyboard_focus = gFocusMgr.getKeyboardFocus();
    
    if (keyboard_focus
        && !gFocusMgr.getKeystrokesOnly())
    {
        //Most things should fall through, but mouselook is an exception,
        //don't switch to mouselook if any floater has focus
        // <FS:Ansariel> FIRE-31852: Now it aggressively executes gestures within focussed floaters...
        //if ((key == KEY_MOUSELOOK) && !(mask & (MASK_CONTROL | MASK_ALT)))
        //{
        //    return TRUE;
        //}

        //LLUICtrl* cur_focus = dynamic_cast<LLUICtrl*>(keyboard_focus);
        //if (cur_focus && cur_focus->acceptsTextInput())
        // </FS:Ansariel>
        {
#ifdef LL_WINDOWS
            // On windows Alt Gr key generates additional Ctrl event, as result handling situations
            // like 'AltGr + D' will result in 'Alt+Ctrl+D'. If it results in WM_CHAR, don't let it
            // pass into menu or it will trigger 'develop' menu assigned to this combination on top
            // of character handling.
            // Alt Gr can be additionally modified by Shift
            const MASK alt_gr = MASK_CONTROL | MASK_ALT;
            LLWindowWin32 *window = static_cast<LLWindowWin32*>(mWindow);
            U32 raw_key = window->getRawWParam();
            if ((mask & alt_gr) != 0
                && ((raw_key >= 0x30 && raw_key <= 0x5A) //0-9, plus normal chartacters
                    || (raw_key >= 0xBA && raw_key <= 0xE4)) // Misc/OEM characters that can be covered by AltGr, ex: -, =, ~
                && (GetKeyState(VK_RMENU) & 0x8000) != 0
                && (GetKeyState(VK_RCONTROL) & 0x8000) == 0) // ensure right control is not pressed, only left one
            {
                // Alt Gr key is represented as right alt and left control.
                // Any alt+ctrl combination is treated as Alt Gr by TranslateMessage() and
                // will generate a WM_CHAR message, but here we only treat virtual Alt Graph
                // key by checking if this specific combination has unicode char.
                //
                // I decided to handle only virtual RAlt+LCtrl==AltGr combination to minimize
                // impact on menu, but the right way might be to handle all Alt+Ctrl calls.

                BYTE keyboard_state[256];
                if (GetKeyboardState(keyboard_state))
                {
                    const int char_count = 6;
                    wchar_t chars[char_count];
                    HKL layout = GetKeyboardLayout(0);
                    // ToUnicodeEx changes buffer state on OS below Win10, which is undesirable,
                    // but since we already did a TranslateMessage() in gatherInput(), this
                    // should have no negative effect
                    // ToUnicodeEx works with virtual key codes
                    int res = ToUnicodeEx(raw_key, 0, keyboard_state, chars, char_count, 1 << 2 /*do not modify buffer flag*/, layout);
                    if (res == 1 && chars[0] >= 0x20)
                    {
                        // Let it fall through to character handler and get a WM_CHAR.
                        return TRUE;
                    }
                }
            }
#endif

            if (!(mask & (MASK_CONTROL | MASK_ALT)))
            {
                // We have keyboard focus, and it's not an accelerator
                if (keyboard_focus && keyboard_focus->wantsKeyUpKeyDown())
                {
                    return keyboard_focus->handleKey(key, mask, FALSE);
                }
                else if (key < 0x80)
                {
                    // Not a special key, so likely (we hope) to generate a character.  Let it fall through to character handler first.
                    return TRUE;
                }
            }
        }
    }

	// let menus handle navigation keys for navigation
	if ((gMenuBarView && gMenuBarView->handleKey(key, mask, TRUE))
		||(gLoginMenuBarView && gLoginMenuBarView->handleKey(key, mask, TRUE))
		||(gMenuHolder && gMenuHolder->handleKey(key, mask, TRUE)))
	{
		LL_DEBUGS() << "LLviewerWindow::handleKey handle nav keys for nav" << LL_ENDL;
		LLViewerEventRecorder::instance().logKeyEvent(key,mask);
		return TRUE;
	}


	// give menus a chance to handle modified (Ctrl, Alt) shortcut keys before current focus 
	// as long as focus isn't locked
	if (mask & (MASK_CONTROL | MASK_ALT) && !gFocusMgr.focusLocked())
	{
		// Check the current floater's menu first, if it has one.
		if (gFocusMgr.keyboardFocusHasAccelerators()
			&& keyboard_focus 
			&& keyboard_focus->handleKey(key,mask,FALSE))
		{
			LLViewerEventRecorder::instance().logKeyEvent(key,mask);
			return TRUE;
		}

		if (gAgent.isInitialized()
			&& (gAgent.getTeleportState() == LLAgent::TELEPORT_NONE || gAgent.getTeleportState() == LLAgent::TELEPORT_LOCAL)
			&& gMenuBarView
			&& gMenuBarView->handleAcceleratorKey(key, mask))
		{
			LLViewerEventRecorder::instance().logKeyEvent(key, mask);
			return TRUE;
		}

		if (gLoginMenuBarView && gLoginMenuBarView->handleAcceleratorKey(key, mask))
		{
			LLViewerEventRecorder::instance().logKeyEvent(key,mask);
			return TRUE;
		}
	}

	// give floaters first chance to handle TAB key
	// so frontmost floater gets focus
	// if nothing has focus, go to first or last UI element as appropriate
    if (key == KEY_TAB && (mask & MASK_CONTROL || keyboard_focus == NULL))
	{
		LL_WARNS() << "LLviewerWindow::handleKey give floaters first chance at tab key " << LL_ENDL;
		if (gMenuHolder) gMenuHolder->hideMenus();

		// if CTRL-tabbing (and not just TAB with no focus), go into window cycle mode
		gFloaterView->setCycleMode((mask & MASK_CONTROL) != 0);

		// do CTRL-TAB and CTRL-SHIFT-TAB logic
		if (mask & MASK_SHIFT)
		{
			mRootView->focusPrevRoot();
		}
		else
		{
			mRootView->focusNextRoot();
		}
		LLViewerEventRecorder::instance().logKeyEvent(key,mask);
		return TRUE;
	}
	// hidden edit menu for cut/copy/paste
	if (gEditMenu && gEditMenu->handleAcceleratorKey(key, mask))
	{
		LLViewerEventRecorder::instance().logKeyEvent(key,mask);
		return TRUE;
	}

	LLFloater* focused_floaterp = gFloaterView->getFocusedFloater();
	std::string focusedFloaterName = (focused_floaterp ? focused_floaterp->getInstanceName() : "");

	if( keyboard_focus )
	{
		// <FS:Ansariel> [FS Communication UI]
		//if ((focusedFloaterName == "nearby_chat") || (focusedFloaterName == "im_container") || (focusedFloaterName == "impanel"))
		//{
		//	if (gSavedSettings.getBOOL("ArrowKeysAlwaysMove"))
		//	{
		//		// let Control-Up and Control-Down through for chat line history,
		//		if (!(key == KEY_UP && mask == MASK_CONTROL)
		//			&& !(key == KEY_DOWN && mask == MASK_CONTROL)
		//			&& !(key == KEY_UP && mask == MASK_ALT)
		//			&& !(key == KEY_DOWN && mask == MASK_ALT))
		//		{
		//			switch(key)
		//			{
		//			case KEY_LEFT:
		//			case KEY_RIGHT:
		//			case KEY_UP:
		//			case KEY_DOWN:
		//			case KEY_PAGE_UP:
		//			case KEY_PAGE_DOWN:
		//			case KEY_HOME:
		//				// when chatbar is empty or ArrowKeysAlwaysMove set,
		//				// pass arrow keys on to avatar...
		//				return FALSE;
		//			default:
		//				break;
		//			}
		//		}
		//	}
		if(FSNearbyChat::instance().defaultChatBarHasFocus() &&
		   (FSNearbyChat::instance().defaultChatBarIsIdle() ||
		    gSavedSettings.getBOOL("ArrowKeysAlwaysMove")))
		{
			// let Control-Up and Control-Down through for chat line history,
			//<FS:TS> Control-Right and Control-Left too for chat line editing
			if (!(key == KEY_UP && mask == MASK_CONTROL)
				&& !(key == KEY_DOWN && mask == MASK_CONTROL)
				&& !(key == KEY_LEFT && mask == MASK_CONTROL)
				&& !(key == KEY_RIGHT && mask == MASK_CONTROL))
			{
				switch (key)
				{
					case KEY_LEFT:
					case KEY_RIGHT:
					case KEY_UP:
					case KEY_DOWN:
					case KEY_PAGE_UP:
					case KEY_PAGE_DOWN:
					case KEY_HOME:
					case KEY_END:
						// when chatbar is empty or ArrowKeysAlwaysMove set,
						// pass arrow keys on to avatar...
						return FALSE;
					default:
						break;
				}
			}
		}
		// </FS:Ansariel> [FS Communication UI]

		if (keyboard_focus->handleKey(key, mask, FALSE))
		{

			LL_DEBUGS() << "LLviewerWindow::handleKey - in 'traverse up' - no loops seen... just called keyboard_focus->handleKey an it returned true" << LL_ENDL;
			LLViewerEventRecorder::instance().logKeyEvent(key,mask); 
			return TRUE;
		} else {
			LL_DEBUGS() << "LLviewerWindow::handleKey - in 'traverse up' - no loops seen... just called keyboard_focus->handleKey an it returned FALSE" << LL_ENDL;
		}
	}

	if( LLToolMgr::getInstance()->getCurrentTool()->handleKey(key, mask) )
	{
		LL_DEBUGS() << "LLviewerWindow::handleKey toolbar handling?" << LL_ENDL;
		LLViewerEventRecorder::instance().logKeyEvent(key,mask);
		return TRUE;
	}

	// Try for a new-format gesture
	if (LLGestureMgr::instance().triggerGesture(key, mask))
	{
		LL_DEBUGS() << "LLviewerWindow::handleKey new gesture feature" << LL_ENDL;
		LLViewerEventRecorder::instance().logKeyEvent(key,mask);
		return TRUE;
	}

	// See if this is a gesture trigger.  If so, eat the key and
	// don't pass it down to the menus.
	if (gGestureList.trigger(key, mask))
	{
		LL_DEBUGS() << "LLviewerWindow::handleKey check gesture trigger" << LL_ENDL;
		LLViewerEventRecorder::instance().logKeyEvent(key,mask);
		return TRUE;
	}

	// If "Pressing letter keys starts local chat" option is selected, we are not in mouselook, 
	// no view has keyboard focus, this is a printable character key (and no modifier key is 
	// pressed except shift), then give focus to nearby chat (STORM-560)

	// <FS:Ansariel> [FS Communication UI]
	// -- Also removed !gAgentCamera.cameraMouselook() because of FIRE-10906; Pressing letter keys SHOULD move focus to chat when this option is enabled, regardless of being in mouselook or not
	// -- The need to press Enter key while being in mouselook mode every time to say a sentence is not too coherent with user's expectation, if he/she checked "starts local chat"
	// -- Also check for KEY_DIVIDE as we remapped VK_OEM_2 to KEY_DIVIDE in LLKeyboardWin32 to fix starting gestures
	//if ( LLStartUp::getStartupState() >= STATE_STARTED && 
	//	gSavedSettings.getS32("LetterKeysFocusChatBar") && !gAgentCamera.cameraMouselook() && 
	//	!keyboard_focus && key < 0x80 && (mask == MASK_NONE || mask == MASK_SHIFT) )
	//{
	//	// Initialize nearby chat if it's missing
	//	LLFloaterIMNearbyChat* nearby_chat = LLFloaterReg::findTypedInstance<LLFloaterIMNearbyChat>("nearby_chat");
	//	if (!nearby_chat)
	//	{	
	//		LLSD name("im_container");
	//		LLFloaterReg::toggleInstanceOrBringToFront(name);
	//	}

	//	LLChatEntry* chat_editor = LLFloaterReg::findTypedInstance<LLFloaterIMNearbyChat>("nearby_chat")->getChatBox();
	//	if (chat_editor)
	//	{
	//		// passing NULL here, character will be added later when it is handled by character handler.
	//		nearby_chat->startChat(NULL);
	//		return TRUE;
	//	}
	//}

	static LLCachedControl<bool> LetterKeysAffectsMovementNotFocusChatBar(gSavedSettings, "LetterKeysAffectsMovementNotFocusChatBar");
	static LLCachedControl<bool> fsLetterKeysFocusNearbyChatBar(gSavedSettings, "FSLetterKeysFocusNearbyChatBar");
	static LLCachedControl<bool> fsNearbyChatbar(gSavedSettings, "FSNearbyChatbar");
	if ( !LetterKeysAffectsMovementNotFocusChatBar && 
#if LL_WINDOWS
		!keyboard_focus && ((key < 0x80 && (mask == MASK_NONE || mask == MASK_SHIFT)) || (key == KEY_DIVIDE && mask == MASK_SHIFT)) )
#else
		!keyboard_focus && key < 0x80 && (mask == MASK_NONE || mask == MASK_SHIFT) )
#endif
	{
		FSFloaterNearbyChat* nearby_chat = FSFloaterNearbyChat::findInstance();
		if (fsLetterKeysFocusNearbyChatBar && fsNearbyChatbar && nearby_chat && nearby_chat->getVisible())
		{
			nearby_chat->setFocus(TRUE);
		}
		else
		{
			FSNearbyChat::instance().showDefaultChatBar(TRUE);
		}
		return TRUE;
	}
	// </FS:Ansariel> [FS Communication UI]

	// give menus a chance to handle unmodified accelerator keys
	if (gAgent.isInitialized()
		&& (gAgent.getTeleportState() == LLAgent::TELEPORT_NONE || gAgent.getTeleportState() == LLAgent::TELEPORT_LOCAL)
		&& gMenuBarView
		&& gMenuBarView->handleAcceleratorKey(key, mask))
	{
		LLViewerEventRecorder::instance().logKeyEvent(key, mask);
		return TRUE;
	}

	if (gLoginMenuBarView && gLoginMenuBarView->handleAcceleratorKey(key, mask))
	{
		return TRUE;
	}

	// don't pass keys on to world when something in ui has focus
	return gFocusMgr.childHasKeyboardFocus(mRootView) 
		|| LLMenuGL::getKeyboardMode() 
		|| (gMenuBarView && gMenuBarView->getHighlightedItem() && gMenuBarView->getHighlightedItem()->isActive());
}


BOOL LLViewerWindow::handleUnicodeChar(llwchar uni_char, MASK mask)
{
	// HACK:  We delay processing of return keys until they arrive as a Unicode char,
	// so that if you're typing chat text at low frame rate, we don't send the chat
	// until all keystrokes have been entered. JC
	// HACK: Numeric keypad <enter> on Mac is Unicode 3
	// HACK: Control-M on Windows is Unicode 13
	if ((uni_char == 13 && mask != MASK_CONTROL)
	    || (uni_char == 3 && mask == MASK_NONE) )
	{
		if (mask != MASK_ALT)
		{
			// remaps, handles ignored cases and returns back to viewer window.
			return gViewerInput.handleKey(KEY_RETURN, mask, gKeyboard->getKeyRepeated(KEY_RETURN));
		}
	}

	// let menus handle navigation (jump) keys
	if (gMenuBarView && gMenuBarView->handleUnicodeChar(uni_char, TRUE))
	{
		return TRUE;
	}

	// Traverses up the hierarchy
	LLFocusableElement* keyboard_focus = gFocusMgr.getKeyboardFocus();
	if( keyboard_focus )
	{
		if (keyboard_focus->handleUnicodeChar(uni_char, FALSE))
		{
			return TRUE;
		}

        return TRUE;
	}

	return FALSE;
}


void LLViewerWindow::handleScrollWheel(S32 clicks)
{
	LLUI::getInstance()->resetMouseIdleTimer();
	
	LLMouseHandler* mouse_captor = gFocusMgr.getMouseCapture();
	if( mouse_captor )
	{
		S32 local_x;
		S32 local_y;
		mouse_captor->screenPointToLocal( mCurrentMousePoint.mX, mCurrentMousePoint.mY, &local_x, &local_y );
		mouse_captor->handleScrollWheel(local_x, local_y, clicks);
		if (LLView::sDebugMouseHandling)
		{
			LL_INFOS() << "Scroll Wheel handled by captor " << mouse_captor->getName() << LL_ENDL;
		}
		return;
	}

	LLUICtrl* top_ctrl = gFocusMgr.getTopCtrl();
	if (top_ctrl)
	{
		S32 local_x;
		S32 local_y;
		top_ctrl->screenPointToLocal( mCurrentMousePoint.mX, mCurrentMousePoint.mY, &local_x, &local_y );
		if (top_ctrl->handleScrollWheel(local_x, local_y, clicks)) return;
	}

	if (mRootView->handleScrollWheel(mCurrentMousePoint.mX, mCurrentMousePoint.mY, clicks) )
	{
		if (LLView::sDebugMouseHandling)
		{
			LL_INFOS() << "Scroll Wheel" << LLView::sMouseHandlerMessage << LL_ENDL;
		}
		return;
	}
	else if (LLView::sDebugMouseHandling)
	{
		LL_INFOS() << "Scroll Wheel not handled by view" << LL_ENDL;
	}

	// Zoom the camera in and out behavior

	if(top_ctrl == 0 
		&& getWorldViewRectScaled().pointInRect(mCurrentMousePoint.mX, mCurrentMousePoint.mY) 
		&& gAgentCamera.isInitialized())
		gAgentCamera.handleScrollWheel(clicks);

	return;
}

void LLViewerWindow::handleScrollHWheel(S32 clicks)
{
    if (LLAppViewer::instance()->quitRequested())
    {
        return;
    }
    
    LLUI::getInstance()->resetMouseIdleTimer();

    LLMouseHandler* mouse_captor = gFocusMgr.getMouseCapture();
    if (mouse_captor)
    {
        S32 local_x;
        S32 local_y;
        mouse_captor->screenPointToLocal(mCurrentMousePoint.mX, mCurrentMousePoint.mY, &local_x, &local_y);
        mouse_captor->handleScrollHWheel(local_x, local_y, clicks);
        if (LLView::sDebugMouseHandling)
        {
            LL_INFOS() << "Scroll Horizontal Wheel handled by captor " << mouse_captor->getName() << LL_ENDL;
        }
        return;
    }

    LLUICtrl* top_ctrl = gFocusMgr.getTopCtrl();
    if (top_ctrl)
    {
        S32 local_x;
        S32 local_y;
        top_ctrl->screenPointToLocal(mCurrentMousePoint.mX, mCurrentMousePoint.mY, &local_x, &local_y);
        if (top_ctrl->handleScrollHWheel(local_x, local_y, clicks)) return;
    }

    if (mRootView->handleScrollHWheel(mCurrentMousePoint.mX, mCurrentMousePoint.mY, clicks))
    {
        if (LLView::sDebugMouseHandling)
        {
            LL_INFOS() << "Scroll Horizontal Wheel" << LLView::sMouseHandlerMessage << LL_ENDL;
        }
        return;
    }
    else if (LLView::sDebugMouseHandling)
    {
        LL_INFOS() << "Scroll Horizontal Wheel not handled by view" << LL_ENDL;
    }

    return;
}

void LLViewerWindow::addPopup(LLView* popup)
{
	if (mPopupView)
	{
		mPopupView->addPopup(popup);
	}
}

void LLViewerWindow::removePopup(LLView* popup)
{
	if (mPopupView)
	{
		mPopupView->removePopup(popup);
	}
}

void LLViewerWindow::clearPopups()
{
	if (mPopupView)
	{
		mPopupView->clearPopups();
	}
}

void LLViewerWindow::moveCursorToCenter()
{
	if (! gSavedSettings.getBOOL("DisableMouseWarp"))
	{
		S32 x = getWorldViewWidthScaled() / 2;
		S32 y = getWorldViewHeightScaled() / 2;
	
		LLUI::getInstance()->setMousePositionScreen(x, y);
		
		//on a forced move, all deltas get zeroed out to prevent jumping
		mCurrentMousePoint.set(x,y);
		mLastMousePoint.set(x,y);
		mCurrentMouseDelta.set(0,0);	
	}
}


//////////////////////////////////////////////////////////////////////
//
// Hover handlers
//

void append_xui_tooltip(LLView* viewp, LLToolTip::Params& params)
{
	if (viewp) 
	{
		if (!params.styled_message.empty())
		{
			params.styled_message.add().text("\n---------\n"); 
		}
		LLView::root_to_view_iterator_t end_tooltip_it = viewp->endRootToView();
		// NOTE: we skip "root" since it is assumed
		for (LLView::root_to_view_iterator_t tooltip_it = ++viewp->beginRootToView();
			tooltip_it != end_tooltip_it;
			++tooltip_it)
		{
			LLView* viewp = *tooltip_it;
		
			params.styled_message.add().text(viewp->getName());

			LLPanel* panelp = dynamic_cast<LLPanel*>(viewp);
			if (panelp && !panelp->getXMLFilename().empty())
			{
				params.styled_message.add()
					.text("(" + panelp->getXMLFilename() + ")")
					//<FS:KC> Define in colors.xml instead
//					 .style.color(LLColor4(0.7f, 0.7f, 1.f, 1.f));
					.style.color(LLUIColorTable::instance().getColor("XUITooltipFileName"));
			}
			params.styled_message.add().text("/");
		}
	}
}

static LLTrace::BlockTimerStatHandle ftm("Update UI");

// Update UI based on stored mouse position from mouse-move
// event processing.
void LLViewerWindow::updateUI()
{
	LL_PROFILE_ZONE_SCOPED_CATEGORY_UI; //LL_RECORD_BLOCK_TIME(ftm);

	static std::string last_handle_msg;

	// <FS:Ansariel> We don't show the hints anyway, so needless to check here
	//if (gLoggedInTime.getStarted())
	//{
	//	if (gLoggedInTime.getElapsedTimeF32() > gSavedSettings.getF32("DestinationGuideHintTimeout"))
	//	{
	//		LLFirstUse::notUsingDestinationGuide();
	//	}
	//	if (gLoggedInTime.getElapsedTimeF32() > gSavedSettings.getF32("SidePanelHintTimeout"))
	//	{
	//		LLFirstUse::notUsingSidePanel();
	//	}
	//}
	// </FS:Ansariel>

	LLConsole::updateClass();

	// animate layout stacks so we have up to date rect for world view
	LLLayoutStack::updateClass();

	// use full window for world view when not rendering UI
	bool world_view_uses_full_window = gAgentCamera.cameraMouselook() || !gPipeline.hasRenderDebugFeatureMask(LLPipeline::RENDER_DEBUG_FEATURE_UI);
	updateWorldViewRect(world_view_uses_full_window);

	LLView::sMouseHandlerMessage.clear();

	S32 x = mCurrentMousePoint.mX;
	S32 y = mCurrentMousePoint.mY;

	MASK	mask = gKeyboard->currentMask(TRUE);

	if (gPipeline.hasRenderDebugMask(LLPipeline::RENDER_DEBUG_RAYCAST))
	{
		gDebugRaycastFaceHit = -1;
		gDebugRaycastObject = cursorIntersect(-1, -1, 512.f, NULL, -1, FALSE, FALSE, TRUE, FALSE,
											  &gDebugRaycastFaceHit,
											  &gDebugRaycastIntersection,
											  &gDebugRaycastTexCoord,
											  &gDebugRaycastNormal,
											  &gDebugRaycastTangent,
											  &gDebugRaycastStart,
											  &gDebugRaycastEnd);
		gDebugRaycastParticle = gPipeline.lineSegmentIntersectParticle(gDebugRaycastStart, gDebugRaycastEnd, &gDebugRaycastParticleIntersection, NULL);
	}

	updateMouseDelta();
	updateKeyboardFocus();

	BOOL handled = FALSE;

	LLUICtrl* top_ctrl = gFocusMgr.getTopCtrl();
	LLMouseHandler* mouse_captor = gFocusMgr.getMouseCapture();
	LLView* captor_view = dynamic_cast<LLView*>(mouse_captor);

	//FIXME: only include captor and captor's ancestors if mouse is truly over them --RN

	//build set of views containing mouse cursor by traversing UI hierarchy and testing 
	//screen rect against mouse cursor
	view_handle_set_t mouse_hover_set;

	// constraint mouse enter events to children of mouse captor
	LLView* root_view = captor_view;

	// if mouse captor doesn't exist or isn't a LLView
	// then allow mouse enter events on entire UI hierarchy
	if (!root_view)
	{
		root_view = mRootView;
	}

	static LLCachedControl<bool> dump_menu_holder(gSavedSettings, "DumpMenuHolderSize", false);
	if (dump_menu_holder)
	{
		static bool init = false;
		static LLFrameTimer child_count_timer;
		static std::vector <std::string> child_vec;
		if (!init)
		{
			child_count_timer.resetWithExpiry(5.f);
			init = true;
		}
		if (child_count_timer.hasExpired())
		{
			LL_INFOS() << "gMenuHolder child count: " << gMenuHolder->getChildCount() << LL_ENDL;
			std::vector<std::string> local_child_vec;
			LLView::child_list_t child_list = *gMenuHolder->getChildList();
			for (auto child : child_list)
			{
				local_child_vec.emplace_back(child->getName());
			}
			if (!local_child_vec.empty() && local_child_vec != child_vec)
			{
				std::vector<std::string> out_vec;
				std::sort(local_child_vec.begin(), local_child_vec.end());
				std::sort(child_vec.begin(), child_vec.end());
				std::set_difference(child_vec.begin(), child_vec.end(), local_child_vec.begin(), local_child_vec.end(), std::inserter(out_vec, out_vec.begin()));
				if (!out_vec.empty())
				{
					LL_INFOS() << "gMenuHolder removal diff size: '"<<out_vec.size() <<"' begin_child_diff";
					for (auto str : out_vec)
					{
						LL_CONT << " : " << str;
					}
					LL_CONT << " : end_child_diff" << LL_ENDL;
				}

				out_vec.clear();
				std::set_difference(local_child_vec.begin(), local_child_vec.end(), child_vec.begin(), child_vec.end(), std::inserter(out_vec, out_vec.begin()));
				if (!out_vec.empty())
				{
					LL_INFOS() << "gMenuHolder addition diff size: '" << out_vec.size() << "' begin_child_diff";
					for (auto str : out_vec)
					{
						LL_CONT << " : " << str;
					}
					LL_CONT << " : end_child_diff" << LL_ENDL;
				}
				child_vec.swap(local_child_vec);
			}
			child_count_timer.resetWithExpiry(5.f);
		}
	}

	// only update mouse hover set when UI is visible (since we shouldn't send hover events to invisible UI
	if (gPipeline.hasRenderDebugFeatureMask(LLPipeline::RENDER_DEBUG_FEATURE_UI))
	{
		// include all ancestors of captor_view as automatically having mouse
		if (captor_view)
		{
			LLView* captor_parent_view = captor_view->getParent();
			while(captor_parent_view)
			{
				mouse_hover_set.insert(captor_parent_view->getHandle());
				captor_parent_view = captor_parent_view->getParent();
			}
		}

		// aggregate visible views that contain mouse cursor in display order
		LLPopupView::popup_list_t popups = mPopupView->getCurrentPopups();

		for(LLPopupView::popup_list_t::iterator popup_it = popups.begin(); popup_it != popups.end(); ++popup_it)
		{
			LLView* popup = popup_it->get();
			if (popup && popup->calcScreenBoundingRect().pointInRect(x, y))
			{
				// iterator over contents of top_ctrl, and throw into mouse_hover_set
				for (LLView::tree_iterator_t it = popup->beginTreeDFS();
					it != popup->endTreeDFS();
					++it)
				{
					LLView* viewp = *it;
					if (viewp->getVisible()
						&& viewp->calcScreenBoundingRect().pointInRect(x, y))
					{
						// we have a view that contains the mouse, add it to the set
						mouse_hover_set.insert(viewp->getHandle());
					}
					else
					{
						// skip this view and all of its children
						it.skipDescendants();
					}
				}
			}
		}

		// while the top_ctrl contains the mouse cursor, only it and its descendants will receive onMouseEnter events
		if (top_ctrl && top_ctrl->calcScreenBoundingRect().pointInRect(x, y))
		{
			// iterator over contents of top_ctrl, and throw into mouse_hover_set
			for (LLView::tree_iterator_t it = top_ctrl->beginTreeDFS();
				it != top_ctrl->endTreeDFS();
				++it)
			{
				LLView* viewp = *it;
				if (viewp->getVisible()
					&& viewp->calcScreenBoundingRect().pointInRect(x, y))
				{
					// we have a view that contains the mouse, add it to the set
					mouse_hover_set.insert(viewp->getHandle());
				}
				else
				{
					// skip this view and all of its children
					it.skipDescendants();
				}
			}
		}
		else
		{
			// walk UI tree in depth-first order
			for (LLView::tree_iterator_t it = root_view->beginTreeDFS();
				it != root_view->endTreeDFS();
				++it)
			{
				LLView* viewp = *it;
				// calculating the screen rect involves traversing the parent, so this is less than optimal
				if (viewp->getVisible()
					&& viewp->calcScreenBoundingRect().pointInRect(x, y))
				{

					// if this view is mouse opaque, nothing behind it should be in mouse_hover_set
					if (viewp->getMouseOpaque())
					{
						// constrain further iteration to children of this widget
						it = viewp->beginTreeDFS();
					}
		
					// we have a view that contains the mouse, add it to the set
					mouse_hover_set.insert(viewp->getHandle());
				}
				else
				{
					// skip this view and all of its children
					it.skipDescendants();
				}
			}
		}
	}

	typedef std::vector<LLHandle<LLView> > view_handle_list_t;

	// call onMouseEnter() on all views which contain the mouse cursor but did not before
	view_handle_list_t mouse_enter_views;
	std::set_difference(mouse_hover_set.begin(), mouse_hover_set.end(),
						mMouseHoverViews.begin(), mMouseHoverViews.end(),
						std::back_inserter(mouse_enter_views));
	for (view_handle_list_t::iterator it = mouse_enter_views.begin();
		it != mouse_enter_views.end();
		++it)
	{
		LLView* viewp = it->get();
		if (viewp)
		{
			LLRect view_screen_rect = viewp->calcScreenRect();
			viewp->onMouseEnter(x - view_screen_rect.mLeft, y - view_screen_rect.mBottom, mask);
		}
	}

	// call onMouseLeave() on all views which no longer contain the mouse cursor
	view_handle_list_t mouse_leave_views;
	std::set_difference(mMouseHoverViews.begin(), mMouseHoverViews.end(),
						mouse_hover_set.begin(), mouse_hover_set.end(),
						std::back_inserter(mouse_leave_views));
	for (view_handle_list_t::iterator it = mouse_leave_views.begin();
		it != mouse_leave_views.end();
		++it)
	{
		LLView* viewp = it->get();
		if (viewp)
		{
			LLRect view_screen_rect = viewp->calcScreenRect();
			viewp->onMouseLeave(x - view_screen_rect.mLeft, y - view_screen_rect.mBottom, mask);
		}
	}

	// store resulting hover set for next frame
	swap(mMouseHoverViews, mouse_hover_set);

	// only handle hover events when UI is enabled
	if (gPipeline.hasRenderDebugFeatureMask(LLPipeline::RENDER_DEBUG_FEATURE_UI))
	{	

		if( mouse_captor )
		{
			// Pass hover events to object capturing mouse events.
			S32 local_x;
			S32 local_y; 
			mouse_captor->screenPointToLocal( x, y, &local_x, &local_y );
			handled = mouse_captor->handleHover(local_x, local_y, mask);
			if (LLView::sDebugMouseHandling)
			{
				LL_INFOS() << "Hover handled by captor " << mouse_captor->getName() << LL_ENDL;
			}

			if( !handled )
			{
				LL_DEBUGS("UserInput") << "hover not handled by mouse captor" << LL_ENDL;
			}
		}
		else
		{
			if (top_ctrl)
			{
				S32 local_x, local_y;
				top_ctrl->screenPointToLocal( x, y, &local_x, &local_y );
				handled = top_ctrl->pointInView(local_x, local_y) && top_ctrl->handleHover(local_x, local_y, mask);
			}

			if ( !handled )
			{
				// x and y are from last time mouse was in window
				// mMouseInWindow tracks *actual* mouse location
				if (mMouseInWindow && mRootView->handleHover(x, y, mask) )
				{
					if (LLView::sDebugMouseHandling && LLView::sMouseHandlerMessage != last_handle_msg)
					{
						last_handle_msg = LLView::sMouseHandlerMessage;
						LL_INFOS() << "Hover" << LLView::sMouseHandlerMessage << LL_ENDL;
					}
					handled = TRUE;
				}
				else if (LLView::sDebugMouseHandling)
				{
					if (last_handle_msg != LLStringUtil::null)
					{
						last_handle_msg.clear();
						LL_INFOS() << "Hover not handled by view" << LL_ENDL;
					}
				}
			}
		
			if (!handled)
			{
				LLTool *tool = LLToolMgr::getInstance()->getCurrentTool();

				if(mMouseInWindow && tool)
				{
					handled = tool->handleHover(x, y, mask);
				}
			}
		}

		// Show a new tool tip (or update one that is already shown)
		BOOL tool_tip_handled = FALSE;
		std::string tool_tip_msg;
		if( handled 
			&& !mWindow->isCursorHidden())
		{
			LLRect screen_sticky_rect = mRootView->getLocalRect();
			S32 local_x, local_y;

			static LLCachedControl<bool> debug_show_xui_names(gSavedSettings, "DebugShowXUINames", 0);
			if (debug_show_xui_names)
			{
				LLToolTip::Params params;

				LLView* tooltip_view = mRootView;
				LLView::tree_iterator_t end_it = mRootView->endTreeDFS();
				for (LLView::tree_iterator_t it = mRootView->beginTreeDFS(); it != end_it; ++it)
				{
					LLView* viewp = *it;
					LLRect screen_rect;
					viewp->localRectToScreen(viewp->getLocalRect(), &screen_rect);
					if (!(viewp->getVisible()
						 && screen_rect.pointInRect(x, y)))
					{
						it.skipDescendants();
					}
					// only report xui names for LLUICtrls, 
					// and blacklist the various containers we don't care about
					else if (dynamic_cast<LLUICtrl*>(viewp) 
							&& viewp != gMenuHolder
							&& viewp != gFloaterView
							&& viewp != gConsole) 
					{
						if (dynamic_cast<LLFloater*>(viewp))
						{
							// constrain search to descendants of this (frontmost) floater
							// by resetting iterator
							it = viewp->beginTreeDFS();
						}

						// if we are in a new part of the tree (not a descendent of current tooltip_view)
						// then push the results for tooltip_view and start with a new potential view
						// NOTE: this emulates visiting only the leaf nodes that meet our criteria
						if (!viewp->hasAncestor(tooltip_view))
						{
							append_xui_tooltip(tooltip_view, params);
							screen_sticky_rect.intersectWith(tooltip_view->calcScreenRect());
						}
						tooltip_view = viewp;
					}
				}

				append_xui_tooltip(tooltip_view, params);
				params.styled_message.add().text("\n");

				screen_sticky_rect.intersectWith(tooltip_view->calcScreenRect());
				
				params.sticky_rect = screen_sticky_rect;
				params.max_width = 400;

				LLToolTipMgr::instance().show(params);
			}
			// if there is a mouse captor, nothing else gets a tooltip
			else if (mouse_captor)
			{
				mouse_captor->screenPointToLocal(x, y, &local_x, &local_y);
				tool_tip_handled = mouse_captor->handleToolTip(local_x, local_y, mask);
			}
			else 
			{
				// next is top_ctrl
				if (!tool_tip_handled && top_ctrl)
				{
					top_ctrl->screenPointToLocal(x, y, &local_x, &local_y);
					tool_tip_handled = top_ctrl->handleToolTip(local_x, local_y, mask );
				}
				
				if (!tool_tip_handled)
				{
					local_x = x; local_y = y;
					tool_tip_handled = mRootView->handleToolTip(local_x, local_y, mask );
				}

				LLTool* current_tool = LLToolMgr::getInstance()->getCurrentTool();
				if (!tool_tip_handled && current_tool)
				{
					current_tool->screenPointToLocal(x, y, &local_x, &local_y);
					tool_tip_handled = current_tool->handleToolTip(local_x, local_y, mask );
				}
			}
		}		
	}
	else
	{	// just have tools handle hover when UI is turned off
		LLTool *tool = LLToolMgr::getInstance()->getCurrentTool();

		if(mMouseInWindow && tool)
		{
			handled = tool->handleHover(x, y, mask);
		}
	}

	updateLayout();

	mLastMousePoint = mCurrentMousePoint;

	// cleanup unused selections when no modal dialogs are open
	if (LLModalDialog::activeCount() == 0)
	{
		LLViewerParcelMgr::getInstance()->deselectUnused();
	}

	if (LLModalDialog::activeCount() == 0)
	{
		LLSelectMgr::getInstance()->deselectUnused();
	}
}


void LLViewerWindow::updateLayout()
{
	LLTool* tool = LLToolMgr::getInstance()->getCurrentTool();
	if (gFloaterTools != NULL
		&& tool != NULL
		&& tool != gToolNull  
		&& tool != LLToolCompInspect::getInstance() 
		&& tool != LLToolDragAndDrop::getInstance() 
		&& !gSavedSettings.getBOOL("FreezeTime"))
	{ 
		// Suppress the toolbox view if our source tool was the pie tool,
		// and we've overridden to something else.
		bool suppress_toolbox = 
			(LLToolMgr::getInstance()->getBaseTool() == LLToolPie::getInstance()) &&
			(LLToolMgr::getInstance()->getCurrentTool() != LLToolPie::getInstance());

		LLMouseHandler *captor = gFocusMgr.getMouseCapture();
		// With the null, inspect, or drag and drop tool, don't muck
		// with visibility.

		if (gFloaterTools->isMinimized()
			||	(tool != LLToolPie::getInstance()						// not default tool
				&& tool != LLToolCompGun::getInstance()					// not coming out of mouselook
				&& !suppress_toolbox									// not override in third person
				&& LLToolMgr::getInstance()->getCurrentToolset()->isShowFloaterTools()
				&& (!captor || dynamic_cast<LLView*>(captor) != NULL)))						// not dragging
		{
			// Force floater tools to be visible (unless minimized)
			if (!gFloaterTools->getVisible())
			{
				gFloaterTools->openFloater();
			}
			// Update the location of the blue box tool popup
			LLCoordGL select_center_screen;
			MASK	mask = gKeyboard->currentMask(TRUE);
			gFloaterTools->updatePopup( select_center_screen, mask );
		}
		else
		{
			gFloaterTools->setVisible(FALSE);
		}
		//gMenuBarView->setItemVisible("BuildTools", gFloaterTools->getVisible());
	}

	// Always update console
	if(gConsole)
	{
		LLRect console_rect = getChatConsoleRect();
		gConsole->reshape(console_rect.getWidth(), console_rect.getHeight());
		gConsole->setRect(console_rect);
	}
}

void LLViewerWindow::updateMouseDelta()
{
#if LL_WINDOWS
    LLCoordCommon delta; 
    mWindow->getCursorDelta(&delta);
    S32 dx = delta.mX;
    S32 dy = delta.mY;
#else
	S32 dx = lltrunc((F32) (mCurrentMousePoint.mX - mLastMousePoint.mX) * LLUI::getScaleFactor().mV[VX]);
	S32 dy = lltrunc((F32) (mCurrentMousePoint.mY - mLastMousePoint.mY) * LLUI::getScaleFactor().mV[VY]);
#endif

	//RN: fix for asynchronous notification of mouse leaving window not working
	LLCoordWindow mouse_pos;
	mWindow->getCursorPosition(&mouse_pos);
	if (mouse_pos.mX < 0 || 
		mouse_pos.mY < 0 ||
		mouse_pos.mX > mWindowRectRaw.getWidth() ||
		mouse_pos.mY > mWindowRectRaw.getHeight())
	{
		mMouseInWindow = FALSE;
	}
	else
	{
		mMouseInWindow = TRUE;
	}

	LLVector2 mouse_vel; 

	//if (gSavedSettings.getBOOL("MouseSmooth"))
	static LLCachedControl<bool> mouseSmooth(gSavedSettings, "MouseSmooth");
	if (mouseSmooth)
	{
		static F32 fdx = 0.f;
		static F32 fdy = 0.f;

		F32 amount = 16.f;
		fdx = fdx + ((F32) dx - fdx) * llmin(gFrameIntervalSeconds.value()*amount,1.f);
		fdy = fdy + ((F32) dy - fdy) * llmin(gFrameIntervalSeconds.value()*amount,1.f);

		mCurrentMouseDelta.set(ll_round(fdx), ll_round(fdy));
		mouse_vel.setVec(fdx,fdy);
	}
	else
	{
		mCurrentMouseDelta.set(dx, dy);
		mouse_vel.setVec((F32) dx, (F32) dy);
	}
    
	sample(sMouseVelocityStat, mouse_vel.magVec());
}

void LLViewerWindow::updateKeyboardFocus()
{
	if (!gPipeline.hasRenderDebugFeatureMask(LLPipeline::RENDER_DEBUG_FEATURE_UI))
	{
		gFocusMgr.setKeyboardFocus(NULL);
	}

	// clean up current focus
	LLUICtrl* cur_focus = dynamic_cast<LLUICtrl*>(gFocusMgr.getKeyboardFocus());
	if (cur_focus)
	{
		if (!cur_focus->isInVisibleChain() || !cur_focus->isInEnabledChain())
		{
            // don't release focus, just reassign so that if being given
            // to a sibling won't call onFocusLost on all the ancestors
			// gFocusMgr.releaseFocusIfNeeded(cur_focus);

			LLUICtrl* parent = cur_focus->getParentUICtrl();
			const LLUICtrl* focus_root = cur_focus->findRootMostFocusRoot();
			bool new_focus_found = false;
			while(parent)
			{
				if (parent->isCtrl() 
					&& (parent->hasTabStop() || parent == focus_root) 
					&& !parent->getIsChrome() 
					&& parent->isInVisibleChain() 
					&& parent->isInEnabledChain())
				{
					if (!parent->focusFirstItem())
					{
						parent->setFocus(TRUE);
					}
					new_focus_found = true;
					break;
				}
				parent = parent->getParentUICtrl();
			}

			// if we didn't find a better place to put focus, just release it
			// hasFocus() will return true if and only if we didn't touch focus since we
			// are only moving focus higher in the hierarchy
			if (!new_focus_found)
			{
				cur_focus->setFocus(FALSE);
			}
		}
		else if (cur_focus->isFocusRoot())
		{
			// focus roots keep trying to delegate focus to their first valid descendant
			// this assumes that focus roots are not valid focus holders on their own
			cur_focus->focusFirstItem();
		}
	}

	// last ditch force of edit menu to selection manager
	if (LLEditMenuHandler::gEditMenuHandler == NULL && LLSelectMgr::getInstance()->getSelection()->getObjectCount())
	{
		LLEditMenuHandler::gEditMenuHandler = LLSelectMgr::getInstance();
	}

	if (gFloaterView->getCycleMode())
	{
		// sync all floaters with their focus state
		gFloaterView->highlightFocusedFloater();
		gSnapshotFloaterView->highlightFocusedFloater();
		MASK	mask = gKeyboard->currentMask(TRUE);
		if ((mask & MASK_CONTROL) == 0)
		{
			// control key no longer held down, finish cycle mode
			gFloaterView->setCycleMode(FALSE);

			gFloaterView->syncFloaterTabOrder();
		}
		else
		{
			// user holding down CTRL, don't update tab order of floaters
		}
	}
	else
	{
		// update focused floater
		gFloaterView->highlightFocusedFloater();
		gSnapshotFloaterView->highlightFocusedFloater();
		// make sure floater visible order is in sync with tab order
		gFloaterView->syncFloaterTabOrder();
	}
}

static LLTrace::BlockTimerStatHandle FTM_UPDATE_WORLD_VIEW("Update World View");
void LLViewerWindow::updateWorldViewRect(bool use_full_window)
{
	LL_RECORD_BLOCK_TIME(FTM_UPDATE_WORLD_VIEW);

	// start off using whole window to render world
	LLRect new_world_rect = mWindowRectRaw;

	if (use_full_window == false && mWorldViewPlaceholder.get())
	{
		new_world_rect = mWorldViewPlaceholder.get()->calcScreenRect();
		// clamp to at least a 1x1 rect so we don't try to allocate zero width gl buffers
		new_world_rect.mTop = llmax(new_world_rect.mTop, new_world_rect.mBottom + 1);
		new_world_rect.mRight = llmax(new_world_rect.mRight, new_world_rect.mLeft + 1);

		new_world_rect.mLeft = ll_round((F32)new_world_rect.mLeft * mDisplayScale.mV[VX]);
		new_world_rect.mRight = ll_round((F32)new_world_rect.mRight * mDisplayScale.mV[VX]);
		new_world_rect.mBottom = ll_round((F32)new_world_rect.mBottom * mDisplayScale.mV[VY]);
		new_world_rect.mTop = ll_round((F32)new_world_rect.mTop * mDisplayScale.mV[VY]);
	}

	if (mWorldViewRectRaw != new_world_rect)
	{
		mWorldViewRectRaw = new_world_rect;
		gResizeScreenTexture = TRUE;
		LLViewerCamera::getInstance()->setViewHeightInPixels( mWorldViewRectRaw.getHeight() );
		LLViewerCamera::getInstance()->setAspect( getWorldViewAspectRatio() );

		LLRect old_world_rect_scaled = mWorldViewRectScaled;
		mWorldViewRectScaled = calcScaledRect(mWorldViewRectRaw, mDisplayScale);

		// sending a signal with a new WorldView rect
		mOnWorldViewRectUpdated(old_world_rect_scaled, mWorldViewRectScaled);
	}
}

void LLViewerWindow::saveLastMouse(const LLCoordGL &point)
{
	// Store last mouse location.
	// If mouse leaves window, pretend last point was on edge of window

	if (point.mX < 0)
	{
		mCurrentMousePoint.mX = 0;
	}
	else if (point.mX > getWindowWidthScaled())
	{
		mCurrentMousePoint.mX = getWindowWidthScaled();
	}
	else
	{
		mCurrentMousePoint.mX = point.mX;
	}

	if (point.mY < 0)
	{
		mCurrentMousePoint.mY = 0;
	}
	else if (point.mY > getWindowHeightScaled() )
	{
		mCurrentMousePoint.mY = getWindowHeightScaled();
	}
	else
	{
		mCurrentMousePoint.mY = point.mY;
	}
}

// <FS:Beq> Changes to add physics view support into edit mode
//pragma region FSShowPhysicsInEditMode

const float offset_units = 3.0;
const float offset_factor = -3.0;

// decorator for renderMeshBaseHull from llspatialpartition. but with our own offsets to avoid glitching.
void renderMeshBaseHullPhysics(LLVOVolume* volume, U32 data_mask, LLColor4& color, LLColor4& line_color)
{
			LLGLEnable offset(GL_POLYGON_OFFSET_FILL);
			glPolygonMode(GL_FRONT_AND_BACK, GL_FILL);
			glPolygonOffset(offset_factor, offset_units);
			gGL.diffuseColor4fv(color.mV);
			renderMeshBaseHullWithOutline(volume, data_mask, color, line_color);
}


void renderHullPhysics(LLModel::PhysicsMesh& mesh, const LLColor4& color, const LLColor4& line_color)
{
	LLGLEnable offset(GL_POLYGON_OFFSET_FILL);
	glPolygonMode(GL_FRONT_AND_BACK, GL_FILL); 
	glPolygonOffset(offset_factor, offset_units);
	render_hull_with_outline(mesh, color, line_color);
}

// Draw a physics shape with the edges highlighted in 'line_color'
void renderMeshPhysicsTriangles(const LLColor4& color, const LLColor4& line_color, LLVolume* vol, LLModel::Decomposition * decomp)
{
// Not required here, we already disable this in the outer scope
//	LLGLDisable multisample(LLPipeline::RenderFSAASamples > 0 ? GL_MULTISAMPLE_ARB : 0);

	LLGLSLShader* shader = LLGLSLShader::sCurBoundShaderPtr;

	if (shader)
	{
		gDebugProgram.bind();
	}

	gGL.matrixMode(LLRender::MM_MODELVIEW);
	gGL.pushMatrix();
	// scope for the RAII for the depth test on hidden geometry
	{
		// This draw section covers the hidden geometry

		gGL.blendFunc(LLRender::BF_SOURCE_COLOR, LLRender::BF_ONE);
		LLGLDepthTest gls_depth(GL_TRUE, GL_FALSE, GL_GEQUAL);
		if (shader)
		{
			{
				LLGLEnable offset(GL_POLYGON_OFFSET_FILL);
				glPolygonOffset(offset_factor, offset_units);
				gGL.diffuseColor4fv(color.mV);
				//decomp has physics mesh, render that mesh
				glPolygonMode(GL_FRONT_AND_BACK, GL_FILL);
				LLVertexBuffer::drawArrays(LLRender::TRIANGLES, decomp->mPhysicsShapeMesh.mPositions);
			}
			{
				LLGLEnable offset(GL_POLYGON_OFFSET_LINE);
				glPolygonMode(GL_FRONT_AND_BACK, GL_LINE);
				glPolygonOffset(offset_factor, offset_units);
				gGL.diffuseColor4fv(line_color.mV);
				LLVertexBuffer::drawArrays(LLRender::TRIANGLES, decomp->mPhysicsShapeMesh.mPositions);
			}
		}
		else
		{
			gGL.flush();
			{
				glPolygonMode(GL_FRONT_AND_BACK, GL_FILL);
				gGL.diffuseColor4fv(color.mV);
				//decomp has physics mesh, render that mesh
				LLVertexBuffer::drawArrays(LLRender::TRIANGLES, decomp->mPhysicsShapeMesh.mPositions);
				glPolygonMode(GL_FRONT_AND_BACK, GL_LINE);
				gGL.diffuseColor4fv(line_color.mV);
				LLVertexBuffer::drawArrays(LLRender::TRIANGLES, decomp->mPhysicsShapeMesh.mPositions);
			}
		}
	}//End depth test for hidden geometry
//	gGL.flush();
	gGL.setSceneBlendType(LLRender::BT_ALPHA);

	if (shader)
	{
		{
			gGL.diffuseColor4fv(color.mV);
			LLGLEnable offset(GL_POLYGON_OFFSET_FILL);
			glPolygonMode(GL_FRONT_AND_BACK, GL_FILL);
			glPolygonOffset(offset_factor, offset_units);
			gGL.setLineWidth(1.f); // <FS> Line width OGL core profile fix by Rye Mutt
			LLVertexBuffer::drawArrays(LLRender::TRIANGLES, decomp->mPhysicsShapeMesh.mPositions);
		}
		{
			gGL.diffuseColor4fv(line_color.mV);
			LLGLEnable offset(GL_POLYGON_OFFSET_LINE);
			glPolygonMode(GL_FRONT_AND_BACK, GL_LINE);
			glPolygonOffset(offset_factor, offset_units);
			gGL.setLineWidth(3.f); // <FS> Line width OGL core profile fix by Rye Mutt
			LLVertexBuffer::drawArrays(LLRender::TRIANGLES, decomp->mPhysicsShapeMesh.mPositions);
		}
	}
	else
	{
		gGL.flush();
		{
			glPolygonMode(GL_FRONT_AND_BACK, GL_FILL);
			gGL.diffuseColor4fv(color.mV);
			//decomp has physics mesh, render that mesh
			LLVertexBuffer::drawArrays(LLRender::TRIANGLES, decomp->mPhysicsShapeMesh.mPositions);
			glPolygonMode(GL_FRONT_AND_BACK, GL_LINE);
			gGL.diffuseColor4fv(line_color.mV);
			gGL.setLineWidth(3.f); // <FS> Line width OGL core profile fix by Rye Mutt
			LLVertexBuffer::drawArrays(LLRender::TRIANGLES, decomp->mPhysicsShapeMesh.mPositions);
		}
	}

	gGL.setLineWidth(1.f); // <FS> Line width OGL core profile fix by Rye Mutt
	glPolygonMode(GL_FRONT_AND_BACK, GL_FILL);
	gGL.popMatrix();

	//restore the previous shader
	if (shader)
	{
		shader->bind();
	}
}

void renderNonMeshHullPhysics(LLVOVolume* vovolume, LLVolume* volume, LLColor4 color, LLColor4 line_color, LLVector3 center, LLVector3 size)
{
	LLVolumeParams volume_params = volume->getParams();
	S32 detail = get_physics_detail(volume_params, vovolume->getScale());

	LLVolume* phys_volume = LLPrimitive::sVolumeManager->refVolume(volume_params, detail);

	if (!phys_volume->mHullPoints)
	{ //build convex hull
		std::vector<LLVector3> pos;
		std::vector<U16> index;

		S32 index_offset = 0;
		// Build a vector of vertices in the visible LOD model determined by 'detail' 
		for (S32 i = 0; i < phys_volume->getNumVolumeFaces(); ++i)
		{
			const LLVolumeFace& face = phys_volume->getVolumeFace(i);
			if (index_offset + face.mNumVertices > 65535)
			{
				continue;
			}

			for (S32 j = 0; j < face.mNumVertices; ++j)
			{
				pos.push_back(LLVector3(face.mPositions[j].getF32ptr()));
			}

			for (S32 j = 0; j < face.mNumIndices; ++j)
			{
				index.push_back(face.mIndices[j] + index_offset);
			}

			index_offset += face.mNumVertices;
		}
		// use the array of vertices to construct a single hull based 
		if (!pos.empty() && !index.empty() && LLConvexDecomposition::getInstance()) // ND: FIRE-3427
		{
			LLCDMeshData mesh;
			mesh.mIndexBase = &index[0];
			mesh.mVertexBase = pos[0].mV;
			mesh.mNumVertices = pos.size();
			mesh.mVertexStrideBytes = 12;
			mesh.mIndexStrideBytes = 6;
			mesh.mIndexType = LLCDMeshData::INT_16;

			mesh.mNumTriangles = index.size() / 3;

			LLCDMeshData res;
			LLCDResult retval;
			if ((retval = LLConvexDecomposition::getInstance()->generateSingleHullMeshFromMesh(&mesh, &res)))
			{
				LL_WARNS() << "ConvexDecomp Failed (generateSingleHullMeshFromMesh): " << retval << LL_ENDL;
			}

			//copy res into phys_volume
			phys_volume->mHullPoints = (LLVector4a*)ll_aligned_malloc_16(sizeof(LLVector4a)*res.mNumVertices);
			phys_volume->mNumHullPoints = res.mNumVertices;

			S32 idx_size = (res.mNumTriangles * 3 * 2 + 0xF) & ~0xF;
			phys_volume->mHullIndices = (U16*)ll_aligned_malloc_16(idx_size);
			phys_volume->mNumHullIndices = res.mNumTriangles * 3;

			const F32* v = res.mVertexBase;

			for (S32 i = 0; i < res.mNumVertices; ++i)
			{
				F32* p = (F32*)((U8*)v + i*res.mVertexStrideBytes);
				phys_volume->mHullPoints[i].load3(p);
			}

			if (res.mIndexType == LLCDMeshData::INT_16)
			{
				for (S32 i = 0; i < res.mNumTriangles; ++i)
				{
					U16* idx = (U16*)(((U8*)res.mIndexBase) + i*res.mIndexStrideBytes);

					phys_volume->mHullIndices[i * 3 + 0] = idx[0];
					phys_volume->mHullIndices[i * 3 + 1] = idx[1];
					phys_volume->mHullIndices[i * 3 + 2] = idx[2];
				}
			}
			else
			{
				for (S32 i = 0; i < res.mNumTriangles; ++i)
				{
					U32* idx = (U32*)(((U8*)res.mIndexBase) + i*res.mIndexStrideBytes);

					phys_volume->mHullIndices[i * 3 + 0] = (U16)idx[0];
					phys_volume->mHullIndices[i * 3 + 1] = (U16)idx[1];
					phys_volume->mHullIndices[i * 3 + 2] = (U16)idx[2];
				}
			}
		}
	}
	//pragma endregion Build the mesh data for a convex hull for a PRIM that is explcitly in CONVEX_HULL mode
	// Now that we've got the hulldecomp let's draw it

	// <FS:Ansariel> Crash fix due to invalid calls to drawElements by Drake Arconis
	//if (phys_volume->mHullPoints)
	if (phys_volume->mHullPoints && phys_volume->mHullIndices && phys_volume->mNumHullPoints > 0 && phys_volume->mNumHullIndices > 0)
		//pragma region ConvexPrimDrawHull
		// </FS:Ansariel>
	{
		//render hull
		// TODO: (BEQ) Find out why is this not a call to render_hull? it probably could be if the data is in the right form

		glPolygonMode(GL_FRONT_AND_BACK, GL_LINE);

		gGL.diffuseColor4fv(line_color.mV);
		LLVertexBuffer::unbind();

		llassert(LLGLSLShader::sCurBoundShader != 0);

		LLVertexBuffer::drawElements(LLRender::TRIANGLES, phys_volume->mHullPoints, NULL, phys_volume->mNumHullIndices, phys_volume->mHullIndices);

		gGL.diffuseColor4fv(color.mV);
		glPolygonMode(GL_FRONT_AND_BACK, GL_FILL);
		LLVertexBuffer::drawElements(LLRender::TRIANGLES, phys_volume->mHullPoints, NULL, phys_volume->mNumHullIndices, phys_volume->mHullIndices);
	}
	else
	{
		// if we don't have a physics convex model then draw a magenta box
		gGL.diffuseColor4f(1, 0, 1, 1);
		drawBoxOutline(center, size);
	}
	//pragma endregion
	LLPrimitive::sVolumeManager->unrefVolume(phys_volume);
}

void renderOnePhysicsShape(LLViewerObject* objectp)
{
	// sanity check this we have a drawable.
	LLDrawable* drawable = objectp->mDrawable;

	if (!drawable)
	{
		return;
	}

	// this is an attached HUD so let's just return.
	if (objectp->isHUDAttachment())
	{
		return;
	}

	LLVOVolume* vovolume = drawable->getVOVolume();

	// phsyics_type is the user selected prim property (None, Prim, Convex)
	U8 physics_type = vovolume->getPhysicsShapeType();

	// If no physics is set to NONE or we're flexi just return
	if (physics_type == LLViewerObject::PHYSICS_SHAPE_NONE || vovolume->isFlexible())
	{
		return;
	}
	// Get the shape details for this object
	LLVolume *volume = vovolume->getVolume();
	LLVolumeParams volume_params = volume->getParams();

	// setup a volume instance to hold the physics shape
	LLPhysicsVolumeParams physics_params(volume_params,
		physics_type == LLViewerObject::PHYSICS_SHAPE_CONVEX_HULL);

	// Set physics_spec to cache the info about the physics shape of our volume.
	LLPhysicsShapeBuilderUtil::PhysicsShapeSpecification physics_spec;
	LLUUID mesh_id;
	LLModel::Decomposition* decomp = nullptr;
	bool hasConvexDecomp = FALSE;

	// If we are a mesh and the mesh has a hul decomp (is analysed) then set hasDecomp to true
	if (vovolume->isMesh()){
		mesh_id = volume_params.getSculptID();
		decomp = gMeshRepo.getDecomposition(mesh_id);
		if (decomp && !decomp->mHull.empty()){ hasConvexDecomp = TRUE; }
	}

	LLPhysicsShapeBuilderUtil::determinePhysicsShape(physics_params, vovolume->getScale(), hasConvexDecomp, physics_spec);

	U32 physicsShapeType = physics_spec.getType();
	/*
	Primitive types
	BOX,
	SPHERE,
	CYLINDER,

	USER_CONVEX,	User specified they wanted the convex hull of the volume
	PRIM_CONVEX,	Either a volume that is inherently convex but not a primitive type, or a shape
	with dimensions such that will convexify it anyway.

	SCULPT,			Special case for traditional sculpts--they are the convex hull of a single particular set of volume params

	USER_MESH,		A user mesh. May or may not contain a convex decomposition.
	PRIM_MESH,		A non-convex volume which we have to represent accurately

	INVALID
	*/

	// This is a link set. The models need an additional transform to modelview
	if (drawable->isActive())
	{
		gGL.loadMatrix(gGLModelView);
		gGL.multMatrix((F32*)objectp->getRenderMatrix().mMatrix);
	}

	gGL.multMatrix((F32*)vovolume->getRelativeXform().mMatrix);

//pragma region PhysicsRenderSettings
	LLColor4 color;

	static LLCachedControl<F32> threshold(gSavedSettings,"ObjectCostHighThreshold");
	static LLCachedControl<LLColor4> low(gSavedSettings,"ObjectCostLowColor");
	static LLCachedControl<LLColor4> mid(gSavedSettings,"ObjectCostMidColor");
	static LLCachedControl<LLColor4> high(gSavedSettings,"ObjectCostHighColor");
	static LLCachedControl<bool> usePhysicsCostOnly(gSavedSettings, "UsePhysicsCostOnly");

	F32 cost = usePhysicsCostOnly ? vovolume->getPhysicsCost() : vovolume->getObjectCost();

	F32 normalizedCost = 1.f - exp(-(cost / threshold));
	if (normalizedCost <= 0.5f)
	{
		color = lerp(low, mid, 2.f * normalizedCost);
	}
	else
	{
		color = lerp(mid, high, 2.f * (normalizedCost - 0.5f));
	}

	LLColor4 line_color = color*0.5f;
//pragma endregion Setup various values from Settings 


	U32 data_mask = LLVertexBuffer::MAP_VERTEX;

	// These two are used to draw the "error" boxes
	LLVector3 center(0, 0, 0);
	LLVector3 size(0.25f, 0.25f, 0.25f);

	if (physicsShapeType == LLPhysicsShapeBuilderUtil::PhysicsShapeSpecification::USER_MESH)
	{
		// USER_MESH,		A user mesh. May or may not contain a convex decomposition.
		// do we have a Mesh physics loaded yet?
		if (decomp)
		{
			if (hasConvexDecomp) // analysed mesh - we will build a mesh  representation and cache it in the mMesh vector
			{
				// This Model contains a hull based physics. This equates to "analysed" mesh physics in the uploader.
				if (decomp->mMesh.empty())
				{
					// build a mesh representation of the hulls (does nothing if Havok not present)
					gMeshRepo.buildPhysicsMesh(*decomp);
				}

				for (U32 i = 0; i < decomp->mMesh.size(); ++i)
				{
					renderHullPhysics(decomp->mMesh[i], color, line_color);
				}
			}
			else if (!decomp->mPhysicsShapeMesh.empty())
			{
				// This model has triangular mesh (non-analysed)
				renderMeshPhysicsTriangles(color, line_color, volume, decomp);
			}
			else
			{
				//no mesh or decomposition, render base hull
				renderMeshBaseHullPhysics(vovolume, data_mask, color, line_color);

				if (decomp->mPhysicsShapeMesh.empty())
				{
					//attempt to fetch physics shape mesh if available
					gMeshRepo.fetchPhysicsShape(mesh_id);
				}
			}
		}
		else
		{
			// No physics when expected, probably Havok broken/missing or asset still downloading
			// all else fails then ORANGE wireframe box.
			// This typically means you are running without Havok
			gGL.diffuseColor3f(1, 1, 0);
			drawBoxOutline(center, size);
		}
	}
	else if (physicsShapeType == LLPhysicsShapeBuilderUtil::PhysicsShapeSpecification::USER_CONVEX ||
		physicsShapeType == LLPhysicsShapeBuilderUtil::PhysicsShapeSpecification::PRIM_CONVEX)
	{
		// the owner of the object has selected convex, or we have forced it convex for other reasons
		if (vovolume->isMesh())
		{
			renderMeshBaseHullPhysics(vovolume, data_mask, color, line_color);
		}
		else
		{
			renderNonMeshHullPhysics(vovolume, volume, color, line_color, center, size);
		}
	}
	// vvvv Physics shape is a Havok primitive, either box, sphere or cylinder (object must be a prim)
	else if (physicsShapeType == LLPhysicsShapeBuilderUtil::PhysicsShapeSpecification::BOX)
	{
		LLGLEnable offset(GL_POLYGON_OFFSET_FILL);
		glPolygonMode(GL_FRONT_AND_BACK, GL_FILL);
		glPolygonOffset(offset_factor, offset_units);
		LLVector3 center = physics_spec.getCenter();
		LLVector3 scale = physics_spec.getScale();
		LLVector3 vscale = vovolume->getScale()*2.f;
		scale.set(scale[0] / vscale[0], scale[1] / vscale[1], scale[2] / vscale[2]);

		gGL.diffuseColor4fv(color.mV);
		drawBox(center, scale);
	}
	else if (physicsShapeType == LLPhysicsShapeBuilderUtil::PhysicsShapeSpecification::SPHERE)
	{
		LLGLEnable offset(GL_POLYGON_OFFSET_FILL);
		glPolygonMode(GL_FRONT_AND_BACK, GL_FILL);
		glPolygonOffset(offset_factor, offset_units);

		LLVolumeParams volume_params;
		volume_params.setType(LL_PCODE_PROFILE_CIRCLE_HALF, LL_PCODE_PATH_CIRCLE);
		volume_params.setBeginAndEndS(0.f, 1.f);
		volume_params.setBeginAndEndT(0.f, 1.f);
		volume_params.setRatio(1, 1);
		volume_params.setShear(0, 0);
		LLVolume* sphere = LLPrimitive::sVolumeManager->refVolume(volume_params, 3);

		gGL.diffuseColor4fv(color.mV);
		pushVerts(sphere);
		LLPrimitive::sVolumeManager->unrefVolume(sphere);
	}
	else if (physicsShapeType == LLPhysicsShapeBuilderUtil::PhysicsShapeSpecification::CYLINDER)
	{
		LLGLEnable offset(GL_POLYGON_OFFSET_FILL);
		glPolygonMode(GL_FRONT_AND_BACK, GL_FILL);
		glPolygonOffset(offset_factor, offset_units);

		LLVolumeParams volume_params;
		volume_params.setType(LL_PCODE_PROFILE_CIRCLE, LL_PCODE_PATH_LINE);
		volume_params.setBeginAndEndS(0.f, 1.f);
		volume_params.setBeginAndEndT(0.f, 1.f);
		volume_params.setRatio(1, 1);
		volume_params.setShear(0, 0);
		LLVolume* cylinder = LLPrimitive::sVolumeManager->refVolume(volume_params, 3);

		gGL.diffuseColor4fv(color.mV);
		pushVerts(cylinder);
		LLPrimitive::sVolumeManager->unrefVolume(cylinder);
	}
	else if (physicsShapeType == LLPhysicsShapeBuilderUtil::PhysicsShapeSpecification::PRIM_MESH)
	//PhysicsShapePrimTriangles - Physics shape for this prim is triangular mesh (typically when prim is cut/hollow etc)
	{
		LLVolumeParams volume_params = volume->getParams();
		// TODO: (Beq) refactor? detail is reused, we ought to be able to pull this out in a wider scope.
		S32 detail = get_physics_detail(volume_params, vovolume->getScale());
		LLVolume* phys_volume = LLPrimitive::sVolumeManager->refVolume(volume_params, detail);

		// TODO: (BEQ) We ought to be able to use a common draw call here too?
		glPolygonOffset(offset_factor, offset_units);

		{
			LLGLEnable offset(GL_POLYGON_OFFSET_LINE);
			glPolygonMode(GL_FRONT_AND_BACK, GL_LINE);

			gGL.diffuseColor4fv(line_color.mV);
			pushVerts(phys_volume); // draw the outlines
		}
		{
			LLGLEnable offset(GL_POLYGON_OFFSET_FILL);
			gGL.diffuseColor4fv(color.mV);
			glPolygonMode(GL_FRONT_AND_BACK, GL_FILL);
			pushVerts(phys_volume); // draw the filled boxes
		}
		LLPrimitive::sVolumeManager->unrefVolume(phys_volume);
	}
	else if (physicsShapeType == LLPhysicsShapeBuilderUtil::PhysicsShapeSpecification::PRIM_CONVEX)
	// PhysicsShapePrimConvex - Physics shape for prim is inherently convex or convexified due to scale
	{
		LLVolumeParams volume_params = volume->getParams();
		S32 detail = get_physics_detail(volume_params, vovolume->getScale());

		LLVolume* phys_volume = LLPrimitive::sVolumeManager->refVolume(volume_params, detail);

		if (phys_volume->mHullPoints && phys_volume->mHullIndices)
			// We have the hull details so just draw them
		{
			// TODO: (Beq) refactor this!! yet another flavour of drawing the same crap. Can we ratioanlise the arguments
			// <FS:Ansariel> Use a vbo for the static LLVertexBuffer::drawArray/Element functions; by Drake Arconis/Shyotl Kuhr
			//glPolygonMode(GL_FRONT_AND_BACK, GL_LINE);
			//llassert(LLGLSLShader::sCurBoundShader != 0);
			//LLVertexBuffer::unbind();
			//glVertexPointer(3, GL_FLOAT, 16, phys_volume->mHullPoints);
			//gGL.diffuseColor4fv(line_color.mV);
			//gGL.syncMatrices();
			//glDrawElements(GL_TRIANGLES, phys_volume->mNumHullIndices, GL_UNSIGNED_SHORT, phys_volume->mHullIndices);

			//gGL.diffuseColor4fv(color.mV);
			//glPolygonMode(GL_FRONT_AND_BACK, GL_FILL);
			//glDrawElements(GL_TRIANGLES, phys_volume->mNumHullIndices, GL_UNSIGNED_SHORT, phys_volume->mHullIndices);
			gGL.diffuseColor4fv(line_color.mV);
			glPolygonMode(GL_FRONT_AND_BACK, GL_LINE);
			LLVertexBuffer::drawElements(LLRender::TRIANGLES, phys_volume->mHullPoints, NULL, phys_volume->mNumHullIndices, phys_volume->mHullIndices);

			gGL.diffuseColor4fv(color.mV);
			glPolygonMode(GL_FRONT_AND_BACK, GL_FILL);
			LLVertexBuffer::drawElements(LLRender::TRIANGLES, phys_volume->mHullPoints, NULL, phys_volume->mNumHullIndices, phys_volume->mHullIndices);
			// </FS:Ansariel>
		}
		else
		{
			// The hull data has not been computed yet (it may never be if havok is not installed) draw a magenta box and request it to be built
			// TODO: can we cache the fact Havok is not installed and speed all this up by not bothering?
			gGL.diffuseColor3f(1, 0, 1);
			drawBoxOutline(center, size);
			gMeshRepo.buildHull(volume_params, detail);
		}
		LLPrimitive::sVolumeManager->unrefVolume(phys_volume);
	}
	// PhysicsShapeSculpt - Sculpts are not supported at present (what happened to "you must render something"?)
	else if (physicsShapeType == LLPhysicsShapeBuilderUtil::PhysicsShapeSpecification::SCULPT)
	{
		//TODO: implement sculpted prim physics display
	}
	else
	{
		LL_ERRS() << "Unhandled type" << LL_ENDL;
	}

}
// End Firestorm additions that add the ability to visualise the physics shape in edit mode.
//</FS:Beq> Physics display in edit mode changes


// Draws the selection outlines for the currently selected objects
// Must be called after displayObjects is called, which sets the mGLName parameter
// NOTE: This function gets called 3 times:
//  render_ui_3d: 			FALSE, FALSE, TRUE
//  render_hud_elements:	FALSE, FALSE, FALSE
void LLViewerWindow::renderSelections( BOOL for_gl_pick, BOOL pick_parcel_walls, BOOL for_hud )
{
	LLObjectSelectionHandle selection = LLSelectMgr::getInstance()->getSelection();

	if (!for_hud && !for_gl_pick)
	{
		// Call this once and only once
		LLSelectMgr::getInstance()->updateSilhouettes();
	}
	
	// Draw fence around land selections
	if (for_gl_pick)
	{
		if (pick_parcel_walls)
		{
			LLViewerParcelMgr::getInstance()->renderParcelCollision();
		}
	}
	else if (( for_hud && selection->getSelectType() == SELECT_TYPE_HUD) ||
			 (!for_hud && selection->getSelectType() != SELECT_TYPE_HUD))
	{		
		LLSelectMgr::getInstance()->renderSilhouettes(for_hud);
		
		stop_glerror();
		
		// <FS:Beq> Additions to display/tools in edit mode
		if (LLToolMgr::getInstance()->inEdit() && selection->getSelectType() != SELECT_TYPE_HUD)
		{
			static LLCachedControl<S32> showSpecificLOD(gSavedSettings, "ShowSpecificLODInEdit");
			static LLCachedControl<bool> showPhysicsShapeInEdit(gSavedSettings, "ShowPhysicsShapeInEdit");

			if (-1 != showSpecificLOD) // Note -1 is disabled [no force] so 0 = lowest 1= low etc. 
			{
				struct f : public LLSelectedObjectFunctor
				{
					virtual bool apply(LLViewerObject* object)
					{
						if (object->getPCode() == LL_PCODE_VOLUME)
						{
							LLVOVolume* vol = static_cast<LLVOVolume*>(object);
							if (vol->isMesh())
							{
								vol->forceLOD(showSpecificLOD);
							}
						}
						return true;
					}
				} func;
				LLSelectMgr::getInstance()->getSelection()->applyToObjects(&func);
			}

			if (showPhysicsShapeInEdit)
			{
				// setup opengl common parameters before we iterate over each object
				gGL.pushMatrix();
				//Need to because crash on ATI 3800 (and similar cards) MAINT-5018 
				LLGLDisable multisample(LLPipeline::RenderFSAASamples > 0 ? GL_MULTISAMPLE_ARB : 0);
				LLGLSLShader* shader = LLGLSLShader::sCurBoundShaderPtr;
				if (shader)
				{
					gDebugProgram.bind();
				}
				gGL.getTexUnit(0)->unbind(LLTexUnit::TT_TEXTURE); // no textures needed
				glClearColor(0, 0, 0, 0); // bg black
				gGL.setColorMask(true, true); // write color and alpha info
				gGL.color4f(1.f, 1.f, 1.f, 0.5);
				gGL.matrixMode(LLRender::MM_MODELVIEW);
				LLGLEnable gls_blend(GL_BLEND);
				LLGLEnable gls_cull(GL_CULL_FACE);
				LLGLDepthTest gls_depth(GL_TRUE, GL_FALSE);

				struct f : public LLSelectedObjectFunctor
				{
					virtual bool apply(LLViewerObject* object)
					{
						renderOnePhysicsShape(object);
						return true;
					}
				} func;
				LLSelectMgr::getInstance()->getSelection()->applyToObjects(&func);
				// Restore the original shader program
				if (shader)
				{
					shader->bind();
				}

				gGL.popMatrix();
			}
		}
		// </FS:Beq>

		// setup HUD render
		if (selection->getSelectType() == SELECT_TYPE_HUD && LLSelectMgr::getInstance()->getSelection()->getObjectCount())
		{
			LLBBox hud_bbox = gAgentAvatarp->getHUDBBox();

			// set up transform to encompass bounding box of HUD
			gGL.matrixMode(LLRender::MM_PROJECTION);
			gGL.pushMatrix();
			gGL.loadIdentity();
			F32 depth = llmax(1.f, hud_bbox.getExtentLocal().mV[VX] * 1.1f);
			gGL.ortho(-0.5f * LLViewerCamera::getInstance()->getAspect(), 0.5f * LLViewerCamera::getInstance()->getAspect(), -0.5f, 0.5f, 0.f, depth);
			
			gGL.matrixMode(LLRender::MM_MODELVIEW);
			gGL.pushMatrix();
			gGL.loadIdentity();
			gGL.loadMatrix(OGL_TO_CFR_ROTATION);		// Load Cory's favorite reference frame
			gGL.translatef(-hud_bbox.getCenterLocal().mV[VX] + (depth *0.5f), 0.f, 0.f);
		}

		// Render light for editing
		if (LLSelectMgr::sRenderLightRadius && LLToolMgr::getInstance()->inEdit())
		{
			gGL.getTexUnit(0)->unbind(LLTexUnit::TT_TEXTURE);
			LLGLEnable gls_blend(GL_BLEND);
			LLGLEnable gls_cull(GL_CULL_FACE);
			LLGLDepthTest gls_depth(GL_TRUE, GL_FALSE);
			gGL.matrixMode(LLRender::MM_MODELVIEW);
			gGL.pushMatrix();
			if (selection->getSelectType() == SELECT_TYPE_HUD)
			{
				F32 zoom = gAgentCamera.mHUDCurZoom;
				gGL.scalef(zoom, zoom, zoom);
			}

			struct f : public LLSelectedObjectFunctor
			{
				virtual bool apply(LLViewerObject* object)
				{
					LLDrawable* drawable = object->mDrawable;
					if (drawable && drawable->isLight())
					{
						LLVOVolume* vovolume = drawable->getVOVolume();
						gGL.pushMatrix();

						LLVector3 center = drawable->getPositionAgent();
						gGL.translatef(center[0], center[1], center[2]);
						F32 scale = vovolume->getLightRadius();
						gGL.scalef(scale, scale, scale);

						LLColor4 color(vovolume->getLightSRGBColor(), .5f);
						gGL.color4fv(color.mV);
					
						//F32 pixel_area = 100000.f;
						// Render Outside
						gSphere.render();

						// Render Inside
						glCullFace(GL_FRONT);
						gSphere.render();
						glCullFace(GL_BACK);
					
						gGL.popMatrix();
					}
					return true;
				}
			} func;
			LLSelectMgr::getInstance()->getSelection()->applyToObjects(&func);
			
			gGL.popMatrix();
		}				
		
		// NOTE: The average position for the axis arrows of the selected objects should
		// not be recalculated at this time.  If they are, then group rotations will break.

		// Draw arrows at average center of all selected objects
		LLTool* tool = LLToolMgr::getInstance()->getCurrentTool();
		if (tool)
		{
			if(tool->isAlwaysRendered())
			{
				tool->render();
			}
			else
			{
				if( !LLSelectMgr::getInstance()->getSelection()->isEmpty() )
				{
					bool all_selected_objects_move;
					bool all_selected_objects_modify;
					// Note: This might be costly to do on each frame and when a lot of objects are selected
					// we might be better off with some kind of memory for selection and/or states, consider
					// optimizing, perhaps even some kind of selection generation at level of LLSelectMgr to
					// make whole viewer benefit.
					LLSelectMgr::getInstance()->selectGetEditMoveLinksetPermissions(all_selected_objects_move, all_selected_objects_modify);

					BOOL draw_handles = TRUE;

					if (tool == LLToolCompTranslate::getInstance() && !all_selected_objects_move && !LLSelectMgr::getInstance()->isMovableAvatarSelected())
					{
						draw_handles = FALSE;
					}

					if (tool == LLToolCompRotate::getInstance() && !all_selected_objects_move && !LLSelectMgr::getInstance()->isMovableAvatarSelected())
					{
						draw_handles = FALSE;
					}

					if ( !all_selected_objects_modify && tool == LLToolCompScale::getInstance() )
					{
						draw_handles = FALSE;
					}
				
					if( draw_handles )
					{
						tool->render();
					}
				}
			}
			if (selection->getSelectType() == SELECT_TYPE_HUD && selection->getObjectCount())
			{
				gGL.matrixMode(LLRender::MM_PROJECTION);
				gGL.popMatrix();

				gGL.matrixMode(LLRender::MM_MODELVIEW);
				gGL.popMatrix();
				stop_glerror();
			}
		}
	}
}

// Return a point near the clicked object representative of the place the object was clicked.
LLVector3d LLViewerWindow::clickPointInWorldGlobal(S32 x, S32 y_from_bot, LLViewerObject* clicked_object) const
{
	// create a normalized vector pointing from the camera center into the 
	// world at the location of the mouse click
	LLVector3 mouse_direction_global = mouseDirectionGlobal( x, y_from_bot );

	LLVector3d relative_object = clicked_object->getPositionGlobal() - gAgentCamera.getCameraPositionGlobal();

	// make mouse vector as long as object vector, so it touchs a point near
	// where the user clicked on the object
	mouse_direction_global *= (F32) relative_object.magVec();

	LLVector3d new_pos;
	new_pos.setVec(mouse_direction_global);
	// transform mouse vector back to world coords
	new_pos += gAgentCamera.getCameraPositionGlobal();

	return new_pos;
}


BOOL LLViewerWindow::clickPointOnSurfaceGlobal(const S32 x, const S32 y, LLViewerObject *objectp, LLVector3d &point_global) const
{
	BOOL intersect = FALSE;

//	U8 shape = objectp->mPrimitiveCode & LL_PCODE_BASE_MASK;
	if (!intersect)
	{
		point_global = clickPointInWorldGlobal(x, y, objectp);
		LL_INFOS() << "approx intersection at " <<  (objectp->getPositionGlobal() - point_global) << LL_ENDL;
	}
	else
	{
		LL_INFOS() << "good intersection at " <<  (objectp->getPositionGlobal() - point_global) << LL_ENDL;
	}

	return intersect;
}

void LLViewerWindow::pickAsync( S32 x,
								S32 y_from_bot,
								MASK mask,
								void (*callback)(const LLPickInfo& info),
								BOOL pick_transparent,
								BOOL pick_rigged,
								BOOL pick_unselectable,
                                BOOL pick_reflection_probes)
{
	// "Show Debug Alpha" means no object actually transparent
    BOOL in_build_mode = LLFloaterReg::instanceVisible("build");
    if (LLDrawPoolAlpha::sShowDebugAlpha
        || (in_build_mode && gSavedSettings.getBOOL("SelectInvisibleObjects")))
    {
        pick_transparent = TRUE;
    }

	LLPickInfo pick_info(LLCoordGL(x, y_from_bot), mask, pick_transparent, pick_rigged, FALSE, pick_reflection_probes, pick_unselectable, TRUE, callback);
	schedulePick(pick_info);
}

void LLViewerWindow::schedulePick(LLPickInfo& pick_info)
{
	if (mPicks.size() >= 1024 || mWindow->getMinimized())
	{ //something went wrong, picks are being scheduled but not processed
		
		if (pick_info.mPickCallback)
		{
			pick_info.mPickCallback(pick_info);
		}
	
		return;
	}
	mPicks.push_back(pick_info);
	
	// delay further event processing until we receive results of pick
	// only do this for async picks so that handleMouseUp won't be called
	// until the pick triggered in handleMouseDown has been processed, for example
	mWindow->delayInputProcessing();
}


void LLViewerWindow::performPick()
{
	if (!mPicks.empty())
	{
		std::vector<LLPickInfo>::iterator pick_it;
		for (pick_it = mPicks.begin(); pick_it != mPicks.end(); ++pick_it)
		{
			pick_it->fetchResults();
		}

		mLastPick = mPicks.back();
		mPicks.clear();
	}
}

void LLViewerWindow::returnEmptyPicks()
{
	std::vector<LLPickInfo>::iterator pick_it;
	for (pick_it = mPicks.begin(); pick_it != mPicks.end(); ++pick_it)
	{
		mLastPick = *pick_it;
		// just trigger callback with empty results
		if (pick_it->mPickCallback)
		{
			pick_it->mPickCallback(*pick_it);
		}
	}
	mPicks.clear();
}

// Performs the GL object/land pick.
LLPickInfo LLViewerWindow::pickImmediate(S32 x, S32 y_from_bot, BOOL pick_transparent, BOOL pick_rigged, BOOL pick_particle, BOOL pick_unselectable, BOOL pick_reflection_probe)
{
	BOOL in_build_mode = LLFloaterReg::instanceVisible("build");
	if ((in_build_mode && gSavedSettings.getBOOL("SelectInvisibleObjects")) || LLDrawPoolAlpha::sShowDebugAlpha)
	{
		// build mode allows interaction with all transparent objects
		// "Show Debug Alpha" means no object actually transparent
		pick_transparent = TRUE;
	}
	
	// shortcut queueing in mPicks and just update mLastPick in place
	MASK	key_mask = gKeyboard->currentMask(TRUE);
	mLastPick = LLPickInfo(LLCoordGL(x, y_from_bot), key_mask, pick_transparent, pick_rigged, pick_particle, pick_reflection_probe, TRUE, FALSE, NULL);
	mLastPick.fetchResults();

	return mLastPick;
}

LLHUDIcon* LLViewerWindow::cursorIntersectIcon(S32 mouse_x, S32 mouse_y, F32 depth,
										   LLVector4a* intersection)
{
	S32 x = mouse_x;
	S32 y = mouse_y;

	if ((mouse_x == -1) && (mouse_y == -1)) // use current mouse position
	{
		x = getCurrentMouseX();
		y = getCurrentMouseY();
	}

	// world coordinates of mouse
	// VECTORIZE THIS
	LLVector3 mouse_direction_global = mouseDirectionGlobal(x,y);
	LLVector3 mouse_point_global = LLViewerCamera::getInstance()->getOrigin();
	LLVector3 mouse_world_start = mouse_point_global;
	LLVector3 mouse_world_end   = mouse_point_global + mouse_direction_global * depth;

	LLVector4a start, end;
	start.load3(mouse_world_start.mV);
	end.load3(mouse_world_end.mV);
	
	return LLHUDIcon::lineSegmentIntersectAll(start, end, intersection);
}

LLViewerObject* LLViewerWindow::cursorIntersect(S32 mouse_x, S32 mouse_y, F32 depth,
												LLViewerObject *this_object,
												S32 this_face,
												BOOL pick_transparent,
												BOOL pick_rigged,
                                                BOOL pick_unselectable,
                                                BOOL pick_reflection_probe,
												S32* face_hit,
												LLVector4a *intersection,
												LLVector2 *uv,
												LLVector4a *normal,
												LLVector4a *tangent,
												LLVector4a* start,
												LLVector4a* end)
{
	S32 x = mouse_x;
	S32 y = mouse_y;

	if ((mouse_x == -1) && (mouse_y == -1)) // use current mouse position
	{
		x = getCurrentMouseX();
		y = getCurrentMouseY();
	}

	// HUD coordinates of mouse
	LLVector3 mouse_point_hud = mousePointHUD(x, y);
	LLVector3 mouse_hud_start = mouse_point_hud - LLVector3(depth, 0, 0);
	LLVector3 mouse_hud_end   = mouse_point_hud + LLVector3(depth, 0, 0);
	
	// world coordinates of mouse
	LLVector3 mouse_direction_global = mouseDirectionGlobal(x,y);
	LLVector3 mouse_point_global = LLViewerCamera::getInstance()->getOrigin();
	
	//get near clip plane
	LLVector3 n = LLViewerCamera::getInstance()->getAtAxis();
	LLVector3 p = mouse_point_global + n * LLViewerCamera::getInstance()->getNear();

	//project mouse point onto plane
	LLVector3 pos;
	line_plane(mouse_point_global, mouse_direction_global, p, n, pos);
	mouse_point_global = pos;

	LLVector3 mouse_world_start = mouse_point_global;
	LLVector3 mouse_world_end   = mouse_point_global + mouse_direction_global * depth;

	if (!LLViewerJoystick::getInstance()->getOverrideCamera() && !gPipeline.FSFocusPointFollowsPointer) // <FS:Beq> FIRE-16728 Add free aim mouse and focus lock
	{ //always set raycast intersection to mouse_world_end unless
		//flycam is on (for DoF effect)
		gDebugRaycastIntersection.load3(mouse_world_end.mV);
	}

	LLVector4a mw_start;
	mw_start.load3(mouse_world_start.mV);
	LLVector4a mw_end;
	mw_end.load3(mouse_world_end.mV);

	LLVector4a mh_start;
	mh_start.load3(mouse_hud_start.mV);
	LLVector4a mh_end;
	mh_end.load3(mouse_hud_end.mV);

	if (start)
	{
		*start = mw_start;
	}

	if (end)
	{
		*end = mw_end;
	}

	LLViewerObject* found = NULL;

	if (this_object)  // check only this object
	{
		if (this_object->isHUDAttachment()) // is a HUD object?
		{
			if (this_object->lineSegmentIntersect(mh_start, mh_end, this_face, pick_transparent, pick_rigged, pick_unselectable,
												  face_hit, intersection, uv, normal, tangent))
			{
				found = this_object;
			}
		}
		else // is a world object
		{
            if ((pick_reflection_probe || !this_object->isReflectionProbe())
                && this_object->lineSegmentIntersect(mw_start, mw_end, this_face, pick_transparent, pick_rigged, pick_unselectable,
												  face_hit, intersection, uv, normal, tangent))
			{
				found = this_object;
			}
		}
	}
	else // check ALL objects
	{
		found = gPipeline.lineSegmentIntersectInHUD(mh_start, mh_end, pick_transparent,
													face_hit, intersection, uv, normal, tangent);

// [RLVa:KB] - Checked: 2010-03-31 (RLVa-1.2.0c) | Modified: RLVa-1.2.0c
		if ( (rlv_handler_t::isEnabled()) && (found) &&
			 (LLToolCamera::getInstance()->hasMouseCapture()) && (gKeyboard->currentMask(TRUE) & MASK_ALT) )
		{
			found = NULL;
		}
// [/RLVa:KB]
		if (!found) // if not found in HUD, look in world:
		{
			found = gPipeline.lineSegmentIntersectInWorld(mw_start, mw_end, pick_transparent, pick_rigged, pick_unselectable, pick_reflection_probe,
														  face_hit, intersection, uv, normal, tangent);
			if (found && !pick_transparent)
			{
				gDebugRaycastIntersection = *intersection;
			}
		}

// [RLVa:KB] - Checked: RLVa-1.2.0
		if ( (found) && ((gTeleportDisplay) || ((rlv_handler_t::isEnabled()) && (gRlvHandler.hasBehaviour(RLV_BHVR_INTERACT)))) )
		{
			// Allow picking if:
			//   - the drag-and-drop tool is active (allows inventory offers)
			//   - the camera tool is active
			//   - the pie tool is active *and* we picked our own avie (allows "mouse steering" and the self pie menu)
			LLTool* pCurTool = LLToolMgr::getInstance()->getCurrentTool();
			if ( (LLToolDragAndDrop::getInstance() != pCurTool) && 
			     (!LLToolCamera::getInstance()->hasMouseCapture()) &&
			     ((LLToolPie::getInstance() != pCurTool) || (gAgent.getID() != found->getID())) )
			{
				found = NULL;
			}
		}
// [/RLVa:KB]
	}

	return found;
}

// Returns unit vector relative to camera
// indicating direction of point on screen x,y
LLVector3 LLViewerWindow::mouseDirectionGlobal(const S32 x, const S32 y) const
{
	// find vertical field of view
	F32			fov = LLViewerCamera::getInstance()->getView();

	// find world view center in scaled ui coordinates
	F32			center_x = getWorldViewRectScaled().getCenterX();
	F32			center_y = getWorldViewRectScaled().getCenterY();

	// calculate pixel distance to screen
	F32			distance = ((F32)getWorldViewHeightScaled() * 0.5f) / (tan(fov / 2.f));

	// calculate click point relative to middle of screen
	F32			click_x = x - center_x;
	F32			click_y = y - center_y;

	// compute mouse vector
	LLVector3	mouse_vector =	distance * LLViewerCamera::getInstance()->getAtAxis()
								- click_x * LLViewerCamera::getInstance()->getLeftAxis()
								+ click_y * LLViewerCamera::getInstance()->getUpAxis();

	mouse_vector.normVec();

	return mouse_vector;
}

LLVector3 LLViewerWindow::mousePointHUD(const S32 x, const S32 y) const
{
	// find screen resolution
	S32			height = getWorldViewHeightScaled();

	// find world view center
	F32			center_x = getWorldViewRectScaled().getCenterX();
	F32			center_y = getWorldViewRectScaled().getCenterY();

	// remap with uniform scale (1/height) so that top is -0.5, bottom is +0.5
	F32 hud_x = -((F32)x - center_x)  / height;
	F32 hud_y = ((F32)y - center_y) / height;

	return LLVector3(0.f, hud_x/gAgentCamera.mHUDCurZoom, hud_y/gAgentCamera.mHUDCurZoom);
}

// Returns unit vector relative to camera in camera space
// indicating direction of point on screen x,y
LLVector3 LLViewerWindow::mouseDirectionCamera(const S32 x, const S32 y) const
{
	// find vertical field of view
	F32			fov_height = LLViewerCamera::getInstance()->getView();
	F32			fov_width = fov_height * LLViewerCamera::getInstance()->getAspect();

	// find screen resolution
	S32			height = getWorldViewHeightScaled();
	S32			width = getWorldViewWidthScaled();

	// find world view center
	F32			center_x = getWorldViewRectScaled().getCenterX();
	F32			center_y = getWorldViewRectScaled().getCenterY();

	// calculate click point relative to middle of screen
	F32			click_x = (((F32)x - center_x) / (F32)width) * fov_width * -1.f;
	F32			click_y = (((F32)y - center_y) / (F32)height) * fov_height;

	// compute mouse vector
	LLVector3	mouse_vector =	LLVector3(0.f, 0.f, -1.f);
	LLQuaternion mouse_rotate;
	mouse_rotate.setQuat(click_y, click_x, 0.f);

	mouse_vector = mouse_vector * mouse_rotate;
	// project to z = -1 plane;
	mouse_vector = mouse_vector * (-1.f / mouse_vector.mV[VZ]);

	return mouse_vector;
}



BOOL LLViewerWindow::mousePointOnPlaneGlobal(LLVector3d& point, const S32 x, const S32 y, 
										const LLVector3d &plane_point_global, 
										const LLVector3 &plane_normal_global)
{
	LLVector3d	mouse_direction_global_d;

	mouse_direction_global_d.setVec(mouseDirectionGlobal(x,y));
	LLVector3d	plane_normal_global_d;
	plane_normal_global_d.setVec(plane_normal_global);
	F64 plane_mouse_dot = (plane_normal_global_d * mouse_direction_global_d);
	LLVector3d plane_origin_camera_rel = plane_point_global - gAgentCamera.getCameraPositionGlobal();
	F64	mouse_look_at_scale = (plane_normal_global_d * plane_origin_camera_rel)
								/ plane_mouse_dot;
	if (llabs(plane_mouse_dot) < 0.00001)
	{
		// if mouse is parallel to plane, return closest point on line through plane origin
		// that is parallel to camera plane by scaling mouse direction vector
		// by distance to plane origin, modulated by deviation of mouse direction from plane origin
		LLVector3d plane_origin_dir = plane_origin_camera_rel;
		plane_origin_dir.normVec();
		
		mouse_look_at_scale = plane_origin_camera_rel.magVec() / (plane_origin_dir * mouse_direction_global_d);
	}

	point = gAgentCamera.getCameraPositionGlobal() + mouse_look_at_scale * mouse_direction_global_d;

	return mouse_look_at_scale > 0.0;
}


// Returns global position
BOOL LLViewerWindow::mousePointOnLandGlobal(const S32 x, const S32 y, LLVector3d *land_position_global, BOOL ignore_distance)
{
	LLVector3		mouse_direction_global = mouseDirectionGlobal(x,y);
	F32				mouse_dir_scale;
	BOOL			hit_land = FALSE;
	LLViewerRegion	*regionp;
	F32			land_z;
	const F32	FIRST_PASS_STEP = 1.0f;		// meters
	const F32	SECOND_PASS_STEP = 0.1f;	// meters
	const F32	draw_distance = ignore_distance ? MAX_FAR_CLIP : gAgentCamera.mDrawDistance;
	LLVector3d	camera_pos_global;

	camera_pos_global = gAgentCamera.getCameraPositionGlobal();
	LLVector3d		probe_point_global;
	LLVector3		probe_point_region;

	// walk forwards to find the point
	for (mouse_dir_scale = FIRST_PASS_STEP; mouse_dir_scale < draw_distance; mouse_dir_scale += FIRST_PASS_STEP)
	{
		LLVector3d mouse_direction_global_d;
		mouse_direction_global_d.setVec(mouse_direction_global * mouse_dir_scale);
		probe_point_global = camera_pos_global + mouse_direction_global_d;

		regionp = LLWorld::getInstance()->resolveRegionGlobal(probe_point_region, probe_point_global);

		if (!regionp)
		{
			// ...we're outside the world somehow
			continue;
		}

		S32 i = (S32) (probe_point_region.mV[VX]/regionp->getLand().getMetersPerGrid());
		S32 j = (S32) (probe_point_region.mV[VY]/regionp->getLand().getMetersPerGrid());
		S32 grids_per_edge = (S32) regionp->getLand().mGridsPerEdge;
		if ((i >= grids_per_edge) || (j >= grids_per_edge))
		{
			//LL_INFOS() << "LLViewerWindow::mousePointOnLand probe_point is out of region" << LL_ENDL;
			continue;
		}

		land_z = regionp->getLand().resolveHeightRegion(probe_point_region);

		//LL_INFOS() << "mousePointOnLand initial z " << land_z << LL_ENDL;

		if (probe_point_region.mV[VZ] < land_z)
		{
			// ...just went under land

			// cout << "under land at " << probe_point << " scale " << mouse_vec_scale << endl;

			hit_land = TRUE;
			break;
		}
	}


	if (hit_land)
	{
		// Don't go more than one step beyond where we stopped above.
		// This can't just be "mouse_vec_scale" because floating point error
		// will stop the loop before the last increment.... X - 1.0 + 0.1 + 0.1 + ... + 0.1 != X
		F32 stop_mouse_dir_scale = mouse_dir_scale + FIRST_PASS_STEP;

		// take a step backwards, then walk forwards again to refine position
		for ( mouse_dir_scale -= FIRST_PASS_STEP; mouse_dir_scale <= stop_mouse_dir_scale; mouse_dir_scale += SECOND_PASS_STEP)
		{
			LLVector3d mouse_direction_global_d;
			mouse_direction_global_d.setVec(mouse_direction_global * mouse_dir_scale);
			probe_point_global = camera_pos_global + mouse_direction_global_d;

			regionp = LLWorld::getInstance()->resolveRegionGlobal(probe_point_region, probe_point_global);

			if (!regionp)
			{
				// ...we're outside the world somehow
				continue;
			}

			/*
			i = (S32) (local_probe_point.mV[VX]/regionp->getLand().getMetersPerGrid());
			j = (S32) (local_probe_point.mV[VY]/regionp->getLand().getMetersPerGrid());
			if ((i >= regionp->getLand().mGridsPerEdge) || (j >= regionp->getLand().mGridsPerEdge))
			{
				// LL_INFOS() << "LLViewerWindow::mousePointOnLand probe_point is out of region" << LL_ENDL;
				continue;
			}
			land_z = regionp->getLand().mSurfaceZ[ i + j * (regionp->getLand().mGridsPerEdge) ];
			*/

			land_z = regionp->getLand().resolveHeightRegion(probe_point_region);

			//LL_INFOS() << "mousePointOnLand refine z " << land_z << LL_ENDL;

			if (probe_point_region.mV[VZ] < land_z)
			{
				// ...just went under land again

				*land_position_global = probe_point_global;
				return TRUE;
			}
		}
	}

	return FALSE;
}

// Saves an image to the harddrive as "SnapshotX" where X >= 1.
void LLViewerWindow::saveImageNumbered(LLImageFormatted *image, BOOL force_picker, const snapshot_saved_signal_t::slot_type& success_cb, const snapshot_saved_signal_t::slot_type& failure_cb)
{
	if (!image)
	{
		LL_WARNS() << "No image to save" << LL_ENDL;
		return;
	}
	std::string extension("." + image->getExtension());
	LLImageFormatted* formatted_image = image;
	// Get a base file location if needed.
	if (force_picker || !isSnapshotLocSet())
	{
		std::string proposed_name(sSnapshotBaseName);

		// getSaveFile will append an appropriate extension to the proposed name, based on the ESaveFilter constant passed in.
		LLFilePicker::ESaveFilter pick_type;

		if (extension == ".j2c")
			pick_type = LLFilePicker::FFSAVE_J2C;
		else if (extension == ".bmp")
			pick_type = LLFilePicker::FFSAVE_BMP;
		else if (extension == ".jpg")
			pick_type = LLFilePicker::FFSAVE_JPEG;
		else if (extension == ".png")
			pick_type = LLFilePicker::FFSAVE_PNG;
		else if (extension == ".tga")
			pick_type = LLFilePicker::FFSAVE_TGA;
		else
			pick_type = LLFilePicker::FFSAVE_ALL;

		LLFilePickerReplyThread::startPicker(boost::bind(&LLViewerWindow::onDirectorySelected, this, _1, formatted_image, success_cb, failure_cb), pick_type, proposed_name,
										boost::bind(&LLViewerWindow::onSelectionFailure, this, failure_cb));
	}
	else
	{
		saveImageLocal(formatted_image, success_cb, failure_cb);
	}	
}

void LLViewerWindow::onDirectorySelected(const std::vector<std::string>& filenames, LLImageFormatted *image, const snapshot_saved_signal_t::slot_type& success_cb, const snapshot_saved_signal_t::slot_type& failure_cb)
{
	// Copy the directory + file name
	std::string filepath = filenames[0];

	gSavedPerAccountSettings.setString("SnapshotBaseName", gDirUtilp->getBaseFileName(filepath, true));
	gSavedPerAccountSettings.setString("SnapshotBaseDir", gDirUtilp->getDirName(filepath));
	saveImageLocal(image, success_cb, failure_cb);
}

void LLViewerWindow::onSelectionFailure(const snapshot_saved_signal_t::slot_type& failure_cb)
{
	failure_cb();
}


void LLViewerWindow::saveImageLocal(LLImageFormatted *image, const snapshot_saved_signal_t::slot_type& success_cb, const snapshot_saved_signal_t::slot_type& failure_cb)
{
	std::string lastSnapshotDir = LLViewerWindow::getLastSnapshotDir();
	if (lastSnapshotDir.empty())
	{
		failure_cb();
		return;
	}

// Check if there is enough free space to save snapshot
#ifdef LL_WINDOWS
	boost::filesystem::path b_path(utf8str_to_utf16str(lastSnapshotDir));
#else
	boost::filesystem::path b_path(lastSnapshotDir);
#endif
	if (!boost::filesystem::is_directory(b_path))
	{
		LLSD args;
		args["PATH"] = lastSnapshotDir;
		LLNotificationsUtil::add("SnapshotToLocalDirNotExist", args);
		resetSnapshotLoc();
		failure_cb();
		return;
	}
	boost::filesystem::space_info b_space = boost::filesystem::space(b_path);
	if (b_space.free < image->getDataSize())
	{
		LLSD args;
		args["PATH"] = lastSnapshotDir;

		std::string needM_bytes_string;
		LLResMgr::getInstance()->getIntegerString(needM_bytes_string, (image->getDataSize()) >> 10);
		args["NEED_MEMORY"] = needM_bytes_string;

		std::string freeM_bytes_string;
		LLResMgr::getInstance()->getIntegerString(freeM_bytes_string, (b_space.free) >> 10);
		args["FREE_MEMORY"] = freeM_bytes_string;

		LLNotificationsUtil::add("SnapshotToComputerFailed", args);

		failure_cb();
	}
	
	// Look for an unused file name
	BOOL is_snapshot_name_loc_set = isSnapshotLocSet();
	std::string filepath;
	S32 i = 1;
	S32 err = 0;
	std::string extension("." + image->getExtension());
	do
	{
		filepath = sSnapshotDir;
		filepath += gDirUtilp->getDirDelimiter();
		filepath += sSnapshotBaseName;

		if (is_snapshot_name_loc_set)
		{
			filepath += llformat("_%.3d",i);
		}		

		filepath += extension;

		llstat stat_info;
		err = LLFile::stat( filepath, &stat_info );
		i++;
	}
	while( -1 != err  // Search until the file is not found (i.e., stat() gives an error).
			&& is_snapshot_name_loc_set); // Or stop if we are rewriting.

	LL_INFOS() << "Saving snapshot to " << filepath << LL_ENDL;
	if (image->save(filepath))
	{
		playSnapshotAnimAndSound();
		if (gSavedSettings.getBOOL("FSLogSnapshotsToLocal"))
		{
			LLStringUtil::format_map_t args;
			args["FILENAME"] = filepath;
			report_to_nearby_chat(LLTrans::getString("SnapshotSavedToDisk", args));
		}
		success_cb();
	}
	else
	{
		failure_cb();
	}
}

void LLViewerWindow::resetSnapshotLoc()
{
	gSavedPerAccountSettings.setString("SnapshotBaseDir", std::string());
}

// static
void LLViewerWindow::movieSize(S32 new_width, S32 new_height)
{
	// <FS:TS> FIRE-6182: Set Window Size sets random size each time
	// Don't use LLCoordWindow, since the chosen resolution winds up
	// with position dependent numbers added each time. Instead, we use
	// LLCoordScreen, which avoids this. Fix from Niran's Viewer.
	// LLCoordWindow size;
	// LLCoordWindow new_size(new_width, new_height);
	// gViewerWindow->getWindow()->getSize(&size);
	// if ( size != new_size )
	// {
	//	gViewerWindow->getWindow()->setSize(new_size.convert());
	// }
	U32 nChromeW(0), nChromeH(0);
	gViewerWindow->getWindow()->getWindowChrome( nChromeW, nChromeH );

	LLCoordScreen new_size;
	new_size.mX = new_width + nChromeW;
	new_size.mY = new_height + nChromeH;
	gViewerWindow->getWindow()->setSize(new_size);
	// </FS:TS>

}

BOOL LLViewerWindow::saveSnapshot(const std::string& filepath, S32 image_width, S32 image_height, BOOL show_ui, BOOL show_hud, BOOL do_rebuild, LLSnapshotModel::ESnapshotLayerType type, LLSnapshotModel::ESnapshotFormat format)
{
    LL_INFOS() << "Saving snapshot to: " << filepath << LL_ENDL;

    LLPointer<LLImageRaw> raw = new LLImageRaw;
    BOOL success = rawSnapshot(raw, image_width, image_height, TRUE, FALSE, show_ui, show_hud, do_rebuild);

    if (success)
    {
        U8 image_codec = IMG_CODEC_BMP;
        switch (format)
        {
        case LLSnapshotModel::SNAPSHOT_FORMAT_PNG:
            image_codec = IMG_CODEC_PNG;
            break;
        case LLSnapshotModel::SNAPSHOT_FORMAT_JPEG:
            image_codec = IMG_CODEC_JPEG;
            break;
        default:
            image_codec = IMG_CODEC_BMP;
            break;
        }

        LLPointer<LLImageFormatted> formated_image = LLImageFormatted::createFromType(image_codec);
        success = formated_image->encode(raw, 0.0f);
        if (success)
        {
            success = formated_image->save(filepath);
        }
        else
        {
            LL_WARNS() << "Unable to encode snapshot of format " << format << LL_ENDL;
        }
    }
    else
    {
        LL_WARNS() << "Unable to capture raw snapshot" << LL_ENDL;
    }

    return success;
}


void LLViewerWindow::playSnapshotAnimAndSound()
{
	// <FS:PP> FIRE-8190: Preview function for "UI Sounds" Panel
	// if (gSavedSettings.getBOOL("QuietSnapshotsToDisk"))
	if (gSavedSettings.getBOOL("PlayModeUISndSnapshot"))
	// </FS:PP> FIRE-8190: Preview function for "UI Sounds" Panel
	{
		return;
	}
	gAgent.sendAnimationRequest(ANIM_AGENT_SNAPSHOT, ANIM_REQUEST_START);
	send_sound_trigger(LLUUID(gSavedSettings.getString("UISndSnapshot")), 1.0f);
}

BOOL LLViewerWindow::isSnapshotLocSet() const
{
	std::string snapshot_dir = sSnapshotDir;
	return !snapshot_dir.empty();
}

void LLViewerWindow::resetSnapshotLoc() const
{
	gSavedPerAccountSettings.setString("SnapshotBaseDir", std::string());
}

BOOL LLViewerWindow::thumbnailSnapshot(LLImageRaw *raw, S32 preview_width, S32 preview_height, BOOL show_ui, BOOL show_hud, BOOL do_rebuild, BOOL no_post, LLSnapshotModel::ESnapshotLayerType type)
{
	return rawSnapshot(raw, preview_width, preview_height, FALSE, FALSE, show_ui, show_hud, do_rebuild, no_post, type);
}

// Saves the image from the screen to a raw image
// Since the required size might be bigger than the available screen, this method rerenders the scene in parts (called subimages) and copy
// the results over to the final raw image.
BOOL LLViewerWindow::rawSnapshot(LLImageRaw *raw, S32 image_width, S32 image_height, 
    BOOL keep_window_aspect, BOOL is_texture, BOOL show_ui, BOOL show_hud, BOOL do_rebuild, BOOL no_post, LLSnapshotModel::ESnapshotLayerType type, S32 max_size)
{
	if (!raw)
	{
		return FALSE;
	}
	//check if there is enough memory for the snapshot image
	if(image_width * image_height > (1 << 22)) //if snapshot image is larger than 2K by 2K
	{
		if(!LLMemory::tryToAlloc(NULL, image_width * image_height * 3))
		{
			LL_WARNS() << "No enough memory to take the snapshot with size (w : h): " << image_width << " : " << image_height << LL_ENDL ;
			return FALSE ; //there is no enough memory for taking this snapshot.
		}
	}

	// PRE SNAPSHOT
	gSnapshotNoPost = no_post;
	gDisplaySwapBuffers = FALSE;
	    
    glClear(GL_DEPTH_BUFFER_BIT | GL_COLOR_BUFFER_BIT); // stencil buffer is deprecated | GL_STENCIL_BUFFER_BIT);
	setCursor(UI_CURSOR_WAIT);

	// Hide all the UI widgets first and draw a frame
	BOOL prev_draw_ui = gPipeline.hasRenderDebugFeatureMask(LLPipeline::RENDER_DEBUG_FEATURE_UI) ? TRUE : FALSE;

	if ( prev_draw_ui != show_ui)
	{
		LLPipeline::toggleRenderDebugFeature(LLPipeline::RENDER_DEBUG_FEATURE_UI);
	}

    BOOL hide_hud = !show_hud && LLPipeline::sShowHUDAttachments;
	if (hide_hud)
	{
		LLPipeline::sShowHUDAttachments = FALSE;
	}

	// if not showing ui, use full window to render world view
	updateWorldViewRect(!show_ui);

	// Copy screen to a buffer
	// crop sides or top and bottom, if taking a snapshot of different aspect ratio
	// from window
	LLRect window_rect = show_ui ? getWindowRectRaw() : getWorldViewRectRaw(); 

	S32 snapshot_width  = window_rect.getWidth();
	S32 snapshot_height = window_rect.getHeight();
	// SNAPSHOT
	S32 window_width  = snapshot_width;
	S32 window_height = snapshot_height;
	
	// Note: Scaling of the UI is currently *not* supported so we limit the output size if UI is requested
	if (show_ui)
	{
		// If the user wants the UI, limit the output size to the available screen size
		image_width  = llmin(image_width, window_width);
		image_height = llmin(image_height, window_height);
		
		// <FS:CR> Hide currency balance in snapshots
		if (gStatusBar)
		{
			gStatusBar->showBalance((bool)gSavedSettings.getBOOL("FSShowCurrencyBalanceInSnapshots"));
		}
	}

	S32 original_width = 0;
	S32 original_height = 0;
	bool reset_deferred = false;

	LLRenderTarget scratch_space;

	F32 scale_factor = 1.0f ;
	if (!keep_window_aspect || (image_width > window_width) || (image_height > window_height))
	{	
		if ((image_width <= gGLManager.mGLMaxTextureSize && image_height <= gGLManager.mGLMaxTextureSize) && 
			(image_width > window_width || image_height > window_height) && LLPipeline::sRenderDeferred && !show_ui)
		{
			// <FS:Ansariel> FIRE-15667: 24bit depth maps
			//U32 color_fmt = type == LLSnapshotModel::SNAPSHOT_TYPE_DEPTH ? GL_DEPTH_COMPONENT : GL_RGBA;
			U32 color_fmt = (type == LLSnapshotModel::SNAPSHOT_TYPE_DEPTH || type == LLSnapshotModel::SNAPSHOT_TYPE_DEPTH24) ? GL_DEPTH_COMPONENT : GL_RGBA;
			// </FS:Ansariel>
			if (scratch_space.allocate(image_width, image_height, color_fmt, true))
			{
				original_width = gPipeline.mRT->deferredScreen.getWidth();
				original_height = gPipeline.mRT->deferredScreen.getHeight();

				if (gPipeline.allocateScreenBuffer(image_width, image_height))
				{
					window_width = image_width;
					window_height = image_height;
					snapshot_width = image_width;
					snapshot_height = image_height;
					reset_deferred = true;
					mWorldViewRectRaw.set(0, image_height, image_width, 0);
					LLViewerCamera::getInstance()->setViewHeightInPixels( mWorldViewRectRaw.getHeight() );
					LLViewerCamera::getInstance()->setAspect( getWorldViewAspectRatio() );
					scratch_space.bindTarget();
				}
				else
				{
					scratch_space.release();
					gPipeline.allocateScreenBuffer(original_width, original_height);
				}
			}
		}

		if (!reset_deferred)
		{
			// if image cropping or need to enlarge the scene, compute a scale_factor
			F32 ratio = llmin( (F32)window_width / image_width , (F32)window_height / image_height) ;
			snapshot_width  = (S32)(ratio * image_width) ;
			snapshot_height = (S32)(ratio * image_height) ;
			scale_factor = llmax(1.0f, 1.0f / ratio) ;
		}
	}
	
	if (show_ui && scale_factor > 1.f)
	{
		// Note: we should never get there...
		LL_WARNS() << "over scaling UI not supported." << LL_ENDL;
	}

	S32 buffer_x_offset = llfloor(((window_width  - snapshot_width)  * scale_factor) / 2.f);
	S32 buffer_y_offset = llfloor(((window_height - snapshot_height) * scale_factor) / 2.f);

	S32 image_buffer_x = llfloor(snapshot_width  * scale_factor) ;
	S32 image_buffer_y = llfloor(snapshot_height * scale_factor) ;

	if ((image_buffer_x > max_size) || (image_buffer_y > max_size)) // boundary check to avoid memory overflow
	{
		scale_factor *= llmin((F32)max_size / image_buffer_x, (F32)max_size / image_buffer_y) ;
		image_buffer_x = llfloor(snapshot_width  * scale_factor) ;
		image_buffer_y = llfloor(snapshot_height * scale_factor) ;
	}
	if ((image_buffer_x > 0) && (image_buffer_y > 0))
	{
		raw->resize(image_buffer_x, image_buffer_y, 3);
	}
	else
	{
		gStatusBar->showBalance(true);	// <FS:CR> Hide currency balance in snapshots
		return FALSE ;
	}
	if (raw->isBufferInvalid())
	{
		gStatusBar->showBalance(true);	// <FS:CR> Hide currency balance in snapshots
		return FALSE ;
	}

	BOOL high_res = scale_factor >= 2.f; // Font scaling is slow, only do so if rez is much higher
	if (high_res && show_ui)
	{
		// Note: we should never get there...
		LL_WARNS() << "High res UI snapshot not supported. " << LL_ENDL;
		/*send_agent_pause();
		//rescale fonts
		initFonts(scale_factor);
		LLHUDObject::reshapeAll();*/
	}

	S32 output_buffer_offset_y = 0;

	F32 depth_conversion_factor_1 = (LLViewerCamera::getInstance()->getFar() + LLViewerCamera::getInstance()->getNear()) / (2.f * LLViewerCamera::getInstance()->getFar() * LLViewerCamera::getInstance()->getNear());
	F32 depth_conversion_factor_2 = (LLViewerCamera::getInstance()->getFar() - LLViewerCamera::getInstance()->getNear()) / (2.f * LLViewerCamera::getInstance()->getFar() * LLViewerCamera::getInstance()->getNear());

	// Subimages are in fact partial rendering of the final view. This happens when the final view is bigger than the screen.
	// In most common cases, scale_factor is 1 and there's no more than 1 iteration on x and y
	for (int subimage_y = 0; subimage_y < scale_factor; ++subimage_y)
	{
		S32 subimage_y_offset = llclamp(buffer_y_offset - (subimage_y * window_height), 0, window_height);;
		// handle fractional columns
		U32 read_height = llmax(0, (window_height - subimage_y_offset) -
			llmax(0, (window_height * (subimage_y + 1)) - (buffer_y_offset + raw->getHeight())));

		S32 output_buffer_offset_x = 0;
		for (int subimage_x = 0; subimage_x < scale_factor; ++subimage_x)
		{
			gDisplaySwapBuffers = FALSE;
			gDepthDirty = TRUE;

			S32 subimage_x_offset = llclamp(buffer_x_offset - (subimage_x * window_width), 0, window_width);
			// handle fractional rows
			U32 read_width = llmax(0, (window_width - subimage_x_offset) -
									llmax(0, (window_width * (subimage_x + 1)) - (buffer_x_offset + raw->getWidth())));
			
			// Skip rendering and sampling altogether if either width or height is degenerated to 0 (common in cropping cases)
			if (read_width && read_height)
			{
				const U32 subfield = subimage_x+(subimage_y*llceil(scale_factor));
				display(do_rebuild, scale_factor, subfield, TRUE);
				
				if (!LLPipeline::sRenderDeferred)
				{
					// Required for showing the GUI in snapshots and performing bloom composite overlay
					// Call even if show_ui is FALSE
					render_ui(scale_factor, subfield);
					swap();
				}
				
				for (U32 out_y = 0; out_y < read_height ; out_y++)
				{
					S32 output_buffer_offset = ( 
												(out_y * (raw->getWidth())) // ...plus iterated y...
												+ (window_width * subimage_x) // ...plus subimage start in x...
												+ (raw->getWidth() * window_height * subimage_y) // ...plus subimage start in y...
												- output_buffer_offset_x // ...minus buffer padding x...
												- (output_buffer_offset_y * (raw->getWidth()))  // ...minus buffer padding y...
												) * raw->getComponents();
				
					// Ping the watchdog thread every 100 lines to keep us alive (arbitrary number, feel free to change)
					if (out_y % 100 == 0)
					{
						LLAppViewer::instance()->pingMainloopTimeout("LLViewerWindow::rawSnapshot");
					}
					// disable use of glReadPixels when doing nVidia nSight graphics debugging
					if (!LLRender::sNsightDebugSupport)
					{
						if (type == LLSnapshotModel::SNAPSHOT_TYPE_COLOR)
						{
							glReadPixels(
									 subimage_x_offset, out_y + subimage_y_offset,
									 read_width, 1,
									 GL_RGB, GL_UNSIGNED_BYTE,
									 raw->getData() + output_buffer_offset
									 );
						}
						// <FS:Ansariel> FIRE-15667: 24bit depth maps
						else if (type == LLSnapshotModel::SNAPSHOT_TYPE_DEPTH24)
						{
							LLPointer<LLImageRaw> depth_line_buffer = new LLImageRaw(read_width, 1, sizeof(GLfloat)); // need to store floating point values
							glReadPixels(
										 subimage_x_offset, out_y + subimage_y_offset,
										 read_width, 1,
										 GL_DEPTH_COMPONENT, GL_FLOAT,
										 depth_line_buffer->getData()// current output pixel is beginning of buffer...
										 );

							for (S32 i = 0; i < (S32)read_width; i++)
							{
								F32 depth_float = *(F32*)(depth_line_buffer->getData() + (i * sizeof(F32)));
					
								F32 linear_depth_float = 1.f / (depth_conversion_factor_1 - (depth_float * depth_conversion_factor_2));
								U32 RGB24 = F32_to_U32(linear_depth_float, LLViewerCamera::getInstance()->getNear(), LLViewerCamera::getInstance()->getFar());
								//A max value of 16777215 for RGB24 evaluates to black when it shold be white.  The clamp assures that the divisions do not somehow become >=256.
								U8 depth_byteR = (U8)(llclamp(llfloor(RGB24 / 65536.f), 0, 255));
								U8 depth_byteG = (U8)(llclamp(llfloor((RGB24 - depth_byteR * 65536) / 256.f), 0, 255));
								U8 depth_byteB = (U8)(llclamp((RGB24 - depth_byteR * 65536 - depth_byteG * 256), 0u, 255u));
								// write converted scanline out to result image
								*(raw->getData() + output_buffer_offset + (i * raw->getComponents())) = depth_byteR;
								*(raw->getData() + output_buffer_offset + (i * raw->getComponents()) + 1) = depth_byteG;
								*(raw->getData() + output_buffer_offset + (i * raw->getComponents()) + 2) = depth_byteB;
								for (S32 j = 3; j < raw->getComponents(); j++)
								{
									*(raw->getData() + output_buffer_offset + (i * raw->getComponents()) + j) = depth_byteR;
								}
							}
						}
						// </FS:Ansariel>
						else // LLSnapshotModel::SNAPSHOT_TYPE_DEPTH
						{
							// <FS> Fix buffer creation using the wrong type
							//LLPointer<LLImageRaw> depth_line_buffer = new LLImageRaw(read_width, 1, sizeof(GL_FLOAT)); // need to store floating point values
							LLPointer<LLImageRaw> depth_line_buffer = new LLImageRaw(read_width, 1, sizeof(GLfloat)); // need to store floating point values
							// </FS>
							glReadPixels(
										 subimage_x_offset, out_y + subimage_y_offset,
										 read_width, 1,
										 GL_DEPTH_COMPONENT, GL_FLOAT,
										 depth_line_buffer->getData()// current output pixel is beginning of buffer...
										 );

							for (S32 i = 0; i < (S32)read_width; i++)
							{
								F32 depth_float = *(F32*)(depth_line_buffer->getData() + (i * sizeof(F32)));
					
								F32 linear_depth_float = 1.f / (depth_conversion_factor_1 - (depth_float * depth_conversion_factor_2));
								U8 depth_byte = F32_to_U8(linear_depth_float, LLViewerCamera::getInstance()->getNear(), LLViewerCamera::getInstance()->getFar());
								// write converted scanline out to result image
								for (S32 j = 0; j < raw->getComponents(); j++)
								{
									*(raw->getData() + output_buffer_offset + (i * raw->getComponents()) + j) = depth_byte;
								}
							}
						}
					}
				}
			}
			output_buffer_offset_x += subimage_x_offset;
			stop_glerror();
		}
		output_buffer_offset_y += subimage_y_offset;
	}

	gDisplaySwapBuffers = FALSE;
	gSnapshotNoPost = FALSE;
	gDepthDirty = TRUE;

	// POST SNAPSHOT
	if (!gPipeline.hasRenderDebugFeatureMask(LLPipeline::RENDER_DEBUG_FEATURE_UI))
	{
		LLPipeline::toggleRenderDebugFeature(LLPipeline::RENDER_DEBUG_FEATURE_UI);
	}

	if (hide_hud)
	{
		LLPipeline::sShowHUDAttachments = TRUE;
	}

	/*if (high_res)
	{
		initFonts(1.f);
		LLHUDObject::reshapeAll();
	}*/

	// Pre-pad image to number of pixels such that the line length is a multiple of 4 bytes (for BMP encoding)
	// Note: this formula depends on the number of components being 3.  Not obvious, but it's correct.	
	image_width += (image_width * 3) % 4;

	BOOL ret = TRUE ;
	// Resize image
	if(llabs(image_width - image_buffer_x) > 4 || llabs(image_height - image_buffer_y) > 4)
	{
		ret = raw->scale( image_width, image_height );  
	}
	else if(image_width != image_buffer_x || image_height != image_buffer_y)
	{
		ret = raw->scale( image_width, image_height, FALSE );  
	}
	

	setCursor(UI_CURSOR_ARROW);

	if (do_rebuild)
	{
		// If we had to do a rebuild, that means that the lists of drawables to be rendered
		// was empty before we started.
		// Need to reset these, otherwise we call state sort on it again when render gets called the next time
		// and we stand a good chance of crashing on rebuild because the render drawable arrays have multiple copies of
		// objects on them.
		gPipeline.resetDrawOrders();
	}

	if (reset_deferred)
	{
		mWorldViewRectRaw = window_rect;
		LLViewerCamera::getInstance()->setViewHeightInPixels( mWorldViewRectRaw.getHeight() );
		LLViewerCamera::getInstance()->setAspect( getWorldViewAspectRatio() );
		scratch_space.flush();
		scratch_space.release();
		gPipeline.allocateScreenBuffer(original_width, original_height);
		
	}

	if (high_res)
	{
		send_agent_resume();
	}
	
	// <FS:CR> Hide currency balance in snapshots
	if (gStatusBar)
	{
		gStatusBar->showBalance(true);
	}
	
	return ret;
}

BOOL LLViewerWindow::simpleSnapshot(LLImageRaw* raw, S32 image_width, S32 image_height, const int num_render_passes)
{
    LL_PROFILE_ZONE_SCOPED_CATEGORY_APP;
    gDisplaySwapBuffers = FALSE;

    glClear(GL_DEPTH_BUFFER_BIT | GL_COLOR_BUFFER_BIT); // stencil buffer is deprecated | GL_STENCIL_BUFFER_BIT);
    setCursor(UI_CURSOR_WAIT);

    BOOL prev_draw_ui = gPipeline.hasRenderDebugFeatureMask(LLPipeline::RENDER_DEBUG_FEATURE_UI) ? TRUE : FALSE;
    if (prev_draw_ui != false)
    {
        LLPipeline::toggleRenderDebugFeature(LLPipeline::RENDER_DEBUG_FEATURE_UI);
    }

    BOOL hide_hud = LLPipeline::sShowHUDAttachments;
	if (hide_hud)
	{
		LLPipeline::sShowHUDAttachments = FALSE;
	}

    LLRect window_rect = getWorldViewRectRaw();

    S32 original_width = LLPipeline::sRenderDeferred ? gPipeline.mRT->deferredScreen.getWidth() : gViewerWindow->getWorldViewWidthRaw();
    S32 original_height = LLPipeline::sRenderDeferred ? gPipeline.mRT->deferredScreen.getHeight() : gViewerWindow->getWorldViewHeightRaw();

    LLRenderTarget scratch_space;
    U32 color_fmt = GL_RGBA;
    if (scratch_space.allocate(image_width, image_height, color_fmt, true))
    {
        if (gPipeline.allocateScreenBuffer(image_width, image_height))
        {
            mWorldViewRectRaw.set(0, image_height, image_width, 0);

            scratch_space.bindTarget();
        }
        else
        {
            scratch_space.release();
            gPipeline.allocateScreenBuffer(original_width, original_height);
        }
    }

    // we render the scene more than once since this helps
    // greatly with the objects not being drawn in the 
    // snapshot when they are drawn in the scene. This is 
    // evident when you set this value via the debug setting
    // called 360CaptureNumRenderPasses to 1. The theory is
    // that the missing objects are caused by the sUseOcclusion
    // property in pipeline but that the use in pipeline.cpp
    // lags by a frame or two so rendering more than once
    // appears to help a lot.
    for (int i = 0; i < num_render_passes; ++i)
    {
        // turning this flag off here prohibits the screen swap
        // to present the new page to the viewer - this stops
        // the black flash in between captures when the number
        // of render passes is more than 1. We need to also
        // set it here because code in LLViewerDisplay resets
        // it to TRUE each time.
        gDisplaySwapBuffers = FALSE;

        // actually render the scene
        const U32 subfield = 0;
        const bool do_rebuild = true;
        const F32 zoom = 1.0;
        const bool for_snapshot = TRUE;
        display(do_rebuild, zoom, subfield, for_snapshot);
    }

    glReadPixels(
        0, 0,
        image_width,
        image_height,
        GL_RGB, GL_UNSIGNED_BYTE,
        raw->getData()
    );
    stop_glerror();

    gDisplaySwapBuffers = FALSE;
    gDepthDirty = TRUE;

    if (!gPipeline.hasRenderDebugFeatureMask(LLPipeline::RENDER_DEBUG_FEATURE_UI))
    {
        if (prev_draw_ui != false)
        {
            LLPipeline::toggleRenderDebugFeature(LLPipeline::RENDER_DEBUG_FEATURE_UI);
        }
    }

	if (hide_hud)
	{
		LLPipeline::sShowHUDAttachments = TRUE;
	}

    setCursor(UI_CURSOR_ARROW);

    gPipeline.resetDrawOrders();
    mWorldViewRectRaw = window_rect;
    scratch_space.flush();
    scratch_space.release();
    gPipeline.allocateScreenBuffer(original_width, original_height);

    return true;
}

void display_cube_face();

BOOL LLViewerWindow::cubeSnapshot(const LLVector3& origin, LLCubeMapArray* cubearray, S32 cubeIndex, S32 face, F32 near_clip, bool dynamic_render)
{
    // NOTE: implementation derived from LLFloater360Capture::capture360Images() and simpleSnapshot
    LL_PROFILE_ZONE_SCOPED_CATEGORY_APP;
    LL_PROFILE_GPU_ZONE("cubeSnapshot");
    llassert(LLPipeline::sRenderDeferred);
    llassert(!gCubeSnapshot); //assert a snapshot isn't already in progress
    
    U32 res = gPipeline.mRT->deferredScreen.getWidth();

    //llassert(res <= gPipeline.mRT->deferredScreen.getWidth());
    //llassert(res <= gPipeline.mRT->deferredScreen.getHeight());

    // save current view/camera settings so we can restore them afterwards
    S32 old_occlusion = LLPipeline::sUseOcclusion;

    // set new parameters specific to the 360 requirements
    LLPipeline::sUseOcclusion = 0;
    LLViewerCamera* camera = LLViewerCamera::getInstance();
    
    LLViewerCamera saved_camera = LLViewerCamera::instance();
    glh::matrix4f saved_proj = get_current_projection();
    glh::matrix4f saved_mod = get_current_modelview();

    // camera constants for the square, cube map capture image
    camera->setAspect(1.0); // must set aspect ratio first to avoid undesirable clamping of vertical FoV
    camera->setViewNoBroadcast(F_PI_BY_TWO);
    camera->yaw(0.0);
    camera->setOrigin(origin);
    camera->setNear(near_clip);

    glClear(GL_DEPTH_BUFFER_BIT | GL_COLOR_BUFFER_BIT); // stencil buffer is deprecated | GL_STENCIL_BUFFER_BIT);
    
    U32 dynamic_render_types[] = {
        LLPipeline::RENDER_TYPE_AVATAR,
        LLPipeline::RENDER_TYPE_CONTROL_AV,
        LLPipeline::RENDER_TYPE_PARTICLES
    };
    constexpr U32 dynamic_render_type_count = sizeof(dynamic_render_types) / sizeof(U32);
    bool prev_dynamic_render_type[dynamic_render_type_count];

    
    if (!dynamic_render)
    {
        for (int i = 0; i < dynamic_render_type_count; ++i)
        {
            prev_dynamic_render_type[i] = gPipeline.hasRenderType(dynamic_render_types[i]);
            if (prev_dynamic_render_type[i])
            {
                gPipeline.toggleRenderType(dynamic_render_types[i]);
            }
        }
    }

    BOOL prev_draw_ui = gPipeline.hasRenderDebugFeatureMask(LLPipeline::RENDER_DEBUG_FEATURE_UI) ? TRUE : FALSE;
    if (prev_draw_ui != false)
    {
        LLPipeline::toggleRenderDebugFeature(LLPipeline::RENDER_DEBUG_FEATURE_UI);
    }
    
    BOOL hide_hud = LLPipeline::sShowHUDAttachments;
	if (hide_hud)
	{
		LLPipeline::sShowHUDAttachments = FALSE;
	}
    LLRect window_rect = getWorldViewRectRaw();

    mWorldViewRectRaw.set(0, res, res, 0);

    // these are the 6 directions we will point the camera, see LLCubeMapArray::sTargets
    LLVector3 look_dirs[6] = {
        LLVector3(1, 0, 0),
        LLVector3(-1, 0, 0),
        LLVector3(0, 1, 0),
        LLVector3(0, -1, 0),
        LLVector3(0, 0, 1),
        LLVector3(0, 0, -1)
    };

    LLVector3 look_upvecs[6] = {
        LLVector3(0, -1, 0),
        LLVector3(0, -1, 0),
        LLVector3(0, 0, 1),
        LLVector3(0, 0, -1),
        LLVector3(0, -1, 0),
        LLVector3(0, -1, 0)
    };

    // for each of six sides of cubemap
    //for (int i = 0; i < 6; ++i)
    int i = face;
    {
        // set up camera to look in each direction
        camera->lookDir(look_dirs[i], look_upvecs[i]);

        // turning this flag off here prohibits the screen swap
        // to present the new page to the viewer - this stops
        // the black flash in between captures when the number
        // of render passes is more than 1. We need to also
        // set it here because code in LLViewerDisplay resets
        // it to TRUE each time.
        gDisplaySwapBuffers = FALSE;

        // actually render the scene
        gCubeSnapshot = TRUE;
        display_cube_face();
        gCubeSnapshot = FALSE;
    }

    gDisplaySwapBuffers = TRUE;

    if (!gPipeline.hasRenderDebugFeatureMask(LLPipeline::RENDER_DEBUG_FEATURE_UI))
    {
        if (prev_draw_ui != false)
        {
            LLPipeline::toggleRenderDebugFeature(LLPipeline::RENDER_DEBUG_FEATURE_UI);
        }
    }

    if (!dynamic_render)
    {
        for (int i = 0; i < dynamic_render_type_count; ++i)
        {
            if (prev_dynamic_render_type[i])
            {
                gPipeline.toggleRenderType(dynamic_render_types[i]);
            }
        }
    }

	if (hide_hud)
	{
		LLPipeline::sShowHUDAttachments = TRUE;
	}

    gPipeline.resetDrawOrders();
    mWorldViewRectRaw = window_rect;
    
    // restore original view/camera/avatar settings settings
    *camera = saved_camera;
    set_current_modelview(saved_mod);
    set_current_projection(saved_proj);
    setup3DViewport();
    LLPipeline::sUseOcclusion = old_occlusion;

    // ====================================================
    return true;
}

void LLViewerWindow::destroyWindow()
{
	if (mWindow)
	{
		LLWindowManager::destroyWindow(mWindow);
	}
	mWindow = NULL;
}


void LLViewerWindow::drawMouselookInstructions()
{
	// Draw instructions for mouselook ("Press ESC to return to World View" partially transparent at the bottom of the screen.)
	const std::string instructions = LLTrans::getString("LeaveMouselook");
	const LLFontGL* font = LLFontGL::getFont(LLFontDescriptor("SansSerif", "Large", LLFontGL::BOLD));
	
	//to be on top of Bottom bar when it is opened
	const S32 INSTRUCTIONS_PAD = 50;

	font->renderUTF8( 
		instructions, 0,
		getWorldViewRectScaled().getCenterX(),
		getWorldViewRectScaled().mBottom + INSTRUCTIONS_PAD,
		LLColor4( 1.0f, 1.0f, 1.0f, 0.5f ),
		LLFontGL::HCENTER, LLFontGL::TOP,
		LLFontGL::NORMAL,LLFontGL::DROP_SHADOW);
}

void* LLViewerWindow::getPlatformWindow() const
{
	return mWindow->getPlatformWindow();
}

void* LLViewerWindow::getMediaWindow() 	const
{
	return mWindow->getMediaWindow();
}

void LLViewerWindow::focusClient()		const
{
	return mWindow->focusClient();
}

LLRootView*	LLViewerWindow::getRootView() const
{
	return mRootView;
}

LLRect LLViewerWindow::getWorldViewRectScaled() const
{
	return mWorldViewRectScaled;
}

S32 LLViewerWindow::getWorldViewHeightScaled() const
{
	return mWorldViewRectScaled.getHeight();
}

S32 LLViewerWindow::getWorldViewWidthScaled() const
{
	return mWorldViewRectScaled.getWidth();
}


S32 LLViewerWindow::getWorldViewHeightRaw() const
{
	return mWorldViewRectRaw.getHeight(); 
}

S32 LLViewerWindow::getWorldViewWidthRaw() const
{
	return mWorldViewRectRaw.getWidth(); 
}

S32	LLViewerWindow::getWindowHeightScaled()	const 	
{ 
	return mWindowRectScaled.getHeight(); 
}

S32	LLViewerWindow::getWindowWidthScaled() const 	
{ 
	return mWindowRectScaled.getWidth(); 
}

S32	LLViewerWindow::getWindowHeightRaw()	const 	
{ 
	return mWindowRectRaw.getHeight(); 
}

S32	LLViewerWindow::getWindowWidthRaw() const 	
{ 
	return mWindowRectRaw.getWidth(); 
}

void LLViewerWindow::setup2DRender()
{
	// setup ortho camera
	gl_state_for_2d(mWindowRectRaw.getWidth(), mWindowRectRaw.getHeight());
	setup2DViewport();
}

void LLViewerWindow::setup2DViewport(S32 x_offset, S32 y_offset)
{
	gGLViewport[0] = mWindowRectRaw.mLeft + x_offset;
	gGLViewport[1] = mWindowRectRaw.mBottom + y_offset;
	gGLViewport[2] = mWindowRectRaw.getWidth();
	gGLViewport[3] = mWindowRectRaw.getHeight();
	glViewport(gGLViewport[0], gGLViewport[1], gGLViewport[2], gGLViewport[3]);
}


void LLViewerWindow::setup3DRender()
{
	// setup perspective camera
	LLViewerCamera::getInstance()->setPerspective(NOT_FOR_SELECTION, mWorldViewRectRaw.mLeft, mWorldViewRectRaw.mBottom,  mWorldViewRectRaw.getWidth(), mWorldViewRectRaw.getHeight(), FALSE, LLViewerCamera::getInstance()->getNear(), MAX_FAR_CLIP*2.f);
	setup3DViewport();
}

void LLViewerWindow::setup3DViewport(S32 x_offset, S32 y_offset)
{
	LL_PROFILE_ZONE_SCOPED_CATEGORY_UI
	gGLViewport[0] = mWorldViewRectRaw.mLeft + x_offset;
	gGLViewport[1] = mWorldViewRectRaw.mBottom + y_offset;
	gGLViewport[2] = mWorldViewRectRaw.getWidth();
	gGLViewport[3] = mWorldViewRectRaw.getHeight();
	glViewport(gGLViewport[0], gGLViewport[1], gGLViewport[2], gGLViewport[3]);
}

void LLViewerWindow::revealIntroPanel()
{
	if (mProgressView)
	{
		mProgressView->revealIntroPanel();
	}
}

void LLViewerWindow::initTextures(S32 location_id)
{
    if (mProgressView)
    {
        // <FS:Ansariel> OpenSim support
        //mProgressView->initTextures(location_id, LLGridManager::getInstance()->isInProductionGrid());
        mProgressView->initTextures(location_id, LLGridManager::getInstance()->isInSLMain());
        // </FS:Ansariel>
    }
}

void LLViewerWindow::setShowProgress(const BOOL show, BOOL fullscreen)
{
	if(show)
	{
		if(fullscreen)
		{
			if(mProgressView)
				mProgressView->fade(TRUE);
		}
		else
		{
			if(mProgressViewMini)
				mProgressViewMini->setVisible(TRUE);
		}
	}
	else
	{
		if(mProgressView && mProgressView->getVisible())
			mProgressView->fade(FALSE);

		if(mProgressViewMini)
			mProgressViewMini->setVisible(FALSE);
	}
}

void LLViewerWindow::setStartupComplete()
{
	if (mProgressView)
	{
		mProgressView->setStartupComplete();
	}

#if LL_SDL2
	// FIRE-32559: For some reason aftrer login vsync always acts as if it's disabled, so
	// the flag will get set again here after the 3D view is set up -Zi
	getWindow()->toggleVSync(gSavedSettings.getBOOL("RenderVSyncEnable"));
#endif
}

BOOL LLViewerWindow::getShowProgress() const
{
	return (mProgressView && mProgressView->getVisible());
}

void LLViewerWindow::setProgressString(const std::string& string)
{
	if (mProgressView)
	{
		mProgressView->setText(string);
	}

	if (mProgressViewMini)
	{
		mProgressViewMini->setText(string);
	}
}

void LLViewerWindow::setProgressMessage(const std::string& msg)
{
	if(mProgressView)
	{
		mProgressView->setMessage(msg);
	}
}

void LLViewerWindow::setProgressPercent(const F32 percent)
{
	if (mProgressView)
	{
		mProgressView->setPercent(percent);
	}

	if (mProgressViewMini)
	{
		mProgressViewMini->setPercent(percent);
	}
}

void LLViewerWindow::setProgressCancelButtonVisible( BOOL b, const std::string& label )
{
	if (mProgressView)
	{
		mProgressView->setCancelButtonVisible( b, label );
	}

	if (mProgressViewMini)
	{
		mProgressViewMini->setCancelButtonVisible( b, label );
	}
}

LLProgressView *LLViewerWindow::getProgressView() const
{
	return mProgressView;
}

void LLViewerWindow::dumpState()
{
	LL_INFOS() << "LLViewerWindow Active " << S32(mActive) << LL_ENDL;
	LL_INFOS() << "mWindow visible " << S32(mWindow->getVisible())
		<< " minimized " << S32(mWindow->getMinimized())
		<< LL_ENDL;
}

void LLViewerWindow::stopGL(BOOL save_state)
{
	//Note: --bao
	//if not necessary, do not change the order of the function calls in this function.
	//if change something, make sure it will not break anything.
	//especially be careful to put anything behind gTextureList.destroyGL(save_state);
	if (!gGLManager.mIsDisabled)
	{
		LL_INFOS() << "Shutting down GL..." << LL_ENDL;

		// Pause texture decode threads (will get unpaused during main loop)
		LLAppViewer::getTextureCache()->pause();
		LLAppViewer::getTextureFetch()->pause();
				
		gSky.destroyGL();
		stop_glerror();		

		LLManipTranslate::destroyGL() ;
		stop_glerror();		

		gBumpImageList.destroyGL();
		stop_glerror();

		LLFontGL::destroyAllGL();
		stop_glerror();

		LLVOAvatar::destroyGL();
		stop_glerror();

		LLVOPartGroup::destroyGL();

		LLViewerDynamicTexture::destroyGL();
		stop_glerror();

		if (gPipeline.isInit())
		{
			gPipeline.destroyGL();
		}
		
		gBox.cleanupGL();
		
		if(gPostProcess)
		{
			gPostProcess->invalidate();
		}

		gTextureList.destroyGL(save_state);
		stop_glerror();
		
		gGLManager.mIsDisabled = TRUE;
		stop_glerror();

		//unload shader's
		while (LLGLSLShader::sInstances.size())
		{
			LLGLSLShader* shader = *(LLGLSLShader::sInstances.begin());
			shader->unload();
		}
	}
}

void LLViewerWindow::restoreGL(const std::string& progress_message)
{
	//Note: --bao
	//if not necessary, do not change the order of the function calls in this function.
	//if change something, make sure it will not break anything. 
	//especially, be careful to put something before gTextureList.restoreGL();
	if (gGLManager.mIsDisabled)
	{
		LL_INFOS() << "Restoring GL..." << LL_ENDL;
		gGLManager.mIsDisabled = FALSE;
		
		initGLDefaults();
		LLGLState::restoreGL();
		
		gTextureList.restoreGL();
		
		// for future support of non-square pixels, and fonts that are properly stretched
		//LLFontGL::destroyDefaultFonts();
		initFonts();
				
		gSky.restoreGL();
		gPipeline.restoreGL();
		LLManipTranslate::restoreGL();
		
		gBumpImageList.restoreGL();
		LLViewerDynamicTexture::restoreGL();
		LLVOAvatar::restoreGL();
		LLVOPartGroup::restoreGL();
		
		gResizeScreenTexture = TRUE;
		gWindowResized = TRUE;

		if (isAgentAvatarValid() && gAgentAvatarp->isEditingAppearance())
		{
			LLVisualParamHint::requestHintUpdates();
		}

		if (!progress_message.empty())
		{
			gRestoreGLTimer.reset();
			gRestoreGL = TRUE;
			setShowProgress(TRUE,TRUE);
			setProgressString(progress_message);
		}
		LL_INFOS() << "...Restoring GL done" << LL_ENDL;
		if(!LLAppViewer::instance()->restoreErrorTrap())
		{
			LL_WARNS() << " Someone took over my signal/exception handler (post restoreGL)!" << LL_ENDL;
		}

	}
}

void LLViewerWindow::initFonts(F32 zoom_factor)
{
	LLFontGL::destroyAllGL();
	// Initialize with possibly different zoom factor

	LLFontManager::initClass();

	LLFontGL::initClass( gSavedSettings.getF32("FontScreenDPI"),
								mDisplayScale.mV[VX] * zoom_factor,
								mDisplayScale.mV[VY] * zoom_factor,
								gDirUtilp->getAppRODataDir(),
								gSavedSettings.getString("FSFontSettingsFile"),
								gSavedSettings.getF32("FSFontSizeAdjustment"));
}

void LLViewerWindow::requestResolutionUpdate()
{
	mResDirty = true;
}

static LLTrace::BlockTimerStatHandle FTM_WINDOW_CHECK_SETTINGS("Window Settings");

void LLViewerWindow::checkSettings()
{
	LL_RECORD_BLOCK_TIME(FTM_WINDOW_CHECK_SETTINGS);
	if (mStatesDirty)
	{
		gGL.refreshState();
		LLViewerShaderMgr::instance()->setShaders();
		mStatesDirty = false;
	}
	
	// We want to update the resolution AFTER the states getting refreshed not before.
	if (mResDirty)
	{
		reshape(getWindowWidthRaw(), getWindowHeightRaw());
		mResDirty = false;
	}	
}

void LLViewerWindow::restartDisplay(BOOL show_progress_bar)
{
	LL_INFOS() << "Restaring GL" << LL_ENDL;
	stopGL();
	if (show_progress_bar)
	{
		restoreGL(LLTrans::getString("ProgressChangingResolution"));
	}
	else
	{
		restoreGL();
	}
}

BOOL LLViewerWindow::changeDisplaySettings(LLCoordScreen size, BOOL enable_vsync, BOOL show_progress_bar)
{
	//BOOL was_maximized = gSavedSettings.getBOOL("WindowMaximized");

	//gResizeScreenTexture = TRUE;


	//U32 fsaa = gSavedSettings.getU32("RenderFSAASamples");
	//U32 old_fsaa = mWindow->getFSAASamples();

	// if not maximized, use the request size
	if (!mWindow->getMaximized())
	{
		mWindow->setSize(size);
	}

	//if (fsaa == old_fsaa)
	{
		return TRUE;
	}

/*

	// Close floaters that don't handle settings change
	LLFloaterReg::hideInstance("snapshot");
	
	BOOL result_first_try = FALSE;
	BOOL result_second_try = FALSE;

	LLFocusableElement* keyboard_focus = gFocusMgr.getKeyboardFocus();
	send_agent_pause();
	LL_INFOS() << "Stopping GL during changeDisplaySettings" << LL_ENDL;
	stopGL();
	mIgnoreActivate = TRUE;
	LLCoordScreen old_size;
	LLCoordScreen old_pos;
	mWindow->getSize(&old_size);

	//mWindow->setFSAASamples(fsaa);

	result_first_try = mWindow->switchContext(false, size, disable_vsync);
	if (!result_first_try)
	{
		// try to switch back
		//mWindow->setFSAASamples(old_fsaa);
		result_second_try = mWindow->switchContext(false, old_size, disable_vsync);

		if (!result_second_try)
		{
			// we are stuck...try once again with a minimal resolution?
			send_agent_resume();
			mIgnoreActivate = FALSE;
			return FALSE;
		}
	}
	send_agent_resume();

	LL_INFOS() << "Restoring GL during resolution change" << LL_ENDL;
	if (show_progress_bar)
	{
		restoreGL(LLTrans::getString("ProgressChangingResolution"));
	}
	else
	{
		restoreGL();
	}

	if (!result_first_try)
	{
		LLSD args;
		args["RESX"] = llformat("%d",size.mX);
		args["RESY"] = llformat("%d",size.mY);
		LLNotificationsUtil::add("ResolutionSwitchFail", args);
		size = old_size; // for reshape below
	}

	BOOL success = result_first_try || result_second_try;

	if (success)
	{
		// maximize window if was maximized, else reposition
		if (was_maximized)
		{
			mWindow->maximize();
		}
		else
		{
			S32 windowX = gSavedSettings.getS32("WindowX");
			S32 windowY = gSavedSettings.getS32("WindowY");

			mWindow->setPosition(LLCoordScreen ( windowX, windowY ) );
		}
	}

	mIgnoreActivate = FALSE;
	gFocusMgr.setKeyboardFocus(keyboard_focus);
	
	return success;

	*/
}

F32	LLViewerWindow::getWorldViewAspectRatio() const
{
	F32 world_aspect = (F32)mWorldViewRectRaw.getWidth() / (F32)mWorldViewRectRaw.getHeight();
	return world_aspect;
}

void LLViewerWindow::calcDisplayScale()
{
	F32 ui_scale_factor = llclamp(gSavedSettings.getF32("UIScaleFactor") * mWindow->getSystemUISize(), MIN_UI_SCALE, MAX_UI_SCALE);
	LLVector2 display_scale;
	display_scale.setVec(llmax(1.f / mWindow->getPixelAspectRatio(), 1.f), llmax(mWindow->getPixelAspectRatio(), 1.f));
	display_scale *= ui_scale_factor;

	// limit minimum display scale
	if (display_scale.mV[VX] < MIN_DISPLAY_SCALE || display_scale.mV[VY] < MIN_DISPLAY_SCALE)
	{
		display_scale *= MIN_DISPLAY_SCALE / llmin(display_scale.mV[VX], display_scale.mV[VY]);
	}
	
	if (display_scale != mDisplayScale)
	{
		LL_INFOS() << "Setting display scale to " << display_scale << " for ui scale: " << ui_scale_factor << LL_ENDL;

		mDisplayScale = display_scale;
		// Init default fonts
		initFonts();
	}
}

//static
LLRect 	LLViewerWindow::calcScaledRect(const LLRect & rect, const LLVector2& display_scale)
{
	LLRect res = rect;
	res.mLeft = ll_round((F32)res.mLeft / display_scale.mV[VX]);
	res.mRight = ll_round((F32)res.mRight / display_scale.mV[VX]);
	res.mBottom = ll_round((F32)res.mBottom / display_scale.mV[VY]);
	res.mTop = ll_round((F32)res.mTop / display_scale.mV[VY]);

	return res;
}

S32 LLViewerWindow::getChatConsoleBottomPad()
{
	S32 offset = 0;

	if(gToolBarView)
	{
		// <FS:KC> Tie console to legacy snap edge when possible
		static LLUICachedControl<bool> legacy_snap ("FSLegacyEdgeSnap", false);
		if (legacy_snap)
		{
			LLRect snap_rect = gFloaterView->getSnapRect();
			offset = snap_rect.mBottom;
		}// </FS:KC> Tie console to legacy snap edge when possible
		else
		{
			// FS:Ansariel This gets called every frame, so don't call getChild/findChild every time!
			offset += gToolBarView->getBottomToolbar()->getRect().getHeight();
			LLView* chat_stack = gToolBarView->getBottomChatStack();
			if (chat_stack)
			{
				offset = chat_stack->getRect().getHeight();
			}
		}
	}
	// </FS:Ansariel>

	return offset;
}

LLRect LLViewerWindow::getChatConsoleRect()
{
	LLRect full_window(0, getWindowHeightScaled(), getWindowWidthScaled(), 0);
	LLRect console_rect = full_window;

	const S32 CONSOLE_PADDING_TOP = 24;
	const S32 CONSOLE_PADDING_LEFT = 24;
	const S32 CONSOLE_PADDING_RIGHT = 10;

	console_rect.mTop    -= CONSOLE_PADDING_TOP;
	console_rect.mBottom += getChatConsoleBottomPad();

	console_rect.mLeft   += CONSOLE_PADDING_LEFT; 

	// <FS:Ansariel> This also works without relog!
	static LLCachedControl<bool> chatFullWidth(gSavedSettings, "ChatFullWidth");
	if (chatFullWidth)
	// </FS:Ansariel>
	{
		console_rect.mRight -= CONSOLE_PADDING_RIGHT;
	}
	else
	{
		// Make console rect somewhat narrow so having inventory open is
		// less of a problem.

		//AO, Have console reuse/respect the desired nearby popup width set in NearbyToastWidth
		//console_rect.mRight  = console_rect.mLeft + 2 * getWindowWidthScaled() / 3;
		static LLCachedControl<S32> nearbyToastWidth(gSavedSettings, "NearbyToastWidth");
		F32 percentage = nearbyToastWidth / 100.0;
		console_rect.mRight = S32((console_rect.mRight - CONSOLE_PADDING_RIGHT ) * percentage);
		//</AO>
	}

	// <FS:Ansariel> Push the chat console out of the way of the vertical toolbars
	if (gToolBarView)
	{
		// <FS:KC> Tie console to legacy snap edge when possible
		static LLUICachedControl<bool> legacy_snap ("FSLegacyEdgeSnap", false);
		if (legacy_snap)
		{
			LLRect snap_rect = gFloaterView->getSnapRect();
			if (console_rect.mRight > snap_rect.mRight)
			{
				console_rect.mRight = snap_rect.mRight;
			}

			if (console_rect.mLeft < snap_rect.mLeft)
			{
				console_rect.mLeft = snap_rect.mLeft;
			}
		}// </FS:KC> Tie console to legacy snap edge when possible
		else
		{
			LLToolBar* toolbar_left = gToolBarView->getToolbar(LLToolBarEnums::TOOLBAR_LEFT);
			if (toolbar_left && toolbar_left->hasButtons())
			{
				console_rect.mLeft += toolbar_left->getRect().getWidth();
			}

			LLToolBar* toolbar_right = gToolBarView->getToolbar(LLToolBarEnums::TOOLBAR_RIGHT);
			LLRect toolbar_right_screen_rect;
			toolbar_right->localRectToScreen(toolbar_right->getRect(), &toolbar_right_screen_rect);
			if (toolbar_right && toolbar_right->hasButtons() && console_rect.mRight >= toolbar_right_screen_rect.mLeft)
			{
				console_rect.mRight -= toolbar_right->getRect().getWidth();
			}
		}
	}
	// </FS:Ansariel>

	return console_rect;
}

void LLViewerWindow::reshapeStatusBarContainer()
{
    LLPanel* status_bar_container = getRootView()->getChild<LLPanel>("status_bar_container");
    LLView* nav_bar_container = getRootView()->getChild<LLView>("nav_bar_container");

    S32 new_height = status_bar_container->getRect().getHeight();
    S32 new_width = status_bar_container->getRect().getWidth();

    if (gSavedSettings.getBOOL("ShowNavbarNavigationPanel"))
    {
        // Navigation bar is outside visible area, expand status_bar_container to show it
        new_height += nav_bar_container->getRect().getHeight();
    }
    else
    {
        // collapse status_bar_container
        new_height -= nav_bar_container->getRect().getHeight();
    }
    status_bar_container->reshape(new_width, new_height, TRUE);
}
//----------------------------------------------------------------------------


void LLViewerWindow::setUIVisibility(bool visible)
{
	mUIVisible = visible;

	if (!visible)
	{
		gAgentCamera.changeCameraToThirdPerson(FALSE);
		gFloaterView->hideAllFloaters();
	}
	else
	{
		gFloaterView->showHiddenFloaters();
	}

	if (gToolBarView)
	{
		gToolBarView->setToolBarsVisible(visible);
	}

	// <FS:Ansariel> Notification not showing if hiding the UI
	FSNearbyChat::instance().showDefaultChatBar(visible && !gSavedSettings.getBOOL("AutohideChatBar"));
	gSavedSettings.setBOOL("FSInternalShowNavbarNavigationPanel", visible && gSavedSettings.getBOOL("ShowNavbarNavigationPanel"));
	gSavedSettings.setBOOL("FSInternalShowNavbarFavoritesPanel", visible && gSavedSettings.getBOOL("ShowNavbarFavoritesPanel"));
	mRootView->getChildView("chiclet_container")->setVisible(visible && gSavedSettings.getBOOL("InternalShowGroupNoticesTopRight"));
	mRootView->getChildView("chiclet_container_bottom")->setVisible(visible && !gSavedSettings.getBOOL("InternalShowGroupNoticesTopRight"));
	// </FS:Ansariel>

	// <FS:Zi> Is done inside XUI now, using visibility_control
	//LLNavigationBar::getInstance()->setVisible(visible ? gSavedSettings.getBOOL("ShowNavbarNavigationPanel") : FALSE);
	// <FS:Zi> We don't use the mini location panel in Firestorm
	// LLPanelTopInfoBar::getInstance()->setVisible(visible? gSavedSettings.getBOOL("ShowMiniLocationPanel") : FALSE);
	mRootView->getChildView("status_bar_container")->setVisible(visible);

	// <FS:Zi> hide utility bar if we are on a skin that uses it, e.g. Vintage
	LLView* utilityBarStack = mRootView->findChildView("chat_bar_utility_bar_stack");
	if (utilityBarStack)
	{
		utilityBarStack->setVisible(visible);
	}
	// </FS:Zi>
}

bool LLViewerWindow::getUIVisibility()
{
	return mUIVisible;
}

////////////////////////////////////////////////////////////////////////////
//
// LLPickInfo
//
LLPickInfo::LLPickInfo()
	: mKeyMask(MASK_NONE),
	  mPickCallback(NULL),
	  mPickType(PICK_INVALID),
	  mWantSurfaceInfo(FALSE),
	  mObjectFace(-1),
	  mUVCoords(-1.f, -1.f),
	  mSTCoords(-1.f, -1.f),
	  mXYCoords(-1, -1),
	  mIntersection(),
	  mNormal(),
	  mTangent(),
	  mBinormal(),
	  mHUDIcon(NULL),
	  mPickTransparent(FALSE),
	  mPickRigged(FALSE),
	  mPickParticle(FALSE)
{
}

LLPickInfo::LLPickInfo(const LLCoordGL& mouse_pos,
    MASK keyboard_mask,
    BOOL pick_transparent,
    BOOL pick_rigged,
    BOOL pick_particle,
    BOOL pick_reflection_probe,
    BOOL pick_uv_coords,
    BOOL pick_unselectable,
    void (*pick_callback)(const LLPickInfo& pick_info))
    : mMousePt(mouse_pos),
    mKeyMask(keyboard_mask),
    mPickCallback(pick_callback),
    mPickType(PICK_INVALID),
    mWantSurfaceInfo(pick_uv_coords),
    mObjectFace(-1),
    mUVCoords(-1.f, -1.f),
    mSTCoords(-1.f, -1.f),
    mXYCoords(-1, -1),
    mNormal(),
    mTangent(),
    mBinormal(),
    mHUDIcon(NULL),
    mPickTransparent(pick_transparent),
    mPickRigged(pick_rigged),
    mPickParticle(pick_particle),
    mPickReflectionProbe(pick_reflection_probe),
	  mPickUnselectable(pick_unselectable)
{
}

void LLPickInfo::fetchResults()
{

	S32 face_hit = -1;
	LLVector4a intersection, normal;
	LLVector4a tangent;

	LLVector2 uv;

	LLHUDIcon* hit_icon = gViewerWindow->cursorIntersectIcon(mMousePt.mX, mMousePt.mY, 512.f, &intersection);
	
	LLVector4a origin;
	origin.load3(LLViewerCamera::getInstance()->getOrigin().mV);
	F32 icon_dist = 0.f;
	LLVector4a start;
	LLVector4a end;
	LLVector4a particle_end;

	if (hit_icon)
	{
		LLVector4a delta;
		delta.setSub(intersection, origin);
		icon_dist = delta.getLength3().getF32();
	}
	LLViewerObject* hit_object = gViewerWindow->cursorIntersect(mMousePt.mX, mMousePt.mY, 512.f,
									NULL, -1, mPickTransparent, mPickRigged, mPickUnselectable, mPickReflectionProbe, &face_hit,
									&intersection, &uv, &normal, &tangent, &start, &end);
	
	mPickPt = mMousePt;

// [RLVa:KB] - Checked: RLVa-2.2 (@setoverlay)
	if ( (RlvActions::hasBehaviour(RLV_BHVR_SETOVERLAY)) && (hit_object) && (!hit_object->isHUDAttachment()) )
	{
		std::list<RlvOverlayEffect*> effects;
		LLVfxManager::instance().getEffects<RlvOverlayEffect>(effects);
		for (const RlvOverlayEffect* pEffect : effects)
		{
			if (pEffect->getEnabled() && pEffect->hitTest(mMousePt))
			{
				hit_object = nullptr;
				break;
			}
		}
	}
// [/RLVa:KB]

	U32 te_offset = face_hit > -1 ? face_hit : 0;

	if (mPickParticle)
	{ //get the end point of line segement to use for particle raycast
		if (hit_object)
		{
			particle_end = intersection;
		}
		else
		{
			particle_end = end;
		}
	}

	LLViewerObject* objectp = hit_object;


	LLVector4a delta;
	delta.setSub(origin, intersection);

	if (hit_icon && 
		(!objectp || 
		icon_dist < delta.getLength3().getF32()))
	{
		// was this name referring to a hud icon?
		mHUDIcon = hit_icon;
		mPickType = PICK_ICON;
		mPosGlobal = mHUDIcon->getPositionGlobal();

	}
	else if (objectp)
	{
		if( objectp->getPCode() == LLViewerObject::LL_VO_SURFACE_PATCH )
		{
			// Hit land
			mPickType = PICK_LAND;
			mObjectID.setNull(); // land has no id

			// put global position into land_pos
			LLVector3d land_pos;
			if (!gViewerWindow->mousePointOnLandGlobal(mPickPt.mX, mPickPt.mY, &land_pos, mPickUnselectable))
			{
				// The selected point is beyond the draw distance or is otherwise 
				// not selectable. Return before calling mPickCallback().
				return;
			}

			// Fudge the land focus a little bit above ground.
			mPosGlobal = land_pos + LLVector3d::z_axis * 0.1f;
		}
		else
		{
			if(isFlora(objectp))
			{
				mPickType = PICK_FLORA;
			}
			else
			{
				mPickType = PICK_OBJECT;
			}

			LLVector3 v_intersection(intersection.getF32ptr());

			mObjectOffset = gAgentCamera.calcFocusOffset(objectp, v_intersection, mPickPt.mX, mPickPt.mY);
			mObjectID = objectp->mID;
			mObjectFace = (te_offset == NO_FACE) ? -1 : (S32)te_offset;

			

			mPosGlobal = gAgent.getPosGlobalFromAgent(v_intersection);
			
			if (mWantSurfaceInfo)
			{
				getSurfaceInfo();
			}
		}
	}
	
	if (mPickParticle)
	{ //search for closest particle to click origin out to intersection point
		S32 part_face = -1;

		LLVOPartGroup* group = gPipeline.lineSegmentIntersectParticle(start, particle_end, NULL, &part_face);
		if (group)
		{
			mParticleOwnerID = group->getPartOwner(part_face);
			mParticleSourceID = group->getPartSource(part_face);
		}
	}

	if (mPickCallback)
	{
		mPickCallback(*this);
	}
}

LLPointer<LLViewerObject> LLPickInfo::getObject() const
{
	return gObjectList.findObject( mObjectID );
}

void LLPickInfo::updateXYCoords()
{
	if (mObjectFace > -1)
	{
		const LLTextureEntry &tep = getObject()->getTEref(mObjectFace);
		LLPointer<LLViewerTexture> imagep = LLViewerTextureManager::getFetchedTexture(tep.getID());
		if(mUVCoords.mV[VX] >= 0.f && mUVCoords.mV[VY] >= 0.f && imagep.notNull())
		{
			mXYCoords.mX = ll_round(mUVCoords.mV[VX] * (F32)imagep->getWidth());
			mXYCoords.mY = ll_round((1.f - mUVCoords.mV[VY]) * (F32)imagep->getHeight());
		}
	}
}

void LLPickInfo::getSurfaceInfo()
{
	// set values to uninitialized - this is what we return if no intersection is found
	mObjectFace   = -1;
	mUVCoords     = LLVector2(-1, -1);
	mSTCoords     = LLVector2(-1, -1);
	mXYCoords	  = LLCoordScreen(-1, -1);
	mIntersection = LLVector3(0,0,0);
	mNormal       = LLVector3(0,0,0);
	mBinormal     = LLVector3(0,0,0);
	mTangent	  = LLVector4(0,0,0,0);
	
	LLVector4a tangent;
	LLVector4a intersection;
	LLVector4a normal;

	tangent.clear();
	normal.clear();
	intersection.clear();
	
	LLViewerObject* objectp = getObject();

	if (objectp)
	{
		if (gViewerWindow->cursorIntersect(ll_round((F32)mMousePt.mX), ll_round((F32)mMousePt.mY), 1024.f,
										   objectp, -1, mPickTransparent, mPickRigged, mPickUnselectable, mPickReflectionProbe,
										   &mObjectFace,
										   &intersection,
										   &mSTCoords,
										   &normal,
										   &tangent))
		{
			// if we succeeded with the intersect above, compute the texture coordinates:

			if (objectp->mDrawable.notNull() && mObjectFace > -1)
			{
				LLFace* facep = objectp->mDrawable->getFace(mObjectFace);
				if (facep)
				{
					mUVCoords = facep->surfaceToTexture(mSTCoords, intersection, normal);
			}
			}

			mIntersection.set(intersection.getF32ptr());
			mNormal.set(normal.getF32ptr());
			mTangent.set(tangent.getF32ptr());

			//extrapoloate binormal from normal and tangent
			
			LLVector4a binormal;
			binormal.setCross3(normal, tangent);
			binormal.mul(tangent.getF32ptr()[3]);

			mBinormal.set(binormal.getF32ptr());

			mBinormal.normalize();
			mNormal.normalize();
			mTangent.normalize();

			// and XY coords:
			updateXYCoords();
			
		}
	}
}

//static 
bool LLPickInfo::isFlora(LLViewerObject* object)
{
	if (!object) return false;

	LLPCode pcode = object->getPCode();

	if( (LL_PCODE_LEGACY_GRASS == pcode) 
		|| (LL_PCODE_LEGACY_TREE == pcode) 
		|| (LL_PCODE_TREE_NEW == pcode))
	{
		return true;
	}
	return false;
}<|MERGE_RESOLUTION|>--- conflicted
+++ resolved
@@ -2067,16 +2067,12 @@
 	// Initialize OpenGL Renderer
 	LLVertexBuffer::initClass(mWindow);
 	LL_INFOS("RenderInit") << "LLVertexBuffer initialization done." << LL_ENDL ;
-<<<<<<< HEAD
-	gGL.init(true);
-	// <FS:Ansariel> Exodus vignette
-=======
 	if (!gGL.init(true))
     {
         LLError::LLUserWarningMsg::show(LLTrans::getString("MBVideoDrvErr"));
         LL_ERRS() << "gGL not initialized" << LL_ENDL;
     }
->>>>>>> 9567393f
+	// <FS:Ansariel> Exodus vignette
 
 	if (LLFeatureManager::getInstance()->isSafe()
 		|| (gSavedSettings.getS32("LastFeatureVersion") != LLFeatureManager::getInstance()->getVersion())
