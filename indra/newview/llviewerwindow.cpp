<<<<<<< HEAD
/** 
 * @file llviewerwindow.cpp
 * @brief Implementation of the LLViewerWindow class.
 *
 * $LicenseInfo:firstyear=2001&license=viewerlgpl$
 * Second Life Viewer Source Code
 * Copyright (C) 2010, Linden Research, Inc.
 * 
 * This library is free software; you can redistribute it and/or
 * modify it under the terms of the GNU Lesser General Public
 * License as published by the Free Software Foundation;
 * version 2.1 of the License only.
 * 
 * This library is distributed in the hope that it will be useful,
 * but WITHOUT ANY WARRANTY; without even the implied warranty of
 * MERCHANTABILITY or FITNESS FOR A PARTICULAR PURPOSE.  See the GNU
 * Lesser General Public License for more details.
 * 
 * You should have received a copy of the GNU Lesser General Public
 * License along with this library; if not, write to the Free Software
 * Foundation, Inc., 51 Franklin Street, Fifth Floor, Boston, MA  02110-1301  USA
 * 
 * Linden Research, Inc., 945 Battery Street, San Francisco, CA  94111  USA
 * $/LicenseInfo$
 */

#include "llviewerprecompiledheaders.h"
#include "llviewerwindow.h"

#if LL_WINDOWS
#pragma warning (disable : 4355) // 'this' used in initializer list: yes, intentionally
#endif

// system library includes
#include <stdio.h>
#include <iostream>
#include <fstream>
#include <algorithm>
#include <boost/lambda/core.hpp>

#include "llagent.h"
#include "llagentcamera.h"
#include "llfloaterreg.h"
#include "llmeshrepository.h"
#include "llpanellogin.h"
#include "llviewerkeyboard.h"
#include "llviewermenu.h"

#include "llviewquery.h"
#include "llxmltree.h"
#include "llslurl.h"
//#include "llviewercamera.h"
#include "llrender.h"

#include "llvoiceclient.h"	// for push-to-talk button handling

//
// TODO: Many of these includes are unnecessary.  Remove them.
//

// linden library includes
#include "llaudioengine.h"		// mute on minimize
#include "indra_constants.h"
#include "llassetstorage.h"
#include "llerrorcontrol.h"
#include "llfontgl.h"
#include "llmousehandler.h"
#include "llrect.h"
#include "llsky.h"
#include "llstring.h"
#include "llui.h"
#include "lluuid.h"
#include "llview.h"
#include "llxfermanager.h"
#include "message.h"
#include "object_flags.h"
#include "lltimer.h"
#include "timing.h"
#include "llviewermenu.h"
#include "lltooltip.h"
#include "llmediaentry.h"
#include "llurldispatcher.h"
#include "raytrace.h"

// newview includes
#include "llagent.h"
#include "llbox.h"
#include "llchicletbar.h"
#include "llconsole.h"
#include "llviewercontrol.h"
#include "llcylinder.h"
#include "lldebugview.h"
#include "lldir.h"
#include "lldrawable.h"
#include "lldrawpoolalpha.h"
#include "lldrawpoolbump.h"
#include "lldrawpoolwater.h"
#include "llmaniptranslate.h"
#include "llface.h"
#include "llfeaturemanager.h"
#include "llfilepicker.h"
#include "llfirstuse.h"
#include "llfloater.h"
#include "llfloaterbuildoptions.h"
#include "llfloaterbuyland.h"
#include "llfloatercamera.h"
#include "llfloaterland.h"
#include "llfloaterinspect.h"
#include "llfloatermap.h"
#include "llfloaternamedesc.h"
#include "llfloaterpreference.h"
#include "llfloatersnapshot.h"
#include "llfloatertools.h"
#include "llfloaterworldmap.h"
#include "llfocusmgr.h"
#include "llfontfreetype.h"
#include "llgesturemgr.h"
#include "llglheaders.h"
#include "lltooltip.h"
#include "llhudmanager.h"
#include "llhudobject.h"
#include "llhudview.h"
#include "llimagebmp.h"
#include "llimagej2c.h"
#include "llimageworker.h"
#include "llkeyboard.h"
#include "lllineeditor.h"
#include "llmenugl.h"
#include "llmodaldialog.h"
#include "llmorphview.h"
#include "llmoveview.h"
#include "llnavigationbar.h"
#include "llpaneltopinfobar.h"
#include "llpopupview.h"
#include "llpreviewtexture.h"
#include "llprogressview.h"
#include "llresmgr.h"
#include "llselectmgr.h"
#include "llrootview.h"
#include "llrendersphere.h"
#include "llstartup.h"
#include "llstatusbar.h"
#include "llstatview.h"
#include "llsurface.h"
#include "llsurfacepatch.h"
#include "lltexlayer.h"
#include "lltextbox.h"
#include "lltexturecache.h"
#include "lltexturefetch.h"
#include "lltextureview.h"
#include "lltool.h"
#include "lltoolbarview.h"
#include "lltoolcomp.h"
#include "lltooldraganddrop.h"
#include "lltoolface.h"
#include "lltoolfocus.h"
#include "lltoolgrab.h"
#include "lltoolmgr.h"
#include "lltoolmorph.h"
#include "lltoolpie.h"
#include "lltoolselectland.h"
#include "lltrans.h"
#include "lluictrlfactory.h"
#include "llurldispatcher.h"		// SLURL from other app instance
#include "llversioninfo.h"
#include "llvieweraudio.h"
#include "llviewercamera.h"
#include "llviewergesture.h"
#include "llviewertexturelist.h"
#include "llviewerinventory.h"
#include "llviewerkeyboard.h"
#include "llviewermedia.h"
#include "llviewermediafocus.h"
#include "llviewermenu.h"
#include "llviewermessage.h"
#include "llviewerobjectlist.h"
#include "llviewerparcelmgr.h"
#include "llviewerregion.h"
#include "llviewershadermgr.h"
#include "llviewerstats.h"
#include "llvoavatarself.h"
#include "llvovolume.h"
#include "llworld.h"
#include "llworldmapview.h"
#include "pipeline.h"
#include "llappviewer.h"
#include "llviewerdisplay.h"
#include "llspatialpartition.h"
#include "llviewerjoystick.h"
#include "llviewernetwork.h"
#include "llpostprocess.h"
#include "llnearbychatbar.h"
#include "llagentui.h"
#include "llwearablelist.h"

#include "llnotifications.h"
#include "llnotificationsutil.h"
#include "llnotificationmanager.h"

#include "llfloaternotificationsconsole.h"

#include "llnearbychat.h"
#include "llwindowlistener.h"
#include "llviewerwindowlistener.h"
#include "llpaneltopinfobar.h"
#include "llpathinglib.h"
#include "llfloaterpathfindingconsole.h"

#if LL_WINDOWS
#include <tchar.h> // For Unicode conversion methods
#endif

//
// Globals
//
void render_ui(F32 zoom_factor = 1.f, int subfield = 0);

extern BOOL gDebugClicks;
extern BOOL gDisplaySwapBuffers;
extern BOOL gDepthDirty;
extern BOOL gResizeScreenTexture;

LLViewerWindow	*gViewerWindow = NULL;

LLFrameTimer	gAwayTimer;
LLFrameTimer	gAwayTriggerTimer;

BOOL			gShowOverlayTitle = FALSE;

LLViewerObject*  gDebugRaycastObject = NULL;
LLVector3       gDebugRaycastIntersection;
LLVector2       gDebugRaycastTexCoord;
LLVector3       gDebugRaycastNormal;
LLVector3       gDebugRaycastBinormal;
S32				gDebugRaycastFaceHit;
LLVector3		gDebugRaycastStart;
LLVector3		gDebugRaycastEnd;

// HUD display lines in lower right
BOOL				gDisplayWindInfo = FALSE;
BOOL				gDisplayCameraPos = FALSE;
BOOL				gDisplayFOV = FALSE;
BOOL				gDisplayBadge = FALSE;

static const U8 NO_FACE = 255;
BOOL gQuietSnapshot = FALSE;

static const F32 MIN_DISPLAY_SCALE = 0.75f;

std::string	LLViewerWindow::sSnapshotBaseName;
std::string	LLViewerWindow::sSnapshotDir;

std::string	LLViewerWindow::sMovieBaseName;

class RecordToChatConsole : public LLError::Recorder, public LLSingleton<RecordToChatConsole>
{
public:
	virtual void recordMessage(LLError::ELevel level,
								const std::string& message)
	{
		//FIXME: this is NOT thread safe, and will do bad things when a warning is issued from a non-UI thread

		// only log warnings to chat console
		//if (level == LLError::LEVEL_WARN)
		//{
			//LLFloaterChat* chat_floater = LLFloaterReg::findTypedInstance<LLFloaterChat>("chat");
			//if (chat_floater && gSavedSettings.getBOOL("WarningsAsChat"))
			//{
			//	LLChat chat;
			//	chat.mText = message;
			//	chat.mSourceType = CHAT_SOURCE_SYSTEM;

			//	chat_floater->addChat(chat, FALSE, FALSE);
			//}
		//}
	}
};

////////////////////////////////////////////////////////////////////////////
//
// LLDebugText
//

class LLDebugText
{
private:
	struct Line
	{
		Line(const std::string& in_text, S32 in_x, S32 in_y) : text(in_text), x(in_x), y(in_y) {}
		std::string text;
		S32 x,y;
	};

	LLViewerWindow *mWindow;
	
	typedef std::vector<Line> line_list_t;
	line_list_t mLineList;
	LLColor4 mTextColor;
	
	void addText(S32 x, S32 y, const std::string &text) 
	{
		mLineList.push_back(Line(text, x, y));
	}
	
	void clearText() { mLineList.clear(); }
	
public:
	LLDebugText(LLViewerWindow* window) : mWindow(window) {}

	void update()
	{
		static LLCachedControl<bool> log_texture_traffic(gSavedSettings,"LogTextureNetworkTraffic") ;

		std::string wind_vel_text;
		std::string wind_vector_text;
		std::string rwind_vel_text;
		std::string rwind_vector_text;
		std::string audio_text;

		static const std::string beacon_particle = LLTrans::getString("BeaconParticle");
		static const std::string beacon_physical = LLTrans::getString("BeaconPhysical");
		static const std::string beacon_scripted = LLTrans::getString("BeaconScripted");
		static const std::string beacon_scripted_touch = LLTrans::getString("BeaconScriptedTouch");
		static const std::string beacon_sound = LLTrans::getString("BeaconSound");
		static const std::string beacon_media = LLTrans::getString("BeaconMedia");
		static const std::string particle_hiding = LLTrans::getString("ParticleHiding");

		// Draw the statistics in a light gray
		// and in a thin font
		mTextColor = LLColor4( 0.86f, 0.86f, 0.86f, 1.f );

		// Draw stuff growing up from right lower corner of screen
		U32 xpos = mWindow->getWorldViewWidthScaled() - 350;
		U32 ypos = 64;
		const U32 y_inc = 20;

		clearText();
		
		if (gSavedSettings.getBOOL("DebugShowTime"))
		{
			const U32 y_inc2 = 15;
			for (std::map<S32,LLFrameTimer>::reverse_iterator iter = gDebugTimers.rbegin();
				 iter != gDebugTimers.rend(); ++iter)
			{
				S32 idx = iter->first;
				LLFrameTimer& timer = iter->second;
				F32 time = timer.getElapsedTimeF32();
				S32 hours = (S32)(time / (60*60));
				S32 mins = (S32)((time - hours*(60*60)) / 60);
				S32 secs = (S32)((time - hours*(60*60) - mins*60));
				std::string label = gDebugTimerLabel[idx];
				if (label.empty()) label = llformat("Debug: %d", idx);
				addText(xpos, ypos, llformat(" %s: %d:%02d:%02d", label.c_str(), hours,mins,secs)); ypos += y_inc2;
			}
			
			F32 time = gFrameTimeSeconds;
			S32 hours = (S32)(time / (60*60));
			S32 mins = (S32)((time - hours*(60*60)) / 60);
			S32 secs = (S32)((time - hours*(60*60) - mins*60));
			addText(xpos, ypos, llformat("Time: %d:%02d:%02d", hours,mins,secs)); ypos += y_inc;
		}
		
#if LL_WINDOWS
		if (gSavedSettings.getBOOL("DebugShowMemory"))
		{
			addText(xpos, ypos, llformat("Memory: %d (KB)", LLMemory::getWorkingSetSize() / 1024)); 
			ypos += y_inc;
		}
#endif

		if (gDisplayCameraPos)
		{
			std::string camera_view_text;
			std::string camera_center_text;
			std::string agent_view_text;
			std::string agent_left_text;
			std::string agent_center_text;
			std::string agent_root_center_text;

			LLVector3d tvector; // Temporary vector to hold data for printing.

			// Update camera center, camera view, wind info every other frame
			tvector = gAgent.getPositionGlobal();
			agent_center_text = llformat("AgentCenter  %f %f %f",
										 (F32)(tvector.mdV[VX]), (F32)(tvector.mdV[VY]), (F32)(tvector.mdV[VZ]));

			if (isAgentAvatarValid())
			{
				tvector = gAgent.getPosGlobalFromAgent(gAgentAvatarp->mRoot.getWorldPosition());
				agent_root_center_text = llformat("AgentRootCenter %f %f %f",
												  (F32)(tvector.mdV[VX]), (F32)(tvector.mdV[VY]), (F32)(tvector.mdV[VZ]));
			}
			else
			{
				agent_root_center_text = "---";
			}


			tvector = LLVector4(gAgent.getFrameAgent().getAtAxis());
			agent_view_text = llformat("AgentAtAxis  %f %f %f",
									   (F32)(tvector.mdV[VX]), (F32)(tvector.mdV[VY]), (F32)(tvector.mdV[VZ]));

			tvector = LLVector4(gAgent.getFrameAgent().getLeftAxis());
			agent_left_text = llformat("AgentLeftAxis  %f %f %f",
									   (F32)(tvector.mdV[VX]), (F32)(tvector.mdV[VY]), (F32)(tvector.mdV[VZ]));

			tvector = gAgentCamera.getCameraPositionGlobal();
			camera_center_text = llformat("CameraCenter %f %f %f",
										  (F32)(tvector.mdV[VX]), (F32)(tvector.mdV[VY]), (F32)(tvector.mdV[VZ]));

			tvector = LLVector4(LLViewerCamera::getInstance()->getAtAxis());
			camera_view_text = llformat("CameraAtAxis    %f %f %f",
										(F32)(tvector.mdV[VX]), (F32)(tvector.mdV[VY]), (F32)(tvector.mdV[VZ]));
		
			addText(xpos, ypos, agent_center_text);  ypos += y_inc;
			addText(xpos, ypos, agent_root_center_text);  ypos += y_inc;
			addText(xpos, ypos, agent_view_text);  ypos += y_inc;
			addText(xpos, ypos, agent_left_text);  ypos += y_inc;
			addText(xpos, ypos, camera_center_text);  ypos += y_inc;
			addText(xpos, ypos, camera_view_text);  ypos += y_inc;
		}

		if (gDisplayWindInfo)
		{
			wind_vel_text = llformat("Wind velocity %.2f m/s", gWindVec.magVec());
			wind_vector_text = llformat("Wind vector   %.2f %.2f %.2f", gWindVec.mV[0], gWindVec.mV[1], gWindVec.mV[2]);
			rwind_vel_text = llformat("RWind vel %.2f m/s", gRelativeWindVec.magVec());
			rwind_vector_text = llformat("RWind vec   %.2f %.2f %.2f", gRelativeWindVec.mV[0], gRelativeWindVec.mV[1], gRelativeWindVec.mV[2]);

			addText(xpos, ypos, wind_vel_text);  ypos += y_inc;
			addText(xpos, ypos, wind_vector_text);  ypos += y_inc;
			addText(xpos, ypos, rwind_vel_text);  ypos += y_inc;
			addText(xpos, ypos, rwind_vector_text);  ypos += y_inc;
		}
		if (gDisplayWindInfo)
		{
			if (gAudiop)
			{
				audio_text= llformat("Audio for wind: %d", gAudiop->isWindEnabled());
			}
			addText(xpos, ypos, audio_text);  ypos += y_inc;
		}
		if (gDisplayFOV)
		{
			addText(xpos, ypos, llformat("FOV: %2.1f deg", RAD_TO_DEG * LLViewerCamera::getInstance()->getView()));
			ypos += y_inc;
		}
		if (gDisplayBadge)
		{
			addText(xpos, ypos+(y_inc/2), llformat("Hippos!", RAD_TO_DEG * LLViewerCamera::getInstance()->getView()));
			ypos += y_inc * 2;
		}
		
		/*if (LLViewerJoystick::getInstance()->getOverrideCamera())
		{
			addText(xpos + 200, ypos, llformat("Flycam"));
			ypos += y_inc;
		}*/
		
		if (gSavedSettings.getBOOL("DebugShowRenderInfo"))
		{
			if (gPipeline.getUseVertexShaders() == 0)
			{
				addText(xpos, ypos, "Shaders Disabled");
				ypos += y_inc;
			}

			if (gGLManager.mHasATIMemInfo)
			{
				S32 meminfo[4];
				glGetIntegerv(GL_TEXTURE_FREE_MEMORY_ATI, meminfo);

				addText(xpos, ypos, llformat("%.2f MB Texture Memory Free", meminfo[0]/1024.f));
				ypos += y_inc;

				if (gGLManager.mHasVertexBufferObject)
				{
					glGetIntegerv(GL_VBO_FREE_MEMORY_ATI, meminfo);
					addText(xpos, ypos, llformat("%.2f MB VBO Memory Free", meminfo[0]/1024.f));
					ypos += y_inc;
				}
			}
			else if (gGLManager.mHasNVXMemInfo)
			{
				S32 free_memory;
				glGetIntegerv(GL_GPU_MEMORY_INFO_CURRENT_AVAILABLE_VIDMEM_NVX, &free_memory);
				addText(xpos, ypos, llformat("%.2f MB Video Memory Free", free_memory/1024.f));
				ypos += y_inc;
			}

			//show streaming cost/triangle count of known prims in current region OR selection
			{
				F32 cost = 0.f;
				S32 count = 0;
				S32 vcount = 0;
				S32 object_count = 0;
				S32 total_bytes = 0;
				S32 visible_bytes = 0;

				const char* label = "Region";
				if (LLSelectMgr::getInstance()->getSelection()->getObjectCount() == 0)
				{ //region
					LLViewerRegion* region = gAgent.getRegion();
					if (region)
					{
						for (U32 i = 0; i < gObjectList.getNumObjects(); ++i)
						{
							LLViewerObject* object = gObjectList.getObject(i);
							if (object && 
								object->getRegion() == region &&
								object->getVolume())
							{
								object_count++;
								S32 bytes = 0;	
								S32 visible = 0;
								cost += object->getStreamingCost(&bytes, &visible);
								S32 vt = 0;
								count += object->getTriangleCount(&vt);
								vcount += vt;
								total_bytes += bytes;
								visible_bytes += visible;
							}
						}
					}
				}
				else
				{
					label = "Selection";
					cost = LLSelectMgr::getInstance()->getSelection()->getSelectedObjectStreamingCost(&total_bytes, &visible_bytes);
					count = LLSelectMgr::getInstance()->getSelection()->getSelectedObjectTriangleCount(&vcount);
					object_count = LLSelectMgr::getInstance()->getSelection()->getObjectCount();
				}
					
				addText(xpos,ypos, llformat("%s streaming cost: %.1f", label, cost));
				ypos += y_inc;

				addText(xpos, ypos, llformat("    %.3f KTris, %.3f KVerts, %.1f/%.1f KB, %d objects",
										count/1000.f, vcount/1000.f, visible_bytes/1024.f, total_bytes/1024.f, object_count));
				ypos += y_inc;
			
			}

			addText(xpos, ypos, llformat("%d MB Vertex Data (%d MB Pooled)", LLVertexBuffer::sAllocatedBytes/(1024*1024), LLVBOPool::sBytesPooled/(1024*1024)));
			ypos += y_inc;

			addText(xpos, ypos, llformat("%d Vertex Buffers", LLVertexBuffer::sGLCount));
			ypos += y_inc;

			addText(xpos, ypos, llformat("%d Mapped Buffers", LLVertexBuffer::sMappedCount));
			ypos += y_inc;

			addText(xpos, ypos, llformat("%d Vertex Buffer Binds", LLVertexBuffer::sBindCount));
			ypos += y_inc;

			addText(xpos, ypos, llformat("%d Vertex Buffer Sets", LLVertexBuffer::sSetCount));
			ypos += y_inc;

			addText(xpos, ypos, llformat("%d Texture Binds", LLImageGL::sBindCount));
			ypos += y_inc;

			addText(xpos, ypos, llformat("%d Unique Textures", LLImageGL::sUniqueCount));
			ypos += y_inc;

			addText(xpos, ypos, llformat("%d Render Calls", gPipeline.mBatchCount));
            ypos += y_inc;

			addText(xpos, ypos, llformat("%d Matrix Ops", gPipeline.mMatrixOpCount));
			ypos += y_inc;

			addText(xpos, ypos, llformat("%d Texture Matrix Ops", gPipeline.mTextureMatrixOps));
			ypos += y_inc;

			gPipeline.mTextureMatrixOps = 0;
			gPipeline.mMatrixOpCount = 0;

			if (gPipeline.mBatchCount > 0)
			{
				addText(xpos, ypos, llformat("Batch min/max/mean: %d/%d/%d", gPipeline.mMinBatchSize, gPipeline.mMaxBatchSize, 
					gPipeline.mTrianglesDrawn/gPipeline.mBatchCount));

				gPipeline.mMinBatchSize = gPipeline.mMaxBatchSize;
				gPipeline.mMaxBatchSize = 0;
				gPipeline.mBatchCount = 0;
			}
            ypos += y_inc;

			addText(xpos, ypos, llformat("UI Verts/Calls: %d/%d", LLRender::sUIVerts, LLRender::sUICalls));
			LLRender::sUICalls = LLRender::sUIVerts = 0;
			ypos += y_inc;

			addText(xpos,ypos, llformat("%d/%d Nodes visible", gPipeline.mNumVisibleNodes, LLSpatialGroup::sNodeCount));
			
			ypos += y_inc;

			if (!LLSpatialGroup::sPendingQueries.empty())
			{
				addText(xpos,ypos, llformat("%d Queries pending", LLSpatialGroup::sPendingQueries.size()));
				ypos += y_inc;
			}


			addText(xpos,ypos, llformat("%d Avatars visible", LLVOAvatar::sNumVisibleAvatars));
			
			ypos += y_inc;

			addText(xpos,ypos, llformat("%d Lights visible", LLPipeline::sVisibleLightCount));
			
			ypos += y_inc;

			if (gMeshRepo.meshRezEnabled())
			{
				addText(xpos, ypos, llformat("%.3f MB Mesh Data Received", LLMeshRepository::sBytesReceived/(1024.f*1024.f)));
				
				ypos += y_inc;
				
				addText(xpos, ypos, llformat("%d/%d Mesh HTTP Requests/Retries", LLMeshRepository::sHTTPRequestCount,
					LLMeshRepository::sHTTPRetryCount));
				
				ypos += y_inc;

				addText(xpos, ypos, llformat("%.3f/%.3f MB Mesh Cache Read/Write ", LLMeshRepository::sCacheBytesRead/(1024.f*1024.f), LLMeshRepository::sCacheBytesWritten/(1024.f*1024.f)));

				ypos += y_inc;
			}

			LLVertexBuffer::sBindCount = LLImageGL::sBindCount = 
				LLVertexBuffer::sSetCount = LLImageGL::sUniqueCount = 
				gPipeline.mNumVisibleNodes = LLPipeline::sVisibleLightCount = 0;
		}
		if (gSavedSettings.getBOOL("DebugShowRenderMatrices"))
		{
			addText(xpos, ypos, llformat("%.4f    .%4f    %.4f    %.4f", gGLProjection[12], gGLProjection[13], gGLProjection[14], gGLProjection[15]));
			ypos += y_inc;

			addText(xpos, ypos, llformat("%.4f    .%4f    %.4f    %.4f", gGLProjection[8], gGLProjection[9], gGLProjection[10], gGLProjection[11]));
			ypos += y_inc;

			addText(xpos, ypos, llformat("%.4f    .%4f    %.4f    %.4f", gGLProjection[4], gGLProjection[5], gGLProjection[6], gGLProjection[7]));
			ypos += y_inc;

			addText(xpos, ypos, llformat("%.4f    .%4f    %.4f    %.4f", gGLProjection[0], gGLProjection[1], gGLProjection[2], gGLProjection[3]));
			ypos += y_inc;

			addText(xpos, ypos, "Projection Matrix");
			ypos += y_inc;


			addText(xpos, ypos, llformat("%.4f    .%4f    %.4f    %.4f", gGLModelView[12], gGLModelView[13], gGLModelView[14], gGLModelView[15]));
			ypos += y_inc;

			addText(xpos, ypos, llformat("%.4f    .%4f    %.4f    %.4f", gGLModelView[8], gGLModelView[9], gGLModelView[10], gGLModelView[11]));
			ypos += y_inc;

			addText(xpos, ypos, llformat("%.4f    .%4f    %.4f    %.4f", gGLModelView[4], gGLModelView[5], gGLModelView[6], gGLModelView[7]));
			ypos += y_inc;

			addText(xpos, ypos, llformat("%.4f    .%4f    %.4f    %.4f", gGLModelView[0], gGLModelView[1], gGLModelView[2], gGLModelView[3]));
			ypos += y_inc;

			addText(xpos, ypos, "View Matrix");
			ypos += y_inc;
		}
		if (gSavedSettings.getBOOL("DebugShowColor"))
		{
			U8 color[4];
			LLCoordGL coord = gViewerWindow->getCurrentMouse();
			glReadPixels(coord.mX, coord.mY, 1,1,GL_RGBA, GL_UNSIGNED_BYTE, color);
			addText(xpos, ypos, llformat("%d %d %d %d", color[0], color[1], color[2], color[3]));
			ypos += y_inc;
		}

		if (gSavedSettings.getBOOL("DebugShowPrivateMem"))
		{
			LLPrivateMemoryPoolManager::getInstance()->updateStatistics() ;
			addText(xpos, ypos, llformat("Total Reserved(KB): %d", LLPrivateMemoryPoolManager::getInstance()->mTotalReservedSize / 1024));
			ypos += y_inc;

			addText(xpos, ypos, llformat("Total Allocated(KB): %d", LLPrivateMemoryPoolManager::getInstance()->mTotalAllocatedSize / 1024));
			ypos += y_inc;
		}

		// only display these messages if we are actually rendering beacons at this moment
		if (LLPipeline::getRenderBeacons(NULL) && LLFloaterReg::instanceVisible("beacons"))
		{
			if (LLPipeline::getRenderMOAPBeacons(NULL))
			{
				addText(xpos, ypos, "Viewing media beacons (white)");
				ypos += y_inc;
			}

			if (LLPipeline::toggleRenderTypeControlNegated((void*)LLPipeline::RENDER_TYPE_PARTICLES))
			{
				addText(xpos, ypos, particle_hiding);
				ypos += y_inc;
			}

			if (LLPipeline::getRenderParticleBeacons(NULL))
			{
				addText(xpos, ypos, "Viewing particle beacons (blue)");
				ypos += y_inc;
			}

			if (LLPipeline::getRenderSoundBeacons(NULL))
			{
				addText(xpos, ypos, "Viewing sound beacons (yellow)");
				ypos += y_inc;
			}

			if (LLPipeline::getRenderScriptedBeacons(NULL))
			{
				addText(xpos, ypos, beacon_scripted);
				ypos += y_inc;
			}
			else
				if (LLPipeline::getRenderScriptedTouchBeacons(NULL))
				{
					addText(xpos, ypos, beacon_scripted_touch);
					ypos += y_inc;
				}

			if (LLPipeline::getRenderPhysicalBeacons(NULL))
			{
				addText(xpos, ypos, "Viewing physical object beacons (green)");
				ypos += y_inc;
			}
		}

		if(log_texture_traffic)
		{	
			U32 old_y = ypos ;
			for(S32 i = LLViewerTexture::BOOST_NONE; i < LLViewerTexture::MAX_GL_IMAGE_CATEGORY; i++)
			{
				if(gTotalTextureBytesPerBoostLevel[i] > 0)
				{
					addText(xpos, ypos, llformat("Boost_Level %d:  %.3f MB", i, (F32)gTotalTextureBytesPerBoostLevel[i] / (1024 * 1024)));
					ypos += y_inc;
				}
			}
			if(ypos != old_y)
			{
				addText(xpos, ypos, "Network traffic for textures:");
				ypos += y_inc;
			}
		}				

		if (gSavedSettings.getBOOL("DebugShowTextureInfo"))
		{
			LLViewerObject* objectp = NULL ;
			//objectp = = gAgentCamera.getFocusObject();
			
			LLSelectNode* nodep = LLSelectMgr::instance().getHoverNode();
			if (nodep)
			{
				objectp = nodep->getObject();			
			}
			if (objectp && !objectp->isDead())
			{
				S32 num_faces = objectp->mDrawable->getNumFaces() ;
				
				for(S32 i = 0 ; i < num_faces; i++)
				{
					LLFace* facep = objectp->mDrawable->getFace(i) ;
					if(facep)
					{
						//addText(xpos, ypos, llformat("ts_min: %.3f ts_max: %.3f tt_min: %.3f tt_max: %.3f", facep->mTexExtents[0].mV[0], facep->mTexExtents[1].mV[0],
						//		facep->mTexExtents[0].mV[1], facep->mTexExtents[1].mV[1]));
						//ypos += y_inc;
						
						addText(xpos, ypos, llformat("v_size: %.3f:  p_size: %.3f", facep->getVirtualSize(), facep->getPixelArea()));
						ypos += y_inc;
						
						//const LLTextureEntry *tep = facep->getTextureEntry();
						//if(tep)
						//{
						//	addText(xpos, ypos, llformat("scale_s: %.3f:  scale_t: %.3f", tep->mScaleS, tep->mScaleT)) ;
						//	ypos += y_inc;
						//}
						
						LLViewerTexture* tex = facep->getTexture() ;
						if(tex)
						{
							addText(xpos, ypos, llformat("ID: %s v_size: %.3f", tex->getID().asString().c_str(), tex->getMaxVirtualSize()));
							ypos += y_inc;
						}
					}
				}
			}
		}
	}

	void draw()
	{
		for (line_list_t::iterator iter = mLineList.begin();
			 iter != mLineList.end(); ++iter)
		{
			const Line& line = *iter;
			LLFontGL::getFontMonospace()->renderUTF8(line.text, 0, (F32)line.x, (F32)line.y, mTextColor,
											 LLFontGL::LEFT, LLFontGL::TOP,
											 LLFontGL::NORMAL, LLFontGL::NO_SHADOW, S32_MAX, S32_MAX, NULL, FALSE);
		}
		mLineList.clear();
	}

};

void LLViewerWindow::updateDebugText()
{
	mDebugText->update();
}

////////////////////////////////////////////////////////////////////////////
//
// LLViewerWindow
//

LLViewerWindow::Params::Params()
:	title("title"),
	name("name"),
	x("x"),
	y("y"),
	width("width"),
	height("height"),
	min_width("min_width"),
	min_height("min_height"),
	fullscreen("fullscreen", false),
	ignore_pixel_depth("ignore_pixel_depth", false)
{}


BOOL LLViewerWindow::handleAnyMouseClick(LLWindow *window,  LLCoordGL pos, MASK mask, LLMouseHandler::EClickType clicktype, BOOL down)
{
	const char* buttonname = "";
	const char* buttonstatestr = "";
	S32 x = pos.mX;
	S32 y = pos.mY;
	x = llround((F32)x / mDisplayScale.mV[VX]);
	y = llround((F32)y / mDisplayScale.mV[VY]);

				
	// only send mouse clicks to UI if UI is visible
	if(gPipeline.hasRenderDebugFeatureMask(LLPipeline::RENDER_DEBUG_FEATURE_UI))
	{	

		if (down)
		{
			buttonstatestr = "down" ;
		}
		else
		{
			buttonstatestr = "up" ;
		}
		
		switch (clicktype)
		{
		case LLMouseHandler::CLICK_LEFT:
			mLeftMouseDown = down;
			buttonname = "Left";
			break;
		case LLMouseHandler::CLICK_RIGHT:
			mRightMouseDown = down;
			buttonname = "Right";
			break;
		case LLMouseHandler::CLICK_MIDDLE:
			mMiddleMouseDown = down;
			buttonname = "Middle";
			break;
		case LLMouseHandler::CLICK_DOUBLELEFT:
			mLeftMouseDown = down;
			buttonname = "Left Double Click";
			break;
		}
		
		LLView::sMouseHandlerMessage.clear();

		if (gMenuBarView)
		{
			// stop ALT-key access to menu
			gMenuBarView->resetMenuTrigger();
		}

		if (gDebugClicks)
		{	
			llinfos << "ViewerWindow " << buttonname << " mouse " << buttonstatestr << " at " << x << "," << y << llendl;
		}

		// Make sure we get a corresponding mouseup event, even if the mouse leaves the window
		if (down)
			mWindow->captureMouse();
		else
			mWindow->releaseMouse();

		// Indicate mouse was active
		LLUI::resetMouseIdleTimer();

		// Don't let the user move the mouse out of the window until mouse up.
		if( LLToolMgr::getInstance()->getCurrentTool()->clipMouseWhenDown() )
		{
			mWindow->setMouseClipping(down);
		}

		LLMouseHandler* mouse_captor = gFocusMgr.getMouseCapture();
		if( mouse_captor )
		{
			S32 local_x;
			S32 local_y;
			mouse_captor->screenPointToLocal( x, y, &local_x, &local_y );
			if (LLView::sDebugMouseHandling)
			{
				llinfos << buttonname << " Mouse " << buttonstatestr << " handled by captor " << mouse_captor->getName() << llendl;
			}
			return mouse_captor->handleAnyMouseClick(local_x, local_y, mask, clicktype, down);
		}

		// Topmost view gets a chance before the hierarchy
		//LLUICtrl* top_ctrl = gFocusMgr.getTopCtrl();
		//if (top_ctrl)
		//{
		//	S32 local_x, local_y;
		//	top_ctrl->screenPointToLocal( x, y, &local_x, &local_y );
		//		if (top_ctrl->pointInView(local_x, local_y))
		//		{
		//			return top_ctrl->handleAnyMouseClick(local_x, local_y, mask, clicktype, down)	;
		//		}
		//		else
		//		{
		//		if (down)
		//		{
		//			gFocusMgr.setTopCtrl(NULL);
		//		}
		//	}
		//}

		// Mark the click as handled and return if we aren't within the root view to avoid spurious bugs
		if( !mRootView->pointInView(x, y) )
		{
			return TRUE;
		}
		// Give the UI views a chance to process the click
		if( mRootView->handleAnyMouseClick(x, y, mask, clicktype, down) )
		{
			if (LLView::sDebugMouseHandling)
			{
				llinfos << buttonname << " Mouse " << buttonstatestr << " " << LLView::sMouseHandlerMessage << llendl;
			}
			return TRUE;
		}
		else if (LLView::sDebugMouseHandling)
		{
			llinfos << buttonname << " Mouse " << buttonstatestr << " not handled by view" << llendl;
		}
	}


	//Determine if we have a pathing system and subsequently provide any mouse input
	if ( LLPathingLib::getInstance() && mLeftMouseDown == down )
	{
		LLVector3 dv		= mouseDirectionGlobal(x,y);
		LLVector3 mousePos	= LLViewerCamera::getInstance()->getOrigin();
		LLVector3 rayStart	= mousePos;
		LLVector3 rayEnd	= mousePos + dv * 150;
	
		//Determine if alt is being held in conjunction with a lmb click, if alt is being held
		//then do not provide any input to the pathingLib console
		MASK currentKeyMask = gKeyboard->currentMask(TRUE);
		if ( !(currentKeyMask & MASK_ALT) )
		{
			LLFloaterPathfindingConsole* pFloater = LLFloaterReg::getTypedInstance<LLFloaterPathfindingConsole>("pathfinding_console");
			if ( pFloater )
			{
				//The floater takes care of determining what stage - essentially where the data goes into the pathing packet(start or end)
				pFloater->providePathingData( rayStart, rayEnd );
				return TRUE;
			}
		}
	}

	// Do not allow tool manager to handle mouseclicks if we have disconnected	
	if(!gDisconnected && LLToolMgr::getInstance()->getCurrentTool()->handleAnyMouseClick( x, y, mask, clicktype, down ) )
	{
		return TRUE;
	}
	

	// If we got this far on a down-click, it wasn't handled.
	// Up-clicks, though, are always handled as far as the OS is concerned.
	BOOL default_rtn = !down;
	return default_rtn;
}

BOOL LLViewerWindow::handleMouseDown(LLWindow *window,  LLCoordGL pos, MASK mask)
{
	BOOL down = TRUE;
	return handleAnyMouseClick(window,pos,mask,LLMouseHandler::CLICK_LEFT,down);
}

BOOL LLViewerWindow::handleDoubleClick(LLWindow *window,  LLCoordGL pos, MASK mask)
{
	// try handling as a double-click first, then a single-click if that
	// wasn't handled.
	BOOL down = TRUE;
	if (handleAnyMouseClick(window, pos, mask,
				LLMouseHandler::CLICK_DOUBLELEFT, down))
	{
		return TRUE;
	}
	return handleMouseDown(window, pos, mask);
}

BOOL LLViewerWindow::handleMouseUp(LLWindow *window,  LLCoordGL pos, MASK mask)
{
	BOOL down = FALSE;
	return handleAnyMouseClick(window,pos,mask,LLMouseHandler::CLICK_LEFT,down);
}


BOOL LLViewerWindow::handleRightMouseDown(LLWindow *window,  LLCoordGL pos, MASK mask)
{
	S32 x = pos.mX;
	S32 y = pos.mY;
	x = llround((F32)x / mDisplayScale.mV[VX]);
	y = llround((F32)y / mDisplayScale.mV[VY]);

	BOOL down = TRUE;
	BOOL handle = handleAnyMouseClick(window,pos,mask,LLMouseHandler::CLICK_RIGHT,down);
	if (handle)
		return handle;

	// *HACK: this should be rolled into the composite tool logic, not
	// hardcoded at the top level.
	if (CAMERA_MODE_CUSTOMIZE_AVATAR != gAgentCamera.getCameraMode() && LLToolMgr::getInstance()->getCurrentTool() != LLToolPie::getInstance())
	{
		// If the current tool didn't process the click, we should show
		// the pie menu.  This can be done by passing the event to the pie
		// menu tool.
		LLToolPie::getInstance()->handleRightMouseDown(x, y, mask);
		// show_context_menu( x, y, mask );
	}

	return TRUE;
}

BOOL LLViewerWindow::handleRightMouseUp(LLWindow *window,  LLCoordGL pos, MASK mask)
{
	BOOL down = FALSE;
 	return handleAnyMouseClick(window,pos,mask,LLMouseHandler::CLICK_RIGHT,down);
}

BOOL LLViewerWindow::handleMiddleMouseDown(LLWindow *window,  LLCoordGL pos, MASK mask)
{
	BOOL down = TRUE;
	LLVoiceClient::getInstance()->middleMouseState(true);
 	handleAnyMouseClick(window,pos,mask,LLMouseHandler::CLICK_MIDDLE,down);
  
  	// Always handled as far as the OS is concerned.
	return TRUE;
}

LLWindowCallbacks::DragNDropResult LLViewerWindow::handleDragNDrop( LLWindow *window, LLCoordGL pos, MASK mask, LLWindowCallbacks::DragNDropAction action, std::string data)
{
	LLWindowCallbacks::DragNDropResult result = LLWindowCallbacks::DND_NONE;

	const bool prim_media_dnd_enabled = gSavedSettings.getBOOL("PrimMediaDragNDrop");
	const bool slurl_dnd_enabled = gSavedSettings.getBOOL("SLURLDragNDrop");
	
	if ( prim_media_dnd_enabled || slurl_dnd_enabled )
	{
		switch(action)
		{
			// Much of the handling for these two cases is the same.
			case LLWindowCallbacks::DNDA_TRACK:
			case LLWindowCallbacks::DNDA_DROPPED:
			case LLWindowCallbacks::DNDA_START_TRACKING:
			{
				bool drop = (LLWindowCallbacks::DNDA_DROPPED == action);
					
				if (slurl_dnd_enabled)
				{
					LLSLURL dropped_slurl(data);
					if(dropped_slurl.isSpatial())
					{
						if (drop)
						{
							LLURLDispatcher::dispatch( dropped_slurl.getSLURLString(), "clicked", NULL, true );
							return LLWindowCallbacks::DND_MOVE;
						}
						return LLWindowCallbacks::DND_COPY;
					}
				}

				if (prim_media_dnd_enabled)
				{
					LLPickInfo pick_info = pickImmediate( pos.mX, pos.mY,  TRUE /*BOOL pick_transparent*/ );

					LLUUID object_id = pick_info.getObjectID();
					S32 object_face = pick_info.mObjectFace;
					std::string url = data;

					lldebugs << "Object: picked at " << pos.mX << ", " << pos.mY << " - face = " << object_face << " - URL = " << url << llendl;

					LLVOVolume *obj = dynamic_cast<LLVOVolume*>(static_cast<LLViewerObject*>(pick_info.getObject()));
				
					if (obj && !obj->getRegion()->getCapability("ObjectMedia").empty())
					{
						LLTextureEntry *te = obj->getTE(object_face);

						// can modify URL if we can modify the object or we have navigate permissions
						bool allow_modify_url = obj->permModify() || obj->hasMediaPermission( te->getMediaData(), LLVOVolume::MEDIA_PERM_INTERACT );

						if (te && allow_modify_url )
						{
							if (drop)
							{
								// object does NOT have media already
								if ( ! te->hasMedia() )
								{
									// we are allowed to modify the object
									if ( obj->permModify() )
									{
										// Create new media entry
										LLSD media_data;
										// XXX Should we really do Home URL too?
										media_data[LLMediaEntry::HOME_URL_KEY] = url;
										media_data[LLMediaEntry::CURRENT_URL_KEY] = url;
										media_data[LLMediaEntry::AUTO_PLAY_KEY] = true;
										obj->syncMediaData(object_face, media_data, true, true);
										// XXX This shouldn't be necessary, should it ?!?
										if (obj->getMediaImpl(object_face))
											obj->getMediaImpl(object_face)->navigateReload();
										obj->sendMediaDataUpdate();

										result = LLWindowCallbacks::DND_COPY;
									}
								}
								else 
								// object HAS media already
								{
									// URL passes the whitelist
									if (te->getMediaData()->checkCandidateUrl( url ) )
									{
										// just navigate to the URL
										if (obj->getMediaImpl(object_face))
										{
											obj->getMediaImpl(object_face)->navigateTo(url);
										}
										else 
										{
											// This is very strange.  Navigation should
											// happen via the Impl, but we don't have one.
											// This sends it to the server, which /should/
											// trigger us getting it.  Hopefully.
											LLSD media_data;
											media_data[LLMediaEntry::CURRENT_URL_KEY] = url;
											obj->syncMediaData(object_face, media_data, true, true);
											obj->sendMediaDataUpdate();
										}
										result = LLWindowCallbacks::DND_LINK;
										
									}
								}
								LLSelectMgr::getInstance()->unhighlightObjectOnly(mDragHoveredObject);
								mDragHoveredObject = NULL;
							
							}
							else 
							{
								// Check the whitelist, if there's media (otherwise just show it)
								if (te->getMediaData() == NULL || te->getMediaData()->checkCandidateUrl(url))
								{
									if ( obj != mDragHoveredObject)
									{
										// Highlight the dragged object
										LLSelectMgr::getInstance()->unhighlightObjectOnly(mDragHoveredObject);
										mDragHoveredObject = obj;
										LLSelectMgr::getInstance()->highlightObjectOnly(mDragHoveredObject);
									}
									result = (! te->hasMedia()) ? LLWindowCallbacks::DND_COPY : LLWindowCallbacks::DND_LINK;

								}
							}
						}
					}
				}
			}
			break;
			
			case LLWindowCallbacks::DNDA_STOP_TRACKING:
				// The cleanup case below will make sure things are unhilighted if necessary.
			break;
		}

		if (prim_media_dnd_enabled &&
			result == LLWindowCallbacks::DND_NONE && !mDragHoveredObject.isNull())
		{
			LLSelectMgr::getInstance()->unhighlightObjectOnly(mDragHoveredObject);
			mDragHoveredObject = NULL;
		}
	}
	
	return result;
}
  
BOOL LLViewerWindow::handleMiddleMouseUp(LLWindow *window,  LLCoordGL pos, MASK mask)
{
	BOOL down = FALSE;
	LLVoiceClient::getInstance()->middleMouseState(false);
 	handleAnyMouseClick(window,pos,mask,LLMouseHandler::CLICK_MIDDLE,down);
  
  	// Always handled as far as the OS is concerned.
	return TRUE;
}

// WARNING: this is potentially called multiple times per frame
void LLViewerWindow::handleMouseMove(LLWindow *window,  LLCoordGL pos, MASK mask)
{
	S32 x = pos.mX;
	S32 y = pos.mY;

	x = llround((F32)x / mDisplayScale.mV[VX]);
	y = llround((F32)y / mDisplayScale.mV[VY]);

	mMouseInWindow = TRUE;

	// Save mouse point for access during idle() and display()

	LLCoordGL mouse_point(x, y);

	if (mouse_point != mCurrentMousePoint)
	{
		LLUI::resetMouseIdleTimer();
	}

	saveLastMouse(mouse_point);

	mWindow->showCursorFromMouseMove();

	if (gAwayTimer.getElapsedTimeF32() > LLAgent::MIN_AFK_TIME)
	{
		gAgent.clearAFK();
	}
}

void LLViewerWindow::handleMouseLeave(LLWindow *window)
{
	// Note: we won't get this if we have captured the mouse.
	llassert( gFocusMgr.getMouseCapture() == NULL );
	mMouseInWindow = FALSE;
	LLToolTipMgr::instance().blockToolTips();
}

BOOL LLViewerWindow::handleCloseRequest(LLWindow *window)
{
	// User has indicated they want to close, but we may need to ask
	// about modified documents.
	LLAppViewer::instance()->userQuit();
	// Don't quit immediately
	return FALSE;
}

void LLViewerWindow::handleQuit(LLWindow *window)
{
	LLAppViewer::instance()->forceQuit();
}

void LLViewerWindow::handleResize(LLWindow *window,  S32 width,  S32 height)
{
	reshape(width, height);
	mResDirty = true;
}

// The top-level window has gained focus (e.g. via ALT-TAB)
void LLViewerWindow::handleFocus(LLWindow *window)
{
	gFocusMgr.setAppHasFocus(TRUE);
	LLModalDialog::onAppFocusGained();

	gAgent.onAppFocusGained();
	LLToolMgr::getInstance()->onAppFocusGained();

	// See if we're coming in with modifier keys held down
	if (gKeyboard)
	{
		gKeyboard->resetMaskKeys();
	}

	// resume foreground running timer
	// since we artifically limit framerate when not frontmost
	gForegroundTime.unpause();
}

// The top-level window has lost focus (e.g. via ALT-TAB)
void LLViewerWindow::handleFocusLost(LLWindow *window)
{
	gFocusMgr.setAppHasFocus(FALSE);
	//LLModalDialog::onAppFocusLost();
	LLToolMgr::getInstance()->onAppFocusLost();
	gFocusMgr.setMouseCapture( NULL );

	if (gMenuBarView)
	{
		// stop ALT-key access to menu
		gMenuBarView->resetMenuTrigger();
	}

	// restore mouse cursor
	showCursor();
	getWindow()->setMouseClipping(FALSE);

	// If losing focus while keys are down, reset them.
	if (gKeyboard)
	{
		gKeyboard->resetKeys();
	}

	// pause timer that tracks total foreground running time
	gForegroundTime.pause();
}


BOOL LLViewerWindow::handleTranslatedKeyDown(KEY key,  MASK mask, BOOL repeated)
{
	// Let the voice chat code check for its PTT key.  Note that this never affects event processing.
	LLVoiceClient::getInstance()->keyDown(key, mask);
	
	if (gAwayTimer.getElapsedTimeF32() > LLAgent::MIN_AFK_TIME)
	{
		gAgent.clearAFK();
	}

	// *NOTE: We want to interpret KEY_RETURN later when it arrives as
	// a Unicode char, not as a keydown.  Otherwise when client frame
	// rate is really low, hitting return sends your chat text before
	// it's all entered/processed.
	if (key == KEY_RETURN && mask == MASK_NONE)
	{
		return FALSE;
	}

	return gViewerKeyboard.handleKey(key, mask, repeated);
}

BOOL LLViewerWindow::handleTranslatedKeyUp(KEY key,  MASK mask)
{
	// Let the voice chat code check for its PTT key.  Note that this never affects event processing.
	LLVoiceClient::getInstance()->keyUp(key, mask);

	return FALSE;
}


void LLViewerWindow::handleScanKey(KEY key, BOOL key_down, BOOL key_up, BOOL key_level)
{
	LLViewerJoystick::getInstance()->setCameraNeedsUpdate(true);
	return gViewerKeyboard.scanKey(key, key_down, key_up, key_level);
}




BOOL LLViewerWindow::handleActivate(LLWindow *window, BOOL activated)
{
	if (activated)
	{
		mActive = true;
		send_agent_resume();
		gAgent.clearAFK();
		
		// Unmute audio
		audio_update_volume();
	}
	else
	{
		mActive = false;
				
		// if the user has chosen to go Away automatically after some time, then go Away when minimizing
		if (gSavedSettings.getS32("AFKTimeout"))
		{
			gAgent.setAFK();
		}
		
		// SL-53351: Make sure we're not in mouselook when minimised, to prevent control issues
		if (gAgentCamera.getCameraMode() == CAMERA_MODE_MOUSELOOK)
		{
			gAgentCamera.changeCameraToDefault();
		}
		
		send_agent_pause();
	
		// Mute audio
		audio_update_volume();
	}
	return TRUE;
}

BOOL LLViewerWindow::handleActivateApp(LLWindow *window, BOOL activating)
{
	//if (!activating) gAgentCamera.changeCameraToDefault();

	LLViewerJoystick::getInstance()->setNeedsReset(true);
	return FALSE;
}


void LLViewerWindow::handleMenuSelect(LLWindow *window,  S32 menu_item)
{
}


BOOL LLViewerWindow::handlePaint(LLWindow *window,  S32 x,  S32 y, S32 width,  S32 height)
{
	// *TODO: Enable similar information output for other platforms?  DK 2011-02-18
#if LL_WINDOWS
	if (gHeadlessClient)
	{
		HWND window_handle = (HWND)window->getPlatformWindow();
		PAINTSTRUCT ps; 
		HDC hdc; 
 
		RECT wnd_rect;
		wnd_rect.left = 0;
		wnd_rect.top = 0;
		wnd_rect.bottom = 200;
		wnd_rect.right = 500;

		hdc = BeginPaint(window_handle, &ps); 
		//SetBKColor(hdc, RGB(255, 255, 255));
		FillRect(hdc, &wnd_rect, CreateSolidBrush(RGB(255, 255, 255)));

		std::string temp_str;
		temp_str = llformat( "FPS %3.1f Phy FPS %2.1f Time Dil %1.3f",		/* Flawfinder: ignore */
				LLViewerStats::getInstance()->mFPSStat.getMeanPerSec(),
				LLViewerStats::getInstance()->mSimPhysicsFPS.getPrev(0),
				LLViewerStats::getInstance()->mSimTimeDilation.getPrev(0));
		S32 len = temp_str.length();
		TextOutA(hdc, 0, 0, temp_str.c_str(), len); 


		LLVector3d pos_global = gAgent.getPositionGlobal();
		temp_str = llformat( "Avatar pos %6.1lf %6.1lf %6.1lf", pos_global.mdV[0], pos_global.mdV[1], pos_global.mdV[2]);
		len = temp_str.length();
		TextOutA(hdc, 0, 25, temp_str.c_str(), len); 

		TextOutA(hdc, 0, 50, "Set \"HeadlessClient FALSE\" in settings.ini file to reenable", 61);
		EndPaint(window_handle, &ps); 
		return TRUE;
	}
#endif
	return FALSE;
}


void LLViewerWindow::handleScrollWheel(LLWindow *window,  S32 clicks)
{
	handleScrollWheel( clicks );
}

void LLViewerWindow::handleWindowBlock(LLWindow *window)
{
	send_agent_pause();
}

void LLViewerWindow::handleWindowUnblock(LLWindow *window)
{
	send_agent_resume();
}

void LLViewerWindow::handleDataCopy(LLWindow *window, S32 data_type, void *data)
{
	const S32 SLURL_MESSAGE_TYPE = 0;
	switch (data_type)
	{
	case SLURL_MESSAGE_TYPE:
		// received URL
		std::string url = (const char*)data;
		LLMediaCtrl* web = NULL;
		const bool trusted_browser = false;
		// don't treat slapps coming from external browsers as "clicks" as this would bypass throttling
		if (LLURLDispatcher::dispatch(url, "", web, trusted_browser))
		{
			// bring window to foreground, as it has just been "launched" from a URL
			mWindow->bringToFront();
		}
		break;
	}
}

BOOL LLViewerWindow::handleTimerEvent(LLWindow *window)
{
	if (LLViewerJoystick::getInstance()->getOverrideCamera())
	{
		LLViewerJoystick::getInstance()->updateStatus();
		return TRUE;
	}
	return FALSE;
}

BOOL LLViewerWindow::handleDeviceChange(LLWindow *window)
{
	// give a chance to use a joystick after startup (hot-plugging)
	if (!LLViewerJoystick::getInstance()->isJoystickInitialized() )
	{
		LLViewerJoystick::getInstance()->init(true);
		return TRUE;
	}
	return FALSE;
}

void LLViewerWindow::handlePingWatchdog(LLWindow *window, const char * msg)
{
	LLAppViewer::instance()->pingMainloopTimeout(msg);
}


void LLViewerWindow::handleResumeWatchdog(LLWindow *window)
{
	LLAppViewer::instance()->resumeMainloopTimeout();
}

void LLViewerWindow::handlePauseWatchdog(LLWindow *window)
{
	LLAppViewer::instance()->pauseMainloopTimeout();
}

//virtual
std::string LLViewerWindow::translateString(const char* tag)
{
	return LLTrans::getString( std::string(tag) );
}

//virtual
std::string LLViewerWindow::translateString(const char* tag,
		const std::map<std::string, std::string>& args)
{
	// LLTrans uses a special subclass of std::string for format maps,
	// but we must use std::map<> in these callbacks, otherwise we create
	// a dependency between LLWindow and LLFormatMapString.  So copy the data.
	LLStringUtil::format_map_t args_copy;
	std::map<std::string,std::string>::const_iterator it = args.begin();
	for ( ; it != args.end(); ++it)
	{
		args_copy[it->first] = it->second;
	}
	return LLTrans::getString( std::string(tag), args_copy);
}

//
// Classes
//
LLViewerWindow::LLViewerWindow(const Params& p)
:	mWindow(NULL),
	mActive(true),
	mUIVisible(true),
	mWindowRectRaw(0, p.height, p.width, 0),
	mWindowRectScaled(0, p.height, p.width, 0),
	mWorldViewRectRaw(0, p.height, p.width, 0),
	mLeftMouseDown(FALSE),
	mMiddleMouseDown(FALSE),
	mRightMouseDown(FALSE),
	mMouseInWindow( FALSE ),
	mLastMask( MASK_NONE ),
	mToolStored( NULL ),
	mHideCursorPermanent( FALSE ),
	mCursorHidden(FALSE),
	mIgnoreActivate( FALSE ),
	mResDirty(false),
	mStatesDirty(false),
	mCurrResolutionIndex(0),
	// gKeyboard is still NULL, so it doesn't do LLWindowListener any good to
	// pass its value right now. Instead, pass it a nullary function that
	// will, when we later need it, return the value of gKeyboard.
	// boost::lambda::var() constructs such a functor on the fly.
	mWindowListener(new LLWindowListener(this, boost::lambda::var(gKeyboard))),
	mViewerWindowListener(new LLViewerWindowListener(this)),
	mProgressView(NULL)
{
	LLNotificationChannel::buildChannel("VW_alerts", "Visible", LLNotificationFilters::filterBy<std::string>(&LLNotification::getType, "alert"));
	LLNotificationChannel::buildChannel("VW_alertmodal", "Visible", LLNotificationFilters::filterBy<std::string>(&LLNotification::getType, "alertmodal"));

	LLNotifications::instance().getChannel("VW_alerts")->connectChanged(&LLViewerWindow::onAlert);
	LLNotifications::instance().getChannel("VW_alertmodal")->connectChanged(&LLViewerWindow::onAlert);
	LLNotifications::instance().setIgnoreAllNotifications(gSavedSettings.getBOOL("IgnoreAllNotifications"));
	llinfos << "NOTE: ALL NOTIFICATIONS THAT OCCUR WILL GET ADDED TO IGNORE LIST FOR LATER RUNS." << llendl;

	// Default to application directory.
	LLViewerWindow::sSnapshotBaseName = "Snapshot";
	LLViewerWindow::sMovieBaseName = "SLmovie";
	resetSnapshotLoc();

	// create window
	mWindow = LLWindowManager::createWindow(this,
		p.title, p.name, p.x, p.y, p.width, p.height, 0,
		p.fullscreen, 
		gHeadlessClient,
		gSavedSettings.getBOOL("DisableVerticalSync"),
		!gHeadlessClient,
		p.ignore_pixel_depth,
		gSavedSettings.getBOOL("RenderDeferred") ? 0 : gSavedSettings.getU32("RenderFSAASamples")); //don't use window level anti-aliasing if FBOs are enabled

	if (!LLViewerShaderMgr::sInitialized)
	{ //immediately initialize shaders
		LLViewerShaderMgr::sInitialized = TRUE;
		LLViewerShaderMgr::instance()->setShaders();
	}

	if (NULL == mWindow)
	{
		LLSplashScreen::update(LLTrans::getString("StartupRequireDriverUpdate"));
	
		LL_WARNS("Window") << "Failed to create window, to be shutting Down, be sure your graphics driver is updated." << llendl ;

		ms_sleep(5000) ; //wait for 5 seconds.

		LLSplashScreen::update(LLTrans::getString("ShuttingDown"));
#if LL_LINUX || LL_SOLARIS
		llwarns << "Unable to create window, be sure screen is set at 32-bit color and your graphics driver is configured correctly.  See README-linux.txt or README-solaris.txt for further information."
				<< llendl;
#else
		LL_WARNS("Window") << "Unable to create window, be sure screen is set at 32-bit color in Control Panels->Display->Settings"
				<< LL_ENDL;
#endif
        LLAppViewer::instance()->fastQuit(1);
	}
	
	if (!LLAppViewer::instance()->restoreErrorTrap())
	{
		LL_WARNS("Window") << " Someone took over my signal/exception handler (post createWindow)!" << LL_ENDL;
	}

	const bool do_not_enforce = false;
	mWindow->setMinSize(p.min_width, p.min_height, do_not_enforce);  // root view not set 
	LLCoordScreen scr;
    mWindow->getSize(&scr);

    if(p.fullscreen && ( scr.mX!=p.width || scr.mY!=p.height))
    {
		llwarns << "Fullscreen has forced us in to a different resolution now using "<<scr.mX<<" x "<<scr.mY<<llendl;
		gSavedSettings.setS32("FullScreenWidth",scr.mX);
		gSavedSettings.setS32("FullScreenHeight",scr.mY);
    }

	// Get the real window rect the window was created with (since there are various OS-dependent reasons why
	// the size of a window or fullscreen context may have been adjusted slightly...)
	F32 ui_scale_factor = gSavedSettings.getF32("UIScaleFactor");
	
	mDisplayScale.setVec(llmax(1.f / mWindow->getPixelAspectRatio(), 1.f), llmax(mWindow->getPixelAspectRatio(), 1.f));
	mDisplayScale *= ui_scale_factor;
	LLUI::setScaleFactor(mDisplayScale);

	{
		LLCoordWindow size;
		mWindow->getSize(&size);
		mWindowRectRaw.set(0, size.mY, size.mX, 0);
		mWindowRectScaled.set(0, llround((F32)size.mY / mDisplayScale.mV[VY]), llround((F32)size.mX / mDisplayScale.mV[VX]), 0);
	}
	
	LLFontManager::initClass();

	//
	// We want to set this stuff up BEFORE we initialize the pipeline, so we can turn off
	// stuff like AGP if we think that it'll crash the viewer.
	//
	LL_DEBUGS("Window") << "Loading feature tables." << LL_ENDL;

	LLFeatureManager::getInstance()->init();

	// Initialize OpenGL Renderer
	if (!LLFeatureManager::getInstance()->isFeatureAvailable("RenderVBOEnable") ||
		!gGLManager.mHasVertexBufferObject)
	{
		gSavedSettings.setBOOL("RenderVBOEnable", FALSE);
	}
	LLVertexBuffer::initClass(gSavedSettings.getBOOL("RenderVBOEnable"), gSavedSettings.getBOOL("RenderVBOMappingDisable"));
	LL_INFOS("RenderInit") << "LLVertexBuffer initialization done." << LL_ENDL ;
	gGL.init() ;

	if (LLFeatureManager::getInstance()->isSafe()
		|| (gSavedSettings.getS32("LastFeatureVersion") != LLFeatureManager::getInstance()->getVersion())
		|| (gSavedSettings.getString("LastGPUString") != LLFeatureManager::getInstance()->getGPUString())
		|| (gSavedSettings.getBOOL("ProbeHardwareOnStartup")))
	{
		LLFeatureManager::getInstance()->applyRecommendedSettings();
		gSavedSettings.setBOOL("ProbeHardwareOnStartup", FALSE);
	}

	if (!gGLManager.mHasDepthClamp)
	{
		LL_INFOS("RenderInit") << "Missing feature GL_ARB_depth_clamp. Void water might disappear in rare cases." << LL_ENDL;
	}
	
	// If we crashed while initializng GL stuff last time, disable certain features
	if (gSavedSettings.getBOOL("RenderInitError"))
	{
		mInitAlert = "DisplaySettingsNoShaders";
		LLFeatureManager::getInstance()->setGraphicsLevel(0, false);
		gSavedSettings.setU32("RenderQualityPerformance", 0);		
	}
		
	// Init the image list.  Must happen after GL is initialized and before the images that
	// LLViewerWindow needs are requested.
	LLImageGL::initClass(LLViewerTexture::MAX_GL_IMAGE_CATEGORY) ;
	gTextureList.init();
	LLViewerTextureManager::init() ;
	gBumpImageList.init();
	
	// Init font system, but don't actually load the fonts yet
	// because our window isn't onscreen and they take several
	// seconds to parse.
	LLFontGL::initClass( gSavedSettings.getF32("FontScreenDPI"),
								mDisplayScale.mV[VX],
								mDisplayScale.mV[VY],
								gDirUtilp->getAppRODataDir(),
								LLUI::getXUIPaths());
	
	// Create container for all sub-views
	LLView::Params rvp;
	rvp.name("root");
	rvp.rect(mWindowRectScaled);
	rvp.mouse_opaque(false);
	rvp.follows.flags(FOLLOWS_NONE);
	mRootView = LLUICtrlFactory::create<LLRootView>(rvp);
	LLUI::setRootView(mRootView);

	// Make avatar head look forward at start
	mCurrentMousePoint.mX = getWindowWidthScaled() / 2;
	mCurrentMousePoint.mY = getWindowHeightScaled() / 2;

	gShowOverlayTitle = gSavedSettings.getBOOL("ShowOverlayTitle");
	mOverlayTitle = gSavedSettings.getString("OverlayTitle");
	// Can't have spaces in settings.ini strings, so use underscores instead and convert them.
	LLStringUtil::replaceChar(mOverlayTitle, '_', ' ');

	// sync the keyboard's setting with the saved setting
	gSavedSettings.getControl("NumpadControl")->firePropertyChanged();

	mDebugText = new LLDebugText(this);

	mWorldViewRectScaled = calcScaledRect(mWorldViewRectRaw, mDisplayScale);
}

void LLViewerWindow::initGLDefaults()
{
	gGL.setSceneBlendType(LLRender::BT_ALPHA);

	if (!LLGLSLShader::sNoFixedFunction)
	{ //initialize fixed function state
		glColorMaterial( GL_FRONT_AND_BACK, GL_AMBIENT_AND_DIFFUSE );

		glMaterialfv(GL_FRONT_AND_BACK,GL_AMBIENT,LLColor4::black.mV);
		glMaterialfv(GL_FRONT_AND_BACK,GL_DIFFUSE,LLColor4::white.mV);

		// lights for objects
		glShadeModel( GL_SMOOTH );

		gGL.getTexUnit(0)->enable(LLTexUnit::TT_TEXTURE);
		gGL.getTexUnit(0)->setTextureBlendType(LLTexUnit::TB_MULT);
	}

	glPixelStorei(GL_PACK_ALIGNMENT,1);
	glPixelStorei(GL_UNPACK_ALIGNMENT,1);

	gGL.setAmbientLightColor(LLColor4::black);
		
	glCullFace(GL_BACK);

	// RN: Need this for translation and stretch manip.
	gBox.prerender();
}

struct MainPanel : public LLPanel
{
};

void LLViewerWindow::initBase()
{
	S32 height = getWindowHeightScaled();
	S32 width = getWindowWidthScaled();

	LLRect full_window(0, height, width, 0);

	////////////////////
	//
	// Set the gamma
	//

	F32 gamma = gSavedSettings.getF32("RenderGamma");
	if (gamma != 0.0f)
	{
		getWindow()->setGamma(gamma);
	}

	// Create global views

	// Create the floater view at the start so that other views can add children to it. 
	// (But wait to add it as a child of the root view so that it will be in front of the 
	// other views.)
	MainPanel* main_view = new MainPanel();
	main_view->buildFromFile("main_view.xml");
	main_view->setShape(full_window);
	getRootView()->addChild(main_view);

	// placeholder widget that controls where "world" is rendered
	mWorldViewPlaceholder = main_view->getChildView("world_view_rect")->getHandle();
	mPopupView = main_view->getChild<LLPopupView>("popup_holder");
	mHintHolder = main_view->getChild<LLView>("hint_holder")->getHandle();
	mLoginPanelHolder = main_view->getChild<LLView>("login_panel_holder")->getHandle();

	// Create the toolbar view
	// Get a pointer to the toolbar view holder
	LLPanel* panel_holder = main_view->getChild<LLPanel>("toolbar_view_holder");
	// Load the toolbar view from file 
	gToolBarView = LLUICtrlFactory::getInstance()->createFromFile<LLToolBarView>("panel_toolbar_view.xml", panel_holder, LLDefaultChildRegistry::instance());
	gToolBarView->setShape(panel_holder->getLocalRect());
	// Hide the toolbars for the moment: we'll make them visible after logging in world (see LLViewerWindow::initWorldUI())
	gToolBarView->setVisible(FALSE);

	// Constrain floaters to inside the menu and status bar regions.
	gFloaterView = main_view->getChild<LLFloaterView>("Floater View");
	gFloaterView->setFloaterSnapView(main_view->getChild<LLView>("floater_snap_region")->getHandle());
	gSnapshotFloaterView = main_view->getChild<LLSnapshotFloaterView>("Snapshot Floater View");
	

	// Console
	llassert( !gConsole );
	LLConsole::Params cp;
	cp.name("console");
	cp.max_lines(gSavedSettings.getS32("ConsoleBufferSize"));
	cp.rect(getChatConsoleRect());
	cp.persist_time(gSavedSettings.getF32("ChatPersistTime"));
	cp.font_size_index(gSavedSettings.getS32("ChatFontSize"));
	cp.follows.flags(FOLLOWS_LEFT | FOLLOWS_RIGHT | FOLLOWS_BOTTOM);
	gConsole = LLUICtrlFactory::create<LLConsole>(cp);
	getRootView()->addChild(gConsole);

	// optionally forward warnings to chat console/chat floater
	// for qa runs and dev builds
#if  !LL_RELEASE_FOR_DOWNLOAD
	LLError::addRecorder(RecordToChatConsole::getInstance());
#else
	if(gSavedSettings.getBOOL("QAMode"))
	{
		LLError::addRecorder(RecordToChatConsole::getInstance());
	}
#endif

	gDebugView = getRootView()->getChild<LLDebugView>("DebugView");
	gDebugView->init();
	gToolTipView = getRootView()->getChild<LLToolTipView>("tooltip view");

	// Initialize busy response message when logged in
	LLAppViewer::instance()->setOnLoginCompletedCallback(boost::bind(&LLFloaterPreference::initBusyResponse));

	// Add the progress bar view (startup view), which overrides everything
	mProgressView = getRootView()->findChild<LLProgressView>("progress_view");
	setShowProgress(FALSE);
	setProgressCancelButtonVisible(FALSE);

	gMenuHolder = getRootView()->getChild<LLViewerMenuHolderGL>("Menu Holder");

	LLMenuGL::sMenuContainer = gMenuHolder;

}

void LLViewerWindow::initWorldUI()
{
	S32 height = mRootView->getRect().getHeight();
	S32 width = mRootView->getRect().getWidth();
	LLRect full_window(0, height, width, 0);


	gIMMgr = LLIMMgr::getInstance();

	//getRootView()->sendChildToFront(gFloaterView);
	//getRootView()->sendChildToFront(gSnapshotFloaterView);

	LLPanel* chiclet_container = getRootView()->getChild<LLPanel>("chiclet_container");
	LLChicletBar* chiclet_bar = LLChicletBar::getInstance();
	chiclet_bar->setShape(chiclet_container->getLocalRect());
	chiclet_bar->setFollowsAll();
	chiclet_container->addChild(chiclet_bar);
	chiclet_container->setVisible(TRUE);

	LLRect morph_view_rect = full_window;
	morph_view_rect.stretch( -STATUS_BAR_HEIGHT );
	morph_view_rect.mTop = full_window.mTop - 32;
	LLMorphView::Params mvp;
	mvp.name("MorphView");
	mvp.rect(morph_view_rect);
	mvp.visible(false);
	gMorphView = LLUICtrlFactory::create<LLMorphView>(mvp);
	getRootView()->addChild(gMorphView);

	LLWorldMapView::initClass();
	
	// Force gFloaterWorldMap to initialize
	LLFloaterReg::getInstance("world_map");

	// Force gFloaterTools to initialize
	LLFloaterReg::getInstance("build");
	LLFloaterReg::hideInstance("build");

	// Status bar
	LLPanel* status_bar_container = getRootView()->getChild<LLPanel>("status_bar_container");
	gStatusBar = new LLStatusBar(status_bar_container->getLocalRect());
	gStatusBar->setFollowsAll();
	gStatusBar->setShape(status_bar_container->getLocalRect());
	// sync bg color with menu bar
	gStatusBar->setBackgroundColor( gMenuBarView->getBackgroundColor().get() );
	status_bar_container->addChildInBack(gStatusBar);
	status_bar_container->setVisible(TRUE);

	// Navigation bar
	LLPanel* nav_bar_container = getRootView()->getChild<LLPanel>("nav_bar_container");

	LLNavigationBar* navbar = LLNavigationBar::getInstance();
	navbar->setShape(nav_bar_container->getLocalRect());
	navbar->setBackgroundColor(gMenuBarView->getBackgroundColor().get());
	nav_bar_container->addChild(navbar);
	nav_bar_container->setVisible(TRUE);
	
	if (!gSavedSettings.getBOOL("ShowNavbarNavigationPanel"))
	{
		navbar->setVisible(FALSE);
	}

	// Top Info bar
	LLPanel* topinfo_bar_container = getRootView()->getChild<LLPanel>("topinfo_bar_container");
	LLPanelTopInfoBar* topinfo_bar = LLPanelTopInfoBar::getInstance();

	topinfo_bar->setShape(topinfo_bar_container->getLocalRect());

	topinfo_bar_container->addChild(topinfo_bar);
	topinfo_bar_container->setVisible(TRUE);

	if (!gSavedSettings.getBOOL("ShowMiniLocationPanel"))
	{
		topinfo_bar->setVisible(FALSE);
	}

	if ( gHUDView == NULL )
	{
		LLRect hud_rect = full_window;
		hud_rect.mBottom += 50;
		if (gMenuBarView && gMenuBarView->isInVisibleChain())
		{
			hud_rect.mTop -= gMenuBarView->getRect().getHeight();
		}
		gHUDView = new LLHUDView(hud_rect);
		getRootView()->addChild(gHUDView);
	}

	LLPanel* panel_ssf_container = getRootView()->getChild<LLPanel>("stand_stop_flying_container");
	LLPanelStandStopFlying* panel_stand_stop_flying	= LLPanelStandStopFlying::getInstance();
	panel_ssf_container->addChild(panel_stand_stop_flying);
	panel_ssf_container->setVisible(TRUE);

	// Load and make the toolbars visible
	// Note: we need to load the toolbars only *after* the user is logged in and IW
	if (gToolBarView)
	{
		gToolBarView->loadToolbars();
		gToolBarView->setVisible(TRUE);
	}

	LLMediaCtrl* destinations = LLFloaterReg::getInstance("destinations")->getChild<LLMediaCtrl>("destination_guide_contents");
	if (destinations)
	{
		destinations->setErrorPageURL(gSavedSettings.getString("GenericErrorPageURL"));
		std::string url = gSavedSettings.getString("DestinationGuideURL");
		url = LLWeb::expandURLSubstitutions(url, LLSD());
		destinations->navigateTo(url, "text/html");
	}
	LLMediaCtrl* avatar_picker = LLFloaterReg::getInstance("avatar")->findChild<LLMediaCtrl>("avatar_picker_contents");
	if (avatar_picker)
	{
		avatar_picker->setErrorPageURL(gSavedSettings.getString("GenericErrorPageURL"));
		std::string url = gSavedSettings.getString("AvatarPickerURL");
		url = LLWeb::expandURLSubstitutions(url, LLSD());
		avatar_picker->navigateTo(url, "text/html");
	}
}

// Destroy the UI
void LLViewerWindow::shutdownViews()
{
	// clean up warning logger
	LLError::removeRecorder(RecordToChatConsole::getInstance());

	delete mDebugText;
	mDebugText = NULL;
	
	// Cleanup global views
	if (gMorphView)
	{
		gMorphView->setVisible(FALSE);
	}

	// DEV-40930: Clear sModalStack. Otherwise, any LLModalDialog left open
	// will crump with LL_ERRS.
	LLModalDialog::shutdownModals();
	
	// destroy the nav bar, not currently part of gViewerWindow
	// *TODO: Make LLNavigationBar part of gViewerWindow
	if (LLNavigationBar::instanceExists())
	{
		delete LLNavigationBar::getInstance();
	}

	// destroy menus after instantiating navbar above, as it needs
	// access to gMenuHolder
	cleanup_menus();

	// Delete all child views.
	delete mRootView;
	mRootView = NULL;

	// Automatically deleted as children of mRootView.  Fix the globals.
	gStatusBar = NULL;
	gIMMgr = NULL;
	gToolTipView = NULL;

	gToolBarView = NULL;
	gFloaterView = NULL;
	gMorphView = NULL;

	gHUDView = NULL;
}

void LLViewerWindow::shutdownGL()
{
	//--------------------------------------------------------
	// Shutdown GL cleanly.  Order is very important here.
	//--------------------------------------------------------
	LLFontGL::destroyDefaultFonts();
	LLFontManager::cleanupClass();
	stop_glerror();

	gSky.cleanup();
	stop_glerror();

	LLWearableList::instance().cleanup() ;

	gTextureList.shutdown();
	stop_glerror();

	gBumpImageList.shutdown();
	stop_glerror();

	LLWorldMapView::cleanupTextures();

	llinfos << "Cleaning up pipeline" << llendl;
	gPipeline.cleanup();
	stop_glerror();

	LLViewerTextureManager::cleanup() ;
	LLImageGL::cleanupClass() ;

	llinfos << "All textures and llimagegl images are destroyed!" << llendl ;

	llinfos << "Cleaning up select manager" << llendl;
	LLSelectMgr::getInstance()->cleanup();	

	llinfos << "Stopping GL during shutdown" << llendl;
	stopGL(FALSE);
	stop_glerror();

	gGL.shutdown();

	LLVertexBuffer::cleanupClass();

	llinfos << "LLVertexBuffer cleaned." << llendl ;
}

// shutdownViews() and shutdownGL() need to be called first
LLViewerWindow::~LLViewerWindow()
{
	llinfos << "Destroying Window" << llendl;
	destroyWindow();

	delete mDebugText;
	mDebugText = NULL;
}


void LLViewerWindow::setCursor( ECursorType c )
{
	mWindow->setCursor( c );
}

void LLViewerWindow::showCursor()
{
	mWindow->showCursor();
	
	mCursorHidden = FALSE;
}

void LLViewerWindow::hideCursor()
{
	// And hide the cursor
	mWindow->hideCursor();

	mCursorHidden = TRUE;
}

void LLViewerWindow::sendShapeToSim()
{
	LLMessageSystem* msg = gMessageSystem;
	if(!msg) return;
	msg->newMessageFast(_PREHASH_AgentHeightWidth);
	msg->nextBlockFast(_PREHASH_AgentData);
	msg->addUUIDFast(_PREHASH_AgentID, gAgent.getID());
	msg->addUUIDFast(_PREHASH_SessionID, gAgent.getSessionID());
	msg->addU32Fast(_PREHASH_CircuitCode, gMessageSystem->mOurCircuitCode);
	msg->nextBlockFast(_PREHASH_HeightWidthBlock);
	msg->addU32Fast(_PREHASH_GenCounter, 0);
	U16 height16 = (U16) mWorldViewRectRaw.getHeight();
	U16 width16 = (U16) mWorldViewRectRaw.getWidth();
	msg->addU16Fast(_PREHASH_Height, height16);
	msg->addU16Fast(_PREHASH_Width, width16);
	gAgent.sendReliableMessage();
}

// Must be called after window is created to set up agent
// camera variables and UI variables.
void LLViewerWindow::reshape(S32 width, S32 height)
{
	// Destroying the window at quit time generates spurious
	// reshape messages.  We don't care about these, and we
	// don't want to send messages because the message system
	// may have been destructed.
	if (!LLApp::isExiting())
	{
		gWindowResized = TRUE;

		// update our window rectangle
		mWindowRectRaw.mRight = mWindowRectRaw.mLeft + width;
		mWindowRectRaw.mTop = mWindowRectRaw.mBottom + height;

		//glViewport(0, 0, width, height );

		if (height > 0)
		{ 
			LLViewerCamera::getInstance()->setViewHeightInPixels( mWorldViewRectRaw.getHeight() );
			LLViewerCamera::getInstance()->setAspect( getWorldViewAspectRatio() );
		}

		calcDisplayScale();
	
		BOOL display_scale_changed = mDisplayScale != LLUI::sGLScaleFactor;
		LLUI::setScaleFactor(mDisplayScale);

		// update our window rectangle
		mWindowRectScaled.mRight = mWindowRectScaled.mLeft + llround((F32)width / mDisplayScale.mV[VX]);
		mWindowRectScaled.mTop = mWindowRectScaled.mBottom + llround((F32)height / mDisplayScale.mV[VY]);

		setup2DViewport();

		// Inform lower views of the change
		// round up when converting coordinates to make sure there are no gaps at edge of window
		LLView::sForceReshape = display_scale_changed;
		mRootView->reshape(llceil((F32)width / mDisplayScale.mV[VX]), llceil((F32)height / mDisplayScale.mV[VY]));
		LLView::sForceReshape = FALSE;

		// clear font width caches
		if (display_scale_changed)
		{
			LLHUDObject::reshapeAll();
		}

		sendShapeToSim();

		// store new settings for the mode we are in, regardless
		BOOL maximized = mWindow->getMaximized();
		gSavedSettings.setBOOL("WindowMaximized", maximized);

		if (!maximized)
		{
			U32 min_window_width=gSavedSettings.getU32("MinWindowWidth");
			U32 min_window_height=gSavedSettings.getU32("MinWindowHeight");
			// tell the OS specific window code about min window size
			mWindow->setMinSize(min_window_width, min_window_height);

			// Only save size if not maximized
			gSavedSettings.setU32("WindowWidth", mWindowRectRaw.getWidth());
			gSavedSettings.setU32("WindowHeight", mWindowRectRaw.getHeight());
		}

		LLViewerStats::getInstance()->setStat(LLViewerStats::ST_WINDOW_WIDTH, (F64)width);
		LLViewerStats::getInstance()->setStat(LLViewerStats::ST_WINDOW_HEIGHT, (F64)height);
	}
}


// Hide normal UI when a logon fails
void LLViewerWindow::setNormalControlsVisible( BOOL visible )
{
	if(LLChicletBar::instanceExists())
	{
		LLChicletBar::getInstance()->setVisible(visible);
		LLChicletBar::getInstance()->setEnabled(visible);
	}

	if ( gMenuBarView )
	{
		gMenuBarView->setVisible( visible );
		gMenuBarView->setEnabled( visible );

		// ...and set the menu color appropriately.
		setMenuBackgroundColor(gAgent.getGodLevel() > GOD_NOT, 
			LLGridManager::getInstance()->isInProductionGrid());
	}
        
	if ( gStatusBar )
	{
		gStatusBar->setVisible( visible );	
		gStatusBar->setEnabled( visible );	
	}
	
	LLNavigationBar* navbarp = LLUI::getRootView()->findChild<LLNavigationBar>("navigation_bar");
	if (navbarp)
	{
		// when it's time to show navigation bar we need to ensure that the user wants to see it
		// i.e. ShowNavbarNavigationPanel option is true
		navbarp->setVisible( visible && gSavedSettings.getBOOL("ShowNavbarNavigationPanel") );
	}
}

void LLViewerWindow::setMenuBackgroundColor(bool god_mode, bool dev_grid)
{
    LLSD args;
    LLColor4 new_bg_color;

	// no l10n problem because channel is always an english string
	std::string channel = LLVersionInfo::getChannel();
	bool isProject = (channel.find("Project") != std::string::npos);
	
	// god more important than project, proj more important than grid
    if(god_mode && LLGridManager::getInstance()->isInProductionGrid())
    {
        new_bg_color = LLUIColorTable::instance().getColor( "MenuBarGodBgColor" );
    }
    else if(god_mode && !LLGridManager::getInstance()->isInProductionGrid())
    {
        new_bg_color = LLUIColorTable::instance().getColor( "MenuNonProductionGodBgColor" );
    }
	else if (!god_mode && isProject)
	{
		new_bg_color = LLUIColorTable::instance().getColor( "MenuBarProjectBgColor" );
    }
    else if(!god_mode && !LLGridManager::getInstance()->isInProductionGrid())
    {
        new_bg_color = LLUIColorTable::instance().getColor( "MenuNonProductionBgColor" );
    }
    else 
    {
        new_bg_color = LLUIColorTable::instance().getColor( "MenuBarBgColor" );
    }

    if(gMenuBarView)
    {
        gMenuBarView->setBackgroundColor( new_bg_color );
    }

    if(gStatusBar)
    {
        gStatusBar->setBackgroundColor( new_bg_color );
    }
}

void LLViewerWindow::drawDebugText()
{
	gGL.color4f(1,1,1,1);
	gGL.pushMatrix();
	gGL.pushUIMatrix();
	if (LLGLSLShader::sNoFixedFunction)
	{
		gUIProgram.bind();
	}
	{
		// scale view by UI global scale factor and aspect ratio correction factor
		gGL.scaleUI(mDisplayScale.mV[VX], mDisplayScale.mV[VY], 1.f);
		mDebugText->draw();
	}
	gGL.popUIMatrix();
	gGL.popMatrix();

	gGL.flush();
	if (LLGLSLShader::sNoFixedFunction)
	{
		gUIProgram.unbind();
	}
}

void LLViewerWindow::draw()
{
	
//#if LL_DEBUG
	LLView::sIsDrawing = TRUE;
//#endif
	stop_glerror();
	
	LLUI::setLineWidth(1.f);

	LLUI::setLineWidth(1.f);
	// Reset any left-over transforms
	gGL.matrixMode(LLRender::MM_MODELVIEW);
	
	gGL.loadIdentity();

	//S32 screen_x, screen_y;

	if (!gSavedSettings.getBOOL("RenderUIBuffer"))
	{
		LLUI::sDirtyRect = getWindowRectScaled();
	}

	// HACK for timecode debugging
	if (gSavedSettings.getBOOL("DisplayTimecode"))
	{
		// draw timecode block
		std::string text;

		gGL.loadIdentity();

		microsecondsToTimecodeString(gFrameTime,text);
		const LLFontGL* font = LLFontGL::getFontSansSerif();
		font->renderUTF8(text, 0,
						llround((getWindowWidthScaled()/2)-100.f),
						llround((getWindowHeightScaled()-60.f)),
			LLColor4( 1.f, 1.f, 1.f, 1.f ),
			LLFontGL::LEFT, LLFontGL::TOP);
	}

	// Draw all nested UI views.
	// No translation needed, this view is glued to 0,0

	if (LLGLSLShader::sNoFixedFunction)
	{
		gUIProgram.bind();
	}

	gGL.pushMatrix();
	LLUI::pushMatrix();
	{
		
		// scale view by UI global scale factor and aspect ratio correction factor
		gGL.scaleUI(mDisplayScale.mV[VX], mDisplayScale.mV[VY], 1.f);

		LLVector2 old_scale_factor = LLUI::sGLScaleFactor;
		// apply camera zoom transform (for high res screenshots)
		F32 zoom_factor = LLViewerCamera::getInstance()->getZoomFactor();
		S16 sub_region = LLViewerCamera::getInstance()->getZoomSubRegion();
		if (zoom_factor > 1.f)
		{
			//decompose subregion number to x and y values
			int pos_y = sub_region / llceil(zoom_factor);
			int pos_x = sub_region - (pos_y*llceil(zoom_factor));
			// offset for this tile
			gGL.translatef((F32)getWindowWidthScaled() * -(F32)pos_x, 
						(F32)getWindowHeightScaled() * -(F32)pos_y, 
						0.f);
			gGL.scalef(zoom_factor, zoom_factor, 1.f);
			LLUI::sGLScaleFactor *= zoom_factor;
		}

		// Draw tool specific overlay on world
		LLToolMgr::getInstance()->getCurrentTool()->draw();

		if( gAgentCamera.cameraMouselook() || LLFloaterCamera::inFreeCameraMode() )
		{
			drawMouselookInstructions();
			stop_glerror();
		}

		// Draw all nested UI views.
		// No translation needed, this view is glued to 0,0
		mRootView->draw();

		if (LLView::sDebugRects)
		{
			gToolTipView->drawStickyRect();
		}

		// Draw optional on-top-of-everyone view
		LLUICtrl* top_ctrl = gFocusMgr.getTopCtrl();
		if (top_ctrl && top_ctrl->getVisible())
		{
			S32 screen_x, screen_y;
			top_ctrl->localPointToScreen(0, 0, &screen_x, &screen_y);

			gGL.matrixMode(LLRender::MM_MODELVIEW);
			LLUI::pushMatrix();
			LLUI::translate( (F32) screen_x, (F32) screen_y, 0.f);
			top_ctrl->draw();	
			LLUI::popMatrix();
		}


		if( gShowOverlayTitle && !mOverlayTitle.empty() )
		{
			// Used for special titles such as "Second Life - Special E3 2003 Beta"
			const S32 DIST_FROM_TOP = 20;
			LLFontGL::getFontSansSerifBig()->renderUTF8(
				mOverlayTitle, 0,
				llround( getWindowWidthScaled() * 0.5f),
				getWindowHeightScaled() - DIST_FROM_TOP,
				LLColor4(1, 1, 1, 0.4f),
				LLFontGL::HCENTER, LLFontGL::TOP);
		}

		LLUI::sGLScaleFactor = old_scale_factor;
	}
	LLUI::popMatrix();
	gGL.popMatrix();

	if (LLGLSLShader::sNoFixedFunction)
	{
		gUIProgram.unbind();
	}

//#if LL_DEBUG
	LLView::sIsDrawing = FALSE;
//#endif
}

// Takes a single keydown event, usually when UI is visible
BOOL LLViewerWindow::handleKey(KEY key, MASK mask)
{
	// hide tooltips on keypress
	LLToolTipMgr::instance().blockToolTips();

	if (gFocusMgr.getKeyboardFocus() 
		&& !(mask & (MASK_CONTROL | MASK_ALT))
		&& !gFocusMgr.getKeystrokesOnly())
	{
		// We have keyboard focus, and it's not an accelerator
		if (key < 0x80)
		{
			// Not a special key, so likely (we hope) to generate a character.  Let it fall through to character handler first.
			return (gFocusMgr.getKeyboardFocus() != NULL);
		}
	}

	// let menus handle navigation keys for navigation
	if ((gMenuBarView && gMenuBarView->handleKey(key, mask, TRUE))
		||(gLoginMenuBarView && gLoginMenuBarView->handleKey(key, mask, TRUE))
		||(gMenuHolder && gMenuHolder->handleKey(key, mask, TRUE)))
	{
		return TRUE;
	}

	LLFocusableElement* keyboard_focus = gFocusMgr.getKeyboardFocus();

	// give menus a chance to handle modified (Ctrl, Alt) shortcut keys before current focus 
	// as long as focus isn't locked
	if (mask & (MASK_CONTROL | MASK_ALT) && !gFocusMgr.focusLocked())
	{
		// Check the current floater's menu first, if it has one.
		if (gFocusMgr.keyboardFocusHasAccelerators()
			&& keyboard_focus 
			&& keyboard_focus->handleKey(key,mask,FALSE))
		{
			return TRUE;
		}

		if ((gMenuBarView && gMenuBarView->handleAcceleratorKey(key, mask))
			||(gLoginMenuBarView && gLoginMenuBarView->handleAcceleratorKey(key, mask)))
		{
			return TRUE;
		}
	}

	// give floaters first chance to handle TAB key
	// so frontmost floater gets focus
	// if nothing has focus, go to first or last UI element as appropriate
	if (key == KEY_TAB && (mask & MASK_CONTROL || gFocusMgr.getKeyboardFocus() == NULL))
	{
		if (gMenuHolder) gMenuHolder->hideMenus();

		// if CTRL-tabbing (and not just TAB with no focus), go into window cycle mode
		gFloaterView->setCycleMode((mask & MASK_CONTROL) != 0);

		// do CTRL-TAB and CTRL-SHIFT-TAB logic
		if (mask & MASK_SHIFT)
		{
			mRootView->focusPrevRoot();
		}
		else
		{
			mRootView->focusNextRoot();
		}
		return TRUE;
	}
	// hidden edit menu for cut/copy/paste
	if (gEditMenu && gEditMenu->handleAcceleratorKey(key, mask))
	{
		return TRUE;
	}

	// Traverses up the hierarchy
	if( keyboard_focus )
	{
		LLNearbyChatBar* nearby_chat = LLFloaterReg::findTypedInstance<LLNearbyChatBar>("chat_bar");

		if (nearby_chat)
		{
			LLLineEditor* chat_editor = nearby_chat->getChatBox();
		
		// arrow keys move avatar while chatting hack
		if (chat_editor && chat_editor->hasFocus())
		{
			// If text field is empty, there's no point in trying to move
			// cursor with arrow keys, so allow movement
			if (chat_editor->getText().empty() 
				|| gSavedSettings.getBOOL("ArrowKeysAlwaysMove"))
			{
				// let Control-Up and Control-Down through for chat line history,
				if (!(key == KEY_UP && mask == MASK_CONTROL)
					&& !(key == KEY_DOWN && mask == MASK_CONTROL))
				{
					switch(key)
					{
					case KEY_LEFT:
					case KEY_RIGHT:
					case KEY_UP:
					case KEY_DOWN:
					case KEY_PAGE_UP:
					case KEY_PAGE_DOWN:
					case KEY_HOME:
						// when chatbar is empty or ArrowKeysAlwaysMove set,
						// pass arrow keys on to avatar...
						return FALSE;
					default:
						break;
					}
				}
			}
		}
		}
		if (keyboard_focus->handleKey(key, mask, FALSE))
		{
			return TRUE;
		}
	}

	if( LLToolMgr::getInstance()->getCurrentTool()->handleKey(key, mask) )
	{
		return TRUE;
	}

	// Try for a new-format gesture
	if (LLGestureMgr::instance().triggerGesture(key, mask))
	{
		return TRUE;
	}

	// See if this is a gesture trigger.  If so, eat the key and
	// don't pass it down to the menus.
	if (gGestureList.trigger(key, mask))
	{
		return TRUE;
	}

	// If "Pressing letter keys starts local chat" option is selected, we are not in mouselook, 
	// no view has keyboard focus, this is a printable character key (and no modifier key is 
	// pressed except shift), then give focus to nearby chat (STORM-560)
	if ( gSavedSettings.getS32("LetterKeysFocusChatBar") && !gAgentCamera.cameraMouselook() && 
		!keyboard_focus && key < 0x80 && (mask == MASK_NONE || mask == MASK_SHIFT) )
	{
		LLLineEditor* chat_editor = LLFloaterReg::getTypedInstance<LLNearbyChatBar>("chat_bar")->getChatBox();
		if (chat_editor)
		{
			// passing NULL here, character will be added later when it is handled by character handler.
			LLNearbyChatBar::getInstance()->startChat(NULL);
			return TRUE;
		}
	}

	// give menus a chance to handle unmodified accelerator keys
	if ((gMenuBarView && gMenuBarView->handleAcceleratorKey(key, mask))
		||(gLoginMenuBarView && gLoginMenuBarView->handleAcceleratorKey(key, mask)))
	{
		return TRUE;
	}

	// don't pass keys on to world when something in ui has focus
	return gFocusMgr.childHasKeyboardFocus(mRootView) 
		|| LLMenuGL::getKeyboardMode() 
		|| (gMenuBarView && gMenuBarView->getHighlightedItem() && gMenuBarView->getHighlightedItem()->isActive());
}


BOOL LLViewerWindow::handleUnicodeChar(llwchar uni_char, MASK mask)
{
	// HACK:  We delay processing of return keys until they arrive as a Unicode char,
	// so that if you're typing chat text at low frame rate, we don't send the chat
	// until all keystrokes have been entered. JC
	// HACK: Numeric keypad <enter> on Mac is Unicode 3
	// HACK: Control-M on Windows is Unicode 13
	if ((uni_char == 13 && mask != MASK_CONTROL)
		|| (uni_char == 3 && mask == MASK_NONE))
	{
		return gViewerKeyboard.handleKey(KEY_RETURN, mask, gKeyboard->getKeyRepeated(KEY_RETURN));
	}

	// let menus handle navigation (jump) keys
	if (gMenuBarView && gMenuBarView->handleUnicodeChar(uni_char, TRUE))
	{
		return TRUE;
	}

	// Traverses up the hierarchy
	LLFocusableElement* keyboard_focus = gFocusMgr.getKeyboardFocus();
	if( keyboard_focus )
	{
		if (keyboard_focus->handleUnicodeChar(uni_char, FALSE))
		{
			return TRUE;
		}

		//// Topmost view gets a chance before the hierarchy
		//LLUICtrl* top_ctrl = gFocusMgr.getTopCtrl();
		//if (top_ctrl && top_ctrl->handleUnicodeChar( uni_char, FALSE ) )
		//{
		//	return TRUE;
		//}

		return TRUE;
	}

	return FALSE;
}


void LLViewerWindow::handleScrollWheel(S32 clicks)
{
	LLView::sMouseHandlerMessage.clear();

	LLUI::resetMouseIdleTimer();
	
	LLMouseHandler* mouse_captor = gFocusMgr.getMouseCapture();
	if( mouse_captor )
	{
		S32 local_x;
		S32 local_y;
		mouse_captor->screenPointToLocal( mCurrentMousePoint.mX, mCurrentMousePoint.mY, &local_x, &local_y );
		mouse_captor->handleScrollWheel(local_x, local_y, clicks);
		if (LLView::sDebugMouseHandling)
		{
			llinfos << "Scroll Wheel handled by captor " << mouse_captor->getName() << llendl;
		}
		return;
	}

	LLUICtrl* top_ctrl = gFocusMgr.getTopCtrl();
	if (top_ctrl)
	{
		S32 local_x;
		S32 local_y;
		top_ctrl->screenPointToLocal( mCurrentMousePoint.mX, mCurrentMousePoint.mY, &local_x, &local_y );
		if (top_ctrl->handleScrollWheel(local_x, local_y, clicks)) return;
	}

	if (mRootView->handleScrollWheel(mCurrentMousePoint.mX, mCurrentMousePoint.mY, clicks) )
	{
		if (LLView::sDebugMouseHandling)
		{
			llinfos << "Scroll Wheel" << LLView::sMouseHandlerMessage << llendl;
		}
		return;
	}
	else if (LLView::sDebugMouseHandling)
	{
		llinfos << "Scroll Wheel not handled by view" << llendl;
	}

	// Zoom the camera in and out behavior

	if(top_ctrl == 0 
		&& getWorldViewRectScaled().pointInRect(mCurrentMousePoint.mX, mCurrentMousePoint.mY) 
		&& gAgentCamera.isInitialized())
		gAgentCamera.handleScrollWheel(clicks);

	return;
}

void LLViewerWindow::addPopup(LLView* popup)
{
	if (mPopupView)
	{
		mPopupView->addPopup(popup);
	}
}

void LLViewerWindow::removePopup(LLView* popup)
{
	if (mPopupView)
	{
		mPopupView->removePopup(popup);
	}
}

void LLViewerWindow::clearPopups()
{
	if (mPopupView)
	{
		mPopupView->clearPopups();
	}
}

void LLViewerWindow::moveCursorToCenter()
{
	if (! gSavedSettings.getBOOL("DisableMouseWarp"))
	{
		S32 x = getWorldViewWidthScaled() / 2;
		S32 y = getWorldViewHeightScaled() / 2;
	
		//on a forced move, all deltas get zeroed out to prevent jumping
		mCurrentMousePoint.set(x,y);
		mLastMousePoint.set(x,y);
		mCurrentMouseDelta.set(0,0);	

		LLUI::setMousePositionScreen(x, y);	
	}
}


//////////////////////////////////////////////////////////////////////
//
// Hover handlers
//

void append_xui_tooltip(LLView* viewp, LLToolTip::Params& params)
{
	if (viewp) 
	{
		if (!params.styled_message.empty())
		{
			params.styled_message.add().text("\n---------\n"); 
		}
		LLView::root_to_view_iterator_t end_tooltip_it = viewp->endRootToView();
		// NOTE: we skip "root" since it is assumed
		for (LLView::root_to_view_iterator_t tooltip_it = ++viewp->beginRootToView();
			tooltip_it != end_tooltip_it;
			++tooltip_it)
		{
			LLView* viewp = *tooltip_it;
		
			params.styled_message.add().text(viewp->getName());

			LLPanel* panelp = dynamic_cast<LLPanel*>(viewp);
			if (panelp && !panelp->getXMLFilename().empty())
			{
				params.styled_message.add()
					.text("(" + panelp->getXMLFilename() + ")")
					.style.color(LLColor4(0.7f, 0.7f, 1.f, 1.f));
			}
			params.styled_message.add().text("/");
		}
	}
}

// Update UI based on stored mouse position from mouse-move
// event processing.
void LLViewerWindow::updateUI()
{
	static LLFastTimer::DeclareTimer ftm("Update UI");
	LLFastTimer t(ftm);

	static std::string last_handle_msg;

	if (gLoggedInTime.getStarted())
	{
		if (gLoggedInTime.getElapsedTimeF32() > gSavedSettings.getF32("DestinationGuideHintTimeout"))
		{
			LLFirstUse::notUsingDestinationGuide();
		}
		if (gLoggedInTime.getElapsedTimeF32() > gSavedSettings.getF32("SidePanelHintTimeout"))
		{
			LLFirstUse::notUsingSidePanel();
		}
	}

	LLConsole::updateClass();

	// animate layout stacks so we have up to date rect for world view
	LLLayoutStack::updateClass();

	// use full window for world view when not rendering UI
	bool world_view_uses_full_window = gAgentCamera.cameraMouselook() || !gPipeline.hasRenderDebugFeatureMask(LLPipeline::RENDER_DEBUG_FEATURE_UI);
	updateWorldViewRect(world_view_uses_full_window);

	LLView::sMouseHandlerMessage.clear();

	S32 x = mCurrentMousePoint.mX;
	S32 y = mCurrentMousePoint.mY;

	MASK	mask = gKeyboard->currentMask(TRUE);

	if (gPipeline.hasRenderDebugMask(LLPipeline::RENDER_DEBUG_RAYCAST))
	{
		gDebugRaycastFaceHit = -1;
		gDebugRaycastObject = cursorIntersect(-1, -1, 512.f, NULL, -1, FALSE,
											  &gDebugRaycastFaceHit,
											  &gDebugRaycastIntersection,
											  &gDebugRaycastTexCoord,
											  &gDebugRaycastNormal,
											  &gDebugRaycastBinormal,
											  &gDebugRaycastStart,
											  &gDebugRaycastEnd);
	}

	updateMouseDelta();
	updateKeyboardFocus();

	BOOL handled = FALSE;

	BOOL handled_by_top_ctrl = FALSE;
	LLUICtrl* top_ctrl = gFocusMgr.getTopCtrl();
	LLMouseHandler* mouse_captor = gFocusMgr.getMouseCapture();
	LLView* captor_view = dynamic_cast<LLView*>(mouse_captor);

	//FIXME: only include captor and captor's ancestors if mouse is truly over them --RN

	//build set of views containing mouse cursor by traversing UI hierarchy and testing 
	//screen rect against mouse cursor
	view_handle_set_t mouse_hover_set;

	// constraint mouse enter events to children of mouse captor
	LLView* root_view = captor_view;

	// if mouse captor doesn't exist or isn't a LLView
	// then allow mouse enter events on entire UI hierarchy
	if (!root_view)
	{
		root_view = mRootView;
	}

	// only update mouse hover set when UI is visible (since we shouldn't send hover events to invisible UI
	if (gPipeline.hasRenderDebugFeatureMask(LLPipeline::RENDER_DEBUG_FEATURE_UI))
	{
		// include all ancestors of captor_view as automatically having mouse
		if (captor_view)
		{
			LLView* captor_parent_view = captor_view->getParent();
			while(captor_parent_view)
			{
				mouse_hover_set.insert(captor_parent_view->getHandle());
				captor_parent_view = captor_parent_view->getParent();
			}
		}

		// aggregate visible views that contain mouse cursor in display order
		LLPopupView::popup_list_t popups = mPopupView->getCurrentPopups();

		for(LLPopupView::popup_list_t::iterator popup_it = popups.begin(); popup_it != popups.end(); ++popup_it)
		{
			LLView* popup = popup_it->get();
			if (popup && popup->calcScreenBoundingRect().pointInRect(x, y))
			{
				// iterator over contents of top_ctrl, and throw into mouse_hover_set
				for (LLView::tree_iterator_t it = popup->beginTreeDFS();
					it != popup->endTreeDFS();
					++it)
				{
					LLView* viewp = *it;
					if (viewp->getVisible()
						&& viewp->calcScreenBoundingRect().pointInRect(x, y))
					{
						// we have a view that contains the mouse, add it to the set
						mouse_hover_set.insert(viewp->getHandle());
					}
					else
					{
						// skip this view and all of its children
						it.skipDescendants();
					}
				}
			}
		}

		// while the top_ctrl contains the mouse cursor, only it and its descendants will receive onMouseEnter events
		if (top_ctrl && top_ctrl->calcScreenBoundingRect().pointInRect(x, y))
		{
			// iterator over contents of top_ctrl, and throw into mouse_hover_set
			for (LLView::tree_iterator_t it = top_ctrl->beginTreeDFS();
				it != top_ctrl->endTreeDFS();
				++it)
			{
				LLView* viewp = *it;
				if (viewp->getVisible()
					&& viewp->calcScreenBoundingRect().pointInRect(x, y))
				{
					// we have a view that contains the mouse, add it to the set
					mouse_hover_set.insert(viewp->getHandle());
				}
				else
				{
					// skip this view and all of its children
					it.skipDescendants();
				}
			}
		}
		else
		{
			// walk UI tree in depth-first order
			for (LLView::tree_iterator_t it = root_view->beginTreeDFS();
				it != root_view->endTreeDFS();
				++it)
			{
				LLView* viewp = *it;
				// calculating the screen rect involves traversing the parent, so this is less than optimal
				if (viewp->getVisible()
					&& viewp->calcScreenBoundingRect().pointInRect(x, y))
				{

					// if this view is mouse opaque, nothing behind it should be in mouse_hover_set
					if (viewp->getMouseOpaque())
					{
						// constrain further iteration to children of this widget
						it = viewp->beginTreeDFS();
					}
		
					// we have a view that contains the mouse, add it to the set
					mouse_hover_set.insert(viewp->getHandle());
				}
				else
				{
					// skip this view and all of its children
					it.skipDescendants();
				}
			}
		}
	}

	typedef std::vector<LLHandle<LLView> > view_handle_list_t;

	// call onMouseEnter() on all views which contain the mouse cursor but did not before
	view_handle_list_t mouse_enter_views;
	std::set_difference(mouse_hover_set.begin(), mouse_hover_set.end(),
						mMouseHoverViews.begin(), mMouseHoverViews.end(),
						std::back_inserter(mouse_enter_views));
	for (view_handle_list_t::iterator it = mouse_enter_views.begin();
		it != mouse_enter_views.end();
		++it)
	{
		LLView* viewp = it->get();
		if (viewp)
		{
			LLRect view_screen_rect = viewp->calcScreenRect();
			viewp->onMouseEnter(x - view_screen_rect.mLeft, y - view_screen_rect.mBottom, mask);
		}
	}

	// call onMouseLeave() on all views which no longer contain the mouse cursor
	view_handle_list_t mouse_leave_views;
	std::set_difference(mMouseHoverViews.begin(), mMouseHoverViews.end(),
						mouse_hover_set.begin(), mouse_hover_set.end(),
						std::back_inserter(mouse_leave_views));
	for (view_handle_list_t::iterator it = mouse_leave_views.begin();
		it != mouse_leave_views.end();
		++it)
	{
		LLView* viewp = it->get();
		if (viewp)
		{
			LLRect view_screen_rect = viewp->calcScreenRect();
			viewp->onMouseLeave(x - view_screen_rect.mLeft, y - view_screen_rect.mBottom, mask);
		}
	}

	// store resulting hover set for next frame
	swap(mMouseHoverViews, mouse_hover_set);

	// only handle hover events when UI is enabled
	if (gPipeline.hasRenderDebugFeatureMask(LLPipeline::RENDER_DEBUG_FEATURE_UI))
	{	

		if( mouse_captor )
		{
			// Pass hover events to object capturing mouse events.
			S32 local_x;
			S32 local_y; 
			mouse_captor->screenPointToLocal( x, y, &local_x, &local_y );
			handled = mouse_captor->handleHover(local_x, local_y, mask);
			if (LLView::sDebugMouseHandling)
			{
				llinfos << "Hover handled by captor " << mouse_captor->getName() << llendl;
			}

			if( !handled )
			{
				lldebugst(LLERR_USER_INPUT) << "hover not handled by mouse captor" << llendl;
			}
		}
		else
		{
			if (top_ctrl)
			{
				S32 local_x, local_y;
				top_ctrl->screenPointToLocal( x, y, &local_x, &local_y );
				handled = top_ctrl->pointInView(local_x, local_y) && top_ctrl->handleHover(local_x, local_y, mask);
				handled_by_top_ctrl = TRUE;
			}

			if ( !handled )
			{
				// x and y are from last time mouse was in window
				// mMouseInWindow tracks *actual* mouse location
				if (mMouseInWindow && mRootView->handleHover(x, y, mask) )
				{
					if (LLView::sDebugMouseHandling && LLView::sMouseHandlerMessage != last_handle_msg)
					{
						last_handle_msg = LLView::sMouseHandlerMessage;
						llinfos << "Hover" << LLView::sMouseHandlerMessage << llendl;
					}
					handled = TRUE;
				}
				else if (LLView::sDebugMouseHandling)
				{
					if (last_handle_msg != LLStringUtil::null)
					{
						last_handle_msg.clear();
						llinfos << "Hover not handled by view" << llendl;
					}
				}
			}
		
			if (!handled)
			{
				LLTool *tool = LLToolMgr::getInstance()->getCurrentTool();

				if(mMouseInWindow && tool)
				{
					handled = tool->handleHover(x, y, mask);
				}
			}
		}

		// Show a new tool tip (or update one that is already shown)
		BOOL tool_tip_handled = FALSE;
		std::string tool_tip_msg;
		if( handled 
			&& !mWindow->isCursorHidden())
		{
			LLRect screen_sticky_rect = mRootView->getLocalRect();
			S32 local_x, local_y;

			if (gSavedSettings.getBOOL("DebugShowXUINames"))
			{
				LLToolTip::Params params;

				LLView* tooltip_view = mRootView;
				LLView::tree_iterator_t end_it = mRootView->endTreeDFS();
				for (LLView::tree_iterator_t it = mRootView->beginTreeDFS(); it != end_it; ++it)
				{
					LLView* viewp = *it;
					LLRect screen_rect;
					viewp->localRectToScreen(viewp->getLocalRect(), &screen_rect);
					if (!(viewp->getVisible()
						 && screen_rect.pointInRect(x, y)))
					{
						it.skipDescendants();
					}
					// only report xui names for LLUICtrls, 
					// and blacklist the various containers we don't care about
					else if (dynamic_cast<LLUICtrl*>(viewp) 
							&& viewp != gMenuHolder
							&& viewp != gFloaterView
							&& viewp != gConsole) 
					{
						if (dynamic_cast<LLFloater*>(viewp))
						{
							// constrain search to descendants of this (frontmost) floater
							// by resetting iterator
							it = viewp->beginTreeDFS();
						}

						// if we are in a new part of the tree (not a descendent of current tooltip_view)
						// then push the results for tooltip_view and start with a new potential view
						// NOTE: this emulates visiting only the leaf nodes that meet our criteria
						if (!viewp->hasAncestor(tooltip_view))
						{
							append_xui_tooltip(tooltip_view, params);
							screen_sticky_rect.intersectWith(tooltip_view->calcScreenRect());
						}
						tooltip_view = viewp;
					}
				}

				append_xui_tooltip(tooltip_view, params);
				screen_sticky_rect.intersectWith(tooltip_view->calcScreenRect());
				
				params.sticky_rect = screen_sticky_rect;
				params.max_width = 400;

				LLToolTipMgr::instance().show(params);
			}
			// if there is a mouse captor, nothing else gets a tooltip
			else if (mouse_captor)
			{
				mouse_captor->screenPointToLocal(x, y, &local_x, &local_y);
				tool_tip_handled = mouse_captor->handleToolTip(local_x, local_y, mask);
			}
			else 
			{
				// next is top_ctrl
				if (!tool_tip_handled && top_ctrl)
				{
					top_ctrl->screenPointToLocal(x, y, &local_x, &local_y);
					tool_tip_handled = top_ctrl->handleToolTip(local_x, local_y, mask );
				}
				
				if (!tool_tip_handled)
				{
					local_x = x; local_y = y;
					tool_tip_handled = mRootView->handleToolTip(local_x, local_y, mask );
				}

				LLTool* current_tool = LLToolMgr::getInstance()->getCurrentTool();
				if (!tool_tip_handled && current_tool)
				{
					current_tool->screenPointToLocal(x, y, &local_x, &local_y);
					tool_tip_handled = current_tool->handleToolTip(local_x, local_y, mask );
				}
			}
		}		
	}
	else
	{	// just have tools handle hover when UI is turned off
		LLTool *tool = LLToolMgr::getInstance()->getCurrentTool();

		if(mMouseInWindow && tool)
		{
			handled = tool->handleHover(x, y, mask);
		}
	}

	updateLayout();

	mLastMousePoint = mCurrentMousePoint;

	// cleanup unused selections when no modal dialogs are open
	if (LLModalDialog::activeCount() == 0)
	{
		LLViewerParcelMgr::getInstance()->deselectUnused();
	}

	if (LLModalDialog::activeCount() == 0)
	{
		LLSelectMgr::getInstance()->deselectUnused();
	}
}


void LLViewerWindow::updateLayout()
{
	LLTool* tool = LLToolMgr::getInstance()->getCurrentTool();
	if (gFloaterTools != NULL
		&& tool != NULL
		&& tool != gToolNull  
		&& tool != LLToolCompInspect::getInstance() 
		&& tool != LLToolDragAndDrop::getInstance() 
		&& !gSavedSettings.getBOOL("FreezeTime"))
	{ 
		// Suppress the toolbox view if our source tool was the pie tool,
		// and we've overridden to something else.
		bool suppress_toolbox = 
			(LLToolMgr::getInstance()->getBaseTool() == LLToolPie::getInstance()) &&
			(LLToolMgr::getInstance()->getCurrentTool() != LLToolPie::getInstance());

		LLMouseHandler *captor = gFocusMgr.getMouseCapture();
		// With the null, inspect, or drag and drop tool, don't muck
		// with visibility.

		if (gFloaterTools->isMinimized()
			||	(tool != LLToolPie::getInstance()						// not default tool
				&& tool != LLToolCompGun::getInstance()					// not coming out of mouselook
				&& !suppress_toolbox									// not override in third person
				&& LLToolMgr::getInstance()->getCurrentToolset() != gFaceEditToolset	// not special mode
				&& LLToolMgr::getInstance()->getCurrentToolset() != gMouselookToolset
				&& (!captor || dynamic_cast<LLView*>(captor) != NULL)))						// not dragging
		{
			// Force floater tools to be visible (unless minimized)
			if (!gFloaterTools->getVisible())
			{
				gFloaterTools->openFloater();
			}
			// Update the location of the blue box tool popup
			LLCoordGL select_center_screen;
			MASK	mask = gKeyboard->currentMask(TRUE);
			gFloaterTools->updatePopup( select_center_screen, mask );
		}
		else
		{
			gFloaterTools->setVisible(FALSE);
		}
		//gMenuBarView->setItemVisible("BuildTools", gFloaterTools->getVisible());
	}

	LLFloaterBuildOptions* build_options_floater = LLFloaterReg::findTypedInstance<LLFloaterBuildOptions>("build_options");
	if (build_options_floater && build_options_floater->getVisible())
	{
		build_options_floater->updateGridMode();
	}

	// Always update console
	if(gConsole)
	{
		LLRect console_rect = getChatConsoleRect();
		gConsole->reshape(console_rect.getWidth(), console_rect.getHeight());
		gConsole->setRect(console_rect);
	}
}

void LLViewerWindow::updateMouseDelta()
{
	S32 dx = lltrunc((F32) (mCurrentMousePoint.mX - mLastMousePoint.mX) * LLUI::sGLScaleFactor.mV[VX]);
	S32 dy = lltrunc((F32) (mCurrentMousePoint.mY - mLastMousePoint.mY) * LLUI::sGLScaleFactor.mV[VY]);

	//RN: fix for asynchronous notification of mouse leaving window not working
	LLCoordWindow mouse_pos;
	mWindow->getCursorPosition(&mouse_pos);
	if (mouse_pos.mX < 0 || 
		mouse_pos.mY < 0 ||
		mouse_pos.mX > mWindowRectRaw.getWidth() ||
		mouse_pos.mY > mWindowRectRaw.getHeight())
	{
		mMouseInWindow = FALSE;
	}
	else
	{
		mMouseInWindow = TRUE;
	}

	LLVector2 mouse_vel; 

	if (gSavedSettings.getBOOL("MouseSmooth"))
	{
		static F32 fdx = 0.f;
		static F32 fdy = 0.f;

		F32 amount = 16.f;
		fdx = fdx + ((F32) dx - fdx) * llmin(gFrameIntervalSeconds*amount,1.f);
		fdy = fdy + ((F32) dy - fdy) * llmin(gFrameIntervalSeconds*amount,1.f);

		mCurrentMouseDelta.set(llround(fdx), llround(fdy));
		mouse_vel.setVec(fdx,fdy);
	}
	else
	{
		mCurrentMouseDelta.set(dx, dy);
		mouse_vel.setVec((F32) dx, (F32) dy);
	}
    
	mMouseVelocityStat.addValue(mouse_vel.magVec());
}

void LLViewerWindow::updateKeyboardFocus()
{
	if (!gPipeline.hasRenderDebugFeatureMask(LLPipeline::RENDER_DEBUG_FEATURE_UI))
	{
		gFocusMgr.setKeyboardFocus(NULL);
	}

	// clean up current focus
	LLUICtrl* cur_focus = dynamic_cast<LLUICtrl*>(gFocusMgr.getKeyboardFocus());
	if (cur_focus)
	{
		if (!cur_focus->isInVisibleChain() || !cur_focus->isInEnabledChain())
		{
            // don't release focus, just reassign so that if being given
            // to a sibling won't call onFocusLost on all the ancestors
			// gFocusMgr.releaseFocusIfNeeded(cur_focus);

			LLUICtrl* parent = cur_focus->getParentUICtrl();
			const LLUICtrl* focus_root = cur_focus->findRootMostFocusRoot();
			bool new_focus_found = false;
			while(parent)
			{
				if (parent->isCtrl() 
					&& (parent->hasTabStop() || parent == focus_root) 
					&& !parent->getIsChrome() 
					&& parent->isInVisibleChain() 
					&& parent->isInEnabledChain())
				{
					if (!parent->focusFirstItem())
					{
						parent->setFocus(TRUE);
					}
					new_focus_found = true;
					break;
				}
				parent = parent->getParentUICtrl();
			}

			// if we didn't find a better place to put focus, just release it
			// hasFocus() will return true if and only if we didn't touch focus since we
			// are only moving focus higher in the hierarchy
			if (!new_focus_found)
			{
				cur_focus->setFocus(FALSE);
			}
		}
		else if (cur_focus->isFocusRoot())
		{
			// focus roots keep trying to delegate focus to their first valid descendant
			// this assumes that focus roots are not valid focus holders on their own
			cur_focus->focusFirstItem();
		}
	}

	// last ditch force of edit menu to selection manager
	if (LLEditMenuHandler::gEditMenuHandler == NULL && LLSelectMgr::getInstance()->getSelection()->getObjectCount())
	{
		LLEditMenuHandler::gEditMenuHandler = LLSelectMgr::getInstance();
	}

	if (gFloaterView->getCycleMode())
	{
		// sync all floaters with their focus state
		gFloaterView->highlightFocusedFloater();
		gSnapshotFloaterView->highlightFocusedFloater();
		MASK	mask = gKeyboard->currentMask(TRUE);
		if ((mask & MASK_CONTROL) == 0)
		{
			// control key no longer held down, finish cycle mode
			gFloaterView->setCycleMode(FALSE);

			gFloaterView->syncFloaterTabOrder();
		}
		else
		{
			// user holding down CTRL, don't update tab order of floaters
		}
	}
	else
	{
		// update focused floater
		gFloaterView->highlightFocusedFloater();
		gSnapshotFloaterView->highlightFocusedFloater();
		// make sure floater visible order is in sync with tab order
		gFloaterView->syncFloaterTabOrder();
	}
}

static LLFastTimer::DeclareTimer FTM_UPDATE_WORLD_VIEW("Update World View");
void LLViewerWindow::updateWorldViewRect(bool use_full_window)
{
	LLFastTimer ft(FTM_UPDATE_WORLD_VIEW);

	// start off using whole window to render world
	LLRect new_world_rect = mWindowRectRaw;

	if (use_full_window == false && mWorldViewPlaceholder.get())
	{
		new_world_rect = mWorldViewPlaceholder.get()->calcScreenRect();
		// clamp to at least a 1x1 rect so we don't try to allocate zero width gl buffers
		new_world_rect.mTop = llmax(new_world_rect.mTop, new_world_rect.mBottom + 1);
		new_world_rect.mRight = llmax(new_world_rect.mRight, new_world_rect.mLeft + 1);

		new_world_rect.mLeft = llround((F32)new_world_rect.mLeft * mDisplayScale.mV[VX]);
		new_world_rect.mRight = llround((F32)new_world_rect.mRight * mDisplayScale.mV[VX]);
		new_world_rect.mBottom = llround((F32)new_world_rect.mBottom * mDisplayScale.mV[VY]);
		new_world_rect.mTop = llround((F32)new_world_rect.mTop * mDisplayScale.mV[VY]);
	}

	if (mWorldViewRectRaw != new_world_rect)
	{
		mWorldViewRectRaw = new_world_rect;
		gResizeScreenTexture = TRUE;
		LLViewerCamera::getInstance()->setViewHeightInPixels( mWorldViewRectRaw.getHeight() );
		LLViewerCamera::getInstance()->setAspect( getWorldViewAspectRatio() );

		LLRect old_world_rect_scaled = mWorldViewRectScaled;
		mWorldViewRectScaled = calcScaledRect(mWorldViewRectRaw, mDisplayScale);

		// sending a signal with a new WorldView rect
		mOnWorldViewRectUpdated(old_world_rect_scaled, mWorldViewRectScaled);
	}
}

void LLViewerWindow::saveLastMouse(const LLCoordGL &point)
{
	// Store last mouse location.
	// If mouse leaves window, pretend last point was on edge of window
	if (point.mX < 0)
	{
		mCurrentMousePoint.mX = 0;
	}
	else if (point.mX > getWindowWidthScaled())
	{
		mCurrentMousePoint.mX = getWindowWidthScaled();
	}
	else
	{
		mCurrentMousePoint.mX = point.mX;
	}

	if (point.mY < 0)
	{
		mCurrentMousePoint.mY = 0;
	}
	else if (point.mY > getWindowHeightScaled() )
	{
		mCurrentMousePoint.mY = getWindowHeightScaled();
	}
	else
	{
		mCurrentMousePoint.mY = point.mY;
	}
}


// Draws the selection outlines for the currently selected objects
// Must be called after displayObjects is called, which sets the mGLName parameter
// NOTE: This function gets called 3 times:
//  render_ui_3d: 			FALSE, FALSE, TRUE
//  render_hud_elements:	FALSE, FALSE, FALSE
void LLViewerWindow::renderSelections( BOOL for_gl_pick, BOOL pick_parcel_walls, BOOL for_hud )
{
	LLObjectSelectionHandle selection = LLSelectMgr::getInstance()->getSelection();

	if (!for_hud && !for_gl_pick)
	{
		// Call this once and only once
		LLSelectMgr::getInstance()->updateSilhouettes();
	}
	
	// Draw fence around land selections
	if (for_gl_pick)
	{
		if (pick_parcel_walls)
		{
			LLViewerParcelMgr::getInstance()->renderParcelCollision();
		}
	}
	else if (( for_hud && selection->getSelectType() == SELECT_TYPE_HUD) ||
			 (!for_hud && selection->getSelectType() != SELECT_TYPE_HUD))
	{		
		LLSelectMgr::getInstance()->renderSilhouettes(for_hud);
		
		stop_glerror();

		// setup HUD render
		if (selection->getSelectType() == SELECT_TYPE_HUD && LLSelectMgr::getInstance()->getSelection()->getObjectCount())
		{
			LLBBox hud_bbox = gAgentAvatarp->getHUDBBox();

			// set up transform to encompass bounding box of HUD
			gGL.matrixMode(LLRender::MM_PROJECTION);
			gGL.pushMatrix();
			gGL.loadIdentity();
			F32 depth = llmax(1.f, hud_bbox.getExtentLocal().mV[VX] * 1.1f);
			gGL.ortho(-0.5f * LLViewerCamera::getInstance()->getAspect(), 0.5f * LLViewerCamera::getInstance()->getAspect(), -0.5f, 0.5f, 0.f, depth);
			
			gGL.matrixMode(LLRender::MM_MODELVIEW);
			gGL.pushMatrix();
			gGL.loadIdentity();
			gGL.loadMatrix(OGL_TO_CFR_ROTATION);		// Load Cory's favorite reference frame
			gGL.translatef(-hud_bbox.getCenterLocal().mV[VX] + (depth *0.5f), 0.f, 0.f);
		}

		// Render light for editing
		if (LLSelectMgr::sRenderLightRadius && LLToolMgr::getInstance()->inEdit())
		{
			gGL.getTexUnit(0)->unbind(LLTexUnit::TT_TEXTURE);
			LLGLEnable gls_blend(GL_BLEND);
			LLGLEnable gls_cull(GL_CULL_FACE);
			LLGLDepthTest gls_depth(GL_TRUE, GL_FALSE);
			gGL.matrixMode(LLRender::MM_MODELVIEW);
			gGL.pushMatrix();
			if (selection->getSelectType() == SELECT_TYPE_HUD)
			{
				F32 zoom = gAgentCamera.mHUDCurZoom;
				gGL.scalef(zoom, zoom, zoom);
			}

			struct f : public LLSelectedObjectFunctor
			{
				virtual bool apply(LLViewerObject* object)
				{
					LLDrawable* drawable = object->mDrawable;
					if (drawable && drawable->isLight())
					{
						LLVOVolume* vovolume = drawable->getVOVolume();
						gGL.pushMatrix();

						LLVector3 center = drawable->getPositionAgent();
						gGL.translatef(center[0], center[1], center[2]);
						F32 scale = vovolume->getLightRadius();
						gGL.scalef(scale, scale, scale);

						LLColor4 color(vovolume->getLightColor(), .5f);
						gGL.color4fv(color.mV);
					
						//F32 pixel_area = 100000.f;
						// Render Outside
						gSphere.render();

						// Render Inside
						glCullFace(GL_FRONT);
						gSphere.render();
						glCullFace(GL_BACK);
					
						gGL.popMatrix();
					}
					return true;
				}
			} func;
			LLSelectMgr::getInstance()->getSelection()->applyToObjects(&func);
			
			gGL.popMatrix();
		}				
		
		// NOTE: The average position for the axis arrows of the selected objects should
		// not be recalculated at this time.  If they are, then group rotations will break.

		// Draw arrows at average center of all selected objects
		LLTool* tool = LLToolMgr::getInstance()->getCurrentTool();
		if (tool)
		{
			if(tool->isAlwaysRendered())
			{
				tool->render();
			}
			else
			{
				if( !LLSelectMgr::getInstance()->getSelection()->isEmpty() )
				{
					BOOL moveable_object_selected = FALSE;
					BOOL all_selected_objects_move = TRUE;
					BOOL all_selected_objects_modify = TRUE;
					BOOL selecting_linked_set = !gSavedSettings.getBOOL("EditLinkedParts");

					for (LLObjectSelection::iterator iter = LLSelectMgr::getInstance()->getSelection()->begin();
						 iter != LLSelectMgr::getInstance()->getSelection()->end(); iter++)
					{
						LLSelectNode* nodep = *iter;
						LLViewerObject* object = nodep->getObject();
						BOOL this_object_movable = FALSE;
						if (object->permMove() && (object->permModify() || selecting_linked_set))
						{
							moveable_object_selected = TRUE;
							this_object_movable = TRUE;
						}
						all_selected_objects_move = all_selected_objects_move && this_object_movable;
						all_selected_objects_modify = all_selected_objects_modify && object->permModify();
					}

					BOOL draw_handles = TRUE;

					if (tool == LLToolCompTranslate::getInstance() && (!moveable_object_selected || !all_selected_objects_move))
					{
						draw_handles = FALSE;
					}

					if (tool == LLToolCompRotate::getInstance() && (!moveable_object_selected || !all_selected_objects_move))
					{
						draw_handles = FALSE;
					}

					if ( !all_selected_objects_modify && tool == LLToolCompScale::getInstance() )
					{
						draw_handles = FALSE;
					}
				
					if( draw_handles )
					{
						tool->render();
					}
				}
			}
			if (selection->getSelectType() == SELECT_TYPE_HUD && selection->getObjectCount())
			{
				gGL.matrixMode(LLRender::MM_PROJECTION);
				gGL.popMatrix();

				gGL.matrixMode(LLRender::MM_MODELVIEW);
				gGL.popMatrix();
				stop_glerror();
			}
		}
	}
}

// Return a point near the clicked object representative of the place the object was clicked.
LLVector3d LLViewerWindow::clickPointInWorldGlobal(S32 x, S32 y_from_bot, LLViewerObject* clicked_object) const
{
	// create a normalized vector pointing from the camera center into the 
	// world at the location of the mouse click
	LLVector3 mouse_direction_global = mouseDirectionGlobal( x, y_from_bot );

	LLVector3d relative_object = clicked_object->getPositionGlobal() - gAgentCamera.getCameraPositionGlobal();

	// make mouse vector as long as object vector, so it touchs a point near
	// where the user clicked on the object
	mouse_direction_global *= (F32) relative_object.magVec();

	LLVector3d new_pos;
	new_pos.setVec(mouse_direction_global);
	// transform mouse vector back to world coords
	new_pos += gAgentCamera.getCameraPositionGlobal();

	return new_pos;
}


BOOL LLViewerWindow::clickPointOnSurfaceGlobal(const S32 x, const S32 y, LLViewerObject *objectp, LLVector3d &point_global) const
{
	BOOL intersect = FALSE;

//	U8 shape = objectp->mPrimitiveCode & LL_PCODE_BASE_MASK;
	if (!intersect)
	{
		point_global = clickPointInWorldGlobal(x, y, objectp);
		llinfos << "approx intersection at " <<  (objectp->getPositionGlobal() - point_global) << llendl;
	}
	else
	{
		llinfos << "good intersection at " <<  (objectp->getPositionGlobal() - point_global) << llendl;
	}

	return intersect;
}

void LLViewerWindow::pickAsync(S32 x, S32 y_from_bot, MASK mask, void (*callback)(const LLPickInfo& info), BOOL pick_transparent)
{
	BOOL in_build_mode = LLFloaterReg::instanceVisible("build");
	if (in_build_mode || LLDrawPoolAlpha::sShowDebugAlpha)
	{
		// build mode allows interaction with all transparent objects
		// "Show Debug Alpha" means no object actually transparent
		pick_transparent = TRUE;
	}

	LLPickInfo pick_info(LLCoordGL(x, y_from_bot), mask, pick_transparent, TRUE, callback);
	schedulePick(pick_info);
}

void LLViewerWindow::schedulePick(LLPickInfo& pick_info)
{
	if (mPicks.size() >= 1024 || mWindow->getMinimized())
	{ //something went wrong, picks are being scheduled but not processed
		
		if (pick_info.mPickCallback)
		{
			pick_info.mPickCallback(pick_info);
		}
	
		return;
	}
	mPicks.push_back(pick_info);
	
	// delay further event processing until we receive results of pick
	// only do this for async picks so that handleMouseUp won't be called
	// until the pick triggered in handleMouseDown has been processed, for example
	mWindow->delayInputProcessing();
}


void LLViewerWindow::performPick()
{
	if (!mPicks.empty())
	{
		std::vector<LLPickInfo>::iterator pick_it;
		for (pick_it = mPicks.begin(); pick_it != mPicks.end(); ++pick_it)
		{
			pick_it->fetchResults();
		}

		mLastPick = mPicks.back();
		mPicks.clear();
	}
}

void LLViewerWindow::returnEmptyPicks()
{
	std::vector<LLPickInfo>::iterator pick_it;
	for (pick_it = mPicks.begin(); pick_it != mPicks.end(); ++pick_it)
	{
		mLastPick = *pick_it;
		// just trigger callback with empty results
		if (pick_it->mPickCallback)
		{
			pick_it->mPickCallback(*pick_it);
		}
	}
	mPicks.clear();
}

// Performs the GL object/land pick.
LLPickInfo LLViewerWindow::pickImmediate(S32 x, S32 y_from_bot,  BOOL pick_transparent)
{
	BOOL in_build_mode = LLFloaterReg::instanceVisible("build");
	if (in_build_mode || LLDrawPoolAlpha::sShowDebugAlpha)
	{
		// build mode allows interaction with all transparent objects
		// "Show Debug Alpha" means no object actually transparent
		pick_transparent = TRUE;
	}

	// shortcut queueing in mPicks and just update mLastPick in place
	MASK	key_mask = gKeyboard->currentMask(TRUE);
	mLastPick = LLPickInfo(LLCoordGL(x, y_from_bot), key_mask, pick_transparent, TRUE, NULL);
	mLastPick.fetchResults();

	return mLastPick;
}

LLHUDIcon* LLViewerWindow::cursorIntersectIcon(S32 mouse_x, S32 mouse_y, F32 depth,
										   LLVector3* intersection)
{
	S32 x = mouse_x;
	S32 y = mouse_y;

	if ((mouse_x == -1) && (mouse_y == -1)) // use current mouse position
	{
		x = getCurrentMouseX();
		y = getCurrentMouseY();
	}

	// world coordinates of mouse
	LLVector3 mouse_direction_global = mouseDirectionGlobal(x,y);
	LLVector3 mouse_point_global = LLViewerCamera::getInstance()->getOrigin();
	LLVector3 mouse_world_start = mouse_point_global;
	LLVector3 mouse_world_end   = mouse_point_global + mouse_direction_global * depth;

	return LLHUDIcon::lineSegmentIntersectAll(mouse_world_start, mouse_world_end, intersection);

	
}

LLViewerObject* LLViewerWindow::cursorIntersect(S32 mouse_x, S32 mouse_y, F32 depth,
												LLViewerObject *this_object,
												S32 this_face,
												BOOL pick_transparent,
												S32* face_hit,
												LLVector3 *intersection,
												LLVector2 *uv,
												LLVector3 *normal,
												LLVector3 *binormal,
												LLVector3* start,
												LLVector3* end)
{
	S32 x = mouse_x;
	S32 y = mouse_y;

	if ((mouse_x == -1) && (mouse_y == -1)) // use current mouse position
	{
		x = getCurrentMouseX();
		y = getCurrentMouseY();
	}

	// HUD coordinates of mouse
	LLVector3 mouse_point_hud = mousePointHUD(x, y);
	LLVector3 mouse_hud_start = mouse_point_hud - LLVector3(depth, 0, 0);
	LLVector3 mouse_hud_end   = mouse_point_hud + LLVector3(depth, 0, 0);
	
	// world coordinates of mouse
	LLVector3 mouse_direction_global = mouseDirectionGlobal(x,y);
	LLVector3 mouse_point_global = LLViewerCamera::getInstance()->getOrigin();
	
	//get near clip plane
	LLVector3 n = LLViewerCamera::getInstance()->getAtAxis();
	LLVector3 p = mouse_point_global + n * LLViewerCamera::getInstance()->getNear();

	//project mouse point onto plane
	LLVector3 pos;
	line_plane(mouse_point_global, mouse_direction_global, p, n, pos);
	mouse_point_global = pos;

	LLVector3 mouse_world_start = mouse_point_global;
	LLVector3 mouse_world_end   = mouse_point_global + mouse_direction_global * depth;

	if (!LLViewerJoystick::getInstance()->getOverrideCamera())
	{ //always set raycast intersection to mouse_world_end unless
		//flycam is on (for DoF effect)
		gDebugRaycastIntersection = mouse_world_end;
	}

	if (start)
	{
		*start = mouse_world_start;
	}

	if (end)
	{
		*end = mouse_world_end;
	}

	LLViewerObject* found = NULL;

	if (this_object)  // check only this object
	{
		if (this_object->isHUDAttachment()) // is a HUD object?
		{
			if (this_object->lineSegmentIntersect(mouse_hud_start, mouse_hud_end, this_face, pick_transparent,
												  face_hit, intersection, uv, normal, binormal))
			{
				found = this_object;
			}
		}
		else // is a world object
		{
			if (this_object->lineSegmentIntersect(mouse_world_start, mouse_world_end, this_face, pick_transparent,
												  face_hit, intersection, uv, normal, binormal))
			{
				found = this_object;
			}
		}
	}
	else // check ALL objects
	{
		found = gPipeline.lineSegmentIntersectInHUD(mouse_hud_start, mouse_hud_end, pick_transparent,
													face_hit, intersection, uv, normal, binormal);

		if (!found) // if not found in HUD, look in world:
		{
			found = gPipeline.lineSegmentIntersectInWorld(mouse_world_start, mouse_world_end, pick_transparent,
														  face_hit, intersection, uv, normal, binormal);
			if (found && !pick_transparent)
			{
				gDebugRaycastIntersection = *intersection;
			}
		}
	}

	return found;
}

// Returns unit vector relative to camera
// indicating direction of point on screen x,y
LLVector3 LLViewerWindow::mouseDirectionGlobal(const S32 x, const S32 y) const
{
	// find vertical field of view
	F32			fov = LLViewerCamera::getInstance()->getView();

	// find world view center in scaled ui coordinates
	F32			center_x = getWorldViewRectScaled().getCenterX();
	F32			center_y = getWorldViewRectScaled().getCenterY();

	// calculate pixel distance to screen
	F32			distance = ((F32)getWorldViewHeightScaled() * 0.5f) / (tan(fov / 2.f));

	// calculate click point relative to middle of screen
	F32			click_x = x - center_x;
	F32			click_y = y - center_y;

	// compute mouse vector
	LLVector3	mouse_vector =	distance * LLViewerCamera::getInstance()->getAtAxis()
								- click_x * LLViewerCamera::getInstance()->getLeftAxis()
								+ click_y * LLViewerCamera::getInstance()->getUpAxis();

	mouse_vector.normVec();

	return mouse_vector;
}

LLVector3 LLViewerWindow::mousePointHUD(const S32 x, const S32 y) const
{
	// find screen resolution
	S32			height = getWorldViewHeightScaled();

	// find world view center
	F32			center_x = getWorldViewRectScaled().getCenterX();
	F32			center_y = getWorldViewRectScaled().getCenterY();

	// remap with uniform scale (1/height) so that top is -0.5, bottom is +0.5
	F32 hud_x = -((F32)x - center_x)  / height;
	F32 hud_y = ((F32)y - center_y) / height;

	return LLVector3(0.f, hud_x/gAgentCamera.mHUDCurZoom, hud_y/gAgentCamera.mHUDCurZoom);
}

// Returns unit vector relative to camera in camera space
// indicating direction of point on screen x,y
LLVector3 LLViewerWindow::mouseDirectionCamera(const S32 x, const S32 y) const
{
	// find vertical field of view
	F32			fov_height = LLViewerCamera::getInstance()->getView();
	F32			fov_width = fov_height * LLViewerCamera::getInstance()->getAspect();

	// find screen resolution
	S32			height = getWorldViewHeightScaled();
	S32			width = getWorldViewWidthScaled();

	// find world view center
	F32			center_x = getWorldViewRectScaled().getCenterX();
	F32			center_y = getWorldViewRectScaled().getCenterY();

	// calculate click point relative to middle of screen
	F32			click_x = (((F32)x - center_x) / (F32)width) * fov_width * -1.f;
	F32			click_y = (((F32)y - center_y) / (F32)height) * fov_height;

	// compute mouse vector
	LLVector3	mouse_vector =	LLVector3(0.f, 0.f, -1.f);
	LLQuaternion mouse_rotate;
	mouse_rotate.setQuat(click_y, click_x, 0.f);

	mouse_vector = mouse_vector * mouse_rotate;
	// project to z = -1 plane;
	mouse_vector = mouse_vector * (-1.f / mouse_vector.mV[VZ]);

	return mouse_vector;
}



BOOL LLViewerWindow::mousePointOnPlaneGlobal(LLVector3d& point, const S32 x, const S32 y, 
										const LLVector3d &plane_point_global, 
										const LLVector3 &plane_normal_global)
{
	LLVector3d	mouse_direction_global_d;

	mouse_direction_global_d.setVec(mouseDirectionGlobal(x,y));
	LLVector3d	plane_normal_global_d;
	plane_normal_global_d.setVec(plane_normal_global);
	F64 plane_mouse_dot = (plane_normal_global_d * mouse_direction_global_d);
	LLVector3d plane_origin_camera_rel = plane_point_global - gAgentCamera.getCameraPositionGlobal();
	F64	mouse_look_at_scale = (plane_normal_global_d * plane_origin_camera_rel)
								/ plane_mouse_dot;
	if (llabs(plane_mouse_dot) < 0.00001)
	{
		// if mouse is parallel to plane, return closest point on line through plane origin
		// that is parallel to camera plane by scaling mouse direction vector
		// by distance to plane origin, modulated by deviation of mouse direction from plane origin
		LLVector3d plane_origin_dir = plane_origin_camera_rel;
		plane_origin_dir.normVec();
		
		mouse_look_at_scale = plane_origin_camera_rel.magVec() / (plane_origin_dir * mouse_direction_global_d);
	}

	point = gAgentCamera.getCameraPositionGlobal() + mouse_look_at_scale * mouse_direction_global_d;

	return mouse_look_at_scale > 0.0;
}


// Returns global position
BOOL LLViewerWindow::mousePointOnLandGlobal(const S32 x, const S32 y, LLVector3d *land_position_global)
{
	LLVector3		mouse_direction_global = mouseDirectionGlobal(x,y);
	F32				mouse_dir_scale;
	BOOL			hit_land = FALSE;
	LLViewerRegion	*regionp;
	F32			land_z;
	const F32	FIRST_PASS_STEP = 1.0f;		// meters
	const F32	SECOND_PASS_STEP = 0.1f;	// meters
	LLVector3d	camera_pos_global;

	camera_pos_global = gAgentCamera.getCameraPositionGlobal();
	LLVector3d		probe_point_global;
	LLVector3		probe_point_region;

	// walk forwards to find the point
	for (mouse_dir_scale = FIRST_PASS_STEP; mouse_dir_scale < gAgentCamera.mDrawDistance; mouse_dir_scale += FIRST_PASS_STEP)
	{
		LLVector3d mouse_direction_global_d;
		mouse_direction_global_d.setVec(mouse_direction_global * mouse_dir_scale);
		probe_point_global = camera_pos_global + mouse_direction_global_d;

		regionp = LLWorld::getInstance()->resolveRegionGlobal(probe_point_region, probe_point_global);

		if (!regionp)
		{
			// ...we're outside the world somehow
			continue;
		}

		S32 i = (S32) (probe_point_region.mV[VX]/regionp->getLand().getMetersPerGrid());
		S32 j = (S32) (probe_point_region.mV[VY]/regionp->getLand().getMetersPerGrid());
		S32 grids_per_edge = (S32) regionp->getLand().mGridsPerEdge;
		if ((i >= grids_per_edge) || (j >= grids_per_edge))
		{
			//llinfos << "LLViewerWindow::mousePointOnLand probe_point is out of region" << llendl;
			continue;
		}

		land_z = regionp->getLand().resolveHeightRegion(probe_point_region);

		//llinfos << "mousePointOnLand initial z " << land_z << llendl;

		if (probe_point_region.mV[VZ] < land_z)
		{
			// ...just went under land

			// cout << "under land at " << probe_point << " scale " << mouse_vec_scale << endl;

			hit_land = TRUE;
			break;
		}
	}


	if (hit_land)
	{
		// Don't go more than one step beyond where we stopped above.
		// This can't just be "mouse_vec_scale" because floating point error
		// will stop the loop before the last increment.... X - 1.0 + 0.1 + 0.1 + ... + 0.1 != X
		F32 stop_mouse_dir_scale = mouse_dir_scale + FIRST_PASS_STEP;

		// take a step backwards, then walk forwards again to refine position
		for ( mouse_dir_scale -= FIRST_PASS_STEP; mouse_dir_scale <= stop_mouse_dir_scale; mouse_dir_scale += SECOND_PASS_STEP)
		{
			LLVector3d mouse_direction_global_d;
			mouse_direction_global_d.setVec(mouse_direction_global * mouse_dir_scale);
			probe_point_global = camera_pos_global + mouse_direction_global_d;

			regionp = LLWorld::getInstance()->resolveRegionGlobal(probe_point_region, probe_point_global);

			if (!regionp)
			{
				// ...we're outside the world somehow
				continue;
			}

			/*
			i = (S32) (local_probe_point.mV[VX]/regionp->getLand().getMetersPerGrid());
			j = (S32) (local_probe_point.mV[VY]/regionp->getLand().getMetersPerGrid());
			if ((i >= regionp->getLand().mGridsPerEdge) || (j >= regionp->getLand().mGridsPerEdge))
			{
				// llinfos << "LLViewerWindow::mousePointOnLand probe_point is out of region" << llendl;
				continue;
			}
			land_z = regionp->getLand().mSurfaceZ[ i + j * (regionp->getLand().mGridsPerEdge) ];
			*/

			land_z = regionp->getLand().resolveHeightRegion(probe_point_region);

			//llinfos << "mousePointOnLand refine z " << land_z << llendl;

			if (probe_point_region.mV[VZ] < land_z)
			{
				// ...just went under land again

				*land_position_global = probe_point_global;
				return TRUE;
			}
		}
	}

	return FALSE;
}

// Saves an image to the harddrive as "SnapshotX" where X >= 1.
BOOL LLViewerWindow::saveImageNumbered(LLImageFormatted *image, bool force_picker)
{
	if (!image)
	{
		llwarns << "No image to save" << llendl;
		return FALSE;
	}

	LLFilePicker::ESaveFilter pick_type;
	std::string extension("." + image->getExtension());
	if (extension == ".j2c")
		pick_type = LLFilePicker::FFSAVE_J2C;
	else if (extension == ".bmp")
		pick_type = LLFilePicker::FFSAVE_BMP;
	else if (extension == ".jpg")
		pick_type = LLFilePicker::FFSAVE_JPEG;
	else if (extension == ".png")
		pick_type = LLFilePicker::FFSAVE_PNG;
	else if (extension == ".tga")
		pick_type = LLFilePicker::FFSAVE_TGA;
	else
		pick_type = LLFilePicker::FFSAVE_ALL; // ???
	
	// Get a base file location if needed.
	if (force_picker || !isSnapshotLocSet())
	{
		std::string proposed_name( sSnapshotBaseName );

		// getSaveFile will append an appropriate extension to the proposed name, based on the ESaveFilter constant passed in.

		// pick a directory in which to save
		LLFilePicker& picker = LLFilePicker::instance();
		if (!picker.getSaveFile(pick_type, proposed_name))
		{
			// Clicked cancel
			return FALSE;
		}

		// Copy the directory + file name
		std::string filepath = picker.getFirstFile();

		LLViewerWindow::sSnapshotBaseName = gDirUtilp->getBaseFileName(filepath, true);
		LLViewerWindow::sSnapshotDir = gDirUtilp->getDirName(filepath);
	}

	// Look for an unused file name
	std::string filepath;
	S32 i = 1;
	S32 err = 0;

	do
	{
		filepath = sSnapshotDir;
		filepath += gDirUtilp->getDirDelimiter();
		filepath += sSnapshotBaseName;
		filepath += llformat("_%.3d",i);
		filepath += extension;

		llstat stat_info;
		err = LLFile::stat( filepath, &stat_info );
		i++;
	}
	while( -1 != err );  // search until the file is not found (i.e., stat() gives an error).

	llinfos << "Saving snapshot to " << filepath << llendl;
	return image->save(filepath);
}

void LLViewerWindow::resetSnapshotLoc()
{
	sSnapshotDir.clear();
}

// static
void LLViewerWindow::movieSize(S32 new_width, S32 new_height)
{
	LLCoordWindow size;
	gViewerWindow->getWindow()->getSize(&size);
	if ( size.mX != new_width
		|| size.mY != new_height)
	{
		LLCoordWindow new_size(new_width, new_height);
		LLCoordScreen screen_size;
		gViewerWindow->getWindow()->convertCoords(new_size, &screen_size);
		gViewerWindow->getWindow()->setSize(screen_size);
	}
}

BOOL LLViewerWindow::saveSnapshot( const std::string& filepath, S32 image_width, S32 image_height, BOOL show_ui, BOOL do_rebuild, ESnapshotType type)
{
	llinfos << "Saving snapshot to: " << filepath << llendl;

	LLPointer<LLImageRaw> raw = new LLImageRaw;
	BOOL success = rawSnapshot(raw, image_width, image_height, TRUE, FALSE, show_ui, do_rebuild);

	if (success)
	{
		LLPointer<LLImageBMP> bmp_image = new LLImageBMP;
		success = bmp_image->encode(raw, 0.0f);
		if( success )
		{
			success = bmp_image->save(filepath);
		}
		else
		{
			llwarns << "Unable to encode bmp snapshot" << llendl;
		}
	}
	else
	{
		llwarns << "Unable to capture raw snapshot" << llendl;
	}

	return success;
}


void LLViewerWindow::playSnapshotAnimAndSound()
{
	if (gSavedSettings.getBOOL("QuietSnapshotsToDisk"))
	{
		return;
	}
	gAgent.sendAnimationRequest(ANIM_AGENT_SNAPSHOT, ANIM_REQUEST_START);
	send_sound_trigger(LLUUID(gSavedSettings.getString("UISndSnapshot")), 1.0f);
}

BOOL LLViewerWindow::thumbnailSnapshot(LLImageRaw *raw, S32 preview_width, S32 preview_height, BOOL show_ui, BOOL do_rebuild, ESnapshotType type)
{
	return rawSnapshot(raw, preview_width, preview_height, FALSE, FALSE, show_ui, do_rebuild, type);
}

// Saves the image from the screen to a raw image
// Since the required size might be bigger than the available screen, this method rerenders the scene in parts (called subimages) and copy
// the results over to the final raw image.
BOOL LLViewerWindow::rawSnapshot(LLImageRaw *raw, S32 image_width, S32 image_height, 
								 BOOL keep_window_aspect, BOOL is_texture, BOOL show_ui, BOOL do_rebuild, ESnapshotType type, S32 max_size)
{
	if (!raw)
	{
		return FALSE;
	}
	//check if there is enough memory for the snapshot image
	if(LLPipeline::sMemAllocationThrottled)
	{
		return FALSE ; //snapshot taking is disabled due to memory restriction.
	}
	if(image_width * image_height > (1 << 22)) //if snapshot image is larger than 2K by 2K
	{
		if(!LLMemory::tryToAlloc(NULL, image_width * image_height * 3))
		{
			llwarns << "No enough memory to take the snapshot with size (w : h): " << image_width << " : " << image_height << llendl ;
			return FALSE ; //there is no enough memory for taking this snapshot.
		}
	}

	// PRE SNAPSHOT
	gDisplaySwapBuffers = FALSE;
	
	glClear(GL_DEPTH_BUFFER_BIT | GL_COLOR_BUFFER_BIT | GL_STENCIL_BUFFER_BIT);
	setCursor(UI_CURSOR_WAIT);

	// Hide all the UI widgets first and draw a frame
	BOOL prev_draw_ui = gPipeline.hasRenderDebugFeatureMask(LLPipeline::RENDER_DEBUG_FEATURE_UI) ? TRUE : FALSE;

	if ( prev_draw_ui != show_ui)
	{
		LLPipeline::toggleRenderDebugFeature((void*)LLPipeline::RENDER_DEBUG_FEATURE_UI);
	}

	BOOL hide_hud = !gSavedSettings.getBOOL("RenderHUDInSnapshot") && LLPipeline::sShowHUDAttachments;
	if (hide_hud)
	{
		LLPipeline::sShowHUDAttachments = FALSE;
	}

	// if not showing ui, use full window to render world view
	updateWorldViewRect(!show_ui);

	// Copy screen to a buffer
	// crop sides or top and bottom, if taking a snapshot of different aspect ratio
	// from window
	LLRect window_rect = show_ui ? getWindowRectRaw() : getWorldViewRectRaw(); 

	S32 snapshot_width  = window_rect.getWidth();
	S32 snapshot_height = window_rect.getHeight();
	// SNAPSHOT
	S32 window_width  = snapshot_width;
	S32 window_height = snapshot_height;
	
	// Note: Scaling of the UI is currently *not* supported so we limit the output size if UI is requested
	if (show_ui)
	{
		// If the user wants the UI, limit the output size to the available screen size
		image_width  = llmin(image_width, window_width);
		image_height = llmin(image_height, window_height);
	}

	F32 scale_factor = 1.0f ;
	if (!keep_window_aspect || (image_width > window_width) || (image_height > window_height))
	{	
		// if image cropping or need to enlarge the scene, compute a scale_factor
		F32 ratio = llmin( (F32)window_width / image_width , (F32)window_height / image_height) ;
		snapshot_width  = (S32)(ratio * image_width) ;
		snapshot_height = (S32)(ratio * image_height) ;
		scale_factor = llmax(1.0f, 1.0f / ratio) ;
	}
	
	if (show_ui && scale_factor > 1.f)
	{
		// Note: we should never get there...
		llwarns << "over scaling UI not supported." << llendl;
	}

	S32 buffer_x_offset = llfloor(((window_width  - snapshot_width)  * scale_factor) / 2.f);
	S32 buffer_y_offset = llfloor(((window_height - snapshot_height) * scale_factor) / 2.f);

	S32 image_buffer_x = llfloor(snapshot_width  * scale_factor) ;
	S32 image_buffer_y = llfloor(snapshot_height * scale_factor) ;

	if ((image_buffer_x > max_size) || (image_buffer_y > max_size)) // boundary check to avoid memory overflow
	{
		scale_factor *= llmin((F32)max_size / image_buffer_x, (F32)max_size / image_buffer_y) ;
		image_buffer_x = llfloor(snapshot_width  * scale_factor) ;
		image_buffer_y = llfloor(snapshot_height * scale_factor) ;
	}
	if ((image_buffer_x > 0) && (image_buffer_y > 0))
	{
		raw->resize(image_buffer_x, image_buffer_y, 3);
	}
	else
	{
		return FALSE ;
	}
	if (raw->isBufferInvalid())
	{
		return FALSE ;
	}

	BOOL high_res = scale_factor >= 2.f; // Font scaling is slow, only do so if rez is much higher
	if (high_res && show_ui)
	{
		// Note: we should never get there...
		llwarns << "High res UI snapshot not supported. " << llendl;
		/*send_agent_pause();
		//rescale fonts
		initFonts(scale_factor);
		LLHUDObject::reshapeAll();*/
	}

	S32 output_buffer_offset_y = 0;

	F32 depth_conversion_factor_1 = (LLViewerCamera::getInstance()->getFar() + LLViewerCamera::getInstance()->getNear()) / (2.f * LLViewerCamera::getInstance()->getFar() * LLViewerCamera::getInstance()->getNear());
	F32 depth_conversion_factor_2 = (LLViewerCamera::getInstance()->getFar() - LLViewerCamera::getInstance()->getNear()) / (2.f * LLViewerCamera::getInstance()->getFar() * LLViewerCamera::getInstance()->getNear());

	gObjectList.generatePickList(*LLViewerCamera::getInstance());

	// Subimages are in fact partial rendering of the final view. This happens when the final view is bigger than the screen.
	// In most common cases, scale_factor is 1 and there's no more than 1 iteration on x and y
	for (int subimage_y = 0; subimage_y < scale_factor; ++subimage_y)
	{
		S32 subimage_y_offset = llclamp(buffer_y_offset - (subimage_y * window_height), 0, window_height);;
		// handle fractional columns
		U32 read_height = llmax(0, (window_height - subimage_y_offset) -
			llmax(0, (window_height * (subimage_y + 1)) - (buffer_y_offset + raw->getHeight())));

		S32 output_buffer_offset_x = 0;
		for (int subimage_x = 0; subimage_x < scale_factor; ++subimage_x)
		{
			gDisplaySwapBuffers = FALSE;
			gDepthDirty = TRUE;

			S32 subimage_x_offset = llclamp(buffer_x_offset - (subimage_x * window_width), 0, window_width);
			// handle fractional rows
			U32 read_width = llmax(0, (window_width - subimage_x_offset) -
									llmax(0, (window_width * (subimage_x + 1)) - (buffer_x_offset + raw->getWidth())));
			
			// Skip rendering and sampling altogether if either width or height is degenerated to 0 (common in cropping cases)
			if (read_width && read_height)
			{
				const U32 subfield = subimage_x+(subimage_y*llceil(scale_factor));
				display(do_rebuild, scale_factor, subfield, TRUE);
				
				if (!LLPipeline::sRenderDeferred)
				{
					// Required for showing the GUI in snapshots and performing bloom composite overlay
					// Call even if show_ui is FALSE
					render_ui(scale_factor, subfield);
				}
				
				for (U32 out_y = 0; out_y < read_height ; out_y++)
				{
					S32 output_buffer_offset = ( 
												(out_y * (raw->getWidth())) // ...plus iterated y...
												+ (window_width * subimage_x) // ...plus subimage start in x...
												+ (raw->getWidth() * window_height * subimage_y) // ...plus subimage start in y...
												- output_buffer_offset_x // ...minus buffer padding x...
												- (output_buffer_offset_y * (raw->getWidth()))  // ...minus buffer padding y...
												) * raw->getComponents();
				
					// Ping the watchdog thread every 100 lines to keep us alive (arbitrary number, feel free to change)
					if (out_y % 100 == 0)
					{
						LLAppViewer::instance()->pingMainloopTimeout("LLViewerWindow::rawSnapshot");
					}
				
					if (type == SNAPSHOT_TYPE_COLOR)
					{
						glReadPixels(
									 subimage_x_offset, out_y + subimage_y_offset,
									 read_width, 1,
									 GL_RGB, GL_UNSIGNED_BYTE,
									 raw->getData() + output_buffer_offset
									 );
					}
					else // SNAPSHOT_TYPE_DEPTH
					{
						LLPointer<LLImageRaw> depth_line_buffer = new LLImageRaw(read_width, 1, sizeof(GL_FLOAT)); // need to store floating point values
						glReadPixels(
									 subimage_x_offset, out_y + subimage_y_offset,
									 read_width, 1,
									 GL_DEPTH_COMPONENT, GL_FLOAT,
									 depth_line_buffer->getData()// current output pixel is beginning of buffer...
									 );

						for (S32 i = 0; i < (S32)read_width; i++)
						{
							F32 depth_float = *(F32*)(depth_line_buffer->getData() + (i * sizeof(F32)));
					
							F32 linear_depth_float = 1.f / (depth_conversion_factor_1 - (depth_float * depth_conversion_factor_2));
							U8 depth_byte = F32_to_U8(linear_depth_float, LLViewerCamera::getInstance()->getNear(), LLViewerCamera::getInstance()->getFar());
							// write converted scanline out to result image
							for (S32 j = 0; j < raw->getComponents(); j++)
							{
								*(raw->getData() + output_buffer_offset + (i * raw->getComponents()) + j) = depth_byte;
							}
						}
					}
				}
			}
			output_buffer_offset_x += subimage_x_offset;
			stop_glerror();
		}
		output_buffer_offset_y += subimage_y_offset;
	}

	gDisplaySwapBuffers = FALSE;
	gDepthDirty = TRUE;

	// POST SNAPSHOT
	if (!gPipeline.hasRenderDebugFeatureMask(LLPipeline::RENDER_DEBUG_FEATURE_UI))
	{
		LLPipeline::toggleRenderDebugFeature((void*)LLPipeline::RENDER_DEBUG_FEATURE_UI);
	}

	if (hide_hud)
	{
		LLPipeline::sShowHUDAttachments = TRUE;
	}

	/*if (high_res)
	{
		initFonts(1.f);
		LLHUDObject::reshapeAll();
	}*/

	// Pre-pad image to number of pixels such that the line length is a multiple of 4 bytes (for BMP encoding)
	// Note: this formula depends on the number of components being 3.  Not obvious, but it's correct.	
	image_width += (image_width * 3) % 4;

	BOOL ret = TRUE ;
	// Resize image
	if(llabs(image_width - image_buffer_x) > 4 || llabs(image_height - image_buffer_y) > 4)
	{
		ret = raw->scale( image_width, image_height );  
	}
	else if(image_width != image_buffer_x || image_height != image_buffer_y)
	{
		ret = raw->scale( image_width, image_height, FALSE );  
	}
	

	setCursor(UI_CURSOR_ARROW);

	if (do_rebuild)
	{
		// If we had to do a rebuild, that means that the lists of drawables to be rendered
		// was empty before we started.
		// Need to reset these, otherwise we call state sort on it again when render gets called the next time
		// and we stand a good chance of crashing on rebuild because the render drawable arrays have multiple copies of
		// objects on them.
		gPipeline.resetDrawOrders();
	}

	if (high_res)
	{
		send_agent_resume();
	}

	return ret;
}

void LLViewerWindow::destroyWindow()
{
	if (mWindow)
	{
		LLWindowManager::destroyWindow(mWindow);
	}
	mWindow = NULL;
}


void LLViewerWindow::drawMouselookInstructions()
{
	// Draw instructions for mouselook ("Press ESC to return to World View" partially transparent at the bottom of the screen.)
	const std::string instructions = LLTrans::getString("LeaveMouselook");
	const LLFontGL* font = LLFontGL::getFont(LLFontDescriptor("SansSerif", "Large", LLFontGL::BOLD));
	
	//to be on top of Bottom bar when it is opened
	const S32 INSTRUCTIONS_PAD = 50;

	font->renderUTF8( 
		instructions, 0,
		getWorldViewRectScaled().getCenterX(),
		getWorldViewRectScaled().mBottom + INSTRUCTIONS_PAD,
		LLColor4( 1.0f, 1.0f, 1.0f, 0.5f ),
		LLFontGL::HCENTER, LLFontGL::TOP,
		LLFontGL::NORMAL,LLFontGL::DROP_SHADOW);
}

void* LLViewerWindow::getPlatformWindow() const
{
	return mWindow->getPlatformWindow();
}

void* LLViewerWindow::getMediaWindow() 	const
{
	return mWindow->getMediaWindow();
}

void LLViewerWindow::focusClient()		const
{
	return mWindow->focusClient();
}

LLRootView*	LLViewerWindow::getRootView() const
{
	return mRootView;
}

LLRect LLViewerWindow::getWorldViewRectScaled() const
{
	return mWorldViewRectScaled;
}

S32 LLViewerWindow::getWorldViewHeightScaled() const
{
	return mWorldViewRectScaled.getHeight();
}

S32 LLViewerWindow::getWorldViewWidthScaled() const
{
	return mWorldViewRectScaled.getWidth();
}


S32 LLViewerWindow::getWorldViewHeightRaw() const
{
	return mWorldViewRectRaw.getHeight(); 
}

S32 LLViewerWindow::getWorldViewWidthRaw() const
{
	return mWorldViewRectRaw.getWidth(); 
}

S32	LLViewerWindow::getWindowHeightScaled()	const 	
{ 
	return mWindowRectScaled.getHeight(); 
}

S32	LLViewerWindow::getWindowWidthScaled() const 	
{ 
	return mWindowRectScaled.getWidth(); 
}

S32	LLViewerWindow::getWindowHeightRaw()	const 	
{ 
	return mWindowRectRaw.getHeight(); 
}

S32	LLViewerWindow::getWindowWidthRaw() const 	
{ 
	return mWindowRectRaw.getWidth(); 
}

void LLViewerWindow::setup2DRender()
{
	// setup ortho camera
	gl_state_for_2d(mWindowRectRaw.getWidth(), mWindowRectRaw.getHeight());
	setup2DViewport();
}

void LLViewerWindow::setup2DViewport(S32 x_offset, S32 y_offset)
{
	gGLViewport[0] = mWindowRectRaw.mLeft + x_offset;
	gGLViewport[1] = mWindowRectRaw.mBottom + y_offset;
	gGLViewport[2] = mWindowRectRaw.getWidth();
	gGLViewport[3] = mWindowRectRaw.getHeight();
	glViewport(gGLViewport[0], gGLViewport[1], gGLViewport[2], gGLViewport[3]);
}


void LLViewerWindow::setup3DRender()
{
	// setup perspective camera
	LLViewerCamera::getInstance()->setPerspective(NOT_FOR_SELECTION, mWorldViewRectRaw.mLeft, mWorldViewRectRaw.mBottom,  mWorldViewRectRaw.getWidth(), mWorldViewRectRaw.getHeight(), FALSE, LLViewerCamera::getInstance()->getNear(), MAX_FAR_CLIP*2.f);
	setup3DViewport();
}

void LLViewerWindow::setup3DViewport(S32 x_offset, S32 y_offset)
{
	gGLViewport[0] = mWorldViewRectRaw.mLeft + x_offset;
	gGLViewport[1] = mWorldViewRectRaw.mBottom + y_offset;
	gGLViewport[2] = mWorldViewRectRaw.getWidth();
	gGLViewport[3] = mWorldViewRectRaw.getHeight();
	glViewport(gGLViewport[0], gGLViewport[1], gGLViewport[2], gGLViewport[3]);
}

void LLViewerWindow::revealIntroPanel()
{
	if (mProgressView)
	{
		mProgressView->revealIntroPanel();
	}
}

void LLViewerWindow::setShowProgress(const BOOL show)
{
	if (mProgressView)
	{
		mProgressView->setVisible(show);
	}
}

void LLViewerWindow::setStartupComplete()
{
	if (mProgressView)
	{
		mProgressView->setStartupComplete();
	}
}

BOOL LLViewerWindow::getShowProgress() const
{
	return (mProgressView && mProgressView->getVisible());
}

void LLViewerWindow::setProgressString(const std::string& string)
{
	if (mProgressView)
	{
		mProgressView->setText(string);
	}
}

void LLViewerWindow::setProgressMessage(const std::string& msg)
{
	if(mProgressView)
	{
		mProgressView->setMessage(msg);
	}
}

void LLViewerWindow::setProgressPercent(const F32 percent)
{
	if (mProgressView)
	{
		mProgressView->setPercent(percent);
	}
}

void LLViewerWindow::setProgressCancelButtonVisible( BOOL b, const std::string& label )
{
	if (mProgressView)
	{
		mProgressView->setCancelButtonVisible( b, label );
	}
}


LLProgressView *LLViewerWindow::getProgressView() const
{
	return mProgressView;
}

void LLViewerWindow::dumpState()
{
	llinfos << "LLViewerWindow Active " << S32(mActive) << llendl;
	llinfos << "mWindow visible " << S32(mWindow->getVisible())
		<< " minimized " << S32(mWindow->getMinimized())
		<< llendl;
}

void LLViewerWindow::stopGL(BOOL save_state)
{
	//Note: --bao
	//if not necessary, do not change the order of the function calls in this function.
	//if change something, make sure it will not break anything.
	//especially be careful to put anything behind gTextureList.destroyGL(save_state);
	if (!gGLManager.mIsDisabled)
	{
		llinfos << "Shutting down GL..." << llendl;

		// Pause texture decode threads (will get unpaused during main loop)
		LLAppViewer::getTextureCache()->pause();
		LLAppViewer::getImageDecodeThread()->pause();
		LLAppViewer::getTextureFetch()->pause();
				
		gSky.destroyGL();
		stop_glerror();		

		LLManipTranslate::destroyGL() ;
		stop_glerror();		

		gBumpImageList.destroyGL();
		stop_glerror();

		LLFontGL::destroyAllGL();
		stop_glerror();

		LLVOAvatar::destroyGL();
		stop_glerror();

		LLViewerDynamicTexture::destroyGL();
		stop_glerror();

		if (gPipeline.isInit())
		{
			gPipeline.destroyGL();
		}
		
		gBox.cleanupGL();
		
		if(gPostProcess)
		{
			gPostProcess->invalidate();
		}

		gTextureList.destroyGL(save_state);
		stop_glerror();
		
		gGLManager.mIsDisabled = TRUE;
		stop_glerror();
		
		llinfos << "Remaining allocated texture memory: " << LLImageGL::sGlobalTextureMemoryInBytes << " bytes" << llendl;
	}
}

void LLViewerWindow::restoreGL(const std::string& progress_message)
{
	//Note: --bao
	//if not necessary, do not change the order of the function calls in this function.
	//if change something, make sure it will not break anything. 
	//especially, be careful to put something before gTextureList.restoreGL();
	if (gGLManager.mIsDisabled)
	{
		llinfos << "Restoring GL..." << llendl;
		gGLManager.mIsDisabled = FALSE;
		
		initGLDefaults();
		LLGLState::restoreGL();
		
		gTextureList.restoreGL();
		
		// for future support of non-square pixels, and fonts that are properly stretched
		//LLFontGL::destroyDefaultFonts();
		initFonts();
				
		gSky.restoreGL();
		gPipeline.restoreGL();
		LLDrawPoolWater::restoreGL();
		LLManipTranslate::restoreGL();
		
		gBumpImageList.restoreGL();
		LLViewerDynamicTexture::restoreGL();
		LLVOAvatar::restoreGL();
		
		gResizeScreenTexture = TRUE;
		gWindowResized = TRUE;

		if (isAgentAvatarValid() && !gAgentAvatarp->isUsingBakedTextures())
		{
			LLVisualParamHint::requestHintUpdates();
		}

		if (!progress_message.empty())
		{
			gRestoreGLTimer.reset();
			gRestoreGL = TRUE;
			setShowProgress(TRUE);
			setProgressString(progress_message);
		}
		llinfos << "...Restoring GL done" << llendl;
		if(!LLAppViewer::instance()->restoreErrorTrap())
		{
			llwarns << " Someone took over my signal/exception handler (post restoreGL)!" << llendl;
		}

	}
}

void LLViewerWindow::initFonts(F32 zoom_factor)
{
	LLFontGL::destroyAllGL();
	// Initialize with possibly different zoom factor

	LLFontManager::initClass();

	LLFontGL::initClass( gSavedSettings.getF32("FontScreenDPI"),
								mDisplayScale.mV[VX] * zoom_factor,
								mDisplayScale.mV[VY] * zoom_factor,
								gDirUtilp->getAppRODataDir(),
								LLUI::getXUIPaths());
	// Force font reloads, which can be very slow
	LLFontGL::loadDefaultFonts();
}

void LLViewerWindow::requestResolutionUpdate()
{
	mResDirty = true;
}

void LLViewerWindow::checkSettings()
{
	if (mStatesDirty)
	{
		gGL.refreshState();
		LLViewerShaderMgr::instance()->setShaders();
		mStatesDirty = false;
	}
	
	// We want to update the resolution AFTER the states getting refreshed not before.
	if (mResDirty)
	{
		reshape(getWindowWidthRaw(), getWindowHeightRaw());
		mResDirty = false;
	}	
}

void LLViewerWindow::restartDisplay(BOOL show_progress_bar)
{
	llinfos << "Restaring GL" << llendl;
	stopGL();
	if (show_progress_bar)
	{
		restoreGL(LLTrans::getString("ProgressChangingResolution"));
	}
	else
	{
		restoreGL();
	}
}

BOOL LLViewerWindow::changeDisplaySettings(LLCoordScreen size, BOOL disable_vsync, BOOL show_progress_bar)
{
	//BOOL was_maximized = gSavedSettings.getBOOL("WindowMaximized");

	//gResizeScreenTexture = TRUE;


	//U32 fsaa = gSavedSettings.getU32("RenderFSAASamples");
	//U32 old_fsaa = mWindow->getFSAASamples();

	// if not maximized, use the request size
	if (!mWindow->getMaximized())
	{
		mWindow->setSize(size);
	}

	//if (fsaa == old_fsaa)
	{
		return TRUE;
	}

/*

	// Close floaters that don't handle settings change
	LLFloaterReg::hideInstance("snapshot");
	
	BOOL result_first_try = FALSE;
	BOOL result_second_try = FALSE;

	LLFocusableElement* keyboard_focus = gFocusMgr.getKeyboardFocus();
	send_agent_pause();
	llinfos << "Stopping GL during changeDisplaySettings" << llendl;
	stopGL();
	mIgnoreActivate = TRUE;
	LLCoordScreen old_size;
	LLCoordScreen old_pos;
	mWindow->getSize(&old_size);

	//mWindow->setFSAASamples(fsaa);

	result_first_try = mWindow->switchContext(false, size, disable_vsync);
	if (!result_first_try)
	{
		// try to switch back
		//mWindow->setFSAASamples(old_fsaa);
		result_second_try = mWindow->switchContext(false, old_size, disable_vsync);

		if (!result_second_try)
		{
			// we are stuck...try once again with a minimal resolution?
			send_agent_resume();
			mIgnoreActivate = FALSE;
			return FALSE;
		}
	}
	send_agent_resume();

	llinfos << "Restoring GL during resolution change" << llendl;
	if (show_progress_bar)
	{
		restoreGL(LLTrans::getString("ProgressChangingResolution"));
	}
	else
	{
		restoreGL();
	}

	if (!result_first_try)
	{
		LLSD args;
		args["RESX"] = llformat("%d",size.mX);
		args["RESY"] = llformat("%d",size.mY);
		LLNotificationsUtil::add("ResolutionSwitchFail", args);
		size = old_size; // for reshape below
	}

	BOOL success = result_first_try || result_second_try;

	if (success)
	{
		// maximize window if was maximized, else reposition
		if (was_maximized)
		{
			mWindow->maximize();
		}
		else
		{
			S32 windowX = gSavedSettings.getS32("WindowX");
			S32 windowY = gSavedSettings.getS32("WindowY");

			mWindow->setPosition(LLCoordScreen ( windowX, windowY ) );
		}
	}

	mIgnoreActivate = FALSE;
	gFocusMgr.setKeyboardFocus(keyboard_focus);
	
	return success;

	*/
}

F32	LLViewerWindow::getWorldViewAspectRatio() const
{
	F32 world_aspect = (F32)mWorldViewRectRaw.getWidth() / (F32)mWorldViewRectRaw.getHeight();
	return world_aspect;
}

void LLViewerWindow::calcDisplayScale()
{
	F32 ui_scale_factor = gSavedSettings.getF32("UIScaleFactor");
	LLVector2 display_scale;
	display_scale.setVec(llmax(1.f / mWindow->getPixelAspectRatio(), 1.f), llmax(mWindow->getPixelAspectRatio(), 1.f));
	display_scale *= ui_scale_factor;

	// limit minimum display scale
	if (display_scale.mV[VX] < MIN_DISPLAY_SCALE || display_scale.mV[VY] < MIN_DISPLAY_SCALE)
	{
		display_scale *= MIN_DISPLAY_SCALE / llmin(display_scale.mV[VX], display_scale.mV[VY]);
	}
	
	if (display_scale != mDisplayScale)
	{
		llinfos << "Setting display scale to " << display_scale << llendl;

		mDisplayScale = display_scale;
		// Init default fonts
		initFonts();
	}
}

//static
LLRect 	LLViewerWindow::calcScaledRect(const LLRect & rect, const LLVector2& display_scale)
{
	LLRect res = rect;
	res.mLeft = llround((F32)res.mLeft / display_scale.mV[VX]);
	res.mRight = llround((F32)res.mRight / display_scale.mV[VX]);
	res.mBottom = llround((F32)res.mBottom / display_scale.mV[VY]);
	res.mTop = llround((F32)res.mTop / display_scale.mV[VY]);

	return res;
}

S32 LLViewerWindow::getChatConsoleBottomPad()
{
	S32 offset = 0;

	if(gToolBarView)
		offset += gToolBarView->getChild<LLView>("bottom_toolbar_panel")->getRect().getHeight();

	return offset;
}

LLRect LLViewerWindow::getChatConsoleRect()
{
	LLRect full_window(0, getWindowHeightScaled(), getWindowWidthScaled(), 0);
	LLRect console_rect = full_window;

	const S32 CONSOLE_PADDING_TOP = 24;
	const S32 CONSOLE_PADDING_LEFT = 24;
	const S32 CONSOLE_PADDING_RIGHT = 10;

	console_rect.mTop    -= CONSOLE_PADDING_TOP;
	console_rect.mBottom += getChatConsoleBottomPad();

	console_rect.mLeft   += CONSOLE_PADDING_LEFT; 

	static const BOOL CHAT_FULL_WIDTH = gSavedSettings.getBOOL("ChatFullWidth");

	if (CHAT_FULL_WIDTH)
	{
		console_rect.mRight -= CONSOLE_PADDING_RIGHT;
	}
	else
	{
		// Make console rect somewhat narrow so having inventory open is
		// less of a problem.
		console_rect.mRight  = console_rect.mLeft + 2 * getWindowWidthScaled() / 3;
	}

	return console_rect;
}
//----------------------------------------------------------------------------


//static 
bool LLViewerWindow::onAlert(const LLSD& notify)
{
	LLNotificationPtr notification = LLNotifications::instance().find(notify["id"].asUUID());

	if (gHeadlessClient)
	{
		llinfos << "Alert: " << notification->getName() << llendl;
	}

	// If we're in mouselook, the mouse is hidden and so the user can't click 
	// the dialog buttons.  In that case, change to First Person instead.
	if( gAgentCamera.cameraMouselook() )
	{
		gAgentCamera.changeCameraToDefault();
	}
	return false;
}

void LLViewerWindow::setUIVisibility(bool visible)
{
	mUIVisible = visible;

	if (!visible)
	{
		gAgentCamera.changeCameraToThirdPerson(FALSE);
		gFloaterView->hideAllFloaters();
	}
	else
	{
		gFloaterView->showHiddenFloaters();
	}

	if (gToolBarView)
	{
		gToolBarView->setToolBarsVisible(visible);
	}

	LLNavigationBar::getInstance()->setVisible(visible ? gSavedSettings.getBOOL("ShowNavbarNavigationPanel") : FALSE);
	LLPanelTopInfoBar::getInstance()->setVisible(visible? gSavedSettings.getBOOL("ShowMiniLocationPanel") : FALSE);
	mRootView->getChildView("status_bar_container")->setVisible(visible);
}

bool LLViewerWindow::getUIVisibility()
{
	return mUIVisible;
}

////////////////////////////////////////////////////////////////////////////
//
// LLPickInfo
//
LLPickInfo::LLPickInfo()
	: mKeyMask(MASK_NONE),
	  mPickCallback(NULL),
	  mPickType(PICK_INVALID),
	  mWantSurfaceInfo(FALSE),
	  mObjectFace(-1),
	  mUVCoords(-1.f, -1.f),
	  mSTCoords(-1.f, -1.f),
	  mXYCoords(-1, -1),
	  mIntersection(),
	  mNormal(),
	  mBinormal(),
	  mHUDIcon(NULL),
	  mPickTransparent(FALSE)
{
}

LLPickInfo::LLPickInfo(const LLCoordGL& mouse_pos, 
		       MASK keyboard_mask, 
		       BOOL pick_transparent,
		       BOOL pick_uv_coords,
		       void (*pick_callback)(const LLPickInfo& pick_info))
	: mMousePt(mouse_pos),
	  mKeyMask(keyboard_mask),
	  mPickCallback(pick_callback),
	  mPickType(PICK_INVALID),
	  mWantSurfaceInfo(pick_uv_coords),
	  mObjectFace(-1),
	  mUVCoords(-1.f, -1.f),
	  mSTCoords(-1.f, -1.f),
	  mXYCoords(-1, -1),
	  mNormal(),
	  mBinormal(),
	  mHUDIcon(NULL),
	  mPickTransparent(pick_transparent)
{
}

void LLPickInfo::fetchResults()
{

	S32 face_hit = -1;
	LLVector3 intersection, normal, binormal;
	LLVector2 uv;

	LLHUDIcon* hit_icon = gViewerWindow->cursorIntersectIcon(mMousePt.mX, mMousePt.mY, 512.f, &intersection);
	
	F32 icon_dist = 0.f;
	if (hit_icon)
	{
		icon_dist = (LLViewerCamera::getInstance()->getOrigin()-intersection).magVec();
	}
	LLViewerObject* hit_object = gViewerWindow->cursorIntersect(mMousePt.mX, mMousePt.mY, 512.f,
									NULL, -1, mPickTransparent, &face_hit,
									&intersection, &uv, &normal, &binormal);
	
	mPickPt = mMousePt;

	U32 te_offset = face_hit > -1 ? face_hit : 0;

	//unproject relative clicked coordinate from window coordinate using GL
	
	LLViewerObject* objectp = hit_object;

	if (hit_icon && 
		(!objectp || 
		icon_dist < (LLViewerCamera::getInstance()->getOrigin()-intersection).magVec()))
	{
		// was this name referring to a hud icon?
		mHUDIcon = hit_icon;
		mPickType = PICK_ICON;
		mPosGlobal = mHUDIcon->getPositionGlobal();
	}
	else if (objectp)
	{
		if( objectp->getPCode() == LLViewerObject::LL_VO_SURFACE_PATCH )
		{
			// Hit land
			mPickType = PICK_LAND;
			mObjectID.setNull(); // land has no id

			// put global position into land_pos
			LLVector3d land_pos;
			if (!gViewerWindow->mousePointOnLandGlobal(mPickPt.mX, mPickPt.mY, &land_pos))
			{
				// The selected point is beyond the draw distance or is otherwise 
				// not selectable. Return before calling mPickCallback().
				return;
			}

			// Fudge the land focus a little bit above ground.
			mPosGlobal = land_pos + LLVector3d::z_axis * 0.1f;
		}
		else
		{
			if(isFlora(objectp))
			{
				mPickType = PICK_FLORA;
			}
			else
			{
				mPickType = PICK_OBJECT;
			}
			mObjectOffset = gAgentCamera.calcFocusOffset(objectp, intersection, mPickPt.mX, mPickPt.mY);
			mObjectID = objectp->mID;
			mObjectFace = (te_offset == NO_FACE) ? -1 : (S32)te_offset;

			mPosGlobal = gAgent.getPosGlobalFromAgent(intersection);
			
			if (mWantSurfaceInfo)
			{
				getSurfaceInfo();
			}
		}
	}
	
	if (mPickCallback)
	{
		mPickCallback(*this);
	}
}

LLPointer<LLViewerObject> LLPickInfo::getObject() const
{
	return gObjectList.findObject( mObjectID );
}

void LLPickInfo::updateXYCoords()
{
	if (mObjectFace > -1)
	{
		const LLTextureEntry* tep = getObject()->getTE(mObjectFace);
		LLPointer<LLViewerTexture> imagep = LLViewerTextureManager::getFetchedTexture(tep->getID());
		if(mUVCoords.mV[VX] >= 0.f && mUVCoords.mV[VY] >= 0.f && imagep.notNull())
		{
			mXYCoords.mX = llround(mUVCoords.mV[VX] * (F32)imagep->getWidth());
			mXYCoords.mY = llround((1.f - mUVCoords.mV[VY]) * (F32)imagep->getHeight());
		}
	}
}

void LLPickInfo::getSurfaceInfo()
{
	// set values to uninitialized - this is what we return if no intersection is found
	mObjectFace   = -1;
	mUVCoords     = LLVector2(-1, -1);
	mSTCoords     = LLVector2(-1, -1);
	mXYCoords	  = LLCoordScreen(-1, -1);
	mIntersection = LLVector3(0,0,0);
	mNormal       = LLVector3(0,0,0);
	mBinormal     = LLVector3(0,0,0);
	
	LLViewerObject* objectp = getObject();

	if (objectp)
	{
		if (gViewerWindow->cursorIntersect(llround((F32)mMousePt.mX), llround((F32)mMousePt.mY), 1024.f,
										   objectp, -1, mPickTransparent,
										   &mObjectFace,
										   &mIntersection,
										   &mSTCoords,
										   &mNormal,
										   &mBinormal))
		{
			// if we succeeded with the intersect above, compute the texture coordinates:

			if (objectp->mDrawable.notNull() && mObjectFace > -1)
			{
				LLFace* facep = objectp->mDrawable->getFace(mObjectFace);

				mUVCoords = facep->surfaceToTexture(mSTCoords, mIntersection, mNormal);
			}

			// and XY coords:
			updateXYCoords();
			
		}
	}
}


/* code to get UV via a special UV render - removed in lieu of raycast method
LLVector2 LLPickInfo::pickUV()
{
	LLVector2 result(-1.f, -1.f);

	LLViewerObject* objectp = getObject();
	if (!objectp)
	{
		return result;
	}

	if (mObjectFace > -1 &&
		objectp->mDrawable.notNull() && objectp->getPCode() == LL_PCODE_VOLUME &&
		mObjectFace < objectp->mDrawable->getNumFaces())
	{
		S32 scaled_x = llround((F32)mPickPt.mX * gViewerWindow->getDisplayScale().mV[VX]);
		S32 scaled_y = llround((F32)mPickPt.mY * gViewerWindow->getDisplayScale().mV[VY]);
		const S32 UV_PICK_WIDTH = 5;
		const S32 UV_PICK_HALF_WIDTH = (UV_PICK_WIDTH - 1) / 2;
		U8 uv_pick_buffer[UV_PICK_WIDTH * UV_PICK_WIDTH * 4];
		LLFace* facep = objectp->mDrawable->getFace(mObjectFace);
		if (facep)
		{
			LLGLState scissor_state(GL_SCISSOR_TEST);
			scissor_state.enable();
			LLViewerCamera::getInstance()->setPerspective(FOR_SELECTION, scaled_x - UV_PICK_HALF_WIDTH, scaled_y - UV_PICK_HALF_WIDTH, UV_PICK_WIDTH, UV_PICK_WIDTH, FALSE);
			//glViewport(scaled_x - UV_PICK_HALF_WIDTH, scaled_y - UV_PICK_HALF_WIDTH, UV_PICK_WIDTH, UV_PICK_WIDTH);
			glScissor(scaled_x - UV_PICK_HALF_WIDTH, scaled_y - UV_PICK_HALF_WIDTH, UV_PICK_WIDTH, UV_PICK_WIDTH);

			glClear(GL_DEPTH_BUFFER_BIT);

			facep->renderSelectedUV();

			glReadPixels(scaled_x - UV_PICK_HALF_WIDTH, scaled_y - UV_PICK_HALF_WIDTH, UV_PICK_WIDTH, UV_PICK_WIDTH, GL_RGBA, GL_UNSIGNED_BYTE, uv_pick_buffer);
			U8* center_pixel = &uv_pick_buffer[4 * ((UV_PICK_WIDTH * UV_PICK_HALF_WIDTH) + UV_PICK_HALF_WIDTH + 1)];

			result.mV[VX] = (F32)((center_pixel[VGREEN] & 0xf) + (16.f * center_pixel[VRED])) / 4095.f;
			result.mV[VY] = (F32)((center_pixel[VGREEN] >> 4) + (16.f * center_pixel[VBLUE])) / 4095.f;
		}
	}

	return result;
} */


//static 
bool LLPickInfo::isFlora(LLViewerObject* object)
{
	if (!object) return false;

	LLPCode pcode = object->getPCode();

	if( (LL_PCODE_LEGACY_GRASS == pcode) 
		|| (LL_PCODE_LEGACY_TREE == pcode) 
		|| (LL_PCODE_TREE_NEW == pcode))
	{
		return true;
	}
	return false;
}
=======
/** 
 * @file llviewerwindow.cpp
 * @brief Implementation of the LLViewerWindow class.
 *
 * $LicenseInfo:firstyear=2001&license=viewerlgpl$
 * Second Life Viewer Source Code
 * Copyright (C) 2010, Linden Research, Inc.
 * 
 * This library is free software; you can redistribute it and/or
 * modify it under the terms of the GNU Lesser General Public
 * License as published by the Free Software Foundation;
 * version 2.1 of the License only.
 * 
 * This library is distributed in the hope that it will be useful,
 * but WITHOUT ANY WARRANTY; without even the implied warranty of
 * MERCHANTABILITY or FITNESS FOR A PARTICULAR PURPOSE.  See the GNU
 * Lesser General Public License for more details.
 * 
 * You should have received a copy of the GNU Lesser General Public
 * License along with this library; if not, write to the Free Software
 * Foundation, Inc., 51 Franklin Street, Fifth Floor, Boston, MA  02110-1301  USA
 * 
 * Linden Research, Inc., 945 Battery Street, San Francisco, CA  94111  USA
 * $/LicenseInfo$
 */

#include "llviewerprecompiledheaders.h"
#include "llviewerwindow.h"

#if LL_WINDOWS
#pragma warning (disable : 4355) // 'this' used in initializer list: yes, intentionally
#endif

// system library includes
#include <stdio.h>
#include <iostream>
#include <fstream>
#include <algorithm>
#include <boost/lambda/core.hpp>

#include "llagent.h"
#include "llagentcamera.h"
#include "llfloaterreg.h"
#include "llmeshrepository.h"
#include "llpanellogin.h"
#include "llviewerkeyboard.h"
#include "llviewermenu.h"

#include "llviewquery.h"
#include "llxmltree.h"
#include "llslurl.h"
//#include "llviewercamera.h"
#include "llrender.h"

#include "llvoiceclient.h"	// for push-to-talk button handling

//
// TODO: Many of these includes are unnecessary.  Remove them.
//

// linden library includes
#include "llaudioengine.h"		// mute on minimize
#include "indra_constants.h"
#include "llassetstorage.h"
#include "llerrorcontrol.h"
#include "llfontgl.h"
#include "llmousehandler.h"
#include "llrect.h"
#include "llsky.h"
#include "llstring.h"
#include "llui.h"
#include "lluuid.h"
#include "llview.h"
#include "llxfermanager.h"
#include "message.h"
#include "object_flags.h"
#include "lltimer.h"
#include "timing.h"
#include "llviewermenu.h"
#include "lltooltip.h"
#include "llmediaentry.h"
#include "llurldispatcher.h"
#include "raytrace.h"

// newview includes
#include "llagent.h"
#include "llbox.h"
#include "llchicletbar.h"
#include "llconsole.h"
#include "llviewercontrol.h"
#include "llcylinder.h"
#include "lldebugview.h"
#include "lldir.h"
#include "lldrawable.h"
#include "lldrawpoolalpha.h"
#include "lldrawpoolbump.h"
#include "lldrawpoolwater.h"
#include "llmaniptranslate.h"
#include "llface.h"
#include "llfeaturemanager.h"
#include "llfilepicker.h"
#include "llfirstuse.h"
#include "llfloater.h"
#include "llfloaterbuildoptions.h"
#include "llfloaterbuyland.h"
#include "llfloatercamera.h"
#include "llfloaterland.h"
#include "llfloaterinspect.h"
#include "llfloatermap.h"
#include "llfloaternamedesc.h"
#include "llfloaterpreference.h"
#include "llfloatersnapshot.h"
#include "llfloatertools.h"
#include "llfloaterworldmap.h"
#include "llfocusmgr.h"
#include "llfontfreetype.h"
#include "llgesturemgr.h"
#include "llglheaders.h"
#include "lltooltip.h"
#include "llhudmanager.h"
#include "llhudobject.h"
#include "llhudview.h"
#include "llimagebmp.h"
#include "llimagej2c.h"
#include "llimageworker.h"
#include "llkeyboard.h"
#include "lllineeditor.h"
#include "llmenugl.h"
#include "llmodaldialog.h"
#include "llmorphview.h"
#include "llmoveview.h"
#include "llnavigationbar.h"
#include "llpaneltopinfobar.h"
#include "llpopupview.h"
#include "llpreviewtexture.h"
#include "llprogressview.h"
#include "llresmgr.h"
#include "llselectmgr.h"
#include "llrootview.h"
#include "llrendersphere.h"
#include "llstartup.h"
#include "llstatusbar.h"
#include "llstatview.h"
#include "llsurface.h"
#include "llsurfacepatch.h"
#include "lltexlayer.h"
#include "lltextbox.h"
#include "lltexturecache.h"
#include "lltexturefetch.h"
#include "lltextureview.h"
#include "lltool.h"
#include "lltoolbarview.h"
#include "lltoolcomp.h"
#include "lltooldraganddrop.h"
#include "lltoolface.h"
#include "lltoolfocus.h"
#include "lltoolgrab.h"
#include "lltoolmgr.h"
#include "lltoolmorph.h"
#include "lltoolpie.h"
#include "lltoolselectland.h"
#include "lltrans.h"
#include "lluictrlfactory.h"
#include "llurldispatcher.h"		// SLURL from other app instance
#include "llversioninfo.h"
#include "llvieweraudio.h"
#include "llviewercamera.h"
#include "llviewergesture.h"
#include "llviewertexturelist.h"
#include "llviewerinventory.h"
#include "llviewerkeyboard.h"
#include "llviewermedia.h"
#include "llviewermediafocus.h"
#include "llviewermenu.h"
#include "llviewermessage.h"
#include "llviewerobjectlist.h"
#include "llviewerparcelmgr.h"
#include "llviewerregion.h"
#include "llviewershadermgr.h"
#include "llviewerstats.h"
#include "llvoavatarself.h"
#include "llvovolume.h"
#include "llworld.h"
#include "llworldmapview.h"
#include "pipeline.h"
#include "llappviewer.h"
#include "llviewerdisplay.h"
#include "llspatialpartition.h"
#include "llviewerjoystick.h"
#include "llviewernetwork.h"
#include "llpostprocess.h"
#include "llnearbychatbar.h"
#include "llagentui.h"
#include "llwearablelist.h"

#include "llnotifications.h"
#include "llnotificationsutil.h"
#include "llnotificationmanager.h"

#include "llfloaternotificationsconsole.h"

#include "llnearbychat.h"
#include "llwindowlistener.h"
#include "llviewerwindowlistener.h"
#include "llpaneltopinfobar.h"

#if LL_WINDOWS
#include <tchar.h> // For Unicode conversion methods
#endif

//
// Globals
//
void render_ui(F32 zoom_factor = 1.f, int subfield = 0);

extern BOOL gDebugClicks;
extern BOOL gDisplaySwapBuffers;
extern BOOL gDepthDirty;
extern BOOL gResizeScreenTexture;

LLViewerWindow	*gViewerWindow = NULL;

LLFrameTimer	gAwayTimer;
LLFrameTimer	gAwayTriggerTimer;

BOOL			gShowOverlayTitle = FALSE;

LLViewerObject*  gDebugRaycastObject = NULL;
LLVector3       gDebugRaycastIntersection;
LLVector2       gDebugRaycastTexCoord;
LLVector3       gDebugRaycastNormal;
LLVector3       gDebugRaycastBinormal;
S32				gDebugRaycastFaceHit;
LLVector3		gDebugRaycastStart;
LLVector3		gDebugRaycastEnd;

// HUD display lines in lower right
BOOL				gDisplayWindInfo = FALSE;
BOOL				gDisplayCameraPos = FALSE;
BOOL				gDisplayFOV = FALSE;
BOOL				gDisplayBadge = FALSE;

static const U8 NO_FACE = 255;
BOOL gQuietSnapshot = FALSE;

static const F32 MIN_DISPLAY_SCALE = 0.75f;

std::string	LLViewerWindow::sSnapshotBaseName;
std::string	LLViewerWindow::sSnapshotDir;

std::string	LLViewerWindow::sMovieBaseName;

class RecordToChatConsole : public LLError::Recorder, public LLSingleton<RecordToChatConsole>
{
public:
	virtual void recordMessage(LLError::ELevel level,
								const std::string& message)
	{
		//FIXME: this is NOT thread safe, and will do bad things when a warning is issued from a non-UI thread

		// only log warnings to chat console
		//if (level == LLError::LEVEL_WARN)
		//{
			//LLFloaterChat* chat_floater = LLFloaterReg::findTypedInstance<LLFloaterChat>("chat");
			//if (chat_floater && gSavedSettings.getBOOL("WarningsAsChat"))
			//{
			//	LLChat chat;
			//	chat.mText = message;
			//	chat.mSourceType = CHAT_SOURCE_SYSTEM;

			//	chat_floater->addChat(chat, FALSE, FALSE);
			//}
		//}
	}
};

////////////////////////////////////////////////////////////////////////////
//
// LLDebugText
//

class LLDebugText
{
private:
	struct Line
	{
		Line(const std::string& in_text, S32 in_x, S32 in_y) : text(in_text), x(in_x), y(in_y) {}
		std::string text;
		S32 x,y;
	};

	LLViewerWindow *mWindow;
	
	typedef std::vector<Line> line_list_t;
	line_list_t mLineList;
	LLColor4 mTextColor;
	
	void addText(S32 x, S32 y, const std::string &text) 
	{
		mLineList.push_back(Line(text, x, y));
	}
	
	void clearText() { mLineList.clear(); }
	
public:
	LLDebugText(LLViewerWindow* window) : mWindow(window) {}

	void update()
	{
		static LLCachedControl<bool> log_texture_traffic(gSavedSettings,"LogTextureNetworkTraffic") ;

		std::string wind_vel_text;
		std::string wind_vector_text;
		std::string rwind_vel_text;
		std::string rwind_vector_text;
		std::string audio_text;

		static const std::string beacon_particle = LLTrans::getString("BeaconParticle");
		static const std::string beacon_physical = LLTrans::getString("BeaconPhysical");
		static const std::string beacon_scripted = LLTrans::getString("BeaconScripted");
		static const std::string beacon_scripted_touch = LLTrans::getString("BeaconScriptedTouch");
		static const std::string beacon_sound = LLTrans::getString("BeaconSound");
		static const std::string beacon_media = LLTrans::getString("BeaconMedia");
		static const std::string particle_hiding = LLTrans::getString("ParticleHiding");

		// Draw the statistics in a light gray
		// and in a thin font
		mTextColor = LLColor4( 0.86f, 0.86f, 0.86f, 1.f );

		// Draw stuff growing up from right lower corner of screen
		U32 xpos = mWindow->getWorldViewWidthScaled() - 350;
		U32 ypos = 64;
		const U32 y_inc = 20;

		clearText();
		
		if (gSavedSettings.getBOOL("DebugShowTime"))
		{
			const U32 y_inc2 = 15;
			for (std::map<S32,LLFrameTimer>::reverse_iterator iter = gDebugTimers.rbegin();
				 iter != gDebugTimers.rend(); ++iter)
			{
				S32 idx = iter->first;
				LLFrameTimer& timer = iter->second;
				F32 time = timer.getElapsedTimeF32();
				S32 hours = (S32)(time / (60*60));
				S32 mins = (S32)((time - hours*(60*60)) / 60);
				S32 secs = (S32)((time - hours*(60*60) - mins*60));
				std::string label = gDebugTimerLabel[idx];
				if (label.empty()) label = llformat("Debug: %d", idx);
				addText(xpos, ypos, llformat(" %s: %d:%02d:%02d", label.c_str(), hours,mins,secs)); ypos += y_inc2;
			}
			
			F32 time = gFrameTimeSeconds;
			S32 hours = (S32)(time / (60*60));
			S32 mins = (S32)((time - hours*(60*60)) / 60);
			S32 secs = (S32)((time - hours*(60*60) - mins*60));
			addText(xpos, ypos, llformat("Time: %d:%02d:%02d", hours,mins,secs)); ypos += y_inc;
		}
		
#if LL_WINDOWS
		if (gSavedSettings.getBOOL("DebugShowMemory"))
		{
			addText(xpos, ypos, llformat("Memory: %d (KB)", LLMemory::getWorkingSetSize() / 1024)); 
			ypos += y_inc;
		}
#endif

		if (gDisplayCameraPos)
		{
			std::string camera_view_text;
			std::string camera_center_text;
			std::string agent_view_text;
			std::string agent_left_text;
			std::string agent_center_text;
			std::string agent_root_center_text;

			LLVector3d tvector; // Temporary vector to hold data for printing.

			// Update camera center, camera view, wind info every other frame
			tvector = gAgent.getPositionGlobal();
			agent_center_text = llformat("AgentCenter  %f %f %f",
										 (F32)(tvector.mdV[VX]), (F32)(tvector.mdV[VY]), (F32)(tvector.mdV[VZ]));

			if (isAgentAvatarValid())
			{
				tvector = gAgent.getPosGlobalFromAgent(gAgentAvatarp->mRoot.getWorldPosition());
				agent_root_center_text = llformat("AgentRootCenter %f %f %f",
												  (F32)(tvector.mdV[VX]), (F32)(tvector.mdV[VY]), (F32)(tvector.mdV[VZ]));
			}
			else
			{
				agent_root_center_text = "---";
			}


			tvector = LLVector4(gAgent.getFrameAgent().getAtAxis());
			agent_view_text = llformat("AgentAtAxis  %f %f %f",
									   (F32)(tvector.mdV[VX]), (F32)(tvector.mdV[VY]), (F32)(tvector.mdV[VZ]));

			tvector = LLVector4(gAgent.getFrameAgent().getLeftAxis());
			agent_left_text = llformat("AgentLeftAxis  %f %f %f",
									   (F32)(tvector.mdV[VX]), (F32)(tvector.mdV[VY]), (F32)(tvector.mdV[VZ]));

			tvector = gAgentCamera.getCameraPositionGlobal();
			camera_center_text = llformat("CameraCenter %f %f %f",
										  (F32)(tvector.mdV[VX]), (F32)(tvector.mdV[VY]), (F32)(tvector.mdV[VZ]));

			tvector = LLVector4(LLViewerCamera::getInstance()->getAtAxis());
			camera_view_text = llformat("CameraAtAxis    %f %f %f",
										(F32)(tvector.mdV[VX]), (F32)(tvector.mdV[VY]), (F32)(tvector.mdV[VZ]));
		
			addText(xpos, ypos, agent_center_text);  ypos += y_inc;
			addText(xpos, ypos, agent_root_center_text);  ypos += y_inc;
			addText(xpos, ypos, agent_view_text);  ypos += y_inc;
			addText(xpos, ypos, agent_left_text);  ypos += y_inc;
			addText(xpos, ypos, camera_center_text);  ypos += y_inc;
			addText(xpos, ypos, camera_view_text);  ypos += y_inc;
		}

		if (gDisplayWindInfo)
		{
			wind_vel_text = llformat("Wind velocity %.2f m/s", gWindVec.magVec());
			wind_vector_text = llformat("Wind vector   %.2f %.2f %.2f", gWindVec.mV[0], gWindVec.mV[1], gWindVec.mV[2]);
			rwind_vel_text = llformat("RWind vel %.2f m/s", gRelativeWindVec.magVec());
			rwind_vector_text = llformat("RWind vec   %.2f %.2f %.2f", gRelativeWindVec.mV[0], gRelativeWindVec.mV[1], gRelativeWindVec.mV[2]);

			addText(xpos, ypos, wind_vel_text);  ypos += y_inc;
			addText(xpos, ypos, wind_vector_text);  ypos += y_inc;
			addText(xpos, ypos, rwind_vel_text);  ypos += y_inc;
			addText(xpos, ypos, rwind_vector_text);  ypos += y_inc;
		}
		if (gDisplayWindInfo)
		{
			if (gAudiop)
			{
				audio_text= llformat("Audio for wind: %d", gAudiop->isWindEnabled());
			}
			addText(xpos, ypos, audio_text);  ypos += y_inc;
		}
		if (gDisplayFOV)
		{
			addText(xpos, ypos, llformat("FOV: %2.1f deg", RAD_TO_DEG * LLViewerCamera::getInstance()->getView()));
			ypos += y_inc;
		}
		if (gDisplayBadge)
		{
			addText(xpos, ypos+(y_inc/2), llformat("Hippos!", RAD_TO_DEG * LLViewerCamera::getInstance()->getView()));
			ypos += y_inc * 2;
		}
		
		/*if (LLViewerJoystick::getInstance()->getOverrideCamera())
		{
			addText(xpos + 200, ypos, llformat("Flycam"));
			ypos += y_inc;
		}*/
		
		if (gSavedSettings.getBOOL("DebugShowRenderInfo"))
		{
			if (gPipeline.getUseVertexShaders() == 0)
			{
				addText(xpos, ypos, "Shaders Disabled");
				ypos += y_inc;
			}

			if (gGLManager.mHasATIMemInfo)
			{
				S32 meminfo[4];
				glGetIntegerv(GL_TEXTURE_FREE_MEMORY_ATI, meminfo);

				addText(xpos, ypos, llformat("%.2f MB Texture Memory Free", meminfo[0]/1024.f));
				ypos += y_inc;

				if (gGLManager.mHasVertexBufferObject)
				{
					glGetIntegerv(GL_VBO_FREE_MEMORY_ATI, meminfo);
					addText(xpos, ypos, llformat("%.2f MB VBO Memory Free", meminfo[0]/1024.f));
					ypos += y_inc;
				}
			}
			else if (gGLManager.mHasNVXMemInfo)
			{
				S32 free_memory;
				glGetIntegerv(GL_GPU_MEMORY_INFO_CURRENT_AVAILABLE_VIDMEM_NVX, &free_memory);
				addText(xpos, ypos, llformat("%.2f MB Video Memory Free", free_memory/1024.f));
				ypos += y_inc;
			}

			//show streaming cost/triangle count of known prims in current region OR selection
			{
				F32 cost = 0.f;
				S32 count = 0;
				S32 vcount = 0;
				S32 object_count = 0;
				S32 total_bytes = 0;
				S32 visible_bytes = 0;

				const char* label = "Region";
				if (LLSelectMgr::getInstance()->getSelection()->getObjectCount() == 0)
				{ //region
					LLViewerRegion* region = gAgent.getRegion();
					if (region)
					{
						for (U32 i = 0; i < gObjectList.getNumObjects(); ++i)
						{
							LLViewerObject* object = gObjectList.getObject(i);
							if (object && 
								object->getRegion() == region &&
								object->getVolume())
							{
								object_count++;
								S32 bytes = 0;	
								S32 visible = 0;
								cost += object->getStreamingCost(&bytes, &visible);
								S32 vt = 0;
								count += object->getTriangleCount(&vt);
								vcount += vt;
								total_bytes += bytes;
								visible_bytes += visible;
							}
						}
					}
				}
				else
				{
					label = "Selection";
					cost = LLSelectMgr::getInstance()->getSelection()->getSelectedObjectStreamingCost(&total_bytes, &visible_bytes);
					count = LLSelectMgr::getInstance()->getSelection()->getSelectedObjectTriangleCount(&vcount);
					object_count = LLSelectMgr::getInstance()->getSelection()->getObjectCount();
				}
					
				addText(xpos,ypos, llformat("%s streaming cost: %.1f", label, cost));
				ypos += y_inc;

				addText(xpos, ypos, llformat("    %.3f KTris, %.3f KVerts, %.1f/%.1f KB, %d objects",
										count/1000.f, vcount/1000.f, visible_bytes/1024.f, total_bytes/1024.f, object_count));
				ypos += y_inc;
			
			}

			addText(xpos, ypos, llformat("%d MB Vertex Data (%d MB Pooled)", LLVertexBuffer::sAllocatedBytes/(1024*1024), LLVBOPool::sBytesPooled/(1024*1024)));
			ypos += y_inc;

			addText(xpos, ypos, llformat("%d Vertex Buffers", LLVertexBuffer::sGLCount));
			ypos += y_inc;

			addText(xpos, ypos, llformat("%d Mapped Buffers", LLVertexBuffer::sMappedCount));
			ypos += y_inc;

			addText(xpos, ypos, llformat("%d Vertex Buffer Binds", LLVertexBuffer::sBindCount));
			ypos += y_inc;

			addText(xpos, ypos, llformat("%d Vertex Buffer Sets", LLVertexBuffer::sSetCount));
			ypos += y_inc;

			addText(xpos, ypos, llformat("%d Texture Binds", LLImageGL::sBindCount));
			ypos += y_inc;

			addText(xpos, ypos, llformat("%d Unique Textures", LLImageGL::sUniqueCount));
			ypos += y_inc;

			addText(xpos, ypos, llformat("%d Render Calls", gPipeline.mBatchCount));
            ypos += y_inc;

			addText(xpos, ypos, llformat("%d Matrix Ops", gPipeline.mMatrixOpCount));
			ypos += y_inc;

			addText(xpos, ypos, llformat("%d Texture Matrix Ops", gPipeline.mTextureMatrixOps));
			ypos += y_inc;

			gPipeline.mTextureMatrixOps = 0;
			gPipeline.mMatrixOpCount = 0;

			if (gPipeline.mBatchCount > 0)
			{
				addText(xpos, ypos, llformat("Batch min/max/mean: %d/%d/%d", gPipeline.mMinBatchSize, gPipeline.mMaxBatchSize, 
					gPipeline.mTrianglesDrawn/gPipeline.mBatchCount));

				gPipeline.mMinBatchSize = gPipeline.mMaxBatchSize;
				gPipeline.mMaxBatchSize = 0;
				gPipeline.mBatchCount = 0;
			}
            ypos += y_inc;

			addText(xpos, ypos, llformat("UI Verts/Calls: %d/%d", LLRender::sUIVerts, LLRender::sUICalls));
			LLRender::sUICalls = LLRender::sUIVerts = 0;
			ypos += y_inc;

			addText(xpos,ypos, llformat("%d/%d Nodes visible", gPipeline.mNumVisibleNodes, LLSpatialGroup::sNodeCount));
			
			ypos += y_inc;

			if (!LLSpatialGroup::sPendingQueries.empty())
			{
				addText(xpos,ypos, llformat("%d Queries pending", LLSpatialGroup::sPendingQueries.size()));
				ypos += y_inc;
			}


			addText(xpos,ypos, llformat("%d Avatars visible", LLVOAvatar::sNumVisibleAvatars));
			
			ypos += y_inc;

			addText(xpos,ypos, llformat("%d Lights visible", LLPipeline::sVisibleLightCount));
			
			ypos += y_inc;

			if (gMeshRepo.meshRezEnabled())
			{
				addText(xpos, ypos, llformat("%.3f MB Mesh Data Received", LLMeshRepository::sBytesReceived/(1024.f*1024.f)));
				
				ypos += y_inc;
				
				addText(xpos, ypos, llformat("%d/%d Mesh HTTP Requests/Retries", LLMeshRepository::sHTTPRequestCount,
					LLMeshRepository::sHTTPRetryCount));
				
				ypos += y_inc;

				addText(xpos, ypos, llformat("%.3f/%.3f MB Mesh Cache Read/Write ", LLMeshRepository::sCacheBytesRead/(1024.f*1024.f), LLMeshRepository::sCacheBytesWritten/(1024.f*1024.f)));

				ypos += y_inc;
			}

			LLVertexBuffer::sBindCount = LLImageGL::sBindCount = 
				LLVertexBuffer::sSetCount = LLImageGL::sUniqueCount = 
				gPipeline.mNumVisibleNodes = LLPipeline::sVisibleLightCount = 0;
		}
		if (gSavedSettings.getBOOL("DebugShowRenderMatrices"))
		{
			addText(xpos, ypos, llformat("%.4f    .%4f    %.4f    %.4f", gGLProjection[12], gGLProjection[13], gGLProjection[14], gGLProjection[15]));
			ypos += y_inc;

			addText(xpos, ypos, llformat("%.4f    .%4f    %.4f    %.4f", gGLProjection[8], gGLProjection[9], gGLProjection[10], gGLProjection[11]));
			ypos += y_inc;

			addText(xpos, ypos, llformat("%.4f    .%4f    %.4f    %.4f", gGLProjection[4], gGLProjection[5], gGLProjection[6], gGLProjection[7]));
			ypos += y_inc;

			addText(xpos, ypos, llformat("%.4f    .%4f    %.4f    %.4f", gGLProjection[0], gGLProjection[1], gGLProjection[2], gGLProjection[3]));
			ypos += y_inc;

			addText(xpos, ypos, "Projection Matrix");
			ypos += y_inc;


			addText(xpos, ypos, llformat("%.4f    .%4f    %.4f    %.4f", gGLModelView[12], gGLModelView[13], gGLModelView[14], gGLModelView[15]));
			ypos += y_inc;

			addText(xpos, ypos, llformat("%.4f    .%4f    %.4f    %.4f", gGLModelView[8], gGLModelView[9], gGLModelView[10], gGLModelView[11]));
			ypos += y_inc;

			addText(xpos, ypos, llformat("%.4f    .%4f    %.4f    %.4f", gGLModelView[4], gGLModelView[5], gGLModelView[6], gGLModelView[7]));
			ypos += y_inc;

			addText(xpos, ypos, llformat("%.4f    .%4f    %.4f    %.4f", gGLModelView[0], gGLModelView[1], gGLModelView[2], gGLModelView[3]));
			ypos += y_inc;

			addText(xpos, ypos, "View Matrix");
			ypos += y_inc;
		}
		if (gSavedSettings.getBOOL("DebugShowColor"))
		{
			U8 color[4];
			LLCoordGL coord = gViewerWindow->getCurrentMouse();
			glReadPixels(coord.mX, coord.mY, 1,1,GL_RGBA, GL_UNSIGNED_BYTE, color);
			addText(xpos, ypos, llformat("%d %d %d %d", color[0], color[1], color[2], color[3]));
			ypos += y_inc;
		}

		if (gSavedSettings.getBOOL("DebugShowPrivateMem"))
		{
			LLPrivateMemoryPoolManager::getInstance()->updateStatistics() ;
			addText(xpos, ypos, llformat("Total Reserved(KB): %d", LLPrivateMemoryPoolManager::getInstance()->mTotalReservedSize / 1024));
			ypos += y_inc;

			addText(xpos, ypos, llformat("Total Allocated(KB): %d", LLPrivateMemoryPoolManager::getInstance()->mTotalAllocatedSize / 1024));
			ypos += y_inc;
		}

		// only display these messages if we are actually rendering beacons at this moment
		if (LLPipeline::getRenderBeacons(NULL) && LLFloaterReg::instanceVisible("beacons"))
		{
			if (LLPipeline::getRenderMOAPBeacons(NULL))
			{
				addText(xpos, ypos, "Viewing media beacons (white)");
				ypos += y_inc;
			}

			if (LLPipeline::toggleRenderTypeControlNegated((void*)LLPipeline::RENDER_TYPE_PARTICLES))
			{
				addText(xpos, ypos, particle_hiding);
				ypos += y_inc;
			}

			if (LLPipeline::getRenderParticleBeacons(NULL))
			{
				addText(xpos, ypos, "Viewing particle beacons (blue)");
				ypos += y_inc;
			}

			if (LLPipeline::getRenderSoundBeacons(NULL))
			{
				addText(xpos, ypos, "Viewing sound beacons (yellow)");
				ypos += y_inc;
			}

			if (LLPipeline::getRenderScriptedBeacons(NULL))
			{
				addText(xpos, ypos, beacon_scripted);
				ypos += y_inc;
			}
			else
				if (LLPipeline::getRenderScriptedTouchBeacons(NULL))
				{
					addText(xpos, ypos, beacon_scripted_touch);
					ypos += y_inc;
				}

			if (LLPipeline::getRenderPhysicalBeacons(NULL))
			{
				addText(xpos, ypos, "Viewing physical object beacons (green)");
				ypos += y_inc;
			}
		}

		if(log_texture_traffic)
		{	
			U32 old_y = ypos ;
			for(S32 i = LLViewerTexture::BOOST_NONE; i < LLViewerTexture::MAX_GL_IMAGE_CATEGORY; i++)
			{
				if(gTotalTextureBytesPerBoostLevel[i] > 0)
				{
					addText(xpos, ypos, llformat("Boost_Level %d:  %.3f MB", i, (F32)gTotalTextureBytesPerBoostLevel[i] / (1024 * 1024)));
					ypos += y_inc;
				}
			}
			if(ypos != old_y)
			{
				addText(xpos, ypos, "Network traffic for textures:");
				ypos += y_inc;
			}
		}				

		if (gSavedSettings.getBOOL("DebugShowTextureInfo"))
		{
			LLViewerObject* objectp = NULL ;
			//objectp = = gAgentCamera.getFocusObject();
			
			LLSelectNode* nodep = LLSelectMgr::instance().getHoverNode();
			if (nodep)
			{
				objectp = nodep->getObject();			
			}
			if (objectp && !objectp->isDead())
			{
				S32 num_faces = objectp->mDrawable->getNumFaces() ;
				
				for(S32 i = 0 ; i < num_faces; i++)
				{
					LLFace* facep = objectp->mDrawable->getFace(i) ;
					if(facep)
					{
						//addText(xpos, ypos, llformat("ts_min: %.3f ts_max: %.3f tt_min: %.3f tt_max: %.3f", facep->mTexExtents[0].mV[0], facep->mTexExtents[1].mV[0],
						//		facep->mTexExtents[0].mV[1], facep->mTexExtents[1].mV[1]));
						//ypos += y_inc;
						
						addText(xpos, ypos, llformat("v_size: %.3f:  p_size: %.3f", facep->getVirtualSize(), facep->getPixelArea()));
						ypos += y_inc;
						
						//const LLTextureEntry *tep = facep->getTextureEntry();
						//if(tep)
						//{
						//	addText(xpos, ypos, llformat("scale_s: %.3f:  scale_t: %.3f", tep->mScaleS, tep->mScaleT)) ;
						//	ypos += y_inc;
						//}
						
						LLViewerTexture* tex = facep->getTexture() ;
						if(tex)
						{
							addText(xpos, ypos, llformat("ID: %s v_size: %.3f", tex->getID().asString().c_str(), tex->getMaxVirtualSize()));
							ypos += y_inc;
						}
					}
				}
			}
		}
	}

	void draw()
	{
		for (line_list_t::iterator iter = mLineList.begin();
			 iter != mLineList.end(); ++iter)
		{
			const Line& line = *iter;
			LLFontGL::getFontMonospace()->renderUTF8(line.text, 0, (F32)line.x, (F32)line.y, mTextColor,
											 LLFontGL::LEFT, LLFontGL::TOP,
											 LLFontGL::NORMAL, LLFontGL::NO_SHADOW, S32_MAX, S32_MAX, NULL, FALSE);
		}
		mLineList.clear();
	}

};

void LLViewerWindow::updateDebugText()
{
	mDebugText->update();
}

////////////////////////////////////////////////////////////////////////////
//
// LLViewerWindow
//

LLViewerWindow::Params::Params()
:	title("title"),
	name("name"),
	x("x"),
	y("y"),
	width("width"),
	height("height"),
	min_width("min_width"),
	min_height("min_height"),
	fullscreen("fullscreen", false),
	ignore_pixel_depth("ignore_pixel_depth", false)
{}


BOOL LLViewerWindow::handleAnyMouseClick(LLWindow *window,  LLCoordGL pos, MASK mask, LLMouseHandler::EClickType clicktype, BOOL down)
{
	const char* buttonname = "";
	const char* buttonstatestr = "";
	S32 x = pos.mX;
	S32 y = pos.mY;
	x = llround((F32)x / mDisplayScale.mV[VX]);
	y = llround((F32)y / mDisplayScale.mV[VY]);

	// only send mouse clicks to UI if UI is visible
	if(gPipeline.hasRenderDebugFeatureMask(LLPipeline::RENDER_DEBUG_FEATURE_UI))
	{	

		if (down)
		{
			buttonstatestr = "down" ;
		}
		else
		{
			buttonstatestr = "up" ;
		}
		
		switch (clicktype)
		{
		case LLMouseHandler::CLICK_LEFT:
			mLeftMouseDown = down;
			buttonname = "Left";
			break;
		case LLMouseHandler::CLICK_RIGHT:
			mRightMouseDown = down;
			buttonname = "Right";
			break;
		case LLMouseHandler::CLICK_MIDDLE:
			mMiddleMouseDown = down;
			buttonname = "Middle";
			break;
		case LLMouseHandler::CLICK_DOUBLELEFT:
			mLeftMouseDown = down;
			buttonname = "Left Double Click";
			break;
		}
		
		LLView::sMouseHandlerMessage.clear();

		if (gMenuBarView)
		{
			// stop ALT-key access to menu
			gMenuBarView->resetMenuTrigger();
		}

		if (gDebugClicks)
		{	
			llinfos << "ViewerWindow " << buttonname << " mouse " << buttonstatestr << " at " << x << "," << y << llendl;
		}

		// Make sure we get a corresponding mouseup event, even if the mouse leaves the window
		if (down)
			mWindow->captureMouse();
		else
			mWindow->releaseMouse();

		// Indicate mouse was active
		LLUI::resetMouseIdleTimer();

		// Don't let the user move the mouse out of the window until mouse up.
		if( LLToolMgr::getInstance()->getCurrentTool()->clipMouseWhenDown() )
		{
			mWindow->setMouseClipping(down);
		}

		LLMouseHandler* mouse_captor = gFocusMgr.getMouseCapture();
		if( mouse_captor )
		{
			S32 local_x;
			S32 local_y;
			mouse_captor->screenPointToLocal( x, y, &local_x, &local_y );
			if (LLView::sDebugMouseHandling)
			{
				llinfos << buttonname << " Mouse " << buttonstatestr << " handled by captor " << mouse_captor->getName() << llendl;
			}
			return mouse_captor->handleAnyMouseClick(local_x, local_y, mask, clicktype, down);
		}

		// Topmost view gets a chance before the hierarchy
		//LLUICtrl* top_ctrl = gFocusMgr.getTopCtrl();
		//if (top_ctrl)
		//{
		//	S32 local_x, local_y;
		//	top_ctrl->screenPointToLocal( x, y, &local_x, &local_y );
		//		if (top_ctrl->pointInView(local_x, local_y))
		//		{
		//			return top_ctrl->handleAnyMouseClick(local_x, local_y, mask, clicktype, down)	;
		//		}
		//		else
		//		{
		//		if (down)
		//		{
		//			gFocusMgr.setTopCtrl(NULL);
		//		}
		//	}
		//}

		// Mark the click as handled and return if we aren't within the root view to avoid spurious bugs
		if( !mRootView->pointInView(x, y) )
		{
			return TRUE;
		}
		// Give the UI views a chance to process the click
		if( mRootView->handleAnyMouseClick(x, y, mask, clicktype, down) )
		{
			if (LLView::sDebugMouseHandling)
			{
				llinfos << buttonname << " Mouse " << buttonstatestr << " " << LLView::sMouseHandlerMessage << llendl;
			}
			return TRUE;
		}
		else if (LLView::sDebugMouseHandling)
		{
			llinfos << buttonname << " Mouse " << buttonstatestr << " not handled by view" << llendl;
		}
	}

	// Do not allow tool manager to handle mouseclicks if we have disconnected	
	if(!gDisconnected && LLToolMgr::getInstance()->getCurrentTool()->handleAnyMouseClick( x, y, mask, clicktype, down ) )
	{
		return TRUE;
	}
	

	// If we got this far on a down-click, it wasn't handled.
	// Up-clicks, though, are always handled as far as the OS is concerned.
	BOOL default_rtn = !down;
	return default_rtn;
}

BOOL LLViewerWindow::handleMouseDown(LLWindow *window,  LLCoordGL pos, MASK mask)
{
	BOOL down = TRUE;
	return handleAnyMouseClick(window,pos,mask,LLMouseHandler::CLICK_LEFT,down);
}

BOOL LLViewerWindow::handleDoubleClick(LLWindow *window,  LLCoordGL pos, MASK mask)
{
	// try handling as a double-click first, then a single-click if that
	// wasn't handled.
	BOOL down = TRUE;
	if (handleAnyMouseClick(window, pos, mask,
				LLMouseHandler::CLICK_DOUBLELEFT, down))
	{
		return TRUE;
	}
	return handleMouseDown(window, pos, mask);
}

BOOL LLViewerWindow::handleMouseUp(LLWindow *window,  LLCoordGL pos, MASK mask)
{
	BOOL down = FALSE;
	return handleAnyMouseClick(window,pos,mask,LLMouseHandler::CLICK_LEFT,down);
}


BOOL LLViewerWindow::handleRightMouseDown(LLWindow *window,  LLCoordGL pos, MASK mask)
{
	S32 x = pos.mX;
	S32 y = pos.mY;
	x = llround((F32)x / mDisplayScale.mV[VX]);
	y = llround((F32)y / mDisplayScale.mV[VY]);

	BOOL down = TRUE;
	BOOL handle = handleAnyMouseClick(window,pos,mask,LLMouseHandler::CLICK_RIGHT,down);
	if (handle)
		return handle;

	// *HACK: this should be rolled into the composite tool logic, not
	// hardcoded at the top level.
	if (CAMERA_MODE_CUSTOMIZE_AVATAR != gAgentCamera.getCameraMode() && LLToolMgr::getInstance()->getCurrentTool() != LLToolPie::getInstance())
	{
		// If the current tool didn't process the click, we should show
		// the pie menu.  This can be done by passing the event to the pie
		// menu tool.
		LLToolPie::getInstance()->handleRightMouseDown(x, y, mask);
		// show_context_menu( x, y, mask );
	}

	return TRUE;
}

BOOL LLViewerWindow::handleRightMouseUp(LLWindow *window,  LLCoordGL pos, MASK mask)
{
	BOOL down = FALSE;
 	return handleAnyMouseClick(window,pos,mask,LLMouseHandler::CLICK_RIGHT,down);
}

BOOL LLViewerWindow::handleMiddleMouseDown(LLWindow *window,  LLCoordGL pos, MASK mask)
{
	BOOL down = TRUE;
	LLVoiceClient::getInstance()->middleMouseState(true);
 	handleAnyMouseClick(window,pos,mask,LLMouseHandler::CLICK_MIDDLE,down);
  
  	// Always handled as far as the OS is concerned.
	return TRUE;
}

LLWindowCallbacks::DragNDropResult LLViewerWindow::handleDragNDrop( LLWindow *window, LLCoordGL pos, MASK mask, LLWindowCallbacks::DragNDropAction action, std::string data)
{
	LLWindowCallbacks::DragNDropResult result = LLWindowCallbacks::DND_NONE;

	const bool prim_media_dnd_enabled = gSavedSettings.getBOOL("PrimMediaDragNDrop");
	const bool slurl_dnd_enabled = gSavedSettings.getBOOL("SLURLDragNDrop");
	
	if ( prim_media_dnd_enabled || slurl_dnd_enabled )
	{
		switch(action)
		{
			// Much of the handling for these two cases is the same.
			case LLWindowCallbacks::DNDA_TRACK:
			case LLWindowCallbacks::DNDA_DROPPED:
			case LLWindowCallbacks::DNDA_START_TRACKING:
			{
				bool drop = (LLWindowCallbacks::DNDA_DROPPED == action);
					
				if (slurl_dnd_enabled)
				{
					LLSLURL dropped_slurl(data);
					if(dropped_slurl.isSpatial())
					{
						if (drop)
						{
							LLURLDispatcher::dispatch( dropped_slurl.getSLURLString(), "clicked", NULL, true );
							return LLWindowCallbacks::DND_MOVE;
						}
						return LLWindowCallbacks::DND_COPY;
					}
				}

				if (prim_media_dnd_enabled)
				{
					LLPickInfo pick_info = pickImmediate( pos.mX, pos.mY,  TRUE /*BOOL pick_transparent*/ );

					LLUUID object_id = pick_info.getObjectID();
					S32 object_face = pick_info.mObjectFace;
					std::string url = data;

					lldebugs << "Object: picked at " << pos.mX << ", " << pos.mY << " - face = " << object_face << " - URL = " << url << llendl;

					LLVOVolume *obj = dynamic_cast<LLVOVolume*>(static_cast<LLViewerObject*>(pick_info.getObject()));
				
					if (obj && !obj->getRegion()->getCapability("ObjectMedia").empty())
					{
						LLTextureEntry *te = obj->getTE(object_face);

						// can modify URL if we can modify the object or we have navigate permissions
						bool allow_modify_url = obj->permModify() || obj->hasMediaPermission( te->getMediaData(), LLVOVolume::MEDIA_PERM_INTERACT );

						if (te && allow_modify_url )
						{
							if (drop)
							{
								// object does NOT have media already
								if ( ! te->hasMedia() )
								{
									// we are allowed to modify the object
									if ( obj->permModify() )
									{
										// Create new media entry
										LLSD media_data;
										// XXX Should we really do Home URL too?
										media_data[LLMediaEntry::HOME_URL_KEY] = url;
										media_data[LLMediaEntry::CURRENT_URL_KEY] = url;
										media_data[LLMediaEntry::AUTO_PLAY_KEY] = true;
										obj->syncMediaData(object_face, media_data, true, true);
										// XXX This shouldn't be necessary, should it ?!?
										if (obj->getMediaImpl(object_face))
											obj->getMediaImpl(object_face)->navigateReload();
										obj->sendMediaDataUpdate();

										result = LLWindowCallbacks::DND_COPY;
									}
								}
								else 
								// object HAS media already
								{
									// URL passes the whitelist
									if (te->getMediaData()->checkCandidateUrl( url ) )
									{
										// just navigate to the URL
										if (obj->getMediaImpl(object_face))
										{
											obj->getMediaImpl(object_face)->navigateTo(url);
										}
										else 
										{
											// This is very strange.  Navigation should
											// happen via the Impl, but we don't have one.
											// This sends it to the server, which /should/
											// trigger us getting it.  Hopefully.
											LLSD media_data;
											media_data[LLMediaEntry::CURRENT_URL_KEY] = url;
											obj->syncMediaData(object_face, media_data, true, true);
											obj->sendMediaDataUpdate();
										}
										result = LLWindowCallbacks::DND_LINK;
										
									}
								}
								LLSelectMgr::getInstance()->unhighlightObjectOnly(mDragHoveredObject);
								mDragHoveredObject = NULL;
							
							}
							else 
							{
								// Check the whitelist, if there's media (otherwise just show it)
								if (te->getMediaData() == NULL || te->getMediaData()->checkCandidateUrl(url))
								{
									if ( obj != mDragHoveredObject)
									{
										// Highlight the dragged object
										LLSelectMgr::getInstance()->unhighlightObjectOnly(mDragHoveredObject);
										mDragHoveredObject = obj;
										LLSelectMgr::getInstance()->highlightObjectOnly(mDragHoveredObject);
									}
									result = (! te->hasMedia()) ? LLWindowCallbacks::DND_COPY : LLWindowCallbacks::DND_LINK;

								}
							}
						}
					}
				}
			}
			break;
			
			case LLWindowCallbacks::DNDA_STOP_TRACKING:
				// The cleanup case below will make sure things are unhilighted if necessary.
			break;
		}

		if (prim_media_dnd_enabled &&
			result == LLWindowCallbacks::DND_NONE && !mDragHoveredObject.isNull())
		{
			LLSelectMgr::getInstance()->unhighlightObjectOnly(mDragHoveredObject);
			mDragHoveredObject = NULL;
		}
	}
	
	return result;
}
  
BOOL LLViewerWindow::handleMiddleMouseUp(LLWindow *window,  LLCoordGL pos, MASK mask)
{
	BOOL down = FALSE;
	LLVoiceClient::getInstance()->middleMouseState(false);
 	handleAnyMouseClick(window,pos,mask,LLMouseHandler::CLICK_MIDDLE,down);
  
  	// Always handled as far as the OS is concerned.
	return TRUE;
}

// WARNING: this is potentially called multiple times per frame
void LLViewerWindow::handleMouseMove(LLWindow *window,  LLCoordGL pos, MASK mask)
{
	S32 x = pos.mX;
	S32 y = pos.mY;

	x = llround((F32)x / mDisplayScale.mV[VX]);
	y = llround((F32)y / mDisplayScale.mV[VY]);

	mMouseInWindow = TRUE;

	// Save mouse point for access during idle() and display()

	LLCoordGL mouse_point(x, y);

	if (mouse_point != mCurrentMousePoint)
	{
		LLUI::resetMouseIdleTimer();
	}

	saveLastMouse(mouse_point);

	mWindow->showCursorFromMouseMove();

	if (gAwayTimer.getElapsedTimeF32() > LLAgent::MIN_AFK_TIME
		&& !gDisconnected)
	{
		gAgent.clearAFK();
	}
}

void LLViewerWindow::handleMouseLeave(LLWindow *window)
{
	// Note: we won't get this if we have captured the mouse.
	llassert( gFocusMgr.getMouseCapture() == NULL );
	mMouseInWindow = FALSE;
	LLToolTipMgr::instance().blockToolTips();
}

BOOL LLViewerWindow::handleCloseRequest(LLWindow *window)
{
	// User has indicated they want to close, but we may need to ask
	// about modified documents.
	LLAppViewer::instance()->userQuit();
	// Don't quit immediately
	return FALSE;
}

void LLViewerWindow::handleQuit(LLWindow *window)
{
	LLAppViewer::instance()->forceQuit();
}

void LLViewerWindow::handleResize(LLWindow *window,  S32 width,  S32 height)
{
	reshape(width, height);
	mResDirty = true;
}

// The top-level window has gained focus (e.g. via ALT-TAB)
void LLViewerWindow::handleFocus(LLWindow *window)
{
	gFocusMgr.setAppHasFocus(TRUE);
	LLModalDialog::onAppFocusGained();

	gAgent.onAppFocusGained();
	LLToolMgr::getInstance()->onAppFocusGained();

	// See if we're coming in with modifier keys held down
	if (gKeyboard)
	{
		gKeyboard->resetMaskKeys();
	}

	// resume foreground running timer
	// since we artifically limit framerate when not frontmost
	gForegroundTime.unpause();
}

// The top-level window has lost focus (e.g. via ALT-TAB)
void LLViewerWindow::handleFocusLost(LLWindow *window)
{
	gFocusMgr.setAppHasFocus(FALSE);
	//LLModalDialog::onAppFocusLost();
	LLToolMgr::getInstance()->onAppFocusLost();
	gFocusMgr.setMouseCapture( NULL );

	if (gMenuBarView)
	{
		// stop ALT-key access to menu
		gMenuBarView->resetMenuTrigger();
	}

	// restore mouse cursor
	showCursor();
	getWindow()->setMouseClipping(FALSE);

	// If losing focus while keys are down, reset them.
	if (gKeyboard)
	{
		gKeyboard->resetKeys();
	}

	// pause timer that tracks total foreground running time
	gForegroundTime.pause();
}


BOOL LLViewerWindow::handleTranslatedKeyDown(KEY key,  MASK mask, BOOL repeated)
{
	// Let the voice chat code check for its PTT key.  Note that this never affects event processing.
	LLVoiceClient::getInstance()->keyDown(key, mask);
	
	if (gAwayTimer.getElapsedTimeF32() > LLAgent::MIN_AFK_TIME)
	{
		gAgent.clearAFK();
	}

	// *NOTE: We want to interpret KEY_RETURN later when it arrives as
	// a Unicode char, not as a keydown.  Otherwise when client frame
	// rate is really low, hitting return sends your chat text before
	// it's all entered/processed.
	if (key == KEY_RETURN && mask == MASK_NONE)
	{
		return FALSE;
	}

	return gViewerKeyboard.handleKey(key, mask, repeated);
}

BOOL LLViewerWindow::handleTranslatedKeyUp(KEY key,  MASK mask)
{
	// Let the voice chat code check for its PTT key.  Note that this never affects event processing.
	LLVoiceClient::getInstance()->keyUp(key, mask);

	return FALSE;
}


void LLViewerWindow::handleScanKey(KEY key, BOOL key_down, BOOL key_up, BOOL key_level)
{
	LLViewerJoystick::getInstance()->setCameraNeedsUpdate(true);
	return gViewerKeyboard.scanKey(key, key_down, key_up, key_level);
}




BOOL LLViewerWindow::handleActivate(LLWindow *window, BOOL activated)
{
	if (activated)
	{
		mActive = true;
		send_agent_resume();
		gAgent.clearAFK();
		
		// Unmute audio
		audio_update_volume();
	}
	else
	{
		mActive = false;
				
		// if the user has chosen to go Away automatically after some time, then go Away when minimizing
		if (gSavedSettings.getS32("AFKTimeout"))
		{
			gAgent.setAFK();
		}
		
		// SL-53351: Make sure we're not in mouselook when minimised, to prevent control issues
		if (gAgentCamera.getCameraMode() == CAMERA_MODE_MOUSELOOK)
		{
			gAgentCamera.changeCameraToDefault();
		}
		
		send_agent_pause();
	
		// Mute audio
		audio_update_volume();
	}
	return TRUE;
}

BOOL LLViewerWindow::handleActivateApp(LLWindow *window, BOOL activating)
{
	//if (!activating) gAgentCamera.changeCameraToDefault();

	LLViewerJoystick::getInstance()->setNeedsReset(true);
	return FALSE;
}


void LLViewerWindow::handleMenuSelect(LLWindow *window,  S32 menu_item)
{
}


BOOL LLViewerWindow::handlePaint(LLWindow *window,  S32 x,  S32 y, S32 width,  S32 height)
{
	// *TODO: Enable similar information output for other platforms?  DK 2011-02-18
#if LL_WINDOWS
	if (gHeadlessClient)
	{
		HWND window_handle = (HWND)window->getPlatformWindow();
		PAINTSTRUCT ps; 
		HDC hdc; 
 
		RECT wnd_rect;
		wnd_rect.left = 0;
		wnd_rect.top = 0;
		wnd_rect.bottom = 200;
		wnd_rect.right = 500;

		hdc = BeginPaint(window_handle, &ps); 
		//SetBKColor(hdc, RGB(255, 255, 255));
		FillRect(hdc, &wnd_rect, CreateSolidBrush(RGB(255, 255, 255)));

		std::string temp_str;
		temp_str = llformat( "FPS %3.1f Phy FPS %2.1f Time Dil %1.3f",		/* Flawfinder: ignore */
				LLViewerStats::getInstance()->mFPSStat.getMeanPerSec(),
				LLViewerStats::getInstance()->mSimPhysicsFPS.getPrev(0),
				LLViewerStats::getInstance()->mSimTimeDilation.getPrev(0));
		S32 len = temp_str.length();
		TextOutA(hdc, 0, 0, temp_str.c_str(), len); 


		LLVector3d pos_global = gAgent.getPositionGlobal();
		temp_str = llformat( "Avatar pos %6.1lf %6.1lf %6.1lf", pos_global.mdV[0], pos_global.mdV[1], pos_global.mdV[2]);
		len = temp_str.length();
		TextOutA(hdc, 0, 25, temp_str.c_str(), len); 

		TextOutA(hdc, 0, 50, "Set \"HeadlessClient FALSE\" in settings.ini file to reenable", 61);
		EndPaint(window_handle, &ps); 
		return TRUE;
	}
#endif
	return FALSE;
}


void LLViewerWindow::handleScrollWheel(LLWindow *window,  S32 clicks)
{
	handleScrollWheel( clicks );
}

void LLViewerWindow::handleWindowBlock(LLWindow *window)
{
	send_agent_pause();
}

void LLViewerWindow::handleWindowUnblock(LLWindow *window)
{
	send_agent_resume();
}

void LLViewerWindow::handleDataCopy(LLWindow *window, S32 data_type, void *data)
{
	const S32 SLURL_MESSAGE_TYPE = 0;
	switch (data_type)
	{
	case SLURL_MESSAGE_TYPE:
		// received URL
		std::string url = (const char*)data;
		LLMediaCtrl* web = NULL;
		const bool trusted_browser = false;
		// don't treat slapps coming from external browsers as "clicks" as this would bypass throttling
		if (LLURLDispatcher::dispatch(url, "", web, trusted_browser))
		{
			// bring window to foreground, as it has just been "launched" from a URL
			mWindow->bringToFront();
		}
		break;
	}
}

BOOL LLViewerWindow::handleTimerEvent(LLWindow *window)
{
	if (LLViewerJoystick::getInstance()->getOverrideCamera())
	{
		LLViewerJoystick::getInstance()->updateStatus();
		return TRUE;
	}
	return FALSE;
}

BOOL LLViewerWindow::handleDeviceChange(LLWindow *window)
{
	// give a chance to use a joystick after startup (hot-plugging)
	if (!LLViewerJoystick::getInstance()->isJoystickInitialized() )
	{
		LLViewerJoystick::getInstance()->init(true);
		return TRUE;
	}
	return FALSE;
}

void LLViewerWindow::handlePingWatchdog(LLWindow *window, const char * msg)
{
	LLAppViewer::instance()->pingMainloopTimeout(msg);
}


void LLViewerWindow::handleResumeWatchdog(LLWindow *window)
{
	LLAppViewer::instance()->resumeMainloopTimeout();
}

void LLViewerWindow::handlePauseWatchdog(LLWindow *window)
{
	LLAppViewer::instance()->pauseMainloopTimeout();
}

//virtual
std::string LLViewerWindow::translateString(const char* tag)
{
	return LLTrans::getString( std::string(tag) );
}

//virtual
std::string LLViewerWindow::translateString(const char* tag,
		const std::map<std::string, std::string>& args)
{
	// LLTrans uses a special subclass of std::string for format maps,
	// but we must use std::map<> in these callbacks, otherwise we create
	// a dependency between LLWindow and LLFormatMapString.  So copy the data.
	LLStringUtil::format_map_t args_copy;
	std::map<std::string,std::string>::const_iterator it = args.begin();
	for ( ; it != args.end(); ++it)
	{
		args_copy[it->first] = it->second;
	}
	return LLTrans::getString( std::string(tag), args_copy);
}

//
// Classes
//
LLViewerWindow::LLViewerWindow(const Params& p)
:	mWindow(NULL),
	mActive(true),
	mUIVisible(true),
	mWindowRectRaw(0, p.height, p.width, 0),
	mWindowRectScaled(0, p.height, p.width, 0),
	mWorldViewRectRaw(0, p.height, p.width, 0),
	mLeftMouseDown(FALSE),
	mMiddleMouseDown(FALSE),
	mRightMouseDown(FALSE),
	mMouseInWindow( FALSE ),
	mLastMask( MASK_NONE ),
	mToolStored( NULL ),
	mHideCursorPermanent( FALSE ),
	mCursorHidden(FALSE),
	mIgnoreActivate( FALSE ),
	mResDirty(false),
	mStatesDirty(false),
	mCurrResolutionIndex(0),
	// gKeyboard is still NULL, so it doesn't do LLWindowListener any good to
	// pass its value right now. Instead, pass it a nullary function that
	// will, when we later need it, return the value of gKeyboard.
	// boost::lambda::var() constructs such a functor on the fly.
	mWindowListener(new LLWindowListener(this, boost::lambda::var(gKeyboard))),
	mViewerWindowListener(new LLViewerWindowListener(this)),
	mProgressView(NULL)
{
	LLNotificationChannel::buildChannel("VW_alerts", "Visible", LLNotificationFilters::filterBy<std::string>(&LLNotification::getType, "alert"));
	LLNotificationChannel::buildChannel("VW_alertmodal", "Visible", LLNotificationFilters::filterBy<std::string>(&LLNotification::getType, "alertmodal"));

	LLNotifications::instance().getChannel("VW_alerts")->connectChanged(&LLViewerWindow::onAlert);
	LLNotifications::instance().getChannel("VW_alertmodal")->connectChanged(&LLViewerWindow::onAlert);
	LLNotifications::instance().setIgnoreAllNotifications(gSavedSettings.getBOOL("IgnoreAllNotifications"));
	llinfos << "NOTE: ALL NOTIFICATIONS THAT OCCUR WILL GET ADDED TO IGNORE LIST FOR LATER RUNS." << llendl;

	// Default to application directory.
	LLViewerWindow::sSnapshotBaseName = "Snapshot";
	LLViewerWindow::sMovieBaseName = "SLmovie";
	resetSnapshotLoc();

	// create window
	mWindow = LLWindowManager::createWindow(this,
		p.title, p.name, p.x, p.y, p.width, p.height, 0,
		p.fullscreen, 
		gHeadlessClient,
		gSavedSettings.getBOOL("DisableVerticalSync"),
		!gHeadlessClient,
		p.ignore_pixel_depth,
		gSavedSettings.getBOOL("RenderDeferred") ? 0 : gSavedSettings.getU32("RenderFSAASamples")); //don't use window level anti-aliasing if FBOs are enabled

	if (!LLViewerShaderMgr::sInitialized)
	{ //immediately initialize shaders
		LLViewerShaderMgr::sInitialized = TRUE;
		LLViewerShaderMgr::instance()->setShaders();
	}

	if (NULL == mWindow)
	{
		LLSplashScreen::update(LLTrans::getString("StartupRequireDriverUpdate"));
	
		LL_WARNS("Window") << "Failed to create window, to be shutting Down, be sure your graphics driver is updated." << llendl ;

		ms_sleep(5000) ; //wait for 5 seconds.

		LLSplashScreen::update(LLTrans::getString("ShuttingDown"));
#if LL_LINUX || LL_SOLARIS
		llwarns << "Unable to create window, be sure screen is set at 32-bit color and your graphics driver is configured correctly.  See README-linux.txt or README-solaris.txt for further information."
				<< llendl;
#else
		LL_WARNS("Window") << "Unable to create window, be sure screen is set at 32-bit color in Control Panels->Display->Settings"
				<< LL_ENDL;
#endif
        LLAppViewer::instance()->fastQuit(1);
	}
	
	if (!LLAppViewer::instance()->restoreErrorTrap())
	{
		LL_WARNS("Window") << " Someone took over my signal/exception handler (post createWindow)!" << LL_ENDL;
	}

	const bool do_not_enforce = false;
	mWindow->setMinSize(p.min_width, p.min_height, do_not_enforce);  // root view not set 
	LLCoordScreen scr;
    mWindow->getSize(&scr);

    if(p.fullscreen && ( scr.mX!=p.width || scr.mY!=p.height))
    {
		llwarns << "Fullscreen has forced us in to a different resolution now using "<<scr.mX<<" x "<<scr.mY<<llendl;
		gSavedSettings.setS32("FullScreenWidth",scr.mX);
		gSavedSettings.setS32("FullScreenHeight",scr.mY);
    }

	// Get the real window rect the window was created with (since there are various OS-dependent reasons why
	// the size of a window or fullscreen context may have been adjusted slightly...)
	F32 ui_scale_factor = gSavedSettings.getF32("UIScaleFactor");
	
	mDisplayScale.setVec(llmax(1.f / mWindow->getPixelAspectRatio(), 1.f), llmax(mWindow->getPixelAspectRatio(), 1.f));
	mDisplayScale *= ui_scale_factor;
	LLUI::setScaleFactor(mDisplayScale);

	{
		LLCoordWindow size;
		mWindow->getSize(&size);
		mWindowRectRaw.set(0, size.mY, size.mX, 0);
		mWindowRectScaled.set(0, llround((F32)size.mY / mDisplayScale.mV[VY]), llround((F32)size.mX / mDisplayScale.mV[VX]), 0);
	}
	
	LLFontManager::initClass();

	//
	// We want to set this stuff up BEFORE we initialize the pipeline, so we can turn off
	// stuff like AGP if we think that it'll crash the viewer.
	//
	LL_DEBUGS("Window") << "Loading feature tables." << LL_ENDL;

	LLFeatureManager::getInstance()->init();

	// Initialize OpenGL Renderer
	if (!LLFeatureManager::getInstance()->isFeatureAvailable("RenderVBOEnable") ||
		!gGLManager.mHasVertexBufferObject)
	{
		gSavedSettings.setBOOL("RenderVBOEnable", FALSE);
	}
	LLVertexBuffer::initClass(gSavedSettings.getBOOL("RenderVBOEnable"), gSavedSettings.getBOOL("RenderVBOMappingDisable"));
	LL_INFOS("RenderInit") << "LLVertexBuffer initialization done." << LL_ENDL ;
	gGL.init() ;

	if (LLFeatureManager::getInstance()->isSafe()
		|| (gSavedSettings.getS32("LastFeatureVersion") != LLFeatureManager::getInstance()->getVersion())
		|| (gSavedSettings.getString("LastGPUString") != LLFeatureManager::getInstance()->getGPUString())
		|| (gSavedSettings.getBOOL("ProbeHardwareOnStartup")))
	{
		LLFeatureManager::getInstance()->applyRecommendedSettings();
		gSavedSettings.setBOOL("ProbeHardwareOnStartup", FALSE);
	}

	if (!gGLManager.mHasDepthClamp)
	{
		LL_INFOS("RenderInit") << "Missing feature GL_ARB_depth_clamp. Void water might disappear in rare cases." << LL_ENDL;
	}
	
	// If we crashed while initializng GL stuff last time, disable certain features
	if (gSavedSettings.getBOOL("RenderInitError"))
	{
		mInitAlert = "DisplaySettingsNoShaders";
		LLFeatureManager::getInstance()->setGraphicsLevel(0, false);
		gSavedSettings.setU32("RenderQualityPerformance", 0);		
	}
		
	// Init the image list.  Must happen after GL is initialized and before the images that
	// LLViewerWindow needs are requested.
	LLImageGL::initClass(LLViewerTexture::MAX_GL_IMAGE_CATEGORY) ;
	gTextureList.init();
	LLViewerTextureManager::init() ;
	gBumpImageList.init();
	
	// Init font system, but don't actually load the fonts yet
	// because our window isn't onscreen and they take several
	// seconds to parse.
	LLFontGL::initClass( gSavedSettings.getF32("FontScreenDPI"),
								mDisplayScale.mV[VX],
								mDisplayScale.mV[VY],
								gDirUtilp->getAppRODataDir(),
								LLUI::getXUIPaths());
	
	// Create container for all sub-views
	LLView::Params rvp;
	rvp.name("root");
	rvp.rect(mWindowRectScaled);
	rvp.mouse_opaque(false);
	rvp.follows.flags(FOLLOWS_NONE);
	mRootView = LLUICtrlFactory::create<LLRootView>(rvp);
	LLUI::setRootView(mRootView);

	// Make avatar head look forward at start
	mCurrentMousePoint.mX = getWindowWidthScaled() / 2;
	mCurrentMousePoint.mY = getWindowHeightScaled() / 2;

	gShowOverlayTitle = gSavedSettings.getBOOL("ShowOverlayTitle");
	mOverlayTitle = gSavedSettings.getString("OverlayTitle");
	// Can't have spaces in settings.ini strings, so use underscores instead and convert them.
	LLStringUtil::replaceChar(mOverlayTitle, '_', ' ');

	// sync the keyboard's setting with the saved setting
	gSavedSettings.getControl("NumpadControl")->firePropertyChanged();

	mDebugText = new LLDebugText(this);

	mWorldViewRectScaled = calcScaledRect(mWorldViewRectRaw, mDisplayScale);
}

void LLViewerWindow::initGLDefaults()
{
	gGL.setSceneBlendType(LLRender::BT_ALPHA);

	if (!LLGLSLShader::sNoFixedFunction)
	{ //initialize fixed function state
		glColorMaterial( GL_FRONT_AND_BACK, GL_AMBIENT_AND_DIFFUSE );

		glMaterialfv(GL_FRONT_AND_BACK,GL_AMBIENT,LLColor4::black.mV);
		glMaterialfv(GL_FRONT_AND_BACK,GL_DIFFUSE,LLColor4::white.mV);

		// lights for objects
		glShadeModel( GL_SMOOTH );

		gGL.getTexUnit(0)->enable(LLTexUnit::TT_TEXTURE);
		gGL.getTexUnit(0)->setTextureBlendType(LLTexUnit::TB_MULT);
	}

	glPixelStorei(GL_PACK_ALIGNMENT,1);
	glPixelStorei(GL_UNPACK_ALIGNMENT,1);

	gGL.setAmbientLightColor(LLColor4::black);
		
	glCullFace(GL_BACK);

	// RN: Need this for translation and stretch manip.
	gBox.prerender();
}

struct MainPanel : public LLPanel
{
};

void LLViewerWindow::initBase()
{
	S32 height = getWindowHeightScaled();
	S32 width = getWindowWidthScaled();

	LLRect full_window(0, height, width, 0);

	////////////////////
	//
	// Set the gamma
	//

	F32 gamma = gSavedSettings.getF32("RenderGamma");
	if (gamma != 0.0f)
	{
		getWindow()->setGamma(gamma);
	}

	// Create global views

	// Create the floater view at the start so that other views can add children to it. 
	// (But wait to add it as a child of the root view so that it will be in front of the 
	// other views.)
	MainPanel* main_view = new MainPanel();
	main_view->buildFromFile("main_view.xml");
	main_view->setShape(full_window);
	getRootView()->addChild(main_view);

	// placeholder widget that controls where "world" is rendered
	mWorldViewPlaceholder = main_view->getChildView("world_view_rect")->getHandle();
	mPopupView = main_view->getChild<LLPopupView>("popup_holder");
	mHintHolder = main_view->getChild<LLView>("hint_holder")->getHandle();
	mLoginPanelHolder = main_view->getChild<LLView>("login_panel_holder")->getHandle();

	// Create the toolbar view
	// Get a pointer to the toolbar view holder
	LLPanel* panel_holder = main_view->getChild<LLPanel>("toolbar_view_holder");
	// Load the toolbar view from file 
	gToolBarView = LLUICtrlFactory::getInstance()->createFromFile<LLToolBarView>("panel_toolbar_view.xml", panel_holder, LLDefaultChildRegistry::instance());
	gToolBarView->setShape(panel_holder->getLocalRect());
	// Hide the toolbars for the moment: we'll make them visible after logging in world (see LLViewerWindow::initWorldUI())
	gToolBarView->setVisible(FALSE);

	// Constrain floaters to inside the menu and status bar regions.
	gFloaterView = main_view->getChild<LLFloaterView>("Floater View");
	gFloaterView->setFloaterSnapView(main_view->getChild<LLView>("floater_snap_region")->getHandle());
	gSnapshotFloaterView = main_view->getChild<LLSnapshotFloaterView>("Snapshot Floater View");
	

	// Console
	llassert( !gConsole );
	LLConsole::Params cp;
	cp.name("console");
	cp.max_lines(gSavedSettings.getS32("ConsoleBufferSize"));
	cp.rect(getChatConsoleRect());
	cp.persist_time(gSavedSettings.getF32("ChatPersistTime"));
	cp.font_size_index(gSavedSettings.getS32("ChatFontSize"));
	cp.follows.flags(FOLLOWS_LEFT | FOLLOWS_RIGHT | FOLLOWS_BOTTOM);
	gConsole = LLUICtrlFactory::create<LLConsole>(cp);
	getRootView()->addChild(gConsole);

	// optionally forward warnings to chat console/chat floater
	// for qa runs and dev builds
#if  !LL_RELEASE_FOR_DOWNLOAD
	LLError::addRecorder(RecordToChatConsole::getInstance());
#else
	if(gSavedSettings.getBOOL("QAMode"))
	{
		LLError::addRecorder(RecordToChatConsole::getInstance());
	}
#endif

	gDebugView = getRootView()->getChild<LLDebugView>("DebugView");
	gDebugView->init();
	gToolTipView = getRootView()->getChild<LLToolTipView>("tooltip view");

	// Initialize busy response message when logged in
	LLAppViewer::instance()->setOnLoginCompletedCallback(boost::bind(&LLFloaterPreference::initBusyResponse));

	// Add the progress bar view (startup view), which overrides everything
	mProgressView = getRootView()->findChild<LLProgressView>("progress_view");
	setShowProgress(FALSE);
	setProgressCancelButtonVisible(FALSE);

	gMenuHolder = getRootView()->getChild<LLViewerMenuHolderGL>("Menu Holder");

	LLMenuGL::sMenuContainer = gMenuHolder;

}

void LLViewerWindow::initWorldUI()
{
	S32 height = mRootView->getRect().getHeight();
	S32 width = mRootView->getRect().getWidth();
	LLRect full_window(0, height, width, 0);


	gIMMgr = LLIMMgr::getInstance();

	//getRootView()->sendChildToFront(gFloaterView);
	//getRootView()->sendChildToFront(gSnapshotFloaterView);

	LLPanel* chiclet_container = getRootView()->getChild<LLPanel>("chiclet_container");
	LLChicletBar* chiclet_bar = LLChicletBar::getInstance();
	chiclet_bar->setShape(chiclet_container->getLocalRect());
	chiclet_bar->setFollowsAll();
	chiclet_container->addChild(chiclet_bar);
	chiclet_container->setVisible(TRUE);

	LLRect morph_view_rect = full_window;
	morph_view_rect.stretch( -STATUS_BAR_HEIGHT );
	morph_view_rect.mTop = full_window.mTop - 32;
	LLMorphView::Params mvp;
	mvp.name("MorphView");
	mvp.rect(morph_view_rect);
	mvp.visible(false);
	gMorphView = LLUICtrlFactory::create<LLMorphView>(mvp);
	getRootView()->addChild(gMorphView);

	LLWorldMapView::initClass();
	
	// Force gFloaterWorldMap to initialize
	LLFloaterReg::getInstance("world_map");

	// Force gFloaterTools to initialize
	LLFloaterReg::getInstance("build");
	LLFloaterReg::hideInstance("build");

	// Status bar
	LLPanel* status_bar_container = getRootView()->getChild<LLPanel>("status_bar_container");
	gStatusBar = new LLStatusBar(status_bar_container->getLocalRect());
	gStatusBar->setFollowsAll();
	gStatusBar->setShape(status_bar_container->getLocalRect());
	// sync bg color with menu bar
	gStatusBar->setBackgroundColor( gMenuBarView->getBackgroundColor().get() );
	status_bar_container->addChildInBack(gStatusBar);
	status_bar_container->setVisible(TRUE);

	// Navigation bar
	LLPanel* nav_bar_container = getRootView()->getChild<LLPanel>("nav_bar_container");

	LLNavigationBar* navbar = LLNavigationBar::getInstance();
	navbar->setShape(nav_bar_container->getLocalRect());
	navbar->setBackgroundColor(gMenuBarView->getBackgroundColor().get());
	nav_bar_container->addChild(navbar);
	nav_bar_container->setVisible(TRUE);
	
	if (!gSavedSettings.getBOOL("ShowNavbarNavigationPanel"))
	{
		navbar->setVisible(FALSE);
	}

	// Top Info bar
	LLPanel* topinfo_bar_container = getRootView()->getChild<LLPanel>("topinfo_bar_container");
	LLPanelTopInfoBar* topinfo_bar = LLPanelTopInfoBar::getInstance();

	topinfo_bar->setShape(topinfo_bar_container->getLocalRect());

	topinfo_bar_container->addChild(topinfo_bar);
	topinfo_bar_container->setVisible(TRUE);

	if (!gSavedSettings.getBOOL("ShowMiniLocationPanel"))
	{
		topinfo_bar->setVisible(FALSE);
	}

	if ( gHUDView == NULL )
	{
		LLRect hud_rect = full_window;
		hud_rect.mBottom += 50;
		if (gMenuBarView && gMenuBarView->isInVisibleChain())
		{
			hud_rect.mTop -= gMenuBarView->getRect().getHeight();
		}
		gHUDView = new LLHUDView(hud_rect);
		getRootView()->addChild(gHUDView);
	}

	LLPanel* panel_ssf_container = getRootView()->getChild<LLPanel>("stand_stop_flying_container");
	LLPanelStandStopFlying* panel_stand_stop_flying	= LLPanelStandStopFlying::getInstance();
	panel_ssf_container->addChild(panel_stand_stop_flying);
	panel_ssf_container->setVisible(TRUE);

	// Load and make the toolbars visible
	// Note: we need to load the toolbars only *after* the user is logged in and IW
	if (gToolBarView)
	{
		gToolBarView->loadToolbars();
		gToolBarView->setVisible(TRUE);
	}

	LLMediaCtrl* destinations = LLFloaterReg::getInstance("destinations")->getChild<LLMediaCtrl>("destination_guide_contents");
	if (destinations)
	{
		destinations->setErrorPageURL(gSavedSettings.getString("GenericErrorPageURL"));
		std::string url = gSavedSettings.getString("DestinationGuideURL");
		url = LLWeb::expandURLSubstitutions(url, LLSD());
		destinations->navigateTo(url, "text/html");
	}
	LLMediaCtrl* avatar_picker = LLFloaterReg::getInstance("avatar")->findChild<LLMediaCtrl>("avatar_picker_contents");
	if (avatar_picker)
	{
		avatar_picker->setErrorPageURL(gSavedSettings.getString("GenericErrorPageURL"));
		std::string url = gSavedSettings.getString("AvatarPickerURL");
		url = LLWeb::expandURLSubstitutions(url, LLSD());
		avatar_picker->navigateTo(url, "text/html");
	}
}

// Destroy the UI
void LLViewerWindow::shutdownViews()
{
	// clean up warning logger
	LLError::removeRecorder(RecordToChatConsole::getInstance());

	delete mDebugText;
	mDebugText = NULL;
	
	// Cleanup global views
	if (gMorphView)
	{
		gMorphView->setVisible(FALSE);
	}

	// DEV-40930: Clear sModalStack. Otherwise, any LLModalDialog left open
	// will crump with LL_ERRS.
	LLModalDialog::shutdownModals();
	
	// destroy the nav bar, not currently part of gViewerWindow
	// *TODO: Make LLNavigationBar part of gViewerWindow
	if (LLNavigationBar::instanceExists())
	{
		delete LLNavigationBar::getInstance();
	}

	// destroy menus after instantiating navbar above, as it needs
	// access to gMenuHolder
	cleanup_menus();

	// Delete all child views.
	delete mRootView;
	mRootView = NULL;

	// Automatically deleted as children of mRootView.  Fix the globals.
	gStatusBar = NULL;
	gIMMgr = NULL;
	gToolTipView = NULL;

	gToolBarView = NULL;
	gFloaterView = NULL;
	gMorphView = NULL;

	gHUDView = NULL;
}

void LLViewerWindow::shutdownGL()
{
	//--------------------------------------------------------
	// Shutdown GL cleanly.  Order is very important here.
	//--------------------------------------------------------
	LLFontGL::destroyDefaultFonts();
	LLFontManager::cleanupClass();
	stop_glerror();

	gSky.cleanup();
	stop_glerror();

	LLWearableList::instance().cleanup() ;

	gTextureList.shutdown();
	stop_glerror();

	gBumpImageList.shutdown();
	stop_glerror();

	LLWorldMapView::cleanupTextures();

	llinfos << "Cleaning up pipeline" << llendl;
	gPipeline.cleanup();
	stop_glerror();

	LLViewerTextureManager::cleanup() ;
	LLImageGL::cleanupClass() ;

	llinfos << "All textures and llimagegl images are destroyed!" << llendl ;

	llinfos << "Cleaning up select manager" << llendl;
	LLSelectMgr::getInstance()->cleanup();	

	llinfos << "Stopping GL during shutdown" << llendl;
	stopGL(FALSE);
	stop_glerror();

	gGL.shutdown();

	LLVertexBuffer::cleanupClass();

	llinfos << "LLVertexBuffer cleaned." << llendl ;
}

// shutdownViews() and shutdownGL() need to be called first
LLViewerWindow::~LLViewerWindow()
{
	llinfos << "Destroying Window" << llendl;
	destroyWindow();

	delete mDebugText;
	mDebugText = NULL;
}


void LLViewerWindow::setCursor( ECursorType c )
{
	mWindow->setCursor( c );
}

void LLViewerWindow::showCursor()
{
	mWindow->showCursor();
	
	mCursorHidden = FALSE;
}

void LLViewerWindow::hideCursor()
{
	// And hide the cursor
	mWindow->hideCursor();

	mCursorHidden = TRUE;
}

void LLViewerWindow::sendShapeToSim()
{
	LLMessageSystem* msg = gMessageSystem;
	if(!msg) return;
	msg->newMessageFast(_PREHASH_AgentHeightWidth);
	msg->nextBlockFast(_PREHASH_AgentData);
	msg->addUUIDFast(_PREHASH_AgentID, gAgent.getID());
	msg->addUUIDFast(_PREHASH_SessionID, gAgent.getSessionID());
	msg->addU32Fast(_PREHASH_CircuitCode, gMessageSystem->mOurCircuitCode);
	msg->nextBlockFast(_PREHASH_HeightWidthBlock);
	msg->addU32Fast(_PREHASH_GenCounter, 0);
	U16 height16 = (U16) mWorldViewRectRaw.getHeight();
	U16 width16 = (U16) mWorldViewRectRaw.getWidth();
	msg->addU16Fast(_PREHASH_Height, height16);
	msg->addU16Fast(_PREHASH_Width, width16);
	gAgent.sendReliableMessage();
}

// Must be called after window is created to set up agent
// camera variables and UI variables.
void LLViewerWindow::reshape(S32 width, S32 height)
{
	// Destroying the window at quit time generates spurious
	// reshape messages.  We don't care about these, and we
	// don't want to send messages because the message system
	// may have been destructed.
	if (!LLApp::isExiting())
	{
		gWindowResized = TRUE;

		// update our window rectangle
		mWindowRectRaw.mRight = mWindowRectRaw.mLeft + width;
		mWindowRectRaw.mTop = mWindowRectRaw.mBottom + height;

		//glViewport(0, 0, width, height );

		if (height > 0)
		{ 
			LLViewerCamera::getInstance()->setViewHeightInPixels( mWorldViewRectRaw.getHeight() );
			LLViewerCamera::getInstance()->setAspect( getWorldViewAspectRatio() );
		}

		calcDisplayScale();
	
		BOOL display_scale_changed = mDisplayScale != LLUI::sGLScaleFactor;
		LLUI::setScaleFactor(mDisplayScale);

		// update our window rectangle
		mWindowRectScaled.mRight = mWindowRectScaled.mLeft + llround((F32)width / mDisplayScale.mV[VX]);
		mWindowRectScaled.mTop = mWindowRectScaled.mBottom + llround((F32)height / mDisplayScale.mV[VY]);

		setup2DViewport();

		// Inform lower views of the change
		// round up when converting coordinates to make sure there are no gaps at edge of window
		LLView::sForceReshape = display_scale_changed;
		mRootView->reshape(llceil((F32)width / mDisplayScale.mV[VX]), llceil((F32)height / mDisplayScale.mV[VY]));
		LLView::sForceReshape = FALSE;

		// clear font width caches
		if (display_scale_changed)
		{
			LLHUDObject::reshapeAll();
		}

		sendShapeToSim();

		// store new settings for the mode we are in, regardless
		BOOL maximized = mWindow->getMaximized();
		gSavedSettings.setBOOL("WindowMaximized", maximized);

		if (!maximized)
		{
			U32 min_window_width=gSavedSettings.getU32("MinWindowWidth");
			U32 min_window_height=gSavedSettings.getU32("MinWindowHeight");
			// tell the OS specific window code about min window size
			mWindow->setMinSize(min_window_width, min_window_height);

			// Only save size if not maximized
			gSavedSettings.setU32("WindowWidth", mWindowRectRaw.getWidth());
			gSavedSettings.setU32("WindowHeight", mWindowRectRaw.getHeight());
		}

		LLViewerStats::getInstance()->setStat(LLViewerStats::ST_WINDOW_WIDTH, (F64)width);
		LLViewerStats::getInstance()->setStat(LLViewerStats::ST_WINDOW_HEIGHT, (F64)height);
	}
}


// Hide normal UI when a logon fails
void LLViewerWindow::setNormalControlsVisible( BOOL visible )
{
	if(LLChicletBar::instanceExists())
	{
		LLChicletBar::getInstance()->setVisible(visible);
		LLChicletBar::getInstance()->setEnabled(visible);
	}

	if ( gMenuBarView )
	{
		gMenuBarView->setVisible( visible );
		gMenuBarView->setEnabled( visible );

		// ...and set the menu color appropriately.
		setMenuBackgroundColor(gAgent.getGodLevel() > GOD_NOT, 
			LLGridManager::getInstance()->isInProductionGrid());
	}
        
	if ( gStatusBar )
	{
		gStatusBar->setVisible( visible );	
		gStatusBar->setEnabled( visible );	
	}
	
	LLNavigationBar* navbarp = LLUI::getRootView()->findChild<LLNavigationBar>("navigation_bar");
	if (navbarp)
	{
		// when it's time to show navigation bar we need to ensure that the user wants to see it
		// i.e. ShowNavbarNavigationPanel option is true
		navbarp->setVisible( visible && gSavedSettings.getBOOL("ShowNavbarNavigationPanel") );
	}
}

void LLViewerWindow::setMenuBackgroundColor(bool god_mode, bool dev_grid)
{
    LLSD args;
    LLColor4 new_bg_color;

	// no l10n problem because channel is always an english string
	std::string channel = LLVersionInfo::getChannel();
	bool isProject = (channel.find("Project") != std::string::npos);
	
	// god more important than project, proj more important than grid
    if(god_mode && LLGridManager::getInstance()->isInProductionGrid())
    {
        new_bg_color = LLUIColorTable::instance().getColor( "MenuBarGodBgColor" );
    }
    else if(god_mode && !LLGridManager::getInstance()->isInProductionGrid())
    {
        new_bg_color = LLUIColorTable::instance().getColor( "MenuNonProductionGodBgColor" );
    }
	else if (!god_mode && isProject)
	{
		new_bg_color = LLUIColorTable::instance().getColor( "MenuBarProjectBgColor" );
    }
    else if(!god_mode && !LLGridManager::getInstance()->isInProductionGrid())
    {
        new_bg_color = LLUIColorTable::instance().getColor( "MenuNonProductionBgColor" );
    }
    else 
    {
        new_bg_color = LLUIColorTable::instance().getColor( "MenuBarBgColor" );
    }

    if(gMenuBarView)
    {
        gMenuBarView->setBackgroundColor( new_bg_color );
    }

    if(gStatusBar)
    {
        gStatusBar->setBackgroundColor( new_bg_color );
    }
}

void LLViewerWindow::drawDebugText()
{
	gGL.color4f(1,1,1,1);
	gGL.pushMatrix();
	gGL.pushUIMatrix();
	if (LLGLSLShader::sNoFixedFunction)
	{
		gUIProgram.bind();
	}
	{
		// scale view by UI global scale factor and aspect ratio correction factor
		gGL.scaleUI(mDisplayScale.mV[VX], mDisplayScale.mV[VY], 1.f);
		mDebugText->draw();
	}
	gGL.popUIMatrix();
	gGL.popMatrix();

	gGL.flush();
	if (LLGLSLShader::sNoFixedFunction)
	{
		gUIProgram.unbind();
	}
}

void LLViewerWindow::draw()
{
	
//#if LL_DEBUG
	LLView::sIsDrawing = TRUE;
//#endif
	stop_glerror();
	
	LLUI::setLineWidth(1.f);

	LLUI::setLineWidth(1.f);
	// Reset any left-over transforms
	gGL.matrixMode(LLRender::MM_MODELVIEW);
	
	gGL.loadIdentity();

	//S32 screen_x, screen_y;

	if (!gSavedSettings.getBOOL("RenderUIBuffer"))
	{
		LLUI::sDirtyRect = getWindowRectScaled();
	}

	// HACK for timecode debugging
	if (gSavedSettings.getBOOL("DisplayTimecode"))
	{
		// draw timecode block
		std::string text;

		gGL.loadIdentity();

		microsecondsToTimecodeString(gFrameTime,text);
		const LLFontGL* font = LLFontGL::getFontSansSerif();
		font->renderUTF8(text, 0,
						llround((getWindowWidthScaled()/2)-100.f),
						llround((getWindowHeightScaled()-60.f)),
			LLColor4( 1.f, 1.f, 1.f, 1.f ),
			LLFontGL::LEFT, LLFontGL::TOP);
	}

	// Draw all nested UI views.
	// No translation needed, this view is glued to 0,0

	if (LLGLSLShader::sNoFixedFunction)
	{
		gUIProgram.bind();
	}

	gGL.pushMatrix();
	LLUI::pushMatrix();
	{
		
		// scale view by UI global scale factor and aspect ratio correction factor
		gGL.scaleUI(mDisplayScale.mV[VX], mDisplayScale.mV[VY], 1.f);

		LLVector2 old_scale_factor = LLUI::sGLScaleFactor;
		// apply camera zoom transform (for high res screenshots)
		F32 zoom_factor = LLViewerCamera::getInstance()->getZoomFactor();
		S16 sub_region = LLViewerCamera::getInstance()->getZoomSubRegion();
		if (zoom_factor > 1.f)
		{
			//decompose subregion number to x and y values
			int pos_y = sub_region / llceil(zoom_factor);
			int pos_x = sub_region - (pos_y*llceil(zoom_factor));
			// offset for this tile
			gGL.translatef((F32)getWindowWidthScaled() * -(F32)pos_x, 
						(F32)getWindowHeightScaled() * -(F32)pos_y, 
						0.f);
			gGL.scalef(zoom_factor, zoom_factor, 1.f);
			LLUI::sGLScaleFactor *= zoom_factor;
		}

		// Draw tool specific overlay on world
		LLToolMgr::getInstance()->getCurrentTool()->draw();

		if( gAgentCamera.cameraMouselook() || LLFloaterCamera::inFreeCameraMode() )
		{
			drawMouselookInstructions();
			stop_glerror();
		}

		// Draw all nested UI views.
		// No translation needed, this view is glued to 0,0
		mRootView->draw();

		if (LLView::sDebugRects)
		{
			gToolTipView->drawStickyRect();
		}

		// Draw optional on-top-of-everyone view
		LLUICtrl* top_ctrl = gFocusMgr.getTopCtrl();
		if (top_ctrl && top_ctrl->getVisible())
		{
			S32 screen_x, screen_y;
			top_ctrl->localPointToScreen(0, 0, &screen_x, &screen_y);

			gGL.matrixMode(LLRender::MM_MODELVIEW);
			LLUI::pushMatrix();
			LLUI::translate( (F32) screen_x, (F32) screen_y, 0.f);
			top_ctrl->draw();	
			LLUI::popMatrix();
		}


		if( gShowOverlayTitle && !mOverlayTitle.empty() )
		{
			// Used for special titles such as "Second Life - Special E3 2003 Beta"
			const S32 DIST_FROM_TOP = 20;
			LLFontGL::getFontSansSerifBig()->renderUTF8(
				mOverlayTitle, 0,
				llround( getWindowWidthScaled() * 0.5f),
				getWindowHeightScaled() - DIST_FROM_TOP,
				LLColor4(1, 1, 1, 0.4f),
				LLFontGL::HCENTER, LLFontGL::TOP);
		}

		LLUI::sGLScaleFactor = old_scale_factor;
	}
	LLUI::popMatrix();
	gGL.popMatrix();

	if (LLGLSLShader::sNoFixedFunction)
	{
		gUIProgram.unbind();
	}

//#if LL_DEBUG
	LLView::sIsDrawing = FALSE;
//#endif
}

// Takes a single keydown event, usually when UI is visible
BOOL LLViewerWindow::handleKey(KEY key, MASK mask)
{
	// hide tooltips on keypress
	LLToolTipMgr::instance().blockToolTips();

	if (gFocusMgr.getKeyboardFocus() 
		&& !(mask & (MASK_CONTROL | MASK_ALT))
		&& !gFocusMgr.getKeystrokesOnly())
	{
		// We have keyboard focus, and it's not an accelerator
		if (key < 0x80)
		{
			// Not a special key, so likely (we hope) to generate a character.  Let it fall through to character handler first.
			return (gFocusMgr.getKeyboardFocus() != NULL);
		}
	}

	// let menus handle navigation keys for navigation
	if ((gMenuBarView && gMenuBarView->handleKey(key, mask, TRUE))
		||(gLoginMenuBarView && gLoginMenuBarView->handleKey(key, mask, TRUE))
		||(gMenuHolder && gMenuHolder->handleKey(key, mask, TRUE)))
	{
		return TRUE;
	}

	LLFocusableElement* keyboard_focus = gFocusMgr.getKeyboardFocus();

	// give menus a chance to handle modified (Ctrl, Alt) shortcut keys before current focus 
	// as long as focus isn't locked
	if (mask & (MASK_CONTROL | MASK_ALT) && !gFocusMgr.focusLocked())
	{
		// Check the current floater's menu first, if it has one.
		if (gFocusMgr.keyboardFocusHasAccelerators()
			&& keyboard_focus 
			&& keyboard_focus->handleKey(key,mask,FALSE))
		{
			return TRUE;
		}

		if ((gMenuBarView && gMenuBarView->handleAcceleratorKey(key, mask))
			||(gLoginMenuBarView && gLoginMenuBarView->handleAcceleratorKey(key, mask)))
		{
			return TRUE;
		}
	}

	// give floaters first chance to handle TAB key
	// so frontmost floater gets focus
	// if nothing has focus, go to first or last UI element as appropriate
	if (key == KEY_TAB && (mask & MASK_CONTROL || gFocusMgr.getKeyboardFocus() == NULL))
	{
		if (gMenuHolder) gMenuHolder->hideMenus();

		// if CTRL-tabbing (and not just TAB with no focus), go into window cycle mode
		gFloaterView->setCycleMode((mask & MASK_CONTROL) != 0);

		// do CTRL-TAB and CTRL-SHIFT-TAB logic
		if (mask & MASK_SHIFT)
		{
			mRootView->focusPrevRoot();
		}
		else
		{
			mRootView->focusNextRoot();
		}
		return TRUE;
	}
	// hidden edit menu for cut/copy/paste
	if (gEditMenu && gEditMenu->handleAcceleratorKey(key, mask))
	{
		return TRUE;
	}

	// Traverses up the hierarchy
	if( keyboard_focus )
	{
		LLNearbyChatBar* nearby_chat = LLFloaterReg::findTypedInstance<LLNearbyChatBar>("chat_bar");

		if (nearby_chat)
		{
			LLLineEditor* chat_editor = nearby_chat->getChatBox();
		
		// arrow keys move avatar while chatting hack
		if (chat_editor && chat_editor->hasFocus())
		{
			// If text field is empty, there's no point in trying to move
			// cursor with arrow keys, so allow movement
			if (chat_editor->getText().empty() 
				|| gSavedSettings.getBOOL("ArrowKeysAlwaysMove"))
			{
				// let Control-Up and Control-Down through for chat line history,
				if (!(key == KEY_UP && mask == MASK_CONTROL)
					&& !(key == KEY_DOWN && mask == MASK_CONTROL))
				{
					switch(key)
					{
					case KEY_LEFT:
					case KEY_RIGHT:
					case KEY_UP:
					case KEY_DOWN:
					case KEY_PAGE_UP:
					case KEY_PAGE_DOWN:
					case KEY_HOME:
						// when chatbar is empty or ArrowKeysAlwaysMove set,
						// pass arrow keys on to avatar...
						return FALSE;
					default:
						break;
					}
				}
			}
		}
		}
		if (keyboard_focus->handleKey(key, mask, FALSE))
		{
			return TRUE;
		}
	}

	if( LLToolMgr::getInstance()->getCurrentTool()->handleKey(key, mask) )
	{
		return TRUE;
	}

	// Try for a new-format gesture
	if (LLGestureMgr::instance().triggerGesture(key, mask))
	{
		return TRUE;
	}

	// See if this is a gesture trigger.  If so, eat the key and
	// don't pass it down to the menus.
	if (gGestureList.trigger(key, mask))
	{
		return TRUE;
	}

	// If "Pressing letter keys starts local chat" option is selected, we are not in mouselook, 
	// no view has keyboard focus, this is a printable character key (and no modifier key is 
	// pressed except shift), then give focus to nearby chat (STORM-560)
	if ( gSavedSettings.getS32("LetterKeysFocusChatBar") && !gAgentCamera.cameraMouselook() && 
		!keyboard_focus && key < 0x80 && (mask == MASK_NONE || mask == MASK_SHIFT) )
	{
		LLLineEditor* chat_editor = LLFloaterReg::getTypedInstance<LLNearbyChatBar>("chat_bar")->getChatBox();
		if (chat_editor)
		{
			// passing NULL here, character will be added later when it is handled by character handler.
			LLNearbyChatBar::getInstance()->startChat(NULL);
			return TRUE;
		}
	}

	// give menus a chance to handle unmodified accelerator keys
	if ((gMenuBarView && gMenuBarView->handleAcceleratorKey(key, mask))
		||(gLoginMenuBarView && gLoginMenuBarView->handleAcceleratorKey(key, mask)))
	{
		return TRUE;
	}

	// don't pass keys on to world when something in ui has focus
	return gFocusMgr.childHasKeyboardFocus(mRootView) 
		|| LLMenuGL::getKeyboardMode() 
		|| (gMenuBarView && gMenuBarView->getHighlightedItem() && gMenuBarView->getHighlightedItem()->isActive());
}


BOOL LLViewerWindow::handleUnicodeChar(llwchar uni_char, MASK mask)
{
	// HACK:  We delay processing of return keys until they arrive as a Unicode char,
	// so that if you're typing chat text at low frame rate, we don't send the chat
	// until all keystrokes have been entered. JC
	// HACK: Numeric keypad <enter> on Mac is Unicode 3
	// HACK: Control-M on Windows is Unicode 13
	if ((uni_char == 13 && mask != MASK_CONTROL)
		|| (uni_char == 3 && mask == MASK_NONE))
	{
		return gViewerKeyboard.handleKey(KEY_RETURN, mask, gKeyboard->getKeyRepeated(KEY_RETURN));
	}

	// let menus handle navigation (jump) keys
	if (gMenuBarView && gMenuBarView->handleUnicodeChar(uni_char, TRUE))
	{
		return TRUE;
	}

	// Traverses up the hierarchy
	LLFocusableElement* keyboard_focus = gFocusMgr.getKeyboardFocus();
	if( keyboard_focus )
	{
		if (keyboard_focus->handleUnicodeChar(uni_char, FALSE))
		{
			return TRUE;
		}

		//// Topmost view gets a chance before the hierarchy
		//LLUICtrl* top_ctrl = gFocusMgr.getTopCtrl();
		//if (top_ctrl && top_ctrl->handleUnicodeChar( uni_char, FALSE ) )
		//{
		//	return TRUE;
		//}

		return TRUE;
	}

	return FALSE;
}


void LLViewerWindow::handleScrollWheel(S32 clicks)
{
	LLView::sMouseHandlerMessage.clear();

	LLUI::resetMouseIdleTimer();
	
	LLMouseHandler* mouse_captor = gFocusMgr.getMouseCapture();
	if( mouse_captor )
	{
		S32 local_x;
		S32 local_y;
		mouse_captor->screenPointToLocal( mCurrentMousePoint.mX, mCurrentMousePoint.mY, &local_x, &local_y );
		mouse_captor->handleScrollWheel(local_x, local_y, clicks);
		if (LLView::sDebugMouseHandling)
		{
			llinfos << "Scroll Wheel handled by captor " << mouse_captor->getName() << llendl;
		}
		return;
	}

	LLUICtrl* top_ctrl = gFocusMgr.getTopCtrl();
	if (top_ctrl)
	{
		S32 local_x;
		S32 local_y;
		top_ctrl->screenPointToLocal( mCurrentMousePoint.mX, mCurrentMousePoint.mY, &local_x, &local_y );
		if (top_ctrl->handleScrollWheel(local_x, local_y, clicks)) return;
	}

	if (mRootView->handleScrollWheel(mCurrentMousePoint.mX, mCurrentMousePoint.mY, clicks) )
	{
		if (LLView::sDebugMouseHandling)
		{
			llinfos << "Scroll Wheel" << LLView::sMouseHandlerMessage << llendl;
		}
		return;
	}
	else if (LLView::sDebugMouseHandling)
	{
		llinfos << "Scroll Wheel not handled by view" << llendl;
	}

	// Zoom the camera in and out behavior

	if(top_ctrl == 0 
		&& getWorldViewRectScaled().pointInRect(mCurrentMousePoint.mX, mCurrentMousePoint.mY) 
		&& gAgentCamera.isInitialized())
		gAgentCamera.handleScrollWheel(clicks);

	return;
}

void LLViewerWindow::addPopup(LLView* popup)
{
	if (mPopupView)
	{
		mPopupView->addPopup(popup);
	}
}

void LLViewerWindow::removePopup(LLView* popup)
{
	if (mPopupView)
	{
		mPopupView->removePopup(popup);
	}
}

void LLViewerWindow::clearPopups()
{
	if (mPopupView)
	{
		mPopupView->clearPopups();
	}
}

void LLViewerWindow::moveCursorToCenter()
{
	if (! gSavedSettings.getBOOL("DisableMouseWarp"))
	{
		S32 x = getWorldViewWidthScaled() / 2;
		S32 y = getWorldViewHeightScaled() / 2;
	
		//on a forced move, all deltas get zeroed out to prevent jumping
		mCurrentMousePoint.set(x,y);
		mLastMousePoint.set(x,y);
		mCurrentMouseDelta.set(0,0);	

		LLUI::setMousePositionScreen(x, y);	
	}
}


//////////////////////////////////////////////////////////////////////
//
// Hover handlers
//

void append_xui_tooltip(LLView* viewp, LLToolTip::Params& params)
{
	if (viewp) 
	{
		if (!params.styled_message.empty())
		{
			params.styled_message.add().text("\n---------\n"); 
		}
		LLView::root_to_view_iterator_t end_tooltip_it = viewp->endRootToView();
		// NOTE: we skip "root" since it is assumed
		for (LLView::root_to_view_iterator_t tooltip_it = ++viewp->beginRootToView();
			tooltip_it != end_tooltip_it;
			++tooltip_it)
		{
			LLView* viewp = *tooltip_it;
		
			params.styled_message.add().text(viewp->getName());

			LLPanel* panelp = dynamic_cast<LLPanel*>(viewp);
			if (panelp && !panelp->getXMLFilename().empty())
			{
				params.styled_message.add()
					.text("(" + panelp->getXMLFilename() + ")")
					.style.color(LLColor4(0.7f, 0.7f, 1.f, 1.f));
			}
			params.styled_message.add().text("/");
		}
	}
}

// Update UI based on stored mouse position from mouse-move
// event processing.
void LLViewerWindow::updateUI()
{
	static LLFastTimer::DeclareTimer ftm("Update UI");
	LLFastTimer t(ftm);

	static std::string last_handle_msg;

	if (gLoggedInTime.getStarted())
	{
		if (gLoggedInTime.getElapsedTimeF32() > gSavedSettings.getF32("DestinationGuideHintTimeout"))
		{
			LLFirstUse::notUsingDestinationGuide();
		}
		if (gLoggedInTime.getElapsedTimeF32() > gSavedSettings.getF32("SidePanelHintTimeout"))
		{
			LLFirstUse::notUsingSidePanel();
		}
	}

	LLConsole::updateClass();

	// animate layout stacks so we have up to date rect for world view
	LLLayoutStack::updateClass();

	// use full window for world view when not rendering UI
	bool world_view_uses_full_window = gAgentCamera.cameraMouselook() || !gPipeline.hasRenderDebugFeatureMask(LLPipeline::RENDER_DEBUG_FEATURE_UI);
	updateWorldViewRect(world_view_uses_full_window);

	LLView::sMouseHandlerMessage.clear();

	S32 x = mCurrentMousePoint.mX;
	S32 y = mCurrentMousePoint.mY;

	MASK	mask = gKeyboard->currentMask(TRUE);

	if (gPipeline.hasRenderDebugMask(LLPipeline::RENDER_DEBUG_RAYCAST))
	{
		gDebugRaycastFaceHit = -1;
		gDebugRaycastObject = cursorIntersect(-1, -1, 512.f, NULL, -1, FALSE,
											  &gDebugRaycastFaceHit,
											  &gDebugRaycastIntersection,
											  &gDebugRaycastTexCoord,
											  &gDebugRaycastNormal,
											  &gDebugRaycastBinormal,
											  &gDebugRaycastStart,
											  &gDebugRaycastEnd);
	}

	updateMouseDelta();
	updateKeyboardFocus();

	BOOL handled = FALSE;

	BOOL handled_by_top_ctrl = FALSE;
	LLUICtrl* top_ctrl = gFocusMgr.getTopCtrl();
	LLMouseHandler* mouse_captor = gFocusMgr.getMouseCapture();
	LLView* captor_view = dynamic_cast<LLView*>(mouse_captor);

	//FIXME: only include captor and captor's ancestors if mouse is truly over them --RN

	//build set of views containing mouse cursor by traversing UI hierarchy and testing 
	//screen rect against mouse cursor
	view_handle_set_t mouse_hover_set;

	// constraint mouse enter events to children of mouse captor
	LLView* root_view = captor_view;

	// if mouse captor doesn't exist or isn't a LLView
	// then allow mouse enter events on entire UI hierarchy
	if (!root_view)
	{
		root_view = mRootView;
	}

	// only update mouse hover set when UI is visible (since we shouldn't send hover events to invisible UI
	if (gPipeline.hasRenderDebugFeatureMask(LLPipeline::RENDER_DEBUG_FEATURE_UI))
	{
		// include all ancestors of captor_view as automatically having mouse
		if (captor_view)
		{
			LLView* captor_parent_view = captor_view->getParent();
			while(captor_parent_view)
			{
				mouse_hover_set.insert(captor_parent_view->getHandle());
				captor_parent_view = captor_parent_view->getParent();
			}
		}

		// aggregate visible views that contain mouse cursor in display order
		LLPopupView::popup_list_t popups = mPopupView->getCurrentPopups();

		for(LLPopupView::popup_list_t::iterator popup_it = popups.begin(); popup_it != popups.end(); ++popup_it)
		{
			LLView* popup = popup_it->get();
			if (popup && popup->calcScreenBoundingRect().pointInRect(x, y))
			{
				// iterator over contents of top_ctrl, and throw into mouse_hover_set
				for (LLView::tree_iterator_t it = popup->beginTreeDFS();
					it != popup->endTreeDFS();
					++it)
				{
					LLView* viewp = *it;
					if (viewp->getVisible()
						&& viewp->calcScreenBoundingRect().pointInRect(x, y))
					{
						// we have a view that contains the mouse, add it to the set
						mouse_hover_set.insert(viewp->getHandle());
					}
					else
					{
						// skip this view and all of its children
						it.skipDescendants();
					}
				}
			}
		}

		// while the top_ctrl contains the mouse cursor, only it and its descendants will receive onMouseEnter events
		if (top_ctrl && top_ctrl->calcScreenBoundingRect().pointInRect(x, y))
		{
			// iterator over contents of top_ctrl, and throw into mouse_hover_set
			for (LLView::tree_iterator_t it = top_ctrl->beginTreeDFS();
				it != top_ctrl->endTreeDFS();
				++it)
			{
				LLView* viewp = *it;
				if (viewp->getVisible()
					&& viewp->calcScreenBoundingRect().pointInRect(x, y))
				{
					// we have a view that contains the mouse, add it to the set
					mouse_hover_set.insert(viewp->getHandle());
				}
				else
				{
					// skip this view and all of its children
					it.skipDescendants();
				}
			}
		}
		else
		{
			// walk UI tree in depth-first order
			for (LLView::tree_iterator_t it = root_view->beginTreeDFS();
				it != root_view->endTreeDFS();
				++it)
			{
				LLView* viewp = *it;
				// calculating the screen rect involves traversing the parent, so this is less than optimal
				if (viewp->getVisible()
					&& viewp->calcScreenBoundingRect().pointInRect(x, y))
				{

					// if this view is mouse opaque, nothing behind it should be in mouse_hover_set
					if (viewp->getMouseOpaque())
					{
						// constrain further iteration to children of this widget
						it = viewp->beginTreeDFS();
					}
		
					// we have a view that contains the mouse, add it to the set
					mouse_hover_set.insert(viewp->getHandle());
				}
				else
				{
					// skip this view and all of its children
					it.skipDescendants();
				}
			}
		}
	}

	typedef std::vector<LLHandle<LLView> > view_handle_list_t;

	// call onMouseEnter() on all views which contain the mouse cursor but did not before
	view_handle_list_t mouse_enter_views;
	std::set_difference(mouse_hover_set.begin(), mouse_hover_set.end(),
						mMouseHoverViews.begin(), mMouseHoverViews.end(),
						std::back_inserter(mouse_enter_views));
	for (view_handle_list_t::iterator it = mouse_enter_views.begin();
		it != mouse_enter_views.end();
		++it)
	{
		LLView* viewp = it->get();
		if (viewp)
		{
			LLRect view_screen_rect = viewp->calcScreenRect();
			viewp->onMouseEnter(x - view_screen_rect.mLeft, y - view_screen_rect.mBottom, mask);
		}
	}

	// call onMouseLeave() on all views which no longer contain the mouse cursor
	view_handle_list_t mouse_leave_views;
	std::set_difference(mMouseHoverViews.begin(), mMouseHoverViews.end(),
						mouse_hover_set.begin(), mouse_hover_set.end(),
						std::back_inserter(mouse_leave_views));
	for (view_handle_list_t::iterator it = mouse_leave_views.begin();
		it != mouse_leave_views.end();
		++it)
	{
		LLView* viewp = it->get();
		if (viewp)
		{
			LLRect view_screen_rect = viewp->calcScreenRect();
			viewp->onMouseLeave(x - view_screen_rect.mLeft, y - view_screen_rect.mBottom, mask);
		}
	}

	// store resulting hover set for next frame
	swap(mMouseHoverViews, mouse_hover_set);

	// only handle hover events when UI is enabled
	if (gPipeline.hasRenderDebugFeatureMask(LLPipeline::RENDER_DEBUG_FEATURE_UI))
	{	

		if( mouse_captor )
		{
			// Pass hover events to object capturing mouse events.
			S32 local_x;
			S32 local_y; 
			mouse_captor->screenPointToLocal( x, y, &local_x, &local_y );
			handled = mouse_captor->handleHover(local_x, local_y, mask);
			if (LLView::sDebugMouseHandling)
			{
				llinfos << "Hover handled by captor " << mouse_captor->getName() << llendl;
			}

			if( !handled )
			{
				lldebugst(LLERR_USER_INPUT) << "hover not handled by mouse captor" << llendl;
			}
		}
		else
		{
			if (top_ctrl)
			{
				S32 local_x, local_y;
				top_ctrl->screenPointToLocal( x, y, &local_x, &local_y );
				handled = top_ctrl->pointInView(local_x, local_y) && top_ctrl->handleHover(local_x, local_y, mask);
				handled_by_top_ctrl = TRUE;
			}

			if ( !handled )
			{
				// x and y are from last time mouse was in window
				// mMouseInWindow tracks *actual* mouse location
				if (mMouseInWindow && mRootView->handleHover(x, y, mask) )
				{
					if (LLView::sDebugMouseHandling && LLView::sMouseHandlerMessage != last_handle_msg)
					{
						last_handle_msg = LLView::sMouseHandlerMessage;
						llinfos << "Hover" << LLView::sMouseHandlerMessage << llendl;
					}
					handled = TRUE;
				}
				else if (LLView::sDebugMouseHandling)
				{
					if (last_handle_msg != LLStringUtil::null)
					{
						last_handle_msg.clear();
						llinfos << "Hover not handled by view" << llendl;
					}
				}
			}
		
			if (!handled)
			{
				LLTool *tool = LLToolMgr::getInstance()->getCurrentTool();

				if(mMouseInWindow && tool)
				{
					handled = tool->handleHover(x, y, mask);
				}
			}
		}

		// Show a new tool tip (or update one that is already shown)
		BOOL tool_tip_handled = FALSE;
		std::string tool_tip_msg;
		if( handled 
			&& !mWindow->isCursorHidden())
		{
			LLRect screen_sticky_rect = mRootView->getLocalRect();
			S32 local_x, local_y;

			if (gSavedSettings.getBOOL("DebugShowXUINames"))
			{
				LLToolTip::Params params;

				LLView* tooltip_view = mRootView;
				LLView::tree_iterator_t end_it = mRootView->endTreeDFS();
				for (LLView::tree_iterator_t it = mRootView->beginTreeDFS(); it != end_it; ++it)
				{
					LLView* viewp = *it;
					LLRect screen_rect;
					viewp->localRectToScreen(viewp->getLocalRect(), &screen_rect);
					if (!(viewp->getVisible()
						 && screen_rect.pointInRect(x, y)))
					{
						it.skipDescendants();
					}
					// only report xui names for LLUICtrls, 
					// and blacklist the various containers we don't care about
					else if (dynamic_cast<LLUICtrl*>(viewp) 
							&& viewp != gMenuHolder
							&& viewp != gFloaterView
							&& viewp != gConsole) 
					{
						if (dynamic_cast<LLFloater*>(viewp))
						{
							// constrain search to descendants of this (frontmost) floater
							// by resetting iterator
							it = viewp->beginTreeDFS();
						}

						// if we are in a new part of the tree (not a descendent of current tooltip_view)
						// then push the results for tooltip_view and start with a new potential view
						// NOTE: this emulates visiting only the leaf nodes that meet our criteria
						if (!viewp->hasAncestor(tooltip_view))
						{
							append_xui_tooltip(tooltip_view, params);
							screen_sticky_rect.intersectWith(tooltip_view->calcScreenRect());
						}
						tooltip_view = viewp;
					}
				}

				append_xui_tooltip(tooltip_view, params);
				screen_sticky_rect.intersectWith(tooltip_view->calcScreenRect());
				
				params.sticky_rect = screen_sticky_rect;
				params.max_width = 400;

				LLToolTipMgr::instance().show(params);
			}
			// if there is a mouse captor, nothing else gets a tooltip
			else if (mouse_captor)
			{
				mouse_captor->screenPointToLocal(x, y, &local_x, &local_y);
				tool_tip_handled = mouse_captor->handleToolTip(local_x, local_y, mask);
			}
			else 
			{
				// next is top_ctrl
				if (!tool_tip_handled && top_ctrl)
				{
					top_ctrl->screenPointToLocal(x, y, &local_x, &local_y);
					tool_tip_handled = top_ctrl->handleToolTip(local_x, local_y, mask );
				}
				
				if (!tool_tip_handled)
				{
					local_x = x; local_y = y;
					tool_tip_handled = mRootView->handleToolTip(local_x, local_y, mask );
				}

				LLTool* current_tool = LLToolMgr::getInstance()->getCurrentTool();
				if (!tool_tip_handled && current_tool)
				{
					current_tool->screenPointToLocal(x, y, &local_x, &local_y);
					tool_tip_handled = current_tool->handleToolTip(local_x, local_y, mask );
				}
			}
		}		
	}
	else
	{	// just have tools handle hover when UI is turned off
		LLTool *tool = LLToolMgr::getInstance()->getCurrentTool();

		if(mMouseInWindow && tool)
		{
			handled = tool->handleHover(x, y, mask);
		}
	}

	updateLayout();

	mLastMousePoint = mCurrentMousePoint;

	// cleanup unused selections when no modal dialogs are open
	if (LLModalDialog::activeCount() == 0)
	{
		LLViewerParcelMgr::getInstance()->deselectUnused();
	}

	if (LLModalDialog::activeCount() == 0)
	{
		LLSelectMgr::getInstance()->deselectUnused();
	}
}


void LLViewerWindow::updateLayout()
{
	LLTool* tool = LLToolMgr::getInstance()->getCurrentTool();
	if (gFloaterTools != NULL
		&& tool != NULL
		&& tool != gToolNull  
		&& tool != LLToolCompInspect::getInstance() 
		&& tool != LLToolDragAndDrop::getInstance() 
		&& !gSavedSettings.getBOOL("FreezeTime"))
	{ 
		// Suppress the toolbox view if our source tool was the pie tool,
		// and we've overridden to something else.
		bool suppress_toolbox = 
			(LLToolMgr::getInstance()->getBaseTool() == LLToolPie::getInstance()) &&
			(LLToolMgr::getInstance()->getCurrentTool() != LLToolPie::getInstance());

		LLMouseHandler *captor = gFocusMgr.getMouseCapture();
		// With the null, inspect, or drag and drop tool, don't muck
		// with visibility.

		if (gFloaterTools->isMinimized()
			||	(tool != LLToolPie::getInstance()						// not default tool
				&& tool != LLToolCompGun::getInstance()					// not coming out of mouselook
				&& !suppress_toolbox									// not override in third person
				&& LLToolMgr::getInstance()->getCurrentToolset() != gFaceEditToolset	// not special mode
				&& LLToolMgr::getInstance()->getCurrentToolset() != gMouselookToolset
				&& (!captor || dynamic_cast<LLView*>(captor) != NULL)))						// not dragging
		{
			// Force floater tools to be visible (unless minimized)
			if (!gFloaterTools->getVisible())
			{
				gFloaterTools->openFloater();
			}
			// Update the location of the blue box tool popup
			LLCoordGL select_center_screen;
			MASK	mask = gKeyboard->currentMask(TRUE);
			gFloaterTools->updatePopup( select_center_screen, mask );
		}
		else
		{
			gFloaterTools->setVisible(FALSE);
		}
		//gMenuBarView->setItemVisible("BuildTools", gFloaterTools->getVisible());
	}

	LLFloaterBuildOptions* build_options_floater = LLFloaterReg::findTypedInstance<LLFloaterBuildOptions>("build_options");
	if (build_options_floater && build_options_floater->getVisible())
	{
		build_options_floater->updateGridMode();
	}

	// Always update console
	if(gConsole)
	{
		LLRect console_rect = getChatConsoleRect();
		gConsole->reshape(console_rect.getWidth(), console_rect.getHeight());
		gConsole->setRect(console_rect);
	}
}

void LLViewerWindow::updateMouseDelta()
{
	S32 dx = lltrunc((F32) (mCurrentMousePoint.mX - mLastMousePoint.mX) * LLUI::sGLScaleFactor.mV[VX]);
	S32 dy = lltrunc((F32) (mCurrentMousePoint.mY - mLastMousePoint.mY) * LLUI::sGLScaleFactor.mV[VY]);

	//RN: fix for asynchronous notification of mouse leaving window not working
	LLCoordWindow mouse_pos;
	mWindow->getCursorPosition(&mouse_pos);
	if (mouse_pos.mX < 0 || 
		mouse_pos.mY < 0 ||
		mouse_pos.mX > mWindowRectRaw.getWidth() ||
		mouse_pos.mY > mWindowRectRaw.getHeight())
	{
		mMouseInWindow = FALSE;
	}
	else
	{
		mMouseInWindow = TRUE;
	}

	LLVector2 mouse_vel; 

	if (gSavedSettings.getBOOL("MouseSmooth"))
	{
		static F32 fdx = 0.f;
		static F32 fdy = 0.f;

		F32 amount = 16.f;
		fdx = fdx + ((F32) dx - fdx) * llmin(gFrameIntervalSeconds*amount,1.f);
		fdy = fdy + ((F32) dy - fdy) * llmin(gFrameIntervalSeconds*amount,1.f);

		mCurrentMouseDelta.set(llround(fdx), llround(fdy));
		mouse_vel.setVec(fdx,fdy);
	}
	else
	{
		mCurrentMouseDelta.set(dx, dy);
		mouse_vel.setVec((F32) dx, (F32) dy);
	}
    
	mMouseVelocityStat.addValue(mouse_vel.magVec());
}

void LLViewerWindow::updateKeyboardFocus()
{
	if (!gPipeline.hasRenderDebugFeatureMask(LLPipeline::RENDER_DEBUG_FEATURE_UI))
	{
		gFocusMgr.setKeyboardFocus(NULL);
	}

	// clean up current focus
	LLUICtrl* cur_focus = dynamic_cast<LLUICtrl*>(gFocusMgr.getKeyboardFocus());
	if (cur_focus)
	{
		if (!cur_focus->isInVisibleChain() || !cur_focus->isInEnabledChain())
		{
            // don't release focus, just reassign so that if being given
            // to a sibling won't call onFocusLost on all the ancestors
			// gFocusMgr.releaseFocusIfNeeded(cur_focus);

			LLUICtrl* parent = cur_focus->getParentUICtrl();
			const LLUICtrl* focus_root = cur_focus->findRootMostFocusRoot();
			bool new_focus_found = false;
			while(parent)
			{
				if (parent->isCtrl() 
					&& (parent->hasTabStop() || parent == focus_root) 
					&& !parent->getIsChrome() 
					&& parent->isInVisibleChain() 
					&& parent->isInEnabledChain())
				{
					if (!parent->focusFirstItem())
					{
						parent->setFocus(TRUE);
					}
					new_focus_found = true;
					break;
				}
				parent = parent->getParentUICtrl();
			}

			// if we didn't find a better place to put focus, just release it
			// hasFocus() will return true if and only if we didn't touch focus since we
			// are only moving focus higher in the hierarchy
			if (!new_focus_found)
			{
				cur_focus->setFocus(FALSE);
			}
		}
		else if (cur_focus->isFocusRoot())
		{
			// focus roots keep trying to delegate focus to their first valid descendant
			// this assumes that focus roots are not valid focus holders on their own
			cur_focus->focusFirstItem();
		}
	}

	// last ditch force of edit menu to selection manager
	if (LLEditMenuHandler::gEditMenuHandler == NULL && LLSelectMgr::getInstance()->getSelection()->getObjectCount())
	{
		LLEditMenuHandler::gEditMenuHandler = LLSelectMgr::getInstance();
	}

	if (gFloaterView->getCycleMode())
	{
		// sync all floaters with their focus state
		gFloaterView->highlightFocusedFloater();
		gSnapshotFloaterView->highlightFocusedFloater();
		MASK	mask = gKeyboard->currentMask(TRUE);
		if ((mask & MASK_CONTROL) == 0)
		{
			// control key no longer held down, finish cycle mode
			gFloaterView->setCycleMode(FALSE);

			gFloaterView->syncFloaterTabOrder();
		}
		else
		{
			// user holding down CTRL, don't update tab order of floaters
		}
	}
	else
	{
		// update focused floater
		gFloaterView->highlightFocusedFloater();
		gSnapshotFloaterView->highlightFocusedFloater();
		// make sure floater visible order is in sync with tab order
		gFloaterView->syncFloaterTabOrder();
	}
}

static LLFastTimer::DeclareTimer FTM_UPDATE_WORLD_VIEW("Update World View");
void LLViewerWindow::updateWorldViewRect(bool use_full_window)
{
	LLFastTimer ft(FTM_UPDATE_WORLD_VIEW);

	// start off using whole window to render world
	LLRect new_world_rect = mWindowRectRaw;

	if (use_full_window == false && mWorldViewPlaceholder.get())
	{
		new_world_rect = mWorldViewPlaceholder.get()->calcScreenRect();
		// clamp to at least a 1x1 rect so we don't try to allocate zero width gl buffers
		new_world_rect.mTop = llmax(new_world_rect.mTop, new_world_rect.mBottom + 1);
		new_world_rect.mRight = llmax(new_world_rect.mRight, new_world_rect.mLeft + 1);

		new_world_rect.mLeft = llround((F32)new_world_rect.mLeft * mDisplayScale.mV[VX]);
		new_world_rect.mRight = llround((F32)new_world_rect.mRight * mDisplayScale.mV[VX]);
		new_world_rect.mBottom = llround((F32)new_world_rect.mBottom * mDisplayScale.mV[VY]);
		new_world_rect.mTop = llround((F32)new_world_rect.mTop * mDisplayScale.mV[VY]);
	}

	if (mWorldViewRectRaw != new_world_rect)
	{
		mWorldViewRectRaw = new_world_rect;
		gResizeScreenTexture = TRUE;
		LLViewerCamera::getInstance()->setViewHeightInPixels( mWorldViewRectRaw.getHeight() );
		LLViewerCamera::getInstance()->setAspect( getWorldViewAspectRatio() );

		LLRect old_world_rect_scaled = mWorldViewRectScaled;
		mWorldViewRectScaled = calcScaledRect(mWorldViewRectRaw, mDisplayScale);

		// sending a signal with a new WorldView rect
		mOnWorldViewRectUpdated(old_world_rect_scaled, mWorldViewRectScaled);
	}
}

void LLViewerWindow::saveLastMouse(const LLCoordGL &point)
{
	// Store last mouse location.
	// If mouse leaves window, pretend last point was on edge of window
	if (point.mX < 0)
	{
		mCurrentMousePoint.mX = 0;
	}
	else if (point.mX > getWindowWidthScaled())
	{
		mCurrentMousePoint.mX = getWindowWidthScaled();
	}
	else
	{
		mCurrentMousePoint.mX = point.mX;
	}

	if (point.mY < 0)
	{
		mCurrentMousePoint.mY = 0;
	}
	else if (point.mY > getWindowHeightScaled() )
	{
		mCurrentMousePoint.mY = getWindowHeightScaled();
	}
	else
	{
		mCurrentMousePoint.mY = point.mY;
	}
}


// Draws the selection outlines for the currently selected objects
// Must be called after displayObjects is called, which sets the mGLName parameter
// NOTE: This function gets called 3 times:
//  render_ui_3d: 			FALSE, FALSE, TRUE
//  render_hud_elements:	FALSE, FALSE, FALSE
void LLViewerWindow::renderSelections( BOOL for_gl_pick, BOOL pick_parcel_walls, BOOL for_hud )
{
	LLObjectSelectionHandle selection = LLSelectMgr::getInstance()->getSelection();

	if (!for_hud && !for_gl_pick)
	{
		// Call this once and only once
		LLSelectMgr::getInstance()->updateSilhouettes();
	}
	
	// Draw fence around land selections
	if (for_gl_pick)
	{
		if (pick_parcel_walls)
		{
			LLViewerParcelMgr::getInstance()->renderParcelCollision();
		}
	}
	else if (( for_hud && selection->getSelectType() == SELECT_TYPE_HUD) ||
			 (!for_hud && selection->getSelectType() != SELECT_TYPE_HUD))
	{		
		LLSelectMgr::getInstance()->renderSilhouettes(for_hud);
		
		stop_glerror();

		// setup HUD render
		if (selection->getSelectType() == SELECT_TYPE_HUD && LLSelectMgr::getInstance()->getSelection()->getObjectCount())
		{
			LLBBox hud_bbox = gAgentAvatarp->getHUDBBox();

			// set up transform to encompass bounding box of HUD
			gGL.matrixMode(LLRender::MM_PROJECTION);
			gGL.pushMatrix();
			gGL.loadIdentity();
			F32 depth = llmax(1.f, hud_bbox.getExtentLocal().mV[VX] * 1.1f);
			gGL.ortho(-0.5f * LLViewerCamera::getInstance()->getAspect(), 0.5f * LLViewerCamera::getInstance()->getAspect(), -0.5f, 0.5f, 0.f, depth);
			
			gGL.matrixMode(LLRender::MM_MODELVIEW);
			gGL.pushMatrix();
			gGL.loadIdentity();
			gGL.loadMatrix(OGL_TO_CFR_ROTATION);		// Load Cory's favorite reference frame
			gGL.translatef(-hud_bbox.getCenterLocal().mV[VX] + (depth *0.5f), 0.f, 0.f);
		}

		// Render light for editing
		if (LLSelectMgr::sRenderLightRadius && LLToolMgr::getInstance()->inEdit())
		{
			gGL.getTexUnit(0)->unbind(LLTexUnit::TT_TEXTURE);
			LLGLEnable gls_blend(GL_BLEND);
			LLGLEnable gls_cull(GL_CULL_FACE);
			LLGLDepthTest gls_depth(GL_TRUE, GL_FALSE);
			gGL.matrixMode(LLRender::MM_MODELVIEW);
			gGL.pushMatrix();
			if (selection->getSelectType() == SELECT_TYPE_HUD)
			{
				F32 zoom = gAgentCamera.mHUDCurZoom;
				gGL.scalef(zoom, zoom, zoom);
			}

			struct f : public LLSelectedObjectFunctor
			{
				virtual bool apply(LLViewerObject* object)
				{
					LLDrawable* drawable = object->mDrawable;
					if (drawable && drawable->isLight())
					{
						LLVOVolume* vovolume = drawable->getVOVolume();
						gGL.pushMatrix();

						LLVector3 center = drawable->getPositionAgent();
						gGL.translatef(center[0], center[1], center[2]);
						F32 scale = vovolume->getLightRadius();
						gGL.scalef(scale, scale, scale);

						LLColor4 color(vovolume->getLightColor(), .5f);
						gGL.color4fv(color.mV);
					
						//F32 pixel_area = 100000.f;
						// Render Outside
						gSphere.render();

						// Render Inside
						glCullFace(GL_FRONT);
						gSphere.render();
						glCullFace(GL_BACK);
					
						gGL.popMatrix();
					}
					return true;
				}
			} func;
			LLSelectMgr::getInstance()->getSelection()->applyToObjects(&func);
			
			gGL.popMatrix();
		}				
		
		// NOTE: The average position for the axis arrows of the selected objects should
		// not be recalculated at this time.  If they are, then group rotations will break.

		// Draw arrows at average center of all selected objects
		LLTool* tool = LLToolMgr::getInstance()->getCurrentTool();
		if (tool)
		{
			if(tool->isAlwaysRendered())
			{
				tool->render();
			}
			else
			{
				if( !LLSelectMgr::getInstance()->getSelection()->isEmpty() )
				{
					BOOL moveable_object_selected = FALSE;
					BOOL all_selected_objects_move = TRUE;
					BOOL all_selected_objects_modify = TRUE;
					BOOL selecting_linked_set = !gSavedSettings.getBOOL("EditLinkedParts");

					for (LLObjectSelection::iterator iter = LLSelectMgr::getInstance()->getSelection()->begin();
						 iter != LLSelectMgr::getInstance()->getSelection()->end(); iter++)
					{
						LLSelectNode* nodep = *iter;
						LLViewerObject* object = nodep->getObject();
						BOOL this_object_movable = FALSE;
						if (object->permMove() && (object->permModify() || selecting_linked_set))
						{
							moveable_object_selected = TRUE;
							this_object_movable = TRUE;
						}
						all_selected_objects_move = all_selected_objects_move && this_object_movable;
						all_selected_objects_modify = all_selected_objects_modify && object->permModify();
					}

					BOOL draw_handles = TRUE;

					if (tool == LLToolCompTranslate::getInstance() && (!moveable_object_selected || !all_selected_objects_move))
					{
						draw_handles = FALSE;
					}

					if (tool == LLToolCompRotate::getInstance() && (!moveable_object_selected || !all_selected_objects_move))
					{
						draw_handles = FALSE;
					}

					if ( !all_selected_objects_modify && tool == LLToolCompScale::getInstance() )
					{
						draw_handles = FALSE;
					}
				
					if( draw_handles )
					{
						tool->render();
					}
				}
			}
			if (selection->getSelectType() == SELECT_TYPE_HUD && selection->getObjectCount())
			{
				gGL.matrixMode(LLRender::MM_PROJECTION);
				gGL.popMatrix();

				gGL.matrixMode(LLRender::MM_MODELVIEW);
				gGL.popMatrix();
				stop_glerror();
			}
		}
	}
}

// Return a point near the clicked object representative of the place the object was clicked.
LLVector3d LLViewerWindow::clickPointInWorldGlobal(S32 x, S32 y_from_bot, LLViewerObject* clicked_object) const
{
	// create a normalized vector pointing from the camera center into the 
	// world at the location of the mouse click
	LLVector3 mouse_direction_global = mouseDirectionGlobal( x, y_from_bot );

	LLVector3d relative_object = clicked_object->getPositionGlobal() - gAgentCamera.getCameraPositionGlobal();

	// make mouse vector as long as object vector, so it touchs a point near
	// where the user clicked on the object
	mouse_direction_global *= (F32) relative_object.magVec();

	LLVector3d new_pos;
	new_pos.setVec(mouse_direction_global);
	// transform mouse vector back to world coords
	new_pos += gAgentCamera.getCameraPositionGlobal();

	return new_pos;
}


BOOL LLViewerWindow::clickPointOnSurfaceGlobal(const S32 x, const S32 y, LLViewerObject *objectp, LLVector3d &point_global) const
{
	BOOL intersect = FALSE;

//	U8 shape = objectp->mPrimitiveCode & LL_PCODE_BASE_MASK;
	if (!intersect)
	{
		point_global = clickPointInWorldGlobal(x, y, objectp);
		llinfos << "approx intersection at " <<  (objectp->getPositionGlobal() - point_global) << llendl;
	}
	else
	{
		llinfos << "good intersection at " <<  (objectp->getPositionGlobal() - point_global) << llendl;
	}

	return intersect;
}

void LLViewerWindow::pickAsync(S32 x, S32 y_from_bot, MASK mask, void (*callback)(const LLPickInfo& info), BOOL pick_transparent)
{
	BOOL in_build_mode = LLFloaterReg::instanceVisible("build");
	if (in_build_mode || LLDrawPoolAlpha::sShowDebugAlpha)
	{
		// build mode allows interaction with all transparent objects
		// "Show Debug Alpha" means no object actually transparent
		pick_transparent = TRUE;
	}

	LLPickInfo pick_info(LLCoordGL(x, y_from_bot), mask, pick_transparent, TRUE, callback);
	schedulePick(pick_info);
}

void LLViewerWindow::schedulePick(LLPickInfo& pick_info)
{
	if (mPicks.size() >= 1024 || mWindow->getMinimized())
	{ //something went wrong, picks are being scheduled but not processed
		
		if (pick_info.mPickCallback)
		{
			pick_info.mPickCallback(pick_info);
		}
	
		return;
	}
	mPicks.push_back(pick_info);
	
	// delay further event processing until we receive results of pick
	// only do this for async picks so that handleMouseUp won't be called
	// until the pick triggered in handleMouseDown has been processed, for example
	mWindow->delayInputProcessing();
}


void LLViewerWindow::performPick()
{
	if (!mPicks.empty())
	{
		std::vector<LLPickInfo>::iterator pick_it;
		for (pick_it = mPicks.begin(); pick_it != mPicks.end(); ++pick_it)
		{
			pick_it->fetchResults();
		}

		mLastPick = mPicks.back();
		mPicks.clear();
	}
}

void LLViewerWindow::returnEmptyPicks()
{
	std::vector<LLPickInfo>::iterator pick_it;
	for (pick_it = mPicks.begin(); pick_it != mPicks.end(); ++pick_it)
	{
		mLastPick = *pick_it;
		// just trigger callback with empty results
		if (pick_it->mPickCallback)
		{
			pick_it->mPickCallback(*pick_it);
		}
	}
	mPicks.clear();
}

// Performs the GL object/land pick.
LLPickInfo LLViewerWindow::pickImmediate(S32 x, S32 y_from_bot,  BOOL pick_transparent)
{
	BOOL in_build_mode = LLFloaterReg::instanceVisible("build");
	if (in_build_mode || LLDrawPoolAlpha::sShowDebugAlpha)
	{
		// build mode allows interaction with all transparent objects
		// "Show Debug Alpha" means no object actually transparent
		pick_transparent = TRUE;
	}

	// shortcut queueing in mPicks and just update mLastPick in place
	MASK	key_mask = gKeyboard->currentMask(TRUE);
	mLastPick = LLPickInfo(LLCoordGL(x, y_from_bot), key_mask, pick_transparent, TRUE, NULL);
	mLastPick.fetchResults();

	return mLastPick;
}

LLHUDIcon* LLViewerWindow::cursorIntersectIcon(S32 mouse_x, S32 mouse_y, F32 depth,
										   LLVector3* intersection)
{
	S32 x = mouse_x;
	S32 y = mouse_y;

	if ((mouse_x == -1) && (mouse_y == -1)) // use current mouse position
	{
		x = getCurrentMouseX();
		y = getCurrentMouseY();
	}

	// world coordinates of mouse
	LLVector3 mouse_direction_global = mouseDirectionGlobal(x,y);
	LLVector3 mouse_point_global = LLViewerCamera::getInstance()->getOrigin();
	LLVector3 mouse_world_start = mouse_point_global;
	LLVector3 mouse_world_end   = mouse_point_global + mouse_direction_global * depth;

	return LLHUDIcon::lineSegmentIntersectAll(mouse_world_start, mouse_world_end, intersection);

	
}

LLViewerObject* LLViewerWindow::cursorIntersect(S32 mouse_x, S32 mouse_y, F32 depth,
												LLViewerObject *this_object,
												S32 this_face,
												BOOL pick_transparent,
												S32* face_hit,
												LLVector3 *intersection,
												LLVector2 *uv,
												LLVector3 *normal,
												LLVector3 *binormal,
												LLVector3* start,
												LLVector3* end)
{
	S32 x = mouse_x;
	S32 y = mouse_y;

	if ((mouse_x == -1) && (mouse_y == -1)) // use current mouse position
	{
		x = getCurrentMouseX();
		y = getCurrentMouseY();
	}

	// HUD coordinates of mouse
	LLVector3 mouse_point_hud = mousePointHUD(x, y);
	LLVector3 mouse_hud_start = mouse_point_hud - LLVector3(depth, 0, 0);
	LLVector3 mouse_hud_end   = mouse_point_hud + LLVector3(depth, 0, 0);
	
	// world coordinates of mouse
	LLVector3 mouse_direction_global = mouseDirectionGlobal(x,y);
	LLVector3 mouse_point_global = LLViewerCamera::getInstance()->getOrigin();
	
	//get near clip plane
	LLVector3 n = LLViewerCamera::getInstance()->getAtAxis();
	LLVector3 p = mouse_point_global + n * LLViewerCamera::getInstance()->getNear();

	//project mouse point onto plane
	LLVector3 pos;
	line_plane(mouse_point_global, mouse_direction_global, p, n, pos);
	mouse_point_global = pos;

	LLVector3 mouse_world_start = mouse_point_global;
	LLVector3 mouse_world_end   = mouse_point_global + mouse_direction_global * depth;

	if (!LLViewerJoystick::getInstance()->getOverrideCamera())
	{ //always set raycast intersection to mouse_world_end unless
		//flycam is on (for DoF effect)
		gDebugRaycastIntersection = mouse_world_end;
	}

	if (start)
	{
		*start = mouse_world_start;
	}

	if (end)
	{
		*end = mouse_world_end;
	}

	LLViewerObject* found = NULL;

	if (this_object)  // check only this object
	{
		if (this_object->isHUDAttachment()) // is a HUD object?
		{
			if (this_object->lineSegmentIntersect(mouse_hud_start, mouse_hud_end, this_face, pick_transparent,
												  face_hit, intersection, uv, normal, binormal))
			{
				found = this_object;
			}
		}
		else // is a world object
		{
			if (this_object->lineSegmentIntersect(mouse_world_start, mouse_world_end, this_face, pick_transparent,
												  face_hit, intersection, uv, normal, binormal))
			{
				found = this_object;
			}
		}
	}
	else // check ALL objects
	{
		found = gPipeline.lineSegmentIntersectInHUD(mouse_hud_start, mouse_hud_end, pick_transparent,
													face_hit, intersection, uv, normal, binormal);

		if (!found) // if not found in HUD, look in world:
		{
			found = gPipeline.lineSegmentIntersectInWorld(mouse_world_start, mouse_world_end, pick_transparent,
														  face_hit, intersection, uv, normal, binormal);
			if (found && !pick_transparent)
			{
				gDebugRaycastIntersection = *intersection;
			}
		}
	}

	return found;
}

// Returns unit vector relative to camera
// indicating direction of point on screen x,y
LLVector3 LLViewerWindow::mouseDirectionGlobal(const S32 x, const S32 y) const
{
	// find vertical field of view
	F32			fov = LLViewerCamera::getInstance()->getView();

	// find world view center in scaled ui coordinates
	F32			center_x = getWorldViewRectScaled().getCenterX();
	F32			center_y = getWorldViewRectScaled().getCenterY();

	// calculate pixel distance to screen
	F32			distance = ((F32)getWorldViewHeightScaled() * 0.5f) / (tan(fov / 2.f));

	// calculate click point relative to middle of screen
	F32			click_x = x - center_x;
	F32			click_y = y - center_y;

	// compute mouse vector
	LLVector3	mouse_vector =	distance * LLViewerCamera::getInstance()->getAtAxis()
								- click_x * LLViewerCamera::getInstance()->getLeftAxis()
								+ click_y * LLViewerCamera::getInstance()->getUpAxis();

	mouse_vector.normVec();

	return mouse_vector;
}

LLVector3 LLViewerWindow::mousePointHUD(const S32 x, const S32 y) const
{
	// find screen resolution
	S32			height = getWorldViewHeightScaled();

	// find world view center
	F32			center_x = getWorldViewRectScaled().getCenterX();
	F32			center_y = getWorldViewRectScaled().getCenterY();

	// remap with uniform scale (1/height) so that top is -0.5, bottom is +0.5
	F32 hud_x = -((F32)x - center_x)  / height;
	F32 hud_y = ((F32)y - center_y) / height;

	return LLVector3(0.f, hud_x/gAgentCamera.mHUDCurZoom, hud_y/gAgentCamera.mHUDCurZoom);
}

// Returns unit vector relative to camera in camera space
// indicating direction of point on screen x,y
LLVector3 LLViewerWindow::mouseDirectionCamera(const S32 x, const S32 y) const
{
	// find vertical field of view
	F32			fov_height = LLViewerCamera::getInstance()->getView();
	F32			fov_width = fov_height * LLViewerCamera::getInstance()->getAspect();

	// find screen resolution
	S32			height = getWorldViewHeightScaled();
	S32			width = getWorldViewWidthScaled();

	// find world view center
	F32			center_x = getWorldViewRectScaled().getCenterX();
	F32			center_y = getWorldViewRectScaled().getCenterY();

	// calculate click point relative to middle of screen
	F32			click_x = (((F32)x - center_x) / (F32)width) * fov_width * -1.f;
	F32			click_y = (((F32)y - center_y) / (F32)height) * fov_height;

	// compute mouse vector
	LLVector3	mouse_vector =	LLVector3(0.f, 0.f, -1.f);
	LLQuaternion mouse_rotate;
	mouse_rotate.setQuat(click_y, click_x, 0.f);

	mouse_vector = mouse_vector * mouse_rotate;
	// project to z = -1 plane;
	mouse_vector = mouse_vector * (-1.f / mouse_vector.mV[VZ]);

	return mouse_vector;
}



BOOL LLViewerWindow::mousePointOnPlaneGlobal(LLVector3d& point, const S32 x, const S32 y, 
										const LLVector3d &plane_point_global, 
										const LLVector3 &plane_normal_global)
{
	LLVector3d	mouse_direction_global_d;

	mouse_direction_global_d.setVec(mouseDirectionGlobal(x,y));
	LLVector3d	plane_normal_global_d;
	plane_normal_global_d.setVec(plane_normal_global);
	F64 plane_mouse_dot = (plane_normal_global_d * mouse_direction_global_d);
	LLVector3d plane_origin_camera_rel = plane_point_global - gAgentCamera.getCameraPositionGlobal();
	F64	mouse_look_at_scale = (plane_normal_global_d * plane_origin_camera_rel)
								/ plane_mouse_dot;
	if (llabs(plane_mouse_dot) < 0.00001)
	{
		// if mouse is parallel to plane, return closest point on line through plane origin
		// that is parallel to camera plane by scaling mouse direction vector
		// by distance to plane origin, modulated by deviation of mouse direction from plane origin
		LLVector3d plane_origin_dir = plane_origin_camera_rel;
		plane_origin_dir.normVec();
		
		mouse_look_at_scale = plane_origin_camera_rel.magVec() / (plane_origin_dir * mouse_direction_global_d);
	}

	point = gAgentCamera.getCameraPositionGlobal() + mouse_look_at_scale * mouse_direction_global_d;

	return mouse_look_at_scale > 0.0;
}


// Returns global position
BOOL LLViewerWindow::mousePointOnLandGlobal(const S32 x, const S32 y, LLVector3d *land_position_global)
{
	LLVector3		mouse_direction_global = mouseDirectionGlobal(x,y);
	F32				mouse_dir_scale;
	BOOL			hit_land = FALSE;
	LLViewerRegion	*regionp;
	F32			land_z;
	const F32	FIRST_PASS_STEP = 1.0f;		// meters
	const F32	SECOND_PASS_STEP = 0.1f;	// meters
	LLVector3d	camera_pos_global;

	camera_pos_global = gAgentCamera.getCameraPositionGlobal();
	LLVector3d		probe_point_global;
	LLVector3		probe_point_region;

	// walk forwards to find the point
	for (mouse_dir_scale = FIRST_PASS_STEP; mouse_dir_scale < gAgentCamera.mDrawDistance; mouse_dir_scale += FIRST_PASS_STEP)
	{
		LLVector3d mouse_direction_global_d;
		mouse_direction_global_d.setVec(mouse_direction_global * mouse_dir_scale);
		probe_point_global = camera_pos_global + mouse_direction_global_d;

		regionp = LLWorld::getInstance()->resolveRegionGlobal(probe_point_region, probe_point_global);

		if (!regionp)
		{
			// ...we're outside the world somehow
			continue;
		}

		S32 i = (S32) (probe_point_region.mV[VX]/regionp->getLand().getMetersPerGrid());
		S32 j = (S32) (probe_point_region.mV[VY]/regionp->getLand().getMetersPerGrid());
		S32 grids_per_edge = (S32) regionp->getLand().mGridsPerEdge;
		if ((i >= grids_per_edge) || (j >= grids_per_edge))
		{
			//llinfos << "LLViewerWindow::mousePointOnLand probe_point is out of region" << llendl;
			continue;
		}

		land_z = regionp->getLand().resolveHeightRegion(probe_point_region);

		//llinfos << "mousePointOnLand initial z " << land_z << llendl;

		if (probe_point_region.mV[VZ] < land_z)
		{
			// ...just went under land

			// cout << "under land at " << probe_point << " scale " << mouse_vec_scale << endl;

			hit_land = TRUE;
			break;
		}
	}


	if (hit_land)
	{
		// Don't go more than one step beyond where we stopped above.
		// This can't just be "mouse_vec_scale" because floating point error
		// will stop the loop before the last increment.... X - 1.0 + 0.1 + 0.1 + ... + 0.1 != X
		F32 stop_mouse_dir_scale = mouse_dir_scale + FIRST_PASS_STEP;

		// take a step backwards, then walk forwards again to refine position
		for ( mouse_dir_scale -= FIRST_PASS_STEP; mouse_dir_scale <= stop_mouse_dir_scale; mouse_dir_scale += SECOND_PASS_STEP)
		{
			LLVector3d mouse_direction_global_d;
			mouse_direction_global_d.setVec(mouse_direction_global * mouse_dir_scale);
			probe_point_global = camera_pos_global + mouse_direction_global_d;

			regionp = LLWorld::getInstance()->resolveRegionGlobal(probe_point_region, probe_point_global);

			if (!regionp)
			{
				// ...we're outside the world somehow
				continue;
			}

			/*
			i = (S32) (local_probe_point.mV[VX]/regionp->getLand().getMetersPerGrid());
			j = (S32) (local_probe_point.mV[VY]/regionp->getLand().getMetersPerGrid());
			if ((i >= regionp->getLand().mGridsPerEdge) || (j >= regionp->getLand().mGridsPerEdge))
			{
				// llinfos << "LLViewerWindow::mousePointOnLand probe_point is out of region" << llendl;
				continue;
			}
			land_z = regionp->getLand().mSurfaceZ[ i + j * (regionp->getLand().mGridsPerEdge) ];
			*/

			land_z = regionp->getLand().resolveHeightRegion(probe_point_region);

			//llinfos << "mousePointOnLand refine z " << land_z << llendl;

			if (probe_point_region.mV[VZ] < land_z)
			{
				// ...just went under land again

				*land_position_global = probe_point_global;
				return TRUE;
			}
		}
	}

	return FALSE;
}

// Saves an image to the harddrive as "SnapshotX" where X >= 1.
BOOL LLViewerWindow::saveImageNumbered(LLImageFormatted *image, bool force_picker)
{
	if (!image)
	{
		llwarns << "No image to save" << llendl;
		return FALSE;
	}

	LLFilePicker::ESaveFilter pick_type;
	std::string extension("." + image->getExtension());
	if (extension == ".j2c")
		pick_type = LLFilePicker::FFSAVE_J2C;
	else if (extension == ".bmp")
		pick_type = LLFilePicker::FFSAVE_BMP;
	else if (extension == ".jpg")
		pick_type = LLFilePicker::FFSAVE_JPEG;
	else if (extension == ".png")
		pick_type = LLFilePicker::FFSAVE_PNG;
	else if (extension == ".tga")
		pick_type = LLFilePicker::FFSAVE_TGA;
	else
		pick_type = LLFilePicker::FFSAVE_ALL; // ???
	
	// Get a base file location if needed.
	if (force_picker || !isSnapshotLocSet())
	{
		std::string proposed_name( sSnapshotBaseName );

		// getSaveFile will append an appropriate extension to the proposed name, based on the ESaveFilter constant passed in.

		// pick a directory in which to save
		LLFilePicker& picker = LLFilePicker::instance();
		if (!picker.getSaveFile(pick_type, proposed_name))
		{
			// Clicked cancel
			return FALSE;
		}

		// Copy the directory + file name
		std::string filepath = picker.getFirstFile();

		LLViewerWindow::sSnapshotBaseName = gDirUtilp->getBaseFileName(filepath, true);
		LLViewerWindow::sSnapshotDir = gDirUtilp->getDirName(filepath);
	}

	// Look for an unused file name
	std::string filepath;
	S32 i = 1;
	S32 err = 0;

	do
	{
		filepath = sSnapshotDir;
		filepath += gDirUtilp->getDirDelimiter();
		filepath += sSnapshotBaseName;
		filepath += llformat("_%.3d",i);
		filepath += extension;

		llstat stat_info;
		err = LLFile::stat( filepath, &stat_info );
		i++;
	}
	while( -1 != err );  // search until the file is not found (i.e., stat() gives an error).

	llinfos << "Saving snapshot to " << filepath << llendl;
	return image->save(filepath);
}

void LLViewerWindow::resetSnapshotLoc()
{
	sSnapshotDir.clear();
}

// static
void LLViewerWindow::movieSize(S32 new_width, S32 new_height)
{
	LLCoordWindow size;
	gViewerWindow->getWindow()->getSize(&size);
	if ( size.mX != new_width
		|| size.mY != new_height)
	{
		LLCoordWindow new_size(new_width, new_height);
		LLCoordScreen screen_size;
		gViewerWindow->getWindow()->convertCoords(new_size, &screen_size);
		gViewerWindow->getWindow()->setSize(screen_size);
	}
}

BOOL LLViewerWindow::saveSnapshot( const std::string& filepath, S32 image_width, S32 image_height, BOOL show_ui, BOOL do_rebuild, ESnapshotType type)
{
	llinfos << "Saving snapshot to: " << filepath << llendl;

	LLPointer<LLImageRaw> raw = new LLImageRaw;
	BOOL success = rawSnapshot(raw, image_width, image_height, TRUE, FALSE, show_ui, do_rebuild);

	if (success)
	{
		LLPointer<LLImageBMP> bmp_image = new LLImageBMP;
		success = bmp_image->encode(raw, 0.0f);
		if( success )
		{
			success = bmp_image->save(filepath);
		}
		else
		{
			llwarns << "Unable to encode bmp snapshot" << llendl;
		}
	}
	else
	{
		llwarns << "Unable to capture raw snapshot" << llendl;
	}

	return success;
}


void LLViewerWindow::playSnapshotAnimAndSound()
{
	if (gSavedSettings.getBOOL("QuietSnapshotsToDisk"))
	{
		return;
	}
	gAgent.sendAnimationRequest(ANIM_AGENT_SNAPSHOT, ANIM_REQUEST_START);
	send_sound_trigger(LLUUID(gSavedSettings.getString("UISndSnapshot")), 1.0f);
}

BOOL LLViewerWindow::thumbnailSnapshot(LLImageRaw *raw, S32 preview_width, S32 preview_height, BOOL show_ui, BOOL do_rebuild, ESnapshotType type)
{
	return rawSnapshot(raw, preview_width, preview_height, FALSE, FALSE, show_ui, do_rebuild, type);
}

// Saves the image from the screen to a raw image
// Since the required size might be bigger than the available screen, this method rerenders the scene in parts (called subimages) and copy
// the results over to the final raw image.
BOOL LLViewerWindow::rawSnapshot(LLImageRaw *raw, S32 image_width, S32 image_height, 
								 BOOL keep_window_aspect, BOOL is_texture, BOOL show_ui, BOOL do_rebuild, ESnapshotType type, S32 max_size)
{
	if (!raw)
	{
		return FALSE;
	}
	//check if there is enough memory for the snapshot image
	if(LLPipeline::sMemAllocationThrottled)
	{
		return FALSE ; //snapshot taking is disabled due to memory restriction.
	}
	if(image_width * image_height > (1 << 22)) //if snapshot image is larger than 2K by 2K
	{
		if(!LLMemory::tryToAlloc(NULL, image_width * image_height * 3))
		{
			llwarns << "No enough memory to take the snapshot with size (w : h): " << image_width << " : " << image_height << llendl ;
			return FALSE ; //there is no enough memory for taking this snapshot.
		}
	}

	// PRE SNAPSHOT
	gDisplaySwapBuffers = FALSE;
	
	glClear(GL_DEPTH_BUFFER_BIT | GL_COLOR_BUFFER_BIT | GL_STENCIL_BUFFER_BIT);
	setCursor(UI_CURSOR_WAIT);

	// Hide all the UI widgets first and draw a frame
	BOOL prev_draw_ui = gPipeline.hasRenderDebugFeatureMask(LLPipeline::RENDER_DEBUG_FEATURE_UI) ? TRUE : FALSE;

	if ( prev_draw_ui != show_ui)
	{
		LLPipeline::toggleRenderDebugFeature((void*)LLPipeline::RENDER_DEBUG_FEATURE_UI);
	}

	BOOL hide_hud = !gSavedSettings.getBOOL("RenderHUDInSnapshot") && LLPipeline::sShowHUDAttachments;
	if (hide_hud)
	{
		LLPipeline::sShowHUDAttachments = FALSE;
	}

	// if not showing ui, use full window to render world view
	updateWorldViewRect(!show_ui);

	// Copy screen to a buffer
	// crop sides or top and bottom, if taking a snapshot of different aspect ratio
	// from window
	LLRect window_rect = show_ui ? getWindowRectRaw() : getWorldViewRectRaw(); 

	S32 snapshot_width  = window_rect.getWidth();
	S32 snapshot_height = window_rect.getHeight();
	// SNAPSHOT
	S32 window_width  = snapshot_width;
	S32 window_height = snapshot_height;
	
	// Note: Scaling of the UI is currently *not* supported so we limit the output size if UI is requested
	if (show_ui)
	{
		// If the user wants the UI, limit the output size to the available screen size
		image_width  = llmin(image_width, window_width);
		image_height = llmin(image_height, window_height);
	}

	F32 scale_factor = 1.0f ;
	if (!keep_window_aspect || (image_width > window_width) || (image_height > window_height))
	{	
		// if image cropping or need to enlarge the scene, compute a scale_factor
		F32 ratio = llmin( (F32)window_width / image_width , (F32)window_height / image_height) ;
		snapshot_width  = (S32)(ratio * image_width) ;
		snapshot_height = (S32)(ratio * image_height) ;
		scale_factor = llmax(1.0f, 1.0f / ratio) ;
	}
	
	if (show_ui && scale_factor > 1.f)
	{
		// Note: we should never get there...
		llwarns << "over scaling UI not supported." << llendl;
	}

	S32 buffer_x_offset = llfloor(((window_width  - snapshot_width)  * scale_factor) / 2.f);
	S32 buffer_y_offset = llfloor(((window_height - snapshot_height) * scale_factor) / 2.f);

	S32 image_buffer_x = llfloor(snapshot_width  * scale_factor) ;
	S32 image_buffer_y = llfloor(snapshot_height * scale_factor) ;

	if ((image_buffer_x > max_size) || (image_buffer_y > max_size)) // boundary check to avoid memory overflow
	{
		scale_factor *= llmin((F32)max_size / image_buffer_x, (F32)max_size / image_buffer_y) ;
		image_buffer_x = llfloor(snapshot_width  * scale_factor) ;
		image_buffer_y = llfloor(snapshot_height * scale_factor) ;
	}
	if ((image_buffer_x > 0) && (image_buffer_y > 0))
	{
		raw->resize(image_buffer_x, image_buffer_y, 3);
	}
	else
	{
		return FALSE ;
	}
	if (raw->isBufferInvalid())
	{
		return FALSE ;
	}

	BOOL high_res = scale_factor >= 2.f; // Font scaling is slow, only do so if rez is much higher
	if (high_res && show_ui)
	{
		// Note: we should never get there...
		llwarns << "High res UI snapshot not supported. " << llendl;
		/*send_agent_pause();
		//rescale fonts
		initFonts(scale_factor);
		LLHUDObject::reshapeAll();*/
	}

	S32 output_buffer_offset_y = 0;

	F32 depth_conversion_factor_1 = (LLViewerCamera::getInstance()->getFar() + LLViewerCamera::getInstance()->getNear()) / (2.f * LLViewerCamera::getInstance()->getFar() * LLViewerCamera::getInstance()->getNear());
	F32 depth_conversion_factor_2 = (LLViewerCamera::getInstance()->getFar() - LLViewerCamera::getInstance()->getNear()) / (2.f * LLViewerCamera::getInstance()->getFar() * LLViewerCamera::getInstance()->getNear());

	gObjectList.generatePickList(*LLViewerCamera::getInstance());

	// Subimages are in fact partial rendering of the final view. This happens when the final view is bigger than the screen.
	// In most common cases, scale_factor is 1 and there's no more than 1 iteration on x and y
	for (int subimage_y = 0; subimage_y < scale_factor; ++subimage_y)
	{
		S32 subimage_y_offset = llclamp(buffer_y_offset - (subimage_y * window_height), 0, window_height);;
		// handle fractional columns
		U32 read_height = llmax(0, (window_height - subimage_y_offset) -
			llmax(0, (window_height * (subimage_y + 1)) - (buffer_y_offset + raw->getHeight())));

		S32 output_buffer_offset_x = 0;
		for (int subimage_x = 0; subimage_x < scale_factor; ++subimage_x)
		{
			gDisplaySwapBuffers = FALSE;
			gDepthDirty = TRUE;

			S32 subimage_x_offset = llclamp(buffer_x_offset - (subimage_x * window_width), 0, window_width);
			// handle fractional rows
			U32 read_width = llmax(0, (window_width - subimage_x_offset) -
									llmax(0, (window_width * (subimage_x + 1)) - (buffer_x_offset + raw->getWidth())));
			
			// Skip rendering and sampling altogether if either width or height is degenerated to 0 (common in cropping cases)
			if (read_width && read_height)
			{
				const U32 subfield = subimage_x+(subimage_y*llceil(scale_factor));
				display(do_rebuild, scale_factor, subfield, TRUE);
				
				if (!LLPipeline::sRenderDeferred)
				{
					// Required for showing the GUI in snapshots and performing bloom composite overlay
					// Call even if show_ui is FALSE
					render_ui(scale_factor, subfield);
				}
				
				for (U32 out_y = 0; out_y < read_height ; out_y++)
				{
					S32 output_buffer_offset = ( 
												(out_y * (raw->getWidth())) // ...plus iterated y...
												+ (window_width * subimage_x) // ...plus subimage start in x...
												+ (raw->getWidth() * window_height * subimage_y) // ...plus subimage start in y...
												- output_buffer_offset_x // ...minus buffer padding x...
												- (output_buffer_offset_y * (raw->getWidth()))  // ...minus buffer padding y...
												) * raw->getComponents();
				
					// Ping the watchdog thread every 100 lines to keep us alive (arbitrary number, feel free to change)
					if (out_y % 100 == 0)
					{
						LLAppViewer::instance()->pingMainloopTimeout("LLViewerWindow::rawSnapshot");
					}
				
					if (type == SNAPSHOT_TYPE_COLOR)
					{
						glReadPixels(
									 subimage_x_offset, out_y + subimage_y_offset,
									 read_width, 1,
									 GL_RGB, GL_UNSIGNED_BYTE,
									 raw->getData() + output_buffer_offset
									 );
					}
					else // SNAPSHOT_TYPE_DEPTH
					{
						LLPointer<LLImageRaw> depth_line_buffer = new LLImageRaw(read_width, 1, sizeof(GL_FLOAT)); // need to store floating point values
						glReadPixels(
									 subimage_x_offset, out_y + subimage_y_offset,
									 read_width, 1,
									 GL_DEPTH_COMPONENT, GL_FLOAT,
									 depth_line_buffer->getData()// current output pixel is beginning of buffer...
									 );

						for (S32 i = 0; i < (S32)read_width; i++)
						{
							F32 depth_float = *(F32*)(depth_line_buffer->getData() + (i * sizeof(F32)));
					
							F32 linear_depth_float = 1.f / (depth_conversion_factor_1 - (depth_float * depth_conversion_factor_2));
							U8 depth_byte = F32_to_U8(linear_depth_float, LLViewerCamera::getInstance()->getNear(), LLViewerCamera::getInstance()->getFar());
							// write converted scanline out to result image
							for (S32 j = 0; j < raw->getComponents(); j++)
							{
								*(raw->getData() + output_buffer_offset + (i * raw->getComponents()) + j) = depth_byte;
							}
						}
					}
				}
			}
			output_buffer_offset_x += subimage_x_offset;
			stop_glerror();
		}
		output_buffer_offset_y += subimage_y_offset;
	}

	gDisplaySwapBuffers = FALSE;
	gDepthDirty = TRUE;

	// POST SNAPSHOT
	if (!gPipeline.hasRenderDebugFeatureMask(LLPipeline::RENDER_DEBUG_FEATURE_UI))
	{
		LLPipeline::toggleRenderDebugFeature((void*)LLPipeline::RENDER_DEBUG_FEATURE_UI);
	}

	if (hide_hud)
	{
		LLPipeline::sShowHUDAttachments = TRUE;
	}

	/*if (high_res)
	{
		initFonts(1.f);
		LLHUDObject::reshapeAll();
	}*/

	// Pre-pad image to number of pixels such that the line length is a multiple of 4 bytes (for BMP encoding)
	// Note: this formula depends on the number of components being 3.  Not obvious, but it's correct.	
	image_width += (image_width * 3) % 4;

	BOOL ret = TRUE ;
	// Resize image
	if(llabs(image_width - image_buffer_x) > 4 || llabs(image_height - image_buffer_y) > 4)
	{
		ret = raw->scale( image_width, image_height );  
	}
	else if(image_width != image_buffer_x || image_height != image_buffer_y)
	{
		ret = raw->scale( image_width, image_height, FALSE );  
	}
	

	setCursor(UI_CURSOR_ARROW);

	if (do_rebuild)
	{
		// If we had to do a rebuild, that means that the lists of drawables to be rendered
		// was empty before we started.
		// Need to reset these, otherwise we call state sort on it again when render gets called the next time
		// and we stand a good chance of crashing on rebuild because the render drawable arrays have multiple copies of
		// objects on them.
		gPipeline.resetDrawOrders();
	}

	if (high_res)
	{
		send_agent_resume();
	}

	return ret;
}

void LLViewerWindow::destroyWindow()
{
	if (mWindow)
	{
		LLWindowManager::destroyWindow(mWindow);
	}
	mWindow = NULL;
}


void LLViewerWindow::drawMouselookInstructions()
{
	// Draw instructions for mouselook ("Press ESC to return to World View" partially transparent at the bottom of the screen.)
	const std::string instructions = LLTrans::getString("LeaveMouselook");
	const LLFontGL* font = LLFontGL::getFont(LLFontDescriptor("SansSerif", "Large", LLFontGL::BOLD));
	
	//to be on top of Bottom bar when it is opened
	const S32 INSTRUCTIONS_PAD = 50;

	font->renderUTF8( 
		instructions, 0,
		getWorldViewRectScaled().getCenterX(),
		getWorldViewRectScaled().mBottom + INSTRUCTIONS_PAD,
		LLColor4( 1.0f, 1.0f, 1.0f, 0.5f ),
		LLFontGL::HCENTER, LLFontGL::TOP,
		LLFontGL::NORMAL,LLFontGL::DROP_SHADOW);
}

void* LLViewerWindow::getPlatformWindow() const
{
	return mWindow->getPlatformWindow();
}

void* LLViewerWindow::getMediaWindow() 	const
{
	return mWindow->getMediaWindow();
}

void LLViewerWindow::focusClient()		const
{
	return mWindow->focusClient();
}

LLRootView*	LLViewerWindow::getRootView() const
{
	return mRootView;
}

LLRect LLViewerWindow::getWorldViewRectScaled() const
{
	return mWorldViewRectScaled;
}

S32 LLViewerWindow::getWorldViewHeightScaled() const
{
	return mWorldViewRectScaled.getHeight();
}

S32 LLViewerWindow::getWorldViewWidthScaled() const
{
	return mWorldViewRectScaled.getWidth();
}


S32 LLViewerWindow::getWorldViewHeightRaw() const
{
	return mWorldViewRectRaw.getHeight(); 
}

S32 LLViewerWindow::getWorldViewWidthRaw() const
{
	return mWorldViewRectRaw.getWidth(); 
}

S32	LLViewerWindow::getWindowHeightScaled()	const 	
{ 
	return mWindowRectScaled.getHeight(); 
}

S32	LLViewerWindow::getWindowWidthScaled() const 	
{ 
	return mWindowRectScaled.getWidth(); 
}

S32	LLViewerWindow::getWindowHeightRaw()	const 	
{ 
	return mWindowRectRaw.getHeight(); 
}

S32	LLViewerWindow::getWindowWidthRaw() const 	
{ 
	return mWindowRectRaw.getWidth(); 
}

void LLViewerWindow::setup2DRender()
{
	// setup ortho camera
	gl_state_for_2d(mWindowRectRaw.getWidth(), mWindowRectRaw.getHeight());
	setup2DViewport();
}

void LLViewerWindow::setup2DViewport(S32 x_offset, S32 y_offset)
{
	gGLViewport[0] = mWindowRectRaw.mLeft + x_offset;
	gGLViewport[1] = mWindowRectRaw.mBottom + y_offset;
	gGLViewport[2] = mWindowRectRaw.getWidth();
	gGLViewport[3] = mWindowRectRaw.getHeight();
	glViewport(gGLViewport[0], gGLViewport[1], gGLViewport[2], gGLViewport[3]);
}


void LLViewerWindow::setup3DRender()
{
	// setup perspective camera
	LLViewerCamera::getInstance()->setPerspective(NOT_FOR_SELECTION, mWorldViewRectRaw.mLeft, mWorldViewRectRaw.mBottom,  mWorldViewRectRaw.getWidth(), mWorldViewRectRaw.getHeight(), FALSE, LLViewerCamera::getInstance()->getNear(), MAX_FAR_CLIP*2.f);
	setup3DViewport();
}

void LLViewerWindow::setup3DViewport(S32 x_offset, S32 y_offset)
{
	gGLViewport[0] = mWorldViewRectRaw.mLeft + x_offset;
	gGLViewport[1] = mWorldViewRectRaw.mBottom + y_offset;
	gGLViewport[2] = mWorldViewRectRaw.getWidth();
	gGLViewport[3] = mWorldViewRectRaw.getHeight();
	glViewport(gGLViewport[0], gGLViewport[1], gGLViewport[2], gGLViewport[3]);
}

void LLViewerWindow::revealIntroPanel()
{
	if (mProgressView)
	{
		mProgressView->revealIntroPanel();
	}
}

void LLViewerWindow::setShowProgress(const BOOL show)
{
	if (mProgressView)
	{
		mProgressView->setVisible(show);
	}
}

void LLViewerWindow::setStartupComplete()
{
	if (mProgressView)
	{
		mProgressView->setStartupComplete();
	}
}

BOOL LLViewerWindow::getShowProgress() const
{
	return (mProgressView && mProgressView->getVisible());
}

void LLViewerWindow::setProgressString(const std::string& string)
{
	if (mProgressView)
	{
		mProgressView->setText(string);
	}
}

void LLViewerWindow::setProgressMessage(const std::string& msg)
{
	if(mProgressView)
	{
		mProgressView->setMessage(msg);
	}
}

void LLViewerWindow::setProgressPercent(const F32 percent)
{
	if (mProgressView)
	{
		mProgressView->setPercent(percent);
	}
}

void LLViewerWindow::setProgressCancelButtonVisible( BOOL b, const std::string& label )
{
	if (mProgressView)
	{
		mProgressView->setCancelButtonVisible( b, label );
	}
}


LLProgressView *LLViewerWindow::getProgressView() const
{
	return mProgressView;
}

void LLViewerWindow::dumpState()
{
	llinfos << "LLViewerWindow Active " << S32(mActive) << llendl;
	llinfos << "mWindow visible " << S32(mWindow->getVisible())
		<< " minimized " << S32(mWindow->getMinimized())
		<< llendl;
}

void LLViewerWindow::stopGL(BOOL save_state)
{
	//Note: --bao
	//if not necessary, do not change the order of the function calls in this function.
	//if change something, make sure it will not break anything.
	//especially be careful to put anything behind gTextureList.destroyGL(save_state);
	if (!gGLManager.mIsDisabled)
	{
		llinfos << "Shutting down GL..." << llendl;

		// Pause texture decode threads (will get unpaused during main loop)
		LLAppViewer::getTextureCache()->pause();
		LLAppViewer::getImageDecodeThread()->pause();
		LLAppViewer::getTextureFetch()->pause();
				
		gSky.destroyGL();
		stop_glerror();		

		LLManipTranslate::destroyGL() ;
		stop_glerror();		

		gBumpImageList.destroyGL();
		stop_glerror();

		LLFontGL::destroyAllGL();
		stop_glerror();

		LLVOAvatar::destroyGL();
		stop_glerror();

		LLViewerDynamicTexture::destroyGL();
		stop_glerror();

		if (gPipeline.isInit())
		{
			gPipeline.destroyGL();
		}
		
		gBox.cleanupGL();
		
		if(gPostProcess)
		{
			gPostProcess->invalidate();
		}

		gTextureList.destroyGL(save_state);
		stop_glerror();
		
		gGLManager.mIsDisabled = TRUE;
		stop_glerror();
		
		llinfos << "Remaining allocated texture memory: " << LLImageGL::sGlobalTextureMemoryInBytes << " bytes" << llendl;
	}
}

void LLViewerWindow::restoreGL(const std::string& progress_message)
{
	//Note: --bao
	//if not necessary, do not change the order of the function calls in this function.
	//if change something, make sure it will not break anything. 
	//especially, be careful to put something before gTextureList.restoreGL();
	if (gGLManager.mIsDisabled)
	{
		llinfos << "Restoring GL..." << llendl;
		gGLManager.mIsDisabled = FALSE;
		
		initGLDefaults();
		LLGLState::restoreGL();
		
		gTextureList.restoreGL();
		
		// for future support of non-square pixels, and fonts that are properly stretched
		//LLFontGL::destroyDefaultFonts();
		initFonts();
				
		gSky.restoreGL();
		gPipeline.restoreGL();
		LLDrawPoolWater::restoreGL();
		LLManipTranslate::restoreGL();
		
		gBumpImageList.restoreGL();
		LLViewerDynamicTexture::restoreGL();
		LLVOAvatar::restoreGL();
		
		gResizeScreenTexture = TRUE;
		gWindowResized = TRUE;

		if (isAgentAvatarValid() && !gAgentAvatarp->isUsingBakedTextures())
		{
			LLVisualParamHint::requestHintUpdates();
		}

		if (!progress_message.empty())
		{
			gRestoreGLTimer.reset();
			gRestoreGL = TRUE;
			setShowProgress(TRUE);
			setProgressString(progress_message);
		}
		llinfos << "...Restoring GL done" << llendl;
		if(!LLAppViewer::instance()->restoreErrorTrap())
		{
			llwarns << " Someone took over my signal/exception handler (post restoreGL)!" << llendl;
		}

	}
}

void LLViewerWindow::initFonts(F32 zoom_factor)
{
	LLFontGL::destroyAllGL();
	// Initialize with possibly different zoom factor

	LLFontManager::initClass();

	LLFontGL::initClass( gSavedSettings.getF32("FontScreenDPI"),
								mDisplayScale.mV[VX] * zoom_factor,
								mDisplayScale.mV[VY] * zoom_factor,
								gDirUtilp->getAppRODataDir(),
								LLUI::getXUIPaths());
	// Force font reloads, which can be very slow
	LLFontGL::loadDefaultFonts();
}

void LLViewerWindow::requestResolutionUpdate()
{
	mResDirty = true;
}

void LLViewerWindow::checkSettings()
{
	if (mStatesDirty)
	{
		gGL.refreshState();
		LLViewerShaderMgr::instance()->setShaders();
		mStatesDirty = false;
	}
	
	// We want to update the resolution AFTER the states getting refreshed not before.
	if (mResDirty)
	{
		reshape(getWindowWidthRaw(), getWindowHeightRaw());
		mResDirty = false;
	}	
}

void LLViewerWindow::restartDisplay(BOOL show_progress_bar)
{
	llinfos << "Restaring GL" << llendl;
	stopGL();
	if (show_progress_bar)
	{
		restoreGL(LLTrans::getString("ProgressChangingResolution"));
	}
	else
	{
		restoreGL();
	}
}

BOOL LLViewerWindow::changeDisplaySettings(LLCoordScreen size, BOOL disable_vsync, BOOL show_progress_bar)
{
	//BOOL was_maximized = gSavedSettings.getBOOL("WindowMaximized");

	//gResizeScreenTexture = TRUE;


	//U32 fsaa = gSavedSettings.getU32("RenderFSAASamples");
	//U32 old_fsaa = mWindow->getFSAASamples();

	// if not maximized, use the request size
	if (!mWindow->getMaximized())
	{
		mWindow->setSize(size);
	}

	//if (fsaa == old_fsaa)
	{
		return TRUE;
	}

/*

	// Close floaters that don't handle settings change
	LLFloaterReg::hideInstance("snapshot");
	
	BOOL result_first_try = FALSE;
	BOOL result_second_try = FALSE;

	LLFocusableElement* keyboard_focus = gFocusMgr.getKeyboardFocus();
	send_agent_pause();
	llinfos << "Stopping GL during changeDisplaySettings" << llendl;
	stopGL();
	mIgnoreActivate = TRUE;
	LLCoordScreen old_size;
	LLCoordScreen old_pos;
	mWindow->getSize(&old_size);

	//mWindow->setFSAASamples(fsaa);

	result_first_try = mWindow->switchContext(false, size, disable_vsync);
	if (!result_first_try)
	{
		// try to switch back
		//mWindow->setFSAASamples(old_fsaa);
		result_second_try = mWindow->switchContext(false, old_size, disable_vsync);

		if (!result_second_try)
		{
			// we are stuck...try once again with a minimal resolution?
			send_agent_resume();
			mIgnoreActivate = FALSE;
			return FALSE;
		}
	}
	send_agent_resume();

	llinfos << "Restoring GL during resolution change" << llendl;
	if (show_progress_bar)
	{
		restoreGL(LLTrans::getString("ProgressChangingResolution"));
	}
	else
	{
		restoreGL();
	}

	if (!result_first_try)
	{
		LLSD args;
		args["RESX"] = llformat("%d",size.mX);
		args["RESY"] = llformat("%d",size.mY);
		LLNotificationsUtil::add("ResolutionSwitchFail", args);
		size = old_size; // for reshape below
	}

	BOOL success = result_first_try || result_second_try;

	if (success)
	{
		// maximize window if was maximized, else reposition
		if (was_maximized)
		{
			mWindow->maximize();
		}
		else
		{
			S32 windowX = gSavedSettings.getS32("WindowX");
			S32 windowY = gSavedSettings.getS32("WindowY");

			mWindow->setPosition(LLCoordScreen ( windowX, windowY ) );
		}
	}

	mIgnoreActivate = FALSE;
	gFocusMgr.setKeyboardFocus(keyboard_focus);
	
	return success;

	*/
}

F32	LLViewerWindow::getWorldViewAspectRatio() const
{
	F32 world_aspect = (F32)mWorldViewRectRaw.getWidth() / (F32)mWorldViewRectRaw.getHeight();
	return world_aspect;
}

void LLViewerWindow::calcDisplayScale()
{
	F32 ui_scale_factor = gSavedSettings.getF32("UIScaleFactor");
	LLVector2 display_scale;
	display_scale.setVec(llmax(1.f / mWindow->getPixelAspectRatio(), 1.f), llmax(mWindow->getPixelAspectRatio(), 1.f));
	display_scale *= ui_scale_factor;

	// limit minimum display scale
	if (display_scale.mV[VX] < MIN_DISPLAY_SCALE || display_scale.mV[VY] < MIN_DISPLAY_SCALE)
	{
		display_scale *= MIN_DISPLAY_SCALE / llmin(display_scale.mV[VX], display_scale.mV[VY]);
	}
	
	if (display_scale != mDisplayScale)
	{
		llinfos << "Setting display scale to " << display_scale << llendl;

		mDisplayScale = display_scale;
		// Init default fonts
		initFonts();
	}
}

//static
LLRect 	LLViewerWindow::calcScaledRect(const LLRect & rect, const LLVector2& display_scale)
{
	LLRect res = rect;
	res.mLeft = llround((F32)res.mLeft / display_scale.mV[VX]);
	res.mRight = llround((F32)res.mRight / display_scale.mV[VX]);
	res.mBottom = llround((F32)res.mBottom / display_scale.mV[VY]);
	res.mTop = llround((F32)res.mTop / display_scale.mV[VY]);

	return res;
}

S32 LLViewerWindow::getChatConsoleBottomPad()
{
	S32 offset = 0;

	if(gToolBarView)
		offset += gToolBarView->getChild<LLView>("bottom_toolbar_panel")->getRect().getHeight();

	return offset;
}

LLRect LLViewerWindow::getChatConsoleRect()
{
	LLRect full_window(0, getWindowHeightScaled(), getWindowWidthScaled(), 0);
	LLRect console_rect = full_window;

	const S32 CONSOLE_PADDING_TOP = 24;
	const S32 CONSOLE_PADDING_LEFT = 24;
	const S32 CONSOLE_PADDING_RIGHT = 10;

	console_rect.mTop    -= CONSOLE_PADDING_TOP;
	console_rect.mBottom += getChatConsoleBottomPad();

	console_rect.mLeft   += CONSOLE_PADDING_LEFT; 

	static const BOOL CHAT_FULL_WIDTH = gSavedSettings.getBOOL("ChatFullWidth");

	if (CHAT_FULL_WIDTH)
	{
		console_rect.mRight -= CONSOLE_PADDING_RIGHT;
	}
	else
	{
		// Make console rect somewhat narrow so having inventory open is
		// less of a problem.
		console_rect.mRight  = console_rect.mLeft + 2 * getWindowWidthScaled() / 3;
	}

	return console_rect;
}
//----------------------------------------------------------------------------


//static 
bool LLViewerWindow::onAlert(const LLSD& notify)
{
	LLNotificationPtr notification = LLNotifications::instance().find(notify["id"].asUUID());

	if (gHeadlessClient)
	{
		llinfos << "Alert: " << notification->getName() << llendl;
	}

	// If we're in mouselook, the mouse is hidden and so the user can't click 
	// the dialog buttons.  In that case, change to First Person instead.
	if( gAgentCamera.cameraMouselook() )
	{
		gAgentCamera.changeCameraToDefault();
	}
	return false;
}

void LLViewerWindow::setUIVisibility(bool visible)
{
	mUIVisible = visible;

	if (!visible)
	{
		gAgentCamera.changeCameraToThirdPerson(FALSE);
		gFloaterView->hideAllFloaters();
	}
	else
	{
		gFloaterView->showHiddenFloaters();
	}

	if (gToolBarView)
	{
		gToolBarView->setToolBarsVisible(visible);
	}

	LLNavigationBar::getInstance()->setVisible(visible ? gSavedSettings.getBOOL("ShowNavbarNavigationPanel") : FALSE);
	LLPanelTopInfoBar::getInstance()->setVisible(visible? gSavedSettings.getBOOL("ShowMiniLocationPanel") : FALSE);
	mRootView->getChildView("status_bar_container")->setVisible(visible);
}

bool LLViewerWindow::getUIVisibility()
{
	return mUIVisible;
}

////////////////////////////////////////////////////////////////////////////
//
// LLPickInfo
//
LLPickInfo::LLPickInfo()
	: mKeyMask(MASK_NONE),
	  mPickCallback(NULL),
	  mPickType(PICK_INVALID),
	  mWantSurfaceInfo(FALSE),
	  mObjectFace(-1),
	  mUVCoords(-1.f, -1.f),
	  mSTCoords(-1.f, -1.f),
	  mXYCoords(-1, -1),
	  mIntersection(),
	  mNormal(),
	  mBinormal(),
	  mHUDIcon(NULL),
	  mPickTransparent(FALSE)
{
}

LLPickInfo::LLPickInfo(const LLCoordGL& mouse_pos, 
		       MASK keyboard_mask, 
		       BOOL pick_transparent,
		       BOOL pick_uv_coords,
		       void (*pick_callback)(const LLPickInfo& pick_info))
	: mMousePt(mouse_pos),
	  mKeyMask(keyboard_mask),
	  mPickCallback(pick_callback),
	  mPickType(PICK_INVALID),
	  mWantSurfaceInfo(pick_uv_coords),
	  mObjectFace(-1),
	  mUVCoords(-1.f, -1.f),
	  mSTCoords(-1.f, -1.f),
	  mXYCoords(-1, -1),
	  mNormal(),
	  mBinormal(),
	  mHUDIcon(NULL),
	  mPickTransparent(pick_transparent)
{
}

void LLPickInfo::fetchResults()
{

	S32 face_hit = -1;
	LLVector3 intersection, normal, binormal;
	LLVector2 uv;

	LLHUDIcon* hit_icon = gViewerWindow->cursorIntersectIcon(mMousePt.mX, mMousePt.mY, 512.f, &intersection);
	
	F32 icon_dist = 0.f;
	if (hit_icon)
	{
		icon_dist = (LLViewerCamera::getInstance()->getOrigin()-intersection).magVec();
	}
	LLViewerObject* hit_object = gViewerWindow->cursorIntersect(mMousePt.mX, mMousePt.mY, 512.f,
									NULL, -1, mPickTransparent, &face_hit,
									&intersection, &uv, &normal, &binormal);
	
	mPickPt = mMousePt;

	U32 te_offset = face_hit > -1 ? face_hit : 0;

	//unproject relative clicked coordinate from window coordinate using GL
	
	LLViewerObject* objectp = hit_object;

	if (hit_icon && 
		(!objectp || 
		icon_dist < (LLViewerCamera::getInstance()->getOrigin()-intersection).magVec()))
	{
		// was this name referring to a hud icon?
		mHUDIcon = hit_icon;
		mPickType = PICK_ICON;
		mPosGlobal = mHUDIcon->getPositionGlobal();
	}
	else if (objectp)
	{
		if( objectp->getPCode() == LLViewerObject::LL_VO_SURFACE_PATCH )
		{
			// Hit land
			mPickType = PICK_LAND;
			mObjectID.setNull(); // land has no id

			// put global position into land_pos
			LLVector3d land_pos;
			if (!gViewerWindow->mousePointOnLandGlobal(mPickPt.mX, mPickPt.mY, &land_pos))
			{
				// The selected point is beyond the draw distance or is otherwise 
				// not selectable. Return before calling mPickCallback().
				return;
			}

			// Fudge the land focus a little bit above ground.
			mPosGlobal = land_pos + LLVector3d::z_axis * 0.1f;
		}
		else
		{
			if(isFlora(objectp))
			{
				mPickType = PICK_FLORA;
			}
			else
			{
				mPickType = PICK_OBJECT;
			}
			mObjectOffset = gAgentCamera.calcFocusOffset(objectp, intersection, mPickPt.mX, mPickPt.mY);
			mObjectID = objectp->mID;
			mObjectFace = (te_offset == NO_FACE) ? -1 : (S32)te_offset;

			mPosGlobal = gAgent.getPosGlobalFromAgent(intersection);
			
			if (mWantSurfaceInfo)
			{
				getSurfaceInfo();
			}
		}
	}
	
	if (mPickCallback)
	{
		mPickCallback(*this);
	}
}

LLPointer<LLViewerObject> LLPickInfo::getObject() const
{
	return gObjectList.findObject( mObjectID );
}

void LLPickInfo::updateXYCoords()
{
	if (mObjectFace > -1)
	{
		const LLTextureEntry* tep = getObject()->getTE(mObjectFace);
		LLPointer<LLViewerTexture> imagep = LLViewerTextureManager::getFetchedTexture(tep->getID());
		if(mUVCoords.mV[VX] >= 0.f && mUVCoords.mV[VY] >= 0.f && imagep.notNull())
		{
			mXYCoords.mX = llround(mUVCoords.mV[VX] * (F32)imagep->getWidth());
			mXYCoords.mY = llround((1.f - mUVCoords.mV[VY]) * (F32)imagep->getHeight());
		}
	}
}

void LLPickInfo::getSurfaceInfo()
{
	// set values to uninitialized - this is what we return if no intersection is found
	mObjectFace   = -1;
	mUVCoords     = LLVector2(-1, -1);
	mSTCoords     = LLVector2(-1, -1);
	mXYCoords	  = LLCoordScreen(-1, -1);
	mIntersection = LLVector3(0,0,0);
	mNormal       = LLVector3(0,0,0);
	mBinormal     = LLVector3(0,0,0);
	
	LLViewerObject* objectp = getObject();

	if (objectp)
	{
		if (gViewerWindow->cursorIntersect(llround((F32)mMousePt.mX), llround((F32)mMousePt.mY), 1024.f,
										   objectp, -1, mPickTransparent,
										   &mObjectFace,
										   &mIntersection,
										   &mSTCoords,
										   &mNormal,
										   &mBinormal))
		{
			// if we succeeded with the intersect above, compute the texture coordinates:

			if (objectp->mDrawable.notNull() && mObjectFace > -1)
			{
				LLFace* facep = objectp->mDrawable->getFace(mObjectFace);

				mUVCoords = facep->surfaceToTexture(mSTCoords, mIntersection, mNormal);
			}

			// and XY coords:
			updateXYCoords();
			
		}
	}
}


/* code to get UV via a special UV render - removed in lieu of raycast method
LLVector2 LLPickInfo::pickUV()
{
	LLVector2 result(-1.f, -1.f);

	LLViewerObject* objectp = getObject();
	if (!objectp)
	{
		return result;
	}

	if (mObjectFace > -1 &&
		objectp->mDrawable.notNull() && objectp->getPCode() == LL_PCODE_VOLUME &&
		mObjectFace < objectp->mDrawable->getNumFaces())
	{
		S32 scaled_x = llround((F32)mPickPt.mX * gViewerWindow->getDisplayScale().mV[VX]);
		S32 scaled_y = llround((F32)mPickPt.mY * gViewerWindow->getDisplayScale().mV[VY]);
		const S32 UV_PICK_WIDTH = 5;
		const S32 UV_PICK_HALF_WIDTH = (UV_PICK_WIDTH - 1) / 2;
		U8 uv_pick_buffer[UV_PICK_WIDTH * UV_PICK_WIDTH * 4];
		LLFace* facep = objectp->mDrawable->getFace(mObjectFace);
		if (facep)
		{
			LLGLState scissor_state(GL_SCISSOR_TEST);
			scissor_state.enable();
			LLViewerCamera::getInstance()->setPerspective(FOR_SELECTION, scaled_x - UV_PICK_HALF_WIDTH, scaled_y - UV_PICK_HALF_WIDTH, UV_PICK_WIDTH, UV_PICK_WIDTH, FALSE);
			//glViewport(scaled_x - UV_PICK_HALF_WIDTH, scaled_y - UV_PICK_HALF_WIDTH, UV_PICK_WIDTH, UV_PICK_WIDTH);
			glScissor(scaled_x - UV_PICK_HALF_WIDTH, scaled_y - UV_PICK_HALF_WIDTH, UV_PICK_WIDTH, UV_PICK_WIDTH);

			glClear(GL_DEPTH_BUFFER_BIT);

			facep->renderSelectedUV();

			glReadPixels(scaled_x - UV_PICK_HALF_WIDTH, scaled_y - UV_PICK_HALF_WIDTH, UV_PICK_WIDTH, UV_PICK_WIDTH, GL_RGBA, GL_UNSIGNED_BYTE, uv_pick_buffer);
			U8* center_pixel = &uv_pick_buffer[4 * ((UV_PICK_WIDTH * UV_PICK_HALF_WIDTH) + UV_PICK_HALF_WIDTH + 1)];

			result.mV[VX] = (F32)((center_pixel[VGREEN] & 0xf) + (16.f * center_pixel[VRED])) / 4095.f;
			result.mV[VY] = (F32)((center_pixel[VGREEN] >> 4) + (16.f * center_pixel[VBLUE])) / 4095.f;
		}
	}

	return result;
} */


//static 
bool LLPickInfo::isFlora(LLViewerObject* object)
{
	if (!object) return false;

	LLPCode pcode = object->getPCode();

	if( (LL_PCODE_LEGACY_GRASS == pcode) 
		|| (LL_PCODE_LEGACY_TREE == pcode) 
		|| (LL_PCODE_TREE_NEW == pcode))
	{
		return true;
	}
	return false;
}
>>>>>>> 64c45cbd
<|MERGE_RESOLUTION|>--- conflicted
+++ resolved
@@ -1,10549 +1,5287 @@
-<<<<<<< HEAD
-/** 
- * @file llviewerwindow.cpp
- * @brief Implementation of the LLViewerWindow class.
- *
- * $LicenseInfo:firstyear=2001&license=viewerlgpl$
- * Second Life Viewer Source Code
- * Copyright (C) 2010, Linden Research, Inc.
- * 
- * This library is free software; you can redistribute it and/or
- * modify it under the terms of the GNU Lesser General Public
- * License as published by the Free Software Foundation;
- * version 2.1 of the License only.
- * 
- * This library is distributed in the hope that it will be useful,
- * but WITHOUT ANY WARRANTY; without even the implied warranty of
- * MERCHANTABILITY or FITNESS FOR A PARTICULAR PURPOSE.  See the GNU
- * Lesser General Public License for more details.
- * 
- * You should have received a copy of the GNU Lesser General Public
- * License along with this library; if not, write to the Free Software
- * Foundation, Inc., 51 Franklin Street, Fifth Floor, Boston, MA  02110-1301  USA
- * 
- * Linden Research, Inc., 945 Battery Street, San Francisco, CA  94111  USA
- * $/LicenseInfo$
- */
-
-#include "llviewerprecompiledheaders.h"
-#include "llviewerwindow.h"
-
-#if LL_WINDOWS
-#pragma warning (disable : 4355) // 'this' used in initializer list: yes, intentionally
-#endif
-
-// system library includes
-#include <stdio.h>
-#include <iostream>
-#include <fstream>
-#include <algorithm>
-#include <boost/lambda/core.hpp>
-
-#include "llagent.h"
-#include "llagentcamera.h"
-#include "llfloaterreg.h"
-#include "llmeshrepository.h"
-#include "llpanellogin.h"
-#include "llviewerkeyboard.h"
-#include "llviewermenu.h"
-
-#include "llviewquery.h"
-#include "llxmltree.h"
-#include "llslurl.h"
-//#include "llviewercamera.h"
-#include "llrender.h"
-
-#include "llvoiceclient.h"	// for push-to-talk button handling
-
-//
-// TODO: Many of these includes are unnecessary.  Remove them.
-//
-
-// linden library includes
-#include "llaudioengine.h"		// mute on minimize
-#include "indra_constants.h"
-#include "llassetstorage.h"
-#include "llerrorcontrol.h"
-#include "llfontgl.h"
-#include "llmousehandler.h"
-#include "llrect.h"
-#include "llsky.h"
-#include "llstring.h"
-#include "llui.h"
-#include "lluuid.h"
-#include "llview.h"
-#include "llxfermanager.h"
-#include "message.h"
-#include "object_flags.h"
-#include "lltimer.h"
-#include "timing.h"
-#include "llviewermenu.h"
-#include "lltooltip.h"
-#include "llmediaentry.h"
-#include "llurldispatcher.h"
-#include "raytrace.h"
-
-// newview includes
-#include "llagent.h"
-#include "llbox.h"
-#include "llchicletbar.h"
-#include "llconsole.h"
-#include "llviewercontrol.h"
-#include "llcylinder.h"
-#include "lldebugview.h"
-#include "lldir.h"
-#include "lldrawable.h"
-#include "lldrawpoolalpha.h"
-#include "lldrawpoolbump.h"
-#include "lldrawpoolwater.h"
-#include "llmaniptranslate.h"
-#include "llface.h"
-#include "llfeaturemanager.h"
-#include "llfilepicker.h"
-#include "llfirstuse.h"
-#include "llfloater.h"
-#include "llfloaterbuildoptions.h"
-#include "llfloaterbuyland.h"
-#include "llfloatercamera.h"
-#include "llfloaterland.h"
-#include "llfloaterinspect.h"
-#include "llfloatermap.h"
-#include "llfloaternamedesc.h"
-#include "llfloaterpreference.h"
-#include "llfloatersnapshot.h"
-#include "llfloatertools.h"
-#include "llfloaterworldmap.h"
-#include "llfocusmgr.h"
-#include "llfontfreetype.h"
-#include "llgesturemgr.h"
-#include "llglheaders.h"
-#include "lltooltip.h"
-#include "llhudmanager.h"
-#include "llhudobject.h"
-#include "llhudview.h"
-#include "llimagebmp.h"
-#include "llimagej2c.h"
-#include "llimageworker.h"
-#include "llkeyboard.h"
-#include "lllineeditor.h"
-#include "llmenugl.h"
-#include "llmodaldialog.h"
-#include "llmorphview.h"
-#include "llmoveview.h"
-#include "llnavigationbar.h"
-#include "llpaneltopinfobar.h"
-#include "llpopupview.h"
-#include "llpreviewtexture.h"
-#include "llprogressview.h"
-#include "llresmgr.h"
-#include "llselectmgr.h"
-#include "llrootview.h"
-#include "llrendersphere.h"
-#include "llstartup.h"
-#include "llstatusbar.h"
-#include "llstatview.h"
-#include "llsurface.h"
-#include "llsurfacepatch.h"
-#include "lltexlayer.h"
-#include "lltextbox.h"
-#include "lltexturecache.h"
-#include "lltexturefetch.h"
-#include "lltextureview.h"
-#include "lltool.h"
-#include "lltoolbarview.h"
-#include "lltoolcomp.h"
-#include "lltooldraganddrop.h"
-#include "lltoolface.h"
-#include "lltoolfocus.h"
-#include "lltoolgrab.h"
-#include "lltoolmgr.h"
-#include "lltoolmorph.h"
-#include "lltoolpie.h"
-#include "lltoolselectland.h"
-#include "lltrans.h"
-#include "lluictrlfactory.h"
-#include "llurldispatcher.h"		// SLURL from other app instance
-#include "llversioninfo.h"
-#include "llvieweraudio.h"
-#include "llviewercamera.h"
-#include "llviewergesture.h"
-#include "llviewertexturelist.h"
-#include "llviewerinventory.h"
-#include "llviewerkeyboard.h"
-#include "llviewermedia.h"
-#include "llviewermediafocus.h"
-#include "llviewermenu.h"
-#include "llviewermessage.h"
-#include "llviewerobjectlist.h"
-#include "llviewerparcelmgr.h"
-#include "llviewerregion.h"
-#include "llviewershadermgr.h"
-#include "llviewerstats.h"
-#include "llvoavatarself.h"
-#include "llvovolume.h"
-#include "llworld.h"
-#include "llworldmapview.h"
-#include "pipeline.h"
-#include "llappviewer.h"
-#include "llviewerdisplay.h"
-#include "llspatialpartition.h"
-#include "llviewerjoystick.h"
-#include "llviewernetwork.h"
-#include "llpostprocess.h"
-#include "llnearbychatbar.h"
-#include "llagentui.h"
-#include "llwearablelist.h"
-
-#include "llnotifications.h"
-#include "llnotificationsutil.h"
-#include "llnotificationmanager.h"
-
-#include "llfloaternotificationsconsole.h"
-
-#include "llnearbychat.h"
-#include "llwindowlistener.h"
-#include "llviewerwindowlistener.h"
-#include "llpaneltopinfobar.h"
-#include "llpathinglib.h"
-#include "llfloaterpathfindingconsole.h"
-
-#if LL_WINDOWS
-#include <tchar.h> // For Unicode conversion methods
-#endif
-
-//
-// Globals
-//
-void render_ui(F32 zoom_factor = 1.f, int subfield = 0);
-
-extern BOOL gDebugClicks;
-extern BOOL gDisplaySwapBuffers;
-extern BOOL gDepthDirty;
-extern BOOL gResizeScreenTexture;
-
-LLViewerWindow	*gViewerWindow = NULL;
-
-LLFrameTimer	gAwayTimer;
-LLFrameTimer	gAwayTriggerTimer;
-
-BOOL			gShowOverlayTitle = FALSE;
-
-LLViewerObject*  gDebugRaycastObject = NULL;
-LLVector3       gDebugRaycastIntersection;
-LLVector2       gDebugRaycastTexCoord;
-LLVector3       gDebugRaycastNormal;
-LLVector3       gDebugRaycastBinormal;
-S32				gDebugRaycastFaceHit;
-LLVector3		gDebugRaycastStart;
-LLVector3		gDebugRaycastEnd;
-
-// HUD display lines in lower right
-BOOL				gDisplayWindInfo = FALSE;
-BOOL				gDisplayCameraPos = FALSE;
-BOOL				gDisplayFOV = FALSE;
-BOOL				gDisplayBadge = FALSE;
-
-static const U8 NO_FACE = 255;
-BOOL gQuietSnapshot = FALSE;
-
-static const F32 MIN_DISPLAY_SCALE = 0.75f;
-
-std::string	LLViewerWindow::sSnapshotBaseName;
-std::string	LLViewerWindow::sSnapshotDir;
-
-std::string	LLViewerWindow::sMovieBaseName;
-
-class RecordToChatConsole : public LLError::Recorder, public LLSingleton<RecordToChatConsole>
-{
-public:
-	virtual void recordMessage(LLError::ELevel level,
-								const std::string& message)
-	{
-		//FIXME: this is NOT thread safe, and will do bad things when a warning is issued from a non-UI thread
-
-		// only log warnings to chat console
-		//if (level == LLError::LEVEL_WARN)
-		//{
-			//LLFloaterChat* chat_floater = LLFloaterReg::findTypedInstance<LLFloaterChat>("chat");
-			//if (chat_floater && gSavedSettings.getBOOL("WarningsAsChat"))
-			//{
-			//	LLChat chat;
-			//	chat.mText = message;
-			//	chat.mSourceType = CHAT_SOURCE_SYSTEM;
-
-			//	chat_floater->addChat(chat, FALSE, FALSE);
-			//}
-		//}
-	}
-};
-
-////////////////////////////////////////////////////////////////////////////
-//
-// LLDebugText
-//
-
-class LLDebugText
-{
-private:
-	struct Line
-	{
-		Line(const std::string& in_text, S32 in_x, S32 in_y) : text(in_text), x(in_x), y(in_y) {}
-		std::string text;
-		S32 x,y;
-	};
-
-	LLViewerWindow *mWindow;
-	
-	typedef std::vector<Line> line_list_t;
-	line_list_t mLineList;
-	LLColor4 mTextColor;
-	
-	void addText(S32 x, S32 y, const std::string &text) 
-	{
-		mLineList.push_back(Line(text, x, y));
-	}
-	
-	void clearText() { mLineList.clear(); }
-	
-public:
-	LLDebugText(LLViewerWindow* window) : mWindow(window) {}
-
-	void update()
-	{
-		static LLCachedControl<bool> log_texture_traffic(gSavedSettings,"LogTextureNetworkTraffic") ;
-
-		std::string wind_vel_text;
-		std::string wind_vector_text;
-		std::string rwind_vel_text;
-		std::string rwind_vector_text;
-		std::string audio_text;
-
-		static const std::string beacon_particle = LLTrans::getString("BeaconParticle");
-		static const std::string beacon_physical = LLTrans::getString("BeaconPhysical");
-		static const std::string beacon_scripted = LLTrans::getString("BeaconScripted");
-		static const std::string beacon_scripted_touch = LLTrans::getString("BeaconScriptedTouch");
-		static const std::string beacon_sound = LLTrans::getString("BeaconSound");
-		static const std::string beacon_media = LLTrans::getString("BeaconMedia");
-		static const std::string particle_hiding = LLTrans::getString("ParticleHiding");
-
-		// Draw the statistics in a light gray
-		// and in a thin font
-		mTextColor = LLColor4( 0.86f, 0.86f, 0.86f, 1.f );
-
-		// Draw stuff growing up from right lower corner of screen
-		U32 xpos = mWindow->getWorldViewWidthScaled() - 350;
-		U32 ypos = 64;
-		const U32 y_inc = 20;
-
-		clearText();
-		
-		if (gSavedSettings.getBOOL("DebugShowTime"))
-		{
-			const U32 y_inc2 = 15;
-			for (std::map<S32,LLFrameTimer>::reverse_iterator iter = gDebugTimers.rbegin();
-				 iter != gDebugTimers.rend(); ++iter)
-			{
-				S32 idx = iter->first;
-				LLFrameTimer& timer = iter->second;
-				F32 time = timer.getElapsedTimeF32();
-				S32 hours = (S32)(time / (60*60));
-				S32 mins = (S32)((time - hours*(60*60)) / 60);
-				S32 secs = (S32)((time - hours*(60*60) - mins*60));
-				std::string label = gDebugTimerLabel[idx];
-				if (label.empty()) label = llformat("Debug: %d", idx);
-				addText(xpos, ypos, llformat(" %s: %d:%02d:%02d", label.c_str(), hours,mins,secs)); ypos += y_inc2;
-			}
-			
-			F32 time = gFrameTimeSeconds;
-			S32 hours = (S32)(time / (60*60));
-			S32 mins = (S32)((time - hours*(60*60)) / 60);
-			S32 secs = (S32)((time - hours*(60*60) - mins*60));
-			addText(xpos, ypos, llformat("Time: %d:%02d:%02d", hours,mins,secs)); ypos += y_inc;
-		}
-		
-#if LL_WINDOWS
-		if (gSavedSettings.getBOOL("DebugShowMemory"))
-		{
-			addText(xpos, ypos, llformat("Memory: %d (KB)", LLMemory::getWorkingSetSize() / 1024)); 
-			ypos += y_inc;
-		}
-#endif
-
-		if (gDisplayCameraPos)
-		{
-			std::string camera_view_text;
-			std::string camera_center_text;
-			std::string agent_view_text;
-			std::string agent_left_text;
-			std::string agent_center_text;
-			std::string agent_root_center_text;
-
-			LLVector3d tvector; // Temporary vector to hold data for printing.
-
-			// Update camera center, camera view, wind info every other frame
-			tvector = gAgent.getPositionGlobal();
-			agent_center_text = llformat("AgentCenter  %f %f %f",
-										 (F32)(tvector.mdV[VX]), (F32)(tvector.mdV[VY]), (F32)(tvector.mdV[VZ]));
-
-			if (isAgentAvatarValid())
-			{
-				tvector = gAgent.getPosGlobalFromAgent(gAgentAvatarp->mRoot.getWorldPosition());
-				agent_root_center_text = llformat("AgentRootCenter %f %f %f",
-												  (F32)(tvector.mdV[VX]), (F32)(tvector.mdV[VY]), (F32)(tvector.mdV[VZ]));
-			}
-			else
-			{
-				agent_root_center_text = "---";
-			}
-
-
-			tvector = LLVector4(gAgent.getFrameAgent().getAtAxis());
-			agent_view_text = llformat("AgentAtAxis  %f %f %f",
-									   (F32)(tvector.mdV[VX]), (F32)(tvector.mdV[VY]), (F32)(tvector.mdV[VZ]));
-
-			tvector = LLVector4(gAgent.getFrameAgent().getLeftAxis());
-			agent_left_text = llformat("AgentLeftAxis  %f %f %f",
-									   (F32)(tvector.mdV[VX]), (F32)(tvector.mdV[VY]), (F32)(tvector.mdV[VZ]));
-
-			tvector = gAgentCamera.getCameraPositionGlobal();
-			camera_center_text = llformat("CameraCenter %f %f %f",
-										  (F32)(tvector.mdV[VX]), (F32)(tvector.mdV[VY]), (F32)(tvector.mdV[VZ]));
-
-			tvector = LLVector4(LLViewerCamera::getInstance()->getAtAxis());
-			camera_view_text = llformat("CameraAtAxis    %f %f %f",
-										(F32)(tvector.mdV[VX]), (F32)(tvector.mdV[VY]), (F32)(tvector.mdV[VZ]));
-		
-			addText(xpos, ypos, agent_center_text);  ypos += y_inc;
-			addText(xpos, ypos, agent_root_center_text);  ypos += y_inc;
-			addText(xpos, ypos, agent_view_text);  ypos += y_inc;
-			addText(xpos, ypos, agent_left_text);  ypos += y_inc;
-			addText(xpos, ypos, camera_center_text);  ypos += y_inc;
-			addText(xpos, ypos, camera_view_text);  ypos += y_inc;
-		}
-
-		if (gDisplayWindInfo)
-		{
-			wind_vel_text = llformat("Wind velocity %.2f m/s", gWindVec.magVec());
-			wind_vector_text = llformat("Wind vector   %.2f %.2f %.2f", gWindVec.mV[0], gWindVec.mV[1], gWindVec.mV[2]);
-			rwind_vel_text = llformat("RWind vel %.2f m/s", gRelativeWindVec.magVec());
-			rwind_vector_text = llformat("RWind vec   %.2f %.2f %.2f", gRelativeWindVec.mV[0], gRelativeWindVec.mV[1], gRelativeWindVec.mV[2]);
-
-			addText(xpos, ypos, wind_vel_text);  ypos += y_inc;
-			addText(xpos, ypos, wind_vector_text);  ypos += y_inc;
-			addText(xpos, ypos, rwind_vel_text);  ypos += y_inc;
-			addText(xpos, ypos, rwind_vector_text);  ypos += y_inc;
-		}
-		if (gDisplayWindInfo)
-		{
-			if (gAudiop)
-			{
-				audio_text= llformat("Audio for wind: %d", gAudiop->isWindEnabled());
-			}
-			addText(xpos, ypos, audio_text);  ypos += y_inc;
-		}
-		if (gDisplayFOV)
-		{
-			addText(xpos, ypos, llformat("FOV: %2.1f deg", RAD_TO_DEG * LLViewerCamera::getInstance()->getView()));
-			ypos += y_inc;
-		}
-		if (gDisplayBadge)
-		{
-			addText(xpos, ypos+(y_inc/2), llformat("Hippos!", RAD_TO_DEG * LLViewerCamera::getInstance()->getView()));
-			ypos += y_inc * 2;
-		}
-		
-		/*if (LLViewerJoystick::getInstance()->getOverrideCamera())
-		{
-			addText(xpos + 200, ypos, llformat("Flycam"));
-			ypos += y_inc;
-		}*/
-		
-		if (gSavedSettings.getBOOL("DebugShowRenderInfo"))
-		{
-			if (gPipeline.getUseVertexShaders() == 0)
-			{
-				addText(xpos, ypos, "Shaders Disabled");
-				ypos += y_inc;
-			}
-
-			if (gGLManager.mHasATIMemInfo)
-			{
-				S32 meminfo[4];
-				glGetIntegerv(GL_TEXTURE_FREE_MEMORY_ATI, meminfo);
-
-				addText(xpos, ypos, llformat("%.2f MB Texture Memory Free", meminfo[0]/1024.f));
-				ypos += y_inc;
-
-				if (gGLManager.mHasVertexBufferObject)
-				{
-					glGetIntegerv(GL_VBO_FREE_MEMORY_ATI, meminfo);
-					addText(xpos, ypos, llformat("%.2f MB VBO Memory Free", meminfo[0]/1024.f));
-					ypos += y_inc;
-				}
-			}
-			else if (gGLManager.mHasNVXMemInfo)
-			{
-				S32 free_memory;
-				glGetIntegerv(GL_GPU_MEMORY_INFO_CURRENT_AVAILABLE_VIDMEM_NVX, &free_memory);
-				addText(xpos, ypos, llformat("%.2f MB Video Memory Free", free_memory/1024.f));
-				ypos += y_inc;
-			}
-
-			//show streaming cost/triangle count of known prims in current region OR selection
-			{
-				F32 cost = 0.f;
-				S32 count = 0;
-				S32 vcount = 0;
-				S32 object_count = 0;
-				S32 total_bytes = 0;
-				S32 visible_bytes = 0;
-
-				const char* label = "Region";
-				if (LLSelectMgr::getInstance()->getSelection()->getObjectCount() == 0)
-				{ //region
-					LLViewerRegion* region = gAgent.getRegion();
-					if (region)
-					{
-						for (U32 i = 0; i < gObjectList.getNumObjects(); ++i)
-						{
-							LLViewerObject* object = gObjectList.getObject(i);
-							if (object && 
-								object->getRegion() == region &&
-								object->getVolume())
-							{
-								object_count++;
-								S32 bytes = 0;	
-								S32 visible = 0;
-								cost += object->getStreamingCost(&bytes, &visible);
-								S32 vt = 0;
-								count += object->getTriangleCount(&vt);
-								vcount += vt;
-								total_bytes += bytes;
-								visible_bytes += visible;
-							}
-						}
-					}
-				}
-				else
-				{
-					label = "Selection";
-					cost = LLSelectMgr::getInstance()->getSelection()->getSelectedObjectStreamingCost(&total_bytes, &visible_bytes);
-					count = LLSelectMgr::getInstance()->getSelection()->getSelectedObjectTriangleCount(&vcount);
-					object_count = LLSelectMgr::getInstance()->getSelection()->getObjectCount();
-				}
-					
-				addText(xpos,ypos, llformat("%s streaming cost: %.1f", label, cost));
-				ypos += y_inc;
-
-				addText(xpos, ypos, llformat("    %.3f KTris, %.3f KVerts, %.1f/%.1f KB, %d objects",
-										count/1000.f, vcount/1000.f, visible_bytes/1024.f, total_bytes/1024.f, object_count));
-				ypos += y_inc;
-			
-			}
-
-			addText(xpos, ypos, llformat("%d MB Vertex Data (%d MB Pooled)", LLVertexBuffer::sAllocatedBytes/(1024*1024), LLVBOPool::sBytesPooled/(1024*1024)));
-			ypos += y_inc;
-
-			addText(xpos, ypos, llformat("%d Vertex Buffers", LLVertexBuffer::sGLCount));
-			ypos += y_inc;
-
-			addText(xpos, ypos, llformat("%d Mapped Buffers", LLVertexBuffer::sMappedCount));
-			ypos += y_inc;
-
-			addText(xpos, ypos, llformat("%d Vertex Buffer Binds", LLVertexBuffer::sBindCount));
-			ypos += y_inc;
-
-			addText(xpos, ypos, llformat("%d Vertex Buffer Sets", LLVertexBuffer::sSetCount));
-			ypos += y_inc;
-
-			addText(xpos, ypos, llformat("%d Texture Binds", LLImageGL::sBindCount));
-			ypos += y_inc;
-
-			addText(xpos, ypos, llformat("%d Unique Textures", LLImageGL::sUniqueCount));
-			ypos += y_inc;
-
-			addText(xpos, ypos, llformat("%d Render Calls", gPipeline.mBatchCount));
-            ypos += y_inc;
-
-			addText(xpos, ypos, llformat("%d Matrix Ops", gPipeline.mMatrixOpCount));
-			ypos += y_inc;
-
-			addText(xpos, ypos, llformat("%d Texture Matrix Ops", gPipeline.mTextureMatrixOps));
-			ypos += y_inc;
-
-			gPipeline.mTextureMatrixOps = 0;
-			gPipeline.mMatrixOpCount = 0;
-
-			if (gPipeline.mBatchCount > 0)
-			{
-				addText(xpos, ypos, llformat("Batch min/max/mean: %d/%d/%d", gPipeline.mMinBatchSize, gPipeline.mMaxBatchSize, 
-					gPipeline.mTrianglesDrawn/gPipeline.mBatchCount));
-
-				gPipeline.mMinBatchSize = gPipeline.mMaxBatchSize;
-				gPipeline.mMaxBatchSize = 0;
-				gPipeline.mBatchCount = 0;
-			}
-            ypos += y_inc;
-
-			addText(xpos, ypos, llformat("UI Verts/Calls: %d/%d", LLRender::sUIVerts, LLRender::sUICalls));
-			LLRender::sUICalls = LLRender::sUIVerts = 0;
-			ypos += y_inc;
-
-			addText(xpos,ypos, llformat("%d/%d Nodes visible", gPipeline.mNumVisibleNodes, LLSpatialGroup::sNodeCount));
-			
-			ypos += y_inc;
-
-			if (!LLSpatialGroup::sPendingQueries.empty())
-			{
-				addText(xpos,ypos, llformat("%d Queries pending", LLSpatialGroup::sPendingQueries.size()));
-				ypos += y_inc;
-			}
-
-
-			addText(xpos,ypos, llformat("%d Avatars visible", LLVOAvatar::sNumVisibleAvatars));
-			
-			ypos += y_inc;
-
-			addText(xpos,ypos, llformat("%d Lights visible", LLPipeline::sVisibleLightCount));
-			
-			ypos += y_inc;
-
-			if (gMeshRepo.meshRezEnabled())
-			{
-				addText(xpos, ypos, llformat("%.3f MB Mesh Data Received", LLMeshRepository::sBytesReceived/(1024.f*1024.f)));
-				
-				ypos += y_inc;
-				
-				addText(xpos, ypos, llformat("%d/%d Mesh HTTP Requests/Retries", LLMeshRepository::sHTTPRequestCount,
-					LLMeshRepository::sHTTPRetryCount));
-				
-				ypos += y_inc;
-
-				addText(xpos, ypos, llformat("%.3f/%.3f MB Mesh Cache Read/Write ", LLMeshRepository::sCacheBytesRead/(1024.f*1024.f), LLMeshRepository::sCacheBytesWritten/(1024.f*1024.f)));
-
-				ypos += y_inc;
-			}
-
-			LLVertexBuffer::sBindCount = LLImageGL::sBindCount = 
-				LLVertexBuffer::sSetCount = LLImageGL::sUniqueCount = 
-				gPipeline.mNumVisibleNodes = LLPipeline::sVisibleLightCount = 0;
-		}
-		if (gSavedSettings.getBOOL("DebugShowRenderMatrices"))
-		{
-			addText(xpos, ypos, llformat("%.4f    .%4f    %.4f    %.4f", gGLProjection[12], gGLProjection[13], gGLProjection[14], gGLProjection[15]));
-			ypos += y_inc;
-
-			addText(xpos, ypos, llformat("%.4f    .%4f    %.4f    %.4f", gGLProjection[8], gGLProjection[9], gGLProjection[10], gGLProjection[11]));
-			ypos += y_inc;
-
-			addText(xpos, ypos, llformat("%.4f    .%4f    %.4f    %.4f", gGLProjection[4], gGLProjection[5], gGLProjection[6], gGLProjection[7]));
-			ypos += y_inc;
-
-			addText(xpos, ypos, llformat("%.4f    .%4f    %.4f    %.4f", gGLProjection[0], gGLProjection[1], gGLProjection[2], gGLProjection[3]));
-			ypos += y_inc;
-
-			addText(xpos, ypos, "Projection Matrix");
-			ypos += y_inc;
-
-
-			addText(xpos, ypos, llformat("%.4f    .%4f    %.4f    %.4f", gGLModelView[12], gGLModelView[13], gGLModelView[14], gGLModelView[15]));
-			ypos += y_inc;
-
-			addText(xpos, ypos, llformat("%.4f    .%4f    %.4f    %.4f", gGLModelView[8], gGLModelView[9], gGLModelView[10], gGLModelView[11]));
-			ypos += y_inc;
-
-			addText(xpos, ypos, llformat("%.4f    .%4f    %.4f    %.4f", gGLModelView[4], gGLModelView[5], gGLModelView[6], gGLModelView[7]));
-			ypos += y_inc;
-
-			addText(xpos, ypos, llformat("%.4f    .%4f    %.4f    %.4f", gGLModelView[0], gGLModelView[1], gGLModelView[2], gGLModelView[3]));
-			ypos += y_inc;
-
-			addText(xpos, ypos, "View Matrix");
-			ypos += y_inc;
-		}
-		if (gSavedSettings.getBOOL("DebugShowColor"))
-		{
-			U8 color[4];
-			LLCoordGL coord = gViewerWindow->getCurrentMouse();
-			glReadPixels(coord.mX, coord.mY, 1,1,GL_RGBA, GL_UNSIGNED_BYTE, color);
-			addText(xpos, ypos, llformat("%d %d %d %d", color[0], color[1], color[2], color[3]));
-			ypos += y_inc;
-		}
-
-		if (gSavedSettings.getBOOL("DebugShowPrivateMem"))
-		{
-			LLPrivateMemoryPoolManager::getInstance()->updateStatistics() ;
-			addText(xpos, ypos, llformat("Total Reserved(KB): %d", LLPrivateMemoryPoolManager::getInstance()->mTotalReservedSize / 1024));
-			ypos += y_inc;
-
-			addText(xpos, ypos, llformat("Total Allocated(KB): %d", LLPrivateMemoryPoolManager::getInstance()->mTotalAllocatedSize / 1024));
-			ypos += y_inc;
-		}
-
-		// only display these messages if we are actually rendering beacons at this moment
-		if (LLPipeline::getRenderBeacons(NULL) && LLFloaterReg::instanceVisible("beacons"))
-		{
-			if (LLPipeline::getRenderMOAPBeacons(NULL))
-			{
-				addText(xpos, ypos, "Viewing media beacons (white)");
-				ypos += y_inc;
-			}
-
-			if (LLPipeline::toggleRenderTypeControlNegated((void*)LLPipeline::RENDER_TYPE_PARTICLES))
-			{
-				addText(xpos, ypos, particle_hiding);
-				ypos += y_inc;
-			}
-
-			if (LLPipeline::getRenderParticleBeacons(NULL))
-			{
-				addText(xpos, ypos, "Viewing particle beacons (blue)");
-				ypos += y_inc;
-			}
-
-			if (LLPipeline::getRenderSoundBeacons(NULL))
-			{
-				addText(xpos, ypos, "Viewing sound beacons (yellow)");
-				ypos += y_inc;
-			}
-
-			if (LLPipeline::getRenderScriptedBeacons(NULL))
-			{
-				addText(xpos, ypos, beacon_scripted);
-				ypos += y_inc;
-			}
-			else
-				if (LLPipeline::getRenderScriptedTouchBeacons(NULL))
-				{
-					addText(xpos, ypos, beacon_scripted_touch);
-					ypos += y_inc;
-				}
-
-			if (LLPipeline::getRenderPhysicalBeacons(NULL))
-			{
-				addText(xpos, ypos, "Viewing physical object beacons (green)");
-				ypos += y_inc;
-			}
-		}
-
-		if(log_texture_traffic)
-		{	
-			U32 old_y = ypos ;
-			for(S32 i = LLViewerTexture::BOOST_NONE; i < LLViewerTexture::MAX_GL_IMAGE_CATEGORY; i++)
-			{
-				if(gTotalTextureBytesPerBoostLevel[i] > 0)
-				{
-					addText(xpos, ypos, llformat("Boost_Level %d:  %.3f MB", i, (F32)gTotalTextureBytesPerBoostLevel[i] / (1024 * 1024)));
-					ypos += y_inc;
-				}
-			}
-			if(ypos != old_y)
-			{
-				addText(xpos, ypos, "Network traffic for textures:");
-				ypos += y_inc;
-			}
-		}				
-
-		if (gSavedSettings.getBOOL("DebugShowTextureInfo"))
-		{
-			LLViewerObject* objectp = NULL ;
-			//objectp = = gAgentCamera.getFocusObject();
-			
-			LLSelectNode* nodep = LLSelectMgr::instance().getHoverNode();
-			if (nodep)
-			{
-				objectp = nodep->getObject();			
-			}
-			if (objectp && !objectp->isDead())
-			{
-				S32 num_faces = objectp->mDrawable->getNumFaces() ;
-				
-				for(S32 i = 0 ; i < num_faces; i++)
-				{
-					LLFace* facep = objectp->mDrawable->getFace(i) ;
-					if(facep)
-					{
-						//addText(xpos, ypos, llformat("ts_min: %.3f ts_max: %.3f tt_min: %.3f tt_max: %.3f", facep->mTexExtents[0].mV[0], facep->mTexExtents[1].mV[0],
-						//		facep->mTexExtents[0].mV[1], facep->mTexExtents[1].mV[1]));
-						//ypos += y_inc;
-						
-						addText(xpos, ypos, llformat("v_size: %.3f:  p_size: %.3f", facep->getVirtualSize(), facep->getPixelArea()));
-						ypos += y_inc;
-						
-						//const LLTextureEntry *tep = facep->getTextureEntry();
-						//if(tep)
-						//{
-						//	addText(xpos, ypos, llformat("scale_s: %.3f:  scale_t: %.3f", tep->mScaleS, tep->mScaleT)) ;
-						//	ypos += y_inc;
-						//}
-						
-						LLViewerTexture* tex = facep->getTexture() ;
-						if(tex)
-						{
-							addText(xpos, ypos, llformat("ID: %s v_size: %.3f", tex->getID().asString().c_str(), tex->getMaxVirtualSize()));
-							ypos += y_inc;
-						}
-					}
-				}
-			}
-		}
-	}
-
-	void draw()
-	{
-		for (line_list_t::iterator iter = mLineList.begin();
-			 iter != mLineList.end(); ++iter)
-		{
-			const Line& line = *iter;
-			LLFontGL::getFontMonospace()->renderUTF8(line.text, 0, (F32)line.x, (F32)line.y, mTextColor,
-											 LLFontGL::LEFT, LLFontGL::TOP,
-											 LLFontGL::NORMAL, LLFontGL::NO_SHADOW, S32_MAX, S32_MAX, NULL, FALSE);
-		}
-		mLineList.clear();
-	}
-
-};
-
-void LLViewerWindow::updateDebugText()
-{
-	mDebugText->update();
-}
-
-////////////////////////////////////////////////////////////////////////////
-//
-// LLViewerWindow
-//
-
-LLViewerWindow::Params::Params()
-:	title("title"),
-	name("name"),
-	x("x"),
-	y("y"),
-	width("width"),
-	height("height"),
-	min_width("min_width"),
-	min_height("min_height"),
-	fullscreen("fullscreen", false),
-	ignore_pixel_depth("ignore_pixel_depth", false)
-{}
-
-
-BOOL LLViewerWindow::handleAnyMouseClick(LLWindow *window,  LLCoordGL pos, MASK mask, LLMouseHandler::EClickType clicktype, BOOL down)
-{
-	const char* buttonname = "";
-	const char* buttonstatestr = "";
-	S32 x = pos.mX;
-	S32 y = pos.mY;
-	x = llround((F32)x / mDisplayScale.mV[VX]);
-	y = llround((F32)y / mDisplayScale.mV[VY]);
-
-				
-	// only send mouse clicks to UI if UI is visible
-	if(gPipeline.hasRenderDebugFeatureMask(LLPipeline::RENDER_DEBUG_FEATURE_UI))
-	{	
-
-		if (down)
-		{
-			buttonstatestr = "down" ;
-		}
-		else
-		{
-			buttonstatestr = "up" ;
-		}
-		
-		switch (clicktype)
-		{
-		case LLMouseHandler::CLICK_LEFT:
-			mLeftMouseDown = down;
-			buttonname = "Left";
-			break;
-		case LLMouseHandler::CLICK_RIGHT:
-			mRightMouseDown = down;
-			buttonname = "Right";
-			break;
-		case LLMouseHandler::CLICK_MIDDLE:
-			mMiddleMouseDown = down;
-			buttonname = "Middle";
-			break;
-		case LLMouseHandler::CLICK_DOUBLELEFT:
-			mLeftMouseDown = down;
-			buttonname = "Left Double Click";
-			break;
-		}
-		
-		LLView::sMouseHandlerMessage.clear();
-
-		if (gMenuBarView)
-		{
-			// stop ALT-key access to menu
-			gMenuBarView->resetMenuTrigger();
-		}
-
-		if (gDebugClicks)
-		{	
-			llinfos << "ViewerWindow " << buttonname << " mouse " << buttonstatestr << " at " << x << "," << y << llendl;
-		}
-
-		// Make sure we get a corresponding mouseup event, even if the mouse leaves the window
-		if (down)
-			mWindow->captureMouse();
-		else
-			mWindow->releaseMouse();
-
-		// Indicate mouse was active
-		LLUI::resetMouseIdleTimer();
-
-		// Don't let the user move the mouse out of the window until mouse up.
-		if( LLToolMgr::getInstance()->getCurrentTool()->clipMouseWhenDown() )
-		{
-			mWindow->setMouseClipping(down);
-		}
-
-		LLMouseHandler* mouse_captor = gFocusMgr.getMouseCapture();
-		if( mouse_captor )
-		{
-			S32 local_x;
-			S32 local_y;
-			mouse_captor->screenPointToLocal( x, y, &local_x, &local_y );
-			if (LLView::sDebugMouseHandling)
-			{
-				llinfos << buttonname << " Mouse " << buttonstatestr << " handled by captor " << mouse_captor->getName() << llendl;
-			}
-			return mouse_captor->handleAnyMouseClick(local_x, local_y, mask, clicktype, down);
-		}
-
-		// Topmost view gets a chance before the hierarchy
-		//LLUICtrl* top_ctrl = gFocusMgr.getTopCtrl();
-		//if (top_ctrl)
-		//{
-		//	S32 local_x, local_y;
-		//	top_ctrl->screenPointToLocal( x, y, &local_x, &local_y );
-		//		if (top_ctrl->pointInView(local_x, local_y))
-		//		{
-		//			return top_ctrl->handleAnyMouseClick(local_x, local_y, mask, clicktype, down)	;
-		//		}
-		//		else
-		//		{
-		//		if (down)
-		//		{
-		//			gFocusMgr.setTopCtrl(NULL);
-		//		}
-		//	}
-		//}
-
-		// Mark the click as handled and return if we aren't within the root view to avoid spurious bugs
-		if( !mRootView->pointInView(x, y) )
-		{
-			return TRUE;
-		}
-		// Give the UI views a chance to process the click
-		if( mRootView->handleAnyMouseClick(x, y, mask, clicktype, down) )
-		{
-			if (LLView::sDebugMouseHandling)
-			{
-				llinfos << buttonname << " Mouse " << buttonstatestr << " " << LLView::sMouseHandlerMessage << llendl;
-			}
-			return TRUE;
-		}
-		else if (LLView::sDebugMouseHandling)
-		{
-			llinfos << buttonname << " Mouse " << buttonstatestr << " not handled by view" << llendl;
-		}
-	}
-
-
-	//Determine if we have a pathing system and subsequently provide any mouse input
-	if ( LLPathingLib::getInstance() && mLeftMouseDown == down )
-	{
-		LLVector3 dv		= mouseDirectionGlobal(x,y);
-		LLVector3 mousePos	= LLViewerCamera::getInstance()->getOrigin();
-		LLVector3 rayStart	= mousePos;
-		LLVector3 rayEnd	= mousePos + dv * 150;
-	
-		//Determine if alt is being held in conjunction with a lmb click, if alt is being held
-		//then do not provide any input to the pathingLib console
-		MASK currentKeyMask = gKeyboard->currentMask(TRUE);
-		if ( !(currentKeyMask & MASK_ALT) )
-		{
-			LLFloaterPathfindingConsole* pFloater = LLFloaterReg::getTypedInstance<LLFloaterPathfindingConsole>("pathfinding_console");
-			if ( pFloater )
-			{
-				//The floater takes care of determining what stage - essentially where the data goes into the pathing packet(start or end)
-				pFloater->providePathingData( rayStart, rayEnd );
-				return TRUE;
-			}
-		}
-	}
-
-	// Do not allow tool manager to handle mouseclicks if we have disconnected	
-	if(!gDisconnected && LLToolMgr::getInstance()->getCurrentTool()->handleAnyMouseClick( x, y, mask, clicktype, down ) )
-	{
-		return TRUE;
-	}
-	
-
-	// If we got this far on a down-click, it wasn't handled.
-	// Up-clicks, though, are always handled as far as the OS is concerned.
-	BOOL default_rtn = !down;
-	return default_rtn;
-}
-
-BOOL LLViewerWindow::handleMouseDown(LLWindow *window,  LLCoordGL pos, MASK mask)
-{
-	BOOL down = TRUE;
-	return handleAnyMouseClick(window,pos,mask,LLMouseHandler::CLICK_LEFT,down);
-}
-
-BOOL LLViewerWindow::handleDoubleClick(LLWindow *window,  LLCoordGL pos, MASK mask)
-{
-	// try handling as a double-click first, then a single-click if that
-	// wasn't handled.
-	BOOL down = TRUE;
-	if (handleAnyMouseClick(window, pos, mask,
-				LLMouseHandler::CLICK_DOUBLELEFT, down))
-	{
-		return TRUE;
-	}
-	return handleMouseDown(window, pos, mask);
-}
-
-BOOL LLViewerWindow::handleMouseUp(LLWindow *window,  LLCoordGL pos, MASK mask)
-{
-	BOOL down = FALSE;
-	return handleAnyMouseClick(window,pos,mask,LLMouseHandler::CLICK_LEFT,down);
-}
-
-
-BOOL LLViewerWindow::handleRightMouseDown(LLWindow *window,  LLCoordGL pos, MASK mask)
-{
-	S32 x = pos.mX;
-	S32 y = pos.mY;
-	x = llround((F32)x / mDisplayScale.mV[VX]);
-	y = llround((F32)y / mDisplayScale.mV[VY]);
-
-	BOOL down = TRUE;
-	BOOL handle = handleAnyMouseClick(window,pos,mask,LLMouseHandler::CLICK_RIGHT,down);
-	if (handle)
-		return handle;
-
-	// *HACK: this should be rolled into the composite tool logic, not
-	// hardcoded at the top level.
-	if (CAMERA_MODE_CUSTOMIZE_AVATAR != gAgentCamera.getCameraMode() && LLToolMgr::getInstance()->getCurrentTool() != LLToolPie::getInstance())
-	{
-		// If the current tool didn't process the click, we should show
-		// the pie menu.  This can be done by passing the event to the pie
-		// menu tool.
-		LLToolPie::getInstance()->handleRightMouseDown(x, y, mask);
-		// show_context_menu( x, y, mask );
-	}
-
-	return TRUE;
-}
-
-BOOL LLViewerWindow::handleRightMouseUp(LLWindow *window,  LLCoordGL pos, MASK mask)
-{
-	BOOL down = FALSE;
- 	return handleAnyMouseClick(window,pos,mask,LLMouseHandler::CLICK_RIGHT,down);
-}
-
-BOOL LLViewerWindow::handleMiddleMouseDown(LLWindow *window,  LLCoordGL pos, MASK mask)
-{
-	BOOL down = TRUE;
-	LLVoiceClient::getInstance()->middleMouseState(true);
- 	handleAnyMouseClick(window,pos,mask,LLMouseHandler::CLICK_MIDDLE,down);
-  
-  	// Always handled as far as the OS is concerned.
-	return TRUE;
-}
-
-LLWindowCallbacks::DragNDropResult LLViewerWindow::handleDragNDrop( LLWindow *window, LLCoordGL pos, MASK mask, LLWindowCallbacks::DragNDropAction action, std::string data)
-{
-	LLWindowCallbacks::DragNDropResult result = LLWindowCallbacks::DND_NONE;
-
-	const bool prim_media_dnd_enabled = gSavedSettings.getBOOL("PrimMediaDragNDrop");
-	const bool slurl_dnd_enabled = gSavedSettings.getBOOL("SLURLDragNDrop");
-	
-	if ( prim_media_dnd_enabled || slurl_dnd_enabled )
-	{
-		switch(action)
-		{
-			// Much of the handling for these two cases is the same.
-			case LLWindowCallbacks::DNDA_TRACK:
-			case LLWindowCallbacks::DNDA_DROPPED:
-			case LLWindowCallbacks::DNDA_START_TRACKING:
-			{
-				bool drop = (LLWindowCallbacks::DNDA_DROPPED == action);
-					
-				if (slurl_dnd_enabled)
-				{
-					LLSLURL dropped_slurl(data);
-					if(dropped_slurl.isSpatial())
-					{
-						if (drop)
-						{
-							LLURLDispatcher::dispatch( dropped_slurl.getSLURLString(), "clicked", NULL, true );
-							return LLWindowCallbacks::DND_MOVE;
-						}
-						return LLWindowCallbacks::DND_COPY;
-					}
-				}
-
-				if (prim_media_dnd_enabled)
-				{
-					LLPickInfo pick_info = pickImmediate( pos.mX, pos.mY,  TRUE /*BOOL pick_transparent*/ );
-
-					LLUUID object_id = pick_info.getObjectID();
-					S32 object_face = pick_info.mObjectFace;
-					std::string url = data;
-
-					lldebugs << "Object: picked at " << pos.mX << ", " << pos.mY << " - face = " << object_face << " - URL = " << url << llendl;
-
-					LLVOVolume *obj = dynamic_cast<LLVOVolume*>(static_cast<LLViewerObject*>(pick_info.getObject()));
-				
-					if (obj && !obj->getRegion()->getCapability("ObjectMedia").empty())
-					{
-						LLTextureEntry *te = obj->getTE(object_face);
-
-						// can modify URL if we can modify the object or we have navigate permissions
-						bool allow_modify_url = obj->permModify() || obj->hasMediaPermission( te->getMediaData(), LLVOVolume::MEDIA_PERM_INTERACT );
-
-						if (te && allow_modify_url )
-						{
-							if (drop)
-							{
-								// object does NOT have media already
-								if ( ! te->hasMedia() )
-								{
-									// we are allowed to modify the object
-									if ( obj->permModify() )
-									{
-										// Create new media entry
-										LLSD media_data;
-										// XXX Should we really do Home URL too?
-										media_data[LLMediaEntry::HOME_URL_KEY] = url;
-										media_data[LLMediaEntry::CURRENT_URL_KEY] = url;
-										media_data[LLMediaEntry::AUTO_PLAY_KEY] = true;
-										obj->syncMediaData(object_face, media_data, true, true);
-										// XXX This shouldn't be necessary, should it ?!?
-										if (obj->getMediaImpl(object_face))
-											obj->getMediaImpl(object_face)->navigateReload();
-										obj->sendMediaDataUpdate();
-
-										result = LLWindowCallbacks::DND_COPY;
-									}
-								}
-								else 
-								// object HAS media already
-								{
-									// URL passes the whitelist
-									if (te->getMediaData()->checkCandidateUrl( url ) )
-									{
-										// just navigate to the URL
-										if (obj->getMediaImpl(object_face))
-										{
-											obj->getMediaImpl(object_face)->navigateTo(url);
-										}
-										else 
-										{
-											// This is very strange.  Navigation should
-											// happen via the Impl, but we don't have one.
-											// This sends it to the server, which /should/
-											// trigger us getting it.  Hopefully.
-											LLSD media_data;
-											media_data[LLMediaEntry::CURRENT_URL_KEY] = url;
-											obj->syncMediaData(object_face, media_data, true, true);
-											obj->sendMediaDataUpdate();
-										}
-										result = LLWindowCallbacks::DND_LINK;
-										
-									}
-								}
-								LLSelectMgr::getInstance()->unhighlightObjectOnly(mDragHoveredObject);
-								mDragHoveredObject = NULL;
-							
-							}
-							else 
-							{
-								// Check the whitelist, if there's media (otherwise just show it)
-								if (te->getMediaData() == NULL || te->getMediaData()->checkCandidateUrl(url))
-								{
-									if ( obj != mDragHoveredObject)
-									{
-										// Highlight the dragged object
-										LLSelectMgr::getInstance()->unhighlightObjectOnly(mDragHoveredObject);
-										mDragHoveredObject = obj;
-										LLSelectMgr::getInstance()->highlightObjectOnly(mDragHoveredObject);
-									}
-									result = (! te->hasMedia()) ? LLWindowCallbacks::DND_COPY : LLWindowCallbacks::DND_LINK;
-
-								}
-							}
-						}
-					}
-				}
-			}
-			break;
-			
-			case LLWindowCallbacks::DNDA_STOP_TRACKING:
-				// The cleanup case below will make sure things are unhilighted if necessary.
-			break;
-		}
-
-		if (prim_media_dnd_enabled &&
-			result == LLWindowCallbacks::DND_NONE && !mDragHoveredObject.isNull())
-		{
-			LLSelectMgr::getInstance()->unhighlightObjectOnly(mDragHoveredObject);
-			mDragHoveredObject = NULL;
-		}
-	}
-	
-	return result;
-}
-  
-BOOL LLViewerWindow::handleMiddleMouseUp(LLWindow *window,  LLCoordGL pos, MASK mask)
-{
-	BOOL down = FALSE;
-	LLVoiceClient::getInstance()->middleMouseState(false);
- 	handleAnyMouseClick(window,pos,mask,LLMouseHandler::CLICK_MIDDLE,down);
-  
-  	// Always handled as far as the OS is concerned.
-	return TRUE;
-}
-
-// WARNING: this is potentially called multiple times per frame
-void LLViewerWindow::handleMouseMove(LLWindow *window,  LLCoordGL pos, MASK mask)
-{
-	S32 x = pos.mX;
-	S32 y = pos.mY;
-
-	x = llround((F32)x / mDisplayScale.mV[VX]);
-	y = llround((F32)y / mDisplayScale.mV[VY]);
-
-	mMouseInWindow = TRUE;
-
-	// Save mouse point for access during idle() and display()
-
-	LLCoordGL mouse_point(x, y);
-
-	if (mouse_point != mCurrentMousePoint)
-	{
-		LLUI::resetMouseIdleTimer();
-	}
-
-	saveLastMouse(mouse_point);
-
-	mWindow->showCursorFromMouseMove();
-
-	if (gAwayTimer.getElapsedTimeF32() > LLAgent::MIN_AFK_TIME)
-	{
-		gAgent.clearAFK();
-	}
-}
-
-void LLViewerWindow::handleMouseLeave(LLWindow *window)
-{
-	// Note: we won't get this if we have captured the mouse.
-	llassert( gFocusMgr.getMouseCapture() == NULL );
-	mMouseInWindow = FALSE;
-	LLToolTipMgr::instance().blockToolTips();
-}
-
-BOOL LLViewerWindow::handleCloseRequest(LLWindow *window)
-{
-	// User has indicated they want to close, but we may need to ask
-	// about modified documents.
-	LLAppViewer::instance()->userQuit();
-	// Don't quit immediately
-	return FALSE;
-}
-
-void LLViewerWindow::handleQuit(LLWindow *window)
-{
-	LLAppViewer::instance()->forceQuit();
-}
-
-void LLViewerWindow::handleResize(LLWindow *window,  S32 width,  S32 height)
-{
-	reshape(width, height);
-	mResDirty = true;
-}
-
-// The top-level window has gained focus (e.g. via ALT-TAB)
-void LLViewerWindow::handleFocus(LLWindow *window)
-{
-	gFocusMgr.setAppHasFocus(TRUE);
-	LLModalDialog::onAppFocusGained();
-
-	gAgent.onAppFocusGained();
-	LLToolMgr::getInstance()->onAppFocusGained();
-
-	// See if we're coming in with modifier keys held down
-	if (gKeyboard)
-	{
-		gKeyboard->resetMaskKeys();
-	}
-
-	// resume foreground running timer
-	// since we artifically limit framerate when not frontmost
-	gForegroundTime.unpause();
-}
-
-// The top-level window has lost focus (e.g. via ALT-TAB)
-void LLViewerWindow::handleFocusLost(LLWindow *window)
-{
-	gFocusMgr.setAppHasFocus(FALSE);
-	//LLModalDialog::onAppFocusLost();
-	LLToolMgr::getInstance()->onAppFocusLost();
-	gFocusMgr.setMouseCapture( NULL );
-
-	if (gMenuBarView)
-	{
-		// stop ALT-key access to menu
-		gMenuBarView->resetMenuTrigger();
-	}
-
-	// restore mouse cursor
-	showCursor();
-	getWindow()->setMouseClipping(FALSE);
-
-	// If losing focus while keys are down, reset them.
-	if (gKeyboard)
-	{
-		gKeyboard->resetKeys();
-	}
-
-	// pause timer that tracks total foreground running time
-	gForegroundTime.pause();
-}
-
-
-BOOL LLViewerWindow::handleTranslatedKeyDown(KEY key,  MASK mask, BOOL repeated)
-{
-	// Let the voice chat code check for its PTT key.  Note that this never affects event processing.
-	LLVoiceClient::getInstance()->keyDown(key, mask);
-	
-	if (gAwayTimer.getElapsedTimeF32() > LLAgent::MIN_AFK_TIME)
-	{
-		gAgent.clearAFK();
-	}
-
-	// *NOTE: We want to interpret KEY_RETURN later when it arrives as
-	// a Unicode char, not as a keydown.  Otherwise when client frame
-	// rate is really low, hitting return sends your chat text before
-	// it's all entered/processed.
-	if (key == KEY_RETURN && mask == MASK_NONE)
-	{
-		return FALSE;
-	}
-
-	return gViewerKeyboard.handleKey(key, mask, repeated);
-}
-
-BOOL LLViewerWindow::handleTranslatedKeyUp(KEY key,  MASK mask)
-{
-	// Let the voice chat code check for its PTT key.  Note that this never affects event processing.
-	LLVoiceClient::getInstance()->keyUp(key, mask);
-
-	return FALSE;
-}
-
-
-void LLViewerWindow::handleScanKey(KEY key, BOOL key_down, BOOL key_up, BOOL key_level)
-{
-	LLViewerJoystick::getInstance()->setCameraNeedsUpdate(true);
-	return gViewerKeyboard.scanKey(key, key_down, key_up, key_level);
-}
-
-
-
-
-BOOL LLViewerWindow::handleActivate(LLWindow *window, BOOL activated)
-{
-	if (activated)
-	{
-		mActive = true;
-		send_agent_resume();
-		gAgent.clearAFK();
-		
-		// Unmute audio
-		audio_update_volume();
-	}
-	else
-	{
-		mActive = false;
-				
-		// if the user has chosen to go Away automatically after some time, then go Away when minimizing
-		if (gSavedSettings.getS32("AFKTimeout"))
-		{
-			gAgent.setAFK();
-		}
-		
-		// SL-53351: Make sure we're not in mouselook when minimised, to prevent control issues
-		if (gAgentCamera.getCameraMode() == CAMERA_MODE_MOUSELOOK)
-		{
-			gAgentCamera.changeCameraToDefault();
-		}
-		
-		send_agent_pause();
-	
-		// Mute audio
-		audio_update_volume();
-	}
-	return TRUE;
-}
-
-BOOL LLViewerWindow::handleActivateApp(LLWindow *window, BOOL activating)
-{
-	//if (!activating) gAgentCamera.changeCameraToDefault();
-
-	LLViewerJoystick::getInstance()->setNeedsReset(true);
-	return FALSE;
-}
-
-
-void LLViewerWindow::handleMenuSelect(LLWindow *window,  S32 menu_item)
-{
-}
-
-
-BOOL LLViewerWindow::handlePaint(LLWindow *window,  S32 x,  S32 y, S32 width,  S32 height)
-{
-	// *TODO: Enable similar information output for other platforms?  DK 2011-02-18
-#if LL_WINDOWS
-	if (gHeadlessClient)
-	{
-		HWND window_handle = (HWND)window->getPlatformWindow();
-		PAINTSTRUCT ps; 
-		HDC hdc; 
- 
-		RECT wnd_rect;
-		wnd_rect.left = 0;
-		wnd_rect.top = 0;
-		wnd_rect.bottom = 200;
-		wnd_rect.right = 500;
-
-		hdc = BeginPaint(window_handle, &ps); 
-		//SetBKColor(hdc, RGB(255, 255, 255));
-		FillRect(hdc, &wnd_rect, CreateSolidBrush(RGB(255, 255, 255)));
-
-		std::string temp_str;
-		temp_str = llformat( "FPS %3.1f Phy FPS %2.1f Time Dil %1.3f",		/* Flawfinder: ignore */
-				LLViewerStats::getInstance()->mFPSStat.getMeanPerSec(),
-				LLViewerStats::getInstance()->mSimPhysicsFPS.getPrev(0),
-				LLViewerStats::getInstance()->mSimTimeDilation.getPrev(0));
-		S32 len = temp_str.length();
-		TextOutA(hdc, 0, 0, temp_str.c_str(), len); 
-
-
-		LLVector3d pos_global = gAgent.getPositionGlobal();
-		temp_str = llformat( "Avatar pos %6.1lf %6.1lf %6.1lf", pos_global.mdV[0], pos_global.mdV[1], pos_global.mdV[2]);
-		len = temp_str.length();
-		TextOutA(hdc, 0, 25, temp_str.c_str(), len); 
-
-		TextOutA(hdc, 0, 50, "Set \"HeadlessClient FALSE\" in settings.ini file to reenable", 61);
-		EndPaint(window_handle, &ps); 
-		return TRUE;
-	}
-#endif
-	return FALSE;
-}
-
-
-void LLViewerWindow::handleScrollWheel(LLWindow *window,  S32 clicks)
-{
-	handleScrollWheel( clicks );
-}
-
-void LLViewerWindow::handleWindowBlock(LLWindow *window)
-{
-	send_agent_pause();
-}
-
-void LLViewerWindow::handleWindowUnblock(LLWindow *window)
-{
-	send_agent_resume();
-}
-
-void LLViewerWindow::handleDataCopy(LLWindow *window, S32 data_type, void *data)
-{
-	const S32 SLURL_MESSAGE_TYPE = 0;
-	switch (data_type)
-	{
-	case SLURL_MESSAGE_TYPE:
-		// received URL
-		std::string url = (const char*)data;
-		LLMediaCtrl* web = NULL;
-		const bool trusted_browser = false;
-		// don't treat slapps coming from external browsers as "clicks" as this would bypass throttling
-		if (LLURLDispatcher::dispatch(url, "", web, trusted_browser))
-		{
-			// bring window to foreground, as it has just been "launched" from a URL
-			mWindow->bringToFront();
-		}
-		break;
-	}
-}
-
-BOOL LLViewerWindow::handleTimerEvent(LLWindow *window)
-{
-	if (LLViewerJoystick::getInstance()->getOverrideCamera())
-	{
-		LLViewerJoystick::getInstance()->updateStatus();
-		return TRUE;
-	}
-	return FALSE;
-}
-
-BOOL LLViewerWindow::handleDeviceChange(LLWindow *window)
-{
-	// give a chance to use a joystick after startup (hot-plugging)
-	if (!LLViewerJoystick::getInstance()->isJoystickInitialized() )
-	{
-		LLViewerJoystick::getInstance()->init(true);
-		return TRUE;
-	}
-	return FALSE;
-}
-
-void LLViewerWindow::handlePingWatchdog(LLWindow *window, const char * msg)
-{
-	LLAppViewer::instance()->pingMainloopTimeout(msg);
-}
-
-
-void LLViewerWindow::handleResumeWatchdog(LLWindow *window)
-{
-	LLAppViewer::instance()->resumeMainloopTimeout();
-}
-
-void LLViewerWindow::handlePauseWatchdog(LLWindow *window)
-{
-	LLAppViewer::instance()->pauseMainloopTimeout();
-}
-
-//virtual
-std::string LLViewerWindow::translateString(const char* tag)
-{
-	return LLTrans::getString( std::string(tag) );
-}
-
-//virtual
-std::string LLViewerWindow::translateString(const char* tag,
-		const std::map<std::string, std::string>& args)
-{
-	// LLTrans uses a special subclass of std::string for format maps,
-	// but we must use std::map<> in these callbacks, otherwise we create
-	// a dependency between LLWindow and LLFormatMapString.  So copy the data.
-	LLStringUtil::format_map_t args_copy;
-	std::map<std::string,std::string>::const_iterator it = args.begin();
-	for ( ; it != args.end(); ++it)
-	{
-		args_copy[it->first] = it->second;
-	}
-	return LLTrans::getString( std::string(tag), args_copy);
-}
-
-//
-// Classes
-//
-LLViewerWindow::LLViewerWindow(const Params& p)
-:	mWindow(NULL),
-	mActive(true),
-	mUIVisible(true),
-	mWindowRectRaw(0, p.height, p.width, 0),
-	mWindowRectScaled(0, p.height, p.width, 0),
-	mWorldViewRectRaw(0, p.height, p.width, 0),
-	mLeftMouseDown(FALSE),
-	mMiddleMouseDown(FALSE),
-	mRightMouseDown(FALSE),
-	mMouseInWindow( FALSE ),
-	mLastMask( MASK_NONE ),
-	mToolStored( NULL ),
-	mHideCursorPermanent( FALSE ),
-	mCursorHidden(FALSE),
-	mIgnoreActivate( FALSE ),
-	mResDirty(false),
-	mStatesDirty(false),
-	mCurrResolutionIndex(0),
-	// gKeyboard is still NULL, so it doesn't do LLWindowListener any good to
-	// pass its value right now. Instead, pass it a nullary function that
-	// will, when we later need it, return the value of gKeyboard.
-	// boost::lambda::var() constructs such a functor on the fly.
-	mWindowListener(new LLWindowListener(this, boost::lambda::var(gKeyboard))),
-	mViewerWindowListener(new LLViewerWindowListener(this)),
-	mProgressView(NULL)
-{
-	LLNotificationChannel::buildChannel("VW_alerts", "Visible", LLNotificationFilters::filterBy<std::string>(&LLNotification::getType, "alert"));
-	LLNotificationChannel::buildChannel("VW_alertmodal", "Visible", LLNotificationFilters::filterBy<std::string>(&LLNotification::getType, "alertmodal"));
-
-	LLNotifications::instance().getChannel("VW_alerts")->connectChanged(&LLViewerWindow::onAlert);
-	LLNotifications::instance().getChannel("VW_alertmodal")->connectChanged(&LLViewerWindow::onAlert);
-	LLNotifications::instance().setIgnoreAllNotifications(gSavedSettings.getBOOL("IgnoreAllNotifications"));
-	llinfos << "NOTE: ALL NOTIFICATIONS THAT OCCUR WILL GET ADDED TO IGNORE LIST FOR LATER RUNS." << llendl;
-
-	// Default to application directory.
-	LLViewerWindow::sSnapshotBaseName = "Snapshot";
-	LLViewerWindow::sMovieBaseName = "SLmovie";
-	resetSnapshotLoc();
-
-	// create window
-	mWindow = LLWindowManager::createWindow(this,
-		p.title, p.name, p.x, p.y, p.width, p.height, 0,
-		p.fullscreen, 
-		gHeadlessClient,
-		gSavedSettings.getBOOL("DisableVerticalSync"),
-		!gHeadlessClient,
-		p.ignore_pixel_depth,
-		gSavedSettings.getBOOL("RenderDeferred") ? 0 : gSavedSettings.getU32("RenderFSAASamples")); //don't use window level anti-aliasing if FBOs are enabled
-
-	if (!LLViewerShaderMgr::sInitialized)
-	{ //immediately initialize shaders
-		LLViewerShaderMgr::sInitialized = TRUE;
-		LLViewerShaderMgr::instance()->setShaders();
-	}
-
-	if (NULL == mWindow)
-	{
-		LLSplashScreen::update(LLTrans::getString("StartupRequireDriverUpdate"));
-	
-		LL_WARNS("Window") << "Failed to create window, to be shutting Down, be sure your graphics driver is updated." << llendl ;
-
-		ms_sleep(5000) ; //wait for 5 seconds.
-
-		LLSplashScreen::update(LLTrans::getString("ShuttingDown"));
-#if LL_LINUX || LL_SOLARIS
-		llwarns << "Unable to create window, be sure screen is set at 32-bit color and your graphics driver is configured correctly.  See README-linux.txt or README-solaris.txt for further information."
-				<< llendl;
-#else
-		LL_WARNS("Window") << "Unable to create window, be sure screen is set at 32-bit color in Control Panels->Display->Settings"
-				<< LL_ENDL;
-#endif
-        LLAppViewer::instance()->fastQuit(1);
-	}
-	
-	if (!LLAppViewer::instance()->restoreErrorTrap())
-	{
-		LL_WARNS("Window") << " Someone took over my signal/exception handler (post createWindow)!" << LL_ENDL;
-	}
-
-	const bool do_not_enforce = false;
-	mWindow->setMinSize(p.min_width, p.min_height, do_not_enforce);  // root view not set 
-	LLCoordScreen scr;
-    mWindow->getSize(&scr);
-
-    if(p.fullscreen && ( scr.mX!=p.width || scr.mY!=p.height))
-    {
-		llwarns << "Fullscreen has forced us in to a different resolution now using "<<scr.mX<<" x "<<scr.mY<<llendl;
-		gSavedSettings.setS32("FullScreenWidth",scr.mX);
-		gSavedSettings.setS32("FullScreenHeight",scr.mY);
-    }
-
-	// Get the real window rect the window was created with (since there are various OS-dependent reasons why
-	// the size of a window or fullscreen context may have been adjusted slightly...)
-	F32 ui_scale_factor = gSavedSettings.getF32("UIScaleFactor");
-	
-	mDisplayScale.setVec(llmax(1.f / mWindow->getPixelAspectRatio(), 1.f), llmax(mWindow->getPixelAspectRatio(), 1.f));
-	mDisplayScale *= ui_scale_factor;
-	LLUI::setScaleFactor(mDisplayScale);
-
-	{
-		LLCoordWindow size;
-		mWindow->getSize(&size);
-		mWindowRectRaw.set(0, size.mY, size.mX, 0);
-		mWindowRectScaled.set(0, llround((F32)size.mY / mDisplayScale.mV[VY]), llround((F32)size.mX / mDisplayScale.mV[VX]), 0);
-	}
-	
-	LLFontManager::initClass();
-
-	//
-	// We want to set this stuff up BEFORE we initialize the pipeline, so we can turn off
-	// stuff like AGP if we think that it'll crash the viewer.
-	//
-	LL_DEBUGS("Window") << "Loading feature tables." << LL_ENDL;
-
-	LLFeatureManager::getInstance()->init();
-
-	// Initialize OpenGL Renderer
-	if (!LLFeatureManager::getInstance()->isFeatureAvailable("RenderVBOEnable") ||
-		!gGLManager.mHasVertexBufferObject)
-	{
-		gSavedSettings.setBOOL("RenderVBOEnable", FALSE);
-	}
-	LLVertexBuffer::initClass(gSavedSettings.getBOOL("RenderVBOEnable"), gSavedSettings.getBOOL("RenderVBOMappingDisable"));
-	LL_INFOS("RenderInit") << "LLVertexBuffer initialization done." << LL_ENDL ;
-	gGL.init() ;
-
-	if (LLFeatureManager::getInstance()->isSafe()
-		|| (gSavedSettings.getS32("LastFeatureVersion") != LLFeatureManager::getInstance()->getVersion())
-		|| (gSavedSettings.getString("LastGPUString") != LLFeatureManager::getInstance()->getGPUString())
-		|| (gSavedSettings.getBOOL("ProbeHardwareOnStartup")))
-	{
-		LLFeatureManager::getInstance()->applyRecommendedSettings();
-		gSavedSettings.setBOOL("ProbeHardwareOnStartup", FALSE);
-	}
-
-	if (!gGLManager.mHasDepthClamp)
-	{
-		LL_INFOS("RenderInit") << "Missing feature GL_ARB_depth_clamp. Void water might disappear in rare cases." << LL_ENDL;
-	}
-	
-	// If we crashed while initializng GL stuff last time, disable certain features
-	if (gSavedSettings.getBOOL("RenderInitError"))
-	{
-		mInitAlert = "DisplaySettingsNoShaders";
-		LLFeatureManager::getInstance()->setGraphicsLevel(0, false);
-		gSavedSettings.setU32("RenderQualityPerformance", 0);		
-	}
-		
-	// Init the image list.  Must happen after GL is initialized and before the images that
-	// LLViewerWindow needs are requested.
-	LLImageGL::initClass(LLViewerTexture::MAX_GL_IMAGE_CATEGORY) ;
-	gTextureList.init();
-	LLViewerTextureManager::init() ;
-	gBumpImageList.init();
-	
-	// Init font system, but don't actually load the fonts yet
-	// because our window isn't onscreen and they take several
-	// seconds to parse.
-	LLFontGL::initClass( gSavedSettings.getF32("FontScreenDPI"),
-								mDisplayScale.mV[VX],
-								mDisplayScale.mV[VY],
-								gDirUtilp->getAppRODataDir(),
-								LLUI::getXUIPaths());
-	
-	// Create container for all sub-views
-	LLView::Params rvp;
-	rvp.name("root");
-	rvp.rect(mWindowRectScaled);
-	rvp.mouse_opaque(false);
-	rvp.follows.flags(FOLLOWS_NONE);
-	mRootView = LLUICtrlFactory::create<LLRootView>(rvp);
-	LLUI::setRootView(mRootView);
-
-	// Make avatar head look forward at start
-	mCurrentMousePoint.mX = getWindowWidthScaled() / 2;
-	mCurrentMousePoint.mY = getWindowHeightScaled() / 2;
-
-	gShowOverlayTitle = gSavedSettings.getBOOL("ShowOverlayTitle");
-	mOverlayTitle = gSavedSettings.getString("OverlayTitle");
-	// Can't have spaces in settings.ini strings, so use underscores instead and convert them.
-	LLStringUtil::replaceChar(mOverlayTitle, '_', ' ');
-
-	// sync the keyboard's setting with the saved setting
-	gSavedSettings.getControl("NumpadControl")->firePropertyChanged();
-
-	mDebugText = new LLDebugText(this);
-
-	mWorldViewRectScaled = calcScaledRect(mWorldViewRectRaw, mDisplayScale);
-}
-
-void LLViewerWindow::initGLDefaults()
-{
-	gGL.setSceneBlendType(LLRender::BT_ALPHA);
-
-	if (!LLGLSLShader::sNoFixedFunction)
-	{ //initialize fixed function state
-		glColorMaterial( GL_FRONT_AND_BACK, GL_AMBIENT_AND_DIFFUSE );
-
-		glMaterialfv(GL_FRONT_AND_BACK,GL_AMBIENT,LLColor4::black.mV);
-		glMaterialfv(GL_FRONT_AND_BACK,GL_DIFFUSE,LLColor4::white.mV);
-
-		// lights for objects
-		glShadeModel( GL_SMOOTH );
-
-		gGL.getTexUnit(0)->enable(LLTexUnit::TT_TEXTURE);
-		gGL.getTexUnit(0)->setTextureBlendType(LLTexUnit::TB_MULT);
-	}
-
-	glPixelStorei(GL_PACK_ALIGNMENT,1);
-	glPixelStorei(GL_UNPACK_ALIGNMENT,1);
-
-	gGL.setAmbientLightColor(LLColor4::black);
-		
-	glCullFace(GL_BACK);
-
-	// RN: Need this for translation and stretch manip.
-	gBox.prerender();
-}
-
-struct MainPanel : public LLPanel
-{
-};
-
-void LLViewerWindow::initBase()
-{
-	S32 height = getWindowHeightScaled();
-	S32 width = getWindowWidthScaled();
-
-	LLRect full_window(0, height, width, 0);
-
-	////////////////////
-	//
-	// Set the gamma
-	//
-
-	F32 gamma = gSavedSettings.getF32("RenderGamma");
-	if (gamma != 0.0f)
-	{
-		getWindow()->setGamma(gamma);
-	}
-
-	// Create global views
-
-	// Create the floater view at the start so that other views can add children to it. 
-	// (But wait to add it as a child of the root view so that it will be in front of the 
-	// other views.)
-	MainPanel* main_view = new MainPanel();
-	main_view->buildFromFile("main_view.xml");
-	main_view->setShape(full_window);
-	getRootView()->addChild(main_view);
-
-	// placeholder widget that controls where "world" is rendered
-	mWorldViewPlaceholder = main_view->getChildView("world_view_rect")->getHandle();
-	mPopupView = main_view->getChild<LLPopupView>("popup_holder");
-	mHintHolder = main_view->getChild<LLView>("hint_holder")->getHandle();
-	mLoginPanelHolder = main_view->getChild<LLView>("login_panel_holder")->getHandle();
-
-	// Create the toolbar view
-	// Get a pointer to the toolbar view holder
-	LLPanel* panel_holder = main_view->getChild<LLPanel>("toolbar_view_holder");
-	// Load the toolbar view from file 
-	gToolBarView = LLUICtrlFactory::getInstance()->createFromFile<LLToolBarView>("panel_toolbar_view.xml", panel_holder, LLDefaultChildRegistry::instance());
-	gToolBarView->setShape(panel_holder->getLocalRect());
-	// Hide the toolbars for the moment: we'll make them visible after logging in world (see LLViewerWindow::initWorldUI())
-	gToolBarView->setVisible(FALSE);
-
-	// Constrain floaters to inside the menu and status bar regions.
-	gFloaterView = main_view->getChild<LLFloaterView>("Floater View");
-	gFloaterView->setFloaterSnapView(main_view->getChild<LLView>("floater_snap_region")->getHandle());
-	gSnapshotFloaterView = main_view->getChild<LLSnapshotFloaterView>("Snapshot Floater View");
-	
-
-	// Console
-	llassert( !gConsole );
-	LLConsole::Params cp;
-	cp.name("console");
-	cp.max_lines(gSavedSettings.getS32("ConsoleBufferSize"));
-	cp.rect(getChatConsoleRect());
-	cp.persist_time(gSavedSettings.getF32("ChatPersistTime"));
-	cp.font_size_index(gSavedSettings.getS32("ChatFontSize"));
-	cp.follows.flags(FOLLOWS_LEFT | FOLLOWS_RIGHT | FOLLOWS_BOTTOM);
-	gConsole = LLUICtrlFactory::create<LLConsole>(cp);
-	getRootView()->addChild(gConsole);
-
-	// optionally forward warnings to chat console/chat floater
-	// for qa runs and dev builds
-#if  !LL_RELEASE_FOR_DOWNLOAD
-	LLError::addRecorder(RecordToChatConsole::getInstance());
-#else
-	if(gSavedSettings.getBOOL("QAMode"))
-	{
-		LLError::addRecorder(RecordToChatConsole::getInstance());
-	}
-#endif
-
-	gDebugView = getRootView()->getChild<LLDebugView>("DebugView");
-	gDebugView->init();
-	gToolTipView = getRootView()->getChild<LLToolTipView>("tooltip view");
-
-	// Initialize busy response message when logged in
-	LLAppViewer::instance()->setOnLoginCompletedCallback(boost::bind(&LLFloaterPreference::initBusyResponse));
-
-	// Add the progress bar view (startup view), which overrides everything
-	mProgressView = getRootView()->findChild<LLProgressView>("progress_view");
-	setShowProgress(FALSE);
-	setProgressCancelButtonVisible(FALSE);
-
-	gMenuHolder = getRootView()->getChild<LLViewerMenuHolderGL>("Menu Holder");
-
-	LLMenuGL::sMenuContainer = gMenuHolder;
-
-}
-
-void LLViewerWindow::initWorldUI()
-{
-	S32 height = mRootView->getRect().getHeight();
-	S32 width = mRootView->getRect().getWidth();
-	LLRect full_window(0, height, width, 0);
-
-
-	gIMMgr = LLIMMgr::getInstance();
-
-	//getRootView()->sendChildToFront(gFloaterView);
-	//getRootView()->sendChildToFront(gSnapshotFloaterView);
-
-	LLPanel* chiclet_container = getRootView()->getChild<LLPanel>("chiclet_container");
-	LLChicletBar* chiclet_bar = LLChicletBar::getInstance();
-	chiclet_bar->setShape(chiclet_container->getLocalRect());
-	chiclet_bar->setFollowsAll();
-	chiclet_container->addChild(chiclet_bar);
-	chiclet_container->setVisible(TRUE);
-
-	LLRect morph_view_rect = full_window;
-	morph_view_rect.stretch( -STATUS_BAR_HEIGHT );
-	morph_view_rect.mTop = full_window.mTop - 32;
-	LLMorphView::Params mvp;
-	mvp.name("MorphView");
-	mvp.rect(morph_view_rect);
-	mvp.visible(false);
-	gMorphView = LLUICtrlFactory::create<LLMorphView>(mvp);
-	getRootView()->addChild(gMorphView);
-
-	LLWorldMapView::initClass();
-	
-	// Force gFloaterWorldMap to initialize
-	LLFloaterReg::getInstance("world_map");
-
-	// Force gFloaterTools to initialize
-	LLFloaterReg::getInstance("build");
-	LLFloaterReg::hideInstance("build");
-
-	// Status bar
-	LLPanel* status_bar_container = getRootView()->getChild<LLPanel>("status_bar_container");
-	gStatusBar = new LLStatusBar(status_bar_container->getLocalRect());
-	gStatusBar->setFollowsAll();
-	gStatusBar->setShape(status_bar_container->getLocalRect());
-	// sync bg color with menu bar
-	gStatusBar->setBackgroundColor( gMenuBarView->getBackgroundColor().get() );
-	status_bar_container->addChildInBack(gStatusBar);
-	status_bar_container->setVisible(TRUE);
-
-	// Navigation bar
-	LLPanel* nav_bar_container = getRootView()->getChild<LLPanel>("nav_bar_container");
-
-	LLNavigationBar* navbar = LLNavigationBar::getInstance();
-	navbar->setShape(nav_bar_container->getLocalRect());
-	navbar->setBackgroundColor(gMenuBarView->getBackgroundColor().get());
-	nav_bar_container->addChild(navbar);
-	nav_bar_container->setVisible(TRUE);
-	
-	if (!gSavedSettings.getBOOL("ShowNavbarNavigationPanel"))
-	{
-		navbar->setVisible(FALSE);
-	}
-
-	// Top Info bar
-	LLPanel* topinfo_bar_container = getRootView()->getChild<LLPanel>("topinfo_bar_container");
-	LLPanelTopInfoBar* topinfo_bar = LLPanelTopInfoBar::getInstance();
-
-	topinfo_bar->setShape(topinfo_bar_container->getLocalRect());
-
-	topinfo_bar_container->addChild(topinfo_bar);
-	topinfo_bar_container->setVisible(TRUE);
-
-	if (!gSavedSettings.getBOOL("ShowMiniLocationPanel"))
-	{
-		topinfo_bar->setVisible(FALSE);
-	}
-
-	if ( gHUDView == NULL )
-	{
-		LLRect hud_rect = full_window;
-		hud_rect.mBottom += 50;
-		if (gMenuBarView && gMenuBarView->isInVisibleChain())
-		{
-			hud_rect.mTop -= gMenuBarView->getRect().getHeight();
-		}
-		gHUDView = new LLHUDView(hud_rect);
-		getRootView()->addChild(gHUDView);
-	}
-
-	LLPanel* panel_ssf_container = getRootView()->getChild<LLPanel>("stand_stop_flying_container");
-	LLPanelStandStopFlying* panel_stand_stop_flying	= LLPanelStandStopFlying::getInstance();
-	panel_ssf_container->addChild(panel_stand_stop_flying);
-	panel_ssf_container->setVisible(TRUE);
-
-	// Load and make the toolbars visible
-	// Note: we need to load the toolbars only *after* the user is logged in and IW
-	if (gToolBarView)
-	{
-		gToolBarView->loadToolbars();
-		gToolBarView->setVisible(TRUE);
-	}
-
-	LLMediaCtrl* destinations = LLFloaterReg::getInstance("destinations")->getChild<LLMediaCtrl>("destination_guide_contents");
-	if (destinations)
-	{
-		destinations->setErrorPageURL(gSavedSettings.getString("GenericErrorPageURL"));
-		std::string url = gSavedSettings.getString("DestinationGuideURL");
-		url = LLWeb::expandURLSubstitutions(url, LLSD());
-		destinations->navigateTo(url, "text/html");
-	}
-	LLMediaCtrl* avatar_picker = LLFloaterReg::getInstance("avatar")->findChild<LLMediaCtrl>("avatar_picker_contents");
-	if (avatar_picker)
-	{
-		avatar_picker->setErrorPageURL(gSavedSettings.getString("GenericErrorPageURL"));
-		std::string url = gSavedSettings.getString("AvatarPickerURL");
-		url = LLWeb::expandURLSubstitutions(url, LLSD());
-		avatar_picker->navigateTo(url, "text/html");
-	}
-}
-
-// Destroy the UI
-void LLViewerWindow::shutdownViews()
-{
-	// clean up warning logger
-	LLError::removeRecorder(RecordToChatConsole::getInstance());
-
-	delete mDebugText;
-	mDebugText = NULL;
-	
-	// Cleanup global views
-	if (gMorphView)
-	{
-		gMorphView->setVisible(FALSE);
-	}
-
-	// DEV-40930: Clear sModalStack. Otherwise, any LLModalDialog left open
-	// will crump with LL_ERRS.
-	LLModalDialog::shutdownModals();
-	
-	// destroy the nav bar, not currently part of gViewerWindow
-	// *TODO: Make LLNavigationBar part of gViewerWindow
-	if (LLNavigationBar::instanceExists())
-	{
-		delete LLNavigationBar::getInstance();
-	}
-
-	// destroy menus after instantiating navbar above, as it needs
-	// access to gMenuHolder
-	cleanup_menus();
-
-	// Delete all child views.
-	delete mRootView;
-	mRootView = NULL;
-
-	// Automatically deleted as children of mRootView.  Fix the globals.
-	gStatusBar = NULL;
-	gIMMgr = NULL;
-	gToolTipView = NULL;
-
-	gToolBarView = NULL;
-	gFloaterView = NULL;
-	gMorphView = NULL;
-
-	gHUDView = NULL;
-}
-
-void LLViewerWindow::shutdownGL()
-{
-	//--------------------------------------------------------
-	// Shutdown GL cleanly.  Order is very important here.
-	//--------------------------------------------------------
-	LLFontGL::destroyDefaultFonts();
-	LLFontManager::cleanupClass();
-	stop_glerror();
-
-	gSky.cleanup();
-	stop_glerror();
-
-	LLWearableList::instance().cleanup() ;
-
-	gTextureList.shutdown();
-	stop_glerror();
-
-	gBumpImageList.shutdown();
-	stop_glerror();
-
-	LLWorldMapView::cleanupTextures();
-
-	llinfos << "Cleaning up pipeline" << llendl;
-	gPipeline.cleanup();
-	stop_glerror();
-
-	LLViewerTextureManager::cleanup() ;
-	LLImageGL::cleanupClass() ;
-
-	llinfos << "All textures and llimagegl images are destroyed!" << llendl ;
-
-	llinfos << "Cleaning up select manager" << llendl;
-	LLSelectMgr::getInstance()->cleanup();	
-
-	llinfos << "Stopping GL during shutdown" << llendl;
-	stopGL(FALSE);
-	stop_glerror();
-
-	gGL.shutdown();
-
-	LLVertexBuffer::cleanupClass();
-
-	llinfos << "LLVertexBuffer cleaned." << llendl ;
-}
-
-// shutdownViews() and shutdownGL() need to be called first
-LLViewerWindow::~LLViewerWindow()
-{
-	llinfos << "Destroying Window" << llendl;
-	destroyWindow();
-
-	delete mDebugText;
-	mDebugText = NULL;
-}
-
-
-void LLViewerWindow::setCursor( ECursorType c )
-{
-	mWindow->setCursor( c );
-}
-
-void LLViewerWindow::showCursor()
-{
-	mWindow->showCursor();
-	
-	mCursorHidden = FALSE;
-}
-
-void LLViewerWindow::hideCursor()
-{
-	// And hide the cursor
-	mWindow->hideCursor();
-
-	mCursorHidden = TRUE;
-}
-
-void LLViewerWindow::sendShapeToSim()
-{
-	LLMessageSystem* msg = gMessageSystem;
-	if(!msg) return;
-	msg->newMessageFast(_PREHASH_AgentHeightWidth);
-	msg->nextBlockFast(_PREHASH_AgentData);
-	msg->addUUIDFast(_PREHASH_AgentID, gAgent.getID());
-	msg->addUUIDFast(_PREHASH_SessionID, gAgent.getSessionID());
-	msg->addU32Fast(_PREHASH_CircuitCode, gMessageSystem->mOurCircuitCode);
-	msg->nextBlockFast(_PREHASH_HeightWidthBlock);
-	msg->addU32Fast(_PREHASH_GenCounter, 0);
-	U16 height16 = (U16) mWorldViewRectRaw.getHeight();
-	U16 width16 = (U16) mWorldViewRectRaw.getWidth();
-	msg->addU16Fast(_PREHASH_Height, height16);
-	msg->addU16Fast(_PREHASH_Width, width16);
-	gAgent.sendReliableMessage();
-}
-
-// Must be called after window is created to set up agent
-// camera variables and UI variables.
-void LLViewerWindow::reshape(S32 width, S32 height)
-{
-	// Destroying the window at quit time generates spurious
-	// reshape messages.  We don't care about these, and we
-	// don't want to send messages because the message system
-	// may have been destructed.
-	if (!LLApp::isExiting())
-	{
-		gWindowResized = TRUE;
-
-		// update our window rectangle
-		mWindowRectRaw.mRight = mWindowRectRaw.mLeft + width;
-		mWindowRectRaw.mTop = mWindowRectRaw.mBottom + height;
-
-		//glViewport(0, 0, width, height );
-
-		if (height > 0)
-		{ 
-			LLViewerCamera::getInstance()->setViewHeightInPixels( mWorldViewRectRaw.getHeight() );
-			LLViewerCamera::getInstance()->setAspect( getWorldViewAspectRatio() );
-		}
-
-		calcDisplayScale();
-	
-		BOOL display_scale_changed = mDisplayScale != LLUI::sGLScaleFactor;
-		LLUI::setScaleFactor(mDisplayScale);
-
-		// update our window rectangle
-		mWindowRectScaled.mRight = mWindowRectScaled.mLeft + llround((F32)width / mDisplayScale.mV[VX]);
-		mWindowRectScaled.mTop = mWindowRectScaled.mBottom + llround((F32)height / mDisplayScale.mV[VY]);
-
-		setup2DViewport();
-
-		// Inform lower views of the change
-		// round up when converting coordinates to make sure there are no gaps at edge of window
-		LLView::sForceReshape = display_scale_changed;
-		mRootView->reshape(llceil((F32)width / mDisplayScale.mV[VX]), llceil((F32)height / mDisplayScale.mV[VY]));
-		LLView::sForceReshape = FALSE;
-
-		// clear font width caches
-		if (display_scale_changed)
-		{
-			LLHUDObject::reshapeAll();
-		}
-
-		sendShapeToSim();
-
-		// store new settings for the mode we are in, regardless
-		BOOL maximized = mWindow->getMaximized();
-		gSavedSettings.setBOOL("WindowMaximized", maximized);
-
-		if (!maximized)
-		{
-			U32 min_window_width=gSavedSettings.getU32("MinWindowWidth");
-			U32 min_window_height=gSavedSettings.getU32("MinWindowHeight");
-			// tell the OS specific window code about min window size
-			mWindow->setMinSize(min_window_width, min_window_height);
-
-			// Only save size if not maximized
-			gSavedSettings.setU32("WindowWidth", mWindowRectRaw.getWidth());
-			gSavedSettings.setU32("WindowHeight", mWindowRectRaw.getHeight());
-		}
-
-		LLViewerStats::getInstance()->setStat(LLViewerStats::ST_WINDOW_WIDTH, (F64)width);
-		LLViewerStats::getInstance()->setStat(LLViewerStats::ST_WINDOW_HEIGHT, (F64)height);
-	}
-}
-
-
-// Hide normal UI when a logon fails
-void LLViewerWindow::setNormalControlsVisible( BOOL visible )
-{
-	if(LLChicletBar::instanceExists())
-	{
-		LLChicletBar::getInstance()->setVisible(visible);
-		LLChicletBar::getInstance()->setEnabled(visible);
-	}
-
-	if ( gMenuBarView )
-	{
-		gMenuBarView->setVisible( visible );
-		gMenuBarView->setEnabled( visible );
-
-		// ...and set the menu color appropriately.
-		setMenuBackgroundColor(gAgent.getGodLevel() > GOD_NOT, 
-			LLGridManager::getInstance()->isInProductionGrid());
-	}
-        
-	if ( gStatusBar )
-	{
-		gStatusBar->setVisible( visible );	
-		gStatusBar->setEnabled( visible );	
-	}
-	
-	LLNavigationBar* navbarp = LLUI::getRootView()->findChild<LLNavigationBar>("navigation_bar");
-	if (navbarp)
-	{
-		// when it's time to show navigation bar we need to ensure that the user wants to see it
-		// i.e. ShowNavbarNavigationPanel option is true
-		navbarp->setVisible( visible && gSavedSettings.getBOOL("ShowNavbarNavigationPanel") );
-	}
-}
-
-void LLViewerWindow::setMenuBackgroundColor(bool god_mode, bool dev_grid)
-{
-    LLSD args;
-    LLColor4 new_bg_color;
-
-	// no l10n problem because channel is always an english string
-	std::string channel = LLVersionInfo::getChannel();
-	bool isProject = (channel.find("Project") != std::string::npos);
-	
-	// god more important than project, proj more important than grid
-    if(god_mode && LLGridManager::getInstance()->isInProductionGrid())
-    {
-        new_bg_color = LLUIColorTable::instance().getColor( "MenuBarGodBgColor" );
-    }
-    else if(god_mode && !LLGridManager::getInstance()->isInProductionGrid())
-    {
-        new_bg_color = LLUIColorTable::instance().getColor( "MenuNonProductionGodBgColor" );
-    }
-	else if (!god_mode && isProject)
-	{
-		new_bg_color = LLUIColorTable::instance().getColor( "MenuBarProjectBgColor" );
-    }
-    else if(!god_mode && !LLGridManager::getInstance()->isInProductionGrid())
-    {
-        new_bg_color = LLUIColorTable::instance().getColor( "MenuNonProductionBgColor" );
-    }
-    else 
-    {
-        new_bg_color = LLUIColorTable::instance().getColor( "MenuBarBgColor" );
-    }
-
-    if(gMenuBarView)
-    {
-        gMenuBarView->setBackgroundColor( new_bg_color );
-    }
-
-    if(gStatusBar)
-    {
-        gStatusBar->setBackgroundColor( new_bg_color );
-    }
-}
-
-void LLViewerWindow::drawDebugText()
-{
-	gGL.color4f(1,1,1,1);
-	gGL.pushMatrix();
-	gGL.pushUIMatrix();
-	if (LLGLSLShader::sNoFixedFunction)
-	{
-		gUIProgram.bind();
-	}
-	{
-		// scale view by UI global scale factor and aspect ratio correction factor
-		gGL.scaleUI(mDisplayScale.mV[VX], mDisplayScale.mV[VY], 1.f);
-		mDebugText->draw();
-	}
-	gGL.popUIMatrix();
-	gGL.popMatrix();
-
-	gGL.flush();
-	if (LLGLSLShader::sNoFixedFunction)
-	{
-		gUIProgram.unbind();
-	}
-}
-
-void LLViewerWindow::draw()
-{
-	
-//#if LL_DEBUG
-	LLView::sIsDrawing = TRUE;
-//#endif
-	stop_glerror();
-	
-	LLUI::setLineWidth(1.f);
-
-	LLUI::setLineWidth(1.f);
-	// Reset any left-over transforms
-	gGL.matrixMode(LLRender::MM_MODELVIEW);
-	
-	gGL.loadIdentity();
-
-	//S32 screen_x, screen_y;
-
-	if (!gSavedSettings.getBOOL("RenderUIBuffer"))
-	{
-		LLUI::sDirtyRect = getWindowRectScaled();
-	}
-
-	// HACK for timecode debugging
-	if (gSavedSettings.getBOOL("DisplayTimecode"))
-	{
-		// draw timecode block
-		std::string text;
-
-		gGL.loadIdentity();
-
-		microsecondsToTimecodeString(gFrameTime,text);
-		const LLFontGL* font = LLFontGL::getFontSansSerif();
-		font->renderUTF8(text, 0,
-						llround((getWindowWidthScaled()/2)-100.f),
-						llround((getWindowHeightScaled()-60.f)),
-			LLColor4( 1.f, 1.f, 1.f, 1.f ),
-			LLFontGL::LEFT, LLFontGL::TOP);
-	}
-
-	// Draw all nested UI views.
-	// No translation needed, this view is glued to 0,0
-
-	if (LLGLSLShader::sNoFixedFunction)
-	{
-		gUIProgram.bind();
-	}
-
-	gGL.pushMatrix();
-	LLUI::pushMatrix();
-	{
-		
-		// scale view by UI global scale factor and aspect ratio correction factor
-		gGL.scaleUI(mDisplayScale.mV[VX], mDisplayScale.mV[VY], 1.f);
-
-		LLVector2 old_scale_factor = LLUI::sGLScaleFactor;
-		// apply camera zoom transform (for high res screenshots)
-		F32 zoom_factor = LLViewerCamera::getInstance()->getZoomFactor();
-		S16 sub_region = LLViewerCamera::getInstance()->getZoomSubRegion();
-		if (zoom_factor > 1.f)
-		{
-			//decompose subregion number to x and y values
-			int pos_y = sub_region / llceil(zoom_factor);
-			int pos_x = sub_region - (pos_y*llceil(zoom_factor));
-			// offset for this tile
-			gGL.translatef((F32)getWindowWidthScaled() * -(F32)pos_x, 
-						(F32)getWindowHeightScaled() * -(F32)pos_y, 
-						0.f);
-			gGL.scalef(zoom_factor, zoom_factor, 1.f);
-			LLUI::sGLScaleFactor *= zoom_factor;
-		}
-
-		// Draw tool specific overlay on world
-		LLToolMgr::getInstance()->getCurrentTool()->draw();
-
-		if( gAgentCamera.cameraMouselook() || LLFloaterCamera::inFreeCameraMode() )
-		{
-			drawMouselookInstructions();
-			stop_glerror();
-		}
-
-		// Draw all nested UI views.
-		// No translation needed, this view is glued to 0,0
-		mRootView->draw();
-
-		if (LLView::sDebugRects)
-		{
-			gToolTipView->drawStickyRect();
-		}
-
-		// Draw optional on-top-of-everyone view
-		LLUICtrl* top_ctrl = gFocusMgr.getTopCtrl();
-		if (top_ctrl && top_ctrl->getVisible())
-		{
-			S32 screen_x, screen_y;
-			top_ctrl->localPointToScreen(0, 0, &screen_x, &screen_y);
-
-			gGL.matrixMode(LLRender::MM_MODELVIEW);
-			LLUI::pushMatrix();
-			LLUI::translate( (F32) screen_x, (F32) screen_y, 0.f);
-			top_ctrl->draw();	
-			LLUI::popMatrix();
-		}
-
-
-		if( gShowOverlayTitle && !mOverlayTitle.empty() )
-		{
-			// Used for special titles such as "Second Life - Special E3 2003 Beta"
-			const S32 DIST_FROM_TOP = 20;
-			LLFontGL::getFontSansSerifBig()->renderUTF8(
-				mOverlayTitle, 0,
-				llround( getWindowWidthScaled() * 0.5f),
-				getWindowHeightScaled() - DIST_FROM_TOP,
-				LLColor4(1, 1, 1, 0.4f),
-				LLFontGL::HCENTER, LLFontGL::TOP);
-		}
-
-		LLUI::sGLScaleFactor = old_scale_factor;
-	}
-	LLUI::popMatrix();
-	gGL.popMatrix();
-
-	if (LLGLSLShader::sNoFixedFunction)
-	{
-		gUIProgram.unbind();
-	}
-
-//#if LL_DEBUG
-	LLView::sIsDrawing = FALSE;
-//#endif
-}
-
-// Takes a single keydown event, usually when UI is visible
-BOOL LLViewerWindow::handleKey(KEY key, MASK mask)
-{
-	// hide tooltips on keypress
-	LLToolTipMgr::instance().blockToolTips();
-
-	if (gFocusMgr.getKeyboardFocus() 
-		&& !(mask & (MASK_CONTROL | MASK_ALT))
-		&& !gFocusMgr.getKeystrokesOnly())
-	{
-		// We have keyboard focus, and it's not an accelerator
-		if (key < 0x80)
-		{
-			// Not a special key, so likely (we hope) to generate a character.  Let it fall through to character handler first.
-			return (gFocusMgr.getKeyboardFocus() != NULL);
-		}
-	}
-
-	// let menus handle navigation keys for navigation
-	if ((gMenuBarView && gMenuBarView->handleKey(key, mask, TRUE))
-		||(gLoginMenuBarView && gLoginMenuBarView->handleKey(key, mask, TRUE))
-		||(gMenuHolder && gMenuHolder->handleKey(key, mask, TRUE)))
-	{
-		return TRUE;
-	}
-
-	LLFocusableElement* keyboard_focus = gFocusMgr.getKeyboardFocus();
-
-	// give menus a chance to handle modified (Ctrl, Alt) shortcut keys before current focus 
-	// as long as focus isn't locked
-	if (mask & (MASK_CONTROL | MASK_ALT) && !gFocusMgr.focusLocked())
-	{
-		// Check the current floater's menu first, if it has one.
-		if (gFocusMgr.keyboardFocusHasAccelerators()
-			&& keyboard_focus 
-			&& keyboard_focus->handleKey(key,mask,FALSE))
-		{
-			return TRUE;
-		}
-
-		if ((gMenuBarView && gMenuBarView->handleAcceleratorKey(key, mask))
-			||(gLoginMenuBarView && gLoginMenuBarView->handleAcceleratorKey(key, mask)))
-		{
-			return TRUE;
-		}
-	}
-
-	// give floaters first chance to handle TAB key
-	// so frontmost floater gets focus
-	// if nothing has focus, go to first or last UI element as appropriate
-	if (key == KEY_TAB && (mask & MASK_CONTROL || gFocusMgr.getKeyboardFocus() == NULL))
-	{
-		if (gMenuHolder) gMenuHolder->hideMenus();
-
-		// if CTRL-tabbing (and not just TAB with no focus), go into window cycle mode
-		gFloaterView->setCycleMode((mask & MASK_CONTROL) != 0);
-
-		// do CTRL-TAB and CTRL-SHIFT-TAB logic
-		if (mask & MASK_SHIFT)
-		{
-			mRootView->focusPrevRoot();
-		}
-		else
-		{
-			mRootView->focusNextRoot();
-		}
-		return TRUE;
-	}
-	// hidden edit menu for cut/copy/paste
-	if (gEditMenu && gEditMenu->handleAcceleratorKey(key, mask))
-	{
-		return TRUE;
-	}
-
-	// Traverses up the hierarchy
-	if( keyboard_focus )
-	{
-		LLNearbyChatBar* nearby_chat = LLFloaterReg::findTypedInstance<LLNearbyChatBar>("chat_bar");
-
-		if (nearby_chat)
-		{
-			LLLineEditor* chat_editor = nearby_chat->getChatBox();
-		
-		// arrow keys move avatar while chatting hack
-		if (chat_editor && chat_editor->hasFocus())
-		{
-			// If text field is empty, there's no point in trying to move
-			// cursor with arrow keys, so allow movement
-			if (chat_editor->getText().empty() 
-				|| gSavedSettings.getBOOL("ArrowKeysAlwaysMove"))
-			{
-				// let Control-Up and Control-Down through for chat line history,
-				if (!(key == KEY_UP && mask == MASK_CONTROL)
-					&& !(key == KEY_DOWN && mask == MASK_CONTROL))
-				{
-					switch(key)
-					{
-					case KEY_LEFT:
-					case KEY_RIGHT:
-					case KEY_UP:
-					case KEY_DOWN:
-					case KEY_PAGE_UP:
-					case KEY_PAGE_DOWN:
-					case KEY_HOME:
-						// when chatbar is empty or ArrowKeysAlwaysMove set,
-						// pass arrow keys on to avatar...
-						return FALSE;
-					default:
-						break;
-					}
-				}
-			}
-		}
-		}
-		if (keyboard_focus->handleKey(key, mask, FALSE))
-		{
-			return TRUE;
-		}
-	}
-
-	if( LLToolMgr::getInstance()->getCurrentTool()->handleKey(key, mask) )
-	{
-		return TRUE;
-	}
-
-	// Try for a new-format gesture
-	if (LLGestureMgr::instance().triggerGesture(key, mask))
-	{
-		return TRUE;
-	}
-
-	// See if this is a gesture trigger.  If so, eat the key and
-	// don't pass it down to the menus.
-	if (gGestureList.trigger(key, mask))
-	{
-		return TRUE;
-	}
-
-	// If "Pressing letter keys starts local chat" option is selected, we are not in mouselook, 
-	// no view has keyboard focus, this is a printable character key (and no modifier key is 
-	// pressed except shift), then give focus to nearby chat (STORM-560)
-	if ( gSavedSettings.getS32("LetterKeysFocusChatBar") && !gAgentCamera.cameraMouselook() && 
-		!keyboard_focus && key < 0x80 && (mask == MASK_NONE || mask == MASK_SHIFT) )
-	{
-		LLLineEditor* chat_editor = LLFloaterReg::getTypedInstance<LLNearbyChatBar>("chat_bar")->getChatBox();
-		if (chat_editor)
-		{
-			// passing NULL here, character will be added later when it is handled by character handler.
-			LLNearbyChatBar::getInstance()->startChat(NULL);
-			return TRUE;
-		}
-	}
-
-	// give menus a chance to handle unmodified accelerator keys
-	if ((gMenuBarView && gMenuBarView->handleAcceleratorKey(key, mask))
-		||(gLoginMenuBarView && gLoginMenuBarView->handleAcceleratorKey(key, mask)))
-	{
-		return TRUE;
-	}
-
-	// don't pass keys on to world when something in ui has focus
-	return gFocusMgr.childHasKeyboardFocus(mRootView) 
-		|| LLMenuGL::getKeyboardMode() 
-		|| (gMenuBarView && gMenuBarView->getHighlightedItem() && gMenuBarView->getHighlightedItem()->isActive());
-}
-
-
-BOOL LLViewerWindow::handleUnicodeChar(llwchar uni_char, MASK mask)
-{
-	// HACK:  We delay processing of return keys until they arrive as a Unicode char,
-	// so that if you're typing chat text at low frame rate, we don't send the chat
-	// until all keystrokes have been entered. JC
-	// HACK: Numeric keypad <enter> on Mac is Unicode 3
-	// HACK: Control-M on Windows is Unicode 13
-	if ((uni_char == 13 && mask != MASK_CONTROL)
-		|| (uni_char == 3 && mask == MASK_NONE))
-	{
-		return gViewerKeyboard.handleKey(KEY_RETURN, mask, gKeyboard->getKeyRepeated(KEY_RETURN));
-	}
-
-	// let menus handle navigation (jump) keys
-	if (gMenuBarView && gMenuBarView->handleUnicodeChar(uni_char, TRUE))
-	{
-		return TRUE;
-	}
-
-	// Traverses up the hierarchy
-	LLFocusableElement* keyboard_focus = gFocusMgr.getKeyboardFocus();
-	if( keyboard_focus )
-	{
-		if (keyboard_focus->handleUnicodeChar(uni_char, FALSE))
-		{
-			return TRUE;
-		}
-
-		//// Topmost view gets a chance before the hierarchy
-		//LLUICtrl* top_ctrl = gFocusMgr.getTopCtrl();
-		//if (top_ctrl && top_ctrl->handleUnicodeChar( uni_char, FALSE ) )
-		//{
-		//	return TRUE;
-		//}
-
-		return TRUE;
-	}
-
-	return FALSE;
-}
-
-
-void LLViewerWindow::handleScrollWheel(S32 clicks)
-{
-	LLView::sMouseHandlerMessage.clear();
-
-	LLUI::resetMouseIdleTimer();
-	
-	LLMouseHandler* mouse_captor = gFocusMgr.getMouseCapture();
-	if( mouse_captor )
-	{
-		S32 local_x;
-		S32 local_y;
-		mouse_captor->screenPointToLocal( mCurrentMousePoint.mX, mCurrentMousePoint.mY, &local_x, &local_y );
-		mouse_captor->handleScrollWheel(local_x, local_y, clicks);
-		if (LLView::sDebugMouseHandling)
-		{
-			llinfos << "Scroll Wheel handled by captor " << mouse_captor->getName() << llendl;
-		}
-		return;
-	}
-
-	LLUICtrl* top_ctrl = gFocusMgr.getTopCtrl();
-	if (top_ctrl)
-	{
-		S32 local_x;
-		S32 local_y;
-		top_ctrl->screenPointToLocal( mCurrentMousePoint.mX, mCurrentMousePoint.mY, &local_x, &local_y );
-		if (top_ctrl->handleScrollWheel(local_x, local_y, clicks)) return;
-	}
-
-	if (mRootView->handleScrollWheel(mCurrentMousePoint.mX, mCurrentMousePoint.mY, clicks) )
-	{
-		if (LLView::sDebugMouseHandling)
-		{
-			llinfos << "Scroll Wheel" << LLView::sMouseHandlerMessage << llendl;
-		}
-		return;
-	}
-	else if (LLView::sDebugMouseHandling)
-	{
-		llinfos << "Scroll Wheel not handled by view" << llendl;
-	}
-
-	// Zoom the camera in and out behavior
-
-	if(top_ctrl == 0 
-		&& getWorldViewRectScaled().pointInRect(mCurrentMousePoint.mX, mCurrentMousePoint.mY) 
-		&& gAgentCamera.isInitialized())
-		gAgentCamera.handleScrollWheel(clicks);
-
-	return;
-}
-
-void LLViewerWindow::addPopup(LLView* popup)
-{
-	if (mPopupView)
-	{
-		mPopupView->addPopup(popup);
-	}
-}
-
-void LLViewerWindow::removePopup(LLView* popup)
-{
-	if (mPopupView)
-	{
-		mPopupView->removePopup(popup);
-	}
-}
-
-void LLViewerWindow::clearPopups()
-{
-	if (mPopupView)
-	{
-		mPopupView->clearPopups();
-	}
-}
-
-void LLViewerWindow::moveCursorToCenter()
-{
-	if (! gSavedSettings.getBOOL("DisableMouseWarp"))
-	{
-		S32 x = getWorldViewWidthScaled() / 2;
-		S32 y = getWorldViewHeightScaled() / 2;
-	
-		//on a forced move, all deltas get zeroed out to prevent jumping
-		mCurrentMousePoint.set(x,y);
-		mLastMousePoint.set(x,y);
-		mCurrentMouseDelta.set(0,0);	
-
-		LLUI::setMousePositionScreen(x, y);	
-	}
-}
-
-
-//////////////////////////////////////////////////////////////////////
-//
-// Hover handlers
-//
-
-void append_xui_tooltip(LLView* viewp, LLToolTip::Params& params)
-{
-	if (viewp) 
-	{
-		if (!params.styled_message.empty())
-		{
-			params.styled_message.add().text("\n---------\n"); 
-		}
-		LLView::root_to_view_iterator_t end_tooltip_it = viewp->endRootToView();
-		// NOTE: we skip "root" since it is assumed
-		for (LLView::root_to_view_iterator_t tooltip_it = ++viewp->beginRootToView();
-			tooltip_it != end_tooltip_it;
-			++tooltip_it)
-		{
-			LLView* viewp = *tooltip_it;
-		
-			params.styled_message.add().text(viewp->getName());
-
-			LLPanel* panelp = dynamic_cast<LLPanel*>(viewp);
-			if (panelp && !panelp->getXMLFilename().empty())
-			{
-				params.styled_message.add()
-					.text("(" + panelp->getXMLFilename() + ")")
-					.style.color(LLColor4(0.7f, 0.7f, 1.f, 1.f));
-			}
-			params.styled_message.add().text("/");
-		}
-	}
-}
-
-// Update UI based on stored mouse position from mouse-move
-// event processing.
-void LLViewerWindow::updateUI()
-{
-	static LLFastTimer::DeclareTimer ftm("Update UI");
-	LLFastTimer t(ftm);
-
-	static std::string last_handle_msg;
-
-	if (gLoggedInTime.getStarted())
-	{
-		if (gLoggedInTime.getElapsedTimeF32() > gSavedSettings.getF32("DestinationGuideHintTimeout"))
-		{
-			LLFirstUse::notUsingDestinationGuide();
-		}
-		if (gLoggedInTime.getElapsedTimeF32() > gSavedSettings.getF32("SidePanelHintTimeout"))
-		{
-			LLFirstUse::notUsingSidePanel();
-		}
-	}
-
-	LLConsole::updateClass();
-
-	// animate layout stacks so we have up to date rect for world view
-	LLLayoutStack::updateClass();
-
-	// use full window for world view when not rendering UI
-	bool world_view_uses_full_window = gAgentCamera.cameraMouselook() || !gPipeline.hasRenderDebugFeatureMask(LLPipeline::RENDER_DEBUG_FEATURE_UI);
-	updateWorldViewRect(world_view_uses_full_window);
-
-	LLView::sMouseHandlerMessage.clear();
-
-	S32 x = mCurrentMousePoint.mX;
-	S32 y = mCurrentMousePoint.mY;
-
-	MASK	mask = gKeyboard->currentMask(TRUE);
-
-	if (gPipeline.hasRenderDebugMask(LLPipeline::RENDER_DEBUG_RAYCAST))
-	{
-		gDebugRaycastFaceHit = -1;
-		gDebugRaycastObject = cursorIntersect(-1, -1, 512.f, NULL, -1, FALSE,
-											  &gDebugRaycastFaceHit,
-											  &gDebugRaycastIntersection,
-											  &gDebugRaycastTexCoord,
-											  &gDebugRaycastNormal,
-											  &gDebugRaycastBinormal,
-											  &gDebugRaycastStart,
-											  &gDebugRaycastEnd);
-	}
-
-	updateMouseDelta();
-	updateKeyboardFocus();
-
-	BOOL handled = FALSE;
-
-	BOOL handled_by_top_ctrl = FALSE;
-	LLUICtrl* top_ctrl = gFocusMgr.getTopCtrl();
-	LLMouseHandler* mouse_captor = gFocusMgr.getMouseCapture();
-	LLView* captor_view = dynamic_cast<LLView*>(mouse_captor);
-
-	//FIXME: only include captor and captor's ancestors if mouse is truly over them --RN
-
-	//build set of views containing mouse cursor by traversing UI hierarchy and testing 
-	//screen rect against mouse cursor
-	view_handle_set_t mouse_hover_set;
-
-	// constraint mouse enter events to children of mouse captor
-	LLView* root_view = captor_view;
-
-	// if mouse captor doesn't exist or isn't a LLView
-	// then allow mouse enter events on entire UI hierarchy
-	if (!root_view)
-	{
-		root_view = mRootView;
-	}
-
-	// only update mouse hover set when UI is visible (since we shouldn't send hover events to invisible UI
-	if (gPipeline.hasRenderDebugFeatureMask(LLPipeline::RENDER_DEBUG_FEATURE_UI))
-	{
-		// include all ancestors of captor_view as automatically having mouse
-		if (captor_view)
-		{
-			LLView* captor_parent_view = captor_view->getParent();
-			while(captor_parent_view)
-			{
-				mouse_hover_set.insert(captor_parent_view->getHandle());
-				captor_parent_view = captor_parent_view->getParent();
-			}
-		}
-
-		// aggregate visible views that contain mouse cursor in display order
-		LLPopupView::popup_list_t popups = mPopupView->getCurrentPopups();
-
-		for(LLPopupView::popup_list_t::iterator popup_it = popups.begin(); popup_it != popups.end(); ++popup_it)
-		{
-			LLView* popup = popup_it->get();
-			if (popup && popup->calcScreenBoundingRect().pointInRect(x, y))
-			{
-				// iterator over contents of top_ctrl, and throw into mouse_hover_set
-				for (LLView::tree_iterator_t it = popup->beginTreeDFS();
-					it != popup->endTreeDFS();
-					++it)
-				{
-					LLView* viewp = *it;
-					if (viewp->getVisible()
-						&& viewp->calcScreenBoundingRect().pointInRect(x, y))
-					{
-						// we have a view that contains the mouse, add it to the set
-						mouse_hover_set.insert(viewp->getHandle());
-					}
-					else
-					{
-						// skip this view and all of its children
-						it.skipDescendants();
-					}
-				}
-			}
-		}
-
-		// while the top_ctrl contains the mouse cursor, only it and its descendants will receive onMouseEnter events
-		if (top_ctrl && top_ctrl->calcScreenBoundingRect().pointInRect(x, y))
-		{
-			// iterator over contents of top_ctrl, and throw into mouse_hover_set
-			for (LLView::tree_iterator_t it = top_ctrl->beginTreeDFS();
-				it != top_ctrl->endTreeDFS();
-				++it)
-			{
-				LLView* viewp = *it;
-				if (viewp->getVisible()
-					&& viewp->calcScreenBoundingRect().pointInRect(x, y))
-				{
-					// we have a view that contains the mouse, add it to the set
-					mouse_hover_set.insert(viewp->getHandle());
-				}
-				else
-				{
-					// skip this view and all of its children
-					it.skipDescendants();
-				}
-			}
-		}
-		else
-		{
-			// walk UI tree in depth-first order
-			for (LLView::tree_iterator_t it = root_view->beginTreeDFS();
-				it != root_view->endTreeDFS();
-				++it)
-			{
-				LLView* viewp = *it;
-				// calculating the screen rect involves traversing the parent, so this is less than optimal
-				if (viewp->getVisible()
-					&& viewp->calcScreenBoundingRect().pointInRect(x, y))
-				{
-
-					// if this view is mouse opaque, nothing behind it should be in mouse_hover_set
-					if (viewp->getMouseOpaque())
-					{
-						// constrain further iteration to children of this widget
-						it = viewp->beginTreeDFS();
-					}
-		
-					// we have a view that contains the mouse, add it to the set
-					mouse_hover_set.insert(viewp->getHandle());
-				}
-				else
-				{
-					// skip this view and all of its children
-					it.skipDescendants();
-				}
-			}
-		}
-	}
-
-	typedef std::vector<LLHandle<LLView> > view_handle_list_t;
-
-	// call onMouseEnter() on all views which contain the mouse cursor but did not before
-	view_handle_list_t mouse_enter_views;
-	std::set_difference(mouse_hover_set.begin(), mouse_hover_set.end(),
-						mMouseHoverViews.begin(), mMouseHoverViews.end(),
-						std::back_inserter(mouse_enter_views));
-	for (view_handle_list_t::iterator it = mouse_enter_views.begin();
-		it != mouse_enter_views.end();
-		++it)
-	{
-		LLView* viewp = it->get();
-		if (viewp)
-		{
-			LLRect view_screen_rect = viewp->calcScreenRect();
-			viewp->onMouseEnter(x - view_screen_rect.mLeft, y - view_screen_rect.mBottom, mask);
-		}
-	}
-
-	// call onMouseLeave() on all views which no longer contain the mouse cursor
-	view_handle_list_t mouse_leave_views;
-	std::set_difference(mMouseHoverViews.begin(), mMouseHoverViews.end(),
-						mouse_hover_set.begin(), mouse_hover_set.end(),
-						std::back_inserter(mouse_leave_views));
-	for (view_handle_list_t::iterator it = mouse_leave_views.begin();
-		it != mouse_leave_views.end();
-		++it)
-	{
-		LLView* viewp = it->get();
-		if (viewp)
-		{
-			LLRect view_screen_rect = viewp->calcScreenRect();
-			viewp->onMouseLeave(x - view_screen_rect.mLeft, y - view_screen_rect.mBottom, mask);
-		}
-	}
-
-	// store resulting hover set for next frame
-	swap(mMouseHoverViews, mouse_hover_set);
-
-	// only handle hover events when UI is enabled
-	if (gPipeline.hasRenderDebugFeatureMask(LLPipeline::RENDER_DEBUG_FEATURE_UI))
-	{	
-
-		if( mouse_captor )
-		{
-			// Pass hover events to object capturing mouse events.
-			S32 local_x;
-			S32 local_y; 
-			mouse_captor->screenPointToLocal( x, y, &local_x, &local_y );
-			handled = mouse_captor->handleHover(local_x, local_y, mask);
-			if (LLView::sDebugMouseHandling)
-			{
-				llinfos << "Hover handled by captor " << mouse_captor->getName() << llendl;
-			}
-
-			if( !handled )
-			{
-				lldebugst(LLERR_USER_INPUT) << "hover not handled by mouse captor" << llendl;
-			}
-		}
-		else
-		{
-			if (top_ctrl)
-			{
-				S32 local_x, local_y;
-				top_ctrl->screenPointToLocal( x, y, &local_x, &local_y );
-				handled = top_ctrl->pointInView(local_x, local_y) && top_ctrl->handleHover(local_x, local_y, mask);
-				handled_by_top_ctrl = TRUE;
-			}
-
-			if ( !handled )
-			{
-				// x and y are from last time mouse was in window
-				// mMouseInWindow tracks *actual* mouse location
-				if (mMouseInWindow && mRootView->handleHover(x, y, mask) )
-				{
-					if (LLView::sDebugMouseHandling && LLView::sMouseHandlerMessage != last_handle_msg)
-					{
-						last_handle_msg = LLView::sMouseHandlerMessage;
-						llinfos << "Hover" << LLView::sMouseHandlerMessage << llendl;
-					}
-					handled = TRUE;
-				}
-				else if (LLView::sDebugMouseHandling)
-				{
-					if (last_handle_msg != LLStringUtil::null)
-					{
-						last_handle_msg.clear();
-						llinfos << "Hover not handled by view" << llendl;
-					}
-				}
-			}
-		
-			if (!handled)
-			{
-				LLTool *tool = LLToolMgr::getInstance()->getCurrentTool();
-
-				if(mMouseInWindow && tool)
-				{
-					handled = tool->handleHover(x, y, mask);
-				}
-			}
-		}
-
-		// Show a new tool tip (or update one that is already shown)
-		BOOL tool_tip_handled = FALSE;
-		std::string tool_tip_msg;
-		if( handled 
-			&& !mWindow->isCursorHidden())
-		{
-			LLRect screen_sticky_rect = mRootView->getLocalRect();
-			S32 local_x, local_y;
-
-			if (gSavedSettings.getBOOL("DebugShowXUINames"))
-			{
-				LLToolTip::Params params;
-
-				LLView* tooltip_view = mRootView;
-				LLView::tree_iterator_t end_it = mRootView->endTreeDFS();
-				for (LLView::tree_iterator_t it = mRootView->beginTreeDFS(); it != end_it; ++it)
-				{
-					LLView* viewp = *it;
-					LLRect screen_rect;
-					viewp->localRectToScreen(viewp->getLocalRect(), &screen_rect);
-					if (!(viewp->getVisible()
-						 && screen_rect.pointInRect(x, y)))
-					{
-						it.skipDescendants();
-					}
-					// only report xui names for LLUICtrls, 
-					// and blacklist the various containers we don't care about
-					else if (dynamic_cast<LLUICtrl*>(viewp) 
-							&& viewp != gMenuHolder
-							&& viewp != gFloaterView
-							&& viewp != gConsole) 
-					{
-						if (dynamic_cast<LLFloater*>(viewp))
-						{
-							// constrain search to descendants of this (frontmost) floater
-							// by resetting iterator
-							it = viewp->beginTreeDFS();
-						}
-
-						// if we are in a new part of the tree (not a descendent of current tooltip_view)
-						// then push the results for tooltip_view and start with a new potential view
-						// NOTE: this emulates visiting only the leaf nodes that meet our criteria
-						if (!viewp->hasAncestor(tooltip_view))
-						{
-							append_xui_tooltip(tooltip_view, params);
-							screen_sticky_rect.intersectWith(tooltip_view->calcScreenRect());
-						}
-						tooltip_view = viewp;
-					}
-				}
-
-				append_xui_tooltip(tooltip_view, params);
-				screen_sticky_rect.intersectWith(tooltip_view->calcScreenRect());
-				
-				params.sticky_rect = screen_sticky_rect;
-				params.max_width = 400;
-
-				LLToolTipMgr::instance().show(params);
-			}
-			// if there is a mouse captor, nothing else gets a tooltip
-			else if (mouse_captor)
-			{
-				mouse_captor->screenPointToLocal(x, y, &local_x, &local_y);
-				tool_tip_handled = mouse_captor->handleToolTip(local_x, local_y, mask);
-			}
-			else 
-			{
-				// next is top_ctrl
-				if (!tool_tip_handled && top_ctrl)
-				{
-					top_ctrl->screenPointToLocal(x, y, &local_x, &local_y);
-					tool_tip_handled = top_ctrl->handleToolTip(local_x, local_y, mask );
-				}
-				
-				if (!tool_tip_handled)
-				{
-					local_x = x; local_y = y;
-					tool_tip_handled = mRootView->handleToolTip(local_x, local_y, mask );
-				}
-
-				LLTool* current_tool = LLToolMgr::getInstance()->getCurrentTool();
-				if (!tool_tip_handled && current_tool)
-				{
-					current_tool->screenPointToLocal(x, y, &local_x, &local_y);
-					tool_tip_handled = current_tool->handleToolTip(local_x, local_y, mask );
-				}
-			}
-		}		
-	}
-	else
-	{	// just have tools handle hover when UI is turned off
-		LLTool *tool = LLToolMgr::getInstance()->getCurrentTool();
-
-		if(mMouseInWindow && tool)
-		{
-			handled = tool->handleHover(x, y, mask);
-		}
-	}
-
-	updateLayout();
-
-	mLastMousePoint = mCurrentMousePoint;
-
-	// cleanup unused selections when no modal dialogs are open
-	if (LLModalDialog::activeCount() == 0)
-	{
-		LLViewerParcelMgr::getInstance()->deselectUnused();
-	}
-
-	if (LLModalDialog::activeCount() == 0)
-	{
-		LLSelectMgr::getInstance()->deselectUnused();
-	}
-}
-
-
-void LLViewerWindow::updateLayout()
-{
-	LLTool* tool = LLToolMgr::getInstance()->getCurrentTool();
-	if (gFloaterTools != NULL
-		&& tool != NULL
-		&& tool != gToolNull  
-		&& tool != LLToolCompInspect::getInstance() 
-		&& tool != LLToolDragAndDrop::getInstance() 
-		&& !gSavedSettings.getBOOL("FreezeTime"))
-	{ 
-		// Suppress the toolbox view if our source tool was the pie tool,
-		// and we've overridden to something else.
-		bool suppress_toolbox = 
-			(LLToolMgr::getInstance()->getBaseTool() == LLToolPie::getInstance()) &&
-			(LLToolMgr::getInstance()->getCurrentTool() != LLToolPie::getInstance());
-
-		LLMouseHandler *captor = gFocusMgr.getMouseCapture();
-		// With the null, inspect, or drag and drop tool, don't muck
-		// with visibility.
-
-		if (gFloaterTools->isMinimized()
-			||	(tool != LLToolPie::getInstance()						// not default tool
-				&& tool != LLToolCompGun::getInstance()					// not coming out of mouselook
-				&& !suppress_toolbox									// not override in third person
-				&& LLToolMgr::getInstance()->getCurrentToolset() != gFaceEditToolset	// not special mode
-				&& LLToolMgr::getInstance()->getCurrentToolset() != gMouselookToolset
-				&& (!captor || dynamic_cast<LLView*>(captor) != NULL)))						// not dragging
-		{
-			// Force floater tools to be visible (unless minimized)
-			if (!gFloaterTools->getVisible())
-			{
-				gFloaterTools->openFloater();
-			}
-			// Update the location of the blue box tool popup
-			LLCoordGL select_center_screen;
-			MASK	mask = gKeyboard->currentMask(TRUE);
-			gFloaterTools->updatePopup( select_center_screen, mask );
-		}
-		else
-		{
-			gFloaterTools->setVisible(FALSE);
-		}
-		//gMenuBarView->setItemVisible("BuildTools", gFloaterTools->getVisible());
-	}
-
-	LLFloaterBuildOptions* build_options_floater = LLFloaterReg::findTypedInstance<LLFloaterBuildOptions>("build_options");
-	if (build_options_floater && build_options_floater->getVisible())
-	{
-		build_options_floater->updateGridMode();
-	}
-
-	// Always update console
-	if(gConsole)
-	{
-		LLRect console_rect = getChatConsoleRect();
-		gConsole->reshape(console_rect.getWidth(), console_rect.getHeight());
-		gConsole->setRect(console_rect);
-	}
-}
-
-void LLViewerWindow::updateMouseDelta()
-{
-	S32 dx = lltrunc((F32) (mCurrentMousePoint.mX - mLastMousePoint.mX) * LLUI::sGLScaleFactor.mV[VX]);
-	S32 dy = lltrunc((F32) (mCurrentMousePoint.mY - mLastMousePoint.mY) * LLUI::sGLScaleFactor.mV[VY]);
-
-	//RN: fix for asynchronous notification of mouse leaving window not working
-	LLCoordWindow mouse_pos;
-	mWindow->getCursorPosition(&mouse_pos);
-	if (mouse_pos.mX < 0 || 
-		mouse_pos.mY < 0 ||
-		mouse_pos.mX > mWindowRectRaw.getWidth() ||
-		mouse_pos.mY > mWindowRectRaw.getHeight())
-	{
-		mMouseInWindow = FALSE;
-	}
-	else
-	{
-		mMouseInWindow = TRUE;
-	}
-
-	LLVector2 mouse_vel; 
-
-	if (gSavedSettings.getBOOL("MouseSmooth"))
-	{
-		static F32 fdx = 0.f;
-		static F32 fdy = 0.f;
-
-		F32 amount = 16.f;
-		fdx = fdx + ((F32) dx - fdx) * llmin(gFrameIntervalSeconds*amount,1.f);
-		fdy = fdy + ((F32) dy - fdy) * llmin(gFrameIntervalSeconds*amount,1.f);
-
-		mCurrentMouseDelta.set(llround(fdx), llround(fdy));
-		mouse_vel.setVec(fdx,fdy);
-	}
-	else
-	{
-		mCurrentMouseDelta.set(dx, dy);
-		mouse_vel.setVec((F32) dx, (F32) dy);
-	}
-    
-	mMouseVelocityStat.addValue(mouse_vel.magVec());
-}
-
-void LLViewerWindow::updateKeyboardFocus()
-{
-	if (!gPipeline.hasRenderDebugFeatureMask(LLPipeline::RENDER_DEBUG_FEATURE_UI))
-	{
-		gFocusMgr.setKeyboardFocus(NULL);
-	}
-
-	// clean up current focus
-	LLUICtrl* cur_focus = dynamic_cast<LLUICtrl*>(gFocusMgr.getKeyboardFocus());
-	if (cur_focus)
-	{
-		if (!cur_focus->isInVisibleChain() || !cur_focus->isInEnabledChain())
-		{
-            // don't release focus, just reassign so that if being given
-            // to a sibling won't call onFocusLost on all the ancestors
-			// gFocusMgr.releaseFocusIfNeeded(cur_focus);
-
-			LLUICtrl* parent = cur_focus->getParentUICtrl();
-			const LLUICtrl* focus_root = cur_focus->findRootMostFocusRoot();
-			bool new_focus_found = false;
-			while(parent)
-			{
-				if (parent->isCtrl() 
-					&& (parent->hasTabStop() || parent == focus_root) 
-					&& !parent->getIsChrome() 
-					&& parent->isInVisibleChain() 
-					&& parent->isInEnabledChain())
-				{
-					if (!parent->focusFirstItem())
-					{
-						parent->setFocus(TRUE);
-					}
-					new_focus_found = true;
-					break;
-				}
-				parent = parent->getParentUICtrl();
-			}
-
-			// if we didn't find a better place to put focus, just release it
-			// hasFocus() will return true if and only if we didn't touch focus since we
-			// are only moving focus higher in the hierarchy
-			if (!new_focus_found)
-			{
-				cur_focus->setFocus(FALSE);
-			}
-		}
-		else if (cur_focus->isFocusRoot())
-		{
-			// focus roots keep trying to delegate focus to their first valid descendant
-			// this assumes that focus roots are not valid focus holders on their own
-			cur_focus->focusFirstItem();
-		}
-	}
-
-	// last ditch force of edit menu to selection manager
-	if (LLEditMenuHandler::gEditMenuHandler == NULL && LLSelectMgr::getInstance()->getSelection()->getObjectCount())
-	{
-		LLEditMenuHandler::gEditMenuHandler = LLSelectMgr::getInstance();
-	}
-
-	if (gFloaterView->getCycleMode())
-	{
-		// sync all floaters with their focus state
-		gFloaterView->highlightFocusedFloater();
-		gSnapshotFloaterView->highlightFocusedFloater();
-		MASK	mask = gKeyboard->currentMask(TRUE);
-		if ((mask & MASK_CONTROL) == 0)
-		{
-			// control key no longer held down, finish cycle mode
-			gFloaterView->setCycleMode(FALSE);
-
-			gFloaterView->syncFloaterTabOrder();
-		}
-		else
-		{
-			// user holding down CTRL, don't update tab order of floaters
-		}
-	}
-	else
-	{
-		// update focused floater
-		gFloaterView->highlightFocusedFloater();
-		gSnapshotFloaterView->highlightFocusedFloater();
-		// make sure floater visible order is in sync with tab order
-		gFloaterView->syncFloaterTabOrder();
-	}
-}
-
-static LLFastTimer::DeclareTimer FTM_UPDATE_WORLD_VIEW("Update World View");
-void LLViewerWindow::updateWorldViewRect(bool use_full_window)
-{
-	LLFastTimer ft(FTM_UPDATE_WORLD_VIEW);
-
-	// start off using whole window to render world
-	LLRect new_world_rect = mWindowRectRaw;
-
-	if (use_full_window == false && mWorldViewPlaceholder.get())
-	{
-		new_world_rect = mWorldViewPlaceholder.get()->calcScreenRect();
-		// clamp to at least a 1x1 rect so we don't try to allocate zero width gl buffers
-		new_world_rect.mTop = llmax(new_world_rect.mTop, new_world_rect.mBottom + 1);
-		new_world_rect.mRight = llmax(new_world_rect.mRight, new_world_rect.mLeft + 1);
-
-		new_world_rect.mLeft = llround((F32)new_world_rect.mLeft * mDisplayScale.mV[VX]);
-		new_world_rect.mRight = llround((F32)new_world_rect.mRight * mDisplayScale.mV[VX]);
-		new_world_rect.mBottom = llround((F32)new_world_rect.mBottom * mDisplayScale.mV[VY]);
-		new_world_rect.mTop = llround((F32)new_world_rect.mTop * mDisplayScale.mV[VY]);
-	}
-
-	if (mWorldViewRectRaw != new_world_rect)
-	{
-		mWorldViewRectRaw = new_world_rect;
-		gResizeScreenTexture = TRUE;
-		LLViewerCamera::getInstance()->setViewHeightInPixels( mWorldViewRectRaw.getHeight() );
-		LLViewerCamera::getInstance()->setAspect( getWorldViewAspectRatio() );
-
-		LLRect old_world_rect_scaled = mWorldViewRectScaled;
-		mWorldViewRectScaled = calcScaledRect(mWorldViewRectRaw, mDisplayScale);
-
-		// sending a signal with a new WorldView rect
-		mOnWorldViewRectUpdated(old_world_rect_scaled, mWorldViewRectScaled);
-	}
-}
-
-void LLViewerWindow::saveLastMouse(const LLCoordGL &point)
-{
-	// Store last mouse location.
-	// If mouse leaves window, pretend last point was on edge of window
-	if (point.mX < 0)
-	{
-		mCurrentMousePoint.mX = 0;
-	}
-	else if (point.mX > getWindowWidthScaled())
-	{
-		mCurrentMousePoint.mX = getWindowWidthScaled();
-	}
-	else
-	{
-		mCurrentMousePoint.mX = point.mX;
-	}
-
-	if (point.mY < 0)
-	{
-		mCurrentMousePoint.mY = 0;
-	}
-	else if (point.mY > getWindowHeightScaled() )
-	{
-		mCurrentMousePoint.mY = getWindowHeightScaled();
-	}
-	else
-	{
-		mCurrentMousePoint.mY = point.mY;
-	}
-}
-
-
-// Draws the selection outlines for the currently selected objects
-// Must be called after displayObjects is called, which sets the mGLName parameter
-// NOTE: This function gets called 3 times:
-//  render_ui_3d: 			FALSE, FALSE, TRUE
-//  render_hud_elements:	FALSE, FALSE, FALSE
-void LLViewerWindow::renderSelections( BOOL for_gl_pick, BOOL pick_parcel_walls, BOOL for_hud )
-{
-	LLObjectSelectionHandle selection = LLSelectMgr::getInstance()->getSelection();
-
-	if (!for_hud && !for_gl_pick)
-	{
-		// Call this once and only once
-		LLSelectMgr::getInstance()->updateSilhouettes();
-	}
-	
-	// Draw fence around land selections
-	if (for_gl_pick)
-	{
-		if (pick_parcel_walls)
-		{
-			LLViewerParcelMgr::getInstance()->renderParcelCollision();
-		}
-	}
-	else if (( for_hud && selection->getSelectType() == SELECT_TYPE_HUD) ||
-			 (!for_hud && selection->getSelectType() != SELECT_TYPE_HUD))
-	{		
-		LLSelectMgr::getInstance()->renderSilhouettes(for_hud);
-		
-		stop_glerror();
-
-		// setup HUD render
-		if (selection->getSelectType() == SELECT_TYPE_HUD && LLSelectMgr::getInstance()->getSelection()->getObjectCount())
-		{
-			LLBBox hud_bbox = gAgentAvatarp->getHUDBBox();
-
-			// set up transform to encompass bounding box of HUD
-			gGL.matrixMode(LLRender::MM_PROJECTION);
-			gGL.pushMatrix();
-			gGL.loadIdentity();
-			F32 depth = llmax(1.f, hud_bbox.getExtentLocal().mV[VX] * 1.1f);
-			gGL.ortho(-0.5f * LLViewerCamera::getInstance()->getAspect(), 0.5f * LLViewerCamera::getInstance()->getAspect(), -0.5f, 0.5f, 0.f, depth);
-			
-			gGL.matrixMode(LLRender::MM_MODELVIEW);
-			gGL.pushMatrix();
-			gGL.loadIdentity();
-			gGL.loadMatrix(OGL_TO_CFR_ROTATION);		// Load Cory's favorite reference frame
-			gGL.translatef(-hud_bbox.getCenterLocal().mV[VX] + (depth *0.5f), 0.f, 0.f);
-		}
-
-		// Render light for editing
-		if (LLSelectMgr::sRenderLightRadius && LLToolMgr::getInstance()->inEdit())
-		{
-			gGL.getTexUnit(0)->unbind(LLTexUnit::TT_TEXTURE);
-			LLGLEnable gls_blend(GL_BLEND);
-			LLGLEnable gls_cull(GL_CULL_FACE);
-			LLGLDepthTest gls_depth(GL_TRUE, GL_FALSE);
-			gGL.matrixMode(LLRender::MM_MODELVIEW);
-			gGL.pushMatrix();
-			if (selection->getSelectType() == SELECT_TYPE_HUD)
-			{
-				F32 zoom = gAgentCamera.mHUDCurZoom;
-				gGL.scalef(zoom, zoom, zoom);
-			}
-
-			struct f : public LLSelectedObjectFunctor
-			{
-				virtual bool apply(LLViewerObject* object)
-				{
-					LLDrawable* drawable = object->mDrawable;
-					if (drawable && drawable->isLight())
-					{
-						LLVOVolume* vovolume = drawable->getVOVolume();
-						gGL.pushMatrix();
-
-						LLVector3 center = drawable->getPositionAgent();
-						gGL.translatef(center[0], center[1], center[2]);
-						F32 scale = vovolume->getLightRadius();
-						gGL.scalef(scale, scale, scale);
-
-						LLColor4 color(vovolume->getLightColor(), .5f);
-						gGL.color4fv(color.mV);
-					
-						//F32 pixel_area = 100000.f;
-						// Render Outside
-						gSphere.render();
-
-						// Render Inside
-						glCullFace(GL_FRONT);
-						gSphere.render();
-						glCullFace(GL_BACK);
-					
-						gGL.popMatrix();
-					}
-					return true;
-				}
-			} func;
-			LLSelectMgr::getInstance()->getSelection()->applyToObjects(&func);
-			
-			gGL.popMatrix();
-		}				
-		
-		// NOTE: The average position for the axis arrows of the selected objects should
-		// not be recalculated at this time.  If they are, then group rotations will break.
-
-		// Draw arrows at average center of all selected objects
-		LLTool* tool = LLToolMgr::getInstance()->getCurrentTool();
-		if (tool)
-		{
-			if(tool->isAlwaysRendered())
-			{
-				tool->render();
-			}
-			else
-			{
-				if( !LLSelectMgr::getInstance()->getSelection()->isEmpty() )
-				{
-					BOOL moveable_object_selected = FALSE;
-					BOOL all_selected_objects_move = TRUE;
-					BOOL all_selected_objects_modify = TRUE;
-					BOOL selecting_linked_set = !gSavedSettings.getBOOL("EditLinkedParts");
-
-					for (LLObjectSelection::iterator iter = LLSelectMgr::getInstance()->getSelection()->begin();
-						 iter != LLSelectMgr::getInstance()->getSelection()->end(); iter++)
-					{
-						LLSelectNode* nodep = *iter;
-						LLViewerObject* object = nodep->getObject();
-						BOOL this_object_movable = FALSE;
-						if (object->permMove() && (object->permModify() || selecting_linked_set))
-						{
-							moveable_object_selected = TRUE;
-							this_object_movable = TRUE;
-						}
-						all_selected_objects_move = all_selected_objects_move && this_object_movable;
-						all_selected_objects_modify = all_selected_objects_modify && object->permModify();
-					}
-
-					BOOL draw_handles = TRUE;
-
-					if (tool == LLToolCompTranslate::getInstance() && (!moveable_object_selected || !all_selected_objects_move))
-					{
-						draw_handles = FALSE;
-					}
-
-					if (tool == LLToolCompRotate::getInstance() && (!moveable_object_selected || !all_selected_objects_move))
-					{
-						draw_handles = FALSE;
-					}
-
-					if ( !all_selected_objects_modify && tool == LLToolCompScale::getInstance() )
-					{
-						draw_handles = FALSE;
-					}
-				
-					if( draw_handles )
-					{
-						tool->render();
-					}
-				}
-			}
-			if (selection->getSelectType() == SELECT_TYPE_HUD && selection->getObjectCount())
-			{
-				gGL.matrixMode(LLRender::MM_PROJECTION);
-				gGL.popMatrix();
-
-				gGL.matrixMode(LLRender::MM_MODELVIEW);
-				gGL.popMatrix();
-				stop_glerror();
-			}
-		}
-	}
-}
-
-// Return a point near the clicked object representative of the place the object was clicked.
-LLVector3d LLViewerWindow::clickPointInWorldGlobal(S32 x, S32 y_from_bot, LLViewerObject* clicked_object) const
-{
-	// create a normalized vector pointing from the camera center into the 
-	// world at the location of the mouse click
-	LLVector3 mouse_direction_global = mouseDirectionGlobal( x, y_from_bot );
-
-	LLVector3d relative_object = clicked_object->getPositionGlobal() - gAgentCamera.getCameraPositionGlobal();
-
-	// make mouse vector as long as object vector, so it touchs a point near
-	// where the user clicked on the object
-	mouse_direction_global *= (F32) relative_object.magVec();
-
-	LLVector3d new_pos;
-	new_pos.setVec(mouse_direction_global);
-	// transform mouse vector back to world coords
-	new_pos += gAgentCamera.getCameraPositionGlobal();
-
-	return new_pos;
-}
-
-
-BOOL LLViewerWindow::clickPointOnSurfaceGlobal(const S32 x, const S32 y, LLViewerObject *objectp, LLVector3d &point_global) const
-{
-	BOOL intersect = FALSE;
-
-//	U8 shape = objectp->mPrimitiveCode & LL_PCODE_BASE_MASK;
-	if (!intersect)
-	{
-		point_global = clickPointInWorldGlobal(x, y, objectp);
-		llinfos << "approx intersection at " <<  (objectp->getPositionGlobal() - point_global) << llendl;
-	}
-	else
-	{
-		llinfos << "good intersection at " <<  (objectp->getPositionGlobal() - point_global) << llendl;
-	}
-
-	return intersect;
-}
-
-void LLViewerWindow::pickAsync(S32 x, S32 y_from_bot, MASK mask, void (*callback)(const LLPickInfo& info), BOOL pick_transparent)
-{
-	BOOL in_build_mode = LLFloaterReg::instanceVisible("build");
-	if (in_build_mode || LLDrawPoolAlpha::sShowDebugAlpha)
-	{
-		// build mode allows interaction with all transparent objects
-		// "Show Debug Alpha" means no object actually transparent
-		pick_transparent = TRUE;
-	}
-
-	LLPickInfo pick_info(LLCoordGL(x, y_from_bot), mask, pick_transparent, TRUE, callback);
-	schedulePick(pick_info);
-}
-
-void LLViewerWindow::schedulePick(LLPickInfo& pick_info)
-{
-	if (mPicks.size() >= 1024 || mWindow->getMinimized())
-	{ //something went wrong, picks are being scheduled but not processed
-		
-		if (pick_info.mPickCallback)
-		{
-			pick_info.mPickCallback(pick_info);
-		}
-	
-		return;
-	}
-	mPicks.push_back(pick_info);
-	
-	// delay further event processing until we receive results of pick
-	// only do this for async picks so that handleMouseUp won't be called
-	// until the pick triggered in handleMouseDown has been processed, for example
-	mWindow->delayInputProcessing();
-}
-
-
-void LLViewerWindow::performPick()
-{
-	if (!mPicks.empty())
-	{
-		std::vector<LLPickInfo>::iterator pick_it;
-		for (pick_it = mPicks.begin(); pick_it != mPicks.end(); ++pick_it)
-		{
-			pick_it->fetchResults();
-		}
-
-		mLastPick = mPicks.back();
-		mPicks.clear();
-	}
-}
-
-void LLViewerWindow::returnEmptyPicks()
-{
-	std::vector<LLPickInfo>::iterator pick_it;
-	for (pick_it = mPicks.begin(); pick_it != mPicks.end(); ++pick_it)
-	{
-		mLastPick = *pick_it;
-		// just trigger callback with empty results
-		if (pick_it->mPickCallback)
-		{
-			pick_it->mPickCallback(*pick_it);
-		}
-	}
-	mPicks.clear();
-}
-
-// Performs the GL object/land pick.
-LLPickInfo LLViewerWindow::pickImmediate(S32 x, S32 y_from_bot,  BOOL pick_transparent)
-{
-	BOOL in_build_mode = LLFloaterReg::instanceVisible("build");
-	if (in_build_mode || LLDrawPoolAlpha::sShowDebugAlpha)
-	{
-		// build mode allows interaction with all transparent objects
-		// "Show Debug Alpha" means no object actually transparent
-		pick_transparent = TRUE;
-	}
-
-	// shortcut queueing in mPicks and just update mLastPick in place
-	MASK	key_mask = gKeyboard->currentMask(TRUE);
-	mLastPick = LLPickInfo(LLCoordGL(x, y_from_bot), key_mask, pick_transparent, TRUE, NULL);
-	mLastPick.fetchResults();
-
-	return mLastPick;
-}
-
-LLHUDIcon* LLViewerWindow::cursorIntersectIcon(S32 mouse_x, S32 mouse_y, F32 depth,
-										   LLVector3* intersection)
-{
-	S32 x = mouse_x;
-	S32 y = mouse_y;
-
-	if ((mouse_x == -1) && (mouse_y == -1)) // use current mouse position
-	{
-		x = getCurrentMouseX();
-		y = getCurrentMouseY();
-	}
-
-	// world coordinates of mouse
-	LLVector3 mouse_direction_global = mouseDirectionGlobal(x,y);
-	LLVector3 mouse_point_global = LLViewerCamera::getInstance()->getOrigin();
-	LLVector3 mouse_world_start = mouse_point_global;
-	LLVector3 mouse_world_end   = mouse_point_global + mouse_direction_global * depth;
-
-	return LLHUDIcon::lineSegmentIntersectAll(mouse_world_start, mouse_world_end, intersection);
-
-	
-}
-
-LLViewerObject* LLViewerWindow::cursorIntersect(S32 mouse_x, S32 mouse_y, F32 depth,
-												LLViewerObject *this_object,
-												S32 this_face,
-												BOOL pick_transparent,
-												S32* face_hit,
-												LLVector3 *intersection,
-												LLVector2 *uv,
-												LLVector3 *normal,
-												LLVector3 *binormal,
-												LLVector3* start,
-												LLVector3* end)
-{
-	S32 x = mouse_x;
-	S32 y = mouse_y;
-
-	if ((mouse_x == -1) && (mouse_y == -1)) // use current mouse position
-	{
-		x = getCurrentMouseX();
-		y = getCurrentMouseY();
-	}
-
-	// HUD coordinates of mouse
-	LLVector3 mouse_point_hud = mousePointHUD(x, y);
-	LLVector3 mouse_hud_start = mouse_point_hud - LLVector3(depth, 0, 0);
-	LLVector3 mouse_hud_end   = mouse_point_hud + LLVector3(depth, 0, 0);
-	
-	// world coordinates of mouse
-	LLVector3 mouse_direction_global = mouseDirectionGlobal(x,y);
-	LLVector3 mouse_point_global = LLViewerCamera::getInstance()->getOrigin();
-	
-	//get near clip plane
-	LLVector3 n = LLViewerCamera::getInstance()->getAtAxis();
-	LLVector3 p = mouse_point_global + n * LLViewerCamera::getInstance()->getNear();
-
-	//project mouse point onto plane
-	LLVector3 pos;
-	line_plane(mouse_point_global, mouse_direction_global, p, n, pos);
-	mouse_point_global = pos;
-
-	LLVector3 mouse_world_start = mouse_point_global;
-	LLVector3 mouse_world_end   = mouse_point_global + mouse_direction_global * depth;
-
-	if (!LLViewerJoystick::getInstance()->getOverrideCamera())
-	{ //always set raycast intersection to mouse_world_end unless
-		//flycam is on (for DoF effect)
-		gDebugRaycastIntersection = mouse_world_end;
-	}
-
-	if (start)
-	{
-		*start = mouse_world_start;
-	}
-
-	if (end)
-	{
-		*end = mouse_world_end;
-	}
-
-	LLViewerObject* found = NULL;
-
-	if (this_object)  // check only this object
-	{
-		if (this_object->isHUDAttachment()) // is a HUD object?
-		{
-			if (this_object->lineSegmentIntersect(mouse_hud_start, mouse_hud_end, this_face, pick_transparent,
-												  face_hit, intersection, uv, normal, binormal))
-			{
-				found = this_object;
-			}
-		}
-		else // is a world object
-		{
-			if (this_object->lineSegmentIntersect(mouse_world_start, mouse_world_end, this_face, pick_transparent,
-												  face_hit, intersection, uv, normal, binormal))
-			{
-				found = this_object;
-			}
-		}
-	}
-	else // check ALL objects
-	{
-		found = gPipeline.lineSegmentIntersectInHUD(mouse_hud_start, mouse_hud_end, pick_transparent,
-													face_hit, intersection, uv, normal, binormal);
-
-		if (!found) // if not found in HUD, look in world:
-		{
-			found = gPipeline.lineSegmentIntersectInWorld(mouse_world_start, mouse_world_end, pick_transparent,
-														  face_hit, intersection, uv, normal, binormal);
-			if (found && !pick_transparent)
-			{
-				gDebugRaycastIntersection = *intersection;
-			}
-		}
-	}
-
-	return found;
-}
-
-// Returns unit vector relative to camera
-// indicating direction of point on screen x,y
-LLVector3 LLViewerWindow::mouseDirectionGlobal(const S32 x, const S32 y) const
-{
-	// find vertical field of view
-	F32			fov = LLViewerCamera::getInstance()->getView();
-
-	// find world view center in scaled ui coordinates
-	F32			center_x = getWorldViewRectScaled().getCenterX();
-	F32			center_y = getWorldViewRectScaled().getCenterY();
-
-	// calculate pixel distance to screen
-	F32			distance = ((F32)getWorldViewHeightScaled() * 0.5f) / (tan(fov / 2.f));
-
-	// calculate click point relative to middle of screen
-	F32			click_x = x - center_x;
-	F32			click_y = y - center_y;
-
-	// compute mouse vector
-	LLVector3	mouse_vector =	distance * LLViewerCamera::getInstance()->getAtAxis()
-								- click_x * LLViewerCamera::getInstance()->getLeftAxis()
-								+ click_y * LLViewerCamera::getInstance()->getUpAxis();
-
-	mouse_vector.normVec();
-
-	return mouse_vector;
-}
-
-LLVector3 LLViewerWindow::mousePointHUD(const S32 x, const S32 y) const
-{
-	// find screen resolution
-	S32			height = getWorldViewHeightScaled();
-
-	// find world view center
-	F32			center_x = getWorldViewRectScaled().getCenterX();
-	F32			center_y = getWorldViewRectScaled().getCenterY();
-
-	// remap with uniform scale (1/height) so that top is -0.5, bottom is +0.5
-	F32 hud_x = -((F32)x - center_x)  / height;
-	F32 hud_y = ((F32)y - center_y) / height;
-
-	return LLVector3(0.f, hud_x/gAgentCamera.mHUDCurZoom, hud_y/gAgentCamera.mHUDCurZoom);
-}
-
-// Returns unit vector relative to camera in camera space
-// indicating direction of point on screen x,y
-LLVector3 LLViewerWindow::mouseDirectionCamera(const S32 x, const S32 y) const
-{
-	// find vertical field of view
-	F32			fov_height = LLViewerCamera::getInstance()->getView();
-	F32			fov_width = fov_height * LLViewerCamera::getInstance()->getAspect();
-
-	// find screen resolution
-	S32			height = getWorldViewHeightScaled();
-	S32			width = getWorldViewWidthScaled();
-
-	// find world view center
-	F32			center_x = getWorldViewRectScaled().getCenterX();
-	F32			center_y = getWorldViewRectScaled().getCenterY();
-
-	// calculate click point relative to middle of screen
-	F32			click_x = (((F32)x - center_x) / (F32)width) * fov_width * -1.f;
-	F32			click_y = (((F32)y - center_y) / (F32)height) * fov_height;
-
-	// compute mouse vector
-	LLVector3	mouse_vector =	LLVector3(0.f, 0.f, -1.f);
-	LLQuaternion mouse_rotate;
-	mouse_rotate.setQuat(click_y, click_x, 0.f);
-
-	mouse_vector = mouse_vector * mouse_rotate;
-	// project to z = -1 plane;
-	mouse_vector = mouse_vector * (-1.f / mouse_vector.mV[VZ]);
-
-	return mouse_vector;
-}
-
-
-
-BOOL LLViewerWindow::mousePointOnPlaneGlobal(LLVector3d& point, const S32 x, const S32 y, 
-										const LLVector3d &plane_point_global, 
-										const LLVector3 &plane_normal_global)
-{
-	LLVector3d	mouse_direction_global_d;
-
-	mouse_direction_global_d.setVec(mouseDirectionGlobal(x,y));
-	LLVector3d	plane_normal_global_d;
-	plane_normal_global_d.setVec(plane_normal_global);
-	F64 plane_mouse_dot = (plane_normal_global_d * mouse_direction_global_d);
-	LLVector3d plane_origin_camera_rel = plane_point_global - gAgentCamera.getCameraPositionGlobal();
-	F64	mouse_look_at_scale = (plane_normal_global_d * plane_origin_camera_rel)
-								/ plane_mouse_dot;
-	if (llabs(plane_mouse_dot) < 0.00001)
-	{
-		// if mouse is parallel to plane, return closest point on line through plane origin
-		// that is parallel to camera plane by scaling mouse direction vector
-		// by distance to plane origin, modulated by deviation of mouse direction from plane origin
-		LLVector3d plane_origin_dir = plane_origin_camera_rel;
-		plane_origin_dir.normVec();
-		
-		mouse_look_at_scale = plane_origin_camera_rel.magVec() / (plane_origin_dir * mouse_direction_global_d);
-	}
-
-	point = gAgentCamera.getCameraPositionGlobal() + mouse_look_at_scale * mouse_direction_global_d;
-
-	return mouse_look_at_scale > 0.0;
-}
-
-
-// Returns global position
-BOOL LLViewerWindow::mousePointOnLandGlobal(const S32 x, const S32 y, LLVector3d *land_position_global)
-{
-	LLVector3		mouse_direction_global = mouseDirectionGlobal(x,y);
-	F32				mouse_dir_scale;
-	BOOL			hit_land = FALSE;
-	LLViewerRegion	*regionp;
-	F32			land_z;
-	const F32	FIRST_PASS_STEP = 1.0f;		// meters
-	const F32	SECOND_PASS_STEP = 0.1f;	// meters
-	LLVector3d	camera_pos_global;
-
-	camera_pos_global = gAgentCamera.getCameraPositionGlobal();
-	LLVector3d		probe_point_global;
-	LLVector3		probe_point_region;
-
-	// walk forwards to find the point
-	for (mouse_dir_scale = FIRST_PASS_STEP; mouse_dir_scale < gAgentCamera.mDrawDistance; mouse_dir_scale += FIRST_PASS_STEP)
-	{
-		LLVector3d mouse_direction_global_d;
-		mouse_direction_global_d.setVec(mouse_direction_global * mouse_dir_scale);
-		probe_point_global = camera_pos_global + mouse_direction_global_d;
-
-		regionp = LLWorld::getInstance()->resolveRegionGlobal(probe_point_region, probe_point_global);
-
-		if (!regionp)
-		{
-			// ...we're outside the world somehow
-			continue;
-		}
-
-		S32 i = (S32) (probe_point_region.mV[VX]/regionp->getLand().getMetersPerGrid());
-		S32 j = (S32) (probe_point_region.mV[VY]/regionp->getLand().getMetersPerGrid());
-		S32 grids_per_edge = (S32) regionp->getLand().mGridsPerEdge;
-		if ((i >= grids_per_edge) || (j >= grids_per_edge))
-		{
-			//llinfos << "LLViewerWindow::mousePointOnLand probe_point is out of region" << llendl;
-			continue;
-		}
-
-		land_z = regionp->getLand().resolveHeightRegion(probe_point_region);
-
-		//llinfos << "mousePointOnLand initial z " << land_z << llendl;
-
-		if (probe_point_region.mV[VZ] < land_z)
-		{
-			// ...just went under land
-
-			// cout << "under land at " << probe_point << " scale " << mouse_vec_scale << endl;
-
-			hit_land = TRUE;
-			break;
-		}
-	}
-
-
-	if (hit_land)
-	{
-		// Don't go more than one step beyond where we stopped above.
-		// This can't just be "mouse_vec_scale" because floating point error
-		// will stop the loop before the last increment.... X - 1.0 + 0.1 + 0.1 + ... + 0.1 != X
-		F32 stop_mouse_dir_scale = mouse_dir_scale + FIRST_PASS_STEP;
-
-		// take a step backwards, then walk forwards again to refine position
-		for ( mouse_dir_scale -= FIRST_PASS_STEP; mouse_dir_scale <= stop_mouse_dir_scale; mouse_dir_scale += SECOND_PASS_STEP)
-		{
-			LLVector3d mouse_direction_global_d;
-			mouse_direction_global_d.setVec(mouse_direction_global * mouse_dir_scale);
-			probe_point_global = camera_pos_global + mouse_direction_global_d;
-
-			regionp = LLWorld::getInstance()->resolveRegionGlobal(probe_point_region, probe_point_global);
-
-			if (!regionp)
-			{
-				// ...we're outside the world somehow
-				continue;
-			}
-
-			/*
-			i = (S32) (local_probe_point.mV[VX]/regionp->getLand().getMetersPerGrid());
-			j = (S32) (local_probe_point.mV[VY]/regionp->getLand().getMetersPerGrid());
-			if ((i >= regionp->getLand().mGridsPerEdge) || (j >= regionp->getLand().mGridsPerEdge))
-			{
-				// llinfos << "LLViewerWindow::mousePointOnLand probe_point is out of region" << llendl;
-				continue;
-			}
-			land_z = regionp->getLand().mSurfaceZ[ i + j * (regionp->getLand().mGridsPerEdge) ];
-			*/
-
-			land_z = regionp->getLand().resolveHeightRegion(probe_point_region);
-
-			//llinfos << "mousePointOnLand refine z " << land_z << llendl;
-
-			if (probe_point_region.mV[VZ] < land_z)
-			{
-				// ...just went under land again
-
-				*land_position_global = probe_point_global;
-				return TRUE;
-			}
-		}
-	}
-
-	return FALSE;
-}
-
-// Saves an image to the harddrive as "SnapshotX" where X >= 1.
-BOOL LLViewerWindow::saveImageNumbered(LLImageFormatted *image, bool force_picker)
-{
-	if (!image)
-	{
-		llwarns << "No image to save" << llendl;
-		return FALSE;
-	}
-
-	LLFilePicker::ESaveFilter pick_type;
-	std::string extension("." + image->getExtension());
-	if (extension == ".j2c")
-		pick_type = LLFilePicker::FFSAVE_J2C;
-	else if (extension == ".bmp")
-		pick_type = LLFilePicker::FFSAVE_BMP;
-	else if (extension == ".jpg")
-		pick_type = LLFilePicker::FFSAVE_JPEG;
-	else if (extension == ".png")
-		pick_type = LLFilePicker::FFSAVE_PNG;
-	else if (extension == ".tga")
-		pick_type = LLFilePicker::FFSAVE_TGA;
-	else
-		pick_type = LLFilePicker::FFSAVE_ALL; // ???
-	
-	// Get a base file location if needed.
-	if (force_picker || !isSnapshotLocSet())
-	{
-		std::string proposed_name( sSnapshotBaseName );
-
-		// getSaveFile will append an appropriate extension to the proposed name, based on the ESaveFilter constant passed in.
-
-		// pick a directory in which to save
-		LLFilePicker& picker = LLFilePicker::instance();
-		if (!picker.getSaveFile(pick_type, proposed_name))
-		{
-			// Clicked cancel
-			return FALSE;
-		}
-
-		// Copy the directory + file name
-		std::string filepath = picker.getFirstFile();
-
-		LLViewerWindow::sSnapshotBaseName = gDirUtilp->getBaseFileName(filepath, true);
-		LLViewerWindow::sSnapshotDir = gDirUtilp->getDirName(filepath);
-	}
-
-	// Look for an unused file name
-	std::string filepath;
-	S32 i = 1;
-	S32 err = 0;
-
-	do
-	{
-		filepath = sSnapshotDir;
-		filepath += gDirUtilp->getDirDelimiter();
-		filepath += sSnapshotBaseName;
-		filepath += llformat("_%.3d",i);
-		filepath += extension;
-
-		llstat stat_info;
-		err = LLFile::stat( filepath, &stat_info );
-		i++;
-	}
-	while( -1 != err );  // search until the file is not found (i.e., stat() gives an error).
-
-	llinfos << "Saving snapshot to " << filepath << llendl;
-	return image->save(filepath);
-}
-
-void LLViewerWindow::resetSnapshotLoc()
-{
-	sSnapshotDir.clear();
-}
-
-// static
-void LLViewerWindow::movieSize(S32 new_width, S32 new_height)
-{
-	LLCoordWindow size;
-	gViewerWindow->getWindow()->getSize(&size);
-	if ( size.mX != new_width
-		|| size.mY != new_height)
-	{
-		LLCoordWindow new_size(new_width, new_height);
-		LLCoordScreen screen_size;
-		gViewerWindow->getWindow()->convertCoords(new_size, &screen_size);
-		gViewerWindow->getWindow()->setSize(screen_size);
-	}
-}
-
-BOOL LLViewerWindow::saveSnapshot( const std::string& filepath, S32 image_width, S32 image_height, BOOL show_ui, BOOL do_rebuild, ESnapshotType type)
-{
-	llinfos << "Saving snapshot to: " << filepath << llendl;
-
-	LLPointer<LLImageRaw> raw = new LLImageRaw;
-	BOOL success = rawSnapshot(raw, image_width, image_height, TRUE, FALSE, show_ui, do_rebuild);
-
-	if (success)
-	{
-		LLPointer<LLImageBMP> bmp_image = new LLImageBMP;
-		success = bmp_image->encode(raw, 0.0f);
-		if( success )
-		{
-			success = bmp_image->save(filepath);
-		}
-		else
-		{
-			llwarns << "Unable to encode bmp snapshot" << llendl;
-		}
-	}
-	else
-	{
-		llwarns << "Unable to capture raw snapshot" << llendl;
-	}
-
-	return success;
-}
-
-
-void LLViewerWindow::playSnapshotAnimAndSound()
-{
-	if (gSavedSettings.getBOOL("QuietSnapshotsToDisk"))
-	{
-		return;
-	}
-	gAgent.sendAnimationRequest(ANIM_AGENT_SNAPSHOT, ANIM_REQUEST_START);
-	send_sound_trigger(LLUUID(gSavedSettings.getString("UISndSnapshot")), 1.0f);
-}
-
-BOOL LLViewerWindow::thumbnailSnapshot(LLImageRaw *raw, S32 preview_width, S32 preview_height, BOOL show_ui, BOOL do_rebuild, ESnapshotType type)
-{
-	return rawSnapshot(raw, preview_width, preview_height, FALSE, FALSE, show_ui, do_rebuild, type);
-}
-
-// Saves the image from the screen to a raw image
-// Since the required size might be bigger than the available screen, this method rerenders the scene in parts (called subimages) and copy
-// the results over to the final raw image.
-BOOL LLViewerWindow::rawSnapshot(LLImageRaw *raw, S32 image_width, S32 image_height, 
-								 BOOL keep_window_aspect, BOOL is_texture, BOOL show_ui, BOOL do_rebuild, ESnapshotType type, S32 max_size)
-{
-	if (!raw)
-	{
-		return FALSE;
-	}
-	//check if there is enough memory for the snapshot image
-	if(LLPipeline::sMemAllocationThrottled)
-	{
-		return FALSE ; //snapshot taking is disabled due to memory restriction.
-	}
-	if(image_width * image_height > (1 << 22)) //if snapshot image is larger than 2K by 2K
-	{
-		if(!LLMemory::tryToAlloc(NULL, image_width * image_height * 3))
-		{
-			llwarns << "No enough memory to take the snapshot with size (w : h): " << image_width << " : " << image_height << llendl ;
-			return FALSE ; //there is no enough memory for taking this snapshot.
-		}
-	}
-
-	// PRE SNAPSHOT
-	gDisplaySwapBuffers = FALSE;
-	
-	glClear(GL_DEPTH_BUFFER_BIT | GL_COLOR_BUFFER_BIT | GL_STENCIL_BUFFER_BIT);
-	setCursor(UI_CURSOR_WAIT);
-
-	// Hide all the UI widgets first and draw a frame
-	BOOL prev_draw_ui = gPipeline.hasRenderDebugFeatureMask(LLPipeline::RENDER_DEBUG_FEATURE_UI) ? TRUE : FALSE;
-
-	if ( prev_draw_ui != show_ui)
-	{
-		LLPipeline::toggleRenderDebugFeature((void*)LLPipeline::RENDER_DEBUG_FEATURE_UI);
-	}
-
-	BOOL hide_hud = !gSavedSettings.getBOOL("RenderHUDInSnapshot") && LLPipeline::sShowHUDAttachments;
-	if (hide_hud)
-	{
-		LLPipeline::sShowHUDAttachments = FALSE;
-	}
-
-	// if not showing ui, use full window to render world view
-	updateWorldViewRect(!show_ui);
-
-	// Copy screen to a buffer
-	// crop sides or top and bottom, if taking a snapshot of different aspect ratio
-	// from window
-	LLRect window_rect = show_ui ? getWindowRectRaw() : getWorldViewRectRaw(); 
-
-	S32 snapshot_width  = window_rect.getWidth();
-	S32 snapshot_height = window_rect.getHeight();
-	// SNAPSHOT
-	S32 window_width  = snapshot_width;
-	S32 window_height = snapshot_height;
-	
-	// Note: Scaling of the UI is currently *not* supported so we limit the output size if UI is requested
-	if (show_ui)
-	{
-		// If the user wants the UI, limit the output size to the available screen size
-		image_width  = llmin(image_width, window_width);
-		image_height = llmin(image_height, window_height);
-	}
-
-	F32 scale_factor = 1.0f ;
-	if (!keep_window_aspect || (image_width > window_width) || (image_height > window_height))
-	{	
-		// if image cropping or need to enlarge the scene, compute a scale_factor
-		F32 ratio = llmin( (F32)window_width / image_width , (F32)window_height / image_height) ;
-		snapshot_width  = (S32)(ratio * image_width) ;
-		snapshot_height = (S32)(ratio * image_height) ;
-		scale_factor = llmax(1.0f, 1.0f / ratio) ;
-	}
-	
-	if (show_ui && scale_factor > 1.f)
-	{
-		// Note: we should never get there...
-		llwarns << "over scaling UI not supported." << llendl;
-	}
-
-	S32 buffer_x_offset = llfloor(((window_width  - snapshot_width)  * scale_factor) / 2.f);
-	S32 buffer_y_offset = llfloor(((window_height - snapshot_height) * scale_factor) / 2.f);
-
-	S32 image_buffer_x = llfloor(snapshot_width  * scale_factor) ;
-	S32 image_buffer_y = llfloor(snapshot_height * scale_factor) ;
-
-	if ((image_buffer_x > max_size) || (image_buffer_y > max_size)) // boundary check to avoid memory overflow
-	{
-		scale_factor *= llmin((F32)max_size / image_buffer_x, (F32)max_size / image_buffer_y) ;
-		image_buffer_x = llfloor(snapshot_width  * scale_factor) ;
-		image_buffer_y = llfloor(snapshot_height * scale_factor) ;
-	}
-	if ((image_buffer_x > 0) && (image_buffer_y > 0))
-	{
-		raw->resize(image_buffer_x, image_buffer_y, 3);
-	}
-	else
-	{
-		return FALSE ;
-	}
-	if (raw->isBufferInvalid())
-	{
-		return FALSE ;
-	}
-
-	BOOL high_res = scale_factor >= 2.f; // Font scaling is slow, only do so if rez is much higher
-	if (high_res && show_ui)
-	{
-		// Note: we should never get there...
-		llwarns << "High res UI snapshot not supported. " << llendl;
-		/*send_agent_pause();
-		//rescale fonts
-		initFonts(scale_factor);
-		LLHUDObject::reshapeAll();*/
-	}
-
-	S32 output_buffer_offset_y = 0;
-
-	F32 depth_conversion_factor_1 = (LLViewerCamera::getInstance()->getFar() + LLViewerCamera::getInstance()->getNear()) / (2.f * LLViewerCamera::getInstance()->getFar() * LLViewerCamera::getInstance()->getNear());
-	F32 depth_conversion_factor_2 = (LLViewerCamera::getInstance()->getFar() - LLViewerCamera::getInstance()->getNear()) / (2.f * LLViewerCamera::getInstance()->getFar() * LLViewerCamera::getInstance()->getNear());
-
-	gObjectList.generatePickList(*LLViewerCamera::getInstance());
-
-	// Subimages are in fact partial rendering of the final view. This happens when the final view is bigger than the screen.
-	// In most common cases, scale_factor is 1 and there's no more than 1 iteration on x and y
-	for (int subimage_y = 0; subimage_y < scale_factor; ++subimage_y)
-	{
-		S32 subimage_y_offset = llclamp(buffer_y_offset - (subimage_y * window_height), 0, window_height);;
-		// handle fractional columns
-		U32 read_height = llmax(0, (window_height - subimage_y_offset) -
-			llmax(0, (window_height * (subimage_y + 1)) - (buffer_y_offset + raw->getHeight())));
-
-		S32 output_buffer_offset_x = 0;
-		for (int subimage_x = 0; subimage_x < scale_factor; ++subimage_x)
-		{
-			gDisplaySwapBuffers = FALSE;
-			gDepthDirty = TRUE;
-
-			S32 subimage_x_offset = llclamp(buffer_x_offset - (subimage_x * window_width), 0, window_width);
-			// handle fractional rows
-			U32 read_width = llmax(0, (window_width - subimage_x_offset) -
-									llmax(0, (window_width * (subimage_x + 1)) - (buffer_x_offset + raw->getWidth())));
-			
-			// Skip rendering and sampling altogether if either width or height is degenerated to 0 (common in cropping cases)
-			if (read_width && read_height)
-			{
-				const U32 subfield = subimage_x+(subimage_y*llceil(scale_factor));
-				display(do_rebuild, scale_factor, subfield, TRUE);
-				
-				if (!LLPipeline::sRenderDeferred)
-				{
-					// Required for showing the GUI in snapshots and performing bloom composite overlay
-					// Call even if show_ui is FALSE
-					render_ui(scale_factor, subfield);
-				}
-				
-				for (U32 out_y = 0; out_y < read_height ; out_y++)
-				{
-					S32 output_buffer_offset = ( 
-												(out_y * (raw->getWidth())) // ...plus iterated y...
-												+ (window_width * subimage_x) // ...plus subimage start in x...
-												+ (raw->getWidth() * window_height * subimage_y) // ...plus subimage start in y...
-												- output_buffer_offset_x // ...minus buffer padding x...
-												- (output_buffer_offset_y * (raw->getWidth()))  // ...minus buffer padding y...
-												) * raw->getComponents();
-				
-					// Ping the watchdog thread every 100 lines to keep us alive (arbitrary number, feel free to change)
-					if (out_y % 100 == 0)
-					{
-						LLAppViewer::instance()->pingMainloopTimeout("LLViewerWindow::rawSnapshot");
-					}
-				
-					if (type == SNAPSHOT_TYPE_COLOR)
-					{
-						glReadPixels(
-									 subimage_x_offset, out_y + subimage_y_offset,
-									 read_width, 1,
-									 GL_RGB, GL_UNSIGNED_BYTE,
-									 raw->getData() + output_buffer_offset
-									 );
-					}
-					else // SNAPSHOT_TYPE_DEPTH
-					{
-						LLPointer<LLImageRaw> depth_line_buffer = new LLImageRaw(read_width, 1, sizeof(GL_FLOAT)); // need to store floating point values
-						glReadPixels(
-									 subimage_x_offset, out_y + subimage_y_offset,
-									 read_width, 1,
-									 GL_DEPTH_COMPONENT, GL_FLOAT,
-									 depth_line_buffer->getData()// current output pixel is beginning of buffer...
-									 );
-
-						for (S32 i = 0; i < (S32)read_width; i++)
-						{
-							F32 depth_float = *(F32*)(depth_line_buffer->getData() + (i * sizeof(F32)));
-					
-							F32 linear_depth_float = 1.f / (depth_conversion_factor_1 - (depth_float * depth_conversion_factor_2));
-							U8 depth_byte = F32_to_U8(linear_depth_float, LLViewerCamera::getInstance()->getNear(), LLViewerCamera::getInstance()->getFar());
-							// write converted scanline out to result image
-							for (S32 j = 0; j < raw->getComponents(); j++)
-							{
-								*(raw->getData() + output_buffer_offset + (i * raw->getComponents()) + j) = depth_byte;
-							}
-						}
-					}
-				}
-			}
-			output_buffer_offset_x += subimage_x_offset;
-			stop_glerror();
-		}
-		output_buffer_offset_y += subimage_y_offset;
-	}
-
-	gDisplaySwapBuffers = FALSE;
-	gDepthDirty = TRUE;
-
-	// POST SNAPSHOT
-	if (!gPipeline.hasRenderDebugFeatureMask(LLPipeline::RENDER_DEBUG_FEATURE_UI))
-	{
-		LLPipeline::toggleRenderDebugFeature((void*)LLPipeline::RENDER_DEBUG_FEATURE_UI);
-	}
-
-	if (hide_hud)
-	{
-		LLPipeline::sShowHUDAttachments = TRUE;
-	}
-
-	/*if (high_res)
-	{
-		initFonts(1.f);
-		LLHUDObject::reshapeAll();
-	}*/
-
-	// Pre-pad image to number of pixels such that the line length is a multiple of 4 bytes (for BMP encoding)
-	// Note: this formula depends on the number of components being 3.  Not obvious, but it's correct.	
-	image_width += (image_width * 3) % 4;
-
-	BOOL ret = TRUE ;
-	// Resize image
-	if(llabs(image_width - image_buffer_x) > 4 || llabs(image_height - image_buffer_y) > 4)
-	{
-		ret = raw->scale( image_width, image_height );  
-	}
-	else if(image_width != image_buffer_x || image_height != image_buffer_y)
-	{
-		ret = raw->scale( image_width, image_height, FALSE );  
-	}
-	
-
-	setCursor(UI_CURSOR_ARROW);
-
-	if (do_rebuild)
-	{
-		// If we had to do a rebuild, that means that the lists of drawables to be rendered
-		// was empty before we started.
-		// Need to reset these, otherwise we call state sort on it again when render gets called the next time
-		// and we stand a good chance of crashing on rebuild because the render drawable arrays have multiple copies of
-		// objects on them.
-		gPipeline.resetDrawOrders();
-	}
-
-	if (high_res)
-	{
-		send_agent_resume();
-	}
-
-	return ret;
-}
-
-void LLViewerWindow::destroyWindow()
-{
-	if (mWindow)
-	{
-		LLWindowManager::destroyWindow(mWindow);
-	}
-	mWindow = NULL;
-}
-
-
-void LLViewerWindow::drawMouselookInstructions()
-{
-	// Draw instructions for mouselook ("Press ESC to return to World View" partially transparent at the bottom of the screen.)
-	const std::string instructions = LLTrans::getString("LeaveMouselook");
-	const LLFontGL* font = LLFontGL::getFont(LLFontDescriptor("SansSerif", "Large", LLFontGL::BOLD));
-	
-	//to be on top of Bottom bar when it is opened
-	const S32 INSTRUCTIONS_PAD = 50;
-
-	font->renderUTF8( 
-		instructions, 0,
-		getWorldViewRectScaled().getCenterX(),
-		getWorldViewRectScaled().mBottom + INSTRUCTIONS_PAD,
-		LLColor4( 1.0f, 1.0f, 1.0f, 0.5f ),
-		LLFontGL::HCENTER, LLFontGL::TOP,
-		LLFontGL::NORMAL,LLFontGL::DROP_SHADOW);
-}
-
-void* LLViewerWindow::getPlatformWindow() const
-{
-	return mWindow->getPlatformWindow();
-}
-
-void* LLViewerWindow::getMediaWindow() 	const
-{
-	return mWindow->getMediaWindow();
-}
-
-void LLViewerWindow::focusClient()		const
-{
-	return mWindow->focusClient();
-}
-
-LLRootView*	LLViewerWindow::getRootView() const
-{
-	return mRootView;
-}
-
-LLRect LLViewerWindow::getWorldViewRectScaled() const
-{
-	return mWorldViewRectScaled;
-}
-
-S32 LLViewerWindow::getWorldViewHeightScaled() const
-{
-	return mWorldViewRectScaled.getHeight();
-}
-
-S32 LLViewerWindow::getWorldViewWidthScaled() const
-{
-	return mWorldViewRectScaled.getWidth();
-}
-
-
-S32 LLViewerWindow::getWorldViewHeightRaw() const
-{
-	return mWorldViewRectRaw.getHeight(); 
-}
-
-S32 LLViewerWindow::getWorldViewWidthRaw() const
-{
-	return mWorldViewRectRaw.getWidth(); 
-}
-
-S32	LLViewerWindow::getWindowHeightScaled()	const 	
-{ 
-	return mWindowRectScaled.getHeight(); 
-}
-
-S32	LLViewerWindow::getWindowWidthScaled() const 	
-{ 
-	return mWindowRectScaled.getWidth(); 
-}
-
-S32	LLViewerWindow::getWindowHeightRaw()	const 	
-{ 
-	return mWindowRectRaw.getHeight(); 
-}
-
-S32	LLViewerWindow::getWindowWidthRaw() const 	
-{ 
-	return mWindowRectRaw.getWidth(); 
-}
-
-void LLViewerWindow::setup2DRender()
-{
-	// setup ortho camera
-	gl_state_for_2d(mWindowRectRaw.getWidth(), mWindowRectRaw.getHeight());
-	setup2DViewport();
-}
-
-void LLViewerWindow::setup2DViewport(S32 x_offset, S32 y_offset)
-{
-	gGLViewport[0] = mWindowRectRaw.mLeft + x_offset;
-	gGLViewport[1] = mWindowRectRaw.mBottom + y_offset;
-	gGLViewport[2] = mWindowRectRaw.getWidth();
-	gGLViewport[3] = mWindowRectRaw.getHeight();
-	glViewport(gGLViewport[0], gGLViewport[1], gGLViewport[2], gGLViewport[3]);
-}
-
-
-void LLViewerWindow::setup3DRender()
-{
-	// setup perspective camera
-	LLViewerCamera::getInstance()->setPerspective(NOT_FOR_SELECTION, mWorldViewRectRaw.mLeft, mWorldViewRectRaw.mBottom,  mWorldViewRectRaw.getWidth(), mWorldViewRectRaw.getHeight(), FALSE, LLViewerCamera::getInstance()->getNear(), MAX_FAR_CLIP*2.f);
-	setup3DViewport();
-}
-
-void LLViewerWindow::setup3DViewport(S32 x_offset, S32 y_offset)
-{
-	gGLViewport[0] = mWorldViewRectRaw.mLeft + x_offset;
-	gGLViewport[1] = mWorldViewRectRaw.mBottom + y_offset;
-	gGLViewport[2] = mWorldViewRectRaw.getWidth();
-	gGLViewport[3] = mWorldViewRectRaw.getHeight();
-	glViewport(gGLViewport[0], gGLViewport[1], gGLViewport[2], gGLViewport[3]);
-}
-
-void LLViewerWindow::revealIntroPanel()
-{
-	if (mProgressView)
-	{
-		mProgressView->revealIntroPanel();
-	}
-}
-
-void LLViewerWindow::setShowProgress(const BOOL show)
-{
-	if (mProgressView)
-	{
-		mProgressView->setVisible(show);
-	}
-}
-
-void LLViewerWindow::setStartupComplete()
-{
-	if (mProgressView)
-	{
-		mProgressView->setStartupComplete();
-	}
-}
-
-BOOL LLViewerWindow::getShowProgress() const
-{
-	return (mProgressView && mProgressView->getVisible());
-}
-
-void LLViewerWindow::setProgressString(const std::string& string)
-{
-	if (mProgressView)
-	{
-		mProgressView->setText(string);
-	}
-}
-
-void LLViewerWindow::setProgressMessage(const std::string& msg)
-{
-	if(mProgressView)
-	{
-		mProgressView->setMessage(msg);
-	}
-}
-
-void LLViewerWindow::setProgressPercent(const F32 percent)
-{
-	if (mProgressView)
-	{
-		mProgressView->setPercent(percent);
-	}
-}
-
-void LLViewerWindow::setProgressCancelButtonVisible( BOOL b, const std::string& label )
-{
-	if (mProgressView)
-	{
-		mProgressView->setCancelButtonVisible( b, label );
-	}
-}
-
-
-LLProgressView *LLViewerWindow::getProgressView() const
-{
-	return mProgressView;
-}
-
-void LLViewerWindow::dumpState()
-{
-	llinfos << "LLViewerWindow Active " << S32(mActive) << llendl;
-	llinfos << "mWindow visible " << S32(mWindow->getVisible())
-		<< " minimized " << S32(mWindow->getMinimized())
-		<< llendl;
-}
-
-void LLViewerWindow::stopGL(BOOL save_state)
-{
-	//Note: --bao
-	//if not necessary, do not change the order of the function calls in this function.
-	//if change something, make sure it will not break anything.
-	//especially be careful to put anything behind gTextureList.destroyGL(save_state);
-	if (!gGLManager.mIsDisabled)
-	{
-		llinfos << "Shutting down GL..." << llendl;
-
-		// Pause texture decode threads (will get unpaused during main loop)
-		LLAppViewer::getTextureCache()->pause();
-		LLAppViewer::getImageDecodeThread()->pause();
-		LLAppViewer::getTextureFetch()->pause();
-				
-		gSky.destroyGL();
-		stop_glerror();		
-
-		LLManipTranslate::destroyGL() ;
-		stop_glerror();		
-
-		gBumpImageList.destroyGL();
-		stop_glerror();
-
-		LLFontGL::destroyAllGL();
-		stop_glerror();
-
-		LLVOAvatar::destroyGL();
-		stop_glerror();
-
-		LLViewerDynamicTexture::destroyGL();
-		stop_glerror();
-
-		if (gPipeline.isInit())
-		{
-			gPipeline.destroyGL();
-		}
-		
-		gBox.cleanupGL();
-		
-		if(gPostProcess)
-		{
-			gPostProcess->invalidate();
-		}
-
-		gTextureList.destroyGL(save_state);
-		stop_glerror();
-		
-		gGLManager.mIsDisabled = TRUE;
-		stop_glerror();
-		
-		llinfos << "Remaining allocated texture memory: " << LLImageGL::sGlobalTextureMemoryInBytes << " bytes" << llendl;
-	}
-}
-
-void LLViewerWindow::restoreGL(const std::string& progress_message)
-{
-	//Note: --bao
-	//if not necessary, do not change the order of the function calls in this function.
-	//if change something, make sure it will not break anything. 
-	//especially, be careful to put something before gTextureList.restoreGL();
-	if (gGLManager.mIsDisabled)
-	{
-		llinfos << "Restoring GL..." << llendl;
-		gGLManager.mIsDisabled = FALSE;
-		
-		initGLDefaults();
-		LLGLState::restoreGL();
-		
-		gTextureList.restoreGL();
-		
-		// for future support of non-square pixels, and fonts that are properly stretched
-		//LLFontGL::destroyDefaultFonts();
-		initFonts();
-				
-		gSky.restoreGL();
-		gPipeline.restoreGL();
-		LLDrawPoolWater::restoreGL();
-		LLManipTranslate::restoreGL();
-		
-		gBumpImageList.restoreGL();
-		LLViewerDynamicTexture::restoreGL();
-		LLVOAvatar::restoreGL();
-		
-		gResizeScreenTexture = TRUE;
-		gWindowResized = TRUE;
-
-		if (isAgentAvatarValid() && !gAgentAvatarp->isUsingBakedTextures())
-		{
-			LLVisualParamHint::requestHintUpdates();
-		}
-
-		if (!progress_message.empty())
-		{
-			gRestoreGLTimer.reset();
-			gRestoreGL = TRUE;
-			setShowProgress(TRUE);
-			setProgressString(progress_message);
-		}
-		llinfos << "...Restoring GL done" << llendl;
-		if(!LLAppViewer::instance()->restoreErrorTrap())
-		{
-			llwarns << " Someone took over my signal/exception handler (post restoreGL)!" << llendl;
-		}
-
-	}
-}
-
-void LLViewerWindow::initFonts(F32 zoom_factor)
-{
-	LLFontGL::destroyAllGL();
-	// Initialize with possibly different zoom factor
-
-	LLFontManager::initClass();
-
-	LLFontGL::initClass( gSavedSettings.getF32("FontScreenDPI"),
-								mDisplayScale.mV[VX] * zoom_factor,
-								mDisplayScale.mV[VY] * zoom_factor,
-								gDirUtilp->getAppRODataDir(),
-								LLUI::getXUIPaths());
-	// Force font reloads, which can be very slow
-	LLFontGL::loadDefaultFonts();
-}
-
-void LLViewerWindow::requestResolutionUpdate()
-{
-	mResDirty = true;
-}
-
-void LLViewerWindow::checkSettings()
-{
-	if (mStatesDirty)
-	{
-		gGL.refreshState();
-		LLViewerShaderMgr::instance()->setShaders();
-		mStatesDirty = false;
-	}
-	
-	// We want to update the resolution AFTER the states getting refreshed not before.
-	if (mResDirty)
-	{
-		reshape(getWindowWidthRaw(), getWindowHeightRaw());
-		mResDirty = false;
-	}	
-}
-
-void LLViewerWindow::restartDisplay(BOOL show_progress_bar)
-{
-	llinfos << "Restaring GL" << llendl;
-	stopGL();
-	if (show_progress_bar)
-	{
-		restoreGL(LLTrans::getString("ProgressChangingResolution"));
-	}
-	else
-	{
-		restoreGL();
-	}
-}
-
-BOOL LLViewerWindow::changeDisplaySettings(LLCoordScreen size, BOOL disable_vsync, BOOL show_progress_bar)
-{
-	//BOOL was_maximized = gSavedSettings.getBOOL("WindowMaximized");
-
-	//gResizeScreenTexture = TRUE;
-
-
-	//U32 fsaa = gSavedSettings.getU32("RenderFSAASamples");
-	//U32 old_fsaa = mWindow->getFSAASamples();
-
-	// if not maximized, use the request size
-	if (!mWindow->getMaximized())
-	{
-		mWindow->setSize(size);
-	}
-
-	//if (fsaa == old_fsaa)
-	{
-		return TRUE;
-	}
-
-/*
-
-	// Close floaters that don't handle settings change
-	LLFloaterReg::hideInstance("snapshot");
-	
-	BOOL result_first_try = FALSE;
-	BOOL result_second_try = FALSE;
-
-	LLFocusableElement* keyboard_focus = gFocusMgr.getKeyboardFocus();
-	send_agent_pause();
-	llinfos << "Stopping GL during changeDisplaySettings" << llendl;
-	stopGL();
-	mIgnoreActivate = TRUE;
-	LLCoordScreen old_size;
-	LLCoordScreen old_pos;
-	mWindow->getSize(&old_size);
-
-	//mWindow->setFSAASamples(fsaa);
-
-	result_first_try = mWindow->switchContext(false, size, disable_vsync);
-	if (!result_first_try)
-	{
-		// try to switch back
-		//mWindow->setFSAASamples(old_fsaa);
-		result_second_try = mWindow->switchContext(false, old_size, disable_vsync);
-
-		if (!result_second_try)
-		{
-			// we are stuck...try once again with a minimal resolution?
-			send_agent_resume();
-			mIgnoreActivate = FALSE;
-			return FALSE;
-		}
-	}
-	send_agent_resume();
-
-	llinfos << "Restoring GL during resolution change" << llendl;
-	if (show_progress_bar)
-	{
-		restoreGL(LLTrans::getString("ProgressChangingResolution"));
-	}
-	else
-	{
-		restoreGL();
-	}
-
-	if (!result_first_try)
-	{
-		LLSD args;
-		args["RESX"] = llformat("%d",size.mX);
-		args["RESY"] = llformat("%d",size.mY);
-		LLNotificationsUtil::add("ResolutionSwitchFail", args);
-		size = old_size; // for reshape below
-	}
-
-	BOOL success = result_first_try || result_second_try;
-
-	if (success)
-	{
-		// maximize window if was maximized, else reposition
-		if (was_maximized)
-		{
-			mWindow->maximize();
-		}
-		else
-		{
-			S32 windowX = gSavedSettings.getS32("WindowX");
-			S32 windowY = gSavedSettings.getS32("WindowY");
-
-			mWindow->setPosition(LLCoordScreen ( windowX, windowY ) );
-		}
-	}
-
-	mIgnoreActivate = FALSE;
-	gFocusMgr.setKeyboardFocus(keyboard_focus);
-	
-	return success;
-
-	*/
-}
-
-F32	LLViewerWindow::getWorldViewAspectRatio() const
-{
-	F32 world_aspect = (F32)mWorldViewRectRaw.getWidth() / (F32)mWorldViewRectRaw.getHeight();
-	return world_aspect;
-}
-
-void LLViewerWindow::calcDisplayScale()
-{
-	F32 ui_scale_factor = gSavedSettings.getF32("UIScaleFactor");
-	LLVector2 display_scale;
-	display_scale.setVec(llmax(1.f / mWindow->getPixelAspectRatio(), 1.f), llmax(mWindow->getPixelAspectRatio(), 1.f));
-	display_scale *= ui_scale_factor;
-
-	// limit minimum display scale
-	if (display_scale.mV[VX] < MIN_DISPLAY_SCALE || display_scale.mV[VY] < MIN_DISPLAY_SCALE)
-	{
-		display_scale *= MIN_DISPLAY_SCALE / llmin(display_scale.mV[VX], display_scale.mV[VY]);
-	}
-	
-	if (display_scale != mDisplayScale)
-	{
-		llinfos << "Setting display scale to " << display_scale << llendl;
-
-		mDisplayScale = display_scale;
-		// Init default fonts
-		initFonts();
-	}
-}
-
-//static
-LLRect 	LLViewerWindow::calcScaledRect(const LLRect & rect, const LLVector2& display_scale)
-{
-	LLRect res = rect;
-	res.mLeft = llround((F32)res.mLeft / display_scale.mV[VX]);
-	res.mRight = llround((F32)res.mRight / display_scale.mV[VX]);
-	res.mBottom = llround((F32)res.mBottom / display_scale.mV[VY]);
-	res.mTop = llround((F32)res.mTop / display_scale.mV[VY]);
-
-	return res;
-}
-
-S32 LLViewerWindow::getChatConsoleBottomPad()
-{
-	S32 offset = 0;
-
-	if(gToolBarView)
-		offset += gToolBarView->getChild<LLView>("bottom_toolbar_panel")->getRect().getHeight();
-
-	return offset;
-}
-
-LLRect LLViewerWindow::getChatConsoleRect()
-{
-	LLRect full_window(0, getWindowHeightScaled(), getWindowWidthScaled(), 0);
-	LLRect console_rect = full_window;
-
-	const S32 CONSOLE_PADDING_TOP = 24;
-	const S32 CONSOLE_PADDING_LEFT = 24;
-	const S32 CONSOLE_PADDING_RIGHT = 10;
-
-	console_rect.mTop    -= CONSOLE_PADDING_TOP;
-	console_rect.mBottom += getChatConsoleBottomPad();
-
-	console_rect.mLeft   += CONSOLE_PADDING_LEFT; 
-
-	static const BOOL CHAT_FULL_WIDTH = gSavedSettings.getBOOL("ChatFullWidth");
-
-	if (CHAT_FULL_WIDTH)
-	{
-		console_rect.mRight -= CONSOLE_PADDING_RIGHT;
-	}
-	else
-	{
-		// Make console rect somewhat narrow so having inventory open is
-		// less of a problem.
-		console_rect.mRight  = console_rect.mLeft + 2 * getWindowWidthScaled() / 3;
-	}
-
-	return console_rect;
-}
-//----------------------------------------------------------------------------
-
-
-//static 
-bool LLViewerWindow::onAlert(const LLSD& notify)
-{
-	LLNotificationPtr notification = LLNotifications::instance().find(notify["id"].asUUID());
-
-	if (gHeadlessClient)
-	{
-		llinfos << "Alert: " << notification->getName() << llendl;
-	}
-
-	// If we're in mouselook, the mouse is hidden and so the user can't click 
-	// the dialog buttons.  In that case, change to First Person instead.
-	if( gAgentCamera.cameraMouselook() )
-	{
-		gAgentCamera.changeCameraToDefault();
-	}
-	return false;
-}
-
-void LLViewerWindow::setUIVisibility(bool visible)
-{
-	mUIVisible = visible;
-
-	if (!visible)
-	{
-		gAgentCamera.changeCameraToThirdPerson(FALSE);
-		gFloaterView->hideAllFloaters();
-	}
-	else
-	{
-		gFloaterView->showHiddenFloaters();
-	}
-
-	if (gToolBarView)
-	{
-		gToolBarView->setToolBarsVisible(visible);
-	}
-
-	LLNavigationBar::getInstance()->setVisible(visible ? gSavedSettings.getBOOL("ShowNavbarNavigationPanel") : FALSE);
-	LLPanelTopInfoBar::getInstance()->setVisible(visible? gSavedSettings.getBOOL("ShowMiniLocationPanel") : FALSE);
-	mRootView->getChildView("status_bar_container")->setVisible(visible);
-}
-
-bool LLViewerWindow::getUIVisibility()
-{
-	return mUIVisible;
-}
-
-////////////////////////////////////////////////////////////////////////////
-//
-// LLPickInfo
-//
-LLPickInfo::LLPickInfo()
-	: mKeyMask(MASK_NONE),
-	  mPickCallback(NULL),
-	  mPickType(PICK_INVALID),
-	  mWantSurfaceInfo(FALSE),
-	  mObjectFace(-1),
-	  mUVCoords(-1.f, -1.f),
-	  mSTCoords(-1.f, -1.f),
-	  mXYCoords(-1, -1),
-	  mIntersection(),
-	  mNormal(),
-	  mBinormal(),
-	  mHUDIcon(NULL),
-	  mPickTransparent(FALSE)
-{
-}
-
-LLPickInfo::LLPickInfo(const LLCoordGL& mouse_pos, 
-		       MASK keyboard_mask, 
-		       BOOL pick_transparent,
-		       BOOL pick_uv_coords,
-		       void (*pick_callback)(const LLPickInfo& pick_info))
-	: mMousePt(mouse_pos),
-	  mKeyMask(keyboard_mask),
-	  mPickCallback(pick_callback),
-	  mPickType(PICK_INVALID),
-	  mWantSurfaceInfo(pick_uv_coords),
-	  mObjectFace(-1),
-	  mUVCoords(-1.f, -1.f),
-	  mSTCoords(-1.f, -1.f),
-	  mXYCoords(-1, -1),
-	  mNormal(),
-	  mBinormal(),
-	  mHUDIcon(NULL),
-	  mPickTransparent(pick_transparent)
-{
-}
-
-void LLPickInfo::fetchResults()
-{
-
-	S32 face_hit = -1;
-	LLVector3 intersection, normal, binormal;
-	LLVector2 uv;
-
-	LLHUDIcon* hit_icon = gViewerWindow->cursorIntersectIcon(mMousePt.mX, mMousePt.mY, 512.f, &intersection);
-	
-	F32 icon_dist = 0.f;
-	if (hit_icon)
-	{
-		icon_dist = (LLViewerCamera::getInstance()->getOrigin()-intersection).magVec();
-	}
-	LLViewerObject* hit_object = gViewerWindow->cursorIntersect(mMousePt.mX, mMousePt.mY, 512.f,
-									NULL, -1, mPickTransparent, &face_hit,
-									&intersection, &uv, &normal, &binormal);
-	
-	mPickPt = mMousePt;
-
-	U32 te_offset = face_hit > -1 ? face_hit : 0;
-
-	//unproject relative clicked coordinate from window coordinate using GL
-	
-	LLViewerObject* objectp = hit_object;
-
-	if (hit_icon && 
-		(!objectp || 
-		icon_dist < (LLViewerCamera::getInstance()->getOrigin()-intersection).magVec()))
-	{
-		// was this name referring to a hud icon?
-		mHUDIcon = hit_icon;
-		mPickType = PICK_ICON;
-		mPosGlobal = mHUDIcon->getPositionGlobal();
-	}
-	else if (objectp)
-	{
-		if( objectp->getPCode() == LLViewerObject::LL_VO_SURFACE_PATCH )
-		{
-			// Hit land
-			mPickType = PICK_LAND;
-			mObjectID.setNull(); // land has no id
-
-			// put global position into land_pos
-			LLVector3d land_pos;
-			if (!gViewerWindow->mousePointOnLandGlobal(mPickPt.mX, mPickPt.mY, &land_pos))
-			{
-				// The selected point is beyond the draw distance or is otherwise 
-				// not selectable. Return before calling mPickCallback().
-				return;
-			}
-
-			// Fudge the land focus a little bit above ground.
-			mPosGlobal = land_pos + LLVector3d::z_axis * 0.1f;
-		}
-		else
-		{
-			if(isFlora(objectp))
-			{
-				mPickType = PICK_FLORA;
-			}
-			else
-			{
-				mPickType = PICK_OBJECT;
-			}
-			mObjectOffset = gAgentCamera.calcFocusOffset(objectp, intersection, mPickPt.mX, mPickPt.mY);
-			mObjectID = objectp->mID;
-			mObjectFace = (te_offset == NO_FACE) ? -1 : (S32)te_offset;
-
-			mPosGlobal = gAgent.getPosGlobalFromAgent(intersection);
-			
-			if (mWantSurfaceInfo)
-			{
-				getSurfaceInfo();
-			}
-		}
-	}
-	
-	if (mPickCallback)
-	{
-		mPickCallback(*this);
-	}
-}
-
-LLPointer<LLViewerObject> LLPickInfo::getObject() const
-{
-	return gObjectList.findObject( mObjectID );
-}
-
-void LLPickInfo::updateXYCoords()
-{
-	if (mObjectFace > -1)
-	{
-		const LLTextureEntry* tep = getObject()->getTE(mObjectFace);
-		LLPointer<LLViewerTexture> imagep = LLViewerTextureManager::getFetchedTexture(tep->getID());
-		if(mUVCoords.mV[VX] >= 0.f && mUVCoords.mV[VY] >= 0.f && imagep.notNull())
-		{
-			mXYCoords.mX = llround(mUVCoords.mV[VX] * (F32)imagep->getWidth());
-			mXYCoords.mY = llround((1.f - mUVCoords.mV[VY]) * (F32)imagep->getHeight());
-		}
-	}
-}
-
-void LLPickInfo::getSurfaceInfo()
-{
-	// set values to uninitialized - this is what we return if no intersection is found
-	mObjectFace   = -1;
-	mUVCoords     = LLVector2(-1, -1);
-	mSTCoords     = LLVector2(-1, -1);
-	mXYCoords	  = LLCoordScreen(-1, -1);
-	mIntersection = LLVector3(0,0,0);
-	mNormal       = LLVector3(0,0,0);
-	mBinormal     = LLVector3(0,0,0);
-	
-	LLViewerObject* objectp = getObject();
-
-	if (objectp)
-	{
-		if (gViewerWindow->cursorIntersect(llround((F32)mMousePt.mX), llround((F32)mMousePt.mY), 1024.f,
-										   objectp, -1, mPickTransparent,
-										   &mObjectFace,
-										   &mIntersection,
-										   &mSTCoords,
-										   &mNormal,
-										   &mBinormal))
-		{
-			// if we succeeded with the intersect above, compute the texture coordinates:
-
-			if (objectp->mDrawable.notNull() && mObjectFace > -1)
-			{
-				LLFace* facep = objectp->mDrawable->getFace(mObjectFace);
-
-				mUVCoords = facep->surfaceToTexture(mSTCoords, mIntersection, mNormal);
-			}
-
-			// and XY coords:
-			updateXYCoords();
-			
-		}
-	}
-}
-
-
-/* code to get UV via a special UV render - removed in lieu of raycast method
-LLVector2 LLPickInfo::pickUV()
-{
-	LLVector2 result(-1.f, -1.f);
-
-	LLViewerObject* objectp = getObject();
-	if (!objectp)
-	{
-		return result;
-	}
-
-	if (mObjectFace > -1 &&
-		objectp->mDrawable.notNull() && objectp->getPCode() == LL_PCODE_VOLUME &&
-		mObjectFace < objectp->mDrawable->getNumFaces())
-	{
-		S32 scaled_x = llround((F32)mPickPt.mX * gViewerWindow->getDisplayScale().mV[VX]);
-		S32 scaled_y = llround((F32)mPickPt.mY * gViewerWindow->getDisplayScale().mV[VY]);
-		const S32 UV_PICK_WIDTH = 5;
-		const S32 UV_PICK_HALF_WIDTH = (UV_PICK_WIDTH - 1) / 2;
-		U8 uv_pick_buffer[UV_PICK_WIDTH * UV_PICK_WIDTH * 4];
-		LLFace* facep = objectp->mDrawable->getFace(mObjectFace);
-		if (facep)
-		{
-			LLGLState scissor_state(GL_SCISSOR_TEST);
-			scissor_state.enable();
-			LLViewerCamera::getInstance()->setPerspective(FOR_SELECTION, scaled_x - UV_PICK_HALF_WIDTH, scaled_y - UV_PICK_HALF_WIDTH, UV_PICK_WIDTH, UV_PICK_WIDTH, FALSE);
-			//glViewport(scaled_x - UV_PICK_HALF_WIDTH, scaled_y - UV_PICK_HALF_WIDTH, UV_PICK_WIDTH, UV_PICK_WIDTH);
-			glScissor(scaled_x - UV_PICK_HALF_WIDTH, scaled_y - UV_PICK_HALF_WIDTH, UV_PICK_WIDTH, UV_PICK_WIDTH);
-
-			glClear(GL_DEPTH_BUFFER_BIT);
-
-			facep->renderSelectedUV();
-
-			glReadPixels(scaled_x - UV_PICK_HALF_WIDTH, scaled_y - UV_PICK_HALF_WIDTH, UV_PICK_WIDTH, UV_PICK_WIDTH, GL_RGBA, GL_UNSIGNED_BYTE, uv_pick_buffer);
-			U8* center_pixel = &uv_pick_buffer[4 * ((UV_PICK_WIDTH * UV_PICK_HALF_WIDTH) + UV_PICK_HALF_WIDTH + 1)];
-
-			result.mV[VX] = (F32)((center_pixel[VGREEN] & 0xf) + (16.f * center_pixel[VRED])) / 4095.f;
-			result.mV[VY] = (F32)((center_pixel[VGREEN] >> 4) + (16.f * center_pixel[VBLUE])) / 4095.f;
-		}
-	}
-
-	return result;
-} */
-
-
-//static 
-bool LLPickInfo::isFlora(LLViewerObject* object)
-{
-	if (!object) return false;
-
-	LLPCode pcode = object->getPCode();
-
-	if( (LL_PCODE_LEGACY_GRASS == pcode) 
-		|| (LL_PCODE_LEGACY_TREE == pcode) 
-		|| (LL_PCODE_TREE_NEW == pcode))
-	{
-		return true;
-	}
-	return false;
-}
-=======
-/** 
- * @file llviewerwindow.cpp
- * @brief Implementation of the LLViewerWindow class.
- *
- * $LicenseInfo:firstyear=2001&license=viewerlgpl$
- * Second Life Viewer Source Code
- * Copyright (C) 2010, Linden Research, Inc.
- * 
- * This library is free software; you can redistribute it and/or
- * modify it under the terms of the GNU Lesser General Public
- * License as published by the Free Software Foundation;
- * version 2.1 of the License only.
- * 
- * This library is distributed in the hope that it will be useful,
- * but WITHOUT ANY WARRANTY; without even the implied warranty of
- * MERCHANTABILITY or FITNESS FOR A PARTICULAR PURPOSE.  See the GNU
- * Lesser General Public License for more details.
- * 
- * You should have received a copy of the GNU Lesser General Public
- * License along with this library; if not, write to the Free Software
- * Foundation, Inc., 51 Franklin Street, Fifth Floor, Boston, MA  02110-1301  USA
- * 
- * Linden Research, Inc., 945 Battery Street, San Francisco, CA  94111  USA
- * $/LicenseInfo$
- */
-
-#include "llviewerprecompiledheaders.h"
-#include "llviewerwindow.h"
-
-#if LL_WINDOWS
-#pragma warning (disable : 4355) // 'this' used in initializer list: yes, intentionally
-#endif
-
-// system library includes
-#include <stdio.h>
-#include <iostream>
-#include <fstream>
-#include <algorithm>
-#include <boost/lambda/core.hpp>
-
-#include "llagent.h"
-#include "llagentcamera.h"
-#include "llfloaterreg.h"
-#include "llmeshrepository.h"
-#include "llpanellogin.h"
-#include "llviewerkeyboard.h"
-#include "llviewermenu.h"
-
-#include "llviewquery.h"
-#include "llxmltree.h"
-#include "llslurl.h"
-//#include "llviewercamera.h"
-#include "llrender.h"
-
-#include "llvoiceclient.h"	// for push-to-talk button handling
-
-//
-// TODO: Many of these includes are unnecessary.  Remove them.
-//
-
-// linden library includes
-#include "llaudioengine.h"		// mute on minimize
-#include "indra_constants.h"
-#include "llassetstorage.h"
-#include "llerrorcontrol.h"
-#include "llfontgl.h"
-#include "llmousehandler.h"
-#include "llrect.h"
-#include "llsky.h"
-#include "llstring.h"
-#include "llui.h"
-#include "lluuid.h"
-#include "llview.h"
-#include "llxfermanager.h"
-#include "message.h"
-#include "object_flags.h"
-#include "lltimer.h"
-#include "timing.h"
-#include "llviewermenu.h"
-#include "lltooltip.h"
-#include "llmediaentry.h"
-#include "llurldispatcher.h"
-#include "raytrace.h"
-
-// newview includes
-#include "llagent.h"
-#include "llbox.h"
-#include "llchicletbar.h"
-#include "llconsole.h"
-#include "llviewercontrol.h"
-#include "llcylinder.h"
-#include "lldebugview.h"
-#include "lldir.h"
-#include "lldrawable.h"
-#include "lldrawpoolalpha.h"
-#include "lldrawpoolbump.h"
-#include "lldrawpoolwater.h"
-#include "llmaniptranslate.h"
-#include "llface.h"
-#include "llfeaturemanager.h"
-#include "llfilepicker.h"
-#include "llfirstuse.h"
-#include "llfloater.h"
-#include "llfloaterbuildoptions.h"
-#include "llfloaterbuyland.h"
-#include "llfloatercamera.h"
-#include "llfloaterland.h"
-#include "llfloaterinspect.h"
-#include "llfloatermap.h"
-#include "llfloaternamedesc.h"
-#include "llfloaterpreference.h"
-#include "llfloatersnapshot.h"
-#include "llfloatertools.h"
-#include "llfloaterworldmap.h"
-#include "llfocusmgr.h"
-#include "llfontfreetype.h"
-#include "llgesturemgr.h"
-#include "llglheaders.h"
-#include "lltooltip.h"
-#include "llhudmanager.h"
-#include "llhudobject.h"
-#include "llhudview.h"
-#include "llimagebmp.h"
-#include "llimagej2c.h"
-#include "llimageworker.h"
-#include "llkeyboard.h"
-#include "lllineeditor.h"
-#include "llmenugl.h"
-#include "llmodaldialog.h"
-#include "llmorphview.h"
-#include "llmoveview.h"
-#include "llnavigationbar.h"
-#include "llpaneltopinfobar.h"
-#include "llpopupview.h"
-#include "llpreviewtexture.h"
-#include "llprogressview.h"
-#include "llresmgr.h"
-#include "llselectmgr.h"
-#include "llrootview.h"
-#include "llrendersphere.h"
-#include "llstartup.h"
-#include "llstatusbar.h"
-#include "llstatview.h"
-#include "llsurface.h"
-#include "llsurfacepatch.h"
-#include "lltexlayer.h"
-#include "lltextbox.h"
-#include "lltexturecache.h"
-#include "lltexturefetch.h"
-#include "lltextureview.h"
-#include "lltool.h"
-#include "lltoolbarview.h"
-#include "lltoolcomp.h"
-#include "lltooldraganddrop.h"
-#include "lltoolface.h"
-#include "lltoolfocus.h"
-#include "lltoolgrab.h"
-#include "lltoolmgr.h"
-#include "lltoolmorph.h"
-#include "lltoolpie.h"
-#include "lltoolselectland.h"
-#include "lltrans.h"
-#include "lluictrlfactory.h"
-#include "llurldispatcher.h"		// SLURL from other app instance
-#include "llversioninfo.h"
-#include "llvieweraudio.h"
-#include "llviewercamera.h"
-#include "llviewergesture.h"
-#include "llviewertexturelist.h"
-#include "llviewerinventory.h"
-#include "llviewerkeyboard.h"
-#include "llviewermedia.h"
-#include "llviewermediafocus.h"
-#include "llviewermenu.h"
-#include "llviewermessage.h"
-#include "llviewerobjectlist.h"
-#include "llviewerparcelmgr.h"
-#include "llviewerregion.h"
-#include "llviewershadermgr.h"
-#include "llviewerstats.h"
-#include "llvoavatarself.h"
-#include "llvovolume.h"
-#include "llworld.h"
-#include "llworldmapview.h"
-#include "pipeline.h"
-#include "llappviewer.h"
-#include "llviewerdisplay.h"
-#include "llspatialpartition.h"
-#include "llviewerjoystick.h"
-#include "llviewernetwork.h"
-#include "llpostprocess.h"
-#include "llnearbychatbar.h"
-#include "llagentui.h"
-#include "llwearablelist.h"
-
-#include "llnotifications.h"
-#include "llnotificationsutil.h"
-#include "llnotificationmanager.h"
-
-#include "llfloaternotificationsconsole.h"
-
-#include "llnearbychat.h"
-#include "llwindowlistener.h"
-#include "llviewerwindowlistener.h"
-#include "llpaneltopinfobar.h"
-
-#if LL_WINDOWS
-#include <tchar.h> // For Unicode conversion methods
-#endif
-
-//
-// Globals
-//
-void render_ui(F32 zoom_factor = 1.f, int subfield = 0);
-
-extern BOOL gDebugClicks;
-extern BOOL gDisplaySwapBuffers;
-extern BOOL gDepthDirty;
-extern BOOL gResizeScreenTexture;
-
-LLViewerWindow	*gViewerWindow = NULL;
-
-LLFrameTimer	gAwayTimer;
-LLFrameTimer	gAwayTriggerTimer;
-
-BOOL			gShowOverlayTitle = FALSE;
-
-LLViewerObject*  gDebugRaycastObject = NULL;
-LLVector3       gDebugRaycastIntersection;
-LLVector2       gDebugRaycastTexCoord;
-LLVector3       gDebugRaycastNormal;
-LLVector3       gDebugRaycastBinormal;
-S32				gDebugRaycastFaceHit;
-LLVector3		gDebugRaycastStart;
-LLVector3		gDebugRaycastEnd;
-
-// HUD display lines in lower right
-BOOL				gDisplayWindInfo = FALSE;
-BOOL				gDisplayCameraPos = FALSE;
-BOOL				gDisplayFOV = FALSE;
-BOOL				gDisplayBadge = FALSE;
-
-static const U8 NO_FACE = 255;
-BOOL gQuietSnapshot = FALSE;
-
-static const F32 MIN_DISPLAY_SCALE = 0.75f;
-
-std::string	LLViewerWindow::sSnapshotBaseName;
-std::string	LLViewerWindow::sSnapshotDir;
-
-std::string	LLViewerWindow::sMovieBaseName;
-
-class RecordToChatConsole : public LLError::Recorder, public LLSingleton<RecordToChatConsole>
-{
-public:
-	virtual void recordMessage(LLError::ELevel level,
-								const std::string& message)
-	{
-		//FIXME: this is NOT thread safe, and will do bad things when a warning is issued from a non-UI thread
-
-		// only log warnings to chat console
-		//if (level == LLError::LEVEL_WARN)
-		//{
-			//LLFloaterChat* chat_floater = LLFloaterReg::findTypedInstance<LLFloaterChat>("chat");
-			//if (chat_floater && gSavedSettings.getBOOL("WarningsAsChat"))
-			//{
-			//	LLChat chat;
-			//	chat.mText = message;
-			//	chat.mSourceType = CHAT_SOURCE_SYSTEM;
-
-			//	chat_floater->addChat(chat, FALSE, FALSE);
-			//}
-		//}
-	}
-};
-
-////////////////////////////////////////////////////////////////////////////
-//
-// LLDebugText
-//
-
-class LLDebugText
-{
-private:
-	struct Line
-	{
-		Line(const std::string& in_text, S32 in_x, S32 in_y) : text(in_text), x(in_x), y(in_y) {}
-		std::string text;
-		S32 x,y;
-	};
-
-	LLViewerWindow *mWindow;
-	
-	typedef std::vector<Line> line_list_t;
-	line_list_t mLineList;
-	LLColor4 mTextColor;
-	
-	void addText(S32 x, S32 y, const std::string &text) 
-	{
-		mLineList.push_back(Line(text, x, y));
-	}
-	
-	void clearText() { mLineList.clear(); }
-	
-public:
-	LLDebugText(LLViewerWindow* window) : mWindow(window) {}
-
-	void update()
-	{
-		static LLCachedControl<bool> log_texture_traffic(gSavedSettings,"LogTextureNetworkTraffic") ;
-
-		std::string wind_vel_text;
-		std::string wind_vector_text;
-		std::string rwind_vel_text;
-		std::string rwind_vector_text;
-		std::string audio_text;
-
-		static const std::string beacon_particle = LLTrans::getString("BeaconParticle");
-		static const std::string beacon_physical = LLTrans::getString("BeaconPhysical");
-		static const std::string beacon_scripted = LLTrans::getString("BeaconScripted");
-		static const std::string beacon_scripted_touch = LLTrans::getString("BeaconScriptedTouch");
-		static const std::string beacon_sound = LLTrans::getString("BeaconSound");
-		static const std::string beacon_media = LLTrans::getString("BeaconMedia");
-		static const std::string particle_hiding = LLTrans::getString("ParticleHiding");
-
-		// Draw the statistics in a light gray
-		// and in a thin font
-		mTextColor = LLColor4( 0.86f, 0.86f, 0.86f, 1.f );
-
-		// Draw stuff growing up from right lower corner of screen
-		U32 xpos = mWindow->getWorldViewWidthScaled() - 350;
-		U32 ypos = 64;
-		const U32 y_inc = 20;
-
-		clearText();
-		
-		if (gSavedSettings.getBOOL("DebugShowTime"))
-		{
-			const U32 y_inc2 = 15;
-			for (std::map<S32,LLFrameTimer>::reverse_iterator iter = gDebugTimers.rbegin();
-				 iter != gDebugTimers.rend(); ++iter)
-			{
-				S32 idx = iter->first;
-				LLFrameTimer& timer = iter->second;
-				F32 time = timer.getElapsedTimeF32();
-				S32 hours = (S32)(time / (60*60));
-				S32 mins = (S32)((time - hours*(60*60)) / 60);
-				S32 secs = (S32)((time - hours*(60*60) - mins*60));
-				std::string label = gDebugTimerLabel[idx];
-				if (label.empty()) label = llformat("Debug: %d", idx);
-				addText(xpos, ypos, llformat(" %s: %d:%02d:%02d", label.c_str(), hours,mins,secs)); ypos += y_inc2;
-			}
-			
-			F32 time = gFrameTimeSeconds;
-			S32 hours = (S32)(time / (60*60));
-			S32 mins = (S32)((time - hours*(60*60)) / 60);
-			S32 secs = (S32)((time - hours*(60*60) - mins*60));
-			addText(xpos, ypos, llformat("Time: %d:%02d:%02d", hours,mins,secs)); ypos += y_inc;
-		}
-		
-#if LL_WINDOWS
-		if (gSavedSettings.getBOOL("DebugShowMemory"))
-		{
-			addText(xpos, ypos, llformat("Memory: %d (KB)", LLMemory::getWorkingSetSize() / 1024)); 
-			ypos += y_inc;
-		}
-#endif
-
-		if (gDisplayCameraPos)
-		{
-			std::string camera_view_text;
-			std::string camera_center_text;
-			std::string agent_view_text;
-			std::string agent_left_text;
-			std::string agent_center_text;
-			std::string agent_root_center_text;
-
-			LLVector3d tvector; // Temporary vector to hold data for printing.
-
-			// Update camera center, camera view, wind info every other frame
-			tvector = gAgent.getPositionGlobal();
-			agent_center_text = llformat("AgentCenter  %f %f %f",
-										 (F32)(tvector.mdV[VX]), (F32)(tvector.mdV[VY]), (F32)(tvector.mdV[VZ]));
-
-			if (isAgentAvatarValid())
-			{
-				tvector = gAgent.getPosGlobalFromAgent(gAgentAvatarp->mRoot.getWorldPosition());
-				agent_root_center_text = llformat("AgentRootCenter %f %f %f",
-												  (F32)(tvector.mdV[VX]), (F32)(tvector.mdV[VY]), (F32)(tvector.mdV[VZ]));
-			}
-			else
-			{
-				agent_root_center_text = "---";
-			}
-
-
-			tvector = LLVector4(gAgent.getFrameAgent().getAtAxis());
-			agent_view_text = llformat("AgentAtAxis  %f %f %f",
-									   (F32)(tvector.mdV[VX]), (F32)(tvector.mdV[VY]), (F32)(tvector.mdV[VZ]));
-
-			tvector = LLVector4(gAgent.getFrameAgent().getLeftAxis());
-			agent_left_text = llformat("AgentLeftAxis  %f %f %f",
-									   (F32)(tvector.mdV[VX]), (F32)(tvector.mdV[VY]), (F32)(tvector.mdV[VZ]));
-
-			tvector = gAgentCamera.getCameraPositionGlobal();
-			camera_center_text = llformat("CameraCenter %f %f %f",
-										  (F32)(tvector.mdV[VX]), (F32)(tvector.mdV[VY]), (F32)(tvector.mdV[VZ]));
-
-			tvector = LLVector4(LLViewerCamera::getInstance()->getAtAxis());
-			camera_view_text = llformat("CameraAtAxis    %f %f %f",
-										(F32)(tvector.mdV[VX]), (F32)(tvector.mdV[VY]), (F32)(tvector.mdV[VZ]));
-		
-			addText(xpos, ypos, agent_center_text);  ypos += y_inc;
-			addText(xpos, ypos, agent_root_center_text);  ypos += y_inc;
-			addText(xpos, ypos, agent_view_text);  ypos += y_inc;
-			addText(xpos, ypos, agent_left_text);  ypos += y_inc;
-			addText(xpos, ypos, camera_center_text);  ypos += y_inc;
-			addText(xpos, ypos, camera_view_text);  ypos += y_inc;
-		}
-
-		if (gDisplayWindInfo)
-		{
-			wind_vel_text = llformat("Wind velocity %.2f m/s", gWindVec.magVec());
-			wind_vector_text = llformat("Wind vector   %.2f %.2f %.2f", gWindVec.mV[0], gWindVec.mV[1], gWindVec.mV[2]);
-			rwind_vel_text = llformat("RWind vel %.2f m/s", gRelativeWindVec.magVec());
-			rwind_vector_text = llformat("RWind vec   %.2f %.2f %.2f", gRelativeWindVec.mV[0], gRelativeWindVec.mV[1], gRelativeWindVec.mV[2]);
-
-			addText(xpos, ypos, wind_vel_text);  ypos += y_inc;
-			addText(xpos, ypos, wind_vector_text);  ypos += y_inc;
-			addText(xpos, ypos, rwind_vel_text);  ypos += y_inc;
-			addText(xpos, ypos, rwind_vector_text);  ypos += y_inc;
-		}
-		if (gDisplayWindInfo)
-		{
-			if (gAudiop)
-			{
-				audio_text= llformat("Audio for wind: %d", gAudiop->isWindEnabled());
-			}
-			addText(xpos, ypos, audio_text);  ypos += y_inc;
-		}
-		if (gDisplayFOV)
-		{
-			addText(xpos, ypos, llformat("FOV: %2.1f deg", RAD_TO_DEG * LLViewerCamera::getInstance()->getView()));
-			ypos += y_inc;
-		}
-		if (gDisplayBadge)
-		{
-			addText(xpos, ypos+(y_inc/2), llformat("Hippos!", RAD_TO_DEG * LLViewerCamera::getInstance()->getView()));
-			ypos += y_inc * 2;
-		}
-		
-		/*if (LLViewerJoystick::getInstance()->getOverrideCamera())
-		{
-			addText(xpos + 200, ypos, llformat("Flycam"));
-			ypos += y_inc;
-		}*/
-		
-		if (gSavedSettings.getBOOL("DebugShowRenderInfo"))
-		{
-			if (gPipeline.getUseVertexShaders() == 0)
-			{
-				addText(xpos, ypos, "Shaders Disabled");
-				ypos += y_inc;
-			}
-
-			if (gGLManager.mHasATIMemInfo)
-			{
-				S32 meminfo[4];
-				glGetIntegerv(GL_TEXTURE_FREE_MEMORY_ATI, meminfo);
-
-				addText(xpos, ypos, llformat("%.2f MB Texture Memory Free", meminfo[0]/1024.f));
-				ypos += y_inc;
-
-				if (gGLManager.mHasVertexBufferObject)
-				{
-					glGetIntegerv(GL_VBO_FREE_MEMORY_ATI, meminfo);
-					addText(xpos, ypos, llformat("%.2f MB VBO Memory Free", meminfo[0]/1024.f));
-					ypos += y_inc;
-				}
-			}
-			else if (gGLManager.mHasNVXMemInfo)
-			{
-				S32 free_memory;
-				glGetIntegerv(GL_GPU_MEMORY_INFO_CURRENT_AVAILABLE_VIDMEM_NVX, &free_memory);
-				addText(xpos, ypos, llformat("%.2f MB Video Memory Free", free_memory/1024.f));
-				ypos += y_inc;
-			}
-
-			//show streaming cost/triangle count of known prims in current region OR selection
-			{
-				F32 cost = 0.f;
-				S32 count = 0;
-				S32 vcount = 0;
-				S32 object_count = 0;
-				S32 total_bytes = 0;
-				S32 visible_bytes = 0;
-
-				const char* label = "Region";
-				if (LLSelectMgr::getInstance()->getSelection()->getObjectCount() == 0)
-				{ //region
-					LLViewerRegion* region = gAgent.getRegion();
-					if (region)
-					{
-						for (U32 i = 0; i < gObjectList.getNumObjects(); ++i)
-						{
-							LLViewerObject* object = gObjectList.getObject(i);
-							if (object && 
-								object->getRegion() == region &&
-								object->getVolume())
-							{
-								object_count++;
-								S32 bytes = 0;	
-								S32 visible = 0;
-								cost += object->getStreamingCost(&bytes, &visible);
-								S32 vt = 0;
-								count += object->getTriangleCount(&vt);
-								vcount += vt;
-								total_bytes += bytes;
-								visible_bytes += visible;
-							}
-						}
-					}
-				}
-				else
-				{
-					label = "Selection";
-					cost = LLSelectMgr::getInstance()->getSelection()->getSelectedObjectStreamingCost(&total_bytes, &visible_bytes);
-					count = LLSelectMgr::getInstance()->getSelection()->getSelectedObjectTriangleCount(&vcount);
-					object_count = LLSelectMgr::getInstance()->getSelection()->getObjectCount();
-				}
-					
-				addText(xpos,ypos, llformat("%s streaming cost: %.1f", label, cost));
-				ypos += y_inc;
-
-				addText(xpos, ypos, llformat("    %.3f KTris, %.3f KVerts, %.1f/%.1f KB, %d objects",
-										count/1000.f, vcount/1000.f, visible_bytes/1024.f, total_bytes/1024.f, object_count));
-				ypos += y_inc;
-			
-			}
-
-			addText(xpos, ypos, llformat("%d MB Vertex Data (%d MB Pooled)", LLVertexBuffer::sAllocatedBytes/(1024*1024), LLVBOPool::sBytesPooled/(1024*1024)));
-			ypos += y_inc;
-
-			addText(xpos, ypos, llformat("%d Vertex Buffers", LLVertexBuffer::sGLCount));
-			ypos += y_inc;
-
-			addText(xpos, ypos, llformat("%d Mapped Buffers", LLVertexBuffer::sMappedCount));
-			ypos += y_inc;
-
-			addText(xpos, ypos, llformat("%d Vertex Buffer Binds", LLVertexBuffer::sBindCount));
-			ypos += y_inc;
-
-			addText(xpos, ypos, llformat("%d Vertex Buffer Sets", LLVertexBuffer::sSetCount));
-			ypos += y_inc;
-
-			addText(xpos, ypos, llformat("%d Texture Binds", LLImageGL::sBindCount));
-			ypos += y_inc;
-
-			addText(xpos, ypos, llformat("%d Unique Textures", LLImageGL::sUniqueCount));
-			ypos += y_inc;
-
-			addText(xpos, ypos, llformat("%d Render Calls", gPipeline.mBatchCount));
-            ypos += y_inc;
-
-			addText(xpos, ypos, llformat("%d Matrix Ops", gPipeline.mMatrixOpCount));
-			ypos += y_inc;
-
-			addText(xpos, ypos, llformat("%d Texture Matrix Ops", gPipeline.mTextureMatrixOps));
-			ypos += y_inc;
-
-			gPipeline.mTextureMatrixOps = 0;
-			gPipeline.mMatrixOpCount = 0;
-
-			if (gPipeline.mBatchCount > 0)
-			{
-				addText(xpos, ypos, llformat("Batch min/max/mean: %d/%d/%d", gPipeline.mMinBatchSize, gPipeline.mMaxBatchSize, 
-					gPipeline.mTrianglesDrawn/gPipeline.mBatchCount));
-
-				gPipeline.mMinBatchSize = gPipeline.mMaxBatchSize;
-				gPipeline.mMaxBatchSize = 0;
-				gPipeline.mBatchCount = 0;
-			}
-            ypos += y_inc;
-
-			addText(xpos, ypos, llformat("UI Verts/Calls: %d/%d", LLRender::sUIVerts, LLRender::sUICalls));
-			LLRender::sUICalls = LLRender::sUIVerts = 0;
-			ypos += y_inc;
-
-			addText(xpos,ypos, llformat("%d/%d Nodes visible", gPipeline.mNumVisibleNodes, LLSpatialGroup::sNodeCount));
-			
-			ypos += y_inc;
-
-			if (!LLSpatialGroup::sPendingQueries.empty())
-			{
-				addText(xpos,ypos, llformat("%d Queries pending", LLSpatialGroup::sPendingQueries.size()));
-				ypos += y_inc;
-			}
-
-
-			addText(xpos,ypos, llformat("%d Avatars visible", LLVOAvatar::sNumVisibleAvatars));
-			
-			ypos += y_inc;
-
-			addText(xpos,ypos, llformat("%d Lights visible", LLPipeline::sVisibleLightCount));
-			
-			ypos += y_inc;
-
-			if (gMeshRepo.meshRezEnabled())
-			{
-				addText(xpos, ypos, llformat("%.3f MB Mesh Data Received", LLMeshRepository::sBytesReceived/(1024.f*1024.f)));
-				
-				ypos += y_inc;
-				
-				addText(xpos, ypos, llformat("%d/%d Mesh HTTP Requests/Retries", LLMeshRepository::sHTTPRequestCount,
-					LLMeshRepository::sHTTPRetryCount));
-				
-				ypos += y_inc;
-
-				addText(xpos, ypos, llformat("%.3f/%.3f MB Mesh Cache Read/Write ", LLMeshRepository::sCacheBytesRead/(1024.f*1024.f), LLMeshRepository::sCacheBytesWritten/(1024.f*1024.f)));
-
-				ypos += y_inc;
-			}
-
-			LLVertexBuffer::sBindCount = LLImageGL::sBindCount = 
-				LLVertexBuffer::sSetCount = LLImageGL::sUniqueCount = 
-				gPipeline.mNumVisibleNodes = LLPipeline::sVisibleLightCount = 0;
-		}
-		if (gSavedSettings.getBOOL("DebugShowRenderMatrices"))
-		{
-			addText(xpos, ypos, llformat("%.4f    .%4f    %.4f    %.4f", gGLProjection[12], gGLProjection[13], gGLProjection[14], gGLProjection[15]));
-			ypos += y_inc;
-
-			addText(xpos, ypos, llformat("%.4f    .%4f    %.4f    %.4f", gGLProjection[8], gGLProjection[9], gGLProjection[10], gGLProjection[11]));
-			ypos += y_inc;
-
-			addText(xpos, ypos, llformat("%.4f    .%4f    %.4f    %.4f", gGLProjection[4], gGLProjection[5], gGLProjection[6], gGLProjection[7]));
-			ypos += y_inc;
-
-			addText(xpos, ypos, llformat("%.4f    .%4f    %.4f    %.4f", gGLProjection[0], gGLProjection[1], gGLProjection[2], gGLProjection[3]));
-			ypos += y_inc;
-
-			addText(xpos, ypos, "Projection Matrix");
-			ypos += y_inc;
-
-
-			addText(xpos, ypos, llformat("%.4f    .%4f    %.4f    %.4f", gGLModelView[12], gGLModelView[13], gGLModelView[14], gGLModelView[15]));
-			ypos += y_inc;
-
-			addText(xpos, ypos, llformat("%.4f    .%4f    %.4f    %.4f", gGLModelView[8], gGLModelView[9], gGLModelView[10], gGLModelView[11]));
-			ypos += y_inc;
-
-			addText(xpos, ypos, llformat("%.4f    .%4f    %.4f    %.4f", gGLModelView[4], gGLModelView[5], gGLModelView[6], gGLModelView[7]));
-			ypos += y_inc;
-
-			addText(xpos, ypos, llformat("%.4f    .%4f    %.4f    %.4f", gGLModelView[0], gGLModelView[1], gGLModelView[2], gGLModelView[3]));
-			ypos += y_inc;
-
-			addText(xpos, ypos, "View Matrix");
-			ypos += y_inc;
-		}
-		if (gSavedSettings.getBOOL("DebugShowColor"))
-		{
-			U8 color[4];
-			LLCoordGL coord = gViewerWindow->getCurrentMouse();
-			glReadPixels(coord.mX, coord.mY, 1,1,GL_RGBA, GL_UNSIGNED_BYTE, color);
-			addText(xpos, ypos, llformat("%d %d %d %d", color[0], color[1], color[2], color[3]));
-			ypos += y_inc;
-		}
-
-		if (gSavedSettings.getBOOL("DebugShowPrivateMem"))
-		{
-			LLPrivateMemoryPoolManager::getInstance()->updateStatistics() ;
-			addText(xpos, ypos, llformat("Total Reserved(KB): %d", LLPrivateMemoryPoolManager::getInstance()->mTotalReservedSize / 1024));
-			ypos += y_inc;
-
-			addText(xpos, ypos, llformat("Total Allocated(KB): %d", LLPrivateMemoryPoolManager::getInstance()->mTotalAllocatedSize / 1024));
-			ypos += y_inc;
-		}
-
-		// only display these messages if we are actually rendering beacons at this moment
-		if (LLPipeline::getRenderBeacons(NULL) && LLFloaterReg::instanceVisible("beacons"))
-		{
-			if (LLPipeline::getRenderMOAPBeacons(NULL))
-			{
-				addText(xpos, ypos, "Viewing media beacons (white)");
-				ypos += y_inc;
-			}
-
-			if (LLPipeline::toggleRenderTypeControlNegated((void*)LLPipeline::RENDER_TYPE_PARTICLES))
-			{
-				addText(xpos, ypos, particle_hiding);
-				ypos += y_inc;
-			}
-
-			if (LLPipeline::getRenderParticleBeacons(NULL))
-			{
-				addText(xpos, ypos, "Viewing particle beacons (blue)");
-				ypos += y_inc;
-			}
-
-			if (LLPipeline::getRenderSoundBeacons(NULL))
-			{
-				addText(xpos, ypos, "Viewing sound beacons (yellow)");
-				ypos += y_inc;
-			}
-
-			if (LLPipeline::getRenderScriptedBeacons(NULL))
-			{
-				addText(xpos, ypos, beacon_scripted);
-				ypos += y_inc;
-			}
-			else
-				if (LLPipeline::getRenderScriptedTouchBeacons(NULL))
-				{
-					addText(xpos, ypos, beacon_scripted_touch);
-					ypos += y_inc;
-				}
-
-			if (LLPipeline::getRenderPhysicalBeacons(NULL))
-			{
-				addText(xpos, ypos, "Viewing physical object beacons (green)");
-				ypos += y_inc;
-			}
-		}
-
-		if(log_texture_traffic)
-		{	
-			U32 old_y = ypos ;
-			for(S32 i = LLViewerTexture::BOOST_NONE; i < LLViewerTexture::MAX_GL_IMAGE_CATEGORY; i++)
-			{
-				if(gTotalTextureBytesPerBoostLevel[i] > 0)
-				{
-					addText(xpos, ypos, llformat("Boost_Level %d:  %.3f MB", i, (F32)gTotalTextureBytesPerBoostLevel[i] / (1024 * 1024)));
-					ypos += y_inc;
-				}
-			}
-			if(ypos != old_y)
-			{
-				addText(xpos, ypos, "Network traffic for textures:");
-				ypos += y_inc;
-			}
-		}				
-
-		if (gSavedSettings.getBOOL("DebugShowTextureInfo"))
-		{
-			LLViewerObject* objectp = NULL ;
-			//objectp = = gAgentCamera.getFocusObject();
-			
-			LLSelectNode* nodep = LLSelectMgr::instance().getHoverNode();
-			if (nodep)
-			{
-				objectp = nodep->getObject();			
-			}
-			if (objectp && !objectp->isDead())
-			{
-				S32 num_faces = objectp->mDrawable->getNumFaces() ;
-				
-				for(S32 i = 0 ; i < num_faces; i++)
-				{
-					LLFace* facep = objectp->mDrawable->getFace(i) ;
-					if(facep)
-					{
-						//addText(xpos, ypos, llformat("ts_min: %.3f ts_max: %.3f tt_min: %.3f tt_max: %.3f", facep->mTexExtents[0].mV[0], facep->mTexExtents[1].mV[0],
-						//		facep->mTexExtents[0].mV[1], facep->mTexExtents[1].mV[1]));
-						//ypos += y_inc;
-						
-						addText(xpos, ypos, llformat("v_size: %.3f:  p_size: %.3f", facep->getVirtualSize(), facep->getPixelArea()));
-						ypos += y_inc;
-						
-						//const LLTextureEntry *tep = facep->getTextureEntry();
-						//if(tep)
-						//{
-						//	addText(xpos, ypos, llformat("scale_s: %.3f:  scale_t: %.3f", tep->mScaleS, tep->mScaleT)) ;
-						//	ypos += y_inc;
-						//}
-						
-						LLViewerTexture* tex = facep->getTexture() ;
-						if(tex)
-						{
-							addText(xpos, ypos, llformat("ID: %s v_size: %.3f", tex->getID().asString().c_str(), tex->getMaxVirtualSize()));
-							ypos += y_inc;
-						}
-					}
-				}
-			}
-		}
-	}
-
-	void draw()
-	{
-		for (line_list_t::iterator iter = mLineList.begin();
-			 iter != mLineList.end(); ++iter)
-		{
-			const Line& line = *iter;
-			LLFontGL::getFontMonospace()->renderUTF8(line.text, 0, (F32)line.x, (F32)line.y, mTextColor,
-											 LLFontGL::LEFT, LLFontGL::TOP,
-											 LLFontGL::NORMAL, LLFontGL::NO_SHADOW, S32_MAX, S32_MAX, NULL, FALSE);
-		}
-		mLineList.clear();
-	}
-
-};
-
-void LLViewerWindow::updateDebugText()
-{
-	mDebugText->update();
-}
-
-////////////////////////////////////////////////////////////////////////////
-//
-// LLViewerWindow
-//
-
-LLViewerWindow::Params::Params()
-:	title("title"),
-	name("name"),
-	x("x"),
-	y("y"),
-	width("width"),
-	height("height"),
-	min_width("min_width"),
-	min_height("min_height"),
-	fullscreen("fullscreen", false),
-	ignore_pixel_depth("ignore_pixel_depth", false)
-{}
-
-
-BOOL LLViewerWindow::handleAnyMouseClick(LLWindow *window,  LLCoordGL pos, MASK mask, LLMouseHandler::EClickType clicktype, BOOL down)
-{
-	const char* buttonname = "";
-	const char* buttonstatestr = "";
-	S32 x = pos.mX;
-	S32 y = pos.mY;
-	x = llround((F32)x / mDisplayScale.mV[VX]);
-	y = llround((F32)y / mDisplayScale.mV[VY]);
-
-	// only send mouse clicks to UI if UI is visible
-	if(gPipeline.hasRenderDebugFeatureMask(LLPipeline::RENDER_DEBUG_FEATURE_UI))
-	{	
-
-		if (down)
-		{
-			buttonstatestr = "down" ;
-		}
-		else
-		{
-			buttonstatestr = "up" ;
-		}
-		
-		switch (clicktype)
-		{
-		case LLMouseHandler::CLICK_LEFT:
-			mLeftMouseDown = down;
-			buttonname = "Left";
-			break;
-		case LLMouseHandler::CLICK_RIGHT:
-			mRightMouseDown = down;
-			buttonname = "Right";
-			break;
-		case LLMouseHandler::CLICK_MIDDLE:
-			mMiddleMouseDown = down;
-			buttonname = "Middle";
-			break;
-		case LLMouseHandler::CLICK_DOUBLELEFT:
-			mLeftMouseDown = down;
-			buttonname = "Left Double Click";
-			break;
-		}
-		
-		LLView::sMouseHandlerMessage.clear();
-
-		if (gMenuBarView)
-		{
-			// stop ALT-key access to menu
-			gMenuBarView->resetMenuTrigger();
-		}
-
-		if (gDebugClicks)
-		{	
-			llinfos << "ViewerWindow " << buttonname << " mouse " << buttonstatestr << " at " << x << "," << y << llendl;
-		}
-
-		// Make sure we get a corresponding mouseup event, even if the mouse leaves the window
-		if (down)
-			mWindow->captureMouse();
-		else
-			mWindow->releaseMouse();
-
-		// Indicate mouse was active
-		LLUI::resetMouseIdleTimer();
-
-		// Don't let the user move the mouse out of the window until mouse up.
-		if( LLToolMgr::getInstance()->getCurrentTool()->clipMouseWhenDown() )
-		{
-			mWindow->setMouseClipping(down);
-		}
-
-		LLMouseHandler* mouse_captor = gFocusMgr.getMouseCapture();
-		if( mouse_captor )
-		{
-			S32 local_x;
-			S32 local_y;
-			mouse_captor->screenPointToLocal( x, y, &local_x, &local_y );
-			if (LLView::sDebugMouseHandling)
-			{
-				llinfos << buttonname << " Mouse " << buttonstatestr << " handled by captor " << mouse_captor->getName() << llendl;
-			}
-			return mouse_captor->handleAnyMouseClick(local_x, local_y, mask, clicktype, down);
-		}
-
-		// Topmost view gets a chance before the hierarchy
-		//LLUICtrl* top_ctrl = gFocusMgr.getTopCtrl();
-		//if (top_ctrl)
-		//{
-		//	S32 local_x, local_y;
-		//	top_ctrl->screenPointToLocal( x, y, &local_x, &local_y );
-		//		if (top_ctrl->pointInView(local_x, local_y))
-		//		{
-		//			return top_ctrl->handleAnyMouseClick(local_x, local_y, mask, clicktype, down)	;
-		//		}
-		//		else
-		//		{
-		//		if (down)
-		//		{
-		//			gFocusMgr.setTopCtrl(NULL);
-		//		}
-		//	}
-		//}
-
-		// Mark the click as handled and return if we aren't within the root view to avoid spurious bugs
-		if( !mRootView->pointInView(x, y) )
-		{
-			return TRUE;
-		}
-		// Give the UI views a chance to process the click
-		if( mRootView->handleAnyMouseClick(x, y, mask, clicktype, down) )
-		{
-			if (LLView::sDebugMouseHandling)
-			{
-				llinfos << buttonname << " Mouse " << buttonstatestr << " " << LLView::sMouseHandlerMessage << llendl;
-			}
-			return TRUE;
-		}
-		else if (LLView::sDebugMouseHandling)
-		{
-			llinfos << buttonname << " Mouse " << buttonstatestr << " not handled by view" << llendl;
-		}
-	}
-
-	// Do not allow tool manager to handle mouseclicks if we have disconnected	
-	if(!gDisconnected && LLToolMgr::getInstance()->getCurrentTool()->handleAnyMouseClick( x, y, mask, clicktype, down ) )
-	{
-		return TRUE;
-	}
-	
-
-	// If we got this far on a down-click, it wasn't handled.
-	// Up-clicks, though, are always handled as far as the OS is concerned.
-	BOOL default_rtn = !down;
-	return default_rtn;
-}
-
-BOOL LLViewerWindow::handleMouseDown(LLWindow *window,  LLCoordGL pos, MASK mask)
-{
-	BOOL down = TRUE;
-	return handleAnyMouseClick(window,pos,mask,LLMouseHandler::CLICK_LEFT,down);
-}
-
-BOOL LLViewerWindow::handleDoubleClick(LLWindow *window,  LLCoordGL pos, MASK mask)
-{
-	// try handling as a double-click first, then a single-click if that
-	// wasn't handled.
-	BOOL down = TRUE;
-	if (handleAnyMouseClick(window, pos, mask,
-				LLMouseHandler::CLICK_DOUBLELEFT, down))
-	{
-		return TRUE;
-	}
-	return handleMouseDown(window, pos, mask);
-}
-
-BOOL LLViewerWindow::handleMouseUp(LLWindow *window,  LLCoordGL pos, MASK mask)
-{
-	BOOL down = FALSE;
-	return handleAnyMouseClick(window,pos,mask,LLMouseHandler::CLICK_LEFT,down);
-}
-
-
-BOOL LLViewerWindow::handleRightMouseDown(LLWindow *window,  LLCoordGL pos, MASK mask)
-{
-	S32 x = pos.mX;
-	S32 y = pos.mY;
-	x = llround((F32)x / mDisplayScale.mV[VX]);
-	y = llround((F32)y / mDisplayScale.mV[VY]);
-
-	BOOL down = TRUE;
-	BOOL handle = handleAnyMouseClick(window,pos,mask,LLMouseHandler::CLICK_RIGHT,down);
-	if (handle)
-		return handle;
-
-	// *HACK: this should be rolled into the composite tool logic, not
-	// hardcoded at the top level.
-	if (CAMERA_MODE_CUSTOMIZE_AVATAR != gAgentCamera.getCameraMode() && LLToolMgr::getInstance()->getCurrentTool() != LLToolPie::getInstance())
-	{
-		// If the current tool didn't process the click, we should show
-		// the pie menu.  This can be done by passing the event to the pie
-		// menu tool.
-		LLToolPie::getInstance()->handleRightMouseDown(x, y, mask);
-		// show_context_menu( x, y, mask );
-	}
-
-	return TRUE;
-}
-
-BOOL LLViewerWindow::handleRightMouseUp(LLWindow *window,  LLCoordGL pos, MASK mask)
-{
-	BOOL down = FALSE;
- 	return handleAnyMouseClick(window,pos,mask,LLMouseHandler::CLICK_RIGHT,down);
-}
-
-BOOL LLViewerWindow::handleMiddleMouseDown(LLWindow *window,  LLCoordGL pos, MASK mask)
-{
-	BOOL down = TRUE;
-	LLVoiceClient::getInstance()->middleMouseState(true);
- 	handleAnyMouseClick(window,pos,mask,LLMouseHandler::CLICK_MIDDLE,down);
-  
-  	// Always handled as far as the OS is concerned.
-	return TRUE;
-}
-
-LLWindowCallbacks::DragNDropResult LLViewerWindow::handleDragNDrop( LLWindow *window, LLCoordGL pos, MASK mask, LLWindowCallbacks::DragNDropAction action, std::string data)
-{
-	LLWindowCallbacks::DragNDropResult result = LLWindowCallbacks::DND_NONE;
-
-	const bool prim_media_dnd_enabled = gSavedSettings.getBOOL("PrimMediaDragNDrop");
-	const bool slurl_dnd_enabled = gSavedSettings.getBOOL("SLURLDragNDrop");
-	
-	if ( prim_media_dnd_enabled || slurl_dnd_enabled )
-	{
-		switch(action)
-		{
-			// Much of the handling for these two cases is the same.
-			case LLWindowCallbacks::DNDA_TRACK:
-			case LLWindowCallbacks::DNDA_DROPPED:
-			case LLWindowCallbacks::DNDA_START_TRACKING:
-			{
-				bool drop = (LLWindowCallbacks::DNDA_DROPPED == action);
-					
-				if (slurl_dnd_enabled)
-				{
-					LLSLURL dropped_slurl(data);
-					if(dropped_slurl.isSpatial())
-					{
-						if (drop)
-						{
-							LLURLDispatcher::dispatch( dropped_slurl.getSLURLString(), "clicked", NULL, true );
-							return LLWindowCallbacks::DND_MOVE;
-						}
-						return LLWindowCallbacks::DND_COPY;
-					}
-				}
-
-				if (prim_media_dnd_enabled)
-				{
-					LLPickInfo pick_info = pickImmediate( pos.mX, pos.mY,  TRUE /*BOOL pick_transparent*/ );
-
-					LLUUID object_id = pick_info.getObjectID();
-					S32 object_face = pick_info.mObjectFace;
-					std::string url = data;
-
-					lldebugs << "Object: picked at " << pos.mX << ", " << pos.mY << " - face = " << object_face << " - URL = " << url << llendl;
-
-					LLVOVolume *obj = dynamic_cast<LLVOVolume*>(static_cast<LLViewerObject*>(pick_info.getObject()));
-				
-					if (obj && !obj->getRegion()->getCapability("ObjectMedia").empty())
-					{
-						LLTextureEntry *te = obj->getTE(object_face);
-
-						// can modify URL if we can modify the object or we have navigate permissions
-						bool allow_modify_url = obj->permModify() || obj->hasMediaPermission( te->getMediaData(), LLVOVolume::MEDIA_PERM_INTERACT );
-
-						if (te && allow_modify_url )
-						{
-							if (drop)
-							{
-								// object does NOT have media already
-								if ( ! te->hasMedia() )
-								{
-									// we are allowed to modify the object
-									if ( obj->permModify() )
-									{
-										// Create new media entry
-										LLSD media_data;
-										// XXX Should we really do Home URL too?
-										media_data[LLMediaEntry::HOME_URL_KEY] = url;
-										media_data[LLMediaEntry::CURRENT_URL_KEY] = url;
-										media_data[LLMediaEntry::AUTO_PLAY_KEY] = true;
-										obj->syncMediaData(object_face, media_data, true, true);
-										// XXX This shouldn't be necessary, should it ?!?
-										if (obj->getMediaImpl(object_face))
-											obj->getMediaImpl(object_face)->navigateReload();
-										obj->sendMediaDataUpdate();
-
-										result = LLWindowCallbacks::DND_COPY;
-									}
-								}
-								else 
-								// object HAS media already
-								{
-									// URL passes the whitelist
-									if (te->getMediaData()->checkCandidateUrl( url ) )
-									{
-										// just navigate to the URL
-										if (obj->getMediaImpl(object_face))
-										{
-											obj->getMediaImpl(object_face)->navigateTo(url);
-										}
-										else 
-										{
-											// This is very strange.  Navigation should
-											// happen via the Impl, but we don't have one.
-											// This sends it to the server, which /should/
-											// trigger us getting it.  Hopefully.
-											LLSD media_data;
-											media_data[LLMediaEntry::CURRENT_URL_KEY] = url;
-											obj->syncMediaData(object_face, media_data, true, true);
-											obj->sendMediaDataUpdate();
-										}
-										result = LLWindowCallbacks::DND_LINK;
-										
-									}
-								}
-								LLSelectMgr::getInstance()->unhighlightObjectOnly(mDragHoveredObject);
-								mDragHoveredObject = NULL;
-							
-							}
-							else 
-							{
-								// Check the whitelist, if there's media (otherwise just show it)
-								if (te->getMediaData() == NULL || te->getMediaData()->checkCandidateUrl(url))
-								{
-									if ( obj != mDragHoveredObject)
-									{
-										// Highlight the dragged object
-										LLSelectMgr::getInstance()->unhighlightObjectOnly(mDragHoveredObject);
-										mDragHoveredObject = obj;
-										LLSelectMgr::getInstance()->highlightObjectOnly(mDragHoveredObject);
-									}
-									result = (! te->hasMedia()) ? LLWindowCallbacks::DND_COPY : LLWindowCallbacks::DND_LINK;
-
-								}
-							}
-						}
-					}
-				}
-			}
-			break;
-			
-			case LLWindowCallbacks::DNDA_STOP_TRACKING:
-				// The cleanup case below will make sure things are unhilighted if necessary.
-			break;
-		}
-
-		if (prim_media_dnd_enabled &&
-			result == LLWindowCallbacks::DND_NONE && !mDragHoveredObject.isNull())
-		{
-			LLSelectMgr::getInstance()->unhighlightObjectOnly(mDragHoveredObject);
-			mDragHoveredObject = NULL;
-		}
-	}
-	
-	return result;
-}
-  
-BOOL LLViewerWindow::handleMiddleMouseUp(LLWindow *window,  LLCoordGL pos, MASK mask)
-{
-	BOOL down = FALSE;
-	LLVoiceClient::getInstance()->middleMouseState(false);
- 	handleAnyMouseClick(window,pos,mask,LLMouseHandler::CLICK_MIDDLE,down);
-  
-  	// Always handled as far as the OS is concerned.
-	return TRUE;
-}
-
-// WARNING: this is potentially called multiple times per frame
-void LLViewerWindow::handleMouseMove(LLWindow *window,  LLCoordGL pos, MASK mask)
-{
-	S32 x = pos.mX;
-	S32 y = pos.mY;
-
-	x = llround((F32)x / mDisplayScale.mV[VX]);
-	y = llround((F32)y / mDisplayScale.mV[VY]);
-
-	mMouseInWindow = TRUE;
-
-	// Save mouse point for access during idle() and display()
-
-	LLCoordGL mouse_point(x, y);
-
-	if (mouse_point != mCurrentMousePoint)
-	{
-		LLUI::resetMouseIdleTimer();
-	}
-
-	saveLastMouse(mouse_point);
-
-	mWindow->showCursorFromMouseMove();
-
-	if (gAwayTimer.getElapsedTimeF32() > LLAgent::MIN_AFK_TIME
-		&& !gDisconnected)
-	{
-		gAgent.clearAFK();
-	}
-}
-
-void LLViewerWindow::handleMouseLeave(LLWindow *window)
-{
-	// Note: we won't get this if we have captured the mouse.
-	llassert( gFocusMgr.getMouseCapture() == NULL );
-	mMouseInWindow = FALSE;
-	LLToolTipMgr::instance().blockToolTips();
-}
-
-BOOL LLViewerWindow::handleCloseRequest(LLWindow *window)
-{
-	// User has indicated they want to close, but we may need to ask
-	// about modified documents.
-	LLAppViewer::instance()->userQuit();
-	// Don't quit immediately
-	return FALSE;
-}
-
-void LLViewerWindow::handleQuit(LLWindow *window)
-{
-	LLAppViewer::instance()->forceQuit();
-}
-
-void LLViewerWindow::handleResize(LLWindow *window,  S32 width,  S32 height)
-{
-	reshape(width, height);
-	mResDirty = true;
-}
-
-// The top-level window has gained focus (e.g. via ALT-TAB)
-void LLViewerWindow::handleFocus(LLWindow *window)
-{
-	gFocusMgr.setAppHasFocus(TRUE);
-	LLModalDialog::onAppFocusGained();
-
-	gAgent.onAppFocusGained();
-	LLToolMgr::getInstance()->onAppFocusGained();
-
-	// See if we're coming in with modifier keys held down
-	if (gKeyboard)
-	{
-		gKeyboard->resetMaskKeys();
-	}
-
-	// resume foreground running timer
-	// since we artifically limit framerate when not frontmost
-	gForegroundTime.unpause();
-}
-
-// The top-level window has lost focus (e.g. via ALT-TAB)
-void LLViewerWindow::handleFocusLost(LLWindow *window)
-{
-	gFocusMgr.setAppHasFocus(FALSE);
-	//LLModalDialog::onAppFocusLost();
-	LLToolMgr::getInstance()->onAppFocusLost();
-	gFocusMgr.setMouseCapture( NULL );
-
-	if (gMenuBarView)
-	{
-		// stop ALT-key access to menu
-		gMenuBarView->resetMenuTrigger();
-	}
-
-	// restore mouse cursor
-	showCursor();
-	getWindow()->setMouseClipping(FALSE);
-
-	// If losing focus while keys are down, reset them.
-	if (gKeyboard)
-	{
-		gKeyboard->resetKeys();
-	}
-
-	// pause timer that tracks total foreground running time
-	gForegroundTime.pause();
-}
-
-
-BOOL LLViewerWindow::handleTranslatedKeyDown(KEY key,  MASK mask, BOOL repeated)
-{
-	// Let the voice chat code check for its PTT key.  Note that this never affects event processing.
-	LLVoiceClient::getInstance()->keyDown(key, mask);
-	
-	if (gAwayTimer.getElapsedTimeF32() > LLAgent::MIN_AFK_TIME)
-	{
-		gAgent.clearAFK();
-	}
-
-	// *NOTE: We want to interpret KEY_RETURN later when it arrives as
-	// a Unicode char, not as a keydown.  Otherwise when client frame
-	// rate is really low, hitting return sends your chat text before
-	// it's all entered/processed.
-	if (key == KEY_RETURN && mask == MASK_NONE)
-	{
-		return FALSE;
-	}
-
-	return gViewerKeyboard.handleKey(key, mask, repeated);
-}
-
-BOOL LLViewerWindow::handleTranslatedKeyUp(KEY key,  MASK mask)
-{
-	// Let the voice chat code check for its PTT key.  Note that this never affects event processing.
-	LLVoiceClient::getInstance()->keyUp(key, mask);
-
-	return FALSE;
-}
-
-
-void LLViewerWindow::handleScanKey(KEY key, BOOL key_down, BOOL key_up, BOOL key_level)
-{
-	LLViewerJoystick::getInstance()->setCameraNeedsUpdate(true);
-	return gViewerKeyboard.scanKey(key, key_down, key_up, key_level);
-}
-
-
-
-
-BOOL LLViewerWindow::handleActivate(LLWindow *window, BOOL activated)
-{
-	if (activated)
-	{
-		mActive = true;
-		send_agent_resume();
-		gAgent.clearAFK();
-		
-		// Unmute audio
-		audio_update_volume();
-	}
-	else
-	{
-		mActive = false;
-				
-		// if the user has chosen to go Away automatically after some time, then go Away when minimizing
-		if (gSavedSettings.getS32("AFKTimeout"))
-		{
-			gAgent.setAFK();
-		}
-		
-		// SL-53351: Make sure we're not in mouselook when minimised, to prevent control issues
-		if (gAgentCamera.getCameraMode() == CAMERA_MODE_MOUSELOOK)
-		{
-			gAgentCamera.changeCameraToDefault();
-		}
-		
-		send_agent_pause();
-	
-		// Mute audio
-		audio_update_volume();
-	}
-	return TRUE;
-}
-
-BOOL LLViewerWindow::handleActivateApp(LLWindow *window, BOOL activating)
-{
-	//if (!activating) gAgentCamera.changeCameraToDefault();
-
-	LLViewerJoystick::getInstance()->setNeedsReset(true);
-	return FALSE;
-}
-
-
-void LLViewerWindow::handleMenuSelect(LLWindow *window,  S32 menu_item)
-{
-}
-
-
-BOOL LLViewerWindow::handlePaint(LLWindow *window,  S32 x,  S32 y, S32 width,  S32 height)
-{
-	// *TODO: Enable similar information output for other platforms?  DK 2011-02-18
-#if LL_WINDOWS
-	if (gHeadlessClient)
-	{
-		HWND window_handle = (HWND)window->getPlatformWindow();
-		PAINTSTRUCT ps; 
-		HDC hdc; 
- 
-		RECT wnd_rect;
-		wnd_rect.left = 0;
-		wnd_rect.top = 0;
-		wnd_rect.bottom = 200;
-		wnd_rect.right = 500;
-
-		hdc = BeginPaint(window_handle, &ps); 
-		//SetBKColor(hdc, RGB(255, 255, 255));
-		FillRect(hdc, &wnd_rect, CreateSolidBrush(RGB(255, 255, 255)));
-
-		std::string temp_str;
-		temp_str = llformat( "FPS %3.1f Phy FPS %2.1f Time Dil %1.3f",		/* Flawfinder: ignore */
-				LLViewerStats::getInstance()->mFPSStat.getMeanPerSec(),
-				LLViewerStats::getInstance()->mSimPhysicsFPS.getPrev(0),
-				LLViewerStats::getInstance()->mSimTimeDilation.getPrev(0));
-		S32 len = temp_str.length();
-		TextOutA(hdc, 0, 0, temp_str.c_str(), len); 
-
-
-		LLVector3d pos_global = gAgent.getPositionGlobal();
-		temp_str = llformat( "Avatar pos %6.1lf %6.1lf %6.1lf", pos_global.mdV[0], pos_global.mdV[1], pos_global.mdV[2]);
-		len = temp_str.length();
-		TextOutA(hdc, 0, 25, temp_str.c_str(), len); 
-
-		TextOutA(hdc, 0, 50, "Set \"HeadlessClient FALSE\" in settings.ini file to reenable", 61);
-		EndPaint(window_handle, &ps); 
-		return TRUE;
-	}
-#endif
-	return FALSE;
-}
-
-
-void LLViewerWindow::handleScrollWheel(LLWindow *window,  S32 clicks)
-{
-	handleScrollWheel( clicks );
-}
-
-void LLViewerWindow::handleWindowBlock(LLWindow *window)
-{
-	send_agent_pause();
-}
-
-void LLViewerWindow::handleWindowUnblock(LLWindow *window)
-{
-	send_agent_resume();
-}
-
-void LLViewerWindow::handleDataCopy(LLWindow *window, S32 data_type, void *data)
-{
-	const S32 SLURL_MESSAGE_TYPE = 0;
-	switch (data_type)
-	{
-	case SLURL_MESSAGE_TYPE:
-		// received URL
-		std::string url = (const char*)data;
-		LLMediaCtrl* web = NULL;
-		const bool trusted_browser = false;
-		// don't treat slapps coming from external browsers as "clicks" as this would bypass throttling
-		if (LLURLDispatcher::dispatch(url, "", web, trusted_browser))
-		{
-			// bring window to foreground, as it has just been "launched" from a URL
-			mWindow->bringToFront();
-		}
-		break;
-	}
-}
-
-BOOL LLViewerWindow::handleTimerEvent(LLWindow *window)
-{
-	if (LLViewerJoystick::getInstance()->getOverrideCamera())
-	{
-		LLViewerJoystick::getInstance()->updateStatus();
-		return TRUE;
-	}
-	return FALSE;
-}
-
-BOOL LLViewerWindow::handleDeviceChange(LLWindow *window)
-{
-	// give a chance to use a joystick after startup (hot-plugging)
-	if (!LLViewerJoystick::getInstance()->isJoystickInitialized() )
-	{
-		LLViewerJoystick::getInstance()->init(true);
-		return TRUE;
-	}
-	return FALSE;
-}
-
-void LLViewerWindow::handlePingWatchdog(LLWindow *window, const char * msg)
-{
-	LLAppViewer::instance()->pingMainloopTimeout(msg);
-}
-
-
-void LLViewerWindow::handleResumeWatchdog(LLWindow *window)
-{
-	LLAppViewer::instance()->resumeMainloopTimeout();
-}
-
-void LLViewerWindow::handlePauseWatchdog(LLWindow *window)
-{
-	LLAppViewer::instance()->pauseMainloopTimeout();
-}
-
-//virtual
-std::string LLViewerWindow::translateString(const char* tag)
-{
-	return LLTrans::getString( std::string(tag) );
-}
-
-//virtual
-std::string LLViewerWindow::translateString(const char* tag,
-		const std::map<std::string, std::string>& args)
-{
-	// LLTrans uses a special subclass of std::string for format maps,
-	// but we must use std::map<> in these callbacks, otherwise we create
-	// a dependency between LLWindow and LLFormatMapString.  So copy the data.
-	LLStringUtil::format_map_t args_copy;
-	std::map<std::string,std::string>::const_iterator it = args.begin();
-	for ( ; it != args.end(); ++it)
-	{
-		args_copy[it->first] = it->second;
-	}
-	return LLTrans::getString( std::string(tag), args_copy);
-}
-
-//
-// Classes
-//
-LLViewerWindow::LLViewerWindow(const Params& p)
-:	mWindow(NULL),
-	mActive(true),
-	mUIVisible(true),
-	mWindowRectRaw(0, p.height, p.width, 0),
-	mWindowRectScaled(0, p.height, p.width, 0),
-	mWorldViewRectRaw(0, p.height, p.width, 0),
-	mLeftMouseDown(FALSE),
-	mMiddleMouseDown(FALSE),
-	mRightMouseDown(FALSE),
-	mMouseInWindow( FALSE ),
-	mLastMask( MASK_NONE ),
-	mToolStored( NULL ),
-	mHideCursorPermanent( FALSE ),
-	mCursorHidden(FALSE),
-	mIgnoreActivate( FALSE ),
-	mResDirty(false),
-	mStatesDirty(false),
-	mCurrResolutionIndex(0),
-	// gKeyboard is still NULL, so it doesn't do LLWindowListener any good to
-	// pass its value right now. Instead, pass it a nullary function that
-	// will, when we later need it, return the value of gKeyboard.
-	// boost::lambda::var() constructs such a functor on the fly.
-	mWindowListener(new LLWindowListener(this, boost::lambda::var(gKeyboard))),
-	mViewerWindowListener(new LLViewerWindowListener(this)),
-	mProgressView(NULL)
-{
-	LLNotificationChannel::buildChannel("VW_alerts", "Visible", LLNotificationFilters::filterBy<std::string>(&LLNotification::getType, "alert"));
-	LLNotificationChannel::buildChannel("VW_alertmodal", "Visible", LLNotificationFilters::filterBy<std::string>(&LLNotification::getType, "alertmodal"));
-
-	LLNotifications::instance().getChannel("VW_alerts")->connectChanged(&LLViewerWindow::onAlert);
-	LLNotifications::instance().getChannel("VW_alertmodal")->connectChanged(&LLViewerWindow::onAlert);
-	LLNotifications::instance().setIgnoreAllNotifications(gSavedSettings.getBOOL("IgnoreAllNotifications"));
-	llinfos << "NOTE: ALL NOTIFICATIONS THAT OCCUR WILL GET ADDED TO IGNORE LIST FOR LATER RUNS." << llendl;
-
-	// Default to application directory.
-	LLViewerWindow::sSnapshotBaseName = "Snapshot";
-	LLViewerWindow::sMovieBaseName = "SLmovie";
-	resetSnapshotLoc();
-
-	// create window
-	mWindow = LLWindowManager::createWindow(this,
-		p.title, p.name, p.x, p.y, p.width, p.height, 0,
-		p.fullscreen, 
-		gHeadlessClient,
-		gSavedSettings.getBOOL("DisableVerticalSync"),
-		!gHeadlessClient,
-		p.ignore_pixel_depth,
-		gSavedSettings.getBOOL("RenderDeferred") ? 0 : gSavedSettings.getU32("RenderFSAASamples")); //don't use window level anti-aliasing if FBOs are enabled
-
-	if (!LLViewerShaderMgr::sInitialized)
-	{ //immediately initialize shaders
-		LLViewerShaderMgr::sInitialized = TRUE;
-		LLViewerShaderMgr::instance()->setShaders();
-	}
-
-	if (NULL == mWindow)
-	{
-		LLSplashScreen::update(LLTrans::getString("StartupRequireDriverUpdate"));
-	
-		LL_WARNS("Window") << "Failed to create window, to be shutting Down, be sure your graphics driver is updated." << llendl ;
-
-		ms_sleep(5000) ; //wait for 5 seconds.
-
-		LLSplashScreen::update(LLTrans::getString("ShuttingDown"));
-#if LL_LINUX || LL_SOLARIS
-		llwarns << "Unable to create window, be sure screen is set at 32-bit color and your graphics driver is configured correctly.  See README-linux.txt or README-solaris.txt for further information."
-				<< llendl;
-#else
-		LL_WARNS("Window") << "Unable to create window, be sure screen is set at 32-bit color in Control Panels->Display->Settings"
-				<< LL_ENDL;
-#endif
-        LLAppViewer::instance()->fastQuit(1);
-	}
-	
-	if (!LLAppViewer::instance()->restoreErrorTrap())
-	{
-		LL_WARNS("Window") << " Someone took over my signal/exception handler (post createWindow)!" << LL_ENDL;
-	}
-
-	const bool do_not_enforce = false;
-	mWindow->setMinSize(p.min_width, p.min_height, do_not_enforce);  // root view not set 
-	LLCoordScreen scr;
-    mWindow->getSize(&scr);
-
-    if(p.fullscreen && ( scr.mX!=p.width || scr.mY!=p.height))
-    {
-		llwarns << "Fullscreen has forced us in to a different resolution now using "<<scr.mX<<" x "<<scr.mY<<llendl;
-		gSavedSettings.setS32("FullScreenWidth",scr.mX);
-		gSavedSettings.setS32("FullScreenHeight",scr.mY);
-    }
-
-	// Get the real window rect the window was created with (since there are various OS-dependent reasons why
-	// the size of a window or fullscreen context may have been adjusted slightly...)
-	F32 ui_scale_factor = gSavedSettings.getF32("UIScaleFactor");
-	
-	mDisplayScale.setVec(llmax(1.f / mWindow->getPixelAspectRatio(), 1.f), llmax(mWindow->getPixelAspectRatio(), 1.f));
-	mDisplayScale *= ui_scale_factor;
-	LLUI::setScaleFactor(mDisplayScale);
-
-	{
-		LLCoordWindow size;
-		mWindow->getSize(&size);
-		mWindowRectRaw.set(0, size.mY, size.mX, 0);
-		mWindowRectScaled.set(0, llround((F32)size.mY / mDisplayScale.mV[VY]), llround((F32)size.mX / mDisplayScale.mV[VX]), 0);
-	}
-	
-	LLFontManager::initClass();
-
-	//
-	// We want to set this stuff up BEFORE we initialize the pipeline, so we can turn off
-	// stuff like AGP if we think that it'll crash the viewer.
-	//
-	LL_DEBUGS("Window") << "Loading feature tables." << LL_ENDL;
-
-	LLFeatureManager::getInstance()->init();
-
-	// Initialize OpenGL Renderer
-	if (!LLFeatureManager::getInstance()->isFeatureAvailable("RenderVBOEnable") ||
-		!gGLManager.mHasVertexBufferObject)
-	{
-		gSavedSettings.setBOOL("RenderVBOEnable", FALSE);
-	}
-	LLVertexBuffer::initClass(gSavedSettings.getBOOL("RenderVBOEnable"), gSavedSettings.getBOOL("RenderVBOMappingDisable"));
-	LL_INFOS("RenderInit") << "LLVertexBuffer initialization done." << LL_ENDL ;
-	gGL.init() ;
-
-	if (LLFeatureManager::getInstance()->isSafe()
-		|| (gSavedSettings.getS32("LastFeatureVersion") != LLFeatureManager::getInstance()->getVersion())
-		|| (gSavedSettings.getString("LastGPUString") != LLFeatureManager::getInstance()->getGPUString())
-		|| (gSavedSettings.getBOOL("ProbeHardwareOnStartup")))
-	{
-		LLFeatureManager::getInstance()->applyRecommendedSettings();
-		gSavedSettings.setBOOL("ProbeHardwareOnStartup", FALSE);
-	}
-
-	if (!gGLManager.mHasDepthClamp)
-	{
-		LL_INFOS("RenderInit") << "Missing feature GL_ARB_depth_clamp. Void water might disappear in rare cases." << LL_ENDL;
-	}
-	
-	// If we crashed while initializng GL stuff last time, disable certain features
-	if (gSavedSettings.getBOOL("RenderInitError"))
-	{
-		mInitAlert = "DisplaySettingsNoShaders";
-		LLFeatureManager::getInstance()->setGraphicsLevel(0, false);
-		gSavedSettings.setU32("RenderQualityPerformance", 0);		
-	}
-		
-	// Init the image list.  Must happen after GL is initialized and before the images that
-	// LLViewerWindow needs are requested.
-	LLImageGL::initClass(LLViewerTexture::MAX_GL_IMAGE_CATEGORY) ;
-	gTextureList.init();
-	LLViewerTextureManager::init() ;
-	gBumpImageList.init();
-	
-	// Init font system, but don't actually load the fonts yet
-	// because our window isn't onscreen and they take several
-	// seconds to parse.
-	LLFontGL::initClass( gSavedSettings.getF32("FontScreenDPI"),
-								mDisplayScale.mV[VX],
-								mDisplayScale.mV[VY],
-								gDirUtilp->getAppRODataDir(),
-								LLUI::getXUIPaths());
-	
-	// Create container for all sub-views
-	LLView::Params rvp;
-	rvp.name("root");
-	rvp.rect(mWindowRectScaled);
-	rvp.mouse_opaque(false);
-	rvp.follows.flags(FOLLOWS_NONE);
-	mRootView = LLUICtrlFactory::create<LLRootView>(rvp);
-	LLUI::setRootView(mRootView);
-
-	// Make avatar head look forward at start
-	mCurrentMousePoint.mX = getWindowWidthScaled() / 2;
-	mCurrentMousePoint.mY = getWindowHeightScaled() / 2;
-
-	gShowOverlayTitle = gSavedSettings.getBOOL("ShowOverlayTitle");
-	mOverlayTitle = gSavedSettings.getString("OverlayTitle");
-	// Can't have spaces in settings.ini strings, so use underscores instead and convert them.
-	LLStringUtil::replaceChar(mOverlayTitle, '_', ' ');
-
-	// sync the keyboard's setting with the saved setting
-	gSavedSettings.getControl("NumpadControl")->firePropertyChanged();
-
-	mDebugText = new LLDebugText(this);
-
-	mWorldViewRectScaled = calcScaledRect(mWorldViewRectRaw, mDisplayScale);
-}
-
-void LLViewerWindow::initGLDefaults()
-{
-	gGL.setSceneBlendType(LLRender::BT_ALPHA);
-
-	if (!LLGLSLShader::sNoFixedFunction)
-	{ //initialize fixed function state
-		glColorMaterial( GL_FRONT_AND_BACK, GL_AMBIENT_AND_DIFFUSE );
-
-		glMaterialfv(GL_FRONT_AND_BACK,GL_AMBIENT,LLColor4::black.mV);
-		glMaterialfv(GL_FRONT_AND_BACK,GL_DIFFUSE,LLColor4::white.mV);
-
-		// lights for objects
-		glShadeModel( GL_SMOOTH );
-
-		gGL.getTexUnit(0)->enable(LLTexUnit::TT_TEXTURE);
-		gGL.getTexUnit(0)->setTextureBlendType(LLTexUnit::TB_MULT);
-	}
-
-	glPixelStorei(GL_PACK_ALIGNMENT,1);
-	glPixelStorei(GL_UNPACK_ALIGNMENT,1);
-
-	gGL.setAmbientLightColor(LLColor4::black);
-		
-	glCullFace(GL_BACK);
-
-	// RN: Need this for translation and stretch manip.
-	gBox.prerender();
-}
-
-struct MainPanel : public LLPanel
-{
-};
-
-void LLViewerWindow::initBase()
-{
-	S32 height = getWindowHeightScaled();
-	S32 width = getWindowWidthScaled();
-
-	LLRect full_window(0, height, width, 0);
-
-	////////////////////
-	//
-	// Set the gamma
-	//
-
-	F32 gamma = gSavedSettings.getF32("RenderGamma");
-	if (gamma != 0.0f)
-	{
-		getWindow()->setGamma(gamma);
-	}
-
-	// Create global views
-
-	// Create the floater view at the start so that other views can add children to it. 
-	// (But wait to add it as a child of the root view so that it will be in front of the 
-	// other views.)
-	MainPanel* main_view = new MainPanel();
-	main_view->buildFromFile("main_view.xml");
-	main_view->setShape(full_window);
-	getRootView()->addChild(main_view);
-
-	// placeholder widget that controls where "world" is rendered
-	mWorldViewPlaceholder = main_view->getChildView("world_view_rect")->getHandle();
-	mPopupView = main_view->getChild<LLPopupView>("popup_holder");
-	mHintHolder = main_view->getChild<LLView>("hint_holder")->getHandle();
-	mLoginPanelHolder = main_view->getChild<LLView>("login_panel_holder")->getHandle();
-
-	// Create the toolbar view
-	// Get a pointer to the toolbar view holder
-	LLPanel* panel_holder = main_view->getChild<LLPanel>("toolbar_view_holder");
-	// Load the toolbar view from file 
-	gToolBarView = LLUICtrlFactory::getInstance()->createFromFile<LLToolBarView>("panel_toolbar_view.xml", panel_holder, LLDefaultChildRegistry::instance());
-	gToolBarView->setShape(panel_holder->getLocalRect());
-	// Hide the toolbars for the moment: we'll make them visible after logging in world (see LLViewerWindow::initWorldUI())
-	gToolBarView->setVisible(FALSE);
-
-	// Constrain floaters to inside the menu and status bar regions.
-	gFloaterView = main_view->getChild<LLFloaterView>("Floater View");
-	gFloaterView->setFloaterSnapView(main_view->getChild<LLView>("floater_snap_region")->getHandle());
-	gSnapshotFloaterView = main_view->getChild<LLSnapshotFloaterView>("Snapshot Floater View");
-	
-
-	// Console
-	llassert( !gConsole );
-	LLConsole::Params cp;
-	cp.name("console");
-	cp.max_lines(gSavedSettings.getS32("ConsoleBufferSize"));
-	cp.rect(getChatConsoleRect());
-	cp.persist_time(gSavedSettings.getF32("ChatPersistTime"));
-	cp.font_size_index(gSavedSettings.getS32("ChatFontSize"));
-	cp.follows.flags(FOLLOWS_LEFT | FOLLOWS_RIGHT | FOLLOWS_BOTTOM);
-	gConsole = LLUICtrlFactory::create<LLConsole>(cp);
-	getRootView()->addChild(gConsole);
-
-	// optionally forward warnings to chat console/chat floater
-	// for qa runs and dev builds
-#if  !LL_RELEASE_FOR_DOWNLOAD
-	LLError::addRecorder(RecordToChatConsole::getInstance());
-#else
-	if(gSavedSettings.getBOOL("QAMode"))
-	{
-		LLError::addRecorder(RecordToChatConsole::getInstance());
-	}
-#endif
-
-	gDebugView = getRootView()->getChild<LLDebugView>("DebugView");
-	gDebugView->init();
-	gToolTipView = getRootView()->getChild<LLToolTipView>("tooltip view");
-
-	// Initialize busy response message when logged in
-	LLAppViewer::instance()->setOnLoginCompletedCallback(boost::bind(&LLFloaterPreference::initBusyResponse));
-
-	// Add the progress bar view (startup view), which overrides everything
-	mProgressView = getRootView()->findChild<LLProgressView>("progress_view");
-	setShowProgress(FALSE);
-	setProgressCancelButtonVisible(FALSE);
-
-	gMenuHolder = getRootView()->getChild<LLViewerMenuHolderGL>("Menu Holder");
-
-	LLMenuGL::sMenuContainer = gMenuHolder;
-
-}
-
-void LLViewerWindow::initWorldUI()
-{
-	S32 height = mRootView->getRect().getHeight();
-	S32 width = mRootView->getRect().getWidth();
-	LLRect full_window(0, height, width, 0);
-
-
-	gIMMgr = LLIMMgr::getInstance();
-
-	//getRootView()->sendChildToFront(gFloaterView);
-	//getRootView()->sendChildToFront(gSnapshotFloaterView);
-
-	LLPanel* chiclet_container = getRootView()->getChild<LLPanel>("chiclet_container");
-	LLChicletBar* chiclet_bar = LLChicletBar::getInstance();
-	chiclet_bar->setShape(chiclet_container->getLocalRect());
-	chiclet_bar->setFollowsAll();
-	chiclet_container->addChild(chiclet_bar);
-	chiclet_container->setVisible(TRUE);
-
-	LLRect morph_view_rect = full_window;
-	morph_view_rect.stretch( -STATUS_BAR_HEIGHT );
-	morph_view_rect.mTop = full_window.mTop - 32;
-	LLMorphView::Params mvp;
-	mvp.name("MorphView");
-	mvp.rect(morph_view_rect);
-	mvp.visible(false);
-	gMorphView = LLUICtrlFactory::create<LLMorphView>(mvp);
-	getRootView()->addChild(gMorphView);
-
-	LLWorldMapView::initClass();
-	
-	// Force gFloaterWorldMap to initialize
-	LLFloaterReg::getInstance("world_map");
-
-	// Force gFloaterTools to initialize
-	LLFloaterReg::getInstance("build");
-	LLFloaterReg::hideInstance("build");
-
-	// Status bar
-	LLPanel* status_bar_container = getRootView()->getChild<LLPanel>("status_bar_container");
-	gStatusBar = new LLStatusBar(status_bar_container->getLocalRect());
-	gStatusBar->setFollowsAll();
-	gStatusBar->setShape(status_bar_container->getLocalRect());
-	// sync bg color with menu bar
-	gStatusBar->setBackgroundColor( gMenuBarView->getBackgroundColor().get() );
-	status_bar_container->addChildInBack(gStatusBar);
-	status_bar_container->setVisible(TRUE);
-
-	// Navigation bar
-	LLPanel* nav_bar_container = getRootView()->getChild<LLPanel>("nav_bar_container");
-
-	LLNavigationBar* navbar = LLNavigationBar::getInstance();
-	navbar->setShape(nav_bar_container->getLocalRect());
-	navbar->setBackgroundColor(gMenuBarView->getBackgroundColor().get());
-	nav_bar_container->addChild(navbar);
-	nav_bar_container->setVisible(TRUE);
-	
-	if (!gSavedSettings.getBOOL("ShowNavbarNavigationPanel"))
-	{
-		navbar->setVisible(FALSE);
-	}
-
-	// Top Info bar
-	LLPanel* topinfo_bar_container = getRootView()->getChild<LLPanel>("topinfo_bar_container");
-	LLPanelTopInfoBar* topinfo_bar = LLPanelTopInfoBar::getInstance();
-
-	topinfo_bar->setShape(topinfo_bar_container->getLocalRect());
-
-	topinfo_bar_container->addChild(topinfo_bar);
-	topinfo_bar_container->setVisible(TRUE);
-
-	if (!gSavedSettings.getBOOL("ShowMiniLocationPanel"))
-	{
-		topinfo_bar->setVisible(FALSE);
-	}
-
-	if ( gHUDView == NULL )
-	{
-		LLRect hud_rect = full_window;
-		hud_rect.mBottom += 50;
-		if (gMenuBarView && gMenuBarView->isInVisibleChain())
-		{
-			hud_rect.mTop -= gMenuBarView->getRect().getHeight();
-		}
-		gHUDView = new LLHUDView(hud_rect);
-		getRootView()->addChild(gHUDView);
-	}
-
-	LLPanel* panel_ssf_container = getRootView()->getChild<LLPanel>("stand_stop_flying_container");
-	LLPanelStandStopFlying* panel_stand_stop_flying	= LLPanelStandStopFlying::getInstance();
-	panel_ssf_container->addChild(panel_stand_stop_flying);
-	panel_ssf_container->setVisible(TRUE);
-
-	// Load and make the toolbars visible
-	// Note: we need to load the toolbars only *after* the user is logged in and IW
-	if (gToolBarView)
-	{
-		gToolBarView->loadToolbars();
-		gToolBarView->setVisible(TRUE);
-	}
-
-	LLMediaCtrl* destinations = LLFloaterReg::getInstance("destinations")->getChild<LLMediaCtrl>("destination_guide_contents");
-	if (destinations)
-	{
-		destinations->setErrorPageURL(gSavedSettings.getString("GenericErrorPageURL"));
-		std::string url = gSavedSettings.getString("DestinationGuideURL");
-		url = LLWeb::expandURLSubstitutions(url, LLSD());
-		destinations->navigateTo(url, "text/html");
-	}
-	LLMediaCtrl* avatar_picker = LLFloaterReg::getInstance("avatar")->findChild<LLMediaCtrl>("avatar_picker_contents");
-	if (avatar_picker)
-	{
-		avatar_picker->setErrorPageURL(gSavedSettings.getString("GenericErrorPageURL"));
-		std::string url = gSavedSettings.getString("AvatarPickerURL");
-		url = LLWeb::expandURLSubstitutions(url, LLSD());
-		avatar_picker->navigateTo(url, "text/html");
-	}
-}
-
-// Destroy the UI
-void LLViewerWindow::shutdownViews()
-{
-	// clean up warning logger
-	LLError::removeRecorder(RecordToChatConsole::getInstance());
-
-	delete mDebugText;
-	mDebugText = NULL;
-	
-	// Cleanup global views
-	if (gMorphView)
-	{
-		gMorphView->setVisible(FALSE);
-	}
-
-	// DEV-40930: Clear sModalStack. Otherwise, any LLModalDialog left open
-	// will crump with LL_ERRS.
-	LLModalDialog::shutdownModals();
-	
-	// destroy the nav bar, not currently part of gViewerWindow
-	// *TODO: Make LLNavigationBar part of gViewerWindow
-	if (LLNavigationBar::instanceExists())
-	{
-		delete LLNavigationBar::getInstance();
-	}
-
-	// destroy menus after instantiating navbar above, as it needs
-	// access to gMenuHolder
-	cleanup_menus();
-
-	// Delete all child views.
-	delete mRootView;
-	mRootView = NULL;
-
-	// Automatically deleted as children of mRootView.  Fix the globals.
-	gStatusBar = NULL;
-	gIMMgr = NULL;
-	gToolTipView = NULL;
-
-	gToolBarView = NULL;
-	gFloaterView = NULL;
-	gMorphView = NULL;
-
-	gHUDView = NULL;
-}
-
-void LLViewerWindow::shutdownGL()
-{
-	//--------------------------------------------------------
-	// Shutdown GL cleanly.  Order is very important here.
-	//--------------------------------------------------------
-	LLFontGL::destroyDefaultFonts();
-	LLFontManager::cleanupClass();
-	stop_glerror();
-
-	gSky.cleanup();
-	stop_glerror();
-
-	LLWearableList::instance().cleanup() ;
-
-	gTextureList.shutdown();
-	stop_glerror();
-
-	gBumpImageList.shutdown();
-	stop_glerror();
-
-	LLWorldMapView::cleanupTextures();
-
-	llinfos << "Cleaning up pipeline" << llendl;
-	gPipeline.cleanup();
-	stop_glerror();
-
-	LLViewerTextureManager::cleanup() ;
-	LLImageGL::cleanupClass() ;
-
-	llinfos << "All textures and llimagegl images are destroyed!" << llendl ;
-
-	llinfos << "Cleaning up select manager" << llendl;
-	LLSelectMgr::getInstance()->cleanup();	
-
-	llinfos << "Stopping GL during shutdown" << llendl;
-	stopGL(FALSE);
-	stop_glerror();
-
-	gGL.shutdown();
-
-	LLVertexBuffer::cleanupClass();
-
-	llinfos << "LLVertexBuffer cleaned." << llendl ;
-}
-
-// shutdownViews() and shutdownGL() need to be called first
-LLViewerWindow::~LLViewerWindow()
-{
-	llinfos << "Destroying Window" << llendl;
-	destroyWindow();
-
-	delete mDebugText;
-	mDebugText = NULL;
-}
-
-
-void LLViewerWindow::setCursor( ECursorType c )
-{
-	mWindow->setCursor( c );
-}
-
-void LLViewerWindow::showCursor()
-{
-	mWindow->showCursor();
-	
-	mCursorHidden = FALSE;
-}
-
-void LLViewerWindow::hideCursor()
-{
-	// And hide the cursor
-	mWindow->hideCursor();
-
-	mCursorHidden = TRUE;
-}
-
-void LLViewerWindow::sendShapeToSim()
-{
-	LLMessageSystem* msg = gMessageSystem;
-	if(!msg) return;
-	msg->newMessageFast(_PREHASH_AgentHeightWidth);
-	msg->nextBlockFast(_PREHASH_AgentData);
-	msg->addUUIDFast(_PREHASH_AgentID, gAgent.getID());
-	msg->addUUIDFast(_PREHASH_SessionID, gAgent.getSessionID());
-	msg->addU32Fast(_PREHASH_CircuitCode, gMessageSystem->mOurCircuitCode);
-	msg->nextBlockFast(_PREHASH_HeightWidthBlock);
-	msg->addU32Fast(_PREHASH_GenCounter, 0);
-	U16 height16 = (U16) mWorldViewRectRaw.getHeight();
-	U16 width16 = (U16) mWorldViewRectRaw.getWidth();
-	msg->addU16Fast(_PREHASH_Height, height16);
-	msg->addU16Fast(_PREHASH_Width, width16);
-	gAgent.sendReliableMessage();
-}
-
-// Must be called after window is created to set up agent
-// camera variables and UI variables.
-void LLViewerWindow::reshape(S32 width, S32 height)
-{
-	// Destroying the window at quit time generates spurious
-	// reshape messages.  We don't care about these, and we
-	// don't want to send messages because the message system
-	// may have been destructed.
-	if (!LLApp::isExiting())
-	{
-		gWindowResized = TRUE;
-
-		// update our window rectangle
-		mWindowRectRaw.mRight = mWindowRectRaw.mLeft + width;
-		mWindowRectRaw.mTop = mWindowRectRaw.mBottom + height;
-
-		//glViewport(0, 0, width, height );
-
-		if (height > 0)
-		{ 
-			LLViewerCamera::getInstance()->setViewHeightInPixels( mWorldViewRectRaw.getHeight() );
-			LLViewerCamera::getInstance()->setAspect( getWorldViewAspectRatio() );
-		}
-
-		calcDisplayScale();
-	
-		BOOL display_scale_changed = mDisplayScale != LLUI::sGLScaleFactor;
-		LLUI::setScaleFactor(mDisplayScale);
-
-		// update our window rectangle
-		mWindowRectScaled.mRight = mWindowRectScaled.mLeft + llround((F32)width / mDisplayScale.mV[VX]);
-		mWindowRectScaled.mTop = mWindowRectScaled.mBottom + llround((F32)height / mDisplayScale.mV[VY]);
-
-		setup2DViewport();
-
-		// Inform lower views of the change
-		// round up when converting coordinates to make sure there are no gaps at edge of window
-		LLView::sForceReshape = display_scale_changed;
-		mRootView->reshape(llceil((F32)width / mDisplayScale.mV[VX]), llceil((F32)height / mDisplayScale.mV[VY]));
-		LLView::sForceReshape = FALSE;
-
-		// clear font width caches
-		if (display_scale_changed)
-		{
-			LLHUDObject::reshapeAll();
-		}
-
-		sendShapeToSim();
-
-		// store new settings for the mode we are in, regardless
-		BOOL maximized = mWindow->getMaximized();
-		gSavedSettings.setBOOL("WindowMaximized", maximized);
-
-		if (!maximized)
-		{
-			U32 min_window_width=gSavedSettings.getU32("MinWindowWidth");
-			U32 min_window_height=gSavedSettings.getU32("MinWindowHeight");
-			// tell the OS specific window code about min window size
-			mWindow->setMinSize(min_window_width, min_window_height);
-
-			// Only save size if not maximized
-			gSavedSettings.setU32("WindowWidth", mWindowRectRaw.getWidth());
-			gSavedSettings.setU32("WindowHeight", mWindowRectRaw.getHeight());
-		}
-
-		LLViewerStats::getInstance()->setStat(LLViewerStats::ST_WINDOW_WIDTH, (F64)width);
-		LLViewerStats::getInstance()->setStat(LLViewerStats::ST_WINDOW_HEIGHT, (F64)height);
-	}
-}
-
-
-// Hide normal UI when a logon fails
-void LLViewerWindow::setNormalControlsVisible( BOOL visible )
-{
-	if(LLChicletBar::instanceExists())
-	{
-		LLChicletBar::getInstance()->setVisible(visible);
-		LLChicletBar::getInstance()->setEnabled(visible);
-	}
-
-	if ( gMenuBarView )
-	{
-		gMenuBarView->setVisible( visible );
-		gMenuBarView->setEnabled( visible );
-
-		// ...and set the menu color appropriately.
-		setMenuBackgroundColor(gAgent.getGodLevel() > GOD_NOT, 
-			LLGridManager::getInstance()->isInProductionGrid());
-	}
-        
-	if ( gStatusBar )
-	{
-		gStatusBar->setVisible( visible );	
-		gStatusBar->setEnabled( visible );	
-	}
-	
-	LLNavigationBar* navbarp = LLUI::getRootView()->findChild<LLNavigationBar>("navigation_bar");
-	if (navbarp)
-	{
-		// when it's time to show navigation bar we need to ensure that the user wants to see it
-		// i.e. ShowNavbarNavigationPanel option is true
-		navbarp->setVisible( visible && gSavedSettings.getBOOL("ShowNavbarNavigationPanel") );
-	}
-}
-
-void LLViewerWindow::setMenuBackgroundColor(bool god_mode, bool dev_grid)
-{
-    LLSD args;
-    LLColor4 new_bg_color;
-
-	// no l10n problem because channel is always an english string
-	std::string channel = LLVersionInfo::getChannel();
-	bool isProject = (channel.find("Project") != std::string::npos);
-	
-	// god more important than project, proj more important than grid
-    if(god_mode && LLGridManager::getInstance()->isInProductionGrid())
-    {
-        new_bg_color = LLUIColorTable::instance().getColor( "MenuBarGodBgColor" );
-    }
-    else if(god_mode && !LLGridManager::getInstance()->isInProductionGrid())
-    {
-        new_bg_color = LLUIColorTable::instance().getColor( "MenuNonProductionGodBgColor" );
-    }
-	else if (!god_mode && isProject)
-	{
-		new_bg_color = LLUIColorTable::instance().getColor( "MenuBarProjectBgColor" );
-    }
-    else if(!god_mode && !LLGridManager::getInstance()->isInProductionGrid())
-    {
-        new_bg_color = LLUIColorTable::instance().getColor( "MenuNonProductionBgColor" );
-    }
-    else 
-    {
-        new_bg_color = LLUIColorTable::instance().getColor( "MenuBarBgColor" );
-    }
-
-    if(gMenuBarView)
-    {
-        gMenuBarView->setBackgroundColor( new_bg_color );
-    }
-
-    if(gStatusBar)
-    {
-        gStatusBar->setBackgroundColor( new_bg_color );
-    }
-}
-
-void LLViewerWindow::drawDebugText()
-{
-	gGL.color4f(1,1,1,1);
-	gGL.pushMatrix();
-	gGL.pushUIMatrix();
-	if (LLGLSLShader::sNoFixedFunction)
-	{
-		gUIProgram.bind();
-	}
-	{
-		// scale view by UI global scale factor and aspect ratio correction factor
-		gGL.scaleUI(mDisplayScale.mV[VX], mDisplayScale.mV[VY], 1.f);
-		mDebugText->draw();
-	}
-	gGL.popUIMatrix();
-	gGL.popMatrix();
-
-	gGL.flush();
-	if (LLGLSLShader::sNoFixedFunction)
-	{
-		gUIProgram.unbind();
-	}
-}
-
-void LLViewerWindow::draw()
-{
-	
-//#if LL_DEBUG
-	LLView::sIsDrawing = TRUE;
-//#endif
-	stop_glerror();
-	
-	LLUI::setLineWidth(1.f);
-
-	LLUI::setLineWidth(1.f);
-	// Reset any left-over transforms
-	gGL.matrixMode(LLRender::MM_MODELVIEW);
-	
-	gGL.loadIdentity();
-
-	//S32 screen_x, screen_y;
-
-	if (!gSavedSettings.getBOOL("RenderUIBuffer"))
-	{
-		LLUI::sDirtyRect = getWindowRectScaled();
-	}
-
-	// HACK for timecode debugging
-	if (gSavedSettings.getBOOL("DisplayTimecode"))
-	{
-		// draw timecode block
-		std::string text;
-
-		gGL.loadIdentity();
-
-		microsecondsToTimecodeString(gFrameTime,text);
-		const LLFontGL* font = LLFontGL::getFontSansSerif();
-		font->renderUTF8(text, 0,
-						llround((getWindowWidthScaled()/2)-100.f),
-						llround((getWindowHeightScaled()-60.f)),
-			LLColor4( 1.f, 1.f, 1.f, 1.f ),
-			LLFontGL::LEFT, LLFontGL::TOP);
-	}
-
-	// Draw all nested UI views.
-	// No translation needed, this view is glued to 0,0
-
-	if (LLGLSLShader::sNoFixedFunction)
-	{
-		gUIProgram.bind();
-	}
-
-	gGL.pushMatrix();
-	LLUI::pushMatrix();
-	{
-		
-		// scale view by UI global scale factor and aspect ratio correction factor
-		gGL.scaleUI(mDisplayScale.mV[VX], mDisplayScale.mV[VY], 1.f);
-
-		LLVector2 old_scale_factor = LLUI::sGLScaleFactor;
-		// apply camera zoom transform (for high res screenshots)
-		F32 zoom_factor = LLViewerCamera::getInstance()->getZoomFactor();
-		S16 sub_region = LLViewerCamera::getInstance()->getZoomSubRegion();
-		if (zoom_factor > 1.f)
-		{
-			//decompose subregion number to x and y values
-			int pos_y = sub_region / llceil(zoom_factor);
-			int pos_x = sub_region - (pos_y*llceil(zoom_factor));
-			// offset for this tile
-			gGL.translatef((F32)getWindowWidthScaled() * -(F32)pos_x, 
-						(F32)getWindowHeightScaled() * -(F32)pos_y, 
-						0.f);
-			gGL.scalef(zoom_factor, zoom_factor, 1.f);
-			LLUI::sGLScaleFactor *= zoom_factor;
-		}
-
-		// Draw tool specific overlay on world
-		LLToolMgr::getInstance()->getCurrentTool()->draw();
-
-		if( gAgentCamera.cameraMouselook() || LLFloaterCamera::inFreeCameraMode() )
-		{
-			drawMouselookInstructions();
-			stop_glerror();
-		}
-
-		// Draw all nested UI views.
-		// No translation needed, this view is glued to 0,0
-		mRootView->draw();
-
-		if (LLView::sDebugRects)
-		{
-			gToolTipView->drawStickyRect();
-		}
-
-		// Draw optional on-top-of-everyone view
-		LLUICtrl* top_ctrl = gFocusMgr.getTopCtrl();
-		if (top_ctrl && top_ctrl->getVisible())
-		{
-			S32 screen_x, screen_y;
-			top_ctrl->localPointToScreen(0, 0, &screen_x, &screen_y);
-
-			gGL.matrixMode(LLRender::MM_MODELVIEW);
-			LLUI::pushMatrix();
-			LLUI::translate( (F32) screen_x, (F32) screen_y, 0.f);
-			top_ctrl->draw();	
-			LLUI::popMatrix();
-		}
-
-
-		if( gShowOverlayTitle && !mOverlayTitle.empty() )
-		{
-			// Used for special titles such as "Second Life - Special E3 2003 Beta"
-			const S32 DIST_FROM_TOP = 20;
-			LLFontGL::getFontSansSerifBig()->renderUTF8(
-				mOverlayTitle, 0,
-				llround( getWindowWidthScaled() * 0.5f),
-				getWindowHeightScaled() - DIST_FROM_TOP,
-				LLColor4(1, 1, 1, 0.4f),
-				LLFontGL::HCENTER, LLFontGL::TOP);
-		}
-
-		LLUI::sGLScaleFactor = old_scale_factor;
-	}
-	LLUI::popMatrix();
-	gGL.popMatrix();
-
-	if (LLGLSLShader::sNoFixedFunction)
-	{
-		gUIProgram.unbind();
-	}
-
-//#if LL_DEBUG
-	LLView::sIsDrawing = FALSE;
-//#endif
-}
-
-// Takes a single keydown event, usually when UI is visible
-BOOL LLViewerWindow::handleKey(KEY key, MASK mask)
-{
-	// hide tooltips on keypress
-	LLToolTipMgr::instance().blockToolTips();
-
-	if (gFocusMgr.getKeyboardFocus() 
-		&& !(mask & (MASK_CONTROL | MASK_ALT))
-		&& !gFocusMgr.getKeystrokesOnly())
-	{
-		// We have keyboard focus, and it's not an accelerator
-		if (key < 0x80)
-		{
-			// Not a special key, so likely (we hope) to generate a character.  Let it fall through to character handler first.
-			return (gFocusMgr.getKeyboardFocus() != NULL);
-		}
-	}
-
-	// let menus handle navigation keys for navigation
-	if ((gMenuBarView && gMenuBarView->handleKey(key, mask, TRUE))
-		||(gLoginMenuBarView && gLoginMenuBarView->handleKey(key, mask, TRUE))
-		||(gMenuHolder && gMenuHolder->handleKey(key, mask, TRUE)))
-	{
-		return TRUE;
-	}
-
-	LLFocusableElement* keyboard_focus = gFocusMgr.getKeyboardFocus();
-
-	// give menus a chance to handle modified (Ctrl, Alt) shortcut keys before current focus 
-	// as long as focus isn't locked
-	if (mask & (MASK_CONTROL | MASK_ALT) && !gFocusMgr.focusLocked())
-	{
-		// Check the current floater's menu first, if it has one.
-		if (gFocusMgr.keyboardFocusHasAccelerators()
-			&& keyboard_focus 
-			&& keyboard_focus->handleKey(key,mask,FALSE))
-		{
-			return TRUE;
-		}
-
-		if ((gMenuBarView && gMenuBarView->handleAcceleratorKey(key, mask))
-			||(gLoginMenuBarView && gLoginMenuBarView->handleAcceleratorKey(key, mask)))
-		{
-			return TRUE;
-		}
-	}
-
-	// give floaters first chance to handle TAB key
-	// so frontmost floater gets focus
-	// if nothing has focus, go to first or last UI element as appropriate
-	if (key == KEY_TAB && (mask & MASK_CONTROL || gFocusMgr.getKeyboardFocus() == NULL))
-	{
-		if (gMenuHolder) gMenuHolder->hideMenus();
-
-		// if CTRL-tabbing (and not just TAB with no focus), go into window cycle mode
-		gFloaterView->setCycleMode((mask & MASK_CONTROL) != 0);
-
-		// do CTRL-TAB and CTRL-SHIFT-TAB logic
-		if (mask & MASK_SHIFT)
-		{
-			mRootView->focusPrevRoot();
-		}
-		else
-		{
-			mRootView->focusNextRoot();
-		}
-		return TRUE;
-	}
-	// hidden edit menu for cut/copy/paste
-	if (gEditMenu && gEditMenu->handleAcceleratorKey(key, mask))
-	{
-		return TRUE;
-	}
-
-	// Traverses up the hierarchy
-	if( keyboard_focus )
-	{
-		LLNearbyChatBar* nearby_chat = LLFloaterReg::findTypedInstance<LLNearbyChatBar>("chat_bar");
-
-		if (nearby_chat)
-		{
-			LLLineEditor* chat_editor = nearby_chat->getChatBox();
-		
-		// arrow keys move avatar while chatting hack
-		if (chat_editor && chat_editor->hasFocus())
-		{
-			// If text field is empty, there's no point in trying to move
-			// cursor with arrow keys, so allow movement
-			if (chat_editor->getText().empty() 
-				|| gSavedSettings.getBOOL("ArrowKeysAlwaysMove"))
-			{
-				// let Control-Up and Control-Down through for chat line history,
-				if (!(key == KEY_UP && mask == MASK_CONTROL)
-					&& !(key == KEY_DOWN && mask == MASK_CONTROL))
-				{
-					switch(key)
-					{
-					case KEY_LEFT:
-					case KEY_RIGHT:
-					case KEY_UP:
-					case KEY_DOWN:
-					case KEY_PAGE_UP:
-					case KEY_PAGE_DOWN:
-					case KEY_HOME:
-						// when chatbar is empty or ArrowKeysAlwaysMove set,
-						// pass arrow keys on to avatar...
-						return FALSE;
-					default:
-						break;
-					}
-				}
-			}
-		}
-		}
-		if (keyboard_focus->handleKey(key, mask, FALSE))
-		{
-			return TRUE;
-		}
-	}
-
-	if( LLToolMgr::getInstance()->getCurrentTool()->handleKey(key, mask) )
-	{
-		return TRUE;
-	}
-
-	// Try for a new-format gesture
-	if (LLGestureMgr::instance().triggerGesture(key, mask))
-	{
-		return TRUE;
-	}
-
-	// See if this is a gesture trigger.  If so, eat the key and
-	// don't pass it down to the menus.
-	if (gGestureList.trigger(key, mask))
-	{
-		return TRUE;
-	}
-
-	// If "Pressing letter keys starts local chat" option is selected, we are not in mouselook, 
-	// no view has keyboard focus, this is a printable character key (and no modifier key is 
-	// pressed except shift), then give focus to nearby chat (STORM-560)
-	if ( gSavedSettings.getS32("LetterKeysFocusChatBar") && !gAgentCamera.cameraMouselook() && 
-		!keyboard_focus && key < 0x80 && (mask == MASK_NONE || mask == MASK_SHIFT) )
-	{
-		LLLineEditor* chat_editor = LLFloaterReg::getTypedInstance<LLNearbyChatBar>("chat_bar")->getChatBox();
-		if (chat_editor)
-		{
-			// passing NULL here, character will be added later when it is handled by character handler.
-			LLNearbyChatBar::getInstance()->startChat(NULL);
-			return TRUE;
-		}
-	}
-
-	// give menus a chance to handle unmodified accelerator keys
-	if ((gMenuBarView && gMenuBarView->handleAcceleratorKey(key, mask))
-		||(gLoginMenuBarView && gLoginMenuBarView->handleAcceleratorKey(key, mask)))
-	{
-		return TRUE;
-	}
-
-	// don't pass keys on to world when something in ui has focus
-	return gFocusMgr.childHasKeyboardFocus(mRootView) 
-		|| LLMenuGL::getKeyboardMode() 
-		|| (gMenuBarView && gMenuBarView->getHighlightedItem() && gMenuBarView->getHighlightedItem()->isActive());
-}
-
-
-BOOL LLViewerWindow::handleUnicodeChar(llwchar uni_char, MASK mask)
-{
-	// HACK:  We delay processing of return keys until they arrive as a Unicode char,
-	// so that if you're typing chat text at low frame rate, we don't send the chat
-	// until all keystrokes have been entered. JC
-	// HACK: Numeric keypad <enter> on Mac is Unicode 3
-	// HACK: Control-M on Windows is Unicode 13
-	if ((uni_char == 13 && mask != MASK_CONTROL)
-		|| (uni_char == 3 && mask == MASK_NONE))
-	{
-		return gViewerKeyboard.handleKey(KEY_RETURN, mask, gKeyboard->getKeyRepeated(KEY_RETURN));
-	}
-
-	// let menus handle navigation (jump) keys
-	if (gMenuBarView && gMenuBarView->handleUnicodeChar(uni_char, TRUE))
-	{
-		return TRUE;
-	}
-
-	// Traverses up the hierarchy
-	LLFocusableElement* keyboard_focus = gFocusMgr.getKeyboardFocus();
-	if( keyboard_focus )
-	{
-		if (keyboard_focus->handleUnicodeChar(uni_char, FALSE))
-		{
-			return TRUE;
-		}
-
-		//// Topmost view gets a chance before the hierarchy
-		//LLUICtrl* top_ctrl = gFocusMgr.getTopCtrl();
-		//if (top_ctrl && top_ctrl->handleUnicodeChar( uni_char, FALSE ) )
-		//{
-		//	return TRUE;
-		//}
-
-		return TRUE;
-	}
-
-	return FALSE;
-}
-
-
-void LLViewerWindow::handleScrollWheel(S32 clicks)
-{
-	LLView::sMouseHandlerMessage.clear();
-
-	LLUI::resetMouseIdleTimer();
-	
-	LLMouseHandler* mouse_captor = gFocusMgr.getMouseCapture();
-	if( mouse_captor )
-	{
-		S32 local_x;
-		S32 local_y;
-		mouse_captor->screenPointToLocal( mCurrentMousePoint.mX, mCurrentMousePoint.mY, &local_x, &local_y );
-		mouse_captor->handleScrollWheel(local_x, local_y, clicks);
-		if (LLView::sDebugMouseHandling)
-		{
-			llinfos << "Scroll Wheel handled by captor " << mouse_captor->getName() << llendl;
-		}
-		return;
-	}
-
-	LLUICtrl* top_ctrl = gFocusMgr.getTopCtrl();
-	if (top_ctrl)
-	{
-		S32 local_x;
-		S32 local_y;
-		top_ctrl->screenPointToLocal( mCurrentMousePoint.mX, mCurrentMousePoint.mY, &local_x, &local_y );
-		if (top_ctrl->handleScrollWheel(local_x, local_y, clicks)) return;
-	}
-
-	if (mRootView->handleScrollWheel(mCurrentMousePoint.mX, mCurrentMousePoint.mY, clicks) )
-	{
-		if (LLView::sDebugMouseHandling)
-		{
-			llinfos << "Scroll Wheel" << LLView::sMouseHandlerMessage << llendl;
-		}
-		return;
-	}
-	else if (LLView::sDebugMouseHandling)
-	{
-		llinfos << "Scroll Wheel not handled by view" << llendl;
-	}
-
-	// Zoom the camera in and out behavior
-
-	if(top_ctrl == 0 
-		&& getWorldViewRectScaled().pointInRect(mCurrentMousePoint.mX, mCurrentMousePoint.mY) 
-		&& gAgentCamera.isInitialized())
-		gAgentCamera.handleScrollWheel(clicks);
-
-	return;
-}
-
-void LLViewerWindow::addPopup(LLView* popup)
-{
-	if (mPopupView)
-	{
-		mPopupView->addPopup(popup);
-	}
-}
-
-void LLViewerWindow::removePopup(LLView* popup)
-{
-	if (mPopupView)
-	{
-		mPopupView->removePopup(popup);
-	}
-}
-
-void LLViewerWindow::clearPopups()
-{
-	if (mPopupView)
-	{
-		mPopupView->clearPopups();
-	}
-}
-
-void LLViewerWindow::moveCursorToCenter()
-{
-	if (! gSavedSettings.getBOOL("DisableMouseWarp"))
-	{
-		S32 x = getWorldViewWidthScaled() / 2;
-		S32 y = getWorldViewHeightScaled() / 2;
-	
-		//on a forced move, all deltas get zeroed out to prevent jumping
-		mCurrentMousePoint.set(x,y);
-		mLastMousePoint.set(x,y);
-		mCurrentMouseDelta.set(0,0);	
-
-		LLUI::setMousePositionScreen(x, y);	
-	}
-}
-
-
-//////////////////////////////////////////////////////////////////////
-//
-// Hover handlers
-//
-
-void append_xui_tooltip(LLView* viewp, LLToolTip::Params& params)
-{
-	if (viewp) 
-	{
-		if (!params.styled_message.empty())
-		{
-			params.styled_message.add().text("\n---------\n"); 
-		}
-		LLView::root_to_view_iterator_t end_tooltip_it = viewp->endRootToView();
-		// NOTE: we skip "root" since it is assumed
-		for (LLView::root_to_view_iterator_t tooltip_it = ++viewp->beginRootToView();
-			tooltip_it != end_tooltip_it;
-			++tooltip_it)
-		{
-			LLView* viewp = *tooltip_it;
-		
-			params.styled_message.add().text(viewp->getName());
-
-			LLPanel* panelp = dynamic_cast<LLPanel*>(viewp);
-			if (panelp && !panelp->getXMLFilename().empty())
-			{
-				params.styled_message.add()
-					.text("(" + panelp->getXMLFilename() + ")")
-					.style.color(LLColor4(0.7f, 0.7f, 1.f, 1.f));
-			}
-			params.styled_message.add().text("/");
-		}
-	}
-}
-
-// Update UI based on stored mouse position from mouse-move
-// event processing.
-void LLViewerWindow::updateUI()
-{
-	static LLFastTimer::DeclareTimer ftm("Update UI");
-	LLFastTimer t(ftm);
-
-	static std::string last_handle_msg;
-
-	if (gLoggedInTime.getStarted())
-	{
-		if (gLoggedInTime.getElapsedTimeF32() > gSavedSettings.getF32("DestinationGuideHintTimeout"))
-		{
-			LLFirstUse::notUsingDestinationGuide();
-		}
-		if (gLoggedInTime.getElapsedTimeF32() > gSavedSettings.getF32("SidePanelHintTimeout"))
-		{
-			LLFirstUse::notUsingSidePanel();
-		}
-	}
-
-	LLConsole::updateClass();
-
-	// animate layout stacks so we have up to date rect for world view
-	LLLayoutStack::updateClass();
-
-	// use full window for world view when not rendering UI
-	bool world_view_uses_full_window = gAgentCamera.cameraMouselook() || !gPipeline.hasRenderDebugFeatureMask(LLPipeline::RENDER_DEBUG_FEATURE_UI);
-	updateWorldViewRect(world_view_uses_full_window);
-
-	LLView::sMouseHandlerMessage.clear();
-
-	S32 x = mCurrentMousePoint.mX;
-	S32 y = mCurrentMousePoint.mY;
-
-	MASK	mask = gKeyboard->currentMask(TRUE);
-
-	if (gPipeline.hasRenderDebugMask(LLPipeline::RENDER_DEBUG_RAYCAST))
-	{
-		gDebugRaycastFaceHit = -1;
-		gDebugRaycastObject = cursorIntersect(-1, -1, 512.f, NULL, -1, FALSE,
-											  &gDebugRaycastFaceHit,
-											  &gDebugRaycastIntersection,
-											  &gDebugRaycastTexCoord,
-											  &gDebugRaycastNormal,
-											  &gDebugRaycastBinormal,
-											  &gDebugRaycastStart,
-											  &gDebugRaycastEnd);
-	}
-
-	updateMouseDelta();
-	updateKeyboardFocus();
-
-	BOOL handled = FALSE;
-
-	BOOL handled_by_top_ctrl = FALSE;
-	LLUICtrl* top_ctrl = gFocusMgr.getTopCtrl();
-	LLMouseHandler* mouse_captor = gFocusMgr.getMouseCapture();
-	LLView* captor_view = dynamic_cast<LLView*>(mouse_captor);
-
-	//FIXME: only include captor and captor's ancestors if mouse is truly over them --RN
-
-	//build set of views containing mouse cursor by traversing UI hierarchy and testing 
-	//screen rect against mouse cursor
-	view_handle_set_t mouse_hover_set;
-
-	// constraint mouse enter events to children of mouse captor
-	LLView* root_view = captor_view;
-
-	// if mouse captor doesn't exist or isn't a LLView
-	// then allow mouse enter events on entire UI hierarchy
-	if (!root_view)
-	{
-		root_view = mRootView;
-	}
-
-	// only update mouse hover set when UI is visible (since we shouldn't send hover events to invisible UI
-	if (gPipeline.hasRenderDebugFeatureMask(LLPipeline::RENDER_DEBUG_FEATURE_UI))
-	{
-		// include all ancestors of captor_view as automatically having mouse
-		if (captor_view)
-		{
-			LLView* captor_parent_view = captor_view->getParent();
-			while(captor_parent_view)
-			{
-				mouse_hover_set.insert(captor_parent_view->getHandle());
-				captor_parent_view = captor_parent_view->getParent();
-			}
-		}
-
-		// aggregate visible views that contain mouse cursor in display order
-		LLPopupView::popup_list_t popups = mPopupView->getCurrentPopups();
-
-		for(LLPopupView::popup_list_t::iterator popup_it = popups.begin(); popup_it != popups.end(); ++popup_it)
-		{
-			LLView* popup = popup_it->get();
-			if (popup && popup->calcScreenBoundingRect().pointInRect(x, y))
-			{
-				// iterator over contents of top_ctrl, and throw into mouse_hover_set
-				for (LLView::tree_iterator_t it = popup->beginTreeDFS();
-					it != popup->endTreeDFS();
-					++it)
-				{
-					LLView* viewp = *it;
-					if (viewp->getVisible()
-						&& viewp->calcScreenBoundingRect().pointInRect(x, y))
-					{
-						// we have a view that contains the mouse, add it to the set
-						mouse_hover_set.insert(viewp->getHandle());
-					}
-					else
-					{
-						// skip this view and all of its children
-						it.skipDescendants();
-					}
-				}
-			}
-		}
-
-		// while the top_ctrl contains the mouse cursor, only it and its descendants will receive onMouseEnter events
-		if (top_ctrl && top_ctrl->calcScreenBoundingRect().pointInRect(x, y))
-		{
-			// iterator over contents of top_ctrl, and throw into mouse_hover_set
-			for (LLView::tree_iterator_t it = top_ctrl->beginTreeDFS();
-				it != top_ctrl->endTreeDFS();
-				++it)
-			{
-				LLView* viewp = *it;
-				if (viewp->getVisible()
-					&& viewp->calcScreenBoundingRect().pointInRect(x, y))
-				{
-					// we have a view that contains the mouse, add it to the set
-					mouse_hover_set.insert(viewp->getHandle());
-				}
-				else
-				{
-					// skip this view and all of its children
-					it.skipDescendants();
-				}
-			}
-		}
-		else
-		{
-			// walk UI tree in depth-first order
-			for (LLView::tree_iterator_t it = root_view->beginTreeDFS();
-				it != root_view->endTreeDFS();
-				++it)
-			{
-				LLView* viewp = *it;
-				// calculating the screen rect involves traversing the parent, so this is less than optimal
-				if (viewp->getVisible()
-					&& viewp->calcScreenBoundingRect().pointInRect(x, y))
-				{
-
-					// if this view is mouse opaque, nothing behind it should be in mouse_hover_set
-					if (viewp->getMouseOpaque())
-					{
-						// constrain further iteration to children of this widget
-						it = viewp->beginTreeDFS();
-					}
-		
-					// we have a view that contains the mouse, add it to the set
-					mouse_hover_set.insert(viewp->getHandle());
-				}
-				else
-				{
-					// skip this view and all of its children
-					it.skipDescendants();
-				}
-			}
-		}
-	}
-
-	typedef std::vector<LLHandle<LLView> > view_handle_list_t;
-
-	// call onMouseEnter() on all views which contain the mouse cursor but did not before
-	view_handle_list_t mouse_enter_views;
-	std::set_difference(mouse_hover_set.begin(), mouse_hover_set.end(),
-						mMouseHoverViews.begin(), mMouseHoverViews.end(),
-						std::back_inserter(mouse_enter_views));
-	for (view_handle_list_t::iterator it = mouse_enter_views.begin();
-		it != mouse_enter_views.end();
-		++it)
-	{
-		LLView* viewp = it->get();
-		if (viewp)
-		{
-			LLRect view_screen_rect = viewp->calcScreenRect();
-			viewp->onMouseEnter(x - view_screen_rect.mLeft, y - view_screen_rect.mBottom, mask);
-		}
-	}
-
-	// call onMouseLeave() on all views which no longer contain the mouse cursor
-	view_handle_list_t mouse_leave_views;
-	std::set_difference(mMouseHoverViews.begin(), mMouseHoverViews.end(),
-						mouse_hover_set.begin(), mouse_hover_set.end(),
-						std::back_inserter(mouse_leave_views));
-	for (view_handle_list_t::iterator it = mouse_leave_views.begin();
-		it != mouse_leave_views.end();
-		++it)
-	{
-		LLView* viewp = it->get();
-		if (viewp)
-		{
-			LLRect view_screen_rect = viewp->calcScreenRect();
-			viewp->onMouseLeave(x - view_screen_rect.mLeft, y - view_screen_rect.mBottom, mask);
-		}
-	}
-
-	// store resulting hover set for next frame
-	swap(mMouseHoverViews, mouse_hover_set);
-
-	// only handle hover events when UI is enabled
-	if (gPipeline.hasRenderDebugFeatureMask(LLPipeline::RENDER_DEBUG_FEATURE_UI))
-	{	
-
-		if( mouse_captor )
-		{
-			// Pass hover events to object capturing mouse events.
-			S32 local_x;
-			S32 local_y; 
-			mouse_captor->screenPointToLocal( x, y, &local_x, &local_y );
-			handled = mouse_captor->handleHover(local_x, local_y, mask);
-			if (LLView::sDebugMouseHandling)
-			{
-				llinfos << "Hover handled by captor " << mouse_captor->getName() << llendl;
-			}
-
-			if( !handled )
-			{
-				lldebugst(LLERR_USER_INPUT) << "hover not handled by mouse captor" << llendl;
-			}
-		}
-		else
-		{
-			if (top_ctrl)
-			{
-				S32 local_x, local_y;
-				top_ctrl->screenPointToLocal( x, y, &local_x, &local_y );
-				handled = top_ctrl->pointInView(local_x, local_y) && top_ctrl->handleHover(local_x, local_y, mask);
-				handled_by_top_ctrl = TRUE;
-			}
-
-			if ( !handled )
-			{
-				// x and y are from last time mouse was in window
-				// mMouseInWindow tracks *actual* mouse location
-				if (mMouseInWindow && mRootView->handleHover(x, y, mask) )
-				{
-					if (LLView::sDebugMouseHandling && LLView::sMouseHandlerMessage != last_handle_msg)
-					{
-						last_handle_msg = LLView::sMouseHandlerMessage;
-						llinfos << "Hover" << LLView::sMouseHandlerMessage << llendl;
-					}
-					handled = TRUE;
-				}
-				else if (LLView::sDebugMouseHandling)
-				{
-					if (last_handle_msg != LLStringUtil::null)
-					{
-						last_handle_msg.clear();
-						llinfos << "Hover not handled by view" << llendl;
-					}
-				}
-			}
-		
-			if (!handled)
-			{
-				LLTool *tool = LLToolMgr::getInstance()->getCurrentTool();
-
-				if(mMouseInWindow && tool)
-				{
-					handled = tool->handleHover(x, y, mask);
-				}
-			}
-		}
-
-		// Show a new tool tip (or update one that is already shown)
-		BOOL tool_tip_handled = FALSE;
-		std::string tool_tip_msg;
-		if( handled 
-			&& !mWindow->isCursorHidden())
-		{
-			LLRect screen_sticky_rect = mRootView->getLocalRect();
-			S32 local_x, local_y;
-
-			if (gSavedSettings.getBOOL("DebugShowXUINames"))
-			{
-				LLToolTip::Params params;
-
-				LLView* tooltip_view = mRootView;
-				LLView::tree_iterator_t end_it = mRootView->endTreeDFS();
-				for (LLView::tree_iterator_t it = mRootView->beginTreeDFS(); it != end_it; ++it)
-				{
-					LLView* viewp = *it;
-					LLRect screen_rect;
-					viewp->localRectToScreen(viewp->getLocalRect(), &screen_rect);
-					if (!(viewp->getVisible()
-						 && screen_rect.pointInRect(x, y)))
-					{
-						it.skipDescendants();
-					}
-					// only report xui names for LLUICtrls, 
-					// and blacklist the various containers we don't care about
-					else if (dynamic_cast<LLUICtrl*>(viewp) 
-							&& viewp != gMenuHolder
-							&& viewp != gFloaterView
-							&& viewp != gConsole) 
-					{
-						if (dynamic_cast<LLFloater*>(viewp))
-						{
-							// constrain search to descendants of this (frontmost) floater
-							// by resetting iterator
-							it = viewp->beginTreeDFS();
-						}
-
-						// if we are in a new part of the tree (not a descendent of current tooltip_view)
-						// then push the results for tooltip_view and start with a new potential view
-						// NOTE: this emulates visiting only the leaf nodes that meet our criteria
-						if (!viewp->hasAncestor(tooltip_view))
-						{
-							append_xui_tooltip(tooltip_view, params);
-							screen_sticky_rect.intersectWith(tooltip_view->calcScreenRect());
-						}
-						tooltip_view = viewp;
-					}
-				}
-
-				append_xui_tooltip(tooltip_view, params);
-				screen_sticky_rect.intersectWith(tooltip_view->calcScreenRect());
-				
-				params.sticky_rect = screen_sticky_rect;
-				params.max_width = 400;
-
-				LLToolTipMgr::instance().show(params);
-			}
-			// if there is a mouse captor, nothing else gets a tooltip
-			else if (mouse_captor)
-			{
-				mouse_captor->screenPointToLocal(x, y, &local_x, &local_y);
-				tool_tip_handled = mouse_captor->handleToolTip(local_x, local_y, mask);
-			}
-			else 
-			{
-				// next is top_ctrl
-				if (!tool_tip_handled && top_ctrl)
-				{
-					top_ctrl->screenPointToLocal(x, y, &local_x, &local_y);
-					tool_tip_handled = top_ctrl->handleToolTip(local_x, local_y, mask );
-				}
-				
-				if (!tool_tip_handled)
-				{
-					local_x = x; local_y = y;
-					tool_tip_handled = mRootView->handleToolTip(local_x, local_y, mask );
-				}
-
-				LLTool* current_tool = LLToolMgr::getInstance()->getCurrentTool();
-				if (!tool_tip_handled && current_tool)
-				{
-					current_tool->screenPointToLocal(x, y, &local_x, &local_y);
-					tool_tip_handled = current_tool->handleToolTip(local_x, local_y, mask );
-				}
-			}
-		}		
-	}
-	else
-	{	// just have tools handle hover when UI is turned off
-		LLTool *tool = LLToolMgr::getInstance()->getCurrentTool();
-
-		if(mMouseInWindow && tool)
-		{
-			handled = tool->handleHover(x, y, mask);
-		}
-	}
-
-	updateLayout();
-
-	mLastMousePoint = mCurrentMousePoint;
-
-	// cleanup unused selections when no modal dialogs are open
-	if (LLModalDialog::activeCount() == 0)
-	{
-		LLViewerParcelMgr::getInstance()->deselectUnused();
-	}
-
-	if (LLModalDialog::activeCount() == 0)
-	{
-		LLSelectMgr::getInstance()->deselectUnused();
-	}
-}
-
-
-void LLViewerWindow::updateLayout()
-{
-	LLTool* tool = LLToolMgr::getInstance()->getCurrentTool();
-	if (gFloaterTools != NULL
-		&& tool != NULL
-		&& tool != gToolNull  
-		&& tool != LLToolCompInspect::getInstance() 
-		&& tool != LLToolDragAndDrop::getInstance() 
-		&& !gSavedSettings.getBOOL("FreezeTime"))
-	{ 
-		// Suppress the toolbox view if our source tool was the pie tool,
-		// and we've overridden to something else.
-		bool suppress_toolbox = 
-			(LLToolMgr::getInstance()->getBaseTool() == LLToolPie::getInstance()) &&
-			(LLToolMgr::getInstance()->getCurrentTool() != LLToolPie::getInstance());
-
-		LLMouseHandler *captor = gFocusMgr.getMouseCapture();
-		// With the null, inspect, or drag and drop tool, don't muck
-		// with visibility.
-
-		if (gFloaterTools->isMinimized()
-			||	(tool != LLToolPie::getInstance()						// not default tool
-				&& tool != LLToolCompGun::getInstance()					// not coming out of mouselook
-				&& !suppress_toolbox									// not override in third person
-				&& LLToolMgr::getInstance()->getCurrentToolset() != gFaceEditToolset	// not special mode
-				&& LLToolMgr::getInstance()->getCurrentToolset() != gMouselookToolset
-				&& (!captor || dynamic_cast<LLView*>(captor) != NULL)))						// not dragging
-		{
-			// Force floater tools to be visible (unless minimized)
-			if (!gFloaterTools->getVisible())
-			{
-				gFloaterTools->openFloater();
-			}
-			// Update the location of the blue box tool popup
-			LLCoordGL select_center_screen;
-			MASK	mask = gKeyboard->currentMask(TRUE);
-			gFloaterTools->updatePopup( select_center_screen, mask );
-		}
-		else
-		{
-			gFloaterTools->setVisible(FALSE);
-		}
-		//gMenuBarView->setItemVisible("BuildTools", gFloaterTools->getVisible());
-	}
-
-	LLFloaterBuildOptions* build_options_floater = LLFloaterReg::findTypedInstance<LLFloaterBuildOptions>("build_options");
-	if (build_options_floater && build_options_floater->getVisible())
-	{
-		build_options_floater->updateGridMode();
-	}
-
-	// Always update console
-	if(gConsole)
-	{
-		LLRect console_rect = getChatConsoleRect();
-		gConsole->reshape(console_rect.getWidth(), console_rect.getHeight());
-		gConsole->setRect(console_rect);
-	}
-}
-
-void LLViewerWindow::updateMouseDelta()
-{
-	S32 dx = lltrunc((F32) (mCurrentMousePoint.mX - mLastMousePoint.mX) * LLUI::sGLScaleFactor.mV[VX]);
-	S32 dy = lltrunc((F32) (mCurrentMousePoint.mY - mLastMousePoint.mY) * LLUI::sGLScaleFactor.mV[VY]);
-
-	//RN: fix for asynchronous notification of mouse leaving window not working
-	LLCoordWindow mouse_pos;
-	mWindow->getCursorPosition(&mouse_pos);
-	if (mouse_pos.mX < 0 || 
-		mouse_pos.mY < 0 ||
-		mouse_pos.mX > mWindowRectRaw.getWidth() ||
-		mouse_pos.mY > mWindowRectRaw.getHeight())
-	{
-		mMouseInWindow = FALSE;
-	}
-	else
-	{
-		mMouseInWindow = TRUE;
-	}
-
-	LLVector2 mouse_vel; 
-
-	if (gSavedSettings.getBOOL("MouseSmooth"))
-	{
-		static F32 fdx = 0.f;
-		static F32 fdy = 0.f;
-
-		F32 amount = 16.f;
-		fdx = fdx + ((F32) dx - fdx) * llmin(gFrameIntervalSeconds*amount,1.f);
-		fdy = fdy + ((F32) dy - fdy) * llmin(gFrameIntervalSeconds*amount,1.f);
-
-		mCurrentMouseDelta.set(llround(fdx), llround(fdy));
-		mouse_vel.setVec(fdx,fdy);
-	}
-	else
-	{
-		mCurrentMouseDelta.set(dx, dy);
-		mouse_vel.setVec((F32) dx, (F32) dy);
-	}
-    
-	mMouseVelocityStat.addValue(mouse_vel.magVec());
-}
-
-void LLViewerWindow::updateKeyboardFocus()
-{
-	if (!gPipeline.hasRenderDebugFeatureMask(LLPipeline::RENDER_DEBUG_FEATURE_UI))
-	{
-		gFocusMgr.setKeyboardFocus(NULL);
-	}
-
-	// clean up current focus
-	LLUICtrl* cur_focus = dynamic_cast<LLUICtrl*>(gFocusMgr.getKeyboardFocus());
-	if (cur_focus)
-	{
-		if (!cur_focus->isInVisibleChain() || !cur_focus->isInEnabledChain())
-		{
-            // don't release focus, just reassign so that if being given
-            // to a sibling won't call onFocusLost on all the ancestors
-			// gFocusMgr.releaseFocusIfNeeded(cur_focus);
-
-			LLUICtrl* parent = cur_focus->getParentUICtrl();
-			const LLUICtrl* focus_root = cur_focus->findRootMostFocusRoot();
-			bool new_focus_found = false;
-			while(parent)
-			{
-				if (parent->isCtrl() 
-					&& (parent->hasTabStop() || parent == focus_root) 
-					&& !parent->getIsChrome() 
-					&& parent->isInVisibleChain() 
-					&& parent->isInEnabledChain())
-				{
-					if (!parent->focusFirstItem())
-					{
-						parent->setFocus(TRUE);
-					}
-					new_focus_found = true;
-					break;
-				}
-				parent = parent->getParentUICtrl();
-			}
-
-			// if we didn't find a better place to put focus, just release it
-			// hasFocus() will return true if and only if we didn't touch focus since we
-			// are only moving focus higher in the hierarchy
-			if (!new_focus_found)
-			{
-				cur_focus->setFocus(FALSE);
-			}
-		}
-		else if (cur_focus->isFocusRoot())
-		{
-			// focus roots keep trying to delegate focus to their first valid descendant
-			// this assumes that focus roots are not valid focus holders on their own
-			cur_focus->focusFirstItem();
-		}
-	}
-
-	// last ditch force of edit menu to selection manager
-	if (LLEditMenuHandler::gEditMenuHandler == NULL && LLSelectMgr::getInstance()->getSelection()->getObjectCount())
-	{
-		LLEditMenuHandler::gEditMenuHandler = LLSelectMgr::getInstance();
-	}
-
-	if (gFloaterView->getCycleMode())
-	{
-		// sync all floaters with their focus state
-		gFloaterView->highlightFocusedFloater();
-		gSnapshotFloaterView->highlightFocusedFloater();
-		MASK	mask = gKeyboard->currentMask(TRUE);
-		if ((mask & MASK_CONTROL) == 0)
-		{
-			// control key no longer held down, finish cycle mode
-			gFloaterView->setCycleMode(FALSE);
-
-			gFloaterView->syncFloaterTabOrder();
-		}
-		else
-		{
-			// user holding down CTRL, don't update tab order of floaters
-		}
-	}
-	else
-	{
-		// update focused floater
-		gFloaterView->highlightFocusedFloater();
-		gSnapshotFloaterView->highlightFocusedFloater();
-		// make sure floater visible order is in sync with tab order
-		gFloaterView->syncFloaterTabOrder();
-	}
-}
-
-static LLFastTimer::DeclareTimer FTM_UPDATE_WORLD_VIEW("Update World View");
-void LLViewerWindow::updateWorldViewRect(bool use_full_window)
-{
-	LLFastTimer ft(FTM_UPDATE_WORLD_VIEW);
-
-	// start off using whole window to render world
-	LLRect new_world_rect = mWindowRectRaw;
-
-	if (use_full_window == false && mWorldViewPlaceholder.get())
-	{
-		new_world_rect = mWorldViewPlaceholder.get()->calcScreenRect();
-		// clamp to at least a 1x1 rect so we don't try to allocate zero width gl buffers
-		new_world_rect.mTop = llmax(new_world_rect.mTop, new_world_rect.mBottom + 1);
-		new_world_rect.mRight = llmax(new_world_rect.mRight, new_world_rect.mLeft + 1);
-
-		new_world_rect.mLeft = llround((F32)new_world_rect.mLeft * mDisplayScale.mV[VX]);
-		new_world_rect.mRight = llround((F32)new_world_rect.mRight * mDisplayScale.mV[VX]);
-		new_world_rect.mBottom = llround((F32)new_world_rect.mBottom * mDisplayScale.mV[VY]);
-		new_world_rect.mTop = llround((F32)new_world_rect.mTop * mDisplayScale.mV[VY]);
-	}
-
-	if (mWorldViewRectRaw != new_world_rect)
-	{
-		mWorldViewRectRaw = new_world_rect;
-		gResizeScreenTexture = TRUE;
-		LLViewerCamera::getInstance()->setViewHeightInPixels( mWorldViewRectRaw.getHeight() );
-		LLViewerCamera::getInstance()->setAspect( getWorldViewAspectRatio() );
-
-		LLRect old_world_rect_scaled = mWorldViewRectScaled;
-		mWorldViewRectScaled = calcScaledRect(mWorldViewRectRaw, mDisplayScale);
-
-		// sending a signal with a new WorldView rect
-		mOnWorldViewRectUpdated(old_world_rect_scaled, mWorldViewRectScaled);
-	}
-}
-
-void LLViewerWindow::saveLastMouse(const LLCoordGL &point)
-{
-	// Store last mouse location.
-	// If mouse leaves window, pretend last point was on edge of window
-	if (point.mX < 0)
-	{
-		mCurrentMousePoint.mX = 0;
-	}
-	else if (point.mX > getWindowWidthScaled())
-	{
-		mCurrentMousePoint.mX = getWindowWidthScaled();
-	}
-	else
-	{
-		mCurrentMousePoint.mX = point.mX;
-	}
-
-	if (point.mY < 0)
-	{
-		mCurrentMousePoint.mY = 0;
-	}
-	else if (point.mY > getWindowHeightScaled() )
-	{
-		mCurrentMousePoint.mY = getWindowHeightScaled();
-	}
-	else
-	{
-		mCurrentMousePoint.mY = point.mY;
-	}
-}
-
-
-// Draws the selection outlines for the currently selected objects
-// Must be called after displayObjects is called, which sets the mGLName parameter
-// NOTE: This function gets called 3 times:
-//  render_ui_3d: 			FALSE, FALSE, TRUE
-//  render_hud_elements:	FALSE, FALSE, FALSE
-void LLViewerWindow::renderSelections( BOOL for_gl_pick, BOOL pick_parcel_walls, BOOL for_hud )
-{
-	LLObjectSelectionHandle selection = LLSelectMgr::getInstance()->getSelection();
-
-	if (!for_hud && !for_gl_pick)
-	{
-		// Call this once and only once
-		LLSelectMgr::getInstance()->updateSilhouettes();
-	}
-	
-	// Draw fence around land selections
-	if (for_gl_pick)
-	{
-		if (pick_parcel_walls)
-		{
-			LLViewerParcelMgr::getInstance()->renderParcelCollision();
-		}
-	}
-	else if (( for_hud && selection->getSelectType() == SELECT_TYPE_HUD) ||
-			 (!for_hud && selection->getSelectType() != SELECT_TYPE_HUD))
-	{		
-		LLSelectMgr::getInstance()->renderSilhouettes(for_hud);
-		
-		stop_glerror();
-
-		// setup HUD render
-		if (selection->getSelectType() == SELECT_TYPE_HUD && LLSelectMgr::getInstance()->getSelection()->getObjectCount())
-		{
-			LLBBox hud_bbox = gAgentAvatarp->getHUDBBox();
-
-			// set up transform to encompass bounding box of HUD
-			gGL.matrixMode(LLRender::MM_PROJECTION);
-			gGL.pushMatrix();
-			gGL.loadIdentity();
-			F32 depth = llmax(1.f, hud_bbox.getExtentLocal().mV[VX] * 1.1f);
-			gGL.ortho(-0.5f * LLViewerCamera::getInstance()->getAspect(), 0.5f * LLViewerCamera::getInstance()->getAspect(), -0.5f, 0.5f, 0.f, depth);
-			
-			gGL.matrixMode(LLRender::MM_MODELVIEW);
-			gGL.pushMatrix();
-			gGL.loadIdentity();
-			gGL.loadMatrix(OGL_TO_CFR_ROTATION);		// Load Cory's favorite reference frame
-			gGL.translatef(-hud_bbox.getCenterLocal().mV[VX] + (depth *0.5f), 0.f, 0.f);
-		}
-
-		// Render light for editing
-		if (LLSelectMgr::sRenderLightRadius && LLToolMgr::getInstance()->inEdit())
-		{
-			gGL.getTexUnit(0)->unbind(LLTexUnit::TT_TEXTURE);
-			LLGLEnable gls_blend(GL_BLEND);
-			LLGLEnable gls_cull(GL_CULL_FACE);
-			LLGLDepthTest gls_depth(GL_TRUE, GL_FALSE);
-			gGL.matrixMode(LLRender::MM_MODELVIEW);
-			gGL.pushMatrix();
-			if (selection->getSelectType() == SELECT_TYPE_HUD)
-			{
-				F32 zoom = gAgentCamera.mHUDCurZoom;
-				gGL.scalef(zoom, zoom, zoom);
-			}
-
-			struct f : public LLSelectedObjectFunctor
-			{
-				virtual bool apply(LLViewerObject* object)
-				{
-					LLDrawable* drawable = object->mDrawable;
-					if (drawable && drawable->isLight())
-					{
-						LLVOVolume* vovolume = drawable->getVOVolume();
-						gGL.pushMatrix();
-
-						LLVector3 center = drawable->getPositionAgent();
-						gGL.translatef(center[0], center[1], center[2]);
-						F32 scale = vovolume->getLightRadius();
-						gGL.scalef(scale, scale, scale);
-
-						LLColor4 color(vovolume->getLightColor(), .5f);
-						gGL.color4fv(color.mV);
-					
-						//F32 pixel_area = 100000.f;
-						// Render Outside
-						gSphere.render();
-
-						// Render Inside
-						glCullFace(GL_FRONT);
-						gSphere.render();
-						glCullFace(GL_BACK);
-					
-						gGL.popMatrix();
-					}
-					return true;
-				}
-			} func;
-			LLSelectMgr::getInstance()->getSelection()->applyToObjects(&func);
-			
-			gGL.popMatrix();
-		}				
-		
-		// NOTE: The average position for the axis arrows of the selected objects should
-		// not be recalculated at this time.  If they are, then group rotations will break.
-
-		// Draw arrows at average center of all selected objects
-		LLTool* tool = LLToolMgr::getInstance()->getCurrentTool();
-		if (tool)
-		{
-			if(tool->isAlwaysRendered())
-			{
-				tool->render();
-			}
-			else
-			{
-				if( !LLSelectMgr::getInstance()->getSelection()->isEmpty() )
-				{
-					BOOL moveable_object_selected = FALSE;
-					BOOL all_selected_objects_move = TRUE;
-					BOOL all_selected_objects_modify = TRUE;
-					BOOL selecting_linked_set = !gSavedSettings.getBOOL("EditLinkedParts");
-
-					for (LLObjectSelection::iterator iter = LLSelectMgr::getInstance()->getSelection()->begin();
-						 iter != LLSelectMgr::getInstance()->getSelection()->end(); iter++)
-					{
-						LLSelectNode* nodep = *iter;
-						LLViewerObject* object = nodep->getObject();
-						BOOL this_object_movable = FALSE;
-						if (object->permMove() && (object->permModify() || selecting_linked_set))
-						{
-							moveable_object_selected = TRUE;
-							this_object_movable = TRUE;
-						}
-						all_selected_objects_move = all_selected_objects_move && this_object_movable;
-						all_selected_objects_modify = all_selected_objects_modify && object->permModify();
-					}
-
-					BOOL draw_handles = TRUE;
-
-					if (tool == LLToolCompTranslate::getInstance() && (!moveable_object_selected || !all_selected_objects_move))
-					{
-						draw_handles = FALSE;
-					}
-
-					if (tool == LLToolCompRotate::getInstance() && (!moveable_object_selected || !all_selected_objects_move))
-					{
-						draw_handles = FALSE;
-					}
-
-					if ( !all_selected_objects_modify && tool == LLToolCompScale::getInstance() )
-					{
-						draw_handles = FALSE;
-					}
-				
-					if( draw_handles )
-					{
-						tool->render();
-					}
-				}
-			}
-			if (selection->getSelectType() == SELECT_TYPE_HUD && selection->getObjectCount())
-			{
-				gGL.matrixMode(LLRender::MM_PROJECTION);
-				gGL.popMatrix();
-
-				gGL.matrixMode(LLRender::MM_MODELVIEW);
-				gGL.popMatrix();
-				stop_glerror();
-			}
-		}
-	}
-}
-
-// Return a point near the clicked object representative of the place the object was clicked.
-LLVector3d LLViewerWindow::clickPointInWorldGlobal(S32 x, S32 y_from_bot, LLViewerObject* clicked_object) const
-{
-	// create a normalized vector pointing from the camera center into the 
-	// world at the location of the mouse click
-	LLVector3 mouse_direction_global = mouseDirectionGlobal( x, y_from_bot );
-
-	LLVector3d relative_object = clicked_object->getPositionGlobal() - gAgentCamera.getCameraPositionGlobal();
-
-	// make mouse vector as long as object vector, so it touchs a point near
-	// where the user clicked on the object
-	mouse_direction_global *= (F32) relative_object.magVec();
-
-	LLVector3d new_pos;
-	new_pos.setVec(mouse_direction_global);
-	// transform mouse vector back to world coords
-	new_pos += gAgentCamera.getCameraPositionGlobal();
-
-	return new_pos;
-}
-
-
-BOOL LLViewerWindow::clickPointOnSurfaceGlobal(const S32 x, const S32 y, LLViewerObject *objectp, LLVector3d &point_global) const
-{
-	BOOL intersect = FALSE;
-
-//	U8 shape = objectp->mPrimitiveCode & LL_PCODE_BASE_MASK;
-	if (!intersect)
-	{
-		point_global = clickPointInWorldGlobal(x, y, objectp);
-		llinfos << "approx intersection at " <<  (objectp->getPositionGlobal() - point_global) << llendl;
-	}
-	else
-	{
-		llinfos << "good intersection at " <<  (objectp->getPositionGlobal() - point_global) << llendl;
-	}
-
-	return intersect;
-}
-
-void LLViewerWindow::pickAsync(S32 x, S32 y_from_bot, MASK mask, void (*callback)(const LLPickInfo& info), BOOL pick_transparent)
-{
-	BOOL in_build_mode = LLFloaterReg::instanceVisible("build");
-	if (in_build_mode || LLDrawPoolAlpha::sShowDebugAlpha)
-	{
-		// build mode allows interaction with all transparent objects
-		// "Show Debug Alpha" means no object actually transparent
-		pick_transparent = TRUE;
-	}
-
-	LLPickInfo pick_info(LLCoordGL(x, y_from_bot), mask, pick_transparent, TRUE, callback);
-	schedulePick(pick_info);
-}
-
-void LLViewerWindow::schedulePick(LLPickInfo& pick_info)
-{
-	if (mPicks.size() >= 1024 || mWindow->getMinimized())
-	{ //something went wrong, picks are being scheduled but not processed
-		
-		if (pick_info.mPickCallback)
-		{
-			pick_info.mPickCallback(pick_info);
-		}
-	
-		return;
-	}
-	mPicks.push_back(pick_info);
-	
-	// delay further event processing until we receive results of pick
-	// only do this for async picks so that handleMouseUp won't be called
-	// until the pick triggered in handleMouseDown has been processed, for example
-	mWindow->delayInputProcessing();
-}
-
-
-void LLViewerWindow::performPick()
-{
-	if (!mPicks.empty())
-	{
-		std::vector<LLPickInfo>::iterator pick_it;
-		for (pick_it = mPicks.begin(); pick_it != mPicks.end(); ++pick_it)
-		{
-			pick_it->fetchResults();
-		}
-
-		mLastPick = mPicks.back();
-		mPicks.clear();
-	}
-}
-
-void LLViewerWindow::returnEmptyPicks()
-{
-	std::vector<LLPickInfo>::iterator pick_it;
-	for (pick_it = mPicks.begin(); pick_it != mPicks.end(); ++pick_it)
-	{
-		mLastPick = *pick_it;
-		// just trigger callback with empty results
-		if (pick_it->mPickCallback)
-		{
-			pick_it->mPickCallback(*pick_it);
-		}
-	}
-	mPicks.clear();
-}
-
-// Performs the GL object/land pick.
-LLPickInfo LLViewerWindow::pickImmediate(S32 x, S32 y_from_bot,  BOOL pick_transparent)
-{
-	BOOL in_build_mode = LLFloaterReg::instanceVisible("build");
-	if (in_build_mode || LLDrawPoolAlpha::sShowDebugAlpha)
-	{
-		// build mode allows interaction with all transparent objects
-		// "Show Debug Alpha" means no object actually transparent
-		pick_transparent = TRUE;
-	}
-
-	// shortcut queueing in mPicks and just update mLastPick in place
-	MASK	key_mask = gKeyboard->currentMask(TRUE);
-	mLastPick = LLPickInfo(LLCoordGL(x, y_from_bot), key_mask, pick_transparent, TRUE, NULL);
-	mLastPick.fetchResults();
-
-	return mLastPick;
-}
-
-LLHUDIcon* LLViewerWindow::cursorIntersectIcon(S32 mouse_x, S32 mouse_y, F32 depth,
-										   LLVector3* intersection)
-{
-	S32 x = mouse_x;
-	S32 y = mouse_y;
-
-	if ((mouse_x == -1) && (mouse_y == -1)) // use current mouse position
-	{
-		x = getCurrentMouseX();
-		y = getCurrentMouseY();
-	}
-
-	// world coordinates of mouse
-	LLVector3 mouse_direction_global = mouseDirectionGlobal(x,y);
-	LLVector3 mouse_point_global = LLViewerCamera::getInstance()->getOrigin();
-	LLVector3 mouse_world_start = mouse_point_global;
-	LLVector3 mouse_world_end   = mouse_point_global + mouse_direction_global * depth;
-
-	return LLHUDIcon::lineSegmentIntersectAll(mouse_world_start, mouse_world_end, intersection);
-
-	
-}
-
-LLViewerObject* LLViewerWindow::cursorIntersect(S32 mouse_x, S32 mouse_y, F32 depth,
-												LLViewerObject *this_object,
-												S32 this_face,
-												BOOL pick_transparent,
-												S32* face_hit,
-												LLVector3 *intersection,
-												LLVector2 *uv,
-												LLVector3 *normal,
-												LLVector3 *binormal,
-												LLVector3* start,
-												LLVector3* end)
-{
-	S32 x = mouse_x;
-	S32 y = mouse_y;
-
-	if ((mouse_x == -1) && (mouse_y == -1)) // use current mouse position
-	{
-		x = getCurrentMouseX();
-		y = getCurrentMouseY();
-	}
-
-	// HUD coordinates of mouse
-	LLVector3 mouse_point_hud = mousePointHUD(x, y);
-	LLVector3 mouse_hud_start = mouse_point_hud - LLVector3(depth, 0, 0);
-	LLVector3 mouse_hud_end   = mouse_point_hud + LLVector3(depth, 0, 0);
-	
-	// world coordinates of mouse
-	LLVector3 mouse_direction_global = mouseDirectionGlobal(x,y);
-	LLVector3 mouse_point_global = LLViewerCamera::getInstance()->getOrigin();
-	
-	//get near clip plane
-	LLVector3 n = LLViewerCamera::getInstance()->getAtAxis();
-	LLVector3 p = mouse_point_global + n * LLViewerCamera::getInstance()->getNear();
-
-	//project mouse point onto plane
-	LLVector3 pos;
-	line_plane(mouse_point_global, mouse_direction_global, p, n, pos);
-	mouse_point_global = pos;
-
-	LLVector3 mouse_world_start = mouse_point_global;
-	LLVector3 mouse_world_end   = mouse_point_global + mouse_direction_global * depth;
-
-	if (!LLViewerJoystick::getInstance()->getOverrideCamera())
-	{ //always set raycast intersection to mouse_world_end unless
-		//flycam is on (for DoF effect)
-		gDebugRaycastIntersection = mouse_world_end;
-	}
-
-	if (start)
-	{
-		*start = mouse_world_start;
-	}
-
-	if (end)
-	{
-		*end = mouse_world_end;
-	}
-
-	LLViewerObject* found = NULL;
-
-	if (this_object)  // check only this object
-	{
-		if (this_object->isHUDAttachment()) // is a HUD object?
-		{
-			if (this_object->lineSegmentIntersect(mouse_hud_start, mouse_hud_end, this_face, pick_transparent,
-												  face_hit, intersection, uv, normal, binormal))
-			{
-				found = this_object;
-			}
-		}
-		else // is a world object
-		{
-			if (this_object->lineSegmentIntersect(mouse_world_start, mouse_world_end, this_face, pick_transparent,
-												  face_hit, intersection, uv, normal, binormal))
-			{
-				found = this_object;
-			}
-		}
-	}
-	else // check ALL objects
-	{
-		found = gPipeline.lineSegmentIntersectInHUD(mouse_hud_start, mouse_hud_end, pick_transparent,
-													face_hit, intersection, uv, normal, binormal);
-
-		if (!found) // if not found in HUD, look in world:
-		{
-			found = gPipeline.lineSegmentIntersectInWorld(mouse_world_start, mouse_world_end, pick_transparent,
-														  face_hit, intersection, uv, normal, binormal);
-			if (found && !pick_transparent)
-			{
-				gDebugRaycastIntersection = *intersection;
-			}
-		}
-	}
-
-	return found;
-}
-
-// Returns unit vector relative to camera
-// indicating direction of point on screen x,y
-LLVector3 LLViewerWindow::mouseDirectionGlobal(const S32 x, const S32 y) const
-{
-	// find vertical field of view
-	F32			fov = LLViewerCamera::getInstance()->getView();
-
-	// find world view center in scaled ui coordinates
-	F32			center_x = getWorldViewRectScaled().getCenterX();
-	F32			center_y = getWorldViewRectScaled().getCenterY();
-
-	// calculate pixel distance to screen
-	F32			distance = ((F32)getWorldViewHeightScaled() * 0.5f) / (tan(fov / 2.f));
-
-	// calculate click point relative to middle of screen
-	F32			click_x = x - center_x;
-	F32			click_y = y - center_y;
-
-	// compute mouse vector
-	LLVector3	mouse_vector =	distance * LLViewerCamera::getInstance()->getAtAxis()
-								- click_x * LLViewerCamera::getInstance()->getLeftAxis()
-								+ click_y * LLViewerCamera::getInstance()->getUpAxis();
-
-	mouse_vector.normVec();
-
-	return mouse_vector;
-}
-
-LLVector3 LLViewerWindow::mousePointHUD(const S32 x, const S32 y) const
-{
-	// find screen resolution
-	S32			height = getWorldViewHeightScaled();
-
-	// find world view center
-	F32			center_x = getWorldViewRectScaled().getCenterX();
-	F32			center_y = getWorldViewRectScaled().getCenterY();
-
-	// remap with uniform scale (1/height) so that top is -0.5, bottom is +0.5
-	F32 hud_x = -((F32)x - center_x)  / height;
-	F32 hud_y = ((F32)y - center_y) / height;
-
-	return LLVector3(0.f, hud_x/gAgentCamera.mHUDCurZoom, hud_y/gAgentCamera.mHUDCurZoom);
-}
-
-// Returns unit vector relative to camera in camera space
-// indicating direction of point on screen x,y
-LLVector3 LLViewerWindow::mouseDirectionCamera(const S32 x, const S32 y) const
-{
-	// find vertical field of view
-	F32			fov_height = LLViewerCamera::getInstance()->getView();
-	F32			fov_width = fov_height * LLViewerCamera::getInstance()->getAspect();
-
-	// find screen resolution
-	S32			height = getWorldViewHeightScaled();
-	S32			width = getWorldViewWidthScaled();
-
-	// find world view center
-	F32			center_x = getWorldViewRectScaled().getCenterX();
-	F32			center_y = getWorldViewRectScaled().getCenterY();
-
-	// calculate click point relative to middle of screen
-	F32			click_x = (((F32)x - center_x) / (F32)width) * fov_width * -1.f;
-	F32			click_y = (((F32)y - center_y) / (F32)height) * fov_height;
-
-	// compute mouse vector
-	LLVector3	mouse_vector =	LLVector3(0.f, 0.f, -1.f);
-	LLQuaternion mouse_rotate;
-	mouse_rotate.setQuat(click_y, click_x, 0.f);
-
-	mouse_vector = mouse_vector * mouse_rotate;
-	// project to z = -1 plane;
-	mouse_vector = mouse_vector * (-1.f / mouse_vector.mV[VZ]);
-
-	return mouse_vector;
-}
-
-
-
-BOOL LLViewerWindow::mousePointOnPlaneGlobal(LLVector3d& point, const S32 x, const S32 y, 
-										const LLVector3d &plane_point_global, 
-										const LLVector3 &plane_normal_global)
-{
-	LLVector3d	mouse_direction_global_d;
-
-	mouse_direction_global_d.setVec(mouseDirectionGlobal(x,y));
-	LLVector3d	plane_normal_global_d;
-	plane_normal_global_d.setVec(plane_normal_global);
-	F64 plane_mouse_dot = (plane_normal_global_d * mouse_direction_global_d);
-	LLVector3d plane_origin_camera_rel = plane_point_global - gAgentCamera.getCameraPositionGlobal();
-	F64	mouse_look_at_scale = (plane_normal_global_d * plane_origin_camera_rel)
-								/ plane_mouse_dot;
-	if (llabs(plane_mouse_dot) < 0.00001)
-	{
-		// if mouse is parallel to plane, return closest point on line through plane origin
-		// that is parallel to camera plane by scaling mouse direction vector
-		// by distance to plane origin, modulated by deviation of mouse direction from plane origin
-		LLVector3d plane_origin_dir = plane_origin_camera_rel;
-		plane_origin_dir.normVec();
-		
-		mouse_look_at_scale = plane_origin_camera_rel.magVec() / (plane_origin_dir * mouse_direction_global_d);
-	}
-
-	point = gAgentCamera.getCameraPositionGlobal() + mouse_look_at_scale * mouse_direction_global_d;
-
-	return mouse_look_at_scale > 0.0;
-}
-
-
-// Returns global position
-BOOL LLViewerWindow::mousePointOnLandGlobal(const S32 x, const S32 y, LLVector3d *land_position_global)
-{
-	LLVector3		mouse_direction_global = mouseDirectionGlobal(x,y);
-	F32				mouse_dir_scale;
-	BOOL			hit_land = FALSE;
-	LLViewerRegion	*regionp;
-	F32			land_z;
-	const F32	FIRST_PASS_STEP = 1.0f;		// meters
-	const F32	SECOND_PASS_STEP = 0.1f;	// meters
-	LLVector3d	camera_pos_global;
-
-	camera_pos_global = gAgentCamera.getCameraPositionGlobal();
-	LLVector3d		probe_point_global;
-	LLVector3		probe_point_region;
-
-	// walk forwards to find the point
-	for (mouse_dir_scale = FIRST_PASS_STEP; mouse_dir_scale < gAgentCamera.mDrawDistance; mouse_dir_scale += FIRST_PASS_STEP)
-	{
-		LLVector3d mouse_direction_global_d;
-		mouse_direction_global_d.setVec(mouse_direction_global * mouse_dir_scale);
-		probe_point_global = camera_pos_global + mouse_direction_global_d;
-
-		regionp = LLWorld::getInstance()->resolveRegionGlobal(probe_point_region, probe_point_global);
-
-		if (!regionp)
-		{
-			// ...we're outside the world somehow
-			continue;
-		}
-
-		S32 i = (S32) (probe_point_region.mV[VX]/regionp->getLand().getMetersPerGrid());
-		S32 j = (S32) (probe_point_region.mV[VY]/regionp->getLand().getMetersPerGrid());
-		S32 grids_per_edge = (S32) regionp->getLand().mGridsPerEdge;
-		if ((i >= grids_per_edge) || (j >= grids_per_edge))
-		{
-			//llinfos << "LLViewerWindow::mousePointOnLand probe_point is out of region" << llendl;
-			continue;
-		}
-
-		land_z = regionp->getLand().resolveHeightRegion(probe_point_region);
-
-		//llinfos << "mousePointOnLand initial z " << land_z << llendl;
-
-		if (probe_point_region.mV[VZ] < land_z)
-		{
-			// ...just went under land
-
-			// cout << "under land at " << probe_point << " scale " << mouse_vec_scale << endl;
-
-			hit_land = TRUE;
-			break;
-		}
-	}
-
-
-	if (hit_land)
-	{
-		// Don't go more than one step beyond where we stopped above.
-		// This can't just be "mouse_vec_scale" because floating point error
-		// will stop the loop before the last increment.... X - 1.0 + 0.1 + 0.1 + ... + 0.1 != X
-		F32 stop_mouse_dir_scale = mouse_dir_scale + FIRST_PASS_STEP;
-
-		// take a step backwards, then walk forwards again to refine position
-		for ( mouse_dir_scale -= FIRST_PASS_STEP; mouse_dir_scale <= stop_mouse_dir_scale; mouse_dir_scale += SECOND_PASS_STEP)
-		{
-			LLVector3d mouse_direction_global_d;
-			mouse_direction_global_d.setVec(mouse_direction_global * mouse_dir_scale);
-			probe_point_global = camera_pos_global + mouse_direction_global_d;
-
-			regionp = LLWorld::getInstance()->resolveRegionGlobal(probe_point_region, probe_point_global);
-
-			if (!regionp)
-			{
-				// ...we're outside the world somehow
-				continue;
-			}
-
-			/*
-			i = (S32) (local_probe_point.mV[VX]/regionp->getLand().getMetersPerGrid());
-			j = (S32) (local_probe_point.mV[VY]/regionp->getLand().getMetersPerGrid());
-			if ((i >= regionp->getLand().mGridsPerEdge) || (j >= regionp->getLand().mGridsPerEdge))
-			{
-				// llinfos << "LLViewerWindow::mousePointOnLand probe_point is out of region" << llendl;
-				continue;
-			}
-			land_z = regionp->getLand().mSurfaceZ[ i + j * (regionp->getLand().mGridsPerEdge) ];
-			*/
-
-			land_z = regionp->getLand().resolveHeightRegion(probe_point_region);
-
-			//llinfos << "mousePointOnLand refine z " << land_z << llendl;
-
-			if (probe_point_region.mV[VZ] < land_z)
-			{
-				// ...just went under land again
-
-				*land_position_global = probe_point_global;
-				return TRUE;
-			}
-		}
-	}
-
-	return FALSE;
-}
-
-// Saves an image to the harddrive as "SnapshotX" where X >= 1.
-BOOL LLViewerWindow::saveImageNumbered(LLImageFormatted *image, bool force_picker)
-{
-	if (!image)
-	{
-		llwarns << "No image to save" << llendl;
-		return FALSE;
-	}
-
-	LLFilePicker::ESaveFilter pick_type;
-	std::string extension("." + image->getExtension());
-	if (extension == ".j2c")
-		pick_type = LLFilePicker::FFSAVE_J2C;
-	else if (extension == ".bmp")
-		pick_type = LLFilePicker::FFSAVE_BMP;
-	else if (extension == ".jpg")
-		pick_type = LLFilePicker::FFSAVE_JPEG;
-	else if (extension == ".png")
-		pick_type = LLFilePicker::FFSAVE_PNG;
-	else if (extension == ".tga")
-		pick_type = LLFilePicker::FFSAVE_TGA;
-	else
-		pick_type = LLFilePicker::FFSAVE_ALL; // ???
-	
-	// Get a base file location if needed.
-	if (force_picker || !isSnapshotLocSet())
-	{
-		std::string proposed_name( sSnapshotBaseName );
-
-		// getSaveFile will append an appropriate extension to the proposed name, based on the ESaveFilter constant passed in.
-
-		// pick a directory in which to save
-		LLFilePicker& picker = LLFilePicker::instance();
-		if (!picker.getSaveFile(pick_type, proposed_name))
-		{
-			// Clicked cancel
-			return FALSE;
-		}
-
-		// Copy the directory + file name
-		std::string filepath = picker.getFirstFile();
-
-		LLViewerWindow::sSnapshotBaseName = gDirUtilp->getBaseFileName(filepath, true);
-		LLViewerWindow::sSnapshotDir = gDirUtilp->getDirName(filepath);
-	}
-
-	// Look for an unused file name
-	std::string filepath;
-	S32 i = 1;
-	S32 err = 0;
-
-	do
-	{
-		filepath = sSnapshotDir;
-		filepath += gDirUtilp->getDirDelimiter();
-		filepath += sSnapshotBaseName;
-		filepath += llformat("_%.3d",i);
-		filepath += extension;
-
-		llstat stat_info;
-		err = LLFile::stat( filepath, &stat_info );
-		i++;
-	}
-	while( -1 != err );  // search until the file is not found (i.e., stat() gives an error).
-
-	llinfos << "Saving snapshot to " << filepath << llendl;
-	return image->save(filepath);
-}
-
-void LLViewerWindow::resetSnapshotLoc()
-{
-	sSnapshotDir.clear();
-}
-
-// static
-void LLViewerWindow::movieSize(S32 new_width, S32 new_height)
-{
-	LLCoordWindow size;
-	gViewerWindow->getWindow()->getSize(&size);
-	if ( size.mX != new_width
-		|| size.mY != new_height)
-	{
-		LLCoordWindow new_size(new_width, new_height);
-		LLCoordScreen screen_size;
-		gViewerWindow->getWindow()->convertCoords(new_size, &screen_size);
-		gViewerWindow->getWindow()->setSize(screen_size);
-	}
-}
-
-BOOL LLViewerWindow::saveSnapshot( const std::string& filepath, S32 image_width, S32 image_height, BOOL show_ui, BOOL do_rebuild, ESnapshotType type)
-{
-	llinfos << "Saving snapshot to: " << filepath << llendl;
-
-	LLPointer<LLImageRaw> raw = new LLImageRaw;
-	BOOL success = rawSnapshot(raw, image_width, image_height, TRUE, FALSE, show_ui, do_rebuild);
-
-	if (success)
-	{
-		LLPointer<LLImageBMP> bmp_image = new LLImageBMP;
-		success = bmp_image->encode(raw, 0.0f);
-		if( success )
-		{
-			success = bmp_image->save(filepath);
-		}
-		else
-		{
-			llwarns << "Unable to encode bmp snapshot" << llendl;
-		}
-	}
-	else
-	{
-		llwarns << "Unable to capture raw snapshot" << llendl;
-	}
-
-	return success;
-}
-
-
-void LLViewerWindow::playSnapshotAnimAndSound()
-{
-	if (gSavedSettings.getBOOL("QuietSnapshotsToDisk"))
-	{
-		return;
-	}
-	gAgent.sendAnimationRequest(ANIM_AGENT_SNAPSHOT, ANIM_REQUEST_START);
-	send_sound_trigger(LLUUID(gSavedSettings.getString("UISndSnapshot")), 1.0f);
-}
-
-BOOL LLViewerWindow::thumbnailSnapshot(LLImageRaw *raw, S32 preview_width, S32 preview_height, BOOL show_ui, BOOL do_rebuild, ESnapshotType type)
-{
-	return rawSnapshot(raw, preview_width, preview_height, FALSE, FALSE, show_ui, do_rebuild, type);
-}
-
-// Saves the image from the screen to a raw image
-// Since the required size might be bigger than the available screen, this method rerenders the scene in parts (called subimages) and copy
-// the results over to the final raw image.
-BOOL LLViewerWindow::rawSnapshot(LLImageRaw *raw, S32 image_width, S32 image_height, 
-								 BOOL keep_window_aspect, BOOL is_texture, BOOL show_ui, BOOL do_rebuild, ESnapshotType type, S32 max_size)
-{
-	if (!raw)
-	{
-		return FALSE;
-	}
-	//check if there is enough memory for the snapshot image
-	if(LLPipeline::sMemAllocationThrottled)
-	{
-		return FALSE ; //snapshot taking is disabled due to memory restriction.
-	}
-	if(image_width * image_height > (1 << 22)) //if snapshot image is larger than 2K by 2K
-	{
-		if(!LLMemory::tryToAlloc(NULL, image_width * image_height * 3))
-		{
-			llwarns << "No enough memory to take the snapshot with size (w : h): " << image_width << " : " << image_height << llendl ;
-			return FALSE ; //there is no enough memory for taking this snapshot.
-		}
-	}
-
-	// PRE SNAPSHOT
-	gDisplaySwapBuffers = FALSE;
-	
-	glClear(GL_DEPTH_BUFFER_BIT | GL_COLOR_BUFFER_BIT | GL_STENCIL_BUFFER_BIT);
-	setCursor(UI_CURSOR_WAIT);
-
-	// Hide all the UI widgets first and draw a frame
-	BOOL prev_draw_ui = gPipeline.hasRenderDebugFeatureMask(LLPipeline::RENDER_DEBUG_FEATURE_UI) ? TRUE : FALSE;
-
-	if ( prev_draw_ui != show_ui)
-	{
-		LLPipeline::toggleRenderDebugFeature((void*)LLPipeline::RENDER_DEBUG_FEATURE_UI);
-	}
-
-	BOOL hide_hud = !gSavedSettings.getBOOL("RenderHUDInSnapshot") && LLPipeline::sShowHUDAttachments;
-	if (hide_hud)
-	{
-		LLPipeline::sShowHUDAttachments = FALSE;
-	}
-
-	// if not showing ui, use full window to render world view
-	updateWorldViewRect(!show_ui);
-
-	// Copy screen to a buffer
-	// crop sides or top and bottom, if taking a snapshot of different aspect ratio
-	// from window
-	LLRect window_rect = show_ui ? getWindowRectRaw() : getWorldViewRectRaw(); 
-
-	S32 snapshot_width  = window_rect.getWidth();
-	S32 snapshot_height = window_rect.getHeight();
-	// SNAPSHOT
-	S32 window_width  = snapshot_width;
-	S32 window_height = snapshot_height;
-	
-	// Note: Scaling of the UI is currently *not* supported so we limit the output size if UI is requested
-	if (show_ui)
-	{
-		// If the user wants the UI, limit the output size to the available screen size
-		image_width  = llmin(image_width, window_width);
-		image_height = llmin(image_height, window_height);
-	}
-
-	F32 scale_factor = 1.0f ;
-	if (!keep_window_aspect || (image_width > window_width) || (image_height > window_height))
-	{	
-		// if image cropping or need to enlarge the scene, compute a scale_factor
-		F32 ratio = llmin( (F32)window_width / image_width , (F32)window_height / image_height) ;
-		snapshot_width  = (S32)(ratio * image_width) ;
-		snapshot_height = (S32)(ratio * image_height) ;
-		scale_factor = llmax(1.0f, 1.0f / ratio) ;
-	}
-	
-	if (show_ui && scale_factor > 1.f)
-	{
-		// Note: we should never get there...
-		llwarns << "over scaling UI not supported." << llendl;
-	}
-
-	S32 buffer_x_offset = llfloor(((window_width  - snapshot_width)  * scale_factor) / 2.f);
-	S32 buffer_y_offset = llfloor(((window_height - snapshot_height) * scale_factor) / 2.f);
-
-	S32 image_buffer_x = llfloor(snapshot_width  * scale_factor) ;
-	S32 image_buffer_y = llfloor(snapshot_height * scale_factor) ;
-
-	if ((image_buffer_x > max_size) || (image_buffer_y > max_size)) // boundary check to avoid memory overflow
-	{
-		scale_factor *= llmin((F32)max_size / image_buffer_x, (F32)max_size / image_buffer_y) ;
-		image_buffer_x = llfloor(snapshot_width  * scale_factor) ;
-		image_buffer_y = llfloor(snapshot_height * scale_factor) ;
-	}
-	if ((image_buffer_x > 0) && (image_buffer_y > 0))
-	{
-		raw->resize(image_buffer_x, image_buffer_y, 3);
-	}
-	else
-	{
-		return FALSE ;
-	}
-	if (raw->isBufferInvalid())
-	{
-		return FALSE ;
-	}
-
-	BOOL high_res = scale_factor >= 2.f; // Font scaling is slow, only do so if rez is much higher
-	if (high_res && show_ui)
-	{
-		// Note: we should never get there...
-		llwarns << "High res UI snapshot not supported. " << llendl;
-		/*send_agent_pause();
-		//rescale fonts
-		initFonts(scale_factor);
-		LLHUDObject::reshapeAll();*/
-	}
-
-	S32 output_buffer_offset_y = 0;
-
-	F32 depth_conversion_factor_1 = (LLViewerCamera::getInstance()->getFar() + LLViewerCamera::getInstance()->getNear()) / (2.f * LLViewerCamera::getInstance()->getFar() * LLViewerCamera::getInstance()->getNear());
-	F32 depth_conversion_factor_2 = (LLViewerCamera::getInstance()->getFar() - LLViewerCamera::getInstance()->getNear()) / (2.f * LLViewerCamera::getInstance()->getFar() * LLViewerCamera::getInstance()->getNear());
-
-	gObjectList.generatePickList(*LLViewerCamera::getInstance());
-
-	// Subimages are in fact partial rendering of the final view. This happens when the final view is bigger than the screen.
-	// In most common cases, scale_factor is 1 and there's no more than 1 iteration on x and y
-	for (int subimage_y = 0; subimage_y < scale_factor; ++subimage_y)
-	{
-		S32 subimage_y_offset = llclamp(buffer_y_offset - (subimage_y * window_height), 0, window_height);;
-		// handle fractional columns
-		U32 read_height = llmax(0, (window_height - subimage_y_offset) -
-			llmax(0, (window_height * (subimage_y + 1)) - (buffer_y_offset + raw->getHeight())));
-
-		S32 output_buffer_offset_x = 0;
-		for (int subimage_x = 0; subimage_x < scale_factor; ++subimage_x)
-		{
-			gDisplaySwapBuffers = FALSE;
-			gDepthDirty = TRUE;
-
-			S32 subimage_x_offset = llclamp(buffer_x_offset - (subimage_x * window_width), 0, window_width);
-			// handle fractional rows
-			U32 read_width = llmax(0, (window_width - subimage_x_offset) -
-									llmax(0, (window_width * (subimage_x + 1)) - (buffer_x_offset + raw->getWidth())));
-			
-			// Skip rendering and sampling altogether if either width or height is degenerated to 0 (common in cropping cases)
-			if (read_width && read_height)
-			{
-				const U32 subfield = subimage_x+(subimage_y*llceil(scale_factor));
-				display(do_rebuild, scale_factor, subfield, TRUE);
-				
-				if (!LLPipeline::sRenderDeferred)
-				{
-					// Required for showing the GUI in snapshots and performing bloom composite overlay
-					// Call even if show_ui is FALSE
-					render_ui(scale_factor, subfield);
-				}
-				
-				for (U32 out_y = 0; out_y < read_height ; out_y++)
-				{
-					S32 output_buffer_offset = ( 
-												(out_y * (raw->getWidth())) // ...plus iterated y...
-												+ (window_width * subimage_x) // ...plus subimage start in x...
-												+ (raw->getWidth() * window_height * subimage_y) // ...plus subimage start in y...
-												- output_buffer_offset_x // ...minus buffer padding x...
-												- (output_buffer_offset_y * (raw->getWidth()))  // ...minus buffer padding y...
-												) * raw->getComponents();
-				
-					// Ping the watchdog thread every 100 lines to keep us alive (arbitrary number, feel free to change)
-					if (out_y % 100 == 0)
-					{
-						LLAppViewer::instance()->pingMainloopTimeout("LLViewerWindow::rawSnapshot");
-					}
-				
-					if (type == SNAPSHOT_TYPE_COLOR)
-					{
-						glReadPixels(
-									 subimage_x_offset, out_y + subimage_y_offset,
-									 read_width, 1,
-									 GL_RGB, GL_UNSIGNED_BYTE,
-									 raw->getData() + output_buffer_offset
-									 );
-					}
-					else // SNAPSHOT_TYPE_DEPTH
-					{
-						LLPointer<LLImageRaw> depth_line_buffer = new LLImageRaw(read_width, 1, sizeof(GL_FLOAT)); // need to store floating point values
-						glReadPixels(
-									 subimage_x_offset, out_y + subimage_y_offset,
-									 read_width, 1,
-									 GL_DEPTH_COMPONENT, GL_FLOAT,
-									 depth_line_buffer->getData()// current output pixel is beginning of buffer...
-									 );
-
-						for (S32 i = 0; i < (S32)read_width; i++)
-						{
-							F32 depth_float = *(F32*)(depth_line_buffer->getData() + (i * sizeof(F32)));
-					
-							F32 linear_depth_float = 1.f / (depth_conversion_factor_1 - (depth_float * depth_conversion_factor_2));
-							U8 depth_byte = F32_to_U8(linear_depth_float, LLViewerCamera::getInstance()->getNear(), LLViewerCamera::getInstance()->getFar());
-							// write converted scanline out to result image
-							for (S32 j = 0; j < raw->getComponents(); j++)
-							{
-								*(raw->getData() + output_buffer_offset + (i * raw->getComponents()) + j) = depth_byte;
-							}
-						}
-					}
-				}
-			}
-			output_buffer_offset_x += subimage_x_offset;
-			stop_glerror();
-		}
-		output_buffer_offset_y += subimage_y_offset;
-	}
-
-	gDisplaySwapBuffers = FALSE;
-	gDepthDirty = TRUE;
-
-	// POST SNAPSHOT
-	if (!gPipeline.hasRenderDebugFeatureMask(LLPipeline::RENDER_DEBUG_FEATURE_UI))
-	{
-		LLPipeline::toggleRenderDebugFeature((void*)LLPipeline::RENDER_DEBUG_FEATURE_UI);
-	}
-
-	if (hide_hud)
-	{
-		LLPipeline::sShowHUDAttachments = TRUE;
-	}
-
-	/*if (high_res)
-	{
-		initFonts(1.f);
-		LLHUDObject::reshapeAll();
-	}*/
-
-	// Pre-pad image to number of pixels such that the line length is a multiple of 4 bytes (for BMP encoding)
-	// Note: this formula depends on the number of components being 3.  Not obvious, but it's correct.	
-	image_width += (image_width * 3) % 4;
-
-	BOOL ret = TRUE ;
-	// Resize image
-	if(llabs(image_width - image_buffer_x) > 4 || llabs(image_height - image_buffer_y) > 4)
-	{
-		ret = raw->scale( image_width, image_height );  
-	}
-	else if(image_width != image_buffer_x || image_height != image_buffer_y)
-	{
-		ret = raw->scale( image_width, image_height, FALSE );  
-	}
-	
-
-	setCursor(UI_CURSOR_ARROW);
-
-	if (do_rebuild)
-	{
-		// If we had to do a rebuild, that means that the lists of drawables to be rendered
-		// was empty before we started.
-		// Need to reset these, otherwise we call state sort on it again when render gets called the next time
-		// and we stand a good chance of crashing on rebuild because the render drawable arrays have multiple copies of
-		// objects on them.
-		gPipeline.resetDrawOrders();
-	}
-
-	if (high_res)
-	{
-		send_agent_resume();
-	}
-
-	return ret;
-}
-
-void LLViewerWindow::destroyWindow()
-{
-	if (mWindow)
-	{
-		LLWindowManager::destroyWindow(mWindow);
-	}
-	mWindow = NULL;
-}
-
-
-void LLViewerWindow::drawMouselookInstructions()
-{
-	// Draw instructions for mouselook ("Press ESC to return to World View" partially transparent at the bottom of the screen.)
-	const std::string instructions = LLTrans::getString("LeaveMouselook");
-	const LLFontGL* font = LLFontGL::getFont(LLFontDescriptor("SansSerif", "Large", LLFontGL::BOLD));
-	
-	//to be on top of Bottom bar when it is opened
-	const S32 INSTRUCTIONS_PAD = 50;
-
-	font->renderUTF8( 
-		instructions, 0,
-		getWorldViewRectScaled().getCenterX(),
-		getWorldViewRectScaled().mBottom + INSTRUCTIONS_PAD,
-		LLColor4( 1.0f, 1.0f, 1.0f, 0.5f ),
-		LLFontGL::HCENTER, LLFontGL::TOP,
-		LLFontGL::NORMAL,LLFontGL::DROP_SHADOW);
-}
-
-void* LLViewerWindow::getPlatformWindow() const
-{
-	return mWindow->getPlatformWindow();
-}
-
-void* LLViewerWindow::getMediaWindow() 	const
-{
-	return mWindow->getMediaWindow();
-}
-
-void LLViewerWindow::focusClient()		const
-{
-	return mWindow->focusClient();
-}
-
-LLRootView*	LLViewerWindow::getRootView() const
-{
-	return mRootView;
-}
-
-LLRect LLViewerWindow::getWorldViewRectScaled() const
-{
-	return mWorldViewRectScaled;
-}
-
-S32 LLViewerWindow::getWorldViewHeightScaled() const
-{
-	return mWorldViewRectScaled.getHeight();
-}
-
-S32 LLViewerWindow::getWorldViewWidthScaled() const
-{
-	return mWorldViewRectScaled.getWidth();
-}
-
-
-S32 LLViewerWindow::getWorldViewHeightRaw() const
-{
-	return mWorldViewRectRaw.getHeight(); 
-}
-
-S32 LLViewerWindow::getWorldViewWidthRaw() const
-{
-	return mWorldViewRectRaw.getWidth(); 
-}
-
-S32	LLViewerWindow::getWindowHeightScaled()	const 	
-{ 
-	return mWindowRectScaled.getHeight(); 
-}
-
-S32	LLViewerWindow::getWindowWidthScaled() const 	
-{ 
-	return mWindowRectScaled.getWidth(); 
-}
-
-S32	LLViewerWindow::getWindowHeightRaw()	const 	
-{ 
-	return mWindowRectRaw.getHeight(); 
-}
-
-S32	LLViewerWindow::getWindowWidthRaw() const 	
-{ 
-	return mWindowRectRaw.getWidth(); 
-}
-
-void LLViewerWindow::setup2DRender()
-{
-	// setup ortho camera
-	gl_state_for_2d(mWindowRectRaw.getWidth(), mWindowRectRaw.getHeight());
-	setup2DViewport();
-}
-
-void LLViewerWindow::setup2DViewport(S32 x_offset, S32 y_offset)
-{
-	gGLViewport[0] = mWindowRectRaw.mLeft + x_offset;
-	gGLViewport[1] = mWindowRectRaw.mBottom + y_offset;
-	gGLViewport[2] = mWindowRectRaw.getWidth();
-	gGLViewport[3] = mWindowRectRaw.getHeight();
-	glViewport(gGLViewport[0], gGLViewport[1], gGLViewport[2], gGLViewport[3]);
-}
-
-
-void LLViewerWindow::setup3DRender()
-{
-	// setup perspective camera
-	LLViewerCamera::getInstance()->setPerspective(NOT_FOR_SELECTION, mWorldViewRectRaw.mLeft, mWorldViewRectRaw.mBottom,  mWorldViewRectRaw.getWidth(), mWorldViewRectRaw.getHeight(), FALSE, LLViewerCamera::getInstance()->getNear(), MAX_FAR_CLIP*2.f);
-	setup3DViewport();
-}
-
-void LLViewerWindow::setup3DViewport(S32 x_offset, S32 y_offset)
-{
-	gGLViewport[0] = mWorldViewRectRaw.mLeft + x_offset;
-	gGLViewport[1] = mWorldViewRectRaw.mBottom + y_offset;
-	gGLViewport[2] = mWorldViewRectRaw.getWidth();
-	gGLViewport[3] = mWorldViewRectRaw.getHeight();
-	glViewport(gGLViewport[0], gGLViewport[1], gGLViewport[2], gGLViewport[3]);
-}
-
-void LLViewerWindow::revealIntroPanel()
-{
-	if (mProgressView)
-	{
-		mProgressView->revealIntroPanel();
-	}
-}
-
-void LLViewerWindow::setShowProgress(const BOOL show)
-{
-	if (mProgressView)
-	{
-		mProgressView->setVisible(show);
-	}
-}
-
-void LLViewerWindow::setStartupComplete()
-{
-	if (mProgressView)
-	{
-		mProgressView->setStartupComplete();
-	}
-}
-
-BOOL LLViewerWindow::getShowProgress() const
-{
-	return (mProgressView && mProgressView->getVisible());
-}
-
-void LLViewerWindow::setProgressString(const std::string& string)
-{
-	if (mProgressView)
-	{
-		mProgressView->setText(string);
-	}
-}
-
-void LLViewerWindow::setProgressMessage(const std::string& msg)
-{
-	if(mProgressView)
-	{
-		mProgressView->setMessage(msg);
-	}
-}
-
-void LLViewerWindow::setProgressPercent(const F32 percent)
-{
-	if (mProgressView)
-	{
-		mProgressView->setPercent(percent);
-	}
-}
-
-void LLViewerWindow::setProgressCancelButtonVisible( BOOL b, const std::string& label )
-{
-	if (mProgressView)
-	{
-		mProgressView->setCancelButtonVisible( b, label );
-	}
-}
-
-
-LLProgressView *LLViewerWindow::getProgressView() const
-{
-	return mProgressView;
-}
-
-void LLViewerWindow::dumpState()
-{
-	llinfos << "LLViewerWindow Active " << S32(mActive) << llendl;
-	llinfos << "mWindow visible " << S32(mWindow->getVisible())
-		<< " minimized " << S32(mWindow->getMinimized())
-		<< llendl;
-}
-
-void LLViewerWindow::stopGL(BOOL save_state)
-{
-	//Note: --bao
-	//if not necessary, do not change the order of the function calls in this function.
-	//if change something, make sure it will not break anything.
-	//especially be careful to put anything behind gTextureList.destroyGL(save_state);
-	if (!gGLManager.mIsDisabled)
-	{
-		llinfos << "Shutting down GL..." << llendl;
-
-		// Pause texture decode threads (will get unpaused during main loop)
-		LLAppViewer::getTextureCache()->pause();
-		LLAppViewer::getImageDecodeThread()->pause();
-		LLAppViewer::getTextureFetch()->pause();
-				
-		gSky.destroyGL();
-		stop_glerror();		
-
-		LLManipTranslate::destroyGL() ;
-		stop_glerror();		
-
-		gBumpImageList.destroyGL();
-		stop_glerror();
-
-		LLFontGL::destroyAllGL();
-		stop_glerror();
-
-		LLVOAvatar::destroyGL();
-		stop_glerror();
-
-		LLViewerDynamicTexture::destroyGL();
-		stop_glerror();
-
-		if (gPipeline.isInit())
-		{
-			gPipeline.destroyGL();
-		}
-		
-		gBox.cleanupGL();
-		
-		if(gPostProcess)
-		{
-			gPostProcess->invalidate();
-		}
-
-		gTextureList.destroyGL(save_state);
-		stop_glerror();
-		
-		gGLManager.mIsDisabled = TRUE;
-		stop_glerror();
-		
-		llinfos << "Remaining allocated texture memory: " << LLImageGL::sGlobalTextureMemoryInBytes << " bytes" << llendl;
-	}
-}
-
-void LLViewerWindow::restoreGL(const std::string& progress_message)
-{
-	//Note: --bao
-	//if not necessary, do not change the order of the function calls in this function.
-	//if change something, make sure it will not break anything. 
-	//especially, be careful to put something before gTextureList.restoreGL();
-	if (gGLManager.mIsDisabled)
-	{
-		llinfos << "Restoring GL..." << llendl;
-		gGLManager.mIsDisabled = FALSE;
-		
-		initGLDefaults();
-		LLGLState::restoreGL();
-		
-		gTextureList.restoreGL();
-		
-		// for future support of non-square pixels, and fonts that are properly stretched
-		//LLFontGL::destroyDefaultFonts();
-		initFonts();
-				
-		gSky.restoreGL();
-		gPipeline.restoreGL();
-		LLDrawPoolWater::restoreGL();
-		LLManipTranslate::restoreGL();
-		
-		gBumpImageList.restoreGL();
-		LLViewerDynamicTexture::restoreGL();
-		LLVOAvatar::restoreGL();
-		
-		gResizeScreenTexture = TRUE;
-		gWindowResized = TRUE;
-
-		if (isAgentAvatarValid() && !gAgentAvatarp->isUsingBakedTextures())
-		{
-			LLVisualParamHint::requestHintUpdates();
-		}
-
-		if (!progress_message.empty())
-		{
-			gRestoreGLTimer.reset();
-			gRestoreGL = TRUE;
-			setShowProgress(TRUE);
-			setProgressString(progress_message);
-		}
-		llinfos << "...Restoring GL done" << llendl;
-		if(!LLAppViewer::instance()->restoreErrorTrap())
-		{
-			llwarns << " Someone took over my signal/exception handler (post restoreGL)!" << llendl;
-		}
-
-	}
-}
-
-void LLViewerWindow::initFonts(F32 zoom_factor)
-{
-	LLFontGL::destroyAllGL();
-	// Initialize with possibly different zoom factor
-
-	LLFontManager::initClass();
-
-	LLFontGL::initClass( gSavedSettings.getF32("FontScreenDPI"),
-								mDisplayScale.mV[VX] * zoom_factor,
-								mDisplayScale.mV[VY] * zoom_factor,
-								gDirUtilp->getAppRODataDir(),
-								LLUI::getXUIPaths());
-	// Force font reloads, which can be very slow
-	LLFontGL::loadDefaultFonts();
-}
-
-void LLViewerWindow::requestResolutionUpdate()
-{
-	mResDirty = true;
-}
-
-void LLViewerWindow::checkSettings()
-{
-	if (mStatesDirty)
-	{
-		gGL.refreshState();
-		LLViewerShaderMgr::instance()->setShaders();
-		mStatesDirty = false;
-	}
-	
-	// We want to update the resolution AFTER the states getting refreshed not before.
-	if (mResDirty)
-	{
-		reshape(getWindowWidthRaw(), getWindowHeightRaw());
-		mResDirty = false;
-	}	
-}
-
-void LLViewerWindow::restartDisplay(BOOL show_progress_bar)
-{
-	llinfos << "Restaring GL" << llendl;
-	stopGL();
-	if (show_progress_bar)
-	{
-		restoreGL(LLTrans::getString("ProgressChangingResolution"));
-	}
-	else
-	{
-		restoreGL();
-	}
-}
-
-BOOL LLViewerWindow::changeDisplaySettings(LLCoordScreen size, BOOL disable_vsync, BOOL show_progress_bar)
-{
-	//BOOL was_maximized = gSavedSettings.getBOOL("WindowMaximized");
-
-	//gResizeScreenTexture = TRUE;
-
-
-	//U32 fsaa = gSavedSettings.getU32("RenderFSAASamples");
-	//U32 old_fsaa = mWindow->getFSAASamples();
-
-	// if not maximized, use the request size
-	if (!mWindow->getMaximized())
-	{
-		mWindow->setSize(size);
-	}
-
-	//if (fsaa == old_fsaa)
-	{
-		return TRUE;
-	}
-
-/*
-
-	// Close floaters that don't handle settings change
-	LLFloaterReg::hideInstance("snapshot");
-	
-	BOOL result_first_try = FALSE;
-	BOOL result_second_try = FALSE;
-
-	LLFocusableElement* keyboard_focus = gFocusMgr.getKeyboardFocus();
-	send_agent_pause();
-	llinfos << "Stopping GL during changeDisplaySettings" << llendl;
-	stopGL();
-	mIgnoreActivate = TRUE;
-	LLCoordScreen old_size;
-	LLCoordScreen old_pos;
-	mWindow->getSize(&old_size);
-
-	//mWindow->setFSAASamples(fsaa);
-
-	result_first_try = mWindow->switchContext(false, size, disable_vsync);
-	if (!result_first_try)
-	{
-		// try to switch back
-		//mWindow->setFSAASamples(old_fsaa);
-		result_second_try = mWindow->switchContext(false, old_size, disable_vsync);
-
-		if (!result_second_try)
-		{
-			// we are stuck...try once again with a minimal resolution?
-			send_agent_resume();
-			mIgnoreActivate = FALSE;
-			return FALSE;
-		}
-	}
-	send_agent_resume();
-
-	llinfos << "Restoring GL during resolution change" << llendl;
-	if (show_progress_bar)
-	{
-		restoreGL(LLTrans::getString("ProgressChangingResolution"));
-	}
-	else
-	{
-		restoreGL();
-	}
-
-	if (!result_first_try)
-	{
-		LLSD args;
-		args["RESX"] = llformat("%d",size.mX);
-		args["RESY"] = llformat("%d",size.mY);
-		LLNotificationsUtil::add("ResolutionSwitchFail", args);
-		size = old_size; // for reshape below
-	}
-
-	BOOL success = result_first_try || result_second_try;
-
-	if (success)
-	{
-		// maximize window if was maximized, else reposition
-		if (was_maximized)
-		{
-			mWindow->maximize();
-		}
-		else
-		{
-			S32 windowX = gSavedSettings.getS32("WindowX");
-			S32 windowY = gSavedSettings.getS32("WindowY");
-
-			mWindow->setPosition(LLCoordScreen ( windowX, windowY ) );
-		}
-	}
-
-	mIgnoreActivate = FALSE;
-	gFocusMgr.setKeyboardFocus(keyboard_focus);
-	
-	return success;
-
-	*/
-}
-
-F32	LLViewerWindow::getWorldViewAspectRatio() const
-{
-	F32 world_aspect = (F32)mWorldViewRectRaw.getWidth() / (F32)mWorldViewRectRaw.getHeight();
-	return world_aspect;
-}
-
-void LLViewerWindow::calcDisplayScale()
-{
-	F32 ui_scale_factor = gSavedSettings.getF32("UIScaleFactor");
-	LLVector2 display_scale;
-	display_scale.setVec(llmax(1.f / mWindow->getPixelAspectRatio(), 1.f), llmax(mWindow->getPixelAspectRatio(), 1.f));
-	display_scale *= ui_scale_factor;
-
-	// limit minimum display scale
-	if (display_scale.mV[VX] < MIN_DISPLAY_SCALE || display_scale.mV[VY] < MIN_DISPLAY_SCALE)
-	{
-		display_scale *= MIN_DISPLAY_SCALE / llmin(display_scale.mV[VX], display_scale.mV[VY]);
-	}
-	
-	if (display_scale != mDisplayScale)
-	{
-		llinfos << "Setting display scale to " << display_scale << llendl;
-
-		mDisplayScale = display_scale;
-		// Init default fonts
-		initFonts();
-	}
-}
-
-//static
-LLRect 	LLViewerWindow::calcScaledRect(const LLRect & rect, const LLVector2& display_scale)
-{
-	LLRect res = rect;
-	res.mLeft = llround((F32)res.mLeft / display_scale.mV[VX]);
-	res.mRight = llround((F32)res.mRight / display_scale.mV[VX]);
-	res.mBottom = llround((F32)res.mBottom / display_scale.mV[VY]);
-	res.mTop = llround((F32)res.mTop / display_scale.mV[VY]);
-
-	return res;
-}
-
-S32 LLViewerWindow::getChatConsoleBottomPad()
-{
-	S32 offset = 0;
-
-	if(gToolBarView)
-		offset += gToolBarView->getChild<LLView>("bottom_toolbar_panel")->getRect().getHeight();
-
-	return offset;
-}
-
-LLRect LLViewerWindow::getChatConsoleRect()
-{
-	LLRect full_window(0, getWindowHeightScaled(), getWindowWidthScaled(), 0);
-	LLRect console_rect = full_window;
-
-	const S32 CONSOLE_PADDING_TOP = 24;
-	const S32 CONSOLE_PADDING_LEFT = 24;
-	const S32 CONSOLE_PADDING_RIGHT = 10;
-
-	console_rect.mTop    -= CONSOLE_PADDING_TOP;
-	console_rect.mBottom += getChatConsoleBottomPad();
-
-	console_rect.mLeft   += CONSOLE_PADDING_LEFT; 
-
-	static const BOOL CHAT_FULL_WIDTH = gSavedSettings.getBOOL("ChatFullWidth");
-
-	if (CHAT_FULL_WIDTH)
-	{
-		console_rect.mRight -= CONSOLE_PADDING_RIGHT;
-	}
-	else
-	{
-		// Make console rect somewhat narrow so having inventory open is
-		// less of a problem.
-		console_rect.mRight  = console_rect.mLeft + 2 * getWindowWidthScaled() / 3;
-	}
-
-	return console_rect;
-}
-//----------------------------------------------------------------------------
-
-
-//static 
-bool LLViewerWindow::onAlert(const LLSD& notify)
-{
-	LLNotificationPtr notification = LLNotifications::instance().find(notify["id"].asUUID());
-
-	if (gHeadlessClient)
-	{
-		llinfos << "Alert: " << notification->getName() << llendl;
-	}
-
-	// If we're in mouselook, the mouse is hidden and so the user can't click 
-	// the dialog buttons.  In that case, change to First Person instead.
-	if( gAgentCamera.cameraMouselook() )
-	{
-		gAgentCamera.changeCameraToDefault();
-	}
-	return false;
-}
-
-void LLViewerWindow::setUIVisibility(bool visible)
-{
-	mUIVisible = visible;
-
-	if (!visible)
-	{
-		gAgentCamera.changeCameraToThirdPerson(FALSE);
-		gFloaterView->hideAllFloaters();
-	}
-	else
-	{
-		gFloaterView->showHiddenFloaters();
-	}
-
-	if (gToolBarView)
-	{
-		gToolBarView->setToolBarsVisible(visible);
-	}
-
-	LLNavigationBar::getInstance()->setVisible(visible ? gSavedSettings.getBOOL("ShowNavbarNavigationPanel") : FALSE);
-	LLPanelTopInfoBar::getInstance()->setVisible(visible? gSavedSettings.getBOOL("ShowMiniLocationPanel") : FALSE);
-	mRootView->getChildView("status_bar_container")->setVisible(visible);
-}
-
-bool LLViewerWindow::getUIVisibility()
-{
-	return mUIVisible;
-}
-
-////////////////////////////////////////////////////////////////////////////
-//
-// LLPickInfo
-//
-LLPickInfo::LLPickInfo()
-	: mKeyMask(MASK_NONE),
-	  mPickCallback(NULL),
-	  mPickType(PICK_INVALID),
-	  mWantSurfaceInfo(FALSE),
-	  mObjectFace(-1),
-	  mUVCoords(-1.f, -1.f),
-	  mSTCoords(-1.f, -1.f),
-	  mXYCoords(-1, -1),
-	  mIntersection(),
-	  mNormal(),
-	  mBinormal(),
-	  mHUDIcon(NULL),
-	  mPickTransparent(FALSE)
-{
-}
-
-LLPickInfo::LLPickInfo(const LLCoordGL& mouse_pos, 
-		       MASK keyboard_mask, 
-		       BOOL pick_transparent,
-		       BOOL pick_uv_coords,
-		       void (*pick_callback)(const LLPickInfo& pick_info))
-	: mMousePt(mouse_pos),
-	  mKeyMask(keyboard_mask),
-	  mPickCallback(pick_callback),
-	  mPickType(PICK_INVALID),
-	  mWantSurfaceInfo(pick_uv_coords),
-	  mObjectFace(-1),
-	  mUVCoords(-1.f, -1.f),
-	  mSTCoords(-1.f, -1.f),
-	  mXYCoords(-1, -1),
-	  mNormal(),
-	  mBinormal(),
-	  mHUDIcon(NULL),
-	  mPickTransparent(pick_transparent)
-{
-}
-
-void LLPickInfo::fetchResults()
-{
-
-	S32 face_hit = -1;
-	LLVector3 intersection, normal, binormal;
-	LLVector2 uv;
-
-	LLHUDIcon* hit_icon = gViewerWindow->cursorIntersectIcon(mMousePt.mX, mMousePt.mY, 512.f, &intersection);
-	
-	F32 icon_dist = 0.f;
-	if (hit_icon)
-	{
-		icon_dist = (LLViewerCamera::getInstance()->getOrigin()-intersection).magVec();
-	}
-	LLViewerObject* hit_object = gViewerWindow->cursorIntersect(mMousePt.mX, mMousePt.mY, 512.f,
-									NULL, -1, mPickTransparent, &face_hit,
-									&intersection, &uv, &normal, &binormal);
-	
-	mPickPt = mMousePt;
-
-	U32 te_offset = face_hit > -1 ? face_hit : 0;
-
-	//unproject relative clicked coordinate from window coordinate using GL
-	
-	LLViewerObject* objectp = hit_object;
-
-	if (hit_icon && 
-		(!objectp || 
-		icon_dist < (LLViewerCamera::getInstance()->getOrigin()-intersection).magVec()))
-	{
-		// was this name referring to a hud icon?
-		mHUDIcon = hit_icon;
-		mPickType = PICK_ICON;
-		mPosGlobal = mHUDIcon->getPositionGlobal();
-	}
-	else if (objectp)
-	{
-		if( objectp->getPCode() == LLViewerObject::LL_VO_SURFACE_PATCH )
-		{
-			// Hit land
-			mPickType = PICK_LAND;
-			mObjectID.setNull(); // land has no id
-
-			// put global position into land_pos
-			LLVector3d land_pos;
-			if (!gViewerWindow->mousePointOnLandGlobal(mPickPt.mX, mPickPt.mY, &land_pos))
-			{
-				// The selected point is beyond the draw distance or is otherwise 
-				// not selectable. Return before calling mPickCallback().
-				return;
-			}
-
-			// Fudge the land focus a little bit above ground.
-			mPosGlobal = land_pos + LLVector3d::z_axis * 0.1f;
-		}
-		else
-		{
-			if(isFlora(objectp))
-			{
-				mPickType = PICK_FLORA;
-			}
-			else
-			{
-				mPickType = PICK_OBJECT;
-			}
-			mObjectOffset = gAgentCamera.calcFocusOffset(objectp, intersection, mPickPt.mX, mPickPt.mY);
-			mObjectID = objectp->mID;
-			mObjectFace = (te_offset == NO_FACE) ? -1 : (S32)te_offset;
-
-			mPosGlobal = gAgent.getPosGlobalFromAgent(intersection);
-			
-			if (mWantSurfaceInfo)
-			{
-				getSurfaceInfo();
-			}
-		}
-	}
-	
-	if (mPickCallback)
-	{
-		mPickCallback(*this);
-	}
-}
-
-LLPointer<LLViewerObject> LLPickInfo::getObject() const
-{
-	return gObjectList.findObject( mObjectID );
-}
-
-void LLPickInfo::updateXYCoords()
-{
-	if (mObjectFace > -1)
-	{
-		const LLTextureEntry* tep = getObject()->getTE(mObjectFace);
-		LLPointer<LLViewerTexture> imagep = LLViewerTextureManager::getFetchedTexture(tep->getID());
-		if(mUVCoords.mV[VX] >= 0.f && mUVCoords.mV[VY] >= 0.f && imagep.notNull())
-		{
-			mXYCoords.mX = llround(mUVCoords.mV[VX] * (F32)imagep->getWidth());
-			mXYCoords.mY = llround((1.f - mUVCoords.mV[VY]) * (F32)imagep->getHeight());
-		}
-	}
-}
-
-void LLPickInfo::getSurfaceInfo()
-{
-	// set values to uninitialized - this is what we return if no intersection is found
-	mObjectFace   = -1;
-	mUVCoords     = LLVector2(-1, -1);
-	mSTCoords     = LLVector2(-1, -1);
-	mXYCoords	  = LLCoordScreen(-1, -1);
-	mIntersection = LLVector3(0,0,0);
-	mNormal       = LLVector3(0,0,0);
-	mBinormal     = LLVector3(0,0,0);
-	
-	LLViewerObject* objectp = getObject();
-
-	if (objectp)
-	{
-		if (gViewerWindow->cursorIntersect(llround((F32)mMousePt.mX), llround((F32)mMousePt.mY), 1024.f,
-										   objectp, -1, mPickTransparent,
-										   &mObjectFace,
-										   &mIntersection,
-										   &mSTCoords,
-										   &mNormal,
-										   &mBinormal))
-		{
-			// if we succeeded with the intersect above, compute the texture coordinates:
-
-			if (objectp->mDrawable.notNull() && mObjectFace > -1)
-			{
-				LLFace* facep = objectp->mDrawable->getFace(mObjectFace);
-
-				mUVCoords = facep->surfaceToTexture(mSTCoords, mIntersection, mNormal);
-			}
-
-			// and XY coords:
-			updateXYCoords();
-			
-		}
-	}
-}
-
-
-/* code to get UV via a special UV render - removed in lieu of raycast method
-LLVector2 LLPickInfo::pickUV()
-{
-	LLVector2 result(-1.f, -1.f);
-
-	LLViewerObject* objectp = getObject();
-	if (!objectp)
-	{
-		return result;
-	}
-
-	if (mObjectFace > -1 &&
-		objectp->mDrawable.notNull() && objectp->getPCode() == LL_PCODE_VOLUME &&
-		mObjectFace < objectp->mDrawable->getNumFaces())
-	{
-		S32 scaled_x = llround((F32)mPickPt.mX * gViewerWindow->getDisplayScale().mV[VX]);
-		S32 scaled_y = llround((F32)mPickPt.mY * gViewerWindow->getDisplayScale().mV[VY]);
-		const S32 UV_PICK_WIDTH = 5;
-		const S32 UV_PICK_HALF_WIDTH = (UV_PICK_WIDTH - 1) / 2;
-		U8 uv_pick_buffer[UV_PICK_WIDTH * UV_PICK_WIDTH * 4];
-		LLFace* facep = objectp->mDrawable->getFace(mObjectFace);
-		if (facep)
-		{
-			LLGLState scissor_state(GL_SCISSOR_TEST);
-			scissor_state.enable();
-			LLViewerCamera::getInstance()->setPerspective(FOR_SELECTION, scaled_x - UV_PICK_HALF_WIDTH, scaled_y - UV_PICK_HALF_WIDTH, UV_PICK_WIDTH, UV_PICK_WIDTH, FALSE);
-			//glViewport(scaled_x - UV_PICK_HALF_WIDTH, scaled_y - UV_PICK_HALF_WIDTH, UV_PICK_WIDTH, UV_PICK_WIDTH);
-			glScissor(scaled_x - UV_PICK_HALF_WIDTH, scaled_y - UV_PICK_HALF_WIDTH, UV_PICK_WIDTH, UV_PICK_WIDTH);
-
-			glClear(GL_DEPTH_BUFFER_BIT);
-
-			facep->renderSelectedUV();
-
-			glReadPixels(scaled_x - UV_PICK_HALF_WIDTH, scaled_y - UV_PICK_HALF_WIDTH, UV_PICK_WIDTH, UV_PICK_WIDTH, GL_RGBA, GL_UNSIGNED_BYTE, uv_pick_buffer);
-			U8* center_pixel = &uv_pick_buffer[4 * ((UV_PICK_WIDTH * UV_PICK_HALF_WIDTH) + UV_PICK_HALF_WIDTH + 1)];
-
-			result.mV[VX] = (F32)((center_pixel[VGREEN] & 0xf) + (16.f * center_pixel[VRED])) / 4095.f;
-			result.mV[VY] = (F32)((center_pixel[VGREEN] >> 4) + (16.f * center_pixel[VBLUE])) / 4095.f;
-		}
-	}
-
-	return result;
-} */
-
-
-//static 
-bool LLPickInfo::isFlora(LLViewerObject* object)
-{
-	if (!object) return false;
-
-	LLPCode pcode = object->getPCode();
-
-	if( (LL_PCODE_LEGACY_GRASS == pcode) 
-		|| (LL_PCODE_LEGACY_TREE == pcode) 
-		|| (LL_PCODE_TREE_NEW == pcode))
-	{
-		return true;
-	}
-	return false;
-}
->>>>>>> 64c45cbd
+/** 
+ * @file llviewerwindow.cpp
+ * @brief Implementation of the LLViewerWindow class.
+ *
+ * $LicenseInfo:firstyear=2001&license=viewerlgpl$
+ * Second Life Viewer Source Code
+ * Copyright (C) 2010, Linden Research, Inc.
+ * 
+ * This library is free software; you can redistribute it and/or
+ * modify it under the terms of the GNU Lesser General Public
+ * License as published by the Free Software Foundation;
+ * version 2.1 of the License only.
+ * 
+ * This library is distributed in the hope that it will be useful,
+ * but WITHOUT ANY WARRANTY; without even the implied warranty of
+ * MERCHANTABILITY or FITNESS FOR A PARTICULAR PURPOSE.  See the GNU
+ * Lesser General Public License for more details.
+ * 
+ * You should have received a copy of the GNU Lesser General Public
+ * License along with this library; if not, write to the Free Software
+ * Foundation, Inc., 51 Franklin Street, Fifth Floor, Boston, MA  02110-1301  USA
+ * 
+ * Linden Research, Inc., 945 Battery Street, San Francisco, CA  94111  USA
+ * $/LicenseInfo$
+ */
+
+#include "llviewerprecompiledheaders.h"
+#include "llviewerwindow.h"
+
+#if LL_WINDOWS
+#pragma warning (disable : 4355) // 'this' used in initializer list: yes, intentionally
+#endif
+
+// system library includes
+#include <stdio.h>
+#include <iostream>
+#include <fstream>
+#include <algorithm>
+#include <boost/lambda/core.hpp>
+
+#include "llagent.h"
+#include "llagentcamera.h"
+#include "llfloaterreg.h"
+#include "llmeshrepository.h"
+#include "llpanellogin.h"
+#include "llviewerkeyboard.h"
+#include "llviewermenu.h"
+
+#include "llviewquery.h"
+#include "llxmltree.h"
+#include "llslurl.h"
+//#include "llviewercamera.h"
+#include "llrender.h"
+
+#include "llvoiceclient.h"	// for push-to-talk button handling
+
+//
+// TODO: Many of these includes are unnecessary.  Remove them.
+//
+
+// linden library includes
+#include "llaudioengine.h"		// mute on minimize
+#include "indra_constants.h"
+#include "llassetstorage.h"
+#include "llerrorcontrol.h"
+#include "llfontgl.h"
+#include "llmousehandler.h"
+#include "llrect.h"
+#include "llsky.h"
+#include "llstring.h"
+#include "llui.h"
+#include "lluuid.h"
+#include "llview.h"
+#include "llxfermanager.h"
+#include "message.h"
+#include "object_flags.h"
+#include "lltimer.h"
+#include "timing.h"
+#include "llviewermenu.h"
+#include "lltooltip.h"
+#include "llmediaentry.h"
+#include "llurldispatcher.h"
+#include "raytrace.h"
+
+// newview includes
+#include "llagent.h"
+#include "llbox.h"
+#include "llchicletbar.h"
+#include "llconsole.h"
+#include "llviewercontrol.h"
+#include "llcylinder.h"
+#include "lldebugview.h"
+#include "lldir.h"
+#include "lldrawable.h"
+#include "lldrawpoolalpha.h"
+#include "lldrawpoolbump.h"
+#include "lldrawpoolwater.h"
+#include "llmaniptranslate.h"
+#include "llface.h"
+#include "llfeaturemanager.h"
+#include "llfilepicker.h"
+#include "llfirstuse.h"
+#include "llfloater.h"
+#include "llfloaterbuildoptions.h"
+#include "llfloaterbuyland.h"
+#include "llfloatercamera.h"
+#include "llfloaterland.h"
+#include "llfloaterinspect.h"
+#include "llfloatermap.h"
+#include "llfloaternamedesc.h"
+#include "llfloaterpreference.h"
+#include "llfloatersnapshot.h"
+#include "llfloatertools.h"
+#include "llfloaterworldmap.h"
+#include "llfocusmgr.h"
+#include "llfontfreetype.h"
+#include "llgesturemgr.h"
+#include "llglheaders.h"
+#include "lltooltip.h"
+#include "llhudmanager.h"
+#include "llhudobject.h"
+#include "llhudview.h"
+#include "llimagebmp.h"
+#include "llimagej2c.h"
+#include "llimageworker.h"
+#include "llkeyboard.h"
+#include "lllineeditor.h"
+#include "llmenugl.h"
+#include "llmodaldialog.h"
+#include "llmorphview.h"
+#include "llmoveview.h"
+#include "llnavigationbar.h"
+#include "llpaneltopinfobar.h"
+#include "llpopupview.h"
+#include "llpreviewtexture.h"
+#include "llprogressview.h"
+#include "llresmgr.h"
+#include "llselectmgr.h"
+#include "llrootview.h"
+#include "llrendersphere.h"
+#include "llstartup.h"
+#include "llstatusbar.h"
+#include "llstatview.h"
+#include "llsurface.h"
+#include "llsurfacepatch.h"
+#include "lltexlayer.h"
+#include "lltextbox.h"
+#include "lltexturecache.h"
+#include "lltexturefetch.h"
+#include "lltextureview.h"
+#include "lltool.h"
+#include "lltoolbarview.h"
+#include "lltoolcomp.h"
+#include "lltooldraganddrop.h"
+#include "lltoolface.h"
+#include "lltoolfocus.h"
+#include "lltoolgrab.h"
+#include "lltoolmgr.h"
+#include "lltoolmorph.h"
+#include "lltoolpie.h"
+#include "lltoolselectland.h"
+#include "lltrans.h"
+#include "lluictrlfactory.h"
+#include "llurldispatcher.h"		// SLURL from other app instance
+#include "llversioninfo.h"
+#include "llvieweraudio.h"
+#include "llviewercamera.h"
+#include "llviewergesture.h"
+#include "llviewertexturelist.h"
+#include "llviewerinventory.h"
+#include "llviewerkeyboard.h"
+#include "llviewermedia.h"
+#include "llviewermediafocus.h"
+#include "llviewermenu.h"
+#include "llviewermessage.h"
+#include "llviewerobjectlist.h"
+#include "llviewerparcelmgr.h"
+#include "llviewerregion.h"
+#include "llviewershadermgr.h"
+#include "llviewerstats.h"
+#include "llvoavatarself.h"
+#include "llvovolume.h"
+#include "llworld.h"
+#include "llworldmapview.h"
+#include "pipeline.h"
+#include "llappviewer.h"
+#include "llviewerdisplay.h"
+#include "llspatialpartition.h"
+#include "llviewerjoystick.h"
+#include "llviewernetwork.h"
+#include "llpostprocess.h"
+#include "llnearbychatbar.h"
+#include "llagentui.h"
+#include "llwearablelist.h"
+
+#include "llnotifications.h"
+#include "llnotificationsutil.h"
+#include "llnotificationmanager.h"
+
+#include "llfloaternotificationsconsole.h"
+
+#include "llnearbychat.h"
+#include "llwindowlistener.h"
+#include "llviewerwindowlistener.h"
+#include "llpaneltopinfobar.h"
+#include "llpathinglib.h"
+#include "llfloaterpathfindingconsole.h"
+
+#if LL_WINDOWS
+#include <tchar.h> // For Unicode conversion methods
+#endif
+
+//
+// Globals
+//
+void render_ui(F32 zoom_factor = 1.f, int subfield = 0);
+
+extern BOOL gDebugClicks;
+extern BOOL gDisplaySwapBuffers;
+extern BOOL gDepthDirty;
+extern BOOL gResizeScreenTexture;
+
+LLViewerWindow	*gViewerWindow = NULL;
+
+LLFrameTimer	gAwayTimer;
+LLFrameTimer	gAwayTriggerTimer;
+
+BOOL			gShowOverlayTitle = FALSE;
+
+LLViewerObject*  gDebugRaycastObject = NULL;
+LLVector3       gDebugRaycastIntersection;
+LLVector2       gDebugRaycastTexCoord;
+LLVector3       gDebugRaycastNormal;
+LLVector3       gDebugRaycastBinormal;
+S32				gDebugRaycastFaceHit;
+LLVector3		gDebugRaycastStart;
+LLVector3		gDebugRaycastEnd;
+
+// HUD display lines in lower right
+BOOL				gDisplayWindInfo = FALSE;
+BOOL				gDisplayCameraPos = FALSE;
+BOOL				gDisplayFOV = FALSE;
+BOOL				gDisplayBadge = FALSE;
+
+static const U8 NO_FACE = 255;
+BOOL gQuietSnapshot = FALSE;
+
+static const F32 MIN_DISPLAY_SCALE = 0.75f;
+
+std::string	LLViewerWindow::sSnapshotBaseName;
+std::string	LLViewerWindow::sSnapshotDir;
+
+std::string	LLViewerWindow::sMovieBaseName;
+
+class RecordToChatConsole : public LLError::Recorder, public LLSingleton<RecordToChatConsole>
+{
+public:
+	virtual void recordMessage(LLError::ELevel level,
+								const std::string& message)
+	{
+		//FIXME: this is NOT thread safe, and will do bad things when a warning is issued from a non-UI thread
+
+		// only log warnings to chat console
+		//if (level == LLError::LEVEL_WARN)
+		//{
+			//LLFloaterChat* chat_floater = LLFloaterReg::findTypedInstance<LLFloaterChat>("chat");
+			//if (chat_floater && gSavedSettings.getBOOL("WarningsAsChat"))
+			//{
+			//	LLChat chat;
+			//	chat.mText = message;
+			//	chat.mSourceType = CHAT_SOURCE_SYSTEM;
+
+			//	chat_floater->addChat(chat, FALSE, FALSE);
+			//}
+		//}
+	}
+};
+
+////////////////////////////////////////////////////////////////////////////
+//
+// LLDebugText
+//
+
+class LLDebugText
+{
+private:
+	struct Line
+	{
+		Line(const std::string& in_text, S32 in_x, S32 in_y) : text(in_text), x(in_x), y(in_y) {}
+		std::string text;
+		S32 x,y;
+	};
+
+	LLViewerWindow *mWindow;
+	
+	typedef std::vector<Line> line_list_t;
+	line_list_t mLineList;
+	LLColor4 mTextColor;
+	
+	void addText(S32 x, S32 y, const std::string &text) 
+	{
+		mLineList.push_back(Line(text, x, y));
+	}
+	
+	void clearText() { mLineList.clear(); }
+	
+public:
+	LLDebugText(LLViewerWindow* window) : mWindow(window) {}
+
+	void update()
+	{
+		static LLCachedControl<bool> log_texture_traffic(gSavedSettings,"LogTextureNetworkTraffic") ;
+
+		std::string wind_vel_text;
+		std::string wind_vector_text;
+		std::string rwind_vel_text;
+		std::string rwind_vector_text;
+		std::string audio_text;
+
+		static const std::string beacon_particle = LLTrans::getString("BeaconParticle");
+		static const std::string beacon_physical = LLTrans::getString("BeaconPhysical");
+		static const std::string beacon_scripted = LLTrans::getString("BeaconScripted");
+		static const std::string beacon_scripted_touch = LLTrans::getString("BeaconScriptedTouch");
+		static const std::string beacon_sound = LLTrans::getString("BeaconSound");
+		static const std::string beacon_media = LLTrans::getString("BeaconMedia");
+		static const std::string particle_hiding = LLTrans::getString("ParticleHiding");
+
+		// Draw the statistics in a light gray
+		// and in a thin font
+		mTextColor = LLColor4( 0.86f, 0.86f, 0.86f, 1.f );
+
+		// Draw stuff growing up from right lower corner of screen
+		U32 xpos = mWindow->getWorldViewWidthScaled() - 350;
+		U32 ypos = 64;
+		const U32 y_inc = 20;
+
+		clearText();
+		
+		if (gSavedSettings.getBOOL("DebugShowTime"))
+		{
+			const U32 y_inc2 = 15;
+			for (std::map<S32,LLFrameTimer>::reverse_iterator iter = gDebugTimers.rbegin();
+				 iter != gDebugTimers.rend(); ++iter)
+			{
+				S32 idx = iter->first;
+				LLFrameTimer& timer = iter->second;
+				F32 time = timer.getElapsedTimeF32();
+				S32 hours = (S32)(time / (60*60));
+				S32 mins = (S32)((time - hours*(60*60)) / 60);
+				S32 secs = (S32)((time - hours*(60*60) - mins*60));
+				std::string label = gDebugTimerLabel[idx];
+				if (label.empty()) label = llformat("Debug: %d", idx);
+				addText(xpos, ypos, llformat(" %s: %d:%02d:%02d", label.c_str(), hours,mins,secs)); ypos += y_inc2;
+			}
+			
+			F32 time = gFrameTimeSeconds;
+			S32 hours = (S32)(time / (60*60));
+			S32 mins = (S32)((time - hours*(60*60)) / 60);
+			S32 secs = (S32)((time - hours*(60*60) - mins*60));
+			addText(xpos, ypos, llformat("Time: %d:%02d:%02d", hours,mins,secs)); ypos += y_inc;
+		}
+		
+#if LL_WINDOWS
+		if (gSavedSettings.getBOOL("DebugShowMemory"))
+		{
+			addText(xpos, ypos, llformat("Memory: %d (KB)", LLMemory::getWorkingSetSize() / 1024)); 
+			ypos += y_inc;
+		}
+#endif
+
+		if (gDisplayCameraPos)
+		{
+			std::string camera_view_text;
+			std::string camera_center_text;
+			std::string agent_view_text;
+			std::string agent_left_text;
+			std::string agent_center_text;
+			std::string agent_root_center_text;
+
+			LLVector3d tvector; // Temporary vector to hold data for printing.
+
+			// Update camera center, camera view, wind info every other frame
+			tvector = gAgent.getPositionGlobal();
+			agent_center_text = llformat("AgentCenter  %f %f %f",
+										 (F32)(tvector.mdV[VX]), (F32)(tvector.mdV[VY]), (F32)(tvector.mdV[VZ]));
+
+			if (isAgentAvatarValid())
+			{
+				tvector = gAgent.getPosGlobalFromAgent(gAgentAvatarp->mRoot.getWorldPosition());
+				agent_root_center_text = llformat("AgentRootCenter %f %f %f",
+												  (F32)(tvector.mdV[VX]), (F32)(tvector.mdV[VY]), (F32)(tvector.mdV[VZ]));
+			}
+			else
+			{
+				agent_root_center_text = "---";
+			}
+
+
+			tvector = LLVector4(gAgent.getFrameAgent().getAtAxis());
+			agent_view_text = llformat("AgentAtAxis  %f %f %f",
+									   (F32)(tvector.mdV[VX]), (F32)(tvector.mdV[VY]), (F32)(tvector.mdV[VZ]));
+
+			tvector = LLVector4(gAgent.getFrameAgent().getLeftAxis());
+			agent_left_text = llformat("AgentLeftAxis  %f %f %f",
+									   (F32)(tvector.mdV[VX]), (F32)(tvector.mdV[VY]), (F32)(tvector.mdV[VZ]));
+
+			tvector = gAgentCamera.getCameraPositionGlobal();
+			camera_center_text = llformat("CameraCenter %f %f %f",
+										  (F32)(tvector.mdV[VX]), (F32)(tvector.mdV[VY]), (F32)(tvector.mdV[VZ]));
+
+			tvector = LLVector4(LLViewerCamera::getInstance()->getAtAxis());
+			camera_view_text = llformat("CameraAtAxis    %f %f %f",
+										(F32)(tvector.mdV[VX]), (F32)(tvector.mdV[VY]), (F32)(tvector.mdV[VZ]));
+		
+			addText(xpos, ypos, agent_center_text);  ypos += y_inc;
+			addText(xpos, ypos, agent_root_center_text);  ypos += y_inc;
+			addText(xpos, ypos, agent_view_text);  ypos += y_inc;
+			addText(xpos, ypos, agent_left_text);  ypos += y_inc;
+			addText(xpos, ypos, camera_center_text);  ypos += y_inc;
+			addText(xpos, ypos, camera_view_text);  ypos += y_inc;
+		}
+
+		if (gDisplayWindInfo)
+		{
+			wind_vel_text = llformat("Wind velocity %.2f m/s", gWindVec.magVec());
+			wind_vector_text = llformat("Wind vector   %.2f %.2f %.2f", gWindVec.mV[0], gWindVec.mV[1], gWindVec.mV[2]);
+			rwind_vel_text = llformat("RWind vel %.2f m/s", gRelativeWindVec.magVec());
+			rwind_vector_text = llformat("RWind vec   %.2f %.2f %.2f", gRelativeWindVec.mV[0], gRelativeWindVec.mV[1], gRelativeWindVec.mV[2]);
+
+			addText(xpos, ypos, wind_vel_text);  ypos += y_inc;
+			addText(xpos, ypos, wind_vector_text);  ypos += y_inc;
+			addText(xpos, ypos, rwind_vel_text);  ypos += y_inc;
+			addText(xpos, ypos, rwind_vector_text);  ypos += y_inc;
+		}
+		if (gDisplayWindInfo)
+		{
+			if (gAudiop)
+			{
+				audio_text= llformat("Audio for wind: %d", gAudiop->isWindEnabled());
+			}
+			addText(xpos, ypos, audio_text);  ypos += y_inc;
+		}
+		if (gDisplayFOV)
+		{
+			addText(xpos, ypos, llformat("FOV: %2.1f deg", RAD_TO_DEG * LLViewerCamera::getInstance()->getView()));
+			ypos += y_inc;
+		}
+		if (gDisplayBadge)
+		{
+			addText(xpos, ypos+(y_inc/2), llformat("Hippos!", RAD_TO_DEG * LLViewerCamera::getInstance()->getView()));
+			ypos += y_inc * 2;
+		}
+		
+		/*if (LLViewerJoystick::getInstance()->getOverrideCamera())
+		{
+			addText(xpos + 200, ypos, llformat("Flycam"));
+			ypos += y_inc;
+		}*/
+		
+		if (gSavedSettings.getBOOL("DebugShowRenderInfo"))
+		{
+			if (gPipeline.getUseVertexShaders() == 0)
+			{
+				addText(xpos, ypos, "Shaders Disabled");
+				ypos += y_inc;
+			}
+
+			if (gGLManager.mHasATIMemInfo)
+			{
+				S32 meminfo[4];
+				glGetIntegerv(GL_TEXTURE_FREE_MEMORY_ATI, meminfo);
+
+				addText(xpos, ypos, llformat("%.2f MB Texture Memory Free", meminfo[0]/1024.f));
+				ypos += y_inc;
+
+				if (gGLManager.mHasVertexBufferObject)
+				{
+					glGetIntegerv(GL_VBO_FREE_MEMORY_ATI, meminfo);
+					addText(xpos, ypos, llformat("%.2f MB VBO Memory Free", meminfo[0]/1024.f));
+					ypos += y_inc;
+				}
+			}
+			else if (gGLManager.mHasNVXMemInfo)
+			{
+				S32 free_memory;
+				glGetIntegerv(GL_GPU_MEMORY_INFO_CURRENT_AVAILABLE_VIDMEM_NVX, &free_memory);
+				addText(xpos, ypos, llformat("%.2f MB Video Memory Free", free_memory/1024.f));
+				ypos += y_inc;
+			}
+
+			//show streaming cost/triangle count of known prims in current region OR selection
+			{
+				F32 cost = 0.f;
+				S32 count = 0;
+				S32 vcount = 0;
+				S32 object_count = 0;
+				S32 total_bytes = 0;
+				S32 visible_bytes = 0;
+
+				const char* label = "Region";
+				if (LLSelectMgr::getInstance()->getSelection()->getObjectCount() == 0)
+				{ //region
+					LLViewerRegion* region = gAgent.getRegion();
+					if (region)
+					{
+						for (U32 i = 0; i < gObjectList.getNumObjects(); ++i)
+						{
+							LLViewerObject* object = gObjectList.getObject(i);
+							if (object && 
+								object->getRegion() == region &&
+								object->getVolume())
+							{
+								object_count++;
+								S32 bytes = 0;	
+								S32 visible = 0;
+								cost += object->getStreamingCost(&bytes, &visible);
+								S32 vt = 0;
+								count += object->getTriangleCount(&vt);
+								vcount += vt;
+								total_bytes += bytes;
+								visible_bytes += visible;
+							}
+						}
+					}
+				}
+				else
+				{
+					label = "Selection";
+					cost = LLSelectMgr::getInstance()->getSelection()->getSelectedObjectStreamingCost(&total_bytes, &visible_bytes);
+					count = LLSelectMgr::getInstance()->getSelection()->getSelectedObjectTriangleCount(&vcount);
+					object_count = LLSelectMgr::getInstance()->getSelection()->getObjectCount();
+				}
+					
+				addText(xpos,ypos, llformat("%s streaming cost: %.1f", label, cost));
+				ypos += y_inc;
+
+				addText(xpos, ypos, llformat("    %.3f KTris, %.3f KVerts, %.1f/%.1f KB, %d objects",
+										count/1000.f, vcount/1000.f, visible_bytes/1024.f, total_bytes/1024.f, object_count));
+				ypos += y_inc;
+			
+			}
+
+			addText(xpos, ypos, llformat("%d MB Vertex Data (%d MB Pooled)", LLVertexBuffer::sAllocatedBytes/(1024*1024), LLVBOPool::sBytesPooled/(1024*1024)));
+			ypos += y_inc;
+
+			addText(xpos, ypos, llformat("%d Vertex Buffers", LLVertexBuffer::sGLCount));
+			ypos += y_inc;
+
+			addText(xpos, ypos, llformat("%d Mapped Buffers", LLVertexBuffer::sMappedCount));
+			ypos += y_inc;
+
+			addText(xpos, ypos, llformat("%d Vertex Buffer Binds", LLVertexBuffer::sBindCount));
+			ypos += y_inc;
+
+			addText(xpos, ypos, llformat("%d Vertex Buffer Sets", LLVertexBuffer::sSetCount));
+			ypos += y_inc;
+
+			addText(xpos, ypos, llformat("%d Texture Binds", LLImageGL::sBindCount));
+			ypos += y_inc;
+
+			addText(xpos, ypos, llformat("%d Unique Textures", LLImageGL::sUniqueCount));
+			ypos += y_inc;
+
+			addText(xpos, ypos, llformat("%d Render Calls", gPipeline.mBatchCount));
+            ypos += y_inc;
+
+			addText(xpos, ypos, llformat("%d Matrix Ops", gPipeline.mMatrixOpCount));
+			ypos += y_inc;
+
+			addText(xpos, ypos, llformat("%d Texture Matrix Ops", gPipeline.mTextureMatrixOps));
+			ypos += y_inc;
+
+			gPipeline.mTextureMatrixOps = 0;
+			gPipeline.mMatrixOpCount = 0;
+
+			if (gPipeline.mBatchCount > 0)
+			{
+				addText(xpos, ypos, llformat("Batch min/max/mean: %d/%d/%d", gPipeline.mMinBatchSize, gPipeline.mMaxBatchSize, 
+					gPipeline.mTrianglesDrawn/gPipeline.mBatchCount));
+
+				gPipeline.mMinBatchSize = gPipeline.mMaxBatchSize;
+				gPipeline.mMaxBatchSize = 0;
+				gPipeline.mBatchCount = 0;
+			}
+            ypos += y_inc;
+
+			addText(xpos, ypos, llformat("UI Verts/Calls: %d/%d", LLRender::sUIVerts, LLRender::sUICalls));
+			LLRender::sUICalls = LLRender::sUIVerts = 0;
+			ypos += y_inc;
+
+			addText(xpos,ypos, llformat("%d/%d Nodes visible", gPipeline.mNumVisibleNodes, LLSpatialGroup::sNodeCount));
+			
+			ypos += y_inc;
+
+			if (!LLSpatialGroup::sPendingQueries.empty())
+			{
+				addText(xpos,ypos, llformat("%d Queries pending", LLSpatialGroup::sPendingQueries.size()));
+				ypos += y_inc;
+			}
+
+
+			addText(xpos,ypos, llformat("%d Avatars visible", LLVOAvatar::sNumVisibleAvatars));
+			
+			ypos += y_inc;
+
+			addText(xpos,ypos, llformat("%d Lights visible", LLPipeline::sVisibleLightCount));
+			
+			ypos += y_inc;
+
+			if (gMeshRepo.meshRezEnabled())
+			{
+				addText(xpos, ypos, llformat("%.3f MB Mesh Data Received", LLMeshRepository::sBytesReceived/(1024.f*1024.f)));
+				
+				ypos += y_inc;
+				
+				addText(xpos, ypos, llformat("%d/%d Mesh HTTP Requests/Retries", LLMeshRepository::sHTTPRequestCount,
+					LLMeshRepository::sHTTPRetryCount));
+				
+				ypos += y_inc;
+
+				addText(xpos, ypos, llformat("%.3f/%.3f MB Mesh Cache Read/Write ", LLMeshRepository::sCacheBytesRead/(1024.f*1024.f), LLMeshRepository::sCacheBytesWritten/(1024.f*1024.f)));
+
+				ypos += y_inc;
+			}
+
+			LLVertexBuffer::sBindCount = LLImageGL::sBindCount = 
+				LLVertexBuffer::sSetCount = LLImageGL::sUniqueCount = 
+				gPipeline.mNumVisibleNodes = LLPipeline::sVisibleLightCount = 0;
+		}
+		if (gSavedSettings.getBOOL("DebugShowRenderMatrices"))
+		{
+			addText(xpos, ypos, llformat("%.4f    .%4f    %.4f    %.4f", gGLProjection[12], gGLProjection[13], gGLProjection[14], gGLProjection[15]));
+			ypos += y_inc;
+
+			addText(xpos, ypos, llformat("%.4f    .%4f    %.4f    %.4f", gGLProjection[8], gGLProjection[9], gGLProjection[10], gGLProjection[11]));
+			ypos += y_inc;
+
+			addText(xpos, ypos, llformat("%.4f    .%4f    %.4f    %.4f", gGLProjection[4], gGLProjection[5], gGLProjection[6], gGLProjection[7]));
+			ypos += y_inc;
+
+			addText(xpos, ypos, llformat("%.4f    .%4f    %.4f    %.4f", gGLProjection[0], gGLProjection[1], gGLProjection[2], gGLProjection[3]));
+			ypos += y_inc;
+
+			addText(xpos, ypos, "Projection Matrix");
+			ypos += y_inc;
+
+
+			addText(xpos, ypos, llformat("%.4f    .%4f    %.4f    %.4f", gGLModelView[12], gGLModelView[13], gGLModelView[14], gGLModelView[15]));
+			ypos += y_inc;
+
+			addText(xpos, ypos, llformat("%.4f    .%4f    %.4f    %.4f", gGLModelView[8], gGLModelView[9], gGLModelView[10], gGLModelView[11]));
+			ypos += y_inc;
+
+			addText(xpos, ypos, llformat("%.4f    .%4f    %.4f    %.4f", gGLModelView[4], gGLModelView[5], gGLModelView[6], gGLModelView[7]));
+			ypos += y_inc;
+
+			addText(xpos, ypos, llformat("%.4f    .%4f    %.4f    %.4f", gGLModelView[0], gGLModelView[1], gGLModelView[2], gGLModelView[3]));
+			ypos += y_inc;
+
+			addText(xpos, ypos, "View Matrix");
+			ypos += y_inc;
+		}
+		if (gSavedSettings.getBOOL("DebugShowColor"))
+		{
+			U8 color[4];
+			LLCoordGL coord = gViewerWindow->getCurrentMouse();
+			glReadPixels(coord.mX, coord.mY, 1,1,GL_RGBA, GL_UNSIGNED_BYTE, color);
+			addText(xpos, ypos, llformat("%d %d %d %d", color[0], color[1], color[2], color[3]));
+			ypos += y_inc;
+		}
+
+		if (gSavedSettings.getBOOL("DebugShowPrivateMem"))
+		{
+			LLPrivateMemoryPoolManager::getInstance()->updateStatistics() ;
+			addText(xpos, ypos, llformat("Total Reserved(KB): %d", LLPrivateMemoryPoolManager::getInstance()->mTotalReservedSize / 1024));
+			ypos += y_inc;
+
+			addText(xpos, ypos, llformat("Total Allocated(KB): %d", LLPrivateMemoryPoolManager::getInstance()->mTotalAllocatedSize / 1024));
+			ypos += y_inc;
+		}
+
+		// only display these messages if we are actually rendering beacons at this moment
+		if (LLPipeline::getRenderBeacons(NULL) && LLFloaterReg::instanceVisible("beacons"))
+		{
+			if (LLPipeline::getRenderMOAPBeacons(NULL))
+			{
+				addText(xpos, ypos, "Viewing media beacons (white)");
+				ypos += y_inc;
+			}
+
+			if (LLPipeline::toggleRenderTypeControlNegated((void*)LLPipeline::RENDER_TYPE_PARTICLES))
+			{
+				addText(xpos, ypos, particle_hiding);
+				ypos += y_inc;
+			}
+
+			if (LLPipeline::getRenderParticleBeacons(NULL))
+			{
+				addText(xpos, ypos, "Viewing particle beacons (blue)");
+				ypos += y_inc;
+			}
+
+			if (LLPipeline::getRenderSoundBeacons(NULL))
+			{
+				addText(xpos, ypos, "Viewing sound beacons (yellow)");
+				ypos += y_inc;
+			}
+
+			if (LLPipeline::getRenderScriptedBeacons(NULL))
+			{
+				addText(xpos, ypos, beacon_scripted);
+				ypos += y_inc;
+			}
+			else
+				if (LLPipeline::getRenderScriptedTouchBeacons(NULL))
+				{
+					addText(xpos, ypos, beacon_scripted_touch);
+					ypos += y_inc;
+				}
+
+			if (LLPipeline::getRenderPhysicalBeacons(NULL))
+			{
+				addText(xpos, ypos, "Viewing physical object beacons (green)");
+				ypos += y_inc;
+			}
+		}
+
+		if(log_texture_traffic)
+		{	
+			U32 old_y = ypos ;
+			for(S32 i = LLViewerTexture::BOOST_NONE; i < LLViewerTexture::MAX_GL_IMAGE_CATEGORY; i++)
+			{
+				if(gTotalTextureBytesPerBoostLevel[i] > 0)
+				{
+					addText(xpos, ypos, llformat("Boost_Level %d:  %.3f MB", i, (F32)gTotalTextureBytesPerBoostLevel[i] / (1024 * 1024)));
+					ypos += y_inc;
+				}
+			}
+			if(ypos != old_y)
+			{
+				addText(xpos, ypos, "Network traffic for textures:");
+				ypos += y_inc;
+			}
+		}				
+
+		if (gSavedSettings.getBOOL("DebugShowTextureInfo"))
+		{
+			LLViewerObject* objectp = NULL ;
+			//objectp = = gAgentCamera.getFocusObject();
+			
+			LLSelectNode* nodep = LLSelectMgr::instance().getHoverNode();
+			if (nodep)
+			{
+				objectp = nodep->getObject();			
+			}
+			if (objectp && !objectp->isDead())
+			{
+				S32 num_faces = objectp->mDrawable->getNumFaces() ;
+				
+				for(S32 i = 0 ; i < num_faces; i++)
+				{
+					LLFace* facep = objectp->mDrawable->getFace(i) ;
+					if(facep)
+					{
+						//addText(xpos, ypos, llformat("ts_min: %.3f ts_max: %.3f tt_min: %.3f tt_max: %.3f", facep->mTexExtents[0].mV[0], facep->mTexExtents[1].mV[0],
+						//		facep->mTexExtents[0].mV[1], facep->mTexExtents[1].mV[1]));
+						//ypos += y_inc;
+						
+						addText(xpos, ypos, llformat("v_size: %.3f:  p_size: %.3f", facep->getVirtualSize(), facep->getPixelArea()));
+						ypos += y_inc;
+						
+						//const LLTextureEntry *tep = facep->getTextureEntry();
+						//if(tep)
+						//{
+						//	addText(xpos, ypos, llformat("scale_s: %.3f:  scale_t: %.3f", tep->mScaleS, tep->mScaleT)) ;
+						//	ypos += y_inc;
+						//}
+						
+						LLViewerTexture* tex = facep->getTexture() ;
+						if(tex)
+						{
+							addText(xpos, ypos, llformat("ID: %s v_size: %.3f", tex->getID().asString().c_str(), tex->getMaxVirtualSize()));
+							ypos += y_inc;
+						}
+					}
+				}
+			}
+		}
+	}
+
+	void draw()
+	{
+		for (line_list_t::iterator iter = mLineList.begin();
+			 iter != mLineList.end(); ++iter)
+		{
+			const Line& line = *iter;
+			LLFontGL::getFontMonospace()->renderUTF8(line.text, 0, (F32)line.x, (F32)line.y, mTextColor,
+											 LLFontGL::LEFT, LLFontGL::TOP,
+											 LLFontGL::NORMAL, LLFontGL::NO_SHADOW, S32_MAX, S32_MAX, NULL, FALSE);
+		}
+		mLineList.clear();
+	}
+
+};
+
+void LLViewerWindow::updateDebugText()
+{
+	mDebugText->update();
+}
+
+////////////////////////////////////////////////////////////////////////////
+//
+// LLViewerWindow
+//
+
+LLViewerWindow::Params::Params()
+:	title("title"),
+	name("name"),
+	x("x"),
+	y("y"),
+	width("width"),
+	height("height"),
+	min_width("min_width"),
+	min_height("min_height"),
+	fullscreen("fullscreen", false),
+	ignore_pixel_depth("ignore_pixel_depth", false)
+{}
+
+
+BOOL LLViewerWindow::handleAnyMouseClick(LLWindow *window,  LLCoordGL pos, MASK mask, LLMouseHandler::EClickType clicktype, BOOL down)
+{
+	const char* buttonname = "";
+	const char* buttonstatestr = "";
+	S32 x = pos.mX;
+	S32 y = pos.mY;
+	x = llround((F32)x / mDisplayScale.mV[VX]);
+	y = llround((F32)y / mDisplayScale.mV[VY]);
+
+				
+	// only send mouse clicks to UI if UI is visible
+	if(gPipeline.hasRenderDebugFeatureMask(LLPipeline::RENDER_DEBUG_FEATURE_UI))
+	{	
+
+		if (down)
+		{
+			buttonstatestr = "down" ;
+		}
+		else
+		{
+			buttonstatestr = "up" ;
+		}
+		
+		switch (clicktype)
+		{
+		case LLMouseHandler::CLICK_LEFT:
+			mLeftMouseDown = down;
+			buttonname = "Left";
+			break;
+		case LLMouseHandler::CLICK_RIGHT:
+			mRightMouseDown = down;
+			buttonname = "Right";
+			break;
+		case LLMouseHandler::CLICK_MIDDLE:
+			mMiddleMouseDown = down;
+			buttonname = "Middle";
+			break;
+		case LLMouseHandler::CLICK_DOUBLELEFT:
+			mLeftMouseDown = down;
+			buttonname = "Left Double Click";
+			break;
+		}
+		
+		LLView::sMouseHandlerMessage.clear();
+
+		if (gMenuBarView)
+		{
+			// stop ALT-key access to menu
+			gMenuBarView->resetMenuTrigger();
+		}
+
+		if (gDebugClicks)
+		{	
+			llinfos << "ViewerWindow " << buttonname << " mouse " << buttonstatestr << " at " << x << "," << y << llendl;
+		}
+
+		// Make sure we get a corresponding mouseup event, even if the mouse leaves the window
+		if (down)
+			mWindow->captureMouse();
+		else
+			mWindow->releaseMouse();
+
+		// Indicate mouse was active
+		LLUI::resetMouseIdleTimer();
+
+		// Don't let the user move the mouse out of the window until mouse up.
+		if( LLToolMgr::getInstance()->getCurrentTool()->clipMouseWhenDown() )
+		{
+			mWindow->setMouseClipping(down);
+		}
+
+		LLMouseHandler* mouse_captor = gFocusMgr.getMouseCapture();
+		if( mouse_captor )
+		{
+			S32 local_x;
+			S32 local_y;
+			mouse_captor->screenPointToLocal( x, y, &local_x, &local_y );
+			if (LLView::sDebugMouseHandling)
+			{
+				llinfos << buttonname << " Mouse " << buttonstatestr << " handled by captor " << mouse_captor->getName() << llendl;
+			}
+			return mouse_captor->handleAnyMouseClick(local_x, local_y, mask, clicktype, down);
+		}
+
+		// Topmost view gets a chance before the hierarchy
+		//LLUICtrl* top_ctrl = gFocusMgr.getTopCtrl();
+		//if (top_ctrl)
+		//{
+		//	S32 local_x, local_y;
+		//	top_ctrl->screenPointToLocal( x, y, &local_x, &local_y );
+		//		if (top_ctrl->pointInView(local_x, local_y))
+		//		{
+		//			return top_ctrl->handleAnyMouseClick(local_x, local_y, mask, clicktype, down)	;
+		//		}
+		//		else
+		//		{
+		//		if (down)
+		//		{
+		//			gFocusMgr.setTopCtrl(NULL);
+		//		}
+		//	}
+		//}
+
+		// Mark the click as handled and return if we aren't within the root view to avoid spurious bugs
+		if( !mRootView->pointInView(x, y) )
+		{
+			return TRUE;
+		}
+		// Give the UI views a chance to process the click
+		if( mRootView->handleAnyMouseClick(x, y, mask, clicktype, down) )
+		{
+			if (LLView::sDebugMouseHandling)
+			{
+				llinfos << buttonname << " Mouse " << buttonstatestr << " " << LLView::sMouseHandlerMessage << llendl;
+			}
+			return TRUE;
+		}
+		else if (LLView::sDebugMouseHandling)
+		{
+			llinfos << buttonname << " Mouse " << buttonstatestr << " not handled by view" << llendl;
+		}
+	}
+
+
+	//Determine if we have a pathing system and subsequently provide any mouse input
+	if ( LLPathingLib::getInstance() && mLeftMouseDown == down )
+	{
+		LLVector3 dv		= mouseDirectionGlobal(x,y);
+		LLVector3 mousePos	= LLViewerCamera::getInstance()->getOrigin();
+		LLVector3 rayStart	= mousePos;
+		LLVector3 rayEnd	= mousePos + dv * 150;
+	
+		//Determine if alt is being held in conjunction with a lmb click, if alt is being held
+		//then do not provide any input to the pathingLib console
+		MASK currentKeyMask = gKeyboard->currentMask(TRUE);
+		if ( !(currentKeyMask & MASK_ALT) )
+		{
+			LLFloaterPathfindingConsole* pFloater = LLFloaterReg::getTypedInstance<LLFloaterPathfindingConsole>("pathfinding_console");
+			if ( pFloater )
+			{
+				//The floater takes care of determining what stage - essentially where the data goes into the pathing packet(start or end)
+				pFloater->providePathingData( rayStart, rayEnd );
+				return TRUE;
+			}
+		}
+	}
+
+	// Do not allow tool manager to handle mouseclicks if we have disconnected	
+	if(!gDisconnected && LLToolMgr::getInstance()->getCurrentTool()->handleAnyMouseClick( x, y, mask, clicktype, down ) )
+	{
+		return TRUE;
+	}
+	
+
+	// If we got this far on a down-click, it wasn't handled.
+	// Up-clicks, though, are always handled as far as the OS is concerned.
+	BOOL default_rtn = !down;
+	return default_rtn;
+}
+
+BOOL LLViewerWindow::handleMouseDown(LLWindow *window,  LLCoordGL pos, MASK mask)
+{
+	BOOL down = TRUE;
+	return handleAnyMouseClick(window,pos,mask,LLMouseHandler::CLICK_LEFT,down);
+}
+
+BOOL LLViewerWindow::handleDoubleClick(LLWindow *window,  LLCoordGL pos, MASK mask)
+{
+	// try handling as a double-click first, then a single-click if that
+	// wasn't handled.
+	BOOL down = TRUE;
+	if (handleAnyMouseClick(window, pos, mask,
+				LLMouseHandler::CLICK_DOUBLELEFT, down))
+	{
+		return TRUE;
+	}
+	return handleMouseDown(window, pos, mask);
+}
+
+BOOL LLViewerWindow::handleMouseUp(LLWindow *window,  LLCoordGL pos, MASK mask)
+{
+	BOOL down = FALSE;
+	return handleAnyMouseClick(window,pos,mask,LLMouseHandler::CLICK_LEFT,down);
+}
+
+
+BOOL LLViewerWindow::handleRightMouseDown(LLWindow *window,  LLCoordGL pos, MASK mask)
+{
+	S32 x = pos.mX;
+	S32 y = pos.mY;
+	x = llround((F32)x / mDisplayScale.mV[VX]);
+	y = llround((F32)y / mDisplayScale.mV[VY]);
+
+	BOOL down = TRUE;
+	BOOL handle = handleAnyMouseClick(window,pos,mask,LLMouseHandler::CLICK_RIGHT,down);
+	if (handle)
+		return handle;
+
+	// *HACK: this should be rolled into the composite tool logic, not
+	// hardcoded at the top level.
+	if (CAMERA_MODE_CUSTOMIZE_AVATAR != gAgentCamera.getCameraMode() && LLToolMgr::getInstance()->getCurrentTool() != LLToolPie::getInstance())
+	{
+		// If the current tool didn't process the click, we should show
+		// the pie menu.  This can be done by passing the event to the pie
+		// menu tool.
+		LLToolPie::getInstance()->handleRightMouseDown(x, y, mask);
+		// show_context_menu( x, y, mask );
+	}
+
+	return TRUE;
+}
+
+BOOL LLViewerWindow::handleRightMouseUp(LLWindow *window,  LLCoordGL pos, MASK mask)
+{
+	BOOL down = FALSE;
+ 	return handleAnyMouseClick(window,pos,mask,LLMouseHandler::CLICK_RIGHT,down);
+}
+
+BOOL LLViewerWindow::handleMiddleMouseDown(LLWindow *window,  LLCoordGL pos, MASK mask)
+{
+	BOOL down = TRUE;
+	LLVoiceClient::getInstance()->middleMouseState(true);
+ 	handleAnyMouseClick(window,pos,mask,LLMouseHandler::CLICK_MIDDLE,down);
+  
+  	// Always handled as far as the OS is concerned.
+	return TRUE;
+}
+
+LLWindowCallbacks::DragNDropResult LLViewerWindow::handleDragNDrop( LLWindow *window, LLCoordGL pos, MASK mask, LLWindowCallbacks::DragNDropAction action, std::string data)
+{
+	LLWindowCallbacks::DragNDropResult result = LLWindowCallbacks::DND_NONE;
+
+	const bool prim_media_dnd_enabled = gSavedSettings.getBOOL("PrimMediaDragNDrop");
+	const bool slurl_dnd_enabled = gSavedSettings.getBOOL("SLURLDragNDrop");
+	
+	if ( prim_media_dnd_enabled || slurl_dnd_enabled )
+	{
+		switch(action)
+		{
+			// Much of the handling for these two cases is the same.
+			case LLWindowCallbacks::DNDA_TRACK:
+			case LLWindowCallbacks::DNDA_DROPPED:
+			case LLWindowCallbacks::DNDA_START_TRACKING:
+			{
+				bool drop = (LLWindowCallbacks::DNDA_DROPPED == action);
+					
+				if (slurl_dnd_enabled)
+				{
+					LLSLURL dropped_slurl(data);
+					if(dropped_slurl.isSpatial())
+					{
+						if (drop)
+						{
+							LLURLDispatcher::dispatch( dropped_slurl.getSLURLString(), "clicked", NULL, true );
+							return LLWindowCallbacks::DND_MOVE;
+						}
+						return LLWindowCallbacks::DND_COPY;
+					}
+				}
+
+				if (prim_media_dnd_enabled)
+				{
+					LLPickInfo pick_info = pickImmediate( pos.mX, pos.mY,  TRUE /*BOOL pick_transparent*/ );
+
+					LLUUID object_id = pick_info.getObjectID();
+					S32 object_face = pick_info.mObjectFace;
+					std::string url = data;
+
+					lldebugs << "Object: picked at " << pos.mX << ", " << pos.mY << " - face = " << object_face << " - URL = " << url << llendl;
+
+					LLVOVolume *obj = dynamic_cast<LLVOVolume*>(static_cast<LLViewerObject*>(pick_info.getObject()));
+				
+					if (obj && !obj->getRegion()->getCapability("ObjectMedia").empty())
+					{
+						LLTextureEntry *te = obj->getTE(object_face);
+
+						// can modify URL if we can modify the object or we have navigate permissions
+						bool allow_modify_url = obj->permModify() || obj->hasMediaPermission( te->getMediaData(), LLVOVolume::MEDIA_PERM_INTERACT );
+
+						if (te && allow_modify_url )
+						{
+							if (drop)
+							{
+								// object does NOT have media already
+								if ( ! te->hasMedia() )
+								{
+									// we are allowed to modify the object
+									if ( obj->permModify() )
+									{
+										// Create new media entry
+										LLSD media_data;
+										// XXX Should we really do Home URL too?
+										media_data[LLMediaEntry::HOME_URL_KEY] = url;
+										media_data[LLMediaEntry::CURRENT_URL_KEY] = url;
+										media_data[LLMediaEntry::AUTO_PLAY_KEY] = true;
+										obj->syncMediaData(object_face, media_data, true, true);
+										// XXX This shouldn't be necessary, should it ?!?
+										if (obj->getMediaImpl(object_face))
+											obj->getMediaImpl(object_face)->navigateReload();
+										obj->sendMediaDataUpdate();
+
+										result = LLWindowCallbacks::DND_COPY;
+									}
+								}
+								else 
+								// object HAS media already
+								{
+									// URL passes the whitelist
+									if (te->getMediaData()->checkCandidateUrl( url ) )
+									{
+										// just navigate to the URL
+										if (obj->getMediaImpl(object_face))
+										{
+											obj->getMediaImpl(object_face)->navigateTo(url);
+										}
+										else 
+										{
+											// This is very strange.  Navigation should
+											// happen via the Impl, but we don't have one.
+											// This sends it to the server, which /should/
+											// trigger us getting it.  Hopefully.
+											LLSD media_data;
+											media_data[LLMediaEntry::CURRENT_URL_KEY] = url;
+											obj->syncMediaData(object_face, media_data, true, true);
+											obj->sendMediaDataUpdate();
+										}
+										result = LLWindowCallbacks::DND_LINK;
+										
+									}
+								}
+								LLSelectMgr::getInstance()->unhighlightObjectOnly(mDragHoveredObject);
+								mDragHoveredObject = NULL;
+							
+							}
+							else 
+							{
+								// Check the whitelist, if there's media (otherwise just show it)
+								if (te->getMediaData() == NULL || te->getMediaData()->checkCandidateUrl(url))
+								{
+									if ( obj != mDragHoveredObject)
+									{
+										// Highlight the dragged object
+										LLSelectMgr::getInstance()->unhighlightObjectOnly(mDragHoveredObject);
+										mDragHoveredObject = obj;
+										LLSelectMgr::getInstance()->highlightObjectOnly(mDragHoveredObject);
+									}
+									result = (! te->hasMedia()) ? LLWindowCallbacks::DND_COPY : LLWindowCallbacks::DND_LINK;
+
+								}
+							}
+						}
+					}
+				}
+			}
+			break;
+			
+			case LLWindowCallbacks::DNDA_STOP_TRACKING:
+				// The cleanup case below will make sure things are unhilighted if necessary.
+			break;
+		}
+
+		if (prim_media_dnd_enabled &&
+			result == LLWindowCallbacks::DND_NONE && !mDragHoveredObject.isNull())
+		{
+			LLSelectMgr::getInstance()->unhighlightObjectOnly(mDragHoveredObject);
+			mDragHoveredObject = NULL;
+		}
+	}
+	
+	return result;
+}
+  
+BOOL LLViewerWindow::handleMiddleMouseUp(LLWindow *window,  LLCoordGL pos, MASK mask)
+{
+	BOOL down = FALSE;
+	LLVoiceClient::getInstance()->middleMouseState(false);
+ 	handleAnyMouseClick(window,pos,mask,LLMouseHandler::CLICK_MIDDLE,down);
+  
+  	// Always handled as far as the OS is concerned.
+	return TRUE;
+}
+
+// WARNING: this is potentially called multiple times per frame
+void LLViewerWindow::handleMouseMove(LLWindow *window,  LLCoordGL pos, MASK mask)
+{
+	S32 x = pos.mX;
+	S32 y = pos.mY;
+
+	x = llround((F32)x / mDisplayScale.mV[VX]);
+	y = llround((F32)y / mDisplayScale.mV[VY]);
+
+	mMouseInWindow = TRUE;
+
+	// Save mouse point for access during idle() and display()
+
+	LLCoordGL mouse_point(x, y);
+
+	if (mouse_point != mCurrentMousePoint)
+	{
+		LLUI::resetMouseIdleTimer();
+	}
+
+	saveLastMouse(mouse_point);
+
+	mWindow->showCursorFromMouseMove();
+
+	if (gAwayTimer.getElapsedTimeF32() > LLAgent::MIN_AFK_TIME
+		&& !gDisconnected)
+	{
+		gAgent.clearAFK();
+	}
+}
+
+void LLViewerWindow::handleMouseLeave(LLWindow *window)
+{
+	// Note: we won't get this if we have captured the mouse.
+	llassert( gFocusMgr.getMouseCapture() == NULL );
+	mMouseInWindow = FALSE;
+	LLToolTipMgr::instance().blockToolTips();
+}
+
+BOOL LLViewerWindow::handleCloseRequest(LLWindow *window)
+{
+	// User has indicated they want to close, but we may need to ask
+	// about modified documents.
+	LLAppViewer::instance()->userQuit();
+	// Don't quit immediately
+	return FALSE;
+}
+
+void LLViewerWindow::handleQuit(LLWindow *window)
+{
+	LLAppViewer::instance()->forceQuit();
+}
+
+void LLViewerWindow::handleResize(LLWindow *window,  S32 width,  S32 height)
+{
+	reshape(width, height);
+	mResDirty = true;
+}
+
+// The top-level window has gained focus (e.g. via ALT-TAB)
+void LLViewerWindow::handleFocus(LLWindow *window)
+{
+	gFocusMgr.setAppHasFocus(TRUE);
+	LLModalDialog::onAppFocusGained();
+
+	gAgent.onAppFocusGained();
+	LLToolMgr::getInstance()->onAppFocusGained();
+
+	// See if we're coming in with modifier keys held down
+	if (gKeyboard)
+	{
+		gKeyboard->resetMaskKeys();
+	}
+
+	// resume foreground running timer
+	// since we artifically limit framerate when not frontmost
+	gForegroundTime.unpause();
+}
+
+// The top-level window has lost focus (e.g. via ALT-TAB)
+void LLViewerWindow::handleFocusLost(LLWindow *window)
+{
+	gFocusMgr.setAppHasFocus(FALSE);
+	//LLModalDialog::onAppFocusLost();
+	LLToolMgr::getInstance()->onAppFocusLost();
+	gFocusMgr.setMouseCapture( NULL );
+
+	if (gMenuBarView)
+	{
+		// stop ALT-key access to menu
+		gMenuBarView->resetMenuTrigger();
+	}
+
+	// restore mouse cursor
+	showCursor();
+	getWindow()->setMouseClipping(FALSE);
+
+	// If losing focus while keys are down, reset them.
+	if (gKeyboard)
+	{
+		gKeyboard->resetKeys();
+	}
+
+	// pause timer that tracks total foreground running time
+	gForegroundTime.pause();
+}
+
+
+BOOL LLViewerWindow::handleTranslatedKeyDown(KEY key,  MASK mask, BOOL repeated)
+{
+	// Let the voice chat code check for its PTT key.  Note that this never affects event processing.
+	LLVoiceClient::getInstance()->keyDown(key, mask);
+	
+	if (gAwayTimer.getElapsedTimeF32() > LLAgent::MIN_AFK_TIME)
+	{
+		gAgent.clearAFK();
+	}
+
+	// *NOTE: We want to interpret KEY_RETURN later when it arrives as
+	// a Unicode char, not as a keydown.  Otherwise when client frame
+	// rate is really low, hitting return sends your chat text before
+	// it's all entered/processed.
+	if (key == KEY_RETURN && mask == MASK_NONE)
+	{
+		return FALSE;
+	}
+
+	return gViewerKeyboard.handleKey(key, mask, repeated);
+}
+
+BOOL LLViewerWindow::handleTranslatedKeyUp(KEY key,  MASK mask)
+{
+	// Let the voice chat code check for its PTT key.  Note that this never affects event processing.
+	LLVoiceClient::getInstance()->keyUp(key, mask);
+
+	return FALSE;
+}
+
+
+void LLViewerWindow::handleScanKey(KEY key, BOOL key_down, BOOL key_up, BOOL key_level)
+{
+	LLViewerJoystick::getInstance()->setCameraNeedsUpdate(true);
+	return gViewerKeyboard.scanKey(key, key_down, key_up, key_level);
+}
+
+
+
+
+BOOL LLViewerWindow::handleActivate(LLWindow *window, BOOL activated)
+{
+	if (activated)
+	{
+		mActive = true;
+		send_agent_resume();
+		gAgent.clearAFK();
+		
+		// Unmute audio
+		audio_update_volume();
+	}
+	else
+	{
+		mActive = false;
+				
+		// if the user has chosen to go Away automatically after some time, then go Away when minimizing
+		if (gSavedSettings.getS32("AFKTimeout"))
+		{
+			gAgent.setAFK();
+		}
+		
+		// SL-53351: Make sure we're not in mouselook when minimised, to prevent control issues
+		if (gAgentCamera.getCameraMode() == CAMERA_MODE_MOUSELOOK)
+		{
+			gAgentCamera.changeCameraToDefault();
+		}
+		
+		send_agent_pause();
+	
+		// Mute audio
+		audio_update_volume();
+	}
+	return TRUE;
+}
+
+BOOL LLViewerWindow::handleActivateApp(LLWindow *window, BOOL activating)
+{
+	//if (!activating) gAgentCamera.changeCameraToDefault();
+
+	LLViewerJoystick::getInstance()->setNeedsReset(true);
+	return FALSE;
+}
+
+
+void LLViewerWindow::handleMenuSelect(LLWindow *window,  S32 menu_item)
+{
+}
+
+
+BOOL LLViewerWindow::handlePaint(LLWindow *window,  S32 x,  S32 y, S32 width,  S32 height)
+{
+	// *TODO: Enable similar information output for other platforms?  DK 2011-02-18
+#if LL_WINDOWS
+	if (gHeadlessClient)
+	{
+		HWND window_handle = (HWND)window->getPlatformWindow();
+		PAINTSTRUCT ps; 
+		HDC hdc; 
+ 
+		RECT wnd_rect;
+		wnd_rect.left = 0;
+		wnd_rect.top = 0;
+		wnd_rect.bottom = 200;
+		wnd_rect.right = 500;
+
+		hdc = BeginPaint(window_handle, &ps); 
+		//SetBKColor(hdc, RGB(255, 255, 255));
+		FillRect(hdc, &wnd_rect, CreateSolidBrush(RGB(255, 255, 255)));
+
+		std::string temp_str;
+		temp_str = llformat( "FPS %3.1f Phy FPS %2.1f Time Dil %1.3f",		/* Flawfinder: ignore */
+				LLViewerStats::getInstance()->mFPSStat.getMeanPerSec(),
+				LLViewerStats::getInstance()->mSimPhysicsFPS.getPrev(0),
+				LLViewerStats::getInstance()->mSimTimeDilation.getPrev(0));
+		S32 len = temp_str.length();
+		TextOutA(hdc, 0, 0, temp_str.c_str(), len); 
+
+
+		LLVector3d pos_global = gAgent.getPositionGlobal();
+		temp_str = llformat( "Avatar pos %6.1lf %6.1lf %6.1lf", pos_global.mdV[0], pos_global.mdV[1], pos_global.mdV[2]);
+		len = temp_str.length();
+		TextOutA(hdc, 0, 25, temp_str.c_str(), len); 
+
+		TextOutA(hdc, 0, 50, "Set \"HeadlessClient FALSE\" in settings.ini file to reenable", 61);
+		EndPaint(window_handle, &ps); 
+		return TRUE;
+	}
+#endif
+	return FALSE;
+}
+
+
+void LLViewerWindow::handleScrollWheel(LLWindow *window,  S32 clicks)
+{
+	handleScrollWheel( clicks );
+}
+
+void LLViewerWindow::handleWindowBlock(LLWindow *window)
+{
+	send_agent_pause();
+}
+
+void LLViewerWindow::handleWindowUnblock(LLWindow *window)
+{
+	send_agent_resume();
+}
+
+void LLViewerWindow::handleDataCopy(LLWindow *window, S32 data_type, void *data)
+{
+	const S32 SLURL_MESSAGE_TYPE = 0;
+	switch (data_type)
+	{
+	case SLURL_MESSAGE_TYPE:
+		// received URL
+		std::string url = (const char*)data;
+		LLMediaCtrl* web = NULL;
+		const bool trusted_browser = false;
+		// don't treat slapps coming from external browsers as "clicks" as this would bypass throttling
+		if (LLURLDispatcher::dispatch(url, "", web, trusted_browser))
+		{
+			// bring window to foreground, as it has just been "launched" from a URL
+			mWindow->bringToFront();
+		}
+		break;
+	}
+}
+
+BOOL LLViewerWindow::handleTimerEvent(LLWindow *window)
+{
+	if (LLViewerJoystick::getInstance()->getOverrideCamera())
+	{
+		LLViewerJoystick::getInstance()->updateStatus();
+		return TRUE;
+	}
+	return FALSE;
+}
+
+BOOL LLViewerWindow::handleDeviceChange(LLWindow *window)
+{
+	// give a chance to use a joystick after startup (hot-plugging)
+	if (!LLViewerJoystick::getInstance()->isJoystickInitialized() )
+	{
+		LLViewerJoystick::getInstance()->init(true);
+		return TRUE;
+	}
+	return FALSE;
+}
+
+void LLViewerWindow::handlePingWatchdog(LLWindow *window, const char * msg)
+{
+	LLAppViewer::instance()->pingMainloopTimeout(msg);
+}
+
+
+void LLViewerWindow::handleResumeWatchdog(LLWindow *window)
+{
+	LLAppViewer::instance()->resumeMainloopTimeout();
+}
+
+void LLViewerWindow::handlePauseWatchdog(LLWindow *window)
+{
+	LLAppViewer::instance()->pauseMainloopTimeout();
+}
+
+//virtual
+std::string LLViewerWindow::translateString(const char* tag)
+{
+	return LLTrans::getString( std::string(tag) );
+}
+
+//virtual
+std::string LLViewerWindow::translateString(const char* tag,
+		const std::map<std::string, std::string>& args)
+{
+	// LLTrans uses a special subclass of std::string for format maps,
+	// but we must use std::map<> in these callbacks, otherwise we create
+	// a dependency between LLWindow and LLFormatMapString.  So copy the data.
+	LLStringUtil::format_map_t args_copy;
+	std::map<std::string,std::string>::const_iterator it = args.begin();
+	for ( ; it != args.end(); ++it)
+	{
+		args_copy[it->first] = it->second;
+	}
+	return LLTrans::getString( std::string(tag), args_copy);
+}
+
+//
+// Classes
+//
+LLViewerWindow::LLViewerWindow(const Params& p)
+:	mWindow(NULL),
+	mActive(true),
+	mUIVisible(true),
+	mWindowRectRaw(0, p.height, p.width, 0),
+	mWindowRectScaled(0, p.height, p.width, 0),
+	mWorldViewRectRaw(0, p.height, p.width, 0),
+	mLeftMouseDown(FALSE),
+	mMiddleMouseDown(FALSE),
+	mRightMouseDown(FALSE),
+	mMouseInWindow( FALSE ),
+	mLastMask( MASK_NONE ),
+	mToolStored( NULL ),
+	mHideCursorPermanent( FALSE ),
+	mCursorHidden(FALSE),
+	mIgnoreActivate( FALSE ),
+	mResDirty(false),
+	mStatesDirty(false),
+	mCurrResolutionIndex(0),
+	// gKeyboard is still NULL, so it doesn't do LLWindowListener any good to
+	// pass its value right now. Instead, pass it a nullary function that
+	// will, when we later need it, return the value of gKeyboard.
+	// boost::lambda::var() constructs such a functor on the fly.
+	mWindowListener(new LLWindowListener(this, boost::lambda::var(gKeyboard))),
+	mViewerWindowListener(new LLViewerWindowListener(this)),
+	mProgressView(NULL)
+{
+	LLNotificationChannel::buildChannel("VW_alerts", "Visible", LLNotificationFilters::filterBy<std::string>(&LLNotification::getType, "alert"));
+	LLNotificationChannel::buildChannel("VW_alertmodal", "Visible", LLNotificationFilters::filterBy<std::string>(&LLNotification::getType, "alertmodal"));
+
+	LLNotifications::instance().getChannel("VW_alerts")->connectChanged(&LLViewerWindow::onAlert);
+	LLNotifications::instance().getChannel("VW_alertmodal")->connectChanged(&LLViewerWindow::onAlert);
+	LLNotifications::instance().setIgnoreAllNotifications(gSavedSettings.getBOOL("IgnoreAllNotifications"));
+	llinfos << "NOTE: ALL NOTIFICATIONS THAT OCCUR WILL GET ADDED TO IGNORE LIST FOR LATER RUNS." << llendl;
+
+	// Default to application directory.
+	LLViewerWindow::sSnapshotBaseName = "Snapshot";
+	LLViewerWindow::sMovieBaseName = "SLmovie";
+	resetSnapshotLoc();
+
+	// create window
+	mWindow = LLWindowManager::createWindow(this,
+		p.title, p.name, p.x, p.y, p.width, p.height, 0,
+		p.fullscreen, 
+		gHeadlessClient,
+		gSavedSettings.getBOOL("DisableVerticalSync"),
+		!gHeadlessClient,
+		p.ignore_pixel_depth,
+		gSavedSettings.getBOOL("RenderDeferred") ? 0 : gSavedSettings.getU32("RenderFSAASamples")); //don't use window level anti-aliasing if FBOs are enabled
+
+	if (!LLViewerShaderMgr::sInitialized)
+	{ //immediately initialize shaders
+		LLViewerShaderMgr::sInitialized = TRUE;
+		LLViewerShaderMgr::instance()->setShaders();
+	}
+
+	if (NULL == mWindow)
+	{
+		LLSplashScreen::update(LLTrans::getString("StartupRequireDriverUpdate"));
+	
+		LL_WARNS("Window") << "Failed to create window, to be shutting Down, be sure your graphics driver is updated." << llendl ;
+
+		ms_sleep(5000) ; //wait for 5 seconds.
+
+		LLSplashScreen::update(LLTrans::getString("ShuttingDown"));
+#if LL_LINUX || LL_SOLARIS
+		llwarns << "Unable to create window, be sure screen is set at 32-bit color and your graphics driver is configured correctly.  See README-linux.txt or README-solaris.txt for further information."
+				<< llendl;
+#else
+		LL_WARNS("Window") << "Unable to create window, be sure screen is set at 32-bit color in Control Panels->Display->Settings"
+				<< LL_ENDL;
+#endif
+        LLAppViewer::instance()->fastQuit(1);
+	}
+	
+	if (!LLAppViewer::instance()->restoreErrorTrap())
+	{
+		LL_WARNS("Window") << " Someone took over my signal/exception handler (post createWindow)!" << LL_ENDL;
+	}
+
+	const bool do_not_enforce = false;
+	mWindow->setMinSize(p.min_width, p.min_height, do_not_enforce);  // root view not set 
+	LLCoordScreen scr;
+    mWindow->getSize(&scr);
+
+    if(p.fullscreen && ( scr.mX!=p.width || scr.mY!=p.height))
+    {
+		llwarns << "Fullscreen has forced us in to a different resolution now using "<<scr.mX<<" x "<<scr.mY<<llendl;
+		gSavedSettings.setS32("FullScreenWidth",scr.mX);
+		gSavedSettings.setS32("FullScreenHeight",scr.mY);
+    }
+
+	// Get the real window rect the window was created with (since there are various OS-dependent reasons why
+	// the size of a window or fullscreen context may have been adjusted slightly...)
+	F32 ui_scale_factor = gSavedSettings.getF32("UIScaleFactor");
+	
+	mDisplayScale.setVec(llmax(1.f / mWindow->getPixelAspectRatio(), 1.f), llmax(mWindow->getPixelAspectRatio(), 1.f));
+	mDisplayScale *= ui_scale_factor;
+	LLUI::setScaleFactor(mDisplayScale);
+
+	{
+		LLCoordWindow size;
+		mWindow->getSize(&size);
+		mWindowRectRaw.set(0, size.mY, size.mX, 0);
+		mWindowRectScaled.set(0, llround((F32)size.mY / mDisplayScale.mV[VY]), llround((F32)size.mX / mDisplayScale.mV[VX]), 0);
+	}
+	
+	LLFontManager::initClass();
+
+	//
+	// We want to set this stuff up BEFORE we initialize the pipeline, so we can turn off
+	// stuff like AGP if we think that it'll crash the viewer.
+	//
+	LL_DEBUGS("Window") << "Loading feature tables." << LL_ENDL;
+
+	LLFeatureManager::getInstance()->init();
+
+	// Initialize OpenGL Renderer
+	if (!LLFeatureManager::getInstance()->isFeatureAvailable("RenderVBOEnable") ||
+		!gGLManager.mHasVertexBufferObject)
+	{
+		gSavedSettings.setBOOL("RenderVBOEnable", FALSE);
+	}
+	LLVertexBuffer::initClass(gSavedSettings.getBOOL("RenderVBOEnable"), gSavedSettings.getBOOL("RenderVBOMappingDisable"));
+	LL_INFOS("RenderInit") << "LLVertexBuffer initialization done." << LL_ENDL ;
+	gGL.init() ;
+
+	if (LLFeatureManager::getInstance()->isSafe()
+		|| (gSavedSettings.getS32("LastFeatureVersion") != LLFeatureManager::getInstance()->getVersion())
+		|| (gSavedSettings.getString("LastGPUString") != LLFeatureManager::getInstance()->getGPUString())
+		|| (gSavedSettings.getBOOL("ProbeHardwareOnStartup")))
+	{
+		LLFeatureManager::getInstance()->applyRecommendedSettings();
+		gSavedSettings.setBOOL("ProbeHardwareOnStartup", FALSE);
+	}
+
+	if (!gGLManager.mHasDepthClamp)
+	{
+		LL_INFOS("RenderInit") << "Missing feature GL_ARB_depth_clamp. Void water might disappear in rare cases." << LL_ENDL;
+	}
+	
+	// If we crashed while initializng GL stuff last time, disable certain features
+	if (gSavedSettings.getBOOL("RenderInitError"))
+	{
+		mInitAlert = "DisplaySettingsNoShaders";
+		LLFeatureManager::getInstance()->setGraphicsLevel(0, false);
+		gSavedSettings.setU32("RenderQualityPerformance", 0);		
+	}
+		
+	// Init the image list.  Must happen after GL is initialized and before the images that
+	// LLViewerWindow needs are requested.
+	LLImageGL::initClass(LLViewerTexture::MAX_GL_IMAGE_CATEGORY) ;
+	gTextureList.init();
+	LLViewerTextureManager::init() ;
+	gBumpImageList.init();
+	
+	// Init font system, but don't actually load the fonts yet
+	// because our window isn't onscreen and they take several
+	// seconds to parse.
+	LLFontGL::initClass( gSavedSettings.getF32("FontScreenDPI"),
+								mDisplayScale.mV[VX],
+								mDisplayScale.mV[VY],
+								gDirUtilp->getAppRODataDir(),
+								LLUI::getXUIPaths());
+	
+	// Create container for all sub-views
+	LLView::Params rvp;
+	rvp.name("root");
+	rvp.rect(mWindowRectScaled);
+	rvp.mouse_opaque(false);
+	rvp.follows.flags(FOLLOWS_NONE);
+	mRootView = LLUICtrlFactory::create<LLRootView>(rvp);
+	LLUI::setRootView(mRootView);
+
+	// Make avatar head look forward at start
+	mCurrentMousePoint.mX = getWindowWidthScaled() / 2;
+	mCurrentMousePoint.mY = getWindowHeightScaled() / 2;
+
+	gShowOverlayTitle = gSavedSettings.getBOOL("ShowOverlayTitle");
+	mOverlayTitle = gSavedSettings.getString("OverlayTitle");
+	// Can't have spaces in settings.ini strings, so use underscores instead and convert them.
+	LLStringUtil::replaceChar(mOverlayTitle, '_', ' ');
+
+	// sync the keyboard's setting with the saved setting
+	gSavedSettings.getControl("NumpadControl")->firePropertyChanged();
+
+	mDebugText = new LLDebugText(this);
+
+	mWorldViewRectScaled = calcScaledRect(mWorldViewRectRaw, mDisplayScale);
+}
+
+void LLViewerWindow::initGLDefaults()
+{
+	gGL.setSceneBlendType(LLRender::BT_ALPHA);
+
+	if (!LLGLSLShader::sNoFixedFunction)
+	{ //initialize fixed function state
+		glColorMaterial( GL_FRONT_AND_BACK, GL_AMBIENT_AND_DIFFUSE );
+
+		glMaterialfv(GL_FRONT_AND_BACK,GL_AMBIENT,LLColor4::black.mV);
+		glMaterialfv(GL_FRONT_AND_BACK,GL_DIFFUSE,LLColor4::white.mV);
+
+		// lights for objects
+		glShadeModel( GL_SMOOTH );
+
+		gGL.getTexUnit(0)->enable(LLTexUnit::TT_TEXTURE);
+		gGL.getTexUnit(0)->setTextureBlendType(LLTexUnit::TB_MULT);
+	}
+
+	glPixelStorei(GL_PACK_ALIGNMENT,1);
+	glPixelStorei(GL_UNPACK_ALIGNMENT,1);
+
+	gGL.setAmbientLightColor(LLColor4::black);
+		
+	glCullFace(GL_BACK);
+
+	// RN: Need this for translation and stretch manip.
+	gBox.prerender();
+}
+
+struct MainPanel : public LLPanel
+{
+};
+
+void LLViewerWindow::initBase()
+{
+	S32 height = getWindowHeightScaled();
+	S32 width = getWindowWidthScaled();
+
+	LLRect full_window(0, height, width, 0);
+
+	////////////////////
+	//
+	// Set the gamma
+	//
+
+	F32 gamma = gSavedSettings.getF32("RenderGamma");
+	if (gamma != 0.0f)
+	{
+		getWindow()->setGamma(gamma);
+	}
+
+	// Create global views
+
+	// Create the floater view at the start so that other views can add children to it. 
+	// (But wait to add it as a child of the root view so that it will be in front of the 
+	// other views.)
+	MainPanel* main_view = new MainPanel();
+	main_view->buildFromFile("main_view.xml");
+	main_view->setShape(full_window);
+	getRootView()->addChild(main_view);
+
+	// placeholder widget that controls where "world" is rendered
+	mWorldViewPlaceholder = main_view->getChildView("world_view_rect")->getHandle();
+	mPopupView = main_view->getChild<LLPopupView>("popup_holder");
+	mHintHolder = main_view->getChild<LLView>("hint_holder")->getHandle();
+	mLoginPanelHolder = main_view->getChild<LLView>("login_panel_holder")->getHandle();
+
+	// Create the toolbar view
+	// Get a pointer to the toolbar view holder
+	LLPanel* panel_holder = main_view->getChild<LLPanel>("toolbar_view_holder");
+	// Load the toolbar view from file 
+	gToolBarView = LLUICtrlFactory::getInstance()->createFromFile<LLToolBarView>("panel_toolbar_view.xml", panel_holder, LLDefaultChildRegistry::instance());
+	gToolBarView->setShape(panel_holder->getLocalRect());
+	// Hide the toolbars for the moment: we'll make them visible after logging in world (see LLViewerWindow::initWorldUI())
+	gToolBarView->setVisible(FALSE);
+
+	// Constrain floaters to inside the menu and status bar regions.
+	gFloaterView = main_view->getChild<LLFloaterView>("Floater View");
+	gFloaterView->setFloaterSnapView(main_view->getChild<LLView>("floater_snap_region")->getHandle());
+	gSnapshotFloaterView = main_view->getChild<LLSnapshotFloaterView>("Snapshot Floater View");
+	
+
+	// Console
+	llassert( !gConsole );
+	LLConsole::Params cp;
+	cp.name("console");
+	cp.max_lines(gSavedSettings.getS32("ConsoleBufferSize"));
+	cp.rect(getChatConsoleRect());
+	cp.persist_time(gSavedSettings.getF32("ChatPersistTime"));
+	cp.font_size_index(gSavedSettings.getS32("ChatFontSize"));
+	cp.follows.flags(FOLLOWS_LEFT | FOLLOWS_RIGHT | FOLLOWS_BOTTOM);
+	gConsole = LLUICtrlFactory::create<LLConsole>(cp);
+	getRootView()->addChild(gConsole);
+
+	// optionally forward warnings to chat console/chat floater
+	// for qa runs and dev builds
+#if  !LL_RELEASE_FOR_DOWNLOAD
+	LLError::addRecorder(RecordToChatConsole::getInstance());
+#else
+	if(gSavedSettings.getBOOL("QAMode"))
+	{
+		LLError::addRecorder(RecordToChatConsole::getInstance());
+	}
+#endif
+
+	gDebugView = getRootView()->getChild<LLDebugView>("DebugView");
+	gDebugView->init();
+	gToolTipView = getRootView()->getChild<LLToolTipView>("tooltip view");
+
+	// Initialize busy response message when logged in
+	LLAppViewer::instance()->setOnLoginCompletedCallback(boost::bind(&LLFloaterPreference::initBusyResponse));
+
+	// Add the progress bar view (startup view), which overrides everything
+	mProgressView = getRootView()->findChild<LLProgressView>("progress_view");
+	setShowProgress(FALSE);
+	setProgressCancelButtonVisible(FALSE);
+
+	gMenuHolder = getRootView()->getChild<LLViewerMenuHolderGL>("Menu Holder");
+
+	LLMenuGL::sMenuContainer = gMenuHolder;
+
+}
+
+void LLViewerWindow::initWorldUI()
+{
+	S32 height = mRootView->getRect().getHeight();
+	S32 width = mRootView->getRect().getWidth();
+	LLRect full_window(0, height, width, 0);
+
+
+	gIMMgr = LLIMMgr::getInstance();
+
+	//getRootView()->sendChildToFront(gFloaterView);
+	//getRootView()->sendChildToFront(gSnapshotFloaterView);
+
+	LLPanel* chiclet_container = getRootView()->getChild<LLPanel>("chiclet_container");
+	LLChicletBar* chiclet_bar = LLChicletBar::getInstance();
+	chiclet_bar->setShape(chiclet_container->getLocalRect());
+	chiclet_bar->setFollowsAll();
+	chiclet_container->addChild(chiclet_bar);
+	chiclet_container->setVisible(TRUE);
+
+	LLRect morph_view_rect = full_window;
+	morph_view_rect.stretch( -STATUS_BAR_HEIGHT );
+	morph_view_rect.mTop = full_window.mTop - 32;
+	LLMorphView::Params mvp;
+	mvp.name("MorphView");
+	mvp.rect(morph_view_rect);
+	mvp.visible(false);
+	gMorphView = LLUICtrlFactory::create<LLMorphView>(mvp);
+	getRootView()->addChild(gMorphView);
+
+	LLWorldMapView::initClass();
+	
+	// Force gFloaterWorldMap to initialize
+	LLFloaterReg::getInstance("world_map");
+
+	// Force gFloaterTools to initialize
+	LLFloaterReg::getInstance("build");
+	LLFloaterReg::hideInstance("build");
+
+	// Status bar
+	LLPanel* status_bar_container = getRootView()->getChild<LLPanel>("status_bar_container");
+	gStatusBar = new LLStatusBar(status_bar_container->getLocalRect());
+	gStatusBar->setFollowsAll();
+	gStatusBar->setShape(status_bar_container->getLocalRect());
+	// sync bg color with menu bar
+	gStatusBar->setBackgroundColor( gMenuBarView->getBackgroundColor().get() );
+	status_bar_container->addChildInBack(gStatusBar);
+	status_bar_container->setVisible(TRUE);
+
+	// Navigation bar
+	LLPanel* nav_bar_container = getRootView()->getChild<LLPanel>("nav_bar_container");
+
+	LLNavigationBar* navbar = LLNavigationBar::getInstance();
+	navbar->setShape(nav_bar_container->getLocalRect());
+	navbar->setBackgroundColor(gMenuBarView->getBackgroundColor().get());
+	nav_bar_container->addChild(navbar);
+	nav_bar_container->setVisible(TRUE);
+	
+	if (!gSavedSettings.getBOOL("ShowNavbarNavigationPanel"))
+	{
+		navbar->setVisible(FALSE);
+	}
+
+	// Top Info bar
+	LLPanel* topinfo_bar_container = getRootView()->getChild<LLPanel>("topinfo_bar_container");
+	LLPanelTopInfoBar* topinfo_bar = LLPanelTopInfoBar::getInstance();
+
+	topinfo_bar->setShape(topinfo_bar_container->getLocalRect());
+
+	topinfo_bar_container->addChild(topinfo_bar);
+	topinfo_bar_container->setVisible(TRUE);
+
+	if (!gSavedSettings.getBOOL("ShowMiniLocationPanel"))
+	{
+		topinfo_bar->setVisible(FALSE);
+	}
+
+	if ( gHUDView == NULL )
+	{
+		LLRect hud_rect = full_window;
+		hud_rect.mBottom += 50;
+		if (gMenuBarView && gMenuBarView->isInVisibleChain())
+		{
+			hud_rect.mTop -= gMenuBarView->getRect().getHeight();
+		}
+		gHUDView = new LLHUDView(hud_rect);
+		getRootView()->addChild(gHUDView);
+	}
+
+	LLPanel* panel_ssf_container = getRootView()->getChild<LLPanel>("stand_stop_flying_container");
+	LLPanelStandStopFlying* panel_stand_stop_flying	= LLPanelStandStopFlying::getInstance();
+	panel_ssf_container->addChild(panel_stand_stop_flying);
+	panel_ssf_container->setVisible(TRUE);
+
+	// Load and make the toolbars visible
+	// Note: we need to load the toolbars only *after* the user is logged in and IW
+	if (gToolBarView)
+	{
+		gToolBarView->loadToolbars();
+		gToolBarView->setVisible(TRUE);
+	}
+
+	LLMediaCtrl* destinations = LLFloaterReg::getInstance("destinations")->getChild<LLMediaCtrl>("destination_guide_contents");
+	if (destinations)
+	{
+		destinations->setErrorPageURL(gSavedSettings.getString("GenericErrorPageURL"));
+		std::string url = gSavedSettings.getString("DestinationGuideURL");
+		url = LLWeb::expandURLSubstitutions(url, LLSD());
+		destinations->navigateTo(url, "text/html");
+	}
+	LLMediaCtrl* avatar_picker = LLFloaterReg::getInstance("avatar")->findChild<LLMediaCtrl>("avatar_picker_contents");
+	if (avatar_picker)
+	{
+		avatar_picker->setErrorPageURL(gSavedSettings.getString("GenericErrorPageURL"));
+		std::string url = gSavedSettings.getString("AvatarPickerURL");
+		url = LLWeb::expandURLSubstitutions(url, LLSD());
+		avatar_picker->navigateTo(url, "text/html");
+	}
+}
+
+// Destroy the UI
+void LLViewerWindow::shutdownViews()
+{
+	// clean up warning logger
+	LLError::removeRecorder(RecordToChatConsole::getInstance());
+
+	delete mDebugText;
+	mDebugText = NULL;
+	
+	// Cleanup global views
+	if (gMorphView)
+	{
+		gMorphView->setVisible(FALSE);
+	}
+
+	// DEV-40930: Clear sModalStack. Otherwise, any LLModalDialog left open
+	// will crump with LL_ERRS.
+	LLModalDialog::shutdownModals();
+	
+	// destroy the nav bar, not currently part of gViewerWindow
+	// *TODO: Make LLNavigationBar part of gViewerWindow
+	if (LLNavigationBar::instanceExists())
+	{
+		delete LLNavigationBar::getInstance();
+	}
+
+	// destroy menus after instantiating navbar above, as it needs
+	// access to gMenuHolder
+	cleanup_menus();
+
+	// Delete all child views.
+	delete mRootView;
+	mRootView = NULL;
+
+	// Automatically deleted as children of mRootView.  Fix the globals.
+	gStatusBar = NULL;
+	gIMMgr = NULL;
+	gToolTipView = NULL;
+
+	gToolBarView = NULL;
+	gFloaterView = NULL;
+	gMorphView = NULL;
+
+	gHUDView = NULL;
+}
+
+void LLViewerWindow::shutdownGL()
+{
+	//--------------------------------------------------------
+	// Shutdown GL cleanly.  Order is very important here.
+	//--------------------------------------------------------
+	LLFontGL::destroyDefaultFonts();
+	LLFontManager::cleanupClass();
+	stop_glerror();
+
+	gSky.cleanup();
+	stop_glerror();
+
+	LLWearableList::instance().cleanup() ;
+
+	gTextureList.shutdown();
+	stop_glerror();
+
+	gBumpImageList.shutdown();
+	stop_glerror();
+
+	LLWorldMapView::cleanupTextures();
+
+	llinfos << "Cleaning up pipeline" << llendl;
+	gPipeline.cleanup();
+	stop_glerror();
+
+	LLViewerTextureManager::cleanup() ;
+	LLImageGL::cleanupClass() ;
+
+	llinfos << "All textures and llimagegl images are destroyed!" << llendl ;
+
+	llinfos << "Cleaning up select manager" << llendl;
+	LLSelectMgr::getInstance()->cleanup();	
+
+	llinfos << "Stopping GL during shutdown" << llendl;
+	stopGL(FALSE);
+	stop_glerror();
+
+	gGL.shutdown();
+
+	LLVertexBuffer::cleanupClass();
+
+	llinfos << "LLVertexBuffer cleaned." << llendl ;
+}
+
+// shutdownViews() and shutdownGL() need to be called first
+LLViewerWindow::~LLViewerWindow()
+{
+	llinfos << "Destroying Window" << llendl;
+	destroyWindow();
+
+	delete mDebugText;
+	mDebugText = NULL;
+}
+
+
+void LLViewerWindow::setCursor( ECursorType c )
+{
+	mWindow->setCursor( c );
+}
+
+void LLViewerWindow::showCursor()
+{
+	mWindow->showCursor();
+	
+	mCursorHidden = FALSE;
+}
+
+void LLViewerWindow::hideCursor()
+{
+	// And hide the cursor
+	mWindow->hideCursor();
+
+	mCursorHidden = TRUE;
+}
+
+void LLViewerWindow::sendShapeToSim()
+{
+	LLMessageSystem* msg = gMessageSystem;
+	if(!msg) return;
+	msg->newMessageFast(_PREHASH_AgentHeightWidth);
+	msg->nextBlockFast(_PREHASH_AgentData);
+	msg->addUUIDFast(_PREHASH_AgentID, gAgent.getID());
+	msg->addUUIDFast(_PREHASH_SessionID, gAgent.getSessionID());
+	msg->addU32Fast(_PREHASH_CircuitCode, gMessageSystem->mOurCircuitCode);
+	msg->nextBlockFast(_PREHASH_HeightWidthBlock);
+	msg->addU32Fast(_PREHASH_GenCounter, 0);
+	U16 height16 = (U16) mWorldViewRectRaw.getHeight();
+	U16 width16 = (U16) mWorldViewRectRaw.getWidth();
+	msg->addU16Fast(_PREHASH_Height, height16);
+	msg->addU16Fast(_PREHASH_Width, width16);
+	gAgent.sendReliableMessage();
+}
+
+// Must be called after window is created to set up agent
+// camera variables and UI variables.
+void LLViewerWindow::reshape(S32 width, S32 height)
+{
+	// Destroying the window at quit time generates spurious
+	// reshape messages.  We don't care about these, and we
+	// don't want to send messages because the message system
+	// may have been destructed.
+	if (!LLApp::isExiting())
+	{
+		gWindowResized = TRUE;
+
+		// update our window rectangle
+		mWindowRectRaw.mRight = mWindowRectRaw.mLeft + width;
+		mWindowRectRaw.mTop = mWindowRectRaw.mBottom + height;
+
+		//glViewport(0, 0, width, height );
+
+		if (height > 0)
+		{ 
+			LLViewerCamera::getInstance()->setViewHeightInPixels( mWorldViewRectRaw.getHeight() );
+			LLViewerCamera::getInstance()->setAspect( getWorldViewAspectRatio() );
+		}
+
+		calcDisplayScale();
+	
+		BOOL display_scale_changed = mDisplayScale != LLUI::sGLScaleFactor;
+		LLUI::setScaleFactor(mDisplayScale);
+
+		// update our window rectangle
+		mWindowRectScaled.mRight = mWindowRectScaled.mLeft + llround((F32)width / mDisplayScale.mV[VX]);
+		mWindowRectScaled.mTop = mWindowRectScaled.mBottom + llround((F32)height / mDisplayScale.mV[VY]);
+
+		setup2DViewport();
+
+		// Inform lower views of the change
+		// round up when converting coordinates to make sure there are no gaps at edge of window
+		LLView::sForceReshape = display_scale_changed;
+		mRootView->reshape(llceil((F32)width / mDisplayScale.mV[VX]), llceil((F32)height / mDisplayScale.mV[VY]));
+		LLView::sForceReshape = FALSE;
+
+		// clear font width caches
+		if (display_scale_changed)
+		{
+			LLHUDObject::reshapeAll();
+		}
+
+		sendShapeToSim();
+
+		// store new settings for the mode we are in, regardless
+		BOOL maximized = mWindow->getMaximized();
+		gSavedSettings.setBOOL("WindowMaximized", maximized);
+
+		if (!maximized)
+		{
+			U32 min_window_width=gSavedSettings.getU32("MinWindowWidth");
+			U32 min_window_height=gSavedSettings.getU32("MinWindowHeight");
+			// tell the OS specific window code about min window size
+			mWindow->setMinSize(min_window_width, min_window_height);
+
+			// Only save size if not maximized
+			gSavedSettings.setU32("WindowWidth", mWindowRectRaw.getWidth());
+			gSavedSettings.setU32("WindowHeight", mWindowRectRaw.getHeight());
+		}
+
+		LLViewerStats::getInstance()->setStat(LLViewerStats::ST_WINDOW_WIDTH, (F64)width);
+		LLViewerStats::getInstance()->setStat(LLViewerStats::ST_WINDOW_HEIGHT, (F64)height);
+	}
+}
+
+
+// Hide normal UI when a logon fails
+void LLViewerWindow::setNormalControlsVisible( BOOL visible )
+{
+	if(LLChicletBar::instanceExists())
+	{
+		LLChicletBar::getInstance()->setVisible(visible);
+		LLChicletBar::getInstance()->setEnabled(visible);
+	}
+
+	if ( gMenuBarView )
+	{
+		gMenuBarView->setVisible( visible );
+		gMenuBarView->setEnabled( visible );
+
+		// ...and set the menu color appropriately.
+		setMenuBackgroundColor(gAgent.getGodLevel() > GOD_NOT, 
+			LLGridManager::getInstance()->isInProductionGrid());
+	}
+        
+	if ( gStatusBar )
+	{
+		gStatusBar->setVisible( visible );	
+		gStatusBar->setEnabled( visible );	
+	}
+	
+	LLNavigationBar* navbarp = LLUI::getRootView()->findChild<LLNavigationBar>("navigation_bar");
+	if (navbarp)
+	{
+		// when it's time to show navigation bar we need to ensure that the user wants to see it
+		// i.e. ShowNavbarNavigationPanel option is true
+		navbarp->setVisible( visible && gSavedSettings.getBOOL("ShowNavbarNavigationPanel") );
+	}
+}
+
+void LLViewerWindow::setMenuBackgroundColor(bool god_mode, bool dev_grid)
+{
+    LLSD args;
+    LLColor4 new_bg_color;
+
+	// no l10n problem because channel is always an english string
+	std::string channel = LLVersionInfo::getChannel();
+	bool isProject = (channel.find("Project") != std::string::npos);
+	
+	// god more important than project, proj more important than grid
+    if(god_mode && LLGridManager::getInstance()->isInProductionGrid())
+    {
+        new_bg_color = LLUIColorTable::instance().getColor( "MenuBarGodBgColor" );
+    }
+    else if(god_mode && !LLGridManager::getInstance()->isInProductionGrid())
+    {
+        new_bg_color = LLUIColorTable::instance().getColor( "MenuNonProductionGodBgColor" );
+    }
+	else if (!god_mode && isProject)
+	{
+		new_bg_color = LLUIColorTable::instance().getColor( "MenuBarProjectBgColor" );
+    }
+    else if(!god_mode && !LLGridManager::getInstance()->isInProductionGrid())
+    {
+        new_bg_color = LLUIColorTable::instance().getColor( "MenuNonProductionBgColor" );
+    }
+    else 
+    {
+        new_bg_color = LLUIColorTable::instance().getColor( "MenuBarBgColor" );
+    }
+
+    if(gMenuBarView)
+    {
+        gMenuBarView->setBackgroundColor( new_bg_color );
+    }
+
+    if(gStatusBar)
+    {
+        gStatusBar->setBackgroundColor( new_bg_color );
+    }
+}
+
+void LLViewerWindow::drawDebugText()
+{
+	gGL.color4f(1,1,1,1);
+	gGL.pushMatrix();
+	gGL.pushUIMatrix();
+	if (LLGLSLShader::sNoFixedFunction)
+	{
+		gUIProgram.bind();
+	}
+	{
+		// scale view by UI global scale factor and aspect ratio correction factor
+		gGL.scaleUI(mDisplayScale.mV[VX], mDisplayScale.mV[VY], 1.f);
+		mDebugText->draw();
+	}
+	gGL.popUIMatrix();
+	gGL.popMatrix();
+
+	gGL.flush();
+	if (LLGLSLShader::sNoFixedFunction)
+	{
+		gUIProgram.unbind();
+	}
+}
+
+void LLViewerWindow::draw()
+{
+	
+//#if LL_DEBUG
+	LLView::sIsDrawing = TRUE;
+//#endif
+	stop_glerror();
+	
+	LLUI::setLineWidth(1.f);
+
+	LLUI::setLineWidth(1.f);
+	// Reset any left-over transforms
+	gGL.matrixMode(LLRender::MM_MODELVIEW);
+	
+	gGL.loadIdentity();
+
+	//S32 screen_x, screen_y;
+
+	if (!gSavedSettings.getBOOL("RenderUIBuffer"))
+	{
+		LLUI::sDirtyRect = getWindowRectScaled();
+	}
+
+	// HACK for timecode debugging
+	if (gSavedSettings.getBOOL("DisplayTimecode"))
+	{
+		// draw timecode block
+		std::string text;
+
+		gGL.loadIdentity();
+
+		microsecondsToTimecodeString(gFrameTime,text);
+		const LLFontGL* font = LLFontGL::getFontSansSerif();
+		font->renderUTF8(text, 0,
+						llround((getWindowWidthScaled()/2)-100.f),
+						llround((getWindowHeightScaled()-60.f)),
+			LLColor4( 1.f, 1.f, 1.f, 1.f ),
+			LLFontGL::LEFT, LLFontGL::TOP);
+	}
+
+	// Draw all nested UI views.
+	// No translation needed, this view is glued to 0,0
+
+	if (LLGLSLShader::sNoFixedFunction)
+	{
+		gUIProgram.bind();
+	}
+
+	gGL.pushMatrix();
+	LLUI::pushMatrix();
+	{
+		
+		// scale view by UI global scale factor and aspect ratio correction factor
+		gGL.scaleUI(mDisplayScale.mV[VX], mDisplayScale.mV[VY], 1.f);
+
+		LLVector2 old_scale_factor = LLUI::sGLScaleFactor;
+		// apply camera zoom transform (for high res screenshots)
+		F32 zoom_factor = LLViewerCamera::getInstance()->getZoomFactor();
+		S16 sub_region = LLViewerCamera::getInstance()->getZoomSubRegion();
+		if (zoom_factor > 1.f)
+		{
+			//decompose subregion number to x and y values
+			int pos_y = sub_region / llceil(zoom_factor);
+			int pos_x = sub_region - (pos_y*llceil(zoom_factor));
+			// offset for this tile
+			gGL.translatef((F32)getWindowWidthScaled() * -(F32)pos_x, 
+						(F32)getWindowHeightScaled() * -(F32)pos_y, 
+						0.f);
+			gGL.scalef(zoom_factor, zoom_factor, 1.f);
+			LLUI::sGLScaleFactor *= zoom_factor;
+		}
+
+		// Draw tool specific overlay on world
+		LLToolMgr::getInstance()->getCurrentTool()->draw();
+
+		if( gAgentCamera.cameraMouselook() || LLFloaterCamera::inFreeCameraMode() )
+		{
+			drawMouselookInstructions();
+			stop_glerror();
+		}
+
+		// Draw all nested UI views.
+		// No translation needed, this view is glued to 0,0
+		mRootView->draw();
+
+		if (LLView::sDebugRects)
+		{
+			gToolTipView->drawStickyRect();
+		}
+
+		// Draw optional on-top-of-everyone view
+		LLUICtrl* top_ctrl = gFocusMgr.getTopCtrl();
+		if (top_ctrl && top_ctrl->getVisible())
+		{
+			S32 screen_x, screen_y;
+			top_ctrl->localPointToScreen(0, 0, &screen_x, &screen_y);
+
+			gGL.matrixMode(LLRender::MM_MODELVIEW);
+			LLUI::pushMatrix();
+			LLUI::translate( (F32) screen_x, (F32) screen_y, 0.f);
+			top_ctrl->draw();	
+			LLUI::popMatrix();
+		}
+
+
+		if( gShowOverlayTitle && !mOverlayTitle.empty() )
+		{
+			// Used for special titles such as "Second Life - Special E3 2003 Beta"
+			const S32 DIST_FROM_TOP = 20;
+			LLFontGL::getFontSansSerifBig()->renderUTF8(
+				mOverlayTitle, 0,
+				llround( getWindowWidthScaled() * 0.5f),
+				getWindowHeightScaled() - DIST_FROM_TOP,
+				LLColor4(1, 1, 1, 0.4f),
+				LLFontGL::HCENTER, LLFontGL::TOP);
+		}
+
+		LLUI::sGLScaleFactor = old_scale_factor;
+	}
+	LLUI::popMatrix();
+	gGL.popMatrix();
+
+	if (LLGLSLShader::sNoFixedFunction)
+	{
+		gUIProgram.unbind();
+	}
+
+//#if LL_DEBUG
+	LLView::sIsDrawing = FALSE;
+//#endif
+}
+
+// Takes a single keydown event, usually when UI is visible
+BOOL LLViewerWindow::handleKey(KEY key, MASK mask)
+{
+	// hide tooltips on keypress
+	LLToolTipMgr::instance().blockToolTips();
+
+	if (gFocusMgr.getKeyboardFocus() 
+		&& !(mask & (MASK_CONTROL | MASK_ALT))
+		&& !gFocusMgr.getKeystrokesOnly())
+	{
+		// We have keyboard focus, and it's not an accelerator
+		if (key < 0x80)
+		{
+			// Not a special key, so likely (we hope) to generate a character.  Let it fall through to character handler first.
+			return (gFocusMgr.getKeyboardFocus() != NULL);
+		}
+	}
+
+	// let menus handle navigation keys for navigation
+	if ((gMenuBarView && gMenuBarView->handleKey(key, mask, TRUE))
+		||(gLoginMenuBarView && gLoginMenuBarView->handleKey(key, mask, TRUE))
+		||(gMenuHolder && gMenuHolder->handleKey(key, mask, TRUE)))
+	{
+		return TRUE;
+	}
+
+	LLFocusableElement* keyboard_focus = gFocusMgr.getKeyboardFocus();
+
+	// give menus a chance to handle modified (Ctrl, Alt) shortcut keys before current focus 
+	// as long as focus isn't locked
+	if (mask & (MASK_CONTROL | MASK_ALT) && !gFocusMgr.focusLocked())
+	{
+		// Check the current floater's menu first, if it has one.
+		if (gFocusMgr.keyboardFocusHasAccelerators()
+			&& keyboard_focus 
+			&& keyboard_focus->handleKey(key,mask,FALSE))
+		{
+			return TRUE;
+		}
+
+		if ((gMenuBarView && gMenuBarView->handleAcceleratorKey(key, mask))
+			||(gLoginMenuBarView && gLoginMenuBarView->handleAcceleratorKey(key, mask)))
+		{
+			return TRUE;
+		}
+	}
+
+	// give floaters first chance to handle TAB key
+	// so frontmost floater gets focus
+	// if nothing has focus, go to first or last UI element as appropriate
+	if (key == KEY_TAB && (mask & MASK_CONTROL || gFocusMgr.getKeyboardFocus() == NULL))
+	{
+		if (gMenuHolder) gMenuHolder->hideMenus();
+
+		// if CTRL-tabbing (and not just TAB with no focus), go into window cycle mode
+		gFloaterView->setCycleMode((mask & MASK_CONTROL) != 0);
+
+		// do CTRL-TAB and CTRL-SHIFT-TAB logic
+		if (mask & MASK_SHIFT)
+		{
+			mRootView->focusPrevRoot();
+		}
+		else
+		{
+			mRootView->focusNextRoot();
+		}
+		return TRUE;
+	}
+	// hidden edit menu for cut/copy/paste
+	if (gEditMenu && gEditMenu->handleAcceleratorKey(key, mask))
+	{
+		return TRUE;
+	}
+
+	// Traverses up the hierarchy
+	if( keyboard_focus )
+	{
+		LLNearbyChatBar* nearby_chat = LLFloaterReg::findTypedInstance<LLNearbyChatBar>("chat_bar");
+
+		if (nearby_chat)
+		{
+			LLLineEditor* chat_editor = nearby_chat->getChatBox();
+		
+		// arrow keys move avatar while chatting hack
+		if (chat_editor && chat_editor->hasFocus())
+		{
+			// If text field is empty, there's no point in trying to move
+			// cursor with arrow keys, so allow movement
+			if (chat_editor->getText().empty() 
+				|| gSavedSettings.getBOOL("ArrowKeysAlwaysMove"))
+			{
+				// let Control-Up and Control-Down through for chat line history,
+				if (!(key == KEY_UP && mask == MASK_CONTROL)
+					&& !(key == KEY_DOWN && mask == MASK_CONTROL))
+				{
+					switch(key)
+					{
+					case KEY_LEFT:
+					case KEY_RIGHT:
+					case KEY_UP:
+					case KEY_DOWN:
+					case KEY_PAGE_UP:
+					case KEY_PAGE_DOWN:
+					case KEY_HOME:
+						// when chatbar is empty or ArrowKeysAlwaysMove set,
+						// pass arrow keys on to avatar...
+						return FALSE;
+					default:
+						break;
+					}
+				}
+			}
+		}
+		}
+		if (keyboard_focus->handleKey(key, mask, FALSE))
+		{
+			return TRUE;
+		}
+	}
+
+	if( LLToolMgr::getInstance()->getCurrentTool()->handleKey(key, mask) )
+	{
+		return TRUE;
+	}
+
+	// Try for a new-format gesture
+	if (LLGestureMgr::instance().triggerGesture(key, mask))
+	{
+		return TRUE;
+	}
+
+	// See if this is a gesture trigger.  If so, eat the key and
+	// don't pass it down to the menus.
+	if (gGestureList.trigger(key, mask))
+	{
+		return TRUE;
+	}
+
+	// If "Pressing letter keys starts local chat" option is selected, we are not in mouselook, 
+	// no view has keyboard focus, this is a printable character key (and no modifier key is 
+	// pressed except shift), then give focus to nearby chat (STORM-560)
+	if ( gSavedSettings.getS32("LetterKeysFocusChatBar") && !gAgentCamera.cameraMouselook() && 
+		!keyboard_focus && key < 0x80 && (mask == MASK_NONE || mask == MASK_SHIFT) )
+	{
+		LLLineEditor* chat_editor = LLFloaterReg::getTypedInstance<LLNearbyChatBar>("chat_bar")->getChatBox();
+		if (chat_editor)
+		{
+			// passing NULL here, character will be added later when it is handled by character handler.
+			LLNearbyChatBar::getInstance()->startChat(NULL);
+			return TRUE;
+		}
+	}
+
+	// give menus a chance to handle unmodified accelerator keys
+	if ((gMenuBarView && gMenuBarView->handleAcceleratorKey(key, mask))
+		||(gLoginMenuBarView && gLoginMenuBarView->handleAcceleratorKey(key, mask)))
+	{
+		return TRUE;
+	}
+
+	// don't pass keys on to world when something in ui has focus
+	return gFocusMgr.childHasKeyboardFocus(mRootView) 
+		|| LLMenuGL::getKeyboardMode() 
+		|| (gMenuBarView && gMenuBarView->getHighlightedItem() && gMenuBarView->getHighlightedItem()->isActive());
+}
+
+
+BOOL LLViewerWindow::handleUnicodeChar(llwchar uni_char, MASK mask)
+{
+	// HACK:  We delay processing of return keys until they arrive as a Unicode char,
+	// so that if you're typing chat text at low frame rate, we don't send the chat
+	// until all keystrokes have been entered. JC
+	// HACK: Numeric keypad <enter> on Mac is Unicode 3
+	// HACK: Control-M on Windows is Unicode 13
+	if ((uni_char == 13 && mask != MASK_CONTROL)
+		|| (uni_char == 3 && mask == MASK_NONE))
+	{
+		return gViewerKeyboard.handleKey(KEY_RETURN, mask, gKeyboard->getKeyRepeated(KEY_RETURN));
+	}
+
+	// let menus handle navigation (jump) keys
+	if (gMenuBarView && gMenuBarView->handleUnicodeChar(uni_char, TRUE))
+	{
+		return TRUE;
+	}
+
+	// Traverses up the hierarchy
+	LLFocusableElement* keyboard_focus = gFocusMgr.getKeyboardFocus();
+	if( keyboard_focus )
+	{
+		if (keyboard_focus->handleUnicodeChar(uni_char, FALSE))
+		{
+			return TRUE;
+		}
+
+		//// Topmost view gets a chance before the hierarchy
+		//LLUICtrl* top_ctrl = gFocusMgr.getTopCtrl();
+		//if (top_ctrl && top_ctrl->handleUnicodeChar( uni_char, FALSE ) )
+		//{
+		//	return TRUE;
+		//}
+
+		return TRUE;
+	}
+
+	return FALSE;
+}
+
+
+void LLViewerWindow::handleScrollWheel(S32 clicks)
+{
+	LLView::sMouseHandlerMessage.clear();
+
+	LLUI::resetMouseIdleTimer();
+	
+	LLMouseHandler* mouse_captor = gFocusMgr.getMouseCapture();
+	if( mouse_captor )
+	{
+		S32 local_x;
+		S32 local_y;
+		mouse_captor->screenPointToLocal( mCurrentMousePoint.mX, mCurrentMousePoint.mY, &local_x, &local_y );
+		mouse_captor->handleScrollWheel(local_x, local_y, clicks);
+		if (LLView::sDebugMouseHandling)
+		{
+			llinfos << "Scroll Wheel handled by captor " << mouse_captor->getName() << llendl;
+		}
+		return;
+	}
+
+	LLUICtrl* top_ctrl = gFocusMgr.getTopCtrl();
+	if (top_ctrl)
+	{
+		S32 local_x;
+		S32 local_y;
+		top_ctrl->screenPointToLocal( mCurrentMousePoint.mX, mCurrentMousePoint.mY, &local_x, &local_y );
+		if (top_ctrl->handleScrollWheel(local_x, local_y, clicks)) return;
+	}
+
+	if (mRootView->handleScrollWheel(mCurrentMousePoint.mX, mCurrentMousePoint.mY, clicks) )
+	{
+		if (LLView::sDebugMouseHandling)
+		{
+			llinfos << "Scroll Wheel" << LLView::sMouseHandlerMessage << llendl;
+		}
+		return;
+	}
+	else if (LLView::sDebugMouseHandling)
+	{
+		llinfos << "Scroll Wheel not handled by view" << llendl;
+	}
+
+	// Zoom the camera in and out behavior
+
+	if(top_ctrl == 0 
+		&& getWorldViewRectScaled().pointInRect(mCurrentMousePoint.mX, mCurrentMousePoint.mY) 
+		&& gAgentCamera.isInitialized())
+		gAgentCamera.handleScrollWheel(clicks);
+
+	return;
+}
+
+void LLViewerWindow::addPopup(LLView* popup)
+{
+	if (mPopupView)
+	{
+		mPopupView->addPopup(popup);
+	}
+}
+
+void LLViewerWindow::removePopup(LLView* popup)
+{
+	if (mPopupView)
+	{
+		mPopupView->removePopup(popup);
+	}
+}
+
+void LLViewerWindow::clearPopups()
+{
+	if (mPopupView)
+	{
+		mPopupView->clearPopups();
+	}
+}
+
+void LLViewerWindow::moveCursorToCenter()
+{
+	if (! gSavedSettings.getBOOL("DisableMouseWarp"))
+	{
+		S32 x = getWorldViewWidthScaled() / 2;
+		S32 y = getWorldViewHeightScaled() / 2;
+	
+		//on a forced move, all deltas get zeroed out to prevent jumping
+		mCurrentMousePoint.set(x,y);
+		mLastMousePoint.set(x,y);
+		mCurrentMouseDelta.set(0,0);	
+
+		LLUI::setMousePositionScreen(x, y);	
+	}
+}
+
+
+//////////////////////////////////////////////////////////////////////
+//
+// Hover handlers
+//
+
+void append_xui_tooltip(LLView* viewp, LLToolTip::Params& params)
+{
+	if (viewp) 
+	{
+		if (!params.styled_message.empty())
+		{
+			params.styled_message.add().text("\n---------\n"); 
+		}
+		LLView::root_to_view_iterator_t end_tooltip_it = viewp->endRootToView();
+		// NOTE: we skip "root" since it is assumed
+		for (LLView::root_to_view_iterator_t tooltip_it = ++viewp->beginRootToView();
+			tooltip_it != end_tooltip_it;
+			++tooltip_it)
+		{
+			LLView* viewp = *tooltip_it;
+		
+			params.styled_message.add().text(viewp->getName());
+
+			LLPanel* panelp = dynamic_cast<LLPanel*>(viewp);
+			if (panelp && !panelp->getXMLFilename().empty())
+			{
+				params.styled_message.add()
+					.text("(" + panelp->getXMLFilename() + ")")
+					.style.color(LLColor4(0.7f, 0.7f, 1.f, 1.f));
+			}
+			params.styled_message.add().text("/");
+		}
+	}
+}
+
+// Update UI based on stored mouse position from mouse-move
+// event processing.
+void LLViewerWindow::updateUI()
+{
+	static LLFastTimer::DeclareTimer ftm("Update UI");
+	LLFastTimer t(ftm);
+
+	static std::string last_handle_msg;
+
+	if (gLoggedInTime.getStarted())
+	{
+		if (gLoggedInTime.getElapsedTimeF32() > gSavedSettings.getF32("DestinationGuideHintTimeout"))
+		{
+			LLFirstUse::notUsingDestinationGuide();
+		}
+		if (gLoggedInTime.getElapsedTimeF32() > gSavedSettings.getF32("SidePanelHintTimeout"))
+		{
+			LLFirstUse::notUsingSidePanel();
+		}
+	}
+
+	LLConsole::updateClass();
+
+	// animate layout stacks so we have up to date rect for world view
+	LLLayoutStack::updateClass();
+
+	// use full window for world view when not rendering UI
+	bool world_view_uses_full_window = gAgentCamera.cameraMouselook() || !gPipeline.hasRenderDebugFeatureMask(LLPipeline::RENDER_DEBUG_FEATURE_UI);
+	updateWorldViewRect(world_view_uses_full_window);
+
+	LLView::sMouseHandlerMessage.clear();
+
+	S32 x = mCurrentMousePoint.mX;
+	S32 y = mCurrentMousePoint.mY;
+
+	MASK	mask = gKeyboard->currentMask(TRUE);
+
+	if (gPipeline.hasRenderDebugMask(LLPipeline::RENDER_DEBUG_RAYCAST))
+	{
+		gDebugRaycastFaceHit = -1;
+		gDebugRaycastObject = cursorIntersect(-1, -1, 512.f, NULL, -1, FALSE,
+											  &gDebugRaycastFaceHit,
+											  &gDebugRaycastIntersection,
+											  &gDebugRaycastTexCoord,
+											  &gDebugRaycastNormal,
+											  &gDebugRaycastBinormal,
+											  &gDebugRaycastStart,
+											  &gDebugRaycastEnd);
+	}
+
+	updateMouseDelta();
+	updateKeyboardFocus();
+
+	BOOL handled = FALSE;
+
+	BOOL handled_by_top_ctrl = FALSE;
+	LLUICtrl* top_ctrl = gFocusMgr.getTopCtrl();
+	LLMouseHandler* mouse_captor = gFocusMgr.getMouseCapture();
+	LLView* captor_view = dynamic_cast<LLView*>(mouse_captor);
+
+	//FIXME: only include captor and captor's ancestors if mouse is truly over them --RN
+
+	//build set of views containing mouse cursor by traversing UI hierarchy and testing 
+	//screen rect against mouse cursor
+	view_handle_set_t mouse_hover_set;
+
+	// constraint mouse enter events to children of mouse captor
+	LLView* root_view = captor_view;
+
+	// if mouse captor doesn't exist or isn't a LLView
+	// then allow mouse enter events on entire UI hierarchy
+	if (!root_view)
+	{
+		root_view = mRootView;
+	}
+
+	// only update mouse hover set when UI is visible (since we shouldn't send hover events to invisible UI
+	if (gPipeline.hasRenderDebugFeatureMask(LLPipeline::RENDER_DEBUG_FEATURE_UI))
+	{
+		// include all ancestors of captor_view as automatically having mouse
+		if (captor_view)
+		{
+			LLView* captor_parent_view = captor_view->getParent();
+			while(captor_parent_view)
+			{
+				mouse_hover_set.insert(captor_parent_view->getHandle());
+				captor_parent_view = captor_parent_view->getParent();
+			}
+		}
+
+		// aggregate visible views that contain mouse cursor in display order
+		LLPopupView::popup_list_t popups = mPopupView->getCurrentPopups();
+
+		for(LLPopupView::popup_list_t::iterator popup_it = popups.begin(); popup_it != popups.end(); ++popup_it)
+		{
+			LLView* popup = popup_it->get();
+			if (popup && popup->calcScreenBoundingRect().pointInRect(x, y))
+			{
+				// iterator over contents of top_ctrl, and throw into mouse_hover_set
+				for (LLView::tree_iterator_t it = popup->beginTreeDFS();
+					it != popup->endTreeDFS();
+					++it)
+				{
+					LLView* viewp = *it;
+					if (viewp->getVisible()
+						&& viewp->calcScreenBoundingRect().pointInRect(x, y))
+					{
+						// we have a view that contains the mouse, add it to the set
+						mouse_hover_set.insert(viewp->getHandle());
+					}
+					else
+					{
+						// skip this view and all of its children
+						it.skipDescendants();
+					}
+				}
+			}
+		}
+
+		// while the top_ctrl contains the mouse cursor, only it and its descendants will receive onMouseEnter events
+		if (top_ctrl && top_ctrl->calcScreenBoundingRect().pointInRect(x, y))
+		{
+			// iterator over contents of top_ctrl, and throw into mouse_hover_set
+			for (LLView::tree_iterator_t it = top_ctrl->beginTreeDFS();
+				it != top_ctrl->endTreeDFS();
+				++it)
+			{
+				LLView* viewp = *it;
+				if (viewp->getVisible()
+					&& viewp->calcScreenBoundingRect().pointInRect(x, y))
+				{
+					// we have a view that contains the mouse, add it to the set
+					mouse_hover_set.insert(viewp->getHandle());
+				}
+				else
+				{
+					// skip this view and all of its children
+					it.skipDescendants();
+				}
+			}
+		}
+		else
+		{
+			// walk UI tree in depth-first order
+			for (LLView::tree_iterator_t it = root_view->beginTreeDFS();
+				it != root_view->endTreeDFS();
+				++it)
+			{
+				LLView* viewp = *it;
+				// calculating the screen rect involves traversing the parent, so this is less than optimal
+				if (viewp->getVisible()
+					&& viewp->calcScreenBoundingRect().pointInRect(x, y))
+				{
+
+					// if this view is mouse opaque, nothing behind it should be in mouse_hover_set
+					if (viewp->getMouseOpaque())
+					{
+						// constrain further iteration to children of this widget
+						it = viewp->beginTreeDFS();
+					}
+		
+					// we have a view that contains the mouse, add it to the set
+					mouse_hover_set.insert(viewp->getHandle());
+				}
+				else
+				{
+					// skip this view and all of its children
+					it.skipDescendants();
+				}
+			}
+		}
+	}
+
+	typedef std::vector<LLHandle<LLView> > view_handle_list_t;
+
+	// call onMouseEnter() on all views which contain the mouse cursor but did not before
+	view_handle_list_t mouse_enter_views;
+	std::set_difference(mouse_hover_set.begin(), mouse_hover_set.end(),
+						mMouseHoverViews.begin(), mMouseHoverViews.end(),
+						std::back_inserter(mouse_enter_views));
+	for (view_handle_list_t::iterator it = mouse_enter_views.begin();
+		it != mouse_enter_views.end();
+		++it)
+	{
+		LLView* viewp = it->get();
+		if (viewp)
+		{
+			LLRect view_screen_rect = viewp->calcScreenRect();
+			viewp->onMouseEnter(x - view_screen_rect.mLeft, y - view_screen_rect.mBottom, mask);
+		}
+	}
+
+	// call onMouseLeave() on all views which no longer contain the mouse cursor
+	view_handle_list_t mouse_leave_views;
+	std::set_difference(mMouseHoverViews.begin(), mMouseHoverViews.end(),
+						mouse_hover_set.begin(), mouse_hover_set.end(),
+						std::back_inserter(mouse_leave_views));
+	for (view_handle_list_t::iterator it = mouse_leave_views.begin();
+		it != mouse_leave_views.end();
+		++it)
+	{
+		LLView* viewp = it->get();
+		if (viewp)
+		{
+			LLRect view_screen_rect = viewp->calcScreenRect();
+			viewp->onMouseLeave(x - view_screen_rect.mLeft, y - view_screen_rect.mBottom, mask);
+		}
+	}
+
+	// store resulting hover set for next frame
+	swap(mMouseHoverViews, mouse_hover_set);
+
+	// only handle hover events when UI is enabled
+	if (gPipeline.hasRenderDebugFeatureMask(LLPipeline::RENDER_DEBUG_FEATURE_UI))
+	{	
+
+		if( mouse_captor )
+		{
+			// Pass hover events to object capturing mouse events.
+			S32 local_x;
+			S32 local_y; 
+			mouse_captor->screenPointToLocal( x, y, &local_x, &local_y );
+			handled = mouse_captor->handleHover(local_x, local_y, mask);
+			if (LLView::sDebugMouseHandling)
+			{
+				llinfos << "Hover handled by captor " << mouse_captor->getName() << llendl;
+			}
+
+			if( !handled )
+			{
+				lldebugst(LLERR_USER_INPUT) << "hover not handled by mouse captor" << llendl;
+			}
+		}
+		else
+		{
+			if (top_ctrl)
+			{
+				S32 local_x, local_y;
+				top_ctrl->screenPointToLocal( x, y, &local_x, &local_y );
+				handled = top_ctrl->pointInView(local_x, local_y) && top_ctrl->handleHover(local_x, local_y, mask);
+				handled_by_top_ctrl = TRUE;
+			}
+
+			if ( !handled )
+			{
+				// x and y are from last time mouse was in window
+				// mMouseInWindow tracks *actual* mouse location
+				if (mMouseInWindow && mRootView->handleHover(x, y, mask) )
+				{
+					if (LLView::sDebugMouseHandling && LLView::sMouseHandlerMessage != last_handle_msg)
+					{
+						last_handle_msg = LLView::sMouseHandlerMessage;
+						llinfos << "Hover" << LLView::sMouseHandlerMessage << llendl;
+					}
+					handled = TRUE;
+				}
+				else if (LLView::sDebugMouseHandling)
+				{
+					if (last_handle_msg != LLStringUtil::null)
+					{
+						last_handle_msg.clear();
+						llinfos << "Hover not handled by view" << llendl;
+					}
+				}
+			}
+		
+			if (!handled)
+			{
+				LLTool *tool = LLToolMgr::getInstance()->getCurrentTool();
+
+				if(mMouseInWindow && tool)
+				{
+					handled = tool->handleHover(x, y, mask);
+				}
+			}
+		}
+
+		// Show a new tool tip (or update one that is already shown)
+		BOOL tool_tip_handled = FALSE;
+		std::string tool_tip_msg;
+		if( handled 
+			&& !mWindow->isCursorHidden())
+		{
+			LLRect screen_sticky_rect = mRootView->getLocalRect();
+			S32 local_x, local_y;
+
+			if (gSavedSettings.getBOOL("DebugShowXUINames"))
+			{
+				LLToolTip::Params params;
+
+				LLView* tooltip_view = mRootView;
+				LLView::tree_iterator_t end_it = mRootView->endTreeDFS();
+				for (LLView::tree_iterator_t it = mRootView->beginTreeDFS(); it != end_it; ++it)
+				{
+					LLView* viewp = *it;
+					LLRect screen_rect;
+					viewp->localRectToScreen(viewp->getLocalRect(), &screen_rect);
+					if (!(viewp->getVisible()
+						 && screen_rect.pointInRect(x, y)))
+					{
+						it.skipDescendants();
+					}
+					// only report xui names for LLUICtrls, 
+					// and blacklist the various containers we don't care about
+					else if (dynamic_cast<LLUICtrl*>(viewp) 
+							&& viewp != gMenuHolder
+							&& viewp != gFloaterView
+							&& viewp != gConsole) 
+					{
+						if (dynamic_cast<LLFloater*>(viewp))
+						{
+							// constrain search to descendants of this (frontmost) floater
+							// by resetting iterator
+							it = viewp->beginTreeDFS();
+						}
+
+						// if we are in a new part of the tree (not a descendent of current tooltip_view)
+						// then push the results for tooltip_view and start with a new potential view
+						// NOTE: this emulates visiting only the leaf nodes that meet our criteria
+						if (!viewp->hasAncestor(tooltip_view))
+						{
+							append_xui_tooltip(tooltip_view, params);
+							screen_sticky_rect.intersectWith(tooltip_view->calcScreenRect());
+						}
+						tooltip_view = viewp;
+					}
+				}
+
+				append_xui_tooltip(tooltip_view, params);
+				screen_sticky_rect.intersectWith(tooltip_view->calcScreenRect());
+				
+				params.sticky_rect = screen_sticky_rect;
+				params.max_width = 400;
+
+				LLToolTipMgr::instance().show(params);
+			}
+			// if there is a mouse captor, nothing else gets a tooltip
+			else if (mouse_captor)
+			{
+				mouse_captor->screenPointToLocal(x, y, &local_x, &local_y);
+				tool_tip_handled = mouse_captor->handleToolTip(local_x, local_y, mask);
+			}
+			else 
+			{
+				// next is top_ctrl
+				if (!tool_tip_handled && top_ctrl)
+				{
+					top_ctrl->screenPointToLocal(x, y, &local_x, &local_y);
+					tool_tip_handled = top_ctrl->handleToolTip(local_x, local_y, mask );
+				}
+				
+				if (!tool_tip_handled)
+				{
+					local_x = x; local_y = y;
+					tool_tip_handled = mRootView->handleToolTip(local_x, local_y, mask );
+				}
+
+				LLTool* current_tool = LLToolMgr::getInstance()->getCurrentTool();
+				if (!tool_tip_handled && current_tool)
+				{
+					current_tool->screenPointToLocal(x, y, &local_x, &local_y);
+					tool_tip_handled = current_tool->handleToolTip(local_x, local_y, mask );
+				}
+			}
+		}		
+	}
+	else
+	{	// just have tools handle hover when UI is turned off
+		LLTool *tool = LLToolMgr::getInstance()->getCurrentTool();
+
+		if(mMouseInWindow && tool)
+		{
+			handled = tool->handleHover(x, y, mask);
+		}
+	}
+
+	updateLayout();
+
+	mLastMousePoint = mCurrentMousePoint;
+
+	// cleanup unused selections when no modal dialogs are open
+	if (LLModalDialog::activeCount() == 0)
+	{
+		LLViewerParcelMgr::getInstance()->deselectUnused();
+	}
+
+	if (LLModalDialog::activeCount() == 0)
+	{
+		LLSelectMgr::getInstance()->deselectUnused();
+	}
+}
+
+
+void LLViewerWindow::updateLayout()
+{
+	LLTool* tool = LLToolMgr::getInstance()->getCurrentTool();
+	if (gFloaterTools != NULL
+		&& tool != NULL
+		&& tool != gToolNull  
+		&& tool != LLToolCompInspect::getInstance() 
+		&& tool != LLToolDragAndDrop::getInstance() 
+		&& !gSavedSettings.getBOOL("FreezeTime"))
+	{ 
+		// Suppress the toolbox view if our source tool was the pie tool,
+		// and we've overridden to something else.
+		bool suppress_toolbox = 
+			(LLToolMgr::getInstance()->getBaseTool() == LLToolPie::getInstance()) &&
+			(LLToolMgr::getInstance()->getCurrentTool() != LLToolPie::getInstance());
+
+		LLMouseHandler *captor = gFocusMgr.getMouseCapture();
+		// With the null, inspect, or drag and drop tool, don't muck
+		// with visibility.
+
+		if (gFloaterTools->isMinimized()
+			||	(tool != LLToolPie::getInstance()						// not default tool
+				&& tool != LLToolCompGun::getInstance()					// not coming out of mouselook
+				&& !suppress_toolbox									// not override in third person
+				&& LLToolMgr::getInstance()->getCurrentToolset() != gFaceEditToolset	// not special mode
+				&& LLToolMgr::getInstance()->getCurrentToolset() != gMouselookToolset
+				&& (!captor || dynamic_cast<LLView*>(captor) != NULL)))						// not dragging
+		{
+			// Force floater tools to be visible (unless minimized)
+			if (!gFloaterTools->getVisible())
+			{
+				gFloaterTools->openFloater();
+			}
+			// Update the location of the blue box tool popup
+			LLCoordGL select_center_screen;
+			MASK	mask = gKeyboard->currentMask(TRUE);
+			gFloaterTools->updatePopup( select_center_screen, mask );
+		}
+		else
+		{
+			gFloaterTools->setVisible(FALSE);
+		}
+		//gMenuBarView->setItemVisible("BuildTools", gFloaterTools->getVisible());
+	}
+
+	LLFloaterBuildOptions* build_options_floater = LLFloaterReg::findTypedInstance<LLFloaterBuildOptions>("build_options");
+	if (build_options_floater && build_options_floater->getVisible())
+	{
+		build_options_floater->updateGridMode();
+	}
+
+	// Always update console
+	if(gConsole)
+	{
+		LLRect console_rect = getChatConsoleRect();
+		gConsole->reshape(console_rect.getWidth(), console_rect.getHeight());
+		gConsole->setRect(console_rect);
+	}
+}
+
+void LLViewerWindow::updateMouseDelta()
+{
+	S32 dx = lltrunc((F32) (mCurrentMousePoint.mX - mLastMousePoint.mX) * LLUI::sGLScaleFactor.mV[VX]);
+	S32 dy = lltrunc((F32) (mCurrentMousePoint.mY - mLastMousePoint.mY) * LLUI::sGLScaleFactor.mV[VY]);
+
+	//RN: fix for asynchronous notification of mouse leaving window not working
+	LLCoordWindow mouse_pos;
+	mWindow->getCursorPosition(&mouse_pos);
+	if (mouse_pos.mX < 0 || 
+		mouse_pos.mY < 0 ||
+		mouse_pos.mX > mWindowRectRaw.getWidth() ||
+		mouse_pos.mY > mWindowRectRaw.getHeight())
+	{
+		mMouseInWindow = FALSE;
+	}
+	else
+	{
+		mMouseInWindow = TRUE;
+	}
+
+	LLVector2 mouse_vel; 
+
+	if (gSavedSettings.getBOOL("MouseSmooth"))
+	{
+		static F32 fdx = 0.f;
+		static F32 fdy = 0.f;
+
+		F32 amount = 16.f;
+		fdx = fdx + ((F32) dx - fdx) * llmin(gFrameIntervalSeconds*amount,1.f);
+		fdy = fdy + ((F32) dy - fdy) * llmin(gFrameIntervalSeconds*amount,1.f);
+
+		mCurrentMouseDelta.set(llround(fdx), llround(fdy));
+		mouse_vel.setVec(fdx,fdy);
+	}
+	else
+	{
+		mCurrentMouseDelta.set(dx, dy);
+		mouse_vel.setVec((F32) dx, (F32) dy);
+	}
+    
+	mMouseVelocityStat.addValue(mouse_vel.magVec());
+}
+
+void LLViewerWindow::updateKeyboardFocus()
+{
+	if (!gPipeline.hasRenderDebugFeatureMask(LLPipeline::RENDER_DEBUG_FEATURE_UI))
+	{
+		gFocusMgr.setKeyboardFocus(NULL);
+	}
+
+	// clean up current focus
+	LLUICtrl* cur_focus = dynamic_cast<LLUICtrl*>(gFocusMgr.getKeyboardFocus());
+	if (cur_focus)
+	{
+		if (!cur_focus->isInVisibleChain() || !cur_focus->isInEnabledChain())
+		{
+            // don't release focus, just reassign so that if being given
+            // to a sibling won't call onFocusLost on all the ancestors
+			// gFocusMgr.releaseFocusIfNeeded(cur_focus);
+
+			LLUICtrl* parent = cur_focus->getParentUICtrl();
+			const LLUICtrl* focus_root = cur_focus->findRootMostFocusRoot();
+			bool new_focus_found = false;
+			while(parent)
+			{
+				if (parent->isCtrl() 
+					&& (parent->hasTabStop() || parent == focus_root) 
+					&& !parent->getIsChrome() 
+					&& parent->isInVisibleChain() 
+					&& parent->isInEnabledChain())
+				{
+					if (!parent->focusFirstItem())
+					{
+						parent->setFocus(TRUE);
+					}
+					new_focus_found = true;
+					break;
+				}
+				parent = parent->getParentUICtrl();
+			}
+
+			// if we didn't find a better place to put focus, just release it
+			// hasFocus() will return true if and only if we didn't touch focus since we
+			// are only moving focus higher in the hierarchy
+			if (!new_focus_found)
+			{
+				cur_focus->setFocus(FALSE);
+			}
+		}
+		else if (cur_focus->isFocusRoot())
+		{
+			// focus roots keep trying to delegate focus to their first valid descendant
+			// this assumes that focus roots are not valid focus holders on their own
+			cur_focus->focusFirstItem();
+		}
+	}
+
+	// last ditch force of edit menu to selection manager
+	if (LLEditMenuHandler::gEditMenuHandler == NULL && LLSelectMgr::getInstance()->getSelection()->getObjectCount())
+	{
+		LLEditMenuHandler::gEditMenuHandler = LLSelectMgr::getInstance();
+	}
+
+	if (gFloaterView->getCycleMode())
+	{
+		// sync all floaters with their focus state
+		gFloaterView->highlightFocusedFloater();
+		gSnapshotFloaterView->highlightFocusedFloater();
+		MASK	mask = gKeyboard->currentMask(TRUE);
+		if ((mask & MASK_CONTROL) == 0)
+		{
+			// control key no longer held down, finish cycle mode
+			gFloaterView->setCycleMode(FALSE);
+
+			gFloaterView->syncFloaterTabOrder();
+		}
+		else
+		{
+			// user holding down CTRL, don't update tab order of floaters
+		}
+	}
+	else
+	{
+		// update focused floater
+		gFloaterView->highlightFocusedFloater();
+		gSnapshotFloaterView->highlightFocusedFloater();
+		// make sure floater visible order is in sync with tab order
+		gFloaterView->syncFloaterTabOrder();
+	}
+}
+
+static LLFastTimer::DeclareTimer FTM_UPDATE_WORLD_VIEW("Update World View");
+void LLViewerWindow::updateWorldViewRect(bool use_full_window)
+{
+	LLFastTimer ft(FTM_UPDATE_WORLD_VIEW);
+
+	// start off using whole window to render world
+	LLRect new_world_rect = mWindowRectRaw;
+
+	if (use_full_window == false && mWorldViewPlaceholder.get())
+	{
+		new_world_rect = mWorldViewPlaceholder.get()->calcScreenRect();
+		// clamp to at least a 1x1 rect so we don't try to allocate zero width gl buffers
+		new_world_rect.mTop = llmax(new_world_rect.mTop, new_world_rect.mBottom + 1);
+		new_world_rect.mRight = llmax(new_world_rect.mRight, new_world_rect.mLeft + 1);
+
+		new_world_rect.mLeft = llround((F32)new_world_rect.mLeft * mDisplayScale.mV[VX]);
+		new_world_rect.mRight = llround((F32)new_world_rect.mRight * mDisplayScale.mV[VX]);
+		new_world_rect.mBottom = llround((F32)new_world_rect.mBottom * mDisplayScale.mV[VY]);
+		new_world_rect.mTop = llround((F32)new_world_rect.mTop * mDisplayScale.mV[VY]);
+	}
+
+	if (mWorldViewRectRaw != new_world_rect)
+	{
+		mWorldViewRectRaw = new_world_rect;
+		gResizeScreenTexture = TRUE;
+		LLViewerCamera::getInstance()->setViewHeightInPixels( mWorldViewRectRaw.getHeight() );
+		LLViewerCamera::getInstance()->setAspect( getWorldViewAspectRatio() );
+
+		LLRect old_world_rect_scaled = mWorldViewRectScaled;
+		mWorldViewRectScaled = calcScaledRect(mWorldViewRectRaw, mDisplayScale);
+
+		// sending a signal with a new WorldView rect
+		mOnWorldViewRectUpdated(old_world_rect_scaled, mWorldViewRectScaled);
+	}
+}
+
+void LLViewerWindow::saveLastMouse(const LLCoordGL &point)
+{
+	// Store last mouse location.
+	// If mouse leaves window, pretend last point was on edge of window
+	if (point.mX < 0)
+	{
+		mCurrentMousePoint.mX = 0;
+	}
+	else if (point.mX > getWindowWidthScaled())
+	{
+		mCurrentMousePoint.mX = getWindowWidthScaled();
+	}
+	else
+	{
+		mCurrentMousePoint.mX = point.mX;
+	}
+
+	if (point.mY < 0)
+	{
+		mCurrentMousePoint.mY = 0;
+	}
+	else if (point.mY > getWindowHeightScaled() )
+	{
+		mCurrentMousePoint.mY = getWindowHeightScaled();
+	}
+	else
+	{
+		mCurrentMousePoint.mY = point.mY;
+	}
+}
+
+
+// Draws the selection outlines for the currently selected objects
+// Must be called after displayObjects is called, which sets the mGLName parameter
+// NOTE: This function gets called 3 times:
+//  render_ui_3d: 			FALSE, FALSE, TRUE
+//  render_hud_elements:	FALSE, FALSE, FALSE
+void LLViewerWindow::renderSelections( BOOL for_gl_pick, BOOL pick_parcel_walls, BOOL for_hud )
+{
+	LLObjectSelectionHandle selection = LLSelectMgr::getInstance()->getSelection();
+
+	if (!for_hud && !for_gl_pick)
+	{
+		// Call this once and only once
+		LLSelectMgr::getInstance()->updateSilhouettes();
+	}
+	
+	// Draw fence around land selections
+	if (for_gl_pick)
+	{
+		if (pick_parcel_walls)
+		{
+			LLViewerParcelMgr::getInstance()->renderParcelCollision();
+		}
+	}
+	else if (( for_hud && selection->getSelectType() == SELECT_TYPE_HUD) ||
+			 (!for_hud && selection->getSelectType() != SELECT_TYPE_HUD))
+	{		
+		LLSelectMgr::getInstance()->renderSilhouettes(for_hud);
+		
+		stop_glerror();
+
+		// setup HUD render
+		if (selection->getSelectType() == SELECT_TYPE_HUD && LLSelectMgr::getInstance()->getSelection()->getObjectCount())
+		{
+			LLBBox hud_bbox = gAgentAvatarp->getHUDBBox();
+
+			// set up transform to encompass bounding box of HUD
+			gGL.matrixMode(LLRender::MM_PROJECTION);
+			gGL.pushMatrix();
+			gGL.loadIdentity();
+			F32 depth = llmax(1.f, hud_bbox.getExtentLocal().mV[VX] * 1.1f);
+			gGL.ortho(-0.5f * LLViewerCamera::getInstance()->getAspect(), 0.5f * LLViewerCamera::getInstance()->getAspect(), -0.5f, 0.5f, 0.f, depth);
+			
+			gGL.matrixMode(LLRender::MM_MODELVIEW);
+			gGL.pushMatrix();
+			gGL.loadIdentity();
+			gGL.loadMatrix(OGL_TO_CFR_ROTATION);		// Load Cory's favorite reference frame
+			gGL.translatef(-hud_bbox.getCenterLocal().mV[VX] + (depth *0.5f), 0.f, 0.f);
+		}
+
+		// Render light for editing
+		if (LLSelectMgr::sRenderLightRadius && LLToolMgr::getInstance()->inEdit())
+		{
+			gGL.getTexUnit(0)->unbind(LLTexUnit::TT_TEXTURE);
+			LLGLEnable gls_blend(GL_BLEND);
+			LLGLEnable gls_cull(GL_CULL_FACE);
+			LLGLDepthTest gls_depth(GL_TRUE, GL_FALSE);
+			gGL.matrixMode(LLRender::MM_MODELVIEW);
+			gGL.pushMatrix();
+			if (selection->getSelectType() == SELECT_TYPE_HUD)
+			{
+				F32 zoom = gAgentCamera.mHUDCurZoom;
+				gGL.scalef(zoom, zoom, zoom);
+			}
+
+			struct f : public LLSelectedObjectFunctor
+			{
+				virtual bool apply(LLViewerObject* object)
+				{
+					LLDrawable* drawable = object->mDrawable;
+					if (drawable && drawable->isLight())
+					{
+						LLVOVolume* vovolume = drawable->getVOVolume();
+						gGL.pushMatrix();
+
+						LLVector3 center = drawable->getPositionAgent();
+						gGL.translatef(center[0], center[1], center[2]);
+						F32 scale = vovolume->getLightRadius();
+						gGL.scalef(scale, scale, scale);
+
+						LLColor4 color(vovolume->getLightColor(), .5f);
+						gGL.color4fv(color.mV);
+					
+						//F32 pixel_area = 100000.f;
+						// Render Outside
+						gSphere.render();
+
+						// Render Inside
+						glCullFace(GL_FRONT);
+						gSphere.render();
+						glCullFace(GL_BACK);
+					
+						gGL.popMatrix();
+					}
+					return true;
+				}
+			} func;
+			LLSelectMgr::getInstance()->getSelection()->applyToObjects(&func);
+			
+			gGL.popMatrix();
+		}				
+		
+		// NOTE: The average position for the axis arrows of the selected objects should
+		// not be recalculated at this time.  If they are, then group rotations will break.
+
+		// Draw arrows at average center of all selected objects
+		LLTool* tool = LLToolMgr::getInstance()->getCurrentTool();
+		if (tool)
+		{
+			if(tool->isAlwaysRendered())
+			{
+				tool->render();
+			}
+			else
+			{
+				if( !LLSelectMgr::getInstance()->getSelection()->isEmpty() )
+				{
+					BOOL moveable_object_selected = FALSE;
+					BOOL all_selected_objects_move = TRUE;
+					BOOL all_selected_objects_modify = TRUE;
+					BOOL selecting_linked_set = !gSavedSettings.getBOOL("EditLinkedParts");
+
+					for (LLObjectSelection::iterator iter = LLSelectMgr::getInstance()->getSelection()->begin();
+						 iter != LLSelectMgr::getInstance()->getSelection()->end(); iter++)
+					{
+						LLSelectNode* nodep = *iter;
+						LLViewerObject* object = nodep->getObject();
+						BOOL this_object_movable = FALSE;
+						if (object->permMove() && (object->permModify() || selecting_linked_set))
+						{
+							moveable_object_selected = TRUE;
+							this_object_movable = TRUE;
+						}
+						all_selected_objects_move = all_selected_objects_move && this_object_movable;
+						all_selected_objects_modify = all_selected_objects_modify && object->permModify();
+					}
+
+					BOOL draw_handles = TRUE;
+
+					if (tool == LLToolCompTranslate::getInstance() && (!moveable_object_selected || !all_selected_objects_move))
+					{
+						draw_handles = FALSE;
+					}
+
+					if (tool == LLToolCompRotate::getInstance() && (!moveable_object_selected || !all_selected_objects_move))
+					{
+						draw_handles = FALSE;
+					}
+
+					if ( !all_selected_objects_modify && tool == LLToolCompScale::getInstance() )
+					{
+						draw_handles = FALSE;
+					}
+				
+					if( draw_handles )
+					{
+						tool->render();
+					}
+				}
+			}
+			if (selection->getSelectType() == SELECT_TYPE_HUD && selection->getObjectCount())
+			{
+				gGL.matrixMode(LLRender::MM_PROJECTION);
+				gGL.popMatrix();
+
+				gGL.matrixMode(LLRender::MM_MODELVIEW);
+				gGL.popMatrix();
+				stop_glerror();
+			}
+		}
+	}
+}
+
+// Return a point near the clicked object representative of the place the object was clicked.
+LLVector3d LLViewerWindow::clickPointInWorldGlobal(S32 x, S32 y_from_bot, LLViewerObject* clicked_object) const
+{
+	// create a normalized vector pointing from the camera center into the 
+	// world at the location of the mouse click
+	LLVector3 mouse_direction_global = mouseDirectionGlobal( x, y_from_bot );
+
+	LLVector3d relative_object = clicked_object->getPositionGlobal() - gAgentCamera.getCameraPositionGlobal();
+
+	// make mouse vector as long as object vector, so it touchs a point near
+	// where the user clicked on the object
+	mouse_direction_global *= (F32) relative_object.magVec();
+
+	LLVector3d new_pos;
+	new_pos.setVec(mouse_direction_global);
+	// transform mouse vector back to world coords
+	new_pos += gAgentCamera.getCameraPositionGlobal();
+
+	return new_pos;
+}
+
+
+BOOL LLViewerWindow::clickPointOnSurfaceGlobal(const S32 x, const S32 y, LLViewerObject *objectp, LLVector3d &point_global) const
+{
+	BOOL intersect = FALSE;
+
+//	U8 shape = objectp->mPrimitiveCode & LL_PCODE_BASE_MASK;
+	if (!intersect)
+	{
+		point_global = clickPointInWorldGlobal(x, y, objectp);
+		llinfos << "approx intersection at " <<  (objectp->getPositionGlobal() - point_global) << llendl;
+	}
+	else
+	{
+		llinfos << "good intersection at " <<  (objectp->getPositionGlobal() - point_global) << llendl;
+	}
+
+	return intersect;
+}
+
+void LLViewerWindow::pickAsync(S32 x, S32 y_from_bot, MASK mask, void (*callback)(const LLPickInfo& info), BOOL pick_transparent)
+{
+	BOOL in_build_mode = LLFloaterReg::instanceVisible("build");
+	if (in_build_mode || LLDrawPoolAlpha::sShowDebugAlpha)
+	{
+		// build mode allows interaction with all transparent objects
+		// "Show Debug Alpha" means no object actually transparent
+		pick_transparent = TRUE;
+	}
+
+	LLPickInfo pick_info(LLCoordGL(x, y_from_bot), mask, pick_transparent, TRUE, callback);
+	schedulePick(pick_info);
+}
+
+void LLViewerWindow::schedulePick(LLPickInfo& pick_info)
+{
+	if (mPicks.size() >= 1024 || mWindow->getMinimized())
+	{ //something went wrong, picks are being scheduled but not processed
+		
+		if (pick_info.mPickCallback)
+		{
+			pick_info.mPickCallback(pick_info);
+		}
+	
+		return;
+	}
+	mPicks.push_back(pick_info);
+	
+	// delay further event processing until we receive results of pick
+	// only do this for async picks so that handleMouseUp won't be called
+	// until the pick triggered in handleMouseDown has been processed, for example
+	mWindow->delayInputProcessing();
+}
+
+
+void LLViewerWindow::performPick()
+{
+	if (!mPicks.empty())
+	{
+		std::vector<LLPickInfo>::iterator pick_it;
+		for (pick_it = mPicks.begin(); pick_it != mPicks.end(); ++pick_it)
+		{
+			pick_it->fetchResults();
+		}
+
+		mLastPick = mPicks.back();
+		mPicks.clear();
+	}
+}
+
+void LLViewerWindow::returnEmptyPicks()
+{
+	std::vector<LLPickInfo>::iterator pick_it;
+	for (pick_it = mPicks.begin(); pick_it != mPicks.end(); ++pick_it)
+	{
+		mLastPick = *pick_it;
+		// just trigger callback with empty results
+		if (pick_it->mPickCallback)
+		{
+			pick_it->mPickCallback(*pick_it);
+		}
+	}
+	mPicks.clear();
+}
+
+// Performs the GL object/land pick.
+LLPickInfo LLViewerWindow::pickImmediate(S32 x, S32 y_from_bot,  BOOL pick_transparent)
+{
+	BOOL in_build_mode = LLFloaterReg::instanceVisible("build");
+	if (in_build_mode || LLDrawPoolAlpha::sShowDebugAlpha)
+	{
+		// build mode allows interaction with all transparent objects
+		// "Show Debug Alpha" means no object actually transparent
+		pick_transparent = TRUE;
+	}
+
+	// shortcut queueing in mPicks and just update mLastPick in place
+	MASK	key_mask = gKeyboard->currentMask(TRUE);
+	mLastPick = LLPickInfo(LLCoordGL(x, y_from_bot), key_mask, pick_transparent, TRUE, NULL);
+	mLastPick.fetchResults();
+
+	return mLastPick;
+}
+
+LLHUDIcon* LLViewerWindow::cursorIntersectIcon(S32 mouse_x, S32 mouse_y, F32 depth,
+										   LLVector3* intersection)
+{
+	S32 x = mouse_x;
+	S32 y = mouse_y;
+
+	if ((mouse_x == -1) && (mouse_y == -1)) // use current mouse position
+	{
+		x = getCurrentMouseX();
+		y = getCurrentMouseY();
+	}
+
+	// world coordinates of mouse
+	LLVector3 mouse_direction_global = mouseDirectionGlobal(x,y);
+	LLVector3 mouse_point_global = LLViewerCamera::getInstance()->getOrigin();
+	LLVector3 mouse_world_start = mouse_point_global;
+	LLVector3 mouse_world_end   = mouse_point_global + mouse_direction_global * depth;
+
+	return LLHUDIcon::lineSegmentIntersectAll(mouse_world_start, mouse_world_end, intersection);
+
+	
+}
+
+LLViewerObject* LLViewerWindow::cursorIntersect(S32 mouse_x, S32 mouse_y, F32 depth,
+												LLViewerObject *this_object,
+												S32 this_face,
+												BOOL pick_transparent,
+												S32* face_hit,
+												LLVector3 *intersection,
+												LLVector2 *uv,
+												LLVector3 *normal,
+												LLVector3 *binormal,
+												LLVector3* start,
+												LLVector3* end)
+{
+	S32 x = mouse_x;
+	S32 y = mouse_y;
+
+	if ((mouse_x == -1) && (mouse_y == -1)) // use current mouse position
+	{
+		x = getCurrentMouseX();
+		y = getCurrentMouseY();
+	}
+
+	// HUD coordinates of mouse
+	LLVector3 mouse_point_hud = mousePointHUD(x, y);
+	LLVector3 mouse_hud_start = mouse_point_hud - LLVector3(depth, 0, 0);
+	LLVector3 mouse_hud_end   = mouse_point_hud + LLVector3(depth, 0, 0);
+	
+	// world coordinates of mouse
+	LLVector3 mouse_direction_global = mouseDirectionGlobal(x,y);
+	LLVector3 mouse_point_global = LLViewerCamera::getInstance()->getOrigin();
+	
+	//get near clip plane
+	LLVector3 n = LLViewerCamera::getInstance()->getAtAxis();
+	LLVector3 p = mouse_point_global + n * LLViewerCamera::getInstance()->getNear();
+
+	//project mouse point onto plane
+	LLVector3 pos;
+	line_plane(mouse_point_global, mouse_direction_global, p, n, pos);
+	mouse_point_global = pos;
+
+	LLVector3 mouse_world_start = mouse_point_global;
+	LLVector3 mouse_world_end   = mouse_point_global + mouse_direction_global * depth;
+
+	if (!LLViewerJoystick::getInstance()->getOverrideCamera())
+	{ //always set raycast intersection to mouse_world_end unless
+		//flycam is on (for DoF effect)
+		gDebugRaycastIntersection = mouse_world_end;
+	}
+
+	if (start)
+	{
+		*start = mouse_world_start;
+	}
+
+	if (end)
+	{
+		*end = mouse_world_end;
+	}
+
+	LLViewerObject* found = NULL;
+
+	if (this_object)  // check only this object
+	{
+		if (this_object->isHUDAttachment()) // is a HUD object?
+		{
+			if (this_object->lineSegmentIntersect(mouse_hud_start, mouse_hud_end, this_face, pick_transparent,
+												  face_hit, intersection, uv, normal, binormal))
+			{
+				found = this_object;
+			}
+		}
+		else // is a world object
+		{
+			if (this_object->lineSegmentIntersect(mouse_world_start, mouse_world_end, this_face, pick_transparent,
+												  face_hit, intersection, uv, normal, binormal))
+			{
+				found = this_object;
+			}
+		}
+	}
+	else // check ALL objects
+	{
+		found = gPipeline.lineSegmentIntersectInHUD(mouse_hud_start, mouse_hud_end, pick_transparent,
+													face_hit, intersection, uv, normal, binormal);
+
+		if (!found) // if not found in HUD, look in world:
+		{
+			found = gPipeline.lineSegmentIntersectInWorld(mouse_world_start, mouse_world_end, pick_transparent,
+														  face_hit, intersection, uv, normal, binormal);
+			if (found && !pick_transparent)
+			{
+				gDebugRaycastIntersection = *intersection;
+			}
+		}
+	}
+
+	return found;
+}
+
+// Returns unit vector relative to camera
+// indicating direction of point on screen x,y
+LLVector3 LLViewerWindow::mouseDirectionGlobal(const S32 x, const S32 y) const
+{
+	// find vertical field of view
+	F32			fov = LLViewerCamera::getInstance()->getView();
+
+	// find world view center in scaled ui coordinates
+	F32			center_x = getWorldViewRectScaled().getCenterX();
+	F32			center_y = getWorldViewRectScaled().getCenterY();
+
+	// calculate pixel distance to screen
+	F32			distance = ((F32)getWorldViewHeightScaled() * 0.5f) / (tan(fov / 2.f));
+
+	// calculate click point relative to middle of screen
+	F32			click_x = x - center_x;
+	F32			click_y = y - center_y;
+
+	// compute mouse vector
+	LLVector3	mouse_vector =	distance * LLViewerCamera::getInstance()->getAtAxis()
+								- click_x * LLViewerCamera::getInstance()->getLeftAxis()
+								+ click_y * LLViewerCamera::getInstance()->getUpAxis();
+
+	mouse_vector.normVec();
+
+	return mouse_vector;
+}
+
+LLVector3 LLViewerWindow::mousePointHUD(const S32 x, const S32 y) const
+{
+	// find screen resolution
+	S32			height = getWorldViewHeightScaled();
+
+	// find world view center
+	F32			center_x = getWorldViewRectScaled().getCenterX();
+	F32			center_y = getWorldViewRectScaled().getCenterY();
+
+	// remap with uniform scale (1/height) so that top is -0.5, bottom is +0.5
+	F32 hud_x = -((F32)x - center_x)  / height;
+	F32 hud_y = ((F32)y - center_y) / height;
+
+	return LLVector3(0.f, hud_x/gAgentCamera.mHUDCurZoom, hud_y/gAgentCamera.mHUDCurZoom);
+}
+
+// Returns unit vector relative to camera in camera space
+// indicating direction of point on screen x,y
+LLVector3 LLViewerWindow::mouseDirectionCamera(const S32 x, const S32 y) const
+{
+	// find vertical field of view
+	F32			fov_height = LLViewerCamera::getInstance()->getView();
+	F32			fov_width = fov_height * LLViewerCamera::getInstance()->getAspect();
+
+	// find screen resolution
+	S32			height = getWorldViewHeightScaled();
+	S32			width = getWorldViewWidthScaled();
+
+	// find world view center
+	F32			center_x = getWorldViewRectScaled().getCenterX();
+	F32			center_y = getWorldViewRectScaled().getCenterY();
+
+	// calculate click point relative to middle of screen
+	F32			click_x = (((F32)x - center_x) / (F32)width) * fov_width * -1.f;
+	F32			click_y = (((F32)y - center_y) / (F32)height) * fov_height;
+
+	// compute mouse vector
+	LLVector3	mouse_vector =	LLVector3(0.f, 0.f, -1.f);
+	LLQuaternion mouse_rotate;
+	mouse_rotate.setQuat(click_y, click_x, 0.f);
+
+	mouse_vector = mouse_vector * mouse_rotate;
+	// project to z = -1 plane;
+	mouse_vector = mouse_vector * (-1.f / mouse_vector.mV[VZ]);
+
+	return mouse_vector;
+}
+
+
+
+BOOL LLViewerWindow::mousePointOnPlaneGlobal(LLVector3d& point, const S32 x, const S32 y, 
+										const LLVector3d &plane_point_global, 
+										const LLVector3 &plane_normal_global)
+{
+	LLVector3d	mouse_direction_global_d;
+
+	mouse_direction_global_d.setVec(mouseDirectionGlobal(x,y));
+	LLVector3d	plane_normal_global_d;
+	plane_normal_global_d.setVec(plane_normal_global);
+	F64 plane_mouse_dot = (plane_normal_global_d * mouse_direction_global_d);
+	LLVector3d plane_origin_camera_rel = plane_point_global - gAgentCamera.getCameraPositionGlobal();
+	F64	mouse_look_at_scale = (plane_normal_global_d * plane_origin_camera_rel)
+								/ plane_mouse_dot;
+	if (llabs(plane_mouse_dot) < 0.00001)
+	{
+		// if mouse is parallel to plane, return closest point on line through plane origin
+		// that is parallel to camera plane by scaling mouse direction vector
+		// by distance to plane origin, modulated by deviation of mouse direction from plane origin
+		LLVector3d plane_origin_dir = plane_origin_camera_rel;
+		plane_origin_dir.normVec();
+		
+		mouse_look_at_scale = plane_origin_camera_rel.magVec() / (plane_origin_dir * mouse_direction_global_d);
+	}
+
+	point = gAgentCamera.getCameraPositionGlobal() + mouse_look_at_scale * mouse_direction_global_d;
+
+	return mouse_look_at_scale > 0.0;
+}
+
+
+// Returns global position
+BOOL LLViewerWindow::mousePointOnLandGlobal(const S32 x, const S32 y, LLVector3d *land_position_global)
+{
+	LLVector3		mouse_direction_global = mouseDirectionGlobal(x,y);
+	F32				mouse_dir_scale;
+	BOOL			hit_land = FALSE;
+	LLViewerRegion	*regionp;
+	F32			land_z;
+	const F32	FIRST_PASS_STEP = 1.0f;		// meters
+	const F32	SECOND_PASS_STEP = 0.1f;	// meters
+	LLVector3d	camera_pos_global;
+
+	camera_pos_global = gAgentCamera.getCameraPositionGlobal();
+	LLVector3d		probe_point_global;
+	LLVector3		probe_point_region;
+
+	// walk forwards to find the point
+	for (mouse_dir_scale = FIRST_PASS_STEP; mouse_dir_scale < gAgentCamera.mDrawDistance; mouse_dir_scale += FIRST_PASS_STEP)
+	{
+		LLVector3d mouse_direction_global_d;
+		mouse_direction_global_d.setVec(mouse_direction_global * mouse_dir_scale);
+		probe_point_global = camera_pos_global + mouse_direction_global_d;
+
+		regionp = LLWorld::getInstance()->resolveRegionGlobal(probe_point_region, probe_point_global);
+
+		if (!regionp)
+		{
+			// ...we're outside the world somehow
+			continue;
+		}
+
+		S32 i = (S32) (probe_point_region.mV[VX]/regionp->getLand().getMetersPerGrid());
+		S32 j = (S32) (probe_point_region.mV[VY]/regionp->getLand().getMetersPerGrid());
+		S32 grids_per_edge = (S32) regionp->getLand().mGridsPerEdge;
+		if ((i >= grids_per_edge) || (j >= grids_per_edge))
+		{
+			//llinfos << "LLViewerWindow::mousePointOnLand probe_point is out of region" << llendl;
+			continue;
+		}
+
+		land_z = regionp->getLand().resolveHeightRegion(probe_point_region);
+
+		//llinfos << "mousePointOnLand initial z " << land_z << llendl;
+
+		if (probe_point_region.mV[VZ] < land_z)
+		{
+			// ...just went under land
+
+			// cout << "under land at " << probe_point << " scale " << mouse_vec_scale << endl;
+
+			hit_land = TRUE;
+			break;
+		}
+	}
+
+
+	if (hit_land)
+	{
+		// Don't go more than one step beyond where we stopped above.
+		// This can't just be "mouse_vec_scale" because floating point error
+		// will stop the loop before the last increment.... X - 1.0 + 0.1 + 0.1 + ... + 0.1 != X
+		F32 stop_mouse_dir_scale = mouse_dir_scale + FIRST_PASS_STEP;
+
+		// take a step backwards, then walk forwards again to refine position
+		for ( mouse_dir_scale -= FIRST_PASS_STEP; mouse_dir_scale <= stop_mouse_dir_scale; mouse_dir_scale += SECOND_PASS_STEP)
+		{
+			LLVector3d mouse_direction_global_d;
+			mouse_direction_global_d.setVec(mouse_direction_global * mouse_dir_scale);
+			probe_point_global = camera_pos_global + mouse_direction_global_d;
+
+			regionp = LLWorld::getInstance()->resolveRegionGlobal(probe_point_region, probe_point_global);
+
+			if (!regionp)
+			{
+				// ...we're outside the world somehow
+				continue;
+			}
+
+			/*
+			i = (S32) (local_probe_point.mV[VX]/regionp->getLand().getMetersPerGrid());
+			j = (S32) (local_probe_point.mV[VY]/regionp->getLand().getMetersPerGrid());
+			if ((i >= regionp->getLand().mGridsPerEdge) || (j >= regionp->getLand().mGridsPerEdge))
+			{
+				// llinfos << "LLViewerWindow::mousePointOnLand probe_point is out of region" << llendl;
+				continue;
+			}
+			land_z = regionp->getLand().mSurfaceZ[ i + j * (regionp->getLand().mGridsPerEdge) ];
+			*/
+
+			land_z = regionp->getLand().resolveHeightRegion(probe_point_region);
+
+			//llinfos << "mousePointOnLand refine z " << land_z << llendl;
+
+			if (probe_point_region.mV[VZ] < land_z)
+			{
+				// ...just went under land again
+
+				*land_position_global = probe_point_global;
+				return TRUE;
+			}
+		}
+	}
+
+	return FALSE;
+}
+
+// Saves an image to the harddrive as "SnapshotX" where X >= 1.
+BOOL LLViewerWindow::saveImageNumbered(LLImageFormatted *image, bool force_picker)
+{
+	if (!image)
+	{
+		llwarns << "No image to save" << llendl;
+		return FALSE;
+	}
+
+	LLFilePicker::ESaveFilter pick_type;
+	std::string extension("." + image->getExtension());
+	if (extension == ".j2c")
+		pick_type = LLFilePicker::FFSAVE_J2C;
+	else if (extension == ".bmp")
+		pick_type = LLFilePicker::FFSAVE_BMP;
+	else if (extension == ".jpg")
+		pick_type = LLFilePicker::FFSAVE_JPEG;
+	else if (extension == ".png")
+		pick_type = LLFilePicker::FFSAVE_PNG;
+	else if (extension == ".tga")
+		pick_type = LLFilePicker::FFSAVE_TGA;
+	else
+		pick_type = LLFilePicker::FFSAVE_ALL; // ???
+	
+	// Get a base file location if needed.
+	if (force_picker || !isSnapshotLocSet())
+	{
+		std::string proposed_name( sSnapshotBaseName );
+
+		// getSaveFile will append an appropriate extension to the proposed name, based on the ESaveFilter constant passed in.
+
+		// pick a directory in which to save
+		LLFilePicker& picker = LLFilePicker::instance();
+		if (!picker.getSaveFile(pick_type, proposed_name))
+		{
+			// Clicked cancel
+			return FALSE;
+		}
+
+		// Copy the directory + file name
+		std::string filepath = picker.getFirstFile();
+
+		LLViewerWindow::sSnapshotBaseName = gDirUtilp->getBaseFileName(filepath, true);
+		LLViewerWindow::sSnapshotDir = gDirUtilp->getDirName(filepath);
+	}
+
+	// Look for an unused file name
+	std::string filepath;
+	S32 i = 1;
+	S32 err = 0;
+
+	do
+	{
+		filepath = sSnapshotDir;
+		filepath += gDirUtilp->getDirDelimiter();
+		filepath += sSnapshotBaseName;
+		filepath += llformat("_%.3d",i);
+		filepath += extension;
+
+		llstat stat_info;
+		err = LLFile::stat( filepath, &stat_info );
+		i++;
+	}
+	while( -1 != err );  // search until the file is not found (i.e., stat() gives an error).
+
+	llinfos << "Saving snapshot to " << filepath << llendl;
+	return image->save(filepath);
+}
+
+void LLViewerWindow::resetSnapshotLoc()
+{
+	sSnapshotDir.clear();
+}
+
+// static
+void LLViewerWindow::movieSize(S32 new_width, S32 new_height)
+{
+	LLCoordWindow size;
+	gViewerWindow->getWindow()->getSize(&size);
+	if ( size.mX != new_width
+		|| size.mY != new_height)
+	{
+		LLCoordWindow new_size(new_width, new_height);
+		LLCoordScreen screen_size;
+		gViewerWindow->getWindow()->convertCoords(new_size, &screen_size);
+		gViewerWindow->getWindow()->setSize(screen_size);
+	}
+}
+
+BOOL LLViewerWindow::saveSnapshot( const std::string& filepath, S32 image_width, S32 image_height, BOOL show_ui, BOOL do_rebuild, ESnapshotType type)
+{
+	llinfos << "Saving snapshot to: " << filepath << llendl;
+
+	LLPointer<LLImageRaw> raw = new LLImageRaw;
+	BOOL success = rawSnapshot(raw, image_width, image_height, TRUE, FALSE, show_ui, do_rebuild);
+
+	if (success)
+	{
+		LLPointer<LLImageBMP> bmp_image = new LLImageBMP;
+		success = bmp_image->encode(raw, 0.0f);
+		if( success )
+		{
+			success = bmp_image->save(filepath);
+		}
+		else
+		{
+			llwarns << "Unable to encode bmp snapshot" << llendl;
+		}
+	}
+	else
+	{
+		llwarns << "Unable to capture raw snapshot" << llendl;
+	}
+
+	return success;
+}
+
+
+void LLViewerWindow::playSnapshotAnimAndSound()
+{
+	if (gSavedSettings.getBOOL("QuietSnapshotsToDisk"))
+	{
+		return;
+	}
+	gAgent.sendAnimationRequest(ANIM_AGENT_SNAPSHOT, ANIM_REQUEST_START);
+	send_sound_trigger(LLUUID(gSavedSettings.getString("UISndSnapshot")), 1.0f);
+}
+
+BOOL LLViewerWindow::thumbnailSnapshot(LLImageRaw *raw, S32 preview_width, S32 preview_height, BOOL show_ui, BOOL do_rebuild, ESnapshotType type)
+{
+	return rawSnapshot(raw, preview_width, preview_height, FALSE, FALSE, show_ui, do_rebuild, type);
+}
+
+// Saves the image from the screen to a raw image
+// Since the required size might be bigger than the available screen, this method rerenders the scene in parts (called subimages) and copy
+// the results over to the final raw image.
+BOOL LLViewerWindow::rawSnapshot(LLImageRaw *raw, S32 image_width, S32 image_height, 
+								 BOOL keep_window_aspect, BOOL is_texture, BOOL show_ui, BOOL do_rebuild, ESnapshotType type, S32 max_size)
+{
+	if (!raw)
+	{
+		return FALSE;
+	}
+	//check if there is enough memory for the snapshot image
+	if(LLPipeline::sMemAllocationThrottled)
+	{
+		return FALSE ; //snapshot taking is disabled due to memory restriction.
+	}
+	if(image_width * image_height > (1 << 22)) //if snapshot image is larger than 2K by 2K
+	{
+		if(!LLMemory::tryToAlloc(NULL, image_width * image_height * 3))
+		{
+			llwarns << "No enough memory to take the snapshot with size (w : h): " << image_width << " : " << image_height << llendl ;
+			return FALSE ; //there is no enough memory for taking this snapshot.
+		}
+	}
+
+	// PRE SNAPSHOT
+	gDisplaySwapBuffers = FALSE;
+	
+	glClear(GL_DEPTH_BUFFER_BIT | GL_COLOR_BUFFER_BIT | GL_STENCIL_BUFFER_BIT);
+	setCursor(UI_CURSOR_WAIT);
+
+	// Hide all the UI widgets first and draw a frame
+	BOOL prev_draw_ui = gPipeline.hasRenderDebugFeatureMask(LLPipeline::RENDER_DEBUG_FEATURE_UI) ? TRUE : FALSE;
+
+	if ( prev_draw_ui != show_ui)
+	{
+		LLPipeline::toggleRenderDebugFeature((void*)LLPipeline::RENDER_DEBUG_FEATURE_UI);
+	}
+
+	BOOL hide_hud = !gSavedSettings.getBOOL("RenderHUDInSnapshot") && LLPipeline::sShowHUDAttachments;
+	if (hide_hud)
+	{
+		LLPipeline::sShowHUDAttachments = FALSE;
+	}
+
+	// if not showing ui, use full window to render world view
+	updateWorldViewRect(!show_ui);
+
+	// Copy screen to a buffer
+	// crop sides or top and bottom, if taking a snapshot of different aspect ratio
+	// from window
+	LLRect window_rect = show_ui ? getWindowRectRaw() : getWorldViewRectRaw(); 
+
+	S32 snapshot_width  = window_rect.getWidth();
+	S32 snapshot_height = window_rect.getHeight();
+	// SNAPSHOT
+	S32 window_width  = snapshot_width;
+	S32 window_height = snapshot_height;
+	
+	// Note: Scaling of the UI is currently *not* supported so we limit the output size if UI is requested
+	if (show_ui)
+	{
+		// If the user wants the UI, limit the output size to the available screen size
+		image_width  = llmin(image_width, window_width);
+		image_height = llmin(image_height, window_height);
+	}
+
+	F32 scale_factor = 1.0f ;
+	if (!keep_window_aspect || (image_width > window_width) || (image_height > window_height))
+	{	
+		// if image cropping or need to enlarge the scene, compute a scale_factor
+		F32 ratio = llmin( (F32)window_width / image_width , (F32)window_height / image_height) ;
+		snapshot_width  = (S32)(ratio * image_width) ;
+		snapshot_height = (S32)(ratio * image_height) ;
+		scale_factor = llmax(1.0f, 1.0f / ratio) ;
+	}
+	
+	if (show_ui && scale_factor > 1.f)
+	{
+		// Note: we should never get there...
+		llwarns << "over scaling UI not supported." << llendl;
+	}
+
+	S32 buffer_x_offset = llfloor(((window_width  - snapshot_width)  * scale_factor) / 2.f);
+	S32 buffer_y_offset = llfloor(((window_height - snapshot_height) * scale_factor) / 2.f);
+
+	S32 image_buffer_x = llfloor(snapshot_width  * scale_factor) ;
+	S32 image_buffer_y = llfloor(snapshot_height * scale_factor) ;
+
+	if ((image_buffer_x > max_size) || (image_buffer_y > max_size)) // boundary check to avoid memory overflow
+	{
+		scale_factor *= llmin((F32)max_size / image_buffer_x, (F32)max_size / image_buffer_y) ;
+		image_buffer_x = llfloor(snapshot_width  * scale_factor) ;
+		image_buffer_y = llfloor(snapshot_height * scale_factor) ;
+	}
+	if ((image_buffer_x > 0) && (image_buffer_y > 0))
+	{
+		raw->resize(image_buffer_x, image_buffer_y, 3);
+	}
+	else
+	{
+		return FALSE ;
+	}
+	if (raw->isBufferInvalid())
+	{
+		return FALSE ;
+	}
+
+	BOOL high_res = scale_factor >= 2.f; // Font scaling is slow, only do so if rez is much higher
+	if (high_res && show_ui)
+	{
+		// Note: we should never get there...
+		llwarns << "High res UI snapshot not supported. " << llendl;
+		/*send_agent_pause();
+		//rescale fonts
+		initFonts(scale_factor);
+		LLHUDObject::reshapeAll();*/
+	}
+
+	S32 output_buffer_offset_y = 0;
+
+	F32 depth_conversion_factor_1 = (LLViewerCamera::getInstance()->getFar() + LLViewerCamera::getInstance()->getNear()) / (2.f * LLViewerCamera::getInstance()->getFar() * LLViewerCamera::getInstance()->getNear());
+	F32 depth_conversion_factor_2 = (LLViewerCamera::getInstance()->getFar() - LLViewerCamera::getInstance()->getNear()) / (2.f * LLViewerCamera::getInstance()->getFar() * LLViewerCamera::getInstance()->getNear());
+
+	gObjectList.generatePickList(*LLViewerCamera::getInstance());
+
+	// Subimages are in fact partial rendering of the final view. This happens when the final view is bigger than the screen.
+	// In most common cases, scale_factor is 1 and there's no more than 1 iteration on x and y
+	for (int subimage_y = 0; subimage_y < scale_factor; ++subimage_y)
+	{
+		S32 subimage_y_offset = llclamp(buffer_y_offset - (subimage_y * window_height), 0, window_height);;
+		// handle fractional columns
+		U32 read_height = llmax(0, (window_height - subimage_y_offset) -
+			llmax(0, (window_height * (subimage_y + 1)) - (buffer_y_offset + raw->getHeight())));
+
+		S32 output_buffer_offset_x = 0;
+		for (int subimage_x = 0; subimage_x < scale_factor; ++subimage_x)
+		{
+			gDisplaySwapBuffers = FALSE;
+			gDepthDirty = TRUE;
+
+			S32 subimage_x_offset = llclamp(buffer_x_offset - (subimage_x * window_width), 0, window_width);
+			// handle fractional rows
+			U32 read_width = llmax(0, (window_width - subimage_x_offset) -
+									llmax(0, (window_width * (subimage_x + 1)) - (buffer_x_offset + raw->getWidth())));
+			
+			// Skip rendering and sampling altogether if either width or height is degenerated to 0 (common in cropping cases)
+			if (read_width && read_height)
+			{
+				const U32 subfield = subimage_x+(subimage_y*llceil(scale_factor));
+				display(do_rebuild, scale_factor, subfield, TRUE);
+				
+				if (!LLPipeline::sRenderDeferred)
+				{
+					// Required for showing the GUI in snapshots and performing bloom composite overlay
+					// Call even if show_ui is FALSE
+					render_ui(scale_factor, subfield);
+				}
+				
+				for (U32 out_y = 0; out_y < read_height ; out_y++)
+				{
+					S32 output_buffer_offset = ( 
+												(out_y * (raw->getWidth())) // ...plus iterated y...
+												+ (window_width * subimage_x) // ...plus subimage start in x...
+												+ (raw->getWidth() * window_height * subimage_y) // ...plus subimage start in y...
+												- output_buffer_offset_x // ...minus buffer padding x...
+												- (output_buffer_offset_y * (raw->getWidth()))  // ...minus buffer padding y...
+												) * raw->getComponents();
+				
+					// Ping the watchdog thread every 100 lines to keep us alive (arbitrary number, feel free to change)
+					if (out_y % 100 == 0)
+					{
+						LLAppViewer::instance()->pingMainloopTimeout("LLViewerWindow::rawSnapshot");
+					}
+				
+					if (type == SNAPSHOT_TYPE_COLOR)
+					{
+						glReadPixels(
+									 subimage_x_offset, out_y + subimage_y_offset,
+									 read_width, 1,
+									 GL_RGB, GL_UNSIGNED_BYTE,
+									 raw->getData() + output_buffer_offset
+									 );
+					}
+					else // SNAPSHOT_TYPE_DEPTH
+					{
+						LLPointer<LLImageRaw> depth_line_buffer = new LLImageRaw(read_width, 1, sizeof(GL_FLOAT)); // need to store floating point values
+						glReadPixels(
+									 subimage_x_offset, out_y + subimage_y_offset,
+									 read_width, 1,
+									 GL_DEPTH_COMPONENT, GL_FLOAT,
+									 depth_line_buffer->getData()// current output pixel is beginning of buffer...
+									 );
+
+						for (S32 i = 0; i < (S32)read_width; i++)
+						{
+							F32 depth_float = *(F32*)(depth_line_buffer->getData() + (i * sizeof(F32)));
+					
+							F32 linear_depth_float = 1.f / (depth_conversion_factor_1 - (depth_float * depth_conversion_factor_2));
+							U8 depth_byte = F32_to_U8(linear_depth_float, LLViewerCamera::getInstance()->getNear(), LLViewerCamera::getInstance()->getFar());
+							// write converted scanline out to result image
+							for (S32 j = 0; j < raw->getComponents(); j++)
+							{
+								*(raw->getData() + output_buffer_offset + (i * raw->getComponents()) + j) = depth_byte;
+							}
+						}
+					}
+				}
+			}
+			output_buffer_offset_x += subimage_x_offset;
+			stop_glerror();
+		}
+		output_buffer_offset_y += subimage_y_offset;
+	}
+
+	gDisplaySwapBuffers = FALSE;
+	gDepthDirty = TRUE;
+
+	// POST SNAPSHOT
+	if (!gPipeline.hasRenderDebugFeatureMask(LLPipeline::RENDER_DEBUG_FEATURE_UI))
+	{
+		LLPipeline::toggleRenderDebugFeature((void*)LLPipeline::RENDER_DEBUG_FEATURE_UI);
+	}
+
+	if (hide_hud)
+	{
+		LLPipeline::sShowHUDAttachments = TRUE;
+	}
+
+	/*if (high_res)
+	{
+		initFonts(1.f);
+		LLHUDObject::reshapeAll();
+	}*/
+
+	// Pre-pad image to number of pixels such that the line length is a multiple of 4 bytes (for BMP encoding)
+	// Note: this formula depends on the number of components being 3.  Not obvious, but it's correct.	
+	image_width += (image_width * 3) % 4;
+
+	BOOL ret = TRUE ;
+	// Resize image
+	if(llabs(image_width - image_buffer_x) > 4 || llabs(image_height - image_buffer_y) > 4)
+	{
+		ret = raw->scale( image_width, image_height );  
+	}
+	else if(image_width != image_buffer_x || image_height != image_buffer_y)
+	{
+		ret = raw->scale( image_width, image_height, FALSE );  
+	}
+	
+
+	setCursor(UI_CURSOR_ARROW);
+
+	if (do_rebuild)
+	{
+		// If we had to do a rebuild, that means that the lists of drawables to be rendered
+		// was empty before we started.
+		// Need to reset these, otherwise we call state sort on it again when render gets called the next time
+		// and we stand a good chance of crashing on rebuild because the render drawable arrays have multiple copies of
+		// objects on them.
+		gPipeline.resetDrawOrders();
+	}
+
+	if (high_res)
+	{
+		send_agent_resume();
+	}
+
+	return ret;
+}
+
+void LLViewerWindow::destroyWindow()
+{
+	if (mWindow)
+	{
+		LLWindowManager::destroyWindow(mWindow);
+	}
+	mWindow = NULL;
+}
+
+
+void LLViewerWindow::drawMouselookInstructions()
+{
+	// Draw instructions for mouselook ("Press ESC to return to World View" partially transparent at the bottom of the screen.)
+	const std::string instructions = LLTrans::getString("LeaveMouselook");
+	const LLFontGL* font = LLFontGL::getFont(LLFontDescriptor("SansSerif", "Large", LLFontGL::BOLD));
+	
+	//to be on top of Bottom bar when it is opened
+	const S32 INSTRUCTIONS_PAD = 50;
+
+	font->renderUTF8( 
+		instructions, 0,
+		getWorldViewRectScaled().getCenterX(),
+		getWorldViewRectScaled().mBottom + INSTRUCTIONS_PAD,
+		LLColor4( 1.0f, 1.0f, 1.0f, 0.5f ),
+		LLFontGL::HCENTER, LLFontGL::TOP,
+		LLFontGL::NORMAL,LLFontGL::DROP_SHADOW);
+}
+
+void* LLViewerWindow::getPlatformWindow() const
+{
+	return mWindow->getPlatformWindow();
+}
+
+void* LLViewerWindow::getMediaWindow() 	const
+{
+	return mWindow->getMediaWindow();
+}
+
+void LLViewerWindow::focusClient()		const
+{
+	return mWindow->focusClient();
+}
+
+LLRootView*	LLViewerWindow::getRootView() const
+{
+	return mRootView;
+}
+
+LLRect LLViewerWindow::getWorldViewRectScaled() const
+{
+	return mWorldViewRectScaled;
+}
+
+S32 LLViewerWindow::getWorldViewHeightScaled() const
+{
+	return mWorldViewRectScaled.getHeight();
+}
+
+S32 LLViewerWindow::getWorldViewWidthScaled() const
+{
+	return mWorldViewRectScaled.getWidth();
+}
+
+
+S32 LLViewerWindow::getWorldViewHeightRaw() const
+{
+	return mWorldViewRectRaw.getHeight(); 
+}
+
+S32 LLViewerWindow::getWorldViewWidthRaw() const
+{
+	return mWorldViewRectRaw.getWidth(); 
+}
+
+S32	LLViewerWindow::getWindowHeightScaled()	const 	
+{ 
+	return mWindowRectScaled.getHeight(); 
+}
+
+S32	LLViewerWindow::getWindowWidthScaled() const 	
+{ 
+	return mWindowRectScaled.getWidth(); 
+}
+
+S32	LLViewerWindow::getWindowHeightRaw()	const 	
+{ 
+	return mWindowRectRaw.getHeight(); 
+}
+
+S32	LLViewerWindow::getWindowWidthRaw() const 	
+{ 
+	return mWindowRectRaw.getWidth(); 
+}
+
+void LLViewerWindow::setup2DRender()
+{
+	// setup ortho camera
+	gl_state_for_2d(mWindowRectRaw.getWidth(), mWindowRectRaw.getHeight());
+	setup2DViewport();
+}
+
+void LLViewerWindow::setup2DViewport(S32 x_offset, S32 y_offset)
+{
+	gGLViewport[0] = mWindowRectRaw.mLeft + x_offset;
+	gGLViewport[1] = mWindowRectRaw.mBottom + y_offset;
+	gGLViewport[2] = mWindowRectRaw.getWidth();
+	gGLViewport[3] = mWindowRectRaw.getHeight();
+	glViewport(gGLViewport[0], gGLViewport[1], gGLViewport[2], gGLViewport[3]);
+}
+
+
+void LLViewerWindow::setup3DRender()
+{
+	// setup perspective camera
+	LLViewerCamera::getInstance()->setPerspective(NOT_FOR_SELECTION, mWorldViewRectRaw.mLeft, mWorldViewRectRaw.mBottom,  mWorldViewRectRaw.getWidth(), mWorldViewRectRaw.getHeight(), FALSE, LLViewerCamera::getInstance()->getNear(), MAX_FAR_CLIP*2.f);
+	setup3DViewport();
+}
+
+void LLViewerWindow::setup3DViewport(S32 x_offset, S32 y_offset)
+{
+	gGLViewport[0] = mWorldViewRectRaw.mLeft + x_offset;
+	gGLViewport[1] = mWorldViewRectRaw.mBottom + y_offset;
+	gGLViewport[2] = mWorldViewRectRaw.getWidth();
+	gGLViewport[3] = mWorldViewRectRaw.getHeight();
+	glViewport(gGLViewport[0], gGLViewport[1], gGLViewport[2], gGLViewport[3]);
+}
+
+void LLViewerWindow::revealIntroPanel()
+{
+	if (mProgressView)
+	{
+		mProgressView->revealIntroPanel();
+	}
+}
+
+void LLViewerWindow::setShowProgress(const BOOL show)
+{
+	if (mProgressView)
+	{
+		mProgressView->setVisible(show);
+	}
+}
+
+void LLViewerWindow::setStartupComplete()
+{
+	if (mProgressView)
+	{
+		mProgressView->setStartupComplete();
+	}
+}
+
+BOOL LLViewerWindow::getShowProgress() const
+{
+	return (mProgressView && mProgressView->getVisible());
+}
+
+void LLViewerWindow::setProgressString(const std::string& string)
+{
+	if (mProgressView)
+	{
+		mProgressView->setText(string);
+	}
+}
+
+void LLViewerWindow::setProgressMessage(const std::string& msg)
+{
+	if(mProgressView)
+	{
+		mProgressView->setMessage(msg);
+	}
+}
+
+void LLViewerWindow::setProgressPercent(const F32 percent)
+{
+	if (mProgressView)
+	{
+		mProgressView->setPercent(percent);
+	}
+}
+
+void LLViewerWindow::setProgressCancelButtonVisible( BOOL b, const std::string& label )
+{
+	if (mProgressView)
+	{
+		mProgressView->setCancelButtonVisible( b, label );
+	}
+}
+
+
+LLProgressView *LLViewerWindow::getProgressView() const
+{
+	return mProgressView;
+}
+
+void LLViewerWindow::dumpState()
+{
+	llinfos << "LLViewerWindow Active " << S32(mActive) << llendl;
+	llinfos << "mWindow visible " << S32(mWindow->getVisible())
+		<< " minimized " << S32(mWindow->getMinimized())
+		<< llendl;
+}
+
+void LLViewerWindow::stopGL(BOOL save_state)
+{
+	//Note: --bao
+	//if not necessary, do not change the order of the function calls in this function.
+	//if change something, make sure it will not break anything.
+	//especially be careful to put anything behind gTextureList.destroyGL(save_state);
+	if (!gGLManager.mIsDisabled)
+	{
+		llinfos << "Shutting down GL..." << llendl;
+
+		// Pause texture decode threads (will get unpaused during main loop)
+		LLAppViewer::getTextureCache()->pause();
+		LLAppViewer::getImageDecodeThread()->pause();
+		LLAppViewer::getTextureFetch()->pause();
+				
+		gSky.destroyGL();
+		stop_glerror();		
+
+		LLManipTranslate::destroyGL() ;
+		stop_glerror();		
+
+		gBumpImageList.destroyGL();
+		stop_glerror();
+
+		LLFontGL::destroyAllGL();
+		stop_glerror();
+
+		LLVOAvatar::destroyGL();
+		stop_glerror();
+
+		LLViewerDynamicTexture::destroyGL();
+		stop_glerror();
+
+		if (gPipeline.isInit())
+		{
+			gPipeline.destroyGL();
+		}
+		
+		gBox.cleanupGL();
+		
+		if(gPostProcess)
+		{
+			gPostProcess->invalidate();
+		}
+
+		gTextureList.destroyGL(save_state);
+		stop_glerror();
+		
+		gGLManager.mIsDisabled = TRUE;
+		stop_glerror();
+		
+		llinfos << "Remaining allocated texture memory: " << LLImageGL::sGlobalTextureMemoryInBytes << " bytes" << llendl;
+	}
+}
+
+void LLViewerWindow::restoreGL(const std::string& progress_message)
+{
+	//Note: --bao
+	//if not necessary, do not change the order of the function calls in this function.
+	//if change something, make sure it will not break anything. 
+	//especially, be careful to put something before gTextureList.restoreGL();
+	if (gGLManager.mIsDisabled)
+	{
+		llinfos << "Restoring GL..." << llendl;
+		gGLManager.mIsDisabled = FALSE;
+		
+		initGLDefaults();
+		LLGLState::restoreGL();
+		
+		gTextureList.restoreGL();
+		
+		// for future support of non-square pixels, and fonts that are properly stretched
+		//LLFontGL::destroyDefaultFonts();
+		initFonts();
+				
+		gSky.restoreGL();
+		gPipeline.restoreGL();
+		LLDrawPoolWater::restoreGL();
+		LLManipTranslate::restoreGL();
+		
+		gBumpImageList.restoreGL();
+		LLViewerDynamicTexture::restoreGL();
+		LLVOAvatar::restoreGL();
+		
+		gResizeScreenTexture = TRUE;
+		gWindowResized = TRUE;
+
+		if (isAgentAvatarValid() && !gAgentAvatarp->isUsingBakedTextures())
+		{
+			LLVisualParamHint::requestHintUpdates();
+		}
+
+		if (!progress_message.empty())
+		{
+			gRestoreGLTimer.reset();
+			gRestoreGL = TRUE;
+			setShowProgress(TRUE);
+			setProgressString(progress_message);
+		}
+		llinfos << "...Restoring GL done" << llendl;
+		if(!LLAppViewer::instance()->restoreErrorTrap())
+		{
+			llwarns << " Someone took over my signal/exception handler (post restoreGL)!" << llendl;
+		}
+
+	}
+}
+
+void LLViewerWindow::initFonts(F32 zoom_factor)
+{
+	LLFontGL::destroyAllGL();
+	// Initialize with possibly different zoom factor
+
+	LLFontManager::initClass();
+
+	LLFontGL::initClass( gSavedSettings.getF32("FontScreenDPI"),
+								mDisplayScale.mV[VX] * zoom_factor,
+								mDisplayScale.mV[VY] * zoom_factor,
+								gDirUtilp->getAppRODataDir(),
+								LLUI::getXUIPaths());
+	// Force font reloads, which can be very slow
+	LLFontGL::loadDefaultFonts();
+}
+
+void LLViewerWindow::requestResolutionUpdate()
+{
+	mResDirty = true;
+}
+
+void LLViewerWindow::checkSettings()
+{
+	if (mStatesDirty)
+	{
+		gGL.refreshState();
+		LLViewerShaderMgr::instance()->setShaders();
+		mStatesDirty = false;
+	}
+	
+	// We want to update the resolution AFTER the states getting refreshed not before.
+	if (mResDirty)
+	{
+		reshape(getWindowWidthRaw(), getWindowHeightRaw());
+		mResDirty = false;
+	}	
+}
+
+void LLViewerWindow::restartDisplay(BOOL show_progress_bar)
+{
+	llinfos << "Restaring GL" << llendl;
+	stopGL();
+	if (show_progress_bar)
+	{
+		restoreGL(LLTrans::getString("ProgressChangingResolution"));
+	}
+	else
+	{
+		restoreGL();
+	}
+}
+
+BOOL LLViewerWindow::changeDisplaySettings(LLCoordScreen size, BOOL disable_vsync, BOOL show_progress_bar)
+{
+	//BOOL was_maximized = gSavedSettings.getBOOL("WindowMaximized");
+
+	//gResizeScreenTexture = TRUE;
+
+
+	//U32 fsaa = gSavedSettings.getU32("RenderFSAASamples");
+	//U32 old_fsaa = mWindow->getFSAASamples();
+
+	// if not maximized, use the request size
+	if (!mWindow->getMaximized())
+	{
+		mWindow->setSize(size);
+	}
+
+	//if (fsaa == old_fsaa)
+	{
+		return TRUE;
+	}
+
+/*
+
+	// Close floaters that don't handle settings change
+	LLFloaterReg::hideInstance("snapshot");
+	
+	BOOL result_first_try = FALSE;
+	BOOL result_second_try = FALSE;
+
+	LLFocusableElement* keyboard_focus = gFocusMgr.getKeyboardFocus();
+	send_agent_pause();
+	llinfos << "Stopping GL during changeDisplaySettings" << llendl;
+	stopGL();
+	mIgnoreActivate = TRUE;
+	LLCoordScreen old_size;
+	LLCoordScreen old_pos;
+	mWindow->getSize(&old_size);
+
+	//mWindow->setFSAASamples(fsaa);
+
+	result_first_try = mWindow->switchContext(false, size, disable_vsync);
+	if (!result_first_try)
+	{
+		// try to switch back
+		//mWindow->setFSAASamples(old_fsaa);
+		result_second_try = mWindow->switchContext(false, old_size, disable_vsync);
+
+		if (!result_second_try)
+		{
+			// we are stuck...try once again with a minimal resolution?
+			send_agent_resume();
+			mIgnoreActivate = FALSE;
+			return FALSE;
+		}
+	}
+	send_agent_resume();
+
+	llinfos << "Restoring GL during resolution change" << llendl;
+	if (show_progress_bar)
+	{
+		restoreGL(LLTrans::getString("ProgressChangingResolution"));
+	}
+	else
+	{
+		restoreGL();
+	}
+
+	if (!result_first_try)
+	{
+		LLSD args;
+		args["RESX"] = llformat("%d",size.mX);
+		args["RESY"] = llformat("%d",size.mY);
+		LLNotificationsUtil::add("ResolutionSwitchFail", args);
+		size = old_size; // for reshape below
+	}
+
+	BOOL success = result_first_try || result_second_try;
+
+	if (success)
+	{
+		// maximize window if was maximized, else reposition
+		if (was_maximized)
+		{
+			mWindow->maximize();
+		}
+		else
+		{
+			S32 windowX = gSavedSettings.getS32("WindowX");
+			S32 windowY = gSavedSettings.getS32("WindowY");
+
+			mWindow->setPosition(LLCoordScreen ( windowX, windowY ) );
+		}
+	}
+
+	mIgnoreActivate = FALSE;
+	gFocusMgr.setKeyboardFocus(keyboard_focus);
+	
+	return success;
+
+	*/
+}
+
+F32	LLViewerWindow::getWorldViewAspectRatio() const
+{
+	F32 world_aspect = (F32)mWorldViewRectRaw.getWidth() / (F32)mWorldViewRectRaw.getHeight();
+	return world_aspect;
+}
+
+void LLViewerWindow::calcDisplayScale()
+{
+	F32 ui_scale_factor = gSavedSettings.getF32("UIScaleFactor");
+	LLVector2 display_scale;
+	display_scale.setVec(llmax(1.f / mWindow->getPixelAspectRatio(), 1.f), llmax(mWindow->getPixelAspectRatio(), 1.f));
+	display_scale *= ui_scale_factor;
+
+	// limit minimum display scale
+	if (display_scale.mV[VX] < MIN_DISPLAY_SCALE || display_scale.mV[VY] < MIN_DISPLAY_SCALE)
+	{
+		display_scale *= MIN_DISPLAY_SCALE / llmin(display_scale.mV[VX], display_scale.mV[VY]);
+	}
+	
+	if (display_scale != mDisplayScale)
+	{
+		llinfos << "Setting display scale to " << display_scale << llendl;
+
+		mDisplayScale = display_scale;
+		// Init default fonts
+		initFonts();
+	}
+}
+
+//static
+LLRect 	LLViewerWindow::calcScaledRect(const LLRect & rect, const LLVector2& display_scale)
+{
+	LLRect res = rect;
+	res.mLeft = llround((F32)res.mLeft / display_scale.mV[VX]);
+	res.mRight = llround((F32)res.mRight / display_scale.mV[VX]);
+	res.mBottom = llround((F32)res.mBottom / display_scale.mV[VY]);
+	res.mTop = llround((F32)res.mTop / display_scale.mV[VY]);
+
+	return res;
+}
+
+S32 LLViewerWindow::getChatConsoleBottomPad()
+{
+	S32 offset = 0;
+
+	if(gToolBarView)
+		offset += gToolBarView->getChild<LLView>("bottom_toolbar_panel")->getRect().getHeight();
+
+	return offset;
+}
+
+LLRect LLViewerWindow::getChatConsoleRect()
+{
+	LLRect full_window(0, getWindowHeightScaled(), getWindowWidthScaled(), 0);
+	LLRect console_rect = full_window;
+
+	const S32 CONSOLE_PADDING_TOP = 24;
+	const S32 CONSOLE_PADDING_LEFT = 24;
+	const S32 CONSOLE_PADDING_RIGHT = 10;
+
+	console_rect.mTop    -= CONSOLE_PADDING_TOP;
+	console_rect.mBottom += getChatConsoleBottomPad();
+
+	console_rect.mLeft   += CONSOLE_PADDING_LEFT; 
+
+	static const BOOL CHAT_FULL_WIDTH = gSavedSettings.getBOOL("ChatFullWidth");
+
+	if (CHAT_FULL_WIDTH)
+	{
+		console_rect.mRight -= CONSOLE_PADDING_RIGHT;
+	}
+	else
+	{
+		// Make console rect somewhat narrow so having inventory open is
+		// less of a problem.
+		console_rect.mRight  = console_rect.mLeft + 2 * getWindowWidthScaled() / 3;
+	}
+
+	return console_rect;
+}
+//----------------------------------------------------------------------------
+
+
+//static 
+bool LLViewerWindow::onAlert(const LLSD& notify)
+{
+	LLNotificationPtr notification = LLNotifications::instance().find(notify["id"].asUUID());
+
+	if (gHeadlessClient)
+	{
+		llinfos << "Alert: " << notification->getName() << llendl;
+	}
+
+	// If we're in mouselook, the mouse is hidden and so the user can't click 
+	// the dialog buttons.  In that case, change to First Person instead.
+	if( gAgentCamera.cameraMouselook() )
+	{
+		gAgentCamera.changeCameraToDefault();
+	}
+	return false;
+}
+
+void LLViewerWindow::setUIVisibility(bool visible)
+{
+	mUIVisible = visible;
+
+	if (!visible)
+	{
+		gAgentCamera.changeCameraToThirdPerson(FALSE);
+		gFloaterView->hideAllFloaters();
+	}
+	else
+	{
+		gFloaterView->showHiddenFloaters();
+	}
+
+	if (gToolBarView)
+	{
+		gToolBarView->setToolBarsVisible(visible);
+	}
+
+	LLNavigationBar::getInstance()->setVisible(visible ? gSavedSettings.getBOOL("ShowNavbarNavigationPanel") : FALSE);
+	LLPanelTopInfoBar::getInstance()->setVisible(visible? gSavedSettings.getBOOL("ShowMiniLocationPanel") : FALSE);
+	mRootView->getChildView("status_bar_container")->setVisible(visible);
+}
+
+bool LLViewerWindow::getUIVisibility()
+{
+	return mUIVisible;
+}
+
+////////////////////////////////////////////////////////////////////////////
+//
+// LLPickInfo
+//
+LLPickInfo::LLPickInfo()
+	: mKeyMask(MASK_NONE),
+	  mPickCallback(NULL),
+	  mPickType(PICK_INVALID),
+	  mWantSurfaceInfo(FALSE),
+	  mObjectFace(-1),
+	  mUVCoords(-1.f, -1.f),
+	  mSTCoords(-1.f, -1.f),
+	  mXYCoords(-1, -1),
+	  mIntersection(),
+	  mNormal(),
+	  mBinormal(),
+	  mHUDIcon(NULL),
+	  mPickTransparent(FALSE)
+{
+}
+
+LLPickInfo::LLPickInfo(const LLCoordGL& mouse_pos, 
+		       MASK keyboard_mask, 
+		       BOOL pick_transparent,
+		       BOOL pick_uv_coords,
+		       void (*pick_callback)(const LLPickInfo& pick_info))
+	: mMousePt(mouse_pos),
+	  mKeyMask(keyboard_mask),
+	  mPickCallback(pick_callback),
+	  mPickType(PICK_INVALID),
+	  mWantSurfaceInfo(pick_uv_coords),
+	  mObjectFace(-1),
+	  mUVCoords(-1.f, -1.f),
+	  mSTCoords(-1.f, -1.f),
+	  mXYCoords(-1, -1),
+	  mNormal(),
+	  mBinormal(),
+	  mHUDIcon(NULL),
+	  mPickTransparent(pick_transparent)
+{
+}
+
+void LLPickInfo::fetchResults()
+{
+
+	S32 face_hit = -1;
+	LLVector3 intersection, normal, binormal;
+	LLVector2 uv;
+
+	LLHUDIcon* hit_icon = gViewerWindow->cursorIntersectIcon(mMousePt.mX, mMousePt.mY, 512.f, &intersection);
+	
+	F32 icon_dist = 0.f;
+	if (hit_icon)
+	{
+		icon_dist = (LLViewerCamera::getInstance()->getOrigin()-intersection).magVec();
+	}
+	LLViewerObject* hit_object = gViewerWindow->cursorIntersect(mMousePt.mX, mMousePt.mY, 512.f,
+									NULL, -1, mPickTransparent, &face_hit,
+									&intersection, &uv, &normal, &binormal);
+	
+	mPickPt = mMousePt;
+
+	U32 te_offset = face_hit > -1 ? face_hit : 0;
+
+	//unproject relative clicked coordinate from window coordinate using GL
+	
+	LLViewerObject* objectp = hit_object;
+
+	if (hit_icon && 
+		(!objectp || 
+		icon_dist < (LLViewerCamera::getInstance()->getOrigin()-intersection).magVec()))
+	{
+		// was this name referring to a hud icon?
+		mHUDIcon = hit_icon;
+		mPickType = PICK_ICON;
+		mPosGlobal = mHUDIcon->getPositionGlobal();
+	}
+	else if (objectp)
+	{
+		if( objectp->getPCode() == LLViewerObject::LL_VO_SURFACE_PATCH )
+		{
+			// Hit land
+			mPickType = PICK_LAND;
+			mObjectID.setNull(); // land has no id
+
+			// put global position into land_pos
+			LLVector3d land_pos;
+			if (!gViewerWindow->mousePointOnLandGlobal(mPickPt.mX, mPickPt.mY, &land_pos))
+			{
+				// The selected point is beyond the draw distance or is otherwise 
+				// not selectable. Return before calling mPickCallback().
+				return;
+			}
+
+			// Fudge the land focus a little bit above ground.
+			mPosGlobal = land_pos + LLVector3d::z_axis * 0.1f;
+		}
+		else
+		{
+			if(isFlora(objectp))
+			{
+				mPickType = PICK_FLORA;
+			}
+			else
+			{
+				mPickType = PICK_OBJECT;
+			}
+			mObjectOffset = gAgentCamera.calcFocusOffset(objectp, intersection, mPickPt.mX, mPickPt.mY);
+			mObjectID = objectp->mID;
+			mObjectFace = (te_offset == NO_FACE) ? -1 : (S32)te_offset;
+
+			mPosGlobal = gAgent.getPosGlobalFromAgent(intersection);
+			
+			if (mWantSurfaceInfo)
+			{
+				getSurfaceInfo();
+			}
+		}
+	}
+	
+	if (mPickCallback)
+	{
+		mPickCallback(*this);
+	}
+}
+
+LLPointer<LLViewerObject> LLPickInfo::getObject() const
+{
+	return gObjectList.findObject( mObjectID );
+}
+
+void LLPickInfo::updateXYCoords()
+{
+	if (mObjectFace > -1)
+	{
+		const LLTextureEntry* tep = getObject()->getTE(mObjectFace);
+		LLPointer<LLViewerTexture> imagep = LLViewerTextureManager::getFetchedTexture(tep->getID());
+		if(mUVCoords.mV[VX] >= 0.f && mUVCoords.mV[VY] >= 0.f && imagep.notNull())
+		{
+			mXYCoords.mX = llround(mUVCoords.mV[VX] * (F32)imagep->getWidth());
+			mXYCoords.mY = llround((1.f - mUVCoords.mV[VY]) * (F32)imagep->getHeight());
+		}
+	}
+}
+
+void LLPickInfo::getSurfaceInfo()
+{
+	// set values to uninitialized - this is what we return if no intersection is found
+	mObjectFace   = -1;
+	mUVCoords     = LLVector2(-1, -1);
+	mSTCoords     = LLVector2(-1, -1);
+	mXYCoords	  = LLCoordScreen(-1, -1);
+	mIntersection = LLVector3(0,0,0);
+	mNormal       = LLVector3(0,0,0);
+	mBinormal     = LLVector3(0,0,0);
+	
+	LLViewerObject* objectp = getObject();
+
+	if (objectp)
+	{
+		if (gViewerWindow->cursorIntersect(llround((F32)mMousePt.mX), llround((F32)mMousePt.mY), 1024.f,
+										   objectp, -1, mPickTransparent,
+										   &mObjectFace,
+										   &mIntersection,
+										   &mSTCoords,
+										   &mNormal,
+										   &mBinormal))
+		{
+			// if we succeeded with the intersect above, compute the texture coordinates:
+
+			if (objectp->mDrawable.notNull() && mObjectFace > -1)
+			{
+				LLFace* facep = objectp->mDrawable->getFace(mObjectFace);
+
+				mUVCoords = facep->surfaceToTexture(mSTCoords, mIntersection, mNormal);
+			}
+
+			// and XY coords:
+			updateXYCoords();
+			
+		}
+	}
+}
+
+
+/* code to get UV via a special UV render - removed in lieu of raycast method
+LLVector2 LLPickInfo::pickUV()
+{
+	LLVector2 result(-1.f, -1.f);
+
+	LLViewerObject* objectp = getObject();
+	if (!objectp)
+	{
+		return result;
+	}
+
+	if (mObjectFace > -1 &&
+		objectp->mDrawable.notNull() && objectp->getPCode() == LL_PCODE_VOLUME &&
+		mObjectFace < objectp->mDrawable->getNumFaces())
+	{
+		S32 scaled_x = llround((F32)mPickPt.mX * gViewerWindow->getDisplayScale().mV[VX]);
+		S32 scaled_y = llround((F32)mPickPt.mY * gViewerWindow->getDisplayScale().mV[VY]);
+		const S32 UV_PICK_WIDTH = 5;
+		const S32 UV_PICK_HALF_WIDTH = (UV_PICK_WIDTH - 1) / 2;
+		U8 uv_pick_buffer[UV_PICK_WIDTH * UV_PICK_WIDTH * 4];
+		LLFace* facep = objectp->mDrawable->getFace(mObjectFace);
+		if (facep)
+		{
+			LLGLState scissor_state(GL_SCISSOR_TEST);
+			scissor_state.enable();
+			LLViewerCamera::getInstance()->setPerspective(FOR_SELECTION, scaled_x - UV_PICK_HALF_WIDTH, scaled_y - UV_PICK_HALF_WIDTH, UV_PICK_WIDTH, UV_PICK_WIDTH, FALSE);
+			//glViewport(scaled_x - UV_PICK_HALF_WIDTH, scaled_y - UV_PICK_HALF_WIDTH, UV_PICK_WIDTH, UV_PICK_WIDTH);
+			glScissor(scaled_x - UV_PICK_HALF_WIDTH, scaled_y - UV_PICK_HALF_WIDTH, UV_PICK_WIDTH, UV_PICK_WIDTH);
+
+			glClear(GL_DEPTH_BUFFER_BIT);
+
+			facep->renderSelectedUV();
+
+			glReadPixels(scaled_x - UV_PICK_HALF_WIDTH, scaled_y - UV_PICK_HALF_WIDTH, UV_PICK_WIDTH, UV_PICK_WIDTH, GL_RGBA, GL_UNSIGNED_BYTE, uv_pick_buffer);
+			U8* center_pixel = &uv_pick_buffer[4 * ((UV_PICK_WIDTH * UV_PICK_HALF_WIDTH) + UV_PICK_HALF_WIDTH + 1)];
+
+			result.mV[VX] = (F32)((center_pixel[VGREEN] & 0xf) + (16.f * center_pixel[VRED])) / 4095.f;
+			result.mV[VY] = (F32)((center_pixel[VGREEN] >> 4) + (16.f * center_pixel[VBLUE])) / 4095.f;
+		}
+	}
+
+	return result;
+} */
+
+
+//static 
+bool LLPickInfo::isFlora(LLViewerObject* object)
+{
+	if (!object) return false;
+
+	LLPCode pcode = object->getPCode();
+
+	if( (LL_PCODE_LEGACY_GRASS == pcode) 
+		|| (LL_PCODE_LEGACY_TREE == pcode) 
+		|| (LL_PCODE_TREE_NEW == pcode))
+	{
+		return true;
+	}
+	return false;
+}