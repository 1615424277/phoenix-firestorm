--- conflicted
+++ resolved
@@ -2980,13 +2980,7 @@
 
     //S32 screen_x, screen_y;
 
-<<<<<<< HEAD
-    //if (!gSavedSettings.getBOOL("RenderUIBuffer"))
-    static LLCachedControl<bool> renderUIBuffer(gSavedSettings, "RenderUIBuffer");
-    if (!renderUIBuffer)
-=======
     if (!LLPipeline::RenderUIBuffer)
->>>>>>> dc2aab4e
     {
         LLView::sDirtyRect = getWindowRectScaled();
     }
