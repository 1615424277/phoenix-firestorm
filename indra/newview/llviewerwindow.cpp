--- conflicted
+++ resolved
@@ -2067,16 +2067,12 @@
 	// Initialize OpenGL Renderer
 	LLVertexBuffer::initClass(mWindow);
 	LL_INFOS("RenderInit") << "LLVertexBuffer initialization done." << LL_ENDL ;
-<<<<<<< HEAD
-	gGL.init(true);
-	// <FS:Ansariel> Exodus vignette
-=======
 	if (!gGL.init(true))
     {
         LLError::LLUserWarningMsg::show(LLTrans::getString("MBVideoDrvErr"));
         LL_ERRS() << "gGL not initialized" << LL_ENDL;
     }
->>>>>>> 25251c3b
+	// <FS:Ansariel> Exodus vignette
 
 	if (LLFeatureManager::getInstance()->isSafe()
 		|| (gSavedSettings.getS32("LastFeatureVersion") != LLFeatureManager::getInstance()->getVersion())
@@ -2280,7 +2276,6 @@
 	gFloaterView->setFloaterSnapView(main_view->getChild<LLView>("floater_snap_region")->getHandle());
 	gSnapshotFloaterView = main_view->getChild<LLSnapshotFloaterView>("Snapshot Floater View");
 
-<<<<<<< HEAD
 	// <FS:Ansariel> Prevent floaters being dragged under main chat bar
 	LLLayoutPanel* chatbar_panel = dynamic_cast<LLLayoutPanel*>(gToolBarView->getChildView("default_chat_bar")->getParent());
 	if (chatbar_panel)
@@ -2297,21 +2292,6 @@
 		gFloaterView->setUtilityBarRect(legacy_chat_panel, legacy_chat_panel->getRect());
 	}
 	// </FS:Ansariel>
-=======
-    const F32 CHAT_PERSIST_TIME = 20.f;
-
-	// Console
-	llassert( !gConsole );
-	LLConsole::Params cp;
-	cp.name("console");
-	cp.max_lines(gSavedSettings.getS32("ConsoleBufferSize"));
-	cp.rect(getChatConsoleRect());
-	cp.persist_time(CHAT_PERSIST_TIME);
-	cp.font_size_index(gSavedSettings.getS32("ChatFontSize"));
-	cp.follows.flags(FOLLOWS_LEFT | FOLLOWS_RIGHT | FOLLOWS_BOTTOM);
-	gConsole = LLUICtrlFactory::create<LLConsole>(cp);
-	getRootView()->addChild(gConsole);
->>>>>>> 25251c3b
 
 	// optionally forward warnings to chat console/chat floater
 	// for qa runs and dev builds
@@ -3833,7 +3813,6 @@
 
 	static std::string last_handle_msg;
 
-<<<<<<< HEAD
 	// <FS:Ansariel> We don't show the hints anyway, so needless to check here
 	//if (gLoggedInTime.getStarted())
 	//{
@@ -3849,21 +3828,6 @@
 	//	}
 	//}
 	// </FS:Ansariel>
-=======
-	if (gLoggedInTime.getStarted())
-	{
-        const F32 DESTINATION_GUIDE_HINT_TIMEOUT = 1200.f;
-        const F32 SIDE_PANEL_HINT_TIMEOUT = 300.f;
-		if (gLoggedInTime.getElapsedTimeF32() > DESTINATION_GUIDE_HINT_TIMEOUT)
-		{
-			LLFirstUse::notUsingDestinationGuide();
-		}
-		if (gLoggedInTime.getElapsedTimeF32() > SIDE_PANEL_HINT_TIMEOUT)
-		{
-			LLFirstUse::notUsingSidePanel();
-		}
-	}
->>>>>>> 25251c3b
 
 	LLConsole::updateClass();
 
