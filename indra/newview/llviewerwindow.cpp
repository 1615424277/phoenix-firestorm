/** 
 * @file llviewerwindow.cpp
 * @brief Implementation of the LLViewerWindow class.
 *
 * $LicenseInfo:firstyear=2001&license=viewerlgpl$
 * Second Life Viewer Source Code
 * Copyright (C) 2010, Linden Research, Inc.
 * 
 * This library is free software; you can redistribute it and/or
 * modify it under the terms of the GNU Lesser General Public
 * License as published by the Free Software Foundation;
 * version 2.1 of the License only.
 * 
 * This library is distributed in the hope that it will be useful,
 * but WITHOUT ANY WARRANTY; without even the implied warranty of
 * MERCHANTABILITY or FITNESS FOR A PARTICULAR PURPOSE.  See the GNU
 * Lesser General Public License for more details.
 * 
 * You should have received a copy of the GNU Lesser General Public
 * License along with this library; if not, write to the Free Software
 * Foundation, Inc., 51 Franklin Street, Fifth Floor, Boston, MA  02110-1301  USA
 * 
 * Linden Research, Inc., 945 Battery Street, San Francisco, CA  94111  USA
 * $/LicenseInfo$
 */

#include "llviewerprecompiledheaders.h"
#include "llviewerwindow.h"


// system library includes
#include <stdio.h>
#include <iostream>
#include <fstream>
#include <algorithm>
#include <boost/lambda/core.hpp>
#include <boost/regex.hpp>

#include "llagent.h"
#include "llagentcamera.h"
#include "llcommunicationchannel.h"
#include "llfloaterreg.h"
#include "llhudicon.h"
#include "lllogininstance.h" // <FS:AW  opensim destinations and avatar picker>
#include "llmeshrepository.h"
#include "llnotificationhandler.h"
#include "llpanellogin.h"
#include "llviewerkeyboard.h"
#include "llviewermenu.h"

#include "llviewquery.h"
#include "llxmltree.h"
#include "llslurl.h"
#include "llrender.h"

#include "llvoiceclient.h"	// for push-to-talk button handling

//
// TODO: Many of these includes are unnecessary.  Remove them.
//

// linden library includes
#include "llaudioengine.h"		// mute on minimize
#include "llchatentry.h"
#include "indra_constants.h"
#include "llassetstorage.h"
#include "llerrorcontrol.h"
#include "llfontgl.h"
#include "llmousehandler.h"
#include "llrect.h"
#include "llsky.h"
#include "llstring.h"
#include "llui.h"
#include "lluuid.h"
#include "llview.h"
#include "llxfermanager.h"
#include "message.h"
#include "object_flags.h"
#include "lltimer.h"
#include "llviewermenu.h"
#include "lltooltip.h"
#include "llmediaentry.h"
#include "llurldispatcher.h"
#include "raytrace.h"

// newview includes
#include "fscommon.h"
#include "llagent.h"
#include "llbox.h"
#include "llchicletbar.h"
#include "llconsole.h"
#include "llviewercontrol.h"
#include "llcylinder.h"
#include "lldebugview.h"
#include "lldir.h"
#include "lldrawable.h"
#include "lldrawpoolalpha.h"
#include "lldrawpoolbump.h"
#include "lldrawpoolwater.h"
#include "llmaniptranslate.h"
#include "llface.h"
#include "llfeaturemanager.h"
#include "llfilepicker.h"
#include "llfirstuse.h"
#include "llfloater.h"
#include "llfloaterbuildoptions.h"
#include "llfloaterbuyland.h"
#include "llfloatercamera.h"
#include "llfloaterland.h"
#include "llfloaterinspect.h"
#include "llfloatermap.h"
#include "llfloaternamedesc.h"
#include "llfloaterpreference.h"
#include "llfloatersnapshot.h"
#include "llfloatertools.h"
#include "llfloaterworldmap.h"
#include "llfocusmgr.h"
#include "llfontfreetype.h"
#include "llgesturemgr.h"
#include "llglheaders.h"
#include "lltooltip.h"
#include "llhudmanager.h"
#include "llhudobject.h"
#include "llhudview.h"
#include "llimagebmp.h"
#include "llimagej2c.h"
#include "llimageworker.h"
#include "llkeyboard.h"
#include "lllineeditor.h"
#include "lllogininstance.h"
#include "llmenugl.h"
#include "llmenuoptionpathfindingrebakenavmesh.h"
#include "llmodaldialog.h"
#include "llmorphview.h"
#include "llmoveview.h"
#include "llnavigationbar.h"
#include "llnotificationhandler.h"
#include "llpaneltopinfobar.h"
#include "llpopupview.h"
#include "llpreviewtexture.h"
#include "llprogressview.h"
#include "llresmgr.h"
#include "llselectmgr.h"
#include "llrootview.h"
#include "llrendersphere.h"
#include "llstartup.h"
#include "llstatusbar.h"
#include "llstatview.h"
#include "llsurface.h"
#include "llsurfacepatch.h"
#include "lltexlayer.h"
#include "lltextbox.h"
#include "lltexturecache.h"
#include "lltexturefetch.h"
#include "lltextureview.h"
#include "lltoast.h"
#include "lltool.h"
#include "lltoolbarview.h"
#include "lltoolcomp.h"
#include "lltooldraganddrop.h"
#include "lltoolface.h"
#include "lltoolfocus.h"
#include "lltoolgrab.h"
#include "lltoolmgr.h"
#include "lltoolmorph.h"
#include "lltoolpie.h"
#include "lltoolselectland.h"
#include "lltrans.h"
#include "lluictrlfactory.h"
#include "llurldispatcher.h"		// SLURL from other app instance
#include "llversioninfo.h"
#include "llvieweraudio.h"
#include "llviewercamera.h"
#include "llviewergesture.h"
#include "llviewertexturelist.h"
#include "llviewerinventory.h"
#include "llviewerkeyboard.h"
#include "llviewermedia.h"
#include "llviewermediafocus.h"
#include "llviewermenu.h"
#include "llviewermessage.h"
#include "llviewerobjectlist.h"
#include "llviewerparcelmgr.h"
#include "llviewerregion.h"
#include "llviewershadermgr.h"
#include "llviewerstats.h"
#include "llvoavatarself.h"
#include "llvopartgroup.h"
#include "llvovolume.h"
#include "llworld.h"
#include "llworldmapview.h"
#include "pipeline.h"
#include "llappviewer.h"
#include "llviewerdisplay.h"
#include "llspatialpartition.h"
#include "llviewerjoystick.h"
#include "llviewernetwork.h"
#include "llpostprocess.h"
// <FS:Ansariel> [FS communication UI]
//#include "llfloaterimnearbychat.h"
// </FS:Ansariel> [FS communication UI]
#include "llagentui.h"
#include "llwearablelist.h"

#include "llviewereventrecorder.h"

#include "llnotifications.h"
#include "llnotificationsutil.h"
#include "llnotificationmanager.h"

#include "llfloaternotificationsconsole.h"

// <FS:Ansariel> [FS communication UI]
#include "fsnearbychathub.h"
// </FS:Ansariel> [FS communication UI]
#include "llwindowlistener.h"
#include "llviewerwindowlistener.h"
#include "llpaneltopinfobar.h"
#include "llimview.h"

// [RLVa:KB] - Checked: 2010-03-31 (RLVa-1.2.0c)
#include "rlvhandler.h"
// [/RLVa:KB]

#if LL_WINDOWS
#include <tchar.h> // For Unicode conversion methods
#endif

#include "utilitybar.h"		// <FS:Zi> Support for the classic V1 style buttons in some skins
#include "exopostprocess.h"	// <FS:Ansariel> Exodus Vignette
#include "llnetmap.h"
#include "lggcontactsets.h"

#include "llleapmotioncontroller.h"
#include "lltracerecording.h"

//
// Globals
//
void render_ui(F32 zoom_factor = 1.f, int subfield = 0);
void swap();

extern BOOL gDebugClicks;
extern BOOL gDisplaySwapBuffers;
extern BOOL gDepthDirty;
extern BOOL gResizeScreenTexture;

LLViewerWindow	*gViewerWindow = NULL;

LLFrameTimer	gAwayTimer;
LLFrameTimer	gAwayTriggerTimer;

BOOL			gShowOverlayTitle = FALSE;

LLViewerObject*  gDebugRaycastObject = NULL;
LLVOPartGroup* gDebugRaycastParticle = NULL;
LLVector4a       gDebugRaycastIntersection;
LLVector4a		gDebugRaycastParticleIntersection;
LLVector2        gDebugRaycastTexCoord;
LLVector4a       gDebugRaycastNormal;
LLVector4a       gDebugRaycastTangent;
S32				gDebugRaycastFaceHit;
LLVector4a		 gDebugRaycastStart;
LLVector4a		 gDebugRaycastEnd;

// HUD display lines in lower right
BOOL				gDisplayWindInfo = FALSE;
BOOL				gDisplayCameraPos = FALSE;
BOOL				gDisplayFOV = FALSE;

static const U8 NO_FACE = 255;
BOOL gQuietSnapshot = FALSE;

const F32 MIN_AFK_TIME = 6.f; // minimum time after setting away state before coming back
static const F32 MIN_DISPLAY_SCALE = 0.75f;

std::string	LLViewerWindow::sSnapshotBaseName;
std::string	LLViewerWindow::sSnapshotDir;

std::string	LLViewerWindow::sMovieBaseName;

LLTrace::SampleStatHandle<> LLViewerWindow::sMouseVelocityStat("Mouse Velocity");


class RecordToChatConsoleRecorder : public LLError::Recorder
{
public:
	virtual void recordMessage(LLError::ELevel level,
								const std::string& message)
	{
		//FIXME: this is NOT thread safe, and will do bad things when a warning is issued from a non-UI thread

		// only log warnings to chat console
		//if (level == LLError::LEVEL_WARN)
		//{
			//LLFloaterChat* chat_floater = LLFloaterReg::findTypedInstance<LLFloaterChat>("chat");
			//if (chat_floater && gSavedSettings.getBOOL("WarningsAsChat"))
			//{
			//	LLChat chat;
			//	chat.mText = message;
			//	chat.mSourceType = CHAT_SOURCE_SYSTEM;

			//	chat_floater->addChat(chat, FALSE, FALSE);
			//}
		//}
	}
};

class RecordToChatConsole : public LLSingleton<RecordToChatConsole>
{
public:
	RecordToChatConsole()
		: LLSingleton<RecordToChatConsole>(),
		mRecorder(new RecordToChatConsoleRecorder())
	{
	}

	void startRecorder() { LLError::addRecorder(mRecorder); }
	void stopRecorder() { LLError::removeRecorder(mRecorder); }

private:
	LLError::RecorderPtr mRecorder;
};

////////////////////////////////////////////////////////////////////////////
//
// LLDebugText
//

static LLTrace::BlockTimerStatHandle FTM_DISPLAY_DEBUG_TEXT("Display Debug Text");

class LLDebugText
{
private:
	struct Line
	{
		Line(const std::string& in_text, S32 in_x, S32 in_y) : text(in_text), x(in_x), y(in_y) {}
		std::string text;
		S32 x,y;
	};

	LLViewerWindow *mWindow;
	
	typedef std::vector<Line> line_list_t;
	line_list_t mLineList;
	LLColor4 mTextColor;
	
	void addText(S32 x, S32 y, const std::string &text) 
	{
		mLineList.push_back(Line(text, x, y));
	}
	
public:
	LLDebugText(LLViewerWindow* window) : mWindow(window) {}

	void clearText() { mLineList.clear(); }

	void update()
	{
		static LLCachedControl<bool> log_texture_traffic(gSavedSettings,"LogTextureNetworkTraffic", false) ;

		std::string wind_vel_text;
		std::string wind_vector_text;
		std::string rwind_vel_text;
		std::string rwind_vector_text;
		std::string audio_text;

		static const std::string beacon_particle = LLTrans::getString("BeaconParticle");
		static const std::string beacon_physical = LLTrans::getString("BeaconPhysical");
		static const std::string beacon_scripted = LLTrans::getString("BeaconScripted");
		static const std::string beacon_scripted_touch = LLTrans::getString("BeaconScriptedTouch");
		static const std::string beacon_sound = LLTrans::getString("BeaconSound");
		static const std::string beacon_media = LLTrans::getString("BeaconMedia");
		static const std::string particle_hiding = LLTrans::getString("ParticleHiding");

		// Draw the statistics in a light gray
		// and in a thin font
		mTextColor = LLColor4( 0.86f, 0.86f, 0.86f, 1.f );

		// Draw stuff growing up from right lower corner of screen
		S32 xpos = mWindow->getWorldViewWidthScaled() - 400;
		xpos = llmax(xpos, 0);
		S32 ypos = 64;
		const S32 y_inc = 20;

		clearText();
		
		//if (gSavedSettings.getBOOL("DebugShowTime"))
		static LLCachedControl<bool> debugShowTime(gSavedSettings, "DebugShowTime");
		if (debugShowTime)
		{
			{
			const U32 y_inc2 = 15;
				// <FS:Ansariel> FIRE-9746: Show FPS with DebugShowTime
				addText(xpos, ypos, llformat("FPS: %3.1f", LLTrace::get_frame_recording().getPeriodMeanPerSec(LLStatViewer::FPS))); ypos += y_inc2;
				
				// </FS:Ansariel>
				LLFrameTimer& timer = gTextureTimer;
				F32 time = timer.getElapsedTimeF32();
				S32 hours = (S32)(time / (60*60));
				S32 mins = (S32)((time - hours*(60*60)) / 60);
				S32 secs = (S32)((time - hours*(60*60) - mins*60));
				addText(xpos, ypos, llformat("Texture: %d:%02d:%02d", hours,mins,secs)); ypos += y_inc2;
			}
			
			{
			F32 time = gFrameTimeSeconds;
			S32 hours = (S32)(time / (60*60));
			S32 mins = (S32)((time - hours*(60*60)) / 60);
			S32 secs = (S32)((time - hours*(60*60) - mins*60));
			addText(xpos, ypos, llformat("Time: %d:%02d:%02d", hours,mins,secs)); ypos += y_inc;
		}
		}
		
#if LL_WINDOWS
		//if (gSavedSettings.getBOOL("DebugShowMemory"))
		static LLCachedControl<bool> debugShowMemory(gSavedSettings, "DebugShowMemory");
		if (debugShowMemory)
		{
			addText(xpos, ypos, llformat("Memory: %d (KB)", LLMemory::getWorkingSetSize() / 1024)); 
			ypos += y_inc;
		}
#endif

		if (gDisplayCameraPos)
		{
			std::string camera_view_text;
			std::string camera_center_text;
			std::string agent_view_text;
			std::string agent_left_text;
			std::string agent_center_text;
			std::string agent_root_center_text;

			LLVector3d tvector; // Temporary vector to hold data for printing.

			// Update camera center, camera view, wind info every other frame
			tvector = gAgent.getPositionGlobal();
			agent_center_text = llformat("AgentCenter  %f %f %f",
										 (F32)(tvector.mdV[VX]), (F32)(tvector.mdV[VY]), (F32)(tvector.mdV[VZ]));

			if (isAgentAvatarValid())
			{
				tvector = gAgent.getPosGlobalFromAgent(gAgentAvatarp->mRoot->getWorldPosition());
				agent_root_center_text = llformat("AgentRootCenter %f %f %f",
												  (F32)(tvector.mdV[VX]), (F32)(tvector.mdV[VY]), (F32)(tvector.mdV[VZ]));
			}
			else
			{
				agent_root_center_text = "---";
			}


			tvector = LLVector4(gAgent.getFrameAgent().getAtAxis());
			agent_view_text = llformat("AgentAtAxis  %f %f %f",
									   (F32)(tvector.mdV[VX]), (F32)(tvector.mdV[VY]), (F32)(tvector.mdV[VZ]));

			tvector = LLVector4(gAgent.getFrameAgent().getLeftAxis());
			agent_left_text = llformat("AgentLeftAxis  %f %f %f",
									   (F32)(tvector.mdV[VX]), (F32)(tvector.mdV[VY]), (F32)(tvector.mdV[VZ]));

			tvector = gAgentCamera.getCameraPositionGlobal();
			camera_center_text = llformat("CameraCenter %f %f %f",
										  (F32)(tvector.mdV[VX]), (F32)(tvector.mdV[VY]), (F32)(tvector.mdV[VZ]));

			tvector = LLVector4(LLViewerCamera::getInstance()->getAtAxis());
			camera_view_text = llformat("CameraAtAxis    %f %f %f",
										(F32)(tvector.mdV[VX]), (F32)(tvector.mdV[VY]), (F32)(tvector.mdV[VZ]));
		
			addText(xpos, ypos, agent_center_text);  ypos += y_inc;
			addText(xpos, ypos, agent_root_center_text);  ypos += y_inc;
			addText(xpos, ypos, agent_view_text);  ypos += y_inc;
			addText(xpos, ypos, agent_left_text);  ypos += y_inc;
			addText(xpos, ypos, camera_center_text);  ypos += y_inc;
			addText(xpos, ypos, camera_view_text);  ypos += y_inc;
		}

		if (gDisplayWindInfo)
		{
			wind_vel_text = llformat("Wind velocity %.2f m/s", gWindVec.magVec());
			wind_vector_text = llformat("Wind vector   %.2f %.2f %.2f", gWindVec.mV[0], gWindVec.mV[1], gWindVec.mV[2]);
			rwind_vel_text = llformat("RWind vel %.2f m/s", gRelativeWindVec.magVec());
			rwind_vector_text = llformat("RWind vec   %.2f %.2f %.2f", gRelativeWindVec.mV[0], gRelativeWindVec.mV[1], gRelativeWindVec.mV[2]);

			addText(xpos, ypos, wind_vel_text);  ypos += y_inc;
			addText(xpos, ypos, wind_vector_text);  ypos += y_inc;
			addText(xpos, ypos, rwind_vel_text);  ypos += y_inc;
			addText(xpos, ypos, rwind_vector_text);  ypos += y_inc;
		}
		if (gDisplayWindInfo)
		{
			audio_text = llformat("Audio for wind: %d", gAudiop ? gAudiop->isWindEnabled() : -1);
			addText(xpos, ypos, audio_text);  ypos += y_inc;
		}
		if (gDisplayFOV)
		{
			addText(xpos, ypos, llformat("FOV: %2.1f deg", RAD_TO_DEG * LLViewerCamera::getInstance()->getView()));
			ypos += y_inc;
		}
		
		/*if (LLViewerJoystick::getInstance()->getOverrideCamera())
		{
			addText(xpos + 200, ypos, llformat("Flycam"));
			ypos += y_inc;
		}*/
		
		//if (gSavedSettings.getBOOL("DebugShowRenderInfo"))
		static LLCachedControl<bool> debugShowRenderInfo(gSavedSettings, "DebugShowRenderInfo");
		if (debugShowRenderInfo)
		{
			LLTrace::Recording& last_frame_recording = LLTrace::get_frame_recording().getLastRecording();

			if (gPipeline.getUseVertexShaders() == 0)
			{
				addText(xpos, ypos, "Shaders Disabled");
				ypos += y_inc;
			}

			if (gGLManager.mHasATIMemInfo)
			{
				S32 meminfo[4];
				glGetIntegerv(GL_TEXTURE_FREE_MEMORY_ATI, meminfo);

				addText(xpos, ypos, llformat("%.2f MB Texture Memory Free", meminfo[0]/1024.f));
				ypos += y_inc;

				if (gGLManager.mHasVertexBufferObject)
				{
					glGetIntegerv(GL_VBO_FREE_MEMORY_ATI, meminfo);
					addText(xpos, ypos, llformat("%.2f MB VBO Memory Free", meminfo[0]/1024.f));
					ypos += y_inc;
				}
			}
			else if (gGLManager.mHasNVXMemInfo)
			{
				S32 free_memory;
				glGetIntegerv(GL_GPU_MEMORY_INFO_CURRENT_AVAILABLE_VIDMEM_NVX, &free_memory);
				addText(xpos, ypos, llformat("%.2f MB Video Memory Free", free_memory/1024.f));
				ypos += y_inc;
			}

			//show streaming cost/triangle count of known prims in current region OR selection
			{
				F32 cost = 0.f;
				S32 count = 0;
				S32 vcount = 0;
				S32 object_count = 0;
				S32 total_bytes = 0;
				S32 visible_bytes = 0;

				const char* label = "Region";
				if (LLSelectMgr::getInstance()->getSelection()->getObjectCount() == 0)
				{ //region
					LLViewerRegion* region = gAgent.getRegion();
					if (region)
					{
						for (U32 i = 0; i < gObjectList.getNumObjects(); ++i)
						{
							LLViewerObject* object = gObjectList.getObject(i);
							if (object && 
								object->getRegion() == region &&
								object->getVolume())
							{
								object_count++;
								S32 bytes = 0;	
								S32 visible = 0;
								cost += object->getStreamingCost(&bytes, &visible);
								S32 vt = 0;
								count += object->getTriangleCount(&vt);
								vcount += vt;
								total_bytes += bytes;
								visible_bytes += visible;
							}
						}
					}
				}
				else
				{
					label = "Selection";
					cost = LLSelectMgr::getInstance()->getSelection()->getSelectedObjectStreamingCost(&total_bytes, &visible_bytes);
					count = LLSelectMgr::getInstance()->getSelection()->getSelectedObjectTriangleCount(&vcount);
					object_count = LLSelectMgr::getInstance()->getSelection()->getObjectCount();
				}
					
				addText(xpos,ypos, llformat("%s streaming cost: %.1f", label, cost));
				ypos += y_inc;

				addText(xpos, ypos, llformat("    %.3f KTris, %.3f KVerts, %.1f/%.1f KB, %d objects",
										count/1000.f, vcount/1000.f, visible_bytes/1024.f, total_bytes/1024.f, object_count));
				ypos += y_inc;
			
			}

			addText(xpos, ypos, llformat("%d MB Index Data (%d MB Pooled, %d KIndices)", LLVertexBuffer::sAllocatedIndexBytes/(1024*1024), LLVBOPool::sIndexBytesPooled/(1024*1024), LLVertexBuffer::sIndexCount/1024));
			ypos += y_inc;

			addText(xpos, ypos, llformat("%d MB Vertex Data (%d MB Pooled, %d KVerts)", LLVertexBuffer::sAllocatedBytes/(1024*1024), LLVBOPool::sBytesPooled/(1024*1024), LLVertexBuffer::sVertexCount/1024));
			ypos += y_inc;

			addText(xpos, ypos, llformat("%d Vertex Buffers", LLVertexBuffer::sGLCount));
			ypos += y_inc;

			addText(xpos, ypos, llformat("%d Mapped Buffers", LLVertexBuffer::sMappedCount));
			ypos += y_inc;

			addText(xpos, ypos, llformat("%d Vertex Buffer Binds", LLVertexBuffer::sBindCount));
			ypos += y_inc;

			addText(xpos, ypos, llformat("%d Vertex Buffer Sets", LLVertexBuffer::sSetCount));
			ypos += y_inc;

			addText(xpos, ypos, llformat("%d Texture Binds", LLImageGL::sBindCount));
			ypos += y_inc;

			addText(xpos, ypos, llformat("%d Unique Textures", LLImageGL::sUniqueCount));
			ypos += y_inc;

			addText(xpos, ypos, llformat("%d Render Calls", last_frame_recording.getSampleCount(LLPipeline::sStatBatchSize)));
            ypos += y_inc;

			addText(xpos, ypos, llformat("%d/%d Objects Active", gObjectList.getNumActiveObjects(), gObjectList.getNumObjects()));
			ypos += y_inc;

			addText(xpos, ypos, llformat("%d Matrix Ops", gPipeline.mMatrixOpCount));
			ypos += y_inc;

			addText(xpos, ypos, llformat("%d Texture Matrix Ops", gPipeline.mTextureMatrixOps));
			ypos += y_inc;

			gPipeline.mTextureMatrixOps = 0;
			gPipeline.mMatrixOpCount = 0;

 			if (last_frame_recording.getSampleCount(LLPipeline::sStatBatchSize) > 0)
			{
 				addText(xpos, ypos, llformat("Batch min/max/mean: %d/%d/%d", last_frame_recording.getMin(LLPipeline::sStatBatchSize), last_frame_recording.getMax(LLPipeline::sStatBatchSize), last_frame_recording.getMean(LLPipeline::sStatBatchSize)));
			}
            ypos += y_inc;

			addText(xpos, ypos, llformat("UI Verts/Calls: %d/%d", LLRender::sUIVerts, LLRender::sUICalls));
			LLRender::sUICalls = LLRender::sUIVerts = 0;
			ypos += y_inc;

			addText(xpos,ypos, llformat("%d/%d Nodes visible", gPipeline.mNumVisibleNodes, LLSpatialGroup::sNodeCount));
			
			ypos += y_inc;

			if (!LLOcclusionCullingGroup::sPendingQueries.empty())
			{
				addText(xpos,ypos, llformat("%d Queries pending", LLOcclusionCullingGroup::sPendingQueries.size()));
				ypos += y_inc;
			}


			addText(xpos,ypos, llformat("%d Avatars visible", LLVOAvatar::sNumVisibleAvatars));
			
			ypos += y_inc;

			addText(xpos,ypos, llformat("%d Lights visible", LLPipeline::sVisibleLightCount));
			
			ypos += y_inc;

			if (gMeshRepo.meshRezEnabled())
			{
				addText(xpos, ypos, llformat("%.3f MB Mesh Data Received", LLMeshRepository::sBytesReceived/(1024.f*1024.f)));
				
				ypos += y_inc;
				
				addText(xpos, ypos, llformat("%d/%d Mesh HTTP Requests/Retries", LLMeshRepository::sHTTPRequestCount,
					LLMeshRepository::sHTTPRetryCount));
				ypos += y_inc;

				addText(xpos, ypos, llformat("%d/%d Mesh LOD Pending/Processing", LLMeshRepository::sLODPending, LLMeshRepository::sLODProcessing));
				ypos += y_inc;

				// <FS:Ansariel> Mesh debugging
				addText(xpos, ypos, llformat("%d Mesh Active LOD Requests", LLMeshRepoThread::sActiveLODRequests));
				ypos += y_inc;
				// </FS:Ansariel>

				addText(xpos, ypos, llformat("%.3f/%.3f MB Mesh Cache Read/Write ", LLMeshRepository::sCacheBytesRead/(1024.f*1024.f), LLMeshRepository::sCacheBytesWritten/(1024.f*1024.f)));

				ypos += y_inc;
			}

			LLVertexBuffer::sBindCount = LLImageGL::sBindCount = 
				LLVertexBuffer::sSetCount = LLImageGL::sUniqueCount = 
				gPipeline.mNumVisibleNodes = LLPipeline::sVisibleLightCount = 0;
		}
		static LLCachedControl<bool> sDebugShowAvatarRenderInfo(gSavedSettings, "DebugShowAvatarRenderInfo");
		if (sDebugShowAvatarRenderInfo)
		{
			std::map<std::string, LLVOAvatar*> sorted_avs;
			
			std::vector<LLCharacter*>::iterator sort_iter = LLCharacter::sInstances.begin();
			while (sort_iter != LLCharacter::sInstances.end())
			{
				LLVOAvatar* avatar = dynamic_cast<LLVOAvatar*>(*sort_iter);
				if (avatar &&
					!avatar->isDead())						// Not dead yet
				{
					// Stuff into a sorted map so the display is ordered
					sorted_avs[avatar->getFullname()] = avatar;
				}
				sort_iter++;
			}

			std::string trunc_name;
			std::map<std::string, LLVOAvatar*>::reverse_iterator av_iter = sorted_avs.rbegin();		// Put "A" at the top
			while (av_iter != sorted_avs.rend())
			{
				LLVOAvatar* avatar = av_iter->second;

				avatar->calculateUpdateRenderCost();			// Make sure the numbers are up-to-date

				trunc_name = utf8str_truncate(avatar->getFullname(), 16);
				addText(xpos, ypos, llformat("%s : rez %d, weight %d, bytes %d area %.2f",
					trunc_name.c_str(),
					avatar->getRezzedStatus(),
					avatar->getVisualComplexity(),
					avatar->getAttachmentGeometryBytes(),
					avatar->getAttachmentSurfaceArea()));
				ypos += y_inc;
				av_iter++;
			}
		}

		//if (gSavedSettings.getBOOL("DebugShowRenderMatrices"))
		static LLCachedControl<bool> debugShowRenderMatrices(gSavedSettings, "DebugShowRenderMatrices");
		if (debugShowRenderMatrices)
		{
			addText(xpos, ypos, llformat("%.4f    .%4f    %.4f    %.4f", gGLProjection[12], gGLProjection[13], gGLProjection[14], gGLProjection[15]));
			ypos += y_inc;

			addText(xpos, ypos, llformat("%.4f    .%4f    %.4f    %.4f", gGLProjection[8], gGLProjection[9], gGLProjection[10], gGLProjection[11]));
			ypos += y_inc;

			addText(xpos, ypos, llformat("%.4f    .%4f    %.4f    %.4f", gGLProjection[4], gGLProjection[5], gGLProjection[6], gGLProjection[7]));
			ypos += y_inc;

			addText(xpos, ypos, llformat("%.4f    .%4f    %.4f    %.4f", gGLProjection[0], gGLProjection[1], gGLProjection[2], gGLProjection[3]));
			ypos += y_inc;

			addText(xpos, ypos, "Projection Matrix");
			ypos += y_inc;


			addText(xpos, ypos, llformat("%.4f    .%4f    %.4f    %.4f", gGLModelView[12], gGLModelView[13], gGLModelView[14], gGLModelView[15]));
			ypos += y_inc;

			addText(xpos, ypos, llformat("%.4f    .%4f    %.4f    %.4f", gGLModelView[8], gGLModelView[9], gGLModelView[10], gGLModelView[11]));
			ypos += y_inc;

			addText(xpos, ypos, llformat("%.4f    .%4f    %.4f    %.4f", gGLModelView[4], gGLModelView[5], gGLModelView[6], gGLModelView[7]));
			ypos += y_inc;

			addText(xpos, ypos, llformat("%.4f    .%4f    %.4f    %.4f", gGLModelView[0], gGLModelView[1], gGLModelView[2], gGLModelView[3]));
			ypos += y_inc;

			addText(xpos, ypos, "View Matrix");
			ypos += y_inc;
		}
		//<FS:AO improve use of controls with radiogroups>
		//if (gSavedSettings.getBOOL("DebugShowColor"))
		//static LLCachedControl<bool> debugShowColor(gSavedSettings, "DebugShowColor");
		static LLCachedControl<S32> debugShowColor(gSavedSettings, "DebugShowColor");
		//</FS:AO>
		if (debugShowColor)
		{
			U8 color[4];
			LLCoordGL coord = gViewerWindow->getCurrentMouse();
			glReadPixels(coord.mX, coord.mY, 1,1,GL_RGBA, GL_UNSIGNED_BYTE, color);
			addText(xpos, ypos, llformat("%d %d %d %d", color[0], color[1], color[2], color[3]));
			ypos += y_inc;
		}

		//if (gSavedSettings.getBOOL("DebugShowPrivateMem"))
		static LLCachedControl<bool> debugShowPrivateMem(gSavedSettings, "DebugShowPrivateMem");
		if (debugShowPrivateMem)
		{
			LLPrivateMemoryPoolManager::getInstance()->updateStatistics() ;
			addText(xpos, ypos, llformat("Total Reserved(KB): %d", LLPrivateMemoryPoolManager::getInstance()->mTotalReservedSize / 1024));
			ypos += y_inc;

			addText(xpos, ypos, llformat("Total Allocated(KB): %d", LLPrivateMemoryPoolManager::getInstance()->mTotalAllocatedSize / 1024));
			ypos += y_inc;
		}
		// <FS:LO> pull the text saying if particles are hidden out from beacons
		if (LLPipeline::toggleRenderTypeControlNegated((void*)LLPipeline::RENDER_TYPE_PARTICLES))
		{
			addText(xpos, ypos, particle_hiding);
			ypos += y_inc;
		}
		// </FS:LO>

		// only display these messages if we are actually rendering beacons at this moment
		// <FS:LO> Always show the beacon text regardless if the floater is visible
		// <FS:Ansa> ...and if we want to see it
		//if (LLPipeline::getRenderBeacons(NULL) && LLFloaterReg::instanceVisible("beacons"))
		static LLCachedControl<bool> fsRenderBeaconText(gSavedSettings, "FSRenderBeaconText");
		if (LLPipeline::getRenderBeacons(NULL) && fsRenderBeaconText)
		// </FS:Ansa>
		{
			if (LLPipeline::getRenderMOAPBeacons(NULL))
			{
				// <FS:Ansariel> Localization fix for render beacon info (FIRE-7216)
				//addText(xpos, ypos, "Viewing media beacons (white)");
				addText(xpos, ypos, beacon_media);
				ypos += y_inc;
			}

			// <FS:LO> pull the text saying if particles are hidden out from beacons
			/*if (LLPipeline::toggleRenderTypeControlNegated((void*)LLPipeline::RENDER_TYPE_PARTICLES))
			{
				addText(xpos, ypos, particle_hiding);
				ypos += y_inc;
			}*/
			// </FS:LO>

			if (LLPipeline::getRenderParticleBeacons(NULL))
			{
				// <FS:Ansariel> Localization fix for render beacon info (FIRE-7216)
				//addText(xpos, ypos, "Viewing particle beacons (blue)");
				addText(xpos, ypos, beacon_particle);
				ypos += y_inc;
			}

			if (LLPipeline::getRenderSoundBeacons(NULL))
			{
				// <FS:Ansariel> Localization fix for render beacon info (FIRE-7216)
				//addText(xpos, ypos, "Viewing sound beacons (yellow)");
				addText(xpos, ypos, beacon_sound);
				ypos += y_inc;
			}

			if (LLPipeline::getRenderScriptedBeacons(NULL))
			{
				addText(xpos, ypos, beacon_scripted);
				ypos += y_inc;
			}
			else
				if (LLPipeline::getRenderScriptedTouchBeacons(NULL))
				{
					addText(xpos, ypos, beacon_scripted_touch);
					ypos += y_inc;
				}

			if (LLPipeline::getRenderPhysicalBeacons(NULL))
			{
				// <FS:Ansariel> Localization fix for render beacon info (FIRE-7216)
				//addText(xpos, ypos, "Viewing physical object beacons (green)");
				addText(xpos, ypos, beacon_physical);
				ypos += y_inc;
			}
		}

		if(log_texture_traffic)
		{	
			U32 old_y = ypos ;
			for(S32 i = LLViewerTexture::BOOST_NONE; i < LLViewerTexture::MAX_GL_IMAGE_CATEGORY; i++)
			{
				if(gTotalTextureBytesPerBoostLevel[i] > (S32Bytes)0)
				{
					addText(xpos, ypos, llformat("Boost_Level %d:  %.3f MB", i, F32Megabytes(gTotalTextureBytesPerBoostLevel[i]).value()));
					ypos += y_inc;
				}
			}
			if(ypos != old_y)
			{
				addText(xpos, ypos, "Network traffic for textures:");
				ypos += y_inc;
			}
		}				

		//if (gSavedSettings.getBOOL("DebugShowTextureInfo"))
		static LLCachedControl<bool> debugShowTextureInfo(gSavedSettings, "DebugShowTextureInfo");
		if (debugShowTextureInfo)
		{
			LLViewerObject* objectp = NULL ;
			
			LLSelectNode* nodep = LLSelectMgr::instance().getHoverNode();
			if (nodep)
			{
				objectp = nodep->getObject();
			}

			if (objectp && !objectp->isDead())
			{
				S32 num_faces = objectp->mDrawable->getNumFaces() ;
				std::set<LLViewerFetchedTexture*> tex_list;

				for(S32 i = 0 ; i < num_faces; i++)
				{
					LLFace* facep = objectp->mDrawable->getFace(i) ;
					if(facep)
					{						
						LLViewerFetchedTexture* tex = dynamic_cast<LLViewerFetchedTexture*>(facep->getTexture()) ;
						if(tex)
						{
							if(tex_list.find(tex) != tex_list.end())
							{
								continue ; //already displayed.
							}
							tex_list.insert(tex);

							std::string uuid_str;
							tex->getID().toString(uuid_str);
							uuid_str = uuid_str.substr(0,7);

							addText(xpos, ypos, llformat("ID: %s v_size: %.3f", uuid_str.c_str(), tex->getMaxVirtualSize()));
							ypos += y_inc;

							addText(xpos, ypos, llformat("discard level: %d desired level: %d Missing: %s", tex->getDiscardLevel(), 
								tex->getDesiredDiscardLevel(), tex->isMissingAsset() ? "Y" : "N"));
							ypos += y_inc;
						}
					}
				}
			}
		}
		
		// <FS:ND> Report amount of failed texture buffer allocations if any.
		if( LLImageBase::getAllocationErrors() )
			addText( xpos, ypos, llformat( "# textures discarded due to insufficient memory %ld", LLImageBase::getAllocationErrors() ) );
		// </FS:ND>

		// <FS:ND> Add some fancy leap debug text
		std::string strLeapDebug( LLLeapMotionController::getInstance()->getDebugString() );
		if( strLeapDebug.size() )
			addText( xpos, ypos, strLeapDebug );
		// </FS:ND>
	}

	void draw()
	{
		LL_RECORD_BLOCK_TIME(FTM_DISPLAY_DEBUG_TEXT);
		for (line_list_t::iterator iter = mLineList.begin();
			 iter != mLineList.end(); ++iter)
		{
			const Line& line = *iter;
			LLFontGL::getFontMonospace()->renderUTF8(line.text, 0, (F32)line.x, (F32)line.y, mTextColor,
											 LLFontGL::LEFT, LLFontGL::TOP,
											 LLFontGL::NORMAL, LLFontGL::NO_SHADOW, S32_MAX, S32_MAX, NULL, FALSE);
		}
		mLineList.clear();
	}

};

void LLViewerWindow::updateDebugText()
{
	mDebugText->update();
}

////////////////////////////////////////////////////////////////////////////
//
// LLViewerWindow
//

LLViewerWindow::Params::Params()
:	title("title"),
	name("name"),
	x("x"),
	y("y"),
	width("width"),
	height("height"),
	min_width("min_width"),
	min_height("min_height"),
	fullscreen("fullscreen", false),
	ignore_pixel_depth("ignore_pixel_depth", false)
{}


BOOL LLViewerWindow::handleAnyMouseClick(LLWindow *window,  LLCoordGL pos, MASK mask, LLMouseHandler::EClickType clicktype, BOOL down)
{
	const char* buttonname = "";
	const char* buttonstatestr = "";
	S32 x = pos.mX;
	S32 y = pos.mY;
	x = ll_round((F32)x / mDisplayScale.mV[VX]);
	y = ll_round((F32)y / mDisplayScale.mV[VY]);

	// only send mouse clicks to UI if UI is visible
	if(gPipeline.hasRenderDebugFeatureMask(LLPipeline::RENDER_DEBUG_FEATURE_UI))
	{	

		if (down)
		{
			buttonstatestr = "down" ;
		}
		else
		{
			buttonstatestr = "up" ;
		}
		
		switch (clicktype)
		{
		case LLMouseHandler::CLICK_LEFT:
			mLeftMouseDown = down;
			buttonname = "Left";
			break;
		case LLMouseHandler::CLICK_RIGHT:
			mRightMouseDown = down;
			buttonname = "Right";
			break;
		case LLMouseHandler::CLICK_MIDDLE:
			mMiddleMouseDown = down;
			buttonname = "Middle";
			break;
		case LLMouseHandler::CLICK_DOUBLELEFT:
			mLeftMouseDown = down;
			buttonname = "Left Double Click";
			break;
		}
		
		LLView::sMouseHandlerMessage.clear();

		if (gMenuBarView)
		{
			// stop ALT-key access to menu
			gMenuBarView->resetMenuTrigger();
		}

		if (gDebugClicks)
		{	
			LL_INFOS() << "ViewerWindow " << buttonname << " mouse " << buttonstatestr << " at " << x << "," << y << LL_ENDL;
		}

		// Make sure we get a corresponding mouseup event, even if the mouse leaves the window
		if (down)
			mWindow->captureMouse();
		else
			mWindow->releaseMouse();

		// Indicate mouse was active
		LLUI::resetMouseIdleTimer();

		// Don't let the user move the mouse out of the window until mouse up.
		if( LLToolMgr::getInstance()->getCurrentTool()->clipMouseWhenDown() )
		{
			mWindow->setMouseClipping(down);
		}

		LLMouseHandler* mouse_captor = gFocusMgr.getMouseCapture();
		if( mouse_captor )
		{
			S32 local_x;
			S32 local_y;
			mouse_captor->screenPointToLocal( x, y, &local_x, &local_y );
			if (LLView::sDebugMouseHandling)
			{
				LL_INFOS() << buttonname << " Mouse " << buttonstatestr << " handled by captor " << mouse_captor->getName() << LL_ENDL;
			}

			BOOL r = mouse_captor->handleAnyMouseClick(local_x, local_y, mask, clicktype, down); 
			if (r) {

				LL_DEBUGS() << "LLViewerWindow::handleAnyMouseClick viewer with mousecaptor calling updatemouseeventinfo - local_x|global x  "<< local_x << " " << x  << "local/global y " << local_y << " " << y << LL_ENDL;

				LLViewerEventRecorder::instance().setMouseGlobalCoords(x,y);
				LLViewerEventRecorder::instance().logMouseEvent(std::string(buttonstatestr),std::string(buttonname)); 

			}
			return r;
		}

		// Mark the click as handled and return if we aren't within the root view to avoid spurious bugs
		if( !mRootView->pointInView(x, y) )
		{
			return TRUE;
		}
		// Give the UI views a chance to process the click

		BOOL r= mRootView->handleAnyMouseClick(x, y, mask, clicktype, down) ;
		if (r) 
		{

			LL_DEBUGS() << "LLViewerWindow::handleAnyMouseClick calling updatemouseeventinfo - global x  "<< " " << x	<< "global y " << y	 << "buttonstate: " << buttonstatestr << " buttonname " << buttonname << LL_ENDL;

			LLViewerEventRecorder::instance().setMouseGlobalCoords(x,y);

			// Clear local coords - this was a click on root window so these are not needed
			// By not including them, this allows the test skeleton generation tool to be smarter when generating code
			// the code generator can be smarter because when local coords are present it can try the xui path with local coords
			// and fallback to global coordinates only if needed. 
			// The drawback to this approach is sometimes a valid xui path will appear to work fine, but NOT interact with the UI element
			// (VITA support not implemented yet or not visible to VITA due to widget further up xui path not being visible to VITA)
			// For this reason it's best to provide hints where possible here by leaving out local coordinates
			LLViewerEventRecorder::instance().setMouseLocalCoords(-1,-1);
			LLViewerEventRecorder::instance().logMouseEvent(buttonstatestr,buttonname); 

			if (LLView::sDebugMouseHandling)
			{
				LL_INFOS() << buttonname << " Mouse " << buttonstatestr << " " << LLViewerEventRecorder::instance().get_xui()	<< LL_ENDL;
			} 
			return TRUE;
		} else if (LLView::sDebugMouseHandling)
			{
				LL_INFOS() << buttonname << " Mouse " << buttonstatestr << " not handled by view" << LL_ENDL;
			}
	}

	// Do not allow tool manager to handle mouseclicks if we have disconnected	
	if(!gDisconnected && LLToolMgr::getInstance()->getCurrentTool()->handleAnyMouseClick( x, y, mask, clicktype, down ) )
	{
		LLViewerEventRecorder::instance().clear_xui(); 
		return TRUE;
	}

	
	// If we got this far on a down-click, it wasn't handled.
	// Up-clicks, though, are always handled as far as the OS is concerned.
	BOOL default_rtn = !down;
	return default_rtn;
}

BOOL LLViewerWindow::handleMouseDown(LLWindow *window,  LLCoordGL pos, MASK mask)
{
	BOOL down = TRUE;
	return handleAnyMouseClick(window,pos,mask,LLMouseHandler::CLICK_LEFT,down);
}

BOOL LLViewerWindow::handleDoubleClick(LLWindow *window,  LLCoordGL pos, MASK mask)
{
	// try handling as a double-click first, then a single-click if that
	// wasn't handled.
	BOOL down = TRUE;
	if (handleAnyMouseClick(window, pos, mask,
				LLMouseHandler::CLICK_DOUBLELEFT, down))
	{
		return TRUE;
	}
	return handleMouseDown(window, pos, mask);
}

BOOL LLViewerWindow::handleMouseUp(LLWindow *window,  LLCoordGL pos, MASK mask)
{
	BOOL down = FALSE;
	return handleAnyMouseClick(window,pos,mask,LLMouseHandler::CLICK_LEFT,down);
}


BOOL LLViewerWindow::handleRightMouseDown(LLWindow *window,  LLCoordGL pos, MASK mask)
{
	S32 x = pos.mX;
	S32 y = pos.mY;
	x = ll_round((F32)x / mDisplayScale.mV[VX]);
	y = ll_round((F32)y / mDisplayScale.mV[VY]);

	BOOL down = TRUE;
	BOOL handle = handleAnyMouseClick(window,pos,mask,LLMouseHandler::CLICK_RIGHT,down);
	if (handle)
		return handle;

	// *HACK: this should be rolled into the composite tool logic, not
	// hardcoded at the top level.
	if (CAMERA_MODE_CUSTOMIZE_AVATAR != gAgentCamera.getCameraMode() && LLToolMgr::getInstance()->getCurrentTool() != LLToolPie::getInstance() && gAgent.isInitialized())
	{
		// If the current tool didn't process the click, we should show
		// the pie menu.  This can be done by passing the event to the pie
		// menu tool.
		LLToolPie::getInstance()->handleRightMouseDown(x, y, mask);
		// show_context_menu( x, y, mask );
	}

	return TRUE;
}

BOOL LLViewerWindow::handleRightMouseUp(LLWindow *window,  LLCoordGL pos, MASK mask)
{
	BOOL down = FALSE;
 	return handleAnyMouseClick(window,pos,mask,LLMouseHandler::CLICK_RIGHT,down);
}

BOOL LLViewerWindow::handleMiddleMouseDown(LLWindow *window,  LLCoordGL pos, MASK mask)
{
	BOOL down = TRUE;
	LLVoiceClient::getInstance()->middleMouseState(true);
 	handleAnyMouseClick(window,pos,mask,LLMouseHandler::CLICK_MIDDLE,down);
  
  	// Always handled as far as the OS is concerned.
	return TRUE;
}

LLWindowCallbacks::DragNDropResult LLViewerWindow::handleDragNDrop( LLWindow *window, LLCoordGL pos, MASK mask, LLWindowCallbacks::DragNDropAction action, std::string data)
{
	LLWindowCallbacks::DragNDropResult result = LLWindowCallbacks::DND_NONE;

	const bool prim_media_dnd_enabled = gSavedSettings.getBOOL("PrimMediaDragNDrop");
	const bool slurl_dnd_enabled = gSavedSettings.getBOOL("SLURLDragNDrop");
	
	if ( prim_media_dnd_enabled || slurl_dnd_enabled )
	{
		switch(action)
		{
			// Much of the handling for these two cases is the same.
			case LLWindowCallbacks::DNDA_TRACK:
			case LLWindowCallbacks::DNDA_DROPPED:
			case LLWindowCallbacks::DNDA_START_TRACKING:
			{
				bool drop = (LLWindowCallbacks::DNDA_DROPPED == action);
					
				if (slurl_dnd_enabled)
				{
					LLSLURL dropped_slurl(data);
					if(dropped_slurl.isSpatial())
					{
						if (drop)
						{
							LLURLDispatcher::dispatch( dropped_slurl.getSLURLString
(), "clicked", NULL, true );
							return LLWindowCallbacks::DND_MOVE;
						}
						return LLWindowCallbacks::DND_COPY;
					}
				}

				if (prim_media_dnd_enabled)
				{
//					LLPickInfo pick_info = pickImmediate( pos.mX, pos.mY,  TRUE /*BOOL pick_transparent*/ );
// [SL:KB] - Patch: UI-PickRiggedAttachment | Checked: 2012-07-12 (Catznip-3.3)
					LLPickInfo pick_info = pickImmediate( pos.mX, pos.mY,  TRUE /*BOOL pick_transparent*/, FALSE, FALSE);
// [/SL:KB]

					LLUUID object_id = pick_info.getObjectID();
					S32 object_face = pick_info.mObjectFace;
					std::string url = data;

					LL_DEBUGS() << "Object: picked at " << pos.mX << ", " << pos.mY << " - face = " << object_face << " - URL = " << url << LL_ENDL;

					LLVOVolume *obj = dynamic_cast<LLVOVolume*>(static_cast<LLViewerObject*>(pick_info.getObject()));
				
					if (obj && !obj->getRegion()->getCapability("ObjectMedia").empty())
					{
						LLTextureEntry *te = obj->getTE(object_face);

						// can modify URL if we can modify the object or we have navigate permissions
						bool allow_modify_url = obj->permModify() || obj->hasMediaPermission( te->getMediaData(), LLVOVolume::MEDIA_PERM_INTERACT );

						if (te && allow_modify_url )
						{
							if (drop)
							{
								// object does NOT have media already
								if ( ! te->hasMedia() )
								{
									// we are allowed to modify the object
									if ( obj->permModify() )
									{
										// Create new media entry
										LLSD media_data;
										// XXX Should we really do Home URL too?
										media_data[LLMediaEntry::HOME_URL_KEY] = url;
										media_data[LLMediaEntry::CURRENT_URL_KEY] = url;
										media_data[LLMediaEntry::AUTO_PLAY_KEY] = true;
										obj->syncMediaData(object_face, media_data, true, true);
										// XXX This shouldn't be necessary, should it ?!?
										if (obj->getMediaImpl(object_face))
											obj->getMediaImpl(object_face)->navigateReload();
										obj->sendMediaDataUpdate();

										result = LLWindowCallbacks::DND_COPY;
									}
								}
								else 
								// object HAS media already
								{
									// URL passes the whitelist
									if (te->getMediaData()->checkCandidateUrl( url ) )
									{
										// just navigate to the URL
										if (obj->getMediaImpl(object_face))
										{
											obj->getMediaImpl(object_face)->navigateTo(url);
										}
										else 
										{
											// This is very strange.  Navigation should
											// happen via the Impl, but we don't have one.
											// This sends it to the server, which /should/
											// trigger us getting it.  Hopefully.
											LLSD media_data;
											media_data[LLMediaEntry::CURRENT_URL_KEY] = url;
											obj->syncMediaData(object_face, media_data, true, true);
											obj->sendMediaDataUpdate();
										}
										result = LLWindowCallbacks::DND_LINK;
										
									}
								}
								LLSelectMgr::getInstance()->unhighlightObjectOnly(mDragHoveredObject);
								mDragHoveredObject = NULL;
							
							}
							else 
							{
								// Check the whitelist, if there's media (otherwise just show it)
								if (te->getMediaData() == NULL || te->getMediaData()->checkCandidateUrl(url))
								{
									if ( obj != mDragHoveredObject)
									{
										// Highlight the dragged object
										LLSelectMgr::getInstance()->unhighlightObjectOnly(mDragHoveredObject);
										mDragHoveredObject = obj;
										LLSelectMgr::getInstance()->highlightObjectOnly(mDragHoveredObject);
									}
									result = (! te->hasMedia()) ? LLWindowCallbacks::DND_COPY : LLWindowCallbacks::DND_LINK;

								}
							}
						}
					}
				}
			}
			break;
			
			case LLWindowCallbacks::DNDA_STOP_TRACKING:
				// The cleanup case below will make sure things are unhilighted if necessary.
			break;
		}

		if (prim_media_dnd_enabled &&
			result == LLWindowCallbacks::DND_NONE && !mDragHoveredObject.isNull())
		{
			LLSelectMgr::getInstance()->unhighlightObjectOnly(mDragHoveredObject);
			mDragHoveredObject = NULL;
		}
	}
	
	return result;
}
  
BOOL LLViewerWindow::handleMiddleMouseUp(LLWindow *window,  LLCoordGL pos, MASK mask)
{
	BOOL down = FALSE;
	LLVoiceClient::getInstance()->middleMouseState(false);
 	handleAnyMouseClick(window,pos,mask,LLMouseHandler::CLICK_MIDDLE,down);
  
  	// Always handled as far as the OS is concerned.
	return TRUE;
}

// WARNING: this is potentially called multiple times per frame
void LLViewerWindow::handleMouseMove(LLWindow *window,  LLCoordGL pos, MASK mask)
{
	S32 x = pos.mX;
	S32 y = pos.mY;

	x = ll_round((F32)x / mDisplayScale.mV[VX]);
	y = ll_round((F32)y / mDisplayScale.mV[VY]);

	mMouseInWindow = TRUE;

	// Save mouse point for access during idle() and display()

	LLCoordGL mouse_point(x, y);

	if (mouse_point != mCurrentMousePoint)
	{
		LLUI::resetMouseIdleTimer();
	}

	saveLastMouse(mouse_point);

	mWindow->showCursorFromMouseMove();

	if (gAwayTimer.getElapsedTimeF32() > LLAgent::MIN_AFK_TIME
		&& !gDisconnected)
	{
		gAgent.clearAFK();
	}
}

void LLViewerWindow::handleMouseLeave(LLWindow *window)
{
	// Note: we won't get this if we have captured the mouse.
	llassert( gFocusMgr.getMouseCapture() == NULL );
	mMouseInWindow = FALSE;
	LLToolTipMgr::instance().blockToolTips();
}

BOOL LLViewerWindow::handleCloseRequest(LLWindow *window)
{
	// User has indicated they want to close, but we may need to ask
	// about modified documents.
	LLAppViewer::instance()->userQuit();
	// Don't quit immediately
	return FALSE;
}

void LLViewerWindow::handleQuit(LLWindow *window)
{
	LLAppViewer::instance()->forceQuit();
}

void LLViewerWindow::handleResize(LLWindow *window,  S32 width,  S32 height)
{
	reshape(width, height);
	mResDirty = true;
}

// The top-level window has gained focus (e.g. via ALT-TAB)
void LLViewerWindow::handleFocus(LLWindow *window)
{
	gFocusMgr.setAppHasFocus(TRUE);
	LLModalDialog::onAppFocusGained();

	gAgent.onAppFocusGained();
	LLToolMgr::getInstance()->onAppFocusGained();

	// See if we're coming in with modifier keys held down
	if (gKeyboard)
	{
		gKeyboard->resetMaskKeys();
	}

	// resume foreground running timer
	// since we artifically limit framerate when not frontmost
	gForegroundTime.unpause();
}

// The top-level window has lost focus (e.g. via ALT-TAB)
void LLViewerWindow::handleFocusLost(LLWindow *window)
{
	gFocusMgr.setAppHasFocus(FALSE);
	//LLModalDialog::onAppFocusLost();
	LLToolMgr::getInstance()->onAppFocusLost();
	gFocusMgr.setMouseCapture( NULL );

	if (gMenuBarView)
	{
		// stop ALT-key access to menu
		gMenuBarView->resetMenuTrigger();
	}

	// restore mouse cursor
	showCursor();
	getWindow()->setMouseClipping(FALSE);

	// If losing focus while keys are down, reset them.
	if (gKeyboard)
	{
		gKeyboard->resetKeys();
	}

	// pause timer that tracks total foreground running time
	gForegroundTime.pause();
}


BOOL LLViewerWindow::handleTranslatedKeyDown(KEY key,  MASK mask, BOOL repeated)
{
	// Let the voice chat code check for its PTT key.  Note that this never affects event processing.
	LLVoiceClient::getInstance()->keyDown(key, mask);
	
	if (gAwayTimer.getElapsedTimeF32() > LLAgent::MIN_AFK_TIME)
	{
		gAgent.clearAFK();
	}

	// *NOTE: We want to interpret KEY_RETURN later when it arrives as
	// a Unicode char, not as a keydown.  Otherwise when client frame
	// rate is really low, hitting return sends your chat text before
	// it's all entered/processed.
	if (key == KEY_RETURN && mask == MASK_NONE)
	{
		return FALSE;
	}

	return gViewerKeyboard.handleKey(key, mask, repeated);
}

BOOL LLViewerWindow::handleTranslatedKeyUp(KEY key,  MASK mask)
{
	// Let the voice chat code check for its PTT key.  Note that this never affects event processing.
	LLVoiceClient::getInstance()->keyUp(key, mask);

	// Let the inspect tool code check for ALT key to set LLToolSelectRect active instead LLToolCamera
	LLToolCompInspect * tool_inspectp = LLToolCompInspect::getInstance();
	if (LLToolMgr::getInstance()->getCurrentTool() == tool_inspectp)
	{
		tool_inspectp->keyUp(key, mask);
	}

	return FALSE;
}


void LLViewerWindow::handleScanKey(KEY key, BOOL key_down, BOOL key_up, BOOL key_level)
{
	LLViewerJoystick::getInstance()->setCameraNeedsUpdate(true);
	gViewerKeyboard.scanKey(key, key_down, key_up, key_level);
	return; // Be clear this function returns nothing
}




BOOL LLViewerWindow::handleActivate(LLWindow *window, BOOL activated)
{
	if (activated)
	{
		mActive = true;
		send_agent_resume();
		gAgent.clearAFK();
		
		// Unmute audio
		audio_update_volume();
	}
	else
	{
		mActive = false;
				
		// if the user has chosen to go Away automatically after some time, then go Away when minimizing
		if (gSavedSettings.getS32("AFKTimeout"))
		{
			gAgent.setAFK();
		}
		
		// SL-53351: Make sure we're not in mouselook when minimised, to prevent control issues
		if (gAgentCamera.getCameraMode() == CAMERA_MODE_MOUSELOOK)
		{
			gAgentCamera.changeCameraToDefault();
		}
		
		send_agent_pause();
	
		// Mute audio
		audio_update_volume();
	}
	return TRUE;
}

BOOL LLViewerWindow::handleActivateApp(LLWindow *window, BOOL activating)
{
	//if (!activating) gAgentCamera.changeCameraToDefault();

	LLViewerJoystick::getInstance()->setNeedsReset(true);
	return FALSE;
}


void LLViewerWindow::handleMenuSelect(LLWindow *window,  S32 menu_item)
{
}


BOOL LLViewerWindow::handlePaint(LLWindow *window,  S32 x,  S32 y, S32 width,  S32 height)
{
	// *TODO: Enable similar information output for other platforms?  DK 2011-02-18
#if LL_WINDOWS
	if (gHeadlessClient)
	{
		HWND window_handle = (HWND)window->getPlatformWindow();
		PAINTSTRUCT ps; 
		HDC hdc; 
 
		RECT wnd_rect;
		wnd_rect.left = 0;
		wnd_rect.top = 0;
		wnd_rect.bottom = 200;
		wnd_rect.right = 500;

		hdc = BeginPaint(window_handle, &ps); 
		//SetBKColor(hdc, RGB(255, 255, 255));
		FillRect(hdc, &wnd_rect, CreateSolidBrush(RGB(255, 255, 255)));

		std::string temp_str;
		LLTrace::Recording& recording = LLViewerStats::instance().getRecording();
		temp_str = llformat( "FPS %3.1f Phy FPS %2.1f Time Dil %1.3f",		/* Flawfinder: ignore */
				recording.getPerSec(LLStatViewer::FPS), //mFPSStat.getMeanPerSec(),
				recording.getLastValue(LLStatViewer::SIM_PHYSICS_FPS), 
				recording.getLastValue(LLStatViewer::SIM_TIME_DILATION));
		S32 len = temp_str.length();
		TextOutA(hdc, 0, 0, temp_str.c_str(), len); 


		LLVector3d pos_global = gAgent.getPositionGlobal();
		temp_str = llformat( "Avatar pos %6.1lf %6.1lf %6.1lf", pos_global.mdV[0], pos_global.mdV[1], pos_global.mdV[2]);
		len = temp_str.length();
		TextOutA(hdc, 0, 25, temp_str.c_str(), len); 

		TextOutA(hdc, 0, 50, "Set \"HeadlessClient FALSE\" in settings.ini file to reenable", 61);
		EndPaint(window_handle, &ps); 
		return TRUE;
	}
#endif
	return FALSE;
}


void LLViewerWindow::handleScrollWheel(LLWindow *window,  S32 clicks)
{
	handleScrollWheel( clicks );
}

void LLViewerWindow::handleWindowBlock(LLWindow *window)
{
	send_agent_pause();
}

void LLViewerWindow::handleWindowUnblock(LLWindow *window)
{
	send_agent_resume();
}

void LLViewerWindow::handleDataCopy(LLWindow *window, S32 data_type, void *data)
{
	const S32 SLURL_MESSAGE_TYPE = 0;
	switch (data_type)
	{
	case SLURL_MESSAGE_TYPE:
		// received URL
		std::string url = (const char*)data;
		LLMediaCtrl* web = NULL;
		const bool trusted_browser = false;
		// don't treat slapps coming from external browsers as "clicks" as this would bypass throttling
		if (LLURLDispatcher::dispatch(url, "", web, trusted_browser))
		{
			// bring window to foreground, as it has just been "launched" from a URL
			mWindow->bringToFront();
		}
		break;
	}
}

BOOL LLViewerWindow::handleTimerEvent(LLWindow *window)
{
	if (LLViewerJoystick::getInstance()->getOverrideCamera())
	{
		LLViewerJoystick::getInstance()->updateStatus();
		return TRUE;
	}
	return FALSE;
}

BOOL LLViewerWindow::handleDeviceChange(LLWindow *window)
{
	// give a chance to use a joystick after startup (hot-plugging)
	if (!LLViewerJoystick::getInstance()->isJoystickInitialized() )
	{
		LLViewerJoystick::getInstance()->init(true);
		return TRUE;
	}
	return FALSE;
}

void LLViewerWindow::handlePingWatchdog(LLWindow *window, const char * msg)
{
	LLAppViewer::instance()->pingMainloopTimeout(msg);
}


void LLViewerWindow::handleResumeWatchdog(LLWindow *window)
{
	LLAppViewer::instance()->resumeMainloopTimeout();
}

void LLViewerWindow::handlePauseWatchdog(LLWindow *window)
{
	LLAppViewer::instance()->pauseMainloopTimeout();
}

//virtual
std::string LLViewerWindow::translateString(const char* tag)
{
	return LLTrans::getString( std::string(tag) );
}

//virtual
std::string LLViewerWindow::translateString(const char* tag,
		const std::map<std::string, std::string>& args)
{
	// LLTrans uses a special subclass of std::string for format maps,
	// but we must use std::map<> in these callbacks, otherwise we create
	// a dependency between LLWindow and LLFormatMapString.  So copy the data.
	LLStringUtil::format_map_t args_copy;
	std::map<std::string,std::string>::const_iterator it = args.begin();
	for ( ; it != args.end(); ++it)
	{
		args_copy[it->first] = it->second;
	}
	return LLTrans::getString( std::string(tag), args_copy);
}

//
// Classes
//
LLViewerWindow::LLViewerWindow(const Params& p)
:	mWindow(NULL),
	mActive(true),
	mUIVisible(true),
	mWindowRectRaw(0, p.height, p.width, 0),
	mWindowRectScaled(0, p.height, p.width, 0),
	mWorldViewRectRaw(0, p.height, p.width, 0),
	mLeftMouseDown(FALSE),
	mMiddleMouseDown(FALSE),
	mRightMouseDown(FALSE),
	mMouseInWindow( FALSE ),
	mLastMask( MASK_NONE ),
	mToolStored( NULL ),
	mHideCursorPermanent( FALSE ),
	mCursorHidden(FALSE),
	mIgnoreActivate( FALSE ),
	mResDirty(false),
	mStatesDirty(false),
	mCurrResolutionIndex(0),
	mProgressView(NULL),
	mProgressViewMini(NULL)
{
	// gKeyboard is still NULL, so it doesn't do LLWindowListener any good to
	// pass its value right now. Instead, pass it a nullary function that
	// will, when we later need it, return the value of gKeyboard.
	// boost::lambda::var() constructs such a functor on the fly.
	mWindowListener.reset(new LLWindowListener(this, boost::lambda::var(gKeyboard)));
	mViewerWindowListener.reset(new LLViewerWindowListener(this));

	mSystemChannel.reset(new LLNotificationChannel("System", "Visible", LLNotificationFilters::includeEverything));
	mCommunicationChannel.reset(new LLCommunicationChannel("Communication", "Visible"));
	mAlertsChannel.reset(new LLNotificationsUI::LLViewerAlertHandler("VW_alerts", "alert"));
	mModalAlertsChannel.reset(new LLNotificationsUI::LLViewerAlertHandler("VW_alertmodal", "alertmodal"));

	bool ignore = gSavedSettings.getBOOL("IgnoreAllNotifications");
	LLNotifications::instance().setIgnoreAllNotifications(ignore);
	if (ignore)
	{
	LL_INFOS() << "NOTE: ALL NOTIFICATIONS THAT OCCUR WILL GET ADDED TO IGNORE LIST FOR LATER RUNS." << LL_ENDL;
	}

	// Default to application directory.
	LLViewerWindow::sSnapshotBaseName = "Snapshot";
	LLViewerWindow::sMovieBaseName = "SLmovie";
	resetSnapshotLoc();


	BOOL useLegacyCursors = gSavedSettings.getBOOL("FSUseLegacyCursors");//<FS:LO> Legacy cursor setting from main program

	/*
	LLWindowCallbacks* callbacks,
	const std::string& title, const std::string& name, S32 x, S32 y, S32 width, S32 height, U32 flags,
	BOOL fullscreen, 
	BOOL clearBg,
	BOOL disable_vsync,
	BOOL ignore_pixel_depth,
	U32 fsaa_samples)
	*/
	// create window
	mWindow = LLWindowManager::createWindow(this,
		p.title, p.name, p.x, p.y, p.width, p.height, 0,
		p.fullscreen, 
		gHeadlessClient,
		gSavedSettings.getBOOL("DisableVerticalSync"),
		!gHeadlessClient,
		p.ignore_pixel_depth,
		//gSavedSettings.getBOOL("RenderDeferred") ? 0 : gSavedSettings.getU32("RenderFSAASamples")); //don't use window level anti-aliasing if FBOs are enabled
		gSavedSettings.getBOOL("RenderDeferred") ? 0 : gSavedSettings.getU32("RenderFSAASamples"), //don't use window level anti-aliasing if FBOs are enabled
		useLegacyCursors); // <FS:LO> Legacy cursor setting from main program

	if (!LLViewerShaderMgr::sInitialized)
	{ //immediately initialize shaders
		LLViewerShaderMgr::sInitialized = TRUE;
		LLViewerShaderMgr::instance()->setShaders();
	}

	if (NULL == mWindow)
	{
		LLSplashScreen::update(LLTrans::getString("StartupRequireDriverUpdate"));
	
		LL_WARNS("Window") << "Failed to create window, to be shutting Down, be sure your graphics driver is updated." << LL_ENDL ;

		ms_sleep(5000) ; //wait for 5 seconds.

		LLSplashScreen::update(LLTrans::getString("ShuttingDown"));
#if LL_LINUX || LL_SOLARIS
		LL_WARNS() << "Unable to create window, be sure screen is set at 32-bit color and your graphics driver is configured correctly.  See README-linux.txt or README-solaris.txt for further information."
				<< LL_ENDL;
#else
		LL_WARNS("Window") << "Unable to create window, be sure screen is set at 32-bit color in Control Panels->Display->Settings"
				<< LL_ENDL;
#endif
        LLAppViewer::instance()->fastQuit(1);
	}
	
	if (!LLAppViewer::instance()->restoreErrorTrap())
	{
		LL_WARNS("Window") << " Someone took over my signal/exception handler (post createWindow)!" << LL_ENDL;
	}

	const bool do_not_enforce = false;
	mWindow->setMinSize(p.min_width, p.min_height, do_not_enforce);  // root view not set 
	LLCoordScreen scr;
    mWindow->getSize(&scr);

    if(p.fullscreen && ( scr.mX!=p.width || scr.mY!=p.height))
    {
		LL_WARNS() << "Fullscreen has forced us in to a different resolution now using "<<scr.mX<<" x "<<scr.mY<<LL_ENDL;
		gSavedSettings.setS32("FullScreenWidth",scr.mX);
		gSavedSettings.setS32("FullScreenHeight",scr.mY);
    }

	// Get the real window rect the window was created with (since there are various OS-dependent reasons why
	// the size of a window or fullscreen context may have been adjusted slightly...)
	F32 ui_scale_factor = gSavedSettings.getF32("UIScaleFactor");
	
	mDisplayScale.setVec(llmax(1.f / mWindow->getPixelAspectRatio(), 1.f), llmax(mWindow->getPixelAspectRatio(), 1.f));
	mDisplayScale *= ui_scale_factor;
	LLUI::setScaleFactor(mDisplayScale);

	{
		LLCoordWindow size;
		mWindow->getSize(&size);
		mWindowRectRaw.set(0, size.mY, size.mX, 0);
		mWindowRectScaled.set(0, ll_round((F32)size.mY / mDisplayScale.mV[VY]), ll_round((F32)size.mX / mDisplayScale.mV[VX]), 0);
	}
	
	LLFontManager::initClass();

	//
	// We want to set this stuff up BEFORE we initialize the pipeline, so we can turn off
	// stuff like AGP if we think that it'll crash the viewer.
	//
	LL_DEBUGS("Window") << "Loading feature tables." << LL_ENDL;

	LLFeatureManager::getInstance()->init();

	// Initialize OpenGL Renderer
	if (!LLFeatureManager::getInstance()->isFeatureAvailable("RenderVBOEnable") ||
		!gGLManager.mHasVertexBufferObject)
	{
		gSavedSettings.setBOOL("RenderVBOEnable", FALSE);
	}
	LLVertexBuffer::initClass(gSavedSettings.getBOOL("RenderVBOEnable"), gSavedSettings.getBOOL("RenderVBOMappingDisable"));
	LL_INFOS("RenderInit") << "LLVertexBuffer initialization done." << LL_ENDL ;
	gGL.init() ;
	// <FS:Ansariel> Exodus vignette
	exoPostProcess::getInstance(); // Make sure we've created one of these

	if (LLFeatureManager::getInstance()->isSafe()
		|| (gSavedSettings.getS32("LastFeatureVersion") != LLFeatureManager::getInstance()->getVersion())
		|| (gSavedSettings.getString("LastGPUString") != LLFeatureManager::getInstance()->getGPUString())
		|| (gSavedSettings.getBOOL("ProbeHardwareOnStartup")))
	{
		LLFeatureManager::getInstance()->applyRecommendedSettings();
		gSavedSettings.setBOOL("ProbeHardwareOnStartup", FALSE);
	}

	if (!gGLManager.mHasDepthClamp)
	{
		LL_INFOS("RenderInit") << "Missing feature GL_ARB_depth_clamp. Void water might disappear in rare cases." << LL_ENDL;
	}
	
	// If we crashed while initializng GL stuff last time, disable certain features
	if (gSavedSettings.getBOOL("RenderInitError"))
	{
		mInitAlert = "DisplaySettingsNoShaders";
		LLFeatureManager::getInstance()->setGraphicsLevel(0, false);
		gSavedSettings.setU32("RenderQualityPerformance", 0);		
	}
		
	// Init the image list.  Must happen after GL is initialized and before the images that
	// LLViewerWindow needs are requested.
	LLImageGL::initClass(LLViewerTexture::MAX_GL_IMAGE_CATEGORY) ;
	gTextureList.init();
	LLViewerTextureManager::init() ;
	gBumpImageList.init();
	
	// Init font system, but don't actually load the fonts yet
	// because our window isn't onscreen and they take several
	// seconds to parse.
	LLFontGL::initClass( gSavedSettings.getF32("FontScreenDPI"),
								mDisplayScale.mV[VX],
								mDisplayScale.mV[VY],
								gDirUtilp->getAppRODataDir(),
								gSavedSettings.getString("FSFontSettingsFile"),
								gSavedSettings.getF32("FSFontSizeAdjustment"));
	
	// Create container for all sub-views
	LLView::Params rvp;
	rvp.name("root");
	rvp.rect(mWindowRectScaled);
	rvp.mouse_opaque(false);
	rvp.follows.flags(FOLLOWS_NONE);
	mRootView = LLUICtrlFactory::create<LLRootView>(rvp);
	LLUI::setRootView(mRootView);

	// Make avatar head look forward at start
	mCurrentMousePoint.mX = getWindowWidthScaled() / 2;
	mCurrentMousePoint.mY = getWindowHeightScaled() / 2;

	gShowOverlayTitle = gSavedSettings.getBOOL("ShowOverlayTitle");
	mOverlayTitle = gSavedSettings.getString("OverlayTitle");
	// Can't have spaces in settings.ini strings, so use underscores instead and convert them.
	LLStringUtil::replaceChar(mOverlayTitle, '_', ' ');

	mDebugText = new LLDebugText(this);

	mWorldViewRectScaled = calcScaledRect(mWorldViewRectRaw, mDisplayScale);
}

void LLViewerWindow::initGLDefaults()
{
	gGL.setSceneBlendType(LLRender::BT_ALPHA);

	if (!LLGLSLShader::sNoFixedFunction)
	{ //initialize fixed function state
		glColorMaterial( GL_FRONT_AND_BACK, GL_AMBIENT_AND_DIFFUSE );

		glMaterialfv(GL_FRONT_AND_BACK,GL_AMBIENT,LLColor4::black.mV);
		glMaterialfv(GL_FRONT_AND_BACK,GL_DIFFUSE,LLColor4::white.mV);

		// lights for objects
		glShadeModel( GL_SMOOTH );

		gGL.getTexUnit(0)->enable(LLTexUnit::TT_TEXTURE);
		gGL.getTexUnit(0)->setTextureBlendType(LLTexUnit::TB_MULT);
	}

	glPixelStorei(GL_PACK_ALIGNMENT,1);
	glPixelStorei(GL_UNPACK_ALIGNMENT,1);

	gGL.setAmbientLightColor(LLColor4::black);
		
	glCullFace(GL_BACK);

	// RN: Need this for translation and stretch manip.
	gBox.prerender();
}

struct MainPanel : public LLPanel
{
};

void LLViewerWindow::initBase()
{
	S32 height = getWindowHeightScaled();
	S32 width = getWindowWidthScaled();

	LLRect full_window(0, height, width, 0);

	////////////////////
	//
	// Set the gamma
	//

	F32 gamma = gSavedSettings.getF32("RenderGamma");
	if (gamma != 0.0f)
	{
		getWindow()->setGamma(gamma);
	}

	// Create global views

	// <FS:Ansariel> Move console further down in the view hierarchy to not float
	//               in front of floaters!
	// Console
	llassert( !gConsole );
	LLConsole::Params cp;
	cp.name("console");
	cp.max_lines(gSavedSettings.getS32("ConsoleBufferSize"));
	cp.rect(getChatConsoleRect());
	cp.parse_urls(true); // Ansariel: Enable URL parsing for the chat console
	cp.background_image("Rounded_Square"); // Ansariel: Configurable background for different console types
	// <FS:AO>, have console respect/reuse NearbyToastLifeTime for the length popup chat messages are displayed.
	//cp.persist_time(gSavedSettings.getF32("ChatPersistTime"));
	cp.persist_time((F32)gSavedSettings.getS32("NearbyToastLifeTime"));
	// </FS:AO>

	cp.font_size_index(gSavedSettings.getS32("ChatConsoleFontSize"));
	cp.follows.flags(FOLLOWS_LEFT | FOLLOWS_RIGHT | FOLLOWS_BOTTOM);
	gConsole = LLUICtrlFactory::create<LLConsole>(cp);
	getRootView()->addChild(gConsole);
	// </FS:Ansariel>

	// <FS:Zi> Set up edit menu here to get the spellcheck callbacks assigned before anyone uses them
	initialize_edit_menu();
	initialize_spellcheck_menu();
	// </FS:Zi>
	
	//<FS:KC> Centralize a some of these volume panel callbacks
	initialize_volume_controls_callbacks();
	//</FS:KC>

	// Create the floater view at the start so that other views can add children to it. 
	// (But wait to add it as a child of the root view so that it will be in front of the 
	// other views.)
	MainPanel* main_view = new MainPanel();
	main_view->buildFromFile("main_view.xml");
	main_view->setShape(full_window);
	getRootView()->addChild(main_view);

	// <FS:Zi> Moved this from the end of this function up here, so all context menus
	//         created right after this get the correct parent assigned.
	gMenuHolder = getRootView()->getChild<LLViewerMenuHolderGL>("Menu Holder");
	LLMenuGL::sMenuContainer = gMenuHolder;
	// </FS:Zi>

	// placeholder widget that controls where "world" is rendered
	mWorldViewPlaceholder = main_view->getChildView("world_view_rect")->getHandle();
	mPopupView = main_view->getChild<LLPopupView>("popup_holder");
	mHintHolder = main_view->getChild<LLView>("hint_holder")->getHandle();
	mLoginPanelHolder = main_view->getChild<LLView>("login_panel_holder")->getHandle();

	// Create the toolbar view
	// Get a pointer to the toolbar view holder
	LLPanel* panel_holder = main_view->getChild<LLPanel>("toolbar_view_holder");
	// Load the toolbar view from file 
	gToolBarView = LLUICtrlFactory::getInstance()->createFromFile<LLToolBarView>("panel_toolbar_view.xml", panel_holder, LLDefaultChildRegistry::instance());
	gToolBarView->setShape(panel_holder->getLocalRect());
	// Hide the toolbars for the moment: we'll make them visible after logging in world (see LLViewerWindow::initWorldUI())
	gToolBarView->setVisible(FALSE);

	// <FS:Zi> initialize the utility bar (classic V1 style buttons next to the chat bar)
	UtilityBar::instance().init();

	// Constrain floaters to inside the menu and status bar regions.
	gFloaterView = main_view->getChild<LLFloaterView>("Floater View");
	for (S32 i = 0; i < LLToolBarEnums::TOOLBAR_COUNT; ++i)
	{
		LLToolBar * toolbarp = gToolBarView->getToolbar((LLToolBarEnums::EToolBarLocation)i);
		if (toolbarp)
		{
			toolbarp->getCenterLayoutPanel()->setReshapeCallback(boost::bind(&LLFloaterView::setToolbarRect, gFloaterView, _1, _2));
		}
	}
	gFloaterView->setFloaterSnapView(main_view->getChild<LLView>("floater_snap_region")->getHandle());
	gSnapshotFloaterView = main_view->getChild<LLSnapshotFloaterView>("Snapshot Floater View");

	// <FS:Ansariel> Prevent floaters being dragged under main chat bar
	LLLayoutPanel* chatbar_panel = dynamic_cast<LLLayoutPanel*>(gToolBarView->getChildView("default_chat_bar")->getParent());
	if (chatbar_panel)
	{
		chatbar_panel->setReshapePanelCallback(boost::bind(&LLFloaterView::setMainChatbarRect, gFloaterView, _1, _2));
		gFloaterView->setMainChatbarRect(chatbar_panel, chatbar_panel->getRect());
	}
	// </FS:Ansariel>

	// optionally forward warnings to chat console/chat floater
	// for qa runs and dev builds
#if  !LL_RELEASE_FOR_DOWNLOAD
	RecordToChatConsole::getInstance()->startRecorder();
#else
	if(gSavedSettings.getBOOL("QAMode"))
	{
		RecordToChatConsole::getInstance()->startRecorder();
	}
#endif

	gDebugView = getRootView()->getChild<LLDebugView>("DebugView");
	gDebugView->init();
	gToolTipView = getRootView()->getChild<LLToolTipView>("tooltip view");

	// Initialize do not disturb response message when logged in
	LLAppViewer::instance()->setOnLoginCompletedCallback(boost::bind(&LLFloaterPreference::initDoNotDisturbResponse));

	// Add the progress bar view (startup view), which overrides everything
	mProgressView = getRootView()->findChild<LLProgressView>("progress_view");
	mProgressViewMini = getRootView()->findChild<LLProgressViewMini>("progress_view_mini");

	setShowProgress(FALSE,FALSE);
	setProgressCancelButtonVisible(FALSE);

	if(mProgressViewMini)
		mProgressViewMini->setVisible(FALSE);
	// <FS:Zi> Moved this to the top right after creation of main_view.xml, so all context menus
	//         created right after that get the correct parent assigned.
	// gMenuHolder = getRootView()->getChild<LLViewerMenuHolderGL>("Menu Holder");
	// LLMenuGL::sMenuContainer = gMenuHolder;
	// </FS:Zi>
}

void LLViewerWindow::initWorldUI()
{
	S32 height = mRootView->getRect().getHeight();
	S32 width = mRootView->getRect().getWidth();
	LLRect full_window(0, height, width, 0);


	gIMMgr = LLIMMgr::getInstance();

	//getRootView()->sendChildToFront(gFloaterView);
	//getRootView()->sendChildToFront(gSnapshotFloaterView);

	// <FS:Ansariel> Group notices, IMs and chiclets position
	//LLPanel* chiclet_container = getRootView()->getChild<LLPanel>("chiclet_container");
	LLPanel* chiclet_container;
	if (gSavedSettings.getBOOL("InternalShowGroupNoticesTopRight"))
	{
		chiclet_container = getRootView()->getChild<LLPanel>("chiclet_container");
		getRootView()->getChildView("chiclet_container_bottom")->setVisible(FALSE);
	}
	else
	{
		getRootView()->getChildView("chiclet_container")->setVisible(FALSE);
		chiclet_container = getRootView()->getChild<LLPanel>("chiclet_container_bottom");
	}
	// </FS:Ansariel> Group notices, IMs and chiclets position
	LLChicletBar* chiclet_bar = LLChicletBar::getInstance();
	chiclet_bar->setShape(chiclet_container->getLocalRect());
	chiclet_bar->setFollowsAll();
	chiclet_container->addChild(chiclet_bar);
	chiclet_container->setVisible(TRUE);

	LLRect morph_view_rect = full_window;
	morph_view_rect.stretch( -STATUS_BAR_HEIGHT );
	morph_view_rect.mTop = full_window.mTop - 32;
	LLMorphView::Params mvp;
	mvp.name("MorphView");
	mvp.rect(morph_view_rect);
	mvp.visible(false);
	gMorphView = LLUICtrlFactory::create<LLMorphView>(mvp);
	getRootView()->addChild(gMorphView);

	LLWorldMapView::initClass();
	
	// Force gFloaterWorldMap to initialize
	LLFloaterReg::getInstance("world_map");

	// Force gFloaterTools to initialize
	LLFloaterReg::getInstance("build");


	// Status bar
	LLPanel* status_bar_container = getRootView()->getChild<LLPanel>("status_bar_container");
	gStatusBar = new LLStatusBar(status_bar_container->getLocalRect());
	gStatusBar->setFollowsAll();
	gStatusBar->setShape(status_bar_container->getLocalRect());
	// sync bg color with menu bar
	gStatusBar->setBackgroundColor( gMenuBarView->getBackgroundColor().get() );
	status_bar_container->addChildInBack(gStatusBar);
	status_bar_container->setVisible(TRUE);

	// <FS:Zi> Make navigation bar part of the UI
	// // Navigation bar
	// LLPanel* nav_bar_container = getRootView()->getChild<LLPanel>("topinfo_bar_container");

	// LLNavigationBar* navbar = LLNavigationBar::getInstance();
	// navbar->setShape(nav_bar_container->getLocalRect());
	// navbar->setBackgroundColor(gMenuBarView->getBackgroundColor().get());
	// nav_bar_container->addChild(navbar);
	// nav_bar_container->setVisible(TRUE);

	// if (!gSavedSettings.getBOOL("ShowNavbarNavigationPanel"))
	// {
	//		navbar->setVisible(FALSE);
	// 	}

	// Force navigation bar to initialize
	LLNavigationBar::getInstance();
	// set navbar container visible which is initially hidden on the login screen,
	// the real visibility of navbar and favorites bar is done via visibility control -Zi
	LLNavigationBar::instance().getView()->setVisible(TRUE);
	// </FS:Zi>

	if (!gSavedSettings.getBOOL("ShowMenuBarLocation"))
	{
		gStatusBar->childSetVisible("parcel_info_panel",FALSE);
	}
	

	// <FS:Zi> We don't have the mini location bar, so no topinfo_bar required
	// // Top Info bar
	// LLPanel* topinfo_bar_container = getRootView()->getChild<LLPanel>("topinfo_bar_container");
	// LLPanelTopInfoBar* topinfo_bar = LLPanelTopInfoBar::getInstance();

	// topinfo_bar->setShape(topinfo_bar_container->getLocalRect());

	// topinfo_bar_container->addChild(topinfo_bar);
	// topinfo_bar_container->setVisible(TRUE);

	// if (!gSavedSettings.getBOOL("ShowMiniLocationPanel"))
	// {
	// 	topinfo_bar->setVisible(FALSE);
	// }
	// </FS:Zi>

	if ( gHUDView == NULL )
	{
		LLRect hud_rect = full_window;
		hud_rect.mBottom += 50;
		if (gMenuBarView && gMenuBarView->isInVisibleChain())
		{
			hud_rect.mTop -= gMenuBarView->getRect().getHeight();
		}
		gHUDView = new LLHUDView(hud_rect);
		getRootView()->addChild(gHUDView);
	}

	LLPanel* panel_ssf_container = getRootView()->getChild<LLPanel>("state_management_buttons_container");

	LLPanelStandStopFlying* panel_stand_stop_flying	= LLPanelStandStopFlying::getInstance();
	panel_ssf_container->addChild(panel_stand_stop_flying);

	panel_ssf_container->setVisible(TRUE);

	LLMenuOptionPathfindingRebakeNavmesh::getInstance()->initialize();

	// Load and make the toolbars visible
	// Note: we need to load the toolbars only *after* the user is logged in and IW
	if (gToolBarView)
	{
		if (gSavedSettings.getBOOL("ResetToolbarSettings"))
		{
			gToolBarView->loadDefaultToolbars();
			gSavedSettings.setBOOL("ResetToolbarSettings",FALSE);
		}
		else
		{
			gToolBarView->loadToolbars();
		}
		gToolBarView->setVisible(TRUE);
	}
// <FS:AW  opensim destinations and avatar picker>
// 	LLMediaCtrl* destinations = LLFloaterReg::getInstance("destinations")->getChild<LLMediaCtrl>("destination_guide_contents");
// 	if (destinations)
// 	{
// 		destinations->setErrorPageURL(gSavedSettings.getString("GenericErrorPageURL"));
// 		std::string url = gSavedSettings.getString("DestinationGuideURL");
// 		url = LLWeb::expandURLSubstitutions(url, LLSD());
// 		destinations->navigateTo(url, "text/html");
// 	}
// 	LLMediaCtrl* avatar_picker = LLFloaterReg::getInstance("avatar")->findChild<LLMediaCtrl>("avatar_picker_contents");
// 	if (avatar_picker)
// 	{
// 		avatar_picker->setErrorPageURL(gSavedSettings.getString("GenericErrorPageURL"));
// 		std::string url = gSavedSettings.getString("AvatarPickerURL");
// 		url = LLWeb::expandURLSubstitutions(url, LLSD());
// 		avatar_picker->navigateTo(url, "text/html");
// 	}
	std::string destination_guide_url;
#ifdef OPENSIM // <FS:AW optional opensim support>
	if (LLGridManager::getInstance()->isInOpenSim())
	{
		if (LLLoginInstance::getInstance()->hasResponse("destination_guide_url"))
		{
			destination_guide_url = LLLoginInstance::getInstance()->getResponse("destination_guide_url").asString();
		}
	}
	else
#endif // OPENSIM  // <FS:AW optional opensim support>
	{
		destination_guide_url = gSavedSettings.getString("DestinationGuideURL");
	}

	if(!destination_guide_url.empty())
	{	
		LLMediaCtrl* destinations = LLFloaterReg::getInstance("destinations")->getChild<LLMediaCtrl>("destination_guide_contents");
		if (destinations)
		{
			destinations->setErrorPageURL(gSavedSettings.getString("GenericErrorPageURL"));
			destination_guide_url = LLWeb::expandURLSubstitutions(destination_guide_url, LLSD());
			LL_DEBUGS("WebApi") << "3 DestinationGuideURL \"" << destination_guide_url << "\"" << LL_ENDL;
			destinations->navigateTo(destination_guide_url, HTTP_CONTENT_TEXT_HTML);
		}
	}

	std::string avatar_picker_url;
#ifdef OPENSIM // <FS:AW optional opensim support>
	if (LLGridManager::getInstance()->isInOpenSim())
	{
		if (LLLoginInstance::getInstance()->hasResponse("avatar_picker_url"))
		{
			avatar_picker_url = LLLoginInstance::getInstance()->getResponse("avatar_picker_url").asString();
		}
	}
	else
#endif // OPENSIM  // <FS:AW optional opensim support>
	{
		avatar_picker_url = gSavedSettings.getString("AvatarPickerURL");
	}

	if(!avatar_picker_url.empty())
	{	
		LLMediaCtrl* avatar_picker = LLFloaterReg::getInstance("avatar")->findChild<LLMediaCtrl>("avatar_picker_contents");
		if (avatar_picker)
		{
			avatar_picker->setErrorPageURL(gSavedSettings.getString("GenericErrorPageURL"));
			avatar_picker_url = LLWeb::expandURLSubstitutions(avatar_picker_url, LLSD());
			LL_DEBUGS("WebApi") << "AvatarPickerURL \"" << avatar_picker_url << "\"" << LL_ENDL;
			avatar_picker->navigateTo(avatar_picker_url, HTTP_CONTENT_TEXT_HTML);
		}
 	}
// </FS:AW  opensim destinations and avatar picker>

	// <FS:Zi> Autohide main chat bar if applicable
	BOOL visible=!gSavedSettings.getBOOL("AutohideChatBar");

	FSNearbyChat::instance().showDefaultChatBar(visible);
	gSavedSettings.setBOOL("MainChatbarVisible",visible);
	// </FS:Zi>
}

// Destroy the UI
void LLViewerWindow::shutdownViews()
{
	// clean up warning logger
	RecordToChatConsole::getInstance()->stopRecorder();
	LL_INFOS() << "Warning logger is cleaned." << LL_ENDL ;

	delete mDebugText;
	mDebugText = NULL;
	
	LL_INFOS() << "DebugText deleted." << LL_ENDL ;

	// Cleanup global views
	if (gMorphView)
	{
		gMorphView->setVisible(FALSE);
	}
	LL_INFOS() << "Global views cleaned." << LL_ENDL ;
	
	LLNotificationsUI::LLToast::cleanupToasts();
	LL_INFOS() << "Leftover toast cleaned up." << LL_ENDL;

	// DEV-40930: Clear sModalStack. Otherwise, any LLModalDialog left open
	// will crump with LL_ERRS.
	LLModalDialog::shutdownModals();
	LL_INFOS() << "LLModalDialog shut down." << LL_ENDL; 

	// destroy the nav bar, not currently part of gViewerWindow
	// *TODO: Make LLNavigationBar part of gViewerWindow
	if (LLNavigationBar::instanceExists())
	{
		delete LLNavigationBar::getInstance();
	}
	LL_INFOS() << "LLNavigationBar destroyed." << LL_ENDL ;
	
	// destroy menus after instantiating navbar above, as it needs
	// access to gMenuHolder
	cleanup_menus();
	LL_INFOS() << "menus destroyed." << LL_ENDL ;

	view_listener_t::cleanup();
	LL_INFOS() << "view listeners destroyed." << LL_ENDL ;
	
	// Delete all child views.
	delete mRootView;
	mRootView = NULL;
	LL_INFOS() << "RootView deleted." << LL_ENDL ;
	
	LLMenuOptionPathfindingRebakeNavmesh::getInstance()->quit();

	// Automatically deleted as children of mRootView.  Fix the globals.
	gStatusBar = NULL;
	gIMMgr = NULL;
	gToolTipView = NULL;

	gToolBarView = NULL;
	gFloaterView = NULL;
	gMorphView = NULL;

	gHUDView = NULL;
}

void LLViewerWindow::shutdownGL()
{
	//--------------------------------------------------------
	// Shutdown GL cleanly.  Order is very important here.
	//--------------------------------------------------------
	LLFontGL::destroyDefaultFonts();
	LLFontManager::cleanupClass();
	stop_glerror();

	gSky.cleanup();
	stop_glerror();

	LL_INFOS() << "Cleaning up pipeline" << LL_ENDL;
	gPipeline.cleanup();
	stop_glerror();

	//MUST clean up pipeline before cleaning up wearables
	LL_INFOS() << "Cleaning up wearables" << LL_ENDL;
	LLWearableList::instance().cleanup() ;

	gTextureList.shutdown();
	stop_glerror();

	gBumpImageList.shutdown();
	stop_glerror();

	LLWorldMapView::cleanupTextures();

	LLViewerTextureManager::cleanup() ;
	LLImageGL::cleanupClass() ;

	LL_INFOS() << "All textures and llimagegl images are destroyed!" << LL_ENDL ;

	LL_INFOS() << "Cleaning up select manager" << LL_ENDL;
	LLSelectMgr::getInstance()->cleanup();	

	LL_INFOS() << "Stopping GL during shutdown" << LL_ENDL;
	stopGL(FALSE);
	stop_glerror();

	gGL.shutdown();
	
	// <FS:Ansariel> Exodus vignette
	// This must die before LLVertexBuffer does
	exoPostProcess::deleteSingleton();
	// </FS:Ansariel> Exodus vignette

	LLVertexBuffer::cleanupClass();

	LL_INFOS() << "LLVertexBuffer cleaned." << LL_ENDL ;
}

// shutdownViews() and shutdownGL() need to be called first
LLViewerWindow::~LLViewerWindow()
{
	LL_INFOS() << "Destroying Window" << LL_ENDL;
	destroyWindow();

	delete mDebugText;
	mDebugText = NULL;

	if (LLViewerShaderMgr::sInitialized)
	{
		LLViewerShaderMgr::releaseInstance();
		LLViewerShaderMgr::sInitialized = FALSE;
	}
}


void LLViewerWindow::setCursor( ECursorType c )
{
	mWindow->setCursor( c );
}

void LLViewerWindow::showCursor()
{
	mWindow->showCursor();
	
	mCursorHidden = FALSE;
}

void LLViewerWindow::hideCursor()
{
	// And hide the cursor
	mWindow->hideCursor();

	mCursorHidden = TRUE;
}

void LLViewerWindow::sendShapeToSim()
{
	LLMessageSystem* msg = gMessageSystem;
	if(!msg) return;
	msg->newMessageFast(_PREHASH_AgentHeightWidth);
	msg->nextBlockFast(_PREHASH_AgentData);
	msg->addUUIDFast(_PREHASH_AgentID, gAgent.getID());
	msg->addUUIDFast(_PREHASH_SessionID, gAgent.getSessionID());
	msg->addU32Fast(_PREHASH_CircuitCode, gMessageSystem->mOurCircuitCode);
	msg->nextBlockFast(_PREHASH_HeightWidthBlock);
	msg->addU32Fast(_PREHASH_GenCounter, 0);
	U16 height16 = (U16) mWorldViewRectRaw.getHeight();
	U16 width16 = (U16) mWorldViewRectRaw.getWidth();
	msg->addU16Fast(_PREHASH_Height, height16);
	msg->addU16Fast(_PREHASH_Width, width16);
	gAgent.sendReliableMessage();
}

// Must be called after window is created to set up agent
// camera variables and UI variables.
void LLViewerWindow::reshape(S32 width, S32 height)
{
	// Destroying the window at quit time generates spurious
	// reshape messages.  We don't care about these, and we
	// don't want to send messages because the message system
	// may have been destructed.
	if (!LLApp::isExiting())
	{
		gWindowResized = TRUE;

		// update our window rectangle
		mWindowRectRaw.mRight = mWindowRectRaw.mLeft + width;
		mWindowRectRaw.mTop = mWindowRectRaw.mBottom + height;

		//glViewport(0, 0, width, height );

		if (height > 0)
		{ 
			LLViewerCamera::getInstance()->setViewHeightInPixels( mWorldViewRectRaw.getHeight() );
			LLViewerCamera::getInstance()->setAspect( getWorldViewAspectRatio() );
		}

		calcDisplayScale();
	
		BOOL display_scale_changed = mDisplayScale != LLUI::getScaleFactor();
		LLUI::setScaleFactor(mDisplayScale);

		// update our window rectangle
		mWindowRectScaled.mRight = mWindowRectScaled.mLeft + ll_round((F32)width / mDisplayScale.mV[VX]);
		mWindowRectScaled.mTop = mWindowRectScaled.mBottom + ll_round((F32)height / mDisplayScale.mV[VY]);

		setup2DViewport();

		// Inform lower views of the change
		// round up when converting coordinates to make sure there are no gaps at edge of window
		LLView::sForceReshape = display_scale_changed;
		mRootView->reshape(llceil((F32)width / mDisplayScale.mV[VX]), llceil((F32)height / mDisplayScale.mV[VY]));
		LLView::sForceReshape = FALSE;

		// clear font width caches
		if (display_scale_changed)
		{
			LLHUDObject::reshapeAll();
		}

		sendShapeToSim();

		// store new settings for the mode we are in, regardless
		BOOL maximized = mWindow->getMaximized();
		gSavedSettings.setBOOL("WindowMaximized", maximized);

//<FS:KC - fix for EXP-1777/EXP-1832>
        LLCoordScreen window_size;
		if (!maximized
			&& mWindow->getSize(&window_size))
//		if (!maximized)
//</FS:KC - fix for EXP-1777/EXP-1832>
		{
			U32 min_window_width=gSavedSettings.getU32("MinWindowWidth");
			U32 min_window_height=gSavedSettings.getU32("MinWindowHeight");
			// tell the OS specific window code about min window size
			mWindow->setMinSize(min_window_width, min_window_height);

			LLCoordScreen window_rect;
			if (mWindow->getSize(&window_rect))
			{
			// Only save size if not maximized
				gSavedSettings.setU32("WindowWidth", window_rect.mX);
				gSavedSettings.setU32("WindowHeight", window_rect.mY);
			}
		}

		sample(LLStatViewer::WINDOW_WIDTH, width);
		sample(LLStatViewer::WINDOW_HEIGHT, height);

		LLLayoutStack::updateClass();
	}
}


// Hide normal UI when a logon fails
void LLViewerWindow::setNormalControlsVisible( BOOL visible )
{
	if(LLChicletBar::instanceExists())
	{
		LLChicletBar::getInstance()->setVisible(visible);
		LLChicletBar::getInstance()->setEnabled(visible);
	}

	if ( gMenuBarView )
	{
		gMenuBarView->setVisible( visible );
		gMenuBarView->setEnabled( visible );

		// ...and set the menu color appropriately.
		setMenuBackgroundColor(gAgent.getGodLevel() > GOD_NOT, 
			!LLGridManager::getInstance()->isInSLBeta());
	}
        
	if ( gStatusBar )
	{
		gStatusBar->setVisible( visible );	
		gStatusBar->setEnabled( visible );	
	}
	
	// <FS:Zi> Is done inside XUI now, using visibility_control
	//LLNavigationBar* navbarp = LLUI::getRootView()->findChild<LLNavigationBar>("navigation_bar");
	//if (navbarp)
	//{
	//	// when it's time to show navigation bar we need to ensure that the user wants to see it
	//	// i.e. ShowNavbarNavigationPanel option is true
	//	navbarp->setVisible( visible && gSavedSettings.getBOOL("ShowNavbarNavigationPanel") );
	//}
	// </FS:Zi>
}

void LLViewerWindow::setMenuBackgroundColor(bool god_mode, bool dev_grid)
{
    LLSD args;
    LLColor4 new_bg_color;

	// no l10n problem because channel is always an english string
	std::string channel = LLVersionInfo::getChannel();
	static const boost::regex is_beta_channel("\\bBeta\\b");
	static const boost::regex is_project_channel("\\bProject\\b");
	static const boost::regex is_test_channel("\\bTest$");
	
	// god more important than project, proj more important than grid
    if ( god_mode ) 
    {
		//if ( LLGridManager::getInstance()->isInProductionGrid() ) <FS:TM> use our grid code and not LL's
		if ( !LLGridManager::getInstance()->isInSLBeta() )
		{
			new_bg_color = LLUIColorTable::instance().getColor( "MenuBarGodBgColor" );
		}
		else
		{
			new_bg_color = LLUIColorTable::instance().getColor( "MenuNonProductionGodBgColor" );
		}
    }
	else if (boost::regex_search(channel, is_beta_channel))
	{
		new_bg_color = LLUIColorTable::instance().getColor( "MenuBarBetaBgColor" );
	}
	else if (boost::regex_search(channel, is_project_channel))
	{
		new_bg_color = LLUIColorTable::instance().getColor( "MenuBarProjectBgColor" );
	}
	else if (boost::regex_search(channel, is_test_channel))
	{
		new_bg_color = LLUIColorTable::instance().getColor( "MenuBarTestBgColor" );
	}
	//else if(!LLGridManager::getInstance()->isInProductionGrid()) <FS:TM> use our grid manager code, not LL's
	else if(LLGridManager::getInstance()->isInSLBeta())
	{
		new_bg_color = LLUIColorTable::instance().getColor( "MenuNonProductionBgColor" );
	}
	else 
	{
		new_bg_color = LLUIColorTable::instance().getColor( "MenuBarBgColor" );
	}

    if(gMenuBarView)
    {
        gMenuBarView->setBackgroundColor( new_bg_color );
    }

    if(gStatusBar)
    {
        gStatusBar->setBackgroundColor( new_bg_color );
    }
}

void LLViewerWindow::drawDebugText()
{
	gGL.color4f(1,1,1,1);
	gGL.pushMatrix();
	gGL.pushUIMatrix();
	if (LLGLSLShader::sNoFixedFunction)
	{
		gUIProgram.bind();
	}
	{
		// scale view by UI global scale factor and aspect ratio correction factor
		gGL.scaleUI(mDisplayScale.mV[VX], mDisplayScale.mV[VY], 1.f);
		mDebugText->draw();
	}
	gGL.popUIMatrix();
	gGL.popMatrix();

	gGL.flush();
	if (LLGLSLShader::sNoFixedFunction)
	{
		gUIProgram.unbind();
	}
}

void LLViewerWindow::draw()
{
	
//#if LL_DEBUG
	LLView::sIsDrawing = TRUE;
//#endif
	stop_glerror();
	
	LLUI::setLineWidth(1.f);

	LLUI::setLineWidth(1.f);
	// Reset any left-over transforms
	gGL.matrixMode(LLRender::MM_MODELVIEW);
	
	gGL.loadIdentity();

	//S32 screen_x, screen_y;

	//if (!gSavedSettings.getBOOL("RenderUIBuffer"))
	static LLCachedControl<bool> renderUIBuffer(gSavedSettings, "RenderUIBuffer");
	if (!renderUIBuffer)
	{
		LLUI::sDirtyRect = getWindowRectScaled();
	}

	// HACK for timecode debugging
	//if (gSavedSettings.getBOOL("DisplayTimecode"))
	static LLCachedControl<bool> displayTimecode(gSavedSettings, "DisplayTimecode");
	if (displayTimecode)
	{
		// draw timecode block
		std::string text;

		gGL.loadIdentity();

		microsecondsToTimecodeString(gFrameTime,text);
		const LLFontGL* font = LLFontGL::getFontSansSerif();
		font->renderUTF8(text, 0,
						ll_round((getWindowWidthScaled()/2)-100.f),
						ll_round((getWindowHeightScaled()-60.f)),
			LLColor4( 1.f, 1.f, 1.f, 1.f ),
			LLFontGL::LEFT, LLFontGL::TOP);
	}

	// Draw all nested UI views.
	// No translation needed, this view is glued to 0,0

	if (LLGLSLShader::sNoFixedFunction)
	{
		gUIProgram.bind();
	}

	gGL.pushMatrix();
	LLUI::pushMatrix();
	{
		
		// scale view by UI global scale factor and aspect ratio correction factor
		gGL.scaleUI(mDisplayScale.mV[VX], mDisplayScale.mV[VY], 1.f);

		LLVector2 old_scale_factor = LLUI::getScaleFactor();
		// apply camera zoom transform (for high res screenshots)
		F32 zoom_factor = LLViewerCamera::getInstance()->getZoomFactor();
		S16 sub_region = LLViewerCamera::getInstance()->getZoomSubRegion();
		if (zoom_factor > 1.f)
		{
			//decompose subregion number to x and y values
			int pos_y = sub_region / llceil(zoom_factor);
			int pos_x = sub_region - (pos_y*llceil(zoom_factor));
			// offset for this tile
			gGL.translatef((F32)getWindowWidthScaled() * -(F32)pos_x, 
						(F32)getWindowHeightScaled() * -(F32)pos_y, 
						0.f);
			gGL.scalef(zoom_factor, zoom_factor, 1.f);
			LLUI::getScaleFactor() *= zoom_factor;
		}

		// Draw tool specific overlay on world
		LLToolMgr::getInstance()->getCurrentTool()->draw();

		// <exodus> Draw HUD stuff.
		bool inMouselook = gAgentCamera.cameraMouselook();
		static LLCachedControl<bool> fsMouselookCombatFeatures(gSavedSettings, "FSMouselookCombatFeatures", true);
		if (inMouselook && fsMouselookCombatFeatures)
		{
			S32 windowWidth = gViewerWindow->getWorldViewRectScaled().getWidth();
			S32 windowHeight = gViewerWindow->getWorldViewRectScaled().getHeight();

			static const std::string unknown_agent = LLTrans::getString("Mouselook_Unknown_Avatar");
			static LLUIColor map_avatar_color = LLUIColorTable::instance().getColor("MapAvatarColor", LLColor4::white);
			static LLCachedControl<F32> renderIFFRange(gSavedSettings, "ExodusMouselookIFFRange", 380.f);
			static LLCachedControl<bool> renderIFF(gSavedSettings, "ExodusMouselookIFF", true);
			static LLUICachedControl<F32> userPresetX("ExodusMouselookTextOffsetX", 0.f);
			static LLUICachedControl<F32> userPresetY("ExodusMouselookTextOffsetY", -150.f);
			static LLUICachedControl<U32> userPresetHAlign("ExodusMouselookTextHAlign", 2);

			LLVector3d myPosition = gAgentCamera.getCameraPositionGlobal();
			LLQuaternion myRotation = LLViewerCamera::getInstance()->getQuaternion();

			myRotation.set(-myRotation.mQ[VX], -myRotation.mQ[VY], -myRotation.mQ[VZ], myRotation.mQ[VW]);

			uuid_vec_t avatars;
			std::vector<LLVector3d> positions;
			LLWorld::getInstance()->getAvatars(&avatars, &positions, gAgent.getPositionGlobal(), renderIFFRange);
	
			bool crosshairRendered = false;

			S32 length = avatars.size();
			if (length)
			{
				for (S32 i = 0; i < length; i++)
				{
					LLUUID& targetKey = avatars[i];
					if (targetKey == gAgentID)
					{
						continue;
					}

					LLVector3d targetPosition = positions[i];
					if (targetPosition.isNull())
					{
						continue;
					}

					LLColor4 targetColor = map_avatar_color.get();
					targetColor = LGGContactSets::getInstance()->colorize(targetKey, targetColor, LGG_CS_MINIMAP);

					//color based on contact sets prefs
					if (LGGContactSets::getInstance()->hasFriendColorThatShouldShow(targetKey, LGG_CS_MINIMAP))
					{
						targetColor = LGGContactSets::getInstance()->getFriendColor(targetKey);
					}

					LLColor4 mark_color;
					if (LLNetMap::getAvatarMarkColor(targetKey, mark_color))
					{
						targetColor = mark_color;
					}

					if (renderIFF)
					{
						LLTracker::instance()->drawMarker(targetPosition, targetColor, true);
					}

					if (inMouselook && !crosshairRendered && !gRlvHandler.hasBehaviour(RLV_BHVR_SHOWNAMES))
					{
						LLVector3d magicVector = (targetPosition - myPosition) * myRotation;
						magicVector.setVec(-magicVector.mdV[VY], magicVector.mdV[VZ], magicVector.mdV[VX]);

						if (magicVector.mdV[VX] > -0.75 && magicVector.mdV[VX] < 0.75 && magicVector.mdV[VZ] > 0.0 && magicVector.mdV[VY] > -1.5 && magicVector.mdV[VY] < 1.5) // Do not fuck with these, cheater. :(
						{
							LLAvatarName avatarName;
							std::string targetName = unknown_agent;
							if (LLAvatarNameCache::get(targetKey, &avatarName))
							{
								targetName = avatarName.getCompleteName();
							}

							LLFontGL::getFontSansSerifBold()->renderUTF8(
								llformat("%s, %.2fm", targetName.c_str(), (targetPosition - myPosition).magVec()),
								0, (windowWidth / 2.f) + userPresetX, (windowHeight / 2.f) + userPresetY, targetColor,
								(LLFontGL::HAlign)((S32)userPresetHAlign), LLFontGL::TOP, LLFontGL::BOLD, LLFontGL::DROP_SHADOW_SOFT
							);

							crosshairRendered = true;
						}
					}

					if (!renderIFF && inMouselook && crosshairRendered)
					{
						break;
					}
				}
			}
		}
		// </exodus>

        // Only show Mouselookinstructions if FSShowMouselookInstruction is TRUE
		static LLCachedControl<bool> fsShowMouselookInstructions(gSavedSettings, "FSShowMouselookInstructions");
		if( fsShowMouselookInstructions && (gAgentCamera.cameraMouselook() || LLFloaterCamera::inFreeCameraMode()) )
		{
			drawMouselookInstructions();
			stop_glerror();
		}

		// Draw all nested UI views.
		// No translation needed, this view is glued to 0,0
		mRootView->draw();

		if (LLView::sDebugRects)
		{
			gToolTipView->drawStickyRect();
		}

		// Draw optional on-top-of-everyone view
		LLUICtrl* top_ctrl = gFocusMgr.getTopCtrl();
		if (top_ctrl && top_ctrl->getVisible())
		{
			S32 screen_x, screen_y;
			top_ctrl->localPointToScreen(0, 0, &screen_x, &screen_y);

			gGL.matrixMode(LLRender::MM_MODELVIEW);
			LLUI::pushMatrix();
			LLUI::translate( (F32) screen_x, (F32) screen_y);
			top_ctrl->draw();	
			LLUI::popMatrix();
		}


		if( gShowOverlayTitle && !mOverlayTitle.empty() )
		{
			// Used for special titles such as "Second Life - Special E3 2003 Beta"
			const S32 DIST_FROM_TOP = 20;
			LLFontGL::getFontSansSerifBig()->renderUTF8(
				mOverlayTitle, 0,
				ll_round( getWindowWidthScaled() * 0.5f),
				getWindowHeightScaled() - DIST_FROM_TOP,
				LLColor4(1, 1, 1, 0.4f),
				LLFontGL::HCENTER, LLFontGL::TOP);
		}

		LLUI::setScaleFactor(old_scale_factor);
	}
	LLUI::popMatrix();
	gGL.popMatrix();

	if (LLGLSLShader::sNoFixedFunction)
	{
		gUIProgram.unbind();
	}

//#if LL_DEBUG
	LLView::sIsDrawing = FALSE;
//#endif
}


//-TT Window Title Access
void LLViewerWindow::setTitle(const std::string& win_title)
{
	mWindow->setTitle(win_title);
}
//-TT

// Takes a single keydown event, usually when UI is visible
BOOL LLViewerWindow::handleKey(KEY key, MASK mask)
{
	// hide tooltips on keypress
	LLToolTipMgr::instance().blockToolTips();

	if (gFocusMgr.getKeyboardFocus() 
		&& !(mask & (MASK_CONTROL | MASK_ALT))
		&& !gFocusMgr.getKeystrokesOnly())
	{
		// We have keyboard focus, and it's not an accelerator
		if (key < 0x80)
		{
			// Not a special key, so likely (we hope) to generate a character.  Let it fall through to character handler first.
			return (gFocusMgr.getKeyboardFocus() != NULL);
		}
	}

	// let menus handle navigation keys for navigation
	if ((gMenuBarView && gMenuBarView->handleKey(key, mask, TRUE))
		||(gLoginMenuBarView && gLoginMenuBarView->handleKey(key, mask, TRUE))
		||(gMenuHolder && gMenuHolder->handleKey(key, mask, TRUE)))
	{
		LL_DEBUGS() << "LLviewerWindow::handleKey handle nav keys for nav" << LL_ENDL;
		LLViewerEventRecorder::instance().logKeyEvent(key,mask);
		return TRUE;
	}

	LLFocusableElement* keyboard_focus = gFocusMgr.getKeyboardFocus();

	// give menus a chance to handle modified (Ctrl, Alt) shortcut keys before current focus 
	// as long as focus isn't locked
	if (mask & (MASK_CONTROL | MASK_ALT) && !gFocusMgr.focusLocked())
	{
		// Check the current floater's menu first, if it has one.
		if (gFocusMgr.keyboardFocusHasAccelerators()
			&& keyboard_focus 
			&& keyboard_focus->handleKey(key,mask,FALSE))
		{
			LLViewerEventRecorder::instance().logKeyEvent(key,mask);
			return TRUE;
		}

		if ((gMenuBarView && gMenuBarView->handleAcceleratorKey(key, mask))
			||(gLoginMenuBarView && gLoginMenuBarView->handleAcceleratorKey(key, mask)))
		{
			LLViewerEventRecorder::instance().logKeyEvent(key,mask);
			return TRUE;
		}
	}

	// give floaters first chance to handle TAB key
	// so frontmost floater gets focus
	// if nothing has focus, go to first or last UI element as appropriate
	if (key == KEY_TAB && (mask & MASK_CONTROL || gFocusMgr.getKeyboardFocus() == NULL))
	{
		LL_WARNS() << "LLviewerWindow::handleKey give floaters first chance at tab key " << LL_ENDL;
		if (gMenuHolder) gMenuHolder->hideMenus();

		// if CTRL-tabbing (and not just TAB with no focus), go into window cycle mode
		gFloaterView->setCycleMode((mask & MASK_CONTROL) != 0);

		// do CTRL-TAB and CTRL-SHIFT-TAB logic
		if (mask & MASK_SHIFT)
		{
			mRootView->focusPrevRoot();
		}
		else
		{
			mRootView->focusNextRoot();
		}
		LLViewerEventRecorder::instance().logKeyEvent(key,mask);
		return TRUE;
	}
	// hidden edit menu for cut/copy/paste
	if (gEditMenu && gEditMenu->handleAcceleratorKey(key, mask))
	{
		LLViewerEventRecorder::instance().logKeyEvent(key,mask);
		return TRUE;
	}

	LLFloater* focused_floaterp = gFloaterView->getFocusedFloater();
	std::string focusedFloaterName = (focused_floaterp ? focused_floaterp->getInstanceName() : "");

	if( keyboard_focus )
	{
		// <FS:Ansariel> [FS Communication UI]
		//if ((focusedFloaterName == "nearby_chat") || (focusedFloaterName == "im_container") || (focusedFloaterName == "impanel"))
		//{
		//	if (gSavedSettings.getBOOL("ArrowKeysAlwaysMove"))
		//	{
		//		// let Control-Up and Control-Down through for chat line history,
		//		if (!(key == KEY_UP && mask == MASK_CONTROL)
		//			&& !(key == KEY_DOWN && mask == MASK_CONTROL)
		//			&& !(key == KEY_UP && mask == MASK_ALT)
		//			&& !(key == KEY_DOWN && mask == MASK_ALT))
		//		{
		//			switch(key)
		//			{
		//			case KEY_LEFT:
		//			case KEY_RIGHT:
		//			case KEY_UP:
		//			case KEY_DOWN:
		//			case KEY_PAGE_UP:
		//			case KEY_PAGE_DOWN:
		//			case KEY_HOME:
		//				// when chatbar is empty or ArrowKeysAlwaysMove set,
		//				// pass arrow keys on to avatar...
		//				return FALSE;
		//			default:
		//				break;
		//			}
		//		}
		//	}
		if(FSNearbyChat::instance().defaultChatBarHasFocus() &&
		   (FSNearbyChat::instance().defaultChatBarIsIdle() ||
		    gSavedSettings.getBOOL("ArrowKeysAlwaysMove")))
		{
			// let Control-Up and Control-Down through for chat line history,
			//<FS:TS> Control-Right and Control-Left too for chat line editing
			if (!(key == KEY_UP && mask == MASK_CONTROL)
				&& !(key == KEY_DOWN && mask == MASK_CONTROL)
				&& !(key == KEY_LEFT && mask == MASK_CONTROL)
				&& !(key == KEY_RIGHT && mask == MASK_CONTROL))
			{
				switch (key)
				{
					case KEY_LEFT:
					case KEY_RIGHT:
					case KEY_UP:
					case KEY_DOWN:
					case KEY_PAGE_UP:
					case KEY_PAGE_DOWN:
					case KEY_HOME:
						// when chatbar is empty or ArrowKeysAlwaysMove set,
						// pass arrow keys on to avatar...
						return FALSE;
					default:
						break;
				}
			}
		}
		// </FS:Ansariel> [FS Communication UI]

		if (keyboard_focus->handleKey(key, mask, FALSE))
		{

			LL_DEBUGS() << "LLviewerWindow::handleKey - in 'traverse up' - no loops seen... just called keyboard_focus->handleKey an it returned true" << LL_ENDL;
			LLViewerEventRecorder::instance().logKeyEvent(key,mask); 
			return TRUE;
		} else {
			LL_DEBUGS() << "LLviewerWindow::handleKey - in 'traverse up' - no loops seen... just called keyboard_focus->handleKey an it returned FALSE" << LL_ENDL;
		}
	}

	if( LLToolMgr::getInstance()->getCurrentTool()->handleKey(key, mask) )
	{
		LL_DEBUGS() << "LLviewerWindow::handleKey toolbar handling?" << LL_ENDL;
		LLViewerEventRecorder::instance().logKeyEvent(key,mask);
		return TRUE;
	}

	// Try for a new-format gesture
	if (LLGestureMgr::instance().triggerGesture(key, mask))
	{
		LL_DEBUGS() << "LLviewerWindow::handleKey new gesture feature" << LL_ENDL;
		LLViewerEventRecorder::instance().logKeyEvent(key,mask);
		return TRUE;
	}

	// See if this is a gesture trigger.  If so, eat the key and
	// don't pass it down to the menus.
	if (gGestureList.trigger(key, mask))
	{
		LL_DEBUGS() << "LLviewerWindow::handleKey check gesture trigger" << LL_ENDL;
		LLViewerEventRecorder::instance().logKeyEvent(key,mask);
		return TRUE;
	}

	// If "Pressing letter keys starts local chat" option is selected, we are not in mouselook, 
	// no view has keyboard focus, this is a printable character key (and no modifier key is 
	// pressed except shift), then give focus to nearby chat (STORM-560)

	// <FS:PP> Attempt to speed up things a little
	// -- Also removed !gAgentCamera.cameraMouselook() because of FIRE-10906; Pressing letter keys SHOULD move focus to chat when this option is enabled, regardless of being in mouselook or not
	// -- The need to press Enter key while being in mouselook mode every time to say a sentence is not too coherent with user's expectation, if he/she checked "starts local chat"
	// if ( gSavedSettings.getS32("LetterKeysFocusChatBar") && !gAgentCamera.cameraMouselook() && 
	static LLCachedControl<bool> LetterKeysAffectsMovementNotFocusChatBar(gSavedSettings, "LetterKeysAffectsMovementNotFocusChatBar");
	if ( !LetterKeysAffectsMovementNotFocusChatBar && 
	// </FS:PP>
		!keyboard_focus && key < 0x80 && (mask == MASK_NONE || mask == MASK_SHIFT) )
	{
		// Initialize nearby chat if it's missing
		// <FS:Ansariel> [FS Communication UI]
		//LLFloaterIMNearbyChat* nearby_chat = LLFloaterReg::findTypedInstance<LLFloaterIMNearbyChat>("nearby_chat");
		//if (!nearby_chat)
		//{	
		//	LLSD name("im_container");
		//	LLFloaterReg::toggleInstanceOrBringToFront(name);
		//}

		//LLChatEntry* chat_editor = LLFloaterReg::findTypedInstance<LLFloaterIMNearbyChat>("nearby_chat")->getChatBox();
		//if (chat_editor)
		//{
		//	// passing NULL here, character will be added later when it is handled by character handler.
		//	nearby_chat->startChat(NULL);
		//	return TRUE;
		//}
		FSNearbyChat::instance().showDefaultChatBar(TRUE);
		return TRUE;
		// </FS:Ansariel> [FS Communication UI]
	}

	// give menus a chance to handle unmodified accelerator keys
	if ((gMenuBarView && gMenuBarView->handleAcceleratorKey(key, mask))
		||(gLoginMenuBarView && gLoginMenuBarView->handleAcceleratorKey(key, mask)))
	{
		return TRUE;
	}

	// don't pass keys on to world when something in ui has focus
	return gFocusMgr.childHasKeyboardFocus(mRootView) 
		|| LLMenuGL::getKeyboardMode() 
		|| (gMenuBarView && gMenuBarView->getHighlightedItem() && gMenuBarView->getHighlightedItem()->isActive());
}


BOOL LLViewerWindow::handleUnicodeChar(llwchar uni_char, MASK mask)
{
	// HACK:  We delay processing of return keys until they arrive as a Unicode char,
	// so that if you're typing chat text at low frame rate, we don't send the chat
	// until all keystrokes have been entered. JC
	// HACK: Numeric keypad <enter> on Mac is Unicode 3
	// HACK: Control-M on Windows is Unicode 13
	if ((uni_char == 13 && mask != MASK_CONTROL)
	    || (uni_char == 3 && mask == MASK_NONE) )
	{
		if (mask != MASK_ALT)
		{
			return gViewerKeyboard.handleKey(KEY_RETURN, mask, gKeyboard->getKeyRepeated(KEY_RETURN));
		}
	}

	// let menus handle navigation (jump) keys
	if (gMenuBarView && gMenuBarView->handleUnicodeChar(uni_char, TRUE))
	{
		return TRUE;
	}

	// Traverses up the hierarchy
	LLFocusableElement* keyboard_focus = gFocusMgr.getKeyboardFocus();
	if( keyboard_focus )
	{
		if (keyboard_focus->handleUnicodeChar(uni_char, FALSE))
		{
			return TRUE;
		}

        return TRUE;
	}

	return FALSE;
}


void LLViewerWindow::handleScrollWheel(S32 clicks)
{
	LLUI::resetMouseIdleTimer();
	
	LLMouseHandler* mouse_captor = gFocusMgr.getMouseCapture();
	if( mouse_captor )
	{
		S32 local_x;
		S32 local_y;
		mouse_captor->screenPointToLocal( mCurrentMousePoint.mX, mCurrentMousePoint.mY, &local_x, &local_y );
		mouse_captor->handleScrollWheel(local_x, local_y, clicks);
		if (LLView::sDebugMouseHandling)
		{
			LL_INFOS() << "Scroll Wheel handled by captor " << mouse_captor->getName() << LL_ENDL;
		}
		return;
	}

	LLUICtrl* top_ctrl = gFocusMgr.getTopCtrl();
	if (top_ctrl)
	{
		S32 local_x;
		S32 local_y;
		top_ctrl->screenPointToLocal( mCurrentMousePoint.mX, mCurrentMousePoint.mY, &local_x, &local_y );
		if (top_ctrl->handleScrollWheel(local_x, local_y, clicks)) return;
	}

	if (mRootView->handleScrollWheel(mCurrentMousePoint.mX, mCurrentMousePoint.mY, clicks) )
	{
		if (LLView::sDebugMouseHandling)
		{
			LL_INFOS() << "Scroll Wheel" << LLView::sMouseHandlerMessage << LL_ENDL;
		}
		return;
	}
	else if (LLView::sDebugMouseHandling)
	{
		LL_INFOS() << "Scroll Wheel not handled by view" << LL_ENDL;
	}

	// Zoom the camera in and out behavior

	if(top_ctrl == 0 
		&& getWorldViewRectScaled().pointInRect(mCurrentMousePoint.mX, mCurrentMousePoint.mY) 
		&& gAgentCamera.isInitialized())
		gAgentCamera.handleScrollWheel(clicks);

	return;
}

void LLViewerWindow::addPopup(LLView* popup)
{
	if (mPopupView)
	{
		mPopupView->addPopup(popup);
	}
}

void LLViewerWindow::removePopup(LLView* popup)
{
	if (mPopupView)
	{
		mPopupView->removePopup(popup);
	}
}

void LLViewerWindow::clearPopups()
{
	if (mPopupView)
	{
		mPopupView->clearPopups();
	}
}

void LLViewerWindow::moveCursorToCenter()
{
	if (! gSavedSettings.getBOOL("DisableMouseWarp"))
	{
		S32 x = getWorldViewWidthScaled() / 2;
		S32 y = getWorldViewHeightScaled() / 2;
	
		//on a forced move, all deltas get zeroed out to prevent jumping
		mCurrentMousePoint.set(x,y);
		mLastMousePoint.set(x,y);
		mCurrentMouseDelta.set(0,0);	

		LLUI::setMousePositionScreen(x, y);	
	}
}


//////////////////////////////////////////////////////////////////////
//
// Hover handlers
//

void append_xui_tooltip(LLView* viewp, LLToolTip::Params& params)
{
	if (viewp) 
	{
		if (!params.styled_message.empty())
		{
			params.styled_message.add().text("\n---------\n"); 
		}
		LLView::root_to_view_iterator_t end_tooltip_it = viewp->endRootToView();
		// NOTE: we skip "root" since it is assumed
		for (LLView::root_to_view_iterator_t tooltip_it = ++viewp->beginRootToView();
			tooltip_it != end_tooltip_it;
			++tooltip_it)
		{
			LLView* viewp = *tooltip_it;
		
			params.styled_message.add().text(viewp->getName());

			LLPanel* panelp = dynamic_cast<LLPanel*>(viewp);
			if (panelp && !panelp->getXMLFilename().empty())
			{
				params.styled_message.add()
					.text("(" + panelp->getXMLFilename() + ")")
					//<FS:KC> Define in colors.xml instead
//					 .style.color(LLColor4(0.7f, 0.7f, 1.f, 1.f));
					.style.color(LLUIColorTable::instance().getColor("XUITooltipFileName"));
			}
			params.styled_message.add().text("/");
		}
	}
}

static LLTrace::BlockTimerStatHandle ftm("Update UI");

// Update UI based on stored mouse position from mouse-move
// event processing.
void LLViewerWindow::updateUI()
{
	LL_RECORD_BLOCK_TIME(ftm);

	static std::string last_handle_msg;

	// <FS:Ansariel> We don't show the hints anyway, so needless to check here
	//if (gLoggedInTime.getStarted())
	//{
	//	if (gLoggedInTime.getElapsedTimeF32() > gSavedSettings.getF32("DestinationGuideHintTimeout"))
	//	{
	//		LLFirstUse::notUsingDestinationGuide();
	//	}
	//	if (gLoggedInTime.getElapsedTimeF32() > gSavedSettings.getF32("SidePanelHintTimeout"))
	//	{
	//		LLFirstUse::notUsingSidePanel();
	//	}
	//}
	// </FS:Ansariel>

	LLConsole::updateClass();

	// animate layout stacks so we have up to date rect for world view
	LLLayoutStack::updateClass();

	// use full window for world view when not rendering UI
	bool world_view_uses_full_window = gAgentCamera.cameraMouselook() || !gPipeline.hasRenderDebugFeatureMask(LLPipeline::RENDER_DEBUG_FEATURE_UI);
	updateWorldViewRect(world_view_uses_full_window);

	LLView::sMouseHandlerMessage.clear();

	S32 x = mCurrentMousePoint.mX;
	S32 y = mCurrentMousePoint.mY;

	MASK	mask = gKeyboard->currentMask(TRUE);

	if (gPipeline.hasRenderDebugMask(LLPipeline::RENDER_DEBUG_RAYCAST))
	{
		gDebugRaycastFaceHit = -1;
// [SL:KB] - Patch: UI-PickRiggedAttachment | Checked: 2012-07-12 (Catznip-3.3)
		gDebugRaycastObject = cursorIntersect(-1, -1, 512.f, NULL, -1, FALSE, FALSE,
											  &gDebugRaycastFaceHit,
											  &gDebugRaycastIntersection,
											  &gDebugRaycastTexCoord,
											  &gDebugRaycastNormal,
											  &gDebugRaycastTangent,
											  &gDebugRaycastStart,
											  &gDebugRaycastEnd);
// [/SL:KB]
//		gDebugRaycastObject = cursorIntersect(-1, -1, 512.f, NULL, -1, FALSE,
//											  &gDebugRaycastFaceHit,
//											  &gDebugRaycastIntersection,
//											  &gDebugRaycastTexCoord,
//											  &gDebugRaycastNormal,
//											  &gDebugRaycastBinormal,
//											  &gDebugRaycastStart,
//											  &gDebugRaycastEnd);
		gDebugRaycastParticle = gPipeline.lineSegmentIntersectParticle(gDebugRaycastStart, gDebugRaycastEnd, &gDebugRaycastParticleIntersection, NULL);
	}

	updateMouseDelta();
	updateKeyboardFocus();

	BOOL handled = FALSE;

	LLUICtrl* top_ctrl = gFocusMgr.getTopCtrl();
	LLMouseHandler* mouse_captor = gFocusMgr.getMouseCapture();
	LLView* captor_view = dynamic_cast<LLView*>(mouse_captor);

	//FIXME: only include captor and captor's ancestors if mouse is truly over them --RN

	//build set of views containing mouse cursor by traversing UI hierarchy and testing 
	//screen rect against mouse cursor
	view_handle_set_t mouse_hover_set;

	// constraint mouse enter events to children of mouse captor
	LLView* root_view = captor_view;

	// if mouse captor doesn't exist or isn't a LLView
	// then allow mouse enter events on entire UI hierarchy
	if (!root_view)
	{
		root_view = mRootView;
	}

	// only update mouse hover set when UI is visible (since we shouldn't send hover events to invisible UI
	if (gPipeline.hasRenderDebugFeatureMask(LLPipeline::RENDER_DEBUG_FEATURE_UI))
	{
		// include all ancestors of captor_view as automatically having mouse
		if (captor_view)
		{
			LLView* captor_parent_view = captor_view->getParent();
			while(captor_parent_view)
			{
				mouse_hover_set.insert(captor_parent_view->getHandle());
				captor_parent_view = captor_parent_view->getParent();
			}
		}

		// aggregate visible views that contain mouse cursor in display order
		LLPopupView::popup_list_t popups = mPopupView->getCurrentPopups();

		for(LLPopupView::popup_list_t::iterator popup_it = popups.begin(); popup_it != popups.end(); ++popup_it)
		{
			LLView* popup = popup_it->get();
			if (popup && popup->calcScreenBoundingRect().pointInRect(x, y))
			{
				// iterator over contents of top_ctrl, and throw into mouse_hover_set
				for (LLView::tree_iterator_t it = popup->beginTreeDFS();
					it != popup->endTreeDFS();
					++it)
				{
					LLView* viewp = *it;
					if (viewp->getVisible()
						&& viewp->calcScreenBoundingRect().pointInRect(x, y))
					{
						// we have a view that contains the mouse, add it to the set
						mouse_hover_set.insert(viewp->getHandle());
					}
					else
					{
						// skip this view and all of its children
						it.skipDescendants();
					}
				}
			}
		}

		// while the top_ctrl contains the mouse cursor, only it and its descendants will receive onMouseEnter events
		if (top_ctrl && top_ctrl->calcScreenBoundingRect().pointInRect(x, y))
		{
			// iterator over contents of top_ctrl, and throw into mouse_hover_set
			for (LLView::tree_iterator_t it = top_ctrl->beginTreeDFS();
				it != top_ctrl->endTreeDFS();
				++it)
			{
				LLView* viewp = *it;
				if (viewp->getVisible()
					&& viewp->calcScreenBoundingRect().pointInRect(x, y))
				{
					// we have a view that contains the mouse, add it to the set
					mouse_hover_set.insert(viewp->getHandle());
				}
				else
				{
					// skip this view and all of its children
					it.skipDescendants();
				}
			}
		}
		else
		{
			// walk UI tree in depth-first order
			for (LLView::tree_iterator_t it = root_view->beginTreeDFS();
				it != root_view->endTreeDFS();
				++it)
			{
				LLView* viewp = *it;
				// calculating the screen rect involves traversing the parent, so this is less than optimal
				if (viewp->getVisible()
					&& viewp->calcScreenBoundingRect().pointInRect(x, y))
				{

					// if this view is mouse opaque, nothing behind it should be in mouse_hover_set
					if (viewp->getMouseOpaque())
					{
						// constrain further iteration to children of this widget
						it = viewp->beginTreeDFS();
					}
		
					// we have a view that contains the mouse, add it to the set
					mouse_hover_set.insert(viewp->getHandle());
				}
				else
				{
					// skip this view and all of its children
					it.skipDescendants();
				}
			}
		}
	}

	typedef std::vector<LLHandle<LLView> > view_handle_list_t;

	// call onMouseEnter() on all views which contain the mouse cursor but did not before
	view_handle_list_t mouse_enter_views;
	std::set_difference(mouse_hover_set.begin(), mouse_hover_set.end(),
						mMouseHoverViews.begin(), mMouseHoverViews.end(),
						std::back_inserter(mouse_enter_views));
	for (view_handle_list_t::iterator it = mouse_enter_views.begin();
		it != mouse_enter_views.end();
		++it)
	{
		LLView* viewp = it->get();
		if (viewp)
		{
			LLRect view_screen_rect = viewp->calcScreenRect();
			viewp->onMouseEnter(x - view_screen_rect.mLeft, y - view_screen_rect.mBottom, mask);
		}
	}

	// call onMouseLeave() on all views which no longer contain the mouse cursor
	view_handle_list_t mouse_leave_views;
	std::set_difference(mMouseHoverViews.begin(), mMouseHoverViews.end(),
						mouse_hover_set.begin(), mouse_hover_set.end(),
						std::back_inserter(mouse_leave_views));
	for (view_handle_list_t::iterator it = mouse_leave_views.begin();
		it != mouse_leave_views.end();
		++it)
	{
		LLView* viewp = it->get();
		if (viewp)
		{
			LLRect view_screen_rect = viewp->calcScreenRect();
			viewp->onMouseLeave(x - view_screen_rect.mLeft, y - view_screen_rect.mBottom, mask);
		}
	}

	// store resulting hover set for next frame
	swap(mMouseHoverViews, mouse_hover_set);

	// only handle hover events when UI is enabled
	if (gPipeline.hasRenderDebugFeatureMask(LLPipeline::RENDER_DEBUG_FEATURE_UI))
	{	

		if( mouse_captor )
		{
			// Pass hover events to object capturing mouse events.
			S32 local_x;
			S32 local_y; 
			mouse_captor->screenPointToLocal( x, y, &local_x, &local_y );
			handled = mouse_captor->handleHover(local_x, local_y, mask);
			if (LLView::sDebugMouseHandling)
			{
				LL_INFOS() << "Hover handled by captor " << mouse_captor->getName() << LL_ENDL;
			}

			if( !handled )
			{
				LL_DEBUGS("UserInput") << "hover not handled by mouse captor" << LL_ENDL;
			}
		}
		else
		{
			if (top_ctrl)
			{
				S32 local_x, local_y;
				top_ctrl->screenPointToLocal( x, y, &local_x, &local_y );
				handled = top_ctrl->pointInView(local_x, local_y) && top_ctrl->handleHover(local_x, local_y, mask);
			}

			if ( !handled )
			{
				// x and y are from last time mouse was in window
				// mMouseInWindow tracks *actual* mouse location
				if (mMouseInWindow && mRootView->handleHover(x, y, mask) )
				{
					if (LLView::sDebugMouseHandling && LLView::sMouseHandlerMessage != last_handle_msg)
					{
						last_handle_msg = LLView::sMouseHandlerMessage;
						LL_INFOS() << "Hover" << LLView::sMouseHandlerMessage << LL_ENDL;
					}
					handled = TRUE;
				}
				else if (LLView::sDebugMouseHandling)
				{
					if (last_handle_msg != LLStringUtil::null)
					{
						last_handle_msg.clear();
						LL_INFOS() << "Hover not handled by view" << LL_ENDL;
					}
				}
			}
		
			if (!handled)
			{
				LLTool *tool = LLToolMgr::getInstance()->getCurrentTool();

				if(mMouseInWindow && tool)
				{
					handled = tool->handleHover(x, y, mask);
				}
			}
		}

		// Show a new tool tip (or update one that is already shown)
		BOOL tool_tip_handled = FALSE;
		std::string tool_tip_msg;
		if( handled 
			&& !mWindow->isCursorHidden())
		{
			LLRect screen_sticky_rect = mRootView->getLocalRect();
			S32 local_x, local_y;

			//if (gSavedSettings.getBOOL("DebugShowXUINames"))
			static LLCachedControl<bool> debugShowXUINames(gSavedSettings, "DebugShowXUINames");
			if (debugShowXUINames)
			{
				LLToolTip::Params params;

				LLView* tooltip_view = mRootView;
				LLView::tree_iterator_t end_it = mRootView->endTreeDFS();
				for (LLView::tree_iterator_t it = mRootView->beginTreeDFS(); it != end_it; ++it)
				{
					LLView* viewp = *it;
					LLRect screen_rect;
					viewp->localRectToScreen(viewp->getLocalRect(), &screen_rect);
					if (!(viewp->getVisible()
						 && screen_rect.pointInRect(x, y)))
					{
						it.skipDescendants();
					}
					// only report xui names for LLUICtrls, 
					// and blacklist the various containers we don't care about
					else if (dynamic_cast<LLUICtrl*>(viewp) 
							&& viewp != gMenuHolder
							&& viewp != gFloaterView
							&& viewp != gConsole) 
					{
						if (dynamic_cast<LLFloater*>(viewp))
						{
							// constrain search to descendants of this (frontmost) floater
							// by resetting iterator
							it = viewp->beginTreeDFS();
						}

						// if we are in a new part of the tree (not a descendent of current tooltip_view)
						// then push the results for tooltip_view and start with a new potential view
						// NOTE: this emulates visiting only the leaf nodes that meet our criteria
						if (!viewp->hasAncestor(tooltip_view))
						{
							append_xui_tooltip(tooltip_view, params);
							screen_sticky_rect.intersectWith(tooltip_view->calcScreenRect());
						}
						tooltip_view = viewp;
					}
				}

				append_xui_tooltip(tooltip_view, params);
				params.styled_message.add().text("\n");

				screen_sticky_rect.intersectWith(tooltip_view->calcScreenRect());
				
				params.sticky_rect = screen_sticky_rect;
				params.max_width = 400;

				LLToolTipMgr::instance().show(params);
			}
			// if there is a mouse captor, nothing else gets a tooltip
			else if (mouse_captor)
			{
				mouse_captor->screenPointToLocal(x, y, &local_x, &local_y);
				tool_tip_handled = mouse_captor->handleToolTip(local_x, local_y, mask);
			}
			else 
			{
				// next is top_ctrl
				if (!tool_tip_handled && top_ctrl)
				{
					top_ctrl->screenPointToLocal(x, y, &local_x, &local_y);
					tool_tip_handled = top_ctrl->handleToolTip(local_x, local_y, mask );
				}
				
				if (!tool_tip_handled)
				{
					local_x = x; local_y = y;
					tool_tip_handled = mRootView->handleToolTip(local_x, local_y, mask );
				}

				LLTool* current_tool = LLToolMgr::getInstance()->getCurrentTool();
				if (!tool_tip_handled && current_tool)
				{
					current_tool->screenPointToLocal(x, y, &local_x, &local_y);
					tool_tip_handled = current_tool->handleToolTip(local_x, local_y, mask );
				}
			}
		}		
	}
	else
	{	// just have tools handle hover when UI is turned off
		LLTool *tool = LLToolMgr::getInstance()->getCurrentTool();

		if(mMouseInWindow && tool)
		{
			handled = tool->handleHover(x, y, mask);
		}
	}

	updateLayout();

	mLastMousePoint = mCurrentMousePoint;

	// cleanup unused selections when no modal dialogs are open
	if (LLModalDialog::activeCount() == 0)
	{
		LLViewerParcelMgr::getInstance()->deselectUnused();
	}

	if (LLModalDialog::activeCount() == 0)
	{
		LLSelectMgr::getInstance()->deselectUnused();
	}
}


void LLViewerWindow::updateLayout()
{
	LLTool* tool = LLToolMgr::getInstance()->getCurrentTool();
	if (gFloaterTools != NULL
		&& tool != NULL
		&& tool != gToolNull  
		&& tool != LLToolCompInspect::getInstance() 
		&& tool != LLToolDragAndDrop::getInstance() 
		&& !gSavedSettings.getBOOL("FreezeTime"))
	{ 
		// Suppress the toolbox view if our source tool was the pie tool,
		// and we've overridden to something else.
		bool suppress_toolbox = 
			(LLToolMgr::getInstance()->getBaseTool() == LLToolPie::getInstance()) &&
			(LLToolMgr::getInstance()->getCurrentTool() != LLToolPie::getInstance());

		LLMouseHandler *captor = gFocusMgr.getMouseCapture();
		// With the null, inspect, or drag and drop tool, don't muck
		// with visibility.

		if (gFloaterTools->isMinimized()
			||	(tool != LLToolPie::getInstance()						// not default tool
				&& tool != LLToolCompGun::getInstance()					// not coming out of mouselook
				&& !suppress_toolbox									// not override in third person
				&& LLToolMgr::getInstance()->getCurrentToolset()->isShowFloaterTools()
				&& (!captor || dynamic_cast<LLView*>(captor) != NULL)))						// not dragging
		{
			// Force floater tools to be visible (unless minimized)
			if (!gFloaterTools->getVisible())
			{
				gFloaterTools->openFloater();
			}
			// Update the location of the blue box tool popup
			LLCoordGL select_center_screen;
			MASK	mask = gKeyboard->currentMask(TRUE);
			gFloaterTools->updatePopup( select_center_screen, mask );
		}
		else
		{
			gFloaterTools->setVisible(FALSE);
		}
		//gMenuBarView->setItemVisible("BuildTools", gFloaterTools->getVisible());
	}

	// Always update console
	if(gConsole)
	{
		LLRect console_rect = getChatConsoleRect();
		gConsole->reshape(console_rect.getWidth(), console_rect.getHeight());
		gConsole->setRect(console_rect);
	}
}

void LLViewerWindow::updateMouseDelta()
{
	S32 dx = lltrunc((F32) (mCurrentMousePoint.mX - mLastMousePoint.mX) * LLUI::getScaleFactor().mV[VX]);
	S32 dy = lltrunc((F32) (mCurrentMousePoint.mY - mLastMousePoint.mY) * LLUI::getScaleFactor().mV[VY]);

	//RN: fix for asynchronous notification of mouse leaving window not working
	LLCoordWindow mouse_pos;
	mWindow->getCursorPosition(&mouse_pos);
	if (mouse_pos.mX < 0 || 
		mouse_pos.mY < 0 ||
		mouse_pos.mX > mWindowRectRaw.getWidth() ||
		mouse_pos.mY > mWindowRectRaw.getHeight())
	{
		mMouseInWindow = FALSE;
	}
	else
	{
		mMouseInWindow = TRUE;
	}

	LLVector2 mouse_vel; 

	//if (gSavedSettings.getBOOL("MouseSmooth"))
	static LLCachedControl<bool> mouseSmooth(gSavedSettings, "MouseSmooth");
	if (mouseSmooth)
	{
		static F32 fdx = 0.f;
		static F32 fdy = 0.f;

		F32 amount = 16.f;
		fdx = fdx + ((F32) dx - fdx) * llmin(gFrameIntervalSeconds.value()*amount,1.f);
		fdy = fdy + ((F32) dy - fdy) * llmin(gFrameIntervalSeconds.value()*amount,1.f);

		mCurrentMouseDelta.set(ll_round(fdx), ll_round(fdy));
		mouse_vel.setVec(fdx,fdy);
	}
	else
	{
		mCurrentMouseDelta.set(dx, dy);
		mouse_vel.setVec((F32) dx, (F32) dy);
	}
    
	sample(sMouseVelocityStat, mouse_vel.magVec());
}

void LLViewerWindow::updateKeyboardFocus()
{
	if (!gPipeline.hasRenderDebugFeatureMask(LLPipeline::RENDER_DEBUG_FEATURE_UI))
	{
		gFocusMgr.setKeyboardFocus(NULL);
	}

	// clean up current focus
	LLUICtrl* cur_focus = dynamic_cast<LLUICtrl*>(gFocusMgr.getKeyboardFocus());
	if (cur_focus)
	{
		if (!cur_focus->isInVisibleChain() || !cur_focus->isInEnabledChain())
		{
            // don't release focus, just reassign so that if being given
            // to a sibling won't call onFocusLost on all the ancestors
			// gFocusMgr.releaseFocusIfNeeded(cur_focus);

			LLUICtrl* parent = cur_focus->getParentUICtrl();
			const LLUICtrl* focus_root = cur_focus->findRootMostFocusRoot();
			bool new_focus_found = false;
			while(parent)
			{
				if (parent->isCtrl() 
					&& (parent->hasTabStop() || parent == focus_root) 
					&& !parent->getIsChrome() 
					&& parent->isInVisibleChain() 
					&& parent->isInEnabledChain())
				{
					if (!parent->focusFirstItem())
					{
						parent->setFocus(TRUE);
					}
					new_focus_found = true;
					break;
				}
				parent = parent->getParentUICtrl();
			}

			// if we didn't find a better place to put focus, just release it
			// hasFocus() will return true if and only if we didn't touch focus since we
			// are only moving focus higher in the hierarchy
			if (!new_focus_found)
			{
				cur_focus->setFocus(FALSE);
			}
		}
		else if (cur_focus->isFocusRoot())
		{
			// focus roots keep trying to delegate focus to their first valid descendant
			// this assumes that focus roots are not valid focus holders on their own
			cur_focus->focusFirstItem();
		}
	}

	// last ditch force of edit menu to selection manager
	if (LLEditMenuHandler::gEditMenuHandler == NULL && LLSelectMgr::getInstance()->getSelection()->getObjectCount())
	{
		LLEditMenuHandler::gEditMenuHandler = LLSelectMgr::getInstance();
	}

	if (gFloaterView->getCycleMode())
	{
		// sync all floaters with their focus state
		gFloaterView->highlightFocusedFloater();
		gSnapshotFloaterView->highlightFocusedFloater();
		MASK	mask = gKeyboard->currentMask(TRUE);
		if ((mask & MASK_CONTROL) == 0)
		{
			// control key no longer held down, finish cycle mode
			gFloaterView->setCycleMode(FALSE);

			gFloaterView->syncFloaterTabOrder();
		}
		else
		{
			// user holding down CTRL, don't update tab order of floaters
		}
	}
	else
	{
		// update focused floater
		gFloaterView->highlightFocusedFloater();
		gSnapshotFloaterView->highlightFocusedFloater();
		// make sure floater visible order is in sync with tab order
		gFloaterView->syncFloaterTabOrder();
	}
}

static LLTrace::BlockTimerStatHandle FTM_UPDATE_WORLD_VIEW("Update World View");
void LLViewerWindow::updateWorldViewRect(bool use_full_window)
{
	LL_RECORD_BLOCK_TIME(FTM_UPDATE_WORLD_VIEW);

	// start off using whole window to render world
	LLRect new_world_rect = mWindowRectRaw;

	if (use_full_window == false && mWorldViewPlaceholder.get())
	{
		new_world_rect = mWorldViewPlaceholder.get()->calcScreenRect();
		// clamp to at least a 1x1 rect so we don't try to allocate zero width gl buffers
		new_world_rect.mTop = llmax(new_world_rect.mTop, new_world_rect.mBottom + 1);
		new_world_rect.mRight = llmax(new_world_rect.mRight, new_world_rect.mLeft + 1);

		new_world_rect.mLeft = ll_round((F32)new_world_rect.mLeft * mDisplayScale.mV[VX]);
		new_world_rect.mRight = ll_round((F32)new_world_rect.mRight * mDisplayScale.mV[VX]);
		new_world_rect.mBottom = ll_round((F32)new_world_rect.mBottom * mDisplayScale.mV[VY]);
		new_world_rect.mTop = ll_round((F32)new_world_rect.mTop * mDisplayScale.mV[VY]);
	}

	if (mWorldViewRectRaw != new_world_rect)
	{
		mWorldViewRectRaw = new_world_rect;
		gResizeScreenTexture = TRUE;
		LLViewerCamera::getInstance()->setViewHeightInPixels( mWorldViewRectRaw.getHeight() );
		LLViewerCamera::getInstance()->setAspect( getWorldViewAspectRatio() );

		LLRect old_world_rect_scaled = mWorldViewRectScaled;
		mWorldViewRectScaled = calcScaledRect(mWorldViewRectRaw, mDisplayScale);

		// sending a signal with a new WorldView rect
		mOnWorldViewRectUpdated(old_world_rect_scaled, mWorldViewRectScaled);
	}
}

void LLViewerWindow::saveLastMouse(const LLCoordGL &point)
{
	// Store last mouse location.
	// If mouse leaves window, pretend last point was on edge of window

	if (point.mX < 0)
	{
		mCurrentMousePoint.mX = 0;
	}
	else if (point.mX > getWindowWidthScaled())
	{
		mCurrentMousePoint.mX = getWindowWidthScaled();
	}
	else
	{
		mCurrentMousePoint.mX = point.mX;
	}

	if (point.mY < 0)
	{
		mCurrentMousePoint.mY = 0;
	}
	else if (point.mY > getWindowHeightScaled() )
	{
		mCurrentMousePoint.mY = getWindowHeightScaled();
	}
	else
	{
		mCurrentMousePoint.mY = point.mY;
	}
}


// Draws the selection outlines for the currently selected objects
// Must be called after displayObjects is called, which sets the mGLName parameter
// NOTE: This function gets called 3 times:
//  render_ui_3d: 			FALSE, FALSE, TRUE
//  render_hud_elements:	FALSE, FALSE, FALSE
void LLViewerWindow::renderSelections( BOOL for_gl_pick, BOOL pick_parcel_walls, BOOL for_hud )
{
	LLObjectSelectionHandle selection = LLSelectMgr::getInstance()->getSelection();

	if (!for_hud && !for_gl_pick)
	{
		// Call this once and only once
		LLSelectMgr::getInstance()->updateSilhouettes();
	}
	
	// Draw fence around land selections
	if (for_gl_pick)
	{
		if (pick_parcel_walls)
		{
			LLViewerParcelMgr::getInstance()->renderParcelCollision();
		}
	}
	else if (( for_hud && selection->getSelectType() == SELECT_TYPE_HUD) ||
			 (!for_hud && selection->getSelectType() != SELECT_TYPE_HUD))
	{		
		LLSelectMgr::getInstance()->renderSilhouettes(for_hud);
		
		stop_glerror();

		// setup HUD render
		if (selection->getSelectType() == SELECT_TYPE_HUD && LLSelectMgr::getInstance()->getSelection()->getObjectCount())
		{
			LLBBox hud_bbox = gAgentAvatarp->getHUDBBox();

			// set up transform to encompass bounding box of HUD
			gGL.matrixMode(LLRender::MM_PROJECTION);
			gGL.pushMatrix();
			gGL.loadIdentity();
			F32 depth = llmax(1.f, hud_bbox.getExtentLocal().mV[VX] * 1.1f);
			gGL.ortho(-0.5f * LLViewerCamera::getInstance()->getAspect(), 0.5f * LLViewerCamera::getInstance()->getAspect(), -0.5f, 0.5f, 0.f, depth);
			
			gGL.matrixMode(LLRender::MM_MODELVIEW);
			gGL.pushMatrix();
			gGL.loadIdentity();
			gGL.loadMatrix(OGL_TO_CFR_ROTATION);		// Load Cory's favorite reference frame
			gGL.translatef(-hud_bbox.getCenterLocal().mV[VX] + (depth *0.5f), 0.f, 0.f);
		}

		// Render light for editing
		if (LLSelectMgr::sRenderLightRadius && LLToolMgr::getInstance()->inEdit())
		{
			gGL.getTexUnit(0)->unbind(LLTexUnit::TT_TEXTURE);
			LLGLEnable gls_blend(GL_BLEND);
			LLGLEnable gls_cull(GL_CULL_FACE);
			LLGLDepthTest gls_depth(GL_TRUE, GL_FALSE);
			gGL.matrixMode(LLRender::MM_MODELVIEW);
			gGL.pushMatrix();
			if (selection->getSelectType() == SELECT_TYPE_HUD)
			{
				F32 zoom = gAgentCamera.mHUDCurZoom;
				gGL.scalef(zoom, zoom, zoom);
			}

			struct f : public LLSelectedObjectFunctor
			{
				virtual bool apply(LLViewerObject* object)
				{
					LLDrawable* drawable = object->mDrawable;
					if (drawable && drawable->isLight())
					{
						LLVOVolume* vovolume = drawable->getVOVolume();
						gGL.pushMatrix();

						LLVector3 center = drawable->getPositionAgent();
						gGL.translatef(center[0], center[1], center[2]);
						F32 scale = vovolume->getLightRadius();
						gGL.scalef(scale, scale, scale);

						LLColor4 color(vovolume->getLightColor(), .5f);
						gGL.color4fv(color.mV);
					
						//F32 pixel_area = 100000.f;
						// Render Outside
						gSphere.render();

						// Render Inside
						glCullFace(GL_FRONT);
						gSphere.render();
						glCullFace(GL_BACK);
					
						gGL.popMatrix();
					}
					return true;
				}
			} func;
			LLSelectMgr::getInstance()->getSelection()->applyToObjects(&func);
			
			gGL.popMatrix();
		}				
		
		// NOTE: The average position for the axis arrows of the selected objects should
		// not be recalculated at this time.  If they are, then group rotations will break.

		// Draw arrows at average center of all selected objects
		LLTool* tool = LLToolMgr::getInstance()->getCurrentTool();
		if (tool)
		{
			if(tool->isAlwaysRendered())
			{
				tool->render();
			}
			else
			{
				if( !LLSelectMgr::getInstance()->getSelection()->isEmpty() )
				{
					BOOL moveable_object_selected = FALSE;
					BOOL all_selected_objects_move = TRUE;
					BOOL all_selected_objects_modify = TRUE;
					// <FS:Ansariel> gSavedSettings replacement
					//BOOL selecting_linked_set = !gSavedSettings.getBOOL("EditLinkedParts");
					static LLCachedControl<bool> editLinkedParts(gSavedSettings, "EditLinkedParts");
					BOOL selecting_linked_set = !(BOOL)editLinkedParts;
					// </FS:Ansariel>

					for (LLObjectSelection::iterator iter = LLSelectMgr::getInstance()->getSelection()->begin();
						 iter != LLSelectMgr::getInstance()->getSelection()->end(); iter++)
					{
						LLSelectNode* nodep = *iter;
						LLViewerObject* object = nodep->getObject();
						LLViewerObject *root_object = (object == NULL) ? NULL : object->getRootEdit();
						BOOL this_object_movable = FALSE;
						if (object->permMove() && !object->isPermanentEnforced() &&
							((root_object == NULL) || !root_object->isPermanentEnforced()) &&
							(object->permModify() || selecting_linked_set))
						{
							moveable_object_selected = TRUE;
							this_object_movable = TRUE;

// [RLVa:KB] - Checked: 2010-03-31 (RLVa-1.2.0c) | Modified: RLVa-0.2.0g
							if ( (rlv_handler_t::isEnabled()) && 
								 ((gRlvHandler.hasBehaviour(RLV_BHVR_UNSIT)) || (gRlvHandler.hasBehaviour(RLV_BHVR_SITTP))) )
							{
								if ((isAgentAvatarValid()) && (gAgentAvatarp->isSitting()) && (gAgentAvatarp->getRoot() == object->getRootEdit()))
									moveable_object_selected = this_object_movable = FALSE;
							}
// [/RLVa:KB]
						}
						all_selected_objects_move = all_selected_objects_move && this_object_movable;
						all_selected_objects_modify = all_selected_objects_modify && object->permModify();
					}

					BOOL draw_handles = TRUE;

					if (tool == LLToolCompTranslate::getInstance() && (!moveable_object_selected || !all_selected_objects_move))
					{
						draw_handles = FALSE;
					}

					if (tool == LLToolCompRotate::getInstance() && (!moveable_object_selected || !all_selected_objects_move))
					{
						draw_handles = FALSE;
					}

					if ( !all_selected_objects_modify && tool == LLToolCompScale::getInstance() )
					{
						draw_handles = FALSE;
					}
				
					if( draw_handles )
					{
						tool->render();
					}
				}
			}
			if (selection->getSelectType() == SELECT_TYPE_HUD && selection->getObjectCount())
			{
				gGL.matrixMode(LLRender::MM_PROJECTION);
				gGL.popMatrix();

				gGL.matrixMode(LLRender::MM_MODELVIEW);
				gGL.popMatrix();
				stop_glerror();
			}
		}
	}
}

// Return a point near the clicked object representative of the place the object was clicked.
LLVector3d LLViewerWindow::clickPointInWorldGlobal(S32 x, S32 y_from_bot, LLViewerObject* clicked_object) const
{
	// create a normalized vector pointing from the camera center into the 
	// world at the location of the mouse click
	LLVector3 mouse_direction_global = mouseDirectionGlobal( x, y_from_bot );

	LLVector3d relative_object = clicked_object->getPositionGlobal() - gAgentCamera.getCameraPositionGlobal();

	// make mouse vector as long as object vector, so it touchs a point near
	// where the user clicked on the object
	mouse_direction_global *= (F32) relative_object.magVec();

	LLVector3d new_pos;
	new_pos.setVec(mouse_direction_global);
	// transform mouse vector back to world coords
	new_pos += gAgentCamera.getCameraPositionGlobal();

	return new_pos;
}


BOOL LLViewerWindow::clickPointOnSurfaceGlobal(const S32 x, const S32 y, LLViewerObject *objectp, LLVector3d &point_global) const
{
	BOOL intersect = FALSE;

//	U8 shape = objectp->mPrimitiveCode & LL_PCODE_BASE_MASK;
	if (!intersect)
	{
		point_global = clickPointInWorldGlobal(x, y, objectp);
		LL_INFOS() << "approx intersection at " <<  (objectp->getPositionGlobal() - point_global) << LL_ENDL;
	}
	else
	{
		LL_INFOS() << "good intersection at " <<  (objectp->getPositionGlobal() - point_global) << LL_ENDL;
	}

	return intersect;
}

void LLViewerWindow::pickAsync( S32 x,
								S32 y_from_bot,
								MASK mask,
								void (*callback)(const LLPickInfo& info),
								BOOL pick_transparent,
//								BOOL pick_unselectable)
// [SL:KB] - Patch: UI-PickRiggedAttachment | Checked: 2012-07-12 (Catznip-3.3)
								BOOL pick_unselectable,
								BOOL pick_rigged)
// [/SL:KB]
{
	BOOL in_build_mode = LLFloaterReg::instanceVisible("build");
	if (in_build_mode || LLDrawPoolAlpha::sShowDebugAlpha)
	{
		// build mode allows interaction with all transparent objects
		// "Show Debug Alpha" means no object actually transparent
		pick_transparent = TRUE;
	}

//	LLPickInfo pick_info(LLCoordGL(x, y_from_bot), mask, pick_transparent, FALSE, TRUE, pick_unselectable, callback);
// [SL:KB] - Patch: UI-PickRiggedAttachment | Checked: 2012-07-12 (Catznip-3.3)
	LLPickInfo pick_info(LLCoordGL(x, y_from_bot), mask, pick_transparent, FALSE, pick_rigged, TRUE, pick_unselectable, callback);
// [/SL:KB]
	schedulePick(pick_info);
}

void LLViewerWindow::schedulePick(LLPickInfo& pick_info)
{
	if (mPicks.size() >= 1024 || mWindow->getMinimized())
	{ //something went wrong, picks are being scheduled but not processed
		
		if (pick_info.mPickCallback)
		{
			pick_info.mPickCallback(pick_info);
		}
	
		return;
	}
	mPicks.push_back(pick_info);
	
	// delay further event processing until we receive results of pick
	// only do this for async picks so that handleMouseUp won't be called
	// until the pick triggered in handleMouseDown has been processed, for example
	mWindow->delayInputProcessing();
}


void LLViewerWindow::performPick()
{
	if (!mPicks.empty())
	{
		std::vector<LLPickInfo>::iterator pick_it;
		for (pick_it = mPicks.begin(); pick_it != mPicks.end(); ++pick_it)
		{
			pick_it->fetchResults();
		}

		mLastPick = mPicks.back();
		mPicks.clear();
	}
}

void LLViewerWindow::returnEmptyPicks()
{
	std::vector<LLPickInfo>::iterator pick_it;
	for (pick_it = mPicks.begin(); pick_it != mPicks.end(); ++pick_it)
	{
		mLastPick = *pick_it;
		// just trigger callback with empty results
		if (pick_it->mPickCallback)
		{
			pick_it->mPickCallback(*pick_it);
		}
	}
	mPicks.clear();
}

// Performs the GL object/land pick.
//LLPickInfo LLViewerWindow::pickImmediate(S32 x, S32 y_from_bot,  BOOL pick_transparent, BOOL pick_particle)
// [SL:KB] - Patch: UI-PickRiggedAttachment | Checked: 2012-07-12 (Catznip-3.3)
LLPickInfo LLViewerWindow::pickImmediate(S32 x, S32 y_from_bot,  BOOL pick_transparent, BOOL pick_particle, BOOL pick_rigged)
// [/SL:KB]
{
	BOOL in_build_mode = LLFloaterReg::instanceVisible("build");
	if (in_build_mode || LLDrawPoolAlpha::sShowDebugAlpha)
	{
		// build mode allows interaction with all transparent objects
		// "Show Debug Alpha" means no object actually transparent
		pick_transparent = TRUE;
	}
	
	// shortcut queueing in mPicks and just update mLastPick in place
	MASK	key_mask = gKeyboard->currentMask(TRUE);
	//mLastPick = LLPickInfo(LLCoordGL(x, y_from_bot), key_mask, pick_transparent, pick_particle, TRUE, FALSE, NULL);
// [SL:KB] - Patch: UI-PickRiggedAttachment | Checked: 2012-07-12 (Catznip-3.3)
	mLastPick = LLPickInfo(LLCoordGL(x, y_from_bot), key_mask, pick_transparent, pick_particle, pick_rigged, TRUE, FALSE, NULL);
// [/SL:KB]
	mLastPick.fetchResults();

	return mLastPick;
}

LLHUDIcon* LLViewerWindow::cursorIntersectIcon(S32 mouse_x, S32 mouse_y, F32 depth,
										   LLVector4a* intersection)
{
	S32 x = mouse_x;
	S32 y = mouse_y;

	if ((mouse_x == -1) && (mouse_y == -1)) // use current mouse position
	{
		x = getCurrentMouseX();
		y = getCurrentMouseY();
	}

	// world coordinates of mouse
	// VECTORIZE THIS
	LLVector3 mouse_direction_global = mouseDirectionGlobal(x,y);
	LLVector3 mouse_point_global = LLViewerCamera::getInstance()->getOrigin();
	LLVector3 mouse_world_start = mouse_point_global;
	LLVector3 mouse_world_end   = mouse_point_global + mouse_direction_global * depth;

	LLVector4a start, end;
	start.load3(mouse_world_start.mV);
	end.load3(mouse_world_end.mV);
	
	return LLHUDIcon::lineSegmentIntersectAll(start, end, intersection);
}

LLViewerObject* LLViewerWindow::cursorIntersect(S32 mouse_x, S32 mouse_y, F32 depth,
												LLViewerObject *this_object,
												S32 this_face,
												BOOL pick_transparent,
// [SL:KB] - Patch: UI-PickRiggedAttachment | Checked: 2012-07-12 (Catznip-3.3)
												BOOL pick_rigged,
// [/SL:KB]
												S32* face_hit,
												LLVector4a *intersection,
												LLVector2 *uv,
												LLVector4a *normal,
												LLVector4a *tangent,
												LLVector4a* start,
												LLVector4a* end)
{
	S32 x = mouse_x;
	S32 y = mouse_y;

	if ((mouse_x == -1) && (mouse_y == -1)) // use current mouse position
	{
		x = getCurrentMouseX();
		y = getCurrentMouseY();
	}

	// HUD coordinates of mouse
	LLVector3 mouse_point_hud = mousePointHUD(x, y);
	LLVector3 mouse_hud_start = mouse_point_hud - LLVector3(depth, 0, 0);
	LLVector3 mouse_hud_end   = mouse_point_hud + LLVector3(depth, 0, 0);
	
	// world coordinates of mouse
	LLVector3 mouse_direction_global = mouseDirectionGlobal(x,y);
	LLVector3 mouse_point_global = LLViewerCamera::getInstance()->getOrigin();
	
	//get near clip plane
	LLVector3 n = LLViewerCamera::getInstance()->getAtAxis();
	LLVector3 p = mouse_point_global + n * LLViewerCamera::getInstance()->getNear();

	//project mouse point onto plane
	LLVector3 pos;
	line_plane(mouse_point_global, mouse_direction_global, p, n, pos);
	mouse_point_global = pos;

	LLVector3 mouse_world_start = mouse_point_global;
	LLVector3 mouse_world_end   = mouse_point_global + mouse_direction_global * depth;

	if (!LLViewerJoystick::getInstance()->getOverrideCamera())
	{ //always set raycast intersection to mouse_world_end unless
		//flycam is on (for DoF effect)
		gDebugRaycastIntersection.load3(mouse_world_end.mV);
	}

	LLVector4a mw_start;
	mw_start.load3(mouse_world_start.mV);
	LLVector4a mw_end;
	mw_end.load3(mouse_world_end.mV);

	LLVector4a mh_start;
	mh_start.load3(mouse_hud_start.mV);
	LLVector4a mh_end;
	mh_end.load3(mouse_hud_end.mV);

	if (start)
	{
		*start = mw_start;
	}

	if (end)
	{
		*end = mw_end;
	}

	LLViewerObject* found = NULL;

	if (this_object)  // check only this object
	{
		if (this_object->isHUDAttachment()) // is a HUD object?
		{
//			if (this_object->lineSegmentIntersect(mh_start, mh_end, this_face, pick_transparent,
//												  face_hit, intersection, uv, normal, tangent))
// [SL:KB] - Patch: UI-PickRiggedAttachment | Checked: 2012-07-12 (Catznip-3.3)
			if (this_object->lineSegmentIntersect(mh_start, mh_end, this_face, pick_transparent, pick_rigged,
												  face_hit, intersection, uv, normal, tangent))

// [/SL:KB]
			{
				found = this_object;
			}
		}
		else // is a world object
		{
//			if (this_object->lineSegmentIntersect(mw_start, mw_end, this_face, pick_transparent,
//												  face_hit, intersection, uv, normal, tangent))
// [SL:KB] - Patch: UI-PickRiggedAttachment | Checked: 2012-07-12 (Catznip-3.3)
			if (this_object->lineSegmentIntersect(mw_start, mw_end, this_face, pick_transparent, pick_rigged,
												  face_hit, intersection, uv, normal, tangent))
// [/SL:KB]
			{
				found = this_object;
			}
		}
	}
	else // check ALL objects
	{
		found = gPipeline.lineSegmentIntersectInHUD(mh_start, mh_end, pick_transparent,
													face_hit, intersection, uv, normal, tangent);

// [RLVa:KB] - Checked: 2010-03-31 (RLVa-1.2.0c) | Modified: RLVa-1.2.0c
		if ( (rlv_handler_t::isEnabled()) && (found) &&
			 (LLToolCamera::getInstance()->hasMouseCapture()) && (gKeyboard->currentMask(TRUE) & MASK_ALT) )
		{
			found = NULL;
		}
// [/RLVa:KB]
		if (!found) // if not found in HUD, look in world:
		{
//			found = gPipeline.lineSegmentIntersectInWorld(mw_start, mw_end, pick_transparent,
//														  face_hit, intersection, uv, normal, tangent);
// [SL:KB] - Patch: UI-PickRiggedAttachment | Checked: 2012-07-12 (Catznip-3.3)
			found = gPipeline.lineSegmentIntersectInWorld(mw_start, mw_end, pick_transparent, pick_rigged,
														  face_hit, intersection, uv, normal, tangent);

// [/SL:KB]
			if (found && !pick_transparent)
			{
				gDebugRaycastIntersection = *intersection;
			}
		}

// [RLVa:KB] - Checked: 2010-01-02 (RLVa-1.1.0l) | Added: RLVa-1.1.0l
#ifdef RLV_EXTENSION_CMD_INTERACT
		if ( (rlv_handler_t::isEnabled()) && (found) && (gRlvHandler.hasBehaviour(RLV_BHVR_INTERACT)) )
		{
			// Allow picking if:
			//   - the drag-and-drop tool is active (allows inventory offers)
			//   - the camera tool is active
			//   - the pie tool is active *and* we picked our own avie (allows "mouse steering" and the self pie menu)
			LLTool* pCurTool = LLToolMgr::getInstance()->getCurrentTool();
			if ( (LLToolDragAndDrop::getInstance() != pCurTool) && 
					(!LLToolCamera::getInstance()->hasMouseCapture()) &&
					((LLToolPie::getInstance() != pCurTool) || (gAgent.getID() != found->getID())) )
			{
				found = NULL;
			}
#endif // RLV_EXTENSION_CMD_INTERACT
// [/RLVa:KB]
		}
	}

	return found;
}

// Returns unit vector relative to camera
// indicating direction of point on screen x,y
LLVector3 LLViewerWindow::mouseDirectionGlobal(const S32 x, const S32 y) const
{
	// find vertical field of view
	F32			fov = LLViewerCamera::getInstance()->getView();

	// find world view center in scaled ui coordinates
	F32			center_x = getWorldViewRectScaled().getCenterX();
	F32			center_y = getWorldViewRectScaled().getCenterY();

	// calculate pixel distance to screen
	F32			distance = ((F32)getWorldViewHeightScaled() * 0.5f) / (tan(fov / 2.f));

	// calculate click point relative to middle of screen
	F32			click_x = x - center_x;
	F32			click_y = y - center_y;

	// compute mouse vector
	LLVector3	mouse_vector =	distance * LLViewerCamera::getInstance()->getAtAxis()
								- click_x * LLViewerCamera::getInstance()->getLeftAxis()
								+ click_y * LLViewerCamera::getInstance()->getUpAxis();

	mouse_vector.normVec();

	return mouse_vector;
}

LLVector3 LLViewerWindow::mousePointHUD(const S32 x, const S32 y) const
{
	// find screen resolution
	S32			height = getWorldViewHeightScaled();

	// find world view center
	F32			center_x = getWorldViewRectScaled().getCenterX();
	F32			center_y = getWorldViewRectScaled().getCenterY();

	// remap with uniform scale (1/height) so that top is -0.5, bottom is +0.5
	F32 hud_x = -((F32)x - center_x)  / height;
	F32 hud_y = ((F32)y - center_y) / height;

	return LLVector3(0.f, hud_x/gAgentCamera.mHUDCurZoom, hud_y/gAgentCamera.mHUDCurZoom);
}

// Returns unit vector relative to camera in camera space
// indicating direction of point on screen x,y
LLVector3 LLViewerWindow::mouseDirectionCamera(const S32 x, const S32 y) const
{
	// find vertical field of view
	F32			fov_height = LLViewerCamera::getInstance()->getView();
	F32			fov_width = fov_height * LLViewerCamera::getInstance()->getAspect();

	// find screen resolution
	S32			height = getWorldViewHeightScaled();
	S32			width = getWorldViewWidthScaled();

	// find world view center
	F32			center_x = getWorldViewRectScaled().getCenterX();
	F32			center_y = getWorldViewRectScaled().getCenterY();

	// calculate click point relative to middle of screen
	F32			click_x = (((F32)x - center_x) / (F32)width) * fov_width * -1.f;
	F32			click_y = (((F32)y - center_y) / (F32)height) * fov_height;

	// compute mouse vector
	LLVector3	mouse_vector =	LLVector3(0.f, 0.f, -1.f);
	LLQuaternion mouse_rotate;
	mouse_rotate.setQuat(click_y, click_x, 0.f);

	mouse_vector = mouse_vector * mouse_rotate;
	// project to z = -1 plane;
	mouse_vector = mouse_vector * (-1.f / mouse_vector.mV[VZ]);

	return mouse_vector;
}



BOOL LLViewerWindow::mousePointOnPlaneGlobal(LLVector3d& point, const S32 x, const S32 y, 
										const LLVector3d &plane_point_global, 
										const LLVector3 &plane_normal_global)
{
	LLVector3d	mouse_direction_global_d;

	mouse_direction_global_d.setVec(mouseDirectionGlobal(x,y));
	LLVector3d	plane_normal_global_d;
	plane_normal_global_d.setVec(plane_normal_global);
	F64 plane_mouse_dot = (plane_normal_global_d * mouse_direction_global_d);
	LLVector3d plane_origin_camera_rel = plane_point_global - gAgentCamera.getCameraPositionGlobal();
	F64	mouse_look_at_scale = (plane_normal_global_d * plane_origin_camera_rel)
								/ plane_mouse_dot;
	if (llabs(plane_mouse_dot) < 0.00001)
	{
		// if mouse is parallel to plane, return closest point on line through plane origin
		// that is parallel to camera plane by scaling mouse direction vector
		// by distance to plane origin, modulated by deviation of mouse direction from plane origin
		LLVector3d plane_origin_dir = plane_origin_camera_rel;
		plane_origin_dir.normVec();
		
		mouse_look_at_scale = plane_origin_camera_rel.magVec() / (plane_origin_dir * mouse_direction_global_d);
	}

	point = gAgentCamera.getCameraPositionGlobal() + mouse_look_at_scale * mouse_direction_global_d;

	return mouse_look_at_scale > 0.0;
}


// Returns global position
BOOL LLViewerWindow::mousePointOnLandGlobal(const S32 x, const S32 y, LLVector3d *land_position_global, BOOL ignore_distance)
{
	LLVector3		mouse_direction_global = mouseDirectionGlobal(x,y);
	F32				mouse_dir_scale;
	BOOL			hit_land = FALSE;
	LLViewerRegion	*regionp;
	F32			land_z;
	const F32	FIRST_PASS_STEP = 1.0f;		// meters
	const F32	SECOND_PASS_STEP = 0.1f;	// meters
	const F32	draw_distance = ignore_distance ? MAX_FAR_CLIP : gAgentCamera.mDrawDistance;
	LLVector3d	camera_pos_global;

	camera_pos_global = gAgentCamera.getCameraPositionGlobal();
	LLVector3d		probe_point_global;
	LLVector3		probe_point_region;

	// walk forwards to find the point
	for (mouse_dir_scale = FIRST_PASS_STEP; mouse_dir_scale < draw_distance; mouse_dir_scale += FIRST_PASS_STEP)
	{
		LLVector3d mouse_direction_global_d;
		mouse_direction_global_d.setVec(mouse_direction_global * mouse_dir_scale);
		probe_point_global = camera_pos_global + mouse_direction_global_d;

		regionp = LLWorld::getInstance()->resolveRegionGlobal(probe_point_region, probe_point_global);

		if (!regionp)
		{
			// ...we're outside the world somehow
			continue;
		}

		S32 i = (S32) (probe_point_region.mV[VX]/regionp->getLand().getMetersPerGrid());
		S32 j = (S32) (probe_point_region.mV[VY]/regionp->getLand().getMetersPerGrid());
		S32 grids_per_edge = (S32) regionp->getLand().mGridsPerEdge;
		if ((i >= grids_per_edge) || (j >= grids_per_edge))
		{
			//LL_INFOS() << "LLViewerWindow::mousePointOnLand probe_point is out of region" << LL_ENDL;
			continue;
		}

		land_z = regionp->getLand().resolveHeightRegion(probe_point_region);

		//LL_INFOS() << "mousePointOnLand initial z " << land_z << LL_ENDL;

		if (probe_point_region.mV[VZ] < land_z)
		{
			// ...just went under land

			// cout << "under land at " << probe_point << " scale " << mouse_vec_scale << endl;

			hit_land = TRUE;
			break;
		}
	}


	if (hit_land)
	{
		// Don't go more than one step beyond where we stopped above.
		// This can't just be "mouse_vec_scale" because floating point error
		// will stop the loop before the last increment.... X - 1.0 + 0.1 + 0.1 + ... + 0.1 != X
		F32 stop_mouse_dir_scale = mouse_dir_scale + FIRST_PASS_STEP;

		// take a step backwards, then walk forwards again to refine position
		for ( mouse_dir_scale -= FIRST_PASS_STEP; mouse_dir_scale <= stop_mouse_dir_scale; mouse_dir_scale += SECOND_PASS_STEP)
		{
			LLVector3d mouse_direction_global_d;
			mouse_direction_global_d.setVec(mouse_direction_global * mouse_dir_scale);
			probe_point_global = camera_pos_global + mouse_direction_global_d;

			regionp = LLWorld::getInstance()->resolveRegionGlobal(probe_point_region, probe_point_global);

			if (!regionp)
			{
				// ...we're outside the world somehow
				continue;
			}

			/*
			i = (S32) (local_probe_point.mV[VX]/regionp->getLand().getMetersPerGrid());
			j = (S32) (local_probe_point.mV[VY]/regionp->getLand().getMetersPerGrid());
			if ((i >= regionp->getLand().mGridsPerEdge) || (j >= regionp->getLand().mGridsPerEdge))
			{
				// LL_INFOS() << "LLViewerWindow::mousePointOnLand probe_point is out of region" << LL_ENDL;
				continue;
			}
			land_z = regionp->getLand().mSurfaceZ[ i + j * (regionp->getLand().mGridsPerEdge) ];
			*/

			land_z = regionp->getLand().resolveHeightRegion(probe_point_region);

			//LL_INFOS() << "mousePointOnLand refine z " << land_z << LL_ENDL;

			if (probe_point_region.mV[VZ] < land_z)
			{
				// ...just went under land again

				*land_position_global = probe_point_global;
				return TRUE;
			}
		}
	}

	return FALSE;
}

// Saves an image to the harddrive as "SnapshotX" where X >= 1.
BOOL LLViewerWindow::saveImageNumbered(LLImageFormatted *image, bool force_picker)
{
	if (!image)
	{
		LL_WARNS() << "No image to save" << LL_ENDL;
		return FALSE;
	}

	LLFilePicker::ESaveFilter pick_type;
	std::string extension("." + image->getExtension());
	if (extension == ".j2c")
		pick_type = LLFilePicker::FFSAVE_J2C;
	else if (extension == ".bmp")
		pick_type = LLFilePicker::FFSAVE_BMP;
	else if (extension == ".jpg")
		pick_type = LLFilePicker::FFSAVE_JPEG;
	else if (extension == ".png")
		pick_type = LLFilePicker::FFSAVE_PNG;
	else if (extension == ".tga")
		pick_type = LLFilePicker::FFSAVE_TGA;
	else
		pick_type = LLFilePicker::FFSAVE_ALL; // ???
	
	// Get a base file location if needed.
	if (force_picker || !isSnapshotLocSet())
	{
		std::string proposed_name( sSnapshotBaseName );

		// getSaveFile will append an appropriate extension to the proposed name, based on the ESaveFilter constant passed in.

		// pick a directory in which to save
		LLFilePicker& picker = LLFilePicker::instance();
		if (!picker.getSaveFile(pick_type, proposed_name))
		{
			// Clicked cancel
			return FALSE;
		}

		// Copy the directory + file name
		std::string filepath = picker.getFirstFile();

		LLViewerWindow::sSnapshotBaseName = gDirUtilp->getBaseFileName(filepath, true);
		LLViewerWindow::sSnapshotDir = gDirUtilp->getDirName(filepath);
	}

	// Look for an unused file name
	std::string filepath;
	S32 i = 1;
	S32 err = 0;

	do
	{
		filepath = sSnapshotDir;
		filepath += gDirUtilp->getDirDelimiter();
		filepath += sSnapshotBaseName;
		filepath += llformat("_%.3d",i);
		filepath += extension;

		llstat stat_info;
		err = LLFile::stat( filepath, &stat_info );
		i++;
	}
	while( -1 != err );  // search until the file is not found (i.e., stat() gives an error).

	LL_INFOS() << "Saving snapshot to " << filepath << LL_ENDL;
	//<FS:Kadah> Log snapshot filename to local chat history
	if (gSavedSettings.getBOOL("FSLogSnapshotsToLocal"))
	{
		LLStringUtil::format_map_t args;
		args["FILENAME"] = filepath;
		reportToNearbyChat(LLTrans::getString("SnapshotSavedToDisk", args));
	}
	//</FS:Kadah>
	return image->save(filepath);
}

void LLViewerWindow::resetSnapshotLoc()
{
	sSnapshotDir.clear();
}

// static
void LLViewerWindow::movieSize(S32 new_width, S32 new_height)
{
	// FS:TS FIRE-6182: Set Window Size sets random size each time
	// Don't use LLCoordWindow, since the chosen resolution winds up
	// with position dependent numbers added each time. Instead, we use
	// LLCoordScreen, which avoids this. Fix from Niran's Viewer.
	// LLCoordWindow size;
	// LLCoordWindow new_size(new_width, new_height);
	// gViewerWindow->getWindow()->getSize(&size);
	// if ( size != new_size )
	// {
	//	gViewerWindow->getWindow()->setSize(new_size.convert());
	// }
	U32 nChromeW(0), nChromeH(0);
	gViewerWindow->getWindow()->getWindowChrome( nChromeW, nChromeH );

	LLCoordScreen new_size;
	new_size.mX = new_width + nChromeW;
	new_size.mY = new_height + nChromeH;
	gViewerWindow->getWindow()->setSize(new_size);
	// FS:TS FIRE-6182 end

}

BOOL LLViewerWindow::saveSnapshot( const std::string& filepath, S32 image_width, S32 image_height, BOOL show_ui, BOOL do_rebuild, ESnapshotType type)
{
	LL_INFOS() << "Saving snapshot to: " << filepath << LL_ENDL;

	LLPointer<LLImageRaw> raw = new LLImageRaw;
	BOOL success = rawSnapshot(raw, image_width, image_height, TRUE, FALSE, show_ui, do_rebuild);

	if (success)
	{
		LLPointer<LLImageBMP> bmp_image = new LLImageBMP;
		success = bmp_image->encode(raw, 0.0f);
		if( success )
		{
			success = bmp_image->save(filepath);
		}
		else
		{
			LL_WARNS() << "Unable to encode bmp snapshot" << LL_ENDL;
		}
	}
	else
	{
		LL_WARNS() << "Unable to capture raw snapshot" << LL_ENDL;
	}

	return success;
}


void LLViewerWindow::playSnapshotAnimAndSound()
{
	// <FS:PP> FIRE-8190: Preview function for "UI Sounds" Panel
	// if (gSavedSettings.getBOOL("QuietSnapshotsToDisk"))
	if (gSavedSettings.getBOOL("PlayModeUISndSnapshot"))
	// </FS:PP> FIRE-8190: Preview function for "UI Sounds" Panel
	{
		return;
	}
	gAgent.sendAnimationRequest(ANIM_AGENT_SNAPSHOT, ANIM_REQUEST_START);
	send_sound_trigger(LLUUID(gSavedSettings.getString("UISndSnapshot")), 1.0f);
}

BOOL LLViewerWindow::thumbnailSnapshot(LLImageRaw *raw, S32 preview_width, S32 preview_height, BOOL show_ui, BOOL do_rebuild, ESnapshotType type)
{
	return rawSnapshot(raw, preview_width, preview_height, FALSE, FALSE, show_ui, do_rebuild, type);
}

// Saves the image from the screen to a raw image
// Since the required size might be bigger than the available screen, this method rerenders the scene in parts (called subimages) and copy
// the results over to the final raw image.
BOOL LLViewerWindow::rawSnapshot(LLImageRaw *raw, S32 image_width, S32 image_height, 
								 BOOL keep_window_aspect, BOOL is_texture, BOOL show_ui, BOOL do_rebuild, ESnapshotType type, S32 max_size)
{
	if (!raw)
	{
		return FALSE;
	}
	//check if there is enough memory for the snapshot image
	if(LLPipeline::sMemAllocationThrottled)
	{
		return FALSE ; //snapshot taking is disabled due to memory restriction.
	}
	if(image_width * image_height > (1 << 22)) //if snapshot image is larger than 2K by 2K
	{
		if(!LLMemory::tryToAlloc(NULL, image_width * image_height * 3))
		{
			LL_WARNS() << "No enough memory to take the snapshot with size (w : h): " << image_width << " : " << image_height << LL_ENDL ;
			return FALSE ; //there is no enough memory for taking this snapshot.
		}
	}

	// PRE SNAPSHOT
	gDisplaySwapBuffers = FALSE;
	
	glClear(GL_DEPTH_BUFFER_BIT | GL_COLOR_BUFFER_BIT | GL_STENCIL_BUFFER_BIT);
	setCursor(UI_CURSOR_WAIT);

	// Hide all the UI widgets first and draw a frame
	BOOL prev_draw_ui = gPipeline.hasRenderDebugFeatureMask(LLPipeline::RENDER_DEBUG_FEATURE_UI) ? TRUE : FALSE;

	if ( prev_draw_ui != show_ui)
	{
		LLPipeline::toggleRenderDebugFeature((void*)LLPipeline::RENDER_DEBUG_FEATURE_UI);
	}

	BOOL hide_hud = !gSavedSettings.getBOOL("RenderHUDInSnapshot") && LLPipeline::sShowHUDAttachments;
	if (hide_hud)
	{
		LLPipeline::sShowHUDAttachments = FALSE;
	}

	// if not showing ui, use full window to render world view
	updateWorldViewRect(!show_ui);

	// Copy screen to a buffer
	// crop sides or top and bottom, if taking a snapshot of different aspect ratio
	// from window
	LLRect window_rect = show_ui ? getWindowRectRaw() : getWorldViewRectRaw(); 

	S32 snapshot_width  = window_rect.getWidth();
	S32 snapshot_height = window_rect.getHeight();
	// SNAPSHOT
	S32 window_width  = snapshot_width;
	S32 window_height = snapshot_height;
	
	// Note: Scaling of the UI is currently *not* supported so we limit the output size if UI is requested
	if (show_ui)
	{
		// If the user wants the UI, limit the output size to the available screen size
		image_width  = llmin(image_width, window_width);
		image_height = llmin(image_height, window_height);
		
		// <FS:CR> Hide currency balance in snapshots
		gStatusBar->showBalance((bool)gSavedSettings.getBOOL("FSShowCurrencyBalanceInSnapshots"));
	}

	S32 original_width = 0;
	S32 original_height = 0;
	bool reset_deferred = false;

	LLRenderTarget scratch_space;

	F32 scale_factor = 1.0f ;
	if (!keep_window_aspect || (image_width > window_width) || (image_height > window_height))
	{	
		if ((image_width <= gGLManager.mGLMaxTextureSize && image_height <= gGLManager.mGLMaxTextureSize) && 
			(image_width > window_width || image_height > window_height) && LLPipeline::sRenderDeferred && !show_ui)
		{
			if (scratch_space.allocate(image_width, image_height, GL_RGBA, true, true))
			{
				original_width = gPipeline.mDeferredScreen.getWidth();
				original_height = gPipeline.mDeferredScreen.getHeight();

				if (gPipeline.allocateScreenBuffer(image_width, image_height))
				{
					window_width = image_width;
					window_height = image_height;
					snapshot_width = image_width;
					snapshot_height = image_height;
					reset_deferred = true;
					mWorldViewRectRaw.set(0, image_height, image_width, 0);
					LLViewerCamera::getInstance()->setViewHeightInPixels( mWorldViewRectRaw.getHeight() );
					LLViewerCamera::getInstance()->setAspect( getWorldViewAspectRatio() );
					scratch_space.bindTarget();
				}
				else
				{
					scratch_space.release();
					gPipeline.allocateScreenBuffer(original_width, original_height);
				}
			}
		}

		if (!reset_deferred)
		{
			// if image cropping or need to enlarge the scene, compute a scale_factor
			F32 ratio = llmin( (F32)window_width / image_width , (F32)window_height / image_height) ;
			snapshot_width  = (S32)(ratio * image_width) ;
			snapshot_height = (S32)(ratio * image_height) ;
			scale_factor = llmax(1.0f, 1.0f / ratio) ;
		}
	}
	
	if (show_ui && scale_factor > 1.f)
	{
		// Note: we should never get there...
		LL_WARNS() << "over scaling UI not supported." << LL_ENDL;
	}

	S32 buffer_x_offset = llfloor(((window_width  - snapshot_width)  * scale_factor) / 2.f);
	S32 buffer_y_offset = llfloor(((window_height - snapshot_height) * scale_factor) / 2.f);

	S32 image_buffer_x = llfloor(snapshot_width  * scale_factor) ;
	S32 image_buffer_y = llfloor(snapshot_height * scale_factor) ;

	if ((image_buffer_x > max_size) || (image_buffer_y > max_size)) // boundary check to avoid memory overflow
	{
		scale_factor *= llmin((F32)max_size / image_buffer_x, (F32)max_size / image_buffer_y) ;
		image_buffer_x = llfloor(snapshot_width  * scale_factor) ;
		image_buffer_y = llfloor(snapshot_height * scale_factor) ;
	}
	if ((image_buffer_x > 0) && (image_buffer_y > 0))
	{
		raw->resize(image_buffer_x, image_buffer_y, 3);
	}
	else
	{
		gStatusBar->showBalance(true);	// <FS:CR> Hide currency balance in snapshots
		return FALSE ;
	}
	if (raw->isBufferInvalid())
	{
		gStatusBar->showBalance(true);	// <FS:CR> Hide currency balance in snapshots
		return FALSE ;
	}

	BOOL high_res = scale_factor >= 2.f; // Font scaling is slow, only do so if rez is much higher
	if (high_res && show_ui)
	{
		// Note: we should never get there...
		LL_WARNS() << "High res UI snapshot not supported. " << LL_ENDL;
		/*send_agent_pause();
		//rescale fonts
		initFonts(scale_factor);
		LLHUDObject::reshapeAll();*/
	}

	S32 output_buffer_offset_y = 0;

	F32 depth_conversion_factor_1 = (LLViewerCamera::getInstance()->getFar() + LLViewerCamera::getInstance()->getNear()) / (2.f * LLViewerCamera::getInstance()->getFar() * LLViewerCamera::getInstance()->getNear());
	F32 depth_conversion_factor_2 = (LLViewerCamera::getInstance()->getFar() - LLViewerCamera::getInstance()->getNear()) / (2.f * LLViewerCamera::getInstance()->getFar() * LLViewerCamera::getInstance()->getNear());

	gObjectList.generatePickList(*LLViewerCamera::getInstance());

	// Subimages are in fact partial rendering of the final view. This happens when the final view is bigger than the screen.
	// In most common cases, scale_factor is 1 and there's no more than 1 iteration on x and y
	for (int subimage_y = 0; subimage_y < scale_factor; ++subimage_y)
	{
		S32 subimage_y_offset = llclamp(buffer_y_offset - (subimage_y * window_height), 0, window_height);;
		// handle fractional columns
		U32 read_height = llmax(0, (window_height - subimage_y_offset) -
			llmax(0, (window_height * (subimage_y + 1)) - (buffer_y_offset + raw->getHeight())));

		S32 output_buffer_offset_x = 0;
		for (int subimage_x = 0; subimage_x < scale_factor; ++subimage_x)
		{
			gDisplaySwapBuffers = FALSE;
			gDepthDirty = TRUE;

			S32 subimage_x_offset = llclamp(buffer_x_offset - (subimage_x * window_width), 0, window_width);
			// handle fractional rows
			U32 read_width = llmax(0, (window_width - subimage_x_offset) -
									llmax(0, (window_width * (subimage_x + 1)) - (buffer_x_offset + raw->getWidth())));
			
			// Skip rendering and sampling altogether if either width or height is degenerated to 0 (common in cropping cases)
			if (read_width && read_height)
			{
				const U32 subfield = subimage_x+(subimage_y*llceil(scale_factor));
				display(do_rebuild, scale_factor, subfield, TRUE);
				
				if (!LLPipeline::sRenderDeferred)
				{
					// Required for showing the GUI in snapshots and performing bloom composite overlay
					// Call even if show_ui is FALSE
					render_ui(scale_factor, subfield);
					swap();
				}
				
				for (U32 out_y = 0; out_y < read_height ; out_y++)
				{
					S32 output_buffer_offset = ( 
												(out_y * (raw->getWidth())) // ...plus iterated y...
												+ (window_width * subimage_x) // ...plus subimage start in x...
												+ (raw->getWidth() * window_height * subimage_y) // ...plus subimage start in y...
												- output_buffer_offset_x // ...minus buffer padding x...
												- (output_buffer_offset_y * (raw->getWidth()))  // ...minus buffer padding y...
												) * raw->getComponents();
				
					// Ping the watchdog thread every 100 lines to keep us alive (arbitrary number, feel free to change)
					if (out_y % 100 == 0)
					{
						LLAppViewer::instance()->pingMainloopTimeout("LLViewerWindow::rawSnapshot");
					}
				
					if (type == SNAPSHOT_TYPE_COLOR)
					{
						glReadPixels(
									 subimage_x_offset, out_y + subimage_y_offset,
									 read_width, 1,
									 GL_RGB, GL_UNSIGNED_BYTE,
									 raw->getData() + output_buffer_offset
									 );
					}
					// <FS:Ansariel> FIRE-15667: 24bit depth maps
					else if (type == SNAPSHOT_TYPE_DEPTH24)
					{
						LLPointer<LLImageRaw> depth_line_buffer = new LLImageRaw(read_width, 1, sizeof(GL_FLOAT)); // need to store floating point values
						glReadPixels(
									 subimage_x_offset, out_y + subimage_y_offset,
									 read_width, 1,
									 GL_DEPTH_COMPONENT, GL_FLOAT,
									 depth_line_buffer->getData()// current output pixel is beginning of buffer...
									 );

						for (S32 i = 0; i < (S32)read_width; i++)
						{
							F32 depth_float = *(F32*)(depth_line_buffer->getData() + (i * sizeof(F32)));
					
							F32 linear_depth_float = 1.f / (depth_conversion_factor_1 - (depth_float * depth_conversion_factor_2));
							U32 RGB24 = F32_to_U32(linear_depth_float, LLViewerCamera::getInstance()->getNear(), LLViewerCamera::getInstance()->getFar());
							//A max value of 16777215 for RGB24 evaluates to black when it shold be white.  The clamp assures that the divisions do not somehow become >=256.
							U8 depth_byteR = (U8)(llclamp(llfloor(RGB24 / 65536.f), 0, 255));
							U8 depth_byteG = (U8)(llclamp(llfloor((RGB24 - depth_byteR * 65536) / 256.f), 0, 255));
							U8 depth_byteB = (U8)(llclamp((RGB24 - depth_byteR * 65536 - depth_byteG * 256), 0u, 255u));
							// write converted scanline out to result image
							*(raw->getData() + output_buffer_offset + (i * raw->getComponents())) = depth_byteR;
							*(raw->getData() + output_buffer_offset + (i * raw->getComponents()) + 1) = depth_byteG;
							*(raw->getData() + output_buffer_offset + (i * raw->getComponents()) + 2) = depth_byteB;
							for (S32 j = 3; j < raw->getComponents(); j++)
							{
								*(raw->getData() + output_buffer_offset + (i * raw->getComponents()) + j) = depth_byteR;
							}
						}
					}
					// </FS:Ansariel>
					else // SNAPSHOT_TYPE_DEPTH
					{
						LLPointer<LLImageRaw> depth_line_buffer = new LLImageRaw(read_width, 1, sizeof(GL_FLOAT)); // need to store floating point values
						glReadPixels(
									 subimage_x_offset, out_y + subimage_y_offset,
									 read_width, 1,
									 GL_DEPTH_COMPONENT, GL_FLOAT,
									 depth_line_buffer->getData()// current output pixel is beginning of buffer...
									 );

						for (S32 i = 0; i < (S32)read_width; i++)
						{
							F32 depth_float = *(F32*)(depth_line_buffer->getData() + (i * sizeof(F32)));
					
							F32 linear_depth_float = 1.f / (depth_conversion_factor_1 - (depth_float * depth_conversion_factor_2));
							U8 depth_byte = F32_to_U8(linear_depth_float, LLViewerCamera::getInstance()->getNear(), LLViewerCamera::getInstance()->getFar());
							// write converted scanline out to result image
							for (S32 j = 0; j < raw->getComponents(); j++)
							{
								*(raw->getData() + output_buffer_offset + (i * raw->getComponents()) + j) = depth_byte;
							}
						}
					}
				}
			}
			output_buffer_offset_x += subimage_x_offset;
			stop_glerror();
		}
		output_buffer_offset_y += subimage_y_offset;
	}

	gDisplaySwapBuffers = FALSE;
	gDepthDirty = TRUE;

	// POST SNAPSHOT
	if (!gPipeline.hasRenderDebugFeatureMask(LLPipeline::RENDER_DEBUG_FEATURE_UI))
	{
		LLPipeline::toggleRenderDebugFeature((void*)LLPipeline::RENDER_DEBUG_FEATURE_UI);
	}

	if (hide_hud)
	{
		LLPipeline::sShowHUDAttachments = TRUE;
	}

	/*if (high_res)
	{
		initFonts(1.f);
		LLHUDObject::reshapeAll();
	}*/

	// Pre-pad image to number of pixels such that the line length is a multiple of 4 bytes (for BMP encoding)
	// Note: this formula depends on the number of components being 3.  Not obvious, but it's correct.	
	image_width += (image_width * 3) % 4;

	BOOL ret = TRUE ;
	// Resize image
	if(llabs(image_width - image_buffer_x) > 4 || llabs(image_height - image_buffer_y) > 4)
	{
		ret = raw->scale( image_width, image_height );  
	}
	else if(image_width != image_buffer_x || image_height != image_buffer_y)
	{
		ret = raw->scale( image_width, image_height, FALSE );  
	}
	

	setCursor(UI_CURSOR_ARROW);

	if (do_rebuild)
	{
		// If we had to do a rebuild, that means that the lists of drawables to be rendered
		// was empty before we started.
		// Need to reset these, otherwise we call state sort on it again when render gets called the next time
		// and we stand a good chance of crashing on rebuild because the render drawable arrays have multiple copies of
		// objects on them.
		gPipeline.resetDrawOrders();
	}

	if (reset_deferred)
	{
		mWorldViewRectRaw = window_rect;
		LLViewerCamera::getInstance()->setViewHeightInPixels( mWorldViewRectRaw.getHeight() );
		LLViewerCamera::getInstance()->setAspect( getWorldViewAspectRatio() );
		scratch_space.flush();
		scratch_space.release();
		gPipeline.allocateScreenBuffer(original_width, original_height);
		
	}

	if (high_res)
	{
		send_agent_resume();
	}
	
	gStatusBar->showBalance(true);	// <FS:CR> Hide currency balance in snapshots
	
	return ret;
}

void LLViewerWindow::destroyWindow()
{
	if (mWindow)
	{
		LLWindowManager::destroyWindow(mWindow);
	}
	mWindow = NULL;
}


void LLViewerWindow::drawMouselookInstructions()
{
	// Draw instructions for mouselook ("Press ESC to return to World View" partially transparent at the bottom of the screen.)
	const std::string instructions = LLTrans::getString("LeaveMouselook");
	const LLFontGL* font = LLFontGL::getFont(LLFontDescriptor("SansSerif", "Large", LLFontGL::BOLD));
	
	//to be on top of Bottom bar when it is opened
	const S32 INSTRUCTIONS_PAD = 50;

	font->renderUTF8( 
		instructions, 0,
		getWorldViewRectScaled().getCenterX(),
		getWorldViewRectScaled().mBottom + INSTRUCTIONS_PAD,
		LLColor4( 1.0f, 1.0f, 1.0f, 0.5f ),
		LLFontGL::HCENTER, LLFontGL::TOP,
		LLFontGL::NORMAL,LLFontGL::DROP_SHADOW);
}

void* LLViewerWindow::getPlatformWindow() const
{
	return mWindow->getPlatformWindow();
}

void* LLViewerWindow::getMediaWindow() 	const
{
	return mWindow->getMediaWindow();
}

void LLViewerWindow::focusClient()		const
{
	return mWindow->focusClient();
}

LLRootView*	LLViewerWindow::getRootView() const
{
	return mRootView;
}

LLRect LLViewerWindow::getWorldViewRectScaled() const
{
	return mWorldViewRectScaled;
}

S32 LLViewerWindow::getWorldViewHeightScaled() const
{
	return mWorldViewRectScaled.getHeight();
}

S32 LLViewerWindow::getWorldViewWidthScaled() const
{
	return mWorldViewRectScaled.getWidth();
}


S32 LLViewerWindow::getWorldViewHeightRaw() const
{
	return mWorldViewRectRaw.getHeight(); 
}

S32 LLViewerWindow::getWorldViewWidthRaw() const
{
	return mWorldViewRectRaw.getWidth(); 
}

S32	LLViewerWindow::getWindowHeightScaled()	const 	
{ 
	return mWindowRectScaled.getHeight(); 
}

S32	LLViewerWindow::getWindowWidthScaled() const 	
{ 
	return mWindowRectScaled.getWidth(); 
}

S32	LLViewerWindow::getWindowHeightRaw()	const 	
{ 
	return mWindowRectRaw.getHeight(); 
}

S32	LLViewerWindow::getWindowWidthRaw() const 	
{ 
	return mWindowRectRaw.getWidth(); 
}

void LLViewerWindow::setup2DRender()
{
	// setup ortho camera
	gl_state_for_2d(mWindowRectRaw.getWidth(), mWindowRectRaw.getHeight());
	setup2DViewport();
}

void LLViewerWindow::setup2DViewport(S32 x_offset, S32 y_offset)
{
	gGLViewport[0] = mWindowRectRaw.mLeft + x_offset;
	gGLViewport[1] = mWindowRectRaw.mBottom + y_offset;
	gGLViewport[2] = mWindowRectRaw.getWidth();
	gGLViewport[3] = mWindowRectRaw.getHeight();
	glViewport(gGLViewport[0], gGLViewport[1], gGLViewport[2], gGLViewport[3]);
}


void LLViewerWindow::setup3DRender()
{
	// setup perspective camera
	LLViewerCamera::getInstance()->setPerspective(NOT_FOR_SELECTION, mWorldViewRectRaw.mLeft, mWorldViewRectRaw.mBottom,  mWorldViewRectRaw.getWidth(), mWorldViewRectRaw.getHeight(), FALSE, LLViewerCamera::getInstance()->getNear(), MAX_FAR_CLIP*2.f);
	setup3DViewport();
}

void LLViewerWindow::setup3DViewport(S32 x_offset, S32 y_offset)
{
	gGLViewport[0] = mWorldViewRectRaw.mLeft + x_offset;
	gGLViewport[1] = mWorldViewRectRaw.mBottom + y_offset;
	gGLViewport[2] = mWorldViewRectRaw.getWidth();
	gGLViewport[3] = mWorldViewRectRaw.getHeight();
	glViewport(gGLViewport[0], gGLViewport[1], gGLViewport[2], gGLViewport[3]);
}

void LLViewerWindow::revealIntroPanel()
{
	if (mProgressView)
	{
		mProgressView->revealIntroPanel();
	}
}

void LLViewerWindow::setShowProgress(const BOOL show,BOOL fullscreen)
{
	if(show)
	{
		if(fullscreen)
		{
			if(mProgressView)
				mProgressView->fade(TRUE);
		}
		else
		{
			if(mProgressViewMini)
				mProgressViewMini->setVisible(TRUE);
		}
	}
	else
	{
		if(mProgressView && mProgressView->getVisible())
			mProgressView->fade(FALSE);

		if(mProgressViewMini)
			mProgressViewMini->setVisible(FALSE);
	}
}

void LLViewerWindow::setStartupComplete()
{
	if (mProgressView)
	{
		mProgressView->setStartupComplete();
	}
}

BOOL LLViewerWindow::getShowProgress() const
{
	return (mProgressView && mProgressView->getVisible());
}

void LLViewerWindow::setProgressString(const std::string& string)
{
	if (mProgressView)
	{
		mProgressView->setText(string);
	}

	if (mProgressViewMini)
	{
		mProgressViewMini->setText(string);
	}
}

void LLViewerWindow::setProgressMessage(const std::string& msg)
{
	if(mProgressView)
	{
		mProgressView->setMessage(msg);
	}
}

void LLViewerWindow::setProgressPercent(const F32 percent)
{
	if (mProgressView)
	{
		mProgressView->setPercent(percent);
	}

	if (mProgressViewMini)
	{
		mProgressViewMini->setPercent(percent);
	}
}

void LLViewerWindow::setProgressCancelButtonVisible( BOOL b, const std::string& label )
{
	if (mProgressView)
	{
		mProgressView->setCancelButtonVisible( b, label );
	}

	if (mProgressViewMini)
	{
		mProgressViewMini->setCancelButtonVisible( b, label );
	}
}


LLProgressView *LLViewerWindow::getProgressView() const
{
	return mProgressView;
}

void LLViewerWindow::dumpState()
{
	LL_INFOS() << "LLViewerWindow Active " << S32(mActive) << LL_ENDL;
	LL_INFOS() << "mWindow visible " << S32(mWindow->getVisible())
		<< " minimized " << S32(mWindow->getMinimized())
		<< LL_ENDL;
}

void LLViewerWindow::stopGL(BOOL save_state)
{
	//Note: --bao
	//if not necessary, do not change the order of the function calls in this function.
	//if change something, make sure it will not break anything.
	//especially be careful to put anything behind gTextureList.destroyGL(save_state);
	if (!gGLManager.mIsDisabled)
	{
		LL_INFOS() << "Shutting down GL..." << LL_ENDL;

		// Pause texture decode threads (will get unpaused during main loop)
		LLAppViewer::getTextureCache()->pause();
		LLAppViewer::getImageDecodeThread()->pause();
		LLAppViewer::getTextureFetch()->pause();
				
		gSky.destroyGL();
		stop_glerror();		

		LLManipTranslate::destroyGL() ;
		stop_glerror();		

		gBumpImageList.destroyGL();
		stop_glerror();

		LLFontGL::destroyAllGL();
		stop_glerror();

		LLVOAvatar::destroyGL();
		stop_glerror();

		LLVOPartGroup::destroyGL();

		LLViewerDynamicTexture::destroyGL();
		stop_glerror();

		if (gPipeline.isInit())
		{
			gPipeline.destroyGL();
		}
		
		gBox.cleanupGL();
		
		if(gPostProcess)
		{
			gPostProcess->invalidate();
		}

		gTextureList.destroyGL(save_state);
		stop_glerror();
		
		gGLManager.mIsDisabled = TRUE;
		stop_glerror();
		
		LL_INFOS() << "Remaining allocated texture memory: " << LLImageGL::sGlobalTextureMemory.value() << " bytes" << LL_ENDL;
	}
}

void LLViewerWindow::restoreGL(const std::string& progress_message)
{
	//Note: --bao
	//if not necessary, do not change the order of the function calls in this function.
	//if change something, make sure it will not break anything. 
	//especially, be careful to put something before gTextureList.restoreGL();
	if (gGLManager.mIsDisabled)
	{
		LL_INFOS() << "Restoring GL..." << LL_ENDL;
		gGLManager.mIsDisabled = FALSE;
		
		initGLDefaults();
		LLGLState::restoreGL();
		
		gTextureList.restoreGL();
		
		// for future support of non-square pixels, and fonts that are properly stretched
		//LLFontGL::destroyDefaultFonts();
		initFonts();
				
		gSky.restoreGL();
		gPipeline.restoreGL();
		LLDrawPoolWater::restoreGL();
		LLManipTranslate::restoreGL();
		
		gBumpImageList.restoreGL();
		LLViewerDynamicTexture::restoreGL();
		LLVOAvatar::restoreGL();
		LLVOPartGroup::restoreGL();
		
		gResizeScreenTexture = TRUE;
		gWindowResized = TRUE;

		if (isAgentAvatarValid() && gAgentAvatarp->isEditingAppearance())
		{
			LLVisualParamHint::requestHintUpdates();
		}

		if (!progress_message.empty())
		{
			gRestoreGLTimer.reset();
			gRestoreGL = TRUE;
			setShowProgress(TRUE,TRUE);
			setProgressString(progress_message);
		}
		LL_INFOS() << "...Restoring GL done" << LL_ENDL;
		if(!LLAppViewer::instance()->restoreErrorTrap())
		{
			LL_WARNS() << " Someone took over my signal/exception handler (post restoreGL)!" << LL_ENDL;
		}

	}
}

void LLViewerWindow::initFonts(F32 zoom_factor)
{
	LLFontGL::destroyAllGL();
	// Initialize with possibly different zoom factor

	LLFontManager::initClass();

	LLFontGL::initClass( gSavedSettings.getF32("FontScreenDPI"),
								mDisplayScale.mV[VX] * zoom_factor,
								mDisplayScale.mV[VY] * zoom_factor,
								gDirUtilp->getAppRODataDir(),
								gSavedSettings.getString("FSFontSettingsFile"),
								gSavedSettings.getF32("FSFontSizeAdjustment"));
	// Force font reloads, which can be very slow
	LLFontGL::loadDefaultFonts();
}

void LLViewerWindow::requestResolutionUpdate()
{
	mResDirty = true;
}

static LLTrace::BlockTimerStatHandle FTM_WINDOW_CHECK_SETTINGS("Window Settings");

void LLViewerWindow::checkSettings()
{
	LL_RECORD_BLOCK_TIME(FTM_WINDOW_CHECK_SETTINGS);
	if (mStatesDirty)
	{
		gGL.refreshState();
		LLViewerShaderMgr::instance()->setShaders();
		mStatesDirty = false;
	}
	
	// We want to update the resolution AFTER the states getting refreshed not before.
	if (mResDirty)
	{
		reshape(getWindowWidthRaw(), getWindowHeightRaw());
		mResDirty = false;
	}	
}

void LLViewerWindow::restartDisplay(BOOL show_progress_bar)
{
	LL_INFOS() << "Restaring GL" << LL_ENDL;
	stopGL();
	if (show_progress_bar)
	{
		restoreGL(LLTrans::getString("ProgressChangingResolution"));
	}
	else
	{
		restoreGL();
	}
}

BOOL LLViewerWindow::changeDisplaySettings(LLCoordScreen size, BOOL disable_vsync, BOOL show_progress_bar)
{
	//BOOL was_maximized = gSavedSettings.getBOOL("WindowMaximized");

	//gResizeScreenTexture = TRUE;


	//U32 fsaa = gSavedSettings.getU32("RenderFSAASamples");
	//U32 old_fsaa = mWindow->getFSAASamples();

	// if not maximized, use the request size
	if (!mWindow->getMaximized())
	{
		mWindow->setSize(size);
	}

	//if (fsaa == old_fsaa)
	{
		return TRUE;
	}

/*

	// Close floaters that don't handle settings change
	LLFloaterReg::hideInstance("snapshot");
	
	BOOL result_first_try = FALSE;
	BOOL result_second_try = FALSE;

	LLFocusableElement* keyboard_focus = gFocusMgr.getKeyboardFocus();
	send_agent_pause();
	LL_INFOS() << "Stopping GL during changeDisplaySettings" << LL_ENDL;
	stopGL();
	mIgnoreActivate = TRUE;
	LLCoordScreen old_size;
	LLCoordScreen old_pos;
	mWindow->getSize(&old_size);

	//mWindow->setFSAASamples(fsaa);

	result_first_try = mWindow->switchContext(false, size, disable_vsync);
	if (!result_first_try)
	{
		// try to switch back
		//mWindow->setFSAASamples(old_fsaa);
		result_second_try = mWindow->switchContext(false, old_size, disable_vsync);

		if (!result_second_try)
		{
			// we are stuck...try once again with a minimal resolution?
			send_agent_resume();
			mIgnoreActivate = FALSE;
			return FALSE;
		}
	}
	send_agent_resume();

	LL_INFOS() << "Restoring GL during resolution change" << LL_ENDL;
	if (show_progress_bar)
	{
		restoreGL(LLTrans::getString("ProgressChangingResolution"));
	}
	else
	{
		restoreGL();
	}

	if (!result_first_try)
	{
		LLSD args;
		args["RESX"] = llformat("%d",size.mX);
		args["RESY"] = llformat("%d",size.mY);
		LLNotificationsUtil::add("ResolutionSwitchFail", args);
		size = old_size; // for reshape below
	}

	BOOL success = result_first_try || result_second_try;

	if (success)
	{
		// maximize window if was maximized, else reposition
		if (was_maximized)
		{
			mWindow->maximize();
		}
		else
		{
			S32 windowX = gSavedSettings.getS32("WindowX");
			S32 windowY = gSavedSettings.getS32("WindowY");

			mWindow->setPosition(LLCoordScreen ( windowX, windowY ) );
		}
	}

	mIgnoreActivate = FALSE;
	gFocusMgr.setKeyboardFocus(keyboard_focus);
	
	return success;

	*/
}

F32	LLViewerWindow::getWorldViewAspectRatio() const
{
	F32 world_aspect = (F32)mWorldViewRectRaw.getWidth() / (F32)mWorldViewRectRaw.getHeight();
	return world_aspect;
}

void LLViewerWindow::calcDisplayScale()
{
	F32 ui_scale_factor = gSavedSettings.getF32("UIScaleFactor");
	LLVector2 display_scale;
	display_scale.setVec(llmax(1.f / mWindow->getPixelAspectRatio(), 1.f), llmax(mWindow->getPixelAspectRatio(), 1.f));
	display_scale *= ui_scale_factor;

	// limit minimum display scale
	if (display_scale.mV[VX] < MIN_DISPLAY_SCALE || display_scale.mV[VY] < MIN_DISPLAY_SCALE)
	{
		display_scale *= MIN_DISPLAY_SCALE / llmin(display_scale.mV[VX], display_scale.mV[VY]);
	}
	
	if (display_scale != mDisplayScale)
	{
		LL_INFOS() << "Setting display scale to " << display_scale << LL_ENDL;

		mDisplayScale = display_scale;
		// Init default fonts
		initFonts();
	}
}

//static
LLRect 	LLViewerWindow::calcScaledRect(const LLRect & rect, const LLVector2& display_scale)
{
	LLRect res = rect;
	res.mLeft = ll_round((F32)res.mLeft / display_scale.mV[VX]);
	res.mRight = ll_round((F32)res.mRight / display_scale.mV[VX]);
	res.mBottom = ll_round((F32)res.mBottom / display_scale.mV[VY]);
	res.mTop = ll_round((F32)res.mTop / display_scale.mV[VY]);

	return res;
}

S32 LLViewerWindow::getChatConsoleBottomPad()
{
	S32 offset = 0;

	if(gToolBarView)
	{
		// <FS:KC> Tie console to legacy snap edge when possible
		static LLUICachedControl<bool> legacy_snap ("FSLegacyEdgeSnap", false);
		if (legacy_snap)
		{
			LLRect snap_rect = gFloaterView->getSnapRect();
			offset = snap_rect.mBottom;
		}// </FS:KC> Tie console to legacy snap edge when possible
		else
		{
			// FS:Ansariel This gets called every frame, so don't call getChild/findChild every time!
			offset += gToolBarView->getBottomToolbar()->getRect().getHeight();
			LLView* chat_stack = gToolBarView->getBottomChatStack();
			if (chat_stack)
			{
				offset = chat_stack->getRect().getHeight();
			}
		}
	}
	// </FS:Ansariel>

	return offset;
}

LLRect LLViewerWindow::getChatConsoleRect()
{
	LLRect full_window(0, getWindowHeightScaled(), getWindowWidthScaled(), 0);
	LLRect console_rect = full_window;

	const S32 CONSOLE_PADDING_TOP = 24;
	const S32 CONSOLE_PADDING_LEFT = 24;
	const S32 CONSOLE_PADDING_RIGHT = 10;

	console_rect.mTop    -= CONSOLE_PADDING_TOP;
	console_rect.mBottom += getChatConsoleBottomPad();

	console_rect.mLeft   += CONSOLE_PADDING_LEFT; 

	// <FS:Ansariel> This also works without relog!
	static LLCachedControl<bool> chatFullWidth(gSavedSettings, "ChatFullWidth");
	if (chatFullWidth)
	// </FS:Ansariel>
	{
		console_rect.mRight -= CONSOLE_PADDING_RIGHT;
	}
	else
	{
		// Make console rect somewhat narrow so having inventory open is
		// less of a problem.

		//AO, Have console reuse/respect the desired nearby popup width set in NearbyToastWidth
		//console_rect.mRight  = console_rect.mLeft + 2 * getWindowWidthScaled() / 3;
		static LLCachedControl<S32> nearbyToastWidth(gSavedSettings, "NearbyToastWidth");
		F32 percentage = nearbyToastWidth / 100.0;
		console_rect.mRight = S32((console_rect.mRight - CONSOLE_PADDING_RIGHT ) * percentage);
		//</AO>
	}

	// <FS:Ansariel> Push the chat console out of the way of the vertical toolbars
	if (gToolBarView)
	{
		// <FS:KC> Tie console to legacy snap edge when possible
		static LLUICachedControl<bool> legacy_snap ("FSLegacyEdgeSnap", false);
		if (legacy_snap)
		{
			LLRect snap_rect = gFloaterView->getSnapRect();
			if (console_rect.mRight > snap_rect.mRight)
			{
				console_rect.mRight = snap_rect.mRight;
			}

			if (console_rect.mLeft < snap_rect.mLeft)
			{
				console_rect.mLeft = snap_rect.mLeft;
			}
		}// </FS:KC> Tie console to legacy snap edge when possible
		else
		{
			LLToolBar* toolbar_left = gToolBarView->getToolbar(LLToolBarEnums::TOOLBAR_LEFT);
			if (toolbar_left && toolbar_left->hasButtons())
			{
				console_rect.mLeft += toolbar_left->getRect().getWidth();
			}

			LLToolBar* toolbar_right = gToolBarView->getToolbar(LLToolBarEnums::TOOLBAR_RIGHT);
			LLRect toolbar_right_screen_rect;
			toolbar_right->localRectToScreen(toolbar_right->getRect(), &toolbar_right_screen_rect);
			if (toolbar_right && toolbar_right->hasButtons() && console_rect.mRight >= toolbar_right_screen_rect.mLeft)
			{
				console_rect.mRight -= toolbar_right->getRect().getWidth();
			}
		}
	}
	// </FS:Ansariel>

	return console_rect;
}
//----------------------------------------------------------------------------


void LLViewerWindow::setUIVisibility(bool visible)
{
	mUIVisible = visible;

	if (!visible)
	{
		gAgentCamera.changeCameraToThirdPerson(FALSE);
		gFloaterView->hideAllFloaters();
	}
	else
	{
		gFloaterView->showHiddenFloaters();
	}

	if (gToolBarView)
	{
		gToolBarView->setToolBarsVisible(visible);
	}

	// <FS:Zi> Is done inside XUI now, using visibility_control
	//LLNavigationBar::getInstance()->setVisible(visible ? gSavedSettings.getBOOL("ShowNavbarNavigationPanel") : FALSE);
	LLPanelTopInfoBar::getInstance()->setVisible(visible? gSavedSettings.getBOOL("ShowMiniLocationPanel") : FALSE);
	mRootView->getChildView("status_bar_container")->setVisible(visible);
}

bool LLViewerWindow::getUIVisibility()
{
	return mUIVisible;
}

////////////////////////////////////////////////////////////////////////////
//
// LLPickInfo
//
LLPickInfo::LLPickInfo()
	: mKeyMask(MASK_NONE),
	  mPickCallback(NULL),
	  mPickType(PICK_INVALID),
	  mWantSurfaceInfo(FALSE),
	  mObjectFace(-1),
	  mUVCoords(-1.f, -1.f),
	  mSTCoords(-1.f, -1.f),
	  mXYCoords(-1, -1),
	  mIntersection(),
	  mNormal(),
	  mTangent(),
	  mBinormal(),
	  mHUDIcon(NULL),
	  mPickTransparent(FALSE),
//	  mPickParticle(FALSE)
// [SL:KB] - Patch: UI-PickRiggedAttachment | Checked: 2012-07-12 (Catznip-3.3)
	  mPickParticle(FALSE),
	  mPickRigged(FALSE)
// [/SL:KB]
{
}

LLPickInfo::LLPickInfo(const LLCoordGL& mouse_pos, 
		       MASK keyboard_mask, 
		       BOOL pick_transparent,
			   BOOL pick_particle,
// [SL:KB] - Patch: UI-PickRiggedAttachment | Checked: 2012-07-12 (Catznip-3.3)
		       BOOL pick_rigged,
// [/SL:KB]
		       BOOL pick_uv_coords,
			   BOOL pick_unselectable,
		       void (*pick_callback)(const LLPickInfo& pick_info))
	: mMousePt(mouse_pos),
	  mKeyMask(keyboard_mask),
	  mPickCallback(pick_callback),
	  mPickType(PICK_INVALID),
	  mWantSurfaceInfo(pick_uv_coords),
	  mObjectFace(-1),
	  mUVCoords(-1.f, -1.f),
	  mSTCoords(-1.f, -1.f),
	  mXYCoords(-1, -1),
	  mNormal(),
	  mTangent(),
	  mBinormal(),
	  mHUDIcon(NULL),
	  mPickTransparent(pick_transparent),
	  mPickParticle(pick_particle),
//	  mPickUnselectable(pick_unselectable)
// [SL:KB] - Patch: UI-PickRiggedAttachment | Checked: 2012-07-12 (Catznip-3.3)
	  mPickUnselectable(pick_unselectable),
	  mPickRigged(pick_rigged)
// [/SL:KB]
{
}

void LLPickInfo::fetchResults()
{

	S32 face_hit = -1;
	LLVector4a intersection, normal;
	LLVector4a tangent;

	LLVector2 uv;

	LLHUDIcon* hit_icon = gViewerWindow->cursorIntersectIcon(mMousePt.mX, mMousePt.mY, 512.f, &intersection);
	
	LLVector4a origin;
	origin.load3(LLViewerCamera::getInstance()->getOrigin().mV);
	F32 icon_dist = 0.f;
	LLVector4a start;
	LLVector4a end;
	LLVector4a particle_end;

	if (hit_icon)
	{
		LLVector4a delta;
		delta.setSub(intersection, origin);
		icon_dist = delta.getLength3().getF32();
	}
//	LLViewerObject* hit_object = gViewerWindow->cursorIntersect(mMousePt.mX, mMousePt.mY, 512.f,
//									NULL, -1, mPickTransparent, &face_hit,
//									&intersection, &uv, &normal, &binormal);
// [SL:KB] - Patch: UI-PickRiggedAttachment | Checked: 2012-07-12 (Catznip-3.3)
	LLViewerObject* hit_object = gViewerWindow->cursorIntersect(mMousePt.mX, mMousePt.mY, 512.f,
									NULL, -1, mPickTransparent, mPickRigged, &face_hit,
									&intersection, &uv, &normal, &tangent, &start, &end);
// [/SL:KB]
	
	mPickPt = mMousePt;

	U32 te_offset = face_hit > -1 ? face_hit : 0;

	if (mPickParticle)
	{ //get the end point of line segement to use for particle raycast
		if (hit_object)
		{
			particle_end = intersection;
		}
		else
		{
			particle_end = end;
		}
	}

	LLViewerObject* objectp = hit_object;


	LLVector4a delta;
	delta.setSub(origin, intersection);

	if (hit_icon && 
		(!objectp || 
		icon_dist < delta.getLength3().getF32()))
	{
		// was this name referring to a hud icon?
		mHUDIcon = hit_icon;
		mPickType = PICK_ICON;
		mPosGlobal = mHUDIcon->getPositionGlobal();

	}
	else if (objectp)
	{
		if( objectp->getPCode() == LLViewerObject::LL_VO_SURFACE_PATCH )
		{
			// Hit land
			mPickType = PICK_LAND;
			mObjectID.setNull(); // land has no id

			// put global position into land_pos
			LLVector3d land_pos;
			if (!gViewerWindow->mousePointOnLandGlobal(mPickPt.mX, mPickPt.mY, &land_pos, mPickUnselectable))
			{
				// The selected point is beyond the draw distance or is otherwise 
				// not selectable. Return before calling mPickCallback().
				return;
			}

			// Fudge the land focus a little bit above ground.
			mPosGlobal = land_pos + LLVector3d::z_axis * 0.1f;
		}
		else
		{
			if(isFlora(objectp))
			{
				mPickType = PICK_FLORA;
			}
			else
			{
				mPickType = PICK_OBJECT;
			}

			LLVector3 v_intersection(intersection.getF32ptr());

			mObjectOffset = gAgentCamera.calcFocusOffset(objectp, v_intersection, mPickPt.mX, mPickPt.mY);
			mObjectID = objectp->mID;
			mObjectFace = (te_offset == NO_FACE) ? -1 : (S32)te_offset;

			

			mPosGlobal = gAgent.getPosGlobalFromAgent(v_intersection);
			
			if (mWantSurfaceInfo)
			{
				getSurfaceInfo();
			}
		}
	}
	
	if (mPickParticle)
	{ //search for closest particle to click origin out to intersection point
		S32 part_face = -1;

		LLVOPartGroup* group = gPipeline.lineSegmentIntersectParticle(start, particle_end, NULL, &part_face);
		if (group)
		{
			mParticleOwnerID = group->getPartOwner(part_face);
			mParticleSourceID = group->getPartSource(part_face);
		}
	}

	if (mPickCallback)
	{
		mPickCallback(*this);
	}
}

LLPointer<LLViewerObject> LLPickInfo::getObject() const
{
	return gObjectList.findObject( mObjectID );
}

void LLPickInfo::updateXYCoords()
{
	if (mObjectFace > -1)
	{
		const LLTextureEntry* tep = getObject()->getTE(mObjectFace);
		LLPointer<LLViewerTexture> imagep = LLViewerTextureManager::getFetchedTexture(tep->getID());
		if(mUVCoords.mV[VX] >= 0.f && mUVCoords.mV[VY] >= 0.f && imagep.notNull())
		{
			mXYCoords.mX = ll_round(mUVCoords.mV[VX] * (F32)imagep->getWidth());
			mXYCoords.mY = ll_round((1.f - mUVCoords.mV[VY]) * (F32)imagep->getHeight());
		}
	}
}

void LLPickInfo::getSurfaceInfo()
{
	// set values to uninitialized - this is what we return if no intersection is found
	mObjectFace   = -1;
	mUVCoords     = LLVector2(-1, -1);
	mSTCoords     = LLVector2(-1, -1);
	mXYCoords	  = LLCoordScreen(-1, -1);
	mIntersection = LLVector3(0,0,0);
	mNormal       = LLVector3(0,0,0);
	mBinormal     = LLVector3(0,0,0);
	mTangent	  = LLVector4(0,0,0,0);
	
	LLVector4a tangent;
	LLVector4a intersection;
	LLVector4a normal;

	tangent.clear();
	normal.clear();
	intersection.clear();
	
	LLViewerObject* objectp = getObject();

	if (objectp)
	{
<<<<<<< HEAD
//		if (gViewerWindow->cursorIntersect(llround((F32)mMousePt.mX), llround((F32)mMousePt.mY), 1024.f,
//										   objectp, -1, mPickTransparent,
//										   &mObjectFace,
//										   &mIntersection,
//										   &mSTCoords,
//										   &mNormal,
//										   &mBinormal))
// [SL:KB] - Patch: UI-PickRiggedAttachment | Checked: 2012-07-12 (Catznip-3.3)
		if (gViewerWindow->cursorIntersect(llround((F32)mMousePt.mX), llround((F32)mMousePt.mY), 1024.f,
										   objectp, -1, mPickTransparent, mPickRigged,
=======
		if (gViewerWindow->cursorIntersect(ll_round((F32)mMousePt.mX), ll_round((F32)mMousePt.mY), 1024.f,
										   objectp, -1, mPickTransparent,
>>>>>>> fde08682
										   &mObjectFace,
										   &intersection,
										   &mSTCoords,
										   &normal,
										   &tangent))
// [/SL:KB]
		{
			// if we succeeded with the intersect above, compute the texture coordinates:

			if (objectp->mDrawable.notNull() && mObjectFace > -1)
			{
				LLFace* facep = objectp->mDrawable->getFace(mObjectFace);
				if (facep)
				{
					mUVCoords = facep->surfaceToTexture(mSTCoords, intersection, normal);
			}
			}

			mIntersection.set(intersection.getF32ptr());
			mNormal.set(normal.getF32ptr());
			mTangent.set(tangent.getF32ptr());

			//extrapoloate binormal from normal and tangent
			
			LLVector4a binormal;
			binormal.setCross3(normal, tangent);
			binormal.mul(tangent.getF32ptr()[3]);

			mBinormal.set(binormal.getF32ptr());

			mBinormal.normalize();
			mNormal.normalize();
			mTangent.normalize();

			// and XY coords:
			updateXYCoords();
			
		}
	}
}

//static 
bool LLPickInfo::isFlora(LLViewerObject* object)
{
	if (!object) return false;

	LLPCode pcode = object->getPCode();

	if( (LL_PCODE_LEGACY_GRASS == pcode) 
		|| (LL_PCODE_LEGACY_TREE == pcode) 
		|| (LL_PCODE_TREE_NEW == pcode))
	{
		return true;
	}
	return false;
}<|MERGE_RESOLUTION|>--- conflicted
+++ resolved
@@ -6102,8 +6102,7 @@
 
 	if (objectp)
 	{
-<<<<<<< HEAD
-//		if (gViewerWindow->cursorIntersect(llround((F32)mMousePt.mX), llround((F32)mMousePt.mY), 1024.f,
+//		if (gViewerWindow->cursorIntersect(llround((F32)mMousePt.mX), ll_round((F32)mMousePt.mY), 1024.f,
 //										   objectp, -1, mPickTransparent,
 //										   &mObjectFace,
 //										   &mIntersection,
@@ -6111,12 +6110,8 @@
 //										   &mNormal,
 //										   &mBinormal))
 // [SL:KB] - Patch: UI-PickRiggedAttachment | Checked: 2012-07-12 (Catznip-3.3)
-		if (gViewerWindow->cursorIntersect(llround((F32)mMousePt.mX), llround((F32)mMousePt.mY), 1024.f,
+		if (gViewerWindow->cursorIntersect(ll_round((F32)mMousePt.mX), ll_round((F32)mMousePt.mY), 1024.f,
 										   objectp, -1, mPickTransparent, mPickRigged,
-=======
-		if (gViewerWindow->cursorIntersect(ll_round((F32)mMousePt.mX), ll_round((F32)mMousePt.mY), 1024.f,
-										   objectp, -1, mPickTransparent,
->>>>>>> fde08682
 										   &mObjectFace,
 										   &intersection,
 										   &mSTCoords,
