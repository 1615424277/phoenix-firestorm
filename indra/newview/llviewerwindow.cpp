/** 
 * @file llviewerwindow.cpp
 * @brief Implementation of the LLViewerWindow class.
 *
 * $LicenseInfo:firstyear=2001&license=viewerlgpl$
 * Second Life Viewer Source Code
 * Copyright (C) 2010, Linden Research, Inc.
 * 
 * This library is free software; you can redistribute it and/or
 * modify it under the terms of the GNU Lesser General Public
 * License as published by the Free Software Foundation;
 * version 2.1 of the License only.
 * 
 * This library is distributed in the hope that it will be useful,
 * but WITHOUT ANY WARRANTY; without even the implied warranty of
 * MERCHANTABILITY or FITNESS FOR A PARTICULAR PURPOSE.  See the GNU
 * Lesser General Public License for more details.
 * 
 * You should have received a copy of the GNU Lesser General Public
 * License along with this library; if not, write to the Free Software
 * Foundation, Inc., 51 Franklin Street, Fifth Floor, Boston, MA  02110-1301  USA
 * 
 * Linden Research, Inc., 945 Battery Street, San Francisco, CA  94111  USA
 * $/LicenseInfo$
 */

#include "llviewerprecompiledheaders.h"
#include "llviewerwindow.h"


// system library includes
#include <stdio.h>
#include <iostream>
#include <fstream>
#include <algorithm>
#include <boost/filesystem.hpp>
#include <boost/lambda/core.hpp>
#include <boost/regex.hpp>

#include "llagent.h"
#include "llagentcamera.h"
#include "llcommunicationchannel.h"
#include "llfloaterreg.h"
#include "llhudicon.h"
#include "llmeshrepository.h"
#include "llnotificationhandler.h"
#include "llpanellogin.h"
#include "llsetkeybinddialog.h"
#include "llviewerinput.h"
#include "llviewermenu.h"
//<FS:Beq> physics display changes
#include "llspatialpartition.h"
#include "llphysicsshapebuilderutil.h"
#include "llvolumemgr.h"
//</FS:Beq>

#include "llviewquery.h"
#include "llxmltree.h"
#include "llslurl.h"
#include "llrender.h"

#include "stringize.h"

//
// TODO: Many of these includes are unnecessary.  Remove them.
//

// linden library includes
#include "llaudioengine.h"		// mute on minimize
#include "llchatentry.h"
#include "indra_constants.h"
#include "llassetstorage.h"
#include "llerrorcontrol.h"
#include "llfontgl.h"
#include "llmousehandler.h"
#include "llrect.h"
#include "llsky.h"
#include "llstring.h"
#include "llui.h"
#include "lluuid.h"
#include "llview.h"
#include "llxfermanager.h"
#include "message.h"
#include "object_flags.h"
#include "lltimer.h"
#include "llviewermenu.h"
#include "lltooltip.h"
#include "llmediaentry.h"
#include "llurldispatcher.h"
#include "raytrace.h"

// newview includes
#include "fscommon.h"
#include "llagent.h"
#include "llbox.h"
#include "llchicletbar.h"
#include "llconsole.h"
#include "llviewercontrol.h"
#include "llcylinder.h"
#include "lldebugview.h"
#include "lldir.h"
#include "lldrawable.h"
#include "lldrawpoolalpha.h"
#include "lldrawpoolbump.h"
#include "lldrawpoolwater.h"
#include "llmaniptranslate.h"
#include "llface.h"
#include "llfeaturemanager.h"
#include "llfilepicker.h"
#include "llfirstuse.h"
#include "llfloater.h"
#include "llfloaterbuyland.h"
#include "llfloatercamera.h"
#include "llfloaterland.h"
#include "llfloaterinspect.h"
#include "llfloatermap.h"
#include "llfloaternamedesc.h"
#include "llfloaterpreference.h"
#include "llfloatersnapshot.h"
#include "llfloatertools.h"
#include "llfloaterworldmap.h"
#include "llfocusmgr.h"
#include "llfontfreetype.h"
#include "llgesturemgr.h"
#include "llglheaders.h"
#include "lltooltip.h"
#include "llhudmanager.h"
#include "llhudobject.h"
#include "llhudview.h"
#include "llimage.h"
#include "llimagej2c.h"
#include "llimageworker.h"
#include "llkeyboard.h"
#include "lllineeditor.h"
#include "lllogininstance.h"
#include "llmenugl.h"
#include "llmenuoptionpathfindingrebakenavmesh.h"
#include "llmodaldialog.h"
#include "llmorphview.h"
#include "llmoveview.h"
#include "llnavigationbar.h"
#include "llnotificationhandler.h"
// <FS:Zi> We don't use the mini location panel in Firestorm
// #include "llpaneltopinfobar.h"
#include "llpopupview.h"
#include "llpreviewtexture.h"
#include "llprogressview.h"
#include "llresmgr.h"
#include "llselectmgr.h"
#include "llrootview.h"
#include "llrendersphere.h"
#include "llstartup.h"
#include "llstatusbar.h"
#include "llstatview.h"
#include "llsurface.h"
#include "llsurfacepatch.h"
#include "lltexlayer.h"
#include "lltextbox.h"
#include "lltexturecache.h"
#include "lltexturefetch.h"
#include "lltextureview.h"
#include "lltoast.h"
#include "lltool.h"
#include "lltoolbarview.h"
#include "lltoolcomp.h"
#include "lltooldraganddrop.h"
#include "lltoolface.h"
#include "lltoolfocus.h"
#include "lltoolgrab.h"
#include "lltoolmgr.h"
#include "lltoolmorph.h"
#include "lltoolpie.h"
#include "lltoolselectland.h"
#include "lltrans.h"
#include "lluictrlfactory.h"
#include "llurldispatcher.h"		// SLURL from other app instance
#include "llversioninfo.h"
#include "llvieweraudio.h"
#include "llviewercamera.h"
#include "llviewergesture.h"
#include "llviewertexturelist.h"
#include "llviewerinventory.h"
#include "llviewerinput.h"
#include "llviewermedia.h"
#include "llviewermediafocus.h"
#include "llviewermenu.h"
#include "llviewermessage.h"
#include "llviewerobjectlist.h"
#include "llviewerparcelmgr.h"
#include "llviewerregion.h"
#include "llviewershadermgr.h"
#include "llviewerstats.h"
#include "llvoavatarself.h"
#include "llvopartgroup.h"
#include "llvovolume.h"
#include "llworld.h"
#include "llworldmapview.h"
#include "pipeline.h"
#include "llappviewer.h"
#include "llviewerdisplay.h"
#include "llspatialpartition.h"
#include "llviewerjoystick.h"
#include "llviewermenufile.h" // LLFilePickerReplyThread
#include "llviewernetwork.h"
#include "llpostprocess.h"
// <FS:Ansariel> [FS communication UI]
//#include "llfloaterimnearbychat.h"
// </FS:Ansariel> [FS communication UI]
#include "llagentui.h"
#include "llwearablelist.h"

#include "llviewereventrecorder.h"

#include "llnotifications.h"
#include "llnotificationsutil.h"
#include "llnotificationmanager.h"

#include "llfloaternotificationsconsole.h"

// <FS:Ansariel> [FS communication UI]
#include "fsfloaternearbychat.h"
#include "fsnearbychathub.h"
// </FS:Ansariel> [FS communication UI]
#include "llwindowlistener.h"
#include "llviewerwindowlistener.h"
#include "llpaneltopinfobar.h"
#include "llcleanup.h"
#include "llimview.h"
#include "llviewermenufile.h"

// [RLVa:KB] - Checked: 2010-03-31 (RLVa-1.2.0c)
#include "rlvactions.h"
#include "rlveffects.h"
#include "rlvhandler.h"
// [/RLVa:KB]

#if LL_WINDOWS
#include <tchar.h> // For Unicode conversion methods
#include "llwindowwin32.h" // For AltGr handling
#endif

#include "utilitybar.h"		// <FS:Zi> Support for the classic V1 style buttons in some skins
#include "exopostprocess.h"	// <FS:Ansariel> Exodus Vignette
#include "llnetmap.h"
#include "lggcontactsets.h"
#include "fspanellogin.h"

#include "lltracerecording.h"

//
// Globals
//
void render_ui(F32 zoom_factor = 1.f, int subfield = 0);
void swap();

extern BOOL gDebugClicks;
extern BOOL gDisplaySwapBuffers;
extern BOOL gDepthDirty;
extern BOOL gResizeScreenTexture;
extern BOOL gCubeSnapshot;

LLViewerWindow	*gViewerWindow = NULL;

LLFrameTimer	gAwayTimer;
LLFrameTimer	gAwayTriggerTimer;

BOOL			gShowOverlayTitle = FALSE;

LLViewerObject*  gDebugRaycastObject = NULL;
LLVOPartGroup* gDebugRaycastParticle = NULL;
LLVector4a       gDebugRaycastIntersection;
LLVector4a		gDebugRaycastParticleIntersection;
LLVector2        gDebugRaycastTexCoord;
LLVector4a       gDebugRaycastNormal;
LLVector4a       gDebugRaycastTangent;
S32				gDebugRaycastFaceHit;
LLVector4a		 gDebugRaycastStart;
LLVector4a		 gDebugRaycastEnd;

// HUD display lines in lower right
BOOL				gDisplayWindInfo = FALSE;
BOOL				gDisplayCameraPos = FALSE;
BOOL				gDisplayFOV = FALSE;

static const U8 NO_FACE = 255;
BOOL gQuietSnapshot = FALSE;

const F32 MIN_AFK_TIME = 6.f; // minimum time after setting away state before coming back

// Minimum value for UIScaleFactor, also defined in preferences, ui_scale_slider
static const F32 MIN_UI_SCALE = 0.75f;
// 4.0 in preferences, but win10 supports larger scaling and value is used more as
// sanity check, so leaving space for larger values from DPI updates.
static const F32 MAX_UI_SCALE = 7.0f;
static const F32 MIN_DISPLAY_SCALE = 0.75f;

// <FS:Ansariel> FIRE-31852: Now it aggressively executes gestures within focussed floaters...
//static const char KEY_MOUSELOOK = 'M';

static LLCachedControl<std::string>	sSnapshotBaseName(LLCachedControl<std::string>(gSavedPerAccountSettings, "SnapshotBaseName", "Snapshot"));
static LLCachedControl<std::string>	sSnapshotDir(LLCachedControl<std::string>(gSavedPerAccountSettings, "SnapshotBaseDir", ""));

LLTrace::SampleStatHandle<> LLViewerWindow::sMouseVelocityStat("Mouse Velocity");

class RecordToChatConsoleRecorder : public LLError::Recorder
{
public:
	virtual void recordMessage(LLError::ELevel level,
								const std::string& message)
	{
		//FIXME: this is NOT thread safe, and will do bad things when a warning is issued from a non-UI thread

		// only log warnings to chat console
		//if (level == LLError::LEVEL_WARN)
		//{
			//LLFloaterChat* chat_floater = LLFloaterReg::findTypedInstance<LLFloaterChat>("chat");
			//if (chat_floater && gSavedSettings.getBOOL("WarningsAsChat"))
			//{
			//	LLChat chat;
			//	chat.mText = message;
			//	chat.mSourceType = CHAT_SOURCE_SYSTEM;

			//	chat_floater->addChat(chat, FALSE, FALSE);
			//}
		//}
	}
};

class RecordToChatConsole : public LLSingleton<RecordToChatConsole>
{
	LLSINGLETON(RecordToChatConsole);
public:
	void startRecorder() { LLError::addRecorder(mRecorder); }
	void stopRecorder() { LLError::removeRecorder(mRecorder); }

private:
	LLError::RecorderPtr mRecorder;
};

RecordToChatConsole::RecordToChatConsole():
	mRecorder(new RecordToChatConsoleRecorder())
{
    mRecorder->showTags(false);
    mRecorder->showLocation(false);
    mRecorder->showMultiline(true);
}

////////////////////////////////////////////////////////////////////////////
//
// Print Utility
//

// Convert a normalized float (-1.0 <= x <= +1.0) to a fixed 1.4 format string:
//
//    s#.####
//
// Where:
//    s  sign character; space if x is positiv, minus if negative
//    #  decimal digits
//
// This is similar to printf("%+.4f") except positive numbers are NOT cluttered with a leading '+' sign.
// NOTE: This does NOT null terminate the output
void normalized_float_to_string(const float x, char *out_str)
{
    static const unsigned char DECIMAL_BCD2[] =
    {
        0x00, 0x01, 0x02, 0x03, 0x04, 0x05, 0x06, 0x07, 0x08, 0x09,
        0x10, 0x11, 0x12, 0x13, 0x14, 0x15, 0x16, 0x17, 0x18, 0x19,
        0x20, 0x21, 0x22, 0x23, 0x24, 0x25, 0x26, 0x27, 0x28, 0x29,
        0x30, 0x31, 0x32, 0x33, 0x34, 0x35, 0x36, 0x37, 0x38, 0x39,
        0x40, 0x41, 0x42, 0x43, 0x44, 0x45, 0x46, 0x47, 0x48, 0x49,
        0x50, 0x51, 0x52, 0x53, 0x54, 0x55, 0x56, 0x57, 0x58, 0x59,
        0x60, 0x61, 0x62, 0x63, 0x64, 0x65, 0x66, 0x67, 0x68, 0x69,
        0x70, 0x71, 0x72, 0x73, 0x74, 0x75, 0x76, 0x77, 0x78, 0x79,
        0x80, 0x81, 0x82, 0x83, 0x84, 0x85, 0x86, 0x87, 0x88, 0x89,
        0x90, 0x91, 0x92, 0x93, 0x94, 0x95, 0x96, 0x97, 0x98, 0x99
    };

    int neg = (x < 0);
    int rem = neg
            ? (int)(x * -10000.)
            : (int)(x *  10000.);

    int d10 = rem % 100; rem /= 100;
    int d32 = rem % 100; rem /= 100;

    out_str[6] = '0' + ((DECIMAL_BCD2[ d10 ] >> 0) & 0xF);
    out_str[5] = '0' + ((DECIMAL_BCD2[ d10 ] >> 4) & 0xF);
    out_str[4] = '0' + ((DECIMAL_BCD2[ d32 ] >> 0) & 0xF);
    out_str[3] = '0' + ((DECIMAL_BCD2[ d32 ] >> 4) & 0xF);
    out_str[2] = '.';
    out_str[1] = '0' + (rem & 1);
    out_str[0] = " -"[neg]; // Could always show '+' for positive but this clutters up the common case
}

// normalized float
//    printf("%-.4f    %-.4f    %-.4f")
// Params:
//   float  &matrix_row[4]
//   int    matrix_cell_index
//   string out_buffer (size 32)
// Note: The buffer is assumed to be pre-filled with spaces
#define MATRIX_ROW_N32_TO_STR(matrix_row, i, out_buffer)          \
    normalized_float_to_string(matrix_row[i+0], out_buffer +  0); \
    normalized_float_to_string(matrix_row[i+1], out_buffer + 11); \
    normalized_float_to_string(matrix_row[i+2], out_buffer + 22); \
    out_buffer[31] = 0;


// regular float
//    sprintf(buffer, "%-8.2f  %-8.2f  %-8.2f", matrix_row[i+0], matrix_row[i+1], matrix_row[i+2]);
// Params:
//   float  &matrix_row[4]
//   int    matrix_cell_index
//   char   out_buffer[32]
// Note: The buffer is assumed to be pre-filled with spaces
#define MATRIX_ROW_F32_TO_STR(matrix_row, i, out_buffer) {                       \
    static const char *format[3] = {                                             \
        "%-8.2f"  ,  /* 0 */                                                     \
        ">  99K  ",  /* 1 */                                                     \
        "< -99K  "   /* 2 */                                                     \
    };                                                                           \
                                                                                 \
    F32 temp_0 = matrix_row[i+0];                                                \
    F32 temp_1 = matrix_row[i+1];                                                \
    F32 temp_2 = matrix_row[i+2];                                                \
                                                                                 \
    U8 flag_0 = (((U8)(temp_0 < -99999.99)) << 1) | ((U8)(temp_0 > 99999.99));   \
    U8 flag_1 = (((U8)(temp_1 < -99999.99)) << 1) | ((U8)(temp_1 > 99999.99));   \
    U8 flag_2 = (((U8)(temp_2 < -99999.99)) << 1) | ((U8)(temp_2 > 99999.99));   \
                                                                                 \
    if (temp_0 < 0.f) out_buffer[ 0] = '-';                                      \
    if (temp_1 < 0.f) out_buffer[11] = '-';                                      \
    if (temp_2 < 0.f) out_buffer[22] = '-';                                      \
                                                                                 \
    sprintf(out_buffer+ 1,format[flag_0],fabsf(temp_0)); out_buffer[ 1+8] = ' '; \
    sprintf(out_buffer+12,format[flag_1],fabsf(temp_1)); out_buffer[12+8] = ' '; \
    sprintf(out_buffer+23,format[flag_2],fabsf(temp_2)); out_buffer[23+8] =  0 ; \
}

////////////////////////////////////////////////////////////////////////////
//
// LLDebugText
//

static LLTrace::BlockTimerStatHandle FTM_DISPLAY_DEBUG_TEXT("Display Debug Text");

class LLDebugText
{
private:
	struct Line
	{
		Line(const std::string& in_text, S32 in_x, S32 in_y) : text(in_text), x(in_x), y(in_y) {}
		std::string text;
		S32 x,y;
	};

	LLViewerWindow *mWindow;
	
	typedef std::vector<Line> line_list_t;
	line_list_t mLineList;
	LLColor4 mTextColor;

	LLColor4 mBackColor;
	LLRect mBackRectCamera1;
	LLRect mBackRectCamera2;

	void addText(S32 x, S32 y, const std::string &text) 
	{
		mLineList.push_back(Line(text, x, y));
	}
	
public:
	LLDebugText(LLViewerWindow* window) : mWindow(window) {}

	void clearText() { mLineList.clear(); }

	void update()
	{
		if (!gPipeline.hasRenderDebugFeatureMask(LLPipeline::RENDER_DEBUG_FEATURE_UI))
		{
			clearText();
			return;
		}

		static LLCachedControl<bool> log_texture_traffic(gSavedSettings,"LogTextureNetworkTraffic", false) ;

		std::string wind_vel_text;
		std::string wind_vector_text;
		std::string rwind_vel_text;
		std::string rwind_vector_text;
		std::string audio_text;

		static const std::string beacon_particle = LLTrans::getString("BeaconParticle");
		static const std::string beacon_physical = LLTrans::getString("BeaconPhysical");
		static const std::string beacon_scripted = LLTrans::getString("BeaconScripted");
		static const std::string beacon_scripted_touch = LLTrans::getString("BeaconScriptedTouch");
		static const std::string beacon_sound = LLTrans::getString("BeaconSound");
		static const std::string beacon_media = LLTrans::getString("BeaconMedia");
		static const std::string beacon_sun = LLTrans::getString("BeaconSun");
		static const std::string beacon_moon = LLTrans::getString("BeaconMoon");
		static const std::string particle_hiding = LLTrans::getString("ParticleHiding");
		static const std::string movelock_enabled = LLTrans::getString("MovelockEnabled"); // <FS:PP> FIRE-29880: Movelock

		// Draw the statistics in a light gray
		// and in a thin font
		mTextColor = LLColor4( 0.86f, 0.86f, 0.86f, 1.f );

		// Draw stuff growing up from right lower corner of screen
		S32 x_right = mWindow->getWorldViewWidthScaled();
		S32 xpos = x_right - 400;
		xpos = llmax(xpos, 0);
		S32 ypos = 64;
		const S32 y_inc = 20;

		// Camera matrix text is hard to see again a white background
		// Add a dark background underneath the matrices for readability (contrast)
		mBackRectCamera1.mLeft   = xpos;
		mBackRectCamera1.mRight  = x_right;
		mBackRectCamera1.mTop    = -1;
		mBackRectCamera1.mBottom = -1;
		mBackRectCamera2 = mBackRectCamera1;

		mBackColor = LLUIColorTable::instance().getColor( "MenuDefaultBgColor" );

		clearText();
		
		//if (gSavedSettings.getBOOL("DebugShowTime"))
		static LLCachedControl<bool> debugShowTime(gSavedSettings, "DebugShowTime");
		if (debugShowTime)
		{
			// <FS:Ansariel> FIRE-9746: Show FPS with DebugShowTime
			{
				const U32 y_inc2 = 15;
				addText(xpos, ypos, llformat("FPS: %3.1f", LLTrace::get_frame_recording().getPeriodMeanPerSec(LLStatViewer::FPS))); ypos += y_inc2;
			}
			// </FS:Ansariel>

			F32 time = gFrameTimeSeconds;
			S32 hours = (S32)(time / (60*60));
			S32 mins = (S32)((time - hours*(60*60)) / 60);
			S32 secs = (S32)((time - hours*(60*60) - mins*60));
			addText(xpos, ypos, llformat("Time: %d:%02d:%02d", hours,mins,secs)); ypos += y_inc;
		}
		
		//if (gSavedSettings.getBOOL("DebugShowMemory"))
		static LLCachedControl<bool> debugShowMemory(gSavedSettings, "DebugShowMemory");
		if (debugShowMemory)
		{
			addText(xpos, ypos,
					STRINGIZE("Memory: " << (LLMemory::getCurrentRSS() / 1024) << " (KB)"));
			ypos += y_inc;
		}

		if (gDisplayCameraPos)
		{
			std::string camera_view_text;
			std::string camera_center_text;
			std::string agent_view_text;
			std::string agent_left_text;
			std::string agent_center_text;
			std::string agent_root_center_text;

			LLVector3d tvector; // Temporary vector to hold data for printing.

			// Update camera center, camera view, wind info every other frame
			tvector = gAgent.getPositionGlobal();
			agent_center_text = llformat("AgentCenter  %f %f %f",
										 (F32)(tvector.mdV[VX]), (F32)(tvector.mdV[VY]), (F32)(tvector.mdV[VZ]));

			if (isAgentAvatarValid())
			{
				tvector = gAgent.getPosGlobalFromAgent(gAgentAvatarp->mRoot->getWorldPosition());
				agent_root_center_text = llformat("AgentRootCenter %f %f %f",
												  (F32)(tvector.mdV[VX]), (F32)(tvector.mdV[VY]), (F32)(tvector.mdV[VZ]));
			}
			else
			{
				agent_root_center_text = "---";
			}


			tvector = LLVector4(gAgent.getFrameAgent().getAtAxis());
			agent_view_text = llformat("AgentAtAxis  %f %f %f",
									   (F32)(tvector.mdV[VX]), (F32)(tvector.mdV[VY]), (F32)(tvector.mdV[VZ]));

			tvector = LLVector4(gAgent.getFrameAgent().getLeftAxis());
			agent_left_text = llformat("AgentLeftAxis  %f %f %f",
									   (F32)(tvector.mdV[VX]), (F32)(tvector.mdV[VY]), (F32)(tvector.mdV[VZ]));

			tvector = gAgentCamera.getCameraPositionGlobal();
			camera_center_text = llformat("CameraCenter %f %f %f",
										  (F32)(tvector.mdV[VX]), (F32)(tvector.mdV[VY]), (F32)(tvector.mdV[VZ]));

			tvector = LLVector4(LLViewerCamera::getInstance()->getAtAxis());
			camera_view_text = llformat("CameraAtAxis    %f %f %f",
										(F32)(tvector.mdV[VX]), (F32)(tvector.mdV[VY]), (F32)(tvector.mdV[VZ]));
		
// [RLVa:KB] - @showloc
			if (!RlvActions::canShowLocation())
			{
				agent_center_text = RlvStrings::getString(RlvStringKeys::Hidden::Generic);
				agent_root_center_text = RlvStrings::getString(RlvStringKeys::Hidden::Generic);
				camera_center_text = RlvStrings::getString(RlvStringKeys::Hidden::Generic);
			}
// [/RLVa:KB]

			addText(xpos, ypos, agent_center_text);  ypos += y_inc;
			addText(xpos, ypos, agent_root_center_text);  ypos += y_inc;
			addText(xpos, ypos, agent_view_text);  ypos += y_inc;
			addText(xpos, ypos, agent_left_text);  ypos += y_inc;
			addText(xpos, ypos, camera_center_text);  ypos += y_inc;
			addText(xpos, ypos, camera_view_text);  ypos += y_inc;
		}

		if (gDisplayWindInfo)
		{
			wind_vel_text = llformat("Wind velocity %.2f m/s", gWindVec.magVec());
			wind_vector_text = llformat("Wind vector   %.2f %.2f %.2f", gWindVec.mV[0], gWindVec.mV[1], gWindVec.mV[2]);
			rwind_vel_text = llformat("RWind vel %.2f m/s", gRelativeWindVec.magVec());
			rwind_vector_text = llformat("RWind vec   %.2f %.2f %.2f", gRelativeWindVec.mV[0], gRelativeWindVec.mV[1], gRelativeWindVec.mV[2]);

			addText(xpos, ypos, wind_vel_text);  ypos += y_inc;
			addText(xpos, ypos, wind_vector_text);  ypos += y_inc;
			addText(xpos, ypos, rwind_vel_text);  ypos += y_inc;
			addText(xpos, ypos, rwind_vector_text);  ypos += y_inc;
		}
		if (gDisplayWindInfo)
		{
			audio_text = llformat("Audio for wind: %d", gAudiop ? gAudiop->isWindEnabled() : -1);
			addText(xpos, ypos, audio_text);  ypos += y_inc;
		}
		if (gDisplayFOV)
		{
			addText(xpos, ypos, llformat("FOV: %2.1f deg", RAD_TO_DEG * LLViewerCamera::getInstance()->getView()));
			ypos += y_inc;
		}
		
		/*if (LLViewerJoystick::getInstance()->getOverrideCamera())
		{
			addText(xpos + 200, ypos, llformat("Flycam"));
			ypos += y_inc;
		}*/
		
		//if (gSavedSettings.getBOOL("DebugShowRenderInfo"))
		static LLCachedControl<bool> debugShowRenderInfo(gSavedSettings, "DebugShowRenderInfo");
		if (debugShowRenderInfo)
		{
			LLTrace::Recording& last_frame_recording = LLTrace::get_frame_recording().getLastRecording();

			//show streaming cost/triangle count of known prims in current region OR selection
			{
				F32 cost = 0.f;
				S32 count = 0;
				S32 vcount = 0;
				S32 object_count = 0;
				S32 total_bytes = 0;
				S32 visible_bytes = 0;

				const char* label = "Region";
				if (LLSelectMgr::getInstance()->getSelection()->getObjectCount() == 0)
				{ //region
					LLViewerRegion* region = gAgent.getRegion();
					if (region)
					{
						for (U32 i = 0; i < gObjectList.getNumObjects(); ++i)
						{
							LLViewerObject* object = gObjectList.getObject(i);
							if (object && 
								object->getRegion() == region &&
								object->getVolume())
							{
								object_count++;
								S32 bytes = 0;	
								S32 visible = 0;
								cost += object->getStreamingCost();
                                LLMeshCostData costs;
                                if (object->getCostData(costs))
                                {
                                    bytes = costs.getSizeTotal();
                                    visible = costs.getSizeByLOD(object->getLOD());
                                }

								S32 vt = 0;
								count += object->getTriangleCount(&vt);
								vcount += vt;
								total_bytes += bytes;
								visible_bytes += visible;
							}
						}
					}
				}
				else
				{
					label = "Selection";
					cost = LLSelectMgr::getInstance()->getSelection()->getSelectedObjectStreamingCost(&total_bytes, &visible_bytes);
					count = LLSelectMgr::getInstance()->getSelection()->getSelectedObjectTriangleCount(&vcount);
					object_count = LLSelectMgr::getInstance()->getSelection()->getObjectCount();
				}
					
				addText(xpos,ypos, llformat("%s streaming cost: %.1f", label, cost));
				ypos += y_inc;

				addText(xpos, ypos, llformat("    %.3f KTris, %.3f KVerts, %.1f/%.1f KB, %d objects",
										count/1000.f, vcount/1000.f, visible_bytes/1024.f, total_bytes/1024.f, object_count));
				ypos += y_inc;
			
			}

			addText(xpos, ypos, llformat("%d Texture Binds", LLImageGL::sBindCount));
			ypos += y_inc;

			addText(xpos, ypos, llformat("%d Unique Textures", LLImageGL::sUniqueCount));
			ypos += y_inc;

			addText(xpos, ypos, llformat("%d Render Calls", (U32)last_frame_recording.getSampleCount(LLPipeline::sStatBatchSize)));
            ypos += y_inc;

			addText(xpos, ypos, llformat("%d/%d Objects Active", gObjectList.getNumActiveObjects(), gObjectList.getNumObjects()));
			ypos += y_inc;

			addText(xpos, ypos, llformat("%d Matrix Ops", gPipeline.mMatrixOpCount));
			ypos += y_inc;

			addText(xpos, ypos, llformat("%d Texture Matrix Ops", gPipeline.mTextureMatrixOps));
			ypos += y_inc;

			gPipeline.mTextureMatrixOps = 0;
			gPipeline.mMatrixOpCount = 0;

 			if (last_frame_recording.getSampleCount(LLPipeline::sStatBatchSize) > 0)
			{
                addText(xpos, ypos, llformat("Batch min/max/mean: %d/%d/%d", (U32)last_frame_recording.getMin(LLPipeline::sStatBatchSize), (U32)last_frame_recording.getMax(LLPipeline::sStatBatchSize), (U32)last_frame_recording.getMean(LLPipeline::sStatBatchSize)));
			}
            ypos += y_inc;

			addText(xpos, ypos, llformat("UI Verts/Calls: %d/%d", LLRender::sUIVerts, LLRender::sUICalls));
			LLRender::sUICalls = LLRender::sUIVerts = 0;
			ypos += y_inc;

			addText(xpos,ypos, llformat("%d/%d Nodes visible", gPipeline.mNumVisibleNodes, LLSpatialGroup::sNodeCount));
			
			ypos += y_inc;

			if (!LLOcclusionCullingGroup::sPendingQueries.empty())
			{
				addText(xpos,ypos, llformat("%d Queries pending", LLOcclusionCullingGroup::sPendingQueries.size()));
				ypos += y_inc;
			}


			addText(xpos,ypos, llformat("%d Avatars visible", LLVOAvatar::sNumVisibleAvatars));
			
			ypos += y_inc;

			addText(xpos,ypos, llformat("%d Lights visible", LLPipeline::sVisibleLightCount));
			
			ypos += y_inc;

			if (gMeshRepo.meshRezEnabled())
			{
				addText(xpos, ypos, llformat("%.3f MB Mesh Data Received", LLMeshRepository::sBytesReceived/(1024.f*1024.f)));
				
				ypos += y_inc;
				
				addText(xpos, ypos, llformat("%d/%d Mesh HTTP Requests/Retries", LLMeshRepository::sHTTPRequestCount,
					LLMeshRepository::sHTTPRetryCount));
				ypos += y_inc;

				addText(xpos, ypos, llformat("%d/%d Mesh LOD Pending/Processing", LLMeshRepository::sLODPending, LLMeshRepository::sLODProcessing));
				ypos += y_inc;

				// <FS:Ansariel> Mesh debugging
				addText(xpos, ypos, llformat("%d Mesh Active LOD Requests", LLMeshRepoThread::sActiveLODRequests));
				ypos += y_inc;
				// </FS:Ansariel>

				addText(xpos, ypos, llformat("%.3f/%.3f MB Mesh Cache Read/Write ", LLMeshRepository::sCacheBytesRead/(1024.f*1024.f), LLMeshRepository::sCacheBytesWritten/(1024.f*1024.f)));
                ypos += y_inc;

                addText(xpos, ypos, llformat("%.3f/%.3f MB Mesh Skins/Decompositions Memory", LLMeshRepository::sCacheBytesSkins / (1024.f*1024.f), LLMeshRepository::sCacheBytesDecomps / (1024.f*1024.f)));
                ypos += y_inc;

                addText(xpos, ypos, llformat("%.3f MB Mesh Headers Memory", LLMeshRepository::sCacheBytesHeaders / (1024.f*1024.f)));

				ypos += y_inc;
			}

<<<<<<< HEAD
			// <FS:Beq> FIRE-32311 - Only show particle text when showing render debug info (relocate pre-existing change by Liny)
			if (LLPipeline::toggleRenderTypeControlNegated(LLPipeline::RENDER_TYPE_PARTICLES))
			{
				addText(xpos, ypos, particle_hiding);
				ypos += y_inc;
			}
			// </FS:Beq>
			LLVertexBuffer::sBindCount = LLImageGL::sBindCount = 
				LLVertexBuffer::sSetCount = LLImageGL::sUniqueCount = 
				gPipeline.mNumVisibleNodes = LLPipeline::sVisibleLightCount = 0;
=======
            gPipeline.mNumVisibleNodes = LLPipeline::sVisibleLightCount = 0;
>>>>>>> 8b39e0e1
		}
		static LLCachedControl<bool> sDebugShowAvatarRenderInfo(gSavedSettings, "DebugShowAvatarRenderInfo");
		if (sDebugShowAvatarRenderInfo)
		{
			std::map<std::string, LLVOAvatar*> sorted_avs;
			
			std::vector<LLCharacter*>::iterator sort_iter = LLCharacter::sInstances.begin();
			while (sort_iter != LLCharacter::sInstances.end())
			{
				LLVOAvatar* avatar = dynamic_cast<LLVOAvatar*>(*sort_iter);
				if (avatar &&
					!avatar->isDead())						// Not dead yet
				{
					// Stuff into a sorted map so the display is ordered
					sorted_avs[avatar->getFullname()] = avatar;
				}
				sort_iter++;
			}

			std::string trunc_name;
			std::map<std::string, LLVOAvatar*>::reverse_iterator av_iter = sorted_avs.rbegin();		// Put "A" at the top
			while (av_iter != sorted_avs.rend())
			{
				LLVOAvatar* avatar = av_iter->second;

				avatar->calculateUpdateRenderComplexity(); // Make sure the numbers are up-to-date

				trunc_name = utf8str_truncate(avatar->getFullname(), 16);
				addText(xpos, ypos, llformat("%s : %s, complexity %d, area %.2f",
					trunc_name.c_str(),
                    LLVOAvatar::rezStatusToString(avatar->getRezzedStatus()).c_str(),
					avatar->getVisualComplexity(),
					avatar->getAttachmentSurfaceArea()));
				ypos += y_inc;
				av_iter++;
			}
		}

		//if (gSavedSettings.getBOOL("DebugShowRenderMatrices"))
		static LLCachedControl<bool> debugShowRenderMatrices(gSavedSettings, "DebugShowRenderMatrices");
		if (debugShowRenderMatrices)
		{
			char camera_lines[8][32];
			memset(camera_lines, ' ', sizeof(camera_lines));

			// Projection last column is always <0,0,-1.0001,0>
			// Projection last row is always <0,0,-0.2>
			mBackRectCamera1.mBottom = ypos - y_inc + 2;
			MATRIX_ROW_N32_TO_STR(gGLProjection, 12,camera_lines[7]); addText(xpos, ypos, std::string(camera_lines[7])); ypos += y_inc;
			MATRIX_ROW_N32_TO_STR(gGLProjection,  8,camera_lines[6]); addText(xpos, ypos, std::string(camera_lines[6])); ypos += y_inc;
			MATRIX_ROW_N32_TO_STR(gGLProjection,  4,camera_lines[5]); addText(xpos, ypos, std::string(camera_lines[5])); ypos += y_inc; mBackRectCamera1.mTop    = ypos + 2;
			MATRIX_ROW_N32_TO_STR(gGLProjection,  0,camera_lines[4]); addText(xpos, ypos, std::string(camera_lines[4])); ypos += y_inc; mBackRectCamera2.mBottom = ypos + 2;

			addText(xpos, ypos, "Projection Matrix");
			ypos += y_inc;

			// View last column is always <0,0,0,1>
			MATRIX_ROW_F32_TO_STR(gGLModelView, 12,camera_lines[3]); addText(xpos, ypos, std::string(camera_lines[3])); ypos += y_inc;
			MATRIX_ROW_N32_TO_STR(gGLModelView,  8,camera_lines[2]); addText(xpos, ypos, std::string(camera_lines[2])); ypos += y_inc;
			MATRIX_ROW_N32_TO_STR(gGLModelView,  4,camera_lines[1]); addText(xpos, ypos, std::string(camera_lines[1])); ypos += y_inc; mBackRectCamera2.mTop = ypos + 2;
			MATRIX_ROW_N32_TO_STR(gGLModelView,  0,camera_lines[0]); addText(xpos, ypos, std::string(camera_lines[0])); ypos += y_inc;

			addText(xpos, ypos, "View Matrix");
			ypos += y_inc;
		}
		// disable use of glReadPixels which messes up nVidia nSight graphics debugging
        //<FS:AO improve use of controls with radiogroups>
        //if (gSavedSettings.getBOOL("DebugShowColor") && !LLRender::sNsightDebugSupport)
        static LLCachedControl<S32> debugShowColor(gSavedSettings, "DebugShowColor");
        //</FS:AO>
        if (debugShowColor && !LLRender::sNsightDebugSupport)
        {
            U8 color[4];
            LLCoordGL coord = gViewerWindow->getCurrentMouse();

            // Convert x,y to raw pixel coords
            S32 x_raw = llround(coord.mX * gViewerWindow->getWindowWidthRaw() / (F32) gViewerWindow->getWindowWidthScaled());
            S32 y_raw = llround(coord.mY * gViewerWindow->getWindowHeightRaw() / (F32) gViewerWindow->getWindowHeightScaled());
            
            glReadPixels(x_raw, y_raw, 1, 1, GL_RGBA, GL_UNSIGNED_BYTE, color);
            addText(xpos, ypos, llformat("Pixel <%1d, %1d> R:%1d G:%1d B:%1d A:%1d", x_raw, y_raw, color[0], color[1], color[2], color[3]));
            ypos += y_inc;
        }

		// <FS:PP> FIRE-29880: Movelock
		static LLCachedControl<bool> fsRenderMovelockState(gSavedPerAccountSettings, "UseMoveLock");
		static LLCachedControl<bool> fsRenderMovelockText(gSavedPerAccountSettings, "MoveLockInfoVisibleOnScreen");
		if (fsRenderMovelockState && fsRenderMovelockText)
		{
			addText(xpos, ypos, movelock_enabled);
			ypos += y_inc;
		}
		// </FS:PP>

		// only display these messages if we are actually rendering beacons at this moment
		// <FS:LO> Always show the beacon text regardless if the floater is visible
		// <FS:Ansa> ...and if we want to see it
		//if (LLPipeline::getRenderBeacons() && LLFloaterReg::instanceVisible("beacons"))
		static LLCachedControl<bool> fsRenderBeaconText(gSavedSettings, "FSRenderBeaconText");
		if (LLPipeline::getRenderBeacons() && fsRenderBeaconText)
		// </FS:Ansa>
		{
			if (LLPipeline::getRenderMOAPBeacons())
			{
				// <FS:Ansariel> Localization fix for render beacon info (FIRE-7216)
				//addText(xpos, ypos, "Viewing media beacons (white)");
				addText(xpos, ypos, beacon_media);
				ypos += y_inc;
			}

			// <FS:LO> pull the text saying if particles are hidden out from beacons
			/*if (LLPipeline::toggleRenderTypeControlNegated(LLPipeline::RENDER_TYPE_PARTICLES))
			{
				addText(xpos, ypos, particle_hiding);
				ypos += y_inc;
			}*/
			// </FS:LO>

			if (LLPipeline::getRenderParticleBeacons())
			{
				// <FS:Ansariel> Localization fix for render beacon info (FIRE-7216)
				//addText(xpos, ypos, "Viewing particle beacons (blue)");
				addText(xpos, ypos, beacon_particle);
				ypos += y_inc;
			}

			if (LLPipeline::getRenderSoundBeacons())
			{
				// <FS:Ansariel> Localization fix for render beacon info (FIRE-7216)
				//addText(xpos, ypos, "Viewing sound beacons (yellow)");
				addText(xpos, ypos, beacon_sound);
				ypos += y_inc;
			}

			if (LLPipeline::getRenderScriptedBeacons())
			{
				addText(xpos, ypos, beacon_scripted);
				ypos += y_inc;
			}
			else
				if (LLPipeline::getRenderScriptedTouchBeacons())
				{
					addText(xpos, ypos, beacon_scripted_touch);
					ypos += y_inc;
				}

			if (LLPipeline::getRenderPhysicalBeacons())
			{
				// <FS:Ansariel> Localization fix for render beacon info (FIRE-7216)
				//addText(xpos, ypos, "Viewing physical object beacons (green)");
				addText(xpos, ypos, beacon_physical);
				ypos += y_inc;
			}
		}

		static LLUICachedControl<bool> show_sun_beacon("sunbeacon", false);
		static LLUICachedControl<bool> show_moon_beacon("moonbeacon", false);

		if (show_sun_beacon)
		{
			addText(xpos, ypos, beacon_sun);
			ypos += y_inc;
		}
		if (show_moon_beacon)
		{
			addText(xpos, ypos, beacon_moon);
			ypos += y_inc;
		}

		if(log_texture_traffic)
		{	
			U32 old_y = ypos ;
			for(S32 i = LLViewerTexture::BOOST_NONE; i < LLViewerTexture::MAX_GL_IMAGE_CATEGORY; i++)
			{
				if(gTotalTextureBytesPerBoostLevel[i] > (S32Bytes)0)
				{
					addText(xpos, ypos, llformat("Boost_Level %d:  %.3f MB", i, F32Megabytes(gTotalTextureBytesPerBoostLevel[i]).value()));
					ypos += y_inc;
				}
			}
			if(ypos != old_y)
			{
				addText(xpos, ypos, "Network traffic for textures:");
				ypos += y_inc;
			}
		}				

		//if (gSavedSettings.getBOOL("DebugShowTextureInfo"))
		static LLCachedControl<bool> debugShowTextureInfo(gSavedSettings, "DebugShowTextureInfo");
		if (debugShowTextureInfo)
		{
			LLViewerObject* objectp = NULL ;
			
			LLSelectNode* nodep = LLSelectMgr::instance().getHoverNode();
			if (nodep)
			{
				objectp = nodep->getObject();
			}

			if (objectp && !objectp->isDead())
			{
				S32 num_faces = objectp->mDrawable->getNumFaces() ;
				std::set<LLViewerFetchedTexture*> tex_list;

				for(S32 i = 0 ; i < num_faces; i++)
				{
					LLFace* facep = objectp->mDrawable->getFace(i) ;
					if(facep)
					{						
						LLViewerFetchedTexture* tex = dynamic_cast<LLViewerFetchedTexture*>(facep->getTexture()) ;
						if(tex)
						{
							if(tex_list.find(tex) != tex_list.end())
							{
								continue ; //already displayed.
							}
							tex_list.insert(tex);

							std::string uuid_str;
							tex->getID().toString(uuid_str);
							uuid_str = uuid_str.substr(0,7);

							addText(xpos, ypos, llformat("ID: %s v_size: %.3f", uuid_str.c_str(), tex->getMaxVirtualSize()));
							ypos += y_inc;

							addText(xpos, ypos, llformat("discard level: %d desired level: %d Missing: %s", tex->getDiscardLevel(), 
								tex->getDesiredDiscardLevel(), tex->isMissingAsset() ? "Y" : "N"));
							ypos += y_inc;
						}
					}
				}
			}
		}
		
		// <FS:ND> Report amount of failed texture buffer allocations if any.
		if (LLImageBase::getAllocationErrors())
		{
			addText(xpos, ypos, llformat("# textures discarded due to insufficient memory %ld", LLImageBase::getAllocationErrors()));
		}
		// </FS:ND>
	}

	void draw()
	{
		LL_RECORD_BLOCK_TIME(FTM_DISPLAY_DEBUG_TEXT);

		// Camera matrix text is hard to see again a white background
		// Add a dark background underneath the matrices for readability (contrast)
		if (mBackRectCamera1.mTop >= 0)
		{
			mBackColor.setAlpha( 0.75f );
			gl_rect_2d(mBackRectCamera1, mBackColor, true);

			mBackColor.setAlpha( 0.66f );
			gl_rect_2d(mBackRectCamera2, mBackColor, true);
		}

		for (line_list_t::iterator iter = mLineList.begin();
			 iter != mLineList.end(); ++iter)
		{
			const Line& line = *iter;
			LLFontGL::getFontMonospace()->renderUTF8(line.text, 0, (F32)line.x, (F32)line.y, mTextColor,
											 LLFontGL::LEFT, LLFontGL::TOP,
											 LLFontGL::NORMAL, LLFontGL::NO_SHADOW, S32_MAX, S32_MAX, NULL, FALSE);
		}
	}

};

void LLViewerWindow::updateDebugText()
{
	mDebugText->update();
}

////////////////////////////////////////////////////////////////////////////
//
// LLViewerWindow
//

LLViewerWindow::Params::Params()
:	title("title"),
	name("name"),
	x("x"),
	y("y"),
	width("width"),
	height("height"),
	min_width("min_width"),
	min_height("min_height"),
	fullscreen("fullscreen", false),
	ignore_pixel_depth("ignore_pixel_depth", false)
{}


void LLViewerWindow::handlePieMenu(S32 x, S32 y, MASK mask)
{
    if (CAMERA_MODE_CUSTOMIZE_AVATAR != gAgentCamera.getCameraMode() && LLToolMgr::getInstance()->getCurrentTool() != LLToolPie::getInstance() && gAgent.isInitialized())
    {
        // If the current tool didn't process the click, we should show
        // the pie menu.  This can be done by passing the event to the pie
        // menu tool.
        LLToolPie::getInstance()->handleRightMouseDown(x, y, mask);
    }
}

BOOL LLViewerWindow::handleAnyMouseClick(LLWindow *window, LLCoordGL pos, MASK mask, EMouseClickType clicktype, BOOL down)
{
	const char* buttonname = "";
	const char* buttonstatestr = "";
	S32 x = pos.mX;
	S32 y = pos.mY;
	x = ll_round((F32)x / mDisplayScale.mV[VX]);
	y = ll_round((F32)y / mDisplayScale.mV[VY]);

    // Handle non-consuming global keybindings, like voice 
    gViewerInput.handleGlobalBindsMouse(clicktype, mask, down);

	// only send mouse clicks to UI if UI is visible
	if(gPipeline.hasRenderDebugFeatureMask(LLPipeline::RENDER_DEBUG_FEATURE_UI))
	{	

		if (down)
		{
			buttonstatestr = "down" ;
		}
		else
		{
			buttonstatestr = "up" ;
		}
		
		switch (clicktype)
		{
		case CLICK_LEFT:
			mLeftMouseDown = down;
			buttonname = "Left";
			break;
		case CLICK_RIGHT:
			mRightMouseDown = down;
			buttonname = "Right";
			break;
		case CLICK_MIDDLE:
			mMiddleMouseDown = down;
			buttonname = "Middle";
			break;
		case CLICK_DOUBLELEFT:
			mLeftMouseDown = down;
			buttonname = "Left Double Click";
			break;
		case CLICK_BUTTON4:
			buttonname = "Button 4";
			break;
		case CLICK_BUTTON5:
			buttonname = "Button 5";
			break;
		default:
			break; // COUNT and NONE
		}
		
		LLView::sMouseHandlerMessage.clear();

		if (gMenuBarView)
		{
			// stop ALT-key access to menu
			gMenuBarView->resetMenuTrigger();
		}

		if (gDebugClicks)
		{	
			LL_INFOS() << "ViewerWindow " << buttonname << " mouse " << buttonstatestr << " at " << x << "," << y << LL_ENDL;
		}

		// Make sure we get a corresponding mouseup event, even if the mouse leaves the window
		if (down)
			mWindow->captureMouse();
		else
			mWindow->releaseMouse();

		// Indicate mouse was active
		LLUI::getInstance()->resetMouseIdleTimer();

		// Don't let the user move the mouse out of the window until mouse up.
		if( LLToolMgr::getInstance()->getCurrentTool()->clipMouseWhenDown() )
		{
			mWindow->setMouseClipping(down);
		}

		LLMouseHandler* mouse_captor = gFocusMgr.getMouseCapture();
		if( mouse_captor )
		{
			S32 local_x;
			S32 local_y;
			mouse_captor->screenPointToLocal( x, y, &local_x, &local_y );
			if (LLView::sDebugMouseHandling)
			{
				LL_INFOS() << buttonname << " Mouse " << buttonstatestr << " handled by captor " << mouse_captor->getName() << LL_ENDL;
			}

			BOOL r = mouse_captor->handleAnyMouseClick(local_x, local_y, mask, clicktype, down); 
			if (r) {

				LL_DEBUGS() << "LLViewerWindow::handleAnyMouseClick viewer with mousecaptor calling updatemouseeventinfo - local_x|global x  "<< local_x << " " << x  << "local/global y " << local_y << " " << y << LL_ENDL;

				LLViewerEventRecorder::instance().setMouseGlobalCoords(x,y);
				LLViewerEventRecorder::instance().logMouseEvent(std::string(buttonstatestr),std::string(buttonname)); 

			}
			else if (down && clicktype == CLICK_RIGHT)
			{
				handlePieMenu(x, y, mask);
				r = TRUE;
			}
			return r;
		}

		// Mark the click as handled and return if we aren't within the root view to avoid spurious bugs
		if( !mRootView->pointInView(x, y) )
		{
			return TRUE;
		}
		// Give the UI views a chance to process the click

		BOOL r= mRootView->handleAnyMouseClick(x, y, mask, clicktype, down) ;
		if (r) 
		{

			LL_DEBUGS() << "LLViewerWindow::handleAnyMouseClick calling updatemouseeventinfo - global x  "<< " " << x	<< "global y " << y	 << "buttonstate: " << buttonstatestr << " buttonname " << buttonname << LL_ENDL;

			LLViewerEventRecorder::instance().setMouseGlobalCoords(x,y);

			// Clear local coords - this was a click on root window so these are not needed
			// By not including them, this allows the test skeleton generation tool to be smarter when generating code
			// the code generator can be smarter because when local coords are present it can try the xui path with local coords
			// and fallback to global coordinates only if needed. 
			// The drawback to this approach is sometimes a valid xui path will appear to work fine, but NOT interact with the UI element
			// (VITA support not implemented yet or not visible to VITA due to widget further up xui path not being visible to VITA)
			// For this reason it's best to provide hints where possible here by leaving out local coordinates
			LLViewerEventRecorder::instance().setMouseLocalCoords(-1,-1);
			LLViewerEventRecorder::instance().logMouseEvent(buttonstatestr,buttonname); 

			if (LLView::sDebugMouseHandling)
			{
				LL_INFOS() << buttonname << " Mouse " << buttonstatestr << " " << LLViewerEventRecorder::instance().get_xui()	<< LL_ENDL;
			} 
			return TRUE;
		} else if (LLView::sDebugMouseHandling)
			{
				LL_INFOS() << buttonname << " Mouse " << buttonstatestr << " not handled by view" << LL_ENDL;
			}
	}

	// Do not allow tool manager to handle mouseclicks if we have disconnected	
	if(!gDisconnected && LLToolMgr::getInstance()->getCurrentTool()->handleAnyMouseClick( x, y, mask, clicktype, down ) )
	{
		LLViewerEventRecorder::instance().clear_xui(); 
		return TRUE;
	}

	if (down && clicktype == CLICK_RIGHT)
	{
		handlePieMenu(x, y, mask);
		return TRUE;
	}

	// If we got this far on a down-click, it wasn't handled.
	// Up-clicks, though, are always handled as far as the OS is concerned.
	BOOL default_rtn = !down;
	return default_rtn;
}

BOOL LLViewerWindow::handleMouseDown(LLWindow *window,  LLCoordGL pos, MASK mask)
{
    mAllowMouseDragging = FALSE;
    if (!mMouseDownTimer.getStarted())
    {
        mMouseDownTimer.start();
    }
    else
    {
        mMouseDownTimer.reset();
    }    
    BOOL down = TRUE;
    //handleMouse() loops back to LLViewerWindow::handleAnyMouseClick
    return gViewerInput.handleMouse(window, pos, mask, CLICK_LEFT, down);
}

BOOL LLViewerWindow::handleDoubleClick(LLWindow *window,  LLCoordGL pos, MASK mask)
{
	// try handling as a double-click first, then a single-click if that
	// wasn't handled.
	BOOL down = TRUE;
	if (gViewerInput.handleMouse(window, pos, mask, CLICK_DOUBLELEFT, down))
	{
		return TRUE;
	}
	return handleMouseDown(window, pos, mask);
}

BOOL LLViewerWindow::handleMouseUp(LLWindow *window,  LLCoordGL pos, MASK mask)
{
    if (mMouseDownTimer.getStarted())
    {
        mMouseDownTimer.stop();
    }
    BOOL down = FALSE;
    return gViewerInput.handleMouse(window, pos, mask, CLICK_LEFT, down);
}
BOOL LLViewerWindow::handleRightMouseDown(LLWindow *window,  LLCoordGL pos, MASK mask)
{
	BOOL down = TRUE;
	return gViewerInput.handleMouse(window, pos, mask, CLICK_RIGHT, down);
}

BOOL LLViewerWindow::handleRightMouseUp(LLWindow *window,  LLCoordGL pos, MASK mask)
{
	BOOL down = FALSE;
 	return gViewerInput.handleMouse(window, pos, mask, CLICK_RIGHT, down);
}

BOOL LLViewerWindow::handleMiddleMouseDown(LLWindow *window,  LLCoordGL pos, MASK mask)
{
	BOOL down = TRUE;
 	gViewerInput.handleMouse(window, pos, mask, CLICK_MIDDLE, down);
  
  	// Always handled as far as the OS is concerned.
	return TRUE;
}

LLWindowCallbacks::DragNDropResult LLViewerWindow::handleDragNDrop( LLWindow *window, LLCoordGL pos, MASK mask, LLWindowCallbacks::DragNDropAction action, std::string data)
{
	LLWindowCallbacks::DragNDropResult result = LLWindowCallbacks::DND_NONE;

	const bool prim_media_dnd_enabled = gSavedSettings.getBOOL("PrimMediaDragNDrop");
	const bool slurl_dnd_enabled = gSavedSettings.getBOOL("SLURLDragNDrop");
	
	if ( prim_media_dnd_enabled || slurl_dnd_enabled )
	{
		switch(action)
		{
			// Much of the handling for these two cases is the same.
			case LLWindowCallbacks::DNDA_TRACK:
			case LLWindowCallbacks::DNDA_DROPPED:
			case LLWindowCallbacks::DNDA_START_TRACKING:
			{
				bool drop = (LLWindowCallbacks::DNDA_DROPPED == action);
					
				if (slurl_dnd_enabled)
				{
					LLSLURL dropped_slurl(data);
					if(dropped_slurl.isSpatial())
					{
						if (drop)
						{
							LLURLDispatcher::dispatch( dropped_slurl.getSLURLString(), "clicked", NULL, true );
							return LLWindowCallbacks::DND_MOVE;
						}
						return LLWindowCallbacks::DND_COPY;
					}
				}

				if (prim_media_dnd_enabled)
				{
					LLPickInfo pick_info = pickImmediate( pos.mX, pos.mY,
                                                          TRUE /* pick_transparent */, 
                                                          FALSE /* pick_rigged */);

					LLUUID object_id = pick_info.getObjectID();
					S32 object_face = pick_info.mObjectFace;
					std::string url = data;

					LL_DEBUGS() << "Object: picked at " << pos.mX << ", " << pos.mY << " - face = " << object_face << " - URL = " << url << LL_ENDL;

					LLVOVolume *obj = dynamic_cast<LLVOVolume*>(static_cast<LLViewerObject*>(pick_info.getObject()));
				
					if (obj && !obj->getRegion()->getCapability("ObjectMedia").empty())
					{
						LLTextureEntry *te = obj->getTE(object_face);

						// can modify URL if we can modify the object or we have navigate permissions
						bool allow_modify_url = obj->permModify() || (te && obj->hasMediaPermission( te->getMediaData(), LLVOVolume::MEDIA_PERM_INTERACT ));

						if (te && allow_modify_url )
						{
							if (drop)
							{
								// object does NOT have media already
								if ( ! te->hasMedia() )
								{
									// we are allowed to modify the object
									if ( obj->permModify() )
									{
										// Create new media entry
										LLSD media_data;
										// XXX Should we really do Home URL too?
										media_data[LLMediaEntry::HOME_URL_KEY] = url;
										media_data[LLMediaEntry::CURRENT_URL_KEY] = url;
										media_data[LLMediaEntry::AUTO_PLAY_KEY] = true;
										obj->syncMediaData(object_face, media_data, true, true);
										// XXX This shouldn't be necessary, should it ?!?
										if (obj->getMediaImpl(object_face))
											obj->getMediaImpl(object_face)->navigateReload();
										obj->sendMediaDataUpdate();

										result = LLWindowCallbacks::DND_COPY;
									}
								}
								else 
								// object HAS media already
								{
									// URL passes the whitelist
									if (te->getMediaData()->checkCandidateUrl( url ) )
									{
										// just navigate to the URL
										if (obj->getMediaImpl(object_face))
										{
											obj->getMediaImpl(object_face)->navigateTo(url);
										}
										else 
										{
											// This is very strange.  Navigation should
											// happen via the Impl, but we don't have one.
											// This sends it to the server, which /should/
											// trigger us getting it.  Hopefully.
											LLSD media_data;
											media_data[LLMediaEntry::CURRENT_URL_KEY] = url;
											obj->syncMediaData(object_face, media_data, true, true);
											obj->sendMediaDataUpdate();
										}
										result = LLWindowCallbacks::DND_LINK;
										
									}
								}
								LLSelectMgr::getInstance()->unhighlightObjectOnly(mDragHoveredObject);
								mDragHoveredObject = NULL;
							
							}
							else 
							{
								// Check the whitelist, if there's media (otherwise just show it)
								if (te->getMediaData() == NULL || te->getMediaData()->checkCandidateUrl(url))
								{
									if ( obj != mDragHoveredObject)
									{
										// Highlight the dragged object
										LLSelectMgr::getInstance()->unhighlightObjectOnly(mDragHoveredObject);
										mDragHoveredObject = obj;
										LLSelectMgr::getInstance()->highlightObjectOnly(mDragHoveredObject);
									}
									result = (! te->hasMedia()) ? LLWindowCallbacks::DND_COPY : LLWindowCallbacks::DND_LINK;

								}
							}
						}
					}
				}
			}
			break;
			
			case LLWindowCallbacks::DNDA_STOP_TRACKING:
				// The cleanup case below will make sure things are unhilighted if necessary.
			break;
		}

		if (prim_media_dnd_enabled &&
			result == LLWindowCallbacks::DND_NONE && !mDragHoveredObject.isNull())
		{
			LLSelectMgr::getInstance()->unhighlightObjectOnly(mDragHoveredObject);
			mDragHoveredObject = NULL;
		}
	}
	
	return result;
}

BOOL LLViewerWindow::handleMiddleMouseUp(LLWindow *window,  LLCoordGL pos, MASK mask)
{
	BOOL down = FALSE;
 	gViewerInput.handleMouse(window, pos, mask, CLICK_MIDDLE, down);
  
  	// Always handled as far as the OS is concerned.
	return TRUE;
}

BOOL LLViewerWindow::handleOtherMouse(LLWindow *window, LLCoordGL pos, MASK mask, S32 button, bool down)
{
    switch (button)
    {
    case 4:
        gViewerInput.handleMouse(window, pos, mask, CLICK_BUTTON4, down);
        break;
    case 5:
        gViewerInput.handleMouse(window, pos, mask, CLICK_BUTTON5, down);
        break;
    default:
        break;
    }

    // Always handled as far as the OS is concerned.
    return TRUE;
}

BOOL LLViewerWindow::handleOtherMouseDown(LLWindow *window, LLCoordGL pos, MASK mask, S32 button)
{
    return handleOtherMouse(window, pos, mask, button, TRUE);
}

BOOL LLViewerWindow::handleOtherMouseUp(LLWindow *window, LLCoordGL pos, MASK mask, S32 button)
{
    return handleOtherMouse(window, pos, mask, button, FALSE);
}

// WARNING: this is potentially called multiple times per frame
void LLViewerWindow::handleMouseMove(LLWindow *window,  LLCoordGL pos, MASK mask)
{
	S32 x = pos.mX;
	S32 y = pos.mY;

	x = ll_round((F32)x / mDisplayScale.mV[VX]);
	y = ll_round((F32)y / mDisplayScale.mV[VY]);

	mMouseInWindow = TRUE;

	// Save mouse point for access during idle() and display()

	LLCoordGL mouse_point(x, y);

	if (mouse_point != mCurrentMousePoint)
	{
		LLUI::getInstance()->resetMouseIdleTimer();
	}

	saveLastMouse(mouse_point);

	mWindow->showCursorFromMouseMove();

	if (gAwayTimer.getElapsedTimeF32() > LLAgent::MIN_AFK_TIME
		&& !gDisconnected)
	{
		gAgent.clearAFK();
	}
}

void LLViewerWindow::handleMouseDragged(LLWindow *window,  LLCoordGL pos, MASK mask)
{
    if (mMouseDownTimer.getStarted())
    {
        if (mMouseDownTimer.getElapsedTimeF32() > 0.1)
        {
            mAllowMouseDragging = TRUE;
            mMouseDownTimer.stop();
        }
    }
    if(mAllowMouseDragging || !LLToolCamera::getInstance()->hasMouseCapture())
    {
        handleMouseMove(window, pos, mask);
    }
}

void LLViewerWindow::handleMouseLeave(LLWindow *window)
{
	// Note: we won't get this if we have captured the mouse.
	llassert( gFocusMgr.getMouseCapture() == NULL );
	mMouseInWindow = FALSE;
	LLToolTipMgr::instance().blockToolTips();
}

BOOL LLViewerWindow::handleCloseRequest(LLWindow *window)
{
	// User has indicated they want to close, but we may need to ask
	// about modified documents.
	LLAppViewer::instance()->userQuit();
	// Don't quit immediately
	return FALSE;
}

void LLViewerWindow::handleQuit(LLWindow *window)
{
	if (gNonInteractive)
	{
		LLAppViewer::instance()->requestQuit();
	}
	else
	{
		LL_INFOS() << "Window forced quit" << LL_ENDL;
		LLAppViewer::instance()->forceQuit();
	}
}

void LLViewerWindow::handleResize(LLWindow *window,  S32 width,  S32 height)
{
	reshape(width, height);
	mResDirty = true;
}

// The top-level window has gained focus (e.g. via ALT-TAB)
void LLViewerWindow::handleFocus(LLWindow *window)
{
	gFocusMgr.setAppHasFocus(TRUE);
	LLModalDialog::onAppFocusGained();

	gAgent.onAppFocusGained();
	LLToolMgr::getInstance()->onAppFocusGained();

	// See if we're coming in with modifier keys held down
	if (gKeyboard)
	{
		gKeyboard->resetMaskKeys();
	}

	// resume foreground running timer
	// since we artifically limit framerate when not frontmost
	gForegroundTime.unpause();
}

// The top-level window has lost focus (e.g. via ALT-TAB)
void LLViewerWindow::handleFocusLost(LLWindow *window)
{
	gFocusMgr.setAppHasFocus(FALSE);
	//LLModalDialog::onAppFocusLost();
	LLToolMgr::getInstance()->onAppFocusLost();
	gFocusMgr.setMouseCapture( NULL );

	if (gMenuBarView)
	{
		// stop ALT-key access to menu
		gMenuBarView->resetMenuTrigger();
	}

	// restore mouse cursor
	showCursor();
	getWindow()->setMouseClipping(FALSE);

	// If losing focus while keys are down, handle them as
    // an 'up' to correctly release states, then reset states
	if (gKeyboard)
	{
        gKeyboard->resetKeyDownAndHandle();
		gKeyboard->resetKeys();
	}

	// pause timer that tracks total foreground running time
	gForegroundTime.pause();
}


BOOL LLViewerWindow::handleTranslatedKeyDown(KEY key,  MASK mask, BOOL repeated)
{
    // Handle non-consuming global keybindings, like voice 
    // Never affects event processing.
    gViewerInput.handleGlobalBindsKeyDown(key, mask);

	if (gAwayTimer.getElapsedTimeF32() > LLAgent::MIN_AFK_TIME)
	{
		gAgent.clearAFK();
	}

	// *NOTE: We want to interpret KEY_RETURN later when it arrives as
	// a Unicode char, not as a keydown.  Otherwise when client frame
	// rate is really low, hitting return sends your chat text before
	// it's all entered/processed.
	if (key == KEY_RETURN && mask == MASK_NONE)
	{
        // RIDER: although, at times some of the controlls (in particular the CEF viewer
        // would like to know about the KEYDOWN for an enter key... so ask and pass it along.
        LLFocusableElement* keyboard_focus = gFocusMgr.getKeyboardFocus();
        if (keyboard_focus && !keyboard_focus->wantsReturnKey())
    		return FALSE;
	}

    // remaps, handles ignored cases and returns back to viewer window.
    return gViewerInput.handleKey(key, mask, repeated);
}

BOOL LLViewerWindow::handleTranslatedKeyUp(KEY key,  MASK mask)
{
    // Handle non-consuming global keybindings, like voice 
    // Never affects event processing.
    gViewerInput.handleGlobalBindsKeyUp(key, mask);

	// Let the inspect tool code check for ALT key to set LLToolSelectRect active instead LLToolCamera
	LLToolCompInspect * tool_inspectp = LLToolCompInspect::getInstance();
	if (LLToolMgr::getInstance()->getCurrentTool() == tool_inspectp)
	{
		tool_inspectp->keyUp(key, mask);
	}

	return gViewerInput.handleKeyUp(key, mask);
}

void LLViewerWindow::handleScanKey(KEY key, BOOL key_down, BOOL key_up, BOOL key_level)
{
	LLViewerJoystick::getInstance()->setCameraNeedsUpdate(true);
	gViewerInput.scanKey(key, key_down, key_up, key_level);
	return; // Be clear this function returns nothing
}




BOOL LLViewerWindow::handleActivate(LLWindow *window, BOOL activated)
{
	if (activated)
	{
		mActive = true;
		send_agent_resume();
		gAgent.clearAFK();
		
		// Unmute audio
		audio_update_volume();
	}
	else
	{
		mActive = false;
				
		// if the user has chosen to go Away automatically after some time, then go Away when minimizing
		if (gSavedSettings.getS32("AFKTimeout"))
		{
			gAgent.setAFK();
		}
		
		// SL-53351: Make sure we're not in mouselook when minimised, to prevent control issues
		if (gAgentCamera.getCameraMode() == CAMERA_MODE_MOUSELOOK)
		{
			gAgentCamera.changeCameraToDefault();
		}
		
		send_agent_pause();
	
		// Mute audio
		audio_update_volume();
	}
	return TRUE;
}

BOOL LLViewerWindow::handleActivateApp(LLWindow *window, BOOL activating)
{
	//if (!activating) gAgentCamera.changeCameraToDefault();

	LLViewerJoystick::getInstance()->setNeedsReset(true);
	return FALSE;
}


void LLViewerWindow::handleMenuSelect(LLWindow *window,  S32 menu_item)
{
}


BOOL LLViewerWindow::handlePaint(LLWindow *window,  S32 x,  S32 y, S32 width,  S32 height)
{
	// *TODO: Enable similar information output for other platforms?  DK 2011-02-18
#if LL_WINDOWS
	if (gHeadlessClient)
	{
		HWND window_handle = (HWND)window->getPlatformWindow();
		PAINTSTRUCT ps; 
		HDC hdc; 
 
		RECT wnd_rect;
		wnd_rect.left = 0;
		wnd_rect.top = 0;
		wnd_rect.bottom = 200;
		wnd_rect.right = 500;

		hdc = BeginPaint(window_handle, &ps); 
		//SetBKColor(hdc, RGB(255, 255, 255));
		FillRect(hdc, &wnd_rect, CreateSolidBrush(RGB(255, 255, 255)));

		std::string temp_str;
		LLTrace::Recording& recording = LLViewerStats::instance().getRecording();
		temp_str = llformat( "FPS %3.1f Phy FPS %2.1f Time Dil %1.3f",		/* Flawfinder: ignore */
				recording.getPerSec(LLStatViewer::FPS), //mFPSStat.getMeanPerSec(),
				recording.getLastValue(LLStatViewer::SIM_PHYSICS_FPS), 
				recording.getLastValue(LLStatViewer::SIM_TIME_DILATION));
		S32 len = temp_str.length();
		TextOutA(hdc, 0, 0, temp_str.c_str(), len); 


		LLVector3d pos_global = gAgent.getPositionGlobal();
		temp_str = llformat( "Avatar pos %6.1lf %6.1lf %6.1lf", pos_global.mdV[0], pos_global.mdV[1], pos_global.mdV[2]);
		len = temp_str.length();
		TextOutA(hdc, 0, 25, temp_str.c_str(), len); 

		TextOutA(hdc, 0, 50, "Set \"HeadlessClient FALSE\" in settings.ini file to reenable", 61);
		EndPaint(window_handle, &ps); 
		return TRUE;
	}
#endif
	return FALSE;
}


void LLViewerWindow::handleScrollWheel(LLWindow *window,  S32 clicks)
{
	handleScrollWheel( clicks );
}

void LLViewerWindow::handleScrollHWheel(LLWindow *window,  S32 clicks)
{
	handleScrollHWheel(clicks);
}

void LLViewerWindow::handleWindowBlock(LLWindow *window)
{
	send_agent_pause();
}

void LLViewerWindow::handleWindowUnblock(LLWindow *window)
{
	send_agent_resume();
}

void LLViewerWindow::handleDataCopy(LLWindow *window, S32 data_type, void *data)
{
	const S32 SLURL_MESSAGE_TYPE = 0;
	switch (data_type)
	{
	case SLURL_MESSAGE_TYPE:
		// received URL
		std::string url = (const char*)data;
		LLMediaCtrl* web = NULL;
		const bool trusted_browser = false;
		// don't treat slapps coming from external browsers as "clicks" as this would bypass throttling
		if (LLURLDispatcher::dispatch(url, "", web, trusted_browser))
		{
			// bring window to foreground, as it has just been "launched" from a URL
			mWindow->bringToFront();
		}
		break;
	}
}

BOOL LLViewerWindow::handleTimerEvent(LLWindow *window)
{
    //TODO: just call this every frame from gatherInput instead of using a convoluted 30fps timer callback
	if (LLViewerJoystick::getInstance()->getOverrideCamera())
	{
		LLViewerJoystick::getInstance()->updateStatus();
		return TRUE;
	}
	return FALSE;
}

BOOL LLViewerWindow::handleDeviceChange(LLWindow *window)
{
	// give a chance to use a joystick after startup (hot-plugging)
	if (!LLViewerJoystick::getInstance()->isJoystickInitialized() )
	{
		LLViewerJoystick::getInstance()->init(true);
		return TRUE;
	}
	return FALSE;
}

BOOL LLViewerWindow::handleDPIChanged(LLWindow *window, F32 ui_scale_factor, S32 window_width, S32 window_height)
{
    if (ui_scale_factor >= MIN_UI_SCALE && ui_scale_factor <= MAX_UI_SCALE)
    {
        LLViewerWindow::reshape(window_width, window_height);
        mResDirty = true;
        return TRUE;
    }
    else
    {
        LL_WARNS() << "DPI change caused UI scale to go out of bounds: " << ui_scale_factor << LL_ENDL;
        return FALSE;
    }
}

BOOL LLViewerWindow::handleWindowDidChangeScreen(LLWindow *window)
{
	LLCoordScreen window_rect;
	mWindow->getSize(&window_rect);
	reshape(window_rect.mX, window_rect.mY);
	return TRUE;
}

void LLViewerWindow::handlePingWatchdog(LLWindow *window, const char * msg)
{
	LLAppViewer::instance()->pingMainloopTimeout(msg);
}


void LLViewerWindow::handleResumeWatchdog(LLWindow *window)
{
	LLAppViewer::instance()->resumeMainloopTimeout();
}

void LLViewerWindow::handlePauseWatchdog(LLWindow *window)
{
	LLAppViewer::instance()->pauseMainloopTimeout();
}

//virtual
std::string LLViewerWindow::translateString(const char* tag)
{
	return LLTrans::getString( std::string(tag) );
}

//virtual
std::string LLViewerWindow::translateString(const char* tag,
		const std::map<std::string, std::string>& args)
{
	// LLTrans uses a special subclass of std::string for format maps,
	// but we must use std::map<> in these callbacks, otherwise we create
	// a dependency between LLWindow and LLFormatMapString.  So copy the data.
	LLStringUtil::format_map_t args_copy;
	std::map<std::string,std::string>::const_iterator it = args.begin();
	for ( ; it != args.end(); ++it)
	{
		args_copy[it->first] = it->second;
	}
	return LLTrans::getString( std::string(tag), args_copy);
}

//
// Classes
//
LLViewerWindow::LLViewerWindow(const Params& p)
:	mWindow(NULL),
	mActive(true),
	mUIVisible(true),
	mWindowRectRaw(0, p.height, p.width, 0),
	mWindowRectScaled(0, p.height, p.width, 0),
	mWorldViewRectRaw(0, p.height, p.width, 0),
	mLeftMouseDown(FALSE),
	mMiddleMouseDown(FALSE),
	mRightMouseDown(FALSE),
	mMouseInWindow( FALSE ),
    mAllowMouseDragging(TRUE),
    mMouseDownTimer(),
	mLastMask( MASK_NONE ),
	mToolStored( NULL ),
	mHideCursorPermanent( FALSE ),
	mCursorHidden(FALSE),
	mIgnoreActivate( FALSE ),
	mResDirty(false),
	mStatesDirty(false),
	mCurrResolutionIndex(0),
	mProgressView(NULL),
	mProgressViewMini(NULL)
{
	// gKeyboard is still NULL, so it doesn't do LLWindowListener any good to
	// pass its value right now. Instead, pass it a nullary function that
	// will, when we later need it, return the value of gKeyboard.
	// boost::lambda::var() constructs such a functor on the fly.
	mWindowListener.reset(new LLWindowListener(this, boost::lambda::var(gKeyboard)));
	mViewerWindowListener.reset(new LLViewerWindowListener(this));

	mSystemChannel.reset(new LLNotificationChannel("System", "Visible", LLNotificationFilters::includeEverything));
	mCommunicationChannel.reset(new LLCommunicationChannel("Communication", "Visible"));
	mAlertsChannel.reset(new LLNotificationsUI::LLViewerAlertHandler("VW_alerts", "alert"));
	mModalAlertsChannel.reset(new LLNotificationsUI::LLViewerAlertHandler("VW_alertmodal", "alertmodal"));

	bool ignore = gSavedSettings.getBOOL("IgnoreAllNotifications");
	LLNotifications::instance().setIgnoreAllNotifications(ignore);
	if (ignore)
	{
	LL_INFOS() << "NOTE: ALL NOTIFICATIONS THAT OCCUR WILL GET ADDED TO IGNORE LIST FOR LATER RUNS." << LL_ENDL;
	}


	BOOL useLegacyCursors = gSavedSettings.getBOOL("FSUseLegacyCursors");//<FS:LO> Legacy cursor setting from main program

	/*
	LLWindowCallbacks* callbacks,
	const std::string& title, const std::string& name, S32 x, S32 y, S32 width, S32 height, U32 flags,
	BOOL fullscreen, 
	BOOL clearBg,
	BOOL disable_vsync,
	BOOL ignore_pixel_depth,
	U32 fsaa_samples)
	*/
	// create window

    U32 max_core_count = gSavedSettings.getU32("EmulateCoreCount");
    U32 max_vram = gSavedSettings.getU32("RenderMaxVRAMBudget");
    F32 max_gl_version = gSavedSettings.getF32("RenderMaxOpenGLVersion");
    
	mWindow = LLWindowManager::createWindow(this,
		p.title, p.name, p.x, p.y, p.width, p.height, 0,
		p.fullscreen, 
		gHeadlessClient,
		gSavedSettings.getBOOL("RenderVSyncEnable"),
		!gHeadlessClient,
		p.ignore_pixel_depth,
		0,
        max_core_count,
        max_vram,
        max_gl_version, //don't use window level anti-aliasing
		useLegacyCursors); // <FS:LO> Legacy cursor setting from main program

	if (NULL == mWindow)
	{
		LLSplashScreen::update(LLTrans::getString("StartupRequireDriverUpdate"));
	
		LL_WARNS("Window") << "Failed to create window, to be shutting Down, be sure your graphics driver is updated." << LL_ENDL ;

		ms_sleep(5000) ; //wait for 5 seconds.

		LLSplashScreen::update(LLTrans::getString("ShuttingDown"));
#if LL_LINUX
		LL_WARNS() << "Unable to create window, be sure screen is set at 32-bit color and your graphics driver is configured correctly.  See README-linux.txt for further information."
				<< LL_ENDL;
#else
		LL_WARNS("Window") << "Unable to create window, be sure screen is set at 32-bit color in Control Panels->Display->Settings"
				<< LL_ENDL;
#endif
        LLAppViewer::instance()->fastQuit(1);
	}
    else if (!LLViewerShaderMgr::sInitialized)
    {
        //immediately initialize shaders
        LLViewerShaderMgr::sInitialized = TRUE;
        LLViewerShaderMgr::instance()->setShaders();
    }
	
	if (!LLAppViewer::instance()->restoreErrorTrap())
	{
        // this always happens, so downgrading it to INFO
		LL_INFOS("Window") << " Someone took over my signal/exception handler (post createWindow; normal)" << LL_ENDL;
	}

	const bool do_not_enforce = false;
	mWindow->setMinSize(p.min_width, p.min_height, do_not_enforce);  // root view not set 
	LLCoordScreen scr;
    mWindow->getSize(&scr);

    // Reset UI scale factor on first run if OS's display scaling is not 100%
    if (gSavedSettings.getBOOL("ResetUIScaleOnFirstRun"))
    {
        if (mWindow->getSystemUISize() != 1.f)
        {
            gSavedSettings.setF32("UIScaleFactor", 1.f);
        }
        gSavedSettings.setBOOL("ResetUIScaleOnFirstRun", FALSE);
    }

	// Get the real window rect the window was created with (since there are various OS-dependent reasons why
	// the size of a window or fullscreen context may have been adjusted slightly...)
	F32 ui_scale_factor = llclamp(gSavedSettings.getF32("UIScaleFactor") * mWindow->getSystemUISize(), MIN_UI_SCALE, MAX_UI_SCALE);
	
	mDisplayScale.setVec(llmax(1.f / mWindow->getPixelAspectRatio(), 1.f), llmax(mWindow->getPixelAspectRatio(), 1.f));
	mDisplayScale *= ui_scale_factor;
	LLUI::setScaleFactor(mDisplayScale);

	{
		LLCoordWindow size;
		mWindow->getSize(&size);
		mWindowRectRaw.set(0, size.mY, size.mX, 0);
		mWindowRectScaled.set(0, ll_round((F32)size.mY / mDisplayScale.mV[VY]), ll_round((F32)size.mX / mDisplayScale.mV[VX]), 0);
	}
	
	LLFontManager::initClass();
	// Init font system, load default fonts and generate basic glyphs
	// currently it takes aprox. 0.5 sec and we would load these fonts anyway
	// before login screen.
	LLFontGL::initClass( gSavedSettings.getF32("FontScreenDPI"),
		mDisplayScale.mV[VX],
		mDisplayScale.mV[VY],
		gDirUtilp->getAppRODataDir(),
		gSavedSettings.getString("FSFontSettingsFile"),
		gSavedSettings.getF32("FSFontSizeAdjustment"));


	//
	// We want to set this stuff up BEFORE we initialize the pipeline, so we can turn off
	// stuff like AGP if we think that it'll crash the viewer.
	//
	LL_DEBUGS("Window") << "Loading feature tables." << LL_ENDL;

	// Initialize OpenGL Renderer
	LLVertexBuffer::initClass(mWindow);
	LL_INFOS("RenderInit") << "LLVertexBuffer initialization done." << LL_ENDL ;
	gGL.init(true);
	// <FS:Ansariel> Exodus vignette
	exoPostProcess::getInstance(); // Make sure we've created one of these

	if (LLFeatureManager::getInstance()->isSafe()
		|| (gSavedSettings.getS32("LastFeatureVersion") != LLFeatureManager::getInstance()->getVersion())
		|| (gSavedSettings.getString("LastGPUString") != LLFeatureManager::getInstance()->getGPUString())
		|| (gSavedSettings.getBOOL("ProbeHardwareOnStartup")))
	{
		LLFeatureManager::getInstance()->applyRecommendedSettings();
		gSavedSettings.setBOOL("ProbeHardwareOnStartup", FALSE);
	}

	// If we crashed while initializng GL stuff last time, disable certain features
	if (gSavedSettings.getBOOL("RenderInitError"))
	{
		mInitAlert = "DisplaySettingsNoShaders";
		LLFeatureManager::getInstance()->setGraphicsLevel(0, false);
		gSavedSettings.setU32("RenderQualityPerformance", 0);		
	}

	// <FS:Ansariel> Texture memory management
	// On 64bit builds, allow up to 1GB texture memory on cards with 2GB video
	// memory and up to 2GB texture memory on cards with 4GB video memory. Check
	// is performed against a lower limit as not exactly 2 or 4GB might not be
	// returned.
#if ADDRESS_SIZE == 64
	LL_INFOS() << "GLManager detected " << gGLManager.mVRAM << " MB VRAM" << LL_ENDL;

	if (gGLManager.mVRAM > 3584)
	{
		gMaxVideoRam = S32Megabytes(2048);
		LL_INFOS() << "At least 4 GB video memory detected - increasing max video ram for textures to 2048 MB" << LL_ENDL;
	}
	else if (gGLManager.mVRAM > 1536)
	{
		gMaxVideoRam = S32Megabytes(1024);
		LL_INFOS() << "At least 2 GB video memory detected - increasing max video ram for textures to 1024 MB" << LL_ENDL;
	}
	else if (gGLManager.mVRAM > 768)
	{
		gMaxVideoRam = S32Megabytes(768);
		LL_INFOS() << "At least 1 GB video memory detected - increasing max video ram for textures to 768 MB" << LL_ENDL;
	}
#endif
	// </FS:Ansariel>

	// <FS:Ansariel> Max texture resolution
#if ADDRESS_SIZE == 64
	if (gSavedSettings.getBOOL("FSRestrictMaxTextureSize"))
	{
		DESIRED_NORMAL_TEXTURE_SIZE = (U32)LLViewerFetchedTexture::MAX_IMAGE_SIZE_DEFAULT / 2;
	}
#else
	gSavedSettings.setBOOL("FSRestrictMaxTextureSize", TRUE);
#endif
	LL_INFOS() << "Maximum fetched texture size: " << DESIRED_NORMAL_TEXTURE_SIZE << "px" << LL_ENDL;
	// </FS:Ansariel>
		
	// Init the image list.  Must happen after GL is initialized and before the images that
	// LLViewerWindow needs are requested.
    LLImageGL::initClass(mWindow, LLViewerTexture::MAX_GL_IMAGE_CATEGORY, false, gSavedSettings.getBOOL("RenderGLMultiThreaded"));
	gTextureList.init();
	LLViewerTextureManager::init() ;
	gBumpImageList.init();
	
    // Create container for all sub-views
	LLView::Params rvp;
	rvp.name("root");
	rvp.rect(mWindowRectScaled);
	rvp.mouse_opaque(false);
	rvp.follows.flags(FOLLOWS_NONE);
	mRootView = LLUICtrlFactory::create<LLRootView>(rvp);
	LLUI::getInstance()->setRootView(mRootView);

	// Make avatar head look forward at start
	mCurrentMousePoint.mX = getWindowWidthScaled() / 2;
	mCurrentMousePoint.mY = getWindowHeightScaled() / 2;

	gShowOverlayTitle = gSavedSettings.getBOOL("ShowOverlayTitle");
	mOverlayTitle = gSavedSettings.getString("OverlayTitle");
	// Can't have spaces in settings.ini strings, so use underscores instead and convert them.
	LLStringUtil::replaceChar(mOverlayTitle, '_', ' ');

	mDebugText = new LLDebugText(this);

	mWorldViewRectScaled = calcScaledRect(mWorldViewRectRaw, mDisplayScale);
}

std::string LLViewerWindow::getLastSnapshotDir()
{
    return sSnapshotDir;
}

void LLViewerWindow::initGLDefaults()
{
	// RN: Need this for translation and stretch manip.
	gBox.prerender();
}

struct MainPanel : public LLPanel
{
};

void LLViewerWindow::initBase()
{
	S32 height = getWindowHeightScaled();
	S32 width = getWindowWidthScaled();

	LLRect full_window(0, height, width, 0);

	////////////////////
	//
	// Set the gamma
	//

	F32 gamma = gSavedSettings.getF32("RenderGamma");
	if (gamma != 0.0f)
	{
		getWindow()->setGamma(gamma);
	}

	// Create global views

	// Login screen and main_view.xml need edit menus for preferences and browser
	LL_DEBUGS("AppInit") << "initializing edit menu" << LL_ENDL;
	initialize_edit_menu();
	initialize_spellcheck_menu(); // <FS:Zi> Set up edit menu here to get the spellcheck callbacks assigned before anyone uses them

    LLFontGL::loadCommonFonts();

	// <FS:Ansariel> Move console further down in the view hierarchy to not float in front of floaters!
	// Console
	llassert( !gConsole );
	LLConsole::Params cp;
	cp.name("console");
	cp.max_lines(gSavedSettings.getS32("ConsoleBufferSize"));
	cp.rect(getChatConsoleRect());
	cp.parse_urls(true); // <FS:Ansariel> Enable URL parsing for the chat console
	cp.background_image("Rounded_Square"); // <FS:Ansariel> Configurable background for different console types
	cp.session_support(true); // <FS:Ansariel> Session support
	cp.persist_time(gSavedSettings.getF32("ChatPersistTime"));
	cp.font_size_index(gSavedSettings.getS32("ChatConsoleFontSize"));
	cp.follows.flags(FOLLOWS_LEFT | FOLLOWS_RIGHT | FOLLOWS_BOTTOM);
	gConsole = LLUICtrlFactory::create<LLConsole>(cp);
	getRootView()->addChild(gConsole);
	// </FS:Ansariel>

	//<FS:KC> Centralize a some of these volume panel callbacks
	initialize_volume_controls_callbacks();
	//</FS:KC>

	// Create the floater view at the start so that other views can add children to it. 
	// (But wait to add it as a child of the root view so that it will be in front of the 
	// other views.)
	MainPanel* main_view = new MainPanel();
	if (!main_view->buildFromFile("main_view.xml"))
	{
		LL_ERRS() << "Failed to initialize viewer: Viewer couldn't process file main_view.xml, "
				<< "if this problem happens again, please validate your installation." << LL_ENDL;
	}
	main_view->setShape(full_window);
	getRootView()->addChild(main_view);

	// <FS:Zi> Moved this from the end of this function up here, so all context menus
	//         created right after this get the correct parent assigned.
	gMenuHolder = getRootView()->getChild<LLViewerMenuHolderGL>("Menu Holder");
	LLMenuGL::sMenuContainer = gMenuHolder;
	// </FS:Zi>

	// placeholder widget that controls where "world" is rendered
	mWorldViewPlaceholder = main_view->getChildView("world_view_rect")->getHandle();
	mPopupView = main_view->getChild<LLPopupView>("popup_holder");
	mHintHolder = main_view->getChild<LLView>("hint_holder")->getHandle();
	mLoginPanelHolder = main_view->getChild<LLView>("login_panel_holder")->getHandle();

	// Create the toolbar view
	// Get a pointer to the toolbar view holder
	LLPanel* panel_holder = main_view->getChild<LLPanel>("toolbar_view_holder");
	// Load the toolbar view from file 
	gToolBarView = LLUICtrlFactory::getInstance()->createFromFile<LLToolBarView>("panel_toolbar_view.xml", panel_holder, LLDefaultChildRegistry::instance());
	if (!gToolBarView)
	{
		LL_ERRS() << "Failed to initialize viewer: Viewer couldn't process file panel_toolbar_view.xml, "
				<< "if this problem happens again, please validate your installation." << LL_ENDL;
	}
	gToolBarView->setShape(panel_holder->getLocalRect());
	// Hide the toolbars for the moment: we'll make them visible after logging in world (see LLViewerWindow::initWorldUI())
	gToolBarView->setVisible(FALSE);

	// <FS:Zi> initialize the utility bar (classic V1 style buttons next to the chat bar)
	UtilityBar::instance().init();

	// Constrain floaters to inside the menu and status bar regions.
	gFloaterView = main_view->getChild<LLFloaterView>("Floater View");
	for (S32 i = 0; i < LLToolBarEnums::TOOLBAR_COUNT; ++i)
	{
		LLToolBar * toolbarp = gToolBarView->getToolbar((LLToolBarEnums::EToolBarLocation)i);
		if (toolbarp)
		{
			toolbarp->getCenterLayoutPanel()->setReshapeCallback(boost::bind(&LLFloaterView::setToolbarRect, gFloaterView, _1, _2));
		}
	}
	gFloaterView->setFloaterSnapView(main_view->getChild<LLView>("floater_snap_region")->getHandle());
	gSnapshotFloaterView = main_view->getChild<LLSnapshotFloaterView>("Snapshot Floater View");

	// <FS:Ansariel> Prevent floaters being dragged under main chat bar
	LLLayoutPanel* chatbar_panel = dynamic_cast<LLLayoutPanel*>(gToolBarView->getChildView("default_chat_bar")->getParent());
	if (chatbar_panel)
	{
		chatbar_panel->setReshapePanelCallback(boost::bind(&LLFloaterView::setMainChatbarRect, gFloaterView, _1, _2));
		gFloaterView->setMainChatbarRect(chatbar_panel, chatbar_panel->getRect());
	}

	// Utility bar on legacy skins
	LLLayoutPanel* legacy_chat_panel = LLUI::getInstance()->getRootView()->findChild<LLLayoutPanel>("chat_panel");
	if (legacy_chat_panel)
	{
		legacy_chat_panel->setReshapePanelCallback(boost::bind(&LLFloaterView::setUtilityBarRect, gFloaterView, _1, _2));
		gFloaterView->setUtilityBarRect(legacy_chat_panel, legacy_chat_panel->getRect());
	}
	// </FS:Ansariel>

	// optionally forward warnings to chat console/chat floater
	// for qa runs and dev builds
#if  !LL_RELEASE_FOR_DOWNLOAD
	RecordToChatConsole::getInstance()->startRecorder();
#else
	if(gSavedSettings.getBOOL("QAMode"))
	{
		RecordToChatConsole::getInstance()->startRecorder();
	}
#endif

	gDebugView = getRootView()->getChild<LLDebugView>("DebugView");
	gDebugView->init();
	gToolTipView = getRootView()->getChild<LLToolTipView>("tooltip view");

	// Initialize do not disturb response message when logged in
	LLAppViewer::instance()->setOnLoginCompletedCallback(boost::bind(&LLFloaterPreference::initDoNotDisturbResponse));

	// Add the progress bar view (startup view), which overrides everything
	mProgressView = getRootView()->findChild<LLProgressView>("progress_view");
	mProgressViewMini = getRootView()->findChild<LLProgressViewMini>("progress_view_mini");

	setShowProgress(FALSE,FALSE);
	setProgressCancelButtonVisible(FALSE);

	if(mProgressViewMini)
		mProgressViewMini->setVisible(FALSE);
	// <FS:Zi> Moved this to the top right after creation of main_view.xml, so all context menus
	//         created right after that get the correct parent assigned.
	// gMenuHolder = getRootView()->getChild<LLViewerMenuHolderGL>("Menu Holder");
	// LLMenuGL::sMenuContainer = gMenuHolder;
	// </FS:Zi>
}

void LLViewerWindow::initWorldUI()
{
	if (gNonInteractive)
	{
		gIMMgr = LLIMMgr::getInstance();
		LLNavigationBar::getInstance();
		gFloaterView->pushVisibleAll(FALSE);
		return;
	}
	
	S32 height = mRootView->getRect().getHeight();
	S32 width = mRootView->getRect().getWidth();
	LLRect full_window(0, height, width, 0);


	gIMMgr = LLIMMgr::getInstance();

	//getRootView()->sendChildToFront(gFloaterView);
	//getRootView()->sendChildToFront(gSnapshotFloaterView);

	if (!gNonInteractive)
	{
		// <FS:Ansariel> Group notices, IMs and chiclets position
		//LLPanel* chiclet_container = getRootView()->getChild<LLPanel>("chiclet_container");
		LLPanel* chiclet_container;
		if (gSavedSettings.getBOOL("InternalShowGroupNoticesTopRight"))
		{
			chiclet_container = getRootView()->getChild<LLPanel>("chiclet_container");
			getRootView()->getChildView("chiclet_container_bottom")->setVisible(FALSE);
		}
		else
		{
			getRootView()->getChildView("chiclet_container")->setVisible(FALSE);
			chiclet_container = getRootView()->getChild<LLPanel>("chiclet_container_bottom");
		}
		// </FS:Ansariel> Group notices, IMs and chiclets position
		LLChicletBar* chiclet_bar = LLChicletBar::getInstance();
		chiclet_bar->setShape(chiclet_container->getLocalRect());
		chiclet_bar->setFollowsAll();
		chiclet_container->addChild(chiclet_bar);
		chiclet_container->setVisible(TRUE);
	}

	LLRect morph_view_rect = full_window;
	morph_view_rect.stretch( -STATUS_BAR_HEIGHT );
	morph_view_rect.mTop = full_window.mTop - 32;
	LLMorphView::Params mvp;
	mvp.name("MorphView");
	mvp.rect(morph_view_rect);
	mvp.visible(false);
	gMorphView = LLUICtrlFactory::create<LLMorphView>(mvp);
	getRootView()->addChild(gMorphView);

	LLWorldMapView::initClass();
	
	// Force gFloaterWorldMap to initialize
	LLFloaterReg::getInstance("world_map");

	// Force gFloaterTools to initialize
	LLFloaterReg::getInstance("build");

	// Status bar
	LLPanel* status_bar_container = getRootView()->getChild<LLPanel>("status_bar_container");
	gStatusBar = new LLStatusBar(status_bar_container->getLocalRect());
	// <FS:Ansariel> Undo weird LL messing around with main view
	//gStatusBar->setFollows(FOLLOWS_LEFT | FOLLOWS_TOP | FOLLOWS_RIGHT);
	gStatusBar->setFollowsAll();
	gStatusBar->setShape(status_bar_container->getLocalRect());
	// sync bg color with menu bar
	gStatusBar->setBackgroundColor( gMenuBarView->getBackgroundColor().get() );
    // add InBack so that gStatusBar won't be drawn over menu
	// <FS:Ansariel> Undo weird LL messing around with main view
    //status_bar_container->addChildInBack(gStatusBar, 2/*tab order, after menu*/);
    status_bar_container->addChildInBack(gStatusBar);
    status_bar_container->setVisible(TRUE);

	// <FS:Zi> Make navigation bar part of the UI
	// // Navigation bar
	// LLView* nav_bar_container = getRootView()->getChild<LLView>("nav_bar_container");

	// LLNavigationBar* navbar = LLNavigationBar::getInstance();
	// navbar->setShape(nav_bar_container->getLocalRect());
	// navbar->setBackgroundColor(gMenuBarView->getBackgroundColor().get());
	// nav_bar_container->addChild(navbar);
	// nav_bar_container->setVisible(TRUE);

	// if (!gSavedSettings.getBOOL("ShowNavbarNavigationPanel"))
	// {
	//		navbar->setVisible(FALSE);
	// 	}
    // else
    // {
    //    reshapeStatusBarContainer();
    //}

	// Force navigation bar to initialize
	LLNavigationBar::getInstance();
	// set navbar container visible which is initially hidden on the login screen,
	// the real visibility of navbar and favorites bar is done via visibility control -Zi
	LLNavigationBar::instance().getView()->setVisible(TRUE);
	// </FS:Zi>

	if (!gSavedSettings.getBOOL("ShowMenuBarLocation"))
	{
		gStatusBar->childSetVisible("parcel_info_panel",FALSE);
	}
	

	// <FS:Zi> We don't have the mini location bar, so no topinfo_bar required
	// // Top Info bar
	// LLPanel* topinfo_bar_container = getRootView()->getChild<LLPanel>("topinfo_bar_container");
	// LLPanelTopInfoBar* topinfo_bar = LLPanelTopInfoBar::getInstance();

	// topinfo_bar->setShape(topinfo_bar_container->getLocalRect());

	// topinfo_bar_container->addChild(topinfo_bar);
	// topinfo_bar_container->setVisible(TRUE);

	// if (!gSavedSettings.getBOOL("ShowMiniLocationPanel"))
	// {
	// 	topinfo_bar->setVisible(FALSE);
	// }
	// </FS:Zi>

	if ( gHUDView == NULL )
	{
		LLRect hud_rect = full_window;
		hud_rect.mBottom += 50;
		if (gMenuBarView && gMenuBarView->isInVisibleChain())
		{
			hud_rect.mTop -= gMenuBarView->getRect().getHeight();
		}
		gHUDView = new LLHUDView(hud_rect);
		getRootView()->addChild(gHUDView);
		getRootView()->sendChildToBack(gHUDView);
	}

	LLPanel* panel_ssf_container = getRootView()->getChild<LLPanel>("state_management_buttons_container");

	LLPanelStandStopFlying* panel_stand_stop_flying	= LLPanelStandStopFlying::getInstance();
	panel_ssf_container->addChild(panel_stand_stop_flying);

	// <FS:Ansariel> Leave this out for now until somebody wants to adjust the panel_toolbar_view.xml files...
	//LLPanelHideBeacon* panel_hide_beacon = LLPanelHideBeacon::getInstance();
	//panel_ssf_container->addChild(panel_hide_beacon);

	panel_ssf_container->setVisible(TRUE);

	LLMenuOptionPathfindingRebakeNavmesh::getInstance()->initialize();

	// Load and make the toolbars visible
	// Note: we need to load the toolbars only *after* the user is logged in and IW
	if (gToolBarView)
	{
		if (gSavedSettings.getBOOL("ResetToolbarSettings"))
		{
			gToolBarView->loadDefaultToolbars();
			gSavedSettings.setBOOL("ResetToolbarSettings",FALSE);
		}
		else
		{
			gToolBarView->loadToolbars();
		}
		gToolBarView->setVisible(TRUE);
	}

	if (!gNonInteractive)
	{
		// <FS:AW  opensim destinations and avatar picker>
		// LLMediaCtrl* destinations = LLFloaterReg::getInstance("destinations")->getChild<LLMediaCtrl>("destination_guide_contents");
		// if (destinations)
		// {
		// 	destinations->setErrorPageURL(gSavedSettings.getString("GenericErrorPageURL"));
		// 	std::string url = gSavedSettings.getString("DestinationGuideURL");
		// 	url = LLWeb::expandURLSubstitutions(url, LLSD());
		// 	destinations->navigateTo(url, "text/html");
		// }
		// LLMediaCtrl* avatar_picker = LLFloaterReg::getInstance("avatar")->findChild<LLMediaCtrl>("avatar_picker_contents");
		// if (avatar_picker)
		// {
		// 	avatar_picker->setErrorPageURL(gSavedSettings.getString("GenericErrorPageURL"));
		// 	std::string url = gSavedSettings.getString("AvatarPickerURL");
		// 	url = LLWeb::expandURLSubstitutions(url, LLSD());
		// 	avatar_picker->navigateTo(url, "text/html");
		// }
		std::string destination_guide_url;
#ifdef OPENSIM // <FS:AW optional opensim support>
		if (LLGridManager::getInstance()->isInOpenSim())
		{
			if (LLLoginInstance::getInstance()->hasResponse("destination_guide_url"))
			{
				destination_guide_url = LLLoginInstance::getInstance()->getResponse("destination_guide_url").asString();
			}
		}
		else
#endif // OPENSIM  // <FS:AW optional opensim support>
		{
			destination_guide_url = gSavedSettings.getString("DestinationGuideURL");
		}

		if(!destination_guide_url.empty())
		{	
			LLMediaCtrl* destinations = LLFloaterReg::getInstance("destinations")->getChild<LLMediaCtrl>("destination_guide_contents");
			if (destinations)
			{
				destinations->setErrorPageURL(gSavedSettings.getString("GenericErrorPageURL"));
				destination_guide_url = LLWeb::expandURLSubstitutions(destination_guide_url, LLSD());
				LL_DEBUGS("WebApi") << "3 DestinationGuideURL \"" << destination_guide_url << "\"" << LL_ENDL;
				destinations->navigateTo(destination_guide_url, HTTP_CONTENT_TEXT_HTML);
			}
		}

		std::string avatar_picker_url;
#ifdef OPENSIM // <FS:AW optional opensim support>
		if (LLGridManager::getInstance()->isInOpenSim())
		{
			if (LLLoginInstance::getInstance()->hasResponse("avatar_picker_url"))
			{
				avatar_picker_url = LLLoginInstance::getInstance()->getResponse("avatar_picker_url").asString();
			}
		}
		else
#endif // OPENSIM  // <FS:AW optional opensim support>
		{
			avatar_picker_url = gSavedSettings.getString("AvatarPickerURL");
		}

		if(!avatar_picker_url.empty())
		{	
			LLMediaCtrl* avatar_picker = LLFloaterReg::getInstance("avatar")->findChild<LLMediaCtrl>("avatar_picker_contents");
			if (avatar_picker)
			{
				avatar_picker->setErrorPageURL(gSavedSettings.getString("GenericErrorPageURL"));
				avatar_picker_url = LLWeb::expandURLSubstitutions(avatar_picker_url, LLSD());
				LL_DEBUGS("WebApi") << "AvatarPickerURL \"" << avatar_picker_url << "\"" << LL_ENDL;
				avatar_picker->navigateTo(avatar_picker_url, HTTP_CONTENT_TEXT_HTML);
			}
		}
		// </FS:AW  opensim destinations and avatar picker>
	}

	// <FS:Zi> Autohide main chat bar if applicable
	BOOL visible=!gSavedSettings.getBOOL("AutohideChatBar");

	FSNearbyChat::instance().showDefaultChatBar(visible);
	gSavedSettings.setBOOL("MainChatbarVisible",visible);
	// </FS:Zi>
}

// Destroy the UI
void LLViewerWindow::shutdownViews()
{
	// clean up warning logger
	RecordToChatConsole::getInstance()->stopRecorder();
	LL_INFOS() << "Warning logger is cleaned." << LL_ENDL ;

	gFocusMgr.unlockFocus();
	gFocusMgr.setMouseCapture(NULL);
	gFocusMgr.setKeyboardFocus(NULL);
	gFocusMgr.setTopCtrl(NULL);
	if (mWindow)
	{
		mWindow->allowLanguageTextInput(NULL, FALSE);
	}

	delete mDebugText;
	mDebugText = NULL;
	
	LL_INFOS() << "DebugText deleted." << LL_ENDL ;

	// Cleanup global views
	if (gMorphView)
	{
		gMorphView->setVisible(FALSE);
	}
	LL_INFOS() << "Global views cleaned." << LL_ENDL ;

	LLNotificationsUI::LLToast::cleanupToasts();
	LL_INFOS() << "Leftover toast cleaned up." << LL_ENDL;

	// DEV-40930: Clear sModalStack. Otherwise, any LLModalDialog left open
	// will crump with LL_ERRS.
	LLModalDialog::shutdownModals();
	LL_INFOS() << "LLModalDialog shut down." << LL_ENDL; 

	// destroy the nav bar, not currently part of gViewerWindow
	// *TODO: Make LLNavigationBar part of gViewerWindow
	LLNavigationBar::deleteSingleton();
	LL_INFOS() << "LLNavigationBar destroyed." << LL_ENDL ;
	
	// destroy menus after instantiating navbar above, as it needs
	// access to gMenuHolder
	cleanup_menus();
	LL_INFOS() << "menus destroyed." << LL_ENDL ;

	view_listener_t::cleanup();
	LL_INFOS() << "view listeners destroyed." << LL_ENDL ;

	// Clean up pointers that are going to be invalid. (todo: check sMenuContainer)
	mProgressView = NULL;
	mPopupView = NULL;

	// Delete all child views.
	delete mRootView;
	mRootView = NULL;
	LL_INFOS() << "RootView deleted." << LL_ENDL ;
	
	LLMenuOptionPathfindingRebakeNavmesh::getInstance()->quit();

	// Automatically deleted as children of mRootView.  Fix the globals.
	gStatusBar = NULL;
	gIMMgr = NULL;
	gToolTipView = NULL;

	gToolBarView = NULL;
	gFloaterView = NULL;
	gMorphView = NULL;

	gHUDView = NULL;
}

void LLViewerWindow::shutdownGL()
{
	//--------------------------------------------------------
	// Shutdown GL cleanly.  Order is very important here.
	//--------------------------------------------------------
	LLFontGL::destroyDefaultFonts();
	SUBSYSTEM_CLEANUP(LLFontManager);
	stop_glerror();

	gSky.cleanup();
	stop_glerror();

	LL_INFOS() << "Cleaning up pipeline" << LL_ENDL;
	gPipeline.cleanup();
	stop_glerror();

	//MUST clean up pipeline before cleaning up wearables
	LL_INFOS() << "Cleaning up wearables" << LL_ENDL;
	LLWearableList::instance().cleanup() ;

	gTextureList.shutdown();
	stop_glerror();

	gBumpImageList.shutdown();
	stop_glerror();

	LLWorldMapView::cleanupTextures();

	LLViewerTextureManager::cleanup() ;
	SUBSYSTEM_CLEANUP(LLImageGL) ;
    
	LL_INFOS() << "All textures and llimagegl images are destroyed!" << LL_ENDL ;

	LL_INFOS() << "Cleaning up select manager" << LL_ENDL;
	LLSelectMgr::getInstance()->cleanup();	

	LL_INFOS() << "Stopping GL during shutdown" << LL_ENDL;
	stopGL(FALSE);
	stop_glerror();

	gGL.shutdown();
	
	// <FS:Ansariel> Exodus vignette
	// This must die before LLVertexBuffer does
	exoPostProcess::deleteSingleton();
	// </FS:Ansariel> Exodus vignette

	SUBSYSTEM_CLEANUP(LLVertexBuffer);

	LL_INFOS() << "LLVertexBuffer cleaned." << LL_ENDL ;
}

// shutdownViews() and shutdownGL() need to be called first
LLViewerWindow::~LLViewerWindow()
{
	LL_INFOS() << "Destroying Window" << LL_ENDL;
	destroyWindow();

	delete mDebugText;
	mDebugText = NULL;

	if (LLViewerShaderMgr::sInitialized)
	{
		LLViewerShaderMgr::releaseInstance();
		LLViewerShaderMgr::sInitialized = FALSE;
	}
}


void LLViewerWindow::setCursor( ECursorType c )
{
	mWindow->setCursor( c );
}

void LLViewerWindow::showCursor()
{
	mWindow->showCursor();
	
	mCursorHidden = FALSE;
}

void LLViewerWindow::hideCursor()
{
	// And hide the cursor
	mWindow->hideCursor();

	mCursorHidden = TRUE;
}

void LLViewerWindow::sendShapeToSim()
{
	LLMessageSystem* msg = gMessageSystem;
	if(!msg) return;
	msg->newMessageFast(_PREHASH_AgentHeightWidth);
	msg->nextBlockFast(_PREHASH_AgentData);
	msg->addUUIDFast(_PREHASH_AgentID, gAgent.getID());
	msg->addUUIDFast(_PREHASH_SessionID, gAgent.getSessionID());
	msg->addU32Fast(_PREHASH_CircuitCode, gMessageSystem->mOurCircuitCode);
	msg->nextBlockFast(_PREHASH_HeightWidthBlock);
	msg->addU32Fast(_PREHASH_GenCounter, 0);
	U16 height16 = (U16) mWorldViewRectRaw.getHeight();
	U16 width16 = (U16) mWorldViewRectRaw.getWidth();
	msg->addU16Fast(_PREHASH_Height, height16);
	msg->addU16Fast(_PREHASH_Width, width16);
	gAgent.sendReliableMessage();
}

// Must be called after window is created to set up agent
// camera variables and UI variables.
void LLViewerWindow::reshape(S32 width, S32 height)
{
	// Destroying the window at quit time generates spurious
	// reshape messages.  We don't care about these, and we
	// don't want to send messages because the message system
	// may have been destructed.
	if (!LLApp::isExiting())
	{
		gWindowResized = TRUE;

		// update our window rectangle
		mWindowRectRaw.mRight = mWindowRectRaw.mLeft + width;
		mWindowRectRaw.mTop = mWindowRectRaw.mBottom + height;

		//glViewport(0, 0, width, height );

        LLViewerCamera * camera = LLViewerCamera::getInstance(); // simpleton, might not exist
		if (height > 0 && camera)
		{ 
            camera->setViewHeightInPixels( mWorldViewRectRaw.getHeight() );
            camera->setAspect( getWorldViewAspectRatio() );
		}

		calcDisplayScale();
	
		BOOL display_scale_changed = mDisplayScale != LLUI::getScaleFactor();
		LLUI::setScaleFactor(mDisplayScale);

		// update our window rectangle
		mWindowRectScaled.mRight = mWindowRectScaled.mLeft + ll_round((F32)width / mDisplayScale.mV[VX]);
		mWindowRectScaled.mTop = mWindowRectScaled.mBottom + ll_round((F32)height / mDisplayScale.mV[VY]);

		setup2DViewport();

		// Inform lower views of the change
		// round up when converting coordinates to make sure there are no gaps at edge of window
		LLView::sForceReshape = display_scale_changed;
		mRootView->reshape(llceil((F32)width / mDisplayScale.mV[VX]), llceil((F32)height / mDisplayScale.mV[VY]));
        if (display_scale_changed)
        {
            // Needs only a 'scale change' update, everything else gets handled by LLLayoutStack::updateClass()
            // <FS:Ansariel> [FS Login Panel]
            //LLPanelLogin::reshapePanel();
            FSPanelLogin::reshapePanel();
            // </FS:Ansariel> [FS Login Panel]
        }
		LLView::sForceReshape = FALSE;

		// clear font width caches
		if (display_scale_changed)
		{
			LLHUDObject::reshapeAll();
		}

		sendShapeToSim();

		// store new settings for the mode we are in, regardless
		BOOL maximized = mWindow->getMaximized();
		gSavedSettings.setBOOL("WindowMaximized", maximized);

//<FS:KC - fix for EXP-1777/EXP-1832>
        LLCoordScreen window_size;
		if (!maximized
			&& mWindow->getSize(&window_size))
//		if (!maximized)
//</FS:KC - fix for EXP-1777/EXP-1832>
		{
			U32 min_window_width=gSavedSettings.getU32("MinWindowWidth");
			U32 min_window_height=gSavedSettings.getU32("MinWindowHeight");
			// tell the OS specific window code about min window size
			mWindow->setMinSize(min_window_width, min_window_height);

			LLCoordScreen window_rect;
			if (!gNonInteractive && mWindow->getSize(&window_rect))
			{
			// Only save size if not maximized
				gSavedSettings.setU32("WindowWidth", window_rect.mX);
				gSavedSettings.setU32("WindowHeight", window_rect.mY);
			}
		}

		sample(LLStatViewer::WINDOW_WIDTH, width);
		sample(LLStatViewer::WINDOW_HEIGHT, height);

		LLLayoutStack::updateClass();
	}
}


// Hide normal UI when a logon fails
void LLViewerWindow::setNormalControlsVisible( BOOL visible )
{
	if(LLChicletBar::instanceExists())
	{
		LLChicletBar::getInstance()->setVisible(visible);
		LLChicletBar::getInstance()->setEnabled(visible);
	}

	if ( gMenuBarView )
	{
		gMenuBarView->setVisible( visible );
		gMenuBarView->setEnabled( visible );

		// ...and set the menu color appropriately.
		setMenuBackgroundColor(gAgent.getGodLevel() > GOD_NOT, 
			!LLGridManager::getInstance()->isInSLBeta());
	}
        
	if ( gStatusBar )
	{
		gStatusBar->setVisible( visible );	
		gStatusBar->setEnabled( visible );	
	}
	
	// <FS:Zi> Is done inside XUI now, using visibility_control
	//LLNavigationBar* navbarp = LLUI::getInstance()->getRootView()->findChild<LLNavigationBar>("navigation_bar");
	//if (navbarp)
	//{
	//	// when it's time to show navigation bar we need to ensure that the user wants to see it
	//	// i.e. ShowNavbarNavigationPanel option is true
	//	navbarp->setVisible( visible && gSavedSettings.getBOOL("ShowNavbarNavigationPanel") );
	//}
	// </FS:Zi>
}

void LLViewerWindow::setMenuBackgroundColor(bool god_mode, bool dev_grid)
{
    LLSD args;
    LLColor4 new_bg_color;

	// god more important than project, proj more important than grid
    if ( god_mode ) 
    {
		//if ( LLGridManager::getInstance()->isInProductionGrid() ) <FS:TM> use our grid code and not LL's
		if ( !LLGridManager::getInstance()->isInSLBeta() )
		{
			new_bg_color = LLUIColorTable::instance().getColor( "MenuBarGodBgColor" );
		}
		else
		{
			new_bg_color = LLUIColorTable::instance().getColor( "MenuNonProductionGodBgColor" );
		}
    }
    else
	{
		// <FS:Ansariel> Don't care about viewer maturity
        //switch (LLVersionInfo::instance().getViewerMaturity())
        //{
        //case LLVersionInfo::TEST_VIEWER:
        //    new_bg_color = LLUIColorTable::instance().getColor( "MenuBarTestBgColor" );
        //    break;

        //case LLVersionInfo::PROJECT_VIEWER:
        //    new_bg_color = LLUIColorTable::instance().getColor( "MenuBarProjectBgColor" );
        //    break;
        //    
        //case LLVersionInfo::BETA_VIEWER:
        //    new_bg_color = LLUIColorTable::instance().getColor( "MenuBarBetaBgColor" );
        //    break;
        //    
        //case LLVersionInfo::RELEASE_VIEWER:
        //    if(!LLGridManager::getInstance()->isInProductionGrid())
        //    {
        //        new_bg_color = LLUIColorTable::instance().getColor( "MenuNonProductionBgColor" );
        //    }
        //    else 
        //    {
        //        new_bg_color = LLUIColorTable::instance().getColor( "MenuBarBgColor" );
        //    }
        //    break;
        //}
		if (LLGridManager::getInstance()->isInSLBeta())
		{
			new_bg_color = LLUIColorTable::instance().getColor( "MenuNonProductionBgColor" );
		}
		else 
		{
			new_bg_color = LLUIColorTable::instance().getColor( "MenuBarBgColor" );
		}
		// </FS:Ansariel>
    }
    
    if(gMenuBarView)
    {
        gMenuBarView->setBackgroundColor( new_bg_color );
    }

    if(gStatusBar)
    {
        gStatusBar->setBackgroundColor( new_bg_color );
    }
}

void LLViewerWindow::drawDebugText()
{
    gUIProgram.bind();
	gGL.color4f(1,1,1,1);
	gGL.pushMatrix();
	gGL.pushUIMatrix();
	{
		// scale view by UI global scale factor and aspect ratio correction factor
		gGL.scaleUI(mDisplayScale.mV[VX], mDisplayScale.mV[VY], 1.f);
		mDebugText->draw();
	}
	gGL.popUIMatrix();
	gGL.popMatrix();

	gGL.flush();
	gUIProgram.unbind();
}

void LLViewerWindow::draw()
{
	
//#if LL_DEBUG
	LLView::sIsDrawing = TRUE;
//#endif
	stop_glerror();
	
	LLUI::setLineWidth(1.f);

	// Reset any left-over transforms
	gGL.matrixMode(LLRender::MM_MODELVIEW);
	
	gGL.loadIdentity();

	//S32 screen_x, screen_y;

	//if (!gSavedSettings.getBOOL("RenderUIBuffer"))
	static LLCachedControl<bool> renderUIBuffer(gSavedSettings, "RenderUIBuffer");
	if (!renderUIBuffer)
	{
		LLView::sDirtyRect = getWindowRectScaled();
	}

	// HACK for timecode debugging
	//if (gSavedSettings.getBOOL("DisplayTimecode"))
	static LLCachedControl<bool> displayTimecode(gSavedSettings, "DisplayTimecode");
	if (displayTimecode)
	{
		// draw timecode block
		std::string text;

		gGL.loadIdentity();

		microsecondsToTimecodeString(gFrameTime,text);
		const LLFontGL* font = LLFontGL::getFontSansSerif();
		font->renderUTF8(text, 0,
						ll_round((getWindowWidthScaled()/2)-100.f),
						ll_round((getWindowHeightScaled()-60.f)),
			LLColor4( 1.f, 1.f, 1.f, 1.f ),
			LLFontGL::LEFT, LLFontGL::TOP);
	}

	// Draw all nested UI views.
	// No translation needed, this view is glued to 0,0

	gUIProgram.bind();
    gGL.color4f(1, 1, 1, 1);

	gGL.pushMatrix();
	LLUI::pushMatrix();
	{
		// <FS:Ansariel> Factor out instance() call
		LLViewerCamera& camera = LLViewerCamera::instance();

		// scale view by UI global scale factor and aspect ratio correction factor
		gGL.scaleUI(mDisplayScale.mV[VX], mDisplayScale.mV[VY], 1.f);

		LLVector2 old_scale_factor = LLUI::getScaleFactor();
		// apply camera zoom transform (for high res screenshots)
		F32 zoom_factor = camera.getZoomFactor(); // <FS:Ansariel> Factor out instance() call
		S16 sub_region = camera.getZoomSubRegion(); // <FS:Ansariel> Factor out instance() call
		if (zoom_factor > 1.f)
		{
			//decompose subregion number to x and y values
			int pos_y = sub_region / llceil(zoom_factor);
			int pos_x = sub_region - (pos_y*llceil(zoom_factor));
			// offset for this tile
			gGL.translatef((F32)getWindowWidthScaled() * -(F32)pos_x, 
						(F32)getWindowHeightScaled() * -(F32)pos_y, 
						0.f);
			gGL.scalef(zoom_factor, zoom_factor, 1.f);
			LLUI::getScaleFactor() *= zoom_factor;
		}

		// Draw tool specific overlay on world
		LLToolMgr::getInstance()->getCurrentTool()->draw();

		// <exodus> Draw HUD stuff.
		bool inMouselook = gAgentCamera.cameraMouselook();
		static LLCachedControl<bool> fsMouselookCombatFeatures(gSavedSettings, "FSMouselookCombatFeatures", true);
		if (inMouselook && fsMouselookCombatFeatures)
		{
			S32 windowWidth = gViewerWindow->getWorldViewRectScaled().getWidth();
			S32 windowHeight = gViewerWindow->getWorldViewRectScaled().getHeight();

			static const std::string unknown_agent = LLTrans::getString("Mouselook_Unknown_Avatar");
			static LLUIColor map_avatar_color = LLUIColorTable::instance().getColor("MapAvatarColor", LLColor4::white);
			static LLCachedControl<F32> renderIFFRange(gSavedSettings, "ExodusMouselookIFFRange", 380.f);
			static LLCachedControl<bool> renderIFF(gSavedSettings, "ExodusMouselookIFF", true);
			static LLUICachedControl<F32> userPresetX("ExodusMouselookTextOffsetX", 0.f);
			static LLUICachedControl<F32> userPresetY("ExodusMouselookTextOffsetY", -150.f);
			static LLUICachedControl<U32> userPresetHAlign("ExodusMouselookTextHAlign", 2);

			LLVector3d myPosition = gAgentCamera.getCameraPositionGlobal();
			LLQuaternion myRotation = camera.getQuaternion();

			myRotation.set(-myRotation.mQ[VX], -myRotation.mQ[VY], -myRotation.mQ[VZ], myRotation.mQ[VW]);

			uuid_vec_t avatars;
			std::vector<LLVector3d> positions;
			LLWorld::getInstance()->getAvatars(&avatars, &positions, gAgent.getPositionGlobal(), renderIFFRange);
	
			bool crosshairRendered = false;

			S32 length = avatars.size();
			if (length)
			{
				LGGContactSets& contact_sets = LGGContactSets::instance();

				for (S32 i = 0; i < length; i++)
				{
					LLUUID& targetKey = avatars[i];
					if (targetKey == gAgentID)
					{
						continue;
					}

					LLVector3d targetPosition = positions[i];
					if (targetPosition.isNull())
					{
						continue;
					}

					LLColor4 targetColor = map_avatar_color.get();
					targetColor = contact_sets.colorize(targetKey, targetColor, LGG_CS_MINIMAP);

					//color based on contact sets prefs
					contact_sets.hasFriendColorThatShouldShow(targetKey, LGG_CS_MINIMAP, targetColor);

					LLColor4 mark_color;
					if (LLNetMap::getAvatarMarkColor(targetKey, mark_color))
					{
						targetColor = mark_color;
					}

					if (renderIFF)
					{
						LLTracker::instance()->drawMarker(targetPosition, targetColor, true);
					}

					if (inMouselook && !crosshairRendered && !gRlvHandler.hasBehaviour(RLV_BHVR_SHOWNAMES))
					{
						LLVector3d magicVector = (targetPosition - myPosition) * myRotation;
						magicVector.setVec(-magicVector.mdV[VY], magicVector.mdV[VZ], magicVector.mdV[VX]);

						if (magicVector.mdV[VX] > -0.75 && magicVector.mdV[VX] < 0.75 && magicVector.mdV[VZ] > 0.0 && magicVector.mdV[VY] > -1.5 && magicVector.mdV[VY] < 1.5) // Do not fuck with these, cheater. :(
						{
							LLAvatarName avatarName;
							std::string targetName = unknown_agent;
							if (LLAvatarNameCache::get(targetKey, &avatarName))
							{
								targetName = avatarName.getCompleteName();
							}

							LLFontGL::getFontSansSerifBold()->renderUTF8(
								llformat("%s, %.2fm", targetName.c_str(), (targetPosition - myPosition).magVec()),
								0, (windowWidth / 2.f) + userPresetX, (windowHeight / 2.f) + userPresetY, targetColor,
								(LLFontGL::HAlign)((S32)userPresetHAlign), LLFontGL::TOP, LLFontGL::BOLD, LLFontGL::DROP_SHADOW_SOFT
							);

							crosshairRendered = true;
						}
					}

					if (!renderIFF && inMouselook && crosshairRendered)
					{
						break;
					}
				}
			}
		}
		// </exodus>

        // Only show Mouselookinstructions if FSShowMouselookInstruction is TRUE
		static LLCachedControl<bool> fsShowMouselookInstructions(gSavedSettings, "FSShowMouselookInstructions");
		if( fsShowMouselookInstructions && (gAgentCamera.cameraMouselook() || LLFloaterCamera::inFreeCameraMode()) )
		{
			drawMouselookInstructions();
			stop_glerror();
		}

		// Draw all nested UI views.
		// No translation needed, this view is glued to 0,0
		mRootView->draw();

		if (LLView::sDebugRects)
		{
			gToolTipView->drawStickyRect();
		}

		// Draw optional on-top-of-everyone view
		LLUICtrl* top_ctrl = gFocusMgr.getTopCtrl();
		if (top_ctrl && top_ctrl->getVisible())
		{
			S32 screen_x, screen_y;
			top_ctrl->localPointToScreen(0, 0, &screen_x, &screen_y);

			gGL.matrixMode(LLRender::MM_MODELVIEW);
			LLUI::pushMatrix();
			LLUI::translate( (F32) screen_x, (F32) screen_y);
			top_ctrl->draw();	
			LLUI::popMatrix();
		}


		if( gShowOverlayTitle && !mOverlayTitle.empty() )
		{
			// Used for special titles such as "Second Life - Special E3 2003 Beta"
			const S32 DIST_FROM_TOP = 20;
			LLFontGL::getFontSansSerifBig()->renderUTF8(
				mOverlayTitle, 0,
				ll_round( getWindowWidthScaled() * 0.5f),
				getWindowHeightScaled() - DIST_FROM_TOP,
				LLColor4(1, 1, 1, 0.4f),
				LLFontGL::HCENTER, LLFontGL::TOP);
		}

		LLUI::setScaleFactor(old_scale_factor);
	}
	LLUI::popMatrix();
	gGL.popMatrix();

	gUIProgram.unbind();

	LLView::sIsDrawing = FALSE;
}

// <FS:TT> Window Title Access
void LLViewerWindow::setTitle(const std::string& win_title)
{
	mWindow->setTitle(win_title);
}
// </FS:TT>

// Takes a single keyup event, usually when UI is visible
BOOL LLViewerWindow::handleKeyUp(KEY key, MASK mask)
{
    if (LLSetKeyBindDialog::recordKey(key, mask, FALSE))
    {
        LL_DEBUGS() << "KeyUp handled by LLSetKeyBindDialog" << LL_ENDL;
        LLViewerEventRecorder::instance().logKeyEvent(key, mask);
        return TRUE;
    }

    LLFocusableElement* keyboard_focus = gFocusMgr.getKeyboardFocus();

    if (keyboard_focus
		&& !(mask & (MASK_CONTROL | MASK_ALT))
		&& !gFocusMgr.getKeystrokesOnly())
	{
		// We have keyboard focus, and it's not an accelerator
        if (keyboard_focus && keyboard_focus->wantsKeyUpKeyDown())
        {
            return keyboard_focus->handleKeyUp(key, mask, FALSE);
        }
        else if (key < 0x80)
		{
			// Not a special key, so likely (we hope) to generate a character.  Let it fall through to character handler first.
			return (gFocusMgr.getKeyboardFocus() != NULL);
		}
	}

	if (keyboard_focus)
	{
		if (keyboard_focus->handleKeyUp(key, mask, FALSE))
		{
			LL_DEBUGS() << "LLviewerWindow::handleKeyUp - in 'traverse up' - no loops seen... just called keyboard_focus->handleKeyUp an it returned true" << LL_ENDL;
			LLViewerEventRecorder::instance().logKeyEvent(key, mask);
			return TRUE;
		}
		else {
			LL_DEBUGS() << "LLviewerWindow::handleKeyUp - in 'traverse up' - no loops seen... just called keyboard_focus->handleKeyUp an it returned FALSE" << LL_ENDL;
		}
	}

	// don't pass keys on to world when something in ui has focus
	return gFocusMgr.childHasKeyboardFocus(mRootView)
		|| LLMenuGL::getKeyboardMode()
		|| (gMenuBarView && gMenuBarView->getHighlightedItem() && gMenuBarView->getHighlightedItem()->isActive());
}

// Takes a single keydown event, usually when UI is visible
BOOL LLViewerWindow::handleKey(KEY key, MASK mask)
{
	// hide tooltips on keypress
	LLToolTipMgr::instance().blockToolTips();

    // Menus get handled on key down instead of key up
    // so keybindings have to be recorded before that
    if (LLSetKeyBindDialog::recordKey(key, mask, TRUE))
    {
        LL_DEBUGS() << "Key handled by LLSetKeyBindDialog" << LL_ENDL;
        LLViewerEventRecorder::instance().logKeyEvent(key,mask);
        return TRUE;
    }

    LLFocusableElement* keyboard_focus = gFocusMgr.getKeyboardFocus();
    
    if (keyboard_focus
        && !gFocusMgr.getKeystrokesOnly())
    {
        //Most things should fall through, but mouselook is an exception,
        //don't switch to mouselook if any floater has focus
        // <FS:Ansariel> FIRE-31852: Now it aggressively executes gestures within focussed floaters...
        //if ((key == KEY_MOUSELOOK) && !(mask & (MASK_CONTROL | MASK_ALT)))
        //{
        //    return TRUE;
        //}

        //LLUICtrl* cur_focus = dynamic_cast<LLUICtrl*>(keyboard_focus);
        //if (cur_focus && cur_focus->acceptsTextInput())
        // </FS:Ansariel>
        {
#ifdef LL_WINDOWS
            // On windows Alt Gr key generates additional Ctrl event, as result handling situations
            // like 'AltGr + D' will result in 'Alt+Ctrl+D'. If it results in WM_CHAR, don't let it
            // pass into menu or it will trigger 'develop' menu assigned to this combination on top
            // of character handling.
            // Alt Gr can be additionally modified by Shift
            const MASK alt_gr = MASK_CONTROL | MASK_ALT;
            LLWindowWin32 *window = static_cast<LLWindowWin32*>(mWindow);
            U32 raw_key = window->getRawWParam();
            if ((mask & alt_gr) != 0
                && ((raw_key >= 0x30 && raw_key <= 0x5A) //0-9, plus normal chartacters
                    || (raw_key >= 0xBA && raw_key <= 0xE4)) // Misc/OEM characters that can be covered by AltGr, ex: -, =, ~
                && (GetKeyState(VK_RMENU) & 0x8000) != 0
                && (GetKeyState(VK_RCONTROL) & 0x8000) == 0) // ensure right control is not pressed, only left one
            {
                // Alt Gr key is represented as right alt and left control.
                // Any alt+ctrl combination is treated as Alt Gr by TranslateMessage() and
                // will generate a WM_CHAR message, but here we only treat virtual Alt Graph
                // key by checking if this specific combination has unicode char.
                //
                // I decided to handle only virtual RAlt+LCtrl==AltGr combination to minimize
                // impact on menu, but the right way might be to handle all Alt+Ctrl calls.

                BYTE keyboard_state[256];
                if (GetKeyboardState(keyboard_state))
                {
                    const int char_count = 6;
                    wchar_t chars[char_count];
                    HKL layout = GetKeyboardLayout(0);
                    // ToUnicodeEx changes buffer state on OS below Win10, which is undesirable,
                    // but since we already did a TranslateMessage() in gatherInput(), this
                    // should have no negative effect
                    // ToUnicodeEx works with virtual key codes
                    int res = ToUnicodeEx(raw_key, 0, keyboard_state, chars, char_count, 1 << 2 /*do not modify buffer flag*/, layout);
                    if (res == 1 && chars[0] >= 0x20)
                    {
                        // Let it fall through to character handler and get a WM_CHAR.
                        return TRUE;
                    }
                }
            }
#endif

            if (!(mask & (MASK_CONTROL | MASK_ALT)))
            {
                // We have keyboard focus, and it's not an accelerator
                if (keyboard_focus && keyboard_focus->wantsKeyUpKeyDown())
                {
                    return keyboard_focus->handleKey(key, mask, FALSE);
                }
                else if (key < 0x80)
                {
                    // Not a special key, so likely (we hope) to generate a character.  Let it fall through to character handler first.
                    return TRUE;
                }
            }
        }
    }

	// let menus handle navigation keys for navigation
	if ((gMenuBarView && gMenuBarView->handleKey(key, mask, TRUE))
		||(gLoginMenuBarView && gLoginMenuBarView->handleKey(key, mask, TRUE))
		||(gMenuHolder && gMenuHolder->handleKey(key, mask, TRUE)))
	{
		LL_DEBUGS() << "LLviewerWindow::handleKey handle nav keys for nav" << LL_ENDL;
		LLViewerEventRecorder::instance().logKeyEvent(key,mask);
		return TRUE;
	}


	// give menus a chance to handle modified (Ctrl, Alt) shortcut keys before current focus 
	// as long as focus isn't locked
	if (mask & (MASK_CONTROL | MASK_ALT) && !gFocusMgr.focusLocked())
	{
		// Check the current floater's menu first, if it has one.
		if (gFocusMgr.keyboardFocusHasAccelerators()
			&& keyboard_focus 
			&& keyboard_focus->handleKey(key,mask,FALSE))
		{
			LLViewerEventRecorder::instance().logKeyEvent(key,mask);
			return TRUE;
		}

		if (gAgent.isInitialized()
			&& (gAgent.getTeleportState() == LLAgent::TELEPORT_NONE || gAgent.getTeleportState() == LLAgent::TELEPORT_LOCAL)
			&& gMenuBarView
			&& gMenuBarView->handleAcceleratorKey(key, mask))
		{
			LLViewerEventRecorder::instance().logKeyEvent(key, mask);
			return TRUE;
		}

		if (gLoginMenuBarView && gLoginMenuBarView->handleAcceleratorKey(key, mask))
		{
			LLViewerEventRecorder::instance().logKeyEvent(key,mask);
			return TRUE;
		}
	}

	// give floaters first chance to handle TAB key
	// so frontmost floater gets focus
	// if nothing has focus, go to first or last UI element as appropriate
    if (key == KEY_TAB && (mask & MASK_CONTROL || keyboard_focus == NULL))
	{
		LL_WARNS() << "LLviewerWindow::handleKey give floaters first chance at tab key " << LL_ENDL;
		if (gMenuHolder) gMenuHolder->hideMenus();

		// if CTRL-tabbing (and not just TAB with no focus), go into window cycle mode
		gFloaterView->setCycleMode((mask & MASK_CONTROL) != 0);

		// do CTRL-TAB and CTRL-SHIFT-TAB logic
		if (mask & MASK_SHIFT)
		{
			mRootView->focusPrevRoot();
		}
		else
		{
			mRootView->focusNextRoot();
		}
		LLViewerEventRecorder::instance().logKeyEvent(key,mask);
		return TRUE;
	}
	// hidden edit menu for cut/copy/paste
	if (gEditMenu && gEditMenu->handleAcceleratorKey(key, mask))
	{
		LLViewerEventRecorder::instance().logKeyEvent(key,mask);
		return TRUE;
	}

	LLFloater* focused_floaterp = gFloaterView->getFocusedFloater();
	std::string focusedFloaterName = (focused_floaterp ? focused_floaterp->getInstanceName() : "");

	if( keyboard_focus )
	{
		// <FS:Ansariel> [FS Communication UI]
		//if ((focusedFloaterName == "nearby_chat") || (focusedFloaterName == "im_container") || (focusedFloaterName == "impanel"))
		//{
		//	if (gSavedSettings.getBOOL("ArrowKeysAlwaysMove"))
		//	{
		//		// let Control-Up and Control-Down through for chat line history,
		//		if (!(key == KEY_UP && mask == MASK_CONTROL)
		//			&& !(key == KEY_DOWN && mask == MASK_CONTROL)
		//			&& !(key == KEY_UP && mask == MASK_ALT)
		//			&& !(key == KEY_DOWN && mask == MASK_ALT))
		//		{
		//			switch(key)
		//			{
		//			case KEY_LEFT:
		//			case KEY_RIGHT:
		//			case KEY_UP:
		//			case KEY_DOWN:
		//			case KEY_PAGE_UP:
		//			case KEY_PAGE_DOWN:
		//			case KEY_HOME:
		//				// when chatbar is empty or ArrowKeysAlwaysMove set,
		//				// pass arrow keys on to avatar...
		//				return FALSE;
		//			default:
		//				break;
		//			}
		//		}
		//	}
		if(FSNearbyChat::instance().defaultChatBarHasFocus() &&
		   (FSNearbyChat::instance().defaultChatBarIsIdle() ||
		    gSavedSettings.getBOOL("ArrowKeysAlwaysMove")))
		{
			// let Control-Up and Control-Down through for chat line history,
			//<FS:TS> Control-Right and Control-Left too for chat line editing
			if (!(key == KEY_UP && mask == MASK_CONTROL)
				&& !(key == KEY_DOWN && mask == MASK_CONTROL)
				&& !(key == KEY_LEFT && mask == MASK_CONTROL)
				&& !(key == KEY_RIGHT && mask == MASK_CONTROL))
			{
				switch (key)
				{
					case KEY_LEFT:
					case KEY_RIGHT:
					case KEY_UP:
					case KEY_DOWN:
					case KEY_PAGE_UP:
					case KEY_PAGE_DOWN:
					case KEY_HOME:
						// when chatbar is empty or ArrowKeysAlwaysMove set,
						// pass arrow keys on to avatar...
						return FALSE;
					default:
						break;
				}
			}
		}
		// </FS:Ansariel> [FS Communication UI]

		if (keyboard_focus->handleKey(key, mask, FALSE))
		{

			LL_DEBUGS() << "LLviewerWindow::handleKey - in 'traverse up' - no loops seen... just called keyboard_focus->handleKey an it returned true" << LL_ENDL;
			LLViewerEventRecorder::instance().logKeyEvent(key,mask); 
			return TRUE;
		} else {
			LL_DEBUGS() << "LLviewerWindow::handleKey - in 'traverse up' - no loops seen... just called keyboard_focus->handleKey an it returned FALSE" << LL_ENDL;
		}
	}

	if( LLToolMgr::getInstance()->getCurrentTool()->handleKey(key, mask) )
	{
		LL_DEBUGS() << "LLviewerWindow::handleKey toolbar handling?" << LL_ENDL;
		LLViewerEventRecorder::instance().logKeyEvent(key,mask);
		return TRUE;
	}

	// Try for a new-format gesture
	if (LLGestureMgr::instance().triggerGesture(key, mask))
	{
		LL_DEBUGS() << "LLviewerWindow::handleKey new gesture feature" << LL_ENDL;
		LLViewerEventRecorder::instance().logKeyEvent(key,mask);
		return TRUE;
	}

	// See if this is a gesture trigger.  If so, eat the key and
	// don't pass it down to the menus.
	if (gGestureList.trigger(key, mask))
	{
		LL_DEBUGS() << "LLviewerWindow::handleKey check gesture trigger" << LL_ENDL;
		LLViewerEventRecorder::instance().logKeyEvent(key,mask);
		return TRUE;
	}

	// If "Pressing letter keys starts local chat" option is selected, we are not in mouselook, 
	// no view has keyboard focus, this is a printable character key (and no modifier key is 
	// pressed except shift), then give focus to nearby chat (STORM-560)

	// <FS:Ansariel> [FS Communication UI]
	// -- Also removed !gAgentCamera.cameraMouselook() because of FIRE-10906; Pressing letter keys SHOULD move focus to chat when this option is enabled, regardless of being in mouselook or not
	// -- The need to press Enter key while being in mouselook mode every time to say a sentence is not too coherent with user's expectation, if he/she checked "starts local chat"
	// -- Also check for KEY_DIVIDE as we remapped VK_OEM_2 to KEY_DIVIDE in LLKeyboardWin32 to fix starting gestures
	//if ( LLStartUp::getStartupState() >= STATE_STARTED && 
	//	gSavedSettings.getS32("LetterKeysFocusChatBar") && !gAgentCamera.cameraMouselook() && 
	//	!keyboard_focus && key < 0x80 && (mask == MASK_NONE || mask == MASK_SHIFT) )
	//{
	//	// Initialize nearby chat if it's missing
	//	LLFloaterIMNearbyChat* nearby_chat = LLFloaterReg::findTypedInstance<LLFloaterIMNearbyChat>("nearby_chat");
	//	if (!nearby_chat)
	//	{	
	//		LLSD name("im_container");
	//		LLFloaterReg::toggleInstanceOrBringToFront(name);
	//	}

	//	LLChatEntry* chat_editor = LLFloaterReg::findTypedInstance<LLFloaterIMNearbyChat>("nearby_chat")->getChatBox();
	//	if (chat_editor)
	//	{
	//		// passing NULL here, character will be added later when it is handled by character handler.
	//		nearby_chat->startChat(NULL);
	//		return TRUE;
	//	}
	//}

	static LLCachedControl<bool> LetterKeysAffectsMovementNotFocusChatBar(gSavedSettings, "LetterKeysAffectsMovementNotFocusChatBar");
	static LLCachedControl<bool> fsLetterKeysFocusNearbyChatBar(gSavedSettings, "FSLetterKeysFocusNearbyChatBar");
	static LLCachedControl<bool> fsNearbyChatbar(gSavedSettings, "FSNearbyChatbar");
	if ( !LetterKeysAffectsMovementNotFocusChatBar && 
#if LL_WINDOWS
		!keyboard_focus && ((key < 0x80 && (mask == MASK_NONE || mask == MASK_SHIFT)) || (key == KEY_DIVIDE && mask == MASK_SHIFT)) )
#else
		!keyboard_focus && key < 0x80 && (mask == MASK_NONE || mask == MASK_SHIFT) )
#endif
	{
		FSFloaterNearbyChat* nearby_chat = FSFloaterNearbyChat::findInstance();
		if (fsLetterKeysFocusNearbyChatBar && fsNearbyChatbar && nearby_chat && nearby_chat->getVisible())
		{
			nearby_chat->setFocus(TRUE);
		}
		else
		{
			FSNearbyChat::instance().showDefaultChatBar(TRUE);
		}
		return TRUE;
	}
	// </FS:Ansariel> [FS Communication UI]

	// give menus a chance to handle unmodified accelerator keys
	if (gAgent.isInitialized()
		&& (gAgent.getTeleportState() == LLAgent::TELEPORT_NONE || gAgent.getTeleportState() == LLAgent::TELEPORT_LOCAL)
		&& gMenuBarView
		&& gMenuBarView->handleAcceleratorKey(key, mask))
	{
		LLViewerEventRecorder::instance().logKeyEvent(key, mask);
		return TRUE;
	}

	if (gLoginMenuBarView && gLoginMenuBarView->handleAcceleratorKey(key, mask))
	{
		return TRUE;
	}

	// don't pass keys on to world when something in ui has focus
	return gFocusMgr.childHasKeyboardFocus(mRootView) 
		|| LLMenuGL::getKeyboardMode() 
		|| (gMenuBarView && gMenuBarView->getHighlightedItem() && gMenuBarView->getHighlightedItem()->isActive());
}


BOOL LLViewerWindow::handleUnicodeChar(llwchar uni_char, MASK mask)
{
	// HACK:  We delay processing of return keys until they arrive as a Unicode char,
	// so that if you're typing chat text at low frame rate, we don't send the chat
	// until all keystrokes have been entered. JC
	// HACK: Numeric keypad <enter> on Mac is Unicode 3
	// HACK: Control-M on Windows is Unicode 13
	if ((uni_char == 13 && mask != MASK_CONTROL)
	    || (uni_char == 3 && mask == MASK_NONE) )
	{
		if (mask != MASK_ALT)
		{
			// remaps, handles ignored cases and returns back to viewer window.
			return gViewerInput.handleKey(KEY_RETURN, mask, gKeyboard->getKeyRepeated(KEY_RETURN));
		}
	}

	// let menus handle navigation (jump) keys
	if (gMenuBarView && gMenuBarView->handleUnicodeChar(uni_char, TRUE))
	{
		return TRUE;
	}

	// Traverses up the hierarchy
	LLFocusableElement* keyboard_focus = gFocusMgr.getKeyboardFocus();
	if( keyboard_focus )
	{
		if (keyboard_focus->handleUnicodeChar(uni_char, FALSE))
		{
			return TRUE;
		}

        return TRUE;
	}

	return FALSE;
}


void LLViewerWindow::handleScrollWheel(S32 clicks)
{
	LLUI::getInstance()->resetMouseIdleTimer();
	
	LLMouseHandler* mouse_captor = gFocusMgr.getMouseCapture();
	if( mouse_captor )
	{
		S32 local_x;
		S32 local_y;
		mouse_captor->screenPointToLocal( mCurrentMousePoint.mX, mCurrentMousePoint.mY, &local_x, &local_y );
		mouse_captor->handleScrollWheel(local_x, local_y, clicks);
		if (LLView::sDebugMouseHandling)
		{
			LL_INFOS() << "Scroll Wheel handled by captor " << mouse_captor->getName() << LL_ENDL;
		}
		return;
	}

	LLUICtrl* top_ctrl = gFocusMgr.getTopCtrl();
	if (top_ctrl)
	{
		S32 local_x;
		S32 local_y;
		top_ctrl->screenPointToLocal( mCurrentMousePoint.mX, mCurrentMousePoint.mY, &local_x, &local_y );
		if (top_ctrl->handleScrollWheel(local_x, local_y, clicks)) return;
	}

	if (mRootView->handleScrollWheel(mCurrentMousePoint.mX, mCurrentMousePoint.mY, clicks) )
	{
		if (LLView::sDebugMouseHandling)
		{
			LL_INFOS() << "Scroll Wheel" << LLView::sMouseHandlerMessage << LL_ENDL;
		}
		return;
	}
	else if (LLView::sDebugMouseHandling)
	{
		LL_INFOS() << "Scroll Wheel not handled by view" << LL_ENDL;
	}

	// Zoom the camera in and out behavior

	if(top_ctrl == 0 
		&& getWorldViewRectScaled().pointInRect(mCurrentMousePoint.mX, mCurrentMousePoint.mY) 
		&& gAgentCamera.isInitialized())
		gAgentCamera.handleScrollWheel(clicks);

	return;
}

void LLViewerWindow::handleScrollHWheel(S32 clicks)
{
    if (LLAppViewer::instance()->quitRequested())
    {
        return;
    }
    
    LLUI::getInstance()->resetMouseIdleTimer();

    LLMouseHandler* mouse_captor = gFocusMgr.getMouseCapture();
    if (mouse_captor)
    {
        S32 local_x;
        S32 local_y;
        mouse_captor->screenPointToLocal(mCurrentMousePoint.mX, mCurrentMousePoint.mY, &local_x, &local_y);
        mouse_captor->handleScrollHWheel(local_x, local_y, clicks);
        if (LLView::sDebugMouseHandling)
        {
            LL_INFOS() << "Scroll Horizontal Wheel handled by captor " << mouse_captor->getName() << LL_ENDL;
        }
        return;
    }

    LLUICtrl* top_ctrl = gFocusMgr.getTopCtrl();
    if (top_ctrl)
    {
        S32 local_x;
        S32 local_y;
        top_ctrl->screenPointToLocal(mCurrentMousePoint.mX, mCurrentMousePoint.mY, &local_x, &local_y);
        if (top_ctrl->handleScrollHWheel(local_x, local_y, clicks)) return;
    }

    if (mRootView->handleScrollHWheel(mCurrentMousePoint.mX, mCurrentMousePoint.mY, clicks))
    {
        if (LLView::sDebugMouseHandling)
        {
            LL_INFOS() << "Scroll Horizontal Wheel" << LLView::sMouseHandlerMessage << LL_ENDL;
        }
        return;
    }
    else if (LLView::sDebugMouseHandling)
    {
        LL_INFOS() << "Scroll Horizontal Wheel not handled by view" << LL_ENDL;
    }

    return;
}

void LLViewerWindow::addPopup(LLView* popup)
{
	if (mPopupView)
	{
		mPopupView->addPopup(popup);
	}
}

void LLViewerWindow::removePopup(LLView* popup)
{
	if (mPopupView)
	{
		mPopupView->removePopup(popup);
	}
}

void LLViewerWindow::clearPopups()
{
	if (mPopupView)
	{
		mPopupView->clearPopups();
	}
}

void LLViewerWindow::moveCursorToCenter()
{
	if (! gSavedSettings.getBOOL("DisableMouseWarp"))
	{
		S32 x = getWorldViewWidthScaled() / 2;
		S32 y = getWorldViewHeightScaled() / 2;
	
		LLUI::getInstance()->setMousePositionScreen(x, y);
		
		//on a forced move, all deltas get zeroed out to prevent jumping
		mCurrentMousePoint.set(x,y);
		mLastMousePoint.set(x,y);
		mCurrentMouseDelta.set(0,0);	
	}
}


//////////////////////////////////////////////////////////////////////
//
// Hover handlers
//

void append_xui_tooltip(LLView* viewp, LLToolTip::Params& params)
{
	if (viewp) 
	{
		if (!params.styled_message.empty())
		{
			params.styled_message.add().text("\n---------\n"); 
		}
		LLView::root_to_view_iterator_t end_tooltip_it = viewp->endRootToView();
		// NOTE: we skip "root" since it is assumed
		for (LLView::root_to_view_iterator_t tooltip_it = ++viewp->beginRootToView();
			tooltip_it != end_tooltip_it;
			++tooltip_it)
		{
			LLView* viewp = *tooltip_it;
		
			params.styled_message.add().text(viewp->getName());

			LLPanel* panelp = dynamic_cast<LLPanel*>(viewp);
			if (panelp && !panelp->getXMLFilename().empty())
			{
				params.styled_message.add()
					.text("(" + panelp->getXMLFilename() + ")")
					//<FS:KC> Define in colors.xml instead
//					 .style.color(LLColor4(0.7f, 0.7f, 1.f, 1.f));
					.style.color(LLUIColorTable::instance().getColor("XUITooltipFileName"));
			}
			params.styled_message.add().text("/");
		}
	}
}

static LLTrace::BlockTimerStatHandle ftm("Update UI");

// Update UI based on stored mouse position from mouse-move
// event processing.
void LLViewerWindow::updateUI()
{
	LL_PROFILE_ZONE_SCOPED_CATEGORY_UI; //LL_RECORD_BLOCK_TIME(ftm);

	static std::string last_handle_msg;

	// <FS:Ansariel> We don't show the hints anyway, so needless to check here
	//if (gLoggedInTime.getStarted())
	//{
	//	if (gLoggedInTime.getElapsedTimeF32() > gSavedSettings.getF32("DestinationGuideHintTimeout"))
	//	{
	//		LLFirstUse::notUsingDestinationGuide();
	//	}
	//	if (gLoggedInTime.getElapsedTimeF32() > gSavedSettings.getF32("SidePanelHintTimeout"))
	//	{
	//		LLFirstUse::notUsingSidePanel();
	//	}
	//}
	// </FS:Ansariel>

	LLConsole::updateClass();

	// animate layout stacks so we have up to date rect for world view
	LLLayoutStack::updateClass();

	// use full window for world view when not rendering UI
	bool world_view_uses_full_window = gAgentCamera.cameraMouselook() || !gPipeline.hasRenderDebugFeatureMask(LLPipeline::RENDER_DEBUG_FEATURE_UI);
	updateWorldViewRect(world_view_uses_full_window);

	LLView::sMouseHandlerMessage.clear();

	S32 x = mCurrentMousePoint.mX;
	S32 y = mCurrentMousePoint.mY;

	MASK	mask = gKeyboard->currentMask(TRUE);

	if (gPipeline.hasRenderDebugMask(LLPipeline::RENDER_DEBUG_RAYCAST))
	{
		gDebugRaycastFaceHit = -1;
		gDebugRaycastObject = cursorIntersect(-1, -1, 512.f, NULL, -1, FALSE, FALSE, TRUE,
											  &gDebugRaycastFaceHit,
											  &gDebugRaycastIntersection,
											  &gDebugRaycastTexCoord,
											  &gDebugRaycastNormal,
											  &gDebugRaycastTangent,
											  &gDebugRaycastStart,
											  &gDebugRaycastEnd);
		gDebugRaycastParticle = gPipeline.lineSegmentIntersectParticle(gDebugRaycastStart, gDebugRaycastEnd, &gDebugRaycastParticleIntersection, NULL);
	}

	updateMouseDelta();
	updateKeyboardFocus();

	BOOL handled = FALSE;

	LLUICtrl* top_ctrl = gFocusMgr.getTopCtrl();
	LLMouseHandler* mouse_captor = gFocusMgr.getMouseCapture();
	LLView* captor_view = dynamic_cast<LLView*>(mouse_captor);

	//FIXME: only include captor and captor's ancestors if mouse is truly over them --RN

	//build set of views containing mouse cursor by traversing UI hierarchy and testing 
	//screen rect against mouse cursor
	view_handle_set_t mouse_hover_set;

	// constraint mouse enter events to children of mouse captor
	LLView* root_view = captor_view;

	// if mouse captor doesn't exist or isn't a LLView
	// then allow mouse enter events on entire UI hierarchy
	if (!root_view)
	{
		root_view = mRootView;
	}

	// only update mouse hover set when UI is visible (since we shouldn't send hover events to invisible UI
	if (gPipeline.hasRenderDebugFeatureMask(LLPipeline::RENDER_DEBUG_FEATURE_UI))
	{
		// include all ancestors of captor_view as automatically having mouse
		if (captor_view)
		{
			LLView* captor_parent_view = captor_view->getParent();
			while(captor_parent_view)
			{
				mouse_hover_set.insert(captor_parent_view->getHandle());
				captor_parent_view = captor_parent_view->getParent();
			}
		}

		// aggregate visible views that contain mouse cursor in display order
		LLPopupView::popup_list_t popups = mPopupView->getCurrentPopups();

		for(LLPopupView::popup_list_t::iterator popup_it = popups.begin(); popup_it != popups.end(); ++popup_it)
		{
			LLView* popup = popup_it->get();
			if (popup && popup->calcScreenBoundingRect().pointInRect(x, y))
			{
				// iterator over contents of top_ctrl, and throw into mouse_hover_set
				for (LLView::tree_iterator_t it = popup->beginTreeDFS();
					it != popup->endTreeDFS();
					++it)
				{
					LLView* viewp = *it;
					if (viewp->getVisible()
						&& viewp->calcScreenBoundingRect().pointInRect(x, y))
					{
						// we have a view that contains the mouse, add it to the set
						mouse_hover_set.insert(viewp->getHandle());
					}
					else
					{
						// skip this view and all of its children
						it.skipDescendants();
					}
				}
			}
		}

		// while the top_ctrl contains the mouse cursor, only it and its descendants will receive onMouseEnter events
		if (top_ctrl && top_ctrl->calcScreenBoundingRect().pointInRect(x, y))
		{
			// iterator over contents of top_ctrl, and throw into mouse_hover_set
			for (LLView::tree_iterator_t it = top_ctrl->beginTreeDFS();
				it != top_ctrl->endTreeDFS();
				++it)
			{
				LLView* viewp = *it;
				if (viewp->getVisible()
					&& viewp->calcScreenBoundingRect().pointInRect(x, y))
				{
					// we have a view that contains the mouse, add it to the set
					mouse_hover_set.insert(viewp->getHandle());
				}
				else
				{
					// skip this view and all of its children
					it.skipDescendants();
				}
			}
		}
		else
		{
			// walk UI tree in depth-first order
			for (LLView::tree_iterator_t it = root_view->beginTreeDFS();
				it != root_view->endTreeDFS();
				++it)
			{
				LLView* viewp = *it;
				// calculating the screen rect involves traversing the parent, so this is less than optimal
				if (viewp->getVisible()
					&& viewp->calcScreenBoundingRect().pointInRect(x, y))
				{

					// if this view is mouse opaque, nothing behind it should be in mouse_hover_set
					if (viewp->getMouseOpaque())
					{
						// constrain further iteration to children of this widget
						it = viewp->beginTreeDFS();
					}
		
					// we have a view that contains the mouse, add it to the set
					mouse_hover_set.insert(viewp->getHandle());
				}
				else
				{
					// skip this view and all of its children
					it.skipDescendants();
				}
			}
		}
	}

	typedef std::vector<LLHandle<LLView> > view_handle_list_t;

	// call onMouseEnter() on all views which contain the mouse cursor but did not before
	view_handle_list_t mouse_enter_views;
	std::set_difference(mouse_hover_set.begin(), mouse_hover_set.end(),
						mMouseHoverViews.begin(), mMouseHoverViews.end(),
						std::back_inserter(mouse_enter_views));
	for (view_handle_list_t::iterator it = mouse_enter_views.begin();
		it != mouse_enter_views.end();
		++it)
	{
		LLView* viewp = it->get();
		if (viewp)
		{
			LLRect view_screen_rect = viewp->calcScreenRect();
			viewp->onMouseEnter(x - view_screen_rect.mLeft, y - view_screen_rect.mBottom, mask);
		}
	}

	// call onMouseLeave() on all views which no longer contain the mouse cursor
	view_handle_list_t mouse_leave_views;
	std::set_difference(mMouseHoverViews.begin(), mMouseHoverViews.end(),
						mouse_hover_set.begin(), mouse_hover_set.end(),
						std::back_inserter(mouse_leave_views));
	for (view_handle_list_t::iterator it = mouse_leave_views.begin();
		it != mouse_leave_views.end();
		++it)
	{
		LLView* viewp = it->get();
		if (viewp)
		{
			LLRect view_screen_rect = viewp->calcScreenRect();
			viewp->onMouseLeave(x - view_screen_rect.mLeft, y - view_screen_rect.mBottom, mask);
		}
	}

	// store resulting hover set for next frame
	swap(mMouseHoverViews, mouse_hover_set);

	// only handle hover events when UI is enabled
	if (gPipeline.hasRenderDebugFeatureMask(LLPipeline::RENDER_DEBUG_FEATURE_UI))
	{	

		if( mouse_captor )
		{
			// Pass hover events to object capturing mouse events.
			S32 local_x;
			S32 local_y; 
			mouse_captor->screenPointToLocal( x, y, &local_x, &local_y );
			handled = mouse_captor->handleHover(local_x, local_y, mask);
			if (LLView::sDebugMouseHandling)
			{
				LL_INFOS() << "Hover handled by captor " << mouse_captor->getName() << LL_ENDL;
			}

			if( !handled )
			{
				LL_DEBUGS("UserInput") << "hover not handled by mouse captor" << LL_ENDL;
			}
		}
		else
		{
			if (top_ctrl)
			{
				S32 local_x, local_y;
				top_ctrl->screenPointToLocal( x, y, &local_x, &local_y );
				handled = top_ctrl->pointInView(local_x, local_y) && top_ctrl->handleHover(local_x, local_y, mask);
			}

			if ( !handled )
			{
				// x and y are from last time mouse was in window
				// mMouseInWindow tracks *actual* mouse location
				if (mMouseInWindow && mRootView->handleHover(x, y, mask) )
				{
					if (LLView::sDebugMouseHandling && LLView::sMouseHandlerMessage != last_handle_msg)
					{
						last_handle_msg = LLView::sMouseHandlerMessage;
						LL_INFOS() << "Hover" << LLView::sMouseHandlerMessage << LL_ENDL;
					}
					handled = TRUE;
				}
				else if (LLView::sDebugMouseHandling)
				{
					if (last_handle_msg != LLStringUtil::null)
					{
						last_handle_msg.clear();
						LL_INFOS() << "Hover not handled by view" << LL_ENDL;
					}
				}
			}
		
			if (!handled)
			{
				LLTool *tool = LLToolMgr::getInstance()->getCurrentTool();

				if(mMouseInWindow && tool)
				{
					handled = tool->handleHover(x, y, mask);
				}
			}
		}

		// Show a new tool tip (or update one that is already shown)
		BOOL tool_tip_handled = FALSE;
		std::string tool_tip_msg;
		if( handled 
			&& !mWindow->isCursorHidden())
		{
			LLRect screen_sticky_rect = mRootView->getLocalRect();
			S32 local_x, local_y;

			static LLCachedControl<bool> debug_show_xui_names(gSavedSettings, "DebugShowXUINames", 0);
			if (debug_show_xui_names)
			{
				LLToolTip::Params params;

				LLView* tooltip_view = mRootView;
				LLView::tree_iterator_t end_it = mRootView->endTreeDFS();
				for (LLView::tree_iterator_t it = mRootView->beginTreeDFS(); it != end_it; ++it)
				{
					LLView* viewp = *it;
					LLRect screen_rect;
					viewp->localRectToScreen(viewp->getLocalRect(), &screen_rect);
					if (!(viewp->getVisible()
						 && screen_rect.pointInRect(x, y)))
					{
						it.skipDescendants();
					}
					// only report xui names for LLUICtrls, 
					// and blacklist the various containers we don't care about
					else if (dynamic_cast<LLUICtrl*>(viewp) 
							&& viewp != gMenuHolder
							&& viewp != gFloaterView
							&& viewp != gConsole) 
					{
						if (dynamic_cast<LLFloater*>(viewp))
						{
							// constrain search to descendants of this (frontmost) floater
							// by resetting iterator
							it = viewp->beginTreeDFS();
						}

						// if we are in a new part of the tree (not a descendent of current tooltip_view)
						// then push the results for tooltip_view and start with a new potential view
						// NOTE: this emulates visiting only the leaf nodes that meet our criteria
						if (!viewp->hasAncestor(tooltip_view))
						{
							append_xui_tooltip(tooltip_view, params);
							screen_sticky_rect.intersectWith(tooltip_view->calcScreenRect());
						}
						tooltip_view = viewp;
					}
				}

				append_xui_tooltip(tooltip_view, params);
				params.styled_message.add().text("\n");

				screen_sticky_rect.intersectWith(tooltip_view->calcScreenRect());
				
				params.sticky_rect = screen_sticky_rect;
				params.max_width = 400;

				LLToolTipMgr::instance().show(params);
			}
			// if there is a mouse captor, nothing else gets a tooltip
			else if (mouse_captor)
			{
				mouse_captor->screenPointToLocal(x, y, &local_x, &local_y);
				tool_tip_handled = mouse_captor->handleToolTip(local_x, local_y, mask);
			}
			else 
			{
				// next is top_ctrl
				if (!tool_tip_handled && top_ctrl)
				{
					top_ctrl->screenPointToLocal(x, y, &local_x, &local_y);
					tool_tip_handled = top_ctrl->handleToolTip(local_x, local_y, mask );
				}
				
				if (!tool_tip_handled)
				{
					local_x = x; local_y = y;
					tool_tip_handled = mRootView->handleToolTip(local_x, local_y, mask );
				}

				LLTool* current_tool = LLToolMgr::getInstance()->getCurrentTool();
				if (!tool_tip_handled && current_tool)
				{
					current_tool->screenPointToLocal(x, y, &local_x, &local_y);
					tool_tip_handled = current_tool->handleToolTip(local_x, local_y, mask );
				}
			}
		}		
	}
	else
	{	// just have tools handle hover when UI is turned off
		LLTool *tool = LLToolMgr::getInstance()->getCurrentTool();

		if(mMouseInWindow && tool)
		{
			handled = tool->handleHover(x, y, mask);
		}
	}

	updateLayout();

	mLastMousePoint = mCurrentMousePoint;

	// cleanup unused selections when no modal dialogs are open
	if (LLModalDialog::activeCount() == 0)
	{
		LLViewerParcelMgr::getInstance()->deselectUnused();
	}

	if (LLModalDialog::activeCount() == 0)
	{
		LLSelectMgr::getInstance()->deselectUnused();
	}
}


void LLViewerWindow::updateLayout()
{
	LLTool* tool = LLToolMgr::getInstance()->getCurrentTool();
	if (gFloaterTools != NULL
		&& tool != NULL
		&& tool != gToolNull  
		&& tool != LLToolCompInspect::getInstance() 
		&& tool != LLToolDragAndDrop::getInstance() 
		&& !gSavedSettings.getBOOL("FreezeTime"))
	{ 
		// Suppress the toolbox view if our source tool was the pie tool,
		// and we've overridden to something else.
		bool suppress_toolbox = 
			(LLToolMgr::getInstance()->getBaseTool() == LLToolPie::getInstance()) &&
			(LLToolMgr::getInstance()->getCurrentTool() != LLToolPie::getInstance());

		LLMouseHandler *captor = gFocusMgr.getMouseCapture();
		// With the null, inspect, or drag and drop tool, don't muck
		// with visibility.

		if (gFloaterTools->isMinimized()
			||	(tool != LLToolPie::getInstance()						// not default tool
				&& tool != LLToolCompGun::getInstance()					// not coming out of mouselook
				&& !suppress_toolbox									// not override in third person
				&& LLToolMgr::getInstance()->getCurrentToolset()->isShowFloaterTools()
				&& (!captor || dynamic_cast<LLView*>(captor) != NULL)))						// not dragging
		{
			// Force floater tools to be visible (unless minimized)
			if (!gFloaterTools->getVisible())
			{
				gFloaterTools->openFloater();
			}
			// Update the location of the blue box tool popup
			LLCoordGL select_center_screen;
			MASK	mask = gKeyboard->currentMask(TRUE);
			gFloaterTools->updatePopup( select_center_screen, mask );
		}
		else
		{
			gFloaterTools->setVisible(FALSE);
		}
		//gMenuBarView->setItemVisible("BuildTools", gFloaterTools->getVisible());
	}

	// Always update console
	if(gConsole)
	{
		LLRect console_rect = getChatConsoleRect();
		gConsole->reshape(console_rect.getWidth(), console_rect.getHeight());
		gConsole->setRect(console_rect);
	}
}

void LLViewerWindow::updateMouseDelta()
{
#if LL_WINDOWS
    LLCoordCommon delta; 
    mWindow->getCursorDelta(&delta);
    S32 dx = delta.mX;
    S32 dy = delta.mY;
#else
	S32 dx = lltrunc((F32) (mCurrentMousePoint.mX - mLastMousePoint.mX) * LLUI::getScaleFactor().mV[VX]);
	S32 dy = lltrunc((F32) (mCurrentMousePoint.mY - mLastMousePoint.mY) * LLUI::getScaleFactor().mV[VY]);
#endif

	//RN: fix for asynchronous notification of mouse leaving window not working
	LLCoordWindow mouse_pos;
	mWindow->getCursorPosition(&mouse_pos);
	if (mouse_pos.mX < 0 || 
		mouse_pos.mY < 0 ||
		mouse_pos.mX > mWindowRectRaw.getWidth() ||
		mouse_pos.mY > mWindowRectRaw.getHeight())
	{
		mMouseInWindow = FALSE;
	}
	else
	{
		mMouseInWindow = TRUE;
	}

	LLVector2 mouse_vel; 

	//if (gSavedSettings.getBOOL("MouseSmooth"))
	static LLCachedControl<bool> mouseSmooth(gSavedSettings, "MouseSmooth");
	if (mouseSmooth)
	{
		static F32 fdx = 0.f;
		static F32 fdy = 0.f;

		F32 amount = 16.f;
		fdx = fdx + ((F32) dx - fdx) * llmin(gFrameIntervalSeconds.value()*amount,1.f);
		fdy = fdy + ((F32) dy - fdy) * llmin(gFrameIntervalSeconds.value()*amount,1.f);

		mCurrentMouseDelta.set(ll_round(fdx), ll_round(fdy));
		mouse_vel.setVec(fdx,fdy);
	}
	else
	{
		mCurrentMouseDelta.set(dx, dy);
		mouse_vel.setVec((F32) dx, (F32) dy);
	}
    
	sample(sMouseVelocityStat, mouse_vel.magVec());
}

void LLViewerWindow::updateKeyboardFocus()
{
	if (!gPipeline.hasRenderDebugFeatureMask(LLPipeline::RENDER_DEBUG_FEATURE_UI))
	{
		gFocusMgr.setKeyboardFocus(NULL);
	}

	// clean up current focus
	LLUICtrl* cur_focus = dynamic_cast<LLUICtrl*>(gFocusMgr.getKeyboardFocus());
	if (cur_focus)
	{
		if (!cur_focus->isInVisibleChain() || !cur_focus->isInEnabledChain())
		{
            // don't release focus, just reassign so that if being given
            // to a sibling won't call onFocusLost on all the ancestors
			// gFocusMgr.releaseFocusIfNeeded(cur_focus);

			LLUICtrl* parent = cur_focus->getParentUICtrl();
			const LLUICtrl* focus_root = cur_focus->findRootMostFocusRoot();
			bool new_focus_found = false;
			while(parent)
			{
				if (parent->isCtrl() 
					&& (parent->hasTabStop() || parent == focus_root) 
					&& !parent->getIsChrome() 
					&& parent->isInVisibleChain() 
					&& parent->isInEnabledChain())
				{
					if (!parent->focusFirstItem())
					{
						parent->setFocus(TRUE);
					}
					new_focus_found = true;
					break;
				}
				parent = parent->getParentUICtrl();
			}

			// if we didn't find a better place to put focus, just release it
			// hasFocus() will return true if and only if we didn't touch focus since we
			// are only moving focus higher in the hierarchy
			if (!new_focus_found)
			{
				cur_focus->setFocus(FALSE);
			}
		}
		else if (cur_focus->isFocusRoot())
		{
			// focus roots keep trying to delegate focus to their first valid descendant
			// this assumes that focus roots are not valid focus holders on their own
			cur_focus->focusFirstItem();
		}
	}

	// last ditch force of edit menu to selection manager
	if (LLEditMenuHandler::gEditMenuHandler == NULL && LLSelectMgr::getInstance()->getSelection()->getObjectCount())
	{
		LLEditMenuHandler::gEditMenuHandler = LLSelectMgr::getInstance();
	}

	if (gFloaterView->getCycleMode())
	{
		// sync all floaters with their focus state
		gFloaterView->highlightFocusedFloater();
		gSnapshotFloaterView->highlightFocusedFloater();
		MASK	mask = gKeyboard->currentMask(TRUE);
		if ((mask & MASK_CONTROL) == 0)
		{
			// control key no longer held down, finish cycle mode
			gFloaterView->setCycleMode(FALSE);

			gFloaterView->syncFloaterTabOrder();
		}
		else
		{
			// user holding down CTRL, don't update tab order of floaters
		}
	}
	else
	{
		// update focused floater
		gFloaterView->highlightFocusedFloater();
		gSnapshotFloaterView->highlightFocusedFloater();
		// make sure floater visible order is in sync with tab order
		gFloaterView->syncFloaterTabOrder();
	}
}

static LLTrace::BlockTimerStatHandle FTM_UPDATE_WORLD_VIEW("Update World View");
void LLViewerWindow::updateWorldViewRect(bool use_full_window)
{
	LL_RECORD_BLOCK_TIME(FTM_UPDATE_WORLD_VIEW);

	// start off using whole window to render world
	LLRect new_world_rect = mWindowRectRaw;

	if (use_full_window == false && mWorldViewPlaceholder.get())
	{
		new_world_rect = mWorldViewPlaceholder.get()->calcScreenRect();
		// clamp to at least a 1x1 rect so we don't try to allocate zero width gl buffers
		new_world_rect.mTop = llmax(new_world_rect.mTop, new_world_rect.mBottom + 1);
		new_world_rect.mRight = llmax(new_world_rect.mRight, new_world_rect.mLeft + 1);

		new_world_rect.mLeft = ll_round((F32)new_world_rect.mLeft * mDisplayScale.mV[VX]);
		new_world_rect.mRight = ll_round((F32)new_world_rect.mRight * mDisplayScale.mV[VX]);
		new_world_rect.mBottom = ll_round((F32)new_world_rect.mBottom * mDisplayScale.mV[VY]);
		new_world_rect.mTop = ll_round((F32)new_world_rect.mTop * mDisplayScale.mV[VY]);
	}

	if (mWorldViewRectRaw != new_world_rect)
	{
		mWorldViewRectRaw = new_world_rect;
		gResizeScreenTexture = TRUE;
		LLViewerCamera::getInstance()->setViewHeightInPixels( mWorldViewRectRaw.getHeight() );
		LLViewerCamera::getInstance()->setAspect( getWorldViewAspectRatio() );

		LLRect old_world_rect_scaled = mWorldViewRectScaled;
		mWorldViewRectScaled = calcScaledRect(mWorldViewRectRaw, mDisplayScale);

		// sending a signal with a new WorldView rect
		mOnWorldViewRectUpdated(old_world_rect_scaled, mWorldViewRectScaled);
	}
}

void LLViewerWindow::saveLastMouse(const LLCoordGL &point)
{
	// Store last mouse location.
	// If mouse leaves window, pretend last point was on edge of window

	if (point.mX < 0)
	{
		mCurrentMousePoint.mX = 0;
	}
	else if (point.mX > getWindowWidthScaled())
	{
		mCurrentMousePoint.mX = getWindowWidthScaled();
	}
	else
	{
		mCurrentMousePoint.mX = point.mX;
	}

	if (point.mY < 0)
	{
		mCurrentMousePoint.mY = 0;
	}
	else if (point.mY > getWindowHeightScaled() )
	{
		mCurrentMousePoint.mY = getWindowHeightScaled();
	}
	else
	{
		mCurrentMousePoint.mY = point.mY;
	}
}

#if 0 //Broken
// <FS:Beq> Changes to add physics view support into edit mode
//pragma region FSShowPhysicsInEditMode

const float offset_units = 3.0;
const float offset_factor = -3.0;

// decorator for renderMeshBaseHull from llspatialpartition. but with our own offsets to avoid glitching.
void renderMeshBaseHullPhysics(LLVOVolume* volume, U32 data_mask, LLColor4& color)
{
			LLGLEnable offset(GL_POLYGON_OFFSET_FILL);
			glPolygonMode(GL_FRONT_AND_BACK, GL_FILL);
			glPolygonOffset(offset_factor, offset_units);
			gGL.diffuseColor4fv(color.mV);
			renderMeshBaseHull(volume, data_mask, color);
}

// decorator for render_hull from llspatialpartition. but with our own offsets to avoid glitching.
void renderHullPhysics(LLModel::PhysicsMesh& mesh, const LLColor4& color)
{
	LLGLEnable offset(GL_POLYGON_OFFSET_FILL);
	glPolygonMode(GL_FRONT_AND_BACK, GL_FILL); 
	glPolygonOffset(offset_factor, offset_units);
	render_hull(mesh, color);
}

// Draw a physics shape with the edges highlighted in 'line_color'
void renderMeshPhysicsTriangles(const LLColor4& color, const LLColor4& line_color, LLVolume* vol, LLModel::Decomposition * decomp)
{
// Not required here, we already disable this in the outer scope
//	LLGLDisable multisample(LLPipeline::RenderFSAASamples > 0 ? GL_MULTISAMPLE_ARB : 0);

	LLGLSLShader* shader = LLGLSLShader::sCurBoundShaderPtr;

	if (shader)
	{
		gDebugProgram.bind();
	}

	gGL.matrixMode(LLRender::MM_MODELVIEW);
	gGL.pushMatrix();
	// scope for the RAII for the depth test on hidden geometry
	{
		// This draw section covers the hidden geometry

		gGL.blendFunc(LLRender::BF_SOURCE_COLOR, LLRender::BF_ONE);
		LLGLDepthTest gls_depth(GL_TRUE, GL_FALSE, GL_GEQUAL);
		if (shader)
		{
			{
				LLGLEnable offset(GL_POLYGON_OFFSET_FILL);
				glPolygonOffset(offset_factor, offset_units);
				gGL.diffuseColor4fv(color.mV);
				//decomp has physics mesh, render that mesh
				glPolygonMode(GL_FRONT_AND_BACK, GL_FILL);
				LLVertexBuffer::drawArrays(LLRender::TRIANGLES, decomp->mPhysicsShapeMesh.mPositions);
			}
			{
				LLGLEnable offset(GL_POLYGON_OFFSET_LINE);
				glPolygonMode(GL_FRONT_AND_BACK, GL_LINE);
				glPolygonOffset(offset_factor, offset_units);
				gGL.diffuseColor4fv(line_color.mV);
				LLVertexBuffer::drawArrays(LLRender::TRIANGLES, decomp->mPhysicsShapeMesh.mPositions);
			}
		}
		else
		{
			gGL.flush();
			{
				glPolygonMode(GL_FRONT_AND_BACK, GL_FILL);
				gGL.diffuseColor4fv(color.mV);
				//decomp has physics mesh, render that mesh
				LLVertexBuffer::drawArrays(LLRender::TRIANGLES, decomp->mPhysicsShapeMesh.mPositions);
				glPolygonMode(GL_FRONT_AND_BACK, GL_LINE);
				gGL.diffuseColor4fv(line_color.mV);
				LLVertexBuffer::drawArrays(LLRender::TRIANGLES, decomp->mPhysicsShapeMesh.mPositions);
			}
		}
	}//End depth test for hidden geometry
//	gGL.flush();
	gGL.setSceneBlendType(LLRender::BT_ALPHA);

	if (shader)
	{
		{
			gGL.diffuseColor4fv(color.mV);
			LLGLEnable offset(GL_POLYGON_OFFSET_FILL);
			glPolygonMode(GL_FRONT_AND_BACK, GL_FILL);
			glPolygonOffset(offset_factor, offset_units);
			gGL.setLineWidth(1.f); // <FS> Line width OGL core profile fix by Rye Mutt
			LLVertexBuffer::drawArrays(LLRender::TRIANGLES, decomp->mPhysicsShapeMesh.mPositions);
		}
		{
			gGL.diffuseColor4fv(line_color.mV);
			LLGLEnable offset(GL_POLYGON_OFFSET_LINE);
			glPolygonMode(GL_FRONT_AND_BACK, GL_LINE);
			glPolygonOffset(offset_factor, offset_units);
			gGL.setLineWidth(3.f); // <FS> Line width OGL core profile fix by Rye Mutt
			LLVertexBuffer::drawArrays(LLRender::TRIANGLES, decomp->mPhysicsShapeMesh.mPositions);
		}
	}
	else
	{
		gGL.flush();
		{
			glPolygonMode(GL_FRONT_AND_BACK, GL_FILL);
			gGL.diffuseColor4fv(color.mV);
			//decomp has physics mesh, render that mesh
			LLVertexBuffer::drawArrays(LLRender::TRIANGLES, decomp->mPhysicsShapeMesh.mPositions);
			glPolygonMode(GL_FRONT_AND_BACK, GL_LINE);
			gGL.diffuseColor4fv(line_color.mV);
			gGL.setLineWidth(3.f); // <FS> Line width OGL core profile fix by Rye Mutt
			LLVertexBuffer::drawArrays(LLRender::TRIANGLES, decomp->mPhysicsShapeMesh.mPositions);
		}
	}

	gGL.setLineWidth(1.f); // <FS> Line width OGL core profile fix by Rye Mutt
	glPolygonMode(GL_FRONT_AND_BACK, GL_FILL);
	gGL.popMatrix();

	//restore the previous shader
	if (shader)
	{
		shader->bind();
	}
}

void renderNonMeshHullPhysics(LLVOVolume* vovolume, LLVolume* volume, LLColor4 color, LLColor4 line_color, LLVector3 center, LLVector3 size)
{
	LLVolumeParams volume_params = volume->getParams();
	S32 detail = get_physics_detail(volume_params, vovolume->getScale());

	LLVolume* phys_volume = LLPrimitive::sVolumeManager->refVolume(volume_params, detail);

	if (!phys_volume->mHullPoints)
	{ //build convex hull
		std::vector<LLVector3> pos;
		std::vector<U16> index;

		S32 index_offset = 0;
		// Build a vector of vertices in the visible LOD model determined by 'detail' 
		for (S32 i = 0; i < phys_volume->getNumVolumeFaces(); ++i)
		{
			const LLVolumeFace& face = phys_volume->getVolumeFace(i);
			if (index_offset + face.mNumVertices > 65535)
			{
				continue;
			}

			for (S32 j = 0; j < face.mNumVertices; ++j)
			{
				pos.push_back(LLVector3(face.mPositions[j].getF32ptr()));
			}

			for (S32 j = 0; j < face.mNumIndices; ++j)
			{
				index.push_back(face.mIndices[j] + index_offset);
			}

			index_offset += face.mNumVertices;
		}
		// use the array of vertices to construct a single hull based 
		if (!pos.empty() && !index.empty() && LLConvexDecomposition::getInstance()) // ND: FIRE-3427
		{
			LLCDMeshData mesh;
			mesh.mIndexBase = &index[0];
			mesh.mVertexBase = pos[0].mV;
			mesh.mNumVertices = pos.size();
			mesh.mVertexStrideBytes = 12;
			mesh.mIndexStrideBytes = 6;
			mesh.mIndexType = LLCDMeshData::INT_16;

			mesh.mNumTriangles = index.size() / 3;

			LLCDMeshData res;
			LLCDResult retval;
			if ((retval = LLConvexDecomposition::getInstance()->generateSingleHullMeshFromMesh(&mesh, &res)))
			{
				LL_WARNS() << "ConvexDecomp Failed (generateSingleHullMeshFromMesh): " << retval << LL_ENDL;
			}

			//copy res into phys_volume
			phys_volume->mHullPoints = (LLVector4a*)ll_aligned_malloc_16(sizeof(LLVector4a)*res.mNumVertices);
			phys_volume->mNumHullPoints = res.mNumVertices;

			S32 idx_size = (res.mNumTriangles * 3 * 2 + 0xF) & ~0xF;
			phys_volume->mHullIndices = (U16*)ll_aligned_malloc_16(idx_size);
			phys_volume->mNumHullIndices = res.mNumTriangles * 3;

			const F32* v = res.mVertexBase;

			for (S32 i = 0; i < res.mNumVertices; ++i)
			{
				F32* p = (F32*)((U8*)v + i*res.mVertexStrideBytes);
				phys_volume->mHullPoints[i].load3(p);
			}

			if (res.mIndexType == LLCDMeshData::INT_16)
			{
				for (S32 i = 0; i < res.mNumTriangles; ++i)
				{
					U16* idx = (U16*)(((U8*)res.mIndexBase) + i*res.mIndexStrideBytes);

					phys_volume->mHullIndices[i * 3 + 0] = idx[0];
					phys_volume->mHullIndices[i * 3 + 1] = idx[1];
					phys_volume->mHullIndices[i * 3 + 2] = idx[2];
				}
			}
			else
			{
				for (S32 i = 0; i < res.mNumTriangles; ++i)
				{
					U32* idx = (U32*)(((U8*)res.mIndexBase) + i*res.mIndexStrideBytes);

					phys_volume->mHullIndices[i * 3 + 0] = (U16)idx[0];
					phys_volume->mHullIndices[i * 3 + 1] = (U16)idx[1];
					phys_volume->mHullIndices[i * 3 + 2] = (U16)idx[2];
				}
			}
		}
	}
	//pragma endregion Build the mesh data for a convex hull for a PRIM that is explcitly in CONVEX_HULL mode
	// Now that we've got the hulldecomp let's draw it

	// <FS:Ansariel> Crash fix due to invalid calls to drawElements by Drake Arconis
	//if (phys_volume->mHullPoints)
	if (phys_volume->mHullPoints && phys_volume->mHullIndices && phys_volume->mNumHullPoints > 0 && phys_volume->mNumHullIndices > 0)
		//pragma region ConvexPrimDrawHull
		// </FS:Ansariel>
	{
		//render hull
		// TODO: (BEQ) Find out why is this not a call to render_hull? it probably could be if the data is in the right form

		glPolygonMode(GL_FRONT_AND_BACK, GL_LINE);

		gGL.diffuseColor4fv(line_color.mV);
		LLVertexBuffer::unbind();

		llassert(LLGLSLShader::sCurBoundShader != 0);

		LLVertexBuffer::drawElements(LLRender::TRIANGLES, phys_volume->mHullPoints, NULL, phys_volume->mNumHullIndices, phys_volume->mHullIndices);

		gGL.diffuseColor4fv(color.mV);
		glPolygonMode(GL_FRONT_AND_BACK, GL_FILL);
		LLVertexBuffer::drawElements(LLRender::TRIANGLES, phys_volume->mHullPoints, NULL, phys_volume->mNumHullIndices, phys_volume->mHullIndices);
	}
	else
	{
		// if we don't have a physics convex model then draw a magenta box
		gGL.diffuseColor4f(1, 0, 1, 1);
		drawBoxOutline(center, size);
	}
	//pragma endregion
	LLPrimitive::sVolumeManager->unrefVolume(phys_volume);
}

void renderOnePhysicsShape(LLViewerObject* objectp)
{
	// sanity check this we have a drawable.
	LLDrawable* drawable = objectp->mDrawable;

	if (!drawable)
	{
		return;
	}

	// this is an attached HUD so let's just return.
	if (objectp->isHUDAttachment())
	{
		return;
	}

	LLVOVolume* vovolume = drawable->getVOVolume();

	// phsyics_type is the user selected prim property (None, Prim, Convex)
	U8 physics_type = vovolume->getPhysicsShapeType();

	// If no physics is set to NONE or we're flexi just return
	if (physics_type == LLViewerObject::PHYSICS_SHAPE_NONE || vovolume->isFlexible())
	{
		return;
	}
	// Get the shape details for this object
	LLVolume *volume = vovolume->getVolume();
	LLVolumeParams volume_params = volume->getParams();

	// setup a volume instance to hold the physics shape
	LLPhysicsVolumeParams physics_params(volume_params,
		physics_type == LLViewerObject::PHYSICS_SHAPE_CONVEX_HULL);

	// Set physics_spec to cache the info about the physics shape of our volume.
	LLPhysicsShapeBuilderUtil::PhysicsShapeSpecification physics_spec;
	LLUUID mesh_id;
	LLModel::Decomposition* decomp = nullptr;
	bool hasConvexDecomp = FALSE;

	// If we are a mesh and the mesh has a hul decomp (is analysed) then set hasDecomp to true
	if (vovolume->isMesh()){
		mesh_id = volume_params.getSculptID();
		decomp = gMeshRepo.getDecomposition(mesh_id);
		if (decomp && !decomp->mHull.empty()){ hasConvexDecomp = TRUE; }
	}

	LLPhysicsShapeBuilderUtil::determinePhysicsShape(physics_params, vovolume->getScale(), hasConvexDecomp, physics_spec);

	U32 physicsShapeType = physics_spec.getType();
	/*
	Primitive types
	BOX,
	SPHERE,
	CYLINDER,

	USER_CONVEX,	User specified they wanted the convex hull of the volume
	PRIM_CONVEX,	Either a volume that is inherently convex but not a primitive type, or a shape
	with dimensions such that will convexify it anyway.

	SCULPT,			Special case for traditional sculpts--they are the convex hull of a single particular set of volume params

	USER_MESH,		A user mesh. May or may not contain a convex decomposition.
	PRIM_MESH,		A non-convex volume which we have to represent accurately

	INVALID
	*/

	// This is a link set. The models need an additional transform to modelview
	if (drawable->isActive())
	{
		gGL.loadMatrix(gGLModelView);
		gGL.multMatrix((F32*)objectp->getRenderMatrix().mMatrix);
	}

	gGL.multMatrix((F32*)vovolume->getRelativeXform().mMatrix);

//pragma region PhysicsRenderSettings
	LLColor4 color;

	static LLCachedControl<F32> threshold(gSavedSettings,"ObjectCostHighThreshold");
	static LLCachedControl<LLColor4> low(gSavedSettings,"ObjectCostLowColor");
	static LLCachedControl<LLColor4> mid(gSavedSettings,"ObjectCostMidColor");
	static LLCachedControl<LLColor4> high(gSavedSettings,"ObjectCostHighColor");
	static LLCachedControl<bool> usePhysicsCostOnly(gSavedSettings, "UsePhysicsCostOnly");

	F32 cost = usePhysicsCostOnly ? vovolume->getPhysicsCost() : vovolume->getObjectCost();

	F32 normalizedCost = 1.f - exp(-(cost / threshold));
	if (normalizedCost <= 0.5f)
	{
		color = lerp(low, mid, 2.f * normalizedCost);
	}
	else
	{
		color = lerp(mid, high, 2.f * (normalizedCost - 0.5f));
	}

	LLColor4 line_color = color*0.5f;
//pragma endregion Setup various values from Settings 


	U32 data_mask = LLVertexBuffer::MAP_VERTEX;

	// These two are used to draw the "error" boxes
	LLVector3 center(0, 0, 0);
	LLVector3 size(0.25f, 0.25f, 0.25f);

	if (physicsShapeType == LLPhysicsShapeBuilderUtil::PhysicsShapeSpecification::USER_MESH)
	{
		// USER_MESH,		A user mesh. May or may not contain a convex decomposition.
		// do we have a Mesh physics loaded yet?
		if (decomp)
		{
			if (hasConvexDecomp) // analysed mesh - we will build a mesh  representation and cache it in the mMesh vector
			{
				// This Model contains a hull based physics. This equates to "analysed" mesh physics in the uploader.
				if (decomp->mMesh.empty())
				{
					// build a mesh representation of the hulls (does nothing if Havok not present)
					gMeshRepo.buildPhysicsMesh(*decomp);
				}

				for (U32 i = 0; i < decomp->mMesh.size(); ++i)
				{
					renderHullPhysics(decomp->mMesh[i], color, line_color);
				}
			}
			else if (!decomp->mPhysicsShapeMesh.empty())
			{
				// This model has triangular mesh (non-analysed)
				renderMeshPhysicsTriangles(color, line_color, volume, decomp);
			}
			else
			{
				//no mesh or decomposition, render base hull
				renderMeshBaseHullPhysics(vovolume, data_mask, color, line_color);

				if (decomp->mPhysicsShapeMesh.empty())
				{
					//attempt to fetch physics shape mesh if available
					gMeshRepo.fetchPhysicsShape(mesh_id);
				}
			}
		}
		else
		{
			// No physics when expected, probably Havok broken/missing or asset still downloading
			// all else fails then ORANGE wireframe box.
			// This typically means you are running without Havok
			gGL.diffuseColor3f(1, 1, 0);
			drawBoxOutline(center, size);
		}
	}
	else if (physicsShapeType == LLPhysicsShapeBuilderUtil::PhysicsShapeSpecification::USER_CONVEX ||
		physicsShapeType == LLPhysicsShapeBuilderUtil::PhysicsShapeSpecification::PRIM_CONVEX)
	{
		// the owner of the object has selected convex, or we have forced it convex for other reasons
		if (vovolume->isMesh())
		{
			renderMeshBaseHullPhysics(vovolume, data_mask, color, line_color);
		}
		else
		{
			renderNonMeshHullPhysics(vovolume, volume, color, line_color, center, size);
		}
	}
	// vvvv Physics shape is a Havok primitive, either box, sphere or cylinder (object must be a prim)
	else if (physicsShapeType == LLPhysicsShapeBuilderUtil::PhysicsShapeSpecification::BOX)
	{
		LLGLEnable offset(GL_POLYGON_OFFSET_FILL);
		glPolygonMode(GL_FRONT_AND_BACK, GL_FILL);
		glPolygonOffset(offset_factor, offset_units);
		LLVector3 center = physics_spec.getCenter();
		LLVector3 scale = physics_spec.getScale();
		LLVector3 vscale = vovolume->getScale()*2.f;
		scale.set(scale[0] / vscale[0], scale[1] / vscale[1], scale[2] / vscale[2]);

		gGL.diffuseColor4fv(color.mV);
		drawBox(center, scale);
	}
	else if (physicsShapeType == LLPhysicsShapeBuilderUtil::PhysicsShapeSpecification::SPHERE)
	{
		LLGLEnable offset(GL_POLYGON_OFFSET_FILL);
		glPolygonMode(GL_FRONT_AND_BACK, GL_FILL);
		glPolygonOffset(offset_factor, offset_units);

		LLVolumeParams volume_params;
		volume_params.setType(LL_PCODE_PROFILE_CIRCLE_HALF, LL_PCODE_PATH_CIRCLE);
		volume_params.setBeginAndEndS(0.f, 1.f);
		volume_params.setBeginAndEndT(0.f, 1.f);
		volume_params.setRatio(1, 1);
		volume_params.setShear(0, 0);
		LLVolume* sphere = LLPrimitive::sVolumeManager->refVolume(volume_params, 3);

		gGL.diffuseColor4fv(color.mV);
		pushVerts(sphere);
		LLPrimitive::sVolumeManager->unrefVolume(sphere);
	}
	else if (physicsShapeType == LLPhysicsShapeBuilderUtil::PhysicsShapeSpecification::CYLINDER)
	{
		LLGLEnable offset(GL_POLYGON_OFFSET_FILL);
		glPolygonMode(GL_FRONT_AND_BACK, GL_FILL);
		glPolygonOffset(offset_factor, offset_units);

		LLVolumeParams volume_params;
		volume_params.setType(LL_PCODE_PROFILE_CIRCLE, LL_PCODE_PATH_LINE);
		volume_params.setBeginAndEndS(0.f, 1.f);
		volume_params.setBeginAndEndT(0.f, 1.f);
		volume_params.setRatio(1, 1);
		volume_params.setShear(0, 0);
		LLVolume* cylinder = LLPrimitive::sVolumeManager->refVolume(volume_params, 3);

		gGL.diffuseColor4fv(color.mV);
		pushVerts(cylinder);
		LLPrimitive::sVolumeManager->unrefVolume(cylinder);
	}
	else if (physicsShapeType == LLPhysicsShapeBuilderUtil::PhysicsShapeSpecification::PRIM_MESH)
	//PhysicsShapePrimTriangles - Physics shape for this prim is triangular mesh (typically when prim is cut/hollow etc)
	{
		LLVolumeParams volume_params = volume->getParams();
		// TODO: (Beq) refactor? detail is reused, we ought to be able to pull this out in a wider scope.
		S32 detail = get_physics_detail(volume_params, vovolume->getScale());
		LLVolume* phys_volume = LLPrimitive::sVolumeManager->refVolume(volume_params, detail);

		// TODO: (BEQ) We ought to be able to use a common draw call here too?
		glPolygonOffset(offset_factor, offset_units);

		{
			LLGLEnable offset(GL_POLYGON_OFFSET_LINE);
			glPolygonMode(GL_FRONT_AND_BACK, GL_LINE);

			gGL.diffuseColor4fv(line_color.mV);
			pushVerts(phys_volume); // draw the outlines
		}
		{
			LLGLEnable offset(GL_POLYGON_OFFSET_FILL);
			gGL.diffuseColor4fv(color.mV);
			glPolygonMode(GL_FRONT_AND_BACK, GL_FILL);
			pushVerts(phys_volume); // draw the filled boxes
		}
		LLPrimitive::sVolumeManager->unrefVolume(phys_volume);
	}
	else if (physicsShapeType == LLPhysicsShapeBuilderUtil::PhysicsShapeSpecification::PRIM_CONVEX)
	// PhysicsShapePrimConvex - Physics shape for prim is inherently convex or convexified due to scale
	{
		LLVolumeParams volume_params = volume->getParams();
		S32 detail = get_physics_detail(volume_params, vovolume->getScale());

		LLVolume* phys_volume = LLPrimitive::sVolumeManager->refVolume(volume_params, detail);

		if (phys_volume->mHullPoints && phys_volume->mHullIndices)
			// We have the hull details so just draw them
		{
			// TODO: (Beq) refactor this!! yet another flavour of drawing the same crap. Can we ratioanlise the arguments
			// <FS:Ansariel> Use a vbo for the static LLVertexBuffer::drawArray/Element functions; by Drake Arconis/Shyotl Kuhr
			//glPolygonMode(GL_FRONT_AND_BACK, GL_LINE);
			//llassert(LLGLSLShader::sCurBoundShader != 0);
			//LLVertexBuffer::unbind();
			//glVertexPointer(3, GL_FLOAT, 16, phys_volume->mHullPoints);
			//gGL.diffuseColor4fv(line_color.mV);
			//gGL.syncMatrices();
			//glDrawElements(GL_TRIANGLES, phys_volume->mNumHullIndices, GL_UNSIGNED_SHORT, phys_volume->mHullIndices);

			//gGL.diffuseColor4fv(color.mV);
			//glPolygonMode(GL_FRONT_AND_BACK, GL_FILL);
			//glDrawElements(GL_TRIANGLES, phys_volume->mNumHullIndices, GL_UNSIGNED_SHORT, phys_volume->mHullIndices);
			gGL.diffuseColor4fv(line_color.mV);
			glPolygonMode(GL_FRONT_AND_BACK, GL_LINE);
			LLVertexBuffer::drawElements(LLRender::TRIANGLES, phys_volume->mHullPoints, NULL, phys_volume->mNumHullIndices, phys_volume->mHullIndices);

			gGL.diffuseColor4fv(color.mV);
			glPolygonMode(GL_FRONT_AND_BACK, GL_FILL);
			LLVertexBuffer::drawElements(LLRender::TRIANGLES, phys_volume->mHullPoints, NULL, phys_volume->mNumHullIndices, phys_volume->mHullIndices);
			// </FS:Ansariel>
		}
		else
		{
			// The hull data has not been computed yet (it may never be if havok is not installed) draw a magenta box and request it to be built
			// TODO: can we cache the fact Havok is not installed and speed all this up by not bothering?
			gGL.diffuseColor3f(1, 0, 1);
			drawBoxOutline(center, size);
			gMeshRepo.buildHull(volume_params, detail);
		}
		LLPrimitive::sVolumeManager->unrefVolume(phys_volume);
	}
	// PhysicsShapeSculpt - Sculpts are not supported at present (what happened to "you must render something"?)
	else if (physicsShapeType == LLPhysicsShapeBuilderUtil::PhysicsShapeSpecification::SCULPT)
	{
		//TODO: implement sculpted prim physics display
	}
	else
	{
		LL_ERRS() << "Unhandled type" << LL_ENDL;
	}

}
// End Firestorm additions that add the ability to visualise the physics shape in edit mode.
//</FS:Beq> Physics display in edit mode changes
#endif

// Draws the selection outlines for the currently selected objects
// Must be called after displayObjects is called, which sets the mGLName parameter
// NOTE: This function gets called 3 times:
//  render_ui_3d: 			FALSE, FALSE, TRUE
//  render_hud_elements:	FALSE, FALSE, FALSE
void LLViewerWindow::renderSelections( BOOL for_gl_pick, BOOL pick_parcel_walls, BOOL for_hud )
{
	LLObjectSelectionHandle selection = LLSelectMgr::getInstance()->getSelection();

	if (!for_hud && !for_gl_pick)
	{
		// Call this once and only once
		LLSelectMgr::getInstance()->updateSilhouettes();
	}
	
	// Draw fence around land selections
	if (for_gl_pick)
	{
		if (pick_parcel_walls)
		{
			LLViewerParcelMgr::getInstance()->renderParcelCollision();
		}
	}
	else if (( for_hud && selection->getSelectType() == SELECT_TYPE_HUD) ||
			 (!for_hud && selection->getSelectType() != SELECT_TYPE_HUD))
	{		
		LLSelectMgr::getInstance()->renderSilhouettes(for_hud);
		
		stop_glerror();
		
#if 0 // Broken
		// <FS:Beq> Additions to display/tools in edit mode
		if (LLToolMgr::getInstance()->inEdit() && selection->getSelectType() != SELECT_TYPE_HUD)
		{
			static LLCachedControl<S32> showSpecificLOD(gSavedSettings, "ShowSpecificLODInEdit");
			static LLCachedControl<bool> showPhysicsShapeInEdit(gSavedSettings, "ShowPhysicsShapeInEdit");

			if (-1 != showSpecificLOD) // Note -1 is disabled [no force] so 0 = lowest 1= low etc. 
			{
				struct f : public LLSelectedObjectFunctor
				{
					virtual bool apply(LLViewerObject* object)
					{
						if (object->getPCode() == LL_PCODE_VOLUME)
						{
							LLVOVolume* vol = static_cast<LLVOVolume*>(object);
							if (vol->isMesh())
							{
								vol->forceLOD(showSpecificLOD);
							}
						}
						return true;
					}
				} func;
				LLSelectMgr::getInstance()->getSelection()->applyToObjects(&func);
			}

			if (showPhysicsShapeInEdit)
			{
				// setup opengl common parameters before we iterate over each object
				gGL.pushMatrix();
				//Need to because crash on ATI 3800 (and similar cards) MAINT-5018 
				LLGLDisable multisample(LLPipeline::RenderFSAASamples > 0 ? GL_MULTISAMPLE_ARB : 0);
				LLGLSLShader* shader = LLGLSLShader::sCurBoundShaderPtr;
				if (shader)
				{
					gDebugProgram.bind();
				}
				gGL.getTexUnit(0)->unbind(LLTexUnit::TT_TEXTURE); // no textures needed
				glClearColor(0, 0, 0, 0); // bg black
				gGL.setColorMask(true, true); // write color and alpha info
				gGL.color4f(1.f, 1.f, 1.f, 0.5);
				gGL.matrixMode(LLRender::MM_MODELVIEW);
				LLGLEnable gls_blend(GL_BLEND);
				LLGLEnable gls_cull(GL_CULL_FACE);
				LLGLDepthTest gls_depth(GL_TRUE, GL_FALSE);

				struct f : public LLSelectedObjectFunctor
				{
					virtual bool apply(LLViewerObject* object)
					{
						renderOnePhysicsShape(object);
						return true;
					}
				} func;
				LLSelectMgr::getInstance()->getSelection()->applyToObjects(&func);
				// Restore the original shader program
				if (shader)
				{
					shader->bind();
				}

				gGL.popMatrix();
			}
		}
		// </FS:Beq>
#endif

		// setup HUD render
		if (selection->getSelectType() == SELECT_TYPE_HUD && LLSelectMgr::getInstance()->getSelection()->getObjectCount())
		{
			LLBBox hud_bbox = gAgentAvatarp->getHUDBBox();

			// set up transform to encompass bounding box of HUD
			gGL.matrixMode(LLRender::MM_PROJECTION);
			gGL.pushMatrix();
			gGL.loadIdentity();
			F32 depth = llmax(1.f, hud_bbox.getExtentLocal().mV[VX] * 1.1f);
			gGL.ortho(-0.5f * LLViewerCamera::getInstance()->getAspect(), 0.5f * LLViewerCamera::getInstance()->getAspect(), -0.5f, 0.5f, 0.f, depth);
			
			gGL.matrixMode(LLRender::MM_MODELVIEW);
			gGL.pushMatrix();
			gGL.loadIdentity();
			gGL.loadMatrix(OGL_TO_CFR_ROTATION);		// Load Cory's favorite reference frame
			gGL.translatef(-hud_bbox.getCenterLocal().mV[VX] + (depth *0.5f), 0.f, 0.f);
		}

		// Render light for editing
		if (LLSelectMgr::sRenderLightRadius && LLToolMgr::getInstance()->inEdit())
		{
			gGL.getTexUnit(0)->unbind(LLTexUnit::TT_TEXTURE);
			LLGLEnable gls_blend(GL_BLEND);
			LLGLEnable gls_cull(GL_CULL_FACE);
			LLGLDepthTest gls_depth(GL_TRUE, GL_FALSE);
			gGL.matrixMode(LLRender::MM_MODELVIEW);
			gGL.pushMatrix();
			if (selection->getSelectType() == SELECT_TYPE_HUD)
			{
				F32 zoom = gAgentCamera.mHUDCurZoom;
				gGL.scalef(zoom, zoom, zoom);
			}

			struct f : public LLSelectedObjectFunctor
			{
				virtual bool apply(LLViewerObject* object)
				{
					LLDrawable* drawable = object->mDrawable;
					if (drawable && drawable->isLight())
					{
						LLVOVolume* vovolume = drawable->getVOVolume();
						gGL.pushMatrix();

						LLVector3 center = drawable->getPositionAgent();
						gGL.translatef(center[0], center[1], center[2]);
						F32 scale = vovolume->getLightRadius();
						gGL.scalef(scale, scale, scale);

						LLColor4 color(vovolume->getLightSRGBColor(), .5f);
						gGL.color4fv(color.mV);
					
						//F32 pixel_area = 100000.f;
						// Render Outside
						gSphere.render();

						// Render Inside
						glCullFace(GL_FRONT);
						gSphere.render();
						glCullFace(GL_BACK);
					
						gGL.popMatrix();
					}
					return true;
				}
			} func;
			LLSelectMgr::getInstance()->getSelection()->applyToObjects(&func);
			
			gGL.popMatrix();
		}				
		
		// NOTE: The average position for the axis arrows of the selected objects should
		// not be recalculated at this time.  If they are, then group rotations will break.

		// Draw arrows at average center of all selected objects
		LLTool* tool = LLToolMgr::getInstance()->getCurrentTool();
		if (tool)
		{
			if(tool->isAlwaysRendered())
			{
				tool->render();
			}
			else
			{
				if( !LLSelectMgr::getInstance()->getSelection()->isEmpty() )
				{
					bool all_selected_objects_move;
					bool all_selected_objects_modify;
					// Note: This might be costly to do on each frame and when a lot of objects are selected
					// we might be better off with some kind of memory for selection and/or states, consider
					// optimizing, perhaps even some kind of selection generation at level of LLSelectMgr to
					// make whole viewer benefit.
					LLSelectMgr::getInstance()->selectGetEditMoveLinksetPermissions(all_selected_objects_move, all_selected_objects_modify);

					BOOL draw_handles = TRUE;

					if (tool == LLToolCompTranslate::getInstance() && !all_selected_objects_move && !LLSelectMgr::getInstance()->isMovableAvatarSelected())
					{
						draw_handles = FALSE;
					}

					if (tool == LLToolCompRotate::getInstance() && !all_selected_objects_move && !LLSelectMgr::getInstance()->isMovableAvatarSelected())
					{
						draw_handles = FALSE;
					}

					if ( !all_selected_objects_modify && tool == LLToolCompScale::getInstance() )
					{
						draw_handles = FALSE;
					}
				
					if( draw_handles )
					{
						tool->render();
					}
				}
			}
			if (selection->getSelectType() == SELECT_TYPE_HUD && selection->getObjectCount())
			{
				gGL.matrixMode(LLRender::MM_PROJECTION);
				gGL.popMatrix();

				gGL.matrixMode(LLRender::MM_MODELVIEW);
				gGL.popMatrix();
				stop_glerror();
			}
		}
	}
}

// Return a point near the clicked object representative of the place the object was clicked.
LLVector3d LLViewerWindow::clickPointInWorldGlobal(S32 x, S32 y_from_bot, LLViewerObject* clicked_object) const
{
	// create a normalized vector pointing from the camera center into the 
	// world at the location of the mouse click
	LLVector3 mouse_direction_global = mouseDirectionGlobal( x, y_from_bot );

	LLVector3d relative_object = clicked_object->getPositionGlobal() - gAgentCamera.getCameraPositionGlobal();

	// make mouse vector as long as object vector, so it touchs a point near
	// where the user clicked on the object
	mouse_direction_global *= (F32) relative_object.magVec();

	LLVector3d new_pos;
	new_pos.setVec(mouse_direction_global);
	// transform mouse vector back to world coords
	new_pos += gAgentCamera.getCameraPositionGlobal();

	return new_pos;
}


BOOL LLViewerWindow::clickPointOnSurfaceGlobal(const S32 x, const S32 y, LLViewerObject *objectp, LLVector3d &point_global) const
{
	BOOL intersect = FALSE;

//	U8 shape = objectp->mPrimitiveCode & LL_PCODE_BASE_MASK;
	if (!intersect)
	{
		point_global = clickPointInWorldGlobal(x, y, objectp);
		LL_INFOS() << "approx intersection at " <<  (objectp->getPositionGlobal() - point_global) << LL_ENDL;
	}
	else
	{
		LL_INFOS() << "good intersection at " <<  (objectp->getPositionGlobal() - point_global) << LL_ENDL;
	}

	return intersect;
}

void LLViewerWindow::pickAsync( S32 x,
								S32 y_from_bot,
								MASK mask,
								void (*callback)(const LLPickInfo& info),
								BOOL pick_transparent,
								BOOL pick_rigged,
								BOOL pick_unselectable)
{
	// "Show Debug Alpha" means no object actually transparent
    BOOL in_build_mode = LLFloaterReg::instanceVisible("build");
    if (LLDrawPoolAlpha::sShowDebugAlpha
        || (in_build_mode && gSavedSettings.getBOOL("SelectInvisibleObjects")))
    {
        pick_transparent = TRUE;
    }

	LLPickInfo pick_info(LLCoordGL(x, y_from_bot), mask, pick_transparent, pick_rigged, FALSE, TRUE, pick_unselectable, callback);
	schedulePick(pick_info);
}

void LLViewerWindow::schedulePick(LLPickInfo& pick_info)
{
	if (mPicks.size() >= 1024 || mWindow->getMinimized())
	{ //something went wrong, picks are being scheduled but not processed
		
		if (pick_info.mPickCallback)
		{
			pick_info.mPickCallback(pick_info);
		}
	
		return;
	}
	mPicks.push_back(pick_info);
	
	// delay further event processing until we receive results of pick
	// only do this for async picks so that handleMouseUp won't be called
	// until the pick triggered in handleMouseDown has been processed, for example
	mWindow->delayInputProcessing();
}


void LLViewerWindow::performPick()
{
	if (!mPicks.empty())
	{
		std::vector<LLPickInfo>::iterator pick_it;
		for (pick_it = mPicks.begin(); pick_it != mPicks.end(); ++pick_it)
		{
			pick_it->fetchResults();
		}

		mLastPick = mPicks.back();
		mPicks.clear();
	}
}

void LLViewerWindow::returnEmptyPicks()
{
	std::vector<LLPickInfo>::iterator pick_it;
	for (pick_it = mPicks.begin(); pick_it != mPicks.end(); ++pick_it)
	{
		mLastPick = *pick_it;
		// just trigger callback with empty results
		if (pick_it->mPickCallback)
		{
			pick_it->mPickCallback(*pick_it);
		}
	}
	mPicks.clear();
}

// Performs the GL object/land pick.
LLPickInfo LLViewerWindow::pickImmediate(S32 x, S32 y_from_bot, BOOL pick_transparent, BOOL pick_rigged, BOOL pick_particle, BOOL pick_unselectable)
{
	BOOL in_build_mode = LLFloaterReg::instanceVisible("build");
	if ((in_build_mode && gSavedSettings.getBOOL("SelectInvisibleObjects")) || LLDrawPoolAlpha::sShowDebugAlpha)
	{
		// build mode allows interaction with all transparent objects
		// "Show Debug Alpha" means no object actually transparent
		pick_transparent = TRUE;
	}
	
	// shortcut queueing in mPicks and just update mLastPick in place
	MASK	key_mask = gKeyboard->currentMask(TRUE);
	mLastPick = LLPickInfo(LLCoordGL(x, y_from_bot), key_mask, pick_transparent, pick_rigged, pick_particle, TRUE, FALSE, NULL);
	mLastPick.fetchResults();

	return mLastPick;
}

LLHUDIcon* LLViewerWindow::cursorIntersectIcon(S32 mouse_x, S32 mouse_y, F32 depth,
										   LLVector4a* intersection)
{
	S32 x = mouse_x;
	S32 y = mouse_y;

	if ((mouse_x == -1) && (mouse_y == -1)) // use current mouse position
	{
		x = getCurrentMouseX();
		y = getCurrentMouseY();
	}

	// world coordinates of mouse
	// VECTORIZE THIS
	LLVector3 mouse_direction_global = mouseDirectionGlobal(x,y);
	LLVector3 mouse_point_global = LLViewerCamera::getInstance()->getOrigin();
	LLVector3 mouse_world_start = mouse_point_global;
	LLVector3 mouse_world_end   = mouse_point_global + mouse_direction_global * depth;

	LLVector4a start, end;
	start.load3(mouse_world_start.mV);
	end.load3(mouse_world_end.mV);
	
	return LLHUDIcon::lineSegmentIntersectAll(start, end, intersection);
}

LLViewerObject* LLViewerWindow::cursorIntersect(S32 mouse_x, S32 mouse_y, F32 depth,
												LLViewerObject *this_object,
												S32 this_face,
												BOOL pick_transparent,
												BOOL pick_rigged,
                                                BOOL pick_unselectable,
												S32* face_hit,
												LLVector4a *intersection,
												LLVector2 *uv,
												LLVector4a *normal,
												LLVector4a *tangent,
												LLVector4a* start,
												LLVector4a* end)
{
	S32 x = mouse_x;
	S32 y = mouse_y;

	if ((mouse_x == -1) && (mouse_y == -1)) // use current mouse position
	{
		x = getCurrentMouseX();
		y = getCurrentMouseY();
	}

	// HUD coordinates of mouse
	LLVector3 mouse_point_hud = mousePointHUD(x, y);
	LLVector3 mouse_hud_start = mouse_point_hud - LLVector3(depth, 0, 0);
	LLVector3 mouse_hud_end   = mouse_point_hud + LLVector3(depth, 0, 0);
	
	// world coordinates of mouse
	LLVector3 mouse_direction_global = mouseDirectionGlobal(x,y);
	LLVector3 mouse_point_global = LLViewerCamera::getInstance()->getOrigin();
	
	//get near clip plane
	LLVector3 n = LLViewerCamera::getInstance()->getAtAxis();
	LLVector3 p = mouse_point_global + n * LLViewerCamera::getInstance()->getNear();

	//project mouse point onto plane
	LLVector3 pos;
	line_plane(mouse_point_global, mouse_direction_global, p, n, pos);
	mouse_point_global = pos;

	LLVector3 mouse_world_start = mouse_point_global;
	LLVector3 mouse_world_end   = mouse_point_global + mouse_direction_global * depth;

	if (!LLViewerJoystick::getInstance()->getOverrideCamera() && !gPipeline.FSFocusPointFollowsPointer) // <FS:Beq> FIRE-16728 Add free aim mouse and focus lock
	{ //always set raycast intersection to mouse_world_end unless
		//flycam is on (for DoF effect)
		gDebugRaycastIntersection.load3(mouse_world_end.mV);
	}

	LLVector4a mw_start;
	mw_start.load3(mouse_world_start.mV);
	LLVector4a mw_end;
	mw_end.load3(mouse_world_end.mV);

	LLVector4a mh_start;
	mh_start.load3(mouse_hud_start.mV);
	LLVector4a mh_end;
	mh_end.load3(mouse_hud_end.mV);

	if (start)
	{
		*start = mw_start;
	}

	if (end)
	{
		*end = mw_end;
	}

	LLViewerObject* found = NULL;

	if (this_object)  // check only this object
	{
		if (this_object->isHUDAttachment()) // is a HUD object?
		{
			if (this_object->lineSegmentIntersect(mh_start, mh_end, this_face, pick_transparent, pick_rigged, pick_unselectable,
												  face_hit, intersection, uv, normal, tangent))
			{
				found = this_object;
			}
		}
		else // is a world object
		{
			if (this_object->lineSegmentIntersect(mw_start, mw_end, this_face, pick_transparent, pick_rigged, pick_unselectable,
												  face_hit, intersection, uv, normal, tangent))
			{
				found = this_object;
			}
		}
	}
	else // check ALL objects
	{
		found = gPipeline.lineSegmentIntersectInHUD(mh_start, mh_end, pick_transparent,
													face_hit, intersection, uv, normal, tangent);

// [RLVa:KB] - Checked: 2010-03-31 (RLVa-1.2.0c) | Modified: RLVa-1.2.0c
		if ( (rlv_handler_t::isEnabled()) && (found) &&
			 (LLToolCamera::getInstance()->hasMouseCapture()) && (gKeyboard->currentMask(TRUE) & MASK_ALT) )
		{
			found = NULL;
		}
// [/RLVa:KB]
		if (!found) // if not found in HUD, look in world:
		{
			found = gPipeline.lineSegmentIntersectInWorld(mw_start, mw_end, pick_transparent, pick_rigged, pick_unselectable,
														  face_hit, intersection, uv, normal, tangent);
			if (found && !pick_transparent)
			{
				gDebugRaycastIntersection = *intersection;
			}
		}

// [RLVa:KB] - Checked: RLVa-1.2.0
		if ( (found) && ((gTeleportDisplay) || ((rlv_handler_t::isEnabled()) && (gRlvHandler.hasBehaviour(RLV_BHVR_INTERACT)))) )
		{
			// Allow picking if:
			//   - the drag-and-drop tool is active (allows inventory offers)
			//   - the camera tool is active
			//   - the pie tool is active *and* we picked our own avie (allows "mouse steering" and the self pie menu)
			LLTool* pCurTool = LLToolMgr::getInstance()->getCurrentTool();
			if ( (LLToolDragAndDrop::getInstance() != pCurTool) && 
			     (!LLToolCamera::getInstance()->hasMouseCapture()) &&
			     ((LLToolPie::getInstance() != pCurTool) || (gAgent.getID() != found->getID())) )
			{
				found = NULL;
			}
		}
// [/RLVa:KB]
	}

	return found;
}

// Returns unit vector relative to camera
// indicating direction of point on screen x,y
LLVector3 LLViewerWindow::mouseDirectionGlobal(const S32 x, const S32 y) const
{
	// find vertical field of view
	F32			fov = LLViewerCamera::getInstance()->getView();

	// find world view center in scaled ui coordinates
	F32			center_x = getWorldViewRectScaled().getCenterX();
	F32			center_y = getWorldViewRectScaled().getCenterY();

	// calculate pixel distance to screen
	F32			distance = ((F32)getWorldViewHeightScaled() * 0.5f) / (tan(fov / 2.f));

	// calculate click point relative to middle of screen
	F32			click_x = x - center_x;
	F32			click_y = y - center_y;

	// compute mouse vector
	LLVector3	mouse_vector =	distance * LLViewerCamera::getInstance()->getAtAxis()
								- click_x * LLViewerCamera::getInstance()->getLeftAxis()
								+ click_y * LLViewerCamera::getInstance()->getUpAxis();

	mouse_vector.normVec();

	return mouse_vector;
}

LLVector3 LLViewerWindow::mousePointHUD(const S32 x, const S32 y) const
{
	// find screen resolution
	S32			height = getWorldViewHeightScaled();

	// find world view center
	F32			center_x = getWorldViewRectScaled().getCenterX();
	F32			center_y = getWorldViewRectScaled().getCenterY();

	// remap with uniform scale (1/height) so that top is -0.5, bottom is +0.5
	F32 hud_x = -((F32)x - center_x)  / height;
	F32 hud_y = ((F32)y - center_y) / height;

	return LLVector3(0.f, hud_x/gAgentCamera.mHUDCurZoom, hud_y/gAgentCamera.mHUDCurZoom);
}

// Returns unit vector relative to camera in camera space
// indicating direction of point on screen x,y
LLVector3 LLViewerWindow::mouseDirectionCamera(const S32 x, const S32 y) const
{
	// find vertical field of view
	F32			fov_height = LLViewerCamera::getInstance()->getView();
	F32			fov_width = fov_height * LLViewerCamera::getInstance()->getAspect();

	// find screen resolution
	S32			height = getWorldViewHeightScaled();
	S32			width = getWorldViewWidthScaled();

	// find world view center
	F32			center_x = getWorldViewRectScaled().getCenterX();
	F32			center_y = getWorldViewRectScaled().getCenterY();

	// calculate click point relative to middle of screen
	F32			click_x = (((F32)x - center_x) / (F32)width) * fov_width * -1.f;
	F32			click_y = (((F32)y - center_y) / (F32)height) * fov_height;

	// compute mouse vector
	LLVector3	mouse_vector =	LLVector3(0.f, 0.f, -1.f);
	LLQuaternion mouse_rotate;
	mouse_rotate.setQuat(click_y, click_x, 0.f);

	mouse_vector = mouse_vector * mouse_rotate;
	// project to z = -1 plane;
	mouse_vector = mouse_vector * (-1.f / mouse_vector.mV[VZ]);

	return mouse_vector;
}



BOOL LLViewerWindow::mousePointOnPlaneGlobal(LLVector3d& point, const S32 x, const S32 y, 
										const LLVector3d &plane_point_global, 
										const LLVector3 &plane_normal_global)
{
	LLVector3d	mouse_direction_global_d;

	mouse_direction_global_d.setVec(mouseDirectionGlobal(x,y));
	LLVector3d	plane_normal_global_d;
	plane_normal_global_d.setVec(plane_normal_global);
	F64 plane_mouse_dot = (plane_normal_global_d * mouse_direction_global_d);
	LLVector3d plane_origin_camera_rel = plane_point_global - gAgentCamera.getCameraPositionGlobal();
	F64	mouse_look_at_scale = (plane_normal_global_d * plane_origin_camera_rel)
								/ plane_mouse_dot;
	if (llabs(plane_mouse_dot) < 0.00001)
	{
		// if mouse is parallel to plane, return closest point on line through plane origin
		// that is parallel to camera plane by scaling mouse direction vector
		// by distance to plane origin, modulated by deviation of mouse direction from plane origin
		LLVector3d plane_origin_dir = plane_origin_camera_rel;
		plane_origin_dir.normVec();
		
		mouse_look_at_scale = plane_origin_camera_rel.magVec() / (plane_origin_dir * mouse_direction_global_d);
	}

	point = gAgentCamera.getCameraPositionGlobal() + mouse_look_at_scale * mouse_direction_global_d;

	return mouse_look_at_scale > 0.0;
}


// Returns global position
BOOL LLViewerWindow::mousePointOnLandGlobal(const S32 x, const S32 y, LLVector3d *land_position_global, BOOL ignore_distance)
{
	LLVector3		mouse_direction_global = mouseDirectionGlobal(x,y);
	F32				mouse_dir_scale;
	BOOL			hit_land = FALSE;
	LLViewerRegion	*regionp;
	F32			land_z;
	const F32	FIRST_PASS_STEP = 1.0f;		// meters
	const F32	SECOND_PASS_STEP = 0.1f;	// meters
	const F32	draw_distance = ignore_distance ? MAX_FAR_CLIP : gAgentCamera.mDrawDistance;
	LLVector3d	camera_pos_global;

	camera_pos_global = gAgentCamera.getCameraPositionGlobal();
	LLVector3d		probe_point_global;
	LLVector3		probe_point_region;

	// walk forwards to find the point
	for (mouse_dir_scale = FIRST_PASS_STEP; mouse_dir_scale < draw_distance; mouse_dir_scale += FIRST_PASS_STEP)
	{
		LLVector3d mouse_direction_global_d;
		mouse_direction_global_d.setVec(mouse_direction_global * mouse_dir_scale);
		probe_point_global = camera_pos_global + mouse_direction_global_d;

		regionp = LLWorld::getInstance()->resolveRegionGlobal(probe_point_region, probe_point_global);

		if (!regionp)
		{
			// ...we're outside the world somehow
			continue;
		}

		S32 i = (S32) (probe_point_region.mV[VX]/regionp->getLand().getMetersPerGrid());
		S32 j = (S32) (probe_point_region.mV[VY]/regionp->getLand().getMetersPerGrid());
		S32 grids_per_edge = (S32) regionp->getLand().mGridsPerEdge;
		if ((i >= grids_per_edge) || (j >= grids_per_edge))
		{
			//LL_INFOS() << "LLViewerWindow::mousePointOnLand probe_point is out of region" << LL_ENDL;
			continue;
		}

		land_z = regionp->getLand().resolveHeightRegion(probe_point_region);

		//LL_INFOS() << "mousePointOnLand initial z " << land_z << LL_ENDL;

		if (probe_point_region.mV[VZ] < land_z)
		{
			// ...just went under land

			// cout << "under land at " << probe_point << " scale " << mouse_vec_scale << endl;

			hit_land = TRUE;
			break;
		}
	}


	if (hit_land)
	{
		// Don't go more than one step beyond where we stopped above.
		// This can't just be "mouse_vec_scale" because floating point error
		// will stop the loop before the last increment.... X - 1.0 + 0.1 + 0.1 + ... + 0.1 != X
		F32 stop_mouse_dir_scale = mouse_dir_scale + FIRST_PASS_STEP;

		// take a step backwards, then walk forwards again to refine position
		for ( mouse_dir_scale -= FIRST_PASS_STEP; mouse_dir_scale <= stop_mouse_dir_scale; mouse_dir_scale += SECOND_PASS_STEP)
		{
			LLVector3d mouse_direction_global_d;
			mouse_direction_global_d.setVec(mouse_direction_global * mouse_dir_scale);
			probe_point_global = camera_pos_global + mouse_direction_global_d;

			regionp = LLWorld::getInstance()->resolveRegionGlobal(probe_point_region, probe_point_global);

			if (!regionp)
			{
				// ...we're outside the world somehow
				continue;
			}

			/*
			i = (S32) (local_probe_point.mV[VX]/regionp->getLand().getMetersPerGrid());
			j = (S32) (local_probe_point.mV[VY]/regionp->getLand().getMetersPerGrid());
			if ((i >= regionp->getLand().mGridsPerEdge) || (j >= regionp->getLand().mGridsPerEdge))
			{
				// LL_INFOS() << "LLViewerWindow::mousePointOnLand probe_point is out of region" << LL_ENDL;
				continue;
			}
			land_z = regionp->getLand().mSurfaceZ[ i + j * (regionp->getLand().mGridsPerEdge) ];
			*/

			land_z = regionp->getLand().resolveHeightRegion(probe_point_region);

			//LL_INFOS() << "mousePointOnLand refine z " << land_z << LL_ENDL;

			if (probe_point_region.mV[VZ] < land_z)
			{
				// ...just went under land again

				*land_position_global = probe_point_global;
				return TRUE;
			}
		}
	}

	return FALSE;
}

// Saves an image to the harddrive as "SnapshotX" where X >= 1.
void LLViewerWindow::saveImageNumbered(LLImageFormatted *image, BOOL force_picker, const snapshot_saved_signal_t::slot_type& success_cb, const snapshot_saved_signal_t::slot_type& failure_cb)
{
	if (!image)
	{
		LL_WARNS() << "No image to save" << LL_ENDL;
		return;
	}
	std::string extension("." + image->getExtension());
	LLImageFormatted* formatted_image = image;
	// Get a base file location if needed.
	if (force_picker || !isSnapshotLocSet())
	{
		std::string proposed_name(sSnapshotBaseName);

		// getSaveFile will append an appropriate extension to the proposed name, based on the ESaveFilter constant passed in.
		LLFilePicker::ESaveFilter pick_type;

		if (extension == ".j2c")
			pick_type = LLFilePicker::FFSAVE_J2C;
		else if (extension == ".bmp")
			pick_type = LLFilePicker::FFSAVE_BMP;
		else if (extension == ".jpg")
			pick_type = LLFilePicker::FFSAVE_JPEG;
		else if (extension == ".png")
			pick_type = LLFilePicker::FFSAVE_PNG;
		else if (extension == ".tga")
			pick_type = LLFilePicker::FFSAVE_TGA;
		else
			pick_type = LLFilePicker::FFSAVE_ALL;

		LLFilePickerReplyThread::startPicker(boost::bind(&LLViewerWindow::onDirectorySelected, this, _1, formatted_image, success_cb, failure_cb), pick_type, proposed_name,
										boost::bind(&LLViewerWindow::onSelectionFailure, this, failure_cb));
	}
	else
	{
		saveImageLocal(formatted_image, success_cb, failure_cb);
	}	
}

void LLViewerWindow::onDirectorySelected(const std::vector<std::string>& filenames, LLImageFormatted *image, const snapshot_saved_signal_t::slot_type& success_cb, const snapshot_saved_signal_t::slot_type& failure_cb)
{
	// Copy the directory + file name
	std::string filepath = filenames[0];

	gSavedPerAccountSettings.setString("SnapshotBaseName", gDirUtilp->getBaseFileName(filepath, true));
	gSavedPerAccountSettings.setString("SnapshotBaseDir", gDirUtilp->getDirName(filepath));
	saveImageLocal(image, success_cb, failure_cb);
}

void LLViewerWindow::onSelectionFailure(const snapshot_saved_signal_t::slot_type& failure_cb)
{
	failure_cb();
}


void LLViewerWindow::saveImageLocal(LLImageFormatted *image, const snapshot_saved_signal_t::slot_type& success_cb, const snapshot_saved_signal_t::slot_type& failure_cb)
{
	std::string lastSnapshotDir = LLViewerWindow::getLastSnapshotDir();
	if (lastSnapshotDir.empty())
	{
		failure_cb();
		return;
	}

// Check if there is enough free space to save snapshot
#ifdef LL_WINDOWS
	boost::filesystem::path b_path(utf8str_to_utf16str(lastSnapshotDir));
#else
	boost::filesystem::path b_path(lastSnapshotDir);
#endif
	if (!boost::filesystem::is_directory(b_path))
	{
		LLSD args;
		args["PATH"] = lastSnapshotDir;
		LLNotificationsUtil::add("SnapshotToLocalDirNotExist", args);
		resetSnapshotLoc();
		failure_cb();
		return;
	}
	boost::filesystem::space_info b_space = boost::filesystem::space(b_path);
	if (b_space.free < image->getDataSize())
	{
		LLSD args;
		args["PATH"] = lastSnapshotDir;

		std::string needM_bytes_string;
		LLResMgr::getInstance()->getIntegerString(needM_bytes_string, (image->getDataSize()) >> 10);
		args["NEED_MEMORY"] = needM_bytes_string;

		std::string freeM_bytes_string;
		LLResMgr::getInstance()->getIntegerString(freeM_bytes_string, (b_space.free) >> 10);
		args["FREE_MEMORY"] = freeM_bytes_string;

		LLNotificationsUtil::add("SnapshotToComputerFailed", args);

		failure_cb();
	}
	
	// Look for an unused file name
	BOOL is_snapshot_name_loc_set = isSnapshotLocSet();
	std::string filepath;
	S32 i = 1;
	S32 err = 0;
	std::string extension("." + image->getExtension());
	do
	{
		filepath = sSnapshotDir;
		filepath += gDirUtilp->getDirDelimiter();
		filepath += sSnapshotBaseName;

		if (is_snapshot_name_loc_set)
		{
			filepath += llformat("_%.3d",i);
		}		

		filepath += extension;

		llstat stat_info;
		err = LLFile::stat( filepath, &stat_info );
		i++;
	}
	while( -1 != err  // Search until the file is not found (i.e., stat() gives an error).
			&& is_snapshot_name_loc_set); // Or stop if we are rewriting.

	LL_INFOS() << "Saving snapshot to " << filepath << LL_ENDL;
	if (image->save(filepath))
	{
		playSnapshotAnimAndSound();
		if (gSavedSettings.getBOOL("FSLogSnapshotsToLocal"))
		{
			LLStringUtil::format_map_t args;
			args["FILENAME"] = filepath;
			report_to_nearby_chat(LLTrans::getString("SnapshotSavedToDisk", args));
		}
		success_cb();
	}
	else
	{
		failure_cb();
	}
}

void LLViewerWindow::resetSnapshotLoc()
{
	gSavedPerAccountSettings.setString("SnapshotBaseDir", std::string());
}

// static
void LLViewerWindow::movieSize(S32 new_width, S32 new_height)
{
	// <FS:TS> FIRE-6182: Set Window Size sets random size each time
	// Don't use LLCoordWindow, since the chosen resolution winds up
	// with position dependent numbers added each time. Instead, we use
	// LLCoordScreen, which avoids this. Fix from Niran's Viewer.
	// LLCoordWindow size;
	// LLCoordWindow new_size(new_width, new_height);
	// gViewerWindow->getWindow()->getSize(&size);
	// if ( size != new_size )
	// {
	//	gViewerWindow->getWindow()->setSize(new_size.convert());
	// }
	U32 nChromeW(0), nChromeH(0);
	gViewerWindow->getWindow()->getWindowChrome( nChromeW, nChromeH );

	LLCoordScreen new_size;
	new_size.mX = new_width + nChromeW;
	new_size.mY = new_height + nChromeH;
	gViewerWindow->getWindow()->setSize(new_size);
	// </FS:TS>

}

BOOL LLViewerWindow::saveSnapshot(const std::string& filepath, S32 image_width, S32 image_height, BOOL show_ui, BOOL show_hud, BOOL do_rebuild, LLSnapshotModel::ESnapshotLayerType type, LLSnapshotModel::ESnapshotFormat format)
{
    LL_INFOS() << "Saving snapshot to: " << filepath << LL_ENDL;

    LLPointer<LLImageRaw> raw = new LLImageRaw;
    BOOL success = rawSnapshot(raw, image_width, image_height, TRUE, FALSE, show_ui, show_hud, do_rebuild);

    if (success)
    {
        U8 image_codec = IMG_CODEC_BMP;
        switch (format)
        {
        case LLSnapshotModel::SNAPSHOT_FORMAT_PNG:
            image_codec = IMG_CODEC_PNG;
            break;
        case LLSnapshotModel::SNAPSHOT_FORMAT_JPEG:
            image_codec = IMG_CODEC_JPEG;
            break;
        default:
            image_codec = IMG_CODEC_BMP;
            break;
        }

        LLPointer<LLImageFormatted> formated_image = LLImageFormatted::createFromType(image_codec);
        success = formated_image->encode(raw, 0.0f);
        if (success)
        {
            success = formated_image->save(filepath);
        }
        else
        {
            LL_WARNS() << "Unable to encode snapshot of format " << format << LL_ENDL;
        }
    }
    else
    {
        LL_WARNS() << "Unable to capture raw snapshot" << LL_ENDL;
    }

    return success;
}


void LLViewerWindow::playSnapshotAnimAndSound()
{
	// <FS:PP> FIRE-8190: Preview function for "UI Sounds" Panel
	// if (gSavedSettings.getBOOL("QuietSnapshotsToDisk"))
	if (gSavedSettings.getBOOL("PlayModeUISndSnapshot"))
	// </FS:PP> FIRE-8190: Preview function for "UI Sounds" Panel
	{
		return;
	}
	gAgent.sendAnimationRequest(ANIM_AGENT_SNAPSHOT, ANIM_REQUEST_START);
	send_sound_trigger(LLUUID(gSavedSettings.getString("UISndSnapshot")), 1.0f);
}

BOOL LLViewerWindow::isSnapshotLocSet() const
{
	std::string snapshot_dir = sSnapshotDir;
	return !snapshot_dir.empty();
}

void LLViewerWindow::resetSnapshotLoc() const
{
	gSavedPerAccountSettings.setString("SnapshotBaseDir", std::string());
}

BOOL LLViewerWindow::thumbnailSnapshot(LLImageRaw *raw, S32 preview_width, S32 preview_height, BOOL show_ui, BOOL show_hud, BOOL do_rebuild, LLSnapshotModel::ESnapshotLayerType type)
{
	return rawSnapshot(raw, preview_width, preview_height, FALSE, FALSE, show_ui, show_hud, do_rebuild, type);
}

// Saves the image from the screen to a raw image
// Since the required size might be bigger than the available screen, this method rerenders the scene in parts (called subimages) and copy
// the results over to the final raw image.
BOOL LLViewerWindow::rawSnapshot(LLImageRaw *raw, S32 image_width, S32 image_height, 
    BOOL keep_window_aspect, BOOL is_texture, BOOL show_ui, BOOL show_hud, BOOL do_rebuild, LLSnapshotModel::ESnapshotLayerType type, S32 max_size)
{
	if (!raw)
	{
		return FALSE;
	}
	//check if there is enough memory for the snapshot image
	if(image_width * image_height > (1 << 22)) //if snapshot image is larger than 2K by 2K
	{
		if(!LLMemory::tryToAlloc(NULL, image_width * image_height * 3))
		{
			LL_WARNS() << "No enough memory to take the snapshot with size (w : h): " << image_width << " : " << image_height << LL_ENDL ;
			return FALSE ; //there is no enough memory for taking this snapshot.
		}
	}

	// PRE SNAPSHOT
	gDisplaySwapBuffers = FALSE;
	    
    glClear(GL_DEPTH_BUFFER_BIT | GL_COLOR_BUFFER_BIT); // stencil buffer is deprecated | GL_STENCIL_BUFFER_BIT);
	setCursor(UI_CURSOR_WAIT);

	// Hide all the UI widgets first and draw a frame
	BOOL prev_draw_ui = gPipeline.hasRenderDebugFeatureMask(LLPipeline::RENDER_DEBUG_FEATURE_UI) ? TRUE : FALSE;

	if ( prev_draw_ui != show_ui)
	{
		LLPipeline::toggleRenderDebugFeature(LLPipeline::RENDER_DEBUG_FEATURE_UI);
	}

    BOOL hide_hud = !show_hud && LLPipeline::sShowHUDAttachments;
	if (hide_hud)
	{
		LLPipeline::sShowHUDAttachments = FALSE;
	}

	// if not showing ui, use full window to render world view
	updateWorldViewRect(!show_ui);

	// Copy screen to a buffer
	// crop sides or top and bottom, if taking a snapshot of different aspect ratio
	// from window
	LLRect window_rect = show_ui ? getWindowRectRaw() : getWorldViewRectRaw(); 

	S32 snapshot_width  = window_rect.getWidth();
	S32 snapshot_height = window_rect.getHeight();
	// SNAPSHOT
	S32 window_width  = snapshot_width;
	S32 window_height = snapshot_height;
	
	// Note: Scaling of the UI is currently *not* supported so we limit the output size if UI is requested
	if (show_ui)
	{
		// If the user wants the UI, limit the output size to the available screen size
		image_width  = llmin(image_width, window_width);
		image_height = llmin(image_height, window_height);
		
		// <FS:CR> Hide currency balance in snapshots
		if (gStatusBar)
		{
			gStatusBar->showBalance((bool)gSavedSettings.getBOOL("FSShowCurrencyBalanceInSnapshots"));
		}
	}

	S32 original_width = 0;
	S32 original_height = 0;
	bool reset_deferred = false;

	LLRenderTarget scratch_space;

	F32 scale_factor = 1.0f ;
	if (!keep_window_aspect || (image_width > window_width) || (image_height > window_height))
	{	
		if ((image_width <= gGLManager.mGLMaxTextureSize && image_height <= gGLManager.mGLMaxTextureSize) && 
			(image_width > window_width || image_height > window_height) && LLPipeline::sRenderDeferred && !show_ui)
		{
			// <FS:Ansariel> FIRE-15667: 24bit depth maps
			//U32 color_fmt = type == LLSnapshotModel::SNAPSHOT_TYPE_DEPTH ? GL_DEPTH_COMPONENT : GL_RGBA;
			U32 color_fmt = (type == LLSnapshotModel::SNAPSHOT_TYPE_DEPTH || type == LLSnapshotModel::SNAPSHOT_TYPE_DEPTH24) ? GL_DEPTH_COMPONENT : GL_RGBA;
			// </FS:Ansariel>
			if (scratch_space.allocate(image_width, image_height, color_fmt, true, true))
			{
				original_width = gPipeline.mRT->deferredScreen.getWidth();
				original_height = gPipeline.mRT->deferredScreen.getHeight();

				if (gPipeline.allocateScreenBuffer(image_width, image_height))
				{
					window_width = image_width;
					window_height = image_height;
					snapshot_width = image_width;
					snapshot_height = image_height;
					reset_deferred = true;
					mWorldViewRectRaw.set(0, image_height, image_width, 0);
					LLViewerCamera::getInstance()->setViewHeightInPixels( mWorldViewRectRaw.getHeight() );
					LLViewerCamera::getInstance()->setAspect( getWorldViewAspectRatio() );
					scratch_space.bindTarget();
				}
				else
				{
					scratch_space.release();
					gPipeline.allocateScreenBuffer(original_width, original_height);
				}
			}
		}

		if (!reset_deferred)
		{
			// if image cropping or need to enlarge the scene, compute a scale_factor
			F32 ratio = llmin( (F32)window_width / image_width , (F32)window_height / image_height) ;
			snapshot_width  = (S32)(ratio * image_width) ;
			snapshot_height = (S32)(ratio * image_height) ;
			scale_factor = llmax(1.0f, 1.0f / ratio) ;
		}
	}
	
	if (show_ui && scale_factor > 1.f)
	{
		// Note: we should never get there...
		LL_WARNS() << "over scaling UI not supported." << LL_ENDL;
	}

	S32 buffer_x_offset = llfloor(((window_width  - snapshot_width)  * scale_factor) / 2.f);
	S32 buffer_y_offset = llfloor(((window_height - snapshot_height) * scale_factor) / 2.f);

	S32 image_buffer_x = llfloor(snapshot_width  * scale_factor) ;
	S32 image_buffer_y = llfloor(snapshot_height * scale_factor) ;

	if ((image_buffer_x > max_size) || (image_buffer_y > max_size)) // boundary check to avoid memory overflow
	{
		scale_factor *= llmin((F32)max_size / image_buffer_x, (F32)max_size / image_buffer_y) ;
		image_buffer_x = llfloor(snapshot_width  * scale_factor) ;
		image_buffer_y = llfloor(snapshot_height * scale_factor) ;
	}
	if ((image_buffer_x > 0) && (image_buffer_y > 0))
	{
		raw->resize(image_buffer_x, image_buffer_y, 3);
	}
	else
	{
		gStatusBar->showBalance(true);	// <FS:CR> Hide currency balance in snapshots
		return FALSE ;
	}
	if (raw->isBufferInvalid())
	{
		gStatusBar->showBalance(true);	// <FS:CR> Hide currency balance in snapshots
		return FALSE ;
	}

	BOOL high_res = scale_factor >= 2.f; // Font scaling is slow, only do so if rez is much higher
	if (high_res && show_ui)
	{
		// Note: we should never get there...
		LL_WARNS() << "High res UI snapshot not supported. " << LL_ENDL;
		/*send_agent_pause();
		//rescale fonts
		initFonts(scale_factor);
		LLHUDObject::reshapeAll();*/
	}

	S32 output_buffer_offset_y = 0;

	F32 depth_conversion_factor_1 = (LLViewerCamera::getInstance()->getFar() + LLViewerCamera::getInstance()->getNear()) / (2.f * LLViewerCamera::getInstance()->getFar() * LLViewerCamera::getInstance()->getNear());
	F32 depth_conversion_factor_2 = (LLViewerCamera::getInstance()->getFar() - LLViewerCamera::getInstance()->getNear()) / (2.f * LLViewerCamera::getInstance()->getFar() * LLViewerCamera::getInstance()->getNear());

	// Subimages are in fact partial rendering of the final view. This happens when the final view is bigger than the screen.
	// In most common cases, scale_factor is 1 and there's no more than 1 iteration on x and y
	for (int subimage_y = 0; subimage_y < scale_factor; ++subimage_y)
	{
		S32 subimage_y_offset = llclamp(buffer_y_offset - (subimage_y * window_height), 0, window_height);;
		// handle fractional columns
		U32 read_height = llmax(0, (window_height - subimage_y_offset) -
			llmax(0, (window_height * (subimage_y + 1)) - (buffer_y_offset + raw->getHeight())));

		S32 output_buffer_offset_x = 0;
		for (int subimage_x = 0; subimage_x < scale_factor; ++subimage_x)
		{
			gDisplaySwapBuffers = FALSE;
			gDepthDirty = TRUE;

			S32 subimage_x_offset = llclamp(buffer_x_offset - (subimage_x * window_width), 0, window_width);
			// handle fractional rows
			U32 read_width = llmax(0, (window_width - subimage_x_offset) -
									llmax(0, (window_width * (subimage_x + 1)) - (buffer_x_offset + raw->getWidth())));
			
			// Skip rendering and sampling altogether if either width or height is degenerated to 0 (common in cropping cases)
			if (read_width && read_height)
			{
				const U32 subfield = subimage_x+(subimage_y*llceil(scale_factor));
				display(do_rebuild, scale_factor, subfield, TRUE);
				
				if (!LLPipeline::sRenderDeferred)
				{
					// Required for showing the GUI in snapshots and performing bloom composite overlay
					// Call even if show_ui is FALSE
					render_ui(scale_factor, subfield);
					swap();
				}
				
				for (U32 out_y = 0; out_y < read_height ; out_y++)
				{
					S32 output_buffer_offset = ( 
												(out_y * (raw->getWidth())) // ...plus iterated y...
												+ (window_width * subimage_x) // ...plus subimage start in x...
												+ (raw->getWidth() * window_height * subimage_y) // ...plus subimage start in y...
												- output_buffer_offset_x // ...minus buffer padding x...
												- (output_buffer_offset_y * (raw->getWidth()))  // ...minus buffer padding y...
												) * raw->getComponents();
				
					// Ping the watchdog thread every 100 lines to keep us alive (arbitrary number, feel free to change)
					if (out_y % 100 == 0)
					{
						LLAppViewer::instance()->pingMainloopTimeout("LLViewerWindow::rawSnapshot");
					}
					// disable use of glReadPixels when doing nVidia nSight graphics debugging
					if (!LLRender::sNsightDebugSupport)
					{
						if (type == LLSnapshotModel::SNAPSHOT_TYPE_COLOR)
						{
							glReadPixels(
									 subimage_x_offset, out_y + subimage_y_offset,
									 read_width, 1,
									 GL_RGB, GL_UNSIGNED_BYTE,
									 raw->getData() + output_buffer_offset
									 );
						}
						// <FS:Ansariel> FIRE-15667: 24bit depth maps
						else if (type == LLSnapshotModel::SNAPSHOT_TYPE_DEPTH24)
						{
							LLPointer<LLImageRaw> depth_line_buffer = new LLImageRaw(read_width, 1, sizeof(GLfloat)); // need to store floating point values
							glReadPixels(
										 subimage_x_offset, out_y + subimage_y_offset,
										 read_width, 1,
										 GL_DEPTH_COMPONENT, GL_FLOAT,
										 depth_line_buffer->getData()// current output pixel is beginning of buffer...
										 );

							for (S32 i = 0; i < (S32)read_width; i++)
							{
								F32 depth_float = *(F32*)(depth_line_buffer->getData() + (i * sizeof(F32)));
					
								F32 linear_depth_float = 1.f / (depth_conversion_factor_1 - (depth_float * depth_conversion_factor_2));
								U32 RGB24 = F32_to_U32(linear_depth_float, LLViewerCamera::getInstance()->getNear(), LLViewerCamera::getInstance()->getFar());
								//A max value of 16777215 for RGB24 evaluates to black when it shold be white.  The clamp assures that the divisions do not somehow become >=256.
								U8 depth_byteR = (U8)(llclamp(llfloor(RGB24 / 65536.f), 0, 255));
								U8 depth_byteG = (U8)(llclamp(llfloor((RGB24 - depth_byteR * 65536) / 256.f), 0, 255));
								U8 depth_byteB = (U8)(llclamp((RGB24 - depth_byteR * 65536 - depth_byteG * 256), 0u, 255u));
								// write converted scanline out to result image
								*(raw->getData() + output_buffer_offset + (i * raw->getComponents())) = depth_byteR;
								*(raw->getData() + output_buffer_offset + (i * raw->getComponents()) + 1) = depth_byteG;
								*(raw->getData() + output_buffer_offset + (i * raw->getComponents()) + 2) = depth_byteB;
								for (S32 j = 3; j < raw->getComponents(); j++)
								{
									*(raw->getData() + output_buffer_offset + (i * raw->getComponents()) + j) = depth_byteR;
								}
							}
						}
						// </FS:Ansariel>
						else // LLSnapshotModel::SNAPSHOT_TYPE_DEPTH
						{
							// <FS> Fix buffer creation using the wrong type
							//LLPointer<LLImageRaw> depth_line_buffer = new LLImageRaw(read_width, 1, sizeof(GL_FLOAT)); // need to store floating point values
							LLPointer<LLImageRaw> depth_line_buffer = new LLImageRaw(read_width, 1, sizeof(GLfloat)); // need to store floating point values
							// </FS>
							glReadPixels(
										 subimage_x_offset, out_y + subimage_y_offset,
										 read_width, 1,
										 GL_DEPTH_COMPONENT, GL_FLOAT,
										 depth_line_buffer->getData()// current output pixel is beginning of buffer...
										 );

							for (S32 i = 0; i < (S32)read_width; i++)
							{
								F32 depth_float = *(F32*)(depth_line_buffer->getData() + (i * sizeof(F32)));
					
								F32 linear_depth_float = 1.f / (depth_conversion_factor_1 - (depth_float * depth_conversion_factor_2));
								U8 depth_byte = F32_to_U8(linear_depth_float, LLViewerCamera::getInstance()->getNear(), LLViewerCamera::getInstance()->getFar());
								// write converted scanline out to result image
								for (S32 j = 0; j < raw->getComponents(); j++)
								{
									*(raw->getData() + output_buffer_offset + (i * raw->getComponents()) + j) = depth_byte;
								}
							}
						}
					}
				}
			}
			output_buffer_offset_x += subimage_x_offset;
			stop_glerror();
		}
		output_buffer_offset_y += subimage_y_offset;
	}

	gDisplaySwapBuffers = FALSE;
	gDepthDirty = TRUE;

	// POST SNAPSHOT
	if (!gPipeline.hasRenderDebugFeatureMask(LLPipeline::RENDER_DEBUG_FEATURE_UI))
	{
		LLPipeline::toggleRenderDebugFeature(LLPipeline::RENDER_DEBUG_FEATURE_UI);
	}

	if (hide_hud)
	{
		LLPipeline::sShowHUDAttachments = TRUE;
	}

	/*if (high_res)
	{
		initFonts(1.f);
		LLHUDObject::reshapeAll();
	}*/

	// Pre-pad image to number of pixels such that the line length is a multiple of 4 bytes (for BMP encoding)
	// Note: this formula depends on the number of components being 3.  Not obvious, but it's correct.	
	image_width += (image_width * 3) % 4;

	BOOL ret = TRUE ;
	// Resize image
	if(llabs(image_width - image_buffer_x) > 4 || llabs(image_height - image_buffer_y) > 4)
	{
		ret = raw->scale( image_width, image_height );  
	}
	else if(image_width != image_buffer_x || image_height != image_buffer_y)
	{
		ret = raw->scale( image_width, image_height, FALSE );  
	}
	

	setCursor(UI_CURSOR_ARROW);

	if (do_rebuild)
	{
		// If we had to do a rebuild, that means that the lists of drawables to be rendered
		// was empty before we started.
		// Need to reset these, otherwise we call state sort on it again when render gets called the next time
		// and we stand a good chance of crashing on rebuild because the render drawable arrays have multiple copies of
		// objects on them.
		gPipeline.resetDrawOrders();
	}

	if (reset_deferred)
	{
		mWorldViewRectRaw = window_rect;
		LLViewerCamera::getInstance()->setViewHeightInPixels( mWorldViewRectRaw.getHeight() );
		LLViewerCamera::getInstance()->setAspect( getWorldViewAspectRatio() );
		scratch_space.flush();
		scratch_space.release();
		gPipeline.allocateScreenBuffer(original_width, original_height);
		
	}

	if (high_res)
	{
		send_agent_resume();
	}
	
	// <FS:CR> Hide currency balance in snapshots
	if (gStatusBar)
	{
		gStatusBar->showBalance(true);
	}
	
	return ret;
}

BOOL LLViewerWindow::simpleSnapshot(LLImageRaw* raw, S32 image_width, S32 image_height, const int num_render_passes)
{
    LL_PROFILE_ZONE_SCOPED_CATEGORY_APP;
    gDisplaySwapBuffers = FALSE;

    glClear(GL_DEPTH_BUFFER_BIT | GL_COLOR_BUFFER_BIT); // stencil buffer is deprecated | GL_STENCIL_BUFFER_BIT);
    setCursor(UI_CURSOR_WAIT);

    BOOL prev_draw_ui = gPipeline.hasRenderDebugFeatureMask(LLPipeline::RENDER_DEBUG_FEATURE_UI) ? TRUE : FALSE;
    if (prev_draw_ui != false)
    {
        LLPipeline::toggleRenderDebugFeature(LLPipeline::RENDER_DEBUG_FEATURE_UI);
    }

    LLPipeline::sShowHUDAttachments = FALSE;
    LLRect window_rect = getWorldViewRectRaw();

    S32 original_width = LLPipeline::sRenderDeferred ? gPipeline.mRT->deferredScreen.getWidth() : gViewerWindow->getWorldViewWidthRaw();
    S32 original_height = LLPipeline::sRenderDeferred ? gPipeline.mRT->deferredScreen.getHeight() : gViewerWindow->getWorldViewHeightRaw();

    LLRenderTarget scratch_space;
    U32 color_fmt = GL_RGBA;
    const bool use_depth_buffer = true;
    const bool use_stencil_buffer = false;
    if (scratch_space.allocate(image_width, image_height, color_fmt, use_depth_buffer, use_stencil_buffer))
    {
        if (gPipeline.allocateScreenBuffer(image_width, image_height))
        {
            mWorldViewRectRaw.set(0, image_height, image_width, 0);

            scratch_space.bindTarget();
        }
        else
        {
            scratch_space.release();
            gPipeline.allocateScreenBuffer(original_width, original_height);
        }
    }

    // we render the scene more than once since this helps
    // greatly with the objects not being drawn in the 
    // snapshot when they are drawn in the scene. This is 
    // evident when you set this value via the debug setting
    // called 360CaptureNumRenderPasses to 1. The theory is
    // that the missing objects are caused by the sUseOcclusion
    // property in pipeline but that the use in pipeline.cpp
    // lags by a frame or two so rendering more than once
    // appears to help a lot.
    for (int i = 0; i < num_render_passes; ++i)
    {
        // turning this flag off here prohibits the screen swap
        // to present the new page to the viewer - this stops
        // the black flash in between captures when the number
        // of render passes is more than 1. We need to also
        // set it here because code in LLViewerDisplay resets
        // it to TRUE each time.
        gDisplaySwapBuffers = FALSE;

        // actually render the scene
        const U32 subfield = 0;
        const bool do_rebuild = true;
        const F32 zoom = 1.0;
        const bool for_snapshot = TRUE;
        display(do_rebuild, zoom, subfield, for_snapshot);
    }

    glReadPixels(
        0, 0,
        image_width,
        image_height,
        GL_RGB, GL_UNSIGNED_BYTE,
        raw->getData()
    );
    stop_glerror();

    gDisplaySwapBuffers = FALSE;
    gDepthDirty = TRUE;

    if (!gPipeline.hasRenderDebugFeatureMask(LLPipeline::RENDER_DEBUG_FEATURE_UI))
    {
        if (prev_draw_ui != false)
        {
            LLPipeline::toggleRenderDebugFeature(LLPipeline::RENDER_DEBUG_FEATURE_UI);
        }
    }

    LLPipeline::sShowHUDAttachments = TRUE;

    setCursor(UI_CURSOR_ARROW);

    gPipeline.resetDrawOrders();
    mWorldViewRectRaw = window_rect;
    scratch_space.flush();
    scratch_space.release();
    gPipeline.allocateScreenBuffer(original_width, original_height);

    return true;
}

void display_cube_face();

BOOL LLViewerWindow::cubeSnapshot(const LLVector3& origin, LLCubeMapArray* cubearray, S32 cubeIndex, S32 face, F32 near_clip, bool dynamic_render)
{
    // NOTE: implementation derived from LLFloater360Capture::capture360Images() and simpleSnapshot
    LL_PROFILE_ZONE_SCOPED_CATEGORY_APP;
    LL_PROFILE_GPU_ZONE("cubeSnapshot");
    llassert(LLPipeline::sRenderDeferred);
    llassert(!gCubeSnapshot); //assert a snapshot isn't already in progress
    
    U32 res = gPipeline.mRT->deferredScreen.getWidth();

    //llassert(res <= gPipeline.mRT->deferredScreen.getWidth());
    //llassert(res <= gPipeline.mRT->deferredScreen.getHeight());

    // save current view/camera settings so we can restore them afterwards
    S32 old_occlusion = LLPipeline::sUseOcclusion;

    // set new parameters specific to the 360 requirements
    LLPipeline::sUseOcclusion = 0;
    LLViewerCamera* camera = LLViewerCamera::getInstance();
    
    LLViewerCamera saved_camera = LLViewerCamera::instance();
    glh::matrix4f saved_proj = get_current_projection();
    glh::matrix4f saved_mod = get_current_modelview();

    // camera constants for the square, cube map capture image
    camera->setAspect(1.0); // must set aspect ratio first to avoid undesirable clamping of vertical FoV
    camera->setView(F_PI_BY_TWO);
    camera->yaw(0.0);
    camera->setOrigin(origin);
    camera->setNear(near_clip);

    glClear(GL_DEPTH_BUFFER_BIT | GL_COLOR_BUFFER_BIT); // stencil buffer is deprecated | GL_STENCIL_BUFFER_BIT);
    
    U32 dynamic_render_types[] = {
        LLPipeline::RENDER_TYPE_AVATAR,
        LLPipeline::RENDER_TYPE_CONTROL_AV,
        LLPipeline::RENDER_TYPE_PARTICLES
    };
    constexpr U32 dynamic_render_type_count = sizeof(dynamic_render_types) / sizeof(U32);
    bool prev_dynamic_render_type[dynamic_render_type_count];

    
    if (!dynamic_render)
    {
        for (int i = 0; i < dynamic_render_type_count; ++i)
        {
            prev_dynamic_render_type[i] = gPipeline.hasRenderType(dynamic_render_types[i]);
            if (prev_dynamic_render_type[i])
            {
                gPipeline.toggleRenderType(dynamic_render_types[i]);
            }
        }
    }

    BOOL prev_draw_ui = gPipeline.hasRenderDebugFeatureMask(LLPipeline::RENDER_DEBUG_FEATURE_UI) ? TRUE : FALSE;
    if (prev_draw_ui != false)
    {
        LLPipeline::toggleRenderDebugFeature(LLPipeline::RENDER_DEBUG_FEATURE_UI);
    }
    
    LLPipeline::sShowHUDAttachments = FALSE;
    LLRect window_rect = getWorldViewRectRaw();

    mWorldViewRectRaw.set(0, res, res, 0);

    // these are the 6 directions we will point the camera, see LLCubeMapArray::sTargets
    LLVector3 look_dirs[6] = {
        LLVector3(1, 0, 0),
        LLVector3(-1, 0, 0),
        LLVector3(0, 1, 0),
        LLVector3(0, -1, 0),
        LLVector3(0, 0, 1),
        LLVector3(0, 0, -1)
    };

    LLVector3 look_upvecs[6] = {
        LLVector3(0, -1, 0),
        LLVector3(0, -1, 0),
        LLVector3(0, 0, 1),
        LLVector3(0, 0, -1),
        LLVector3(0, -1, 0),
        LLVector3(0, -1, 0)
    };

    // for each of six sides of cubemap
    //for (int i = 0; i < 6; ++i)
    int i = face;
    {
        // set up camera to look in each direction
        camera->lookDir(look_dirs[i], look_upvecs[i]);

        // turning this flag off here prohibits the screen swap
        // to present the new page to the viewer - this stops
        // the black flash in between captures when the number
        // of render passes is more than 1. We need to also
        // set it here because code in LLViewerDisplay resets
        // it to TRUE each time.
        gDisplaySwapBuffers = FALSE;

        // actually render the scene
        gCubeSnapshot = TRUE;
        display_cube_face();
        gCubeSnapshot = FALSE;
    }

    gDisplaySwapBuffers = TRUE;

    if (!gPipeline.hasRenderDebugFeatureMask(LLPipeline::RENDER_DEBUG_FEATURE_UI))
    {
        if (prev_draw_ui != false)
        {
            LLPipeline::toggleRenderDebugFeature(LLPipeline::RENDER_DEBUG_FEATURE_UI);
        }
    }

    if (!dynamic_render)
    {
        for (int i = 0; i < dynamic_render_type_count; ++i)
        {
            if (prev_dynamic_render_type[i])
            {
                gPipeline.toggleRenderType(dynamic_render_types[i]);
            }
        }
    }

    LLPipeline::sShowHUDAttachments = TRUE;

    gPipeline.resetDrawOrders();
    mWorldViewRectRaw = window_rect;
    
    // restore original view/camera/avatar settings settings
    *camera = saved_camera;
    set_current_modelview(saved_mod);
    set_current_projection(saved_proj);
    LLPipeline::sUseOcclusion = old_occlusion;

    // ====================================================
    return true;
}

void LLViewerWindow::destroyWindow()
{
	if (mWindow)
	{
		LLWindowManager::destroyWindow(mWindow);
	}
	mWindow = NULL;
}


void LLViewerWindow::drawMouselookInstructions()
{
	// Draw instructions for mouselook ("Press ESC to return to World View" partially transparent at the bottom of the screen.)
	const std::string instructions = LLTrans::getString("LeaveMouselook");
	const LLFontGL* font = LLFontGL::getFont(LLFontDescriptor("SansSerif", "Large", LLFontGL::BOLD));
	
	//to be on top of Bottom bar when it is opened
	const S32 INSTRUCTIONS_PAD = 50;

	font->renderUTF8( 
		instructions, 0,
		getWorldViewRectScaled().getCenterX(),
		getWorldViewRectScaled().mBottom + INSTRUCTIONS_PAD,
		LLColor4( 1.0f, 1.0f, 1.0f, 0.5f ),
		LLFontGL::HCENTER, LLFontGL::TOP,
		LLFontGL::NORMAL,LLFontGL::DROP_SHADOW);
}

void* LLViewerWindow::getPlatformWindow() const
{
	return mWindow->getPlatformWindow();
}

void* LLViewerWindow::getMediaWindow() 	const
{
	return mWindow->getMediaWindow();
}

void LLViewerWindow::focusClient()		const
{
	return mWindow->focusClient();
}

LLRootView*	LLViewerWindow::getRootView() const
{
	return mRootView;
}

LLRect LLViewerWindow::getWorldViewRectScaled() const
{
	return mWorldViewRectScaled;
}

S32 LLViewerWindow::getWorldViewHeightScaled() const
{
	return mWorldViewRectScaled.getHeight();
}

S32 LLViewerWindow::getWorldViewWidthScaled() const
{
	return mWorldViewRectScaled.getWidth();
}


S32 LLViewerWindow::getWorldViewHeightRaw() const
{
	return mWorldViewRectRaw.getHeight(); 
}

S32 LLViewerWindow::getWorldViewWidthRaw() const
{
	return mWorldViewRectRaw.getWidth(); 
}

S32	LLViewerWindow::getWindowHeightScaled()	const 	
{ 
	return mWindowRectScaled.getHeight(); 
}

S32	LLViewerWindow::getWindowWidthScaled() const 	
{ 
	return mWindowRectScaled.getWidth(); 
}

S32	LLViewerWindow::getWindowHeightRaw()	const 	
{ 
	return mWindowRectRaw.getHeight(); 
}

S32	LLViewerWindow::getWindowWidthRaw() const 	
{ 
	return mWindowRectRaw.getWidth(); 
}

void LLViewerWindow::setup2DRender()
{
	// setup ortho camera
	gl_state_for_2d(mWindowRectRaw.getWidth(), mWindowRectRaw.getHeight());
	setup2DViewport();
}

void LLViewerWindow::setup2DViewport(S32 x_offset, S32 y_offset)
{
	gGLViewport[0] = mWindowRectRaw.mLeft + x_offset;
	gGLViewport[1] = mWindowRectRaw.mBottom + y_offset;
	gGLViewport[2] = mWindowRectRaw.getWidth();
	gGLViewport[3] = mWindowRectRaw.getHeight();
	glViewport(gGLViewport[0], gGLViewport[1], gGLViewport[2], gGLViewport[3]);
}


void LLViewerWindow::setup3DRender()
{
	// setup perspective camera
	LLViewerCamera::getInstance()->setPerspective(NOT_FOR_SELECTION, mWorldViewRectRaw.mLeft, mWorldViewRectRaw.mBottom,  mWorldViewRectRaw.getWidth(), mWorldViewRectRaw.getHeight(), FALSE, LLViewerCamera::getInstance()->getNear(), MAX_FAR_CLIP*2.f);
	setup3DViewport();
}

void LLViewerWindow::setup3DViewport(S32 x_offset, S32 y_offset)
{
	LL_PROFILE_ZONE_SCOPED_CATEGORY_UI
	gGLViewport[0] = mWorldViewRectRaw.mLeft + x_offset;
	gGLViewport[1] = mWorldViewRectRaw.mBottom + y_offset;
	gGLViewport[2] = mWorldViewRectRaw.getWidth();
	gGLViewport[3] = mWorldViewRectRaw.getHeight();
	glViewport(gGLViewport[0], gGLViewport[1], gGLViewport[2], gGLViewport[3]);
}

void LLViewerWindow::revealIntroPanel()
{
	if (mProgressView)
	{
		mProgressView->revealIntroPanel();
	}
}

void LLViewerWindow::initTextures(S32 location_id)
{
    if (mProgressView)
    {
        // <FS:Ansariel> OpenSim support
        //mProgressView->initTextures(location_id, LLGridManager::getInstance()->isInProductionGrid());
        mProgressView->initTextures(location_id, LLGridManager::getInstance()->isInSLMain());
        // </FS:Ansariel>
    }
}

void LLViewerWindow::setShowProgress(const BOOL show, BOOL fullscreen)
{
	if(show)
	{
		if(fullscreen)
		{
			if(mProgressView)
				mProgressView->fade(TRUE);
		}
		else
		{
			if(mProgressViewMini)
				mProgressViewMini->setVisible(TRUE);
		}
	}
	else
	{
		if(mProgressView && mProgressView->getVisible())
			mProgressView->fade(FALSE);

		if(mProgressViewMini)
			mProgressViewMini->setVisible(FALSE);
	}
}

void LLViewerWindow::setStartupComplete()
{
	if (mProgressView)
	{
		mProgressView->setStartupComplete();
	}
}

BOOL LLViewerWindow::getShowProgress() const
{
	return (mProgressView && mProgressView->getVisible());
}

void LLViewerWindow::setProgressString(const std::string& string)
{
	if (mProgressView)
	{
		mProgressView->setText(string);
	}

	if (mProgressViewMini)
	{
		mProgressViewMini->setText(string);
	}
}

void LLViewerWindow::setProgressMessage(const std::string& msg)
{
	if(mProgressView)
	{
		mProgressView->setMessage(msg);
	}
}

void LLViewerWindow::setProgressPercent(const F32 percent)
{
	if (mProgressView)
	{
		mProgressView->setPercent(percent);
	}

	if (mProgressViewMini)
	{
		mProgressViewMini->setPercent(percent);
	}
}

void LLViewerWindow::setProgressCancelButtonVisible( BOOL b, const std::string& label )
{
	if (mProgressView)
	{
		mProgressView->setCancelButtonVisible( b, label );
	}

	if (mProgressViewMini)
	{
		mProgressViewMini->setCancelButtonVisible( b, label );
	}
}

LLProgressView *LLViewerWindow::getProgressView() const
{
	return mProgressView;
}

void LLViewerWindow::dumpState()
{
	LL_INFOS() << "LLViewerWindow Active " << S32(mActive) << LL_ENDL;
	LL_INFOS() << "mWindow visible " << S32(mWindow->getVisible())
		<< " minimized " << S32(mWindow->getMinimized())
		<< LL_ENDL;
}

void LLViewerWindow::stopGL(BOOL save_state)
{
	//Note: --bao
	//if not necessary, do not change the order of the function calls in this function.
	//if change something, make sure it will not break anything.
	//especially be careful to put anything behind gTextureList.destroyGL(save_state);
	if (!gGLManager.mIsDisabled)
	{
		LL_INFOS() << "Shutting down GL..." << LL_ENDL;

		// Pause texture decode threads (will get unpaused during main loop)
		LLAppViewer::getTextureCache()->pause();
		LLAppViewer::getTextureFetch()->pause();
				
		gSky.destroyGL();
		stop_glerror();		

		LLManipTranslate::destroyGL() ;
		stop_glerror();		

		gBumpImageList.destroyGL();
		stop_glerror();

		LLFontGL::destroyAllGL();
		stop_glerror();

		LLVOAvatar::destroyGL();
		stop_glerror();

		LLVOPartGroup::destroyGL();

		LLViewerDynamicTexture::destroyGL();
		stop_glerror();

		if (gPipeline.isInit())
		{
			gPipeline.destroyGL();
		}
		
		gBox.cleanupGL();
		
		if(gPostProcess)
		{
			gPostProcess->invalidate();
		}

		gTextureList.destroyGL(save_state);
		stop_glerror();
		
		gGLManager.mIsDisabled = TRUE;
		stop_glerror();

		//unload shader's
		while (LLGLSLShader::sInstances.size())
		{
			LLGLSLShader* shader = *(LLGLSLShader::sInstances.begin());
			shader->unload();
		}
	}
}

void LLViewerWindow::restoreGL(const std::string& progress_message)
{
	//Note: --bao
	//if not necessary, do not change the order of the function calls in this function.
	//if change something, make sure it will not break anything. 
	//especially, be careful to put something before gTextureList.restoreGL();
	if (gGLManager.mIsDisabled)
	{
		LL_INFOS() << "Restoring GL..." << LL_ENDL;
		gGLManager.mIsDisabled = FALSE;
		
		initGLDefaults();
		LLGLState::restoreGL();
		
		gTextureList.restoreGL();
		
		// for future support of non-square pixels, and fonts that are properly stretched
		//LLFontGL::destroyDefaultFonts();
		initFonts();
				
		gSky.restoreGL();
		gPipeline.restoreGL();
		LLManipTranslate::restoreGL();
		
		gBumpImageList.restoreGL();
		LLViewerDynamicTexture::restoreGL();
		LLVOAvatar::restoreGL();
		LLVOPartGroup::restoreGL();
		
		gResizeScreenTexture = TRUE;
		gWindowResized = TRUE;

		if (isAgentAvatarValid() && gAgentAvatarp->isEditingAppearance())
		{
			LLVisualParamHint::requestHintUpdates();
		}

		if (!progress_message.empty())
		{
			gRestoreGLTimer.reset();
			gRestoreGL = TRUE;
			setShowProgress(TRUE,TRUE);
			setProgressString(progress_message);
		}
		LL_INFOS() << "...Restoring GL done" << LL_ENDL;
		if(!LLAppViewer::instance()->restoreErrorTrap())
		{
			LL_WARNS() << " Someone took over my signal/exception handler (post restoreGL)!" << LL_ENDL;
		}

	}
}

void LLViewerWindow::initFonts(F32 zoom_factor)
{
	LLFontGL::destroyAllGL();
	// Initialize with possibly different zoom factor

	LLFontManager::initClass();

	LLFontGL::initClass( gSavedSettings.getF32("FontScreenDPI"),
								mDisplayScale.mV[VX] * zoom_factor,
								mDisplayScale.mV[VY] * zoom_factor,
								gDirUtilp->getAppRODataDir(),
								gSavedSettings.getString("FSFontSettingsFile"),
								gSavedSettings.getF32("FSFontSizeAdjustment"));
}

void LLViewerWindow::requestResolutionUpdate()
{
	mResDirty = true;
}

static LLTrace::BlockTimerStatHandle FTM_WINDOW_CHECK_SETTINGS("Window Settings");

void LLViewerWindow::checkSettings()
{
	LL_RECORD_BLOCK_TIME(FTM_WINDOW_CHECK_SETTINGS);
	if (mStatesDirty)
	{
		gGL.refreshState();
		LLViewerShaderMgr::instance()->setShaders();
		mStatesDirty = false;
	}
	
	// We want to update the resolution AFTER the states getting refreshed not before.
	if (mResDirty)
	{
		reshape(getWindowWidthRaw(), getWindowHeightRaw());
		mResDirty = false;
	}	
}

void LLViewerWindow::restartDisplay(BOOL show_progress_bar)
{
	LL_INFOS() << "Restaring GL" << LL_ENDL;
	stopGL();
	if (show_progress_bar)
	{
		restoreGL(LLTrans::getString("ProgressChangingResolution"));
	}
	else
	{
		restoreGL();
	}
}

BOOL LLViewerWindow::changeDisplaySettings(LLCoordScreen size, BOOL enable_vsync, BOOL show_progress_bar)
{
	//BOOL was_maximized = gSavedSettings.getBOOL("WindowMaximized");

	//gResizeScreenTexture = TRUE;


	//U32 fsaa = gSavedSettings.getU32("RenderFSAASamples");
	//U32 old_fsaa = mWindow->getFSAASamples();

	// if not maximized, use the request size
	if (!mWindow->getMaximized())
	{
		mWindow->setSize(size);
	}

	//if (fsaa == old_fsaa)
	{
		return TRUE;
	}

/*

	// Close floaters that don't handle settings change
	LLFloaterReg::hideInstance("snapshot");
	
	BOOL result_first_try = FALSE;
	BOOL result_second_try = FALSE;

	LLFocusableElement* keyboard_focus = gFocusMgr.getKeyboardFocus();
	send_agent_pause();
	LL_INFOS() << "Stopping GL during changeDisplaySettings" << LL_ENDL;
	stopGL();
	mIgnoreActivate = TRUE;
	LLCoordScreen old_size;
	LLCoordScreen old_pos;
	mWindow->getSize(&old_size);

	//mWindow->setFSAASamples(fsaa);

	result_first_try = mWindow->switchContext(false, size, disable_vsync);
	if (!result_first_try)
	{
		// try to switch back
		//mWindow->setFSAASamples(old_fsaa);
		result_second_try = mWindow->switchContext(false, old_size, disable_vsync);

		if (!result_second_try)
		{
			// we are stuck...try once again with a minimal resolution?
			send_agent_resume();
			mIgnoreActivate = FALSE;
			return FALSE;
		}
	}
	send_agent_resume();

	LL_INFOS() << "Restoring GL during resolution change" << LL_ENDL;
	if (show_progress_bar)
	{
		restoreGL(LLTrans::getString("ProgressChangingResolution"));
	}
	else
	{
		restoreGL();
	}

	if (!result_first_try)
	{
		LLSD args;
		args["RESX"] = llformat("%d",size.mX);
		args["RESY"] = llformat("%d",size.mY);
		LLNotificationsUtil::add("ResolutionSwitchFail", args);
		size = old_size; // for reshape below
	}

	BOOL success = result_first_try || result_second_try;

	if (success)
	{
		// maximize window if was maximized, else reposition
		if (was_maximized)
		{
			mWindow->maximize();
		}
		else
		{
			S32 windowX = gSavedSettings.getS32("WindowX");
			S32 windowY = gSavedSettings.getS32("WindowY");

			mWindow->setPosition(LLCoordScreen ( windowX, windowY ) );
		}
	}

	mIgnoreActivate = FALSE;
	gFocusMgr.setKeyboardFocus(keyboard_focus);
	
	return success;

	*/
}

F32	LLViewerWindow::getWorldViewAspectRatio() const
{
	F32 world_aspect = (F32)mWorldViewRectRaw.getWidth() / (F32)mWorldViewRectRaw.getHeight();
	return world_aspect;
}

void LLViewerWindow::calcDisplayScale()
{
	F32 ui_scale_factor = llclamp(gSavedSettings.getF32("UIScaleFactor") * mWindow->getSystemUISize(), MIN_UI_SCALE, MAX_UI_SCALE);
	LLVector2 display_scale;
	display_scale.setVec(llmax(1.f / mWindow->getPixelAspectRatio(), 1.f), llmax(mWindow->getPixelAspectRatio(), 1.f));
	display_scale *= ui_scale_factor;

	// limit minimum display scale
	if (display_scale.mV[VX] < MIN_DISPLAY_SCALE || display_scale.mV[VY] < MIN_DISPLAY_SCALE)
	{
		display_scale *= MIN_DISPLAY_SCALE / llmin(display_scale.mV[VX], display_scale.mV[VY]);
	}
	
	if (display_scale != mDisplayScale)
	{
		LL_INFOS() << "Setting display scale to " << display_scale << " for ui scale: " << ui_scale_factor << LL_ENDL;

		mDisplayScale = display_scale;
		// Init default fonts
		initFonts();
	}
}

//static
LLRect 	LLViewerWindow::calcScaledRect(const LLRect & rect, const LLVector2& display_scale)
{
	LLRect res = rect;
	res.mLeft = ll_round((F32)res.mLeft / display_scale.mV[VX]);
	res.mRight = ll_round((F32)res.mRight / display_scale.mV[VX]);
	res.mBottom = ll_round((F32)res.mBottom / display_scale.mV[VY]);
	res.mTop = ll_round((F32)res.mTop / display_scale.mV[VY]);

	return res;
}

S32 LLViewerWindow::getChatConsoleBottomPad()
{
	S32 offset = 0;

	if(gToolBarView)
	{
		// <FS:KC> Tie console to legacy snap edge when possible
		static LLUICachedControl<bool> legacy_snap ("FSLegacyEdgeSnap", false);
		if (legacy_snap)
		{
			LLRect snap_rect = gFloaterView->getSnapRect();
			offset = snap_rect.mBottom;
		}// </FS:KC> Tie console to legacy snap edge when possible
		else
		{
			// FS:Ansariel This gets called every frame, so don't call getChild/findChild every time!
			offset += gToolBarView->getBottomToolbar()->getRect().getHeight();
			LLView* chat_stack = gToolBarView->getBottomChatStack();
			if (chat_stack)
			{
				offset = chat_stack->getRect().getHeight();
			}
		}
	}
	// </FS:Ansariel>

	return offset;
}

LLRect LLViewerWindow::getChatConsoleRect()
{
	LLRect full_window(0, getWindowHeightScaled(), getWindowWidthScaled(), 0);
	LLRect console_rect = full_window;

	const S32 CONSOLE_PADDING_TOP = 24;
	const S32 CONSOLE_PADDING_LEFT = 24;
	const S32 CONSOLE_PADDING_RIGHT = 10;

	console_rect.mTop    -= CONSOLE_PADDING_TOP;
	console_rect.mBottom += getChatConsoleBottomPad();

	console_rect.mLeft   += CONSOLE_PADDING_LEFT; 

	// <FS:Ansariel> This also works without relog!
	static LLCachedControl<bool> chatFullWidth(gSavedSettings, "ChatFullWidth");
	if (chatFullWidth)
	// </FS:Ansariel>
	{
		console_rect.mRight -= CONSOLE_PADDING_RIGHT;
	}
	else
	{
		// Make console rect somewhat narrow so having inventory open is
		// less of a problem.

		//AO, Have console reuse/respect the desired nearby popup width set in NearbyToastWidth
		//console_rect.mRight  = console_rect.mLeft + 2 * getWindowWidthScaled() / 3;
		static LLCachedControl<S32> nearbyToastWidth(gSavedSettings, "NearbyToastWidth");
		F32 percentage = nearbyToastWidth / 100.0;
		console_rect.mRight = S32((console_rect.mRight - CONSOLE_PADDING_RIGHT ) * percentage);
		//</AO>
	}

	// <FS:Ansariel> Push the chat console out of the way of the vertical toolbars
	if (gToolBarView)
	{
		// <FS:KC> Tie console to legacy snap edge when possible
		static LLUICachedControl<bool> legacy_snap ("FSLegacyEdgeSnap", false);
		if (legacy_snap)
		{
			LLRect snap_rect = gFloaterView->getSnapRect();
			if (console_rect.mRight > snap_rect.mRight)
			{
				console_rect.mRight = snap_rect.mRight;
			}

			if (console_rect.mLeft < snap_rect.mLeft)
			{
				console_rect.mLeft = snap_rect.mLeft;
			}
		}// </FS:KC> Tie console to legacy snap edge when possible
		else
		{
			LLToolBar* toolbar_left = gToolBarView->getToolbar(LLToolBarEnums::TOOLBAR_LEFT);
			if (toolbar_left && toolbar_left->hasButtons())
			{
				console_rect.mLeft += toolbar_left->getRect().getWidth();
			}

			LLToolBar* toolbar_right = gToolBarView->getToolbar(LLToolBarEnums::TOOLBAR_RIGHT);
			LLRect toolbar_right_screen_rect;
			toolbar_right->localRectToScreen(toolbar_right->getRect(), &toolbar_right_screen_rect);
			if (toolbar_right && toolbar_right->hasButtons() && console_rect.mRight >= toolbar_right_screen_rect.mLeft)
			{
				console_rect.mRight -= toolbar_right->getRect().getWidth();
			}
		}
	}
	// </FS:Ansariel>

	return console_rect;
}

void LLViewerWindow::reshapeStatusBarContainer()
{
    LLPanel* status_bar_container = getRootView()->getChild<LLPanel>("status_bar_container");
    LLView* nav_bar_container = getRootView()->getChild<LLView>("nav_bar_container");

    S32 new_height = status_bar_container->getRect().getHeight();
    S32 new_width = status_bar_container->getRect().getWidth();

    if (gSavedSettings.getBOOL("ShowNavbarNavigationPanel"))
    {
        // Navigation bar is outside visible area, expand status_bar_container to show it
        new_height += nav_bar_container->getRect().getHeight();
    }
    else
    {
        // collapse status_bar_container
        new_height -= nav_bar_container->getRect().getHeight();
    }
    status_bar_container->reshape(new_width, new_height, TRUE);
}
//----------------------------------------------------------------------------


void LLViewerWindow::setUIVisibility(bool visible)
{
	mUIVisible = visible;

	if (!visible)
	{
		gAgentCamera.changeCameraToThirdPerson(FALSE);
		gFloaterView->hideAllFloaters();
	}
	else
	{
		gFloaterView->showHiddenFloaters();
	}

	if (gToolBarView)
	{
		gToolBarView->setToolBarsVisible(visible);
	}

	// <FS:Ansariel> Notification not showing if hiding the UI
	FSNearbyChat::instance().showDefaultChatBar(visible && !gSavedSettings.getBOOL("AutohideChatBar"));
	gSavedSettings.setBOOL("FSInternalShowNavbarNavigationPanel", visible && gSavedSettings.getBOOL("ShowNavbarNavigationPanel"));
	gSavedSettings.setBOOL("FSInternalShowNavbarFavoritesPanel", visible && gSavedSettings.getBOOL("ShowNavbarFavoritesPanel"));
	mRootView->getChildView("chiclet_container")->setVisible(visible && gSavedSettings.getBOOL("InternalShowGroupNoticesTopRight"));
	mRootView->getChildView("chiclet_container_bottom")->setVisible(visible && !gSavedSettings.getBOOL("InternalShowGroupNoticesTopRight"));
	// </FS:Ansariel>

	// <FS:Zi> Is done inside XUI now, using visibility_control
	//LLNavigationBar::getInstance()->setVisible(visible ? gSavedSettings.getBOOL("ShowNavbarNavigationPanel") : FALSE);
	// <FS:Zi> We don't use the mini location panel in Firestorm
	// LLPanelTopInfoBar::getInstance()->setVisible(visible? gSavedSettings.getBOOL("ShowMiniLocationPanel") : FALSE);
	mRootView->getChildView("status_bar_container")->setVisible(visible);

	// <FS:Zi> hide utility bar if we are on a skin that uses it, e.g. Vintage
	LLView* utilityBarStack = mRootView->findChildView("chat_bar_utility_bar_stack");
	if (utilityBarStack)
	{
		utilityBarStack->setVisible(visible);
	}
	// </FS:Zi>
}

bool LLViewerWindow::getUIVisibility()
{
	return mUIVisible;
}

////////////////////////////////////////////////////////////////////////////
//
// LLPickInfo
//
LLPickInfo::LLPickInfo()
	: mKeyMask(MASK_NONE),
	  mPickCallback(NULL),
	  mPickType(PICK_INVALID),
	  mWantSurfaceInfo(FALSE),
	  mObjectFace(-1),
	  mUVCoords(-1.f, -1.f),
	  mSTCoords(-1.f, -1.f),
	  mXYCoords(-1, -1),
	  mIntersection(),
	  mNormal(),
	  mTangent(),
	  mBinormal(),
	  mHUDIcon(NULL),
	  mPickTransparent(FALSE),
	  mPickRigged(FALSE),
	  mPickParticle(FALSE)
{
}

LLPickInfo::LLPickInfo(const LLCoordGL& mouse_pos, 
		       MASK keyboard_mask, 
		       BOOL pick_transparent,
			   BOOL pick_rigged,
			   BOOL pick_particle,
		       BOOL pick_uv_coords,
			   BOOL pick_unselectable,
		       void (*pick_callback)(const LLPickInfo& pick_info))
	: mMousePt(mouse_pos),
	  mKeyMask(keyboard_mask),
	  mPickCallback(pick_callback),
	  mPickType(PICK_INVALID),
	  mWantSurfaceInfo(pick_uv_coords),
	  mObjectFace(-1),
	  mUVCoords(-1.f, -1.f),
	  mSTCoords(-1.f, -1.f),
	  mXYCoords(-1, -1),
	  mNormal(),
	  mTangent(),
	  mBinormal(),
	  mHUDIcon(NULL),
	  mPickTransparent(pick_transparent),
	  mPickRigged(pick_rigged),
	  mPickParticle(pick_particle),
	  mPickUnselectable(pick_unselectable)
{
}

void LLPickInfo::fetchResults()
{

	S32 face_hit = -1;
	LLVector4a intersection, normal;
	LLVector4a tangent;

	LLVector2 uv;

	LLHUDIcon* hit_icon = gViewerWindow->cursorIntersectIcon(mMousePt.mX, mMousePt.mY, 512.f, &intersection);
	
	LLVector4a origin;
	origin.load3(LLViewerCamera::getInstance()->getOrigin().mV);
	F32 icon_dist = 0.f;
	LLVector4a start;
	LLVector4a end;
	LLVector4a particle_end;

	if (hit_icon)
	{
		LLVector4a delta;
		delta.setSub(intersection, origin);
		icon_dist = delta.getLength3().getF32();
	}
	LLViewerObject* hit_object = gViewerWindow->cursorIntersect(mMousePt.mX, mMousePt.mY, 512.f,
									NULL, -1, mPickTransparent, mPickRigged, mPickUnselectable, &face_hit,
									&intersection, &uv, &normal, &tangent, &start, &end);
	
	mPickPt = mMousePt;

// [RLVa:KB] - Checked: RLVa-2.2 (@setoverlay)
	if ( (RlvActions::hasBehaviour(RLV_BHVR_SETOVERLAY)) && (hit_object) && (!hit_object->isHUDAttachment()) )
	{
		std::list<RlvOverlayEffect*> effects;
		LLVfxManager::instance().getEffects<RlvOverlayEffect>(effects);
		for (const RlvOverlayEffect* pEffect : effects)
		{
			if (pEffect->getEnabled() && pEffect->hitTest(mMousePt))
			{
				hit_object = nullptr;
				break;
			}
		}
	}
// [/RLVa:KB]

	U32 te_offset = face_hit > -1 ? face_hit : 0;

	if (mPickParticle)
	{ //get the end point of line segement to use for particle raycast
		if (hit_object)
		{
			particle_end = intersection;
		}
		else
		{
			particle_end = end;
		}
	}

	LLViewerObject* objectp = hit_object;


	LLVector4a delta;
	delta.setSub(origin, intersection);

	if (hit_icon && 
		(!objectp || 
		icon_dist < delta.getLength3().getF32()))
	{
		// was this name referring to a hud icon?
		mHUDIcon = hit_icon;
		mPickType = PICK_ICON;
		mPosGlobal = mHUDIcon->getPositionGlobal();

	}
	else if (objectp)
	{
		if( objectp->getPCode() == LLViewerObject::LL_VO_SURFACE_PATCH )
		{
			// Hit land
			mPickType = PICK_LAND;
			mObjectID.setNull(); // land has no id

			// put global position into land_pos
			LLVector3d land_pos;
			if (!gViewerWindow->mousePointOnLandGlobal(mPickPt.mX, mPickPt.mY, &land_pos, mPickUnselectable))
			{
				// The selected point is beyond the draw distance or is otherwise 
				// not selectable. Return before calling mPickCallback().
				return;
			}

			// Fudge the land focus a little bit above ground.
			mPosGlobal = land_pos + LLVector3d::z_axis * 0.1f;
		}
		else
		{
			if(isFlora(objectp))
			{
				mPickType = PICK_FLORA;
			}
			else
			{
				mPickType = PICK_OBJECT;
			}

			LLVector3 v_intersection(intersection.getF32ptr());

			mObjectOffset = gAgentCamera.calcFocusOffset(objectp, v_intersection, mPickPt.mX, mPickPt.mY);
			mObjectID = objectp->mID;
			mObjectFace = (te_offset == NO_FACE) ? -1 : (S32)te_offset;

			

			mPosGlobal = gAgent.getPosGlobalFromAgent(v_intersection);
			
			if (mWantSurfaceInfo)
			{
				getSurfaceInfo();
			}
		}
	}
	
	if (mPickParticle)
	{ //search for closest particle to click origin out to intersection point
		S32 part_face = -1;

		LLVOPartGroup* group = gPipeline.lineSegmentIntersectParticle(start, particle_end, NULL, &part_face);
		if (group)
		{
			mParticleOwnerID = group->getPartOwner(part_face);
			mParticleSourceID = group->getPartSource(part_face);
		}
	}

	if (mPickCallback)
	{
		mPickCallback(*this);
	}
}

LLPointer<LLViewerObject> LLPickInfo::getObject() const
{
	return gObjectList.findObject( mObjectID );
}

void LLPickInfo::updateXYCoords()
{
	if (mObjectFace > -1)
	{
		const LLTextureEntry &tep = getObject()->getTEref(mObjectFace);
		LLPointer<LLViewerTexture> imagep = LLViewerTextureManager::getFetchedTexture(tep.getID());
		if(mUVCoords.mV[VX] >= 0.f && mUVCoords.mV[VY] >= 0.f && imagep.notNull())
		{
			mXYCoords.mX = ll_round(mUVCoords.mV[VX] * (F32)imagep->getWidth());
			mXYCoords.mY = ll_round((1.f - mUVCoords.mV[VY]) * (F32)imagep->getHeight());
		}
	}
}

void LLPickInfo::getSurfaceInfo()
{
	// set values to uninitialized - this is what we return if no intersection is found
	mObjectFace   = -1;
	mUVCoords     = LLVector2(-1, -1);
	mSTCoords     = LLVector2(-1, -1);
	mXYCoords	  = LLCoordScreen(-1, -1);
	mIntersection = LLVector3(0,0,0);
	mNormal       = LLVector3(0,0,0);
	mBinormal     = LLVector3(0,0,0);
	mTangent	  = LLVector4(0,0,0,0);
	
	LLVector4a tangent;
	LLVector4a intersection;
	LLVector4a normal;

	tangent.clear();
	normal.clear();
	intersection.clear();
	
	LLViewerObject* objectp = getObject();

	if (objectp)
	{
		if (gViewerWindow->cursorIntersect(ll_round((F32)mMousePt.mX), ll_round((F32)mMousePt.mY), 1024.f,
										   objectp, -1, mPickTransparent, mPickRigged, mPickUnselectable,
										   &mObjectFace,
										   &intersection,
										   &mSTCoords,
										   &normal,
										   &tangent))
		{
			// if we succeeded with the intersect above, compute the texture coordinates:

			if (objectp->mDrawable.notNull() && mObjectFace > -1)
			{
				LLFace* facep = objectp->mDrawable->getFace(mObjectFace);
				if (facep)
				{
					mUVCoords = facep->surfaceToTexture(mSTCoords, intersection, normal);
			}
			}

			mIntersection.set(intersection.getF32ptr());
			mNormal.set(normal.getF32ptr());
			mTangent.set(tangent.getF32ptr());

			//extrapoloate binormal from normal and tangent
			
			LLVector4a binormal;
			binormal.setCross3(normal, tangent);
			binormal.mul(tangent.getF32ptr()[3]);

			mBinormal.set(binormal.getF32ptr());

			mBinormal.normalize();
			mNormal.normalize();
			mTangent.normalize();

			// and XY coords:
			updateXYCoords();
			
		}
	}
}

//static 
bool LLPickInfo::isFlora(LLViewerObject* object)
{
	if (!object) return false;

	LLPCode pcode = object->getPCode();

	if( (LL_PCODE_LEGACY_GRASS == pcode) 
		|| (LL_PCODE_LEGACY_TREE == pcode) 
		|| (LL_PCODE_TREE_NEW == pcode))
	{
		return true;
	}
	return false;
}<|MERGE_RESOLUTION|>--- conflicted
+++ resolved
@@ -786,7 +786,6 @@
 				ypos += y_inc;
 			}
 
-<<<<<<< HEAD
 			// <FS:Beq> FIRE-32311 - Only show particle text when showing render debug info (relocate pre-existing change by Liny)
 			if (LLPipeline::toggleRenderTypeControlNegated(LLPipeline::RENDER_TYPE_PARTICLES))
 			{
@@ -794,12 +793,7 @@
 				ypos += y_inc;
 			}
 			// </FS:Beq>
-			LLVertexBuffer::sBindCount = LLImageGL::sBindCount = 
-				LLVertexBuffer::sSetCount = LLImageGL::sUniqueCount = 
-				gPipeline.mNumVisibleNodes = LLPipeline::sVisibleLightCount = 0;
-=======
             gPipeline.mNumVisibleNodes = LLPipeline::sVisibleLightCount = 0;
->>>>>>> 8b39e0e1
 		}
 		static LLCachedControl<bool> sDebugShowAvatarRenderInfo(gSavedSettings, "DebugShowAvatarRenderInfo");
 		if (sDebugShowAvatarRenderInfo)
