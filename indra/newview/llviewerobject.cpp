--- conflicted
+++ resolved
@@ -6426,12 +6426,8 @@
       }
 	  default:
 	  {
-<<<<<<< HEAD
           llassert(false); // invalid parameter type
-		  LL_INFOS() << "Unknown param type." << LL_ENDL;
-=======
-		  LL_INFOS_ONCE() << "Unknown param type: " << param_type << LL_ENDL;
->>>>>>> 81a88b21
+		  hide_base_mesh_region() << "Unknown param type." << LL_ENDL;
 		  break;
 	  }
 	};
