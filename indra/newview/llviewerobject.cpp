--- conflicted
+++ resolved
@@ -5103,31 +5103,18 @@
 
     LLPrimitive::setTE(te, texture_entry);
 
-<<<<<<< HEAD
     const LLUUID& image_id = getTEref(te).getID();
     LLViewerTexture* bakedTexture = getBakedTextureForMagicId(image_id);
     mTEImages[te] = bakedTexture ? bakedTexture : LLViewerTextureManager::getFetchedTexture(image_id, FTT_DEFAULT, TRUE, LLGLTexture::BOOST_NONE, LLViewerTexture::LOD_TEXTURE);
 
     updateAvatarMeshVisibility(image_id, old_image_id);
 
-=======
-    const LLUUID& image_id = getTE(te)->getID();
-    LLViewerTexture* bakedTexture = getBakedTextureForMagicId(image_id);
-    mTEImages[te] = bakedTexture ? bakedTexture : LLViewerTextureManager::getFetchedTexture(image_id, FTT_DEFAULT, TRUE, LLGLTexture::BOOST_NONE, LLViewerTexture::LOD_TEXTURE);
-
-    updateAvatarMeshVisibility(image_id, old_image_id);
-
->>>>>>> 734e3fcb
     updateTEMaterialTextures(te);
 }
 
 void LLViewerObject::updateTEMaterialTextures(U8 te)
 {
-<<<<<<< HEAD
 	if (getTEref(te).getMaterialParams().notNull())
-=======
-	if (getTE(te)->getMaterialParams().notNull())
->>>>>>> 734e3fcb
 	{
 		const LLUUID& norm_id = getTEref(te).getMaterialParams()->getNormalID();
 		mTENormalMaps[te] = LLViewerTextureManager::getFetchedTexture(norm_id, FTT_DEFAULT, TRUE, LLGLTexture::BOOST_ALM, LLViewerTexture::LOD_TEXTURE);
@@ -5536,10 +5523,7 @@
 
 S32 LLViewerObject::setTEGLTFMaterialOverride(U8 te, LLGLTFMaterial* override_mat)
 {
-<<<<<<< HEAD
-=======
     LL_PROFILE_ZONE_SCOPED;
->>>>>>> 734e3fcb
     S32 retval = TEM_CHANGE_NONE;
 
     LLTextureEntry* tep = getTE(te);
