--- conflicted
+++ resolved
@@ -162,12 +162,7 @@
 LLViewerObject *LLViewerObject::createObject(const LLUUID &id, const LLPCode pcode, LLViewerRegion *regionp, S32 flags)
 {
     LL_PROFILE_ZONE_SCOPED;
-<<<<<<< HEAD
     //LL_DEBUGS("ObjectUpdate") << "creating " << id << LL_ENDL;
-    //dumpStack("ObjectUpdateStack");
-=======
-    LL_DEBUGS("ObjectUpdate") << "creating " << id << LL_ENDL;
->>>>>>> 50dc4cbd
 
     LLViewerObject *res = NULL;
 
