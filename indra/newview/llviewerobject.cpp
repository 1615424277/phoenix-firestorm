/** 
 * @file llviewerobject.cpp
 * @brief Base class for viewer objects
 *
 * $LicenseInfo:firstyear=2001&license=viewerlgpl$
 * Second Life Viewer Source Code
 * Copyright (C) 2010, Linden Research, Inc.
 * 
 * This library is free software; you can redistribute it and/or
 * modify it under the terms of the GNU Lesser General Public
 * License as published by the Free Software Foundation;
 * version 2.1 of the License only.
 * 
 * This library is distributed in the hope that it will be useful,
 * but WITHOUT ANY WARRANTY; without even the implied warranty of
 * MERCHANTABILITY or FITNESS FOR A PARTICULAR PURPOSE.  See the GNU
 * Lesser General Public License for more details.
 * 
 * You should have received a copy of the GNU Lesser General Public
 * License along with this library; if not, write to the Free Software
 * Foundation, Inc., 51 Franklin Street, Fifth Floor, Boston, MA  02110-1301  USA
 * 
 * Linden Research, Inc., 945 Battery Street, San Francisco, CA  94111  USA
 * $/LicenseInfo$
 */

#include "llviewerprecompiledheaders.h"

#include "llviewerobject.h"

#include "llaudioengine.h"
#include "indra_constants.h"
#include "llmath.h"
#include "llflexibleobject.h"
#include "llviewercontrol.h"
#include "lldatapacker.h"
#include "llfasttimer.h"
#include "llfloaterreg.h"
#include "llfontgl.h"
#include "llframetimer.h"
#include "llhudicon.h"
#include "llinventory.h"
#include "llinventorydefines.h"
#include "llmaterialtable.h"
#include "llmutelist.h"
#include "llnamevalue.h"
#include "llprimitive.h"
#include "llquantize.h"
#include "llregionhandle.h"
#include "llsdserialize.h"
#include "lltree_common.h"
#include "llxfermanager.h"
#include "message.h"
#include "object_flags.h"

#include "llaudiosourcevo.h"
#include "llagent.h"
#include "llagentcamera.h"
#include "llagentwearables.h"
#include "llbbox.h"
#include "llbox.h"
#include "llcylinder.h"
#include "lldrawable.h"
#include "llface.h"
#include "llfloaterproperties.h"
#include "llfloatertools.h"
#include "llfollowcam.h"
#include "llhudtext.h"
#include "llselectmgr.h"
#include "llrendersphere.h"
#include "lltooldraganddrop.h"
#include "llviewercamera.h"
#include "llviewertexturelist.h"
#include "llviewerinventory.h"
#include "llviewerobjectlist.h"
#include "llviewerparceloverlay.h"
#include "llviewerpartsource.h"
#include "llviewerregion.h"
#include "llviewerstats.h"
#include "llviewertextureanim.h"
#include "llviewerwindow.h" // For getSpinAxis
#include "llvoavatar.h"
#include "llvoavatarself.h"
#include "llvograss.h"
#include "llvoground.h"
#include "llvolume.h"
#include "llvolumemessage.h"
#include "llvopartgroup.h"
#include "llvosky.h"
#include "llvosurfacepatch.h"
#include "llvotree.h"
#include "llvovolume.h"
#include "llvowater.h"
#include "llworld.h"
#include "llui.h"
#include "pipeline.h"
#include "llviewernetwork.h"
#include "llvowlsky.h"
#include "llmanip.h"
#include "lltrans.h"
#include "llsdutil.h"
#include "llmediaentry.h"
#include "llfloaterperms.h"
#include "llvocache.h"
// [RLVa:KB] - Checked: 2011-05-22 (RLVa-1.3.1a)
#include "rlvactions.h"
#include "rlvhandler.h"
#include "rlvlocks.h"
// [/RLVa:KB]
#include "fswsassetblacklist.h"

// <FS:Ansariel> [Legacy Bake]
#ifdef OPENSIM
#include "llviewernetwork.h"
#endif
// </FS:Ansariel> [Legacy Bake]

//#define DEBUG_UPDATE_TYPE

BOOL		LLViewerObject::sVelocityInterpolate = TRUE;
BOOL		LLViewerObject::sPingInterpolate = TRUE; 

U32			LLViewerObject::sNumZombieObjects = 0;
S32			LLViewerObject::sNumObjects = 0;
BOOL		LLViewerObject::sMapDebug = TRUE;
LLColor4	LLViewerObject::sEditSelectColor(	1.0f, 1.f, 0.f, 0.3f);	// Edit OK
LLColor4	LLViewerObject::sNoEditSelectColor(	1.0f, 0.f, 0.f, 0.3f);	// Can't edit
S32			LLViewerObject::sAxisArrowLength(50);


BOOL		LLViewerObject::sPulseEnabled(FALSE);
BOOL		LLViewerObject::sUseSharedDrawables(FALSE); // TRUE

// sMaxUpdateInterpolationTime must be greater than sPhaseOutUpdateInterpolationTime
F64Seconds	LLViewerObject::sMaxUpdateInterpolationTime(3.0);		// For motion interpolation: after X seconds with no updates, don't predict object motion
F64Seconds	LLViewerObject::sPhaseOutUpdateInterpolationTime(2.0);	// For motion interpolation: after Y seconds with no updates, taper off motion prediction

std::map<std::string, U32> LLViewerObject::sObjectDataMap;

// The maximum size of an object extra parameters binary (packed) block
#define MAX_OBJECT_PARAMS_SIZE 1024

// At 45 Hz collisions seem stable and objects seem
// to settle down at a reasonable rate.
// JC 3/18/2003

const F32 PHYSICS_TIMESTEP = 1.f / 45.f;
<<<<<<< HEAD
const F64 INV_REQUEST_EXPIRE_TIME_SEC = 60.f;
=======
const F64 INV_REQUEST_EXPIRE_TIME_SEC = 60.0;
>>>>>>> 6527ee15

static LLTrace::BlockTimerStatHandle FTM_CREATE_OBJECT("Create Object");

// static
LLViewerObject *LLViewerObject::createObject(const LLUUID &id, const LLPCode pcode, LLViewerRegion *regionp)
{
	LLViewerObject *res = NULL;
	LL_RECORD_BLOCK_TIME(FTM_CREATE_OBJECT);
	
	switch (pcode)
	{
	case LL_PCODE_VOLUME:
	  res = new LLVOVolume(id, pcode, regionp); break;
	case LL_PCODE_LEGACY_AVATAR:
	{
		if (id == gAgentID)
		{
			if (!gAgentAvatarp)
			{
				gAgentAvatarp = new LLVOAvatarSelf(id, pcode, regionp);
				gAgentAvatarp->initInstance();
// <FS:Ansariel> [Legacy Bake]
				//gAgentWearables.setAvatarObject(gAgentAvatarp);
#ifdef OPENSIM
				if (LLGridManager::getInstance()->isInSecondLife())
				{
					gAgentWearables.setAvatarObject(gAgentAvatarp);

				}
#else
				gAgentWearables.setAvatarObject(gAgentAvatarp);
#endif
// </FS:Ansariel> [Legacy Bake]
			}
			else 
			{
				if (isAgentAvatarValid())
				{
					gAgentAvatarp->updateRegion(regionp);
				}
			}
			res = gAgentAvatarp;
		}
		else
		{
			LLVOAvatar *avatar = new LLVOAvatar(id, pcode, regionp); 
			avatar->initInstance();
			res = avatar;
		}
		break;
	}
	case LL_PCODE_LEGACY_GRASS:
	  res = new LLVOGrass(id, pcode, regionp); break;
	case LL_PCODE_LEGACY_PART_SYS:
// 	  LL_WARNS() << "Creating old part sys!" << LL_ENDL;
// 	  res = new LLVOPart(id, pcode, regionp); break;
	  res = NULL; break;
	case LL_PCODE_LEGACY_TREE:
	  res = new LLVOTree(id, pcode, regionp); break;
	case LL_PCODE_TREE_NEW:
// 	  LL_WARNS() << "Creating new tree!" << LL_ENDL;
// 	  res = new LLVOTree(id, pcode, regionp); break;
	  res = NULL; break;
	case LL_VO_SURFACE_PATCH:
	  res = new LLVOSurfacePatch(id, pcode, regionp); break;
	case LL_VO_SKY:
	  res = new LLVOSky(id, pcode, regionp); break;
	case LL_VO_VOID_WATER:
		res = new LLVOVoidWater(id, pcode, regionp); break;
	case LL_VO_WATER:
		res = new LLVOWater(id, pcode, regionp); break;
	case LL_VO_GROUND:
	  res = new LLVOGround(id, pcode, regionp); break;
	case LL_VO_PART_GROUP:
	  res = new LLVOPartGroup(id, pcode, regionp); break;
	case LL_VO_HUD_PART_GROUP:
	  res = new LLVOHUDPartGroup(id, pcode, regionp); break;
	case LL_VO_WL_SKY:
	  res = new LLVOWLSky(id, pcode, regionp); break;
	default:
	  LL_WARNS() << "Unknown object pcode " << (S32)pcode << LL_ENDL;
	  res = NULL; break;
	}
	return res;
}

LLViewerObject::LLViewerObject(const LLUUID &id, const LLPCode pcode, LLViewerRegion *regionp, BOOL is_global)
:	LLTrace::MemTrackable<LLViewerObject>("LLViewerObject"),
	LLPrimitive(),
	mChildList(),
	mID(id),
	mLocalID(0),
	mTotalCRC(0),
	mListIndex(-1),
	mTEImages(NULL),
	mTENormalMaps(NULL),
	mTESpecularMaps(NULL),
	mGLName(0),
	mbCanSelect(TRUE),
	mFlags(0),
	mPhysicsShapeType(0),
	mPhysicsGravity(0),
	mPhysicsFriction(0),
	mPhysicsDensity(0),
	mPhysicsRestitution(0),
	mDrawable(),
	mCreateSelected(FALSE),
	mRenderMedia(FALSE),
	mBestUpdatePrecision(0),
	mText(),
	mHudText(""),
	mHudTextColor(LLColor4::white),
	mLastInterpUpdateSecs(0.f),
	mLastMessageUpdateSecs(0.f),
	mLatestRecvPacketID(0),
	mData(NULL),
	mAudioSourcep(NULL),
	mAudioGain(1.f),
	mAppAngle(0.f),
	mPixelArea(1024.f),
	mInventory(NULL),
	mInventorySerialNum(0),
	mRegionp( regionp ),
<<<<<<< HEAD
	mInvRequestExpireTime(0.f),
=======
	mInvRequestExpireTime(0.0),
>>>>>>> 6527ee15
	mInventoryDirty(FALSE),
	mDead(FALSE),
	mOrphaned(FALSE),
	mUserSelected(FALSE),
	mOnActiveList(FALSE),
	mOnMap(FALSE),
	mStatic(FALSE),
	mNumFaces(0),
	mRotTime(0.f),
	mAngularVelocityRot(),
	mPreviousRotation(),
	mState(0),
	mMedia(NULL),
	mClickAction(0),
	mObjectCost(0),
	mLinksetCost(0),
	mPhysicsCost(0),
	mLinksetPhysicsCost(0.f),
	mCostStale(true),
	mPhysicsShapeUnknown(true),
	mAttachmentItemID(LLUUID::null),
	mLastUpdateType(OUT_UNKNOWN),
	mLastUpdateCached(FALSE)
{
	if (!is_global)
	{
		llassert(mRegionp);
	}

	LLPrimitive::init_primitive(pcode);

	// CP: added 12/2/2005 - this was being initialised to 0, not the current frame time
	mLastInterpUpdateSecs = LLFrameTimer::getElapsedSeconds();

	mPositionRegion = LLVector3(0.f, 0.f, 0.f);

	if (!is_global && mRegionp)
	{
		mPositionAgent = mRegionp->getOriginAgent();
	}
	resetRot();

	LLViewerObject::sNumObjects++;
}

LLViewerObject::~LLViewerObject()
{
	deleteTEImages();

	if(mInventory)
	{
		mInventory->clear();  // will deref and delete entries
		delete mInventory;
		mInventory = NULL;
	}

	if (mPartSourcep)
	{
		mPartSourcep->setDead();
		mPartSourcep = NULL;
	}

	// Delete memory associated with extra parameters.
	std::map<U16, ExtraParameter*>::iterator iter;
	for (iter = mExtraParameterList.begin(); iter != mExtraParameterList.end(); ++iter)
	{
		if(iter->second != NULL)
		{
			delete iter->second->data;
			delete iter->second;
		}
	}
	mExtraParameterList.clear();

	for_each(mNameValuePairs.begin(), mNameValuePairs.end(), DeletePairedPointer()) ;
	mNameValuePairs.clear();
	
	delete[] mData;
	mData = NULL;

	delete mMedia;
	mMedia = NULL;

	sNumObjects--;
	sNumZombieObjects--;
	llassert(mChildList.size() == 0);

	clearInventoryListeners();
}

void LLViewerObject::deleteTEImages()
{
	delete[] mTEImages;
	mTEImages = NULL;
	
	if (mTENormalMaps != NULL)
	{
		delete[] mTENormalMaps;
		mTENormalMaps = NULL;
	}
	
	if (mTESpecularMaps != NULL)
	{
		delete[] mTESpecularMaps;
		mTESpecularMaps = NULL;
	}	
}

void LLViewerObject::markDead()
{
	if (!mDead)
	{
		//LL_INFOS() << "Marking self " << mLocalID << " as dead." << LL_ENDL;
		
		// Root object of this hierarchy unlinks itself.
		LLVOAvatar *av = getAvatarAncestor();
		if (getParent())
		{
			((LLViewerObject *)getParent())->removeChild(this);
		}
		LLUUID mesh_id;
		if (av && LLVOAvatar::getRiggedMeshID(this,mesh_id))
		{
			// This case is needed for indirectly attached mesh objects.
			av->resetJointPositionsOnDetach(mesh_id);
		}

		// Mark itself as dead
		mDead = TRUE;
		if(mRegionp)
		{
			mRegionp->removeFromCreatedList(getLocalID()); 
		}
		gObjectList.cleanupReferences(this);

		LLViewerObject *childp;
		while (mChildList.size() > 0)
		{
			childp = mChildList.back();
			if (childp->getPCode() != LL_PCODE_LEGACY_AVATAR)
			{
				//LL_INFOS() << "Marking child " << childp->getLocalID() << " as dead." << LL_ENDL;
				childp->setParent(NULL); // LLViewerObject::markDead 1
				childp->markDead();
			}
			else
			{
				// make sure avatar is no longer parented, 
				// so we can properly set it's position
				childp->setDrawableParent(NULL);
				((LLVOAvatar*)childp)->getOffObject();
				childp->setParent(NULL); // LLViewerObject::markDead 2
			}
			mChildList.pop_back();
		}

		if (mDrawable.notNull())
		{
			// Drawables are reference counted, mark as dead, then nuke the pointer.
			mDrawable->markDead();
			mDrawable = NULL;
		}

		if (mText)
		{
			mText->markDead();
			mText = NULL;
		}

		if (mIcon)
		{
			mIcon->markDead();
			mIcon = NULL;
		}

		if (mPartSourcep)
		{
			mPartSourcep->setDead();
			mPartSourcep = NULL;
		}

		if (mAudioSourcep)
		{
			// Do some cleanup
			if (gAudiop)
			{
				gAudiop->cleanupAudioSource(mAudioSourcep);
			}
			mAudioSourcep = NULL;
		}

		if (flagAnimSource())
		{
			if (isAgentAvatarValid())
			{
				// stop motions associated with this object
				gAgentAvatarp->stopMotionFromSource(mID);
			}
		}

		if (flagCameraSource())
		{
			LLFollowCamMgr::removeFollowCamParams(mID);
		}

		sNumZombieObjects++;
	}
}

void LLViewerObject::dump() const
{
	LL_INFOS() << "Type: " << pCodeToString(mPrimitiveCode) << LL_ENDL;
	LL_INFOS() << "Drawable: " << (LLDrawable *)mDrawable << LL_ENDL;
	LL_INFOS() << "Update Age: " << LLFrameTimer::getElapsedSeconds() - mLastMessageUpdateSecs << LL_ENDL;

	LL_INFOS() << "Parent: " << getParent() << LL_ENDL;
	LL_INFOS() << "ID: " << mID << LL_ENDL;
	LL_INFOS() << "LocalID: " << mLocalID << LL_ENDL;
	LL_INFOS() << "PositionRegion: " << getPositionRegion() << LL_ENDL;
	LL_INFOS() << "PositionAgent: " << getPositionAgent() << LL_ENDL;
	LL_INFOS() << "PositionGlobal: " << getPositionGlobal() << LL_ENDL;
	LL_INFOS() << "Velocity: " << getVelocity() << LL_ENDL;
	if (mDrawable.notNull() && 
		mDrawable->getNumFaces() && 
		mDrawable->getFace(0))
	{
		LLFacePool *poolp = mDrawable->getFace(0)->getPool();
		if (poolp)
		{
			LL_INFOS() << "Pool: " << poolp << LL_ENDL;
			LL_INFOS() << "Pool reference count: " << poolp->mReferences.size() << LL_ENDL;
		}
	}
	//LL_INFOS() << "BoxTree Min: " << mDrawable->getBox()->getMin() << LL_ENDL;
	//LL_INFOS() << "BoxTree Max: " << mDrawable->getBox()->getMin() << LL_ENDL;
	/*
	LL_INFOS() << "Velocity: " << getVelocity() << LL_ENDL;
	LL_INFOS() << "AnyOwner: " << permAnyOwner() << " YouOwner: " << permYouOwner() << " Edit: " << mPermEdit << LL_ENDL;
	LL_INFOS() << "UsePhysics: " << flagUsePhysics() << " CanSelect " << mbCanSelect << " UserSelected " << mUserSelected << LL_ENDL;
	LL_INFOS() << "AppAngle: " << mAppAngle << LL_ENDL;
	LL_INFOS() << "PixelArea: " << mPixelArea << LL_ENDL;

	char buffer[1000];
	char *key;
	for (key = mNameValuePairs.getFirstKey(); key; key = mNameValuePairs.getNextKey() )
	{
		mNameValuePairs[key]->printNameValue(buffer);
		LL_INFOS() << buffer << LL_ENDL;
	}
	for (child_list_t::iterator iter = mChildList.begin();
		 iter != mChildList.end(); iter++)
	{
		LLViewerObject* child = *iter;
		LL_INFOS() << "  child " << child->getID() << LL_ENDL;
	}
	*/
}

void LLViewerObject::printNameValuePairs() const
{
	for (name_value_map_t::const_iterator iter = mNameValuePairs.begin();
		 iter != mNameValuePairs.end(); iter++)
	{
		LLNameValue* nv = iter->second;
		LL_INFOS() << nv->printNameValue() << LL_ENDL;
	}
}

void LLViewerObject::initVOClasses()
{
	// Initialized shared class stuff first.
	LLVOAvatar::initClass();
	LLVOTree::initClass();
	LL_INFOS() << "Viewer Object size: " << sizeof(LLViewerObject) << LL_ENDL;
	LLVOGrass::initClass();
	LLVOWater::initClass();
	LLVOVolume::initClass();

	initObjectDataMap();
}

void LLViewerObject::cleanupVOClasses()
{
	LLVOGrass::cleanupClass();
	LLVOWater::cleanupClass();
	LLVOTree::cleanupClass();
	LLVOAvatar::cleanupClass();
	LLVOVolume::cleanupClass();

	sObjectDataMap.clear();
}

//object data map for compressed && !OUT_TERSE_IMPROVED
//static
void LLViewerObject::initObjectDataMap()
{
	U32 count = 0;

	sObjectDataMap["ID"] = count; //full id //LLUUID
	count += sizeof(LLUUID);

	sObjectDataMap["LocalID"] = count; //U32
	count += sizeof(U32);

	sObjectDataMap["PCode"] = count;   //U8
	count += sizeof(U8);

	sObjectDataMap["State"] = count;   //U8
	count += sizeof(U8);

	sObjectDataMap["CRC"] = count;     //U32
	count += sizeof(U32);

	sObjectDataMap["Material"] = count; //U8
	count += sizeof(U8);

	sObjectDataMap["ClickAction"] = count; //U8
	count += sizeof(U8);

	sObjectDataMap["Scale"] = count; //LLVector3
	count += sizeof(LLVector3);

	sObjectDataMap["Pos"] = count;   //LLVector3
	count += sizeof(LLVector3);

	sObjectDataMap["Rot"] = count;    //LLVector3
	count += sizeof(LLVector3);

	sObjectDataMap["SpecialCode"] = count; //U32
	count += sizeof(U32);

	sObjectDataMap["Owner"] = count; //LLUUID
	count += sizeof(LLUUID);

	sObjectDataMap["Omega"] = count; //LLVector3, when SpecialCode & 0x80 is set
	count += sizeof(LLVector3);

	//ParentID is after Omega if there is Omega, otherwise is after Owner
	sObjectDataMap["ParentID"] = count;//U32, when SpecialCode & 0x20 is set
	count += sizeof(U32);

	//-------
	//The rest items are not included here
	//-------
}

//static 
void LLViewerObject::unpackVector3(LLDataPackerBinaryBuffer* dp, LLVector3& value, std::string name)
{
	dp->shift(sObjectDataMap[name]);
	dp->unpackVector3(value, name.c_str());
	dp->reset();
}

//static 
void LLViewerObject::unpackUUID(LLDataPackerBinaryBuffer* dp, LLUUID& value, std::string name)
{
	dp->shift(sObjectDataMap[name]);
	dp->unpackUUID(value, name.c_str());
	dp->reset();
}
	
//static 
void LLViewerObject::unpackU32(LLDataPackerBinaryBuffer* dp, U32& value, std::string name)
{
	dp->shift(sObjectDataMap[name]);
	dp->unpackU32(value, name.c_str());
	dp->reset();
}
	
//static 
void LLViewerObject::unpackU8(LLDataPackerBinaryBuffer* dp, U8& value, std::string name)
{
	dp->shift(sObjectDataMap[name]);
	dp->unpackU8(value, name.c_str());
	dp->reset();
}

//static 
U32 LLViewerObject::unpackParentID(LLDataPackerBinaryBuffer* dp, U32& parent_id)
{
	dp->shift(sObjectDataMap["SpecialCode"]);
	U32 value;
	dp->unpackU32(value, "SpecialCode");

	parent_id = 0;
	if(value & 0x20)
	{
		S32 offset = sObjectDataMap["ParentID"];
		if(!(value & 0x80))
		{
			offset -= sizeof(LLVector3);
		}

		dp->shift(offset);
		dp->unpackU32(parent_id, "ParentID");
	}
	dp->reset();

	return parent_id;
}

// Replaces all name value pairs with data from \n delimited list
// Does not update server
void LLViewerObject::setNameValueList(const std::string& name_value_list)
{
	// Clear out the old
	for_each(mNameValuePairs.begin(), mNameValuePairs.end(), DeletePairedPointer()) ;
	mNameValuePairs.clear();

	// Bring in the new
	std::string::size_type length = name_value_list.length();
	std::string::size_type start = 0;
	while (start < length)
	{
		std::string::size_type end = name_value_list.find_first_of("\n", start);
		if (end == std::string::npos) end = length;
		if (end > start)
		{
			std::string tok = name_value_list.substr(start, end - start);
			addNVPair(tok);
		}
		start = end+1;
	}
}

void LLViewerObject::setSelected(BOOL sel)
{
	mUserSelected = sel;
	resetRot();

	if (!sel)
	{
		setAllTESelected(false);
	}
}

// This method returns true if the object is over land owned by the
// agent.
bool LLViewerObject::isReturnable()
{
	if (isAttachment())
	{
		return false;
	}
		
// [RLVa:KB] - Checked: 2011-05-28 (RLVa-1.4.0a) | Added: RLVa-1.4.0a
	if ( (rlv_handler_t::isEnabled()) && (!rlvCanDeleteOrReturn(this)) )
	{
		return false;
	}
// [/RLVa:KB]
	std::vector<LLBBox> boxes;
	boxes.push_back(LLBBox(getPositionRegion(), getRotationRegion(), getScale() * -0.5f, getScale() * 0.5f).getAxisAligned());
	for (child_list_t::iterator iter = mChildList.begin();
		 iter != mChildList.end(); iter++)
	{
		LLViewerObject* child = *iter;
		boxes.push_back( LLBBox(child->getPositionRegion(), child->getRotationRegion(), child->getScale() * -0.5f, child->getScale() * 0.5f).getAxisAligned());
	}

	bool result = (mRegionp && mRegionp->objectIsReturnable(getPositionRegion(), boxes)) ? 1 : 0;
	
	if ( !result )
	{		
		//Get list of neighboring regions relative to this vo's region
		std::vector<LLViewerRegion*> uniqueRegions;
		mRegionp->getNeighboringRegions( uniqueRegions );
	
		//Build aabb's - for root and all children
		std::vector<PotentialReturnableObject> returnables;
		typedef std::vector<LLViewerRegion*>::iterator RegionIt;
		RegionIt regionStart = uniqueRegions.begin();
		RegionIt regionEnd   = uniqueRegions.end();
		
		for (; regionStart != regionEnd; ++regionStart )
		{
			LLViewerRegion* pTargetRegion = *regionStart;
			//Add the root vo as there may be no children and we still want
			//to test for any edge overlap
			buildReturnablesForChildrenVO( returnables, this, pTargetRegion );
			//Add it's children
			for (child_list_t::iterator iter = mChildList.begin();  iter != mChildList.end(); iter++)
			{
				LLViewerObject* pChild = *iter;		
				buildReturnablesForChildrenVO( returnables, pChild, pTargetRegion );
			}
		}	
	
		//TBD#Eventually create a region -> box list map 
		typedef std::vector<PotentialReturnableObject>::iterator ReturnablesIt;
		ReturnablesIt retCurrentIt = returnables.begin();
		ReturnablesIt retEndIt = returnables.end();
	
		for ( ; retCurrentIt !=retEndIt; ++retCurrentIt )
		{
			boxes.clear();
			LLViewerRegion* pRegion = (*retCurrentIt).pRegion;
			boxes.push_back( (*retCurrentIt).box );	
			bool retResult = 	pRegion
							 && pRegion->childrenObjectReturnable( boxes )
							 && pRegion->canManageEstate();
			if ( retResult )
			{ 
				result = true;
				break;
			}
		}
	}
	return result;
}

void LLViewerObject::buildReturnablesForChildrenVO( std::vector<PotentialReturnableObject>& returnables, LLViewerObject* pChild, LLViewerRegion* pTargetRegion )
{
	if ( !pChild )
	{
		LL_ERRS()<<"child viewerobject is NULL "<<LL_ENDL;
	}
	
	constructAndAddReturnable( returnables, pChild, pTargetRegion );
	
	//We want to handle any children VO's as well
	for (child_list_t::iterator iter = pChild->mChildList.begin();  iter != pChild->mChildList.end(); iter++)
	{
		LLViewerObject* pChildofChild = *iter;
		buildReturnablesForChildrenVO( returnables, pChildofChild, pTargetRegion );
	}
}

void LLViewerObject::constructAndAddReturnable( std::vector<PotentialReturnableObject>& returnables, LLViewerObject* pChild, LLViewerRegion* pTargetRegion )
{
	
	LLVector3 targetRegionPos;
	targetRegionPos.setVec( pChild->getPositionGlobal() );	
	
	LLBBox childBBox = LLBBox( targetRegionPos, pChild->getRotationRegion(), pChild->getScale() * -0.5f, 
							    pChild->getScale() * 0.5f).getAxisAligned();
	
	LLVector3 edgeA = targetRegionPos + childBBox.getMinLocal();
	LLVector3 edgeB = targetRegionPos + childBBox.getMaxLocal();
	
	LLVector3d edgeAd, edgeBd;
	edgeAd.setVec(edgeA);
	edgeBd.setVec(edgeB);
	
	//Only add the box when either of the extents are in a neighboring region
	if ( pTargetRegion->pointInRegionGlobal( edgeAd ) || pTargetRegion->pointInRegionGlobal( edgeBd ) )
	{
		PotentialReturnableObject returnableObj;
		returnableObj.box		= childBBox;
		returnableObj.pRegion	= pTargetRegion;
		returnables.push_back( returnableObj );
	}
}

bool LLViewerObject::crossesParcelBounds()
{
	std::vector<LLBBox> boxes;
	boxes.push_back(LLBBox(getPositionRegion(), getRotationRegion(), getScale() * -0.5f, getScale() * 0.5f).getAxisAligned());
	for (child_list_t::iterator iter = mChildList.begin();
		 iter != mChildList.end(); iter++)
	{
		LLViewerObject* child = *iter;
		boxes.push_back(LLBBox(child->getPositionRegion(), child->getRotationRegion(), child->getScale() * -0.5f, child->getScale() * 0.5f).getAxisAligned());
	}

	return mRegionp && mRegionp->objectsCrossParcel(boxes);
}

BOOL LLViewerObject::setParent(LLViewerObject* parent)
{
	if(mParent != parent)
	{
		LLViewerObject* old_parent = (LLViewerObject*)mParent ;		
		BOOL ret = LLPrimitive::setParent(parent);
		if(ret && old_parent && parent)
		{
			old_parent->removeChild(this) ;
		}
		return ret ;
	}

	return FALSE ;
}

void LLViewerObject::addChild(LLViewerObject *childp)
{
	for (child_list_t::iterator i = mChildList.begin(); i != mChildList.end(); ++i)
	{
		if (*i == childp)
		{	//already has child
			return;
		}
	}
	
	if (!isAvatar())
	{
		// propagate selection properties
		childp->mbCanSelect = mbCanSelect;
	}

	if(childp->setParent(this))
	{
		mChildList.push_back(childp);
	}
}

void LLViewerObject::removeChild(LLViewerObject *childp)
{
	for (child_list_t::iterator i = mChildList.begin(); i != mChildList.end(); ++i)
	{
		if (*i == childp)
		{
			if (!childp->isAvatar() && mDrawable.notNull() && mDrawable->isActive() && childp->mDrawable.notNull() && !isAvatar())
			{
				gPipeline.markRebuild(childp->mDrawable, LLDrawable::REBUILD_VOLUME);
			}

			mChildList.erase(i);

			if(childp->getParent() == this)
			{
				childp->setParent(NULL);			
			}
			break;
		}
	}
	
	if (childp->isSelected())
	{
		LLSelectMgr::getInstance()->deselectObjectAndFamily(childp);
		BOOL add_to_end = TRUE;
		LLSelectMgr::getInstance()->selectObjectAndFamily(childp, add_to_end);
	}
}

void LLViewerObject::addThisAndAllChildren(std::vector<LLViewerObject*>& objects)
{
	objects.push_back(this);
	for (child_list_t::iterator iter = mChildList.begin();
		 iter != mChildList.end(); iter++)
	{
		LLViewerObject* child = *iter;
		if (!child->isAvatar())
		{
			child->addThisAndAllChildren(objects);
		}
	}
}

void LLViewerObject::addThisAndNonJointChildren(std::vector<LLViewerObject*>& objects)
{
	objects.push_back(this);
	// don't add any attachments when temporarily selecting avatar
	if (isAvatar())
	{
		return;
	}
	for (child_list_t::iterator iter = mChildList.begin();
		 iter != mChildList.end(); iter++)
	{
		LLViewerObject* child = *iter;
		if ( (!child->isAvatar()))
		{
			child->addThisAndNonJointChildren(objects);
		}
	}
}

//BOOL LLViewerObject::isChild(LLViewerObject *childp) const
// [RLVa:KB] - Checked: 2011-05-28 (RLVa-1.4.0a) | Added: RLVa-1.4.0a
BOOL LLViewerObject::isChild(const LLViewerObject *childp) const
// [/RLVa:KB]
{
	for (child_list_t::const_iterator iter = mChildList.begin();
		 iter != mChildList.end(); iter++)
	{
		LLViewerObject* testchild = *iter;
		if (testchild == childp)
			return TRUE;
	}
	return FALSE;
}


// returns TRUE if at least one avatar is sitting on this object
BOOL LLViewerObject::isSeat() const
{
	for (child_list_t::const_iterator iter = mChildList.begin();
		 iter != mChildList.end(); iter++)
	{
		LLViewerObject* child = *iter;
		if (child->isAvatar())
		{
			return TRUE;
		}
	}
	return FALSE;

}

BOOL LLViewerObject::setDrawableParent(LLDrawable* parentp)
{
	if (mDrawable.isNull())
	{
		return FALSE;
	}

	BOOL ret = mDrawable->mXform.setParent(parentp ? &parentp->mXform : NULL);
	if(!ret)
	{
		return FALSE ;
	}
	LLDrawable* old_parent = mDrawable->mParent;
	mDrawable->mParent = parentp; 
		
	if (parentp && mDrawable->isActive())
	{
		parentp->makeActive();
		parentp->setState(LLDrawable::ACTIVE_CHILD);
	}

	gPipeline.markRebuild(mDrawable, LLDrawable::REBUILD_VOLUME, TRUE);
	if(	(old_parent != parentp && old_parent)
		|| (parentp && parentp->isActive()))
	{
		// *TODO we should not be relying on setDrawable parent to call markMoved
		gPipeline.markMoved(mDrawable, FALSE);
	}
	else if (!mDrawable->isAvatar())
	{
		mDrawable->updateXform(TRUE);
		/*if (!mDrawable->getSpatialGroup())
		{
			mDrawable->movePartition();
		}*/
	}
	
	return ret;
}

// Show or hide particles, icon and HUD
void LLViewerObject::hideExtraDisplayItems( BOOL hidden )
{
	if( mPartSourcep.notNull() )
	{
		LLViewerPartSourceScript *partSourceScript = mPartSourcep.get();
		partSourceScript->setSuspended( hidden );
	}

	if( mText.notNull() )
	{
		LLHUDText *hudText = mText.get();
		hudText->setHidden( hidden );
	}

	if( mIcon.notNull() )
	{
		LLHUDIcon *hudIcon = mIcon.get();
		hudIcon->setHidden( hidden );
	}
}

U32 LLViewerObject::checkMediaURL(const std::string &media_url)
{
    U32 retval = (U32)0x0;
    if (!mMedia && !media_url.empty())
    {
        retval |= MEDIA_URL_ADDED;
        mMedia = new LLViewerObjectMedia;
        mMedia->mMediaURL = media_url;
        mMedia->mMediaType = LLViewerObject::MEDIA_SET;
        mMedia->mPassedWhitelist = FALSE;
    }
    else if (mMedia)
    {
        if (media_url.empty())
        {
            retval |= MEDIA_URL_REMOVED;
            delete mMedia;
            mMedia = NULL;
        }
        else if (mMedia->mMediaURL != media_url) // <-- This is an optimization.  If they are equal don't bother with below's test.
        {
            /*if (! (LLTextureEntry::getAgentIDFromMediaVersionString(media_url) == gAgent.getID() &&
                   LLTextureEntry::getVersionFromMediaVersionString(media_url) == 
                        LLTextureEntry::getVersionFromMediaVersionString(mMedia->mMediaURL) + 1))
			*/
            {
                // If the media URL is different and WE were not the one who
                // changed it, mark dirty.
                retval |= MEDIA_URL_UPDATED;
            }
            mMedia->mMediaURL = media_url;
            mMedia->mPassedWhitelist = FALSE;
        }
    }
    return retval;
}

//extract spatial information from object update message
//return parent_id
//static
U32 LLViewerObject::extractSpatialExtents(LLDataPackerBinaryBuffer *dp, LLVector3& pos, LLVector3& scale, LLQuaternion& rot)
{
	U32	parent_id = 0;
	LLViewerObject::unpackParentID(dp, parent_id);

	LLViewerObject::unpackVector3(dp, scale, "Scale");
	LLViewerObject::unpackVector3(dp, pos, "Pos");
	
	LLVector3 vec;
	LLViewerObject::unpackVector3(dp, vec, "Rot");
	rot.unpackFromVector3(vec);
	
	return parent_id;
}

U32 LLViewerObject::processUpdateMessage(LLMessageSystem *mesgsys,
					 void **user_data,
					 U32 block_num,
					 const EObjectUpdateType update_type,
					 LLDataPacker *dp)
{
	LL_DEBUGS_ONCE("SceneLoadTiming") << "Received viewer object data" << LL_ENDL;

	U32 retval = 0x0;
	
	// If region is removed from the list it is also deleted.
	if (!LLWorld::instance().isRegionListed(mRegionp))
	{
		LL_WARNS() << "Updating object in an invalid region" << LL_ENDL;
		return retval;
	}

	// Coordinates of objects on simulators are region-local.
	U64 region_handle = 0;	
	
	if(mesgsys != NULL)
	{
		mesgsys->getU64Fast(_PREHASH_RegionData, _PREHASH_RegionHandle, region_handle);
		LLViewerRegion* regionp = LLWorld::getInstance()->getRegionFromHandle(region_handle);
		if(regionp != mRegionp && regionp && mRegionp)//region cross
		{
			//this is the redundant position and region update, but it is necessary in case the viewer misses the following 
			//position and region update messages from sim.
			//this redundant update should not cause any problems.
			LLVector3 delta_pos =  mRegionp->getOriginAgent() - regionp->getOriginAgent();
			setPositionParent(getPosition() + delta_pos); //update to the new region position immediately.
			setRegion(regionp) ; //change the region.
		}
		else
		{
			if(regionp != mRegionp)
			{
				if(mRegionp)
				{
					mRegionp->removeFromCreatedList(getLocalID()); 
				}
				if(regionp)
				{
					regionp->addToCreatedList(getLocalID()); 
				}
			}
			mRegionp = regionp ;
		}
	}	
	
	if (!mRegionp)
	{
		U32 x, y;
		from_region_handle(region_handle, &x, &y);

		LL_ERRS() << "Object has invalid region " << x << ":" << y << "!" << LL_ENDL;
		return retval;
	}

	F32 time_dilation = 1.f;
	if(mesgsys != NULL)
	{
	U16 time_dilation16;
	mesgsys->getU16Fast(_PREHASH_RegionData, _PREHASH_TimeDilation, time_dilation16);
	time_dilation = ((F32) time_dilation16) / 65535.f;
	mRegionp->setTimeDilation(time_dilation);
	}

	// this will be used to determine if we've really changed position
	// Use getPosition, not getPositionRegion, since this is what we're comparing directly against.
	LLVector3 test_pos_parent = getPosition();

	U8  data[60+16]; // This needs to match the largest size below.
#ifdef LL_BIG_ENDIAN
	U16 valswizzle[4];
#endif
	U16	*val;
// <FS:CR> Aurora Sim
	//const F32 size = LLWorld::getInstance()->getRegionWidthInMeters();	
	const F32 size = mRegionp->getWidth();	
// </FS:CR> Aurora Sim
	const F32 MAX_HEIGHT = LLWorld::getInstance()->getRegionMaxHeight();
	const F32 MIN_HEIGHT = LLWorld::getInstance()->getRegionMinHeight();
	S32 length;
	S32	count;
	S32 this_update_precision = 32;		// in bits

	// Temporaries, because we need to compare w/ previous to set dirty flags...
	LLVector3 new_pos_parent;
	LLVector3 new_vel;
	LLVector3 new_acc;
	LLVector3 new_angv;
	LLVector3 old_angv = getAngularVelocity();
	LLQuaternion new_rot;
	LLVector3 new_scale = getScale();

	U32	parent_id = 0;
	U8	material = 0;
	U8 click_action = 0;
	U32 crc = 0;

	bool old_special_hover_cursor = specialHoverCursor();

	LLViewerObject *cur_parentp = (LLViewerObject *)getParent();

	if (cur_parentp)
	{
		parent_id = cur_parentp->mLocalID;
	}

	if (!dp)
	{
		switch(update_type)
		{
		case OUT_FULL:
			{
#ifdef DEBUG_UPDATE_TYPE
				LL_INFOS() << "Full:" << getID() << LL_ENDL;
#endif
				//clear cost and linkset cost
				mCostStale = true;
				if (isSelected())
				{
					gFloaterTools->dirty();
				}

				LLUUID audio_uuid;
				LLUUID owner_id;	// only valid if audio_uuid or particle system is not null
				F32    gain;
				U8     sound_flags;

				mesgsys->getU32Fast( _PREHASH_ObjectData, _PREHASH_CRC, crc, block_num);
				mesgsys->getU32Fast( _PREHASH_ObjectData, _PREHASH_ParentID, parent_id, block_num);
				mesgsys->getUUIDFast(_PREHASH_ObjectData, _PREHASH_Sound, audio_uuid, block_num );
				// HACK: Owner id only valid if non-null sound id or particle system
				mesgsys->getUUIDFast(_PREHASH_ObjectData, _PREHASH_OwnerID, owner_id, block_num );
				mesgsys->getF32Fast( _PREHASH_ObjectData, _PREHASH_Gain, gain, block_num );
				mesgsys->getU8Fast(  _PREHASH_ObjectData, _PREHASH_Flags, sound_flags, block_num );
				mesgsys->getU8Fast(  _PREHASH_ObjectData, _PREHASH_Material, material, block_num );
				mesgsys->getU8Fast(  _PREHASH_ObjectData, _PREHASH_ClickAction, click_action, block_num); 
				mesgsys->getVector3Fast(_PREHASH_ObjectData, _PREHASH_Scale, new_scale, block_num );
				length = mesgsys->getSizeFast(_PREHASH_ObjectData, block_num, _PREHASH_ObjectData);
				mesgsys->getBinaryDataFast(_PREHASH_ObjectData, _PREHASH_ObjectData, data, length, block_num);

				mTotalCRC = crc;

				// Owner ID used for sound muting or particle system muting
				setAttachedSound(audio_uuid, owner_id, gain, sound_flags);

				U8 old_material = getMaterial();
				if (old_material != material)
				{
					setMaterial(material);
					if (mDrawable.notNull())
					{
						gPipeline.markMoved(mDrawable, FALSE); // undamped
					}
				}
				setClickAction(click_action);

				count = 0;
				LLVector4 collision_plane;
				
				switch(length)
				{
				case (60 + 16):
					// pull out collision normal for avatar
					htonmemcpy(collision_plane.mV, &data[count], MVT_LLVector4, sizeof(LLVector4));
					((LLVOAvatar*)this)->setFootPlane(collision_plane);
					count += sizeof(LLVector4);
					// fall through
				case 60:
					this_update_precision = 32;
					// this is a terse update
					// pos
					htonmemcpy(new_pos_parent.mV, &data[count], MVT_LLVector3, sizeof(LLVector3));
					count += sizeof(LLVector3);
					// vel
					htonmemcpy((void*)getVelocity().mV, &data[count], MVT_LLVector3, sizeof(LLVector3));
					count += sizeof(LLVector3);
					// acc
					htonmemcpy((void*)getAcceleration().mV, &data[count], MVT_LLVector3, sizeof(LLVector3));
					count += sizeof(LLVector3);
					// theta
					{
						LLVector3 vec;
						htonmemcpy(vec.mV, &data[count], MVT_LLVector3, sizeof(LLVector3));
						new_rot.unpackFromVector3(vec);
					}
					count += sizeof(LLVector3);
					// omega
					htonmemcpy((void*)new_angv.mV, &data[count], MVT_LLVector3, sizeof(LLVector3));
					if (new_angv.isExactlyZero())
					{
						// reset rotation time
						resetRot();
					}
					setAngularVelocity(new_angv);
#if LL_DARWIN
					if (length == 76)
					{
						setAngularVelocity(LLVector3::zero);
					}
#endif
					break;
				case(32 + 16):
					// pull out collision normal for avatar
					htonmemcpy(collision_plane.mV, &data[count], MVT_LLVector4, sizeof(LLVector4));
					((LLVOAvatar*)this)->setFootPlane(collision_plane);
					count += sizeof(LLVector4);
					// fall through
				case 32:
					this_update_precision = 16;
					test_pos_parent.quantize16(-0.5f*size, 1.5f*size, MIN_HEIGHT, MAX_HEIGHT);

					// This is a terse 16 update, so treat data as an array of U16's.
#ifdef LL_BIG_ENDIAN
					htonmemcpy(valswizzle, &data[count], MVT_U16Vec3, 6); 
					val = valswizzle;
#else
					val = (U16 *) &data[count];
#endif
					count += sizeof(U16)*3;
					new_pos_parent.mV[VX] = U16_to_F32(val[VX], -0.5f*size, 1.5f*size);
					new_pos_parent.mV[VY] = U16_to_F32(val[VY], -0.5f*size, 1.5f*size);
					new_pos_parent.mV[VZ] = U16_to_F32(val[VZ], MIN_HEIGHT, MAX_HEIGHT);

#ifdef LL_BIG_ENDIAN
					htonmemcpy(valswizzle, &data[count], MVT_U16Vec3, 6); 
					val = valswizzle;
#else
					val = (U16 *) &data[count];
#endif
					count += sizeof(U16)*3;
					setVelocity(LLVector3(U16_to_F32(val[VX], -size, size),
													   U16_to_F32(val[VY], -size, size),
													   U16_to_F32(val[VZ], -size, size)));

#ifdef LL_BIG_ENDIAN
					htonmemcpy(valswizzle, &data[count], MVT_U16Vec3, 6); 
					val = valswizzle;
#else
					val = (U16 *) &data[count];
#endif
					count += sizeof(U16)*3;
					setAcceleration(LLVector3(U16_to_F32(val[VX], -size, size),
														   U16_to_F32(val[VY], -size, size),
														   U16_to_F32(val[VZ], -size, size)));

#ifdef LL_BIG_ENDIAN
					htonmemcpy(valswizzle, &data[count], MVT_U16Quat, 4); 
					val = valswizzle;
#else
					val = (U16 *) &data[count];
#endif
					count += sizeof(U16)*4;
					new_rot.mQ[VX] = U16_to_F32(val[VX], -1.f, 1.f);
					new_rot.mQ[VY] = U16_to_F32(val[VY], -1.f, 1.f);
					new_rot.mQ[VZ] = U16_to_F32(val[VZ], -1.f, 1.f);
					new_rot.mQ[VW] = U16_to_F32(val[VW], -1.f, 1.f);

#ifdef LL_BIG_ENDIAN
					htonmemcpy(valswizzle, &data[count], MVT_U16Vec3, 6); 
					val = valswizzle;
#else
					val = (U16 *) &data[count];
#endif
					new_angv.setVec(U16_to_F32(val[VX], -size, size),
										U16_to_F32(val[VY], -size, size),
										U16_to_F32(val[VZ], -size, size));
					if (new_angv.isExactlyZero())
					{
						// reset rotation time
						resetRot();
					}
					setAngularVelocity(new_angv);
					break;

				case 16:
					this_update_precision = 8;
					test_pos_parent.quantize8(-0.5f*size, 1.5f*size, MIN_HEIGHT, MAX_HEIGHT);
					// this is a terse 8 update
					new_pos_parent.mV[VX] = U8_to_F32(data[0], -0.5f*size, 1.5f*size);
					new_pos_parent.mV[VY] = U8_to_F32(data[1], -0.5f*size, 1.5f*size);
					new_pos_parent.mV[VZ] = U8_to_F32(data[2], MIN_HEIGHT, MAX_HEIGHT);

					setVelocity(U8_to_F32(data[3], -size, size),
								U8_to_F32(data[4], -size, size),
								U8_to_F32(data[5], -size, size) );

					setAcceleration(U8_to_F32(data[6], -size, size),
									U8_to_F32(data[7], -size, size),
									U8_to_F32(data[8], -size, size) );

					new_rot.mQ[VX] = U8_to_F32(data[9], -1.f, 1.f);
					new_rot.mQ[VY] = U8_to_F32(data[10], -1.f, 1.f);
					new_rot.mQ[VZ] = U8_to_F32(data[11], -1.f, 1.f);
					new_rot.mQ[VW] = U8_to_F32(data[12], -1.f, 1.f);

					new_angv.setVec(U8_to_F32(data[13], -size, size),
										U8_to_F32(data[14], -size, size),
										U8_to_F32(data[15], -size, size) );
					if (new_angv.isExactlyZero())
					{
						// reset rotation time
						resetRot();
					}
					setAngularVelocity(new_angv);
					break;
				}

				////////////////////////////////////////////////////
				//
				// Here we handle data specific to the full message.
				//

				U32 flags;
				mesgsys->getU32Fast(_PREHASH_ObjectData, _PREHASH_UpdateFlags, flags, block_num);
				// clear all but local flags
				mFlags &= FLAGS_LOCAL;
				mFlags |= flags;

				U8 state;
				mesgsys->getU8Fast(_PREHASH_ObjectData, _PREHASH_State, state, block_num );
				mState = state;

				// ...new objects that should come in selected need to be added to the selected list
				mCreateSelected = ((flags & FLAGS_CREATE_SELECTED) != 0);

				// Set all name value pairs
				S32 nv_size = mesgsys->getSizeFast(_PREHASH_ObjectData, block_num, _PREHASH_NameValue);
				if (nv_size > 0)
				{
					std::string name_value_list;
					mesgsys->getStringFast(_PREHASH_ObjectData, _PREHASH_NameValue, name_value_list, block_num);
					setNameValueList(name_value_list);
				}

				// Clear out any existing generic data
				if (mData)
				{
					delete [] mData;
				}

				// Check for appended generic data
				S32 data_size = mesgsys->getSizeFast(_PREHASH_ObjectData, block_num, _PREHASH_Data);
				if (data_size <= 0)
				{
					mData = NULL;
				}
				else
				{
					// ...has generic data
					mData = new U8[data_size];
					mesgsys->getBinaryDataFast(_PREHASH_ObjectData, _PREHASH_Data, mData, data_size, block_num);
				}

				S32 text_size = mesgsys->getSizeFast(_PREHASH_ObjectData, block_num, _PREHASH_Text);
				if (text_size > 1)
				{
					// Setup object text
					if (!mText)
					{
					    initHudText();
					}

					std::string temp_string;
					mesgsys->getStringFast(_PREHASH_ObjectData, _PREHASH_Text, temp_string, block_num );
					
					LLColor4U coloru;
					mesgsys->getBinaryDataFast(_PREHASH_ObjectData, _PREHASH_TextColor, coloru.mV, 4, block_num);

					// alpha was flipped so that it zero encoded better
					coloru.mV[3] = 255 - coloru.mV[3];
					mText->setColor(LLColor4(coloru));
					mText->setString(temp_string);
// [RLVa:KB] - Checked: 2010-03-27 (RLVa-1.4.0a) | Added: RLVa-1.0.0f
					if (rlv_handler_t::isEnabled())
					{
						mText->setObjectText(temp_string);
					}
// [/RLVa:KB]
					
					mHudText = temp_string;
					mHudTextColor = LLColor4(coloru);

					setChanged(MOVED | SILHOUETTE);
				}
				else
				{
					if (mText.notNull())
					{
						mText->markDead();
						mText = NULL;
					}
					mHudText.clear();
				}

				std::string media_url;
				mesgsys->getStringFast(_PREHASH_ObjectData, _PREHASH_MediaURL, media_url, block_num);
                retval |= checkMediaURL(media_url);
                
				//
				// Unpack particle system data
				//
				unpackParticleSource(block_num, owner_id);

				// Mark all extra parameters not used
				std::map<U16, ExtraParameter*>::iterator iter;
				for (iter = mExtraParameterList.begin(); iter != mExtraParameterList.end(); ++iter)
				{
					iter->second->in_use = FALSE;
				}

				// Unpack extra parameters
				S32 size = mesgsys->getSizeFast(_PREHASH_ObjectData, block_num, _PREHASH_ExtraParams);
				if (size > 0)
				{
					U8 *buffer = new U8[size];
					mesgsys->getBinaryDataFast(_PREHASH_ObjectData, _PREHASH_ExtraParams, buffer, size, block_num);
					LLDataPackerBinaryBuffer dp(buffer, size);

					U8 num_parameters;
					dp.unpackU8(num_parameters, "num_params");
					U8 param_block[MAX_OBJECT_PARAMS_SIZE];
					for (U8 param=0; param<num_parameters; ++param)
					{
						U16 param_type;
						S32 param_size;
						dp.unpackU16(param_type, "param_type");
						dp.unpackBinaryData(param_block, param_size, "param_data");
						//LL_INFOS() << "Param type: " << param_type << ", Size: " << param_size << LL_ENDL;
						LLDataPackerBinaryBuffer dp2(param_block, param_size);
						unpackParameterEntry(param_type, &dp2);
					}
					delete[] buffer;
				}

				for (iter = mExtraParameterList.begin(); iter != mExtraParameterList.end(); ++iter)
				{
					if (!iter->second->in_use)
					{
						// Send an update message in case it was formerly in use
						parameterChanged(iter->first, iter->second->data, FALSE, false);
					}
				}

				break;
			}

		case OUT_TERSE_IMPROVED:
			{
#ifdef DEBUG_UPDATE_TYPE
				LL_INFOS() << "TI:" << getID() << LL_ENDL;
#endif
				length = mesgsys->getSizeFast(_PREHASH_ObjectData, block_num, _PREHASH_ObjectData);
				mesgsys->getBinaryDataFast(_PREHASH_ObjectData, _PREHASH_ObjectData, data, length, block_num);
				count = 0;
				LLVector4 collision_plane;
				
				switch(length)
				{
				case(60 + 16):
					// pull out collision normal for avatar
					htonmemcpy(collision_plane.mV, &data[count], MVT_LLVector4, sizeof(LLVector4));
					((LLVOAvatar*)this)->setFootPlane(collision_plane);
					count += sizeof(LLVector4);
					// fall through
				case 60:
					// this is a terse 32 update
					// pos
					this_update_precision = 32;
					htonmemcpy(new_pos_parent.mV, &data[count], MVT_LLVector3, sizeof(LLVector3));
					count += sizeof(LLVector3);
					// vel
					htonmemcpy((void*)getVelocity().mV, &data[count], MVT_LLVector3, sizeof(LLVector3));
					count += sizeof(LLVector3);
					// acc
					htonmemcpy((void*)getAcceleration().mV, &data[count], MVT_LLVector3, sizeof(LLVector3));
					count += sizeof(LLVector3);
					// theta
					{
						LLVector3 vec;
						htonmemcpy(vec.mV, &data[count], MVT_LLVector3, sizeof(LLVector3));
						new_rot.unpackFromVector3(vec);
					}
					count += sizeof(LLVector3);
					// omega
					htonmemcpy((void*)new_angv.mV, &data[count], MVT_LLVector3, sizeof(LLVector3));
					if (new_angv.isExactlyZero())
					{
						// reset rotation time
						resetRot();
					}
					setAngularVelocity(new_angv);
#if LL_DARWIN
					if (length == 76)
					{
						setAngularVelocity(LLVector3::zero);
					}
#endif
					break;
				case(32 + 16):
					// pull out collision normal for avatar
					htonmemcpy(collision_plane.mV, &data[count], MVT_LLVector4, sizeof(LLVector4));
					((LLVOAvatar*)this)->setFootPlane(collision_plane);
					count += sizeof(LLVector4);
					// fall through
				case 32:
					// this is a terse 16 update
					this_update_precision = 16;
					test_pos_parent.quantize16(-0.5f*size, 1.5f*size, MIN_HEIGHT, MAX_HEIGHT);

#ifdef LL_BIG_ENDIAN
					htonmemcpy(valswizzle, &data[count], MVT_U16Vec3, 6); 
					val = valswizzle;
#else
					val = (U16 *) &data[count];
#endif
					count += sizeof(U16)*3;
					new_pos_parent.mV[VX] = U16_to_F32(val[VX], -0.5f*size, 1.5f*size);
					new_pos_parent.mV[VY] = U16_to_F32(val[VY], -0.5f*size, 1.5f*size);
					new_pos_parent.mV[VZ] = U16_to_F32(val[VZ], MIN_HEIGHT, MAX_HEIGHT);

#ifdef LL_BIG_ENDIAN
					htonmemcpy(valswizzle, &data[count], MVT_U16Vec3, 6); 
					val = valswizzle;
#else
					val = (U16 *) &data[count];
#endif
					count += sizeof(U16)*3;
					setVelocity(U16_to_F32(val[VX], -size, size),
								U16_to_F32(val[VY], -size, size),
								U16_to_F32(val[VZ], -size, size));

#ifdef LL_BIG_ENDIAN
					htonmemcpy(valswizzle, &data[count], MVT_U16Vec3, 6); 
					val = valswizzle;
#else
					val = (U16 *) &data[count];
#endif
					count += sizeof(U16)*3;
					setAcceleration(U16_to_F32(val[VX], -size, size),
									U16_to_F32(val[VY], -size, size),
									U16_to_F32(val[VZ], -size, size));

#ifdef LL_BIG_ENDIAN
					htonmemcpy(valswizzle, &data[count], MVT_U16Quat, 8); 
					val = valswizzle;
#else
					val = (U16 *) &data[count];
#endif
					count += sizeof(U16)*4;
					new_rot.mQ[VX] = U16_to_F32(val[VX], -1.f, 1.f);
					new_rot.mQ[VY] = U16_to_F32(val[VY], -1.f, 1.f);
					new_rot.mQ[VZ] = U16_to_F32(val[VZ], -1.f, 1.f);
					new_rot.mQ[VW] = U16_to_F32(val[VW], -1.f, 1.f);

#ifdef LL_BIG_ENDIAN
					htonmemcpy(valswizzle, &data[count], MVT_U16Vec3, 6); 
					val = valswizzle;
#else
					val = (U16 *) &data[count];
#endif
					new_angv.set(U16_to_F32(val[VX], -size, size),
										U16_to_F32(val[VY], -size, size),
										U16_to_F32(val[VZ], -size, size));
					setAngularVelocity(new_angv);
					break;

				case 16:
					// this is a terse 8 update
					this_update_precision = 8;
					test_pos_parent.quantize8(-0.5f*size, 1.5f*size, MIN_HEIGHT, MAX_HEIGHT);
					new_pos_parent.mV[VX] = U8_to_F32(data[0], -0.5f*size, 1.5f*size);
					new_pos_parent.mV[VY] = U8_to_F32(data[1], -0.5f*size, 1.5f*size);
					new_pos_parent.mV[VZ] = U8_to_F32(data[2], MIN_HEIGHT, MAX_HEIGHT);

					setVelocity(U8_to_F32(data[3], -size, size),
								U8_to_F32(data[4], -size, size),
								U8_to_F32(data[5], -size, size) );

					setAcceleration(U8_to_F32(data[6], -size, size),
									U8_to_F32(data[7], -size, size),
									U8_to_F32(data[8], -size, size) );

					new_rot.mQ[VX] = U8_to_F32(data[9], -1.f, 1.f);
					new_rot.mQ[VY] = U8_to_F32(data[10], -1.f, 1.f);
					new_rot.mQ[VZ] = U8_to_F32(data[11], -1.f, 1.f);
					new_rot.mQ[VW] = U8_to_F32(data[12], -1.f, 1.f);

					new_angv.set(U8_to_F32(data[13], -size, size),
										U8_to_F32(data[14], -size, size),
										U8_to_F32(data[15], -size, size) );
					setAngularVelocity(new_angv);
					break;
				}

				U8 state;
				mesgsys->getU8Fast(_PREHASH_ObjectData, _PREHASH_State, state, block_num );
				mState = state;
				break;
			}

		default:
			break;

		}
	}
	else
	{
		// handle the compressed case
		LLUUID sound_uuid;
		LLUUID	owner_id;
		F32    gain = 0;
		U8     sound_flags = 0;
		F32		cutoff = 0;

		U16 val[4];

		U8		state;

		dp->unpackU8(state, "State");
		mState = state;

		switch(update_type)
		{
			case OUT_TERSE_IMPROVED:
			{
#ifdef DEBUG_UPDATE_TYPE
				LL_INFOS() << "CompTI:" << getID() << LL_ENDL;
#endif
				U8		value;
				dp->unpackU8(value, "agent");
				if (value)
				{
					LLVector4 collision_plane;
					dp->unpackVector4(collision_plane, "Plane");
					((LLVOAvatar*)this)->setFootPlane(collision_plane);
				}
				test_pos_parent = getPosition();
				dp->unpackVector3(new_pos_parent, "Pos");
				dp->unpackU16(val[VX], "VelX");
				dp->unpackU16(val[VY], "VelY");
				dp->unpackU16(val[VZ], "VelZ");
				setVelocity(U16_to_F32(val[VX], -128.f, 128.f),
							U16_to_F32(val[VY], -128.f, 128.f),
							U16_to_F32(val[VZ], -128.f, 128.f));
				dp->unpackU16(val[VX], "AccX");
				dp->unpackU16(val[VY], "AccY");
				dp->unpackU16(val[VZ], "AccZ");
				setAcceleration(U16_to_F32(val[VX], -64.f, 64.f),
								U16_to_F32(val[VY], -64.f, 64.f),
								U16_to_F32(val[VZ], -64.f, 64.f));

				dp->unpackU16(val[VX], "ThetaX");
				dp->unpackU16(val[VY], "ThetaY");
				dp->unpackU16(val[VZ], "ThetaZ");
				dp->unpackU16(val[VS], "ThetaS");
				new_rot.mQ[VX] = U16_to_F32(val[VX], -1.f, 1.f);
				new_rot.mQ[VY] = U16_to_F32(val[VY], -1.f, 1.f);
				new_rot.mQ[VZ] = U16_to_F32(val[VZ], -1.f, 1.f);
				new_rot.mQ[VS] = U16_to_F32(val[VS], -1.f, 1.f);
				dp->unpackU16(val[VX], "AccX");
				dp->unpackU16(val[VY], "AccY");
				dp->unpackU16(val[VZ], "AccZ");
				new_angv.set(U16_to_F32(val[VX], -64.f, 64.f),
									U16_to_F32(val[VY], -64.f, 64.f),
									U16_to_F32(val[VZ], -64.f, 64.f));
				setAngularVelocity(new_angv);
			}
			break;
			case OUT_FULL_COMPRESSED:
			case OUT_FULL_CACHED:
			{
#ifdef DEBUG_UPDATE_TYPE
				LL_INFOS() << "CompFull:" << getID() << LL_ENDL;
#endif
				mCostStale = true;

				if (isSelected())
				{
					gFloaterTools->dirty();
				}
	
				dp->unpackU32(crc, "CRC");
				mTotalCRC = crc;
				dp->unpackU8(material, "Material");
				U8 old_material = getMaterial();
				if (old_material != material)
				{
					setMaterial(material);
					if (mDrawable.notNull())
					{
						gPipeline.markMoved(mDrawable, FALSE); // undamped
					}
				}
				dp->unpackU8(click_action, "ClickAction");
				setClickAction(click_action);
				dp->unpackVector3(new_scale, "Scale");
				dp->unpackVector3(new_pos_parent, "Pos");
				LLVector3 vec;
				dp->unpackVector3(vec, "Rot");
				new_rot.unpackFromVector3(vec);
				setAcceleration(LLVector3::zero);

				U32 value;
				dp->unpackU32(value, "SpecialCode");
				dp->setPassFlags(value);
				dp->unpackUUID(owner_id, "Owner");

				mOwnerID = owner_id;

				if (value & 0x80)
				{
					dp->unpackVector3(new_angv, "Omega");
					setAngularVelocity(new_angv);
				}

				if (value & 0x20)
				{
					dp->unpackU32(parent_id, "ParentID");
				}
				else
				{
					parent_id = 0;
				}

				S32 sp_size;
				U32 size;
				if (value & 0x2)
				{
					sp_size = 1;
					delete [] mData;
					mData = new U8[1];
					dp->unpackU8(((U8*)mData)[0], "TreeData");
				}
				else if (value & 0x1)
				{
					dp->unpackU32(size, "ScratchPadSize");
					delete [] mData;
					mData = new U8[size];
					dp->unpackBinaryData((U8 *)mData, sp_size, "PartData");
				}
				else
				{
					mData = NULL;
				}

				// Setup object text
				if (!mText && (value & 0x4))
				{
				    initHudText();
				}

				if (value & 0x4)
				{
					std::string temp_string;
					dp->unpackString(temp_string, "Text");
					LLColor4U coloru;
					dp->unpackBinaryDataFixed(coloru.mV, 4, "Color");
					coloru.mV[3] = 255 - coloru.mV[3];
					mText->setColor(LLColor4(coloru));
					mText->setString(temp_string);
// [RLVa:KB] - Checked: 2010-03-27 (RLVa-1.4.0a) | Added: RLVa-1.0.0f
					if (rlv_handler_t::isEnabled())
					{
						mText->setObjectText(temp_string);
					}
// [/RLVa:KB]

                    mHudText = temp_string;
                    mHudTextColor = LLColor4(coloru);

					setChanged(TEXTURE);
				}
				else
				{
					if (mText.notNull())
					{
						mText->markDead();
						mText = NULL;
					}
					mHudText.clear();
				}

                std::string media_url;
				if (value & 0x200)
				{
					dp->unpackString(media_url, "MediaURL");
				}
                retval |= checkMediaURL(media_url);

				//
				// Unpack particle system data (legacy)
				//
				if (value & 0x8)
				{
					unpackParticleSource(*dp, owner_id, true);
				}
				else if (!(value & 0x400))
				{
					deleteParticleSource();
				}
				
				// Mark all extra parameters not used
				std::map<U16, ExtraParameter*>::iterator iter;
				for (iter = mExtraParameterList.begin(); iter != mExtraParameterList.end(); ++iter)
				{
					iter->second->in_use = FALSE;
				}

				// Unpack extra params
				U8 num_parameters;
				dp->unpackU8(num_parameters, "num_params");
				U8 param_block[MAX_OBJECT_PARAMS_SIZE];
				for (U8 param=0; param<num_parameters; ++param)
				{
					U16 param_type;
					S32 param_size;
					dp->unpackU16(param_type, "param_type");
					dp->unpackBinaryData(param_block, param_size, "param_data");
					//LL_INFOS() << "Param type: " << param_type << ", Size: " << param_size << LL_ENDL;
					LLDataPackerBinaryBuffer dp2(param_block, param_size);
					unpackParameterEntry(param_type, &dp2);
				}

				for (iter = mExtraParameterList.begin(); iter != mExtraParameterList.end(); ++iter)
				{
					if (!iter->second->in_use)
					{
						// Send an update message in case it was formerly in use
						parameterChanged(iter->first, iter->second->data, FALSE, false);
					}
				}

				if (value & 0x10)
				{
					dp->unpackUUID(sound_uuid, "SoundUUID");
					dp->unpackF32(gain, "SoundGain");
					dp->unpackU8(sound_flags, "SoundFlags");
					dp->unpackF32(cutoff, "SoundRadius");
				}

				if (value & 0x100)
				{
					std::string name_value_list;
					dp->unpackString(name_value_list, "NV");

					setNameValueList(name_value_list);
				}

				mTotalCRC = crc;

				setAttachedSound(sound_uuid, owner_id, gain, sound_flags);

				// only get these flags on updates from sim, not cached ones
				// Preload these five flags for every object.
				// Finer shades require the object to be selected, and the selection manager
				// stores the extended permission info.
				if(mesgsys != NULL)
				{
				U32 flags;
				mesgsys->getU32Fast(_PREHASH_ObjectData, _PREHASH_UpdateFlags, flags, block_num);
				loadFlags(flags);					
				}
			}
			break;

		default:
			break;
		}
	}

	//
	// Fix object parenting.
	//
	BOOL b_changed_status = FALSE;

	if (OUT_TERSE_IMPROVED != update_type)
	{
		// We only need to update parenting on full updates, terse updates
		// don't send parenting information.
		if (!cur_parentp)
		{
			if (parent_id == 0)
			{
				// No parent now, no parent in message -> do nothing
			}
			else
			{
				// No parent now, new parent in message -> attach to that parent if possible
				LLUUID parent_uuid;

				if(mesgsys != NULL)
				{
				LLViewerObjectList::getUUIDFromLocal(parent_uuid,
														parent_id,
														mesgsys->getSenderIP(),
														mesgsys->getSenderPort());
				}
				else
				{
					LLViewerObjectList::getUUIDFromLocal(parent_uuid,
														parent_id,
														mRegionp->getHost().getAddress(),
														mRegionp->getHost().getPort());
				}

				LLViewerObject *sent_parentp = gObjectList.findObject(parent_uuid);

				//
				// Check to see if we have the corresponding viewer object for the parent.
				//
				if (sent_parentp && sent_parentp->getParent() == this)
				{
					// Try to recover if we attempt to attach a parent to its child
					LL_WARNS() << "Attempt to attach a parent to it's child: " << this->getID() << " to " << sent_parentp->getID() << LL_ENDL;
					this->removeChild(sent_parentp);
					sent_parentp->setDrawableParent(NULL);
				}
				
				if (sent_parentp && (sent_parentp != this) && !sent_parentp->isDead())
				{
                    if (((LLViewerObject*)sent_parentp)->isAvatar())
                    {
                        //LL_DEBUGS("Avatar") << "ATT got object update for attachment " << LL_ENDL; 
                    }
                    
					//
					// We have a viewer object for the parent, and it's not dead.
					// Do the actual reparenting here.
					//

					// new parent is valid
					b_changed_status = TRUE;
					// ...no current parent, so don't try to remove child
					if (mDrawable.notNull())
					{
						if (mDrawable->isDead() || !mDrawable->getVObj())
						{
							LL_WARNS() << "Drawable is dead or no VObj!" << LL_ENDL;
							sent_parentp->addChild(this);
						}
						else
						{
							if (!setDrawableParent(sent_parentp->mDrawable)) // LLViewerObject::processUpdateMessage 1
							{
								// Bad, we got a cycle somehow.
								// Kill both the parent and the child, and
								// set cache misses for both of them.
								LL_WARNS() << "Attempting to recover from parenting cycle!" << LL_ENDL;
								LL_WARNS() << "Killing " << sent_parentp->getID() << " and " << getID() << LL_ENDL;
								LL_WARNS() << "Adding to cache miss list" << LL_ENDL;
								setParent(NULL);
								sent_parentp->setParent(NULL);
								getRegion()->addCacheMissFull(getLocalID());
								getRegion()->addCacheMissFull(sent_parentp->getLocalID());
								gObjectList.killObject(sent_parentp);
								gObjectList.killObject(this);
								return retval;
							}
// [RLVa:KB] - Checked: 2010-03-16 (RLVa-1.1.0k) | Added: RLVa-1.1.0k
							if ( (rlv_handler_t::isEnabled()) && (sent_parentp->isAvatar()) && (sent_parentp->getID() == gAgent.getID()) )
							{
								// Rezzed object that's being worn as an attachment (we're assuming this will be due to llAttachToAvatar())
								S32 idxAttachPt = ATTACHMENT_ID_FROM_STATE(getState());
								if (gRlvAttachmentLocks.isLockedAttachmentPoint(idxAttachPt, RLV_LOCK_ADD))
								{
									// If this will end up on an "add locked" attachment point then treat the attach as a user action
									LLNameValue* nvItem = getNVPair("AttachItemID");
									if (nvItem)
									{
										LLUUID idItem(nvItem->getString());
										// URGENT-RLVa: [RLVa-1.2.0] At the moment llAttachToAvatar always seems to *add*
										if (idItem.notNull())
											RlvAttachmentLockWatchdog::instance().onWearAttachment(idItem, RLV_WEAR_ADD);
									}
								}
							}
// [/RLVa:KB]
							sent_parentp->addChild(this);
							// make sure this object gets a non-damped update
							if (sent_parentp->mDrawable.notNull())
							{
								gPipeline.markMoved(sent_parentp->mDrawable, FALSE); // undamped
							}
						}
					}
					else
					{
						sent_parentp->addChild(this);
					}
					
					// Show particles, icon and HUD
					hideExtraDisplayItems( FALSE );

					setChanged(MOVED | SILHOUETTE);
				}
				else
				{
					//
					// No corresponding viewer object for the parent, put the various
					// pieces on the orphan list.
					//
					
					//parent_id
					U32 ip, port; 
					
					if(mesgsys != NULL)
					{
						ip = mesgsys->getSenderIP();
						port = mesgsys->getSenderPort();
					}
					else
					{
						ip = mRegionp->getHost().getAddress();
						port = mRegionp->getHost().getPort();
					}
					gObjectList.orphanize(this, parent_id, ip, port);

					// Hide particles, icon and HUD
					hideExtraDisplayItems( TRUE );
				}
			}
		}
		else
		{
			// BUG: this is a bad assumption once border crossing is alowed
			if (  (parent_id == cur_parentp->mLocalID)
				&&(update_type == OUT_TERSE_IMPROVED))
			{
				// Parent now, same parent in message -> do nothing

				// Debugging for suspected problems with local ids.
				//LLUUID parent_uuid;
				//LLViewerObjectList::getUUIDFromLocal(parent_uuid, parent_id, mesgsys->getSenderIP(), mesgsys->getSenderPort() );
				//if (parent_uuid != cur_parentp->getID() )
				//{
				//	LL_ERRS() << "Local ID match but UUID mismatch of viewer object" << LL_ENDL;
				//}
			}
			else
			{
				// Parented now, different parent in message
				LLViewerObject *sent_parentp;
				if (parent_id == 0)
				{
					//
					// This object is no longer parented, we sent in a zero parent ID.
					//
					sent_parentp = NULL;
				}
				else
				{
					LLUUID parent_uuid;

					if(mesgsys != NULL)
					{
					LLViewerObjectList::getUUIDFromLocal(parent_uuid,
														parent_id,
														gMessageSystem->getSenderIP(),
														gMessageSystem->getSenderPort());
					}
					else
					{
						LLViewerObjectList::getUUIDFromLocal(parent_uuid,
														parent_id,
														mRegionp->getHost().getAddress(),
														mRegionp->getHost().getPort());
					}
					sent_parentp = gObjectList.findObject(parent_uuid);
					
					if (isAvatar())
					{
						// This logic is meant to handle the case where a sitting avatar has reached a new sim
						// ahead of the object she was sitting on (which is common as objects are transfered through
						// a slower route than agents)...
						// In this case, the local id for the object will not be valid, since the viewer has not received
						// a full update for the object from that sim yet, so we assume that the agent is still sitting
						// where she was originally. --RN
						if (!sent_parentp)
						{
							sent_parentp = cur_parentp;
						}
					}
					else if (!sent_parentp)
					{
						//
						// Switching parents, but we don't know the new parent.
						//
						U32 ip, port; 
					
						if(mesgsys != NULL)
						{
							ip = mesgsys->getSenderIP();
							port = mesgsys->getSenderPort();
						}
						else
						{
							ip = mRegionp->getHost().getAddress();
							port = mRegionp->getHost().getPort();
						}

						// We're an orphan, flag things appropriately.
						gObjectList.orphanize(this, parent_id, ip, port);
					}
				}

				// Reattach if possible.
				if (sent_parentp && sent_parentp != cur_parentp && sent_parentp != this)
				{
					// New parent is valid, detach and reattach
					b_changed_status = TRUE;
					if (mDrawable.notNull())
					{
						if (!setDrawableParent(sent_parentp->mDrawable)) // LLViewerObject::processUpdateMessage 2
						{
							// Bad, we got a cycle somehow.
							// Kill both the parent and the child, and
							// set cache misses for both of them.
							LL_WARNS() << "Attempting to recover from parenting cycle!" << LL_ENDL;
							LL_WARNS() << "Killing " << sent_parentp->getID() << " and " << getID() << LL_ENDL;
							LL_WARNS() << "Adding to cache miss list" << LL_ENDL;
							setParent(NULL);
							sent_parentp->setParent(NULL);
							getRegion()->addCacheMissFull(getLocalID());
							getRegion()->addCacheMissFull(sent_parentp->getLocalID());
							gObjectList.killObject(sent_parentp);
							gObjectList.killObject(this);
							return retval;
						}
						// make sure this object gets a non-damped update
					}
					cur_parentp->removeChild(this);
					sent_parentp->addChild(this);
					setChanged(MOVED | SILHOUETTE);
					sent_parentp->setChanged(MOVED | SILHOUETTE);
					if (sent_parentp->mDrawable.notNull())
					{
						gPipeline.markMoved(sent_parentp->mDrawable, FALSE); // undamped
					}
				}
				else if (!sent_parentp)
				{
					bool remove_parent = true;
					// No new parent, or the parent that we sent doesn't exist on the viewer.
					LLViewerObject *parentp = (LLViewerObject *)getParent();
					if (parentp)
					{
						if (parentp->getRegion() != getRegion())
						{
							// This is probably an object flying across a region boundary, the
							// object probably ISN'T being reparented, but just got an object
							// update out of order (child update before parent).
							//LL_INFOS() << "Don't reparent object handoffs!" << LL_ENDL;
							remove_parent = false;
						}
					}

					if (remove_parent)
					{
						b_changed_status = TRUE;
						if (mDrawable.notNull())
						{
							// clear parent to removeChild can put the drawable on the damped list
							setDrawableParent(NULL); // LLViewerObject::processUpdateMessage 3
						}

						cur_parentp->removeChild(this);

						setChanged(MOVED | SILHOUETTE);

						if (mDrawable.notNull())
						{
							// make sure this object gets a non-damped update
							gPipeline.markMoved(mDrawable, FALSE); // undamped
						}
					}
				}
			}
		}
	}

	new_rot.normQuat();

	if (sPingInterpolate && mesgsys != NULL)
	{ 
		LLCircuitData *cdp = gMessageSystem->mCircuitInfo.findCircuit(mesgsys->getSender());
		if (cdp)
		{
			F32 ping_delay = 0.5f * time_dilation * ( ((F32)cdp->getPingDelay().valueInUnits<LLUnits::Seconds>()) + gFrameDTClamped);
			LLVector3 diff = getVelocity() * ping_delay; 
			new_pos_parent += diff;
		}
		else
		{
			LL_WARNS() << "findCircuit() returned NULL; skipping interpolation" << LL_ENDL;
		}
	}

	//////////////////////////
	//
	// Set the generic change flags...
	//
	//

	// If we're going to skip this message, why are we 
	// doing all the parenting, etc above?
	if(mesgsys != NULL)
	{
	U32 packet_id = mesgsys->getCurrentRecvPacketID(); 
	if (packet_id < mLatestRecvPacketID && 
		mLatestRecvPacketID - packet_id < 65536)
	{
		//skip application of this message, it's old
		return retval;
	}
	mLatestRecvPacketID = packet_id;
	}

	// Set the change flags for scale
	if (new_scale != getScale())
	{
		setChanged(SCALED | SILHOUETTE);
		setScale(new_scale);  // Must follow setting permYouOwner()
	}

	// first, let's see if the new position is actually a change

	//static S32 counter = 0;

	F32 vel_mag_sq = getVelocity().magVecSquared();
	F32 accel_mag_sq = getAcceleration().magVecSquared();

	if (  ((b_changed_status)||(test_pos_parent != new_pos_parent))
		||(  (!isSelected())
		   &&(  (vel_mag_sq != 0.f)
			  ||(accel_mag_sq != 0.f)
			  ||(this_update_precision > mBestUpdatePrecision))))
	{
		mBestUpdatePrecision = this_update_precision;
		
		LLVector3 diff = new_pos_parent - test_pos_parent ;
		F32 mag_sqr = diff.magVecSquared() ;
		if(llfinite(mag_sqr)) 
		{
			setPositionParent(new_pos_parent);
		}
		else
		{
			LL_WARNS() << "Can not move the object/avatar to an infinite location!" << LL_ENDL ;	

			retval |= INVALID_UPDATE ;
		}

		if (mParent && ((LLViewerObject*)mParent)->isAvatar())
		{
			// we have changed the position of an attachment, so we need to clamp it
			LLVOAvatar *avatar = (LLVOAvatar*)mParent;

			avatar->clampAttachmentPositions();
		}
		
		// If we're snapping the position by more than 0.5m, update LLViewerStats::mAgentPositionSnaps
		if ( asAvatar() && asAvatar()->isSelf() && (mag_sqr > 0.25f) )
		{
			record(LLStatViewer::AGENT_POSITION_SNAP, LLUnit<F64, LLUnits::Meters>(diff.length()));
		}
	}

	if ((new_rot.isNotEqualEps(getRotation(), F_ALMOST_ZERO))
		|| (new_angv != old_angv))
	{
		if (new_rot != mPreviousRotation)
		{
			resetRot();
		}
		else if (new_angv != old_angv)
		{
			if (flagUsePhysics())
			{
				resetRot();
			}
			else
			{
				resetRotTime();
			}
		}

		// Remember the last rotation value
		mPreviousRotation = new_rot;

		// Set the rotation of the object followed by adjusting for the accumulated angular velocity (llSetTargetOmega)
		setRotation(new_rot * mAngularVelocityRot);
		setChanged(ROTATED | SILHOUETTE);
	}

	if ( gShowObjectUpdates )
	{
		LLColor4 color;
		if (update_type == OUT_TERSE_IMPROVED)
		{
			color.setVec(0.f, 0.f, 1.f, 1.f);
		}
		else
		{
			color.setVec(1.f, 0.f, 0.f, 1.f);
		}
		gPipeline.addDebugBlip(getPositionAgent(), color);
	}

	const F32 MAG_CUTOFF = F_APPROXIMATELY_ZERO;

	llassert(vel_mag_sq >= 0.f);
	llassert(accel_mag_sq >= 0.f);
	llassert(getAngularVelocity().magVecSquared() >= 0.f);

	if ((MAG_CUTOFF >= vel_mag_sq) && 
		(MAG_CUTOFF >= accel_mag_sq) &&
		(MAG_CUTOFF >= getAngularVelocity().magVecSquared()))
	{
		mStatic = TRUE; // This object doesn't move!
	}
	else
	{
		mStatic = FALSE;
	}

// BUG: This code leads to problems during group rotate and any scale operation.
// Small discepencies between the simulator and viewer representations cause the 
// selection center to creep, leading to objects moving around the wrong center.
// 
// Removing this, however, means that if someone else drags an object you have
// selected, your selection center and dialog boxes will be wrong.  It also means
// that higher precision information on selected objects will be ignored.
//
// I believe the group rotation problem is fixed.  JNC 1.21.2002
//
	// Additionally, if any child is selected, need to update the dialogs and selection
	// center.
	BOOL needs_refresh = mUserSelected;
	for (child_list_t::iterator iter = mChildList.begin();
		 iter != mChildList.end(); iter++)
	{
		LLViewerObject* child = *iter;
		needs_refresh = needs_refresh || child->mUserSelected;
	}

	if (needs_refresh)
	{
		LLSelectMgr::getInstance()->updateSelectionCenter();
		dialog_refresh_all();
	} 


	// Mark update time as approx. now, with the ping delay.
	// Ping delay is off because it's not set for velocity interpolation, causing
	// much jumping and hopping around...

//	U32 ping_delay = mesgsys->mCircuitInfo.getPingDelay();
	mLastInterpUpdateSecs = LLFrameTimer::getElapsedSeconds();
	mLastMessageUpdateSecs = mLastInterpUpdateSecs;
	if (mDrawable.notNull())
	{
		// Don't clear invisibility flag on update if still orphaned!
		if (mDrawable->isState(LLDrawable::FORCE_INVISIBLE) && !mOrphaned)
		{
// 			LL_DEBUGS() << "Clearing force invisible: " << mID << ":" << getPCodeString() << ":" << getPositionAgent() << LL_ENDL;
			mDrawable->clearState(LLDrawable::FORCE_INVISIBLE);
			gPipeline.markRebuild( mDrawable, LLDrawable::REBUILD_ALL, TRUE );
		}
	}

	// Update special hover cursor status
	bool special_hover_cursor = specialHoverCursor();
	if (old_special_hover_cursor != special_hover_cursor
		&& mDrawable.notNull())
	{
		mDrawable->updateSpecialHoverCursor(special_hover_cursor);
	}

	return retval;
}

BOOL LLViewerObject::isActive() const
{
	return TRUE;
}

//load flags from cache or from message
void LLViewerObject::loadFlags(U32 flags)
{
	if(flags == (U32)(-1))
	{
		return; //invalid
	}

	// keep local flags and overwrite remote-controlled flags
	mFlags = (mFlags & FLAGS_LOCAL) | flags;

	// ...new objects that should come in selected need to be added to the selected list
	mCreateSelected = ((flags & FLAGS_CREATE_SELECTED) != 0);
	return;
}

void LLViewerObject::idleUpdate(LLAgent &agent, const F64 &time)
{
	//static LLTrace::BlockTimerStatHandle ftm("Viewer Object");
	//LL_RECORD_BLOCK_TIME(ftm);

	if (!mDead)
	{
		if (!mStatic && sVelocityInterpolate && !isSelected())
		{
			// calculate dt from last update
			F32 time_dilation = mRegionp ? mRegionp->getTimeDilation() : 1.0f;
			F32 dt_raw = ((F64Seconds)time - mLastInterpUpdateSecs).value();
			F32 dt = time_dilation * dt_raw;

			applyAngularVelocity(dt);

			if (isAttachment())
			{
				mLastInterpUpdateSecs = (F64Seconds)time;
				return;
			}
			else
			{	// Move object based on it's velocity and rotation
				interpolateLinearMotion(time, dt);
			}
		}

		updateDrawable(FALSE);
	}
}


// Move an object due to idle-time viewer side updates by interpolating motion
void LLViewerObject::interpolateLinearMotion(const F64SecondsImplicit& time, const F32SecondsImplicit& dt_seconds)
{
	// linear motion
	// PHYSICS_TIMESTEP is used below to correct for the fact that the velocity in object
	// updates represents the average velocity of the last timestep, rather than the final velocity.
	// the time dilation above should guarantee that dt is never less than PHYSICS_TIMESTEP, theoretically
	// 
	// *TODO: should also wrap linear accel/velocity in check
	// to see if object is selected, instead of explicitly
	// zeroing it out	

	F32 dt = dt_seconds;
	F64Seconds time_since_last_update = time - mLastMessageUpdateSecs;
	if (time_since_last_update <= (F64Seconds)0.0 || dt <= 0.f)
	{
		return;
	}

	LLVector3 accel = getAcceleration();
	LLVector3 vel 	= getVelocity();
	
	if (sMaxUpdateInterpolationTime <= (F64Seconds)0.0)
	{	// Old code path ... unbounded, simple interpolation
		if (!(accel.isExactlyZero() && vel.isExactlyZero()))
		{
			LLVector3 pos   = (vel + (0.5f * (dt-PHYSICS_TIMESTEP)) * accel) * dt;  
		
			// region local  
			setPositionRegion(pos + getPositionRegion());
			setVelocity(vel + accel*dt);	
			
			// for objects that are spinning but not translating, make sure to flag them as having moved
			setChanged(MOVED | SILHOUETTE);
		}
	}
	else if (!accel.isExactlyZero() || !vel.isExactlyZero())		// object is moving
	{	// Object is moving, and hasn't been too long since we got an update from the server
		
		// Calculate predicted position and velocity
		LLVector3 new_pos = (vel + (0.5f * (dt-PHYSICS_TIMESTEP)) * accel) * dt;	
		LLVector3 new_v = accel * dt;

		if (time_since_last_update > sPhaseOutUpdateInterpolationTime &&
			sPhaseOutUpdateInterpolationTime > (F64Seconds)0.0)
		{	// Haven't seen a viewer update in a while, check to see if the circuit is still active
			if (mRegionp)
			{	// The simulator will NOT send updates if the object continues normally on the path
				// predicted by the velocity and the acceleration (often gravity) sent to the viewer
				// So check to see if the circuit is blocked, which means the sim is likely in a long lag
				LLCircuitData *cdp = gMessageSystem->mCircuitInfo.findCircuit( mRegionp->getHost() );
				if (cdp)
				{
					// Find out how many seconds since last packet arrived on the circuit
					F64Seconds time_since_last_packet = LLMessageSystem::getMessageTimeSeconds() - cdp->getLastPacketInTime();

					if (!cdp->isAlive() ||		// Circuit is dead or blocked
						 cdp->isBlocked() ||	// or doesn't seem to be getting any packets
						 (time_since_last_packet > sPhaseOutUpdateInterpolationTime))
					{
						// Start to reduce motion interpolation since we haven't seen a server update in a while
						F64Seconds time_since_last_interpolation = time - mLastInterpUpdateSecs;
						F64 phase_out = 1.0;
						if (time_since_last_update > sMaxUpdateInterpolationTime)
						{	// Past the time limit, so stop the object
							phase_out = 0.0;
							//LL_INFOS() << "Motion phase out to zero" << LL_ENDL;

							// Kill angular motion as well.  Note - not adding this due to paranoia
							// about stopping rotation for llTargetOmega objects and not having it restart
							// setAngularVelocity(LLVector3::zero);
						}
						else if (mLastInterpUpdateSecs - mLastMessageUpdateSecs > sPhaseOutUpdateInterpolationTime)
						{	// Last update was already phased out a bit
							phase_out = (sMaxUpdateInterpolationTime - time_since_last_update) / 
										(sMaxUpdateInterpolationTime - time_since_last_interpolation);
							//LL_INFOS() << "Continuing motion phase out of " << (F32) phase_out << LL_ENDL;
						}
						else
						{	// Phase out from full value
							phase_out = (sMaxUpdateInterpolationTime - time_since_last_update) / 
										(sMaxUpdateInterpolationTime - sPhaseOutUpdateInterpolationTime);
							//LL_INFOS() << "Starting motion phase out of " << (F32) phase_out << LL_ENDL;
						}
						phase_out = llclamp(phase_out, 0.0, 1.0);

						new_pos = new_pos * ((F32) phase_out);
						new_v = new_v * ((F32) phase_out);
					}
				}
			}
		}

		new_pos = new_pos + getPositionRegion();
		new_v = new_v + vel;


		// Clamp interpolated position to minimum underground and maximum region height
		LLVector3d new_pos_global = mRegionp->getPosGlobalFromRegion(new_pos);
		F32 min_height;
		if (isAvatar())
		{	// Make a better guess about AVs not going underground
			min_height = LLWorld::getInstance()->resolveLandHeightGlobal(new_pos_global);
			min_height += (0.5f * getScale().mV[VZ]);
		}
		else
		{	// This will put the object underground, but we can't tell if it will stop 
			// at ground level or not
			min_height = LLWorld::getInstance()->getMinAllowedZ(this, new_pos_global);
			// Cap maximum height
			static LLCachedControl<bool> no_fly_height_limit(gSavedSettings, "FSRemoveFlyHeightLimit");
			if(!no_fly_height_limit)
			{
				new_pos.mV[VZ] = llmin(LLWorld::getInstance()->getRegionMaxHeight(), new_pos.mV[VZ]);
			}
		}

		new_pos.mV[VZ] = llmax(min_height, new_pos.mV[VZ]);

		// Check to see if it's going off the region
		LLVector3 temp(new_pos);
		if (temp.clamp(0.f, mRegionp->getWidth()))
		{	// Going off this region, so see if we might end up on another region
			LLVector3d old_pos_global = mRegionp->getPosGlobalFromRegion(getPositionRegion());
			new_pos_global = mRegionp->getPosGlobalFromRegion(new_pos);		// Re-fetch in case it got clipped above

			// Clip the positions to known regions
			LLVector3d clip_pos_global = LLWorld::getInstance()->clipToVisibleRegions(old_pos_global, new_pos_global);
			if (clip_pos_global != new_pos_global)
			{	// Was clipped, so this means we hit a edge where there is no region to enter
				
				//LL_INFOS() << "Hit empty region edge, clipped predicted position to " << mRegionp->getPosRegionFromGlobal(clip_pos_global)
				//	<< " from " << new_pos << LL_ENDL;
				new_pos = mRegionp->getPosRegionFromGlobal(clip_pos_global);
				
				// Stop motion and get server update for bouncing on the edge
				new_v.clear();
				setAcceleration(LLVector3::zero);
			}
			else
			{	// Let predicted movement cross into another region
				//LL_INFOS() << "Predicting region crossing to " << new_pos << LL_ENDL;
			}
		}

		// Set new position and velocity
		setPositionRegion(new_pos);
		setVelocity(new_v);	
		
		// for objects that are spinning but not translating, make sure to flag them as having moved
		setChanged(MOVED | SILHOUETTE);
	}		

	// Update the last time we did anything
	mLastInterpUpdateSecs = time;
}



BOOL LLViewerObject::setData(const U8 *datap, const U32 data_size)
{
	delete [] mData;

	if (datap)
	{
		mData = new U8[data_size];
		if (!mData)
		{
			return FALSE;
		}
		memcpy(mData, datap, data_size);		/* Flawfinder: ignore */
	}
	return TRUE;
}

// delete an item in the inventory, but don't tell the server. This is
// used internally by remove, update, and savescript.
// This will only delete the first item with an item_id in the list
void LLViewerObject::deleteInventoryItem(const LLUUID& item_id)
{
	if(mInventory)
	{
		LLInventoryObject::object_list_t::iterator it = mInventory->begin();
		LLInventoryObject::object_list_t::iterator end = mInventory->end();
		for( ; it != end; ++it )
		{
			if((*it)->getUUID() == item_id)
			{
				// This is safe only because we return immediatly.
				mInventory->erase(it); // will deref and delete it
				return;
			}
		}
		doInventoryCallback();
	}
}

void LLViewerObject::doUpdateInventory(
	LLPointer<LLViewerInventoryItem>& item,
	U8 key,
	bool is_new)
{
	LLViewerInventoryItem* old_item = NULL;
	if(TASK_INVENTORY_ITEM_KEY == key)
	{
		// <FS:ND> Do not use C-Style cast for polymorphic upcasting
//		old_item = (LLViewerInventoryItem*)getInventoryObject(item->getUUID());
		old_item = dynamic_cast<LLViewerInventoryItem*>(getInventoryObject(item->getUUID()));
		// </FS:ND>
	}
	else if(TASK_INVENTORY_ASSET_KEY == key)
	{
		old_item = getInventoryItemByAsset(item->getAssetUUID());
	}
	LLUUID item_id;
	LLUUID new_owner;
	LLUUID new_group;
	BOOL group_owned = FALSE;
	if(old_item)
	{
		item_id = old_item->getUUID();
		new_owner = old_item->getPermissions().getOwner();
		new_group = old_item->getPermissions().getGroup();
		group_owned = old_item->getPermissions().isGroupOwned();
		old_item = NULL;
	}
	else
	{
		item_id = item->getUUID();
	}
	if(!is_new && mInventory)
	{
		// Attempt to update the local inventory. If we can get the
		// object perm, we have perfect visibility, so we want the
		// serial number to match. Otherwise, take our best guess and
		// make sure that the serial number does not match.
		deleteInventoryItem(item_id);
		LLPermissions perm(item->getPermissions());
		LLPermissions* obj_perm = LLSelectMgr::getInstance()->findObjectPermissions(this);
		bool is_atomic = ((S32)LLAssetType::AT_OBJECT == item->getType()) ? false : true;
		if(obj_perm)
		{
			perm.setOwnerAndGroup(LLUUID::null, obj_perm->getOwner(), obj_perm->getGroup(), is_atomic);
		}
		else
		{
			if(group_owned)
			{
				perm.setOwnerAndGroup(LLUUID::null, new_owner, new_group, is_atomic);
			}
			else if(!new_owner.isNull())
			{
				// The object used to be in inventory, so we can
				// assume the owner and group will match what they are
				// there.
				perm.setOwnerAndGroup(LLUUID::null, new_owner, new_group, is_atomic);
			}
			// *FIX: can make an even better guess by using the mPermGroup flags
			else if(permYouOwner())
			{
				// best guess.
				perm.setOwnerAndGroup(LLUUID::null, gAgent.getID(), item->getPermissions().getGroup(), is_atomic);
				--mInventorySerialNum;
			}
			else
			{
				// dummy it up.
				perm.setOwnerAndGroup(LLUUID::null, LLUUID::null, LLUUID::null, is_atomic);
				--mInventorySerialNum;
			}
		}
		LLViewerInventoryItem* oldItem = item;
		LLViewerInventoryItem* new_item = new LLViewerInventoryItem(oldItem);
		new_item->setPermissions(perm);
		mInventory->push_front(new_item);
		doInventoryCallback();
		++mInventorySerialNum;
	}
}

// save a script, which involves removing the old one, and rezzing
// in the new one. This method should be called with the asset id
// of the new and old script AFTER the bytecode has been saved.
void LLViewerObject::saveScript(
	const LLViewerInventoryItem* item,
	BOOL active,
	bool is_new)
{
	/*
	 * XXXPAM Investigate not making this copy.  Seems unecessary, but I'm unsure about the
	 * interaction with doUpdateInventory() called below.
	 */
	LL_DEBUGS() << "LLViewerObject::saveScript() " << item->getUUID() << " " << item->getAssetUUID() << LL_ENDL;

	LLPointer<LLViewerInventoryItem> task_item =
		new LLViewerInventoryItem(item->getUUID(), mID, item->getPermissions(),
								  item->getAssetUUID(), item->getType(),
								  item->getInventoryType(),
								  item->getName(), item->getDescription(),
								  item->getSaleInfo(), item->getFlags(),
								  item->getCreationDate());
	task_item->setTransactionID(item->getTransactionID());

	LLMessageSystem* msg = gMessageSystem;
	msg->newMessageFast(_PREHASH_RezScript);
	msg->nextBlockFast(_PREHASH_AgentData);
	msg->addUUIDFast(_PREHASH_AgentID, gAgent.getID());
	msg->addUUIDFast(_PREHASH_SessionID, gAgent.getSessionID());
	msg->addUUIDFast(_PREHASH_GroupID, gAgent.getGroupID());
	msg->nextBlockFast(_PREHASH_UpdateBlock);
	msg->addU32Fast(_PREHASH_ObjectLocalID, (mLocalID));
	U8 enabled = active;
	msg->addBOOLFast(_PREHASH_Enabled, enabled);
	msg->nextBlockFast(_PREHASH_InventoryBlock);
	task_item->packMessage(msg);
	msg->sendReliable(mRegionp->getHost());

	// do the internal logic
	doUpdateInventory(task_item, TASK_INVENTORY_ITEM_KEY, is_new);
}

void LLViewerObject::moveInventory(const LLUUID& folder_id,
								   const LLUUID& item_id)
{
	LL_DEBUGS() << "LLViewerObject::moveInventory " << item_id << LL_ENDL;
	LLMessageSystem* msg = gMessageSystem;
	msg->newMessageFast(_PREHASH_MoveTaskInventory);
	msg->nextBlockFast(_PREHASH_AgentData);
	msg->addUUIDFast(_PREHASH_AgentID, gAgent.getID());
	msg->addUUIDFast(_PREHASH_SessionID, gAgent.getSessionID());
	msg->addUUIDFast(_PREHASH_FolderID, folder_id);
	msg->nextBlockFast(_PREHASH_InventoryData);
	msg->addU32Fast(_PREHASH_LocalID, mLocalID);
	msg->addUUIDFast(_PREHASH_ItemID, item_id);
	msg->sendReliable(mRegionp->getHost());

	LLInventoryObject* inv_obj = getInventoryObject(item_id);
	if(inv_obj)
	{
		LLViewerInventoryItem* item = (LLViewerInventoryItem*)inv_obj;
		if(!item->getPermissions().allowCopyBy(gAgent.getID()))
		{
			deleteInventoryItem(item_id);
			++mInventorySerialNum;
		}
	}
}

void LLViewerObject::dirtyInventory()
{
	// If there aren't any LLVOInventoryListeners, we won't be
	// able to update our mInventory when it comes back from the
	// simulator, so we should not clear the inventory either.
	if(mInventory && !mInventoryCallbacks.empty())
	{
		mInventory->clear(); // will deref and delete entries
		delete mInventory;
		mInventory = NULL;
	}
	mInventoryDirty = TRUE;
}

void LLViewerObject::registerInventoryListener(LLVOInventoryListener* listener, void* user_data)
{
	LLInventoryCallbackInfo* info = new LLInventoryCallbackInfo;
	info->mListener = listener;
	info->mInventoryData = user_data;
	mInventoryCallbacks.push_front(info);
}

void LLViewerObject::removeInventoryListener(LLVOInventoryListener* listener)
{
	if (listener == NULL)
		return;
	for (callback_list_t::iterator iter = mInventoryCallbacks.begin();
		 iter != mInventoryCallbacks.end(); )
	{
		callback_list_t::iterator curiter = iter++;
		LLInventoryCallbackInfo* info = *curiter;
		if (info->mListener == listener)
		{
			delete info;
			mInventoryCallbacks.erase(curiter);
			break;
		}
	}
}

BOOL LLViewerObject::isInventoryPending()
{
<<<<<<< HEAD
    if (mInvRequestExpireTime == 0.f || mInvRequestExpireTime < LLFrameTimer::getTotalSeconds())
=======
    if (mInvRequestExpireTime == 0.0 || mInvRequestExpireTime < LLFrameTimer::getTotalSeconds())
>>>>>>> 6527ee15
    {
        return FALSE;
    }
    return TRUE;
}

void LLViewerObject::clearInventoryListeners()
{
	for_each(mInventoryCallbacks.begin(), mInventoryCallbacks.end(), DeletePointer());
	mInventoryCallbacks.clear();
}

bool LLViewerObject::hasInventoryListeners()
{
	return !mInventoryCallbacks.empty();
}

void LLViewerObject::requestInventory()
{
	if(mInventoryDirty && mInventory && !mInventoryCallbacks.empty())
	{
		mInventory->clear(); // will deref and delete entries
		delete mInventory;
		mInventory = NULL;
	}

	if(mInventory)
	{
		// inventory is either up to date or doesn't has a listener
		// if it is dirty, leave it this way in case we gain a listener
		doInventoryCallback();
	}
	else
	{
		// since we are going to request it now
		mInventoryDirty = FALSE;

		// Note: throws away duplicate requests
		fetchInventoryFromServer();
	}
}

void LLViewerObject::fetchInventoryFromServer()
{
<<<<<<< HEAD
	if (mInvRequestExpireTime == 0.f || mInvRequestExpireTime < LLFrameTimer::getTotalSeconds())
=======
	if (mInvRequestExpireTime == 0.0 || mInvRequestExpireTime < LLFrameTimer::getTotalSeconds())
>>>>>>> 6527ee15
	{
		delete mInventory;
		LLMessageSystem* msg = gMessageSystem;
		msg->newMessageFast(_PREHASH_RequestTaskInventory);
		msg->nextBlockFast(_PREHASH_AgentData);
		msg->addUUIDFast(_PREHASH_AgentID, gAgent.getID());
		msg->addUUIDFast(_PREHASH_SessionID, gAgent.getSessionID());
		msg->nextBlockFast(_PREHASH_InventoryData);
		msg->addU32Fast(_PREHASH_LocalID, mLocalID);
		msg->sendReliable(mRegionp->getHost());

		// this will get reset by dirtyInventory or doInventoryCallback
		mInvRequestExpireTime = LLFrameTimer::getTotalSeconds() + INV_REQUEST_EXPIRE_TIME_SEC;
	}
}

struct LLFilenameAndTask
{
	LLUUID mTaskID;
	std::string mFilename;

	// for sequencing in case of multiple updates
	S16 mSerial;
#ifdef _DEBUG
	static S32 sCount;
	LLFilenameAndTask()
	{
		++sCount;
		LL_DEBUGS() << "Constructing LLFilenameAndTask: " << sCount << LL_ENDL;
	}
	~LLFilenameAndTask()
	{
		--sCount;
		LL_DEBUGS() << "Destroying LLFilenameAndTask: " << sCount << LL_ENDL;
	}
private:
	LLFilenameAndTask(const LLFilenameAndTask& rhs);
	const LLFilenameAndTask& operator=(const LLFilenameAndTask& rhs) const;
#endif
};

#ifdef _DEBUG
S32 LLFilenameAndTask::sCount = 0;
#endif

// static
void LLViewerObject::processTaskInv(LLMessageSystem* msg, void** user_data)
{
	LLUUID task_id;
	msg->getUUIDFast(_PREHASH_InventoryData, _PREHASH_TaskID, task_id);
	LLViewerObject* object = gObjectList.findObject(task_id);
	if(!object)
	{
		LL_WARNS() << "LLViewerObject::processTaskInv object "
			<< task_id << " does not exist." << LL_ENDL;
		return;
	}

	LLFilenameAndTask* ft = new LLFilenameAndTask;
	ft->mTaskID = task_id;
	// we can receive multiple task updates simultaneously, make sure we will not rewrite newer with older update
	msg->getS16Fast(_PREHASH_InventoryData, _PREHASH_Serial, ft->mSerial);

	if (ft->mSerial < object->mInventorySerialNum)
	{
		// viewer did some changes to inventory that were not saved yet.
		LL_DEBUGS() << "Task inventory serial might be out of sync, server serial: " << ft->mSerial << " client serial: " << object->mInventorySerialNum << LL_ENDL;
		object->mInventorySerialNum = ft->mSerial;
	}

	std::string unclean_filename;
	msg->getStringFast(_PREHASH_InventoryData, _PREHASH_Filename, unclean_filename);
	ft->mFilename = LLDir::getScrubbedFileName(unclean_filename);
	
	if(ft->mFilename.empty())
	{
		LL_DEBUGS() << "Task has no inventory" << LL_ENDL;
		// mock up some inventory to make a drop target.
		if(object->mInventory)
		{
			object->mInventory->clear(); // will deref and delete it
		}
		else
		{
			object->mInventory = new LLInventoryObject::object_list_t();
		}
		LLPointer<LLInventoryObject> obj;
		obj = new LLInventoryObject(object->mID, LLUUID::null,
									LLAssetType::AT_CATEGORY,
									"Contents");
		object->mInventory->push_front(obj);
		object->doInventoryCallback();
		delete ft;
		return;
	}
	gXferManager->requestFile(gDirUtilp->getExpandedFilename(LL_PATH_CACHE, ft->mFilename), 
								ft->mFilename, LL_PATH_CACHE,
								object->mRegionp->getHost(),
								TRUE,
								&LLViewerObject::processTaskInvFile,
								(void**)ft,
								LLXferManager::HIGH_PRIORITY);
}

void LLViewerObject::processTaskInvFile(void** user_data, S32 error_code, LLExtStat ext_status)
{
	LLFilenameAndTask* ft = (LLFilenameAndTask*)user_data;
	LLViewerObject* object = NULL;

	if (ft
		&& (0 == error_code)
		&& (object = gObjectList.findObject(ft->mTaskID))
		&& ft->mSerial >= object->mInventorySerialNum)
	{
		object->mInventorySerialNum = ft->mSerial;
		if (object->loadTaskInvFile(ft->mFilename))
		{

		// <FS:ND> Crashfix, not sure why object->mInventory can be 0
		if( !object->mInventory )
		{
			LL_WARNS() << "object->mInventory == 0" << LL_ENDL;
			delete ft;
			return;
		}
		// </FS:ND>

			LLInventoryObject::object_list_t::iterator it = object->mInventory->begin();
			LLInventoryObject::object_list_t::iterator end = object->mInventory->end();
			std::list<LLUUID>& pending_lst = object->mPendingInventoryItemsIDs;

			for (; it != end && pending_lst.size(); ++it)
			{
				LLViewerInventoryItem* item = dynamic_cast<LLViewerInventoryItem*>(it->get());
				if(item && item->getType() != LLAssetType::AT_CATEGORY)
				{
					std::list<LLUUID>::iterator id_it = std::find(pending_lst.begin(), pending_lst.begin(), item->getAssetUUID());
					if (id_it != pending_lst.end())
					{
						pending_lst.erase(id_it);
					}
				}
			}
		}
		else
		{
			// MAINT-2597 - crash when trying to edit a no-mod object
			// Somehow get an contents inventory response, but with an invalid stream (possibly 0 size?)
			// Stated repro was specific to no-mod objects so failing without user interaction should be safe.
			LL_WARNS() << "Trying to load invalid task inventory file. Ignoring file contents." << LL_ENDL;
		}
	}
	else
	{
		// This Occurs When two requests were made, and the first one
		// has already handled it.
		LL_DEBUGS() << "Problem loading task inventory. Return code: "
				 << error_code << LL_ENDL;
	}
	delete ft;
}

BOOL LLViewerObject::loadTaskInvFile(const std::string& filename)
{
	std::string filename_and_local_path = gDirUtilp->getExpandedFilename(LL_PATH_CACHE, filename);
	llifstream ifs(filename_and_local_path.c_str());
	if(ifs.good())
	{
		char buffer[MAX_STRING];	/* Flawfinder: ignore */
		// *NOTE: This buffer size is hard coded into scanf() below.
		char keyword[MAX_STRING];	/* Flawfinder: ignore */
		if(mInventory)
		{
			mInventory->clear(); // will deref and delete it
		}
		else
		{
			mInventory = new LLInventoryObject::object_list_t;
		}
		while(ifs.good())
		{
			ifs.getline(buffer, MAX_STRING);
			sscanf(buffer, " %254s", keyword);	/* Flawfinder: ignore */
			if(0 == strcmp("inv_item", keyword))
			{
				LLPointer<LLInventoryObject> inv = new LLViewerInventoryItem;
				inv->importLegacyStream(ifs);
				mInventory->push_front(inv);
			}
			else if(0 == strcmp("inv_object", keyword))
			{
				LLPointer<LLInventoryObject> inv = new LLInventoryObject;
				inv->importLegacyStream(ifs);
				inv->rename("Contents");
				mInventory->push_front(inv);
			}
			else
			{
				LL_WARNS() << "Unknown token in inventory file '"
						<< keyword << "'" << LL_ENDL;
			}
		}
		ifs.close();
		LLFile::remove(filename_and_local_path);
	}
	else
	{
		LL_WARNS() << "unable to load task inventory: " << filename_and_local_path
				<< LL_ENDL;
		return FALSE;
	}
	doInventoryCallback();

	return TRUE;
}

void LLViewerObject::doInventoryCallback()
{
	for (callback_list_t::iterator iter = mInventoryCallbacks.begin();
		 iter != mInventoryCallbacks.end(); )
	{
		callback_list_t::iterator curiter = iter++;
		LLInventoryCallbackInfo* info = *curiter;
		if (info->mListener != NULL)
		{
			info->mListener->inventoryChanged(this,
								 mInventory,
								 mInventorySerialNum,
								 info->mInventoryData);
		}
		else
		{
			LL_INFOS() << "LLViewerObject::doInventoryCallback() deleting bad listener entry." << LL_ENDL;
			delete info;
			mInventoryCallbacks.erase(curiter);
		}
	}
<<<<<<< HEAD
	mInvRequestExpireTime = 0.f;
=======
	mInvRequestExpireTime = 0.0;
>>>>>>> 6527ee15
}

void LLViewerObject::removeInventory(const LLUUID& item_id)
{
	// close any associated floater properties
	LLFloaterReg::hideInstance("properties", item_id);

	LLMessageSystem* msg = gMessageSystem;
	msg->newMessageFast(_PREHASH_RemoveTaskInventory);
	msg->nextBlockFast(_PREHASH_AgentData);
	msg->addUUIDFast(_PREHASH_AgentID, gAgent.getID());
	msg->addUUIDFast(_PREHASH_SessionID, gAgent.getSessionID());
	msg->nextBlockFast(_PREHASH_InventoryData);
	msg->addU32Fast(_PREHASH_LocalID, mLocalID);
	msg->addUUIDFast(_PREHASH_ItemID, item_id);
	msg->sendReliable(mRegionp->getHost());
	deleteInventoryItem(item_id);
	++mInventorySerialNum;
}

bool LLViewerObject::isTextureInInventory(LLViewerInventoryItem* item)
{
	bool result = false;

	if (item && LLAssetType::AT_TEXTURE == item->getType())
	{
		std::list<LLUUID>::iterator begin = mPendingInventoryItemsIDs.begin();
		std::list<LLUUID>::iterator end = mPendingInventoryItemsIDs.end();

		bool is_fetching = std::find(begin, end, item->getAssetUUID()) != end;
		bool is_fetched = getInventoryItemByAsset(item->getAssetUUID()) != NULL;

		result = is_fetched || is_fetching;
	}

	return result;
}

void LLViewerObject::updateTextureInventory(LLViewerInventoryItem* item, U8 key, bool is_new)
{
	if (item && !isTextureInInventory(item))
	{
		mPendingInventoryItemsIDs.push_back(item->getAssetUUID());
		updateInventory(item, key, is_new);
	}
}

void LLViewerObject::updateInventory(
	LLViewerInventoryItem* item,
	U8 key,
	bool is_new)
{
	// This slices the object into what we're concerned about on the
	// viewer. The simulator will take the permissions and transfer
	// ownership.
	LLPointer<LLViewerInventoryItem> task_item =
		new LLViewerInventoryItem(item->getUUID(), mID, item->getPermissions(),
								  item->getAssetUUID(), item->getType(),
								  item->getInventoryType(),
								  item->getName(), item->getDescription(),
								  item->getSaleInfo(),
								  item->getFlags(),
								  item->getCreationDate());
	task_item->setTransactionID(item->getTransactionID());
	LLMessageSystem* msg = gMessageSystem;
	msg->newMessageFast(_PREHASH_UpdateTaskInventory);
	msg->nextBlockFast(_PREHASH_AgentData);
	msg->addUUIDFast(_PREHASH_AgentID, gAgent.getID());
	msg->addUUIDFast(_PREHASH_SessionID, gAgent.getSessionID());
	msg->nextBlockFast(_PREHASH_UpdateData);
	msg->addU32Fast(_PREHASH_LocalID, mLocalID);
	msg->addU8Fast(_PREHASH_Key, key);
	msg->nextBlockFast(_PREHASH_InventoryData);
	task_item->packMessage(msg);
	msg->sendReliable(mRegionp->getHost());

	// do the internal logic
	doUpdateInventory(task_item, key, is_new);
}

void LLViewerObject::updateInventoryLocal(LLInventoryItem* item, U8 key)
{
	LLPointer<LLViewerInventoryItem> task_item =
		new LLViewerInventoryItem(item->getUUID(), mID, item->getPermissions(),
								  item->getAssetUUID(), item->getType(),
								  item->getInventoryType(),
								  item->getName(), item->getDescription(),
								  item->getSaleInfo(), item->getFlags(),
								  item->getCreationDate());

	// do the internal logic
	const bool is_new = false;
	doUpdateInventory(task_item, key, is_new);
}

LLInventoryObject* LLViewerObject::getInventoryObject(const LLUUID& item_id)
{
	LLInventoryObject* rv = NULL;
	if(mInventory)
	{
		LLInventoryObject::object_list_t::iterator it = mInventory->begin();
		LLInventoryObject::object_list_t::iterator end = mInventory->end();
		for ( ; it != end; ++it)
		{
			if((*it)->getUUID() == item_id)
			{
				rv = *it;
				break;
			}
		}		
	}
	return rv;
}

void LLViewerObject::getInventoryContents(LLInventoryObject::object_list_t& objects)
{
	if(mInventory)
	{
		LLInventoryObject::object_list_t::iterator it = mInventory->begin();
		LLInventoryObject::object_list_t::iterator end = mInventory->end();
		for( ; it != end; ++it)
		{
			if ((*it)->getType() != LLAssetType::AT_CATEGORY)
			{
				objects.push_back(*it);
			}
		}
	}
}

LLInventoryObject* LLViewerObject::getInventoryRoot()
{
	if (!mInventory || !mInventory->size())
	{
		return NULL;
	}
	return mInventory->back();
}

LLViewerInventoryItem* LLViewerObject::getInventoryItemByAsset(const LLUUID& asset_id)
{
	if (mInventoryDirty)
		LL_WARNS() << "Peforming inventory lookup for object " << mID << " that has dirty inventory!" << LL_ENDL;

	LLViewerInventoryItem* rv = NULL;
	if(mInventory)
	{
		LLViewerInventoryItem* item = NULL;

		LLInventoryObject::object_list_t::iterator it = mInventory->begin();
		LLInventoryObject::object_list_t::iterator end = mInventory->end();
		for( ; it != end; ++it)
		{
			LLInventoryObject* obj = *it;
			if(obj->getType() != LLAssetType::AT_CATEGORY
			   && obj->getType() != LLAssetType::AT_NONE ) // <FS:ND> check for AT_NONE too loadTaskInvFile can create such objects for "Contants"
			{
				// *FIX: gank-ass down cast!
				item = (LLViewerInventoryItem*)obj;
				if(item->getAssetUUID() == asset_id)
				{
					rv = item;
					break;
				}
			}
		}		
	}
	return rv;
}

void LLViewerObject::updateViewerInventoryAsset(
					const LLViewerInventoryItem* item,
					const LLUUID& new_asset)
{
	LLPointer<LLViewerInventoryItem> task_item =
		new LLViewerInventoryItem(item);
	task_item->setAssetUUID(new_asset);

	// do the internal logic
	doUpdateInventory(task_item, TASK_INVENTORY_ITEM_KEY, false);
}

void LLViewerObject::setPixelAreaAndAngle(LLAgent &agent)
{
	if (getVolume())
	{	//volumes calculate pixel area and angle per face
		return;
	}
	
	LLVector3 viewer_pos_agent = gAgentCamera.getCameraPositionAgent();
	LLVector3 pos_agent = getRenderPosition();

	F32 dx = viewer_pos_agent.mV[VX] - pos_agent.mV[VX];
	F32 dy = viewer_pos_agent.mV[VY] - pos_agent.mV[VY];
	F32 dz = viewer_pos_agent.mV[VZ] - pos_agent.mV[VZ];

	F32 max_scale = getMaxScale();
	F32 mid_scale = getMidScale();
	F32 min_scale = getMinScale();

	// IW: estimate - when close to large objects, computing range based on distance from center is no good
	// to try to get a min distance from face, subtract min_scale/2 from the range.
	// This means we'll load too much detail sometimes, but that's better than not enough
	// I don't think there's a better way to do this without calculating distance per-poly
	F32 range = sqrt(dx*dx + dy*dy + dz*dz) - min_scale/2;

	LLViewerCamera* camera = LLViewerCamera::getInstance();
	if (range < 0.001f || isHUDAttachment())		// range == zero
	{
		mAppAngle = 180.f;
		mPixelArea = (F32)camera->getScreenPixelArea();
	}
	else
	{
		mAppAngle = (F32) atan2( max_scale, range) * RAD_TO_DEG;

		F32 pixels_per_meter = camera->getPixelMeterRatio() / range;

		mPixelArea = (pixels_per_meter * max_scale) * (pixels_per_meter * mid_scale);
		if (mPixelArea > camera->getScreenPixelArea())
		{
			mAppAngle = 180.f;
			mPixelArea = (F32)camera->getScreenPixelArea();
		}
	}
}

BOOL LLViewerObject::updateLOD()
{
	return FALSE;
}

BOOL LLViewerObject::updateGeometry(LLDrawable *drawable)
{
	return TRUE;
}

void LLViewerObject::updateGL()
{

}

void LLViewerObject::updateFaceSize(S32 idx)
{
	
}

LLDrawable* LLViewerObject::createDrawable(LLPipeline *pipeline)
{
	return NULL;
}

void LLViewerObject::setScale(const LLVector3 &scale, BOOL damped)
{
	LLPrimitive::setScale(scale);
	if (mDrawable.notNull())
	{
		//encompass completely sheared objects by taking 
		//the most extreme point possible (<1,1,0.5>)
		mDrawable->setRadius(LLVector3(1,1,0.5f).scaleVec(scale).magVec());
		updateDrawable(damped);
	}

	if( (LL_PCODE_VOLUME == getPCode()) && !isDead() )
	{
// <FS:CR> FIRE-1846 - Make sure accented objects always show when enabled.
		//if (permYouOwner() || (scale.magVecSquared() > (7.5f * 7.5f)) )
		static LLCachedControl<bool> fs_netmap_physical(gSavedSettings, "FSNetMapPhysical", false);
		static LLCachedControl<bool> fs_netmap_scripted(gSavedSettings, "FSNetMapScripted", false);
		static LLCachedControl<bool> fs_netmap_temp_on_rez(gSavedSettings, "FSNetMapTempOnRez", false);
		if (permYouOwner() || (scale.magVecSquared() > (7.5f * 7.5f)) || (fs_netmap_physical && flagUsePhysics())
			|| (fs_netmap_scripted && flagScripted()) || (fs_netmap_temp_on_rez && flagTemporaryOnRez()) )
// </FS:CR>
		{
			if (!mOnMap)
			{
				llassert_always(LLWorld::getInstance()->getRegionFromHandle(getRegion()->getHandle()));

				gObjectList.addToMap(this);
				mOnMap = TRUE;
			}
		}
		else
		{
			if (mOnMap)
			{
				gObjectList.removeFromMap(this);
				mOnMap = FALSE;
			}
		}
	}
}

void LLViewerObject::setObjectCost(F32 cost)
{
	mObjectCost = cost;
	mCostStale = false;

	if (isSelected())
	{
		gFloaterTools->dirty();
	}
}

void LLViewerObject::setLinksetCost(F32 cost)
{
	mLinksetCost = cost;
	mCostStale = false;

	BOOL needs_refresh = isSelected();
	child_list_t::iterator iter = mChildList.begin();
	while(iter != mChildList.end() && !needs_refresh)
	{
		LLViewerObject* child = *iter;
		needs_refresh = child->isSelected();
		iter++;
	}

	if (needs_refresh)
	{
		gFloaterTools->dirty();
	}
}

void LLViewerObject::setPhysicsCost(F32 cost)
{
	mPhysicsCost = cost;
	mCostStale = false;

	if (isSelected())
	{
		gFloaterTools->dirty();
	}
}

void LLViewerObject::setLinksetPhysicsCost(F32 cost)
{
	mLinksetPhysicsCost = cost;
	mCostStale = false;
	
	if (isSelected())
	{
		gFloaterTools->dirty();
	}
}


F32 LLViewerObject::getObjectCost()
{
	if (mCostStale)
	{
		gObjectList.updateObjectCost(this);
	}
	
	return mObjectCost;
}

F32 LLViewerObject::getLinksetCost()
{
	if (mCostStale)
	{
		gObjectList.updateObjectCost(this);
	}

	return mLinksetCost;
}

F32 LLViewerObject::getPhysicsCost()
{
	if (mCostStale)
	{
		gObjectList.updateObjectCost(this);
	}
	
	return mPhysicsCost;
}

F32 LLViewerObject::getLinksetPhysicsCost()
{
	if (mCostStale)
	{
		gObjectList.updateObjectCost(this);
	}

	return mLinksetPhysicsCost;
}

F32 LLViewerObject::getStreamingCost(S32* bytes, S32* visible_bytes, F32* unscaled_value) const
{
	return 0.f;
}

U32 LLViewerObject::getTriangleCount(S32* vcount) const
{
	return 0;
}

U32 LLViewerObject::getHighLODTriangleCount()
{
	return 0;
}

void LLViewerObject::updateSpatialExtents(LLVector4a& newMin, LLVector4a &newMax)
{
	LLVector4a center;
	center.load3(getRenderPosition().mV);
	LLVector4a size;
	size.load3(getScale().mV);
	newMin.setSub(center, size);
	newMax.setAdd(center, size);
	
	mDrawable->setPositionGroup(center);
}

F32 LLViewerObject::getBinRadius()
{
	if (mDrawable.notNull())
	{
		const LLVector4a* ext = mDrawable->getSpatialExtents();
		LLVector4a diff;
		diff.setSub(ext[1], ext[0]);
		return diff.getLength3().getF32();
	}
	
	return getScale().magVec();
}

F32 LLViewerObject::getMaxScale() const
{
	return llmax(getScale().mV[VX],getScale().mV[VY], getScale().mV[VZ]);
}

F32 LLViewerObject::getMinScale() const
{
	return llmin(getScale().mV[0],getScale().mV[1],getScale().mV[2]);
}

F32 LLViewerObject::getMidScale() const
{
	if (getScale().mV[VX] < getScale().mV[VY])
	{
		if (getScale().mV[VY] < getScale().mV[VZ])
		{
			return getScale().mV[VY];
		}
		else if (getScale().mV[VX] < getScale().mV[VZ])
		{
			return getScale().mV[VZ];
		}
		else
		{
			return getScale().mV[VX];
		}
	}
	else if (getScale().mV[VX] < getScale().mV[VZ])
	{
		return getScale().mV[VX];
	}
	else if (getScale().mV[VY] < getScale().mV[VZ])
	{
		return getScale().mV[VZ];
	}
	else
	{
		return getScale().mV[VY];
	}
}


void LLViewerObject::updateTextures()
{
}

void LLViewerObject::boostTexturePriority(BOOL boost_children /* = TRUE */)
{
	if (isDead())
	{
		return;
	}

	S32 i;
	S32 tex_count = getNumTEs();
	for (i = 0; i < tex_count; i++)
	{
 		getTEImage(i)->setBoostLevel(LLGLTexture::BOOST_SELECTED);
	}

	if (isSculpted() && !isMesh())
	{
		LLSculptParams *sculpt_params = (LLSculptParams *)getParameterEntry(LLNetworkData::PARAMS_SCULPT);
		LLUUID sculpt_id = sculpt_params->getSculptTexture();
		LLViewerTextureManager::getFetchedTexture(sculpt_id, FTT_DEFAULT, TRUE, LLGLTexture::BOOST_NONE, LLViewerTexture::LOD_TEXTURE)->setBoostLevel(LLGLTexture::BOOST_SELECTED);
	}
	
	if (boost_children)
	{
		for (child_list_t::iterator iter = mChildList.begin();
			 iter != mChildList.end(); iter++)
		{
			LLViewerObject* child = *iter;
			child->boostTexturePriority();
		}
	}
}


void LLViewerObject::setLineWidthForWindowSize(S32 window_width)
{
	if (window_width < 700)
	{
		LLUI::setLineWidth(2.0f);
	}
	else if (window_width < 1100)
	{
		LLUI::setLineWidth(3.0f);
	}
	else if (window_width < 2000)
	{
		LLUI::setLineWidth(4.0f);
	}
	else
	{
		// _damn_, what a nice monitor!
		LLUI::setLineWidth(5.0f);
	}
}

void LLViewerObject::increaseArrowLength()
{
/* ???
	if (mAxisArrowLength == 50)
	{
		mAxisArrowLength = 100;
	}
	else
	{
		mAxisArrowLength = 150;
	}
*/
}


void LLViewerObject::decreaseArrowLength()
{
/* ???
	if (mAxisArrowLength == 150)
	{
		mAxisArrowLength = 100;
	}
	else
	{
		mAxisArrowLength = 50;
	}
*/
}

// Culled from newsim LLTask::addNVPair
void LLViewerObject::addNVPair(const std::string& data)
{
	// cout << "LLViewerObject::addNVPair() with ---" << data << "---" << endl;
	LLNameValue *nv = new LLNameValue(data.c_str());

//	char splat[MAX_STRING];
//	temp->printNameValue(splat);
//	LL_INFOS() << "addNVPair " << splat << LL_ENDL;

	name_value_map_t::iterator iter = mNameValuePairs.find(nv->mName);
	if (iter != mNameValuePairs.end())
	{
		LLNameValue* foundnv = iter->second;
		if (foundnv->mClass != NVC_READ_ONLY)
		{
			delete foundnv;
			mNameValuePairs.erase(iter);
		}
		else
		{
			delete nv;
//			LL_INFOS() << "Trying to write to Read Only NVPair " << temp->mName << " in addNVPair()" << LL_ENDL;
			return;
		}
	}
	mNameValuePairs[nv->mName] = nv;
}

BOOL LLViewerObject::removeNVPair(const std::string& name)
{
	char* canonical_name = gNVNameTable.addString(name);

	LL_DEBUGS() << "LLViewerObject::removeNVPair(): " << name << LL_ENDL;

	name_value_map_t::iterator iter = mNameValuePairs.find(canonical_name);
	if (iter != mNameValuePairs.end())
	{
		if( mRegionp )
		{
			LLNameValue* nv = iter->second;
/*
			std::string buffer = nv->printNameValue();
			gMessageSystem->newMessageFast(_PREHASH_RemoveNameValuePair);
			gMessageSystem->nextBlockFast(_PREHASH_TaskData);
			gMessageSystem->addUUIDFast(_PREHASH_ID, mID);
			
			gMessageSystem->nextBlockFast(_PREHASH_NameValueData);
			gMessageSystem->addStringFast(_PREHASH_NVPair, buffer);

			gMessageSystem->sendReliable( mRegionp->getHost() );
*/
			// Remove the NV pair from the local list.
			delete nv;
			mNameValuePairs.erase(iter);
			return TRUE;
		}
		else
		{
			LL_DEBUGS() << "removeNVPair - No region for object" << LL_ENDL;
		}
	}
	return FALSE;
}


LLNameValue *LLViewerObject::getNVPair(const std::string& name) const
{
	char		*canonical_name;

	canonical_name = gNVNameTable.addString(name);
	// It's possible for addString to return NULL.
	if (canonical_name == NULL)
	{
		return NULL;
	}

	// If you access a map with a name that isn't in it, it will add the name and a null pointer.
	// So first check if the data is in the map.
	name_value_map_t::const_iterator iter = mNameValuePairs.find(canonical_name);
	if (iter != mNameValuePairs.end())
	{
		return iter->second;
	}
	else
	{
		return NULL;
	}
}

void LLViewerObject::updatePositionCaches() const
{
	// If region is removed from the list it is also deleted.
	if(mRegionp && LLWorld::instance().isRegionListed(mRegionp))
	{
		if (!isRoot())
		{
			mPositionRegion = ((LLViewerObject *)getParent())->getPositionRegion() + getPosition() * getParent()->getRotation();
			mPositionAgent = mRegionp->getPosAgentFromRegion(mPositionRegion);
		}
		else
		{
			mPositionRegion = getPosition();
			mPositionAgent = mRegionp->getPosAgentFromRegion(mPositionRegion);
		}
	}
}

const LLVector3d LLViewerObject::getPositionGlobal() const
{	
	// If region is removed from the list it is also deleted.
	if(mRegionp && LLWorld::instance().isRegionListed(mRegionp))
	{
		LLVector3d position_global = mRegionp->getPosGlobalFromRegion(getPositionRegion());

		if (isAttachment())
		{
			position_global = gAgent.getPosGlobalFromAgent(getRenderPosition());
		}		
		return position_global;
	}
	else
	{
		LLVector3d position_global(getPosition());
		return position_global;
	}	
}

const LLVector3 &LLViewerObject::getPositionAgent() const
{
	// If region is removed from the list it is also deleted.
	if(mRegionp && LLWorld::instance().isRegionListed(mRegionp))
	{
		if (mDrawable.notNull() && (!mDrawable->isRoot() && getParent()))
		{
			// Don't return cached position if you have a parent, recalc (until all dirtying is done correctly.
			LLVector3 position_region;
			position_region = ((LLViewerObject *)getParent())->getPositionRegion() + getPosition() * getParent()->getRotation();
			mPositionAgent = mRegionp->getPosAgentFromRegion(position_region);
		}
		else
		{
			mPositionAgent = mRegionp->getPosAgentFromRegion(getPosition());
		}
	}
	return mPositionAgent;
}

const LLVector3 &LLViewerObject::getPositionRegion() const
{
	if (!isRoot())
	{
		LLViewerObject *parent = (LLViewerObject *)getParent();
		mPositionRegion = parent->getPositionRegion() + (getPosition() * parent->getRotation());
	}
	else
	{
		mPositionRegion = getPosition();
	}

	return mPositionRegion;
}

const LLVector3 LLViewerObject::getPositionEdit() const
{
	if (isRootEdit())
	{
		return getPosition();
	}
	else
	{
		LLViewerObject *parent = (LLViewerObject *)getParent();
		LLVector3 position_edit = parent->getPositionEdit() + getPosition() * parent->getRotationEdit();
		return position_edit;
	}
}

const LLVector3 LLViewerObject::getRenderPosition() const
{
	if (mDrawable.notNull() && mDrawable->isState(LLDrawable::RIGGED))
	{
		LLVOAvatar* avatar = getAvatar();
		if (avatar)
		{
			return avatar->getPositionAgent();
		}
	}

	if (mDrawable.isNull() || mDrawable->getGeneration() < 0)
	{
		return getPositionAgent();
	}
	else
	{
		return mDrawable->getPositionAgent();
	}
}

const LLVector3 LLViewerObject::getPivotPositionAgent() const
{
	return getRenderPosition();
}

const LLQuaternion LLViewerObject::getRenderRotation() const
{
	LLQuaternion ret;
	if (mDrawable.notNull() && mDrawable->isState(LLDrawable::RIGGED))
	{
		return ret;
	}
	
	if (mDrawable.isNull() || mDrawable->isStatic())
	{
		ret = getRotationEdit();
	}
	else
	{
		if (!mDrawable->isRoot())
		{
			ret = getRotation() * LLQuaternion(mDrawable->getParent()->getWorldMatrix());
		}
		else
		{
			ret = LLQuaternion(mDrawable->getWorldMatrix());
		}
	}
	
	return ret;
}

const LLMatrix4 LLViewerObject::getRenderMatrix() const
{
	return mDrawable->getWorldMatrix();
}

const LLQuaternion LLViewerObject::getRotationRegion() const
{
	LLQuaternion global_rotation = getRotation();
	if (!((LLXform *)this)->isRoot())
	{
		global_rotation = global_rotation * getParent()->getRotation();
	}
	return global_rotation;
}

const LLQuaternion LLViewerObject::getRotationEdit() const
{
	LLQuaternion global_rotation = getRotation();
	if (!((LLXform *)this)->isRootEdit())
	{
		global_rotation = global_rotation * getParent()->getRotation();
	}
	return global_rotation;
}

void LLViewerObject::setPositionAbsoluteGlobal( const LLVector3d &pos_global, BOOL damped )
{
	if (isAttachment())
	{
		LLVector3 new_pos = mRegionp->getPosRegionFromGlobal(pos_global);
		if (isRootEdit())
		{
			new_pos -= mDrawable->mXform.getParent()->getWorldPosition();
			LLQuaternion world_rotation = mDrawable->mXform.getParent()->getWorldRotation();
			new_pos = new_pos * ~world_rotation;
		}
		else
		{
			LLViewerObject* parentp = (LLViewerObject*)getParent();
			new_pos -= parentp->getPositionAgent();
			new_pos = new_pos * ~parentp->getRotationRegion();
		}
		LLViewerObject::setPosition(new_pos);
		
		if (mParent && ((LLViewerObject*)mParent)->isAvatar())
		{
			// we have changed the position of an attachment, so we need to clamp it
			LLVOAvatar *avatar = (LLVOAvatar*)mParent;

			avatar->clampAttachmentPositions();
		}
	}
	else
	{
		if( isRoot() )
		{
			setPositionRegion(mRegionp->getPosRegionFromGlobal(pos_global));
		}
		else
		{
			// the relative position with the parent is not constant
			LLViewerObject* parent = (LLViewerObject *)getParent();
			//RN: this assumes we are only calling this function from the edit tools
			gPipeline.updateMoveNormalAsync(parent->mDrawable);

			LLVector3 pos_local = mRegionp->getPosRegionFromGlobal(pos_global) - parent->getPositionRegion();
			pos_local = pos_local * ~parent->getRotationRegion();
			LLViewerObject::setPosition( pos_local );
		}
	}
	//RN: assumes we always want to snap the object when calling this function
	gPipeline.updateMoveNormalAsync(mDrawable);
}

void LLViewerObject::setPosition(const LLVector3 &pos, BOOL damped)
{
	if (getPosition() != pos)
	{
		setChanged(TRANSLATED | SILHOUETTE);
	}
		
	LLXform::setPosition(pos);
	updateDrawable(damped);
	if (isRoot())
	{
		// position caches need to be up to date on root objects
		updatePositionCaches();
	}
}

void LLViewerObject::setPositionGlobal(const LLVector3d &pos_global, BOOL damped)
{
	if (isAttachment())
	{
		if (isRootEdit())
		{
			LLVector3 newPos = mRegionp->getPosRegionFromGlobal(pos_global);
			newPos = newPos - mDrawable->mXform.getParent()->getWorldPosition();

			LLQuaternion invWorldRotation = mDrawable->mXform.getParent()->getWorldRotation();
			invWorldRotation.transQuat();

			newPos = newPos * invWorldRotation;
			LLViewerObject::setPosition(newPos);
		}
		else
		{
			// assumes parent is root editable (root of attachment)
			LLVector3 newPos = mRegionp->getPosRegionFromGlobal(pos_global);
			newPos = newPos - mDrawable->mXform.getParent()->getWorldPosition();
			LLVector3 delta_pos = newPos - getPosition();

			LLQuaternion invRotation = mDrawable->getRotation();
			invRotation.transQuat();
			
			delta_pos = delta_pos * invRotation;

			// *FIX: is this right?  Shouldn't we be calling the
			// LLViewerObject version of setPosition?
			LLVector3 old_pos = mDrawable->mXform.getParent()->getPosition();
			mDrawable->mXform.getParent()->setPosition(old_pos + delta_pos);
			setChanged(TRANSLATED | SILHOUETTE);
		}
		if (mParent && ((LLViewerObject*)mParent)->isAvatar())
		{
			// we have changed the position of an attachment, so we need to clamp it
			LLVOAvatar *avatar = (LLVOAvatar*)mParent;

			avatar->clampAttachmentPositions();
		}
	}
	else
	{
		if (isRoot())
		{
			setPositionRegion(mRegionp->getPosRegionFromGlobal(pos_global));
		}
		else
		{
			// the relative position with the parent is constant, but the parent's position needs to be changed
			LLVector3d position_offset;
			position_offset.setVec(getPosition()*getParent()->getRotation());
			LLVector3d new_pos_global = pos_global - position_offset;
			((LLViewerObject *)getParent())->setPositionGlobal(new_pos_global);
		}
	}
	updateDrawable(damped);
}


void LLViewerObject::setPositionParent(const LLVector3 &pos_parent, BOOL damped)
{
	// Set position relative to parent, if no parent, relative to region
	if (!isRoot())
	{
		LLViewerObject::setPosition(pos_parent, damped);
		//updateDrawable(damped);
	}
	else
	{
		setPositionRegion(pos_parent, damped);
	}
}

void LLViewerObject::setPositionRegion(const LLVector3 &pos_region, BOOL damped)
{
	if (!isRootEdit())
	{
		LLViewerObject* parent = (LLViewerObject*) getParent();
		LLViewerObject::setPosition((pos_region-parent->getPositionRegion())*~parent->getRotationRegion());
	}
	else
	{
		LLViewerObject::setPosition(pos_region);
		mPositionRegion = pos_region;
		mPositionAgent = mRegionp->getPosAgentFromRegion(mPositionRegion);
	}
}

void LLViewerObject::setPositionAgent(const LLVector3 &pos_agent, BOOL damped)
{
	LLVector3 pos_region = getRegion()->getPosRegionFromAgent(pos_agent);
	setPositionRegion(pos_region, damped);
}

// identical to setPositionRegion() except it checks for child-joints 
// and doesn't also move the joint-parent
// TODO -- implement similar intelligence for joint-parents toward
// their joint-children
void LLViewerObject::setPositionEdit(const LLVector3 &pos_edit, BOOL damped)
{
	if (!isRootEdit())
	{
		// the relative position with the parent is constant, but the parent's position needs to be changed
		LLVector3 position_offset = getPosition() * getParent()->getRotation();

		((LLViewerObject *)getParent())->setPositionEdit(pos_edit - position_offset);
		updateDrawable(damped);
	}
	else
	{
		LLViewerObject::setPosition(pos_edit, damped);
		mPositionRegion = pos_edit;
		mPositionAgent = mRegionp->getPosAgentFromRegion(mPositionRegion);
	}	
}


LLViewerObject* LLViewerObject::getRootEdit() const
{
	const LLViewerObject* root = this;
	while (root->mParent 
		   && !((LLViewerObject*)root->mParent)->isAvatar()) 
	{
		root = (LLViewerObject*)root->mParent;
	}
	return (LLViewerObject*)root;
}


BOOL LLViewerObject::lineSegmentIntersect(const LLVector4a& start, const LLVector4a& end,
										  S32 face,
										  BOOL pick_transparent,
										  BOOL pick_rigged,
										  S32* face_hit,
										  LLVector4a* intersection,
										  LLVector2* tex_coord,
										  LLVector4a* normal,
										  LLVector4a* tangent)
{
	return false;
}

BOOL LLViewerObject::lineSegmentBoundingBox(const LLVector4a& start, const LLVector4a& end)
{
	if (mDrawable.isNull() || mDrawable->isDead())
	{
		return FALSE;
	}

	const LLVector4a* ext = mDrawable->getSpatialExtents();

	//VECTORIZE THIS
	LLVector4a center;
	center.setAdd(ext[1], ext[0]);
	center.mul(0.5f);
	LLVector4a size;
	size.setSub(ext[1], ext[0]);
	size.mul(0.5f);

	return LLLineSegmentBoxIntersect(start, end, center, size);
}

U8 LLViewerObject::getMediaType() const
{
	if (mMedia)
	{
		return mMedia->mMediaType;
	}
	else
	{
		return LLViewerObject::MEDIA_NONE;
	}
}

void LLViewerObject::setMediaType(U8 media_type)
{
	if (!mMedia)
	{
		// TODO what if we don't have a media pointer?
	}
	else if (mMedia->mMediaType != media_type)
	{
		mMedia->mMediaType = media_type;

		// TODO: update materials with new image
	}
}

std::string LLViewerObject::getMediaURL() const
{
	if (mMedia)
	{
		return mMedia->mMediaURL;
	}
	else
	{
		return std::string();
	}
}

void LLViewerObject::setMediaURL(const std::string& media_url)
{
	if (!mMedia)
	{
		mMedia = new LLViewerObjectMedia;
		mMedia->mMediaURL = media_url;
		mMedia->mPassedWhitelist = FALSE;

		// TODO: update materials with new image
	}
	else if (mMedia->mMediaURL != media_url)
	{
		mMedia->mMediaURL = media_url;
		mMedia->mPassedWhitelist = FALSE;

		// TODO: update materials with new image
	}
}

BOOL LLViewerObject::getMediaPassedWhitelist() const
{
	if (mMedia)
	{
		return mMedia->mPassedWhitelist;
	}
	else
	{
		return FALSE;
	}
}

void LLViewerObject::setMediaPassedWhitelist(BOOL passed)
{
	if (mMedia)
	{
		mMedia->mPassedWhitelist = passed;
	}
}

BOOL LLViewerObject::setMaterial(const U8 material)
{
	BOOL res = LLPrimitive::setMaterial(material);
	if (res)
	{
		setChanged(TEXTURE);
	}
	return res;
}

void LLViewerObject::setNumTEs(const U8 num_tes)
{
	U32 i;
	if (num_tes != getNumTEs())
	{
		if (num_tes)
		{
			LLPointer<LLViewerTexture> *new_images;
			new_images = new LLPointer<LLViewerTexture>[num_tes];
			
			LLPointer<LLViewerTexture> *new_normmaps;
			new_normmaps = new LLPointer<LLViewerTexture>[num_tes];
			
			LLPointer<LLViewerTexture> *new_specmaps;
			new_specmaps = new LLPointer<LLViewerTexture>[num_tes];
			for (i = 0; i < num_tes; i++)
			{
				if (i < getNumTEs())
				{
					new_images[i] = mTEImages[i];
					new_normmaps[i] = mTENormalMaps[i];
					new_specmaps[i] = mTESpecularMaps[i];
				}
				else if (getNumTEs())
				{
					new_images[i] = mTEImages[getNumTEs()-1];
					new_normmaps[i] = mTENormalMaps[getNumTEs()-1];
					new_specmaps[i] = mTESpecularMaps[getNumTEs()-1];
				}
				else
				{
					new_images[i] = NULL;
					new_normmaps[i] = NULL;
					new_specmaps[i] = NULL;
				}
			}

			deleteTEImages();
			
			mTEImages = new_images;
			mTENormalMaps = new_normmaps;
			mTESpecularMaps = new_specmaps;
		}
		else
		{
			deleteTEImages();
		}
		LLPrimitive::setNumTEs(num_tes);
		setChanged(TEXTURE);

		if (mDrawable.notNull())
		{
			gPipeline.markTextured(mDrawable);
		}
	}
}

void LLViewerObject::sendMaterialUpdate() const
{
	LLViewerRegion* regionp = getRegion();
	if(!regionp) return;
	gMessageSystem->newMessageFast(_PREHASH_ObjectMaterial);
	gMessageSystem->nextBlockFast(_PREHASH_AgentData);
	gMessageSystem->addUUIDFast(_PREHASH_AgentID, gAgent.getID() );
	gMessageSystem->addUUIDFast(_PREHASH_SessionID, gAgent.getSessionID());
	gMessageSystem->nextBlockFast(_PREHASH_ObjectData);
	gMessageSystem->addU32Fast(_PREHASH_ObjectLocalID,	mLocalID );
	gMessageSystem->addU8Fast(_PREHASH_Material, getMaterial() );
	gMessageSystem->sendReliable( regionp->getHost() );

}

//formerly send_object_shape(LLViewerObject *object)
void LLViewerObject::sendShapeUpdate()
{
	gMessageSystem->newMessageFast(_PREHASH_ObjectShape);
	gMessageSystem->nextBlockFast(_PREHASH_AgentData);
	gMessageSystem->addUUIDFast(_PREHASH_AgentID, gAgent.getID() );
	gMessageSystem->addUUIDFast(_PREHASH_SessionID, gAgent.getSessionID());
	gMessageSystem->nextBlockFast(_PREHASH_ObjectData);
	gMessageSystem->addU32Fast(_PREHASH_ObjectLocalID, mLocalID );

	LLVolumeMessage::packVolumeParams(&getVolume()->getParams(), gMessageSystem);

	LLViewerRegion *regionp = getRegion();
	gMessageSystem->sendReliable( regionp->getHost() );
}


void LLViewerObject::sendTEUpdate() const
{
	LLMessageSystem* msg = gMessageSystem;
	msg->newMessageFast(_PREHASH_ObjectImage);

	msg->nextBlockFast(_PREHASH_AgentData);
	msg->addUUIDFast(_PREHASH_AgentID, gAgent.getID() );
	msg->addUUIDFast(_PREHASH_SessionID, gAgent.getSessionID());

	msg->nextBlockFast(_PREHASH_ObjectData);
	msg->addU32Fast(_PREHASH_ObjectLocalID, mLocalID );
	if (mMedia)
	{
		msg->addString("MediaURL", mMedia->mMediaURL);
	}
	else
	{
		msg->addString("MediaURL", NULL);
	}

	// TODO send media type

	packTEMessage(msg);

	LLViewerRegion *regionp = getRegion();
	msg->sendReliable( regionp->getHost() );
}

void LLViewerObject::setTE(const U8 te, const LLTextureEntry &texture_entry)
{
	LLPrimitive::setTE(te, texture_entry);

		const LLUUID& image_id = getTE(te)->getID();
		mTEImages[te] = LLViewerTextureManager::getFetchedTexture(image_id, FTT_DEFAULT, TRUE, LLGLTexture::BOOST_NONE, LLViewerTexture::LOD_TEXTURE);

	if (getTE(te)->getMaterialParams().notNull())
	{
		const LLUUID& norm_id = getTE(te)->getMaterialParams()->getNormalID();
		mTENormalMaps[te] = LLViewerTextureManager::getFetchedTexture(norm_id, FTT_DEFAULT, TRUE, LLGLTexture::BOOST_NONE, LLViewerTexture::LOD_TEXTURE);
		
		const LLUUID& spec_id = getTE(te)->getMaterialParams()->getSpecularID();
		mTESpecularMaps[te] = LLViewerTextureManager::getFetchedTexture(spec_id, FTT_DEFAULT, TRUE, LLGLTexture::BOOST_NONE, LLViewerTexture::LOD_TEXTURE);
	}
}

void LLViewerObject::setTEImage(const U8 te, LLViewerTexture *imagep)
{
	if (mTEImages[te] != imagep)
	{
		mTEImages[te] = imagep;

		LLPrimitive::setTETexture(te, imagep->getID());
		setChanged(TEXTURE);
		if (mDrawable.notNull())
		{
			gPipeline.markTextured(mDrawable);
		}
	}
}

S32 LLViewerObject::setTETextureCore(const U8 te, LLViewerTexture *image)
{
	const LLUUID& uuid = image->getID();
	S32 retval = 0;
	if (uuid != getTE(te)->getID() ||
		uuid == LLUUID::null)
	{
		retval = LLPrimitive::setTETexture(te, uuid);
		mTEImages[te] = image;
		setChanged(TEXTURE);
		if (mDrawable.notNull())
		{
			gPipeline.markTextured(mDrawable);
		}
	}
	return retval;
}

S32 LLViewerObject::setTENormalMapCore(const U8 te, LLViewerTexture *image)
{
	S32 retval = TEM_CHANGE_TEXTURE;
	const LLUUID& uuid = image ? image->getID() : LLUUID::null;
	if (uuid != getTE(te)->getID() ||
		uuid == LLUUID::null)
	{
		LLTextureEntry* tep = getTE(te);
		LLMaterial* mat = NULL;
		if (tep)
		{
		   mat = tep->getMaterialParams();
		}

		if (mat)
		{
			mat->setNormalID(uuid);
		}
	}
	changeTENormalMap(te,image);	
	return retval;
}

S32 LLViewerObject::setTESpecularMapCore(const U8 te, LLViewerTexture *image)
{
	S32 retval = TEM_CHANGE_TEXTURE;
	const LLUUID& uuid = image ? image->getID() : LLUUID::null;
	if (uuid != getTE(te)->getID() ||
		uuid == LLUUID::null)
	{
		LLTextureEntry* tep = getTE(te);
		LLMaterial* mat = NULL;
		if (tep)
		{
			mat = tep->getMaterialParams();
		}

		if (mat)
		{
			mat->setSpecularID(uuid);
		}		
	}
	changeTESpecularMap(te, image);
	return retval;
}

//virtual
void LLViewerObject::changeTEImage(S32 index, LLViewerTexture* new_image) 
{
	if(index < 0 || index >= getNumTEs())
	{
		return ;
	}
	mTEImages[index] = new_image ;
}

void LLViewerObject::changeTENormalMap(S32 index, LLViewerTexture* new_image)
{
	if(index < 0 || index >= getNumTEs())
	{
		return ;
	}
	mTENormalMaps[index] = new_image ;
	refreshMaterials();
}

void LLViewerObject::changeTESpecularMap(S32 index, LLViewerTexture* new_image)
{
	if(index < 0 || index >= getNumTEs())
	{
		return ;
	}
	mTESpecularMaps[index] = new_image ;
	refreshMaterials();
}

S32 LLViewerObject::setTETexture(const U8 te, const LLUUID& uuid)
{
	// Invalid host == get from the agent's sim
	LLViewerFetchedTexture *image = LLViewerTextureManager::getFetchedTexture(
		uuid, FTT_DEFAULT, TRUE, LLGLTexture::BOOST_NONE, LLViewerTexture::LOD_TEXTURE, 0, 0, LLHost());
	return setTETextureCore(te,image);
}

S32 LLViewerObject::setTENormalMap(const U8 te, const LLUUID& uuid)
{
	LLViewerFetchedTexture *image = (uuid == LLUUID::null) ? NULL : LLViewerTextureManager::getFetchedTexture(
		uuid, FTT_DEFAULT, TRUE, LLGLTexture::BOOST_NONE, LLViewerTexture::LOD_TEXTURE, 0, 0, LLHost());
	return setTENormalMapCore(te, image);
}

S32 LLViewerObject::setTESpecularMap(const U8 te, const LLUUID& uuid)
{
	LLViewerFetchedTexture *image = (uuid == LLUUID::null) ? NULL : LLViewerTextureManager::getFetchedTexture(
		uuid, FTT_DEFAULT, TRUE, LLGLTexture::BOOST_NONE, LLViewerTexture::LOD_TEXTURE, 0, 0, LLHost());
	return setTESpecularMapCore(te, image);
}

S32 LLViewerObject::setTEColor(const U8 te, const LLColor3& color)
{
	return setTEColor(te, LLColor4(color));
}

S32 LLViewerObject::setTEColor(const U8 te, const LLColor4& color)
{
	S32 retval = 0;
	const LLTextureEntry *tep = getTE(te);
	if (!tep)
	{
		LL_WARNS() << "No texture entry for te " << (S32)te << ", object " << mID << LL_ENDL;
	}
	else if (color != tep->getColor())
	{
		retval = LLPrimitive::setTEColor(te, color);
		if (mDrawable.notNull() && retval)
		{
			// These should only happen on updates which are not the initial update.
			dirtyMesh();
		}
	}
	return retval;
}

S32 LLViewerObject::setTEBumpmap(const U8 te, const U8 bump)
{
	S32 retval = 0;
	const LLTextureEntry *tep = getTE(te);
	if (!tep)
	{
		LL_WARNS() << "No texture entry for te " << (S32)te << ", object " << mID << LL_ENDL;
	}
	else if (bump != tep->getBumpmap())
	{
		retval = LLPrimitive::setTEBumpmap(te, bump);
		setChanged(TEXTURE);
		if (mDrawable.notNull() && retval)
		{
			gPipeline.markTextured(mDrawable);
			gPipeline.markRebuild(mDrawable, LLDrawable::REBUILD_GEOMETRY, TRUE);
		}
	}
	return retval;
}

S32 LLViewerObject::setTETexGen(const U8 te, const U8 texgen)
{
	S32 retval = 0;
	const LLTextureEntry *tep = getTE(te);
	if (!tep)
	{
		LL_WARNS() << "No texture entry for te " << (S32)te << ", object " << mID << LL_ENDL;
	}
	else if (texgen != tep->getTexGen())
	{
		retval = LLPrimitive::setTETexGen(te, texgen);
		setChanged(TEXTURE);
	}
	return retval;
}

S32 LLViewerObject::setTEMediaTexGen(const U8 te, const U8 media)
{
	S32 retval = 0;
	const LLTextureEntry *tep = getTE(te);
	if (!tep)
	{
		LL_WARNS() << "No texture entry for te " << (S32)te << ", object " << mID << LL_ENDL;
	}
	else if (media != tep->getMediaTexGen())
	{
		retval = LLPrimitive::setTEMediaTexGen(te, media);
		setChanged(TEXTURE);
	}
	return retval;
}

S32 LLViewerObject::setTEShiny(const U8 te, const U8 shiny)
{
	S32 retval = 0;
	const LLTextureEntry *tep = getTE(te);
	if (!tep)
	{
		LL_WARNS() << "No texture entry for te " << (S32)te << ", object " << mID << LL_ENDL;
	}
	else if (shiny != tep->getShiny())
	{
		retval = LLPrimitive::setTEShiny(te, shiny);
		setChanged(TEXTURE);
	}
	return retval;
}

S32 LLViewerObject::setTEFullbright(const U8 te, const U8 fullbright)
{
	S32 retval = 0;
	const LLTextureEntry *tep = getTE(te);
	if (!tep)
	{
		LL_WARNS() << "No texture entry for te " << (S32)te << ", object " << mID << LL_ENDL;
	}
	else if (fullbright != tep->getFullbright())
	{
		retval = LLPrimitive::setTEFullbright(te, fullbright);
		setChanged(TEXTURE);
		if (mDrawable.notNull() && retval)
		{
			gPipeline.markTextured(mDrawable);
		}
	}
	return retval;
}


S32 LLViewerObject::setTEMediaFlags(const U8 te, const U8 media_flags)
{
	// this might need work for media type
	S32 retval = 0;
	const LLTextureEntry *tep = getTE(te);
	if (!tep)
	{
		LL_WARNS() << "No texture entry for te " << (S32)te << ", object " << mID << LL_ENDL;
	}
	else if (media_flags != tep->getMediaFlags())
	{
		retval = LLPrimitive::setTEMediaFlags(te, media_flags);
		setChanged(TEXTURE);
		if (mDrawable.notNull() && retval)
		{
			gPipeline.markRebuild(mDrawable, LLDrawable::REBUILD_TCOORD, TRUE);
			gPipeline.markTextured(mDrawable);
			// JC - probably only need this if changes texture coords
			//gPipeline.markRebuild(mDrawable);
		}
	}
	return retval;
}

S32 LLViewerObject::setTEGlow(const U8 te, const F32 glow)
{
	S32 retval = 0;
	const LLTextureEntry *tep = getTE(te);
	if (!tep)
	{
		LL_WARNS() << "No texture entry for te " << (S32)te << ", object " << mID << LL_ENDL;
	}
	else if (glow != tep->getGlow())
	{
		retval = LLPrimitive::setTEGlow(te, glow);
		setChanged(TEXTURE);
		if (mDrawable.notNull() && retval)
		{
			gPipeline.markTextured(mDrawable);
		}
	}
	return retval;
}

S32 LLViewerObject::setTEMaterialID(const U8 te, const LLMaterialID& pMaterialID)
{
	S32 retval = 0;
	const LLTextureEntry *tep = getTE(te);
	if (!tep)
	{
		LL_WARNS("Material") << "No texture entry for te " << (S32)te
							 << ", object " << mID
							 << ", material " << pMaterialID
							 << LL_ENDL;
	}
	//else if (pMaterialID != tep->getMaterialID())
	{
		LL_DEBUGS("Material") << "Changing texture entry for te " << (S32)te
							 << ", object " << mID
							 << ", material " << pMaterialID
							 << LL_ENDL;
		retval = LLPrimitive::setTEMaterialID(te, pMaterialID);
		refreshMaterials();
	}
	return retval;
}

S32 LLViewerObject::setTEMaterialParams(const U8 te, const LLMaterialPtr pMaterialParams)
{
	S32 retval = 0;
	const LLTextureEntry *tep = getTE(te);
	if (!tep)
	{
		LL_WARNS() << "No texture entry for te " << (S32)te << ", object " << mID << LL_ENDL;
		return 0;
	}

	retval = LLPrimitive::setTEMaterialParams(te, pMaterialParams);
	LL_DEBUGS("Material") << "Changing material params for te " << (S32)te
							<< ", object " << mID
			               << " (" << retval << ")"
							<< LL_ENDL;
	setTENormalMap(te, (pMaterialParams) ? pMaterialParams->getNormalID() : LLUUID::null);
	setTESpecularMap(te, (pMaterialParams) ? pMaterialParams->getSpecularID() : LLUUID::null);

	refreshMaterials();
	return retval;
}

void LLViewerObject::refreshMaterials()
{
	setChanged(TEXTURE);
	if (mDrawable.notNull())
	{
		gPipeline.markTextured(mDrawable);
	}
}

S32 LLViewerObject::setTEScale(const U8 te, const F32 s, const F32 t)
{
	S32 retval = 0;
	retval = LLPrimitive::setTEScale(te, s, t);
	setChanged(TEXTURE);
	if (mDrawable.notNull() && retval)
	{
		gPipeline.markRebuild(mDrawable, LLDrawable::REBUILD_TCOORD);
	}
	return retval;
}

S32 LLViewerObject::setTEScaleS(const U8 te, const F32 s)
{
	S32 retval = LLPrimitive::setTEScaleS(te, s);
	if (mDrawable.notNull() && retval)
	{
		gPipeline.markRebuild(mDrawable, LLDrawable::REBUILD_TCOORD);
	}

	return retval;
}

S32 LLViewerObject::setTEScaleT(const U8 te, const F32 t)
{
	S32 retval = LLPrimitive::setTEScaleT(te, t);
	if (mDrawable.notNull() && retval)
	{
		gPipeline.markRebuild(mDrawable, LLDrawable::REBUILD_TCOORD);
	}

	return retval;
}

S32 LLViewerObject::setTEOffset(const U8 te, const F32 s, const F32 t)
{
	S32 retval = LLPrimitive::setTEOffset(te, s, t);
	if (mDrawable.notNull() && retval)
	{
		gPipeline.markRebuild(mDrawable, LLDrawable::REBUILD_TCOORD);
	}
	return retval;
}

S32 LLViewerObject::setTEOffsetS(const U8 te, const F32 s)
{
	S32 retval = LLPrimitive::setTEOffsetS(te, s);
	if (mDrawable.notNull() && retval)
	{
		gPipeline.markRebuild(mDrawable, LLDrawable::REBUILD_TCOORD);
	}

	return retval;
}

S32 LLViewerObject::setTEOffsetT(const U8 te, const F32 t)
{
	S32 retval = LLPrimitive::setTEOffsetT(te, t);
	if (mDrawable.notNull() && retval)
	{
		gPipeline.markRebuild(mDrawable, LLDrawable::REBUILD_TCOORD);
	}

	return retval;
}

S32 LLViewerObject::setTERotation(const U8 te, const F32 r)
{
	S32 retval = LLPrimitive::setTERotation(te, r);
	if (mDrawable.notNull() && retval)
	{
		gPipeline.markRebuild(mDrawable, LLDrawable::REBUILD_TCOORD);
	}
	return retval;
}


LLViewerTexture *LLViewerObject::getTEImage(const U8 face) const
{
//	llassert(mTEImages);

	if (face < getNumTEs())
	{
		LLViewerTexture* image = mTEImages[face];
		if (image)
		{
			return image;
		}
		else
		{
			return (LLViewerTexture*)(LLViewerFetchedTexture::sDefaultImagep);
		}
	}

	LL_ERRS() << llformat("Requested Image from invalid face: %d/%d",face,getNumTEs()) << LL_ENDL;

	return NULL;
}


bool LLViewerObject::isImageAlphaBlended(const U8 te) const
{
	LLViewerTexture* image = getTEImage(te);
	LLGLenum format = image ? image->getPrimaryFormat() : GL_RGB;
	switch (format)
	{
		case GL_RGBA:
		case GL_ALPHA:
		{
			return true;
		}
		break;

		case GL_RGB: break;
		default:
		{
			LL_WARNS() << "Unexpected tex format in LLViewerObject::isImageAlphaBlended...returning no alpha." << LL_ENDL;
		}
		break;
	}

	return false;
}

LLViewerTexture *LLViewerObject::getTENormalMap(const U8 face) const
{
	//	llassert(mTEImages);
	
	if (face < getNumTEs())
	{
		LLViewerTexture* image = mTENormalMaps[face];
		if (image)
		{
			return image;
		}
		else
		{
			return (LLViewerTexture*)(LLViewerFetchedTexture::sDefaultImagep);
		}
	}
	
	LL_ERRS() << llformat("Requested Image from invalid face: %d/%d",face,getNumTEs()) << LL_ENDL;
	
	return NULL;
}

LLViewerTexture *LLViewerObject::getTESpecularMap(const U8 face) const
{
	//	llassert(mTEImages);
	
	if (face < getNumTEs())
	{
		LLViewerTexture* image = mTESpecularMaps[face];
		if (image)
		{
			return image;
		}
		else
		{
			return (LLViewerTexture*)(LLViewerFetchedTexture::sDefaultImagep);
		}
	}
	
	LL_ERRS() << llformat("Requested Image from invalid face: %d/%d",face,getNumTEs()) << LL_ENDL;
	
	return NULL;
}

void LLViewerObject::fitFaceTexture(const U8 face)
{
	LL_INFOS() << "fitFaceTexture not implemented" << LL_ENDL;
}


LLBBox LLViewerObject::getBoundingBoxAgent() const
{
	LLVector3 position_agent;
	LLQuaternion rot;
	LLViewerObject* avatar_parent = NULL;
	LLViewerObject* root_edit = (LLViewerObject*)getRootEdit();
	if (root_edit)
	{
		avatar_parent = (LLViewerObject*)root_edit->getParent();
	}
	
	if (avatar_parent && avatar_parent->isAvatar() &&
		root_edit && root_edit->mDrawable.notNull() && root_edit->mDrawable->getXform()->getParent())
	{
		LLXform* parent_xform = root_edit->mDrawable->getXform()->getParent();
		position_agent = (getPositionEdit() * parent_xform->getWorldRotation()) + parent_xform->getWorldPosition();
		rot = getRotationEdit() * parent_xform->getWorldRotation();
	}
	else
	{
		position_agent = getPositionAgent();
		rot = getRotationRegion();
	}
	
	return LLBBox( position_agent, rot, getScale() * -0.5f, getScale() * 0.5f );
}

U32 LLViewerObject::getNumVertices() const
{
	U32 num_vertices = 0;
	if (mDrawable.notNull())
	{
		S32 i, num_faces;
		num_faces = mDrawable->getNumFaces();
		for (i = 0; i < num_faces; i++)
		{
			LLFace * facep = mDrawable->getFace(i);
			if (facep)
			{
				num_vertices += facep->getGeomCount();
			}
		}
	}
	return num_vertices;
}

U32 LLViewerObject::getNumIndices() const
{
	U32 num_indices = 0;
	if (mDrawable.notNull())
	{
		S32 i, num_faces;
		num_faces = mDrawable->getNumFaces();
		for (i = 0; i < num_faces; i++)
		{
			LLFace * facep = mDrawable->getFace(i);
			if (facep)
			{
				num_indices += facep->getIndicesCount();
			}
		}
	}
	return num_indices;
}

// Find the number of instances of this object's inventory that are of the given type
S32 LLViewerObject::countInventoryContents(LLAssetType::EType type)
{
	S32 count = 0;
	if( mInventory )
	{
		LLInventoryObject::object_list_t::const_iterator it = mInventory->begin();
		LLInventoryObject::object_list_t::const_iterator end = mInventory->end();
		for(  ; it != end ; ++it )
		{
			if( (*it)->getType() == type )
			{
				++count;
			}
		}
	}
	return count;
}


void LLViewerObject::setCanSelect(BOOL canSelect)
{
	mbCanSelect = canSelect;
	for (child_list_t::iterator iter = mChildList.begin();
		 iter != mChildList.end(); iter++)
	{
		LLViewerObject* child = *iter;
		child->mbCanSelect = canSelect;
	}
}

void LLViewerObject::setDebugText(const std::string &utf8text)
{
	if (utf8text.empty() && !mText)
	{
		return;
	}

	if (!mText)
	{
	    initHudText();
	}
	mText->setColor(LLColor4::white);
	mText->setString(utf8text);
	mText->setZCompare(FALSE);
	mText->setDoFade(FALSE);
	updateText();
}

void LLViewerObject::initHudText()
{
    mText = (LLHUDText *)LLHUDObject::addHUDObject(LLHUDObject::LL_HUD_TEXT);
    mText->setFont(LLFontGL::getFontSansSerif());
    mText->setVertAlignment(LLHUDText::ALIGN_VERT_TOP);
    mText->setMaxLines(-1);
    mText->setSourceObject(this);
    mText->setOnHUDAttachment(isHUDAttachment());
}

void LLViewerObject::restoreHudText()
{
    if (mHudText.empty())
    {
        if (mText)
        {
            mText->markDead();
            mText = NULL;
        }
    }
    else
    {
        if (!mText)
        {
            initHudText();
        }
        mText->setColor(mHudTextColor);
        mText->setString(mHudText);
    }
}

void LLViewerObject::setIcon(LLViewerTexture* icon_image)
{
	if (!mIcon)
	{
		mIcon = (LLHUDIcon *)LLHUDObject::addHUDObject(LLHUDObject::LL_HUD_ICON);
		mIcon->setSourceObject(this);
		mIcon->setImage(icon_image);
		// *TODO: make this user configurable
		mIcon->setScale(0.03f);
	}
	else
	{
		mIcon->restartLifeTimer();
	}
}

void LLViewerObject::clearIcon()
{
	if (mIcon)
	{
		mIcon = NULL;
	}
}

LLViewerObject* LLViewerObject::getSubParent() 
{ 
	return (LLViewerObject*) getParent();
}

const LLViewerObject* LLViewerObject::getSubParent() const
{
	return (const LLViewerObject*) getParent();
}

BOOL LLViewerObject::isOnMap()
{
	return mOnMap;
}


void LLViewerObject::updateText()
{
	if (!isDead())
	{
		if (mText.notNull())
		{		
		    LLVOAvatar* avatar = getAvatar();
		    if (avatar)
		    {
		        mText->setHidden(avatar->isInMuteList());
		    }
               
		    LLVector3 up_offset(0,0,0);
			up_offset.mV[2] = getScale().mV[VZ]*0.6f;
			
			if (mDrawable.notNull())
			{
				mText->setPositionAgent(getRenderPosition() + up_offset);
			}
			else
			{
				mText->setPositionAgent(getPositionAgent() + up_offset);
			}
		}
	}
}

LLVOAvatar* LLViewerObject::asAvatar()
{
	return NULL;
}

// If this object is directly or indirectly parented by an avatar, return it.
LLVOAvatar* LLViewerObject::getAvatarAncestor()
{
	LLViewerObject *pobj = (LLViewerObject*) getParent();
	while (pobj)
	{
		LLVOAvatar *av = pobj->asAvatar();
		if (av)
		{
			return av;
		}
		pobj =  (LLViewerObject*) pobj->getParent();
	}
	return NULL;
}

BOOL LLViewerObject::isParticleSource() const
{
	return !mPartSourcep.isNull() && !mPartSourcep->isDead();
}

void LLViewerObject::setParticleSource(const LLPartSysData& particle_parameters, const LLUUID& owner_id)
{
	if (mPartSourcep)
	{
		deleteParticleSource();
	}

	LLPointer<LLViewerPartSourceScript> pss = LLViewerPartSourceScript::createPSS(this, particle_parameters);
	mPartSourcep = pss;
	
	if (mPartSourcep)
	{
		mPartSourcep->setOwnerUUID(owner_id);

		if (mPartSourcep->getImage()->getID() != mPartSourcep->mPartSysData.mPartImageID)
		{
			LLViewerTexture* image;
			if (mPartSourcep->mPartSysData.mPartImageID == LLUUID::null)
			{
				image = LLViewerTextureManager::getFetchedTextureFromFile("pixiesmall.j2c");
			}
			else
			{
				image = LLViewerTextureManager::getFetchedTexture(mPartSourcep->mPartSysData.mPartImageID);
			}
			mPartSourcep->setImage(image);
		}
	}
	LLViewerPartSim::getInstance()->addPartSource(pss);
}

void LLViewerObject::unpackParticleSource(const S32 block_num, const LLUUID& owner_id)
{
	if (!mPartSourcep.isNull() && mPartSourcep->isDead())
	{
		mPartSourcep = NULL;
	}
	if (mPartSourcep)
	{
		// If we've got one already, just update the existing source (or remove it)
		if (!LLViewerPartSourceScript::unpackPSS(this, mPartSourcep, block_num))
		{
			mPartSourcep->setDead();
			mPartSourcep = NULL;
		}
	}
	else
	{
		LLPointer<LLViewerPartSourceScript> pss = LLViewerPartSourceScript::unpackPSS(this, NULL, block_num);
		//If the owner is muted, don't create the system
		if(LLMuteList::getInstance()->isMuted(owner_id, LLMute::flagParticles)) return;

		// We need to be able to deal with a particle source that hasn't changed, but still got an update!
		if (pss)
		{
// 			LL_INFOS() << "Making particle system with owner " << owner_id << LL_ENDL;
			pss->setOwnerUUID(owner_id);
			mPartSourcep = pss;
			LLViewerPartSim::getInstance()->addPartSource(pss);
		}
	}
	if (mPartSourcep)
	{
		if (mPartSourcep->getImage()->getID() != mPartSourcep->mPartSysData.mPartImageID)
		{
			LLViewerTexture* image;
			if (mPartSourcep->mPartSysData.mPartImageID == LLUUID::null)
			{
				image = LLViewerTextureManager::getFetchedTextureFromFile("pixiesmall.j2c");
			}
			else
			{
				image = LLViewerTextureManager::getFetchedTexture(mPartSourcep->mPartSysData.mPartImageID);
			}
			mPartSourcep->setImage(image);
		}
	}
}

void LLViewerObject::unpackParticleSource(LLDataPacker &dp, const LLUUID& owner_id, bool legacy)
{
	if (!mPartSourcep.isNull() && mPartSourcep->isDead())
	{
		mPartSourcep = NULL;
	}
	if (mPartSourcep)
	{
		// If we've got one already, just update the existing source (or remove it)
		if (!LLViewerPartSourceScript::unpackPSS(this, mPartSourcep, dp, legacy))
		{
			mPartSourcep->setDead();
			mPartSourcep = NULL;
		}
	}
	else
	{
		LLPointer<LLViewerPartSourceScript> pss = LLViewerPartSourceScript::unpackPSS(this, NULL, dp, legacy);
		//If the owner is muted, don't create the system
		if(LLMuteList::getInstance()->isMuted(owner_id, LLMute::flagParticles)) return;
		// We need to be able to deal with a particle source that hasn't changed, but still got an update!
		if (pss)
		{
// 			LL_INFOS() << "Making particle system with owner " << owner_id << LL_ENDL;
			pss->setOwnerUUID(owner_id);
			mPartSourcep = pss;
			LLViewerPartSim::getInstance()->addPartSource(pss);
		}
	}
	if (mPartSourcep)
	{
		if (mPartSourcep->getImage()->getID() != mPartSourcep->mPartSysData.mPartImageID)
		{
			LLViewerTexture* image;
			if (mPartSourcep->mPartSysData.mPartImageID == LLUUID::null)
			{
				image = LLViewerTextureManager::getFetchedTextureFromFile("pixiesmall.j2c");
			}
			else
			{
				image = LLViewerTextureManager::getFetchedTexture(mPartSourcep->mPartSysData.mPartImageID);
			}
			mPartSourcep->setImage(image);
		}
	}
}

void LLViewerObject::deleteParticleSource()
{
	if (mPartSourcep.notNull())
	{
		mPartSourcep->setDead();
		mPartSourcep = NULL;
	}
}

// virtual
void LLViewerObject::updateDrawable(BOOL force_damped)
{
	if (!isChanged(MOVED))
	{ //most common case, having an empty if case here makes for better branch prediction
	}
	else if (mDrawable.notNull() && 
		!mDrawable->isState(LLDrawable::ON_MOVE_LIST))
	{
		BOOL damped_motion = 
			!isChanged(SHIFTED) &&										// not shifted between regions this frame and...
			(	force_damped ||										// ...forced into damped motion by application logic or...
				(	!isSelected() &&									// ...not selected and...
					(	mDrawable->isRoot() ||								// ... is root or ...
						(getParent() && !((LLViewerObject*)getParent())->isSelected())// ... parent is not selected and ...
					) &&	
					getPCode() == LL_PCODE_VOLUME &&					// ...is a volume object and...
					getVelocity().isExactlyZero() &&					// ...is not moving physically and...
					mDrawable->getGeneration() != -1                    // ...was not created this frame.
				)					
			);
		gPipeline.markMoved(mDrawable, damped_motion);
	}
	clearChanged(SHIFTED);
}

// virtual, overridden by LLVOVolume
F32 LLViewerObject::getVObjRadius() const
{
	return mDrawable.notNull() ? mDrawable->getRadius() : 0.f;
}

void LLViewerObject::setAttachedSound(const LLUUID &audio_uuid, const LLUUID& owner_id, const F32 gain, const U8 flags)
{
	if (!gAudiop)
	{
		return;
	}
	
	if (audio_uuid.isNull())
	{
		if (!mAudioSourcep)
		{
			return;
		}
		if (mAudioSourcep->isLoop() && !mAudioSourcep->hasPendingPreloads())
		{
			// We don't clear the sound if it's a loop, it'll go away on its own.
			// At least, this appears to be how the scripts work.
			// The attached sound ID is set to NULL to avoid it playing back when the
			// object rezzes in on non-looping sounds.
			//LL_INFOS() << "Clearing attached sound " << mAudioSourcep->getCurrentData()->getID() << LL_ENDL;
			gAudiop->cleanupAudioSource(mAudioSourcep);
			mAudioSourcep = NULL;
		}
		else if (flags & LL_SOUND_FLAG_STOP)
        {
			// Just shut off the sound
			mAudioSourcep->play(LLUUID::null);
		}
		return;
	}

	// <FS:Ansariel> Asset blacklist
	if (FSWSAssetBlacklist::getInstance()->isBlacklisted(audio_uuid, LLAssetType::AT_SOUND))
	{
		return;
	}
	// </FS:Ansariel>

	if (flags & LL_SOUND_FLAG_LOOP
		&& mAudioSourcep && mAudioSourcep->isLoop() && mAudioSourcep->getCurrentData()
		&& mAudioSourcep->getCurrentData()->getID() == audio_uuid)
	{
		//LL_INFOS() << "Already playing this sound on a loop, ignoring" << LL_ENDL;
		return;
	}

	// don't clean up before previous sound is done. Solves: SL-33486
	if ( mAudioSourcep && mAudioSourcep->isDone() ) 
	{
		gAudiop->cleanupAudioSource(mAudioSourcep);
		mAudioSourcep = NULL;
	}

	if (mAudioSourcep && mAudioSourcep->isMuted() &&
	    mAudioSourcep->getCurrentData() && mAudioSourcep->getCurrentData()->getID() == audio_uuid)
	{
		//LL_INFOS() << "Already having this sound as muted sound, ignoring" << LL_ENDL;
		return;
	}

	getAudioSource(owner_id);

	if (mAudioSourcep)
	{
		BOOL queue = flags & LL_SOUND_FLAG_QUEUE;
		mAudioGain = gain;
		mAudioSourcep->setGain(gain);
		mAudioSourcep->setLoop(flags & LL_SOUND_FLAG_LOOP);
		mAudioSourcep->setSyncMaster(flags & LL_SOUND_FLAG_SYNC_MASTER);
		mAudioSourcep->setSyncSlave(flags & LL_SOUND_FLAG_SYNC_SLAVE);
		mAudioSourcep->setQueueSounds(queue);
		if(!queue) // stop any current sound first to avoid "farts of doom" (SL-1541) -MG
		{
			mAudioSourcep->play(LLUUID::null);
		}
		
		// Play this sound if region maturity permits
		if( gAgent.canAccessMaturityAtGlobal(this->getPositionGlobal()) )
		{
			//LL_INFOS() << "Playing attached sound " << audio_uuid << LL_ENDL;
			mAudioSourcep->play(audio_uuid);
		}
	}
}

LLAudioSource *LLViewerObject::getAudioSource(const LLUUID& owner_id)
{
	if (!mAudioSourcep)
	{
		// Arbitrary low gain for a sound that's not playing.
		// This is used for sound preloads, for example.
		LLAudioSourceVO *asvop = new LLAudioSourceVO(mID, owner_id, 0.01f, this);

		mAudioSourcep = asvop;
		if(gAudiop)
		{
			gAudiop->addAudioSource(asvop);
		}
	}

	return mAudioSourcep;
}

void LLViewerObject::adjustAudioGain(const F32 gain)
{
	if (mAudioSourcep)
	{
		mAudioGain = gain;
		mAudioSourcep->setGain(mAudioGain);
	}
}

//----------------------------------------------------------------------------

bool LLViewerObject::unpackParameterEntry(U16 param_type, LLDataPacker *dp)
{
	if (LLNetworkData::PARAMS_MESH == param_type)
	{
		param_type = LLNetworkData::PARAMS_SCULPT;
	}
	ExtraParameter* param = getExtraParameterEntryCreate(param_type);
	if (param)
	{
		param->data->unpack(*dp);
		param->in_use = TRUE;
		parameterChanged(param_type, param->data, TRUE, false);
		return true;
	}
	else
	{
		return false;
	}
}

LLViewerObject::ExtraParameter* LLViewerObject::createNewParameterEntry(U16 param_type)
{
	LLNetworkData* new_block = NULL;
	switch (param_type)
	{
	  case LLNetworkData::PARAMS_FLEXIBLE:
	  {
		  new_block = new LLFlexibleObjectData();
		  break;
	  }
	  case LLNetworkData::PARAMS_LIGHT:
	  {
		  new_block = new LLLightParams();
		  break;
	  }
	  case LLNetworkData::PARAMS_SCULPT:
	  {
		  new_block = new LLSculptParams();
		  break;
	  }
	  case LLNetworkData::PARAMS_LIGHT_IMAGE:
	  {
		  new_block = new LLLightImageParams();
		  break;
	  }
	  default:
	  {
		  LL_INFOS() << "Unknown param type." << LL_ENDL;
		  break;
	  }
	};

	if (new_block)
	{
		ExtraParameter* new_entry = new ExtraParameter;
		new_entry->data = new_block;
		new_entry->in_use = false; // not in use yet
		mExtraParameterList[param_type] = new_entry;
		return new_entry;
	}
	return NULL;
}

LLViewerObject::ExtraParameter* LLViewerObject::getExtraParameterEntry(U16 param_type) const
{
	std::map<U16, ExtraParameter*>::const_iterator itor = mExtraParameterList.find(param_type);
	if (itor != mExtraParameterList.end())
	{
		return itor->second;
	}
	return NULL;
}

LLViewerObject::ExtraParameter* LLViewerObject::getExtraParameterEntryCreate(U16 param_type)
{
	ExtraParameter* param = getExtraParameterEntry(param_type);
	if (!param)
	{
		param = createNewParameterEntry(param_type);
	}
	return param;
}

LLNetworkData* LLViewerObject::getParameterEntry(U16 param_type) const
{
	ExtraParameter* param = getExtraParameterEntry(param_type);
	if (param)
	{
		return param->data;
	}
	else
	{
		return NULL;
	}
}

BOOL LLViewerObject::getParameterEntryInUse(U16 param_type) const
{
	ExtraParameter* param = getExtraParameterEntry(param_type);
	if (param)
	{
		return param->in_use;
	}
	else
	{
		return FALSE;
	}
}

bool LLViewerObject::setParameterEntry(U16 param_type, const LLNetworkData& new_value, bool local_origin)
{
	ExtraParameter* param = getExtraParameterEntryCreate(param_type);
	if (param)
	{
		if (param->in_use && new_value == *(param->data))
		{
			return false;
		}
		param->in_use = true;
		param->data->copy(new_value);
		parameterChanged(param_type, param->data, TRUE, local_origin);
		return true;
	}
	else
	{
		return false;
	}
}

// Assumed to be called locally
// If in_use is TRUE, will crate a new extra parameter if none exists.
// Should always return true.
bool LLViewerObject::setParameterEntryInUse(U16 param_type, BOOL in_use, bool local_origin)
{
	ExtraParameter* param = getExtraParameterEntryCreate(param_type);
	if (param && param->in_use != in_use)
	{
		param->in_use = in_use;
		parameterChanged(param_type, param->data, in_use, local_origin);
		return true;
	}
	return false;
}

void LLViewerObject::parameterChanged(U16 param_type, bool local_origin)
{
	ExtraParameter* param = getExtraParameterEntry(param_type);
	if (param)
	{
		parameterChanged(param_type, param->data, param->in_use, local_origin);
	}
}

void LLViewerObject::parameterChanged(U16 param_type, LLNetworkData* data, BOOL in_use, bool local_origin)
{
	if (local_origin)
	{
		LLViewerRegion* regionp = getRegion();
		if(!regionp) return;

		// Change happened on the viewer. Send the change up
		U8 tmp[MAX_OBJECT_PARAMS_SIZE];
		LLDataPackerBinaryBuffer dpb(tmp, MAX_OBJECT_PARAMS_SIZE);
		if (data->pack(dpb))
		{
			U32 datasize = (U32)dpb.getCurrentSize();

			LLMessageSystem* msg = gMessageSystem;
			msg->newMessageFast(_PREHASH_ObjectExtraParams);
			msg->nextBlockFast(_PREHASH_AgentData);
			msg->addUUIDFast(_PREHASH_AgentID, gAgent.getID() );
			msg->addUUIDFast(_PREHASH_SessionID, gAgent.getSessionID());
			msg->nextBlockFast(_PREHASH_ObjectData);
			msg->addU32Fast(_PREHASH_ObjectLocalID, mLocalID );

			msg->addU16Fast(_PREHASH_ParamType, param_type);
			msg->addBOOLFast(_PREHASH_ParamInUse, in_use);

			msg->addU32Fast(_PREHASH_ParamSize, datasize);
			msg->addBinaryDataFast(_PREHASH_ParamData, tmp, datasize);

			msg->sendReliable( regionp->getHost() );
		}
		else
		{
			LL_WARNS() << "Failed to send object extra parameters: " << param_type << LL_ENDL;
		}
	}
}

void LLViewerObject::setDrawableState(U32 state, BOOL recursive)
{
	if (mDrawable)
	{
		mDrawable->setState(state);
	}
	if (recursive)
	{
		for (child_list_t::iterator iter = mChildList.begin();
			 iter != mChildList.end(); iter++)
		{
			LLViewerObject* child = *iter;
			child->setDrawableState(state, recursive);
		}
	}
}

void LLViewerObject::clearDrawableState(U32 state, BOOL recursive)
{
	if (mDrawable)
	{
		mDrawable->clearState(state);
	}
	if (recursive)
	{
		for (child_list_t::iterator iter = mChildList.begin();
			 iter != mChildList.end(); iter++)
		{
			LLViewerObject* child = *iter;
			child->clearDrawableState(state, recursive);
		}
	}
}

BOOL LLViewerObject::isDrawableState(U32 state, BOOL recursive) const
{
	BOOL matches = FALSE;
	if (mDrawable)
	{
		matches = mDrawable->isState(state);
	}
	if (recursive)
	{
		for (child_list_t::const_iterator iter = mChildList.begin();
			 (iter != mChildList.end()) && matches; iter++)
		{
			LLViewerObject* child = *iter;
			matches &= child->isDrawableState(state, recursive);
		}
	}

	return matches;
}



//!!!!!!!!!!!!!!!!!!!!!!!!!!!!!!!!!!!!!!!!!!!!!!!!!!
// RN: these functions assume a 2-level hierarchy 
//!!!!!!!!!!!!!!!!!!!!!!!!!!!!!!!!!!!!!!!!!!!!!!!!!!

// Owned by anyone?
BOOL LLViewerObject::permAnyOwner() const
{ 
	if (isRootEdit())
	{
		return flagObjectAnyOwner(); 
	}
	else
	{
		return ((LLViewerObject*)getParent())->permAnyOwner();
	}
}	
// Owned by this viewer?
BOOL LLViewerObject::permYouOwner() const
{ 
	if (isRootEdit())
	{
#ifdef HACKED_GODLIKE_VIEWER
		return TRUE;
#else
# ifdef TOGGLE_HACKED_GODLIKE_VIEWER
		if (LLGridManager::getInstance()->isInSLBeta()
            && (gAgent.getGodLevel() >= GOD_MAINTENANCE))
		{
			return TRUE;
		}
# endif
		return flagObjectYouOwner(); 
#endif
	}
	else
	{
		return ((LLViewerObject*)getParent())->permYouOwner();
	}
}

// Owned by a group?
BOOL LLViewerObject::permGroupOwner() const		
{ 
	if (isRootEdit())
	{
		return flagObjectGroupOwned(); 
	}
	else
	{
		return ((LLViewerObject*)getParent())->permGroupOwner();
	}
}

// Can the owner edit
BOOL LLViewerObject::permOwnerModify() const
{ 
	if (isRootEdit())
	{
#ifdef HACKED_GODLIKE_VIEWER
		return TRUE;
#else
# ifdef TOGGLE_HACKED_GODLIKE_VIEWER
		if (LLGridManager::getInstance()->isInSLBeta()
            && (gAgent.getGodLevel() >= GOD_MAINTENANCE))
	{
			return TRUE;
	}
# endif
		return flagObjectOwnerModify(); 
#endif
	}
	else
	{
		return ((LLViewerObject*)getParent())->permOwnerModify();
	}
}

// Can edit
BOOL LLViewerObject::permModify() const
{ 
	if (isRootEdit())
	{
#ifdef HACKED_GODLIKE_VIEWER
		return TRUE;
#else
# ifdef TOGGLE_HACKED_GODLIKE_VIEWER
		if (LLGridManager::getInstance()->isInSLBeta()
            && (gAgent.getGodLevel() >= GOD_MAINTENANCE))
	{
			return TRUE;
	}
# endif
		return flagObjectModify(); 
#endif
	}
	else
	{
		return ((LLViewerObject*)getParent())->permModify();
	}
}

// Can copy
BOOL LLViewerObject::permCopy() const
{ 
	if (isRootEdit())
	{
#ifdef HACKED_GODLIKE_VIEWER
		return TRUE;
#else
# ifdef TOGGLE_HACKED_GODLIKE_VIEWER
		if (LLGridManager::getInstance()->isInSLBeta()
            && (gAgent.getGodLevel() >= GOD_MAINTENANCE))
		{
			return TRUE;
		}
# endif
		return flagObjectCopy();
#endif
	}
	else
	{
		return ((LLViewerObject*)getParent())->permCopy();
	}
}

// Can move
BOOL LLViewerObject::permMove() const
{
	if (isRootEdit())
	{
#ifdef HACKED_GODLIKE_VIEWER
		return TRUE;
#else
# ifdef TOGGLE_HACKED_GODLIKE_VIEWER
		if (LLGridManager::getInstance()->isInSLBeta()
            && (gAgent.getGodLevel() >= GOD_MAINTENANCE))
		{
			return TRUE;
		}
# endif
		return flagObjectMove(); 
#endif
	}
	else
	{
		return ((LLViewerObject*)getParent())->permMove();
	}
}

// Can be transferred
BOOL LLViewerObject::permTransfer() const
{ 
	if (isRootEdit())
	{
#ifdef HACKED_GODLIKE_VIEWER
		return TRUE;
#else
# ifdef TOGGLE_HACKED_GODLIKE_VIEWER
		if (LLGridManager::getInstance()->isInSLBeta()
            && (gAgent.getGodLevel() >= GOD_MAINTENANCE))
		{
			return TRUE;
		}
# endif
		return flagObjectTransfer(); 
#endif
	}
	else
	{
		return ((LLViewerObject*)getParent())->permTransfer();
	}
}

// Can only open objects that you own, or that someone has
// given you modify rights to.  JC
BOOL LLViewerObject::allowOpen() const
{
// [RLVa:KB] - Checked: 2010-11-29 (RLVa-1.3.0c) | Modified: RLVa-1.3.0c
	return !flagInventoryEmpty() && (permYouOwner() || permModify()) && ((!RlvActions::isRlvEnabled()) || (RlvActions::canEdit(this)));
// [/RLVa:KB]
//	return !flagInventoryEmpty() && (permYouOwner() || permModify());
}

LLViewerObject::LLInventoryCallbackInfo::~LLInventoryCallbackInfo()
{
	if (mListener)
	{
		mListener->clearVOInventoryListener();
	}
}

void LLViewerObject::updateVolume(const LLVolumeParams& volume_params)
{
	if (setVolume(volume_params, 1)) // *FIX: magic number, ack!
	{
		// Transmit the update to the simulator
		sendShapeUpdate();
		markForUpdate(TRUE);
	}
}

void LLViewerObject::markForUpdate(BOOL priority)
{
	if (mDrawable.notNull())
	{
		gPipeline.markTextured(mDrawable);
		gPipeline.markRebuild(mDrawable, LLDrawable::REBUILD_GEOMETRY, priority);
	}
}

bool LLViewerObject::isPermanentEnforced() const
{
	return flagObjectPermanent() && (mRegionp != gAgent.getRegion()) && !gAgent.isGodlike();
}

bool LLViewerObject::getIncludeInSearch() const
{
	return flagIncludeInSearch();
}

void LLViewerObject::setIncludeInSearch(bool include_in_search)
{
	setFlags(FLAGS_INCLUDE_IN_SEARCH, include_in_search);
}

void LLViewerObject::setRegion(LLViewerRegion *regionp)
{
	if (!regionp)
	{
		LL_WARNS() << "viewer object set region to NULL" << LL_ENDL;
	}
	if(regionp != mRegionp)
	{
		if(mRegionp)
		{
			mRegionp->removeFromCreatedList(getLocalID()); 
		}
		if(regionp)
		{
			regionp->addToCreatedList(getLocalID()); 
		}
	}
	
	mLatestRecvPacketID = 0;
	mRegionp = regionp;

	for (child_list_t::iterator i = mChildList.begin(); i != mChildList.end(); ++i)
	{
		LLViewerObject* child = *i;
		child->setRegion(regionp);
	}

	setChanged(MOVED | SILHOUETTE);
	updateDrawable(FALSE);
}

// virtual
void	LLViewerObject::updateRegion(LLViewerRegion *regionp)
{
//	if (regionp)
//	{
//		F64 now = LLFrameTimer::getElapsedSeconds();
//		LL_INFOS() << "Updating to region " << regionp->getName()
//			<< ", ms since last update message: " << (F32)((now - mLastMessageUpdateSecs) * 1000.0)
//			<< ", ms since last interpolation: " << (F32)((now - mLastInterpUpdateSecs) * 1000.0) 
//			<< LL_ENDL;
//	}
}


bool LLViewerObject::specialHoverCursor() const
{
	return flagUsePhysics()
			|| flagHandleTouch()
			|| (mClickAction != 0);
}

void LLViewerObject::updateFlags(BOOL physics_changed)
{
	LLViewerRegion* regionp = getRegion();
	if(!regionp) return;
	gMessageSystem->newMessage("ObjectFlagUpdate");
	gMessageSystem->nextBlockFast(_PREHASH_AgentData);
	gMessageSystem->addUUIDFast(_PREHASH_AgentID, gAgent.getID() );
	gMessageSystem->addUUIDFast(_PREHASH_SessionID, gAgent.getSessionID());
	gMessageSystem->addU32Fast(_PREHASH_ObjectLocalID, getLocalID() );
	gMessageSystem->addBOOLFast(_PREHASH_UsePhysics, flagUsePhysics() );
	gMessageSystem->addBOOL("IsTemporary", flagTemporaryOnRez() );
	gMessageSystem->addBOOL("IsPhantom", flagPhantom() );

	// stinson 02/28/2012 : This CastsShadows BOOL is no longer used in either the viewer or the simulator
	// The simulator code does not even unpack this value when the message is received.
	// This could be potentially hijacked in the future for another use should the urgent need arise.
	gMessageSystem->addBOOL("CastsShadows", FALSE );

	if (physics_changed)
	{
		gMessageSystem->nextBlock("ExtraPhysics");
		gMessageSystem->addU8("PhysicsShapeType", getPhysicsShapeType() );
		gMessageSystem->addF32("Density", getPhysicsDensity() );
		gMessageSystem->addF32("Friction", getPhysicsFriction() );
		gMessageSystem->addF32("Restitution", getPhysicsRestitution() );
		gMessageSystem->addF32("GravityMultiplier", getPhysicsGravity() );
	}
	gMessageSystem->sendReliable( regionp->getHost() );
}

BOOL LLViewerObject::setFlags(U32 flags, BOOL state)
{
	BOOL setit = setFlagsWithoutUpdate(flags, state);

	// BUG: Sometimes viewer physics and simulator physics get
	// out of sync.  To fix this, always send update to simulator.
// 	if (setit)
	{
		updateFlags();
	}
	return setit;
}

BOOL LLViewerObject::setFlagsWithoutUpdate(U32 flags, BOOL state)
{
	BOOL setit = FALSE;
	if (state)
	{
		if ((mFlags & flags) != flags)
		{
			mFlags |= flags;
			setit = TRUE;
		}
	}
	else
	{
		if ((mFlags & flags) != 0)
		{
			mFlags &= ~flags;
			setit = TRUE;
		}
	}
	return setit;
}

void LLViewerObject::setPhysicsShapeType(U8 type)
{
	mPhysicsShapeUnknown = false;
	if (type != mPhysicsShapeType)
	{
		mPhysicsShapeType = type;
		mCostStale = true;
	}
}

void LLViewerObject::setPhysicsGravity(F32 gravity)
{
	mPhysicsGravity = gravity;
}

void LLViewerObject::setPhysicsFriction(F32 friction)
{
	mPhysicsFriction = friction;
}

void LLViewerObject::setPhysicsDensity(F32 density)
{
	mPhysicsDensity = density;
}

void LLViewerObject::setPhysicsRestitution(F32 restitution)
{
	mPhysicsRestitution = restitution;
}

U8 LLViewerObject::getPhysicsShapeType() const
{ 
	if (mPhysicsShapeUnknown)
	{
		gObjectList.updatePhysicsFlags(this);
	}

	return mPhysicsShapeType; 
}

void LLViewerObject::applyAngularVelocity(F32 dt)
{
	//do target omega here
	mRotTime += dt;
	LLVector3 ang_vel = getAngularVelocity();
	F32 omega = ang_vel.magVecSquared();
	F32 angle = 0.0f;
	LLQuaternion dQ;
	if (omega > 0.00001f)
	{
		omega = sqrt(omega);
		angle = omega * dt;

		ang_vel *= 1.f/omega;
		
		// calculate the delta increment based on the object's angular velocity
		dQ.setQuat(angle, ang_vel);

		// accumulate the angular velocity rotations to re-apply in the case of an object update
		mAngularVelocityRot *= dQ;
		
		// Just apply the delta increment to the current rotation
		setRotation(getRotation()*dQ);
		setChanged(MOVED | SILHOUETTE);
	}
}

void LLViewerObject::resetRotTime()
{
	mRotTime = 0.0f;
}

void LLViewerObject::resetRot()
{
	resetRotTime();

	// Reset the accumulated angular velocity rotation
	mAngularVelocityRot.loadIdentity(); 
}

U32 LLViewerObject::getPartitionType() const
{ 
	return LLViewerRegion::PARTITION_NONE; 
}

void LLViewerObject::dirtySpatialGroup(BOOL priority) const
{
	if (mDrawable)
	{
		LLSpatialGroup* group = mDrawable->getSpatialGroup();
		if (group)
		{
			group->dirtyGeom();
			gPipeline.markRebuild(group, priority);
		}
	}
}

void LLViewerObject::dirtyMesh()
{
	if (mDrawable)
	{
		gPipeline.markRebuild(mDrawable, LLDrawable::REBUILD_ALL);
		/*LLSpatialGroup* group = mDrawable->getSpatialGroup();
		if (group)
		{
			group->dirtyMesh();
		}*/
	}
}

F32 LLAlphaObject::getPartSize(S32 idx)
{
	return 0.f;
}

void LLAlphaObject::getBlendFunc(S32 face, U32& src, U32& dst)
{

}

// virtual
void LLStaticViewerObject::updateDrawable(BOOL force_damped)
{
	// Force an immediate rebuild on any update
	if (mDrawable.notNull())
	{
		mDrawable->updateXform(TRUE);
		gPipeline.markRebuild(mDrawable, LLDrawable::REBUILD_ALL, TRUE);
	}
	clearChanged(SHIFTED);
}

void LLViewerObject::saveUnselectedChildrenPosition(std::vector<LLVector3>& positions)
{
	if(mChildList.empty() || !positions.empty())
	{
		return ;
	}

	for (LLViewerObject::child_list_t::const_iterator iter = mChildList.begin();
			iter != mChildList.end(); iter++)
	{
		LLViewerObject* childp = *iter;
		if (!childp->isSelected() && childp->mDrawable.notNull())
		{
			positions.push_back(childp->getPositionEdit());		
		}
	}

	return ;
}

void LLViewerObject::saveUnselectedChildrenRotation(std::vector<LLQuaternion>& rotations)
{
	if(mChildList.empty())
	{
		return ;
	}

	for (LLViewerObject::child_list_t::const_iterator iter = mChildList.begin();
			iter != mChildList.end(); iter++)
	{
		LLViewerObject* childp = *iter;
		if (!childp->isSelected() && childp->mDrawable.notNull())
		{
			rotations.push_back(childp->getRotationEdit());				
		}		
	}

	return ;
}

//counter-rotation
void LLViewerObject::resetChildrenRotationAndPosition(const std::vector<LLQuaternion>& rotations, 
											const std::vector<LLVector3>& positions)
{
	if(mChildList.empty())
	{
		return ;
	}

	S32 index = 0 ;
	LLQuaternion inv_rotation = ~getRotationEdit() ;
	LLVector3 offset = getPositionEdit() ;
	for (LLViewerObject::child_list_t::const_iterator iter = mChildList.begin();
			iter != mChildList.end(); iter++)
	{
		LLViewerObject* childp = *iter;
		if (!childp->isSelected() && childp->mDrawable.notNull())
		{
			if (childp->getPCode() != LL_PCODE_LEGACY_AVATAR)
			{
				childp->setRotation(rotations[index] * inv_rotation);
				childp->setPosition((positions[index] - offset) * inv_rotation);
				LLManip::rebuild(childp);					
			}
			else //avatar
			{
				LLVector3 reset_pos = (positions[index] - offset) * inv_rotation ;
				LLQuaternion reset_rot = rotations[index] * inv_rotation ;

				((LLVOAvatar*)childp)->mDrawable->mXform.setPosition(reset_pos);				
				((LLVOAvatar*)childp)->mDrawable->mXform.setRotation(reset_rot) ;
				
				((LLVOAvatar*)childp)->mDrawable->getVObj()->setPosition(reset_pos, TRUE);				
				((LLVOAvatar*)childp)->mDrawable->getVObj()->setRotation(reset_rot, TRUE) ;

				LLManip::rebuild(childp);				
			}	
			index++;
		}				
	}

	return ;
}

//counter-translation
void LLViewerObject::resetChildrenPosition(const LLVector3& offset, BOOL simplified)
{
	if(mChildList.empty())
	{
		return ;
	}

	LLVector3 child_offset;
	if(simplified) //translation only, rotation matrix does not change
	{
		child_offset = offset * ~getRotation();
	}
	else //rotation matrix might change too.
	{
		if (isAttachment() && mDrawable.notNull())
		{
			LLXform* attachment_point_xform = mDrawable->getXform()->getParent();
			LLQuaternion parent_rotation = getRotation() * attachment_point_xform->getWorldRotation();
			child_offset = offset * ~parent_rotation;
		}
		else
		{
			child_offset = offset * ~getRenderRotation();
		}
	}

	for (LLViewerObject::child_list_t::const_iterator iter = mChildList.begin();
			iter != mChildList.end(); iter++)
	{
		LLViewerObject* childp = *iter;
		if (!childp->isSelected() && childp->mDrawable.notNull())
		{
			if (childp->getPCode() != LL_PCODE_LEGACY_AVATAR)
			{
				childp->setPosition(childp->getPosition() + child_offset);
				LLManip::rebuild(childp);
			}
			else //avatar
			{
				LLVector3 reset_pos = ((LLVOAvatar*)childp)->mDrawable->mXform.getPosition() + child_offset ;

				((LLVOAvatar*)childp)->mDrawable->mXform.setPosition(reset_pos);
				((LLVOAvatar*)childp)->mDrawable->getVObj()->setPosition(reset_pos);				
				
				LLManip::rebuild(childp);
			}			
		}		
	}

	return ;
}

// virtual 
BOOL	LLViewerObject::isTempAttachment() const
{
	return (mID.notNull() && (mID == mAttachmentItemID));
}


const LLUUID &LLViewerObject::getAttachmentItemID() const
{
	return mAttachmentItemID;
}

void LLViewerObject::setAttachmentItemID(const LLUUID &id)
{
	mAttachmentItemID = id;
}

EObjectUpdateType LLViewerObject::getLastUpdateType() const
{
	return mLastUpdateType;
}

void LLViewerObject::setLastUpdateType(EObjectUpdateType last_update_type)
{
	mLastUpdateType = last_update_type;
}

BOOL LLViewerObject::getLastUpdateCached() const
{
	return mLastUpdateCached;
}

void LLViewerObject::setLastUpdateCached(BOOL last_update_cached)
{
	mLastUpdateCached = last_update_cached;
}

const LLUUID &LLViewerObject::extractAttachmentItemID()
{
	LLUUID item_id = LLUUID::null;
	LLNameValue* item_id_nv = getNVPair("AttachItemID");
	if( item_id_nv )
	{
		const char* s = item_id_nv->getString();
		if( s )
		{
			item_id.set(s);
		}
	}
	setAttachmentItemID(item_id);
	return getAttachmentItemID();
}

const std::string& LLViewerObject::getAttachmentItemName()
{
	static std::string empty;
	LLInventoryItem *item = gInventory.getItem(getAttachmentItemID());
	if (isAttachment() && item)
	{
		return item->getName();
	}
	return empty;
}

//virtual
LLVOAvatar* LLViewerObject::getAvatar() const
{
	if (isAttachment())
	{
		LLViewerObject* vobj = (LLViewerObject*) getParent();

		while (vobj && !vobj->asAvatar())
		{
			vobj = (LLViewerObject*) vobj->getParent();
		}

		return (LLVOAvatar*) vobj;
	}

	return NULL;
}


class ObjectPhysicsProperties : public LLHTTPNode
{
public:
	virtual void post(
		ResponsePtr responder,
		const LLSD& context,
		const LLSD& input) const
	{
		LLSD object_data = input["body"]["ObjectData"];
		S32 num_entries = object_data.size();
		
		for ( S32 i = 0; i < num_entries; i++ )
		{
			LLSD& curr_object_data = object_data[i];
			U32 local_id = curr_object_data["LocalID"].asInteger();

			// Iterate through nodes at end, since it can be on both the regular AND hover list
			struct f : public LLSelectedNodeFunctor
			{
				U32 mID;
				f(const U32& id) : mID(id) {}
				virtual bool apply(LLSelectNode* node)
				{
					return (node->getObject() && node->getObject()->mLocalID == mID );
				}
			} func(local_id);

			LLSelectNode* node = LLSelectMgr::getInstance()->getSelection()->getFirstNode(&func);

			if (node)
			{
				// The LLSD message builder doesn't know how to handle U8, so we need to send as S8 and cast
				U8 type = (U8)curr_object_data["PhysicsShapeType"].asInteger();
				F32 density = (F32)curr_object_data["Density"].asReal();
				F32 friction = (F32)curr_object_data["Friction"].asReal();
				F32 restitution = (F32)curr_object_data["Restitution"].asReal();
				F32 gravity = (F32)curr_object_data["GravityMultiplier"].asReal();

				node->getObject()->setPhysicsShapeType(type);
				node->getObject()->setPhysicsGravity(gravity);
				node->getObject()->setPhysicsFriction(friction);
				node->getObject()->setPhysicsDensity(density);
				node->getObject()->setPhysicsRestitution(restitution);
			}	
		}
		
		dialog_refresh_all();
	};
};

LLHTTPRegistration<ObjectPhysicsProperties>
	gHTTPRegistrationObjectPhysicsProperties("/message/ObjectPhysicsProperties");
<|MERGE_RESOLUTION|>--- conflicted
+++ resolved
@@ -145,11 +145,7 @@
 // JC 3/18/2003
 
 const F32 PHYSICS_TIMESTEP = 1.f / 45.f;
-<<<<<<< HEAD
-const F64 INV_REQUEST_EXPIRE_TIME_SEC = 60.f;
-=======
 const F64 INV_REQUEST_EXPIRE_TIME_SEC = 60.0;
->>>>>>> 6527ee15
 
 static LLTrace::BlockTimerStatHandle FTM_CREATE_OBJECT("Create Object");
 
@@ -273,11 +269,7 @@
 	mInventory(NULL),
 	mInventorySerialNum(0),
 	mRegionp( regionp ),
-<<<<<<< HEAD
-	mInvRequestExpireTime(0.f),
-=======
 	mInvRequestExpireTime(0.0),
->>>>>>> 6527ee15
 	mInventoryDirty(FALSE),
 	mDead(FALSE),
 	mOrphaned(FALSE),
@@ -2924,11 +2916,7 @@
 
 BOOL LLViewerObject::isInventoryPending()
 {
-<<<<<<< HEAD
-    if (mInvRequestExpireTime == 0.f || mInvRequestExpireTime < LLFrameTimer::getTotalSeconds())
-=======
     if (mInvRequestExpireTime == 0.0 || mInvRequestExpireTime < LLFrameTimer::getTotalSeconds())
->>>>>>> 6527ee15
     {
         return FALSE;
     }
@@ -2973,11 +2961,7 @@
 
 void LLViewerObject::fetchInventoryFromServer()
 {
-<<<<<<< HEAD
-	if (mInvRequestExpireTime == 0.f || mInvRequestExpireTime < LLFrameTimer::getTotalSeconds())
-=======
 	if (mInvRequestExpireTime == 0.0 || mInvRequestExpireTime < LLFrameTimer::getTotalSeconds())
->>>>>>> 6527ee15
 	{
 		delete mInventory;
 		LLMessageSystem* msg = gMessageSystem;
@@ -3215,11 +3199,7 @@
 			mInventoryCallbacks.erase(curiter);
 		}
 	}
-<<<<<<< HEAD
-	mInvRequestExpireTime = 0.f;
-=======
 	mInvRequestExpireTime = 0.0;
->>>>>>> 6527ee15
 }
 
 void LLViewerObject::removeInventory(const LLUUID& item_id)
