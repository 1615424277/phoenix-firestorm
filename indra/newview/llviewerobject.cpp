--- conflicted
+++ resolved
@@ -145,10 +145,6 @@
 // JC 3/18/2003
 
 const F32 PHYSICS_TIMESTEP = 1.f / 45.f;
-<<<<<<< HEAD
-const F64 INV_REQUEST_EXPIRE_TIME_SEC = 60.0;
-=======
->>>>>>> 95646002
 
 static LLTrace::BlockTimerStatHandle FTM_CREATE_OBJECT("Create Object");
 
@@ -271,13 +267,8 @@
 	mPixelArea(1024.f),
 	mInventory(NULL),
 	mInventorySerialNum(0),
-<<<<<<< HEAD
-	mRegionp( regionp ),
-	mInvRequestExpireTime(0.0),
-=======
 	mInvRequestState(INVENTORY_REQUEST_STOPPED),
 	mInvRequestXFerId(0),
->>>>>>> 95646002
 	mInventoryDirty(FALSE),
 	mRegionp(regionp),
 	mDead(FALSE),
@@ -2925,15 +2916,7 @@
 
 BOOL LLViewerObject::isInventoryPending()
 {
-<<<<<<< HEAD
-    if (mInvRequestExpireTime == 0.0 || mInvRequestExpireTime < LLFrameTimer::getTotalSeconds())
-    {
-        return FALSE;
-    }
-    return TRUE;
-=======
     return mInvRequestState != INVENTORY_REQUEST_STOPPED;
->>>>>>> 95646002
 }
 
 void LLViewerObject::clearInventoryListeners()
@@ -2974,11 +2957,7 @@
 
 void LLViewerObject::fetchInventoryFromServer()
 {
-<<<<<<< HEAD
-	if (mInvRequestExpireTime == 0.0 || mInvRequestExpireTime < LLFrameTimer::getTotalSeconds())
-=======
 	if (!isInventoryPending())
->>>>>>> 95646002
 	{
 		delete mInventory;
 		LLMessageSystem* msg = gMessageSystem;
@@ -3230,14 +3209,10 @@
 			mInventoryCallbacks.erase(curiter);
 		}
 	}
-<<<<<<< HEAD
-	mInvRequestExpireTime = 0.0;
-=======
 
 	// release inventory loading state
 	mInvRequestXFerId = 0;
 	mInvRequestState = INVENTORY_REQUEST_STOPPED;
->>>>>>> 95646002
 }
 
 void LLViewerObject::removeInventory(const LLUUID& item_id)
