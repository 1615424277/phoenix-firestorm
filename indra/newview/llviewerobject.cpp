/** 
 * @file llviewerobject.cpp
 * @brief Base class for viewer objects
 *
 * $LicenseInfo:firstyear=2001&license=viewerlgpl$
 * Second Life Viewer Source Code
 * Copyright (C) 2010, Linden Research, Inc.
 * 
 * This library is free software; you can redistribute it and/or
 * modify it under the terms of the GNU Lesser General Public
 * License as published by the Free Software Foundation;
 * version 2.1 of the License only.
 * 
 * This library is distributed in the hope that it will be useful,
 * but WITHOUT ANY WARRANTY; without even the implied warranty of
 * MERCHANTABILITY or FITNESS FOR A PARTICULAR PURPOSE.  See the GNU
 * Lesser General Public License for more details.
 * 
 * You should have received a copy of the GNU Lesser General Public
 * License along with this library; if not, write to the Free Software
 * Foundation, Inc., 51 Franklin Street, Fifth Floor, Boston, MA  02110-1301  USA
 * 
 * Linden Research, Inc., 945 Battery Street, San Francisco, CA  94111  USA
 * $/LicenseInfo$
 */

#include "llviewerprecompiledheaders.h"

#include "llviewerobject.h"

#include "llaudioengine.h"
#include "imageids.h"
#include "indra_constants.h"
#include "llmath.h"
#include "llflexibleobject.h"
#include "llviewercontrol.h"
#include "lldatapacker.h"
#include "llfasttimer.h"
#include "llfloaterreg.h"
#include "llfontgl.h"
#include "llframetimer.h"
#include "llinventory.h"
#include "llinventorydefines.h"
#include "llmaterialtable.h"
#include "llmutelist.h"
#include "llnamevalue.h"
#include "llprimitive.h"
#include "llquantize.h"
#include "llregionhandle.h"
#include "llsdserialize.h"
#include "lltree_common.h"
#include "llxfermanager.h"
#include "message.h"
#include "object_flags.h"
#include "timing.h"

#include "llaudiosourcevo.h"
#include "llagent.h"
#include "llagentcamera.h"
#include "llbbox.h"
#include "llbox.h"
#include "llcylinder.h"
#include "lldrawable.h"
#include "llface.h"
#include "llfloaterproperties.h"
#include "llfloatertools.h"
#include "llfollowcam.h"
#include "llhudtext.h"
#include "llselectmgr.h"
#include "llrendersphere.h"
#include "lltooldraganddrop.h"
#include "llviewercamera.h"
#include "llviewertexturelist.h"
#include "llviewerinventory.h"
#include "llviewerobjectlist.h"
#include "llviewerparceloverlay.h"
#include "llviewerpartsource.h"
#include "llviewerregion.h"
#include "llviewerstats.h"
#include "llviewertextureanim.h"
#include "llviewerwindow.h" // For getSpinAxis
#include "llvoavatar.h"
#include "llvoavatarself.h"
#include "llvograss.h"
#include "llvoground.h"
#include "llvolume.h"
#include "llvolumemessage.h"
#include "llvopartgroup.h"
#include "llvosky.h"
#include "llvosurfacepatch.h"
#include "llvotree.h"
#include "llvovolume.h"
#include "llvowater.h"
#include "llworld.h"
#include "llui.h"
#include "pipeline.h"
#include "llviewernetwork.h"
#include "llvowlsky.h"
#include "llmanip.h"
#include "lltrans.h"
#include "llsdutil.h"
#include "llmediaentry.h"
// [RLVa:KB] - Checked: 2011-05-22 (RLVa-1.3.1a)
#include "rlvhandler.h"
#include "rlvlocks.h"
// [/RLVa:KB]

//#define DEBUG_UPDATE_TYPE

BOOL		LLViewerObject::sVelocityInterpolate = TRUE;
BOOL		LLViewerObject::sPingInterpolate = TRUE; 

U32			LLViewerObject::sNumZombieObjects = 0;
S32			LLViewerObject::sNumObjects = 0;
BOOL		LLViewerObject::sMapDebug = TRUE;
LLColor4	LLViewerObject::sEditSelectColor(	1.0f, 1.f, 0.f, 0.3f);	// Edit OK
LLColor4	LLViewerObject::sNoEditSelectColor(	1.0f, 0.f, 0.f, 0.3f);	// Can't edit
S32			LLViewerObject::sAxisArrowLength(50);
BOOL		LLViewerObject::sPulseEnabled(FALSE);
BOOL		LLViewerObject::sUseSharedDrawables(FALSE); // TRUE

// sMaxUpdateInterpolationTime must be greater than sPhaseOutUpdateInterpolationTime
F64			LLViewerObject::sMaxUpdateInterpolationTime = 3.0;		// For motion interpolation: after X seconds with no updates, don't predict object motion
F64			LLViewerObject::sPhaseOutUpdateInterpolationTime = 2.0;	// For motion interpolation: after Y seconds with no updates, taper off motion prediction


static LLFastTimer::DeclareTimer FTM_CREATE_OBJECT("Create Object");

// static
LLViewerObject *LLViewerObject::createObject(const LLUUID &id, const LLPCode pcode, LLViewerRegion *regionp)
{
	LLViewerObject *res = NULL;
	LLFastTimer t1(FTM_CREATE_OBJECT);
	
	switch (pcode)
	{
	case LL_PCODE_VOLUME:
	  res = new LLVOVolume(id, pcode, regionp); break;
	case LL_PCODE_LEGACY_AVATAR:
	{
		if (id == gAgentID)
		{
			if (!gAgentAvatarp)
			{
				gAgentAvatarp = new LLVOAvatarSelf(id, pcode, regionp);
				gAgentAvatarp->initInstance();
			}
			else 
			{
				if (isAgentAvatarValid())
				{
					gAgentAvatarp->updateRegion(regionp);
				}
			}
			res = gAgentAvatarp;
		}
		else
		{
			LLVOAvatar *avatar = new LLVOAvatar(id, pcode, regionp); 
			avatar->initInstance();
			res = avatar;
		}
		break;
	}
	case LL_PCODE_LEGACY_GRASS:
	  res = new LLVOGrass(id, pcode, regionp); break;
	case LL_PCODE_LEGACY_PART_SYS:
// 	  llwarns << "Creating old part sys!" << llendl;
// 	  res = new LLVOPart(id, pcode, regionp); break;
	  res = NULL; break;
	case LL_PCODE_LEGACY_TREE:
	  res = new LLVOTree(id, pcode, regionp); break;
	case LL_PCODE_TREE_NEW:
// 	  llwarns << "Creating new tree!" << llendl;
// 	  res = new LLVOTree(id, pcode, regionp); break;
	  res = NULL; break;
	case LL_VO_SURFACE_PATCH:
	  res = new LLVOSurfacePatch(id, pcode, regionp); break;
	case LL_VO_SKY:
	  res = new LLVOSky(id, pcode, regionp); break;
	case LL_VO_VOID_WATER:
		res = new LLVOVoidWater(id, pcode, regionp); break;
	case LL_VO_WATER:
		res = new LLVOWater(id, pcode, regionp); break;
	case LL_VO_GROUND:
	  res = new LLVOGround(id, pcode, regionp); break;
	case LL_VO_PART_GROUP:
	  res = new LLVOPartGroup(id, pcode, regionp); break;
	case LL_VO_HUD_PART_GROUP:
	  res = new LLVOHUDPartGroup(id, pcode, regionp); break;
	case LL_VO_WL_SKY:
	  res = new LLVOWLSky(id, pcode, regionp); break;
	default:
	  llwarns << "Unknown object pcode " << (S32)pcode << llendl;
	  res = NULL; break;
	}
	return res;
}

LLViewerObject::LLViewerObject(const LLUUID &id, const LLPCode pcode, LLViewerRegion *regionp, BOOL is_global)
:	LLPrimitive(),
	mChildList(),
	mID(id),
	mLocalID(0),
	mTotalCRC(0),
	mListIndex(-1),
	mTEImages(NULL),
	mGLName(0),
	mbCanSelect(TRUE),
	mFlags(0),
	mPhysicsShapeType(0),
	mPhysicsGravity(0),
	mPhysicsFriction(0),
	mPhysicsDensity(0),
	mPhysicsRestitution(0),
	mDrawable(),
	mCreateSelected(FALSE),
	mRenderMedia(FALSE),
	mBestUpdatePrecision(0),
	mText(),
	mLastInterpUpdateSecs(0.f),
	mLastMessageUpdateSecs(0.f),
	mLatestRecvPacketID(0),
	mData(NULL),
	mAudioSourcep(NULL),
	mAudioGain(1.f),
	mAppAngle(0.f),
	mPixelArea(1024.f),
	mInventory(NULL),
	mInventorySerialNum(0),
	mRegionp( regionp ),
	mInventoryPending(FALSE),
	mInventoryDirty(FALSE),
	mDead(FALSE),
	mOrphaned(FALSE),
	mUserSelected(FALSE),
	mOnActiveList(FALSE),
	mOnMap(FALSE),
	mStatic(FALSE),
	mNumFaces(0),
	mTimeDilation(1.f),
	mRotTime(0.f),
	mAngularVelocityRot(),
	mPreviousRotation(),
	mState(0),
	mMedia(NULL),
	mClickAction(0),
	mObjectCost(0),
	mLinksetCost(0),
	mPhysicsCost(0),
	mLinksetPhysicsCost(0.f),
	mCostStale(true),
	mPhysicsShapeUnknown(true),
	mAttachmentItemID(LLUUID::null),
	mLastUpdateType(OUT_UNKNOWN),
	mLastUpdateCached(FALSE)
{
	if (!is_global)
	{
		llassert(mRegionp);
	}

	LLPrimitive::init_primitive(pcode);

	// CP: added 12/2/2005 - this was being initialised to 0, not the current frame time
	mLastInterpUpdateSecs = LLFrameTimer::getElapsedSeconds();

	mPositionRegion = LLVector3(0.f, 0.f, 0.f);

	if (!is_global && mRegionp)
	{
		mPositionAgent = mRegionp->getOriginAgent();
	}
	resetRot();

	LLViewerObject::sNumObjects++;
}

LLViewerObject::~LLViewerObject()
{
	deleteTEImages();

	if(mInventory)
	{
		mInventory->clear();  // will deref and delete entries
		delete mInventory;
		mInventory = NULL;
	}

	if (mPartSourcep)
	{
		mPartSourcep->setDead();
		mPartSourcep = NULL;
	}

	// Delete memory associated with extra parameters.
	std::map<U16, ExtraParameter*>::iterator iter;
	for (iter = mExtraParameterList.begin(); iter != mExtraParameterList.end(); ++iter)
	{
		if(iter->second != NULL)
		{
			delete iter->second->data;
			delete iter->second;
		}
	}
	mExtraParameterList.clear();

	for_each(mNameValuePairs.begin(), mNameValuePairs.end(), DeletePairedPointer()) ;
	mNameValuePairs.clear();
	
	delete[] mData;
	mData = NULL;

	delete mMedia;
	mMedia = NULL;

	sNumObjects--;
	sNumZombieObjects--;
	llassert(mChildList.size() == 0);

	clearInventoryListeners();
}

void LLViewerObject::deleteTEImages()
{
	delete[] mTEImages;
	mTEImages = NULL;
}

void LLViewerObject::markDead()
{
	if (!mDead)
	{
		//llinfos << "Marking self " << mLocalID << " as dead." << llendl;
		
		// Root object of this hierarchy unlinks itself.
		if (getParent())
		{
			((LLViewerObject *)getParent())->removeChild(this);
		}

		// Mark itself as dead
		mDead = TRUE;
		gObjectList.cleanupReferences(this);

		LLViewerObject *childp;
		while (mChildList.size() > 0)
		{
			childp = mChildList.back();
			if (childp->getPCode() != LL_PCODE_LEGACY_AVATAR)
			{
				//llinfos << "Marking child " << childp->getLocalID() << " as dead." << llendl;
				childp->setParent(NULL); // LLViewerObject::markDead 1
				childp->markDead();
			}
			else
			{
				// make sure avatar is no longer parented, 
				// so we can properly set it's position
				childp->setDrawableParent(NULL);
				((LLVOAvatar*)childp)->getOffObject();
				childp->setParent(NULL); // LLViewerObject::markDead 2
			}
			mChildList.pop_back();
		}

		if (mDrawable.notNull())
		{
			// Drawables are reference counted, mark as dead, then nuke the pointer.
			mDrawable->markDead();
			mDrawable = NULL;
		}

		if (mText)
		{
			mText->markDead();
			mText = NULL;
		}

		if (mIcon)
		{
			mIcon->markDead();
			mIcon = NULL;
		}

		if (mPartSourcep)
		{
			mPartSourcep->setDead();
			mPartSourcep = NULL;
		}

		if (mAudioSourcep)
		{
			// Do some cleanup
			if (gAudiop)
			{
				gAudiop->cleanupAudioSource(mAudioSourcep);
			}
			mAudioSourcep = NULL;
		}

		if (flagAnimSource())
		{
			if (isAgentAvatarValid())
			{
				// stop motions associated with this object
				gAgentAvatarp->stopMotionFromSource(mID);
			}
		}

		if (flagCameraSource())
		{
			LLFollowCamMgr::removeFollowCamParams(mID);
		}

		sNumZombieObjects++;
	}
}

void LLViewerObject::dump() const
{
	llinfos << "Type: " << pCodeToString(mPrimitiveCode) << llendl;
	llinfos << "Drawable: " << (LLDrawable *)mDrawable << llendl;
	llinfos << "Update Age: " << LLFrameTimer::getElapsedSeconds() - mLastMessageUpdateSecs << llendl;

	llinfos << "Parent: " << getParent() << llendl;
	llinfos << "ID: " << mID << llendl;
	llinfos << "LocalID: " << mLocalID << llendl;
	llinfos << "PositionRegion: " << getPositionRegion() << llendl;
	llinfos << "PositionAgent: " << getPositionAgent() << llendl;
	llinfos << "PositionGlobal: " << getPositionGlobal() << llendl;
	llinfos << "Velocity: " << getVelocity() << llendl;
	if (mDrawable.notNull() && 
		mDrawable->getNumFaces() && 
		mDrawable->getFace(0))
	{
		LLFacePool *poolp = mDrawable->getFace(0)->getPool();
		if (poolp)
		{
			llinfos << "Pool: " << poolp << llendl;
			llinfos << "Pool reference count: " << poolp->mReferences.size() << llendl;
		}
	}
	//llinfos << "BoxTree Min: " << mDrawable->getBox()->getMin() << llendl;
	//llinfos << "BoxTree Max: " << mDrawable->getBox()->getMin() << llendl;
	/*
	llinfos << "Velocity: " << getVelocity() << llendl;
	llinfos << "AnyOwner: " << permAnyOwner() << " YouOwner: " << permYouOwner() << " Edit: " << mPermEdit << llendl;
	llinfos << "UsePhysics: " << flagUsePhysics() << " CanSelect " << mbCanSelect << " UserSelected " << mUserSelected << llendl;
	llinfos << "AppAngle: " << mAppAngle << llendl;
	llinfos << "PixelArea: " << mPixelArea << llendl;

	char buffer[1000];
	char *key;
	for (key = mNameValuePairs.getFirstKey(); key; key = mNameValuePairs.getNextKey() )
	{
		mNameValuePairs[key]->printNameValue(buffer);
		llinfos << buffer << llendl;
	}
	for (child_list_t::iterator iter = mChildList.begin();
		 iter != mChildList.end(); iter++)
	{
		LLViewerObject* child = *iter;
		llinfos << "  child " << child->getID() << llendl;
	}
	*/
}

void LLViewerObject::printNameValuePairs() const
{
	for (name_value_map_t::const_iterator iter = mNameValuePairs.begin();
		 iter != mNameValuePairs.end(); iter++)
	{
		LLNameValue* nv = iter->second;
		llinfos << nv->printNameValue() << llendl;
	}
}

void LLViewerObject::initVOClasses()
{
	// Initialized shared class stuff first.
	LLVOAvatar::initClass();
	LLVOTree::initClass();
	llinfos << "Viewer Object size: " << sizeof(LLViewerObject) << llendl;
	LLVOGrass::initClass();
	LLVOWater::initClass();
	LLVOVolume::initClass();
}

void LLViewerObject::cleanupVOClasses()
{
	LLVOGrass::cleanupClass();
	LLVOWater::cleanupClass();
	LLVOTree::cleanupClass();
	LLVOAvatar::cleanupClass();
	LLVOVolume::cleanupClass();
}

// Replaces all name value pairs with data from \n delimited list
// Does not update server
void LLViewerObject::setNameValueList(const std::string& name_value_list)
{
	// Clear out the old
	for_each(mNameValuePairs.begin(), mNameValuePairs.end(), DeletePairedPointer()) ;
	mNameValuePairs.clear();

	// Bring in the new
	std::string::size_type length = name_value_list.length();
	std::string::size_type start = 0;
	while (start < length)
	{
		std::string::size_type end = name_value_list.find_first_of("\n", start);
		if (end == std::string::npos) end = length;
		if (end > start)
		{
			std::string tok = name_value_list.substr(start, end - start);
			addNVPair(tok);
		}
		start = end+1;
	}
}

// This method returns true if the object is over land owned by the
// agent.
bool LLViewerObject::isReturnable()
{
	if (isAttachment())
	{
		return false;
	}
		
// [RLVa:KB] - Checked: 2011-05-28 (RLVa-1.4.0a) | Added: RLVa-1.4.0a
	if ( (rlv_handler_t::isEnabled()) && (!rlvCanDeleteOrReturn(this)) )
	{
		return false;
	}
// [/RLVa:KB]
	std::vector<LLBBox> boxes;
	boxes.push_back(LLBBox(getPositionRegion(), getRotationRegion(), getScale() * -0.5f, getScale() * 0.5f).getAxisAligned());
	for (child_list_t::iterator iter = mChildList.begin();
		 iter != mChildList.end(); iter++)
	{
		LLViewerObject* child = *iter;
		boxes.push_back( LLBBox(child->getPositionRegion(), child->getRotationRegion(), child->getScale() * -0.5f, child->getScale() * 0.5f).getAxisAligned());
	}

	bool result = (mRegionp && mRegionp->objectIsReturnable(getPositionRegion(), boxes)) ? 1 : 0;
	
	if ( !result )
	{		
		//Get list of neighboring regions relative to this vo's region
		std::vector<LLViewerRegion*> uniqueRegions;
		mRegionp->getNeighboringRegions( uniqueRegions );
	
		//Build aabb's - for root and all children
		std::vector<PotentialReturnableObject> returnables;
		typedef std::vector<LLViewerRegion*>::iterator RegionIt;
		RegionIt regionStart = uniqueRegions.begin();
		RegionIt regionEnd   = uniqueRegions.end();
		
		for (; regionStart != regionEnd; ++regionStart )
		{
			LLViewerRegion* pTargetRegion = *regionStart;
			//Add the root vo as there may be no children and we still want
			//to test for any edge overlap
			buildReturnablesForChildrenVO( returnables, this, pTargetRegion );
			//Add it's children
			for (child_list_t::iterator iter = mChildList.begin();  iter != mChildList.end(); iter++)
			{
				LLViewerObject* pChild = *iter;		
				buildReturnablesForChildrenVO( returnables, pChild, pTargetRegion );
			}
		}	
	
		//TBD#Eventually create a region -> box list map 
		typedef std::vector<PotentialReturnableObject>::iterator ReturnablesIt;
		ReturnablesIt retCurrentIt = returnables.begin();
		ReturnablesIt retEndIt = returnables.end();
	
		for ( ; retCurrentIt !=retEndIt; ++retCurrentIt )
		{
			boxes.clear();
			LLViewerRegion* pRegion = (*retCurrentIt).pRegion;
			boxes.push_back( (*retCurrentIt).box );	
			bool retResult = 	pRegion
							 && pRegion->childrenObjectReturnable( boxes )
							 && pRegion->canManageEstate();
			if ( retResult )
			{ 
				result = true;
				break;
			}
		}
	}
	return result;
}

void LLViewerObject::buildReturnablesForChildrenVO( std::vector<PotentialReturnableObject>& returnables, LLViewerObject* pChild, LLViewerRegion* pTargetRegion )
{
	if ( !pChild )
	{
		llerrs<<"child viewerobject is NULL "<<llendl;
	}
	
	constructAndAddReturnable( returnables, pChild, pTargetRegion );
	
	//We want to handle any children VO's as well
	for (child_list_t::iterator iter = pChild->mChildList.begin();  iter != pChild->mChildList.end(); iter++)
	{
		LLViewerObject* pChildofChild = *iter;
		buildReturnablesForChildrenVO( returnables, pChildofChild, pTargetRegion );
	}
}

void LLViewerObject::constructAndAddReturnable( std::vector<PotentialReturnableObject>& returnables, LLViewerObject* pChild, LLViewerRegion* pTargetRegion )
{
	
	LLVector3 targetRegionPos;
	targetRegionPos.setVec( pChild->getPositionGlobal() );	
	
	LLBBox childBBox = LLBBox( targetRegionPos, pChild->getRotationRegion(), pChild->getScale() * -0.5f, 
							    pChild->getScale() * 0.5f).getAxisAligned();
	
	LLVector3 edgeA = targetRegionPos + childBBox.getMinLocal();
	LLVector3 edgeB = targetRegionPos + childBBox.getMaxLocal();
	
	LLVector3d edgeAd, edgeBd;
	edgeAd.setVec(edgeA);
	edgeBd.setVec(edgeB);
	
	//Only add the box when either of the extents are in a neighboring region
	if ( pTargetRegion->pointInRegionGlobal( edgeAd ) || pTargetRegion->pointInRegionGlobal( edgeBd ) )
	{
		PotentialReturnableObject returnableObj;
		returnableObj.box		= childBBox;
		returnableObj.pRegion	= pTargetRegion;
		returnables.push_back( returnableObj );
	}
}

bool LLViewerObject::crossesParcelBounds()
{
	std::vector<LLBBox> boxes;
	boxes.push_back(LLBBox(getPositionRegion(), getRotationRegion(), getScale() * -0.5f, getScale() * 0.5f).getAxisAligned());
	for (child_list_t::iterator iter = mChildList.begin();
		 iter != mChildList.end(); iter++)
	{
		LLViewerObject* child = *iter;
		boxes.push_back(LLBBox(child->getPositionRegion(), child->getRotationRegion(), child->getScale() * -0.5f, child->getScale() * 0.5f).getAxisAligned());
	}

	return mRegionp && mRegionp->objectsCrossParcel(boxes);
}

BOOL LLViewerObject::setParent(LLViewerObject* parent)
{
	if(mParent != parent)
	{
		LLViewerObject* old_parent = (LLViewerObject*)mParent ;		
		BOOL ret = LLPrimitive::setParent(parent);
		if(ret && old_parent && parent)
		{
			old_parent->removeChild(this) ;
		}
		return ret ;
	}

	return FALSE ;
}

void LLViewerObject::addChild(LLViewerObject *childp)
{
	for (child_list_t::iterator i = mChildList.begin(); i != mChildList.end(); ++i)
	{
		if (*i == childp)
		{	//already has child
			return;
		}
	}
	
	if (!isAvatar())
	{
		// propagate selection properties
		childp->mbCanSelect = mbCanSelect;
	}

	if(childp->setParent(this))
	{
		mChildList.push_back(childp);
	}
}

void LLViewerObject::removeChild(LLViewerObject *childp)
{
	for (child_list_t::iterator i = mChildList.begin(); i != mChildList.end(); ++i)
	{
		if (*i == childp)
		{
			if (!childp->isAvatar() && mDrawable.notNull() && mDrawable->isActive() && childp->mDrawable.notNull() && !isAvatar())
			{
				gPipeline.markRebuild(childp->mDrawable, LLDrawable::REBUILD_VOLUME);
			}

			mChildList.erase(i);

			if(childp->getParent() == this)
			{
				childp->setParent(NULL);			
			}
			break;
		}
	}
	
	if (childp->isSelected())
	{
		LLSelectMgr::getInstance()->deselectObjectAndFamily(childp);
		BOOL add_to_end = TRUE;
		LLSelectMgr::getInstance()->selectObjectAndFamily(childp, add_to_end);
	}
}

void LLViewerObject::addThisAndAllChildren(std::vector<LLViewerObject*>& objects)
{
	objects.push_back(this);
	for (child_list_t::iterator iter = mChildList.begin();
		 iter != mChildList.end(); iter++)
	{
		LLViewerObject* child = *iter;
		if (!child->isAvatar())
		{
			child->addThisAndAllChildren(objects);
		}
	}
}

void LLViewerObject::addThisAndNonJointChildren(std::vector<LLViewerObject*>& objects)
{
	objects.push_back(this);
	// don't add any attachments when temporarily selecting avatar
	if (isAvatar())
	{
		return;
	}
	for (child_list_t::iterator iter = mChildList.begin();
		 iter != mChildList.end(); iter++)
	{
		LLViewerObject* child = *iter;
		if ( (!child->isAvatar()))
		{
			child->addThisAndNonJointChildren(objects);
		}
	}
}

//BOOL LLViewerObject::isChild(LLViewerObject *childp) const
// [RLVa:KB] - Checked: 2011-05-28 (RLVa-1.4.0a) | Added: RLVa-1.4.0a
BOOL LLViewerObject::isChild(const LLViewerObject *childp) const
// [/RLVa:KB]
{
	for (child_list_t::const_iterator iter = mChildList.begin();
		 iter != mChildList.end(); iter++)
	{
		LLViewerObject* testchild = *iter;
		if (testchild == childp)
			return TRUE;
	}
	return FALSE;
}


// returns TRUE if at least one avatar is sitting on this object
BOOL LLViewerObject::isSeat() const
{
	for (child_list_t::const_iterator iter = mChildList.begin();
		 iter != mChildList.end(); iter++)
	{
		LLViewerObject* child = *iter;
		if (child->isAvatar())
		{
			return TRUE;
		}
	}
	return FALSE;

}

BOOL LLViewerObject::setDrawableParent(LLDrawable* parentp)
{
	if (mDrawable.isNull())
	{
		return FALSE;
	}

	BOOL ret = mDrawable->mXform.setParent(parentp ? &parentp->mXform : NULL);
	if(!ret)
	{
		return FALSE ;
	}
	LLDrawable* old_parent = mDrawable->mParent;
	mDrawable->mParent = parentp; 
		
	if (parentp && mDrawable->isActive())
	{
		parentp->makeActive();
		parentp->setState(LLDrawable::ACTIVE_CHILD);
	}

	gPipeline.markRebuild(mDrawable, LLDrawable::REBUILD_VOLUME, TRUE);
	if(	(old_parent != parentp && old_parent)
		|| (parentp && parentp->isActive()))
	{
		// *TODO we should not be relying on setDrawable parent to call markMoved
		gPipeline.markMoved(mDrawable, FALSE);
	}
	else if (!mDrawable->isAvatar())
	{
		mDrawable->updateXform(TRUE);
		/*if (!mDrawable->getSpatialGroup())
		{
			mDrawable->movePartition();
		}*/
	}
	
	return ret;
}

// Show or hide particles, icon and HUD
void LLViewerObject::hideExtraDisplayItems( BOOL hidden )
{
	if( mPartSourcep.notNull() )
	{
		LLViewerPartSourceScript *partSourceScript = mPartSourcep.get();
		partSourceScript->setSuspended( hidden );
	}

	if( mText.notNull() )
	{
		LLHUDText *hudText = mText.get();
		hudText->setHidden( hidden );
	}

	if( mIcon.notNull() )
	{
		LLHUDIcon *hudIcon = mIcon.get();
		hudIcon->setHidden( hidden );
	}
}

U32 LLViewerObject::checkMediaURL(const std::string &media_url)
{
    U32 retval = (U32)0x0;
    if (!mMedia && !media_url.empty())
    {
        retval |= MEDIA_URL_ADDED;
        mMedia = new LLViewerObjectMedia;
        mMedia->mMediaURL = media_url;
        mMedia->mMediaType = LLViewerObject::MEDIA_SET;
        mMedia->mPassedWhitelist = FALSE;
    }
    else if (mMedia)
    {
        if (media_url.empty())
        {
            retval |= MEDIA_URL_REMOVED;
            delete mMedia;
            mMedia = NULL;
        }
        else if (mMedia->mMediaURL != media_url) // <-- This is an optimization.  If they are equal don't bother with below's test.
        {
            /*if (! (LLTextureEntry::getAgentIDFromMediaVersionString(media_url) == gAgent.getID() &&
                   LLTextureEntry::getVersionFromMediaVersionString(media_url) == 
                        LLTextureEntry::getVersionFromMediaVersionString(mMedia->mMediaURL) + 1))
			*/
            {
                // If the media URL is different and WE were not the one who
                // changed it, mark dirty.
                retval |= MEDIA_URL_UPDATED;
            }
            mMedia->mMediaURL = media_url;
            mMedia->mPassedWhitelist = FALSE;
        }
    }
    return retval;
}

U32 LLViewerObject::processUpdateMessage(LLMessageSystem *mesgsys,
					 void **user_data,
					 U32 block_num,
					 const EObjectUpdateType update_type,
					 LLDataPacker *dp)
{
	U32 retval = 0x0;
	
	// If region is removed from the list it is also deleted.
	if (!LLWorld::instance().isRegionListed(mRegionp))
	{
		llwarns << "Updating object in an invalid region" << llendl;
		return retval;
	}

	// Coordinates of objects on simulators are region-local.
	U64 region_handle;
	mesgsys->getU64Fast(_PREHASH_RegionData, _PREHASH_RegionHandle, region_handle);
	
	{
		LLViewerRegion* regionp = LLWorld::getInstance()->getRegionFromHandle(region_handle);
		if(regionp != mRegionp && regionp && mRegionp)//region cross
		{
			//this is the redundant position and region update, but it is necessary in case the viewer misses the following 
			//position and region update messages from sim.
			//this redundant update should not cause any problems.
			LLVector3 delta_pos =  mRegionp->getOriginAgent() - regionp->getOriginAgent();
			setPositionParent(getPosition() + delta_pos); //update to the new region position immediately.
			setRegion(regionp) ; //change the region.
		}
		else
		{
			mRegionp = regionp ;
		}
	}	
	
	if (!mRegionp)
	{
		U32 x, y;
		from_region_handle(region_handle, &x, &y);

		llerrs << "Object has invalid region " << x << ":" << y << "!" << llendl;
		return retval;
	}

	U16 time_dilation16;
	mesgsys->getU16Fast(_PREHASH_RegionData, _PREHASH_TimeDilation, time_dilation16);
	F32 time_dilation = ((F32) time_dilation16) / 65535.f;
	mTimeDilation = time_dilation;
	mRegionp->setTimeDilation(time_dilation);

	// this will be used to determine if we've really changed position
	// Use getPosition, not getPositionRegion, since this is what we're comparing directly against.
	LLVector3 test_pos_parent = getPosition();

	U8  data[60+16]; // This needs to match the largest size below.
#ifdef LL_BIG_ENDIAN
	U16 valswizzle[4];
#endif
	U16	*val;
// <FS:CR> Aurora Sim
	//const F32 size = LLWorld::getInstance()->getRegionWidthInMeters();	
	const F32 size = mRegionp->getWidth();	
// </FS:CR> Aurora Sim
	const F32 MAX_HEIGHT = LLWorld::getInstance()->getRegionMaxHeight();
	const F32 MIN_HEIGHT = LLWorld::getInstance()->getRegionMinHeight();
	S32 length;
	S32	count;
	S32 this_update_precision = 32;		// in bits

	// Temporaries, because we need to compare w/ previous to set dirty flags...
	LLVector3 new_pos_parent;
	LLVector3 new_vel;
	LLVector3 new_acc;
	LLVector3 new_angv;
	LLVector3 old_angv = getAngularVelocity();
	LLQuaternion new_rot;
	LLVector3 new_scale = getScale();

	U32	parent_id = 0;
	U8	material = 0;
	U8 click_action = 0;
	U32 crc = 0;

	bool old_special_hover_cursor = specialHoverCursor();

	LLViewerObject *cur_parentp = (LLViewerObject *)getParent();

	if (cur_parentp)
	{
		parent_id = cur_parentp->mLocalID;
	}

	if (!dp)
	{
		switch(update_type)
		{
		case OUT_FULL:
			{
#ifdef DEBUG_UPDATE_TYPE
				llinfos << "Full:" << getID() << llendl;
#endif
				//clear cost and linkset cost
				mCostStale = true;
				if (isSelected())
				{
					gFloaterTools->dirty();
				}

				LLUUID audio_uuid;
				LLUUID owner_id;	// only valid if audio_uuid or particle system is not null
				F32    gain;
				U8     sound_flags;

				mesgsys->getU32Fast( _PREHASH_ObjectData, _PREHASH_CRC, crc, block_num);
				mesgsys->getU32Fast( _PREHASH_ObjectData, _PREHASH_ParentID, parent_id, block_num);
				mesgsys->getUUIDFast(_PREHASH_ObjectData, _PREHASH_Sound, audio_uuid, block_num );
				// HACK: Owner id only valid if non-null sound id or particle system
				mesgsys->getUUIDFast(_PREHASH_ObjectData, _PREHASH_OwnerID, owner_id, block_num );
				mesgsys->getF32Fast( _PREHASH_ObjectData, _PREHASH_Gain, gain, block_num );
				mesgsys->getU8Fast(  _PREHASH_ObjectData, _PREHASH_Flags, sound_flags, block_num );
				mesgsys->getU8Fast(  _PREHASH_ObjectData, _PREHASH_Material, material, block_num );
				mesgsys->getU8Fast(  _PREHASH_ObjectData, _PREHASH_ClickAction, click_action, block_num); 
				mesgsys->getVector3Fast(_PREHASH_ObjectData, _PREHASH_Scale, new_scale, block_num );
				length = mesgsys->getSizeFast(_PREHASH_ObjectData, block_num, _PREHASH_ObjectData);
				mesgsys->getBinaryDataFast(_PREHASH_ObjectData, _PREHASH_ObjectData, data, length, block_num);

				mTotalCRC = crc;

				// Owner ID used for sound muting or particle system muting
				setAttachedSound(audio_uuid, owner_id, gain, sound_flags);

				U8 old_material = getMaterial();
				if (old_material != material)
				{
					setMaterial(material);
					if (mDrawable.notNull())
					{
						gPipeline.markMoved(mDrawable, FALSE); // undamped
					}
				}
				setClickAction(click_action);

				count = 0;
				LLVector4 collision_plane;
				
				switch(length)
				{
				case (60 + 16):
					// pull out collision normal for avatar
					htonmemcpy(collision_plane.mV, &data[count], MVT_LLVector4, sizeof(LLVector4));
					((LLVOAvatar*)this)->setFootPlane(collision_plane);
					count += sizeof(LLVector4);
					// fall through
				case 60:
					this_update_precision = 32;
					// this is a terse update
					// pos
					htonmemcpy(new_pos_parent.mV, &data[count], MVT_LLVector3, sizeof(LLVector3));
					count += sizeof(LLVector3);
					// vel
					htonmemcpy((void*)getVelocity().mV, &data[count], MVT_LLVector3, sizeof(LLVector3));
					count += sizeof(LLVector3);
					// acc
					htonmemcpy((void*)getAcceleration().mV, &data[count], MVT_LLVector3, sizeof(LLVector3));
					count += sizeof(LLVector3);
					// theta
					{
						LLVector3 vec;
						htonmemcpy(vec.mV, &data[count], MVT_LLVector3, sizeof(LLVector3));
						new_rot.unpackFromVector3(vec);
					}
					count += sizeof(LLVector3);
					// omega
					htonmemcpy((void*)new_angv.mV, &data[count], MVT_LLVector3, sizeof(LLVector3));
					if (new_angv.isExactlyZero())
					{
						// reset rotation time
						resetRot();
					}
					setAngularVelocity(new_angv);
#if LL_DARWIN
					if (length == 76)
					{
						setAngularVelocity(LLVector3::zero);
					}
#endif
					break;
				case(32 + 16):
					// pull out collision normal for avatar
					htonmemcpy(collision_plane.mV, &data[count], MVT_LLVector4, sizeof(LLVector4));
					((LLVOAvatar*)this)->setFootPlane(collision_plane);
					count += sizeof(LLVector4);
					// fall through
				case 32:
					this_update_precision = 16;
					test_pos_parent.quantize16(-0.5f*size, 1.5f*size, MIN_HEIGHT, MAX_HEIGHT);

					// This is a terse 16 update, so treat data as an array of U16's.
#ifdef LL_BIG_ENDIAN
					htonmemcpy(valswizzle, &data[count], MVT_U16Vec3, 6); 
					val = valswizzle;
#else
					val = (U16 *) &data[count];
#endif
					count += sizeof(U16)*3;
					new_pos_parent.mV[VX] = U16_to_F32(val[VX], -0.5f*size, 1.5f*size);
					new_pos_parent.mV[VY] = U16_to_F32(val[VY], -0.5f*size, 1.5f*size);
					new_pos_parent.mV[VZ] = U16_to_F32(val[VZ], MIN_HEIGHT, MAX_HEIGHT);

#ifdef LL_BIG_ENDIAN
					htonmemcpy(valswizzle, &data[count], MVT_U16Vec3, 6); 
					val = valswizzle;
#else
					val = (U16 *) &data[count];
#endif
					count += sizeof(U16)*3;
					setVelocity(LLVector3(U16_to_F32(val[VX], -size, size),
													   U16_to_F32(val[VY], -size, size),
													   U16_to_F32(val[VZ], -size, size)));

#ifdef LL_BIG_ENDIAN
					htonmemcpy(valswizzle, &data[count], MVT_U16Vec3, 6); 
					val = valswizzle;
#else
					val = (U16 *) &data[count];
#endif
					count += sizeof(U16)*3;
					setAcceleration(LLVector3(U16_to_F32(val[VX], -size, size),
														   U16_to_F32(val[VY], -size, size),
														   U16_to_F32(val[VZ], -size, size)));

#ifdef LL_BIG_ENDIAN
					htonmemcpy(valswizzle, &data[count], MVT_U16Quat, 4); 
					val = valswizzle;
#else
					val = (U16 *) &data[count];
#endif
					count += sizeof(U16)*4;
					new_rot.mQ[VX] = U16_to_F32(val[VX], -1.f, 1.f);
					new_rot.mQ[VY] = U16_to_F32(val[VY], -1.f, 1.f);
					new_rot.mQ[VZ] = U16_to_F32(val[VZ], -1.f, 1.f);
					new_rot.mQ[VW] = U16_to_F32(val[VW], -1.f, 1.f);

#ifdef LL_BIG_ENDIAN
					htonmemcpy(valswizzle, &data[count], MVT_U16Vec3, 6); 
					val = valswizzle;
#else
					val = (U16 *) &data[count];
#endif
					new_angv.setVec(U16_to_F32(val[VX], -size, size),
										U16_to_F32(val[VY], -size, size),
										U16_to_F32(val[VZ], -size, size));
					if (new_angv.isExactlyZero())
					{
						// reset rotation time
						resetRot();
					}
					setAngularVelocity(new_angv);
					break;

				case 16:
					this_update_precision = 8;
					test_pos_parent.quantize8(-0.5f*size, 1.5f*size, MIN_HEIGHT, MAX_HEIGHT);
					// this is a terse 8 update
					new_pos_parent.mV[VX] = U8_to_F32(data[0], -0.5f*size, 1.5f*size);
					new_pos_parent.mV[VY] = U8_to_F32(data[1], -0.5f*size, 1.5f*size);
					new_pos_parent.mV[VZ] = U8_to_F32(data[2], MIN_HEIGHT, MAX_HEIGHT);

					setVelocity(U8_to_F32(data[3], -size, size),
								U8_to_F32(data[4], -size, size),
								U8_to_F32(data[5], -size, size) );

					setAcceleration(U8_to_F32(data[6], -size, size),
									U8_to_F32(data[7], -size, size),
									U8_to_F32(data[8], -size, size) );

					new_rot.mQ[VX] = U8_to_F32(data[9], -1.f, 1.f);
					new_rot.mQ[VY] = U8_to_F32(data[10], -1.f, 1.f);
					new_rot.mQ[VZ] = U8_to_F32(data[11], -1.f, 1.f);
					new_rot.mQ[VW] = U8_to_F32(data[12], -1.f, 1.f);

					new_angv.setVec(U8_to_F32(data[13], -size, size),
										U8_to_F32(data[14], -size, size),
										U8_to_F32(data[15], -size, size) );
					if (new_angv.isExactlyZero())
					{
						// reset rotation time
						resetRot();
					}
					setAngularVelocity(new_angv);
					break;
				}

				////////////////////////////////////////////////////
				//
				// Here we handle data specific to the full message.
				//

				U32 flags;
				mesgsys->getU32Fast(_PREHASH_ObjectData, _PREHASH_UpdateFlags, flags, block_num);
				// clear all but local flags
				mFlags &= FLAGS_LOCAL;
				mFlags |= flags;

				U8 state;
				mesgsys->getU8Fast(_PREHASH_ObjectData, _PREHASH_State, state, block_num );
				mState = state;

				// ...new objects that should come in selected need to be added to the selected list
				mCreateSelected = ((flags & FLAGS_CREATE_SELECTED) != 0);

				// Set all name value pairs
				S32 nv_size = mesgsys->getSizeFast(_PREHASH_ObjectData, block_num, _PREHASH_NameValue);
				if (nv_size > 0)
				{
					std::string name_value_list;
					mesgsys->getStringFast(_PREHASH_ObjectData, _PREHASH_NameValue, name_value_list, block_num);
					setNameValueList(name_value_list);
				}

				// Clear out any existing generic data
				if (mData)
				{
					delete [] mData;
				}

				// Check for appended generic data
				S32 data_size = mesgsys->getSizeFast(_PREHASH_ObjectData, block_num, _PREHASH_Data);
				if (data_size <= 0)
				{
					mData = NULL;
				}
				else
				{
					// ...has generic data
					mData = new U8[data_size];
					mesgsys->getBinaryDataFast(_PREHASH_ObjectData, _PREHASH_Data, mData, data_size, block_num);
				}

				S32 text_size = mesgsys->getSizeFast(_PREHASH_ObjectData, block_num, _PREHASH_Text);
				if (text_size > 1)
				{
					// Setup object text
					if (!mText)
					{
						mText = (LLHUDText *)LLHUDObject::addHUDObject(LLHUDObject::LL_HUD_TEXT);
						mText->setFont(LLFontGL::getFontSansSerif());
						mText->setVertAlignment(LLHUDText::ALIGN_VERT_TOP);
						mText->setMaxLines(-1);
						mText->setSourceObject(this);
						mText->setOnHUDAttachment(isHUDAttachment());
					}

					std::string temp_string;
					mesgsys->getStringFast(_PREHASH_ObjectData, _PREHASH_Text, temp_string, block_num );
					
					LLColor4U coloru;
					mesgsys->getBinaryDataFast(_PREHASH_ObjectData, _PREHASH_TextColor, coloru.mV, 4, block_num);

					// alpha was flipped so that it zero encoded better
					coloru.mV[3] = 255 - coloru.mV[3];
					mText->setColor(LLColor4(coloru));
					mText->setString(temp_string);
// [RLVa:KB] - Checked: 2010-03-27 (RLVa-1.4.0a) | Added: RLVa-1.0.0f
					if (rlv_handler_t::isEnabled())
					{
						mText->setObjectText(temp_string);
					}
// [/RLVa:KB]
<<<<<<< HEAD
					
=======

>>>>>>> fe8b4bf1
					setChanged(MOVED | SILHOUETTE);
				}
				else if (mText.notNull())
				{
					mText->markDead();
					mText = NULL;
				}

				std::string media_url;
				mesgsys->getStringFast(_PREHASH_ObjectData, _PREHASH_MediaURL, media_url, block_num);
                retval |= checkMediaURL(media_url);
                
				//
				// Unpack particle system data
				//
				unpackParticleSource(block_num, owner_id);

				// Mark all extra parameters not used
				std::map<U16, ExtraParameter*>::iterator iter;
				for (iter = mExtraParameterList.begin(); iter != mExtraParameterList.end(); ++iter)
				{
					iter->second->in_use = FALSE;
				}

				// Unpack extra parameters
				S32 size = mesgsys->getSizeFast(_PREHASH_ObjectData, block_num, _PREHASH_ExtraParams);
				if (size > 0)
				{
					U8 *buffer = new U8[size];
					mesgsys->getBinaryDataFast(_PREHASH_ObjectData, _PREHASH_ExtraParams, buffer, size, block_num);
					LLDataPackerBinaryBuffer dp(buffer, size);

					U8 num_parameters;
					dp.unpackU8(num_parameters, "num_params");
					U8 param_block[MAX_OBJECT_PARAMS_SIZE];
					for (U8 param=0; param<num_parameters; ++param)
					{
						U16 param_type;
						S32 param_size;
						dp.unpackU16(param_type, "param_type");
						dp.unpackBinaryData(param_block, param_size, "param_data");
						//llinfos << "Param type: " << param_type << ", Size: " << param_size << llendl;
						LLDataPackerBinaryBuffer dp2(param_block, param_size);
						unpackParameterEntry(param_type, &dp2);
					}
					delete[] buffer;
				}

				for (iter = mExtraParameterList.begin(); iter != mExtraParameterList.end(); ++iter)
				{
					if (!iter->second->in_use)
					{
						// Send an update message in case it was formerly in use
						parameterChanged(iter->first, iter->second->data, FALSE, false);
					}
				}

				break;
			}

		case OUT_TERSE_IMPROVED:
			{
#ifdef DEBUG_UPDATE_TYPE
				llinfos << "TI:" << getID() << llendl;
#endif
				length = mesgsys->getSizeFast(_PREHASH_ObjectData, block_num, _PREHASH_ObjectData);
				mesgsys->getBinaryDataFast(_PREHASH_ObjectData, _PREHASH_ObjectData, data, length, block_num);
				count = 0;
				LLVector4 collision_plane;
				
				switch(length)
				{
				case(60 + 16):
					// pull out collision normal for avatar
					htonmemcpy(collision_plane.mV, &data[count], MVT_LLVector4, sizeof(LLVector4));
					((LLVOAvatar*)this)->setFootPlane(collision_plane);
					count += sizeof(LLVector4);
					// fall through
				case 60:
					// this is a terse 32 update
					// pos
					this_update_precision = 32;
					htonmemcpy(new_pos_parent.mV, &data[count], MVT_LLVector3, sizeof(LLVector3));
					count += sizeof(LLVector3);
					// vel
					htonmemcpy((void*)getVelocity().mV, &data[count], MVT_LLVector3, sizeof(LLVector3));
					count += sizeof(LLVector3);
					// acc
					htonmemcpy((void*)getAcceleration().mV, &data[count], MVT_LLVector3, sizeof(LLVector3));
					count += sizeof(LLVector3);
					// theta
					{
						LLVector3 vec;
						htonmemcpy(vec.mV, &data[count], MVT_LLVector3, sizeof(LLVector3));
						new_rot.unpackFromVector3(vec);
					}
					count += sizeof(LLVector3);
					// omega
					htonmemcpy((void*)new_angv.mV, &data[count], MVT_LLVector3, sizeof(LLVector3));
					if (new_angv.isExactlyZero())
					{
						// reset rotation time
						resetRot();
					}
					setAngularVelocity(new_angv);
#if LL_DARWIN
					if (length == 76)
					{
						setAngularVelocity(LLVector3::zero);
					}
#endif
					break;
				case(32 + 16):
					// pull out collision normal for avatar
					htonmemcpy(collision_plane.mV, &data[count], MVT_LLVector4, sizeof(LLVector4));
					((LLVOAvatar*)this)->setFootPlane(collision_plane);
					count += sizeof(LLVector4);
					// fall through
				case 32:
					// this is a terse 16 update
					this_update_precision = 16;
					test_pos_parent.quantize16(-0.5f*size, 1.5f*size, MIN_HEIGHT, MAX_HEIGHT);

#ifdef LL_BIG_ENDIAN
					htonmemcpy(valswizzle, &data[count], MVT_U16Vec3, 6); 
					val = valswizzle;
#else
					val = (U16 *) &data[count];
#endif
					count += sizeof(U16)*3;
					new_pos_parent.mV[VX] = U16_to_F32(val[VX], -0.5f*size, 1.5f*size);
					new_pos_parent.mV[VY] = U16_to_F32(val[VY], -0.5f*size, 1.5f*size);
					new_pos_parent.mV[VZ] = U16_to_F32(val[VZ], MIN_HEIGHT, MAX_HEIGHT);

#ifdef LL_BIG_ENDIAN
					htonmemcpy(valswizzle, &data[count], MVT_U16Vec3, 6); 
					val = valswizzle;
#else
					val = (U16 *) &data[count];
#endif
					count += sizeof(U16)*3;
					setVelocity(U16_to_F32(val[VX], -size, size),
								U16_to_F32(val[VY], -size, size),
								U16_to_F32(val[VZ], -size, size));

#ifdef LL_BIG_ENDIAN
					htonmemcpy(valswizzle, &data[count], MVT_U16Vec3, 6); 
					val = valswizzle;
#else
					val = (U16 *) &data[count];
#endif
					count += sizeof(U16)*3;
					setAcceleration(U16_to_F32(val[VX], -size, size),
									U16_to_F32(val[VY], -size, size),
									U16_to_F32(val[VZ], -size, size));

#ifdef LL_BIG_ENDIAN
					htonmemcpy(valswizzle, &data[count], MVT_U16Quat, 8); 
					val = valswizzle;
#else
					val = (U16 *) &data[count];
#endif
					count += sizeof(U16)*4;
					new_rot.mQ[VX] = U16_to_F32(val[VX], -1.f, 1.f);
					new_rot.mQ[VY] = U16_to_F32(val[VY], -1.f, 1.f);
					new_rot.mQ[VZ] = U16_to_F32(val[VZ], -1.f, 1.f);
					new_rot.mQ[VW] = U16_to_F32(val[VW], -1.f, 1.f);

#ifdef LL_BIG_ENDIAN
					htonmemcpy(valswizzle, &data[count], MVT_U16Vec3, 6); 
					val = valswizzle;
#else
					val = (U16 *) &data[count];
#endif
					new_angv.set(U16_to_F32(val[VX], -size, size),
										U16_to_F32(val[VY], -size, size),
										U16_to_F32(val[VZ], -size, size));
					setAngularVelocity(new_angv);
					break;

				case 16:
					// this is a terse 8 update
					this_update_precision = 8;
					test_pos_parent.quantize8(-0.5f*size, 1.5f*size, MIN_HEIGHT, MAX_HEIGHT);
					new_pos_parent.mV[VX] = U8_to_F32(data[0], -0.5f*size, 1.5f*size);
					new_pos_parent.mV[VY] = U8_to_F32(data[1], -0.5f*size, 1.5f*size);
					new_pos_parent.mV[VZ] = U8_to_F32(data[2], MIN_HEIGHT, MAX_HEIGHT);

					setVelocity(U8_to_F32(data[3], -size, size),
								U8_to_F32(data[4], -size, size),
								U8_to_F32(data[5], -size, size) );

					setAcceleration(U8_to_F32(data[6], -size, size),
									U8_to_F32(data[7], -size, size),
									U8_to_F32(data[8], -size, size) );

					new_rot.mQ[VX] = U8_to_F32(data[9], -1.f, 1.f);
					new_rot.mQ[VY] = U8_to_F32(data[10], -1.f, 1.f);
					new_rot.mQ[VZ] = U8_to_F32(data[11], -1.f, 1.f);
					new_rot.mQ[VW] = U8_to_F32(data[12], -1.f, 1.f);

					new_angv.set(U8_to_F32(data[13], -size, size),
										U8_to_F32(data[14], -size, size),
										U8_to_F32(data[15], -size, size) );
					setAngularVelocity(new_angv);
					break;
				}

				U8 state;
				mesgsys->getU8Fast(_PREHASH_ObjectData, _PREHASH_State, state, block_num );
				mState = state;
				break;
			}

		default:
			break;

		}
	}
	else
	{
		// handle the compressed case
		LLUUID sound_uuid;
		LLUUID	owner_id;
		F32    gain = 0;
		U8     sound_flags = 0;
		F32		cutoff = 0;

		U16 val[4];

		U8		state;

		dp->unpackU8(state, "State");
		mState = state;

		switch(update_type)
		{
			case OUT_TERSE_IMPROVED:
			{
#ifdef DEBUG_UPDATE_TYPE
				llinfos << "CompTI:" << getID() << llendl;
#endif
				U8		value;
				dp->unpackU8(value, "agent");
				if (value)
				{
					LLVector4 collision_plane;
					dp->unpackVector4(collision_plane, "Plane");
					((LLVOAvatar*)this)->setFootPlane(collision_plane);
				}
				test_pos_parent = getPosition();
				dp->unpackVector3(new_pos_parent, "Pos");
				dp->unpackU16(val[VX], "VelX");
				dp->unpackU16(val[VY], "VelY");
				dp->unpackU16(val[VZ], "VelZ");
				setVelocity(U16_to_F32(val[VX], -128.f, 128.f),
							U16_to_F32(val[VY], -128.f, 128.f),
							U16_to_F32(val[VZ], -128.f, 128.f));
				dp->unpackU16(val[VX], "AccX");
				dp->unpackU16(val[VY], "AccY");
				dp->unpackU16(val[VZ], "AccZ");
				setAcceleration(U16_to_F32(val[VX], -64.f, 64.f),
								U16_to_F32(val[VY], -64.f, 64.f),
								U16_to_F32(val[VZ], -64.f, 64.f));

				dp->unpackU16(val[VX], "ThetaX");
				dp->unpackU16(val[VY], "ThetaY");
				dp->unpackU16(val[VZ], "ThetaZ");
				dp->unpackU16(val[VS], "ThetaS");
				new_rot.mQ[VX] = U16_to_F32(val[VX], -1.f, 1.f);
				new_rot.mQ[VY] = U16_to_F32(val[VY], -1.f, 1.f);
				new_rot.mQ[VZ] = U16_to_F32(val[VZ], -1.f, 1.f);
				new_rot.mQ[VS] = U16_to_F32(val[VS], -1.f, 1.f);
				dp->unpackU16(val[VX], "AccX");
				dp->unpackU16(val[VY], "AccY");
				dp->unpackU16(val[VZ], "AccZ");
				new_angv.set(U16_to_F32(val[VX], -64.f, 64.f),
									U16_to_F32(val[VY], -64.f, 64.f),
									U16_to_F32(val[VZ], -64.f, 64.f));
				setAngularVelocity(new_angv);
			}
			break;
			case OUT_FULL_COMPRESSED:
			case OUT_FULL_CACHED:
			{
#ifdef DEBUG_UPDATE_TYPE
				llinfos << "CompFull:" << getID() << llendl;
#endif
				mCostStale = true;

				if (isSelected())
				{
					gFloaterTools->dirty();
				}
	
				dp->unpackU32(crc, "CRC");
				mTotalCRC = crc;
				dp->unpackU8(material, "Material");
				U8 old_material = getMaterial();
				if (old_material != material)
				{
					setMaterial(material);
					if (mDrawable.notNull())
					{
						gPipeline.markMoved(mDrawable, FALSE); // undamped
					}
				}
				dp->unpackU8(click_action, "ClickAction");
				setClickAction(click_action);
				dp->unpackVector3(new_scale, "Scale");
				dp->unpackVector3(new_pos_parent, "Pos");
				LLVector3 vec;
				dp->unpackVector3(vec, "Rot");
				new_rot.unpackFromVector3(vec);
				setAcceleration(LLVector3::zero);

				U32 value;
				dp->unpackU32(value, "SpecialCode");
				dp->setPassFlags(value);
				dp->unpackUUID(owner_id, "Owner");

				if (value & 0x80)
				{
					dp->unpackVector3(new_angv, "Omega");
					setAngularVelocity(new_angv);
				}

				if (value & 0x20)
				{
					dp->unpackU32(parent_id, "ParentID");
				}
				else
				{
					parent_id = 0;
				}

				S32 sp_size;
				U32 size;
				if (value & 0x2)
				{
					sp_size = 1;
					delete [] mData;
					mData = new U8[1];
					dp->unpackU8(((U8*)mData)[0], "TreeData");
				}
				else if (value & 0x1)
				{
					dp->unpackU32(size, "ScratchPadSize");
					delete [] mData;
					mData = new U8[size];
					dp->unpackBinaryData((U8 *)mData, sp_size, "PartData");
				}
				else
				{
					mData = NULL;
				}

				// Setup object text
				if (!mText && (value & 0x4))
				{
					mText = (LLHUDText *)LLHUDObject::addHUDObject(LLHUDObject::LL_HUD_TEXT);
					mText->setFont(LLFontGL::getFontSansSerif());
					mText->setVertAlignment(LLHUDText::ALIGN_VERT_TOP);
					mText->setMaxLines(-1); // Set to match current agni behavior.
					mText->setSourceObject(this);
					mText->setOnHUDAttachment(isHUDAttachment());
				}

				if (value & 0x4)
				{
					std::string temp_string;
					dp->unpackString(temp_string, "Text");
					LLColor4U coloru;
					dp->unpackBinaryDataFixed(coloru.mV, 4, "Color");
					coloru.mV[3] = 255 - coloru.mV[3];
					mText->setColor(LLColor4(coloru));
					mText->setString(temp_string);
// [RLVa:KB] - Checked: 2010-03-27 (RLVa-1.4.0a) | Added: RLVa-1.0.0f
					if (rlv_handler_t::isEnabled())
					{
						mText->setObjectText(temp_string);
					}
// [/RLVa:KB]

					setChanged(TEXTURE);
				}
				else if(mText.notNull())
				{
					mText->markDead();
					mText = NULL;
				}

                std::string media_url;
				if (value & 0x200)
				{
					dp->unpackString(media_url, "MediaURL");
				}
                retval |= checkMediaURL(media_url);

				//
				// Unpack particle system data
				//
				if (value & 0x8)
				{
					unpackParticleSource(*dp, owner_id);
				}
				else
				{
					deleteParticleSource();
				}
				
				// Mark all extra parameters not used
				std::map<U16, ExtraParameter*>::iterator iter;
				for (iter = mExtraParameterList.begin(); iter != mExtraParameterList.end(); ++iter)
				{
					iter->second->in_use = FALSE;
				}

				// Unpack extra params
				U8 num_parameters;
				dp->unpackU8(num_parameters, "num_params");
				U8 param_block[MAX_OBJECT_PARAMS_SIZE];
				for (U8 param=0; param<num_parameters; ++param)
				{
					U16 param_type;
					S32 param_size;
					dp->unpackU16(param_type, "param_type");
					dp->unpackBinaryData(param_block, param_size, "param_data");
					//llinfos << "Param type: " << param_type << ", Size: " << param_size << llendl;
					LLDataPackerBinaryBuffer dp2(param_block, param_size);
					unpackParameterEntry(param_type, &dp2);
				}

				for (iter = mExtraParameterList.begin(); iter != mExtraParameterList.end(); ++iter)
				{
					if (!iter->second->in_use)
					{
						// Send an update message in case it was formerly in use
						parameterChanged(iter->first, iter->second->data, FALSE, false);
					}
				}

				if (value & 0x10)
				{
					dp->unpackUUID(sound_uuid, "SoundUUID");
					dp->unpackF32(gain, "SoundGain");
					dp->unpackU8(sound_flags, "SoundFlags");
					dp->unpackF32(cutoff, "SoundRadius");
				}

				if (value & 0x100)
				{
					std::string name_value_list;
					dp->unpackString(name_value_list, "NV");

					setNameValueList(name_value_list);
				}

				mTotalCRC = crc;

				setAttachedSound(sound_uuid, owner_id, gain, sound_flags);

				// only get these flags on updates from sim, not cached ones
				// Preload these five flags for every object.
				// Finer shades require the object to be selected, and the selection manager
				// stores the extended permission info.
				U32 flags;
				mesgsys->getU32Fast(_PREHASH_ObjectData, _PREHASH_UpdateFlags, flags, block_num);
				// keep local flags and overwrite remote-controlled flags
				mFlags = (mFlags & FLAGS_LOCAL) | flags;

					// ...new objects that should come in selected need to be added to the selected list
				mCreateSelected = ((flags & FLAGS_CREATE_SELECTED) != 0);
			}
			break;

		default:
			break;
		}
	}

	//
	// Fix object parenting.
	//
	BOOL b_changed_status = FALSE;

	if (OUT_TERSE_IMPROVED != update_type)
	{
		// We only need to update parenting on full updates, terse updates
		// don't send parenting information.
		if (!cur_parentp)
		{
			if (parent_id == 0)
			{
				// No parent now, no parent in message -> do nothing
			}
			else
			{
				// No parent now, new parent in message -> attach to that parent if possible
				LLUUID parent_uuid;
				LLViewerObjectList::getUUIDFromLocal(parent_uuid,
														parent_id,
														mesgsys->getSenderIP(),
														mesgsys->getSenderPort());

				LLViewerObject *sent_parentp = gObjectList.findObject(parent_uuid);

				//
				// Check to see if we have the corresponding viewer object for the parent.
				//
				if (sent_parentp && sent_parentp->getParent() == this)
				{
					// Try to recover if we attempt to attach a parent to its child
					llwarns << "Attempt to attach a parent to it's child: " << this->getID() << " to " << sent_parentp->getID() << llendl;
					this->removeChild(sent_parentp);
					sent_parentp->setDrawableParent(NULL);
				}
				
				if (sent_parentp && (sent_parentp != this) && !sent_parentp->isDead())
				{
					//
					// We have a viewer object for the parent, and it's not dead.
					// Do the actual reparenting here.
					//

					// new parent is valid
					b_changed_status = TRUE;
					// ...no current parent, so don't try to remove child
					if (mDrawable.notNull())
					{
						if (mDrawable->isDead() || !mDrawable->getVObj())
						{
							llwarns << "Drawable is dead or no VObj!" << llendl;
							sent_parentp->addChild(this);
						}
						else
						{
							if (!setDrawableParent(sent_parentp->mDrawable)) // LLViewerObject::processUpdateMessage 1
							{
								// Bad, we got a cycle somehow.
								// Kill both the parent and the child, and
								// set cache misses for both of them.
								llwarns << "Attempting to recover from parenting cycle!" << llendl;
								llwarns << "Killing " << sent_parentp->getID() << " and " << getID() << llendl;
								llwarns << "Adding to cache miss list" << llendl;
								setParent(NULL);
								sent_parentp->setParent(NULL);
								getRegion()->addCacheMissFull(getLocalID());
								getRegion()->addCacheMissFull(sent_parentp->getLocalID());
								gObjectList.killObject(sent_parentp);
								gObjectList.killObject(this);
								return retval;
							}
// [RLVa:KB] - Checked: 2010-03-16 (RLVa-1.1.0k) | Added: RLVa-1.1.0k
							if ( (rlv_handler_t::isEnabled()) && (sent_parentp->isAvatar()) && (sent_parentp->getID() == gAgent.getID()) )
							{
								// Rezzed object that's being worn as an attachment (we're assuming this will be due to llAttachToAvatar())
								S32 idxAttachPt = ATTACHMENT_ID_FROM_STATE(getState());
								if (gRlvAttachmentLocks.isLockedAttachmentPoint(idxAttachPt, RLV_LOCK_ADD))
								{
									// If this will end up on an "add locked" attachment point then treat the attach as a user action
									LLNameValue* nvItem = getNVPair("AttachItemID");
									if (nvItem)
									{
										LLUUID idItem(nvItem->getString());
										// URGENT-RLVa: [RLVa-1.2.0] At the moment llAttachToAvatar always seems to *add*
										if (idItem.notNull())
											RlvAttachmentLockWatchdog::instance().onWearAttachment(idItem, RLV_WEAR_ADD);
									}
								}
							}
// [/RLVa:KB]
							sent_parentp->addChild(this);
							// make sure this object gets a non-damped update
							if (sent_parentp->mDrawable.notNull())
							{
								gPipeline.markMoved(sent_parentp->mDrawable, FALSE); // undamped
							}
						}
					}
					else
					{
						sent_parentp->addChild(this);
					}
					
					// Show particles, icon and HUD
					hideExtraDisplayItems( FALSE );

					setChanged(MOVED | SILHOUETTE);
				}
				else
				{
					//
					// No corresponding viewer object for the parent, put the various
					// pieces on the orphan list.
					//
					
					//parent_id
					U32 ip = mesgsys->getSenderIP();
					U32 port = mesgsys->getSenderPort();
					
					gObjectList.orphanize(this, parent_id, ip, port);

					// Hide particles, icon and HUD
					hideExtraDisplayItems( TRUE );
				}
			}
		}
		else
		{
			// BUG: this is a bad assumption once border crossing is alowed
			if (  (parent_id == cur_parentp->mLocalID)
				&&(update_type == OUT_TERSE_IMPROVED))
			{
				// Parent now, same parent in message -> do nothing

				// Debugging for suspected problems with local ids.
				//LLUUID parent_uuid;
				//LLViewerObjectList::getUUIDFromLocal(parent_uuid, parent_id, mesgsys->getSenderIP(), mesgsys->getSenderPort() );
				//if (parent_uuid != cur_parentp->getID() )
				//{
				//	llerrs << "Local ID match but UUID mismatch of viewer object" << llendl;
				//}
			}
			else
			{
				// Parented now, different parent in message
				LLViewerObject *sent_parentp;
				if (parent_id == 0)
				{
					//
					// This object is no longer parented, we sent in a zero parent ID.
					//
					sent_parentp = NULL;
				}
				else
				{
					LLUUID parent_uuid;
					LLViewerObjectList::getUUIDFromLocal(parent_uuid,
														parent_id,
														gMessageSystem->getSenderIP(),
														gMessageSystem->getSenderPort());
					sent_parentp = gObjectList.findObject(parent_uuid);
					
					if (isAvatar())
					{
						// This logic is meant to handle the case where a sitting avatar has reached a new sim
						// ahead of the object she was sitting on (which is common as objects are transfered through
						// a slower route than agents)...
						// In this case, the local id for the object will not be valid, since the viewer has not received
						// a full update for the object from that sim yet, so we assume that the agent is still sitting
						// where she was originally. --RN
						if (!sent_parentp)
						{
							sent_parentp = cur_parentp;
						}
					}
					else if (!sent_parentp)
					{
						//
						// Switching parents, but we don't know the new parent.
						//
						U32 ip = mesgsys->getSenderIP();
						U32 port = mesgsys->getSenderPort();

						// We're an orphan, flag things appropriately.
						gObjectList.orphanize(this, parent_id, ip, port);
					}
				}

				// Reattach if possible.
				if (sent_parentp && sent_parentp != cur_parentp && sent_parentp != this)
				{
					// New parent is valid, detach and reattach
					b_changed_status = TRUE;
					if (mDrawable.notNull())
					{
						if (!setDrawableParent(sent_parentp->mDrawable)) // LLViewerObject::processUpdateMessage 2
						{
							// Bad, we got a cycle somehow.
							// Kill both the parent and the child, and
							// set cache misses for both of them.
							llwarns << "Attempting to recover from parenting cycle!" << llendl;
							llwarns << "Killing " << sent_parentp->getID() << " and " << getID() << llendl;
							llwarns << "Adding to cache miss list" << llendl;
							setParent(NULL);
							sent_parentp->setParent(NULL);
							getRegion()->addCacheMissFull(getLocalID());
							getRegion()->addCacheMissFull(sent_parentp->getLocalID());
							gObjectList.killObject(sent_parentp);
							gObjectList.killObject(this);
							return retval;
						}
						// make sure this object gets a non-damped update
					}
					cur_parentp->removeChild(this);
					sent_parentp->addChild(this);
					setChanged(MOVED | SILHOUETTE);
					sent_parentp->setChanged(MOVED | SILHOUETTE);
					if (sent_parentp->mDrawable.notNull())
					{
						gPipeline.markMoved(sent_parentp->mDrawable, FALSE); // undamped
					}
				}
				else if (!sent_parentp)
				{
					bool remove_parent = true;
					// No new parent, or the parent that we sent doesn't exist on the viewer.
					LLViewerObject *parentp = (LLViewerObject *)getParent();
					if (parentp)
					{
						if (parentp->getRegion() != getRegion())
						{
							// This is probably an object flying across a region boundary, the
							// object probably ISN'T being reparented, but just got an object
							// update out of order (child update before parent).
							//llinfos << "Don't reparent object handoffs!" << llendl;
							remove_parent = false;
						}
					}

					if (remove_parent)
					{
						b_changed_status = TRUE;
						if (mDrawable.notNull())
						{
							// clear parent to removeChild can put the drawable on the damped list
							setDrawableParent(NULL); // LLViewerObject::processUpdateMessage 3
						}

						cur_parentp->removeChild(this);

						setChanged(MOVED | SILHOUETTE);

						if (mDrawable.notNull())
						{
							// make sure this object gets a non-damped update
							gPipeline.markMoved(mDrawable, FALSE); // undamped
						}
					}
				}
			}
		}
	}

	new_rot.normQuat();

	if (sPingInterpolate)
	{ 
		LLCircuitData *cdp = gMessageSystem->mCircuitInfo.findCircuit(mesgsys->getSender());
		if (cdp)
		{
			F32 ping_delay = 0.5f * mTimeDilation * ( ((F32)cdp->getPingDelay()) * 0.001f + gFrameDTClamped);
			LLVector3 diff = getVelocity() * ping_delay; 
			new_pos_parent += diff;
		}
		else
		{
			llwarns << "findCircuit() returned NULL; skipping interpolation" << llendl;
		}
	}

	//////////////////////////
	//
	// Set the generic change flags...
	//
	//

	// If we're going to skip this message, why are we 
	// doing all the parenting, etc above?
	U32 packet_id = mesgsys->getCurrentRecvPacketID(); 
	if (packet_id < mLatestRecvPacketID && 
		mLatestRecvPacketID - packet_id < 65536)
	{
		//skip application of this message, it's old
		return retval;
	}

	mLatestRecvPacketID = packet_id;

	// Set the change flags for scale
	if (new_scale != getScale())
	{
		setChanged(SCALED | SILHOUETTE);
		setScale(new_scale);  // Must follow setting permYouOwner()
	}

	// first, let's see if the new position is actually a change

	//static S32 counter = 0;

	F32 vel_mag_sq = getVelocity().magVecSquared();
	F32 accel_mag_sq = getAcceleration().magVecSquared();

	if (  ((b_changed_status)||(test_pos_parent != new_pos_parent))
		||(  (!isSelected())
		   &&(  (vel_mag_sq != 0.f)
			  ||(accel_mag_sq != 0.f)
			  ||(this_update_precision > mBestUpdatePrecision))))
	{
		mBestUpdatePrecision = this_update_precision;
		
		LLVector3 diff = new_pos_parent - test_pos_parent ;
		F32 mag_sqr = diff.magVecSquared() ;
		if(llfinite(mag_sqr)) 
		{
			setPositionParent(new_pos_parent);
		}
		else
		{
			llwarns << "Can not move the object/avatar to an infinite location!" << llendl ;	

			retval |= INVALID_UPDATE ;
		}

		if (mParent && ((LLViewerObject*)mParent)->isAvatar())
		{
			// we have changed the position of an attachment, so we need to clamp it
			LLVOAvatar *avatar = (LLVOAvatar*)mParent;

			avatar->clampAttachmentPositions();
		}
		
		// If we're snapping the position by more than 0.5m, update LLViewerStats::mAgentPositionSnaps
		if ( asAvatar() && asAvatar()->isSelf() && (mag_sqr > 0.25f) )
		{
			LLViewerStats::getInstance()->mAgentPositionSnaps.push( diff.length() );
		}
	}

	if ((new_rot != getRotation())
		|| (new_angv != old_angv))
	{
		if (new_rot != mPreviousRotation)
		{
			resetRot();
		}
		else if (new_angv != old_angv)
		{
			if (flagUsePhysics())
			{
				resetRot();
			}
			else
			{
				resetRotTime();
			}
		}

		// Remember the last rotation value
		mPreviousRotation = new_rot;

		// Set the rotation of the object followed by adjusting for the accumulated angular velocity (llSetTargetOmega)
		setRotation(new_rot * mAngularVelocityRot);
		setChanged(ROTATED | SILHOUETTE);
	}

	if ( gShowObjectUpdates )
	{
		LLColor4 color;
		if (update_type == OUT_TERSE_IMPROVED)
		{
			color.setVec(0.f, 0.f, 1.f, 1.f);
		}
		else
		{
			color.setVec(1.f, 0.f, 0.f, 1.f);
		}
		gPipeline.addDebugBlip(getPositionAgent(), color);
	}

	const F32 MAG_CUTOFF = F_APPROXIMATELY_ZERO;

	llassert(vel_mag_sq >= 0.f);
	llassert(accel_mag_sq >= 0.f);
	llassert(getAngularVelocity().magVecSquared() >= 0.f);

	if ((MAG_CUTOFF >= vel_mag_sq) && 
		(MAG_CUTOFF >= accel_mag_sq) &&
		(MAG_CUTOFF >= getAngularVelocity().magVecSquared()))
	{
		mStatic = TRUE; // This object doesn't move!
	}
	else
	{
		mStatic = FALSE;
	}

// BUG: This code leads to problems during group rotate and any scale operation.
// Small discepencies between the simulator and viewer representations cause the 
// selection center to creep, leading to objects moving around the wrong center.
// 
// Removing this, however, means that if someone else drags an object you have
// selected, your selection center and dialog boxes will be wrong.  It also means
// that higher precision information on selected objects will be ignored.
//
// I believe the group rotation problem is fixed.  JNC 1.21.2002
//
	// Additionally, if any child is selected, need to update the dialogs and selection
	// center.
	BOOL needs_refresh = mUserSelected;
	for (child_list_t::iterator iter = mChildList.begin();
		 iter != mChildList.end(); iter++)
	{
		LLViewerObject* child = *iter;
		needs_refresh = needs_refresh || child->mUserSelected;
	}

	if (needs_refresh)
	{
		LLSelectMgr::getInstance()->updateSelectionCenter();
		dialog_refresh_all();
	} 


	// Mark update time as approx. now, with the ping delay.
	// Ping delay is off because it's not set for velocity interpolation, causing
	// much jumping and hopping around...

//	U32 ping_delay = mesgsys->mCircuitInfo.getPingDelay();
	mLastInterpUpdateSecs = LLFrameTimer::getElapsedSeconds();
	mLastMessageUpdateSecs = mLastInterpUpdateSecs;
	if (mDrawable.notNull())
	{
		// Don't clear invisibility flag on update if still orphaned!
		if (mDrawable->isState(LLDrawable::FORCE_INVISIBLE) && !mOrphaned)
		{
// 			lldebugs << "Clearing force invisible: " << mID << ":" << getPCodeString() << ":" << getPositionAgent() << llendl;
			mDrawable->clearState(LLDrawable::FORCE_INVISIBLE);
			gPipeline.markRebuild( mDrawable, LLDrawable::REBUILD_ALL, TRUE );
		}
	}

	// Update special hover cursor status
	bool special_hover_cursor = specialHoverCursor();
	if (old_special_hover_cursor != special_hover_cursor
		&& mDrawable.notNull())
	{
		mDrawable->updateSpecialHoverCursor(special_hover_cursor);
	}

	return retval;
}

BOOL LLViewerObject::isActive() const
{
	return TRUE;
}



void LLViewerObject::idleUpdate(LLAgent &agent, LLWorld &world, const F64 &time)
{
	//static LLFastTimer::DeclareTimer ftm("Viewer Object");
	//LLFastTimer t(ftm);

	if (!mDead)
	{
	// CRO - don't velocity interp linked objects!
	// Leviathan - but DO velocity interp joints
	if (!mStatic && sVelocityInterpolate && !isSelected())
	{
		// calculate dt from last update
		F32 dt_raw = (F32)(time - mLastInterpUpdateSecs);
		F32 dt = mTimeDilation * dt_raw;

			applyAngularVelocity(dt);

			if (isAttachment())
				{
					mLastInterpUpdateSecs = time;
				return;
		}
		else
		{	// Move object based on it's velocity and rotation
			interpolateLinearMotion(time, dt);
		}
	}

	updateDrawable(FALSE);
	}
}


// Move an object due to idle-time viewer side updates by iterpolating motion
void LLViewerObject::interpolateLinearMotion(const F64 & time, const F32 & dt)
{
	// linear motion
	// PHYSICS_TIMESTEP is used below to correct for the fact that the velocity in object
	// updates represents the average velocity of the last timestep, rather than the final velocity.
	// the time dilation above should guarantee that dt is never less than PHYSICS_TIMESTEP, theoretically
	// 
	// *TODO: should also wrap linear accel/velocity in check
	// to see if object is selected, instead of explicitly
	// zeroing it out	

	F64 time_since_last_update = time - mLastMessageUpdateSecs;
	if (time_since_last_update <= 0.0 || dt <= 0.f)
	{
		return;
	}

	LLVector3 accel = getAcceleration();
	LLVector3 vel 	= getVelocity();
	
	if (sMaxUpdateInterpolationTime <= 0.0)
	{	// Old code path ... unbounded, simple interpolation
		if (!(accel.isExactlyZero() && vel.isExactlyZero()))
		{
			LLVector3 pos   = (vel + (0.5f * (dt-PHYSICS_TIMESTEP)) * accel) * dt;  
		
			// region local  
			setPositionRegion(pos + getPositionRegion());
			setVelocity(vel + accel*dt);	
			
			// for objects that are spinning but not translating, make sure to flag them as having moved
			setChanged(MOVED | SILHOUETTE);
		}
	}
	else if (!accel.isExactlyZero() || !vel.isExactlyZero())		// object is moving
	{	// Object is moving, and hasn't been too long since we got an update from the server
		
		// Calculate predicted position and velocity
		LLVector3 new_pos = (vel + (0.5f * (dt-PHYSICS_TIMESTEP)) * accel) * dt;	
		LLVector3 new_v = accel * dt;

		if (time_since_last_update > sPhaseOutUpdateInterpolationTime &&
			sPhaseOutUpdateInterpolationTime > 0.0)
		{	// Haven't seen a viewer update in a while, check to see if the ciruit is still active
			if (mRegionp)
			{	// The simulator will NOT send updates if the object continues normally on the path
				// predicted by the velocity and the acceleration (often gravity) sent to the viewer
				// So check to see if the circuit is blocked, which means the sim is likely in a long lag
				LLCircuitData *cdp = gMessageSystem->mCircuitInfo.findCircuit( mRegionp->getHost() );
				if (cdp)
				{
					// Find out how many seconds since last packet arrived on the circuit
					F64 time_since_last_packet = LLMessageSystem::getMessageTimeSeconds() - cdp->getLastPacketInTime();

					if (!cdp->isAlive() ||		// Circuit is dead or blocked
						 cdp->isBlocked() ||	// or doesn't seem to be getting any packets
						 (time_since_last_packet > sPhaseOutUpdateInterpolationTime))
					{
						// Start to reduce motion interpolation since we haven't seen a server update in a while
						F64 time_since_last_interpolation = time - mLastInterpUpdateSecs;
						F64 phase_out = 1.0;
						if (time_since_last_update > sMaxUpdateInterpolationTime)
						{	// Past the time limit, so stop the object
							phase_out = 0.0;
							//llinfos << "Motion phase out to zero" << llendl;

							// Kill angular motion as well.  Note - not adding this due to paranoia
							// about stopping rotation for llTargetOmega objects and not having it restart
							// setAngularVelocity(LLVector3::zero);
						}
						else if (mLastInterpUpdateSecs - mLastMessageUpdateSecs > sPhaseOutUpdateInterpolationTime)
						{	// Last update was already phased out a bit
							phase_out = (sMaxUpdateInterpolationTime - time_since_last_update) / 
										(sMaxUpdateInterpolationTime - time_since_last_interpolation);
							//llinfos << "Continuing motion phase out of " << (F32) phase_out << llendl;
						}
						else
						{	// Phase out from full value
							phase_out = (sMaxUpdateInterpolationTime - time_since_last_update) / 
										(sMaxUpdateInterpolationTime - sPhaseOutUpdateInterpolationTime);
							//llinfos << "Starting motion phase out of " << (F32) phase_out << llendl;
						}
						phase_out = llclamp(phase_out, 0.0, 1.0);

						new_pos = new_pos * ((F32) phase_out);
						new_v = new_v * ((F32) phase_out);
					}
				}
			}
		}

		new_pos = new_pos + getPositionRegion();
		new_v = new_v + vel;


		// Clamp interpolated position to minimum underground and maximum region height
		LLVector3d new_pos_global = mRegionp->getPosGlobalFromRegion(new_pos);
		F32 min_height;
		if (isAvatar())
		{	// Make a better guess about AVs not going underground
			min_height = LLWorld::getInstance()->resolveLandHeightGlobal(new_pos_global);
			min_height += (0.5f * getScale().mV[VZ]);
		}
		else
		{	// This will put the object underground, but we can't tell if it will stop 
			// at ground level or not
			min_height = LLWorld::getInstance()->getMinAllowedZ(this, new_pos_global);
			// Cap maximum height
			static LLCachedControl<bool> no_fly_height_limit(gSavedSettings, "FSRemoveFlyHeightLimit");
			if(!no_fly_height_limit)
			{
				new_pos.mV[VZ] = llmin(LLWorld::getInstance()->getRegionMaxHeight(), new_pos.mV[VZ]);
			}
		}

		new_pos.mV[VZ] = llmax(min_height, new_pos.mV[VZ]);

		// Check to see if it's going off the region
		LLVector3 temp(new_pos);
		if (temp.clamp(0.f, mRegionp->getWidth()))
		{	// Going off this region, so see if we might end up on another region
			LLVector3d old_pos_global = mRegionp->getPosGlobalFromRegion(getPositionRegion());
			new_pos_global = mRegionp->getPosGlobalFromRegion(new_pos);		// Re-fetch in case it got clipped above

			// Clip the positions to known regions
			LLVector3d clip_pos_global = LLWorld::getInstance()->clipToVisibleRegions(old_pos_global, new_pos_global);
			if (clip_pos_global != new_pos_global)
			{	// Was clipped, so this means we hit a edge where there is no region to enter
				
				//llinfos << "Hit empty region edge, clipped predicted position to " << mRegionp->getPosRegionFromGlobal(clip_pos_global)
				//	<< " from " << new_pos << llendl;
				new_pos = mRegionp->getPosRegionFromGlobal(clip_pos_global);
				
				// Stop motion and get server update for bouncing on the edge
				new_v.clear();
				setAcceleration(LLVector3::zero);
			}
			else
			{	// Let predicted movement cross into another region
				//llinfos << "Predicting region crossing to " << new_pos << llendl;
			}
		}

		// Set new position and velocity
		setPositionRegion(new_pos);
		setVelocity(new_v);	
		
		// for objects that are spinning but not translating, make sure to flag them as having moved
		setChanged(MOVED | SILHOUETTE);
	}		

	// Update the last time we did anything
	mLastInterpUpdateSecs = time;
}



BOOL LLViewerObject::setData(const U8 *datap, const U32 data_size)
{
	delete [] mData;

	if (datap)
	{
		mData = new U8[data_size];
		if (!mData)
		{
			return FALSE;
		}
		memcpy(mData, datap, data_size);		/* Flawfinder: ignore */
	}
	return TRUE;
}

// delete an item in the inventory, but don't tell the server. This is
// used internally by remove, update, and savescript.
// This will only delete the first item with an item_id in the list
void LLViewerObject::deleteInventoryItem(const LLUUID& item_id)
{
	if(mInventory)
	{
		LLInventoryObject::object_list_t::iterator it = mInventory->begin();
		LLInventoryObject::object_list_t::iterator end = mInventory->end();
		for( ; it != end; ++it )
		{
			if((*it)->getUUID() == item_id)
			{
				// This is safe only because we return immediatly.
				mInventory->erase(it); // will deref and delete it
				return;
			}
		}
		doInventoryCallback();
	}
}

void LLViewerObject::doUpdateInventory(
	LLPointer<LLViewerInventoryItem>& item,
	U8 key,
	bool is_new)
{
	LLViewerInventoryItem* old_item = NULL;
	if(TASK_INVENTORY_ITEM_KEY == key)
	{
		// <FS:ND> Do not use C-Style cast for polymorphic upcasting
//		old_item = (LLViewerInventoryItem*)getInventoryObject(item->getUUID());
		old_item = dynamic_cast<LLViewerInventoryItem*>(getInventoryObject(item->getUUID()));
		// </FS:ND>
	}
	else if(TASK_INVENTORY_ASSET_KEY == key)
	{
		old_item = getInventoryItemByAsset(item->getAssetUUID());
	}
	LLUUID item_id;
	LLUUID new_owner;
	LLUUID new_group;
	BOOL group_owned = FALSE;
	if(old_item)
	{
		item_id = old_item->getUUID();
		new_owner = old_item->getPermissions().getOwner();
		new_group = old_item->getPermissions().getGroup();
		group_owned = old_item->getPermissions().isGroupOwned();
		old_item = NULL;
	}
	else
	{
		item_id = item->getUUID();
	}
	if(!is_new && mInventory)
	{
		// Attempt to update the local inventory. If we can get the
		// object perm, we have perfect visibility, so we want the
		// serial number to match. Otherwise, take our best guess and
		// make sure that the serial number does not match.
		deleteInventoryItem(item_id);
		LLPermissions perm(item->getPermissions());
		LLPermissions* obj_perm = LLSelectMgr::getInstance()->findObjectPermissions(this);
		bool is_atomic = ((S32)LLAssetType::AT_OBJECT == item->getType()) ? false : true;
		if(obj_perm)
		{
			perm.setOwnerAndGroup(LLUUID::null, obj_perm->getOwner(), obj_perm->getGroup(), is_atomic);
		}
		else
		{
			if(group_owned)
			{
				perm.setOwnerAndGroup(LLUUID::null, new_owner, new_group, is_atomic);
			}
			else if(!new_owner.isNull())
			{
				// The object used to be in inventory, so we can
				// assume the owner and group will match what they are
				// there.
				perm.setOwnerAndGroup(LLUUID::null, new_owner, new_group, is_atomic);
			}
			// *FIX: can make an even better guess by using the mPermGroup flags
			else if(permYouOwner())
			{
				// best guess.
				perm.setOwnerAndGroup(LLUUID::null, gAgent.getID(), item->getPermissions().getGroup(), is_atomic);
				--mInventorySerialNum;
			}
			else
			{
				// dummy it up.
				perm.setOwnerAndGroup(LLUUID::null, LLUUID::null, LLUUID::null, is_atomic);
				--mInventorySerialNum;
			}
		}
		LLViewerInventoryItem* oldItem = item;
		LLViewerInventoryItem* new_item = new LLViewerInventoryItem(oldItem);
		new_item->setPermissions(perm);
		mInventory->push_front(new_item);
		doInventoryCallback();
		++mInventorySerialNum;
	}
}

// save a script, which involves removing the old one, and rezzing
// in the new one. This method should be called with the asset id
// of the new and old script AFTER the bytecode has been saved.
void LLViewerObject::saveScript(
	const LLViewerInventoryItem* item,
	BOOL active,
	bool is_new)
{
	/*
	 * XXXPAM Investigate not making this copy.  Seems unecessary, but I'm unsure about the
	 * interaction with doUpdateInventory() called below.
	 */
	lldebugs << "LLViewerObject::saveScript() " << item->getUUID() << " " << item->getAssetUUID() << llendl;
	LLPointer<LLViewerInventoryItem> task_item =
		new LLViewerInventoryItem(item->getUUID(), mID, item->getPermissions(),
								  item->getAssetUUID(), item->getType(),
								  item->getInventoryType(),
								  item->getName(), item->getDescription(),
								  item->getSaleInfo(), item->getFlags(),
								  item->getCreationDate());
	task_item->setTransactionID(item->getTransactionID());

	LLMessageSystem* msg = gMessageSystem;
	msg->newMessageFast(_PREHASH_RezScript);
	msg->nextBlockFast(_PREHASH_AgentData);
	msg->addUUIDFast(_PREHASH_AgentID, gAgent.getID());
	msg->addUUIDFast(_PREHASH_SessionID, gAgent.getSessionID());
	msg->addUUIDFast(_PREHASH_GroupID, gAgent.getGroupID());
	msg->nextBlockFast(_PREHASH_UpdateBlock);
	msg->addU32Fast(_PREHASH_ObjectLocalID, (mLocalID));
	U8 enabled = active;
	msg->addBOOLFast(_PREHASH_Enabled, enabled);
	msg->nextBlockFast(_PREHASH_InventoryBlock);
	task_item->packMessage(msg);
	msg->sendReliable(mRegionp->getHost());

	// do the internal logic
	doUpdateInventory(task_item, TASK_INVENTORY_ITEM_KEY, is_new);
}

void LLViewerObject::moveInventory(const LLUUID& folder_id,
								   const LLUUID& item_id)
{
	lldebugs << "LLViewerObject::moveInventory " << item_id << llendl;
	LLMessageSystem* msg = gMessageSystem;
	msg->newMessageFast(_PREHASH_MoveTaskInventory);
	msg->nextBlockFast(_PREHASH_AgentData);
	msg->addUUIDFast(_PREHASH_AgentID, gAgent.getID());
	msg->addUUIDFast(_PREHASH_SessionID, gAgent.getSessionID());
	msg->addUUIDFast(_PREHASH_FolderID, folder_id);
	msg->nextBlockFast(_PREHASH_InventoryData);
	msg->addU32Fast(_PREHASH_LocalID, mLocalID);
	msg->addUUIDFast(_PREHASH_ItemID, item_id);
	msg->sendReliable(mRegionp->getHost());

	LLInventoryObject* inv_obj = getInventoryObject(item_id);
	if(inv_obj)
	{
		LLViewerInventoryItem* item = (LLViewerInventoryItem*)inv_obj;
		if(!item->getPermissions().allowCopyBy(gAgent.getID()))
		{
			deleteInventoryItem(item_id);
			++mInventorySerialNum;
		}
	}
}

void LLViewerObject::dirtyInventory()
{
	// If there aren't any LLVOInventoryListeners, we won't be
	// able to update our mInventory when it comes back from the
	// simulator, so we should not clear the inventory either.
	if(mInventory && !mInventoryCallbacks.empty())
	{
		mInventory->clear(); // will deref and delete entries
		delete mInventory;
		mInventory = NULL;
		mInventoryDirty = TRUE;
	}
}

void LLViewerObject::registerInventoryListener(LLVOInventoryListener* listener, void* user_data)
{
	LLInventoryCallbackInfo* info = new LLInventoryCallbackInfo;
	info->mListener = listener;
	info->mInventoryData = user_data;
	mInventoryCallbacks.push_front(info);
}

void LLViewerObject::removeInventoryListener(LLVOInventoryListener* listener)
{
	if (listener == NULL)
		return;
	for (callback_list_t::iterator iter = mInventoryCallbacks.begin();
		 iter != mInventoryCallbacks.end(); )
	{
		callback_list_t::iterator curiter = iter++;
		LLInventoryCallbackInfo* info = *curiter;
		if (info->mListener == listener)
		{
			delete info;
			mInventoryCallbacks.erase(curiter);
			break;
		}
	}
}

void LLViewerObject::clearInventoryListeners()
{
	for_each(mInventoryCallbacks.begin(), mInventoryCallbacks.end(), DeletePointer());
	mInventoryCallbacks.clear();
}

void LLViewerObject::requestInventory()
{
	mInventoryDirty = FALSE;
	if(mInventory)
	{
		//mInventory->clear() // will deref and delete it
		//delete mInventory;
		//mInventory = NULL;
		doInventoryCallback();
	}
	// throw away duplicate requests
	else
	{
		fetchInventoryFromServer();
	}
}

void LLViewerObject::fetchInventoryFromServer()
{
	if (!mInventoryPending)
	{
		delete mInventory;
		mInventory = NULL;
		mInventoryDirty = FALSE;
		LLMessageSystem* msg = gMessageSystem;
		msg->newMessageFast(_PREHASH_RequestTaskInventory);
		msg->nextBlockFast(_PREHASH_AgentData);
		msg->addUUIDFast(_PREHASH_AgentID, gAgent.getID());
		msg->addUUIDFast(_PREHASH_SessionID, gAgent.getSessionID());
		msg->nextBlockFast(_PREHASH_InventoryData);
		msg->addU32Fast(_PREHASH_LocalID, mLocalID);
		msg->sendReliable(mRegionp->getHost());

		// this will get reset by dirtyInventory or doInventoryCallback
		mInventoryPending = TRUE;
	}
}

struct LLFilenameAndTask
{
	LLUUID mTaskID;
	std::string mFilename;
#ifdef _DEBUG
	static S32 sCount;
	LLFilenameAndTask()
	{
		++sCount;
		lldebugs << "Constructing LLFilenameAndTask: " << sCount << llendl;
	}
	~LLFilenameAndTask()
	{
		--sCount;
		lldebugs << "Destroying LLFilenameAndTask: " << sCount << llendl;
	}
private:
	LLFilenameAndTask(const LLFilenameAndTask& rhs);
	const LLFilenameAndTask& operator=(const LLFilenameAndTask& rhs) const;
#endif
};

#ifdef _DEBUG
S32 LLFilenameAndTask::sCount = 0;
#endif

// static
void LLViewerObject::processTaskInv(LLMessageSystem* msg, void** user_data)
{
	LLUUID task_id;
	msg->getUUIDFast(_PREHASH_InventoryData, _PREHASH_TaskID, task_id);
	LLViewerObject* object = gObjectList.findObject(task_id);
	if(!object)
	{
		llwarns << "LLViewerObject::processTaskInv object "
			<< task_id << " does not exist." << llendl;
		return;
	}

	msg->getS16Fast(_PREHASH_InventoryData, _PREHASH_Serial, object->mInventorySerialNum);
	LLFilenameAndTask* ft = new LLFilenameAndTask;
	ft->mTaskID = task_id;

	std::string unclean_filename;
	msg->getStringFast(_PREHASH_InventoryData, _PREHASH_Filename, unclean_filename);
	ft->mFilename = LLDir::getScrubbedFileName(unclean_filename);
	
	if(ft->mFilename.empty())
	{
		lldebugs << "Task has no inventory" << llendl;
		// mock up some inventory to make a drop target.
		if(object->mInventory)
		{
			object->mInventory->clear(); // will deref and delete it
		}
		else
		{
			object->mInventory = new LLInventoryObject::object_list_t();
		}
		LLPointer<LLInventoryObject> obj;
		obj = new LLInventoryObject(object->mID, LLUUID::null,
									LLAssetType::AT_CATEGORY,
									"Contents");
		object->mInventory->push_front(obj);
		object->doInventoryCallback();
		delete ft;
		return;
	}
	gXferManager->requestFile(gDirUtilp->getExpandedFilename(LL_PATH_CACHE, ft->mFilename), 
								ft->mFilename, LL_PATH_CACHE,
								object->mRegionp->getHost(),
								TRUE,
								&LLViewerObject::processTaskInvFile,
								(void**)ft,
								LLXferManager::HIGH_PRIORITY);
}

void LLViewerObject::processTaskInvFile(void** user_data, S32 error_code, LLExtStat ext_status)
{
	LLFilenameAndTask* ft = (LLFilenameAndTask*)user_data;
	LLViewerObject* object = NULL;
	if(ft && (0 == error_code) &&
	   (object = gObjectList.findObject(ft->mTaskID)))
	{
		if (object->loadTaskInvFile(ft->mFilename))
		{

<<<<<<< HEAD
		// <FS:ND> Crashfix, not sure why object->mInventory can be 0
		if( !object->mInventory )
		{
			llwarns << "object->mInventory == 0" << llendl;
			delete ft;
			return;
		}
		// </FS:ND>

		LLInventoryObject::object_list_t::iterator it = object->mInventory->begin();
		LLInventoryObject::object_list_t::iterator end = object->mInventory->end();
		std::list<LLUUID>& pending_lst = object->mPendingInventoryItemsIDs;
=======
			LLInventoryObject::object_list_t::iterator it = object->mInventory->begin();
			LLInventoryObject::object_list_t::iterator end = object->mInventory->end();
			std::list<LLUUID>& pending_lst = object->mPendingInventoryItemsIDs;
>>>>>>> fe8b4bf1

			for (; it != end && pending_lst.size(); ++it)
			{
				LLViewerInventoryItem* item = dynamic_cast<LLViewerInventoryItem*>(it->get());
				if(item && item->getType() != LLAssetType::AT_CATEGORY)
				{
					std::list<LLUUID>::iterator id_it = std::find(pending_lst.begin(), pending_lst.begin(), item->getAssetUUID());
					if (id_it != pending_lst.end())
					{
						pending_lst.erase(id_it);
					}
				}
			}
		}
		else
		{
			// MAINT-2597 - crash when trying to edit a no-mod object
			// Somehow get an contents inventory response, but with an invalid stream (possibly 0 size?)
			// Stated repro was specific to no-mod objects so failing without user interaction should be safe.
			llwarns << "Trying to load invalid task inventory file. Ignoring file contents." << llendl;
		}
	}
	else
	{
		// This Occurs When to requests were made, and the first one
		// has already handled it.
		lldebugs << "Problem loading task inventory. Return code: "
				 << error_code << llendl;
	}
	delete ft;
}

BOOL LLViewerObject::loadTaskInvFile(const std::string& filename)
{
	std::string filename_and_local_path = gDirUtilp->getExpandedFilename(LL_PATH_CACHE, filename);
	llifstream ifs(filename_and_local_path);
	if(ifs.good())
	{
		char buffer[MAX_STRING];	/* Flawfinder: ignore */
		// *NOTE: This buffer size is hard coded into scanf() below.
		char keyword[MAX_STRING];	/* Flawfinder: ignore */
		if(mInventory)
		{
			mInventory->clear(); // will deref and delete it
		}
		else
		{
			mInventory = new LLInventoryObject::object_list_t;
		}
		while(ifs.good())
		{
			ifs.getline(buffer, MAX_STRING);
			sscanf(buffer, " %254s", keyword);	/* Flawfinder: ignore */
			if(0 == strcmp("inv_item", keyword))
			{
				LLPointer<LLInventoryObject> inv = new LLViewerInventoryItem;
				inv->importLegacyStream(ifs);
				mInventory->push_front(inv);
			}
			else if(0 == strcmp("inv_object", keyword))
			{
				LLPointer<LLInventoryObject> inv = new LLInventoryObject;
				inv->importLegacyStream(ifs);
				inv->rename("Contents");
				mInventory->push_front(inv);
			}
			else
			{
				llwarns << "Unknown token in inventory file '"
						<< keyword << "'" << llendl;
			}
		}
		ifs.close();
		LLFile::remove(filename_and_local_path);
	}
	else
	{
		llwarns << "unable to load task inventory: " << filename_and_local_path
				<< llendl;
		return FALSE;
	}
	doInventoryCallback();

	return TRUE;
}

void LLViewerObject::doInventoryCallback()
{
	for (callback_list_t::iterator iter = mInventoryCallbacks.begin();
		 iter != mInventoryCallbacks.end(); )
	{
		callback_list_t::iterator curiter = iter++;
		LLInventoryCallbackInfo* info = *curiter;
		if (info->mListener != NULL)
		{
			info->mListener->inventoryChanged(this,
								 mInventory,
								 mInventorySerialNum,
								 info->mInventoryData);
		}
		else
		{
			llinfos << "LLViewerObject::doInventoryCallback() deleting bad listener entry." << llendl;
			delete info;
			mInventoryCallbacks.erase(curiter);
		}
	}
	mInventoryPending = FALSE;
}

void LLViewerObject::removeInventory(const LLUUID& item_id)
{
	// close any associated floater properties
	LLFloaterReg::hideInstance("properties", item_id);

	LLMessageSystem* msg = gMessageSystem;
	msg->newMessageFast(_PREHASH_RemoveTaskInventory);
	msg->nextBlockFast(_PREHASH_AgentData);
	msg->addUUIDFast(_PREHASH_AgentID, gAgent.getID());
	msg->addUUIDFast(_PREHASH_SessionID, gAgent.getSessionID());
	msg->nextBlockFast(_PREHASH_InventoryData);
	msg->addU32Fast(_PREHASH_LocalID, mLocalID);
	msg->addUUIDFast(_PREHASH_ItemID, item_id);
	msg->sendReliable(mRegionp->getHost());
	deleteInventoryItem(item_id);
	++mInventorySerialNum;
}

bool LLViewerObject::isTextureInInventory(LLViewerInventoryItem* item)
{
	bool result = false;

	if (item && LLAssetType::AT_TEXTURE == item->getType())
	{
		std::list<LLUUID>::iterator begin = mPendingInventoryItemsIDs.begin();
		std::list<LLUUID>::iterator end = mPendingInventoryItemsIDs.end();

		bool is_fetching = std::find(begin, end, item->getAssetUUID()) != end;
		bool is_fetched = getInventoryItemByAsset(item->getAssetUUID()) != NULL;

		result = is_fetched || is_fetching;
	}

	return result;
}

void LLViewerObject::updateTextureInventory(LLViewerInventoryItem* item, U8 key, bool is_new)
{
	if (item && !isTextureInInventory(item))
	{
		mPendingInventoryItemsIDs.push_back(item->getAssetUUID());
		updateInventory(item, key, is_new);
	}
}

void LLViewerObject::updateInventory(
	LLViewerInventoryItem* item,
	U8 key,
	bool is_new)
{
	// This slices the object into what we're concerned about on the
	// viewer. The simulator will take the permissions and transfer
	// ownership.
	LLPointer<LLViewerInventoryItem> task_item =
		new LLViewerInventoryItem(item->getUUID(), mID, item->getPermissions(),
								  item->getAssetUUID(), item->getType(),
								  item->getInventoryType(),
								  item->getName(), item->getDescription(),
								  item->getSaleInfo(),
								  item->getFlags(),
								  item->getCreationDate());
	task_item->setTransactionID(item->getTransactionID());
	LLMessageSystem* msg = gMessageSystem;
	msg->newMessageFast(_PREHASH_UpdateTaskInventory);
	msg->nextBlockFast(_PREHASH_AgentData);
	msg->addUUIDFast(_PREHASH_AgentID, gAgent.getID());
	msg->addUUIDFast(_PREHASH_SessionID, gAgent.getSessionID());
	msg->nextBlockFast(_PREHASH_UpdateData);
	msg->addU32Fast(_PREHASH_LocalID, mLocalID);
	msg->addU8Fast(_PREHASH_Key, key);
	msg->nextBlockFast(_PREHASH_InventoryData);
	task_item->packMessage(msg);
	msg->sendReliable(mRegionp->getHost());

	// do the internal logic
	doUpdateInventory(task_item, key, is_new);
}

void LLViewerObject::updateInventoryLocal(LLInventoryItem* item, U8 key)
{
	LLPointer<LLViewerInventoryItem> task_item =
		new LLViewerInventoryItem(item->getUUID(), mID, item->getPermissions(),
								  item->getAssetUUID(), item->getType(),
								  item->getInventoryType(),
								  item->getName(), item->getDescription(),
								  item->getSaleInfo(), item->getFlags(),
								  item->getCreationDate());

	// do the internal logic
	const bool is_new = false;
	doUpdateInventory(task_item, key, is_new);
}

LLInventoryObject* LLViewerObject::getInventoryObject(const LLUUID& item_id)
{
	LLInventoryObject* rv = NULL;
	if(mInventory)
	{
		LLInventoryObject::object_list_t::iterator it = mInventory->begin();
		LLInventoryObject::object_list_t::iterator end = mInventory->end();
		for ( ; it != end; ++it)
		{
			if((*it)->getUUID() == item_id)
			{
				rv = *it;
				break;
			}
		}		
	}
	return rv;
}

void LLViewerObject::getInventoryContents(LLInventoryObject::object_list_t& objects)
{
	if(mInventory)
	{
		LLInventoryObject::object_list_t::iterator it = mInventory->begin();
		LLInventoryObject::object_list_t::iterator end = mInventory->end();
		for( ; it != end; ++it)
		{
			if ((*it)->getType() != LLAssetType::AT_CATEGORY)
			{
				objects.push_back(*it);
			}
		}
	}
}

LLInventoryObject* LLViewerObject::getInventoryRoot()
{
	if (!mInventory || !mInventory->size())
	{
		return NULL;
	}
	return mInventory->back();
}

LLViewerInventoryItem* LLViewerObject::getInventoryItemByAsset(const LLUUID& asset_id)
{
	if (mInventoryDirty)
		llwarns << "Peforming inventory lookup for object " << mID << " that has dirty inventory!" << llendl;

	LLViewerInventoryItem* rv = NULL;
	if(mInventory)
	{
		LLViewerInventoryItem* item = NULL;

		LLInventoryObject::object_list_t::iterator it = mInventory->begin();
		LLInventoryObject::object_list_t::iterator end = mInventory->end();
		for( ; it != end; ++it)
		{
			LLInventoryObject* obj = *it;
			if(obj->getType() != LLAssetType::AT_CATEGORY
			   && obj->getType() != LLAssetType::AT_NONE ) // <FS:ND> check for AT_NONE too loadTaskInvFile can create such objects for "Contants"
			{
				// *FIX: gank-ass down cast!
				item = (LLViewerInventoryItem*)obj;
				if(item->getAssetUUID() == asset_id)
				{
					rv = item;
					break;
				}
			}
		}		
	}
	return rv;
}

void LLViewerObject::updateViewerInventoryAsset(
					const LLViewerInventoryItem* item,
					const LLUUID& new_asset)
{
	LLPointer<LLViewerInventoryItem> task_item =
		new LLViewerInventoryItem(item);
	task_item->setAssetUUID(new_asset);

	// do the internal logic
	doUpdateInventory(task_item, TASK_INVENTORY_ITEM_KEY, false);
}

void LLViewerObject::setPixelAreaAndAngle(LLAgent &agent)
{
	if (getVolume())
	{	//volumes calculate pixel area and angle per face
		return;
	}
	
	LLVector3 viewer_pos_agent = gAgentCamera.getCameraPositionAgent();
	LLVector3 pos_agent = getRenderPosition();

	F32 dx = viewer_pos_agent.mV[VX] - pos_agent.mV[VX];
	F32 dy = viewer_pos_agent.mV[VY] - pos_agent.mV[VY];
	F32 dz = viewer_pos_agent.mV[VZ] - pos_agent.mV[VZ];

	F32 max_scale = getMaxScale();
	F32 mid_scale = getMidScale();
	F32 min_scale = getMinScale();

	// IW: estimate - when close to large objects, computing range based on distance from center is no good
	// to try to get a min distance from face, subtract min_scale/2 from the range.
	// This means we'll load too much detail sometimes, but that's better than not enough
	// I don't think there's a better way to do this without calculating distance per-poly
	F32 range = sqrt(dx*dx + dy*dy + dz*dz) - min_scale/2;

	LLViewerCamera* camera = LLViewerCamera::getInstance();
	if (range < 0.001f || isHUDAttachment())		// range == zero
	{
		mAppAngle = 180.f;
		mPixelArea = (F32)camera->getScreenPixelArea();
	}
	else
	{
		mAppAngle = (F32) atan2( max_scale, range) * RAD_TO_DEG;

		F32 pixels_per_meter = camera->getPixelMeterRatio() / range;

		mPixelArea = (pixels_per_meter * max_scale) * (pixels_per_meter * mid_scale);
		if (mPixelArea > camera->getScreenPixelArea())
		{
			mAppAngle = 180.f;
			mPixelArea = (F32)camera->getScreenPixelArea();
		}
	}
}

BOOL LLViewerObject::updateLOD()
{
	return FALSE;
}

BOOL LLViewerObject::updateGeometry(LLDrawable *drawable)
{
	return TRUE;
}

void LLViewerObject::updateGL()
{

}

void LLViewerObject::updateFaceSize(S32 idx)
{
	
}

LLDrawable* LLViewerObject::createDrawable(LLPipeline *pipeline)
{
	return NULL;
}

void LLViewerObject::setScale(const LLVector3 &scale, BOOL damped)
{
	LLPrimitive::setScale(scale);
	if (mDrawable.notNull())
	{
		//encompass completely sheared objects by taking 
		//the most extreme point possible (<1,1,0.5>)
		mDrawable->setRadius(LLVector3(1,1,0.5f).scaleVec(scale).magVec());
		updateDrawable(damped);
	}

	if( (LL_PCODE_VOLUME == getPCode()) && !isDead() )
	{
// <FS:CR> FIRE-1846 - Make sure accented objects always show when enabled.
		//if (permYouOwner() || (scale.magVecSquared() > (7.5f * 7.5f)) )
		static LLCachedControl<bool> fs_netmap_physical(gSavedSettings, "FSNetMapPhysical", false);
		static LLCachedControl<bool> fs_netmap_scripted(gSavedSettings, "FSNetMapScripted", false);
		static LLCachedControl<bool> fs_netmap_temp_on_rez(gSavedSettings, "FSNetMapTempOnRez", false);
		if (permYouOwner() || (scale.magVecSquared() > (7.5f * 7.5f)) || (fs_netmap_physical && flagUsePhysics())
			|| (fs_netmap_scripted && flagScripted()) || (fs_netmap_temp_on_rez && flagTemporaryOnRez()) )
// </FS:CR>
		{
			if (!mOnMap)
			{
				llassert_always(LLWorld::getInstance()->getRegionFromHandle(getRegion()->getHandle()));

				gObjectList.addToMap(this);
				mOnMap = TRUE;
			}
		}
		else
		{
			if (mOnMap)
			{
				gObjectList.removeFromMap(this);
				mOnMap = FALSE;
			}
		}
	}
}

void LLViewerObject::setObjectCost(F32 cost)
{
	mObjectCost = cost;
	mCostStale = false;

	if (isSelected())
	{
		gFloaterTools->dirty();
	}
}

void LLViewerObject::setLinksetCost(F32 cost)
{
	mLinksetCost = cost;
	mCostStale = false;
	
	if (isSelected())
	{
		gFloaterTools->dirty();
	}
}

void LLViewerObject::setPhysicsCost(F32 cost)
{
	mPhysicsCost = cost;
	mCostStale = false;

	if (isSelected())
	{
		gFloaterTools->dirty();
	}
}

void LLViewerObject::setLinksetPhysicsCost(F32 cost)
{
	mLinksetPhysicsCost = cost;
	mCostStale = false;
	
	if (isSelected())
	{
		gFloaterTools->dirty();
	}
}


F32 LLViewerObject::getObjectCost()
{
	if (mCostStale)
	{
		gObjectList.updateObjectCost(this);
	}
	
	return mObjectCost;
}

F32 LLViewerObject::getLinksetCost()
{
	if (mCostStale)
	{
		gObjectList.updateObjectCost(this);
	}

	return mLinksetCost;
}

F32 LLViewerObject::getPhysicsCost()
{
	if (mCostStale)
	{
		gObjectList.updateObjectCost(this);
	}
	
	return mPhysicsCost;
}

F32 LLViewerObject::getLinksetPhysicsCost()
{
	if (mCostStale)
	{
		gObjectList.updateObjectCost(this);
	}

	return mLinksetPhysicsCost;
}

F32 LLViewerObject::getStreamingCost(S32* bytes, S32* visible_bytes, F32* unscaled_value) const
{
	return 0.f;
}

U32 LLViewerObject::getTriangleCount(S32* vcount) const
{
	return 0;
}

U32 LLViewerObject::getHighLODTriangleCount()
{
	return 0;
}

void LLViewerObject::updateSpatialExtents(LLVector4a& newMin, LLVector4a &newMax)
{
	LLVector4a center;
	center.load3(getRenderPosition().mV);
	LLVector4a size;
	size.load3(getScale().mV);
	newMin.setSub(center, size);
	newMax.setAdd(center, size);
	
	mDrawable->setPositionGroup(center);
}

F32 LLViewerObject::getBinRadius()
{
	if (mDrawable.notNull())
	{
		const LLVector4a* ext = mDrawable->getSpatialExtents();
		LLVector4a diff;
		diff.setSub(ext[1], ext[0]);
		return diff.getLength3().getF32();
	}
	
	return getScale().magVec();
}

F32 LLViewerObject::getMaxScale() const
{
	return llmax(getScale().mV[VX],getScale().mV[VY], getScale().mV[VZ]);
}

F32 LLViewerObject::getMinScale() const
{
	return llmin(getScale().mV[0],getScale().mV[1],getScale().mV[2]);
}

F32 LLViewerObject::getMidScale() const
{
	if (getScale().mV[VX] < getScale().mV[VY])
	{
		if (getScale().mV[VY] < getScale().mV[VZ])
		{
			return getScale().mV[VY];
		}
		else if (getScale().mV[VX] < getScale().mV[VZ])
		{
			return getScale().mV[VZ];
		}
		else
		{
			return getScale().mV[VX];
		}
	}
	else if (getScale().mV[VX] < getScale().mV[VZ])
	{
		return getScale().mV[VX];
	}
	else if (getScale().mV[VY] < getScale().mV[VZ])
	{
		return getScale().mV[VZ];
	}
	else
	{
		return getScale().mV[VY];
	}
}


void LLViewerObject::updateTextures()
{
}

void LLViewerObject::boostTexturePriority(BOOL boost_children /* = TRUE */)
{
	if (isDead())
	{
		return;
	}

	S32 i;
	S32 tex_count = getNumTEs();
	for (i = 0; i < tex_count; i++)
	{
 		getTEImage(i)->setBoostLevel(LLGLTexture::BOOST_SELECTED);
	}

	if (isSculpted() && !isMesh())
	{
		LLSculptParams *sculpt_params = (LLSculptParams *)getParameterEntry(LLNetworkData::PARAMS_SCULPT);
		LLUUID sculpt_id = sculpt_params->getSculptTexture();
		LLViewerTextureManager::getFetchedTexture(sculpt_id, FTT_DEFAULT, TRUE, LLGLTexture::BOOST_NONE, LLViewerTexture::LOD_TEXTURE)->setBoostLevel(LLGLTexture::BOOST_SELECTED);
	}
	
	if (boost_children)
	{
		for (child_list_t::iterator iter = mChildList.begin();
			 iter != mChildList.end(); iter++)
		{
			LLViewerObject* child = *iter;
			child->boostTexturePriority();
		}
	}
}


void LLViewerObject::setLineWidthForWindowSize(S32 window_width)
{
	if (window_width < 700)
	{
		LLUI::setLineWidth(2.0f);
	}
	else if (window_width < 1100)
	{
		LLUI::setLineWidth(3.0f);
	}
	else if (window_width < 2000)
	{
		LLUI::setLineWidth(4.0f);
	}
	else
	{
		// _damn_, what a nice monitor!
		LLUI::setLineWidth(5.0f);
	}
}

void LLViewerObject::increaseArrowLength()
{
/* ???
	if (mAxisArrowLength == 50)
	{
		mAxisArrowLength = 100;
	}
	else
	{
		mAxisArrowLength = 150;
	}
*/
}


void LLViewerObject::decreaseArrowLength()
{
/* ???
	if (mAxisArrowLength == 150)
	{
		mAxisArrowLength = 100;
	}
	else
	{
		mAxisArrowLength = 50;
	}
*/
}

// Culled from newsim LLTask::addNVPair
void LLViewerObject::addNVPair(const std::string& data)
{
	// cout << "LLViewerObject::addNVPair() with ---" << data << "---" << endl;
	LLNameValue *nv = new LLNameValue(data.c_str());

//	char splat[MAX_STRING];
//	temp->printNameValue(splat);
//	llinfos << "addNVPair " << splat << llendl;

	name_value_map_t::iterator iter = mNameValuePairs.find(nv->mName);
	if (iter != mNameValuePairs.end())
	{
		LLNameValue* foundnv = iter->second;
		if (foundnv->mClass != NVC_READ_ONLY)
		{
			delete foundnv;
			mNameValuePairs.erase(iter);
		}
		else
		{
			delete nv;
//			llinfos << "Trying to write to Read Only NVPair " << temp->mName << " in addNVPair()" << llendl;
			return;
		}
	}
	mNameValuePairs[nv->mName] = nv;
}

BOOL LLViewerObject::removeNVPair(const std::string& name)
{
	char* canonical_name = gNVNameTable.addString(name);

	lldebugs << "LLViewerObject::removeNVPair(): " << name << llendl;

	name_value_map_t::iterator iter = mNameValuePairs.find(canonical_name);
	if (iter != mNameValuePairs.end())
	{
		if( mRegionp )
		{
			LLNameValue* nv = iter->second;
/*
			std::string buffer = nv->printNameValue();
			gMessageSystem->newMessageFast(_PREHASH_RemoveNameValuePair);
			gMessageSystem->nextBlockFast(_PREHASH_TaskData);
			gMessageSystem->addUUIDFast(_PREHASH_ID, mID);
			
			gMessageSystem->nextBlockFast(_PREHASH_NameValueData);
			gMessageSystem->addStringFast(_PREHASH_NVPair, buffer);

			gMessageSystem->sendReliable( mRegionp->getHost() );
*/
			// Remove the NV pair from the local list.
			delete nv;
			mNameValuePairs.erase(iter);
			return TRUE;
		}
		else
		{
			lldebugs << "removeNVPair - No region for object" << llendl;
		}
	}
	return FALSE;
}


LLNameValue *LLViewerObject::getNVPair(const std::string& name) const
{
	char		*canonical_name;

	canonical_name = gNVNameTable.addString(name);
	// It's possible for addString to return NULL.
	if (canonical_name == NULL)
	{
		return NULL;
	}

	// If you access a map with a name that isn't in it, it will add the name and a null pointer.
	// So first check if the data is in the map.
	name_value_map_t::const_iterator iter = mNameValuePairs.find(canonical_name);
	if (iter != mNameValuePairs.end())
	{
		return iter->second;
	}
	else
	{
		return NULL;
	}
}

void LLViewerObject::updatePositionCaches() const
{
	// If region is removed from the list it is also deleted.
	if(mRegionp && LLWorld::instance().isRegionListed(mRegionp))
	{
		if (!isRoot())
		{
			mPositionRegion = ((LLViewerObject *)getParent())->getPositionRegion() + getPosition() * getParent()->getRotation();
			mPositionAgent = mRegionp->getPosAgentFromRegion(mPositionRegion);
		}
		else
		{
			mPositionRegion = getPosition();
			mPositionAgent = mRegionp->getPosAgentFromRegion(mPositionRegion);
		}
	}
}

const LLVector3d LLViewerObject::getPositionGlobal() const
{	
	// If region is removed from the list it is also deleted.
	if(mRegionp && LLWorld::instance().isRegionListed(mRegionp))
	{
		LLVector3d position_global = mRegionp->getPosGlobalFromRegion(getPositionRegion());

		if (isAttachment())
		{
			position_global = gAgent.getPosGlobalFromAgent(getRenderPosition());
		}		
		return position_global;
	}
	else
	{
		LLVector3d position_global(getPosition());
		return position_global;
	}	
}

const LLVector3 &LLViewerObject::getPositionAgent() const
{
	// If region is removed from the list it is also deleted.
	if(mRegionp && LLWorld::instance().isRegionListed(mRegionp))
	{
		if (mDrawable.notNull() && (!mDrawable->isRoot() && getParent()))
		{
			// Don't return cached position if you have a parent, recalc (until all dirtying is done correctly.
			LLVector3 position_region;
			position_region = ((LLViewerObject *)getParent())->getPositionRegion() + getPosition() * getParent()->getRotation();
			mPositionAgent = mRegionp->getPosAgentFromRegion(position_region);
		}
		else
		{
			mPositionAgent = mRegionp->getPosAgentFromRegion(getPosition());
		}
	}
	return mPositionAgent;
}

const LLVector3 &LLViewerObject::getPositionRegion() const
{
	if (!isRoot())
	{
		LLViewerObject *parent = (LLViewerObject *)getParent();
		mPositionRegion = parent->getPositionRegion() + (getPosition() * parent->getRotation());
	}
	else
	{
		mPositionRegion = getPosition();
	}

	return mPositionRegion;
}

const LLVector3 LLViewerObject::getPositionEdit() const
{
	if (isRootEdit())
	{
		return getPosition();
	}
	else
	{
		LLViewerObject *parent = (LLViewerObject *)getParent();
		LLVector3 position_edit = parent->getPositionEdit() + getPosition() * parent->getRotationEdit();
		return position_edit;
	}
}

const LLVector3 LLViewerObject::getRenderPosition() const
{
	if (mDrawable.notNull() && mDrawable->isState(LLDrawable::RIGGED))
	{
		LLVOAvatar* avatar = getAvatar();
		if (avatar)
		{
			return avatar->getPositionAgent();
		}
	}

	if (mDrawable.isNull() || mDrawable->getGeneration() < 0)
	{
		return getPositionAgent();
	}
	else
	{
		return mDrawable->getPositionAgent();
	}
}

const LLVector3 LLViewerObject::getPivotPositionAgent() const
{
	return getRenderPosition();
}

const LLQuaternion LLViewerObject::getRenderRotation() const
{
	LLQuaternion ret;
	if (mDrawable.notNull() && mDrawable->isState(LLDrawable::RIGGED))
	{
		return ret;
	}
	
	if (mDrawable.isNull() || mDrawable->isStatic())
	{
		ret = getRotationEdit();
	}
	else
	{
		if (!mDrawable->isRoot())
		{
			ret = getRotation() * LLQuaternion(mDrawable->getParent()->getWorldMatrix());
		}
		else
		{
			ret = LLQuaternion(mDrawable->getWorldMatrix());
		}
	}
	
	return ret;
}

const LLMatrix4 LLViewerObject::getRenderMatrix() const
{
	return mDrawable->getWorldMatrix();
}

const LLQuaternion LLViewerObject::getRotationRegion() const
{
	LLQuaternion global_rotation = getRotation();
	if (!((LLXform *)this)->isRoot())
	{
		global_rotation = global_rotation * getParent()->getRotation();
	}
	return global_rotation;
}

const LLQuaternion LLViewerObject::getRotationEdit() const
{
	LLQuaternion global_rotation = getRotation();
	if (!((LLXform *)this)->isRootEdit())
	{
		global_rotation = global_rotation * getParent()->getRotation();
	}
	return global_rotation;
}

void LLViewerObject::setPositionAbsoluteGlobal( const LLVector3d &pos_global, BOOL damped )
{
	if (isAttachment())
	{
		LLVector3 new_pos = mRegionp->getPosRegionFromGlobal(pos_global);
		if (isRootEdit())
		{
			new_pos -= mDrawable->mXform.getParent()->getWorldPosition();
			LLQuaternion world_rotation = mDrawable->mXform.getParent()->getWorldRotation();
			new_pos = new_pos * ~world_rotation;
		}
		else
		{
			LLViewerObject* parentp = (LLViewerObject*)getParent();
			new_pos -= parentp->getPositionAgent();
			new_pos = new_pos * ~parentp->getRotationRegion();
		}
		LLViewerObject::setPosition(new_pos);
		
		if (mParent && ((LLViewerObject*)mParent)->isAvatar())
		{
			// we have changed the position of an attachment, so we need to clamp it
			LLVOAvatar *avatar = (LLVOAvatar*)mParent;

			avatar->clampAttachmentPositions();
		}
	}
	else
	{
		if( isRoot() )
		{
			setPositionRegion(mRegionp->getPosRegionFromGlobal(pos_global));
		}
		else
		{
			// the relative position with the parent is not constant
			LLViewerObject* parent = (LLViewerObject *)getParent();
			//RN: this assumes we are only calling this function from the edit tools
			gPipeline.updateMoveNormalAsync(parent->mDrawable);

			LLVector3 pos_local = mRegionp->getPosRegionFromGlobal(pos_global) - parent->getPositionRegion();
			pos_local = pos_local * ~parent->getRotationRegion();
			LLViewerObject::setPosition( pos_local );
		}
	}
	//RN: assumes we always want to snap the object when calling this function
	gPipeline.updateMoveNormalAsync(mDrawable);
}

void LLViewerObject::setPosition(const LLVector3 &pos, BOOL damped)
{
	if (getPosition() != pos)
	{
		setChanged(TRANSLATED | SILHOUETTE);
	}
		
	LLXform::setPosition(pos);
	updateDrawable(damped);
	if (isRoot())
	{
		// position caches need to be up to date on root objects
		updatePositionCaches();
	}
}

void LLViewerObject::setPositionGlobal(const LLVector3d &pos_global, BOOL damped)
{
	if (isAttachment())
	{
		if (isRootEdit())
		{
			LLVector3 newPos = mRegionp->getPosRegionFromGlobal(pos_global);
			newPos = newPos - mDrawable->mXform.getParent()->getWorldPosition();

			LLQuaternion invWorldRotation = mDrawable->mXform.getParent()->getWorldRotation();
			invWorldRotation.transQuat();

			newPos = newPos * invWorldRotation;
			LLViewerObject::setPosition(newPos);
		}
		else
		{
			// assumes parent is root editable (root of attachment)
			LLVector3 newPos = mRegionp->getPosRegionFromGlobal(pos_global);
			newPos = newPos - mDrawable->mXform.getParent()->getWorldPosition();
			LLVector3 delta_pos = newPos - getPosition();

			LLQuaternion invRotation = mDrawable->getRotation();
			invRotation.transQuat();
			
			delta_pos = delta_pos * invRotation;

			// *FIX: is this right?  Shouldn't we be calling the
			// LLViewerObject version of setPosition?
			LLVector3 old_pos = mDrawable->mXform.getParent()->getPosition();
			mDrawable->mXform.getParent()->setPosition(old_pos + delta_pos);
			setChanged(TRANSLATED | SILHOUETTE);
		}
		if (mParent && ((LLViewerObject*)mParent)->isAvatar())
		{
			// we have changed the position of an attachment, so we need to clamp it
			LLVOAvatar *avatar = (LLVOAvatar*)mParent;

			avatar->clampAttachmentPositions();
		}
	}
	else
	{
		if (isRoot())
		{
			setPositionRegion(mRegionp->getPosRegionFromGlobal(pos_global));
		}
		else
		{
			// the relative position with the parent is constant, but the parent's position needs to be changed
			LLVector3d position_offset;
			position_offset.setVec(getPosition()*getParent()->getRotation());
			LLVector3d new_pos_global = pos_global - position_offset;
			((LLViewerObject *)getParent())->setPositionGlobal(new_pos_global);
		}
	}
	updateDrawable(damped);
}


void LLViewerObject::setPositionParent(const LLVector3 &pos_parent, BOOL damped)
{
	// Set position relative to parent, if no parent, relative to region
	if (!isRoot())
	{
		LLViewerObject::setPosition(pos_parent, damped);
		//updateDrawable(damped);
	}
	else
	{
		setPositionRegion(pos_parent, damped);
	}
}

void LLViewerObject::setPositionRegion(const LLVector3 &pos_region, BOOL damped)
{
	if (!isRootEdit())
	{
		LLViewerObject* parent = (LLViewerObject*) getParent();
		LLViewerObject::setPosition((pos_region-parent->getPositionRegion())*~parent->getRotationRegion());
	}
	else
	{
		LLViewerObject::setPosition(pos_region);
		mPositionRegion = pos_region;
		mPositionAgent = mRegionp->getPosAgentFromRegion(mPositionRegion);
	}
}

void LLViewerObject::setPositionAgent(const LLVector3 &pos_agent, BOOL damped)
{
	LLVector3 pos_region = getRegion()->getPosRegionFromAgent(pos_agent);
	setPositionRegion(pos_region, damped);
}

// identical to setPositionRegion() except it checks for child-joints 
// and doesn't also move the joint-parent
// TODO -- implement similar intelligence for joint-parents toward
// their joint-children
void LLViewerObject::setPositionEdit(const LLVector3 &pos_edit, BOOL damped)
{
	if (!isRootEdit())
	{
		// the relative position with the parent is constant, but the parent's position needs to be changed
		LLVector3 position_offset = getPosition() * getParent()->getRotation();

		((LLViewerObject *)getParent())->setPositionEdit(pos_edit - position_offset);
		updateDrawable(damped);
	}
	else
	{
		LLViewerObject::setPosition(pos_edit, damped);
		mPositionRegion = pos_edit;
		mPositionAgent = mRegionp->getPosAgentFromRegion(mPositionRegion);
	}	
}


LLViewerObject* LLViewerObject::getRootEdit() const
{
	const LLViewerObject* root = this;
	while (root->mParent 
		   && !((LLViewerObject*)root->mParent)->isAvatar()) 
	{
		root = (LLViewerObject*)root->mParent;
	}
	return (LLViewerObject*)root;
}


BOOL LLViewerObject::lineSegmentIntersect(const LLVector3& start, const LLVector3& end,
										  S32 face,
										  BOOL pick_transparent,
// [SL:KB] - Patch: UI-PickRiggedAttachment | Checked: 2012-07-12 (Catznip-3.3)
										  BOOL pick_rigged,
// [/SL:KB]
										  S32* face_hit,
										  LLVector3* intersection,
										  LLVector2* tex_coord,
										  LLVector3* normal,
										  LLVector3* bi_normal)
{
	return false;
}

BOOL LLViewerObject::lineSegmentBoundingBox(const LLVector3& start, const LLVector3& end)
{
	if (mDrawable.isNull() || mDrawable->isDead())
	{
		return FALSE;
	}

	const LLVector4a* ext = mDrawable->getSpatialExtents();

	//VECTORIZE THIS
	LLVector4a center;
	center.setAdd(ext[1], ext[0]);
	center.mul(0.5f);
	LLVector4a size;
	size.setSub(ext[1], ext[0]);
	size.mul(0.5f);

	LLVector4a starta, enda;
	starta.load3(start.mV);
	enda.load3(end.mV);

	return LLLineSegmentBoxIntersect(starta, enda, center, size);
}

U8 LLViewerObject::getMediaType() const
{
	if (mMedia)
	{
		return mMedia->mMediaType;
	}
	else
	{
		return LLViewerObject::MEDIA_NONE;
	}
}

void LLViewerObject::setMediaType(U8 media_type)
{
	if (!mMedia)
	{
		// TODO what if we don't have a media pointer?
	}
	else if (mMedia->mMediaType != media_type)
	{
		mMedia->mMediaType = media_type;

		// TODO: update materials with new image
	}
}

std::string LLViewerObject::getMediaURL() const
{
	if (mMedia)
	{
		return mMedia->mMediaURL;
	}
	else
	{
		return std::string();
	}
}

void LLViewerObject::setMediaURL(const std::string& media_url)
{
	if (!mMedia)
	{
		mMedia = new LLViewerObjectMedia;
		mMedia->mMediaURL = media_url;
		mMedia->mPassedWhitelist = FALSE;

		// TODO: update materials with new image
	}
	else if (mMedia->mMediaURL != media_url)
	{
		mMedia->mMediaURL = media_url;
		mMedia->mPassedWhitelist = FALSE;

		// TODO: update materials with new image
	}
}

BOOL LLViewerObject::getMediaPassedWhitelist() const
{
	if (mMedia)
	{
		return mMedia->mPassedWhitelist;
	}
	else
	{
		return FALSE;
	}
}

void LLViewerObject::setMediaPassedWhitelist(BOOL passed)
{
	if (mMedia)
	{
		mMedia->mPassedWhitelist = passed;
	}
}

BOOL LLViewerObject::setMaterial(const U8 material)
{
	BOOL res = LLPrimitive::setMaterial(material);
	if (res)
	{
		setChanged(TEXTURE);
	}
	return res;
}

void LLViewerObject::setNumTEs(const U8 num_tes)
{
	U32 i;
	if (num_tes != getNumTEs())
	{
		if (num_tes)
		{
			LLPointer<LLViewerTexture> *new_images;
			new_images = new LLPointer<LLViewerTexture>[num_tes];
			for (i = 0; i < num_tes; i++)
			{
				if (i < getNumTEs())
				{
					new_images[i] = mTEImages[i];
				}
				else if (getNumTEs())
				{
					new_images[i] = mTEImages[getNumTEs()-1];
				}
				else
				{
					new_images[i] = NULL;
				}
			}

			deleteTEImages();
			
			mTEImages = new_images;
		}
		else
		{
			deleteTEImages();
		}
		LLPrimitive::setNumTEs(num_tes);
		setChanged(TEXTURE);

		if (mDrawable.notNull())
		{
			gPipeline.markTextured(mDrawable);
		}
	}
}

void LLViewerObject::sendMaterialUpdate() const
{
	LLViewerRegion* regionp = getRegion();
	if(!regionp) return;
	gMessageSystem->newMessageFast(_PREHASH_ObjectMaterial);
	gMessageSystem->nextBlockFast(_PREHASH_AgentData);
	gMessageSystem->addUUIDFast(_PREHASH_AgentID, gAgent.getID() );
	gMessageSystem->addUUIDFast(_PREHASH_SessionID, gAgent.getSessionID());
	gMessageSystem->nextBlockFast(_PREHASH_ObjectData);
	gMessageSystem->addU32Fast(_PREHASH_ObjectLocalID,	mLocalID );
	gMessageSystem->addU8Fast(_PREHASH_Material, getMaterial() );
	gMessageSystem->sendReliable( regionp->getHost() );

}

//formerly send_object_shape(LLViewerObject *object)
void LLViewerObject::sendShapeUpdate()
{
	gMessageSystem->newMessageFast(_PREHASH_ObjectShape);
	gMessageSystem->nextBlockFast(_PREHASH_AgentData);
	gMessageSystem->addUUIDFast(_PREHASH_AgentID, gAgent.getID() );
	gMessageSystem->addUUIDFast(_PREHASH_SessionID, gAgent.getSessionID());
	gMessageSystem->nextBlockFast(_PREHASH_ObjectData);
	gMessageSystem->addU32Fast(_PREHASH_ObjectLocalID, mLocalID );

	LLVolumeMessage::packVolumeParams(&getVolume()->getParams(), gMessageSystem);

	LLViewerRegion *regionp = getRegion();
	gMessageSystem->sendReliable( regionp->getHost() );
}


void LLViewerObject::sendTEUpdate() const
{
	LLMessageSystem* msg = gMessageSystem;
	msg->newMessageFast(_PREHASH_ObjectImage);

	msg->nextBlockFast(_PREHASH_AgentData);
	msg->addUUIDFast(_PREHASH_AgentID, gAgent.getID() );
	msg->addUUIDFast(_PREHASH_SessionID, gAgent.getSessionID());

	msg->nextBlockFast(_PREHASH_ObjectData);
	msg->addU32Fast(_PREHASH_ObjectLocalID, mLocalID );
	if (mMedia)
	{
		msg->addString("MediaURL", mMedia->mMediaURL);
	}
	else
	{
		msg->addString("MediaURL", NULL);
	}

	// TODO send media type

	packTEMessage(msg);

	LLViewerRegion *regionp = getRegion();
	msg->sendReliable( regionp->getHost() );
}

void LLViewerObject::setTE(const U8 te, const LLTextureEntry &texture_entry)
{
	LLPrimitive::setTE(te, texture_entry);
//  This doesn't work, don't get any textures.
//	if (mDrawable.notNull() && mDrawable->isVisible())
//	{
		const LLUUID& image_id = getTE(te)->getID();
		mTEImages[te] = LLViewerTextureManager::getFetchedTexture(image_id, FTT_DEFAULT, TRUE, LLGLTexture::BOOST_NONE, LLViewerTexture::LOD_TEXTURE);

		// <FS:ND> Debug aid <ND:TODO> Remove again
		if( !ndIsValidPtr( mTEImages[te].get() ) &&  mTEImages[te].get() != 0 )
			llerrs << "Set invalid pointer to mTEImages" << llendl;
		// </FS:ND>
//	}
}

void LLViewerObject::setTEImage(const U8 te, LLViewerTexture *imagep)
{
	if (mTEImages[te] != imagep)
	{
		mTEImages[te] = imagep;

		// <FS:ND> Debug aid <ND:TODO> Remove again
		if( !ndIsValidPtr( mTEImages[te].get() ) &&  mTEImages[te].get() != 0 )
			llerrs << "Set invalid pointer to mTEImages" << llendl;
		// </FS:ND>

		LLPrimitive::setTETexture(te, imagep->getID());
		setChanged(TEXTURE);
		if (mDrawable.notNull())
		{
			gPipeline.markTextured(mDrawable);
		}
	}
}

S32 LLViewerObject::setTETextureCore(const U8 te, LLViewerTexture *image)
{
	const LLUUID& uuid = image->getID();
	S32 retval = 0;
	if (uuid != getTE(te)->getID() ||
		uuid == LLUUID::null)
	{
		retval = LLPrimitive::setTETexture(te, uuid);
		mTEImages[te] = image;
		setChanged(TEXTURE);
		if (mDrawable.notNull())
		{
			gPipeline.markTextured(mDrawable);
		}
	}
	return retval;
}

//virtual
void LLViewerObject::changeTEImage(S32 index, LLViewerTexture* new_image) 
{
	if(index < 0 || index >= getNumTEs())
	{
		return ;
	}
	mTEImages[index] = new_image ;

	if( !ndIsValidPtr( mTEImages[index].get() ) &&  mTEImages[index].get() != 0 )
		llerrs << "Set invalid pointer to mTEImages" << llendl;
}

S32 LLViewerObject::setTETexture(const U8 te, const LLUUID& uuid)
{
	// Invalid host == get from the agent's sim
	LLViewerFetchedTexture *image = LLViewerTextureManager::getFetchedTexture(
		uuid, FTT_DEFAULT, TRUE, LLGLTexture::BOOST_NONE, LLViewerTexture::LOD_TEXTURE, 0, 0, LLHost::invalid);
	return setTETextureCore(te,image);
}


S32 LLViewerObject::setTEColor(const U8 te, const LLColor3& color)
{
	return setTEColor(te, LLColor4(color));
}

S32 LLViewerObject::setTEColor(const U8 te, const LLColor4& color)
{
	S32 retval = 0;
	const LLTextureEntry *tep = getTE(te);
	if (!tep)
	{
		llwarns << "No texture entry for te " << (S32)te << ", object " << mID << llendl;
	}
	else if (color != tep->getColor())
	{
		retval = LLPrimitive::setTEColor(te, color);
		if (mDrawable.notNull() && retval)
		{
			// These should only happen on updates which are not the initial update.
			dirtyMesh();
		}
	}
	return retval;
}

S32 LLViewerObject::setTEBumpmap(const U8 te, const U8 bump)
{
	S32 retval = 0;
	const LLTextureEntry *tep = getTE(te);
	if (!tep)
	{
		llwarns << "No texture entry for te " << (S32)te << ", object " << mID << llendl;
	}
	else if (bump != tep->getBumpmap())
	{
		retval = LLPrimitive::setTEBumpmap(te, bump);
		setChanged(TEXTURE);
		if (mDrawable.notNull() && retval)
		{
			gPipeline.markTextured(mDrawable);
			gPipeline.markRebuild(mDrawable, LLDrawable::REBUILD_GEOMETRY, TRUE);
		}
	}
	return retval;
}

S32 LLViewerObject::setTETexGen(const U8 te, const U8 texgen)
{
	S32 retval = 0;
	const LLTextureEntry *tep = getTE(te);
	if (!tep)
	{
		llwarns << "No texture entry for te " << (S32)te << ", object " << mID << llendl;
	}
	else if (texgen != tep->getTexGen())
	{
		retval = LLPrimitive::setTETexGen(te, texgen);
		setChanged(TEXTURE);
	}
	return retval;
}

S32 LLViewerObject::setTEMediaTexGen(const U8 te, const U8 media)
{
	S32 retval = 0;
	const LLTextureEntry *tep = getTE(te);
	if (!tep)
	{
		llwarns << "No texture entry for te " << (S32)te << ", object " << mID << llendl;
	}
	else if (media != tep->getMediaTexGen())
	{
		retval = LLPrimitive::setTEMediaTexGen(te, media);
		setChanged(TEXTURE);
	}
	return retval;
}

S32 LLViewerObject::setTEShiny(const U8 te, const U8 shiny)
{
	S32 retval = 0;
	const LLTextureEntry *tep = getTE(te);
	if (!tep)
	{
		llwarns << "No texture entry for te " << (S32)te << ", object " << mID << llendl;
	}
	else if (shiny != tep->getShiny())
	{
		retval = LLPrimitive::setTEShiny(te, shiny);
		setChanged(TEXTURE);
	}
	return retval;
}

S32 LLViewerObject::setTEFullbright(const U8 te, const U8 fullbright)
{
	S32 retval = 0;
	const LLTextureEntry *tep = getTE(te);
	if (!tep)
	{
		llwarns << "No texture entry for te " << (S32)te << ", object " << mID << llendl;
	}
	else if (fullbright != tep->getFullbright())
	{
		retval = LLPrimitive::setTEFullbright(te, fullbright);
		setChanged(TEXTURE);
		if (mDrawable.notNull() && retval)
		{
			gPipeline.markTextured(mDrawable);
		}
	}
	return retval;
}


S32 LLViewerObject::setTEMediaFlags(const U8 te, const U8 media_flags)
{
	// this might need work for media type
	S32 retval = 0;
	const LLTextureEntry *tep = getTE(te);
	if (!tep)
	{
		llwarns << "No texture entry for te " << (S32)te << ", object " << mID << llendl;
	}
	else if (media_flags != tep->getMediaFlags())
	{
		retval = LLPrimitive::setTEMediaFlags(te, media_flags);
		setChanged(TEXTURE);
		if (mDrawable.notNull() && retval)
		{
			gPipeline.markRebuild(mDrawable, LLDrawable::REBUILD_TCOORD, TRUE);
			gPipeline.markTextured(mDrawable);
			// JC - probably only need this if changes texture coords
			//gPipeline.markRebuild(mDrawable);
		}
	}
	return retval;
}

S32 LLViewerObject::setTEGlow(const U8 te, const F32 glow)
{
	S32 retval = 0;
	const LLTextureEntry *tep = getTE(te);
	if (!tep)
	{
		llwarns << "No texture entry for te " << (S32)te << ", object " << mID << llendl;
	}
	else if (glow != tep->getGlow())
	{
		retval = LLPrimitive::setTEGlow(te, glow);
		setChanged(TEXTURE);
		if (mDrawable.notNull() && retval)
		{
			gPipeline.markTextured(mDrawable);
		}
	}
	return retval;
}


S32 LLViewerObject::setTEScale(const U8 te, const F32 s, const F32 t)
{
	S32 retval = 0;
	retval = LLPrimitive::setTEScale(te, s, t);
	setChanged(TEXTURE);
	if (mDrawable.notNull() && retval)
	{
		gPipeline.markRebuild(mDrawable, LLDrawable::REBUILD_TCOORD);
	}
	return retval;
}

S32 LLViewerObject::setTEScaleS(const U8 te, const F32 s)
{
	S32 retval = LLPrimitive::setTEScaleS(te, s);
	if (mDrawable.notNull() && retval)
	{
		gPipeline.markRebuild(mDrawable, LLDrawable::REBUILD_TCOORD);
	}

	return retval;
}

S32 LLViewerObject::setTEScaleT(const U8 te, const F32 t)
{
	S32 retval = LLPrimitive::setTEScaleT(te, t);
	if (mDrawable.notNull() && retval)
	{
		gPipeline.markRebuild(mDrawable, LLDrawable::REBUILD_TCOORD);
	}

	return retval;
}

S32 LLViewerObject::setTEOffset(const U8 te, const F32 s, const F32 t)
{
	S32 retval = LLPrimitive::setTEOffset(te, s, t);
	if (mDrawable.notNull() && retval)
	{
		gPipeline.markRebuild(mDrawable, LLDrawable::REBUILD_TCOORD);
	}
	return retval;
}

S32 LLViewerObject::setTEOffsetS(const U8 te, const F32 s)
{
	S32 retval = LLPrimitive::setTEOffsetS(te, s);
	if (mDrawable.notNull() && retval)
	{
		gPipeline.markRebuild(mDrawable, LLDrawable::REBUILD_TCOORD);
	}

	return retval;
}

S32 LLViewerObject::setTEOffsetT(const U8 te, const F32 t)
{
	S32 retval = LLPrimitive::setTEOffsetT(te, t);
	if (mDrawable.notNull() && retval)
	{
		gPipeline.markRebuild(mDrawable, LLDrawable::REBUILD_TCOORD);
	}

	return retval;
}

S32 LLViewerObject::setTERotation(const U8 te, const F32 r)
{
	S32 retval = LLPrimitive::setTERotation(te, r);
	if (mDrawable.notNull() && retval)
	{
		gPipeline.markRebuild(mDrawable, LLDrawable::REBUILD_TCOORD);
	}
	return retval;
}


LLViewerTexture *LLViewerObject::getTEImage(const U8 face) const
{
//	llassert(mTEImages);

	if (face < getNumTEs())
	{
		LLViewerTexture* image = mTEImages[face];
		if( !ndIsValidPtr( image ) && image != 0 )
		{
			llwarns << "mTEImages[" << (S32)face << "] = " << (void*)image << llendl;
			return 0;
		}

		if (image)
		{
			return image;
		}
		else
		{
			return (LLViewerTexture*)(LLViewerFetchedTexture::sDefaultImagep);
		}
	}

	llerrs << llformat("Requested Image from invalid face: %d/%d",face,getNumTEs()) << llendl;

	return NULL;
}


void LLViewerObject::fitFaceTexture(const U8 face)
{
	llinfos << "fitFaceTexture not implemented" << llendl;
}


LLBBox LLViewerObject::getBoundingBoxAgent() const
{
	LLVector3 position_agent;
	LLQuaternion rot;
	LLViewerObject* avatar_parent = NULL;
	LLViewerObject* root_edit = (LLViewerObject*)getRootEdit();
	if (root_edit)
	{
		avatar_parent = (LLViewerObject*)root_edit->getParent();
	}
	
	if (avatar_parent && avatar_parent->isAvatar() &&
		root_edit && root_edit->mDrawable.notNull() && root_edit->mDrawable->getXform()->getParent())
	{
		LLXform* parent_xform = root_edit->mDrawable->getXform()->getParent();
		position_agent = (getPositionEdit() * parent_xform->getWorldRotation()) + parent_xform->getWorldPosition();
		rot = getRotationEdit() * parent_xform->getWorldRotation();
	}
	else
	{
		position_agent = getPositionAgent();
		rot = getRotationRegion();
	}
	
	return LLBBox( position_agent, rot, getScale() * -0.5f, getScale() * 0.5f );
}

U32 LLViewerObject::getNumVertices() const
{
	U32 num_vertices = 0;
	if (mDrawable.notNull())
	{
		S32 i, num_faces;
		num_faces = mDrawable->getNumFaces();
		for (i = 0; i < num_faces; i++)
		{
			LLFace * facep = mDrawable->getFace(i);
			if (facep)
			{
				num_vertices += facep->getGeomCount();
			}
		}
	}
	return num_vertices;
}

U32 LLViewerObject::getNumIndices() const
{
	U32 num_indices = 0;
	if (mDrawable.notNull())
	{
		S32 i, num_faces;
		num_faces = mDrawable->getNumFaces();
		for (i = 0; i < num_faces; i++)
		{
			LLFace * facep = mDrawable->getFace(i);
			if (facep)
			{
				num_indices += facep->getIndicesCount();
			}
		}
	}
	return num_indices;
}

// Find the number of instances of this object's inventory that are of the given type
S32 LLViewerObject::countInventoryContents(LLAssetType::EType type)
{
	S32 count = 0;
	if( mInventory )
	{
		LLInventoryObject::object_list_t::const_iterator it = mInventory->begin();
		LLInventoryObject::object_list_t::const_iterator end = mInventory->end();
		for(  ; it != end ; ++it )
		{
			if( (*it)->getType() == type )
			{
				++count;
			}
		}
	}
	return count;
}


void LLViewerObject::setCanSelect(BOOL canSelect)
{
	mbCanSelect = canSelect;
	for (child_list_t::iterator iter = mChildList.begin();
		 iter != mChildList.end(); iter++)
	{
		LLViewerObject* child = *iter;
		child->mbCanSelect = canSelect;
	}
}

void LLViewerObject::setDebugText(const std::string &utf8text)
{
	if (utf8text.empty() && !mText)
	{
		return;
	}

	if (!mText)
	{
		mText = (LLHUDText *)LLHUDObject::addHUDObject(LLHUDObject::LL_HUD_TEXT);
		mText->setFont(LLFontGL::getFontSansSerif());
		mText->setVertAlignment(LLHUDText::ALIGN_VERT_TOP);
		mText->setMaxLines(-1);
		mText->setSourceObject(this);
		mText->setOnHUDAttachment(isHUDAttachment());
	}
	mText->setColor(LLColor4::white);
	mText->setString(utf8text);
	mText->setZCompare(FALSE);
	mText->setDoFade(FALSE);
	updateText();
}

void LLViewerObject::setIcon(LLViewerTexture* icon_image)
{
	if (!mIcon)
	{
		mIcon = (LLHUDIcon *)LLHUDObject::addHUDObject(LLHUDObject::LL_HUD_ICON);
		mIcon->setSourceObject(this);
		mIcon->setImage(icon_image);
		// *TODO: make this user configurable
		mIcon->setScale(0.03f);
	}
	else
	{
		mIcon->restartLifeTimer();
	}
}

void LLViewerObject::clearIcon()
{
	if (mIcon)
	{
		mIcon = NULL;
	}
}

LLViewerObject* LLViewerObject::getSubParent() 
{ 
	return (LLViewerObject*) getParent();
}

const LLViewerObject* LLViewerObject::getSubParent() const
{
	return (const LLViewerObject*) getParent();
}

BOOL LLViewerObject::isOnMap()
{
	return mOnMap;
}


void LLViewerObject::updateText()
{
	if (!isDead())
	{
		if (mText.notNull())
		{		
			LLVector3 up_offset(0,0,0);
			up_offset.mV[2] = getScale().mV[VZ]*0.6f;
			
			if (mDrawable.notNull())
			{
				mText->setPositionAgent(getRenderPosition() + up_offset);
			}
			else
			{
				mText->setPositionAgent(getPositionAgent() + up_offset);
			}
		}
	}
}

LLVOAvatar* LLViewerObject::asAvatar()
{
	return NULL;
}

BOOL LLViewerObject::isParticleSource() const
{
	return !mPartSourcep.isNull() && !mPartSourcep->isDead();
}

void LLViewerObject::setParticleSource(const LLPartSysData& particle_parameters, const LLUUID& owner_id)
{
	if (mPartSourcep)
	{
		deleteParticleSource();
	}

	LLPointer<LLViewerPartSourceScript> pss = LLViewerPartSourceScript::createPSS(this, particle_parameters);
	mPartSourcep = pss;
	
	if (mPartSourcep)
	{
		mPartSourcep->setOwnerUUID(owner_id);

		if (mPartSourcep->getImage()->getID() != mPartSourcep->mPartSysData.mPartImageID)
		{
			LLViewerTexture* image;
			if (mPartSourcep->mPartSysData.mPartImageID == LLUUID::null)
			{
				image = LLViewerTextureManager::getFetchedTextureFromFile("pixiesmall.j2c");
			}
			else
			{
				image = LLViewerTextureManager::getFetchedTexture(mPartSourcep->mPartSysData.mPartImageID);
			}
			mPartSourcep->setImage(image);
		}
	}
	LLViewerPartSim::getInstance()->addPartSource(pss);
}

void LLViewerObject::unpackParticleSource(const S32 block_num, const LLUUID& owner_id)
{
	if (!mPartSourcep.isNull() && mPartSourcep->isDead())
	{
		mPartSourcep = NULL;
	}
	if (mPartSourcep)
	{
		// If we've got one already, just update the existing source (or remove it)
		if (!LLViewerPartSourceScript::unpackPSS(this, mPartSourcep, block_num))
		{
			mPartSourcep->setDead();
			mPartSourcep = NULL;
		}
	}
	else
	{
		LLPointer<LLViewerPartSourceScript> pss = LLViewerPartSourceScript::unpackPSS(this, NULL, block_num);
		//If the owner is muted, don't create the system
		if(LLMuteList::getInstance()->isMuted(owner_id, LLMute::flagParticles)) return;

		// We need to be able to deal with a particle source that hasn't changed, but still got an update!
		if (pss)
		{
// 			llinfos << "Making particle system with owner " << owner_id << llendl;
			pss->setOwnerUUID(owner_id);
			mPartSourcep = pss;
			LLViewerPartSim::getInstance()->addPartSource(pss);
		}
	}
	if (mPartSourcep)
	{
		if (mPartSourcep->getImage()->getID() != mPartSourcep->mPartSysData.mPartImageID)
		{
			LLViewerTexture* image;
			if (mPartSourcep->mPartSysData.mPartImageID == LLUUID::null)
			{
				image = LLViewerTextureManager::getFetchedTextureFromFile("pixiesmall.j2c");
			}
			else
			{
				image = LLViewerTextureManager::getFetchedTexture(mPartSourcep->mPartSysData.mPartImageID);
			}
			mPartSourcep->setImage(image);
		}
	}
}

void LLViewerObject::unpackParticleSource(LLDataPacker &dp, const LLUUID& owner_id)
{
	if (!mPartSourcep.isNull() && mPartSourcep->isDead())
	{
		mPartSourcep = NULL;
	}
	if (mPartSourcep)
	{
		// If we've got one already, just update the existing source (or remove it)
		if (!LLViewerPartSourceScript::unpackPSS(this, mPartSourcep, dp))
		{
			mPartSourcep->setDead();
			mPartSourcep = NULL;
		}
	}
	else
	{
		LLPointer<LLViewerPartSourceScript> pss = LLViewerPartSourceScript::unpackPSS(this, NULL, dp);
		//If the owner is muted, don't create the system
		if(LLMuteList::getInstance()->isMuted(owner_id, LLMute::flagParticles)) return;
		// We need to be able to deal with a particle source that hasn't changed, but still got an update!
		if (pss)
		{
// 			llinfos << "Making particle system with owner " << owner_id << llendl;
			pss->setOwnerUUID(owner_id);
			mPartSourcep = pss;
			LLViewerPartSim::getInstance()->addPartSource(pss);
		}
	}
	if (mPartSourcep)
	{
		if (mPartSourcep->getImage()->getID() != mPartSourcep->mPartSysData.mPartImageID)
		{
			LLViewerTexture* image;
			if (mPartSourcep->mPartSysData.mPartImageID == LLUUID::null)
			{
				image = LLViewerTextureManager::getFetchedTextureFromFile("pixiesmall.j2c");
			}
			else
			{
				image = LLViewerTextureManager::getFetchedTexture(mPartSourcep->mPartSysData.mPartImageID);
			}
			mPartSourcep->setImage(image);
		}
	}
}

void LLViewerObject::deleteParticleSource()
{
	if (mPartSourcep.notNull())
	{
		mPartSourcep->setDead();
		mPartSourcep = NULL;
	}
}

// virtual
void LLViewerObject::updateDrawable(BOOL force_damped)
{
	if (!isChanged(MOVED))
	{ //most common case, having an empty if case here makes for better branch prediction
	}
	else if (mDrawable.notNull() && 
		!mDrawable->isState(LLDrawable::ON_MOVE_LIST))
	{
		BOOL damped_motion = 
			!isChanged(SHIFTED) &&										// not shifted between regions this frame and...
			(	force_damped ||										// ...forced into damped motion by application logic or...
				(	!isSelected() &&									// ...not selected and...
					(	mDrawable->isRoot() ||								// ... is root or ...
						(getParent() && !((LLViewerObject*)getParent())->isSelected())// ... parent is not selected and ...
					) &&	
					getPCode() == LL_PCODE_VOLUME &&					// ...is a volume object and...
					getVelocity().isExactlyZero() &&					// ...is not moving physically and...
					mDrawable->getGeneration() != -1                    // ...was not created this frame.
				)					
			);
		gPipeline.markMoved(mDrawable, damped_motion);
	}
	clearChanged(SHIFTED);
}

// virtual, overridden by LLVOVolume
F32 LLViewerObject::getVObjRadius() const
{
	return mDrawable.notNull() ? mDrawable->getRadius() : 0.f;
}

void LLViewerObject::setAttachedSound(const LLUUID &audio_uuid, const LLUUID& owner_id, const F32 gain, const U8 flags)
{
	if (!gAudiop)
	{
		return;
	}
	
	if (audio_uuid.isNull())
	{
		if (!mAudioSourcep)
		{
			return;
		}
		if (mAudioSourcep->isLoop() && !mAudioSourcep->hasPendingPreloads())
		{
			// We don't clear the sound if it's a loop, it'll go away on its own.
			// At least, this appears to be how the scripts work.
			// The attached sound ID is set to NULL to avoid it playing back when the
			// object rezzes in on non-looping sounds.
			//llinfos << "Clearing attached sound " << mAudioSourcep->getCurrentData()->getID() << llendl;
			gAudiop->cleanupAudioSource(mAudioSourcep);
			mAudioSourcep = NULL;
		}
		else if (flags & LL_SOUND_FLAG_STOP)
        {
			// Just shut off the sound
			mAudioSourcep->play(LLUUID::null);
		}
		return;
	}
	if (flags & LL_SOUND_FLAG_LOOP
		&& mAudioSourcep && mAudioSourcep->isLoop() && mAudioSourcep->getCurrentData()
		&& mAudioSourcep->getCurrentData()->getID() == audio_uuid)
	{
		//llinfos << "Already playing this sound on a loop, ignoring" << llendl;
		return;
	}

	// don't clean up before previous sound is done. Solves: SL-33486
	if ( mAudioSourcep && mAudioSourcep->isDone() ) 
	{
		gAudiop->cleanupAudioSource(mAudioSourcep);
		mAudioSourcep = NULL;
	}

	if (mAudioSourcep && mAudioSourcep->isMuted() &&
	    mAudioSourcep->getCurrentData() && mAudioSourcep->getCurrentData()->getID() == audio_uuid)
	{
		//llinfos << "Already having this sound as muted sound, ignoring" << llendl;
		return;
	}

	getAudioSource(owner_id);

	if (mAudioSourcep)
	{
		BOOL queue = flags & LL_SOUND_FLAG_QUEUE;
		mAudioGain = gain;
		mAudioSourcep->setGain(gain);
		mAudioSourcep->setLoop(flags & LL_SOUND_FLAG_LOOP);
		mAudioSourcep->setSyncMaster(flags & LL_SOUND_FLAG_SYNC_MASTER);
		mAudioSourcep->setSyncSlave(flags & LL_SOUND_FLAG_SYNC_SLAVE);
		mAudioSourcep->setQueueSounds(queue);
		if(!queue) // stop any current sound first to avoid "farts of doom" (SL-1541) -MG
		{
			mAudioSourcep->play(LLUUID::null);
		}
		
		// Play this sound if region maturity permits
		if( gAgent.canAccessMaturityAtGlobal(this->getPositionGlobal()) )
		{
			//llinfos << "Playing attached sound " << audio_uuid << llendl;
			mAudioSourcep->play(audio_uuid);
		}
	}
}

LLAudioSource *LLViewerObject::getAudioSource(const LLUUID& owner_id)
{
	if (!mAudioSourcep)
	{
		// Arbitrary low gain for a sound that's not playing.
		// This is used for sound preloads, for example.
		LLAudioSourceVO *asvop = new LLAudioSourceVO(mID, owner_id, 0.01f, this);

		mAudioSourcep = asvop;
		if(gAudiop) gAudiop->addAudioSource(asvop);
	}

	return mAudioSourcep;
}

void LLViewerObject::adjustAudioGain(const F32 gain)
{
	if (!gAudiop)
	{
		return;
	}
	if (mAudioSourcep)
	{
		mAudioGain = gain;
		mAudioSourcep->setGain(mAudioGain);
	}
}

//----------------------------------------------------------------------------

bool LLViewerObject::unpackParameterEntry(U16 param_type, LLDataPacker *dp)
{
	if (LLNetworkData::PARAMS_MESH == param_type)
	{
		param_type = LLNetworkData::PARAMS_SCULPT;
	}
	ExtraParameter* param = getExtraParameterEntryCreate(param_type);
	if (param)
	{
		param->data->unpack(*dp);
		param->in_use = TRUE;
		parameterChanged(param_type, param->data, TRUE, false);
		return true;
	}
	else
	{
		return false;
	}
}

LLViewerObject::ExtraParameter* LLViewerObject::createNewParameterEntry(U16 param_type)
{
	LLNetworkData* new_block = NULL;
	switch (param_type)
	{
	  case LLNetworkData::PARAMS_FLEXIBLE:
	  {
		  new_block = new LLFlexibleObjectData();
		  break;
	  }
	  case LLNetworkData::PARAMS_LIGHT:
	  {
		  new_block = new LLLightParams();
		  break;
	  }
	  case LLNetworkData::PARAMS_SCULPT:
	  {
		  new_block = new LLSculptParams();
		  break;
	  }
	  case LLNetworkData::PARAMS_LIGHT_IMAGE:
	  {
		  new_block = new LLLightImageParams();
		  break;
	  }
	  default:
	  {
		  llinfos << "Unknown param type." << llendl;
		  break;
	  }
	};

	if (new_block)
	{
		ExtraParameter* new_entry = new ExtraParameter;
		new_entry->data = new_block;
		new_entry->in_use = false; // not in use yet
		mExtraParameterList[param_type] = new_entry;
		return new_entry;
	}
	return NULL;
}

LLViewerObject::ExtraParameter* LLViewerObject::getExtraParameterEntry(U16 param_type) const
{
	std::map<U16, ExtraParameter*>::const_iterator itor = mExtraParameterList.find(param_type);
	if (itor != mExtraParameterList.end())
	{
		return itor->second;
	}
	return NULL;
}

LLViewerObject::ExtraParameter* LLViewerObject::getExtraParameterEntryCreate(U16 param_type)
{
	ExtraParameter* param = getExtraParameterEntry(param_type);
	if (!param)
	{
		param = createNewParameterEntry(param_type);
	}
	return param;
}

LLNetworkData* LLViewerObject::getParameterEntry(U16 param_type) const
{
	ExtraParameter* param = getExtraParameterEntry(param_type);
	if (param)
	{
		return param->data;
	}
	else
	{
		return NULL;
	}
}

BOOL LLViewerObject::getParameterEntryInUse(U16 param_type) const
{
	ExtraParameter* param = getExtraParameterEntry(param_type);
	if (param)
	{
		return param->in_use;
	}
	else
	{
		return FALSE;
	}
}

bool LLViewerObject::setParameterEntry(U16 param_type, const LLNetworkData& new_value, bool local_origin)
{
	ExtraParameter* param = getExtraParameterEntryCreate(param_type);
	if (param)
	{
		if (param->in_use && new_value == *(param->data))
		{
			return false;
		}
		param->in_use = true;
		param->data->copy(new_value);
		parameterChanged(param_type, param->data, TRUE, local_origin);
		return true;
	}
	else
	{
		return false;
	}
}

// Assumed to be called locally
// If in_use is TRUE, will crate a new extra parameter if none exists.
// Should always return true.
bool LLViewerObject::setParameterEntryInUse(U16 param_type, BOOL in_use, bool local_origin)
{
	ExtraParameter* param = getExtraParameterEntryCreate(param_type);
	if (param && param->in_use != in_use)
	{
		param->in_use = in_use;
		parameterChanged(param_type, param->data, in_use, local_origin);
		return true;
	}
	return false;
}

void LLViewerObject::parameterChanged(U16 param_type, bool local_origin)
{
	ExtraParameter* param = getExtraParameterEntry(param_type);
	if (param)
	{
		parameterChanged(param_type, param->data, param->in_use, local_origin);
	}
}

void LLViewerObject::parameterChanged(U16 param_type, LLNetworkData* data, BOOL in_use, bool local_origin)
{
	if (local_origin)
	{
		LLViewerRegion* regionp = getRegion();
		if(!regionp) return;

		// Change happened on the viewer. Send the change up
		U8 tmp[MAX_OBJECT_PARAMS_SIZE];
		LLDataPackerBinaryBuffer dpb(tmp, MAX_OBJECT_PARAMS_SIZE);
		if (data->pack(dpb))
		{
			U32 datasize = (U32)dpb.getCurrentSize();

			LLMessageSystem* msg = gMessageSystem;
			msg->newMessageFast(_PREHASH_ObjectExtraParams);
			msg->nextBlockFast(_PREHASH_AgentData);
			msg->addUUIDFast(_PREHASH_AgentID, gAgent.getID() );
			msg->addUUIDFast(_PREHASH_SessionID, gAgent.getSessionID());
			msg->nextBlockFast(_PREHASH_ObjectData);
			msg->addU32Fast(_PREHASH_ObjectLocalID, mLocalID );

			msg->addU16Fast(_PREHASH_ParamType, param_type);
			msg->addBOOLFast(_PREHASH_ParamInUse, in_use);

			msg->addU32Fast(_PREHASH_ParamSize, datasize);
			msg->addBinaryDataFast(_PREHASH_ParamData, tmp, datasize);

			msg->sendReliable( regionp->getHost() );
		}
		else
		{
			llwarns << "Failed to send object extra parameters: " << param_type << llendl;
		}
	}
}

void LLViewerObject::setDrawableState(U32 state, BOOL recursive)
{
	if (mDrawable)
	{
		mDrawable->setState(state);
	}
	if (recursive)
	{
		for (child_list_t::iterator iter = mChildList.begin();
			 iter != mChildList.end(); iter++)
		{
			LLViewerObject* child = *iter;
			child->setDrawableState(state, recursive);
		}
	}
}

void LLViewerObject::clearDrawableState(U32 state, BOOL recursive)
{
	if (mDrawable)
	{
		mDrawable->clearState(state);
	}
	if (recursive)
	{
		for (child_list_t::iterator iter = mChildList.begin();
			 iter != mChildList.end(); iter++)
		{
			LLViewerObject* child = *iter;
			child->clearDrawableState(state, recursive);
		}
	}
}

//!!!!!!!!!!!!!!!!!!!!!!!!!!!!!!!!!!!!!!!!!!!!!!!!!!
// RN: these functions assume a 2-level hierarchy 
//!!!!!!!!!!!!!!!!!!!!!!!!!!!!!!!!!!!!!!!!!!!!!!!!!!

// Owned by anyone?
BOOL LLViewerObject::permAnyOwner() const
{ 
	if (isRootEdit())
	{
		return flagObjectAnyOwner(); 
	}
	else
	{
		return ((LLViewerObject*)getParent())->permAnyOwner();
	}
}	
// Owned by this viewer?
BOOL LLViewerObject::permYouOwner() const
{ 
	if (isRootEdit())
	{
#ifdef HACKED_GODLIKE_VIEWER
		return TRUE;
#else
# ifdef TOGGLE_HACKED_GODLIKE_VIEWER
		if (LLGridManager::getInstance()->isInSLBeta()
            && (gAgent.getGodLevel() >= GOD_MAINTENANCE))
		{
			return TRUE;
		}
# endif
		return flagObjectYouOwner(); 
#endif
	}
	else
	{
		return ((LLViewerObject*)getParent())->permYouOwner();
	}
}

// Owned by a group?
BOOL LLViewerObject::permGroupOwner() const		
{ 
	if (isRootEdit())
	{
		return flagObjectGroupOwned(); 
	}
	else
	{
		return ((LLViewerObject*)getParent())->permGroupOwner();
	}
}

// Can the owner edit
BOOL LLViewerObject::permOwnerModify() const
{ 
	if (isRootEdit())
	{
#ifdef HACKED_GODLIKE_VIEWER
		return TRUE;
#else
# ifdef TOGGLE_HACKED_GODLIKE_VIEWER
		if (LLGridManager::getInstance()->isInSLBeta()
            && (gAgent.getGodLevel() >= GOD_MAINTENANCE))
	{
			return TRUE;
	}
# endif
		return flagObjectOwnerModify(); 
#endif
	}
	else
	{
		return ((LLViewerObject*)getParent())->permOwnerModify();
	}
}

// Can edit
BOOL LLViewerObject::permModify() const
{ 
	if (isRootEdit())
	{
#ifdef HACKED_GODLIKE_VIEWER
		return TRUE;
#else
# ifdef TOGGLE_HACKED_GODLIKE_VIEWER
		if (LLGridManager::getInstance()->isInSLBeta()
            && (gAgent.getGodLevel() >= GOD_MAINTENANCE))
	{
			return TRUE;
	}
# endif
		return flagObjectModify(); 
#endif
	}
	else
	{
		return ((LLViewerObject*)getParent())->permModify();
	}
}

// Can copy
BOOL LLViewerObject::permCopy() const
{ 
	if (isRootEdit())
	{
#ifdef HACKED_GODLIKE_VIEWER
		return TRUE;
#else
# ifdef TOGGLE_HACKED_GODLIKE_VIEWER
		if (LLGridManager::getInstance()->isInSLBeta()
            && (gAgent.getGodLevel() >= GOD_MAINTENANCE))
		{
			return TRUE;
		}
# endif
		return flagObjectCopy();
#endif
	}
	else
	{
		return ((LLViewerObject*)getParent())->permCopy();
	}
}

// Can move
BOOL LLViewerObject::permMove() const
{
	if (isRootEdit())
	{
#ifdef HACKED_GODLIKE_VIEWER
		return TRUE;
#else
# ifdef TOGGLE_HACKED_GODLIKE_VIEWER
		if (LLGridManager::getInstance()->isInSLBeta()
            && (gAgent.getGodLevel() >= GOD_MAINTENANCE))
		{
			return TRUE;
		}
# endif
		return flagObjectMove(); 
#endif
	}
	else
	{
		return ((LLViewerObject*)getParent())->permMove();
	}
}

// Can be transferred
BOOL LLViewerObject::permTransfer() const
{ 
	if (isRootEdit())
	{
#ifdef HACKED_GODLIKE_VIEWER
		return TRUE;
#else
# ifdef TOGGLE_HACKED_GODLIKE_VIEWER
		if (LLGridManager::getInstance()->isInSLBeta()
            && (gAgent.getGodLevel() >= GOD_MAINTENANCE))
		{
			return TRUE;
		}
# endif
		return flagObjectTransfer(); 
#endif
	}
	else
	{
		return ((LLViewerObject*)getParent())->permTransfer();
	}
}

// Can only open objects that you own, or that someone has
// given you modify rights to.  JC
BOOL LLViewerObject::allowOpen() const
{
// [RLVa:KB] - Checked: 2010-11-29 (RLVa-1.3.0c) | Modified: RLVa-1.3.0c
	return !flagInventoryEmpty() && (permYouOwner() || permModify()) && ((!rlv_handler_t::isEnabled()) || (gRlvHandler.canEdit(this)));
// [/RLVa:KB]
//	return !flagInventoryEmpty() && (permYouOwner() || permModify());
}

LLViewerObject::LLInventoryCallbackInfo::~LLInventoryCallbackInfo()
{
	if (mListener)
	{
		mListener->clearVOInventoryListener();
	}
}

void LLViewerObject::updateVolume(const LLVolumeParams& volume_params)
{
	if (setVolume(volume_params, 1)) // *FIX: magic number, ack!
	{
		// Transmit the update to the simulator
		sendShapeUpdate();
		markForUpdate(TRUE);
	}
}

void LLViewerObject::markForUpdate(BOOL priority)
{
	if (mDrawable.notNull())
	{
		gPipeline.markTextured(mDrawable);
		gPipeline.markRebuild(mDrawable, LLDrawable::REBUILD_GEOMETRY, priority);
	}
}

bool LLViewerObject::isPermanentEnforced() const
{
	return flagObjectPermanent() && (mRegionp != gAgent.getRegion()) && !gAgent.isGodlike();
}

bool LLViewerObject::getIncludeInSearch() const
{
	return flagIncludeInSearch();
}

void LLViewerObject::setIncludeInSearch(bool include_in_search)
{
	setFlags(FLAGS_INCLUDE_IN_SEARCH, include_in_search);
}

void LLViewerObject::setRegion(LLViewerRegion *regionp)
{
	if (!regionp)
	{
		llwarns << "viewer object set region to NULL" << llendl;
	}
	
	mLatestRecvPacketID = 0;
	mRegionp = regionp;

	for (child_list_t::iterator i = mChildList.begin(); i != mChildList.end(); ++i)
	{
		LLViewerObject* child = *i;
		child->setRegion(regionp);
	}

	setChanged(MOVED | SILHOUETTE);
	updateDrawable(FALSE);
}

// virtual
void	LLViewerObject::updateRegion(LLViewerRegion *regionp)
{
//	if (regionp)
//	{
//		F64 now = LLFrameTimer::getElapsedSeconds();
//		llinfos << "Updating to region " << regionp->getName()
//			<< ", ms since last update message: " << (F32)((now - mLastMessageUpdateSecs) * 1000.0)
//			<< ", ms since last interpolation: " << (F32)((now - mLastInterpUpdateSecs) * 1000.0) 
//			<< llendl;
//	}
}


bool LLViewerObject::specialHoverCursor() const
{
	return flagUsePhysics()
			|| flagHandleTouch()
			|| (mClickAction != 0);
}

void LLViewerObject::updateFlags(BOOL physics_changed)
{
	LLViewerRegion* regionp = getRegion();
	if(!regionp) return;
	gMessageSystem->newMessage("ObjectFlagUpdate");
	gMessageSystem->nextBlockFast(_PREHASH_AgentData);
	gMessageSystem->addUUIDFast(_PREHASH_AgentID, gAgent.getID() );
	gMessageSystem->addUUIDFast(_PREHASH_SessionID, gAgent.getSessionID());
	gMessageSystem->addU32Fast(_PREHASH_ObjectLocalID, getLocalID() );
	gMessageSystem->addBOOLFast(_PREHASH_UsePhysics, flagUsePhysics() );
	gMessageSystem->addBOOL("IsTemporary", flagTemporaryOnRez() );
	gMessageSystem->addBOOL("IsPhantom", flagPhantom() );

	// stinson 02/28/2012 : This CastsShadows BOOL is no longer used in either the viewer or the simulator
	// The simulator code does not even unpack this value when the message is received.
	// This could be potentially hijacked in the future for another use should the urgent need arise.
	gMessageSystem->addBOOL("CastsShadows", FALSE );

	if (physics_changed)
	{
		gMessageSystem->nextBlock("ExtraPhysics");
		gMessageSystem->addU8("PhysicsShapeType", getPhysicsShapeType() );
		gMessageSystem->addF32("Density", getPhysicsDensity() );
		gMessageSystem->addF32("Friction", getPhysicsFriction() );
		gMessageSystem->addF32("Restitution", getPhysicsRestitution() );
		gMessageSystem->addF32("GravityMultiplier", getPhysicsGravity() );
	}
	gMessageSystem->sendReliable( regionp->getHost() );
}

BOOL LLViewerObject::setFlags(U32 flags, BOOL state)
{
	BOOL setit = setFlagsWithoutUpdate(flags, state);

	// BUG: Sometimes viewer physics and simulator physics get
	// out of sync.  To fix this, always send update to simulator.
// 	if (setit)
	{
		updateFlags();
	}
	return setit;
}

BOOL LLViewerObject::setFlagsWithoutUpdate(U32 flags, BOOL state)
{
	BOOL setit = FALSE;
	if (state)
	{
		if ((mFlags & flags) != flags)
		{
			mFlags |= flags;
			setit = TRUE;
		}
	}
	else
	{
		if ((mFlags & flags) != 0)
		{
			mFlags &= ~flags;
			setit = TRUE;
		}
	}
	return setit;
}

void LLViewerObject::setPhysicsShapeType(U8 type)
{
	mPhysicsShapeUnknown = false;
	if (type != mPhysicsShapeType)
	{
		mPhysicsShapeType = type;
		mCostStale = true;
	}
}

void LLViewerObject::setPhysicsGravity(F32 gravity)
{
	mPhysicsGravity = gravity;
}

void LLViewerObject::setPhysicsFriction(F32 friction)
{
	mPhysicsFriction = friction;
}

void LLViewerObject::setPhysicsDensity(F32 density)
{
	mPhysicsDensity = density;
}

void LLViewerObject::setPhysicsRestitution(F32 restitution)
{
	mPhysicsRestitution = restitution;
}

U8 LLViewerObject::getPhysicsShapeType() const
{ 
	if (mPhysicsShapeUnknown)
	{
		gObjectList.updatePhysicsFlags(this);
	}

	return mPhysicsShapeType; 
}

void LLViewerObject::applyAngularVelocity(F32 dt)
{
	//do target omega here
	mRotTime += dt;
	LLVector3 ang_vel = getAngularVelocity();
	F32 omega = ang_vel.magVecSquared();
	F32 angle = 0.0f;
	LLQuaternion dQ;
	if (omega > 0.00001f)
	{
		omega = sqrt(omega);
		angle = omega * dt;

		ang_vel *= 1.f/omega;
		
		// calculate the delta increment based on the object's angular velocity
		dQ.setQuat(angle, ang_vel);

		// accumulate the angular velocity rotations to re-apply in the case of an object update
		mAngularVelocityRot *= dQ;
		
		// Just apply the delta increment to the current rotation
		setRotation(getRotation()*dQ);
		setChanged(MOVED | SILHOUETTE);
	}
}

void LLViewerObject::resetRotTime()
{
	mRotTime = 0.0f;
}

void LLViewerObject::resetRot()
{
	resetRotTime();

	// Reset the accumulated angular velocity rotation
	mAngularVelocityRot.loadIdentity(); 
}

U32 LLViewerObject::getPartitionType() const
{ 
	return LLViewerRegion::PARTITION_NONE; 
}

void LLViewerObject::dirtySpatialGroup(BOOL priority) const
{
	if (mDrawable)
	{
		LLSpatialGroup* group = mDrawable->getSpatialGroup();
		if (group)
		{
			group->dirtyGeom();
			gPipeline.markRebuild(group, priority);
		}
	}
}

void LLViewerObject::dirtyMesh()
{
	if (mDrawable)
	{
		gPipeline.markRebuild(mDrawable, LLDrawable::REBUILD_ALL);
		/*LLSpatialGroup* group = mDrawable->getSpatialGroup();
		if (group)
		{
			group->dirtyMesh();
		}*/
	}
}

F32 LLAlphaObject::getPartSize(S32 idx)
{
	return 0.f;
}

// virtual
void LLStaticViewerObject::updateDrawable(BOOL force_damped)
{
	// Force an immediate rebuild on any update
	if (mDrawable.notNull())
	{
		mDrawable->updateXform(TRUE);
		gPipeline.markRebuild(mDrawable, LLDrawable::REBUILD_ALL, TRUE);
	}
	clearChanged(SHIFTED);
}

void LLViewerObject::saveUnselectedChildrenPosition(std::vector<LLVector3>& positions)
{
	if(mChildList.empty() || !positions.empty())
	{
		return ;
	}

	for (LLViewerObject::child_list_t::const_iterator iter = mChildList.begin();
			iter != mChildList.end(); iter++)
	{
		LLViewerObject* childp = *iter;
		if (!childp->isSelected() && childp->mDrawable.notNull())
		{
			positions.push_back(childp->getPositionEdit());		
		}
	}

	return ;
}

void LLViewerObject::saveUnselectedChildrenRotation(std::vector<LLQuaternion>& rotations)
{
	if(mChildList.empty())
	{
		return ;
	}

	for (LLViewerObject::child_list_t::const_iterator iter = mChildList.begin();
			iter != mChildList.end(); iter++)
	{
		LLViewerObject* childp = *iter;
		if (!childp->isSelected() && childp->mDrawable.notNull())
		{
			rotations.push_back(childp->getRotationEdit());				
		}		
	}

	return ;
}

//counter-rotation
void LLViewerObject::resetChildrenRotationAndPosition(const std::vector<LLQuaternion>& rotations, 
											const std::vector<LLVector3>& positions)
{
	if(mChildList.empty())
	{
		return ;
	}

	S32 index = 0 ;
	LLQuaternion inv_rotation = ~getRotationEdit() ;
	LLVector3 offset = getPositionEdit() ;
	for (LLViewerObject::child_list_t::const_iterator iter = mChildList.begin();
			iter != mChildList.end(); iter++)
	{
		LLViewerObject* childp = *iter;
		if (!childp->isSelected() && childp->mDrawable.notNull())
		{
			if (childp->getPCode() != LL_PCODE_LEGACY_AVATAR)
			{
				childp->setRotation(rotations[index] * inv_rotation);
				childp->setPosition((positions[index] - offset) * inv_rotation);
				LLManip::rebuild(childp);					
			}
			else //avatar
			{
				LLVector3 reset_pos = (positions[index] - offset) * inv_rotation ;
				LLQuaternion reset_rot = rotations[index] * inv_rotation ;

				((LLVOAvatar*)childp)->mDrawable->mXform.setPosition(reset_pos);				
				((LLVOAvatar*)childp)->mDrawable->mXform.setRotation(reset_rot) ;
				
				((LLVOAvatar*)childp)->mDrawable->getVObj()->setPosition(reset_pos, TRUE);				
				((LLVOAvatar*)childp)->mDrawable->getVObj()->setRotation(reset_rot, TRUE) ;

				LLManip::rebuild(childp);				
			}	
			index++;
		}				
	}

	return ;
}

//counter-translation
void LLViewerObject::resetChildrenPosition(const LLVector3& offset, BOOL simplified)
{
	if(mChildList.empty())
	{
		return ;
	}

	LLVector3 child_offset;
	if(simplified) //translation only, rotation matrix does not change
	{
		child_offset = offset * ~getRotation();
	}
	else //rotation matrix might change too.
	{
		if (isAttachment() && mDrawable.notNull())
		{
			LLXform* attachment_point_xform = mDrawable->getXform()->getParent();
			LLQuaternion parent_rotation = getRotation() * attachment_point_xform->getWorldRotation();
			child_offset = offset * ~parent_rotation;
		}
		else
		{
			child_offset = offset * ~getRenderRotation();
		}
	}

	for (LLViewerObject::child_list_t::const_iterator iter = mChildList.begin();
			iter != mChildList.end(); iter++)
	{
		LLViewerObject* childp = *iter;
		if (!childp->isSelected() && childp->mDrawable.notNull())
		{
			if (childp->getPCode() != LL_PCODE_LEGACY_AVATAR)
			{
				childp->setPosition(childp->getPosition() + child_offset);
				LLManip::rebuild(childp);
			}
			else //avatar
			{
				LLVector3 reset_pos = ((LLVOAvatar*)childp)->mDrawable->mXform.getPosition() + child_offset ;

				((LLVOAvatar*)childp)->mDrawable->mXform.setPosition(reset_pos);
				((LLVOAvatar*)childp)->mDrawable->getVObj()->setPosition(reset_pos);				
				
				LLManip::rebuild(childp);
			}			
		}		
	}

	return ;
}

const LLUUID &LLViewerObject::getAttachmentItemID() const
{
	return mAttachmentItemID;
}

void LLViewerObject::setAttachmentItemID(const LLUUID &id)
{
	mAttachmentItemID = id;
}

EObjectUpdateType LLViewerObject::getLastUpdateType() const
{
	return mLastUpdateType;
}

void LLViewerObject::setLastUpdateType(EObjectUpdateType last_update_type)
{
	mLastUpdateType = last_update_type;
}

BOOL LLViewerObject::getLastUpdateCached() const
{
	return mLastUpdateCached;
}

void LLViewerObject::setLastUpdateCached(BOOL last_update_cached)
{
	mLastUpdateCached = last_update_cached;
}

const LLUUID &LLViewerObject::extractAttachmentItemID()
{
	LLUUID item_id = LLUUID::null;
	LLNameValue* item_id_nv = getNVPair("AttachItemID");
	if( item_id_nv )
	{
		const char* s = item_id_nv->getString();
		if( s )
		{
			item_id.set(s);
		}
	}
	setAttachmentItemID(item_id);
	return getAttachmentItemID();
}

//virtual
LLVOAvatar* LLViewerObject::getAvatar() const
{
	if (isAttachment())
	{
		LLViewerObject* vobj = (LLViewerObject*) getParent();

		while (vobj && !vobj->asAvatar())
		{
			vobj = (LLViewerObject*) vobj->getParent();
		}

		return (LLVOAvatar*) vobj;
	}

	return NULL;
}


class ObjectPhysicsProperties : public LLHTTPNode
{
public:
	virtual void post(
		ResponsePtr responder,
		const LLSD& context,
		const LLSD& input) const
	{
		LLSD object_data = input["body"]["ObjectData"];
		S32 num_entries = object_data.size();
		
		for ( S32 i = 0; i < num_entries; i++ )
		{
			LLSD& curr_object_data = object_data[i];
			U32 local_id = curr_object_data["LocalID"].asInteger();

			// Iterate through nodes at end, since it can be on both the regular AND hover list
			struct f : public LLSelectedNodeFunctor
			{
				U32 mID;
				f(const U32& id) : mID(id) {}
				virtual bool apply(LLSelectNode* node)
				{
					return (node->getObject() && node->getObject()->mLocalID == mID );
				}
			} func(local_id);

			LLSelectNode* node = LLSelectMgr::getInstance()->getSelection()->getFirstNode(&func);

			if (node)
			{
				// The LLSD message builder doesn't know how to handle U8, so we need to send as S8 and cast
				U8 type = (U8)curr_object_data["PhysicsShapeType"].asInteger();
				F32 density = (F32)curr_object_data["Density"].asReal();
				F32 friction = (F32)curr_object_data["Friction"].asReal();
				F32 restitution = (F32)curr_object_data["Restitution"].asReal();
				F32 gravity = (F32)curr_object_data["GravityMultiplier"].asReal();

				node->getObject()->setPhysicsShapeType(type);
				node->getObject()->setPhysicsGravity(gravity);
				node->getObject()->setPhysicsFriction(friction);
				node->getObject()->setPhysicsDensity(density);
				node->getObject()->setPhysicsRestitution(restitution);
			}	
		}
		
		dialog_refresh_all();
	};
};

LLHTTPRegistration<ObjectPhysicsProperties>
	gHTTPRegistrationObjectPhysicsProperties("/message/ObjectPhysicsProperties");
<|MERGE_RESOLUTION|>--- conflicted
+++ resolved
@@ -1253,11 +1253,7 @@
 						mText->setObjectText(temp_string);
 					}
 // [/RLVa:KB]
-<<<<<<< HEAD
 					
-=======
-
->>>>>>> fe8b4bf1
 					setChanged(MOVED | SILHOUETTE);
 				}
 				else if (mText.notNull())
@@ -2759,7 +2755,6 @@
 		if (object->loadTaskInvFile(ft->mFilename))
 		{
 
-<<<<<<< HEAD
 		// <FS:ND> Crashfix, not sure why object->mInventory can be 0
 		if( !object->mInventory )
 		{
@@ -2769,14 +2764,9 @@
 		}
 		// </FS:ND>
 
-		LLInventoryObject::object_list_t::iterator it = object->mInventory->begin();
-		LLInventoryObject::object_list_t::iterator end = object->mInventory->end();
-		std::list<LLUUID>& pending_lst = object->mPendingInventoryItemsIDs;
-=======
 			LLInventoryObject::object_list_t::iterator it = object->mInventory->begin();
 			LLInventoryObject::object_list_t::iterator end = object->mInventory->end();
 			std::list<LLUUID>& pending_lst = object->mPendingInventoryItemsIDs;
->>>>>>> fe8b4bf1
 
 			for (; it != end && pending_lst.size(); ++it)
 			{
