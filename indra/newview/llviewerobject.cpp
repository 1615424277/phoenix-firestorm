--- conflicted
+++ resolved
@@ -5141,14 +5141,7 @@
 		    LLVOAvatar* avatar = getAvatar();
 		    if (avatar)
 		    {
-<<<<<<< HEAD
-				// <FS:Ansariel> Use cached mutelist check
-		        //mText->setHidden(LLMuteList::getInstance()->isMuted(avatar->getID()));
 		        mText->setHidden(avatar->isInMuteList());
-				// </FS:Ansariel>
-=======
-		        mText->setHidden(avatar->isInMuteList());
->>>>>>> 9353dd38
 		    }
                
 		    LLVector3 up_offset(0,0,0);
